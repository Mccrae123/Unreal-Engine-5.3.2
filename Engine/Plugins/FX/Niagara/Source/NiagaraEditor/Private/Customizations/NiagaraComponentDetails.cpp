// Copyright Epic Games, Inc. All Rights Reserved.

#include "NiagaraComponentDetails.h"
#include "PropertyHandle.h"
#include "DetailLayoutBuilder.h"
#include "DetailCategoryBuilder.h"
#include "NiagaraComponent.h"
#include "NiagaraDataInterface.h"
#include "DetailLayoutBuilder.h"
#include "IDetailPropertyRow.h"
#include "DetailWidgetRow.h"
#include "Materials/Material.h"
#include "Widgets/Text/SInlineEditableTextBlock.h"
#include "Widgets/SToolTip.h"
#include "PropertyCustomizationHelpers.h"
#include "Widgets/Text/STextBlock.h"
#include "Widgets/Images/SImage.h"
#include "Widgets/Layout/SBox.h"
#include "EditorStyleSet.h"
#include "NiagaraSystemInstance.h"
#include "ViewModels/NiagaraParameterViewModel.h"
#include "NiagaraEditorUtilities.h"
#include "INiagaraEditorTypeUtilities.h"
#include "NiagaraTypes.h"
#include "ScopedTransaction.h"
#include "SNiagaraParameterEditor.h"
#include "NiagaraEditorModule.h"
#include "PropertyEditorModule.h"
#include "Modules/ModuleManager.h"
#include "IStructureDetailsView.h"
#include "IDetailsView.h"
#include "Widgets/Input/SButton.h"
#include "Widgets/Input/SEditableText.h"
#include "Editor.h"
#include "NiagaraParameterCollectionViewModel.h"
#include "NiagaraScriptSource.h"
#include "NiagaraNodeInput.h"
#include "NiagaraGraph.h"
#include "GameDelegates.h"
#include "NiagaraEditorStyle.h"
#include "IDetailChildrenBuilder.h"
#include "Framework/MultiBox/MultiBoxBuilder.h"
#include "Widgets/Input/SComboButton.h"
#include "Widgets/Images/SImage.h"
#include "NiagaraEditorModule.h"
#include "Modules/ModuleManager.h"
#include "INiagaraEditorTypeUtilities.h"
#include "Widgets/Layout/SBox.h"
#include "UObject/WeakObjectPtr.h"
#include "NiagaraUserRedirectionParameterStore.h"

#define LOCTEXT_NAMESPACE "NiagaraComponentDetails"

static FNiagaraVariant GetParameterValueFromAsset(const FNiagaraVariableBase& Parameter, const UNiagaraComponent* Component)
{
	FNiagaraUserRedirectionParameterStore& UserParameterStore = Component->GetAsset()->GetExposedParameters();
	if (Parameter.IsDataInterface())
	{
		int32 Index = UserParameterStore.IndexOf(Parameter);
		if (Index != INDEX_NONE)
		{
			return FNiagaraVariant(UserParameterStore.GetDataInterfaces()[Index]);
		}
	}
	
	if (Parameter.IsUObject())
	{
		int32 Index = UserParameterStore.IndexOf(Parameter);
		if (Index != INDEX_NONE)
		{
			return FNiagaraVariant(UserParameterStore.GetUObjects()[Index]);
		}
	}

	if (Parameter.GetType() == FNiagaraTypeDefinition::GetPositionDef())
	{
		const FVector* Value = UserParameterStore.GetPositionParameterValue(Parameter.GetName());
		return Value == nullptr ? FNiagaraVariant() : FNiagaraVariant(Value, sizeof(FVector));
	}

	TArray<uint8> DataValue;
	DataValue.AddUninitialized(Parameter.GetSizeInBytes());
	if (UserParameterStore.CopyParameterData(Parameter, DataValue.GetData()))
	{
		return FNiagaraVariant(DataValue);
	}
	return FNiagaraVariant();
}

static FNiagaraVariant GetCurrentParameterValue(const FNiagaraVariableBase& Parameter, const UNiagaraComponent* Component)
{
	FNiagaraVariant CurrentValue = Component->GetCurrentParameterValue(Parameter);
	if (CurrentValue.IsValid())
	{
		return CurrentValue;
	}
	
	return GetParameterValueFromAsset(Parameter, Component);
}

// Proxy class to allow us to override values on the component that are not yet overridden.
class FNiagaraParameterProxy
{
public:
	FNiagaraParameterProxy(TWeakObjectPtr<UNiagaraComponent> InComponent, const FNiagaraVariableBase& InKey, const FNiagaraVariant& InValue, const FSimpleDelegate& InOnRebuild, TArray<TSharedPtr<IPropertyHandle>> InPropertyHandles)
	{
		bResettingToDefault = false;
		Component = InComponent;
		ParameterKey = InKey;
		ParameterValue = InValue;
		OnRebuild = InOnRebuild;
		PropertyHandles = InPropertyHandles;
	}

	FReply OnResetToDefaultClicked()
	{
		OnResetToDefault();
		return FReply::Handled();
	}

	void OnResetToDefault()
	{
		UNiagaraComponent* RawComponent = Component.Get();
		if (RawComponent != nullptr)
		{
			FScopedTransaction ScopedTransaction(NSLOCTEXT("UnrealEd", "PropertyWindowResetToDefault", "Reset to Default"));
			RawComponent->Modify();

			bResettingToDefault = true;

			for (TSharedPtr<IPropertyHandle> PropertyHandle : PropertyHandles)
			{
				PropertyHandle->NotifyPreChange();
			}

			RawComponent->RemoveParameterOverride(ParameterKey);

			for (TSharedPtr<IPropertyHandle> PropertyHandle : PropertyHandles)
			{
				PropertyHandle->NotifyPostChange(EPropertyChangeType::ValueSet);
			}

			OnRebuild.ExecuteIfBound();
			bResettingToDefault = false;
		}
	}

	EVisibility GetResetToDefaultVisibility() const 
	{
		UNiagaraComponent* RawComponent = Component.Get();
		if (RawComponent != nullptr)
		{
			return RawComponent->HasParameterOverride(ParameterKey) ? EVisibility::Visible : EVisibility::Hidden;
		}
		return EVisibility::Hidden;
	}

	FNiagaraVariant FindExistingOverride() const
	{
		UNiagaraComponent* RawComponent = Component.Get();
		if (RawComponent != nullptr)
		{
			return RawComponent->FindParameterOverride(ParameterKey);
		}
		return FNiagaraVariant();
	}

	void OnParameterPreChange()
	{
		UNiagaraComponent* RawComponent = Component.Get();
		if (RawComponent != nullptr)
		{
			RawComponent->Modify();

			for (TSharedPtr<IPropertyHandle> PropertyHandle : PropertyHandles)
			{
				PropertyHandle->NotifyPreChange();
			}
		}
	}

	void OnParameterChanged()
	{
		if (bResettingToDefault)
		{
			return;
		}

		UNiagaraComponent* RawComponent = Component.Get();
		if (RawComponent != nullptr)
		{
			RawComponent->SetParameterOverride(ParameterKey, ParameterValue);

			for (TSharedPtr<IPropertyHandle> PropertyHandle : PropertyHandles)
			{
				PropertyHandle->NotifyPostChange(EPropertyChangeType::ValueSet);
			}
		}
	}

	void OnAssetSelectedFromPicker(const FAssetData& InAssetData)
	{
		UNiagaraComponent* RawComponent = Component.Get();
		if (RawComponent != nullptr)
		{
			UObject* Asset = InAssetData.GetAsset();
			if (Asset == nullptr || Asset->GetClass()->IsChildOf(ParameterKey.GetType().GetClass()))
			{
				FScopedTransaction ScopedTransaction(LOCTEXT("ChangeAsset", "Change asset"));
				RawComponent->Modify();
				RawComponent->SetParameterOverride(ParameterKey, FNiagaraVariant(Asset));

				for (TSharedPtr<IPropertyHandle> PropertyHandle : PropertyHandles)
				{
					PropertyHandle->NotifyPostChange(EPropertyChangeType::ValueSet);
				}
			}
		}
	}

	FString GetCurrentAssetPath() const
	{
		UObject* CurrentObject = nullptr;

		UNiagaraComponent* RawComponent = Component.Get();
		if (RawComponent != nullptr)
		{
			FNiagaraVariant CurrentValue = FindExistingOverride();
			if (CurrentValue.IsValid())
			{
				CurrentObject = CurrentValue.GetUObject();
			}
			else
			{
				// fetch from asset
				UNiagaraSystem* System = RawComponent->GetAsset();
				if (System != nullptr)
				{
					FNiagaraUserRedirectionParameterStore& AssetParamStore = System->GetExposedParameters();
					CurrentObject = AssetParamStore.GetUObject(ParameterKey);
				}
			}
		}

		return CurrentObject != nullptr ? CurrentObject->GetPathName() : FString();
	}


	const FNiagaraVariableBase& Key() const { return ParameterKey; }
	FNiagaraVariant& Value() { return ParameterValue; }


private:
	TWeakObjectPtr<UNiagaraComponent> Component;
	TArray<TSharedPtr<IPropertyHandle>> PropertyHandles;
	FNiagaraVariableBase ParameterKey;
	FNiagaraVariant ParameterValue;
	FSimpleDelegate OnRebuild;
	bool bResettingToDefault;
};

class FNiagaraComponentNodeBuilder : public IDetailCustomNodeBuilder, public TSharedFromThis<FNiagaraComponentNodeBuilder>
{
public:
	FNiagaraComponentNodeBuilder(UNiagaraComponent* InComponent, TArray<TSharedPtr<IPropertyHandle>> InOverridePropertyHandles) 
	{
		OverridePropertyHandles = InOverridePropertyHandles;

		Component = InComponent;
		bDelegatesInitialized = false;

		//UE_LOG(LogNiagaraEditor, Log, TEXT("FNiagaraComponentNodeBuilder %p Component %p"), this, Component.Get());
	}

	~FNiagaraComponentNodeBuilder()
	{
		if (Component.IsValid() && bDelegatesInitialized)
		{
			Component->OnSynchronizedWithAssetParameters().RemoveAll(this);
			Component->GetOverrideParameters().RemoveAllOnChangedHandlers(this);
		}

		//UE_LOG(LogNiagaraEditor, Log, TEXT("~FNiagaraComponentNodeBuilder %p Component %p"), this, Component.Get());
	}

	virtual void SetOnRebuildChildren(FSimpleDelegate InOnRegenerateChildren) override
	{
		OnRebuildChildren = InOnRegenerateChildren;
	}

	virtual void GenerateHeaderRowContent(FDetailWidgetRow& NodeRow) {}
	virtual void Tick(float DeltaTime) override {}
	virtual bool RequiresTick() const override { return false; }
	virtual bool InitiallyCollapsed() const { return false; }
	virtual FName GetName() const  override
	{
		static const FName NiagaraComponentNodeBuilder("FNiagaraComponentNodeBuilder");
		return NiagaraComponentNodeBuilder;
	}

	virtual void GenerateChildContent(IDetailChildrenBuilder& ChildrenBuilder) override
	{
		if (bDelegatesInitialized == false)
		{
			Component->OnSynchronizedWithAssetParameters().AddSP(this, &FNiagaraComponentNodeBuilder::ComponentSynchronizedWithAssetParameters);
			Component->GetOverrideParameters().AddOnChangedHandler(
				FNiagaraParameterStore::FOnChanged::FDelegate::CreateSP(this, &FNiagaraComponentNodeBuilder::ParameterValueChanged));
			bDelegatesInitialized = true;
		}

		check(Component.IsValid());

		ParameterProxies.Reset();

		FNiagaraEditorModule& NiagaraEditorModule = FModuleManager::GetModuleChecked<FNiagaraEditorModule>("NiagaraEditor");

		UNiagaraSystem* SystemAsset = Component->GetAsset();
		if (SystemAsset == nullptr)
		{
			return;
		}

		TArray<FNiagaraVariable> UserParameters;
		SystemAsset->GetExposedParameters().GetUserParameters(UserParameters);

		ParameterProxies.Reserve(UserParameters.Num());

		ParameterNameToDisplayStruct.Empty();
		for (const FNiagaraVariable& Parameter : UserParameters)
		{
			TSharedPtr<SWidget> NameWidget;

			NameWidget =
				SNew(STextBlock)
				.TextStyle(FNiagaraEditorStyle::Get(), "NiagaraEditor.ParameterText")
				.Text(FText::FromName(Parameter.GetName()));

			IDetailPropertyRow* Row = nullptr;

			TSharedPtr<SWidget> CustomValueWidget;
			
			FNiagaraVariant ParameterValue = GetCurrentParameterValue(Parameter, Component.Get());
			if (!ParameterValue.IsValid())
			{
				continue;
			}

			if (Parameter.IsDataInterface())
			{
				ParameterValue = FNiagaraVariant(DuplicateObject(ParameterValue.GetDataInterface(), Component.Get()));
			}

			TSharedPtr<FNiagaraParameterProxy> ParameterProxy = ParameterProxies.Add_GetRef(MakeShareable(new FNiagaraParameterProxy(Component, Parameter, ParameterValue, OnRebuildChildren, OverridePropertyHandles)));
				
			if (Parameter.IsDataInterface())
			{
				// duplicate the DI here so that if it is changed, the component's SetParameterOverride will override the value
				// if no changes are made, then it'll just be the same as the asset
				TArray<UObject*> Objects { ParameterProxy->Value().GetDataInterface() };

				FAddPropertyParams Params = FAddPropertyParams()
					.UniqueId(Parameter.GetName())
					.AllowChildren(true)
					.CreateCategoryNodes(false);

				Row = ChildrenBuilder.AddExternalObjectProperty(Objects, NAME_None, Params); 

				CustomValueWidget =
					SNew(STextBlock)
					.TextStyle(FNiagaraEditorStyle::Get(), "NiagaraEditor.ParameterText")
					.Text(FText::FromString(FName::NameToDisplayString(Parameter.GetType().GetClass()->GetName(), false)));
			}
			else if (Parameter.IsUObject())
			{
				TArray<UObject*> Objects { ParameterProxy->Value().GetUObject() };

				// How do I set this up so I can have this pick actors from the level?

				FAddPropertyParams Params = FAddPropertyParams()
					.UniqueId(Parameter.GetName())
					.AllowChildren(false) // Don't show the material's properties
					.CreateCategoryNodes(false);

				Row = ChildrenBuilder.AddExternalObjectProperty(Objects, NAME_None, Params);

				CustomValueWidget = SNew(SObjectPropertyEntryBox)
					.ObjectPath(ParameterProxy.ToSharedRef(), &FNiagaraParameterProxy::GetCurrentAssetPath)
					.AllowedClass(Parameter.GetType().GetClass())
					.OnObjectChanged(ParameterProxy.ToSharedRef(), &FNiagaraParameterProxy::OnAssetSelectedFromPicker)
					.AllowClear(false)
					.DisplayUseSelected(true)
					.DisplayBrowse(true)
					.DisplayThumbnail(true)
					.NewAssetFactories(TArray<UFactory*>());
			}
			else
			{
				FNiagaraTypeDefinition Type = Parameter.GetType();
				UStruct* Struct = Type.GetStruct();
				if (Type == FNiagaraTypeDefinition::GetPositionDef())
				{
					static UPackage* CoreUObjectPkg = FindObjectChecked<UPackage>(nullptr, TEXT("/Script/CoreUObject"));
					static UScriptStruct* VectorStruct = FindObjectChecked<UScriptStruct>(CoreUObjectPkg, TEXT("Vector"));
					Struct = VectorStruct;
				}
				TSharedPtr<FStructOnScope> StructOnScope = MakeShareable(new FStructOnScope(Struct, ParameterProxy->Value().GetBytes()));

				FAddPropertyParams Params = FAddPropertyParams()
					.UniqueId(Parameter.GetName());

				Row = ChildrenBuilder.AddExternalStructureProperty(StructOnScope.ToSharedRef(), NAME_None, Params);

				FNiagaraVariable UserParameter = Parameter;
				FNiagaraUserRedirectionParameterStore::MakeUserVariable(UserParameter);
				ParameterNameToDisplayStruct.Add(UserParameter.GetName(), TWeakPtr<FStructOnScope>(StructOnScope));
			}

			check(Row && ParameterProxy.IsValid() && ParameterProxy->Value().IsValid());

			TSharedPtr<SWidget> DefaultNameWidget;
			TSharedPtr<SWidget> DefaultValueWidget;

			Row->DisplayName(FText::FromName(Parameter.GetName()));

			FDetailWidgetRow& CustomWidget = Row->CustomWidget(true);

			Row->GetDefaultWidgets(DefaultNameWidget, DefaultValueWidget, CustomWidget);

			Row->GetPropertyHandle()->SetOnPropertyValuePreChange(FSimpleDelegate::CreateSP(ParameterProxy.ToSharedRef(), &FNiagaraParameterProxy::OnParameterPreChange));
			Row->GetPropertyHandle()->SetOnChildPropertyValuePreChange(FSimpleDelegate::CreateSP(ParameterProxy.ToSharedRef(), &FNiagaraParameterProxy::OnParameterPreChange));
			Row->GetPropertyHandle()->SetOnPropertyValueChanged(FSimpleDelegate::CreateSP(ParameterProxy.ToSharedRef(), &FNiagaraParameterProxy::OnParameterChanged));
			Row->GetPropertyHandle()->SetOnChildPropertyValueChanged(FSimpleDelegate::CreateSP(ParameterProxy.ToSharedRef(), &FNiagaraParameterProxy::OnParameterChanged));
			Row->GetPropertyHandle()->SetOnPropertyResetToDefault(FSimpleDelegate::CreateSP(ParameterProxy.ToSharedRef(), &FNiagaraParameterProxy::OnResetToDefault));

			CustomWidget
				.NameContent()
				[
					SNew(SBox)
					.Padding(FMargin(0.0f, 2.0f))
					[
						NameWidget.ToSharedRef()
					]
				];

			TSharedPtr<SWidget> ValueWidget = DefaultValueWidget;
			if (CustomValueWidget.IsValid())
			{
				ValueWidget = CustomValueWidget;
			}

			CustomWidget
				.ValueContent()
				[
					SNew(SHorizontalBox)
					+ SHorizontalBox::Slot()
					.HAlign(HAlign_Fill)
					.Padding(4.0f)
					[
						// Add in the parameter editor factoried above.
						ValueWidget.ToSharedRef()
					]
					+ SHorizontalBox::Slot()
					.VAlign(VAlign_Center)
					.AutoWidth()
					[
						// Add in the "reset to default" buttons
						SNew(SButton)
						.OnClicked(ParameterProxy.ToSharedRef(), &FNiagaraParameterProxy::OnResetToDefaultClicked)
						.Visibility(ParameterProxy.ToSharedRef(), &FNiagaraParameterProxy::GetResetToDefaultVisibility)
						.ContentPadding(FMargin(5.f, 0.f))
						.ToolTipText(LOCTEXT("ResetToDefaultToolTip", "Reset to Default"))
						.ButtonStyle(FEditorStyle::Get(), "NoBorder")
						.Content()
						[
							SNew(SImage)
							.Image(FEditorStyle::GetBrush("PropertyWindow.DiffersFromDefault"))
						]
					]
				];
		}
	}

private:

	void ComponentSynchronizedWithAssetParameters()
	{
		OnRebuildChildren.ExecuteIfBound();
	}

	void ParameterValueChanged()
	{
		if (Component.IsValid())
		{
			const FNiagaraParameterStore& OverrideParameters = Component->GetOverrideParameters();
			TArray<FNiagaraVariable> UserParameters;
			OverrideParameters.GetParameters(UserParameters);
			for (const FNiagaraVariable& UserParameter : UserParameters)
			{
				if (UserParameter.IsUObject() == false)
				{
					TWeakPtr<FStructOnScope>* DisplayStructPtr = ParameterNameToDisplayStruct.Find(UserParameter.GetName());
					if (DisplayStructPtr != nullptr && DisplayStructPtr->IsValid())
					{
						TSharedPtr<FStructOnScope> DisplayStruct = DisplayStructPtr->Pin();
<<<<<<< HEAD
						FMemory::Memcpy(DisplayStruct->GetStructMemory(), OverrideParameters.GetParameterData(UserParameter), UserParameter.GetSizeInBytes());
=======
						if (UserParameter.GetType() == FNiagaraTypeDefinition::GetPositionDef())
						{
							FMemory::Memcpy(DisplayStruct->GetStructMemory(), OverrideParameters.GetPositionParameterValue(UserParameter.GetName()), UserParameter.GetSizeInBytes());
						}
						else
						{
							OverrideParameters.CopyParameterData(UserParameter, DisplayStruct->GetStructMemory());
						}
>>>>>>> 6bbb88c8
					}
				}
			}
		}
	}

private:
	bool bDelegatesInitialized;
	TWeakObjectPtr<UNiagaraComponent> Component;
	TArray<TSharedPtr<IPropertyHandle>> OverridePropertyHandles;
	FSimpleDelegate OnRebuildChildren;
	TArray<TSharedPtr<FNiagaraParameterProxy>> ParameterProxies;
	TMap<FName, TWeakPtr<FStructOnScope>> ParameterNameToDisplayStruct;
};

TSharedRef<IDetailCustomization> FNiagaraComponentDetails::MakeInstance()
{
	return MakeShareable(new FNiagaraComponentDetails);
}

FNiagaraComponentDetails::FNiagaraComponentDetails() : Builder(nullptr)
{
}

FNiagaraComponentDetails::~FNiagaraComponentDetails()
{
	if (GEngine)
	{
		GEngine->OnWorldDestroyed().RemoveAll(this);
	}

	FGameDelegates::Get().GetEndPlayMapDelegate().RemoveAll(this);
}

void FNiagaraComponentDetails::OnPiEEnd()
{
	UE_LOG(LogNiagaraEditor, Log, TEXT("onPieEnd"));
	if (Component.IsValid())
	{
		if (Component->GetOutermost()->HasAnyPackageFlags(PKG_PlayInEditor))
		{
			UE_LOG(LogNiagaraEditor, Log, TEXT("onPieEnd - has package flags"));
			UWorld* TheWorld = UWorld::FindWorldInPackage(Component->GetOutermost());
			if (TheWorld)
			{
				OnWorldDestroyed(TheWorld);
			}
		}
	}
}

void FNiagaraComponentDetails::OnWorldDestroyed(class UWorld* InWorld)
{
	// We have to clear out any temp data interfaces that were bound to the component's package when the world goes away or otherwise
	// we'll report GC leaks..
	if (Component.IsValid())
	{
		if (Component->GetWorld() == InWorld)
		{
			UE_LOG(LogNiagaraEditor, Log, TEXT("OnWorldDestroyed - matched up"));
			Builder = nullptr;
		}
	}
}

void FNiagaraComponentDetails::CustomizeDetails(IDetailLayoutBuilder& DetailBuilder)
{
	Builder = &DetailBuilder;

	static const FName ParamCategoryName = TEXT("NiagaraComponent_Parameters");
	static const FName ScriptCategoryName = TEXT("Parameters");

	TSharedPtr<IPropertyHandle> LocalOverridesPropertyHandle = DetailBuilder.GetProperty("OverrideParameters");
	if (LocalOverridesPropertyHandle.IsValid())
	{
		LocalOverridesPropertyHandle->MarkHiddenByCustomization();
	}

	TSharedPtr<IPropertyHandle> TemplateParameterOverridesPropertyHandle = DetailBuilder.GetProperty("TemplateParameterOverrides");
	TemplateParameterOverridesPropertyHandle->MarkHiddenByCustomization();

	TSharedPtr<IPropertyHandle> InstanceParameterOverridesPropertyHandle = DetailBuilder.GetProperty("InstanceParameterOverrides");
	InstanceParameterOverridesPropertyHandle->MarkHiddenByCustomization();

	TArray<TSharedPtr<IPropertyHandle>> PropertyHandles { TemplateParameterOverridesPropertyHandle, InstanceParameterOverridesPropertyHandle };

	TArray<TWeakObjectPtr<UObject>> ObjectsCustomized;
	DetailBuilder.GetObjectsBeingCustomized(ObjectsCustomized);

	// we override the sort order by specifying the category priority. For same-category, the order of editing decides.
	DetailBuilder.EditCategory("Niagara", FText::GetEmpty(), ECategoryPriority::Important);
	//DetailBuilder.EditCategory(ParamCategoryName, FText::GetEmpty(), ECategoryPriority::TypeSpecific);
	DetailBuilder.EditCategory("Activation", FText::GetEmpty(), ECategoryPriority::TypeSpecific);
	DetailBuilder.EditCategory("Lighting", FText::GetEmpty(), ECategoryPriority::TypeSpecific);
	DetailBuilder.EditCategory("Attachment", FText::GetEmpty(), ECategoryPriority::TypeSpecific);
	DetailBuilder.EditCategory("Randomness", FText::GetEmpty(), ECategoryPriority::TypeSpecific);
	DetailBuilder.EditCategory("Parameters", FText::GetEmpty(), ECategoryPriority::TypeSpecific);
	DetailBuilder.EditCategory("Materials", FText::GetEmpty(), ECategoryPriority::TypeSpecific);
	
	if (ObjectsCustomized.Num() == 1 && ObjectsCustomized[0]->IsA<UNiagaraComponent>())
	{
		Component = CastChecked<UNiagaraComponent>(ObjectsCustomized[0].Get());

		if (GEngine)
		{
			GEngine->OnWorldDestroyed().AddRaw(this, &FNiagaraComponentDetails::OnWorldDestroyed);
		}

		FGameDelegates::Get().GetEndPlayMapDelegate().AddRaw(this, &FNiagaraComponentDetails::OnPiEEnd);
			
		IDetailCategoryBuilder& InputParamCategory = DetailBuilder.EditCategory(ParamCategoryName, LOCTEXT("ParamCategoryName", "Override Parameters"), ECategoryPriority::Important);
		InputParamCategory.AddCustomBuilder(MakeShared<FNiagaraComponentNodeBuilder>(Component.Get(), PropertyHandles));
	}
	else if (ObjectsCustomized.Num() > 1)
	{
		IDetailCategoryBuilder& InputParamCategory = DetailBuilder.EditCategory(ParamCategoryName, LOCTEXT("ParamCategoryName", "Override Parameters"));
		InputParamCategory.AddCustomRow(LOCTEXT("ParamCategoryName", "Override Parameters"))
			.WholeRowContent()
			[
				SNew(STextBlock)
				.TextStyle(FEditorStyle::Get(), "SmallText")
				.Text(LOCTEXT("OverrideParameterMultiselectionUnsupported", "Multiple override parameter sets cannot be edited simultaneously."))
			];
	}
}

#undef LOCTEXT_NAMESPACE<|MERGE_RESOLUTION|>--- conflicted
+++ resolved
@@ -502,9 +502,6 @@
 					if (DisplayStructPtr != nullptr && DisplayStructPtr->IsValid())
 					{
 						TSharedPtr<FStructOnScope> DisplayStruct = DisplayStructPtr->Pin();
-<<<<<<< HEAD
-						FMemory::Memcpy(DisplayStruct->GetStructMemory(), OverrideParameters.GetParameterData(UserParameter), UserParameter.GetSizeInBytes());
-=======
 						if (UserParameter.GetType() == FNiagaraTypeDefinition::GetPositionDef())
 						{
 							FMemory::Memcpy(DisplayStruct->GetStructMemory(), OverrideParameters.GetPositionParameterValue(UserParameter.GetName()), UserParameter.GetSizeInBytes());
@@ -513,7 +510,6 @@
 						{
 							OverrideParameters.CopyParameterData(UserParameter, DisplayStruct->GetStructMemory());
 						}
->>>>>>> 6bbb88c8
 					}
 				}
 			}
