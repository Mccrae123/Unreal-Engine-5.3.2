// Copyright Epic Games, Inc. All Rights Reserved.

#include "NiagaraTypeCustomizations.h"

#include "CoreMinimal.h"
#include "DetailLayoutBuilder.h"
#include "DetailWidgetRow.h"
#include "MaterialTypes.h"
#include "IDetailChildrenBuilder.h"
#include "IDetailGroup.h"
#include "IPropertyUtilities.h"
#include "PropertyHandle.h"
#include "ScopedTransaction.h"
#include "SGraphActionMenu.h"
#include "DeviceProfiles/DeviceProfileManager.h"
#include "Framework/Application/SlateApplication.h"
#include "Framework/MultiBox/MultiBoxBuilder.h"
#include "Materials/MaterialInterface.h"
#include "Modules/ModuleManager.h"
#include "ViewModels/NiagaraSystemViewModel.h"
#include "ViewModels/TNiagaraViewModelManager.h"
#include "Widgets/SNiagaraParameterName.h"
#include "Widgets/Input/SButton.h"
#include "Widgets/Input/SCheckBox.h"
#include "Widgets/Input/SComboButton.h"
#include "Widgets/Input/SEditableTextBox.h"
#include "Widgets/Text/STextBlock.h"

#include "NiagaraConstants.h"
#include "NiagaraDataInterfaceRW.h"
#include "NiagaraEditorModule.h"
#include "NiagaraEditorUtilities.h"
#include "NiagaraEmitter.h"
#include "NiagaraNodeOutput.h"
#include "NiagaraNodeParameterMapBase.h"
#include "NiagaraParameterDefinitions.h"
#include "NiagaraParameterMapHistory.h"
#include "NiagaraRendererProperties.h"
#include "NiagaraScriptSource.h"
#include "NiagaraScriptVariable.h"
#include "NiagaraSimulationStageBase.h"
#include "NiagaraSystem.h"
#include "NiagaraTypes.h"
#include "ViewModels/NiagaraEmitterHandleViewModel.h"
<<<<<<< HEAD

#include "Widgets/SNiagaraParameterMenu.h"
#include "Widgets/Input/SSuggestionTextBox.h"

=======

#include "Widgets/SNiagaraParameterMenu.h"
#include "Widgets/Input/SSuggestionTextBox.h"

>>>>>>> 4af6daef
#include UE_INLINE_GENERATED_CPP_BY_NAME(NiagaraTypeCustomizations)

#define LOCTEXT_NAMESPACE "FNiagaraVariableAttributeBindingCustomization"
#define ALLOW_LIBRARY_TO_LIBRARY_DEFAULT_BINDING 0

void FNiagaraNumericCustomization::CustomizeHeader(TSharedRef<IPropertyHandle> PropertyHandle, FDetailWidgetRow& HeaderRow, IPropertyTypeCustomizationUtils& CustomizationUtils)
{
	TSharedPtr<IPropertyHandle> ValueHandle = PropertyHandle->GetChildHandle(TEXT("Value"));

	HeaderRow
		.NameContent()
		[
			PropertyHandle->CreatePropertyNameWidget()
		]
		.ValueContent()
		.MaxDesiredWidth(ValueHandle.IsValid() ? 125.f : 200.f)
		[
			// Some Niagara numeric types have no value so in that case just display their type name
			ValueHandle.IsValid()
			? ValueHandle->CreatePropertyValueWidget()
			: SNew(STextBlock)
			  .Text(FText::FromString(FName::NameToDisplayString(CastField<FStructProperty>(PropertyHandle->GetProperty())->Struct->GetName(), false)))
			  .Font(IDetailLayoutBuilder::GetDetailFont())
		];
}


void FNiagaraBoolCustomization::CustomizeHeader(TSharedRef<IPropertyHandle> PropertyHandle, FDetailWidgetRow& HeaderRow, IPropertyTypeCustomizationUtils& CustomizationUtils)
{
	ValueHandle = PropertyHandle->GetChildHandle(TEXT("Value"));

	static const FName DefaultForegroundName("DefaultForeground");

	HeaderRow
		.NameContent()
		[
			PropertyHandle->CreatePropertyNameWidget()
		]
		.ValueContent()
		[
			SNew(SCheckBox)
			.OnCheckStateChanged(this, &FNiagaraBoolCustomization::OnCheckStateChanged)
			.IsChecked(this, &FNiagaraBoolCustomization::OnGetCheckState)
			.ForegroundColor(FAppStyle::GetSlateColor(DefaultForegroundName))
			.Padding(0.0f)
		];
}

ECheckBoxState FNiagaraBoolCustomization::OnGetCheckState() const
{
	ECheckBoxState CheckState = ECheckBoxState::Undetermined;
	int32 Value;
	FPropertyAccess::Result Result = ValueHandle->GetValue(Value);
	if (Result == FPropertyAccess::Success)
	{
		CheckState = Value == FNiagaraBool::True ? ECheckBoxState::Checked : ECheckBoxState::Unchecked;
	}

	return CheckState;
}

void FNiagaraBoolCustomization::OnCheckStateChanged(ECheckBoxState InNewState)
{
	if (InNewState == ECheckBoxState::Checked)
	{
		ValueHandle->SetValue(FNiagaraBool::True);
	}
	else
	{
		ValueHandle->SetValue(FNiagaraBool::False);
	}
}

void FNiagaraMatrixCustomization::CustomizeChildren(TSharedRef<IPropertyHandle> PropertyHandle, IDetailChildrenBuilder& ChildBuilder, IPropertyTypeCustomizationUtils& CustomizationUtils)
{
	uint32 NumChildren = 0;
	PropertyHandle->GetNumChildren(NumChildren);

	for (uint32 ChildNum = 0; ChildNum < NumChildren; ++ChildNum)
	{
		ChildBuilder.AddProperty(PropertyHandle->GetChildHandle(ChildNum).ToSharedRef());
	}
}

TArray<FNiagaraVariableBase> FNiagaraStackAssetAction_VarBind::FindVariables(const FVersionedNiagaraEmitter& InEmitter, bool bSystem, bool bEmitter, bool bParticles, bool bUser, bool bAllowStatic)
{
	TArray<FNiagaraVariableBase> Bindings;
	TArray<FNiagaraParameterMapHistory> Histories;

	UNiagaraEmitter* Emitter = InEmitter.Emitter;
<<<<<<< HEAD
	UNiagaraScriptSource* Source = Cast<UNiagaraScriptSource>(InEmitter.GetEmitterData()->GraphSource);
	if (Source)
=======
	if (FVersionedNiagaraEmitterData* EmitterData = InEmitter.GetEmitterData())
>>>>>>> 4af6daef
	{
		if ( UNiagaraScriptSource* Source = Cast<UNiagaraScriptSource>(EmitterData->GraphSource) )
		{
			Histories.Append(UNiagaraNodeParameterMapBase::GetParameterMaps(Source->NodeGraph));
		}
	}

	if (bSystem || bEmitter)
	{
		if (UNiagaraSystem* Sys = Emitter->GetTypedOuter<UNiagaraSystem>())
		{
			if ( UNiagaraScriptSource* Source = Cast<UNiagaraScriptSource>(Sys->GetSystemUpdateScript()->GetLatestSource()) )
			{
				Histories.Append(UNiagaraNodeParameterMapBase::GetParameterMaps(Source->NodeGraph));
			}
		}
	}
	
	for (const FNiagaraParameterMapHistory& History : Histories)
	{
		for (const FNiagaraVariable& Var : History.Variables)
		{
			if (Var.GetType().IsStatic() && !bAllowStatic)
				continue;

<<<<<<< HEAD
			if (FNiagaraParameterMapHistory::IsAttribute(Var) && bParticles)
=======
			if (FNiagaraParameterUtilities::IsAttribute(Var) && bParticles)
>>>>>>> 4af6daef
			{
				Bindings.AddUnique(Var);
			}
			else if (FNiagaraParameterUtilities::IsSystemParameter(Var) && bSystem)
			{
				Bindings.AddUnique(Var);
			}
			else if (Var.IsInNameSpace(Emitter->GetUniqueEmitterName()) && bEmitter)
			{
				Bindings.AddUnique(FNiagaraUtilities::ResolveAliases(Var, FNiagaraAliasContext()
					.ChangeEmitterNameToEmitter(Emitter->GetUniqueEmitterName())));
			}
			else if (FNiagaraParameterUtilities::IsAliasedEmitterParameter(Var) && bEmitter)
			{
				Bindings.AddUnique(Var);
			}
			else if (Var.IsInNameSpace(FNiagaraConstants::EmitterNamespaceString) && bEmitter)
			{
				Bindings.AddUnique(Var);
			}
			else if (FNiagaraParameterUtilities::IsUserParameter(Var) && bUser)
			{
				Bindings.AddUnique(Var);
			}
		}
	}

	if (bUser)
	{
		if (UNiagaraSystem* Sys = Emitter->GetTypedOuter<UNiagaraSystem>())
		{
			for (const FNiagaraVariable Var : Sys->GetExposedParameters().ReadParameterVariables())
			{
				Bindings.AddUnique(Var);
			}
		}
	}
	return Bindings;
}


FName FNiagaraVariableAttributeBindingCustomization::GetVariableName() const
{
<<<<<<< HEAD
	if (BaseEmitter.Emitter && TargetVariableBinding)
=======
	if (OwningVersionedEmitter.Emitter && TargetVariableBinding)
>>>>>>> 4af6daef
	{
		return (TargetVariableBinding->GetName());
	}
	return FName();
}

FText FNiagaraVariableAttributeBindingCustomization::GetCurrentText() const
{
<<<<<<< HEAD
	if (BaseEmitter.Emitter && TargetVariableBinding)
=======
	if (OwningVersionedEmitter.Emitter && TargetVariableBinding)
>>>>>>> 4af6daef
	{
		return FText::FromName(TargetVariableBinding->GetName());
	}
	return FText::FromString(TEXT("Missing"));
}

FText FNiagaraVariableAttributeBindingCustomization::GetTooltipText() const
{
<<<<<<< HEAD
	if (BaseEmitter.Emitter && TargetVariableBinding)
=======
	if (OwningVersionedEmitter.Emitter && TargetVariableBinding)
>>>>>>> 4af6daef
	{
		FString DefaultValueStr = TargetVariableBinding->GetDefaultValueString();

		FText TooltipDesc = FText::Format(LOCTEXT("AttributeBindingTooltip", "Use the variable \"{0}\" if it exists, otherwise use the default \"{1}\" "), FText::FromName(TargetVariableBinding->GetName()),
			FText::FromString(DefaultValueStr));
		return TooltipDesc;
	}
	return FText::FromString(TEXT("Missing"));
}

TSharedRef<SWidget> FNiagaraVariableAttributeBindingCustomization::OnGetMenuContent() const
{
	FGraphActionMenuBuilder MenuBuilder;

	TSharedPtr<SGraphActionMenu> GraphActionMenu;
	
	TSharedPtr<SWidget> Widget = SNew(SBorder)
		.BorderImage(FAppStyle::GetBrush("Menu.Background"))
		.Padding(5)
		[
			SNew(SBox)
			[
				SAssignNew(GraphActionMenu, SGraphActionMenu)
				.OnActionSelected(const_cast<FNiagaraVariableAttributeBindingCustomization*>(this), &FNiagaraVariableAttributeBindingCustomization::OnActionSelected)
				.OnCreateWidgetForAction(SGraphActionMenu::FOnCreateWidgetForAction::CreateSP(const_cast<FNiagaraVariableAttributeBindingCustomization*>(this), &FNiagaraVariableAttributeBindingCustomization::OnCreateWidgetForAction))
				.OnCollectAllActions(const_cast<FNiagaraVariableAttributeBindingCustomization*>(this), &FNiagaraVariableAttributeBindingCustomization::CollectAllActions)
				.AutoExpandActionMenu(false)
				.bAllowPreselectedItemActivation(true)
				.ShowFilterTextBox(true)
			]
		];

	// the widget to focus is retrieved after this function is called via delegate, so setting it here works
	TSharedPtr<SWidget> SearchBoxToFocus = GraphActionMenu->GetFilterTextBox();
	ComboButton->SetMenuContentWidgetToFocus(SearchBoxToFocus);
	
	return Widget.ToSharedRef(); 
}

TArray<FName> FNiagaraVariableAttributeBindingCustomization::GetNames(const FVersionedNiagaraEmitter& InEmitter) const
{
	TArray<FName> Names;
	if (!PropertyHandle.IsValid() || !PropertyHandle->GetProperty() || !TargetVariableBinding)
	{
		return Names;
	}
	
	TArray<UNiagaraGraph*> GraphsToTraverse;
<<<<<<< HEAD
	
	GraphsToTraverse.Add(Cast<UNiagaraScriptSource>(BaseEmitter.GetEmitterData()->GraphSource)->NodeGraph);

	TSet<FNiagaraVariableBase> Vars;

	if(UNiagaraSystem* System = BaseEmitter.Emitter->GetTypedOuter<UNiagaraSystem>())
	{
    	GraphsToTraverse.Add(Cast<UNiagaraScriptSource>(System->GetSystemUpdateScript()->GetLatestSource())->NodeGraph);
	
		for (const FNiagaraVariable UserParameter : System->GetExposedParameters().ReadParameterVariables())
		{
			Vars.Add(UserParameter);
		}
	}
	
	TArray<TArray<FNiagaraVariable>> MapHistoryVars;
	for(UNiagaraGraph* Graph : GraphsToTraverse)
	{
		TArray<UNiagaraNodeOutput*> OutputNodes;
		Graph->GetNodesOfClass<UNiagaraNodeOutput>(OutputNodes);

		for(UNiagaraNodeOutput* NodeOutput : OutputNodes)
		{
			FNiagaraParameterMapHistoryBuilder Builder;
			Builder.ExclusiveEmitterHandle = EmitterHandleGuid;
			
			Builder.BuildParameterMaps(NodeOutput);

			for(FNiagaraParameterMapHistory& History : Builder.Histories)
			{
				MapHistoryVars.Add(History.Variables);
			}
		}
	}

	for(TArray<FNiagaraVariable>& MapHistoryVariables : MapHistoryVars)
	{
		for(FNiagaraVariable& MapHistoryVariable : MapHistoryVariables)
		{
			Vars.Add(MapHistoryVariable);
		}
	}

=======
	if (FVersionedNiagaraEmitterData* OwningEmitterData = OwningVersionedEmitter.GetEmitterData())
	{
		GraphsToTraverse.Add(Cast<UNiagaraScriptSource>(OwningEmitterData->GraphSource)->NodeGraph);
	}

	TSet<FNiagaraVariableBase> Vars;

	if(UNiagaraSystem* System = OwningVersionedEmitter.Emitter->GetTypedOuter<UNiagaraSystem>())
	{
    	GraphsToTraverse.Add(Cast<UNiagaraScriptSource>(System->GetSystemUpdateScript()->GetLatestSource())->NodeGraph);
	
		for (const FNiagaraVariable UserParameter : System->GetExposedParameters().ReadParameterVariables())
		{
			Vars.Add(UserParameter);
		}
	}
	
	TArray<TArray<FNiagaraVariable>> MapHistoryVars;
	for(UNiagaraGraph* Graph : GraphsToTraverse)
	{
		TArray<UNiagaraNodeOutput*> OutputNodes;
		Graph->GetNodesOfClass<UNiagaraNodeOutput>(OutputNodes);

		for(UNiagaraNodeOutput* NodeOutput : OutputNodes)
		{
			FNiagaraParameterMapHistoryBuilder Builder;
			
			if(EmitterHandleGuid.IsValid())
			{
				Builder.ExclusiveEmitterHandle = EmitterHandleGuid;
			}
			
			Builder.BuildParameterMaps(NodeOutput);

			for(FNiagaraParameterMapHistory& History : Builder.Histories)
			{
				MapHistoryVars.Add(History.Variables);
			}
		}
	}

	for(TArray<FNiagaraVariable>& MapHistoryVariables : MapHistoryVars)
	{
		for(FNiagaraVariable& MapHistoryVariable : MapHistoryVariables)
		{
			Vars.Add(MapHistoryVariable);
		}
	}

>>>>>>> 4af6daef
	bool bAllowStatic = true;
	for (const FNiagaraVariableBase& Var : Vars)
	{
		if (!bAllowStatic && Var.GetType() != TargetVariableBinding->GetType() )
		{
			continue;
		}
		else if (bAllowStatic && !Var.GetType().IsSameBaseDefinition(TargetVariableBinding->GetType()))
		{
			continue;
		}

		if ( RenderProps && RenderProps->IsSupportedVariableForBinding(Var, *PropertyHandle->GetProperty()->GetName()) )
<<<<<<< HEAD
		{
			Names.AddUnique(Var.GetName());
		}
		else if ( SimulationStage )
		{
=======
		{
			Names.AddUnique(Var.GetName());
		}
		else if ( SimulationStage )
		{
>>>>>>> 4af6daef
			// Unless we have an explicit "particles." binding we are not in the particle namespace
			const bool IsParticleNamespace = !TargetVariableBinding->GetName().IsNone() && TargetVariableBinding->IsParticleBinding();
			if ( IsParticleNamespace == Var.IsInNameSpace(FNiagaraConstants::ParticleAttributeNamespace) )
			{
				Names.AddUnique(Var.GetName());
			}
		}
	}

	return Names;
}

void FNiagaraVariableAttributeBindingCustomization::CollectAllActions(FGraphActionListBuilderBase& OutAllActions)
{
<<<<<<< HEAD
	TArray<FName> EventNames = GetNames(BaseEmitter);
=======
	TArray<FName> EventNames = GetNames(OwningVersionedEmitter);
>>>>>>> 4af6daef
	for (FName EventName : EventNames)
	{
		FText CategoryName = FText();
		FString DisplayNameString = FName::NameToDisplayString(EventName.ToString(), false);
		const FText NameText = FText::FromString(DisplayNameString);
		const FText TooltipDesc = FText::Format(LOCTEXT("SetFunctionPopupTooltip", "Use the variable \"{0}\" "), FText::FromString(DisplayNameString));
		TSharedPtr<FNiagaraStackAssetAction_VarBind> NewNodeAction(new FNiagaraStackAssetAction_VarBind(EventName, CategoryName, NameText,
			TooltipDesc, 0, FText()));
		OutAllActions.AddAction(NewNodeAction);
	}
}

TSharedRef<SWidget> FNiagaraVariableAttributeBindingCustomization::OnCreateWidgetForAction(struct FCreateWidgetForActionData* const InCreateData)
{
	return SNew(SVerticalBox)
		+ SVerticalBox::Slot()
		.AutoHeight()
		[
			SNew(SNiagaraParameterName)
			.ParameterName(((FNiagaraStackAssetAction_VarBind* const)InCreateData->Action.Get())->VarName)
			.IsReadOnly(true)
			//SNew(STextBlock)
			//.Text(InCreateData->Action->GetMenuDescription())
			.ToolTipText(InCreateData->Action->GetTooltipDescription())
		];
}


void FNiagaraVariableAttributeBindingCustomization::OnActionSelected(const TArray< TSharedPtr<FEdGraphSchemaAction> >& SelectedActions, ESelectInfo::Type InSelectionType)
{
	if (InSelectionType == ESelectInfo::OnMouseClick || InSelectionType == ESelectInfo::OnKeyPress || SelectedActions.Num() == 0)
	{
		for (int32 ActionIndex = 0; ActionIndex < SelectedActions.Num(); ActionIndex++)
		{
			TSharedPtr<FEdGraphSchemaAction> CurrentAction = SelectedActions[ActionIndex];

			if (CurrentAction.IsValid())
			{
				FSlateApplication::Get().DismissAllMenus();
				FNiagaraStackAssetAction_VarBind* EventSourceAction = (FNiagaraStackAssetAction_VarBind*)CurrentAction.Get();
				ChangeSource(EventSourceAction->VarName);
			}
		}
	}
}

void FNiagaraVariableAttributeBindingCustomization::ChangeSource(FName InVarName)
{
	FScopedTransaction Transaction(FText::Format(LOCTEXT("ChangeVariableSource", " Change Variable Source to \"{0}\" "), FText::FromName(InVarName)));
	TArray<UObject*> Objects;
	PropertyHandle->GetOuterObjects(Objects);
	for (UObject* Obj : Objects)
	{
		Obj->Modify();
	}
<<<<<<< HEAD
	check(BaseEmitter.Emitter);
=======
	check(OwningVersionedEmitter.Emitter);
>>>>>>> 4af6daef
	check(RenderProps || SimulationStage);

	PropertyHandle->NotifyPreChange();
	const ENiagaraRendererSourceDataMode BindingSourceMode = RenderProps ? RenderProps->GetCurrentSourceMode() : ENiagaraRendererSourceDataMode::Emitter;
<<<<<<< HEAD
	TargetVariableBinding->SetValue(InVarName, BaseEmitter, BindingSourceMode);
=======
	TargetVariableBinding->SetValue(InVarName, OwningVersionedEmitter, BindingSourceMode);
>>>>>>> 4af6daef
	PropertyHandle->NotifyPostChange(EPropertyChangeType::ValueSet);
	PropertyHandle->NotifyFinishedChangingProperties();
}

void FNiagaraVariableAttributeBindingCustomization::ResetToDefault()
{
	UE_LOG(LogNiagaraEditor, Warning, TEXT("Reset to default!"));
}

EVisibility FNiagaraVariableAttributeBindingCustomization::IsResetToDefaultsVisible() const
{
<<<<<<< HEAD
	check(BaseEmitter.Emitter);
=======
	check(OwningVersionedEmitter.Emitter);
>>>>>>> 4af6daef
	check(RenderProps || SimulationStage);
	check(TargetVariableBinding);
	check(DefaultVariableBinding);

	const ENiagaraRendererSourceDataMode BindingSourceMode = RenderProps ? RenderProps->GetCurrentSourceMode() : ENiagaraRendererSourceDataMode::Emitter;
	return TargetVariableBinding->MatchesDefault(*DefaultVariableBinding, BindingSourceMode) ? EVisibility::Hidden : EVisibility::Visible;
}

FReply FNiagaraVariableAttributeBindingCustomization::OnResetToDefaultsClicked()
{
	FScopedTransaction Transaction(LOCTEXT("ResetBindingParam", "Reset binding"));
	TArray<UObject*> Objects;
	PropertyHandle->GetOuterObjects(Objects);
	for (UObject* Obj : Objects)
	{
		Obj->Modify();
	}
<<<<<<< HEAD
	check(BaseEmitter.Emitter);
=======
	check(OwningVersionedEmitter.Emitter);
>>>>>>> 4af6daef
	check(RenderProps || SimulationStage);
	check(TargetVariableBinding);
	check(DefaultVariableBinding);

	PropertyHandle->NotifyPreChange();
	const ENiagaraRendererSourceDataMode BindingSourceMode = RenderProps ? RenderProps->GetCurrentSourceMode() : ENiagaraRendererSourceDataMode::Emitter;
<<<<<<< HEAD
	TargetVariableBinding->ResetToDefault(*DefaultVariableBinding, BaseEmitter, BindingSourceMode);
=======
	TargetVariableBinding->ResetToDefault(*DefaultVariableBinding, OwningVersionedEmitter, BindingSourceMode);
>>>>>>> 4af6daef
	PropertyHandle->NotifyPostChange(EPropertyChangeType::ValueSet);
	PropertyHandle->NotifyFinishedChangingProperties();
	return FReply::Handled();
}

void FNiagaraVariableAttributeBindingCustomization::CustomizeHeader(TSharedRef<IPropertyHandle> InPropertyHandle, FDetailWidgetRow& HeaderRow, IPropertyTypeCustomizationUtils& CustomizationUtils)
{
	RenderProps = nullptr;
	SimulationStage = nullptr;
<<<<<<< HEAD
	BaseEmitter = FVersionedNiagaraEmitter();
=======
	OwningVersionedEmitter = FVersionedNiagaraEmitter();
>>>>>>> 4af6daef
	PropertyHandle = InPropertyHandle;
	TArray<UObject*> Objects;
	PropertyHandle->GetOuterObjects(Objects);
	bool bAddDefault = true;

	InPropertyHandle->SetOnPropertyResetToDefault(FSimpleDelegate::CreateLambda([this]() { ResetToDefault(); }));
	//InPropertyHandle->ExecuteCustomResetToDefault

	/*FResetToDefaultOverride ResetOverride = FResetToDefaultOverride::Create(
		FIsResetToDefaultVisible::CreateSP(this, &FMotionControllerDetails::IsSourceValueModified),
		FResetToDefaultHandler::CreateSP(this, &FMotionControllerDetails::OnResetSourceValue)
	);

	PropertyRow.OverrideResetToDefault(ResetOverride); */
	InPropertyHandle->MarkResetToDefaultCustomized(true);
	
	if (Objects.Num() == 1)
	{
		RenderProps = Cast<UNiagaraRendererProperties>(Objects[0]);
		if(RenderProps)
		{
<<<<<<< HEAD
			BaseEmitter = RenderProps->GetOuterEmitter();
		}

		SimulationStage = Cast<UNiagaraSimulationStageBase>(Objects[0]);
		if ( SimulationStage )
		{
			BaseEmitter = SimulationStage->GetOuterEmitter();
		}

		if (BaseEmitter.Emitter)
		{
			UNiagaraSystem* System = BaseEmitter.Emitter->GetTypedOuter<UNiagaraSystem>();
			TSharedPtr<FNiagaraSystemViewModel> SystemViewModel = TNiagaraViewModelManager<UNiagaraSystem, FNiagaraSystemViewModel>::GetExistingViewModelForObject(System);
			EmitterHandleGuid = SystemViewModel->GetEmitterHandleViewModelForEmitter(BaseEmitter)->GetId();
=======
			OwningVersionedEmitter = RenderProps->GetOuterEmitter();
		}

		SimulationStage = Cast<UNiagaraSimulationStageBase>(Objects[0]);
		if(SimulationStage)
		{
			OwningVersionedEmitter = SimulationStage->GetOuterEmitter();
		}
		
		if (OwningVersionedEmitter.Emitter)
		{
			UNiagaraSystem* System = OwningVersionedEmitter.Emitter->GetTypedOuter<UNiagaraSystem>();
			TSharedPtr<FNiagaraSystemViewModel> SystemViewModel = TNiagaraViewModelManager<UNiagaraSystem, FNiagaraSystemViewModel>::GetExistingViewModelForObject(System);
			
			if(SystemViewModel.IsValid())
			{
				// the owning emitter we retrieve might have the wrong version guid after changing emitter versions, as the sim stage & render props 'OuterEmitterVersion' can be overwritten during merge.
				// so we rely on matching names to find the correct handle guid instead of using the version guid
				const TArray<TSharedRef<FNiagaraEmitterHandleViewModel>>& EmitterHandleViewModels = SystemViewModel->GetEmitterHandleViewModels();
				for(TSharedRef<FNiagaraEmitterHandleViewModel> EmitterHandleViewModel : EmitterHandleViewModels)
				{
					if(EmitterHandleViewModel->GetName().IsEqual(FName(OwningVersionedEmitter.Emitter->GetUniqueEmitterName())))
					{
						EmitterHandleGuid = EmitterHandleViewModel->GetId();
					}
				}

				if(EmitterHandleGuid.IsValid() == false)
				{
					UE_LOG(LogNiagaraEditor, Warning, TEXT("EmitterHandleViewModel was not valid. This shouldn't happen and implies some mismatch in emitter names."));
				}
			}
>>>>>>> 4af6daef
			
			TargetVariableBinding = (FNiagaraVariableAttributeBinding*)PropertyHandle->GetValueBaseAddress((uint8*)Objects[0]);
			DefaultVariableBinding = (FNiagaraVariableAttributeBinding*)PropertyHandle->GetValueBaseAddress((uint8*)Objects[0]->GetClass()->GetDefaultObject());
				
			HeaderRow
				.NameContent()
				[
					PropertyHandle->CreatePropertyNameWidget()
				]
				.ValueContent()
				[
					SNew(SHorizontalBox)
					+ SHorizontalBox::Slot()
					.AutoWidth()
					.Padding(0.0f, 0.0f, 4.0f, 0.0f)
					[
						SAssignNew(ComboButton, SComboButton)					
						.OnGetMenuContent(this, &FNiagaraVariableAttributeBindingCustomization::OnGetMenuContent)
						.ContentPadding(1)
						.ToolTipText(this, &FNiagaraVariableAttributeBindingCustomization::GetTooltipText)
						.ButtonContent()
						[
							/*SNew(STextBlock)
							.Text(this, &FNiagaraVariableAttributeBindingCustomization::GetCurrentText)
							.Font(IDetailLayoutBuilder::GetDetailFont())*/
							SNew(SNiagaraParameterName)
							.ParameterName(this, &FNiagaraVariableAttributeBindingCustomization::GetVariableName)
							.IsReadOnly(true)
							//SNew(STextBlock)
							//.Text(InCreateData->Action->GetMenuDescription())
						]
					]
					+ SHorizontalBox::Slot()
					.AutoWidth()
					.VAlign(VAlign_Center)
					.Padding(2, 1)
					[
						SNew(SButton)
						.IsFocusable(false)
						.ToolTipText(LOCTEXT("ResetToDefaultToolTip", "Reset to Default"))
						.ButtonStyle(FAppStyle::Get(), "NoBorder")
						.ContentPadding(0)
						.Visibility(this, &FNiagaraVariableAttributeBindingCustomization::IsResetToDefaultsVisible)
						.OnClicked(this, &FNiagaraVariableAttributeBindingCustomization::OnResetToDefaultsClicked)
						.Content()
						[
							SNew(SImage)
							.Image(FAppStyle::GetBrush("PropertyWindow.DiffersFromDefault"))
							.ColorAndOpacity(FSlateColor::UseForeground())
						]
					]
				];
			bAddDefault = false;
		}
	}
	
	if (bAddDefault)
	{
		HeaderRow
			.NameContent()
			[
				PropertyHandle->CreatePropertyNameWidget()
			]
			.ValueContent()
			.MaxDesiredWidth(200.f)
			[
				SNew(STextBlock)
				.Text(FText::FromString(FName::NameToDisplayString(CastField<FStructProperty>(PropertyHandle->GetProperty())->Struct->GetName(), false)))
				.Font(IDetailLayoutBuilder::GetDetailFont())
			];
	}
}

//////////////////////////////////////////////////////////////////////////

FName FNiagaraUserParameterBindingCustomization::GetVariableName() const
{
	if (IsValid() && TargetUserParameterBinding)
	{
		return (TargetUserParameterBinding->Parameter.GetName());
	}
	return FName();
}

FText FNiagaraUserParameterBindingCustomization::GetCurrentText() const
{
	if (IsValid() && TargetUserParameterBinding)
	{
		return FText::FromName(TargetUserParameterBinding->Parameter.GetName());
	}
	return FText::FromString(TEXT("Missing"));
}

FText FNiagaraUserParameterBindingCustomization::GetTooltipText() const
{
	if (IsValid() && TargetUserParameterBinding && TargetUserParameterBinding->Parameter.IsValid())
	{
		FText TooltipDesc = FText::Format(LOCTEXT("UserParameterBindingTooltip", "Bound to the user parameter \"{0}\""), FText::FromName(TargetUserParameterBinding->Parameter.GetName()));
		return TooltipDesc;
	}
	return FText::FromString(TEXT("Missing"));
}

TSharedRef<SWidget> FNiagaraUserParameterBindingCustomization::OnGetMenuContent() const
{
	FGraphActionMenuBuilder MenuBuilder;

	return SNew(SBorder)
		.Padding(5)
		[
			SNew(SBox)
			[
				SNew(SGraphActionMenu)
				.OnActionSelected(const_cast<FNiagaraUserParameterBindingCustomization*>(this), &FNiagaraUserParameterBindingCustomization::OnActionSelected)
				.OnCreateWidgetForAction(SGraphActionMenu::FOnCreateWidgetForAction::CreateSP(const_cast<FNiagaraUserParameterBindingCustomization*>(this), &FNiagaraUserParameterBindingCustomization::OnCreateWidgetForAction))
				.OnCollectAllActions(const_cast<FNiagaraUserParameterBindingCustomization*>(this), &FNiagaraUserParameterBindingCustomization::CollectAllActions)
				.AutoExpandActionMenu(false)
				.ShowFilterTextBox(true)
			]
		];
}

TArray<FName> FNiagaraUserParameterBindingCustomization::GetNames() const
{
	TArray<FName> Names;

	if (IsValid() && TargetUserParameterBinding)
	{
		UNiagaraSystem* BaseSystem = BaseSystemWeakPtr.Get();
		for (const FNiagaraVariable Var : BaseSystem->GetExposedParameters().ReadParameterVariables())
		{
			if (FNiagaraParameterUtilities::IsUserParameter(Var) && Var.GetType() == TargetUserParameterBinding->Parameter.GetType())
			{
				Names.AddUnique(Var.GetName());
			}
		}
	}
	
	return Names;
}

void FNiagaraUserParameterBindingCustomization::CollectAllActions(FGraphActionListBuilderBase& OutAllActions)
{
	TArray<FName> UserParamNames = GetNames();
	for (FName UserParamName : UserParamNames)
	{
		FText CategoryName = FText();
		FString DisplayNameString = FName::NameToDisplayString(UserParamName.ToString(), false);
		const FText NameText = FText::FromString(DisplayNameString);
		const FText TooltipDesc = FText::Format(LOCTEXT("BindToUserParameter", "Bind to the User Parameter \"{0}\" "), FText::FromString(DisplayNameString));
		TSharedPtr<FNiagaraStackAssetAction_VarBind> NewNodeAction(new FNiagaraStackAssetAction_VarBind(UserParamName, CategoryName, NameText,
			TooltipDesc, 0, FText()));
		OutAllActions.AddAction(NewNodeAction);
	}
}

TSharedRef<SWidget> FNiagaraUserParameterBindingCustomization::OnCreateWidgetForAction(struct FCreateWidgetForActionData* const InCreateData)
{
	return SNew(SVerticalBox)
		+ SVerticalBox::Slot()
		.AutoHeight()
		[
			SNew(SNiagaraParameterName)
			.ParameterName(((FNiagaraStackAssetAction_VarBind* const)InCreateData->Action.Get())->VarName)
			.IsReadOnly(true)
			//SNew(STextBlock)
			//.Text(InCreateData->Action->GetMenuDescription())
			.ToolTipText(InCreateData->Action->GetTooltipDescription())
		];
}


void FNiagaraUserParameterBindingCustomization::OnActionSelected(const TArray< TSharedPtr<FEdGraphSchemaAction> >& SelectedActions, ESelectInfo::Type InSelectionType)
{
	if (InSelectionType == ESelectInfo::OnMouseClick || InSelectionType == ESelectInfo::OnKeyPress || SelectedActions.Num() == 0)
	{
		for (int32 ActionIndex = 0; ActionIndex < SelectedActions.Num(); ActionIndex++)
		{
			TSharedPtr<FEdGraphSchemaAction> CurrentAction = SelectedActions[ActionIndex];

			if (CurrentAction.IsValid())
			{
				FSlateApplication::Get().DismissAllMenus();
				FNiagaraStackAssetAction_VarBind* EventSourceAction = (FNiagaraStackAssetAction_VarBind*)CurrentAction.Get();
				ChangeSource(EventSourceAction->VarName);
			}
		}
	}
}

void FNiagaraUserParameterBindingCustomization::ChangeSource(FName InVarName)
{
	FScopedTransaction Transaction(FText::Format(LOCTEXT("ChangeUserParameterSource", " Change User Parameter Source to \"{0}\" "), FText::FromName(InVarName)));
	TArray<UObject*> Objects;
	PropertyHandle->GetOuterObjects(Objects);
	for (UObject* Obj : Objects)
	{
		Obj->Modify();
	}

	PropertyHandle->NotifyPreChange();
	TargetUserParameterBinding->Parameter.SetName(InVarName);
	//TargetUserParameterBinding->Parameter.SetType(FNiagaraTypeDefinition::GetUObjectDef()); Do not override the type here!
	//TargetVariableBinding->DataSetVariable = FNiagaraConstants::GetAttributeAsDataSetKey(TargetVariableBinding->BoundVariable);
	PropertyHandle->NotifyPostChange(EPropertyChangeType::ValueSet);
	PropertyHandle->NotifyFinishedChangingProperties();
}

void FNiagaraUserParameterBindingCustomization::CustomizeHeader(TSharedRef<IPropertyHandle> InPropertyHandle, FDetailWidgetRow& HeaderRow, IPropertyTypeCustomizationUtils& CustomizationUtils)
{
	PropertyHandle = InPropertyHandle;
	TArray<UObject*> Objects;
	PropertyHandle->GetOuterObjects(Objects);
	bool bAddDefault = true;

	ObjectCustomizingWeakPtr.Reset();
	BaseSystemWeakPtr.Reset();

	if (Objects.Num() == 1)
	{
		UNiagaraSystem* BaseSystem = Objects[0]->GetTypedOuter<UNiagaraSystem>();
		if (BaseSystem == nullptr)
		{
			if (UNiagaraDataInterface* ObjectAsDataInterface = Cast<UNiagaraDataInterface>(Objects[0]))
			{
				FNiagaraEditorModule& NiagaraEditorModule = FModuleManager::LoadModuleChecked<FNiagaraEditorModule>("NiagaraEditor");
				FVersionedNiagaraEmitter Emitter;
				NiagaraEditorModule.GetTargetSystemAndEmitterForDataInterface(ObjectAsDataInterface, BaseSystem, Emitter);
			}
		}
		
		if (BaseSystem)
		{
			ObjectCustomizingWeakPtr = Objects[0];
			BaseSystemWeakPtr = BaseSystem;

			TargetUserParameterBinding = (FNiagaraUserParameterBinding*)PropertyHandle->GetValueBaseAddress((uint8*)Objects[0]);

			HeaderRow
				.NameContent()
				[
					PropertyHandle->CreatePropertyNameWidget()
				]
				.ValueContent()
				.MaxDesiredWidth(200.f)
				[
					SNew(SComboButton)
					.OnGetMenuContent(this, &FNiagaraUserParameterBindingCustomization::OnGetMenuContent)
					.ContentPadding(1)
					.ToolTipText(this, &FNiagaraUserParameterBindingCustomization::GetTooltipText)
					.ButtonContent()
					[

						SNew(SNiagaraParameterName)
						.ParameterName(this, &FNiagaraUserParameterBindingCustomization::GetVariableName)
						.IsReadOnly(true)
					]
				];

			bAddDefault = false;
		}
	}

	if (bAddDefault)
	{
		HeaderRow
			.NameContent()
			[
				PropertyHandle->CreatePropertyNameWidget()
			]
		.ValueContent()
			.MaxDesiredWidth(200.f)
			[
				SNew(STextBlock)
				.Text(FText::FromString(FName::NameToDisplayString(CastField<FStructProperty>(PropertyHandle->GetProperty())->Struct->GetName(), false)))
			.Font(IDetailLayoutBuilder::GetDetailFont())
			];
	}
}

//////////////////////////////////////////////////////////////////////////
FName FNiagaraMaterialAttributeBindingCustomization::GetNiagaraVariableName() const
{
	if (BaseSystem && TargetParameterBinding)
	{
		return TargetParameterBinding->NiagaraVariable.GetName();
	}
	return FName();
}

FName FNiagaraMaterialAttributeBindingCustomization::GetNiagaraChildVariableName() const
{
	if (BaseSystem && TargetParameterBinding)
	{
		return TargetParameterBinding->NiagaraChildVariable.GetName();
	}
	return FName();
}

FText FNiagaraMaterialAttributeBindingCustomization::GetNiagaraCurrentText() const
{
	if (BaseSystem && TargetParameterBinding)
	{
		return MakeCurrentText(TargetParameterBinding->NiagaraVariable, TargetParameterBinding->NiagaraChildVariable);
	}
	return FText::FromString(TEXT("Missing"));
}


FText FNiagaraMaterialAttributeBindingCustomization::MakeCurrentText(const FNiagaraVariableBase& BaseVar, const FNiagaraVariableBase& ChildVar) 
{
	if (BaseVar.GetName().IsNone())
	{
		return FText::FromName(NAME_None);
	}

	FString DisplayNameString = FName::NameToDisplayString(BaseVar.GetName().ToString(), false);
	FNiagaraTypeDefinition TargetType = BaseVar.GetType();
	if (ChildVar.GetName() != NAME_None)
	{
		DisplayNameString += TEXT(" \"") + FName::NameToDisplayString(ChildVar.GetName().ToString(), false) + TEXT("\"");
		TargetType = ChildVar.GetType();
	}

	DisplayNameString += TEXT(" (") + FName::NameToDisplayString(TargetType.GetFName().ToString(), false) + TEXT(")");

	const FText NameText = FText::FromString(DisplayNameString);
	return NameText;
}

FText FNiagaraMaterialAttributeBindingCustomization::GetNiagaraTooltipText() const
{
	if (BaseSystem && TargetParameterBinding && TargetParameterBinding->NiagaraVariable.IsValid())
	{
		FText TooltipDesc = FText::Format(LOCTEXT("MaterialAttributeBindingTooltip", "Bound to the parameter \"{0}\""), MakeCurrentText(TargetParameterBinding->NiagaraVariable, TargetParameterBinding->NiagaraChildVariable));
		return TooltipDesc;
	}
	return FText::FromString(TEXT("Missing"));
}

TSharedRef<SWidget> FNiagaraMaterialAttributeBindingCustomization::OnGetNiagaraMenuContent() const
{
	FGraphActionMenuBuilder MenuBuilder;

	TSharedRef<SGraphActionMenu> GraphActionMenu = SNew(SGraphActionMenu)
		.OnActionSelected(const_cast<FNiagaraMaterialAttributeBindingCustomization*>(this), &FNiagaraMaterialAttributeBindingCustomization::OnNiagaraActionSelected)
		.OnCreateWidgetForAction(SGraphActionMenu::FOnCreateWidgetForAction::CreateSP(const_cast<FNiagaraMaterialAttributeBindingCustomization*>(this), &FNiagaraMaterialAttributeBindingCustomization::OnCreateWidgetForNiagaraAction))
		.OnCollectAllActions(const_cast<FNiagaraMaterialAttributeBindingCustomization*>(this), &FNiagaraMaterialAttributeBindingCustomization::CollectAllNiagaraActions)
		.AutoExpandActionMenu(false)
		.ShowFilterTextBox(true);
	
	TSharedRef<SWidget> MenuContent =  SNew(SBorder)
		.BorderImage(FAppStyle::GetBrush("Menu.Background"))
		.Padding(5)
		[
			SNew(SBox)
			[
				GraphActionMenu
			]
		];

	NiagaraParameterButton->SetMenuContentWidgetToFocus(GraphActionMenu->GetFilterTextBox());
	return MenuContent;
}

TArray<FNiagaraTypeDefinition> FNiagaraMaterialAttributeBindingCustomization::GetAllowedVariableTypes() const
{
	TArray<FNiagaraTypeDefinition> AllowedTypes;
	if (BaseSystem && TargetParameterBinding && PropertyHandle)
	{
		TArray<UObject*> Objects;
		PropertyHandle->GetOuterObjects(Objects);
	
		if (Objects.Num() == 1)
		{
			UNiagaraRendererProperties* RendererProperties = Cast<UNiagaraRendererProperties>(Objects[0]);
			TArray<UMaterialInterface*> Materials;
			if (RendererProperties)
			{
				RendererProperties->GetUsedMaterials(nullptr, Materials);
			}
	
			
			auto MatchMaterialParameter =
				[MaterialName=TargetParameterBinding->MaterialParameterName](const FMaterialParameterInfo& InParameter)
				{
					return InParameter.Name == MaterialName;
				};

			TArray<FMaterialParameterInfo> TempParameterInfo;
			TArray<FGuid> ParameterIds;
			bool bHasTextureBinding = false;
			bool bHasScalarBinding = false;
			bool bHasVectorBinding = false;
			bool bHasDoubleVectorBinding = false;
			for (UMaterialInterface* Material : Materials)
			{
				if (!Material)
				{
					continue;
				}
	
				Material->GetAllTextureParameterInfo(TempParameterInfo, ParameterIds);
				bHasTextureBinding |= TempParameterInfo.ContainsByPredicate(MatchMaterialParameter);
				TempParameterInfo.Reset();
	
				Material->GetAllScalarParameterInfo(TempParameterInfo, ParameterIds);
				bHasScalarBinding |= TempParameterInfo.ContainsByPredicate(MatchMaterialParameter);
				TempParameterInfo.Reset();

				Material->GetAllVectorParameterInfo(TempParameterInfo, ParameterIds);
				bHasVectorBinding |= TempParameterInfo.ContainsByPredicate(MatchMaterialParameter);
				TempParameterInfo.Reset();

				Material->GetAllDoubleVectorParameterInfo(TempParameterInfo, ParameterIds);
				bHasDoubleVectorBinding |= TempParameterInfo.ContainsByPredicate(MatchMaterialParameter);
				TempParameterInfo.Reset();

				ParameterIds.Reset();
			}

			if (bHasTextureBinding)
			{
				AllowedTypes.AddUnique(FNiagaraTypeDefinition::GetUObjectDef());
				AllowedTypes.AddUnique(FNiagaraTypeDefinition::GetUTextureDef());
				AllowedTypes.AddUnique(FNiagaraTypeDefinition::GetUTextureRenderTargetDef());
			}
			if (bHasScalarBinding)
			{
				AllowedTypes.AddUnique(FNiagaraTypeDefinition::GetFloatDef());
			}
			if (bHasVectorBinding)
			{
				AllowedTypes.AddUnique(FNiagaraTypeDefinition::GetVec4Def());
				AllowedTypes.AddUnique(FNiagaraTypeDefinition::GetColorDef());
				AllowedTypes.AddUnique(FNiagaraTypeDefinition::GetVec2Def());
				AllowedTypes.AddUnique(FNiagaraTypeDefinition::GetVec3Def());
			}
			if (bHasDoubleVectorBinding)
			{
				AllowedTypes.AddUnique(FNiagaraTypeDefinition::GetPositionDef());
			}
		}
	}
	return AllowedTypes;
}

TArray<TPair<FNiagaraVariableBase, FNiagaraVariableBase> > FNiagaraMaterialAttributeBindingCustomization::GetNiagaraNames() const
{
	TArray<TPair<FNiagaraVariableBase, FNiagaraVariableBase>> Names;
	TArray<FNiagaraVariableBase> BaseVars;

	if (BaseSystem && BaseEmitter.Emitter && TargetParameterBinding)
	{
		bool bSystem = true;
		bool bEmitter = true;
		bool bParticles = false;
		bool bUser = true;
		bool bStatic = false;
		BaseVars = FNiagaraStackAssetAction_VarBind::FindVariables(BaseEmitter, bSystem, bEmitter, bParticles, bUser, bStatic);

		TArray<UNiagaraScript*> Scripts;
		Scripts.Add(BaseSystem->GetSystemUpdateScript());
		Scripts.Add(BaseSystem->GetSystemSpawnScript());
<<<<<<< HEAD
		BaseEmitter.GetEmitterData()->GetScripts(Scripts, false);
=======
		if (FVersionedNiagaraEmitterData* EmitterData = BaseEmitter.GetEmitterData())
		{
			EmitterData->GetScripts(Scripts, false);
		}
>>>>>>> 4af6daef

		TMap<FString, FString> EmitterAlias;
		EmitterAlias.Emplace(FNiagaraConstants::EmitterNamespace.ToString(), BaseEmitter.Emitter->GetUniqueEmitterName());

		auto FindCachedDI = 
			[&](const FNiagaraVariableBase& BaseVariable) -> UNiagaraDataInterface*
			{
				FName VariableName = BaseVariable.GetName();
				if (BaseVariable.IsInNameSpace(FNiagaraConstants::EmitterNamespaceString))
				{
					VariableName = FNiagaraUtilities::ResolveAliases(BaseVariable, FNiagaraAliasContext()
						.ChangeEmitterToEmitterName(BaseEmitter.Emitter->GetUniqueEmitterName())).GetName();
				}

				for (UNiagaraScript* Script : Scripts)
				{
					TArray<FNiagaraScriptDataInterfaceInfo>& CachedDIs = Script->GetCachedDefaultDataInterfaces();
					for (const FNiagaraScriptDataInterfaceInfo& Info : CachedDIs)
					{
						if (Info.RegisteredParameterMapWrite == VariableName)
						{
							return Info.DataInterface;
						}
					}
				}

				return BaseVariable.GetType().GetClass()->GetDefaultObject<UNiagaraDataInterface>();
			};

		if (BaseVars.Num() > 0)
		{
			const TArray<FNiagaraTypeDefinition> AllowedVariableTypes = GetAllowedVariableTypes();
			for (const FNiagaraVariableBase& BaseVar : BaseVars)
			{
				if (BaseVar.IsDataInterface())
				{
					UNiagaraDataInterface* DI = FindCachedDI(BaseVar);
					if (DI && DI->CanExposeVariables())
					{
						TArray<FNiagaraVariableBase> ChildVars;
						DI->GetExposedVariables(ChildVars);
						for (const FNiagaraVariableBase& ChildVar : ChildVars)
						{
							if (!AllowedVariableTypes.Num() || AllowedVariableTypes.Contains(ChildVar.GetType()))
							{
								Names.AddUnique(TPair<FNiagaraVariableBase, FNiagaraVariableBase>(BaseVar, ChildVar));
							}
						}
					}
				}
				else if (!AllowedVariableTypes.Num() || AllowedVariableTypes.Contains(BaseVar.GetType()))
				{
					if (RenderProps && TargetParameterBinding)
					{
						Names.AddUnique(TPair<FNiagaraVariableBase, FNiagaraVariableBase>(BaseVar, FNiagaraVariableBase()));
					}
				}
			}
		}
	}

	return Names;
}

void FNiagaraMaterialAttributeBindingCustomization::CollectAllNiagaraActions(FGraphActionListBuilderBase& OutAllActions)
{
	TArray<TPair<FNiagaraVariableBase, FNiagaraVariableBase>> ParamNames = GetNiagaraNames();
	for (TPair<FNiagaraVariableBase, FNiagaraVariableBase> ParamPair : ParamNames)
	{
		FText CategoryName = FText();
		const FText NameText = MakeCurrentText(ParamPair.Key, ParamPair.Value);
		const FText TooltipDesc = FText::Format(LOCTEXT("BindToNiagaraParameter", "Bind to the Niagara Variable \"{0}\" "), NameText);
		FNiagaraStackAssetAction_VarBind* VarBind = new FNiagaraStackAssetAction_VarBind(ParamPair.Key.GetName(), CategoryName, NameText,
			TooltipDesc, 0, FText());
		VarBind->BaseVar = ParamPair.Key;
		VarBind->ChildVar = ParamPair.Value;
		TSharedPtr<FNiagaraStackAssetAction_VarBind> NewNodeAction(VarBind);
		OutAllActions.AddAction(NewNodeAction);
	}
}


FText FNiagaraMaterialAttributeBindingCustomization::GetNiagaraChildVariableText() const
{

	FName ChildVarName = GetNiagaraChildVariableName();
	FText ChildVarNameText = ChildVarName.IsNone() == false ? FText::FromString(TEXT("| ") + ChildVarName.ToString()) : FText::GetEmpty();
	return ChildVarNameText;
}

EVisibility FNiagaraMaterialAttributeBindingCustomization::GetNiagaraChildVariableVisibility() const
{
	FName ChildVarName = GetNiagaraChildVariableName();
	return ChildVarName.IsNone() ? EVisibility::Collapsed : EVisibility::Visible;
}

TSharedRef<SWidget> FNiagaraMaterialAttributeBindingCustomization::OnCreateWidgetForNiagaraAction(struct FCreateWidgetForActionData* const InCreateData)
{
	FName ChildVarName = (((FNiagaraStackAssetAction_VarBind* const)InCreateData->Action.Get())->ChildVar.GetName());
	FText ChildVarNameText = ChildVarName.IsNone() == false ? FText::FromString(TEXT("| ") + ChildVarName.ToString()) : FText::GetEmpty();
	return SNew(SVerticalBox)
		+ SVerticalBox::Slot()
		.AutoHeight()
		[
			SNew(SHorizontalBox)
			+ SHorizontalBox::Slot()
			.AutoWidth()
			.VAlign(VAlign_Center)
			.Padding(3, 0)
			[
				SNew(SNiagaraParameterName)
				.ParameterName(((FNiagaraStackAssetAction_VarBind* const)InCreateData->Action.Get())->VarName)
				.IsReadOnly(true)
				//SNew(STextBlock)
				//.Text(InCreateData->Action->GetMenuDescription())
				.ToolTipText(InCreateData->Action->GetTooltipDescription())
			]
			+ SHorizontalBox::Slot()
			.AutoWidth()
			.VAlign(VAlign_Center)
			.Padding(3, 0)
			[
				SNew(STextBlock)
				.Visibility(ChildVarName.IsNone() ? EVisibility::Collapsed : EVisibility::Visible)
				.Text(ChildVarNameText)
			]
		];
}


void FNiagaraMaterialAttributeBindingCustomization::OnNiagaraActionSelected(const TArray< TSharedPtr<FEdGraphSchemaAction> >& SelectedActions, ESelectInfo::Type InSelectionType)
{
	if (InSelectionType == ESelectInfo::OnMouseClick || InSelectionType == ESelectInfo::OnKeyPress || SelectedActions.Num() == 0)
	{
		for (int32 ActionIndex = 0; ActionIndex < SelectedActions.Num(); ActionIndex++)
		{
			TSharedPtr<FEdGraphSchemaAction> CurrentAction = SelectedActions[ActionIndex];

			if (CurrentAction.IsValid())
			{
				FSlateApplication::Get().DismissAllMenus();
				FNiagaraStackAssetAction_VarBind* EventSourceAction = (FNiagaraStackAssetAction_VarBind*)CurrentAction.Get();
				ChangeNiagaraSource(EventSourceAction);
			}
		}
	}
}

void FNiagaraMaterialAttributeBindingCustomization::ChangeNiagaraSource(FNiagaraStackAssetAction_VarBind* InVar)
{
	FScopedTransaction Transaction(FText::Format(LOCTEXT("ChangeParameterSource", " Change Parameter Source to \"{0}\" "), FText::FromName(InVar->VarName)));
	TArray<UObject*> Objects;
	PropertyHandle->GetOuterObjects(Objects);
	for (UObject* Obj : Objects)
	{
		Obj->Modify();
	}

	PropertyHandle->NotifyPreChange();
	TargetParameterBinding->NiagaraVariable = InVar->BaseVar;
	TargetParameterBinding->NiagaraChildVariable = InVar->ChildVar;
	TargetParameterBinding->CacheValues(BaseEmitter.Emitter);
	//TargetParameterBinding->Parameter.SetType(FNiagaraTypeDefinition::GetUObjectDef()); Do not override the type here!
	//TargetVariableBinding->DataSetVariable = FNiagaraConstants::GetAttributeAsDataSetKey(TargetVariableBinding->BoundVariable);
	PropertyHandle->NotifyPostChange(EPropertyChangeType::ValueSet);
	PropertyHandle->NotifyFinishedChangingProperties();
}

FText FNiagaraMaterialAttributeBindingCustomization::GetMaterialCurrentText() const
{
	if (BaseSystem && TargetParameterBinding)
	{
		return FText::FromName(TargetParameterBinding->MaterialParameterName);
	}
	return FText::FromString(TEXT("Missing"));
}

FText FNiagaraMaterialAttributeBindingCustomization::GetMaterialTooltipText() const
{
	if (BaseSystem && TargetParameterBinding && TargetParameterBinding->MaterialParameterName.IsValid())
	{
		FText TooltipDesc = FText::Format(LOCTEXT("MaterialParameterBindingTooltip", "Bound to the parameter \"{0}\""), FText::FromName(TargetParameterBinding->MaterialParameterName));
		return TooltipDesc;
	}
	return FText::FromString(TEXT("Missing"));
}

TSharedRef<SWidget> FNiagaraMaterialAttributeBindingCustomization::OnGetMaterialMenuContent() const
{
	FGraphActionMenuBuilder MenuBuilder;

	TSharedRef<SGraphActionMenu> GraphActionMenu = SNew(SGraphActionMenu)
		.OnActionSelected(const_cast<FNiagaraMaterialAttributeBindingCustomization*>(this), &FNiagaraMaterialAttributeBindingCustomization::OnMaterialActionSelected)
		.OnCreateWidgetForAction(SGraphActionMenu::FOnCreateWidgetForAction::CreateSP(const_cast<FNiagaraMaterialAttributeBindingCustomization*>(this), &FNiagaraMaterialAttributeBindingCustomization::OnCreateWidgetForMaterialAction))
		.OnCollectAllActions(const_cast<FNiagaraMaterialAttributeBindingCustomization*>(this), &FNiagaraMaterialAttributeBindingCustomization::CollectAllMaterialActions)
		.AutoExpandActionMenu(false)
		.ShowFilterTextBox(true);

	TSharedRef<SWidget> MenuContent = SNew(SBorder)
		.BorderImage(FAppStyle::GetBrush("Menu.Background"))
		.Padding(5)
		[
			SNew(SBox)
			[
				GraphActionMenu
			]
		];

	MaterialParameterButton->SetMenuContentWidgetToFocus(GraphActionMenu->GetFilterTextBox());
	return MenuContent;
}

void FNiagaraMaterialAttributeBindingCustomization::GetMaterialParameters(TArray<TPair<FName, FString>>& OutBindingNameAndDescription) const
{
	TSet<FName> AddedParameterNames;
	auto TransformMaterialParameterInfo =
		[&OutBindingNameAndDescription, &AddedParameterNames](UMaterialInterface* Material, TArray<FMaterialParameterInfo>& ParameterInfos)
		{
			for (const FMaterialParameterInfo& ParameterInfo : ParameterInfos)
			{
				if (ParameterInfo.Association != EMaterialParameterAssociation::GlobalParameter)
				{
					continue;
				}
				if (AddedParameterNames.Contains(ParameterInfo.Name))
				{
					continue;
				}
				AddedParameterNames.Add(ParameterInfo.Name);

				FString ParameterDesc;
				Material->GetParameterDesc(ParameterInfo, ParameterDesc);
				OutBindingNameAndDescription.Emplace(ParameterInfo.Name, ParameterDesc);
			}
			ParameterInfos.Reset();
		};

	if (BaseSystem && TargetParameterBinding && PropertyHandle)
	{
		TArray<UObject*> Objects;
		PropertyHandle->GetOuterObjects(Objects);

		if (Objects.Num() == 1)
		{
			UNiagaraRendererProperties* RendererProperties = Cast<UNiagaraRendererProperties>(Objects[0]);
			TArray<UMaterialInterface*> Materials;
			if (RendererProperties)
			{
				RendererProperties->GetUsedMaterials(nullptr, Materials);
			}

			TArray<FMaterialParameterInfo> TempParameterInfo;
			TArray<FGuid> ParameterIds;
			for (UMaterialInterface* Material : Materials)
			{
				if (!Material)
				{
					continue;
				}

				Material->GetAllTextureParameterInfo(TempParameterInfo, ParameterIds);
				TransformMaterialParameterInfo(Material, TempParameterInfo);

				Material->GetAllScalarParameterInfo(TempParameterInfo, ParameterIds);
				TransformMaterialParameterInfo(Material, TempParameterInfo);

				Material->GetAllVectorParameterInfo(TempParameterInfo, ParameterIds);
				TransformMaterialParameterInfo(Material, TempParameterInfo);

				Material->GetAllDoubleVectorParameterInfo(TempParameterInfo, ParameterIds);
				TransformMaterialParameterInfo(Material, TempParameterInfo);

				ParameterIds.Reset();
			}
		}
	}
}

void FNiagaraMaterialAttributeBindingCustomization::CollectAllMaterialActions(FGraphActionListBuilderBase& OutAllActions)
{
	TArray<TPair<FName, FString>> MaterialParameters;
	GetMaterialParameters(MaterialParameters);

	for (const TPair<FName, FString>& Parameter : MaterialParameters)
	{
		TSharedPtr<FNiagaraStackAssetAction_VarBind> NewNodeAction(
			new FNiagaraStackAssetAction_VarBind(
				Parameter.Key,
				FText(),
				FText::FromName(Parameter.Key),
				FNiagaraRendererMaterialParameterCustomization::GetMaterialBindingTooltip(Parameter.Key, Parameter.Value),
				0,
				FText()
			)
		);
		OutAllActions.AddAction(NewNodeAction);
	}
}

TSharedRef<SWidget> FNiagaraMaterialAttributeBindingCustomization::OnCreateWidgetForMaterialAction(struct FCreateWidgetForActionData* const InCreateData)
{
	return SNew(SVerticalBox)
		+ SVerticalBox::Slot()
		.AutoHeight()
		[
			SNew(STextBlock)
			.Text(InCreateData->Action->GetMenuDescription())
		.ToolTipText(InCreateData->Action->GetTooltipDescription())
		];
}


void FNiagaraMaterialAttributeBindingCustomization::OnMaterialActionSelected(const TArray< TSharedPtr<FEdGraphSchemaAction> >& SelectedActions, ESelectInfo::Type InSelectionType)
{
	if (InSelectionType == ESelectInfo::OnMouseClick || InSelectionType == ESelectInfo::OnKeyPress || SelectedActions.Num() == 0)
	{
		for (int32 ActionIndex = 0; ActionIndex < SelectedActions.Num(); ActionIndex++)
		{
			TSharedPtr<FEdGraphSchemaAction> CurrentAction = SelectedActions[ActionIndex];

			if (CurrentAction.IsValid())
			{
				FSlateApplication::Get().DismissAllMenus();
				FNiagaraStackAssetAction_VarBind* EventSourceAction = (FNiagaraStackAssetAction_VarBind*)CurrentAction.Get();
				ChangeMaterialSource(EventSourceAction->VarName);
			}
		}
	}
}

void FNiagaraMaterialAttributeBindingCustomization::ChangeMaterialSource(FName InVarName)
{
	FScopedTransaction Transaction(FText::Format(LOCTEXT("ChangeParameterSource", " Change Parameter Source to \"{0}\" "), FText::FromName(InVarName)));
	TArray<UObject*> Objects;
	PropertyHandle->GetOuterObjects(Objects);
	for (UObject* Obj : Objects)
	{
		Obj->Modify();
	}

	PropertyHandle->NotifyPreChange();
	TargetParameterBinding->MaterialParameterName = InVarName;
	//TargetParameterBinding->Parameter.SetType(FMaterialTypeDefinition::GetUObjectDef()); Do not override the type here!
	//TargetVariableBinding->DataSetVariable = FMaterialConstants::GetAttributeAsDataSetKey(TargetVariableBinding->BoundVariable);
	PropertyHandle->NotifyPostChange(EPropertyChangeType::ValueSet);
	PropertyHandle->NotifyFinishedChangingProperties();
}

void FNiagaraMaterialAttributeBindingCustomization::CustomizeHeader(TSharedRef<IPropertyHandle> InPropertyHandle, FDetailWidgetRow& HeaderRow, IPropertyTypeCustomizationUtils& CustomizationUtils)
{
	PropertyHandle = InPropertyHandle;
	bool bAddDefault = true;
	

	if (bAddDefault)
	{
		HeaderRow
			.NameContent()
			[
				PropertyHandle->CreatePropertyNameWidget()
			]
		.ValueContent()
			.MaxDesiredWidth(200.f)
			[
				SNew(STextBlock)
				.Text(LOCTEXT("ParamHeaderValue", "Binding"))
				.Font(IDetailLayoutBuilder::GetDetailFont())
			];
	}
}


void FNiagaraMaterialAttributeBindingCustomization::CustomizeChildren(TSharedRef<IPropertyHandle> StructPropertyHandle, class IDetailChildrenBuilder& ChildBuilder, IPropertyTypeCustomizationUtils& StructCustomizationUtils)
{
	RenderProps = nullptr;
	BaseSystem =  nullptr;
	BaseEmitter = FVersionedNiagaraEmitter();
	  
	TArray<UObject*> Objects;
	PropertyHandle->GetOuterObjects(Objects);
	if (Objects.Num() == 1)
	{
		RenderProps = Cast<UNiagaraRendererProperties>(Objects[0]);
		BaseSystem = Objects[0]->GetTypedOuter<UNiagaraSystem>();
		if (RenderProps)
		{
			BaseEmitter = RenderProps->GetOuterEmitter();
		}
		if (BaseSystem)
		{
			TargetParameterBinding = (FNiagaraMaterialAttributeBinding*)PropertyHandle->GetValueBaseAddress((uint8*)Objects[0]);

			TSharedPtr<IPropertyHandle> ChildPropertyHandle = StructPropertyHandle->GetChildHandle(0);
			FDetailWidgetRow& RowMaterial = ChildBuilder.AddCustomRow(FText::GetEmpty());
			RowMaterial
				.NameContent()
				[
					ChildPropertyHandle->CreatePropertyNameWidget()
				]
			.ValueContent()
				.MaxDesiredWidth(200.f)
				[
					SAssignNew(MaterialParameterButton, SComboButton)
					.OnGetMenuContent(this, &FNiagaraMaterialAttributeBindingCustomization::OnGetMaterialMenuContent)
					.ContentPadding(1)
					.ToolTipText(this, &FNiagaraMaterialAttributeBindingCustomization::GetMaterialTooltipText)
					.ButtonStyle(FAppStyle::Get(), "PropertyEditor.AssetComboStyle")
					.ForegroundColor(FAppStyle::GetColor("PropertyEditor.AssetName.ColorAndOpacity"))
					.ButtonContent()
					[
						SNew(STextBlock)
						.Text(this, &FNiagaraMaterialAttributeBindingCustomization::GetMaterialCurrentText)
						.Font(IDetailLayoutBuilder::GetDetailFont())
					]
				];

			ChildPropertyHandle = StructPropertyHandle->GetChildHandle(1);
			FDetailWidgetRow& RowNiagara = ChildBuilder.AddCustomRow(FText::GetEmpty());
			RowNiagara
				.NameContent()
				[
					ChildPropertyHandle->CreatePropertyNameWidget()
				]
			.ValueContent()
				.MaxDesiredWidth(200.f)
				[
					SAssignNew(NiagaraParameterButton, SComboButton)
					.OnGetMenuContent(this, &FNiagaraMaterialAttributeBindingCustomization::OnGetNiagaraMenuContent)
					.ContentPadding(1)
					.ToolTipText(this, &FNiagaraMaterialAttributeBindingCustomization::GetNiagaraTooltipText)
					.ButtonStyle(FAppStyle::Get(), "PropertyEditor.AssetComboStyle")
					.ForegroundColor(FAppStyle::GetColor("PropertyEditor.AssetName.ColorAndOpacity"))
					.ButtonContent()
					[
						SNew(SHorizontalBox)
						+ SHorizontalBox::Slot()
						.VAlign(VAlign_Center)
						.Padding(5, 0)
						[
							SNew(SNiagaraParameterName)
							.ParameterName(this, &FNiagaraMaterialAttributeBindingCustomization::GetNiagaraVariableName)
							.IsReadOnly(true)
						]
						+ SHorizontalBox::Slot()
						.VAlign(VAlign_Center)
						.Padding(5, 0)
						[
							SNew(STextBlock)
							.Visibility(this, &FNiagaraMaterialAttributeBindingCustomization::GetNiagaraChildVariableVisibility)
							.Text(this, &FNiagaraMaterialAttributeBindingCustomization::GetNiagaraChildVariableText)
						]
					]
				];
		}
	}
}

//////////////////////////////////////////////////////////////////////////

FName FNiagaraDataInterfaceBindingCustomization::GetVariableName() const
{
	if (BaseStage && TargetDataInterfaceBinding)
	{
		return (TargetDataInterfaceBinding->BoundVariable.GetName());
	}
	return FName();
}

FText FNiagaraDataInterfaceBindingCustomization::GetCurrentText() const
{
	if (BaseStage && TargetDataInterfaceBinding)
	{
		return FText::FromName(TargetDataInterfaceBinding->BoundVariable.GetName());
	}
	return FText::FromString(TEXT("Missing"));
}

FText FNiagaraDataInterfaceBindingCustomization::GetTooltipText() const
{
	if (BaseStage && TargetDataInterfaceBinding && TargetDataInterfaceBinding->BoundVariable.IsValid())
	{
		FText TooltipDesc = FText::Format(LOCTEXT("DataInterfaceBindingTooltip", "Bound to the user parameter \"{0}\""), FText::FromName(TargetDataInterfaceBinding->BoundVariable.GetName()));
		return TooltipDesc;
	}
	return FText::FromString(TEXT("Missing"));
}

TSharedRef<SWidget> FNiagaraDataInterfaceBindingCustomization::OnGetMenuContent() const
{
	FGraphActionMenuBuilder MenuBuilder;

	return SNew(SBorder)
		.BorderImage(FAppStyle::GetBrush("Menu.Background"))
		.Padding(5)
		[
			SNew(SBox)
			[
				SNew(SGraphActionMenu)
				.OnActionSelected(const_cast<FNiagaraDataInterfaceBindingCustomization*>(this), &FNiagaraDataInterfaceBindingCustomization::OnActionSelected)
				.OnCreateWidgetForAction(SGraphActionMenu::FOnCreateWidgetForAction::CreateSP(const_cast<FNiagaraDataInterfaceBindingCustomization*>(this), &FNiagaraDataInterfaceBindingCustomization::OnCreateWidgetForAction))
				.OnCollectAllActions(const_cast<FNiagaraDataInterfaceBindingCustomization*>(this), &FNiagaraDataInterfaceBindingCustomization::CollectAllActions)
				.AutoExpandActionMenu(false)
				.ShowFilterTextBox(true)
			]
		];
}

TArray<FName> FNiagaraDataInterfaceBindingCustomization::GetNames() const
{
	TArray<FName> Names;

	if (BaseStage && TargetDataInterfaceBinding)
	{
		if (FVersionedNiagaraEmitterData* EmitterData = BaseStage->GetEmitterData())
		{
			// Find all used emitter and particle data interface variables that can be iterated upon.
			TArray<UNiagaraScript*> AllScripts;
			EmitterData->GetScripts(AllScripts, false);

			TArray<UNiagaraGraph*> Graphs;
			for (const UNiagaraScript* Script : AllScripts)
			{
				if (const UNiagaraScriptSource* Source = Cast<UNiagaraScriptSource>(Script->GetLatestSource()))
				{
					Graphs.AddUnique(Source->NodeGraph);
				}
			}

			for (const UNiagaraGraph* Graph : Graphs)
			{
				TMap<FNiagaraVariable, FNiagaraGraphParameterReferenceCollection> ParameterReferenceMap = Graph->GetParameterReferenceMap();
				ParameterReferenceMap.KeySort([](const FNiagaraVariable& A, const FNiagaraVariable& B) { return A.GetName().LexicalLess(B.GetName()); });
				for (const auto& ParameterToReferences : ParameterReferenceMap)
				{
					const FNiagaraVariable& ParameterVariable = ParameterToReferences.Key;
					FNiagaraParameterHandle Handle(ParameterVariable.GetName());
					bool bIsValidNamespace = Handle.IsEmitterHandle() || Handle.IsSystemHandle() || Handle.IsOutputHandle() || Handle.IsParticleAttributeHandle() || Handle.IsTransientHandle() || Handle.IsStackContextHandle();
					if (ParameterVariable.IsDataInterface() && bIsValidNamespace)
					{
						const UClass* Class = ParameterVariable.GetType().GetClass();
						if (Class)
						{
							const UObject* DefaultObjDI = Class->GetDefaultObject();
							if (DefaultObjDI != nullptr && DefaultObjDI->IsA<UNiagaraDataInterfaceRWBase>())
							{
								Names.AddUnique(ParameterVariable.GetName());
							}
						}
					}
				}
			}
		}
	}

	return Names;
}

void FNiagaraDataInterfaceBindingCustomization::CollectAllActions(FGraphActionListBuilderBase& OutAllActions)
{
	TArray<FName> UserParamNames = GetNames();
	for (FName UserParamName : UserParamNames)
	{
		FText CategoryName = FText();
		FString DisplayNameString = FName::NameToDisplayString(UserParamName.ToString(), false);
		const FText NameText = FText::FromString(DisplayNameString);
		const FText TooltipDesc = FText::Format(LOCTEXT("BindToDataInterface", "Bind to the User Parameter \"{0}\" "), FText::FromString(DisplayNameString));
		TSharedPtr<FNiagaraStackAssetAction_VarBind> NewNodeAction(new FNiagaraStackAssetAction_VarBind(UserParamName, CategoryName, NameText,
			TooltipDesc, 0, FText()));
		OutAllActions.AddAction(NewNodeAction);
	}
}

TSharedRef<SWidget> FNiagaraDataInterfaceBindingCustomization::OnCreateWidgetForAction(struct FCreateWidgetForActionData* const InCreateData)
{
	return SNew(SVerticalBox)
		+ SVerticalBox::Slot()
		.AutoHeight()
		[
			SNew(SNiagaraParameterName)
			.ParameterName(((FNiagaraStackAssetAction_VarBind* const)InCreateData->Action.Get())->VarName)
			.IsReadOnly(true)
			//SNew(STextBlock)
			//.Text(InCreateData->Action->GetMenuDescription())
			.ToolTipText(InCreateData->Action->GetTooltipDescription())
		];
}


void FNiagaraDataInterfaceBindingCustomization::OnActionSelected(const TArray< TSharedPtr<FEdGraphSchemaAction> >& SelectedActions, ESelectInfo::Type InSelectionType)
{
	if (InSelectionType == ESelectInfo::OnMouseClick || InSelectionType == ESelectInfo::OnKeyPress || SelectedActions.Num() == 0)
	{
		for (int32 ActionIndex = 0; ActionIndex < SelectedActions.Num(); ActionIndex++)
		{
			TSharedPtr<FEdGraphSchemaAction> CurrentAction = SelectedActions[ActionIndex];

			if (CurrentAction.IsValid())
			{
				FSlateApplication::Get().DismissAllMenus();
				FNiagaraStackAssetAction_VarBind* EventSourceAction = (FNiagaraStackAssetAction_VarBind*)CurrentAction.Get();
				ChangeSource(EventSourceAction->VarName);
			}
		}
	}
}

void FNiagaraDataInterfaceBindingCustomization::ChangeSource(FName InVarName)
{
	FScopedTransaction Transaction(FText::Format(LOCTEXT("ChangeDataParameterSource", " Change Data Interface Source to \"{0}\" "), FText::FromName(InVarName)));
	TArray<UObject*> Objects;
	PropertyHandle->GetOuterObjects(Objects);
	for (UObject* Obj : Objects)
	{
		Obj->Modify();
	}

	PropertyHandle->NotifyPreChange();
	TargetDataInterfaceBinding->BoundVariable.SetName(InVarName);
	PropertyHandle->NotifyPostChange(EPropertyChangeType::ValueSet);
	PropertyHandle->NotifyFinishedChangingProperties();
}

void FNiagaraDataInterfaceBindingCustomization::CustomizeHeader(TSharedRef<IPropertyHandle> InPropertyHandle, FDetailWidgetRow& HeaderRow, IPropertyTypeCustomizationUtils& CustomizationUtils)
{
	PropertyHandle = InPropertyHandle;
	TArray<UObject*> Objects;
	PropertyHandle->GetOuterObjects(Objects);

	PropertyHandle->MarkResetToDefaultCustomized(true);

	bool bAddDefault = true;
	if (Objects.Num() == 1)
	{
		BaseStage = Cast<UNiagaraSimulationStageBase>(Objects[0]);
		if (BaseStage)
		{
			TargetDataInterfaceBinding = (FNiagaraVariableDataInterfaceBinding*)PropertyHandle->GetValueBaseAddress((uint8*)Objects[0]);

			HeaderRow
			.NameContent()
			[
				PropertyHandle->CreatePropertyNameWidget()
			]
			.ValueContent()
			.MaxDesiredWidth(250.f)
			[
				SNew(SHorizontalBox)
				+ SHorizontalBox::Slot()
				.AutoWidth()
				.Padding(0.0f, 0.0f, 4.0f, 0.0f)
				[
					SNew(SComboButton)
					.OnGetMenuContent(this, &FNiagaraDataInterfaceBindingCustomization::OnGetMenuContent)
					.ContentPadding(1)
					.ToolTipText(this, &FNiagaraDataInterfaceBindingCustomization::GetTooltipText)
					.ButtonStyle(FAppStyle::Get(), "PropertyEditor.AssetComboStyle")
					.ForegroundColor(FAppStyle::GetColor("PropertyEditor.AssetName.ColorAndOpacity"))
					.ButtonContent()
					[
						SNew(SNiagaraParameterName)
						.ParameterName(this, &FNiagaraDataInterfaceBindingCustomization::GetVariableName)
						.IsReadOnly(true)
					]
				]
				+ SHorizontalBox::Slot()
				.AutoWidth()
				.VAlign(VAlign_Center)
				.Padding(2, 1)
				[
					SNew(SButton)
					.IsFocusable(false)
					.ToolTipText(LOCTEXT("ResetToDefaultToolTip", "Reset to Default"))
					.ButtonStyle(FAppStyle::Get(), "NoBorder")
					.ContentPadding(0)
					.Visibility(this, &FNiagaraDataInterfaceBindingCustomization::IsResetToDefaultsVisible)
					.OnClicked(this, &FNiagaraDataInterfaceBindingCustomization::OnResetToDefaultsClicked)
					.Content()
					[
						SNew(SImage)
						.Image(FAppStyle::GetBrush("PropertyWindow.DiffersFromDefault"))
						.ColorAndOpacity(FSlateColor::UseForeground())
					]
				]
			];
			bAddDefault = false;
		}
	}


	if (bAddDefault)
	{
		HeaderRow
			.NameContent()
			[
				PropertyHandle->CreatePropertyNameWidget()
			]
			.ValueContent()
			.MaxDesiredWidth(200.f)
			[
				SNew(STextBlock)
				.Text(FText::FromString(FName::NameToDisplayString(CastField<FStructProperty>(PropertyHandle->GetProperty())->Struct->GetName(), false)))
				.Font(IDetailLayoutBuilder::GetDetailFont())
			];
	}
}

EVisibility FNiagaraDataInterfaceBindingCustomization::IsResetToDefaultsVisible() const
{
	return TargetDataInterfaceBinding->BoundVariable.IsValid() ? EVisibility::Visible : EVisibility::Hidden;
}

FReply FNiagaraDataInterfaceBindingCustomization::OnResetToDefaultsClicked()
{
	ChangeSource(NAME_None);

	return FReply::Handled();
}

////////////////////////
FName FNiagaraScriptVariableBindingCustomization::GetVariableName() const
{
	if (TargetVariableBinding && TargetVariableBinding->IsValid())
	{
		return (TargetVariableBinding->Name);
	}
	return FName();
}

FText FNiagaraScriptVariableBindingCustomization::GetCurrentText() const
{
	if (TargetVariableBinding && TargetVariableBinding->IsValid())
	{
		return FText::FromName(TargetVariableBinding->Name);
	}
	return FText::FromString(TEXT("None"));
}

FText FNiagaraScriptVariableBindingCustomization::GetTooltipText() const
{
	if (TargetVariableBinding && TargetVariableBinding->IsValid())
	{
		FText TooltipDesc = FText::Format(LOCTEXT("BindingTooltip", "Use the variable \"{0}\" if it is defined, otherwise use the type's default value."), FText::FromName(TargetVariableBinding->Name));
		return TooltipDesc;
	}
	return FText::FromString(TEXT("There is no default binding selected."));
}

TSharedRef<SWidget> FNiagaraScriptVariableBindingCustomization::OnGetMenuContent() const
{
	FGraphActionMenuBuilder MenuBuilder; // TODO: Is this necessary? It's included in all the other implementations above, but it's never used. Spooky

	return SNew(SBorder)
		.BorderImage(FAppStyle::GetBrush("Menu.Background"))
		.Padding(5)
		[
			SNew(SBox)
			[
				SNew(SGraphActionMenu)
				.OnActionSelected(const_cast<FNiagaraScriptVariableBindingCustomization*>(this), &FNiagaraScriptVariableBindingCustomization::OnActionSelected)
				.OnCreateWidgetForAction(SGraphActionMenu::FOnCreateWidgetForAction::CreateSP(const_cast<FNiagaraScriptVariableBindingCustomization*>(this), &FNiagaraScriptVariableBindingCustomization::OnCreateWidgetForAction))
				.OnCollectAllActions(const_cast<FNiagaraScriptVariableBindingCustomization*>(this), &FNiagaraScriptVariableBindingCustomization::CollectAllActions)
				.AutoExpandActionMenu(false)
				.ShowFilterTextBox(true)
			]
		];
}

TArray<TSharedPtr<FEdGraphSchemaAction>> FNiagaraScriptVariableBindingCustomization::GetGraphParameterBindingActions(const UNiagaraGraph* Graph)
{
	TArray<FName> Names;
	TArray<TSharedPtr<FEdGraphSchemaAction>> OutActions;

	for (const FNiagaraParameterMapHistory& History : UNiagaraNodeParameterMapBase::GetParameterMaps(Graph))
	{
		for (const FNiagaraVariable& Var : History.Variables)
		{
			FString Namespace = FNiagaraParameterUtilities::GetNamespace(Var);
			if (Namespace == TEXT("Module."))
			{
				// TODO: Skip module inputs for now. Does it make sense to bind module inputs to module inputs?
				continue;
			}
			if (Var.GetType() == BaseScriptVariable->Variable.GetType())
			{
				Names.AddUnique(Var.GetName());
			}
		}
	}

	for (const auto& Var : Graph->GetParameterReferenceMap())
	{
		FString Namespace = FNiagaraParameterUtilities::GetNamespace(Var.Key);
		if (Namespace == TEXT("Module."))
		{
			// TODO: Skip module inputs for now. Does it make sense to bind module inputs to module inputs?
			continue;
		}
		if (Var.Key.GetType() == BaseScriptVariable->Variable.GetType())
		{
			Names.AddUnique(Var.Key.GetName());
		}
	}
	
	for (const FName& Name : Names)
	{
		const FText NameText = FText::FromName(Name);
		const FText TooltipDesc = FText::Format(LOCTEXT("SetFunctionPopupTooltip", "Use the variable \"{0}\" "), NameText);
		TSharedPtr<FNiagaraStackAssetAction_VarBind> NewNodeAction(
			new FNiagaraStackAssetAction_VarBind(Name, FText(), NameText, TooltipDesc, 0, FText())
		);
		OutActions.Add(NewNodeAction);
	}

	return OutActions;
}

TArray<TSharedPtr<FEdGraphSchemaAction>> FNiagaraScriptVariableBindingCustomization::GetEngineConstantBindingActions()
{
	TArray<TSharedPtr<FEdGraphSchemaAction>> OutActions;

	for (const FNiagaraVariable& Parameter : FNiagaraConstants::GetEngineConstants())
	{
		if (BaseScriptVariable->Variable.GetType() != Parameter.GetType())
		{
			// types must match
			continue;
		}

		const FName& Name = Parameter.GetName();
		const FText NameText = FText::FromName(Name);
		const FText TooltipDesc = FText::Format(LOCTEXT("SetFunctionPopupTooltip", "Use the variable \"{0}\" "), NameText);

		TSharedPtr<FNiagaraStackAssetAction_VarBind> NewNodeAction(
			new FNiagaraStackAssetAction_VarBind(Name, FText(), NameText, TooltipDesc, 0, FText())
		);
		OutActions.Add(NewNodeAction);
	}

	return OutActions;
}

TArray<TSharedPtr<FEdGraphSchemaAction>> FNiagaraScriptVariableBindingCustomization::GetLibraryParameterBindingActions()
{
	TArray<TSharedPtr<FEdGraphSchemaAction>> OutActions;

	auto GetAvailableParameterDefinitions = [this]()->TArray<UNiagaraParameterDefinitions*> {
		const bool bSkipSubscribed = false;
		if (BaseGraph)
		{
			TSharedPtr<INiagaraParameterDefinitionsSubscriberViewModel> ParameterDefinitionsSubscriberViewModel = FNiagaraEditorUtilities::GetOwningLibrarySubscriberViewModelForGraph(BaseGraph);
			if (ParameterDefinitionsSubscriberViewModel.IsValid())
			{
				return ParameterDefinitionsSubscriberViewModel->GetAvailableParameterDefinitions(bSkipSubscribed);
			}
		}
		else if (BaseLibrary)
		{
			return BaseLibrary->GetAvailableParameterDefinitions(bSkipSubscribed);
		}
		checkf(false, TEXT("Script variable did not have a valid outer UNiagaraGraph or UNiagaraParameterDefinitions!"));
		return TArray<UNiagaraParameterDefinitions*>();
	};
	
	const TArray<UNiagaraParameterDefinitions*> AvailableParameterDefinitions = GetAvailableParameterDefinitions();
	for (UNiagaraParameterDefinitions* ParameterDefinitions : AvailableParameterDefinitions)
	{
		for(const UNiagaraScriptVariable* LibraryScriptVar : ParameterDefinitions->GetParametersConst())
		{ 
			if (BaseScriptVariable->Variable.GetType() != LibraryScriptVar->Variable.GetType())
			{
				// types must match
				continue;
			}
			else if (BaseScriptVariable->Metadata.GetVariableGuid() == LibraryScriptVar->Metadata.GetVariableGuid())
			{
				// do not bind to self
				continue;
			}

			const FName& Name = LibraryScriptVar->Variable.GetName();
			const FText NameText = FText::FromName(Name);
			const FText TooltipDesc = FText::Format(LOCTEXT("SetFunctionPopupTooltip", "Use the variable \"{0}\" "), NameText);

			FScriptVarBindingNameSubscriptionArgs SubscriptionArgs(ParameterDefinitions, LibraryScriptVar, BaseScriptVariable);

			TSharedPtr<FNiagaraStackAssetAction_VarBind> NewNodeAction(
				new FNiagaraStackAssetAction_VarBind(Name, FText(), NameText, TooltipDesc, 0, FText(), SubscriptionArgs)
			);
			OutActions.Add(NewNodeAction);
		}
	}

	return OutActions;
}

void FNiagaraScriptVariableBindingCustomization::CollectAllActions(FGraphActionListBuilderBase& OutAllActions)
{
	if (BaseGraph)
	{
		for (const TSharedPtr<FEdGraphSchemaAction>& Action : GetGraphParameterBindingActions(BaseGraph))
		{
			OutAllActions.AddAction(Action);
		}
		
	}

	for (const TSharedPtr<FEdGraphSchemaAction>& Action : GetEngineConstantBindingActions())
	{
		OutAllActions.AddAction(Action);
	}
	
	//@todo(ng) for now do not allow binding libraries to libraries as we do not handle fixing up the binding if the source library is removed.
	if(BaseGraph != nullptr || ALLOW_LIBRARY_TO_LIBRARY_DEFAULT_BINDING)
	{ 
		for (const TSharedPtr<FEdGraphSchemaAction>& Action : GetLibraryParameterBindingActions())
		{
			OutAllActions.AddAction(Action);
		}
	}
}

TSharedRef<SWidget> FNiagaraScriptVariableBindingCustomization::OnCreateWidgetForAction(struct FCreateWidgetForActionData* const InCreateData)
{
	return SNew(SVerticalBox)
		+ SVerticalBox::Slot()
		.AutoHeight()
		[
			SNew(SNiagaraParameterName)
			.ParameterName(((FNiagaraStackAssetAction_VarBind* const)InCreateData->Action.Get())->VarName)
			.IsReadOnly(true)
			.ToolTipText(InCreateData->Action->GetTooltipDescription())
		];
}

void FNiagaraScriptVariableBindingCustomization::OnActionSelected(const TArray< TSharedPtr<FEdGraphSchemaAction> >& SelectedActions, ESelectInfo::Type InSelectionType)
{
	if (InSelectionType == ESelectInfo::OnMouseClick || InSelectionType == ESelectInfo::OnKeyPress || SelectedActions.Num() == 0)
	{
		for (auto& CurrentAction : SelectedActions)
		{
			if (CurrentAction.IsValid())
			{
				FSlateApplication::Get().DismissAllMenus();
				FNiagaraStackAssetAction_VarBind* EventSourceAction = (FNiagaraStackAssetAction_VarBind*)CurrentAction.Get();
				UNiagaraParameterDefinitions* SourceParameterDefinitions = EventSourceAction->LibraryNameSubscriptionArgs.SourceParameterDefinitions;
				const UNiagaraScriptVariable* SourceScriptVar = EventSourceAction->LibraryNameSubscriptionArgs.SourceScriptVar;

				ChangeSource(EventSourceAction->VarName);

				// If in a parameter definitions, consider the parameter definitions binding name subscriptions.
				if (BaseLibrary != nullptr)
				{
					// Force unsubscribe the current binding name.
					BaseLibrary->UnsubscribeBindingNameFromExternalParameterDefinitions(BaseScriptVariable->Metadata.GetVariableGuid());

					// If we are in a parameter definitions and the parameter definitions name binding args are set, set the base library to synchronize the binding name with the source library.
					//@todo(ng) re-enable
					if (ALLOW_LIBRARY_TO_LIBRARY_DEFAULT_BINDING && SourceParameterDefinitions != nullptr)
					{
						BaseLibrary->SubscribeBindingNameToExternalParameterDefinitions(
							SourceParameterDefinitions,
							SourceScriptVar->Metadata.GetVariableGuid(),
							BaseScriptVariable->Metadata.GetVariableGuid()
						);
					}
				}
				else if (BaseGraph != nullptr && SourceParameterDefinitions != nullptr)
				{
					// If we are in a script graph and the parameter definitions name binding args are set, add the parameter specified by the binding as it is not guaranteed to exist in the graph yet.
					if(BaseGraph->GetMetaData(EventSourceAction->LibraryNameSubscriptionArgs.SourceScriptVar->Variable).IsSet() == false)
					{
						BaseGraph->AddParameter(EventSourceAction->LibraryNameSubscriptionArgs.SourceScriptVar);

						TSharedPtr<INiagaraParameterDefinitionsSubscriberViewModel> ParameterDefinitionsSubscriberViewModel = FNiagaraEditorUtilities::GetOwningLibrarySubscriberViewModelForGraph(BaseGraph);
						if (ParameterDefinitionsSubscriberViewModel.IsValid() && ParameterDefinitionsSubscriberViewModel->GetSubscribedParameterDefinitions().Contains(SourceParameterDefinitions) == false)
						{
							ParameterDefinitionsSubscriberViewModel->SubscribeToParameterDefinitions(SourceParameterDefinitions);
						}
					}
				}
			}
		}
	}
}

void FNiagaraScriptVariableBindingCustomization::ChangeSource(FName InVarName)
{
	FScopedTransaction Transaction(FText::Format(LOCTEXT("ChangeBinding", " Change default binding to \"{0}\" "), FText::FromName(InVarName)));
	TArray<UObject*> Objects;
	PropertyHandle->GetOuterObjects(Objects);
	for (UObject* Obj : Objects)
	{
		Obj->Modify();
	}

	PropertyHandle->NotifyPreChange();
	TargetVariableBinding->Name = InVarName;
	PropertyHandle->NotifyPostChange(EPropertyChangeType::ValueSet);
	PropertyHandle->NotifyFinishedChangingProperties();
}

void FNiagaraScriptVariableBindingCustomization::CustomizeHeader(TSharedRef<IPropertyHandle> InPropertyHandle, FDetailWidgetRow& HeaderRow, IPropertyTypeCustomizationUtils& CustomizationUtils)
{
	TSharedPtr<IPropertyUtilities> PropertyUtils = CustomizationUtils.GetPropertyUtilities();
	PropertyHandle = InPropertyHandle;
	TArray<UObject*> Objects;
	PropertyHandle->GetOuterObjects(Objects);
	bool bAddDefault = true;
	if (Objects.Num() == 1)
	{
		BaseScriptVariable = Cast<UNiagaraScriptVariable>(Objects[0]);
		if (BaseScriptVariable)
		{
			BaseGraph = Cast<UNiagaraGraph>(BaseScriptVariable->GetOuter());
			BaseLibrary = Cast<UNiagaraParameterDefinitions>(BaseScriptVariable->GetOuter());

			TargetVariableBinding = (FNiagaraScriptVariableBinding*)PropertyHandle->GetValueBaseAddress((uint8*)Objects[0]);

			HeaderRow
			.IsEnabled(MakeAttributeLambda([=] { return !InPropertyHandle->IsEditConst() && PropertyUtils->IsPropertyEditingEnabled(); }))
			.NameContent()
			[
				PropertyHandle->CreatePropertyNameWidget()
			]
			.ValueContent()
			.MaxDesiredWidth(200.f)
			[
				SNew(SComboButton)
				.OnGetMenuContent(this, &FNiagaraScriptVariableBindingCustomization::OnGetMenuContent)
				.ContentPadding(1)
				.ToolTipText(this, &FNiagaraScriptVariableBindingCustomization::GetTooltipText)
				.ButtonStyle(FAppStyle::Get(), "PropertyEditor.AssetComboStyle")
				.ForegroundColor(FAppStyle::GetColor("PropertyEditor.AssetName.ColorAndOpacity"))
				.ButtonContent()
				[
					SNew(SNiagaraParameterName)
					.ParameterName(this, &FNiagaraScriptVariableBindingCustomization::GetVariableName)
					.IsReadOnly(true)
				]
			];
			bAddDefault = false;
		}
		else
		{
			BaseGraph = nullptr;
			BaseLibrary = nullptr;
		}
	}
	
	if (bAddDefault)
	{
		HeaderRow
		.IsEnabled(MakeAttributeLambda([=] { return !InPropertyHandle->IsEditConst() && PropertyUtils->IsPropertyEditingEnabled(); }))
		.NameContent()
		[
			PropertyHandle->CreatePropertyNameWidget()
		]
		.ValueContent()
		.MaxDesiredWidth(200.f)
		[
			SNew(STextBlock)
			.Text(FText::FromString(FName::NameToDisplayString(CastField<FStructProperty>(PropertyHandle->GetProperty())->Struct->GetName(), false)))
			.Font(IDetailLayoutBuilder::GetDetailFont())
		];
	}
}

void FNiagaraVariableMetaDataCustomization::CustomizeChildren(TSharedRef<IPropertyHandle> PropertyHandle, IDetailChildrenBuilder& ChildBuilder, IPropertyTypeCustomizationUtils& CustomizationUtils)
{
	TArray<UObject*> Objects;
	PropertyHandle->GetOuterObjects(Objects);
	UNiagaraScriptVariable* OwningScriptVariable = nullptr;
	if (Objects.Num() == 1)
	{
		OwningScriptVariable = Cast<UNiagaraScriptVariable>(Objects[0]);
	}

	bool bOwningScriptVariableSubscribedToDefinition = false;
	bool bOwningScriptVariableOuteredToDefinitions = false;
	if (OwningScriptVariable != nullptr)
	{
		bOwningScriptVariableSubscribedToDefinition = OwningScriptVariable->GetIsSubscribedToParameterDefinitions();
		if (OwningScriptVariable->GetOuter()->IsA<UNiagaraParameterDefinitions>())
		{
			bOwningScriptVariableOuteredToDefinitions = true;
		}
	}

	uint32 NumChildren;
	PropertyHandle->GetNumChildren(NumChildren);
	TArray<TSharedRef<IPropertyHandle>> ChildPropertyHandles;
	for (uint32 ChildIndex = 0; ChildIndex < NumChildren; ++ChildIndex)
	{
		ChildPropertyHandles.Add(PropertyHandle->GetChildHandle(ChildIndex).ToSharedRef());
	}

	for (const TSharedRef<IPropertyHandle>& ChildPropertyHandle : ChildPropertyHandles)
	{
		/** The customized flag is used for hiding properties.
		 *  The script variable's customization which contains meta data is hiding these properties already,
		 *  but the meta data customization would stomp these by readding them. Hence, we skip them here if they were marked as customized.
		*/
		if(ChildPropertyHandle->IsCustomized())
		{
			continue;
		}
		
		const FProperty* ChildProperty = ChildPropertyHandle->GetProperty();
		const FName ChildPropertyName = ChildProperty->GetFName();

		if (ChildPropertyName == GET_MEMBER_NAME_CHECKED(FNiagaraVariableMetaData, Description))
		{ 
			IDetailPropertyRow & DetailPropertyRow = ChildBuilder.AddProperty(ChildPropertyHandle);
			if (!bOwningScriptVariableOuteredToDefinitions && bOwningScriptVariableSubscribedToDefinition)
			{
				// Parameters linked to definitions but not part of the definitions asset themselves may not edit the description property.
				// NOTE: Parameters outered to definitions, when viewed via the SNiagaraParameterDefinitionsPanel, will not allow editing the definition due to the owning details view being disabled.
				DetailPropertyRow.IsEnabled(false);
			}
		}
		else if(bOwningScriptVariableOuteredToDefinitions)
		{
			// Parameters outered to definitions may only edit the description; all other properties are skipped for the child builder.
			continue;
		}
		else
		{
			ChildBuilder.AddProperty(ChildPropertyHandle);
		}
	}
}

//////////////////////////////////////////////////////////////////////////

void FNiagaraSystemScalabilityOverrideCustomization::CustomizeHeader(TSharedRef<IPropertyHandle> InPropertyHandle, FDetailWidgetRow& HeaderRow, IPropertyTypeCustomizationUtils& CustomizationUtils)
{
	HeaderRow.NameContent()
	[
		InPropertyHandle->CreatePropertyNameWidget()
	];
	HeaderRow.ValueContent()
	[
		InPropertyHandle->CreatePropertyValueWidget()
	];
}

void FNiagaraSystemScalabilityOverrideCustomization::CustomizeChildren(TSharedRef<IPropertyHandle> PropertyHandle, IDetailChildrenBuilder& ChildBuilder, IPropertyTypeCustomizationUtils& CustomizationUtils)
{
	auto AddOverrideProperties = [&](FName MainPropertyName, TArray<FName> OverrideProperties)
	{
		if (TSharedPtr<IPropertyHandle> MainProperty = PropertyHandle->GetChildHandle(MainPropertyName))
		{
			TAttribute<EVisibility> VisibilityAttribute = TAttribute<EVisibility>::CreateLambda([MainProperty]
			{
				bool bMainProp = false;
				if(MainProperty->GetValue(bMainProp) == FPropertyAccess::Success && bMainProp)
				{
					return EVisibility::Visible;
				}

				return EVisibility::Collapsed;
			});
			
			bool bMainProp;
			if (MainProperty->GetValue(bMainProp) == FPropertyAccess::Success)
			{
				IDetailGroup& PropGroup = ChildBuilder.AddGroup(MainPropertyName, MainProperty->GetPropertyDisplayName());
				PropGroup.HeaderProperty(MainProperty.ToSharedRef());
				for (FName OverridePropName : OverrideProperties)
				{
					if (TSharedPtr<IPropertyHandle> OverrideProp = PropertyHandle->GetChildHandle(OverridePropName))
					{
						PropGroup.AddPropertyRow(OverrideProp.ToSharedRef())
						.Visibility(VisibilityAttribute);
					}
				}
			}
			else
			{
				ChildBuilder.AddProperty(MainProperty.ToSharedRef());
			}
		}
	}; 
	
	TSharedPtr<IPropertyHandle> PlatformsProperty = PropertyHandle->GetChildHandle(TEXT("Platforms"));
	ChildBuilder.AddProperty(PlatformsProperty.ToSharedRef());

	AddOverrideProperties(TEXT("bOverrideDistanceSettings"), { TEXT("bCullByDistance"), TEXT("MaxDistance") });
	AddOverrideProperties(TEXT("bOverrideInstanceCountSettings"), { TEXT("bCullMaxInstanceCount"), TEXT("MaxInstances") });
	AddOverrideProperties(TEXT("bOverridePerSystemInstanceCountSettings"), { TEXT("bCullPerSystemMaxInstanceCount"), TEXT("MaxSystemInstances") });
	AddOverrideProperties(TEXT("bOverrideVisibilitySettings"), { TEXT("VisibilityCulling") });
	AddOverrideProperties(TEXT("bOverrideGlobalBudgetScalingSettings"), { TEXT("BudgetScaling") });
	AddOverrideProperties(TEXT("bOverrideCullProxySettings"), { TEXT("CullProxyMode"), TEXT("MaxSystemProxies") });
}

//////////////////////////////////////////////////////////////////////////

void FNiagaraRendererMaterialParameterCustomization::CustomizeHeader(TSharedRef<IPropertyHandle> PropertyHandle, class FDetailWidgetRow& HeaderRow, IPropertyTypeCustomizationUtils& StructCustomizationUtils)
{
	TArray<UObject*> Objects;
	PropertyHandle->GetOuterObjects(Objects);
	if (Objects.Num() > 0)
	{
		WeakRenderProperties = Cast<UNiagaraRendererProperties>(Objects[0]);
	}

	HeaderRow
	.NameContent()
	[
		PropertyHandle->CreatePropertyNameWidget()
	]
	.ValueContent()
	[
		PropertyHandle->CreatePropertyValueWidget()
	];
}

void FNiagaraRendererMaterialParameterCustomization::CustomizeChildren(TSharedRef<IPropertyHandle> StructPropertyHandle, IDetailChildrenBuilder& ChildBuilder, IPropertyTypeCustomizationUtils& StructCustomizationUtils)
{
	uint32 NumChildren;
	StructPropertyHandle->GetNumChildren(NumChildren);

	static const FName NAME_MaterialParameterName("MaterialParameterName");
	for (uint32 ChildIndex=0; ChildIndex < NumChildren; ++ChildIndex)
	{
		TSharedPtr<IPropertyHandle> ChildHandle = StructPropertyHandle->GetChildHandle(ChildIndex);
		if ( ChildHandle->GetProperty()->GetFName() == NAME_MaterialParameterName )
		{
			ChildBuilder.AddCustomRow(ChildHandle->GetPropertyDisplayName())
			.NameWidget
			[
				ChildHandle->CreatePropertyNameWidget()
			]
			.ValueWidget
			[
				SNew(SComboButton)
				.OnGetMenuContent(this, &FNiagaraRendererMaterialParameterCustomization::OnGetMaterialBindingNameMenuContent, ChildHandle)
				.ContentPadding(1)
				.ButtonStyle(FAppStyle::Get(), "PropertyEditor.AssetComboStyle")
				.ForegroundColor(FAppStyle::GetColor("PropertyEditor.AssetName.ColorAndOpacity"))
				.ButtonContent()
				[
					SNew(STextBlock)
					.Text(this, &FNiagaraRendererMaterialParameterCustomization::GetBindingNameText, ChildHandle)
					.Font(IDetailLayoutBuilder::GetDetailFont())
				]
			];
		}
		else if ( CustomizeChildProperty(ChildBuilder, ChildHandle) == false )
		{
			ChildBuilder.AddProperty(ChildHandle.ToSharedRef());
		}
	}
}

FText FNiagaraRendererMaterialParameterCustomization::GetBindingNameText(TSharedPtr<IPropertyHandle> PropertyHandle) const
{
	FName BindingName;
	if (PropertyHandle.IsValid() )
	{
		PropertyHandle->GetValue(BindingName);
	}
	return FText::FromName(BindingName);
}

FText FNiagaraRendererMaterialParameterCustomization::GetMaterialBindingTooltip(FName ParameterName, const FString& ParameterDesc)
{
	if (ParameterDesc.Len() > 0)
	{
		return FText::Format(LOCTEXT("RendererMaterialParameterTooltip", "Set Material Parameter: {0}\nDescription: {1}"), FText::FromName(ParameterName), FText::FromString(ParameterDesc));
	}
	else
	{
		return FText::Format(LOCTEXT("BasicRendererMaterialParameterTooltip", "Set Material Parameter: {0}"), FText::FromName(ParameterName));
	}
}

TSharedRef<SWidget> FNiagaraRendererMaterialParameterCustomization::OnGetMaterialBindingNameMenuContent(TSharedPtr<IPropertyHandle> PropertyHandle) const
{
	FMenuBuilder MenuBuilder(true, NULL);

	UNiagaraRendererProperties* RenderProperties = WeakRenderProperties.Get();
	if (RenderProperties != nullptr && PropertyHandle.IsValid())
	{
		TSet<FName> AddedParameterNames;
		TArray<UMaterialInterface*> UsedMaterials;
		RenderProperties->GetUsedMaterials(nullptr, UsedMaterials);

		for (UMaterialInterface* Material : UsedMaterials)
		{
			if (Material == nullptr)
			{
				continue;
			}

			TArray<FMaterialParameterInfo> MaterialParameterInfos;
			GetMaterialParameterInfos(Material, MaterialParameterInfos);

			for (const FMaterialParameterInfo& MaterialParameterInfo : MaterialParameterInfos)
			{
				if (MaterialParameterInfo.Association != EMaterialParameterAssociation::GlobalParameter)
				{
					continue;
				}

				if (AddedParameterNames.Contains(MaterialParameterInfo.Name))
				{
					continue;
				}
				AddedParameterNames.Add(MaterialParameterInfo.Name);

				FString ParameterDesc;
				Material->GetParameterDesc(MaterialParameterInfo, ParameterDesc);

				MenuBuilder.AddMenuEntry(
					FText::FromName(MaterialParameterInfo.Name),
					GetMaterialBindingTooltip(MaterialParameterInfo.Name, ParameterDesc),
					FSlateIcon(),
					FUIAction(
						FExecuteAction::CreateLambda(
							[BindingName=MaterialParameterInfo.Name, PropertyHandle]()
							{
								PropertyHandle->SetValue(BindingName);
							}
						)
					)
				);
			}
		}
	}

	return MenuBuilder.MakeWidget();
}

void FNiagaraRendererMaterialScalarParameterCustomization::GetMaterialParameterInfos(UMaterialInterface* Material, TArray<FMaterialParameterInfo>& OutMaterialParameterInfos) const
{
	TArray<FGuid> Guids;
	Material->GetAllScalarParameterInfo(OutMaterialParameterInfos, Guids);
}

void FNiagaraRendererMaterialVectorParameterCustomization::GetMaterialParameterInfos(UMaterialInterface* Material, TArray<FMaterialParameterInfo>& OutMaterialParameterInfos) const
{
	TArray<FGuid> Guids;
	Material->GetAllVectorParameterInfo(OutMaterialParameterInfos, Guids);
}

void FNiagaraRendererMaterialTextureParameterCustomization::GetMaterialParameterInfos(UMaterialInterface* Material, TArray<FMaterialParameterInfo>& OutMaterialParameterInfos) const
{
	TArray<FGuid> Guids;
	Material->GetAllTextureParameterInfo(OutMaterialParameterInfos, Guids);
}

bool FNiagaraRendererMaterialStaticBoolParameterCustomization::CustomizeChildProperty(class IDetailChildrenBuilder& ChildBuilder, TSharedPtr<IPropertyHandle> PropertyHandle)
{
	if (PropertyHandle->GetProperty()->GetFName() == GET_MEMBER_NAME_CHECKED(FNiagaraRendererMaterialStaticBoolParameter, StaticVariableName))
	{
		ChildBuilder.AddCustomRow(PropertyHandle->GetPropertyDisplayName())
		.NameWidget
		[
			PropertyHandle->CreatePropertyNameWidget()
		]
		.ValueWidget
		[
			SNew(SComboButton)
			.OnGetMenuContent(this, &FNiagaraRendererMaterialStaticBoolParameterCustomization::OnGetStaticVariablelBindingNameMenuContent, PropertyHandle)
			.ContentPadding(1)
			.ButtonStyle(FAppStyle::Get(), "PropertyEditor.AssetComboStyle")
			.ForegroundColor(FAppStyle::GetColor("PropertyEditor.AssetName.ColorAndOpacity"))
			.ButtonContent()
			[
				SNew(STextBlock)
				.Text(this, &FNiagaraRendererMaterialParameterCustomization::GetBindingNameText, PropertyHandle)
				.Font(IDetailLayoutBuilder::GetDetailFont())
			]
		];

		return true;
	}
	return false;
}

void FNiagaraRendererMaterialStaticBoolParameterCustomization::GetMaterialParameterInfos(UMaterialInterface* Material, TArray<FMaterialParameterInfo>& OutMaterialParameterInfos) const
{
	TArray<FGuid> Guids;
	Material->GetAllStaticSwitchParameterInfo(OutMaterialParameterInfos, Guids);
	for (FMaterialParameterInfo& MaterialParameterInfo : OutMaterialParameterInfos)
	{
		MaterialParameterInfo.Association = EMaterialParameterAssociation::GlobalParameter;
	}
}

TSharedRef<SWidget> FNiagaraRendererMaterialStaticBoolParameterCustomization::OnGetStaticVariablelBindingNameMenuContent(TSharedPtr<IPropertyHandle> PropertyHandle) const
{
	FMenuBuilder MenuBuilder(true, NULL);

	UNiagaraRendererProperties* RenderProperties = WeakRenderProperties.Get();
	if (RenderProperties != nullptr && PropertyHandle.IsValid())
	{
		const FVersionedNiagaraEmitter NiagaraEmitter = RenderProperties->GetOuterEmitter();
		const FNiagaraTypeDefinition StaticBoolDef = FNiagaraTypeDefinition::GetBoolDef().ToStaticDef();

		if (FVersionedNiagaraEmitterData* EmitterData = NiagaraEmitter.GetEmitterData())
		{
			const FNiagaraAliasContext AliasContext = FNiagaraAliasContext().ChangeEmitterNameToEmitter(NiagaraEmitter.Emitter->GetUniqueEmitterName());

			auto AddStaticVariables =
				[&](UNiagaraScript* NiagaraScript)
				{
					if (NiagaraScript == nullptr)
					{
						return;
					}
					for ( const FNiagaraVariable& StaticVariable : NiagaraScript->GetVMExecutableData().StaticVariablesWritten )
					{
						if ( StaticVariable.GetType() != StaticBoolDef)
						{
							continue;
						}
						const FNiagaraVariableBase ResolvedVariable = FNiagaraUtilities::ResolveAliases(StaticVariable, AliasContext);
						const bool bSystemAttribute = ResolvedVariable.IsInNameSpace(FNiagaraConstants::SystemNamespaceString);
						const bool bEmitterAttribute = ResolvedVariable.IsInNameSpace(FNiagaraConstants::EmitterNamespaceString);
						const bool bParticleAttribute = ResolvedVariable.IsInNameSpace(FNiagaraConstants::ParticleAttributeNamespaceString);
						if (!bSystemAttribute && !bEmitterAttribute && !bParticleAttribute)
						{
							continue;
						}

						MenuBuilder.AddMenuEntry(
							FText::FromName(ResolvedVariable.GetName()),
							TAttribute<FText>(),
							FSlateIcon(),
							FUIAction(
								FExecuteAction::CreateLambda(
									[ValidBinding= ResolvedVariable.GetName(), PropertyHandle]()
									{
										PropertyHandle->SetValue(ValidBinding);
									}
								)
							)
						);
					}
				};

			if (UNiagaraSystem* NiagaraSystem = RenderProperties->GetTypedOuter<UNiagaraSystem>())
			{
				AddStaticVariables(NiagaraSystem->GetSystemSpawnScript());
				AddStaticVariables(NiagaraSystem->GetSystemUpdateScript());
			}
			EmitterData->ForEachScript(AddStaticVariables);
		}
	}

	return MenuBuilder.MakeWidget();
}


//////////////////////////////////////////////////////////////////////////

class SNiagaraRawVariableTypeSelectMenu : public SNiagaraParameterMenu
{
public:
	//DECLARE_DELEGATE_RetVal_OneParam(bool, FOnAllowMakeType, const FNiagaraTypeDefinition&);

	SLATE_BEGIN_ARGS(SNiagaraRawVariableTypeSelectMenu)
		: _AutoExpandMenu(false)
	{}
	//~ Begin Required Args
	SLATE_ARGUMENT(TSharedPtr<IPropertyHandle>, PropertyHandle)
	SLATE_ARGUMENT(FNiagaraVariable*, VarToModify)
	//~ End Required Args
	SLATE_ARGUMENT(bool, AutoExpandMenu)
	SLATE_END_ARGS();

	void Construct(const FArguments& InArgs);

protected:
	virtual void CollectAllActions(FGraphActionListBuilderBase& OutAllActions) override;

private:
	TSharedPtr<IPropertyHandle> PropertyHandle;
	FNiagaraVariable* VarToModify;
};


void SNiagaraRawVariableTypeSelectMenu::Construct(const FArguments& InArgs)
{
	checkf(InArgs._VarToModify != nullptr, TEXT("Tried to construct change var type menu without valid var ptr!"));
	this->PropertyHandle = InArgs._PropertyHandle;
	this->VarToModify = InArgs._VarToModify;

	SNiagaraParameterMenu::FArguments SuperArgs;
	SuperArgs._AutoExpandMenu = InArgs._AutoExpandMenu;
	SNiagaraParameterMenu::Construct(SuperArgs);
}

void SNiagaraRawVariableTypeSelectMenu::CollectAllActions(FGraphActionListBuilderBase& OutAllActions)
{
	FNiagaraMenuActionCollector Collector;

<<<<<<< HEAD
	static TArray<FNiagaraTypeDefinition> Types;
	if(Types.IsEmpty())
	{
		//TODO: Build better list of possible user facing types.
		UPackage* CorePkg = FindObjectChecked<UPackage>(nullptr, TEXT("/Script/CoreUObject"));
		Types.Emplace(FNiagaraTypeDefinition::GetBoolDef());
		Types.Emplace(FNiagaraTypeDefinition::GetIntDef());
		Types.Emplace(FNiagaraTypeDefinition(FNiagaraDouble::StaticStruct(), FNiagaraTypeDefinition::EAllowUnfriendlyStruct::Allow));

		Types.Emplace(FNiagaraTypeDefinition(FindObjectChecked<UScriptStruct>(CorePkg, TEXT("Vector2d")), FNiagaraTypeDefinition::EAllowUnfriendlyStruct::Allow));
		Types.Emplace(FNiagaraTypeDefinition(FindObjectChecked<UScriptStruct>(CorePkg, TEXT("Vector")), FNiagaraTypeDefinition::EAllowUnfriendlyStruct::Allow));
		Types.Emplace(FNiagaraTypeDefinition(FindObjectChecked<UScriptStruct>(CorePkg, TEXT("Vector4")), FNiagaraTypeDefinition::EAllowUnfriendlyStruct::Allow));
		Types.Emplace(FNiagaraTypeDefinition(FindObjectChecked<UScriptStruct>(CorePkg, TEXT("Quat")), FNiagaraTypeDefinition::EAllowUnfriendlyStruct::Allow));

		Types.Emplace(FNiagaraTypeDefinition::GetColorDef());
		Types.Emplace(FNiagaraTypeDefinition::GetIDDef());
		Types.Emplace(FNiagaraTypeDefinition(FNiagaraSpawnInfo::StaticStruct()));
	};

	Types.Sort([](const FNiagaraTypeDefinition& A, const FNiagaraTypeDefinition& B) { return (A.GetNameText().ToLower().ToString() < B.GetNameText().ToLower().ToString()); });

	for (const FNiagaraTypeDefinition& RegisteredType : Types)
	{
		FNiagaraVariable DefaultVar(RegisteredType, FName(*RegisteredType.GetName()));
		FNiagaraEditorUtilities::ResetVariableToDefaultValue(DefaultVar);

		FText Category = FNiagaraEditorUtilities::GetVariableTypeCategory(DefaultVar);
		const FText DisplayName = RegisteredType.GetNameText();
		const FText Tooltip = RegisteredType.GetNameText();
		TSharedPtr<FNiagaraMenuAction> Action(new FNiagaraMenuAction(
			Category, DisplayName, Tooltip, 0, FText::GetEmpty(),
			FNiagaraMenuAction::FOnExecuteStackAction::CreateLambda(
			[Var=VarToModify, PropHandle=PropertyHandle, RegisteredType]()
=======
	TArray<FNiagaraTypeDefinition> Types;
	FNiagaraEditorUtilities::GetAllowedUserVariableTypes(Types);
	for (const FNiagaraTypeDefinition& Type : Types)
	{
		if(Type.IsDataInterface() || Type.GetClass())
		{
			continue;
		}

		FNiagaraVariable DefaultVar(Type, FName(*Type.GetName()));
		FNiagaraEditorUtilities::ResetVariableToDefaultValue(DefaultVar);

		FText Category = FNiagaraEditorUtilities::GetVariableTypeCategory(DefaultVar);
		const FText DisplayName = Type.GetNameText();
		const FText Tooltip = Type.GetNameText();
		TSharedPtr<FNiagaraMenuAction> Action(new FNiagaraMenuAction(
			Category, DisplayName, Tooltip, 0, FText::GetEmpty(),
			FNiagaraMenuAction::FOnExecuteStackAction::CreateLambda(
			[Var=VarToModify, PropHandle=PropertyHandle, Type]()
>>>>>>> 4af6daef
			{
				FScopedTransaction Transaction(LOCTEXT("Set Raw Niagara Variable Type", "Set Variable Type"));
				check(Var);
				check(PropHandle.IsValid());
				TArray<UObject*> Objects;
				PropHandle->GetOuterObjects(Objects);
				for (UObject* Obj : Objects)
				{
					Obj->Modify();
				}

				PropHandle->NotifyPreChange();
<<<<<<< HEAD
				Var->SetType(RegisteredType);
=======
				Var->SetType(Type);
>>>>>>> 4af6daef
				PropHandle->NotifyPostChange(EPropertyChangeType::ValueSet);
				PropHandle->NotifyFinishedChangingProperties();
			}
		)));

		Collector.AddAction(Action, 0);
	}

	Collector.AddAllActionsTo(OutAllActions);
}
<<<<<<< HEAD

void FNiagaraVariableDetailsCustomization::CustomizeHeader(TSharedRef<IPropertyHandle> PropertyHandle, FDetailWidgetRow& HeaderRow, IPropertyTypeCustomizationUtils& CustomizationUtils)
{
	TSharedPtr<IPropertyHandle> NameHandle = PropertyHandle->GetChildHandle(TEXT("Name"));
	TSharedPtr<IPropertyHandle> TypeDefHandleHandle = PropertyHandle->GetChildHandle(TEXT("TypeDefHandle"));
	
=======
// Copy of private SConstrainedBox defined in PropertyEditor/Private/SConstrainedBox.h
class SNiagaraConstrainedBox : public SCompoundWidget
{
public:
	SLATE_BEGIN_ARGS(SNiagaraConstrainedBox) {}
	SLATE_DEFAULT_SLOT(FArguments, Content)
		SLATE_ATTRIBUTE(TOptional<float>, MinWidth)
		SLATE_ATTRIBUTE(TOptional<float>, MaxWidth)
		SLATE_END_ARGS()

		void Construct(const FArguments& InArgs)
	{
		MinWidth = InArgs._MinWidth;
		MaxWidth = InArgs._MaxWidth;

		ChildSlot
			[
				InArgs._Content.Widget
			];
	}

	virtual FVector2D ComputeDesiredSize(float LayoutScaleMultiplier) const override
	{
		const float MinWidthVal = MinWidth.Get().Get(0.0f);
		const float MaxWidthVal = MaxWidth.Get().Get(0.0f);

		if (MinWidthVal == 0.0f && MaxWidthVal == 0.0f)
		{
			return SCompoundWidget::ComputeDesiredSize(LayoutScaleMultiplier);
		}
		else
		{
			FVector2D ChildSize = ChildSlot.GetWidget()->GetDesiredSize();

			float XVal = FMath::Max(MinWidthVal, ChildSize.X);
			if (MaxWidthVal > MinWidthVal)
			{
				XVal = FMath::Min(MaxWidthVal, XVal);
			}

			return FVector2D(XVal, ChildSize.Y);
		}
	}

private:
	TAttribute< TOptional<float> > MinWidth;
	TAttribute< TOptional<float> > MaxWidth;
};

void FNiagaraVariableDetailsCustomization::CustomizeHeader(TSharedRef<IPropertyHandle> PropertyHandle, FDetailWidgetRow& HeaderRow, IPropertyTypeCustomizationUtils& CustomizationUtils)
{
	
}

void FNiagaraVariableDetailsCustomization::CustomizeChildren(TSharedRef<IPropertyHandle> PropertyHandle, IDetailChildrenBuilder& ChildBuilder, IPropertyTypeCustomizationUtils& CustomizationUtils)
{
	TSharedPtr<IPropertyHandle> NameHandle = PropertyHandle->GetChildHandle(TEXT("Name"));
	TSharedPtr<IPropertyHandle> TypeDefHandleHandle = PropertyHandle->GetChildHandle(TEXT("TypeDefHandle"));

	FDetailWidgetRow& Row = ChildBuilder.AddCustomRow(FText::GetEmpty());

>>>>>>> 4af6daef
	TArray<UObject*> Objects;
	PropertyHandle->GetOuterObjects(Objects);
	if (Objects.Num() > 1)
	{
<<<<<<< HEAD
		HeaderRow.NameContent()
		[
			PropertyHandle->CreatePropertyNameWidget()
		];
		HeaderRow.ValueContent()
		[
			PropertyHandle->CreatePropertyValueWidget()
		];
	}
	else
	{		
		void* VarPtr = nullptr;
		if (PropertyHandle->GetValueData(VarPtr) == FPropertyAccess::Success)
		{		
			FNiagaraVariable* Var = (FNiagaraVariable*)VarPtr;

			HeaderRow.NameContent()
				.MaxDesiredWidth(200.f)
				[
					SNew(SHorizontalBox)
					+ SHorizontalBox::Slot()
					.FillWidth(0.9f)
					.Padding(4.0f, 0.0f, 4.0f, 0.0f)
					[
						SNew(STextBlock)
						.Text_Lambda([Var] {	return Var ? Var->GetType().GetNameText() : FText::GetEmpty(); })
					]
				+ SHorizontalBox::Slot()
				.AutoWidth()
				.Padding(4.0f, 0.0f, 4.0f, 0.0f)
				[
					SNew(SComboButton)
					.ButtonStyle(FAppStyle::Get(), "RoundButton")
					.ForegroundColor(FAppStyle::GetSlateColor("DefaultForeground"))
					.ContentPadding(FMargin(2, 0))
					.OnGetMenuContent(this, &FNiagaraVariableDetailsCustomization::GetTypeMenu, TypeDefHandleHandle, Var)
					//.IsEnabled(this, &SNiagaraParameterPanel::GetCanAddParametersToCategory, Category)
					.HAlign(HAlign_Center)
					.VAlign(VAlign_Center)
					.HasDownArrow(false)
					.ButtonContent()
					[
						SNew(SHorizontalBox)
						+ SHorizontalBox::Slot()
						.AutoWidth()
						.Padding(FMargin(0, 1))
						[
							SNew(SImage)
							.Image(FAppStyle::GetBrush("Icons.Edit"))
						]
					]
				]
			];
		
			HeaderRow.ValueContent()
			[
				NameHandle->CreatePropertyValueWidget()
			];					
		}
	}	
}

void FNiagaraVariableDetailsCustomization::CustomizeChildren(TSharedRef<IPropertyHandle> PropertyHandle, IDetailChildrenBuilder& ChildBuilder, IPropertyTypeCustomizationUtils& CustomizationUtils)
{
=======
		Row.NameContent()
			[
				PropertyHandle->CreatePropertyNameWidget()
			];
		Row.ValueContent()
			[
				PropertyHandle->CreatePropertyValueWidget()
			];

	}
	else
	{
		void* VarPtr = nullptr;
		if (PropertyHandle->GetValueData(VarPtr) == FPropertyAccess::Success)
		{
			FNiagaraVariable* Var = (FNiagaraVariable*)VarPtr;

			Row.NameContent()
				[
					//PropertyHandle->CreatePropertyNameWidget()
					SNew(SHorizontalBox)
					+ SHorizontalBox::Slot()
					.AutoWidth()
					.Padding(4.0f, 4.0f, 4.0f, 4.0f)
					[
						SNew(SComboButton)
						.ButtonStyle(FAppStyle::Get(), "RoundButton")
						.ForegroundColor(FAppStyle::GetSlateColor("DefaultForeground"))
						.ContentPadding(FMargin(0, 0))
						.OnGetMenuContent(this, &FNiagaraVariableDetailsCustomization::GetTypeMenu, TypeDefHandleHandle, Var)
						//.IsEnabled(this, &SNiagaraParameterPanel::GetCanAddParametersToCategory, Category)
						.HAlign(HAlign_Center)
						.VAlign(VAlign_Center)
						.HasDownArrow(false)
						.ButtonContent()
						[
							SNew(SHorizontalBox)
							+ SHorizontalBox::Slot()
							.AutoWidth()
							.Padding(FMargin(0, 1))
							[
								SNew(SImage)
								.Image(FAppStyle::GetBrush("Icons.Edit"))
							]
						]
					]
					+ SHorizontalBox::Slot()
					.AutoWidth()
					.HAlign(HAlign_Center)
					.VAlign(VAlign_Center)
					.Padding(4.0f, 4.0f, 4.0f, 4.0f)
					[
						SNew(SNiagaraConstrainedBox)
						.MinWidth(75.0f)
						[
							SNew(STextBlock)
							.Text_Lambda([Var] {return Var ? Var->GetType().GetNameText() : FText::GetEmpty(); })
						]
					]
				];

			Row.ValueContent()
				[
					SNew(SHorizontalBox)
			+ SHorizontalBox::Slot()
				.AutoWidth()
				.HAlign(HAlign_Center)
				.VAlign(VAlign_Center)
				.Padding(4.0f, 4.0f, 4.0f, 4.0f)
				[
					SNew(SNiagaraConstrainedBox)
					.MinWidth(150.0f)
				[
					NameHandle->CreatePropertyValueWidget()
				]
				]
			+ SHorizontalBox::Slot()
				.AutoWidth()
				.HAlign(HAlign_Center)
				.VAlign(VAlign_Center)
				.Padding(4.0f, 4.0f, 4.0f, 4.0f)
				[
					SNew(SNiagaraConstrainedBox)
					.MinWidth(150.0f)
				[
					PropertyHandle->CreateDefaultPropertyButtonWidgets()
				]
				]
			];
		}
	}
>>>>>>> 4af6daef
}

TSharedRef<SWidget> FNiagaraVariableDetailsCustomization::GetTypeMenu(TSharedPtr<IPropertyHandle> InPropertyHandle, FNiagaraVariable* Var)
{
	return SNew(SNiagaraRawVariableTypeSelectMenu)
	.PropertyHandle(InPropertyHandle)
	.VarToModify(Var);
}


#undef LOCTEXT_NAMESPACE<|MERGE_RESOLUTION|>--- conflicted
+++ resolved
@@ -42,17 +42,10 @@
 #include "NiagaraSystem.h"
 #include "NiagaraTypes.h"
 #include "ViewModels/NiagaraEmitterHandleViewModel.h"
-<<<<<<< HEAD
 
 #include "Widgets/SNiagaraParameterMenu.h"
 #include "Widgets/Input/SSuggestionTextBox.h"
 
-=======
-
-#include "Widgets/SNiagaraParameterMenu.h"
-#include "Widgets/Input/SSuggestionTextBox.h"
-
->>>>>>> 4af6daef
 #include UE_INLINE_GENERATED_CPP_BY_NAME(NiagaraTypeCustomizations)
 
 #define LOCTEXT_NAMESPACE "FNiagaraVariableAttributeBindingCustomization"
@@ -143,12 +136,7 @@
 	TArray<FNiagaraParameterMapHistory> Histories;
 
 	UNiagaraEmitter* Emitter = InEmitter.Emitter;
-<<<<<<< HEAD
-	UNiagaraScriptSource* Source = Cast<UNiagaraScriptSource>(InEmitter.GetEmitterData()->GraphSource);
-	if (Source)
-=======
 	if (FVersionedNiagaraEmitterData* EmitterData = InEmitter.GetEmitterData())
->>>>>>> 4af6daef
 	{
 		if ( UNiagaraScriptSource* Source = Cast<UNiagaraScriptSource>(EmitterData->GraphSource) )
 		{
@@ -174,11 +162,7 @@
 			if (Var.GetType().IsStatic() && !bAllowStatic)
 				continue;
 
-<<<<<<< HEAD
-			if (FNiagaraParameterMapHistory::IsAttribute(Var) && bParticles)
-=======
 			if (FNiagaraParameterUtilities::IsAttribute(Var) && bParticles)
->>>>>>> 4af6daef
 			{
 				Bindings.AddUnique(Var);
 			}
@@ -222,11 +206,7 @@
 
 FName FNiagaraVariableAttributeBindingCustomization::GetVariableName() const
 {
-<<<<<<< HEAD
-	if (BaseEmitter.Emitter && TargetVariableBinding)
-=======
 	if (OwningVersionedEmitter.Emitter && TargetVariableBinding)
->>>>>>> 4af6daef
 	{
 		return (TargetVariableBinding->GetName());
 	}
@@ -235,11 +215,7 @@
 
 FText FNiagaraVariableAttributeBindingCustomization::GetCurrentText() const
 {
-<<<<<<< HEAD
-	if (BaseEmitter.Emitter && TargetVariableBinding)
-=======
 	if (OwningVersionedEmitter.Emitter && TargetVariableBinding)
->>>>>>> 4af6daef
 	{
 		return FText::FromName(TargetVariableBinding->GetName());
 	}
@@ -248,11 +224,7 @@
 
 FText FNiagaraVariableAttributeBindingCustomization::GetTooltipText() const
 {
-<<<<<<< HEAD
-	if (BaseEmitter.Emitter && TargetVariableBinding)
-=======
 	if (OwningVersionedEmitter.Emitter && TargetVariableBinding)
->>>>>>> 4af6daef
 	{
 		FString DefaultValueStr = TargetVariableBinding->GetDefaultValueString();
 
@@ -301,13 +273,14 @@
 	}
 	
 	TArray<UNiagaraGraph*> GraphsToTraverse;
-<<<<<<< HEAD
-	
-	GraphsToTraverse.Add(Cast<UNiagaraScriptSource>(BaseEmitter.GetEmitterData()->GraphSource)->NodeGraph);
+	if (FVersionedNiagaraEmitterData* OwningEmitterData = OwningVersionedEmitter.GetEmitterData())
+	{
+		GraphsToTraverse.Add(Cast<UNiagaraScriptSource>(OwningEmitterData->GraphSource)->NodeGraph);
+	}
 
 	TSet<FNiagaraVariableBase> Vars;
 
-	if(UNiagaraSystem* System = BaseEmitter.Emitter->GetTypedOuter<UNiagaraSystem>())
+	if(UNiagaraSystem* System = OwningVersionedEmitter.Emitter->GetTypedOuter<UNiagaraSystem>())
 	{
     	GraphsToTraverse.Add(Cast<UNiagaraScriptSource>(System->GetSystemUpdateScript()->GetLatestSource())->NodeGraph);
 	
@@ -326,7 +299,11 @@
 		for(UNiagaraNodeOutput* NodeOutput : OutputNodes)
 		{
 			FNiagaraParameterMapHistoryBuilder Builder;
-			Builder.ExclusiveEmitterHandle = EmitterHandleGuid;
+			
+			if(EmitterHandleGuid.IsValid())
+			{
+				Builder.ExclusiveEmitterHandle = EmitterHandleGuid;
+			}
 			
 			Builder.BuildParameterMaps(NodeOutput);
 
@@ -345,57 +322,6 @@
 		}
 	}
 
-=======
-	if (FVersionedNiagaraEmitterData* OwningEmitterData = OwningVersionedEmitter.GetEmitterData())
-	{
-		GraphsToTraverse.Add(Cast<UNiagaraScriptSource>(OwningEmitterData->GraphSource)->NodeGraph);
-	}
-
-	TSet<FNiagaraVariableBase> Vars;
-
-	if(UNiagaraSystem* System = OwningVersionedEmitter.Emitter->GetTypedOuter<UNiagaraSystem>())
-	{
-    	GraphsToTraverse.Add(Cast<UNiagaraScriptSource>(System->GetSystemUpdateScript()->GetLatestSource())->NodeGraph);
-	
-		for (const FNiagaraVariable UserParameter : System->GetExposedParameters().ReadParameterVariables())
-		{
-			Vars.Add(UserParameter);
-		}
-	}
-	
-	TArray<TArray<FNiagaraVariable>> MapHistoryVars;
-	for(UNiagaraGraph* Graph : GraphsToTraverse)
-	{
-		TArray<UNiagaraNodeOutput*> OutputNodes;
-		Graph->GetNodesOfClass<UNiagaraNodeOutput>(OutputNodes);
-
-		for(UNiagaraNodeOutput* NodeOutput : OutputNodes)
-		{
-			FNiagaraParameterMapHistoryBuilder Builder;
-			
-			if(EmitterHandleGuid.IsValid())
-			{
-				Builder.ExclusiveEmitterHandle = EmitterHandleGuid;
-			}
-			
-			Builder.BuildParameterMaps(NodeOutput);
-
-			for(FNiagaraParameterMapHistory& History : Builder.Histories)
-			{
-				MapHistoryVars.Add(History.Variables);
-			}
-		}
-	}
-
-	for(TArray<FNiagaraVariable>& MapHistoryVariables : MapHistoryVars)
-	{
-		for(FNiagaraVariable& MapHistoryVariable : MapHistoryVariables)
-		{
-			Vars.Add(MapHistoryVariable);
-		}
-	}
-
->>>>>>> 4af6daef
 	bool bAllowStatic = true;
 	for (const FNiagaraVariableBase& Var : Vars)
 	{
@@ -409,19 +335,11 @@
 		}
 
 		if ( RenderProps && RenderProps->IsSupportedVariableForBinding(Var, *PropertyHandle->GetProperty()->GetName()) )
-<<<<<<< HEAD
 		{
 			Names.AddUnique(Var.GetName());
 		}
 		else if ( SimulationStage )
 		{
-=======
-		{
-			Names.AddUnique(Var.GetName());
-		}
-		else if ( SimulationStage )
-		{
->>>>>>> 4af6daef
 			// Unless we have an explicit "particles." binding we are not in the particle namespace
 			const bool IsParticleNamespace = !TargetVariableBinding->GetName().IsNone() && TargetVariableBinding->IsParticleBinding();
 			if ( IsParticleNamespace == Var.IsInNameSpace(FNiagaraConstants::ParticleAttributeNamespace) )
@@ -436,11 +354,7 @@
 
 void FNiagaraVariableAttributeBindingCustomization::CollectAllActions(FGraphActionListBuilderBase& OutAllActions)
 {
-<<<<<<< HEAD
-	TArray<FName> EventNames = GetNames(BaseEmitter);
-=======
 	TArray<FName> EventNames = GetNames(OwningVersionedEmitter);
->>>>>>> 4af6daef
 	for (FName EventName : EventNames)
 	{
 		FText CategoryName = FText();
@@ -496,20 +410,12 @@
 	{
 		Obj->Modify();
 	}
-<<<<<<< HEAD
-	check(BaseEmitter.Emitter);
-=======
 	check(OwningVersionedEmitter.Emitter);
->>>>>>> 4af6daef
 	check(RenderProps || SimulationStage);
 
 	PropertyHandle->NotifyPreChange();
 	const ENiagaraRendererSourceDataMode BindingSourceMode = RenderProps ? RenderProps->GetCurrentSourceMode() : ENiagaraRendererSourceDataMode::Emitter;
-<<<<<<< HEAD
-	TargetVariableBinding->SetValue(InVarName, BaseEmitter, BindingSourceMode);
-=======
 	TargetVariableBinding->SetValue(InVarName, OwningVersionedEmitter, BindingSourceMode);
->>>>>>> 4af6daef
 	PropertyHandle->NotifyPostChange(EPropertyChangeType::ValueSet);
 	PropertyHandle->NotifyFinishedChangingProperties();
 }
@@ -521,11 +427,7 @@
 
 EVisibility FNiagaraVariableAttributeBindingCustomization::IsResetToDefaultsVisible() const
 {
-<<<<<<< HEAD
-	check(BaseEmitter.Emitter);
-=======
 	check(OwningVersionedEmitter.Emitter);
->>>>>>> 4af6daef
 	check(RenderProps || SimulationStage);
 	check(TargetVariableBinding);
 	check(DefaultVariableBinding);
@@ -543,22 +445,14 @@
 	{
 		Obj->Modify();
 	}
-<<<<<<< HEAD
-	check(BaseEmitter.Emitter);
-=======
 	check(OwningVersionedEmitter.Emitter);
->>>>>>> 4af6daef
 	check(RenderProps || SimulationStage);
 	check(TargetVariableBinding);
 	check(DefaultVariableBinding);
 
 	PropertyHandle->NotifyPreChange();
 	const ENiagaraRendererSourceDataMode BindingSourceMode = RenderProps ? RenderProps->GetCurrentSourceMode() : ENiagaraRendererSourceDataMode::Emitter;
-<<<<<<< HEAD
-	TargetVariableBinding->ResetToDefault(*DefaultVariableBinding, BaseEmitter, BindingSourceMode);
-=======
 	TargetVariableBinding->ResetToDefault(*DefaultVariableBinding, OwningVersionedEmitter, BindingSourceMode);
->>>>>>> 4af6daef
 	PropertyHandle->NotifyPostChange(EPropertyChangeType::ValueSet);
 	PropertyHandle->NotifyFinishedChangingProperties();
 	return FReply::Handled();
@@ -568,11 +462,7 @@
 {
 	RenderProps = nullptr;
 	SimulationStage = nullptr;
-<<<<<<< HEAD
-	BaseEmitter = FVersionedNiagaraEmitter();
-=======
 	OwningVersionedEmitter = FVersionedNiagaraEmitter();
->>>>>>> 4af6daef
 	PropertyHandle = InPropertyHandle;
 	TArray<UObject*> Objects;
 	PropertyHandle->GetOuterObjects(Objects);
@@ -594,22 +484,6 @@
 		RenderProps = Cast<UNiagaraRendererProperties>(Objects[0]);
 		if(RenderProps)
 		{
-<<<<<<< HEAD
-			BaseEmitter = RenderProps->GetOuterEmitter();
-		}
-
-		SimulationStage = Cast<UNiagaraSimulationStageBase>(Objects[0]);
-		if ( SimulationStage )
-		{
-			BaseEmitter = SimulationStage->GetOuterEmitter();
-		}
-
-		if (BaseEmitter.Emitter)
-		{
-			UNiagaraSystem* System = BaseEmitter.Emitter->GetTypedOuter<UNiagaraSystem>();
-			TSharedPtr<FNiagaraSystemViewModel> SystemViewModel = TNiagaraViewModelManager<UNiagaraSystem, FNiagaraSystemViewModel>::GetExistingViewModelForObject(System);
-			EmitterHandleGuid = SystemViewModel->GetEmitterHandleViewModelForEmitter(BaseEmitter)->GetId();
-=======
 			OwningVersionedEmitter = RenderProps->GetOuterEmitter();
 		}
 
@@ -642,7 +516,6 @@
 					UE_LOG(LogNiagaraEditor, Warning, TEXT("EmitterHandleViewModel was not valid. This shouldn't happen and implies some mismatch in emitter names."));
 				}
 			}
->>>>>>> 4af6daef
 			
 			TargetVariableBinding = (FNiagaraVariableAttributeBinding*)PropertyHandle->GetValueBaseAddress((uint8*)Objects[0]);
 			DefaultVariableBinding = (FNiagaraVariableAttributeBinding*)PropertyHandle->GetValueBaseAddress((uint8*)Objects[0]->GetClass()->GetDefaultObject());
@@ -1107,14 +980,10 @@
 		TArray<UNiagaraScript*> Scripts;
 		Scripts.Add(BaseSystem->GetSystemUpdateScript());
 		Scripts.Add(BaseSystem->GetSystemSpawnScript());
-<<<<<<< HEAD
-		BaseEmitter.GetEmitterData()->GetScripts(Scripts, false);
-=======
 		if (FVersionedNiagaraEmitterData* EmitterData = BaseEmitter.GetEmitterData())
 		{
 			EmitterData->GetScripts(Scripts, false);
 		}
->>>>>>> 4af6daef
 
 		TMap<FString, FString> EmitterAlias;
 		EmitterAlias.Emplace(FNiagaraConstants::EmitterNamespace.ToString(), BaseEmitter.Emitter->GetUniqueEmitterName());
@@ -2614,41 +2483,6 @@
 {
 	FNiagaraMenuActionCollector Collector;
 
-<<<<<<< HEAD
-	static TArray<FNiagaraTypeDefinition> Types;
-	if(Types.IsEmpty())
-	{
-		//TODO: Build better list of possible user facing types.
-		UPackage* CorePkg = FindObjectChecked<UPackage>(nullptr, TEXT("/Script/CoreUObject"));
-		Types.Emplace(FNiagaraTypeDefinition::GetBoolDef());
-		Types.Emplace(FNiagaraTypeDefinition::GetIntDef());
-		Types.Emplace(FNiagaraTypeDefinition(FNiagaraDouble::StaticStruct(), FNiagaraTypeDefinition::EAllowUnfriendlyStruct::Allow));
-
-		Types.Emplace(FNiagaraTypeDefinition(FindObjectChecked<UScriptStruct>(CorePkg, TEXT("Vector2d")), FNiagaraTypeDefinition::EAllowUnfriendlyStruct::Allow));
-		Types.Emplace(FNiagaraTypeDefinition(FindObjectChecked<UScriptStruct>(CorePkg, TEXT("Vector")), FNiagaraTypeDefinition::EAllowUnfriendlyStruct::Allow));
-		Types.Emplace(FNiagaraTypeDefinition(FindObjectChecked<UScriptStruct>(CorePkg, TEXT("Vector4")), FNiagaraTypeDefinition::EAllowUnfriendlyStruct::Allow));
-		Types.Emplace(FNiagaraTypeDefinition(FindObjectChecked<UScriptStruct>(CorePkg, TEXT("Quat")), FNiagaraTypeDefinition::EAllowUnfriendlyStruct::Allow));
-
-		Types.Emplace(FNiagaraTypeDefinition::GetColorDef());
-		Types.Emplace(FNiagaraTypeDefinition::GetIDDef());
-		Types.Emplace(FNiagaraTypeDefinition(FNiagaraSpawnInfo::StaticStruct()));
-	};
-
-	Types.Sort([](const FNiagaraTypeDefinition& A, const FNiagaraTypeDefinition& B) { return (A.GetNameText().ToLower().ToString() < B.GetNameText().ToLower().ToString()); });
-
-	for (const FNiagaraTypeDefinition& RegisteredType : Types)
-	{
-		FNiagaraVariable DefaultVar(RegisteredType, FName(*RegisteredType.GetName()));
-		FNiagaraEditorUtilities::ResetVariableToDefaultValue(DefaultVar);
-
-		FText Category = FNiagaraEditorUtilities::GetVariableTypeCategory(DefaultVar);
-		const FText DisplayName = RegisteredType.GetNameText();
-		const FText Tooltip = RegisteredType.GetNameText();
-		TSharedPtr<FNiagaraMenuAction> Action(new FNiagaraMenuAction(
-			Category, DisplayName, Tooltip, 0, FText::GetEmpty(),
-			FNiagaraMenuAction::FOnExecuteStackAction::CreateLambda(
-			[Var=VarToModify, PropHandle=PropertyHandle, RegisteredType]()
-=======
 	TArray<FNiagaraTypeDefinition> Types;
 	FNiagaraEditorUtilities::GetAllowedUserVariableTypes(Types);
 	for (const FNiagaraTypeDefinition& Type : Types)
@@ -2668,7 +2502,6 @@
 			Category, DisplayName, Tooltip, 0, FText::GetEmpty(),
 			FNiagaraMenuAction::FOnExecuteStackAction::CreateLambda(
 			[Var=VarToModify, PropHandle=PropertyHandle, Type]()
->>>>>>> 4af6daef
 			{
 				FScopedTransaction Transaction(LOCTEXT("Set Raw Niagara Variable Type", "Set Variable Type"));
 				check(Var);
@@ -2681,11 +2514,7 @@
 				}
 
 				PropHandle->NotifyPreChange();
-<<<<<<< HEAD
-				Var->SetType(RegisteredType);
-=======
 				Var->SetType(Type);
->>>>>>> 4af6daef
 				PropHandle->NotifyPostChange(EPropertyChangeType::ValueSet);
 				PropHandle->NotifyFinishedChangingProperties();
 			}
@@ -2696,14 +2525,6 @@
 
 	Collector.AddAllActionsTo(OutAllActions);
 }
-<<<<<<< HEAD
-
-void FNiagaraVariableDetailsCustomization::CustomizeHeader(TSharedRef<IPropertyHandle> PropertyHandle, FDetailWidgetRow& HeaderRow, IPropertyTypeCustomizationUtils& CustomizationUtils)
-{
-	TSharedPtr<IPropertyHandle> NameHandle = PropertyHandle->GetChildHandle(TEXT("Name"));
-	TSharedPtr<IPropertyHandle> TypeDefHandleHandle = PropertyHandle->GetChildHandle(TEXT("TypeDefHandle"));
-	
-=======
 // Copy of private SConstrainedBox defined in PropertyEditor/Private/SConstrainedBox.h
 class SNiagaraConstrainedBox : public SCompoundWidget
 {
@@ -2765,77 +2586,10 @@
 
 	FDetailWidgetRow& Row = ChildBuilder.AddCustomRow(FText::GetEmpty());
 
->>>>>>> 4af6daef
 	TArray<UObject*> Objects;
 	PropertyHandle->GetOuterObjects(Objects);
 	if (Objects.Num() > 1)
 	{
-<<<<<<< HEAD
-		HeaderRow.NameContent()
-		[
-			PropertyHandle->CreatePropertyNameWidget()
-		];
-		HeaderRow.ValueContent()
-		[
-			PropertyHandle->CreatePropertyValueWidget()
-		];
-	}
-	else
-	{		
-		void* VarPtr = nullptr;
-		if (PropertyHandle->GetValueData(VarPtr) == FPropertyAccess::Success)
-		{		
-			FNiagaraVariable* Var = (FNiagaraVariable*)VarPtr;
-
-			HeaderRow.NameContent()
-				.MaxDesiredWidth(200.f)
-				[
-					SNew(SHorizontalBox)
-					+ SHorizontalBox::Slot()
-					.FillWidth(0.9f)
-					.Padding(4.0f, 0.0f, 4.0f, 0.0f)
-					[
-						SNew(STextBlock)
-						.Text_Lambda([Var] {	return Var ? Var->GetType().GetNameText() : FText::GetEmpty(); })
-					]
-				+ SHorizontalBox::Slot()
-				.AutoWidth()
-				.Padding(4.0f, 0.0f, 4.0f, 0.0f)
-				[
-					SNew(SComboButton)
-					.ButtonStyle(FAppStyle::Get(), "RoundButton")
-					.ForegroundColor(FAppStyle::GetSlateColor("DefaultForeground"))
-					.ContentPadding(FMargin(2, 0))
-					.OnGetMenuContent(this, &FNiagaraVariableDetailsCustomization::GetTypeMenu, TypeDefHandleHandle, Var)
-					//.IsEnabled(this, &SNiagaraParameterPanel::GetCanAddParametersToCategory, Category)
-					.HAlign(HAlign_Center)
-					.VAlign(VAlign_Center)
-					.HasDownArrow(false)
-					.ButtonContent()
-					[
-						SNew(SHorizontalBox)
-						+ SHorizontalBox::Slot()
-						.AutoWidth()
-						.Padding(FMargin(0, 1))
-						[
-							SNew(SImage)
-							.Image(FAppStyle::GetBrush("Icons.Edit"))
-						]
-					]
-				]
-			];
-		
-			HeaderRow.ValueContent()
-			[
-				NameHandle->CreatePropertyValueWidget()
-			];					
-		}
-	}	
-}
-
-void FNiagaraVariableDetailsCustomization::CustomizeChildren(TSharedRef<IPropertyHandle> PropertyHandle, IDetailChildrenBuilder& ChildBuilder, IPropertyTypeCustomizationUtils& CustomizationUtils)
-{
-=======
 		Row.NameContent()
 			[
 				PropertyHandle->CreatePropertyNameWidget()
@@ -2927,7 +2681,6 @@
 			];
 		}
 	}
->>>>>>> 4af6daef
 }
 
 TSharedRef<SWidget> FNiagaraVariableDetailsCustomization::GetTypeMenu(TSharedPtr<IPropertyHandle> InPropertyHandle, FNiagaraVariable* Var)
