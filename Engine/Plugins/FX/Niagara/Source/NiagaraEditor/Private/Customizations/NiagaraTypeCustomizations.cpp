--- conflicted
+++ resolved
@@ -159,10 +159,6 @@
 			{
 				Bindings.AddUnique(FNiagaraUtilities::ResolveAliases(Var, FNiagaraAliasContext()
 					.ChangeEmitterNameToEmitter(InEmitter->GetUniqueEmitterName())));
-			}
-			else if (FNiagaraParameterMapHistory::IsAliasedEmitterParameter(Var) && bEmitter)
-			{
-				Bindings.AddUnique(Var);
 			}
 			else if (FNiagaraParameterMapHistory::IsAliasedEmitterParameter(Var) && bEmitter)
 			{
@@ -798,12 +794,8 @@
 				FName VariableName = BaseVariable.GetName();
 				if (BaseVariable.IsInNameSpace(FNiagaraConstants::EmitterNamespace))
 				{
-<<<<<<< HEAD
-					VariableName = FNiagaraVariable::ResolveAliases(BaseVariable, EmitterAlias).GetName();
-=======
 					VariableName = FNiagaraUtilities::ResolveAliases(BaseVariable, FNiagaraAliasContext()
 						.ChangeEmitterToEmitterName(BaseEmitter->GetUniqueEmitterName())).GetName();
->>>>>>> 3aae9151
 				}
 
 				for (UNiagaraScript* Script : Scripts)
