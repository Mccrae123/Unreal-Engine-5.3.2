--- conflicted
+++ resolved
@@ -34,10 +34,7 @@
 #include "Widgets/Input/SButton.h"
 #include "Widgets/Input/SCheckBox.h"
 #include "Widgets/Input/SComboButton.h"
-<<<<<<< HEAD
-=======
 #include "Widgets/Input/SEditableTextBox.h"
->>>>>>> 6bbb88c8
 #include "Widgets/Text/STextBlock.h"
 
 
@@ -123,11 +120,7 @@
 	}
 }
 
-<<<<<<< HEAD
-TArray<FNiagaraVariableBase> FNiagaraStackAssetAction_VarBind::FindVariables(UNiagaraEmitter* InEmitter, bool bSystem, bool bEmitter, bool bParticles, bool bUser)
-=======
 TArray<FNiagaraVariableBase> FNiagaraStackAssetAction_VarBind::FindVariables(UNiagaraEmitter* InEmitter, bool bSystem, bool bEmitter, bool bParticles, bool bUser, bool bAllowStatic)
->>>>>>> 6bbb88c8
 {
 	TArray<FNiagaraVariableBase> Bindings;
 	TArray<FNiagaraParameterMapHistory> Histories;
@@ -157,12 +150,9 @@
 	{
 		for (const FNiagaraVariable& Var : History.Variables)
 		{
-<<<<<<< HEAD
-=======
 			if (Var.GetType().IsStatic() && !bAllowStatic)
 				continue;
 
->>>>>>> 6bbb88c8
 			if (FNiagaraParameterMapHistory::IsAttribute(Var) && bParticles)
 			{
 				Bindings.AddUnique(Var);
@@ -180,11 +170,7 @@
 			{
 				Bindings.AddUnique(Var);
 			}
-<<<<<<< HEAD
-			else if (Var.IsInNameSpace(FNiagaraConstants::EmitterNamespace) && bEmitter)
-=======
 			else if (Var.IsInNameSpace(FNiagaraConstants::EmitterNamespaceString) && bEmitter)
->>>>>>> 6bbb88c8
 			{
 				Bindings.AddUnique(Var);
 			}
@@ -278,19 +264,6 @@
 		return Names;
 	}
 
-<<<<<<< HEAD
-	bool bSystem = true;
-	bool bEmitter = true;
-	bool bParticles = true;
-	bool bUser = true;
-	TArray<FNiagaraVariableBase> Vars = FNiagaraStackAssetAction_VarBind::FindVariables(InEmitter, bSystem, bEmitter, bParticles, bUser);
-	for (const FNiagaraVariableBase& Var : Vars)
-	{
-		if (RenderProps && PropertyHandle.IsValid() && PropertyHandle->GetProperty() && RenderProps->IsSupportedVariableForBinding(Var, *PropertyHandle->GetProperty()->GetName()))
-		{
-			if (Var.GetType() == TargetVariableBinding->GetType())
-				Names.AddUnique(Var.GetName());
-=======
 	const bool bSystem = true;
 	const bool bEmitter = true;
 	const bool bParticles = true;
@@ -321,7 +294,6 @@
 			{
 				Names.AddUnique(Var.GetName());
 			}
->>>>>>> 6bbb88c8
 		}
 	}
 
@@ -387,20 +359,12 @@
 		Obj->Modify();
 	}
 	check(BaseEmitter);
-<<<<<<< HEAD
-	check(RenderProps);
-
-	PropertyHandle->NotifyPreChange();
-	TargetVariableBinding->SetValue(InVarName, BaseEmitter, RenderProps->GetCurrentSourceMode());
-	PropertyHandle->NotifyPostChange();
-=======
 	check(RenderProps || SimulationStage);
 
 	PropertyHandle->NotifyPreChange();
 	const ENiagaraRendererSourceDataMode BindingSourceMode = RenderProps ? RenderProps->GetCurrentSourceMode() : ENiagaraRendererSourceDataMode::Emitter;
 	TargetVariableBinding->SetValue(InVarName, BaseEmitter, BindingSourceMode);
 	PropertyHandle->NotifyPostChange(EPropertyChangeType::ValueSet);
->>>>>>> 6bbb88c8
 	PropertyHandle->NotifyFinishedChangingProperties();
 }
 
@@ -412,21 +376,12 @@
 EVisibility FNiagaraVariableAttributeBindingCustomization::IsResetToDefaultsVisible() const
 {
 	check(BaseEmitter);
-<<<<<<< HEAD
-	check(RenderProps);
-	check(TargetVariableBinding);
-	check(DefaultVariableBinding);
-	return (!TargetVariableBinding->MatchesDefault(*DefaultVariableBinding, RenderProps->GetCurrentSourceMode()))
-		? EVisibility::Visible
-		: EVisibility::Hidden;
-=======
 	check(RenderProps || SimulationStage);
 	check(TargetVariableBinding);
 	check(DefaultVariableBinding);
 
 	const ENiagaraRendererSourceDataMode BindingSourceMode = RenderProps ? RenderProps->GetCurrentSourceMode() : ENiagaraRendererSourceDataMode::Emitter;
 	return TargetVariableBinding->MatchesDefault(*DefaultVariableBinding, BindingSourceMode) ? EVisibility::Hidden : EVisibility::Visible;
->>>>>>> 6bbb88c8
 }
 
 FReply FNiagaraVariableAttributeBindingCustomization::OnResetToDefaultsClicked()
@@ -439,23 +394,14 @@
 		Obj->Modify();
 	}
 	check(BaseEmitter);
-<<<<<<< HEAD
-	check(RenderProps);
-=======
 	check(RenderProps || SimulationStage);
->>>>>>> 6bbb88c8
 	check(TargetVariableBinding);
 	check(DefaultVariableBinding);
 
 	PropertyHandle->NotifyPreChange();
-<<<<<<< HEAD
-	TargetVariableBinding->ResetToDefault(*DefaultVariableBinding, BaseEmitter, RenderProps->GetCurrentSourceMode());
-	PropertyHandle->NotifyPostChange();
-=======
 	const ENiagaraRendererSourceDataMode BindingSourceMode = RenderProps ? RenderProps->GetCurrentSourceMode() : ENiagaraRendererSourceDataMode::Emitter;
 	TargetVariableBinding->ResetToDefault(*DefaultVariableBinding, BaseEmitter, BindingSourceMode);
 	PropertyHandle->NotifyPostChange(EPropertyChangeType::ValueSet);
->>>>>>> 6bbb88c8
 	PropertyHandle->NotifyFinishedChangingProperties();
 	return FReply::Handled();
 }
@@ -463,10 +409,7 @@
 void FNiagaraVariableAttributeBindingCustomization::CustomizeHeader(TSharedRef<IPropertyHandle> InPropertyHandle, FDetailWidgetRow& HeaderRow, IPropertyTypeCustomizationUtils& CustomizationUtils)
 {
 	RenderProps = nullptr;
-<<<<<<< HEAD
-=======
 	SimulationStage = nullptr;
->>>>>>> 6bbb88c8
 	BaseEmitter = nullptr;
 	PropertyHandle = InPropertyHandle;
 	TArray<UObject*> Objects;
@@ -483,11 +426,7 @@
 
 	PropertyRow.OverrideResetToDefault(ResetOverride); */
 	InPropertyHandle->MarkResetToDefaultCustomized(true);
-<<<<<<< HEAD
-
-=======
 	
->>>>>>> 6bbb88c8
 	if (Objects.Num() == 1)
 	{
 		RenderProps = Cast<UNiagaraRendererProperties>(Objects[0]);
@@ -496,60 +435,6 @@
 			BaseEmitter = Cast<UNiagaraEmitter>(RenderProps->GetOuter());
 		}
 
-<<<<<<< HEAD
-			if (BaseEmitter)
-			{
-				TargetVariableBinding = (FNiagaraVariableAttributeBinding*)PropertyHandle->GetValueBaseAddress((uint8*)Objects[0]);
-				DefaultVariableBinding = (FNiagaraVariableAttributeBinding*)PropertyHandle->GetValueBaseAddress((uint8*)Objects[0]->GetClass()->GetDefaultObject());
-				
-				HeaderRow
-					.NameContent()
-					[
-						PropertyHandle->CreatePropertyNameWidget()
-					]
-					.ValueContent()
-					[
-						SNew(SHorizontalBox)
-						+ SHorizontalBox::Slot()
-						.AutoWidth()
-						.Padding(0.0f, 0.0f, 4.0f, 0.0f)
-						[
-							SNew(SComboButton)
-							.OnGetMenuContent(this, &FNiagaraVariableAttributeBindingCustomization::OnGetMenuContent)
-							.ContentPadding(1)
-							.ToolTipText(this, &FNiagaraVariableAttributeBindingCustomization::GetTooltipText)
-							.ButtonStyle(FEditorStyle::Get(), "PropertyEditor.AssetComboStyle")
-							.ForegroundColor(FEditorStyle::GetColor("PropertyEditor.AssetName.ColorAndOpacity"))
-							.ButtonContent()
-							[
-								/*SNew(STextBlock)
-								.Text(this, &FNiagaraVariableAttributeBindingCustomization::GetCurrentText)
-								.Font(IDetailLayoutBuilder::GetDetailFont())*/
-								SNew(SNiagaraParameterName)
-								.ParameterName(this, &FNiagaraVariableAttributeBindingCustomization::GetVariableName)
-								.IsReadOnly(true)
-								//SNew(STextBlock)
-								//.Text(InCreateData->Action->GetMenuDescription())
-							]
-						]
-						+ SHorizontalBox::Slot()
-						.AutoWidth()
-						.VAlign(VAlign_Center)
-						.Padding(2, 1)
-						[
-							SNew(SButton)
-							.IsFocusable(false)
-							.ToolTipText(LOCTEXT("ResetToDefaultToolTip", "Reset to Default"))
-							.ButtonStyle(FEditorStyle::Get(), "NoBorder")
-							.ContentPadding(0)
-							.Visibility(this, &FNiagaraVariableAttributeBindingCustomization::IsResetToDefaultsVisible)
-							.OnClicked(this, &FNiagaraVariableAttributeBindingCustomization::OnResetToDefaultsClicked)
-							.Content()
-							[
-								SNew(SImage)
-								.Image(FEditorStyle::GetBrush("PropertyWindow.DiffersFromDefault"))
-							]
-=======
 		SimulationStage = Cast<UNiagaraSimulationStageBase>(Objects[0]);
 		if ( SimulationStage )
 		{
@@ -587,7 +472,6 @@
 							.IsReadOnly(true)
 							//SNew(STextBlock)
 							//.Text(InCreateData->Action->GetMenuDescription())
->>>>>>> 6bbb88c8
 						]
 					]
 					+ SHorizontalBox::Slot()
@@ -636,11 +520,7 @@
 
 FName FNiagaraUserParameterBindingCustomization::GetVariableName() const
 {
-<<<<<<< HEAD
-	if (BaseSystem && TargetUserParameterBinding)
-=======
 	if (IsValid() && TargetUserParameterBinding)
->>>>>>> 6bbb88c8
 	{
 		return (TargetUserParameterBinding->Parameter.GetName());
 	}
@@ -691,10 +571,7 @@
 
 	if (IsValid() && TargetUserParameterBinding)
 	{
-<<<<<<< HEAD
-=======
 		UNiagaraSystem* BaseSystem = BaseSystemWeakPtr.Get();
->>>>>>> 6bbb88c8
 		for (const FNiagaraVariable Var : BaseSystem->GetExposedParameters().ReadParameterVariables())
 		{
 			if (FNiagaraParameterMapHistory::IsUserParameter(Var) && Var.GetType() == TargetUserParameterBinding->Parameter.GetType())
@@ -786,12 +663,7 @@
 
 	if (Objects.Num() == 1)
 	{
-<<<<<<< HEAD
-		BaseSystem = Objects[0]->GetTypedOuter<UNiagaraSystem>();
-		
-=======
 		UNiagaraSystem* BaseSystem = Objects[0]->GetTypedOuter<UNiagaraSystem>();
->>>>>>> 6bbb88c8
 		if (BaseSystem == nullptr)
 		{
 			if (UNiagaraDataInterface* ObjectAsDataInterface = Cast<UNiagaraDataInterface>(Objects[0]))
@@ -821,11 +693,6 @@
 					.OnGetMenuContent(this, &FNiagaraUserParameterBindingCustomization::OnGetMenuContent)
 					.ContentPadding(1)
 					.ToolTipText(this, &FNiagaraUserParameterBindingCustomization::GetTooltipText)
-<<<<<<< HEAD
-					.ButtonStyle(FEditorStyle::Get(), "PropertyEditor.AssetComboStyle")
-					.ForegroundColor(FEditorStyle::GetColor("PropertyEditor.AssetName.ColorAndOpacity"))
-=======
->>>>>>> 6bbb88c8
 					.ButtonContent()
 					[
 
@@ -895,7 +762,6 @@
 	FString DisplayNameString = FName::NameToDisplayString(BaseVar.GetName().ToString(), false);
 	FNiagaraTypeDefinition TargetType = BaseVar.GetType();
 	if (ChildVar.GetName() != NAME_None)
-<<<<<<< HEAD
 	{
 		DisplayNameString += TEXT(" \"") + FName::NameToDisplayString(ChildVar.GetName().ToString(), false) + TEXT("\"");
 		TargetType = ChildVar.GetType();
@@ -911,23 +777,6 @@
 {
 	if (BaseSystem && TargetParameterBinding && TargetParameterBinding->NiagaraVariable.IsValid())
 	{
-=======
-	{
-		DisplayNameString += TEXT(" \"") + FName::NameToDisplayString(ChildVar.GetName().ToString(), false) + TEXT("\"");
-		TargetType = ChildVar.GetType();
-	}
-
-	DisplayNameString += TEXT(" (") + FName::NameToDisplayString(TargetType.GetFName().ToString(), false) + TEXT(")");
-
-	const FText NameText = FText::FromString(DisplayNameString);
-	return NameText;
-}
-
-FText FNiagaraMaterialAttributeBindingCustomization::GetNiagaraTooltipText() const
-{
-	if (BaseSystem && TargetParameterBinding && TargetParameterBinding->NiagaraVariable.IsValid())
-	{
->>>>>>> 6bbb88c8
 		FText TooltipDesc = FText::Format(LOCTEXT("MaterialAttributeBindingTooltip", "Bound to the parameter \"{0}\""), MakeCurrentText(TargetParameterBinding->NiagaraVariable, TargetParameterBinding->NiagaraChildVariable));
 		return TooltipDesc;
 	}
@@ -951,16 +800,7 @@
 		[
 			SNew(SBox)
 			[
-<<<<<<< HEAD
-				SNew(SGraphActionMenu)
-				.OnActionSelected(const_cast<FNiagaraMaterialAttributeBindingCustomization*>(this), &FNiagaraMaterialAttributeBindingCustomization::OnNiagaraActionSelected)
-				.OnCreateWidgetForAction(SGraphActionMenu::FOnCreateWidgetForAction::CreateSP(const_cast<FNiagaraMaterialAttributeBindingCustomization*>(this), &FNiagaraMaterialAttributeBindingCustomization::OnCreateWidgetForNiagaraAction))
-				.OnCollectAllActions(const_cast<FNiagaraMaterialAttributeBindingCustomization*>(this), &FNiagaraMaterialAttributeBindingCustomization::CollectAllNiagaraActions)
-				.AutoExpandActionMenu(false)
-				.ShowFilterTextBox(true)
-=======
 				GraphActionMenu
->>>>>>> 6bbb88c8
 			]
 		];
 
@@ -1003,12 +843,8 @@
 		bool bEmitter = true;
 		bool bParticles = false;
 		bool bUser = true;
-<<<<<<< HEAD
-		BaseVars = FNiagaraStackAssetAction_VarBind::FindVariables(BaseEmitter, bSystem, bEmitter, bParticles, bUser);
-=======
 		bool bStatic = false;
 		BaseVars = FNiagaraStackAssetAction_VarBind::FindVariables(BaseEmitter, bSystem, bEmitter, bParticles, bUser, bStatic);
->>>>>>> 6bbb88c8
 
 		TArray<UNiagaraScript*> Scripts;
 		Scripts.Add(BaseSystem->GetSystemUpdateScript());
@@ -1022,11 +858,7 @@
 			[&](const FNiagaraVariableBase& BaseVariable) -> UNiagaraDataInterface*
 			{
 				FName VariableName = BaseVariable.GetName();
-<<<<<<< HEAD
-				if (BaseVariable.IsInNameSpace(FNiagaraConstants::EmitterNamespace))
-=======
 				if (BaseVariable.IsInNameSpace(FNiagaraConstants::EmitterNamespaceString))
->>>>>>> 6bbb88c8
 				{
 					VariableName = FNiagaraUtilities::ResolveAliases(BaseVariable, FNiagaraAliasContext()
 						.ChangeEmitterToEmitterName(BaseEmitter->GetUniqueEmitterName())).GetName();
@@ -1082,8 +914,6 @@
 {
 	TArray<TPair<FNiagaraVariableBase, FNiagaraVariableBase>> ParamNames = GetNiagaraNames();
 	for (TPair<FNiagaraVariableBase, FNiagaraVariableBase> ParamPair : ParamNames)
-<<<<<<< HEAD
-=======
 	{
 		FText CategoryName = FText();
 		const FText NameText = MakeCurrentText(ParamPair.Key, ParamPair.Value);
@@ -1561,498 +1391,6 @@
 {
 	TArray<FName> UserParamNames = GetNames();
 	for (FName UserParamName : UserParamNames)
->>>>>>> 6bbb88c8
-	{
-		FText CategoryName = FText();
-		const FText NameText = MakeCurrentText(ParamPair.Key, ParamPair.Value);
-		const FText TooltipDesc = FText::Format(LOCTEXT("BindToNiagaraParameter", "Bind to the Niagara Variable \"{0}\" "), NameText);
-		FNiagaraStackAssetAction_VarBind* VarBind = new FNiagaraStackAssetAction_VarBind(ParamPair.Key.GetName(), CategoryName, NameText,
-			TooltipDesc, 0, FText());
-		VarBind->BaseVar = ParamPair.Key;
-		VarBind->ChildVar = ParamPair.Value;
-		TSharedPtr<FNiagaraStackAssetAction_VarBind> NewNodeAction(VarBind);
-		OutAllActions.AddAction(NewNodeAction);
-	}
-}
-
-
-FText FNiagaraMaterialAttributeBindingCustomization::GetNiagaraChildVariableText() const
-{
-
-	FName ChildVarName = GetNiagaraChildVariableName();
-	FText ChildVarNameText = ChildVarName.IsNone() == false ? FText::FromString(TEXT("| ") + ChildVarName.ToString()) : FText::GetEmpty();
-	return ChildVarNameText;
-}
-
-EVisibility FNiagaraMaterialAttributeBindingCustomization::GetNiagaraChildVariableVisibility() const
-{
-	FName ChildVarName = GetNiagaraChildVariableName();
-	return ChildVarName.IsNone() ? EVisibility::Collapsed : EVisibility::Visible;
-}
-
-TSharedRef<SWidget> FNiagaraMaterialAttributeBindingCustomization::OnCreateWidgetForNiagaraAction(struct FCreateWidgetForActionData* const InCreateData)
-{
-	FName ChildVarName = (((FNiagaraStackAssetAction_VarBind* const)InCreateData->Action.Get())->ChildVar.GetName());
-	FText ChildVarNameText = ChildVarName.IsNone() == false ? FText::FromString(TEXT("| ") + ChildVarName.ToString()) : FText::GetEmpty();
-	return SNew(SVerticalBox)
-		+ SVerticalBox::Slot()
-		.AutoHeight()
-		[
-<<<<<<< HEAD
-			SNew(SHorizontalBox)
-			+ SHorizontalBox::Slot()
-			.AutoWidth()
-			.VAlign(VAlign_Center)
-			.Padding(3, 0)
-			[
-				SNew(SNiagaraParameterName)
-				.ParameterName(((FNiagaraStackAssetAction_VarBind* const)InCreateData->Action.Get())->VarName)
-				.IsReadOnly(true)
-				//SNew(STextBlock)
-				//.Text(InCreateData->Action->GetMenuDescription())
-				.ToolTipText(InCreateData->Action->GetTooltipDescription())
-			]
-			+ SHorizontalBox::Slot()
-			.AutoWidth()
-			.VAlign(VAlign_Center)
-			.Padding(3, 0)
-			[
-				SNew(STextBlock)
-				.Visibility(ChildVarName.IsNone() ? EVisibility::Collapsed : EVisibility::Visible)
-				.Text(ChildVarNameText)
-			]
-=======
-			SNew(SNiagaraParameterName)
-			.ParameterName(((FNiagaraStackAssetAction_VarBind* const)InCreateData->Action.Get())->VarName)
-			.IsReadOnly(true)
-			//SNew(STextBlock)
-			//.Text(InCreateData->Action->GetMenuDescription())
-			.ToolTipText(InCreateData->Action->GetTooltipDescription())
->>>>>>> 6bbb88c8
-		];
-}
-
-
-void FNiagaraMaterialAttributeBindingCustomization::OnNiagaraActionSelected(const TArray< TSharedPtr<FEdGraphSchemaAction> >& SelectedActions, ESelectInfo::Type InSelectionType)
-{
-	if (InSelectionType == ESelectInfo::OnMouseClick || InSelectionType == ESelectInfo::OnKeyPress || SelectedActions.Num() == 0)
-	{
-		for (int32 ActionIndex = 0; ActionIndex < SelectedActions.Num(); ActionIndex++)
-		{
-			TSharedPtr<FEdGraphSchemaAction> CurrentAction = SelectedActions[ActionIndex];
-
-			if (CurrentAction.IsValid())
-			{
-				FSlateApplication::Get().DismissAllMenus();
-				FNiagaraStackAssetAction_VarBind* EventSourceAction = (FNiagaraStackAssetAction_VarBind*)CurrentAction.Get();
-				ChangeNiagaraSource(EventSourceAction);
-			}
-		}
-	}
-}
-
-void FNiagaraMaterialAttributeBindingCustomization::ChangeNiagaraSource(FNiagaraStackAssetAction_VarBind* InVar)
-{
-	FScopedTransaction Transaction(FText::Format(LOCTEXT("ChangeParameterSource", " Change Parameter Source to \"{0}\" "), FText::FromName(InVar->VarName)));
-	TArray<UObject*> Objects;
-	PropertyHandle->GetOuterObjects(Objects);
-	for (UObject* Obj : Objects)
-	{
-		Obj->Modify();
-	}
-
-	PropertyHandle->NotifyPreChange();
-<<<<<<< HEAD
-	TargetParameterBinding->NiagaraVariable = InVar->BaseVar;
-	TargetParameterBinding->NiagaraChildVariable = InVar->ChildVar;
-	TargetParameterBinding->CacheValues(BaseEmitter);
-	//TargetParameterBinding->Parameter.SetType(FNiagaraTypeDefinition::GetUObjectDef()); Do not override the type here!
-	//TargetVariableBinding->DataSetVariable = FNiagaraConstants::GetAttributeAsDataSetKey(TargetVariableBinding->BoundVariable);
-	PropertyHandle->NotifyPostChange();
-=======
-	TargetDataInterfaceBinding->BoundVariable.SetName(InVarName);
-	PropertyHandle->NotifyPostChange(EPropertyChangeType::ValueSet);
->>>>>>> 6bbb88c8
-	PropertyHandle->NotifyFinishedChangingProperties();
-}
-
-FText FNiagaraMaterialAttributeBindingCustomization::GetMaterialCurrentText() const
-{
-	if (BaseSystem && TargetParameterBinding)
-	{
-		return FText::FromName(TargetParameterBinding->MaterialParameterName);
-	}
-	return FText::FromString(TEXT("Missing"));
-}
-
-<<<<<<< HEAD
-FText FNiagaraMaterialAttributeBindingCustomization::GetMaterialTooltipText() const
-{
-	if (BaseSystem && TargetParameterBinding && TargetParameterBinding->MaterialParameterName.IsValid())
-	{
-		FText TooltipDesc = FText::Format(LOCTEXT("MaterialParameterBindingTooltip", "Bound to the parameter \"{0}\""), FText::FromName(TargetParameterBinding->MaterialParameterName));
-		return TooltipDesc;
-	}
-	return FText::FromString(TEXT("Missing"));
-}
-
-TSharedRef<SWidget> FNiagaraMaterialAttributeBindingCustomization::OnGetMaterialMenuContent() const
-{
-	FGraphActionMenuBuilder MenuBuilder;
-
-	return SNew(SBorder)
-		.BorderImage(FEditorStyle::GetBrush("Menu.Background"))
-		.Padding(5)
-		[
-			SNew(SBox)
-			[
-				SNew(SGraphActionMenu)
-				.OnActionSelected(const_cast<FNiagaraMaterialAttributeBindingCustomization*>(this), &FNiagaraMaterialAttributeBindingCustomization::OnMaterialActionSelected)
-				.OnCreateWidgetForAction(SGraphActionMenu::FOnCreateWidgetForAction::CreateSP(const_cast<FNiagaraMaterialAttributeBindingCustomization*>(this), &FNiagaraMaterialAttributeBindingCustomization::OnCreateWidgetForMaterialAction))
-				.OnCollectAllActions(const_cast<FNiagaraMaterialAttributeBindingCustomization*>(this), &FNiagaraMaterialAttributeBindingCustomization::CollectAllMaterialActions)
-				.AutoExpandActionMenu(false)
-				.ShowFilterTextBox(true)
-			]
-		];
-}
-
-TArray<FName> FNiagaraMaterialAttributeBindingCustomization::GetMaterialNames() const
-{
-	TArray<FName> Names;
-
-	if (BaseSystem && TargetParameterBinding && PropertyHandle)
-	{
-		TArray<UObject*> Objects;
-		PropertyHandle->GetOuterObjects(Objects);
-
-		if (Objects.Num() == 1)
-		{
-			UNiagaraRendererProperties* RendererProperties = Cast<UNiagaraRendererProperties>(Objects[0]);
-			TArray<UMaterialInterface*> Materials;
-			if (RendererProperties)
-			{
-				RendererProperties->GetUsedMaterials(nullptr, Materials);
-			}
-
-			TArray<FMaterialParameterInfo> ParameterInfo;
-			for (UMaterialInterface* Material : Materials)
-			{
-				if (!Material)
-				{
-					continue;
-				}
-
-				{
-					TArray<FMaterialParameterInfo> LocalParameterInfo;
-					TArray<FGuid> ParameterIds;
-					Material->GetAllTextureParameterInfo(LocalParameterInfo, ParameterIds);
-					ParameterInfo.Append(LocalParameterInfo);
-				}
-				{
-					TArray<FMaterialParameterInfo> LocalParameterInfo;
-					TArray<FGuid> ParameterIds;
-					Material->GetAllScalarParameterInfo(LocalParameterInfo, ParameterIds);
-					ParameterInfo.Append(LocalParameterInfo);
-				}
-				{
-					TArray<FMaterialParameterInfo> LocalParameterInfo;
-					TArray<FGuid> ParameterIds;
-					Material->GetAllVectorParameterInfo(LocalParameterInfo, ParameterIds);
-					ParameterInfo.Append(LocalParameterInfo);
-				}
-			}
-
-			for (const FMaterialParameterInfo& Var : ParameterInfo)
-			{
-				Names.AddUnique(Var.Name);
-			}
-		}
-	}
-
-	return Names;
-}
-
-void FNiagaraMaterialAttributeBindingCustomization::CollectAllMaterialActions(FGraphActionListBuilderBase& OutAllActions)
-{
-	TArray<FName> ParamNames = GetMaterialNames();
-	for (FName ParamName : ParamNames)
-	{
-		FText CategoryName = FText();
-		FString DisplayNameString = FName::NameToDisplayString(ParamName.ToString(), false);
-		const FText NameText = FText::FromString(DisplayNameString);
-		const FText TooltipDesc = FText::Format(LOCTEXT("BindToMaterialParameter", "Bind to the Material Variable \"{0}\" "), FText::FromString(DisplayNameString));
-		TSharedPtr<FNiagaraStackAssetAction_VarBind> NewNodeAction(new FNiagaraStackAssetAction_VarBind(ParamName, CategoryName, NameText,
-			TooltipDesc, 0, FText()));
-		OutAllActions.AddAction(NewNodeAction);
-	}
-}
-
-TSharedRef<SWidget> FNiagaraMaterialAttributeBindingCustomization::OnCreateWidgetForMaterialAction(struct FCreateWidgetForActionData* const InCreateData)
-{
-	return SNew(SVerticalBox)
-		+ SVerticalBox::Slot()
-		.AutoHeight()
-		[
-			SNew(STextBlock)
-			.Text(InCreateData->Action->GetMenuDescription())
-		.ToolTipText(InCreateData->Action->GetTooltipDescription())
-		];
-}
-
-
-void FNiagaraMaterialAttributeBindingCustomization::OnMaterialActionSelected(const TArray< TSharedPtr<FEdGraphSchemaAction> >& SelectedActions, ESelectInfo::Type InSelectionType)
-{
-	if (InSelectionType == ESelectInfo::OnMouseClick || InSelectionType == ESelectInfo::OnKeyPress || SelectedActions.Num() == 0)
-	{
-		for (int32 ActionIndex = 0; ActionIndex < SelectedActions.Num(); ActionIndex++)
-		{
-			TSharedPtr<FEdGraphSchemaAction> CurrentAction = SelectedActions[ActionIndex];
-
-			if (CurrentAction.IsValid())
-			{
-				FSlateApplication::Get().DismissAllMenus();
-				FNiagaraStackAssetAction_VarBind* EventSourceAction = (FNiagaraStackAssetAction_VarBind*)CurrentAction.Get();
-				ChangeMaterialSource(EventSourceAction->VarName);
-			}
-		}
-	}
-}
-
-void FNiagaraMaterialAttributeBindingCustomization::ChangeMaterialSource(FName InVarName)
-{
-	FScopedTransaction Transaction(FText::Format(LOCTEXT("ChangeParameterSource", " Change Parameter Source to \"{0}\" "), FText::FromName(InVarName)));
-	TArray<UObject*> Objects;
-	PropertyHandle->GetOuterObjects(Objects);
-	for (UObject* Obj : Objects)
-	{
-		Obj->Modify();
-	}
-
-	PropertyHandle->NotifyPreChange();
-	TargetParameterBinding->MaterialParameterName = InVarName;
-	//TargetParameterBinding->Parameter.SetType(FMaterialTypeDefinition::GetUObjectDef()); Do not override the type here!
-	//TargetVariableBinding->DataSetVariable = FMaterialConstants::GetAttributeAsDataSetKey(TargetVariableBinding->BoundVariable);
-	PropertyHandle->NotifyPostChange();
-	PropertyHandle->NotifyFinishedChangingProperties();
-}
-
-void FNiagaraMaterialAttributeBindingCustomization::CustomizeHeader(TSharedRef<IPropertyHandle> InPropertyHandle, FDetailWidgetRow& HeaderRow, IPropertyTypeCustomizationUtils& CustomizationUtils)
-{
-	PropertyHandle = InPropertyHandle;
-	bool bAddDefault = true;
-	
-
-	if (bAddDefault)
-	{
-		HeaderRow
-=======
-			HeaderRow
->>>>>>> 6bbb88c8
-			.NameContent()
-			[
-				PropertyHandle->CreatePropertyNameWidget()
-			]
-<<<<<<< HEAD
-		.ValueContent()
-			.MaxDesiredWidth(200.f)
-			[
-				SNew(STextBlock)
-				.Text(LOCTEXT("ParamHeaderValue", "Binding"))
-				.Font(IDetailLayoutBuilder::GetDetailFont())
-			];
-	}
-}
-
-
-void FNiagaraMaterialAttributeBindingCustomization::CustomizeChildren(TSharedRef<IPropertyHandle> StructPropertyHandle, class IDetailChildrenBuilder& ChildBuilder, IPropertyTypeCustomizationUtils& StructCustomizationUtils)
-{
-	RenderProps = nullptr;
-	BaseSystem =  nullptr;
-	BaseEmitter = nullptr;
-	  
-	TArray<UObject*> Objects;
-	PropertyHandle->GetOuterObjects(Objects);
-	if (Objects.Num() == 1)
-	{
-		RenderProps = Cast<UNiagaraRendererProperties>(Objects[0]);
-		BaseSystem = Objects[0]->GetTypedOuter<UNiagaraSystem>();
-		BaseEmitter = Objects[0]->GetTypedOuter<UNiagaraEmitter>();
-		if (BaseSystem)
-		{
-			TargetParameterBinding = (FNiagaraMaterialAttributeBinding*)PropertyHandle->GetValueBaseAddress((uint8*)Objects[0]);
-
-			TSharedPtr<IPropertyHandle> ChildPropertyHandle = StructPropertyHandle->GetChildHandle(0);
-			FDetailWidgetRow& RowMaterial = ChildBuilder.AddCustomRow(FText::GetEmpty());
-			RowMaterial
-				.NameContent()
-				[
-					ChildPropertyHandle->CreatePropertyNameWidget()
-				]
-			.ValueContent()
-				.MaxDesiredWidth(200.f)
-				[
-					SNew(SComboButton)
-					.OnGetMenuContent(this, &FNiagaraMaterialAttributeBindingCustomization::OnGetMaterialMenuContent)
-					.ContentPadding(1)
-					.ToolTipText(this, &FNiagaraMaterialAttributeBindingCustomization::GetMaterialTooltipText)
-					.ButtonStyle(FEditorStyle::Get(), "PropertyEditor.AssetComboStyle")
-					.ForegroundColor(FEditorStyle::GetColor("PropertyEditor.AssetName.ColorAndOpacity"))
-					.ButtonContent()
-					[
-						SNew(STextBlock)
-						.Text(this, &FNiagaraMaterialAttributeBindingCustomization::GetMaterialCurrentText)
-						.Font(IDetailLayoutBuilder::GetDetailFont())
-					]
-				];
-
-			ChildPropertyHandle = StructPropertyHandle->GetChildHandle(1);
-			FDetailWidgetRow& RowNiagara = ChildBuilder.AddCustomRow(FText::GetEmpty());
-			RowNiagara
-				.NameContent()
-				[
-					ChildPropertyHandle->CreatePropertyNameWidget()
-				]
-			.ValueContent()
-				.MaxDesiredWidth(200.f)
-				[
-					SNew(SComboButton)
-					.OnGetMenuContent(this, &FNiagaraMaterialAttributeBindingCustomization::OnGetNiagaraMenuContent)
-					.ContentPadding(1)
-					.ToolTipText(this, &FNiagaraMaterialAttributeBindingCustomization::GetNiagaraTooltipText)
-					.ButtonStyle(FEditorStyle::Get(), "PropertyEditor.AssetComboStyle")
-					.ForegroundColor(FEditorStyle::GetColor("PropertyEditor.AssetName.ColorAndOpacity"))
-					.ButtonContent()
-					[
-						SNew(SHorizontalBox)
-						+ SHorizontalBox::Slot()
-						.VAlign(VAlign_Center)
-						.Padding(5, 0)
-						[
-							SNew(SNiagaraParameterName)
-							.ParameterName(this, &FNiagaraMaterialAttributeBindingCustomization::GetNiagaraVariableName)
-							.IsReadOnly(true)
-						]
-						+ SHorizontalBox::Slot()
-						.VAlign(VAlign_Center)
-						.Padding(5, 0)
-						[
-							SNew(STextBlock)
-							.Visibility(this, &FNiagaraMaterialAttributeBindingCustomization::GetNiagaraChildVariableVisibility)
-							.Text(this, &FNiagaraMaterialAttributeBindingCustomization::GetNiagaraChildVariableText)
-						]
-					]
-				];
-		}
-	}
-}
-
-//////////////////////////////////////////////////////////////////////////
-
-FName FNiagaraDataInterfaceBindingCustomization::GetVariableName() const
-{
-	if (BaseStage && TargetDataInterfaceBinding)
-	{
-		return (TargetDataInterfaceBinding->BoundVariable.GetName());
-	}
-	return FName();
-}
-
-FText FNiagaraDataInterfaceBindingCustomization::GetCurrentText() const
-{
-	if (BaseStage && TargetDataInterfaceBinding)
-	{
-		return FText::FromName(TargetDataInterfaceBinding->BoundVariable.GetName());
-	}
-	return FText::FromString(TEXT("Missing"));
-}
-
-FText FNiagaraDataInterfaceBindingCustomization::GetTooltipText() const
-{
-	if (BaseStage && TargetDataInterfaceBinding && TargetDataInterfaceBinding->BoundVariable.IsValid())
-	{
-		FText TooltipDesc = FText::Format(LOCTEXT("DataInterfaceBindingTooltip", "Bound to the user parameter \"{0}\""), FText::FromName(TargetDataInterfaceBinding->BoundVariable.GetName()));
-		return TooltipDesc;
-	}
-	return FText::FromString(TEXT("Missing"));
-}
-
-TSharedRef<SWidget> FNiagaraDataInterfaceBindingCustomization::OnGetMenuContent() const
-{
-	FGraphActionMenuBuilder MenuBuilder;
-
-	return SNew(SBorder)
-		.BorderImage(FEditorStyle::GetBrush("Menu.Background"))
-		.Padding(5)
-		[
-			SNew(SBox)
-			[
-				SNew(SGraphActionMenu)
-				.OnActionSelected(const_cast<FNiagaraDataInterfaceBindingCustomization*>(this), &FNiagaraDataInterfaceBindingCustomization::OnActionSelected)
-				.OnCreateWidgetForAction(SGraphActionMenu::FOnCreateWidgetForAction::CreateSP(const_cast<FNiagaraDataInterfaceBindingCustomization*>(this), &FNiagaraDataInterfaceBindingCustomization::OnCreateWidgetForAction))
-				.OnCollectAllActions(const_cast<FNiagaraDataInterfaceBindingCustomization*>(this), &FNiagaraDataInterfaceBindingCustomization::CollectAllActions)
-				.AutoExpandActionMenu(false)
-				.ShowFilterTextBox(true)
-			]
-		];
-}
-
-TArray<FName> FNiagaraDataInterfaceBindingCustomization::GetNames() const
-{
-	TArray<FName> Names;
-
-	if (BaseStage && TargetDataInterfaceBinding)
-	{
-		UNiagaraEmitter* Emitter = BaseStage->GetTypedOuter<UNiagaraEmitter>();
-
-		if (Emitter)
-		{
-			// Find all used emitter and particle data interface variables that can be iterated upon.
-			TArray<UNiagaraScript*> AllScripts;
-			Emitter->GetScripts(AllScripts, false);
-
-			TArray<UNiagaraGraph*> Graphs;
-			for (const UNiagaraScript* Script : AllScripts)
-			{
-				const UNiagaraScriptSource* Source = Cast<UNiagaraScriptSource>(Script->GetLatestSource());
-				if (Source)
-				{
-					Graphs.AddUnique(Source->NodeGraph);
-				}
-			}
-
-			for (const UNiagaraGraph* Graph : Graphs)
-			{
-				TMap<FNiagaraVariable, FNiagaraGraphParameterReferenceCollection> ParameterReferenceMap = Graph->GetParameterReferenceMap();
-				ParameterReferenceMap.KeySort([](const FNiagaraVariable& A, const FNiagaraVariable& B) { return A.GetName().LexicalLess(B.GetName()); });
-				for (const auto& ParameterToReferences : ParameterReferenceMap)
-				{
-					const FNiagaraVariable& ParameterVariable = ParameterToReferences.Key;
-					FNiagaraParameterHandle Handle(ParameterVariable.GetName());
-					bool bIsValidNamespace = Handle.IsEmitterHandle() || Handle.IsSystemHandle() || Handle.IsOutputHandle() || Handle.IsParticleAttributeHandle() || Handle.IsTransientHandle() || Handle.IsStackContextHandle();
-					if (ParameterVariable.IsDataInterface() && bIsValidNamespace)
-					{
-						const UClass* Class = ParameterVariable.GetType().GetClass();
-						if (Class)
-						{
-							const UObject* DefaultObjDI = Class->GetDefaultObject();
-							if (DefaultObjDI != nullptr && DefaultObjDI->IsA<UNiagaraDataInterfaceRWBase>())
-							{
-								Names.AddUnique(ParameterVariable.GetName());
-							}
-						}
-					}
-				}
-			}
-		}
-	}
-
-	return Names;
-}
-
-void FNiagaraDataInterfaceBindingCustomization::CollectAllActions(FGraphActionListBuilderBase& OutAllActions)
-{
-	TArray<FName> UserParamNames = GetNames();
-	for (FName UserParamName : UserParamNames)
 	{
 		FText CategoryName = FText();
 		FString DisplayNameString = FName::NameToDisplayString(UserParamName.ToString(), false);
@@ -2110,7 +1448,7 @@
 
 	PropertyHandle->NotifyPreChange();
 	TargetDataInterfaceBinding->BoundVariable.SetName(InVarName);
-	PropertyHandle->NotifyPostChange();
+	PropertyHandle->NotifyPostChange(EPropertyChangeType::ValueSet);
 	PropertyHandle->NotifyFinishedChangingProperties();
 }
 
@@ -2147,23 +1485,6 @@
 					.ParameterName(this, &FNiagaraDataInterfaceBindingCustomization::GetVariableName)
 					.IsReadOnly(true)
 				]
-=======
-			.ValueContent()
-			.MaxDesiredWidth(250.f)
-			[
-				SNew(SComboButton)
-				.OnGetMenuContent(this, &FNiagaraDataInterfaceBindingCustomization::OnGetMenuContent)
-				.ContentPadding(1)
-				.ToolTipText(this, &FNiagaraDataInterfaceBindingCustomization::GetTooltipText)
-				.ButtonStyle(FEditorStyle::Get(), "PropertyEditor.AssetComboStyle")
-				.ForegroundColor(FEditorStyle::GetColor("PropertyEditor.AssetName.ColorAndOpacity"))
-				.ButtonContent()
-				[
-					SNew(SNiagaraParameterName)
-					.ParameterName(this, &FNiagaraDataInterfaceBindingCustomization::GetVariableName)
-					.IsReadOnly(true)
-				]
->>>>>>> 6bbb88c8
 			];
 			bAddDefault = false;
 		}
@@ -2567,8 +1888,6 @@
 
 	for (const TSharedRef<IPropertyHandle>& ChildPropertyHandle : ChildPropertyHandles)
 	{
-<<<<<<< HEAD
-=======
 		/** The customized flag is used for hiding properties.
 		 *  The script variable's customization which contains meta data is hiding these properties already,
 		 *  but the meta data customization would stomp these by readding them. Hence, we skip them here if they were marked as customized.
@@ -2578,7 +1897,6 @@
 			continue;
 		}
 		
->>>>>>> 6bbb88c8
 		const FProperty* ChildProperty = ChildPropertyHandle->GetProperty();
 		const FName ChildPropertyName = ChildProperty->GetFName();
 
