// Copyright Epic Games, Inc. All Rights Reserved.

#pragma once

#include "CoreMinimal.h"
#include "NiagaraNodeUsageSelector.h"
#include "Kismet2/EnumEditorUtils.h"
#include "ToolMenu.h"
#include "NiagaraNodeStaticSwitch.generated.h"

UENUM()
enum class ENiagaraStaticSwitchType : uint8
{
	Bool,
	Integer,
	Enum
};

USTRUCT()
struct FStaticSwitchTypeData
{
	GENERATED_USTRUCT_BODY()

	/** This determines how the switch value is interpreted */
	UPROPERTY()
	ENiagaraStaticSwitchType SwitchType;

	/** If the type is enum, this is the enum being switched on, otherwise it holds no sensible value */
	UPROPERTY()
	TObjectPtr<UEnum> Enum;

	/** If set, then this switch is not exposed but will rather be evaluated by the given compile-time constant */
	UPROPERTY()
	FName SwitchConstant;

	/** If true, a node will auto refresh under certain circumstances, like in post load or if the assigned enum changes */
	UPROPERTY()
	bool bAutoRefreshEnabled = false;

	UPROPERTY()
	bool bExposeAsPin = false;

	FStaticSwitchTypeData() : SwitchType(ENiagaraStaticSwitchType::Bool), Enum(nullptr)
	{ }
};

UCLASS(MinimalAPI)
class UNiagaraNodeStaticSwitch : public UNiagaraNodeUsageSelector, public FEnumEditorUtils::INotifyOnEnumChanged, public FNotifyHook
{
	GENERATED_UCLASS_BODY()

public:

	UPROPERTY()
	FName InputParameterName;
	
	UPROPERTY(EditAnywhere, Category = "HiddenMetaData")
	FStaticSwitchTypeData SwitchTypeData;

	FNiagaraTypeDefinition GetInputType() const;

	void ChangeSwitchParameterName(const FName& NewName);
	void OnSwitchParameterTypeChanged(const FNiagaraTypeDefinition& OldType);

	void SetSwitchValue(int Value);
	void SetSwitchValue(const FCompileConstantResolver& ConstantResolver);
	void ClearSwitchValue();
	/** If true then the value of this static switch is not set by the user but directly by the compiler via one of the engine constants (e.g. Emitter.Determinism). */
	bool IsSetByCompiler() const;

	bool IsDebugSwitch() const;

	bool IsSetByPin() const;
	UEdGraphPin* GetSelectorPin() const;
<<<<<<< HEAD

=======
	
>>>>>>> 4af6daef
	/** This is a hack used in the translator to check for inconsistencies with old static switches before auto refresh was a thing */
	void CheckForOutdatedEnum(FTranslator* Translator);

	void UpdateCompilerConstantValue(FTranslator* Translator);

	//~ Begin EdGraphNode Interface
	virtual void AllocateDefaultPins() override;
	virtual FText GetTooltipText() const override;
	virtual FText GetNodeTitle(ENodeTitleType::Type TitleType) const override;
	virtual FLinearColor GetNodeTitleColor() const override;
	virtual bool IsCompilerRelevant() const override { return false; }
	virtual void PostLoad() override;
	//~ End EdGraphNode Interface
	
	//~ Begin UNiagaraNode Interface
<<<<<<< HEAD
	virtual void Compile(class FHlslNiagaraTranslator* Translator, TArray<int32>& Outputs) override;
	virtual bool SubstituteCompiledPin(FHlslNiagaraTranslator* Translator, UEdGraphPin** LocallyOwnedPin) override;
=======
	virtual void Compile(FTranslator* Translator, TArray<int32>& Outputs) const override;
	virtual bool SubstituteCompiledPin(FTranslator* Translator, UEdGraphPin** LocallyOwnedPin) override;
>>>>>>> 4af6daef
	virtual UEdGraphPin* GetTracedOutputPin(UEdGraphPin* LocallyOwnedOutputPin, bool bFilterForCompilation, TArray<const UNiagaraNode*>* OutNodesVisitedDuringTrace = nullptr) const override;
	virtual UEdGraphPin* GetTracedOutputPin(UEdGraphPin* LocallyOwnedOutputPin, bool bRecursive, bool bFilterForCompilation, TArray<const UNiagaraNode*>* OutNodesVisitedDuringTrace = nullptr) const;
	virtual UEdGraphPin* GetPassThroughPin(const UEdGraphPin* LocallyOwnedOutputPin, ENiagaraScriptUsage InUsage) const override;
	virtual bool AllowNiagaraTypeForAddPin(const FNiagaraTypeDefinition& InType) const override;
	virtual void BuildParameterMapHistory(FNiagaraParameterMapHistoryBuilder& OutHistory, bool bRecursive = true, bool bFilterForCompilation = true) const override;
	virtual void AddWidgetsToOutputBox(TSharedPtr<SVerticalBox> OutputBox) override;
	virtual void GetNodeContextMenuActions(UToolMenu* Menu, UGraphNodeContextMenuContext* Context) const override;
	virtual void ResolveNumerics(const UEdGraphSchema_Niagara* Schema, bool bSetInline, TMap<TPair<FGuid, UEdGraphNode*>, FNiagaraTypeDefinition>* PinCache) override;
	virtual ENiagaraNumericOutputTypeSelectionMode GetNumericOutputTypeSelectionMode() const override;
	//~ End UNiagaraNode Interface

<<<<<<< HEAD
=======
	virtual TArray<int32> GetOptionValues() const override;

>>>>>>> 4af6daef
#if WITH_EDITOR
	virtual void PostEditChangeProperty(struct FPropertyChangedEvent& PropertyChangedEvent) override;
#endif // WITH_EDITOR

protected:
	//~ Begin UNiagaraNodeUsageSelector Interface
	virtual bool AreInputCaseLabelsReadOnly() const override { return SwitchTypeData.SwitchType != ENiagaraStaticSwitchType::Integer || IsSetByPin(); }
	virtual void OnInputCaseLabelSubmitted(const FText& Text, ETextCommit::Type Arg, int32 InputCase) const override;
	virtual bool VerifyCaseLabelCandidate(const FText& InCandidate, FText& OutErrorMessage) const override;
	
	virtual FText GetInputCaseTooltip(int32 Case) const override;
	virtual FText GetInputCaseButtonTooltip(int32 Case) const override;
	virtual void OnInputCaseTooltipSubmitted(const FText& Text, ETextCommit::Type Arg, int32 InputCase) const override;

	virtual TSharedRef<SWidget> GetInputCaseContextOptions(int32 Case) override;
	
	virtual FString GetInputCaseName(int32 Case) const override;
	virtual FName GetOptionPinName(const FNiagaraVariable& Variable, int32 Value) const override;
	//~ End UNiagaraNodeUsageSelector Interface

	virtual bool CanModifyPin(const UEdGraphPin* Pin) const override;
private:
	/** INotifyOnEnumChanged interface */
	virtual void PreChange(const UUserDefinedEnum* Changed, FEnumEditorUtils::EEnumEditorChangeInfo ChangedType) override;
	virtual void PostChange(const UUserDefinedEnum* Changed, FEnumEditorUtils::EEnumEditorChangeInfo ChangedType) override;

	/** FNotifyHook interface. Used to propagate changes in structure details views. */
	virtual void NotifyPreChange(FProperty* PropertyAboutToChange) override;
	virtual void NotifyPostChange(const FPropertyChangedEvent& PropertyChangedEvent, FProperty* PropertyThatChanged) override;
	
	/** This finds the first valid input pin index for the current switch value, returns false if no value can be found */
	bool GetVarIndex(FTranslator* Translator, int32 InputPinCount, int32& VarIndexOut) const;

	bool GetVarIndex(FTranslator* Translator, int32 InputPinCount, int32 Value, int32& VarIndexOut) const;

	/** Retrieve the script variable this switch currently represents. Can be nullptr in certain cases, such as if 'Expose as Pin' is active. */
	UNiagaraScriptVariable* GetStaticSwitchScriptVariable() const;
	
	void RemoveUnusedGraphParameter(const FNiagaraVariable& OldParameter);
	
	void AddIntegerInputPin();
	void RemoveIntegerInputPin();
	FText GetIntegerAddButtonTooltipText() const;
	FText GetIntegerRemoveButtonTooltipText() const;
	EVisibility ShowAddIntegerButton() const;
	EVisibility ShowRemoveIntegerButton() const;

	/** If true then the current SwitchValue should be used for compilation, otherwise the node is not yet connected to a constant value */
	bool IsValueSet = false;

	/** The current value that the node is evaluated with. For bool 0 is false, for enums the value is the index of the enum value. */
	int32 SwitchValue = 0;
};<|MERGE_RESOLUTION|>--- conflicted
+++ resolved
@@ -72,11 +72,7 @@
 
 	bool IsSetByPin() const;
 	UEdGraphPin* GetSelectorPin() const;
-<<<<<<< HEAD
-
-=======
 	
->>>>>>> 4af6daef
 	/** This is a hack used in the translator to check for inconsistencies with old static switches before auto refresh was a thing */
 	void CheckForOutdatedEnum(FTranslator* Translator);
 
@@ -92,13 +88,8 @@
 	//~ End EdGraphNode Interface
 	
 	//~ Begin UNiagaraNode Interface
-<<<<<<< HEAD
-	virtual void Compile(class FHlslNiagaraTranslator* Translator, TArray<int32>& Outputs) override;
-	virtual bool SubstituteCompiledPin(FHlslNiagaraTranslator* Translator, UEdGraphPin** LocallyOwnedPin) override;
-=======
 	virtual void Compile(FTranslator* Translator, TArray<int32>& Outputs) const override;
 	virtual bool SubstituteCompiledPin(FTranslator* Translator, UEdGraphPin** LocallyOwnedPin) override;
->>>>>>> 4af6daef
 	virtual UEdGraphPin* GetTracedOutputPin(UEdGraphPin* LocallyOwnedOutputPin, bool bFilterForCompilation, TArray<const UNiagaraNode*>* OutNodesVisitedDuringTrace = nullptr) const override;
 	virtual UEdGraphPin* GetTracedOutputPin(UEdGraphPin* LocallyOwnedOutputPin, bool bRecursive, bool bFilterForCompilation, TArray<const UNiagaraNode*>* OutNodesVisitedDuringTrace = nullptr) const;
 	virtual UEdGraphPin* GetPassThroughPin(const UEdGraphPin* LocallyOwnedOutputPin, ENiagaraScriptUsage InUsage) const override;
@@ -110,11 +101,8 @@
 	virtual ENiagaraNumericOutputTypeSelectionMode GetNumericOutputTypeSelectionMode() const override;
 	//~ End UNiagaraNode Interface
 
-<<<<<<< HEAD
-=======
 	virtual TArray<int32> GetOptionValues() const override;
 
->>>>>>> 4af6daef
 #if WITH_EDITOR
 	virtual void PostEditChangeProperty(struct FPropertyChangedEvent& PropertyChangedEvent) override;
 #endif // WITH_EDITOR
