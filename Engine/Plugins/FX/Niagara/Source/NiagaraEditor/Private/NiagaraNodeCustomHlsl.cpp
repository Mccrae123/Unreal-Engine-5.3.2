// Copyright Epic Games, Inc. All Rights Reserved.

#include "NiagaraNodeCustomHlsl.h"
#include "NiagaraCustomVersion.h"
#include "SNiagaraGraphNodeCustomHlsl.h"
#include "EdGraphSchema_Niagara.h"
#include "ScopedTransaction.h"
#include "EdGraphSchema_Niagara.h"
#include "NiagaraGraph.h"

#define LOCTEXT_NAMESPACE "NiagaraNodeCustomHlsl"

UNiagaraNodeCustomHlsl::UNiagaraNodeCustomHlsl(const FObjectInitializer& ObjectInitializer)
	: Super(ObjectInitializer)
{
	PinPendingRename = nullptr;
	bCanRenameNode = true;
	ScriptUsage = ENiagaraScriptUsage::Function;

	Signature.Name = TEXT("Custom Hlsl");
	FunctionDisplayName = Signature.Name.ToString();
}

const FString& UNiagaraNodeCustomHlsl::GetCustomHlsl() const
{
	return CustomHlsl;
}

void UNiagaraNodeCustomHlsl::SetCustomHlsl(const FString& InCustomHlsl)
{
	Modify();
	CustomHlsl = InCustomHlsl;
	RefreshFromExternalChanges();
	if (GetOuter()->IsA<UNiagaraGraph>())
	{
		// This is needed to guard against a crash when setting this value before the node has actually been
		// added to a graph.
		MarkNodeRequiresSynchronization(__FUNCTION__, true);
	}
}

TSharedPtr<SGraphNode> UNiagaraNodeCustomHlsl::CreateVisualWidget()
{
	return SNew(SNiagaraGraphNodeCustomHlsl, this);
}

void UNiagaraNodeCustomHlsl::OnRenameNode(const FString& NewName)
{
	Signature.Name = *NewName;
	FunctionDisplayName = NewName;
}

FText UNiagaraNodeCustomHlsl::GetHlslText() const
{
	return FText::FromString(CustomHlsl);
}

void UNiagaraNodeCustomHlsl::OnCustomHlslTextCommitted(const FText& InText, ETextCommit::Type InType)
{
	FString NewValue = InText.ToString();
	if (!NewValue.Equals(CustomHlsl, ESearchCase::CaseSensitive))
	{
		FScopedTransaction Transaction(LOCTEXT("CustomHlslCommit", "Edited Custom Hlsl"));
		SetCustomHlsl(NewValue);
	}
}

FLinearColor UNiagaraNodeCustomHlsl::GetNodeTitleColor() const
{
	return UEdGraphSchema_Niagara::NodeTitleColor_CustomHlsl;
}

bool UNiagaraNodeCustomHlsl::GetTokensFromString(const FString& InHlsl, TArray<FString>& OutTokens, bool IncludeComments)
{
	if (InHlsl.Len() == 0)
	{
		return false;
	}

	FString Separators = TEXT(";/*+-=)(?:, []<>\"\t\n");
	int32 TokenStart = 0;
	int32 TargetLength = InHlsl.Len();
	for (int32 i = 0; i < TargetLength; )
	{
		int32 Index = INDEX_NONE;

		// Determine if we are a splitter character or a regular character.
		if (Separators.FindChar(InHlsl[i], Index) && Index != INDEX_NONE)
		{
			// Commit the current token, if any.
			if (i > TokenStart)
			{
				OutTokens.Add(InHlsl.Mid(TokenStart, i - TokenStart));
			}

			if (InHlsl[i] == '/' && (i + 1 != TargetLength) && InHlsl[i + 1] == '/')
			{
				// Single-line comment, everything up to the end of the line becomes a token (including the comment start and the newline).
				int32 FoundEndIdx = InHlsl.Find("\n", ESearchCase::CaseSensitive, ESearchDir::FromStart, i + 2);
				if (FoundEndIdx == INDEX_NONE)
				{
					FoundEndIdx = TargetLength - 1;
				}

				if (IncludeComments)
				{
					OutTokens.Add(InHlsl.Mid(i, FoundEndIdx - i + 1));
				}
				i = FoundEndIdx + 1;
			}
			else if (InHlsl[i] == '/' && (i + 1 != TargetLength) && InHlsl[i + 1] == '*')
			{
				// Multi-line comment, all of it becomes a single token, including the start and end markers.
				int32 FoundEndIdx = InHlsl.Find("*/", ESearchCase::CaseSensitive, ESearchDir::FromStart, i + 2);
				if (FoundEndIdx != INDEX_NONE)
				{
					// Include both characters of the terminator.
					FoundEndIdx += 1;
				}
				else
				{
					// This is an unterminated multi-line comment, but there's nothing we can do at this point.
					FoundEndIdx = TargetLength - 1;
				}

				if (IncludeComments)
				{
					OutTokens.Add(InHlsl.Mid(i, FoundEndIdx - i + 1));
				}
				i = FoundEndIdx + 1;
			}
			else if (InHlsl[i] == '"')
			{
				// Strings in HLSL, what?
				// This is an extension used to support calling DI functions which have specifiers. The syntax is:
				//		DIName.Function<Specifier1="Value 1", Specifier2="Value 2">();
				// The string is considered a single token, including the quotation marks.
				int32 FoundEndIdx = InHlsl.Find("\"", ESearchCase::CaseSensitive, ESearchDir::FromStart, i + 1);
				if (FoundEndIdx == INDEX_NONE)
				{
					// Unterminated string. A very weird compiler error will follow, but there's nothing we can do at this point.
					FoundEndIdx = TargetLength - 1;
				}

				OutTokens.Add(InHlsl.Mid(i, FoundEndIdx - i + 1));
				i = FoundEndIdx + 1;

			}
			else
			{
				// The separator will be its own token.
				OutTokens.Add(FString(1, &InHlsl[i]));
				i++;
			}

			// Start a new token after the separator.
			TokenStart = i;
		}
		else
		{
			// This character is part of a token, continue scanning.
			i++;
		}
	}

	// We may need to pull in the last chars from the end.
	if (TokenStart < TargetLength)
	{
		OutTokens.Add(InHlsl.Mid(TokenStart));
	}
	return true;
}

bool UNiagaraNodeCustomHlsl::GetTokens(TArray<FString>& OutTokens, bool IncludeComments) const
{
	FString HlslData = *CustomHlsl;
	return UNiagaraNodeCustomHlsl::GetTokensFromString(HlslData, OutTokens, IncludeComments);
}


#if WITH_EDITOR

void UNiagaraNodeCustomHlsl::PostEditChangeProperty(struct FPropertyChangedEvent& PropertyChangedEvent)
{
	Super::PostEditChangeProperty(PropertyChangedEvent);

	if (PropertyChangedEvent.Property && PropertyChangedEvent.Property->GetFName() == GET_MEMBER_NAME_CHECKED(UNiagaraNodeCustomHlsl, CustomHlsl))
	{
		RefreshFromExternalChanges();
		GetNiagaraGraph()->NotifyGraphNeedsRecompile();
	}
}

void UNiagaraNodeCustomHlsl::InitAsCustomHlslDynamicInput(const FNiagaraTypeDefinition& OutputType)
{
	Modify();
	ReallocatePins();
	RequestNewTypedPin(EGPD_Input, FNiagaraTypeDefinition::GetParameterMapDef(), FName("Map"));
	RequestNewTypedPin(EGPD_Output, OutputType, FName("CustomHLSLOutput"));
	ScriptUsage = ENiagaraScriptUsage::DynamicInput;
}

#endif

bool UNiagaraNodeCustomHlsl::IsPinNameEditableUponCreation(const UEdGraphPin* GraphPinObj) const
{
	if (GraphPinObj == PinPendingRename && ScriptUsage != ENiagaraScriptUsage::DynamicInput)
	{
		return true;
	}
	else
	{
		return false;
	}
}

bool UNiagaraNodeCustomHlsl::IsPinNameEditable(const UEdGraphPin* GraphPinObj) const
{

	const UEdGraphSchema_Niagara* Schema = GetDefault<UEdGraphSchema_Niagara>();
	FNiagaraTypeDefinition TypeDef = Schema->PinToTypeDefinition(GraphPinObj);
	if (TypeDef.IsValid() && GraphPinObj &&  CanRenamePin(GraphPinObj) && ScriptUsage != ENiagaraScriptUsage::DynamicInput)
	{
		return true;
	}
	else
	{
		return false;
	}
}

bool UNiagaraNodeCustomHlsl::VerifyEditablePinName(const FText& InName, FText& OutErrorMessage, const UEdGraphPin* InGraphPinObj)  const
{
	// Check to see if the symbol has to be mangled to be valid hlsl. If it does, then prevent it from being 
	// valid. This helps clear up any ambiguity downstream in the translator.
	FString NewName = InName.ToString();
	FString SanitizedNewName = FHlslNiagaraTranslator::GetSanitizedSymbolName(NewName);

	if (NewName != SanitizedNewName || NewName.Len() == 0)
	{
		OutErrorMessage = FText::Format(LOCTEXT("InvalidPinName_Restricted", "Pin \"{0}\" cannot be renamed to \"{1}\". Certain words are restricted, as are spaces and special characters. Suggestion: \"{2}\""), InGraphPinObj->GetDisplayName(), InName, FText::FromString(SanitizedNewName));
		return false;
	}
	TSet<FName> Names;
	for (int32 i = 0; i < Pins.Num(); i++)
	{
		if (Pins[i] != InGraphPinObj)
			Names.Add(Pins[i]->GetFName());
	}
	if (Names.Contains(*NewName))
	{
		OutErrorMessage = FText::Format(LOCTEXT("InvalidPinName_Conflicts", "Pin \"{0}\" cannot be renamed to \"{1}\" as it conflicts with another name in use. Suggestion: \"{2}\""), InGraphPinObj->GetDisplayName(), InName, FText::FromName(FNiagaraUtilities::GetUniqueName(*SanitizedNewName, Names)));
		return false;
	}
	OutErrorMessage = FText::GetEmpty();
	return true;
}

bool UNiagaraNodeCustomHlsl::CommitEditablePinName(const FText& InName, UEdGraphPin* InGraphPinObj, bool bSuppressEvents)
{
	if (Pins.Contains(InGraphPinObj))
	{
		FScopedTransaction AddNewPinTransaction(LOCTEXT("Rename Pin", "Renamed pin"));
		Modify();
		InGraphPinObj->Modify();

		FString OldPinName = InGraphPinObj->PinName.ToString();
		InGraphPinObj->PinName = *InName.ToString();
		InGraphPinObj->PinFriendlyName = InName;
		if (bSuppressEvents == false)
			OnPinRenamed(InGraphPinObj, OldPinName);

		return true;
	}
	return false;
}

bool UNiagaraNodeCustomHlsl::CancelEditablePinName(const FText& InName, UEdGraphPin* InGraphPinObj)
{
	if (InGraphPinObj == PinPendingRename)
	{
		PinPendingRename = nullptr;
	}
	return true;
}


/** Called when a new typed pin is added by the user. */
void UNiagaraNodeCustomHlsl::OnNewTypedPinAdded(UEdGraphPin*& NewPin)
{
	TSet<FName> Names;
	for (int32 i = 0; i < Pins.Num(); i++)
	{
		if (Pins[i] != NewPin)
			Names.Add(Pins[i]->GetFName());
	}
	FName Name = FNiagaraUtilities::GetUniqueName(NewPin->GetFName(), Names);
	NewPin->PinName = Name;
	UNiagaraNodeWithDynamicPins::OnNewTypedPinAdded(NewPin);
	RebuildSignatureFromPins();
	PinPendingRename = NewPin;
}

/** Called when a pin is renamed. */
void UNiagaraNodeCustomHlsl::OnPinRenamed(UEdGraphPin* RenamedPin, const FString& OldPinName)
{
	UNiagaraNodeWithDynamicPins::OnPinRenamed(RenamedPin, OldPinName);
	RebuildSignatureFromPins();
}

/** Removes a pin from this node with a transaction. */
void UNiagaraNodeCustomHlsl::RemoveDynamicPin(UEdGraphPin* Pin)
{
	UNiagaraNodeWithDynamicPins::RemoveDynamicPin(Pin);
	RebuildSignatureFromPins();
}

void UNiagaraNodeCustomHlsl::MoveDynamicPin(UEdGraphPin* Pin, int32 DirectionToMove)
{
	UNiagaraNodeWithDynamicPins::MoveDynamicPin(Pin, DirectionToMove);
	RebuildSignatureFromPins();
}

void UNiagaraNodeCustomHlsl::BuildParameterMapHistory(FNiagaraParameterMapHistoryBuilder& OutHistory, bool bRecursive /*= true*/, bool bFilterForCompilation /*= true*/) const
{
	Super::BuildParameterMapHistory(OutHistory, bRecursive, bFilterForCompilation);
	if (!IsNodeEnabled() && OutHistory.GetIgnoreDisabled())
	{
		RouteParameterMapAroundMe(OutHistory, bRecursive);
		return;
	}

	TArray<FString> Tokens;
	GetTokens(Tokens);

	FPinCollectorArray InputPins;
	GetInputPins(InputPins);

	FPinCollectorArray OutputPins;
	GetOutputPins(OutputPins);

	int32 ParamMapIdx = INDEX_NONE;
	TArray<FNiagaraVariable> LocalVars;
	// This only works currently if the input pins are in the same order as the signature pins.
	if (InputPins.Num() == Signature.Inputs.Num() + 1 && OutputPins.Num() == Signature.Outputs.Num() + 1)// the add pin is extra
	{
		bool bHasParamMapInput = false;
		bool bHasParamMapOutput = false;
		for (int32 i = 0; i < InputPins.Num(); i++)
		{
			if (IsAddPin(InputPins[i]))
				continue;

			FNiagaraVariable Input = Signature.Inputs[i];
			if (Input.GetType() == FNiagaraTypeDefinition::GetParameterMapDef())
			{
				bHasParamMapInput = true;
				FString ReplaceSrc = Input.GetName().ToString() + TEXT(".");
				ReplaceExactMatchTokens(Tokens, ReplaceSrc, TEXT(""), false);
				if (InputPins[i]->LinkedTo.Num() != 0)
				{
					ParamMapIdx = OutHistory.TraceParameterMapOutputPin(InputPins[i]->LinkedTo[0]);
				}
			}
			else
			{
				LocalVars.Add(Input);
			}
		}

		for (int32 i = 0; i < OutputPins.Num(); i++)
		{
			if (IsAddPin(OutputPins[i]))
				continue;

			FNiagaraVariable Output = Signature.Outputs[i];
			if (Output.GetType() == FNiagaraTypeDefinition::GetParameterMapDef())
			{
				bHasParamMapOutput = true;
				FString ReplaceSrc = Output.GetName().ToString() + TEXT(".");
				ReplaceExactMatchTokens(Tokens, ReplaceSrc, TEXT(""), false);
				OutHistory.RegisterParameterMapPin(ParamMapIdx, OutputPins[i]);
			}
			else
			{
				LocalVars.Add(Output);
			}
		}

		TArray<FString> PossibleNamespaces;
		FNiagaraParameterMapHistory::GetValidNamespacesForReading(OutHistory.GetBaseUsageContext(), 0, PossibleNamespaces);

		if ((bHasParamMapOutput || bHasParamMapInput) && ParamMapIdx != INDEX_NONE)
		{
			for (int32 i = 0; i < Tokens.Num(); i++)
			{
				bool bFoundLocal = false;
				if (INDEX_NONE != FNiagaraVariable::SearchArrayForPartialNameMatch(LocalVars, *Tokens[i]))
				{
					bFoundLocal = true;
				}

				if (!bFoundLocal && Tokens[i].Contains(TEXT("."))) // Only check tokens with namespaces in them..
				{
					for (const FString& ValidNamespace : PossibleNamespaces)
					{
						// There is one possible path here, one where we're using the namespace as-is from the valid list.
						if (Tokens[i].StartsWith(ValidNamespace, ESearchCase::CaseSensitive))
						{
							bool bUsedDefault = false;
							OutHistory.HandleExternalVariableRead(ParamMapIdx, *Tokens[i]);
						}
					}
				}
			}
		}
	}
}

// Replace items in the tokens array if they start with the src string or optionally src string and a namespace delimiter
uint32 UNiagaraNodeCustomHlsl::ReplaceExactMatchTokens(TArray<FString>& Tokens, const FString& SrcString, const FString& ReplaceString, bool bAllowNamespaceSeparation)
{
	uint32 Count = 0;
	for (int32 i = 0; i < Tokens.Num(); i++)
	{
		if (Tokens[i].StartsWith(SrcString, ESearchCase::CaseSensitive))
		{
			if (Tokens[i].Len() > SrcString.Len() && Tokens[i][SrcString.Len()] == '.' && bAllowNamespaceSeparation)
			{
				Tokens[i] = ReplaceString + Tokens[i].Mid(SrcString.Len());
				Count++;
			}
			else if (Tokens[i].Len() == SrcString.Len())
			{
				Tokens[i] = ReplaceString;
				Count++;
			}
		}
	}
	return Count;
}


bool UNiagaraNodeCustomHlsl::AllowNiagaraTypeForAddPin(const FNiagaraTypeDefinition& InType) const
{
	if (Super::AllowNiagaraTypeForAddPin(InType) || InType.IsDataInterface())
		return true;
	else
		return false;
}

<<<<<<< HEAD
=======
bool UNiagaraNodeCustomHlsl::AllowNiagaraTypeForAddPin(const FNiagaraTypeDefinition& InType, EEdGraphPinDirection InDirection) const
{
	if (AllowNiagaraTypeForAddPin(InType))
	{
		if (InType.IsStatic() && InDirection == EEdGraphPinDirection::EGPD_Output)
			return false;
		else
			return true;
	}
	return false;
}

>>>>>>> 6bbb88c8
bool UNiagaraNodeCustomHlsl::ReferencesVariable(const FNiagaraVariableBase& InVar) const
{
	// for now we'll just do a text search through the non-comment code strings to see if we can find
	// the name of the provided variable
	// todo - all variable references in custom code should be explicit and typed
	TArray<FString> Tokens;

	GetTokens(Tokens, false);

	const FString VariableName = InVar.GetName().ToString();

	for (const FString& Token : Tokens)
	{
		if (Token.Contains(VariableName))
		{
			return true;
		}
	}

	return false;
}

void UNiagaraNodeCustomHlsl::RebuildSignatureFromPins()
{
	Modify();
	FNiagaraFunctionSignature Sig = Signature;
	Sig.Inputs.Empty();
	Sig.Outputs.Empty();

	FPinCollectorArray InputPins;
	FPinCollectorArray OutputPins;
	GetInputPins(InputPins);
	GetOutputPins(OutputPins);

	const UEdGraphSchema_Niagara* Schema = Cast<UEdGraphSchema_Niagara>(GetSchema());

	for (UEdGraphPin* Pin : InputPins)
	{
		if (IsAddPin(Pin))
		{
			continue;
		}
		Sig.Inputs.Add(Schema->PinToNiagaraVariable(Pin, true));
	}

	for (UEdGraphPin* Pin : OutputPins)
	{
		if (IsAddPin(Pin))
		{
			continue;
		}
		Sig.Outputs.Add(Schema->PinToNiagaraVariable(Pin, false));
	}

	Signature = Sig;

}

#undef LOCTEXT_NAMESPACE
<|MERGE_RESOLUTION|>--- conflicted
+++ resolved
@@ -449,8 +449,6 @@
 		return false;
 }
 
-<<<<<<< HEAD
-=======
 bool UNiagaraNodeCustomHlsl::AllowNiagaraTypeForAddPin(const FNiagaraTypeDefinition& InType, EEdGraphPinDirection InDirection) const
 {
 	if (AllowNiagaraTypeForAddPin(InType))
@@ -463,7 +461,6 @@
 	return false;
 }
 
->>>>>>> 6bbb88c8
 bool UNiagaraNodeCustomHlsl::ReferencesVariable(const FNiagaraVariableBase& InVar) const
 {
 	// for now we'll just do a text search through the non-comment code strings to see if we can find
