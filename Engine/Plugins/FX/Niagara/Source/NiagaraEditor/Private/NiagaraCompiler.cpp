// Copyright Epic Games, Inc. All Rights Reserved.

#include "NiagaraCompiler.h"
#include "NiagaraHlslTranslator.h"
#include "NiagaraScriptSource.h"
#include "NiagaraGraph.h"
#include "NiagaraEditorModule.h"
#include "NiagaraComponent.h"
#include "ShaderFormatVectorVM.h"
#include "NiagaraSystem.h"
#include "NiagaraNodeEmitter.h"
#include "NiagaraNodeInput.h"
#include "NiagaraFunctionLibrary.h"
#include "NiagaraDataInterface.h"
#include "ViewModels/Stack/NiagaraStackGraphUtilities.h"
#include "NiagaraNodeFunctionCall.h"
#include "NiagaraNodeParameterMapSet.h"
#include "INiagaraEditorTypeUtilities.h"
#include "NiagaraEditorUtilities.h"
#include "NiagaraNodeOutput.h"
#include "ShaderCore.h"
#include "EdGraphSchema_Niagara.h"
#include "EdGraphUtilities.h"
#include "Misc/FileHelper.h"
#include "ShaderCompiler.h"
#include "NiagaraShader.h"
#include "NiagaraScript.h"
#include "NiagaraRendererProperties.h"
#include "NiagaraSimulationStageBase.h"
#include "NiagaraTrace.h"
#include "Serialization/MemoryReader.h"
#include "../../Niagara/Private/NiagaraPrecompileContainer.h"

#define LOCTEXT_NAMESPACE "NiagaraCompiler"

DEFINE_LOG_CATEGORY_STATIC(LogNiagaraCompiler, All, All);

DECLARE_CYCLE_STAT(TEXT("Niagara - Module - CompileScript"), STAT_NiagaraEditor_Module_CompileScript, STATGROUP_NiagaraEditor);
DECLARE_CYCLE_STAT(TEXT("Niagara - HlslCompiler - CompileScript"), STAT_NiagaraEditor_HlslCompiler_CompileScript, STATGROUP_NiagaraEditor);
DECLARE_CYCLE_STAT(TEXT("Niagara - HlslCompiler - CompileShader_VectorVM"), STAT_NiagaraEditor_HlslCompiler_CompileShader_VectorVM, STATGROUP_NiagaraEditor);
DECLARE_CYCLE_STAT(TEXT("Niagara - Module - CompileShader_VectorVMSucceeded"), STAT_NiagaraEditor_HlslCompiler_CompileShader_VectorVMSucceeded, STATGROUP_NiagaraEditor);
DECLARE_CYCLE_STAT(TEXT("Niagara - ScriptSource - PreCompile"), STAT_NiagaraEditor_ScriptSource_PreCompile, STATGROUP_NiagaraEditor);
DECLARE_CYCLE_STAT(TEXT("Niagara - HlslCompiler - TestCompileShader_VectorVM"), STAT_NiagaraEditor_HlslCompiler_TestCompileShader_VectorVM, STATGROUP_NiagaraEditor);

static int32 GbForceNiagaraTranslatorSingleThreaded = 1;
static FAutoConsoleVariableRef CVarForceNiagaraTranslatorSingleThreaded(
	TEXT("fx.ForceNiagaraTranslatorSingleThreaded"),
	GbForceNiagaraTranslatorSingleThreaded,
	TEXT("If > 0 all translation will occur one at a time, useful for debugging. \n"),
	ECVF_Default
);

// Enable this to log out generated HLSL for debugging purposes.
static int32 GbForceNiagaraTranslatorDump = 0;
static FAutoConsoleVariableRef CVarForceNiagaraTranslatorDump(
	TEXT("fx.ForceNiagaraTranslatorDump"),
	GbForceNiagaraTranslatorDump,
	TEXT("If > 0 all translation generated HLSL will be dumped \n"),
	ECVF_Default
);

static int32 GbForceNiagaraVMBinaryDump = 0;
static FAutoConsoleVariableRef CVarForceNiagaraVMBinaryDump(
	TEXT("fx.ForceNiagaraVMBinaryDump"),
	GbForceNiagaraVMBinaryDump,
	TEXT("If > 0 all translation generated binary text will be dumped \n"),
	ECVF_Default
);

static int32 GNiagaraEnablePrecompilerNamespaceFixup = 0;
static FAutoConsoleVariableRef CVarNiagaraEnablePrecompilerNamespaceFixup(
	TEXT("fx.NiagaraEnablePrecompilerNamespaceFixup"),
	GNiagaraEnablePrecompilerNamespaceFixup,
	TEXT("Enable a precompiler stage to discover parameter name matches and convert matched parameter hlsl name tokens to appropriate namespaces. \n"),
	ECVF_Default
);


static FCriticalSection TranslationCritSec;

void DumpHLSLText(const FString& SourceCode, const FString& DebugName)
{
	FScopeLock Lock(&TranslationCritSec);
	FNiagaraUtilities::DumpHLSLText(SourceCode, DebugName);
}

template< class T >
T* PrecompileDuplicateObject(T const* SourceObject, UObject* Outer, const FName Name = NAME_None)
{
	//double StartTime = FPlatformTime::Seconds();
	T* DupeObj = DuplicateObject<T>(SourceObject, Outer, Name);
	//float DeltaTime = (float)(FPlatformTime::Seconds() - StartTime);
	//if (DeltaTime > 0.01f)
	//{
	//	UE_LOG(LogNiagaraEditor, Log, TEXT("\tPrecompile Duplicate %s took %f sec"), *SourceObject->GetPathName(), DeltaTime);
	//}
	return DupeObj;

}

void FNiagaraCompileRequestData::VisitReferencedGraphs(UNiagaraGraph* InSrcGraph, UNiagaraGraph* InDupeGraph, ENiagaraScriptUsage InUsage, FCompileConstantResolver ConstantResolver, bool bNeedsCompilation, TMap<UNiagaraNodeFunctionCall*, ENiagaraScriptUsage> FunctionsWithUsage)
{
	if (!InDupeGraph && !InSrcGraph)
	{
		return;
	}
	FunctionData Data;
	Data.ClonedScript = nullptr;
	Data.ClonedGraph = InDupeGraph;
	Data.Usage = InUsage;
	Data.bHasNumericInputs = false;
	TArray<FunctionData> MadeArray;
	MadeArray.Add(Data);
	PreprocessedFunctions.Add(InSrcGraph, MadeArray);

	bool bStandaloneScript = false;

	TArray<UNiagaraNodeOutput*> OutputNodes;
	InDupeGraph->FindOutputNodes(OutputNodes);
	if (OutputNodes.Num() == 1 && UNiagaraScript::IsStandaloneScript(OutputNodes[0]->GetUsage()))
	{
		bStandaloneScript = true;
	}

	if (bNeedsCompilation)
	{
		FNiagaraEditorUtilities::ResolveNumerics(InDupeGraph, bStandaloneScript, ChangedFromNumericVars);
	}
	ClonedGraphs.AddUnique(InDupeGraph);

	VisitReferencedGraphsRecursive(InDupeGraph, ConstantResolver, bNeedsCompilation, FunctionsWithUsage);
}

void FNiagaraCompileRequestData::VisitReferencedGraphsRecursive(UNiagaraGraph* InGraph, const FCompileConstantResolver& ConstantResolver, bool bNeedsCompilation, TMap<UNiagaraNodeFunctionCall*, ENiagaraScriptUsage> FunctionsWithUsage)
{
	if (!InGraph)
	{
		return;
	}

	TArray<UNiagaraNode*> Nodes;
	InGraph->GetNodesOfClass(Nodes);
	const UEdGraphSchema_Niagara* Schema = GetDefault<UEdGraphSchema_Niagara>();
	FPinCollectorArray CallOutputs;
	FPinCollectorArray CallInputs;

	for (UEdGraphNode* Node : Nodes)
	{
		if (UNiagaraNode* InNode = Cast<UNiagaraNode>(Node))
		{
			UNiagaraNodeInput* InputNode = Cast<UNiagaraNodeInput>(InNode);
			if (InputNode)
			{
				if (InputNode->Input.IsDataInterface())
				{
					UNiagaraDataInterface* DataInterface = InputNode->GetDataInterface();
					bool bIsParameterMapDataInterface = false;
					FName DIName = FHlslNiagaraTranslator::GetDataInterfaceName(InputNode->Input.GetName(), EmitterUniqueName, bIsParameterMapDataInterface);
					UNiagaraDataInterface* Dupe = bNeedsCompilation ? PrecompileDuplicateObject<UNiagaraDataInterface>(DataInterface, GetTransientPackage()) : DataInterface;
					CopiedDataInterfacesByName.Add(DIName, Dupe);
				}
				continue;
			}

			ENiagaraScriptUsage ScriptUsage = ENiagaraScriptUsage::Function;

			UNiagaraNodeFunctionCall* FunctionCallNode = Cast<UNiagaraNodeFunctionCall>(InNode);
			if (FunctionCallNode)
			{
				UNiagaraScript* FunctionScript = FunctionCallNode->FunctionScript;
				ScriptUsage = FunctionCallNode->GetCalledUsage();

				FCompileConstantResolver FunctionConstantResolver = ConstantResolver;
				if (FunctionsWithUsage.Contains(FunctionCallNode))
				{
					FunctionConstantResolver = ConstantResolver.WithUsage(FunctionsWithUsage[FunctionCallNode]);
				}

				if (FunctionScript != nullptr)
				{
					UNiagaraGraph* FunctionGraph = FunctionCallNode->GetCalledGraph();
					{
						bool bHasNumericParams = FunctionGraph->HasNumericParameters();
						bool bHasNumericInputs = false;

						// Any function which is not directly owned by it's outer function call node must be cloned since its graph
						// will be modified in some way with it's internals function calls replaced with cloned references, or with
						// numeric fixup.  Currently the only scripts which don't need cloning are scripts used by UNiagaraNodeAssignment
						// module nodes and UNiagaraNodeCustomHlsl expression dynamic input nodes.
						bool bRequiresClonedScript = FunctionScript->GetOuter()->IsA<UNiagaraNodeFunctionCall>() == false;

						CallOutputs.Reset();
						CallInputs.Reset();
						InNode->GetOutputPins(CallOutputs);
						InNode->GetInputPins(CallInputs);

						TArray<UNiagaraNodeInput*> InputNodes;
						UNiagaraGraph::FFindInputNodeOptions Options;
						Options.bFilterDuplicates = true;
						Options.bIncludeParameters = true;
						Options.bIncludeAttributes = false;
						Options.bIncludeSystemConstants = false;
						Options.bIncludeTranslatorConstants = false;
						FunctionGraph->FindInputNodes(InputNodes, Options);

						for (UNiagaraNodeInput* Input : InputNodes)
						{
							if (Input->Input.GetType() == FNiagaraTypeDefinition::GetGenericNumericDef())
							{
								bHasNumericInputs = true;
							}
						}

						/*UE_LOG(LogNiagaraEditor, Display, TEXT("FunctionGraph = %p SrcScriptName = %s DiffPackage? %s Numerics? %s NumericInputs? %s"), FunctionGraph, *FunctionGraph->GetPathName(),
							bFromDifferentPackage ? TEXT("yes") : TEXT("no"), bHasNumericParams ? TEXT("yes") : TEXT("no"), bHasNumericInputs ? TEXT("yes") : TEXT("no"));*/

						UNiagaraGraph* ProcessedGraph = nullptr;
						// We only need to clone a non-numeric graph once.

						if (!PreprocessedFunctions.Contains(FunctionGraph))
						{
							UNiagaraScript* DupeScript = nullptr;
							if (bRequiresClonedScript == false)
							{
								DupeScript = FunctionScript;
								ProcessedGraph = FunctionGraph;
							}
							else
							{
								DupeScript = bNeedsCompilation ? PrecompileDuplicateObject<UNiagaraScript>(FunctionScript, InNode, FunctionScript->GetFName()) : FunctionScript;
								if (bNeedsCompilation)
								{
									if (DupeScript->GetSource(FunctionCallNode->SelectedScriptVersion)->GetOuter() != DupeScript)
									{
										UNiagaraScriptSource* DupeScriptSource = CastChecked<UNiagaraScriptSource>(DupeScript->GetSource(FunctionCallNode->SelectedScriptVersion));
										DupeScript->SetSource(DuplicateObject<UNiagaraScriptSource>(DupeScriptSource, DupeScript, DupeScript->GetLatestSource()->GetFName()), FunctionCallNode->SelectedScriptVersion);
									}
								}
								ProcessedGraph = Cast<UNiagaraScriptSource>(DupeScript->GetSource(FunctionCallNode->SelectedScriptVersion))->NodeGraph;
								if (bNeedsCompilation)
								{
									FEdGraphUtilities::MergeChildrenGraphsIn(ProcessedGraph, ProcessedGraph, /*bRequireSchemaMatch=*/ true);
									
									FNiagaraEditorUtilities::PreprocessFunctionGraph(Schema, ProcessedGraph, CallInputs, CallOutputs, ScriptUsage, FunctionConstantResolver);
								}
								FunctionCallNode->FunctionScript = DupeScript;
							}

							FunctionData Data;
							Data.ClonedScript = DupeScript;
							Data.ClonedGraph = ProcessedGraph;
							Data.CallInputs = CallInputs;
							Data.CallOutputs = CallOutputs;
							Data.Usage = ScriptUsage;
							Data.bHasNumericInputs = bHasNumericInputs;
							TArray<FunctionData> MadeArray;
							MadeArray.Add(Data);
							PreprocessedFunctions.Add(FunctionGraph, MadeArray);
							VisitReferencedGraphsRecursive(ProcessedGraph, FunctionConstantResolver, bNeedsCompilation, FunctionsWithUsage);
							ClonedGraphs.AddUnique(ProcessedGraph);

						}
						else if (bHasNumericParams)
						{
							UNiagaraScript* DupeScript = bNeedsCompilation ? PrecompileDuplicateObject<UNiagaraScript>(FunctionScript, InNode, FunctionScript->GetFName()) : FunctionScript;
							ProcessedGraph = Cast<UNiagaraScriptSource>(DupeScript->GetSource(FunctionCallNode->SelectedScriptVersion))->NodeGraph;
							if (bNeedsCompilation)
							{
								FEdGraphUtilities::MergeChildrenGraphsIn(ProcessedGraph, ProcessedGraph, /*bRequireSchemaMatch=*/ true);
								FNiagaraEditorUtilities::PreprocessFunctionGraph(Schema, ProcessedGraph, CallInputs, CallOutputs, ScriptUsage, FunctionConstantResolver);
							}
							FunctionCallNode->FunctionScript = DupeScript;

							TArray<FunctionData>* FoundArray = PreprocessedFunctions.Find(FunctionGraph);
							ClonedGraphs.AddUnique(ProcessedGraph);

							FunctionData Data;
							Data.ClonedScript = DupeScript;
							Data.ClonedGraph = ProcessedGraph;
							Data.CallInputs = CallInputs;
							Data.CallOutputs = CallOutputs;
							Data.Usage = ScriptUsage;
							Data.bHasNumericInputs = bHasNumericInputs;

							FoundArray->Add(Data);
							VisitReferencedGraphsRecursive(ProcessedGraph, FunctionConstantResolver, bNeedsCompilation, FunctionsWithUsage);
						}
						else if(bRequiresClonedScript)
						{
							TArray<FunctionData>* FoundArray = PreprocessedFunctions.Find(FunctionGraph);
							check(FoundArray != nullptr && FoundArray->Num() != 0);
							FunctionCallNode->FunctionScript = (*FoundArray)[0].ClonedScript;
						}
					}
				}
			}

			UNiagaraNodeEmitter* EmitterNode = Cast<UNiagaraNodeEmitter>(InNode);
			if (EmitterNode)
			{
				for (TSharedPtr<FNiagaraCompileRequestData, ESPMode::ThreadSafe>& Ptr : EmitterData)
				{
					if (Ptr->EmitterUniqueName == EmitterNode->GetEmitterUniqueName() && bNeedsCompilation)
					{
						EmitterNode->SyncEnabledState(); // Just to be safe, sync here while we likely still have the handle source.
						EmitterNode->SetOwnerSystem(nullptr);
						EmitterNode->SetCachedVariablesForCompilation(*Ptr->EmitterUniqueName, Ptr->NodeGraphDeepCopy, Ptr->Source);
					}
				}
			}
		}
	}
}

const TMap<FName, UNiagaraDataInterface*>& FNiagaraCompileRequestData::GetObjectNameMap()
{
	return CopiedDataInterfacesByName;
}

void FNiagaraCompileRequestData::MergeInEmitterPrecompiledData(FNiagaraCompileRequestDataBase* InEmitterDataBase)
{
	FNiagaraCompileRequestData* InEmitterData = (FNiagaraCompileRequestData*)InEmitterDataBase;
	if (InEmitterData)
	{
		CopiedDataInterfacesByName.Append(InEmitterData->CopiedDataInterfacesByName);
	}
}



FName FNiagaraCompileRequestData::ResolveEmitterAlias(FName VariableName) const
{
	return FNiagaraParameterMapHistory::ResolveEmitterAlias(VariableName, EmitterUniqueName);
}

void FNiagaraCompileRequestData::GetReferencedObjects(TArray<UObject*>& Objects)
{
	Objects.Add(NodeGraphDeepCopy);
	TArray<UNiagaraDataInterface*> DIs;
	CopiedDataInterfacesByName.GenerateValueArray(DIs);
	for (UNiagaraDataInterface* DI : DIs)
	{
		Objects.Add(DI);
	}

	{
		auto Iter = CDOs.CreateIterator();
		while (Iter)
		{
			Objects.Add(Iter.Value());
			++Iter;
		}
	}

	{
		auto Iter = PreprocessedFunctions.CreateIterator();
		while (Iter)
		{
			for (int32 i = 0; i < Iter.Value().Num(); i++)
			{
				Objects.Add(Iter.Value()[i].ClonedScript);
				Objects.Add(Iter.Value()[i].ClonedGraph);
			}
			++Iter;
		}
	}
}

bool FNiagaraCompileRequestData::GatherPreCompiledVariables(const FString& InNamespaceFilter, TArray<FNiagaraVariable>& OutVars)
{
	if (PrecompiledHistories.Num() == 0)
	{
		return false;
	}

	for (const FNiagaraParameterMapHistory& History : PrecompiledHistories)
	{
		for (const FNiagaraVariable& Var : History.Variables)
		{
			if (FNiagaraParameterMapHistory::IsInNamespace(Var, InNamespaceFilter))
			{
				FNiagaraVariable NewVar = Var;
				if (NewVar.IsDataAllocated() == false && !Var.IsDataInterface())
				{
					FNiagaraEditorUtilities::ResetVariableToDefaultValue(NewVar);
				}
				OutVars.AddUnique(NewVar);
			}
		}
	}
	return true;
}

void FNiagaraCompileRequestData::DeepCopyGraphs(UNiagaraScriptSource* ScriptSource, ENiagaraScriptUsage InUsage, FCompileConstantResolver ConstantResolver, bool bNeedsCompilation)
{
	// Clone the source graph so we can modify it as needed; merging in the child graphs
	//NodeGraphDeepCopy = CastChecked<UNiagaraGraph>(FEdGraphUtilities::CloneGraph(ScriptSource->NodeGraph, GetTransientPackage(), 0));
	Source = bNeedsCompilation ? PrecompileDuplicateObject<UNiagaraScriptSource>(ScriptSource, GetTransientPackage()) : ScriptSource;
	NodeGraphDeepCopy = Source->NodeGraph;
	
	//double StartTime = FPlatformTime::Seconds();
	if (bNeedsCompilation)
	{
		FEdGraphUtilities::MergeChildrenGraphsIn(NodeGraphDeepCopy, NodeGraphDeepCopy, /*bRequireSchemaMatch=*/ true);
	}
	VisitReferencedGraphs(ScriptSource->NodeGraph, NodeGraphDeepCopy, InUsage, ConstantResolver, bNeedsCompilation);
	//float DeltaTime = (float)(FPlatformTime::Seconds() - StartTime);
	//if (DeltaTime > 0.01f)
	//{
	//	UE_LOG(LogNiagaraEditor, Log, TEXT("\tPrecompile VisitReferencedGraphs %s took %f sec"), *ScriptSource->GetPathName(), DeltaTime);
	//}
}

void FNiagaraCompileRequestData::DeepCopyGraphs(UNiagaraScriptSource* ScriptSource, UNiagaraEmitter* Emitter, bool bNeedsCompilation)
{
	Source = bNeedsCompilation ? PrecompileDuplicateObject<UNiagaraScriptSource>(ScriptSource, GetTransientPackage()) : ScriptSource;
	NodeGraphDeepCopy = Source->NodeGraph;
	if (bNeedsCompilation)
	{
		FEdGraphUtilities::MergeChildrenGraphsIn(NodeGraphDeepCopy, NodeGraphDeepCopy, /*bRequireSchemaMatch=*/ true);
	}
	TMap<UNiagaraNodeFunctionCall*, ENiagaraScriptUsage> FunctionsWithUsage;
	for (UEdGraphNode* Node : ScriptSource->NodeGraph->Nodes)
	{
		if (UNiagaraNodeFunctionCall* FunctionCall = Cast<UNiagaraNodeFunctionCall>(Node))
		{
			UNiagaraNodeOutput* OutputNode = FNiagaraStackGraphUtilities::GetEmitterOutputNodeForStackNode(*FunctionCall);
			FunctionsWithUsage.Add(FunctionCall, OutputNode ? OutputNode->GetUsage() : ENiagaraScriptUsage::EmitterSpawnScript);
		}
	}
	FCompileConstantResolver ConstantResolver(Emitter, ENiagaraScriptUsage::EmitterSpawnScript);
	VisitReferencedGraphs(ScriptSource->NodeGraph, NodeGraphDeepCopy, ENiagaraScriptUsage::EmitterSpawnScript, ConstantResolver, bNeedsCompilation, FunctionsWithUsage);
}


void FNiagaraCompileRequestData::AddRapidIterationParameters(const FNiagaraParameterStore& InParamStore, FCompileConstantResolver InResolver)
{
	TArray<FNiagaraVariable> StoreParams;
	InParamStore.GetParameters(StoreParams);

	for (int32 i = 0; i < StoreParams.Num(); i++)
	{
		// Only support POD data...
		if (StoreParams[i].IsDataInterface() || StoreParams[i].IsUObject())
		{
			continue;
		}

		if (InResolver.ResolveConstant(StoreParams[i]))
		{
			continue;
		}

		// Check to see if we already have this RI var...
		int32 OurFoundIdx = INDEX_NONE;
		for (int32 OurIdx = 0; OurIdx < RapidIterationParams.Num(); OurIdx++)
		{
			if (RapidIterationParams[OurIdx].GetType() == StoreParams[i].GetType() && RapidIterationParams[OurIdx].GetName() == StoreParams[i].GetName())
			{
				OurFoundIdx = OurIdx;
				break;
			}
		}

		// If we don't already have it, add it with the up-to-date value.
		if (OurFoundIdx == INDEX_NONE)
		{
			// In parameter stores, the data isn't always up-to-date in the variable, so make sure to get the most up-to-date data before passing in.
			const int32* Index = InParamStore.FindParameterOffset(StoreParams[i]);
			if (Index != nullptr)
			{
				StoreParams[i].SetData(InParamStore.GetParameterData(*Index)); // This will memcopy the data in.
				RapidIterationParams.Add(StoreParams[i]);
			}
		}
		else
		{
			FNiagaraVariable ExistingVar = RapidIterationParams[OurFoundIdx];

			const int32* Index = InParamStore.FindParameterOffset(StoreParams[i]);
			if (Index != nullptr)
			{
				StoreParams[i].SetData(InParamStore.GetParameterData(*Index)); // This will memcopy the data in.

				if (StoreParams[i] != ExistingVar)
				{
					UE_LOG(LogNiagaraEditor, Display, TEXT("Mismatch in values for Rapid iteration param: %s vs %s"), *StoreParams[i].ToString(), *ExistingVar.ToString());
				}
			}
		}
	}
}

void FNiagaraCompileRequestData::FinishPrecompile(const TArray<FNiagaraVariable>& EncounterableVariables, ENiagaraScriptUsage InUsage, FCompileConstantResolver ConstantResolver, const TArray<UNiagaraSimulationStageBase*>* SimStages)
{
	//double StartTime = FPlatformTime::Seconds();
	{
		ENiagaraScriptCompileStatusEnum = StaticEnum<ENiagaraScriptCompileStatus>();
		ENiagaraScriptUsageEnum = StaticEnum<ENiagaraScriptUsage>();

		PrecompiledHistories.Empty();

		TArray<UNiagaraNodeOutput*> OutputNodes;
		NodeGraphDeepCopy->FindOutputNodes(OutputNodes);
		PrecompiledHistories.Empty();

		int32 NumSimStageNodes = 0;
		for (UNiagaraNodeOutput* FoundOutputNode : OutputNodes)
		{
			FName SimStageName;
			bool bStageEnabled = true;
			if (FoundOutputNode->GetUsage() == ENiagaraScriptUsage::ParticleSimulationStageScript && SimStages)
			{
<<<<<<< HEAD
				const FGuid& UsageId = FoundOutputNode->GetUsageId();

				// Find the matching simstage to the output node
				for (UNiagaraSimulationStageBase* SimStage : *SimStages)
				{
					if (SimStage && SimStage->Script)
					{
						if (SimStage->Script->GetUsageId() == UsageId)
						{
							bStageEnabled = SimStage->bEnabled;
							UNiagaraSimulationStageGeneric* GenericStage = Cast<UNiagaraSimulationStageGeneric>(SimStage);
							if (GenericStage && SimStage->bEnabled)
							{
								SimStageName = (GenericStage->IterationSource == ENiagaraIterationSource::DataInterface) ? GenericStage->DataInterface.BoundVariable.GetName() : FName();
								break;
							}
						}
					}
=======
				if ( bSimulationStagesEnabled )
				{
					const FGuid& UsageId = FoundOutputNode->GetUsageId();

					// Find the matching simstage to the output node
					for (UNiagaraSimulationStageBase* SimStage : *SimStages)
					{
						if (SimStage && SimStage->Script)
						{
							if (SimStage->Script->GetUsageId() == UsageId)
							{
								bStageEnabled = SimStage->bEnabled;
								UNiagaraSimulationStageGeneric* GenericStage = Cast<UNiagaraSimulationStageGeneric>(SimStage);
								if (GenericStage && SimStage->bEnabled)
								{
									SimStageName = (GenericStage->IterationSource == ENiagaraIterationSource::DataInterface) ? GenericStage->DataInterface.BoundVariable.GetName() : FName();
									break;
								}
							}
						}
					}
				}
				else
				{
					bStageEnabled = false;
>>>>>>> 3aae9151
				}
			}

			if (bStageEnabled)
			{
				// Map all for this output node
				FNiagaraParameterMapHistoryWithMetaDataBuilder Builder;
				Builder.ConstantResolver = ConstantResolver;
				Builder.AddGraphToCallingGraphContextStack(NodeGraphDeepCopy);
				Builder.RegisterEncounterableVariables(EncounterableVariables);

				FString TranslationName = TEXT("Emitter");
				Builder.BeginTranslation(TranslationName);
				Builder.BeginUsage(FoundOutputNode->GetUsage(), SimStageName);
				Builder.EnableScriptWhitelist(true, FoundOutputNode->GetUsage());
				Builder.BuildParameterMaps(FoundOutputNode, true);
				Builder.EndUsage();

				ensure(Builder.Histories.Num() <= 1);

				for (FNiagaraParameterMapHistory& History : Builder.Histories)
				{
					History.OriginatingScriptUsage = FoundOutputNode->GetUsage();
					for (FNiagaraVariable& Var : History.Variables)
					{
						if (Var.GetType() == FNiagaraTypeDefinition::GetGenericNumericDef())
						{
							UE_LOG(LogNiagaraEditor, Log, TEXT("Invalid numeric parameter found! %s"), *Var.GetName().ToString())
						}
					}
				}

				if (FoundOutputNode->GetUsage() == ENiagaraScriptUsage::ParticleSimulationStageScript)
				{
					NumSimStageNodes++;
				}

				PrecompiledHistories.Append(Builder.Histories);
				Builder.EndTranslation(TranslationName);
			}
			else
			{
				// Add in a blank spot
				PrecompiledHistories.Emplace();
			}
		}

		if (SimStages && NumSimStageNodes)
		{
			SpawnOnlyPerStage.Reserve(NumSimStageNodes);
			PartialParticleUpdatePerStage.Reserve(NumSimStageNodes);
			NumIterationsPerStage.Reserve(NumSimStageNodes);
			IterationSourcePerStage.Reserve(NumSimStageNodes);
			StageGuids.Reserve(NumSimStageNodes);
			StageNames.Reserve(NumSimStageNodes);
			const int32 NumProvidedStages = SimStages->Num();

			for (int32 i=0, ActiveStageCount = 0; ActiveStageCount < NumSimStageNodes && i < NumProvidedStages; ++i)
			{
				UNiagaraSimulationStageBase* SimStage = (*SimStages)[i];
				if (SimStage == nullptr || !SimStage->bEnabled)
				{
					continue;
				}

				if ( UNiagaraSimulationStageGeneric* GenericStage = Cast<UNiagaraSimulationStageGeneric>(SimStage) )
				{
					NumIterationsPerStage.Add(GenericStage->Iterations);
					IterationSourcePerStage.Add(GenericStage->IterationSource == ENiagaraIterationSource::DataInterface ? GenericStage->DataInterface.BoundVariable.GetName() : FName());
					SpawnOnlyPerStage.Add(GenericStage->bSpawnOnly);
					PartialParticleUpdatePerStage.Add(GenericStage->bDisablePartialParticleUpdate == false);
					StageGuids.Add(GenericStage->Script->GetUsageId());
					StageNames.Add(GenericStage->SimulationStageName);

					++ActiveStageCount;
				}
			}
		}


		// Generate CDO's for any referenced data interfaces...
		for (int32 i = 0; i < PrecompiledHistories.Num(); i++)
		{
			for (const FNiagaraVariable& Var : PrecompiledHistories[i].Variables)
			{
				if (Var.IsDataInterface())
				{
					UClass* Class = const_cast<UClass*>(Var.GetType().GetClass());
					UObject* Obj = PrecompileDuplicateObject(Class->GetDefaultObject(true), GetTransientPackage());
					CDOs.Add(Class, Obj);
				}
			}
		}

		// Generate CDO's for data interfaces that are passed in to function or dynamic input scripts compiled standalone as we do not have a history
		if (InUsage == ENiagaraScriptUsage::Function || InUsage == ENiagaraScriptUsage::DynamicInput)
		{
			for (const auto ReferencedGraph : ClonedGraphs)
			{
				TArray<UNiagaraNodeInput*> InputNodes;
				TArray<FNiagaraVariable*> InputVariables;
				ReferencedGraph->FindInputNodes(InputNodes);
				for (const auto InputNode : InputNodes)
				{
					InputVariables.Add(&InputNode->Input);
				}

				for (const auto InputVariable : InputVariables)
				{
					if (InputVariable->IsDataInterface())
					{
						UClass* Class = const_cast<UClass*>(InputVariable->GetType().GetClass());
						UObject* Obj = PrecompileDuplicateObject(Class->GetDefaultObject(true), GetTransientPackage());
						CDOs.Add(Class, Obj);
					}
				}
			}
		}
	}

	//float DeltaTime = (float)(FPlatformTime::Seconds() - StartTime);
	//if (DeltaTime > 0.01f)
	//{
	//	UE_LOG(LogNiagaraEditor, Log, TEXT("\tPrecompile FinishPrecompile %s took %f sec"), *ScriptSource->GetPathName(), DeltaTime);
	//}
}

bool ScriptSourceNeedsCompiling(UNiagaraScriptSource* InSource, TArray<UNiagaraScript*>& InCompilingScripts)
{
	if (!InSource || InCompilingScripts.Num() == 0)
		return false;

	// For now, we are just going to duplicate everything if there are any scripts needing compilation. 
	// We do this to mitigate any complications around cross-graph communication.
	return true;
}

TSharedPtr<FNiagaraCompileRequestDataBase, ESPMode::ThreadSafe> FNiagaraEditorModule::Precompile(UObject* InObj, FGuid Version)
{
	TArray<UNiagaraScript*> InCompilingScripts;
	UNiagaraScript* Script = Cast<UNiagaraScript>(InObj);
	UNiagaraPrecompileContainer* Container = Cast<UNiagaraPrecompileContainer>(InObj);
	UNiagaraSystem* System = Cast<UNiagaraSystem>(InObj);
	UPackage* LogPackage = nullptr;

	if (Container)
	{
		System = Container->System;
		InCompilingScripts = Container->Scripts;
		if (System)
		{
			LogPackage = System->GetOutermost();
		}
	}
	else if (Script)
	{
		InCompilingScripts.Add(Script);
		LogPackage = Script->GetOutermost();
	}

	if (!LogPackage || (!Script && !System))
	{
		TSharedPtr<FNiagaraCompileRequestDataBase, ESPMode::ThreadSafe> InvalidPtr;
		return InvalidPtr;
	}

	TRACE_CPUPROFILER_EVENT_SCOPE(NiagaraPrecompile);
	TRACE_CPUPROFILER_EVENT_SCOPE_TEXT_ON_CHANNEL(LogPackage ? *LogPackage->GetName() : *InObj->GetName(), NiagaraChannel);

	SCOPE_CYCLE_COUNTER(STAT_NiagaraEditor_ScriptSource_PreCompile);
	double StartTime = FPlatformTime::Seconds();

	TSharedPtr<FNiagaraCompileRequestData, ESPMode::ThreadSafe> BasePtr = MakeShared<FNiagaraCompileRequestData, ESPMode::ThreadSafe>();
	TArray<TSharedPtr<FNiagaraCompileRequestData, ESPMode::ThreadSafe>> DependentRequests;
	FCompileConstantResolver EmptyResolver;

	BasePtr->SourceName = InObj->GetName();

	if (Script)
	{
		UNiagaraScriptSource* Source = Cast<UNiagaraScriptSource>(Script->GetSource(Version));
		bool bNeedsCompilation = ScriptSourceNeedsCompiling(Source, InCompilingScripts);
		BasePtr->DeepCopyGraphs(Source, Script->GetUsage(), EmptyResolver, bNeedsCompilation);
		const TArray<FNiagaraVariable> EncounterableVariables;
		BasePtr->FinishPrecompile(EncounterableVariables, Script->GetUsage(), EmptyResolver, nullptr);
	}
	else if (System)
	{
		check(System->GetSystemSpawnScript()->GetLatestSource() == System->GetSystemUpdateScript()->GetLatestSource());
		BasePtr->bUseRapidIterationParams = !System->bBakeOutRapidIteration;

		// Store off the current variables in the exposed parameters list.
		TArray<FNiagaraVariable> OriginalExposedParams;
		System->GetExposedParameters().GetParameters(OriginalExposedParams);

		// Create an array of variables that we might encounter when traversing the graphs (include the originally exposed vars above)
		TArray<FNiagaraVariable> EncounterableVars(OriginalExposedParams);

		// First deep copy all the emitter graphs referenced by the system so that we can later hook up emitter handles in the system traversal.
		BasePtr->EmitterData.Empty();
		for (int32 i = 0; i < System->GetEmitterHandles().Num(); i++)
		{
			const FNiagaraEmitterHandle& Handle = System->GetEmitterHandle(i);
			TSharedPtr<FNiagaraCompileRequestData, ESPMode::ThreadSafe> EmitterPtr = MakeShared<FNiagaraCompileRequestData, ESPMode::ThreadSafe>();
			EmitterPtr->EmitterUniqueName = Handle.GetInstance()->GetUniqueEmitterName();
			if (Handle.GetIsEnabled()) // Don't need to copy the graph if we aren't going to use it.
			{
				UNiagaraScriptSource* Source = Cast<UNiagaraScriptSource>(Handle.GetInstance()->GraphSource);
				bool bNeedsCompilation = ScriptSourceNeedsCompiling(Source, InCompilingScripts);
				EmitterPtr->DeepCopyGraphs(Source, Handle.GetInstance(), bNeedsCompilation);
			}
			EmitterPtr->SourceName = BasePtr->SourceName;
			EmitterPtr->bUseRapidIterationParams = BasePtr->bUseRapidIterationParams || (!Handle.GetInstance()->bBakeOutRapidIteration);
			EmitterPtr->bSimulationStagesEnabled = Handle.GetInstance()->bSimulationStagesEnabled;
			BasePtr->EmitterData.Add(EmitterPtr);
		}

		// Now deep copy the system graphs, skipping traversal into any emitter references.
		{
			FCompileConstantResolver ConstantResolver(System, ENiagaraScriptUsage::SystemSpawnScript);
			UNiagaraScriptSource* Source = Cast<UNiagaraScriptSource>(System->GetSystemSpawnScript()->GetLatestSource());
			bool bNeedsCompilation = ScriptSourceNeedsCompiling(Source, InCompilingScripts);
			BasePtr->DeepCopyGraphs(Source, ENiagaraScriptUsage::SystemSpawnScript, ConstantResolver, bNeedsCompilation);
			BasePtr->FinishPrecompile(EncounterableVars, ENiagaraScriptUsage::SystemSpawnScript, ConstantResolver, nullptr);
		}

		// Add the User and System variables that we did encounter to the list that emitters might also encounter.
		BasePtr->GatherPreCompiledVariables(TEXT("User"), EncounterableVars);
		BasePtr->GatherPreCompiledVariables(TEXT("System"), EncounterableVars);

		// now that the scripts have been precompiled we can prepare the rapid iteration parameters, which we need to do before we
		// actually generate the hlsl in the case of baking out the parameters
		TArray<UNiagaraScript*> Scripts;
		TMap<UNiagaraScript*, const UNiagaraEmitter*> ScriptToEmitterMap;

		// Now we can finish off the emitters.
		for (int32 i = 0; i < System->GetEmitterHandles().Num(); i++)
		{
			const FNiagaraEmitterHandle& Handle = System->GetEmitterHandle(i);
			FCompileConstantResolver ConstantResolver(Handle.GetInstance(), ENiagaraScriptUsage::EmitterSpawnScript);
			if (Handle.GetIsEnabled()) // Don't pull in the emitter if it isn't going to be used.
			{
				TArray<UNiagaraScript*> EmitterScripts;
				Handle.GetInstance()->GetScripts(EmitterScripts, false, true);

				for (int32 ScriptIdx = 0; ScriptIdx < EmitterScripts.Num(); ScriptIdx++)
				{
					if (EmitterScripts[ScriptIdx])
					{
						Scripts.AddUnique(EmitterScripts[ScriptIdx]);
						ScriptToEmitterMap.Add(EmitterScripts[ScriptIdx], Handle.GetInstance());
					}
				}
				BasePtr->EmitterData[i]->FinishPrecompile(EncounterableVars, ENiagaraScriptUsage::EmitterSpawnScript, ConstantResolver, &Handle.GetInstance()->GetSimulationStages());
				BasePtr->MergeInEmitterPrecompiledData(BasePtr->EmitterData[i].Get());

				for (UNiagaraRendererProperties* RendererProperty : Handle.GetInstance()->GetRenderers())
				{
					for (const FNiagaraVariable& BoundAttribute : RendererProperty->GetBoundAttributes())
					{
						BasePtr->EmitterData[i]->RequiredRendererVariables.AddUnique(BoundAttribute);
					}
				}
			}
		}

		{
			TMap<UNiagaraScript*, UNiagaraScript*> ScriptDependencyMap;

			// Prepare rapid iteration parameters for execution.
			for (auto ScriptEmitterPair = ScriptToEmitterMap.CreateIterator(); ScriptEmitterPair; ++ScriptEmitterPair)
			{
				UNiagaraScript* CompiledScript = ScriptEmitterPair->Key;
				const UNiagaraEmitter* Emitter = ScriptEmitterPair->Value;

				if (UNiagaraScript::IsEquivalentUsage(CompiledScript->GetUsage(), ENiagaraScriptUsage::EmitterSpawnScript))
				{
					UNiagaraScript* SystemSpawnScript = System->GetSystemSpawnScript();
					Scripts.AddUnique(SystemSpawnScript);
					ScriptDependencyMap.Add(CompiledScript, SystemSpawnScript);
					ScriptToEmitterMap.Add(SystemSpawnScript, nullptr);
				}

				if (UNiagaraScript::IsEquivalentUsage(CompiledScript->GetUsage(), ENiagaraScriptUsage::EmitterUpdateScript))
				{
					UNiagaraScript* SystemUpdateScript = System->GetSystemUpdateScript();
					Scripts.AddUnique(SystemUpdateScript);
					ScriptDependencyMap.Add(CompiledScript, SystemUpdateScript);
					ScriptToEmitterMap.Add(SystemUpdateScript, nullptr);
				}

				if (UNiagaraScript::IsEquivalentUsage(CompiledScript->GetUsage(), ENiagaraScriptUsage::ParticleSpawnScript))
				{
					if (Emitter && Emitter->SimTarget == ENiagaraSimTarget::GPUComputeSim)
					{
						UNiagaraScript* ComputeScript = const_cast<UNiagaraScript*>(Emitter->GetGPUComputeScript());

						Scripts.AddUnique(ComputeScript);
						ScriptDependencyMap.Add(CompiledScript, ComputeScript);
						ScriptToEmitterMap.Add(ComputeScript, Emitter);
					}
				}

				if (UNiagaraScript::IsEquivalentUsage(CompiledScript->GetUsage(), ENiagaraScriptUsage::ParticleUpdateScript))
				{
					if (Emitter && Emitter->SimTarget == ENiagaraSimTarget::GPUComputeSim)
					{
						UNiagaraScript* ComputeScript = const_cast<UNiagaraScript*>(Emitter->GetGPUComputeScript());

						Scripts.AddUnique(ComputeScript);
						ScriptDependencyMap.Add(CompiledScript, ComputeScript);
						ScriptToEmitterMap.Add(ComputeScript, Emitter);
					}
					else if (Emitter && Emitter->bInterpolatedSpawning)
					{
						Scripts.AddUnique(Emitter->SpawnScriptProps.Script);
						ScriptDependencyMap.Add(CompiledScript, Emitter->SpawnScriptProps.Script);
						ScriptToEmitterMap.Add(Emitter->SpawnScriptProps.Script, Emitter);
					}
				}
			}

			FNiagaraUtilities::PrepareRapidIterationParameters(Scripts, ScriptDependencyMap, ScriptToEmitterMap);

			BasePtr->AddRapidIterationParameters(System->GetSystemSpawnScript()->RapidIterationParameters, EmptyResolver);
			BasePtr->AddRapidIterationParameters(System->GetSystemUpdateScript()->RapidIterationParameters, EmptyResolver);

			// Now we can finish off the emitters.
			for (int32 i = 0; i < System->GetEmitterHandles().Num(); i++)
			{
				const FNiagaraEmitterHandle& Handle = System->GetEmitterHandle(i);
				FCompileConstantResolver ConstantResolver(Handle.GetInstance(), ENiagaraScriptUsage::EmitterSpawnScript);
				if (Handle.GetIsEnabled()) // Don't pull in the emitter if it isn't going to be used.
				{
					TArray<UNiagaraScript*> EmitterScripts;
					Handle.GetInstance()->GetScripts(EmitterScripts, false);

					for (int32 ScriptIdx = 0; ScriptIdx < EmitterScripts.Num(); ScriptIdx++)
					{
						if (EmitterScripts[ScriptIdx])
						{
							BasePtr->EmitterData[i]->AddRapidIterationParameters(EmitterScripts[ScriptIdx]->RapidIterationParameters, ConstantResolver);
						}
					}
				}
			}
		}
	}

	UE_LOG(LogNiagaraEditor, Verbose, TEXT("'%s' Precompile took %f sec."), *LogPackage->GetName(),
		(float)(FPlatformTime::Seconds() - StartTime));

	return BasePtr;
}

int32 FNiagaraEditorModule::CompileScript(const FNiagaraCompileRequestDataBase* InCompileRequest, const FNiagaraCompileOptions& InCompileOptions)
{
	SCOPE_CYCLE_COUNTER(STAT_NiagaraEditor_Module_CompileScript);

	check(InCompileRequest != NULL);
	const FNiagaraCompileRequestData* CompileRequest = (const FNiagaraCompileRequestData*)InCompileRequest;
	TArray<FNiagaraVariable> CookedRapidIterationParams = CompileRequest->GetUseRapidIterationParams() ? TArray<FNiagaraVariable>() : CompileRequest->RapidIterationParams;

	UE_LOG(LogNiagaraEditor, Verbose, TEXT("Compiling System %s ..................................................................."), *InCompileOptions.FullName);

	FNiagaraCompileResults Results;
	TSharedPtr<FHlslNiagaraCompiler> Compiler = MakeShared<FHlslNiagaraCompiler>();
	FNiagaraTranslateResults TranslateResults;
	FHlslNiagaraTranslator Translator;

	FHlslNiagaraTranslatorOptions TranslateOptions;

	if (InCompileOptions.TargetUsage == ENiagaraScriptUsage::ParticleGPUComputeScript)
	{
		TranslateOptions.SimTarget = ENiagaraSimTarget::GPUComputeSim;
	}
	else
	{
		TranslateOptions.SimTarget = ENiagaraSimTarget::CPUSim;
	}
	TranslateOptions.OverrideModuleConstants = CookedRapidIterationParams;
	TranslateOptions.bParameterRapidIteration = InCompileRequest->GetUseRapidIterationParams();


	double TranslationStartTime = FPlatformTime::Seconds();
	if (GbForceNiagaraTranslatorSingleThreaded > 0)
	{
		FScopeLock Lock(&TranslationCritSec);
		TranslateResults = Translator.Translate(CompileRequest, InCompileOptions, TranslateOptions);
	}
	else
	{
		TranslateResults = Translator.Translate(CompileRequest, InCompileOptions, TranslateOptions);
	}
	UE_LOG(LogNiagaraEditor, Verbose, TEXT("Translating System %s took %f sec."), *InCompileOptions.FullName, (float)(FPlatformTime::Seconds() - TranslationStartTime));

	if (GbForceNiagaraTranslatorDump != 0)
	{
		DumpHLSLText(Translator.GetTranslatedHLSL(), InCompileOptions.FullName);
		if (GbForceNiagaraVMBinaryDump != 0 && Results.Data.IsValid())
		{
			DumpHLSLText(Results.Data->LastAssemblyTranslation, InCompileOptions.FullName);
		}
	}

	int32 JobID = Compiler->CompileScript(CompileRequest, InCompileOptions, TranslateResults, &Translator.GetTranslateOutput(), Translator.GetTranslatedHLSL());
	ActiveCompilations.Add(JobID, Compiler);
	return JobID;
}

TSharedPtr<FNiagaraVMExecutableData> FNiagaraEditorModule::GetCompilationResult(int32 JobID, bool bWait)
{
	TSharedPtr<FHlslNiagaraCompiler>* MapEntry = ActiveCompilations.Find(JobID);
	check(MapEntry && *MapEntry);

	TSharedPtr<FHlslNiagaraCompiler> Compiler = *MapEntry;
	TOptional<FNiagaraCompileResults> CompileResult = Compiler->GetCompileResult(JobID, bWait);
	if (!CompileResult)
	{
		return TSharedPtr<FNiagaraVMExecutableData>();
	}
	ActiveCompilations.Remove(JobID);
	FNiagaraCompileResults& Results = CompileResult.GetValue();

	FString OutGraphLevelErrorMessages;
	for (const FNiagaraCompileEvent& Message : Results.CompileEvents)
	{
		#if defined(NIAGARA_SCRIPT_COMPILE_LOGGING_MEDIUM)
			UE_LOG(LogNiagaraCompiler, Log, TEXT("%s"), *Message.Message);
		#endif
		if (Message.Severity == FNiagaraCompileEventSeverity::Error)
		{
			// Write the error messages to the string as well so that they can be echoed up the chain.
			if (OutGraphLevelErrorMessages.Len() > 0)
			{
				OutGraphLevelErrorMessages += "\n";
			}
			OutGraphLevelErrorMessages += Message.Message;
		}
	}
	
	Results.Data->ErrorMsg = OutGraphLevelErrorMessages;
	Results.Data->LastCompileStatus = (FNiagaraCompileResults::CompileResultsToSummary(&Results));
	if (Results.Data->LastCompileStatus != ENiagaraScriptCompileStatus::NCS_Error)
	{
		// When there are no errors the compile events get emptied, so add them back here.
		Results.Data->LastCompileEvents.Append(Results.CompileEvents);
	}
	return CompileResult->Data;
}

void FNiagaraEditorModule::TestCompileScriptFromConsole(const TArray<FString>& Arguments)
{
	if (Arguments.Num() == 1)
	{
		FString TranslatedHLSL;
		FFileHelper::LoadFileToString(TranslatedHLSL, *Arguments[0]);
		if (TranslatedHLSL.Len() != 0)
		{
			SCOPE_CYCLE_COUNTER(STAT_NiagaraEditor_HlslCompiler_TestCompileShader_VectorVM);
			FShaderCompilerInput Input;
			Input.Target = FShaderTarget(SF_Compute, SP_PCD3D_SM5);
			Input.VirtualSourceFilePath = TEXT("/Plugin/FX/Niagara/Private/NiagaraEmitterInstanceShader.usf");
			Input.EntryPointName = TEXT("SimulateMain");
			Input.Environment.SetDefine(TEXT("VM_SIMULATION"), 1);
			Input.Environment.SetDefine(TEXT("COMPUTESHADER"), 1);
			Input.Environment.SetDefine(TEXT("PIXELSHADER"), 0);
			Input.Environment.SetDefine(TEXT("DOMAINSHADER"), 0);
			Input.Environment.SetDefine(TEXT("HULLSHADER"), 0);
			Input.Environment.SetDefine(TEXT("VERTEXSHADER"), 0);
			Input.Environment.SetDefine(TEXT("GEOMETRYSHADER"), 0);
			Input.Environment.IncludeVirtualPathToContentsMap.Add(TEXT("/Engine/Generated/NiagaraEmitterInstance.ush"), TranslatedHLSL);

			FShaderCompilerOutput Output;
			FVectorVMCompilationOutput CompilationOutput;
			double StartTime = FPlatformTime::Seconds();
			bool bSucceeded = CompileShader_VectorVM(Input, Output, FString(FPlatformProcess::ShaderDir()), 0, CompilationOutput, GNiagaraSkipVectorVMBackendOptimizations != 0);
			float DeltaTime = (float)(FPlatformTime::Seconds() - StartTime);

			if (bSucceeded)
			{
				UE_LOG(LogNiagaraCompiler, Log, TEXT("Test compile of %s took %f seconds and succeeded."), *Arguments[0], DeltaTime);
			}
			else
			{
				UE_LOG(LogNiagaraCompiler, Error, TEXT("Test compile of %s took %f seconds and failed.  Errors: %s"), *Arguments[0], DeltaTime, *CompilationOutput.Errors);
			}
		}
		else
		{
			UE_LOG(LogNiagaraCompiler, Error, TEXT("Test compile of %s failed, the file could not be loaded or it was empty."), *Arguments[0]);
		}
	}
	else
	{
		UE_LOG(LogNiagaraCompiler, Error, TEXT("Test compile failed, file name argument was missing."));
	}
}


ENiagaraScriptCompileStatus FNiagaraCompileResults::CompileResultsToSummary(const FNiagaraCompileResults* CompileResults)
{
	ENiagaraScriptCompileStatus SummaryStatus = ENiagaraScriptCompileStatus::NCS_Unknown;
	if (CompileResults != nullptr)
	{
		if (CompileResults->NumErrors > 0)
		{
			SummaryStatus = ENiagaraScriptCompileStatus::NCS_Error;
		}
		else
		{
			if (CompileResults->bVMSucceeded)
			{
				if (CompileResults->NumWarnings)
				{
					SummaryStatus = ENiagaraScriptCompileStatus::NCS_UpToDateWithWarnings;
				}
				else
				{
					SummaryStatus = ENiagaraScriptCompileStatus::NCS_UpToDate;
				}
			}

			if (CompileResults->bComputeSucceeded)
			{
				if (CompileResults->NumWarnings)
				{
					SummaryStatus = ENiagaraScriptCompileStatus::NCS_ComputeUpToDateWithWarnings;
				}
				else
				{
					SummaryStatus = ENiagaraScriptCompileStatus::NCS_UpToDate;
				}
			}
		}
	}
	return SummaryStatus;
}

int32 FHlslNiagaraCompiler::CompileScript(const FNiagaraCompileRequestData* InCompileRequest, const FNiagaraCompileOptions& InOptions, const FNiagaraTranslateResults& InTranslateResults, FNiagaraTranslatorOutput *TranslatorOutput, FString &TranslatedHLSL)
{
	SCOPE_CYCLE_COUNTER(STAT_NiagaraEditor_HlslCompiler_CompileScript);

	CompileResults.Data = MakeShared<FNiagaraVMExecutableData>();

	CompileResults.AppendCompileEvents(MakeArrayView(InTranslateResults.CompileEvents));
	CompileResults.Data->LastCompileEvents.Append(InTranslateResults.CompileEvents);
	CompileResults.Data->ExternalDependencies = InTranslateResults.CompileDependencies;
	CompileResults.Data->CompileTags = InTranslateResults.CompileTags;

	//TODO: This should probably be done via the same route that other shaders take through the shader compiler etc.
	//But that adds the complexity of a new shader type, new shader class and a new shader map to contain them etc.
	//Can do things simply for now.
	
	CompileResults.Data->LastHlslTranslation = TEXT("");

	FShaderCompilerInput Input;
	Input.Target = FShaderTarget(SF_Compute, SP_PCD3D_SM5);
	Input.VirtualSourceFilePath = TEXT("/Plugin/FX/Niagara/Private/NiagaraEmitterInstanceShader.usf");
	Input.EntryPointName = TEXT("SimulateMain");
	Input.Environment.SetDefine(TEXT("VM_SIMULATION"), 1);
	Input.Environment.SetDefine(TEXT("COMPUTESHADER"), 1);
	Input.Environment.SetDefine(TEXT("PIXELSHADER"), 0);
	Input.Environment.SetDefine(TEXT("DOMAINSHADER"), 0);
	Input.Environment.SetDefine(TEXT("HULLSHADER"), 0);
	Input.Environment.SetDefine(TEXT("VERTEXSHADER"), 0);
	Input.Environment.SetDefine(TEXT("GEOMETRYSHADER"), 0);
	Input.Environment.IncludeVirtualPathToContentsMap.Add(TEXT("/Engine/Generated/NiagaraEmitterInstance.ush"), TranslatedHLSL);
	Input.bGenerateDirectCompileFile = false;
	Input.DumpDebugInfoRootPath = GShaderCompilingManager->GetAbsoluteShaderDebugInfoDirectory() / TEXT("VM");
	FString UsageIdStr = !InOptions.TargetUsageId.IsValid() ? TEXT("") : (TEXT("_") + InOptions.TargetUsageId.ToString());
	Input.DebugGroupName = InCompileRequest->SourceName / InCompileRequest->EmitterUniqueName / InCompileRequest->ENiagaraScriptUsageEnum->GetNameStringByValue((int64)InOptions.TargetUsage) + UsageIdStr;
	Input.DebugExtension.Empty();
	Input.DumpDebugInfoPath.Empty();

	if (GShaderCompilingManager->GetDumpShaderDebugInfo() == FShaderCompilingManager::EDumpShaderDebugInfo::Always)
	{
		Input.DumpDebugInfoPath = GShaderCompilingManager->CreateShaderDebugInfoPath(Input);
	}
	CompileResults.DumpDebugInfoPath = Input.DumpDebugInfoPath;

	uint32 JobID = FShaderCommonCompileJob::GetNextJobId();
	CompilationJob = MakeUnique<FNiagaraCompilerJob>();
	CompilationJob->TranslatorOutput = TranslatorOutput ? *TranslatorOutput : FNiagaraTranslatorOutput();

	CompileResults.bVMSucceeded = (CompilationJob->TranslatorOutput.Errors.Len() == 0) && (TranslatedHLSL.Len() > 0) && !InTranslateResults.NumErrors;

	// only issue jobs for VM compilation if we're going to be using the resulting byte code.  This excludes particle scripts when we're using
	// a GPU simulation
	if (InOptions.IsGpuScript() && UNiagaraScript::IsParticleScript(InOptions.TargetUsage))
	{
		CompileResults.bComputeSucceeded = false;
		if (CompileResults.bVMSucceeded)
		{
			*(CompileResults.Data) = CompilationJob->TranslatorOutput.ScriptData;
			CompileResults.Data->ByteCode.Empty();
			CompileResults.bComputeSucceeded = true;
		}
		CompileResults.Data->LastHlslTranslationGPU = TranslatedHLSL;
		CompileResults.Data->CompileTags = InTranslateResults.CompileTags;
		DumpDebugInfo(CompileResults, Input, true);
		CompilationJob->CompileResults = CompileResults;
		return JobID;
	}
	CompilationJob->TranslatorOutput.ScriptData.LastHlslTranslation = TranslatedHLSL;
	CompilationJob->TranslatorOutput.ScriptData.ExternalDependencies = InTranslateResults.CompileDependencies;
	CompilationJob->TranslatorOutput.ScriptData.CompileTags = InTranslateResults.CompileTags;

	bool bJobScheduled = false;
	if (CompileResults.bVMSucceeded)
	{
		SCOPE_CYCLE_COUNTER(STAT_NiagaraEditor_HlslCompiler_CompileShader_VectorVM);
		CompilationJob->StartTime = FPlatformTime::Seconds();

		FShaderType* NiagaraShaderType = nullptr;
		for (TLinkedList<FShaderType*>::TIterator ShaderTypeIt(FShaderType::GetTypeList()); ShaderTypeIt; ShaderTypeIt.Next())
		{
			if (FNiagaraShaderType* ShaderType = ShaderTypeIt->GetNiagaraShaderType())
			{
				NiagaraShaderType = ShaderType;
				break;
			}
		}
		if (NiagaraShaderType)
		{
			TRefCountPtr<FShaderCompileJob> Job = GShaderCompilingManager->PrepareShaderCompileJob(JobID, FShaderCompileJobKey(NiagaraShaderType), EShaderCompileJobPriority::Normal);
			if (Job)
			{
				TArray<FShaderCommonCompileJobPtr> NewJobs;
				CompilationJob->ShaderCompileJob = Job;
				Input.ShaderFormat = FName(TEXT("VVM_1_0"));
				if (GNiagaraSkipVectorVMBackendOptimizations != 0)
				{
					Input.Environment.CompilerFlags.Add(CFLAG_SkipOptimizations);
				}
				Job->Input = Input;
				NewJobs.Add(FShaderCommonCompileJobPtr(Job));

				GShaderCompilingManager->SubmitJobs(NewJobs, FString(), FString());
			}
			bJobScheduled = true;
		}
	}
	CompileResults.Data->LastHlslTranslation = TranslatedHLSL;

	if (!bJobScheduled)
	{

		CompileResults.Data->ByteCode.Empty();
		CompileResults.Data->Attributes.Empty();
		CompileResults.Data->Parameters.Empty();
		CompileResults.Data->InternalParameters.Empty();
		CompileResults.Data->DataInterfaceInfo.Empty();

	}
	CompilationJob->CompileResults = CompileResults;

	return JobID;
}

void FHlslNiagaraCompiler::FixupVMAssembly(FString& Asm)
{
	for (int32 OpCode = 0; OpCode < VectorVM::GetNumOpCodes(); ++OpCode)
	{
		//TODO: reduce string ops here by moving these out to a static list.
		FString ToReplace = TEXT("__OP__") + LexToString(OpCode) + TEXT("(");
		FString Replacement = VectorVM::GetOpName(EVectorVMOp(OpCode)) + TEXT("(");
		Asm.ReplaceInline(*ToReplace, *Replacement);
	}
}

//TODO: Map Lines of HLSL to their source Nodes and flag those nodes with errors associated with their lines.
void FHlslNiagaraCompiler::DumpDebugInfo(const FNiagaraCompileResults& CompileResult, const FShaderCompilerInput& Input, bool bGPUScript)
{
	if (CompileResults.Data.IsValid())
	{
		// Support dumping debug info only on failure or warnings
		FString DumpDebugInfoPath = CompileResult.DumpDebugInfoPath;
		if (DumpDebugInfoPath.IsEmpty())
		{
			const FShaderCompilingManager::EDumpShaderDebugInfo DumpShaderDebugInfo = GShaderCompilingManager->GetDumpShaderDebugInfo();
			bool bDumpDebugInfo = false;
			if (DumpShaderDebugInfo == FShaderCompilingManager::EDumpShaderDebugInfo::OnError)
			{
				bDumpDebugInfo = !CompileResult.bVMSucceeded;
			}
			else if (DumpShaderDebugInfo == FShaderCompilingManager::EDumpShaderDebugInfo::OnErrorOrWarning)
			{
				bDumpDebugInfo = !CompileResult.bVMSucceeded || (CompileResult.NumErrors + CompileResult.NumWarnings) > 0;
			}

			if (bDumpDebugInfo)
			{
				DumpDebugInfoPath = GShaderCompilingManager->CreateShaderDebugInfoPath(Input);
			}
		}

		if (!DumpDebugInfoPath.IsEmpty())
		{
			FString ExportText = CompileResults.Data->LastHlslTranslation;
			FString ExportTextAsm = CompileResults.Data->LastAssemblyTranslation;
			if (bGPUScript)
			{
				ExportText = CompileResults.Data->LastHlslTranslationGPU;
				ExportTextAsm = "";
			}
			FString ExportTextParams;
			for (const FNiagaraVariable& Var : CompileResults.Data->Parameters.Parameters)
			{
				ExportTextParams += Var.ToString();
				ExportTextParams += "\n";
			}

			FNiagaraEditorUtilities::WriteTextFileToDisk(DumpDebugInfoPath, TEXT("NiagaraEmitterInstance.ush"), ExportText, true);
			FNiagaraEditorUtilities::WriteTextFileToDisk(DumpDebugInfoPath, TEXT("NiagaraEmitterInstance.asm"), ExportTextAsm, true);
			FNiagaraEditorUtilities::WriteTextFileToDisk(DumpDebugInfoPath, TEXT("NiagaraEmitterInstance.params"), ExportTextParams, true);
		}
	}
}

TOptional<FNiagaraCompileResults> FHlslNiagaraCompiler::GetCompileResult(int32 JobID, bool bWait /*= false*/)
{
	check(IsInGameThread());

	if (!CompilationJob)
	{
		return TOptional<FNiagaraCompileResults>();
	}
	if (!CompilationJob->ShaderCompileJob)
	{
		// In case we did not schedule any compile jobs but have a static result (e.g. in case of previous translator errors)
		FNiagaraCompileResults Results = CompilationJob->CompileResults;
		CompilationJob.Reset();
		return Results;
	}

	TArray<int32> ShaderMapIDs;
	ShaderMapIDs.Add(JobID);
	if (bWait && !CompilationJob->ShaderCompileJob->bReleased)
	{
		GShaderCompilingManager->FinishCompilation(NULL, ShaderMapIDs);
		check(CompilationJob->ShaderCompileJob->bReleased);
	}

	if (!CompilationJob->ShaderCompileJob->bReleased)
	{
		return TOptional<FNiagaraCompileResults>();
	}
	else
	{
		// We do this because otherwise the shader compiling manager might still reference the deleted job at the end of this method.
		// The finalization flag is set by another thread, so the manager might not have had a change to process the result.
		GShaderCompilingManager->FinishCompilation(NULL, ShaderMapIDs);
	}

	FNiagaraCompileResults Results = CompilationJob->CompileResults;
	Results.bVMSucceeded = false;
	FVectorVMCompilationOutput CompilationOutput;
	if (CompilationJob->ShaderCompileJob->bSucceeded)
	{
		const TArray<uint8>& Code = CompilationJob->ShaderCompileJob->Output.ShaderCode.GetReadAccess();
		FShaderCodeReader ShaderCode(Code);
		FMemoryReader Ar(Code, true);
		Ar.SetLimitSize(ShaderCode.GetActualShaderCodeSize());
		Ar << CompilationOutput;

		Results.bVMSucceeded = true;
	}
	else if (CompilationJob->ShaderCompileJob->Output.Errors.Num() > 0)
	{
		FString Errors;
		for (FShaderCompilerError ShaderError : CompilationJob->ShaderCompileJob->Output.Errors)
		{
			Errors += ShaderError.StrippedErrorMessage + "\n";
		}
		Error(FText::Format(LOCTEXT("VectorVMCompileErrorMessageFormat", "The Vector VM compile failed.  Errors:\n{0}"), FText::FromString(Errors)));
		DumpHLSLText(Results.Data->LastHlslTranslation, CompilationJob->CompileResults.DumpDebugInfoPath);
	}

	if (!Results.bVMSucceeded)
	{
		//For now we just copy the shader code over into the script. 
		Results.Data->ByteCode.Empty();
		Results.Data->Attributes.Empty();
		Results.Data->Parameters.Empty();
		Results.Data->InternalParameters.Empty();
		Results.Data->DataInterfaceInfo.Empty();
		//Eventually Niagara will have all the shader plumbing and do things like materials.
	}
	else
	{
			//Build internal parameters
		SCOPE_CYCLE_COUNTER(STAT_NiagaraEditor_HlslCompiler_CompileShader_VectorVMSucceeded);
		*Results.Data = CompilationJob->TranslatorOutput.ScriptData;
		Results.Data->ByteCode = CompilationOutput.ByteCode;
		Results.Data->NumTempRegisters = CompilationOutput.MaxTempRegistersUsed + 1;
		Results.Data->LastAssemblyTranslation = CompilationOutput.AssemblyAsString;
		FixupVMAssembly(Results.Data->LastAssemblyTranslation);
		Results.Data->LastOpCount = CompilationOutput.NumOps;

		if (GbForceNiagaraVMBinaryDump != 0 && Results.Data.IsValid())
		{
			DumpHLSLText(Results.Data->LastAssemblyTranslation, CompilationJob->CompileResults.DumpDebugInfoPath);
		}

		Results.Data->InternalParameters.Empty();
		for (int32 i = 0; i < CompilationOutput.InternalConstantOffsets.Num(); ++i)
		{
			const FName ConstantName(TEXT("InternalConstant"), i);
			EVectorVMBaseTypes Type = CompilationOutput.InternalConstantTypes[i];
			int32 Offset = CompilationOutput.InternalConstantOffsets[i];
			switch (Type)
			{
			case EVectorVMBaseTypes::Float:
			{
				float Val = *(float*)(CompilationOutput.InternalConstantData.GetData() + Offset);
				Results.Data->InternalParameters.SetOrAdd(FNiagaraVariable(FNiagaraTypeDefinition::GetFloatDef(), ConstantName))->SetValue(Val);
			}
			break;
			case EVectorVMBaseTypes::Int:
			{
				int32 Val = *(int32*)(CompilationOutput.InternalConstantData.GetData() + Offset);
				Results.Data->InternalParameters.SetOrAdd(FNiagaraVariable(FNiagaraTypeDefinition::GetIntDef(), ConstantName))->SetValue(Val);
			}
			break;
			case EVectorVMBaseTypes::Bool:
			{
				int32 Val = *(int32*)(CompilationOutput.InternalConstantData.GetData() + Offset);
				Results.Data->InternalParameters.SetOrAdd(FNiagaraVariable(FNiagaraTypeDefinition::GetIntDef(), ConstantName))->SetValue(Val);
			}
			break;
			}
		}
		Results.CompileTime = (float)(FPlatformTime::Seconds() - CompilationJob->StartTime);
		Results.Data->CompileTime = Results.CompileTime;


		Results.Data->CalledVMExternalFunctions.Empty(CompilationOutput.CalledVMFunctionTable.Num());
		for (FCalledVMFunction& FuncInfo : CompilationOutput.CalledVMFunctionTable)
		{
			//Extract the external function call table binding info.
			const FNiagaraFunctionSignature* Sig = nullptr;
			for (FNiagaraScriptDataInterfaceCompileInfo& NDIInfo : CompilationJob->TranslatorOutput.ScriptData.DataInterfaceInfo)
			{
				Sig = NDIInfo.RegisteredFunctions.FindByPredicate([&](const FNiagaraFunctionSignature& CheckSig)
				{
					FString SigSymbol = FHlslNiagaraTranslator::GetFunctionSignatureSymbol(CheckSig);
					return SigSymbol == FuncInfo.Name;
				});
				if (Sig)
				{
					break;
				}
			}

			// Look in function library
			if (Sig == nullptr)
			{
				Sig = UNiagaraFunctionLibrary::GetVectorVMFastPathOps(true).FindByPredicate(
					[&](const FNiagaraFunctionSignature& CheckSig)
				{
					FString SigSymbol = FHlslNiagaraTranslator::GetFunctionSignatureSymbol(CheckSig);
					return SigSymbol == FuncInfo.Name;
				}
				);
			}

			if (Sig)
			{
				int32 NewBindingIdx = Results.Data->CalledVMExternalFunctions.AddDefaulted();
				Results.Data->CalledVMExternalFunctions[NewBindingIdx].Name = *Sig->GetName();
				Results.Data->CalledVMExternalFunctions[NewBindingIdx].OwnerName = Sig->OwnerName;
				Results.Data->CalledVMExternalFunctions[NewBindingIdx].InputParamLocations = FuncInfo.InputParamLocations;
				Results.Data->CalledVMExternalFunctions[NewBindingIdx].NumOutputs = FuncInfo.NumOutputs;
				for (auto it = Sig->FunctionSpecifiers.CreateConstIterator(); it; ++it)
				{
					// we convert the map into an array here to save runtime memory
					Results.Data->CalledVMExternalFunctions[NewBindingIdx].FunctionSpecifiers.Emplace(it->Key, it->Value);
				}
			}
			else
			{
				Error(FText::Format(LOCTEXT("VectorVMExternalFunctionBindingError", "Failed to bind the external function call:  {0}"), FText::FromString(FuncInfo.Name)));
				Results.bVMSucceeded = false;
			}
		}
	}
	DumpDebugInfo(CompileResults, CompilationJob->ShaderCompileJob->Input, false);

	//Seems like Results is a bit of a cobbled together mess at this point.
	//Ideally we can tidy this up in future.
	//Doing this as a minimal risk free fix for not having errors passed through into the compile results.
	Results.NumErrors = CompileResults.NumErrors;
	Results.CompileEvents = CompileResults.CompileEvents;
	Results.Data->CompileTags = CompileResults.Data->CompileTags;

	CompilationJob.Reset();
	return Results;
}

FHlslNiagaraCompiler::FHlslNiagaraCompiler()
	: CompileResults()
{
}



void FHlslNiagaraCompiler::Error(FText ErrorText)
{
	FString ErrorString = FString::Printf(TEXT("%s"), *ErrorText.ToString());
	CompileResults.Data->LastCompileEvents.Add(FNiagaraCompileEvent(FNiagaraCompileEventSeverity::Error, ErrorString));
	CompileResults.CompileEvents.Add(FNiagaraCompileEvent(FNiagaraCompileEventSeverity::Error, ErrorString));
	CompileResults.NumErrors++;
}

void FHlslNiagaraCompiler::Warning(FText WarningText)
{
	FString WarnString = FString::Printf(TEXT("%s"), *WarningText.ToString());
	CompileResults.Data->LastCompileEvents.Add(FNiagaraCompileEvent(FNiagaraCompileEventSeverity::Warning, WarnString));
	CompileResults.CompileEvents.Add(FNiagaraCompileEvent(FNiagaraCompileEventSeverity::Warning, WarnString));
	CompileResults.NumWarnings++;
}

//////////////////////////////////////////////////////////////////////////

#undef LOCTEXT_NAMESPACE<|MERGE_RESOLUTION|>--- conflicted
+++ resolved
@@ -511,26 +511,6 @@
 			bool bStageEnabled = true;
 			if (FoundOutputNode->GetUsage() == ENiagaraScriptUsage::ParticleSimulationStageScript && SimStages)
 			{
-<<<<<<< HEAD
-				const FGuid& UsageId = FoundOutputNode->GetUsageId();
-
-				// Find the matching simstage to the output node
-				for (UNiagaraSimulationStageBase* SimStage : *SimStages)
-				{
-					if (SimStage && SimStage->Script)
-					{
-						if (SimStage->Script->GetUsageId() == UsageId)
-						{
-							bStageEnabled = SimStage->bEnabled;
-							UNiagaraSimulationStageGeneric* GenericStage = Cast<UNiagaraSimulationStageGeneric>(SimStage);
-							if (GenericStage && SimStage->bEnabled)
-							{
-								SimStageName = (GenericStage->IterationSource == ENiagaraIterationSource::DataInterface) ? GenericStage->DataInterface.BoundVariable.GetName() : FName();
-								break;
-							}
-						}
-					}
-=======
 				if ( bSimulationStagesEnabled )
 				{
 					const FGuid& UsageId = FoundOutputNode->GetUsageId();
@@ -556,7 +536,6 @@
 				else
 				{
 					bStageEnabled = false;
->>>>>>> 3aae9151
 				}
 			}
 
