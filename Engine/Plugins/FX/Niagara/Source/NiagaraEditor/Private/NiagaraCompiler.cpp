--- conflicted
+++ resolved
@@ -29,10 +29,7 @@
 #include "Misc/FileHelper.h"
 #include "ShaderCompiler.h"
 #include "NiagaraShader.h"
-<<<<<<< HEAD
 #include "NiagaraScript.h"
-=======
->>>>>>> edccb068
 
 #define LOCTEXT_NAMESPACE "NiagaraCompiler"
 
@@ -621,11 +618,7 @@
 			FShaderCompilerOutput Output;
 			FVectorVMCompilationOutput CompilationOutput;
 			double StartTime = FPlatformTime::Seconds();
-<<<<<<< HEAD
 			bool bSucceeded = CompileShader_VectorVM(Input, Output, FString(FPlatformProcess::ShaderDir()), 0, CompilationOutput, GNiagaraSkipVectorVMBackendOptimizations != 0);
-=======
-			bool bSucceeded = CompileShader_VectorVM(Input, Output, FString(FPlatformProcess::ShaderDir()), 0, CompilationOutput, GNiagaraSkipVectorVMBackendOptimizations);
->>>>>>> edccb068
 			float DeltaTime = (float)(FPlatformTime::Seconds() - StartTime);
 
 			if (bSucceeded)
@@ -776,11 +769,7 @@
 			
 			CritSec.Lock();
 			double StartTime = FPlatformTime::Seconds();
-<<<<<<< HEAD
 			CompileResults.bVMSucceeded = CompileShader_VectorVM(Input, Output, FString(FPlatformProcess::ShaderDir()), 0, CompilationOutput, GNiagaraSkipVectorVMBackendOptimizations != 0);
-=======
-			CompileResults.bVMSucceeded = CompileShader_VectorVM(Input, Output, FString(FPlatformProcess::ShaderDir()), 0, CompilationOutput, GNiagaraSkipVectorVMBackendOptimizations);
->>>>>>> edccb068
 			CompileResults.CompileTime = (float)(FPlatformTime::Seconds() - StartTime);
 			CritSec.Unlock();
 		}
