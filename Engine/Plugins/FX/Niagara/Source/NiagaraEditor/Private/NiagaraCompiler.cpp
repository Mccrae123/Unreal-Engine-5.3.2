// Copyright Epic Games, Inc. All Rights Reserved.

#include "NiagaraCompiler.h"
#include "NiagaraHlslTranslator.h"
#include "NiagaraScriptSource.h"
#include "NiagaraGraph.h"
#include "NiagaraEditorModule.h"
#include "NiagaraComponent.h"
#include "ShaderFormatVectorVM.h"
#include "NiagaraSystem.h"
#include "NiagaraNodeEmitter.h"
#include "NiagaraNodeInput.h"
#include "NiagaraFunctionLibrary.h"
#include "NiagaraDataInterface.h"
#include "ViewModels/Stack/NiagaraStackGraphUtilities.h"
#include "NiagaraNodeFunctionCall.h"
#include "NiagaraNodeParameterMapSet.h"
#include "INiagaraEditorTypeUtilities.h"
#include "NiagaraEditorUtilities.h"
#include "NiagaraNodeOutput.h"
#include "ShaderCore.h"
#include "EdGraphSchema_Niagara.h"
#include "EdGraphUtilities.h"
#include "Misc/FileHelper.h"
#include "ShaderCompiler.h"
#include "NiagaraShader.h"
#include "NiagaraScript.h"
#include "NiagaraRendererProperties.h"
#include "NiagaraSimulationStageBase.h"
#include "NiagaraTrace.h"
#include "Serialization/MemoryReader.h"
#include "../../Niagara/Private/NiagaraPrecompileContainer.h"
<<<<<<< HEAD
=======
#include "Modules/ModuleManager.h"
#include "NiagaraEditorModule.h"
>>>>>>> 6bbb88c8

#define LOCTEXT_NAMESPACE "NiagaraCompiler"

DEFINE_LOG_CATEGORY_STATIC(LogNiagaraCompiler, All, All);

DECLARE_CYCLE_STAT(TEXT("Niagara - Module - CompileScript"), STAT_NiagaraEditor_Module_CompileScript, STATGROUP_NiagaraEditor);
DECLARE_CYCLE_STAT(TEXT("Niagara - HlslCompiler - CompileScript"), STAT_NiagaraEditor_HlslCompiler_CompileScript, STATGROUP_NiagaraEditor);
DECLARE_CYCLE_STAT(TEXT("Niagara - HlslCompiler - CompileShader_VectorVM"), STAT_NiagaraEditor_HlslCompiler_CompileShader_VectorVM, STATGROUP_NiagaraEditor);
DECLARE_CYCLE_STAT(TEXT("Niagara - Module - CompileShader_VectorVMSucceeded"), STAT_NiagaraEditor_HlslCompiler_CompileShader_VectorVMSucceeded, STATGROUP_NiagaraEditor);
DECLARE_CYCLE_STAT(TEXT("Niagara - ScriptSource - PreCompile"), STAT_NiagaraEditor_ScriptSource_PreCompile, STATGROUP_NiagaraEditor);
DECLARE_CYCLE_STAT(TEXT("Niagara - ScriptSource - PreCompileDuplicate"), STAT_NiagaraEditor_ScriptSource_PreCompileDuplicate, STATGROUP_NiagaraEditor);
DECLARE_CYCLE_STAT(TEXT("Niagara - HlslCompiler - TestCompileShader_VectorVM"), STAT_NiagaraEditor_HlslCompiler_TestCompileShader_VectorVM, STATGROUP_NiagaraEditor);

static int32 GbForceNiagaraTranslatorSingleThreaded = 1;
static FAutoConsoleVariableRef CVarForceNiagaraTranslatorSingleThreaded(
	TEXT("fx.ForceNiagaraTranslatorSingleThreaded"),
	GbForceNiagaraTranslatorSingleThreaded,
	TEXT("If > 0 all translation will occur one at a time, useful for debugging. \n"),
	ECVF_Default
);

// Enable this to log out generated HLSL for debugging purposes.
static int32 GbForceNiagaraTranslatorDump = 0;
static FAutoConsoleVariableRef CVarForceNiagaraTranslatorDump(
	TEXT("fx.ForceNiagaraTranslatorDump"),
	GbForceNiagaraTranslatorDump,
	TEXT("If > 0 all translation generated HLSL will be dumped \n"),
	ECVF_Default
);

static int32 GbForceNiagaraVMBinaryDump = 0;
static FAutoConsoleVariableRef CVarForceNiagaraVMBinaryDump(
	TEXT("fx.ForceNiagaraVMBinaryDump"),
	GbForceNiagaraVMBinaryDump,
	TEXT("If > 0 all translation generated binary text will be dumped \n"),
	ECVF_Default
);

static int32 GbForceNiagaraCacheDump = 0;
static FAutoConsoleVariableRef CVarForceNiagaraCacheDump(
	TEXT("fx.ForceNiagaraCacheDump"),
	GbForceNiagaraCacheDump,
	TEXT("If > 0 all cached graph traversal data will be dumped \n"),
	ECVF_Default
);

static int32 GNiagaraEnablePrecompilerNamespaceFixup = 0;
static FAutoConsoleVariableRef CVarNiagaraEnablePrecompilerNamespaceFixup(
	TEXT("fx.NiagaraEnablePrecompilerNamespaceFixup"),
	GNiagaraEnablePrecompilerNamespaceFixup,
	TEXT("Enable a precompiler stage to discover parameter name matches and convert matched parameter hlsl name tokens to appropriate namespaces. \n"),
	ECVF_Default
);


static FCriticalSection TranslationCritSec;

void DumpHLSLText(const FString& SourceCode, const FString& DebugName)
{
	FScopeLock Lock(&TranslationCritSec);
	FNiagaraUtilities::DumpHLSLText(SourceCode, DebugName);
}

template< class T >
T* PrecompileDuplicateObject(T const* SourceObject, UObject* Outer, const FName Name = NAME_None)
<<<<<<< HEAD
{
	//double StartTime = FPlatformTime::Seconds();
	T* DupeObj = DuplicateObject<T>(SourceObject, Outer, Name);
	//float DeltaTime = (float)(FPlatformTime::Seconds() - StartTime);
	//if (DeltaTime > 0.01f)
	//{
	//	UE_LOG(LogNiagaraEditor, Log, TEXT("\tPrecompile Duplicate %s took %f sec"), *SourceObject->GetPathName(), DeltaTime);
	//}
	return DupeObj;

}

void FNiagaraCompileRequestData::VisitReferencedGraphs(UNiagaraGraph* InSrcGraph, UNiagaraGraph* InDupeGraph, ENiagaraScriptUsage InUsage, FCompileConstantResolver ConstantResolver, bool bNeedsCompilation, TMap<UNiagaraNodeFunctionCall*, ENiagaraScriptUsage> FunctionsWithUsage)
=======
>>>>>>> 6bbb88c8
{
	//double StartTime = FPlatformTime::Seconds();
	T* DupeObj = DuplicateObject<T>(SourceObject, Outer, Name);
	//float DeltaTime = (float)(FPlatformTime::Seconds() - StartTime);
	//if (DeltaTime > 0.01f)
	//{
	//	UE_LOG(LogNiagaraEditor, Log, TEXT("\tPrecompile Duplicate %s took %f sec"), *SourceObject->GetPathName(), DeltaTime);
	//}
	return DupeObj;

}

void FNiagaraCompileRequestDuplicateData::DuplicateReferencedGraphs(UNiagaraGraph* InSrcGraph, UNiagaraGraph* InDupeGraph, ENiagaraScriptUsage InUsage, FCompileConstantResolver ConstantResolver, TMap<UNiagaraNodeFunctionCall*, ENiagaraScriptUsage> FunctionsWithUsage)
{
	if (!InDupeGraph || !InSrcGraph)
	{
		return;
	}

	TArray<FDuplicatedGraphData>& DuplicatedGraphDataArray = SharedSourceGraphToDuplicatedGraphsMap->FindOrAdd(InSrcGraph);
	FDuplicatedGraphData& DuplicatedGraphData = DuplicatedGraphDataArray.AddDefaulted_GetRef();
	DuplicatedGraphData.ClonedScript = nullptr;
	DuplicatedGraphData.ClonedGraph = InDupeGraph;
	DuplicatedGraphData.Usage = InUsage;
	DuplicatedGraphData.bHasNumericParameters = false;

	bool bStandaloneScript = false;
	TArray<UNiagaraNodeOutput*> OutputNodes;
	InDupeGraph->FindOutputNodes(OutputNodes);
	if (OutputNodes.Num() == 1 && UNiagaraScript::IsStandaloneScript(OutputNodes[0]->GetUsage()))
	{
		bStandaloneScript = true;
	}
<<<<<<< HEAD

	if (bNeedsCompilation)
	{
		FNiagaraEditorUtilities::ResolveNumerics(InDupeGraph, bStandaloneScript, ChangedFromNumericVars);
	}
	ClonedGraphs.AddUnique(InDupeGraph);

	VisitReferencedGraphsRecursive(InDupeGraph, ConstantResolver, bNeedsCompilation, FunctionsWithUsage);
}

void FNiagaraCompileRequestData::VisitReferencedGraphsRecursive(UNiagaraGraph* InGraph, const FCompileConstantResolver& ConstantResolver, bool bNeedsCompilation, TMap<UNiagaraNodeFunctionCall*, ENiagaraScriptUsage> FunctionsWithUsage)
=======

	FNiagaraEditorUtilities::ResolveNumerics(InDupeGraph, bStandaloneScript, ChangedFromNumericVars);
	DuplicateReferencedGraphsRecursive(InDupeGraph, ConstantResolver, FunctionsWithUsage);
}

void FNiagaraCompileRequestDuplicateData::DuplicateReferencedGraphsRecursive(UNiagaraGraph* InGraph, const FCompileConstantResolver& ConstantResolver, TMap<UNiagaraNodeFunctionCall*, ENiagaraScriptUsage> FunctionsWithUsage)
>>>>>>> 6bbb88c8
{
	if (!InGraph)
	{
		return;
	}

	TArray<UNiagaraNode*> Nodes;
	InGraph->GetNodesOfClass(Nodes);
	const UEdGraphSchema_Niagara* Schema = GetDefault<UEdGraphSchema_Niagara>();
	FPinCollectorArray CallOutputs;
	FPinCollectorArray CallInputs;

	for (UEdGraphNode* Node : Nodes)
	{
		if (UNiagaraNode* InNode = Cast<UNiagaraNode>(Node))
		{
			UNiagaraNodeInput* InputNode = Cast<UNiagaraNodeInput>(InNode);
			if (InputNode)
			{
				if (InputNode->Input.IsDataInterface())
				{
					UNiagaraDataInterface* DataInterface = InputNode->GetDataInterface();
					bool bIsParameterMapDataInterface = false;
					FName DIName = FHlslNiagaraTranslator::GetDataInterfaceName(InputNode->Input.GetName(), EmitterUniqueName, bIsParameterMapDataInterface);
<<<<<<< HEAD
					UNiagaraDataInterface* Dupe = bNeedsCompilation ? PrecompileDuplicateObject<UNiagaraDataInterface>(DataInterface, GetTransientPackage()) : DataInterface;
					CopiedDataInterfacesByName.Add(DIName, Dupe);
=======
					UNiagaraDataInterface* Dupe = PrecompileDuplicateObject<UNiagaraDataInterface>(DataInterface, GetTransientPackage());
					SharedNameToDuplicatedDataInterfaceMap->Add(DIName, Dupe);
>>>>>>> 6bbb88c8
				}
				continue;
			}

			UNiagaraNodeFunctionCall* FunctionCallNode = Cast<UNiagaraNodeFunctionCall>(InNode);
			if (FunctionCallNode)
			{
				UNiagaraScript* FunctionScript = FunctionCallNode->FunctionScript;
<<<<<<< HEAD
				ScriptUsage = FunctionCallNode->GetCalledUsage();

				FCompileConstantResolver FunctionConstantResolver = ConstantResolver;
				if (FunctionsWithUsage.Contains(FunctionCallNode))
				{
					FunctionConstantResolver = ConstantResolver.WithUsage(FunctionsWithUsage[FunctionCallNode]);
				}

				if (FunctionScript != nullptr)
=======
				bool bFunctionCallOwnsScript = FunctionScript != nullptr && FunctionScript->GetOuter() == FunctionCallNode;
				if(FunctionScript != nullptr && bFunctionCallOwnsScript == false)
>>>>>>> 6bbb88c8
				{
					// If the function call doesn't already own the script it's pointing at then script needs to be duplicated since it's a referenced
					// script and will need to be preprocessed.
					ENiagaraScriptUsage ScriptUsage = FunctionCallNode->GetCalledUsage();

<<<<<<< HEAD
						// Any function which is not directly owned by it's outer function call node must be cloned since its graph
						// will be modified in some way with it's internals function calls replaced with cloned references, or with
						// numeric fixup.  Currently the only scripts which don't need cloning are scripts used by UNiagaraNodeAssignment
						// module nodes and UNiagaraNodeCustomHlsl expression dynamic input nodes.
						bool bRequiresClonedScript = FunctionScript->GetOuter()->IsA<UNiagaraNodeFunctionCall>() == false;

						CallOutputs.Reset();
						CallInputs.Reset();
						InNode->GetOutputPins(CallOutputs);
						InNode->GetInputPins(CallInputs);

						TArray<UNiagaraNodeInput*> InputNodes;
						UNiagaraGraph::FFindInputNodeOptions Options;
						Options.bFilterDuplicates = true;
						Options.bIncludeParameters = true;
						Options.bIncludeAttributes = false;
						Options.bIncludeSystemConstants = false;
						Options.bIncludeTranslatorConstants = false;
						FunctionGraph->FindInputNodes(InputNodes, Options);

						for (UNiagaraNodeInput* Input : InputNodes)
						{
							if (Input->Input.GetType() == FNiagaraTypeDefinition::GetGenericNumericDef())
							{
								bHasNumericInputs = true;
							}
						}

						/*UE_LOG(LogNiagaraEditor, Display, TEXT("FunctionGraph = %p SrcScriptName = %s DiffPackage? %s Numerics? %s NumericInputs? %s"), FunctionGraph, *FunctionGraph->GetPathName(),
							bFromDifferentPackage ? TEXT("yes") : TEXT("no"), bHasNumericParams ? TEXT("yes") : TEXT("no"), bHasNumericInputs ? TEXT("yes") : TEXT("no"));*/

						UNiagaraGraph* ProcessedGraph = nullptr;
						// We only need to clone a non-numeric graph once.

						if (!PreprocessedFunctions.Contains(FunctionGraph))
						{
							UNiagaraScript* DupeScript = nullptr;
							if (bRequiresClonedScript == false)
							{
								DupeScript = FunctionScript;
								ProcessedGraph = FunctionGraph;
							}
							else
							{
								DupeScript = bNeedsCompilation ? PrecompileDuplicateObject<UNiagaraScript>(FunctionScript, InNode, FunctionScript->GetFName()) : FunctionScript;
								if (bNeedsCompilation)
								{
									if (DupeScript->GetSource(FunctionCallNode->SelectedScriptVersion)->GetOuter() != DupeScript)
									{
										UNiagaraScriptSource* DupeScriptSource = CastChecked<UNiagaraScriptSource>(DupeScript->GetSource(FunctionCallNode->SelectedScriptVersion));
										DupeScript->SetSource(DuplicateObject<UNiagaraScriptSource>(DupeScriptSource, DupeScript, DupeScript->GetLatestSource()->GetFName()), FunctionCallNode->SelectedScriptVersion);
									}
								}
								ProcessedGraph = Cast<UNiagaraScriptSource>(DupeScript->GetSource(FunctionCallNode->SelectedScriptVersion))->NodeGraph;
								if (bNeedsCompilation)
								{
									FEdGraphUtilities::MergeChildrenGraphsIn(ProcessedGraph, ProcessedGraph, /*bRequireSchemaMatch=*/ true);
									
									FNiagaraEditorUtilities::PreprocessFunctionGraph(Schema, ProcessedGraph, CallInputs, CallOutputs, ScriptUsage, FunctionConstantResolver);
								}
								FunctionCallNode->FunctionScript = DupeScript;
							}

							FunctionData Data;
							Data.ClonedScript = DupeScript;
							Data.ClonedGraph = ProcessedGraph;
							Data.CallInputs = CallInputs;
							Data.CallOutputs = CallOutputs;
							Data.Usage = ScriptUsage;
							Data.bHasNumericInputs = bHasNumericInputs;
							TArray<FunctionData> MadeArray;
							MadeArray.Add(Data);
							PreprocessedFunctions.Add(FunctionGraph, MadeArray);
							VisitReferencedGraphsRecursive(ProcessedGraph, FunctionConstantResolver, bNeedsCompilation, FunctionsWithUsage);
							ClonedGraphs.AddUnique(ProcessedGraph);

						}
						else if (bHasNumericParams)
						{
							UNiagaraScript* DupeScript = bNeedsCompilation ? PrecompileDuplicateObject<UNiagaraScript>(FunctionScript, InNode, FunctionScript->GetFName()) : FunctionScript;
							ProcessedGraph = Cast<UNiagaraScriptSource>(DupeScript->GetSource(FunctionCallNode->SelectedScriptVersion))->NodeGraph;
							if (bNeedsCompilation)
							{
								FEdGraphUtilities::MergeChildrenGraphsIn(ProcessedGraph, ProcessedGraph, /*bRequireSchemaMatch=*/ true);
								FNiagaraEditorUtilities::PreprocessFunctionGraph(Schema, ProcessedGraph, CallInputs, CallOutputs, ScriptUsage, FunctionConstantResolver);
							}
							FunctionCallNode->FunctionScript = DupeScript;

							TArray<FunctionData>* FoundArray = PreprocessedFunctions.Find(FunctionGraph);
							ClonedGraphs.AddUnique(ProcessedGraph);

							FunctionData Data;
							Data.ClonedScript = DupeScript;
							Data.ClonedGraph = ProcessedGraph;
							Data.CallInputs = CallInputs;
							Data.CallOutputs = CallOutputs;
							Data.Usage = ScriptUsage;
							Data.bHasNumericInputs = bHasNumericInputs;

							FoundArray->Add(Data);
							VisitReferencedGraphsRecursive(ProcessedGraph, FunctionConstantResolver, bNeedsCompilation, FunctionsWithUsage);
						}
						else if(bRequiresClonedScript)
						{
							TArray<FunctionData>* FoundArray = PreprocessedFunctions.Find(FunctionGraph);
							check(FoundArray != nullptr && FoundArray->Num() != 0);
							FunctionCallNode->FunctionScript = (*FoundArray)[0].ClonedScript;
						}
=======
					FCompileConstantResolver FunctionConstantResolver = ConstantResolver;
					if (FunctionsWithUsage.Contains(FunctionCallNode))
					{
						FunctionConstantResolver = ConstantResolver.WithUsage(FunctionsWithUsage[FunctionCallNode]);
					}

					UNiagaraGraph* FunctionGraph = FunctionCallNode->GetCalledGraph();
					bool bHasNumericParams = FunctionGraph->HasNumericParameters();
					if (bHasNumericParams || SharedSourceGraphToDuplicatedGraphsMap->Contains(FunctionGraph) == false)
					{
						// Duplicate the script, the source, and graph
						UNiagaraScript* DupeScript = FunctionScript->CreateCompilationCopy();
						TArray<ENiagaraScriptUsage> CompileUsages = { DupeScript->GetUsage() };
						UNiagaraScriptSource* DupeScriptSource = CastChecked<UNiagaraScriptSource>(DupeScript->GetSource(FunctionCallNode->SelectedScriptVersion))->CreateCompilationCopy(CompileUsages);
						UNiagaraGraph* DupeGraph = DupeScriptSource->NodeGraph;
						DupeScript->SetSource(DupeScriptSource, FunctionCallNode->SelectedScriptVersion);
						
						// Do any preprocessing necessary
						FEdGraphUtilities::MergeChildrenGraphsIn(DupeGraph, DupeGraph, /*bRequireSchemaMatch=*/ true);	
						FPinCollectorArray CallOutputs;
						FPinCollectorArray CallInputs;
						InNode->GetOutputPins(CallOutputs);
						InNode->GetInputPins(CallInputs);
						FNiagaraEditorUtilities::PreprocessFunctionGraph(Schema, DupeGraph, CallInputs, CallOutputs, ScriptUsage, FunctionConstantResolver);
							
						// Record the data for this duplicate.
						TArray<FDuplicatedGraphData>& DuplicatedGraphDataArray = SharedSourceGraphToDuplicatedGraphsMap->FindOrAdd(FunctionGraph);
						FDuplicatedGraphData& DuplicatedGraphData = DuplicatedGraphDataArray.AddDefaulted_GetRef();
						DuplicatedGraphData.ClonedScript = DupeScript;
						DuplicatedGraphData.ClonedGraph = DupeGraph;
						DuplicatedGraphData.CallInputs = CallInputs;
						DuplicatedGraphData.CallOutputs = CallOutputs;
						DuplicatedGraphData.Usage = ScriptUsage;
						DuplicatedGraphData.bHasNumericParameters = bHasNumericParams;

						// Assign the copied script and process any child scripts.
						FunctionCallNode->FunctionScript = DupeScript;
						DuplicateReferencedGraphsRecursive(DupeGraph, FunctionConstantResolver, FunctionsWithUsage);
					}
					else
					{
						// This graph was already processed and doesn't need per-call duplication so use the previous copy.
						TArray<FDuplicatedGraphData>* DuplicatedGraphDataArray = SharedSourceGraphToDuplicatedGraphsMap->Find(FunctionGraph);
						check(DuplicatedGraphDataArray != nullptr && DuplicatedGraphDataArray->Num() != 0);
						FunctionCallNode->FunctionScript = (*DuplicatedGraphDataArray)[0].ClonedScript;
>>>>>>> 6bbb88c8
					}
				}
			}

			UNiagaraNodeEmitter* EmitterNode = Cast<UNiagaraNodeEmitter>(InNode);
			if (EmitterNode)
			{
				for (TSharedPtr<FNiagaraCompileRequestDuplicateData, ESPMode::ThreadSafe>& Ptr : EmitterData)
				{
					if (Ptr->EmitterUniqueName == EmitterNode->GetEmitterUniqueName() && bNeedsCompilation)
					{
						EmitterNode->SyncEnabledState(); // Just to be safe, sync here while we likely still have the handle source.
						EmitterNode->SetOwnerSystem(nullptr);
						EmitterNode->SetCachedVariablesForCompilation(*Ptr->EmitterUniqueName, Ptr->NodeGraphDeepCopy.Get(), Ptr->SourceDeepCopy.Get());
					}
				}
			}
		}
	}
}

const TMap<FName, UNiagaraDataInterface*>& FNiagaraCompileRequestDuplicateData::GetObjectNameMap()
{
	return *SharedNameToDuplicatedDataInterfaceMap.Get();
}

const UNiagaraScriptSourceBase* FNiagaraCompileRequestDuplicateData::GetScriptSource() const
{
<<<<<<< HEAD
	FNiagaraCompileRequestData* InEmitterData = (FNiagaraCompileRequestData*)InEmitterDataBase;
	if (InEmitterData)
	{
		CopiedDataInterfacesByName.Append(InEmitterData->CopiedDataInterfacesByName);
=======
	return SourceDeepCopy.Get();
}

UNiagaraDataInterface* FNiagaraCompileRequestDuplicateData::GetDuplicatedDataInterfaceCDOForClass(UClass* Class) const
{
	if (SharedDataInterfaceClassToDuplicatedCDOMap.IsValid())
	{
		UNiagaraDataInterface*const* DuplicatedCDOPtr = SharedDataInterfaceClassToDuplicatedCDOMap->Find(Class);
		if (DuplicatedCDOPtr != nullptr)
		{
			return *DuplicatedCDOPtr;
		}
>>>>>>> 6bbb88c8
	}
	return nullptr;
}



FName FNiagaraCompileRequestData::ResolveEmitterAlias(FName VariableName) const
{
	return FNiagaraParameterMapHistory::ResolveEmitterAlias(VariableName, EmitterUniqueName);
}

bool FNiagaraCompileRequestDuplicateData::IsDuplicateDataFor(UNiagaraSystem* InSystem, UNiagaraEmitter* InEmitter, UNiagaraScript* InScript) const
{
	return OwningSystem.Get() == InSystem && OwningEmitter.Get() == InEmitter && ValidUsages.Contains(InScript->GetUsage());
}

void FNiagaraCompileRequestDuplicateData::GetDuplicatedObjects(TArray<UObject*>& Objects)
{
	Objects.Add(SourceDeepCopy.Get());
	Objects.Add(NodeGraphDeepCopy.Get());

	if (SharedNameToDuplicatedDataInterfaceMap.IsValid())
	{
		TArray<UNiagaraDataInterface*> DIs;
		SharedNameToDuplicatedDataInterfaceMap->GenerateValueArray(DIs);
		for (UNiagaraDataInterface* DI : DIs)
		{
			Objects.Add(DI);
		}
	}

	if (SharedDataInterfaceClassToDuplicatedCDOMap.IsValid())
	{
		auto Iter = SharedDataInterfaceClassToDuplicatedCDOMap->CreateIterator();
		while (Iter)
		{
			Objects.Add(Iter.Value());
			++Iter;
		}
	}

	if (SharedSourceGraphToDuplicatedGraphsMap.IsValid())
	{
		auto Iter = SharedSourceGraphToDuplicatedGraphsMap->CreateIterator();
		while (Iter)
		{
			for (int32 i = 0; i < Iter.Value().Num(); i++)
			{
				Objects.Add(Iter.Value()[i].ClonedScript);
				Objects.Add(Iter.Value()[i].ClonedGraph);
			}
			++Iter;
		}
	}
}

void FNiagaraCompileRequestData::GatherPreCompiledVariables(const FString& InNamespaceFilter, TArray<FNiagaraVariable>& OutVars) const
{
	if (InNamespaceFilter.Len() == 0)
	{
		OutVars.Append(EncounteredVariables);
	}
	else
	{
		for (const FNiagaraVariable& EncounteredVariable : EncounteredVariables)
		{
			if (FNiagaraParameterMapHistory::IsInNamespace(EncounteredVariable, InNamespaceFilter))
			{
				FNiagaraVariable NewVar = EncounteredVariable;
				if (NewVar.IsDataAllocated() == false && !NewVar.IsDataInterface())
				{
					FNiagaraEditorUtilities::ResetVariableToDefaultValue(NewVar);
				}
				OutVars.AddUnique(NewVar);
			}
		}
	}
}

<<<<<<< HEAD
void FNiagaraCompileRequestData::DeepCopyGraphs(UNiagaraScriptSource* ScriptSource, ENiagaraScriptUsage InUsage, FCompileConstantResolver ConstantResolver, bool bNeedsCompilation)
{
	// Clone the source graph so we can modify it as needed; merging in the child graphs
	//NodeGraphDeepCopy = CastChecked<UNiagaraGraph>(FEdGraphUtilities::CloneGraph(ScriptSource->NodeGraph, GetTransientPackage(), 0));
	Source = bNeedsCompilation ? PrecompileDuplicateObject<UNiagaraScriptSource>(ScriptSource, GetTransientPackage()) : ScriptSource;
	NodeGraphDeepCopy = Source->NodeGraph;
	
	//double StartTime = FPlatformTime::Seconds();
	if (bNeedsCompilation)
	{
		FEdGraphUtilities::MergeChildrenGraphsIn(NodeGraphDeepCopy, NodeGraphDeepCopy, /*bRequireSchemaMatch=*/ true);
	}
	VisitReferencedGraphs(ScriptSource->NodeGraph, NodeGraphDeepCopy, InUsage, ConstantResolver, bNeedsCompilation);
	//float DeltaTime = (float)(FPlatformTime::Seconds() - StartTime);
	//if (DeltaTime > 0.01f)
	//{
	//	UE_LOG(LogNiagaraEditor, Log, TEXT("\tPrecompile VisitReferencedGraphs %s took %f sec"), *ScriptSource->GetPathName(), DeltaTime);
	//}
}

void FNiagaraCompileRequestData::DeepCopyGraphs(UNiagaraScriptSource* ScriptSource, UNiagaraEmitter* Emitter, bool bNeedsCompilation)
{
	Source = bNeedsCompilation ? PrecompileDuplicateObject<UNiagaraScriptSource>(ScriptSource, GetTransientPackage()) : ScriptSource;
	NodeGraphDeepCopy = Source->NodeGraph;
	if (bNeedsCompilation)
	{
		FEdGraphUtilities::MergeChildrenGraphsIn(NodeGraphDeepCopy, NodeGraphDeepCopy, /*bRequireSchemaMatch=*/ true);
	}
	TMap<UNiagaraNodeFunctionCall*, ENiagaraScriptUsage> FunctionsWithUsage;
	for (UEdGraphNode* Node : ScriptSource->NodeGraph->Nodes)
	{
		if (UNiagaraNodeFunctionCall* FunctionCall = Cast<UNiagaraNodeFunctionCall>(Node))
		{
			UNiagaraNodeOutput* OutputNode = FNiagaraStackGraphUtilities::GetEmitterOutputNodeForStackNode(*FunctionCall);
			FunctionsWithUsage.Add(FunctionCall, OutputNode ? OutputNode->GetUsage() : ENiagaraScriptUsage::EmitterSpawnScript);
		}
	}
	FCompileConstantResolver ConstantResolver(Emitter, ENiagaraScriptUsage::EmitterSpawnScript);
	VisitReferencedGraphs(ScriptSource->NodeGraph, NodeGraphDeepCopy, ENiagaraScriptUsage::EmitterSpawnScript, ConstantResolver, bNeedsCompilation, FunctionsWithUsage);
=======
void FNiagaraCompileRequestDuplicateData::DeepCopyGraphs(UNiagaraScriptSource* ScriptSource, ENiagaraScriptUsage InUsage, FCompileConstantResolver ConstantResolver)
{
	// Clone the source graph so we can modify it as needed; merging in the child graphs
	SourceDeepCopy = ScriptSource->CreateCompilationCopy(ValidUsages);
	NodeGraphDeepCopy = SourceDeepCopy->NodeGraph;
	FEdGraphUtilities::MergeChildrenGraphsIn(NodeGraphDeepCopy.Get(), NodeGraphDeepCopy.Get(), /*bRequireSchemaMatch=*/ true);
	DuplicateReferencedGraphs(ScriptSource->NodeGraph, NodeGraphDeepCopy.Get(), InUsage, ConstantResolver);
}

void FNiagaraCompileRequestDuplicateData::DeepCopyGraphs(UNiagaraEmitter* Emitter)
{
	UNiagaraScriptSource* ScriptSource = CastChecked<UNiagaraScriptSource>(Emitter->GraphSource);

	SourceDeepCopy = ScriptSource->CreateCompilationCopy(ValidUsages);
	NodeGraphDeepCopy = SourceDeepCopy->NodeGraph;
	FEdGraphUtilities::MergeChildrenGraphsIn(NodeGraphDeepCopy.Get(), NodeGraphDeepCopy.Get(), /*bRequireSchemaMatch=*/ true);

	TMap<UNiagaraNodeFunctionCall*, ENiagaraScriptUsage> FunctionsWithUsage;
	TArray<UNiagaraNodeOutput*> OutputNodes;
	NodeGraphDeepCopy->GetNodesOfClass(OutputNodes);
	for (UNiagaraNodeOutput* OutputNode : OutputNodes)
	{
		TArray<UNiagaraNode*> TraversedNodes;
		NodeGraphDeepCopy->BuildTraversal(TraversedNodes, OutputNode);
		for (UNiagaraNode* TraversedNode : TraversedNodes)
		{
			UNiagaraNodeFunctionCall* FunctionCallNode = Cast<UNiagaraNodeFunctionCall>(TraversedNode);
			if (FunctionCallNode != nullptr)
			{
				FunctionsWithUsage.Add(FunctionCallNode, OutputNode->GetUsage());
			}
		}
	}

	FCompileConstantResolver ConstantResolver(Emitter, ENiagaraScriptUsage::EmitterSpawnScript);
	DuplicateReferencedGraphs(ScriptSource->NodeGraph, NodeGraphDeepCopy.Get(), ENiagaraScriptUsage::EmitterSpawnScript, ConstantResolver, FunctionsWithUsage);
>>>>>>> 6bbb88c8
}


void FNiagaraCompileRequestData::AddRapidIterationParameters(const FNiagaraParameterStore& InParamStore, FCompileConstantResolver InResolver)
{
	TArray<FNiagaraVariable> StoreParams;
	InParamStore.GetParameters(StoreParams);

	for (int32 i = 0; i < StoreParams.Num(); i++)
	{
		// Only support POD data...
		if (StoreParams[i].IsDataInterface() || StoreParams[i].IsUObject())
		{
			continue;
		}

		if (InResolver.ResolveConstant(StoreParams[i]))
		{
			continue;
		}

		// Check to see if we already have this RI var...
		int32 OurFoundIdx = INDEX_NONE;
		for (int32 OurIdx = 0; OurIdx < RapidIterationParams.Num(); OurIdx++)
		{
			if (RapidIterationParams[OurIdx].GetType() == StoreParams[i].GetType() && RapidIterationParams[OurIdx].GetName() == StoreParams[i].GetName())
			{
				OurFoundIdx = OurIdx;
				break;
			}
		}

		// If we don't already have it, add it with the up-to-date value.
		if (OurFoundIdx == INDEX_NONE)
		{
			// In parameter stores, the data isn't always up-to-date in the variable, so make sure to get the most up-to-date data before passing in.
			const int32* Index = InParamStore.FindParameterOffset(StoreParams[i]);
			if (Index != nullptr)
			{
				StoreParams[i].SetData(InParamStore.GetParameterData(*Index)); // This will memcopy the data in.
				RapidIterationParams.Add(StoreParams[i]);
			}
		}
		else
		{
			FNiagaraVariable ExistingVar = RapidIterationParams[OurFoundIdx];

			const int32* Index = InParamStore.FindParameterOffset(StoreParams[i]);
			if (Index != nullptr)
			{
				StoreParams[i].SetData(InParamStore.GetParameterData(*Index)); // This will memcopy the data in.

				if (StoreParams[i] != ExistingVar)
				{
					UE_LOG(LogNiagaraEditor, Display, TEXT("Mismatch in values for Rapid iteration param: %s vs %s"), *StoreParams[i].ToString(), *ExistingVar.ToString());
				}
			}
		}
	}
}

<<<<<<< HEAD
void FNiagaraCompileRequestData::FinishPrecompile(const TArray<FNiagaraVariable>& EncounterableVariables, ENiagaraScriptUsage InUsage, FCompileConstantResolver ConstantResolver, const TArray<UNiagaraSimulationStageBase*>* SimStages)
{
	//double StartTime = FPlatformTime::Seconds();
=======
void FNiagaraCompileRequestDuplicateData::ReleaseCompilationCopies()
{
	// clean up graph copies
	if (SharedSourceGraphToDuplicatedGraphsMap.IsValid())
	{
		for (const TPair<const UNiagaraGraph*, TArray<FDuplicatedGraphData>>& SourceGraphToDuplicatedGraphs : *(SharedSourceGraphToDuplicatedGraphsMap.Get()))
		{
			for (const FDuplicatedGraphData& DuplicatedGraphData : SourceGraphToDuplicatedGraphs.Value)
			{
				DuplicatedGraphData.ClonedGraph->ReleaseCompilationCopy();
			}
		}
		SharedSourceGraphToDuplicatedGraphsMap->Empty();
	}

	// clean up script source
	if (SourceDeepCopy.IsValid())
	{
		SourceDeepCopy->ReleaseCompilationCopy();
	}
	SourceDeepCopy = nullptr;
}

void FNiagaraCompileRequestData::CompareAgainst(FNiagaraGraphCachedBuiltHistory* InCachedDataBase)
{
	if (InCachedDataBase)
	{
		bool bDumpVars = false;
		if (StaticVariables.Num() != InCachedDataBase->StaticVariables.Num())
		{
			UE_LOG(LogNiagaraEditor, Warning, TEXT("FNiagaraCompileRequestData::CompareAgainst> StaticVariables.Num() != InCachedDataBase->StaticVariables.Num()"));
			bDumpVars = true;
		}
		
		for (const FNiagaraVariable& Var : StaticVariables)
		{
			bool bFound = false;
			for (const FNiagaraVariable& OtherVar : InCachedDataBase->StaticVariables)
			{
				if (OtherVar == Var)
				{
					bFound = true;
					break;
				}
			}

			if (!bFound)
			{
				UE_LOG(LogNiagaraEditor, Warning, TEXT("FNiagaraCompileRequestData::CompareAgainst> Could not find %s"), *Var.ToString());
				bDumpVars = true;
			}
		}

		if (bDumpVars)
		{
			for (const FNiagaraVariable& Var : InCachedDataBase->StaticVariables)
			{
				UE_LOG(LogNiagaraEditor, Warning, TEXT("%s"), *Var.ToString());
			}
		}
	}
}

void FNiagaraCompileRequestData::FinishPrecompile(const TArray<FNiagaraVariable>& EncounterableVariables, const TArray<FNiagaraVariable>& InStaticVariables, FCompileConstantResolver ConstantResolver, const TArray<ENiagaraScriptUsage>& UsagesToProcess, const TArray<class UNiagaraSimulationStageBase*>* SimStages, const TArray<FString> EmitterNames)
{
	FNiagaraEditorModule& NiagaraEditorModule = FModuleManager::GetModuleChecked<FNiagaraEditorModule>("NiagaraEditor");
>>>>>>> 6bbb88c8
	{
		ENiagaraScriptCompileStatusEnum = StaticEnum<ENiagaraScriptCompileStatus>();
		ENiagaraScriptUsageEnum = StaticEnum<ENiagaraScriptUsage>();

		TArray<UNiagaraNodeOutput*> OutputNodes;
		if (Source.IsValid() && Source->NodeGraph != nullptr)
		{
			Source->NodeGraph->FindOutputNodes(OutputNodes);
		}

		bool bFilterByEmitterAlias = true;
		for (UNiagaraNodeOutput* FoundOutputNode : OutputNodes)
		{
			if (UNiagaraScript::IsSystemScript(FoundOutputNode->GetUsage()))
			{
				bFilterByEmitterAlias = false;
			}
		}
		
		// Only use the static variables that match up with our expectations for this script. IE for emitters, filter things out for resolution.
		FNiagaraParameterUtilities::FilterToRelevantStaticVariables(InStaticVariables, StaticVariables, *GetUniqueEmitterName(), TEXT("Emitter"), bFilterByEmitterAlias);

		int32 NumSimStageNodes = 0;
		for (UNiagaraNodeOutput* FoundOutputNode : OutputNodes)
		{
<<<<<<< HEAD
			FName SimStageName;
			bool bStageEnabled = true;
			if (FoundOutputNode->GetUsage() == ENiagaraScriptUsage::ParticleSimulationStageScript && SimStages)
			{
				if ( bSimulationStagesEnabled )
				{
					const FGuid& UsageId = FoundOutputNode->GetUsageId();

					// Find the matching simstage to the output node
					for (UNiagaraSimulationStageBase* SimStage : *SimStages)
					{
						if (SimStage && SimStage->Script)
						{
							if (SimStage->Script->GetUsageId() == UsageId)
							{
								bStageEnabled = SimStage->bEnabled;
								UNiagaraSimulationStageGeneric* GenericStage = Cast<UNiagaraSimulationStageGeneric>(SimStage);
								if (GenericStage && SimStage->bEnabled)
								{
									SimStageName = (GenericStage->IterationSource == ENiagaraIterationSource::DataInterface) ? GenericStage->DataInterface.BoundVariable.GetName() : FName();
									break;
								}
=======
			if (UsagesToProcess.Contains(FoundOutputNode->GetUsage()) == false)
			{
				continue;
			}

			FName SimStageName;
			bool bStageEnabled = true;
			if (FoundOutputNode->GetUsage() == ENiagaraScriptUsage::ParticleSimulationStageScript && SimStages)
			{
				// Find the simulation stage for this output node.
				const FGuid& UsageId = FoundOutputNode->GetUsageId();
				UNiagaraSimulationStageBase*const* MatchingStagePtr = SimStages->FindByPredicate([UsageId](UNiagaraSimulationStageBase* SimStage)
				{ 
					return SimStage != nullptr && SimStage->Script != nullptr && SimStage->Script->GetUsageId() == UsageId;
				});

				// Set whether or not the stage is enabled, and get the iteration source name if available.
				bStageEnabled = MatchingStagePtr != nullptr && (*MatchingStagePtr)->bEnabled;
				if(bStageEnabled && (*MatchingStagePtr)->IsA<UNiagaraSimulationStageGeneric>())
				{
					UNiagaraSimulationStageGeneric* GenericStage = CastChecked<UNiagaraSimulationStageGeneric>(*MatchingStagePtr);
					SimStageName = GenericStage->IterationSource == ENiagaraIterationSource::DataInterface ? GenericStage->DataInterface.BoundVariable.GetName() : FName();
				}
			}

			if (bStageEnabled)
			{
				// Map all for this output node
				FNiagaraParameterMapHistoryWithMetaDataBuilder Builder;
				Builder.ConstantResolver = ConstantResolver;
				Builder.AddGraphToCallingGraphContextStack(Source->NodeGraph);
				Builder.RegisterEncounterableVariables(EncounterableVariables);
				Builder.RegisterExternalStaticVariables(StaticVariables);

				FString TranslationName = TEXT("Emitter");// Note that this cannot be GetUniqueEmitterName() as it would break downstream logic for some reason for data interfaces.
				Builder.BeginTranslation(TranslationName);
				Builder.BeginUsage(FoundOutputNode->GetUsage(), SimStageName);
				Builder.EnableScriptAllowList(true, FoundOutputNode->GetUsage());
				Builder.BuildParameterMaps(FoundOutputNode, true);
				Builder.EndUsage();

				ensure(Builder.Histories.Num() <= 1);

				for (FNiagaraParameterMapHistory& History : Builder.Histories)
				{
					History.OriginatingScriptUsage = FoundOutputNode->GetUsage();
					for (int32 i = 0; i < History.Variables.Num(); i++)
					{
						FNiagaraVariable& Var = History.Variables[i];
						EncounteredVariables.AddUnique(Var);
						if (Var.GetType() == FNiagaraTypeDefinition::GetGenericNumericDef())
						{
							UE_LOG(LogNiagaraEditor, Log, TEXT("Invalid numeric parameter found! %s"), *Var.GetName().ToString())
						}

						if (Var.GetType().IsStatic())
						{
							if (History.PerVariableConstantValue[i].Num() > 1)
							{
								StaticVariablesWithMultipleWrites.AddUnique(Var);
>>>>>>> 6bbb88c8
							}
						}
					}
					PinToConstantValues.Append(History.PinToConstantValues);
				}
<<<<<<< HEAD
				else
				{
					bStageEnabled = false;
				}
			}

			if (bStageEnabled)
			{
				// Map all for this output node
				FNiagaraParameterMapHistoryWithMetaDataBuilder Builder;
				Builder.ConstantResolver = ConstantResolver;
				Builder.AddGraphToCallingGraphContextStack(NodeGraphDeepCopy);
				Builder.RegisterEncounterableVariables(EncounterableVariables);

				FString TranslationName = TEXT("Emitter");
				Builder.BeginTranslation(TranslationName);
				Builder.BeginUsage(FoundOutputNode->GetUsage(), SimStageName);
				Builder.EnableScriptWhitelist(true, FoundOutputNode->GetUsage());
				Builder.BuildParameterMaps(FoundOutputNode, true);
				Builder.EndUsage();

				ensure(Builder.Histories.Num() <= 1);

				for (FNiagaraParameterMapHistory& History : Builder.Histories)
				{
					History.OriginatingScriptUsage = FoundOutputNode->GetUsage();
					for (FNiagaraVariable& Var : History.Variables)
					{
						if (Var.GetType() == FNiagaraTypeDefinition::GetGenericNumericDef())
						{
							UE_LOG(LogNiagaraEditor, Log, TEXT("Invalid numeric parameter found! %s"), *Var.GetName().ToString())
						}
					}
				}

				if (FoundOutputNode->GetUsage() == ENiagaraScriptUsage::ParticleSimulationStageScript)
				{
					NumSimStageNodes++;
				}

				PrecompiledHistories.Append(Builder.Histories);
				Builder.EndTranslation(TranslationName);
			}
			else
			{
				// Add in a blank spot
				PrecompiledHistories.Emplace();
=======

				if (FoundOutputNode->GetUsage() == ENiagaraScriptUsage::ParticleSimulationStageScript)
				{
					NumSimStageNodes++;
				}

				if (UNiagaraScript::LogCompileStaticVars > 0)
				{
					UE_LOG(LogNiagaraEditor, Log, TEXT("Builder.StaticVariables After Param Map Traversal............................"));
				}

				for (const FNiagaraVariable& Var : Builder.StaticVariables)
				{
					StaticVariables.AddUnique(Var);

					if (UNiagaraScript::LogCompileStaticVars > 0)
					{
						UE_LOG(LogNiagaraEditor, Log, TEXT("%s"), *Var.ToString());
					}
				}

				Builder.EndTranslation(TranslationName);

				// Collect data interface information.
				TMap<UNiagaraDataInterface*, FNiagaraVariable> DataInterfaceToTopLevelNiagaraVariable;
				TMap<FNiagaraVariable, TArray<FNiagaraVariable>> DataInterfaceParameterMapReferences;
				for (const FNiagaraParameterMapHistory& History : Builder.Histories)
				{
					// Find the variable indices for data interfaces.
					TArray<int32> DataInterfaceVariableIndices;
					for (int32 i = 0; i < History.Variables.Num(); i++)
					{
						const FNiagaraVariable& Variable = History.Variables[i];
						if (Variable.IsDataInterface())
						{
							DataInterfaceVariableIndices.Add(i);
						}
					}

					// Find the data interface input nodes and collect data from the data interfaces.
					for (int32 i = 0; i < DataInterfaceVariableIndices.Num(); i++)
					{
						int32 VariableIndex = DataInterfaceVariableIndices[i];
						const FNiagaraVariable& Variable = History.Variables[VariableIndex];
						for (const FModuleScopedPin& WritePin : History.PerVariableWriteHistory[VariableIndex])
						{
							if (WritePin.Pin != nullptr && WritePin.Pin->LinkedTo.Num() == 1 && WritePin.Pin->LinkedTo[0] != nullptr)
							{
								UNiagaraNode* LinkedNode = Cast<UNiagaraNode>(WritePin.Pin->LinkedTo[0]->GetOwningNode());
								if (LinkedNode != nullptr && LinkedNode->IsA<UNiagaraNodeInput>())
								{
									UNiagaraDataInterface* DataInterface = CastChecked<UNiagaraNodeInput>(LinkedNode)->GetDataInterface();
									FCompileDataInterfaceData* DataInterfaceData = nullptr;
									if (DataInterface != nullptr)
									{
										for (const FString& EmitterName : EmitterNames)
										{
											if (DataInterface->ReadsEmitterParticleData(EmitterName))
											{
												if (DataInterfaceData == nullptr)
												{
													DataInterfaceData = &SharedCompileDataInterfaceData->AddDefaulted_GetRef();
													DataInterfaceData->EmitterName = ConstantResolver.GetEmitter() != nullptr ? ConstantResolver.GetEmitter()->GetUniqueEmitterName() : FString();
													DataInterfaceData->Usage = FoundOutputNode->GetUsage();
													DataInterfaceData->UsageId = FoundOutputNode->GetUsageId();
													DataInterfaceData->Variable = Variable;
												}
												DataInterfaceData->ReadsEmitterParticleData.Add(EmitterName);
											}
										}
									}
								}
							}
						}
					}
				}
>>>>>>> 6bbb88c8
			}
		}

		if (SimStages && NumSimStageNodes)
		{
<<<<<<< HEAD
			SpawnOnlyPerStage.Reserve(NumSimStageNodes);
			PartialParticleUpdatePerStage.Reserve(NumSimStageNodes);
			NumIterationsPerStage.Reserve(NumSimStageNodes);
			IterationSourcePerStage.Reserve(NumSimStageNodes);
			StageGuids.Reserve(NumSimStageNodes);
			StageNames.Reserve(NumSimStageNodes);
			const int32 NumProvidedStages = SimStages->Num();

=======
			CompileSimStageData.Reserve(NumSimStageNodes);

			const int32 NumProvidedStages = SimStages->Num();
>>>>>>> 6bbb88c8
			for (int32 i=0, ActiveStageCount = 0; ActiveStageCount < NumSimStageNodes && i < NumProvidedStages; ++i)
			{
				UNiagaraSimulationStageBase* SimStage = (*SimStages)[i];
				if (SimStage == nullptr || !SimStage->bEnabled)
<<<<<<< HEAD
				{
					continue;
				}

				if ( UNiagaraSimulationStageGeneric* GenericStage = Cast<UNiagaraSimulationStageGeneric>(SimStage) )
				{
					NumIterationsPerStage.Add(GenericStage->Iterations);
					IterationSourcePerStage.Add(GenericStage->IterationSource == ENiagaraIterationSource::DataInterface ? GenericStage->DataInterface.BoundVariable.GetName() : FName());
					SpawnOnlyPerStage.Add(GenericStage->bSpawnOnly);
					PartialParticleUpdatePerStage.Add(GenericStage->bDisablePartialParticleUpdate == false);
					StageGuids.Add(GenericStage->Script->GetUsageId());
					StageNames.Add(GenericStage->SimulationStageName);

=======
				{
					continue;
				}

				if ( UNiagaraSimulationStageGeneric* GenericStage = Cast<UNiagaraSimulationStageGeneric>(SimStage) )
				{
					FCompileSimStageData& SimStageData	= CompileSimStageData.AddDefaulted_GetRef();
					SimStageData.StageGuid				= GenericStage->Script->GetUsageId();
					SimStageData.StageName				= GenericStage->SimulationStageName;
					SimStageData.EnabledBinding			= GenericStage->EnabledBinding.GetName();
					SimStageData.NumIterations			= GenericStage->Iterations;
					SimStageData.NumIterationsBinding	= GenericStage->NumIterationsBinding.GetName();
					SimStageData.IterationSource		= GenericStage->IterationSource == ENiagaraIterationSource::DataInterface ? GenericStage->DataInterface.BoundVariable.GetName() : FName();
					SimStageData.ExecuteBehavior		= GenericStage->ExecuteBehavior;
					SimStageData.PartialParticleUpdate	= GenericStage->bDisablePartialParticleUpdate == false;
					SimStageData.bParticleIterationStateEnabled	= GenericStage->bParticleIterationStateEnabled;
					SimStageData.ParticleIterationStateRange	= GenericStage->ParticleIterationStateRange;
					SimStageData.bGpuDispatchForceLinear		= GenericStage->bGpuDispatchForceLinear;
					SimStageData.bOverrideGpuDispatchNumThreads	= GenericStage->bOverrideGpuDispatchNumThreads;
					SimStageData.OverrideGpuDispatchNumThreads	= GenericStage->OverrideGpuDispatchNumThreads;

					if (SimStageData.bParticleIterationStateEnabled)
					{
						FString AttributeName = GenericStage->ParticleIterationStateBinding.GetName().ToString();
						if ( ensureMsgf(AttributeName.RemoveFromStart(TEXT("Particles.")), TEXT("Attribute '%s' is not in particles namespace"), *AttributeName) )
						{
							SimStageData.ParticleIterationStateBinding = FName(AttributeName);
						}
					}

>>>>>>> 6bbb88c8
					++ActiveStageCount;
				}
			}
		}
	}
}

void FNiagaraCompileRequestDuplicateData::FinishPrecompileDuplicate(const TArray<FNiagaraVariable>& EncounterableVariables, const TArray<FNiagaraVariable>& InStaticVariables, FCompileConstantResolver ConstantResolver, const TArray<class UNiagaraSimulationStageBase*>* SimStages, const TArray<FNiagaraVariable>& InParamStore)
{

	FNiagaraEditorModule& NiagaraEditorModule = FModuleManager::GetModuleChecked<FNiagaraEditorModule>("NiagaraEditor");
	PrecompiledHistories.Empty();


	TArray<UNiagaraNodeOutput*> OutputNodes;
	if (NodeGraphDeepCopy.IsValid())
	{
		NodeGraphDeepCopy->FindOutputNodes(OutputNodes);
	}

	for (UNiagaraNodeOutput* FoundOutputNode : OutputNodes)
	{
		FName SimStageName;
		bool bStageEnabled = true;
		if (FoundOutputNode->GetUsage() == ENiagaraScriptUsage::ParticleSimulationStageScript && /*bSimulationStagesEnabled &&*/ SimStages)
		{
			// Find the simulation stage for this output node.
			const FGuid& UsageId = FoundOutputNode->GetUsageId();
			UNiagaraSimulationStageBase* const* MatchingStagePtr = SimStages->FindByPredicate([UsageId](UNiagaraSimulationStageBase* SimStage)
				{
<<<<<<< HEAD
					UClass* Class = const_cast<UClass*>(Var.GetType().GetClass());
					UObject* Obj = PrecompileDuplicateObject(Class->GetDefaultObject(true), GetTransientPackage());
					CDOs.Add(Class, Obj);
				}
=======
					return SimStage != nullptr && SimStage->Script != nullptr && SimStage->Script->GetUsageId() == UsageId;
				});

			// Set whether or not the stage is enabled, and get the iteration source name if available.
			bStageEnabled = MatchingStagePtr != nullptr && (*MatchingStagePtr)->bEnabled;
			if (bStageEnabled && (*MatchingStagePtr)->IsA<UNiagaraSimulationStageGeneric>())
			{
				UNiagaraSimulationStageGeneric* GenericStage = CastChecked<UNiagaraSimulationStageGeneric>(*MatchingStagePtr);
				SimStageName = GenericStage->IterationSource == ENiagaraIterationSource::DataInterface ? GenericStage->DataInterface.BoundVariable.GetName() : FName();
>>>>>>> 6bbb88c8
			}
		}

		if (bStageEnabled)
		{
			// Map all for this output node
			FNiagaraParameterMapHistoryWithMetaDataBuilder Builder;
			Builder.ConstantResolver = ConstantResolver;
			Builder.AddGraphToCallingGraphContextStack(NodeGraphDeepCopy.Get());
			Builder.RegisterEncounterableVariables(EncounterableVariables);
			Builder.RegisterExternalStaticVariables(InStaticVariables);

			FString TranslationName = TEXT("Emitter");
			Builder.BeginTranslation(TranslationName);
			Builder.BeginUsage(FoundOutputNode->GetUsage(), SimStageName);
			Builder.EnableScriptAllowList(true, FoundOutputNode->GetUsage());
			Builder.BuildParameterMaps(FoundOutputNode, true);
			Builder.EndUsage();

			ensure(Builder.Histories.Num() <= 1);

			for (FNiagaraParameterMapHistory& History : Builder.Histories)
			{
				History.OriginatingScriptUsage = FoundOutputNode->GetUsage();
				for (int32 VarIdx = 0; VarIdx < History.Variables.Num(); VarIdx++)
				{
					const FNiagaraVariable& Var = History.Variables[VarIdx];
					if (Var.GetType() == FNiagaraTypeDefinition::GetGenericNumericDef())
					{
						UE_LOG(LogNiagaraEditor, Log, TEXT("Invalid numeric parameter found! %s"), *Var.GetName().ToString())
					}
				}
			}

			PrecompiledHistories.Append(Builder.Histories);
			Builder.EndTranslation(TranslationName);
		}
		else
		{
			// Add in a blank spot
			PrecompiledHistories.Emplace();
		}
	}
}

void FNiagaraCompileRequestDuplicateData::CreateDataInterfaceCDO(TArrayView<UClass*> VariableDataInterfaces)
{
	// Collect classes for any data interfaces found in the duplicated graphs
	TArray<UClass*> DataInterfaceClasses(VariableDataInterfaces);
	for (const TPair<const UNiagaraGraph*, TArray<FDuplicatedGraphData>>& SourceGraphToDuplicatedGraphs : *(SharedSourceGraphToDuplicatedGraphsMap.Get()))
	{
		for (const FDuplicatedGraphData& DuplicatedGraphData : SourceGraphToDuplicatedGraphs.Value)
		{
			TArray<UNiagaraNodeInput*> InputNodes;
			DuplicatedGraphData.ClonedGraph->FindInputNodes(InputNodes);
			for (const UNiagaraNodeInput* InputNode : InputNodes)
			{
				if (InputNode->Input.IsDataInterface())
				{
<<<<<<< HEAD
					if (InputVariable->IsDataInterface())
					{
						UClass* Class = const_cast<UClass*>(InputVariable->GetType().GetClass());
						UObject* Obj = PrecompileDuplicateObject(Class->GetDefaultObject(true), GetTransientPackage());
						CDOs.Add(Class, Obj);
					}
				}
			}
		}
	}

	//float DeltaTime = (float)(FPlatformTime::Seconds() - StartTime);
	//if (DeltaTime > 0.01f)
	//{
	//	UE_LOG(LogNiagaraEditor, Log, TEXT("\tPrecompile FinishPrecompile %s took %f sec"), *ScriptSource->GetPathName(), DeltaTime);
	//}
}

bool ScriptSourceNeedsCompiling(UNiagaraScriptSource* InSource, TArray<UNiagaraScript*>& InCompilingScripts)
=======
					DataInterfaceClasses.AddUnique(InputNode->Input.GetType().GetClass());
				}
			}
		}
	}

	// Generate copies of the CDOs for any encountered data interfaces.
	for (UClass* DataInterfaceClass : DataInterfaceClasses)
	{
		UNiagaraDataInterface* DuplicateCDO = CastChecked<UNiagaraDataInterface>(PrecompileDuplicateObject(DataInterfaceClass->GetDefaultObject(true), GetTransientPackage()));
		SharedDataInterfaceClassToDuplicatedCDOMap->Add(DataInterfaceClass, DuplicateCDO);
	}
}

TSharedPtr<FNiagaraCompileRequestDataBase, ESPMode::ThreadSafe> FNiagaraEditorModule::Precompile(UObject* InObj, FGuid Version)
>>>>>>> 6bbb88c8
{
	if (!InSource || InCompilingScripts.Num() == 0)
		return false;

	// For now, we are just going to duplicate everything if there are any scripts needing compilation. 
	// We do this to mitigate any complications around cross-graph communication.
	return true;
}

TSharedPtr<FNiagaraCompileRequestDataBase, ESPMode::ThreadSafe> FNiagaraEditorModule::Precompile(UObject* InObj, FGuid Version)
{
	TArray<UNiagaraScript*> InCompilingScripts;
	UNiagaraScript* Script = Cast<UNiagaraScript>(InObj);
	UNiagaraPrecompileContainer* Container = Cast<UNiagaraPrecompileContainer>(InObj);
	UNiagaraSystem* System = Cast<UNiagaraSystem>(InObj);
	UPackage* LogPackage = nullptr;
<<<<<<< HEAD

	if (Container)
	{
		System = Container->System;
		InCompilingScripts = Container->Scripts;
		if (System)
		{
			LogPackage = System->GetOutermost();
		}
	}
	else if (Script)
	{
		InCompilingScripts.Add(Script);
		LogPackage = Script->GetOutermost();
	}

=======

	if (Container)
	{
		System = Container->System;
		if (System)
		{
			LogPackage = System->GetOutermost();
		}
	}
	else if (Script)
	{
		LogPackage = Script->GetOutermost();
	}

>>>>>>> 6bbb88c8
	if (!LogPackage || (!Script && !System))
	{
		TSharedPtr<FNiagaraCompileRequestDataBase, ESPMode::ThreadSafe> InvalidPtr;
		return InvalidPtr;
	}

<<<<<<< HEAD
	TRACE_CPUPROFILER_EVENT_SCOPE(NiagaraPrecompile);
	TRACE_CPUPROFILER_EVENT_SCOPE_TEXT_ON_CHANNEL(LogPackage ? *LogPackage->GetName() : *InObj->GetName(), NiagaraChannel);
=======
	FString LogName = LogPackage ? LogPackage->GetName() : InObj->GetName();

	TRACE_CPUPROFILER_EVENT_SCOPE(NiagaraPrecompile);
	TRACE_CPUPROFILER_EVENT_SCOPE_TEXT_ON_CHANNEL(*LogName, NiagaraChannel);
>>>>>>> 6bbb88c8

	SCOPE_CYCLE_COUNTER(STAT_NiagaraEditor_ScriptSource_PreCompile);
	double StartTime = FPlatformTime::Seconds();

	TSharedPtr<FNiagaraCompileRequestData, ESPMode::ThreadSafe> BasePtr = MakeShared<FNiagaraCompileRequestData, ESPMode::ThreadSafe>();
	BasePtr->SharedCompileDataInterfaceData = MakeShared<TArray<FNiagaraCompileRequestData::FCompileDataInterfaceData>>();
	TArray<TSharedPtr<FNiagaraCompileRequestData, ESPMode::ThreadSafe>> DependentRequests;
	FCompileConstantResolver EmptyResolver;

	BasePtr->SourceName = InObj->GetName();

	if (Script)
	{
<<<<<<< HEAD
		UNiagaraScriptSource* Source = Cast<UNiagaraScriptSource>(Script->GetSource(Version));
		bool bNeedsCompilation = ScriptSourceNeedsCompiling(Source, InCompilingScripts);
		BasePtr->DeepCopyGraphs(Source, Script->GetUsage(), EmptyResolver, bNeedsCompilation);
		const TArray<FNiagaraVariable> EncounterableVariables;
		BasePtr->FinishPrecompile(EncounterableVariables, Script->GetUsage(), EmptyResolver, nullptr);
	}
	else if (System)
	{
		check(System->GetSystemSpawnScript()->GetLatestSource() == System->GetSystemUpdateScript()->GetLatestSource());
		BasePtr->bUseRapidIterationParams = !System->bBakeOutRapidIteration;
=======
		BasePtr->Source = Cast<UNiagaraScriptSource>(Script->GetSource(Version));
		const TArray<FNiagaraVariable> EncounterableVariables;
		const TArray<ENiagaraScriptUsage> ValidUsages = { ENiagaraScriptUsage::Function, ENiagaraScriptUsage::Module, ENiagaraScriptUsage::DynamicInput };
		const TArray<FString> EmitterNames;
		TArray<FNiagaraVariable> StaticVars;
		BasePtr->FinishPrecompile(EncounterableVariables, StaticVars, EmptyResolver, ValidUsages, nullptr, EmitterNames);
		
	}
	else if (System)
	{
		TSharedPtr<FNiagaraGraphCachedDataBase, ESPMode::ThreadSafe> CachedTraversalSystemData = System->GetCachedTraversalData();

		check(System->GetSystemSpawnScript()->GetLatestSource() == System->GetSystemUpdateScript()->GetLatestSource());
		BasePtr->Source = Cast<UNiagaraScriptSource>(System->GetSystemSpawnScript()->GetLatestSource());
		BasePtr->bUseRapidIterationParams = System->ShouldUseRapidIterationParameters();
		BasePtr->bDisableDebugSwitches = System->ShouldDisableDebugSwitches();
		
		TArray<FString> EmitterNames;
>>>>>>> 6bbb88c8

		// Store off the current variables in the exposed parameters list.
		TArray<FNiagaraVariable> OriginalExposedParams;
		System->GetExposedParameters().GetParameters(OriginalExposedParams);

		// Create an array of variables that we might encounter when traversing the graphs (include the originally exposed vars above)
		TArray<FNiagaraVariable> EncounterableVars(OriginalExposedParams);

		// First deep copy all the emitter graphs referenced by the system so that we can later hook up emitter handles in the system traversal.
		BasePtr->EmitterData.Empty();
		for (int32 i = 0; i < System->GetEmitterHandles().Num(); i++)
		{
			const FNiagaraEmitterHandle& Handle = System->GetEmitterHandle(i);
			TSharedPtr<FNiagaraCompileRequestData, ESPMode::ThreadSafe> EmitterPtr = MakeShared<FNiagaraCompileRequestData, ESPMode::ThreadSafe>();
			EmitterPtr->EmitterUniqueName = Handle.GetInstance()->GetUniqueEmitterName();
<<<<<<< HEAD
			if (Handle.GetIsEnabled()) // Don't need to copy the graph if we aren't going to use it.
			{
				UNiagaraScriptSource* Source = Cast<UNiagaraScriptSource>(Handle.GetInstance()->GraphSource);
				bool bNeedsCompilation = ScriptSourceNeedsCompiling(Source, InCompilingScripts);
				EmitterPtr->DeepCopyGraphs(Source, Handle.GetInstance(), bNeedsCompilation);
			}
			EmitterPtr->SourceName = BasePtr->SourceName;
			EmitterPtr->bUseRapidIterationParams = BasePtr->bUseRapidIterationParams || (!Handle.GetInstance()->bBakeOutRapidIteration);
			EmitterPtr->bSimulationStagesEnabled = Handle.GetInstance()->bSimulationStagesEnabled;
=======
			EmitterPtr->SourceName = BasePtr->SourceName;
			EmitterPtr->Source = Cast<UNiagaraScriptSource>(Handle.GetInstance()->GraphSource);
			EmitterPtr->bUseRapidIterationParams = BasePtr->bUseRapidIterationParams;
			EmitterPtr->bDisableDebugSwitches = BasePtr->bDisableDebugSwitches;
			//EmitterPtr->bSimulationStagesEnabled = Handle.GetInstance()->bSimulationStagesEnabled;
			EmitterPtr->SharedCompileDataInterfaceData = BasePtr->SharedCompileDataInterfaceData;
>>>>>>> 6bbb88c8
			BasePtr->EmitterData.Add(EmitterPtr);
			EmitterNames.Add(Handle.GetUniqueInstanceName());
		}

		// Now deep copy the system graphs, skipping traversal into any emitter references.
<<<<<<< HEAD
		{
			FCompileConstantResolver ConstantResolver(System, ENiagaraScriptUsage::SystemSpawnScript);
			UNiagaraScriptSource* Source = Cast<UNiagaraScriptSource>(System->GetSystemSpawnScript()->GetLatestSource());
			bool bNeedsCompilation = ScriptSourceNeedsCompiling(Source, InCompilingScripts);
			BasePtr->DeepCopyGraphs(Source, ENiagaraScriptUsage::SystemSpawnScript, ConstantResolver, bNeedsCompilation);
			BasePtr->FinishPrecompile(EncounterableVars, ENiagaraScriptUsage::SystemSpawnScript, ConstantResolver, nullptr);
=======
		TArray<FNiagaraVariable> StaticVariablesFromSystem = ((FNiagaraGraphCachedBuiltHistory*)CachedTraversalSystemData.Get())->StaticVariables;
		{
			FCompileConstantResolver ConstantResolver(System, ENiagaraScriptUsage::SystemSpawnScript);
			UNiagaraScriptSource* Source = Cast<UNiagaraScriptSource>(System->GetSystemSpawnScript()->GetLatestSource());
			static TArray<ENiagaraScriptUsage> SystemUsages = { ENiagaraScriptUsage::SystemSpawnScript, ENiagaraScriptUsage::SystemUpdateScript };
			
			BasePtr->FinishPrecompile(EncounterableVars, StaticVariablesFromSystem, ConstantResolver, SystemUsages, nullptr, EmitterNames);

			BasePtr->CompareAgainst(((FNiagaraGraphCachedBuiltHistory*)CachedTraversalSystemData.Get()));
>>>>>>> 6bbb88c8
		}

		// Add the User and System variables that we did encounter to the list that emitters might also encounter.
		BasePtr->GatherPreCompiledVariables(TEXT("User"), EncounterableVars);
		BasePtr->GatherPreCompiledVariables(TEXT("System"), EncounterableVars);

		// now that the scripts have been precompiled we can prepare the rapid iteration parameters, which we need to do before we
		// actually generate the hlsl in the case of baking out the parameters
		TArray<UNiagaraScript*> Scripts;
		TMap<UNiagaraScript*, const UNiagaraEmitter*> ScriptToEmitterMap;

		// Now we can finish off the emitters.
		for (int32 i = 0; i < System->GetEmitterHandles().Num(); i++)
		{
			const FNiagaraEmitterHandle& Handle = System->GetEmitterHandle(i);
			FCompileConstantResolver ConstantResolver(Handle.GetInstance(), ENiagaraScriptUsage::EmitterSpawnScript);
			if (Handle.GetIsEnabled()) // Don't pull in the emitter if it isn't going to be used.
			{
				TSharedPtr<FNiagaraGraphCachedDataBase, ESPMode::ThreadSafe> CachedTraversalEmitterData = Handle.GetInstance()->GetCachedTraversalData();
				TArray<FNiagaraVariable> StaticVariablesFromEmitter = StaticVariablesFromSystem;
				StaticVariablesFromEmitter.Append(((FNiagaraGraphCachedBuiltHistory*)CachedTraversalEmitterData.Get())->StaticVariables);

				TArray<UNiagaraScript*> EmitterScripts;
				Handle.GetInstance()->GetScripts(EmitterScripts, false, true);

				for (int32 ScriptIdx = 0; ScriptIdx < EmitterScripts.Num(); ScriptIdx++)
				{
					if (EmitterScripts[ScriptIdx])
					{
						Scripts.AddUnique(EmitterScripts[ScriptIdx]);
						ScriptToEmitterMap.Add(EmitterScripts[ScriptIdx], Handle.GetInstance());
					}
				}
<<<<<<< HEAD
				BasePtr->EmitterData[i]->FinishPrecompile(EncounterableVars, ENiagaraScriptUsage::EmitterSpawnScript, ConstantResolver, &Handle.GetInstance()->GetSimulationStages());
				BasePtr->MergeInEmitterPrecompiledData(BasePtr->EmitterData[i].Get());

				for (UNiagaraRendererProperties* RendererProperty : Handle.GetInstance()->GetRenderers())
				{
					for (const FNiagaraVariable& BoundAttribute : RendererProperty->GetBoundAttributes())
					{
						BasePtr->EmitterData[i]->RequiredRendererVariables.AddUnique(BoundAttribute);
					}
				}
=======
				static TArray<ENiagaraScriptUsage> EmitterUsages = { ENiagaraScriptUsage::EmitterSpawnScript, ENiagaraScriptUsage::EmitterUpdateScript };

				BasePtr->EmitterData[i]->FinishPrecompile(EncounterableVars, StaticVariablesFromEmitter, ConstantResolver, EmitterUsages, nullptr, EmitterNames);
				BasePtr->EmitterData[i]->CompareAgainst(((FNiagaraGraphCachedBuiltHistory*)CachedTraversalEmitterData.Get()));
				

				// Then finish the precompile for the particle scripts once we've gathered the emitter vars which might be referenced.
				TArray<FNiagaraVariable> ParticleEncounterableVars = EncounterableVars;
				BasePtr->EmitterData[i]->GatherPreCompiledVariables(TEXT("Emitter"), ParticleEncounterableVars);
				static TArray<ENiagaraScriptUsage> ParticleUsages = {
					ENiagaraScriptUsage::ParticleSpawnScript,
					ENiagaraScriptUsage::ParticleSpawnScriptInterpolated,
					ENiagaraScriptUsage::ParticleUpdateScript,
					ENiagaraScriptUsage::ParticleEventScript,
					ENiagaraScriptUsage::ParticleGPUComputeScript,
					ENiagaraScriptUsage::ParticleSimulationStageScript };

				TArray<FNiagaraVariable> OldStaticVars = BasePtr->EmitterData[i]->StaticVariables;
				BasePtr->EmitterData[i]->FinishPrecompile(ParticleEncounterableVars, OldStaticVars, ConstantResolver, ParticleUsages, &Handle.GetInstance()->GetSimulationStages(), EmitterNames);
>>>>>>> 6bbb88c8
			}
		}

		{
			TMap<UNiagaraScript*, UNiagaraScript*> ScriptDependencyMap;

			// Prepare rapid iteration parameters for execution.
			for (auto ScriptEmitterPair = ScriptToEmitterMap.CreateIterator(); ScriptEmitterPair; ++ScriptEmitterPair)
			{
				UNiagaraScript* CompiledScript = ScriptEmitterPair->Key;
				const UNiagaraEmitter* Emitter = ScriptEmitterPair->Value;

				if (UNiagaraScript::IsEquivalentUsage(CompiledScript->GetUsage(), ENiagaraScriptUsage::EmitterSpawnScript))
				{
					UNiagaraScript* SystemSpawnScript = System->GetSystemSpawnScript();
					Scripts.AddUnique(SystemSpawnScript);
					ScriptDependencyMap.Add(CompiledScript, SystemSpawnScript);
					ScriptToEmitterMap.Add(SystemSpawnScript, nullptr);
				}

				if (UNiagaraScript::IsEquivalentUsage(CompiledScript->GetUsage(), ENiagaraScriptUsage::EmitterUpdateScript))
				{
					UNiagaraScript* SystemUpdateScript = System->GetSystemUpdateScript();
					Scripts.AddUnique(SystemUpdateScript);
					ScriptDependencyMap.Add(CompiledScript, SystemUpdateScript);
					ScriptToEmitterMap.Add(SystemUpdateScript, nullptr);
				}

				if (UNiagaraScript::IsEquivalentUsage(CompiledScript->GetUsage(), ENiagaraScriptUsage::ParticleSpawnScript))
<<<<<<< HEAD
				{
					if (Emitter && Emitter->SimTarget == ENiagaraSimTarget::GPUComputeSim)
					{
						UNiagaraScript* ComputeScript = const_cast<UNiagaraScript*>(Emitter->GetGPUComputeScript());

						Scripts.AddUnique(ComputeScript);
						ScriptDependencyMap.Add(CompiledScript, ComputeScript);
						ScriptToEmitterMap.Add(ComputeScript, Emitter);
					}
				}

				if (UNiagaraScript::IsEquivalentUsage(CompiledScript->GetUsage(), ENiagaraScriptUsage::ParticleUpdateScript))
=======
>>>>>>> 6bbb88c8
				{
					if (Emitter && Emitter->SimTarget == ENiagaraSimTarget::GPUComputeSim)
					{
						UNiagaraScript* ComputeScript = const_cast<UNiagaraScript*>(Emitter->GetGPUComputeScript());

						Scripts.AddUnique(ComputeScript);
						ScriptDependencyMap.Add(CompiledScript, ComputeScript);
						ScriptToEmitterMap.Add(ComputeScript, Emitter);
					}
<<<<<<< HEAD
					else if (Emitter && Emitter->bInterpolatedSpawning)
					{
=======
				}

				if (UNiagaraScript::IsEquivalentUsage(CompiledScript->GetUsage(), ENiagaraScriptUsage::ParticleUpdateScript))
				{
					if (Emitter && Emitter->SimTarget == ENiagaraSimTarget::GPUComputeSim)
					{
						UNiagaraScript* ComputeScript = const_cast<UNiagaraScript*>(Emitter->GetGPUComputeScript());

						Scripts.AddUnique(ComputeScript);
						ScriptDependencyMap.Add(CompiledScript, ComputeScript);
						ScriptToEmitterMap.Add(ComputeScript, Emitter);
					}
					else if (Emitter && Emitter->bInterpolatedSpawning)
					{
>>>>>>> 6bbb88c8
						Scripts.AddUnique(Emitter->SpawnScriptProps.Script);
						ScriptDependencyMap.Add(CompiledScript, Emitter->SpawnScriptProps.Script);
						ScriptToEmitterMap.Add(Emitter->SpawnScriptProps.Script, Emitter);
					}
				}
			}

			FNiagaraUtilities::PrepareRapidIterationParameters(Scripts, ScriptDependencyMap, ScriptToEmitterMap);
<<<<<<< HEAD

			BasePtr->AddRapidIterationParameters(System->GetSystemSpawnScript()->RapidIterationParameters, EmptyResolver);
			BasePtr->AddRapidIterationParameters(System->GetSystemUpdateScript()->RapidIterationParameters, EmptyResolver);

			// Now we can finish off the emitters.
			for (int32 i = 0; i < System->GetEmitterHandles().Num(); i++)
			{
				const FNiagaraEmitterHandle& Handle = System->GetEmitterHandle(i);
				FCompileConstantResolver ConstantResolver(Handle.GetInstance(), ENiagaraScriptUsage::EmitterSpawnScript);
				if (Handle.GetIsEnabled()) // Don't pull in the emitter if it isn't going to be used.
				{
					TArray<UNiagaraScript*> EmitterScripts;
					Handle.GetInstance()->GetScripts(EmitterScripts, false);

=======

			BasePtr->AddRapidIterationParameters(System->GetSystemSpawnScript()->RapidIterationParameters, FCompileConstantResolver(System, ENiagaraScriptUsage::SystemSpawnScript));
			BasePtr->AddRapidIterationParameters(System->GetSystemUpdateScript()->RapidIterationParameters, FCompileConstantResolver(System, ENiagaraScriptUsage::SystemUpdateScript));

			// Now we can finish off the emitters.
			for (int32 i = 0; i < System->GetEmitterHandles().Num(); i++)
			{
				const FNiagaraEmitterHandle& Handle = System->GetEmitterHandle(i);
				FCompileConstantResolver ConstantResolver(Handle.GetInstance(), ENiagaraScriptUsage::EmitterSpawnScript);
				if (Handle.GetIsEnabled()) // Don't pull in the emitter if it isn't going to be used.
				{
					TArray<UNiagaraScript*> EmitterScripts;
					Handle.GetInstance()->GetScripts(EmitterScripts, false);

>>>>>>> 6bbb88c8
					for (int32 ScriptIdx = 0; ScriptIdx < EmitterScripts.Num(); ScriptIdx++)
					{
						if (EmitterScripts[ScriptIdx])
						{
							BasePtr->EmitterData[i]->AddRapidIterationParameters(EmitterScripts[ScriptIdx]->RapidIterationParameters, ConstantResolver);
						}
					}
				}
			}
		}
	}

<<<<<<< HEAD
	UE_LOG(LogNiagaraEditor, Verbose, TEXT("'%s' Precompile took %f sec."), *LogPackage->GetName(),
=======
	UE_LOG(LogNiagaraEditor, Verbose, TEXT("'%s' Precompile took %f sec."), *LogName,
>>>>>>> 6bbb88c8
		(float)(FPlatformTime::Seconds() - StartTime));

	return BasePtr;
}

void GetUsagesToDuplicate(ENiagaraScriptUsage TargetUsage, TArray<ENiagaraScriptUsage>& DuplicateUsages)
{
	/*switch (TargetUsage)
	{
	case ENiagaraScriptUsage::SystemSpawnScript:
		DuplicateUsages.Add(ENiagaraScriptUsage::SystemSpawnScript);
		DuplicateUsages.Add(ENiagaraScriptUsage::EmitterSpawnScript);
		break;
	case ENiagaraScriptUsage::SystemUpdateScript:
		DuplicateUsages.Add(ENiagaraScriptUsage::SystemUpdateScript);
		DuplicateUsages.Add(ENiagaraScriptUsage::EmitterUpdateScript);
		break;
	case ENiagaraScriptUsage::ParticleSpawnScript:
	case ENiagaraScriptUsage::ParticleUpdateScript:
	case ENiagaraScriptUsage::ParticleEventScript:
		DuplicateUsages.Add(TargetUsage);
		break;
	case ENiagaraScriptUsage::ParticleSpawnScriptInterpolated:
		DuplicateUsages.Add(ENiagaraScriptUsage::ParticleSpawnScript);
		DuplicateUsages.Add(ENiagaraScriptUsage::ParticleSpawnScriptInterpolated);
		DuplicateUsages.Add(ENiagaraScriptUsage::ParticleUpdateScript);
		break;
	case ENiagaraScriptUsage::ParticleGPUComputeScript:
		DuplicateUsages.Add(ENiagaraScriptUsage::ParticleSpawnScript);
		DuplicateUsages.Add(ENiagaraScriptUsage::ParticleSpawnScriptInterpolated);
		DuplicateUsages.Add(ENiagaraScriptUsage::ParticleUpdateScript);
		DuplicateUsages.Add(ENiagaraScriptUsage::ParticleSimulationStageScript);
		DuplicateUsages.Add(ENiagaraScriptUsage::ParticleGPUComputeScript);
		break;
	}*/

	// For now we need to include both spawn and update for each target usage, otherwise attribute lists in the precompiled histories aren't generated correctly.
	switch (TargetUsage)
	{
	case ENiagaraScriptUsage::SystemSpawnScript:
	case ENiagaraScriptUsage::SystemUpdateScript:
		DuplicateUsages.Add(ENiagaraScriptUsage::SystemSpawnScript);
		DuplicateUsages.Add(ENiagaraScriptUsage::SystemUpdateScript);
		DuplicateUsages.Add(ENiagaraScriptUsage::EmitterSpawnScript);
		DuplicateUsages.Add(ENiagaraScriptUsage::EmitterUpdateScript);
		break;
	case ENiagaraScriptUsage::ParticleSpawnScript:
	case ENiagaraScriptUsage::ParticleSpawnScriptInterpolated:
	case ENiagaraScriptUsage::ParticleUpdateScript:
	case ENiagaraScriptUsage::ParticleEventScript:
	case ENiagaraScriptUsage::ParticleSimulationStageScript:
	case ENiagaraScriptUsage::ParticleGPUComputeScript:
		DuplicateUsages.Add(ENiagaraScriptUsage::ParticleSpawnScript);
		DuplicateUsages.Add(ENiagaraScriptUsage::ParticleSpawnScriptInterpolated);
		DuplicateUsages.Add(ENiagaraScriptUsage::ParticleUpdateScript);
		DuplicateUsages.Add(ENiagaraScriptUsage::ParticleEventScript);
		DuplicateUsages.Add(ENiagaraScriptUsage::ParticleSimulationStageScript);
		DuplicateUsages.Add(ENiagaraScriptUsage::ParticleGPUComputeScript);
		break;
	}
}

TSharedPtr<FNiagaraCompileRequestDuplicateDataBase, ESPMode::ThreadSafe> FNiagaraEditorModule::PrecompileDuplicate(
	const FNiagaraCompileRequestDataBase* OwningSystemRequestData,
	UNiagaraSystem* OwningSystem,
	UNiagaraEmitter* OwningEmitter,
	UNiagaraScript* TargetScript,
	FGuid TargetVersion)
{
	FString LogName;
	if (OwningSystem != nullptr)
	{
		LogName = OwningSystem->GetOutermost() != nullptr ? OwningSystem->GetOutermost()->GetName() : OwningSystem->GetName();
	}
	else if (TargetScript != nullptr)
	{
		LogName = TargetScript->GetOutermost() != nullptr ? TargetScript->GetOutermost()->GetName() : TargetScript->GetName();
	}
	else
	{
		TSharedPtr<FNiagaraCompileRequestDuplicateDataBase, ESPMode::ThreadSafe> InvalidPtr;
		return InvalidPtr;
	}

	TRACE_CPUPROFILER_EVENT_SCOPE(NiagaraPrecompileDuplicate);
	TRACE_CPUPROFILER_EVENT_SCOPE_TEXT_ON_CHANNEL(*LogName, NiagaraChannel);

<<<<<<< HEAD
=======
	SCOPE_CYCLE_COUNTER(STAT_NiagaraEditor_ScriptSource_PreCompileDuplicate);
	double StartTime = FPlatformTime::Seconds();

	TSharedPtr<FNiagaraCompileRequestDuplicateData, ESPMode::ThreadSafe> BasePtr = MakeShared<FNiagaraCompileRequestDuplicateData, ESPMode::ThreadSafe>();
	TArray<TSharedPtr<FNiagaraCompileRequestDuplicateData, ESPMode::ThreadSafe>> DependentRequests;
	FCompileConstantResolver EmptyResolver;

	BasePtr->SharedSourceGraphToDuplicatedGraphsMap = MakeShared<TMap<const UNiagaraGraph*, TArray<FNiagaraCompileRequestDuplicateData::FDuplicatedGraphData>>>();
	BasePtr->SharedNameToDuplicatedDataInterfaceMap = MakeShared<TMap<FName, UNiagaraDataInterface*>>();
	BasePtr->SharedDataInterfaceClassToDuplicatedCDOMap = MakeShared<TMap<UClass*, UNiagaraDataInterface*>>();
	BasePtr->OwningSystem = OwningSystem;
	BasePtr->OwningEmitter = OwningEmitter;

	TArray<UClass*> DataInterfaceClasses;

	auto CollectDataInterfaceClasses = [&](TConstArrayView<FNiagaraVariable> Variables)
	{
		// Collect classes for external encounterable variables
		for (const FNiagaraVariable& EncounterableVariable : Variables)
		{
			if (EncounterableVariable.IsDataInterface())
			{
				DataInterfaceClasses.AddUnique(EncounterableVariable.GetType().GetClass());
			}
		}
	};

	if (OwningSystem == nullptr)
	{
		UNiagaraScriptSource* Source = CastChecked<UNiagaraScriptSource>(TargetScript->GetSource(TargetVersion));
		BasePtr->ValidUsages.Add(TargetScript->GetUsage());
		BasePtr->DeepCopyGraphs(Source, TargetScript->GetUsage(), EmptyResolver);
		TArray<FNiagaraVariable> EncounterableScriptVariables;
		OwningSystemRequestData->GatherPreCompiledVariables(FString(), EncounterableScriptVariables);
		BasePtr->FinishPrecompileDuplicate(EncounterableScriptVariables, TArray<FNiagaraVariable>(), EmptyResolver, nullptr, ((FNiagaraCompileRequestData*)OwningSystemRequestData)->RapidIterationParams);
		CollectDataInterfaceClasses(EncounterableScriptVariables);
	}
	else
	{
		TSharedPtr<FNiagaraGraphCachedDataBase, ESPMode::ThreadSafe> CachedTraversalSystemData = OwningSystem->GetCachedTraversalData();
		GetUsagesToDuplicate(TargetScript->GetUsage(), BasePtr->ValidUsages);

		check(OwningSystem->GetSystemSpawnScript()->GetLatestSource() == OwningSystem->GetSystemUpdateScript()->GetLatestSource());

		// First deep copy all the emitter graphs referenced by the system so that we can later hook up emitter handles in the system traversal.
		BasePtr->EmitterData.Empty();
		for (int32 i = 0; i < OwningSystem->GetEmitterHandles().Num(); i++)
		{
			const FNiagaraEmitterHandle& Handle = OwningSystem->GetEmitterHandle(i);
			TSharedPtr<FNiagaraCompileRequestDuplicateData, ESPMode::ThreadSafe> EmitterPtr = MakeShared<FNiagaraCompileRequestDuplicateData, ESPMode::ThreadSafe>();
			EmitterPtr->EmitterUniqueName = Handle.GetInstance()->GetUniqueEmitterName();
			EmitterPtr->ValidUsages = BasePtr->ValidUsages;
			EmitterPtr->SharedSourceGraphToDuplicatedGraphsMap = BasePtr->SharedSourceGraphToDuplicatedGraphsMap;
			EmitterPtr->SharedNameToDuplicatedDataInterfaceMap = BasePtr->SharedNameToDuplicatedDataInterfaceMap;
			EmitterPtr->SharedDataInterfaceClassToDuplicatedCDOMap = BasePtr->SharedDataInterfaceClassToDuplicatedCDOMap;
			//EmitterPtr->bSimulationStagesEnabled = Handle.GetInstance()->bSimulationStagesEnabled;
			if (Handle.GetIsEnabled() && (OwningEmitter == nullptr || OwningEmitter == Handle.GetInstance())) // Don't need to copy the graph if we aren't going to use it.
			{
				EmitterPtr->DeepCopyGraphs(Handle.GetInstance());
			}
			EmitterPtr->ValidUsages = BasePtr->ValidUsages;
			BasePtr->EmitterData.Add(EmitterPtr);
		}

		// Now deep copy the system graphs, skipping traversal into any emitter references.
		TArray<FNiagaraVariable> StaticVariablesFromSystem = ((FNiagaraGraphCachedBuiltHistory*)CachedTraversalSystemData.Get())->StaticVariables;
		{
			UNiagaraScriptSource* Source = Cast<UNiagaraScriptSource>(OwningSystem->GetSystemSpawnScript()->GetLatestSource());

			TArray<FNiagaraVariable> EncounterableSystemVariables;
			OwningSystemRequestData->GatherPreCompiledVariables(FString(), EncounterableSystemVariables);

			// skip the deep copy if we're not compiling the system scripts
			if (BasePtr->ValidUsages.Contains(ENiagaraScriptUsage::SystemSpawnScript))
			{
				FCompileConstantResolver ConstantResolver(OwningSystem, ENiagaraScriptUsage::SystemSpawnScript);
				BasePtr->DeepCopyGraphs(Source, ENiagaraScriptUsage::SystemSpawnScript, ConstantResolver);
				BasePtr->FinishPrecompileDuplicate(EncounterableSystemVariables, StaticVariablesFromSystem, ConstantResolver, nullptr, ((FNiagaraCompileRequestData*)OwningSystemRequestData)->RapidIterationParams);
			}

			CollectDataInterfaceClasses(EncounterableSystemVariables);
		}

		// Now we can finish off the emitters.
		for (int32 i = 0; i < OwningSystem->GetEmitterHandles().Num(); i++)
		{
			const FNiagaraEmitterHandle& Handle = OwningSystem->GetEmitterHandle(i);


			TArray<FNiagaraVariable> EncounterableEmitterVariables;
			OwningSystemRequestData->GetDependentRequest(i)->GatherPreCompiledVariables(FString(), EncounterableEmitterVariables);

			if (Handle.GetIsEnabled() && (OwningEmitter == nullptr || OwningEmitter == Handle.GetInstance()))
			{
				TSharedPtr<FNiagaraGraphCachedDataBase, ESPMode::ThreadSafe> CachedTraversalEmitterData = Handle.GetInstance()->GetCachedTraversalData();
				TArray<FNiagaraVariable> StaticVariablesFromEmitter = StaticVariablesFromSystem;
				StaticVariablesFromEmitter.Append(((FNiagaraGraphCachedBuiltHistory*)CachedTraversalEmitterData.Get())->StaticVariables);

				FCompileConstantResolver ConstantResolver(Handle.GetInstance(), ENiagaraScriptUsage::EmitterSpawnScript);
				BasePtr->EmitterData[i]->FinishPrecompileDuplicate(EncounterableEmitterVariables, StaticVariablesFromEmitter, ConstantResolver, &Handle.GetInstance()->GetSimulationStages(), ((FNiagaraCompileRequestData*)OwningSystemRequestData)->EmitterData[i]->RapidIterationParams);

			}

			CollectDataInterfaceClasses(EncounterableEmitterVariables);
		}
	}

	BasePtr->CreateDataInterfaceCDO(DataInterfaceClasses);

	UE_LOG(LogNiagaraEditor, Verbose, TEXT("'%s' PrecompileDuplicate took %f sec."), *LogName,
		(float)(FPlatformTime::Seconds() - StartTime));

	return BasePtr;
}

int32 FNiagaraEditorModule::CompileScript(const FNiagaraCompileRequestDataBase* InCompileRequest, const FNiagaraCompileRequestDuplicateDataBase* InCompileRequestDuplicate, const FNiagaraCompileOptions& InCompileOptions)
{
	SCOPE_CYCLE_COUNTER(STAT_NiagaraEditor_Module_CompileScript);

>>>>>>> 6bbb88c8
	check(InCompileRequest != NULL);
	const FNiagaraCompileRequestData* CompileRequest = (const FNiagaraCompileRequestData*)InCompileRequest;
	const FNiagaraCompileRequestDuplicateData* CompileRequestDuplicate = (const FNiagaraCompileRequestDuplicateData*)InCompileRequestDuplicate;
	TArray<FNiagaraVariable> CookedRapidIterationParams = CompileRequest->GetUseRapidIterationParams() ? TArray<FNiagaraVariable>() : CompileRequest->RapidIterationParams;

	UE_LOG(LogNiagaraEditor, Verbose, TEXT("Compiling System %s ..................................................................."), *InCompileOptions.FullName);

	FNiagaraCompileResults Results;
	TSharedPtr<FHlslNiagaraCompiler> Compiler = MakeShared<FHlslNiagaraCompiler>();
	FNiagaraTranslateResults TranslateResults;
	FHlslNiagaraTranslator Translator;

	FHlslNiagaraTranslatorOptions TranslateOptions;

	if (InCompileOptions.TargetUsage == ENiagaraScriptUsage::ParticleGPUComputeScript)
	{
		TranslateOptions.SimTarget = ENiagaraSimTarget::GPUComputeSim;
	}
	else
	{
		TranslateOptions.SimTarget = ENiagaraSimTarget::CPUSim;
	}
	TranslateOptions.OverrideModuleConstants = CookedRapidIterationParams;
	TranslateOptions.bParameterRapidIteration = InCompileRequest->GetUseRapidIterationParams();
	TranslateOptions.bDisableDebugSwitches = InCompileRequest->GetDisableDebugSwitches();


	double TranslationStartTime = FPlatformTime::Seconds();
	if (GbForceNiagaraTranslatorSingleThreaded > 0)
	{
		FScopeLock Lock(&TranslationCritSec);
		TranslateResults = Translator.Translate(CompileRequest, CompileRequestDuplicate, InCompileOptions, TranslateOptions);
	}
	else
	{
		TranslateResults = Translator.Translate(CompileRequest, CompileRequestDuplicate, InCompileOptions, TranslateOptions);
	}
	UE_LOG(LogNiagaraEditor, Verbose, TEXT("Translating System %s took %f sec."), *InCompileOptions.FullName, (float)(FPlatformTime::Seconds() - TranslationStartTime));

	if (GbForceNiagaraTranslatorDump != 0)
	{
		DumpHLSLText(Translator.GetTranslatedHLSL(), InCompileOptions.FullName);
		if (GbForceNiagaraVMBinaryDump != 0 && Results.Data.IsValid())
		{
			DumpHLSLText(Results.Data->LastAssemblyTranslation, InCompileOptions.FullName);
		}
	}

	int32 JobID = Compiler->CompileScript(CompileRequest, InCompileOptions, TranslateResults, &Translator.GetTranslateOutput(), Translator.GetTranslatedHLSL());
	ActiveCompilations.Add(JobID, Compiler);
	return JobID;
	
}

TSharedPtr<FNiagaraGraphCachedDataBase, ESPMode::ThreadSafe> FNiagaraEditorModule::CacheGraphTraversal(const UObject* Obj, FGuid Version)
{
	TSharedPtr<FNiagaraGraphCachedBuiltHistory, ESPMode::ThreadSafe> CachedPtr = MakeShared<FNiagaraGraphCachedBuiltHistory>();

	const UNiagaraSystem* System = Cast<UNiagaraSystem>(Obj);
	const UNiagaraEmitter* Emitter = Cast<UNiagaraEmitter>(Obj);

	/*
	* const TArray<FNiagaraVariable>& EncounterableVariables, const TArray<FNiagaraVariable>& InStaticVariables, FCompileConstantResolver ConstantResolver, const TArray<ENiagaraScriptUsage>& UsagesToProcess, const 
	*/
	const TArray<class UNiagaraSimulationStageBase*>* SimStages = nullptr;
	const UNiagaraScriptSource* ScriptSource = nullptr;
	FCompileConstantResolver ConstantResolver;
	TArray<FNiagaraVariable> EncounterableVariables;
	TArray<FNiagaraVariable> StaticVariablesFromSystem;
	TArray<FNiagaraVariable> StaticVariablesFromSystemAndEmitters;
	TArray<FNiagaraVariable> SrcStaticVariables;
	TSharedPtr<FNiagaraGraphCachedDataBase, ESPMode::ThreadSafe> ParentCachedData;
	FString SrcUniqueEmitterName;

	if (System)
	{
		ScriptSource = CastChecked<UNiagaraScriptSource>(System->GetSystemSpawnScript()->GetLatestSource());
		ConstantResolver = FCompileConstantResolver(System, ENiagaraScriptUsage::SystemSpawnScript);
		System->GatherStaticVariables(StaticVariablesFromSystem, StaticVariablesFromSystemAndEmitters);

		SrcStaticVariables = StaticVariablesFromSystem;

		for (const FNiagaraVariable& Var : StaticVariablesFromSystemAndEmitters)
			SrcStaticVariables.AddUnique(Var);
	}
	else if (Emitter)
	{
		UNiagaraSystem* SysParent = Cast<UNiagaraSystem>(Emitter->GetOuter());
		if (SysParent)
		{
			ParentCachedData = SysParent->GetCachedTraversalData();

			if (ParentCachedData.IsValid())
			{
				SrcStaticVariables = ((FNiagaraGraphCachedBuiltHistory*)ParentCachedData.Get())->StaticVariables;
			}
			/*for (const FNiagaraEmitterHandle& Handle : SysParent->GetEmitterHandles())
			{
				if (Handle.GetInstance() == Emitter)
				{
					SrcUniqueEmitterName = Handle.GetUniqueEmitterName().ToString();
				}
			}*/
		}
		SrcUniqueEmitterName = Emitter->GetUniqueEmitterName();
		Emitter->GatherStaticVariables(SrcStaticVariables);

		ScriptSource = CastChecked<UNiagaraScriptSource>(Emitter->GraphSource);
		SimStages = &Emitter->GetSimulationStages();
		ConstantResolver = FCompileConstantResolver(Emitter, ENiagaraScriptUsage::EmitterSpawnScript);
	}


	TArray<UNiagaraNodeOutput*> OutputNodes;
	if (ScriptSource != nullptr && ScriptSource->NodeGraph != nullptr)
	{
		ScriptSource->NodeGraph->FindOutputNodes(OutputNodes);
	}

	bool bFilterByEmitterAlias = true;
	for (UNiagaraNodeOutput* FoundOutputNode : OutputNodes)
	{
		if (UNiagaraScript::IsSystemScript(FoundOutputNode->GetUsage()))
		{
			bFilterByEmitterAlias = false;
		}
	}

	// Only use the static variables that match up with our expectations for this script. IE for emitters, filter things out for resolution.
	TArray<FNiagaraVariable> StaticVariables;
	FNiagaraParameterUtilities::FilterToRelevantStaticVariables(SrcStaticVariables, StaticVariables, *SrcUniqueEmitterName, TEXT("Emitter"), bFilterByEmitterAlias);

	int32 NumSimStageNodes = 0;
	for (UNiagaraNodeOutput* FoundOutputNode : OutputNodes)
	{
		FName SimStageName;
		bool bStageEnabled = true;
		if (FoundOutputNode->GetUsage() == ENiagaraScriptUsage::ParticleSimulationStageScript && SimStages)
		{
			// Find the simulation stage for this output node.
			const FGuid& UsageId = FoundOutputNode->GetUsageId();
			UNiagaraSimulationStageBase* const* MatchingStagePtr = SimStages->FindByPredicate([UsageId](UNiagaraSimulationStageBase* SimStage)
				{
					return SimStage != nullptr && SimStage->Script != nullptr && SimStage->Script->GetUsageId() == UsageId;
				});

			// Set whether or not the stage is enabled, and get the iteration source name if available.
			bStageEnabled = MatchingStagePtr != nullptr && (*MatchingStagePtr)->bEnabled;
			if (bStageEnabled && (*MatchingStagePtr)->IsA<UNiagaraSimulationStageGeneric>())
			{
				UNiagaraSimulationStageGeneric* GenericStage = CastChecked<UNiagaraSimulationStageGeneric>(*MatchingStagePtr);
				SimStageName = GenericStage->IterationSource == ENiagaraIterationSource::DataInterface ? GenericStage->DataInterface.BoundVariable.GetName() : FName();
			}
		}

		if (bStageEnabled)
		{

			// Map all for this output node
			FNiagaraParameterMapHistoryWithMetaDataBuilder Builder;
			Builder.ConstantResolver = ConstantResolver;
			if (ScriptSource != nullptr)
			{
				Builder.AddGraphToCallingGraphContextStack(ScriptSource->NodeGraph);
			}
			Builder.RegisterEncounterableVariables(EncounterableVariables);
			Builder.RegisterExternalStaticVariables(StaticVariables);

			FString TranslationName = TEXT("Emitter");
			Builder.BeginTranslation(TranslationName);
			Builder.BeginUsage(FoundOutputNode->GetUsage(), SimStageName);
			Builder.EnableScriptAllowList(true, FoundOutputNode->GetUsage());
			Builder.BuildParameterMaps(FoundOutputNode, true);
			Builder.EndUsage();

			for (const FNiagaraVariable& Var : Builder.StaticVariables)
				StaticVariables.AddUnique(Var);
		}
	}


	CachedPtr->StaticVariables = StaticVariables;
	if (GbForceNiagaraCacheDump != 0 && Obj )
	{
		UE_LOG(LogNiagaraEditor, Log, TEXT("==================================================================\nCacheGraphTraversal %s\n=================================================================="), *Obj->GetPathName());
		int32 i = 0;
		UE_LOG(LogNiagaraEditor, Log, TEXT("Static Variables: %d"), StaticVariables.Num());
		for (const FNiagaraVariable& Var : StaticVariables)
		{
			UE_LOG(LogNiagaraEditor, Log, TEXT("[%d] %s"), i, *Var.ToString());
			++i;
		}
	}
	return CachedPtr;
}

TSharedPtr<FNiagaraVMExecutableData> FNiagaraEditorModule::GetCompilationResult(int32 JobID, bool bWait)
{
	TSharedPtr<FHlslNiagaraCompiler>* MapEntry = ActiveCompilations.Find(JobID);
	check(MapEntry && *MapEntry);

	TSharedPtr<FHlslNiagaraCompiler> Compiler = *MapEntry;
	TOptional<FNiagaraCompileResults> CompileResult = Compiler->GetCompileResult(JobID, bWait);
	if (!CompileResult)
	{
		return TSharedPtr<FNiagaraVMExecutableData>();
	}
	ActiveCompilations.Remove(JobID);
	FNiagaraCompileResults& Results = CompileResult.GetValue();

	FString OutGraphLevelErrorMessages;
	for (const FNiagaraCompileEvent& Message : Results.CompileEvents)
	{
		#if defined(NIAGARA_SCRIPT_COMPILE_LOGGING_MEDIUM)
			UE_LOG(LogNiagaraCompiler, Log, TEXT("%s"), *Message.Message);
		#endif
		if (Message.Severity == FNiagaraCompileEventSeverity::Error)
		{
			// Write the error messages to the string as well so that they can be echoed up the chain.
			if (OutGraphLevelErrorMessages.Len() > 0)
			{
				OutGraphLevelErrorMessages += "\n";
			}
			OutGraphLevelErrorMessages += Message.Message;
		}
	}
	
	Results.Data->ErrorMsg = OutGraphLevelErrorMessages;
	Results.Data->LastCompileStatus = (FNiagaraCompileResults::CompileResultsToSummary(&Results));
	if (Results.Data->LastCompileStatus != ENiagaraScriptCompileStatus::NCS_Error)
	{
		// When there are no errors the compile events get emptied, so add them back here.
		Results.Data->LastCompileEvents.Append(Results.CompileEvents);
	}
	return CompileResult->Data;
}

void FNiagaraEditorModule::TestCompileScriptFromConsole(const TArray<FString>& Arguments)
{
	if (Arguments.Num() == 1)
	{
		FString TranslatedHLSL;
		FFileHelper::LoadFileToString(TranslatedHLSL, *Arguments[0]);
		if (TranslatedHLSL.Len() != 0)
		{
			SCOPE_CYCLE_COUNTER(STAT_NiagaraEditor_HlslCompiler_TestCompileShader_VectorVM);
			FShaderCompilerInput Input;
			Input.Target = FShaderTarget(SF_Compute, SP_PCD3D_SM5);
			Input.VirtualSourceFilePath = TEXT("/Plugin/FX/Niagara/Private/NiagaraEmitterInstanceShader.usf");
			Input.EntryPointName = TEXT("SimulateMain");
			Input.Environment.SetDefine(TEXT("VM_SIMULATION"), 1);
			Input.Environment.SetDefine(TEXT("COMPUTESHADER"), 1);
			Input.Environment.SetDefine(TEXT("PIXELSHADER"), 0);
			Input.Environment.SetDefine(TEXT("DOMAINSHADER"), 0);
			Input.Environment.SetDefine(TEXT("HULLSHADER"), 0);
			Input.Environment.SetDefine(TEXT("VERTEXSHADER"), 0);
			Input.Environment.SetDefine(TEXT("GEOMETRYSHADER"), 0);
			Input.Environment.SetDefine(TEXT("MESHSHADER"), 0);
			Input.Environment.SetDefine(TEXT("AMPLIFICATIONSHADER"), 0);
			Input.Environment.IncludeVirtualPathToContentsMap.Add(TEXT("/Engine/Generated/NiagaraEmitterInstance.ush"), TranslatedHLSL);

			FShaderCompilerOutput Output;
			FVectorVMCompilationOutput CompilationOutput;
			double StartTime = FPlatformTime::Seconds();
			bool bSucceeded = CompileShader_VectorVM(Input, Output, FString(FPlatformProcess::ShaderDir()), 0, CompilationOutput, GNiagaraSkipVectorVMBackendOptimizations != 0);
			float DeltaTime = (float)(FPlatformTime::Seconds() - StartTime);

			if (bSucceeded)
			{
				UE_LOG(LogNiagaraCompiler, Log, TEXT("Test compile of %s took %f seconds and succeeded."), *Arguments[0], DeltaTime);
			}
			else
			{
				UE_LOG(LogNiagaraCompiler, Error, TEXT("Test compile of %s took %f seconds and failed.  Errors: %s"), *Arguments[0], DeltaTime, *CompilationOutput.Errors);
			}
		}
		else
		{
			UE_LOG(LogNiagaraCompiler, Error, TEXT("Test compile of %s failed, the file could not be loaded or it was empty."), *Arguments[0]);
		}
	}
	else
	{
		UE_LOG(LogNiagaraCompiler, Error, TEXT("Test compile failed, file name argument was missing."));
	}
}


ENiagaraScriptCompileStatus FNiagaraCompileResults::CompileResultsToSummary(const FNiagaraCompileResults* CompileResults)
{
	ENiagaraScriptCompileStatus SummaryStatus = ENiagaraScriptCompileStatus::NCS_Unknown;
	if (CompileResults != nullptr)
	{
		if (CompileResults->NumErrors > 0)
		{
			SummaryStatus = ENiagaraScriptCompileStatus::NCS_Error;
		}
		else
		{
			if (CompileResults->bVMSucceeded)
			{
				if (CompileResults->NumWarnings)
				{
					SummaryStatus = ENiagaraScriptCompileStatus::NCS_UpToDateWithWarnings;
				}
				else
				{
					SummaryStatus = ENiagaraScriptCompileStatus::NCS_UpToDate;
				}
			}

			if (CompileResults->bComputeSucceeded)
			{
				if (CompileResults->NumWarnings)
				{
					SummaryStatus = ENiagaraScriptCompileStatus::NCS_ComputeUpToDateWithWarnings;
				}
				else
				{
					SummaryStatus = ENiagaraScriptCompileStatus::NCS_UpToDate;
				}
			}
		}
	}
	return SummaryStatus;
}

int32 FHlslNiagaraCompiler::CompileScript(const FNiagaraCompileRequestData* InCompileRequest, const FNiagaraCompileOptions& InOptions, const FNiagaraTranslateResults& InTranslateResults, FNiagaraTranslatorOutput *TranslatorOutput, FString &TranslatedHLSL)
{
	SCOPE_CYCLE_COUNTER(STAT_NiagaraEditor_HlslCompiler_CompileScript);

	CompileResults.Data = MakeShared<FNiagaraVMExecutableData>();

<<<<<<< HEAD
	CompileResults.AppendCompileEvents(MakeArrayView(InTranslateResults.CompileEvents));
	CompileResults.Data->LastCompileEvents.Append(InTranslateResults.CompileEvents);
	CompileResults.Data->ExternalDependencies = InTranslateResults.CompileDependencies;
	CompileResults.Data->CompileTags = InTranslateResults.CompileTags;

=======
>>>>>>> 6bbb88c8
	//TODO: This should probably be done via the same route that other shaders take through the shader compiler etc.
	//But that adds the complexity of a new shader type, new shader class and a new shader map to contain them etc.
	//Can do things simply for now.

	CompileResults.Data->LastHlslTranslation = TEXT("");

	FShaderCompilerInput Input;
	Input.Target = FShaderTarget(SF_Compute, SP_PCD3D_SM5);
	Input.VirtualSourceFilePath = TEXT("/Plugin/FX/Niagara/Private/NiagaraEmitterInstanceShader.usf");
	Input.EntryPointName = TEXT("SimulateMain");
	Input.Environment.SetDefine(TEXT("VM_SIMULATION"), 1);
	Input.Environment.SetDefine(TEXT("COMPUTESHADER"), 1);
	Input.Environment.SetDefine(TEXT("PIXELSHADER"), 0);
	Input.Environment.SetDefine(TEXT("DOMAINSHADER"), 0);
	Input.Environment.SetDefine(TEXT("HULLSHADER"), 0);
	Input.Environment.SetDefine(TEXT("VERTEXSHADER"), 0);
	Input.Environment.SetDefine(TEXT("GEOMETRYSHADER"), 0);
	Input.Environment.SetDefine(TEXT("MESHSHADER"), 0);
	Input.Environment.SetDefine(TEXT("AMPLIFICATIONSHADER"), 0);
	Input.Environment.IncludeVirtualPathToContentsMap.Add(TEXT("/Engine/Generated/NiagaraEmitterInstance.ush"), TranslatedHLSL);
	Input.bGenerateDirectCompileFile = false;
	Input.DumpDebugInfoRootPath = GShaderCompilingManager->GetAbsoluteShaderDebugInfoDirectory() / TEXT("VM");
	FString UsageIdStr = !InOptions.TargetUsageId.IsValid() ? TEXT("") : (TEXT("_") + InOptions.TargetUsageId.ToString());
	Input.DebugGroupName = InCompileRequest->SourceName / InCompileRequest->EmitterUniqueName / InCompileRequest->ENiagaraScriptUsageEnum->GetNameStringByValue((int64)InOptions.TargetUsage) + UsageIdStr;
	Input.DebugExtension.Empty();
	Input.DumpDebugInfoPath.Empty();

	if (GShaderCompilingManager->GetDumpShaderDebugInfo() == FShaderCompilingManager::EDumpShaderDebugInfo::Always)
	{
		Input.DumpDebugInfoPath = GShaderCompilingManager->CreateShaderDebugInfoPath(Input);
	}
	CompileResults.DumpDebugInfoPath = Input.DumpDebugInfoPath;

	uint32 JobID = FShaderCommonCompileJob::GetNextJobId();
	CompilationJob = MakeUnique<FNiagaraCompilerJob>();
	CompilationJob->TranslatorOutput = TranslatorOutput ? *TranslatorOutput : FNiagaraTranslatorOutput();

	CompileResults.bVMSucceeded = (CompilationJob->TranslatorOutput.Errors.Len() == 0) && (TranslatedHLSL.Len() > 0) && !InTranslateResults.NumErrors;

	// only issue jobs for VM compilation if we're going to be using the resulting byte code.  This excludes particle scripts when we're using
	// a GPU simulation
<<<<<<< HEAD
	if (InOptions.IsGpuScript() && UNiagaraScript::IsParticleScript(InOptions.TargetUsage))
=======
	const bool bCompilingGPUParticleScript = InOptions.IsGpuScript() && UNiagaraScript::IsParticleScript(InOptions.TargetUsage);
	if (bCompilingGPUParticleScript)
>>>>>>> 6bbb88c8
	{
		CompileResults.bComputeSucceeded = false;
		if (CompileResults.bVMSucceeded)
		{
			*(CompileResults.Data) = CompilationJob->TranslatorOutput.ScriptData;
			CompileResults.Data->ByteCode.Reset();
			CompileResults.bComputeSucceeded = true;
		}
		CompileResults.Data->LastHlslTranslationGPU = TranslatedHLSL;
		CompileResults.Data->CompileTags = InTranslateResults.CompileTags;
		DumpDebugInfo(CompileResults, Input, true);
		CompilationJob->CompileResults = CompileResults;
	}

	CompileResults.AppendCompileEvents(MakeArrayView(InTranslateResults.CompileEvents));
	CompileResults.Data->LastCompileEvents.Append(InTranslateResults.CompileEvents);
	CompileResults.Data->ExternalDependencies = InTranslateResults.CompileDependencies;
	CompileResults.Data->CompileTags = InTranslateResults.CompileTags;

	// Early out if compiling a GPU particle script as we do not need to submit a CPU compile request.
	if (bCompilingGPUParticleScript)
	{
		return JobID;
	}

	CompilationJob->TranslatorOutput.ScriptData.LastHlslTranslation = TranslatedHLSL;
	CompilationJob->TranslatorOutput.ScriptData.ExternalDependencies = InTranslateResults.CompileDependencies;
	CompilationJob->TranslatorOutput.ScriptData.CompileTags = InTranslateResults.CompileTags;

	bool bJobScheduled = false;
	if (CompileResults.bVMSucceeded)
	{
		SCOPE_CYCLE_COUNTER(STAT_NiagaraEditor_HlslCompiler_CompileShader_VectorVM);
		CompilationJob->StartTime = FPlatformTime::Seconds();

		FShaderType* NiagaraShaderType = nullptr;
		for (TLinkedList<FShaderType*>::TIterator ShaderTypeIt(FShaderType::GetTypeList()); ShaderTypeIt; ShaderTypeIt.Next())
		{
			if (FNiagaraShaderType* ShaderType = ShaderTypeIt->GetNiagaraShaderType())
			{
				NiagaraShaderType = ShaderType;
				break;
			}
		}
		if (NiagaraShaderType)
		{
			TRefCountPtr<FShaderCompileJob> Job = GShaderCompilingManager->PrepareShaderCompileJob(JobID, FShaderCompileJobKey(NiagaraShaderType), EShaderCompileJobPriority::Normal);
			if (Job)
			{
				TArray<FShaderCommonCompileJobPtr> NewJobs;
				CompilationJob->ShaderCompileJob = Job;
				Input.ShaderFormat = FName(TEXT("VVM_1_0"));
				if (GNiagaraSkipVectorVMBackendOptimizations != 0)
				{
					Input.Environment.CompilerFlags.Add(CFLAG_SkipOptimizations);
				}
				Job->Input = Input;
				NewJobs.Add(FShaderCommonCompileJobPtr(Job));

				GShaderCompilingManager->SubmitJobs(NewJobs, FString(), FString());
			}
			bJobScheduled = true;
		}
	}
	CompileResults.Data->LastHlslTranslation = TranslatedHLSL;

	if (!bJobScheduled)
	{

		CompileResults.Data->ByteCode.Reset();
		CompileResults.Data->Attributes.Empty();
		CompileResults.Data->Parameters.Empty();
		CompileResults.Data->InternalParameters.Empty();
		CompileResults.Data->DataInterfaceInfo.Empty();

	}
	CompilationJob->CompileResults = CompileResults;

	return JobID;
}

void FHlslNiagaraCompiler::FixupVMAssembly(FString& Asm)
{
	for (int32 OpCode = 0; OpCode < VectorVM::GetNumOpCodes(); ++OpCode)
	{
		//TODO: reduce string ops here by moving these out to a static list.
		FString ToReplace = TEXT("__OP__") + LexToString(OpCode) + TEXT("(");
		FString Replacement = VectorVM::GetOpName(EVectorVMOp(OpCode)) + TEXT("(");
		Asm.ReplaceInline(*ToReplace, *Replacement);
	}
}

//TODO: Map Lines of HLSL to their source Nodes and flag those nodes with errors associated with their lines.
void FHlslNiagaraCompiler::DumpDebugInfo(const FNiagaraCompileResults& CompileResult, const FShaderCompilerInput& Input, bool bGPUScript)
{
	if (CompileResults.Data.IsValid())
	{
		// Support dumping debug info only on failure or warnings
		FString DumpDebugInfoPath = CompileResult.DumpDebugInfoPath;
		if (DumpDebugInfoPath.IsEmpty())
		{
			const FShaderCompilingManager::EDumpShaderDebugInfo DumpShaderDebugInfo = GShaderCompilingManager->GetDumpShaderDebugInfo();
			bool bDumpDebugInfo = false;
			if (DumpShaderDebugInfo == FShaderCompilingManager::EDumpShaderDebugInfo::OnError)
			{
				bDumpDebugInfo = !CompileResult.bVMSucceeded;
			}
			else if (DumpShaderDebugInfo == FShaderCompilingManager::EDumpShaderDebugInfo::OnErrorOrWarning)
			{
				bDumpDebugInfo = !CompileResult.bVMSucceeded || (CompileResult.NumErrors + CompileResult.NumWarnings) > 0;
			}

			if (bDumpDebugInfo)
			{
				DumpDebugInfoPath = GShaderCompilingManager->CreateShaderDebugInfoPath(Input);
			}
		}

		if (!DumpDebugInfoPath.IsEmpty())
		{
			FString ExportText = CompileResults.Data->LastHlslTranslation;
			FString ExportTextAsm = CompileResults.Data->LastAssemblyTranslation;
			if (bGPUScript)
			{
				ExportText = CompileResults.Data->LastHlslTranslationGPU;
				ExportTextAsm = "";
			}
			FString ExportTextParams;
			for (const FNiagaraVariable& Var : CompileResults.Data->Parameters.Parameters)
			{
				ExportTextParams += Var.ToString();
				ExportTextParams += "\n";
			}

			FNiagaraEditorUtilities::WriteTextFileToDisk(DumpDebugInfoPath, TEXT("NiagaraEmitterInstance.ush"), ExportText, true);
			FNiagaraEditorUtilities::WriteTextFileToDisk(DumpDebugInfoPath, TEXT("NiagaraEmitterInstance.asm"), ExportTextAsm, true);
			FNiagaraEditorUtilities::WriteTextFileToDisk(DumpDebugInfoPath, TEXT("NiagaraEmitterInstance.params"), ExportTextParams, true);
		}
	}
}

TOptional<FNiagaraCompileResults> FHlslNiagaraCompiler::GetCompileResult(int32 JobID, bool bWait /*= false*/)
{
	check(IsInGameThread());

	if (!CompilationJob)
	{
		return TOptional<FNiagaraCompileResults>();
	}
	if (!CompilationJob->ShaderCompileJob)
	{
		// In case we did not schedule any compile jobs but have a static result (e.g. in case of previous translator errors)
		FNiagaraCompileResults Results = CompilationJob->CompileResults;
		CompilationJob.Reset();
		return Results;
	}

	TArray<int32> ShaderMapIDs;
	ShaderMapIDs.Add(JobID);
	if (bWait && !CompilationJob->ShaderCompileJob->bReleased)
	{
		GShaderCompilingManager->FinishCompilation(NULL, ShaderMapIDs);
		check(CompilationJob->ShaderCompileJob->bReleased);
	}

	if (!CompilationJob->ShaderCompileJob->bReleased)
	{
		return TOptional<FNiagaraCompileResults>();
	}
	else
	{
		// We do this because otherwise the shader compiling manager might still reference the deleted job at the end of this method.
		// The finalization flag is set by another thread, so the manager might not have had a change to process the result.
		GShaderCompilingManager->FinishCompilation(NULL, ShaderMapIDs);
	}

	FNiagaraCompileResults Results = CompilationJob->CompileResults;
	Results.bVMSucceeded = false;
	FVectorVMCompilationOutput CompilationOutput;
	if (CompilationJob->ShaderCompileJob->bSucceeded)
	{
		const TArray<uint8>& Code = CompilationJob->ShaderCompileJob->Output.ShaderCode.GetReadAccess();
		FShaderCodeReader ShaderCode(Code);
		FMemoryReader Ar(Code, true);
		Ar.SetLimitSize(ShaderCode.GetActualShaderCodeSize());
		Ar << CompilationOutput;

		Results.bVMSucceeded = true;
	}
	else if (CompilationJob->ShaderCompileJob->Output.Errors.Num() > 0)
	{
		FString Errors;
		for (FShaderCompilerError ShaderError : CompilationJob->ShaderCompileJob->Output.Errors)
		{
			Errors += ShaderError.StrippedErrorMessage + "\n";
		}
		Error(FText::Format(LOCTEXT("VectorVMCompileErrorMessageFormat", "The Vector VM compile failed.  Errors:\n{0}"), FText::FromString(Errors)));
		DumpHLSLText(Results.Data->LastHlslTranslation, CompilationJob->CompileResults.DumpDebugInfoPath);
	}

	if (!Results.bVMSucceeded)
	{
		//For now we just copy the shader code over into the script. 
		Results.Data->ByteCode.Reset();
		Results.Data->Attributes.Empty();
		Results.Data->Parameters.Empty();
		Results.Data->InternalParameters.Empty();
		Results.Data->DataInterfaceInfo.Empty();
		//Eventually Niagara will have all the shader plumbing and do things like materials.
	}
	else
	{
			//Build internal parameters
		SCOPE_CYCLE_COUNTER(STAT_NiagaraEditor_HlslCompiler_CompileShader_VectorVMSucceeded);
		*Results.Data = CompilationJob->TranslatorOutput.ScriptData;
		Results.Data->ByteCode.SetData(CompilationOutput.ByteCode);
		Results.Data->NumTempRegisters = CompilationOutput.MaxTempRegistersUsed + 1;
		Results.Data->LastAssemblyTranslation = CompilationOutput.AssemblyAsString;
		FixupVMAssembly(Results.Data->LastAssemblyTranslation);
		Results.Data->LastOpCount = CompilationOutput.NumOps;

		if (GbForceNiagaraVMBinaryDump != 0 && Results.Data.IsValid())
		{
			DumpHLSLText(Results.Data->LastAssemblyTranslation, CompilationJob->CompileResults.DumpDebugInfoPath);
		}

		Results.Data->InternalParameters.Empty();
		for (int32 i = 0; i < CompilationOutput.InternalConstantOffsets.Num(); ++i)
		{
			const FName ConstantName(TEXT("InternalConstant"), i);
			EVectorVMBaseTypes Type = CompilationOutput.InternalConstantTypes[i];
			int32 Offset = CompilationOutput.InternalConstantOffsets[i];
			switch (Type)
			{
			case EVectorVMBaseTypes::Float:
			{
				float Val = *(float*)(CompilationOutput.InternalConstantData.GetData() + Offset);
				Results.Data->InternalParameters.SetOrAdd(FNiagaraVariable(FNiagaraTypeDefinition::GetFloatDef(), ConstantName))->SetValue(Val);
			}
			break;
			case EVectorVMBaseTypes::Int:
			{
				int32 Val = *(int32*)(CompilationOutput.InternalConstantData.GetData() + Offset);
				Results.Data->InternalParameters.SetOrAdd(FNiagaraVariable(FNiagaraTypeDefinition::GetIntDef(), ConstantName))->SetValue(Val);
			}
			break;
			case EVectorVMBaseTypes::Bool:
			{
				int32 Val = *(int32*)(CompilationOutput.InternalConstantData.GetData() + Offset);
				Results.Data->InternalParameters.SetOrAdd(FNiagaraVariable(FNiagaraTypeDefinition::GetIntDef(), ConstantName))->SetValue(Val);
			}
			break;
			}
		}
		Results.CompileTime = (float)(FPlatformTime::Seconds() - CompilationJob->StartTime);
		Results.Data->CompileTime = Results.CompileTime;


		Results.Data->CalledVMExternalFunctions.Empty(CompilationOutput.CalledVMFunctionTable.Num());
		for (FCalledVMFunction& FuncInfo : CompilationOutput.CalledVMFunctionTable)
		{
			//Extract the external function call table binding info.
			const FNiagaraFunctionSignature* Sig = nullptr;
			for (FNiagaraScriptDataInterfaceCompileInfo& NDIInfo : CompilationJob->TranslatorOutput.ScriptData.DataInterfaceInfo)
			{
				Sig = NDIInfo.RegisteredFunctions.FindByPredicate([&](const FNiagaraFunctionSignature& CheckSig)
				{
					FString SigSymbol = FHlslNiagaraTranslator::GetFunctionSignatureSymbol(CheckSig);
					return SigSymbol == FuncInfo.Name;
				});
				if (Sig)
				{
					break;
				}
			}

			// Look in function library
			if (Sig == nullptr)
			{
				Sig = UNiagaraFunctionLibrary::GetVectorVMFastPathOps(true).FindByPredicate(
					[&](const FNiagaraFunctionSignature& CheckSig)
				{
					FString SigSymbol = FHlslNiagaraTranslator::GetFunctionSignatureSymbol(CheckSig);
					return SigSymbol == FuncInfo.Name;
				}
				);
			}

			if (Sig)
			{
				int32 NewBindingIdx = Results.Data->CalledVMExternalFunctions.AddDefaulted();
				Results.Data->CalledVMExternalFunctions[NewBindingIdx].Name = Sig->Name;
				Results.Data->CalledVMExternalFunctions[NewBindingIdx].OwnerName = Sig->OwnerName;
				Results.Data->CalledVMExternalFunctions[NewBindingIdx].InputParamLocations = FuncInfo.InputParamLocations;
				Results.Data->CalledVMExternalFunctions[NewBindingIdx].NumOutputs = FuncInfo.NumOutputs;
				for (auto it = Sig->FunctionSpecifiers.CreateConstIterator(); it; ++it)
				{
					// we convert the map into an array here to save runtime memory
					Results.Data->CalledVMExternalFunctions[NewBindingIdx].FunctionSpecifiers.Emplace(it->Key, it->Value);
				}
			}
			else
			{
				Error(FText::Format(LOCTEXT("VectorVMExternalFunctionBindingError", "Failed to bind the external function call:  {0}"), FText::FromString(FuncInfo.Name)));
				Results.bVMSucceeded = false;
			}
		}
	}
	DumpDebugInfo(CompileResults, CompilationJob->ShaderCompileJob->Input, false);

	//Seems like Results is a bit of a cobbled together mess at this point.
	//Ideally we can tidy this up in future.
	//Doing this as a minimal risk free fix for not having errors passed through into the compile results.
	Results.NumErrors = CompileResults.NumErrors;
	Results.CompileEvents = CompileResults.CompileEvents;
	Results.Data->CompileTags = CompileResults.Data->CompileTags;

	CompilationJob.Reset();
	return Results;
}

FHlslNiagaraCompiler::FHlslNiagaraCompiler()
	: CompileResults()
{
}



void FHlslNiagaraCompiler::Error(FText ErrorText)
{
	FString ErrorString = FString::Printf(TEXT("%s"), *ErrorText.ToString());
	CompileResults.Data->LastCompileEvents.Add(FNiagaraCompileEvent(FNiagaraCompileEventSeverity::Error, ErrorString));
	CompileResults.CompileEvents.Add(FNiagaraCompileEvent(FNiagaraCompileEventSeverity::Error, ErrorString));
	CompileResults.NumErrors++;
}

void FHlslNiagaraCompiler::Warning(FText WarningText)
{
	FString WarnString = FString::Printf(TEXT("%s"), *WarningText.ToString());
	CompileResults.Data->LastCompileEvents.Add(FNiagaraCompileEvent(FNiagaraCompileEventSeverity::Warning, WarnString));
	CompileResults.CompileEvents.Add(FNiagaraCompileEvent(FNiagaraCompileEventSeverity::Warning, WarnString));
	CompileResults.NumWarnings++;
}

//////////////////////////////////////////////////////////////////////////

#undef LOCTEXT_NAMESPACE<|MERGE_RESOLUTION|>--- conflicted
+++ resolved
@@ -30,11 +30,8 @@
 #include "NiagaraTrace.h"
 #include "Serialization/MemoryReader.h"
 #include "../../Niagara/Private/NiagaraPrecompileContainer.h"
-<<<<<<< HEAD
-=======
 #include "Modules/ModuleManager.h"
 #include "NiagaraEditorModule.h"
->>>>>>> 6bbb88c8
 
 #define LOCTEXT_NAMESPACE "NiagaraCompiler"
 
@@ -100,7 +97,6 @@
 
 template< class T >
 T* PrecompileDuplicateObject(T const* SourceObject, UObject* Outer, const FName Name = NAME_None)
-<<<<<<< HEAD
 {
 	//double StartTime = FPlatformTime::Seconds();
 	T* DupeObj = DuplicateObject<T>(SourceObject, Outer, Name);
@@ -113,21 +109,6 @@
 
 }
 
-void FNiagaraCompileRequestData::VisitReferencedGraphs(UNiagaraGraph* InSrcGraph, UNiagaraGraph* InDupeGraph, ENiagaraScriptUsage InUsage, FCompileConstantResolver ConstantResolver, bool bNeedsCompilation, TMap<UNiagaraNodeFunctionCall*, ENiagaraScriptUsage> FunctionsWithUsage)
-=======
->>>>>>> 6bbb88c8
-{
-	//double StartTime = FPlatformTime::Seconds();
-	T* DupeObj = DuplicateObject<T>(SourceObject, Outer, Name);
-	//float DeltaTime = (float)(FPlatformTime::Seconds() - StartTime);
-	//if (DeltaTime > 0.01f)
-	//{
-	//	UE_LOG(LogNiagaraEditor, Log, TEXT("\tPrecompile Duplicate %s took %f sec"), *SourceObject->GetPathName(), DeltaTime);
-	//}
-	return DupeObj;
-
-}
-
 void FNiagaraCompileRequestDuplicateData::DuplicateReferencedGraphs(UNiagaraGraph* InSrcGraph, UNiagaraGraph* InDupeGraph, ENiagaraScriptUsage InUsage, FCompileConstantResolver ConstantResolver, TMap<UNiagaraNodeFunctionCall*, ENiagaraScriptUsage> FunctionsWithUsage)
 {
 	if (!InDupeGraph || !InSrcGraph)
@@ -149,26 +130,12 @@
 	{
 		bStandaloneScript = true;
 	}
-<<<<<<< HEAD
-
-	if (bNeedsCompilation)
-	{
-		FNiagaraEditorUtilities::ResolveNumerics(InDupeGraph, bStandaloneScript, ChangedFromNumericVars);
-	}
-	ClonedGraphs.AddUnique(InDupeGraph);
-
-	VisitReferencedGraphsRecursive(InDupeGraph, ConstantResolver, bNeedsCompilation, FunctionsWithUsage);
-}
-
-void FNiagaraCompileRequestData::VisitReferencedGraphsRecursive(UNiagaraGraph* InGraph, const FCompileConstantResolver& ConstantResolver, bool bNeedsCompilation, TMap<UNiagaraNodeFunctionCall*, ENiagaraScriptUsage> FunctionsWithUsage)
-=======
 
 	FNiagaraEditorUtilities::ResolveNumerics(InDupeGraph, bStandaloneScript, ChangedFromNumericVars);
 	DuplicateReferencedGraphsRecursive(InDupeGraph, ConstantResolver, FunctionsWithUsage);
 }
 
 void FNiagaraCompileRequestDuplicateData::DuplicateReferencedGraphsRecursive(UNiagaraGraph* InGraph, const FCompileConstantResolver& ConstantResolver, TMap<UNiagaraNodeFunctionCall*, ENiagaraScriptUsage> FunctionsWithUsage)
->>>>>>> 6bbb88c8
 {
 	if (!InGraph)
 	{
@@ -178,8 +145,6 @@
 	TArray<UNiagaraNode*> Nodes;
 	InGraph->GetNodesOfClass(Nodes);
 	const UEdGraphSchema_Niagara* Schema = GetDefault<UEdGraphSchema_Niagara>();
-	FPinCollectorArray CallOutputs;
-	FPinCollectorArray CallInputs;
 
 	for (UEdGraphNode* Node : Nodes)
 	{
@@ -193,13 +158,8 @@
 					UNiagaraDataInterface* DataInterface = InputNode->GetDataInterface();
 					bool bIsParameterMapDataInterface = false;
 					FName DIName = FHlslNiagaraTranslator::GetDataInterfaceName(InputNode->Input.GetName(), EmitterUniqueName, bIsParameterMapDataInterface);
-<<<<<<< HEAD
-					UNiagaraDataInterface* Dupe = bNeedsCompilation ? PrecompileDuplicateObject<UNiagaraDataInterface>(DataInterface, GetTransientPackage()) : DataInterface;
-					CopiedDataInterfacesByName.Add(DIName, Dupe);
-=======
 					UNiagaraDataInterface* Dupe = PrecompileDuplicateObject<UNiagaraDataInterface>(DataInterface, GetTransientPackage());
 					SharedNameToDuplicatedDataInterfaceMap->Add(DIName, Dupe);
->>>>>>> 6bbb88c8
 				}
 				continue;
 			}
@@ -208,135 +168,13 @@
 			if (FunctionCallNode)
 			{
 				UNiagaraScript* FunctionScript = FunctionCallNode->FunctionScript;
-<<<<<<< HEAD
-				ScriptUsage = FunctionCallNode->GetCalledUsage();
-
-				FCompileConstantResolver FunctionConstantResolver = ConstantResolver;
-				if (FunctionsWithUsage.Contains(FunctionCallNode))
-				{
-					FunctionConstantResolver = ConstantResolver.WithUsage(FunctionsWithUsage[FunctionCallNode]);
-				}
-
-				if (FunctionScript != nullptr)
-=======
 				bool bFunctionCallOwnsScript = FunctionScript != nullptr && FunctionScript->GetOuter() == FunctionCallNode;
 				if(FunctionScript != nullptr && bFunctionCallOwnsScript == false)
->>>>>>> 6bbb88c8
 				{
 					// If the function call doesn't already own the script it's pointing at then script needs to be duplicated since it's a referenced
 					// script and will need to be preprocessed.
 					ENiagaraScriptUsage ScriptUsage = FunctionCallNode->GetCalledUsage();
 
-<<<<<<< HEAD
-						// Any function which is not directly owned by it's outer function call node must be cloned since its graph
-						// will be modified in some way with it's internals function calls replaced with cloned references, or with
-						// numeric fixup.  Currently the only scripts which don't need cloning are scripts used by UNiagaraNodeAssignment
-						// module nodes and UNiagaraNodeCustomHlsl expression dynamic input nodes.
-						bool bRequiresClonedScript = FunctionScript->GetOuter()->IsA<UNiagaraNodeFunctionCall>() == false;
-
-						CallOutputs.Reset();
-						CallInputs.Reset();
-						InNode->GetOutputPins(CallOutputs);
-						InNode->GetInputPins(CallInputs);
-
-						TArray<UNiagaraNodeInput*> InputNodes;
-						UNiagaraGraph::FFindInputNodeOptions Options;
-						Options.bFilterDuplicates = true;
-						Options.bIncludeParameters = true;
-						Options.bIncludeAttributes = false;
-						Options.bIncludeSystemConstants = false;
-						Options.bIncludeTranslatorConstants = false;
-						FunctionGraph->FindInputNodes(InputNodes, Options);
-
-						for (UNiagaraNodeInput* Input : InputNodes)
-						{
-							if (Input->Input.GetType() == FNiagaraTypeDefinition::GetGenericNumericDef())
-							{
-								bHasNumericInputs = true;
-							}
-						}
-
-						/*UE_LOG(LogNiagaraEditor, Display, TEXT("FunctionGraph = %p SrcScriptName = %s DiffPackage? %s Numerics? %s NumericInputs? %s"), FunctionGraph, *FunctionGraph->GetPathName(),
-							bFromDifferentPackage ? TEXT("yes") : TEXT("no"), bHasNumericParams ? TEXT("yes") : TEXT("no"), bHasNumericInputs ? TEXT("yes") : TEXT("no"));*/
-
-						UNiagaraGraph* ProcessedGraph = nullptr;
-						// We only need to clone a non-numeric graph once.
-
-						if (!PreprocessedFunctions.Contains(FunctionGraph))
-						{
-							UNiagaraScript* DupeScript = nullptr;
-							if (bRequiresClonedScript == false)
-							{
-								DupeScript = FunctionScript;
-								ProcessedGraph = FunctionGraph;
-							}
-							else
-							{
-								DupeScript = bNeedsCompilation ? PrecompileDuplicateObject<UNiagaraScript>(FunctionScript, InNode, FunctionScript->GetFName()) : FunctionScript;
-								if (bNeedsCompilation)
-								{
-									if (DupeScript->GetSource(FunctionCallNode->SelectedScriptVersion)->GetOuter() != DupeScript)
-									{
-										UNiagaraScriptSource* DupeScriptSource = CastChecked<UNiagaraScriptSource>(DupeScript->GetSource(FunctionCallNode->SelectedScriptVersion));
-										DupeScript->SetSource(DuplicateObject<UNiagaraScriptSource>(DupeScriptSource, DupeScript, DupeScript->GetLatestSource()->GetFName()), FunctionCallNode->SelectedScriptVersion);
-									}
-								}
-								ProcessedGraph = Cast<UNiagaraScriptSource>(DupeScript->GetSource(FunctionCallNode->SelectedScriptVersion))->NodeGraph;
-								if (bNeedsCompilation)
-								{
-									FEdGraphUtilities::MergeChildrenGraphsIn(ProcessedGraph, ProcessedGraph, /*bRequireSchemaMatch=*/ true);
-									
-									FNiagaraEditorUtilities::PreprocessFunctionGraph(Schema, ProcessedGraph, CallInputs, CallOutputs, ScriptUsage, FunctionConstantResolver);
-								}
-								FunctionCallNode->FunctionScript = DupeScript;
-							}
-
-							FunctionData Data;
-							Data.ClonedScript = DupeScript;
-							Data.ClonedGraph = ProcessedGraph;
-							Data.CallInputs = CallInputs;
-							Data.CallOutputs = CallOutputs;
-							Data.Usage = ScriptUsage;
-							Data.bHasNumericInputs = bHasNumericInputs;
-							TArray<FunctionData> MadeArray;
-							MadeArray.Add(Data);
-							PreprocessedFunctions.Add(FunctionGraph, MadeArray);
-							VisitReferencedGraphsRecursive(ProcessedGraph, FunctionConstantResolver, bNeedsCompilation, FunctionsWithUsage);
-							ClonedGraphs.AddUnique(ProcessedGraph);
-
-						}
-						else if (bHasNumericParams)
-						{
-							UNiagaraScript* DupeScript = bNeedsCompilation ? PrecompileDuplicateObject<UNiagaraScript>(FunctionScript, InNode, FunctionScript->GetFName()) : FunctionScript;
-							ProcessedGraph = Cast<UNiagaraScriptSource>(DupeScript->GetSource(FunctionCallNode->SelectedScriptVersion))->NodeGraph;
-							if (bNeedsCompilation)
-							{
-								FEdGraphUtilities::MergeChildrenGraphsIn(ProcessedGraph, ProcessedGraph, /*bRequireSchemaMatch=*/ true);
-								FNiagaraEditorUtilities::PreprocessFunctionGraph(Schema, ProcessedGraph, CallInputs, CallOutputs, ScriptUsage, FunctionConstantResolver);
-							}
-							FunctionCallNode->FunctionScript = DupeScript;
-
-							TArray<FunctionData>* FoundArray = PreprocessedFunctions.Find(FunctionGraph);
-							ClonedGraphs.AddUnique(ProcessedGraph);
-
-							FunctionData Data;
-							Data.ClonedScript = DupeScript;
-							Data.ClonedGraph = ProcessedGraph;
-							Data.CallInputs = CallInputs;
-							Data.CallOutputs = CallOutputs;
-							Data.Usage = ScriptUsage;
-							Data.bHasNumericInputs = bHasNumericInputs;
-
-							FoundArray->Add(Data);
-							VisitReferencedGraphsRecursive(ProcessedGraph, FunctionConstantResolver, bNeedsCompilation, FunctionsWithUsage);
-						}
-						else if(bRequiresClonedScript)
-						{
-							TArray<FunctionData>* FoundArray = PreprocessedFunctions.Find(FunctionGraph);
-							check(FoundArray != nullptr && FoundArray->Num() != 0);
-							FunctionCallNode->FunctionScript = (*FoundArray)[0].ClonedScript;
-						}
-=======
 					FCompileConstantResolver FunctionConstantResolver = ConstantResolver;
 					if (FunctionsWithUsage.Contains(FunctionCallNode))
 					{
@@ -382,7 +220,6 @@
 						TArray<FDuplicatedGraphData>* DuplicatedGraphDataArray = SharedSourceGraphToDuplicatedGraphsMap->Find(FunctionGraph);
 						check(DuplicatedGraphDataArray != nullptr && DuplicatedGraphDataArray->Num() != 0);
 						FunctionCallNode->FunctionScript = (*DuplicatedGraphDataArray)[0].ClonedScript;
->>>>>>> 6bbb88c8
 					}
 				}
 			}
@@ -392,7 +229,7 @@
 			{
 				for (TSharedPtr<FNiagaraCompileRequestDuplicateData, ESPMode::ThreadSafe>& Ptr : EmitterData)
 				{
-					if (Ptr->EmitterUniqueName == EmitterNode->GetEmitterUniqueName() && bNeedsCompilation)
+					if (Ptr->EmitterUniqueName == EmitterNode->GetEmitterUniqueName())
 					{
 						EmitterNode->SyncEnabledState(); // Just to be safe, sync here while we likely still have the handle source.
 						EmitterNode->SetOwnerSystem(nullptr);
@@ -411,12 +248,6 @@
 
 const UNiagaraScriptSourceBase* FNiagaraCompileRequestDuplicateData::GetScriptSource() const
 {
-<<<<<<< HEAD
-	FNiagaraCompileRequestData* InEmitterData = (FNiagaraCompileRequestData*)InEmitterDataBase;
-	if (InEmitterData)
-	{
-		CopiedDataInterfacesByName.Append(InEmitterData->CopiedDataInterfacesByName);
-=======
 	return SourceDeepCopy.Get();
 }
 
@@ -429,12 +260,9 @@
 		{
 			return *DuplicatedCDOPtr;
 		}
->>>>>>> 6bbb88c8
 	}
 	return nullptr;
 }
-
-
 
 FName FNiagaraCompileRequestData::ResolveEmitterAlias(FName VariableName) const
 {
@@ -509,47 +337,6 @@
 	}
 }
 
-<<<<<<< HEAD
-void FNiagaraCompileRequestData::DeepCopyGraphs(UNiagaraScriptSource* ScriptSource, ENiagaraScriptUsage InUsage, FCompileConstantResolver ConstantResolver, bool bNeedsCompilation)
-{
-	// Clone the source graph so we can modify it as needed; merging in the child graphs
-	//NodeGraphDeepCopy = CastChecked<UNiagaraGraph>(FEdGraphUtilities::CloneGraph(ScriptSource->NodeGraph, GetTransientPackage(), 0));
-	Source = bNeedsCompilation ? PrecompileDuplicateObject<UNiagaraScriptSource>(ScriptSource, GetTransientPackage()) : ScriptSource;
-	NodeGraphDeepCopy = Source->NodeGraph;
-	
-	//double StartTime = FPlatformTime::Seconds();
-	if (bNeedsCompilation)
-	{
-		FEdGraphUtilities::MergeChildrenGraphsIn(NodeGraphDeepCopy, NodeGraphDeepCopy, /*bRequireSchemaMatch=*/ true);
-	}
-	VisitReferencedGraphs(ScriptSource->NodeGraph, NodeGraphDeepCopy, InUsage, ConstantResolver, bNeedsCompilation);
-	//float DeltaTime = (float)(FPlatformTime::Seconds() - StartTime);
-	//if (DeltaTime > 0.01f)
-	//{
-	//	UE_LOG(LogNiagaraEditor, Log, TEXT("\tPrecompile VisitReferencedGraphs %s took %f sec"), *ScriptSource->GetPathName(), DeltaTime);
-	//}
-}
-
-void FNiagaraCompileRequestData::DeepCopyGraphs(UNiagaraScriptSource* ScriptSource, UNiagaraEmitter* Emitter, bool bNeedsCompilation)
-{
-	Source = bNeedsCompilation ? PrecompileDuplicateObject<UNiagaraScriptSource>(ScriptSource, GetTransientPackage()) : ScriptSource;
-	NodeGraphDeepCopy = Source->NodeGraph;
-	if (bNeedsCompilation)
-	{
-		FEdGraphUtilities::MergeChildrenGraphsIn(NodeGraphDeepCopy, NodeGraphDeepCopy, /*bRequireSchemaMatch=*/ true);
-	}
-	TMap<UNiagaraNodeFunctionCall*, ENiagaraScriptUsage> FunctionsWithUsage;
-	for (UEdGraphNode* Node : ScriptSource->NodeGraph->Nodes)
-	{
-		if (UNiagaraNodeFunctionCall* FunctionCall = Cast<UNiagaraNodeFunctionCall>(Node))
-		{
-			UNiagaraNodeOutput* OutputNode = FNiagaraStackGraphUtilities::GetEmitterOutputNodeForStackNode(*FunctionCall);
-			FunctionsWithUsage.Add(FunctionCall, OutputNode ? OutputNode->GetUsage() : ENiagaraScriptUsage::EmitterSpawnScript);
-		}
-	}
-	FCompileConstantResolver ConstantResolver(Emitter, ENiagaraScriptUsage::EmitterSpawnScript);
-	VisitReferencedGraphs(ScriptSource->NodeGraph, NodeGraphDeepCopy, ENiagaraScriptUsage::EmitterSpawnScript, ConstantResolver, bNeedsCompilation, FunctionsWithUsage);
-=======
 void FNiagaraCompileRequestDuplicateData::DeepCopyGraphs(UNiagaraScriptSource* ScriptSource, ENiagaraScriptUsage InUsage, FCompileConstantResolver ConstantResolver)
 {
 	// Clone the source graph so we can modify it as needed; merging in the child graphs
@@ -586,7 +373,6 @@
 
 	FCompileConstantResolver ConstantResolver(Emitter, ENiagaraScriptUsage::EmitterSpawnScript);
 	DuplicateReferencedGraphs(ScriptSource->NodeGraph, NodeGraphDeepCopy.Get(), ENiagaraScriptUsage::EmitterSpawnScript, ConstantResolver, FunctionsWithUsage);
->>>>>>> 6bbb88c8
 }
 
 
@@ -648,11 +434,6 @@
 	}
 }
 
-<<<<<<< HEAD
-void FNiagaraCompileRequestData::FinishPrecompile(const TArray<FNiagaraVariable>& EncounterableVariables, ENiagaraScriptUsage InUsage, FCompileConstantResolver ConstantResolver, const TArray<UNiagaraSimulationStageBase*>* SimStages)
-{
-	//double StartTime = FPlatformTime::Seconds();
-=======
 void FNiagaraCompileRequestDuplicateData::ReleaseCompilationCopies()
 {
 	// clean up graph copies
@@ -719,7 +500,6 @@
 void FNiagaraCompileRequestData::FinishPrecompile(const TArray<FNiagaraVariable>& EncounterableVariables, const TArray<FNiagaraVariable>& InStaticVariables, FCompileConstantResolver ConstantResolver, const TArray<ENiagaraScriptUsage>& UsagesToProcess, const TArray<class UNiagaraSimulationStageBase*>* SimStages, const TArray<FString> EmitterNames)
 {
 	FNiagaraEditorModule& NiagaraEditorModule = FModuleManager::GetModuleChecked<FNiagaraEditorModule>("NiagaraEditor");
->>>>>>> 6bbb88c8
 	{
 		ENiagaraScriptCompileStatusEnum = StaticEnum<ENiagaraScriptCompileStatus>();
 		ENiagaraScriptUsageEnum = StaticEnum<ENiagaraScriptUsage>();
@@ -745,30 +525,6 @@
 		int32 NumSimStageNodes = 0;
 		for (UNiagaraNodeOutput* FoundOutputNode : OutputNodes)
 		{
-<<<<<<< HEAD
-			FName SimStageName;
-			bool bStageEnabled = true;
-			if (FoundOutputNode->GetUsage() == ENiagaraScriptUsage::ParticleSimulationStageScript && SimStages)
-			{
-				if ( bSimulationStagesEnabled )
-				{
-					const FGuid& UsageId = FoundOutputNode->GetUsageId();
-
-					// Find the matching simstage to the output node
-					for (UNiagaraSimulationStageBase* SimStage : *SimStages)
-					{
-						if (SimStage && SimStage->Script)
-						{
-							if (SimStage->Script->GetUsageId() == UsageId)
-							{
-								bStageEnabled = SimStage->bEnabled;
-								UNiagaraSimulationStageGeneric* GenericStage = Cast<UNiagaraSimulationStageGeneric>(SimStage);
-								if (GenericStage && SimStage->bEnabled)
-								{
-									SimStageName = (GenericStage->IterationSource == ENiagaraIterationSource::DataInterface) ? GenericStage->DataInterface.BoundVariable.GetName() : FName();
-									break;
-								}
-=======
 			if (UsagesToProcess.Contains(FoundOutputNode->GetUsage()) == false)
 			{
 				continue;
@@ -829,61 +585,11 @@
 							if (History.PerVariableConstantValue[i].Num() > 1)
 							{
 								StaticVariablesWithMultipleWrites.AddUnique(Var);
->>>>>>> 6bbb88c8
 							}
 						}
 					}
 					PinToConstantValues.Append(History.PinToConstantValues);
 				}
-<<<<<<< HEAD
-				else
-				{
-					bStageEnabled = false;
-				}
-			}
-
-			if (bStageEnabled)
-			{
-				// Map all for this output node
-				FNiagaraParameterMapHistoryWithMetaDataBuilder Builder;
-				Builder.ConstantResolver = ConstantResolver;
-				Builder.AddGraphToCallingGraphContextStack(NodeGraphDeepCopy);
-				Builder.RegisterEncounterableVariables(EncounterableVariables);
-
-				FString TranslationName = TEXT("Emitter");
-				Builder.BeginTranslation(TranslationName);
-				Builder.BeginUsage(FoundOutputNode->GetUsage(), SimStageName);
-				Builder.EnableScriptWhitelist(true, FoundOutputNode->GetUsage());
-				Builder.BuildParameterMaps(FoundOutputNode, true);
-				Builder.EndUsage();
-
-				ensure(Builder.Histories.Num() <= 1);
-
-				for (FNiagaraParameterMapHistory& History : Builder.Histories)
-				{
-					History.OriginatingScriptUsage = FoundOutputNode->GetUsage();
-					for (FNiagaraVariable& Var : History.Variables)
-					{
-						if (Var.GetType() == FNiagaraTypeDefinition::GetGenericNumericDef())
-						{
-							UE_LOG(LogNiagaraEditor, Log, TEXT("Invalid numeric parameter found! %s"), *Var.GetName().ToString())
-						}
-					}
-				}
-
-				if (FoundOutputNode->GetUsage() == ENiagaraScriptUsage::ParticleSimulationStageScript)
-				{
-					NumSimStageNodes++;
-				}
-
-				PrecompiledHistories.Append(Builder.Histories);
-				Builder.EndTranslation(TranslationName);
-			}
-			else
-			{
-				// Add in a blank spot
-				PrecompiledHistories.Emplace();
-=======
 
 				if (FoundOutputNode->GetUsage() == ENiagaraScriptUsage::ParticleSimulationStageScript)
 				{
@@ -960,45 +666,18 @@
 						}
 					}
 				}
->>>>>>> 6bbb88c8
 			}
 		}
 
 		if (SimStages && NumSimStageNodes)
 		{
-<<<<<<< HEAD
-			SpawnOnlyPerStage.Reserve(NumSimStageNodes);
-			PartialParticleUpdatePerStage.Reserve(NumSimStageNodes);
-			NumIterationsPerStage.Reserve(NumSimStageNodes);
-			IterationSourcePerStage.Reserve(NumSimStageNodes);
-			StageGuids.Reserve(NumSimStageNodes);
-			StageNames.Reserve(NumSimStageNodes);
+			CompileSimStageData.Reserve(NumSimStageNodes);
+
 			const int32 NumProvidedStages = SimStages->Num();
-
-=======
-			CompileSimStageData.Reserve(NumSimStageNodes);
-
-			const int32 NumProvidedStages = SimStages->Num();
->>>>>>> 6bbb88c8
 			for (int32 i=0, ActiveStageCount = 0; ActiveStageCount < NumSimStageNodes && i < NumProvidedStages; ++i)
 			{
 				UNiagaraSimulationStageBase* SimStage = (*SimStages)[i];
 				if (SimStage == nullptr || !SimStage->bEnabled)
-<<<<<<< HEAD
-				{
-					continue;
-				}
-
-				if ( UNiagaraSimulationStageGeneric* GenericStage = Cast<UNiagaraSimulationStageGeneric>(SimStage) )
-				{
-					NumIterationsPerStage.Add(GenericStage->Iterations);
-					IterationSourcePerStage.Add(GenericStage->IterationSource == ENiagaraIterationSource::DataInterface ? GenericStage->DataInterface.BoundVariable.GetName() : FName());
-					SpawnOnlyPerStage.Add(GenericStage->bSpawnOnly);
-					PartialParticleUpdatePerStage.Add(GenericStage->bDisablePartialParticleUpdate == false);
-					StageGuids.Add(GenericStage->Script->GetUsageId());
-					StageNames.Add(GenericStage->SimulationStageName);
-
-=======
 				{
 					continue;
 				}
@@ -1029,7 +708,6 @@
 						}
 					}
 
->>>>>>> 6bbb88c8
 					++ActiveStageCount;
 				}
 			}
@@ -1060,12 +738,6 @@
 			const FGuid& UsageId = FoundOutputNode->GetUsageId();
 			UNiagaraSimulationStageBase* const* MatchingStagePtr = SimStages->FindByPredicate([UsageId](UNiagaraSimulationStageBase* SimStage)
 				{
-<<<<<<< HEAD
-					UClass* Class = const_cast<UClass*>(Var.GetType().GetClass());
-					UObject* Obj = PrecompileDuplicateObject(Class->GetDefaultObject(true), GetTransientPackage());
-					CDOs.Add(Class, Obj);
-				}
-=======
 					return SimStage != nullptr && SimStage->Script != nullptr && SimStage->Script->GetUsageId() == UsageId;
 				});
 
@@ -1075,7 +747,6 @@
 			{
 				UNiagaraSimulationStageGeneric* GenericStage = CastChecked<UNiagaraSimulationStageGeneric>(*MatchingStagePtr);
 				SimStageName = GenericStage->IterationSource == ENiagaraIterationSource::DataInterface ? GenericStage->DataInterface.BoundVariable.GetName() : FName();
->>>>>>> 6bbb88c8
 			}
 		}
 
@@ -1135,27 +806,6 @@
 			{
 				if (InputNode->Input.IsDataInterface())
 				{
-<<<<<<< HEAD
-					if (InputVariable->IsDataInterface())
-					{
-						UClass* Class = const_cast<UClass*>(InputVariable->GetType().GetClass());
-						UObject* Obj = PrecompileDuplicateObject(Class->GetDefaultObject(true), GetTransientPackage());
-						CDOs.Add(Class, Obj);
-					}
-				}
-			}
-		}
-	}
-
-	//float DeltaTime = (float)(FPlatformTime::Seconds() - StartTime);
-	//if (DeltaTime > 0.01f)
-	//{
-	//	UE_LOG(LogNiagaraEditor, Log, TEXT("\tPrecompile FinishPrecompile %s took %f sec"), *ScriptSource->GetPathName(), DeltaTime);
-	//}
-}
-
-bool ScriptSourceNeedsCompiling(UNiagaraScriptSource* InSource, TArray<UNiagaraScript*>& InCompilingScripts)
-=======
 					DataInterfaceClasses.AddUnique(InputNode->Input.GetType().GetClass());
 				}
 			}
@@ -1171,41 +821,11 @@
 }
 
 TSharedPtr<FNiagaraCompileRequestDataBase, ESPMode::ThreadSafe> FNiagaraEditorModule::Precompile(UObject* InObj, FGuid Version)
->>>>>>> 6bbb88c8
-{
-	if (!InSource || InCompilingScripts.Num() == 0)
-		return false;
-
-	// For now, we are just going to duplicate everything if there are any scripts needing compilation. 
-	// We do this to mitigate any complications around cross-graph communication.
-	return true;
-}
-
-TSharedPtr<FNiagaraCompileRequestDataBase, ESPMode::ThreadSafe> FNiagaraEditorModule::Precompile(UObject* InObj, FGuid Version)
-{
-	TArray<UNiagaraScript*> InCompilingScripts;
+{
 	UNiagaraScript* Script = Cast<UNiagaraScript>(InObj);
 	UNiagaraPrecompileContainer* Container = Cast<UNiagaraPrecompileContainer>(InObj);
 	UNiagaraSystem* System = Cast<UNiagaraSystem>(InObj);
 	UPackage* LogPackage = nullptr;
-<<<<<<< HEAD
-
-	if (Container)
-	{
-		System = Container->System;
-		InCompilingScripts = Container->Scripts;
-		if (System)
-		{
-			LogPackage = System->GetOutermost();
-		}
-	}
-	else if (Script)
-	{
-		InCompilingScripts.Add(Script);
-		LogPackage = Script->GetOutermost();
-	}
-
-=======
 
 	if (Container)
 	{
@@ -1220,22 +840,16 @@
 		LogPackage = Script->GetOutermost();
 	}
 
->>>>>>> 6bbb88c8
 	if (!LogPackage || (!Script && !System))
 	{
 		TSharedPtr<FNiagaraCompileRequestDataBase, ESPMode::ThreadSafe> InvalidPtr;
 		return InvalidPtr;
 	}
 
-<<<<<<< HEAD
-	TRACE_CPUPROFILER_EVENT_SCOPE(NiagaraPrecompile);
-	TRACE_CPUPROFILER_EVENT_SCOPE_TEXT_ON_CHANNEL(LogPackage ? *LogPackage->GetName() : *InObj->GetName(), NiagaraChannel);
-=======
 	FString LogName = LogPackage ? LogPackage->GetName() : InObj->GetName();
 
 	TRACE_CPUPROFILER_EVENT_SCOPE(NiagaraPrecompile);
 	TRACE_CPUPROFILER_EVENT_SCOPE_TEXT_ON_CHANNEL(*LogName, NiagaraChannel);
->>>>>>> 6bbb88c8
 
 	SCOPE_CYCLE_COUNTER(STAT_NiagaraEditor_ScriptSource_PreCompile);
 	double StartTime = FPlatformTime::Seconds();
@@ -1249,18 +863,6 @@
 
 	if (Script)
 	{
-<<<<<<< HEAD
-		UNiagaraScriptSource* Source = Cast<UNiagaraScriptSource>(Script->GetSource(Version));
-		bool bNeedsCompilation = ScriptSourceNeedsCompiling(Source, InCompilingScripts);
-		BasePtr->DeepCopyGraphs(Source, Script->GetUsage(), EmptyResolver, bNeedsCompilation);
-		const TArray<FNiagaraVariable> EncounterableVariables;
-		BasePtr->FinishPrecompile(EncounterableVariables, Script->GetUsage(), EmptyResolver, nullptr);
-	}
-	else if (System)
-	{
-		check(System->GetSystemSpawnScript()->GetLatestSource() == System->GetSystemUpdateScript()->GetLatestSource());
-		BasePtr->bUseRapidIterationParams = !System->bBakeOutRapidIteration;
-=======
 		BasePtr->Source = Cast<UNiagaraScriptSource>(Script->GetSource(Version));
 		const TArray<FNiagaraVariable> EncounterableVariables;
 		const TArray<ENiagaraScriptUsage> ValidUsages = { ENiagaraScriptUsage::Function, ENiagaraScriptUsage::Module, ENiagaraScriptUsage::DynamicInput };
@@ -1279,7 +881,6 @@
 		BasePtr->bDisableDebugSwitches = System->ShouldDisableDebugSwitches();
 		
 		TArray<FString> EmitterNames;
->>>>>>> 6bbb88c8
 
 		// Store off the current variables in the exposed parameters list.
 		TArray<FNiagaraVariable> OriginalExposedParams;
@@ -1295,37 +896,17 @@
 			const FNiagaraEmitterHandle& Handle = System->GetEmitterHandle(i);
 			TSharedPtr<FNiagaraCompileRequestData, ESPMode::ThreadSafe> EmitterPtr = MakeShared<FNiagaraCompileRequestData, ESPMode::ThreadSafe>();
 			EmitterPtr->EmitterUniqueName = Handle.GetInstance()->GetUniqueEmitterName();
-<<<<<<< HEAD
-			if (Handle.GetIsEnabled()) // Don't need to copy the graph if we aren't going to use it.
-			{
-				UNiagaraScriptSource* Source = Cast<UNiagaraScriptSource>(Handle.GetInstance()->GraphSource);
-				bool bNeedsCompilation = ScriptSourceNeedsCompiling(Source, InCompilingScripts);
-				EmitterPtr->DeepCopyGraphs(Source, Handle.GetInstance(), bNeedsCompilation);
-			}
-			EmitterPtr->SourceName = BasePtr->SourceName;
-			EmitterPtr->bUseRapidIterationParams = BasePtr->bUseRapidIterationParams || (!Handle.GetInstance()->bBakeOutRapidIteration);
-			EmitterPtr->bSimulationStagesEnabled = Handle.GetInstance()->bSimulationStagesEnabled;
-=======
 			EmitterPtr->SourceName = BasePtr->SourceName;
 			EmitterPtr->Source = Cast<UNiagaraScriptSource>(Handle.GetInstance()->GraphSource);
 			EmitterPtr->bUseRapidIterationParams = BasePtr->bUseRapidIterationParams;
 			EmitterPtr->bDisableDebugSwitches = BasePtr->bDisableDebugSwitches;
 			//EmitterPtr->bSimulationStagesEnabled = Handle.GetInstance()->bSimulationStagesEnabled;
 			EmitterPtr->SharedCompileDataInterfaceData = BasePtr->SharedCompileDataInterfaceData;
->>>>>>> 6bbb88c8
 			BasePtr->EmitterData.Add(EmitterPtr);
 			EmitterNames.Add(Handle.GetUniqueInstanceName());
 		}
 
 		// Now deep copy the system graphs, skipping traversal into any emitter references.
-<<<<<<< HEAD
-		{
-			FCompileConstantResolver ConstantResolver(System, ENiagaraScriptUsage::SystemSpawnScript);
-			UNiagaraScriptSource* Source = Cast<UNiagaraScriptSource>(System->GetSystemSpawnScript()->GetLatestSource());
-			bool bNeedsCompilation = ScriptSourceNeedsCompiling(Source, InCompilingScripts);
-			BasePtr->DeepCopyGraphs(Source, ENiagaraScriptUsage::SystemSpawnScript, ConstantResolver, bNeedsCompilation);
-			BasePtr->FinishPrecompile(EncounterableVars, ENiagaraScriptUsage::SystemSpawnScript, ConstantResolver, nullptr);
-=======
 		TArray<FNiagaraVariable> StaticVariablesFromSystem = ((FNiagaraGraphCachedBuiltHistory*)CachedTraversalSystemData.Get())->StaticVariables;
 		{
 			FCompileConstantResolver ConstantResolver(System, ENiagaraScriptUsage::SystemSpawnScript);
@@ -1335,7 +916,6 @@
 			BasePtr->FinishPrecompile(EncounterableVars, StaticVariablesFromSystem, ConstantResolver, SystemUsages, nullptr, EmitterNames);
 
 			BasePtr->CompareAgainst(((FNiagaraGraphCachedBuiltHistory*)CachedTraversalSystemData.Get()));
->>>>>>> 6bbb88c8
 		}
 
 		// Add the User and System variables that we did encounter to the list that emitters might also encounter.
@@ -1369,18 +949,6 @@
 						ScriptToEmitterMap.Add(EmitterScripts[ScriptIdx], Handle.GetInstance());
 					}
 				}
-<<<<<<< HEAD
-				BasePtr->EmitterData[i]->FinishPrecompile(EncounterableVars, ENiagaraScriptUsage::EmitterSpawnScript, ConstantResolver, &Handle.GetInstance()->GetSimulationStages());
-				BasePtr->MergeInEmitterPrecompiledData(BasePtr->EmitterData[i].Get());
-
-				for (UNiagaraRendererProperties* RendererProperty : Handle.GetInstance()->GetRenderers())
-				{
-					for (const FNiagaraVariable& BoundAttribute : RendererProperty->GetBoundAttributes())
-					{
-						BasePtr->EmitterData[i]->RequiredRendererVariables.AddUnique(BoundAttribute);
-					}
-				}
-=======
 				static TArray<ENiagaraScriptUsage> EmitterUsages = { ENiagaraScriptUsage::EmitterSpawnScript, ENiagaraScriptUsage::EmitterUpdateScript };
 
 				BasePtr->EmitterData[i]->FinishPrecompile(EncounterableVars, StaticVariablesFromEmitter, ConstantResolver, EmitterUsages, nullptr, EmitterNames);
@@ -1400,7 +968,6 @@
 
 				TArray<FNiagaraVariable> OldStaticVars = BasePtr->EmitterData[i]->StaticVariables;
 				BasePtr->EmitterData[i]->FinishPrecompile(ParticleEncounterableVars, OldStaticVars, ConstantResolver, ParticleUsages, &Handle.GetInstance()->GetSimulationStages(), EmitterNames);
->>>>>>> 6bbb88c8
 			}
 		}
 
@@ -1430,7 +997,6 @@
 				}
 
 				if (UNiagaraScript::IsEquivalentUsage(CompiledScript->GetUsage(), ENiagaraScriptUsage::ParticleSpawnScript))
-<<<<<<< HEAD
 				{
 					if (Emitter && Emitter->SimTarget == ENiagaraSimTarget::GPUComputeSim)
 					{
@@ -1440,24 +1006,6 @@
 						ScriptDependencyMap.Add(CompiledScript, ComputeScript);
 						ScriptToEmitterMap.Add(ComputeScript, Emitter);
 					}
-				}
-
-				if (UNiagaraScript::IsEquivalentUsage(CompiledScript->GetUsage(), ENiagaraScriptUsage::ParticleUpdateScript))
-=======
->>>>>>> 6bbb88c8
-				{
-					if (Emitter && Emitter->SimTarget == ENiagaraSimTarget::GPUComputeSim)
-					{
-						UNiagaraScript* ComputeScript = const_cast<UNiagaraScript*>(Emitter->GetGPUComputeScript());
-
-						Scripts.AddUnique(ComputeScript);
-						ScriptDependencyMap.Add(CompiledScript, ComputeScript);
-						ScriptToEmitterMap.Add(ComputeScript, Emitter);
-					}
-<<<<<<< HEAD
-					else if (Emitter && Emitter->bInterpolatedSpawning)
-					{
-=======
 				}
 
 				if (UNiagaraScript::IsEquivalentUsage(CompiledScript->GetUsage(), ENiagaraScriptUsage::ParticleUpdateScript))
@@ -1472,7 +1020,6 @@
 					}
 					else if (Emitter && Emitter->bInterpolatedSpawning)
 					{
->>>>>>> 6bbb88c8
 						Scripts.AddUnique(Emitter->SpawnScriptProps.Script);
 						ScriptDependencyMap.Add(CompiledScript, Emitter->SpawnScriptProps.Script);
 						ScriptToEmitterMap.Add(Emitter->SpawnScriptProps.Script, Emitter);
@@ -1481,10 +1028,9 @@
 			}
 
 			FNiagaraUtilities::PrepareRapidIterationParameters(Scripts, ScriptDependencyMap, ScriptToEmitterMap);
-<<<<<<< HEAD
-
-			BasePtr->AddRapidIterationParameters(System->GetSystemSpawnScript()->RapidIterationParameters, EmptyResolver);
-			BasePtr->AddRapidIterationParameters(System->GetSystemUpdateScript()->RapidIterationParameters, EmptyResolver);
+
+			BasePtr->AddRapidIterationParameters(System->GetSystemSpawnScript()->RapidIterationParameters, FCompileConstantResolver(System, ENiagaraScriptUsage::SystemSpawnScript));
+			BasePtr->AddRapidIterationParameters(System->GetSystemUpdateScript()->RapidIterationParameters, FCompileConstantResolver(System, ENiagaraScriptUsage::SystemUpdateScript));
 
 			// Now we can finish off the emitters.
 			for (int32 i = 0; i < System->GetEmitterHandles().Num(); i++)
@@ -1496,22 +1042,6 @@
 					TArray<UNiagaraScript*> EmitterScripts;
 					Handle.GetInstance()->GetScripts(EmitterScripts, false);
 
-=======
-
-			BasePtr->AddRapidIterationParameters(System->GetSystemSpawnScript()->RapidIterationParameters, FCompileConstantResolver(System, ENiagaraScriptUsage::SystemSpawnScript));
-			BasePtr->AddRapidIterationParameters(System->GetSystemUpdateScript()->RapidIterationParameters, FCompileConstantResolver(System, ENiagaraScriptUsage::SystemUpdateScript));
-
-			// Now we can finish off the emitters.
-			for (int32 i = 0; i < System->GetEmitterHandles().Num(); i++)
-			{
-				const FNiagaraEmitterHandle& Handle = System->GetEmitterHandle(i);
-				FCompileConstantResolver ConstantResolver(Handle.GetInstance(), ENiagaraScriptUsage::EmitterSpawnScript);
-				if (Handle.GetIsEnabled()) // Don't pull in the emitter if it isn't going to be used.
-				{
-					TArray<UNiagaraScript*> EmitterScripts;
-					Handle.GetInstance()->GetScripts(EmitterScripts, false);
-
->>>>>>> 6bbb88c8
 					for (int32 ScriptIdx = 0; ScriptIdx < EmitterScripts.Num(); ScriptIdx++)
 					{
 						if (EmitterScripts[ScriptIdx])
@@ -1524,11 +1054,7 @@
 		}
 	}
 
-<<<<<<< HEAD
-	UE_LOG(LogNiagaraEditor, Verbose, TEXT("'%s' Precompile took %f sec."), *LogPackage->GetName(),
-=======
 	UE_LOG(LogNiagaraEditor, Verbose, TEXT("'%s' Precompile took %f sec."), *LogName,
->>>>>>> 6bbb88c8
 		(float)(FPlatformTime::Seconds() - StartTime));
 
 	return BasePtr;
@@ -1616,8 +1142,6 @@
 	TRACE_CPUPROFILER_EVENT_SCOPE(NiagaraPrecompileDuplicate);
 	TRACE_CPUPROFILER_EVENT_SCOPE_TEXT_ON_CHANNEL(*LogName, NiagaraChannel);
 
-<<<<<<< HEAD
-=======
 	SCOPE_CYCLE_COUNTER(STAT_NiagaraEditor_ScriptSource_PreCompileDuplicate);
 	double StartTime = FPlatformTime::Seconds();
 
@@ -1737,7 +1261,6 @@
 {
 	SCOPE_CYCLE_COUNTER(STAT_NiagaraEditor_Module_CompileScript);
 
->>>>>>> 6bbb88c8
 	check(InCompileRequest != NULL);
 	const FNiagaraCompileRequestData* CompileRequest = (const FNiagaraCompileRequestData*)InCompileRequest;
 	const FNiagaraCompileRequestDuplicateData* CompileRequestDuplicate = (const FNiagaraCompileRequestDuplicateData*)InCompileRequestDuplicate;
@@ -2071,14 +1594,6 @@
 
 	CompileResults.Data = MakeShared<FNiagaraVMExecutableData>();
 
-<<<<<<< HEAD
-	CompileResults.AppendCompileEvents(MakeArrayView(InTranslateResults.CompileEvents));
-	CompileResults.Data->LastCompileEvents.Append(InTranslateResults.CompileEvents);
-	CompileResults.Data->ExternalDependencies = InTranslateResults.CompileDependencies;
-	CompileResults.Data->CompileTags = InTranslateResults.CompileTags;
-
-=======
->>>>>>> 6bbb88c8
 	//TODO: This should probably be done via the same route that other shaders take through the shader compiler etc.
 	//But that adds the complexity of a new shader type, new shader class and a new shader map to contain them etc.
 	//Can do things simply for now.
@@ -2120,12 +1635,8 @@
 
 	// only issue jobs for VM compilation if we're going to be using the resulting byte code.  This excludes particle scripts when we're using
 	// a GPU simulation
-<<<<<<< HEAD
-	if (InOptions.IsGpuScript() && UNiagaraScript::IsParticleScript(InOptions.TargetUsage))
-=======
 	const bool bCompilingGPUParticleScript = InOptions.IsGpuScript() && UNiagaraScript::IsParticleScript(InOptions.TargetUsage);
 	if (bCompilingGPUParticleScript)
->>>>>>> 6bbb88c8
 	{
 		CompileResults.bComputeSucceeded = false;
 		if (CompileResults.bVMSucceeded)
