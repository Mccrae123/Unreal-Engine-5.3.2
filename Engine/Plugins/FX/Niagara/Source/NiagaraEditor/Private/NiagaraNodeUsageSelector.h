--- conflicted
+++ resolved
@@ -17,12 +17,9 @@
 	UPROPERTY()
 	TArray<FGuid> OutputVarGuids;
 
-<<<<<<< HEAD
-=======
 	UPROPERTY(meta = (SkipForCompileHash = "true"))
 	FGuid SelectorGuid;
 
->>>>>>> 6bbb88c8
 	UPROPERTY()
 	int32 NumOptionsPerVariable = 0;
 	
