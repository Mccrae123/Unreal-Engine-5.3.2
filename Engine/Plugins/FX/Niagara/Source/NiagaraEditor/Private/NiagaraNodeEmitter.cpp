// Copyright Epic Games, Inc. All Rights Reserved.

#include "NiagaraNodeEmitter.h"
#include "NiagaraSystem.h"
#include "NiagaraEmitter.h"
#include "NiagaraEditorUtilities.h"
#include "EdGraphSchema_Niagara.h"
#include "EdGraph/EdGraph.h"
#include "NiagaraCommon.h"
#include "NiagaraDataInterface.h"
#include "NiagaraScriptSource.h"
#include "NiagaraGraph.h"
#include "NiagaraNodeInput.h"
#include "NiagaraGraph.h"
#include "NiagaraNodeParameterMapBase.h"
#include "NiagaraNodeOutput.h"
#include "NiagaraHlslTranslator.h"
#include "Framework/MultiBox/MultiBoxBuilder.h"
#include "Stats/Stats.h"
#include "NiagaraEditorModule.h"

#define LOCTEXT_NAMESPACE "NiagaraNodeEmitter"

DECLARE_CYCLE_STAT(TEXT("Niagara - Module - NiagaraNodeEmitter_Compile"), STAT_NiagaraEditor_Module_NiagaraNodeEmitter_Compile, STATGROUP_NiagaraEditor);


void UNiagaraNodeEmitter::PostInitProperties()
{
	Super::PostInitProperties();
	PinPendingRename = nullptr;
	CachedGraph = nullptr;
	CachedScriptSource = nullptr;
}

UNiagaraSystem* UNiagaraNodeEmitter::GetOwnerSystem() const
{
	return OwnerSystem;
}

void UNiagaraNodeEmitter::SetOwnerSystem(UNiagaraSystem* InOwnerSystem)
{
	OwnerSystem = InOwnerSystem;
	RefreshFromExternalChanges();
}

FGuid UNiagaraNodeEmitter::GetEmitterHandleId() const
{
	return EmitterHandleId;
}

void UNiagaraNodeEmitter::SetEmitterHandleId(FGuid InEmitterHandleId)
{
	EmitterHandleId = InEmitterHandleId;
	DisplayName = GetNameFromEmitter();
}

void UNiagaraNodeEmitter::PostLoad()
{
	Super::PostLoad();
}

bool UNiagaraNodeEmitter::IsPinNameEditable(const UEdGraphPin* GraphPinObj) const
{
	return false;
}

bool UNiagaraNodeEmitter::IsPinNameEditableUponCreation(const UEdGraphPin* GraphPinObj) const
{
	return false;
}


bool UNiagaraNodeEmitter::VerifyEditablePinName(const FText& InName, FText& OutErrorMessage, const UEdGraphPin* InGraphPinObj) const
{
	if (InName.IsEmptyOrWhitespace())
	{
		OutErrorMessage = LOCTEXT("InvalidName", "Invalid pin name");
		return false;
	}
	return true;
}

bool UNiagaraNodeEmitter::CommitEditablePinName(const FText& InName, UEdGraphPin* InGraphPinObj, bool bSuppressEvents)
{
	return false;
}

bool UNiagaraNodeEmitter::GenerateCompileHashForClassMembers(const UClass* InClass, FNiagaraCompileHashVisitor* InVisitor) const
{
	if (InClass == UNiagaraNodeEmitter::StaticClass())
	{
		// For emitters, we really just want the emitter name.
		FName EmitterName;
		if (OwnerSystem != nullptr && EmitterHandleId.IsValid())
		{
			for (const FNiagaraEmitterHandle& EmitterHandle : OwnerSystem->GetEmitterHandles())
			{
				if (EmitterHandle.GetId() == EmitterHandleId)
				{
					EmitterName = (EmitterHandle.GetName());
					break;
				}
			}
		}
		else if (CachedUniqueName.IsValid())
		{
			EmitterName = (CachedUniqueName);
		}

		InVisitor->UpdateString(TEXT("EmitterName"), EmitterName.ToString());
		return true;
	}
	else
	{
		return Super::GenerateCompileHashForClassMembers(InClass, InVisitor);
	}
}

void UNiagaraNodeEmitter::AllocateDefaultPins()
{
	UNiagaraEmitter* Emitter = nullptr;
	if (OwnerSystem)
	{
		for (int32 i = 0; i < OwnerSystem->GetNumEmitters(); ++i)
		{
			if (OwnerSystem->GetEmitterHandle(i).GetId() == EmitterHandleId)
			{
				Emitter = OwnerSystem->GetEmitterHandle(i).GetInstance();
			}
		}
	}

	const UEdGraphSchema_Niagara* NiagaraSchema = Cast<UEdGraphSchema_Niagara>(GetSchema());
	CreatePin(EGPD_Input, NiagaraSchema->TypeDefinitionToPinType(FNiagaraTypeDefinition::GetParameterMapDef()), TEXT("InputMap"));
	CreatePin(EGPD_Output, NiagaraSchema->TypeDefinitionToPinType(FNiagaraTypeDefinition::GetParameterMapDef()), TEXT("OutputMap"));
}

bool UNiagaraNodeEmitter::CanUserDeleteNode() const
{
	return false;
}

bool UNiagaraNodeEmitter::CanDuplicateNode() const
{
	return false;
}

FText UNiagaraNodeEmitter::GetNodeTitle(ENodeTitleType::Type TitleType) const
{
	FText UsageText;
	if (ScriptType == ENiagaraScriptUsage::EmitterSpawnScript)
	{
		UsageText = LOCTEXT("SpawnTitle", "Spawn");
	}
	else if (ScriptType == ENiagaraScriptUsage::EmitterUpdateScript)
	{
		UsageText = LOCTEXT("UpdateTitle", "Update");
	}
	else
	{
		UsageText = LOCTEXT("Unknown Title", "Unknown");
	}
	return FText::Format(LOCTEXT("EmitterNameTitle","Emitter {0} {1}"), DisplayName, UsageText);
}

FLinearColor UNiagaraNodeEmitter::GetNodeTitleColor() const
{
	return CastChecked<UEdGraphSchema_Niagara>(GetSchema())->NodeTitleColor_Attribute;
}

void UNiagaraNodeEmitter::NodeConnectionListChanged()
{
	MarkNodeRequiresSynchronization(__FUNCTION__, true);
	//GetGraph()->NotifyGraphChanged();
}

FString UNiagaraNodeEmitter::GetEmitterUniqueName() const
{
	if (OwnerSystem != nullptr && EmitterHandleId.IsValid())
	{
		for (const FNiagaraEmitterHandle& EmitterHandle : OwnerSystem->GetEmitterHandles())
		{
			if (EmitterHandle.GetId() == EmitterHandleId)
			{
				return EmitterHandle.GetUniqueInstanceName();
			}
		}
	}

	return CachedUniqueName.ToString();
}

UNiagaraScriptSource* UNiagaraNodeEmitter::GetScriptSource() const
{
	// First get the emitter that we're referencing..
	UNiagaraEmitter* Emitter = nullptr;
	if (OwnerSystem)
	{
		for (int32 i = 0; i < OwnerSystem->GetNumEmitters(); ++i)
		{
			if (OwnerSystem->GetEmitterHandle(i).GetId() == EmitterHandleId)
			{
				Emitter = OwnerSystem->GetEmitterHandle(i).GetInstance();
			}
		}
	}

	// Now get the graph off that emitter
	if (Emitter != nullptr && Emitter->GraphSource != nullptr)
	{
		UNiagaraScriptSource* Source = Cast<UNiagaraScriptSource>(Emitter->GraphSource);
		return Source;
	}

	return Cast<UNiagaraScriptSource>(CachedScriptSource);
}

UNiagaraGraph* UNiagaraNodeEmitter::GetCalledGraph() const
{
	// First get the emitter that we're referencing..
	UNiagaraEmitter* Emitter = nullptr;
	if (OwnerSystem)
	{
		for (int32 i = 0; i < OwnerSystem->GetNumEmitters(); ++i)
		{
			if (OwnerSystem->GetEmitterHandle(i).GetId() == EmitterHandleId)
			{
				Emitter = OwnerSystem->GetEmitterHandle(i).GetInstance();
			}
		}
	}

	// Now get the graph off that emitter
	if (Emitter != nullptr && Emitter->GraphSource != nullptr)
	{
		UNiagaraScriptSource* Source = Cast<UNiagaraScriptSource>(Emitter->GraphSource);
		if (Source)
		{
			return Source->NodeGraph;
		}
	}

	if (CachedGraph != nullptr)
	{
		return CachedGraph;
	}
	return nullptr;
}

bool UNiagaraNodeEmitter::RefreshFromExternalChanges()
{
	DisplayName = GetNameFromEmitter();
	ENodeEnabledState OldEnabledState = GetDesiredEnabledState();
	SyncEnabledState();
	if (OldEnabledState != GetDesiredEnabledState())
	{
		MarkNodeRequiresSynchronization(TEXT("Emitter Node Enabled Changed"), true);
	}
	return true;
}

void UNiagaraNodeEmitter::SyncEnabledState()
{
	if (OwnerSystem != nullptr && EmitterHandleId.IsValid())
	{
		for (const FNiagaraEmitterHandle& EmitterHandle : OwnerSystem->GetEmitterHandles())
		{
			if (EmitterHandle.GetId() == EmitterHandleId)
			{
				if (EmitterHandle.GetIsEnabled() == false)
				{
					SetEnabledState(ENodeEnabledState::Disabled, false);
				}
				else
				{
					SetEnabledState(ENodeEnabledState::Enabled, false);
				}
			}
		}
	}
}

void UNiagaraNodeEmitter::SetCachedVariablesForCompilation(const FName& InUniqueName, UNiagaraGraph* InGraph, UNiagaraScriptSourceBase* InSource)
{
	CachedUniqueName = InUniqueName;
	CachedGraph = InGraph;
	CachedScriptSource = InSource;
}


FText UNiagaraNodeEmitter::GetNameFromEmitter()
{
	if (OwnerSystem != nullptr && EmitterHandleId.IsValid())
	{
		for (const FNiagaraEmitterHandle& EmitterHandle : OwnerSystem->GetEmitterHandles())
		{
			if (EmitterHandle.GetId() == EmitterHandleId)
			{
				return FText::AsCultureInvariant(EmitterHandle.GetName().ToString());
			}
		}
	}
	else if (CachedUniqueName.IsValid())
	{
		return FText::AsCultureInvariant(CachedUniqueName.ToString());
	}
	return FText();
}

void UNiagaraNodeEmitter::BuildParameterMapHistory(FNiagaraParameterMapHistoryBuilder& OutHistory, bool bRecursive /*= true*/, bool bFilterForCompilation /*= true*/) const
{
	Super::BuildParameterMapHistory(OutHistory, bRecursive, bFilterForCompilation);

	if (!IsNodeEnabled() && OutHistory.GetIgnoreDisabled())
	{
		RouteParameterMapAroundMe(OutHistory, bRecursive);
		return;
	}

	const UEdGraphSchema_Niagara* Schema = GetDefault<UEdGraphSchema_Niagara>();
	FPinCollectorArray InputPins;
	GetInputPins(InputPins);
	FPinCollectorArray OutputPins;
	GetOutputPins(OutputPins);
	
	int32 ParamMapIdx = INDEX_NONE;
	if (GetInputPin(0)->LinkedTo.Num() != 0)
	{
		if (bRecursive)
		{
			ParamMapIdx = OutHistory.TraceParameterMapOutputPin(UNiagaraNode::TraceOutputPin(GetInputPin(0)->LinkedTo[0]));
		}
		else
		{
			ParamMapIdx = OutHistory.CreateParameterMap();
		}
	}

	FString EmitterUniqueName = GetEmitterUniqueName();
	UNiagaraGraph* Graph = GetCalledGraph();
	if (Graph && ParamMapIdx != INDEX_NONE && OutHistory.bShouldBuildSubHistories)
	{
		OutHistory.EnterEmitter(EmitterUniqueName, Graph, this);

		TArray<ENiagaraScriptUsage> Usages;
		Usages.Add(ENiagaraScriptUsage::EmitterSpawnScript);
		Usages.Add(ENiagaraScriptUsage::EmitterUpdateScript);
		Usages.Add(ENiagaraScriptUsage::ParticleSpawnScript);
		Usages.Add(ENiagaraScriptUsage::ParticleSpawnScriptInterpolated);
		Usages.Add(ENiagaraScriptUsage::ParticleUpdateScript);
		Usages.Add(ENiagaraScriptUsage::ParticleEventScript);
		Usages.Add(ENiagaraScriptUsage::ParticleSimulationStageScript);
	
		uint32 NodeIdx = OutHistory.BeginNodeVisitation(ParamMapIdx, this);
		for (ENiagaraScriptUsage OutputNodeUsage : Usages)
		{
			TArray<UNiagaraNodeOutput*> OutputNodes;

			Graph->FindOutputNodes(OutputNodeUsage, OutputNodes);

			// Build up a new parameter map history with all the child graph nodes..
			FNiagaraParameterMapHistoryBuilder ChildBuilder;
			ChildBuilder.ConstantResolver = OutHistory.ConstantResolver;
			ChildBuilder.RegisterEncounterableVariables(OutHistory.GetEncounterableVariables());
			ChildBuilder.EnableScriptWhitelist(true, GetUsage());
			FString LocalEmitterName = TEXT("Emitter");
			ChildBuilder.EnterEmitter(LocalEmitterName, Graph, this);
			for (UNiagaraNodeOutput* OutputNode : OutputNodes)
			{
				ChildBuilder.BuildParameterMaps(OutputNode, true);
			}
			ChildBuilder.ExitEmitter(LocalEmitterName, this);
			 
			FNiagaraAliasContext ResolveAliasesContext(OutputNodeUsage);
			ResolveAliasesContext.ChangeEmitterToEmitterName(EmitterUniqueName);
			for (FNiagaraParameterMapHistory& History : ChildBuilder.Histories)
			{
				OutHistory.Histories[ParamMapIdx].MapPinHistory.Append(History.MapPinHistory);
				for (int32 SrcVarIdx = 0; SrcVarIdx < History.Variables.Num(); SrcVarIdx++)
				{
					FNiagaraVariable& Var = History.Variables[SrcVarIdx];
<<<<<<< HEAD
					Var = FNiagaraParameterMapHistory::ResolveAliases(Var, RenameMap);
=======
					Var = FNiagaraUtilities::ResolveAliases(Var, ResolveAliasesContext);
>>>>>>> 3aae9151

					int32 ExistingIdx = OutHistory.Histories[ParamMapIdx].FindVariable(Var.GetName(), Var.GetType());
					if (ExistingIdx == INDEX_NONE)
					{
						ExistingIdx = OutHistory.AddVariableToHistory(OutHistory.Histories[ParamMapIdx], Var, History.VariablesWithOriginalAliasesIntact[SrcVarIdx], nullptr);
					}
					ensure(ExistingIdx < OutHistory.Histories[ParamMapIdx].PerVariableWarnings.Num());
					ensure(ExistingIdx < OutHistory.Histories[ParamMapIdx].PerVariableReadHistory.Num());
					ensure(ExistingIdx < OutHistory.Histories[ParamMapIdx].PerVariableWriteHistory.Num());
					OutHistory.Histories[ParamMapIdx].PerVariableReadHistory[ExistingIdx].Append(History.PerVariableReadHistory[SrcVarIdx]);
					OutHistory.Histories[ParamMapIdx].PerVariableWriteHistory[ExistingIdx].Append(History.PerVariableWriteHistory[SrcVarIdx]);
					OutHistory.Histories[ParamMapIdx].PerVariableWarnings[ExistingIdx].Append(History.PerVariableWarnings[SrcVarIdx]);	
				}
				OutHistory.Histories[ParamMapIdx].ParameterCollections.Append(History.ParameterCollections);
				OutHistory.Histories[ParamMapIdx].ParameterCollectionNamespaces.Append(History.ParameterCollectionNamespaces);
				OutHistory.Histories[ParamMapIdx].ParameterCollectionVariables.Append(History.ParameterCollectionVariables);
			}
		}

		OutHistory.EndNodeVisitation(ParamMapIdx, NodeIdx);
		OutHistory.ExitEmitter(EmitterUniqueName, this);
	}

	for (UEdGraphPin* Pin : OutputPins)
	{
		FNiagaraTypeDefinition Type = Schema->PinToTypeDefinition(Pin);
		if (Type == FNiagaraTypeDefinition::GetParameterMapDef())
		{
			OutHistory.RegisterParameterMapPin(ParamMapIdx, Pin);
		}
	}
}

void UNiagaraNodeEmitter::Compile(FHlslNiagaraTranslator *Translator, TArray<int32>& Outputs)
{
	SCOPE_CYCLE_COUNTER(STAT_NiagaraEditor_Module_NiagaraNodeEmitter_Compile);
	FPinCollectorArray InputPins;
	GetInputPins(InputPins);
	InputPins.RemoveAll([](UEdGraphPin* InputPin) { return (InputPin->PinType.PinCategory != UEdGraphSchema_Niagara::PinCategoryType) && (InputPin->PinType.PinCategory != UEdGraphSchema_Niagara::PinCategoryEnum); });

	FPinCollectorArray OutputPins;
	GetOutputPins(OutputPins);

	check(Outputs.Num() == 0);

	const UEdGraphSchema_Niagara* Schema = CastChecked<UEdGraphSchema_Niagara>(GetSchema());

	// First compile fully down the hierarchy for our predecessors..
	UNiagaraGraph* CalledGraph = GetCalledGraph();
	TArray<UNiagaraNodeInput*> InputsNodes;
	UNiagaraGraph::FFindInputNodeOptions Options;
	Options.bSort = true;
	Options.bFilterDuplicates = true;
	Options.bFilterByScriptUsage = true;
	Options.TargetScriptUsage = Translator->GetTargetUsage() == ENiagaraScriptUsage::SystemSpawnScript ? ENiagaraScriptUsage::EmitterSpawnScript : ENiagaraScriptUsage::EmitterUpdateScript;
	
	if (CalledGraph && IsNodeEnabled()) // Called graph may be null on an disabled emitter
	{
		CalledGraph->FindInputNodes(InputsNodes, Options);
	}

	TArray<int32> CompileInputs;
	
	if (InputPins.Num() > 1)
	{
		Translator->Error(LOCTEXT("TooManyOutputPinsError", "Too many input pins on node."), this, nullptr);
		return;
	}

	int32 InputPinCompiled = Translator->CompilePin(InputPins[0]);
	if (!IsNodeEnabled())
	{
		// Do the minimal amount of work necessary if we are disabled.
		CompileInputs.Reserve(1);
		CompileInputs.Add(InputPinCompiled);
		Translator->Emitter(this, CompileInputs, Outputs);
		return;
	}

	if (InputsNodes.Num() <= 0)
	{
		Translator->Error(LOCTEXT("InputNodesNotFound", "Input nodes on called graph not found"), this, nullptr);
		return;
	}

	CompileInputs.Reserve(InputsNodes.Num());

	bool bError = false;
	for (UNiagaraNodeInput* EmitterInputNode : InputsNodes)
	{
		if (EmitterInputNode->Input.IsEquivalent(FNiagaraVariable(FNiagaraTypeDefinition::GetParameterMapDef(), TEXT("InputMap"))))
		{
			CompileInputs.Add(InputPinCompiled);
		}
		else
		{
			CompileInputs.Add(INDEX_NONE);
		}
	}

	if (!bError)
	{
		Translator->Emitter(this, CompileInputs, Outputs);
	}
}

void UNiagaraNodeEmitter::GatherExternalDependencyData(ENiagaraScriptUsage InMasterUsage, const FGuid& InMasterUsageId, TArray<FNiagaraCompileHash>& InReferencedCompileHashes, TArray<FString>& InReferencedObjs) const
{
	UNiagaraGraph* CalledGraph = GetCalledGraph();

	if (CalledGraph && IsNodeEnabled()) // Skip if disabled
	{
		ENiagaraScriptUsage TargetUsage = InMasterUsage == ENiagaraScriptUsage::SystemSpawnScript ? ENiagaraScriptUsage::EmitterSpawnScript : ENiagaraScriptUsage::EmitterUpdateScript;
		InReferencedCompileHashes.Add(CalledGraph->GetCompileDataHash(TargetUsage, FGuid(0,0,0,0)));
		InReferencedObjs.Add(CalledGraph->GetPathName());
		CalledGraph->GatherExternalDependencyData(TargetUsage, FGuid(0, 0, 0, 0), InReferencedCompileHashes, InReferencedObjs);
	}
}

#undef LOCTEXT_NAMESPACE // NiagaraNodeEmitter<|MERGE_RESOLUTION|>--- conflicted
+++ resolved
@@ -379,11 +379,7 @@
 				for (int32 SrcVarIdx = 0; SrcVarIdx < History.Variables.Num(); SrcVarIdx++)
 				{
 					FNiagaraVariable& Var = History.Variables[SrcVarIdx];
-<<<<<<< HEAD
-					Var = FNiagaraParameterMapHistory::ResolveAliases(Var, RenameMap);
-=======
 					Var = FNiagaraUtilities::ResolveAliases(Var, ResolveAliasesContext);
->>>>>>> 3aae9151
 
 					int32 ExistingIdx = OutHistory.Histories[ParamMapIdx].FindVariable(Var.GetName(), Var.GetType());
 					if (ExistingIdx == INDEX_NONE)
