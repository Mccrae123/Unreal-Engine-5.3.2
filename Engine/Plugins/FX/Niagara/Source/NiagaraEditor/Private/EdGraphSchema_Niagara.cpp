// Copyright Epic Games, Inc. All Rights Reserved.

#include "EdGraphSchema_Niagara.h"

#include "AssetRegistryModule.h"
#include "EdGraphNode_Comment.h"
#include "GraphEditorSettings.h"
#include "INiagaraEditorTypeUtilities.h"
#include "NiagaraCommon.h"
#include "NiagaraComponent.h"
#include "NiagaraConstants.h"
#include "NiagaraDataInterface.h"
#include "NiagaraEditorCommon.h"
#include "NiagaraEditorModule.h"
#include "NiagaraEditorUtilities.h"
#include "NiagaraEmitter.h"
#include "NiagaraGraph.h"
#include "NiagaraHlslTranslator.h"
#include "NiagaraNodeConvert.h"
#include "NiagaraNodeCustomHlsl.h"
#include "NiagaraNodeEmitter.h"
#include "NiagaraNodeFunctionCall.h"
#include "NiagaraNodeInput.h"
#include "NiagaraNodeOp.h"
#include "NiagaraNodeOutput.h"
#include "NiagaraNodeOutputTag.h"
#include "NiagaraNodeParameterMapFor.h"
#include "NiagaraNodeParameterMapGet.h"
#include "NiagaraNodeParameterMapSet.h"
#include "NiagaraNodeReadDataSet.h"
#include "NiagaraNodeReroute.h"
#include "NiagaraNodeSelect.h"
#include "NiagaraNodeStaticSwitch.h"
#include "NiagaraNodeWriteDataSet.h"
#include "NiagaraParameterCollection.h"
#include "NiagaraScript.h"
#include "NiagaraScriptSource.h"
#include "ObjectEditorUtils.h"
#include "ScopedTransaction.h"
#include "ToolMenus.h"
#include "Classes/EditorStyleSettings.h"
#include "Framework/Commands/UIAction.h"
#include "Misc/MessageDialog.h"
#include "Modules/ModuleManager.h"
#include "Textures/SlateIcon.h"

#define LOCTEXT_NAMESPACE "NiagaraSchema"

const FLinearColor UEdGraphSchema_Niagara::NodeTitleColor_Attribute = FLinearColor::Green;
const FLinearColor UEdGraphSchema_Niagara::NodeTitleColor_Constant = FLinearColor::Red;
const FLinearColor UEdGraphSchema_Niagara::NodeTitleColor_SystemConstant = FLinearColor::White;
const FLinearColor UEdGraphSchema_Niagara::NodeTitleColor_FunctionCall = FLinearColor::Blue;
const FLinearColor UEdGraphSchema_Niagara::NodeTitleColor_CustomHlsl = FLinearColor::Yellow;
const FLinearColor UEdGraphSchema_Niagara::NodeTitleColor_Event = FLinearColor::Red;
const FLinearColor UEdGraphSchema_Niagara::NodeTitleColor_TranslatorConstant = FLinearColor::Gray;
const FLinearColor UEdGraphSchema_Niagara::NodeTitleColor_RapidIteration = FLinearColor::Black;

const FName UEdGraphSchema_Niagara::PinCategoryType("Type");
const FName UEdGraphSchema_Niagara::PinCategoryMisc("Misc");
const FName UEdGraphSchema_Niagara::PinCategoryClass("Class");
const FName UEdGraphSchema_Niagara::PinCategoryEnum("Enum");

namespace NiagaraNodeNumbers
{
	// Maximum distance a drag can be off a node edge to require 'push off' from node
	const int32 NiagaraMinNodeDistance = 60;
}

UEdGraphNode* FNiagaraSchemaAction_NewNode::PerformAction(class UEdGraph* ParentGraph, UEdGraphPin* FromPin, const FVector2D Location, bool bSelectNewNode/* = true*/)
{
	UEdGraphNode* ResultNode = NULL;

	// If there is a template, we actually use it
	if (NodeTemplate != NULL)
	{
		FString OutErrorMsg;
		UNiagaraNode* NiagaraNodeTemplate = Cast<UNiagaraNode>(NodeTemplate);
		if (NiagaraNodeTemplate && !NiagaraNodeTemplate->CanAddToGraph(CastChecked<UNiagaraGraph>(ParentGraph), OutErrorMsg))
		{
			if (OutErrorMsg.Len() > 0)
			{
				FMessageDialog::Open(EAppMsgType::Ok, FText::FromString(OutErrorMsg));
			}
			return ResultNode;
		}

		const FScopedTransaction Transaction(NSLOCTEXT("UnrealEd", "NiagaraEditorNewNode", "Niagara Editor: New Node"));
		ParentGraph->Modify();

		NodeTemplate->SetFlags(RF_Transactional);

		// set outer to be the graph so it doesn't go away
		NodeTemplate->Rename(NULL, ParentGraph, REN_NonTransactional);
		ParentGraph->AddNode(NodeTemplate, true, bSelectNewNode);

		NodeTemplate->CreateNewGuid();
		NodeTemplate->PostPlacedNewNode();
		NodeTemplate->AllocateDefaultPins();
		NodeTemplate->AutowireNewNode(FromPin);

		// For input pins, new node will generally overlap node being dragged off
		// Work out if we want to visually push away from connected node
		int32 XLocation = Location.X;
		if (FromPin && FromPin->Direction == EGPD_Input)
		{
			UEdGraphNode* PinNode = FromPin->GetOwningNode();
			const float XDelta = FMath::Abs(PinNode->NodePosX - Location.X);

			if (XDelta < NiagaraNodeNumbers::NiagaraMinNodeDistance)
			{
				// Set location to edge of current node minus the max move distance
				// to force node to push off from connect node enough to give selection handle
				XLocation = PinNode->NodePosX - NiagaraNodeNumbers::NiagaraMinNodeDistance;
			}
		}

		NodeTemplate->NodePosX = XLocation;
		NodeTemplate->NodePosY = Location.Y;
		NodeTemplate->SnapToGrid(GetDefault<UEditorStyleSettings>()->GridSnapSize);

		ResultNode = NodeTemplate;

		//ParentGraph->NotifyGraphChanged();
	}

	return ResultNode;
}

UEdGraphNode* FNiagaraSchemaAction_NewNode::PerformAction(class UEdGraph* ParentGraph, TArray<UEdGraphPin*>& FromPins, const FVector2D Location, bool bSelectNewNode/* = true*/) 
{
	UEdGraphNode* ResultNode = NULL;

	if (FromPins.Num() > 0)
	{
		ResultNode = PerformAction(ParentGraph, FromPins[0], Location, bSelectNewNode);

		if (ResultNode)
		{
			// Try autowiring the rest of the pins
			for (int32 Index = 1; Index < FromPins.Num(); ++Index)
			{
				ResultNode->AutowireNewNode(FromPins[Index]);
			}
		}
	}
	else
	{
		ResultNode = PerformAction(ParentGraph, NULL, Location, bSelectNewNode);
	}

	return ResultNode;
}

void FNiagaraSchemaAction_NewNode::AddReferencedObjects( FReferenceCollector& Collector )
{
	FEdGraphSchemaAction::AddReferencedObjects( Collector );

	// These don't get saved to disk, but we want to make sure the objects don't get GC'd while the action array is around
	Collector.AddReferencedObject( NodeTemplate );
}

UEdGraphNode* FNiagaraSchemaAction_NewComment::PerformAction(class UEdGraph* ParentGraph, UEdGraphPin* FromPin, const FVector2D Location, bool bSelectNewNode /*= true*/)
{
	// Add menu item for creating comment boxes
	UEdGraphNode_Comment* CommentTemplate = NewObject<UEdGraphNode_Comment>();

	FVector2D SpawnLocation = Location;
	FSlateRect Bounds;
	
	if (GraphEditor->GetBoundsForSelectedNodes(Bounds, 50.0f))
	{
		CommentTemplate->SetBounds(Bounds);
		SpawnLocation.X = CommentTemplate->NodePosX;
		SpawnLocation.Y = CommentTemplate->NodePosY;
	}
	CommentTemplate->bCommentBubbleVisible_InDetailsPanel = false;
	CommentTemplate->bCommentBubbleVisible = false; 
	CommentTemplate->bCommentBubblePinned = false;

	UEdGraphNode* NewNode = FNiagaraSchemaAction_NewNode::SpawnNodeFromTemplate<UEdGraphNode_Comment>(ParentGraph, CommentTemplate, SpawnLocation, bSelectNewNode);
	return NewNode;
}

//////////////////////////////////////////////////////////////////////////

static int32 GbAllowAllNiagaraNodesInEmitterGraphs = 1;
static FAutoConsoleVariableRef CVarAllowAllNiagaraNodesInEmitterGraphs(
	TEXT("niagara.AllowAllNiagaraNodesInEmitterGraphs"),
	GbAllowAllNiagaraNodesInEmitterGraphs,
	TEXT("If true, all nodes will be allowed in the Niagara emitter graphs. \n"),
	ECVF_Default
);

UEdGraphSchema_Niagara::UEdGraphSchema_Niagara(const FObjectInitializer& ObjectInitializer)
	: Super(ObjectInitializer)
{
}

TSharedPtr<FNiagaraSchemaAction_NewNode> AddNewNodeAction(TArray<TSharedPtr<FNiagaraSchemaAction_NewNode> >& NewActions, const FText& Category, const FText& DisplayName, const FName& InternalName, const FText& Tooltip, FText Keywords = FText(), int32 SectionID = 0)
{
	TSharedPtr<FNiagaraSchemaAction_NewNode> NewAction = MakeShared<FNiagaraSchemaAction_NewNode>(Category, DisplayName, InternalName, Tooltip, 0, Keywords, SectionID);
	NewActions.Add(NewAction);

	return NewAction;
}

TSharedPtr<FNiagaraAction_NewNode> AddNewNodeMenuAction(TArray<TSharedPtr<FNiagaraAction_NewNode>>& NewActions, UEdGraphNode* InNodeTemplate, const FText& DisplayName, ENiagaraMenuSections Section, TArray<FString> NestedCategories, const FText& Tooltip, FText Keywords = FText(), FNiagaraActionSourceData
                                            SourceData = FNiagaraActionSourceData(EScriptSource::Niagara, FText::FromString(TEXT("Niagara")), true))
{
	TSharedPtr<FNiagaraAction_NewNode> NewAction = MakeShared<FNiagaraAction_NewNode>(DisplayName, Section, NestedCategories, Tooltip, Keywords);
	NewAction->NodeTemplate = InNodeTemplate;
	NewAction->SourceData = SourceData;
	NewActions.Add(NewAction);

	return NewAction;
}

bool IsSystemGraph(const UNiagaraGraph* NiagaraGraph)
{
	TArray<UNiagaraNodeEmitter*> Emitters;
	NiagaraGraph->GetNodesOfClass<UNiagaraNodeEmitter>(Emitters);
	bool bSystemGraph = Emitters.Num() != 0 || NiagaraGraph->FindOutputNode(ENiagaraScriptUsage::SystemSpawnScript) != nullptr || NiagaraGraph->FindOutputNode(ENiagaraScriptUsage::SystemUpdateScript) != nullptr;
	return bSystemGraph;
}

bool IsParticleGraph(const UNiagaraGraph* NiagaraGraph)
{
	bool bParticleGraph = NiagaraGraph->FindOutputNode(ENiagaraScriptUsage::ParticleSpawnScriptInterpolated) != nullptr || NiagaraGraph->FindOutputNode(ENiagaraScriptUsage::ParticleSpawnScript) != nullptr || NiagaraGraph->FindOutputNode(ENiagaraScriptUsage::ParticleUpdateScript) != nullptr;
	return bParticleGraph;
}

bool IsModuleGraph(const UNiagaraGraph* NiagaraGraph)
{
	bool bModuleGraph = NiagaraGraph->FindOutputNode(ENiagaraScriptUsage::Module) != nullptr;
	return bModuleGraph;
}

bool IsDynamicInputGraph(const UNiagaraGraph* NiagaraGraph)
{
	bool bDynamicInputGraph = NiagaraGraph->FindOutputNode(ENiagaraScriptUsage::DynamicInput) != nullptr;
	return bDynamicInputGraph;
}


bool IsFunctionGraph(const UNiagaraGraph* NiagaraGraph)
{
	bool bFunctionGraph = NiagaraGraph->FindOutputNode(ENiagaraScriptUsage::Function) != nullptr;
	return bFunctionGraph;
}


bool IsParticleUpdateGraph(const UNiagaraGraph* NiagaraGraph)
{
	bool bUpdateGraph = NiagaraGraph->FindOutputNode(ENiagaraScriptUsage::ParticleUpdateScript) != nullptr;
	return bUpdateGraph;
}


const UNiagaraGraph* GetAlternateGraph(const UNiagaraGraph* NiagaraGraph)
{
	UNiagaraScriptSource* ScriptSource = Cast<UNiagaraScriptSource>(NiagaraGraph->GetOuter());
	if (ScriptSource != nullptr)
	{
		UNiagaraScript* Script = Cast<UNiagaraScript>(ScriptSource->GetOuter());
		if (Script != nullptr)
		{
			UNiagaraEmitter* EmitterProperties = Cast<UNiagaraEmitter>(Script->GetOuter());
			if (EmitterProperties != nullptr)
			{
				if (EmitterProperties->SpawnScriptProps.Script == Script)
				{
					return CastChecked<UNiagaraScriptSource>(EmitterProperties->UpdateScriptProps.Script->GetLatestSource())->NodeGraph;
				}
				else if (EmitterProperties->UpdateScriptProps.Script == Script)
				{
					return CastChecked<UNiagaraScriptSource>(EmitterProperties->SpawnScriptProps.Script->GetLatestSource())->NodeGraph;
				}
			}
		}
	}
	return nullptr;
}

FText GetGraphTypeTitle(const UNiagaraGraph* NiagaraGraph)
{
	UNiagaraScriptSource* ScriptSource = Cast<UNiagaraScriptSource>(NiagaraGraph->GetOuter());
	if (ScriptSource != nullptr)
	{
		UNiagaraScript* Script = Cast<UNiagaraScript>(ScriptSource->GetOuter());
		if (Script != nullptr)
		{
			if (Script->IsParticleSpawnScript())
			{
				return LOCTEXT("Parameter Menu Title Spawn", "Spawn Parameters");
			}
			else if (Script->IsParticleUpdateScript())
			{
				return LOCTEXT("Parameter Menu Title Update", "Update Parameters");
			}
		}
	}
	return LOCTEXT("Parameter Menu Title Generic", "Script Parameters");
}

void AddParametersForGraph(TArray<TSharedPtr<FNiagaraAction_NewNode>>& NewActions, const UNiagaraGraph* CurrentGraph,  UEdGraph* OwnerOfTemporaries, const UNiagaraGraph* NiagaraGraph)
{
	FText GraphParameterCategory = GetGraphTypeTitle(NiagaraGraph);
	TArray<UNiagaraNodeInput*> InputNodes;
	NiagaraGraph->GetNodesOfClass(InputNodes);

	TArray<FNiagaraVariable> SeenParams;
	for (UNiagaraNodeInput* InputNode : InputNodes)
	{
		if (InputNode->Usage == ENiagaraInputNodeUsage::Parameter && !SeenParams.Contains(InputNode->Input))
		{
			SeenParams.Add(InputNode->Input);
			FName Name = InputNode->Input.GetName();
			FText DisplayName = FText::FromName(Name);
			
			if (NiagaraGraph != CurrentGraph)
			{
				Name = UNiagaraNodeInput::GenerateUniqueName(CastChecked<UNiagaraGraph>(CurrentGraph), Name, InputNode->Usage);
				DisplayName = FText::Format(LOCTEXT("Parameter Menu Copy Param","Copy \"{0}\" to this Graph"), FText::FromName(Name));
			}

			UNiagaraNodeInput* InputNodeTemplate = NewObject<UNiagaraNodeInput>(OwnerOfTemporaries);
			AddNewNodeMenuAction(NewActions, InputNodeTemplate, DisplayName, ENiagaraMenuSections::General, {GraphParameterCategory.ToString()}, FText::GetEmpty());
			InputNodeTemplate->Input = InputNode->Input;
			InputNodeTemplate->Usage = InputNode->Usage;
			InputNodeTemplate->ExposureOptions = InputNode->ExposureOptions;
			InputNodeTemplate->SetDataInterface(nullptr);

			// We also support parameters from an alternate graph. If that was used, then we need to take special care
			// to make the parameter unique to that graph.
			if (NiagaraGraph != CurrentGraph)
			{
				InputNodeTemplate->Input.SetName(Name);

				if (InputNode->GetDataInterface())
				{
					InputNodeTemplate->SetDataInterface(Cast<UNiagaraDataInterface>(StaticDuplicateObject(InputNode->GetDataInterface(), InputNodeTemplate, NAME_None, ~RF_Transient)));
				}
			}
		}
	}
}

void AddParameterMenuOptions(TArray<TSharedPtr<FNiagaraAction_NewNode>>& NewActions, const UNiagaraGraph* CurrentGraph, UEdGraph* OwnerOfTemporaries, const UNiagaraGraph* NiagaraGraph)
{
	AddParametersForGraph(NewActions, CurrentGraph, OwnerOfTemporaries, NiagaraGraph);

	const UNiagaraGraph* AltGraph = GetAlternateGraph(NiagaraGraph);
	if (AltGraph != nullptr)
	{
		AddParametersForGraph(NewActions, CurrentGraph, OwnerOfTemporaries, AltGraph);
	}
}

TArray<TSharedPtr<FNiagaraAction_NewNode>> UEdGraphSchema_Niagara::GetGraphActions(const UEdGraph* CurrentGraph, const UEdGraphPin* FromPin, UEdGraph* OwnerOfTemporaries) const
{
	TArray<TSharedPtr<FNiagaraAction_NewNode>> NewActions;

	const UNiagaraGraph* NiagaraGraph = CastChecked<UNiagaraGraph>(CurrentGraph);
	
	bool bSystemGraph = IsSystemGraph(NiagaraGraph);
	bool bModuleGraph = IsModuleGraph(NiagaraGraph);
	bool bDynamicInputGraph = IsDynamicInputGraph(NiagaraGraph);
	bool bFunctionGraph = IsFunctionGraph(NiagaraGraph);
	bool bParticleUpdateGraph = IsParticleUpdateGraph(NiagaraGraph);
	
	if (GbAllowAllNiagaraNodesInEmitterGraphs || bModuleGraph || bFunctionGraph || bSystemGraph)
	{
		const TArray<FNiagaraOpInfo>& OpInfos = FNiagaraOpInfo::GetOpInfoArray();
		
		for (const FNiagaraOpInfo& OpInfo : OpInfos)
		{
			// todo suggestion info per op?
			UNiagaraNodeOp* OpNode = NewObject<UNiagaraNodeOp>(OwnerOfTemporaries);
			OpNode->OpName = OpInfo.Name;
			AddNewNodeMenuAction(NewActions, OpNode, OpInfo.FriendlyName, ENiagaraMenuSections::General, {OpInfo.Category.ToString()}, OpInfo.Description,  OpInfo.Keywords);
		}
	}

	// Add custom code
	{
		const FText DisplayName = LOCTEXT("CustomHLSLNode","Custom Hlsl");
		const FText TooltipDesc = LOCTEXT("CustomHlslPopupTooltip", "Add a node with custom hlsl content");
		
		UNiagaraNodeCustomHlsl* CustomHlslNode = NewObject<UNiagaraNodeCustomHlsl>(OwnerOfTemporaries);
		CustomHlslNode->SetCustomHlsl(TEXT("// Insert the body of the function here and add any inputs\r\n// and outputs by name using the add pins above.\r\n// Currently, complicated branches, for loops, switches, etc are not advised."));
		AddNewNodeMenuAction(NewActions, CustomHlslNode, DisplayName, ENiagaraMenuSections::General, {LOCTEXT("Function Menu Title", "Functions").ToString()}, TooltipDesc,  FText::GetEmpty());
	}

	auto AddScriptFunctionAction = [&NewActions, OwnerOfTemporaries](const TArray<FString>& Categories, const FAssetData& ScriptAsset)
	{
		FText AssetDesc;
		ScriptAsset.GetTagValue(GET_MEMBER_NAME_CHECKED(FVersionedNiagaraScriptData , Description), AssetDesc);

		FText Keywords;
		ScriptAsset.GetTagValue(GET_MEMBER_NAME_CHECKED(FVersionedNiagaraScriptData, Keywords), Keywords);

		bool bSuggested = ScriptAsset.GetTagValueRef<bool>(GET_MEMBER_NAME_CHECKED(FVersionedNiagaraScriptData, bSuggested));

		bool bIsInLibrary = FNiagaraEditorUtilities::IsScriptAssetInLibrary(ScriptAsset);
		const FText DisplayName = FNiagaraEditorUtilities::FormatScriptName(ScriptAsset.AssetName, bIsInLibrary);
		const FText TooltipDesc = FNiagaraEditorUtilities::FormatScriptDescription(AssetDesc, ScriptAsset.ObjectPath, bIsInLibrary);
		const TTuple<EScriptSource, FText> Source = FNiagaraEditorUtilities::GetScriptSource(ScriptAsset);
		FNiagaraActionSourceData SourceData(Source.Key, Source.Value, true);
		
		const ENiagaraMenuSections Section = bSuggested ? ENiagaraMenuSections::Suggested: ENiagaraMenuSections::General;

		UNiagaraNodeFunctionCall* FunctionCallNode = NewObject<UNiagaraNodeFunctionCall>(OwnerOfTemporaries);
		FunctionCallNode->FunctionScriptAssetObjectPath = ScriptAsset.ObjectPath;

		TSharedPtr<FNiagaraAction_NewNode> Action = AddNewNodeMenuAction(NewActions, FunctionCallNode, DisplayName, Section, Categories, TooltipDesc, Keywords, SourceData);
		Action->bIsInLibrary = bIsInLibrary;

		return Action;
	};

	//Add functions
	if (GbAllowAllNiagaraNodesInEmitterGraphs || bModuleGraph || bFunctionGraph || bDynamicInputGraph)
	{
		TArray<FAssetData> FunctionScriptAssets;
		FNiagaraEditorUtilities::FGetFilteredScriptAssetsOptions FunctionScriptFilterOptions;
		FunctionScriptFilterOptions.bIncludeNonLibraryScripts = true;
		FunctionScriptFilterOptions.ScriptUsageToInclude = ENiagaraScriptUsage::Function;
		FNiagaraEditorUtilities::GetFilteredScriptAssets(FunctionScriptFilterOptions, FunctionScriptAssets);

		for (const FAssetData& FunctionScriptAsset : FunctionScriptAssets)
		{
			AddScriptFunctionAction({LOCTEXT("Function Menu Title", "Functions").ToString()}, FunctionScriptAsset);
		}
	}

	//Add modules
	if (!bFunctionGraph)
	{
		TArray<FAssetData> ModuleScriptAssets;
		FNiagaraEditorUtilities::FGetFilteredScriptAssetsOptions ModuleScriptFilterOptions;
		ModuleScriptFilterOptions.bIncludeNonLibraryScripts = true;
		ModuleScriptFilterOptions.ScriptUsageToInclude = ENiagaraScriptUsage::Module;
		FNiagaraEditorUtilities::GetFilteredScriptAssets(ModuleScriptFilterOptions, ModuleScriptAssets);

		for (const FAssetData& ModuleScriptAsset : ModuleScriptAssets)
		{
			TSharedPtr<FNiagaraAction_NewNode> ModuleAction = AddScriptFunctionAction({LOCTEXT("Module Menu Title", "Modules").ToString()}, ModuleScriptAsset);
			ModuleAction->SearchWeightMultiplier = 0.5f;
		}
	}

	//Add event read and writes nodes
	if (bModuleGraph)
	{
		const FText MenuCat = LOCTEXT("NiagaraEventMenuCat", "Events");
		const TArray<FNiagaraTypeDefinition>& RegisteredTypes = FNiagaraTypeRegistry::GetRegisteredPayloadTypes();
		for (const FNiagaraTypeDefinition& Type : RegisteredTypes)
		{
			if (Type.IsInternalType())
			{
				continue;
			}

			if (Type.GetStruct() && !Type.GetStruct()->IsA(UNiagaraDataInterface::StaticClass()))
			{
				{
					const FText MenuDescFmt = LOCTEXT("AddEventReadFmt", "Add {0} Event Read");
					const FText DisplayName = FText::Format(MenuDescFmt, Type.GetNameText());
				
					UNiagaraNodeReadDataSet* EventReadNode = NewObject<UNiagaraNodeReadDataSet>(OwnerOfTemporaries);
					EventReadNode->InitializeFromStruct(Type.GetStruct());

					AddNewNodeMenuAction(NewActions, EventReadNode, DisplayName, ENiagaraMenuSections::General, {MenuCat.ToString()}, FText::GetEmpty(), FText::GetEmpty());
				}
				{
					const FText MenuDescFmt = LOCTEXT("AddEventWriteFmt", "Add {0} Event Write");
					const FText DisplayName = FText::Format(MenuDescFmt, Type.GetNameText());

					UNiagaraNodeWriteDataSet* EventWriteNode = NewObject<UNiagaraNodeWriteDataSet>(OwnerOfTemporaries);
					EventWriteNode->InitializeFromStruct(Type.GetStruct());
					
					AddNewNodeMenuAction(NewActions, EventWriteNode, DisplayName, ENiagaraMenuSections::General, {MenuCat.ToString()}, FText::GetEmpty(), FText::GetEmpty());
				}
			}
		}
	}
	
	TArray<ENiagaraScriptUsage> UsageTypesToAdd;
	if (bParticleUpdateGraph)
	{
		UsageTypesToAdd.Add(ENiagaraScriptUsage::ParticleEventScript);
		UsageTypesToAdd.Add(ENiagaraScriptUsage::EmitterSpawnScript);
		UsageTypesToAdd.Add(ENiagaraScriptUsage::EmitterUpdateScript);
	}

	if (bSystemGraph)
	{
		UsageTypesToAdd.Add(ENiagaraScriptUsage::SystemSpawnScript);
		UsageTypesToAdd.Add(ENiagaraScriptUsage::SystemUpdateScript);
	}

	if (UsageTypesToAdd.Num() != 0)
	{
		for (ENiagaraScriptUsage Usage : UsageTypesToAdd)
		{
			const FText MenuCat = LOCTEXT("NiagaraUsageMenuCat", "Output Nodes");

			UNiagaraNodeOutput* OutputNode = NewObject<UNiagaraNodeOutput>(OwnerOfTemporaries);
			OutputNode->SetUsage(Usage);

			FText DisplayName = FText::Format(LOCTEXT("AddOutput", "Add {0}"), OutputNode->GetNodeTitle(ENodeTitleType::FullTitle));

			AddNewNodeMenuAction(NewActions, OutputNode, DisplayName, ENiagaraMenuSections::General, {MenuCat.ToString()}, FText::GetEmpty(), FText::GetEmpty());

			UNiagaraNodeOutput* UpdateOutputNode = NiagaraGraph->FindOutputNode(ENiagaraScriptUsage::ParticleUpdateScript);
			if (UpdateOutputNode)
			{
				OutputNode->Outputs = UpdateOutputNode->Outputs;
			}
			else
			{
				OutputNode->Outputs.Add(FNiagaraVariable(FNiagaraTypeDefinition::GetParameterMapDef(), TEXT("Out")));
			}
		}
	}


	// Add Convert Nodes
	{
		FNiagaraTypeDefinition PinType = FNiagaraTypeDefinition::GetGenericNumericDef();
		bool bAddMakes = true;
		bool bAddBreaks = true;
		if (FromPin)
		{
			PinType = PinToTypeDefinition(FromPin);
			if (FromPin->Direction == EGPD_Input)
			{
				bAddBreaks = false;
			}
			else
			{
				bAddMakes = false;
			}
		}

		if (PinType.GetScriptStruct())
		{
			FText MakeCat = LOCTEXT("NiagaraMake", "Make");
			FText BreakCat = LOCTEXT("NiagaraBreak", "Break");

			FText DescFmt = LOCTEXT("NiagaraMakeBreakFmt", "{0}");
			auto MakeBreakType = [&](FNiagaraTypeDefinition Type, bool bMake)
			{
				FText DisplayName = Type.GetNameText();
				FText Desc = FText::Format(DescFmt, DisplayName);
				
				UNiagaraNodeConvert* ConvertNode = NewObject<UNiagaraNodeConvert>(OwnerOfTemporaries);
				AddNewNodeMenuAction(NewActions, ConvertNode, DisplayName, ENiagaraMenuSections::General, {bMake ? MakeCat.ToString() : BreakCat.ToString()}, FText::GetEmpty(), FText::GetEmpty());
				if (bMake)
				{
					ConvertNode->InitAsMake(Type);
				}
				else
				{
					ConvertNode->InitAsBreak(Type);
				}
			};

			if (PinType == FNiagaraTypeDefinition::GetGenericNumericDef())
			{
				if (bAddMakes)
				{
					for (const FNiagaraTypeDefinition& Type : FNiagaraTypeRegistry::GetRegisteredTypes())
					{
						if (Type.IsInternalType())
						{
							continue;
						}

						// Objects and data interfaces can't be made.
						if (Type.IsUObject() == false)
						{
							MakeBreakType(Type, true);
						}
					}
				}

				if (bAddBreaks)
				{
					for (const FNiagaraTypeDefinition& Type : FNiagaraTypeRegistry::GetRegisteredTypes())
					{
						if (Type.IsInternalType())
						{
							continue;
						}

						//Don't break scalars. Allow makes for now as a convenient method of getting internal script constants when dealing with numeric pins.
						// Object and data interfaces can't be broken.
						if (!FNiagaraTypeDefinition::IsScalarDefinition(Type) && !Type.IsUObject())
						{
							MakeBreakType(Type, false);
						}
					}
				}
			}
			else
			{
				//If we have a valid type then add it as a convenience at the top level.
				FText TypedMakeBreakFmt = LOCTEXT("NiagaraTypedMakeBreakFmt", "{0} {1}");
				FText DisplayName = PinType.GetStruct()->GetDisplayNameText();
				if (PinType.GetEnum())
				{
					DisplayName = FText::FromString(PinType.GetEnum()->GetName());
				}
				FText Desc = FText::Format(TypedMakeBreakFmt, bAddMakes ? MakeCat : BreakCat, DisplayName);
				
				UNiagaraNodeConvert* ConvertNode = NewObject<UNiagaraNodeConvert>(OwnerOfTemporaries);
				AddNewNodeMenuAction(NewActions, ConvertNode, Desc, ENiagaraMenuSections::General, {}, FText::GetEmpty(), FText::GetEmpty());
				if (bAddMakes)
				{
					ConvertNode->InitAsMake(PinType);
				}
				else
				{
					ConvertNode->InitAsBreak(PinType);
				}
			}

			//Always add generic convert as an option.
			FText Desc = LOCTEXT("NiagaraConvert", "Convert");
			
			UNiagaraNodeConvert* ConvertNode = NewObject<UNiagaraNodeConvert>(OwnerOfTemporaries);
			AddNewNodeMenuAction(NewActions, ConvertNode, Desc, ENiagaraMenuSections::General, {}, FText::GetEmpty(), FText::GetEmpty());
		}
	}

	if (FromPin)
	{
		//Add pin specific menu options.
		FNiagaraTypeDefinition PinType = PinToTypeDefinition(FromPin);
		UNiagaraDataInterface* DataInterface = nullptr;
		const UClass* Class = PinType.GetClass();
		if (Class != nullptr)
		{
			if (UNiagaraNodeInput* InputNode = Cast<UNiagaraNodeInput>(FromPin->GetOwningNode()))
			{
				DataInterface = InputNode->GetDataInterface();
			}
			else 
			{
				DataInterface = Cast<UNiagaraDataInterface>(const_cast<UClass*>(Class)->GetDefaultObject());
			}

			if (DataInterface)
			{
				FText MenuCat = Class->GetDisplayNameText();
				TArray<FNiagaraFunctionSignature> Functions;
				DataInterface->GetFunctions(Functions);
				for (FNiagaraFunctionSignature& Sig : Functions)
				{
<<<<<<< HEAD
					if (Sig.bSoftDeprecatedFunction)
						continue;
					TSharedPtr<FNiagaraSchemaAction_NewNode> Action = AddNewNodeAction(NewActions, MenuCat, FText::FromString(Sig.GetName()), *Sig.GetName(), FText::GetEmpty());
=======
					if (Sig.bSoftDeprecatedFunction || Sig.bHidden)
						continue;

>>>>>>> 3aae9151
					UNiagaraNodeFunctionCall* FuncNode = NewObject<UNiagaraNodeFunctionCall>(OwnerOfTemporaries);
					AddNewNodeMenuAction(NewActions, FuncNode, FText::FromString(Sig.GetName()), ENiagaraMenuSections::General, {MenuCat.ToString()}, FText::GetEmpty(), FText::GetEmpty());
					FuncNode->Signature = Sig;
				}
			}
		}

		if (FromPin->Direction == EGPD_Output)
		{
			//Add all swizzles for this type if it's a vector.
			if (FHlslNiagaraTranslator::IsHlslBuiltinVector(PinType))
			{
				TArray<FString> Components;
				for (TFieldIterator<FProperty> PropertyIt(PinType.GetStruct(), EFieldIteratorFlags::IncludeSuper); PropertyIt; ++PropertyIt)
				{
					FProperty* Property = *PropertyIt;
					Components.Add(Property->GetName().ToLower());
				}

				TArray<FString> Swizzles;
				TFunction<void(FString)> GenSwizzles = [&](FString CurrStr)
				{
					if (CurrStr.Len() == 4) return;//Only generate down to float4
					for (FString& CompStr : Components)
					{
						Swizzles.Add(CurrStr + CompStr);
						GenSwizzles(CurrStr + CompStr);
					}
				};

				GenSwizzles(FString());

				for (FString Swiz : Swizzles)
				{
					const FText Category = LOCTEXT("NiagaraSwizzles", "Swizzles");
					
					UNiagaraNodeConvert* ConvertNode = NewObject<UNiagaraNodeConvert>(OwnerOfTemporaries);
					AddNewNodeMenuAction(NewActions, ConvertNode, FText::FromString(Swiz), ENiagaraMenuSections::General, {Category.ToString()}, FText::GetEmpty(), FText::GetEmpty());

					ConvertNode->InitAsSwizzle(Swiz);
				}
			}
		}
	}

	// Handle parameter map get/set/for
	{
		FText MenuCat = FText::FromString("Parameter Map");
		{
			FString Name = TEXT("Parameter Map Get");
			UNiagaraNodeParameterMapGet* BaseNode = NewObject<UNiagaraNodeParameterMapGet>(OwnerOfTemporaries);
			AddNewNodeMenuAction(NewActions, BaseNode, FText::FromString(Name), ENiagaraMenuSections::Suggested, {MenuCat.ToString()}, FText::GetEmpty(), FText::GetEmpty());
		}
		{
			FString Name = TEXT("Parameter Map Set");
			UNiagaraNodeParameterMapSet* BaseNode = NewObject<UNiagaraNodeParameterMapSet>(OwnerOfTemporaries);
			AddNewNodeMenuAction(NewActions, BaseNode, FText::FromString(Name), ENiagaraMenuSections::Suggested, {MenuCat.ToString()}, FText::GetEmpty(), FText::GetEmpty());
		}
		{
			FString Name = TEXT("Parameter Map For");
			UNiagaraNodeParameterMapFor* BaseNode = NewObject<UNiagaraNodeParameterMapFor>(OwnerOfTemporaries);
			AddNewNodeMenuAction(NewActions, BaseNode, FText::FromString(Name), ENiagaraMenuSections::General, {MenuCat.ToString()}, FText::GetEmpty(), FText::GetEmpty());
		}
	}

	// Handle comment nodes
	{
		FText MenuCat = FText::FromString("Comments");

		{
			FString Name = TEXT("Add Comment");
			UEdGraphNode_Comment* BaseNode = NewObject<UEdGraphNode_Comment>(OwnerOfTemporaries);
			AddNewNodeMenuAction(NewActions, BaseNode, FText::FromString(Name), ENiagaraMenuSections::General, {MenuCat.ToString()}, FText::GetEmpty(), FText::GetEmpty());
		}		
	}

	// Handle output tag nodes
	{
		FText MenuCat = FText::FromString("Compiler Tagging");

		{
			FString Name = TEXT("Add Compiler Output Tag");
			UNiagaraNodeOutputTag* BaseNode = NewObject<UNiagaraNodeOutputTag>(OwnerOfTemporaries);
			AddNewNodeMenuAction(NewActions, BaseNode, FText::FromString(Name), ENiagaraMenuSections::General, {MenuCat.ToString()}, FText::GetEmpty(), FText::GetEmpty());
		}
	}
	
	//Add all input node options for input pins or no pin.
	if (FromPin == nullptr || FromPin->Direction == EGPD_Input)
	{
		TArray<UNiagaraNodeInput*> InputNodes;
		NiagaraGraph->GetNodesOfClass(InputNodes);

		if (bFunctionGraph)
		{
			//Emitter constants managed by the system.
			const TArray<FNiagaraVariable>& SystemConstants = FNiagaraConstants::GetEngineConstants();
			for (const FNiagaraVariable& SysConst : SystemConstants)
			{
				FFormatNamedArguments Args;
				Args.Add(TEXT("Constant"), FText::FromName(SysConst.GetName()));
				const FText DisplayName = FText::Format(LOCTEXT("GetSystemConstant", "Get {Constant}"), Args);
				
				UNiagaraNodeInput* InputNode = NewObject<UNiagaraNodeInput>(OwnerOfTemporaries);
				AddNewNodeMenuAction(NewActions, InputNode, DisplayName, ENiagaraMenuSections::General, {LOCTEXT("System Parameters Menu Title", "System Parameters").ToString()}, FText::GetEmpty(), FText::GetEmpty());

				InputNode->Usage = ENiagaraInputNodeUsage::SystemConstant;
				InputNode->Input = SysConst;
			}
		}

		//Emitter constants managed by the Translator.
		const TArray<FNiagaraVariable>& TranslatorConstants = FNiagaraConstants::GetTranslatorConstants();
		for (const FNiagaraVariable& TransConst : TranslatorConstants)
		{
			FFormatNamedArguments Args;
			Args.Add(TEXT("Constant"), FText::FromName(TransConst.GetName()));
			const FText DisplayName = FText::Format(LOCTEXT("GetTranslatorConstant", "{Constant}"), Args);
			
			UNiagaraNodeInput* InputNode = NewObject<UNiagaraNodeInput>(OwnerOfTemporaries);
			AddNewNodeMenuAction(NewActions, InputNode, DisplayName, ENiagaraMenuSections::General, {LOCTEXT("Translator Parameters Menu Title", "Special Purpose Parameters").ToString()}, FText::GetEmpty(), FText::GetEmpty());

			InputNode->Usage = ENiagaraInputNodeUsage::TranslatorConstant;
			InputNode->ExposureOptions.bCanAutoBind = true;
			InputNode->ExposureOptions.bHidden = true;
			InputNode->ExposureOptions.bRequired = false;
			InputNode->ExposureOptions.bExposed = false;
			InputNode->Input = TransConst;
		}

		AddParameterMenuOptions(NewActions, NiagaraGraph, OwnerOfTemporaries, NiagaraGraph);

		//Add a generic Parameter node to allow easy creation of parameters.
		{
			FNiagaraTypeDefinition PinType = FNiagaraTypeDefinition::GetGenericNumericDef();
			if (FromPin)
			{
				PinType = PinToTypeDefinition(FromPin);
			}

			// we don't want the add parameter list in module or dynamic input graphs
			if (PinType.GetStruct() && !bModuleGraph && !bDynamicInputGraph)
			{
				const FText MenuDescFmt = LOCTEXT("Add ParameterFmt", "Add {0} Parameter");
				const FText AddParameterCategory = LOCTEXT("AddParameterCat", "Add Parameter");
				const TArray<FNiagaraTypeDefinition>& RegisteredTypes = FNiagaraTypeRegistry::GetRegisteredParameterTypes();
				for (FNiagaraTypeDefinition Type : RegisteredTypes)
				{
					if (Type.IsUObject() && Type.IsDataInterface() == false)
					{
						continue;
					}

					TArray<FString> Categories;
					Categories.Add(AddParameterCategory.ToString());
					
					if (const UClass* Class = Type.GetClass())
					{						
						Categories.Add(FObjectEditorUtils::GetCategoryText(Class).ToString());
					}
					else
					{
						// If you are in dynamic inputs or modules, we only allow free-range variables for 
						// data interfaces and parameter maps.
						if (bDynamicInputGraph || bModuleGraph)
						{
							if (Type != FNiagaraTypeDefinition::GetParameterMapDef())
							{
								continue;
							}
						}
					}
						
					const FText DisplayName = FText::Format(MenuDescFmt, Type.GetNameText());
					
					UNiagaraNodeInput* InputNode = NewObject<UNiagaraNodeInput>(OwnerOfTemporaries);
					AddNewNodeMenuAction(NewActions, InputNode, DisplayName, ENiagaraMenuSections::General, Categories, FText::GetEmpty(), FText::GetEmpty());
					FNiagaraEditorUtilities::InitializeParameterInputNode(*InputNode, Type, NiagaraGraph);
				}

				// this allows adding a parameter of the type of the dragged-from input pin
				if (PinType != FNiagaraTypeDefinition::GetGenericNumericDef())
				{
					//For correctly typed pins, offer the correct type at the top level.				
					const FText DisplayName = FText::Format(MenuDescFmt, PinType.GetNameText());
					
					UNiagaraNodeInput* InputNode = NewObject<UNiagaraNodeInput>(OwnerOfTemporaries);
					AddNewNodeMenuAction(NewActions, InputNode, DisplayName, ENiagaraMenuSections::General, {}, FText::GetEmpty(), FText::GetEmpty());
					FNiagaraEditorUtilities::InitializeParameterInputNode(*InputNode, PinType, NiagaraGraph);
				}
			}
		}
	}

	const FText UtilMenuCat = LOCTEXT("NiagaraUsageSelectorMenuCat", "Utility");

	// Add reroute node
	{
		const FText RerouteMenuDesc = LOCTEXT("NiagaraRerouteMenuDesc", "Reroute");
		
		UNiagaraNodeReroute* RerouteNode = NewObject<UNiagaraNodeReroute>(OwnerOfTemporaries);
		AddNewNodeMenuAction(NewActions, RerouteNode, RerouteMenuDesc, ENiagaraMenuSections::General, {UtilMenuCat.ToString()}, FText::GetEmpty(), FText::GetEmpty());
	}
	
	// Add select  node
	{
		const FText SelectMenuDesc = LOCTEXT("NiagaraSelectMenuDesc", "Select");
		
		UNiagaraNodeSelect* Node = NewObject<UNiagaraNodeSelect>(OwnerOfTemporaries);
		AddNewNodeMenuAction(NewActions, Node, SelectMenuDesc, ENiagaraMenuSections::Suggested, {UtilMenuCat.ToString()}, FText::GetEmpty(), FText::FromString(TEXT("If Branch Bool")));
	}

	// Add static switch node
	{
		const FText UsageSelectorMenuDesc = LOCTEXT("NiagaraStaticSwitchMenuDesc", "Static Switch");
		
		UNiagaraNodeStaticSwitch* Node = NewObject<UNiagaraNodeStaticSwitch>(OwnerOfTemporaries);
		// new nodes should auto refresh
		Node->SwitchTypeData.bAutoRefreshEnabled = true;
		AddNewNodeMenuAction(NewActions, Node, UsageSelectorMenuDesc, ENiagaraMenuSections::Suggested, {UtilMenuCat.ToString()}, FText::GetEmpty(), FText::FromString(TEXT("")));
	}

	return NewActions;
}

const FPinConnectionResponse UEdGraphSchema_Niagara::CanCreateConnection(const UEdGraphPin* PinA, const UEdGraphPin* PinB) const
{
	// Make sure the pins are not on the same node
	if (PinA->GetOwningNode() == PinB->GetOwningNode())
	{
		return FPinConnectionResponse(CONNECT_RESPONSE_DISALLOW, TEXT("Both are on the same node"));
	}

	// Check both pins support connections
	if(PinA->bNotConnectable || PinB->bNotConnectable)
	{
		return FPinConnectionResponse(CONNECT_RESPONSE_DISALLOW, TEXT("Pin doesn't support connections."));
	}

	// Compare the directions
	const UEdGraphPin* InputPin = NULL;
	const UEdGraphPin* OutputPin = NULL;

	if (!CategorizePinsByDirection(PinA, PinB, /*out*/ InputPin, /*out*/ OutputPin))
	{
		return FPinConnectionResponse(CONNECT_RESPONSE_DISALLOW, TEXT("Directions are not compatible"));
	}

	// Do not allow making connections off of dynamic add pins to non parameter map associated pins 
	auto GetPinsAreInvalidAddPinCombination = [](const UEdGraphPin* A, const UEdGraphPin* B)->bool {
		if (A->PinType.PinSubCategory == UNiagaraNodeWithDynamicPins::AddPinSubCategory)
		{
			if (B->PinType.PinCategory != PinCategoryType)
			{
				return true;
			}
		}
		return false;
	};

	if (GetPinsAreInvalidAddPinCombination(PinA, PinB) || GetPinsAreInvalidAddPinCombination(PinB, PinA))
	{
		return FPinConnectionResponse(CONNECT_RESPONSE_DISALLOW, TEXT("Cannot make connections to or from add pins for non-parameter types"));
	}

	// Check for a circular connection before checking any type compatibility
	TSet<const UEdGraphNode*> VisitedNodes;
	if (UEdGraphSchema_Niagara::CheckCircularConnection(VisitedNodes, OutputPin->GetOwningNode(), InputPin->GetOwningNode()))
	{
		return FPinConnectionResponse(CONNECT_RESPONSE_DISALLOW, TEXT("Circular connection found"));
	}

	if (!IsPinWildcard(PinA) && !IsPinWildcard(PinB))
	{
		// Check for compatible type pins.
		if (PinA->PinType.PinCategory == PinCategoryType &&
			PinB->PinType.PinCategory == PinCategoryType &&
			PinA->PinType != PinB->PinType)
		{
			FNiagaraTypeDefinition PinTypeA = PinToTypeDefinition(PinA);
			FNiagaraTypeDefinition PinTypeB = PinToTypeDefinition(PinB);

			if (PinTypeA == FNiagaraTypeDefinition::GetParameterMapDef() || PinTypeB == FNiagaraTypeDefinition::GetParameterMapDef())
			{
				return FPinConnectionResponse(CONNECT_RESPONSE_DISALLOW, TEXT("Types are not compatible"));
			}

			else if (FNiagaraTypeDefinition::TypesAreAssignable(PinTypeA, PinTypeB) == false)
			{
				//Do some limiting on auto conversions here?
				if (PinTypeA.GetClass())
				{
					return FPinConnectionResponse(CONNECT_RESPONSE_DISALLOW, TEXT("Types are not compatible"));
				}
				else
				{
					return FPinConnectionResponse(CONNECT_RESPONSE_MAKE_WITH_CONVERSION_NODE, FString::Printf(TEXT("Convert %s to %s"), *(PinToTypeDefinition(PinA).GetNameText().ToString()), *(PinToTypeDefinition(PinB).GetNameText().ToString())));
				}
			}
		}

		// Check for compatible misc pins
		if (PinA->PinType.PinCategory == PinCategoryMisc ||
			PinB->PinType.PinCategory == PinCategoryMisc)
		{
			UNiagaraNodeWithDynamicPins* NodeA = Cast<UNiagaraNodeWithDynamicPins>(PinA->GetOwningNode());
			UNiagaraNodeWithDynamicPins* NodeB = Cast<UNiagaraNodeWithDynamicPins>(PinB->GetOwningNode());
			
			// TODO: This shouldn't be handled explicitly here.
			bool bPinAIsAddAndAcceptsPinB =
				PinA->PinType.PinCategory == PinCategoryMisc && PinA->PinType.PinSubCategory == UNiagaraNodeWithDynamicPins::AddPinSubCategory &&
				(
					PinB->PinType.PinCategory == PinCategoryType &&
					NodeA && PinToTypeDefinition(PinB) == FNiagaraTypeDefinition::GetGenericNumericDef() ?
					NodeA->AllowNiagaraTypeForAddPin(PinToTypeDefinition(PinB)) : PinToTypeDefinition(PinB) != FNiagaraTypeDefinition::GetGenericNumericDef()
				)
				&& PinToTypeDefinition(PinB) != FNiagaraTypeDefinition::GetParameterMapDef();

			bool bPinBIsAddAndAcceptsPinA =
				PinB->PinType.PinCategory == PinCategoryMisc && PinB->PinType.PinSubCategory == UNiagaraNodeWithDynamicPins::AddPinSubCategory &&
				(
                    PinA->PinType.PinCategory == PinCategoryType &&
                    NodeB && PinToTypeDefinition(PinA) == FNiagaraTypeDefinition::GetGenericNumericDef() ?
                    NodeB->AllowNiagaraTypeForAddPin(PinToTypeDefinition(PinA)) : PinToTypeDefinition(PinA) != FNiagaraTypeDefinition::GetGenericNumericDef()
                )
				&& PinToTypeDefinition(PinA) != FNiagaraTypeDefinition::GetParameterMapDef();

			if (bPinAIsAddAndAcceptsPinB == false && bPinBIsAddAndAcceptsPinA == false)
			{
				return FPinConnectionResponse(CONNECT_RESPONSE_DISALLOW, TEXT("Types are not compatible"));
			}
		}

		if (PinA->PinType.PinCategory == PinCategoryClass || PinB->PinType.PinCategory == PinCategoryClass)
		{
			FNiagaraTypeDefinition AType = PinToTypeDefinition(PinA);
			FNiagaraTypeDefinition BType = PinToTypeDefinition(PinB);
			if (AType != BType)
			{
				return FPinConnectionResponse(CONNECT_RESPONSE_DISALLOW, TEXT("Types are not compatible"));
			}
		}

		if (PinA->PinType.PinCategory == PinCategoryEnum || PinB->PinType.PinCategory == PinCategoryEnum)
		{
			FNiagaraTypeDefinition PinTypeA = PinToTypeDefinition(PinA);
			FNiagaraTypeDefinition PinTypeB = PinToTypeDefinition(PinB);
			if (FNiagaraTypeDefinition::TypesAreAssignable(PinTypeA, PinTypeB) == false)
			{
				return FPinConnectionResponse(CONNECT_RESPONSE_DISALLOW, TEXT("Types are not compatible"));
			}
		}
	}
	// at least one pin is a wildcard
	else
	{
		return GetWildcardConnectionResponse(PinA, PinB);
	}
	
	// See if we want to break existing connections (if its an input with an existing connection)
	const bool bBreakExistingDueToDataInput = (InputPin->LinkedTo.Num() > 0);
	if (bBreakExistingDueToDataInput)
	{
		const ECanCreateConnectionResponse ReplyBreakInputs = (PinA == InputPin) ? CONNECT_RESPONSE_BREAK_OTHERS_A : CONNECT_RESPONSE_BREAK_OTHERS_B;
		return FPinConnectionResponse(ReplyBreakInputs, TEXT("Replace existing input connections"));
	}
	else
	{
		return FPinConnectionResponse(CONNECT_RESPONSE_MAKE, FString());
	}
}

void UEdGraphSchema_Niagara::BreakSinglePinLink(UEdGraphPin* SourcePin, UEdGraphPin* TargetPin) const
{
	const FScopedTransaction Transaction(NSLOCTEXT("UnrealEd", "NiagaraEditorBreakConnection", "Niagara Editor: Break Connection"));

	Super::BreakSinglePinLink(SourcePin, TargetPin);
}

void UEdGraphSchema_Niagara::BreakPinLinks(UEdGraphPin& TargetPin, bool bSendsNodeNotification) const
{
	const FScopedTransaction Transaction(NSLOCTEXT("UnrealEd", "NiagaraEditorBreakPinLinks", "Niagara Editor: Break Pin Links"));

	Super::BreakPinLinks(TargetPin, bSendsNodeNotification);
}

FConnectionDrawingPolicy* UEdGraphSchema_Niagara::CreateConnectionDrawingPolicy(int32 InBackLayerID, int32 InFrontLayerID, float InZoomFactor, const FSlateRect& InClippingRect, class FSlateWindowElementList& InDrawElements, class UEdGraph* InGraphObj) const
{
	return new FNiagaraConnectionDrawingPolicy(InBackLayerID, InFrontLayerID, InZoomFactor, InClippingRect, InDrawElements, InGraphObj);
}

void UEdGraphSchema_Niagara::ResetPinToAutogeneratedDefaultValue(UEdGraphPin* Pin, bool bCallModifyCallbacks) const
{
	const FScopedTransaction Transaction(LOCTEXT("ResetPinToDefault", "Reset pin to default."), GIsTransacting == false);
	Pin->Modify();
	Pin->DefaultValue = Pin->AutogeneratedDefaultValue;
	if (bCallModifyCallbacks)
	{
		Pin->GetOwningNode()->PinDefaultValueChanged(Pin);
	}
}

void UEdGraphSchema_Niagara::OnPinConnectionDoubleCicked(UEdGraphPin* PinA, UEdGraphPin* PinB, const FVector2D& GraphPosition) const
{
	const FScopedTransaction Transaction(LOCTEXT("CreateRerouteNodeOnWire", "Create Reroute Node"));

	//@TODO: This constant is duplicated from inside of SGraphNodeKnot
	const FVector2D NodeSpacerSize(42.0f, 24.0f);
	const FVector2D KnotTopLeft = GraphPosition - (NodeSpacerSize * 0.5f);

	// Create a new knot
	UEdGraph* ParentGraph = PinA->GetOwningNode()->GetGraph();
	UNiagaraNodeReroute* NewReroute = FNiagaraSchemaAction_NewNode::SpawnNodeFromTemplate<UNiagaraNodeReroute>(ParentGraph, NewObject<UNiagaraNodeReroute>(), KnotTopLeft);

	// Move the connections across (only notifying the knot, as the other two didn't really change)
	PinA->BreakLinkTo(PinB);
	PinA->MakeLinkTo((PinA->Direction == EGPD_Output) ? NewReroute->GetInputPin(0) : NewReroute->GetOutputPin(0));
	PinB->MakeLinkTo((PinB->Direction == EGPD_Output) ? NewReroute->GetInputPin(0) : NewReroute->GetOutputPin(0));
	NewReroute->PropagatePinType();
}


void UEdGraphSchema_Niagara::DroppedAssetsOnGraph(const TArray<FAssetData>&Assets, const FVector2D & GraphPosition, UEdGraph * Graph) const
{
	uint32 Offset = 0;
	TArray<UEnum*> Enums;

	for (const FAssetData& Data : Assets)
	{
		UObject* Asset = Data.GetAsset();
		UEnum* Enum = Cast<UEnum>(Asset);

		if (Enum)
		{
			Enums.Add(Enum);
		}
	}

	if (Enums.Num() > 0)
	{
		FScopedTransaction AddSwitchTransaction(LOCTEXT("NiagaraModuleEditorDropEnum", "Niagara Module: Drag and Drop Enum"));
		Graph->Modify();

		for (UEnum* Enum : Enums)
		{
			FGraphNodeCreator<UNiagaraNodeStaticSwitch> SwitchNodeCreator(*Graph);
			FString NewName = FString::Printf(TEXT("Switch on %s"), *Enum->GetName());
			UNiagaraNodeStaticSwitch* SwitchNode = SwitchNodeCreator.CreateNode();
			SwitchNode->NodePosX = GraphPosition.X;
			SwitchNode->NodePosY = GraphPosition.Y + Offset * 50.f;
			SwitchNode->InputParameterName = FName(NewName);
			SwitchNode->SwitchTypeData.SwitchType = ENiagaraStaticSwitchType::Enum;
			SwitchNode->SwitchTypeData.Enum = Enum;
			SwitchNodeCreator.Finalize();
			Offset++;
		}
	}
}

void UEdGraphSchema_Niagara::GetAssetsGraphHoverMessage(const TArray<FAssetData>&Assets, const UEdGraph * HoverGraph, FString & OutTooltipText, bool& OutOkIcon) const
{
	OutOkIcon = false;

	for (const FAssetData& AssetData : Assets)
	{
		UEnum* Enum = Cast<UEnum>(AssetData.GetAsset());
		if (Enum)
		{
			OutTooltipText = TEXT("Create a static switch using the selected enum");
			OutOkIcon = true;
			break;
		}
	}
}

void UEdGraphSchema_Niagara::TrySetDefaultValue(UEdGraphPin& Pin, const FString& NewDefaultValue, bool bMarkAsModified /*= true*/) const
{
	Pin.DefaultValue = NewDefaultValue;

	if (bMarkAsModified)
	{
		UEdGraphNode* Node = Pin.GetOwningNode();
		checkf(Node != nullptr, TEXT("Encountered null node owning pin!"));
		Node->PinDefaultValueChanged(&Pin);
	}
}

bool UEdGraphSchema_Niagara::TryCreateConnection(UEdGraphPin* PinA, UEdGraphPin* PinB) const
{
	const FScopedTransaction Transaction(NSLOCTEXT("UnrealEd", "NiagaraEditorCreateConnection", "Niagara Editor: Create Connection"));

	const FPinConnectionResponse Response = CanCreateConnection(PinA, PinB);
	bool bModified = false;

	FNiagaraTypeDefinition TypeA = PinToTypeDefinition(PinA);
	FNiagaraTypeDefinition TypeB = PinToTypeDefinition(PinB);
	
	switch (Response.Response)
	{
	case CONNECT_RESPONSE_MAKE:
		PinA->Modify();
		PinB->Modify();
		PinA->MakeLinkTo(PinB);
		bModified = true;
		break;

	case CONNECT_RESPONSE_BREAK_OTHERS_A:
		PinA->Modify();
		PinB->Modify();
		PinA->BreakAllPinLinks();
		PinA->MakeLinkTo(PinB);
		bModified = true;
		break;

	case CONNECT_RESPONSE_BREAK_OTHERS_B:
		PinA->Modify();
		PinB->Modify();
		PinB->BreakAllPinLinks();
		
		PinA->MakeLinkTo(PinB);
		bModified = true;
		break;

	case CONNECT_RESPONSE_BREAK_OTHERS_AB:
		PinA->Modify();
		PinB->Modify();
		PinA->BreakAllPinLinks();
		PinB->BreakAllPinLinks();
		PinA->MakeLinkTo(PinB);
		bModified = true;
		break;

	case CONNECT_RESPONSE_MAKE_WITH_CONVERSION_NODE:
	{
		if (PinA->Direction == EGPD_Input)
		{
			//Swap so that A is the from pin and B is the to pin.
			UEdGraphPin* Temp = PinA;
			PinA = PinB;
			PinB = Temp;
		}

		FNiagaraTypeDefinition LocalTypeA = PinToTypeDefinition(PinA);
		FNiagaraTypeDefinition LocalTypeB = PinToTypeDefinition(PinB);
		
		if (LocalTypeA != LocalTypeB && LocalTypeA.GetClass() == nullptr && LocalTypeB.GetClass() == nullptr)
		{
			UEdGraphNode* ANode = PinA->GetOwningNode();
			UEdGraphNode* BNode = PinB->GetOwningNode();
			UEdGraph* Graph = ANode->GetTypedOuter<UEdGraph>();
			
			// Since we'll be adding a node, make sure to modify the graph itself.
			Graph->Modify();
			FGraphNodeCreator<UNiagaraNodeConvert> NodeCreator(*Graph);
			UNiagaraNodeConvert* AutoConvertNode = NodeCreator.CreateNode(false);
			AutoConvertNode->AllocateDefaultPins();
			AutoConvertNode->NodePosX = (ANode->NodePosX + BNode->NodePosX) >> 1;
			AutoConvertNode->NodePosY = (ANode->NodePosY + BNode->NodePosY) >> 1;
			NodeCreator.Finalize();

			if (AutoConvertNode->InitConversion(PinA, PinB))
			{
				PinA->Modify();
				PinB->Modify();
				bModified = true;
			}
			else
			{
				Graph->RemoveNode(AutoConvertNode);
			}
		}
	}
	break;

	case CONNECT_RESPONSE_DISALLOW:
	default:
		break;
	}

	if(Response.Response != CONNECT_RESPONSE_DISALLOW)
	{
		if (IsPinWildcard(PinA))
		{
			ConvertPinToType(PinA, TypeB);
		}
		
		if (IsPinWildcard(PinB))
		{
			ConvertPinToType(PinB, TypeA);
		}
	}
	
#if WITH_EDITOR
	if (bModified)
	{
		// nodes might not be valid if above code reconstructed new pins
		if (UEdGraphNode* NodeA = PinA->GetOwningNodeUnchecked())
		{
			NodeA->PinConnectionListChanged(PinA);
		}

		if (UEdGraphNode* NodeB = PinB->GetOwningNodeUnchecked())
		{
			NodeB->PinConnectionListChanged(PinB);
		}
	}
#endif	//#if WITH_EDITOR

	return bModified;
}

FLinearColor UEdGraphSchema_Niagara::GetPinTypeColor(const FEdGraphPinType& PinType) const
{
	if (PinType.PinCategory == PinCategoryType)
	{
		FNiagaraTypeDefinition Type(CastChecked<UScriptStruct>(PinType.PinSubCategoryObject.Get()));
		return GetTypeColor(Type);
	}
		
	const UGraphEditorSettings* Settings = GetDefault<UGraphEditorSettings>();
	return Settings->WildcardPinTypeColor;
}

FLinearColor UEdGraphSchema_Niagara::GetTypeColor(const FNiagaraTypeDefinition& Type)
{
	const UGraphEditorSettings* Settings = GetDefault<UGraphEditorSettings>();
	if (Type == FNiagaraTypeDefinition::GetFloatDef())
	{
		return Settings->FloatPinTypeColor;
	}
	else if (Type == FNiagaraTypeDefinition::GetIntDef())
	{
		return Settings->IntPinTypeColor;
	}
	else if (Type == FNiagaraTypeDefinition::GetBoolDef())
	{
		return Settings->BooleanPinTypeColor;
	}
	else if (Type == FNiagaraTypeDefinition::GetVec3Def())
	{
		return Settings->VectorPinTypeColor;
	}
	else if (Type == FNiagaraTypeDefinition::GetParameterMapDef())
	{
		return Settings->ExecutionPinTypeColor;
	}
	else if(Type == FNiagaraTypeDefinition::GetWildcardDef())
	{
		return Settings->WildcardPinTypeColor;
	}
	else
	{
		return Settings->StructPinTypeColor;
	}
}

bool UEdGraphSchema_Niagara::ShouldHidePinDefaultValue(UEdGraphPin* Pin) const
{
	check(Pin != NULL);

	if (Pin->bDefaultValueIsIgnored)
	{
		return true;
	}

	return false;
}

FNiagaraVariable UEdGraphSchema_Niagara::PinToNiagaraVariable(const UEdGraphPin* Pin, bool bNeedsValue)const
{
	FNiagaraVariable Var = FNiagaraVariable(PinToTypeDefinition(Pin), Pin->PinName);
	bool bHasValue = false;
	if (Pin->bDefaultValueIsIgnored == false && Pin->DefaultValue.IsEmpty() == false)
	{
		FNiagaraEditorModule& NiagaraEditorModule = FModuleManager::GetModuleChecked<FNiagaraEditorModule>("NiagaraEditor");
		TSharedPtr<INiagaraEditorTypeUtilities, ESPMode::ThreadSafe> TypeEditorUtilities = NiagaraEditorModule.GetTypeUtilities(Var.GetType());
		if (TypeEditorUtilities.IsValid() && TypeEditorUtilities->CanHandlePinDefaults())
		{
			bHasValue = TypeEditorUtilities->SetValueFromPinDefaultString(Pin->DefaultValue, Var);
			if (bHasValue == false)
			{
				FString OwningNodePath = Pin->GetOwningNode() != nullptr ? Pin->GetOwningNode()->GetPathName() : TEXT("Unknown");
				UE_LOG(LogNiagaraEditor, Warning, TEXT("PinToNiagaraVariable: Failed to convert default value '%s' to type %s. Owning node path: %s"), *Pin->DefaultValue, *Var.GetType().GetName(), *OwningNodePath);
			}
		}
		else
		{
			if (Pin->GetOwningNode() != nullptr && nullptr == Cast<UNiagaraNodeOp>(Pin->GetOwningNode()))
			{
				FString OwningNodePath = Pin->GetOwningNode() != nullptr ? Pin->GetOwningNode()->GetPathName() : TEXT("Unknown");
				UE_LOG(LogNiagaraEditor, Warning, TEXT("Pin had default value string, but default values aren't supported for variables of type {%s}. Owning node path: %s"), *Var.GetType().GetName(), *OwningNodePath);
			}
		}
	}

	if (bNeedsValue && bHasValue == false)
	{
		FNiagaraEditorUtilities::ResetVariableToDefaultValue(Var);
		if (Var.GetData() == nullptr)
		{
			UE_LOG(LogNiagaraEditor, Warning, TEXT("ResetVariableToDefaultValue called, but failed on var %s type %s. "), *Var.GetName().ToString(), *Var.GetType().GetName());
		}
	}

	return Var;
}

bool UEdGraphSchema_Niagara::TryGetPinDefaultValueFromNiagaraVariable(const FNiagaraVariable& Variable, FString& OutPinDefaultValue) const
{
	// Create a variable we can be sure is allocated since it's required for the call to GetPinDefaultStringFromValue.
	FNiagaraVariable PinDefaultVariable = Variable;
	if (Variable.IsDataAllocated() == false)
	{
		FNiagaraEditorUtilities::ResetVariableToDefaultValue(PinDefaultVariable);
	}

	FNiagaraEditorModule& NiagaraEditorModule = FModuleManager::GetModuleChecked<FNiagaraEditorModule>("NiagaraEditor");
	TSharedPtr<INiagaraEditorTypeUtilities, ESPMode::ThreadSafe> TypeEditorUtilities = NiagaraEditorModule.GetTypeUtilities(PinDefaultVariable.GetType());
	if (TypeEditorUtilities.IsValid() && TypeEditorUtilities->CanHandlePinDefaults())
	{
		OutPinDefaultValue = TypeEditorUtilities->GetPinDefaultStringFromValue(PinDefaultVariable);
		return true;
	}
	
	OutPinDefaultValue = FString();
	return false;
}

FNiagaraTypeDefinition UEdGraphSchema_Niagara::PinToTypeDefinition(const UEdGraphPin* Pin)
{
	if (Pin == nullptr)
	{
		return FNiagaraTypeDefinition();
	}
	UEdGraphNode* OwningNode = Pin->GetOwningNodeUnchecked();
	if (Pin->PinType.PinCategory == PinCategoryType && Pin->PinType.PinSubCategoryObject.IsValid())
	{
		UScriptStruct* Struct = Cast<UScriptStruct>(Pin->PinType.PinSubCategoryObject.Get());
		if (Struct == nullptr)
		{
			UE_LOG(LogNiagaraEditor, Error, TEXT("Pin states that it is of struct type, but is missing its struct object. This is usually the result of a registered type going away. Pin Name '%s' Owning Node '%s'."),
				*Pin->PinName.ToString(), OwningNode ? *OwningNode->GetName() : TEXT("Invalid"));
			return FNiagaraTypeDefinition();
		}
		return FNiagaraTypeDefinition(Struct);
	}
	else if (Pin->PinType.PinCategory == PinCategoryClass)
	{
		UClass* Class = Cast<UClass>(Pin->PinType.PinSubCategoryObject.Get());
		if (Class == nullptr)
		{
			UE_LOG(LogNiagaraEditor, Warning, TEXT("Pin states that it is of class type, but is missing its class object. This is usually the result of a registered type going away. Pin Name '%s' Owning Node '%s'."),
				*Pin->PinName.ToString(), OwningNode ? *OwningNode->GetFullName() : TEXT("Invalid"));
			return FNiagaraTypeDefinition();
		}
		return FNiagaraTypeDefinition(Class);
	}
	else if (Pin->PinType.PinCategory == PinCategoryEnum)
	{
		UEnum* Enum = Cast<UEnum>(Pin->PinType.PinSubCategoryObject.Get());
		if (Enum == nullptr)
		{
			UE_LOG(LogNiagaraEditor, Warning, TEXT("Pin states that it is of Enum type, but is missing its Enum! Pin Name '%s' Owning Node '%s'. Turning into standard int definition!"), *Pin->PinName.ToString(),
				OwningNode ? *OwningNode->GetFullName() : TEXT("Invalid"));
			return FNiagaraTypeDefinition(FNiagaraTypeDefinition::GetIntDef());
		}
		return FNiagaraTypeDefinition(Enum);
	}
	return FNiagaraTypeDefinition();
}

FNiagaraTypeDefinition UEdGraphSchema_Niagara::PinTypeToTypeDefinition(const FEdGraphPinType& PinType)
{
	if (PinType.PinCategory == PinCategoryType && PinType.PinSubCategoryObject.IsValid())
	{
		UScriptStruct* Struct = Cast<UScriptStruct>(PinType.PinSubCategoryObject.Get());
		if (Struct == nullptr)
		{
			UE_LOG(LogNiagaraEditor, Error, TEXT("Pin states that it is of struct type, but is missing its struct object. This is usually the result of a registered type going away."));
			return FNiagaraTypeDefinition();
		}
		return FNiagaraTypeDefinition(Struct);
	}
	else if (PinType.PinCategory == PinCategoryClass)
	{
		UClass* Class = Cast<UClass>(PinType.PinSubCategoryObject.Get());
		if (Class == nullptr)
		{
			UE_LOG(LogNiagaraEditor, Warning, TEXT("Pin states that it is of class type, but is missing its class object. This is usually the result of a registered type going away."));
			return FNiagaraTypeDefinition();
		}
		return FNiagaraTypeDefinition(Class);
	}
	else if (PinType.PinCategory == PinCategoryEnum)
	{
		UEnum* Enum = Cast<UEnum>(PinType.PinSubCategoryObject.Get());
		if (Enum == nullptr)
		{
			UE_LOG(LogNiagaraEditor, Warning, TEXT("Pin states that it is of Enum type, but is missing its Enum! Turning into standard int definition!"));
			return FNiagaraTypeDefinition(FNiagaraTypeDefinition::GetIntDef());
		}
		return FNiagaraTypeDefinition(Enum);
	}
	return FNiagaraTypeDefinition();
}

FEdGraphPinType UEdGraphSchema_Niagara::TypeDefinitionToPinType(FNiagaraTypeDefinition TypeDef)
{
	if (TypeDef.GetClass())
	{
		return FEdGraphPinType(PinCategoryClass, NAME_None, const_cast<UClass*>(TypeDef.GetClass()), EPinContainerType::None, false, FEdGraphTerminalType());
	}
	else if (TypeDef.GetEnum())
	{
		return FEdGraphPinType(PinCategoryEnum, NAME_None, const_cast<UEnum*>(TypeDef.GetEnum()), EPinContainerType::None, false, FEdGraphTerminalType());
	}
	else
	{
		//TODO: Are base types better as structs or done like BPS as a special name?
		return FEdGraphPinType(PinCategoryType, NAME_None, const_cast<UScriptStruct*>(TypeDef.GetScriptStruct()), EPinContainerType::None, false, FEdGraphTerminalType());
	}
}

bool UEdGraphSchema_Niagara::IsPinWildcard(const UEdGraphPin* Pin)
{
	return Pin->PinType.PinCategory == PinCategoryType && Pin->PinType.PinSubCategoryObject == FNiagaraTypeDefinition::GetWildcardStruct();
}

FPinConnectionResponse UEdGraphSchema_Niagara::GetWildcardConnectionResponse(const UEdGraphPin* PinA, const UEdGraphPin* PinB)
{
	FNiagaraTypeDefinition PinAType = PinToTypeDefinition(PinA);
	FNiagaraTypeDefinition PinBType	= PinToTypeDefinition(PinB);
	
	ensure(PinAType == FNiagaraTypeDefinition::GetWildcardDef() || PinBType == FNiagaraTypeDefinition::GetWildcardDef());
	
	const UNiagaraNode* NodeA = CastChecked<UNiagaraNode>(PinA->GetOwningNode());
	const UNiagaraNode* NodeB = CastChecked<UNiagaraNode>(PinB->GetOwningNode());

	bool bPinsSwapped = false;
	// ensure that at least PinA is a wildcard
	if (IsPinWildcard(PinB))
	{
		const UEdGraphPin* TmpPin = PinA;
		const UNiagaraNode* TmpNode = NodeA;
		const FNiagaraTypeDefinition TmpType = PinAType;
		PinA = PinB;
		PinB = TmpPin;
		NodeA = NodeB;
		NodeB = TmpNode;
		PinAType = PinBType;
		PinBType = TmpType;
		bPinsSwapped = true;
	}
	
	FString Message;
	ECanCreateConnectionResponse Response = CONNECT_RESPONSE_DISALLOW;
	if (PinBType == FNiagaraTypeDefinition::GetWildcardDef())
	{
		Response = ECanCreateConnectionResponse::CONNECT_RESPONSE_DISALLOW;
		Message = TEXT("Can't convert wildcard to wildcard.");
		return FPinConnectionResponse(Response, Message);
	}
	else
	{
		if (NodeA->AllowNiagaraTypeForPinTypeChange(PinBType, const_cast<UEdGraphPin*>(PinA)))
		{
			if(PinA->Direction == EGPD_Input)
			{
				if(!bPinsSwapped)
				{
					Response = CONNECT_RESPONSE_BREAK_OTHERS_A;
				}
				else
				{
					Response = CONNECT_RESPONSE_BREAK_OTHERS_B;
				}
			}
			else
			{
				Response = CONNECT_RESPONSE_MAKE;
			}
			
			Message = FString::Printf(TEXT("Convert wildcard to %s."), *PinBType.GetName());
		}
		else
		{
			Response = CONNECT_RESPONSE_DISALLOW;;
			Message = FString::Printf(TEXT("Can't convert wildcard to %s."), *PinBType.GetName());
		}
	}

	NodeA->GetWildcardPinHoverConnectionTextAddition(PinA, PinB, Response, Message);
	return FPinConnectionResponse(Response, Message);
}

bool UEdGraphSchema_Niagara::IsSystemConstant(const FNiagaraVariable& Variable)const
{
	return FNiagaraConstants::GetEngineConstants().Find(Variable) != INDEX_NONE;
}

static UNiagaraParameterCollection* EnsureCollectionLoaded(FAssetData& CollectionAsset)
{
	if (UNiagaraParameterCollection* Collection = CastChecked<UNiagaraParameterCollection>(CollectionAsset.GetAsset()))
	{
		// asset may not have been fully loaded so give it a chance to do it's PostLoad.  When this is triggered from
		// within a load of an object (like if this is being triggered during a compile of a niagara script when it
		// gets loaded), then the Collecction and it's DefaultInstance may not have been preloaded yet.  Keeping this
		// code isolated here as we should get rid of it when we get rid of PostLoad triggering compilation.
		if (Collection->HasAnyFlags(RF_NeedLoad))
		{
			if (FLinkerLoad* CollectionLinker = Collection->GetLinker())
			{
				CollectionLinker->Preload(Collection);
			}
		}
		if (UNiagaraParameterCollectionInstance* CollectionInstance = Collection->GetDefaultInstance())
		{
			if (CollectionInstance->HasAnyFlags(RF_NeedLoad))
			{
				if (FLinkerLoad* CollectionInstanceLinker = CollectionInstance->GetLinker())
				{
					CollectionInstanceLinker->Preload(CollectionInstance);
				}
			}
		}

		Collection->ConditionalPostLoad();

		return Collection;
	}

	return nullptr;
}

UNiagaraParameterCollection* UEdGraphSchema_Niagara::VariableIsFromParameterCollection(const FNiagaraVariable& Var)const
{
	FString VarName = Var.GetName().ToString();
	if (VarName.StartsWith(TEXT("NPC.")))
	{
		FAssetRegistryModule& AssetRegistryModule = FModuleManager::LoadModuleChecked<FAssetRegistryModule>("AssetRegistry");
		TArray<FAssetData> CollectionAssets;
		AssetRegistryModule.Get().GetAssetsByClass(UNiagaraParameterCollection::StaticClass()->GetFName(), CollectionAssets);
		TArray<FName> ExistingNames;
		for (FAssetData& CollectionAsset : CollectionAssets)
		{
			// asset may not have been fully loaded so give it a chance to do it's PostLoad
			if (UNiagaraParameterCollection* Collection = EnsureCollectionLoaded(CollectionAsset))
			{
				if (VarName.StartsWith(Collection->GetFullNamespace()))
				{
					return Collection;
				}
			}
		}
	}
	return nullptr;
}

UNiagaraParameterCollection* UEdGraphSchema_Niagara::VariableIsFromParameterCollection(const FString& VarName, bool bAllowPartialMatch, FNiagaraVariable& OutVar)const
{
	OutVar = FNiagaraVariable();

	if (VarName.StartsWith(TEXT("NPC.")))
	{
		FAssetRegistryModule& AssetRegistryModule = FModuleManager::LoadModuleChecked<FAssetRegistryModule>("AssetRegistry");
		TArray<FAssetData> CollectionAssets;
		AssetRegistryModule.Get().GetAssetsByClass(UNiagaraParameterCollection::StaticClass()->GetFName(), CollectionAssets);
		TArray<FName> ExistingNames;
		for (FAssetData& CollectionAsset : CollectionAssets)
		{
			// asset may not have been fully loaded so give it a chance to do it's PostLoad
			if (UNiagaraParameterCollection* Collection = EnsureCollectionLoaded(CollectionAsset))
			{
				if (VarName.StartsWith(Collection->GetFullNamespace()))
				{
					const TArray<FNiagaraVariable>& CollectionVariables = Collection->GetParameters();
					FString BestMatchSoFar;

					for (const FNiagaraVariable& CollVar : CollectionVariables)
					{
						FString CollVarName = CollVar.GetName().ToString();
						if (CollVarName == VarName)
						{
							OutVar = CollVar;
							break;
						}
						else if (bAllowPartialMatch && VarName.StartsWith(CollVarName + TEXT(".")) && (BestMatchSoFar.Len() == 0 || CollVarName.Len() > BestMatchSoFar.Len()))
						{
							OutVar = CollVar;
							BestMatchSoFar = CollVarName;
						}
					}
					return Collection;
				}
			}
		}
	}
	return nullptr;
}

FNiagaraTypeDefinition UEdGraphSchema_Niagara::GetTypeDefForProperty(const FProperty* Property)const
{
	if (Property->IsA(FFloatProperty::StaticClass()))
	{
		return FNiagaraTypeDefinition::GetFloatDef();
	}
	else if (Property->IsA(FIntProperty::StaticClass()))
	{
		return FNiagaraTypeDefinition::GetIntDef();
	}
	else if (Property->IsA(FBoolProperty::StaticClass()))
	{
		return FNiagaraTypeDefinition::GetBoolDef();
	}	
	else if (Property->IsA(FEnumProperty::StaticClass()))
	{
		const FEnumProperty* EnumProp = CastField<FEnumProperty>(Property);
		return FNiagaraTypeDefinition(EnumProp->GetEnum());
	}
	else if (const FStructProperty* StructProp = CastFieldChecked<const FStructProperty>(Property))
	{
		return FNiagaraTypeDefinition(StructProp->Struct);
	}

	check(0);
	return FNiagaraTypeDefinition::GetFloatDef();//Some invalid type?
}

void UEdGraphSchema_Niagara::ConvertNumericPinToTypeAll(UNiagaraNode* InNode, FNiagaraTypeDefinition TypeDef)
{
	if (InNode)
	{
		for (auto Pin : InNode->Pins)
		{
			if (PinToTypeDefinition(Pin) == FNiagaraTypeDefinition::GetGenericNumericDef())
			{
				FScopedTransaction Transaction(NSLOCTEXT("UnrealEd", "NiagaraEditorChangeNumericPinType", "Change Pin Type"));
				if (false == InNode->ConvertNumericPinToType(Pin, TypeDef))
				{
					Transaction.Cancel();
				}
			}
		}
	}
}

void UEdGraphSchema_Niagara::ConvertPinToType(UEdGraphPin* InPin, FNiagaraTypeDefinition TypeDef) const
{
	if (PinToTypeDefinition(InPin) != TypeDef)
	{
		UNiagaraNode* Node = Cast<UNiagaraNode>(InPin->GetOwningNode());
		if (Node)
		{
			FScopedTransaction Transaction(NSLOCTEXT("UnrealEd", "NiagaraEditorChangeNumericPinType", "Change Pin Type"));
			Node->RequestNewPinType(InPin, TypeDef);
		}
	}
}

void UEdGraphSchema_Niagara::ConvertNumericPinToType(UEdGraphPin* InGraphPin, FNiagaraTypeDefinition TypeDef)
{
	if (PinToTypeDefinition(InGraphPin) != TypeDef)
	{
		UNiagaraNode* Node = Cast<UNiagaraNode>(InGraphPin->GetOwningNode());
		if (Node)
		{
			FScopedTransaction Transaction(NSLOCTEXT("UnrealEd", "NiagaraEditorChangeNumericPinType", "Change Pin Type"));
			if (false == Node->ConvertNumericPinToType(InGraphPin, TypeDef))
			{
				Transaction.Cancel();
			}
		}
	}
}

bool UEdGraphSchema_Niagara::CheckCircularConnection(TSet<const UEdGraphNode*>& VisitedNodes, const UEdGraphNode* InNode, const UEdGraphNode* InTestNode)
{
	bool AlreadyAdded = false;

	VisitedNodes.Add(InNode, &AlreadyAdded);
	if (AlreadyAdded)
	{
		// node is already in our set, so return so we don't reprocess it
		return false;
	}

	if (InNode == InTestNode)
	{
		// we've found a match, so we have a circular reference
		return true;
	}

	// iterate over all of the nodes that are inputs to InNode
	for (const UEdGraphPin* Pin : InNode->GetAllPins())
	{
		if (Pin && Pin->Direction == EGPD_Input)
		{
			for (const UEdGraphPin* OutputPin : Pin->LinkedTo)
			{
				if (const UEdGraphNode* InputNode = OutputPin ? OutputPin->GetOwningNode() : nullptr)
				{
					if (CheckCircularConnection(VisitedNodes, InputNode, InTestNode))
					{
						return true;
					}
				}
			}

		}
	}

	return false;
}

void UEdGraphSchema_Niagara::GetNumericConversionToSubMenuActions(UToolMenu* Menu, const FName SectionName, UEdGraphPin* InGraphPin)
{
	FToolMenuSection& Section = Menu->FindOrAddSection(SectionName);

	// Add all the types we could convert to
	for (const FNiagaraTypeDefinition& TypeDef : FNiagaraTypeRegistry::GetNumericTypes())
	{
		FText Title = TypeDef.GetNameText();

		FText Description;
		FFormatNamedArguments Args;
		Args.Add(TEXT("TypeTitle"), Title);
		Description = FText::Format(LOCTEXT("NumericConversionText", "{TypeTitle}"), Args);
		Section.AddMenuEntry(NAME_None, Description, Description, FSlateIcon(), FUIAction(
			FExecuteAction::CreateUObject((UEdGraphSchema_Niagara*const)this, &UEdGraphSchema_Niagara::ConvertNumericPinToType, const_cast<UEdGraphPin*>(InGraphPin), FNiagaraTypeDefinition(TypeDef))));
	}
}

void UEdGraphSchema_Niagara::GetNumericConversionToSubMenuActionsAll(UToolMenu* Menu, const FName SectionName, UNiagaraNode* InNode)
{
	FToolMenuSection& Section = Menu->FindOrAddSection(SectionName);

	// Add all the types we could convert to
	for (const FNiagaraTypeDefinition& TypeDef : FNiagaraTypeRegistry::GetNumericTypes())
	{
		FText Title = TypeDef.GetNameText();

		FText Description;
		FFormatNamedArguments Args;
		Args.Add(TEXT("TypeTitle"), Title);
		Description = FText::Format(LOCTEXT("NumericConversionText", "{TypeTitle}"), Args);
		Section.AddMenuEntry(NAME_None, Description, Description, FSlateIcon(), FUIAction(
			FExecuteAction::CreateUObject((UEdGraphSchema_Niagara*const)this, &UEdGraphSchema_Niagara::ConvertNumericPinToTypeAll, InNode, FNiagaraTypeDefinition(TypeDef))));
	}
}

void UEdGraphSchema_Niagara::ToggleNodeEnabledState(UNiagaraNode* InNode) const
{
	if (InNode != nullptr)
	{
		if (InNode->GetDesiredEnabledState() == ENodeEnabledState::Disabled)
		{
			const FScopedTransaction Transaction(NSLOCTEXT("UnrealEd", "NiagaraEditorSetNodeEnabled", "Enabled Node"));
			InNode->Modify();
			InNode->SetEnabledState(ENodeEnabledState::Enabled, true);
			InNode->MarkNodeRequiresSynchronization(__FUNCTION__, true);
		}
		else if (InNode->GetDesiredEnabledState() == ENodeEnabledState::Enabled)
		{
			const FScopedTransaction Transaction(NSLOCTEXT("UnrealEd", "NiagaraEditorSetNodeDisabled", "Disabled Node"));
			InNode->Modify();
			InNode->SetEnabledState(ENodeEnabledState::Disabled, true);
			InNode->MarkNodeRequiresSynchronization(__FUNCTION__, true);
		}
	}
}

void UEdGraphSchema_Niagara::RefreshNode(UNiagaraNode* InNode) const
{
	if (InNode != nullptr)
	{
		const FScopedTransaction Transaction(NSLOCTEXT("UnrealEd", "NiagaraEditorRefreshNode", "Refresh Node"));
		InNode->Modify();
		if (InNode->RefreshFromExternalChanges())
		{
			InNode->MarkNodeRequiresSynchronization(__FUNCTION__, true);
		}
	}
}

bool UEdGraphSchema_Niagara::CanPromoteSinglePinToParameter(const UEdGraphPin* SourcePin) 
{
	const UNiagaraGraph* NiagaraGraph = Cast<UNiagaraGraph>(SourcePin->GetOwningNode()->GetGraph());
	if (IsFunctionGraph(NiagaraGraph))
	{
		return true;
	}
	return false;
}

void UEdGraphSchema_Niagara::PromoteSinglePinToParameter(UEdGraphPin* SourcePin)
{
	if (SourcePin)
	{
		const FScopedTransaction Transaction(NSLOCTEXT("UnrealEd", "NiagaraEditorPromote", "Promote To Parameter"));
		{
			TSharedPtr<FNiagaraSchemaAction_NewNode> InputAction = TSharedPtr<FNiagaraSchemaAction_NewNode>(new FNiagaraSchemaAction_NewNode(FText::GetEmpty(), FText::GetEmpty(), NAME_None, FText::GetEmpty(), 0));
			UNiagaraNodeInput* InputNode = NewObject<UNiagaraNodeInput>(GetTransientPackage());
			FNiagaraVariable Var = PinToNiagaraVariable(SourcePin);
			UNiagaraGraph* Graph = Cast<UNiagaraGraph>(SourcePin->GetOwningNode()->GetGraph());
			FNiagaraEditorUtilities::InitializeParameterInputNode(*InputNode, Var.GetType(), Graph);
			InputAction->NodeTemplate = InputNode;

			UEdGraphNode* PinNode = SourcePin->GetOwningNode();

			const float PinVisualOffsetX = 175.0f;
			InputAction->PerformAction(Graph, SourcePin, FVector2D(PinNode->NodePosX - PinVisualOffsetX, PinNode->NodePosY));
		}
	}
}

bool CanResetPinToDefault(const UEdGraphSchema_Niagara* Schema, const UEdGraphPin* Pin)
{
	return Schema->DoesDefaultValueMatchAutogenerated(*Pin) == false;
}

void UEdGraphSchema_Niagara::GetContextMenuActions(UToolMenu* Menu, UGraphNodeContextMenuContext* Context) const
{
	const UEdGraphNode* InGraphNode = Context->Node;
	const UEdGraphPin* InGraphPin = Context->Pin;
	if (InGraphPin)
	{
		{
			const FName SectionName = "EdGraphSchema_NiagaraPinActions";
			FToolMenuSection& Section = Menu->AddSection(SectionName, LOCTEXT("PinActionsMenuHeader", "Pin Actions"));
			if (PinToTypeDefinition(InGraphPin) == FNiagaraTypeDefinition::GetGenericNumericDef() && InGraphPin->LinkedTo.Num() == 0)
			{
				Section.AddSubMenu(
					"ConvertNumericSpecific",
					LOCTEXT("ConvertNumericSpecific", "Convert Numeric To..."),
					LOCTEXT("ConvertNumericSpecificToolTip", "Convert Numeric pin to the specific typed pin."),
				FNewToolMenuDelegate::CreateUObject((UEdGraphSchema_Niagara*const)this, &UEdGraphSchema_Niagara::GetNumericConversionToSubMenuActions, SectionName, const_cast<UEdGraphPin*>(InGraphPin)));
			}

			if (InGraphPin->Direction == EEdGraphPinDirection::EGPD_Input)
			{
				Section.AddMenuEntry("PromoteToParameter", LOCTEXT("PromoteToParameter", "Promote to Parameter"), LOCTEXT("PromoteToParameterTooltip", "Create a parameter argument and connect this pin to that parameter."), FSlateIcon(),
					FUIAction(FExecuteAction::CreateUObject((UEdGraphSchema_Niagara*const)this, &UEdGraphSchema_Niagara::PromoteSinglePinToParameter, const_cast<UEdGraphPin*>(InGraphPin)),
						FCanExecuteAction::CreateStatic(&UEdGraphSchema_Niagara::CanPromoteSinglePinToParameter, InGraphPin)));
				if (InGraphPin->LinkedTo.Num() == 0 && InGraphPin->bDefaultValueIsIgnored == false)
				{
					Section.AddMenuEntry(
						"ResetInputToDefault",
						LOCTEXT("ResetInputToDefault", "Reset to Default"),  // TODO(mv): This is currently broken
						LOCTEXT("ResetInputToDefaultToolTip", "Reset this input to its default value."),
						FSlateIcon(),
						FUIAction(
							FExecuteAction::CreateUObject((UEdGraphSchema_Niagara*const)this, &UEdGraphSchema_Niagara::ResetPinToAutogeneratedDefaultValue, const_cast<UEdGraphPin*>(InGraphPin), true),
							FCanExecuteAction::CreateStatic(&CanResetPinToDefault, this, InGraphPin)));
				}
			}
		}
	}
	else if (InGraphNode)
	{
		if (InGraphNode->IsA<UEdGraphNode_Comment>())
		{
			//Comment boxes do not support enable/disable or pin handling, so exit out now
			return;
		}

		const UNiagaraNode* Node = Cast<UNiagaraNode>(InGraphNode);
		if (Node == nullptr)
		{
			ensureMsgf(false, TEXT("Encountered unexpected node type when creating context menu actions for Niagara Script Graph!"));
			return;
		}

		bool bHasNumerics = false;
		for (auto Pin : Node->Pins)
		{
			if (PinToTypeDefinition(Pin) == FNiagaraTypeDefinition::GetGenericNumericDef())
			{
				bHasNumerics = true;
				break;
			}
		}
		if (bHasNumerics)
		{
			const FName SectionName = "EdGraphSchema_NiagaraNodeActions";
			FToolMenuSection& Section = Menu->AddSection(SectionName, LOCTEXT("PinConversionMenuHeader", "Convert Pins"));
			Section.AddSubMenu(
				"ConvertAllNumericSpecific",
				LOCTEXT("ConvertAllNumericSpecific", "Convert All Numerics To..."),
				LOCTEXT("ConvertAllNumericSpecificToolTip", "Convert all Numeric pins to the specific typed pin."),
				FNewToolMenuDelegate::CreateUObject((UEdGraphSchema_Niagara*const)this, &UEdGraphSchema_Niagara::GetNumericConversionToSubMenuActionsAll, SectionName, const_cast<UNiagaraNode*>(Node)));
		}
		
		FToolMenuSection& Section = Menu->AddSection("EdGraphSchema_NiagaraNodeActions", LOCTEXT("NodeActionsMenuHeader", "Node Actions"));
		Section.AddMenuEntry("ToggleEnabledState", LOCTEXT("ToggleEnabledState", "Toggle Enabled State"), LOCTEXT("ToggleEnabledStateTooltip", "Toggle this node between Enbled (default) and Disabled (skipped from compilation)."), FSlateIcon(),
			FUIAction(FExecuteAction::CreateUObject((UEdGraphSchema_Niagara*const)this, &UEdGraphSchema_Niagara::ToggleNodeEnabledState, const_cast<UNiagaraNode*>(Node))));
		Section.AddMenuEntry("RefreshNode", LOCTEXT("RefreshNode", "Refresh Node"), LOCTEXT("RefreshNodeTooltip", "Refresh this node."), FSlateIcon(),
			FUIAction(FExecuteAction::CreateUObject((UEdGraphSchema_Niagara*const)this, &UEdGraphSchema_Niagara::RefreshNode, const_cast<UNiagaraNode*>(Node))));
	}

	Super::GetContextMenuActions(Menu, Context);
}

FNiagaraConnectionDrawingPolicy::FNiagaraConnectionDrawingPolicy(int32 InBackLayerID, int32 InFrontLayerID, float InZoomFactor, const FSlateRect& InClippingRect, FSlateWindowElementList& InDrawElements, UEdGraph* InGraph)
	: FConnectionDrawingPolicy(InBackLayerID, InFrontLayerID, InZoomFactor, InClippingRect, InDrawElements)
	, Graph(CastChecked<UNiagaraGraph>(InGraph))
{
	ArrowImage = nullptr;
	ArrowRadius = FVector2D::ZeroVector;
}

void FNiagaraConnectionDrawingPolicy::DetermineWiringStyle(UEdGraphPin* OutputPin, UEdGraphPin* InputPin, /*inout*/ FConnectionParams& Params)
{
	FConnectionDrawingPolicy::DetermineWiringStyle(OutputPin, InputPin, Params);
	if (HoveredPins.Contains(InputPin) && HoveredPins.Contains(OutputPin))
	{
		Params.WireThickness = Params.WireThickness * 5;
	}

	if (Graph)
	{
		const UEdGraphSchema_Niagara* NSchema = Cast<UEdGraphSchema_Niagara>(Graph->GetSchema());
		if (NSchema && OutputPin)
		{
			Params.WireColor = NSchema->GetPinTypeColor(OutputPin->PinType);
			if (NSchema->PinToTypeDefinition(OutputPin) == FNiagaraTypeDefinition::GetGenericNumericDef())
			{
				FNiagaraTypeDefinition NewDef = Graph->GetCachedNumericConversion(OutputPin);
				if (NewDef.IsValid())
				{
					FEdGraphPinType NewPinType = NSchema->TypeDefinitionToPinType(NewDef);
					Params.WireColor = NSchema->GetPinTypeColor(NewPinType);
				}
			}
		}
	}
}

#undef LOCTEXT_NAMESPACE<|MERGE_RESOLUTION|>--- conflicted
+++ resolved
@@ -658,15 +658,9 @@
 				DataInterface->GetFunctions(Functions);
 				for (FNiagaraFunctionSignature& Sig : Functions)
 				{
-<<<<<<< HEAD
-					if (Sig.bSoftDeprecatedFunction)
-						continue;
-					TSharedPtr<FNiagaraSchemaAction_NewNode> Action = AddNewNodeAction(NewActions, MenuCat, FText::FromString(Sig.GetName()), *Sig.GetName(), FText::GetEmpty());
-=======
 					if (Sig.bSoftDeprecatedFunction || Sig.bHidden)
 						continue;
 
->>>>>>> 3aae9151
 					UNiagaraNodeFunctionCall* FuncNode = NewObject<UNiagaraNodeFunctionCall>(OwnerOfTemporaries);
 					AddNewNodeMenuAction(NewActions, FuncNode, FText::FromString(Sig.GetName()), ENiagaraMenuSections::General, {MenuCat.ToString()}, FText::GetEmpty(), FText::GetEmpty());
 					FuncNode->Signature = Sig;
