--- conflicted
+++ resolved
@@ -570,14 +570,11 @@
 				{
 					for (const FNiagaraTypeDefinition& Type : FNiagaraTypeRegistry::GetRegisteredTypes())
 					{
-<<<<<<< HEAD
-=======
 						if (Type.IsInternalType())
 						{
 							continue;
 						}
 
->>>>>>> 24776ab6
 						// Objects and data interfaces can't be made.
 						if (Type.IsUObject() == false)
 						{
@@ -1335,13 +1332,8 @@
 		UClass* Class = Cast<UClass>(Pin->PinType.PinSubCategoryObject.Get());
 		if (Class == nullptr)
 		{
-<<<<<<< HEAD
-			UE_LOG(LogNiagaraEditor, Error, TEXT("Pin states that it is of class type, but is missing its class object. This is usually the result of a registered type going away. Pin Name '%s' Owning Node '%s'."),
-				*Pin->PinName.ToString(), OwningNode ? *OwningNode->GetName() : TEXT("Invalid"));
-=======
 			UE_LOG(LogNiagaraEditor, Warning, TEXT("Pin states that it is of class type, but is missing its class object. This is usually the result of a registered type going away. Pin Name '%s' Owning Node '%s'."),
 				*Pin->PinName.ToString(), OwningNode ? *OwningNode->GetFullName() : TEXT("Invalid"));
->>>>>>> 24776ab6
 			return FNiagaraTypeDefinition();
 		}
 		return FNiagaraTypeDefinition(Class);
@@ -1351,13 +1343,8 @@
 		UEnum* Enum = Cast<UEnum>(Pin->PinType.PinSubCategoryObject.Get());
 		if (Enum == nullptr)
 		{
-<<<<<<< HEAD
-			UE_LOG(LogNiagaraEditor, Error, TEXT("Pin states that it is of Enum type, but is missing its Enum! Pin Name '%s' Owning Node '%s'. Turning into standard int definition!"), *Pin->PinName.ToString(),
-				OwningNode ? *OwningNode->GetName() : TEXT("Invalid"));
-=======
 			UE_LOG(LogNiagaraEditor, Warning, TEXT("Pin states that it is of Enum type, but is missing its Enum! Pin Name '%s' Owning Node '%s'. Turning into standard int definition!"), *Pin->PinName.ToString(),
 				OwningNode ? *OwningNode->GetFullName() : TEXT("Invalid"));
->>>>>>> 24776ab6
 			return FNiagaraTypeDefinition(FNiagaraTypeDefinition::GetIntDef());
 		}
 		return FNiagaraTypeDefinition(Enum);
