// Copyright Epic Games, Inc. All Rights Reserved.

#include "ViewModels/Stack/NiagaraStackInputCategory.h"

#include "IDetailTreeNode.h"
#include "IPropertyRowGenerator.h"
#include "ViewModels/Stack/NiagaraStackFunctionInput.h"
#include "NiagaraNodeFunctionCall.h"
#include "NiagaraClipboard.h"
<<<<<<< HEAD
#include "ViewModels/Stack/NiagaraStackFunctionInputCollection.h"

#include UE_INLINE_GENERATED_CPP_BY_NAME(NiagaraStackInputCategory)
=======
#include "NiagaraConstants.h"
#include "NiagaraSimulationStageBase.h"
#include "ViewModels/NiagaraEmitterViewModel.h"
#include "ViewModels/HierarchyEditor/NiagaraSummaryViewViewModel.h"
#include "ViewModels/Stack/NiagaraStackEventScriptItemGroup.h"
#include "ViewModels/Stack/NiagaraStackFunctionInputCollection.h"
#include "ViewModels/Stack/NiagaraStackModuleItem.h"
#include "ViewModels/Stack/NiagaraStackPropertyRow.h"
#include "ViewModels/Stack/NiagaraStackRendererItem.h"
#include "ViewModels/Stack/NiagaraStackSimulationStageGroup.h"

#include UE_INLINE_GENERATED_CPP_BY_NAME(NiagaraStackInputCategory)

using namespace FNiagaraStackGraphUtilities;

void UNiagaraStackCategory::Initialize(FRequiredEntryData InRequiredEntryData, FString InOwningStackItemEditorDataKey, FString InStackEditorDataKey)
{
	Super::Initialize(InRequiredEntryData, InOwningStackItemEditorDataKey, InStackEditorDataKey);
	AddChildFilter(FOnFilterChild::CreateUObject(this, &UNiagaraStackInputCategory::FilterForVisibleCondition));
	AddChildFilter(FOnFilterChild::CreateUObject(this, &UNiagaraStackInputCategory::FilterForIsInlineEditConditionToggle));
	bShouldShowInStack = true;
	CategorySpacer = nullptr;
}

FText UNiagaraStackCategory::GetDisplayName() const
{
	return FText::GetEmpty();
}

bool UNiagaraStackCategory::GetShouldShowInStack() const
{
	// Categories may be empty if their children have all been hidden due to visible filters or advanced display.
	// in the case where all children have been hidden, don't show the category in the stack.
	TArray<UNiagaraStackEntry*> CurrentFilteredChildren;
	GetFilteredChildren(CurrentFilteredChildren);
	int32 EmptyCount = CategorySpacer == nullptr ? 0 : 1;
	return bShouldShowInStack && CurrentFilteredChildren.Num() > EmptyCount;
}

UNiagaraStackEntry::EStackRowStyle UNiagaraStackCategory::GetStackRowStyle() const
{
	return IsTopLevelCategory() ? EStackRowStyle::ItemCategory : EStackRowStyle::ItemSubCategory;
}

void UNiagaraStackCategory::GetSearchItems(TArray<FStackSearchItem>& SearchItems) const
{
	// Don't return search results if we're not being shown in the stack, otherwise we'll generate search results which can't be navigated to.
	if (GetShouldShowInStack())
	{
		Super::GetSearchItems(SearchItems);
	}
}

int32 UNiagaraStackCategory::GetChildIndentLevel() const
{
	// We want to keep inputs under a top level category at the same indent level as the category.
	return IsTopLevelCategory() ? GetIndentLevel() : Super::GetChildIndentLevel();
}

void UNiagaraStackCategory::RefreshChildrenInternal(const TArray<UNiagaraStackEntry*>& CurrentChildren,	TArray<UNiagaraStackEntry*>& NewChildren, TArray<FStackIssue>& NewIssues)
{
	if (IsTopLevelCategory())
	{
		if (CategorySpacer == nullptr)
		{
			CategorySpacer = NewObject<UNiagaraStackSpacer>(this);
			TAttribute<bool> ShouldShowSpacerInStack;
			ShouldShowSpacerInStack.BindUObject(this, &UNiagaraStackInputCategory::GetShouldShowInStack);
			CategorySpacer->Initialize(CreateDefaultChildRequiredData(), 6, ShouldShowSpacerInStack, GetStackEditorDataKey());
		}
		NewChildren.Add(CategorySpacer);
	}
}

bool UNiagaraStackCategory::FilterForVisibleCondition(const UNiagaraStackEntry& Child) const
{
	const UNiagaraStackFunctionInput* StackFunctionInputChild = Cast<UNiagaraStackFunctionInput>(&Child);
	return StackFunctionInputChild == nullptr || StackFunctionInputChild->GetShouldPassFilterForVisibleCondition();
}

bool UNiagaraStackCategory::FilterForIsInlineEditConditionToggle(const UNiagaraStackEntry& Child) const
{
	const UNiagaraStackFunctionInput* StackFunctionInputChild = Cast<UNiagaraStackFunctionInput>(&Child);
	return StackFunctionInputChild == nullptr || StackFunctionInputChild->GetIsInlineEditConditionToggle() == false;
}
>>>>>>> 4af6daef

void UNiagaraStackInputCategory::Initialize(
	FRequiredEntryData InRequiredEntryData,
	FString InputCategoryStackEditorDataKey,
	FText InCategoryName,
	bool bInIsTopLevelCategory,
	FString InOwnerStackItemEditorDataKey)
{
	bool bCategoryIsAdvanced = false;
	Super::Initialize(InRequiredEntryData, InOwnerStackItemEditorDataKey, InputCategoryStackEditorDataKey);
	CategoryName = InCategoryName;
<<<<<<< HEAD
	bShouldShowInStack = true;
	bIsTopLevelCategory = bInIsTopLevelCategory;
	CategorySpacer = nullptr;
	
	AddChildFilter(FOnFilterChild::CreateUObject(this, &UNiagaraStackInputCategory::FilterForVisibleCondition));
	AddChildFilter(FOnFilterChild::CreateUObject(this, &UNiagaraStackInputCategory::FilterForIsInlineEditConditionToggle));
=======
	bIsTopLevelCategory = bInIsTopLevelCategory;
}

bool UNiagaraStackInputCategory::GetIsEnabled() const
{
	for (const auto& Input : Inputs)
	{
		if (Input.InputFunctionCallNode->GetDesiredEnabledState() == ENodeEnabledState::Enabled)
		{
			return true;
		}
	}

	return false;
>>>>>>> 4af6daef
}

FText UNiagaraStackInputCategory::GetDisplayName() const
{
	return CategoryName;
}

void UNiagaraStackInputCategory::ResetInputs()
{
	Inputs.Empty();
}

void UNiagaraStackInputCategory::AddInput(UNiagaraNodeFunctionCall* InModuleNode, UNiagaraNodeFunctionCall* InInputFunctionCallNode, FName InInputParameterHandle, FNiagaraTypeDefinition InInputType, EStackParameterBehavior InParameterBehavior, TOptional<FText> InOptionalDisplayName, bool bIsInputHidden, bool bIsChildInput)
{
	Inputs.Add({ InModuleNode, InInputFunctionCallNode, InInputParameterHandle, InInputType, InParameterBehavior, InOptionalDisplayName, bIsInputHidden, bIsChildInput });
}

void UNiagaraStackInputCategory::RefreshChildrenInternal(const TArray<UNiagaraStackEntry*>& CurrentChildren, TArray<UNiagaraStackEntry*>& NewChildren, TArray<FStackIssue>& NewIssues)
{
	for (FInputParameterHandleAndType& Input : Inputs)
	{
		UNiagaraStackFunctionInput* InputChild = FindCurrentChildOfTypeByPredicate<UNiagaraStackFunctionInput>(CurrentChildren, [&](UNiagaraStackFunctionInput* CurrentInput) 
		{ 
			return CurrentInput->GetInputParameterHandle() == Input.ParameterHandle && CurrentInput->GetInputType() == Input.Type && CurrentInput->GetInputFunctionCallInitialScript() == Input.InputFunctionCallNode->FunctionScript;
		});

		if (InputChild == nullptr)
		{
			InputChild = NewObject<UNiagaraStackFunctionInput>(this);
			InputChild->Initialize(CreateDefaultChildRequiredData(), *Input.ModuleNode, *Input.InputFunctionCallNode,
				Input.ParameterHandle, Input.Type, Input.ParameterBehavior, GetOwnerStackItemEditorDataKey());
		}
		InputChild->SetIsHidden(Input.bIsHidden);
		InputChild->SetSemanticChild(Input.bIsChildInput);
		InputChild->SetSummaryViewDisiplayName(Input.DisplayName);
		NewChildren.Add(InputChild);
	}
<<<<<<< HEAD

	if (bIsTopLevelCategory)
	{
		if (CategorySpacer == nullptr)
		{
			CategorySpacer = NewObject<UNiagaraStackSpacer>(this);
			TAttribute<bool> ShouldShowSpacerInStack;
			ShouldShowSpacerInStack.BindUObject(this, &UNiagaraStackInputCategory::GetShouldShowInStack);
			CategorySpacer->Initialize(CreateDefaultChildRequiredData(), 6, ShouldShowSpacerInStack, GetStackEditorDataKey());
		}
		NewChildren.Add(CategorySpacer);
	}
}

int32 UNiagaraStackInputCategory::GetChildIndentLevel() const
{
	// We want to keep inputs under a top level category at the same indent level as the category.
	return bIsTopLevelCategory ? GetIndentLevel() : Super::GetChildIndentLevel();
}

FText UNiagaraStackInputCategory::GetDisplayName() const
{
	return CategoryName;
}

bool UNiagaraStackInputCategory::GetShouldShowInStack() const
{
	// Categories may be empty if their children have all been hidden due to visible filters or advanced display.
	// in the case where all children have been hidden, don't show the category in the stack.
	TArray<UNiagaraStackEntry*> CurrentFilteredChildren;
	GetFilteredChildren(CurrentFilteredChildren);
	int32 EmptyCount = CategorySpacer == nullptr ? 0 : 1;
	return bShouldShowInStack && CurrentFilteredChildren.Num() > EmptyCount;
}

UNiagaraStackEntry::EStackRowStyle UNiagaraStackInputCategory::GetStackRowStyle() const
{
	return bIsTopLevelCategory ? EStackRowStyle::ItemCategory : EStackRowStyle::ItemSubCategory;
}

bool UNiagaraStackInputCategory::GetIsEnabled() const
{
	for (const auto& Input : Inputs)
	{
		if (Input.InputFunctionCallNode->GetDesiredEnabledState() == ENodeEnabledState::Enabled)
		{
			return true;
		}
	}

	return false;
}
=======
>>>>>>> 4af6daef

	Super::RefreshChildrenInternal(CurrentChildren, NewChildren, NewIssues);
}

void UNiagaraStackInputCategory::SetShouldShowInStack(bool bInShouldShowInStack)
{
	bShouldShowInStack = bInShouldShowInStack;
}

void UNiagaraStackInputCategory::ToClipboardFunctionInputs(UObject* InOuter, TArray<const UNiagaraClipboardFunctionInput*>& OutClipboardFunctionInputs) const
{
	TArray<UNiagaraStackFunctionInput*> ChildInputs;
	GetUnfilteredChildrenOfType(ChildInputs);
	for (UNiagaraStackFunctionInput* ChildInput : ChildInputs)
	{
		const UNiagaraClipboardFunctionInput* FunctionInput = ChildInput->ToClipboardFunctionInput(InOuter);
		if (FunctionInput != nullptr)
		{
			OutClipboardFunctionInputs.Add(FunctionInput);
		}
	}
}

template<typename Predicate>
void SetValuesFromFunctionInputsInternal(UNiagaraStackInputCategory* Category, const TArray<const UNiagaraClipboardFunctionInput*>& ClipboardFunctionInputs, Predicate InputMatchesFilter, UNiagaraStackFunctionInputCollection* OwningFunctionCollection)
{
	for (const UNiagaraClipboardFunctionInput* ClipboardFunctionInput : ClipboardFunctionInputs)
	{
		TArray<UNiagaraStackFunctionInput*> ChildInputs;
		Category->GetUnfilteredChildrenOfType(ChildInputs);
		
		for (UNiagaraStackFunctionInput* ChildInput : ChildInputs)
		{
			if (InputMatchesFilter(ChildInput) && ChildInput->GetInputParameterHandle().GetName() == ClipboardFunctionInput->InputName && ChildInput->GetInputType() == ClipboardFunctionInput->InputType)
			{
<<<<<<< HEAD
				ChildInput->SetValueFromClipboardFunctionInput(*ClipboardFunctionInput);
=======
				if (ClipboardFunctionInput->ValueMode == ENiagaraClipboardFunctionInputValueMode::ResetToDefault)
				{
					ChildInput->Reset();
				}
				else
				{
					ChildInput->SetValueFromClipboardFunctionInput(*ClipboardFunctionInput);
				}
>>>>>>> 4af6daef
				if(OwningFunctionCollection)
				{
					OwningFunctionCollection->RefreshChildren();
				}
				break;
			}
		}
	}
}

void  UNiagaraStackInputCategory::SetStaticSwitchValuesFromClipboardFunctionInputs(const TArray<const UNiagaraClipboardFunctionInput*>& ClipboardFunctionInputs, UNiagaraStackFunctionInputCollection& OwningFunctionCollection)
{
	SetValuesFromFunctionInputsInternal(this, ClipboardFunctionInputs, [](UNiagaraStackFunctionInput* ChildInput) { return ChildInput->IsStaticParameter(); }, &OwningFunctionCollection);
}

void  UNiagaraStackInputCategory::SetStandardValuesFromClipboardFunctionInputs(const TArray<const UNiagaraClipboardFunctionInput*>& ClipboardFunctionInputs)
{
	SetValuesFromFunctionInputsInternal(this, ClipboardFunctionInputs, [](UNiagaraStackFunctionInput* ChildInput) { return ChildInput->IsStaticParameter() == false; }, nullptr);
}

void UNiagaraStackInputCategory::GetFilteredChildInputs(TArray<UNiagaraStackFunctionInput*>& OutFilteredChildInputs) const
{
	GetFilteredChildrenOfType(OutFilteredChildInputs);
}

void UNiagaraStackSummaryCategory::Initialize(FRequiredEntryData InRequiredEntryData, TSharedPtr<FNiagaraHierarchyCategoryViewModel> InCategoryViewModel, FString InOwnerStackItemEditorDataKey)
{
	CategoryViewModelWeakPtr = InCategoryViewModel;
	
	FString EditorDataKey = FString::Printf(TEXT("%s-%s"), *InOwnerStackItemEditorDataKey, *InCategoryViewModel->GetCategoryName().ToString());
	Super::Initialize(InRequiredEntryData, InOwnerStackItemEditorDataKey, EditorDataKey);
}

<<<<<<< HEAD
=======
FText UNiagaraStackSummaryCategory::GetDisplayName() const
{
	return CategoryViewModelWeakPtr.Pin()->GetCategoryName();
}

void UNiagaraStackSummaryCategory::RefreshChildrenInternal(const TArray<UNiagaraStackEntry*>& CurrentChildren, TArray<UNiagaraStackEntry*>& NewChildren, TArray<FStackIssue>& NewIssues)
{
	FInputDataCollection State;
	GatherInputRelationsForStack(State, GetEmitterViewModel().ToSharedRef());

	TArray<TSharedPtr<FNiagaraHierarchyItemViewModelBase>> ChildrenViewModels;
	CategoryViewModelWeakPtr.Pin()->GetChildrenViewModelsForType<UNiagaraHierarchyItemBase, FNiagaraHierarchyItemViewModelBase>(ChildrenViewModels, false);

	TArray<TSharedPtr<FNiagaraHierarchyItemViewModelBase>> AllChildrenViewModels;
	CategoryViewModelWeakPtr.Pin()->GetChildrenViewModelsForType<UNiagaraHierarchyItemBase, FNiagaraHierarchyItemViewModelBase>(AllChildrenViewModels, true);
	
	// first we gather all function call nodes so we can create cache for them instead of looking it up for each input individually
	TSet<UNiagaraNodeFunctionCall*> UsedFunctionCallNodes;
	for(TSharedPtr<FNiagaraHierarchyItemViewModelBase> HierarchyViewModel : AllChildrenViewModels)
	{
		UNiagaraHierarchyItemBase* Data = HierarchyViewModel->GetDataMutable();
		if(UNiagaraHierarchyModuleInput* ModuleInput = Cast<UNiagaraHierarchyModuleInput>(Data))
		{
			UsedFunctionCallNodes.Add(State.NodeGuidToModuleNodeMap[ModuleInput->GetPersistentIdentity().Guids[0]]);
		}
		else if(UNiagaraHierarchyAssignmentInput* AssignmentInput = Cast<UNiagaraHierarchyAssignmentInput>(Data))
		{
			UsedFunctionCallNodes.Add(State.NodeGuidToModuleNodeMap[AssignmentInput->GetPersistentIdentity().Guids[0]]);
		}
		else if(UNiagaraHierarchyModule* Module = Cast<UNiagaraHierarchyModule>(Data))
		{
			UsedFunctionCallNodes.Add(State.NodeGuidToModuleNodeMap[Module->GetPersistentIdentity().Guids[0]]);
		}
	}
	
	TMap<FGuid, TSet<FNiagaraVariable>> FunctionCallToHiddenVariablesMap;
	for(UNiagaraNodeFunctionCall* FunctionCall : UsedFunctionCallNodes)
	{
		TArray<FNiagaraVariable> InputVariables;
		TSet<FNiagaraVariable> HiddenVariables;
		FCompileConstantResolver Resolver(GetEmitterViewModel()->GetEmitter(), FNiagaraStackGraphUtilities::GetOutputNodeUsage(*FunctionCall));
		FNiagaraStackGraphUtilities::GetStackFunctionInputs(*FunctionCall, InputVariables, HiddenVariables, Resolver, ENiagaraGetStackFunctionInputPinsOptions::ModuleInputsOnly, true);
		FunctionCallToHiddenVariablesMap.Add(FunctionCall->NodeGuid, HiddenVariables);
		
		TArray<UEdGraphPin*> OutInputPins;
		TSet<UEdGraphPin*> OutHiddenPins;
		FNiagaraStackGraphUtilities::GetStackFunctionStaticSwitchPins(*FunctionCall, OutInputPins, OutHiddenPins, Resolver);
		for(UEdGraphPin* HiddenStaticSwitchPin : OutHiddenPins)
		{
			FunctionCallToHiddenVariablesMap[FunctionCall->NodeGuid].Add(UEdGraphSchema_Niagara::PinToNiagaraVariable(HiddenStaticSwitchPin));
		}
	}
	
	for(TSharedPtr<FNiagaraHierarchyItemViewModelBase> HierarchyViewModel : ChildrenViewModels)
	{
		UNiagaraHierarchyItemBase* Data = HierarchyViewModel->GetDataMutable();

		if(UNiagaraHierarchyModuleInput* ModuleInput = Cast<UNiagaraHierarchyModuleInput>(Data))
		{
			if(GetEmitterViewModel().IsValid())
			{
				UNiagaraNodeFunctionCall* OwningFunctionCallNode = State.NodeGuidToModuleNodeMap[ModuleInput->GetPersistentIdentity().Guids[0]];
				
				TSharedPtr<FNiagaraModuleInputViewModel> ModuleInputViewModel = StaticCastSharedPtr<FNiagaraModuleInputViewModel>(HierarchyViewModel);
				TOptional<FInputData> ModuleBaseInputData = ModuleInputViewModel->GetInputData();
				
				if(ModuleBaseInputData.IsSet())
				{
					UNiagaraStackFunctionInput* TopLevelInput = FindCurrentChildOfTypeByPredicate<UNiagaraStackFunctionInput>(CurrentChildren, [&](UNiagaraStackFunctionInput* CurrentInput) 
					{
						return CurrentInput->GetInputParameterHandle() == ModuleBaseInputData->InputName && CurrentInput->GetInputType() == ModuleBaseInputData->Type
							&& CurrentInput->GetInputFunctionCallInitialScript() == OwningFunctionCallNode->FunctionScript
							// we are checking for node guid as we could have 2x the same input from 2 identical modules
							&& CurrentInput->GetInputFunctionCallNode().NodeGuid == OwningFunctionCallNode->NodeGuid;
					});
	
					if(TopLevelInput == nullptr)
					{
						TopLevelInput = NewObject<UNiagaraStackFunctionInput>(this);
						TopLevelInput->Initialize(CreateDefaultChildRequiredData(), *OwningFunctionCallNode, *OwningFunctionCallNode, ModuleBaseInputData->InputName, ModuleBaseInputData->Type, ModuleBaseInputData->bIsStatic ? EStackParameterBehavior::Static : EStackParameterBehavior::Dynamic, GetOwnerStackItemEditorDataKey());
						TAttribute<FText> SummaryViewDisplayNameOverride;
						SummaryViewDisplayNameOverride.BindUObject(ModuleInput, &UNiagaraHierarchyModuleInput::GetDisplayNameOverride);
						TopLevelInput->SetSummaryViewDisplayName(SummaryViewDisplayNameOverride);
						TAttribute<FText> SummaryViewTooltipOverride;
						SummaryViewTooltipOverride.BindUObject(ModuleInput, &UNiagaraHierarchyModuleInput::GetTooltipOverride);
						TopLevelInput->SetSummaryViewTooltip(SummaryViewTooltipOverride);
					}

					FNiagaraVariable DisplayedVariable(TopLevelInput->GetInputType(), TopLevelInput->GetInputParameterHandle().GetParameterHandleString());
					bool bIsTopLevelHidden = FunctionCallToHiddenVariablesMap[ModuleInput->GetPersistentIdentity().Guids[0]].Contains(DisplayedVariable);
					TopLevelInput->SetIsHidden(bIsTopLevelHidden);
					
					NewChildren.Add(TopLevelInput);

					TArray<UNiagaraHierarchyModuleInput*> ChildInputs;
					ModuleInput->GetChildrenOfType<UNiagaraHierarchyModuleInput>(ChildInputs);
					
					for(UNiagaraHierarchyModuleInput* ChildInput : ChildInputs)
					{
						TSharedPtr<FNiagaraModuleInputViewModel> ChildInputViewModel = StaticCastSharedPtr<FNiagaraModuleInputViewModel>(ModuleInputViewModel->FindViewModelForChild(ChildInput, false));
						TOptional<FInputData> ChildInputData = ChildInputViewModel->GetInputData();

						if(ChildInputData.IsSet())
						{
							UNiagaraNodeFunctionCall* ChildFunctionNode = ChildInputData->FunctionCallNode;
							UNiagaraStackFunctionInput* StackChildInput = FindCurrentChildOfTypeByPredicate<UNiagaraStackFunctionInput>(CurrentChildren, [&](UNiagaraStackFunctionInput* CurrentInput) 
							{
								return CurrentInput->GetInputParameterHandle() == ChildInputData->InputName && CurrentInput->GetInputType() == ChildInputData->Type
									&& CurrentInput->GetInputFunctionCallInitialScript() == ChildFunctionNode->FunctionScript
									// we are checking for node guid as we could have 2x the same input from 2 identical modules
									&& CurrentInput->GetInputFunctionCallNode().NodeGuid == ChildFunctionNode->NodeGuid;
							});
							
							if(StackChildInput == nullptr)
							{
								StackChildInput = NewObject<UNiagaraStackFunctionInput>(this);
								StackChildInput->Initialize(CreateDefaultChildRequiredData(), *ChildInputData->FunctionCallNode, *ChildInputData->FunctionCallNode, ChildInputData->InputName, ChildInputData->Type, ChildInputData->bIsStatic ? EStackParameterBehavior::Static : EStackParameterBehavior::Dynamic, GetOwnerStackItemEditorDataKey());
								TAttribute<FText> SummaryViewDisplayNameOverride;
								SummaryViewDisplayNameOverride.BindUObject(ChildInput, &UNiagaraHierarchyModuleInput::GetDisplayNameOverride);
								StackChildInput->SetSummaryViewDisplayName(SummaryViewDisplayNameOverride);
								TAttribute<FText> SummaryViewTooltipOverride;
								SummaryViewTooltipOverride.BindUObject(ChildInput, &UNiagaraHierarchyModuleInput::GetTooltipOverride);
								StackChildInput->SetSummaryViewTooltip(SummaryViewTooltipOverride);
								
								StackChildInput->SetSemanticChild(true);
							}

							FNiagaraVariable DisplayedChildVariable(StackChildInput->GetInputType(), StackChildInput->GetInputParameterHandle().GetParameterHandleString());
							bool bIsChildInputHidden = FunctionCallToHiddenVariablesMap[ChildInput->GetPersistentIdentity().Guids[0]].Contains(DisplayedChildVariable);
							StackChildInput->SetIsHidden(bIsChildInputHidden);
							
							NewChildren.Add(StackChildInput);
						}
					}
					
					/** Automatically add children inputs. Disabled as user is managing this. */
					// if(State.HierarchyInputToChildrenGuidMap.Contains(ModuleInput))
					// {
					// 	// children guids are already sorted by sort order
					// 	TArray<FGuid> ChildrenInputs = State.HierarchyInputToChildrenGuidMap[ModuleInput];
					//
					// 	for(FGuid ChildrenInputGuid : ChildrenInputs)
					// 	{
					// 		if(UNiagaraScriptVariable* ChildScriptVariable = State.ChildrenGuidToScriptVariablesMap[ChildrenInputGuid])
					// 		{
					// 			FNiagaraVariable ChildVariable = ChildScriptVariable->Variable;
					//
					// 			// we generally don't show inline edit toggles as the managed items will display an inline checkbox instead
					// 			if(ChildScriptVariable->Metadata.bInlineEditConditionToggle)
					// 			{
					// 				continue;
					// 			}
					// 			
					// 			UNiagaraStackFunctionInput* InputChild = FindCurrentChildOfTypeByPredicate<UNiagaraStackFunctionInput>(CurrentChildren, [&](UNiagaraStackFunctionInput* CurrentInput) 
					// 			{
					// 				return CurrentInput->GetInputParameterHandle() == ChildScriptVariable->Variable.GetName() && CurrentInput->GetInputType() == ChildScriptVariable->Variable.GetType() && CurrentInput->GetInputFunctionCallNode().NodeGuid == ModuleBaseInputData->FunctionCallNode->NodeGuid;
					// 			});
					//
					// 			TOptional<bool> bIsStatic = OwningFunctionCallNode->GetCalledGraph()->IsStaticSwitch(ChildVariable);
					// 			if(InputChild == nullptr)
					// 			{
					// 				InputChild = NewObject<UNiagaraStackFunctionInput>(this);
					// 				InputChild->Initialize(CreateDefaultChildRequiredData(), *ModuleBaseInputData->FunctionCallNode, *ModuleBaseInputData->FunctionCallNode, ChildScriptVariable->Variable.GetName(), ChildScriptVariable->Variable.GetType(), bIsStatic.GetValue() ? EStackParameterBehavior::Static : EStackParameterBehavior::Dynamic, GetOwnerStackItemEditorDataKey());						
					// 				InputChild->SetSemanticChild(true);
					// 			}
					//
					// 			// we update the hidden flag every time
					// 			bool bIsChildHidden = FunctionCallToHiddenVariablesMap[ModuleInput->GetPersistentIdentity().Guids[0]].Contains(ChildVariable);
					// 			InputChild->SetIsHidden(bIsTopLevelHidden || bIsChildHidden);
					// 			NewChildren.Add(InputChild);								
					// 		}
					// 	}
					// }					
				}
			}
		}
		else if(UNiagaraHierarchyAssignmentInput* AssignmentInput = Cast<UNiagaraHierarchyAssignmentInput>(Data))
		{
			TSharedPtr<FNiagaraAssignmentInputViewModel> AssignmentInputViewModel = StaticCastSharedPtr<FNiagaraAssignmentInputViewModel>(HierarchyViewModel);
			TOptional<FMatchingFunctionInputData> InputData = AssignmentInputViewModel->GetInputData();
			if(InputData.IsSet())
			{
				FString VariableNameWithModulePrefix = FNiagaraConstants::ModuleNamespaceString + ".";
				VariableNameWithModulePrefix.Append(InputData->InputName.ToString());
				FName VariableNameToTestAgainst(VariableNameWithModulePrefix);
				
				UNiagaraStackFunctionInput* TopLevelInput = FindCurrentChildOfTypeByPredicate<UNiagaraStackFunctionInput>(CurrentChildren, [&](UNiagaraStackFunctionInput* CurrentInput) 
				{
					return CurrentInput->GetInputParameterHandle() == VariableNameToTestAgainst && CurrentInput->GetInputType() == InputData->Type && &CurrentInput->GetInputFunctionCallNode() == InputData->FunctionCallNode;
				});
	
				if(TopLevelInput == nullptr)
				{
					TopLevelInput = NewObject<UNiagaraStackFunctionInput>(this);
					TopLevelInput->Initialize(CreateDefaultChildRequiredData(), *InputData->FunctionCallNode, *InputData->FunctionCallNode, FName(VariableNameWithModulePrefix), InputData->Type, InputData->bIsStatic ? EStackParameterBehavior::Static : EStackParameterBehavior::Dynamic, GetOwnerStackItemEditorDataKey());
					TAttribute<FText> SummaryViewTooltipOverride;
					SummaryViewTooltipOverride.BindUObject(AssignmentInput, &UNiagaraHierarchyAssignmentInput::GetTooltipOverride);
					TopLevelInput->SetSummaryViewTooltip(SummaryViewTooltipOverride);
				}
				
				TopLevelInput->SetIsHidden(InputData->bIsHidden);
				
				NewChildren.Add(TopLevelInput);
			}
		}
		else if(UNiagaraHierarchyModule* SummaryModule = Cast<UNiagaraHierarchyModule>(Data))
		{
			if(UNiagaraNodeFunctionCall* MatchingFunctionCall = FindFunctionCallNode(SummaryModule->GetPersistentIdentity().Guids[0], GetEmitterViewModel().ToSharedRef()))
			{
				UNiagaraStackModuleItem* Module = FindCurrentChildOfTypeByPredicate<UNiagaraStackModuleItem>(CurrentChildren,
				[&](UNiagaraStackModuleItem* CurrentModule) { return &CurrentModule->GetModuleNode() == MatchingFunctionCall; });
		
				if (Module == nullptr)
				{
					Module = NewObject<UNiagaraStackModuleItem>(this);
					Module->Initialize(CreateDefaultChildRequiredData(), nullptr, *MatchingFunctionCall);
				}
			
				NewChildren.Add(Module);	
			}		
		}
		else if(UNiagaraHierarchyEventHandler* EventHandler = Cast<UNiagaraHierarchyEventHandler>(Data))
		{
			const TArray<FNiagaraEventScriptProperties>& EventScriptProperties = GetEmitterViewModel()->GetEmitter().GetEmitterData()->GetEventHandlers();
			const FNiagaraEventScriptProperties* EventScriptPropertiesItem = EventScriptProperties.FindByPredicate([EventHandlerIdentity = EventHandler->GetPersistentIdentity()](const FNiagaraEventScriptProperties& Candidate)
			{
				return Candidate.Script->GetUsageId() == EventHandlerIdentity.Guids[0];
			});

			if(EventScriptPropertiesItem != nullptr)
			{
				UNiagaraStackEventScriptItemGroup* StackEventGroup = FindCurrentChildOfTypeByPredicate<UNiagaraStackEventScriptItemGroup>(CurrentChildren,
				[&](UNiagaraStackEventScriptItemGroup* CurrentEventProperties) { return CurrentEventProperties->GetScriptUsageId() == (*EventScriptPropertiesItem).Script->GetUsageId() && CurrentEventProperties->GetEventSourceEmitterId() == (*EventScriptPropertiesItem).SourceEmitterID; });
		
				if (StackEventGroup == nullptr)
				{
					StackEventGroup = NewObject<UNiagaraStackEventScriptItemGroup>(this);
					StackEventGroup->Initialize(CreateDefaultChildRequiredData(), GetEmitterViewModel()->GetSharedScriptViewModel(), ENiagaraScriptUsage::ParticleEventScript, (*EventScriptPropertiesItem).Script->GetUsageId(), (*EventScriptPropertiesItem).SourceEmitterID);
					StackEventGroup->SetOnModifiedEventHandlers(UNiagaraStackEventScriptItemGroup::FOnModifiedEventHandlers::CreateUObject(this, &UNiagaraStackEntry::RefreshChildren));

				}
			
				NewChildren.Add(StackEventGroup);	
			}
		}
		else if(UNiagaraHierarchyEventHandlerProperties* EventHandlerProperties = Cast<UNiagaraHierarchyEventHandlerProperties>(Data))
		{
			const TArray<FNiagaraEventScriptProperties>& EventScriptProperties = GetEmitterViewModel()->GetEmitter().GetEmitterData()->GetEventHandlers();
			const FNiagaraEventScriptProperties* EventScriptPropertiesItem = EventScriptProperties.FindByPredicate([EventHandlerIdentity = EventHandlerProperties->GetPersistentIdentity()](const FNiagaraEventScriptProperties& Candidate)
			{
				FNiagaraHierarchyIdentity CandidateIdentity = UNiagaraHierarchyEventHandlerProperties::MakeIdentity(Candidate);
				return CandidateIdentity == EventHandlerIdentity;
			});

			if(EventScriptPropertiesItem != nullptr)
			{
				UNiagaraStackEventHandlerPropertiesItem* StackEventProperties = FindCurrentChildOfTypeByPredicate<UNiagaraStackEventHandlerPropertiesItem>(CurrentChildren,
				[&](UNiagaraStackEventHandlerPropertiesItem* CurrentEventProperties) { return CurrentEventProperties->GetEventScriptUsageId() == EventScriptPropertiesItem->Script->GetUsageId(); });
		
				if (StackEventProperties == nullptr)
				{
					StackEventProperties = NewObject<UNiagaraStackEventHandlerPropertiesItem>(this);
					StackEventProperties->Initialize(CreateDefaultChildRequiredData(), (*EventScriptPropertiesItem).Script->GetUsageId());
				}
			
				NewChildren.Add(StackEventProperties);	
			}
		}
		else if(UNiagaraHierarchyRenderer* SummaryRenderer = Cast<UNiagaraHierarchyRenderer>(Data))
		{
			TArray<UNiagaraRendererProperties*> RendererProperties = GetEmitterViewModel()->GetEmitter().GetEmitterData()->GetRenderers();
			UNiagaraRendererProperties** MatchingRendererProperties = RendererProperties.FindByPredicate([RendererIdentity = SummaryRenderer->GetPersistentIdentity().Guids[0]](UNiagaraRendererProperties* Candidate)
			{
				return Candidate->GetMergeId() == RendererIdentity;
			});

			if(MatchingRendererProperties != nullptr)
			{
				UNiagaraStackRendererItem* StackRenderer = FindCurrentChildOfTypeByPredicate<UNiagaraStackRendererItem>(CurrentChildren,
				[&](UNiagaraStackRendererItem* CurrentRenderer) { return CurrentRenderer->GetRendererProperties()->GetMergeId() == (*MatchingRendererProperties)->GetMergeId(); });
		
				if (StackRenderer == nullptr)
				{
					StackRenderer = NewObject<UNiagaraStackRendererItem>(this);
					StackRenderer->Initialize(CreateDefaultChildRequiredData(), *MatchingRendererProperties);
				}
			
				NewChildren.Add(StackRenderer);	
			}
		}
		else if(UNiagaraHierarchySimStage* SummarySimStage = Cast<UNiagaraHierarchySimStage>(Data))
		{
			TArray<UNiagaraSimulationStageBase*> SimStages = GetEmitterViewModel()->GetEmitter().GetEmitterData()->GetSimulationStages();
			UNiagaraSimulationStageBase** MatchingSimStage = SimStages.FindByPredicate([RendererIdentity = SummarySimStage->GetPersistentIdentity().Guids[0]](UNiagaraSimulationStageBase* Candidate)
			{
				return Candidate->GetMergeId() == RendererIdentity;
			});

			if(MatchingSimStage != nullptr)
			{
				UNiagaraStackSimulationStageGroup* SimStageGroup = FindCurrentChildOfTypeByPredicate<UNiagaraStackSimulationStageGroup>(CurrentChildren,
				[&](UNiagaraStackSimulationStageGroup* CurrentSimStageItem)
				{
					if(CurrentSimStageItem->GetSimulationStage())
					{
						return CurrentSimStageItem->GetSimulationStage()->GetMergeId() == (*MatchingSimStage)->GetMergeId();
					}

					return false;
				});
		
				if (SimStageGroup == nullptr)
				{
					SimStageGroup = NewObject<UNiagaraStackSimulationStageGroup>(this);
					FRequiredEntryData RequiredEntryData(GetSystemViewModel(), GetEmitterViewModel(),
						FExecutionCategoryNames::Particle, FExecutionSubcategoryNames::SimulationStage,
						GetEmitterViewModel()->GetEditorData().GetStackEditorData());
					SimStageGroup->Initialize(RequiredEntryData, GetEmitterViewModel()->GetSharedScriptViewModel(), *MatchingSimStage);
					SimStageGroup->SetOnModifiedSimulationStages(UNiagaraStackSimulationStageGroup::FOnModifiedSimulationStages::CreateUObject(this, &UNiagaraStackEntry::RefreshChildren));
				}
			
				NewChildren.Add(SimStageGroup);	
			}
		}
		else if(UNiagaraHierarchySimStageProperties* SummarySimStageProperties = Cast<UNiagaraHierarchySimStageProperties>(Data))
		{
			TArray<UNiagaraSimulationStageBase*> SimStages = GetEmitterViewModel()->GetEmitter().GetEmitterData()->GetSimulationStages();
			UNiagaraSimulationStageBase** MatchingSimStage = SimStages.FindByPredicate([RendererIdentity = SummarySimStageProperties->GetPersistentIdentity().Guids[0]](UNiagaraSimulationStageBase* Candidate)
			{
				return Candidate->GetMergeId() == RendererIdentity;
			});

			if(MatchingSimStage != nullptr)
			{
				UNiagaraStackSimulationStagePropertiesItem* SimStageProperties = FindCurrentChildOfTypeByPredicate<UNiagaraStackSimulationStagePropertiesItem>(CurrentChildren,
				[&](UNiagaraStackSimulationStagePropertiesItem* CurrentSimStageItem)
				{
					if(CurrentSimStageItem->GetSimulationStage().IsValid())
					{
						return CurrentSimStageItem->GetSimulationStage()->GetMergeId() == (*MatchingSimStage)->GetMergeId();
					}

					return false;
				});
		
				if (SimStageProperties == nullptr)
				{
					SimStageProperties = NewObject<UNiagaraStackSimulationStagePropertiesItem>(this);
					SimStageProperties->Initialize(CreateDefaultChildRequiredData(), *MatchingSimStage);
				}
			
				NewChildren.Add(SimStageProperties);	
			}
		}
		else if(UNiagaraHierarchyCategory* HierarchyCategory = Cast<UNiagaraHierarchyCategory>(Data))
		{			
			TSharedPtr<FNiagaraHierarchyCategoryViewModel> CategoryViewModel = StaticCastSharedPtr<FNiagaraHierarchyCategoryViewModel>(HierarchyViewModel);
			
			UNiagaraStackSummaryCategory* StackCategory = FindCurrentChildOfTypeByPredicate<UNiagaraStackSummaryCategory>(CurrentChildren,
			[&](UNiagaraStackSummaryCategory* StackCategoryCandidate)
			{
				if(StackCategoryCandidate->GetHierarchyCategory().IsValid())
				{
					return StackCategoryCandidate->GetHierarchyCategory().Pin()->GetData() == CategoryViewModel->GetData();
				}

				return false;
			});
	
			if (StackCategory == nullptr)
			{
				StackCategory = NewObject<UNiagaraStackSummaryCategory>(this);
				StackCategory->Initialize(CreateDefaultChildRequiredData(), CategoryViewModel, GetOwnerStackItemEditorDataKey());
			}
		
			NewChildren.Add(StackCategory);	
		}
		else if(const UNiagaraHierarchyObjectProperty* ObjectProperty = Cast<UNiagaraHierarchyObjectProperty>(Data))
		{
			TMap<FGuid, UObject*> ObjectsForProperties = GetEmitterViewModel()->GetSummaryHierarchyViewModel()->GetObjectsForProperties();
			
			FGuid OwnerGuid = ObjectProperty->GetPersistentIdentity().Guids.Num() > 0 ? ObjectProperty->GetPersistentIdentity().Guids[0] : FGuid();
			
			if(ObjectsForProperties.Contains(OwnerGuid))
			{
				UObject* Object = ObjectsForProperties[ObjectProperty->GetPersistentIdentity().Guids[0]];
				TArray<TSharedRef<IDetailTreeNode>> RootNodes = GetEmitterViewModel()->GetSummaryHierarchyViewModel()->RequestDetailTreeNodesForObject(Object);
				
				for(TSharedRef<IDetailTreeNode>& RootNode : RootNodes)
				{
					TArray<TSharedRef<IDetailTreeNode>> ChildrenNodes;
					RootNode->GetChildren(ChildrenNodes);

					for(TSharedRef<IDetailTreeNode> ChildNode : ChildrenNodes)
					{
						if(ChildNode->GetNodeName() == ObjectProperty->GetPersistentIdentity().Names[0])
						{
							UNiagaraStackPropertyRow* PropertyRow = NewObject<UNiagaraStackPropertyRow>(this);
							PropertyRow->Initialize(CreateDefaultChildRequiredData(), ChildNode, false, GetOwnerStackItemEditorDataKey(), GetOwnerStackItemEditorDataKey(), nullptr);
							PropertyRow->SetOwnerGuid(ObjectProperty->GetPersistentIdentity().Guids[0]);
							NewChildren.Add(PropertyRow);
						}
					}
				}
			}
		}
	}

	Super::RefreshChildrenInternal(CurrentChildren, NewChildren, NewIssues);
}

bool UNiagaraStackSummaryCategory::IsTopLevelCategory() const
{
	return CategoryViewModelWeakPtr.Pin()->GetData()->GetOuter()->IsA<UNiagaraHierarchyRoot>();
}

FText UNiagaraStackSummaryCategory::GetTooltipText() const
{
	return Cast<UNiagaraHierarchyCategory>(CategoryViewModelWeakPtr.Pin()->GetData())->GetTooltip();
}

int32 UNiagaraStackSummaryCategory::GetChildIndentLevel() const
{
	return UNiagaraStackEntry::GetChildIndentLevel();
}
>>>>>>> 4af6daef
<|MERGE_RESOLUTION|>--- conflicted
+++ resolved
@@ -7,11 +7,6 @@
 #include "ViewModels/Stack/NiagaraStackFunctionInput.h"
 #include "NiagaraNodeFunctionCall.h"
 #include "NiagaraClipboard.h"
-<<<<<<< HEAD
-#include "ViewModels/Stack/NiagaraStackFunctionInputCollection.h"
-
-#include UE_INLINE_GENERATED_CPP_BY_NAME(NiagaraStackInputCategory)
-=======
 #include "NiagaraConstants.h"
 #include "NiagaraSimulationStageBase.h"
 #include "ViewModels/NiagaraEmitterViewModel.h"
@@ -97,7 +92,6 @@
 	const UNiagaraStackFunctionInput* StackFunctionInputChild = Cast<UNiagaraStackFunctionInput>(&Child);
 	return StackFunctionInputChild == nullptr || StackFunctionInputChild->GetIsInlineEditConditionToggle() == false;
 }
->>>>>>> 4af6daef
 
 void UNiagaraStackInputCategory::Initialize(
 	FRequiredEntryData InRequiredEntryData,
@@ -109,15 +103,7 @@
 	bool bCategoryIsAdvanced = false;
 	Super::Initialize(InRequiredEntryData, InOwnerStackItemEditorDataKey, InputCategoryStackEditorDataKey);
 	CategoryName = InCategoryName;
-<<<<<<< HEAD
-	bShouldShowInStack = true;
 	bIsTopLevelCategory = bInIsTopLevelCategory;
-	CategorySpacer = nullptr;
-	
-	AddChildFilter(FOnFilterChild::CreateUObject(this, &UNiagaraStackInputCategory::FilterForVisibleCondition));
-	AddChildFilter(FOnFilterChild::CreateUObject(this, &UNiagaraStackInputCategory::FilterForIsInlineEditConditionToggle));
-=======
-	bIsTopLevelCategory = bInIsTopLevelCategory;
 }
 
 bool UNiagaraStackInputCategory::GetIsEnabled() const
@@ -131,7 +117,6 @@
 	}
 
 	return false;
->>>>>>> 4af6daef
 }
 
 FText UNiagaraStackInputCategory::GetDisplayName() const
@@ -166,64 +151,8 @@
 		}
 		InputChild->SetIsHidden(Input.bIsHidden);
 		InputChild->SetSemanticChild(Input.bIsChildInput);
-		InputChild->SetSummaryViewDisiplayName(Input.DisplayName);
 		NewChildren.Add(InputChild);
 	}
-<<<<<<< HEAD
-
-	if (bIsTopLevelCategory)
-	{
-		if (CategorySpacer == nullptr)
-		{
-			CategorySpacer = NewObject<UNiagaraStackSpacer>(this);
-			TAttribute<bool> ShouldShowSpacerInStack;
-			ShouldShowSpacerInStack.BindUObject(this, &UNiagaraStackInputCategory::GetShouldShowInStack);
-			CategorySpacer->Initialize(CreateDefaultChildRequiredData(), 6, ShouldShowSpacerInStack, GetStackEditorDataKey());
-		}
-		NewChildren.Add(CategorySpacer);
-	}
-}
-
-int32 UNiagaraStackInputCategory::GetChildIndentLevel() const
-{
-	// We want to keep inputs under a top level category at the same indent level as the category.
-	return bIsTopLevelCategory ? GetIndentLevel() : Super::GetChildIndentLevel();
-}
-
-FText UNiagaraStackInputCategory::GetDisplayName() const
-{
-	return CategoryName;
-}
-
-bool UNiagaraStackInputCategory::GetShouldShowInStack() const
-{
-	// Categories may be empty if their children have all been hidden due to visible filters or advanced display.
-	// in the case where all children have been hidden, don't show the category in the stack.
-	TArray<UNiagaraStackEntry*> CurrentFilteredChildren;
-	GetFilteredChildren(CurrentFilteredChildren);
-	int32 EmptyCount = CategorySpacer == nullptr ? 0 : 1;
-	return bShouldShowInStack && CurrentFilteredChildren.Num() > EmptyCount;
-}
-
-UNiagaraStackEntry::EStackRowStyle UNiagaraStackInputCategory::GetStackRowStyle() const
-{
-	return bIsTopLevelCategory ? EStackRowStyle::ItemCategory : EStackRowStyle::ItemSubCategory;
-}
-
-bool UNiagaraStackInputCategory::GetIsEnabled() const
-{
-	for (const auto& Input : Inputs)
-	{
-		if (Input.InputFunctionCallNode->GetDesiredEnabledState() == ENodeEnabledState::Enabled)
-		{
-			return true;
-		}
-	}
-
-	return false;
-}
-=======
->>>>>>> 4af6daef
 
 	Super::RefreshChildrenInternal(CurrentChildren, NewChildren, NewIssues);
 }
@@ -259,9 +188,6 @@
 		{
 			if (InputMatchesFilter(ChildInput) && ChildInput->GetInputParameterHandle().GetName() == ClipboardFunctionInput->InputName && ChildInput->GetInputType() == ClipboardFunctionInput->InputType)
 			{
-<<<<<<< HEAD
-				ChildInput->SetValueFromClipboardFunctionInput(*ClipboardFunctionInput);
-=======
 				if (ClipboardFunctionInput->ValueMode == ENiagaraClipboardFunctionInputValueMode::ResetToDefault)
 				{
 					ChildInput->Reset();
@@ -270,7 +196,6 @@
 				{
 					ChildInput->SetValueFromClipboardFunctionInput(*ClipboardFunctionInput);
 				}
->>>>>>> 4af6daef
 				if(OwningFunctionCollection)
 				{
 					OwningFunctionCollection->RefreshChildren();
@@ -304,8 +229,6 @@
 	Super::Initialize(InRequiredEntryData, InOwnerStackItemEditorDataKey, EditorDataKey);
 }
 
-<<<<<<< HEAD
-=======
 FText UNiagaraStackSummaryCategory::GetDisplayName() const
 {
 	return CategoryViewModelWeakPtr.Pin()->GetCategoryName();
@@ -730,5 +653,4 @@
 int32 UNiagaraStackSummaryCategory::GetChildIndentLevel() const
 {
 	return UNiagaraStackEntry::GetChildIndentLevel();
-}
->>>>>>> 4af6daef
+}