// Copyright Epic Games, Inc. All Rights Reserved.

#include "ViewModels/Stack/NiagaraStackObject.h"
#include "ViewModels/Stack/NiagaraStackPropertyRow.h"
#include "ViewModels/NiagaraSystemViewModel.h"
#include "NiagaraNode.h"
#include "NiagaraEditorModule.h"
#include "NiagaraMessageManager.h"
#include "NiagaraMessageUtilities.h"
#include "NiagaraEditorSettings.h"

#include "Modules/ModuleManager.h"
#include "IPropertyRowGenerator.h"
#include "PropertyEditorModule.h"
#include "IDetailTreeNode.h"

#include "NiagaraPlatformSet.h"
#include "ViewModels/HierarchyEditor/NiagaraHierarchyViewModelBase.h"
#include "ViewModels/Stack/NiagaraStackObjectIssueGenerator.h"

#include UE_INLINE_GENERATED_CPP_BY_NAME(NiagaraStackObject)

UNiagaraStackObject::UNiagaraStackObject()
{
}

void UNiagaraStackObject::Initialize(FRequiredEntryData InRequiredEntryData, UObject* InObject, bool bInIsTopLevelObject, FString InOwnerStackItemEditorDataKey, UNiagaraNode* InOwningNiagaraNode)
{
	checkf(WeakObject.IsValid() == false, TEXT("Can only initialize once."));
	FString ObjectStackEditorDataKey = FString::Printf(TEXT("%s-%s"), *InOwnerStackItemEditorDataKey, *InObject->GetName());
	Super::Initialize(InRequiredEntryData, InOwnerStackItemEditorDataKey, ObjectStackEditorDataKey);
	WeakObject = InObject;
	bIsTopLevelObject = bInIsTopLevelObject;
	OwningNiagaraNode = InOwningNiagaraNode;
	bIsRefresingDataInterfaceErrors = false;

	MessageLogGuid = GetSystemViewModel()->GetMessageLogGuid();

	FNiagaraMessageManager::Get()->SubscribeToAssetMessagesByObject(
		FText::FromString("StackObject")
		, MessageLogGuid
		, FObjectKey(InObject)
		, MessageManagerRegistrationKey
	).BindUObject(this, &UNiagaraStackObject::OnMessageManagerRefresh);
}

void UNiagaraStackObject::SetOnSelectRootNodes(FOnSelectRootNodes OnSelectRootNodes)
{
	OnSelectRootNodesDelegate = OnSelectRootNodes;
}

void UNiagaraStackObject::RegisterInstancedCustomPropertyLayout(UStruct* Class, FOnGetDetailCustomizationInstance DetailLayoutDelegate)
{
	checkf(PropertyRowGenerator.IsValid() == false, TEXT("Can not add additional customizations after children have been refreshed."));
	RegisteredClassCustomizations.Add({ Class, DetailLayoutDelegate });
}

void UNiagaraStackObject::RegisterInstancedCustomPropertyTypeLayout(FName PropertyTypeName, FOnGetPropertyTypeCustomizationInstance PropertyTypeLayoutDelegate, TSharedPtr<IPropertyTypeIdentifier> Identifier)
{
	checkf(PropertyRowGenerator.IsValid() == false, TEXT("Can not add additional customizations after children have been refreshed."));
	RegisteredPropertyCustomizations.Add({ PropertyTypeName, PropertyTypeLayoutDelegate, Identifier });
}

UObject* UNiagaraStackObject::GetObject()
{
	return WeakObject.Get();
}

void UNiagaraStackObject::NotifyPostChange(const FPropertyChangedEvent& PropertyChangedEvent, FProperty* PropertyThatChanged)
{
	TArray<UObject*> ChangedObjects;
	ChangedObjects.Add(GetObject());
	OnDataObjectModified().Broadcast(ChangedObjects, ENiagaraDataObjectChange::Changed);
}

bool UNiagaraStackObject::GetIsEnabled() const
{
	return OwningNiagaraNode == nullptr || OwningNiagaraNode->GetDesiredEnabledState() == ENodeEnabledState::Enabled;
}

bool UNiagaraStackObject::GetShouldShowInStack() const
{
	return false;
}

UObject* UNiagaraStackObject::GetDisplayedObject() const
{
	return WeakObject.Get();
<<<<<<< HEAD
=======
}

FNiagaraHierarchyIdentity UNiagaraStackObject::DetermineSummaryIdentity() const
{
	FNiagaraHierarchyIdentity Identity;
	Identity.Guids.Add(ObjectGuid.GetValue());
	return Identity;
>>>>>>> 4af6daef
}

void UNiagaraStackObject::FinalizeInternal()
{
	if (PropertyRowGenerator.IsValid())
	{
		PropertyRowGenerator->OnRowsRefreshed().RemoveAll(this);
		PropertyRowGenerator->SetObjects(TArray<UObject*>());

		// Enqueue the row generator for destruction because stack entries might be finalized during the system view model tick
		// and you can't destruct tickables while other tickables are being ticked.
		FNiagaraEditorModule::Get().EnqueueObjectForDeferredDestruction(PropertyRowGenerator.ToSharedRef());
		PropertyRowGenerator.Reset();
	}

	if (MessageManagerRegistrationKey.IsValid())
	{
		FNiagaraMessageManager::Get()->Unsubscribe(FText::FromString("StackObject"), MessageLogGuid, MessageManagerRegistrationKey);
	}

	Super::FinalizeInternal();
}

void UNiagaraStackObject::RefreshChildrenInternal(const TArray<UNiagaraStackEntry*>& CurrentChildren, TArray<UNiagaraStackEntry*>& NewChildren, TArray<FStackIssue>& NewIssues)
{
	FNiagaraEditorModule* NiagaraEditorModule = &FModuleManager::GetModuleChecked<FNiagaraEditorModule>("NiagaraEditor");
	
	TFunction<void(uint8*, UStruct*, bool)> GatherIssueFromProperties;
	
	//Recurse into all our child properties and gather any issues they may generate via the INiagaraStackObjectIssueGenerator helper objects.
	GatherIssueFromProperties = [&](uint8* BasePtr, UStruct* InStruct, bool bRecurseChildren)
	{
		//TODO: Walk up the base class hierarchy. 
		//This class may not have an issue generator but it's base might.

		//Generate any issue for this property.
		if (INiagaraStackObjectIssueGenerator* IssueGenerator = NiagaraEditorModule->FindStackObjectIssueGenerator(InStruct->GetFName()))
		{
			IssueGenerator->GenerateIssues(BasePtr, this, NewIssues);
		}

		//Recurse into child properties to generate any issue there.
		for (TFieldIterator<FProperty> PropertyIt(InStruct, EFieldIteratorFlags::IncludeSuper); PropertyIt; ++PropertyIt)
		{
			FProperty* Property = *PropertyIt;
			uint8* PropPtr = BasePtr + PropertyIt->GetOffset_ForInternal();
			
			if (bRecurseChildren)
			{
				if (const FStructProperty* StructProp = CastField<const FStructProperty>(Property))
				{
					GatherIssueFromProperties(PropPtr, StructProp->Struct, bRecurseChildren);
				}
				else if (const FArrayProperty* ArrayProp = CastField<const FArrayProperty>(Property))
				{
					if (ArrayProp->Inner->IsA<FStructProperty>())
					{
						const FStructProperty* StructInner = CastFieldChecked<const FStructProperty>(ArrayProp->Inner);

						FScriptArrayHelper ArrayHelper(ArrayProp, PropPtr);
						for (int32 ArrayEntryIndex = 0; ArrayEntryIndex < ArrayHelper.Num(); ++ArrayEntryIndex)
						{
							uint8* ArrayEntryData = ArrayHelper.GetRawPtr(ArrayEntryIndex);
							GatherIssueFromProperties(ArrayEntryData, StructInner->Struct, bRecurseChildren);
						}
					}
				}
				//Recursing to object refs seems to have some circular links causing explosions.
				//For now lets just recurse down structs. 
				//UObjects are mostly their own stack objects anyway.
// 				else if (const FObjectPropertyBase* ObjProperty = CastField<const FObjectPropertyBase>(Property))
// 				{
// 					GatherIssueFromProperties(PropPtr, ObjProperty->PropertyClass, bRecurseChildren);
// 				}
			}
		}
	};

	UObject* Object = WeakObject.Get();
	if ( Object == nullptr )
	{
		return;
	}

	GatherIssueFromProperties((uint8*)Object, Object->GetClass(), true);

<<<<<<< HEAD
=======

>>>>>>> 4af6daef
	if (GetSystemViewModel()->GetIsForDataProcessingOnly() == false && PropertyRowGenerator.IsValid() == false)
	{
		FPropertyEditorModule& PropertyEditorModule = FModuleManager::LoadModuleChecked<FPropertyEditorModule>("PropertyEditor");
		FPropertyRowGeneratorArgs Args;
		Args.NotifyHook = this;
		PropertyRowGenerator = PropertyEditorModule.CreatePropertyRowGenerator(Args);

		for (FRegisteredClassCustomization& RegisteredClassCustomization : RegisteredClassCustomizations)
		{
			PropertyRowGenerator->RegisterInstancedCustomPropertyLayout(RegisteredClassCustomization.Class, RegisteredClassCustomization.DetailLayoutDelegate);
		}

		for (FRegisteredPropertyCustomization& RegisteredPropertyCustomization : RegisteredPropertyCustomizations)
		{
			PropertyRowGenerator->RegisterInstancedCustomPropertyTypeLayout(RegisteredPropertyCustomization.PropertyTypeName,
				RegisteredPropertyCustomization.PropertyTypeLayoutDelegate, RegisteredPropertyCustomization.Identifier);
		}

		TArray<UObject*> Objects;
		Objects.Add(Object);
		PropertyRowGenerator->SetObjects(Objects);

		// Add the refresh delegate after setting the objects to prevent refreshing children immediately.
		PropertyRowGenerator->OnRowsRefreshed().AddUObject(this, &UNiagaraStackObject::PropertyRowsRefreshed);
	}


	if (!Object->HasAllFlags(EObjectFlags::RF_Transactional))
	{
		NewIssues.Add(FStackIssue(
			EStackIssueSeverity::Warning,
			NSLOCTEXT("StackObject", "ObjectNotTransactionalShort", "Object is not transctional, undo won't work for it!"),
			NSLOCTEXT("StackObject", "ObjectNotTransactionalLong", "Object is not transctional, undo won't work for it! Please report this to the Niagara dev team."),
			GetStackEditorDataKey(),
			false,
			{
				FStackIssueFix(
					NSLOCTEXT("StackObject","TransactionalFix", "Fix transactional status."),
					FStackIssueFixDelegate::CreateLambda(
					[WeakObject=this->WeakObject]()
					{ 
						if ( UObject* Object = WeakObject.Get() )
						{
							Object->SetFlags(RF_Transactional);
						}
					}
				)),
			}));
	}

	TArray<FString> DontCollapseCategoriesOverride;

	// TODO: Handle this in a more generic way.  Maybe add error apis to UNiagaraMergable, or use a UObject interface, or create a
	// TODO: Possibly move to use INiagaraStackObjectIssueGenerator interface.
	// data interface specific implementation of UNiagaraStackObject.
	UNiagaraDataInterface* DataInterfaceObject = Cast<UNiagaraDataInterface>(Object);
	if (DataInterfaceObject != nullptr)
	{
		// First we need to refresh the errors on the data interface so that the rows in the property row generator 
		// are correct.
		{
			TGuardValue<bool> RefreGuard(bIsRefresingDataInterfaceErrors, true);
			DataInterfaceObject->RefreshErrors();
		}

		// Generate the summary stack issue for any errors which are generated.
		TArray<FNiagaraDataInterfaceError> Errors;
		TArray<FNiagaraDataInterfaceFeedback> Warnings, Info;
		FNiagaraEditorModule::Get().GetDataInterfaceFeedbackSafe(DataInterfaceObject, Errors, Warnings, Info);

		if (Errors.Num() > 0)
		{
			NewIssues.Add(FStackIssue(
				EStackIssueSeverity::Error,
				NSLOCTEXT("StackObject", "ObjectErrorsShort", "Object has errors"),
				NSLOCTEXT("StackObject", "ObjectErrorsLong", "The displayed object has errors.  Check the object properties or the message log for details."),
				GetStackEditorDataKey(),
				false));
		}
		if (Warnings.Num() > 0)
		{
			NewIssues.Add(FStackIssue(
				EStackIssueSeverity::Warning,
				NSLOCTEXT("StackObject", "ObjectWarningsShort", "Object has warnings"),
				NSLOCTEXT("StackObject", "ObjectWarningsLong", "The displayed object has warnings.  Check the object properties or the message log for details."),
				GetStackEditorDataKey(),
				false));
		}

<<<<<<< HEAD
=======
		DontCollapseCategoriesOverride.Add("Errors");
	}

>>>>>>> 4af6daef
	const UNiagaraEditorSettings* NiagaraEditorSettings = GetDefault<UNiagaraEditorSettings>();
	if (Object != nullptr && NiagaraEditorSettings->IsAllowedClass(Object->GetClass()) == false)
	{
		NewIssues.Add(FStackIssue(
			EStackIssueSeverity::Error,
			NSLOCTEXT("StackObject", "InvalidClassShort", "Unsupported Object Type"),
			FText::Format(NSLOCTEXT("StackObject", "InvalidClassLongFormat", "Use of an object of type {0} is unsupported in the current editor context."), Object->GetClass()->GetDisplayNameText()),
			GetStackEditorDataKey(),
			false));
	}

	if(PropertyRowGenerator.IsValid())
	{
		TArray<TSharedRef<IDetailTreeNode>> DefaultRootTreeNodes = PropertyRowGenerator->GetRootTreeNodes();
		TArray<TSharedRef<IDetailTreeNode>> RootTreeNodes;
		if (OnSelectRootNodesDelegate.IsBound())
<<<<<<< HEAD
		{
			OnSelectRootNodesDelegate.Execute(DefaultRootTreeNodes, &RootTreeNodes);
		}
		else
		{
			RootTreeNodes = DefaultRootTreeNodes;
=======
		{
			OnSelectRootNodesDelegate.Execute(DefaultRootTreeNodes, &RootTreeNodes);
		}
		else
		{
			RootTreeNodes = DefaultRootTreeNodes;
		}

		TArray<TSharedRef<IDetailTreeNode>> CollapsedRootTreeNodes;
		if(Object->GetClass()->HasAnyClassFlags(CLASS_CollapseCategories))
		{
			if(Object->GetClass()->HasMetaData("DontCollapseCategoriesOverride"))
			{
				FString MetaDataValue = Object->GetClass()->GetMetaData(TEXT("DontCollapseCategoriesOverride"));
				TArray<FString> MetaDataDontCollapseOverride;
				MetaDataValue.ParseIntoArray(MetaDataDontCollapseOverride, TEXT(" "), true);
				DontCollapseCategoriesOverride.Append(MetaDataDontCollapseOverride);
			}
			for (TSharedRef<IDetailTreeNode> RootTreeNode : RootTreeNodes)
			{
				if (RootTreeNode->GetNodeType() == EDetailNodeType::Advanced)
				{
					continue;
				}
				
				if(RootTreeNode->GetNodeType() == EDetailNodeType::Category && !DontCollapseCategoriesOverride.Contains(RootTreeNode->GetNodeName().ToString()))
				{
					TArray<TSharedRef<IDetailTreeNode>> RootChildren;
					RootTreeNode->GetChildren(RootChildren);
					CollapsedRootTreeNodes.Append(RootChildren);
				}
				else
				{
					CollapsedRootTreeNodes.Add(RootTreeNode);
				}
			}
		}

		if(!CollapsedRootTreeNodes.IsEmpty())
		{
			RootTreeNodes = CollapsedRootTreeNodes;
>>>>>>> 4af6daef
		}
		
		for (TSharedRef<IDetailTreeNode> RootTreeNode : RootTreeNodes)
		{
			if (RootTreeNode->GetNodeType() == EDetailNodeType::Advanced)
			{
				continue;
			}

			UNiagaraStackPropertyRow* ChildRow = FindCurrentChildOfTypeByPredicate<UNiagaraStackPropertyRow>(CurrentChildren,
				[=](UNiagaraStackPropertyRow* CurrentChild) { return CurrentChild->GetDetailTreeNode() == RootTreeNode; });

<<<<<<< HEAD
		for (TSharedRef<IDetailTreeNode> RootTreeNode : RootTreeNodes)
		{
			if (RootTreeNode->GetNodeType() == EDetailNodeType::Advanced)
			{
				continue;
			}

			UNiagaraStackPropertyRow* ChildRow = FindCurrentChildOfTypeByPredicate<UNiagaraStackPropertyRow>(CurrentChildren,
				[=](UNiagaraStackPropertyRow* CurrentChild) { return CurrentChild->GetDetailTreeNode() == RootTreeNode; });

=======
>>>>>>> 4af6daef
			if (ChildRow == nullptr)
			{
				ChildRow = NewObject<UNiagaraStackPropertyRow>(this);
				ChildRow->Initialize(CreateDefaultChildRequiredData(), RootTreeNode, bIsTopLevelObject, GetOwnerStackItemEditorDataKey(), GetOwnerStackItemEditorDataKey(), OwningNiagaraNode);
<<<<<<< HEAD
=======
				ChildRow->SetOwnerGuid(ObjectGuid);
>>>>>>> 4af6daef
			}

			NewChildren.Add(ChildRow);
		}
	}

	NewIssues.Append(MessageManagerIssues);
}

void UNiagaraStackObject::PostRefreshChildrenInternal()
{
	Super::PostRefreshChildrenInternal();
}

void UNiagaraStackObject::PropertyRowsRefreshed()
{
	if(bIsRefresingDataInterfaceErrors == false)
	{
		RefreshChildren();
	}
}

void UNiagaraStackObject::OnMessageManagerRefresh(const TArray<TSharedRef<const INiagaraMessage>>& NewMessages)
{
	if (MessageManagerIssues.Num() != 0 || NewMessages.Num() != 0)
	{
		MessageManagerIssues.Reset();
		for (TSharedRef<const INiagaraMessage> Message : NewMessages)
		{
			FStackIssue Issue = FNiagaraMessageUtilities::MessageToStackIssue(Message, GetStackEditorDataKey());
			if (MessageManagerIssues.ContainsByPredicate([&Issue](const FStackIssue& NewIssue)
				{ return NewIssue.GetUniqueIdentifier() == Issue.GetUniqueIdentifier(); }) == false)
			{
				MessageManagerIssues.Add(Issue);
			}
		}

		RefreshChildren();
	}
}
<|MERGE_RESOLUTION|>--- conflicted
+++ resolved
@@ -86,8 +86,6 @@
 UObject* UNiagaraStackObject::GetDisplayedObject() const
 {
 	return WeakObject.Get();
-<<<<<<< HEAD
-=======
 }
 
 FNiagaraHierarchyIdentity UNiagaraStackObject::DetermineSummaryIdentity() const
@@ -95,7 +93,6 @@
 	FNiagaraHierarchyIdentity Identity;
 	Identity.Guids.Add(ObjectGuid.GetValue());
 	return Identity;
->>>>>>> 4af6daef
 }
 
 void UNiagaraStackObject::FinalizeInternal()
@@ -182,10 +179,7 @@
 
 	GatherIssueFromProperties((uint8*)Object, Object->GetClass(), true);
 
-<<<<<<< HEAD
-=======
-
->>>>>>> 4af6daef
+
 	if (GetSystemViewModel()->GetIsForDataProcessingOnly() == false && PropertyRowGenerator.IsValid() == false)
 	{
 		FPropertyEditorModule& PropertyEditorModule = FModuleManager::LoadModuleChecked<FPropertyEditorModule>("PropertyEditor");
@@ -275,12 +269,9 @@
 				false));
 		}
 
-<<<<<<< HEAD
-=======
 		DontCollapseCategoriesOverride.Add("Errors");
 	}
 
->>>>>>> 4af6daef
 	const UNiagaraEditorSettings* NiagaraEditorSettings = GetDefault<UNiagaraEditorSettings>();
 	if (Object != nullptr && NiagaraEditorSettings->IsAllowedClass(Object->GetClass()) == false)
 	{
@@ -297,14 +288,6 @@
 		TArray<TSharedRef<IDetailTreeNode>> DefaultRootTreeNodes = PropertyRowGenerator->GetRootTreeNodes();
 		TArray<TSharedRef<IDetailTreeNode>> RootTreeNodes;
 		if (OnSelectRootNodesDelegate.IsBound())
-<<<<<<< HEAD
-		{
-			OnSelectRootNodesDelegate.Execute(DefaultRootTreeNodes, &RootTreeNodes);
-		}
-		else
-		{
-			RootTreeNodes = DefaultRootTreeNodes;
-=======
 		{
 			OnSelectRootNodesDelegate.Execute(DefaultRootTreeNodes, &RootTreeNodes);
 		}
@@ -346,7 +329,6 @@
 		if(!CollapsedRootTreeNodes.IsEmpty())
 		{
 			RootTreeNodes = CollapsedRootTreeNodes;
->>>>>>> 4af6daef
 		}
 		
 		for (TSharedRef<IDetailTreeNode> RootTreeNode : RootTreeNodes)
@@ -359,27 +341,11 @@
 			UNiagaraStackPropertyRow* ChildRow = FindCurrentChildOfTypeByPredicate<UNiagaraStackPropertyRow>(CurrentChildren,
 				[=](UNiagaraStackPropertyRow* CurrentChild) { return CurrentChild->GetDetailTreeNode() == RootTreeNode; });
 
-<<<<<<< HEAD
-		for (TSharedRef<IDetailTreeNode> RootTreeNode : RootTreeNodes)
-		{
-			if (RootTreeNode->GetNodeType() == EDetailNodeType::Advanced)
-			{
-				continue;
-			}
-
-			UNiagaraStackPropertyRow* ChildRow = FindCurrentChildOfTypeByPredicate<UNiagaraStackPropertyRow>(CurrentChildren,
-				[=](UNiagaraStackPropertyRow* CurrentChild) { return CurrentChild->GetDetailTreeNode() == RootTreeNode; });
-
-=======
->>>>>>> 4af6daef
 			if (ChildRow == nullptr)
 			{
 				ChildRow = NewObject<UNiagaraStackPropertyRow>(this);
 				ChildRow->Initialize(CreateDefaultChildRequiredData(), RootTreeNode, bIsTopLevelObject, GetOwnerStackItemEditorDataKey(), GetOwnerStackItemEditorDataKey(), OwningNiagaraNode);
-<<<<<<< HEAD
-=======
 				ChildRow->SetOwnerGuid(ObjectGuid);
->>>>>>> 4af6daef
 			}
 
 			NewChildren.Add(ChildRow);
