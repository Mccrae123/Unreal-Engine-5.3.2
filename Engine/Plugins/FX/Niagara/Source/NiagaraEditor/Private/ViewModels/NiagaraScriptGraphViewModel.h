--- conflicted
+++ resolved
@@ -22,11 +22,7 @@
 	DECLARE_MULTICAST_DELEGATE(FOnGraphChanged);
 
 public:
-<<<<<<< HEAD
-	/** Create a new view model with the supplied script. */
-=======
 	/** Create a new view model with the supplied  display name. */
->>>>>>> 69078e53
 	FNiagaraScriptGraphViewModel(FText InDisplayName);
 
 	~FNiagaraScriptGraphViewModel();
