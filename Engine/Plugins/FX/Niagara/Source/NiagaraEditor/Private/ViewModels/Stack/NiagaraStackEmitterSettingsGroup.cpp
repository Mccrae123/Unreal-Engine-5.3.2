--- conflicted
+++ resolved
@@ -16,12 +16,6 @@
 #include "PropertyHandle.h"
 #include "ScopedTransaction.h"
 #include "ViewModels/NiagaraEmitterHandleViewModel.h"
-<<<<<<< HEAD
-#include "ViewModels/NiagaraSystemSelectionViewModel.h"
-#include "ViewModels/Stack/NiagaraStackViewModel.h"
-#include "Styling/AppStyle.h"
-#include "IDetailTreeNode.h"
-=======
 #include "ViewModels/Stack/NiagaraStackViewModel.h"
 #include "Styling/AppStyle.h"
 #include "IDetailTreeNode.h"
@@ -29,7 +23,6 @@
 #include "NiagaraSettings.h"
 #include "Toolkits/SystemToolkitModes/NiagaraSystemToolkitModeBase.h"
 #include "Widgets/SNiagaraHierarchy.h"
->>>>>>> 4af6daef
 
 #include UE_INLINE_GENERATED_CPP_BY_NAME(NiagaraStackEmitterSettingsGroup)
 
@@ -138,11 +131,7 @@
 
 UNiagaraStackEntry::FStackIssueFixDelegate UNiagaraStackEmitterPropertiesItem::GetUpgradeVersionFix()
 {
-<<<<<<< HEAD
-	return FStackIssueFixDelegate::CreateLambda([=]()
-=======
 	return FStackIssueFixDelegate::CreateLambda([this]()
->>>>>>> 4af6daef
 	{
 		FGuid NewVersion = GetEmitterViewModel()->GetParentEmitter().Emitter->GetExposedVersion().VersionGuid;
 		FNiagaraEditorUtilities::SwitchParentEmitterVersion(GetEmitterViewModel().ToSharedRef(), GetSystemViewModel(), NewVersion);
@@ -159,7 +148,6 @@
 		if (ActualEmitterData->SimTarget == ENiagaraSimTarget::GPUComputeSim && ActualEmitterData->CalculateBoundsMode == ENiagaraEmitterCalculateBoundMode::Dynamic)
 		{
 			bool bAddError = true;
-<<<<<<< HEAD
 
 			UNiagaraSystem& Sys = GetSystemViewModel()->GetSystem();
 			if (Sys.bFixedBounds)
@@ -180,28 +168,6 @@
 			}
 		}
 
-=======
-
-			UNiagaraSystem& Sys = GetSystemViewModel()->GetSystem();
-			if (Sys.bFixedBounds)
-			{
-				bAddError = false;
-			}
-
-			if (bAddError)
-			{
-				FStackIssue MissingRequiredFixedBoundsModuleError(
-					EStackIssueSeverity::Warning,
-					LOCTEXT("RequiredFixedBoundsWarningFormat", "The emitter is GPU and is using dynamic bounds mode.\r\nPlease update the Emitter or System properties otherwise bounds may be incorrect."),
-					LOCTEXT("MissingFixedBounds", "Missing fixed bounds."),
-					GetStackEditorDataKey(),
-					false);
-
-				NewIssues.Add(MissingRequiredFixedBoundsModuleError);
-			}
-		}
-
->>>>>>> 4af6daef
 		if ( ActualEmitterData->SimTarget == ENiagaraSimTarget::GPUComputeSim && ActualEmitterData->bGpuAlwaysRunParticleUpdateScript )
 		{
 			const FText FixGpuInterpolatedDisabledText = LOCTEXT("FixGpuInterpolatedDisabled", "Fix GPU emitter to not run particle update script on particle spawn");
@@ -222,99 +188,6 @@
 							if (PinnedEmitter.Emitter)
 							{
 								FScopedTransaction ScopedTransaction(FixGpuInterpolatedDisabledText);
-<<<<<<< HEAD
-
-								PinnedEmitter.Emitter->Modify();
-								PinnedEmitter.GetEmitterData()->bGpuAlwaysRunParticleUpdateScript = false;
-								UNiagaraSystem::RequestCompileForEmitter(PinnedEmitter);
-							}
-						}
-					)
-				)
-			);
-		}
-
-		UNiagaraSystem& System = GetSystemViewModel()->GetSystem();
-		TWeakPtr<FNiagaraSystemViewModel> WeakSysViewModel = GetSystemViewModel();
-		if (System.NeedsWarmup())
-		{
-			float WarmupDelta = System.GetWarmupTickDelta();
-			if (ActualEmitterData->bLimitDeltaTime && ActualEmitterData->MaxDeltaTimePerTick < WarmupDelta)
-			{
-				TArray<FStackIssueFix> Fixes;
-
-				float MaxEmitterDt = ActualEmitterData->MaxDeltaTimePerTick;
-				//This emitter does not allow ticks with a delta time so large.
-				FText FixDescriptionReduceWarmupDt = LOCTEXT("FixWarmupDeltaTime", "Reduce System Warmup Delta Time");
-				Fixes.Emplace(
-					FixDescriptionReduceWarmupDt,
-					FStackIssueFixDelegate::CreateLambda([=]()
-						{
-							if (auto Pinned = WeakSysViewModel.Pin())
-							{
-								FScopedTransaction ScopedTransaction(FixDescriptionReduceWarmupDt);
-								Pinned->GetSystem().Modify();
-								Pinned->GetSystem().SetWarmupTickDelta(MaxEmitterDt);
-								Pinned->RefreshAll();
-							}
-						}));
-
-				FVersionedNiagaraEmitterWeakPtr WeakEmitter = GetEmitterViewModel()->GetEmitter().ToWeakPtr();
-				FText FixDescriptionReduceIncreaseEmitterDt = LOCTEXT("FixEmitterDeltaTime", "Increase Max Emitter Delta Time");
-				Fixes.Emplace(
-					FixDescriptionReduceIncreaseEmitterDt,
-					FStackIssueFixDelegate::CreateLambda([=]()
-						{
-							auto PinnedSysViewModel = WeakSysViewModel.Pin();
-							FVersionedNiagaraEmitter PinnedEmitter = WeakEmitter.ResolveWeakPtr();
-							if (PinnedEmitter.Emitter && PinnedSysViewModel)
-							{
-								FScopedTransaction ScopedTransaction(FixDescriptionReduceIncreaseEmitterDt);
-
-								PinnedEmitter.Emitter->Modify();
-								PinnedEmitter.GetEmitterData()->MaxDeltaTimePerTick = WarmupDelta;
-								PinnedSysViewModel->RefreshAll();
-							}
-						}));
-
-				FStackIssue WarmupDeltaTimeExceedsEmitterDeltaTimeWarning(
-					EStackIssueSeverity::Warning,
-					LOCTEXT("WarmupDeltaTimeExceedsEmitterDeltaTimeWarningSummary", "System Warmup Delta Time Exceeds Emitter Max Delta Time."),
-					LOCTEXT("WarmupDeltaTimeExceedsEmitterDeltaTimeWarningText", "Max Tick Delta Time is smaller than the System's Warmup Delta Time. This could cause unintended results during warmup for this emitter."),
-					GetStackEditorDataKey(),
-					false,
-					Fixes);
-
-				NewIssues.Add(WarmupDeltaTimeExceedsEmitterDeltaTimeWarning);
-			}
-		}
-
-		// check for any emitters which are exclusively using Emitter sourced renderers and dynamic bounds.  Currently our bounds calculators don't support
-		// emitter sources and so no valid bounds will be generated
-		if (ActualEmitterData->SimTarget == ENiagaraSimTarget::CPUSim && ActualEmitterData->CalculateBoundsMode == ENiagaraEmitterCalculateBoundMode::Dynamic)
-		{
-			UNiagaraSystem& Sys = GetSystemViewModel()->GetSystem();
-			if (!Sys.bFixedBounds)
-			{
-				bool bHasParticleSourcedRenderer = false;
-				ActualEmitterData->ForEachEnabledRenderer([&](UNiagaraRendererProperties* RendererProperties)
-				{
-					if (RendererProperties && RendererProperties->GetCurrentSourceMode() == ENiagaraRendererSourceDataMode::Particles)
-					{
-						bHasParticleSourcedRenderer = true;
-					}
-				});
-
-				if (!bHasParticleSourcedRenderer)
-				{
-					FStackIssue EmitterSourcedEmitterRequiredFixedBoundsError(
-						EStackIssueSeverity::Warning,
-						LOCTEXT("EmitterSourcedWarningFormat", "The emitter is using dynamic bounds mode but only using Emitter sourced renderers.\r\nPlease update the Emitter or System properties otherwise bounds may be incorrect."),
-						LOCTEXT("EmitterSourcedWarning", "Missing fixed bounds."),
-						GetStackEditorDataKey(),
-						false);
-
-=======
 
 								PinnedEmitter.Emitter->Modify();
 								PinnedEmitter.GetEmitterData()->bGpuAlwaysRunParticleUpdateScript = false;
@@ -389,7 +262,6 @@
 						GetStackEditorDataKey(),
 						false);
 
->>>>>>> 4af6daef
 					NewIssues.Add(EmitterSourcedEmitterRequiredFixedBoundsError);
 				}
 			}
@@ -439,30 +311,6 @@
 
 void UNiagaraStackEmitterSummaryItem::RefreshChildrenInternal(const TArray<UNiagaraStackEntry*>& CurrentChildren, TArray<UNiagaraStackEntry*>& NewChildren, TArray<FStackIssue>& NewIssues)
 {
-<<<<<<< HEAD
-	if (GetEmitterViewModel()->GetSummaryIsInEditMode())
-	{
-		if (SummaryEditorData == nullptr)
-		{
-			SummaryEditorData = NewObject<UNiagaraStackObject>(this);
-			bool bIsTopLevelObject = true;
-			SummaryEditorData->Initialize(CreateDefaultChildRequiredData(), &GetEmitterViewModel()->GetOrCreateEditorData(), bIsTopLevelObject, GetStackEditorDataKey());
-			SummaryEditorData->SetOnSelectRootNodes(UNiagaraStackObject::FOnSelectRootNodes::CreateUObject(this,
-				&UNiagaraStackEmitterSummaryItem::SelectSummaryNodesFromEmitterEditorDataRootNodes));
-		}
-		NewChildren.Add(SummaryEditorData);
-	}
-	else
-	{
-		SummaryEditorData = nullptr;
-	}
-
-	if (FilteredObject == nullptr)
-	{
-		FilteredObject = NewObject<UNiagaraStackSummaryViewObject>(this);
-		FRequiredEntryData RequiredEntryData(GetSystemViewModel(), GetEmitterViewModel(), FExecutionCategoryNames::Emitter, NAME_None, GetStackEditorData());
-		FilteredObject->Initialize(RequiredEntryData, Emitter, GetStackEditorDataKey());
-=======
 	if (SummaryViewCollection == nullptr)
 	{
 		SummaryViewCollection = NewObject<UNiagaraStackSummaryViewCollection>(this);
@@ -519,46 +367,9 @@
 	if (GetEmitterViewModel().IsValid())
 	{
 		GetSystemViewModel()->FocusTab(FNiagaraSystemToolkitModeBase::EmitterSummaryViewEditorTabID, true);
->>>>>>> 4af6daef
-	}
-
-	NewChildren.Add(FilteredObject);
-	Super::RefreshChildrenInternal(CurrentChildren, NewChildren, NewIssues);
-}
-
-<<<<<<< HEAD
-TSharedPtr<IDetailTreeNode> GetSummarySectionsPropertyNode(const TArray<TSharedRef<IDetailTreeNode>>& Nodes)
-{
-	TArray<TSharedRef<IDetailTreeNode>> ChildrenToCheck;
-	for (TSharedRef<IDetailTreeNode> Node : Nodes)
-	{
-		if (Node->GetNodeType() == EDetailNodeType::Item)
-		{
-			TSharedPtr<IPropertyHandle> NodePropertyHandle = Node->CreatePropertyHandle();
-			if (NodePropertyHandle.IsValid() && NodePropertyHandle->GetProperty()->GetFName() == UNiagaraEmitterEditorData::PrivateMemberNames::SummarySections)
-			{
-				return Node;
-			}
-		}
-
-		TArray<TSharedRef<IDetailTreeNode>> Children;
-		Node->GetChildren(Children);
-		ChildrenToCheck.Append(Children);
-	}
-	if (ChildrenToCheck.Num() == 0)
-	{
-		return nullptr;
-	}
-	return GetSummarySectionsPropertyNode(ChildrenToCheck);
-}
-
-void UNiagaraStackEmitterSummaryItem::SelectSummaryNodesFromEmitterEditorDataRootNodes(TArray<TSharedRef<IDetailTreeNode>> Source, TArray<TSharedRef<IDetailTreeNode>>* Selected)
-{
-	TSharedPtr<IDetailTreeNode> SummarySectionsNode = GetSummarySectionsPropertyNode(Source);
-	if (SummarySectionsNode.IsValid())
-	{
-		Selected->Add(SummarySectionsNode.ToSharedRef());
-=======
+	}
+}
+
 TOptional<FText> UNiagaraStackEmitterSummaryItem::GetEditModeButtonText() const
 {
 	return LOCTEXT("EditSummaryViewButtonLabel", "Edit Summary");
@@ -574,29 +385,9 @@
 	if(GetEmitterViewModel().IsValid())
 	{
 		return GetEmitterViewModel()->GetEditorData().ShouldShowSummaryView() ? EVisibility::Collapsed : EVisibility::Visible;
->>>>>>> 4af6daef
-	}
-}
-
-<<<<<<< HEAD
-bool UNiagaraStackEmitterSummaryItem::GetEditModeIsActive() const
-{ 
-	return GetEmitterViewModel().IsValid() && GetEmitterViewModel()->GetSummaryIsInEditMode();
-}
-
-void UNiagaraStackEmitterSummaryItem::SetEditModeIsActive(bool bInEditModeIsActive)
-{
-	if (GetEmitterViewModel().IsValid())
-	{
-		if (GetEmitterViewModel()->GetSummaryIsInEditMode() != bInEditModeIsActive)
-		{
-			GetEmitterViewModel()->SetSummaryIsInEditMode(bInEditModeIsActive);
-			RefreshChildren();
-		}
-	}
-=======
+	}
+
 	return EVisibility::Collapsed;
->>>>>>> 4af6daef
 }
 
 UNiagaraStackEmitterSummaryGroup::UNiagaraStackEmitterSummaryGroup()
@@ -621,12 +412,6 @@
 	return FText::FromString(FString(TEXT("\xf0ca")/* fa-list-ul */));
 }
 
-<<<<<<< HEAD
-
-
-
-=======
->>>>>>> 4af6daef
 void UNiagaraStackSummaryViewCollapseButton::Initialize(FRequiredEntryData InRequiredEntryData)
 {
 	Super::Initialize(InRequiredEntryData, TEXT("ShowAdvanced"));
