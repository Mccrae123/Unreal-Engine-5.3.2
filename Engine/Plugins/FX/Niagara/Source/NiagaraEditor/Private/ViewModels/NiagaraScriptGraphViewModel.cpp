--- conflicted
+++ resolved
@@ -44,11 +44,7 @@
 
 FNiagaraScriptGraphViewModel::~FNiagaraScriptGraphViewModel()
 {
-<<<<<<< HEAD
-	if (bIsForDataProcessingOnly == false)
-=======
 	if (bIsForDataProcessingOnly == false && GEditor != nullptr)
->>>>>>> 4af6daef
 	{
 		GEditor->UnregisterForUndo(this);
 	}
