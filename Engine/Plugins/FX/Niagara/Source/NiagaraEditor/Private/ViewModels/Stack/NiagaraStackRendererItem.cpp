// Copyright Epic Games, Inc. All Rights Reserved.

#include "ViewModels/Stack/NiagaraStackRendererItem.h"
#include "ViewModels/Stack/NiagaraStackObject.h"
#include "NiagaraEmitter.h"
#include "NiagaraStackEditorData.h"
#include "NiagaraRendererProperties.h"
#include "NiagaraScript.h"
#include "ViewModels/NiagaraSystemViewModel.h"
#include "ViewModels/NiagaraEmitterViewModel.h"
#include "ViewModels/NiagaraScriptViewModel.h"
#include "Internationalization/Internationalization.h"
#include "NiagaraNodeAssignment.h"
#include "NiagaraNodeOutput.h"
#include "NiagaraConstants.h"
#include "NiagaraScriptGraphViewModel.h"
#include "NiagaraGraph.h"
#include "ScopedTransaction.h"
#include "NiagaraEmitter.h"
#include "NiagaraScriptSource.h"
#include "ScopedTransaction.h"
#include "ViewModels/Stack/NiagaraStackErrorItem.h"
#include "Framework/Notifications/NotificationManager.h"
#include "Widgets/Notifications/SNotificationList.h"
#include "ViewModels/Stack/NiagaraStackGraphUtilities.h"
#include "NiagaraScriptMergeManager.h"
#include "NiagaraClipboard.h"

#include "Styling/SlateIconFinder.h"

#define LOCTEXT_NAMESPACE "UNiagaraStackRendererItem"

UNiagaraStackRendererItem::UNiagaraStackRendererItem()
	: RendererObject(nullptr)
{
}

void UNiagaraStackRendererItem::Initialize(FRequiredEntryData InRequiredEntryData, UNiagaraRendererProperties* InRendererProperties)
{
	checkf(RendererProperties.IsValid() == false, TEXT("Can not initialize more than once."));
	FString RendererStackEditorDataKey = FString::Printf(TEXT("Renderer-%s"), *InRendererProperties->GetName());
	Super::Initialize(InRequiredEntryData, RendererStackEditorDataKey);
	RendererProperties = InRendererProperties;
	RendererProperties->OnChanged().AddUObject(this, &UNiagaraStackRendererItem::RendererChanged);
}

void UNiagaraStackRendererItem::FinalizeInternal()
{
	if (RendererProperties.IsValid())
	{
		RendererProperties->OnChanged().RemoveAll(this);
	}
	Super::FinalizeInternal();
}

TArray<FNiagaraVariable> UNiagaraStackRendererItem::GetMissingVariables(UNiagaraRendererProperties* RendererProperties, UNiagaraEmitter* Emitter)
{
	TArray<FNiagaraVariable> MissingAttributes;
	const TArray<FNiagaraVariable>& RequiredAttrs = RendererProperties->GetRequiredAttributes();
	const UNiagaraScript* Script = Emitter->SpawnScriptProps.Script;
	if (Script != nullptr && Script->IsReadyToRun(ENiagaraSimTarget::CPUSim))
	{
		MissingAttributes.Empty();
		for (FNiagaraVariable Attr : RequiredAttrs)
		{
			FNiagaraVariable OriginalAttr = Attr;
			// TODO .. should we always be namespaced?
			FString AttrName = Attr.GetName().ToString();
			if (AttrName.RemoveFromStart(TEXT("Particles.")))
			{
				Attr.SetName(*AttrName);
			}

			bool ContainsVar = Script->GetVMExecutableData().Attributes.ContainsByPredicate([&Attr](const FNiagaraVariable& Var) { return Var.GetName() == Attr.GetName(); });
			if (!ContainsVar)
			{
				MissingAttributes.Add(OriginalAttr);
			}
		}
	}
	return MissingAttributes;
}

bool UNiagaraStackRendererItem::AddMissingVariable(UNiagaraEmitter* Emitter, const FNiagaraVariable& Variable)
{
	UNiagaraScript* Script = Emitter->SpawnScriptProps.Script;
	if (!Script)
	{
		return false;
	}
	UNiagaraScriptSource* Source = Cast<UNiagaraScriptSource>(Script->GetSource());
	if (!Source)
	{
		return false;
	}

	UNiagaraGraph* Graph = Source->NodeGraph;
	if (!Graph)
	{
		return false;
	}

	UNiagaraNodeOutput* OutputNode = Graph->FindOutputNode(ENiagaraScriptUsage::ParticleSpawnScript);
	if (!OutputNode)
	{
		return false;
	}

	FScopedTransaction ScopedTransaction(LOCTEXT("FixRendererError", "Fixing rendering module error: Add Attribute"));
	Graph->Modify();

	FGraphNodeCreator<UNiagaraNodeAssignment> NodeBuilder(*Graph);
	UNiagaraNodeAssignment* NewAssignmentNode = NodeBuilder.CreateNode();
	FString VarDefaultValue = FNiagaraConstants::GetAttributeDefaultValue(Variable);
	NewAssignmentNode->AddAssignmentTarget(Variable, &VarDefaultValue);
	NodeBuilder.Finalize();

	TArray<FNiagaraStackGraphUtilities::FStackNodeGroup> StackNodeGroups;
	FNiagaraStackGraphUtilities::GetStackNodeGroups(*OutputNode, StackNodeGroups);

	FNiagaraStackGraphUtilities::FStackNodeGroup AssignmentGroup;
	AssignmentGroup.StartNodes.Add(NewAssignmentNode);
	AssignmentGroup.EndNode = NewAssignmentNode;

	FNiagaraStackGraphUtilities::FStackNodeGroup& OutputGroup = StackNodeGroups[StackNodeGroups.Num() - 1];
	FNiagaraStackGraphUtilities::FStackNodeGroup& OutputGroupPrevious = StackNodeGroups[StackNodeGroups.Num() - 2];
	FNiagaraStackGraphUtilities::ConnectStackNodeGroup(AssignmentGroup, OutputGroupPrevious, OutputGroup);

	FNiagaraStackGraphUtilities::RelayoutGraph(*Graph);
	return true;
}

UNiagaraRendererProperties* UNiagaraStackRendererItem::GetRendererProperties()
{
	return RendererProperties.Get();
}

FText UNiagaraStackRendererItem::GetDisplayName() const
{
	if (RendererProperties != nullptr)
	{
		return RendererProperties->GetWidgetDisplayName();
	}
	else
	{
		return FText::FromName(NAME_None);
	}
}

bool UNiagaraStackRendererItem::TestCanCutWithMessage(FText& OutMessage) const
{
	FText CanCopyMessage;
	if (TestCanCopyWithMessage(CanCopyMessage) == false)
	{
		OutMessage = FText::Format(LOCTEXT("CantCutBecauseCantCopyFormat", "This renderer can not be cut because it can't be copied.  {0}"), CanCopyMessage);
		return false;
	}

	FText CanDeleteMessage;
	if (TestCanDeleteWithMessage(CanDeleteMessage) == false)
	{
		OutMessage = FText::Format(LOCTEXT("CantCutBecauseCantDeleteFormat", "This renderer can't be cut because it can't be deleted.  {0}"), CanDeleteMessage);
		return false;
	}

	OutMessage = LOCTEXT("CanCut", "Cut this renderer.");
	return true;
}

FText UNiagaraStackRendererItem::GetCutTransactionText() const
{
	return LOCTEXT("CutRendererTransactionText", "Cut renderers");
}

void UNiagaraStackRendererItem::CopyForCut(UNiagaraClipboardContent* ClipboardContent) const
{
	Copy(ClipboardContent);
}

void UNiagaraStackRendererItem::RemoveForCut()
{
	Delete();
}

bool UNiagaraStackRendererItem::TestCanCopyWithMessage(FText& OutMessage) const
{
	OutMessage = LOCTEXT("CopyRenderer", "Copy this renderer.");
	return true;
}

void UNiagaraStackRendererItem::Copy(UNiagaraClipboardContent* ClipboardContent) const
{
	ClipboardContent->Renderers.Add(CastChecked<UNiagaraRendererProperties>(StaticDuplicateObject(RendererProperties.Get(), ClipboardContent)));
}

bool UNiagaraStackRendererItem::TestCanPasteWithMessage(const UNiagaraClipboardContent* ClipboardContent, FText& OutMessage) const
{
	if (RequestCanPasteDelegete.IsBound())
	{
		return RequestCanPasteDelegete.Execute(ClipboardContent, OutMessage);
	}
	OutMessage = FText();
	return false;
}

FText UNiagaraStackRendererItem::GetPasteTransactionText(const UNiagaraClipboardContent* ClipboardContent) const
{
	return LOCTEXT("PasteRenderersTransactionText", "Paste renderers");
}

void UNiagaraStackRendererItem::Paste(const UNiagaraClipboardContent* ClipboardContent, FText& OutPasteWarning)
{
	RequestPasteDelegate.ExecuteIfBound(ClipboardContent, INDEX_NONE, OutPasteWarning);
}

bool UNiagaraStackRendererItem::TestCanDeleteWithMessage(FText& OutCanDeleteMessage) const
{
	if (GetOwnerIsEnabled() == false)
	{
		OutCanDeleteMessage = LOCTEXT("CantDeleteOwnerDisabledToolTip", "This renderer can not be deleted because its owner is disabled.");
		return false;
	}
	else if (HasBaseRenderer() == false)
	{
		OutCanDeleteMessage = LOCTEXT("DeleteToolTip", "Delete this renderer.");
		return true;
	}
	else
	{
		OutCanDeleteMessage = LOCTEXT("CantDeleteToolTip", "This renderer can not be deleted becaue it is inherited.");
		return false;
	}
}

FText UNiagaraStackRendererItem::GetDeleteTransactionText() const
{
	return LOCTEXT("DeleteRenderer", "Delete Renderer");
}

void UNiagaraStackRendererItem::Delete()
{
	UNiagaraEmitter* Emitter = GetEmitterViewModel()->GetEmitter();
	Emitter->Modify();
	Emitter->RemoveRenderer(RendererProperties.Get());

	OnDataObjectModified().Broadcast(RendererProperties.Get());
}

bool UNiagaraStackRendererItem::HasBaseRenderer() const
{
	if (HasBaseEmitter())
	{
		if (bHasBaseRendererCache.IsSet() == false)
		{
			TSharedRef<FNiagaraScriptMergeManager> MergeManager = FNiagaraScriptMergeManager::Get();
			const UNiagaraEmitter* BaseEmitter = GetEmitterViewModel()->GetEmitter()->GetParent();
			bHasBaseRendererCache = BaseEmitter != nullptr && MergeManager->HasBaseRenderer(*BaseEmitter, RendererProperties->GetMergeId());
		}
		return bHasBaseRendererCache.GetValue();
	}
	return false;
}

bool UNiagaraStackRendererItem::TestCanResetToBaseWithMessage(FText& OutCanResetToBaseMessage) const
{
	if (bCanResetToBaseCache.IsSet() == false)
	{
		if (HasBaseRenderer())
		{
			TSharedRef<FNiagaraScriptMergeManager> MergeManager = FNiagaraScriptMergeManager::Get();
			const UNiagaraEmitter* BaseEmitter = GetEmitterViewModel()->GetEmitter()->GetParent();
			bCanResetToBaseCache = BaseEmitter != nullptr && MergeManager->IsRendererDifferentFromBase(*GetEmitterViewModel()->GetEmitter(), *BaseEmitter, RendererProperties->GetMergeId());
		}
		else
		{
			bCanResetToBaseCache = false;
		}
	}
	if (bCanResetToBaseCache.GetValue())
	{
		OutCanResetToBaseMessage = LOCTEXT("CanResetToBase", "Reset this renderer to the state defined by the parent emitter.");
		return true;
	}
	else
	{
		OutCanResetToBaseMessage = LOCTEXT("CanNotResetToBase", "No parent to reset to, or not different from parent.");
		return false;
	}
}

void UNiagaraStackRendererItem::ResetToBase()
{
	FText Unused;
	if (TestCanResetToBaseWithMessage(Unused))
	{
		TSharedRef<FNiagaraScriptMergeManager> MergeManager = FNiagaraScriptMergeManager::Get();
		const UNiagaraEmitter* BaseEmitter = GetEmitterViewModel()->GetEmitter()->GetParent();
		MergeManager->ResetRendererToBase(*GetEmitterViewModel()->GetEmitter(), *BaseEmitter, RendererProperties->GetMergeId());
		ModifiedGroupItemsDelegate.Broadcast();
	}
}

bool UNiagaraStackRendererItem::GetIsEnabled() const
{
	if (IsFinalized() == false && RendererProperties.IsValid())
	{
		return RendererProperties->GetIsEnabled();
	}
	else
	{
		return false;
	}
}

void UNiagaraStackRendererItem::SetIsEnabledInternal(bool bInIsEnabled)
{
	FScopedTransaction ScopedTransaction(LOCTEXT("SetRendererEnabledState", "Set renderer enabled/disabled state."));
	RendererProperties->Modify();
	RendererProperties->SetIsEnabled(bInIsEnabled);
	OnDataObjectModified().Broadcast(RendererProperties.Get());
	RefreshChildren();
}

const FSlateBrush* UNiagaraStackRendererItem::GetIconBrush() const
{
	if (IsFinalized() == false && RendererProperties.IsValid())
	{
<<<<<<< HEAD
		return FSlateIconFinder::FindIconBrushForClass(RendererProperties->GetClass());
=======
		return RendererProperties->GetStackIcon();
>>>>>>> 24776ab6
	}
	else
	{
		return nullptr;
	}
}

void UNiagaraStackRendererItem::RefreshChildrenInternal(const TArray<UNiagaraStackEntry*>& CurrentChildren, TArray<UNiagaraStackEntry*>& NewChildren, TArray<FStackIssue>& NewIssues)
{
	if (RendererObject == nullptr)
	{
		RendererObject = NewObject<UNiagaraStackObject>(this);
		RendererObject->Initialize(CreateDefaultChildRequiredData(), RendererProperties.Get(), GetStackEditorDataKey());
	}

	NewChildren.Add(RendererObject);
	MissingAttributes = GetMissingVariables(RendererProperties.Get(), GetEmitterViewModel()->GetEmitter());
	bHasBaseRendererCache.Reset();
	bCanResetToBaseCache.Reset();
	Super::RefreshChildrenInternal(CurrentChildren, NewChildren, NewIssues);
	
	RefreshIssues(NewIssues);
}

void UNiagaraStackRendererItem::ProcessRendererIssues(const TArray<FNiagaraRendererFeedback>& InIssues, EStackIssueSeverity Severity, TArray<FStackIssue>& OutIssues)
{
	for (const FNiagaraRendererFeedback& Item : InIssues)
	{
		TArray<FStackIssueFix> Fixes;
		if (Item.IsFixable())
		{
			Fixes.Add(FStackIssueFix(Item.GetFixDescriptionText(), FStackIssueFixDelegate::CreateLambda([Item]() { Item.TryFix(); })));
		}
		FStackIssue TargetSupportError(Severity, Item.GetSummaryText(), Item.GetDescriptionText(), GetStackEditorDataKey(), Item.IsDismissable(), Fixes);
		OutIssues.Add(TargetSupportError);
	}
}

void UNiagaraStackRendererItem::RefreshIssues(TArray<FStackIssue>& NewIssues)
{
	if (!GetIsEnabled())
	{
		NewIssues.Empty();
		return;
	}
	for (FNiagaraVariable Attribute : MissingAttributes)
	{
		FText FixDescription = LOCTEXT("AddMissingVariable", "Add missing variable");
		FStackIssueFix AddAttributeFix(
			FixDescription,
			FStackIssueFixDelegate::CreateLambda([=]()
		{
			FScopedTransaction ScopedTransaction(FixDescription);
			if (AddMissingVariable(GetEmitterViewModel()->GetEmitter(), Attribute))
			{
				FNotificationInfo Info(FText::Format(LOCTEXT("AddedVariableForFix", "Added {0} to the Spawn script to support the renderer."), FText::FromName(Attribute.GetName())));
				Info.ExpireDuration = 5.0f;
				Info.bFireAndForget = true;
				Info.Image = FCoreStyle::Get().GetBrush(TEXT("MessageLog.Info"));
				FSlateNotificationManager::Get().AddNotification(Info);
			}
		}));

		FStackIssue MissingAttributeError(
			EStackIssueSeverity::Error,
			LOCTEXT("FailedRendererBindShort", "An attribute is missing."),
			FText::Format(LOCTEXT("FailedRendererBind", "Missing attribute \"{0}\" of Type \"{1}\"."), FText::FromName(Attribute.GetName()), Attribute.GetType().GetNameText()),
			GetStackEditorDataKey(),
			false,
			AddAttributeFix);

		NewIssues.Add(MissingAttributeError);
	}

	if (RendererProperties->GetIsEnabled() && !RendererProperties->IsSimTargetSupported(GetEmitterViewModel()->GetEmitter()->SimTarget))
	{
		
		FStackIssue TargetSupportError(
			EStackIssueSeverity::Error,
			LOCTEXT("FailedRendererDueToSimTarget", "Renderer incompatible with SimTarget mode."),
			FText::Format(LOCTEXT("FailedRendererDueToSimTargetLong", "Renderer incompatible with SimTarget mode \"{0}\"."), FText::FromName(UEnum::GetValueAsName(GetEmitterViewModel()->GetEmitter()->SimTarget))),
			GetStackEditorDataKey(),
			false);

		NewIssues.Add(TargetSupportError);
	}

	if (RendererProperties->GetIsEnabled())
	{
		TArray<FNiagaraRendererFeedback> Errors;
		TArray<FNiagaraRendererFeedback> Warnings;
		TArray<FNiagaraRendererFeedback> Infos;

		RendererProperties->GetRendererFeedback(GetEmitterViewModel()->GetEmitter(), Errors, Warnings, Infos);

		ProcessRendererIssues(Errors, EStackIssueSeverity::Error, NewIssues);		
		ProcessRendererIssues(Warnings, EStackIssueSeverity::Warning, NewIssues);		
		ProcessRendererIssues(Infos, EStackIssueSeverity::Info, NewIssues);	
	}
}

void UNiagaraStackRendererItem::RendererChanged()
{
	if (IsFinalized() == false)
	{
		// Undo/redo can cause objects to disappear and reappear which can prevent safe removal of delegates
		// so guard against receiving an event when finalized here.
		bCanResetToBaseCache.Reset();
		RefreshChildren();
	}
}

#undef LOCTEXT_NAMESPACE<|MERGE_RESOLUTION|>--- conflicted
+++ resolved
@@ -325,11 +325,7 @@
 {
 	if (IsFinalized() == false && RendererProperties.IsValid())
 	{
-<<<<<<< HEAD
-		return FSlateIconFinder::FindIconBrushForClass(RendererProperties->GetClass());
-=======
 		return RendererProperties->GetStackIcon();
->>>>>>> 24776ab6
 	}
 	else
 	{
