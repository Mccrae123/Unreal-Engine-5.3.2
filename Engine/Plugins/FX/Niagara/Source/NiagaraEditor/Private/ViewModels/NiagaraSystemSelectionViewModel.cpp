--- conflicted
+++ resolved
@@ -148,24 +148,21 @@
 	}
 }
 
-<<<<<<< HEAD
-void UNiagaraSystemSelectionViewModel::RemoveEntryFromSelectionByDisplayedObject(const UObject* InObject)
-{
-	bool bSelectionChanged = false;
-
+void UNiagaraSystemSelectionViewModel::RemoveEntriesFromSelection(const TArray<UNiagaraStackEntry*>& InEntriesToRemove)
+{
 	TArray<UNiagaraStackEntry*> EntriesToDeselect;
 	for (FSelectionEntry& SelectionEntry : SelectionEntries)
 	{
-		if (SelectionEntry.Entry->GetDisplayedObject() == InObject)
+		if (InEntriesToRemove.Contains(SelectionEntry.Entry.Get()))
 		{
 			EntriesToDeselect.Add(SelectionEntry.Entry.Get());
 		}
 	}
 
+	bool bSelectionChanged = EntriesToDeselect.Num() > 0;
 	for (UNiagaraStackEntry* EntryToDeselect : EntriesToDeselect)
 	{
 		RemoveEntryFromSelectionInternal(EntryToDeselect);
-		bSelectionChanged = true;
 	}
 
 	if (bSelectionChanged)
@@ -174,17 +171,12 @@
 	}
 }
 
-void UNiagaraSystemSelectionViewModel::AddEntriesToSelectionByDisplayedObjectsDeferred(const TArray<const UObject*>& InObjects)
-{
-	for (const UObject* InObject : InObjects)
-	{
-=======
-void UNiagaraSystemSelectionViewModel::RemoveEntriesFromSelection(const TArray<UNiagaraStackEntry*>& InEntriesToRemove)
+void UNiagaraSystemSelectionViewModel::RemoveEntryFromSelectionByDisplayedObject(const UObject* InObject)
 {
 	TArray<UNiagaraStackEntry*> EntriesToDeselect;
 	for (FSelectionEntry& SelectionEntry : SelectionEntries)
 	{
-		if (InEntriesToRemove.Contains(SelectionEntry.Entry.Get()))
+		if (SelectionEntry.Entry->GetDisplayedObject() == InObject)
 		{
 			EntriesToDeselect.Add(SelectionEntry.Entry.Get());
 		}
@@ -202,34 +194,10 @@
 	}
 }
 
-void UNiagaraSystemSelectionViewModel::RemoveEntryFromSelectionByDisplayedObject(const UObject* InObject)
-{
-	TArray<UNiagaraStackEntry*> EntriesToDeselect;
-	for (FSelectionEntry& SelectionEntry : SelectionEntries)
-	{
-		if (SelectionEntry.Entry->GetDisplayedObject() == InObject)
-		{
-			EntriesToDeselect.Add(SelectionEntry.Entry.Get());
-		}
-	}
-
-	bool bSelectionChanged = EntriesToDeselect.Num() > 0;
-	for (UNiagaraStackEntry* EntryToDeselect : EntriesToDeselect)
-	{
-		RemoveEntryFromSelectionInternal(EntryToDeselect);
-	}
-
-	if (bSelectionChanged)
-	{
-		UpdateExternalSelectionState();
-	}
-}
-
 void UNiagaraSystemSelectionViewModel::AddEntriesToSelectionByDisplayedObjectsDeferred(const TArray<const UObject*>& InObjects)
 {
 	for (const UObject* InObject : InObjects)
 	{
->>>>>>> 90fae962
 		DeferredDisplayedObjectKeysToAddToSelection.Add(FObjectKey(InObject));
 	}
 }
@@ -282,7 +250,6 @@
 		{
 			// If the entry is no longer valid, try to reselect it by it's emitter guid and stack editor data key.
 			if (EmitterGuidToEntryKeyToEntryMap.Num() == 0)
-<<<<<<< HEAD
 			{
 				// This is expensive, so only do it when necessary.
 				CollectGroupAndItemEntries(GetSystemViewModel(), EmitterGuidToEntryKeyToEntryMap);
@@ -290,15 +257,6 @@
 			TMap<FString, UNiagaraStackEntry*>* EntryKeyToEntryMap = EmitterGuidToEntryKeyToEntryMap.Find(SelectionEntry.EmitterGuid);
 			if (EntryKeyToEntryMap != nullptr)
 			{
-=======
-			{
-				// This is expensive, so only do it when necessary.
-				CollectGroupAndItemEntries(GetSystemViewModel(), EmitterGuidToEntryKeyToEntryMap);
-			}
-			TMap<FString, UNiagaraStackEntry*>* EntryKeyToEntryMap = EmitterGuidToEntryKeyToEntryMap.Find(SelectionEntry.EmitterGuid);
-			if (EntryKeyToEntryMap != nullptr)
-			{
->>>>>>> 90fae962
 				UNiagaraStackEntry** Entry = EntryKeyToEntryMap->Find(SelectionEntry.EditorDataKey);
 				if (Entry != nullptr)
 				{
@@ -317,19 +275,11 @@
 	{
 		SelectionEntries = NewSelectionEntries;
 		UpdateExternalSelectionState();
-<<<<<<< HEAD
 	}
 	else
 	{
 		StackSelection->RefreshChildren();
 	}
-=======
-	}
-	else
-	{
-		StackSelection->RefreshChildren();
-	}
->>>>>>> 90fae962
 	return bSelectionChanged;
 }
 
@@ -352,7 +302,6 @@
 {
 	return OnSystemIsSelectedChangedDelegate;
 }
-<<<<<<< HEAD
 
 void FindStackGroupsAndItemsForDisplayedObjectKeysRecursive(UNiagaraStackEntry* StackEntry, const TArray<FObjectKey>& ObjectKeys, TArray<UNiagaraStackEntry*>& OutFoundStackEntries)
 {
@@ -367,22 +316,6 @@
 
 	if (StackEntry->IsA<UNiagaraStackItem>() == false)
 	{
-=======
-
-void FindStackGroupsAndItemsForDisplayedObjectKeysRecursive(UNiagaraStackEntry* StackEntry, const TArray<FObjectKey>& ObjectKeys, TArray<UNiagaraStackEntry*>& OutFoundStackEntries)
-{
-	if (StackEntry->IsA<UNiagaraStackItemGroup>() || StackEntry->IsA<UNiagaraStackItem>())
-	{
-		UObject* DisplayedObject = StackEntry->GetDisplayedObject();
-		if (DisplayedObject != nullptr && ObjectKeys.Contains(FObjectKey(DisplayedObject)))
-		{
-			OutFoundStackEntries.Add(StackEntry);
-		}
-	}
-
-	if (StackEntry->IsA<UNiagaraStackItem>() == false)
-	{
->>>>>>> 90fae962
 		TArray<UNiagaraStackEntry*> Children;
 		StackEntry->GetUnfilteredChildren(Children);
 		for (UNiagaraStackEntry* ChildEntry : Children)
