// Copyright Epic Games, Inc. All Rights Reserved.

#include "ViewModels/NiagaraScratchPadViewModel.h"
#include "ViewModels/NiagaraSystemViewModel.h"
#include "ViewModels/NiagaraSystemSelectionViewModel.h"
#include "ViewModels/NiagaraScratchPadScriptViewModel.h"
#include "ViewModels/NiagaraScriptGraphViewModel.h"
#include "ViewModels/NiagaraParameterPanelViewModel.h"
#include "ViewModels/Stack/NiagaraStackModuleItem.h"
#include "ViewModels/Stack/NiagaraStackFunctionInput.h"
#include "NiagaraSystem.h"
#include "NiagaraScriptSource.h"
#include "NiagaraNodeOutput.h"
#include "NiagaraObjectSelection.h"
#include "NiagaraEditorSettings.h"
#include "NiagaraNodeFunctionCall.h"
#include "NiagaraEditorModule.h"
#include "NiagaraClipboard.h"
#include "Toolkits/NiagaraSystemToolkit.h"
#include "NiagaraEditorUtilities.h"

#include "ScopedTransaction.h"
#include "Modules/ModuleManager.h"
#include "AssetToolsModule.h"
#include "AssetRegistry/IAssetRegistry.h"
#include "Misc/PackageName.h"
#include "Subsystems/AssetEditorSubsystem.h"
#include "Misc/MessageDialog.h"
#include "GenericPlatform/GenericPlatformMisc.h"
#include "HAL/PlatformApplicationMisc.h"

#define LOCTEXT_NAMESPACE "NiagaraScratchPadViewModel"

void UNiagaraScratchPadViewModel::Initialize(TSharedRef<FNiagaraSystemViewModel> InSystemViewModel)
{
	SystemViewModelWeak = InSystemViewModel;
	ObjectSelection = MakeShared<FNiagaraObjectSelection>();
	RefreshScriptViewModels();
	if (ScriptViewModels.Num() > 0)
	{
		SetActiveScriptViewModel(ScriptViewModels[0]);
	}
	AvailableUsages = { ENiagaraScriptUsage::DynamicInput, ENiagaraScriptUsage::Module };
}

void UNiagaraScratchPadViewModel::Finalize()
{
	for (TSharedRef<FNiagaraScratchPadScriptViewModel> ScriptViewModel : ScriptViewModels)
	{
		TearDownScriptViewModel(ScriptViewModel);
	}
	ScriptViewModels.Empty();
	PinnedScriptViewModels.Empty();
	EditScriptViewModels.Empty();
	ActiveScriptViewModel.Reset();
}

void GetOuterAndTargetScripts(TSharedRef<FNiagaraSystemViewModel> SystemViewModel, UObject*& OutOuter, TArray<UNiagaraScript*>*& OutTargetScripts)
{
	if (SystemViewModel->GetEditMode() == ENiagaraSystemViewModelEditMode::SystemAsset)
	{
		OutOuter = &SystemViewModel->GetSystem();
		OutTargetScripts = &ToRawPtrTArrayUnsafe(SystemViewModel->GetSystem().ScratchPadScripts);
	}
	else
	{
		if (SystemViewModel->GetSystem().GetEmitterHandles().Num() == 1)
		{
			UNiagaraEmitter* TargetEmitter = SystemViewModel->GetSystem().GetEmitterHandles()[0].GetInstance();
			OutOuter = TargetEmitter;
			OutTargetScripts = &ToRawPtrTArrayUnsafe(TargetEmitter->ScratchPadScripts);
		}
		else
		{
			OutOuter = nullptr;
			OutTargetScripts = nullptr;
		}
	}
}

void UpdateChangeId(TSharedRef<FNiagaraSystemViewModel> SystemViewModel)
{
	if (SystemViewModel->GetEditMode() == ENiagaraSystemViewModelEditMode::EmitterAsset)
	{
		if (SystemViewModel->GetSystem().GetEmitterHandles().Num() == 1)
		{
			UNiagaraEmitter* TargetEmitter = SystemViewModel->GetSystem().GetEmitterHandles()[0].GetInstance();
			TargetEmitter->NotifyScratchPadScriptsChanged();
		}
	}
}

void UNiagaraScratchPadViewModel::RefreshScriptViewModels()
{
	TArray<TSharedRef<FNiagaraScratchPadScriptViewModel>> OldScriptViewModels = ScriptViewModels;
	ScriptViewModels.Empty();
	bHasUnappliedChangesCache.Reset();

	bool bViewModelsChanged = false;

	UObject* ScriptOuter;
	TArray<UNiagaraScript*>* TargetScripts;
	GetOuterAndTargetScripts(GetSystemViewModel(), ScriptOuter, TargetScripts);

	if (ScriptOuter != nullptr && TargetScripts != nullptr)
	{
		for (UNiagaraScript* ScratchPadScript : (*TargetScripts))
		{
			TSharedPtr<FNiagaraScratchPadScriptViewModel> ScriptViewModel;

			TSharedRef<FNiagaraScratchPadScriptViewModel>* OldScriptViewModel = OldScriptViewModels.FindByPredicate(
				[ScratchPadScript](TSharedRef<FNiagaraScratchPadScriptViewModel> ScriptViewModel) { return ScriptViewModel->GetOriginalScript() == ScratchPadScript; });
			if (OldScriptViewModel != nullptr)
			{
				ScriptViewModel = *OldScriptViewModel;
				OldScriptViewModels.Remove(ScriptViewModel.ToSharedRef());
			}
			else
			{
				ScriptViewModel = CreateAndSetupScriptviewModel(ScratchPadScript);
				bViewModelsChanged = true;
			}
			ScriptViewModels.Add(ScriptViewModel.ToSharedRef());
		}
	}

	if (OldScriptViewModels.Num() > 0)
	{
		for (TSharedRef<FNiagaraScratchPadScriptViewModel> OldScriptViewModel : OldScriptViewModels)
		{
			TearDownScriptViewModel(OldScriptViewModel);
		}
		bViewModelsChanged = true;
	}

	bool bEditViewModelsChanged = false;
	if (ActiveScriptViewModel.IsValid() && ScriptViewModels.Contains(ActiveScriptViewModel.ToSharedRef()) == false)
	{
		bool bRefreshEditScriptViewModels = false;
		ResetActiveScriptViewModelInternal(bRefreshEditScriptViewModels);
		bEditViewModelsChanged = true;
	}

	TArray<TSharedRef<FNiagaraScratchPadScriptViewModel>> OldPinnedScriptViewModels = PinnedScriptViewModels;
	PinnedScriptViewModels.Empty();
	for (TSharedRef<FNiagaraScratchPadScriptViewModel> OldPinnedScriptViewModel : OldPinnedScriptViewModels)
	{
		// Remove pinned view models which are no longer valid, but add them one at a time to maintain the pin order.
		if (ScriptViewModels.Contains(OldPinnedScriptViewModel))
		{
			PinnedScriptViewModels.Add(OldPinnedScriptViewModel);
		}
		else
		{
			bEditViewModelsChanged = true;
		}
	}

	if (bEditViewModelsChanged)
	{
		RefreshEditScriptViewModels();
	}
	
	if (bViewModelsChanged)
	{
		OnScriptViewModelsChangedDelegate.Broadcast();
	}
}

void UNiagaraScratchPadViewModel::ApplyScratchPadChanges()
{
	bIsBulkApplying = true;
	for(const TSharedRef<FNiagaraScratchPadScriptViewModel>& ScriptViewModel : ScriptViewModels)
	{
		if(ScriptViewModel->HasUnappliedChanges())
		{
			ScriptViewModel->ApplyChanges();
		}
	}

	GetSystemViewModel()->RefreshAll();
	bIsBulkApplying = false;
}

const TArray<TSharedRef<FNiagaraScratchPadScriptViewModel>>& UNiagaraScratchPadViewModel::GetScriptViewModels() const
{
	return ScriptViewModels;
}

const TArray<TSharedRef<FNiagaraScratchPadScriptViewModel>>& UNiagaraScratchPadViewModel::GetEditScriptViewModels() const
{
	return EditScriptViewModels;
}

TSharedPtr<FNiagaraScratchPadScriptViewModel> UNiagaraScratchPadViewModel::GetViewModelForScript(UNiagaraScript* InScript)
{
	TSharedRef<FNiagaraScratchPadScriptViewModel>* ViewModelForScript = ScriptViewModels.FindByPredicate([InScript](TSharedRef<FNiagaraScratchPadScriptViewModel>& ScriptViewModel) { return ScriptViewModel->GetOriginalScript() == InScript; });
	if (ViewModelForScript != nullptr)
	{
		return *ViewModelForScript;
	}
	return TSharedPtr<FNiagaraScratchPadScriptViewModel>();
}

TSharedPtr<FNiagaraScratchPadScriptViewModel> UNiagaraScratchPadViewModel::GetViewModelForEditScript(UNiagaraScript* InEditScript)
{
	TSharedRef<FNiagaraScratchPadScriptViewModel>* ViewModelForEditScript = ScriptViewModels.FindByPredicate([InEditScript](TSharedRef<FNiagaraScratchPadScriptViewModel>& ScriptViewModel) { return ScriptViewModel->GetEditScript().Script == InEditScript; });
	if (ViewModelForEditScript != nullptr)
	{
		return *ViewModelForEditScript;
	}
	return TSharedPtr<FNiagaraScratchPadScriptViewModel>();
}

const TArray<ENiagaraScriptUsage>& UNiagaraScratchPadViewModel::GetAvailableUsages() const
{
	return AvailableUsages;
}

FText UNiagaraScratchPadViewModel::GetDisplayNameForUsage(ENiagaraScriptUsage InUsage) const
{
	switch (InUsage)
	{
	case ENiagaraScriptUsage::DynamicInput:
		return LOCTEXT("DynamicInputDisplayName", "Dynamic Inputs");
	case ENiagaraScriptUsage::Module:
		return LOCTEXT("ModuleDisplayName", "Modules");
	case ENiagaraScriptUsage::Function:
		return LOCTEXT("FunctionDisplayName", "Functions");
	default: 
		return LOCTEXT("InvalidUsageDisplayName", "Invalid");
	}
}

TSharedRef<FNiagaraObjectSelection> UNiagaraScratchPadViewModel::GetObjectSelection()
{
	return ObjectSelection.ToSharedRef();
}

TSharedPtr<FNiagaraScratchPadScriptViewModel> UNiagaraScratchPadViewModel::GetActiveScriptViewModel()
{
	return ActiveScriptViewModel;
}

void UNiagaraScratchPadViewModel::SetActiveScriptViewModel(TSharedRef<FNiagaraScratchPadScriptViewModel> InActiveScriptViewModel )
{
	if (ensureMsgf(ScriptViewModels.Contains(InActiveScriptViewModel), TEXT("Can only set an active view model from this scratch pad view model.")))
	{
		ActiveScriptViewModel = InActiveScriptViewModel;
		const FVersionedNiagaraScript& EditScript = ActiveScriptViewModel->GetEditScript();
		ObjectSelection->SetSelectedObject(EditScript.Script, &EditScript.Version);
		RefreshEditScriptViewModels();
		OnActiveScriptChangedDelegate.Broadcast();
	}
}

void UNiagaraScratchPadViewModel::FocusScratchPadScriptViewModel(TSharedRef<FNiagaraScratchPadScriptViewModel> InScriptViewModel)
{
	if (ensureMsgf(ScriptViewModels.Contains(InScriptViewModel), TEXT("Can only focus a view model from this scratch pad view model.")))
	{
		SetActiveScriptViewModel(InScriptViewModel);
		GetSystemViewModel()->FocusTab(FNiagaraSystemToolkit::ScratchPadTabID);
	}
}

void UNiagaraScratchPadViewModel::ResetActiveScriptViewModel()
{
	bool bRefreshEditScriptViewModels = true;
	ResetActiveScriptViewModelInternal(bRefreshEditScriptViewModels);
}

void UNiagaraScratchPadViewModel::ResetActiveScriptViewModelInternal(bool bRefreshEditScriptViewModels)
{
	if (ActiveScriptViewModel.IsValid())
	{
		ActiveScriptViewModel.Reset();
		ObjectSelection->ClearSelectedObjects();

		if (bRefreshEditScriptViewModels)
		{
			RefreshEditScriptViewModels();
		}

		OnActiveScriptChangedDelegate.Broadcast();
	}
}

void UNiagaraScratchPadViewModel::CopyActiveScript()
{
	if (ActiveScriptViewModel.IsValid())
	{
		UNiagaraClipboardContent* ClipboardContent = UNiagaraClipboardContent::Create();
		ClipboardContent->Scripts.Add(CastChecked<UNiagaraScript>(StaticDuplicateObject(ActiveScriptViewModel->GetOriginalScript(), ClipboardContent)));
		FNiagaraEditorModule::Get().GetClipboard().SetClipboardContent(ClipboardContent);
	}
}

void GetScriptsFromClipboard(TArray<const UNiagaraScript*>& OutScripts, const TArray<ENiagaraScriptUsage>& AvailableUsages)
{
	const UNiagaraClipboardContent* ClipboardContent = FNiagaraEditorModule::Get().GetClipboard().GetClipboardContent();
	if (ClipboardContent != nullptr)
	{
		OutScripts.Append(ClipboardContent->Scripts);
	}
	else
	{
		FString ClipboardString;
		FPlatformApplicationMisc::ClipboardPaste(ClipboardString);
		IAssetRegistry* AssetRegistry = IAssetRegistry::Get();
		if (ClipboardString.IsEmpty() == false && ClipboardString.Len() < NAME_SIZE && AssetRegistry != nullptr)
		{
			TArray<FAssetData> Assets;
			FAssetData AssetFoundByObjectPath = AssetRegistry->GetAssetByObjectPath(*ClipboardString);
			if (AssetFoundByObjectPath.IsValid())
			{
				Assets.Add(AssetFoundByObjectPath);
			}
			else
			{
				AssetRegistry->GetAssetsByPackageName(*ClipboardString, Assets);
			}

			for (const FAssetData& Asset : Assets)
			{
				UNiagaraScript* Script = Cast<UNiagaraScript>(Asset.GetAsset());
				if (Script != nullptr && AvailableUsages.Contains(Script->GetUsage()))
				{
					OutScripts.Add(Script);
				}
			}
		}
	}
}

bool UNiagaraScratchPadViewModel::CanPasteScript() const
{
	TArray<const UNiagaraScript*> ClipboardScripts;
	GetScriptsFromClipboard(ClipboardScripts, AvailableUsages);
	return ClipboardScripts.Num() > 0;
}

void UNiagaraScratchPadViewModel::PasteScript()
{
	TArray<const UNiagaraScript*> ClipboardScripts;
	GetScriptsFromClipboard(ClipboardScripts, AvailableUsages);
	if (ClipboardScripts.Num() > 0)
	{
		FScopedTransaction Transaction(LOCTEXT("PasteScratchPadScriptTransaction", "Paste the scripts from the system clipboard."));
		TSharedPtr<FNiagaraScratchPadScriptViewModel> PastedScriptViewModel;
		for(const UNiagaraScript* ClipboardScript : ClipboardScripts)
		{
			PastedScriptViewModel = CreateNewScriptAsDuplicate(ClipboardScript);
		}
		SetActiveScriptViewModel(PastedScriptViewModel.ToSharedRef());
	}
}

void UNiagaraScratchPadViewModel::DeleteActiveScript()
{
	if (ActiveScriptViewModel.IsValid())
	{
		UNiagaraScript* ActiveScript = ActiveScriptViewModel->GetOriginalScript();
		FScopedTransaction DeleteTransaction(LOCTEXT("DeleteScratchPadScriptTransaction", "Delete scratch pad script."));
		for (TObjectIterator<UNiagaraNodeFunctionCall> It; It; ++It)
		{
			UNiagaraNodeFunctionCall* FunctionCallNode = *It;
			if (FunctionCallNode->FunctionScript == ActiveScript)
			{
				FunctionCallNode->Modify();
				FunctionCallNode->FunctionScript = nullptr;
			}
		}

		UObject* ScriptOuter;
		TArray<UNiagaraScript*>* TargetScripts;
		GetOuterAndTargetScripts(GetSystemViewModel(), ScriptOuter, TargetScripts);

		ScriptOuter->Modify();
		TargetScripts->Remove(ActiveScript);

		OnScriptDeletedDelegate.Broadcast();
		RefreshScriptViewModels();
		UpdateChangeId(GetSystemViewModel());
	}
}

FName GetUniqueScriptName(UObject* Outer, const FString& CandidateName)
{
	return FNiagaraEditorUtilities::GetUniqueObjectName<UNiagaraScript>(Outer, CandidateName);
}

TSharedPtr<FNiagaraScratchPadScriptViewModel> UNiagaraScratchPadViewModel::CreateNewScript(ENiagaraScriptUsage InScriptUsage, ENiagaraScriptUsage InTargetSupportedUsage, FNiagaraTypeDefinition InOutputType)
{
	UObject* ScriptOuter;
	TArray<UNiagaraScript*>* TargetScripts;
	GetOuterAndTargetScripts(GetSystemViewModel(), ScriptOuter, TargetScripts);

	UNiagaraScript* NewScript = nullptr;
	switch (InScriptUsage)
	{
	case ENiagaraScriptUsage::DynamicInput:
	{
		UNiagaraScript* DefaultDynamicInput = Cast<UNiagaraScript>(GetDefault<UNiagaraEditorSettings>()->DefaultDynamicInputScript.TryLoad());
		if (DefaultDynamicInput != nullptr)
		{
			NewScript = CastChecked<UNiagaraScript>(StaticDuplicateObject(DefaultDynamicInput, ScriptOuter, GetUniqueScriptName(ScriptOuter, TEXT("ScratchDynamicInput"))));
			TArray<UNiagaraNodeOutput*> OutputNodes;
			CastChecked<UNiagaraScriptSource>(NewScript->GetLatestSource())->NodeGraph->GetNodesOfClass(OutputNodes);
			if (OutputNodes.Num() == 1)
			{
				if (InOutputType.IsValid())
				{
					UNiagaraNodeOutput* DynamicInputOutputNode = OutputNodes[0];
					
					// Break pin lins before changing outputs to prevent old linked inputs from being retained as orphaned.
					DynamicInputOutputNode->BreakAllNodeLinks();

					// Add the new output and then refresh by notifying that the outputs property changed.
					DynamicInputOutputNode->Outputs.Empty();
					DynamicInputOutputNode->Outputs.Add(FNiagaraVariable(InOutputType, "Output"));
					FPropertyChangedEvent OutputsChangedEvent(FindFieldChecked<FProperty>(UNiagaraNodeOutput::StaticClass(), GET_MEMBER_NAME_CHECKED(UNiagaraNodeOutput, Outputs)));
					DynamicInputOutputNode->PostEditChangeProperty(OutputsChangedEvent);
				}
			}
		}
		break;
	}
	case ENiagaraScriptUsage::Module:
	{
		UNiagaraScript* DefaultModule = Cast<UNiagaraScript>(GetDefault<UNiagaraEditorSettings>()->DefaultModuleScript.TryLoad());
		if (DefaultModule != nullptr)
		{
			NewScript = CastChecked<UNiagaraScript>(StaticDuplicateObject(DefaultModule, ScriptOuter, GetUniqueScriptName(ScriptOuter, TEXT("ScratchModule"))));
		}
		break;
	}
	}

	if (NewScript != nullptr)
	{
		NewScript->ClearFlags(RF_Public | RF_Standalone);
		ScriptOuter->Modify();
		TargetScripts->Add(NewScript);
		NewScript->GetLatestScriptData()->ModuleUsageBitmask |= (1 << (int32)InTargetSupportedUsage);
		RefreshScriptViewModels();
		UpdateChangeId(GetSystemViewModel());
	}

	return GetViewModelForScript(NewScript);
}

TSharedPtr<FNiagaraScratchPadScriptViewModel> UNiagaraScratchPadViewModel::CreateNewScriptAsDuplicate(const UNiagaraScript* ScriptToDuplicate)
{
	UObject* ScriptOuter;
	TArray<UNiagaraScript*>* TargetScripts;
	GetOuterAndTargetScripts(GetSystemViewModel(), ScriptOuter, TargetScripts);

	UNiagaraScript* NewScript = CastChecked<UNiagaraScript>(StaticDuplicateObject(ScriptToDuplicate, ScriptOuter, GetUniqueScriptName(ScriptOuter, *ScriptToDuplicate->GetFName().ToString())));
	NewScript->ClearFlags(RF_Public | RF_Standalone);
	ScriptOuter->Modify();
	TargetScripts->Add(NewScript);
	RefreshScriptViewModels();
	UpdateChangeId(GetSystemViewModel());

	return GetViewModelForScript(NewScript);
}

void UNiagaraScratchPadViewModel::CreateAssetFromActiveScript()
{
	if (ActiveScriptViewModel.IsValid())
	{
		if (ActiveScriptViewModel->HasUnappliedChanges())
		{
			FText Title = LOCTEXT("ScriptHasUnappliedchangesLabel", "Apply Changes?");
			EAppReturnType::Type DialogResult = FMessageDialog::Open(EAppMsgType::YesNoCancel, EAppReturnType::Cancel,
				LOCTEXT("ScriptHasUnappliedChangesMessage", "The selected scratch pad script has unapplied changes.\nWould you like to apply the changes before saving?\n"),
				&Title);
			if (DialogResult == EAppReturnType::Cancel)
			{
				return;
			}
			else if(DialogResult == EAppReturnType::Yes)
			{
				ActiveScriptViewModel->ApplyChanges();
			}
		}

		UNiagaraScript* ScriptToCopy = ActiveScriptViewModel->GetOriginalScript();
		const FString StartingPath = FPackageName::GetLongPackagePath(ScriptToCopy->GetOutermost()->GetName());
		FAssetToolsModule& AssetToolsModule = FModuleManager::LoadModuleChecked<FAssetToolsModule>("AssetTools");
		UNiagaraScript* NewAssetScript = Cast<UNiagaraScript>(AssetToolsModule.Get().DuplicateAssetWithDialogAndTitle(
			ScriptToCopy->GetName(), StartingPath, ScriptToCopy, LOCTEXT("CreateScriptAssetTitle", "Create Script As")));
		if (NewAssetScript != nullptr)
		{
			GEditor->GetEditorSubsystem<UAssetEditorSubsystem>()->OpenEditorForAsset(NewAssetScript);
		}
	}
}

bool UNiagaraScratchPadViewModel::CanSelectNextUsageForActiveScript()
{
	if (ActiveScriptViewModel.IsValid())
	{
		TArray<UNiagaraNodeFunctionCall*> ReferencingFunctionCallNodes;
		FNiagaraEditorUtilities::GetReferencingFunctionCallNodes(ActiveScriptViewModel->GetOriginalScript(), ReferencingFunctionCallNodes);
		return ReferencingFunctionCallNodes.Num() > 0;
	}
	return false;
}

void UNiagaraScratchPadViewModel::SelectNextUsageForActiveScript()
{
	if (ActiveScriptViewModel.IsValid())
	{
		UNiagaraScript* OriginalScript = ActiveScriptViewModel->GetOriginalScript();
		TArray<UNiagaraStackEntry*> ReferencingSelectableEntries;
		if (OriginalScript->GetUsage() == ENiagaraScriptUsage::Module)
		{
			for (TObjectIterator<UNiagaraStackModuleItem> It; It; ++It)
			{
				UNiagaraStackModuleItem* ModuleItem = *It;
				if (ModuleItem->GetModuleNode().FunctionScript == OriginalScript)
				{
					ReferencingSelectableEntries.Add(ModuleItem);
				}
			}
		}
		else if (OriginalScript->GetUsage() == ENiagaraScriptUsage::DynamicInput)
		{
			for (TObjectIterator<UNiagaraStackFunctionInput> It; It; ++It)
			{
				UNiagaraStackFunctionInput* FunctionInput = *It;
				if (FunctionInput->GetValueMode() == UNiagaraStackFunctionInput::EValueMode::Dynamic &&
					FunctionInput->GetDynamicInputNode()->FunctionScript == OriginalScript)
				{
					UNiagaraStackModuleItem* OwningModuleItem = FunctionInput->GetTypedOuter<UNiagaraStackModuleItem>();
					if (OwningModuleItem != nullptr)
					{
						ReferencingSelectableEntries.Add(OwningModuleItem);
					}
				}
			}
		}

		if (ReferencingSelectableEntries.Num() > 0)
		{
			int32 CurrentIndex = INDEX_NONE;
			TArray<UNiagaraStackEntry*> SelectedEntries;
			GetSystemViewModel()->GetSelectionViewModel()->GetSelectedEntries(SelectedEntries);
			if (SelectedEntries.Num() == 1)
			{
				CurrentIndex = ReferencingSelectableEntries.IndexOfByKey(SelectedEntries[0]);
			}

			CurrentIndex++;
			if (CurrentIndex >= ReferencingSelectableEntries.Num())
			{
				CurrentIndex = 0;
			}

			TArray<UNiagaraStackEntry*> NewSelectedEntries;
			NewSelectedEntries.Add(ReferencingSelectableEntries[CurrentIndex]);
			GetSystemViewModel()->GetSelectionViewModel()->UpdateSelectedEntries(NewSelectedEntries, SelectedEntries, true);
		}
	}
}

bool UNiagaraScratchPadViewModel::HasUnappliedChanges() const
{
	if (bHasUnappliedChangesCache.IsSet() == false)
	{
		bool bHasUnappliedChanges = false;
		for (TSharedRef<FNiagaraScratchPadScriptViewModel> ScriptViewModel : ScriptViewModels)
		{
			bHasUnappliedChanges |= ScriptViewModel->HasUnappliedChanges();
		}
		bHasUnappliedChangesCache = bHasUnappliedChanges;
	}
	return bHasUnappliedChangesCache.GetValue();
}

UNiagaraScratchPadViewModel::FOnScriptViewModelsChanged& UNiagaraScratchPadViewModel::OnScriptViewModelsChanged()
{
	return OnScriptViewModelsChangedDelegate;
}

UNiagaraScratchPadViewModel::FOnScriptViewModelsChanged& UNiagaraScratchPadViewModel::OnEditScriptViewModelsChanged()
{
	return OnEditScriptViewModelsChangedDelegate;
}

UNiagaraScratchPadViewModel::FOnActiveScriptChanged& UNiagaraScratchPadViewModel::OnActiveScriptChanged()
{
	return OnActiveScriptChangedDelegate;
}

UNiagaraScratchPadViewModel::FOnScriptRenamed& UNiagaraScratchPadViewModel::OnScriptRenamed()
{
	return OnScriptRenamedDelegate;
}

UNiagaraScratchPadViewModel::FOnScriptDeleted& UNiagaraScratchPadViewModel::OnScriptDeleted()
{
	return OnScriptDeletedDelegate;
}

TSharedRef<FNiagaraSystemViewModel> UNiagaraScratchPadViewModel::GetSystemViewModel()
{
	TSharedPtr<FNiagaraSystemViewModel> SystemViewModel = SystemViewModelWeak.Pin();
	checkf(SystemViewModel.IsValid(), TEXT("SystemViewModel destroyed before scratch pad view model."));
	return SystemViewModel.ToSharedRef();
}

TSharedRef<FNiagaraScratchPadScriptViewModel> UNiagaraScratchPadViewModel::CreateAndSetupScriptviewModel(UNiagaraScript* ScratchPadScript)
{
	TSharedRef<FNiagaraScratchPadScriptViewModel> ScriptViewModel = MakeShared<FNiagaraScratchPadScriptViewModel>(GetSystemViewModel()->GetIsForDataProcessingOnly());
	ScriptViewModel->Initialize(ScratchPadScript);
	ScriptViewModel->GetGraphViewModel()->GetNodeSelection()->OnSelectedObjectsChanged().AddUObject(this, &UNiagaraScratchPadViewModel::ScriptGraphNodeSelectionChanged, TWeakPtr<FNiagaraScratchPadScriptViewModel>(ScriptViewModel));
	ScriptViewModel->OnRenamed().AddUObject(this, &UNiagaraScratchPadViewModel::ScriptViewModelScriptRenamed);
	ScriptViewModel->OnPinnedChanged().AddUObject(this, &UNiagaraScratchPadViewModel::ScriptViewModelPinnedChanged, TWeakPtr<FNiagaraScratchPadScriptViewModel>(ScriptViewModel));
	ScriptViewModel->OnHasUnappliedChangesChanged().AddUObject(this, &UNiagaraScratchPadViewModel::ScriptViewModelHasUnappliedChangesChanged);
	ScriptViewModel->OnChangesApplied().AddUObject(this, &UNiagaraScratchPadViewModel::ScriptViewModelChangesApplied);
	ScriptViewModel->OnRequestDiscardChanges().BindUObject(this, &UNiagaraScratchPadViewModel::ScriptViewModelRequestDiscardChanges, TWeakPtr<FNiagaraScratchPadScriptViewModel>(ScriptViewModel));
	ScriptViewModel->GetVariableSelection()->OnSelectedObjectsChanged().AddUObject(this, &UNiagaraScratchPadViewModel::ScriptViewModelVariableSelectionChanged, TWeakPtr<FNiagaraScratchPadScriptViewModel>(ScriptViewModel));
	return ScriptViewModel;
}

void UNiagaraScratchPadViewModel::TearDownScriptViewModel(TSharedRef<FNiagaraScratchPadScriptViewModel> InScriptViewModel)
{
	InScriptViewModel->GetGraphViewModel()->GetNodeSelection()->OnSelectedObjectsChanged().RemoveAll(this);
	InScriptViewModel->OnRenamed().RemoveAll(this);
	InScriptViewModel->OnPinnedChanged().RemoveAll(this);
	InScriptViewModel->OnHasUnappliedChangesChanged().RemoveAll(this);
	InScriptViewModel->OnChangesApplied().RemoveAll(this);
	InScriptViewModel->OnRequestDiscardChanges().Unbind();
	InScriptViewModel->GetVariableSelection()->OnSelectedObjectsChanged().RemoveAll(this);
	InScriptViewModel->Finalize();
}

void UNiagaraScratchPadViewModel::RefreshEditScriptViewModels()
{
	EditScriptViewModels.Empty();
	EditScriptViewModels.Append(PinnedScriptViewModels);
	if (ActiveScriptViewModel.IsValid())
	{
		EditScriptViewModels.AddUnique(ActiveScriptViewModel.ToSharedRef());
	}
	OnEditScriptViewModelsChangedDelegate.Broadcast();
}

void UNiagaraScratchPadViewModel::ScriptGraphNodeSelectionChanged(TWeakPtr<FNiagaraScratchPadScriptViewModel> InScriptViewModelWeak)
{
	TSharedPtr<FNiagaraScratchPadScriptViewModel> InScriptViewModel = InScriptViewModelWeak.Pin();
	if (InScriptViewModel.IsValid())
	{
		TArray<UObject*> SelectedNodes = InScriptViewModel->GetGraphViewModel()->GetNodeSelection()->GetSelectedObjects().Array();
		if (SelectedNodes.Num() > 0)
		{
			ObjectSelection->SetSelectedObjects(SelectedNodes);
		}
		else if (ActiveScriptViewModel.IsValid())
		{
			const FVersionedNiagaraScript& EditScript = ActiveScriptViewModel->GetEditScript();
			ObjectSelection->SetSelectedObject(EditScript.Script, &EditScript.Version);
		}
		else
		{
			ObjectSelection->ClearSelectedObjects();
		}
	}
}

void UNiagaraScratchPadViewModel::ScriptViewModelScriptRenamed()
{
	UpdateChangeId(GetSystemViewModel());
	OnScriptRenamed().Broadcast();
}

void UNiagaraScratchPadViewModel::ScriptViewModelPinnedChanged(TWeakPtr<FNiagaraScratchPadScriptViewModel> ScriptViewModelWeak)
{
	TSharedPtr<FNiagaraScratchPadScriptViewModel> ScriptViewModel = ScriptViewModelWeak.Pin();
	bool bPinnedCollectionChanged = false;
	if (ScriptViewModel.IsValid())
	{
		if (ScriptViewModel->GetIsPinned())
		{
			PinnedScriptViewModels.AddUnique(ScriptViewModel.ToSharedRef());
			if (ActiveScriptViewModel != ScriptViewModel)
			{
				SetActiveScriptViewModel(ScriptViewModel.ToSharedRef());
			}
			else
			{
				RefreshEditScriptViewModels();
			}
		}
		else
		{
			PinnedScriptViewModels.Remove(ScriptViewModel.ToSharedRef());
			if (PinnedScriptViewModels.Num() == 0)
			{
				if (ActiveScriptViewModel.IsValid() == false)
				{
					// When unpinning the last script, and there is no active script set it as the active script so that it remains displayed in the UI.
					SetActiveScriptViewModel(ScriptViewModel.ToSharedRef());
				}	
			}
			else
			{
				if (ActiveScriptViewModel == ScriptViewModel)
				{
					SetActiveScriptViewModel(PinnedScriptViewModels.Last());
				}
				else
				{
					RefreshEditScriptViewModels();
				}
			}
		}
	}
}

void UNiagaraScratchPadViewModel::ScriptViewModelHasUnappliedChangesChanged()
{
	bHasUnappliedChangesCache.Reset();
}

void UNiagaraScratchPadViewModel::ScriptViewModelChangesApplied()
{
	UpdateChangeId(GetSystemViewModel());
<<<<<<< HEAD
=======

	// if we are bulk applying, we don't want to force refreshes more often than necessary. The bulk apply will refresh explicitly after all scripts have been applied.
	if(!bIsBulkApplying)
	{
		SystemViewModelWeak.Pin()->RefreshAll();
	}
>>>>>>> 6bbb88c8
}

void UNiagaraScratchPadViewModel::ScriptViewModelRequestDiscardChanges(TWeakPtr<FNiagaraScratchPadScriptViewModel> ScriptViewModelWeak)
{
	TSharedPtr<FNiagaraScratchPadScriptViewModel> ScriptViewModel = ScriptViewModelWeak.Pin();
	if (ScriptViewModel.IsValid() && ScriptViewModel->HasUnappliedChanges())
	{
		FText Title = LOCTEXT("DiscardChangesTitle", "Discard Changes?");
		EAppReturnType::Type DialogResult = FMessageDialog::Open(EAppMsgType::YesNo, EAppReturnType::No,
			LOCTEXT("DiscardChangesMessage", "Are you sure you want to discard changes?\nThis operation can not be undone."),
			&Title);
		if (DialogResult == EAppReturnType::No)
		{
			return;
		}

		int32 ViewModelIndex = ScriptViewModels.IndexOfByKey(ScriptViewModel.ToSharedRef());
		if (ensureMsgf(ViewModelIndex != INDEX_NONE, TEXT("Active script view model wasn't in script view model collection!")))
		{
			TSharedRef<FNiagaraScratchPadScriptViewModel> NewScriptViewModel = CreateAndSetupScriptviewModel(ScriptViewModel->GetOriginalScript());
			ScriptViewModels[ViewModelIndex] = NewScriptViewModel;

			int32 PinnedViewModelIndex = PinnedScriptViewModels.IndexOfByKey(ScriptViewModel.ToSharedRef());
			if (PinnedViewModelIndex != INDEX_NONE)
			{
				PinnedScriptViewModels[PinnedViewModelIndex] = NewScriptViewModel;
			}

			OnScriptViewModelsChangedDelegate.Broadcast();
			SetActiveScriptViewModel(NewScriptViewModel);
		}
	}
}

void UNiagaraScratchPadViewModel::ScriptViewModelVariableSelectionChanged(TWeakPtr<FNiagaraScratchPadScriptViewModel> ScriptViewModelWeak)
{
	TSharedPtr<FNiagaraScratchPadScriptViewModel> ScriptViewModel = ScriptViewModelWeak.Pin();
	if (ScriptViewModel.IsValid())
	{
		ObjectSelection->SetSelectedObjects(ScriptViewModel->GetVariableSelection()->GetSelectedObjects().Array());
	}
}

#undef LOCTEXT_NAMESPACE<|MERGE_RESOLUTION|>--- conflicted
+++ resolved
@@ -728,15 +728,12 @@
 void UNiagaraScratchPadViewModel::ScriptViewModelChangesApplied()
 {
 	UpdateChangeId(GetSystemViewModel());
-<<<<<<< HEAD
-=======
 
 	// if we are bulk applying, we don't want to force refreshes more often than necessary. The bulk apply will refresh explicitly after all scripts have been applied.
 	if(!bIsBulkApplying)
 	{
 		SystemViewModelWeak.Pin()->RefreshAll();
 	}
->>>>>>> 6bbb88c8
 }
 
 void UNiagaraScratchPadViewModel::ScriptViewModelRequestDiscardChanges(TWeakPtr<FNiagaraScratchPadScriptViewModel> ScriptViewModelWeak)
