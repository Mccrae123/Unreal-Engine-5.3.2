--- conflicted
+++ resolved
@@ -5,10 +5,7 @@
 #include "EdGraphSchema_Niagara.h"
 #include "NiagaraClipboard.h"
 #include "NiagaraDataInterface.h"
-<<<<<<< HEAD
-=======
 #include "NiagaraEditorUtilities.h"
->>>>>>> 6bbb88c8
 #include "NiagaraGraph.h"
 #include "NiagaraNodeAssignment.h"
 #include "NiagaraNodeFunctionCall.h"
@@ -21,12 +18,6 @@
 #include "ViewModels/Stack/NiagaraStackFunctionInput.h"
 #include "ViewModels/Stack/NiagaraStackGraphUtilities.h"
 #include "ViewModels/Stack/NiagaraStackInputCategory.h"
-<<<<<<< HEAD
-
-#define LOCTEXT_NAMESPACE "UNiagaraStackFunctionInputCollection"
-
-FText UNiagaraStackFunctionInputCollection::UncategorizedName = LOCTEXT("Uncategorized", "Uncategorized");
-=======
 #include "ViewModels/Stack/NiagaraStackModuleItem.h"
 #include "NiagaraEmitterEditorData.h"
 
@@ -77,7 +68,6 @@
 	}
 	return false;
 }
->>>>>>> 6bbb88c8
 
 UNiagaraStackFunctionInputCollection::UNiagaraStackFunctionInputCollection()
 	: ModuleNode(nullptr)
@@ -166,22 +156,6 @@
 	}
 }
 
-<<<<<<< HEAD
-struct FNiagaraParentData
-{
-	const UEdGraphPin* ParentPin;
-	TArray<int32> ChildIndices;
-};
-
-void UNiagaraStackFunctionInputCollection::AddInvalidChildStackIssue(FName PinName, TArray<FStackIssue>& OutIssues)
-{
-	FStackIssue InvalidHierarchyWarning(
-        EStackIssueSeverity::Warning,
-        FText::Format(LOCTEXT("InvalidHierarchyWarningSummaryFormat", "Invalid ParentAttribute {0} in module metadata."), FText::FromString(PinName.ToString())),
-        FText::Format(LOCTEXT("InvalidHierarchyWarningFormat", "The attribute {0} was used as parent in the metadata although it is itself the child of another attribute.\nPlease check the module metadata to fix this."),
-            FText::FromString(PinName.ToString())), GetStackEditorDataKey(), true);
-	OutIssues.Add(InvalidHierarchyWarning);
-=======
 void UNiagaraStackFunctionInputCollection::GetCustomFilteredChildInputs(TArray<UNiagaraStackFunctionInput*>& OutResult, const TArray<FOnFilterChild>& CustomFilters) const
 {
 	TArray<UNiagaraStackInputCategory*> ChildCategories;
@@ -210,7 +184,6 @@
 	}
 
 	return OutArray;
->>>>>>> 6bbb88c8
 }
 
 void UNiagaraStackFunctionInputCollection::RefreshChildrenInternal(const TArray<UNiagaraStackEntry*>& CurrentChildren, TArray<UNiagaraStackEntry*>& NewChildren, TArray<FStackIssue>& NewIssues)
@@ -303,10 +276,7 @@
 
 	TSet<const UEdGraphPin*> HiddenPins;
 	TArray<const UEdGraphPin*> InputPins;
-<<<<<<< HEAD
-=======
 	TSet<const UEdGraphPin*> SummaryViewPins;
->>>>>>> 6bbb88c8
 	FCompileConstantResolver ConstantResolver;
 	if (GetEmitterViewModel().IsValid())
 	{
@@ -328,10 +298,6 @@
 	TArray<const UEdGraphPin*> PinsWithInvalidTypes;
 
 	UNiagaraGraph* InputFunctionGraph = InputFunctionCallNode->GetCalledGraph();
-<<<<<<< HEAD
-	TArray<FInputData> InputDataCollection;
-	TMap<FName, FNiagaraParentData> ParentMapping;
-=======
 	
 	
 	const auto GetSummaryViewState = [&](UNiagaraEmitter* Emitter, UNiagaraNodeFunctionCall* FunctionCall, const FNiagaraVariable& InputVariable,
@@ -370,7 +336,6 @@
 	};
 
 
->>>>>>> 6bbb88c8
 	
 	// Gather input data
 	for (const UEdGraphPin* InputPin : InputPins)
@@ -401,18 +366,6 @@
 			? InputMetaData->CategoryName
 			: UncategorizedName;
 
-<<<<<<< HEAD
-		bool bIsInputHidden = HiddenPins.Contains(InputPin);
-		FInputData InputData = { InputPin, InputVariable.GetType(), InputMetaData ? InputMetaData->EditorSortPriority : 0, InputCategory, false, bIsInputHidden };
-		int32 Index = InputDataCollection.Add(InputData);
-
-		// set up the data for the parent-child mapping
-		if (InputMetaData &&  !InputMetaData->ParentAttribute.IsNone())
-		{
-			if (InputMetaData->ParentAttribute.ToString().StartsWith(PARAM_MAP_MODULE_STR))
-			{
-				ParentMapping.FindOrAdd(InputMetaData->ParentAttribute).ChildIndices.Add(Index);
-=======
 		int32 EditorSortPriority = InputMetaData.IsSet() ? InputMetaData->EditorSortPriority : 0;
 		TOptional<FText> DisplayName;
 
@@ -431,16 +384,11 @@
 			if (InputMetaData->ParentAttribute.ToString().StartsWith(PARAM_MAP_MODULE_STR))
 			{
 				State.ParentMapping.FindOrAdd(InputMetaData->ParentAttribute).ChildIndices.Add(Index);
->>>>>>> 6bbb88c8
 			}
 			else
 			{
 				FString NamespacedParent = PARAM_MAP_MODULE_STR + InputMetaData->ParentAttribute.ToString();
-<<<<<<< HEAD
-				ParentMapping.FindOrAdd(FName(*NamespacedParent)).ChildIndices.Add(Index);
-=======
 				State.ParentMapping.FindOrAdd(FName(*NamespacedParent)).ChildIndices.Add(Index);
->>>>>>> 6bbb88c8
 			}
 		}
 	}
@@ -484,11 +432,6 @@
 			? InputMetaData->CategoryName
 			: UncategorizedName;
 
-<<<<<<< HEAD
-		bool bIsInputHidden = HiddenSwitchPins.Contains(InputPin);
-		FInputData InputData = { InputPin, InputVariable.GetType(), InputMetaData ? InputMetaData->EditorSortPriority : 0, InputCategory, true, bIsInputHidden };
-		int32 Index = InputDataCollection.Add(InputData);
-=======
 		int32 EditorSortPriority = InputMetaData.IsSet() ? InputMetaData->EditorSortPriority : 0;
 		TOptional<FText> DisplayName;
 						
@@ -500,65 +443,21 @@
 		bool bIsInputHidden = HiddenSwitchPins.Contains(InputPin);
 		FInputData InputData = { InputPin, InputVariable.GetType(), EditorSortPriority, DisplayName, InputCategory, true, bIsInputHidden, bShouldShowInSummary, ModuleNode, InputFunctionCallNode };
 		int32 Index = State.InputDataCollection.Add(InputData);
->>>>>>> 6bbb88c8
 
 		// set up the data for the parent-child mapping
 		if (InputMetaData)
 		{
-<<<<<<< HEAD
-			FNiagaraParentData& ParentData = ParentMapping.FindOrAdd(SwitchPinName);
-=======
 			FNiagaraParentData& ParentData = State.ParentMapping.FindOrAdd(SwitchPinName);
->>>>>>> 6bbb88c8
 			ParentData.ParentPin = InputPin;
 			if (!InputMetaData->ParentAttribute.IsNone())
 			{
 				if (InputMetaData->ParentAttribute.ToString().StartsWith(PARAM_MAP_MODULE_STR))
 				{
-<<<<<<< HEAD
-					ParentMapping.FindOrAdd(InputMetaData->ParentAttribute).ChildIndices.Add(Index);
-=======
 					State.ParentMapping.FindOrAdd(InputMetaData->ParentAttribute).ChildIndices.Add(Index);
->>>>>>> 6bbb88c8
 				}
 				else
 				{
 					FString NamespacedParent = PARAM_MAP_MODULE_STR + InputMetaData->ParentAttribute.ToString();
-<<<<<<< HEAD
-					ParentMapping.FindOrAdd(FName(*NamespacedParent)).ChildIndices.Add(Index);
-				}
-			}
-		}
-	}
-
-	// resolve the parent/child relationships
-	for (auto& Entry : ParentMapping)
-	{
-		FNiagaraParentData& Data = Entry.Value;
-		if (Data.ChildIndices.Num() == 0) {continue;}
-		for (FInputData& InputData : InputDataCollection)
-		{
-			if (InputData.Pin != Data.ParentPin) { continue; }
-			if (InputData.bIsChild)
-			{
-				AddInvalidChildStackIssue(InputData.Pin->PinName, NewIssues);
-				continue;
-			}
-			for (int32 ChildIndex : Data.ChildIndices)
-			{
-				if (InputDataCollection[ChildIndex].Children.Num() > 0)
-				{
-					AddInvalidChildStackIssue(InputDataCollection[ChildIndex].Pin->PinName, NewIssues);
-					continue;
-				}
-				InputDataCollection[ChildIndex].bIsChild = true;
-				InputDataCollection[ChildIndex].Category = InputData.Category; // children get the parent category to prevent inconsistencies there
-				InputData.Children.Add(&InputDataCollection[ChildIndex]);
-			}
-		}
-	}
-
-=======
 					State.ParentMapping.FindOrAdd(FName(*NamespacedParent)).ChildIndices.Add(Index);
 				}
 			}
@@ -622,7 +521,6 @@
 		}
 	}
 	
->>>>>>> 6bbb88c8
 	auto SortPredicate = [](const FInputData& A, const FInputData& B)
 	{
 		// keep the uncategorized attributes first
@@ -642,15 +540,6 @@
 	};
 
 	// Sort child and parent data separately
-<<<<<<< HEAD
-	TArray<FInputData*> ParentDataCollection;
-	for (FInputData& InputData : InputDataCollection)
-	{
-		if (!InputData.bIsChild)
-		{
-			ParentDataCollection.Add(&InputData);
-			InputData.Children.Sort(SortPredicate);
-=======
 	TArray<FInputData> ParentDataCollection;
 	for (FInputData InputData : State.InputDataCollection)
 	{		
@@ -658,78 +547,11 @@
 		{
 			InputData.Children.Sort(SortPredicate);			
 			ParentDataCollection.Add(MoveTemp(InputData));
->>>>>>> 6bbb88c8
 		}
 	}
 	ParentDataCollection.Sort(SortPredicate);
 
 	// Populate the categories
-<<<<<<< HEAD
-	for (FInputData* ParentData : ParentDataCollection)
-	{
-		AddInputToCategory(*ParentData, CurrentChildren, NewChildren);
-		for (FInputData* ChildData : ParentData->Children)
-		{
-			AddInputToCategory(*ChildData, CurrentChildren, NewChildren);			
-		}
-	}
-	RefreshIssues(DuplicateInputNames, ValidAliasedInputNames, PinsWithInvalidTypes, StaticSwitchInputs, NewIssues);
-}
-
-void UNiagaraStackFunctionInputCollection::AddInputToCategory(const FInputData& InputData, const TArray<UNiagaraStackEntry*>& CurrentChildren, TArray<UNiagaraStackEntry*>& NewChildren)
-{
-	// Try to find an existing category in the already processed children.
-	UNiagaraStackInputCategory* InputCategory = FindCurrentChildOfTypeByPredicate<UNiagaraStackInputCategory>(NewChildren,
-        [&](UNiagaraStackInputCategory* CurrentCategory) { return CurrentCategory->GetCategoryName().CompareTo(InputData.Category) == 0; });
-
-	if (InputCategory == nullptr)
-	{
-		// If we haven't added any children to this category yet see if there is one that can be reused from the current children.
-		InputCategory = FindCurrentChildOfTypeByPredicate<UNiagaraStackInputCategory>(CurrentChildren,
-            [&](UNiagaraStackInputCategory* CurrentCategory) { return CurrentCategory->GetCategoryName().CompareTo(InputData.Category) == 0; });
-		if (InputCategory == nullptr)
-		{
-			// If we don't have a current child for this category make a new one.
-			InputCategory = NewObject<UNiagaraStackInputCategory>(this);
-			InputCategory->Initialize(CreateDefaultChildRequiredData(), *ModuleNode, *InputFunctionCallNode, InputData.Category, GetOwnerStackItemEditorDataKey());
-		}
-		else
-		{
-			// We found a category to reuse, but we need to reset the inputs before we can start adding the current set of inputs.
-			InputCategory->ResetInputs();
-		}
-
-		if (InputData.Category.CompareTo(UncategorizedName) == 0)
-		{
-			InputCategory->SetShouldShowInStack(false);
-		}
-		NewChildren.Add(InputCategory);
-	}
-	InputCategory->AddInput(InputData.Pin->PinName, InputData.Type, InputData.bIsStatic ? EStackParameterBehavior::Static : EStackParameterBehavior::Dynamic, InputData.bIsHidden, InputData.bIsChild);
-}
-
-UNiagaraStackEntry::FStackIssueFix UNiagaraStackFunctionInputCollection::GetNodeRemovalFix(UEdGraphPin* PinToRemove, FText FixDescription)
-{
-	return FStackIssueFix(
-		FixDescription,
-		UNiagaraStackEntry::FStackIssueFixDelegate::CreateLambda([=]()
-	{
-		FScopedTransaction ScopedTransaction(FixDescription);
-		TArray<TWeakObjectPtr<UNiagaraDataInterface>> RemovedDataObjects;
-		FNiagaraStackGraphUtilities::RemoveNodesForStackFunctionInputOverridePin(*PinToRemove, RemovedDataObjects);
-		TArray<UObject*> RemovedObjects;
-		for (TWeakObjectPtr<UNiagaraDataInterface> RemovedDataObject : RemovedDataObjects)
-		{
-			if (RemovedDataObject.IsValid())
-			{
-				RemovedObjects.Add(RemovedDataObject.Get());
-			}
-		}
-		OnDataObjectModified().Broadcast(RemovedObjects, ENiagaraDataObjectChange::Removed);
-		PinToRemove->GetOwningNode()->RemovePin(PinToRemove);
-	}));
-}
-=======
 	for (FInputData& ParentData : ParentDataCollection)
 	{
 		if (!ParentData.bIsHidden)
@@ -746,26 +568,10 @@
 	}
 }
 
->>>>>>> 6bbb88c8
-
-
-<<<<<<< HEAD
-FText GetUserFriendlyFunctionName(UNiagaraNodeFunctionCall* Node)
-{
-	if (Node->IsA<UNiagaraNodeAssignment>())
-	{
-		// The function name of assignment nodes contains a guid, which is just confusing for the user to see 
-		return LOCTEXT("AssignmentNodeName", "SetVariables");
-	}
-	return FText::FromString(Node->GetFunctionName());
-}
-
-void UNiagaraStackFunctionInputCollection::RefreshIssues(const TArray<FName>& DuplicateInputNames, const TArray<FName>& ValidAliasedInputNames, const TArray<const UEdGraphPin*>& PinsWithInvalidTypes,
-                                                         const TMap<FName, UEdGraphPin*>& StaticSwitchInputs, TArray<FStackIssue>& NewIssues)
-=======
+
+
 void UNiagaraStackFunctionInputCollectionBase::RefreshIssues(UNiagaraNodeFunctionCall* InputFunctionCallNode, const TArray<FName>& DuplicateInputNames, 
 	const TArray<FName>& ValidAliasedInputNames, const TArray<const UEdGraphPin*>& PinsWithInvalidTypes, const TMap<FName, UEdGraphPin*>& StaticSwitchInputs, TArray<FStackIssue>& NewIssues)
->>>>>>> 6bbb88c8
 {
 	if (!GetIsEnabled())
 	{
@@ -783,11 +589,7 @@
 	for (UEdGraphPin* OverridePin : OverridePins)
 	{
 		// Try to find function input overrides which are no longer valid so we can generate errors for them.
-<<<<<<< HEAD
-		UEdGraphPin*const* PinReference = StaticSwitchInputs.Find(OverridePin->PinName);
-=======
 		UEdGraphPin* const* PinReference = StaticSwitchInputs.Find(OverridePin->PinName);
->>>>>>> 6bbb88c8
 		if (PinReference == nullptr)
 		{
 			if (FNiagaraStackGraphUtilities::IsOverridePinForFunction(*OverridePin, *InputFunctionCallNode) &&
@@ -821,26 +623,6 @@
 				FStackIssueFix ConvertInputOverrideFix(
 					ConversionFixDescription,
 					UNiagaraStackEntry::FStackIssueFixDelegate::CreateLambda([=]()
-<<<<<<< HEAD
-				{
-					FScopedTransaction ScopedTransaction(ConversionFixDescription);
-					SwitchPin->Modify();
-					SwitchPin->DefaultValue = OverridePin->DefaultValue;
-
-					TArray<TWeakObjectPtr<UNiagaraDataInterface>> RemovedDataObjects;
-					FNiagaraStackGraphUtilities::RemoveNodesForStackFunctionInputOverridePin(*OverridePin, RemovedDataObjects);
-					TArray<UObject*> RemovedObjects;
-					for (TWeakObjectPtr<UNiagaraDataInterface> RemovedDataObject : RemovedDataObjects)
-					{
-						if (RemovedDataObject.IsValid())
-						{
-							RemovedObjects.Add(RemovedDataObject.Get());
-						}
-					}
-					OnDataObjectModified().Broadcast(RemovedObjects, ENiagaraDataObjectChange::Removed);
-					OverridePin->GetOwningNode()->RemovePin(OverridePin);
-				}));
-=======
 						{
 							FScopedTransaction ScopedTransaction(ConversionFixDescription);
 							SwitchPin->Modify();
@@ -859,7 +641,6 @@
 							OnDataObjectModified().Broadcast(RemovedObjects, ENiagaraDataObjectChange::Removed);
 							OverridePin->GetOwningNode()->RemovePin(OverridePin);
 						}));
->>>>>>> 6bbb88c8
 				Fixes.Add(ConvertInputOverrideFix);
 
 				// second possible fix: remove the override completely
