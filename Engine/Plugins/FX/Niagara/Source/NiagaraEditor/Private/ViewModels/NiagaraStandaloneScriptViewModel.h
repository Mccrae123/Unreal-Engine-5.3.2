// Copyright 1998-2019 Epic Games, Inc. All Rights Reserved.

#pragma once

#include "Internationalization/Text.h"
#include "NiagaraParameterEditMode.h"
#include "NiagaraScriptViewModel.h"

class FNiagaraMessageLogViewModel;
class UNiagaraScript;

class FNiagaraStandaloneScriptViewModel : public FNiagaraScriptViewModel
{
public:
	FNiagaraStandaloneScriptViewModel(
		FText DisplayName,
		ENiagaraParameterEditMode InParameterEditMode,
		TSharedPtr<FNiagaraMessageLogViewModel> InNiagaraMessageLogViewModel,
		const FGuid& InMessageLogGuidKey
	);

<<<<<<< HEAD
	void SetStandaloneScripts(UNiagaraScript* InScript, UNiagaraScript* InSourceScript);
=======
	void Initialize(UNiagaraScript* InScript, UNiagaraScript* InSourceScript);
>>>>>>> 69078e53

private:
	virtual void OnVMScriptCompiled(UNiagaraScript* InScript) override;

	/** Sends message jobs to FNiagaraMessageManager for all compile events from the last compile. */
	void SendLastCompileMessageJobs(const UNiagaraScript* InScript);

	TSharedPtr<FNiagaraMessageLogViewModel> NiagaraMessageLogViewModel;
	const UNiagaraScript* SourceScript;
	const FGuid ScriptMessageLogGuidKey;
};<|MERGE_RESOLUTION|>--- conflicted
+++ resolved
@@ -19,11 +19,7 @@
 		const FGuid& InMessageLogGuidKey
 	);
 
-<<<<<<< HEAD
-	void SetStandaloneScripts(UNiagaraScript* InScript, UNiagaraScript* InSourceScript);
-=======
 	void Initialize(UNiagaraScript* InScript, UNiagaraScript* InSourceScript);
->>>>>>> 69078e53
 
 private:
 	virtual void OnVMScriptCompiled(UNiagaraScript* InScript) override;
