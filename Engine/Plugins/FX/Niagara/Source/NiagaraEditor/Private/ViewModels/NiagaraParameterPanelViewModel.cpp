--- conflicted
+++ resolved
@@ -19,10 +19,7 @@
 #include "NiagaraObjectSelection.h"
 #include "NiagaraParameterDefinitions.h"
 #include "NiagaraScriptGraphViewModel.h"
-<<<<<<< HEAD
-=======
 #include "NiagaraScriptSource.h"
->>>>>>> 4af6daef
 #include "NiagaraScriptVariable.h"
 #include "NiagaraSimulationStageBase.h"
 #include "NiagaraSystem.h"
@@ -271,19 +268,10 @@
 
 bool INiagaraParameterPanelViewModel::CanAddType(const FNiagaraTypeDefinition& InType, TOptional<FNiagaraParameterPanelCategory> Category)
 {
-<<<<<<< HEAD
-	bool bCanAddObjects = Category.IsSet() && Category.GetValue().NamespaceMetaData.GetGuid() == FNiagaraEditorGuids::UserNamespaceMetaDataGuid;
-	
-=======
->>>>>>> 4af6daef
 	return !(
 		InType == FNiagaraTypeDefinition::GetParameterMapDef()
 		|| InType == FNiagaraTypeDefinition::GetGenericNumericDef()
 		|| InType.IsInternalType()
-<<<<<<< HEAD
-		|| ((!bCanAddObjects && InType.IsUObject()) && !InType.IsDataInterface())
-=======
->>>>>>> 4af6daef
 		);
 }
 
@@ -778,7 +766,6 @@
 			break;
 		}
 	}
-<<<<<<< HEAD
 
 	if (IncludeViewItemsInSelectParameterItem() && !FoundScriptVariable)
 	{
@@ -792,38 +779,7 @@
 			}
 		}
 	}
-=======
->>>>>>> 4af6daef
-
-	if (IncludeViewItemsInSelectParameterItem() && !FoundScriptVariable)
-	{
-		const TArray < FNiagaraParameterPanelItem>& CachedItems = GetCachedViewedParameterItems();
-		for (const FNiagaraParameterPanelItem& Item : CachedItems)
-		{
-			if (Item.GetVariable().GetName() == ParameterName)
-			{
-				FoundScriptVariable = (UNiagaraScriptVariable*)Item.ScriptVariable;
-				break;
-			}
-		}
-	}
-
-
-	const TSharedPtr<FNiagaraObjectSelection>& Selection = GetVariableObjectSelection();
-	if (Selection.IsValid() && FoundScriptVariable)
-	{
-		Selection->SetSelectedObject(FoundScriptVariable);
-	}
-
-
-	OnINiagaraParameterPanelViewModelSelectionChanged(FoundScriptVariable);
-
-	TSharedPtr<INiagaraParameterPanelViewModel> MainVM = MainParameterPanelViewModel.Pin();
-	if (MainVM.IsValid())
-	{
-		MainVM->SelectParameterItemByName(ParameterName, bRequestRename);
-	}
-}
+
 
 	const TSharedPtr<FNiagaraObjectSelection>& Selection = GetVariableObjectSelection();
 	if (Selection.IsValid() && FoundScriptVariable)
@@ -1053,7 +1009,6 @@
 	}
 
 	RegisteredHandle = RegisterViewModelWithMap(&System, this);
-<<<<<<< HEAD
 }
 
 
@@ -1108,62 +1063,6 @@
 	InvalidateCachedDependencies();
 }
 
-=======
-}
-
-
-void FNiagaraSystemToolkitParameterPanelViewModel::OnINiagaraParameterPanelViewModelSelectionChanged(UNiagaraScriptVariable* InVar)
-{
-
-	if (InVar)
-	{
-		SelectedVariable = InVar->Variable;
-	}
-	else
-	{
-		VariableObjectSelection->ClearSelectedObjects();
-		SelectedVariable = FNiagaraVariable();
-	}
-	
-	InvalidateCachedDependencies();
-}
-
-void FNiagaraSystemToolkitParameterPanelViewModel::OnParameterItemSelected(const FNiagaraParameterPanelItem& SelectedItem, ESelectInfo::Type SelectInfo) const
-{
-	SelectedVariable = SelectedItem.GetVariable();
-	const FGuid SelectedVariableGuid = SelectedItem.GetVariableMetaData().GetVariableGuid();
-	bool bFound = false;
-	
-	for (const UNiagaraGraph* Graph : GetEditableGraphsConst())
-	{
-		TArray<TObjectPtr<UNiagaraScriptVariable>> ScriptVariables;
-		Graph->GetAllMetaData().GenerateValueArray(ScriptVariables);
-
-		for(TObjectPtr<UNiagaraScriptVariable> ScriptVariable : ScriptVariables)
-		{
-			if(ScriptVariable->Metadata.GetVariableGuid() == SelectedVariableGuid)
-			{
-				VariableObjectSelection->SetSelectedObject(ScriptVariable);
-				bFound = true;
-				break;
-			}
-		}
-
-		if(bFound)
-		{
-			break;
-		}
-	}
-
-	if (!bFound)
-	{
-		VariableObjectSelection->ClearSelectedObjects();
-	}
-
-	InvalidateCachedDependencies();
-}
-
->>>>>>> 4af6daef
 bool FNiagaraSystemToolkitParameterPanelViewModel::IsVariableSelected(FNiagaraVariableBase& InVar) const
 {
 	if (VariableObjectSelection.IsValid())
@@ -1206,7 +1105,6 @@
 		TSharedPtr<FNiagaraScratchPadScriptViewModel> ScratchDocumentVM = SystemViewModel->GetDocumentViewModel()->GetActiveScratchPadViewModelIfSet();
 		return ScratchDocumentVM.IsValid();
 	}
-<<<<<<< HEAD
 
 	return true;
 }
@@ -1232,33 +1130,6 @@
 	return bForceScript;
 }
 
-=======
-
-	return true;
-}
-
-bool  FNiagaraSystemToolkitParameterPanelViewModel::ShouldRouteThroughScratchParameterMap(const FNiagaraParameterPanelCategory* Category, const FNiagaraVariableBase* NewVariable)
-{
-	bool bForceScript = false;
-	if (ActiveSectionIndex == ActiveScriptIdx && ActiveScriptIdx != -1)
-	{
-		bForceScript = true;
-	}
-	if (NewVariable != nullptr && bForceScript)
-	{
-		const FGuid NamespaceId = FNiagaraEditorUtilities::GetNamespaceMetaDataForVariableName(NewVariable->GetName()).GetGuid();
-		/*if (NamespaceId == FNiagaraEditorGuids::UserNamespaceMetaDataGuid)
-			bForceScript = false;
-		if (NamespaceId == FNiagaraEditorGuids::UserNamespaceMetaDataGuid)
-			bForceScript = false;
-		if (NamespaceId == FNiagaraEditorGuids::UserNamespaceMetaDataGuid)
-			bForceScript = false;*/
-	}
-
-	return bForceScript;
-}
-
->>>>>>> 4af6daef
 void FNiagaraSystemToolkitParameterPanelViewModel::AddParameter(FNiagaraVariable NewVariable, const FNiagaraParameterPanelCategory Category, const bool bRequestRename, const bool bMakeUniqueName) 
 {
 	TGuardValue<bool> AddParameterRefreshGuard(bIsAddingParameter, true);
@@ -1287,22 +1158,14 @@
 		else
 		{
 			UNiagaraEditorParametersAdapter* EditorParametersAdapter = SystemViewModel->GetEditorOnlyParametersAdapter();
-<<<<<<< HEAD
-			TArray<UNiagaraScriptVariable*>& EditorOnlyScriptVars = EditorParametersAdapter->GetParameters();
-=======
 			TArray<TObjectPtr<UNiagaraScriptVariable>>& EditorOnlyScriptVars = EditorParametersAdapter->GetParameters();
->>>>>>> 4af6daef
 			bool bNewScriptVarAlreadyExists = EditorOnlyScriptVars.ContainsByPredicate([&NewVariable](const UNiagaraScriptVariable* ScriptVar) { return ScriptVar->Variable == NewVariable; });
 
 			// unless the namespace prevents name changes we make sure the new parameter has a unique name  
 			if (bMakeUniqueName && !Category.NamespaceMetaData.Options.Contains(ENiagaraNamespaceMetadataOptions::PreventEditingName))
 			{
 				TSet<FName> Names;
-<<<<<<< HEAD
-				for (UNiagaraScriptVariable* ScriptVar : EditorOnlyScriptVars)
-=======
 				for (const auto& ScriptVar : EditorOnlyScriptVars)
->>>>>>> 4af6daef
 				{
 					Names.Add(ScriptVar->Variable.GetName());
 				}
@@ -1358,11 +1221,7 @@
 	else
 	{
 		UNiagaraEditorParametersAdapter* EditorParametersAdapter = SystemViewModel->GetEditorOnlyParametersAdapter();
-<<<<<<< HEAD
-		TArray<UNiagaraScriptVariable*>& EditorOnlyScriptVars = EditorParametersAdapter->GetParameters();
-=======
 		TArray<TObjectPtr<UNiagaraScriptVariable>>& EditorOnlyScriptVars = EditorParametersAdapter->GetParameters();
->>>>>>> 4af6daef
 		bool bNewScriptVarAlreadyExists = EditorOnlyScriptVars.ContainsByPredicate([&Variable](const UNiagaraScriptVariable* ScriptVar) { return ScriptVar->Variable == Variable; });
 		
 		if (bNewScriptVarAlreadyExists == false)
@@ -1416,21 +1275,12 @@
 	}
 	return GetEditableGraphsConst().Num() > 0 && Category.NamespaceMetaData.GetGuid() != FNiagaraEditorGuids::StaticSwitchNamespaceMetaDataGuid;
 }
-<<<<<<< HEAD
 
 void FNiagaraSystemToolkitParameterPanelViewModel::DeleteParameters(const TArray<FNiagaraParameterPanelItem>& ItemsToDelete) 
 {
 	bool bAnyChange = false;
 	FScopedTransaction RemoveParameterTransaction(LOCTEXT("RemoveParameter", "Removed Parameter(s)"));
 
-=======
-
-void FNiagaraSystemToolkitParameterPanelViewModel::DeleteParameters(const TArray<FNiagaraParameterPanelItem>& ItemsToDelete) 
-{
-	bool bAnyChange = false;
-	FScopedTransaction RemoveParameterTransaction(LOCTEXT("RemoveParameter", "Removed Parameter(s)"));
-
->>>>>>> 4af6daef
 	// Handle deleting parameters from the active script differently than from the system overview being active.
 	// This will allow us to behave as users expect.
 	TSharedPtr<FNiagaraScratchPadScriptViewModel> ScratchDocumentVM = SystemViewModel->GetDocumentViewModel()->GetActiveScratchPadViewModelIfSet();
@@ -1809,14 +1659,14 @@
 
 TSharedRef<SWidget> FNiagaraSystemToolkitParameterPanelViewModel::CreateAddParameterMenuForAssignmentNode(UNiagaraNodeAssignment* AssignmentNode, const TSharedPtr<SComboButton>& AddButton) 
 {
-	auto AddParameterLambda = [this, AssignmentNode](FNiagaraVariable& NewParameter) {
+	auto AddParameterLambda = [this, AssignmentNode](FNiagaraVariable NewParameter) {
 		// If an assignment target is already setting the associated parameter, make a unique name here so that the assignment target is valid.
 		// Because the unique name is made before calling FNiagaraSystemToolkitParameterPanelViewModel::AddParameter, pass bMakeUniqueName = false.
 		if (AssignmentNode->GetAssignmentTargets().Contains(NewParameter))
 		{
 			TSet<FName> Names;
 			UNiagaraEditorParametersAdapter* EditorParametersAdapter = SystemViewModel->GetEditorOnlyParametersAdapter();
-			TArray<UNiagaraScriptVariable*>& EditorOnlyScriptVars = EditorParametersAdapter->GetParameters();
+			TArray<TObjectPtr<UNiagaraScriptVariable>>& EditorOnlyScriptVars = EditorParametersAdapter->GetParameters();
 			for (UNiagaraScriptVariable* ScriptVar : EditorOnlyScriptVars)
 			{
 				Names.Add(ScriptVar->Variable.GetName());
@@ -1832,7 +1682,7 @@
 		AssignmentNode->AddParameter(NewParameter, VarDefaultValue);
 	};
 
-	auto AddExistingParameterLambda = [this, AssignmentNode](FNiagaraVariable& NewParameter) {
+	auto AddExistingParameterLambda = [this, AssignmentNode](const FNiagaraVariable& NewParameter) {
 		// If an assignment target is already setting the associated parameter, we simply don't do anything
 		if (AssignmentNode->GetAssignmentTargets().Contains(NewParameter))
 		{
@@ -1851,108 +1701,10 @@
 		AssignmentNode->AddParameter(NewScriptVar->Variable, VarDefaultValue);
 	};
 
-<<<<<<< HEAD
 	// Collect args for add menu widget construct
 	TArray<UNiagaraGraph*> InGraphs = { AssignmentNode->GetNiagaraGraph() };
 	UNiagaraSystem* OwningSystem = AssignmentNode->GetTypedOuter<UNiagaraSystem>();
 
-=======
-	const UNiagaraScriptVariable* ScriptVar = SourceParameterAction->GetScriptVar();
-	if (ScriptVar == nullptr)
-	{
-		return false;
-	}
-
-	// Do not allow trying to create a new parameter from the drop action if that parameter name/type pair already exists.
-	const FNiagaraVariable& Parameter = ScriptVar->Variable;
-	if (SystemViewModel->GetAllScriptVars().ContainsByPredicate([Parameter](const UNiagaraScriptVariable* ScriptVar) { return ScriptVar->Variable == Parameter; }))
-	{
-		return false;
-	}
-
-	return true;
-}
-
-
-
-void FNiagaraSystemToolkitParameterPanelViewModel::RefreshDueToActiveDocumentChanged()
-{
-	// We want to recall the section you were last in when you swapped between Primary and Scratch documents, which
-	// will invoke a full parameter refresh.
-	if (SystemViewModel->GetDocumentViewModel()->IsPrimaryDocumentActive())
-	{
-		SetActiveSection(LastActiveSystemSectionIdx);
-	}
-	else
-	{
-		SetActiveSection(ActiveScriptIdx);
-	}
-}
-
-bool FNiagaraSystemToolkitParameterPanelViewModel::GetCanSetParameterNamespaceAndToolTip(const FNiagaraParameterPanelItem& ItemToModify, const FName NewNamespace, FText& OutCanSetParameterNamespaceToolTip) const
-{
-	return FNiagaraParameterPanelUtilities::GetCanSetParameterNamespaceAndToolTipForScriptOrSystem(ItemToModify, NewNamespace, OutCanSetParameterNamespaceToolTip);
-}
-
-bool FNiagaraSystemToolkitParameterPanelViewModel::GetCanSetParameterNamespaceModifierAndToolTip(const FNiagaraParameterPanelItem& ItemToModify, const FName NamespaceModifier, bool bDuplicateParameter, FText& OutCanSetParameterNamespaceModifierToolTip) const
-{
-	return FNiagaraParameterPanelUtilities::GetCanSetParameterNamespaceModifierAndToolTipForScriptOrSystem(CachedViewedItems, ItemToModify, NamespaceModifier, bDuplicateParameter, OutCanSetParameterNamespaceModifierToolTip);
-}
-
-bool FNiagaraSystemToolkitParameterPanelViewModel::GetCanSetParameterCustomNamespaceModifierAndToolTip(const FNiagaraParameterPanelItem& ItemToModify, bool bDuplicateParameter, FText& OutCanSetParameterNamespaceModifierToolTip) const
-{
-	return FNiagaraParameterPanelUtilities::GetCanSetParameterCustomNamespaceModifierAndToolTipForScriptOrSystem(ItemToModify, bDuplicateParameter, OutCanSetParameterNamespaceModifierToolTip);
-}
-
-TSharedRef<SWidget> FNiagaraSystemToolkitParameterPanelViewModel::CreateAddParameterMenuForAssignmentNode(UNiagaraNodeAssignment* AssignmentNode, const TSharedPtr<SComboButton>& AddButton) 
-{
-	auto AddParameterLambda = [this, AssignmentNode](FNiagaraVariable NewParameter) {
-		// If an assignment target is already setting the associated parameter, make a unique name here so that the assignment target is valid.
-		// Because the unique name is made before calling FNiagaraSystemToolkitParameterPanelViewModel::AddParameter, pass bMakeUniqueName = false.
-		if (AssignmentNode->GetAssignmentTargets().Contains(NewParameter))
-		{
-			TSet<FName> Names;
-			UNiagaraEditorParametersAdapter* EditorParametersAdapter = SystemViewModel->GetEditorOnlyParametersAdapter();
-			TArray<TObjectPtr<UNiagaraScriptVariable>>& EditorOnlyScriptVars = EditorParametersAdapter->GetParameters();
-			for (UNiagaraScriptVariable* ScriptVar : EditorOnlyScriptVars)
-			{
-				Names.Add(ScriptVar->Variable.GetName());
-			}
-			NewParameter.SetName(FNiagaraUtilities::GetUniqueName(NewParameter.GetName(), Names));
-		}
-
-		const FString VarDefaultValue = FNiagaraConstants::GetAttributeDefaultValue(NewParameter);
-		FNiagaraParameterPanelCategory TempCategory = FNiagaraParameterPanelCategory(FNiagaraEditorUtilities::GetNamespaceMetaDataForVariableName(NewParameter.GetName()));
-		const bool bRequestRename = true;
-		const bool bMakeUniqueName = false;
-		AddParameter(NewParameter, TempCategory, bRequestRename, bMakeUniqueName);
-		AssignmentNode->AddParameter(NewParameter, VarDefaultValue);
-	};
-
-	auto AddExistingParameterLambda = [this, AssignmentNode](const FNiagaraVariable& NewParameter) {
-		// If an assignment target is already setting the associated parameter, we simply don't do anything
-		if (AssignmentNode->GetAssignmentTargets().Contains(NewParameter))
-		{
-			return;
-		}
-
-		const FString VarDefaultValue = FNiagaraConstants::GetAttributeDefaultValue(NewParameter);
-		FNiagaraParameterPanelCategory TempCategory = FNiagaraParameterPanelCategory(FNiagaraEditorUtilities::GetNamespaceMetaDataForVariableName(NewParameter.GetName()));
-		FindOrAddParameter(NewParameter, TempCategory);
-		AssignmentNode->AddParameter(NewParameter, VarDefaultValue);
-	};
-
-	auto AddScriptVarLambda = [this, AssignmentNode](const UNiagaraScriptVariable* NewScriptVar) {
-		const FString VarDefaultValue = FNiagaraConstants::GetAttributeDefaultValue(NewScriptVar->Variable);
-		AddScriptVariable(NewScriptVar);
-		AssignmentNode->AddParameter(NewScriptVar->Variable, VarDefaultValue);
-	};
-
-	// Collect args for add menu widget construct
-	TArray<UNiagaraGraph*> InGraphs = { AssignmentNode->GetNiagaraGraph() };
-	UNiagaraSystem* OwningSystem = AssignmentNode->GetTypedOuter<UNiagaraSystem>();
-
->>>>>>> 4af6daef
 	const bool bSkipSubscribedLibraries = false;
 	const bool bIsParameterRead = true;
 	FGuid NamespaceId;
@@ -2214,11 +1966,7 @@
 					: FCompileConstantResolver();
 				 
 				Builder.SetIgnoreDisabled(bIgnoreDisabled);
-<<<<<<< HEAD
-				Builder.ConstantResolver = ConstantResolver;
-=======
 				*Builder.ConstantResolver = ConstantResolver;
->>>>>>> 4af6daef
 				FName StageName;
 				ENiagaraScriptUsage StageUsage = OutputNode->GetUsage();
 				if (StageUsage == ENiagaraScriptUsage::ParticleSimulationStageScript && GraphOwningEmitter.Emitter)
@@ -2246,7 +1994,6 @@
 				// Get all UNiagaraScriptVariables of visited graphs in the ParameterToScriptVariableMap so that generated items are in sync.
 				TSet<UNiagaraGraph*> VisitedExternalGraphs;
 				for (const UEdGraphPin* MapPin : Builder.Histories[0].MapPinHistory)
-<<<<<<< HEAD
 				{
 					const UNiagaraNodeFunctionCall* MapPinOuterFunctionCallNode = Cast<UNiagaraNodeFunctionCall>(MapPin->GetOuter());
 					if (MapPinOuterFunctionCallNode != nullptr)
@@ -2262,23 +2009,6 @@
 				{
 					ParameterToScriptVariableMap.Append(VisitedExternalGraph->GetAllMetaData());
 				}
-=======
-				{
-					const UNiagaraNodeFunctionCall* MapPinOuterFunctionCallNode = Cast<UNiagaraNodeFunctionCall>(MapPin->GetOuter());
-					if (MapPinOuterFunctionCallNode != nullptr)
-					{
-						UNiagaraGraph* VisitedExternalGraph = MapPinOuterFunctionCallNode->GetCalledGraph();
-						if (VisitedExternalGraph != nullptr)
-						{
-							VisitedExternalGraphs.Add(VisitedExternalGraph);
-						}
-					}
-				}
-				for (const UNiagaraGraph* VisitedExternalGraph : VisitedExternalGraphs)
-				{
-					ParameterToScriptVariableMap.Append(VisitedExternalGraph->GetAllMetaData());
-				}
->>>>>>> 4af6daef
 
 				const TArray<FName>& CustomIterationSourceNamespaces = Builder.Histories[0].IterationNamespaceOverridesEncountered;
 				for (int32 VariableIndex = 0; VariableIndex < Builder.Histories[0].Variables.Num(); VariableIndex++)
@@ -2312,61 +2042,6 @@
 						if (ScriptVarPtr != nullptr)
 						{
 							ScriptVar = *ScriptVarPtr;
-<<<<<<< HEAD
-						}
-						else
-						{
-							// Create a new UNiagaraScriptVariable to represent this parameter for the lifetime of the ParameterPanelViewModel.
-							ScriptVar = NewObject<UNiagaraScriptVariable>(GetTransientPackage());
-							ScriptVar->AddToRoot();
-							ScriptVar->Init(Var, FNiagaraVariableMetaData());
-							TransientParameterToScriptVarMap.Add(Var, ScriptVar);
-						}
-
-						bool bVarOnlyInTopLevelGraph = true;
-						if (!bForceScript)
-						{
-							for (FModuleScopedPin& WritePin : Builder.Histories[0].PerVariableWriteHistory[VariableIndex])
-							{
-								UEdGraphNode* VariableOwningNode = WritePin.Pin->GetOwningNode();
-								bVarOnlyInTopLevelGraph &= AllGraphs.Contains(static_cast<const UNiagaraGraph*>(VariableOwningNode->GetGraph()));
-							}
-							for (FNiagaraParameterMapHistory::FReadHistory& ReadPins : Builder.Histories[0].PerVariableReadHistory[VariableIndex])
-							{
-								UEdGraphNode* VariableOwningNode = ReadPins.ReadPin.Pin->GetOwningNode();
-								bVarOnlyInTopLevelGraph &= !AllGraphs.Contains(static_cast<const UNiagaraGraph*>(VariableOwningNode->GetGraph()));
-							}
-						}
-
-						FNiagaraParameterPanelItem Item = FNiagaraParameterPanelItem();
-						Item.ScriptVariable = ScriptVar;
-						Item.NamespaceMetaData = CandidateNamespaceMetaData;
-						Item.bExternallyReferenced = !bVarOnlyInTopLevelGraph;
-
-						// -Determine whether the parameter is from a custom stack context.
-						Item.bSourcedFromCustomStackContext = false;
-						for (const FName CustomIterationNamespace : CustomIterationSourceNamespaces)
-						{
-							if (Var.IsInNameSpace(CustomIterationNamespace))
-							{
-								Item.bSourcedFromCustomStackContext = true;
-								break;
-							}
-						}
-
-						// Determine whether the item is name aliasing a parameter definition's parameter.
-						Item.DefinitionMatchState = FNiagaraParameterDefinitionsUtilities::GetDefinitionMatchStateForParameter(Item.ScriptVariable->Variable);
-
-						// -Increment the reference count.
-						Item.ReferenceCount += Builder.Histories[0].PerVariableReadHistory[VariableIndex].Num() + Builder.Histories[0].PerVariableWriteHistory[VariableIndex].Num();
-
-						VisitedParameterToItemMap.Add(Var, Item);
-					}
-				}
-			}
-		}
-
-=======
 						}
 						else
 						{
@@ -2420,7 +2095,6 @@
 			}
 		}
 
->>>>>>> 4af6daef
 		// Add active renderers usage variables to the counts
 		for (TSharedRef<FNiagaraEmitterHandleViewModel> EmitterVMS : SystemViewModel->GetEmitterHandleViewModels())
 		{
@@ -2859,7 +2533,6 @@
 	{
 		Graph->Modify();
 		UNiagaraScriptVariable* NewScriptVar = Graph->AddParameter(NewVariable);
-<<<<<<< HEAD
 		bSuccess = true;
 
 		// Check if the new parameter has the same name and type as an existing parameter definition, and if so, link to the definition automatically.
@@ -2883,13 +2556,10 @@
 	{
 		Graph->Modify();
 		UNiagaraScriptVariable* NewScriptVar = Graph->AddParameter(Variable);
-=======
->>>>>>> 4af6daef
 		bSuccess = true;
 
 		// Check if the new parameter has the same name and type as an existing parameter definition, and if so, link to the definition automatically.
 		FNiagaraParameterDefinitionsUtilities::TrySubscribeScriptVarToDefinitionByName(NewScriptVar, ScriptViewModel.Get());
-<<<<<<< HEAD
 	}
 
 	if (bSuccess)
@@ -2933,8 +2603,6 @@
 				bAnyChange = true;
 			}
 		}
-=======
->>>>>>> 4af6daef
 	}
 
 	if(bAnyChange)
@@ -2948,7 +2616,6 @@
 	}
 }
 
-<<<<<<< HEAD
 void FNiagaraScriptToolkitParameterPanelViewModel::RenameParameter(const FNiagaraParameterPanelItem& ItemToRename, const FName NewName) 
 {
 	if (ensureMsgf(ItemToRename.bExternallyReferenced == false, TEXT("Can not modify an externally referenced parameter.")) == false)
@@ -2981,120 +2648,6 @@
 		Graph->Modify();
 		Graph->ChangeParameterType(VariablesToModify, NewType, true);
 	}
-=======
-void FNiagaraScriptToolkitParameterPanelViewModel::FindOrAddParameter(FNiagaraVariable Variable, const FNiagaraParameterPanelCategory Category) 
-{
-	TGuardValue<bool> AddParameterRefreshGuard(bIsAddingParameter, true);
-	bool bSuccess = false;
-
-	FScopedTransaction AddTransaction(LOCTEXT("FindOrAddScriptParameterTransaction", "Add parameter to script."));
-	for (UNiagaraGraph* Graph : GetEditableGraphs())
-	{
-		Graph->Modify();
-		UNiagaraScriptVariable* NewScriptVar = Graph->AddParameter(Variable);
-		bSuccess = true;
-
-		// Check if the new parameter has the same name and type as an existing parameter definition, and if so, link to the definition automatically.
-		FNiagaraParameterDefinitionsUtilities::TrySubscribeScriptVarToDefinitionByName(NewScriptVar, ScriptViewModel.Get());
-	}
-
-	if (bSuccess)
-	{
-		Refresh();
-		SelectParameterItemByName(Variable.GetName(), false);
-	}
-	else
-	{
-		AddTransaction.Cancel();
-	}
-}
-
-bool FNiagaraScriptToolkitParameterPanelViewModel::GetCanAddParametersToCategory(FNiagaraParameterPanelCategory Category) const
-{
-	return GetEditableGraphsConst().Num() > 0 && Category.NamespaceMetaData.GetGuid() != FNiagaraEditorGuids::StaticSwitchNamespaceMetaDataGuid;
-}
-
-void FNiagaraScriptToolkitParameterPanelViewModel::DeleteParameters(const TArray<FNiagaraParameterPanelItem>& ItemsToDelete) 
-{
-	bool bAnyChange = false;
-	FScopedTransaction RemoveParametersWithPins(LOCTEXT("RemoveParametersWithPins", "Removed parameter(s) and referenced pins"));
-	for(const FNiagaraParameterPanelItem& ItemToDelete : ItemsToDelete)
-	{
-		if (ItemToDelete.bExternallyReferenced)
-		{
-			continue;
-		}			
-
-		for (UNiagaraGraph* Graph : GetEditableGraphs())
-		{
-			UNiagaraScriptVariable* SelectedScriptVariable = Graph->GetScriptVariable(ItemToDelete.GetVariable());
-			if (SelectedScriptVariable && VariableObjectSelection->GetSelectedObjects().Contains(SelectedScriptVariable))
-			{
-				VariableObjectSelection->ClearSelectedObjects();
-			}
-			Graph->RemoveParameter(ItemToDelete.GetVariable());
-			
-			if(!bAnyChange)
-			{
-				bAnyChange = true;
-			}
-		}
-	}
-
-	if(bAnyChange)
-	{
-		Refresh();
-		UIContext.RefreshSelectionDetailsViewPanel();
-	}
-	else
-	{
-		RemoveParametersWithPins.Cancel();
-	}
-}
-
-void FNiagaraScriptToolkitParameterPanelViewModel::RenameParameter(const FNiagaraParameterPanelItem& ItemToRename, const FName NewName) 
-{
-	if (ensureMsgf(ItemToRename.bExternallyReferenced == false, TEXT("Can not modify an externally referenced parameter.")) == false)
-	{
-		return;
-	}
-	else if (ItemToRename.GetVariable().GetName() == NewName)
-	{
-		return;
-	}
-
-	RenameParameter(ItemToRename.ScriptVariable, NewName);
-}
-
-void FNiagaraScriptToolkitParameterPanelViewModel::ChangeParameterType(const TArray<FNiagaraParameterPanelItem> ItemsToModify, const FNiagaraTypeDefinition NewType) 
-{
-	FScopedTransaction Transaction(LOCTEXT("ChangeParameterTypeTransaction", "Change parameter type"));
-
-	TArray<FNiagaraVariable> VariablesToModify;
-
-	for (const FNiagaraParameterPanelItem& PanelItem : ItemsToModify)
-	{
-		VariablesToModify.Add(PanelItem.GetVariable());
-	}
-	
-	ScriptViewModel->GetStandaloneScript().Script->Modify();
-	
-	for (UNiagaraGraph* Graph : GetEditableGraphs())
-	{
-		Graph->Modify();
-		Graph->ChangeParameterType(VariablesToModify, NewType, true);
-	}
-
-	UIContext.RefreshSelectionDetailsViewPanel();
-	Refresh();
-}
-
-void FNiagaraScriptToolkitParameterPanelViewModel::RenameParameter(const UNiagaraScriptVariable* ScriptVarToRename, const FName NewName) 
-{
-	FScopedTransaction RenameTransaction(LOCTEXT("RenameParameterTransaction", "Rename parameter"));
-
-	bool bSuccess = ScriptViewModel->RenameParameter(ScriptVarToRename->Variable, NewName);
->>>>>>> 4af6daef
 
 	UIContext.RefreshSelectionDetailsViewPanel();
 	Refresh();
@@ -3545,17 +3098,9 @@
 
 	TMap<FNiagaraVariable, FNiagaraParameterPanelItem> VisitedParameterToItemMap;
 	TArray<FNiagaraVariable> VisitedInvalidParameters;
-<<<<<<< HEAD
-
-	TArray<UNiagaraGraph*> Graphs = GetEditableGraphsConst();
-
-	// For scripts we use the reference maps cached in the graph to collect parameters.
-	for (const UNiagaraGraph* Graph : Graphs)
-=======
 
 	TArray<UNiagaraGraph*> EditableGraphs = GetEditableGraphsConst();
 	for(UNiagaraGraph* Graph : EditableGraphs)
->>>>>>> 4af6daef
 	{
 		const TMap<FNiagaraVariable, TObjectPtr<UNiagaraScriptVariable>>& ParameterMetaData = Graph->GetAllMetaData();
 		const TMap<FNiagaraVariable, FNiagaraGraphParameterReferenceCollection>& ReferenceCollection = Graph->GetParameterReferenceMap();
@@ -3579,34 +3124,8 @@
 			}
 			else
 			{
-<<<<<<< HEAD
-				// This variable has not been registered, prepare the FNiagaraParameterPanelItem.
-				// -First lookup the script variable.
-				TObjectPtr<UNiagaraScriptVariable> const* ScriptVarPtr = ParameterToScriptVariableMap.Find(Var);
-				TObjectPtr<UNiagaraScriptVariable> ScriptVar = ScriptVarPtr != nullptr ? *ScriptVarPtr : nullptr;
-				if (!ScriptVar)
-				{
-					// Create a new UNiagaraScriptVariable to represent this parameter for the lifetime of the ParameterPanelViewModel.
-					ScriptVar = NewObject<UNiagaraScriptVariable>(GetTransientPackage());
-					ScriptVar->AddToRoot();
-					ScriptVar->Init(Var, FNiagaraVariableMetaData());
-					TransientParameterToScriptVarMap.Add(Var, ScriptVar);
-				}
-
-				// -Now make sure the variable namespace is in a valid category. If not, skip it.
-				FNiagaraNamespaceMetadata CandidateNamespaceMetaData;
-				if (ScriptVar->GetIsStaticSwitch())
-				{
-					CandidateNamespaceMetaData = FNiagaraEditorUtilities::GetNamespaceMetaDataForId(FNiagaraEditorGuids::StaticSwitchNamespaceMetaDataGuid);
-				}
-				else
-				{
-					CandidateNamespaceMetaData = FNiagaraEditorUtilities::GetNamespaceMetaDataForVariableName(Var.GetName());
-				}
-=======
 				CandidateNamespaceMetaData = FNiagaraEditorUtilities::GetNamespaceMetaDataForVariableName(Parameter.GetName());
 			}
->>>>>>> 4af6daef
 
 			if (CachedCurrentCategories.Contains(FNiagaraParameterPanelCategory(CandidateNamespaceMetaData)) == false)
 			{
@@ -3620,16 +3139,8 @@
 			Item.bExternallyReferenced = false;
 			Item.bSourcedFromCustomStackContext = false;
 
-<<<<<<< HEAD
-				// Determine whether the item is name aliasing a parameter definition's parameter.
-				Item.DefinitionMatchState = FNiagaraParameterDefinitionsUtilities::GetDefinitionMatchStateForParameter(ScriptVar->Variable);
-
-				// -Increment the reference count.
-				Item.ReferenceCount += ParameterElement.Value.ParameterReferences.Num();
-=======
 			// Determine whether the item is name aliasing a parameter definition's parameter.
 			Item.DefinitionMatchState = FNiagaraParameterDefinitionsUtilities::GetDefinitionMatchStateForParameter(Parameter);
->>>>>>> 4af6daef
 
 			// Set the reference count. It is possible a parameter has no entry in the reference collection,
 			// for example a static switch that was added via propagation but then removed again will have no references. There might be other exceptions, too.
