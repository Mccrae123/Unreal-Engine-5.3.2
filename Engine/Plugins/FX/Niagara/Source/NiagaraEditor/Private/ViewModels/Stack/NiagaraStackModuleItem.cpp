--- conflicted
+++ resolved
@@ -799,22 +799,7 @@
 			}
 		}
 
-<<<<<<< HEAD
-		TArray<TSharedRef<const INiagaraMessage>> Messages = FNiagaraMessageManager::Get()->GetMessagesForAssetKeyAndObjectKey(
-			GetSystemViewModel()->GetMessageLogGuid(), FObjectKey(FunctionCallNode));
-		for (TSharedRef<const INiagaraMessage> Message : Messages)
-		{
-			// Sometimes compile errors with the same info are generated, so guard against duplicates here.
-			FStackIssue Issue = FNiagaraStackGraphUtilities::MessageManagerMessageToStackIssue(Message, GetStackEditorDataKey());
-			if (NewIssues.ContainsByPredicate([&Issue](const FStackIssue& NewIssue)
-				{ return NewIssue.GetUniqueIdentifier() == Issue.GetUniqueIdentifier(); }) == false)
-			{
-				NewIssues.Add(Issue);
-			}
-		}
-=======
 		NewIssues.Append(MessageManagerIssues);
->>>>>>> 24776ab6
 
 		if (FunctionCallNode->FunctionScript == nullptr && FunctionCallNode->GetClass() == UNiagaraNodeFunctionCall::StaticClass())
 		{
