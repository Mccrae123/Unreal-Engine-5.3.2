--- conflicted
+++ resolved
@@ -149,11 +149,7 @@
 		if (FunctionCallNode->FunctionScript)
 		{
 			UNiagaraGraph* Graph = FunctionCallNode->GetCalledGraph();
-<<<<<<< HEAD
-			const TMap<FNiagaraVariable, UNiagaraScriptVariable*>& MetaDataMap = Graph->GetAllMetaData();
-=======
 			const TMap<FNiagaraVariable, TObjectPtr<UNiagaraScriptVariable>>& MetaDataMap = Graph->GetAllMetaData();
->>>>>>> 6bbb88c8
 			auto Iter = MetaDataMap.CreateConstIterator();
 			bCanRefresh = true;
 		}
@@ -231,21 +227,12 @@
 		if (ParameterAction.IsValid())
 		{
 			if (AssignmentNode->GetAssignmentTargets().Contains(ParameterAction->GetParameter()))
-<<<<<<< HEAD
-			{
-				return FDropRequestResponse(TOptional<EItemDropZone>(), LOCTEXT("CantDropDuplicateParameter", "Can not drop this parameter here because\nit's already set by this module."));
-=======
 			{
 				return FDropRequestResponse(TOptional<EItemDropZone>(), LOCTEXT("CantDropDuplicateParameter", "Can not drop this parameter here because it's already set by this module."));
 			}
 			else if (FNiagaraStackGraphUtilities::CanWriteParameterFromUsageViaOutput(ParameterAction->GetParameter(), OutputNode) == false)
 			{
 				return FDropRequestResponse(TOptional<EItemDropZone>(), LOCTEXT("CantDropParameterByUsage", "Can not drop this parameter here because it can't be written in this usage context."));
->>>>>>> 6bbb88c8
-			}
-			else if (FNiagaraStackGraphUtilities::CanWriteParameterFromUsageViaOutput(ParameterAction->GetParameter(), OutputNode) == false)
-			{
-				return FDropRequestResponse(EItemDropZone::OntoItem, LOCTEXT("DropParameterToAdd", "Add this parameter to this 'Set Parameters' node."));
 			}
 			else
 			{
@@ -343,7 +330,6 @@
 		if (DependentScriptIndex != INDEX_NONE)
 		{
 			if (RequiredDependency.Type == ENiagaraModuleDependencyType::PreDependency)
-<<<<<<< HEAD
 			{
 				UNiagaraNodeOutput* CompatibleOutputNode = GetCompatibleTargetOutputNodeFromOrderedScripts(CompatibleUsages, OrderedScripts, DependentScriptIndex, -1, -1);
 				if (CompatibleOutputNode != nullptr)
@@ -358,22 +344,6 @@
 				if (CompatibleOutputNode != nullptr)
 				{
 					OutTargetOutputNode = CompatibleOutputNode;
-=======
-			{
-				UNiagaraNodeOutput* CompatibleOutputNode = GetCompatibleTargetOutputNodeFromOrderedScripts(CompatibleUsages, OrderedScripts, DependentScriptIndex, -1, -1);
-				if (CompatibleOutputNode != nullptr)
-				{
-					OutTargetOutputNode = CompatibleOutputNode;
-					OutTargetIndex = INDEX_NONE;
-				}
-			}
-			else if (RequiredDependency.Type == ENiagaraModuleDependencyType::PostDependency)
-			{
-				UNiagaraNodeOutput* CompatibleOutputNode = GetCompatibleTargetOutputNodeFromOrderedScripts(CompatibleUsages, OrderedScripts, DependentScriptIndex, OrderedScripts.Num(), 1);
-				if (CompatibleOutputNode != nullptr)
-				{
-					OutTargetOutputNode = CompatibleOutputNode;
->>>>>>> 6bbb88c8
 					OutTargetIndex = 0;
 				}
 			}
@@ -441,14 +411,10 @@
 	}
 
 	FScopedTransaction ScopedTransaction(LOCTEXT("AddDependencyFixTransaction", "Add a module to fix a dependency"));
-<<<<<<< HEAD
-	FNiagaraStackGraphUtilities::AddScriptModuleToStack(DependencyProviderScript, *TargetOutputNode, TargetIndex.GetValue());
-=======
 	FNiagaraStackGraphUtilities::FAddScriptModuleToStackArgs AddScriptModuleToStackArgs(DependencyProviderScript, *TargetOutputNode);
 	AddScriptModuleToStackArgs.TargetIndex = TargetIndex.GetValue();
 	AddScriptModuleToStackArgs.bFixupTargetIndex = true;
 	FNiagaraStackGraphUtilities::AddScriptModuleToStack(AddScriptModuleToStackArgs);
->>>>>>> 6bbb88c8
 }
 
 void GenerateFixesForAddingDependencyProviders(
@@ -463,11 +429,7 @@
 		? DependentUsage
 		: TOptional<ENiagaraScriptUsage>();
 	TArray<FAssetData> ModuleAssetsForDependency;
-<<<<<<< HEAD
-	FNiagaraStackGraphUtilities::GetModuleScriptAssetsByDependencyProvided(RequiredDependency.Id, RequiredUsage, ModuleAssetsForDependency);
-=======
 	FNiagaraStackGraphUtilities::DependencyUtilities::GetModuleScriptAssetsByDependencyProvided(RequiredDependency.Id, RequiredUsage, ModuleAssetsForDependency);
->>>>>>> 6bbb88c8
 
 	// Gather duplicate module names so their fixes can be disambiguated.
 	TSet<FName> ModuleNames;
@@ -595,31 +557,6 @@
 	}
 }
 
-<<<<<<< HEAD
-bool DoesStackModuleProvideDependency(const FNiagaraStackModuleData& StackModuleData, const FNiagaraModuleDependency& SourceModuleRequiredDependency, const UNiagaraNodeOutput& SourceOutputNode)
-{
-	if (StackModuleData.ModuleNode != nullptr && StackModuleData.ModuleNode->FunctionScript != nullptr)
-	{
-		FVersionedNiagaraScriptData* ScriptData = StackModuleData.ModuleNode->FunctionScript->GetScriptData(StackModuleData.ModuleNode->SelectedScriptVersion);
-		if (ScriptData && ScriptData->ProvidedDependencies.Contains(SourceModuleRequiredDependency.Id))
-		{
-			if (SourceModuleRequiredDependency.ScriptConstraint == ENiagaraModuleDependencyScriptConstraint::AllScripts)
-			{
-				return true;
-			}
-
-			if (SourceModuleRequiredDependency.ScriptConstraint == ENiagaraModuleDependencyScriptConstraint::SameScript)
-			{
-				UNiagaraNodeOutput* OutputNode = FNiagaraStackGraphUtilities::GetEmitterOutputNodeForStackNode(*StackModuleData.ModuleNode);
-				return OutputNode != nullptr && UNiagaraScript::IsEquivalentUsage(OutputNode->GetUsage(), SourceOutputNode.GetUsage()) && OutputNode->GetUsageId() == SourceOutputNode.GetUsageId();
-			}
-		}
-	}
-	return false;
-}
-
-=======
->>>>>>> 6bbb88c8
 void GenerateDependencyIssues(
 	TSharedRef<FNiagaraSystemViewModel> SourceSystemViewModel,
 	FGuid SourceEmitterHandleId,
@@ -645,11 +582,7 @@
 			TArray<int32> DependencyProviderIndices;
 			for (int32 StackModuleDataIndex = 0; StackModuleDataIndex < SourceStackModuleData.Num(); StackModuleDataIndex++)
 			{
-<<<<<<< HEAD
-				if (DoesStackModuleProvideDependency(SourceStackModuleData[StackModuleDataIndex], SourceRequiredDependency, SourceOutputNode))
-=======
 				if (FNiagaraStackGraphUtilities::DependencyUtilities::DoesStackModuleProvideDependency(SourceStackModuleData[StackModuleDataIndex], SourceRequiredDependency, SourceOutputNode))
->>>>>>> 6bbb88c8
 				{
 					DependencyProviderIndices.Add(StackModuleDataIndex);
 				}
@@ -764,7 +697,6 @@
 		NewIssues.Empty();
 		return;
 	}
-<<<<<<< HEAD
 
 	if (FunctionCallNode == nullptr)
 	{
@@ -773,16 +705,6 @@
 
 	FNiagaraStackGraphUtilities::CheckForDeprecatedScriptVersion(FunctionCallNode, GetStackEditorDataKey(), GetUpgradeVersionFix(), NewIssues);
 
-=======
-
-	if (FunctionCallNode == nullptr)
-	{
-		return;
-	}
-
-	FNiagaraStackGraphUtilities::CheckForDeprecatedScriptVersion(FunctionCallNode, GetStackEditorDataKey(), GetUpgradeVersionFix(), NewIssues);
-
->>>>>>> 6bbb88c8
 	FVersionedNiagaraScriptData* ScriptData = FunctionCallNode->GetScriptData();
 	if (ScriptData != nullptr)
 	{
@@ -1099,17 +1021,6 @@
 
 void UNiagaraStackModuleItem::OnMessageManagerRefresh(const TArray<TSharedRef<const INiagaraMessage>>& NewMessages)
 {
-<<<<<<< HEAD
-	MessageManagerIssues.Reset();
-	for (TSharedRef<const INiagaraMessage> Message : NewMessages)
-	{
-		// Sometimes compile errors with the same info are generated, so guard against duplicates here.
-		FStackIssue Issue = FNiagaraMessageUtilities::MessageToStackIssue(Message, GetStackEditorDataKey());
-		if (MessageManagerIssues.ContainsByPredicate([&Issue](const FStackIssue& NewIssue)
-			{ return NewIssue.GetUniqueIdentifier() == Issue.GetUniqueIdentifier(); }) == false)
-		{
-			MessageManagerIssues.Add(Issue);
-=======
 	if (MessageManagerIssues.Num() != 0 || NewMessages.Num() != 0)
 	{
 		MessageManagerIssues.Reset();
@@ -1128,13 +1039,10 @@
 			{
 				MessageManagerIssues.Add(Issue);
 			}
->>>>>>> 6bbb88c8
 		}
 
 		RefreshChildren();
 	}
-
-	RefreshChildren();
 }
 
 bool UNiagaraStackModuleItem::CanMoveAndDelete() const
@@ -1193,36 +1101,16 @@
 }
 
 bool UNiagaraStackModuleItem::IsDebugDrawEnabled() const
-<<<<<<< HEAD
 {
 	return FunctionCallNode->DebugState != ENiagaraFunctionDebugState::NoDebug;
 }
 
 void UNiagaraStackModuleItem::SetDebugDrawEnabled(bool bInEnabled)
 {
-	FScopedTransaction ScopedTransaction(LOCTEXT("EnableDisableModule", "Enable/Disable Debug for Module"));
-	FunctionCallNode->DebugState = bInEnabled ? ENiagaraFunctionDebugState::Basic : ENiagaraFunctionDebugState::NoDebug;
-	FunctionCallNode->MarkNodeRequiresSynchronization(__FUNCTION__, true);
-	OnRequestFullRefreshDeferred().Broadcast();
-}
-
-bool UNiagaraStackModuleItem::SupportsHighlights() const
-=======
->>>>>>> 6bbb88c8
-{
-	return FunctionCallNode->DebugState != ENiagaraFunctionDebugState::NoDebug;
-}
-
-void UNiagaraStackModuleItem::SetDebugDrawEnabled(bool bInEnabled)
-{
-<<<<<<< HEAD
-	return FunctionCallNode->GetScriptData()->Highlights;
-=======
 	FScopedTransaction ScopedTransaction(LOCTEXT("EnableDisableDebugModule", "Enable/Disable Debug for Module"));
 	FunctionCallNode->DebugState = bInEnabled ? ENiagaraFunctionDebugState::Basic : ENiagaraFunctionDebugState::NoDebug;
 	FunctionCallNode->MarkNodeRequiresSynchronization(__FUNCTION__, true);
 	OnRequestFullRefreshDeferred().Broadcast();
->>>>>>> 6bbb88c8
 }
 
 int32 UNiagaraStackModuleItem::GetModuleIndex() const
