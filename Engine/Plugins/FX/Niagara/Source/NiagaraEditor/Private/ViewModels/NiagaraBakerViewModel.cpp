--- conflicted
+++ resolved
@@ -19,8 +19,6 @@
 #include "LegacyScreenPercentageDriver.h"
 #include "PackageTools.h"
 #include "ScopedTransaction.h"
-
-#include "Factories/Texture2dFactoryNew.h"
 
 #include "Factories/Texture2dFactoryNew.h"
 
@@ -593,41 +591,13 @@
 		return;
 	}
 
-<<<<<<< HEAD
-	// Remove existing generated settings to avoid holding references to textures
-	if (UNiagaraSystem* Asset = PreviewComponent->GetAsset())
-	{
-		Asset->SetBakerGeneratedSettings(nullptr);
-	}
-
-	// Send data to generated textures
-	for (int32 iOutputTexture = 0; iOutputTexture < BakerSettings->OutputTextures.Num(); ++iOutputTexture)
-=======
 	if ( BakerSettings->Outputs.Num() == 0 )
->>>>>>> d731a049
 	{
 		//-TODO: Message no outputs
 		NiagaraSystem->SetBakerGeneratedSettings(nullptr);
 		return;
 	}
 
-<<<<<<< HEAD
-		// If we don't already have a generated texture ask the user to create one
-		if (OutputTexture.GeneratedTexture == nullptr)
-		{
-			IAssetTools& AssetTools = FModuleManager::Get().LoadModuleChecked<FAssetToolsModule>("AssetTools").Get();
-			UTexture2DFactoryNew* Texture2DFactory = NewObject<UTexture2DFactoryNew>();
-
-			FString PackagePath = FPaths::GetPath(PreviewComponent->GetAsset()->GetPackage()->GetPathName());
-			FString AssetName = PreviewComponent->GetAsset()->GetName() + TEXT("_Baker") + FString::FromInt(iOutputTexture) + TEXT("Texture");
-			OutputTexture.GeneratedTexture = Cast<UTexture2D>(AssetTools.CreateAssetWithDialog(AssetName, PackagePath, UTexture2D::StaticClass(), Texture2DFactory));
-			if (OutputTexture.GeneratedTexture == nullptr)
-			{
-				// User skipped for some reason
-				continue;
-			}
-		}
-=======
 	// Create output renderers
 	TArray<TUniquePtr<FNiagaraBakerOutputRenderer>> OutputRenderers;
 	OutputRenderers.Reserve(BakerSettings->Outputs.Num());
@@ -680,7 +650,6 @@
 			// Tick to right location
 			const float FrameTime = BakerSettings->StartSeconds + (float(iFrame) * FrameDeltaSeconds);
 			BakerRenderer->SetAbsoluteTime(FrameTime);
->>>>>>> d731a049
 
 			// Capture frames
 			for ( int32 i=0; i < OutputRenderers.Num(); ++i )
