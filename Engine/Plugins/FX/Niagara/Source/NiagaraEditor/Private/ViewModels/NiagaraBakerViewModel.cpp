// Copyright Epic Games, Inc. All Rights Reserved.

#include "ViewModels/NiagaraBakerViewModel.h"
#include "ViewModels/NiagaraSystemViewModel.h"
#include "Widgets/SNiagaraBakerWidget.h"
#include "NiagaraBakerRenderer.h"
#include "NiagaraGpuComputeDispatchInterface.h"
#include "NiagaraComponent.h"
#include "NiagaraPlatformSet.h"
#include "NiagaraSettings.h"
#include "NiagaraSystem.h"

#include "NiagaraDataInterfaceRenderTarget2D.h"

#include "Misc/ScopedSlowTask.h"
#include "Modules/ModuleManager.h"
#include "AssetToolsModule.h"
#include "EngineModule.h"
#include "LegacyScreenPercentageDriver.h"
#include "PackageTools.h"
#include "ScopedTransaction.h"
#include "Styling/AppStyle.h"
#include "Textures/SlateIcon.h"

#include "Factories/Texture2dFactoryNew.h"

#define LOCTEXT_NAMESPACE "NiagaraBakerViewModel"

FNiagaraBakerViewModel::FNiagaraBakerViewModel()
{
}

FNiagaraBakerViewModel::~FNiagaraBakerViewModel()
{
}

void FNiagaraBakerViewModel::Initialize(TWeakPtr<FNiagaraSystemViewModel> InWeakSystemViewModel)
{
	WeakSystemViewModel = InWeakSystemViewModel;

	UNiagaraSystem* NiagaraSystem = WeakSystemViewModel.Pin()->GetPreviewComponent()->GetAsset();
	BakerRenderer.Reset(new FNiagaraBakerRenderer(NiagaraSystem));

	Widget = SNew(SNiagaraBakerWidget)
		.WeakViewModel(this->AsShared());
}

void FNiagaraBakerViewModel::SetDisplayTimeFromNormalized(float NormalizeTime)
{
	if ( Widget )
	{
		if (const UNiagaraBakerSettings* GeneratedSettings = GetBakerGeneratedSettings())
		{
			const float RelativeTime = FMath::Clamp(NormalizeTime, 0.0f, 1.0f) * GeneratedSettings->DurationSeconds;
			Widget->SetPreviewRelativeTime(RelativeTime);
		}
		else if (UNiagaraBakerSettings* BakerSettings = GetBakerSettings())
		{
			const float RelativeTime = FMath::Clamp(NormalizeTime, 0.0f, 1.0f) * BakerSettings->DurationSeconds;
			Widget->SetPreviewRelativeTime(RelativeTime);
		}
	}
}

TSharedPtr<class SWidget> FNiagaraBakerViewModel::GetWidget()
{
	return Widget;
}

void FNiagaraBakerViewModel::TogglePlaybackLooping()
{
	if (UNiagaraBakerSettings* BakerSettings = GetBakerSettings())
	{
		const FScopedTransaction Transaction(LOCTEXT("ToggleLooping", "Toggle Looping"));
		BakerSettings->Modify();
		BakerSettings->bPreviewLooping = !BakerSettings->bPreviewLooping;
	}
}

bool FNiagaraBakerViewModel::IsPlaybackLooping() const
{
	UNiagaraBakerSettings* BakerSettings = GetBakerSettings();
	return BakerSettings ? BakerSettings->bPreviewLooping : false;
}

bool FNiagaraBakerViewModel::ShowRenderComponentOnly() const
{
	UNiagaraBakerSettings* BakerSettings = GetBakerSettings();
	return BakerSettings ? BakerSettings->bRenderComponentOnly : false;
}

void FNiagaraBakerViewModel::ToggleRenderComponentOnly()
{
	if ( UNiagaraBakerSettings* BakerSettings = GetBakerSettings() )
	{
		const FScopedTransaction Transaction(LOCTEXT("SetRenderComponentOnly", "Set Render Component Only"));
		BakerSettings->Modify();
		BakerSettings->bRenderComponentOnly = !BakerSettings->bRenderComponentOnly;
	}
}

void FNiagaraBakerViewModel::SetCameraSettingsIndex(int CamerSettingsIndex)
{
	if (UNiagaraBakerSettings* BakerSettings = GetBakerSettings())
	{
		const FScopedTransaction Transaction(LOCTEXT("SetCameraSettingsIndex", "Set Camera Settings Index"));
		BakerSettings->Modify();
		BakerSettings->CurrentCameraIndex = FMath::Clamp(CamerSettingsIndex, 0, BakerSettings->CameraSettings.Num() - 1);
	}
<<<<<<< HEAD
}

bool FNiagaraBakerViewModel::IsCameraSettingIndex(int CamerSettingsIndex) const
{
	UNiagaraBakerSettings* BakerSettings = GetBakerSettings();
	return BakerSettings ? BakerSettings->CurrentCameraIndex == CamerSettingsIndex : false;
}

void FNiagaraBakerViewModel::AddCameraBookmark()
{
	if (UNiagaraBakerSettings* BakerSettings = GetBakerSettings())
	{
		const FScopedTransaction Transaction(LOCTEXT("AddCameraBookmark", "Add Camera Bookmark"));
		BakerSettings->Modify();
		FNiagaraBakerCameraSettings CameraSettings = BakerSettings->GetCurrentCamera();
		BakerSettings->CameraSettings.Emplace(CameraSettings);
	}
}

void FNiagaraBakerViewModel::RemoveCameraBookmark(int32 CameraIndex)
{
	if (UNiagaraBakerSettings* BakerSettings = GetBakerSettings())
	{
=======
}

bool FNiagaraBakerViewModel::IsCameraSettingIndex(int CamerSettingsIndex) const
{
	UNiagaraBakerSettings* BakerSettings = GetBakerSettings();
	return BakerSettings ? BakerSettings->CurrentCameraIndex == CamerSettingsIndex : false;
}

void FNiagaraBakerViewModel::AddCameraBookmark()
{
	if (UNiagaraBakerSettings* BakerSettings = GetBakerSettings())
	{
		const FScopedTransaction Transaction(LOCTEXT("AddCameraBookmark", "Add Camera Bookmark"));
		BakerSettings->Modify();
		FNiagaraBakerCameraSettings CameraSettings = BakerSettings->GetCurrentCamera();
		BakerSettings->CameraSettings.Emplace(CameraSettings);
	}
}

void FNiagaraBakerViewModel::RemoveCameraBookmark(int32 CameraIndex)
{
	if (UNiagaraBakerSettings* BakerSettings = GetBakerSettings())
	{
>>>>>>> 4af6daef
		if (CameraIndex >= int32(ENiagaraBakerViewMode::Num) && CameraIndex < BakerSettings->CameraSettings.Num())
		const FScopedTransaction Transaction(LOCTEXT("RemoveCameraBookmark", "Remove Camera Bookmark"));
		BakerSettings->Modify();
		BakerSettings->CameraSettings.RemoveAt(CameraIndex);
		BakerSettings->CurrentCameraIndex = FMath::Clamp(BakerSettings->CurrentCameraIndex, 0, BakerSettings->CameraSettings.Num() - 1);
	}
}

FText FNiagaraBakerViewModel::GetCurrentCameraModeText() const
{
	UNiagaraBakerSettings* BakerSettings = GetBakerSettings();
	return BakerSettings ? GetCameraSettingsText(BakerSettings->CurrentCameraIndex) : FText::GetEmpty();
}

FName FNiagaraBakerViewModel::GetCurrentCameraModeIconName() const
{
	UNiagaraBakerSettings* BakerSettings = GetBakerSettings();
	return BakerSettings ? GetCameraSettingsIconName(BakerSettings->CurrentCameraIndex) : NAME_None;
}

FSlateIcon FNiagaraBakerViewModel::GetCurrentCameraModeIcon() const
{
	UNiagaraBakerSettings* BakerSettings = GetBakerSettings();
	return BakerSettings ? GetCameraSettingsIcon(BakerSettings->CurrentCameraIndex) : FSlateIcon();
}

FText FNiagaraBakerViewModel::GetCameraSettingsText(int32 CameraSettingsIndex) const
{
	if ( UNiagaraBakerSettings* BakerSettings = GetBakerSettings() )
	{
		if (BakerSettings->CameraSettings.IsValidIndex(CameraSettingsIndex))
		{
			FText ModeText;
			switch (BakerSettings->CameraSettings[CameraSettingsIndex].ViewMode)
			{
				case ENiagaraBakerViewMode::Perspective:	ModeText = LOCTEXT("Perspective", "Perspective"); break;
				case ENiagaraBakerViewMode::OrthoFront:		ModeText = LOCTEXT("OrthoFront", "Front"); break;
				case ENiagaraBakerViewMode::OrthoBack:		ModeText = LOCTEXT("OrthoBack", "Back"); break;
				case ENiagaraBakerViewMode::OrthoLeft:		ModeText = LOCTEXT("OrthoLeft", "Left"); break;
				case ENiagaraBakerViewMode::OrthoRight:		ModeText = LOCTEXT("OrthoRight", "Right"); break;
				case ENiagaraBakerViewMode::OrthoTop:		ModeText = LOCTEXT("OrthoTop", "Top"); break;
				case ENiagaraBakerViewMode::OrthoBottom:	ModeText = LOCTEXT("OrthoBottom", "Bottom"); break;
				default:									ModeText = LOCTEXT("Error", "Error"); break;
			}

			if (CameraSettingsIndex < int32(ENiagaraBakerViewMode::Num))
			{
				return ModeText;
			}
			else
			{
				return FText::Format(LOCTEXT("CameraBookmarkFormat", "Bookmark {0} - {1}"), FText::AsNumber(CameraSettingsIndex - int32(ENiagaraBakerViewMode::Num)), ModeText);
			}
		}
	}
	return FText::GetEmpty();
}

FName FNiagaraBakerViewModel::GetCameraSettingsIconName(int32 CameraSettingsIndex) const
{
	if (UNiagaraBakerSettings* BakerSettings = GetBakerSettings())
	{
		static FName PerspectiveIcon("EditorViewport.Perspective");
		static FName TopIcon("EditorViewport.Top");
		static FName LeftIcon("EditorViewport.Left");
		static FName FrontIcon("EditorViewport.Front");
		static FName BottomIcon("EditorViewport.Bottom");
		static FName RightIcon("EditorViewport.Right");
		static FName BackIcon("EditorViewport.Back");

		if (BakerSettings->CameraSettings.IsValidIndex(CameraSettingsIndex))
		{
			switch (BakerSettings->CameraSettings[CameraSettingsIndex].ViewMode)
			{
				case ENiagaraBakerViewMode::Perspective:	return PerspectiveIcon;
				case ENiagaraBakerViewMode::OrthoFront:		return FrontIcon;
				case ENiagaraBakerViewMode::OrthoBack:		return BackIcon;
				case ENiagaraBakerViewMode::OrthoLeft:		return LeftIcon;
				case ENiagaraBakerViewMode::OrthoRight:		return RightIcon;
				case ENiagaraBakerViewMode::OrthoTop:		return TopIcon;
				case ENiagaraBakerViewMode::OrthoBottom:	return BottomIcon;
				default:									return PerspectiveIcon;
			}
		}
	}
	return NAME_None;
}

FSlateIcon FNiagaraBakerViewModel::GetCameraSettingsIcon(int32 CameraSettingsIndex) const
{
	return FSlateIcon(FAppStyle::GetAppStyleSetName(), GetCameraSettingsIconName(CameraSettingsIndex));
<<<<<<< HEAD
}

bool FNiagaraBakerViewModel::IsCurrentCameraPerspective() const
{
	UNiagaraBakerSettings* BakerSettings = GetBakerSettings();
	return BakerSettings ? BakerSettings->GetCurrentCamera().ViewMode == ENiagaraBakerViewMode::Perspective : true;
}

FVector FNiagaraBakerViewModel::GetCurrentCameraLocation() const
{
	UNiagaraBakerSettings* BakerSettings = GetBakerSettings();
=======
}

bool FNiagaraBakerViewModel::IsCurrentCameraPerspective() const
{
	UNiagaraBakerSettings* BakerSettings = GetBakerSettings();
	return BakerSettings ? BakerSettings->GetCurrentCamera().ViewMode == ENiagaraBakerViewMode::Perspective : true;
}

FVector FNiagaraBakerViewModel::GetCurrentCameraLocation() const
{
	UNiagaraBakerSettings* BakerSettings = GetBakerSettings();
>>>>>>> 4af6daef
	return BakerSettings ? BakerSettings->GetCurrentCamera().ViewportLocation : FVector::ZeroVector;
}

void FNiagaraBakerViewModel::SetCurrentCameraLocation(const FVector Value)
{
	if ( UNiagaraBakerSettings* BakerSettings = GetBakerSettings() )
	{
		BakerSettings->GetCurrentCamera().ViewportLocation = Value;
	}
}

FRotator FNiagaraBakerViewModel::GetCurrentCameraRotation() const
{
	UNiagaraBakerSettings* BakerSettings = GetBakerSettings();
	return BakerSettings ? BakerSettings->GetCurrentCamera().ViewportRotation : FRotator::ZeroRotator;
}

void FNiagaraBakerViewModel::SetCurrentCameraRotation(const FRotator Value) const
{
	if (UNiagaraBakerSettings* BakerSettings = GetBakerSettings())
	{
		BakerSettings->GetCurrentCamera().ViewportRotation = Value;
	}
}

float FNiagaraBakerViewModel::GetCameraFOV() const
{
	UNiagaraBakerSettings* BakerSettings = GetBakerSettings();
	return BakerSettings ? BakerSettings->GetCurrentCamera().FOV : 0.0f;
}

void FNiagaraBakerViewModel::SetCameraFOV(float InFOV)
{
	if (UNiagaraBakerSettings* BakerSettings = GetBakerSettings())
	{
		const FScopedTransaction Transaction(LOCTEXT("SetCameraFOV", "Set Camera FOV"));
		BakerSettings->Modify();
		BakerSettings->GetCurrentCamera().FOV = InFOV;
	}
}

float FNiagaraBakerViewModel::GetCameraOrbitDistance() const
{
	UNiagaraBakerSettings* BakerSettings = GetBakerSettings();
	return BakerSettings ? BakerSettings->GetCurrentCamera().OrbitDistance : 0.0f;
}

void FNiagaraBakerViewModel::SetCameraOrbitDistance(float InOrbitDistance)
{
	if (UNiagaraBakerSettings* BakerSettings = GetBakerSettings())
	{
		const FScopedTransaction Transaction(LOCTEXT("SetCameraOrbitDistance", "Set Camera Orbit Distance"));
		BakerSettings->Modify();
		BakerSettings->GetCurrentCamera().OrbitDistance = InOrbitDistance;
	}
}

float FNiagaraBakerViewModel::GetCameraOrthoWidth() const
{
	UNiagaraBakerSettings* BakerSettings = GetBakerSettings();
	return BakerSettings ? BakerSettings->GetCurrentCamera().OrthoWidth : 0.0f;
}

void FNiagaraBakerViewModel::SetCameraOrthoWidth(float InOrthoWidth)
{
	if (UNiagaraBakerSettings* BakerSettings = GetBakerSettings())
	{
		const FScopedTransaction Transaction(LOCTEXT("SetCameraOrthoWidth", "Set Camera Ortho Width"));
		BakerSettings->Modify();
		BakerSettings->GetCurrentCamera().OrthoWidth = InOrthoWidth;
	}
}

void FNiagaraBakerViewModel::ToggleCameraAspectRatioEnabled()
{
	if ( UNiagaraBakerSettings* BakerSettings = GetBakerSettings() )
	{
		const FScopedTransaction Transaction(LOCTEXT("ToggleUseCameraAspectRatio", "Toggle Use Camera Aspect Ratio"));
		BakerSettings->Modify();
		BakerSettings->GetCurrentCamera().bUseAspectRatio = !BakerSettings->GetCurrentCamera().bUseAspectRatio;
	}
}
<<<<<<< HEAD

bool FNiagaraBakerViewModel::IsCameraAspectRatioEnabled() const
{
	UNiagaraBakerSettings* BakerSettings = GetBakerSettings();
	return BakerSettings ? BakerSettings->GetCurrentCamera().bUseAspectRatio : false;
}

float FNiagaraBakerViewModel::GetCameraAspectRatio() const
{
	UNiagaraBakerSettings* BakerSettings = GetBakerSettings();
	return BakerSettings ? BakerSettings->GetCurrentCamera().AspectRatio : 0.0f;
}

void FNiagaraBakerViewModel::SetCameraAspectRatio(float InAspectRatio)
{
	if (UNiagaraBakerSettings* BakerSettings = GetBakerSettings())
	{
		const FScopedTransaction Transaction(LOCTEXT("SetCameraAspectRatio", "Set Camera Aspect Ratio"));
		BakerSettings->Modify();
		BakerSettings->GetCurrentCamera().AspectRatio = InAspectRatio;
	}
}

void FNiagaraBakerViewModel::ResetCurrentCamera()
{
	if (UNiagaraBakerSettings* BakerSettings = GetBakerSettings())
	{
		const FScopedTransaction Transaction(LOCTEXT("ResetCamera", "Reset Camera"));
		BakerSettings->Modify();
		BakerSettings->GetCurrentCamera().ResetToDefault();
	}
}

=======

bool FNiagaraBakerViewModel::IsCameraAspectRatioEnabled() const
{
	UNiagaraBakerSettings* BakerSettings = GetBakerSettings();
	return BakerSettings ? BakerSettings->GetCurrentCamera().bUseAspectRatio : false;
}

float FNiagaraBakerViewModel::GetCameraAspectRatio() const
{
	UNiagaraBakerSettings* BakerSettings = GetBakerSettings();
	return BakerSettings ? BakerSettings->GetCurrentCamera().AspectRatio : 0.0f;
}

void FNiagaraBakerViewModel::SetCameraAspectRatio(float InAspectRatio)
{
	if (UNiagaraBakerSettings* BakerSettings = GetBakerSettings())
	{
		const FScopedTransaction Transaction(LOCTEXT("SetCameraAspectRatio", "Set Camera Aspect Ratio"));
		BakerSettings->Modify();
		BakerSettings->GetCurrentCamera().AspectRatio = InAspectRatio;
	}
}

void FNiagaraBakerViewModel::ResetCurrentCamera()
{
	if (UNiagaraBakerSettings* BakerSettings = GetBakerSettings())
	{
		const FScopedTransaction Transaction(LOCTEXT("ResetCamera", "Reset Camera"));
		BakerSettings->Modify();
		BakerSettings->GetCurrentCamera().ResetToDefault();
	}
}

>>>>>>> 4af6daef
bool FNiagaraBakerViewModel::IsBakeQualityLevel(FName QualityLevel) const
{
	UNiagaraBakerSettings* BakerSettings = GetBakerSettings();
	return BakerSettings ? BakerSettings->BakeQualityLevel == QualityLevel : false;
}

void FNiagaraBakerViewModel::SetBakeQualityLevel(FName QualityLevel)
{
	if (UNiagaraBakerSettings* BakerSettings = GetBakerSettings())
	{
		const FScopedTransaction Transaction(LOCTEXT("BakeQualityLevel", "Set Bake Quality Level"));
		BakerSettings->Modify();
		BakerSettings->BakeQualityLevel = QualityLevel;
	}
}

bool FNiagaraBakerViewModel::IsSimTickRate(int TickRate) const
{
	UNiagaraBakerSettings* BakerSettings = GetBakerSettings();
	return BakerSettings ? BakerSettings->FramesPerSecond == TickRate : false;
}

int FNiagaraBakerViewModel::GetSimTickRate() const
{
	UNiagaraBakerSettings* BakerSettings = GetBakerSettings();
	return BakerSettings ? BakerSettings->FramesPerSecond : 60;
}

void FNiagaraBakerViewModel::SetSimTickRate(int TickRate)
{
	if (UNiagaraBakerSettings* BakerSettings = GetBakerSettings())
	{
		TickRate = FMath::Max(TickRate, 1);
		if (BakerSettings->FramesPerSecond != TickRate)
		{
			const FScopedTransaction Transaction(LOCTEXT("SetSimTickRate", "SetSimTickRate"));
			BakerSettings->Modify();
			BakerSettings->FramesPerSecond = TickRate;
		}
	}
}

void FNiagaraBakerViewModel::AddOutput(UClass* Class)
{
	if (UNiagaraBakerSettings* BakerSettings = GetBakerSettings())
	{
		UNiagaraBakerOutput* NewOutput = NewObject<UNiagaraBakerOutput>(BakerSettings, Class);

		const FScopedTransaction Transaction(LOCTEXT("AddOutput", "Add Output"));
		BakerSettings->Modify();
		BakerSettings->Outputs.Add(NewOutput);

		CurrentOutputIndex = BakerSettings->Outputs.Num() - 1;
		OnCurrentOutputChanged.Broadcast();
	}
}

void FNiagaraBakerViewModel::RemoveCurrentOutput()
{
	if (UNiagaraBakerSettings* BakerSettings = GetBakerSettings())
	{
		if (BakerSettings->Outputs.IsValidIndex(CurrentOutputIndex))
		{
			const FScopedTransaction Transaction(LOCTEXT("RemoveOutput", "Remove Output"));
			BakerSettings->Modify();
			BakerSettings->Outputs[CurrentOutputIndex]->MarkAsGarbage();
			BakerSettings->Outputs.RemoveAt(CurrentOutputIndex);
			CurrentOutputIndex = FMath::Max(0, CurrentOutputIndex - 1);
			OnCurrentOutputChanged.Broadcast();
		}
	}
}

bool FNiagaraBakerViewModel::CanRemoveCurrentOutput() const
{
	UNiagaraBakerSettings* BakerSettings = GetBakerSettings();
	return BakerSettings && BakerSettings->Outputs.IsValidIndex(CurrentOutputIndex);
}

UNiagaraBakerOutput* FNiagaraBakerViewModel::GetCurrentOutput() const
{
	if ( UNiagaraBakerSettings* BakerSettings = GetBakerSettings() )
	{
		if ( BakerSettings->Outputs.IsValidIndex(CurrentOutputIndex) )
<<<<<<< HEAD
		{
			return BakerSettings->Outputs[CurrentOutputIndex];
		}
	}
	return nullptr;
}

void FNiagaraBakerViewModel::SetCurrentOutputIndex(int32 OutputIndex)
{
	if (UNiagaraBakerSettings* BakerSettings = GetBakerSettings())
	{
		if (BakerSettings->Outputs.Num() > 0)
		{
			CurrentOutputIndex = FMath::Clamp(OutputIndex, 0, BakerSettings->Outputs.Num() - 1);
		}
		else
		{
			CurrentOutputIndex = 0;
		}
		OnCurrentOutputChanged.Broadcast();
	}
}

FText FNiagaraBakerViewModel::GetOutputText(int32 OutputIndex) const
{
	UNiagaraBakerSettings* BakerSettings = GetBakerSettings();
	if ( BakerSettings && BakerSettings->Outputs.IsValidIndex(OutputIndex) )
	{
		return FText::FromString(BakerSettings->Outputs[OutputIndex]->OutputName);
	}
	return FText::GetEmpty();
}

FText FNiagaraBakerViewModel::GetCurrentOutputText() const
{
	return GetOutputText(CurrentOutputIndex);
}

int FNiagaraBakerViewModel::GetCurrentOutputNumFrames() const
{
	if ( UNiagaraBakerSettings* BakerSettings = GetBakerSettings() )
	{
		return BakerSettings->GetOutputNumFrames(CurrentOutputIndex);
	}
	return 1;
}

=======
		{
			return BakerSettings->Outputs[CurrentOutputIndex];
		}
	}
	return nullptr;
}

void FNiagaraBakerViewModel::SetCurrentOutputIndex(int32 OutputIndex)
{
	if (UNiagaraBakerSettings* BakerSettings = GetBakerSettings())
	{
		if (BakerSettings->Outputs.Num() > 0)
		{
			CurrentOutputIndex = FMath::Clamp(OutputIndex, 0, BakerSettings->Outputs.Num() - 1);
		}
		else
		{
			CurrentOutputIndex = 0;
		}
		OnCurrentOutputChanged.Broadcast();
	}
}

FText FNiagaraBakerViewModel::GetOutputText(int32 OutputIndex) const
{
	UNiagaraBakerSettings* BakerSettings = GetBakerSettings();
	if ( BakerSettings && BakerSettings->Outputs.IsValidIndex(OutputIndex) )
	{
		if(BakerSettings->Outputs[OutputIndex])
		{
			return FText::FromString(BakerSettings->Outputs[OutputIndex]->OutputName);
		}
	}
	return FText::GetEmpty();
}

FText FNiagaraBakerViewModel::GetCurrentOutputText() const
{
	return GetOutputText(CurrentOutputIndex);
}

int FNiagaraBakerViewModel::GetCurrentOutputNumFrames() const
{
	if ( UNiagaraBakerSettings* BakerSettings = GetBakerSettings() )
	{
		return BakerSettings->GetOutputNumFrames(CurrentOutputIndex);
	}
	return 1;
}

>>>>>>> 4af6daef
FNiagaraBakerOutputFrameIndices FNiagaraBakerViewModel::GetCurrentOutputFrameIndices(float RelativeTime) const
{
	if (UNiagaraBakerSettings* BakerSettings = GetBakerSettings())
	{
		return BakerSettings->GetOutputFrameIndices(CurrentOutputIndex, RelativeTime);
	}
	return FNiagaraBakerOutputFrameIndices();
}

float FNiagaraBakerViewModel::GetTimelineStart() const
{
	UNiagaraBakerSettings* BakerSettings = GetBakerSettings();
	return BakerSettings ? BakerSettings->StartSeconds : 0.0f;
}

void FNiagaraBakerViewModel::SetTimelineStart(float Value)
{
	if ( UNiagaraBakerSettings* BakerSettings = GetBakerSettings() )
	{
		Value = FMath::Max(Value, 0.0f);
		if ( BakerSettings->StartSeconds != Value )
		{
			const float EndSeconds = BakerSettings->StartSeconds + BakerSettings->DurationSeconds;
			const FScopedTransaction Transaction(LOCTEXT("StartSeconds", "StartSeconds"));
			BakerSettings->Modify();
			BakerSettings->StartSeconds = Value;
			BakerSettings->DurationSeconds = FMath::Max(EndSeconds - Value, 0.0f);
<<<<<<< HEAD
		}
	}
}

float FNiagaraBakerViewModel::GetDurationSeconds() const
{
	UNiagaraBakerSettings* BakerSettings = GetBakerSettings();
	return BakerSettings ? BakerSettings->DurationSeconds : 0.0f;
}

float FNiagaraBakerViewModel::GetTimelineEnd() const
{
	UNiagaraBakerSettings* BakerSettings = GetBakerSettings();
	return BakerSettings ? BakerSettings->StartSeconds + BakerSettings->DurationSeconds : 0.0f;
}

void FNiagaraBakerViewModel::SetTimelineEnd(float Value)
{
	if (UNiagaraBakerSettings* BakerSettings = GetBakerSettings())
	{
		Value = FMath::Max(Value - BakerSettings->StartSeconds, 0.0f);
		if (BakerSettings->DurationSeconds != Value)
		{
			const FScopedTransaction Transaction(LOCTEXT("EndSeconds", "EndSeconds"));
			BakerSettings->Modify();
			BakerSettings->DurationSeconds = Value;
		}
	}
}

int32 FNiagaraBakerViewModel::GetFramesOnX() const
{
	UNiagaraBakerSettings* BakerSettings = GetBakerSettings();
	return BakerSettings ? BakerSettings->FramesPerDimension.X : 1;
}

void FNiagaraBakerViewModel::SetFramesOnX(int32 Value)
{
	if (UNiagaraBakerSettings* BakerSettings = GetBakerSettings())
	{
		if (BakerSettings->FramesPerDimension.X != Value)
		{
			const FScopedTransaction Transaction(LOCTEXT("FramesPerDimension", "FramesPerDimension"));
			BakerSettings->Modify();
			BakerSettings->FramesPerDimension.X = Value;

			FPropertyChangedEvent PropertyEvent(UNiagaraBakerSettings::StaticClass()->FindPropertyByName(GET_MEMBER_NAME_CHECKED(UNiagaraBakerSettings, FramesPerDimension)));
			BakerSettings->PostEditChangeProperty(PropertyEvent);
		}
	}
}

int32 FNiagaraBakerViewModel::GetFramesOnY() const
{
	UNiagaraBakerSettings* BakerSettings = GetBakerSettings();
	return BakerSettings ? BakerSettings->FramesPerDimension.Y : 1;
}

void FNiagaraBakerViewModel::SetFramesOnY(int32 Value)
{
	if (UNiagaraBakerSettings* BakerSettings = GetBakerSettings())
	{
		if (BakerSettings->FramesPerDimension.Y != Value)
		{
			const FScopedTransaction Transaction(LOCTEXT("FramesPerDimension", "FramesPerDimension"));
			BakerSettings->Modify();
=======
		}
	}
}

float FNiagaraBakerViewModel::GetDurationSeconds() const
{
	UNiagaraBakerSettings* BakerSettings = GetBakerSettings();
	return BakerSettings ? BakerSettings->DurationSeconds : 0.0f;
}

float FNiagaraBakerViewModel::GetTimelineEnd() const
{
	UNiagaraBakerSettings* BakerSettings = GetBakerSettings();
	return BakerSettings ? BakerSettings->StartSeconds + BakerSettings->DurationSeconds : 0.0f;
}

void FNiagaraBakerViewModel::SetTimelineEnd(float Value)
{
	if (UNiagaraBakerSettings* BakerSettings = GetBakerSettings())
	{
		Value = FMath::Max(Value - BakerSettings->StartSeconds, 0.0f);
		if (BakerSettings->DurationSeconds != Value)
		{
			const FScopedTransaction Transaction(LOCTEXT("EndSeconds", "EndSeconds"));
			BakerSettings->Modify();
			BakerSettings->DurationSeconds = Value;
		}
	}
}

int32 FNiagaraBakerViewModel::GetFramesOnX() const
{
	UNiagaraBakerSettings* BakerSettings = GetBakerSettings();
	return BakerSettings ? BakerSettings->FramesPerDimension.X : 1;
}

void FNiagaraBakerViewModel::SetFramesOnX(int32 Value)
{
	if (UNiagaraBakerSettings* BakerSettings = GetBakerSettings())
	{
		if (BakerSettings->FramesPerDimension.X != Value)
		{
			const FScopedTransaction Transaction(LOCTEXT("FramesPerDimension", "FramesPerDimension"));
			BakerSettings->Modify();
			BakerSettings->FramesPerDimension.X = Value;

			FPropertyChangedEvent PropertyEvent(UNiagaraBakerSettings::StaticClass()->FindPropertyByName(GET_MEMBER_NAME_CHECKED(UNiagaraBakerSettings, FramesPerDimension)));
			BakerSettings->PostEditChangeProperty(PropertyEvent);
		}
	}
}

int32 FNiagaraBakerViewModel::GetFramesOnY() const
{
	UNiagaraBakerSettings* BakerSettings = GetBakerSettings();
	return BakerSettings ? BakerSettings->FramesPerDimension.Y : 1;
}

void FNiagaraBakerViewModel::SetFramesOnY(int32 Value)
{
	if (UNiagaraBakerSettings* BakerSettings = GetBakerSettings())
	{
		if (BakerSettings->FramesPerDimension.Y != Value)
		{
			const FScopedTransaction Transaction(LOCTEXT("FramesPerDimension", "FramesPerDimension"));
			BakerSettings->Modify();
>>>>>>> 4af6daef
			BakerSettings->FramesPerDimension.Y = Value;

			FPropertyChangedEvent PropertyEvent(UNiagaraBakerSettings::StaticClass()->FindPropertyByName(GET_MEMBER_NAME_CHECKED(UNiagaraBakerSettings, FramesPerDimension)));
			BakerSettings->PostEditChangeProperty(PropertyEvent);
		}
	}
}

FNiagaraBakerFeedbackContext FNiagaraBakerViewModel::RenderBaker()
{
	FNiagaraBakerFeedbackContext FeedbackContext;

	UNiagaraBakerSettings* BakerSettings = GetBakerSettings();
	UNiagaraSystem* NiagaraSystem = BakerRenderer->GetNiagaraSystem();
	if ( BakerSettings == nullptr || NiagaraSystem == nullptr )
	{
		FeedbackContext.Errors.Emplace(TEXT("Nothing to bake as we don't have valid settings or system to bake with."));
		return FeedbackContext;
	}

	if ( BakerSettings->Outputs.Num() == 0 )
	{
		NiagaraSystem->SetBakerGeneratedSettings(nullptr);
		FeedbackContext.Errors.Emplace(TEXT("Nothing to bake as we have no outputs."));
		return FeedbackContext;
	}

	// Create output renderers
	TArray<TUniquePtr<FNiagaraBakerOutputRenderer>> OutputRenderers;
	OutputRenderers.Reserve(BakerSettings->Outputs.Num());

	bool bHasValidRenderer = false;
	for ( int iOutput=0; iOutput < BakerSettings->Outputs.Num(); ++iOutput)
	{
		UNiagaraBakerOutput* Output = BakerSettings->Outputs[iOutput];
		OutputRenderers.Emplace(FNiagaraBakerRenderer::GetOutputRenderer(Output->GetClass()));
		if ( FNiagaraBakerOutputRenderer* OutputRenderer = OutputRenderers.Last().Get() )
		{
			bHasValidRenderer |= OutputRenderer->BeginBake(FeedbackContext, Output);
		}
	}

	// Early out if we have no valid renderers
	if ( !bHasValidRenderer )
	{
		NiagaraSystem->SetBakerGeneratedSettings(nullptr);
		FeedbackContext.Errors.Emplace(TEXT("Nothing to bake as all outputs will not genreate any data."));
		return FeedbackContext;
	}

	// Render frames
	{
		const int32 TotalFrames = BakerSettings->FramesPerDimension.X * BakerSettings->FramesPerDimension.Y;
		const float FrameDeltaSeconds = BakerSettings->DurationSeconds / float(TotalFrames);

		FScopedSlowTask SlowTask(TotalFrames);
		SlowTask.MakeDialog();

		if (BakerSettings->BakeQualityLevel.IsNone() == false)
		{
			const UNiagaraSettings* NiagaraSettings = GetDefault<UNiagaraSettings>();
			for (int32 i=0; i < NiagaraSettings->QualityLevels.Num(); ++i)
			{
				if (FName(NiagaraSettings->QualityLevels[i].ToString()) == BakerSettings->BakeQualityLevel)
				{
					FNiagaraPlatformSet::SetNiagaraQualityLevelOverride(i);
					break;
				}
			}
		}

		for ( int32 iFrame=0; iFrame < TotalFrames; ++iFrame )
		{
			SlowTask.EnterProgressFrame(1, FText::Format(LOCTEXT("BakingFormat", "Baking Frame ({0} / {1})"), iFrame + 1, TotalFrames));

			// Tick to right location
			const float FrameTime = BakerSettings->StartSeconds + (float(iFrame) * FrameDeltaSeconds);
			BakerRenderer->SetAbsoluteTime(FrameTime);

			// Capture frames
			for ( int32 i=0; i < OutputRenderers.Num(); ++i )
			{
				if (OutputRenderers[i].IsValid())
				{
					OutputRenderers[i]->BakeFrame(FeedbackContext, BakerSettings->Outputs[i], iFrame, *BakerRenderer.Get());
				}
			}
		}

		if (BakerSettings->BakeQualityLevel.IsNone() == false)
		{
			FNiagaraPlatformSet::ClearNiagaraQualityLevelOverride();
		}
	}

	// Ensure we flush everything from the render thread
	if ( UWorld* World = BakerRenderer->GetWorld() )
	{
		if ( FNiagaraGpuComputeDispatchInterface* DispatchInterface = FNiagaraGpuComputeDispatchInterface::Get(World) )
		{
			DispatchInterface->FlushAndWait_GameThread();
		}
	}

	// Complete bake
	{
		FScopedSlowTask SlowTask(OutputRenderers.Num());
		SlowTask.MakeDialog();

		for (int32 i = 0; i < OutputRenderers.Num(); ++i)
		{
			if (OutputRenderers[i].IsValid())
			{
				SlowTask.EnterProgressFrame(1, FText::Format(LOCTEXT("FinishBakeFormat", "Finish Bake for Output '{0}'"), FText::FromString(BakerSettings->Outputs[i]->OutputName)));

				OutputRenderers[i]->EndBake(FeedbackContext, BakerSettings->Outputs[i]);
			}
		}
	}

	// Duplicate and set as generated data
	NiagaraSystem->SetBakerGeneratedSettings(DuplicateObject<UNiagaraBakerSettings>(BakerSettings, NiagaraSystem));

	// GC to cleanup any transient objects we created or ones we have ditched
	CollectGarbage(GARBAGE_COLLECTION_KEEPFLAGS);

	return FeedbackContext;
}

#undef LOCTEXT_NAMESPACE<|MERGE_RESOLUTION|>--- conflicted
+++ resolved
@@ -107,7 +107,6 @@
 		BakerSettings->Modify();
 		BakerSettings->CurrentCameraIndex = FMath::Clamp(CamerSettingsIndex, 0, BakerSettings->CameraSettings.Num() - 1);
 	}
-<<<<<<< HEAD
 }
 
 bool FNiagaraBakerViewModel::IsCameraSettingIndex(int CamerSettingsIndex) const
@@ -131,31 +130,6 @@
 {
 	if (UNiagaraBakerSettings* BakerSettings = GetBakerSettings())
 	{
-=======
-}
-
-bool FNiagaraBakerViewModel::IsCameraSettingIndex(int CamerSettingsIndex) const
-{
-	UNiagaraBakerSettings* BakerSettings = GetBakerSettings();
-	return BakerSettings ? BakerSettings->CurrentCameraIndex == CamerSettingsIndex : false;
-}
-
-void FNiagaraBakerViewModel::AddCameraBookmark()
-{
-	if (UNiagaraBakerSettings* BakerSettings = GetBakerSettings())
-	{
-		const FScopedTransaction Transaction(LOCTEXT("AddCameraBookmark", "Add Camera Bookmark"));
-		BakerSettings->Modify();
-		FNiagaraBakerCameraSettings CameraSettings = BakerSettings->GetCurrentCamera();
-		BakerSettings->CameraSettings.Emplace(CameraSettings);
-	}
-}
-
-void FNiagaraBakerViewModel::RemoveCameraBookmark(int32 CameraIndex)
-{
-	if (UNiagaraBakerSettings* BakerSettings = GetBakerSettings())
-	{
->>>>>>> 4af6daef
 		if (CameraIndex >= int32(ENiagaraBakerViewMode::Num) && CameraIndex < BakerSettings->CameraSettings.Num())
 		const FScopedTransaction Transaction(LOCTEXT("RemoveCameraBookmark", "Remove Camera Bookmark"));
 		BakerSettings->Modify();
@@ -247,7 +221,6 @@
 FSlateIcon FNiagaraBakerViewModel::GetCameraSettingsIcon(int32 CameraSettingsIndex) const
 {
 	return FSlateIcon(FAppStyle::GetAppStyleSetName(), GetCameraSettingsIconName(CameraSettingsIndex));
-<<<<<<< HEAD
 }
 
 bool FNiagaraBakerViewModel::IsCurrentCameraPerspective() const
@@ -259,19 +232,6 @@
 FVector FNiagaraBakerViewModel::GetCurrentCameraLocation() const
 {
 	UNiagaraBakerSettings* BakerSettings = GetBakerSettings();
-=======
-}
-
-bool FNiagaraBakerViewModel::IsCurrentCameraPerspective() const
-{
-	UNiagaraBakerSettings* BakerSettings = GetBakerSettings();
-	return BakerSettings ? BakerSettings->GetCurrentCamera().ViewMode == ENiagaraBakerViewMode::Perspective : true;
-}
-
-FVector FNiagaraBakerViewModel::GetCurrentCameraLocation() const
-{
-	UNiagaraBakerSettings* BakerSettings = GetBakerSettings();
->>>>>>> 4af6daef
 	return BakerSettings ? BakerSettings->GetCurrentCamera().ViewportLocation : FVector::ZeroVector;
 }
 
@@ -354,7 +314,6 @@
 		BakerSettings->GetCurrentCamera().bUseAspectRatio = !BakerSettings->GetCurrentCamera().bUseAspectRatio;
 	}
 }
-<<<<<<< HEAD
 
 bool FNiagaraBakerViewModel::IsCameraAspectRatioEnabled() const
 {
@@ -388,41 +347,6 @@
 	}
 }
 
-=======
-
-bool FNiagaraBakerViewModel::IsCameraAspectRatioEnabled() const
-{
-	UNiagaraBakerSettings* BakerSettings = GetBakerSettings();
-	return BakerSettings ? BakerSettings->GetCurrentCamera().bUseAspectRatio : false;
-}
-
-float FNiagaraBakerViewModel::GetCameraAspectRatio() const
-{
-	UNiagaraBakerSettings* BakerSettings = GetBakerSettings();
-	return BakerSettings ? BakerSettings->GetCurrentCamera().AspectRatio : 0.0f;
-}
-
-void FNiagaraBakerViewModel::SetCameraAspectRatio(float InAspectRatio)
-{
-	if (UNiagaraBakerSettings* BakerSettings = GetBakerSettings())
-	{
-		const FScopedTransaction Transaction(LOCTEXT("SetCameraAspectRatio", "Set Camera Aspect Ratio"));
-		BakerSettings->Modify();
-		BakerSettings->GetCurrentCamera().AspectRatio = InAspectRatio;
-	}
-}
-
-void FNiagaraBakerViewModel::ResetCurrentCamera()
-{
-	if (UNiagaraBakerSettings* BakerSettings = GetBakerSettings())
-	{
-		const FScopedTransaction Transaction(LOCTEXT("ResetCamera", "Reset Camera"));
-		BakerSettings->Modify();
-		BakerSettings->GetCurrentCamera().ResetToDefault();
-	}
-}
-
->>>>>>> 4af6daef
 bool FNiagaraBakerViewModel::IsBakeQualityLevel(FName QualityLevel) const
 {
 	UNiagaraBakerSettings* BakerSettings = GetBakerSettings();
@@ -507,7 +431,6 @@
 	if ( UNiagaraBakerSettings* BakerSettings = GetBakerSettings() )
 	{
 		if ( BakerSettings->Outputs.IsValidIndex(CurrentOutputIndex) )
-<<<<<<< HEAD
 		{
 			return BakerSettings->Outputs[CurrentOutputIndex];
 		}
@@ -536,7 +459,10 @@
 	UNiagaraBakerSettings* BakerSettings = GetBakerSettings();
 	if ( BakerSettings && BakerSettings->Outputs.IsValidIndex(OutputIndex) )
 	{
-		return FText::FromString(BakerSettings->Outputs[OutputIndex]->OutputName);
+		if(BakerSettings->Outputs[OutputIndex])
+		{
+			return FText::FromString(BakerSettings->Outputs[OutputIndex]->OutputName);
+		}
 	}
 	return FText::GetEmpty();
 }
@@ -555,58 +481,6 @@
 	return 1;
 }
 
-=======
-		{
-			return BakerSettings->Outputs[CurrentOutputIndex];
-		}
-	}
-	return nullptr;
-}
-
-void FNiagaraBakerViewModel::SetCurrentOutputIndex(int32 OutputIndex)
-{
-	if (UNiagaraBakerSettings* BakerSettings = GetBakerSettings())
-	{
-		if (BakerSettings->Outputs.Num() > 0)
-		{
-			CurrentOutputIndex = FMath::Clamp(OutputIndex, 0, BakerSettings->Outputs.Num() - 1);
-		}
-		else
-		{
-			CurrentOutputIndex = 0;
-		}
-		OnCurrentOutputChanged.Broadcast();
-	}
-}
-
-FText FNiagaraBakerViewModel::GetOutputText(int32 OutputIndex) const
-{
-	UNiagaraBakerSettings* BakerSettings = GetBakerSettings();
-	if ( BakerSettings && BakerSettings->Outputs.IsValidIndex(OutputIndex) )
-	{
-		if(BakerSettings->Outputs[OutputIndex])
-		{
-			return FText::FromString(BakerSettings->Outputs[OutputIndex]->OutputName);
-		}
-	}
-	return FText::GetEmpty();
-}
-
-FText FNiagaraBakerViewModel::GetCurrentOutputText() const
-{
-	return GetOutputText(CurrentOutputIndex);
-}
-
-int FNiagaraBakerViewModel::GetCurrentOutputNumFrames() const
-{
-	if ( UNiagaraBakerSettings* BakerSettings = GetBakerSettings() )
-	{
-		return BakerSettings->GetOutputNumFrames(CurrentOutputIndex);
-	}
-	return 1;
-}
-
->>>>>>> 4af6daef
 FNiagaraBakerOutputFrameIndices FNiagaraBakerViewModel::GetCurrentOutputFrameIndices(float RelativeTime) const
 {
 	if (UNiagaraBakerSettings* BakerSettings = GetBakerSettings())
@@ -634,7 +508,6 @@
 			BakerSettings->Modify();
 			BakerSettings->StartSeconds = Value;
 			BakerSettings->DurationSeconds = FMath::Max(EndSeconds - Value, 0.0f);
-<<<<<<< HEAD
 		}
 	}
 }
@@ -701,74 +574,6 @@
 		{
 			const FScopedTransaction Transaction(LOCTEXT("FramesPerDimension", "FramesPerDimension"));
 			BakerSettings->Modify();
-=======
-		}
-	}
-}
-
-float FNiagaraBakerViewModel::GetDurationSeconds() const
-{
-	UNiagaraBakerSettings* BakerSettings = GetBakerSettings();
-	return BakerSettings ? BakerSettings->DurationSeconds : 0.0f;
-}
-
-float FNiagaraBakerViewModel::GetTimelineEnd() const
-{
-	UNiagaraBakerSettings* BakerSettings = GetBakerSettings();
-	return BakerSettings ? BakerSettings->StartSeconds + BakerSettings->DurationSeconds : 0.0f;
-}
-
-void FNiagaraBakerViewModel::SetTimelineEnd(float Value)
-{
-	if (UNiagaraBakerSettings* BakerSettings = GetBakerSettings())
-	{
-		Value = FMath::Max(Value - BakerSettings->StartSeconds, 0.0f);
-		if (BakerSettings->DurationSeconds != Value)
-		{
-			const FScopedTransaction Transaction(LOCTEXT("EndSeconds", "EndSeconds"));
-			BakerSettings->Modify();
-			BakerSettings->DurationSeconds = Value;
-		}
-	}
-}
-
-int32 FNiagaraBakerViewModel::GetFramesOnX() const
-{
-	UNiagaraBakerSettings* BakerSettings = GetBakerSettings();
-	return BakerSettings ? BakerSettings->FramesPerDimension.X : 1;
-}
-
-void FNiagaraBakerViewModel::SetFramesOnX(int32 Value)
-{
-	if (UNiagaraBakerSettings* BakerSettings = GetBakerSettings())
-	{
-		if (BakerSettings->FramesPerDimension.X != Value)
-		{
-			const FScopedTransaction Transaction(LOCTEXT("FramesPerDimension", "FramesPerDimension"));
-			BakerSettings->Modify();
-			BakerSettings->FramesPerDimension.X = Value;
-
-			FPropertyChangedEvent PropertyEvent(UNiagaraBakerSettings::StaticClass()->FindPropertyByName(GET_MEMBER_NAME_CHECKED(UNiagaraBakerSettings, FramesPerDimension)));
-			BakerSettings->PostEditChangeProperty(PropertyEvent);
-		}
-	}
-}
-
-int32 FNiagaraBakerViewModel::GetFramesOnY() const
-{
-	UNiagaraBakerSettings* BakerSettings = GetBakerSettings();
-	return BakerSettings ? BakerSettings->FramesPerDimension.Y : 1;
-}
-
-void FNiagaraBakerViewModel::SetFramesOnY(int32 Value)
-{
-	if (UNiagaraBakerSettings* BakerSettings = GetBakerSettings())
-	{
-		if (BakerSettings->FramesPerDimension.Y != Value)
-		{
-			const FScopedTransaction Transaction(LOCTEXT("FramesPerDimension", "FramesPerDimension"));
-			BakerSettings->Modify();
->>>>>>> 4af6daef
 			BakerSettings->FramesPerDimension.Y = Value;
 
 			FPropertyChangedEvent PropertyEvent(UNiagaraBakerSettings::StaticClass()->FindPropertyByName(GET_MEMBER_NAME_CHECKED(UNiagaraBakerSettings, FramesPerDimension)));
