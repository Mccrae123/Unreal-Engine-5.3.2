// Copyright Epic Games, Inc. All Rights Reserved.

#include "ViewModels/Stack/NiagaraStackErrorItem.h"
#include "NiagaraStackEditorData.h"
#include "ScopedTransaction.h"

#define LOCTEXT_NAMESPACE "NiagaraStackErrorItem"
//UNiagaraStackErrorItem

void UNiagaraStackErrorItem::Initialize(FRequiredEntryData InRequiredEntryData, FStackIssue InStackIssue, FString InStackEditorDataKey)
{
	FString ErrorStackEditorDataKey = FString::Printf(TEXT("%s-Error-%s"), *InStackEditorDataKey, *InStackIssue.GetUniqueIdentifier());
	Super::Initialize(InRequiredEntryData, ErrorStackEditorDataKey);
	StackIssue = InStackIssue;
	EntryStackEditorDataKey = InStackEditorDataKey;
}

void UNiagaraStackErrorItem::SetStackIssue(const FStackIssue& InStackIssue)
{
	StackIssue = InStackIssue;
}

FText UNiagaraStackErrorItem::GetDisplayName() const
{
	return StackIssue.GetShortDescription();
}

EStackIssueSeverity UNiagaraStackErrorItem::GetIssueSeverity() const
{
	return StackIssue.GetSeverity();
}

UNiagaraStackEntry::EStackRowStyle UNiagaraStackErrorItem::GetStackRowStyle() const
{
	return EStackRowStyle::StackIssue;
}

UNiagaraStackErrorItem::FOnIssueNotify& UNiagaraStackErrorItem::OnIssueModified()
{
	return IssueModifiedDelegate;
}

void UNiagaraStackErrorItem::GetSearchItems(TArray<FStackSearchItem>& SearchItems) const
{
	SearchItems.Add({ FName("ErrorShortDescription"), StackIssue.GetShortDescription() });
	SearchItems.Add({ FName("ErrorLongDescription"), StackIssue.GetLongDescription() });
}

void UNiagaraStackErrorItem::RefreshChildrenInternal(const TArray<UNiagaraStackEntry*>& CurrentChildren, TArray<UNiagaraStackEntry*>& NewChildren, TArray<FStackIssue>& NewIssues)
{
	for (UNiagaraStackEntry* Child : CurrentChildren)
	{
		UNiagaraStackErrorItemFix* FixChild = Cast<UNiagaraStackErrorItemFix>(Child);
		if (FixChild != nullptr)
		{
			FixChild->OnIssueFixed().RemoveAll(this);
		}
	}
	
	if (!StackIssue.GetLongDescription().IsEmptyOrWhitespace())
	{
		// long description
		UNiagaraStackErrorItemLongDescription* ErrorEntryLongDescription = FindCurrentChildOfTypeByPredicate<UNiagaraStackErrorItemLongDescription>(CurrentChildren,
			[&](UNiagaraStackErrorItemLongDescription* CurrentChild) { return true; });
		if (ErrorEntryLongDescription == nullptr)
		{
			ErrorEntryLongDescription = NewObject<UNiagaraStackErrorItemLongDescription>(this);
			ErrorEntryLongDescription->Initialize(CreateDefaultChildRequiredData(), StackIssue, GetStackEditorDataKey());
		}


		NewChildren.Add(ErrorEntryLongDescription);
	}

	// fixes
	for (int i = 0; i < StackIssue.GetFixes().Num(); i++)
	{
		UNiagaraStackEntry::FStackIssueFix CurrentFix = StackIssue.GetFixes()[i];
		UNiagaraStackErrorItemFix* ErrorEntryFix = FindCurrentChildOfTypeByPredicate<UNiagaraStackErrorItemFix>(CurrentChildren,
			[&](UNiagaraStackErrorItemFix* CurrentChild) { return CurrentChild->GetStackIssueFix().GetUniqueIdentifier() == CurrentFix.GetUniqueIdentifier(); });
		if (ErrorEntryFix == nullptr)
		{
			ErrorEntryFix = NewObject<UNiagaraStackErrorItemFix>(this);
			ErrorEntryFix->Initialize(CreateDefaultChildRequiredData(), StackIssue, CurrentFix, EntryStackEditorDataKey);
		}
		else
		{
			ErrorEntryFix->SetFixDelegate(CurrentFix.GetFixDelegate());
		}
		if (ensureMsgf(NewChildren.Contains(ErrorEntryFix) == false,
<<<<<<< HEAD
			TEXT("Duplicate stack issue fix rows detected, This is caused by two different issue fixes with the same description which is used to generate their unique id. Issue Fix description: %s.  This issue fix will not be shown in the UI."),
=======
			TEXT("Duplicate stack issue fix rows detected. This is caused by two different issue fixes with the same description which is used to generate their unique ID. Issue Fix description: %s.  This issue fix will not be shown in the UI."),
>>>>>>> 90fae962
			*CurrentFix.GetDescription().ToString()))
		{
			ErrorEntryFix->OnIssueFixed().AddUObject(this, &UNiagaraStackErrorItem::IssueFixed);
			NewChildren.Add(ErrorEntryFix);
		}
	}
	// dismiss button
	if (StackIssue.GetCanBeDismissed())
	{
		UNiagaraStackErrorItemDismiss* ErrorEntryDismiss = FindCurrentChildOfTypeByPredicate<UNiagaraStackErrorItemDismiss>(CurrentChildren,
			[&](UNiagaraStackErrorItemDismiss* CurrentChild) { return true; });
		if (ErrorEntryDismiss == nullptr)
		{
			ErrorEntryDismiss = NewObject<UNiagaraStackErrorItemDismiss>(this);
			ErrorEntryDismiss->Initialize(CreateDefaultChildRequiredData(), StackIssue, EntryStackEditorDataKey);
		}
		ErrorEntryDismiss->OnIssueFixed().AddUObject(this, &UNiagaraStackErrorItem::IssueFixed);
		NewChildren.Add(ErrorEntryDismiss);
	}
}

void UNiagaraStackErrorItem::IssueFixed()
{
	OnIssueModified().Broadcast();
}

//UNiagaraStackErrorItemLongDescription
void UNiagaraStackErrorItemLongDescription::Initialize(FRequiredEntryData InRequiredEntryData, UNiagaraStackEntry::FStackIssue InStackIssue, FString InStackEditorDataKey)
{
	FString ErrorStackEditorDataKey = FString::Printf(TEXT("Long-%s"), *InStackEditorDataKey);
	Super::Initialize(InRequiredEntryData, ErrorStackEditorDataKey);
	StackIssue = InStackIssue;
}

FText UNiagaraStackErrorItemLongDescription::GetDisplayName() const
{
	return StackIssue.GetLongDescription();
}

EStackIssueSeverity UNiagaraStackErrorItemLongDescription::GetIssueSeverity() const
{
	return StackIssue.GetSeverity();
}

UNiagaraStackEntry::EStackRowStyle UNiagaraStackErrorItemLongDescription::GetStackRowStyle() const
{
	return EStackRowStyle::StackIssue;
}

//UNiagaraStackErrorItemFix

void UNiagaraStackErrorItemFix::Initialize(FRequiredEntryData InRequiredEntryData, FStackIssue InStackIssue, FStackIssueFix InIssueFix, FString InStackEditorDataKey)
{
	FString ErrorStackEditorDataKey = FString::Printf(TEXT("Fix-%s"), *InStackEditorDataKey);
	Super::Initialize(InRequiredEntryData, ErrorStackEditorDataKey);
	StackIssue = InStackIssue;
	IssueFix = InIssueFix;
}

FReply UNiagaraStackErrorItemFix::OnTryFixError()
{
	IssueFix.GetFixDelegate().ExecuteIfBound();
	OnIssueFixed().Broadcast();
	return FReply::Handled();
}

FText UNiagaraStackErrorItemFix::GetDisplayName() const
{
	return IssueFix.GetDescription();
}

<<<<<<< HEAD
=======
EStackIssueSeverity UNiagaraStackErrorItemFix::GetIssueSeverity() const
{
	return StackIssue.GetSeverity();
}

>>>>>>> 90fae962
UNiagaraStackEntry::EStackRowStyle UNiagaraStackErrorItemFix::GetStackRowStyle() const
{
	return EStackRowStyle::StackIssue;
}

FText UNiagaraStackErrorItemFix::GetFixButtonText() const
{
	return LOCTEXT("FixIssue", "Fix issue");
}

UNiagaraStackErrorItem::FOnIssueNotify& UNiagaraStackErrorItemFix::OnIssueFixed()
{
	return IssueFixedDelegate;
}

void UNiagaraStackErrorItemFix::SetFixDelegate(const FStackIssueFixDelegate& InFixDelegate)
{
	IssueFix.SetFixDelegate(InFixDelegate);
}

//UNiagaraStackErrorItemDismiss

void UNiagaraStackErrorItemDismiss::Initialize(FRequiredEntryData InRequiredEntryData, UNiagaraStackEntry::FStackIssue InStackIssue, FString InStackEditorDataKey)
{
	FString ErrorStackEditorDataKey = FString::Printf(TEXT("Dismiss-%s"), *InStackEditorDataKey);
	UNiagaraStackEntry::Initialize(InRequiredEntryData, ErrorStackEditorDataKey);
	StackIssue = InStackIssue;
	IssueFix = FStackIssueFix(
		LOCTEXT("DismissError", "Dismiss the issue without fixing (I know what I'm doing)"),
		FStackIssueFixDelegate::CreateUObject(this, &UNiagaraStackErrorItemDismiss::DismissIssue));
}

void UNiagaraStackErrorItemDismiss::DismissIssue()
{
	GetStackEditorData().Modify();
	GetStackEditorData().DismissStackIssue(StackIssue.GetUniqueIdentifier());
}

UNiagaraStackEntry::EStackRowStyle UNiagaraStackErrorItemDismiss::GetStackRowStyle() const
{
	return EStackRowStyle::StackIssue;
}

FText UNiagaraStackErrorItemDismiss::GetFixButtonText() const
{
	return LOCTEXT("DismissIssue", "Dismiss issue");
}

#undef LOCTEXT_NAMESPACE<|MERGE_RESOLUTION|>--- conflicted
+++ resolved
@@ -88,11 +88,7 @@
 			ErrorEntryFix->SetFixDelegate(CurrentFix.GetFixDelegate());
 		}
 		if (ensureMsgf(NewChildren.Contains(ErrorEntryFix) == false,
-<<<<<<< HEAD
-			TEXT("Duplicate stack issue fix rows detected, This is caused by two different issue fixes with the same description which is used to generate their unique id. Issue Fix description: %s.  This issue fix will not be shown in the UI."),
-=======
 			TEXT("Duplicate stack issue fix rows detected. This is caused by two different issue fixes with the same description which is used to generate their unique ID. Issue Fix description: %s.  This issue fix will not be shown in the UI."),
->>>>>>> 90fae962
 			*CurrentFix.GetDescription().ToString()))
 		{
 			ErrorEntryFix->OnIssueFixed().AddUObject(this, &UNiagaraStackErrorItem::IssueFixed);
@@ -164,14 +160,11 @@
 	return IssueFix.GetDescription();
 }
 
-<<<<<<< HEAD
-=======
 EStackIssueSeverity UNiagaraStackErrorItemFix::GetIssueSeverity() const
 {
 	return StackIssue.GetSeverity();
 }
 
->>>>>>> 90fae962
 UNiagaraStackEntry::EStackRowStyle UNiagaraStackErrorItemFix::GetStackRowStyle() const
 {
 	return EStackRowStyle::StackIssue;
