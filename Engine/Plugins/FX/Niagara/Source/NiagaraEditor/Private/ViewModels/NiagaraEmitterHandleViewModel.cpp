--- conflicted
+++ resolved
@@ -48,11 +48,7 @@
 	}
 }
 
-<<<<<<< HEAD
-void FNiagaraEmitterHandleViewModel::GetRendererPreviewData(TArray<FRendererPreviewData>& InRendererPreviewData)
-=======
 void FNiagaraEmitterHandleViewModel::GetRendererPreviewData(TArray<FRendererPreviewData*>& InRendererPreviewData)
->>>>>>> 5a0ce42d
 {
 	InRendererPreviewData.Empty();
 	UNiagaraEmitter* Emitter = GetEmitterHandle()->GetInstance();
@@ -70,11 +66,7 @@
 				RendererItem->GetRendererProperties()->GetUsedMaterials(InInstance, Materials);
 				for (UMaterialInterface* Material : Materials)
 				{
-<<<<<<< HEAD
-					InRendererPreviewData.Add(FRendererPreviewData(Child, Material));
-=======
 					InRendererPreviewData.Add(new FRendererPreviewData(Child, Material));
->>>>>>> 5a0ce42d
 				}
 			}
 		}
