// Copyright Epic Games, Inc. All Rights Reserved.

#include "NiagaraScriptInputCollectionViewModel.h"
#include "NiagaraScript.h"
#include "NiagaraEmitter.h"
#include "NiagaraScriptSource.h"
#include "NiagaraTypes.h"
#include "NiagaraScriptParameterViewModel.h"
#include "NiagaraGraph.h"
#include "NiagaraNodeInput.h"
#include "INiagaraEditorTypeUtilities.h"
#include "NiagaraEditorUtilities.h"
#include "NiagaraDataInterface.h"

#include "ScopedTransaction.h"

#define LOCTEXT_NAMESPACE "NiagaraScriptInputCollection"

FText DisplayNameFormat = NSLOCTEXT("ScriptInputCollection", "DisplayNameFormat", "{0} Inputs");

FNiagaraScriptInputCollectionViewModel::FNiagaraScriptInputCollectionViewModel(TAttribute<FText> InDisplayName, ENiagaraParameterEditMode InParameterEditMode)
	: FNiagaraParameterCollectionViewModel(InParameterEditMode)
	, DisplayName(InDisplayName)
	, bCanHaveNumericParameters(true)
{
}

FNiagaraScriptInputCollectionViewModel::~FNiagaraScriptInputCollectionViewModel()
{
	for (int32 i = 0; i < ParameterViewModels.Num(); i++)
	{
		FNiagaraScriptParameterViewModel* ParameterViewModel = (FNiagaraScriptParameterViewModel*)(&ParameterViewModels[i].Get());
		if (ParameterViewModel != nullptr)
		{
			ParameterViewModel->Reset();
			ParameterViewModel->OnNameChanged().RemoveAll(this);
			ParameterViewModel->OnTypeChanged().RemoveAll(this);
			ParameterViewModel->OnDefaultValueChanged().RemoveAll(this);
		}
	}
	ParameterViewModels.Empty();

	if (Graph.IsValid())
	{
		Graph->RemoveOnGraphChangedHandler(OnGraphChangedHandle);
		Graph->RemoveOnGraphNeedsRecompileHandler(OnRecompileHandle);
	}
}

void FNiagaraScriptInputCollectionViewModel::SetScripts(TArray<UNiagaraScript*> InScripts)
{
	if (Graph.IsValid())
	{
		Graph->RemoveOnGraphChangedHandler(OnGraphChangedHandle);
		Graph->RemoveOnGraphNeedsRecompileHandler(OnRecompileHandle);
	}

	Scripts.Empty();
	for (UNiagaraScript* Script : InScripts)
	{
		Scripts.Add(Script);
		check(Script->GetSource() == InScripts[0]->GetSource());
	}

	if (InScripts.Num() != 0 && Scripts[0].IsValid() && Scripts[0]->GetSource())
	{
		Graph = Cast<UNiagaraScriptSource>(Scripts[0]->GetSource())->NodeGraph;
		OnGraphChangedHandle = Graph->AddOnGraphChangedHandler(
			FOnGraphChanged::FDelegate::CreateSP(this, &FNiagaraScriptInputCollectionViewModel::OnGraphChanged));
		OnRecompileHandle = Graph->AddOnGraphNeedsRecompileHandler(
			FOnGraphChanged::FDelegate::CreateSP(this, &FNiagaraScriptInputCollectionViewModel::OnGraphChanged));
		bCanHaveNumericParameters = Scripts[0]->IsStandaloneScript();
	}
	else
	{
		Graph = nullptr;
		bCanHaveNumericParameters = true;
	}

	RefreshParameterViewModels();
}

FText FNiagaraScriptInputCollectionViewModel::GetDisplayName() const 
{
	return FText::Format(DisplayNameFormat, DisplayName.Get());
}

FVector2D GetNewNodeLocation(UNiagaraGraph* Graph, UNiagaraNode* NewInputNode, float VerticalNodeOffset, float HorizontalNodeOffset)
{
	FVector2D PlacementLocation;
	TArray<UNiagaraNodeInput*> InputNodes;
	Graph->GetNodesOfClass(InputNodes);
	if (InputNodes.Num() > 1)
	{
		// If there are input nodes, try to put it under the lowest one.
		UNiagaraNodeInput* LowestNode = nullptr;
		for (UNiagaraNodeInput* InputNode : InputNodes)
		{
			if (InputNode->Usage == ENiagaraInputNodeUsage::Parameter && InputNode != NewInputNode && (LowestNode == nullptr || InputNode->NodePosY > LowestNode->NodePosY))
			{
				LowestNode = InputNode;
			}
		}
		
		if (LowestNode)
		{
			PlacementLocation = FVector2D(
				LowestNode->NodePosX,
				LowestNode->NodePosY + VerticalNodeOffset);
		}
		else
		{
			PlacementLocation = FVector2D(0.0f, 0.0f);
		}
	}
	else
	{
		TArray<UNiagaraNode*> Nodes;
		Graph->GetNodesOfClass(Nodes);
		if (Nodes.Num() > 0)
		{
			// If there are other nodes, try to put it to the left of the leftmost one.
			UNiagaraNode* LeftmostNode = nullptr;
			for (UNiagaraNode* Node : Nodes)
			{
				if (Node != NewInputNode && (LeftmostNode == nullptr || Node->NodePosX < LeftmostNode->NodePosX))
				{
					LeftmostNode = Node;
				}
			}
			check(LeftmostNode);
			PlacementLocation = FVector2D(
				LeftmostNode->NodePosX - HorizontalNodeOffset,
				LeftmostNode->NodePosY);
		}
	}
	return PlacementLocation;
}

void FNiagaraScriptInputCollectionViewModel::AddParameter(TSharedPtr<FNiagaraTypeDefinition> ParameterType)
{
	if (Graph.IsValid())
	{
		FScopedTransaction ScopedTransaction(LOCTEXT("AddScriptInput", "Add script input"));
		Graph->Modify();
		FGraphNodeCreator<UNiagaraNodeInput> InputNodeCreator(*Graph);
		UNiagaraNodeInput* InputNode = InputNodeCreator.CreateNode();

		FNiagaraEditorUtilities::InitializeParameterInputNode(*InputNode, *ParameterType.Get(), Graph.Get());

		FVector2D PlacementLocation = GetNewNodeLocation(Graph.Get(), InputNode, 100, 150);
		InputNode->NodePosX = PlacementLocation.X;
		InputNode->NodePosY = PlacementLocation.Y;

		InputNodeCreator.Finalize();

		// The CreateNode notified the graph has changed, but changing the name and type will also need to signal the graph changed event...
		// We need to do this because NiagaraSystemScriptView model is listening for these changes to update the bindings table. This 
		// will also cause the RefreshParameterViewModels in our own graph changed handler.
		Graph->NotifyGraphChanged();

		for (TSharedRef<INiagaraParameterViewModel> ParameterViewModel : ParameterViewModels)
		{
			if (ParameterViewModel->GetName() == InputNode->Input.GetName())
			{
				GetSelection().SetSelectedObject(ParameterViewModel);
				break;
			}
		}
	}
}

void FNiagaraScriptInputCollectionViewModel::DeleteSelectedParameters()
{
	if (GetSelection().GetSelectedObjects().Num() > 0)
	{
		TSet<FName> InputNamesToDelete;
		for (TSharedRef<INiagaraParameterViewModel> InputParameter : GetSelection().GetSelectedObjects())
		{
			InputNamesToDelete.Add(InputParameter->GetName());
		}
		GetSelection().ClearSelectedObjects();

		if (Graph.IsValid())
		{
			FScopedTransaction ScopedTransaction(NSLOCTEXT("NiagaraEmitterInputEditor", "DeletedSelectedNodes", "Delete selected nodes"));
			Graph->Modify();

			TArray<UNiagaraNodeInput*> InputNodes;
			Graph->GetNodesOfClass(InputNodes);
			for (UNiagaraNodeInput* InputNode : InputNodes)
			{
				if (InputNamesToDelete.Contains(InputNode->Input.GetName()))
				{
					InputNode->Modify();
					InputNode->DestroyNode();
				}
			}
		}
	}
}

const TArray<TSharedRef<INiagaraParameterViewModel>>& FNiagaraScriptInputCollectionViewModel::GetParameters()
{
	return ParameterViewModels;
}

void FNiagaraScriptInputCollectionViewModel::RefreshParameterViewModels()
{
	for (int32 i = 0; i < ParameterViewModels.Num(); i++)
	{
		FNiagaraScriptParameterViewModel* ParameterViewModel = (FNiagaraScriptParameterViewModel*)(&ParameterViewModels[i].Get());
		if (ParameterViewModel != nullptr)
		{
			ParameterViewModel->Reset();
			ParameterViewModel->OnNameChanged().RemoveAll(this);
			ParameterViewModel->OnTypeChanged().RemoveAll(this);
			ParameterViewModel->OnDefaultValueChanged().RemoveAll(this);
		}
	}

	ParameterViewModels.Empty();

	TArray<UNiagaraNodeInput*> InputNodes;

	if (Graph.IsValid())
	{
		UNiagaraGraph::FFindInputNodeOptions Options;
		Options.bSort = true;
		Graph->FindInputNodes(InputNodes, Options);
	}

	TSet<FName> AddedInputNames;
	for (UNiagaraNodeInput* InputNode : InputNodes)
	{
		if (0 == Scripts.Num())
		{
			continue;
		}

		// We can have multiple input nodes in the graph for each unique input name so make sure we only add one of each.
		if (InputNode->Usage == ENiagaraInputNodeUsage::Parameter && AddedInputNames.Contains(InputNode->Input.GetName()) == false)
		{
			FNiagaraVariable& GraphVariable = InputNode->Input;
			TSharedPtr<FNiagaraScriptParameterViewModel> ParameterViewModel;
			if (GraphVariable.GetType().GetScriptStruct() != nullptr)
			{
				FNiagaraVariable* EmitterVariable = nullptr;
				UNiagaraScript* Script = nullptr;
				for (TWeakObjectPtr<UNiagaraScript> ScriptWeakPtr : Scripts)
				{
					if (!ScriptWeakPtr.IsValid() || !ScriptWeakPtr->GetVMExecutableData().IsValid())
					{
						continue;
					}
					if (EmitterVariable != nullptr)
					{
						break;
					}

					for (FNiagaraVariable& EmitterVariableToCheck : ScriptWeakPtr->GetVMExecutableData().Parameters.Parameters)
					{

						// @TODO We should check ID's here, but its possible that the 
						// EmitterVariable is invalid and we may not have a great way to 
						// recover without also changing the VM.
						if (EmitterVariableToCheck.GetName() == GraphVariable.GetName())
						{
							EmitterVariable = &EmitterVariableToCheck;
							Script = ScriptWeakPtr.Get();
							break;
						}
					}
				}
				ParameterViewModel = MakeShareable(new FNiagaraScriptParameterViewModel(GraphVariable, *InputNode, EmitterVariable, Script, ParameterEditMode));
				
			}
			else
			{
				UNiagaraDataInterface* EmitterDataInterface = InputNode->GetDataInterface();
				UNiagaraScript* Script = nullptr;
				for (TWeakObjectPtr<UNiagaraScript> ScriptWeakPtr : Scripts)
				{
					if (EmitterDataInterface != nullptr)
					{
						break;
					}

					for (FNiagaraScriptDataInterfaceInfo& DataInterfaceInfoItem : ScriptWeakPtr->GetCachedDefaultDataInterfaces())
					{
						if (DataInterfaceInfoItem.Name == InputNode->Input.GetName())
						{
							EmitterDataInterface = DataInterfaceInfoItem.DataInterface;
							Script = ScriptWeakPtr.Get();
							break;
						}
					}
				}
				ParameterViewModel = MakeShareable(new FNiagaraScriptParameterViewModel(GraphVariable, *InputNode, EmitterDataInterface, ParameterEditMode));
			}

			ParameterViewModel->OnNameChanged().AddSP(this, &FNiagaraScriptInputCollectionViewModel::OnParameterNameChanged, TWeakObjectPtr<UNiagaraNodeInput>(InputNode));
			ParameterViewModel->OnTypeChanged().AddSP(this, &FNiagaraScriptInputCollectionViewModel::OnParameterTypeChanged, &GraphVariable);
			ParameterViewModel->OnDefaultValueChanged().AddSP(this, &FNiagaraScriptInputCollectionViewModel::OnParameterValueChangedInternal, ParameterViewModel.ToSharedRef());
			ParameterViewModels.Add(ParameterViewModel.ToSharedRef());
			AddedInputNames.Add(InputNode->Input.GetName());
		}
	}

	OnCollectionChangedDelegate.Broadcast();
}

bool FNiagaraScriptInputCollectionViewModel::SupportsType(const FNiagaraTypeDefinition& Type) const
{
	if (Type.IsUObject() && Type.IsDataInterface() == false)
	{
		// Don't allow generic objects as script inputs.
		return false;
	}

<<<<<<< HEAD
=======
	if (Type.IsInternalType())
	{
		return false;
	}

>>>>>>> 24776ab6
	if (Scripts.Num() == 1 && Scripts[0] != nullptr)
	{
		// We only support parameter map inputs for dynamic inputs and modules, with the ability to create data interfaces as needed for defaults.
		if (Scripts[0]->GetUsage() == ENiagaraScriptUsage::DynamicInput || Scripts[0]->GetUsage() == ENiagaraScriptUsage::Module)
		{
			if (Type != FNiagaraTypeDefinition::GetParameterMapDef() && !Type.IsDataInterface())
			{
				return false;
			}
		}
	}

	return bCanHaveNumericParameters || Type != FNiagaraTypeDefinition::GetGenericNumericDef();
}

void FNiagaraScriptInputCollectionViewModel::OnGraphChanged(const struct FEdGraphEditAction& InAction)
{
	bNeedsRefresh = true;
}

void FNiagaraScriptInputCollectionViewModel::OnParameterNameChanged(FName OldName, FName NewName, TWeakObjectPtr<UNiagaraNodeInput> InputNodeWeak)
{
	UNiagaraNodeInput* InputNode = InputNodeWeak.Get();
	if (InputNode != nullptr)
	{
		FScopedTransaction ScopedTransaction(LOCTEXT("EditInputName", "Edit input name"));
		InputNode->OnRenameNode(NewName.ToString());
	}
}

void FNiagaraScriptInputCollectionViewModel::SetAllParametersEditingEnabled(bool bInEnabled)
{
	for (TSharedRef<INiagaraParameterViewModel>& ParameterViewModel : ParameterViewModels)
	{
		ParameterViewModel->SetEditingEnabled(bInEnabled);
	}
}

void FNiagaraScriptInputCollectionViewModel::SetAllParametersTooltipOverrides(const FText& Override)
{
	for (TSharedRef<INiagaraParameterViewModel>& ParameterViewModel : ParameterViewModels)
	{
		ParameterViewModel->SetTooltipOverride(Override);
	}
}

TSharedPtr<INiagaraParameterViewModel> FNiagaraScriptInputCollectionViewModel::GetParameterViewModel(const FName& Name)
{
	for (TSharedRef<INiagaraParameterViewModel>& ParameterViewModel : ParameterViewModels)
	{
		if (ParameterViewModel->GetName() == Name)
		{
			return TSharedPtr<INiagaraParameterViewModel>(ParameterViewModel);
		}
	}
	return TSharedPtr<INiagaraParameterViewModel>();
}


void FNiagaraScriptInputCollectionViewModel::OnParameterTypeChanged(FNiagaraVariable* ParameterVariable)
{
	TArray<UNiagaraNodeInput*> InputNodes;
	TArray<UNiagaraNodeInput*> InputNodesToUpdate;

	if (Graph.IsValid())
	{
		Graph->GetNodesOfClass(InputNodes);
	}
	
	for (UNiagaraNodeInput* InputNode : InputNodes)
	{
		if (InputNode->Usage == ENiagaraInputNodeUsage::Parameter && InputNode->Input.GetName() == ParameterVariable->GetName())
		{
			InputNodesToUpdate.Add(InputNode);
		}
	}

	if (InputNodesToUpdate.Num() > 0)
	{
		// Reinitialize the first node found.
		UNiagaraNodeInput* FirstNodeToUpdate = InputNodesToUpdate[0];
		FirstNodeToUpdate->Modify();
		TSet<FName> EmptyNames;
		FNiagaraEditorUtilities::InitializeParameterInputNode(*FirstNodeToUpdate, ParameterVariable->GetType(), nullptr, FirstNodeToUpdate->Input.GetName());
		FirstNodeToUpdate->NotifyInputTypeChanged();

		// Then copy that nodes input variable to the others so that they all have the same id and data object pointers.
		for (int32 i = 1; i < InputNodesToUpdate.Num(); ++i)
		{
			UNiagaraNodeInput* InputNodeToUpdate = InputNodesToUpdate[i];
			InputNodeToUpdate->Modify();
			InputNodeToUpdate->Input = FirstNodeToUpdate->Input;
			InputNodeToUpdate->SetDataInterface(FirstNodeToUpdate->GetDataInterface());
			InputNodeToUpdate->NotifyInputTypeChanged();
		}
	}

	// Synchronize script variables...
	for (TWeakObjectPtr<UNiagaraScript> Script : Scripts)
	{
		if (!Script.IsValid() || !Script->GetVMExecutableData().IsValid())
		{
			continue;
		}
		for (FNiagaraVariable& EmitterVariableToCheck : Script->GetVMExecutableData().Parameters.Parameters)
		{
			if (EmitterVariableToCheck.GetName() == ParameterVariable->GetName() && ParameterVariable != &EmitterVariableToCheck)
			{
				EmitterVariableToCheck = *ParameterVariable;
				break;
			}
		}
	}

}

void FNiagaraScriptInputCollectionViewModel::OnParameterValueChangedInternal(TSharedRef<FNiagaraScriptParameterViewModel> ChangedParameter)
{
	// Since we potentially have multiple input nodes that point to the exact same underlying input variable, we need to make sure that 
	// all of them are synchronized in their values or else we might end up with confusion when we finally compile. 
	if (ChangedParameter->GetDefaultValueType() == INiagaraParameterViewModel::EDefaultValueType::Struct || 
		ChangedParameter->GetDefaultValueType() == INiagaraParameterViewModel::EDefaultValueType::Object)
	{
		TArray<UNiagaraNodeInput*> InputNodes;
		TArray<UNiagaraNodeInput*> InputNodesToUpdate;

		if (Graph.IsValid())
		{
			Graph->GetNodesOfClass(InputNodes);
		}

		for (UNiagaraNodeInput* InputNode : InputNodes)
		{
			// Copy the value to all nodes with the matching id to cover both the case where we're updating a graph variable
			// and the case where we're updating a compiled variable.
			if (InputNode->Usage == ENiagaraInputNodeUsage::Parameter && InputNode->Input.GetName() == ChangedParameter->GetName())
			{
				if (ensureMsgf(InputNode->Input.GetType() == *ChangedParameter->GetType().Get(), TEXT("Can not propagate variable values when the types don't match.")))
				{
					InputNodesToUpdate.Add(InputNode);
				}
			}
		}

		if (ChangedParameter->GetDefaultValueType() == INiagaraParameterViewModel::EDefaultValueType::Struct)
		{
			for (UNiagaraNodeInput* InputNodeToUpdate : InputNodesToUpdate)
			{
				InputNodeToUpdate->Modify();
				InputNodeToUpdate->Input.AllocateData();
				InputNodeToUpdate->Input.SetData(ChangedParameter->GetDefaultValueStruct()->GetStructMemory());
			}
			
			// Synchronize script variables...
			for (TWeakObjectPtr<UNiagaraScript> Script : Scripts)
			{
				if (!Script.IsValid() || !Script->GetVMExecutableData().IsValid())
				{
					continue;
				}

				for (FNiagaraVariable& EmitterVariableToCheck : Script->GetVMExecutableData().Parameters.Parameters)
				{
					if (EmitterVariableToCheck.GetName() == ChangedParameter->GetName())
					{
						EmitterVariableToCheck = InputNodesToUpdate[0]->Input;
						break;
					}
				}
			}
		}
		else if (ChangedParameter->GetDefaultValueType() == INiagaraParameterViewModel::EDefaultValueType::Object)
		{
			UNiagaraDataInterface* DataInterface = Cast<UNiagaraDataInterface>(ChangedParameter->GetDefaultValueObject());
			if (DataInterface != nullptr)
			{
				TSet<UNiagaraDataInterface*> DataInterfacesToUpdate;
				for (UNiagaraNodeInput* InputNodeToUpdate : InputNodesToUpdate)
				{
					DataInterfacesToUpdate.Add(InputNodeToUpdate->GetDataInterface());
				}

				for (UNiagaraDataInterface* DataInterfaceToUpdate : DataInterfacesToUpdate)
				{
					if (DataInterfaceToUpdate->Equals(DataInterface) == false)
					{
						DataInterfaceToUpdate->Modify();
						DataInterface->CopyTo(DataInterfaceToUpdate);
					}
				}

				// Synchronize script variables...
				for (TWeakObjectPtr<UNiagaraScript> Script : Scripts)
				{
					if (!Script.IsValid() || !Script->GetVMExecutableData().IsValid())
					{
						continue;
					}
					for (FNiagaraScriptDataInterfaceInfo& Info : Script->GetCachedDefaultDataInterfaces())
					{
						if (Info.Name == ChangedParameter->GetName() && DataInterface != Info.DataInterface)
						{
							DataInterface->CopyTo(Info.DataInterface);
							break;
						}
					}
				}
			}
		}
	}

	OnParameterValueChanged().Broadcast(ChangedParameter->GetName());
}

#undef LOCTEXT_NAMESPACE // "NiagaraScriptInputCollection"<|MERGE_RESOLUTION|>--- conflicted
+++ resolved
@@ -318,14 +318,11 @@
 		return false;
 	}
 
-<<<<<<< HEAD
-=======
 	if (Type.IsInternalType())
 	{
 		return false;
 	}
 
->>>>>>> 24776ab6
 	if (Scripts.Num() == 1 && Scripts[0] != nullptr)
 	{
 		// We only support parameter map inputs for dynamic inputs and modules, with the ability to create data interfaces as needed for defaults.
