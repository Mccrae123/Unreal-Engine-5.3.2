// Copyright Epic Games, Inc. All Rights Reserved.

#include "ViewModels/Stack/NiagaraStackViewModel.h"
#include "ViewModels/Stack/NiagaraStackRoot.h"
#include "ViewModels/NiagaraSystemViewModel.h"
#include "ViewModels/NiagaraEmitterViewModel.h"
#include "ViewModels/NiagaraEmitterHandleViewModel.h"
#include "NiagaraScriptGraphViewModel.h"
#include "ViewModels/NiagaraScriptViewModel.h"
#include "NiagaraSystemEditorData.h"
#include "NiagaraEmitterEditorData.h"
#include "NiagaraStackEditorData.h"
#include "NiagaraSystem.h"
#include "NiagaraEmitterHandle.h"
#include "NiagaraEmitter.h"
#include "ViewModels/Stack/NiagaraStackItemGroup.h"
#include "ViewModels/Stack/NiagaraStackItem.h"
#include "ScopedTransaction.h"

#include "Editor.h"

#define LOCTEXT_NAMESPACE "NiagaraStackViewModel"
const double UNiagaraStackViewModel::MaxSearchTime = .02f; // search at 50 fps

UNiagaraStackViewModel::FTopLevelViewModel::FTopLevelViewModel(TSharedPtr<FNiagaraSystemViewModel> InSystemViewModel)
	: SystemViewModel(InSystemViewModel)
	, RootEntry(InSystemViewModel->GetSystemStackViewModel()->GetRootEntry())
{
}

UNiagaraStackViewModel::FTopLevelViewModel::FTopLevelViewModel(TSharedPtr<FNiagaraEmitterHandleViewModel> InEmitterHandleViewModel)
	: EmitterHandleViewModel(InEmitterHandleViewModel)
	, RootEntry(InEmitterHandleViewModel->GetEmitterStackViewModel()->GetRootEntry())
{
}

bool UNiagaraStackViewModel::FTopLevelViewModel::IsValid() const
{
	return (SystemViewModel.IsValid() && EmitterHandleViewModel.IsValid() == false) ||
		(SystemViewModel.IsValid() == false && EmitterHandleViewModel.IsValid());
}

UNiagaraStackEditorData* UNiagaraStackViewModel::FTopLevelViewModel::GetStackEditorData() const
{
	if (SystemViewModel.IsValid())
	{
		return &SystemViewModel->GetEditorData().GetStackEditorData();
	}
	else if (EmitterHandleViewModel.IsValid())
	{
		return &EmitterHandleViewModel->GetEmitterViewModel()->GetEditorData().GetStackEditorData();
	}
	else
	{
		return nullptr;
	}
}

FText UNiagaraStackViewModel::FTopLevelViewModel::GetDisplayName() const
{
	if (SystemViewModel.IsValid())
	{
		return SystemViewModel->GetDisplayName();
	}
	else if (EmitterHandleViewModel.IsValid())
	{
		return EmitterHandleViewModel->GetNameText();
	}
	else
	{
		return FText();
	}
}

bool UNiagaraStackViewModel::FTopLevelViewModel::operator==(const FTopLevelViewModel& Other) const
{
	return Other.SystemViewModel == SystemViewModel && Other.EmitterHandleViewModel == EmitterHandleViewModel && Other.RootEntry == RootEntry;
}

void UNiagaraStackViewModel::InitializeWithViewModels(TSharedPtr<FNiagaraSystemViewModel> InSystemViewModel, TSharedPtr<FNiagaraEmitterHandleViewModel> InEmitterHandleViewModel, FNiagaraStackViewModelOptions InOptions)
{
	Reset();

	Options = InOptions;
	SystemViewModel = InSystemViewModel;
	EmitterHandleViewModel = InEmitterHandleViewModel;

	TSharedPtr<FNiagaraSystemViewModel> SystemViewModelPinned = SystemViewModel.Pin();
	TSharedPtr<FNiagaraEmitterViewModel> EmitterViewModel = InEmitterHandleViewModel.IsValid() ? InEmitterHandleViewModel->GetEmitterViewModel() : TSharedPtr<FNiagaraEmitterViewModel>();

	if (SystemViewModelPinned.IsValid())
	{
		if (EmitterViewModel.IsValid())
		{
			EmitterViewModel->OnScriptCompiled().AddUObject(this, &UNiagaraStackViewModel::OnEmitterCompiled);
			EmitterViewModel->OnParentRemoved().AddUObject(this, &UNiagaraStackViewModel::EmitterParentRemoved);
		}
		SystemViewModelPinned->OnSystemCompiled().AddUObject(this, &UNiagaraStackViewModel::OnSystemCompiled);
		
		UNiagaraStackRoot* StackRoot = NewObject<UNiagaraStackRoot>(this);
		UNiagaraStackEntry::FRequiredEntryData RequiredEntryData(SystemViewModelPinned.ToSharedRef(), EmitterViewModel,
			UNiagaraStackEntry::FExecutionCategoryNames::System, UNiagaraStackEntry::FExecutionSubcategoryNames::Settings,
			SystemViewModelPinned->GetEditorData().GetStackEditorData());
		StackRoot->Initialize(RequiredEntryData, Options.GetIncludeSystemInformation(), Options.GetIncludeEmitterInformation());
		StackRoot->RefreshChildren();
		StackRoot->OnStructureChanged().AddUObject(this, &UNiagaraStackViewModel::EntryStructureChanged);
		StackRoot->OnDataObjectModified().AddUObject(this, &UNiagaraStackViewModel::EntryDataObjectModified);
		StackRoot->OnRequestFullRefresh().AddUObject(this, &UNiagaraStackViewModel::EntryRequestFullRefresh);
		StackRoot->OnRequestFullRefreshDeferred().AddUObject(this, &UNiagaraStackViewModel::EntryRequestFullRefreshDeferred);
		RootEntry = StackRoot;
		RootEntries.Add(RootEntry);

		bExternalRootEntry = false;
	}

	StructureChangedDelegate.Broadcast();
}

void UNiagaraStackViewModel::InitializeWithRootEntry(UNiagaraStackEntry* InRootEntry)
{
	Reset();
	bUsesTopLevelViewModels = true;

	RootEntry = InRootEntry;
	RootEntry->OnStructureChanged().AddUObject(this, &UNiagaraStackViewModel::EntryStructureChanged);
	RootEntry->OnRequestFullRefresh().AddUObject(this, &UNiagaraStackViewModel::EntryRequestFullRefresh);
	RootEntry->OnRequestFullRefreshDeferred().AddUObject(this, &UNiagaraStackViewModel::EntryRequestFullRefreshDeferred);
	RootEntries.Add(RootEntry);

	bExternalRootEntry = true;

	StructureChangedDelegate.Broadcast();
}

void UNiagaraStackViewModel::Reset()
{
	if (RootEntry != nullptr)
	{
		RootEntry->OnStructureChanged().RemoveAll(this);
		RootEntry->OnDataObjectModified().RemoveAll(this);
		RootEntry->OnRequestFullRefresh().RemoveAll(this);
		RootEntry->OnRequestFullRefreshDeferred().RemoveAll(this);
		if (bExternalRootEntry == false)
		{
			RootEntry->Finalize();
		}
		RootEntry = nullptr;
	}
	RootEntries.Empty();

	if (EmitterHandleViewModel.IsValid())
	{
		EmitterHandleViewModel.Pin()->GetEmitterViewModel()->OnScriptCompiled().RemoveAll(this);
		EmitterHandleViewModel.Reset();
	}

	if (SystemViewModel.IsValid())
	{
		SystemViewModel.Pin()->OnSystemCompiled().RemoveAll(this);
		SystemViewModel.Reset();
	}

	TopLevelViewModels.Empty();

	CurrentIssueCycleIndex = -1;
	CurrentFocusedSearchMatchIndex = -1;
	bRestartSearch = false;
	bRefreshPending = false;
	bUsesTopLevelViewModels = false;
}

bool UNiagaraStackViewModel::HasIssues() const
{
	return bHasIssues;
}

void UNiagaraStackViewModel::Finalize()
{
	Reset();
}

void UNiagaraStackViewModel::BeginDestroy()
{
	checkf(HasAnyFlags(RF_ClassDefaultObject) || (SystemViewModel.IsValid() == false && EmitterHandleViewModel.IsValid() == false), TEXT("Stack view model not finalized."));
	Super::BeginDestroy();
}

void UNiagaraStackViewModel::Tick()
{
	if (RootEntry)
	{
		if (bRefreshPending)
		{
			RootEntry->RefreshChildren();
			bRefreshPending = false;
			InvalidateSearchResults();
		}

		SearchTick();
	}
}

void UNiagaraStackViewModel::OnSearchTextChanged(const FText& SearchText)
{
	if (RootEntry && !CurrentSearchText.EqualTo(SearchText))
	{
		CurrentSearchText = SearchText;
		// postpone searching until next tick; protects against crashes from the GC
		// also this can be triggered by multiple events, so better wait
		bRestartSearch = true;
	}
}

bool UNiagaraStackViewModel::IsSearching()
{
	return ItemsToSearch.Num() > 0;
}

const TArray<UNiagaraStackViewModel::FSearchResult>& UNiagaraStackViewModel::GetCurrentSearchResults()
{
	return CurrentSearchResults;
}

UNiagaraStackEntry* UNiagaraStackViewModel::GetCurrentFocusedEntry()
{
	if (CurrentFocusedSearchMatchIndex >= 0)
	{
		FSearchResult FocusedMatch = CurrentSearchResults[CurrentFocusedSearchMatchIndex];
		return FocusedMatch.GetEntry();
	}
	return nullptr;
}

void UNiagaraStackViewModel::AddSearchScrollOffset(int NumberOfSteps)
{
	CurrentFocusedSearchMatchIndex += NumberOfSteps;
	if (CurrentFocusedSearchMatchIndex >= CurrentSearchResults.Num())
	{
		CurrentFocusedSearchMatchIndex = 0;
	}
	if (CurrentFocusedSearchMatchIndex < 0)
	{
		CurrentFocusedSearchMatchIndex = CurrentSearchResults.Num() - 1;
	}
}

void UNiagaraStackViewModel::CollapseToHeaders()
{
	CollapseToHeadersRecursive(GetRootEntryAsArray());
	NotifyStructureChanged();
}

void UNiagaraStackViewModel::UndismissAllIssues()
{
	FScopedTransaction ScopedTransaction(LOCTEXT("UnDismissIssues", "Undismiss issues"));

	TArray<UNiagaraStackEditorData*> StackEditorDatas;
	for (TSharedRef<UNiagaraStackViewModel::FTopLevelViewModel> TopLevelViewModel : TopLevelViewModels)
	{
		if (TopLevelViewModel->IsValid())
		{
			StackEditorDatas.AddUnique(TopLevelViewModel->GetStackEditorData());
		}
	}

	for (UNiagaraStackEditorData* StackEditorData : StackEditorDatas)
	{
		StackEditorData->Modify();
		StackEditorData->UndismissAllIssues();
	}
	
	RootEntry->RefreshChildren();
}

bool UNiagaraStackViewModel::HasDismissedStackIssues()
{
	for (TSharedRef<FTopLevelViewModel> TopLevelViewModel : TopLevelViewModels)
	{
		if (TopLevelViewModel->IsValid() && TopLevelViewModel->GetStackEditorData()->GetDismissedStackIssueIds().Num() > 0)
		{
			return true;
		}
	}
	return false;
}

const TArray<TSharedRef<UNiagaraStackViewModel::FTopLevelViewModel>>& UNiagaraStackViewModel::GetTopLevelViewModels() const
{
	return TopLevelViewModels;
}

TSharedPtr<UNiagaraStackViewModel::FTopLevelViewModel> UNiagaraStackViewModel::GetTopLevelViewModelForEntry(UNiagaraStackEntry& InEntry) const
{
	if (InEntry.GetEmitterViewModel().IsValid())
	{
		const TSharedRef<FTopLevelViewModel>* MatchingTopLevelViewModel = TopLevelViewModels.FindByPredicate([&InEntry](const TSharedRef<FTopLevelViewModel>& TopLevelViewModel) 
		{ 
			return TopLevelViewModel->EmitterHandleViewModel.IsValid() && TopLevelViewModel->EmitterHandleViewModel->GetEmitterViewModel() == InEntry.GetEmitterViewModel(); 
		});

		if (MatchingTopLevelViewModel != nullptr)
		{
			return *MatchingTopLevelViewModel;
		}
	}
	else
	{
		const TSharedRef<FTopLevelViewModel>* MatchingTopLevelViewModel = TopLevelViewModels.FindByPredicate([&InEntry](const TSharedRef<FTopLevelViewModel>& TopLevelViewModel) 
		{ 
			return TopLevelViewModel->SystemViewModel == InEntry.GetSystemViewModel(); 
		});

		if (MatchingTopLevelViewModel != nullptr)
		{
			return *MatchingTopLevelViewModel;
		}
	}
	return TSharedPtr<FTopLevelViewModel>();
}

void UNiagaraStackViewModel::CollapseToHeadersRecursive(TArray<UNiagaraStackEntry*> Entries)
{
	for (UNiagaraStackEntry* Entry : Entries)
	{
		if (Entry->GetCanExpand())
		{
			if (Entry->IsA<UNiagaraStackItemGroup>())
			{
				Entry->SetIsExpanded(true);
			}
			else if (Entry->IsA<UNiagaraStackItem>())
			{
				Entry->SetIsExpanded(false);
			}
		}

		TArray<UNiagaraStackEntry*> Children;
		Entry->GetUnfilteredChildren(Children);
		CollapseToHeadersRecursive(Children);
	}
}

void UNiagaraStackViewModel::GetPathForEntry(UNiagaraStackEntry* Entry, TArray<UNiagaraStackEntry*>& EntryPath) const
{
	GeneratePathForEntry(RootEntry, Entry, TArray<UNiagaraStackEntry*>(), EntryPath);
}

void UNiagaraStackViewModel::OnSystemCompiled()
{
	// Queue a refresh for the next tick because forcing a refresh now can cause entries to be finalized while they're still being used.
	bRefreshPending = true;
}

void UNiagaraStackViewModel::OnEmitterCompiled()
{
	// Queue a refresh for the next tick because forcing a refresh now can cause entries to be finalized while they're still being used.
	bRefreshPending = true;
}

void UNiagaraStackViewModel::EmitterParentRemoved()
{
	RootEntry->RefreshChildren();
}

void UNiagaraStackViewModel::SearchTick()
{
	// perform partial searches here, by processing a fixed number of entries (maybe more than one?)
	if (bRestartSearch)
	{
		// clear the search results
		for (auto SearchResult : GetCurrentSearchResults())
		{
			SearchResult.GetEntry()->SetIsSearchResult(false);
		}
		CurrentSearchResults.Empty();
		CurrentFocusedSearchMatchIndex = -1;
		// generates ItemsToSearch, these will be processed on tick, in batches
		if (CurrentSearchText.IsEmpty() == false)
		{
			GenerateTraversalEntries(RootEntry, TArray<UNiagaraStackEntry*>(), ItemsToSearch);
		}
		// we need to call the SearchCompletedDelegate to go through SynchronizeTreeExpansion in SNiagaraStack so that when exiting search we return the stack expansion to the state it was before searching
		else
		{
			SearchCompletedDelegate.Broadcast();
		}
		bRestartSearch = false;
	}

	if (IsSearching())
	{
		double SearchStartTime = FPlatformTime::Seconds();
		double CurrentSearchLoopTime = SearchStartTime;
		// process at least one item, but don't go over MaxSearchTime for the rest
		while (ItemsToSearch.Num() > 0 && CurrentSearchLoopTime - SearchStartTime < MaxSearchTime)
		{
			UNiagaraStackEntry* EntryToProcess = ItemsToSearch[0].GetEntry();
			ensure(EntryToProcess != nullptr); // should never happen so something went wrong if this is hit
			if (EntryToProcess != nullptr)
			{
				TArray<UNiagaraStackEntry::FStackSearchItem> SearchItems;
				EntryToProcess->GetSearchItems(SearchItems);
				TSet<FName> MatchedKeys;
				for (UNiagaraStackEntry::FStackSearchItem SearchItem : SearchItems)
				{
					if (!EntryToProcess->GetStackEditorDataKey().IsEmpty())
					{
						EntryToProcess->GetStackEditorData().SetStackEntryWasExpandedPreSearch(EntryToProcess->GetStackEditorDataKey(), EntryToProcess->GetIsExpanded());
					}

					if (ItemMatchesSearchCriteria(SearchItem)) 
					{
						if (MatchedKeys.Contains(SearchItem.Key) == false)
						{
							EntryToProcess->SetIsSearchResult(true);
							CurrentSearchResults.Add({ ItemsToSearch[0].EntryPath, SearchItem });
							MatchedKeys.Add(SearchItem.Key);
						}
					}
				}
			}
			ItemsToSearch.RemoveAt(0); // can't use RemoveAtSwap because we need to preserve the order
			CurrentSearchLoopTime = FPlatformTime::Seconds();
		}
		if (ItemsToSearch.Num() == 0)
		{
			SearchCompletedDelegate.Broadcast();
		}
	}
}

void UNiagaraStackViewModel::GenerateTraversalEntries(UNiagaraStackEntry* Root, TArray<UNiagaraStackEntry*> ParentChain,
	TArray<FSearchWorkItem>& TraversedArray)
{
	TArray<UNiagaraStackEntry*> Children;
	Root->GetUnfilteredChildren(Children);
	ParentChain.Add(Root);
	TraversedArray.Add(FSearchWorkItem{ParentChain});
	for (auto Child : Children)
	{
		GenerateTraversalEntries(Child, ParentChain, TraversedArray);
	}
}

bool UNiagaraStackViewModel::ItemMatchesSearchCriteria(UNiagaraStackEntry::FStackSearchItem SearchItem)
{
	// this is a simple text compare, we need to replace this with a complex search on future passes
	return SearchItem.Value.ToString().Contains(CurrentSearchText.ToString());
}

void UNiagaraStackViewModel::GeneratePathForEntry(UNiagaraStackEntry* Root, UNiagaraStackEntry* Entry, TArray<UNiagaraStackEntry*> CurrentPath, TArray<UNiagaraStackEntry*>& EntryPath) const
{
	if (EntryPath.Num() > 0)
	{
		return;
	}
	TArray<UNiagaraStackEntry*> Children;
	Root->GetUnfilteredChildren(Children);
	CurrentPath.Add(Root);
	for (auto Child : Children)
	{
		if (Child == Entry)
		{
			EntryPath.Append(CurrentPath);
			return;
		}
		GeneratePathForEntry(Child, Entry, CurrentPath, EntryPath);
	}
}

void UNiagaraStackViewModel::InvalidateSearchResults()
{
	bRestartSearch = true;
}

UNiagaraStackEntry* UNiagaraStackViewModel::GetRootEntry()
{
	return RootEntry;
}

<<<<<<< HEAD
UNiagaraStackEntry* UNiagaraStackViewModel::GetRootEntry()
{
	return RootEntry;
}

=======
>>>>>>> 90fae962
TArray<UNiagaraStackEntry*>& UNiagaraStackViewModel::GetRootEntryAsArray()
{
	return RootEntries;
}

UNiagaraStackViewModel::FOnStructureChanged& UNiagaraStackViewModel::OnStructureChanged()
{
	return StructureChangedDelegate;
}

UNiagaraStackViewModel::FOnSearchCompleted& UNiagaraStackViewModel::OnSearchCompleted()
{
	return SearchCompletedDelegate;
}

UNiagaraStackViewModel::FOnDataObjectChanged& UNiagaraStackViewModel::OnDataObjectChanged()
{
	return DataObjectChangedDelegate;
}

bool UNiagaraStackViewModel::GetShowAllAdvanced() const
{
	for (TSharedRef<FTopLevelViewModel> TopLevelViewModel : TopLevelViewModels)
	{
		if (TopLevelViewModel->IsValid() && TopLevelViewModel->GetStackEditorData()->GetShowAllAdvanced())
		{
			return true;
		}
	}
	return false;
}

void UNiagaraStackViewModel::SetShowAllAdvanced(bool bInShowAllAdvanced)
{
	for (TSharedRef<FTopLevelViewModel> TopLevelViewModel : TopLevelViewModels)
	{
		if (TopLevelViewModel->IsValid()) 
		{
			TopLevelViewModel->GetStackEditorData()->SetShowAllAdvanced(bInShowAllAdvanced);
		}
	}

	InvalidateSearchResults();
	StructureChangedDelegate.Broadcast();
}

bool UNiagaraStackViewModel::GetShowOutputs() const
{
	for (TSharedRef<FTopLevelViewModel> TopLevelViewModel : TopLevelViewModels)
	{
		if (TopLevelViewModel->IsValid() && TopLevelViewModel->GetStackEditorData()->GetShowOutputs())
		{
			return true;
		}
	}
	return false;
}

void UNiagaraStackViewModel::SetShowOutputs(bool bInShowOutputs)
{
	for (TSharedRef<FTopLevelViewModel> TopLevelViewModel : TopLevelViewModels)
	{
		if (TopLevelViewModel->IsValid())
		{
			TopLevelViewModel->GetStackEditorData()->SetShowOutputs(bInShowOutputs);
		}
	}
	
	// Showing outputs changes indenting so a full refresh is needed.
	InvalidateSearchResults();
	RootEntry->RefreshChildren();
}

bool UNiagaraStackViewModel::GetShowLinkedInputs() const
{
	for (TSharedRef<FTopLevelViewModel> TopLevelViewModel : TopLevelViewModels)
	{
		if (TopLevelViewModel->IsValid() && TopLevelViewModel->GetStackEditorData()->GetShowLinkedInputs())
		{
			return true;
		}
	}
	return false;
}

void UNiagaraStackViewModel::SetShowLinkedInputs(bool bInShowLinkedInputs)
{
	for (TSharedRef<FTopLevelViewModel> TopLevelViewModel : TopLevelViewModels)
	{
		if (TopLevelViewModel->IsValid())
		{
			TopLevelViewModel->GetStackEditorData()->SetShowLinkedInputs(bInShowLinkedInputs);
		}
	}

	// Showing linked inputs changes indenting so a full refresh is needed.
	InvalidateSearchResults();
	RootEntry->RefreshChildren();
}

bool UNiagaraStackViewModel::GetShowOnlyIssues() const
{
	for (TSharedRef<FTopLevelViewModel> TopLevelViewModel : TopLevelViewModels)
	{
		if (TopLevelViewModel->IsValid() && TopLevelViewModel->GetStackEditorData()->GetShowOnlyIssues())
		{
			return true;
		}
	}
	return false;
}

void UNiagaraStackViewModel::SetShowOnlyIssues(bool bInShowOnlyIssues)
{
	for (TSharedRef<FTopLevelViewModel> TopLevelViewModel : TopLevelViewModels)
	{
		if (TopLevelViewModel->IsValid())
		{
			TopLevelViewModel->GetStackEditorData()->SetShowOnlyIssues(bInShowOnlyIssues);
		}
	}

	InvalidateSearchResults();
	RootEntry->RefreshChildren();
}

double UNiagaraStackViewModel::GetLastScrollPosition() const
{
	// TODO: Fix this with the new overview paradigm.
	if (EmitterHandleViewModel.IsValid())
	{
		return EmitterHandleViewModel.Pin()->GetEmitterViewModel()->GetEditorData().GetStackEditorData().GetLastScrollPosition();
	}
	return 0;
}

void UNiagaraStackViewModel::SetLastScrollPosition(double InLastScrollPosition)
{
	// TODO: Fix this with the new overview paradigm.
	if (EmitterHandleViewModel.IsValid())
	{
		EmitterHandleViewModel.Pin()->GetEmitterViewModel()->GetOrCreateEditorData().GetStackEditorData().SetLastScrollPosition(InLastScrollPosition);
	}
}

void UNiagaraStackViewModel::NotifyStructureChanged()
{
	EntryStructureChanged();
}

void UNiagaraStackViewModel::EntryStructureChanged()
{
	if (bUsesTopLevelViewModels)
	{
		RefreshTopLevelViewModels();
	}
	RefreshHasIssues();
	StructureChangedDelegate.Broadcast();
	InvalidateSearchResults();
}

void UNiagaraStackViewModel::EntryDataObjectModified(UObject* ChangedObject)
{
	if (SystemViewModel.IsValid())
	{
		SystemViewModel.Pin()->NotifyDataObjectChanged(ChangedObject);
	}
	InvalidateSearchResults();
	DataObjectChangedDelegate.Broadcast(ChangedObject);
}

void UNiagaraStackViewModel::EntryRequestFullRefresh()
{
	checkf(RootEntry != nullptr, TEXT("Can not process full refresh when the root entry doesn't exist"));
	RootEntry->RefreshChildren();
}

void UNiagaraStackViewModel::EntryRequestFullRefreshDeferred()
{
	bRefreshPending = true;
}

void UNiagaraStackViewModel::RefreshTopLevelViewModels()
{
	TArray<TSharedRef<FTopLevelViewModel>> CurrentTopLevelViewModels = TopLevelViewModels;
	TopLevelViewModels.Empty();

	TArray<UNiagaraStackEntry*> RootChildren;
	RootEntry->GetUnfilteredChildren(RootChildren);
	for (UNiagaraStackEntry* RootChild : RootChildren)
	{
		if (RootChild->IsFinalized())
		{
			// It's possible for this to run when a system or emitter stack view model has updated it's children, but
			// before the selection view model with the top level view models has refreshed and removed the finalized
			// children in the selection so we need to guard against that here.
			continue;
		}
		TSharedPtr<FTopLevelViewModel> TopLevelViewModel;
		if (RootChild->GetEmitterViewModel().IsValid())
		{
			TSharedPtr<FNiagaraEmitterHandleViewModel> RootChildEmitterHandleViewModel = RootChild->GetSystemViewModel()->GetEmitterHandleViewModelForEmitter(RootChild->GetEmitterViewModel()->GetEmitter());
			TSharedRef<FTopLevelViewModel>* CurrentTopLevelViewModelPtr = CurrentTopLevelViewModels.FindByPredicate([&RootChildEmitterHandleViewModel](const TSharedRef<FTopLevelViewModel>& TopLevelViewModel) 
			{ 
				return TopLevelViewModel->EmitterHandleViewModel == RootChildEmitterHandleViewModel &&
					TopLevelViewModel->RootEntry == RootChildEmitterHandleViewModel->GetEmitterStackViewModel()->GetRootEntry(); 
			});
			if (CurrentTopLevelViewModelPtr != nullptr)
			{
				TopLevelViewModel = *CurrentTopLevelViewModelPtr;
			}
			else
			{
				TopLevelViewModel = MakeShared<FTopLevelViewModel>(RootChildEmitterHandleViewModel);
			}
		}
		else
		{
			TSharedRef<FTopLevelViewModel>* CurrentTopLevelViewModelPtr = CurrentTopLevelViewModels.FindByPredicate([RootChild](const TSharedRef<FTopLevelViewModel>& TopLevelViewModel)
			{ 
				return TopLevelViewModel->SystemViewModel == RootChild->GetSystemViewModel() &&
					TopLevelViewModel->RootEntry == RootChild->GetSystemViewModel()->GetSystemStackViewModel()->GetRootEntry();
			});
			if (CurrentTopLevelViewModelPtr != nullptr)
			{
				TopLevelViewModel = *CurrentTopLevelViewModelPtr;
			}
			else
			{
				TopLevelViewModel = MakeShared<FTopLevelViewModel>(RootChild->GetSystemViewModel());
			}
		}
		if (TopLevelViewModels.ContainsByPredicate([&TopLevelViewModel](const TSharedRef<FTopLevelViewModel>& ExistingTopLevelViewModel) { return *TopLevelViewModel == *ExistingTopLevelViewModel; }) == false)
		{
			TopLevelViewModels.Add(TopLevelViewModel.ToSharedRef());
		}
	}
}

void UNiagaraStackViewModel::RefreshHasIssues()
{
	bHasIssues = false;
	if (bUsesTopLevelViewModels)
	{
		for (TSharedRef<FTopLevelViewModel> TopLevelViewModel : TopLevelViewModels)
		{
			if (TopLevelViewModel->SystemViewModel.IsValid())
			{
				if (TopLevelViewModel->SystemViewModel->GetSystemStackViewModel()->GetRootEntry()->HasIssuesOrAnyChildHasIssues())
				{
					bHasIssues = true;
					return;
				}
			}
			else if (TopLevelViewModel->EmitterHandleViewModel.IsValid())
			{
				if (TopLevelViewModel->EmitterHandleViewModel->GetEmitterStackViewModel()->GetRootEntry()->HasIssuesOrAnyChildHasIssues())
				{
					bHasIssues = true;
					return;
				}
			}
		}
	}
	else
	{
		bHasIssues = RootEntry->HasIssuesOrAnyChildHasIssues();
	}
}

<<<<<<< HEAD
=======
UNiagaraStackEntry* UNiagaraStackViewModel::GetCurrentFocusedIssue() const
{
	if (CurrentIssueCycleIndex >= 0)
	{
		UNiagaraStackEntry* CyclingRootEntry = CyclingIssuesForTopLevel.Pin()->RootEntry.Get();
		if (CyclingRootEntry != nullptr)
		{
			const TArray<UNiagaraStackEntry*>& Issues = CyclingRootEntry->GetAllChildrenWithIssues();
			return Issues[CurrentIssueCycleIndex];
		}
	}
	
	return nullptr;
}

void UNiagaraStackViewModel::OnCycleThroughIssues(TSharedPtr<UNiagaraStackViewModel::FTopLevelViewModel> TopLevelToCycle)
{
	if (RootEntries.Num() == 0)
	{
		CurrentIssueCycleIndex = -1;
		CyclingIssuesForTopLevel.Reset();
		return;
	}

	if (CyclingIssuesForTopLevel.IsValid() && CyclingIssuesForTopLevel != TopLevelToCycle)
	{
		CurrentIssueCycleIndex = -1;
	}

	CyclingIssuesForTopLevel = TopLevelToCycle;

	UNiagaraStackEntry* CyclingRootEntry = nullptr;
	if (CyclingIssuesForTopLevel.IsValid())
	{
		CyclingRootEntry = CyclingIssuesForTopLevel.Pin()->RootEntry.Get();
	}
	
	if (CyclingRootEntry == nullptr)
	{
		CurrentIssueCycleIndex = -1;
		CyclingIssuesForTopLevel.Reset();
		return;
	}

	const TArray<UNiagaraStackEntry*>& Issues = CyclingRootEntry->GetAllChildrenWithIssues();
	if (Issues.Num() > 0)
	{
		++CurrentIssueCycleIndex;
		if (CurrentIssueCycleIndex >= Issues.Num())
		{
			CurrentIssueCycleIndex = 0;
		}
	}
}

>>>>>>> 90fae962
#undef LOCTEXT_NAMESPACE<|MERGE_RESOLUTION|>--- conflicted
+++ resolved
@@ -478,14 +478,6 @@
 	return RootEntry;
 }
 
-<<<<<<< HEAD
-UNiagaraStackEntry* UNiagaraStackViewModel::GetRootEntry()
-{
-	return RootEntry;
-}
-
-=======
->>>>>>> 90fae962
 TArray<UNiagaraStackEntry*>& UNiagaraStackViewModel::GetRootEntryAsArray()
 {
 	return RootEntries;
@@ -756,8 +748,6 @@
 	}
 }
 
-<<<<<<< HEAD
-=======
 UNiagaraStackEntry* UNiagaraStackViewModel::GetCurrentFocusedIssue() const
 {
 	if (CurrentIssueCycleIndex >= 0)
@@ -813,5 +803,4 @@
 	}
 }
 
->>>>>>> 90fae962
 #undef LOCTEXT_NAMESPACE