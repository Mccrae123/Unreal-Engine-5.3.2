// Copyright Epic Games, Inc. All Rights Reserved.

#include "ViewModels/Stack/NiagaraStackGraphUtilities.h"
#include "NiagaraParameterMapHistory.h"
#include "ViewModels/NiagaraSystemViewModel.h"
#include "NiagaraGraph.h"
#include "NiagaraNode.h"
#include "NiagaraNodeOutput.h"
#include "NiagaraNodeInput.h"
#include "NiagaraNodeFunctionCall.h"
#include "NiagaraNodeAssignment.h"
#include "NiagaraNodeCustomHlsl.h"
#include "NiagaraNodeParameterMapGet.h"
#include "NiagaraNodeParameterMapSet.h"
#include "NiagaraNodeEmitter.h"
#include "NiagaraScript.h"
#include "NiagaraScriptSource.h"
#include "EdGraphSchema_Niagara.h"
#include "ViewModels/NiagaraEmitterHandleViewModel.h"
#include "ViewModels/NiagaraScriptViewModel.h"
#include "ViewModels/Stack/NiagaraStackEntry.h"
#include "ViewModels/Stack/NiagaraStackFunctionInputCollection.h"
#include "ViewModels/Stack/NiagaraStackInputCategory.h"
#include "ViewModels/Stack/NiagaraStackFunctionInput.h"
#include "ViewModels/Stack/NiagaraStackErrorItem.h"
#include "NiagaraSystem.h"
#include "NiagaraSystemEditorData.h"
#include "NiagaraEmitterEditorData.h"
#include "NiagaraStackEditorData.h"
#include "NiagaraEditorModule.h"
#include "NiagaraEditorUtilities.h"
#include "NiagaraConstants.h"
#include "EdGraph/EdGraph.h"
#include "EdGraph/EdGraphNode.h"
#include "EdGraph/EdGraphPin.h"
#include "ViewModels/NiagaraEmitterViewModel.h"
#include "EdGraphUtilities.h"
#include "ObjectTools.h"
#include "NiagaraParameterMapHistory.h"
#include "NiagaraMessageManager.h"
#include "NiagaraSimulationStageBase.h"
#include "NiagaraEmitter.h"
#include "NiagaraScriptVariable.h"
#include "INiagaraEditorTypeUtilities.h"
#include "NiagaraEditorData.h"
#include "NiagaraGraphDataCache.h"
<<<<<<< HEAD
#include "NiagaraScriptGraphViewModel.h"
#include "NiagaraSettings.h"
#include "ViewModels/HierarchyEditor/NiagaraHierarchyViewModelBase.h"
=======
#include "ViewModels/NiagaraScriptGraphViewModel.h"
#include "NiagaraSettings.h"
#include "NiagaraSimulationStageBase.h"
#include "NiagaraEmitter.h"
#include "ViewModels/HierarchyEditor/NiagaraHierarchyViewModelBase.h"
#include "ViewModels/HierarchyEditor/NiagaraSummaryViewViewModel.h"
>>>>>>> 4af6daef

DECLARE_CYCLE_STAT(TEXT("Niagara - StackGraphUtilities - RelayoutGraph"), STAT_NiagaraEditor_StackGraphUtilities_RelayoutGraph, STATGROUP_NiagaraEditor);
DECLARE_CYCLE_STAT(TEXT("Niagara - StackGraphUtilities - GatherInputRelationsForStack"), STAT_NiagaraEditor_StackGraphUtilities_GatherInputRelationsForStack, STATGROUP_NiagaraEditor);
DECLARE_CYCLE_STAT(TEXT("Niagara - StackGraphUtilities - FindInputData"), STAT_NiagaraEditor_StackGraphUtilities_FindInputData, STATGROUP_NiagaraEditor);
DECLARE_CYCLE_STAT(TEXT("Niagara - StackGraphUtilities - FindModuleInputData"), STAT_NiagaraEditor_StackGraphUtilities_FindModuleInputData, STATGROUP_NiagaraEditor);
DECLARE_CYCLE_STAT(TEXT("Niagara - StackGraphUtilities - FindAssignmentInputData"), STAT_NiagaraEditor_StackGraphUtilities_FindAssignmentInputData, STATGROUP_NiagaraEditor);

#define LOCTEXT_NAMESPACE "NiagaraStackGraphUtilities"

namespace FNiagaraStackGraphUtilitiesImpl
{

static FVersionedNiagaraEmitter GetOuterEmitter(const UNiagaraNode* Node)
{
	FVersionedNiagaraEmitter Result;
	if (Node)
	{
		if (const UNiagaraGraph* NiagaraGraph = Node->GetNiagaraGraph())
		{
			Result = NiagaraGraph->GetOwningEmitter();
		}

		if (!Result.Emitter)
		{
			Result.Emitter = Node->GetTypedOuter<UNiagaraEmitter>();
		}
	}

	return Result;
}

static void GetFunctionStaticVariables(const UNiagaraNodeFunctionCall& FunctionCallNode, TArray<FNiagaraVariable>& StaticVars)
{
	FVersionedNiagaraEmitter Emitter = GetOuterEmitter(&FunctionCallNode);
	UNiagaraSystem* System = FunctionCallNode.GetTypedOuter<UNiagaraSystem>();

	TSharedPtr<FNiagaraGraphCachedDataBase, ESPMode::ThreadSafe> CachedTraversalData;
	if (Emitter.GetEmitterData())
	{
		CachedTraversalData = Emitter.Emitter->GetCachedTraversalData(Emitter.Version);
	}
	else if (System)
	{
		CachedTraversalData = System->GetCachedTraversalData();
	}
	if (CachedTraversalData.IsValid())
	{
		CachedTraversalData.Get()->GetStaticVariables(StaticVars);
	}
}

} // FNiagaraStackGraphUtilitiesImpl::

void FNiagaraStackGraphUtilities::MakeLinkTo(UEdGraphPin* PinA, UEdGraphPin* PinB)
{
	PinA->MakeLinkTo(PinB);
	PinA->GetOwningNode()->PinConnectionListChanged(PinA);
	PinB->GetOwningNode()->PinConnectionListChanged(PinB);
}

void FNiagaraStackGraphUtilities::BreakAllPinLinks(UEdGraphPin* PinA)
{
	PinA->BreakAllPinLinks(true);
}

void FNiagaraStackGraphUtilities::RelayoutGraph(UEdGraph& Graph)
{
	SCOPE_CYCLE_COUNTER(STAT_NiagaraEditor_StackGraphUtilities_RelayoutGraph);
	TArray<TArray<TArray<UEdGraphNode*>>> OutputNodeTraversalStacks;
	TArray<UNiagaraNodeOutput*> OutputNodes;
	Graph.GetNodesOfClass(OutputNodes);
	TSet<UEdGraphNode*> AllTraversedNodes;
	for (UNiagaraNodeOutput* OutputNode : OutputNodes)
	{
		TSet<UEdGraphNode*> TraversedNodes;
		TArray<TArray<UEdGraphNode*>> TraversalStack;
		TArray<UEdGraphNode*> CurrentNodesToTraverse;
		CurrentNodesToTraverse.Add(OutputNode);
		while (CurrentNodesToTraverse.Num() > 0)
		{
			TArray<UEdGraphNode*> TraversedNodesThisLevel;
			TArray<UEdGraphNode*> NextNodesToTraverse;
			for (UEdGraphNode* CurrentNodeToTraverse : CurrentNodesToTraverse)
			{
				if (TraversedNodes.Contains(CurrentNodeToTraverse))
				{
					continue;
				}
				
				for (UEdGraphPin* Pin : CurrentNodeToTraverse->GetAllPins())
				{
					if (Pin->Direction == EGPD_Input)
					{
						for (UEdGraphPin* LinkedPin : Pin->LinkedTo)
						{
							if (LinkedPin->GetOwningNode() != nullptr)
							{
								NextNodesToTraverse.Add(LinkedPin->GetOwningNode());
							}
						}
					}
				}
				TraversedNodes.Add(CurrentNodeToTraverse);
				TraversedNodesThisLevel.Add(CurrentNodeToTraverse);
			}
			TraversalStack.Add(TraversedNodesThisLevel);
			CurrentNodesToTraverse.Empty();
			CurrentNodesToTraverse.Append(NextNodesToTraverse);
		}
		OutputNodeTraversalStacks.Add(TraversalStack);
		AllTraversedNodes = AllTraversedNodes.Union(TraversedNodes);
	}

	// Find all nodes which were not traversed and put them them in a separate traversal stack.
	TArray<UEdGraphNode*> UntraversedNodes;
	for (UEdGraphNode* Node : Graph.Nodes)
	{
		if (AllTraversedNodes.Contains(Node) == false)
		{
			UntraversedNodes.Add(Node);
		}
	}
	TArray<TArray<UEdGraphNode*>> UntraversedNodeStack;
	for (UEdGraphNode* UntraversedNode : UntraversedNodes)
	{
		TArray<UEdGraphNode*> UntraversedStackItem;
		UntraversedStackItem.Add(UntraversedNode);
		UntraversedNodeStack.Add(UntraversedStackItem);
	}
	OutputNodeTraversalStacks.Add(UntraversedNodeStack);

	// Layout the traversed node stacks.
	float YOffset = 0;
	float XDistance = 400;
	float YDistance = 50;
	float YPinDistance = 50;
	for (const TArray<TArray<UEdGraphNode*>>& TraversalStack : OutputNodeTraversalStacks)
	{
		float CurrentXOffset = 0;
		float MaxYOffset = YOffset;
		for (const TArray<UEdGraphNode*>& TraversalLevel : TraversalStack)
		{
			float CurrentYOffset = YOffset;
			for (UEdGraphNode* Node : TraversalLevel)
			{
				Node->Modify();
				Node->NodePosX = CurrentXOffset;
				Node->NodePosY = CurrentYOffset;
				int NumInputPins = 0;
				int NumOutputPins = 0;
				for (UEdGraphPin* Pin : Node->GetAllPins())
				{
					if (Pin->Direction == EGPD_Input)
					{
						NumInputPins++;
					}
					else
					{
						NumOutputPins++;
					}
				}
				int MaxPins = FMath::Max(NumInputPins, NumOutputPins);
				CurrentYOffset += YDistance + (MaxPins * YPinDistance);
			}
			MaxYOffset = FMath::Max(MaxYOffset, CurrentYOffset);
			CurrentXOffset -= XDistance;
		}
		YOffset = MaxYOffset + YDistance;
	}

	Graph.NotifyGraphChanged();
}

void FNiagaraStackGraphUtilities::ConnectPinToInputNode(UEdGraphPin& Pin, UNiagaraNodeInput& InputNode)
{
	FPinCollectorArray InputPins;
	InputNode.GetOutputPins(InputPins);
	if (InputPins.Num() == 1)
	{
		MakeLinkTo(&Pin, InputPins[0]);
	}
}

UEdGraphPin* GetParameterMapPin(TArrayView<UEdGraphPin* const> Pins)
{
	auto IsParameterMapPin = [](const UEdGraphPin* Pin)
	{
		const UEdGraphSchema_Niagara* NiagaraSchema = CastChecked<UEdGraphSchema_Niagara>(Pin->GetSchema());
		FNiagaraTypeDefinition PinDefinition = NiagaraSchema->PinToTypeDefinition(Pin);
		return PinDefinition == FNiagaraTypeDefinition::GetParameterMapDef();
	};

	UEdGraphPin*const* ParameterMapPinPtr = Pins.FindByPredicate(IsParameterMapPin);

	return ParameterMapPinPtr != nullptr ? *ParameterMapPinPtr : nullptr;
}

UEdGraphPin* FNiagaraStackGraphUtilities::GetParameterMapInputPin(UNiagaraNode& Node)
{
	FPinCollectorArray InputPins;
	Node.GetInputPins(InputPins);
	return GetParameterMapPin(InputPins);
}

UEdGraphPin* FNiagaraStackGraphUtilities::GetParameterMapOutputPin(UNiagaraNode& Node)
{
	FPinCollectorArray OutputPins;
	Node.GetOutputPins(OutputPins);
	return GetParameterMapPin(OutputPins);
}

void FNiagaraStackGraphUtilities::GetOrderedModuleNodes(UNiagaraNodeOutput& OutputNode, TArray<UNiagaraNodeFunctionCall*>& ModuleNodes)
{
	UNiagaraNode* PreviousNode = &OutputNode;
	while (PreviousNode != nullptr)
	{
		UEdGraphPin* PreviousNodeInputPin = FNiagaraStackGraphUtilities::GetParameterMapInputPin(*PreviousNode);
		if (PreviousNodeInputPin != nullptr && PreviousNodeInputPin->LinkedTo.Num() == 1)
		{
			UNiagaraNode* CurrentNode = Cast<UNiagaraNode>(PreviousNodeInputPin->LinkedTo[0]->GetOwningNode());
			UNiagaraNodeFunctionCall* ModuleNode = Cast<UNiagaraNodeFunctionCall>(CurrentNode);
			if (ModuleNode != nullptr)
			{
				ModuleNodes.Insert(ModuleNode, 0);
			}
			PreviousNode = CurrentNode;
		}
		else
		{
			PreviousNode = nullptr;
		}
	}
}

TArray<UNiagaraNodeFunctionCall*> FNiagaraStackGraphUtilities::GetAllModuleNodes(TSharedRef<FNiagaraEmitterViewModel> EmitterViewModel)
{
	TArray<UNiagaraNodeFunctionCall*> ModuleNodes;
	TArray<UNiagaraNodeOutput*> OutputNodes = GetAllOutputNodes(EmitterViewModel);

	for(UNiagaraNodeOutput* OutputNode : OutputNodes)
	{
		TArray<UNiagaraNodeFunctionCall*> FunctionCalls;
		FNiagaraStackGraphUtilities::GetOrderedModuleNodes(*OutputNode, FunctionCalls);
		
		for(UNiagaraNodeFunctionCall* FunctionCall : FunctionCalls)
		{
			ModuleNodes.Add(FunctionCall);
		}
	}

	return ModuleNodes;
}

TArray<UNiagaraNodeFunctionCall*> FNiagaraStackGraphUtilities::GetAllModuleNodes(UNiagaraGraph* Graph)
{
	TArray<UNiagaraNodeFunctionCall*> ModuleNodes;

	TArray<UNiagaraNodeOutput*> OutputNodes;
	Graph->GetNodesOfClass<UNiagaraNodeOutput>(OutputNodes);

	for(UNiagaraNodeOutput* OutputNode : OutputNodes)
	{
		TArray<UNiagaraNodeFunctionCall*> FunctionCalls;
		FNiagaraStackGraphUtilities::GetOrderedModuleNodes(*OutputNode, FunctionCalls);
		
		for(UNiagaraNodeFunctionCall* FunctionCall : FunctionCalls)
		{
			ModuleNodes.Add(FunctionCall);
		}
	}

	return ModuleNodes;
}

<<<<<<< HEAD
=======
TArray<UNiagaraNodeFunctionCall*> FNiagaraStackGraphUtilities::GetAllSimStagesModuleNodes(TSharedRef<FNiagaraEmitterViewModel> EmitterViewModel)
{
	TArray<UNiagaraNodeFunctionCall*> ModuleNodes;
	TArray<UNiagaraNodeOutput*> OutputNodes = GetAllOutputNodes(EmitterViewModel);

	for(UNiagaraNodeOutput* OutputNode : OutputNodes)
	{
		if(OutputNode->GetUsage() == ENiagaraScriptUsage::ParticleSimulationStageScript)
		{
			TArray<UNiagaraNodeFunctionCall*> FunctionCalls;
			FNiagaraStackGraphUtilities::GetOrderedModuleNodes(*OutputNode, FunctionCalls);
			
			for(UNiagaraNodeFunctionCall* FunctionCall : FunctionCalls)
			{
				ModuleNodes.Add(FunctionCall);
			}
		}
	}

	return ModuleNodes;
}

TArray<UNiagaraNodeFunctionCall*> FNiagaraStackGraphUtilities::GetAllEventHandlerModuleNodes(TSharedRef<FNiagaraEmitterViewModel> EmitterViewModel)
{
	TArray<UNiagaraNodeFunctionCall*> ModuleNodes;
	TArray<UNiagaraNodeOutput*> OutputNodes = GetAllOutputNodes(EmitterViewModel);

	for(UNiagaraNodeOutput* OutputNode : OutputNodes)
	{
		if(OutputNode->GetUsage() == ENiagaraScriptUsage::ParticleEventScript)
		{
			TArray<UNiagaraNodeFunctionCall*> FunctionCalls;
			FNiagaraStackGraphUtilities::GetOrderedModuleNodes(*OutputNode, FunctionCalls);
			
			for(UNiagaraNodeFunctionCall* FunctionCall : FunctionCalls)
			{
				ModuleNodes.Add(FunctionCall);
			}
		}
	}

	return ModuleNodes;
}

>>>>>>> 4af6daef
UNiagaraNodeFunctionCall* FNiagaraStackGraphUtilities::GetPreviousModuleNode(UNiagaraNodeFunctionCall& CurrentNode)
{
	UNiagaraNodeOutput* OutputNode = GetEmitterOutputNodeForStackNode(CurrentNode);
	if (OutputNode != nullptr)
	{
		TArray<UNiagaraNodeFunctionCall*> ModuleNodes;
		GetOrderedModuleNodes(*OutputNode, ModuleNodes);

		int32 ModuleIndex;
		ModuleNodes.Find(&CurrentNode, ModuleIndex);
		return ModuleIndex > 0 ? ModuleNodes[ModuleIndex - 1] : nullptr;
	}
	return nullptr;
}

UNiagaraNodeFunctionCall* FNiagaraStackGraphUtilities::GetNextModuleNode(UNiagaraNodeFunctionCall& CurrentNode)
{
	UNiagaraNodeOutput* OutputNode = GetEmitterOutputNodeForStackNode(CurrentNode);
	if (OutputNode != nullptr)
	{
		TArray<UNiagaraNodeFunctionCall*> ModuleNodes;
		GetOrderedModuleNodes(*OutputNode, ModuleNodes);

		int32 ModuleIndex;
		ModuleNodes.Find(&CurrentNode, ModuleIndex);
		return ModuleIndex < ModuleNodes.Num() - 2 ? ModuleNodes[ModuleIndex + 1] : nullptr;
	}
	return nullptr;
}

template<typename OutputNodeType, typename InputNodeType>
OutputNodeType* GetEmitterOutputNodeForStackNodeInternal(InputNodeType& StackNode)
{
	TArray<InputNodeType*> NodesToCheck;
	TSet<InputNodeType*> NodesSeen;
	FPinCollectorArray OutputPins;
	NodesSeen.Add(&StackNode);
	NodesToCheck.Add(&StackNode);
	while (NodesToCheck.Num() > 0)
	{
		InputNodeType* NodeToCheck = NodesToCheck[0];
		NodesToCheck.RemoveAt(0);

		if (NodeToCheck->GetClass() == UNiagaraNodeOutput::StaticClass())
		{
			return CastChecked<UNiagaraNodeOutput>(NodeToCheck);
		}

		OutputPins.Reset();
		NodeToCheck->GetOutputPins(OutputPins);
		for (const UEdGraphPin* OutputPin : OutputPins)
		{
			for (UEdGraphPin* LinkedPin : OutputPin->LinkedTo)
			{
				InputNodeType* LinkedNiagaraNode = Cast<UNiagaraNode>(LinkedPin->GetOwningNode());
				if (LinkedNiagaraNode != nullptr && NodesSeen.Contains(LinkedNiagaraNode) == false)
				{
					NodesSeen.Add(LinkedNiagaraNode);
					NodesToCheck.Add(LinkedNiagaraNode);
				}
			}
		}
	}
	return nullptr;
}

UNiagaraNodeOutput* FNiagaraStackGraphUtilities::GetEmitterOutputNodeForStackNode(UNiagaraNode& StackNode)
{
	return GetEmitterOutputNodeForStackNodeInternal<UNiagaraNodeOutput, UNiagaraNode>(StackNode);
}

ENiagaraScriptUsage FNiagaraStackGraphUtilities::GetOutputNodeUsage(const UNiagaraNode& StackNode)
{
	const UNiagaraNodeOutput* OutputNode = GetEmitterOutputNodeForStackNode(StackNode);
	return OutputNode ? OutputNode->GetUsage() : ENiagaraScriptUsage::Function;
}

const UNiagaraNodeOutput* FNiagaraStackGraphUtilities::GetEmitterOutputNodeForStackNode(const UNiagaraNode& StackNode)
{
	return GetEmitterOutputNodeForStackNodeInternal<const UNiagaraNodeOutput, const UNiagaraNode>(StackNode);
}

TArray<FName> FNiagaraStackGraphUtilities::StackContextResolution(FVersionedNiagaraEmitter OwningEmitter, UNiagaraNodeOutput* OutputNodeInChain)
{
	TArray<FName> PossibleRootNames;
	ENiagaraScriptUsage Usage = OutputNodeInChain->GetUsage();
	FName StageName;
	FName AlternateStageName;
	switch (Usage)
	{
		case ENiagaraScriptUsage::Function:
		case ENiagaraScriptUsage::Module:
		case ENiagaraScriptUsage::DynamicInput:
			break;
		case ENiagaraScriptUsage::ParticleSpawnScript:
		case ENiagaraScriptUsage::ParticleSpawnScriptInterpolated:
		case ENiagaraScriptUsage::ParticleUpdateScript:
		case ENiagaraScriptUsage::ParticleEventScript:
			StageName = TEXT("Particles");
			break;
		case ENiagaraScriptUsage::ParticleSimulationStageScript:
		{
			if (FVersionedNiagaraEmitterData* EmitterData = OwningEmitter.GetEmitterData())
			{
				if (UNiagaraSimulationStageBase* Base = EmitterData->GetSimulationStageById(OutputNodeInChain->GetUsageId()))
				{
					StageName = Base->GetStackContextReplacementName();
				}
			}
			
			if (StageName == NAME_None)
				StageName = TEXT("Particles");
		}
		break;
		case ENiagaraScriptUsage::ParticleGPUComputeScript:
			StageName = TEXT("Particles");
			break;
		case ENiagaraScriptUsage::EmitterSpawnScript:
		case ENiagaraScriptUsage::EmitterUpdateScript:
			StageName = TEXT("Emitter");
			{
				if (OwningEmitter.Emitter)
				{
					FString EmitterAliasStr = OwningEmitter.Emitter->GetUniqueEmitterName();
					if (EmitterAliasStr.Len())
					{
						StageName = *EmitterAliasStr;
						AlternateStageName = TEXT("Emitter");
					}
				}
			}
			break;
		case ENiagaraScriptUsage::SystemSpawnScript:
		case ENiagaraScriptUsage::SystemUpdateScript:
			StageName = TEXT("System");
			break;
	}

	if (StageName != NAME_None)	
		PossibleRootNames.Add(StageName);
	if (AlternateStageName != NAME_None)
		PossibleRootNames.Add(AlternateStageName);

	return PossibleRootNames;
}

<<<<<<< HEAD
void FNiagaraStackGraphUtilities::BuildParameterMapHistoryWithStackContextResolution(FVersionedNiagaraEmitter OwningEmitter, UNiagaraNodeOutput* OutputNodeInChain, UNiagaraNode* NodeToVisit, FNiagaraParameterMapHistoryBuilder& Builder, bool bRecursive /*= true*/, bool bFilterForCompilation /*= true*/)
=======
void FNiagaraStackGraphUtilities::BuildParameterMapHistoryWithStackContextResolution(FVersionedNiagaraEmitter OwningEmitter, UNiagaraNodeOutput* OutputNodeInChain, UNiagaraNode* NodeToVisit, TArray<FNiagaraParameterMapHistory>& OutHistories, bool bRecursive /*= true*/, bool bFilterForCompilation /*= true*/)
>>>>>>> 4af6daef
{
	FNiagaraParameterMapHistoryBuilder Builder;

	bool bSetUsage = false;
	FVersionedNiagaraEmitterData* EmitterData = OwningEmitter.GetEmitterData();
	if (EmitterData && OutputNodeInChain)
	{
		ENiagaraScriptUsage Usage = OutputNodeInChain->GetUsage();
		FName StageName;
		if (Usage == ENiagaraScriptUsage::ParticleSimulationStageScript)
		{
			if (UNiagaraSimulationStageBase* Base = EmitterData->GetSimulationStageById(OutputNodeInChain->GetUsageId()))
			{
				StageName = Base->GetStackContextReplacementName();
			}
		}
		Builder.BeginUsage(Usage, StageName);
		bSetUsage = true;
	}

	TArray<FNiagaraVariable> StaticVars;
	TSharedPtr<FNiagaraGraphCachedDataBase, ESPMode::ThreadSafe> CachedTraversalData;
	if (OwningEmitter.GetEmitterData())
	{
		CachedTraversalData = OwningEmitter.Emitter->GetCachedTraversalData(OwningEmitter.Version);
	}
	
	if (CachedTraversalData.IsValid())
	{
		CachedTraversalData.Get()->GetStaticVariables(StaticVars);
	}

	Builder.RegisterExternalStaticVariables(StaticVars);

	NodeToVisit->BuildParameterMapHistory(Builder, bRecursive, bFilterForCompilation);

	if (bSetUsage)
	{
		Builder.EndUsage();
	}

	OutHistories = MoveTemp(Builder.Histories);
}


UNiagaraNodeInput* FNiagaraStackGraphUtilities::GetEmitterInputNodeForStackNode(UNiagaraNode& StackNode)
{
	// Since the stack graph can have arbitrary branches when traversing inputs, the only safe way to get the initial input
	// is to start at the output node and then trace only parameter map inputs.
	UNiagaraNodeOutput* OutputNode = GetEmitterOutputNodeForStackNode(StackNode);

	UNiagaraNode* PreviousNode = OutputNode;
	while (PreviousNode != nullptr)
	{
		UEdGraphPin* PreviousNodeInputPin = FNiagaraStackGraphUtilities::GetParameterMapInputPin(*PreviousNode);
		if (PreviousNodeInputPin != nullptr && PreviousNodeInputPin->LinkedTo.Num() == 1)
		{
			UNiagaraNode* CurrentNode = Cast<UNiagaraNode>(PreviousNodeInputPin->LinkedTo[0]->GetOwningNode());
			UNiagaraNodeInput* InputNode = Cast<UNiagaraNodeInput>(CurrentNode);
			if (InputNode != nullptr)
			{
				return InputNode;
			}
			PreviousNode = CurrentNode;
		}
		else
		{
			PreviousNode = nullptr;
		}
	}
	return nullptr;
}

FText GetChangelistText(FNiagaraVersionedObject* VersionedObject, const FNiagaraAssetVersion& FromVersion, const FNiagaraAssetVersion& ToVersion)
{
	FText Result;
	for (FNiagaraAssetVersion Version : VersionedObject->GetAllAvailableVersions())
	{
		if (Version <= FromVersion)
		{
			continue;
		}
		if (ToVersion < Version)
		{
			break;
		}
		FText ChangeDescription = VersionedObject->GetVersionDataAccessor(Version.VersionGuid)->GetVersionChangeDescription();
		if (!ChangeDescription.IsEmpty())
		{
			Result = FText::Format(FText::FromString("{0}{1}.{2}: {3}\n"), Result, Version.MajorVersion, Version.MinorVersion, ChangeDescription);
		}
	}
	return Result;
}

void FNiagaraStackGraphUtilities::CheckForDeprecatedScriptVersion(UNiagaraNodeFunctionCall* InputFunctionCallNode, const FString& StackEditorDataKey, UNiagaraStackEntry::FStackIssueFixDelegate VersionUpgradeFix, TArray<UNiagaraStackEntry::FStackIssue>& OutIssues)
{
	// Generate an issue if the script version is out of date
	if (InputFunctionCallNode->FunctionScript && InputFunctionCallNode->FunctionScript->IsVersioningEnabled() && VersionUpgradeFix.IsBound())
	{
		FNiagaraAssetVersion ExposedVersion = InputFunctionCallNode->FunctionScript->GetExposedVersion();
		FVersionedNiagaraScriptData* ScriptData = InputFunctionCallNode->FunctionScript->GetScriptData(InputFunctionCallNode->SelectedScriptVersion);
		FNiagaraAssetVersion ReferencedVersion = ScriptData->Version;
		if (ReferencedVersion.MajorVersion < ExposedVersion.MajorVersion)
		{
			TArray<UNiagaraStackEntry::FStackIssueFix> Fixes;
			Fixes.Add(UNiagaraStackEntry::FStackIssueFix(LOCTEXT("UpgradeVersionFix", "Upgrade to newest version."), VersionUpgradeFix));
			//TODO MV: add "fix all" and "copy and fix" actions
			
			FText ChangelistDescriptions = GetChangelistText(InputFunctionCallNode->FunctionScript, ReferencedVersion, ExposedVersion);
			FText DeprecationDescription = ScriptData->bDeprecated && !ScriptData->DeprecationMessage.IsEmpty() ? FText::Format(LOCTEXT("DeprecatedScriptVersionMessage", "\n\nDeprecation message:\n{0}"), ScriptData->DeprecationMessage) : FText();
			FText LongDescription = FText::Format(LOCTEXT("DeprecatedVersionFormat", "This script has a newer version available.\nYou can upgrade now, but major version upgrades can sometimes come with breaking changes! So check that everything is still working as expected afterwards.{0}{1}"),
				DeprecationDescription,
				ChangelistDescriptions.IsEmpty() ? FText() : FText::Format(LOCTEXT("DeprecatedVersionFormatChanges", "\n\nVersion change description:\n{0}"), ChangelistDescriptions));
			UNiagaraStackEntry::FStackIssue UpgradeVersion(
                ScriptData->bDeprecated ? EStackIssueSeverity::Warning : EStackIssueSeverity::Info,
                FText::Format(LOCTEXT("DeprecatedScriptVersionSummaryFormat", "Upgrade script version: {0}.{1} -> {2}.{3}"),
                	FText::AsNumber(ReferencedVersion.MajorVersion), FText::AsNumber(ReferencedVersion.MinorVersion), FText::AsNumber(ExposedVersion.MajorVersion), FText::AsNumber(ExposedVersion.MinorVersion)),
                LongDescription,
                StackEditorDataKey,
                true,
                Fixes);
			OutIssues.Add(UpgradeVersion);
		}
	}

	// Generate a note of the changelist when the script version was manually changed
	if (InputFunctionCallNode->FunctionScript && InputFunctionCallNode->FunctionScript->IsVersioningEnabled())
	{
		FGuid SelectedVersionGuid = InputFunctionCallNode->SelectedScriptVersion;
		FGuid PreviousVersionGuid = InputFunctionCallNode->PreviousScriptVersion;
		FVersionedNiagaraScriptData* SelectedVersion = InputFunctionCallNode->FunctionScript->GetScriptData(SelectedVersionGuid);
		FVersionedNiagaraScriptData* PreviousVersion = InputFunctionCallNode->FunctionScript->GetScriptData(PreviousVersionGuid);
		if (PreviousVersionGuid.IsValid() && PreviousVersionGuid != SelectedVersionGuid && SelectedVersion && PreviousVersion)
		{
			FText ChangelistDescriptions = GetChangelistText(InputFunctionCallNode->FunctionScript, PreviousVersion->Version, SelectedVersion->Version);
			if (!ChangelistDescriptions.IsEmpty())
			{
				UNiagaraStackEntry::FStackIssue UpgradeInfo(
	                EStackIssueSeverity::Info,
	                LOCTEXT("VersionUpgradeInfoSummary", "Version upgrade note"),
	                FText::Format(LOCTEXT("VersionUpgradeFormatChanges", "The version of this script was recently upgraded; here is a list of changes:\n{0}"), ChangelistDescriptions),
	                StackEditorDataKey,
	                true);
				OutIssues.Add(UpgradeInfo);
			}
		}
	}

	// Generate a note if the last version upgrade generated warnings
	if (InputFunctionCallNode->FunctionScript && InputFunctionCallNode->FunctionScript->IsVersioningEnabled() && InputFunctionCallNode->PythonUpgradeScriptWarnings.IsEmpty() == false)
	{
		UNiagaraStackEntry::FStackIssue PythonLog(
                    EStackIssueSeverity::Warning,
                    LOCTEXT("PythonLogSummary", "Python upgrade script log"),
                    FText::Format(LOCTEXT("VersionUpgradePythonLog", "Upgrading the version generated some warnings from the python script:\n{0}"), FText::FromString(InputFunctionCallNode->PythonUpgradeScriptWarnings)),
                    StackEditorDataKey,
                    true);
		OutIssues.Add(PythonLog);
	}
}

void FNiagaraStackGraphUtilities::CheckForDeprecatedEmitterVersion(TSharedPtr<FNiagaraEmitterViewModel> ViewModel, const FString& StackEditorDataKey, UNiagaraStackEntry::FStackIssueFixDelegate VersionUpgradeFix, TArray<UNiagaraStackEntry::FStackIssue>& OutIssues)
{
	if (!ViewModel)
	{
		return;
	}
	
	FVersionedNiagaraEmitter VersionedEmitter = ViewModel->GetParentEmitter();
	UNiagaraEmitter* Emitter = VersionedEmitter.Emitter;
	FVersionedNiagaraEmitterData* EmitterData = VersionedEmitter.GetEmitterData();

	if (!Emitter || !Emitter->IsVersioningEnabled())
	{
		return;
	}

	if (!EmitterData)
	{
		if (VersionUpgradeFix.IsBound())
		{
			TArray<UNiagaraStackEntry::FStackIssueFix> Fixes;
			Fixes.Add(UNiagaraStackEntry::FStackIssueFix(LOCTEXT("InvalidParentVersionFix", "Switch to exposed parent version."), VersionUpgradeFix));
			
			UNiagaraStackEntry::FStackIssue UpgradeVersion(
				EStackIssueSeverity::Error,
				LOCTEXT("MissingParentVersionFormat", "Invalid parent emitter"),
				LOCTEXT("MissingParentVersionLongFormat", "The parent version selected for this emitter does not exist.\nPlease select a valid version or changes cannot be merged down from the parent emitter."),
				StackEditorDataKey,
				false,
				Fixes);
			OutIssues.Add(UpgradeVersion);
		}
		return;
	}
	
	// Generate an issue if the emitter version is out of date
	if (VersionUpgradeFix.IsBound())
	{
		FNiagaraAssetVersion ExposedVersion = Emitter->GetExposedVersion();
		if (FNiagaraAssetVersion ReferencedVersion = EmitterData->Version; ReferencedVersion.MajorVersion < ExposedVersion.MajorVersion)
		{
			TArray<UNiagaraStackEntry::FStackIssueFix> Fixes;
			Fixes.Add(UNiagaraStackEntry::FStackIssueFix(LOCTEXT("UpgradeNewestParentFix", "Upgrade to newest parent version."), VersionUpgradeFix));
			
			FText ChangelistDescriptions = GetChangelistText(Emitter, ReferencedVersion, ExposedVersion);
			FText DeprecationDescription = EmitterData->bDeprecated && !EmitterData->DeprecationMessage.IsEmpty() ? FText::Format(LOCTEXT("DeprecatedEmitterVersionMessage", "\n\nDeprecation message:\n{0}"), EmitterData->DeprecationMessage) : FText();
			FText LongDescription = FText::Format(LOCTEXT("EmitterDeprecatedVersionFormat", "This emitter has a newer parent version available.\nYou can upgrade now, but major version upgrades can sometimes come with breaking changes! So check that everything is still working as expected afterwards.{0}{1}"),
				DeprecationDescription,
				ChangelistDescriptions.IsEmpty() ? FText() : FText::Format(LOCTEXT("DeprecatedVersionFormatChanges", "\n\nVersion change description:\n{0}"), ChangelistDescriptions));
			UNiagaraStackEntry::FStackIssue UpgradeVersion(
                EmitterData->bDeprecated ? EStackIssueSeverity::Warning : EStackIssueSeverity::Info,
                FText::Format(LOCTEXT("DeprecatedVersionSummaryFormat", "Upgrade emitter version: {0}.{1} -> {2}.{3}"),
                	FText::AsNumber(ReferencedVersion.MajorVersion), FText::AsNumber(ReferencedVersion.MinorVersion), FText::AsNumber(ExposedVersion.MajorVersion), FText::AsNumber(ExposedVersion.MinorVersion)),
                LongDescription,
                StackEditorDataKey,
                true,
                Fixes);
			OutIssues.Add(UpgradeVersion);
		}
	}

	// Generate a note of the changelist when the emitter version was manually changed
	{
		FGuid SelectedVersionGuid = VersionedEmitter.Version;
		FGuid PreviousVersionGuid = ViewModel->PreviousEmitterVersion;
		FVersionedNiagaraEmitterData* PreviousVersion = Emitter->GetEmitterData(PreviousVersionGuid);
		if (PreviousVersionGuid.IsValid() && PreviousVersionGuid != SelectedVersionGuid && PreviousVersion)
		{
			FText ChangelistDescriptions = GetChangelistText(Emitter, PreviousVersion->Version, EmitterData->Version);
			if (!ChangelistDescriptions.IsEmpty())
			{
				UNiagaraStackEntry::FStackIssue UpgradeInfo(
	                EStackIssueSeverity::Info,
	                LOCTEXT("VersionUpgradeInfoSummary", "Version upgrade note"),
	                FText::Format(LOCTEXT("EmitterVersionUpgradeFormatChanges", "The version of this emitter was recently upgraded; here is a list of changes:\n{0}"), ChangelistDescriptions),
	                StackEditorDataKey,
	                true);
				OutIssues.Add(UpgradeInfo);
			}
		}
	}

	// Generate a note if the last version upgrade generated warnings
	if (ViewModel->PythonUpgradeScriptWarnings.IsEmpty() == false)
	{
		UNiagaraStackEntry::FStackIssue PythonLog(
            EStackIssueSeverity::Warning,
            LOCTEXT("PythonLogSummary", "Python upgrade script log"),
            FText::Format(LOCTEXT("VersionUpgradePythonLog", "Upgrading the version generated some warnings from the python script:\n{0}"), FText::FromString(ViewModel->PythonUpgradeScriptWarnings)),
            StackEditorDataKey,
            true);
		OutIssues.Add(PythonLog);
	}
}

void GetGroupNodesRecursive(const TArray<UNiagaraNode*>& CurrentStartNodes, UNiagaraNode* EndNode, TArray<UNiagaraNode*>& OutAllNodes)
{
	FPinCollectorArray InputPins;
	FPinCollectorArray OutputPins;
	for (UNiagaraNode* CurrentStartNode : CurrentStartNodes)
	{
		if (OutAllNodes.Contains(CurrentStartNode) == false)
		{
			OutAllNodes.Add(CurrentStartNode);

			// Check input pins for this node to handle any UNiagaraNodeInput nodes which are wired directly to one of the group nodes.
			UEdGraphPin* ParameterMapInputPin = FNiagaraStackGraphUtilities::GetParameterMapInputPin(*CurrentStartNode);
			if (ParameterMapInputPin != nullptr)
			{
				InputPins.Reset();
				CurrentStartNode->GetInputPins(InputPins);
				for (UEdGraphPin* InputPin : InputPins)
				{
					if (InputPin != ParameterMapInputPin)
					{
						for (UEdGraphPin* InputLinkedPin : InputPin->LinkedTo)
						{
							UNiagaraNode* LinkedNode = Cast<UNiagaraNode>(InputLinkedPin->GetOwningNode());
							if (LinkedNode != nullptr)
							{
								OutAllNodes.AddUnique(LinkedNode);
							}
						}
					}
				}
			}

			// Handle nodes connected to the output.
			if (CurrentStartNode != EndNode)
			{
				TArray<UNiagaraNode*> LinkedNodes;
				OutputPins.Reset();
				CurrentStartNode->GetOutputPins(OutputPins);
				for (UEdGraphPin* OutputPin : OutputPins)
				{
					for (UEdGraphPin* LinkedPin : OutputPin->LinkedTo)
					{
						UNiagaraNode* LinkedNode = Cast<UNiagaraNode>(LinkedPin->GetOwningNode());
						if (LinkedNode != nullptr)
						{
							LinkedNodes.Add(LinkedNode);
						}
					}
				}
				GetGroupNodesRecursive(LinkedNodes, EndNode, OutAllNodes);
			}
		}
	}
}

void FNiagaraStackGraphUtilities::FStackNodeGroup::GetAllNodesInGroup(TArray<UNiagaraNode*>& OutAllNodes) const
{
	GetGroupNodesRecursive(StartNodes, EndNode, OutAllNodes);
}

void FNiagaraStackGraphUtilities::GetStackNodeGroups(UNiagaraNode& StackNode, TArray<FNiagaraStackGraphUtilities::FStackNodeGroup>& OutStackNodeGroups)
{
	UNiagaraNodeOutput* OutputNode = GetEmitterOutputNodeForStackNode(StackNode);
	if (OutputNode != nullptr)
	{
		UNiagaraNodeInput* InputNode = GetEmitterInputNodeForStackNode(*OutputNode);
		if (InputNode != nullptr)
		{
			FStackNodeGroup InputGroup;
			InputGroup.StartNodes.Add(InputNode);
			InputGroup.EndNode = InputNode;
			OutStackNodeGroups.Add(InputGroup);

			TArray<UNiagaraNodeFunctionCall*> ModuleNodes;
			GetOrderedModuleNodes(*OutputNode, ModuleNodes);
			for (UNiagaraNodeFunctionCall* ModuleNode : ModuleNodes)
			{
				FStackNodeGroup ModuleGroup;
				UEdGraphPin* PreviousOutputPin = GetParameterMapOutputPin(*OutStackNodeGroups.Last().EndNode);
				for (UEdGraphPin* PreviousOutputPinLinkedPin : PreviousOutputPin->LinkedTo)
				{
					ModuleGroup.StartNodes.Add(CastChecked<UNiagaraNode>(PreviousOutputPinLinkedPin->GetOwningNode()));
				}
				ModuleGroup.EndNode = ModuleNode;
				OutStackNodeGroups.Add(ModuleGroup);
			}

			FStackNodeGroup OutputGroup;
			UEdGraphPin* PreviousOutputPin = GetParameterMapOutputPin(*OutStackNodeGroups.Last().EndNode);
			for (UEdGraphPin* PreviousOutputPinLinkedPin : PreviousOutputPin->LinkedTo)
			{
				OutputGroup.StartNodes.Add(CastChecked<UNiagaraNode>(PreviousOutputPinLinkedPin->GetOwningNode()));
			}
			OutputGroup.EndNode = OutputNode;
			OutStackNodeGroups.Add(OutputGroup);
		}
	}
}

void FNiagaraStackGraphUtilities::DisconnectStackNodeGroup(const FStackNodeGroup& DisconnectGroup, const FStackNodeGroup& PreviousGroup, const FStackNodeGroup& NextGroup)
{
	UEdGraphPin* PreviousOutputPin = FNiagaraStackGraphUtilities::GetParameterMapOutputPin(*PreviousGroup.EndNode);
	BreakAllPinLinks(PreviousOutputPin);

	UEdGraphPin* DisconnectOutputPin = FNiagaraStackGraphUtilities::GetParameterMapOutputPin(*DisconnectGroup.EndNode);
	BreakAllPinLinks(DisconnectOutputPin);

	for (UNiagaraNode* NextStartNode : NextGroup.StartNodes)
	{
		UEdGraphPin* NextStartInputPin = FNiagaraStackGraphUtilities::GetParameterMapInputPin(*NextStartNode);
		MakeLinkTo(PreviousOutputPin, NextStartInputPin);
	}
}

void FNiagaraStackGraphUtilities::ConnectStackNodeGroup(const FStackNodeGroup& ConnectGroup, const FStackNodeGroup& NewPreviousGroup, const FStackNodeGroup& NewNextGroup)
{
	UEdGraphPin* NewPreviousOutputPin = FNiagaraStackGraphUtilities::GetParameterMapOutputPin(*NewPreviousGroup.EndNode);
	BreakAllPinLinks(NewPreviousOutputPin);

	for (UNiagaraNode* ConnectStartNode : ConnectGroup.StartNodes)
	{
		UEdGraphPin* ConnectInputPin = FNiagaraStackGraphUtilities::GetParameterMapInputPin(*ConnectStartNode);
		MakeLinkTo(NewPreviousOutputPin, ConnectInputPin);

	}

	UEdGraphPin* ConnectOutputPin = FNiagaraStackGraphUtilities::GetParameterMapOutputPin(*ConnectGroup.EndNode);

	for (UNiagaraNode* NewNextStartNode : NewNextGroup.StartNodes)
	{
		UEdGraphPin* NewNextStartInputPin = FNiagaraStackGraphUtilities::GetParameterMapInputPin(*NewNextStartNode);
		MakeLinkTo(ConnectOutputPin, NewNextStartInputPin);
	}
}

DECLARE_DELEGATE_RetVal_OneParam(bool, FInputSelector, UNiagaraStackFunctionInput*);

void InitializeStackFunctionInputsInternal(TSharedRef<FNiagaraSystemViewModel> SystemViewModel, TSharedPtr<FNiagaraEmitterViewModel> EmitterViewModel, UNiagaraStackEditorData& StackEditorData, UNiagaraNodeFunctionCall& ModuleNode, UNiagaraNodeFunctionCall& InputFunctionCallNode, FInputSelector InputSelector)
{
	UNiagaraStackFunctionInputCollection* FunctionInputCollection = NewObject<UNiagaraStackFunctionInputCollection>(GetTransientPackage()); 
	UNiagaraStackEntry::FRequiredEntryData RequiredEntryData(SystemViewModel, EmitterViewModel, NAME_None, NAME_None, StackEditorData);
	FunctionInputCollection->Initialize(RequiredEntryData, ModuleNode, InputFunctionCallNode, FString());
	FunctionInputCollection->RefreshChildren();

	// Reset all direct inputs on this function to initialize data interfaces and default dynamic inputs.
	TArray<UNiagaraStackEntry*> Children;
	FunctionInputCollection->GetUnfilteredChildren(Children);
	for (UNiagaraStackEntry* Child : Children)
	{
		UNiagaraStackInputCategory* InputCategory = Cast<UNiagaraStackInputCategory>(Child);
		if (InputCategory != nullptr)
		{
			TArray<UNiagaraStackEntry*> CategoryChildren;
			InputCategory->GetUnfilteredChildren(CategoryChildren);
			for (UNiagaraStackEntry* CategoryChild : CategoryChildren)
			{
				UNiagaraStackFunctionInput* FunctionInput = Cast<UNiagaraStackFunctionInput>(CategoryChild);
				if (FunctionInput != nullptr && (InputSelector.IsBound() == false || InputSelector.Execute(FunctionInput)) && FunctionInput->CanReset())
				{
					FunctionInput->Reset();
				}
			}
		}
	}

	FunctionInputCollection->Finalize();
	SystemViewModel->NotifyDataObjectChanged(TArray<UObject*>(), ENiagaraDataObjectChange::Unknown);
}

void FNiagaraStackGraphUtilities::InitializeStackFunctionInputs(TSharedRef<FNiagaraSystemViewModel> SystemViewModel, TSharedPtr<FNiagaraEmitterViewModel> EmitterViewModel, UNiagaraStackEditorData& StackEditorData, UNiagaraNodeFunctionCall& ModuleNode, UNiagaraNodeFunctionCall& InputFunctionCallNode)
{
	InitializeStackFunctionInputsInternal(SystemViewModel, EmitterViewModel, StackEditorData, ModuleNode, InputFunctionCallNode, FInputSelector());
}

void FNiagaraStackGraphUtilities::InitializeStackFunctionInput(TSharedRef<FNiagaraSystemViewModel> SystemViewModel, TSharedPtr<FNiagaraEmitterViewModel> EmitterViewModel, UNiagaraStackEditorData& StackEditorData, UNiagaraNodeFunctionCall& ModuleNode, UNiagaraNodeFunctionCall& InputFunctionCallNode, FName InputName)
{
	FInputSelector InputSelector;
	InputSelector.BindLambda([&InputName](UNiagaraStackFunctionInput* Input)
	{
		return Input->GetInputParameterHandle().GetName() == InputName;
	});
	InitializeStackFunctionInputsInternal(SystemViewModel, EmitterViewModel, StackEditorData, ModuleNode, InputFunctionCallNode, InputSelector);
}

FString FNiagaraStackGraphUtilities::GenerateStackFunctionInputEditorDataKey(UNiagaraNodeFunctionCall& FunctionCallNode, FNiagaraParameterHandle InputParameterHandle)
{
	return FunctionCallNode.GetFunctionName() + InputParameterHandle.GetParameterHandleString().ToString();
}

FString FNiagaraStackGraphUtilities::GenerateStackModuleEditorDataKey(UNiagaraNodeFunctionCall& ModuleNode)
{
	return ModuleNode.NodeGuid.ToString(EGuidFormats::DigitsWithHyphens);
}

void ExtractInputPinsFromHistory(FNiagaraParameterMapHistory& History, UEdGraph* FunctionGraph, FNiagaraStackGraphUtilities::ENiagaraGetStackFunctionInputPinsOptions Options, TArray<const UEdGraphPin*>& OutPins)
{
	const int32 ModuleNamespaceLength = FNiagaraConstants::ModuleNamespaceString.Len();

	for (int32 i = 0; i < History.Variables.Num(); i++)
	{
		FNiagaraVariable& Variable = History.Variables[i];
		const TArray<FNiagaraParameterMapHistory::FReadHistory>& ReadHistory = History.PerVariableReadHistory[i];

		// A read is only really exposed if it's the first read and it has no corresponding write.
		if (ReadHistory.Num() > 0 && ReadHistory[0].PreviousWritePin.Pin == nullptr)
		{
			const UEdGraphPin* InputPin = ReadHistory[0].ReadPin.Pin;

			// Make sure that the module input is from the called graph, and not a nested graph.
			UEdGraph* NodeGraph = InputPin->GetOwningNode()->GetGraph();
			if (NodeGraph == FunctionGraph)
			{
				if (Options == FNiagaraStackGraphUtilities::ENiagaraGetStackFunctionInputPinsOptions::AllInputs)
				{
					OutPins.Add(InputPin);
				}
				else
				{
					FNameBuilder InputPinName(InputPin->PinName);
					FStringView InputPinView(InputPinName);
					if (InputPinView.StartsWith(FNiagaraConstants::ModuleNamespaceString)
						&& InputPinView.Len() > ModuleNamespaceLength
						&& InputPinView[ModuleNamespaceLength] == TCHAR('.'))
					{
						OutPins.Add(InputPin);
					}
				}
			}
		}
	}
}

void FNiagaraStackGraphUtilities::GetStackFunctionInputs(const UNiagaraNodeFunctionCall& FunctionCallNode, TArray<FNiagaraVariable>& OutInputVariables, TSet<FNiagaraVariable>& OutHiddenVariables, FCompileConstantResolver ConstantResolver, ENiagaraGetStackFunctionInputPinsOptions Options, bool bIgnoreDisabled)
<<<<<<< HEAD
{
	TArray<FNiagaraVariable> StaticVars;
	FNiagaraStackGraphUtilitiesImpl::GetFunctionStaticVariables(FunctionCallNode, StaticVars);

	FNiagaraEditorModule::Get().GetGraphDataCache().GetStackFunctionInputs(FunctionCallNode, StaticVars, OutInputVariables, OutHiddenVariables, ConstantResolver, Options, bIgnoreDisabled);
}

void FNiagaraStackGraphUtilities::GetStackFunctionInputs(const UNiagaraNodeFunctionCall& FunctionCallNode, TArray<FNiagaraVariable>& OutInputVariables, FCompileConstantResolver ConstantResolver, ENiagaraGetStackFunctionInputPinsOptions Options, bool bIgnoreDisabled)
{
	TArray<FNiagaraVariable> StaticVars;
	FNiagaraStackGraphUtilitiesImpl::GetFunctionStaticVariables(FunctionCallNode, StaticVars);

	FNiagaraEditorModule::Get().GetGraphDataCache().GetStackFunctionInputs(FunctionCallNode, StaticVars, OutInputVariables, ConstantResolver, Options, bIgnoreDisabled);
}

void FNiagaraStackGraphUtilities::GetStackFunctionInputs(const UNiagaraNodeFunctionCall& FunctionCallNode, TArray<FNiagaraVariable>& OutInputVariables, ENiagaraGetStackFunctionInputPinsOptions Options /*= ENiagaraGetStackFunctionInputPinsOptions::AllInputs*/, bool bIgnoreDisabled /*= false*/)
{
	FCompileConstantResolver EmptyResolver;
	GetStackFunctionInputs(FunctionCallNode, OutInputVariables, EmptyResolver, Options, bIgnoreDisabled);
}

void FNiagaraStackGraphUtilities::GetStackFunctionInputPinsWithoutCache(
	const UNiagaraNodeFunctionCall& FunctionCallNode,
	TConstArrayView<FNiagaraVariable> StaticVars,
	TArray<const UEdGraphPin*>& OutInputPins,
	const FCompileConstantResolver& ConstantResolver,
	ENiagaraGetStackFunctionInputPinsOptions Options,
	bool bIgnoreDisabled,
	bool bFilterForCompilation)
{
	FNiagaraParameterMapHistoryBuilder Builder;
	Builder.SetIgnoreDisabled(bIgnoreDisabled);
	Builder.ConstantResolver = ConstantResolver;
	Builder.RegisterExternalStaticVariables(StaticVars);
	
	/* The line below represents a compromise. It basically says don't look up the static variable from the 
	static variables list set in RegisterExternalStaticVariables as a rapid iteration parameter. Why? Rapid Iteration Parameters
	may be stale and linger around from prior changes that have been abandoned. We keep them around so that when you toggle back
	in the UI, you haven't also lost your last set values for that version. So therefore, we can't officially remove them.
	
	The issue comes in when a static variable is set via some other means, linking to another variable for example. When generating
	the UI, it *should* show anything that would match up to the linked variable, but because this is a parameter map history
	traversal that is in isolation on the node and doesn't include upstream set nodes, it will fail and just look up the rapid iteration
	version if left to its' own devices. 
	
	Trial 1 at a fix was to cache all the values at the root of the graph and look them up when we build the static variables list
	we use above. That isn't good because that version skips all disabled modules and we want the UI to be consistent regardless 
	of disabled module status.
	
	Trial 2 was to back up and include the precursor gets/sets. This fails for the same reason, ultimately something will
	be bound to a variable that will assume that it needs to look up a bogus rapid iteration value and we end up back here.
	
	Trial 3 just says, we know the static variables list above includes basically all relevant intermediate static values. So if 
	we just circumvent the logic in the parameter map history traversal that looks up by rapid iteration parameter, it will
	find the right "cached" value. So we just do that below.
	 */
	Builder.SetIgnoreStaticRapidIterationParameters(true);

	// if we are only dealing with the module input pins then we don't need to delve deep into the graph
	if (Options == ENiagaraGetStackFunctionInputPinsOptions::ModuleInputsOnly)
	{
		Builder.MaxGraphDepthTraversal = 1;
	}

	FunctionCallNode.BuildParameterMapHistory(Builder, false, bFilterForCompilation);

	OutInputPins.Empty();

	if (Builder.Histories.Num() == 1)
	{
		ExtractInputPinsFromHistory(Builder.Histories[0], FunctionCallNode.GetCalledGraph(), Options, OutInputPins);
	}
}

TArray<UNiagaraNodeOutput*> FNiagaraStackGraphUtilities::GetAllOutputNodes(TSharedRef<FNiagaraEmitterViewModel> EmitterViewModel)
{
	TSharedRef<FNiagaraScriptGraphViewModel> GraphViewModel = EmitterViewModel->GetSharedScriptViewModel()->GetGraphViewModel();

	TArray<UNiagaraNodeOutput*> OutputNodes;
	GraphViewModel->GetGraph()->GetNodesOfClass<UNiagaraNodeOutput>(OutputNodes);
	
	return OutputNodes;
}

UNiagaraNodeFunctionCall* FNiagaraStackGraphUtilities::FindModuleNode(FGuid ModuleNodeGuid, TSharedRef<FNiagaraEmitterViewModel> EmitterViewModel)
{
	TArray<UNiagaraNodeOutput*> OutputNodes = GetAllOutputNodes(EmitterViewModel);
	
	for(UNiagaraNodeOutput* OutputNode : OutputNodes)
	{
		TArray<UNiagaraNodeFunctionCall*> FunctionCalls;
		FNiagaraStackGraphUtilities::GetOrderedModuleNodes(*OutputNode, FunctionCalls);
		
		for(UNiagaraNodeFunctionCall* FunctionCall : FunctionCalls)
		{
			if(FunctionCall->NodeGuid == ModuleNodeGuid)
			{
				return FunctionCall;
			}
		}
	}

	return nullptr;
}

TOptional<FNiagaraStackGraphUtilities::FMatchingFunctionInputData> FNiagaraStackGraphUtilities::FindInputData(FNiagaraHierarchyIdentity ModuleInputIdentity, TSharedRef<FNiagaraEmitterViewModel> EmitterViewModel)
{
	FMatchingFunctionInputData Result;
	
	TArray<UNiagaraNodeOutput*> OutputNodes = GetAllOutputNodes(EmitterViewModel);
	
	UNiagaraNodeFunctionCall* MatchingFunctionCall = FindModuleNode(ModuleInputIdentity.Guids[0], EmitterViewModel);
	if(MatchingFunctionCall)
	{
		Result.FunctionCallNode = MatchingFunctionCall;
	}
					
	if(MatchingFunctionCall)
	{
		TOptional<FMatchingFunctionInputData> InputData = FindInputData(*MatchingFunctionCall, ModuleInputIdentity.Guids[1], EmitterViewModel);

		if(InputData.IsSet())
		{
			Result.InputName = InputData->InputName;
			Result.Type = InputData->Type;
			Result.MetaData = InputData->MetaData;
			Result.ChildrenInputGuids = InputData->ChildrenInputGuids;

			return Result;
		}
	}
	
	return TOptional<FMatchingFunctionInputData>();
}

TOptional<FNiagaraStackGraphUtilities::FMatchingFunctionInputData> FNiagaraStackGraphUtilities::FindInputData(const UNiagaraNodeFunctionCall& FunctionCallNode, FGuid InputGuid, TSharedRef<FNiagaraEmitterViewModel> EmitterViewModel, bool bIncludeChildrenInputs)
{
	FMatchingFunctionInputData Result;
	Result.FunctionCallNode = const_cast<UNiagaraNodeFunctionCall*>(&FunctionCallNode);
	
	FCompileConstantResolver ConstantResolver(EmitterViewModel->GetEmitter(), GetOutputNodeUsage(FunctionCallNode));

	// our goal is to find the correct variable's metadata from the graph
	TOptional<FNiagaraVariableMetaData> MetaData;
				
	// first, we check the normal module inputs
	TArray<FNiagaraVariable> InputVariables;
	FNiagaraStackGraphUtilities::ENiagaraGetStackFunctionInputPinsOptions Options = FNiagaraStackGraphUtilities::ENiagaraGetStackFunctionInputPinsOptions::AllInputs;
	FNiagaraStackGraphUtilities::GetStackFunctionInputs(FunctionCallNode, InputVariables, ConstantResolver, Options, true);
				
	for(const FNiagaraVariable& InputVariable : InputVariables)
	{
		if (InputVariable.GetType().IsValid() == false)
		{
			continue;
		}

		MetaData = FunctionCallNode.GetCalledGraph()->GetMetaData(InputVariable);
		if(MetaData.IsSet() && MetaData.GetValue().GetVariableGuid() == InputGuid)
		{
			Result.InputName = InputVariable.GetName();
			Result.Type = InputVariable.GetType();
			Result.MetaData = MetaData.GetValue();

			if(bIncludeChildrenInputs)
			{
				Result.ChildrenInputGuids = GetChildrenInputGuids(FunctionCallNode, Result.InputName);				
			}
			
			return Result;
		}
	}

	// then if we didn't find the input under module inputs, we check the static switch inputs
	TSet<UEdGraphPin*> HiddenSwitchPins;
	TArray<UEdGraphPin*> SwitchPins;
				
	FNiagaraStackGraphUtilities::GetStackFunctionStaticSwitchPins(FunctionCallNode, SwitchPins, HiddenSwitchPins, ConstantResolver);
	for (UEdGraphPin* InputPin : SwitchPins)
	{
		// The static switch pin names to not contain the module namespace, as they are not part of the parameter maps.
		// We add it here only to check for name clashes with actual module parameters.
		FString ModuleName = PARAM_MAP_MODULE_STR;
		InputPin->PinName.AppendString(ModuleName);
		FName SwitchPinName(*ModuleName);

		FNiagaraVariable InputVariable = UEdGraphSchema_Niagara::PinToNiagaraVariable(InputPin);
		if (InputVariable.GetType().IsValid() == false)
		{
			continue;
		}
					
		if (FunctionCallNode.GetCalledGraph() != nullptr)
		{
			MetaData = FunctionCallNode.GetCalledGraph()->GetMetaData(InputVariable);
			// if metadata is set and the 2nd guid matches the variable, we found the input that our HierarchyModuleInput represents
			if(MetaData.IsSet() && MetaData.GetValue().GetVariableGuid() == InputGuid)
			{
				Result.InputName = SwitchPinName;
				Result.Type = InputVariable.GetType();
				Result.MetaData = MetaData.GetValue();

				if(bIncludeChildrenInputs)
				{
					Result.ChildrenInputGuids = GetChildrenInputGuids(FunctionCallNode, Result.InputName);				
=======
{
	TArray<FNiagaraVariable> StaticVars;
	FNiagaraStackGraphUtilitiesImpl::GetFunctionStaticVariables(FunctionCallNode, StaticVars);

	FNiagaraEditorModule::Get().GetGraphDataCache().GetStackFunctionInputs(FunctionCallNode, StaticVars, OutInputVariables, OutHiddenVariables, ConstantResolver, Options, bIgnoreDisabled);
}

void FNiagaraStackGraphUtilities::GetStackFunctionInputs(const UNiagaraNodeFunctionCall& FunctionCallNode, TArray<FNiagaraVariable>& OutInputVariables, FCompileConstantResolver ConstantResolver, ENiagaraGetStackFunctionInputPinsOptions Options, bool bIgnoreDisabled)
{
	TArray<FNiagaraVariable> StaticVars;
	FNiagaraStackGraphUtilitiesImpl::GetFunctionStaticVariables(FunctionCallNode, StaticVars);

	FNiagaraEditorModule::Get().GetGraphDataCache().GetStackFunctionInputs(FunctionCallNode, StaticVars, OutInputVariables, ConstantResolver, Options, bIgnoreDisabled);
}

void FNiagaraStackGraphUtilities::GetStackFunctionInputs(const UNiagaraNodeFunctionCall& FunctionCallNode, TArray<FNiagaraVariable>& OutInputVariables, ENiagaraGetStackFunctionInputPinsOptions Options /*= ENiagaraGetStackFunctionInputPinsOptions::AllInputs*/, bool bIgnoreDisabled /*= false*/)
{
	FCompileConstantResolver EmptyResolver;
	GetStackFunctionInputs(FunctionCallNode, OutInputVariables, EmptyResolver, Options, bIgnoreDisabled);
}

void FNiagaraStackGraphUtilities::GatherInputRelationsForStack(FInputDataCollection& State, TSharedRef<FNiagaraEmitterViewModel> EmitterViewModel)
{
	SCOPE_CYCLE_COUNTER(STAT_NiagaraEditor_StackGraphUtilities_GatherInputRelationsForStack);

	FText UncategorizedName = UNiagaraStackValueCollection::UncategorizedName;
	TSet<const UEdGraphPin*> HiddenPins;
    TArray<const UEdGraphPin*> InputPins;
	
	UNiagaraHierarchyRoot* SummaryRoot = EmitterViewModel->GetEditorData().GetSummaryRoot();

	TArray<UNiagaraNodeOutput*> OutputNodes = GetAllOutputNodes(EmitterViewModel);

	TSharedRef<FNiagaraScriptGraphViewModel> GraphViewModel = EmitterViewModel->GetSharedScriptViewModel()->GetGraphViewModel();

	TArray<UNiagaraNodeFunctionCall*> FunctionCallNodes;
	GraphViewModel->GetGraph()->GetNodesOfClass<UNiagaraNodeFunctionCall>(FunctionCallNodes);
	
	// first we create a map so it's easy to access all relevant module & dynamic input nodes
	TMap<FGuid, UNiagaraNodeFunctionCall*> NodeGuidToModuleNodeMap;
	for(UNiagaraNodeFunctionCall* FunctionCallNode : FunctionCallNodes)
	{
		NodeGuidToModuleNodeMap.Add(FunctionCallNode->NodeGuid, FunctionCallNode);
	}

	// the inputs found in the root are the ones we want to display; these might contain outdated entries so it is important to sync the root view model to data before calling this
	TArray<UNiagaraHierarchyModuleInput*> ModuleInputs;
	SummaryRoot->GetChildrenOfType(ModuleInputs, true);
	
	// now we create a map from summary input to the function node it (modules, dynamic inputs, assignment nodes etc.) maps to
	TMap<UNiagaraHierarchyModuleInput*, UNiagaraNodeFunctionCall*> HierarchyInputToFunctionCallNodeMap;
	TMap<UNiagaraHierarchyModuleInput*, bool> HierarchyInputToStaticSwitchMap;
	for(UNiagaraHierarchyModuleInput* Input : ModuleInputs)
	{
		HierarchyInputToFunctionCallNodeMap.Add(Input, NodeGuidToModuleNodeMap[Input->GetPersistentIdentity().Guids[0]]); 
	}

	// then we create a map from summary input to its actual input script variable. This does not include children inputs yet as the root only contains parent level inputs.
	TMap<UNiagaraHierarchyModuleInput*, TObjectPtr<UNiagaraScriptVariable>> HierarchyInputToScriptVariableMap;
	TMap<UNiagaraHierarchyModuleInput*, FNiagaraVariable> HierarchyInputToAssignmentMap;
	for(UNiagaraHierarchyModuleInput* Input : ModuleInputs)
	{
		UNiagaraGraph* GraphWithInput = HierarchyInputToFunctionCallNodeMap[Input]->GetCalledGraph();
		if(ensure(GraphWithInput != nullptr))
		{
			bool bIsModuleInput = Input->GetPersistentIdentity().Guids.Num() == 2;

			// the input guid is only valid for module inputs, not assignment targets
			if(bIsModuleInput)
			{
				TMap<FNiagaraVariable, TObjectPtr<UNiagaraScriptVariable>> MetaDataMap = GraphWithInput->GetAllMetaData();
				TArray<TObjectPtr<UNiagaraScriptVariable>> ScriptVariables;
				MetaDataMap.GenerateValueArray(ScriptVariables);

				FGuid InputGuid = Input->GetPersistentIdentity().Guids[1];
				TObjectPtr<UNiagaraScriptVariable>* MatchingScriptVariable = ScriptVariables.FindByPredicate([InputGuid](TObjectPtr<UNiagaraScriptVariable> ScriptVariableCandidate)
				{
					return ScriptVariableCandidate->Metadata.GetVariableGuid() == InputGuid;
				});

				if(ensure(MatchingScriptVariable != nullptr))
				{
					TOptional<bool> bIsStaticSwitch = GraphWithInput->IsStaticSwitch((*MatchingScriptVariable)->Variable);
					HierarchyInputToScriptVariableMap.Add(Input, *MatchingScriptVariable);
					HierarchyInputToStaticSwitchMap.Add(Input, bIsStaticSwitch.GetValue());
				}
			}
			// otherwise we have to use the name
			else
			{
				TArray<FNiagaraVariable> Variables;
				GraphWithInput->GetAllVariables(Variables);

				FName InputName = Input->GetPersistentIdentity().Names[0];
				FNiagaraVariableBase* MatchingVariable = Variables.FindByPredicate([InputName](FNiagaraVariable& Candidate)
				{
					return Candidate.GetName() == InputName;
				});

				if(ensure(MatchingVariable != nullptr))
				{
					HierarchyInputToAssignmentMap.Add(Input, *MatchingVariable);
				}
			}
		}
	}

	TMap<UNiagaraHierarchyModuleInput*, TArray<FGuid>> HierarchyInputToChildrenGuidMap;
	TMap<FGuid, TObjectPtr<UNiagaraScriptVariable>> ChildrenGuidToScriptVariablesMap;
	// then we go through the child inputs and add them to the maps as well
	for(UNiagaraHierarchyModuleInput* Input : ModuleInputs)
	{
		UNiagaraGraph* AssetGraph = HierarchyInputToFunctionCallNodeMap[Input]->GetCalledGraph();
		if(ensure(AssetGraph != nullptr))
		{
			TArray<FNiagaraVariable> Variables;
			AssetGraph->GetAllVariables(Variables);

			FNiagaraVariable ThisInput;
			if(Input->GetPersistentIdentity().Guids.Num() == 2)
			{
				ThisInput = HierarchyInputToScriptVariableMap[Input]->Variable;
			}
			else
			{
				FNiagaraVariable* FoundTargetVariable = Variables.FindByPredicate([InputName = Input->GetPersistentIdentity().Names[0]](FNiagaraVariable& CandidateVariable)
				{
					return CandidateVariable.GetName() == InputName;	
				});

				if(FoundTargetVariable)
				{
					ThisInput = *FoundTargetVariable;
				}
			}

			ensure(ThisInput.IsValid());
			
			TArray<FNiagaraVariable> ChildrenInputs;
			FNiagaraParameterHandle ThisInputHandle(ThisInput.GetName());

			TMap<FGuid, int32> ChildrenGuidSortOrderMap;
			TArray<FGuid> ChildrenInputGuids;
			for(const FNiagaraVariable& Variable : Variables)
			{
				bool bIsModuleInput = Variable.IsInNameSpace(FNiagaraConstants::ModuleNamespaceString);
				TOptional<bool> bIsStaticSwitchInputOptional = AssetGraph->IsStaticSwitch(Variable);
				if(!bIsModuleInput && !bIsStaticSwitchInputOptional.Get(false))
				{
					continue;
				}

				TOptional<FNiagaraVariableMetaData> VariableMetaData = AssetGraph->GetMetaData(Variable);
				if(VariableMetaData.IsSet())
				{
					if(VariableMetaData.GetValue().ParentAttribute == ThisInputHandle.GetName())
					{
						HierarchyInputToChildrenGuidMap.FindOrAdd(Input).Add(VariableMetaData.GetValue().GetVariableGuid());
						ChildrenGuidToScriptVariablesMap.Add(VariableMetaData->GetVariableGuid(), AssetGraph->GetScriptVariable(Variable));
						ChildrenGuidSortOrderMap.Add(VariableMetaData->GetVariableGuid(), VariableMetaData->EditorSortPriority);
					}
>>>>>>> 4af6daef
				}
				
				return Result;
			}
<<<<<<< HEAD
		}
	}
	
	return TOptional<FMatchingFunctionInputData>();
}

TArray<FGuid> FNiagaraStackGraphUtilities::GetChildrenInputGuids(const UNiagaraNodeFunctionCall& FunctionCallNode, FName ParentInputName)
{
	TArray<FGuid> Result;
	
	TArray<FNiagaraVariable> Variables;
	FunctionCallNode.GetCalledGraph()->GetAllVariables(Variables);
	
	for(FNiagaraVariable& Variable : Variables)
	{
		TOptional<FNiagaraVariableMetaData> MetaData = FunctionCallNode.GetCalledGraph()->GetMetaData(Variable);

		if(MetaData.IsSet())
		{
			FNiagaraParameterHandle ParentInputHandle(ParentInputName);
			if(MetaData->ParentAttribute == ParentInputHandle.GetName())
			{
				Result.Add(MetaData->GetVariableGuid());
			}
		}
	}

	return Result;
=======
			
			// we sort children by sort order specified in the metadata
			if(HierarchyInputToChildrenGuidMap.Contains(Input))
			{
				HierarchyInputToChildrenGuidMap[Input].Sort([&ChildrenGuidSortOrderMap](const FGuid& GuidA, const FGuid& GuidB)
				{
					return ChildrenGuidSortOrderMap[GuidA] < ChildrenGuidSortOrderMap[GuidB];
				});
			}
		}
	}

	State.NodeGuidToModuleNodeMap = NodeGuidToModuleNodeMap;
	State.HierarchyInputToAssignmentMap = HierarchyInputToAssignmentMap;
	State.HierarchyInputToScriptVariableMap = HierarchyInputToScriptVariableMap;
	State.HierarchyInputToChildrenGuidMap = HierarchyInputToChildrenGuidMap;
	State.ChildrenGuidToScriptVariablesMap = ChildrenGuidToScriptVariablesMap;
>>>>>>> 4af6daef
}

void FNiagaraStackGraphUtilities::GetStackFunctionInputPinsWithoutCache(
	const UNiagaraNodeFunctionCall& FunctionCallNode,
	TConstArrayView<FNiagaraVariable> StaticVars,
	TArray<const UEdGraphPin*>& OutInputPins,
	const FCompileConstantResolver& ConstantResolver,
	ENiagaraGetStackFunctionInputPinsOptions Options,
	bool bIgnoreDisabled,
	bool bFilterForCompilation)
{
	FNiagaraParameterMapHistoryBuilder Builder;
	Builder.SetIgnoreDisabled(bIgnoreDisabled);
	*Builder.ConstantResolver = ConstantResolver;
	Builder.RegisterExternalStaticVariables(StaticVars);
	
	/* The line below represents a compromise. It basically says don't look up the static variable from the 
	static variables list set in RegisterExternalStaticVariables as a rapid iteration parameter. Why? Rapid Iteration Parameters
	may be stale and linger around from prior changes that have been abandoned. We keep them around so that when you toggle back
	in the UI, you haven't also lost your last set values for that version. So therefore, we can't officially remove them.
	
	The issue comes in when a static variable is set via some other means, linking to another variable for example. When generating
	the UI, it *should* show anything that would match up to the linked variable, but because this is a parameter map history
	traversal that is in isolation on the node and doesn't include upstream set nodes, it will fail and just look up the rapid iteration
	version if left to its' own devices. 
	
	Trial 1 at a fix was to cache all the values at the root of the graph and look them up when we build the static variables list
	we use above. That isn't good because that version skips all disabled modules and we want the UI to be consistent regardless 
	of disabled module status.
	
	Trial 2 was to back up and include the precursor gets/sets. This fails for the same reason, ultimately something will
	be bound to a variable that will assume that it needs to look up a bogus rapid iteration value and we end up back here.
	
	Trial 3 just says, we know the static variables list above includes basically all relevant intermediate static values. So if 
	we just circumvent the logic in the parameter map history traversal that looks up by rapid iteration parameter, it will
	find the right "cached" value. So we just do that below.
	 */
	Builder.SetIgnoreStaticRapidIterationParameters(true);

	// if we are only dealing with the module input pins then we don't need to delve deep into the graph
	if (Options == ENiagaraGetStackFunctionInputPinsOptions::ModuleInputsOnly)
	{
		Builder.MaxGraphDepthTraversal = 1;
	}

	FunctionCallNode.BuildParameterMapHistory(Builder, false, bFilterForCompilation);

	OutInputPins.Empty();

	if (Builder.Histories.Num() == 1)
	{
		ExtractInputPinsFromHistory(Builder.Histories[0], FunctionCallNode.GetCalledGraph(), Options, OutInputPins);
	}
}

TArray<UNiagaraNodeOutput*> FNiagaraStackGraphUtilities::GetAllOutputNodes(TSharedRef<FNiagaraEmitterViewModel> EmitterViewModel)
{
	TSharedRef<FNiagaraScriptGraphViewModel> GraphViewModel = EmitterViewModel->GetSharedScriptViewModel()->GetGraphViewModel();

	TArray<UNiagaraNodeOutput*> OutputNodes;
	GraphViewModel->GetGraph()->GetNodesOfClass<UNiagaraNodeOutput>(OutputNodes);
	
	return OutputNodes;
}

UNiagaraNodeFunctionCall* FNiagaraStackGraphUtilities::FindModuleNode(FGuid ModuleNodeGuid, TSharedRef<FNiagaraEmitterViewModel> EmitterViewModel)
{
	TArray<UNiagaraNodeOutput*> OutputNodes = GetAllOutputNodes(EmitterViewModel);
	
	for(UNiagaraNodeOutput* OutputNode : OutputNodes)
	{
		TArray<UNiagaraNodeFunctionCall*> FunctionCalls;
		FNiagaraStackGraphUtilities::GetOrderedModuleNodes(*OutputNode, FunctionCalls);
		
		for(UNiagaraNodeFunctionCall* FunctionCall : FunctionCalls)
		{
			if(FunctionCall->NodeGuid == ModuleNodeGuid)
			{
				return FunctionCall;
			}
		}
	}

	return nullptr;
}

UNiagaraNodeFunctionCall* FNiagaraStackGraphUtilities::FindDynamicInputNodeForInput(UNiagaraNodeFunctionCall& OwningFunctionNode, FName UnaliasedParameterName)
{
	FNiagaraParameterHandle InputHandle(UnaliasedParameterName);
	FNiagaraParameterHandle AliasedHandle = FNiagaraParameterHandle::CreateAliasedModuleParameterHandle(InputHandle, &OwningFunctionNode);

	if(UEdGraphPin* OverridePin = FNiagaraStackGraphUtilities::GetStackFunctionInputOverridePin(OwningFunctionNode, AliasedHandle))
	{
		if(OverridePin->LinkedTo.Num() == 1 && OverridePin->LinkedTo[0] != nullptr && OverridePin->LinkedTo[0]->GetOwningNode() != nullptr)
		{
			UEdGraphNode* LinkedNode = OverridePin->LinkedTo[0]->GetOwningNode();
			return Cast<UNiagaraNodeFunctionCall>(LinkedNode);
		}
	}

	return nullptr;
}

UNiagaraNodeFunctionCall* FNiagaraStackGraphUtilities::FindFunctionCallNode(FGuid FunctionCallGuid,	TSharedRef<FNiagaraEmitterViewModel> EmitterViewModel)
{
	TSharedRef<FNiagaraScriptGraphViewModel> GraphViewModel = EmitterViewModel->GetSharedScriptViewModel()->GetGraphViewModel();

	TArray<UNiagaraNodeFunctionCall*> FunctionCalls;
	GraphViewModel->GetGraph()->GetNodesOfClass<UNiagaraNodeFunctionCall>(FunctionCalls);

	for(UNiagaraNodeFunctionCall* FunctionCall : FunctionCalls)
	{
		if(FunctionCall->NodeGuid == FunctionCallGuid)
		{
			return FunctionCall;
		}
	}

	return nullptr;
}

TArray<UNiagaraNodeFunctionCall*> FNiagaraStackGraphUtilities::FindModuleNodesForSimulationStage(UNiagaraSimulationStageBase& SimStage, TSharedRef<FNiagaraEmitterViewModel> EmitterViewModel)
{
	TArray<UNiagaraNodeOutput*> OutputNodes = GetAllOutputNodes(EmitterViewModel);
	for(UNiagaraNodeOutput* Output : OutputNodes)
	{
		if(Output->GetUsage() == ENiagaraScriptUsage::ParticleSimulationStageScript && Output->GetUsageId() == SimStage.Script->GetUsageId())
		{
			TArray<UNiagaraNodeFunctionCall*> SimStageModules;
			GetOrderedModuleNodes(*Output, SimStageModules);
			return SimStageModules;
		}
	}

	return {};
}

TArray<UNiagaraNodeFunctionCall*> FNiagaraStackGraphUtilities::FindModuleNodesForEventHandler(FNiagaraEventScriptProperties& EventScriptProperties, TSharedRef<FNiagaraEmitterViewModel> EmitterViewModel)
{
	TArray<UNiagaraNodeOutput*> OutputNodes = GetAllOutputNodes(EmitterViewModel);
	for(UNiagaraNodeOutput* Output : OutputNodes)
	{
		if(Output->GetUsage() == ENiagaraScriptUsage::ParticleEventScript && Output->GetUsageId() == EventScriptProperties.Script->GetUsageId())
		{
			TArray<UNiagaraNodeFunctionCall*> EventHandlerModuleNodes;
			GetOrderedModuleNodes(*Output, EventHandlerModuleNodes);
			return EventHandlerModuleNodes;
		}
	}

	return {};
}

UNiagaraNodeAssignment* FNiagaraStackGraphUtilities::FindAssignmentNode(FGuid AssignmentNodeGuid,	TSharedRef<FNiagaraEmitterViewModel> EmitterViewModel)
{
	UNiagaraNodeFunctionCall* AssignmentNode = FindModuleNode(AssignmentNodeGuid, EmitterViewModel);

	if(AssignmentNode)
	{
		return CastChecked<UNiagaraNodeAssignment>(AssignmentNode);
	}

	return nullptr;
}

TOptional<FNiagaraStackGraphUtilities::FMatchingFunctionInputData> FNiagaraStackGraphUtilities::FindInputData(FNiagaraHierarchyIdentity ModuleInputIdentity, TSharedRef<FNiagaraEmitterViewModel> EmitterViewModel)
{
	FMatchingFunctionInputData Result;
	
	UNiagaraNodeFunctionCall* MatchingFunctionCall = FindFunctionCallNode(ModuleInputIdentity.Guids[0], EmitterViewModel);
	if(MatchingFunctionCall)
	{
		return FindInputData(*MatchingFunctionCall, ModuleInputIdentity, EmitterViewModel);
	}					
	
	return TOptional<FMatchingFunctionInputData>();
}

TOptional<FNiagaraStackGraphUtilities::FMatchingFunctionInputData> FNiagaraStackGraphUtilities::FindInputData(const UNiagaraNodeFunctionCall& FunctionCallNode, FNiagaraHierarchyIdentity InputIdentity, TSharedRef<FNiagaraEmitterViewModel> EmitterViewModel)
{
	SCOPE_CYCLE_COUNTER(STAT_NiagaraEditor_StackGraphUtilities_FindInputData)
	
	FMatchingFunctionInputData Result;
	Result.FunctionCallNode = const_cast<UNiagaraNodeFunctionCall*>(&FunctionCallNode);
	
	if(const UNiagaraNodeAssignment* AssignmentNode = Cast<UNiagaraNodeAssignment>(&FunctionCallNode))
	{
		TOptional<FMatchingFunctionInputData> InputData = FindAssignmentInputData(*AssignmentNode, InputIdentity.Names[0], EmitterViewModel);

		if(InputData.IsSet())
		{
			Result.InputName = InputData->InputName;
			Result.Type = InputData->Type;
			Result.bIsHidden = InputData->bIsHidden;
			Result.bIsStatic = InputData->bIsStatic;
			Result.MetaData = InputData->MetaData;
			Result.ChildrenInputGuids = InputData->ChildrenInputGuids;
			Result.HiddenChildrenInputGuids = InputData->HiddenChildrenInputGuids;

			return Result;
		}
	}
	else
	{
		TOptional<FMatchingFunctionInputData> InputData = FindModuleInputData(FunctionCallNode, InputIdentity.Guids[1], EmitterViewModel);

		if(InputData.IsSet())
		{
			Result.InputName = InputData->InputName;
			Result.Type = InputData->Type;
			Result.bIsHidden = InputData->bIsHidden;
			Result.bIsStatic = InputData->bIsStatic;
			Result.MetaData = InputData->MetaData;
			Result.ChildrenInputGuids = InputData->ChildrenInputGuids;
			Result.HiddenChildrenInputGuids = InputData->HiddenChildrenInputGuids;

			return Result;
		}
	}

	return TOptional<FMatchingFunctionInputData>();
}

TOptional<FNiagaraStackGraphUtilities::FMatchingFunctionInputData> FNiagaraStackGraphUtilities::FindAssignmentInputData(const UNiagaraNodeAssignment& AssignmentNode, FName VariableName, TSharedRef<FNiagaraEmitterViewModel> EmitterViewModel)
{
	SCOPE_CYCLE_COUNTER(STAT_NiagaraEditor_StackGraphUtilities_FindAssignmentInputData);
	
	FMatchingFunctionInputData Result;
	UNiagaraNodeAssignment* AssignmentNodeNonConst = const_cast<UNiagaraNodeAssignment*>(&AssignmentNode);
	Result.FunctionCallNode = AssignmentNodeNonConst;
	
	FCompileConstantResolver ConstantResolver(EmitterViewModel->GetEmitter(), GetOutputNodeUsage(AssignmentNode));

	// our goal is to find the correct variable's metadata from the graph
	TOptional<FNiagaraVariableMetaData> MetaData;
				
	// first, we check the normal module inputs
	TArray<FNiagaraVariable> InputVariables;
	TSet<FNiagaraVariable> HiddenVariables;

	FNiagaraStackGraphUtilities::ENiagaraGetStackFunctionInputPinsOptions Options = FNiagaraStackGraphUtilities::ENiagaraGetStackFunctionInputPinsOptions::AllInputs;
	FNiagaraStackGraphUtilities::GetStackFunctionInputs(AssignmentNode, InputVariables, HiddenVariables, ConstantResolver, Options, false);
	
	for(const FNiagaraVariable& InputVariable : InputVariables)
	{
		if (InputVariable.GetType().IsValid() == false)
		{
			continue;
		}

		// the input variables we are iterating on have the Module prefix so we add it if necessary
		FNiagaraParameterHandle SearchedParameterHandle(VariableName);
		if(!SearchedParameterHandle.IsModuleHandle())
		{
			FString VariableNameWithModulePrefix = FNiagaraConstants::ModuleNamespaceString + ".";
			VariableNameWithModulePrefix.Append(VariableName.ToString());
			SearchedParameterHandle = FNiagaraParameterHandle(FName(VariableNameWithModulePrefix));
		}
		
		if(InputVariable.GetName().IsEqual(SearchedParameterHandle.GetParameterHandleString()))
		{
			// we use the name without the prefix as that's what's stored in the hierarchy data
			if(SearchedParameterHandle.IsModuleHandle())
			{
				FString VariableNameWithoutPrefix = SearchedParameterHandle.GetParameterHandleString().ToString().RightChop(FNiagaraConstants::ModuleNamespaceString.Len() + 1);
				SearchedParameterHandle = FNiagaraParameterHandle(FName(VariableNameWithoutPrefix));
			}
			
			Result.InputName = SearchedParameterHandle.GetParameterHandleString();
			Result.Type = InputVariable.GetType();
			Result.MetaData = FNiagaraVariableMetaData();
			Result.bIsStatic = false;
			Result.bIsHidden = HiddenVariables.Contains(InputVariable);
			
			return Result;
		}
	}

	return TOptional<FNiagaraStackGraphUtilities::FMatchingFunctionInputData>();
}

TOptional<FNiagaraStackGraphUtilities::FMatchingFunctionInputData> FNiagaraStackGraphUtilities::FindModuleInputData(const UNiagaraNodeFunctionCall& FunctionCallNode, FGuid VariableGuid, TSharedRef<FNiagaraEmitterViewModel> EmitterViewModel, bool bIncludeChildrenInputs, TMap<FInputDataCacheKey, FMatchingFunctionInputData>* OptionalCache)
{
	SCOPE_CYCLE_COUNTER(STAT_NiagaraEditor_StackGraphUtilities_FindModuleInputData)

	if(OptionalCache != nullptr)
	{
		FInputDataCacheKey CacheKey(FunctionCallNode.NodeGuid, VariableGuid);
		if(OptionalCache->Contains(CacheKey))
		{
			return (*OptionalCache)[CacheKey];
		}
	}
	
	FCompileConstantResolver ConstantResolver(EmitterViewModel->GetEmitter(), GetOutputNodeUsage(FunctionCallNode));

	// our goal is to find the correct variable's metadata from the graph
	TOptional<FNiagaraVariableMetaData> MetaData;
				
	// first, we check the normal module inputs
	TArray<FNiagaraVariable> InputVariables;
	TSet<FNiagaraVariable> HiddenVariables;

	FNiagaraStackGraphUtilities::ENiagaraGetStackFunctionInputPinsOptions Options = FNiagaraStackGraphUtilities::ENiagaraGetStackFunctionInputPinsOptions::ModuleInputsOnly;
	FNiagaraStackGraphUtilities::GetStackFunctionInputs(FunctionCallNode, InputVariables, HiddenVariables, ConstantResolver, Options, false);
	
	for(const FNiagaraVariable& InputVariable : InputVariables)
	{
		if (InputVariable.GetType().IsValid() == false)
		{
			continue;
		}
		
		MetaData = FunctionCallNode.GetCalledGraph()->GetMetaData(InputVariable);

		if(MetaData.IsSet())
		{
			FMatchingFunctionInputData PotentialMatchingInputData;
			PotentialMatchingInputData.FunctionCallNode = const_cast<UNiagaraNodeFunctionCall*>(&FunctionCallNode);
			PotentialMatchingInputData.InputName = InputVariable.GetName();
			PotentialMatchingInputData.Type = InputVariable.GetType();
			PotentialMatchingInputData.MetaData = MetaData.GetValue();
			PotentialMatchingInputData.bIsStatic = false;
			PotentialMatchingInputData.bIsHidden = HiddenVariables.Contains(InputVariable);

			if(bIncludeChildrenInputs)
			{
				PotentialMatchingInputData.ChildrenInputGuids = GetChildrenInputGuids(FunctionCallNode, PotentialMatchingInputData.InputName);

				// we only care about hidden children if the parent input isn't hidden
				if(!PotentialMatchingInputData.bIsHidden)
				{
					PotentialMatchingInputData.HiddenChildrenInputGuids = GetHiddenChildrenInputGuids(FunctionCallNode, PotentialMatchingInputData.InputName, EmitterViewModel).Array();
				}
			}

			if(OptionalCache != nullptr)
			{
				OptionalCache->Add(FInputDataCacheKey(FunctionCallNode.NodeGuid, MetaData->GetVariableGuid()), PotentialMatchingInputData);
			}

			// if we specified an optional cache, we want to keep on creating the cache data even after we've found the result to avoid redundant calls
			if(OptionalCache == nullptr)
			{
				if(MetaData.GetValue().GetVariableGuid() == VariableGuid)
				{
					return PotentialMatchingInputData;
				}
			}			
		}
	}

	// then if we didn't find the input under module inputs, we check the static switch inputs
	TSet<UEdGraphPin*> HiddenSwitchPins;
	TArray<UEdGraphPin*> SwitchPins;
				
	FNiagaraStackGraphUtilities::GetStackFunctionStaticSwitchPins(FunctionCallNode, SwitchPins, HiddenSwitchPins, ConstantResolver);
	for (UEdGraphPin* InputPin : SwitchPins)
	{		
		FNiagaraVariable InputVariable = UEdGraphSchema_Niagara::PinToNiagaraVariable(InputPin);
		if (InputVariable.GetType().IsValid() == false)
		{
			continue;
		}
					
		if (FunctionCallNode.GetCalledGraph() != nullptr)
		{
			MetaData = FunctionCallNode.GetCalledGraph()->GetMetaData(InputVariable);

			if(MetaData.IsSet())
			{
				FMatchingFunctionInputData PotentialMatchingInputData;
				PotentialMatchingInputData.FunctionCallNode = const_cast<UNiagaraNodeFunctionCall*>(&FunctionCallNode);
				PotentialMatchingInputData.InputName = InputPin->PinName;
				PotentialMatchingInputData.Type = InputVariable.GetType();
				PotentialMatchingInputData.MetaData = MetaData.GetValue();
				PotentialMatchingInputData.bIsStatic = true;
				PotentialMatchingInputData.bIsHidden = HiddenSwitchPins.Contains(InputPin);

				if(bIncludeChildrenInputs)
				{
					PotentialMatchingInputData.ChildrenInputGuids = GetChildrenInputGuids(FunctionCallNode, PotentialMatchingInputData.InputName);

					// we only care about hidden children if the parent input isn't hidden
					if(!PotentialMatchingInputData.bIsHidden)
					{
						PotentialMatchingInputData.HiddenChildrenInputGuids = GetHiddenChildrenInputGuids(FunctionCallNode, PotentialMatchingInputData.InputName, EmitterViewModel).Array();
					}
				}
				
				if(OptionalCache != nullptr)
				{
					OptionalCache->Add(FInputDataCacheKey(FunctionCallNode.NodeGuid, MetaData->GetVariableGuid()), PotentialMatchingInputData);
				}

				if(OptionalCache == nullptr)
				{
					// if metadata is set and the 2nd guid matches the variable, we found the input that our HierarchyModuleInput represents
					if(MetaData.GetValue().GetVariableGuid() == VariableGuid)
					{
						return PotentialMatchingInputData;
					}
				}
			}			
		}
	}

	// if we specified a cache, we didn't have an early return. That means when we reach this code, the entire data should be cached now and if it's not, that means the data doesn't exist.
	if(OptionalCache != nullptr)
	{
		FInputDataCacheKey InputDataCacheKey(FunctionCallNode.NodeGuid, VariableGuid);
		if(OptionalCache->Contains(InputDataCacheKey))
		{
			return (*OptionalCache)[InputDataCacheKey];
		}
	}
	
	return TOptional<FMatchingFunctionInputData>();
}

TArray<FGuid> FNiagaraStackGraphUtilities::GetChildrenInputGuids(const UNiagaraNodeFunctionCall& FunctionCallNode, FName ParentInputName)
{
	TArray<FGuid> Result;
	
	TArray<FNiagaraVariable> Variables;
	FunctionCallNode.GetCalledGraph()->GetAllVariables(Variables);
	
	for(FNiagaraVariable& Variable : Variables)
	{
		TOptional<FNiagaraVariableMetaData> MetaData = FunctionCallNode.GetCalledGraph()->GetMetaData(Variable);

		if(MetaData.IsSet())
		{
			FNiagaraParameterHandle ParentInputHandle(ParentInputName);
			if(MetaData->ParentAttribute == ParentInputHandle.GetName())
			{
				Result.Add(MetaData->GetVariableGuid());
			}
		}
		else
		{
			UE_LOG(LogNiagaraEditor, Log, TEXT("Couldn't find metadata for variable"));
		}
	}

	return Result;
}

TSet<FGuid> FNiagaraStackGraphUtilities::GetHiddenChildrenInputGuids(const UNiagaraNodeFunctionCall& FunctionCallNode, FName ParentInput, TSharedRef<FNiagaraEmitterViewModel> EmitterViewModel)
{
	TSet<FGuid> Result;
	
	FCompileConstantResolver ConstantResolver(EmitterViewModel->GetEmitter(), GetOutputNodeUsage(FunctionCallNode));

	TArray<FGuid> ChildrenInputGuids = GetChildrenInputGuids(FunctionCallNode, ParentInput);
	// first, we check the normal module inputs
	TArray<FNiagaraVariable> InputVariables;
	TSet<FNiagaraVariable> HiddenVariables;
	FNiagaraStackGraphUtilities::ENiagaraGetStackFunctionInputPinsOptions Options = FNiagaraStackGraphUtilities::ENiagaraGetStackFunctionInputPinsOptions::AllInputs;
	FNiagaraStackGraphUtilities::GetStackFunctionInputs(FunctionCallNode, InputVariables, HiddenVariables, ConstantResolver, Options, true);

	TArray<FGuid> ChildrenGuids = GetChildrenInputGuids(FunctionCallNode, ParentInput);
	
	for(const FNiagaraVariable& Variable : HiddenVariables.Array())
	{
		TOptional<FNiagaraVariableMetaData> MetaData = FunctionCallNode.GetCalledGraph()->GetMetaData(Variable);

		if(MetaData.IsSet())
		{
			if(ChildrenGuids.Contains(MetaData->GetVariableGuid()))
			{
				Result.Add(MetaData->GetVariableGuid());
			}
		}
		else
		{
			UE_LOG(LogNiagaraEditor, Log, TEXT("Couldn't find metadata for variable"));
		}
	}

	return Result;
}

TArray<UEdGraphPin*> FNiagaraStackGraphUtilities::GetUnusedFunctionInputPins(const UNiagaraNodeFunctionCall& FunctionCallNode, FCompileConstantResolver ConstantResolver)
{
	UNiagaraGraph* FunctionGraph = FunctionCallNode.GetCalledGraph();
	if (!FunctionGraph || FunctionCallNode.FunctionScript->Usage != ENiagaraScriptUsage::Module)
	{
		return TArray<UEdGraphPin*>();
	}
	
	// Set the static switch values so we traverse the correct node paths
	FPinCollectorArray InputPins;
	FunctionCallNode.GetInputPins(InputPins);

	FNiagaraEditorUtilities::SetStaticSwitchConstants(FunctionGraph, InputPins, ConstantResolver);

	// Find the start node for the traversal
	UNiagaraNodeOutput* OutputNode = FunctionGraph->FindOutputNode(ENiagaraScriptUsage::Module);
	if (OutputNode == nullptr)
	{
		return TArray<UEdGraphPin*>();
	}

	// Get the used function parameters from the parameter map set node linked to the function's input pin.
	// Note that this is only valid for module scripts, not function scripts.
	TArray<UEdGraphPin*> ResultPins;
	FString FunctionScriptName = FunctionCallNode.GetFunctionName();
	if (InputPins.Num() > 0 && InputPins[0]->LinkedTo.Num() > 0)
	{
		UNiagaraNodeParameterMapSet* ParamMapNode = Cast<UNiagaraNodeParameterMapSet>(InputPins[0]->LinkedTo[0]->GetOwningNode());
		if (ParamMapNode)
		{
			InputPins.Reset();
			ParamMapNode->GetInputPins(InputPins);
			for (UEdGraphPin* Pin : InputPins)
			{
				FString PinName = Pin->PinName.ToString();
				if (PinName.StartsWith(FunctionScriptName + "."))
				{
					ResultPins.Add(Pin);
				}
			}
		}
	}
	if (ResultPins.Num() == 0)
	{
		return ResultPins;
	}

	// Find reachable nodes
	TArray<UNiagaraNode*> ReachedNodes;
	FunctionGraph->BuildTraversal(ReachedNodes, OutputNode, true);

	FPinCollectorArray OutPins;
	// We only care about reachable parameter map get nodes with module inputs
	const UEdGraphSchema_Niagara* Schema = GetDefault<UEdGraphSchema_Niagara>();
	for (UNiagaraNode* Node : ReachedNodes)
	{
		UNiagaraNodeParameterMapGet* ParamMapNode = Cast<UNiagaraNodeParameterMapGet>(Node);
		if (ParamMapNode)
		{
			OutPins.Reset();
			ParamMapNode->GetOutputPins(OutPins);
			for (UEdGraphPin* OutPin : OutPins)
			{
				FString OutPinName = OutPin->PinName.ToString();
				if (!OutPinName.RemoveFromStart(TEXT("Module.")) || OutPin->LinkedTo.Num() == 0)
				{
					continue;
				}
				for (UEdGraphPin* Pin : ResultPins)
				{
					if (Pin->GetName() == FunctionScriptName + "." + OutPinName && Pin->PinType == OutPin->PinType)
					{
						ResultPins.RemoveSwap(Pin);
						break;
					}
				}
			}
		}
	}
	return ResultPins;
}

void FNiagaraStackGraphUtilities::GetStackFunctionStaticSwitchPins(const UNiagaraNodeFunctionCall& FunctionCallNode, TArray<UEdGraphPin*>& OutInputPins, TSet<UEdGraphPin*>& OutHiddenPins,
	FCompileConstantResolver& ConstantResolver)
{
	const UEdGraphSchema_Niagara* Schema = CastChecked<UEdGraphSchema_Niagara>(FunctionCallNode.GetSchema());
	UNiagaraGraph* FunctionCallGraph = FunctionCallNode.GetCalledGraph();
	if (FunctionCallGraph == nullptr)
	{
		return;
	}

	FPinCollectorArray InputPins;
	FunctionCallNode.GetInputPins(InputPins);
	FNiagaraEditorUtilities::SetStaticSwitchConstants(FunctionCallGraph, InputPins, ConstantResolver);

	FVersionedNiagaraEmitter OuterEmitter = FNiagaraStackGraphUtilitiesImpl::GetOuterEmitter(&FunctionCallNode);
	UNiagaraSystem* System = FunctionCallNode.GetTypedOuter<UNiagaraSystem>();

	TArray<FNiagaraVariable> StaticVars;
	TSharedPtr<FNiagaraGraphCachedDataBase, ESPMode::ThreadSafe> CachedTraversalData;
	FString EmitterName;
	FNiagaraAliasContext::ERapidIterationParameterMode Mode = FNiagaraAliasContext::ERapidIterationParameterMode::None;
	if (OuterEmitter.GetEmitterData())
	{
		CachedTraversalData = OuterEmitter.Emitter->GetCachedTraversalData(OuterEmitter.Version);
		EmitterName = OuterEmitter.Emitter->GetUniqueEmitterName();
		Mode = FNiagaraAliasContext::ERapidIterationParameterMode::EmitterOrParticleScript;
	}
	else if (System)
	{
		CachedTraversalData = System->GetCachedTraversalData();
		Mode = FNiagaraAliasContext::ERapidIterationParameterMode::SystemScript;
	}
	if (CachedTraversalData.IsValid())
	{
		TArray<FNiagaraVariable> CachedStatics;
		CachedTraversalData.Get()->GetStaticVariables(CachedStatics);

		// Because we've lost all context here about the specific function call we're in, we need to convert static vars back to 
		// normal mode.
		FString ModuleName = FunctionCallNode.GetFunctionName();
		FNiagaraAliasContext AliasContext(Mode);
		AliasContext.ChangeModuleNameToModule(ModuleName);
		if (EmitterName.Len() != 0)	
			AliasContext.ChangeEmitterNameToEmitter(EmitterName);

		for (int32 i = 0; i < CachedStatics.Num(); i++)
		{
			FNiagaraVariable Var = FNiagaraUtilities::ResolveAliases(CachedStatics[i], AliasContext);
			StaticVars.Add(Var);
		}
	}

	TArray<FNiagaraVariable> SwitchInputs = FunctionCallGraph->FindStaticSwitchInputs();
	TArray<FNiagaraVariable> ReachableInputs = FunctionCallGraph->FindStaticSwitchInputs(true, StaticVars);
	for (FNiagaraVariable SwitchInput : SwitchInputs)
	{
		FEdGraphPinType PinType = Schema->TypeDefinitionToPinType(SwitchInput.GetType());
		for (UEdGraphPin* Pin : FunctionCallNode.Pins)
		{
			if (Pin->Direction != EEdGraphPinDirection::EGPD_Input)
			{
				continue;
			}
			if (Pin->PinName.IsEqual(SwitchInput.GetName()) && Pin->PinType == PinType)
			{
				OutInputPins.Add(Pin);
				if (!ReachableInputs.Contains(SwitchInput))
				{
					OutHiddenPins.Add(Pin);
				}
				break;
			}
		}
	}
}

void FNiagaraStackGraphUtilities::GetStackFunctionOutputVariables(UNiagaraNodeFunctionCall& FunctionCallNode, FCompileConstantResolver ConstantResolver, TArray<FNiagaraVariable>& OutOutputVariables, TArray<FNiagaraVariable>& OutOutputVariablesWithOriginalAliasesIntact)
{
	FNiagaraParameterMapHistoryBuilder Builder;
	Builder.SetIgnoreDisabled(false);
<<<<<<< HEAD
	Builder.ConstantResolver = ConstantResolver;
=======
	*Builder.ConstantResolver = ConstantResolver;

	FVersionedNiagaraEmitter OuterEmitter = FNiagaraStackGraphUtilitiesImpl::GetOuterEmitter(&FunctionCallNode);
	UNiagaraSystem* System = FunctionCallNode.GetTypedOuter<UNiagaraSystem>();

	TArray<FNiagaraVariable> StaticVars;
	TSharedPtr<FNiagaraGraphCachedDataBase, ESPMode::ThreadSafe> CachedTraversalData;
	if (OuterEmitter.GetEmitterData())
	{
		CachedTraversalData = OuterEmitter.Emitter->GetCachedTraversalData(OuterEmitter.Version);
	}
	else if (System)
	{
		CachedTraversalData = System->GetCachedTraversalData();
	}
	if (CachedTraversalData.IsValid())
	{
		CachedTraversalData.Get()->GetStaticVariables(StaticVars);
	}

	Builder.RegisterExternalStaticVariables(StaticVars);

	FunctionCallNode.BuildParameterMapHistory(Builder, false);
>>>>>>> 4af6daef

	FVersionedNiagaraEmitter OuterEmitter = FNiagaraStackGraphUtilitiesImpl::GetOuterEmitter(&FunctionCallNode);
	UNiagaraSystem* System = FunctionCallNode.GetTypedOuter<UNiagaraSystem>();

	TArray<FNiagaraVariable> StaticVars;
	TSharedPtr<FNiagaraGraphCachedDataBase, ESPMode::ThreadSafe> CachedTraversalData;
	if (OuterEmitter.GetEmitterData())
	{
		CachedTraversalData = OuterEmitter.Emitter->GetCachedTraversalData(OuterEmitter.Version);
	}
	else if (System)
	{
		CachedTraversalData = System->GetCachedTraversalData();
	}
	if (CachedTraversalData.IsValid())
	{
		CachedTraversalData.Get()->GetStaticVariables(StaticVars);
	}

	Builder.RegisterExternalStaticVariables(StaticVars);

	FunctionCallNode.BuildParameterMapHistory(Builder, false);

	if (ensureMsgf(Builder.Histories.Num() == 1, TEXT("Invalid Stack Graph - Function call node has invalid history count!")))
	{
		for (int32 i = 0; i < Builder.Histories[0].Variables.Num(); i++)
		{
			bool bHasParameterMapSetWrite = false;
<<<<<<< HEAD
			for (const FModuleScopedPin& WritePin : Builder.Histories[0].PerVariableWriteHistory[i])
=======
			for (const FNiagaraParameterMapHistory::FModuleScopedPin& WritePin : Builder.Histories[0].PerVariableWriteHistory[i])
>>>>>>> 4af6daef
			{
				if (WritePin.Pin != nullptr && WritePin.Pin->GetOwningNode() != nullptr && WritePin.Pin->GetOwningNode()->IsA<UNiagaraNodeParameterMapSet>())
				{
					bHasParameterMapSetWrite = true;
					break;
				}
			}

			if (bHasParameterMapSetWrite)
			{
				FNiagaraVariable& Variable = Builder.Histories[0].Variables[i];
				FNiagaraVariable& VariableWithOriginalAliasIntact = Builder.Histories[0].VariablesWithOriginalAliasesIntact[i];
				OutOutputVariables.Add(Variable);
				OutOutputVariablesWithOriginalAliasesIntact.Add(VariableWithOriginalAliasIntact);
			}
		}
	}
}

bool FNiagaraStackGraphUtilities::GetStackFunctionInputAndOutputVariables(UNiagaraNodeFunctionCall& FunctionCallNode, FCompileConstantResolver ConstantResolver, TArray<FNiagaraVariable>& OutVariables, TArray<FNiagaraVariable>& OutVariablesWithOriginalAliasesIntact)
{
	FNiagaraParameterMapHistoryBuilder Builder;
	Builder.SetIgnoreDisabled(false);
<<<<<<< HEAD
	Builder.ConstantResolver = ConstantResolver;
=======
	*Builder.ConstantResolver = ConstantResolver;
>>>>>>> 4af6daef

	FVersionedNiagaraEmitter OuterEmitter = FNiagaraStackGraphUtilitiesImpl::GetOuterEmitter(&FunctionCallNode);
	UNiagaraSystem* System = FunctionCallNode.GetTypedOuter<UNiagaraSystem>();

	TArray<FNiagaraVariable> StaticVars;
	TSharedPtr<FNiagaraGraphCachedDataBase, ESPMode::ThreadSafe> CachedTraversalData;
	if (OuterEmitter.GetEmitterData())
	{
		CachedTraversalData = OuterEmitter.Emitter->GetCachedTraversalData(OuterEmitter.Version);
	}
	else if (System)
	{
		CachedTraversalData = System->GetCachedTraversalData();
	}
	if (CachedTraversalData.IsValid())
	{
		CachedTraversalData.Get()->GetStaticVariables(StaticVars);
	}

	Builder.RegisterExternalStaticVariables(StaticVars);

	FunctionCallNode.BuildParameterMapHistory(Builder, false);

	if (Builder.Histories.Num() == 0)
	{
		// No builder histories; it is possible the script does not have a complete path from input to output node.
		return false;
	}

	for (int32 i = 0; i < Builder.Histories[0].Variables.Num(); ++i)
	{
		bool bHasParameterMapSetWrite = false;
		for (const auto& WritePin : Builder.Histories[0].PerVariableWriteHistory[i])
		{
			if (WritePin.Pin != nullptr && WritePin.Pin->GetOwningNode() != nullptr &&
				WritePin.Pin->GetOwningNode()->IsA<UNiagaraNodeParameterMapSet>())
			{
				bHasParameterMapSetWrite = true;
				break;
			}
		}

		if (bHasParameterMapSetWrite)
		{
			FNiagaraVariable& Variable = Builder.Histories[0].Variables[i];
			FNiagaraVariable& VariableWithOriginalAliasIntact = Builder.Histories[0].VariablesWithOriginalAliasesIntact[i];
			OutVariables.Add(Variable);
			OutVariablesWithOriginalAliasesIntact.Add(VariableWithOriginalAliasIntact);
		}
	}

	TArray<const UEdGraphPin*> InputPins;
	ExtractInputPinsFromHistory(Builder.Histories[0], FunctionCallNode.GetCalledGraph(), FNiagaraStackGraphUtilities::ENiagaraGetStackFunctionInputPinsOptions::ModuleInputsOnly, InputPins);

	for (const UEdGraphPin* Pin : InputPins)
	{
		for (int32 i = 0; i < Builder.Histories[0].Variables.Num(); ++i)
		{
			FNiagaraVariable& VariableWithOriginalAliasIntact = Builder.Histories[0].VariablesWithOriginalAliasesIntact[i];
			if (VariableWithOriginalAliasIntact.GetName() == Pin->PinName)
			{
				FNiagaraVariable& Variable = Builder.Histories[0].Variables[i];
				OutVariables.AddUnique(Variable);
				OutVariablesWithOriginalAliasesIntact.AddUnique(VariableWithOriginalAliasIntact);
			}
		}
	}
	return true;
}

UNiagaraNodeParameterMapSet* FNiagaraStackGraphUtilities::GetStackFunctionOverrideNode(UNiagaraNodeFunctionCall& FunctionCallNode)
{
	UEdGraphPin* ParameterMapInput = FNiagaraStackGraphUtilities::GetParameterMapInputPin(FunctionCallNode);
	if (ParameterMapInput != nullptr && ParameterMapInput->LinkedTo.Num() == 1)
	{
		return Cast<UNiagaraNodeParameterMapSet>(ParameterMapInput->LinkedTo[0]->GetOwningNode());
	}
	return nullptr;
}

UNiagaraNodeParameterMapSet& FNiagaraStackGraphUtilities::GetOrCreateStackFunctionOverrideNode(UNiagaraNodeFunctionCall& StackFunctionCall, const FGuid& PreferredOverrideNodeGuid)
{
	UNiagaraNodeParameterMapSet* OverrideNode = GetStackFunctionOverrideNode(StackFunctionCall);
	if (OverrideNode == nullptr)
	{
		UEdGraph* Graph = StackFunctionCall.GetGraph();
		Graph->Modify();
		FGraphNodeCreator<UNiagaraNodeParameterMapSet> ParameterMapSetNodeCreator(*Graph);
		OverrideNode = ParameterMapSetNodeCreator.CreateNode();
		ParameterMapSetNodeCreator.Finalize();
		if (PreferredOverrideNodeGuid.IsValid())
		{
			OverrideNode->NodeGuid = PreferredOverrideNodeGuid;
		}
		OverrideNode->SetEnabledState(StackFunctionCall.GetDesiredEnabledState(), StackFunctionCall.HasUserSetTheEnabledState());

		UEdGraphPin* OverrideNodeInputPin = FNiagaraStackGraphUtilities::GetParameterMapInputPin(*OverrideNode);
		UEdGraphPin* OverrideNodeOutputPin = FNiagaraStackGraphUtilities::GetParameterMapOutputPin(*OverrideNode);

		UEdGraphPin* OwningFunctionCallInputPin = FNiagaraStackGraphUtilities::GetParameterMapInputPin(StackFunctionCall);
		UEdGraphPin* PreviousStackNodeOutputPin = OwningFunctionCallInputPin->LinkedTo[0];

		BreakAllPinLinks(OwningFunctionCallInputPin);
		MakeLinkTo(OwningFunctionCallInputPin, OverrideNodeOutputPin);
		for (UEdGraphPin* PreviousStackNodeOutputLinkedPin : PreviousStackNodeOutputPin->LinkedTo)
		{
			MakeLinkTo(PreviousStackNodeOutputLinkedPin, OverrideNodeOutputPin);
		}
		BreakAllPinLinks(PreviousStackNodeOutputPin);
		MakeLinkTo(PreviousStackNodeOutputPin, OverrideNodeInputPin);
	}
	return *OverrideNode;
}

UEdGraphPin* FNiagaraStackGraphUtilities::GetStackFunctionInputOverridePin(UNiagaraNodeFunctionCall& StackFunctionCall, FNiagaraParameterHandle AliasedInputParameterHandle)
{
	if (UEdGraphPin* SwitchPin = StackFunctionCall.FindStaticSwitchInputPin(AliasedInputParameterHandle.GetName()))
	{
		return SwitchPin;
	}

	UNiagaraNodeParameterMapSet* OverrideNode = GetStackFunctionOverrideNode(StackFunctionCall);
	if (OverrideNode != nullptr)
	{
		FPinCollectorArray InputPins;
		OverrideNode->GetInputPins(InputPins);
		UEdGraphPin** OverridePinPtr = InputPins.FindByPredicate([&](const UEdGraphPin* Pin) { return Pin->PinName == AliasedInputParameterHandle.GetParameterHandleString(); });
		if (OverridePinPtr != nullptr)
		{
			return *OverridePinPtr;
		}
	}
	return nullptr;
}

UEdGraphPin& FNiagaraStackGraphUtilities::GetOrCreateStackFunctionInputOverridePin(UNiagaraNodeFunctionCall& StackFunctionCall, FNiagaraParameterHandle AliasedInputParameterHandle, FNiagaraTypeDefinition InputType, const FGuid& InputScriptVariableId, const FGuid& PreferredOverrideNodeGuid)
{
	UEdGraphPin* OverridePin = GetStackFunctionInputOverridePin(StackFunctionCall, AliasedInputParameterHandle);
	if (OverridePin == nullptr)
	{
		UNiagaraNodeParameterMapSet& OverrideNode = GetOrCreateStackFunctionOverrideNode(StackFunctionCall, PreferredOverrideNodeGuid);
		OverrideNode.Modify();

		FPinCollectorArray OverrideInputPins;
		OverrideNode.GetInputPins(OverrideInputPins);

		const UEdGraphSchema_Niagara* NiagaraSchema = GetDefault<UEdGraphSchema_Niagara>();
		FEdGraphPinType PinType = NiagaraSchema->TypeDefinitionToPinType(InputType);
		OverridePin = OverrideNode.CreatePin(EEdGraphPinDirection::EGPD_Input, PinType, AliasedInputParameterHandle.GetParameterHandleString(), OverrideInputPins.Num() - 1);

		if(InputScriptVariableId.IsValid())
		{
			StackFunctionCall.UpdateInputNameBinding(InputScriptVariableId, AliasedInputParameterHandle.GetParameterHandleString());
		}
	}
	return *OverridePin;
}

bool FNiagaraStackGraphUtilities::IsOverridePinForFunction(UEdGraphPin& OverridePin, UNiagaraNodeFunctionCall& FunctionCallNode)
{
	if (OverridePin.PinType.PinCategory == UEdGraphSchema_Niagara::PinCategoryMisc ||
		OverridePin.PinType.PinSubCategoryObject == FNiagaraTypeDefinition::GetParameterMapStruct())
	{
		return false;
	}

	FNiagaraParameterHandle InputHandle(OverridePin.PinName);
	return InputHandle.GetNamespace().ToString() == FunctionCallNode.GetFunctionName();
}

TArray<UEdGraphPin*> FNiagaraStackGraphUtilities::GetOverridePinsForFunction(UNiagaraNodeParameterMapSet& OverrideNode, UNiagaraNodeFunctionCall& FunctionCallNode)
{
	TArray<UEdGraphPin*> OverridePins;
	TArray<UEdGraphPin*> OverrideNodeInputPins;
	OverrideNode.GetInputPins(OverrideNodeInputPins);
	for (UEdGraphPin* OverrideNodeInputPin : OverrideNodeInputPins)
	{
		if(IsOverridePinForFunction(*OverrideNodeInputPin, FunctionCallNode))
		{
			OverridePins.Add(OverrideNodeInputPin);
		}
	}
	return OverridePins;
}

void FNiagaraStackGraphUtilities::RemoveNodesForStackFunctionInputOverridePin(UEdGraphPin& StackFunctionInputOverridePin)
{
	TArray<TWeakObjectPtr<UNiagaraDataInterface>> RemovedDataObjects;
	RemoveNodesForStackFunctionInputOverridePin(StackFunctionInputOverridePin, RemovedDataObjects);
}

void FNiagaraStackGraphUtilities::RemoveNodesForStackFunctionInputOverridePin(UEdGraphPin& StackFunctionInputOverridePin, TArray<TWeakObjectPtr<UNiagaraDataInterface>>& OutRemovedDataObjects)
{
	if (StackFunctionInputOverridePin.LinkedTo.Num() == 1)
	{
		UEdGraphNode* OverrideValueNode = StackFunctionInputOverridePin.LinkedTo[0]->GetOwningNode();
		UEdGraph* Graph = OverrideValueNode->GetGraph();
		if (OverrideValueNode->IsA<UNiagaraNodeInput>() || OverrideValueNode->IsA<UNiagaraNodeParameterMapGet>())
		{
			UNiagaraNodeInput* InputNode = Cast<UNiagaraNodeInput>(OverrideValueNode);
			if (InputNode != nullptr && InputNode->GetDataInterface() != nullptr)
			{
				OutRemovedDataObjects.Add(InputNode->GetDataInterface());
			}
			Graph->RemoveNode(OverrideValueNode);
		}
		else if (OverrideValueNode->IsA<UNiagaraNodeFunctionCall>())
		{
			UNiagaraNodeFunctionCall* DynamicInputNode = CastChecked<UNiagaraNodeFunctionCall>(OverrideValueNode);
			UEdGraphPin* DynamicInputNodeInputPin = FNiagaraStackGraphUtilities::GetParameterMapInputPin(*DynamicInputNode);
			if (DynamicInputNodeInputPin && DynamicInputNodeInputPin->LinkedTo.Num() > 0 && DynamicInputNodeInputPin->LinkedTo[0] != nullptr)
			{
				UNiagaraNodeParameterMapSet* DynamicInputNodeOverrideNode = Cast<UNiagaraNodeParameterMapSet>(DynamicInputNodeInputPin->LinkedTo[0]->GetOwningNode());
				if (DynamicInputNodeOverrideNode != nullptr)
				{
					TArray<UEdGraphPin*> DynamicInputOverridePins = GetOverridePinsForFunction(*DynamicInputNodeOverrideNode, *DynamicInputNode);
					for(UEdGraphPin* DynamicInputOverridePin : DynamicInputOverridePins)
					{
						RemoveNodesForStackFunctionInputOverridePin(*DynamicInputOverridePin, OutRemovedDataObjects);
						DynamicInputNodeOverrideNode->RemovePin(DynamicInputOverridePin);
					}

					FPinCollectorArray NewInputPins;
					DynamicInputNodeOverrideNode->GetInputPins(NewInputPins);
					if (NewInputPins.Num() == 2)
					{
						// If there are only 2 input pins left, they are the parameter map input and the add pin, so the dynamic input's override node 
						// can be removed.  This not always be the case when removing dynamic input nodes because they share the same override node.
						UEdGraphPin* InputPin = FNiagaraStackGraphUtilities::GetParameterMapInputPin(*DynamicInputNodeOverrideNode);
						UEdGraphPin* OutputPin = FNiagaraStackGraphUtilities::GetParameterMapOutputPin(*DynamicInputNodeOverrideNode);

						if (ensureMsgf(InputPin != nullptr && InputPin->LinkedTo.Num() == 1 && OutputPin != nullptr &&
							OutputPin->LinkedTo.Num() >= 2, TEXT("Invalid Stack - Dynamic input node override node not connected correctly.")))
						{
							// The DynamicInputOverrideNode will have a single input which is the previous module or override map set, and
							// two or more output links, one to the dynamic input node, one to the next override map set, and 0 or more links
							// to other dynamic inputs on sibling inputs.  Collect these linked pins to reconnect after removing the override node.
							UEdGraphPin* LinkedInputPin = InputPin->LinkedTo[0];
							TArray<UEdGraphPin*> LinkedOutputPins;
							for (UEdGraphPin* LinkedOutputPin : OutputPin->LinkedTo)
							{
								if (LinkedOutputPin->GetOwningNode() != DynamicInputNode)
								{
									LinkedOutputPins.Add(LinkedOutputPin);
								}
							}

							// Disconnect the override node and remove it.
							BreakAllPinLinks(InputPin);
							BreakAllPinLinks(OutputPin);
							Graph->RemoveNode(DynamicInputNodeOverrideNode);

							// Reconnect the pins which were connected to the removed override node.
							for (UEdGraphPin* LinkedOutputPin : LinkedOutputPins)
							{
								MakeLinkTo(LinkedInputPin, LinkedOutputPin);
							}
						}
					}
				}
			}

			Graph->RemoveNode(DynamicInputNode);
		}
	}
}

UEdGraphPin* FNiagaraStackGraphUtilities::GetLinkedValueHandleForFunctionInput(const UEdGraphPin& OverridePin)
{
	UNiagaraNodeParameterMapSet* OverrideNode = Cast<UNiagaraNodeParameterMapSet>(OverridePin.GetOwningNode());
	if (!OverrideNode || OverridePin.LinkedTo.Num() != 1)
	{
		return nullptr;
	}
	UEdGraphPin* GetOutputPin = OverridePin.LinkedTo[0];
	FNiagaraParameterHandle PinHandle(GetOutputPin->PinName);
	if (!GetOutputPin->GetOwningNode()->IsA<UNiagaraNodeParameterMapGet>() || !PinHandle.IsValid() || PinHandle.GetNamespace().IsNone())
	{
		return nullptr;
	}
	return GetOutputPin;
}

TSet<FNiagaraVariable> FNiagaraStackGraphUtilities::GetParametersForContext(UEdGraph* InGraph, UNiagaraSystem& System)
{
	TSet<FNiagaraVariable> Result;
	if (UNiagaraGraph* NiagaraGraph = Cast<UNiagaraGraph>(InGraph))
	{
		const TMap<FNiagaraVariable, FNiagaraGraphParameterReferenceCollection>& ReferenceMap = NiagaraGraph->GetParameterReferenceMap();
		ReferenceMap.GetKeys(Result);
	}
	TArray<FNiagaraVariable> UserParams;
	System.GetExposedParameters().GetUserParameters(UserParams);
	for (FNiagaraVariable& Var : UserParams)
	{
		FNiagaraUserRedirectionParameterStore::MakeUserVariable(Var);
	}
	Result.Append(UserParams);
	return Result;
}

void FNiagaraStackGraphUtilities::SetLinkedValueHandleForFunctionInput(UEdGraphPin& OverridePin, FNiagaraParameterHandle LinkedParameterHandle, const TSet<FNiagaraVariable>& KnownParameters, ENiagaraDefaultMode DesiredDefaultMode, const FGuid& NewNodePersistentId)
{
	checkf(OverridePin.LinkedTo.Num() == 0, TEXT("Can't set a linked value handle when the override pin already has a value."));
	const UNiagaraSettings* Settings = GetDefault<UNiagaraSettings>();

	UNiagaraNodeParameterMapSet* OverrideNode = CastChecked<UNiagaraNodeParameterMapSet>(OverridePin.GetOwningNode());
	UNiagaraGraph* Graph = OverrideNode->GetNiagaraGraph();
	Graph->Modify();
	FGraphNodeCreator<UNiagaraNodeParameterMapGet> GetNodeCreator(*Graph);
	UNiagaraNodeParameterMapGet* GetNode = GetNodeCreator.CreateNode();
	GetNodeCreator.Finalize();
	GetNode->SetEnabledState(OverrideNode->GetDesiredEnabledState(), OverrideNode->HasUserSetTheEnabledState());

	UEdGraphPin* GetInputPin = FNiagaraStackGraphUtilities::GetParameterMapInputPin(*GetNode);
	checkf(GetInputPin != nullptr, TEXT("Parameter map get node was missing it's parameter map input pin."));

	UEdGraphPin* OverrideNodeInputPin = FNiagaraStackGraphUtilities::GetParameterMapInputPin(*OverrideNode);
	UEdGraphPin* PreviousStackNodeOutputPin = OverrideNodeInputPin->LinkedTo[0];
	checkf(PreviousStackNodeOutputPin != nullptr, TEXT("Invalid Stack Graph - No previous stack node."));

	const UEdGraphSchema_Niagara* NiagaraSchema = GetDefault<UEdGraphSchema_Niagara>();
	FNiagaraTypeDefinition InputType = NiagaraSchema->PinToTypeDefinition(&OverridePin);

	FNiagaraVariable ParameterToRead(InputType, LinkedParameterHandle.GetParameterHandleString());
	if (Settings->bEnforceStrictStackTypes == false && (InputType == FNiagaraTypeDefinition::GetVec3Def() || InputType == FNiagaraTypeDefinition::GetPositionDef()))
	{
		// see if the requested input exists or if we can use one of the equivalent loose types
		FNiagaraTypeDefinition AlternateType = InputType == FNiagaraTypeDefinition::GetVec3Def() ? FNiagaraTypeDefinition::GetPositionDef() : FNiagaraTypeDefinition::GetVec3Def();
		FNiagaraVariable ParameterAlternative(AlternateType, LinkedParameterHandle.GetParameterHandleString());
		if (KnownParameters.Contains(ParameterToRead) == false && KnownParameters.Contains(ParameterAlternative))
		{
			ParameterToRead = ParameterAlternative;
		}
	}
	
	UEdGraphPin* GetOutputPin = GetNode->RequestNewTypedPin(EGPD_Output, ParameterToRead.GetType(), LinkedParameterHandle.GetParameterHandleString());
	MakeLinkTo(GetInputPin, PreviousStackNodeOutputPin);
	MakeLinkTo(GetOutputPin, &OverridePin);

	UNiagaraScriptVariable* ScriptVar = Graph->AddParameter(ParameterToRead, false);
	if (ScriptVar)
	{
		ScriptVar->DefaultMode = DesiredDefaultMode; 
	}

	if (NewNodePersistentId.IsValid())
	{
		GetNode->NodeGuid = NewNodePersistentId;
	}
}

void FNiagaraStackGraphUtilities::SetDataInterfaceValueForFunctionInput(UEdGraphPin& OverridePin, UClass* DataObjectType, FString InputNodeInputName, UNiagaraDataInterface*& OutDataObject, const FGuid& NewNodePersistentId)
{
	checkf(OverridePin.LinkedTo.Num() == 0, TEXT("Can't set a data value when the override pin already has a value."));
	checkf(DataObjectType->IsChildOf<UNiagaraDataInterface>(), TEXT("Can only set a function input to a data interface value object"));

	UNiagaraNodeParameterMapSet* OverrideNode = CastChecked<UNiagaraNodeParameterMapSet>(OverridePin.GetOwningNode());
	UEdGraph* Graph = OverrideNode->GetGraph();
	Graph->Modify();
	FGraphNodeCreator<UNiagaraNodeInput> InputNodeCreator(*Graph);
	UNiagaraNodeInput* InputNode = InputNodeCreator.CreateNode();
	FNiagaraEditorUtilities::InitializeParameterInputNode(*InputNode, FNiagaraTypeDefinition(DataObjectType), CastChecked<UNiagaraGraph>(Graph), *InputNodeInputName);

	OutDataObject = NewObject<UNiagaraDataInterface>(InputNode, DataObjectType, *ObjectTools::SanitizeObjectName(InputNodeInputName), RF_Transactional | RF_Public);
	InputNode->SetDataInterface(OutDataObject);

	InputNodeCreator.Finalize();
	FNiagaraStackGraphUtilities::ConnectPinToInputNode(OverridePin, *InputNode);

	if (NewNodePersistentId.IsValid())
	{
		InputNode->NodeGuid = NewNodePersistentId;
	}
}

void FNiagaraStackGraphUtilities::SetObjectAssetValueForFunctionInput(UEdGraphPin& OverridePin, UClass* DataObjectType, FString InputNodeInputName, UObject* ObjectAsset, const FGuid& NewNodePersistentId)
{
	checkf(OverridePin.LinkedTo.Num() == 0, TEXT("Can't set a data value when the override pin already has a value."));

	UNiagaraNodeParameterMapSet* OverrideNode = CastChecked<UNiagaraNodeParameterMapSet>(OverridePin.GetOwningNode());
	UEdGraph* Graph = OverrideNode->GetGraph();
	Graph->Modify();
	FGraphNodeCreator<UNiagaraNodeInput> InputNodeCreator(*Graph);
	UNiagaraNodeInput* InputNode = InputNodeCreator.CreateNode();
	FNiagaraEditorUtilities::InitializeParameterInputNode(*InputNode, FNiagaraTypeDefinition(DataObjectType), CastChecked<UNiagaraGraph>(Graph), *InputNodeInputName);
	InputNode->SetObjectAsset(ObjectAsset);

	InputNodeCreator.Finalize();
	FNiagaraStackGraphUtilities::ConnectPinToInputNode(OverridePin, *InputNode);

	if (NewNodePersistentId.IsValid())
	{
		InputNode->NodeGuid = NewNodePersistentId;
	}
}

void FNiagaraStackGraphUtilities::SetDynamicInputForFunctionInput(UEdGraphPin& OverridePin, UNiagaraScript* DynamicInput, UNiagaraNodeFunctionCall*& OutDynamicInputFunctionCall, const FGuid& NewNodePersistentId, FString SuggestedName, const FGuid& InScriptVersion)
{
	checkf(OverridePin.LinkedTo.Num() == 0, TEXT("Can't set a data value when the override pin already has a value."));

	UNiagaraNodeParameterMapSet* OverrideNode = CastChecked<UNiagaraNodeParameterMapSet>(OverridePin.GetOwningNode());
	UEdGraph* Graph = OverrideNode->GetGraph();
	Graph->Modify();
	FGraphNodeCreator<UNiagaraNodeFunctionCall> FunctionCallNodeCreator(*Graph);
	UNiagaraNodeFunctionCall* FunctionCallNode = FunctionCallNodeCreator.CreateNode();
	FunctionCallNode->FunctionScript = DynamicInput;
	if (DynamicInput && DynamicInput->IsVersioningEnabled())
	{
		FunctionCallNode->SelectedScriptVersion = InScriptVersion.IsValid() ? InScriptVersion : DynamicInput->GetExposedVersion().VersionGuid;
	}
	FunctionCallNodeCreator.Finalize();

	const UEdGraphSchema_Niagara* NiagaraSchema = GetDefault<UEdGraphSchema_Niagara>();
	FNiagaraTypeDefinition InputType = NiagaraSchema->PinToTypeDefinition(&OverridePin);

	if (DynamicInput == nullptr)
	{
		// If there is no dynamic input script we need to add default pins so that the function call node can be connected properly.
		FunctionCallNode->CreatePin(EGPD_Input, NiagaraSchema->TypeDefinitionToPinType(FNiagaraTypeDefinition::GetParameterMapDef()), TEXT("InputMap"));
		FunctionCallNode->CreatePin(EGPD_Output, NiagaraSchema->TypeDefinitionToPinType(InputType), TEXT("Output"));
	}

	FunctionCallNode->SetEnabledState(OverrideNode->GetDesiredEnabledState(), OverrideNode->HasUserSetTheEnabledState());

	UEdGraphPin* FunctionCallInputPin = FNiagaraStackGraphUtilities::GetParameterMapInputPin(*FunctionCallNode);
	FPinCollectorArray FunctionCallOutputPins;
	FunctionCallNode->GetOutputPins(FunctionCallOutputPins);

	UEdGraphPin* OverrideNodeInputPin = FNiagaraStackGraphUtilities::GetParameterMapInputPin(*OverrideNode);
	UEdGraphPin* PreviousStackNodeOutputPin = nullptr;
	if (OverrideNodeInputPin != nullptr)
	{
		PreviousStackNodeOutputPin = OverrideNodeInputPin->LinkedTo[0];
	}
	
	if (FunctionCallInputPin != nullptr && PreviousStackNodeOutputPin != nullptr)
	{
		MakeLinkTo(FunctionCallInputPin, PreviousStackNodeOutputPin);
	}
	
	if (FunctionCallOutputPins.Num() >= 1 && FunctionCallOutputPins[0] != nullptr)
	{
		MakeLinkTo(FunctionCallOutputPins[0], &OverridePin);
	}

	OutDynamicInputFunctionCall = FunctionCallNode;

	if (NewNodePersistentId.IsValid())
	{
		FunctionCallNode->NodeGuid = NewNodePersistentId;
	}

	if (SuggestedName.IsEmpty() == false)
	{
		FunctionCallNode->SuggestName(SuggestedName);
	}
}

void FNiagaraStackGraphUtilities::SetCustomExpressionForFunctionInput(UEdGraphPin& OverridePin, const FString& CustomExpression, UNiagaraNodeCustomHlsl*& OutDynamicInputFunctionCall, const FGuid& NewNodePersistentId)
{
	checkf(OverridePin.LinkedTo.Num() == 0, TEXT("Can't set a data value when the override pin already has a value."));

	UNiagaraNodeParameterMapSet* OverrideNode = CastChecked<UNiagaraNodeParameterMapSet>(OverridePin.GetOwningNode());
	UEdGraph* Graph = OverrideNode->GetGraph();
	const UEdGraphSchema_Niagara* Schema = CastChecked<UEdGraphSchema_Niagara>(OverrideNode->GetSchema());

	Graph->Modify();
	FGraphNodeCreator<UNiagaraNodeCustomHlsl> FunctionCallNodeCreator(*Graph);
	UNiagaraNodeCustomHlsl* FunctionCallNode = FunctionCallNodeCreator.CreateNode();
	FunctionCallNode->InitAsCustomHlslDynamicInput(Schema->PinToTypeDefinition(&OverridePin));
	FunctionCallNodeCreator.Finalize();
	FunctionCallNode->SetEnabledState(OverrideNode->GetDesiredEnabledState(), OverrideNode->HasUserSetTheEnabledState());

	UEdGraphPin* FunctionCallInputPin = FNiagaraStackGraphUtilities::GetParameterMapInputPin(*FunctionCallNode);
	FPinCollectorArray FunctionCallOutputPins;
	FunctionCallNode->GetOutputPins(FunctionCallOutputPins);

	const UEdGraphSchema_Niagara* NiagaraSchema = GetDefault<UEdGraphSchema_Niagara>();

	FNiagaraTypeDefinition InputType = NiagaraSchema->PinToTypeDefinition(&OverridePin);
	checkf(FunctionCallInputPin != nullptr, TEXT("Dynamic Input function call did not have a parameter map input pin."));
	checkf(FunctionCallOutputPins.Num() == 2 && NiagaraSchema->PinToTypeDefinition(FunctionCallOutputPins[0]) == InputType, TEXT("Invalid Stack Graph - Dynamic Input function did not have the correct typed output pin"));

	UEdGraphPin* OverrideNodeInputPin = FNiagaraStackGraphUtilities::GetParameterMapInputPin(*OverrideNode);
	UEdGraphPin* PreviousStackNodeOutputPin = OverrideNodeInputPin->LinkedTo[0];
	checkf(PreviousStackNodeOutputPin != nullptr, TEXT("Invalid Stack Graph - No previous stack node."));

	MakeLinkTo(FunctionCallInputPin, PreviousStackNodeOutputPin);
	MakeLinkTo(FunctionCallOutputPins[0], &OverridePin);

	OutDynamicInputFunctionCall = FunctionCallNode;

	if (NewNodePersistentId.IsValid())
	{
		FunctionCallNode->NodeGuid = NewNodePersistentId;
	}

	FunctionCallNode->SetCustomHlsl(CustomExpression);
}

bool FNiagaraStackGraphUtilities::RemoveModuleFromStack(UNiagaraSystem& OwningSystem, FGuid OwningEmitterId, UNiagaraNodeFunctionCall& ModuleNode)
{
	TArray<TWeakObjectPtr<UNiagaraNodeInput>> RemovedNodes;
	return RemoveModuleFromStack(OwningSystem, OwningEmitterId, ModuleNode, RemovedNodes);
}

bool FNiagaraStackGraphUtilities::RemoveModuleFromStack(UNiagaraSystem& OwningSystem, FGuid OwningEmitterId, UNiagaraNodeFunctionCall& ModuleNode, TArray<TWeakObjectPtr<UNiagaraNodeInput>>& OutRemovedInputNodes)
{
	// Find the owning script so it can be modified as part of the transaction so that rapid iteration parameters values are retained upon undo.
	UNiagaraNodeOutput* OutputNode = GetEmitterOutputNodeForStackNode(ModuleNode);
	checkf(OutputNode != nullptr, TEXT("Invalid Stack - Output node could not be found for module"));

	UNiagaraScript* OwningScript = FNiagaraEditorUtilities::GetScriptFromSystem(
		OwningSystem, OwningEmitterId, OutputNode->GetUsage(), OutputNode->GetUsageId());
	checkf(OwningScript != nullptr, TEXT("Invalid Stack - Owning script could not be found for module"));

	return RemoveModuleFromStack(*OwningScript, ModuleNode, OutRemovedInputNodes);
}

bool FNiagaraStackGraphUtilities::RemoveModuleFromStack(UNiagaraScript& OwningScript, UNiagaraNodeFunctionCall& ModuleNode)
{
	TArray<TWeakObjectPtr<UNiagaraNodeInput>> RemovedNodes;
	return RemoveModuleFromStack(OwningScript, ModuleNode, RemovedNodes);
}

bool FNiagaraStackGraphUtilities::RemoveModuleFromStack(UNiagaraScript& OwningScript, UNiagaraNodeFunctionCall& ModuleNode, TArray<TWeakObjectPtr<UNiagaraNodeInput>>& OutRemovedInputNodes)
{
	TArray<FNiagaraStackGraphUtilities::FStackNodeGroup> StackNodeGroups;
	FNiagaraStackGraphUtilities::GetStackNodeGroups(ModuleNode, StackNodeGroups);

	int32 ModuleStackIndex = StackNodeGroups.IndexOfByPredicate([&](const FNiagaraStackGraphUtilities::FStackNodeGroup& StackNodeGroup) { return StackNodeGroup.EndNode == &ModuleNode; });
	if (ModuleStackIndex == INDEX_NONE)
	{
		return false;
	}

	OwningScript.Modify();

	// Disconnect the group from the stack first to make collecting the nodes to remove easier.
	FNiagaraStackGraphUtilities::DisconnectStackNodeGroup(StackNodeGroups[ModuleStackIndex], StackNodeGroups[ModuleStackIndex - 1], StackNodeGroups[ModuleStackIndex + 1]);

	// Traverse all of the nodes in the group to find the nodes to remove.
	FNiagaraStackGraphUtilities::FStackNodeGroup ModuleGroup = StackNodeGroups[ModuleStackIndex];
	TArray<UNiagaraNode*> NodesToRemove;
	TArray<UNiagaraNode*> NodesToCheck;
	FPinCollectorArray InputPins;
	NodesToCheck.Add(ModuleGroup.EndNode);
	while (NodesToCheck.Num() > 0)
	{
		UNiagaraNode* NodeToRemove = NodesToCheck[0];
		NodesToCheck.RemoveAt(0);
		NodesToRemove.AddUnique(NodeToRemove);

		InputPins.Reset();
		NodeToRemove->GetInputPins(InputPins);
		for (UEdGraphPin* InputPin : InputPins)
		{
			if (InputPin->LinkedTo.Num() == 1)
			{
				UNiagaraNode* LinkedNode = Cast<UNiagaraNode>(InputPin->LinkedTo[0]->GetOwningNode());
				if (LinkedNode != nullptr)
				{
					NodesToCheck.Add(LinkedNode);
				}
			}
		}
	}

	// Remove the nodes in the group from the graph.
	UNiagaraGraph* Graph = ModuleNode.GetNiagaraGraph();
	for (UNiagaraNode* NodeToRemove : NodesToRemove)
	{
		NodeToRemove->Modify();
		Graph->RemoveNode(NodeToRemove);
		UNiagaraNodeInput* InputNode = Cast<UNiagaraNodeInput>(NodeToRemove);
		if (InputNode != nullptr)
		{
			OutRemovedInputNodes.Add(InputNode);
		}
	}

	return true;
}

void ConnectModuleNode(UNiagaraNodeFunctionCall& ModuleNode, UNiagaraNodeOutput& TargetOutputNode, int32 TargetIndex)
{
	FNiagaraStackGraphUtilities::FStackNodeGroup ModuleGroup;
	ModuleGroup.StartNodes.Add(&ModuleNode);
	ModuleGroup.EndNode = &ModuleNode;

	TArray<FNiagaraStackGraphUtilities::FStackNodeGroup> StackNodeGroups;
	FNiagaraStackGraphUtilities::GetStackNodeGroups(TargetOutputNode, StackNodeGroups);
	checkf(StackNodeGroups.Num() >= 2, TEXT("Stack graph is invalid, can not connect module"));

	int32 InsertIndex;
	if (TargetIndex != INDEX_NONE)
	{
		// The first stack node group is always the input node so we add one to the target module index to get the insertion index.
		InsertIndex = FMath::Clamp(TargetIndex + 1, 1, StackNodeGroups.Num() - 1);
	}
	else
	{
		// If no insert index was specified, add the module at the end.
		InsertIndex = StackNodeGroups.Num() - 1;
	}

	FNiagaraStackGraphUtilities::FStackNodeGroup& TargetInsertGroup = StackNodeGroups[InsertIndex];
	FNiagaraStackGraphUtilities::FStackNodeGroup& TargetInsertPreviousGroup = StackNodeGroups[InsertIndex - 1];
	FNiagaraStackGraphUtilities::ConnectStackNodeGroup(ModuleGroup, TargetInsertPreviousGroup, TargetInsertGroup);
}

bool FNiagaraStackGraphUtilities::FindScriptModulesInStack(FAssetData ModuleScriptAsset, UNiagaraNodeOutput& TargetOutputNode, TArray<UNiagaraNodeFunctionCall*> OutFunctionCalls)
{
	UNiagaraGraph* Graph = TargetOutputNode.GetNiagaraGraph();
	TArray<UNiagaraNode*> Nodes;
	Graph->BuildTraversal(Nodes, &TargetOutputNode);

	OutFunctionCalls.Empty();
	FString ModuleObjectName = ModuleScriptAsset.GetObjectPathString();
	for (UEdGraphNode* Node : Nodes)
	{
		if (UNiagaraNodeFunctionCall* FunctionCallNode = Cast<UNiagaraNodeFunctionCall>(Node))
		{
PRAGMA_DISABLE_DEPRECATION_WARNINGS
			if (FunctionCallNode->FunctionScriptAssetObjectPath == ModuleScriptAsset.GetSoftObjectPath().ToFName() ||
PRAGMA_ENABLE_DEPRECATION_WARNINGS
				(FunctionCallNode->FunctionScript != nullptr && FunctionCallNode->FunctionScript->GetPathName() == ModuleObjectName))
			{
				OutFunctionCalls.Add(FunctionCallNode);
			}
		}
	}

	return OutFunctionCalls.Num() > 0;
}

UNiagaraNodeFunctionCall* FNiagaraStackGraphUtilities::AddScriptModuleToStack(const FAddScriptModuleToStackArgs& Args)
{
	// Unpack args struct
	const FAssetData& ModuleScriptAsset = Args.ModuleScriptAsset;
	UNiagaraScript* const ModuleScript = Args.ModuleScript;
	UNiagaraNodeOutput* const TargetOutputNode = Args.TargetOutputNode;
	const int32 TargetIndex = Args.TargetIndex;
	FString SuggestedName = Args.SuggestedName;
	const bool bFixupTargetIndex = Args.bFixupTargetIndex;
	const FGuid& VersionGuid = Args.VersionGuid;

	// Get the stack graph via the TargetOutputNode.
	UNiagaraGraph* Graph = TargetOutputNode->GetNiagaraGraph();
	Graph->Modify();

	// Create the UNiagaraNodeFunctionCall to represent the script in the stack.
	FGraphNodeCreator<UNiagaraNodeFunctionCall> ModuleNodeCreator(*Graph);
	UNiagaraNodeFunctionCall* NewModuleNode = ModuleNodeCreator.CreateNode();

	// Set the script on the UNiagaraNodeFunctionCall, and set the script version if specified.
	if (ModuleScript != nullptr)
	{
		NewModuleNode->FunctionScript = ModuleScript;
	}
	else if(ModuleScriptAsset.IsValid())
	{
		NewModuleNode->FunctionScript = CastChecked<UNiagaraScript>(ModuleScriptAsset.GetAsset());
	}
	else
	{
		ensureMsgf(false, TEXT("Encountered invalid FAddScriptModuleToStackArgs! ModuleScript or ModuleScriptAsset must be valid!"));
		return nullptr;
	}

	if (NewModuleNode->FunctionScript->IsVersioningEnabled())
	{
		NewModuleNode->SelectedScriptVersion = VersionGuid.IsValid() ? VersionGuid : NewModuleNode->FunctionScript->GetExposedVersion().VersionGuid;
	}
	else
	{
		NewModuleNode->SelectedScriptVersion = FGuid();
	}
	ModuleNodeCreator.Finalize();

	// Ensure there are input and output pins on the UNiagaraNodeFunctionCall to wire into the stack graph.
	const UEdGraphSchema_Niagara* NiagaraSchema = GetDefault<UEdGraphSchema_Niagara>();
	if (NewModuleNode->FunctionScript == nullptr)
	{
		// If the module script is null, add parameter map inputs and outputs so that the node can be wired into the graph correctly.
		NewModuleNode->CreatePin(EGPD_Input, NiagaraSchema->TypeDefinitionToPinType(FNiagaraTypeDefinition::GetParameterMapDef()), TEXT("InputMap"));
		NewModuleNode->CreatePin(EGPD_Output, NiagaraSchema->TypeDefinitionToPinType(FNiagaraTypeDefinition::GetParameterMapDef()), TEXT("OutputMap"));
		if (SuggestedName.IsEmpty())
		{
			SuggestedName = TEXT("InvalidScript");
		}
	}
	else
	{
		// Make sure that the input and output pins are available to prevent failures in the connect module node.  Once the node is
		// connected these missing pins will generate compile errors which the user can find and fix.
		if (FNiagaraStackGraphUtilities::GetParameterMapInputPin(*NewModuleNode) == nullptr)
		{
			NewModuleNode->CreatePin(EGPD_Input, NiagaraSchema->TypeDefinitionToPinType(FNiagaraTypeDefinition::GetParameterMapDef()), TEXT("InputMap"));
		}
		if (FNiagaraStackGraphUtilities::GetParameterMapOutputPin(*NewModuleNode) == nullptr)
		{
			NewModuleNode->CreatePin(EGPD_Output, NiagaraSchema->TypeDefinitionToPinType(FNiagaraTypeDefinition::GetParameterMapDef()), TEXT("OutputMap"));
		}
	}

	// If specified, suggest the name for the script.
	if (SuggestedName.IsEmpty() == false)
	{
		NewModuleNode->SuggestName(SuggestedName);
	}

	// If specified, find the nearest index to TargetIndex that satisfies the new module script's order dependencies.
	int32 FinalTargetIndex = TargetIndex;
	if (bFixupTargetIndex)
	{
		FinalTargetIndex = DependencyUtilities::FindBestIndexForModuleInStack(*NewModuleNode, *Graph);
	}

	ConnectModuleNode(*NewModuleNode, *TargetOutputNode, FinalTargetIndex);
	return NewModuleNode;
}

UNiagaraNodeFunctionCall* FNiagaraStackGraphUtilities::AddScriptModuleToStack(FAssetData ModuleScriptAsset, UNiagaraNodeOutput& TargetOutputNode, int32 TargetIndex, FString SuggestedName)
{
	UEdGraph* Graph = TargetOutputNode.GetGraph();
	Graph->Modify();

	FGraphNodeCreator<UNiagaraNodeFunctionCall> ModuleNodeCreator(*Graph);
	UNiagaraNodeFunctionCall* NewModuleNode = ModuleNodeCreator.CreateNode();
PRAGMA_DISABLE_DEPRECATION_WARNINGS
	NewModuleNode->FunctionScriptAssetObjectPath = ModuleScriptAsset.GetSoftObjectPath().ToFName();
PRAGMA_ENABLE_DEPRECATION_WARNINGS
	ModuleNodeCreator.Finalize();

	if (NewModuleNode->HasValidScriptAndGraph() == false)
	{
		// If the module script or graph are invalid, add parameter map inputs and outputs so that the node can be wired into the owning graph correctly.
		const UEdGraphSchema_Niagara* NiagaraSchema = GetDefault<UEdGraphSchema_Niagara>();
		NewModuleNode->CreatePin(EGPD_Input, NiagaraSchema->TypeDefinitionToPinType(FNiagaraTypeDefinition::GetParameterMapDef()), TEXT("InputMap"));
		NewModuleNode->CreatePin(EGPD_Output, NiagaraSchema->TypeDefinitionToPinType(FNiagaraTypeDefinition::GetParameterMapDef()), TEXT("OutputMap"));
		if (SuggestedName.IsEmpty())
		{
			SuggestedName = TEXT("InvalidScript");
		}
	}

	if (SuggestedName.IsEmpty() == false)
	{
		NewModuleNode->SuggestName(SuggestedName);
	}

	ConnectModuleNode(*NewModuleNode, TargetOutputNode, TargetIndex);
	return NewModuleNode;
}

UNiagaraNodeFunctionCall* FNiagaraStackGraphUtilities::AddScriptModuleToStack(UNiagaraScript* ModuleScript, UNiagaraNodeOutput& TargetOutputNode, int32 TargetIndex, FString SuggestedName, const FGuid& VersionGuid)
{
	UEdGraph* Graph = TargetOutputNode.GetGraph();
	Graph->Modify();

	FGraphNodeCreator<UNiagaraNodeFunctionCall> ModuleNodeCreator(*Graph);
	UNiagaraNodeFunctionCall* NewModuleNode = ModuleNodeCreator.CreateNode();
	NewModuleNode->FunctionScript = ModuleScript;
	if (ModuleScript && ModuleScript->IsVersioningEnabled())
	{
		NewModuleNode->SelectedScriptVersion = VersionGuid.IsValid() ? VersionGuid : ModuleScript->GetExposedVersion().VersionGuid;
	}
	else
	{
		NewModuleNode->SelectedScriptVersion = FGuid();
	}
	ModuleNodeCreator.Finalize();

	const UEdGraphSchema_Niagara* NiagaraSchema = GetDefault<UEdGraphSchema_Niagara>();
	if (NewModuleNode->FunctionScript == nullptr)
	{
		// If the module script is null, add parameter map inputs and outputs so that the node can be wired into the graph correctly.
		NewModuleNode->CreatePin(EGPD_Input, NiagaraSchema->TypeDefinitionToPinType(FNiagaraTypeDefinition::GetParameterMapDef()), TEXT("InputMap"));
		NewModuleNode->CreatePin(EGPD_Output, NiagaraSchema->TypeDefinitionToPinType(FNiagaraTypeDefinition::GetParameterMapDef()), TEXT("OutputMap"));
		if (SuggestedName.IsEmpty())
		{
			SuggestedName = TEXT("InvalidScript");
		}
	}
	else
	{
		// Make sure that the input and output pins are available to prevent failures in the connect module node.  Once the node is
		// connected these missing pins will generate compile errors which the user can find and fix.
		if (FNiagaraStackGraphUtilities::GetParameterMapInputPin(*NewModuleNode) == nullptr)
		{
			NewModuleNode->CreatePin(EGPD_Input, NiagaraSchema->TypeDefinitionToPinType(FNiagaraTypeDefinition::GetParameterMapDef()), TEXT("InputMap"));
		}
		if (FNiagaraStackGraphUtilities::GetParameterMapOutputPin(*NewModuleNode) == nullptr)
		{
			NewModuleNode->CreatePin(EGPD_Output, NiagaraSchema->TypeDefinitionToPinType(FNiagaraTypeDefinition::GetParameterMapDef()), TEXT("OutputMap"));
		}
	}

	if (SuggestedName.IsEmpty() == false)
	{
		NewModuleNode->SuggestName(SuggestedName);
	}

	ConnectModuleNode(*NewModuleNode, TargetOutputNode, TargetIndex);
	return NewModuleNode;
}

UNiagaraNodeAssignment* FNiagaraStackGraphUtilities::AddParameterModuleToStack(const TArray<FNiagaraVariable>& ParameterVariables, UNiagaraNodeOutput& TargetOutputNode, int32 TargetIndex, const TArray<FString>& InDefaultValues)
{
	UEdGraph* Graph = TargetOutputNode.GetGraph();
	Graph->Modify();

	FGraphNodeCreator<UNiagaraNodeAssignment> AssignmentNodeCreator(*Graph);
	UNiagaraNodeAssignment* NewAssignmentNode = AssignmentNodeCreator.CreateNode();

	check(ParameterVariables.Num() == InDefaultValues.Num());
	for (int32 i = 0; i < ParameterVariables.Num(); i++)
	{
		NewAssignmentNode->AddAssignmentTarget(ParameterVariables[i], &InDefaultValues[i]);
	}
	AssignmentNodeCreator.Finalize();

	ConnectModuleNode(*NewAssignmentNode, TargetOutputNode, TargetIndex);
	NewAssignmentNode->UpdateUsageBitmaskFromOwningScript();

	return NewAssignmentNode;
}

void GetAllNodesForModule(UNiagaraNodeFunctionCall& ModuleFunctionCall, TArray<UNiagaraNode*>& ModuleNodes)
{
	TArray<FNiagaraStackGraphUtilities::FStackNodeGroup> StackNodeGroups;
	FNiagaraStackGraphUtilities::GetStackNodeGroups(ModuleFunctionCall, StackNodeGroups);

	int32 ThisGroupIndex = StackNodeGroups.IndexOfByPredicate([&](const FNiagaraStackGraphUtilities::FStackNodeGroup& Group) { return Group.EndNode == &ModuleFunctionCall; });
	checkf(ThisGroupIndex > 0 && ThisGroupIndex < StackNodeGroups.Num() - 1, TEXT("Stack graph is invalid"));

	TArray<UNiagaraNode*> AllGroupNodes;
	StackNodeGroups[ThisGroupIndex].GetAllNodesInGroup(ModuleNodes);
}

TOptional<bool> FNiagaraStackGraphUtilities::GetModuleIsEnabled(UNiagaraNodeFunctionCall& FunctionCallNode)
{
	TArray<UNiagaraNode*> AllModuleNodes;
	GetAllNodesForModule(FunctionCallNode, AllModuleNodes);
	bool bIsEnabled = AllModuleNodes[0]->IsNodeEnabled();
	for (int32 i = 1; i < AllModuleNodes.Num(); i++)
	{
		if (AllModuleNodes[i]->IsNodeEnabled() != bIsEnabled)
		{
			return TOptional<bool>();
		}
	}
	return TOptional<bool>(bIsEnabled);
}

void FNiagaraStackGraphUtilities::SetModuleIsEnabled(UNiagaraNodeFunctionCall& FunctionCallNode, bool bIsEnabled)
{
	FunctionCallNode.Modify();
	TArray<UNiagaraNode*> ModuleNodes;
	GetAllNodesForModule(FunctionCallNode, ModuleNodes);
	for (UNiagaraNode* ModuleNode : ModuleNodes)
	{
		ModuleNode->Modify();
		ModuleNode->SetEnabledState(bIsEnabled ? ENodeEnabledState::Enabled : ENodeEnabledState::Disabled, true);
		ModuleNode->MarkNodeRequiresSynchronization(__FUNCTION__, false);
	}
	FunctionCallNode.GetNiagaraGraph()->NotifyGraphNeedsRecompile();
}

bool FNiagaraStackGraphUtilities::ValidateGraphForOutput(UNiagaraGraph& NiagaraGraph, ENiagaraScriptUsage ScriptUsage, FGuid ScriptUsageId, FText& ErrorMessage)
{
	UNiagaraNodeOutput* OutputNode = NiagaraGraph.FindEquivalentOutputNode(ScriptUsage, ScriptUsageId);
	if (OutputNode == nullptr)
	{
		ErrorMessage = LOCTEXT("ValidateNoOutputMessage", "Output node doesn't exist for script.");
		return false;
	}

	TArray<FStackNodeGroup> NodeGroups;
	GetStackNodeGroups(*OutputNode, NodeGroups);
	
	if (NodeGroups.Num() < 2 || NodeGroups[0].EndNode->IsA<UNiagaraNodeInput>() == false || NodeGroups.Last().EndNode->IsA<UNiagaraNodeOutput>() == false)
	{
		ErrorMessage = LOCTEXT("ValidateInvalidStackMessage", "Stack graph does not include an input node connected to an output node.");
		return false;
	}

	return true;
}

UNiagaraNodeOutput* FNiagaraStackGraphUtilities::ResetGraphForOutput(UNiagaraGraph& NiagaraGraph, ENiagaraScriptUsage ScriptUsage, FGuid ScriptUsageId, const FGuid& PreferredOutputNodeGuid, const FGuid& PreferredInputNodeGuid)
{
	NiagaraGraph.Modify();
	UNiagaraNodeOutput* OutputNode = NiagaraGraph.FindOutputNode(ScriptUsage, ScriptUsageId);
	UEdGraphPin* OutputNodeInputPin = OutputNode != nullptr ? GetParameterMapInputPin(*OutputNode) : nullptr;
	if (OutputNode != nullptr && OutputNodeInputPin == nullptr)
	{
		NiagaraGraph.RemoveNode(OutputNode);
		OutputNode = nullptr;
	}

	if (OutputNode == nullptr)
	{
		FGraphNodeCreator<UNiagaraNodeOutput> OutputNodeCreator(NiagaraGraph);
		OutputNode = OutputNodeCreator.CreateNode();
		OutputNode->SetUsage(ScriptUsage);
		OutputNode->SetUsageId(ScriptUsageId);
		OutputNode->Outputs.Add(FNiagaraVariable(FNiagaraTypeDefinition::GetParameterMapDef(), TEXT("Out")));
		OutputNodeCreator.Finalize();

		if (PreferredOutputNodeGuid.IsValid())
		{
			OutputNode->NodeGuid = PreferredOutputNodeGuid;
		}

		OutputNodeInputPin = GetParameterMapInputPin(*OutputNode);
	}
	else
	{
		OutputNode->Modify();
	}

	FNiagaraVariable InputVariable(FNiagaraTypeDefinition::GetParameterMapDef(), TEXT("InputMap"));
	FGraphNodeCreator<UNiagaraNodeInput> InputNodeCreator(NiagaraGraph);
	UNiagaraNodeInput* InputNode = InputNodeCreator.CreateNode();
	InputNode->Input = FNiagaraVariable(FNiagaraTypeDefinition::GetParameterMapDef(), TEXT("InputMap"));
	InputNode->Usage = ENiagaraInputNodeUsage::Parameter;
	InputNodeCreator.Finalize();

	if (PreferredInputNodeGuid.IsValid())
	{
		InputNode->NodeGuid = PreferredInputNodeGuid;
	}

	UEdGraphPin* InputNodeOutputPin = GetParameterMapOutputPin(*InputNode);
	BreakAllPinLinks(OutputNodeInputPin);
	MakeLinkTo(OutputNodeInputPin, InputNodeOutputPin);

	if (ScriptUsage == ENiagaraScriptUsage::SystemSpawnScript || ScriptUsage == ENiagaraScriptUsage::SystemUpdateScript)
	{
		// TODO: Move the emitter node wrangling to a utility function instead of getting the typed outer here and creating a view model.
		UNiagaraSystem* System = NiagaraGraph.GetTypedOuter<UNiagaraSystem>();
		if (System != nullptr && System->GetEmitterHandles().Num() != 0)
		{
			RebuildEmitterNodes(*System);
		}
	}

	return OutputNode;
}

void GetFunctionNamesRecursive(UNiagaraNode* CurrentNode, TArray<UNiagaraNode*>& VisitedNodes, TArray<FString>& FunctionNames)
{
	if (VisitedNodes.Contains(CurrentNode) == false)
	{
		VisitedNodes.Add(CurrentNode);
		UNiagaraNodeFunctionCall* FunctionCall = Cast<UNiagaraNodeFunctionCall>(CurrentNode);
		if (FunctionCall != nullptr)
		{
			FunctionNames.Add(FunctionCall->GetFunctionName());
		}
		TArray<UEdGraphPin*> InputPins;
		CurrentNode->GetInputPins(InputPins);
		for (UEdGraphPin* InputPin : InputPins)
		{
			for (UEdGraphPin* LinkedPin : InputPin->LinkedTo)
			{
				UNiagaraNode* LinkedNode = Cast<UNiagaraNode>(LinkedPin->GetOwningNode());
				if (LinkedNode != nullptr)
				{
					GetFunctionNamesRecursive(LinkedNode, VisitedNodes, FunctionNames);
				}
			}
		}
	}
}

void GetFunctionNamesForOutputNode(UNiagaraNodeOutput& OutputNode, TArray<FString>& FunctionNames)
{
	TArray<UNiagaraNode*> VisitedNodes;
	GetFunctionNamesRecursive(&OutputNode, VisitedNodes, FunctionNames);
}

bool FNiagaraStackGraphUtilities::IsRapidIterationType(const FNiagaraTypeDefinition& InputType)
{
	checkf(InputType.IsValid(), TEXT("Type is invalid."));
	if (InputType.IsStatic())
		return true;
	return InputType != FNiagaraTypeDefinition::GetBoolDef() && (!InputType.IsEnum()) &&
		InputType != FNiagaraTypeDefinition::GetParameterMapDef() && !InputType.IsUObject();
}

FNiagaraVariable FNiagaraStackGraphUtilities::CreateRapidIterationParameter(const FString& UniqueEmitterName, ENiagaraScriptUsage ScriptUsage, const FName& AliasedInputName, const FNiagaraTypeDefinition& InputType)
{
	FNiagaraVariable InputVariable(InputType, AliasedInputName);
	FNiagaraVariable RapidIterationVariable;
	if (ScriptUsage == ENiagaraScriptUsage::SystemSpawnScript || ScriptUsage == ENiagaraScriptUsage::SystemUpdateScript)
	{
		RapidIterationVariable = FNiagaraParameterUtilities::ConvertVariableToRapidIterationConstantName(InputVariable, nullptr, ScriptUsage); // These names *should* have the emitter baked in...
	}
	else
	{
		RapidIterationVariable = FNiagaraParameterUtilities::ConvertVariableToRapidIterationConstantName(InputVariable, *UniqueEmitterName, ScriptUsage);
	}

	return RapidIterationVariable;
}

void FNiagaraStackGraphUtilities::CleanUpStaleRapidIterationParameters(UNiagaraScript& Script, FVersionedNiagaraEmitter OwningEmitter)
{
	UNiagaraScriptSource* Source = CastChecked<UNiagaraScriptSource>(Script.GetLatestSource());
	UNiagaraNodeOutput* OutputNode = Source->NodeGraph->FindOutputNode(Script.GetUsage(), Script.GetUsageId());
	if (OutputNode != nullptr)
	{
		TArray<FString> ValidFunctionCallNames;
		GetFunctionNamesForOutputNode(*OutputNode, ValidFunctionCallNames);
		TArray<FNiagaraVariable> RapidIterationParameters;
		Script.RapidIterationParameters.GetParameters(RapidIterationParameters);
		for (const FNiagaraVariable& RapidIterationParameter : RapidIterationParameters)
		{
			FString EmitterName;
			FString FunctionCallName;
			FString InputName;
			if (FNiagaraParameterUtilities::SplitRapidIterationParameterName(RapidIterationParameter, Script.GetUsage(), EmitterName, FunctionCallName, InputName))
			{
				if (EmitterName != OwningEmitter.Emitter->GetUniqueEmitterName() || ValidFunctionCallNames.Contains(FunctionCallName) == false)
				{
					Script.RapidIterationParameters.RemoveParameter(RapidIterationParameter);
				}
			}
		}
	}
}

void FNiagaraStackGraphUtilities::CleanUpStaleRapidIterationParameters(FVersionedNiagaraEmitter Emitter)
{
	TArray<UNiagaraScript*> Scripts;
	Emitter.GetEmitterData()->GetScripts(Scripts, false);
	for (UNiagaraScript* Script : Scripts)
	{
		CleanUpStaleRapidIterationParameters(*Script, Emitter);
	}
}

void FNiagaraStackGraphUtilities::GetNewParameterAvailableTypes(TArray<FNiagaraTypeDefinition>& OutAvailableTypes, FName Namespace)
{
	TArray<FNiagaraTypeDefinition> ParamTypes;
	if (Namespace == FNiagaraConstants::UserNamespace)
	{
		FNiagaraEditorUtilities::GetAllowedUserVariableTypes(ParamTypes);
	}
	else if (Namespace == FNiagaraConstants::SystemNamespace)
	{
		FNiagaraEditorUtilities::GetAllowedSystemVariableTypes(ParamTypes);
	}
	else if (Namespace == FNiagaraConstants::EmitterNamespace)
	{
		FNiagaraEditorUtilities::GetAllowedEmitterVariableTypes(ParamTypes);
	}
	else if (Namespace == FNiagaraConstants::ParticleAttributeNamespace)
	{
		FNiagaraEditorUtilities::GetAllowedParticleVariableTypes(ParamTypes);
	}
	else
	{
		FNiagaraEditorUtilities::GetAllowedParameterTypes(ParamTypes);
	}

	for (const FNiagaraTypeDefinition& RegisteredParameterType : ParamTypes)
	{
		//Object types only allowed in user namespace at the moment.
		if (RegisteredParameterType.IsUObject() && RegisteredParameterType.IsDataInterface() == false && Namespace != FNiagaraConstants::UserNamespace)
		{
			continue;
		}

		if (RegisteredParameterType.IsInternalType())
		{
			continue;
		}

		if (RegisteredParameterType != FNiagaraTypeDefinition::GetGenericNumericDef() && RegisteredParameterType != FNiagaraTypeDefinition::GetParameterMapDef())
		{
			OutAvailableTypes.Add(RegisteredParameterType);
		}
	}
}

TOptional<FName> FNiagaraStackGraphUtilities::GetNamespaceForOutputNode(const UNiagaraNodeOutput* OutputNode)
{
	if (OutputNode)
	{
		TOptional<FName> StackContextAlias = OutputNode->GetStackContextOverride();
		if (StackContextAlias.IsSet() && StackContextAlias.GetValue() != NAME_None)
		{
			return StackContextAlias.GetValue();
		}
		return GetNamespaceForScriptUsage(OutputNode->GetUsage());
	}
	return TOptional<FName>();
}

TOptional<FName> FNiagaraStackGraphUtilities::GetNamespaceForScriptUsage(ENiagaraScriptUsage ScriptUsage)
{
	switch (ScriptUsage)
	{
	case ENiagaraScriptUsage::ParticleSpawnScript:
	case ENiagaraScriptUsage::ParticleSpawnScriptInterpolated:
	case ENiagaraScriptUsage::ParticleUpdateScript:
	case ENiagaraScriptUsage::ParticleEventScript:
	case ENiagaraScriptUsage::ParticleSimulationStageScript:
		return FNiagaraConstants::ParticleAttributeNamespace;
	case ENiagaraScriptUsage::EmitterSpawnScript:
	case ENiagaraScriptUsage::EmitterUpdateScript:
		return FNiagaraConstants::EmitterNamespace;
	case ENiagaraScriptUsage::SystemSpawnScript:
	case ENiagaraScriptUsage::SystemUpdateScript:
		return FNiagaraConstants::SystemNamespace;
	default:
		return TOptional<FName>();
	}
}

struct FRapidIterationParameterContext
{
	FRapidIterationParameterContext()
		: UniqueEmitterName()
		, OwningFunctionCall(nullptr)
	{
	}

	FRapidIterationParameterContext(FString InUniqueEmitterName, UNiagaraNodeFunctionCall& InOwningFunctionCall)
		: UniqueEmitterName(InUniqueEmitterName)
		, OwningFunctionCall(&InOwningFunctionCall)
	{
	}

	bool IsValid()
	{
		return UniqueEmitterName.IsEmpty() == false && OwningFunctionCall != nullptr;
	}

	FNiagaraVariable GetValue(UNiagaraScript& OwningScript, FName InputName, FNiagaraTypeDefinition Type)
	{
		FNiagaraParameterHandle ModuleHandle = FNiagaraParameterHandle::CreateModuleParameterHandle(InputName);
		FNiagaraParameterHandle AliasedFunctionHandle = FNiagaraParameterHandle::CreateAliasedModuleParameterHandle(ModuleHandle, OwningFunctionCall);
		FNiagaraVariable RapidIterationParameter = FNiagaraStackGraphUtilities::CreateRapidIterationParameter(UniqueEmitterName, OwningScript.GetUsage(), AliasedFunctionHandle.GetParameterHandleString(), Type);
		const uint8* ValueData = OwningScript.RapidIterationParameters.GetParameterData(RapidIterationParameter);
		if (ValueData != nullptr)
		{
			RapidIterationParameter.SetData(ValueData);
			return RapidIterationParameter;
		}
		return FNiagaraVariable();
	}

	const FString UniqueEmitterName;
	UNiagaraNodeFunctionCall* const OwningFunctionCall;
};

bool FNiagaraStackGraphUtilities::CanWriteParameterFromUsageViaOutput(FNiagaraVariable Parameter, const UNiagaraNodeOutput* OutputNode)
{
	bool bCanWrite = CanWriteParameterFromUsage(Parameter, OutputNode->GetUsage(), OutputNode->GetStackContextOverride(), OutputNode->GetAllStackContextOverrides());	
	return bCanWrite;
}

bool FNiagaraStackGraphUtilities::CanWriteParameterFromUsage(FNiagaraVariable Parameter, ENiagaraScriptUsage Usage, const TOptional<FName>& StackContextOverride, const TArray<FName>& StackContextAllOverrides)
{
	const FNiagaraParameterHandle ParameterHandle(Parameter.GetName());

	if (ParameterHandle.IsReadOnlyHandle())
	{
		return false;
	}

	if (ParameterHandle.IsTransientHandle())
	{
		return true;
	}

	if (ParameterHandle.IsStackContextHandle())
	{
		return true;
	}

	// Are we in the specified namespace for this stack context override? If so, we can definitely be written
	if (StackContextOverride.IsSet() && Parameter.IsInNameSpace(StackContextOverride.GetValue()))
	{
		return true;
	}

	// Do we belong to any of the namespaces that are stack context overrides? If so, we aren't the one that is currently set as that would pass above, so definitely can't write here.
	for (const FName& OverrideNamespace : StackContextAllOverrides)
	{
		if (Parameter.IsInNameSpace(OverrideNamespace))
		{
			return false;
		}
	}

	switch (Usage)
	{
	case ENiagaraScriptUsage::SystemSpawnScript:
	case ENiagaraScriptUsage::SystemUpdateScript:
		return ParameterHandle.IsSystemHandle();
	case ENiagaraScriptUsage::EmitterSpawnScript:
	case ENiagaraScriptUsage::EmitterUpdateScript:
		return ParameterHandle.IsEmitterHandle();
	case ENiagaraScriptUsage::ParticleSpawnScript:
	case ENiagaraScriptUsage::ParticleSpawnScriptInterpolated:
	case ENiagaraScriptUsage::ParticleUpdateScript:
	case ENiagaraScriptUsage::ParticleEventScript:
	case ENiagaraScriptUsage::ParticleSimulationStageScript:
		return ParameterHandle.IsParticleAttributeHandle();
	default:
		return false;
	}
}

bool FNiagaraStackGraphUtilities::GetStackIssuesRecursively(const UNiagaraStackEntry* const Entry, TArray<UNiagaraStackErrorItem*>& OutIssues)
{
	TArray<UNiagaraStackEntry*> Entries;
	Entry->GetUnfilteredChildren(Entries);
	while (Entries.Num() > 0)
	{
		UNiagaraStackEntry* EntryToProcess = Entries[0];
		UNiagaraStackErrorItem* ErrorItem = Cast<UNiagaraStackErrorItem>(EntryToProcess);
		if (ErrorItem != nullptr)
		{
			OutIssues.Add(ErrorItem);
		}
		else // don't process error items, errors don't have errors
		{
			EntryToProcess->GetUnfilteredChildren(Entries);
		}
		Entries.RemoveAtSwap(0); 
	}
	return OutIssues.Num() > 0;
}

void FNiagaraStackGraphUtilities::MoveModule(UNiagaraScript& SourceScript, UNiagaraNodeFunctionCall& ModuleToMove, UNiagaraSystem& TargetSystem, FGuid TargetEmitterHandleId, ENiagaraScriptUsage TargetUsage, FGuid TargetUsageId, int32 TargetModuleIndex, bool bForceCopy, UNiagaraNodeFunctionCall*& OutMovedModule)
{
	UE_LOG(LogNiagaraEditor, Log, TEXT("Move module %s"), *ModuleToMove.GetPathName());

	UNiagaraScript* TargetScript = FNiagaraEditorUtilities::GetScriptFromSystem(TargetSystem, TargetEmitterHandleId, TargetUsage, TargetUsageId);
	checkf(TargetScript != nullptr, TEXT("Target script not found"));

	UNiagaraNodeOutput* TargetOutputNode = FNiagaraEditorUtilities::GetScriptOutputNode(*TargetScript);
	checkf(TargetOutputNode != nullptr, TEXT("Target stack is invalid"));

	TArray<FStackNodeGroup> SourceGroups;
	GetStackNodeGroups(ModuleToMove, SourceGroups);
	int32 SourceGroupIndex = SourceGroups.IndexOfByPredicate([&ModuleToMove](const FStackNodeGroup& SourceGroup) { return SourceGroup.EndNode == &ModuleToMove; });
	TArray<UNiagaraNode*> SourceGroupNodes;
	SourceGroups[SourceGroupIndex].GetAllNodesInGroup(SourceGroupNodes);

	UNiagaraGraph* SourceGraph = ModuleToMove.GetNiagaraGraph();
	UNiagaraGraph* TargetGraph = TargetOutputNode->GetNiagaraGraph();

	if (SourceGraph != TargetGraph && bForceCopy == false)
	{
		SourceGraph->Modify();
	}
	TargetGraph->Modify();

	// If the source and target scripts don't match, or we're forcing a copy we need to collect the rapid iteration parameter values for each function in the source group
	// so we can restore them after moving.
	TMap<FGuid, TArray<FNiagaraVariable>> SourceFunctionIdToRapidIterationParametersMap;
	if (&SourceScript != TargetScript || bForceCopy)
	{
		TMap<FString, FGuid> FunctionCallNameToNodeIdMap;
		for (UNiagaraNode* SourceGroupNode : SourceGroupNodes)
		{
			UNiagaraNodeFunctionCall* FunctionNode = Cast<UNiagaraNodeFunctionCall>(SourceGroupNode);
			if (FunctionNode != nullptr)
			{
				FunctionCallNameToNodeIdMap.Add(FunctionNode->GetFunctionName(), FunctionNode->NodeGuid);
			}
		}

		TArray<FNiagaraVariable> ScriptRapidIterationParameters;
		SourceScript.RapidIterationParameters.GetParameters(ScriptRapidIterationParameters);
		for (FNiagaraVariable& ScriptRapidIterationParameter : ScriptRapidIterationParameters)
		{
			FString EmitterName;
			FString FunctionCallName;
			FString InputName;
			if (FNiagaraParameterUtilities::SplitRapidIterationParameterName(
				ScriptRapidIterationParameter, SourceScript.GetUsage(), EmitterName, FunctionCallName, InputName))
			{
				FGuid* NodeIdPtr = FunctionCallNameToNodeIdMap.Find(FunctionCallName);
				if (NodeIdPtr != nullptr)
				{
					TArray<FNiagaraVariable>& RapidIterationParameters = SourceFunctionIdToRapidIterationParametersMap.FindOrAdd(*NodeIdPtr);
					RapidIterationParameters.Add(ScriptRapidIterationParameter);
					RapidIterationParameters.Last().SetData(SourceScript.RapidIterationParameters.GetParameterData(ScriptRapidIterationParameter));
				}
			}
		}
	}

	FStackNodeGroup TargetGroup;
	TArray<UNiagaraNode*> TargetGroupNodes;
	TMap<FGuid, FGuid> OldNodeIdToNewIdMap;
	if (SourceGraph == TargetGraph && bForceCopy == false)
	{
		TargetGroup = SourceGroups[SourceGroupIndex];
		TargetGroupNodes = SourceGroupNodes;
	}
	else 
	{
		// If the module is being inserted into a different graph, or it's being copied, all of the nodes need to be copied into the target graph.
		FStackNodeGroup SourceGroup = SourceGroups[SourceGroupIndex];

		// HACK! The following code and the code after the import/export is necessary since sub-objects with a "." in them will not be correctly imported from text!
		TMap<FGuid, FString> NodeIdToOriginalName;
		for (UNiagaraNode* SourceGroupNode : SourceGroupNodes)
		{
			UNiagaraNodeInput* InputSourceGroupNode = Cast<UNiagaraNodeInput>(SourceGroupNode);
			if (InputSourceGroupNode != nullptr && InputSourceGroupNode->GetDataInterface() != nullptr)
			{
				NodeIdToOriginalName.Add(InputSourceGroupNode->NodeGuid, InputSourceGroupNode->GetDataInterface()->GetName());
				FString NewSanitizedName = InputSourceGroupNode->GetDataInterface()->GetName().Replace(TEXT("."), TEXT("_"));
				InputSourceGroupNode->GetDataInterface()->Rename(*NewSanitizedName);
			}
		}
		// HACK end

		TSet<UObject*> NodesToCopy;
		for (UNiagaraNode* SourceGroupNode : SourceGroupNodes)
		{
			SourceGroupNode->PrepareForCopying();
			NodesToCopy.Add(SourceGroupNode);
		}

		FString ExportedText;
		FEdGraphUtilities::ExportNodesToText(NodesToCopy, ExportedText);

		TSet<UEdGraphNode*> CopiedNodesSet;
		FEdGraphUtilities::ImportNodesFromText(TargetGraph, ExportedText, CopiedNodesSet);
		TArray<UEdGraphNode*> CopiedNodes = CopiedNodesSet.Array();

		// HACK continued.
		if (NodeIdToOriginalName.Num() > 0)
		{
			for (UEdGraphNode* CopiedNode : CopiedNodes)
			{
				FString* OriginalName = NodeIdToOriginalName.Find(CopiedNode->NodeGuid);
				if (OriginalName != nullptr)
				{
					CastChecked<UNiagaraNodeInput>(CopiedNode)->GetDataInterface()->Rename(**OriginalName);
				}
			}
		}
		// HACK end

		// Collect the start and end nodes for the group by ID before assigning the copied nodes new ids.
		UEdGraphNode** CopiedEndNode = CopiedNodes.FindByPredicate([SourceGroup](UEdGraphNode* CopiedNode)
			{ return CopiedNode->NodeGuid == SourceGroup.EndNode->NodeGuid; });
		checkf(CopiedEndNode != nullptr, TEXT("Group copy failed"));
		TargetGroup.EndNode = CastChecked<UNiagaraNode>(*CopiedEndNode);

		for (UNiagaraNode* StartNode : SourceGroup.StartNodes)
		{
			UEdGraphNode** CopiedStartNode = CopiedNodes.FindByPredicate([StartNode](UEdGraphNode* CopiedNode)
				{ return CopiedNode->NodeGuid == StartNode->NodeGuid; });
			checkf(CopiedStartNode != nullptr, TEXT("Group copy failed"));
			TargetGroup.StartNodes.Add(CastChecked<UNiagaraNode>(*CopiedStartNode));
		}

		TargetGroup.GetAllNodesInGroup(TargetGroupNodes);

		// Assign all of the new nodes new ids and mark them as requiring synchronization.
		for (UEdGraphNode* CopiedNode : CopiedNodes)
		{
			FGuid OldId = CopiedNode->NodeGuid;
			CopiedNode->CreateNewGuid();
			OldNodeIdToNewIdMap.Add(OldId, CopiedNode->NodeGuid);
			UNiagaraNode* CopiedNiagaraNode = Cast<UNiagaraNode>(CopiedNode);
			if (CopiedNiagaraNode != nullptr)
			{
				CopiedNiagaraNode->MarkNodeRequiresSynchronization(__FUNCTION__, false);
			}
		}

		FNiagaraEditorUtilities::FixUpPastedNodes(TargetGraph, CopiedNodesSet);
	}

	TArray<FStackNodeGroup> TargetGroups;
	GetStackNodeGroups(*TargetOutputNode, TargetGroups);

	// The first group is the output node, so to get the group index from module index we need to add 1, but 
	// if a valid index wasn't supplied, than we insert at the end.
	int32 TargetGroupIndex = TargetModuleIndex != INDEX_NONE ? TargetModuleIndex + 1 : TargetGroups.Num() - 1;

	// If we're not forcing a copy of the moved module, remove the source module group from it's stack.
	if (bForceCopy == false)
	{
		DisconnectStackNodeGroup(SourceGroups[SourceGroupIndex], SourceGroups[SourceGroupIndex - 1], SourceGroups[SourceGroupIndex + 1]);
		if (SourceGraph != TargetGraph)
		{
			// If the graphs were different also remove the nodes from the source graph.
			for (UNiagaraNode* SourceGroupNode : SourceGroupNodes)
			{
				SourceGraph->RemoveNode(SourceGroupNode);
			}
		}
	}

	// Insert the source or copied nodes into the target stack.
	ConnectStackNodeGroup(TargetGroup, TargetGroups[TargetGroupIndex - 1], TargetGroups[TargetGroupIndex]);

	// Copy any rapid iteration parameters cached earlier into the target script.
	if (SourceFunctionIdToRapidIterationParametersMap.Num() != 0)
	{
		SourceScript.Modify();
		TargetScript->Modify();
		if (SourceGraph == TargetGraph && bForceCopy == false)
		{
			// If we're not copying and if the module was dropped in the same graph than neither the emitter or function call name could have changed
			// so we can just add them directly to the target script.
			for (auto It = SourceFunctionIdToRapidIterationParametersMap.CreateIterator(); It; ++It)
			{
				TArray<FNiagaraVariable>& RapidIterationParameters = It.Value();
				for (FNiagaraVariable& RapidIterationParameter : RapidIterationParameters)
				{
					TargetScript->RapidIterationParameters.SetParameterData(RapidIterationParameter.GetData(), RapidIterationParameter, true);
				}
			}
		}
		else
		{
			// If we're copying or the module was moved to a different graph it's possible that the emitter name or function call name could have
			// changed so we need to construct new rapid iteration parameters.
			FString EmitterName;
			if (TargetEmitterHandleId.IsValid())
			{
				const FNiagaraEmitterHandle* TargetEmitterHandle = TargetSystem.GetEmitterHandles().FindByPredicate(
					[TargetEmitterHandleId](const FNiagaraEmitterHandle& EmitterHandle) { return EmitterHandle.GetId() == TargetEmitterHandleId; });
				EmitterName = TargetEmitterHandle->GetUniqueInstanceName();
			}

			for (auto It = SourceFunctionIdToRapidIterationParametersMap.CreateIterator(); It; ++It)
			{
				FGuid& FunctionId = It.Key();
				TArray<FNiagaraVariable>& RapidIterationParameters = It.Value();

				FGuid TargetNodeId = OldNodeIdToNewIdMap[FunctionId];
				UNiagaraNode** TargetFunctionNodePtr = TargetGroupNodes.FindByPredicate(
					[TargetNodeId](UNiagaraNode* TargetGroupNode) { return TargetGroupNode->NodeGuid == TargetNodeId; });
				checkf(TargetFunctionNodePtr != nullptr, TEXT("Target nodes not copied correctly"));
				UNiagaraNodeFunctionCall* TargetFunctionNode = CastChecked<UNiagaraNodeFunctionCall>(*TargetFunctionNodePtr);
				for (FNiagaraVariable& RapidIterationParameter : RapidIterationParameters)
				{
					FString OldEmitterName;
					FString OldFunctionCallName;
					FString InputName;
					FNiagaraParameterUtilities::SplitRapidIterationParameterName(RapidIterationParameter, SourceScript.GetUsage(), OldEmitterName, OldFunctionCallName, InputName);
					FNiagaraParameterHandle ModuleHandle = FNiagaraParameterHandle::CreateModuleParameterHandle(*InputName);
					FNiagaraParameterHandle AliasedModuleHandle = FNiagaraParameterHandle::CreateAliasedModuleParameterHandle(ModuleHandle, TargetFunctionNode);
					FNiagaraVariable TargetRapidIterationParameter = CreateRapidIterationParameter(EmitterName, TargetUsage, AliasedModuleHandle.GetParameterHandleString(), RapidIterationParameter.GetType());
					TargetScript->RapidIterationParameters.SetParameterData(RapidIterationParameter.GetData(), TargetRapidIterationParameter, true);
				}
			}
		}
	}

	OutMovedModule = Cast<UNiagaraNodeFunctionCall>(TargetGroup.EndNode);


	UE_LOG(LogNiagaraEditor, Log, TEXT("Finished moving!"));
}

bool FNiagaraStackGraphUtilities::ParameterAllowedInExecutionCategory(const FName InParameterName, const FName ExecutionCategory)
{
	FNiagaraParameterHandle Handle = FNiagaraParameterHandle(InParameterName);
	if (Handle.IsSystemHandle())
	{
		return ExecutionCategory == UNiagaraStackEntry::FExecutionCategoryNames::System
			|| ExecutionCategory == UNiagaraStackEntry::FExecutionCategoryNames::Emitter
			|| ExecutionCategory == UNiagaraStackEntry::FExecutionCategoryNames::Particle;
	}
	else if (Handle.IsEmitterHandle())
	{
		return ExecutionCategory == UNiagaraStackEntry::FExecutionCategoryNames::Emitter
			|| ExecutionCategory == UNiagaraStackEntry::FExecutionCategoryNames::Particle;
	}
	else if (Handle.IsParticleAttributeHandle())
	{
		return ExecutionCategory == UNiagaraStackEntry::FExecutionCategoryNames::Particle;
	}

	return true;
}

void FNiagaraStackGraphUtilities::RebuildEmitterNodes(UNiagaraSystem& System)
{
	UNiagaraScriptSource* SystemScriptSource = Cast<UNiagaraScriptSource>(System.GetSystemSpawnScript()->GetLatestSource());
	UNiagaraGraph* SystemGraph = SystemScriptSource->NodeGraph;
	if (SystemGraph == nullptr)
	{
		return;
	}
	SystemGraph->Modify();

	TArray<UNiagaraNodeEmitter*> CurrentEmitterNodes;
	SystemGraph->GetNodesOfClass<UNiagaraNodeEmitter>(CurrentEmitterNodes);

	const UEdGraphSchema_Niagara* Schema = Cast<UEdGraphSchema_Niagara>(SystemGraph->GetSchema());

	// Remove the old emitter nodes since they will be rebuilt below.
	for (UNiagaraNodeEmitter* CurrentEmitterNode : CurrentEmitterNodes)
	{
		CurrentEmitterNode->Modify();
		UEdGraphPin* InPin = CurrentEmitterNode->GetInputPin(0);
		UEdGraphPin* OutPin = CurrentEmitterNode->GetOutputPin(0);
		UEdGraphPin* InPinLinkedPin = InPin != nullptr && InPin->LinkedTo.Num() == 1 ? InPin->LinkedTo[0] : nullptr;
		UEdGraphPin* OutPinLinkedPin = OutPin != nullptr && OutPin->LinkedTo.Num() == 1 ? OutPin->LinkedTo[0] : nullptr;
		CurrentEmitterNode->DestroyNode();

		if (InPinLinkedPin != nullptr && OutPinLinkedPin != nullptr)
		{
			MakeLinkTo(InPinLinkedPin, OutPinLinkedPin);
		}
	}

	// Add output nodes if they don't exist.
	TArray<UNiagaraNodeInput*> TempInputNodes;
	TArray<UNiagaraNodeInput*> InputNodes;
	TArray<UNiagaraNodeOutput*> OutputNodes;
	OutputNodes.SetNum(2);
	OutputNodes[0] = SystemGraph->FindOutputNode(ENiagaraScriptUsage::SystemSpawnScript);
	OutputNodes[1] = SystemGraph->FindOutputNode(ENiagaraScriptUsage::SystemUpdateScript);

	// Add input nodes if they don't exist
	UNiagaraGraph::FFindInputNodeOptions Options;
	Options.bFilterDuplicates = false;
	Options.bIncludeParameters = true;
	SystemGraph->FindInputNodes(TempInputNodes);
	for (int32 i = 0; i < TempInputNodes.Num(); i++)
	{
		if (Schema->PinToTypeDefinition(TempInputNodes[i]->GetOutputPin(0)) == FNiagaraTypeDefinition::GetParameterMapDef())
		{
			InputNodes.Add(TempInputNodes[i]);
		}
	}

	// Create a default id variable for the input nodes.
	FNiagaraVariable SharedInputVar(FNiagaraTypeDefinition::GetParameterMapDef(), TEXT("InputMap"));
	InputNodes.SetNum(2);

	// Now create the nodes if they are needed, synchronize if already created.
	for (int32 i = 0; i < 2; i++)
	{
		if (OutputNodes[i] == nullptr)
		{
			FGraphNodeCreator<UNiagaraNodeOutput> OutputNodeCreator(*SystemGraph);
			OutputNodes[i] = OutputNodeCreator.CreateNode();
			OutputNodes[i]->SetUsage((ENiagaraScriptUsage)(i + (int32)ENiagaraScriptUsage::SystemSpawnScript));

			OutputNodes[i]->Outputs.Add(FNiagaraVariable(FNiagaraTypeDefinition::GetParameterMapDef(), TEXT("Out")));
			OutputNodes[i]->NodePosX = 0;
			OutputNodes[i]->NodePosY = 0 + i * 25;

			OutputNodeCreator.Finalize();
		}
		if (InputNodes[i] == nullptr)
		{
			FGraphNodeCreator<UNiagaraNodeInput> InputNodeCreator(*SystemGraph);
			InputNodes[i] = InputNodeCreator.CreateNode();
			InputNodes[i]->Input = SharedInputVar;
			InputNodes[i]->Usage = ENiagaraInputNodeUsage::Parameter;
			InputNodes[i]->NodePosX = -50;
			InputNodes[i]->NodePosY = 0 + i * 25;

			InputNodeCreator.Finalize();

			MakeLinkTo(InputNodes[i]->GetOutputPin(0), OutputNodes[i]->GetInputPin(0));
		}
	}

	// Add new nodes.
	UNiagaraNode* TargetNodes[2];
	TargetNodes[0] = OutputNodes[0];
	TargetNodes[1] = OutputNodes[1];

	for (const FNiagaraEmitterHandle& EmitterHandle : System.GetEmitterHandles())
	{
		for (int32 i = 0; i < 2; i++)
		{
			FGraphNodeCreator<UNiagaraNodeEmitter> EmitterNodeCreator(*SystemGraph);
			UNiagaraNodeEmitter* EmitterNode = EmitterNodeCreator.CreateNode();
			EmitterNode->SetOwnerSystem(&System);
			EmitterNode->SetEmitterHandleId(EmitterHandle.GetId());
			EmitterNode->SetUsage((ENiagaraScriptUsage)(i + (int32)ENiagaraScriptUsage::EmitterSpawnScript));
			EmitterNode->AllocateDefaultPins();
			EmitterNodeCreator.Finalize();

			TArray<FNiagaraStackGraphUtilities::FStackNodeGroup> StackNodeGroups;
			FNiagaraStackGraphUtilities::GetStackNodeGroups(*OutputNodes[i], StackNodeGroups);

			if (StackNodeGroups.Num() >= 2)
			{
				FNiagaraStackGraphUtilities::FStackNodeGroup EmitterGroup;
				EmitterGroup.StartNodes.Add(EmitterNode);
				EmitterGroup.EndNode = EmitterNode;

				FNiagaraStackGraphUtilities::FStackNodeGroup& OutputGroup = StackNodeGroups[StackNodeGroups.Num() - 1];
				FNiagaraStackGraphUtilities::FStackNodeGroup& OutputGroupPrevious = StackNodeGroups[StackNodeGroups.Num() - 2];
				FNiagaraStackGraphUtilities::ConnectStackNodeGroup(EmitterGroup, OutputGroupPrevious, OutputGroup);
			}
		}
	}

	RelayoutGraph(*SystemGraph);
}

void FNiagaraStackGraphUtilities::FindAffectedScripts(UNiagaraSystem* System, FVersionedNiagaraEmitter Emitter, UNiagaraNodeFunctionCall& ModuleNode, TArray<TWeakObjectPtr<UNiagaraScript>>& OutAffectedScripts)
{
	UNiagaraNodeOutput* OutputNode = FNiagaraStackGraphUtilities::GetEmitterOutputNodeForStackNode(ModuleNode);

	if (OutputNode)
	{
		TArray<UNiagaraScript*> Scripts;
		if (FVersionedNiagaraEmitterData* EmitterData = Emitter.GetEmitterData())
		{
			EmitterData->GetScripts(Scripts, false);
		}

		if (System != nullptr)
		{
			OutAffectedScripts.Add(System->GetSystemSpawnScript());
			OutAffectedScripts.Add(System->GetSystemUpdateScript());
		}

		for (UNiagaraScript* Script : Scripts)
		{
			if (OutputNode->GetUsage() == ENiagaraScriptUsage::ParticleEventScript)
			{
				if (Script->GetUsage() == ENiagaraScriptUsage::ParticleEventScript && Script->GetUsageId() == OutputNode->GetUsageId())
				{
					OutAffectedScripts.Add(Script);
					break;
				}
			}
			else if (Script->ContainsUsage(OutputNode->GetUsage()))
			{
				OutAffectedScripts.Add(Script);
			}
		}
	}
}

void FNiagaraStackGraphUtilities::GatherRenamedStackFunctionOutputVariableNames(FVersionedNiagaraEmitter Emitter, UNiagaraNodeFunctionCall& FunctionCallNode, const FString& OldFunctionName, const FString& NewFunctionName, TMap<FName, FName>& OutOldToNewNameMap)
{
	if (OldFunctionName == NewFunctionName)
	{
		return;
	}

	TArray<FNiagaraVariable> OutputVariables;
	TArray<FNiagaraVariable> OutputVariablesWithOriginalAliasesIntact;
	FCompileConstantResolver ConstantResolver(Emitter, ENiagaraScriptUsage::Function, FunctionCallNode.DebugState);
	FNiagaraStackGraphUtilities::GetStackFunctionOutputVariables(FunctionCallNode, ConstantResolver, OutputVariables, OutputVariablesWithOriginalAliasesIntact);

	for (FNiagaraVariable& OutputVariableWithOriginalAliasesIntact : OutputVariablesWithOriginalAliasesIntact)
	{
		TArray<FString> SplitAliasedVariableName;
		OutputVariableWithOriginalAliasesIntact.GetName().ToString().ParseIntoArray(SplitAliasedVariableName, TEXT("."));
		if (SplitAliasedVariableName.Contains(TEXT("Module")))
		{
			TArray<FString> SplitOldVariableName = SplitAliasedVariableName;
			TArray<FString> SplitNewVariableName = SplitAliasedVariableName;
			for (int32 i = 0; i < SplitAliasedVariableName.Num(); i++)
			{
				if (SplitAliasedVariableName[i] == TEXT("Module"))
				{
					SplitOldVariableName[i] = OldFunctionName;
					SplitNewVariableName[i] = NewFunctionName;
				}
			}

			OutOldToNewNameMap.Add(*FString::Join(SplitOldVariableName, TEXT(".")), *FString::Join(SplitNewVariableName, TEXT(".")));
		}
	}
}

void FNiagaraStackGraphUtilities::GatherRenamedStackFunctionInputAndOutputVariableNames(FVersionedNiagaraEmitter Emitter, UNiagaraNodeFunctionCall& FunctionCallNode, const FString& OldFunctionName, const FString& NewFunctionName, TMap<FName, FName>& OutOldToNewNameMap)
{
	if (OldFunctionName == NewFunctionName)
	{
		return;
	}

	TArray<FNiagaraVariable> Variables;
	TArray<FNiagaraVariable> VariablesWithOriginalAliasesIntact;
	FCompileConstantResolver ConstantResolver(Emitter, ENiagaraScriptUsage::Function, FunctionCallNode.DebugState);
	FNiagaraStackGraphUtilities::GetStackFunctionInputAndOutputVariables(FunctionCallNode, ConstantResolver, Variables, VariablesWithOriginalAliasesIntact);

	for (FNiagaraVariable& Variable : VariablesWithOriginalAliasesIntact)
	{
		TArray<FString> SplitAliasedVariableName;
		Variable.GetName().ToString().ParseIntoArray(SplitAliasedVariableName, TEXT("."));
		if (SplitAliasedVariableName.Contains(TEXT("Module")))
		{
			TArray<FString> SplitOldVariableName = SplitAliasedVariableName;
			TArray<FString> SplitNewVariableName = SplitAliasedVariableName;
			for (int32 i = 0; i < SplitAliasedVariableName.Num(); i++)
			{
				if (SplitAliasedVariableName[i] == TEXT("Module"))
				{
					SplitOldVariableName[i] = OldFunctionName;
					SplitNewVariableName[i] = NewFunctionName;
				}
			}

			OutOldToNewNameMap.Add(*FString::Join(SplitOldVariableName, TEXT(".")), *FString::Join(SplitNewVariableName, TEXT(".")));
		}
	}
}

void FNiagaraStackGraphUtilities::RenameReferencingParameters(UNiagaraSystem* System, FVersionedNiagaraEmitter Emitter, UNiagaraNodeFunctionCall& FunctionCallNode, const FString& OldModuleName, const FString& NewModuleName)
{
	TMap<FName, FName> OldNameToNewNameMap;
	FNiagaraStackGraphUtilities::GatherRenamedStackFunctionInputAndOutputVariableNames(Emitter, FunctionCallNode, OldModuleName, NewModuleName, OldNameToNewNameMap);

	// local function to rename pins referencing the given module
	auto RenamePinsReferencingModule = [&OldNameToNewNameMap](UNiagaraNodeParameterMapBase* Node)
	{
		for (UEdGraphPin* Pin : Node->Pins)
		{
			FName* NewName = OldNameToNewNameMap.Find(Pin->PinName);
			if (NewName != nullptr)
			{
				Node->SetPinName(Pin, *NewName);
			}
		}
	};

	UNiagaraNodeParameterMapSet* ParameterMapSet = FNiagaraStackGraphUtilities::GetStackFunctionOverrideNode(FunctionCallNode);
	if (ParameterMapSet != nullptr)
	{
		RenamePinsReferencingModule(ParameterMapSet);
	}

	TArray<TWeakObjectPtr<UNiagaraScript>> Scripts;
	FindAffectedScripts(System, Emitter, FunctionCallNode, Scripts);

	FString OwningEmitterName = Emitter.Emitter != nullptr ? Emitter.Emitter->GetUniqueEmitterName() : FString();

	for (TWeakObjectPtr<UNiagaraScript> Script : Scripts)
	{
		if (!Script.IsValid(false))
		{
			continue;
		}

		TArray<FNiagaraVariable> RapidIterationVariables;
		Script->RapidIterationParameters.GetParameters(RapidIterationVariables);

		for (FNiagaraVariable& Variable : RapidIterationVariables)
		{
			FString EmitterName, FunctionCallName, InputName;
			if (FNiagaraParameterUtilities::SplitRapidIterationParameterName(Variable, Script->GetUsage(), EmitterName, FunctionCallName, InputName))
			{
				if (EmitterName == OwningEmitterName && FunctionCallName == OldModuleName)
				{
					FName NewParameterName(*(NewModuleName + TEXT(".") + InputName));
					FNiagaraVariable NewParameter = FNiagaraStackGraphUtilities::CreateRapidIterationParameter(EmitterName, Script->GetUsage(), NewParameterName, Variable.GetType());
					Script->RapidIterationParameters.RenameParameter(Variable, NewParameter.GetName());
				}
			}
		}

		if (UNiagaraScriptSource* ScriptSource = Cast<UNiagaraScriptSource>(Script->GetLatestSource()))
		{
			// rename all parameter map get nodes that use the parameter name
			TArray<UNiagaraNodeParameterMapGet*> ParameterGetNodes;
			ScriptSource->NodeGraph->GetNodesOfClass<UNiagaraNodeParameterMapGet>(ParameterGetNodes);

			for (UNiagaraNodeParameterMapGet* Node : ParameterGetNodes)
			{
				RenamePinsReferencingModule(Node);
			}
		}
	}
}

void FNiagaraStackGraphUtilities::GetNamespacesForNewReadParameters(EStackEditContext EditContext, ENiagaraScriptUsage Usage, TArray<FName>& OutNamespacesForNewParameters)
{
	switch (Usage)
	{
	case ENiagaraScriptUsage::ParticleSpawnScript:
	case ENiagaraScriptUsage::ParticleSpawnScriptInterpolated:
	case ENiagaraScriptUsage::ParticleUpdateScript:
	case ENiagaraScriptUsage::ParticleEventScript:
	case ENiagaraScriptUsage::ParticleSimulationStageScript:
	{
		OutNamespacesForNewParameters.Add(FNiagaraConstants::ParticleAttributeNamespace);
		OutNamespacesForNewParameters.Add(FNiagaraConstants::EmitterNamespace);
		break;
	}
	case ENiagaraScriptUsage::EmitterSpawnScript:
	case ENiagaraScriptUsage::EmitterUpdateScript:
	{
		OutNamespacesForNewParameters.Add(FNiagaraConstants::EmitterNamespace);
		break;
	}
	}

	if (EditContext == EStackEditContext::System)
	{
		OutNamespacesForNewParameters.Add(FNiagaraConstants::UserNamespace);
		OutNamespacesForNewParameters.Add(FNiagaraConstants::SystemNamespace);
	}
	OutNamespacesForNewParameters.Add(FNiagaraConstants::TransientNamespace);
}

void FNiagaraStackGraphUtilities::GetNamespacesForNewWriteParameters(EStackEditContext EditContext, ENiagaraScriptUsage Usage, const TOptional<FName>& StackContextAlias, TArray<FName>& OutNamespacesForNewParameters)
{
	switch (Usage)
	{
	case ENiagaraScriptUsage::ParticleSpawnScript:
	case ENiagaraScriptUsage::ParticleSpawnScriptInterpolated:
	case ENiagaraScriptUsage::ParticleUpdateScript:
	case ENiagaraScriptUsage::ParticleEventScript:
	case ENiagaraScriptUsage::ParticleSimulationStageScript:
	{
		OutNamespacesForNewParameters.Add(FNiagaraConstants::ParticleAttributeNamespace);
		break;
	}
	case ENiagaraScriptUsage::EmitterSpawnScript:
	case ENiagaraScriptUsage::EmitterUpdateScript:
	{
		OutNamespacesForNewParameters.Add(FNiagaraConstants::EmitterNamespace);
		break;
	}
	case ENiagaraScriptUsage::SystemSpawnScript:
	case ENiagaraScriptUsage::SystemUpdateScript:
		if (EditContext == EStackEditContext::System)
		{
			OutNamespacesForNewParameters.Add(FNiagaraConstants::SystemNamespace);
		}
		break;
	}

	OutNamespacesForNewParameters.Add(FNiagaraConstants::TransientNamespace);
	OutNamespacesForNewParameters.Add(FNiagaraConstants::StackContextNamespace);

	if (StackContextAlias.IsSet())
		OutNamespacesForNewParameters.Add(StackContextAlias.GetValue());
}

bool FNiagaraStackGraphUtilities::TryRenameAssignmentTarget(UNiagaraNodeAssignment& OwningAssignmentNode, FNiagaraVariable CurrentAssignmentTarget, FName NewAssignmentTargetName)
{
	UNiagaraNodeOutput* OutputNode = GetEmitterOutputNodeForStackNode(OwningAssignmentNode);
	if (OutputNode != nullptr)
	{
		UNiagaraSystem* OwningSystem = OwningAssignmentNode.GetTypedOuter<UNiagaraSystem>();
		FVersionedNiagaraEmitter OwningEmitter = OwningAssignmentNode.GetNiagaraGraph()->GetOwningEmitter();
		UNiagaraScript* OwningScript = nullptr;
		if (OwningEmitter.Emitter)
		{
			OwningScript = OwningEmitter.GetEmitterData()->GetScript(OutputNode->GetUsage(), OutputNode->GetUsageId());
		}
		else if(OwningSystem != nullptr)
		{
			if (OutputNode->GetUsage() == ENiagaraScriptUsage::SystemSpawnScript)
			{
				OwningScript = OwningSystem->GetSystemSpawnScript();
			}
			else if (OutputNode->GetUsage() == ENiagaraScriptUsage::SystemUpdateScript)
			{
				OwningScript = OwningSystem->GetSystemUpdateScript();
			}
		}

		if (OwningSystem != nullptr && OwningScript != nullptr)
		{
			RenameAssignmentTarget(*OwningSystem, OwningEmitter, *OwningScript, OwningAssignmentNode, CurrentAssignmentTarget, NewAssignmentTargetName);
			return true;
		}
	}
	return false;
}

void FNiagaraStackGraphUtilities::RenameAssignmentTarget(
	UNiagaraSystem& OwningSystem,
	FVersionedNiagaraEmitter OwningEmitter,
	UNiagaraScript& OwningScript,
	UNiagaraNodeAssignment& OwningAssignmentNode,
	FNiagaraVariable CurrentAssignmentTarget,
	FName NewAssignmentTargetName)
{
	UNiagaraStackEditorData* StackEditorData;
	FVersionedNiagaraEmitterData* EmitterData = OwningEmitter.GetEmitterData();
	if (EmitterData != nullptr)
	{
		UNiagaraEmitterEditorData* EmitterEditorData = Cast<UNiagaraEmitterEditorData>(EmitterData->GetEditorData());
		StackEditorData = EmitterEditorData != nullptr ? &EmitterEditorData->GetStackEditorData() : nullptr;
	}
	else
	{
		UNiagaraSystemEditorData* SystemEditorData = Cast<UNiagaraSystemEditorData>(OwningSystem.GetEditorData());
		StackEditorData = SystemEditorData != nullptr ? &SystemEditorData->GetStackEditorData() : nullptr;
	}

	bool bIsCurrentlyExpanded = StackEditorData != nullptr 
		? StackEditorData->GetStackEntryIsExpanded(GenerateStackModuleEditorDataKey(OwningAssignmentNode), false) 
		: false;

	if (ensureMsgf(OwningAssignmentNode.RenameAssignmentTarget(CurrentAssignmentTarget.GetName(), NewAssignmentTargetName), TEXT("Failed to rename assignment node input.")))
	{
		// Fixing up the stack graph and rapid iteration parameters must happen first so that when the stack is refreshed the UI is correct.
		FNiagaraParameterHandle CurrentInputParameterHandle = FNiagaraParameterHandle::CreateModuleParameterHandle(CurrentAssignmentTarget.GetName());
		FNiagaraParameterHandle CurrentAliasedInputParameterHandle = FNiagaraParameterHandle::CreateAliasedModuleParameterHandle(CurrentInputParameterHandle, &OwningAssignmentNode);
		FNiagaraParameterHandle NewInputParameterHandle = FNiagaraParameterHandle(CurrentInputParameterHandle.GetNamespace(), NewAssignmentTargetName);
		FNiagaraParameterHandle NewAliasedInputParameterHandle = FNiagaraParameterHandle::CreateAliasedModuleParameterHandle(NewInputParameterHandle, &OwningAssignmentNode);
		UEdGraphPin* OverridePin = GetStackFunctionInputOverridePin(OwningAssignmentNode, CurrentAliasedInputParameterHandle);
		if (OverridePin != nullptr)
		{
			// If there is an override pin then the only thing that needs to happen is that it's name needs to be updated so that the value it
			// holds or is linked to stays intact.
			OverridePin->Modify();
			OverridePin->PinName = NewAliasedInputParameterHandle.GetParameterHandleString();
		}
		else if (IsRapidIterationType(CurrentAssignmentTarget.GetType()))
		{
			// Otherwise if this is a rapid iteration type check to see if there is an existing rapid iteration value, and if so, rename it.
			FString UniqueEmitterName = OwningEmitter.Emitter != nullptr ? OwningEmitter.Emitter->GetUniqueEmitterName() : FString();
			FNiagaraVariable CurrentRapidIterationParameter = CreateRapidIterationParameter(UniqueEmitterName, OwningScript.GetUsage(), CurrentAliasedInputParameterHandle.GetParameterHandleString(), CurrentAssignmentTarget.GetType());
			if (OwningScript.RapidIterationParameters.IndexOf(CurrentRapidIterationParameter) != INDEX_NONE)
			{
				FNiagaraVariable NewRapidIterationParameter = CreateRapidIterationParameter(UniqueEmitterName, OwningScript.GetUsage(), NewAliasedInputParameterHandle.GetParameterHandleString(), CurrentAssignmentTarget.GetType());
				OwningScript.Modify();
				OwningScript.RapidIterationParameters.RenameParameter(CurrentRapidIterationParameter, NewRapidIterationParameter.GetName());
			}
		}

		if (StackEditorData != nullptr)
		{
			// Restore the expanded state with the new editor data key.
			FString NewStackEditorDataKey = GenerateStackFunctionInputEditorDataKey(OwningAssignmentNode, NewInputParameterHandle);
			StackEditorData->SetStackEntryIsExpanded(NewStackEditorDataKey, bIsCurrentlyExpanded);
		}

		// This refresh call must come last because it will finalize this input entry which would cause earlier fixup to fail.
		OwningAssignmentNode.RefreshFromExternalChanges();
	}
}

void FNiagaraStackGraphUtilities::AddNewVariableToParameterMapNode(UNiagaraNodeParameterMapBase* MapBaseNode, bool bCreateInputPin, const FNiagaraVariable& NewVariable)
{
	const EEdGraphPinDirection NewPinDirection = bCreateInputPin ? EGPD_Input : EGPD_Output;

	UNiagaraGraph* Graph = MapBaseNode->GetNiagaraGraph();
	if (!Graph)
	{
		return;
	}

	// First check that the new variable exists on the UNiagaraGraph. If not, add the new variable as a parameter.
	if (!Graph->HasVariable(NewVariable))
	{
		Graph->Modify();
		Graph->AddParameter(NewVariable);
	}

	// Then add the pin.
	MapBaseNode->Modify();
	UEdGraphPin* Pin = MapBaseNode->RequestNewTypedPin(NewPinDirection, NewVariable.GetType(), NewVariable.GetName());
	MapBaseNode->CancelEditablePinName(FText::GetEmpty(), Pin);
}

void FNiagaraStackGraphUtilities::AddNewVariableToParameterMapNode(UNiagaraNodeParameterMapBase* MapBaseNode, bool bCreateInputPin, const UNiagaraScriptVariable* NewScriptVar)
{
	const FNiagaraVariable& NewVariable = NewScriptVar->Variable;
	const EEdGraphPinDirection NewPinDirection = bCreateInputPin ? EGPD_Input : EGPD_Output;

	UNiagaraGraph* Graph = MapBaseNode->GetNiagaraGraph();
	if (!Graph)
	{
		return;
	}

	// First check that the new variable exists on the UNiagaraGraph. If not, add the new variable as a parameter.
	if (!Graph->HasVariable(NewVariable))
	{
		Graph->Modify();
		Graph->AddParameter(NewScriptVar);
	}

	// Then add the pin.
	MapBaseNode->Modify();
	UEdGraphPin* Pin = MapBaseNode->RequestNewTypedPin(NewPinDirection, NewVariable.GetType(), NewVariable.GetName());
	MapBaseNode->CancelEditablePinName(FText::GetEmpty(), Pin);
}

void FNiagaraStackGraphUtilities::SynchronizeVariableToLibraryAndApplyToGraph(UNiagaraScriptVariable* ScriptVarToSync)
{
	// Get all requisite utilties/objects first.
	const UEdGraphSchema_Niagara* Schema = GetDefault<UEdGraphSchema_Niagara>();
	UNiagaraGraph* Graph = Cast<UNiagaraGraph>(ScriptVarToSync->GetOuter());
	FNiagaraEditorModule& EditorModule = FNiagaraEditorModule::Get();
	TSharedPtr<class INiagaraEditorTypeUtilities, ESPMode::ThreadSafe> TypeUtilityValue = EditorModule.GetTypeUtilities(ScriptVarToSync->Variable.GetType());
	if (Graph == nullptr || TypeUtilityValue.IsValid() == false)
	{
		ensureMsgf(false, TEXT("Could not force synchronize definition value to graph: failed to get graph and/or create parameter type utility!"));
		return;
	}

	Graph->Modify();
	ScriptVarToSync->Modify();

	// Synchronize with parameter definitions.
	TSharedPtr<INiagaraParameterDefinitionsSubscriberViewModel> ParameterDefinitionsSubscriberViewModel = FNiagaraEditorUtilities::GetOwningLibrarySubscriberViewModelForGraph(Graph);
	if (ParameterDefinitionsSubscriberViewModel.IsValid())
	{
		const bool bForceSync = true;
		ParameterDefinitionsSubscriberViewModel->SynchronizeScriptVarWithParameterDefinitions(ScriptVarToSync, bForceSync);
	}

	// Set the value on the FNiagaraVariable from the UNiagaraScriptVariable.
	if (ScriptVarToSync->GetDefaultValueData() != nullptr)
	{
		ScriptVarToSync->Variable.SetData(ScriptVarToSync->GetDefaultValueData());
	}
	const FString NewDefaultValue = TypeUtilityValue->GetPinDefaultStringFromValue(ScriptVarToSync->Variable);

	// Set the value on the graph pins.
	for (UEdGraphPin* Pin : Graph->FindParameterMapDefaultValuePins(ScriptVarToSync->Variable.GetName()))
	{
		Pin->Modify();
		Schema->TrySetDefaultValue(*Pin, NewDefaultValue, true);
	}

	Graph->ScriptVariableChanged(ScriptVarToSync->Variable);
#if WITH_EDITOR
	Graph->NotifyGraphNeedsRecompile();
#endif
}

TSharedRef<TMap<FName, FGuid>> GetVariableNameToVariableIdMap(UNiagaraNodeFunctionCall& InFunctionCallNode)
{
	TSharedRef<TMap<FName, FGuid>> VariableNameToVariableIdMap = MakeShared<TMap<FName, FGuid>>();
	UNiagaraGraph* CalledGraph = InFunctionCallNode.GetCalledGraph();
	if (CalledGraph != nullptr)
	{
		for (const TPair<FNiagaraVariable, TObjectPtr<UNiagaraScriptVariable>>& VariableMetadataPair : CalledGraph->GetAllMetaData())
		{
			FGuid VariableGuid = VariableMetadataPair.Value->Metadata.GetVariableGuid();
			if (VariableGuid.IsValid())
			{
				VariableNameToVariableIdMap->FindOrAdd(VariableMetadataPair.Key.GetName()) = VariableGuid;
                // Add in alternate names as well so that we can map them cleanly in the second pass.
				for (const FName& AltName : VariableMetadataPair.Value->Metadata.AlternateAliases)
				{
					VariableNameToVariableIdMap->FindOrAdd(AltName) = VariableGuid;
				}
			}
		}
	}
	return VariableNameToVariableIdMap;
}

TSharedRef<TMap<FGuid, FNiagaraVariable>> GetVariableIdToVariableMap(UNiagaraNodeFunctionCall& InFunctionCallNode)
{
	TSharedRef<TMap<FGuid, FNiagaraVariable>> VariableIdToVariableMap = MakeShared<TMap<FGuid, FNiagaraVariable>>();
	UNiagaraGraph* CalledGraph = InFunctionCallNode.GetCalledGraph();
	if (CalledGraph != nullptr)
	{
		for (const TPair<FNiagaraVariable, TObjectPtr<UNiagaraScriptVariable>>& VariableMetadataPair : CalledGraph->GetAllMetaData())
		{
			FGuid VariableGuid = VariableMetadataPair.Value->Metadata.GetVariableGuid();
			if (VariableGuid.IsValid())
			{
				VariableIdToVariableMap->FindOrAdd(VariableGuid) = VariableMetadataPair.Key;
			}
		}
	}
	return VariableIdToVariableMap;
}

// Searches the graph which contains InFunctionCallNode and finds parameter map get pins which reference outputs from the function call node.
TArray<UEdGraphPin*> GetStackLinkedOutputPinsForFunction(UNiagaraNodeFunctionCall& InFunctionCallNode)
{
	TArray<UEdGraphPin*> LinkedOutputPins;
	TArray<FNiagaraStackGraphUtilities::FStackNodeGroup> StackNodeGroups;
	FName FunctionCallName = *InFunctionCallNode.GetFunctionName();
	GetStackNodeGroups(InFunctionCallNode, StackNodeGroups);
	for (const FNiagaraStackGraphUtilities::FStackNodeGroup& StackNodeGroup : StackNodeGroups)
	{
		TArray<UNiagaraNode*> NodesInGroup;
		StackNodeGroup.GetAllNodesInGroup(NodesInGroup);
		for (UNiagaraNode* NodeInGroup : NodesInGroup)
		{
			UNiagaraNodeParameterMapGet* MapGet = Cast<UNiagaraNodeParameterMapGet>(NodeInGroup);
			if (MapGet != nullptr)
			{
				TArray<UEdGraphPin*> MapGetOutputPins;
				MapGet->GetOutputPins(MapGetOutputPins);
				for (UEdGraphPin* MapGetOutputPin : MapGetOutputPins)
				{
					FNiagaraParameterHandle MapGetHandle(MapGetOutputPin->PinName);
					if (MapGetHandle.IsOutputHandle())
					{
						TArray<FName> HandleParts = MapGetHandle.GetHandleParts();
						if (HandleParts.Num() >= 3 && HandleParts[1] == FunctionCallName)
						{
							LinkedOutputPins.Add(MapGetOutputPin);
						}
					}
				}
			}
		}
	}
	return LinkedOutputPins;
}

// Searches the graph that contains InFunctionCallNode and any dependent graphs and finds parameter map get pins which reference data set attributes from the function call node.
TArray<UEdGraphPin*> GetStackLinkedAttributePinsForFunction(UNiagaraNodeFunctionCall& InFunctionCallNode, const TArray<UNiagaraGraph*>& DependentGraphs)
{
	TArray<UEdGraphPin*> LinkedAttributePins;
	FName FunctionCallName = *InFunctionCallNode.GetFunctionName();

	// Validate context.
	UNiagaraGraph* CalledGraph = InFunctionCallNode.GetCalledGraph();
	if (CalledGraph == nullptr)
	{
		return LinkedAttributePins;
	}
	UNiagaraNodeOutput* OutputNode = FNiagaraStackGraphUtilities::GetEmitterOutputNodeForStackNode(InFunctionCallNode);
	if (OutputNode == nullptr)
	{
		return LinkedAttributePins;
	}
	TOptional<FName> AttributeNamespace = FNiagaraStackGraphUtilities::GetNamespaceForOutputNode(OutputNode);
	if (AttributeNamespace.IsSet() == false)
	{
		return LinkedAttributePins;
	}

	// Check parameter map write nodes in the called graph to see if they write to any attributes in the current namespace.
	TArray<UNiagaraNodeParameterMapSet*> CalledGraphSetNodes;
	CalledGraph->GetNodesOfClass(CalledGraphSetNodes);
	TSet<FName> WritePinNames;
	for (UNiagaraNodeParameterMapSet* CalledGraphSetNode : CalledGraphSetNodes)
	{
		TArray<UEdGraphPin*> InputPins;
		CalledGraphSetNode->GetInputPins(InputPins);
		for (UEdGraphPin* InputPin : InputPins)
		{
			WritePinNames.Add(InputPin->PinName);
		}
	}

	bool bHasAttributeWriteInNamespace = false;
	for (FName WritePinName : WritePinNames)
	{
		FNiagaraParameterHandle WriteHandle(WritePinName);
		TArray<FName> WriteHandleParts = WriteHandle.GetHandleParts();
		if (WriteHandleParts.Num() >= 3 && 
			(WriteHandleParts[0] == AttributeNamespace.GetValue() || WriteHandleParts[0] == FNiagaraConstants::StackContextNamespace) &&
			WriteHandleParts[1] == FNiagaraConstants::ModuleNamespace)
		{
			bHasAttributeWriteInNamespace = true;
			break;
		}
	}

	// If the function call writes module attributes for the current namespace, check the current graph and any dependent graphs for reads from those
	// module attributes.
	if (bHasAttributeWriteInNamespace)
	{
		TArray<UNiagaraGraph*> GraphsToCheck = { InFunctionCallNode.GetNiagaraGraph() };
		GraphsToCheck.Append(DependentGraphs);
		for (UNiagaraGraph* GraphToCheck : GraphsToCheck)
		{
			TArray<UNiagaraNodeParameterMapGet*> MapGetNodes;
			GraphToCheck->GetNodesOfClass(MapGetNodes);
			for (UNiagaraNodeParameterMapGet* MapGetNode : MapGetNodes)
			{
				TArray<UEdGraphPin*> MapGetOutputPins;
				MapGetNode->GetOutputPins(MapGetOutputPins);
				for (UEdGraphPin* MapGetOutputPin : MapGetOutputPins)
				{
					FNiagaraParameterHandle MapGetHandle(MapGetOutputPin->PinName);
					TArray<FName> MapGetHandleParts = MapGetHandle.GetHandleParts();
					if (MapGetHandleParts.Num() >= 3 && 
						(MapGetHandleParts[0] == AttributeNamespace.GetValue() || MapGetHandleParts[0] == FNiagaraConstants::StackContextNamespace) &&
						MapGetHandleParts[1] == FunctionCallName)
					{
						LinkedAttributePins.Add(MapGetOutputPin);
					}
				}
			}
		}
	}
	return LinkedAttributePins;
}

// Takes a parameter map output pin which represents a module output or module attribute and finds the target function call which is linking that output or attribute.
UNiagaraNodeFunctionCall* GetTargetFunctionCallForStackLinkedModuleParameterPin(UEdGraphPin& StackLinkedModuleParameterPin)
{
	for (UEdGraphPin* LinkedOverridePin : StackLinkedModuleParameterPin.LinkedTo)
	{
		UNiagaraNodeParameterMapSet* LinkedOverrideNode = Cast<UNiagaraNodeParameterMapSet>(LinkedOverridePin->GetOwningNode());
		if (LinkedOverrideNode != nullptr)
		{
			FNiagaraParameterHandle LinkedOverrideHandle(LinkedOverridePin->PinName);
			UEdGraphPin* ParameterMapOutputPin = FNiagaraStackGraphUtilities::GetParameterMapOutputPin(*LinkedOverrideNode);
			if (ParameterMapOutputPin != nullptr)
			{
				for (UEdGraphPin* LinkedInputPin : ParameterMapOutputPin->LinkedTo)
				{
					UNiagaraNodeFunctionCall* LinkedFunctionCallNode = Cast<UNiagaraNodeFunctionCall>(LinkedInputPin->GetOwningNode());
					if (LinkedFunctionCallNode != nullptr && *LinkedFunctionCallNode->GetFunctionName() == LinkedOverrideHandle.GetHandleParts()[0])
					{
						return LinkedFunctionCallNode;
					}
				}
			}
		}
	}
	return nullptr;
}

void GetDependentGraphsForOuterGraph(UNiagaraNodeFunctionCall& InFunctionCallNode, TArray<UNiagaraGraph*>& OutDependentGraphs)
{
	UNiagaraNodeOutput* OutputNode = FNiagaraStackGraphUtilities::GetEmitterOutputNodeForStackNode(InFunctionCallNode);
	if (OutputNode != nullptr &&
		(OutputNode->GetUsage() == ENiagaraScriptUsage::SystemSpawnScript || OutputNode->GetUsage() == ENiagaraScriptUsage::SystemUpdateScript))
	{
		UNiagaraSystem* OuterSystem = InFunctionCallNode.GetTypedOuter<UNiagaraSystem>();
		if (OuterSystem != nullptr)
		{
			for (const FNiagaraEmitterHandle& EmitterHandle : OuterSystem->GetEmitterHandles())
			{
				if (EmitterHandle.GetEmitterData() != nullptr && EmitterHandle.GetEmitterData()->GraphSource != nullptr)
				{
					UNiagaraScriptSource* EmitterSource = Cast<UNiagaraScriptSource>(EmitterHandle.GetEmitterData()->GraphSource);
					if (EmitterSource != nullptr && EmitterSource->NodeGraph != nullptr)
					{
						OutDependentGraphs.Add(EmitterSource->NodeGraph);
					}
				}
			}
		}
	}
}

void FNiagaraStackGraphUtilities::PopulateFunctionCallNameBindings(UNiagaraNodeFunctionCall& InFunctionCallNode)
{
	UNiagaraNodeOutput* OutputNode = GetEmitterOutputNodeForStackNode(InFunctionCallNode);
	if (OutputNode == nullptr ||
		OutputNode->GetUsage() == ENiagaraScriptUsage::Module ||
		OutputNode->GetUsage() == ENiagaraScriptUsage::DynamicInput ||
		OutputNode->GetUsage() == ENiagaraScriptUsage::Function)
	{
		// Early out if an output node can't be found, or if the output node's usage is not a stack usage.
		return;
	}

	TSharedPtr<TMap<FName, FGuid>> VariableNameToVariableIdMap;
	const UEdGraphSchema_Niagara* NiagaraSchema = GetDefault<UEdGraphSchema_Niagara>();

	// Populate input ids from the inputs on this function which are overridden.
	TArray<UEdGraphPin*> OverridePins;
	UNiagaraNodeParameterMapSet* OverrideNode = GetStackFunctionOverrideNode(InFunctionCallNode);
	if (OverrideNode != nullptr)
	{
		OverridePins = GetOverridePinsForFunction(*OverrideNode, InFunctionCallNode);
	}
	if (OverridePins.Num() > 0)
	{
		VariableNameToVariableIdMap = GetVariableNameToVariableIdMap(InFunctionCallNode);
		for (UEdGraphPin* OverridePin : OverridePins)
		{
			FNiagaraVariable OverrideVariable = NiagaraSchema->PinToNiagaraVariable(OverridePin);
			FNiagaraParameterHandle OverrideHandle(OverrideVariable.GetName());
			FNiagaraVariable InputVariable = FNiagaraUtilities::ResolveAliases(OverrideVariable, FNiagaraAliasContext().ChangeModuleNameToModule(InFunctionCallNode.GetFunctionName()));
			FGuid* IdByInputVariableName = VariableNameToVariableIdMap->Find(InputVariable.GetName());
			if (IdByInputVariableName != nullptr)
			{
				InFunctionCallNode.UpdateInputNameBinding(*IdByInputVariableName, OverrideHandle.GetParameterHandleString());
			}
		}
	}

	// Populate ids on target functions which use outputs or module attributes from this function.
	auto PopulateForStackLinkedModuleParameterPins = [&NiagaraSchema, &InFunctionCallNode, &VariableNameToVariableIdMap](const TArray<UEdGraphPin*>& StackLinkedModuleParameterPins)
	{
		if (VariableNameToVariableIdMap.IsValid() == false)
		{
			VariableNameToVariableIdMap = GetVariableNameToVariableIdMap(InFunctionCallNode);
		}
		for (UEdGraphPin* StackLinkedModuleParameterPin : StackLinkedModuleParameterPins)
		{
			UNiagaraNodeFunctionCall* TargetFunctionCallNode = GetTargetFunctionCallForStackLinkedModuleParameterPin(*StackLinkedModuleParameterPin);
			if (TargetFunctionCallNode != nullptr)
			{
				FNiagaraVariable LinkedModuleParameterVariable = NiagaraSchema->PinToNiagaraVariable(StackLinkedModuleParameterPin);
				FNiagaraParameterHandle LinkedModuleParameterHandle(LinkedModuleParameterVariable.GetName());
				FNiagaraVariable ModuleParameterVariable = FNiagaraUtilities::ResolveAliases(LinkedModuleParameterVariable, FNiagaraAliasContext().ChangeModuleNameToModule(InFunctionCallNode.GetFunctionName()));
				FGuid* IdByVariableName = VariableNameToVariableIdMap->Find(ModuleParameterVariable.GetName());
				if (IdByVariableName != nullptr)
				{
					TargetFunctionCallNode->UpdateInputNameBinding(*IdByVariableName, LinkedModuleParameterHandle.GetParameterHandleString());
				}
			}
		}
	};

	TArray<UEdGraphPin*> StackLinkedOutputPins = GetStackLinkedOutputPinsForFunction(InFunctionCallNode);
	if (StackLinkedOutputPins.Num() > 0)
	{
		PopulateForStackLinkedModuleParameterPins(StackLinkedOutputPins);
	}

	TArray<UNiagaraGraph*> DependentGraphs;
	GetDependentGraphsForOuterGraph(InFunctionCallNode, DependentGraphs);
	TArray<UEdGraphPin*> StackLinkedAttributePins = GetStackLinkedAttributePinsForFunction(InFunctionCallNode, DependentGraphs);
	if (StackLinkedAttributePins.Num() > 0)
	{
		PopulateForStackLinkedModuleParameterPins(StackLinkedAttributePins);
	}
}

void FNiagaraStackGraphUtilities::SynchronizeReferencingMapPinsWithFunctionCall(UNiagaraNodeFunctionCall& InFunctionCallNode)
{
	UNiagaraNodeOutput* OutputNode = GetEmitterOutputNodeForStackNode(InFunctionCallNode);
	if (OutputNode == nullptr ||
		OutputNode->GetUsage() == ENiagaraScriptUsage::Module ||
		OutputNode->GetUsage() == ENiagaraScriptUsage::DynamicInput ||
		OutputNode->GetUsage() == ENiagaraScriptUsage::Function)
	{
		// Early out if an output node can't be found, or if the output node's usage is not a stack usage.
		return;
	}

	TSharedPtr<TMap<FGuid, FNiagaraVariable>> AssetVariableIdToVariableMap;
	const UEdGraphSchema_Niagara* NiagaraSchema = GetDefault<UEdGraphSchema_Niagara>();
	
	// Update the override parameter map set nodes which are used to set the function inputs.
	TArray<UEdGraphPin*> OverridePins;
	UNiagaraNodeParameterMapSet* OverrideNode = GetStackFunctionOverrideNode(InFunctionCallNode);
	if (OverrideNode != nullptr)
	{	
		OverridePins = GetOverridePinsForFunction(*OverrideNode, InFunctionCallNode);
	}
	if (OverridePins.Num() > 0)
	{
		// this contains the current up to date metadata of the asset graph this function call points to
		AssetVariableIdToVariableMap = GetVariableIdToVariableMap(InFunctionCallNode);
		for (UEdGraphPin* OverridePin : OverridePins)
		{
			FNiagaraVariable CurrentPinOverrideVariable = NiagaraSchema->PinToNiagaraVariable(OverridePin);
			FNiagaraParameterHandle AliasedOverridePinHandle(CurrentPinOverrideVariable.GetName());
			// we look up the guids associated with the override pin whose name may be out of date
			TArray<FGuid> BoundGuids = InFunctionCallNode.GetBoundPinGuidsByName(AliasedOverridePinHandle.GetParameterHandleString());
			for (FGuid BoundGuid : BoundGuids)
			{
				// since the guid stayed the same, we can now look up the current parameter that might have a different name
				FNiagaraVariable* CurrentAssetParameter = AssetVariableIdToVariableMap->Find(BoundGuid);
				if (CurrentAssetParameter != nullptr)
				{
					FNiagaraParameterHandle CurrentAssetParameterHandle(CurrentAssetParameter->GetName());
					if (CurrentAssetParameterHandle.IsModuleHandle())
					{
						FNiagaraVariable UnaliasedCurrentPinOverrideVariable = FNiagaraUtilities::ResolveAliases(CurrentPinOverrideVariable, FNiagaraAliasContext().ChangeModuleNameToModule(AliasedOverridePinHandle.GetName().ToString()));
						FNiagaraParameterHandle UnaliasedCurrentPinOverrideVariableHandle = FNiagaraParameterHandle(UnaliasedCurrentPinOverrideVariable.GetName());
						
						// update the override pin if the parameter has changed
						if (UnaliasedCurrentPinOverrideVariableHandle.GetName() != CurrentAssetParameterHandle.GetName())
						{
							FNiagaraVariable UpdatedAliasedOverride = FNiagaraUtilities::ResolveAliases(*CurrentAssetParameter, FNiagaraAliasContext().ChangeModuleToModuleName(InFunctionCallNode.GetFunctionName()));
							FNiagaraParameterHandle UpdatedOverrideHandle = FNiagaraParameterHandle(UpdatedAliasedOverride.GetName());
							OverridePin->PinName = UpdatedOverrideHandle.GetParameterHandleString();
							InFunctionCallNode.UpdateInputNameBinding(BoundGuid, UpdatedOverrideHandle.GetParameterHandleString());
						}
						if (CurrentPinOverrideVariable.GetType() != CurrentAssetParameter->GetType())
						{
							FEdGraphPinType NewPinType = NiagaraSchema->TypeDefinitionToPinType(CurrentAssetParameter->GetType());
							OverridePin->PinType = NewPinType;
							if (OverridePin->LinkedTo.Num() == 1 &&
								OverridePin->LinkedTo[0]->GetOwningNode() != nullptr &&
								OverridePin->LinkedTo[0]->GetOwningNode()->IsA<UNiagaraNodeCustomHlsl>())
							{
								// Custom hlsl nodes in the stack are expression dynamic inputs and their output pin type must match their connected input
								// so update that here.
								OverridePin->LinkedTo[0]->PinType = NewPinType;
							}
						}
						break;
					}
				}
			}
		}
	}

	// Update linked module outputs or module attributes referenced by downstream parameter map gets.
	auto SynchronizeForStackLinkedModuleParameterPins = [&NiagaraSchema, &InFunctionCallNode, &AssetVariableIdToVariableMap](const TArray<UEdGraphPin*>& StackLinkedModuleParameterPins)
	{
		if (AssetVariableIdToVariableMap.IsValid() == false)
		{
			AssetVariableIdToVariableMap = GetVariableIdToVariableMap(InFunctionCallNode);
		}
		for (UEdGraphPin* StackLinkedModuleParameterPin : StackLinkedModuleParameterPins)
		{
			FNiagaraVariable LinkedModuleParameterVariable = NiagaraSchema->PinToNiagaraVariable(StackLinkedModuleParameterPin);
			FNiagaraParameterHandle LinkedModuleParameterHandle(LinkedModuleParameterVariable.GetName());
			UNiagaraNodeFunctionCall* TargetFunctionCallNode = GetTargetFunctionCallForStackLinkedModuleParameterPin(*StackLinkedModuleParameterPin);
			if (TargetFunctionCallNode != nullptr)
			{
				TArray<FGuid> BoundGuids = TargetFunctionCallNode->GetBoundPinGuidsByName(LinkedModuleParameterHandle.GetParameterHandleString());
				for (const FGuid& BoundGuid : BoundGuids)
				{
					FNiagaraVariable* BoundVariable = AssetVariableIdToVariableMap->Find(BoundGuid);
					if (BoundVariable != nullptr)
					{
						FNiagaraVariable BoundVariableResolvedName = FNiagaraUtilities::ResolveAliases(*BoundVariable,FNiagaraAliasContext().ChangeModuleToModuleName(InFunctionCallNode.GetFunctionName()));
						FNiagaraParameterHandle BoundVariableHandle(BoundVariableResolvedName.GetName());
						if (LinkedModuleParameterHandle.GetNamespace() == BoundVariableHandle.GetNamespace())
						{
							if (LinkedModuleParameterHandle.GetName() != BoundVariableHandle.GetName())
							{
								StackLinkedModuleParameterPin->PinName = BoundVariableResolvedName.GetName();
								TargetFunctionCallNode->UpdateInputNameBinding(BoundGuid, BoundVariableHandle.GetParameterHandleString());
							}
							if (LinkedModuleParameterVariable.GetType() != BoundVariable->GetType())
							{
								StackLinkedModuleParameterPin->PinType = NiagaraSchema->TypeDefinitionToPinType(BoundVariable->GetType());
							}
							break;
						}
					}
				}
			}
		}
	};

	TArray<UEdGraphPin*> StackLinkedOutputPins = GetStackLinkedOutputPinsForFunction(InFunctionCallNode);
	if (StackLinkedOutputPins.Num() > 0)
	{
		SynchronizeForStackLinkedModuleParameterPins(StackLinkedOutputPins);
	}

	TArray<UNiagaraGraph*> DependentGraphs;
	GetDependentGraphsForOuterGraph(InFunctionCallNode, DependentGraphs);
	TArray<UEdGraphPin*> StackLinkedAttributePins = GetStackLinkedAttributePinsForFunction(InFunctionCallNode, DependentGraphs);
	if (StackLinkedAttributePins.Num() > 0)
	{
		SynchronizeForStackLinkedModuleParameterPins(StackLinkedAttributePins);
	}
}

FGuid FNiagaraStackGraphUtilities::GetScriptVariableIdForLinkedModuleParameterHandle(const FNiagaraParameterHandle& LinkedHandle, FNiagaraTypeDefinition LinkedType, UNiagaraGraph& TargetGraph)
{
	if (LinkedHandle.GetHandleParts().Num() >= 3 &&
		(LinkedHandle.IsOutputHandle() || LinkedHandle.IsStackContextHandle() || LinkedHandle.IsSystemHandle() || LinkedHandle.IsEmitterHandle() || LinkedHandle.IsParticleAttributeHandle()))
	{
		// First find the source function call node.
		FString LinkedFunctionName = LinkedHandle.GetHandleParts()[1].ToString();
		TArray<UNiagaraNodeFunctionCall*> FunctionCallNodes;
		TargetGraph.GetNodesOfClass(FunctionCallNodes);
		UNiagaraNodeFunctionCall** SourceFunctionCallNodePtr = FunctionCallNodes.FindByPredicate([LinkedFunctionName](const UNiagaraNodeFunctionCall* FunctionCallNode)
			{ return FunctionCallNode->GetFunctionName() == LinkedFunctionName; });
		if (SourceFunctionCallNodePtr != nullptr)
		{
			UNiagaraGraph* CalledGraph = (*SourceFunctionCallNodePtr)->GetCalledGraph();
			if (CalledGraph != nullptr)
			{
				FNiagaraVariable LinkedVariable(LinkedType, LinkedHandle.GetParameterHandleString());
				FNiagaraVariable LinkedModuleVariable = FNiagaraUtilities::ResolveAliases(LinkedVariable, FNiagaraAliasContext()
					.ChangeModuleNameToModule(LinkedFunctionName));
				for (const TPair<FNiagaraVariable, TObjectPtr<UNiagaraScriptVariable>>& VariableMetadataPair : CalledGraph->GetAllMetaData())
				{
					if (VariableMetadataPair.Key == LinkedModuleVariable)
					{
						return VariableMetadataPair.Value->Metadata.GetVariableGuid();
					}
				}
			}
		}
	}
	return FGuid();
}

bool FNiagaraStackGraphUtilities::DependencyUtilities::DoesStackModuleProvideDependency(const FNiagaraStackModuleData& StackModuleData, const FNiagaraModuleDependency& SourceModuleRequiredDependency, const UNiagaraNodeOutput& SourceOutputNode)
{
	if (StackModuleData.ModuleNode != nullptr && StackModuleData.ModuleNode->FunctionScript != nullptr)
	{
		FVersionedNiagaraScriptData* ScriptData = StackModuleData.ModuleNode->FunctionScript->GetScriptData(StackModuleData.ModuleNode->SelectedScriptVersion);
		if (ScriptData && ScriptData->ProvidedDependencies.Contains(SourceModuleRequiredDependency.Id))
		{
			if (SourceModuleRequiredDependency.ScriptConstraint == ENiagaraModuleDependencyScriptConstraint::AllScripts)
			{
				return true;
			}

			if (SourceModuleRequiredDependency.ScriptConstraint == ENiagaraModuleDependencyScriptConstraint::SameScript)
			{
				UNiagaraNodeOutput* OutputNode = FNiagaraStackGraphUtilities::GetEmitterOutputNodeForStackNode(*StackModuleData.ModuleNode);
				return OutputNode != nullptr && UNiagaraScript::IsEquivalentUsage(OutputNode->GetUsage(), SourceOutputNode.GetUsage()) && OutputNode->GetUsageId() == SourceOutputNode.GetUsageId();
			}
		}
	}
	return false;
}

void FNiagaraStackGraphUtilities::DependencyUtilities::GetModuleScriptAssetsByDependencyProvided(FName DependencyName, TOptional<ENiagaraScriptUsage> RequiredUsage, TArray<FAssetData>& OutAssets)
{
	FNiagaraEditorUtilities::FGetFilteredScriptAssetsOptions ScriptFilterOptions;
	ScriptFilterOptions.bIncludeDeprecatedScripts = false;
	ScriptFilterOptions.bIncludeNonLibraryScripts = true;
	ScriptFilterOptions.ScriptUsageToInclude = ENiagaraScriptUsage::Module;
	ScriptFilterOptions.TargetUsageToMatch = RequiredUsage;
	TArray<FAssetData> ModuleAssets;
	FNiagaraEditorUtilities::GetFilteredScriptAssets(ScriptFilterOptions, ModuleAssets);

	for (const FAssetData& ModuleAsset : ModuleAssets)
	{
		FString ProvidedDependenciesString;
		if (ModuleAsset.GetTagValue(GET_MEMBER_NAME_CHECKED(FVersionedNiagaraScriptData, ProvidedDependencies), ProvidedDependenciesString) && ProvidedDependenciesString.IsEmpty() == false)
		{
			TArray<FString> DependencyStrings;
			ProvidedDependenciesString.ParseIntoArray(DependencyStrings, TEXT(","));
			for (FString DependencyString : DependencyStrings)
			{
				if (FName(*DependencyString) == DependencyName)
				{
					OutAssets.Add(ModuleAsset);
					break;
				}
			}
		}
	}
}

void FNiagaraStackGraphUtilities::FixDynamicInputNodeOutputPinsFromExternalChanges(UNiagaraNodeFunctionCall& InFunctionCallNode)
{
	if (InFunctionCallNode.FunctionScript == nullptr || InFunctionCallNode.FunctionScript->GetUsage() != ENiagaraScriptUsage::DynamicInput)
	{
		return;
	}

	FPinCollectorArray OutputPins;
	InFunctionCallNode.GetOutputPins(OutputPins);
	if (OutputPins.Num() > 1)
	{
		// Try to find an orphaned pin which is still linked, and any non-orphaned unlinked pins.
		UEdGraphPin* LinkedOrphanedPin = nullptr;
		TArray<UEdGraphPin*> UnlinkedValidPins;
		for (UEdGraphPin* OutputPin : OutputPins)
		{
			if (OutputPin->bOrphanedPin)
			{
				if (OutputPin->LinkedTo.Num() == 1 && ensureMsgf(LinkedOrphanedPin == nullptr, TEXT("Dynamic inputs should only ever have one linked pin.")))
				{
					LinkedOrphanedPin = OutputPin;
				}
			}
			else
			{
				if (OutputPin->LinkedTo.Num() == 0)
				{
					UnlinkedValidPins.Add(OutputPin);
				}
			}
		}

		UEdGraphPin* LinkedValidPin = nullptr;
		if (LinkedOrphanedPin != nullptr && UnlinkedValidPins.Num() > 0)
		{
			// Try to match the first available valid pin to the orphaned pin by type and then fix up the pin links.
			for (UEdGraphPin* UnlinkedValidPin : UnlinkedValidPins)
			{
				if (UnlinkedValidPin->PinType == LinkedOrphanedPin->PinType)
				{
					// A valid unlinked pin was found, so move the link from the orphaned pin to the valid pin.
					UnlinkedValidPin->MakeLinkTo(LinkedOrphanedPin->LinkedTo[0]);
					LinkedOrphanedPin->BreakAllPinLinks(false);
					LinkedValidPin = UnlinkedValidPin;
					break;
				}
			}
		}

		if (LinkedValidPin != nullptr)
		{
			// If a valid pin was linked, remove all of the other output pins since they're not valid for a dynamic input node.
			for (UEdGraphPin* OutputPin : OutputPins)
			{
				if (OutputPin != LinkedValidPin)
				{
					InFunctionCallNode.RemovePin(OutputPin);
				}
			}
		}
	}
}

<<<<<<< HEAD
=======
void FNiagaraStackGraphUtilities::GetEmitterHandleAndCompiledScriptsForStackNode(const UNiagaraSystem& OwningSystem, UNiagaraNode& StackNode, const FNiagaraEmitterHandle*& OutEmitterHandle, TArray<const UNiagaraScript*>& OutCompiledScripts)
{
	UNiagaraNodeOutput* OutputNode = GetEmitterOutputNodeForStackNode(StackNode);
	if (OutputNode != nullptr)
	{
		if (OutputNode->GetUsage() == ENiagaraScriptUsage::SystemSpawnScript)
		{
			OutCompiledScripts.Add(OwningSystem.GetSystemSpawnScript());
			OutEmitterHandle = nullptr;
		}
		else if (OutputNode->GetUsage() == ENiagaraScriptUsage::SystemUpdateScript)
		{
			OutCompiledScripts.Add(OwningSystem.GetSystemUpdateScript());
			OutEmitterHandle = nullptr;
		}
		else
		{
			OutEmitterHandle = OwningSystem.GetEmitterHandles().FindByPredicate([&StackNode](const FNiagaraEmitterHandle& EmitterHandle)
				{
					return CastChecked<UNiagaraScriptSource>(EmitterHandle.GetEmitterData()->GraphSource)->NodeGraph == StackNode.GetNiagaraGraph();
				});

			if (OutEmitterHandle != nullptr)
			{
				switch (OutputNode->GetUsage())
				{
				case ENiagaraScriptUsage::EmitterSpawnScript:
					OutCompiledScripts.Add(OwningSystem.GetSystemSpawnScript());
					break;
				case ENiagaraScriptUsage::EmitterUpdateScript:
					OutCompiledScripts.Add(OwningSystem.GetSystemUpdateScript());
					break;
				case ENiagaraScriptUsage::ParticleSpawnScript:
				case ENiagaraScriptUsage::ParticleUpdateScript:
				case ENiagaraScriptUsage::ParticleEventScript:
				case ENiagaraScriptUsage::ParticleSimulationStageScript:
					OutCompiledScripts.Add(OutEmitterHandle->GetEmitterData()->GetScript(OutputNode->GetUsage(), OutputNode->GetUsageId()));
					if (OutEmitterHandle->GetEmitterData()->SimTarget == ENiagaraSimTarget::GPUComputeSim)
					{
						OutCompiledScripts.Add(OutEmitterHandle->GetEmitterData()->GetScript(ENiagaraScriptUsage::ParticleGPUComputeScript, FGuid()));
					}
					break;
				}
			}
		}
	}
}

>>>>>>> 4af6daef
int32 FNiagaraStackGraphUtilities::DependencyUtilities::FindBestIndexForModuleInStack(UNiagaraNodeFunctionCall& ModuleNode, UNiagaraGraph& EmitterScriptGraph)
{
	// Check if the new module node has any dependencies to begin with. If not, early exit.
	FVersionedNiagaraScriptData* ScriptData = ModuleNode.GetScriptData();
	if (ScriptData == nullptr || (ScriptData->RequiredDependencies.Num() == 0 && ScriptData->ProvidedDependencies.Num() == 0))
	{
		return INDEX_NONE;
	}

	// Get the Emitter and System the emitter script script graph is outered to.
	UNiagaraSystem* System = EmitterScriptGraph.GetTypedOuter<UNiagaraSystem>();
	FVersionedNiagaraEmitter OuterEmitter = EmitterScriptGraph.GetOwningEmitter();
	if (System == nullptr || OuterEmitter.Emitter == nullptr)
	{
		return INDEX_NONE;
	}

	// Get the stack module data for the emitter stack to find dependencies.
	TSharedPtr<FNiagaraSystemViewModel> SystemViewModel = TNiagaraViewModelManager<UNiagaraSystem, FNiagaraSystemViewModel>::GetExistingViewModelForObject(System);
	if (!ensureMsgf(SystemViewModel.IsValid(), TEXT("Failed to get systemviewmodel for valid system when getting best index in stack for module!")))
	{
		return INDEX_NONE;
	}
	TSharedPtr<FNiagaraEmitterHandleViewModel> EmitterHandleViewModel = SystemViewModel->GetEmitterHandleViewModelForEmitter(OuterEmitter);
	if (!ensureMsgf(EmitterHandleViewModel.IsValid(), TEXT("Failed to get emitterhandleviewmodel for valid emitter when getting best index in stack for module!")))
	{
		return INDEX_NONE;
	}
	const TArray<FNiagaraStackModuleData>& StackModuleData = SystemViewModel->GetStackModuleDataByEmitterHandleId(EmitterHandleViewModel->GetId());


	// Find the greatest and least indices for the stack first.
	int32 LeastIndex = INT_MAX;
	int32 GreatestIndex = INDEX_NONE;
	for (const FNiagaraStackModuleData& CurrentStackModuleData : StackModuleData)
	{
		int32 Index = CurrentStackModuleData.Index;
		LeastIndex = LeastIndex > Index ? Index : LeastIndex;
		GreatestIndex = GreatestIndex < Index ? Index : GreatestIndex;
	}

	// Find the greatest and least indices to satisfy the pre and post dependencies of the new module script being added, respectively.
	int32 GreatestRequiredDependencyLowerBoundIdx = LeastIndex;
	int32 LeastRequiredDependencyUpperBoundIdx = GreatestIndex;
	bool bRequiredDependencyLowerBoundFound = false;
	bool bRequiredDependencyUpperBoundFound = false;

	const TArray<FNiagaraModuleDependency>& NewModuleScriptRequiredDependencies = ScriptData->RequiredDependencies;

	TMap<ENiagaraScriptUsage, UNiagaraNodeOutput*> ScriptUsageToOutputNode;
	auto GetOutputNodeForStackModuleData = [&ScriptUsageToOutputNode](const FNiagaraStackModuleData& StackModuleData)->UNiagaraNodeOutput* {
		if (UNiagaraNodeOutput** OutputNodePtr = ScriptUsageToOutputNode.Find(StackModuleData.Usage))
		{
			return *OutputNodePtr;
		}
		UNiagaraNodeOutput* OutputNode = FNiagaraStackGraphUtilities::GetEmitterOutputNodeForStackNode(*StackModuleData.ModuleNode);
		ScriptUsageToOutputNode.Add(StackModuleData.Usage, OutputNode);
		return OutputNode;
	};

	for (const FNiagaraStackModuleData& CurrentStackModuleData : StackModuleData)
	{
		for (const FNiagaraModuleDependency& RequiredDependency : NewModuleScriptRequiredDependencies)
		{
			if (DoesStackModuleProvideDependency(CurrentStackModuleData, RequiredDependency, *GetOutputNodeForStackModuleData(CurrentStackModuleData)))
			{
				if (RequiredDependency.Type == ENiagaraModuleDependencyType::PreDependency)
				{
					int32 SuggestedIndex = CurrentStackModuleData.Index + 1;
					GreatestRequiredDependencyLowerBoundIdx = GreatestRequiredDependencyLowerBoundIdx < SuggestedIndex ? SuggestedIndex : GreatestRequiredDependencyLowerBoundIdx;
					bRequiredDependencyLowerBoundFound = true;
				}
				else if (RequiredDependency.Type == ENiagaraModuleDependencyType::PostDependency)
				{
					int32 SuggestedIndex = CurrentStackModuleData.Index;
					LeastRequiredDependencyUpperBoundIdx = LeastRequiredDependencyUpperBoundIdx > SuggestedIndex ? SuggestedIndex : LeastRequiredDependencyUpperBoundIdx;
					bRequiredDependencyUpperBoundFound = true;
				}
			}
		}
	}

	// Check that there is valid index which satisfies all dependencies for the new module script.
	int32 TargetIndex = INDEX_NONE;
	if (bRequiredDependencyLowerBoundFound)
	{
		if (bRequiredDependencyUpperBoundFound && LeastRequiredDependencyUpperBoundIdx < GreatestRequiredDependencyLowerBoundIdx)
		{
			// It is impossible to satisfy both target indices as the upper bound is less than the lower bound: do nothing.
			return INDEX_NONE;
		}
		TargetIndex = GreatestRequiredDependencyLowerBoundIdx;
	}
	else if (bRequiredDependencyUpperBoundFound)
	{
		TargetIndex = LeastRequiredDependencyUpperBoundIdx;
	}

	// Do another pass to find a target index that satisfies dependencies for other modules in the stack by providing as many dependencies as possible.
	int32 GreatestProvidedDependencyLowerBoundIdx = GreatestIndex;
	int32 LeastProvidedDependencyUpperBoundIdx = LeastIndex;
	bool bProvidedDependencyLowerBoundFound = false;
	bool bProvidedDependencyUpperBoundFound = false;

	const TArray<FName>& NewModuleScriptProvidedDependencies = ScriptData->ProvidedDependencies;
	auto GetStackModuleDataRequiredDependenciesBeingProvided = [&NewModuleScriptProvidedDependencies](const FNiagaraStackModuleData& StackModuleData)->const TArray<FNiagaraModuleDependency> /*OutDependencies*/ {
		TArray<FNiagaraModuleDependency> OutDependencies;
		for (FNiagaraModuleDependency& RequiredDependency : StackModuleData.ModuleNode->GetScriptData()->RequiredDependencies)
		{
			if (NewModuleScriptProvidedDependencies.Contains(RequiredDependency.Id))
			{
				OutDependencies.Add(RequiredDependency);
			}
		}
		return OutDependencies;
	};

	for (const FNiagaraStackModuleData& CurrentStackModuleData : StackModuleData)
	{
		for (const FNiagaraModuleDependency& ProvidedDependency : GetStackModuleDataRequiredDependenciesBeingProvided(CurrentStackModuleData))
		{
			if (ProvidedDependency.Type == ENiagaraModuleDependencyType::PostDependency)
			{
				int32 SuggestedIndex = CurrentStackModuleData.Index + 1;
				GreatestProvidedDependencyLowerBoundIdx = GreatestProvidedDependencyLowerBoundIdx < SuggestedIndex ? SuggestedIndex : GreatestProvidedDependencyLowerBoundIdx;
				bProvidedDependencyLowerBoundFound = true;
			}
			else if (ProvidedDependency.Type == ENiagaraModuleDependencyType::PreDependency)
			{
				int32 SuggestedIndex = CurrentStackModuleData.Index;
				LeastProvidedDependencyUpperBoundIdx = LeastProvidedDependencyUpperBoundIdx > SuggestedIndex ? SuggestedIndex : LeastProvidedDependencyUpperBoundIdx;
				bProvidedDependencyUpperBoundFound = true;
			}
		}
	}

	// Alias bounds without least and greatest prefixes for legibility.
	int32& RequiredDependencyLowerBoundIdx = GreatestRequiredDependencyLowerBoundIdx;
	int32& RequiredDependencyUpperBoundIdx = LeastRequiredDependencyUpperBoundIdx;
	int32& ProvidedDependencyLowerBoundIdx = GreatestProvidedDependencyLowerBoundIdx;
	int32& ProvidedDependencyUpperBoundIdx = LeastProvidedDependencyUpperBoundIdx;

	// Provided dependency lower and upper bound must be inside required dependency lower and upper bound respectively.
	ProvidedDependencyLowerBoundIdx = (bRequiredDependencyLowerBoundFound && ProvidedDependencyLowerBoundIdx < RequiredDependencyLowerBoundIdx) ? RequiredDependencyLowerBoundIdx : ProvidedDependencyLowerBoundIdx;
	ProvidedDependencyUpperBoundIdx = (bRequiredDependencyUpperBoundFound && ProvidedDependencyUpperBoundIdx > RequiredDependencyUpperBoundIdx) ? RequiredDependencyUpperBoundIdx : ProvidedDependencyUpperBoundIdx;

	// Do another validity test for provided dependency lower and upper bound indices.
	if (bProvidedDependencyLowerBoundFound)
	{
		if (bProvidedDependencyUpperBoundFound && ProvidedDependencyUpperBoundIdx < ProvidedDependencyLowerBoundIdx)
		{
			// It is impossible to satisfy both target indices as the upper bound is less than the lower bound: do nothing.
			return TargetIndex;
		}
		TargetIndex = ProvidedDependencyLowerBoundIdx;
	}
	else if (bProvidedDependencyUpperBoundFound)
	{
		TargetIndex = ProvidedDependencyUpperBoundIdx;
	}

	return TargetIndex;
}

#undef LOCTEXT_NAMESPACE<|MERGE_RESOLUTION|>--- conflicted
+++ resolved
@@ -44,18 +44,12 @@
 #include "INiagaraEditorTypeUtilities.h"
 #include "NiagaraEditorData.h"
 #include "NiagaraGraphDataCache.h"
-<<<<<<< HEAD
-#include "NiagaraScriptGraphViewModel.h"
-#include "NiagaraSettings.h"
-#include "ViewModels/HierarchyEditor/NiagaraHierarchyViewModelBase.h"
-=======
 #include "ViewModels/NiagaraScriptGraphViewModel.h"
 #include "NiagaraSettings.h"
 #include "NiagaraSimulationStageBase.h"
 #include "NiagaraEmitter.h"
 #include "ViewModels/HierarchyEditor/NiagaraHierarchyViewModelBase.h"
 #include "ViewModels/HierarchyEditor/NiagaraSummaryViewViewModel.h"
->>>>>>> 4af6daef
 
 DECLARE_CYCLE_STAT(TEXT("Niagara - StackGraphUtilities - RelayoutGraph"), STAT_NiagaraEditor_StackGraphUtilities_RelayoutGraph, STATGROUP_NiagaraEditor);
 DECLARE_CYCLE_STAT(TEXT("Niagara - StackGraphUtilities - GatherInputRelationsForStack"), STAT_NiagaraEditor_StackGraphUtilities_GatherInputRelationsForStack, STATGROUP_NiagaraEditor);
@@ -330,8 +324,6 @@
 	return ModuleNodes;
 }
 
-<<<<<<< HEAD
-=======
 TArray<UNiagaraNodeFunctionCall*> FNiagaraStackGraphUtilities::GetAllSimStagesModuleNodes(TSharedRef<FNiagaraEmitterViewModel> EmitterViewModel)
 {
 	TArray<UNiagaraNodeFunctionCall*> ModuleNodes;
@@ -376,7 +368,6 @@
 	return ModuleNodes;
 }
 
->>>>>>> 4af6daef
 UNiagaraNodeFunctionCall* FNiagaraStackGraphUtilities::GetPreviousModuleNode(UNiagaraNodeFunctionCall& CurrentNode)
 {
 	UNiagaraNodeOutput* OutputNode = GetEmitterOutputNodeForStackNode(CurrentNode);
@@ -523,11 +514,7 @@
 	return PossibleRootNames;
 }
 
-<<<<<<< HEAD
-void FNiagaraStackGraphUtilities::BuildParameterMapHistoryWithStackContextResolution(FVersionedNiagaraEmitter OwningEmitter, UNiagaraNodeOutput* OutputNodeInChain, UNiagaraNode* NodeToVisit, FNiagaraParameterMapHistoryBuilder& Builder, bool bRecursive /*= true*/, bool bFilterForCompilation /*= true*/)
-=======
 void FNiagaraStackGraphUtilities::BuildParameterMapHistoryWithStackContextResolution(FVersionedNiagaraEmitter OwningEmitter, UNiagaraNodeOutput* OutputNodeInChain, UNiagaraNode* NodeToVisit, TArray<FNiagaraParameterMapHistory>& OutHistories, bool bRecursive /*= true*/, bool bFilterForCompilation /*= true*/)
->>>>>>> 4af6daef
 {
 	FNiagaraParameterMapHistoryBuilder Builder;
 
@@ -1018,213 +1005,6 @@
 }
 
 void FNiagaraStackGraphUtilities::GetStackFunctionInputs(const UNiagaraNodeFunctionCall& FunctionCallNode, TArray<FNiagaraVariable>& OutInputVariables, TSet<FNiagaraVariable>& OutHiddenVariables, FCompileConstantResolver ConstantResolver, ENiagaraGetStackFunctionInputPinsOptions Options, bool bIgnoreDisabled)
-<<<<<<< HEAD
-{
-	TArray<FNiagaraVariable> StaticVars;
-	FNiagaraStackGraphUtilitiesImpl::GetFunctionStaticVariables(FunctionCallNode, StaticVars);
-
-	FNiagaraEditorModule::Get().GetGraphDataCache().GetStackFunctionInputs(FunctionCallNode, StaticVars, OutInputVariables, OutHiddenVariables, ConstantResolver, Options, bIgnoreDisabled);
-}
-
-void FNiagaraStackGraphUtilities::GetStackFunctionInputs(const UNiagaraNodeFunctionCall& FunctionCallNode, TArray<FNiagaraVariable>& OutInputVariables, FCompileConstantResolver ConstantResolver, ENiagaraGetStackFunctionInputPinsOptions Options, bool bIgnoreDisabled)
-{
-	TArray<FNiagaraVariable> StaticVars;
-	FNiagaraStackGraphUtilitiesImpl::GetFunctionStaticVariables(FunctionCallNode, StaticVars);
-
-	FNiagaraEditorModule::Get().GetGraphDataCache().GetStackFunctionInputs(FunctionCallNode, StaticVars, OutInputVariables, ConstantResolver, Options, bIgnoreDisabled);
-}
-
-void FNiagaraStackGraphUtilities::GetStackFunctionInputs(const UNiagaraNodeFunctionCall& FunctionCallNode, TArray<FNiagaraVariable>& OutInputVariables, ENiagaraGetStackFunctionInputPinsOptions Options /*= ENiagaraGetStackFunctionInputPinsOptions::AllInputs*/, bool bIgnoreDisabled /*= false*/)
-{
-	FCompileConstantResolver EmptyResolver;
-	GetStackFunctionInputs(FunctionCallNode, OutInputVariables, EmptyResolver, Options, bIgnoreDisabled);
-}
-
-void FNiagaraStackGraphUtilities::GetStackFunctionInputPinsWithoutCache(
-	const UNiagaraNodeFunctionCall& FunctionCallNode,
-	TConstArrayView<FNiagaraVariable> StaticVars,
-	TArray<const UEdGraphPin*>& OutInputPins,
-	const FCompileConstantResolver& ConstantResolver,
-	ENiagaraGetStackFunctionInputPinsOptions Options,
-	bool bIgnoreDisabled,
-	bool bFilterForCompilation)
-{
-	FNiagaraParameterMapHistoryBuilder Builder;
-	Builder.SetIgnoreDisabled(bIgnoreDisabled);
-	Builder.ConstantResolver = ConstantResolver;
-	Builder.RegisterExternalStaticVariables(StaticVars);
-	
-	/* The line below represents a compromise. It basically says don't look up the static variable from the 
-	static variables list set in RegisterExternalStaticVariables as a rapid iteration parameter. Why? Rapid Iteration Parameters
-	may be stale and linger around from prior changes that have been abandoned. We keep them around so that when you toggle back
-	in the UI, you haven't also lost your last set values for that version. So therefore, we can't officially remove them.
-	
-	The issue comes in when a static variable is set via some other means, linking to another variable for example. When generating
-	the UI, it *should* show anything that would match up to the linked variable, but because this is a parameter map history
-	traversal that is in isolation on the node and doesn't include upstream set nodes, it will fail and just look up the rapid iteration
-	version if left to its' own devices. 
-	
-	Trial 1 at a fix was to cache all the values at the root of the graph and look them up when we build the static variables list
-	we use above. That isn't good because that version skips all disabled modules and we want the UI to be consistent regardless 
-	of disabled module status.
-	
-	Trial 2 was to back up and include the precursor gets/sets. This fails for the same reason, ultimately something will
-	be bound to a variable that will assume that it needs to look up a bogus rapid iteration value and we end up back here.
-	
-	Trial 3 just says, we know the static variables list above includes basically all relevant intermediate static values. So if 
-	we just circumvent the logic in the parameter map history traversal that looks up by rapid iteration parameter, it will
-	find the right "cached" value. So we just do that below.
-	 */
-	Builder.SetIgnoreStaticRapidIterationParameters(true);
-
-	// if we are only dealing with the module input pins then we don't need to delve deep into the graph
-	if (Options == ENiagaraGetStackFunctionInputPinsOptions::ModuleInputsOnly)
-	{
-		Builder.MaxGraphDepthTraversal = 1;
-	}
-
-	FunctionCallNode.BuildParameterMapHistory(Builder, false, bFilterForCompilation);
-
-	OutInputPins.Empty();
-
-	if (Builder.Histories.Num() == 1)
-	{
-		ExtractInputPinsFromHistory(Builder.Histories[0], FunctionCallNode.GetCalledGraph(), Options, OutInputPins);
-	}
-}
-
-TArray<UNiagaraNodeOutput*> FNiagaraStackGraphUtilities::GetAllOutputNodes(TSharedRef<FNiagaraEmitterViewModel> EmitterViewModel)
-{
-	TSharedRef<FNiagaraScriptGraphViewModel> GraphViewModel = EmitterViewModel->GetSharedScriptViewModel()->GetGraphViewModel();
-
-	TArray<UNiagaraNodeOutput*> OutputNodes;
-	GraphViewModel->GetGraph()->GetNodesOfClass<UNiagaraNodeOutput>(OutputNodes);
-	
-	return OutputNodes;
-}
-
-UNiagaraNodeFunctionCall* FNiagaraStackGraphUtilities::FindModuleNode(FGuid ModuleNodeGuid, TSharedRef<FNiagaraEmitterViewModel> EmitterViewModel)
-{
-	TArray<UNiagaraNodeOutput*> OutputNodes = GetAllOutputNodes(EmitterViewModel);
-	
-	for(UNiagaraNodeOutput* OutputNode : OutputNodes)
-	{
-		TArray<UNiagaraNodeFunctionCall*> FunctionCalls;
-		FNiagaraStackGraphUtilities::GetOrderedModuleNodes(*OutputNode, FunctionCalls);
-		
-		for(UNiagaraNodeFunctionCall* FunctionCall : FunctionCalls)
-		{
-			if(FunctionCall->NodeGuid == ModuleNodeGuid)
-			{
-				return FunctionCall;
-			}
-		}
-	}
-
-	return nullptr;
-}
-
-TOptional<FNiagaraStackGraphUtilities::FMatchingFunctionInputData> FNiagaraStackGraphUtilities::FindInputData(FNiagaraHierarchyIdentity ModuleInputIdentity, TSharedRef<FNiagaraEmitterViewModel> EmitterViewModel)
-{
-	FMatchingFunctionInputData Result;
-	
-	TArray<UNiagaraNodeOutput*> OutputNodes = GetAllOutputNodes(EmitterViewModel);
-	
-	UNiagaraNodeFunctionCall* MatchingFunctionCall = FindModuleNode(ModuleInputIdentity.Guids[0], EmitterViewModel);
-	if(MatchingFunctionCall)
-	{
-		Result.FunctionCallNode = MatchingFunctionCall;
-	}
-					
-	if(MatchingFunctionCall)
-	{
-		TOptional<FMatchingFunctionInputData> InputData = FindInputData(*MatchingFunctionCall, ModuleInputIdentity.Guids[1], EmitterViewModel);
-
-		if(InputData.IsSet())
-		{
-			Result.InputName = InputData->InputName;
-			Result.Type = InputData->Type;
-			Result.MetaData = InputData->MetaData;
-			Result.ChildrenInputGuids = InputData->ChildrenInputGuids;
-
-			return Result;
-		}
-	}
-	
-	return TOptional<FMatchingFunctionInputData>();
-}
-
-TOptional<FNiagaraStackGraphUtilities::FMatchingFunctionInputData> FNiagaraStackGraphUtilities::FindInputData(const UNiagaraNodeFunctionCall& FunctionCallNode, FGuid InputGuid, TSharedRef<FNiagaraEmitterViewModel> EmitterViewModel, bool bIncludeChildrenInputs)
-{
-	FMatchingFunctionInputData Result;
-	Result.FunctionCallNode = const_cast<UNiagaraNodeFunctionCall*>(&FunctionCallNode);
-	
-	FCompileConstantResolver ConstantResolver(EmitterViewModel->GetEmitter(), GetOutputNodeUsage(FunctionCallNode));
-
-	// our goal is to find the correct variable's metadata from the graph
-	TOptional<FNiagaraVariableMetaData> MetaData;
-				
-	// first, we check the normal module inputs
-	TArray<FNiagaraVariable> InputVariables;
-	FNiagaraStackGraphUtilities::ENiagaraGetStackFunctionInputPinsOptions Options = FNiagaraStackGraphUtilities::ENiagaraGetStackFunctionInputPinsOptions::AllInputs;
-	FNiagaraStackGraphUtilities::GetStackFunctionInputs(FunctionCallNode, InputVariables, ConstantResolver, Options, true);
-				
-	for(const FNiagaraVariable& InputVariable : InputVariables)
-	{
-		if (InputVariable.GetType().IsValid() == false)
-		{
-			continue;
-		}
-
-		MetaData = FunctionCallNode.GetCalledGraph()->GetMetaData(InputVariable);
-		if(MetaData.IsSet() && MetaData.GetValue().GetVariableGuid() == InputGuid)
-		{
-			Result.InputName = InputVariable.GetName();
-			Result.Type = InputVariable.GetType();
-			Result.MetaData = MetaData.GetValue();
-
-			if(bIncludeChildrenInputs)
-			{
-				Result.ChildrenInputGuids = GetChildrenInputGuids(FunctionCallNode, Result.InputName);				
-			}
-			
-			return Result;
-		}
-	}
-
-	// then if we didn't find the input under module inputs, we check the static switch inputs
-	TSet<UEdGraphPin*> HiddenSwitchPins;
-	TArray<UEdGraphPin*> SwitchPins;
-				
-	FNiagaraStackGraphUtilities::GetStackFunctionStaticSwitchPins(FunctionCallNode, SwitchPins, HiddenSwitchPins, ConstantResolver);
-	for (UEdGraphPin* InputPin : SwitchPins)
-	{
-		// The static switch pin names to not contain the module namespace, as they are not part of the parameter maps.
-		// We add it here only to check for name clashes with actual module parameters.
-		FString ModuleName = PARAM_MAP_MODULE_STR;
-		InputPin->PinName.AppendString(ModuleName);
-		FName SwitchPinName(*ModuleName);
-
-		FNiagaraVariable InputVariable = UEdGraphSchema_Niagara::PinToNiagaraVariable(InputPin);
-		if (InputVariable.GetType().IsValid() == false)
-		{
-			continue;
-		}
-					
-		if (FunctionCallNode.GetCalledGraph() != nullptr)
-		{
-			MetaData = FunctionCallNode.GetCalledGraph()->GetMetaData(InputVariable);
-			// if metadata is set and the 2nd guid matches the variable, we found the input that our HierarchyModuleInput represents
-			if(MetaData.IsSet() && MetaData.GetValue().GetVariableGuid() == InputGuid)
-			{
-				Result.InputName = SwitchPinName;
-				Result.Type = InputVariable.GetType();
-				Result.MetaData = MetaData.GetValue();
-
-				if(bIncludeChildrenInputs)
-				{
-					Result.ChildrenInputGuids = GetChildrenInputGuids(FunctionCallNode, Result.InputName);				
-=======
 {
 	TArray<FNiagaraVariable> StaticVars;
 	FNiagaraStackGraphUtilitiesImpl::GetFunctionStaticVariables(FunctionCallNode, StaticVars);
@@ -1386,41 +1166,8 @@
 						ChildrenGuidToScriptVariablesMap.Add(VariableMetaData->GetVariableGuid(), AssetGraph->GetScriptVariable(Variable));
 						ChildrenGuidSortOrderMap.Add(VariableMetaData->GetVariableGuid(), VariableMetaData->EditorSortPriority);
 					}
->>>>>>> 4af6daef
-				}
-				
-				return Result;
-			}
-<<<<<<< HEAD
-		}
-	}
-	
-	return TOptional<FMatchingFunctionInputData>();
-}
-
-TArray<FGuid> FNiagaraStackGraphUtilities::GetChildrenInputGuids(const UNiagaraNodeFunctionCall& FunctionCallNode, FName ParentInputName)
-{
-	TArray<FGuid> Result;
-	
-	TArray<FNiagaraVariable> Variables;
-	FunctionCallNode.GetCalledGraph()->GetAllVariables(Variables);
-	
-	for(FNiagaraVariable& Variable : Variables)
-	{
-		TOptional<FNiagaraVariableMetaData> MetaData = FunctionCallNode.GetCalledGraph()->GetMetaData(Variable);
-
-		if(MetaData.IsSet())
-		{
-			FNiagaraParameterHandle ParentInputHandle(ParentInputName);
-			if(MetaData->ParentAttribute == ParentInputHandle.GetName())
-			{
-				Result.Add(MetaData->GetVariableGuid());
-			}
-		}
-	}
-
-	return Result;
-=======
+				}
+			}
 			
 			// we sort children by sort order specified in the metadata
 			if(HierarchyInputToChildrenGuidMap.Contains(Input))
@@ -1438,7 +1185,6 @@
 	State.HierarchyInputToScriptVariableMap = HierarchyInputToScriptVariableMap;
 	State.HierarchyInputToChildrenGuidMap = HierarchyInputToChildrenGuidMap;
 	State.ChildrenGuidToScriptVariablesMap = ChildrenGuidToScriptVariablesMap;
->>>>>>> 4af6daef
 }
 
 void FNiagaraStackGraphUtilities::GetStackFunctionInputPinsWithoutCache(
@@ -2084,9 +1830,6 @@
 {
 	FNiagaraParameterMapHistoryBuilder Builder;
 	Builder.SetIgnoreDisabled(false);
-<<<<<<< HEAD
-	Builder.ConstantResolver = ConstantResolver;
-=======
 	*Builder.ConstantResolver = ConstantResolver;
 
 	FVersionedNiagaraEmitter OuterEmitter = FNiagaraStackGraphUtilitiesImpl::GetOuterEmitter(&FunctionCallNode);
@@ -2110,40 +1853,13 @@
 	Builder.RegisterExternalStaticVariables(StaticVars);
 
 	FunctionCallNode.BuildParameterMapHistory(Builder, false);
->>>>>>> 4af6daef
-
-	FVersionedNiagaraEmitter OuterEmitter = FNiagaraStackGraphUtilitiesImpl::GetOuterEmitter(&FunctionCallNode);
-	UNiagaraSystem* System = FunctionCallNode.GetTypedOuter<UNiagaraSystem>();
-
-	TArray<FNiagaraVariable> StaticVars;
-	TSharedPtr<FNiagaraGraphCachedDataBase, ESPMode::ThreadSafe> CachedTraversalData;
-	if (OuterEmitter.GetEmitterData())
-	{
-		CachedTraversalData = OuterEmitter.Emitter->GetCachedTraversalData(OuterEmitter.Version);
-	}
-	else if (System)
-	{
-		CachedTraversalData = System->GetCachedTraversalData();
-	}
-	if (CachedTraversalData.IsValid())
-	{
-		CachedTraversalData.Get()->GetStaticVariables(StaticVars);
-	}
-
-	Builder.RegisterExternalStaticVariables(StaticVars);
-
-	FunctionCallNode.BuildParameterMapHistory(Builder, false);
 
 	if (ensureMsgf(Builder.Histories.Num() == 1, TEXT("Invalid Stack Graph - Function call node has invalid history count!")))
 	{
 		for (int32 i = 0; i < Builder.Histories[0].Variables.Num(); i++)
 		{
 			bool bHasParameterMapSetWrite = false;
-<<<<<<< HEAD
-			for (const FModuleScopedPin& WritePin : Builder.Histories[0].PerVariableWriteHistory[i])
-=======
 			for (const FNiagaraParameterMapHistory::FModuleScopedPin& WritePin : Builder.Histories[0].PerVariableWriteHistory[i])
->>>>>>> 4af6daef
 			{
 				if (WritePin.Pin != nullptr && WritePin.Pin->GetOwningNode() != nullptr && WritePin.Pin->GetOwningNode()->IsA<UNiagaraNodeParameterMapSet>())
 				{
@@ -2167,11 +1883,7 @@
 {
 	FNiagaraParameterMapHistoryBuilder Builder;
 	Builder.SetIgnoreDisabled(false);
-<<<<<<< HEAD
-	Builder.ConstantResolver = ConstantResolver;
-=======
 	*Builder.ConstantResolver = ConstantResolver;
->>>>>>> 4af6daef
 
 	FVersionedNiagaraEmitter OuterEmitter = FNiagaraStackGraphUtilitiesImpl::GetOuterEmitter(&FunctionCallNode);
 	UNiagaraSystem* System = FunctionCallNode.GetTypedOuter<UNiagaraSystem>();
@@ -4776,8 +4488,6 @@
 	}
 }
 
-<<<<<<< HEAD
-=======
 void FNiagaraStackGraphUtilities::GetEmitterHandleAndCompiledScriptsForStackNode(const UNiagaraSystem& OwningSystem, UNiagaraNode& StackNode, const FNiagaraEmitterHandle*& OutEmitterHandle, TArray<const UNiagaraScript*>& OutCompiledScripts)
 {
 	UNiagaraNodeOutput* OutputNode = GetEmitterOutputNodeForStackNode(StackNode);
@@ -4826,7 +4536,6 @@
 	}
 }
 
->>>>>>> 4af6daef
 int32 FNiagaraStackGraphUtilities::DependencyUtilities::FindBestIndexForModuleInStack(UNiagaraNodeFunctionCall& ModuleNode, UNiagaraGraph& EmitterScriptGraph)
 {
 	// Check if the new module node has any dependencies to begin with. If not, early exit.
