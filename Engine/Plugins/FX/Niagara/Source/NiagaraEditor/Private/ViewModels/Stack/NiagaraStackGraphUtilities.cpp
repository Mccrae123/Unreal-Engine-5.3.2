// Copyright 1998-2018 Epic Games, Inc. All Rights Reserved.

#include "ViewModels/Stack/NiagaraStackGraphUtilities.h"
#include "NiagaraParameterMapHistory.h"
#include "ViewModels/NiagaraSystemViewModel.h"
#include "NiagaraSystemScriptViewModel.h"
#include "NiagaraGraph.h"
#include "NiagaraNode.h"
#include "NiagaraNodeOutput.h"
#include "NiagaraNodeInput.h"
#include "NiagaraNodeFunctionCall.h"
#include "NiagaraNodeAssignment.h"
#include "NiagaraNodeCustomHlsl.h"
#include "NiagaraNodeParameterMapGet.h"
#include "NiagaraNodeParameterMapSet.h"
#include "NiagaraScriptSource.h"
#include "EdGraphSchema_Niagara.h"
#include "ViewModels/Stack/NiagaraStackEntry.h"
#include "ViewModels/Stack/NiagaraStackFunctionInputCollection.h"
#include "ViewModels/Stack/NiagaraStackInputCategory.h"
#include "ViewModels/Stack/NiagaraStackFunctionInput.h"
#include "ViewModels/Stack/NiagaraStackErrorItem.h"
#include "NiagaraSystem.h"
#include "NiagaraEditorModule.h"
#include "NiagaraEditorUtilities.h"
#include "NiagaraConstants.h"
#include "EdGraph/EdGraph.h"
#include "EdGraph/EdGraphNode.h"
#include "EdGraph/EdGraphPin.h"
#include "ViewModels/NiagaraEmitterViewModel.h"
#include "AssetRegistryModule.h"

DECLARE_CYCLE_STAT(TEXT("Niagara - StackGraphUtilities - RelayoutGraph"), STAT_NiagaraEditor_StackGraphUtilities_RelayoutGraph, STATGROUP_NiagaraEditor);

#define LOCTEXT_NAMESPACE "NiagaraStackGraphUtilities"

void FNiagaraStackGraphUtilities::RelayoutGraph(UEdGraph& Graph)
{
	SCOPE_CYCLE_COUNTER(STAT_NiagaraEditor_StackGraphUtilities_RelayoutGraph);
	TArray<TArray<TArray<UEdGraphNode*>>> OutputNodeTraversalStacks;
	TArray<UNiagaraNodeOutput*> OutputNodes;
	Graph.GetNodesOfClass(OutputNodes);
	TSet<UEdGraphNode*> AllTraversedNodes;
	for (UNiagaraNodeOutput* OutputNode : OutputNodes)
	{
		TSet<UEdGraphNode*> TraversedNodes;
		TArray<TArray<UEdGraphNode*>> TraversalStack;
		TArray<UEdGraphNode*> CurrentNodesToTraverse;
		CurrentNodesToTraverse.Add(OutputNode);
		while (CurrentNodesToTraverse.Num() > 0)
		{
			TArray<UEdGraphNode*> TraversedNodesThisLevel;
			TArray<UEdGraphNode*> NextNodesToTraverse;
			for (UEdGraphNode* CurrentNodeToTraverse : CurrentNodesToTraverse)
			{
				if (TraversedNodes.Contains(CurrentNodeToTraverse))
				{
					continue;
				}
				
				for (UEdGraphPin* Pin : CurrentNodeToTraverse->GetAllPins())
				{
					if (Pin->Direction == EGPD_Input)
					{
						for (UEdGraphPin* LinkedPin : Pin->LinkedTo)
						{
							if (LinkedPin->GetOwningNode() != nullptr)
							{
								NextNodesToTraverse.Add(LinkedPin->GetOwningNode());
							}
						}
					}
				}
				TraversedNodes.Add(CurrentNodeToTraverse);
				TraversedNodesThisLevel.Add(CurrentNodeToTraverse);
			}
			TraversalStack.Add(TraversedNodesThisLevel);
			CurrentNodesToTraverse.Empty();
			CurrentNodesToTraverse.Append(NextNodesToTraverse);
		}
		OutputNodeTraversalStacks.Add(TraversalStack);
		AllTraversedNodes = AllTraversedNodes.Union(TraversedNodes);
	}

	// Find all nodes which were not traversed and put them them in a separate traversal stack.
	TArray<UEdGraphNode*> UntraversedNodes;
	for (UEdGraphNode* Node : Graph.Nodes)
	{
		if (AllTraversedNodes.Contains(Node) == false)
		{
			UntraversedNodes.Add(Node);
		}
	}
	TArray<TArray<UEdGraphNode*>> UntraversedNodeStack;
	for (UEdGraphNode* UntraversedNode : UntraversedNodes)
	{
		TArray<UEdGraphNode*> UntraversedStackItem;
		UntraversedStackItem.Add(UntraversedNode);
		UntraversedNodeStack.Add(UntraversedStackItem);
	}
	OutputNodeTraversalStacks.Add(UntraversedNodeStack);

	// Layout the traversed node stacks.
	float YOffset = 0;
	float XDistance = 400;
	float YDistance = 50;
	float YPinDistance = 50;
	for (const TArray<TArray<UEdGraphNode*>>& TraversalStack : OutputNodeTraversalStacks)
	{
		float CurrentXOffset = 0;
		float MaxYOffset = YOffset;
		for (const TArray<UEdGraphNode*> TraversalLevel : TraversalStack)
		{
			float CurrentYOffset = YOffset;
			for (UEdGraphNode* Node : TraversalLevel)
			{
				Node->Modify();
				Node->NodePosX = CurrentXOffset;
				Node->NodePosY = CurrentYOffset;
				int NumInputPins = 0;
				int NumOutputPins = 0;
				for (UEdGraphPin* Pin : Node->GetAllPins())
				{
					if (Pin->Direction == EGPD_Input)
					{
						NumInputPins++;
					}
					else
					{
						NumOutputPins++;
					}
				}
				int MaxPins = FMath::Max(NumInputPins, NumOutputPins);
				CurrentYOffset += YDistance + (MaxPins * YPinDistance);
			}
			MaxYOffset = FMath::Max(MaxYOffset, CurrentYOffset);
			CurrentXOffset -= XDistance;
		}
		YOffset = MaxYOffset + YDistance;
	}

	Graph.NotifyGraphChanged();
}

void FNiagaraStackGraphUtilities::GetWrittenVariablesForGraph(UEdGraph& Graph, TArray<FNiagaraVariable>& OutWrittenVariables)
{
	TArray<UNiagaraNodeOutput*> OutputNodes;
	Graph.GetNodesOfClass<UNiagaraNodeOutput>(OutputNodes);
	for (UNiagaraNodeOutput* OutputNode : OutputNodes)
	{
		TArray<UEdGraphPin*> InputPins;
		OutputNode->GetInputPins(InputPins);
		if (InputPins.Num() == 1)
		{
			FNiagaraParameterMapHistoryBuilder Builder;
			Builder.BuildParameterMaps(OutputNode, true);
			check(Builder.Histories.Num() == 1);
			for (int32 i = 0; i < Builder.Histories[0].Variables.Num(); i++)
			{
				if (Builder.Histories[0].PerVariableWriteHistory[i].Num() > 0)
				{
					OutWrittenVariables.Add(Builder.Histories[0].Variables[i]);
				}
			}
		}
	}
}

void FNiagaraStackGraphUtilities::ConnectPinToInputNode(UEdGraphPin& Pin, UNiagaraNodeInput& InputNode)
{
	TArray<UEdGraphPin*> InputPins;
	InputNode.GetOutputPins(InputPins);
	if (InputPins.Num() == 1)
	{
		Pin.MakeLinkTo(InputPins[0]);
	}
}

UEdGraphPin* GetParameterMapPin(const TArray<UEdGraphPin*>& Pins)
{
	auto IsParameterMapPin = [](const UEdGraphPin* Pin)
	{
		const UEdGraphSchema_Niagara* NiagaraSchema = CastChecked<UEdGraphSchema_Niagara>(Pin->GetSchema());
		FNiagaraTypeDefinition PinDefinition = NiagaraSchema->PinToTypeDefinition(Pin);
		return PinDefinition == FNiagaraTypeDefinition::GetParameterMapDef();
	};

	UEdGraphPin*const* ParameterMapPinPtr = Pins.FindByPredicate(IsParameterMapPin);

	return ParameterMapPinPtr != nullptr ? *ParameterMapPinPtr : nullptr;
}

UEdGraphPin* FNiagaraStackGraphUtilities::GetParameterMapInputPin(UNiagaraNode& Node)
{
	TArray<UEdGraphPin*> InputPins;
	Node.GetInputPins(InputPins);
	return GetParameterMapPin(InputPins);
}

UEdGraphPin* FNiagaraStackGraphUtilities::GetParameterMapOutputPin(UNiagaraNode& Node)
{
	TArray<UEdGraphPin*> OutputPins;
	Node.GetOutputPins(OutputPins);
	return GetParameterMapPin(OutputPins);
}

void FNiagaraStackGraphUtilities::GetOrderedModuleNodes(UNiagaraNodeOutput& OutputNode, TArray<UNiagaraNodeFunctionCall*>& ModuleNodes)
{
	UNiagaraNode* PreviousNode = &OutputNode;
	while (PreviousNode != nullptr)
	{
		UEdGraphPin* PreviousNodeInputPin = FNiagaraStackGraphUtilities::GetParameterMapInputPin(*PreviousNode);
		if (PreviousNodeInputPin != nullptr && PreviousNodeInputPin->LinkedTo.Num() == 1)
		{
			UNiagaraNode* CurrentNode = Cast<UNiagaraNode>(PreviousNodeInputPin->LinkedTo[0]->GetOwningNode());
			UNiagaraNodeFunctionCall* ModuleNode = Cast<UNiagaraNodeFunctionCall>(CurrentNode);
			if (ModuleNode != nullptr)
			{
				ModuleNodes.Insert(ModuleNode, 0);
			}
			PreviousNode = CurrentNode;
		}
		else
		{
			PreviousNode = nullptr;
		}
	}
}

UNiagaraNodeFunctionCall* FNiagaraStackGraphUtilities::GetPreviousModuleNode(UNiagaraNodeFunctionCall& CurrentNode)
{
	UNiagaraNodeOutput* OutputNode = GetEmitterOutputNodeForStackNode(CurrentNode);
	if (OutputNode != nullptr)
	{
		TArray<UNiagaraNodeFunctionCall*> ModuleNodes;
		GetOrderedModuleNodes(*OutputNode, ModuleNodes);

		int32 ModuleIndex;
		ModuleNodes.Find(&CurrentNode, ModuleIndex);
		return ModuleIndex > 0 ? ModuleNodes[ModuleIndex - 1] : nullptr;
	}
	return nullptr;
}

UNiagaraNodeFunctionCall* FNiagaraStackGraphUtilities::GetNextModuleNode(UNiagaraNodeFunctionCall& CurrentNode)
{
	UNiagaraNodeOutput* OutputNode = GetEmitterOutputNodeForStackNode(CurrentNode);
	if (OutputNode != nullptr)
	{
		TArray<UNiagaraNodeFunctionCall*> ModuleNodes;
		GetOrderedModuleNodes(*OutputNode, ModuleNodes);

		int32 ModuleIndex;
		ModuleNodes.Find(&CurrentNode, ModuleIndex);
		return ModuleIndex < ModuleNodes.Num() - 2 ? ModuleNodes[ModuleIndex + 1] : nullptr;
	}
	return nullptr;
}

UNiagaraNodeOutput* FNiagaraStackGraphUtilities::GetEmitterOutputNodeForStackNode(UNiagaraNode& StackNode)
{
	TArray<UNiagaraNode*> NodesToCheck;
	TSet<UNiagaraNode*> NodesChecked;
	NodesToCheck.Add(&StackNode);
	while (NodesToCheck.Num() > 0)
	{
		UNiagaraNode* NodeToCheck = NodesToCheck[0];
		NodesToCheck.RemoveAt(0);
		NodesChecked.Add(NodeToCheck);

		if (NodeToCheck->GetClass() == UNiagaraNodeOutput::StaticClass())
		{
			return CastChecked<UNiagaraNodeOutput>(NodeToCheck);
		}
		
		TArray<UEdGraphPin*> OutputPins;
		NodeToCheck->GetOutputPins(OutputPins);
		for (UEdGraphPin* OutputPin : OutputPins)
		{
			for (UEdGraphPin* LinkedPin : OutputPin->LinkedTo)
			{
				UNiagaraNode* LinkedNiagaraNode = Cast<UNiagaraNode>(LinkedPin->GetOwningNode());
				if (LinkedNiagaraNode != nullptr && NodesChecked.Contains(LinkedNiagaraNode) == false)
				{
					NodesToCheck.Add(LinkedNiagaraNode);
				}
			}
		}
	}
	return nullptr;
}

UNiagaraNodeInput* FNiagaraStackGraphUtilities::GetEmitterInputNodeForStackNode(UNiagaraNode& StackNode)
{
	// Since the stack graph can have arbitrary branches when traversing inputs, the only safe way to get the initial input
	// is to start at the output node and then trace only parameter map inputs.
	UNiagaraNodeOutput* OutputNode = GetEmitterOutputNodeForStackNode(StackNode);

	UNiagaraNode* PreviousNode = OutputNode;
	while (PreviousNode != nullptr)
	{
		UEdGraphPin* PreviousNodeInputPin = FNiagaraStackGraphUtilities::GetParameterMapInputPin(*PreviousNode);
		if (PreviousNodeInputPin != nullptr && PreviousNodeInputPin->LinkedTo.Num() == 1)
		{
			UNiagaraNode* CurrentNode = Cast<UNiagaraNode>(PreviousNodeInputPin->LinkedTo[0]->GetOwningNode());
			UNiagaraNodeInput* InputNode = Cast<UNiagaraNodeInput>(CurrentNode);
			if (InputNode != nullptr)
			{
				return InputNode;
			}
			PreviousNode = CurrentNode;
		}
		else
		{
			PreviousNode = nullptr;
		}
	}
	return nullptr;
}

void GetGroupNodesRecursive(const TArray<UNiagaraNode*>& CurrentStartNodes, UNiagaraNode* EndNode, TArray<UNiagaraNode*>& OutAllNodes)
{
	for (UNiagaraNode* CurrentStartNode : CurrentStartNodes)
	{
		if (OutAllNodes.Contains(CurrentStartNode) == false)
		{
			OutAllNodes.Add(CurrentStartNode);
			if (CurrentStartNode != EndNode)
			{
				TArray<UNiagaraNode*> LinkedNodes;
				TArray<UEdGraphPin*> OutputPins;
				CurrentStartNode->GetOutputPins(OutputPins);
				for (UEdGraphPin* OutputPin : OutputPins)
				{
					for (UEdGraphPin* LinkedPin : OutputPin->LinkedTo)
					{
						UNiagaraNode* LinkedNode = Cast<UNiagaraNode>(LinkedPin->GetOwningNode());
						if (LinkedNode != nullptr)
						{
							LinkedNodes.Add(LinkedNode);
						}
					}
				}
				GetGroupNodesRecursive(LinkedNodes, EndNode, OutAllNodes);
			}
		}
	}
}

void FNiagaraStackGraphUtilities::FStackNodeGroup::GetAllNodesInGroup(TArray<UNiagaraNode*>& OutAllNodes) const
{
	GetGroupNodesRecursive(StartNodes, EndNode, OutAllNodes);
}

void FNiagaraStackGraphUtilities::GetStackNodeGroups(UNiagaraNode& StackNode, TArray<FNiagaraStackGraphUtilities::FStackNodeGroup>& OutStackNodeGroups)
{
	UNiagaraNodeOutput* OutputNode = GetEmitterOutputNodeForStackNode(StackNode);
	if (OutputNode != nullptr)
	{
		UNiagaraNodeInput* InputNode = GetEmitterInputNodeForStackNode(*OutputNode);
		if (InputNode != nullptr)
		{
			FStackNodeGroup InputGroup;
			InputGroup.StartNodes.Add(InputNode);
			InputGroup.EndNode = InputNode;
			OutStackNodeGroups.Add(InputGroup);

			TArray<UNiagaraNodeFunctionCall*> ModuleNodes;
			GetOrderedModuleNodes(*OutputNode, ModuleNodes);
			for (UNiagaraNodeFunctionCall* ModuleNode : ModuleNodes)
			{
				FStackNodeGroup ModuleGroup;
				UEdGraphPin* PreviousOutputPin = GetParameterMapOutputPin(*OutStackNodeGroups.Last().EndNode);
				for (UEdGraphPin* PreviousOutputPinLinkedPin : PreviousOutputPin->LinkedTo)
				{
					ModuleGroup.StartNodes.Add(CastChecked<UNiagaraNode>(PreviousOutputPinLinkedPin->GetOwningNode()));
				}
				ModuleGroup.EndNode = ModuleNode;
				OutStackNodeGroups.Add(ModuleGroup);
			}

			FStackNodeGroup OutputGroup;
			UEdGraphPin* PreviousOutputPin = GetParameterMapOutputPin(*OutStackNodeGroups.Last().EndNode);
			for (UEdGraphPin* PreviousOutputPinLinkedPin : PreviousOutputPin->LinkedTo)
			{
				OutputGroup.StartNodes.Add(CastChecked<UNiagaraNode>(PreviousOutputPinLinkedPin->GetOwningNode()));
			}
			OutputGroup.EndNode = OutputNode;
			OutStackNodeGroups.Add(OutputGroup);
		}
	}
}

void FNiagaraStackGraphUtilities::DisconnectStackNodeGroup(const FStackNodeGroup& DisconnectGroup, const FStackNodeGroup& PreviousGroup, const FStackNodeGroup& NextGroup)
{
	UEdGraphPin* PreviousOutputPin = FNiagaraStackGraphUtilities::GetParameterMapOutputPin(*PreviousGroup.EndNode);
	PreviousOutputPin->BreakAllPinLinks();

	UEdGraphPin* DisconnectOutputPin = FNiagaraStackGraphUtilities::GetParameterMapOutputPin(*DisconnectGroup.EndNode);
	DisconnectOutputPin->BreakAllPinLinks();

	for (UNiagaraNode* NextStartNode : NextGroup.StartNodes)
	{
		UEdGraphPin* NextStartInputPin = FNiagaraStackGraphUtilities::GetParameterMapInputPin(*NextStartNode);
		PreviousOutputPin->MakeLinkTo(NextStartInputPin);
	}
}

void FNiagaraStackGraphUtilities::ConnectStackNodeGroup(const FStackNodeGroup& ConnectGroup, const FStackNodeGroup& NewPreviousGroup, const FStackNodeGroup& NewNextGroup)
{
	UEdGraphPin* NewPreviousOutputPin = FNiagaraStackGraphUtilities::GetParameterMapOutputPin(*NewPreviousGroup.EndNode);
	NewPreviousOutputPin->BreakAllPinLinks();

	for (UNiagaraNode* ConnectStartNode : ConnectGroup.StartNodes)
	{
		UEdGraphPin* ConnectInputPin = FNiagaraStackGraphUtilities::GetParameterMapInputPin(*ConnectStartNode);
		NewPreviousOutputPin->MakeLinkTo(ConnectInputPin);
	}

	UEdGraphPin* ConnectOutputPin = FNiagaraStackGraphUtilities::GetParameterMapOutputPin(*ConnectGroup.EndNode);

	for (UNiagaraNode* NewNextStartNode : NewNextGroup.StartNodes)
	{
		UEdGraphPin* NewNextStartInputPin = FNiagaraStackGraphUtilities::GetParameterMapInputPin(*NewNextStartNode);
		ConnectOutputPin->MakeLinkTo(NewNextStartInputPin);
	}
}

DECLARE_DELEGATE_RetVal_OneParam(bool, FInputSelector, UNiagaraStackFunctionInput*);

void InitializeStackFunctionInputsInternal(TSharedRef<FNiagaraSystemViewModel> SystemViewModel, TSharedRef<FNiagaraEmitterViewModel> EmitterViewModel, UNiagaraStackEditorData& StackEditorData, UNiagaraNodeFunctionCall& ModuleNode, UNiagaraNodeFunctionCall& InputFunctionCallNode, FInputSelector InputSelector)
{
	UNiagaraStackFunctionInputCollection* FunctionInputCollection = NewObject<UNiagaraStackFunctionInputCollection>(GetTransientPackage()); 
	UNiagaraStackEntry::FRequiredEntryData RequiredEntryData(SystemViewModel, EmitterViewModel, NAME_None, NAME_None, StackEditorData);
	FunctionInputCollection->Initialize(RequiredEntryData, ModuleNode, InputFunctionCallNode, FString());
	FunctionInputCollection->RefreshChildren();

	// Reset all direct inputs on this function to initialize data interfaces and default dynamic inputs.
	TArray<UNiagaraStackEntry*> Children;
	FunctionInputCollection->GetUnfilteredChildren(Children);
	for (UNiagaraStackEntry* Child : Children)
	{
		UNiagaraStackInputCategory* InputCategory = Cast<UNiagaraStackInputCategory>(Child);
		if (InputCategory != nullptr)
		{
			TArray<UNiagaraStackEntry*> CategoryChildren;
			InputCategory->GetUnfilteredChildren(CategoryChildren);
			for (UNiagaraStackEntry* CategoryChild : CategoryChildren)
			{
				UNiagaraStackFunctionInput* FunctionInput = Cast<UNiagaraStackFunctionInput>(CategoryChild);
				if (FunctionInput != nullptr && (InputSelector.IsBound() == false || InputSelector.Execute(FunctionInput)) && FunctionInput->CanReset())
				{
					FunctionInput->Reset();
				}
			}
		}
	}

	FunctionInputCollection->Finalize();
	SystemViewModel->NotifyDataObjectChanged(nullptr);
}

void FNiagaraStackGraphUtilities::InitializeStackFunctionInputs(TSharedRef<FNiagaraSystemViewModel> SystemViewModel, TSharedRef<FNiagaraEmitterViewModel> EmitterViewModel, UNiagaraStackEditorData& StackEditorData, UNiagaraNodeFunctionCall& ModuleNode, UNiagaraNodeFunctionCall& InputFunctionCallNode)
{
	InitializeStackFunctionInputsInternal(SystemViewModel, EmitterViewModel, StackEditorData, ModuleNode, InputFunctionCallNode, FInputSelector());
}

void FNiagaraStackGraphUtilities::InitializeStackFunctionInput(TSharedRef<FNiagaraSystemViewModel> SystemViewModel, TSharedRef<FNiagaraEmitterViewModel> EmitterViewModel, UNiagaraStackEditorData& StackEditorData, UNiagaraNodeFunctionCall& ModuleNode, UNiagaraNodeFunctionCall& InputFunctionCallNode, FName InputName)
{
	FInputSelector InputSelector;
	InputSelector.BindLambda([&InputName](UNiagaraStackFunctionInput* Input)
	{
		return Input->GetInputParameterHandle().GetName() == InputName;
	});
	InitializeStackFunctionInputsInternal(SystemViewModel, EmitterViewModel, StackEditorData, ModuleNode, InputFunctionCallNode, InputSelector);
}

FString FNiagaraStackGraphUtilities::GenerateStackFunctionInputEditorDataKey(UNiagaraNodeFunctionCall& FunctionCallNode, FNiagaraParameterHandle InputParameterHandle)
{
	return FunctionCallNode.GetFunctionName() + InputParameterHandle.GetParameterHandleString().ToString();
}

FString FNiagaraStackGraphUtilities::GenerateStackModuleEditorDataKey(UNiagaraNodeFunctionCall& ModuleNode)
{
	return ModuleNode.GetFunctionName();
}

void FNiagaraStackGraphUtilities::GetStackFunctionInputPins(UNiagaraNodeFunctionCall& FunctionCallNode, TArray<const UEdGraphPin*>& OutInputPins, ENiagaraGetStackFunctionInputPinsOptions Options, bool bIgnoreDisabled)
{
	FNiagaraParameterMapHistoryBuilder Builder;
	Builder.SetIgnoreDisabled(bIgnoreDisabled);
	FunctionCallNode.BuildParameterMapHistory(Builder, false);
	
	if (Builder.Histories.Num() == 1)
	{
		for (int32 i = 0; i < Builder.Histories[0].Variables.Num(); i++)
		{
			FNiagaraVariable& Variable = Builder.Histories[0].Variables[i];
			TArray<TTuple<const UEdGraphPin*, const UEdGraphPin*>>& ReadHistory = Builder.Histories[0].PerVariableReadHistory[i];

			// A read is only really exposed if it's the first read and it has no corresponding write.
			if (ReadHistory.Num() > 0 && ReadHistory[0].Get<1>() == nullptr)
			{
				const UEdGraphPin* InputPin = ReadHistory[0].Get<0>();

				// Make sure that the module input is from the called graph, and not a nested graph.
				if (InputPin->GetOwningNode()->GetGraph() == FunctionCallNode.GetCalledGraph() &&
					(Options == ENiagaraGetStackFunctionInputPinsOptions::AllInputs || FNiagaraParameterHandle(InputPin->PinName).IsModuleHandle()))
				{
					OutInputPins.Add(InputPin);
				}
			}
		}
	}
}

UNiagaraNodeParameterMapSet* FNiagaraStackGraphUtilities::GetStackFunctionOverrideNode(UNiagaraNodeFunctionCall& FunctionCallNode)
{
	UEdGraphPin* ParameterMapInput = FNiagaraStackGraphUtilities::GetParameterMapInputPin(FunctionCallNode);
	if (ParameterMapInput != nullptr && ParameterMapInput->LinkedTo.Num() == 1)
	{
		return Cast<UNiagaraNodeParameterMapSet>(ParameterMapInput->LinkedTo[0]->GetOwningNode());
	}
	return nullptr;
}

UNiagaraNodeParameterMapSet& FNiagaraStackGraphUtilities::GetOrCreateStackFunctionOverrideNode(UNiagaraNodeFunctionCall& StackFunctionCall, const FGuid& PreferredOverrideNodeGuid)
{
	UNiagaraNodeParameterMapSet* OverrideNode = GetStackFunctionOverrideNode(StackFunctionCall);
	if (OverrideNode == nullptr)
	{
		UEdGraph* Graph = StackFunctionCall.GetGraph();
		FGraphNodeCreator<UNiagaraNodeParameterMapSet> ParameterMapSetNodeCreator(*Graph);
		OverrideNode = ParameterMapSetNodeCreator.CreateNode();
		ParameterMapSetNodeCreator.Finalize();
		if (PreferredOverrideNodeGuid.IsValid())
		{
			OverrideNode->NodeGuid = PreferredOverrideNodeGuid;
		}
		OverrideNode->SetEnabledState(StackFunctionCall.GetDesiredEnabledState(), StackFunctionCall.HasUserSetTheEnabledState());

		UEdGraphPin* OverrideNodeInputPin = FNiagaraStackGraphUtilities::GetParameterMapInputPin(*OverrideNode);
		UEdGraphPin* OverrideNodeOutputPin = FNiagaraStackGraphUtilities::GetParameterMapOutputPin(*OverrideNode);

		UEdGraphPin* OwningFunctionCallInputPin = FNiagaraStackGraphUtilities::GetParameterMapInputPin(StackFunctionCall);
		UEdGraphPin* PreviousStackNodeOutputPin = OwningFunctionCallInputPin->LinkedTo[0];

		OwningFunctionCallInputPin->BreakAllPinLinks();
		OwningFunctionCallInputPin->MakeLinkTo(OverrideNodeOutputPin);
		for (UEdGraphPin* PreviousStackNodeOutputLinkedPin : PreviousStackNodeOutputPin->LinkedTo)
		{
			PreviousStackNodeOutputLinkedPin->MakeLinkTo(OverrideNodeOutputPin);
		}
		PreviousStackNodeOutputPin->BreakAllPinLinks();
		PreviousStackNodeOutputPin->MakeLinkTo(OverrideNodeInputPin);
	}
	return *OverrideNode;
}

UEdGraphPin* FNiagaraStackGraphUtilities::GetStackFunctionInputOverridePin(UNiagaraNodeFunctionCall& StackFunctionCall, FNiagaraParameterHandle AliasedInputParameterHandle)
{
	UNiagaraNodeParameterMapSet* OverrideNode = GetStackFunctionOverrideNode(StackFunctionCall);
	if (OverrideNode != nullptr)
	{
		TArray<UEdGraphPin*> InputPins;
		OverrideNode->GetInputPins(InputPins);
		UEdGraphPin** OverridePinPtr = InputPins.FindByPredicate([&](const UEdGraphPin* Pin) { return Pin->PinName == AliasedInputParameterHandle.GetParameterHandleString(); });
		if (OverridePinPtr != nullptr)
		{
			return *OverridePinPtr;
		}
	}
	return nullptr;
}

UEdGraphPin& FNiagaraStackGraphUtilities::GetOrCreateStackFunctionInputOverridePin(UNiagaraNodeFunctionCall& StackFunctionCall, FNiagaraParameterHandle AliasedInputParameterHandle, FNiagaraTypeDefinition InputType, const FGuid& PreferredOverrideNodeGuid)
{
	UEdGraphPin* OverridePin = GetStackFunctionInputOverridePin(StackFunctionCall, AliasedInputParameterHandle);
	if (OverridePin == nullptr)
	{
		UNiagaraNodeParameterMapSet& OverrideNode = GetOrCreateStackFunctionOverrideNode(StackFunctionCall, PreferredOverrideNodeGuid);
		OverrideNode.Modify();

		TArray<UEdGraphPin*> OverrideInputPins;
		OverrideNode.GetInputPins(OverrideInputPins);

		const UEdGraphSchema_Niagara* NiagaraSchema = GetDefault<UEdGraphSchema_Niagara>();
		FEdGraphPinType PinType = NiagaraSchema->TypeDefinitionToPinType(InputType);
		OverridePin = OverrideNode.CreatePin(EEdGraphPinDirection::EGPD_Input, PinType, AliasedInputParameterHandle.GetParameterHandleString(), OverrideInputPins.Num() - 1);
	}
	return *OverridePin;
}

void FNiagaraStackGraphUtilities::RemoveNodesForStackFunctionInputOverridePin(UEdGraphPin& StackFunctionInputOverridePin)
{
	TArray<TWeakObjectPtr<UNiagaraDataInterface>> RemovedDataObjects;
	RemoveNodesForStackFunctionInputOverridePin(StackFunctionInputOverridePin, RemovedDataObjects);
}

void FNiagaraStackGraphUtilities::RemoveNodesForStackFunctionInputOverridePin(UEdGraphPin& StackFunctionInputOverridePin, TArray<TWeakObjectPtr<UNiagaraDataInterface>>& OutRemovedDataObjects)
{
	if (StackFunctionInputOverridePin.LinkedTo.Num() == 1)
	{
		UEdGraphNode* OverrideValueNode = StackFunctionInputOverridePin.LinkedTo[0]->GetOwningNode();
		UEdGraph* Graph = OverrideValueNode->GetGraph();
		if (OverrideValueNode->IsA<UNiagaraNodeInput>() || OverrideValueNode->IsA<UNiagaraNodeParameterMapGet>())
		{
			UNiagaraNodeInput* InputNode = Cast<UNiagaraNodeInput>(OverrideValueNode);
			if (InputNode != nullptr && InputNode->GetDataInterface() != nullptr)
			{
				OutRemovedDataObjects.Add(InputNode->GetDataInterface());
			}
			Graph->RemoveNode(OverrideValueNode);
		}
		else if (OverrideValueNode->IsA<UNiagaraNodeFunctionCall>())
		{
			UNiagaraNodeFunctionCall* DynamicInputNode = CastChecked<UNiagaraNodeFunctionCall>(OverrideValueNode);
			UEdGraphPin* DynamicInputNodeInputPin = FNiagaraStackGraphUtilities::GetParameterMapInputPin(*DynamicInputNode);
			if (DynamicInputNodeInputPin && DynamicInputNodeInputPin->LinkedTo.Num() > 0 && DynamicInputNodeInputPin->LinkedTo[0] != nullptr)
			{
				UNiagaraNodeParameterMapSet* DynamicInputNodeOverrideNode = Cast<UNiagaraNodeParameterMapSet>(DynamicInputNodeInputPin->LinkedTo[0]->GetOwningNode());
				if (DynamicInputNodeOverrideNode != nullptr)
				{
					TArray<UEdGraphPin*> InputPins;
					DynamicInputNodeOverrideNode->GetInputPins(InputPins);
					for (UEdGraphPin* InputPin : InputPins)
					{
<<<<<<< HEAD
						if (InputPin->PinName.ToString().StartsWith(DynamicInputNode->GetFunctionName()))
=======
						FNiagaraParameterHandle InputHandle(InputPin->PinName);
						if (InputHandle.GetNamespace().ToString() == DynamicInputNode->GetFunctionName())
>>>>>>> 9232998f
						{
							RemoveNodesForStackFunctionInputOverridePin(*InputPin, OutRemovedDataObjects);
							DynamicInputNodeOverrideNode->RemovePin(InputPin);
						}
					}

					TArray<UEdGraphPin*> NewInputPins;
					DynamicInputNodeOverrideNode->GetInputPins(NewInputPins);
					if (NewInputPins.Num() == 2)
					{
						// If there are only 2 input pins left, they are the parameter map input and the add pin, so the dynamic input's override node 
						// can be removed.  This not always be the case when removing dynamic input nodes because they share the same override node.
						UEdGraphPin* InputPin = FNiagaraStackGraphUtilities::GetParameterMapInputPin(*DynamicInputNodeOverrideNode);
						UEdGraphPin* OutputPin = FNiagaraStackGraphUtilities::GetParameterMapOutputPin(*DynamicInputNodeOverrideNode);

						if (ensureMsgf(InputPin != nullptr && InputPin->LinkedTo.Num() == 1 && OutputPin != nullptr &&
							OutputPin->LinkedTo.Num() >= 2, TEXT("Invalid Stack - Dynamic input node override node not connected correctly.")))
						{
							// The DynamicInputOverrideNode will have a single input which is the previous module or override map set, and
							// two or more output links, one to the dynamic input node, one to the next override map set, and 0 or more links
							// to other dynamic inputs on sibling inputs.  Collect these linked pins to reconnect after removing the override node.
							UEdGraphPin* LinkedInputPin = InputPin->LinkedTo[0];
							TArray<UEdGraphPin*> LinkedOutputPins;
							for (UEdGraphPin* LinkedOutputPin : OutputPin->LinkedTo)
							{
								if (LinkedOutputPin->GetOwningNode() != DynamicInputNode)
								{
									LinkedOutputPins.Add(LinkedOutputPin);
								}
							}

							// Disconnect the override node and remove it.
							InputPin->BreakAllPinLinks();
							OutputPin->BreakAllPinLinks();
							Graph->RemoveNode(DynamicInputNodeOverrideNode);

							// Reconnect the pins which were connected to the removed override node.
							for (UEdGraphPin* LinkedOutputPin : LinkedOutputPins)
							{
								LinkedInputPin->MakeLinkTo(LinkedOutputPin);
							}
						}
					}
				}
			}

			Graph->RemoveNode(DynamicInputNode);
		}
	}
}

void FNiagaraStackGraphUtilities::SetLinkedValueHandleForFunctionInput(UEdGraphPin& OverridePin, FNiagaraParameterHandle LinkedParameterHandle, const FGuid& NewNodePersistentId)
{
	checkf(OverridePin.LinkedTo.Num() == 0, TEXT("Can't set a linked value handle when the override pin already has a value."));

	UNiagaraNodeParameterMapSet* OverrideNode = CastChecked<UNiagaraNodeParameterMapSet>(OverridePin.GetOwningNode());
	UEdGraph* Graph = OverrideNode->GetGraph();
	FGraphNodeCreator<UNiagaraNodeParameterMapGet> GetNodeCreator(*Graph);
	UNiagaraNodeParameterMapGet* GetNode = GetNodeCreator.CreateNode();
	GetNodeCreator.Finalize();
	GetNode->SetEnabledState(OverrideNode->GetDesiredEnabledState(), OverrideNode->HasUserSetTheEnabledState());

	UEdGraphPin* GetInputPin = FNiagaraStackGraphUtilities::GetParameterMapInputPin(*GetNode);
	checkf(GetInputPin != nullptr, TEXT("Parameter map get node was missing it's parameter map input pin."));

	UEdGraphPin* OverrideNodeInputPin = FNiagaraStackGraphUtilities::GetParameterMapInputPin(*OverrideNode);
	UEdGraphPin* PreviousStackNodeOutputPin = OverrideNodeInputPin->LinkedTo[0];
	checkf(PreviousStackNodeOutputPin != nullptr, TEXT("Invalid Stack Graph - No previous stack node."));

	const UEdGraphSchema_Niagara* NiagaraSchema = GetDefault<UEdGraphSchema_Niagara>();
	FNiagaraTypeDefinition InputType = NiagaraSchema->PinToTypeDefinition(&OverridePin);
	UEdGraphPin* GetOutputPin = GetNode->RequestNewTypedPin(EGPD_Output, InputType, LinkedParameterHandle.GetParameterHandleString());
	GetInputPin->MakeLinkTo(PreviousStackNodeOutputPin);
	GetOutputPin->MakeLinkTo(&OverridePin);

	if (NewNodePersistentId.IsValid())
	{
		GetNode->NodeGuid = NewNodePersistentId;
	}
}

void FNiagaraStackGraphUtilities::SetDataValueObjectForFunctionInput(UEdGraphPin& OverridePin, UClass* DataObjectType, FString DataObjectName, UNiagaraDataInterface*& OutDataObject, const FGuid& NewNodePersistentId)
{
	checkf(OverridePin.LinkedTo.Num() == 0, TEXT("Can't set a data value when the override pin already has a value."));
	checkf(DataObjectType->IsChildOf<UNiagaraDataInterface>(), TEXT("Can only set a function input to a data interface value object"));

	UNiagaraNodeParameterMapSet* OverrideNode = CastChecked<UNiagaraNodeParameterMapSet>(OverridePin.GetOwningNode());
	UEdGraph* Graph = OverrideNode->GetGraph();
	FGraphNodeCreator<UNiagaraNodeInput> InputNodeCreator(*Graph);
	UNiagaraNodeInput* InputNode = InputNodeCreator.CreateNode();
	FNiagaraEditorUtilities::InitializeParameterInputNode(*InputNode, FNiagaraTypeDefinition(DataObjectType), CastChecked<UNiagaraGraph>(Graph), *DataObjectName);

	OutDataObject = NewObject<UNiagaraDataInterface>(InputNode, DataObjectType, *DataObjectName, RF_Transactional | RF_Public);
	InputNode->SetDataInterface(OutDataObject);

	InputNodeCreator.Finalize();
	FNiagaraStackGraphUtilities::ConnectPinToInputNode(OverridePin, *InputNode);

	if (NewNodePersistentId.IsValid())
	{
		InputNode->NodeGuid = NewNodePersistentId;
	}
}

void FNiagaraStackGraphUtilities::SetDynamicInputForFunctionInput(UEdGraphPin& OverridePin, UNiagaraScript* DynamicInput, UNiagaraNodeFunctionCall*& OutDynamicInputFunctionCall, const FGuid& NewNodePersistentId, FString SuggestedName)
{
	checkf(OverridePin.LinkedTo.Num() == 0, TEXT("Can't set a data value when the override pin already has a value."));

	UNiagaraNodeParameterMapSet* OverrideNode = CastChecked<UNiagaraNodeParameterMapSet>(OverridePin.GetOwningNode());
	UEdGraph* Graph = OverrideNode->GetGraph();
	FGraphNodeCreator<UNiagaraNodeFunctionCall> FunctionCallNodeCreator(*Graph);
	UNiagaraNodeFunctionCall* FunctionCallNode = FunctionCallNodeCreator.CreateNode();
	FunctionCallNode->FunctionScript = DynamicInput;
	FunctionCallNodeCreator.Finalize();
	FunctionCallNode->SetEnabledState(OverrideNode->GetDesiredEnabledState(), OverrideNode->HasUserSetTheEnabledState());

	UEdGraphPin* FunctionCallInputPin = FNiagaraStackGraphUtilities::GetParameterMapInputPin(*FunctionCallNode);
	TArray<UEdGraphPin*> FunctionCallOutputPins;
	FunctionCallNode->GetOutputPins(FunctionCallOutputPins);

	const UEdGraphSchema_Niagara* NiagaraSchema = GetDefault<UEdGraphSchema_Niagara>();

	FNiagaraTypeDefinition InputType = NiagaraSchema->PinToTypeDefinition(&OverridePin);


	UEdGraphPin* OverrideNodeInputPin = FNiagaraStackGraphUtilities::GetParameterMapInputPin(*OverrideNode);
	UEdGraphPin* PreviousStackNodeOutputPin = nullptr;
	if (OverrideNodeInputPin != nullptr)
	{
		PreviousStackNodeOutputPin = OverrideNodeInputPin->LinkedTo[0];
	}
	
	if (FunctionCallInputPin != nullptr && PreviousStackNodeOutputPin != nullptr)
	{
		FunctionCallInputPin->MakeLinkTo(PreviousStackNodeOutputPin);
	}
	
	if (FunctionCallOutputPins.Num() >= 1 && FunctionCallOutputPins[0] != nullptr)
	{
		FunctionCallOutputPins[0]->MakeLinkTo(&OverridePin);
	}

	OutDynamicInputFunctionCall = FunctionCallNode;

	if (NewNodePersistentId.IsValid())
	{
		FunctionCallNode->NodeGuid = NewNodePersistentId;
	}

	if (SuggestedName.IsEmpty() == false)
	{
		FunctionCallNode->SuggestName(SuggestedName);
	}
}

void FNiagaraStackGraphUtilities::SetCustomExpressionForFunctionInput(UEdGraphPin& OverridePin, UNiagaraNodeCustomHlsl*& OutDynamicInputFunctionCall, const FGuid& NewNodePersistentId)
{
	checkf(OverridePin.LinkedTo.Num() == 0, TEXT("Can't set a data value when the override pin already has a value."));

	UNiagaraNodeParameterMapSet* OverrideNode = CastChecked<UNiagaraNodeParameterMapSet>(OverridePin.GetOwningNode());
	UEdGraph* Graph = OverrideNode->GetGraph();
	const UEdGraphSchema_Niagara* Schema = CastChecked<UEdGraphSchema_Niagara>(OverrideNode->GetSchema());

	FGraphNodeCreator<UNiagaraNodeCustomHlsl> FunctionCallNodeCreator(*Graph);
	UNiagaraNodeCustomHlsl* FunctionCallNode = FunctionCallNodeCreator.CreateNode();
	FunctionCallNode->InitAsCustomHlslDynamicInput(Schema->PinToTypeDefinition(&OverridePin));
	FunctionCallNodeCreator.Finalize();
	FunctionCallNode->SetEnabledState(OverrideNode->GetDesiredEnabledState(), OverrideNode->HasUserSetTheEnabledState());

	UEdGraphPin* FunctionCallInputPin = FNiagaraStackGraphUtilities::GetParameterMapInputPin(*FunctionCallNode);
	TArray<UEdGraphPin*> FunctionCallOutputPins;
	FunctionCallNode->GetOutputPins(FunctionCallOutputPins);

	const UEdGraphSchema_Niagara* NiagaraSchema = GetDefault<UEdGraphSchema_Niagara>();

	FNiagaraTypeDefinition InputType = NiagaraSchema->PinToTypeDefinition(&OverridePin);
	checkf(FunctionCallInputPin != nullptr, TEXT("Dynamic Input function call did not have a parameter map input pin."));
	checkf(FunctionCallOutputPins.Num() == 2 && NiagaraSchema->PinToTypeDefinition(FunctionCallOutputPins[0]) == InputType, TEXT("Invalid Stack Graph - Dynamic Input function did not have the correct typed output pin"));

	UEdGraphPin* OverrideNodeInputPin = FNiagaraStackGraphUtilities::GetParameterMapInputPin(*OverrideNode);
	UEdGraphPin* PreviousStackNodeOutputPin = OverrideNodeInputPin->LinkedTo[0];
	checkf(PreviousStackNodeOutputPin != nullptr, TEXT("Invalid Stack Graph - No previous stack node."));

	FunctionCallInputPin->MakeLinkTo(PreviousStackNodeOutputPin);
	FunctionCallOutputPins[0]->MakeLinkTo(&OverridePin);

	OutDynamicInputFunctionCall = FunctionCallNode;

	if (NewNodePersistentId.IsValid())
	{
		FunctionCallNode->NodeGuid = NewNodePersistentId;
	}
}

bool FNiagaraStackGraphUtilities::RemoveModuleFromStack(UNiagaraSystem& OwningSystem, FGuid OwningEmitterId, UNiagaraNodeFunctionCall& ModuleNode)
{
	TArray<TWeakObjectPtr<UNiagaraNodeInput>> RemovedNodes;
	return RemoveModuleFromStack(OwningSystem, OwningEmitterId, ModuleNode, RemovedNodes);
}

bool FNiagaraStackGraphUtilities::RemoveModuleFromStack(UNiagaraSystem& OwningSystem, FGuid OwningEmitterId, UNiagaraNodeFunctionCall& ModuleNode, TArray<TWeakObjectPtr<UNiagaraNodeInput>>& OutRemovedInputNodes)
{
	// Find the owning script so it can be modified as part of the transaction so that rapid iteration parameters values are retained upon undo.
	UNiagaraNodeOutput* OutputNode = GetEmitterOutputNodeForStackNode(ModuleNode);
	checkf(OutputNode != nullptr, TEXT("Invalid Stack - Output node could not be found for module"));

	UNiagaraScript* OwningScript = FNiagaraEditorUtilities::GetScriptFromSystem(
		OwningSystem, OwningEmitterId, OutputNode->GetUsage(), OutputNode->GetUsageId());
	checkf(OwningScript != nullptr, TEXT("Invalid Stack - Owning script could not be found for module"));

	return RemoveModuleFromStack(*OwningScript, ModuleNode, OutRemovedInputNodes);
}

bool FNiagaraStackGraphUtilities::RemoveModuleFromStack(UNiagaraScript& OwningScript, UNiagaraNodeFunctionCall& ModuleNode)
{
	TArray<TWeakObjectPtr<UNiagaraNodeInput>> RemovedNodes;
	return RemoveModuleFromStack(OwningScript, ModuleNode, RemovedNodes);
}

bool FNiagaraStackGraphUtilities::RemoveModuleFromStack(UNiagaraScript& OwningScript, UNiagaraNodeFunctionCall& ModuleNode, TArray<TWeakObjectPtr<UNiagaraNodeInput>>& OutRemovedInputNodes)
{
	TArray<FNiagaraStackGraphUtilities::FStackNodeGroup> StackNodeGroups;
	FNiagaraStackGraphUtilities::GetStackNodeGroups(ModuleNode, StackNodeGroups);

	int32 ModuleStackIndex = StackNodeGroups.IndexOfByPredicate([&](const FNiagaraStackGraphUtilities::FStackNodeGroup& StackNodeGroup) { return StackNodeGroup.EndNode == &ModuleNode; });
	if (ModuleStackIndex == INDEX_NONE)
	{
		return false;
	}

	OwningScript.Modify();

	// Disconnect the group from the stack first to make collecting the nodes to remove easier.
	FNiagaraStackGraphUtilities::DisconnectStackNodeGroup(StackNodeGroups[ModuleStackIndex], StackNodeGroups[ModuleStackIndex - 1], StackNodeGroups[ModuleStackIndex + 1]);

	// Traverse all of the nodes in the group to find the nodes to remove.
	FNiagaraStackGraphUtilities::FStackNodeGroup ModuleGroup = StackNodeGroups[ModuleStackIndex];
	TArray<UNiagaraNode*> NodesToRemove;
	TArray<UNiagaraNode*> NodesToCheck;
	NodesToCheck.Add(ModuleGroup.EndNode);
	while (NodesToCheck.Num() > 0)
	{
		UNiagaraNode* NodeToRemove = NodesToCheck[0];
		NodesToCheck.RemoveAt(0);
		NodesToRemove.AddUnique(NodeToRemove);

		TArray<UEdGraphPin*> InputPins;
		NodeToRemove->GetInputPins(InputPins);
		for (UEdGraphPin* InputPin : InputPins)
		{
			if (InputPin->LinkedTo.Num() == 1)
			{
				UNiagaraNode* LinkedNode = Cast<UNiagaraNode>(InputPin->LinkedTo[0]->GetOwningNode());
				if (LinkedNode != nullptr)
				{
					NodesToCheck.Add(LinkedNode);
				}
			}
		}
	}

	// Remove the nodes in the group from the graph.
	UNiagaraGraph* Graph = ModuleNode.GetNiagaraGraph();
	for (UNiagaraNode* NodeToRemove : NodesToRemove)
	{
		NodeToRemove->Modify();
		Graph->RemoveNode(NodeToRemove);
		UNiagaraNodeInput* InputNode = Cast<UNiagaraNodeInput>(NodeToRemove);
		if (InputNode != nullptr)
		{
			OutRemovedInputNodes.Add(InputNode);
		}
	}

	return true;
}

void ConnectModuleNode(UNiagaraNodeFunctionCall& ModuleNode, UNiagaraNodeOutput& TargetOutputNode, int32 TargetIndex)
{
	FNiagaraStackGraphUtilities::FStackNodeGroup ModuleGroup;
	ModuleGroup.StartNodes.Add(&ModuleNode);
	ModuleGroup.EndNode = &ModuleNode;

	TArray<FNiagaraStackGraphUtilities::FStackNodeGroup> StackNodeGroups;
	FNiagaraStackGraphUtilities::GetStackNodeGroups(TargetOutputNode, StackNodeGroups);
	checkf(StackNodeGroups.Num() >= 2, TEXT("Stack graph is invalid, can not connect module"));

	int32 InsertIndex;
	if (TargetIndex != INDEX_NONE)
	{
		// The first stack node group is always the input node so we add one to the target module index to get the insertion index.
		InsertIndex = FMath::Clamp(TargetIndex + 1, 1, StackNodeGroups.Num() - 1);
	}
	else
	{
		// If no insert index was specified, add the module at the end.
		InsertIndex = StackNodeGroups.Num() - 1;
	}

	FNiagaraStackGraphUtilities::FStackNodeGroup& TargetInsertGroup = StackNodeGroups[InsertIndex];
	FNiagaraStackGraphUtilities::FStackNodeGroup& TargetInsertPreviousGroup = StackNodeGroups[InsertIndex - 1];
	FNiagaraStackGraphUtilities::ConnectStackNodeGroup(ModuleGroup, TargetInsertPreviousGroup, TargetInsertGroup);
}

bool FNiagaraStackGraphUtilities::FindScriptModulesInStack(FAssetData ModuleScriptAsset, UNiagaraNodeOutput& TargetOutputNode, TArray<UNiagaraNodeFunctionCall*> OutFunctionCalls)
{
	UNiagaraGraph* Graph = TargetOutputNode.GetNiagaraGraph();
	TArray<UNiagaraNode*> Nodes;
	Graph->BuildTraversal(Nodes, &TargetOutputNode);

	OutFunctionCalls.Empty();
	FString ModuleObjectName = ModuleScriptAsset.ObjectPath.ToString();
	for (UEdGraphNode* Node : Nodes)
	{
		if (UNiagaraNodeFunctionCall* FunctionCallNode = Cast<UNiagaraNodeFunctionCall>(Node))
		{
			if (FunctionCallNode->FunctionScriptAssetObjectPath == ModuleScriptAsset.ObjectPath ||
				(FunctionCallNode->FunctionScript != nullptr && FunctionCallNode->FunctionScript->GetPathName() == ModuleObjectName))
			{
				OutFunctionCalls.Add(FunctionCallNode);
			}
		}
	}

	return OutFunctionCalls.Num() > 0;
}

UNiagaraNodeFunctionCall* FNiagaraStackGraphUtilities::AddScriptModuleToStack(FAssetData ModuleScriptAsset, UNiagaraNodeOutput& TargetOutputNode, int32 TargetIndex)
{
	UEdGraph* Graph = TargetOutputNode.GetGraph();
	Graph->Modify();

	FGraphNodeCreator<UNiagaraNodeFunctionCall> ModuleNodeCreator(*Graph);
	UNiagaraNodeFunctionCall* NewModuleNode = ModuleNodeCreator.CreateNode();
	NewModuleNode->FunctionScriptAssetObjectPath = ModuleScriptAsset.ObjectPath;
	ModuleNodeCreator.Finalize();

	ConnectModuleNode(*NewModuleNode, TargetOutputNode, TargetIndex);
	return NewModuleNode;
}

UNiagaraNodeAssignment* FNiagaraStackGraphUtilities::AddParameterModuleToStack(const TArray<FNiagaraVariable>& ParameterVariables, UNiagaraNodeOutput& TargetOutputNode, int32 TargetIndex, const TArray<FString>& InDefaultValues)
{
	UEdGraph* Graph = TargetOutputNode.GetGraph();
	Graph->Modify();

	FGraphNodeCreator<UNiagaraNodeAssignment> AssignmentNodeCreator(*Graph);
	UNiagaraNodeAssignment* NewAssignmentNode = AssignmentNodeCreator.CreateNode();

	check(ParameterVariables.Num() == InDefaultValues.Num());
	for (int32 i = 0; i < ParameterVariables.Num(); i++)
	{
		NewAssignmentNode->AddAssignmentTarget(ParameterVariables[i], &InDefaultValues[i]);
	}
	AssignmentNodeCreator.Finalize();

	ConnectModuleNode(*NewAssignmentNode, TargetOutputNode, TargetIndex);
	NewAssignmentNode->UpdateUsageBitmaskFromOwningScript();

	return NewAssignmentNode;
}

void GetAllNodesForModule(UNiagaraNodeFunctionCall& ModuleFunctionCall, TArray<UNiagaraNode*>& ModuleNodes)
{
	TArray<FNiagaraStackGraphUtilities::FStackNodeGroup> StackNodeGroups;
	FNiagaraStackGraphUtilities::GetStackNodeGroups(ModuleFunctionCall, StackNodeGroups);

	int32 ThisGroupIndex = StackNodeGroups.IndexOfByPredicate([&](const FNiagaraStackGraphUtilities::FStackNodeGroup& Group) { return Group.EndNode == &ModuleFunctionCall; });
	checkf(ThisGroupIndex > 0 && ThisGroupIndex < StackNodeGroups.Num() - 1, TEXT("Stack graph is invalid"));

	TArray<UNiagaraNode*> AllGroupNodes;
	StackNodeGroups[ThisGroupIndex].GetAllNodesInGroup(ModuleNodes);
}

TOptional<bool> FNiagaraStackGraphUtilities::GetModuleIsEnabled(UNiagaraNodeFunctionCall& FunctionCallNode)
{
	TArray<UNiagaraNode*> AllModuleNodes;
	GetAllNodesForModule(FunctionCallNode, AllModuleNodes);
	bool bIsEnabled = AllModuleNodes[0]->IsNodeEnabled();
	for (int32 i = 1; i < AllModuleNodes.Num(); i++)
	{
		if (AllModuleNodes[i]->IsNodeEnabled() != bIsEnabled)
		{
			return TOptional<bool>();
		}
	}
	return TOptional<bool>(bIsEnabled);
}

void FNiagaraStackGraphUtilities::SetModuleIsEnabled(UNiagaraNodeFunctionCall& FunctionCallNode, bool bIsEnabled)
{
	FunctionCallNode.Modify();
	TArray<UNiagaraNode*> ModuleNodes;
	GetAllNodesForModule(FunctionCallNode, ModuleNodes);
	for (UNiagaraNode* ModuleNode : ModuleNodes)
	{
		ModuleNode->Modify();
		ModuleNode->SetEnabledState(bIsEnabled ? ENodeEnabledState::Enabled : ENodeEnabledState::Disabled, true);
		ModuleNode->MarkNodeRequiresSynchronization(__FUNCTION__, false);
	}
	FunctionCallNode.GetNiagaraGraph()->NotifyGraphNeedsRecompile();
}

bool FNiagaraStackGraphUtilities::ValidateGraphForOutput(UNiagaraGraph& NiagaraGraph, ENiagaraScriptUsage ScriptUsage, FGuid ScriptUsageId, FText& ErrorMessage)
{
	UNiagaraNodeOutput* OutputNode = NiagaraGraph.FindEquivalentOutputNode(ScriptUsage, ScriptUsageId);
	if (OutputNode == nullptr)
	{
		ErrorMessage = LOCTEXT("ValidateNoOutputMessage", "Output node doesn't exist for script.");
		return false;
	}

	TArray<FStackNodeGroup> NodeGroups;
	GetStackNodeGroups(*OutputNode, NodeGroups);
	
	if (NodeGroups.Num() < 2 || NodeGroups[0].EndNode->IsA<UNiagaraNodeInput>() == false || NodeGroups.Last().EndNode->IsA<UNiagaraNodeOutput>() == false)
	{
		ErrorMessage = LOCTEXT("ValidateInvalidStackMessage", "Stack graph does not include an input node connected to an output node.");
		return false;
	}

	return true;
}

UNiagaraNodeOutput* FNiagaraStackGraphUtilities::ResetGraphForOutput(UNiagaraGraph& NiagaraGraph, ENiagaraScriptUsage ScriptUsage, FGuid ScriptUsageId, const FGuid& PreferredOutputNodeGuid, const FGuid& PreferredInputNodeGuid)
{
	NiagaraGraph.Modify();
	UNiagaraNodeOutput* OutputNode = NiagaraGraph.FindOutputNode(ScriptUsage, ScriptUsageId);
	UEdGraphPin* OutputNodeInputPin = OutputNode != nullptr ? GetParameterMapInputPin(*OutputNode) : nullptr;
	if (OutputNode != nullptr && OutputNodeInputPin == nullptr)
	{
		NiagaraGraph.RemoveNode(OutputNode);
		OutputNode = nullptr;
	}

	if (OutputNode == nullptr)
	{
		FGraphNodeCreator<UNiagaraNodeOutput> OutputNodeCreator(NiagaraGraph);
		OutputNode = OutputNodeCreator.CreateNode();
		OutputNode->SetUsage(ScriptUsage);
		OutputNode->SetUsageId(ScriptUsageId);
		OutputNode->Outputs.Add(FNiagaraVariable(FNiagaraTypeDefinition::GetParameterMapDef(), TEXT("Out")));
		OutputNodeCreator.Finalize();

		if (PreferredOutputNodeGuid.IsValid())
		{
			OutputNode->NodeGuid = PreferredOutputNodeGuid;
		}

		OutputNodeInputPin = GetParameterMapInputPin(*OutputNode);
	}
	else
	{
		OutputNode->Modify();
	}

	FNiagaraVariable InputVariable(FNiagaraTypeDefinition::GetParameterMapDef(), TEXT("InputMap"));
	FGraphNodeCreator<UNiagaraNodeInput> InputNodeCreator(NiagaraGraph);
	UNiagaraNodeInput* InputNode = InputNodeCreator.CreateNode();
	InputNode->Input = FNiagaraVariable(FNiagaraTypeDefinition::GetParameterMapDef(), TEXT("InputMap"));
	InputNode->Usage = ENiagaraInputNodeUsage::Parameter;
	InputNodeCreator.Finalize();

	if (PreferredInputNodeGuid.IsValid())
	{
		InputNode->NodeGuid = PreferredInputNodeGuid;
	}

	UEdGraphPin* InputNodeOutputPin = GetParameterMapOutputPin(*InputNode);
	OutputNodeInputPin->BreakAllPinLinks();
	OutputNodeInputPin->MakeLinkTo(InputNodeOutputPin);

	if (ScriptUsage == ENiagaraScriptUsage::SystemSpawnScript || ScriptUsage == ENiagaraScriptUsage::SystemUpdateScript)
	{
		// TODO: Move the emitter node wrangling to a utility function instead of getting the typed outer here and creating a view model.
		UNiagaraSystem* System = NiagaraGraph.GetTypedOuter<UNiagaraSystem>();
		if (System != nullptr && System->GetEmitterHandles().Num() != 0)
		{
			TSharedRef<FNiagaraSystemScriptViewModel> SystemScriptViewModel = MakeShared<FNiagaraSystemScriptViewModel>(*System, nullptr);
			SystemScriptViewModel->RebuildEmitterNodes();
		}
	}

	return OutputNode;
}

const UNiagaraEmitter* FNiagaraStackGraphUtilities::GetBaseEmitter(UNiagaraEmitter& Emitter, UNiagaraSystem& OwningSystem)
{
	for(const FNiagaraEmitterHandle& Handle : OwningSystem.GetEmitterHandles())
	{ 
		if (Handle.GetInstance() == &Emitter)
		{
			if (Handle.GetSource() != nullptr && Handle.GetSource() != &Emitter)
			{
				return Handle.GetSource();
			}
			else
			{
				// If the source is null then it was deleted and if the source is the same as the emitter the owning
				// system is transient and the emitter doesn't have base.
				return nullptr;
			}
		}
	}
	return nullptr;
}

void GetFunctionNamesRecursive(UNiagaraNode* CurrentNode, TArray<UNiagaraNode*>& VisitedNodes, TArray<FString>& FunctionNames)
{
	if (VisitedNodes.Contains(CurrentNode) == false)
	{
		VisitedNodes.Add(CurrentNode);
		UNiagaraNodeFunctionCall* FunctionCall = Cast<UNiagaraNodeFunctionCall>(CurrentNode);
		if (FunctionCall != nullptr)
		{
			FunctionNames.Add(FunctionCall->GetFunctionName());
		}
		TArray<UEdGraphPin*> InputPins;
		CurrentNode->GetInputPins(InputPins);
		for (UEdGraphPin* InputPin : InputPins)
		{
			for (UEdGraphPin* LinkedPin : InputPin->LinkedTo)
			{
				UNiagaraNode* LinkedNode = Cast<UNiagaraNode>(LinkedPin->GetOwningNode());
				if (LinkedNode != nullptr)
				{
					GetFunctionNamesRecursive(LinkedNode, VisitedNodes, FunctionNames);
				}
			}
		}
	}
}

void GetFunctionNamesForOutputNode(UNiagaraNodeOutput& OutputNode, TArray<FString>& FunctionNames)
{
	TArray<UNiagaraNode*> VisitedNodes;
	GetFunctionNamesRecursive(&OutputNode, VisitedNodes, FunctionNames);
}

bool FNiagaraStackGraphUtilities::IsRapidIterationType(const FNiagaraTypeDefinition& InputType)
{
	return InputType != FNiagaraTypeDefinition::GetBoolDef() && !InputType.IsEnum() &&
		InputType != FNiagaraTypeDefinition::GetParameterMapDef() && !InputType.IsDataInterface();
}

FNiagaraVariable FNiagaraStackGraphUtilities::CreateRapidIterationParameter(const FString& UniqueEmitterName, ENiagaraScriptUsage ScriptUsage, const FName& AliasedInputName, const FNiagaraTypeDefinition& InputType)
{
	FNiagaraVariable InputVariable(InputType, AliasedInputName);
	FNiagaraVariable RapidIterationVariable;
	if (ScriptUsage == ENiagaraScriptUsage::SystemSpawnScript || ScriptUsage == ENiagaraScriptUsage::SystemUpdateScript)
	{
		RapidIterationVariable = FNiagaraParameterMapHistory::ConvertVariableToRapidIterationConstantName(InputVariable, nullptr, ScriptUsage); // These names *should* have the emitter baked in...
	}
	else
	{
		RapidIterationVariable = FNiagaraParameterMapHistory::ConvertVariableToRapidIterationConstantName(InputVariable, *UniqueEmitterName, ScriptUsage);
	}

	return RapidIterationVariable;
}

void FNiagaraStackGraphUtilities::CleanUpStaleRapidIterationParameters(UNiagaraScript& Script, UNiagaraEmitter& OwningEmitter)
{
	UNiagaraScriptSource* Source = CastChecked<UNiagaraScriptSource>(Script.GetSource());
	UNiagaraNodeOutput* OutputNode = Source->NodeGraph->FindOutputNode(Script.GetUsage(), Script.GetUsageId());
	if (OutputNode != nullptr)
	{
		TArray<FString> ValidFunctionCallNames;
		GetFunctionNamesForOutputNode(*OutputNode, ValidFunctionCallNames);
		TArray<FNiagaraVariable> RapidIterationParameters;
		Script.RapidIterationParameters.GetParameters(RapidIterationParameters);
		for (const FNiagaraVariable& RapidIterationParameter : RapidIterationParameters)
		{
			FString EmitterName;
			FString FunctionCallName;
			FString InputName;
			if (FNiagaraParameterMapHistory::SplitRapidIterationParameterName(RapidIterationParameter, EmitterName, FunctionCallName, InputName))
			{
				if (EmitterName != OwningEmitter.GetUniqueEmitterName() || ValidFunctionCallNames.Contains(FunctionCallName) == false)
				{
					Script.RapidIterationParameters.RemoveParameter(RapidIterationParameter);
				}
			}
		}
	}
}

void FNiagaraStackGraphUtilities::CleanUpStaleRapidIterationParameters(UNiagaraEmitter& Emitter)
{
	TArray<UNiagaraScript*> Scripts;
	Emitter.GetScripts(Scripts, false);
	for (UNiagaraScript* Script : Scripts)
	{
		CleanUpStaleRapidIterationParameters(*Script, Emitter);
	}
}

void FNiagaraStackGraphUtilities::GetNewParameterAvailableTypes(TArray<FNiagaraTypeDefinition>& OutAvailableTypes)
{
	for (const FNiagaraTypeDefinition& RegisteredParameterType : FNiagaraTypeRegistry::GetRegisteredParameterTypes())
	{
		if (RegisteredParameterType != FNiagaraTypeDefinition::GetGenericNumericDef() && RegisteredParameterType != FNiagaraTypeDefinition::GetParameterMapDef())
		{
			OutAvailableTypes.Add(RegisteredParameterType);
		}
	}
}

void FNiagaraStackGraphUtilities::GetScriptAssetsByUsage(ENiagaraScriptUsage AssetUsage, ENiagaraScriptUsage TargetUsage, TArray<FAssetData>& OutAssets)
{
	FAssetRegistryModule& AssetRegistryModule = FModuleManager::LoadModuleChecked<FAssetRegistryModule>(TEXT("AssetRegistry"));
	TArray<FAssetData> ScriptAssets;
	AssetRegistryModule.Get().GetAssetsByClass(UNiagaraScript::StaticClass()->GetFName(), ScriptAssets);

	UEnum* NiagaraScriptUsageEnum = FindObjectChecked<UEnum>(ANY_PACKAGE, TEXT("ENiagaraScriptUsage"), true);

	for (const FAssetData& ScriptAsset : ScriptAssets)
	{
		FName CandidateUsageName;
		ScriptAsset.GetTagValue(GET_MEMBER_NAME_CHECKED(UNiagaraScript, Usage), CandidateUsageName);
		FString QualifiedCandidateUsageName = "ENiagaraScriptUsage::" + CandidateUsageName.ToString();
		int32 CandidateUsageIndex = NiagaraScriptUsageEnum->GetIndexByNameString(QualifiedCandidateUsageName);
		if (CandidateUsageIndex != INDEX_NONE)
		{
			ENiagaraScriptUsage CandidateAssetUsage = static_cast<ENiagaraScriptUsage>(NiagaraScriptUsageEnum->GetValueByIndex(CandidateUsageIndex));
			if (CandidateAssetUsage == AssetUsage)
			{
				const FString TargetUsageBitfieldTagValue = ScriptAsset.GetTagValueRef<FString>(GET_MEMBER_NAME_CHECKED(UNiagaraScript, ModuleUsageBitmask));
				int32 TargetUsageBitfieldValue = FCString::Atoi(*TargetUsageBitfieldTagValue);
				bool bTargetUsageBitfieldHasTargetUsage = ((TargetUsageBitfieldValue >> (int32)TargetUsage) & 1) == 1;
				if (bTargetUsageBitfieldHasTargetUsage)
				{
					OutAssets.Add(ScriptAsset);
				}
			}
		}
	}
}

void FNiagaraStackGraphUtilities::GetScriptAssetsByDependencyProvided(ENiagaraScriptUsage AssetUsage, FName DependencyName, TArray<FAssetData>& OutAssets)
{
	FAssetRegistryModule& AssetRegistryModule = FModuleManager::LoadModuleChecked<FAssetRegistryModule>(TEXT("AssetRegistry"));
	TArray<FAssetData> ScriptAssets;
	AssetRegistryModule.Get().GetAssetsByClass(UNiagaraScript::StaticClass()->GetFName(), ScriptAssets);
	
	for (const FAssetData& ScriptAsset : ScriptAssets)
	{
		auto TagName = GET_MEMBER_NAME_CHECKED(UNiagaraScript, ProvidedDependencies);

		FString ProvidedDependenciesString;
		if(ScriptAsset.GetTagValue(GET_MEMBER_NAME_CHECKED(UNiagaraScript, ProvidedDependencies), ProvidedDependenciesString) && ProvidedDependenciesString.IsEmpty() == false)
		{
			TArray<FString> DependencyStrings;
			ProvidedDependenciesString.ParseIntoArray(DependencyStrings, TEXT(","));
			for (FString DependencyString: DependencyStrings)
			{
				if (FName(*DependencyString) == DependencyName)
				{
					OutAssets.Add(ScriptAsset);
					break;
				}
			}
		}
	}
}

void FNiagaraStackGraphUtilities::GetAvailableParametersForScript(UNiagaraNodeOutput& ScriptOutputNode, TArray<FNiagaraVariable>& OutAvailableParameters)
{
	TArray<FNiagaraParameterMapHistory> Histories = UNiagaraNodeParameterMapBase::GetParameterMaps(ScriptOutputNode.GetNiagaraGraph());

	if (ScriptOutputNode.GetUsage() == ENiagaraScriptUsage::ParticleSpawnScript ||
		ScriptOutputNode.GetUsage() == ENiagaraScriptUsage::ParticleSpawnScriptInterpolated ||
		ScriptOutputNode.GetUsage() == ENiagaraScriptUsage::ParticleUpdateScript ||
		ScriptOutputNode.GetUsage() == ENiagaraScriptUsage::ParticleEventScript)
	{
		OutAvailableParameters.Append(FNiagaraConstants::GetCommonParticleAttributes());
	}

	for (FNiagaraParameterMapHistory& History : Histories)
	{
		for (FNiagaraVariable& Variable : History.Variables)
		{
			if (History.IsPrimaryDataSetOutput(Variable, ScriptOutputNode.GetUsage()))
			{
				OutAvailableParameters.AddUnique(Variable);
			}
		}
	}
}

TOptional<FName> FNiagaraStackGraphUtilities::GetNamespaceForScriptUsage(ENiagaraScriptUsage ScriptUsage)
{
	switch (ScriptUsage)
	{
	case ENiagaraScriptUsage::ParticleSpawnScript:
	case ENiagaraScriptUsage::ParticleSpawnScriptInterpolated:
	case ENiagaraScriptUsage::ParticleUpdateScript:
		return FNiagaraParameterHandle::ParticleAttributeNamespace;
	case ENiagaraScriptUsage::EmitterSpawnScript:
	case ENiagaraScriptUsage::EmitterUpdateScript:
		return FNiagaraParameterHandle::EmitterNamespace;
	case ENiagaraScriptUsage::SystemSpawnScript:
	case ENiagaraScriptUsage::SystemUpdateScript:
		return FNiagaraParameterHandle::SystemNamespace;
	default:
		return TOptional<FName>();
	}
}

void FNiagaraStackGraphUtilities::GetOwningEmitterAndScriptForStackNode(UNiagaraNode& StackNode, UNiagaraSystem& OwningSystem, UNiagaraEmitter*& OutEmitter, UNiagaraScript*& OutScript)
{
	OutEmitter = nullptr;
	OutScript = nullptr;
	UNiagaraNodeOutput* OutputNode = GetEmitterOutputNodeForStackNode(StackNode);
	if (OutputNode != nullptr)
	{
		switch (OutputNode->GetUsage())
		{
			case ENiagaraScriptUsage::SystemSpawnScript:
				OutScript = OwningSystem.GetSystemSpawnScript();
				break;
			case ENiagaraScriptUsage::SystemUpdateScript:
				OutScript = OwningSystem.GetSystemUpdateScript();
				break;
			case ENiagaraScriptUsage::EmitterSpawnScript:
			case ENiagaraScriptUsage::EmitterUpdateScript:
			case ENiagaraScriptUsage::ParticleSpawnScript:
			case ENiagaraScriptUsage::ParticleUpdateScript:
			case ENiagaraScriptUsage::ParticleEventScript:
				for (const FNiagaraEmitterHandle& EmitterHandle : OwningSystem.GetEmitterHandles())
				{
					UNiagaraScriptSource* EmitterSource = CastChecked<UNiagaraScriptSource>(EmitterHandle.GetInstance()->GraphSource);
					if (EmitterSource->NodeGraph == StackNode.GetNiagaraGraph())
					{
						OutEmitter = EmitterHandle.GetInstance();
						OutScript = OutEmitter->GetScript(OutputNode->GetUsage(), OutputNode->GetUsageId());
						break;
					}
				}
				break;
		}
	}
}

struct FRapidIterationParameterContext
{
	FRapidIterationParameterContext()
		: UniqueEmitterName()
		, OwningFunctionCall(nullptr)
	{
	}

	FRapidIterationParameterContext(FString InUniqueEmitterName, UNiagaraNodeFunctionCall& InOwningFunctionCall)
		: UniqueEmitterName(InUniqueEmitterName)
		, OwningFunctionCall(&InOwningFunctionCall)
	{
	}

	bool IsValid()
	{
		return UniqueEmitterName.IsEmpty() == false && OwningFunctionCall != nullptr;
	}

	FNiagaraVariable GetValue(UNiagaraScript& OwningScript, FName InputName, FNiagaraTypeDefinition Type)
	{
		FNiagaraParameterHandle ModuleHandle = FNiagaraParameterHandle::CreateModuleParameterHandle(InputName);
		FNiagaraParameterHandle AliasedFunctionHandle = FNiagaraParameterHandle::CreateAliasedModuleParameterHandle(ModuleHandle, OwningFunctionCall);
		FNiagaraVariable RapidIterationParameter = FNiagaraStackGraphUtilities::CreateRapidIterationParameter(UniqueEmitterName, OwningScript.GetUsage(), AliasedFunctionHandle.GetParameterHandleString(), Type);
		const uint8* ValueData = OwningScript.RapidIterationParameters.GetParameterData(RapidIterationParameter);
		if (ValueData != nullptr)
		{
			RapidIterationParameter.SetData(ValueData);
			return RapidIterationParameter;
		}
		return FNiagaraVariable();
	}

	const FString UniqueEmitterName;
	UNiagaraNodeFunctionCall* const OwningFunctionCall;
};

struct FStackFunctionInputValue
{
	FNiagaraTypeDefinition Type;
	bool bIsOverride;
	TOptional<FNiagaraVariable> LocalValue;
	TOptional<FName> LinkedValue;
	TOptional<UNiagaraDataInterface*> DataValue;
	TOptional<UNiagaraNodeFunctionCall*> DynamicValue;
	TMap<FName, TSharedRef<FStackFunctionInputValue>> DynamicValueInputs;

	bool Matches(const FStackFunctionInputValue& Other) const
	{
		if (Type != Other.Type)
		{
			return false;
		}
		if (LocalValue.IsSet() && Other.LocalValue.IsSet())
		{
			return LocalValue.GetValue().GetType() == Other.LocalValue.GetValue().GetType() &&
				FMemory::Memcmp(LocalValue.GetValue().GetData(), Other.LocalValue.GetValue().GetData(), LocalValue.GetValue().GetSizeInBytes()) == 0;
		}
		else if (LinkedValue.IsSet() && Other.LinkedValue.IsSet())
		{
			return LinkedValue.GetValue() == Other.LinkedValue.GetValue();
		}
		else if (DataValue.IsSet() && Other.DataValue.IsSet())
		{
			return (DataValue.GetValue() == nullptr && Other.DataValue.GetValue() == nullptr) ||
				(DataValue.GetValue() != nullptr && Other.DataValue.GetValue() != nullptr && DataValue.GetValue()->Equals(Other.DataValue.GetValue()));
		}
		else if (DynamicValue.IsSet() && Other.DynamicValue.IsSet())
		{
			if (DynamicValue.GetValue()->FunctionScript == Other.DynamicValue.GetValue()->FunctionScript)
			{
				for (auto It = DynamicValueInputs.CreateConstIterator(); It; ++It)
				{
					FName InputName = It.Key();
					TSharedRef<FStackFunctionInputValue> InputValue = It.Value();
					const TSharedRef<FStackFunctionInputValue>* OtherInputValue = Other.DynamicValueInputs.Find(InputName);
					if (OtherInputValue == nullptr || InputValue->Matches(**OtherInputValue) == false)
					{
						return false;
					}
				}
				return true;
			}
			else
			{
				return false;
			}
		}
		else
		{
			return false;
		}
	}
};

bool TryGetStackFunctionInputValue(UNiagaraScript& OwningScript, const UEdGraphPin* OverridePin, const UEdGraphPin& DefaultPin, FName InputName, FRapidIterationParameterContext RapidIterationParameterContext, FStackFunctionInputValue& OutStackFunctionInputValue)
{
	OutStackFunctionInputValue.Type = GetDefault<UEdGraphSchema_Niagara>()->PinToTypeDefinition(&DefaultPin);
	OutStackFunctionInputValue.bIsOverride = OverridePin != nullptr;
	const UEdGraphPin& InputPin = OverridePin != nullptr ? *OverridePin : DefaultPin;
	if (RapidIterationParameterContext.IsValid() && DefaultPin.LinkedTo.Num() == 0 && OverridePin == nullptr)
	{
		OutStackFunctionInputValue.LocalValue = RapidIterationParameterContext.GetValue(OwningScript, InputName, OutStackFunctionInputValue.Type);
	}
	else if (InputPin.LinkedTo.Num() == 0)
	{
		const UEdGraphSchema_Niagara* NiagaraSchema = GetDefault<UEdGraphSchema_Niagara>();
		if (NiagaraSchema->PinToTypeDefinition(&InputPin).IsDataInterface())
		{
			OutStackFunctionInputValue.DataValue = nullptr;
		}
		else
		{
			OutStackFunctionInputValue.LocalValue = NiagaraSchema->PinToNiagaraVariable(&InputPin, true);
		}
	}
	else if (InputPin.LinkedTo.Num() == 1)
	{
		if (InputPin.LinkedTo[0]->GetOwningNode()->IsA<UNiagaraNodeParameterMapGet>())
		{
			OutStackFunctionInputValue.LinkedValue = InputPin.LinkedTo[0]->GetFName();
		}
		else if (InputPin.LinkedTo[0]->GetOwningNode()->IsA<UNiagaraNodeInput>())
		{
			OutStackFunctionInputValue.DataValue = CastChecked<UNiagaraNodeInput>(InputPin.LinkedTo[0]->GetOwningNode())->GetDataInterface();
		}
		else if (InputPin.LinkedTo[0]->GetOwningNode()->IsA<UNiagaraNodeFunctionCall>())
		{
			UNiagaraNodeFunctionCall* DynamicInputFunctionCall = CastChecked<UNiagaraNodeFunctionCall>(InputPin.LinkedTo[0]->GetOwningNode());
			OutStackFunctionInputValue.DynamicValue = DynamicInputFunctionCall;
			TArray<const UEdGraphPin*> DynamicValueInputPins;
			FNiagaraStackGraphUtilities::GetStackFunctionInputPins(*DynamicInputFunctionCall,DynamicValueInputPins,
				FNiagaraStackGraphUtilities::ENiagaraGetStackFunctionInputPinsOptions::ModuleInputsOnly);

			FRapidIterationParameterContext InputRapidIterationParameterContext = RapidIterationParameterContext.IsValid() 
				? FRapidIterationParameterContext(RapidIterationParameterContext.UniqueEmitterName, *DynamicInputFunctionCall)
				: FRapidIterationParameterContext();

			for (const UEdGraphPin* DynamicValueInputPin : DynamicValueInputPins)
			{
				FNiagaraParameterHandle ModuleHandle(DynamicValueInputPin->GetFName());
				UEdGraphPin* DynamicValueOverridePin = FNiagaraStackGraphUtilities::GetStackFunctionInputOverridePin(*DynamicInputFunctionCall,
					FNiagaraParameterHandle::CreateAliasedModuleParameterHandle(ModuleHandle, DynamicInputFunctionCall));

				UEdGraphPin* DynamicValueInputDefaultPin = DynamicInputFunctionCall->FindParameterMapDefaultValuePin(DynamicValueInputPin->PinName, OwningScript.GetUsage());

				FStackFunctionInputValue InputValue;
				if (TryGetStackFunctionInputValue(OwningScript, DynamicValueOverridePin, *DynamicValueInputDefaultPin, ModuleHandle.GetName(), InputRapidIterationParameterContext, InputValue))
				{
					OutStackFunctionInputValue.DynamicValueInputs.Add(ModuleHandle.GetName(), MakeShared<FStackFunctionInputValue>(InputValue));
				}
				else
				{
					return false;
				}
			}
		}
		else
		{
			return false;
		}
	}
	else
	{
		return false;
	}
	return true;
}

bool FNiagaraStackGraphUtilities::IsValidDefaultDynamicInput(UNiagaraScript& OwningScript, UEdGraphPin& DefaultPin)
{
	FStackFunctionInputValue InputValue;
	return TryGetStackFunctionInputValue(OwningScript, nullptr, DefaultPin, NAME_None, FRapidIterationParameterContext(), InputValue) && InputValue.DynamicValue.IsSet();
}

bool FNiagaraStackGraphUtilities::DoesDynamicInputMatchDefault(
	FString EmitterUniqueName, 
	UNiagaraScript& OwningScript,
	UNiagaraNodeFunctionCall& OwningFunctionCallNode,
	UEdGraphPin& OverridePin,
	FName InputName,
	UEdGraphPin& DefaultPin)
{
	FStackFunctionInputValue CurrentValue;
	FStackFunctionInputValue DefaultValue;
	return
		TryGetStackFunctionInputValue(OwningScript, &OverridePin, DefaultPin, InputName, FRapidIterationParameterContext(EmitterUniqueName, OwningFunctionCallNode), CurrentValue) &&
		TryGetStackFunctionInputValue(OwningScript, nullptr, DefaultPin, NAME_None, FRapidIterationParameterContext(), DefaultValue) &&
		CurrentValue.Matches(DefaultValue);
}

void SetInputValue(
	TSharedRef<FNiagaraSystemViewModel> SystemViewModel,
	TSharedRef<FNiagaraEmitterViewModel> EmitterViewModel,
	UNiagaraStackEditorData& StackEditorData,
	UNiagaraScript& SourceScript,
	const TArray<TWeakObjectPtr<UNiagaraScript>> AffectedScripts,
	UNiagaraNodeFunctionCall& ModuleNode,
	UNiagaraNodeFunctionCall& InputFunctionCallNode,
	FName InputName,
	const FStackFunctionInputValue& Value)
{
	FNiagaraParameterHandle ModuleHandle = FNiagaraParameterHandle::CreateModuleParameterHandle(InputName);
	FNiagaraParameterHandle AliasedFunctionHandle = FNiagaraParameterHandle::CreateAliasedModuleParameterHandle(ModuleHandle, &InputFunctionCallNode);
	if (Value.LocalValue.IsSet())
	{
		bool bRapidIterationParameterSet = false;
		if (FNiagaraStackGraphUtilities::IsRapidIterationType(Value.Type))
		{
			UEdGraphPin* DefaultPin = InputFunctionCallNode.FindParameterMapDefaultValuePin(ModuleHandle.GetParameterHandleString(), SourceScript.GetUsage());
			if (DefaultPin->LinkedTo.Num() == 0)
			{
				FNiagaraVariable RapidIterationParameter = FNiagaraStackGraphUtilities::CreateRapidIterationParameter(
					EmitterViewModel->GetEmitter()->GetUniqueEmitterName(), SourceScript.GetUsage(), AliasedFunctionHandle.GetParameterHandleString(), Value.Type);

				for (TWeakObjectPtr<UNiagaraScript> AffectedScript : AffectedScripts)
				{
					AffectedScript->Modify();
					AffectedScript->RapidIterationParameters.SetParameterData(Value.LocalValue.GetValue().GetData(), RapidIterationParameter, true);
				}
				bRapidIterationParameterSet = true;
			}
		}

		if (bRapidIterationParameterSet == false)
		{
			const UEdGraphSchema_Niagara* NiagaraSchema = GetDefault<UEdGraphSchema_Niagara>();
			FString PinDefaultValue;
			if (ensureMsgf(NiagaraSchema->TryGetPinDefaultValueFromNiagaraVariable(Value.LocalValue.GetValue(), PinDefaultValue),
				TEXT("Could not generate default value string for non-rapid iteration parameter.")))
			{
				UEdGraphPin& OverridePin = FNiagaraStackGraphUtilities::GetOrCreateStackFunctionInputOverridePin(InputFunctionCallNode, AliasedFunctionHandle, Value.Type);
				OverridePin.Modify();
				OverridePin.DefaultValue = PinDefaultValue;
				Cast<UNiagaraNode>(OverridePin.GetOwningNode())->MarkNodeRequiresSynchronization(TEXT("OverridePin Default Value Changed"), true);
			}
		}
	}
	else if (Value.LinkedValue.IsSet())
	{
		UEdGraphPin& OverridePin = FNiagaraStackGraphUtilities::GetOrCreateStackFunctionInputOverridePin(InputFunctionCallNode, AliasedFunctionHandle, Value.Type);
		FNiagaraStackGraphUtilities::SetLinkedValueHandleForFunctionInput(OverridePin, FNiagaraParameterHandle(Value.LinkedValue.GetValue()));
	}
	else if (Value.DataValue.IsSet())
	{
		UEdGraphPin& OverridePin = FNiagaraStackGraphUtilities::GetOrCreateStackFunctionInputOverridePin(InputFunctionCallNode, AliasedFunctionHandle, Value.Type);
		FString DataObjectName = Value.DataValue.GetValue() != nullptr ? Value.DataValue.GetValue()->GetName() : Value.Type.GetName();
		UNiagaraDataInterface* NewDataObject;
		FNiagaraStackGraphUtilities::SetDataValueObjectForFunctionInput(OverridePin, Value.Type.GetClass(), DataObjectName, NewDataObject);
		if (Value.DataValue.GetValue() != nullptr)
		{
			Value.DataValue.GetValue()->CopyTo(NewDataObject);
		}
	}
	else if (Value.DynamicValue.IsSet())
	{
		UEdGraphPin& OverridePin = FNiagaraStackGraphUtilities::GetOrCreateStackFunctionInputOverridePin(InputFunctionCallNode, AliasedFunctionHandle, Value.Type);
		UNiagaraNodeFunctionCall* NewDynamicInputFunctionCall;
		FNiagaraStackGraphUtilities::SetDynamicInputForFunctionInput(OverridePin, Value.DynamicValue.GetValue()->FunctionScript, NewDynamicInputFunctionCall);
		FNiagaraStackGraphUtilities::InitializeStackFunctionInputs(SystemViewModel, EmitterViewModel, StackEditorData, ModuleNode, *NewDynamicInputFunctionCall);
		for (auto It = Value.DynamicValueInputs.CreateConstIterator(); It; ++It)
		{
			FName DynamicValueInputName = It.Key();
			TSharedRef<FStackFunctionInputValue> DynamicValueInputValue = It.Value();
			if (DynamicValueInputValue->bIsOverride)
			{
				SetInputValue(SystemViewModel, EmitterViewModel, StackEditorData, SourceScript, AffectedScripts, ModuleNode, *NewDynamicInputFunctionCall, DynamicValueInputName, *DynamicValueInputValue);
			}
		}
	}
}

void FNiagaraStackGraphUtilities::ResetToDefaultDynamicInput(
	TSharedRef<FNiagaraSystemViewModel> SystemViewModel,
	TSharedRef<FNiagaraEmitterViewModel> EmitterViewModel,
	UNiagaraStackEditorData& StackEditorData,
	UNiagaraScript& SourceScript,
	const TArray<TWeakObjectPtr<UNiagaraScript>> AffectedScripts,
	UNiagaraNodeFunctionCall& ModuleNode,
	UNiagaraNodeFunctionCall& InputFunctionCallNode,
	FName InputName,
	UEdGraphPin& DefaultPin)
{
	FStackFunctionInputValue DefaultValue;
	if (ensureMsgf(TryGetStackFunctionInputValue(SourceScript, nullptr, DefaultPin, NAME_None, FRapidIterationParameterContext(), DefaultValue), TEXT("Default dynamic input was not valid")))
	{
		SetInputValue(SystemViewModel, EmitterViewModel, StackEditorData, SourceScript, AffectedScripts, ModuleNode, InputFunctionCallNode, InputName, DefaultValue);
	}
}

bool FNiagaraStackGraphUtilities::GetStackIssuesRecursively(const UNiagaraStackEntry* const Entry, TArray<UNiagaraStackErrorItem*>& OutIssues)
{
	TArray<UNiagaraStackEntry*> Entries;
	Entry->GetUnfilteredChildren(Entries);
	while (Entries.Num() > 0)
	{
		UNiagaraStackEntry* EntryToProcess = Entries[0];
		UNiagaraStackErrorItem* ErrorItem = Cast<UNiagaraStackErrorItem>(EntryToProcess);
		if (ErrorItem != nullptr)
		{
			OutIssues.Add(ErrorItem);
		}
		else // don't process error items, errors don't have errors
		{
			EntryToProcess->GetUnfilteredChildren(Entries);
		}
		Entries.RemoveAtSwap(0); 
	}
	return OutIssues.Num() > 0;
}

void FNiagaraStackGraphUtilities::MoveModule(UNiagaraScript& SourceScript, UNiagaraNodeFunctionCall& ModuleToMove, UNiagaraSystem& TargetSystem, FGuid TargetEmitterHandleId, ENiagaraScriptUsage TargetUsage, FGuid TargetUsageId, int32 TargetModuleIndex)
{
	UNiagaraScript* TargetScript = FNiagaraEditorUtilities::GetScriptFromSystem(TargetSystem, TargetEmitterHandleId, TargetUsage, TargetUsageId);
	checkf(TargetScript != nullptr, TEXT("Target script not found"));

	UNiagaraNodeOutput* TargetOutputNode = FNiagaraEditorUtilities::GetScriptOutputNode(*TargetScript);
	checkf(TargetOutputNode != nullptr, TEXT("Target stack is invalid"));

	TArray<FStackNodeGroup> SourceGroups;
	GetStackNodeGroups(ModuleToMove, SourceGroups);
	int32 SourceGroupIndex = SourceGroups.IndexOfByPredicate([&ModuleToMove](const FStackNodeGroup& SourceGroup) { return SourceGroup.EndNode == &ModuleToMove; });
	TArray<UNiagaraNode*> SourceGroupNodes;
	SourceGroups[SourceGroupIndex].GetAllNodesInGroup(SourceGroupNodes);

	UNiagaraGraph* SourceGraph = ModuleToMove.GetNiagaraGraph();
	UNiagaraGraph* TargetGraph = TargetOutputNode->GetNiagaraGraph();

	// If the source and target scripts don't match we need to collect the rapid iteration parameter values for each function in the source group
	// so we can restore them after moving.
	TMap<FGuid, TArray<FNiagaraVariable>> SourceFunctionIdToRapidIterationParametersMap;
	if (&SourceScript != TargetScript)
	{
		TMap<FString, FGuid> FunctionCallNameToNodeIdMap;
		for (UNiagaraNode* SourceGroupNode : SourceGroupNodes)
		{
			UNiagaraNodeFunctionCall* FunctionNode = Cast<UNiagaraNodeFunctionCall>(SourceGroupNode);
			if (FunctionNode != nullptr)
			{
				FunctionCallNameToNodeIdMap.Add(FunctionNode->GetFunctionName(), FunctionNode->NodeGuid);
			}
		}

		TArray<FNiagaraVariable> ScriptRapidIterationParameters;
		SourceScript.RapidIterationParameters.GetParameters(ScriptRapidIterationParameters);
		for (FNiagaraVariable& ScriptRapidIterationParameter : ScriptRapidIterationParameters)
		{
			FString EmitterName;
			FString FunctionCallName;
			FString InputName;
			if (FNiagaraParameterMapHistory::SplitRapidIterationParameterName(
				ScriptRapidIterationParameter, EmitterName, FunctionCallName, InputName))
			{
				FGuid* NodeIdPtr = FunctionCallNameToNodeIdMap.Find(FunctionCallName);
				if (NodeIdPtr != nullptr)
				{
					TArray<FNiagaraVariable>& RapidIterationParameters = SourceFunctionIdToRapidIterationParametersMap.FindOrAdd(*NodeIdPtr);
					RapidIterationParameters.Add(ScriptRapidIterationParameter);
					RapidIterationParameters.Last().SetData(SourceScript.RapidIterationParameters.GetParameterData(ScriptRapidIterationParameter));
				}
			}
		}
	}

	FStackNodeGroup TargetGroup;
	TArray<UNiagaraNode*> TargetGroupNodes;
	TMap<FGuid, FGuid> OldNodeIdToNewIdMap;
	if (SourceGraph == TargetGraph)
	{
		TargetGroup = SourceGroups[SourceGroupIndex];
		TargetGroupNodes = SourceGroupNodes;
	}
	else 
	{
		// If the module is being inserted into a different graph all of the nodes need to be copied into the target graph.
		FStackNodeGroup SourceGroup = SourceGroups[SourceGroupIndex];
		
		TSet<UObject*> NodesToCopy;
		for (UNiagaraNode* SourceGroupNode : SourceGroupNodes)
		{
			SourceGroupNode->PrepareForCopying();
			NodesToCopy.Add(SourceGroupNode);
		}

		FString ExportedText;
		FEdGraphUtilities::ExportNodesToText(NodesToCopy, ExportedText);

		TSet<UEdGraphNode*> CopiedNodesSet;
		FEdGraphUtilities::ImportNodesFromText(TargetGraph, ExportedText, CopiedNodesSet);
		TArray<UEdGraphNode*> CopiedNodes = CopiedNodesSet.Array();

		// Collect the start and end nodes for the group by ID before assigning the copied nodes new ids.
		UEdGraphNode** CopiedEndNode = CopiedNodes.FindByPredicate([SourceGroup](UEdGraphNode* CopiedNode)
			{ return CopiedNode->NodeGuid == SourceGroup.EndNode->NodeGuid; });
		checkf(CopiedEndNode != nullptr, TEXT("Group copy failed"));
		TargetGroup.EndNode = CastChecked<UNiagaraNode>(*CopiedEndNode);

		for (UNiagaraNode* StartNode : SourceGroup.StartNodes)
		{
			UEdGraphNode** CopiedStartNode = CopiedNodes.FindByPredicate([StartNode](UEdGraphNode* CopiedNode)
				{ return CopiedNode->NodeGuid == StartNode->NodeGuid; });
			checkf(CopiedStartNode != nullptr, TEXT("Group copy failed"));
			TargetGroup.StartNodes.Add(CastChecked<UNiagaraNode>(*CopiedStartNode));
		}

		TargetGroup.GetAllNodesInGroup(TargetGroupNodes);

		// Assign all of the new nodes new ids and mark them as requiring synchronization.
		for (UEdGraphNode* CopiedNode : CopiedNodes)
		{
			FGuid OldId = CopiedNode->NodeGuid;
			CopiedNode->CreateNewGuid();
			OldNodeIdToNewIdMap.Add(OldId, CopiedNode->NodeGuid);
			UNiagaraNode* CopiedNiagaraNode = Cast<UNiagaraNode>(CopiedNode);
			if (CopiedNiagaraNode != nullptr)
			{
				CopiedNiagaraNode->MarkNodeRequiresSynchronization(__FUNCTION__, false);
			}
		}
	}

	TArray<FStackNodeGroup> TargetGroups;
	GetStackNodeGroups(*TargetOutputNode, TargetGroups);

	// The first group is the output node, so to get the group index from module index we need to add 1, but 
	// if a valid index wasn't supplied, than we insert at the end.
	int32 TargetGroupIndex = TargetModuleIndex != INDEX_NONE ? TargetModuleIndex + 1 : TargetGroups.Num() - 1;

	// Remove the source module group from it's stack, and insert the source or copied nodes into the target stack.
	DisconnectStackNodeGroup(SourceGroups[SourceGroupIndex], SourceGroups[SourceGroupIndex - 1], SourceGroups[SourceGroupIndex + 1]);
	if (SourceGraph != TargetGraph)
	{
		// If the graphs were different also remove the nodes from the source graph.
		for (UNiagaraNode* SourceGroupNode : SourceGroupNodes)
		{
			SourceGraph->RemoveNode(SourceGroupNode);
		}
	}

	ConnectStackNodeGroup(TargetGroup, TargetGroups[TargetGroupIndex - 1], TargetGroups[TargetGroupIndex]);

	// Copy any rapid iteration parameters cached earlier into the target script.
	if (SourceFunctionIdToRapidIterationParametersMap.Num() != 0)
	{
		SourceScript.Modify();
		TargetScript->Modify();
		if (SourceGraph == TargetGraph)
		{
			// If the module was dropped in the same graph than neither the emitter or function call name could have changed
			// so we can just add them directly to the target script.
			for (auto It = SourceFunctionIdToRapidIterationParametersMap.CreateIterator(); It; ++It)
			{
				FGuid& FunctionId = It.Key();
				TArray<FNiagaraVariable>& RapidIterationParameters = It.Value();
				for (FNiagaraVariable& RapidIterationParameter : RapidIterationParameters)
				{
					TargetScript->RapidIterationParameters.SetParameterData(RapidIterationParameter.GetData(), RapidIterationParameter, true);
				}
			}
		}
		else
		{
			// If the module was moved to a different graph it's possible that the emitter name or function call name could have
			// changed so we need to construct new rapid iteration parameters.
			FString EmitterName;
			if (TargetEmitterHandleId.IsValid())
			{
				const FNiagaraEmitterHandle* TargetEmitterHandle = TargetSystem.GetEmitterHandles().FindByPredicate(
					[TargetEmitterHandleId](const FNiagaraEmitterHandle& EmitterHandle) { return EmitterHandle.GetId() == TargetEmitterHandleId; });
				EmitterName = TargetEmitterHandle->GetUniqueInstanceName();
			}

			TArray<FNiagaraVariable> TargetRapidIterationParameters;
			for (auto It = SourceFunctionIdToRapidIterationParametersMap.CreateIterator(); It; ++It)
			{
				FGuid& FunctionId = It.Key();
				TArray<FNiagaraVariable>& RapidIterationParameters = It.Value();

				if (SourceGraph == TargetGraph)
				{
					TargetRapidIterationParameters.Append(RapidIterationParameters);
				}
				else
				{
					FGuid TargetNodeId = OldNodeIdToNewIdMap[FunctionId];
					UNiagaraNode** TargetFunctionNodePtr = TargetGroupNodes.FindByPredicate(
						[TargetNodeId](UNiagaraNode* TargetGroupNode) { return TargetGroupNode->NodeGuid == TargetNodeId; });
					checkf(TargetFunctionNodePtr != nullptr, TEXT("Target nodes not copied correctly"));
					UNiagaraNodeFunctionCall* TargetFunctionNode = CastChecked<UNiagaraNodeFunctionCall>(*TargetFunctionNodePtr);
					for (FNiagaraVariable& RapidIterationParameter : RapidIterationParameters)
					{
						FString OldEmitterName;
						FString OldFunctionCallName;
						FString InputName;
						FNiagaraParameterMapHistory::SplitRapidIterationParameterName(RapidIterationParameter, OldEmitterName, OldFunctionCallName, InputName);
						FNiagaraParameterHandle ModuleHandle = FNiagaraParameterHandle::CreateModuleParameterHandle(*InputName);
						FNiagaraParameterHandle AliasedModuleHandle = FNiagaraParameterHandle::CreateAliasedModuleParameterHandle(ModuleHandle, TargetFunctionNode);
						FNiagaraVariable TargetRapidIterationParameter = CreateRapidIterationParameter(EmitterName, TargetUsage, AliasedModuleHandle.GetParameterHandleString(), RapidIterationParameter.GetType());
						TargetScript->RapidIterationParameters.SetParameterData(RapidIterationParameter.GetData(), TargetRapidIterationParameter, true);
					}
				}
			}
		}
	}
}

bool FNiagaraStackGraphUtilities::ParameterAllowedInExecutionCategory(const FName InParameterName, const FName ExecutionCategory)
{
	FNiagaraParameterHandle Handle = FNiagaraParameterHandle(InParameterName);
	if (Handle.IsSystemHandle())
	{
		return ExecutionCategory == UNiagaraStackEntry::FExecutionCategoryNames::System
			|| ExecutionCategory == UNiagaraStackEntry::FExecutionCategoryNames::Emitter
			|| ExecutionCategory == UNiagaraStackEntry::FExecutionCategoryNames::Particle;
	}
	else if (Handle.IsEmitterHandle())
	{
		return ExecutionCategory == UNiagaraStackEntry::FExecutionCategoryNames::Emitter
			|| ExecutionCategory == UNiagaraStackEntry::FExecutionCategoryNames::Particle;
	}
	else if (Handle.IsParticleAttributeHandle())
	{
		return ExecutionCategory == UNiagaraStackEntry::FExecutionCategoryNames::Particle;
	}

	return true;
}

#undef LOCTEXT_NAMESPACE<|MERGE_RESOLUTION|>--- conflicted
+++ resolved
@@ -625,12 +625,8 @@
 					DynamicInputNodeOverrideNode->GetInputPins(InputPins);
 					for (UEdGraphPin* InputPin : InputPins)
 					{
-<<<<<<< HEAD
-						if (InputPin->PinName.ToString().StartsWith(DynamicInputNode->GetFunctionName()))
-=======
 						FNiagaraParameterHandle InputHandle(InputPin->PinName);
 						if (InputHandle.GetNamespace().ToString() == DynamicInputNode->GetFunctionName())
->>>>>>> 9232998f
 						{
 							RemoveNodesForStackFunctionInputOverridePin(*InputPin, OutRemovedDataObjects);
 							DynamicInputNodeOverrideNode->RemovePin(InputPin);
