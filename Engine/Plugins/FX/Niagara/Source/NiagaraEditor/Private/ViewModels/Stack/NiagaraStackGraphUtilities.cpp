// Copyright Epic Games, Inc. All Rights Reserved.

#include "ViewModels/Stack/NiagaraStackGraphUtilities.h"
#include "NiagaraParameterMapHistory.h"
#include "ViewModels/NiagaraSystemViewModel.h"
#include "NiagaraGraph.h"
#include "NiagaraNode.h"
#include "NiagaraNodeOutput.h"
#include "NiagaraNodeInput.h"
#include "NiagaraNodeFunctionCall.h"
#include "NiagaraNodeAssignment.h"
#include "NiagaraNodeCustomHlsl.h"
#include "NiagaraNodeParameterMapGet.h"
#include "NiagaraNodeParameterMapSet.h"
#include "NiagaraNodeEmitter.h"
#include "NiagaraScript.h"
#include "NiagaraScriptSource.h"
#include "EdGraphSchema_Niagara.h"
#include "ViewModels/NiagaraEmitterHandleViewModel.h"
#include "ViewModels/NiagaraScriptViewModel.h"
#include "ViewModels/Stack/NiagaraStackEntry.h"
#include "ViewModels/Stack/NiagaraStackFunctionInputCollection.h"
#include "ViewModels/Stack/NiagaraStackInputCategory.h"
#include "ViewModels/Stack/NiagaraStackFunctionInput.h"
#include "ViewModels/Stack/NiagaraStackErrorItem.h"
#include "NiagaraSystem.h"
#include "NiagaraSystemEditorData.h"
#include "NiagaraEmitterEditorData.h"
#include "NiagaraStackEditorData.h"
#include "NiagaraEditorModule.h"
#include "NiagaraEditorUtilities.h"
#include "NiagaraConstants.h"
#include "EdGraph/EdGraph.h"
#include "EdGraph/EdGraphNode.h"
#include "EdGraph/EdGraphPin.h"
#include "ViewModels/NiagaraEmitterViewModel.h"
#include "EdGraphUtilities.h"
#include "ObjectTools.h"
#include "NiagaraMessageManager.h"
#include "NiagaraSimulationStageBase.h"
#include "NiagaraScriptVariable.h"
#include "INiagaraEditorTypeUtilities.h"
#include "NiagaraEditorData.h"
#include "NiagaraGraphDataCache.h"
#include "NiagaraSettings.h"


DECLARE_CYCLE_STAT(TEXT("Niagara - StackGraphUtilities - RelayoutGraph"), STAT_NiagaraEditor_StackGraphUtilities_RelayoutGraph, STATGROUP_NiagaraEditor);

#define LOCTEXT_NAMESPACE "NiagaraStackGraphUtilities"

namespace FNiagaraStackGraphUtilitiesImpl
{

static FVersionedNiagaraEmitter GetOuterEmitter(UNiagaraNode* Node)
{
	FVersionedNiagaraEmitter Result;
	if (Node)
	{
		if (UNiagaraGraph* NiagaraGraph = Node->GetNiagaraGraph())
		{
			Result = NiagaraGraph->GetOwningEmitter();
		}

		if (!Result.Emitter)
		{
			Result.Emitter = Node->GetTypedOuter<UNiagaraEmitter>();
		}
	}

	return Result;
}

static void GetFunctionStaticVariables(UNiagaraNodeFunctionCall& FunctionCallNode, TArray<FNiagaraVariable>& StaticVars)
{
	FVersionedNiagaraEmitter Emitter = GetOuterEmitter(&FunctionCallNode);
	UNiagaraSystem* System = FunctionCallNode.GetTypedOuter<UNiagaraSystem>();

	TSharedPtr<FNiagaraGraphCachedDataBase, ESPMode::ThreadSafe> CachedTraversalData;
	if (Emitter.GetEmitterData())
	{
		CachedTraversalData = Emitter.Emitter->GetCachedTraversalData(Emitter.Version);
	}
	else if (System)
	{
		CachedTraversalData = System->GetCachedTraversalData();
	}
	if (CachedTraversalData.IsValid())
	{
		CachedTraversalData.Get()->GetStaticVariables(StaticVars);
	}
}

} // FNiagaraStackGraphUtilitiesImpl::

void FNiagaraStackGraphUtilities::MakeLinkTo(UEdGraphPin* PinA, UEdGraphPin* PinB)
{
	PinA->MakeLinkTo(PinB);
	PinA->GetOwningNode()->PinConnectionListChanged(PinA);
	PinB->GetOwningNode()->PinConnectionListChanged(PinB);
}

void FNiagaraStackGraphUtilities::BreakAllPinLinks(UEdGraphPin* PinA)
{
	PinA->BreakAllPinLinks(true);
}

void FNiagaraStackGraphUtilities::RelayoutGraph(UEdGraph& Graph)
{
	SCOPE_CYCLE_COUNTER(STAT_NiagaraEditor_StackGraphUtilities_RelayoutGraph);
	TArray<TArray<TArray<UEdGraphNode*>>> OutputNodeTraversalStacks;
	TArray<UNiagaraNodeOutput*> OutputNodes;
	Graph.GetNodesOfClass(OutputNodes);
	TSet<UEdGraphNode*> AllTraversedNodes;
	for (UNiagaraNodeOutput* OutputNode : OutputNodes)
	{
		TSet<UEdGraphNode*> TraversedNodes;
		TArray<TArray<UEdGraphNode*>> TraversalStack;
		TArray<UEdGraphNode*> CurrentNodesToTraverse;
		CurrentNodesToTraverse.Add(OutputNode);
		while (CurrentNodesToTraverse.Num() > 0)
		{
			TArray<UEdGraphNode*> TraversedNodesThisLevel;
			TArray<UEdGraphNode*> NextNodesToTraverse;
			for (UEdGraphNode* CurrentNodeToTraverse : CurrentNodesToTraverse)
			{
				if (TraversedNodes.Contains(CurrentNodeToTraverse))
				{
					continue;
				}
				
				for (UEdGraphPin* Pin : CurrentNodeToTraverse->GetAllPins())
				{
					if (Pin->Direction == EGPD_Input)
					{
						for (UEdGraphPin* LinkedPin : Pin->LinkedTo)
						{
							if (LinkedPin->GetOwningNode() != nullptr)
							{
								NextNodesToTraverse.Add(LinkedPin->GetOwningNode());
							}
						}
					}
				}
				TraversedNodes.Add(CurrentNodeToTraverse);
				TraversedNodesThisLevel.Add(CurrentNodeToTraverse);
			}
			TraversalStack.Add(TraversedNodesThisLevel);
			CurrentNodesToTraverse.Empty();
			CurrentNodesToTraverse.Append(NextNodesToTraverse);
		}
		OutputNodeTraversalStacks.Add(TraversalStack);
		AllTraversedNodes = AllTraversedNodes.Union(TraversedNodes);
	}

	// Find all nodes which were not traversed and put them them in a separate traversal stack.
	TArray<UEdGraphNode*> UntraversedNodes;
	for (UEdGraphNode* Node : Graph.Nodes)
	{
		if (AllTraversedNodes.Contains(Node) == false)
		{
			UntraversedNodes.Add(Node);
		}
	}
	TArray<TArray<UEdGraphNode*>> UntraversedNodeStack;
	for (UEdGraphNode* UntraversedNode : UntraversedNodes)
	{
		TArray<UEdGraphNode*> UntraversedStackItem;
		UntraversedStackItem.Add(UntraversedNode);
		UntraversedNodeStack.Add(UntraversedStackItem);
	}
	OutputNodeTraversalStacks.Add(UntraversedNodeStack);

	// Layout the traversed node stacks.
	float YOffset = 0;
	float XDistance = 400;
	float YDistance = 50;
	float YPinDistance = 50;
	for (const TArray<TArray<UEdGraphNode*>>& TraversalStack : OutputNodeTraversalStacks)
	{
		float CurrentXOffset = 0;
		float MaxYOffset = YOffset;
		for (const TArray<UEdGraphNode*>& TraversalLevel : TraversalStack)
		{
			float CurrentYOffset = YOffset;
			for (UEdGraphNode* Node : TraversalLevel)
			{
				Node->Modify();
				Node->NodePosX = CurrentXOffset;
				Node->NodePosY = CurrentYOffset;
				int NumInputPins = 0;
				int NumOutputPins = 0;
				for (UEdGraphPin* Pin : Node->GetAllPins())
				{
					if (Pin->Direction == EGPD_Input)
					{
						NumInputPins++;
					}
					else
					{
						NumOutputPins++;
					}
				}
				int MaxPins = FMath::Max(NumInputPins, NumOutputPins);
				CurrentYOffset += YDistance + (MaxPins * YPinDistance);
			}
			MaxYOffset = FMath::Max(MaxYOffset, CurrentYOffset);
			CurrentXOffset -= XDistance;
		}
		YOffset = MaxYOffset + YDistance;
	}

	Graph.NotifyGraphChanged();
}

<<<<<<< HEAD
void FNiagaraStackGraphUtilities::GetWrittenVariablesForGraph(UEdGraph& Graph, TArray<FNiagaraVariable>& OutWrittenVariables)
{
	TArray<UNiagaraNodeOutput*> OutputNodes;
	Graph.GetNodesOfClass<UNiagaraNodeOutput>(OutputNodes);
	FPinCollectorArray InputPins;


	UNiagaraEmitter* Emitter = Graph.GetTypedOuter<UNiagaraEmitter>();
	UNiagaraSystem* System = Graph.GetTypedOuter<UNiagaraSystem>();

	TArray<FNiagaraVariable> StaticVars;
	TSharedPtr<FNiagaraGraphCachedDataBase, ESPMode::ThreadSafe> CachedTraversalData;
	if (Emitter)
	{
		CachedTraversalData = Emitter->GetCachedTraversalData();
	}
	else if (System)
	{
		CachedTraversalData = System->GetCachedTraversalData();
	}
	if (CachedTraversalData.IsValid())
	{
		CachedTraversalData.Get()->GetStaticVariables(StaticVars);
	}


	for (UNiagaraNodeOutput* OutputNode : OutputNodes)
	{
		InputPins.Reset();
		OutputNode->GetInputPins(InputPins);
		if (InputPins.Num() == 1)
		{
			FNiagaraParameterMapHistoryBuilder Builder;
			Builder.RegisterExternalStaticVariables(StaticVars);
			Builder.BuildParameterMaps(OutputNode, true);
			check(Builder.Histories.Num() == 1);
			for (int32 i = 0; i < Builder.Histories[0].Variables.Num(); i++)
			{
				if (Builder.Histories[0].PerVariableWriteHistory[i].Num() > 0)
				{
					OutWrittenVariables.Add(Builder.Histories[0].Variables[i]);
				}
			}
		}
	}
}

=======
>>>>>>> d731a049
void FNiagaraStackGraphUtilities::ConnectPinToInputNode(UEdGraphPin& Pin, UNiagaraNodeInput& InputNode)
{
	FPinCollectorArray InputPins;
	InputNode.GetOutputPins(InputPins);
	if (InputPins.Num() == 1)
	{
		MakeLinkTo(&Pin, InputPins[0]);
	}
}

UEdGraphPin* GetParameterMapPin(TArrayView<UEdGraphPin* const> Pins)
{
	auto IsParameterMapPin = [](const UEdGraphPin* Pin)
	{
		const UEdGraphSchema_Niagara* NiagaraSchema = CastChecked<UEdGraphSchema_Niagara>(Pin->GetSchema());
		FNiagaraTypeDefinition PinDefinition = NiagaraSchema->PinToTypeDefinition(Pin);
		return PinDefinition == FNiagaraTypeDefinition::GetParameterMapDef();
	};

	UEdGraphPin*const* ParameterMapPinPtr = Pins.FindByPredicate(IsParameterMapPin);

	return ParameterMapPinPtr != nullptr ? *ParameterMapPinPtr : nullptr;
}

UEdGraphPin* FNiagaraStackGraphUtilities::GetParameterMapInputPin(UNiagaraNode& Node)
{
	FPinCollectorArray InputPins;
	Node.GetInputPins(InputPins);
	return GetParameterMapPin(InputPins);
}

UEdGraphPin* FNiagaraStackGraphUtilities::GetParameterMapOutputPin(UNiagaraNode& Node)
{
	FPinCollectorArray OutputPins;
	Node.GetOutputPins(OutputPins);
	return GetParameterMapPin(OutputPins);
}

void FNiagaraStackGraphUtilities::GetOrderedModuleNodes(UNiagaraNodeOutput& OutputNode, TArray<UNiagaraNodeFunctionCall*>& ModuleNodes)
{
	UNiagaraNode* PreviousNode = &OutputNode;
	while (PreviousNode != nullptr)
	{
		UEdGraphPin* PreviousNodeInputPin = FNiagaraStackGraphUtilities::GetParameterMapInputPin(*PreviousNode);
		if (PreviousNodeInputPin != nullptr && PreviousNodeInputPin->LinkedTo.Num() == 1)
		{
			UNiagaraNode* CurrentNode = Cast<UNiagaraNode>(PreviousNodeInputPin->LinkedTo[0]->GetOwningNode());
			UNiagaraNodeFunctionCall* ModuleNode = Cast<UNiagaraNodeFunctionCall>(CurrentNode);
			if (ModuleNode != nullptr)
			{
				ModuleNodes.Insert(ModuleNode, 0);
			}
			PreviousNode = CurrentNode;
		}
		else
		{
			PreviousNode = nullptr;
		}
	}
}

UNiagaraNodeFunctionCall* FNiagaraStackGraphUtilities::GetPreviousModuleNode(UNiagaraNodeFunctionCall& CurrentNode)
{
	UNiagaraNodeOutput* OutputNode = GetEmitterOutputNodeForStackNode(CurrentNode);
	if (OutputNode != nullptr)
	{
		TArray<UNiagaraNodeFunctionCall*> ModuleNodes;
		GetOrderedModuleNodes(*OutputNode, ModuleNodes);

		int32 ModuleIndex;
		ModuleNodes.Find(&CurrentNode, ModuleIndex);
		return ModuleIndex > 0 ? ModuleNodes[ModuleIndex - 1] : nullptr;
	}
	return nullptr;
}

UNiagaraNodeFunctionCall* FNiagaraStackGraphUtilities::GetNextModuleNode(UNiagaraNodeFunctionCall& CurrentNode)
{
	UNiagaraNodeOutput* OutputNode = GetEmitterOutputNodeForStackNode(CurrentNode);
	if (OutputNode != nullptr)
	{
		TArray<UNiagaraNodeFunctionCall*> ModuleNodes;
		GetOrderedModuleNodes(*OutputNode, ModuleNodes);

		int32 ModuleIndex;
		ModuleNodes.Find(&CurrentNode, ModuleIndex);
		return ModuleIndex < ModuleNodes.Num() - 2 ? ModuleNodes[ModuleIndex + 1] : nullptr;
	}
	return nullptr;
}

template<typename OutputNodeType, typename InputNodeType>
OutputNodeType* GetEmitterOutputNodeForStackNodeInternal(InputNodeType& StackNode)
{
	TArray<InputNodeType*> NodesToCheck;
	TSet<InputNodeType*> NodesSeen;
	FPinCollectorArray OutputPins;
	NodesSeen.Add(&StackNode);
	NodesToCheck.Add(&StackNode);
	while (NodesToCheck.Num() > 0)
	{
		InputNodeType* NodeToCheck = NodesToCheck[0];
		NodesToCheck.RemoveAt(0);

		if (NodeToCheck->GetClass() == UNiagaraNodeOutput::StaticClass())
		{
			return CastChecked<UNiagaraNodeOutput>(NodeToCheck);
		}

		OutputPins.Reset();
		NodeToCheck->GetOutputPins(OutputPins);
		for (const UEdGraphPin* OutputPin : OutputPins)
		{
			for (UEdGraphPin* LinkedPin : OutputPin->LinkedTo)
			{
				InputNodeType* LinkedNiagaraNode = Cast<UNiagaraNode>(LinkedPin->GetOwningNode());
				if (LinkedNiagaraNode != nullptr && NodesSeen.Contains(LinkedNiagaraNode) == false)
				{
					NodesSeen.Add(LinkedNiagaraNode);
					NodesToCheck.Add(LinkedNiagaraNode);
				}
			}
		}
	}
	return nullptr;
}

UNiagaraNodeOutput* FNiagaraStackGraphUtilities::GetEmitterOutputNodeForStackNode(UNiagaraNode& StackNode)
{
	return GetEmitterOutputNodeForStackNodeInternal<UNiagaraNodeOutput, UNiagaraNode>(StackNode);
}

ENiagaraScriptUsage FNiagaraStackGraphUtilities::GetOutputNodeUsage(UNiagaraNode& StackNode)
{
	UNiagaraNodeOutput* OutputNode = GetEmitterOutputNodeForStackNode(StackNode);
	return OutputNode ? OutputNode->GetUsage() : ENiagaraScriptUsage::Function;
}

const UNiagaraNodeOutput* FNiagaraStackGraphUtilities::GetEmitterOutputNodeForStackNode(const UNiagaraNode& StackNode)
{
	return GetEmitterOutputNodeForStackNodeInternal<const UNiagaraNodeOutput, const UNiagaraNode>(StackNode);
}

TArray<FName> FNiagaraStackGraphUtilities::StackContextResolution(FVersionedNiagaraEmitter OwningEmitter, UNiagaraNodeOutput* OutputNodeInChain)
{
	TArray<FName> PossibleRootNames;
	ENiagaraScriptUsage Usage = OutputNodeInChain->GetUsage();
	FName StageName;
	FName AlternateStageName;
	switch (Usage)
	{
		case ENiagaraScriptUsage::Function:
		case ENiagaraScriptUsage::Module:
		case ENiagaraScriptUsage::DynamicInput:
			break;
		case ENiagaraScriptUsage::ParticleSpawnScript:
		case ENiagaraScriptUsage::ParticleSpawnScriptInterpolated:
		case ENiagaraScriptUsage::ParticleUpdateScript:
		case ENiagaraScriptUsage::ParticleEventScript:
			StageName = TEXT("Particles");
			break;
		case ENiagaraScriptUsage::ParticleSimulationStageScript:
		{
			if (FVersionedNiagaraEmitterData* EmitterData = OwningEmitter.GetEmitterData())
			{
				if (UNiagaraSimulationStageBase* Base = EmitterData->GetSimulationStageById(OutputNodeInChain->GetUsageId()))
				{
					StageName = Base->GetStackContextReplacementName();
				}
			}
			
			if (StageName == NAME_None)
				StageName = TEXT("Particles");
		}
		break;
		case ENiagaraScriptUsage::ParticleGPUComputeScript:
			StageName = TEXT("Particles");
			break;
		case ENiagaraScriptUsage::EmitterSpawnScript:
		case ENiagaraScriptUsage::EmitterUpdateScript:
			StageName = TEXT("Emitter");
			{
				if (OwningEmitter.Emitter)
				{
					FString EmitterAliasStr = OwningEmitter.Emitter->GetUniqueEmitterName();
					if (EmitterAliasStr.Len())
					{
						StageName = *EmitterAliasStr;
						AlternateStageName = TEXT("Emitter");
					}
				}
			}
			break;
		case ENiagaraScriptUsage::SystemSpawnScript:
		case ENiagaraScriptUsage::SystemUpdateScript:
			StageName = TEXT("System");
			break;
	}

	if (StageName != NAME_None)	
		PossibleRootNames.Add(StageName);
	if (AlternateStageName != NAME_None)
		PossibleRootNames.Add(AlternateStageName);

	return PossibleRootNames;
}

void FNiagaraStackGraphUtilities::BuildParameterMapHistoryWithStackContextResolution(FVersionedNiagaraEmitter OwningEmitter, UNiagaraNodeOutput* OutputNodeInChain, UNiagaraNode* NodeToVisit, FNiagaraParameterMapHistoryBuilder& Builder, bool bRecursive /*= true*/, bool bFilterForCompilation /*= true*/)
{
	bool bSetUsage = false;
	FVersionedNiagaraEmitterData* EmitterData = OwningEmitter.GetEmitterData();
	if (EmitterData && OutputNodeInChain)
	{
		ENiagaraScriptUsage Usage = OutputNodeInChain->GetUsage();
		FName StageName;
		if (Usage == ENiagaraScriptUsage::ParticleSimulationStageScript)
		{
			if (UNiagaraSimulationStageBase* Base = EmitterData->GetSimulationStageById(OutputNodeInChain->GetUsageId()))
			{
				StageName = Base->GetStackContextReplacementName();
			}
		}
		Builder.BeginUsage(Usage, StageName);
		bSetUsage = true;
	}

	TArray<FNiagaraVariable> StaticVars;
	TSharedPtr<FNiagaraGraphCachedDataBase, ESPMode::ThreadSafe> CachedTraversalData;
<<<<<<< HEAD
	if (OwningEmitter)
	{
		CachedTraversalData = OwningEmitter->GetCachedTraversalData();
=======
	if (OwningEmitter.GetEmitterData())
	{
		CachedTraversalData = OwningEmitter.Emitter->GetCachedTraversalData(OwningEmitter.Version);
>>>>>>> d731a049
	}
	
	if (CachedTraversalData.IsValid())
	{
		CachedTraversalData.Get()->GetStaticVariables(StaticVars);
	}

	Builder.RegisterExternalStaticVariables(StaticVars);

	NodeToVisit->BuildParameterMapHistory(Builder, bRecursive, bFilterForCompilation);

	if (bSetUsage)
	{
		Builder.EndUsage();
	}
}


UNiagaraNodeInput* FNiagaraStackGraphUtilities::GetEmitterInputNodeForStackNode(UNiagaraNode& StackNode)
{
	// Since the stack graph can have arbitrary branches when traversing inputs, the only safe way to get the initial input
	// is to start at the output node and then trace only parameter map inputs.
	UNiagaraNodeOutput* OutputNode = GetEmitterOutputNodeForStackNode(StackNode);

	UNiagaraNode* PreviousNode = OutputNode;
	while (PreviousNode != nullptr)
	{
		UEdGraphPin* PreviousNodeInputPin = FNiagaraStackGraphUtilities::GetParameterMapInputPin(*PreviousNode);
		if (PreviousNodeInputPin != nullptr && PreviousNodeInputPin->LinkedTo.Num() == 1)
		{
			UNiagaraNode* CurrentNode = Cast<UNiagaraNode>(PreviousNodeInputPin->LinkedTo[0]->GetOwningNode());
			UNiagaraNodeInput* InputNode = Cast<UNiagaraNodeInput>(CurrentNode);
			if (InputNode != nullptr)
			{
				return InputNode;
			}
			PreviousNode = CurrentNode;
		}
		else
		{
			PreviousNode = nullptr;
		}
	}
	return nullptr;
}

FText GetChangelistText(FNiagaraVersionedObject* VersionedObject, const FNiagaraAssetVersion& FromVersion, const FNiagaraAssetVersion& ToVersion)
{
	FText Result;
	for (FNiagaraAssetVersion Version : VersionedObject->GetAllAvailableVersions())
	{
		if (Version <= FromVersion)
		{
			continue;
		}
		if (ToVersion < Version)
		{
			break;
		}
		FText ChangeDescription = VersionedObject->GetVersionDataAccessor(Version.VersionGuid)->GetVersionChangeDescription();
		if (!ChangeDescription.IsEmpty())
		{
			Result = FText::Format(FText::FromString("{0}{1}.{2}: {3}\n"), Result, Version.MajorVersion, Version.MinorVersion, ChangeDescription);
		}
	}
	return Result;
}

void FNiagaraStackGraphUtilities::CheckForDeprecatedScriptVersion(UNiagaraNodeFunctionCall* InputFunctionCallNode, const FString& StackEditorDataKey, UNiagaraStackEntry::FStackIssueFixDelegate VersionUpgradeFix, TArray<UNiagaraStackEntry::FStackIssue>& OutIssues)
{
	// Generate an issue if the script version is out of date
	if (InputFunctionCallNode->FunctionScript && InputFunctionCallNode->FunctionScript->IsVersioningEnabled() && VersionUpgradeFix.IsBound())
	{
		FNiagaraAssetVersion ExposedVersion = InputFunctionCallNode->FunctionScript->GetExposedVersion();
		FVersionedNiagaraScriptData* ScriptData = InputFunctionCallNode->FunctionScript->GetScriptData(InputFunctionCallNode->SelectedScriptVersion);
		FNiagaraAssetVersion ReferencedVersion = ScriptData->Version;
		if (ReferencedVersion.MajorVersion < ExposedVersion.MajorVersion)
		{
			TArray<UNiagaraStackEntry::FStackIssueFix> Fixes;
			Fixes.Add(UNiagaraStackEntry::FStackIssueFix(LOCTEXT("UpgradeVersionFix", "Upgrade to newest version."), VersionUpgradeFix));
			//TODO MV: add "fix all" and "copy and fix" actions
			
			FText ChangelistDescriptions = GetChangelistText(InputFunctionCallNode->FunctionScript, ReferencedVersion, ExposedVersion);
			FText DeprecationDescription = ScriptData->bDeprecated && !ScriptData->DeprecationMessage.IsEmpty() ? FText::Format(LOCTEXT("DeprecatedScriptVersionMessage", "\n\nDeprecation message:\n{0}"), ScriptData->DeprecationMessage) : FText();
			FText LongDescription = FText::Format(LOCTEXT("DeprecatedVersionFormat", "This script has a newer version available.\nYou can upgrade now, but major version upgrades can sometimes come with breaking changes! So check that everything is still working as expected afterwards.{0}{1}"),
				DeprecationDescription,
				ChangelistDescriptions.IsEmpty() ? FText() : FText::Format(LOCTEXT("DeprecatedVersionFormatChanges", "\n\nVersion change description:\n{0}"), ChangelistDescriptions));
			UNiagaraStackEntry::FStackIssue UpgradeVersion(
                ScriptData->bDeprecated ? EStackIssueSeverity::Warning : EStackIssueSeverity::Info,
                FText::Format(LOCTEXT("DeprecatedScriptVersionSummaryFormat", "Upgrade script version: {0}.{1} -> {2}.{3}"),
                	FText::AsNumber(ReferencedVersion.MajorVersion), FText::AsNumber(ReferencedVersion.MinorVersion), FText::AsNumber(ExposedVersion.MajorVersion), FText::AsNumber(ExposedVersion.MinorVersion)),
                LongDescription,
                StackEditorDataKey,
                true,
                Fixes);
			OutIssues.Add(UpgradeVersion);
		}
	}

	// Generate a note of the changelist when the script version was manually changed
	if (InputFunctionCallNode->FunctionScript && InputFunctionCallNode->FunctionScript->IsVersioningEnabled())
	{
		FGuid SelectedVersionGuid = InputFunctionCallNode->SelectedScriptVersion;
		FGuid PreviousVersionGuid = InputFunctionCallNode->PreviousScriptVersion;
		FVersionedNiagaraScriptData* SelectedVersion = InputFunctionCallNode->FunctionScript->GetScriptData(SelectedVersionGuid);
		FVersionedNiagaraScriptData* PreviousVersion = InputFunctionCallNode->FunctionScript->GetScriptData(PreviousVersionGuid);
		if (PreviousVersionGuid.IsValid() && PreviousVersionGuid != SelectedVersionGuid && SelectedVersion && PreviousVersion)
		{
			FText ChangelistDescriptions = GetChangelistText(InputFunctionCallNode->FunctionScript, PreviousVersion->Version, SelectedVersion->Version);
			if (!ChangelistDescriptions.IsEmpty())
			{
				UNiagaraStackEntry::FStackIssue UpgradeInfo(
	                EStackIssueSeverity::Info,
	                LOCTEXT("VersionUpgradeInfoSummary", "Version upgrade note"),
	                FText::Format(LOCTEXT("VersionUpgradeFormatChanges", "The version of this script was recently upgraded; here is a list of changes:\n{0}"), ChangelistDescriptions),
	                StackEditorDataKey,
	                true);
				OutIssues.Add(UpgradeInfo);
			}
		}
	}

	// Generate a note if the last version upgrade generated warnings
	if (InputFunctionCallNode->FunctionScript && InputFunctionCallNode->FunctionScript->IsVersioningEnabled() && InputFunctionCallNode->PythonUpgradeScriptWarnings.IsEmpty() == false)
	{
		UNiagaraStackEntry::FStackIssue PythonLog(
                    EStackIssueSeverity::Warning,
                    LOCTEXT("PythonLogSummary", "Python upgrade script log"),
                    FText::Format(LOCTEXT("VersionUpgradePythonLog", "Upgrading the version generated some warnings from the python script:\n{0}"), FText::FromString(InputFunctionCallNode->PythonUpgradeScriptWarnings)),
                    StackEditorDataKey,
                    true);
		OutIssues.Add(PythonLog);
	}
}

void FNiagaraStackGraphUtilities::CheckForDeprecatedEmitterVersion(TSharedPtr<FNiagaraEmitterViewModel> ViewModel, const FString& StackEditorDataKey, UNiagaraStackEntry::FStackIssueFixDelegate VersionUpgradeFix, TArray<UNiagaraStackEntry::FStackIssue>& OutIssues)
{
	if (!ViewModel)
	{
		return;
	}
	
	FVersionedNiagaraEmitter VersionedEmitter = ViewModel->GetParentEmitter();
	UNiagaraEmitter* Emitter = VersionedEmitter.Emitter;
	FVersionedNiagaraEmitterData* EmitterData = VersionedEmitter.GetEmitterData();

	if (!Emitter || !Emitter->IsVersioningEnabled())
	{
		return;
	}

	if (!EmitterData)
	{
		if (VersionUpgradeFix.IsBound())
		{
			TArray<UNiagaraStackEntry::FStackIssueFix> Fixes;
			Fixes.Add(UNiagaraStackEntry::FStackIssueFix(LOCTEXT("InvalidParentVersionFix", "Switch to exposed parent version."), VersionUpgradeFix));
			
			UNiagaraStackEntry::FStackIssue UpgradeVersion(
				EStackIssueSeverity::Error,
				LOCTEXT("MissingParentVersionFormat", "Invalid parent emitter"),
				LOCTEXT("MissingParentVersionLongFormat", "The parent version selected for this emitter does not exist.\nPlease select a valid version or changes cannot be merged down from the parent emitter."),
				StackEditorDataKey,
				false,
				Fixes);
			OutIssues.Add(UpgradeVersion);
		}
		return;
	}
	
	// Generate an issue if the emitter version is out of date
	if (VersionUpgradeFix.IsBound())
	{
		FNiagaraAssetVersion ExposedVersion = Emitter->GetExposedVersion();
		if (FNiagaraAssetVersion ReferencedVersion = EmitterData->Version; ReferencedVersion.MajorVersion < ExposedVersion.MajorVersion)
		{
			TArray<UNiagaraStackEntry::FStackIssueFix> Fixes;
			Fixes.Add(UNiagaraStackEntry::FStackIssueFix(LOCTEXT("UpgradeNewestParentFix", "Upgrade to newest parent version."), VersionUpgradeFix));
			
			FText ChangelistDescriptions = GetChangelistText(Emitter, ReferencedVersion, ExposedVersion);
			FText DeprecationDescription = EmitterData->bDeprecated && !EmitterData->DeprecationMessage.IsEmpty() ? FText::Format(LOCTEXT("DeprecatedEmitterVersionMessage", "\n\nDeprecation message:\n{0}"), EmitterData->DeprecationMessage) : FText();
			FText LongDescription = FText::Format(LOCTEXT("EmitterDeprecatedVersionFormat", "This emitter has a newer parent version available.\nYou can upgrade now, but major version upgrades can sometimes come with breaking changes! So check that everything is still working as expected afterwards.{0}{1}"),
				DeprecationDescription,
				ChangelistDescriptions.IsEmpty() ? FText() : FText::Format(LOCTEXT("DeprecatedVersionFormatChanges", "\n\nVersion change description:\n{0}"), ChangelistDescriptions));
			UNiagaraStackEntry::FStackIssue UpgradeVersion(
                EmitterData->bDeprecated ? EStackIssueSeverity::Warning : EStackIssueSeverity::Info,
                FText::Format(LOCTEXT("DeprecatedVersionSummaryFormat", "Upgrade emitter version: {0}.{1} -> {2}.{3}"),
                	FText::AsNumber(ReferencedVersion.MajorVersion), FText::AsNumber(ReferencedVersion.MinorVersion), FText::AsNumber(ExposedVersion.MajorVersion), FText::AsNumber(ExposedVersion.MinorVersion)),
                LongDescription,
                StackEditorDataKey,
                true,
                Fixes);
			OutIssues.Add(UpgradeVersion);
		}
	}

	// Generate a note of the changelist when the emitter version was manually changed
	{
		FGuid SelectedVersionGuid = VersionedEmitter.Version;
		FGuid PreviousVersionGuid = ViewModel->PreviousEmitterVersion;
		FVersionedNiagaraEmitterData* PreviousVersion = Emitter->GetEmitterData(PreviousVersionGuid);
		if (PreviousVersionGuid.IsValid() && PreviousVersionGuid != SelectedVersionGuid && PreviousVersion)
		{
			FText ChangelistDescriptions = GetChangelistText(Emitter, PreviousVersion->Version, EmitterData->Version);
			if (!ChangelistDescriptions.IsEmpty())
			{
				UNiagaraStackEntry::FStackIssue UpgradeInfo(
	                EStackIssueSeverity::Info,
	                LOCTEXT("VersionUpgradeInfoSummary", "Version upgrade note"),
	                FText::Format(LOCTEXT("EmitterVersionUpgradeFormatChanges", "The version of this emitter was recently upgraded; here is a list of changes:\n{0}"), ChangelistDescriptions),
	                StackEditorDataKey,
	                true);
				OutIssues.Add(UpgradeInfo);
			}
		}
	}

	// Generate a note if the last version upgrade generated warnings
	if (ViewModel->PythonUpgradeScriptWarnings.IsEmpty() == false)
	{
		UNiagaraStackEntry::FStackIssue PythonLog(
            EStackIssueSeverity::Warning,
            LOCTEXT("PythonLogSummary", "Python upgrade script log"),
            FText::Format(LOCTEXT("VersionUpgradePythonLog", "Upgrading the version generated some warnings from the python script:\n{0}"), FText::FromString(ViewModel->PythonUpgradeScriptWarnings)),
            StackEditorDataKey,
            true);
		OutIssues.Add(PythonLog);
	}
}

void GetGroupNodesRecursive(const TArray<UNiagaraNode*>& CurrentStartNodes, UNiagaraNode* EndNode, TArray<UNiagaraNode*>& OutAllNodes)
{
	FPinCollectorArray InputPins;
	FPinCollectorArray OutputPins;
	for (UNiagaraNode* CurrentStartNode : CurrentStartNodes)
	{
		if (OutAllNodes.Contains(CurrentStartNode) == false)
		{
			OutAllNodes.Add(CurrentStartNode);

			// Check input pins for this node to handle any UNiagaraNodeInput nodes which are wired directly to one of the group nodes.
			UEdGraphPin* ParameterMapInputPin = FNiagaraStackGraphUtilities::GetParameterMapInputPin(*CurrentStartNode);
			if (ParameterMapInputPin != nullptr)
			{
				InputPins.Reset();
				CurrentStartNode->GetInputPins(InputPins);
				for (UEdGraphPin* InputPin : InputPins)
				{
					if (InputPin != ParameterMapInputPin)
					{
						for (UEdGraphPin* InputLinkedPin : InputPin->LinkedTo)
						{
							UNiagaraNode* LinkedNode = Cast<UNiagaraNode>(InputLinkedPin->GetOwningNode());
							if (LinkedNode != nullptr)
							{
								OutAllNodes.AddUnique(LinkedNode);
							}
						}
					}
				}
			}

			// Handle nodes connected to the output.
			if (CurrentStartNode != EndNode)
			{
				TArray<UNiagaraNode*> LinkedNodes;
				OutputPins.Reset();
				CurrentStartNode->GetOutputPins(OutputPins);
				for (UEdGraphPin* OutputPin : OutputPins)
				{
					for (UEdGraphPin* LinkedPin : OutputPin->LinkedTo)
					{
						UNiagaraNode* LinkedNode = Cast<UNiagaraNode>(LinkedPin->GetOwningNode());
						if (LinkedNode != nullptr)
						{
							LinkedNodes.Add(LinkedNode);
						}
					}
				}
				GetGroupNodesRecursive(LinkedNodes, EndNode, OutAllNodes);
			}
		}
	}
}

void FNiagaraStackGraphUtilities::FStackNodeGroup::GetAllNodesInGroup(TArray<UNiagaraNode*>& OutAllNodes) const
{
	GetGroupNodesRecursive(StartNodes, EndNode, OutAllNodes);
}

void FNiagaraStackGraphUtilities::GetStackNodeGroups(UNiagaraNode& StackNode, TArray<FNiagaraStackGraphUtilities::FStackNodeGroup>& OutStackNodeGroups)
{
	UNiagaraNodeOutput* OutputNode = GetEmitterOutputNodeForStackNode(StackNode);
	if (OutputNode != nullptr)
	{
		UNiagaraNodeInput* InputNode = GetEmitterInputNodeForStackNode(*OutputNode);
		if (InputNode != nullptr)
		{
			FStackNodeGroup InputGroup;
			InputGroup.StartNodes.Add(InputNode);
			InputGroup.EndNode = InputNode;
			OutStackNodeGroups.Add(InputGroup);

			TArray<UNiagaraNodeFunctionCall*> ModuleNodes;
			GetOrderedModuleNodes(*OutputNode, ModuleNodes);
			for (UNiagaraNodeFunctionCall* ModuleNode : ModuleNodes)
			{
				FStackNodeGroup ModuleGroup;
				UEdGraphPin* PreviousOutputPin = GetParameterMapOutputPin(*OutStackNodeGroups.Last().EndNode);
				for (UEdGraphPin* PreviousOutputPinLinkedPin : PreviousOutputPin->LinkedTo)
				{
					ModuleGroup.StartNodes.Add(CastChecked<UNiagaraNode>(PreviousOutputPinLinkedPin->GetOwningNode()));
				}
				ModuleGroup.EndNode = ModuleNode;
				OutStackNodeGroups.Add(ModuleGroup);
			}

			FStackNodeGroup OutputGroup;
			UEdGraphPin* PreviousOutputPin = GetParameterMapOutputPin(*OutStackNodeGroups.Last().EndNode);
			for (UEdGraphPin* PreviousOutputPinLinkedPin : PreviousOutputPin->LinkedTo)
			{
				OutputGroup.StartNodes.Add(CastChecked<UNiagaraNode>(PreviousOutputPinLinkedPin->GetOwningNode()));
			}
			OutputGroup.EndNode = OutputNode;
			OutStackNodeGroups.Add(OutputGroup);
		}
	}
}

void FNiagaraStackGraphUtilities::DisconnectStackNodeGroup(const FStackNodeGroup& DisconnectGroup, const FStackNodeGroup& PreviousGroup, const FStackNodeGroup& NextGroup)
{
	UEdGraphPin* PreviousOutputPin = FNiagaraStackGraphUtilities::GetParameterMapOutputPin(*PreviousGroup.EndNode);
	BreakAllPinLinks(PreviousOutputPin);

	UEdGraphPin* DisconnectOutputPin = FNiagaraStackGraphUtilities::GetParameterMapOutputPin(*DisconnectGroup.EndNode);
	BreakAllPinLinks(DisconnectOutputPin);

	for (UNiagaraNode* NextStartNode : NextGroup.StartNodes)
	{
		UEdGraphPin* NextStartInputPin = FNiagaraStackGraphUtilities::GetParameterMapInputPin(*NextStartNode);
		MakeLinkTo(PreviousOutputPin, NextStartInputPin);
	}
}

void FNiagaraStackGraphUtilities::ConnectStackNodeGroup(const FStackNodeGroup& ConnectGroup, const FStackNodeGroup& NewPreviousGroup, const FStackNodeGroup& NewNextGroup)
{
	UEdGraphPin* NewPreviousOutputPin = FNiagaraStackGraphUtilities::GetParameterMapOutputPin(*NewPreviousGroup.EndNode);
	BreakAllPinLinks(NewPreviousOutputPin);

	for (UNiagaraNode* ConnectStartNode : ConnectGroup.StartNodes)
	{
		UEdGraphPin* ConnectInputPin = FNiagaraStackGraphUtilities::GetParameterMapInputPin(*ConnectStartNode);
		MakeLinkTo(NewPreviousOutputPin, ConnectInputPin);

	}

	UEdGraphPin* ConnectOutputPin = FNiagaraStackGraphUtilities::GetParameterMapOutputPin(*ConnectGroup.EndNode);

	for (UNiagaraNode* NewNextStartNode : NewNextGroup.StartNodes)
	{
		UEdGraphPin* NewNextStartInputPin = FNiagaraStackGraphUtilities::GetParameterMapInputPin(*NewNextStartNode);
		MakeLinkTo(ConnectOutputPin, NewNextStartInputPin);
	}
}

DECLARE_DELEGATE_RetVal_OneParam(bool, FInputSelector, UNiagaraStackFunctionInput*);

void InitializeStackFunctionInputsInternal(TSharedRef<FNiagaraSystemViewModel> SystemViewModel, TSharedPtr<FNiagaraEmitterViewModel> EmitterViewModel, UNiagaraStackEditorData& StackEditorData, UNiagaraNodeFunctionCall& ModuleNode, UNiagaraNodeFunctionCall& InputFunctionCallNode, FInputSelector InputSelector)
{
	UNiagaraStackFunctionInputCollection* FunctionInputCollection = NewObject<UNiagaraStackFunctionInputCollection>(GetTransientPackage()); 
	UNiagaraStackEntry::FRequiredEntryData RequiredEntryData(SystemViewModel, EmitterViewModel, NAME_None, NAME_None, StackEditorData);
	FunctionInputCollection->Initialize(RequiredEntryData, ModuleNode, InputFunctionCallNode, FString());
	FunctionInputCollection->RefreshChildren();

	// Reset all direct inputs on this function to initialize data interfaces and default dynamic inputs.
	TArray<UNiagaraStackEntry*> Children;
	FunctionInputCollection->GetUnfilteredChildren(Children);
	for (UNiagaraStackEntry* Child : Children)
	{
		UNiagaraStackInputCategory* InputCategory = Cast<UNiagaraStackInputCategory>(Child);
		if (InputCategory != nullptr)
		{
			TArray<UNiagaraStackEntry*> CategoryChildren;
			InputCategory->GetUnfilteredChildren(CategoryChildren);
			for (UNiagaraStackEntry* CategoryChild : CategoryChildren)
			{
				UNiagaraStackFunctionInput* FunctionInput = Cast<UNiagaraStackFunctionInput>(CategoryChild);
				if (FunctionInput != nullptr && (InputSelector.IsBound() == false || InputSelector.Execute(FunctionInput)) && FunctionInput->CanReset())
				{
					FunctionInput->Reset();
				}
			}
		}
	}

	FunctionInputCollection->Finalize();
	SystemViewModel->NotifyDataObjectChanged(TArray<UObject*>(), ENiagaraDataObjectChange::Unknown);
}

void FNiagaraStackGraphUtilities::InitializeStackFunctionInputs(TSharedRef<FNiagaraSystemViewModel> SystemViewModel, TSharedPtr<FNiagaraEmitterViewModel> EmitterViewModel, UNiagaraStackEditorData& StackEditorData, UNiagaraNodeFunctionCall& ModuleNode, UNiagaraNodeFunctionCall& InputFunctionCallNode)
{
	InitializeStackFunctionInputsInternal(SystemViewModel, EmitterViewModel, StackEditorData, ModuleNode, InputFunctionCallNode, FInputSelector());
}

void FNiagaraStackGraphUtilities::InitializeStackFunctionInput(TSharedRef<FNiagaraSystemViewModel> SystemViewModel, TSharedPtr<FNiagaraEmitterViewModel> EmitterViewModel, UNiagaraStackEditorData& StackEditorData, UNiagaraNodeFunctionCall& ModuleNode, UNiagaraNodeFunctionCall& InputFunctionCallNode, FName InputName)
{
	FInputSelector InputSelector;
	InputSelector.BindLambda([&InputName](UNiagaraStackFunctionInput* Input)
	{
		return Input->GetInputParameterHandle().GetName() == InputName;
	});
	InitializeStackFunctionInputsInternal(SystemViewModel, EmitterViewModel, StackEditorData, ModuleNode, InputFunctionCallNode, InputSelector);
}

FString FNiagaraStackGraphUtilities::GenerateStackFunctionInputEditorDataKey(UNiagaraNodeFunctionCall& FunctionCallNode, FNiagaraParameterHandle InputParameterHandle)
{
	return FunctionCallNode.GetFunctionName() + InputParameterHandle.GetParameterHandleString().ToString();
}

FString FNiagaraStackGraphUtilities::GenerateStackModuleEditorDataKey(UNiagaraNodeFunctionCall& ModuleNode)
{
	return ModuleNode.NodeGuid.ToString(EGuidFormats::DigitsWithHyphens);
}

void ExtractInputPinsFromHistory(FNiagaraParameterMapHistory& History, UEdGraph* FunctionGraph, FNiagaraStackGraphUtilities::ENiagaraGetStackFunctionInputPinsOptions Options, TArray<const UEdGraphPin*>& OutPins)
{
	const int32 ModuleNamespaceLength = FNiagaraConstants::ModuleNamespaceString.Len();

	for (int32 i = 0; i < History.Variables.Num(); i++)
	{
		FNiagaraVariable& Variable = History.Variables[i];
		const TArray<FNiagaraParameterMapHistory::FReadHistory>& ReadHistory = History.PerVariableReadHistory[i];

		// A read is only really exposed if it's the first read and it has no corresponding write.
		if (ReadHistory.Num() > 0 && ReadHistory[0].PreviousWritePin.Pin == nullptr)
		{
			const UEdGraphPin* InputPin = ReadHistory[0].ReadPin.Pin;

			// Make sure that the module input is from the called graph, and not a nested graph.
			UEdGraph* NodeGraph = InputPin->GetOwningNode()->GetGraph();
			if (NodeGraph == FunctionGraph)
			{
				if (Options == FNiagaraStackGraphUtilities::ENiagaraGetStackFunctionInputPinsOptions::AllInputs)
				{
					OutPins.Add(InputPin);
				}
				else
				{
					FNameBuilder InputPinName(InputPin->PinName);
					FStringView InputPinView(InputPinName);
					if (InputPinView.StartsWith(FNiagaraConstants::ModuleNamespaceString)
						&& InputPinView.Len() > ModuleNamespaceLength
						&& InputPinView[ModuleNamespaceLength] == TCHAR('.'))
					{
						OutPins.Add(InputPin);
					}
				}
			}
		}
	}
}

void FNiagaraStackGraphUtilities::GetStackFunctionInputPins(UNiagaraNodeFunctionCall& FunctionCallNode, TArray<const UEdGraphPin*>& OutInputPins, TSet<const UEdGraphPin*>& OutHiddenPins, FCompileConstantResolver ConstantResolver, ENiagaraGetStackFunctionInputPinsOptions Options, bool bIgnoreDisabled)
{
	TArray<FNiagaraVariable> StaticVars;
	FNiagaraStackGraphUtilitiesImpl::GetFunctionStaticVariables(FunctionCallNode, StaticVars);

	FNiagaraEditorModule::Get().GetGraphDataCache().GetStackFunctionInputPins(FunctionCallNode, StaticVars, OutInputPins, OutHiddenPins, ConstantResolver, Options, bIgnoreDisabled);
}

void FNiagaraStackGraphUtilities::GetStackFunctionInputPins(UNiagaraNodeFunctionCall& FunctionCallNode, TArray<const UEdGraphPin*>& OutInputPins, FCompileConstantResolver ConstantResolver, ENiagaraGetStackFunctionInputPinsOptions Options, bool bIgnoreDisabled)
{
	TArray<FNiagaraVariable> StaticVars;
	FNiagaraStackGraphUtilitiesImpl::GetFunctionStaticVariables(FunctionCallNode, StaticVars);

	FNiagaraEditorModule::Get().GetGraphDataCache().GetStackFunctionInputPins(FunctionCallNode, StaticVars, OutInputPins, ConstantResolver, Options, bIgnoreDisabled);
}

void FNiagaraStackGraphUtilities::GetStackFunctionInputPins(UNiagaraNodeFunctionCall& FunctionCallNode, TArray<const UEdGraphPin*>& OutInputPins, ENiagaraGetStackFunctionInputPinsOptions Options /*= ENiagaraGetStackFunctionInputPinsOptions::AllInputs*/, bool bIgnoreDisabled /*= false*/)
{
	FCompileConstantResolver EmptyResolver;
	GetStackFunctionInputPins(FunctionCallNode, OutInputPins, EmptyResolver, Options, bIgnoreDisabled);
}

void FNiagaraStackGraphUtilities::GetStackFunctionInputPinsWithoutCache(
	UNiagaraNodeFunctionCall& FunctionCallNode,
	TConstArrayView<FNiagaraVariable> StaticVars,
	TArray<const UEdGraphPin*>& OutInputPins,
	const FCompileConstantResolver& ConstantResolver,
	ENiagaraGetStackFunctionInputPinsOptions Options,
	bool bIgnoreDisabled,
	bool bFilterForCompilation)
{
	FNiagaraParameterMapHistoryBuilder Builder;
	Builder.SetIgnoreDisabled(bIgnoreDisabled);
	Builder.ConstantResolver = ConstantResolver;
<<<<<<< HEAD

	UNiagaraEmitter* Emitter = FunctionCallNode.GetTypedOuter<UNiagaraEmitter>();
	UNiagaraSystem* System = FunctionCallNode.GetTypedOuter<UNiagaraSystem>();

	TArray<FNiagaraVariable> StaticVars;
	TSharedPtr<FNiagaraGraphCachedDataBase, ESPMode::ThreadSafe> CachedTraversalData;
	if (Emitter)
	{
		CachedTraversalData = Emitter->GetCachedTraversalData();
	}
	else if (System)
	{
		CachedTraversalData = System->GetCachedTraversalData();
	}
	if (CachedTraversalData.IsValid())
	{
		CachedTraversalData.Get()->GetStaticVariables(StaticVars);
	}

	Builder.RegisterExternalStaticVariables(StaticVars);

	FunctionCallNode.BuildParameterMapHistory(Builder, false, false);
	
	if (Builder.Histories.Num() == 1)
=======
	Builder.RegisterExternalStaticVariables(StaticVars);

	// if we are only dealing with the module input pins then we don't need to delve deep into the graph
	if (Options == ENiagaraGetStackFunctionInputPinsOptions::ModuleInputsOnly)
>>>>>>> d731a049
	{
		Builder.MaxGraphDepthTraversal = 1;
	}

<<<<<<< HEAD
		FNiagaraParameterMapHistoryBuilder BuilderCompiled;
		BuilderCompiled.ConstantResolver = ConstantResolver;
		BuilderCompiled.SetIgnoreDisabled(bIgnoreDisabled);
		BuilderCompiled.RegisterExternalStaticVariables(StaticVars);

		FunctionCallNode.BuildParameterMapHistory(BuilderCompiled, false, true);
		TArray<const UEdGraphPin*> CompilationPins;
		if (BuilderCompiled.Histories.Num() == 1)
		{
			ExtractInputPinsFromHistory(BuilderCompiled.Histories[0], FunctionCallNode.GetCalledGraph(), Options, CompilationPins);
		}

		//UE_LOG(LogNiagaraEditor, Log, TEXT("OutInputPins:"));
		int32 Idx = 0;
		for (const UEdGraphPin* Pin : OutInputPins)
		{
			bool bFoundPin = false;
			for (const UEdGraphPin* CompiledPin : CompilationPins)
			{
				if (Pin->GetName() == CompiledPin->GetName() && 
					Pin->PinType.PinCategory == CompiledPin->PinType.PinCategory && 
					Pin->PinType.PinSubCategoryObject == CompiledPin->PinType.PinSubCategoryObject)
				{
					bFoundPin = true;
				}
			}
			if (!bFoundPin)
			{
				OutHiddenPins.Add(Pin);
			}

			//UE_LOG(LogNiagaraEditor, Log, TEXT("[%d]:%s %s"), Idx, *Pin->PinName.ToString(), bFoundPin ? TEXT("") : TEXT("HIDDEN"));
			++Idx;
		}
=======
	FunctionCallNode.BuildParameterMapHistory(Builder, false, bFilterForCompilation);

	OutInputPins.Empty();

	if (Builder.Histories.Num() == 1)
	{
		ExtractInputPinsFromHistory(Builder.Histories[0], FunctionCallNode.GetCalledGraph(), Options, OutInputPins);
>>>>>>> d731a049
	}
}

TArray<UEdGraphPin*> FNiagaraStackGraphUtilities::GetUnusedFunctionInputPins(UNiagaraNodeFunctionCall& FunctionCallNode, FCompileConstantResolver ConstantResolver)
{
	UNiagaraGraph* FunctionGraph = FunctionCallNode.GetCalledGraph();
	if (!FunctionGraph || FunctionCallNode.FunctionScript->Usage != ENiagaraScriptUsage::Module)
	{
		return TArray<UEdGraphPin*>();
	}
	
	// Set the static switch values so we traverse the correct node paths
	FPinCollectorArray InputPins;
	FunctionCallNode.GetInputPins(InputPins);

	FNiagaraEditorUtilities::SetStaticSwitchConstants(FunctionGraph, InputPins, ConstantResolver);

	// Find the start node for the traversal
	UNiagaraNodeOutput* OutputNode = FunctionGraph->FindOutputNode(ENiagaraScriptUsage::Module);
	if (OutputNode == nullptr)
	{
		return TArray<UEdGraphPin*>();
	}

	// Get the used function parameters from the parameter map set node linked to the function's input pin.
	// Note that this is only valid for module scripts, not function scripts.
	TArray<UEdGraphPin*> ResultPins;
	FString FunctionScriptName = FunctionCallNode.GetFunctionName();
	if (InputPins.Num() > 0 && InputPins[0]->LinkedTo.Num() > 0)
	{
		UNiagaraNodeParameterMapSet* ParamMapNode = Cast<UNiagaraNodeParameterMapSet>(InputPins[0]->LinkedTo[0]->GetOwningNode());
		if (ParamMapNode)
		{
			InputPins.Reset();
			ParamMapNode->GetInputPins(InputPins);
			for (UEdGraphPin* Pin : InputPins)
			{
				FString PinName = Pin->PinName.ToString();
				if (PinName.StartsWith(FunctionScriptName + "."))
				{
					ResultPins.Add(Pin);
				}
			}
		}
	}
	if (ResultPins.Num() == 0)
	{
		return ResultPins;
	}

	// Find reachable nodes
	TArray<UNiagaraNode*> ReachedNodes;
	FunctionGraph->BuildTraversal(ReachedNodes, OutputNode, true);

	FPinCollectorArray OutPins;
	// We only care about reachable parameter map get nodes with module inputs
	const UEdGraphSchema_Niagara* Schema = GetDefault<UEdGraphSchema_Niagara>();
	for (UNiagaraNode* Node : ReachedNodes)
	{
		UNiagaraNodeParameterMapGet* ParamMapNode = Cast<UNiagaraNodeParameterMapGet>(Node);
		if (ParamMapNode)
		{
			OutPins.Reset();
			ParamMapNode->GetOutputPins(OutPins);
			for (UEdGraphPin* OutPin : OutPins)
			{
				FString OutPinName = OutPin->PinName.ToString();
				if (!OutPinName.RemoveFromStart(TEXT("Module.")) || OutPin->LinkedTo.Num() == 0)
				{
					continue;
				}
				for (UEdGraphPin* Pin : ResultPins)
				{
					if (Pin->GetName() == FunctionScriptName + "." + OutPinName && Pin->PinType == OutPin->PinType)
					{
						ResultPins.RemoveSwap(Pin);
						break;
					}
				}
			}
		}
	}
	return ResultPins;
}

<<<<<<< HEAD
void FNiagaraStackGraphUtilities::GetStackFunctionInputPins(UNiagaraNodeFunctionCall& FunctionCallNode, TArray<const UEdGraphPin*>& OutInputPins, ENiagaraGetStackFunctionInputPinsOptions Options /*= ENiagaraGetStackFunctionInputPinsOptions::AllInputs*/, bool bIgnoreDisabled /*= false*/)
{
	TSet<const UEdGraphPin*> HiddenPins;
	FCompileConstantResolver EmptyResolver;
	GetStackFunctionInputPins(FunctionCallNode, OutInputPins, HiddenPins, EmptyResolver, Options, bIgnoreDisabled);
}

=======
>>>>>>> d731a049
void FNiagaraStackGraphUtilities::GetStackFunctionStaticSwitchPins(UNiagaraNodeFunctionCall& FunctionCallNode, TArray<UEdGraphPin*>& OutInputPins, TSet<UEdGraphPin*>& OutHiddenPins,
	FCompileConstantResolver& ConstantResolver)
{
	const UEdGraphSchema_Niagara* Schema = CastChecked<UEdGraphSchema_Niagara>(FunctionCallNode.GetSchema());
	UNiagaraGraph* FunctionCallGraph = FunctionCallNode.GetCalledGraph();
	if (FunctionCallGraph == nullptr)
	{
		return;
	}

	FPinCollectorArray InputPins;
	FunctionCallNode.GetInputPins(InputPins);
	FNiagaraEditorUtilities::SetStaticSwitchConstants(FunctionCallGraph, InputPins, ConstantResolver);

<<<<<<< HEAD
	UNiagaraEmitter* Emitter = FunctionCallNode.GetTypedOuter<UNiagaraEmitter>();
=======
	FVersionedNiagaraEmitter OuterEmitter = FNiagaraStackGraphUtilitiesImpl::GetOuterEmitter(&FunctionCallNode);
>>>>>>> d731a049
	UNiagaraSystem* System = FunctionCallNode.GetTypedOuter<UNiagaraSystem>();

	TArray<FNiagaraVariable> StaticVars;
	TSharedPtr<FNiagaraGraphCachedDataBase, ESPMode::ThreadSafe> CachedTraversalData;
	FString EmitterName;
	FNiagaraAliasContext::ERapidIterationParameterMode Mode = FNiagaraAliasContext::ERapidIterationParameterMode::None;
<<<<<<< HEAD
	if (Emitter)
	{
		CachedTraversalData = Emitter->GetCachedTraversalData();
		EmitterName = Emitter->GetUniqueEmitterName();
=======
	if (OuterEmitter.GetEmitterData())
	{
		CachedTraversalData = OuterEmitter.Emitter->GetCachedTraversalData(OuterEmitter.Version);
		EmitterName = OuterEmitter.Emitter->GetUniqueEmitterName();
>>>>>>> d731a049
		Mode = FNiagaraAliasContext::ERapidIterationParameterMode::EmitterOrParticleScript;
	}
	else if (System)
	{
		CachedTraversalData = System->GetCachedTraversalData();
		Mode = FNiagaraAliasContext::ERapidIterationParameterMode::SystemScript;
	}
	if (CachedTraversalData.IsValid())
	{
		TArray<FNiagaraVariable> CachedStatics;
		CachedTraversalData.Get()->GetStaticVariables(CachedStatics);

		// Because we've lost all context here about the specific function call we're in, we need to convert static vars back to 
		// normal mode.
		FString ModuleName = FunctionCallNode.GetFunctionName();
		FNiagaraAliasContext AliasContext(Mode);
		AliasContext.ChangeModuleNameToModule(ModuleName);
		if (EmitterName.Len() != 0)	
			AliasContext.ChangeEmitterNameToEmitter(EmitterName);

		for (int32 i = 0; i < CachedStatics.Num(); i++)
		{
			FNiagaraVariable Var = FNiagaraUtilities::ResolveAliases(CachedStatics[i], AliasContext);
			StaticVars.Add(Var);
		}
	}

	TArray<FNiagaraVariable> SwitchInputs = FunctionCallGraph->FindStaticSwitchInputs();
	TArray<FNiagaraVariable> ReachableInputs = FunctionCallGraph->FindStaticSwitchInputs(true, StaticVars);
	for (FNiagaraVariable SwitchInput : SwitchInputs)
	{
		FEdGraphPinType PinType = Schema->TypeDefinitionToPinType(SwitchInput.GetType());
		for (UEdGraphPin* Pin : FunctionCallNode.Pins)
		{
			if (Pin->Direction != EEdGraphPinDirection::EGPD_Input)
			{
				continue;
			}
			if (Pin->PinName.IsEqual(SwitchInput.GetName()) && Pin->PinType == PinType)
			{
				OutInputPins.Add(Pin);
				if (!ReachableInputs.Contains(SwitchInput))
				{
					OutHiddenPins.Add(Pin);
				}
				break;
			}
		}
	}
}

void FNiagaraStackGraphUtilities::GetStackFunctionOutputVariables(UNiagaraNodeFunctionCall& FunctionCallNode, FCompileConstantResolver ConstantResolver, TArray<FNiagaraVariable>& OutOutputVariables, TArray<FNiagaraVariable>& OutOutputVariablesWithOriginalAliasesIntact)
{
	FNiagaraParameterMapHistoryBuilder Builder;
	Builder.SetIgnoreDisabled(false);
	Builder.ConstantResolver = ConstantResolver;

<<<<<<< HEAD
	UNiagaraEmitter* Emitter = FunctionCallNode.GetTypedOuter<UNiagaraEmitter>();
=======
	FVersionedNiagaraEmitter OuterEmitter = FNiagaraStackGraphUtilitiesImpl::GetOuterEmitter(&FunctionCallNode);
>>>>>>> d731a049
	UNiagaraSystem* System = FunctionCallNode.GetTypedOuter<UNiagaraSystem>();

	TArray<FNiagaraVariable> StaticVars;
	TSharedPtr<FNiagaraGraphCachedDataBase, ESPMode::ThreadSafe> CachedTraversalData;
<<<<<<< HEAD
	if (Emitter)
	{
		CachedTraversalData = Emitter->GetCachedTraversalData();
=======
	if (OuterEmitter.GetEmitterData())
	{
		CachedTraversalData = OuterEmitter.Emitter->GetCachedTraversalData(OuterEmitter.Version);
>>>>>>> d731a049
	}
	else if (System)
	{
		CachedTraversalData = System->GetCachedTraversalData();
	}
	if (CachedTraversalData.IsValid())
	{
		CachedTraversalData.Get()->GetStaticVariables(StaticVars);
	}

	Builder.RegisterExternalStaticVariables(StaticVars);

	FunctionCallNode.BuildParameterMapHistory(Builder, false);

	if (ensureMsgf(Builder.Histories.Num() == 1, TEXT("Invalid Stack Graph - Function call node has invalid history count!")))
	{
		for (int32 i = 0; i < Builder.Histories[0].Variables.Num(); i++)
		{
			bool bHasParameterMapSetWrite = false;
			for (const FModuleScopedPin& WritePin : Builder.Histories[0].PerVariableWriteHistory[i])
			{
				if (WritePin.Pin != nullptr && WritePin.Pin->GetOwningNode() != nullptr && WritePin.Pin->GetOwningNode()->IsA<UNiagaraNodeParameterMapSet>())
				{
					bHasParameterMapSetWrite = true;
					break;
				}
			}

			if (bHasParameterMapSetWrite)
			{
				FNiagaraVariable& Variable = Builder.Histories[0].Variables[i];
				FNiagaraVariable& VariableWithOriginalAliasIntact = Builder.Histories[0].VariablesWithOriginalAliasesIntact[i];
				OutOutputVariables.Add(Variable);
				OutOutputVariablesWithOriginalAliasesIntact.Add(VariableWithOriginalAliasIntact);
			}
		}
	}
}

bool FNiagaraStackGraphUtilities::GetStackFunctionInputAndOutputVariables(UNiagaraNodeFunctionCall& FunctionCallNode, FCompileConstantResolver ConstantResolver, TArray<FNiagaraVariable>& OutVariables, TArray<FNiagaraVariable>& OutVariablesWithOriginalAliasesIntact)
{
	FNiagaraParameterMapHistoryBuilder Builder;
	Builder.SetIgnoreDisabled(false);
	Builder.ConstantResolver = ConstantResolver;

<<<<<<< HEAD
	UNiagaraEmitter* Emitter = FunctionCallNode.GetTypedOuter<UNiagaraEmitter>();
=======
	FVersionedNiagaraEmitter OuterEmitter = FNiagaraStackGraphUtilitiesImpl::GetOuterEmitter(&FunctionCallNode);
>>>>>>> d731a049
	UNiagaraSystem* System = FunctionCallNode.GetTypedOuter<UNiagaraSystem>();

	TArray<FNiagaraVariable> StaticVars;
	TSharedPtr<FNiagaraGraphCachedDataBase, ESPMode::ThreadSafe> CachedTraversalData;
<<<<<<< HEAD
	if (Emitter)
	{
		CachedTraversalData = Emitter->GetCachedTraversalData();
=======
	if (OuterEmitter.GetEmitterData())
	{
		CachedTraversalData = OuterEmitter.Emitter->GetCachedTraversalData(OuterEmitter.Version);
>>>>>>> d731a049
	}
	else if (System)
	{
		CachedTraversalData = System->GetCachedTraversalData();
	}
	if (CachedTraversalData.IsValid())
	{
		CachedTraversalData.Get()->GetStaticVariables(StaticVars);
	}

	Builder.RegisterExternalStaticVariables(StaticVars);

	FunctionCallNode.BuildParameterMapHistory(Builder, false);

	if (Builder.Histories.Num() == 0)
	{
		// No builder histories; it is possible the script does not have a complete path from input to output node.
		return false;
	}

	for (int32 i = 0; i < Builder.Histories[0].Variables.Num(); ++i)
	{
		bool bHasParameterMapSetWrite = false;
		for (const auto& WritePin : Builder.Histories[0].PerVariableWriteHistory[i])
		{
			if (WritePin.Pin != nullptr && WritePin.Pin->GetOwningNode() != nullptr &&
				WritePin.Pin->GetOwningNode()->IsA<UNiagaraNodeParameterMapSet>())
			{
				bHasParameterMapSetWrite = true;
				break;
			}
		}

		if (bHasParameterMapSetWrite)
		{
			FNiagaraVariable& Variable = Builder.Histories[0].Variables[i];
			FNiagaraVariable& VariableWithOriginalAliasIntact = Builder.Histories[0].VariablesWithOriginalAliasesIntact[i];
			OutVariables.Add(Variable);
			OutVariablesWithOriginalAliasesIntact.Add(VariableWithOriginalAliasIntact);
		}
	}

	TArray<const UEdGraphPin*> InputPins;
	ExtractInputPinsFromHistory(Builder.Histories[0], FunctionCallNode.GetCalledGraph(), FNiagaraStackGraphUtilities::ENiagaraGetStackFunctionInputPinsOptions::ModuleInputsOnly, InputPins);

	for (const UEdGraphPin* Pin : InputPins)
	{
		for (int32 i = 0; i < Builder.Histories[0].Variables.Num(); ++i)
		{
			FNiagaraVariable& VariableWithOriginalAliasIntact = Builder.Histories[0].VariablesWithOriginalAliasesIntact[i];
			if (VariableWithOriginalAliasIntact.GetName() == Pin->PinName)
			{
				FNiagaraVariable& Variable = Builder.Histories[0].Variables[i];
				OutVariables.AddUnique(Variable);
				OutVariablesWithOriginalAliasesIntact.AddUnique(VariableWithOriginalAliasIntact);
			}
		}
	}
	return true;
}

UNiagaraNodeParameterMapSet* FNiagaraStackGraphUtilities::GetStackFunctionOverrideNode(UNiagaraNodeFunctionCall& FunctionCallNode)
{
	UEdGraphPin* ParameterMapInput = FNiagaraStackGraphUtilities::GetParameterMapInputPin(FunctionCallNode);
	if (ParameterMapInput != nullptr && ParameterMapInput->LinkedTo.Num() == 1)
	{
		return Cast<UNiagaraNodeParameterMapSet>(ParameterMapInput->LinkedTo[0]->GetOwningNode());
	}
	return nullptr;
}

UNiagaraNodeParameterMapSet& FNiagaraStackGraphUtilities::GetOrCreateStackFunctionOverrideNode(UNiagaraNodeFunctionCall& StackFunctionCall, const FGuid& PreferredOverrideNodeGuid)
{
	UNiagaraNodeParameterMapSet* OverrideNode = GetStackFunctionOverrideNode(StackFunctionCall);
	if (OverrideNode == nullptr)
	{
		UEdGraph* Graph = StackFunctionCall.GetGraph();
		Graph->Modify();
		FGraphNodeCreator<UNiagaraNodeParameterMapSet> ParameterMapSetNodeCreator(*Graph);
		OverrideNode = ParameterMapSetNodeCreator.CreateNode();
		ParameterMapSetNodeCreator.Finalize();
		if (PreferredOverrideNodeGuid.IsValid())
		{
			OverrideNode->NodeGuid = PreferredOverrideNodeGuid;
		}
		OverrideNode->SetEnabledState(StackFunctionCall.GetDesiredEnabledState(), StackFunctionCall.HasUserSetTheEnabledState());

		UEdGraphPin* OverrideNodeInputPin = FNiagaraStackGraphUtilities::GetParameterMapInputPin(*OverrideNode);
		UEdGraphPin* OverrideNodeOutputPin = FNiagaraStackGraphUtilities::GetParameterMapOutputPin(*OverrideNode);

		UEdGraphPin* OwningFunctionCallInputPin = FNiagaraStackGraphUtilities::GetParameterMapInputPin(StackFunctionCall);
		UEdGraphPin* PreviousStackNodeOutputPin = OwningFunctionCallInputPin->LinkedTo[0];

		BreakAllPinLinks(OwningFunctionCallInputPin);
		MakeLinkTo(OwningFunctionCallInputPin, OverrideNodeOutputPin);
		for (UEdGraphPin* PreviousStackNodeOutputLinkedPin : PreviousStackNodeOutputPin->LinkedTo)
		{
			MakeLinkTo(PreviousStackNodeOutputLinkedPin, OverrideNodeOutputPin);
		}
		BreakAllPinLinks(PreviousStackNodeOutputPin);
		MakeLinkTo(PreviousStackNodeOutputPin, OverrideNodeInputPin);
	}
	return *OverrideNode;
}

UEdGraphPin* FNiagaraStackGraphUtilities::GetStackFunctionInputOverridePin(UNiagaraNodeFunctionCall& StackFunctionCall, FNiagaraParameterHandle AliasedInputParameterHandle)
{
	if (UEdGraphPin* SwitchPin = StackFunctionCall.FindStaticSwitchInputPin(AliasedInputParameterHandle.GetName()))
	{
		return SwitchPin;
	}

	UNiagaraNodeParameterMapSet* OverrideNode = GetStackFunctionOverrideNode(StackFunctionCall);
	if (OverrideNode != nullptr)
	{
		FPinCollectorArray InputPins;
		OverrideNode->GetInputPins(InputPins);
		UEdGraphPin** OverridePinPtr = InputPins.FindByPredicate([&](const UEdGraphPin* Pin) { return Pin->PinName == AliasedInputParameterHandle.GetParameterHandleString(); });
		if (OverridePinPtr != nullptr)
		{
			return *OverridePinPtr;
		}
	}
	return nullptr;
}

UEdGraphPin& FNiagaraStackGraphUtilities::GetOrCreateStackFunctionInputOverridePin(UNiagaraNodeFunctionCall& StackFunctionCall, FNiagaraParameterHandle AliasedInputParameterHandle, FNiagaraTypeDefinition InputType, const FGuid& InputScriptVariableId, const FGuid& PreferredOverrideNodeGuid)
{
	UEdGraphPin* OverridePin = GetStackFunctionInputOverridePin(StackFunctionCall, AliasedInputParameterHandle);
	if (OverridePin == nullptr)
	{
		UNiagaraNodeParameterMapSet& OverrideNode = GetOrCreateStackFunctionOverrideNode(StackFunctionCall, PreferredOverrideNodeGuid);
		OverrideNode.Modify();

		FPinCollectorArray OverrideInputPins;
		OverrideNode.GetInputPins(OverrideInputPins);

		const UEdGraphSchema_Niagara* NiagaraSchema = GetDefault<UEdGraphSchema_Niagara>();
		FEdGraphPinType PinType = NiagaraSchema->TypeDefinitionToPinType(InputType);
		OverridePin = OverrideNode.CreatePin(EEdGraphPinDirection::EGPD_Input, PinType, AliasedInputParameterHandle.GetParameterHandleString(), OverrideInputPins.Num() - 1);

		if(InputScriptVariableId.IsValid())
		{
			StackFunctionCall.UpdateInputNameBinding(InputScriptVariableId, AliasedInputParameterHandle.GetParameterHandleString());
		}
	}
	return *OverridePin;
}

bool FNiagaraStackGraphUtilities::IsOverridePinForFunction(UEdGraphPin& OverridePin, UNiagaraNodeFunctionCall& FunctionCallNode)
{
	if (OverridePin.PinType.PinCategory == UEdGraphSchema_Niagara::PinCategoryMisc ||
		OverridePin.PinType.PinSubCategoryObject == FNiagaraTypeDefinition::GetParameterMapStruct())
	{
		return false;
	}

	FNiagaraParameterHandle InputHandle(OverridePin.PinName);
	return InputHandle.GetNamespace().ToString() == FunctionCallNode.GetFunctionName();
}

TArray<UEdGraphPin*> FNiagaraStackGraphUtilities::GetOverridePinsForFunction(UNiagaraNodeParameterMapSet& OverrideNode, UNiagaraNodeFunctionCall& FunctionCallNode)
{
	TArray<UEdGraphPin*> OverridePins;
	TArray<UEdGraphPin*> OverrideNodeInputPins;
	OverrideNode.GetInputPins(OverrideNodeInputPins);
	for (UEdGraphPin* OverrideNodeInputPin : OverrideNodeInputPins)
	{
		if(IsOverridePinForFunction(*OverrideNodeInputPin, FunctionCallNode))
		{
			OverridePins.Add(OverrideNodeInputPin);
		}
	}
	return OverridePins;
}

void FNiagaraStackGraphUtilities::RemoveNodesForStackFunctionInputOverridePin(UEdGraphPin& StackFunctionInputOverridePin)
{
	TArray<TWeakObjectPtr<UNiagaraDataInterface>> RemovedDataObjects;
	RemoveNodesForStackFunctionInputOverridePin(StackFunctionInputOverridePin, RemovedDataObjects);
}

void FNiagaraStackGraphUtilities::RemoveNodesForStackFunctionInputOverridePin(UEdGraphPin& StackFunctionInputOverridePin, TArray<TWeakObjectPtr<UNiagaraDataInterface>>& OutRemovedDataObjects)
{
	if (StackFunctionInputOverridePin.LinkedTo.Num() == 1)
	{
		UEdGraphNode* OverrideValueNode = StackFunctionInputOverridePin.LinkedTo[0]->GetOwningNode();
		UEdGraph* Graph = OverrideValueNode->GetGraph();
		if (OverrideValueNode->IsA<UNiagaraNodeInput>() || OverrideValueNode->IsA<UNiagaraNodeParameterMapGet>())
		{
			UNiagaraNodeInput* InputNode = Cast<UNiagaraNodeInput>(OverrideValueNode);
			if (InputNode != nullptr && InputNode->GetDataInterface() != nullptr)
			{
				OutRemovedDataObjects.Add(InputNode->GetDataInterface());
			}
			Graph->RemoveNode(OverrideValueNode);
		}
		else if (OverrideValueNode->IsA<UNiagaraNodeFunctionCall>())
		{
			UNiagaraNodeFunctionCall* DynamicInputNode = CastChecked<UNiagaraNodeFunctionCall>(OverrideValueNode);
			UEdGraphPin* DynamicInputNodeInputPin = FNiagaraStackGraphUtilities::GetParameterMapInputPin(*DynamicInputNode);
			if (DynamicInputNodeInputPin && DynamicInputNodeInputPin->LinkedTo.Num() > 0 && DynamicInputNodeInputPin->LinkedTo[0] != nullptr)
			{
				UNiagaraNodeParameterMapSet* DynamicInputNodeOverrideNode = Cast<UNiagaraNodeParameterMapSet>(DynamicInputNodeInputPin->LinkedTo[0]->GetOwningNode());
				if (DynamicInputNodeOverrideNode != nullptr)
				{
					TArray<UEdGraphPin*> DynamicInputOverridePins = GetOverridePinsForFunction(*DynamicInputNodeOverrideNode, *DynamicInputNode);
					for(UEdGraphPin* DynamicInputOverridePin : DynamicInputOverridePins)
					{
						RemoveNodesForStackFunctionInputOverridePin(*DynamicInputOverridePin, OutRemovedDataObjects);
						DynamicInputNodeOverrideNode->RemovePin(DynamicInputOverridePin);
					}

					FPinCollectorArray NewInputPins;
					DynamicInputNodeOverrideNode->GetInputPins(NewInputPins);
					if (NewInputPins.Num() == 2)
					{
						// If there are only 2 input pins left, they are the parameter map input and the add pin, so the dynamic input's override node 
						// can be removed.  This not always be the case when removing dynamic input nodes because they share the same override node.
						UEdGraphPin* InputPin = FNiagaraStackGraphUtilities::GetParameterMapInputPin(*DynamicInputNodeOverrideNode);
						UEdGraphPin* OutputPin = FNiagaraStackGraphUtilities::GetParameterMapOutputPin(*DynamicInputNodeOverrideNode);

						if (ensureMsgf(InputPin != nullptr && InputPin->LinkedTo.Num() == 1 && OutputPin != nullptr &&
							OutputPin->LinkedTo.Num() >= 2, TEXT("Invalid Stack - Dynamic input node override node not connected correctly.")))
						{
							// The DynamicInputOverrideNode will have a single input which is the previous module or override map set, and
							// two or more output links, one to the dynamic input node, one to the next override map set, and 0 or more links
							// to other dynamic inputs on sibling inputs.  Collect these linked pins to reconnect after removing the override node.
							UEdGraphPin* LinkedInputPin = InputPin->LinkedTo[0];
							TArray<UEdGraphPin*> LinkedOutputPins;
							for (UEdGraphPin* LinkedOutputPin : OutputPin->LinkedTo)
							{
								if (LinkedOutputPin->GetOwningNode() != DynamicInputNode)
								{
									LinkedOutputPins.Add(LinkedOutputPin);
								}
							}

							// Disconnect the override node and remove it.
							BreakAllPinLinks(InputPin);
							BreakAllPinLinks(OutputPin);
							Graph->RemoveNode(DynamicInputNodeOverrideNode);

							// Reconnect the pins which were connected to the removed override node.
							for (UEdGraphPin* LinkedOutputPin : LinkedOutputPins)
							{
								MakeLinkTo(LinkedInputPin, LinkedOutputPin);
							}
						}
					}
				}
			}

			Graph->RemoveNode(DynamicInputNode);
		}
	}
}

UEdGraphPin* FNiagaraStackGraphUtilities::GetLinkedValueHandleForFunctionInput(const UEdGraphPin& OverridePin)
{
	UNiagaraNodeParameterMapSet* OverrideNode = Cast<UNiagaraNodeParameterMapSet>(OverridePin.GetOwningNode());
	if (!OverrideNode || OverridePin.LinkedTo.Num() != 1)
	{
		return nullptr;
	}
	UEdGraphPin* GetOutputPin = OverridePin.LinkedTo[0];
	FNiagaraParameterHandle PinHandle(GetOutputPin->PinName);
	if (!GetOutputPin->GetOwningNode()->IsA<UNiagaraNodeParameterMapGet>() || !PinHandle.IsValid() || PinHandle.GetNamespace().IsNone())
	{
		return nullptr;
	}
	return GetOutputPin;
}

TSet<FNiagaraVariable> FNiagaraStackGraphUtilities::GetParametersForContext(UEdGraph* InGraph, UNiagaraSystem& System)
{
	TSet<FNiagaraVariable> Result;
	if (UNiagaraGraph* NiagaraGraph = Cast<UNiagaraGraph>(InGraph))
	{
		const TMap<FNiagaraVariable, FNiagaraGraphParameterReferenceCollection>& ReferenceMap = NiagaraGraph->GetParameterReferenceMap();
		ReferenceMap.GetKeys(Result);
	}
	TArray<FNiagaraVariable> UserParams;
	System.GetExposedParameters().GetUserParameters(UserParams);
	for (FNiagaraVariable& Var : UserParams)
	{
		FNiagaraUserRedirectionParameterStore::MakeUserVariable(Var);
	}
	Result.Append(UserParams);
	return Result;
}

void FNiagaraStackGraphUtilities::SetLinkedValueHandleForFunctionInput(UEdGraphPin& OverridePin, FNiagaraParameterHandle LinkedParameterHandle, const TSet<FNiagaraVariable>& KnownParameters, ENiagaraDefaultMode DesiredDefaultMode, const FGuid& NewNodePersistentId)
{
	checkf(OverridePin.LinkedTo.Num() == 0, TEXT("Can't set a linked value handle when the override pin already has a value."));
	const UNiagaraSettings* Settings = GetDefault<UNiagaraSettings>();

	UNiagaraNodeParameterMapSet* OverrideNode = CastChecked<UNiagaraNodeParameterMapSet>(OverridePin.GetOwningNode());
	UNiagaraGraph* Graph = OverrideNode->GetNiagaraGraph();
	Graph->Modify();
	FGraphNodeCreator<UNiagaraNodeParameterMapGet> GetNodeCreator(*Graph);
	UNiagaraNodeParameterMapGet* GetNode = GetNodeCreator.CreateNode();
	GetNodeCreator.Finalize();
	GetNode->SetEnabledState(OverrideNode->GetDesiredEnabledState(), OverrideNode->HasUserSetTheEnabledState());

	UEdGraphPin* GetInputPin = FNiagaraStackGraphUtilities::GetParameterMapInputPin(*GetNode);
	checkf(GetInputPin != nullptr, TEXT("Parameter map get node was missing it's parameter map input pin."));

	UEdGraphPin* OverrideNodeInputPin = FNiagaraStackGraphUtilities::GetParameterMapInputPin(*OverrideNode);
	UEdGraphPin* PreviousStackNodeOutputPin = OverrideNodeInputPin->LinkedTo[0];
	checkf(PreviousStackNodeOutputPin != nullptr, TEXT("Invalid Stack Graph - No previous stack node."));

	const UEdGraphSchema_Niagara* NiagaraSchema = GetDefault<UEdGraphSchema_Niagara>();
	FNiagaraTypeDefinition InputType = NiagaraSchema->PinToTypeDefinition(&OverridePin);

	FNiagaraVariable ParameterToRead(InputType, LinkedParameterHandle.GetParameterHandleString());
	if (Settings->bEnforceStrictStackTypes == false && (InputType == FNiagaraTypeDefinition::GetVec3Def() || InputType == FNiagaraTypeDefinition::GetPositionDef()))
	{
		// see if the requested input exists or if we can use one of the equivalent loose types
		FNiagaraTypeDefinition AlternateType = InputType == FNiagaraTypeDefinition::GetVec3Def() ? FNiagaraTypeDefinition::GetPositionDef() : FNiagaraTypeDefinition::GetVec3Def();
		FNiagaraVariable ParameterAlternative(AlternateType, LinkedParameterHandle.GetParameterHandleString());
<<<<<<< HEAD
		const TMap<FNiagaraVariable, FNiagaraGraphParameterReferenceCollection>& ReferenceMap = Graph->GetParameterReferenceMap();
		if (ReferenceMap.Contains(ParameterToRead) == false && ReferenceMap.Contains(ParameterAlternative))
=======
		if (KnownParameters.Contains(ParameterToRead) == false && KnownParameters.Contains(ParameterAlternative))
>>>>>>> d731a049
		{
			ParameterToRead = ParameterAlternative;
		}
	}
	
	UEdGraphPin* GetOutputPin = GetNode->RequestNewTypedPin(EGPD_Output, ParameterToRead.GetType(), LinkedParameterHandle.GetParameterHandleString());
	MakeLinkTo(GetInputPin, PreviousStackNodeOutputPin);
	MakeLinkTo(GetOutputPin, &OverridePin);

	UNiagaraScriptVariable* ScriptVar = Graph->AddParameter(ParameterToRead, false);
	if (ScriptVar)
	{
		ScriptVar->DefaultMode = DesiredDefaultMode; 
	}

	if (NewNodePersistentId.IsValid())
	{
		GetNode->NodeGuid = NewNodePersistentId;
	}
}

void FNiagaraStackGraphUtilities::SetDataValueObjectForFunctionInput(UEdGraphPin& OverridePin, UClass* DataObjectType, FString InputNodeInputName, UNiagaraDataInterface*& OutDataObject, const FGuid& NewNodePersistentId)
{
	checkf(OverridePin.LinkedTo.Num() == 0, TEXT("Can't set a data value when the override pin already has a value."));
	checkf(DataObjectType->IsChildOf<UNiagaraDataInterface>(), TEXT("Can only set a function input to a data interface value object"));

	UNiagaraNodeParameterMapSet* OverrideNode = CastChecked<UNiagaraNodeParameterMapSet>(OverridePin.GetOwningNode());
	UEdGraph* Graph = OverrideNode->GetGraph();
	Graph->Modify();
	FGraphNodeCreator<UNiagaraNodeInput> InputNodeCreator(*Graph);
	UNiagaraNodeInput* InputNode = InputNodeCreator.CreateNode();
	FNiagaraEditorUtilities::InitializeParameterInputNode(*InputNode, FNiagaraTypeDefinition(DataObjectType), CastChecked<UNiagaraGraph>(Graph), *InputNodeInputName);

	OutDataObject = NewObject<UNiagaraDataInterface>(InputNode, DataObjectType, *ObjectTools::SanitizeObjectName(InputNodeInputName), RF_Transactional | RF_Public);
	InputNode->SetDataInterface(OutDataObject);

	InputNodeCreator.Finalize();
	FNiagaraStackGraphUtilities::ConnectPinToInputNode(OverridePin, *InputNode);

	if (NewNodePersistentId.IsValid())
	{
		InputNode->NodeGuid = NewNodePersistentId;
	}
}

void FNiagaraStackGraphUtilities::SetDynamicInputForFunctionInput(UEdGraphPin& OverridePin, UNiagaraScript* DynamicInput, UNiagaraNodeFunctionCall*& OutDynamicInputFunctionCall, const FGuid& NewNodePersistentId, FString SuggestedName, const FGuid& InScriptVersion)
{
	checkf(OverridePin.LinkedTo.Num() == 0, TEXT("Can't set a data value when the override pin already has a value."));

	UNiagaraNodeParameterMapSet* OverrideNode = CastChecked<UNiagaraNodeParameterMapSet>(OverridePin.GetOwningNode());
	UEdGraph* Graph = OverrideNode->GetGraph();
	Graph->Modify();
	FGraphNodeCreator<UNiagaraNodeFunctionCall> FunctionCallNodeCreator(*Graph);
	UNiagaraNodeFunctionCall* FunctionCallNode = FunctionCallNodeCreator.CreateNode();
	FunctionCallNode->FunctionScript = DynamicInput;
	if (DynamicInput && DynamicInput->IsVersioningEnabled())
	{
		FunctionCallNode->SelectedScriptVersion = InScriptVersion.IsValid() ? InScriptVersion : DynamicInput->GetExposedVersion().VersionGuid;
	}
	FunctionCallNodeCreator.Finalize();

	const UEdGraphSchema_Niagara* NiagaraSchema = GetDefault<UEdGraphSchema_Niagara>();
	FNiagaraTypeDefinition InputType = NiagaraSchema->PinToTypeDefinition(&OverridePin);

	if (DynamicInput == nullptr)
	{
		// If there is no dynamic input script we need to add default pins so that the function call node can be connected properly.
		FunctionCallNode->CreatePin(EGPD_Input, NiagaraSchema->TypeDefinitionToPinType(FNiagaraTypeDefinition::GetParameterMapDef()), TEXT("InputMap"));
		FunctionCallNode->CreatePin(EGPD_Output, NiagaraSchema->TypeDefinitionToPinType(InputType), TEXT("Output"));
	}

	FunctionCallNode->SetEnabledState(OverrideNode->GetDesiredEnabledState(), OverrideNode->HasUserSetTheEnabledState());

	UEdGraphPin* FunctionCallInputPin = FNiagaraStackGraphUtilities::GetParameterMapInputPin(*FunctionCallNode);
	FPinCollectorArray FunctionCallOutputPins;
	FunctionCallNode->GetOutputPins(FunctionCallOutputPins);

	UEdGraphPin* OverrideNodeInputPin = FNiagaraStackGraphUtilities::GetParameterMapInputPin(*OverrideNode);
	UEdGraphPin* PreviousStackNodeOutputPin = nullptr;
	if (OverrideNodeInputPin != nullptr)
	{
		PreviousStackNodeOutputPin = OverrideNodeInputPin->LinkedTo[0];
	}
	
	if (FunctionCallInputPin != nullptr && PreviousStackNodeOutputPin != nullptr)
	{
		MakeLinkTo(FunctionCallInputPin, PreviousStackNodeOutputPin);
	}
	
	if (FunctionCallOutputPins.Num() >= 1 && FunctionCallOutputPins[0] != nullptr)
	{
		MakeLinkTo(FunctionCallOutputPins[0], &OverridePin);
	}

	OutDynamicInputFunctionCall = FunctionCallNode;

	if (NewNodePersistentId.IsValid())
	{
		FunctionCallNode->NodeGuid = NewNodePersistentId;
	}

	if (SuggestedName.IsEmpty() == false)
	{
		FunctionCallNode->SuggestName(SuggestedName);
	}
}

void FNiagaraStackGraphUtilities::SetCustomExpressionForFunctionInput(UEdGraphPin& OverridePin, const FString& CustomExpression, UNiagaraNodeCustomHlsl*& OutDynamicInputFunctionCall, const FGuid& NewNodePersistentId)
{
	checkf(OverridePin.LinkedTo.Num() == 0, TEXT("Can't set a data value when the override pin already has a value."));

	UNiagaraNodeParameterMapSet* OverrideNode = CastChecked<UNiagaraNodeParameterMapSet>(OverridePin.GetOwningNode());
	UEdGraph* Graph = OverrideNode->GetGraph();
	const UEdGraphSchema_Niagara* Schema = CastChecked<UEdGraphSchema_Niagara>(OverrideNode->GetSchema());

	Graph->Modify();
	FGraphNodeCreator<UNiagaraNodeCustomHlsl> FunctionCallNodeCreator(*Graph);
	UNiagaraNodeCustomHlsl* FunctionCallNode = FunctionCallNodeCreator.CreateNode();
	FunctionCallNode->InitAsCustomHlslDynamicInput(Schema->PinToTypeDefinition(&OverridePin));
	FunctionCallNodeCreator.Finalize();
	FunctionCallNode->SetEnabledState(OverrideNode->GetDesiredEnabledState(), OverrideNode->HasUserSetTheEnabledState());

	UEdGraphPin* FunctionCallInputPin = FNiagaraStackGraphUtilities::GetParameterMapInputPin(*FunctionCallNode);
	FPinCollectorArray FunctionCallOutputPins;
	FunctionCallNode->GetOutputPins(FunctionCallOutputPins);

	const UEdGraphSchema_Niagara* NiagaraSchema = GetDefault<UEdGraphSchema_Niagara>();

	FNiagaraTypeDefinition InputType = NiagaraSchema->PinToTypeDefinition(&OverridePin);
	checkf(FunctionCallInputPin != nullptr, TEXT("Dynamic Input function call did not have a parameter map input pin."));
	checkf(FunctionCallOutputPins.Num() == 2 && NiagaraSchema->PinToTypeDefinition(FunctionCallOutputPins[0]) == InputType, TEXT("Invalid Stack Graph - Dynamic Input function did not have the correct typed output pin"));

	UEdGraphPin* OverrideNodeInputPin = FNiagaraStackGraphUtilities::GetParameterMapInputPin(*OverrideNode);
	UEdGraphPin* PreviousStackNodeOutputPin = OverrideNodeInputPin->LinkedTo[0];
	checkf(PreviousStackNodeOutputPin != nullptr, TEXT("Invalid Stack Graph - No previous stack node."));

	MakeLinkTo(FunctionCallInputPin, PreviousStackNodeOutputPin);
	MakeLinkTo(FunctionCallOutputPins[0], &OverridePin);

	OutDynamicInputFunctionCall = FunctionCallNode;

	if (NewNodePersistentId.IsValid())
	{
		FunctionCallNode->NodeGuid = NewNodePersistentId;
	}

	FunctionCallNode->SetCustomHlsl(CustomExpression);
}

bool FNiagaraStackGraphUtilities::RemoveModuleFromStack(UNiagaraSystem& OwningSystem, FGuid OwningEmitterId, UNiagaraNodeFunctionCall& ModuleNode)
{
	TArray<TWeakObjectPtr<UNiagaraNodeInput>> RemovedNodes;
	return RemoveModuleFromStack(OwningSystem, OwningEmitterId, ModuleNode, RemovedNodes);
}

bool FNiagaraStackGraphUtilities::RemoveModuleFromStack(UNiagaraSystem& OwningSystem, FGuid OwningEmitterId, UNiagaraNodeFunctionCall& ModuleNode, TArray<TWeakObjectPtr<UNiagaraNodeInput>>& OutRemovedInputNodes)
{
	// Find the owning script so it can be modified as part of the transaction so that rapid iteration parameters values are retained upon undo.
	UNiagaraNodeOutput* OutputNode = GetEmitterOutputNodeForStackNode(ModuleNode);
	checkf(OutputNode != nullptr, TEXT("Invalid Stack - Output node could not be found for module"));

	UNiagaraScript* OwningScript = FNiagaraEditorUtilities::GetScriptFromSystem(
		OwningSystem, OwningEmitterId, OutputNode->GetUsage(), OutputNode->GetUsageId());
	checkf(OwningScript != nullptr, TEXT("Invalid Stack - Owning script could not be found for module"));

	return RemoveModuleFromStack(*OwningScript, ModuleNode, OutRemovedInputNodes);
}

bool FNiagaraStackGraphUtilities::RemoveModuleFromStack(UNiagaraScript& OwningScript, UNiagaraNodeFunctionCall& ModuleNode)
{
	TArray<TWeakObjectPtr<UNiagaraNodeInput>> RemovedNodes;
	return RemoveModuleFromStack(OwningScript, ModuleNode, RemovedNodes);
}

bool FNiagaraStackGraphUtilities::RemoveModuleFromStack(UNiagaraScript& OwningScript, UNiagaraNodeFunctionCall& ModuleNode, TArray<TWeakObjectPtr<UNiagaraNodeInput>>& OutRemovedInputNodes)
{
	TArray<FNiagaraStackGraphUtilities::FStackNodeGroup> StackNodeGroups;
	FNiagaraStackGraphUtilities::GetStackNodeGroups(ModuleNode, StackNodeGroups);

	int32 ModuleStackIndex = StackNodeGroups.IndexOfByPredicate([&](const FNiagaraStackGraphUtilities::FStackNodeGroup& StackNodeGroup) { return StackNodeGroup.EndNode == &ModuleNode; });
	if (ModuleStackIndex == INDEX_NONE)
	{
		return false;
	}

	OwningScript.Modify();

	// Disconnect the group from the stack first to make collecting the nodes to remove easier.
	FNiagaraStackGraphUtilities::DisconnectStackNodeGroup(StackNodeGroups[ModuleStackIndex], StackNodeGroups[ModuleStackIndex - 1], StackNodeGroups[ModuleStackIndex + 1]);

	// Traverse all of the nodes in the group to find the nodes to remove.
	FNiagaraStackGraphUtilities::FStackNodeGroup ModuleGroup = StackNodeGroups[ModuleStackIndex];
	TArray<UNiagaraNode*> NodesToRemove;
	TArray<UNiagaraNode*> NodesToCheck;
	FPinCollectorArray InputPins;
	NodesToCheck.Add(ModuleGroup.EndNode);
	while (NodesToCheck.Num() > 0)
	{
		UNiagaraNode* NodeToRemove = NodesToCheck[0];
		NodesToCheck.RemoveAt(0);
		NodesToRemove.AddUnique(NodeToRemove);

		InputPins.Reset();
		NodeToRemove->GetInputPins(InputPins);
		for (UEdGraphPin* InputPin : InputPins)
		{
			if (InputPin->LinkedTo.Num() == 1)
			{
				UNiagaraNode* LinkedNode = Cast<UNiagaraNode>(InputPin->LinkedTo[0]->GetOwningNode());
				if (LinkedNode != nullptr)
				{
					NodesToCheck.Add(LinkedNode);
				}
			}
		}
	}

	// Remove the nodes in the group from the graph.
	UNiagaraGraph* Graph = ModuleNode.GetNiagaraGraph();
	for (UNiagaraNode* NodeToRemove : NodesToRemove)
	{
		NodeToRemove->Modify();
		Graph->RemoveNode(NodeToRemove);
		UNiagaraNodeInput* InputNode = Cast<UNiagaraNodeInput>(NodeToRemove);
		if (InputNode != nullptr)
		{
			OutRemovedInputNodes.Add(InputNode);
		}
	}

	return true;
}

void ConnectModuleNode(UNiagaraNodeFunctionCall& ModuleNode, UNiagaraNodeOutput& TargetOutputNode, int32 TargetIndex)
{
	FNiagaraStackGraphUtilities::FStackNodeGroup ModuleGroup;
	ModuleGroup.StartNodes.Add(&ModuleNode);
	ModuleGroup.EndNode = &ModuleNode;

	TArray<FNiagaraStackGraphUtilities::FStackNodeGroup> StackNodeGroups;
	FNiagaraStackGraphUtilities::GetStackNodeGroups(TargetOutputNode, StackNodeGroups);
	checkf(StackNodeGroups.Num() >= 2, TEXT("Stack graph is invalid, can not connect module"));

	int32 InsertIndex;
	if (TargetIndex != INDEX_NONE)
	{
		// The first stack node group is always the input node so we add one to the target module index to get the insertion index.
		InsertIndex = FMath::Clamp(TargetIndex + 1, 1, StackNodeGroups.Num() - 1);
	}
	else
	{
		// If no insert index was specified, add the module at the end.
		InsertIndex = StackNodeGroups.Num() - 1;
	}

	FNiagaraStackGraphUtilities::FStackNodeGroup& TargetInsertGroup = StackNodeGroups[InsertIndex];
	FNiagaraStackGraphUtilities::FStackNodeGroup& TargetInsertPreviousGroup = StackNodeGroups[InsertIndex - 1];
	FNiagaraStackGraphUtilities::ConnectStackNodeGroup(ModuleGroup, TargetInsertPreviousGroup, TargetInsertGroup);
}

bool FNiagaraStackGraphUtilities::FindScriptModulesInStack(FAssetData ModuleScriptAsset, UNiagaraNodeOutput& TargetOutputNode, TArray<UNiagaraNodeFunctionCall*> OutFunctionCalls)
{
	UNiagaraGraph* Graph = TargetOutputNode.GetNiagaraGraph();
	TArray<UNiagaraNode*> Nodes;
	Graph->BuildTraversal(Nodes, &TargetOutputNode);

	OutFunctionCalls.Empty();
	FString ModuleObjectName = ModuleScriptAsset.GetObjectPathString();
	for (UEdGraphNode* Node : Nodes)
	{
		if (UNiagaraNodeFunctionCall* FunctionCallNode = Cast<UNiagaraNodeFunctionCall>(Node))
		{
PRAGMA_DISABLE_DEPRECATION_WARNINGS
			if (FunctionCallNode->FunctionScriptAssetObjectPath == ModuleScriptAsset.GetSoftObjectPath().ToFName() ||
PRAGMA_ENABLE_DEPRECATION_WARNINGS
				(FunctionCallNode->FunctionScript != nullptr && FunctionCallNode->FunctionScript->GetPathName() == ModuleObjectName))
			{
				OutFunctionCalls.Add(FunctionCallNode);
			}
		}
	}

	return OutFunctionCalls.Num() > 0;
}

UNiagaraNodeFunctionCall* FNiagaraStackGraphUtilities::AddScriptModuleToStack(const FAddScriptModuleToStackArgs& Args)
<<<<<<< HEAD
{
	// Unpack args struct
	const FAssetData& ModuleScriptAsset = Args.ModuleScriptAsset;
	UNiagaraScript* const ModuleScript = Args.ModuleScript;
	UNiagaraNodeOutput* const TargetOutputNode = Args.TargetOutputNode;
	const int32 TargetIndex = Args.TargetIndex;
	FString SuggestedName = Args.SuggestedName;
	const bool bFixupTargetIndex = Args.bFixupTargetIndex;
	const FGuid& VersionGuid = Args.VersionGuid;

	// Get the stack graph via the TargetOutputNode.
	UEdGraph* Graph = TargetOutputNode->GetGraph();
	Graph->Modify();

	// Create the UNiagaraNodeFunctionCall to represent the script in the stack.
	FGraphNodeCreator<UNiagaraNodeFunctionCall> ModuleNodeCreator(*Graph);
	UNiagaraNodeFunctionCall* NewModuleNode = ModuleNodeCreator.CreateNode();

	// Set the script on the UNiagaraNodeFunctionCall, and set the script version if specified.
	if (ModuleScript != nullptr)
	{
		NewModuleNode->FunctionScript = ModuleScript;
	}
	else if(ModuleScriptAsset.IsValid())
	{
		NewModuleNode->FunctionScript = CastChecked<UNiagaraScript>(ModuleScriptAsset.GetAsset());
	}
	else
	{
		ensureMsgf(false, TEXT("Encountered invalid FAddScriptModuleToStackArgs! ModuleScript or ModuleScriptAsset must be valid!"));
		return nullptr;
	}

	if (NewModuleNode->FunctionScript->IsVersioningEnabled())
	{
		NewModuleNode->SelectedScriptVersion = VersionGuid.IsValid() ? VersionGuid : NewModuleNode->FunctionScript->GetExposedVersion().VersionGuid;
	}
	else
	{
		NewModuleNode->SelectedScriptVersion = FGuid();
	}
	ModuleNodeCreator.Finalize();

	// Ensure there are input and output pins on the UNiagaraNodeFunctionCall to wire into the stack graph.
	const UEdGraphSchema_Niagara* NiagaraSchema = GetDefault<UEdGraphSchema_Niagara>();
	if (NewModuleNode->FunctionScript == nullptr)
	{
		// If the module script is null, add parameter map inputs and outputs so that the node can be wired into the graph correctly.
		NewModuleNode->CreatePin(EGPD_Input, NiagaraSchema->TypeDefinitionToPinType(FNiagaraTypeDefinition::GetParameterMapDef()), TEXT("InputMap"));
		NewModuleNode->CreatePin(EGPD_Output, NiagaraSchema->TypeDefinitionToPinType(FNiagaraTypeDefinition::GetParameterMapDef()), TEXT("OutputMap"));
		if (SuggestedName.IsEmpty())
		{
			SuggestedName = TEXT("InvalidScript");
		}
	}
	else
	{
		// Make sure that the input and output pins are available to prevent failures in the connect module node.  Once the node is
		// connected these missing pins will generate compile errors which the user can find and fix.
		if (FNiagaraStackGraphUtilities::GetParameterMapInputPin(*NewModuleNode) == nullptr)
		{
			NewModuleNode->CreatePin(EGPD_Input, NiagaraSchema->TypeDefinitionToPinType(FNiagaraTypeDefinition::GetParameterMapDef()), TEXT("InputMap"));
		}
		if (FNiagaraStackGraphUtilities::GetParameterMapOutputPin(*NewModuleNode) == nullptr)
		{
			NewModuleNode->CreatePin(EGPD_Output, NiagaraSchema->TypeDefinitionToPinType(FNiagaraTypeDefinition::GetParameterMapDef()), TEXT("OutputMap"));
		}
	}

	// If specified, suggest the name for the script.
	if (SuggestedName.IsEmpty() == false)
	{
		NewModuleNode->SuggestName(SuggestedName);
	}

	// If specified, find the nearest index to TargetIndex that satisfies the new module script's order dependencies.
	int32 FinalTargetIndex = TargetIndex;
	if (bFixupTargetIndex)
	{
		FinalTargetIndex = DependencyUtilities::FindBestIndexForModuleInStack(*NewModuleNode, *Graph);
	}

	ConnectModuleNode(*NewModuleNode, *TargetOutputNode, FinalTargetIndex);
	return NewModuleNode;
}

UNiagaraNodeFunctionCall* FNiagaraStackGraphUtilities::AddScriptModuleToStack(FAssetData ModuleScriptAsset, UNiagaraNodeOutput& TargetOutputNode, int32 TargetIndex, FString SuggestedName)
=======
>>>>>>> d731a049
{
	// Unpack args struct
	const FAssetData& ModuleScriptAsset = Args.ModuleScriptAsset;
	UNiagaraScript* const ModuleScript = Args.ModuleScript;
	UNiagaraNodeOutput* const TargetOutputNode = Args.TargetOutputNode;
	const int32 TargetIndex = Args.TargetIndex;
	FString SuggestedName = Args.SuggestedName;
	const bool bFixupTargetIndex = Args.bFixupTargetIndex;
	const FGuid& VersionGuid = Args.VersionGuid;

	// Get the stack graph via the TargetOutputNode.
	UNiagaraGraph* Graph = TargetOutputNode->GetNiagaraGraph();
	Graph->Modify();

	// Create the UNiagaraNodeFunctionCall to represent the script in the stack.
	FGraphNodeCreator<UNiagaraNodeFunctionCall> ModuleNodeCreator(*Graph);
	UNiagaraNodeFunctionCall* NewModuleNode = ModuleNodeCreator.CreateNode();

	// Set the script on the UNiagaraNodeFunctionCall, and set the script version if specified.
	if (ModuleScript != nullptr)
	{
		NewModuleNode->FunctionScript = ModuleScript;
	}
	else if(ModuleScriptAsset.IsValid())
	{
		NewModuleNode->FunctionScript = CastChecked<UNiagaraScript>(ModuleScriptAsset.GetAsset());
	}
	else
	{
		ensureMsgf(false, TEXT("Encountered invalid FAddScriptModuleToStackArgs! ModuleScript or ModuleScriptAsset must be valid!"));
		return nullptr;
	}

	if (NewModuleNode->FunctionScript->IsVersioningEnabled())
	{
		NewModuleNode->SelectedScriptVersion = VersionGuid.IsValid() ? VersionGuid : NewModuleNode->FunctionScript->GetExposedVersion().VersionGuid;
	}
	else
	{
		NewModuleNode->SelectedScriptVersion = FGuid();
	}
	ModuleNodeCreator.Finalize();

	// Ensure there are input and output pins on the UNiagaraNodeFunctionCall to wire into the stack graph.
	const UEdGraphSchema_Niagara* NiagaraSchema = GetDefault<UEdGraphSchema_Niagara>();
	if (NewModuleNode->FunctionScript == nullptr)
	{
		// If the module script is null, add parameter map inputs and outputs so that the node can be wired into the graph correctly.
		NewModuleNode->CreatePin(EGPD_Input, NiagaraSchema->TypeDefinitionToPinType(FNiagaraTypeDefinition::GetParameterMapDef()), TEXT("InputMap"));
		NewModuleNode->CreatePin(EGPD_Output, NiagaraSchema->TypeDefinitionToPinType(FNiagaraTypeDefinition::GetParameterMapDef()), TEXT("OutputMap"));
		if (SuggestedName.IsEmpty())
		{
			SuggestedName = TEXT("InvalidScript");
		}
	}
	else
	{
		// Make sure that the input and output pins are available to prevent failures in the connect module node.  Once the node is
		// connected these missing pins will generate compile errors which the user can find and fix.
		if (FNiagaraStackGraphUtilities::GetParameterMapInputPin(*NewModuleNode) == nullptr)
		{
			NewModuleNode->CreatePin(EGPD_Input, NiagaraSchema->TypeDefinitionToPinType(FNiagaraTypeDefinition::GetParameterMapDef()), TEXT("InputMap"));
		}
		if (FNiagaraStackGraphUtilities::GetParameterMapOutputPin(*NewModuleNode) == nullptr)
		{
			NewModuleNode->CreatePin(EGPD_Output, NiagaraSchema->TypeDefinitionToPinType(FNiagaraTypeDefinition::GetParameterMapDef()), TEXT("OutputMap"));
		}
	}

	// If specified, suggest the name for the script.
	if (SuggestedName.IsEmpty() == false)
	{
		NewModuleNode->SuggestName(SuggestedName);
	}

	// If specified, find the nearest index to TargetIndex that satisfies the new module script's order dependencies.
	int32 FinalTargetIndex = TargetIndex;
	if (bFixupTargetIndex)
	{
		FinalTargetIndex = DependencyUtilities::FindBestIndexForModuleInStack(*NewModuleNode, *Graph);
	}

	ConnectModuleNode(*NewModuleNode, *TargetOutputNode, FinalTargetIndex);
	return NewModuleNode;
}

UNiagaraNodeFunctionCall* FNiagaraStackGraphUtilities::AddScriptModuleToStack(FAssetData ModuleScriptAsset, UNiagaraNodeOutput& TargetOutputNode, int32 TargetIndex, FString SuggestedName)
{
	UEdGraph* Graph = TargetOutputNode.GetGraph();
	Graph->Modify();

	FGraphNodeCreator<UNiagaraNodeFunctionCall> ModuleNodeCreator(*Graph);
	UNiagaraNodeFunctionCall* NewModuleNode = ModuleNodeCreator.CreateNode();
PRAGMA_DISABLE_DEPRECATION_WARNINGS
	NewModuleNode->FunctionScriptAssetObjectPath = ModuleScriptAsset.GetSoftObjectPath().ToFName();
PRAGMA_ENABLE_DEPRECATION_WARNINGS
	ModuleNodeCreator.Finalize();

<<<<<<< HEAD
	const UEdGraphSchema_Niagara* NiagaraSchema = GetDefault<UEdGraphSchema_Niagara>();
	if (NewModuleNode->FunctionScript == nullptr)
	{
		// If the module script is null, add parameter map inputs and outputs so that the node can be wired into the graph correctly.
=======
	if (NewModuleNode->HasValidScriptAndGraph() == false)
	{
		// If the module script or graph are invalid, add parameter map inputs and outputs so that the node can be wired into the owning graph correctly.
		const UEdGraphSchema_Niagara* NiagaraSchema = GetDefault<UEdGraphSchema_Niagara>();
>>>>>>> d731a049
		NewModuleNode->CreatePin(EGPD_Input, NiagaraSchema->TypeDefinitionToPinType(FNiagaraTypeDefinition::GetParameterMapDef()), TEXT("InputMap"));
		NewModuleNode->CreatePin(EGPD_Output, NiagaraSchema->TypeDefinitionToPinType(FNiagaraTypeDefinition::GetParameterMapDef()), TEXT("OutputMap"));
		if (SuggestedName.IsEmpty())
		{
			SuggestedName = TEXT("InvalidScript");
		}
	}
	else
	{
		// Make sure that the input and output pins are available to prevent failures in the connect module node.  Once the node is
		// connected these missing pins will generate compile errors which the user can find and fix.
		if (FNiagaraStackGraphUtilities::GetParameterMapInputPin(*NewModuleNode) == nullptr)
		{
			NewModuleNode->CreatePin(EGPD_Input, NiagaraSchema->TypeDefinitionToPinType(FNiagaraTypeDefinition::GetParameterMapDef()), TEXT("InputMap"));
		}
		if (FNiagaraStackGraphUtilities::GetParameterMapOutputPin(*NewModuleNode) == nullptr)
		{
			NewModuleNode->CreatePin(EGPD_Output, NiagaraSchema->TypeDefinitionToPinType(FNiagaraTypeDefinition::GetParameterMapDef()), TEXT("OutputMap"));
		}
	}

	if (SuggestedName.IsEmpty() == false)
	{
		NewModuleNode->SuggestName(SuggestedName);
	}

	ConnectModuleNode(*NewModuleNode, TargetOutputNode, TargetIndex);
	return NewModuleNode;
}

UNiagaraNodeFunctionCall* FNiagaraStackGraphUtilities::AddScriptModuleToStack(UNiagaraScript* ModuleScript, UNiagaraNodeOutput& TargetOutputNode, int32 TargetIndex, FString SuggestedName, const FGuid& VersionGuid)
{
	UEdGraph* Graph = TargetOutputNode.GetGraph();
	Graph->Modify();

	FGraphNodeCreator<UNiagaraNodeFunctionCall> ModuleNodeCreator(*Graph);
	UNiagaraNodeFunctionCall* NewModuleNode = ModuleNodeCreator.CreateNode();
	NewModuleNode->FunctionScript = ModuleScript;
	if (ModuleScript && ModuleScript->IsVersioningEnabled())
	{
		NewModuleNode->SelectedScriptVersion = VersionGuid.IsValid() ? VersionGuid : ModuleScript->GetExposedVersion().VersionGuid;
	}
	else
	{
		NewModuleNode->SelectedScriptVersion = FGuid();
	}
	ModuleNodeCreator.Finalize();

	const UEdGraphSchema_Niagara* NiagaraSchema = GetDefault<UEdGraphSchema_Niagara>();
	if (NewModuleNode->FunctionScript == nullptr)
	{
		// If the module script is null, add parameter map inputs and outputs so that the node can be wired into the graph correctly.
		NewModuleNode->CreatePin(EGPD_Input, NiagaraSchema->TypeDefinitionToPinType(FNiagaraTypeDefinition::GetParameterMapDef()), TEXT("InputMap"));
		NewModuleNode->CreatePin(EGPD_Output, NiagaraSchema->TypeDefinitionToPinType(FNiagaraTypeDefinition::GetParameterMapDef()), TEXT("OutputMap"));
		if (SuggestedName.IsEmpty())
		{
			SuggestedName = TEXT("InvalidScript");
		}
	}
	else
	{
		// Make sure that the input and output pins are available to prevent failures in the connect module node.  Once the node is
		// connected these missing pins will generate compile errors which the user can find and fix.
		if (FNiagaraStackGraphUtilities::GetParameterMapInputPin(*NewModuleNode) == nullptr)
		{
			NewModuleNode->CreatePin(EGPD_Input, NiagaraSchema->TypeDefinitionToPinType(FNiagaraTypeDefinition::GetParameterMapDef()), TEXT("InputMap"));
		}
		if (FNiagaraStackGraphUtilities::GetParameterMapOutputPin(*NewModuleNode) == nullptr)
		{
			NewModuleNode->CreatePin(EGPD_Output, NiagaraSchema->TypeDefinitionToPinType(FNiagaraTypeDefinition::GetParameterMapDef()), TEXT("OutputMap"));
		}
	}

	if (SuggestedName.IsEmpty() == false)
	{
		NewModuleNode->SuggestName(SuggestedName);
	}

	ConnectModuleNode(*NewModuleNode, TargetOutputNode, TargetIndex);
	return NewModuleNode;
}

UNiagaraNodeAssignment* FNiagaraStackGraphUtilities::AddParameterModuleToStack(const TArray<FNiagaraVariable>& ParameterVariables, UNiagaraNodeOutput& TargetOutputNode, int32 TargetIndex, const TArray<FString>& InDefaultValues)
{
	UEdGraph* Graph = TargetOutputNode.GetGraph();
	Graph->Modify();

	FGraphNodeCreator<UNiagaraNodeAssignment> AssignmentNodeCreator(*Graph);
	UNiagaraNodeAssignment* NewAssignmentNode = AssignmentNodeCreator.CreateNode();

	check(ParameterVariables.Num() == InDefaultValues.Num());
	for (int32 i = 0; i < ParameterVariables.Num(); i++)
	{
		NewAssignmentNode->AddAssignmentTarget(ParameterVariables[i], &InDefaultValues[i]);
	}
	AssignmentNodeCreator.Finalize();

	ConnectModuleNode(*NewAssignmentNode, TargetOutputNode, TargetIndex);
	NewAssignmentNode->UpdateUsageBitmaskFromOwningScript();

	return NewAssignmentNode;
}

void GetAllNodesForModule(UNiagaraNodeFunctionCall& ModuleFunctionCall, TArray<UNiagaraNode*>& ModuleNodes)
{
	TArray<FNiagaraStackGraphUtilities::FStackNodeGroup> StackNodeGroups;
	FNiagaraStackGraphUtilities::GetStackNodeGroups(ModuleFunctionCall, StackNodeGroups);

	int32 ThisGroupIndex = StackNodeGroups.IndexOfByPredicate([&](const FNiagaraStackGraphUtilities::FStackNodeGroup& Group) { return Group.EndNode == &ModuleFunctionCall; });
	checkf(ThisGroupIndex > 0 && ThisGroupIndex < StackNodeGroups.Num() - 1, TEXT("Stack graph is invalid"));

	TArray<UNiagaraNode*> AllGroupNodes;
	StackNodeGroups[ThisGroupIndex].GetAllNodesInGroup(ModuleNodes);
}

TOptional<bool> FNiagaraStackGraphUtilities::GetModuleIsEnabled(UNiagaraNodeFunctionCall& FunctionCallNode)
{
	TArray<UNiagaraNode*> AllModuleNodes;
	GetAllNodesForModule(FunctionCallNode, AllModuleNodes);
	bool bIsEnabled = AllModuleNodes[0]->IsNodeEnabled();
	for (int32 i = 1; i < AllModuleNodes.Num(); i++)
	{
		if (AllModuleNodes[i]->IsNodeEnabled() != bIsEnabled)
		{
			return TOptional<bool>();
		}
	}
	return TOptional<bool>(bIsEnabled);
}

void FNiagaraStackGraphUtilities::SetModuleIsEnabled(UNiagaraNodeFunctionCall& FunctionCallNode, bool bIsEnabled)
{
	FunctionCallNode.Modify();
	TArray<UNiagaraNode*> ModuleNodes;
	GetAllNodesForModule(FunctionCallNode, ModuleNodes);
	for (UNiagaraNode* ModuleNode : ModuleNodes)
	{
		ModuleNode->Modify();
		ModuleNode->SetEnabledState(bIsEnabled ? ENodeEnabledState::Enabled : ENodeEnabledState::Disabled, true);
		ModuleNode->MarkNodeRequiresSynchronization(__FUNCTION__, false);
	}
	FunctionCallNode.GetNiagaraGraph()->NotifyGraphNeedsRecompile();
}

bool FNiagaraStackGraphUtilities::ValidateGraphForOutput(UNiagaraGraph& NiagaraGraph, ENiagaraScriptUsage ScriptUsage, FGuid ScriptUsageId, FText& ErrorMessage)
{
	UNiagaraNodeOutput* OutputNode = NiagaraGraph.FindEquivalentOutputNode(ScriptUsage, ScriptUsageId);
	if (OutputNode == nullptr)
	{
		ErrorMessage = LOCTEXT("ValidateNoOutputMessage", "Output node doesn't exist for script.");
		return false;
	}

	TArray<FStackNodeGroup> NodeGroups;
	GetStackNodeGroups(*OutputNode, NodeGroups);
	
	if (NodeGroups.Num() < 2 || NodeGroups[0].EndNode->IsA<UNiagaraNodeInput>() == false || NodeGroups.Last().EndNode->IsA<UNiagaraNodeOutput>() == false)
	{
		ErrorMessage = LOCTEXT("ValidateInvalidStackMessage", "Stack graph does not include an input node connected to an output node.");
		return false;
	}

	return true;
}

UNiagaraNodeOutput* FNiagaraStackGraphUtilities::ResetGraphForOutput(UNiagaraGraph& NiagaraGraph, ENiagaraScriptUsage ScriptUsage, FGuid ScriptUsageId, const FGuid& PreferredOutputNodeGuid, const FGuid& PreferredInputNodeGuid)
{
	NiagaraGraph.Modify();
	UNiagaraNodeOutput* OutputNode = NiagaraGraph.FindOutputNode(ScriptUsage, ScriptUsageId);
	UEdGraphPin* OutputNodeInputPin = OutputNode != nullptr ? GetParameterMapInputPin(*OutputNode) : nullptr;
	if (OutputNode != nullptr && OutputNodeInputPin == nullptr)
	{
		NiagaraGraph.RemoveNode(OutputNode);
		OutputNode = nullptr;
	}

	if (OutputNode == nullptr)
	{
		FGraphNodeCreator<UNiagaraNodeOutput> OutputNodeCreator(NiagaraGraph);
		OutputNode = OutputNodeCreator.CreateNode();
		OutputNode->SetUsage(ScriptUsage);
		OutputNode->SetUsageId(ScriptUsageId);
		OutputNode->Outputs.Add(FNiagaraVariable(FNiagaraTypeDefinition::GetParameterMapDef(), TEXT("Out")));
		OutputNodeCreator.Finalize();

		if (PreferredOutputNodeGuid.IsValid())
		{
			OutputNode->NodeGuid = PreferredOutputNodeGuid;
		}

		OutputNodeInputPin = GetParameterMapInputPin(*OutputNode);
	}
	else
	{
		OutputNode->Modify();
	}

	FNiagaraVariable InputVariable(FNiagaraTypeDefinition::GetParameterMapDef(), TEXT("InputMap"));
	FGraphNodeCreator<UNiagaraNodeInput> InputNodeCreator(NiagaraGraph);
	UNiagaraNodeInput* InputNode = InputNodeCreator.CreateNode();
	InputNode->Input = FNiagaraVariable(FNiagaraTypeDefinition::GetParameterMapDef(), TEXT("InputMap"));
	InputNode->Usage = ENiagaraInputNodeUsage::Parameter;
	InputNodeCreator.Finalize();

	if (PreferredInputNodeGuid.IsValid())
	{
		InputNode->NodeGuid = PreferredInputNodeGuid;
	}

	UEdGraphPin* InputNodeOutputPin = GetParameterMapOutputPin(*InputNode);
	BreakAllPinLinks(OutputNodeInputPin);
	MakeLinkTo(OutputNodeInputPin, InputNodeOutputPin);

	if (ScriptUsage == ENiagaraScriptUsage::SystemSpawnScript || ScriptUsage == ENiagaraScriptUsage::SystemUpdateScript)
	{
		// TODO: Move the emitter node wrangling to a utility function instead of getting the typed outer here and creating a view model.
		UNiagaraSystem* System = NiagaraGraph.GetTypedOuter<UNiagaraSystem>();
		if (System != nullptr && System->GetEmitterHandles().Num() != 0)
		{
			RebuildEmitterNodes(*System);
		}
	}

	return OutputNode;
}

void GetFunctionNamesRecursive(UNiagaraNode* CurrentNode, TArray<UNiagaraNode*>& VisitedNodes, TArray<FString>& FunctionNames)
{
	if (VisitedNodes.Contains(CurrentNode) == false)
	{
		VisitedNodes.Add(CurrentNode);
		UNiagaraNodeFunctionCall* FunctionCall = Cast<UNiagaraNodeFunctionCall>(CurrentNode);
		if (FunctionCall != nullptr)
		{
			FunctionNames.Add(FunctionCall->GetFunctionName());
		}
		TArray<UEdGraphPin*> InputPins;
		CurrentNode->GetInputPins(InputPins);
		for (UEdGraphPin* InputPin : InputPins)
		{
			for (UEdGraphPin* LinkedPin : InputPin->LinkedTo)
			{
				UNiagaraNode* LinkedNode = Cast<UNiagaraNode>(LinkedPin->GetOwningNode());
				if (LinkedNode != nullptr)
				{
					GetFunctionNamesRecursive(LinkedNode, VisitedNodes, FunctionNames);
				}
			}
		}
	}
}

void GetFunctionNamesForOutputNode(UNiagaraNodeOutput& OutputNode, TArray<FString>& FunctionNames)
{
	TArray<UNiagaraNode*> VisitedNodes;
	GetFunctionNamesRecursive(&OutputNode, VisitedNodes, FunctionNames);
}

bool FNiagaraStackGraphUtilities::IsRapidIterationType(const FNiagaraTypeDefinition& InputType)
{
	checkf(InputType.IsValid(), TEXT("Type is invalid."));
	if (InputType.IsStatic())
		return true;
	return InputType != FNiagaraTypeDefinition::GetBoolDef() && (!InputType.IsEnum()) &&
		InputType != FNiagaraTypeDefinition::GetParameterMapDef() && !InputType.IsUObject();
}

FNiagaraVariable FNiagaraStackGraphUtilities::CreateRapidIterationParameter(const FString& UniqueEmitterName, ENiagaraScriptUsage ScriptUsage, const FName& AliasedInputName, const FNiagaraTypeDefinition& InputType)
{
	FNiagaraVariable InputVariable(InputType, AliasedInputName);
	FNiagaraVariable RapidIterationVariable;
	if (ScriptUsage == ENiagaraScriptUsage::SystemSpawnScript || ScriptUsage == ENiagaraScriptUsage::SystemUpdateScript)
	{
		RapidIterationVariable = FNiagaraParameterMapHistory::ConvertVariableToRapidIterationConstantName(InputVariable, nullptr, ScriptUsage); // These names *should* have the emitter baked in...
	}
	else
	{
		RapidIterationVariable = FNiagaraParameterMapHistory::ConvertVariableToRapidIterationConstantName(InputVariable, *UniqueEmitterName, ScriptUsage);
	}

	return RapidIterationVariable;
}

void FNiagaraStackGraphUtilities::CleanUpStaleRapidIterationParameters(UNiagaraScript& Script, FVersionedNiagaraEmitter OwningEmitter)
{
	UNiagaraScriptSource* Source = CastChecked<UNiagaraScriptSource>(Script.GetLatestSource());
	UNiagaraNodeOutput* OutputNode = Source->NodeGraph->FindOutputNode(Script.GetUsage(), Script.GetUsageId());
	if (OutputNode != nullptr)
	{
		TArray<FString> ValidFunctionCallNames;
		GetFunctionNamesForOutputNode(*OutputNode, ValidFunctionCallNames);
		TArray<FNiagaraVariable> RapidIterationParameters;
		Script.RapidIterationParameters.GetParameters(RapidIterationParameters);
		for (const FNiagaraVariable& RapidIterationParameter : RapidIterationParameters)
		{
			FString EmitterName;
			FString FunctionCallName;
			FString InputName;
			if (FNiagaraParameterMapHistory::SplitRapidIterationParameterName(RapidIterationParameter, Script.GetUsage(), EmitterName, FunctionCallName, InputName))
			{
				if (EmitterName != OwningEmitter.Emitter->GetUniqueEmitterName() || ValidFunctionCallNames.Contains(FunctionCallName) == false)
				{
					Script.RapidIterationParameters.RemoveParameter(RapidIterationParameter);
				}
			}
		}
	}
}

void FNiagaraStackGraphUtilities::CleanUpStaleRapidIterationParameters(FVersionedNiagaraEmitter Emitter)
{
	TArray<UNiagaraScript*> Scripts;
	Emitter.GetEmitterData()->GetScripts(Scripts, false);
	for (UNiagaraScript* Script : Scripts)
	{
		CleanUpStaleRapidIterationParameters(*Script, Emitter);
	}
}

void FNiagaraStackGraphUtilities::GetNewParameterAvailableTypes(TArray<FNiagaraTypeDefinition>& OutAvailableTypes, FName Namespace)
{
	TArray<FNiagaraTypeDefinition> ParamTypes;
	if (Namespace == FNiagaraConstants::UserNamespace)
	{
		FNiagaraEditorUtilities::GetAllowedUserVariableTypes(ParamTypes);
	}
	else if (Namespace == FNiagaraConstants::SystemNamespace)
	{
		FNiagaraEditorUtilities::GetAllowedSystemVariableTypes(ParamTypes);
	}
	else if (Namespace == FNiagaraConstants::EmitterNamespace)
	{
		FNiagaraEditorUtilities::GetAllowedEmitterVariableTypes(ParamTypes);
	}
	else if (Namespace == FNiagaraConstants::ParticleAttributeNamespace)
	{
		FNiagaraEditorUtilities::GetAllowedParticleVariableTypes(ParamTypes);
	}
	else
	{
		FNiagaraEditorUtilities::GetAllowedParameterTypes(ParamTypes);
	}

	for (const FNiagaraTypeDefinition& RegisteredParameterType : ParamTypes)
	{
		//Object types only allowed in user namespace at the moment.
		if (RegisteredParameterType.IsUObject() && RegisteredParameterType.IsDataInterface() == false && Namespace != FNiagaraConstants::UserNamespace)
		{
			continue;
		}

		if (RegisteredParameterType.IsInternalType())
		{
			continue;
		}

		if (RegisteredParameterType != FNiagaraTypeDefinition::GetGenericNumericDef() && RegisteredParameterType != FNiagaraTypeDefinition::GetParameterMapDef())
		{
			OutAvailableTypes.Add(RegisteredParameterType);
		}
	}
}

TOptional<FName> FNiagaraStackGraphUtilities::GetNamespaceForOutputNode(const UNiagaraNodeOutput* OutputNode)
{
	if (OutputNode)
	{
		TOptional<FName> StackContextAlias = OutputNode->GetStackContextOverride();
		if (StackContextAlias.IsSet() && StackContextAlias.GetValue() != NAME_None)
		{
			return StackContextAlias.GetValue();
		}
		return GetNamespaceForScriptUsage(OutputNode->GetUsage());
	}
	return TOptional<FName>();
}

TOptional<FName> FNiagaraStackGraphUtilities::GetNamespaceForScriptUsage(ENiagaraScriptUsage ScriptUsage)
{
	switch (ScriptUsage)
	{
	case ENiagaraScriptUsage::ParticleSpawnScript:
	case ENiagaraScriptUsage::ParticleSpawnScriptInterpolated:
	case ENiagaraScriptUsage::ParticleUpdateScript:
	case ENiagaraScriptUsage::ParticleEventScript:
	case ENiagaraScriptUsage::ParticleSimulationStageScript:
		return FNiagaraConstants::ParticleAttributeNamespace;
	case ENiagaraScriptUsage::EmitterSpawnScript:
	case ENiagaraScriptUsage::EmitterUpdateScript:
		return FNiagaraConstants::EmitterNamespace;
	case ENiagaraScriptUsage::SystemSpawnScript:
	case ENiagaraScriptUsage::SystemUpdateScript:
		return FNiagaraConstants::SystemNamespace;
	default:
		return TOptional<FName>();
	}
}

struct FRapidIterationParameterContext
{
	FRapidIterationParameterContext()
		: UniqueEmitterName()
		, OwningFunctionCall(nullptr)
	{
	}

	FRapidIterationParameterContext(FString InUniqueEmitterName, UNiagaraNodeFunctionCall& InOwningFunctionCall)
		: UniqueEmitterName(InUniqueEmitterName)
		, OwningFunctionCall(&InOwningFunctionCall)
	{
	}

	bool IsValid()
	{
		return UniqueEmitterName.IsEmpty() == false && OwningFunctionCall != nullptr;
	}

	FNiagaraVariable GetValue(UNiagaraScript& OwningScript, FName InputName, FNiagaraTypeDefinition Type)
	{
		FNiagaraParameterHandle ModuleHandle = FNiagaraParameterHandle::CreateModuleParameterHandle(InputName);
		FNiagaraParameterHandle AliasedFunctionHandle = FNiagaraParameterHandle::CreateAliasedModuleParameterHandle(ModuleHandle, OwningFunctionCall);
		FNiagaraVariable RapidIterationParameter = FNiagaraStackGraphUtilities::CreateRapidIterationParameter(UniqueEmitterName, OwningScript.GetUsage(), AliasedFunctionHandle.GetParameterHandleString(), Type);
		const uint8* ValueData = OwningScript.RapidIterationParameters.GetParameterData(RapidIterationParameter);
		if (ValueData != nullptr)
		{
			RapidIterationParameter.SetData(ValueData);
			return RapidIterationParameter;
		}
		return FNiagaraVariable();
	}

	const FString UniqueEmitterName;
	UNiagaraNodeFunctionCall* const OwningFunctionCall;
};

bool FNiagaraStackGraphUtilities::CanWriteParameterFromUsageViaOutput(FNiagaraVariable Parameter, const UNiagaraNodeOutput* OutputNode)
{
	bool bCanWrite = CanWriteParameterFromUsage(Parameter, OutputNode->GetUsage(), OutputNode->GetStackContextOverride(), OutputNode->GetAllStackContextOverrides());	
	return bCanWrite;
}

bool FNiagaraStackGraphUtilities::CanWriteParameterFromUsage(FNiagaraVariable Parameter, ENiagaraScriptUsage Usage, const TOptional<FName>& StackContextOverride, const TArray<FName>& StackContextAllOverrides)
{
	const FNiagaraParameterHandle ParameterHandle(Parameter.GetName());

	if (ParameterHandle.IsReadOnlyHandle())
	{
		return false;
	}

	if (ParameterHandle.IsTransientHandle())
	{
		return true;
	}

	if (ParameterHandle.IsStackContextHandle())
	{
		return true;
	}

	// Are we in the specified namespace for this stack context override? If so, we can definitely be written
	if (StackContextOverride.IsSet() && Parameter.IsInNameSpace(StackContextOverride.GetValue()))
	{
		return true;
	}

	// Do we belong to any of the namespaces that are stack context overrides? If so, we aren't the one that is currently set as that would pass above, so definitely can't write here.
	for (const FName& OverrideNamespace : StackContextAllOverrides)
	{
		if (Parameter.IsInNameSpace(OverrideNamespace))
		{
			return false;
		}
	}

	switch (Usage)
	{
	case ENiagaraScriptUsage::SystemSpawnScript:
	case ENiagaraScriptUsage::SystemUpdateScript:
		return ParameterHandle.IsSystemHandle();
	case ENiagaraScriptUsage::EmitterSpawnScript:
	case ENiagaraScriptUsage::EmitterUpdateScript:
		return ParameterHandle.IsEmitterHandle();
	case ENiagaraScriptUsage::ParticleSpawnScript:
	case ENiagaraScriptUsage::ParticleSpawnScriptInterpolated:
	case ENiagaraScriptUsage::ParticleUpdateScript:
	case ENiagaraScriptUsage::ParticleEventScript:
	case ENiagaraScriptUsage::ParticleSimulationStageScript:
		return ParameterHandle.IsParticleAttributeHandle();
	default:
		return false;
	}
}

bool FNiagaraStackGraphUtilities::GetStackIssuesRecursively(const UNiagaraStackEntry* const Entry, TArray<UNiagaraStackErrorItem*>& OutIssues)
{
	TArray<UNiagaraStackEntry*> Entries;
	Entry->GetUnfilteredChildren(Entries);
	while (Entries.Num() > 0)
	{
		UNiagaraStackEntry* EntryToProcess = Entries[0];
		UNiagaraStackErrorItem* ErrorItem = Cast<UNiagaraStackErrorItem>(EntryToProcess);
		if (ErrorItem != nullptr)
		{
			OutIssues.Add(ErrorItem);
		}
		else // don't process error items, errors don't have errors
		{
			EntryToProcess->GetUnfilteredChildren(Entries);
		}
		Entries.RemoveAtSwap(0); 
	}
	return OutIssues.Num() > 0;
}

void FNiagaraStackGraphUtilities::MoveModule(UNiagaraScript& SourceScript, UNiagaraNodeFunctionCall& ModuleToMove, UNiagaraSystem& TargetSystem, FGuid TargetEmitterHandleId, ENiagaraScriptUsage TargetUsage, FGuid TargetUsageId, int32 TargetModuleIndex, bool bForceCopy, UNiagaraNodeFunctionCall*& OutMovedModule)
{
	UE_LOG(LogNiagaraEditor, Log, TEXT("Move module %s"), *ModuleToMove.GetPathName());

	UNiagaraScript* TargetScript = FNiagaraEditorUtilities::GetScriptFromSystem(TargetSystem, TargetEmitterHandleId, TargetUsage, TargetUsageId);
	checkf(TargetScript != nullptr, TEXT("Target script not found"));

	UNiagaraNodeOutput* TargetOutputNode = FNiagaraEditorUtilities::GetScriptOutputNode(*TargetScript);
	checkf(TargetOutputNode != nullptr, TEXT("Target stack is invalid"));

	TArray<FStackNodeGroup> SourceGroups;
	GetStackNodeGroups(ModuleToMove, SourceGroups);
	int32 SourceGroupIndex = SourceGroups.IndexOfByPredicate([&ModuleToMove](const FStackNodeGroup& SourceGroup) { return SourceGroup.EndNode == &ModuleToMove; });
	TArray<UNiagaraNode*> SourceGroupNodes;
	SourceGroups[SourceGroupIndex].GetAllNodesInGroup(SourceGroupNodes);

	UNiagaraGraph* SourceGraph = ModuleToMove.GetNiagaraGraph();
	UNiagaraGraph* TargetGraph = TargetOutputNode->GetNiagaraGraph();

	if (SourceGraph != TargetGraph && bForceCopy == false)
	{
		SourceGraph->Modify();
	}
	TargetGraph->Modify();

	// If the source and target scripts don't match, or we're forcing a copy we need to collect the rapid iteration parameter values for each function in the source group
	// so we can restore them after moving.
	TMap<FGuid, TArray<FNiagaraVariable>> SourceFunctionIdToRapidIterationParametersMap;
	if (&SourceScript != TargetScript || bForceCopy)
	{
		TMap<FString, FGuid> FunctionCallNameToNodeIdMap;
		for (UNiagaraNode* SourceGroupNode : SourceGroupNodes)
		{
			UNiagaraNodeFunctionCall* FunctionNode = Cast<UNiagaraNodeFunctionCall>(SourceGroupNode);
			if (FunctionNode != nullptr)
			{
				FunctionCallNameToNodeIdMap.Add(FunctionNode->GetFunctionName(), FunctionNode->NodeGuid);
			}
		}

		TArray<FNiagaraVariable> ScriptRapidIterationParameters;
		SourceScript.RapidIterationParameters.GetParameters(ScriptRapidIterationParameters);
		for (FNiagaraVariable& ScriptRapidIterationParameter : ScriptRapidIterationParameters)
		{
			FString EmitterName;
			FString FunctionCallName;
			FString InputName;
			if (FNiagaraParameterMapHistory::SplitRapidIterationParameterName(
				ScriptRapidIterationParameter, SourceScript.GetUsage(), EmitterName, FunctionCallName, InputName))
			{
				FGuid* NodeIdPtr = FunctionCallNameToNodeIdMap.Find(FunctionCallName);
				if (NodeIdPtr != nullptr)
				{
					TArray<FNiagaraVariable>& RapidIterationParameters = SourceFunctionIdToRapidIterationParametersMap.FindOrAdd(*NodeIdPtr);
					RapidIterationParameters.Add(ScriptRapidIterationParameter);
					RapidIterationParameters.Last().SetData(SourceScript.RapidIterationParameters.GetParameterData(ScriptRapidIterationParameter));
				}
			}
		}
	}

	FStackNodeGroup TargetGroup;
	TArray<UNiagaraNode*> TargetGroupNodes;
	TMap<FGuid, FGuid> OldNodeIdToNewIdMap;
	if (SourceGraph == TargetGraph && bForceCopy == false)
	{
		TargetGroup = SourceGroups[SourceGroupIndex];
		TargetGroupNodes = SourceGroupNodes;
	}
	else 
	{
		// If the module is being inserted into a different graph, or it's being copied, all of the nodes need to be copied into the target graph.
		FStackNodeGroup SourceGroup = SourceGroups[SourceGroupIndex];

		// HACK! The following code and the code after the import/export is necessary since sub-objects with a "." in them will not be correctly imported from text!
		TMap<FGuid, FString> NodeIdToOriginalName;
		for (UNiagaraNode* SourceGroupNode : SourceGroupNodes)
		{
			UNiagaraNodeInput* InputSourceGroupNode = Cast<UNiagaraNodeInput>(SourceGroupNode);
			if (InputSourceGroupNode != nullptr && InputSourceGroupNode->GetDataInterface() != nullptr)
			{
				NodeIdToOriginalName.Add(InputSourceGroupNode->NodeGuid, InputSourceGroupNode->GetDataInterface()->GetName());
				FString NewSanitizedName = InputSourceGroupNode->GetDataInterface()->GetName().Replace(TEXT("."), TEXT("_"));
				InputSourceGroupNode->GetDataInterface()->Rename(*NewSanitizedName);
			}
		}
		// HACK end

		TSet<UObject*> NodesToCopy;
		for (UNiagaraNode* SourceGroupNode : SourceGroupNodes)
		{
			SourceGroupNode->PrepareForCopying();
			NodesToCopy.Add(SourceGroupNode);
		}

		FString ExportedText;
		FEdGraphUtilities::ExportNodesToText(NodesToCopy, ExportedText);

		TSet<UEdGraphNode*> CopiedNodesSet;
		FEdGraphUtilities::ImportNodesFromText(TargetGraph, ExportedText, CopiedNodesSet);
		TArray<UEdGraphNode*> CopiedNodes = CopiedNodesSet.Array();

		// HACK continued.
		if (NodeIdToOriginalName.Num() > 0)
		{
			for (UEdGraphNode* CopiedNode : CopiedNodes)
			{
				FString* OriginalName = NodeIdToOriginalName.Find(CopiedNode->NodeGuid);
				if (OriginalName != nullptr)
				{
					CastChecked<UNiagaraNodeInput>(CopiedNode)->GetDataInterface()->Rename(**OriginalName);
				}
			}
		}
		// HACK end

		// Collect the start and end nodes for the group by ID before assigning the copied nodes new ids.
		UEdGraphNode** CopiedEndNode = CopiedNodes.FindByPredicate([SourceGroup](UEdGraphNode* CopiedNode)
			{ return CopiedNode->NodeGuid == SourceGroup.EndNode->NodeGuid; });
		checkf(CopiedEndNode != nullptr, TEXT("Group copy failed"));
		TargetGroup.EndNode = CastChecked<UNiagaraNode>(*CopiedEndNode);

		for (UNiagaraNode* StartNode : SourceGroup.StartNodes)
		{
			UEdGraphNode** CopiedStartNode = CopiedNodes.FindByPredicate([StartNode](UEdGraphNode* CopiedNode)
				{ return CopiedNode->NodeGuid == StartNode->NodeGuid; });
			checkf(CopiedStartNode != nullptr, TEXT("Group copy failed"));
			TargetGroup.StartNodes.Add(CastChecked<UNiagaraNode>(*CopiedStartNode));
		}

		TargetGroup.GetAllNodesInGroup(TargetGroupNodes);

		// Assign all of the new nodes new ids and mark them as requiring synchronization.
		for (UEdGraphNode* CopiedNode : CopiedNodes)
		{
			FGuid OldId = CopiedNode->NodeGuid;
			CopiedNode->CreateNewGuid();
			OldNodeIdToNewIdMap.Add(OldId, CopiedNode->NodeGuid);
			UNiagaraNode* CopiedNiagaraNode = Cast<UNiagaraNode>(CopiedNode);
			if (CopiedNiagaraNode != nullptr)
			{
				CopiedNiagaraNode->MarkNodeRequiresSynchronization(__FUNCTION__, false);
			}
		}

		FNiagaraEditorUtilities::FixUpPastedNodes(TargetGraph, CopiedNodesSet);
	}

	TArray<FStackNodeGroup> TargetGroups;
	GetStackNodeGroups(*TargetOutputNode, TargetGroups);

	// The first group is the output node, so to get the group index from module index we need to add 1, but 
	// if a valid index wasn't supplied, than we insert at the end.
	int32 TargetGroupIndex = TargetModuleIndex != INDEX_NONE ? TargetModuleIndex + 1 : TargetGroups.Num() - 1;

	// If we're not forcing a copy of the moved module, remove the source module group from it's stack.
	if (bForceCopy == false)
	{
		DisconnectStackNodeGroup(SourceGroups[SourceGroupIndex], SourceGroups[SourceGroupIndex - 1], SourceGroups[SourceGroupIndex + 1]);
		if (SourceGraph != TargetGraph)
		{
			// If the graphs were different also remove the nodes from the source graph.
			for (UNiagaraNode* SourceGroupNode : SourceGroupNodes)
			{
				SourceGraph->RemoveNode(SourceGroupNode);
			}
		}
	}

	// Insert the source or copied nodes into the target stack.
	ConnectStackNodeGroup(TargetGroup, TargetGroups[TargetGroupIndex - 1], TargetGroups[TargetGroupIndex]);

	// Copy any rapid iteration parameters cached earlier into the target script.
	if (SourceFunctionIdToRapidIterationParametersMap.Num() != 0)
	{
		SourceScript.Modify();
		TargetScript->Modify();
		if (SourceGraph == TargetGraph && bForceCopy == false)
		{
			// If we're not copying and if the module was dropped in the same graph than neither the emitter or function call name could have changed
			// so we can just add them directly to the target script.
			for (auto It = SourceFunctionIdToRapidIterationParametersMap.CreateIterator(); It; ++It)
			{
				TArray<FNiagaraVariable>& RapidIterationParameters = It.Value();
				for (FNiagaraVariable& RapidIterationParameter : RapidIterationParameters)
				{
					TargetScript->RapidIterationParameters.SetParameterData(RapidIterationParameter.GetData(), RapidIterationParameter, true);
				}
			}
		}
		else
		{
			// If we're copying or the module was moved to a different graph it's possible that the emitter name or function call name could have
			// changed so we need to construct new rapid iteration parameters.
			FString EmitterName;
			if (TargetEmitterHandleId.IsValid())
			{
				const FNiagaraEmitterHandle* TargetEmitterHandle = TargetSystem.GetEmitterHandles().FindByPredicate(
					[TargetEmitterHandleId](const FNiagaraEmitterHandle& EmitterHandle) { return EmitterHandle.GetId() == TargetEmitterHandleId; });
				EmitterName = TargetEmitterHandle->GetUniqueInstanceName();
			}

			for (auto It = SourceFunctionIdToRapidIterationParametersMap.CreateIterator(); It; ++It)
			{
				FGuid& FunctionId = It.Key();
				TArray<FNiagaraVariable>& RapidIterationParameters = It.Value();

				FGuid TargetNodeId = OldNodeIdToNewIdMap[FunctionId];
				UNiagaraNode** TargetFunctionNodePtr = TargetGroupNodes.FindByPredicate(
					[TargetNodeId](UNiagaraNode* TargetGroupNode) { return TargetGroupNode->NodeGuid == TargetNodeId; });
				checkf(TargetFunctionNodePtr != nullptr, TEXT("Target nodes not copied correctly"));
				UNiagaraNodeFunctionCall* TargetFunctionNode = CastChecked<UNiagaraNodeFunctionCall>(*TargetFunctionNodePtr);
				for (FNiagaraVariable& RapidIterationParameter : RapidIterationParameters)
				{
					FString OldEmitterName;
					FString OldFunctionCallName;
					FString InputName;
					FNiagaraParameterMapHistory::SplitRapidIterationParameterName(RapidIterationParameter, SourceScript.GetUsage(), OldEmitterName, OldFunctionCallName, InputName);
					FNiagaraParameterHandle ModuleHandle = FNiagaraParameterHandle::CreateModuleParameterHandle(*InputName);
					FNiagaraParameterHandle AliasedModuleHandle = FNiagaraParameterHandle::CreateAliasedModuleParameterHandle(ModuleHandle, TargetFunctionNode);
					FNiagaraVariable TargetRapidIterationParameter = CreateRapidIterationParameter(EmitterName, TargetUsage, AliasedModuleHandle.GetParameterHandleString(), RapidIterationParameter.GetType());
					TargetScript->RapidIterationParameters.SetParameterData(RapidIterationParameter.GetData(), TargetRapidIterationParameter, true);
				}
			}
		}
	}

	OutMovedModule = Cast<UNiagaraNodeFunctionCall>(TargetGroup.EndNode);


	UE_LOG(LogNiagaraEditor, Log, TEXT("Finished moving!"));
}

bool FNiagaraStackGraphUtilities::ParameterAllowedInExecutionCategory(const FName InParameterName, const FName ExecutionCategory)
{
	FNiagaraParameterHandle Handle = FNiagaraParameterHandle(InParameterName);
	if (Handle.IsSystemHandle())
	{
		return ExecutionCategory == UNiagaraStackEntry::FExecutionCategoryNames::System
			|| ExecutionCategory == UNiagaraStackEntry::FExecutionCategoryNames::Emitter
			|| ExecutionCategory == UNiagaraStackEntry::FExecutionCategoryNames::Particle;
	}
	else if (Handle.IsEmitterHandle())
	{
		return ExecutionCategory == UNiagaraStackEntry::FExecutionCategoryNames::Emitter
			|| ExecutionCategory == UNiagaraStackEntry::FExecutionCategoryNames::Particle;
	}
	else if (Handle.IsParticleAttributeHandle())
	{
		return ExecutionCategory == UNiagaraStackEntry::FExecutionCategoryNames::Particle;
	}

	return true;
}

void FNiagaraStackGraphUtilities::RebuildEmitterNodes(UNiagaraSystem& System)
{
	UNiagaraScriptSource* SystemScriptSource = Cast<UNiagaraScriptSource>(System.GetSystemSpawnScript()->GetLatestSource());
	UNiagaraGraph* SystemGraph = SystemScriptSource->NodeGraph;
	if (SystemGraph == nullptr)
	{
		return;
	}
	SystemGraph->Modify();

	TArray<UNiagaraNodeEmitter*> CurrentEmitterNodes;
	SystemGraph->GetNodesOfClass<UNiagaraNodeEmitter>(CurrentEmitterNodes);

	const UEdGraphSchema_Niagara* Schema = Cast<UEdGraphSchema_Niagara>(SystemGraph->GetSchema());

	// Remove the old emitter nodes since they will be rebuilt below.
	for (UNiagaraNodeEmitter* CurrentEmitterNode : CurrentEmitterNodes)
	{
		CurrentEmitterNode->Modify();
		UEdGraphPin* InPin = CurrentEmitterNode->GetInputPin(0);
		UEdGraphPin* OutPin = CurrentEmitterNode->GetOutputPin(0);
		UEdGraphPin* InPinLinkedPin = InPin != nullptr && InPin->LinkedTo.Num() == 1 ? InPin->LinkedTo[0] : nullptr;
		UEdGraphPin* OutPinLinkedPin = OutPin != nullptr && OutPin->LinkedTo.Num() == 1 ? OutPin->LinkedTo[0] : nullptr;
		CurrentEmitterNode->DestroyNode();

		if (InPinLinkedPin != nullptr && OutPinLinkedPin != nullptr)
		{
			MakeLinkTo(InPinLinkedPin, OutPinLinkedPin);
		}
	}

	// Add output nodes if they don't exist.
	TArray<UNiagaraNodeInput*> TempInputNodes;
	TArray<UNiagaraNodeInput*> InputNodes;
	TArray<UNiagaraNodeOutput*> OutputNodes;
	OutputNodes.SetNum(2);
	OutputNodes[0] = SystemGraph->FindOutputNode(ENiagaraScriptUsage::SystemSpawnScript);
	OutputNodes[1] = SystemGraph->FindOutputNode(ENiagaraScriptUsage::SystemUpdateScript);

	// Add input nodes if they don't exist
	UNiagaraGraph::FFindInputNodeOptions Options;
	Options.bFilterDuplicates = false;
	Options.bIncludeParameters = true;
	SystemGraph->FindInputNodes(TempInputNodes);
	for (int32 i = 0; i < TempInputNodes.Num(); i++)
	{
		if (Schema->PinToTypeDefinition(TempInputNodes[i]->GetOutputPin(0)) == FNiagaraTypeDefinition::GetParameterMapDef())
		{
			InputNodes.Add(TempInputNodes[i]);
		}
	}

	// Create a default id variable for the input nodes.
	FNiagaraVariable SharedInputVar(FNiagaraTypeDefinition::GetParameterMapDef(), TEXT("InputMap"));
	InputNodes.SetNum(2);

	// Now create the nodes if they are needed, synchronize if already created.
	for (int32 i = 0; i < 2; i++)
	{
		if (OutputNodes[i] == nullptr)
		{
			FGraphNodeCreator<UNiagaraNodeOutput> OutputNodeCreator(*SystemGraph);
			OutputNodes[i] = OutputNodeCreator.CreateNode();
			OutputNodes[i]->SetUsage((ENiagaraScriptUsage)(i + (int32)ENiagaraScriptUsage::SystemSpawnScript));

			OutputNodes[i]->Outputs.Add(FNiagaraVariable(FNiagaraTypeDefinition::GetParameterMapDef(), TEXT("Out")));
			OutputNodes[i]->NodePosX = 0;
			OutputNodes[i]->NodePosY = 0 + i * 25;

			OutputNodeCreator.Finalize();
		}
		if (InputNodes[i] == nullptr)
		{
			FGraphNodeCreator<UNiagaraNodeInput> InputNodeCreator(*SystemGraph);
			InputNodes[i] = InputNodeCreator.CreateNode();
			InputNodes[i]->Input = SharedInputVar;
			InputNodes[i]->Usage = ENiagaraInputNodeUsage::Parameter;
			InputNodes[i]->NodePosX = -50;
			InputNodes[i]->NodePosY = 0 + i * 25;

			InputNodeCreator.Finalize();

			MakeLinkTo(InputNodes[i]->GetOutputPin(0), OutputNodes[i]->GetInputPin(0));
		}
	}

	// Add new nodes.
	UNiagaraNode* TargetNodes[2];
	TargetNodes[0] = OutputNodes[0];
	TargetNodes[1] = OutputNodes[1];

	for (const FNiagaraEmitterHandle& EmitterHandle : System.GetEmitterHandles())
	{
		for (int32 i = 0; i < 2; i++)
		{
			FGraphNodeCreator<UNiagaraNodeEmitter> EmitterNodeCreator(*SystemGraph);
			UNiagaraNodeEmitter* EmitterNode = EmitterNodeCreator.CreateNode();
			EmitterNode->SetOwnerSystem(&System);
			EmitterNode->SetEmitterHandleId(EmitterHandle.GetId());
			EmitterNode->SetUsage((ENiagaraScriptUsage)(i + (int32)ENiagaraScriptUsage::EmitterSpawnScript));
			EmitterNode->AllocateDefaultPins();
			EmitterNodeCreator.Finalize();

			TArray<FNiagaraStackGraphUtilities::FStackNodeGroup> StackNodeGroups;
			FNiagaraStackGraphUtilities::GetStackNodeGroups(*OutputNodes[i], StackNodeGroups);

			if (StackNodeGroups.Num() >= 2)
			{
				FNiagaraStackGraphUtilities::FStackNodeGroup EmitterGroup;
				EmitterGroup.StartNodes.Add(EmitterNode);
				EmitterGroup.EndNode = EmitterNode;

				FNiagaraStackGraphUtilities::FStackNodeGroup& OutputGroup = StackNodeGroups[StackNodeGroups.Num() - 1];
				FNiagaraStackGraphUtilities::FStackNodeGroup& OutputGroupPrevious = StackNodeGroups[StackNodeGroups.Num() - 2];
				FNiagaraStackGraphUtilities::ConnectStackNodeGroup(EmitterGroup, OutputGroupPrevious, OutputGroup);
			}
		}
	}

	RelayoutGraph(*SystemGraph);
}

void FNiagaraStackGraphUtilities::FindAffectedScripts(UNiagaraSystem* System, FVersionedNiagaraEmitter Emitter, UNiagaraNodeFunctionCall& ModuleNode, TArray<TWeakObjectPtr<UNiagaraScript>>& OutAffectedScripts)
{
	UNiagaraNodeOutput* OutputNode = FNiagaraStackGraphUtilities::GetEmitterOutputNodeForStackNode(ModuleNode);

	if (OutputNode)
	{
		TArray<UNiagaraScript*> Scripts;
		if (FVersionedNiagaraEmitterData* EmitterData = Emitter.GetEmitterData())
		{
			EmitterData->GetScripts(Scripts, false);
		}

		if (System != nullptr)
		{
			OutAffectedScripts.Add(System->GetSystemSpawnScript());
			OutAffectedScripts.Add(System->GetSystemUpdateScript());
		}

		for (UNiagaraScript* Script : Scripts)
		{
			if (OutputNode->GetUsage() == ENiagaraScriptUsage::ParticleEventScript)
			{
				if (Script->GetUsage() == ENiagaraScriptUsage::ParticleEventScript && Script->GetUsageId() == OutputNode->GetUsageId())
				{
					OutAffectedScripts.Add(Script);
					break;
				}
			}
			else if (Script->ContainsUsage(OutputNode->GetUsage()))
			{
				OutAffectedScripts.Add(Script);
			}
		}
	}
}

void FNiagaraStackGraphUtilities::GatherRenamedStackFunctionOutputVariableNames(FVersionedNiagaraEmitter Emitter, UNiagaraNodeFunctionCall& FunctionCallNode, const FString& OldFunctionName, const FString& NewFunctionName, TMap<FName, FName>& OutOldToNewNameMap)
{
	if (OldFunctionName == NewFunctionName)
	{
		return;
	}

	TArray<FNiagaraVariable> OutputVariables;
	TArray<FNiagaraVariable> OutputVariablesWithOriginalAliasesIntact;
	FCompileConstantResolver ConstantResolver(Emitter, ENiagaraScriptUsage::Function, FunctionCallNode.DebugState);
	FNiagaraStackGraphUtilities::GetStackFunctionOutputVariables(FunctionCallNode, ConstantResolver, OutputVariables, OutputVariablesWithOriginalAliasesIntact);

	for (FNiagaraVariable& OutputVariableWithOriginalAliasesIntact : OutputVariablesWithOriginalAliasesIntact)
	{
		TArray<FString> SplitAliasedVariableName;
		OutputVariableWithOriginalAliasesIntact.GetName().ToString().ParseIntoArray(SplitAliasedVariableName, TEXT("."));
		if (SplitAliasedVariableName.Contains(TEXT("Module")))
		{
			TArray<FString> SplitOldVariableName = SplitAliasedVariableName;
			TArray<FString> SplitNewVariableName = SplitAliasedVariableName;
			for (int32 i = 0; i < SplitAliasedVariableName.Num(); i++)
			{
				if (SplitAliasedVariableName[i] == TEXT("Module"))
				{
					SplitOldVariableName[i] = OldFunctionName;
					SplitNewVariableName[i] = NewFunctionName;
				}
			}

			OutOldToNewNameMap.Add(*FString::Join(SplitOldVariableName, TEXT(".")), *FString::Join(SplitNewVariableName, TEXT(".")));
		}
	}
}

void FNiagaraStackGraphUtilities::GatherRenamedStackFunctionInputAndOutputVariableNames(FVersionedNiagaraEmitter Emitter, UNiagaraNodeFunctionCall& FunctionCallNode, const FString& OldFunctionName, const FString& NewFunctionName, TMap<FName, FName>& OutOldToNewNameMap)
{
	if (OldFunctionName == NewFunctionName)
	{
		return;
	}

	TArray<FNiagaraVariable> Variables;
	TArray<FNiagaraVariable> VariablesWithOriginalAliasesIntact;
	FCompileConstantResolver ConstantResolver(Emitter, ENiagaraScriptUsage::Function, FunctionCallNode.DebugState);
	FNiagaraStackGraphUtilities::GetStackFunctionInputAndOutputVariables(FunctionCallNode, ConstantResolver, Variables, VariablesWithOriginalAliasesIntact);

	for (FNiagaraVariable& Variable : VariablesWithOriginalAliasesIntact)
	{
		TArray<FString> SplitAliasedVariableName;
		Variable.GetName().ToString().ParseIntoArray(SplitAliasedVariableName, TEXT("."));
		if (SplitAliasedVariableName.Contains(TEXT("Module")))
		{
			TArray<FString> SplitOldVariableName = SplitAliasedVariableName;
			TArray<FString> SplitNewVariableName = SplitAliasedVariableName;
			for (int32 i = 0; i < SplitAliasedVariableName.Num(); i++)
			{
				if (SplitAliasedVariableName[i] == TEXT("Module"))
				{
					SplitOldVariableName[i] = OldFunctionName;
					SplitNewVariableName[i] = NewFunctionName;
				}
			}

			OutOldToNewNameMap.Add(*FString::Join(SplitOldVariableName, TEXT(".")), *FString::Join(SplitNewVariableName, TEXT(".")));
		}
	}
}

void FNiagaraStackGraphUtilities::RenameReferencingParameters(UNiagaraSystem* System, FVersionedNiagaraEmitter Emitter, UNiagaraNodeFunctionCall& FunctionCallNode, const FString& OldModuleName, const FString& NewModuleName)
{
	TMap<FName, FName> OldNameToNewNameMap;
	FNiagaraStackGraphUtilities::GatherRenamedStackFunctionInputAndOutputVariableNames(Emitter, FunctionCallNode, OldModuleName, NewModuleName, OldNameToNewNameMap);

	// local function to rename pins referencing the given module
	auto RenamePinsReferencingModule = [&OldNameToNewNameMap](UNiagaraNodeParameterMapBase* Node)
	{
		for (UEdGraphPin* Pin : Node->Pins)
		{
			FName* NewName = OldNameToNewNameMap.Find(Pin->PinName);
			if (NewName != nullptr)
			{
				Node->SetPinName(Pin, *NewName);
			}
		}
	};

	UNiagaraNodeParameterMapSet* ParameterMapSet = FNiagaraStackGraphUtilities::GetStackFunctionOverrideNode(FunctionCallNode);
	if (ParameterMapSet != nullptr)
	{
		RenamePinsReferencingModule(ParameterMapSet);
	}

	TArray<TWeakObjectPtr<UNiagaraScript>> Scripts;
	FindAffectedScripts(System, Emitter, FunctionCallNode, Scripts);

	FString OwningEmitterName = Emitter.Emitter != nullptr ? Emitter.Emitter->GetUniqueEmitterName() : FString();

	for (TWeakObjectPtr<UNiagaraScript> Script : Scripts)
	{
		if (!Script.IsValid(false))
		{
			continue;
		}

		TArray<FNiagaraVariable> RapidIterationVariables;
		Script->RapidIterationParameters.GetParameters(RapidIterationVariables);

		for (FNiagaraVariable& Variable : RapidIterationVariables)
		{
			FString EmitterName, FunctionCallName, InputName;
			if (FNiagaraParameterMapHistory::SplitRapidIterationParameterName(Variable, Script->GetUsage(), EmitterName, FunctionCallName, InputName))
			{
				if (EmitterName == OwningEmitterName && FunctionCallName == OldModuleName)
				{
					FName NewParameterName(*(NewModuleName + TEXT(".") + InputName));
					FNiagaraVariable NewParameter = FNiagaraStackGraphUtilities::CreateRapidIterationParameter(EmitterName, Script->GetUsage(), NewParameterName, Variable.GetType());
					Script->RapidIterationParameters.RenameParameter(Variable, NewParameter.GetName());
				}
			}
		}

		if (UNiagaraScriptSource* ScriptSource = Cast<UNiagaraScriptSource>(Script->GetLatestSource()))
		{
			// rename all parameter map get nodes that use the parameter name
			TArray<UNiagaraNodeParameterMapGet*> ParameterGetNodes;
			ScriptSource->NodeGraph->GetNodesOfClass<UNiagaraNodeParameterMapGet>(ParameterGetNodes);

			for (UNiagaraNodeParameterMapGet* Node : ParameterGetNodes)
			{
				RenamePinsReferencingModule(Node);
			}
		}
	}
}

void FNiagaraStackGraphUtilities::GetNamespacesForNewReadParameters(EStackEditContext EditContext, ENiagaraScriptUsage Usage, TArray<FName>& OutNamespacesForNewParameters)
{
	switch (Usage)
	{
	case ENiagaraScriptUsage::ParticleSpawnScript:
	case ENiagaraScriptUsage::ParticleSpawnScriptInterpolated:
	case ENiagaraScriptUsage::ParticleUpdateScript:
	case ENiagaraScriptUsage::ParticleEventScript:
	case ENiagaraScriptUsage::ParticleSimulationStageScript:
	{
		OutNamespacesForNewParameters.Add(FNiagaraConstants::ParticleAttributeNamespace);
		OutNamespacesForNewParameters.Add(FNiagaraConstants::EmitterNamespace);
		break;
	}
	case ENiagaraScriptUsage::EmitterSpawnScript:
	case ENiagaraScriptUsage::EmitterUpdateScript:
	{
		OutNamespacesForNewParameters.Add(FNiagaraConstants::EmitterNamespace);
		break;
	}
	}

	if (EditContext == EStackEditContext::System)
	{
		OutNamespacesForNewParameters.Add(FNiagaraConstants::UserNamespace);
		OutNamespacesForNewParameters.Add(FNiagaraConstants::SystemNamespace);
	}
	OutNamespacesForNewParameters.Add(FNiagaraConstants::TransientNamespace);
}

void FNiagaraStackGraphUtilities::GetNamespacesForNewWriteParameters(EStackEditContext EditContext, ENiagaraScriptUsage Usage, const TOptional<FName>& StackContextAlias, TArray<FName>& OutNamespacesForNewParameters)
{
	switch (Usage)
	{
	case ENiagaraScriptUsage::ParticleSpawnScript:
	case ENiagaraScriptUsage::ParticleSpawnScriptInterpolated:
	case ENiagaraScriptUsage::ParticleUpdateScript:
	case ENiagaraScriptUsage::ParticleEventScript:
	case ENiagaraScriptUsage::ParticleSimulationStageScript:
	{
		OutNamespacesForNewParameters.Add(FNiagaraConstants::ParticleAttributeNamespace);
		break;
	}
	case ENiagaraScriptUsage::EmitterSpawnScript:
	case ENiagaraScriptUsage::EmitterUpdateScript:
	{
		OutNamespacesForNewParameters.Add(FNiagaraConstants::EmitterNamespace);
		break;
	}
	case ENiagaraScriptUsage::SystemSpawnScript:
	case ENiagaraScriptUsage::SystemUpdateScript:
		if (EditContext == EStackEditContext::System)
		{
			OutNamespacesForNewParameters.Add(FNiagaraConstants::SystemNamespace);
		}
		break;
	}

	OutNamespacesForNewParameters.Add(FNiagaraConstants::TransientNamespace);
	OutNamespacesForNewParameters.Add(FNiagaraConstants::StackContextNamespace);

	if (StackContextAlias.IsSet())
		OutNamespacesForNewParameters.Add(StackContextAlias.GetValue());
}

bool FNiagaraStackGraphUtilities::TryRenameAssignmentTarget(UNiagaraNodeAssignment& OwningAssignmentNode, FNiagaraVariable CurrentAssignmentTarget, FName NewAssignmentTargetName)
{
	UNiagaraNodeOutput* OutputNode = GetEmitterOutputNodeForStackNode(OwningAssignmentNode);
	if (OutputNode != nullptr)
	{
		UNiagaraSystem* OwningSystem = OwningAssignmentNode.GetTypedOuter<UNiagaraSystem>();
		FVersionedNiagaraEmitter OwningEmitter = OwningAssignmentNode.GetNiagaraGraph()->GetOwningEmitter();
		UNiagaraScript* OwningScript = nullptr;
		if (OwningEmitter.Emitter)
		{
			OwningScript = OwningEmitter.GetEmitterData()->GetScript(OutputNode->GetUsage(), OutputNode->GetUsageId());
		}
		else if(OwningSystem != nullptr)
		{
			if (OutputNode->GetUsage() == ENiagaraScriptUsage::SystemSpawnScript)
			{
				OwningScript = OwningSystem->GetSystemSpawnScript();
			}
			else if (OutputNode->GetUsage() == ENiagaraScriptUsage::SystemUpdateScript)
			{
				OwningScript = OwningSystem->GetSystemUpdateScript();
			}
		}

		if (OwningSystem != nullptr && OwningScript != nullptr)
		{
			RenameAssignmentTarget(*OwningSystem, OwningEmitter, *OwningScript, OwningAssignmentNode, CurrentAssignmentTarget, NewAssignmentTargetName);
			return true;
		}
	}
	return false;
}

void FNiagaraStackGraphUtilities::RenameAssignmentTarget(
	UNiagaraSystem& OwningSystem,
	FVersionedNiagaraEmitter OwningEmitter,
	UNiagaraScript& OwningScript,
	UNiagaraNodeAssignment& OwningAssignmentNode,
	FNiagaraVariable CurrentAssignmentTarget,
	FName NewAssignmentTargetName)
{
	UNiagaraStackEditorData* StackEditorData;
	FVersionedNiagaraEmitterData* EmitterData = OwningEmitter.GetEmitterData();
	if (EmitterData != nullptr)
	{
		UNiagaraEmitterEditorData* EmitterEditorData = Cast<UNiagaraEmitterEditorData>(EmitterData->GetEditorData());
		StackEditorData = EmitterEditorData != nullptr ? &EmitterEditorData->GetStackEditorData() : nullptr;
	}
	else
	{
		UNiagaraSystemEditorData* SystemEditorData = Cast<UNiagaraSystemEditorData>(OwningSystem.GetEditorData());
		StackEditorData = SystemEditorData != nullptr ? &SystemEditorData->GetStackEditorData() : nullptr;
	}

	bool bIsCurrentlyExpanded = StackEditorData != nullptr 
		? StackEditorData->GetStackEntryIsExpanded(GenerateStackModuleEditorDataKey(OwningAssignmentNode), false) 
		: false;

	if (ensureMsgf(OwningAssignmentNode.RenameAssignmentTarget(CurrentAssignmentTarget.GetName(), NewAssignmentTargetName), TEXT("Failed to rename assignment node input.")))
	{
		// Fixing up the stack graph and rapid iteration parameters must happen first so that when the stack is refreshed the UI is correct.
		FNiagaraParameterHandle CurrentInputParameterHandle = FNiagaraParameterHandle::CreateModuleParameterHandle(CurrentAssignmentTarget.GetName());
		FNiagaraParameterHandle CurrentAliasedInputParameterHandle = FNiagaraParameterHandle::CreateAliasedModuleParameterHandle(CurrentInputParameterHandle, &OwningAssignmentNode);
		FNiagaraParameterHandle NewInputParameterHandle = FNiagaraParameterHandle(CurrentInputParameterHandle.GetNamespace(), NewAssignmentTargetName);
		FNiagaraParameterHandle NewAliasedInputParameterHandle = FNiagaraParameterHandle::CreateAliasedModuleParameterHandle(NewInputParameterHandle, &OwningAssignmentNode);
		UEdGraphPin* OverridePin = GetStackFunctionInputOverridePin(OwningAssignmentNode, CurrentAliasedInputParameterHandle);
		if (OverridePin != nullptr)
		{
			// If there is an override pin then the only thing that needs to happen is that it's name needs to be updated so that the value it
			// holds or is linked to stays intact.
			OverridePin->Modify();
			OverridePin->PinName = NewAliasedInputParameterHandle.GetParameterHandleString();
		}
		else if (IsRapidIterationType(CurrentAssignmentTarget.GetType()))
		{
			// Otherwise if this is a rapid iteration type check to see if there is an existing rapid iteration value, and if so, rename it.
			FString UniqueEmitterName = OwningEmitter.Emitter != nullptr ? OwningEmitter.Emitter->GetUniqueEmitterName() : FString();
			FNiagaraVariable CurrentRapidIterationParameter = CreateRapidIterationParameter(UniqueEmitterName, OwningScript.GetUsage(), CurrentAliasedInputParameterHandle.GetParameterHandleString(), CurrentAssignmentTarget.GetType());
			if (OwningScript.RapidIterationParameters.IndexOf(CurrentRapidIterationParameter) != INDEX_NONE)
			{
				FNiagaraVariable NewRapidIterationParameter = CreateRapidIterationParameter(UniqueEmitterName, OwningScript.GetUsage(), NewAliasedInputParameterHandle.GetParameterHandleString(), CurrentAssignmentTarget.GetType());
				OwningScript.Modify();
				OwningScript.RapidIterationParameters.RenameParameter(CurrentRapidIterationParameter, NewRapidIterationParameter.GetName());
			}
		}

		if (StackEditorData != nullptr)
		{
			// Restore the expanded state with the new editor data key.
			FString NewStackEditorDataKey = GenerateStackFunctionInputEditorDataKey(OwningAssignmentNode, NewInputParameterHandle);
			StackEditorData->SetStackEntryIsExpanded(NewStackEditorDataKey, bIsCurrentlyExpanded);
		}

		// This refresh call must come last because it will finalize this input entry which would cause earlier fixup to fail.
		OwningAssignmentNode.RefreshFromExternalChanges();
	}
}

void FNiagaraStackGraphUtilities::AddNewVariableToParameterMapNode(UNiagaraNodeParameterMapBase* MapBaseNode, bool bCreateInputPin, const FNiagaraVariable& NewVariable)
{
	const EEdGraphPinDirection NewPinDirection = bCreateInputPin ? EGPD_Input : EGPD_Output;

	UNiagaraGraph* Graph = MapBaseNode->GetNiagaraGraph();
	if (!Graph)
	{
		return;
	}

	// First check that the new variable exists on the UNiagaraGraph. If not, add the new variable as a parameter.
	if (!Graph->HasVariable(NewVariable))
	{
		Graph->Modify();
		Graph->AddParameter(NewVariable);
	}

	// Then add the pin.
	MapBaseNode->Modify();
	UEdGraphPin* Pin = MapBaseNode->RequestNewTypedPin(NewPinDirection, NewVariable.GetType(), NewVariable.GetName());
	MapBaseNode->CancelEditablePinName(FText::GetEmpty(), Pin);
}

void FNiagaraStackGraphUtilities::AddNewVariableToParameterMapNode(UNiagaraNodeParameterMapBase* MapBaseNode, bool bCreateInputPin, const UNiagaraScriptVariable* NewScriptVar)
{
	const FNiagaraVariable& NewVariable = NewScriptVar->Variable;
	const EEdGraphPinDirection NewPinDirection = bCreateInputPin ? EGPD_Input : EGPD_Output;

	UNiagaraGraph* Graph = MapBaseNode->GetNiagaraGraph();
	if (!Graph)
	{
		return;
	}

	// First check that the new variable exists on the UNiagaraGraph. If not, add the new variable as a parameter.
	if (!Graph->HasVariable(NewVariable))
	{
		Graph->Modify();
		Graph->AddParameter(NewScriptVar);
	}

	// Then add the pin.
	MapBaseNode->Modify();
	UEdGraphPin* Pin = MapBaseNode->RequestNewTypedPin(NewPinDirection, NewVariable.GetType(), NewVariable.GetName());
	MapBaseNode->CancelEditablePinName(FText::GetEmpty(), Pin);
}

void FNiagaraStackGraphUtilities::SynchronizeVariableToLibraryAndApplyToGraph(UNiagaraScriptVariable* ScriptVarToSync)
{
	// Get all requisite utilties/objects first.
	const UEdGraphSchema_Niagara* Schema = GetDefault<UEdGraphSchema_Niagara>();
	UNiagaraGraph* Graph = Cast<UNiagaraGraph>(ScriptVarToSync->GetOuter());
	FNiagaraEditorModule& EditorModule = FNiagaraEditorModule::Get();
	TSharedPtr<class INiagaraEditorTypeUtilities, ESPMode::ThreadSafe> TypeUtilityValue = EditorModule.GetTypeUtilities(ScriptVarToSync->Variable.GetType());
	if (Graph == nullptr || TypeUtilityValue.IsValid() == false)
	{
		ensureMsgf(false, TEXT("Could not force synchronize definition value to graph: failed to get graph and/or create parameter type utility!"));
		return;
	}

	Graph->Modify();
	ScriptVarToSync->Modify();

	// Synchronize with parameter definitions.
	TSharedPtr<INiagaraParameterDefinitionsSubscriberViewModel> ParameterDefinitionsSubscriberViewModel = FNiagaraEditorUtilities::GetOwningLibrarySubscriberViewModelForGraph(Graph);
	if (ParameterDefinitionsSubscriberViewModel.IsValid())
	{
		const bool bForceSync = true;
		ParameterDefinitionsSubscriberViewModel->SynchronizeScriptVarWithParameterDefinitions(ScriptVarToSync, bForceSync);
	}

	// Set the value on the FNiagaraVariable from the UNiagaraScriptVariable.
	if (ScriptVarToSync->GetDefaultValueData() != nullptr)
	{
		ScriptVarToSync->Variable.SetData(ScriptVarToSync->GetDefaultValueData());
	}
	const FString NewDefaultValue = TypeUtilityValue->GetPinDefaultStringFromValue(ScriptVarToSync->Variable);

	// Set the value on the graph pins.
	for (UEdGraphPin* Pin : Graph->FindParameterMapDefaultValuePins(ScriptVarToSync->Variable.GetName()))
	{
		Pin->Modify();
		Schema->TrySetDefaultValue(*Pin, NewDefaultValue, true);
	}

	Graph->ScriptVariableChanged(ScriptVarToSync->Variable);
#if WITH_EDITOR
	Graph->NotifyGraphNeedsRecompile();
#endif
}

<<<<<<< HEAD
=======
TSharedRef<TMap<FName, FGuid>> GetVariableNameToVariableIdMap(UNiagaraNodeFunctionCall& InFunctionCallNode)
{
	TSharedRef<TMap<FName, FGuid>> VariableNameToVariableIdMap = MakeShared<TMap<FName, FGuid>>();
	UNiagaraGraph* CalledGraph = InFunctionCallNode.GetCalledGraph();
	if (CalledGraph != nullptr)
	{
		for (const TPair<FNiagaraVariable, TObjectPtr<UNiagaraScriptVariable>>& VariableMetadataPair : CalledGraph->GetAllMetaData())
		{
			FGuid VariableGuid = VariableMetadataPair.Value->Metadata.GetVariableGuid();
			if (VariableGuid.IsValid())
			{
				VariableNameToVariableIdMap->FindOrAdd(VariableMetadataPair.Key.GetName()) = VariableGuid;
                // Add in alternate names as well so that we can map them cleanly in the second pass.
				for (const FName& AltName : VariableMetadataPair.Value->Metadata.AlternateAliases)
				{
					VariableNameToVariableIdMap->FindOrAdd(AltName) = VariableGuid;
				}
			}
		}
	}
	return VariableNameToVariableIdMap;
}

TSharedRef<TMap<FGuid, FNiagaraVariable>> GetVariableIdToVariableMap(UNiagaraNodeFunctionCall& InFunctionCallNode)
{
	TSharedRef<TMap<FGuid, FNiagaraVariable>> VariableIdToVariableMap = MakeShared<TMap<FGuid, FNiagaraVariable>>();
	UNiagaraGraph* CalledGraph = InFunctionCallNode.GetCalledGraph();
	if (CalledGraph != nullptr)
	{
		for (const TPair<FNiagaraVariable, TObjectPtr<UNiagaraScriptVariable>>& VariableMetadataPair : CalledGraph->GetAllMetaData())
		{
			FGuid VariableGuid = VariableMetadataPair.Value->Metadata.GetVariableGuid();
			if (VariableGuid.IsValid())
			{
				VariableIdToVariableMap->FindOrAdd(VariableGuid) = VariableMetadataPair.Key;
			}
		}
	}
	return VariableIdToVariableMap;
}

// Searches the graph which contains InFunctionCallNode and finds parameter map get pins which reference outputs from the function call node.
TArray<UEdGraphPin*> GetStackLinkedOutputPinsForFunction(UNiagaraNodeFunctionCall& InFunctionCallNode)
{
	TArray<UEdGraphPin*> LinkedOutputPins;
	TArray<FNiagaraStackGraphUtilities::FStackNodeGroup> StackNodeGroups;
	FName FunctionCallName = *InFunctionCallNode.GetFunctionName();
	GetStackNodeGroups(InFunctionCallNode, StackNodeGroups);
	for (const FNiagaraStackGraphUtilities::FStackNodeGroup& StackNodeGroup : StackNodeGroups)
	{
		TArray<UNiagaraNode*> NodesInGroup;
		StackNodeGroup.GetAllNodesInGroup(NodesInGroup);
		for (UNiagaraNode* NodeInGroup : NodesInGroup)
		{
			UNiagaraNodeParameterMapGet* MapGet = Cast<UNiagaraNodeParameterMapGet>(NodeInGroup);
			if (MapGet != nullptr)
			{
				TArray<UEdGraphPin*> MapGetOutputPins;
				MapGet->GetOutputPins(MapGetOutputPins);
				for (UEdGraphPin* MapGetOutputPin : MapGetOutputPins)
				{
					FNiagaraParameterHandle MapGetHandle(MapGetOutputPin->PinName);
					if (MapGetHandle.IsOutputHandle())
					{
						TArray<FName> HandleParts = MapGetHandle.GetHandleParts();
						if (HandleParts.Num() >= 3 && HandleParts[1] == FunctionCallName)
						{
							LinkedOutputPins.Add(MapGetOutputPin);
						}
					}
				}
			}
		}
	}
	return LinkedOutputPins;
}

// Searches the graph that contains InFunctionCallNode and any dependent graphs and finds parameter map get pins which reference data set attributes from the function call node.
TArray<UEdGraphPin*> GetStackLinkedAttributePinsForFunction(UNiagaraNodeFunctionCall& InFunctionCallNode, const TArray<UNiagaraGraph*>& DependentGraphs)
{
	TArray<UEdGraphPin*> LinkedAttributePins;
	FName FunctionCallName = *InFunctionCallNode.GetFunctionName();

	// Validate context.
	UNiagaraGraph* CalledGraph = InFunctionCallNode.GetCalledGraph();
	if (CalledGraph == nullptr)
	{
		return LinkedAttributePins;
	}
	UNiagaraNodeOutput* OutputNode = FNiagaraStackGraphUtilities::GetEmitterOutputNodeForStackNode(InFunctionCallNode);
	if (OutputNode == nullptr)
	{
		return LinkedAttributePins;
	}
	TOptional<FName> AttributeNamespace = FNiagaraStackGraphUtilities::GetNamespaceForOutputNode(OutputNode);
	if (AttributeNamespace.IsSet() == false)
	{
		return LinkedAttributePins;
	}

	// Check parameter map write nodes in the called graph to see if they write to any attributes in the current namespace.
	TArray<UNiagaraNodeParameterMapSet*> CalledGraphSetNodes;
	CalledGraph->GetNodesOfClass(CalledGraphSetNodes);
	TSet<FName> WritePinNames;
	for (UNiagaraNodeParameterMapSet* CalledGraphSetNode : CalledGraphSetNodes)
	{
		TArray<UEdGraphPin*> InputPins;
		CalledGraphSetNode->GetInputPins(InputPins);
		for (UEdGraphPin* InputPin : InputPins)
		{
			WritePinNames.Add(InputPin->PinName);
		}
	}

	bool bHasAttributeWriteInNamespace = false;
	for (FName WritePinName : WritePinNames)
	{
		FNiagaraParameterHandle WriteHandle(WritePinName);
		TArray<FName> WriteHandleParts = WriteHandle.GetHandleParts();
		if (WriteHandleParts.Num() >= 3 && 
			(WriteHandleParts[0] == AttributeNamespace.GetValue() || WriteHandleParts[0] == FNiagaraConstants::StackContextNamespace) &&
			WriteHandleParts[1] == FNiagaraConstants::ModuleNamespace)
		{
			bHasAttributeWriteInNamespace = true;
			break;
		}
	}

	// If the function call writes module attributes for the current namespace, check the current graph and any dependent graphs for reads from those
	// module attributes.
	if (bHasAttributeWriteInNamespace)
	{
		TArray<UNiagaraGraph*> GraphsToCheck = { InFunctionCallNode.GetNiagaraGraph() };
		GraphsToCheck.Append(DependentGraphs);
		for (UNiagaraGraph* GraphToCheck : GraphsToCheck)
		{
			TArray<UNiagaraNodeParameterMapGet*> MapGetNodes;
			GraphToCheck->GetNodesOfClass(MapGetNodes);
			for (UNiagaraNodeParameterMapGet* MapGetNode : MapGetNodes)
			{
				TArray<UEdGraphPin*> MapGetOutputPins;
				MapGetNode->GetOutputPins(MapGetOutputPins);
				for (UEdGraphPin* MapGetOutputPin : MapGetOutputPins)
				{
					FNiagaraParameterHandle MapGetHandle(MapGetOutputPin->PinName);
					TArray<FName> MapGetHandleParts = MapGetHandle.GetHandleParts();
					if (MapGetHandleParts.Num() >= 3 && 
						(MapGetHandleParts[0] == AttributeNamespace.GetValue() || MapGetHandleParts[0] == FNiagaraConstants::StackContextNamespace) &&
						MapGetHandleParts[1] == FunctionCallName)
					{
						LinkedAttributePins.Add(MapGetOutputPin);
					}
				}
			}
		}
	}
	return LinkedAttributePins;
}

// Takes a parameter map output pin which represents a module output or module attribute and finds the target function call which is linking that output or attribute.
UNiagaraNodeFunctionCall* GetTargetFunctionCallForStackLinkedModuleParameterPin(UEdGraphPin& StackLinkedModuleParameterPin)
{
	for (UEdGraphPin* LinkedOverridePin : StackLinkedModuleParameterPin.LinkedTo)
	{
		UNiagaraNodeParameterMapSet* LinkedOverrideNode = Cast<UNiagaraNodeParameterMapSet>(LinkedOverridePin->GetOwningNode());
		if (LinkedOverrideNode != nullptr)
		{
			FNiagaraParameterHandle LinkedOverrideHandle(LinkedOverridePin->PinName);
			UEdGraphPin* ParameterMapOutputPin = FNiagaraStackGraphUtilities::GetParameterMapOutputPin(*LinkedOverrideNode);
			if (ParameterMapOutputPin != nullptr)
			{
				for (UEdGraphPin* LinkedInputPin : ParameterMapOutputPin->LinkedTo)
				{
					UNiagaraNodeFunctionCall* LinkedFunctionCallNode = Cast<UNiagaraNodeFunctionCall>(LinkedInputPin->GetOwningNode());
					if (LinkedFunctionCallNode != nullptr && *LinkedFunctionCallNode->GetFunctionName() == LinkedOverrideHandle.GetHandleParts()[0])
					{
						return LinkedFunctionCallNode;
					}
				}
			}
		}
	}
	return nullptr;
}

void GetDependentGraphsForOuterGraph(UNiagaraNodeFunctionCall& InFunctionCallNode, TArray<UNiagaraGraph*>& OutDependentGraphs)
{
	UNiagaraNodeOutput* OutputNode = FNiagaraStackGraphUtilities::GetEmitterOutputNodeForStackNode(InFunctionCallNode);
	if (OutputNode != nullptr &&
		(OutputNode->GetUsage() == ENiagaraScriptUsage::SystemSpawnScript || OutputNode->GetUsage() == ENiagaraScriptUsage::SystemUpdateScript))
	{
		UNiagaraSystem* OuterSystem = InFunctionCallNode.GetTypedOuter<UNiagaraSystem>();
		if (OuterSystem != nullptr)
		{
			for (const FNiagaraEmitterHandle& EmitterHandle : OuterSystem->GetEmitterHandles())
			{
				if (EmitterHandle.GetEmitterData() != nullptr && EmitterHandle.GetEmitterData()->GraphSource != nullptr)
				{
					UNiagaraScriptSource* EmitterSource = Cast<UNiagaraScriptSource>(EmitterHandle.GetEmitterData()->GraphSource);
					if (EmitterSource != nullptr && EmitterSource->NodeGraph != nullptr)
					{
						OutDependentGraphs.Add(EmitterSource->NodeGraph);
					}
				}
			}
		}
	}
}

void FNiagaraStackGraphUtilities::PopulateFunctionCallNameBindings(UNiagaraNodeFunctionCall& InFunctionCallNode)
{
	UNiagaraNodeOutput* OutputNode = GetEmitterOutputNodeForStackNode(InFunctionCallNode);
	if (OutputNode == nullptr ||
		OutputNode->GetUsage() == ENiagaraScriptUsage::Module ||
		OutputNode->GetUsage() == ENiagaraScriptUsage::DynamicInput ||
		OutputNode->GetUsage() == ENiagaraScriptUsage::Function)
	{
		// Early out if an output node can't be found, or if the output node's usage is not a stack usage.
		return;
	}

	TSharedPtr<TMap<FName, FGuid>> VariableNameToVariableIdMap;
	const UEdGraphSchema_Niagara* NiagaraSchema = GetDefault<UEdGraphSchema_Niagara>();

	// Populate input ids from the inputs on this function which are overridden.
	TArray<UEdGraphPin*> OverridePins;
	UNiagaraNodeParameterMapSet* OverrideNode = GetStackFunctionOverrideNode(InFunctionCallNode);
	if (OverrideNode != nullptr)
	{
		OverridePins = GetOverridePinsForFunction(*OverrideNode, InFunctionCallNode);
	}
	if (OverridePins.Num() > 0)
	{
		VariableNameToVariableIdMap = GetVariableNameToVariableIdMap(InFunctionCallNode);
		for (UEdGraphPin* OverridePin : OverridePins)
		{
			FNiagaraVariable OverrideVariable = NiagaraSchema->PinToNiagaraVariable(OverridePin);
			FNiagaraParameterHandle OverrideHandle(OverrideVariable.GetName());
			FNiagaraVariable InputVariable = FNiagaraUtilities::ResolveAliases(OverrideVariable, FNiagaraAliasContext().ChangeModuleNameToModule(InFunctionCallNode.GetFunctionName()));
			FGuid* IdByInputVariableName = VariableNameToVariableIdMap->Find(InputVariable.GetName());
			if (IdByInputVariableName != nullptr)
			{
				InFunctionCallNode.UpdateInputNameBinding(*IdByInputVariableName, OverrideHandle.GetParameterHandleString());
			}
		}
	}

	// Populate ids on target functions which use outputs or module attributes from this function.
	auto PopulateForStackLinkedModuleParameterPins = [&NiagaraSchema, &InFunctionCallNode, &VariableNameToVariableIdMap](const TArray<UEdGraphPin*>& StackLinkedModuleParameterPins)
	{
		if (VariableNameToVariableIdMap.IsValid() == false)
		{
			VariableNameToVariableIdMap = GetVariableNameToVariableIdMap(InFunctionCallNode);
		}
		for (UEdGraphPin* StackLinkedModuleParameterPin : StackLinkedModuleParameterPins)
		{
			UNiagaraNodeFunctionCall* TargetFunctionCallNode = GetTargetFunctionCallForStackLinkedModuleParameterPin(*StackLinkedModuleParameterPin);
			if (TargetFunctionCallNode != nullptr)
			{
				FNiagaraVariable LinkedModuleParameterVariable = NiagaraSchema->PinToNiagaraVariable(StackLinkedModuleParameterPin);
				FNiagaraParameterHandle LinkedModuleParameterHandle(LinkedModuleParameterVariable.GetName());
				FNiagaraVariable ModuleParameterVariable = FNiagaraUtilities::ResolveAliases(LinkedModuleParameterVariable, FNiagaraAliasContext().ChangeModuleNameToModule(InFunctionCallNode.GetFunctionName()));
				FGuid* IdByVariableName = VariableNameToVariableIdMap->Find(ModuleParameterVariable.GetName());
				if (IdByVariableName != nullptr)
				{
					TargetFunctionCallNode->UpdateInputNameBinding(*IdByVariableName, LinkedModuleParameterHandle.GetParameterHandleString());
				}
			}
		}
	};

	TArray<UEdGraphPin*> StackLinkedOutputPins = GetStackLinkedOutputPinsForFunction(InFunctionCallNode);
	if (StackLinkedOutputPins.Num() > 0)
	{
		PopulateForStackLinkedModuleParameterPins(StackLinkedOutputPins);
	}

	TArray<UNiagaraGraph*> DependentGraphs;
	GetDependentGraphsForOuterGraph(InFunctionCallNode, DependentGraphs);
	TArray<UEdGraphPin*> StackLinkedAttributePins = GetStackLinkedAttributePinsForFunction(InFunctionCallNode, DependentGraphs);
	if (StackLinkedAttributePins.Num() > 0)
	{
		PopulateForStackLinkedModuleParameterPins(StackLinkedAttributePins);
	}
}

void FNiagaraStackGraphUtilities::SynchronizeReferencingMapPinsWithFunctionCall(UNiagaraNodeFunctionCall& InFunctionCallNode)
{
	UNiagaraNodeOutput* OutputNode = GetEmitterOutputNodeForStackNode(InFunctionCallNode);
	if (OutputNode == nullptr ||
		OutputNode->GetUsage() == ENiagaraScriptUsage::Module ||
		OutputNode->GetUsage() == ENiagaraScriptUsage::DynamicInput ||
		OutputNode->GetUsage() == ENiagaraScriptUsage::Function)
	{
		// Early out if an output node can't be found, or if the output node's usage is not a stack usage.
		return;
	}

	TSharedPtr<TMap<FGuid, FNiagaraVariable>> VariableIdToVariableMap;
	const UEdGraphSchema_Niagara* NiagaraSchema = GetDefault<UEdGraphSchema_Niagara>();
	
	// Update the override parameter map set nodes which are used to set the function inputs.
	TArray<UEdGraphPin*> OverridePins;
	UNiagaraNodeParameterMapSet* OverrideNode = GetStackFunctionOverrideNode(InFunctionCallNode);
	if (OverrideNode != nullptr)
	{	
		OverridePins = GetOverridePinsForFunction(*OverrideNode, InFunctionCallNode);
	}
	if (OverridePins.Num() > 0)
	{
		VariableIdToVariableMap = GetVariableIdToVariableMap(InFunctionCallNode);
		for (UEdGraphPin* OverridePin : OverridePins)
		{
			FNiagaraVariable OverrideVariable = NiagaraSchema->PinToNiagaraVariable(OverridePin);
			FNiagaraParameterHandle OverrideHandle(OverrideVariable.GetName());
			TArray<FGuid> BoundGuids = InFunctionCallNode.GetBoundPinGuidsByName(OverrideHandle.GetParameterHandleString());
			for (FGuid BoundGuid : BoundGuids)
			{
				FNiagaraVariable* BoundVariable = VariableIdToVariableMap->Find(BoundGuid);
				if (BoundVariable != nullptr)
				{
					FNiagaraParameterHandle BoundVariableHandle(BoundVariable->GetName());
					if (BoundVariableHandle.IsModuleHandle())
					{
						if (OverrideHandle.GetName() != BoundVariableHandle.GetName())
						{
							FNiagaraParameterHandle UpdatedOverrideHandle = FNiagaraParameterHandle::CreateAliasedModuleParameterHandle(BoundVariable->GetName(), &InFunctionCallNode);
							OverridePin->PinName = UpdatedOverrideHandle.GetParameterHandleString();
							InFunctionCallNode.UpdateInputNameBinding(BoundGuid, BoundVariableHandle.GetParameterHandleString());
						}
						if (OverrideVariable.GetType() != BoundVariable->GetType())
						{
							FEdGraphPinType NewPinType = NiagaraSchema->TypeDefinitionToPinType(BoundVariable->GetType());
							OverridePin->PinType = NewPinType;
							if (OverridePin->LinkedTo.Num() == 1 &&
								OverridePin->LinkedTo[0]->GetOwningNode() != nullptr &&
								OverridePin->LinkedTo[0]->GetOwningNode()->IsA<UNiagaraNodeCustomHlsl>())
							{
								// Custom hlsl nodes in the stack are expression dynamic inputs and their output pin type must match their connected input
								// so update that here.
								OverridePin->LinkedTo[0]->PinType = NewPinType;
							}
						}
						break;
					}
				}
			}
		}
	}

	// Update linked module outputs or module attributes referenced by downstream parameter map gets.
	auto SynchronizeForStackLinkedModuleParameterPins = [&NiagaraSchema, &InFunctionCallNode, &VariableIdToVariableMap](const TArray<UEdGraphPin*>& StackLinkedModuleParameterPins)
	{
		if (VariableIdToVariableMap.IsValid() == false)
		{
			VariableIdToVariableMap = GetVariableIdToVariableMap(InFunctionCallNode);
		}
		for (UEdGraphPin* StackLinkedModuleParameterPin : StackLinkedModuleParameterPins)
		{
			FNiagaraVariable LinkedModuleParameterVariable = NiagaraSchema->PinToNiagaraVariable(StackLinkedModuleParameterPin);
			FNiagaraParameterHandle LinkedModuleParameterHandle(LinkedModuleParameterVariable.GetName());
			UNiagaraNodeFunctionCall* TargetFunctionCallNode = GetTargetFunctionCallForStackLinkedModuleParameterPin(*StackLinkedModuleParameterPin);
			if (TargetFunctionCallNode != nullptr)
			{
				TArray<FGuid> BoundGuids = TargetFunctionCallNode->GetBoundPinGuidsByName(LinkedModuleParameterHandle.GetParameterHandleString());
				for (const FGuid& BoundGuid : BoundGuids)
				{
					FNiagaraVariable* BoundVariable = VariableIdToVariableMap->Find(BoundGuid);
					if (BoundVariable != nullptr)
					{
						FNiagaraVariable BoundVariableResolvedName = FNiagaraUtilities::ResolveAliases(*BoundVariable,FNiagaraAliasContext().ChangeModuleToModuleName(InFunctionCallNode.GetFunctionName()));
						FNiagaraParameterHandle BoundVariableHandle(BoundVariableResolvedName.GetName());
						if (LinkedModuleParameterHandle.GetNamespace() == BoundVariableHandle.GetNamespace())
						{
							if (LinkedModuleParameterHandle.GetName() != BoundVariableHandle.GetName())
							{
								StackLinkedModuleParameterPin->PinName = BoundVariableResolvedName.GetName();
								TargetFunctionCallNode->UpdateInputNameBinding(BoundGuid, BoundVariableHandle.GetParameterHandleString());
							}
							if (LinkedModuleParameterVariable.GetType() != BoundVariable->GetType())
							{
								StackLinkedModuleParameterPin->PinType = NiagaraSchema->TypeDefinitionToPinType(BoundVariable->GetType());
							}
							break;
						}
					}
				}
			}
		}
	};

	TArray<UEdGraphPin*> StackLinkedOutputPins = GetStackLinkedOutputPinsForFunction(InFunctionCallNode);
	if (StackLinkedOutputPins.Num() > 0)
	{
		SynchronizeForStackLinkedModuleParameterPins(StackLinkedOutputPins);
	}

	TArray<UNiagaraGraph*> DependentGraphs;
	GetDependentGraphsForOuterGraph(InFunctionCallNode, DependentGraphs);
	TArray<UEdGraphPin*> StackLinkedAttributePins = GetStackLinkedAttributePinsForFunction(InFunctionCallNode, DependentGraphs);
	if (StackLinkedAttributePins.Num() > 0)
	{
		SynchronizeForStackLinkedModuleParameterPins(StackLinkedAttributePins);
	}
}

FGuid FNiagaraStackGraphUtilities::GetScriptVariableIdForLinkedModuleParameterHandle(const FNiagaraParameterHandle& LinkedHandle, FNiagaraTypeDefinition LinkedType, UNiagaraGraph& TargetGraph)
{
	if (LinkedHandle.GetHandleParts().Num() >= 3 &&
		(LinkedHandle.IsOutputHandle() || LinkedHandle.IsStackContextHandle() || LinkedHandle.IsSystemHandle() || LinkedHandle.IsEmitterHandle() || LinkedHandle.IsParticleAttributeHandle()))
	{
		// First find the source function call node.
		FString LinkedFunctionName = LinkedHandle.GetHandleParts()[1].ToString();
		TArray<UNiagaraNodeFunctionCall*> FunctionCallNodes;
		TargetGraph.GetNodesOfClass(FunctionCallNodes);
		UNiagaraNodeFunctionCall** SourceFunctionCallNodePtr = FunctionCallNodes.FindByPredicate([LinkedFunctionName](const UNiagaraNodeFunctionCall* FunctionCallNode)
			{ return FunctionCallNode->GetFunctionName() == LinkedFunctionName; });
		if (SourceFunctionCallNodePtr != nullptr)
		{
			UNiagaraGraph* CalledGraph = (*SourceFunctionCallNodePtr)->GetCalledGraph();
			if (CalledGraph != nullptr)
			{
				FNiagaraVariable LinkedVariable(LinkedType, LinkedHandle.GetParameterHandleString());
				FNiagaraVariable LinkedModuleVariable = FNiagaraUtilities::ResolveAliases(LinkedVariable, FNiagaraAliasContext()
					.ChangeModuleNameToModule(LinkedFunctionName));
				for (const TPair<FNiagaraVariable, TObjectPtr<UNiagaraScriptVariable>>& VariableMetadataPair : CalledGraph->GetAllMetaData())
				{
					if (VariableMetadataPair.Key == LinkedModuleVariable)
					{
						return VariableMetadataPair.Value->Metadata.GetVariableGuid();
					}
				}
			}
		}
	}
	return FGuid();
}

>>>>>>> d731a049
bool FNiagaraStackGraphUtilities::DependencyUtilities::DoesStackModuleProvideDependency(const FNiagaraStackModuleData& StackModuleData, const FNiagaraModuleDependency& SourceModuleRequiredDependency, const UNiagaraNodeOutput& SourceOutputNode)
{
	if (StackModuleData.ModuleNode != nullptr && StackModuleData.ModuleNode->FunctionScript != nullptr)
	{
		FVersionedNiagaraScriptData* ScriptData = StackModuleData.ModuleNode->FunctionScript->GetScriptData(StackModuleData.ModuleNode->SelectedScriptVersion);
		if (ScriptData && ScriptData->ProvidedDependencies.Contains(SourceModuleRequiredDependency.Id))
		{
			if (SourceModuleRequiredDependency.ScriptConstraint == ENiagaraModuleDependencyScriptConstraint::AllScripts)
			{
				return true;
			}

			if (SourceModuleRequiredDependency.ScriptConstraint == ENiagaraModuleDependencyScriptConstraint::SameScript)
			{
				UNiagaraNodeOutput* OutputNode = FNiagaraStackGraphUtilities::GetEmitterOutputNodeForStackNode(*StackModuleData.ModuleNode);
				return OutputNode != nullptr && UNiagaraScript::IsEquivalentUsage(OutputNode->GetUsage(), SourceOutputNode.GetUsage()) && OutputNode->GetUsageId() == SourceOutputNode.GetUsageId();
			}
		}
	}
	return false;
}

void FNiagaraStackGraphUtilities::DependencyUtilities::GetModuleScriptAssetsByDependencyProvided(FName DependencyName, TOptional<ENiagaraScriptUsage> RequiredUsage, TArray<FAssetData>& OutAssets)
{
	FNiagaraEditorUtilities::FGetFilteredScriptAssetsOptions ScriptFilterOptions;
	ScriptFilterOptions.bIncludeDeprecatedScripts = false;
	ScriptFilterOptions.bIncludeNonLibraryScripts = true;
	ScriptFilterOptions.ScriptUsageToInclude = ENiagaraScriptUsage::Module;
	ScriptFilterOptions.TargetUsageToMatch = RequiredUsage;
	TArray<FAssetData> ModuleAssets;
	FNiagaraEditorUtilities::GetFilteredScriptAssets(ScriptFilterOptions, ModuleAssets);

	for (const FAssetData& ModuleAsset : ModuleAssets)
	{
		FString ProvidedDependenciesString;
		if (ModuleAsset.GetTagValue(GET_MEMBER_NAME_CHECKED(FVersionedNiagaraScriptData, ProvidedDependencies), ProvidedDependenciesString) && ProvidedDependenciesString.IsEmpty() == false)
		{
			TArray<FString> DependencyStrings;
			ProvidedDependenciesString.ParseIntoArray(DependencyStrings, TEXT(","));
			for (FString DependencyString : DependencyStrings)
			{
				if (FName(*DependencyString) == DependencyName)
				{
					OutAssets.Add(ModuleAsset);
					break;
				}
			}
		}
	}
}

<<<<<<< HEAD
int32 FNiagaraStackGraphUtilities::DependencyUtilities::FindBestIndexForModuleInStack(UNiagaraNodeFunctionCall& ModuleNode, UEdGraph& EmitterScriptGraph)
=======
int32 FNiagaraStackGraphUtilities::DependencyUtilities::FindBestIndexForModuleInStack(UNiagaraNodeFunctionCall& ModuleNode, UNiagaraGraph& EmitterScriptGraph)
>>>>>>> d731a049
{
	// Check if the new module node has any dependencies to begin with. If not, early exit.
	FVersionedNiagaraScriptData* ScriptData = ModuleNode.GetScriptData();
	if (ScriptData == nullptr || (ScriptData->RequiredDependencies.Num() == 0 && ScriptData->ProvidedDependencies.Num() == 0))
	{
		return INDEX_NONE;
	}

	// Get the Emitter and System the emitter script script graph is outered to.
	UNiagaraSystem* System = EmitterScriptGraph.GetTypedOuter<UNiagaraSystem>();
<<<<<<< HEAD
	UNiagaraEmitter* Emitter = EmitterScriptGraph.GetTypedOuter<UNiagaraEmitter>();
	if (System == nullptr || Emitter == nullptr)
=======
	FVersionedNiagaraEmitter OuterEmitter = EmitterScriptGraph.GetOwningEmitter();
	if (System == nullptr || OuterEmitter.Emitter == nullptr)
>>>>>>> d731a049
	{
		return INDEX_NONE;
	}

	// Get the stack module data for the emitter stack to find dependencies.
	TSharedPtr<FNiagaraSystemViewModel> SystemViewModel = TNiagaraViewModelManager<UNiagaraSystem, FNiagaraSystemViewModel>::GetExistingViewModelForObject(System);
<<<<<<< HEAD
	if (SystemViewModel->IsValid() == false)
	{
		ensureMsgf(false, TEXT("Failed to get systemviewmodel for valid system when getting best index in stack for module!"));
		return INDEX_NONE;
	}
	TSharedPtr<FNiagaraEmitterHandleViewModel> EmitterHandleViewModel = SystemViewModel->GetEmitterHandleViewModelForEmitter(Emitter);
	if (EmitterHandleViewModel->IsValid() == false)
	{
		ensureMsgf(false, TEXT("Failed to get emitterhandleviewmodel for valid emitter when getting best index in stack for module!"));
=======
	if (!ensureMsgf(SystemViewModel.IsValid(), TEXT("Failed to get systemviewmodel for valid system when getting best index in stack for module!")))
	{
		return INDEX_NONE;
	}
	TSharedPtr<FNiagaraEmitterHandleViewModel> EmitterHandleViewModel = SystemViewModel->GetEmitterHandleViewModelForEmitter(OuterEmitter);
	if (!ensureMsgf(EmitterHandleViewModel.IsValid(), TEXT("Failed to get emitterhandleviewmodel for valid emitter when getting best index in stack for module!")))
	{
>>>>>>> d731a049
		return INDEX_NONE;
	}
	const TArray<FNiagaraStackModuleData>& StackModuleData = SystemViewModel->GetStackModuleDataByEmitterHandleId(EmitterHandleViewModel->GetId());


	// Find the greatest and least indices for the stack first.
	int32 LeastIndex = INT_MAX;
	int32 GreatestIndex = INDEX_NONE;
	for (const FNiagaraStackModuleData& CurrentStackModuleData : StackModuleData)
	{
		int32 Index = CurrentStackModuleData.Index;
		LeastIndex = LeastIndex > Index ? Index : LeastIndex;
		GreatestIndex = GreatestIndex < Index ? Index : GreatestIndex;
	}

	// Find the greatest and least indices to satisfy the pre and post dependencies of the new module script being added, respectively.
	int32 GreatestRequiredDependencyLowerBoundIdx = LeastIndex;
	int32 LeastRequiredDependencyUpperBoundIdx = GreatestIndex;
	bool bRequiredDependencyLowerBoundFound = false;
	bool bRequiredDependencyUpperBoundFound = false;

	const TArray<FNiagaraModuleDependency>& NewModuleScriptRequiredDependencies = ScriptData->RequiredDependencies;

	TMap<ENiagaraScriptUsage, UNiagaraNodeOutput*> ScriptUsageToOutputNode;
	auto GetOutputNodeForStackModuleData = [&ScriptUsageToOutputNode](const FNiagaraStackModuleData& StackModuleData)->UNiagaraNodeOutput* {
		if (UNiagaraNodeOutput** OutputNodePtr = ScriptUsageToOutputNode.Find(StackModuleData.Usage))
		{
			return *OutputNodePtr;
		}
		UNiagaraNodeOutput* OutputNode = FNiagaraStackGraphUtilities::GetEmitterOutputNodeForStackNode(*StackModuleData.ModuleNode);
		ScriptUsageToOutputNode.Add(StackModuleData.Usage, OutputNode);
		return OutputNode;
	};

	for (const FNiagaraStackModuleData& CurrentStackModuleData : StackModuleData)
	{
		for (const FNiagaraModuleDependency& RequiredDependency : NewModuleScriptRequiredDependencies)
		{
			if (DoesStackModuleProvideDependency(CurrentStackModuleData, RequiredDependency, *GetOutputNodeForStackModuleData(CurrentStackModuleData)))
			{
				if (RequiredDependency.Type == ENiagaraModuleDependencyType::PreDependency)
				{
					int32 SuggestedIndex = CurrentStackModuleData.Index + 1;
					GreatestRequiredDependencyLowerBoundIdx = GreatestRequiredDependencyLowerBoundIdx < SuggestedIndex ? SuggestedIndex : GreatestRequiredDependencyLowerBoundIdx;
					bRequiredDependencyLowerBoundFound = true;
				}
				else if (RequiredDependency.Type == ENiagaraModuleDependencyType::PostDependency)
				{
					int32 SuggestedIndex = CurrentStackModuleData.Index;
					LeastRequiredDependencyUpperBoundIdx = LeastRequiredDependencyUpperBoundIdx > SuggestedIndex ? SuggestedIndex : LeastRequiredDependencyUpperBoundIdx;
					bRequiredDependencyUpperBoundFound = true;
				}
			}
		}
	}

	// Check that there is valid index which satisfies all dependencies for the new module script.
	int32 TargetIndex = INDEX_NONE;
	if (bRequiredDependencyLowerBoundFound)
	{
		if (bRequiredDependencyUpperBoundFound && LeastRequiredDependencyUpperBoundIdx < GreatestRequiredDependencyLowerBoundIdx)
		{
			// It is impossible to satisfy both target indices as the upper bound is less than the lower bound: do nothing.
			return INDEX_NONE;
		}
		TargetIndex = GreatestRequiredDependencyLowerBoundIdx;
	}
	else if (bRequiredDependencyUpperBoundFound)
	{
		TargetIndex = LeastRequiredDependencyUpperBoundIdx;
	}

	// Do another pass to find a target index that satisfies dependencies for other modules in the stack by providing as many dependencies as possible.
	int32 GreatestProvidedDependencyLowerBoundIdx = GreatestIndex;
	int32 LeastProvidedDependencyUpperBoundIdx = LeastIndex;
	bool bProvidedDependencyLowerBoundFound = false;
	bool bProvidedDependencyUpperBoundFound = false;

	const TArray<FName>& NewModuleScriptProvidedDependencies = ScriptData->ProvidedDependencies;
	auto GetStackModuleDataRequiredDependenciesBeingProvided = [&NewModuleScriptProvidedDependencies](const FNiagaraStackModuleData& StackModuleData)->const TArray<FNiagaraModuleDependency> /*OutDependencies*/ {
		TArray<FNiagaraModuleDependency> OutDependencies;
		for (FNiagaraModuleDependency& RequiredDependency : StackModuleData.ModuleNode->GetScriptData()->RequiredDependencies)
		{
			if (NewModuleScriptProvidedDependencies.Contains(RequiredDependency.Id))
			{
				OutDependencies.Add(RequiredDependency);
			}
		}
		return OutDependencies;
	};

	for (const FNiagaraStackModuleData& CurrentStackModuleData : StackModuleData)
	{
		for (const FNiagaraModuleDependency& ProvidedDependency : GetStackModuleDataRequiredDependenciesBeingProvided(CurrentStackModuleData))
		{
			if (ProvidedDependency.Type == ENiagaraModuleDependencyType::PostDependency)
			{
				int32 SuggestedIndex = CurrentStackModuleData.Index + 1;
				GreatestProvidedDependencyLowerBoundIdx = GreatestProvidedDependencyLowerBoundIdx < SuggestedIndex ? SuggestedIndex : GreatestProvidedDependencyLowerBoundIdx;
				bProvidedDependencyLowerBoundFound = true;
			}
			else if (ProvidedDependency.Type == ENiagaraModuleDependencyType::PreDependency)
			{
				int32 SuggestedIndex = CurrentStackModuleData.Index;
				LeastProvidedDependencyUpperBoundIdx = LeastProvidedDependencyUpperBoundIdx > SuggestedIndex ? SuggestedIndex : LeastProvidedDependencyUpperBoundIdx;
				bProvidedDependencyUpperBoundFound = true;
			}
		}
	}

	// Alias bounds without least and greatest prefixes for legibility.
	int32& RequiredDependencyLowerBoundIdx = GreatestRequiredDependencyLowerBoundIdx;
	int32& RequiredDependencyUpperBoundIdx = LeastRequiredDependencyUpperBoundIdx;
	int32& ProvidedDependencyLowerBoundIdx = GreatestProvidedDependencyLowerBoundIdx;
	int32& ProvidedDependencyUpperBoundIdx = LeastProvidedDependencyUpperBoundIdx;

	// Provided dependency lower and upper bound must be inside required dependency lower and upper bound respectively.
	ProvidedDependencyLowerBoundIdx = (bRequiredDependencyLowerBoundFound && ProvidedDependencyLowerBoundIdx < RequiredDependencyLowerBoundIdx) ? RequiredDependencyLowerBoundIdx : ProvidedDependencyLowerBoundIdx;
	ProvidedDependencyUpperBoundIdx = (bRequiredDependencyUpperBoundFound && ProvidedDependencyUpperBoundIdx > RequiredDependencyUpperBoundIdx) ? RequiredDependencyUpperBoundIdx : ProvidedDependencyUpperBoundIdx;

	// Do another validity test for provided dependency lower and upper bound indices.
	if (bProvidedDependencyLowerBoundFound)
	{
		if (bProvidedDependencyUpperBoundFound && ProvidedDependencyUpperBoundIdx < ProvidedDependencyLowerBoundIdx)
		{
			// It is impossible to satisfy both target indices as the upper bound is less than the lower bound: do nothing.
			return TargetIndex;
		}
		TargetIndex = ProvidedDependencyLowerBoundIdx;
	}
	else if (bProvidedDependencyUpperBoundFound)
	{
		TargetIndex = ProvidedDependencyUpperBoundIdx;
	}

	return TargetIndex;
}

#undef LOCTEXT_NAMESPACE<|MERGE_RESOLUTION|>--- conflicted
+++ resolved
@@ -213,56 +213,6 @@
 	Graph.NotifyGraphChanged();
 }
 
-<<<<<<< HEAD
-void FNiagaraStackGraphUtilities::GetWrittenVariablesForGraph(UEdGraph& Graph, TArray<FNiagaraVariable>& OutWrittenVariables)
-{
-	TArray<UNiagaraNodeOutput*> OutputNodes;
-	Graph.GetNodesOfClass<UNiagaraNodeOutput>(OutputNodes);
-	FPinCollectorArray InputPins;
-
-
-	UNiagaraEmitter* Emitter = Graph.GetTypedOuter<UNiagaraEmitter>();
-	UNiagaraSystem* System = Graph.GetTypedOuter<UNiagaraSystem>();
-
-	TArray<FNiagaraVariable> StaticVars;
-	TSharedPtr<FNiagaraGraphCachedDataBase, ESPMode::ThreadSafe> CachedTraversalData;
-	if (Emitter)
-	{
-		CachedTraversalData = Emitter->GetCachedTraversalData();
-	}
-	else if (System)
-	{
-		CachedTraversalData = System->GetCachedTraversalData();
-	}
-	if (CachedTraversalData.IsValid())
-	{
-		CachedTraversalData.Get()->GetStaticVariables(StaticVars);
-	}
-
-
-	for (UNiagaraNodeOutput* OutputNode : OutputNodes)
-	{
-		InputPins.Reset();
-		OutputNode->GetInputPins(InputPins);
-		if (InputPins.Num() == 1)
-		{
-			FNiagaraParameterMapHistoryBuilder Builder;
-			Builder.RegisterExternalStaticVariables(StaticVars);
-			Builder.BuildParameterMaps(OutputNode, true);
-			check(Builder.Histories.Num() == 1);
-			for (int32 i = 0; i < Builder.Histories[0].Variables.Num(); i++)
-			{
-				if (Builder.Histories[0].PerVariableWriteHistory[i].Num() > 0)
-				{
-					OutWrittenVariables.Add(Builder.Histories[0].Variables[i]);
-				}
-			}
-		}
-	}
-}
-
-=======
->>>>>>> d731a049
 void FNiagaraStackGraphUtilities::ConnectPinToInputNode(UEdGraphPin& Pin, UNiagaraNodeInput& InputNode)
 {
 	FPinCollectorArray InputPins;
@@ -491,15 +441,9 @@
 
 	TArray<FNiagaraVariable> StaticVars;
 	TSharedPtr<FNiagaraGraphCachedDataBase, ESPMode::ThreadSafe> CachedTraversalData;
-<<<<<<< HEAD
-	if (OwningEmitter)
-	{
-		CachedTraversalData = OwningEmitter->GetCachedTraversalData();
-=======
 	if (OwningEmitter.GetEmitterData())
 	{
 		CachedTraversalData = OwningEmitter.Emitter->GetCachedTraversalData(OwningEmitter.Version);
->>>>>>> d731a049
 	}
 	
 	if (CachedTraversalData.IsValid())
@@ -996,77 +940,14 @@
 	FNiagaraParameterMapHistoryBuilder Builder;
 	Builder.SetIgnoreDisabled(bIgnoreDisabled);
 	Builder.ConstantResolver = ConstantResolver;
-<<<<<<< HEAD
-
-	UNiagaraEmitter* Emitter = FunctionCallNode.GetTypedOuter<UNiagaraEmitter>();
-	UNiagaraSystem* System = FunctionCallNode.GetTypedOuter<UNiagaraSystem>();
-
-	TArray<FNiagaraVariable> StaticVars;
-	TSharedPtr<FNiagaraGraphCachedDataBase, ESPMode::ThreadSafe> CachedTraversalData;
-	if (Emitter)
-	{
-		CachedTraversalData = Emitter->GetCachedTraversalData();
-	}
-	else if (System)
-	{
-		CachedTraversalData = System->GetCachedTraversalData();
-	}
-	if (CachedTraversalData.IsValid())
-	{
-		CachedTraversalData.Get()->GetStaticVariables(StaticVars);
-	}
-
-	Builder.RegisterExternalStaticVariables(StaticVars);
-
-	FunctionCallNode.BuildParameterMapHistory(Builder, false, false);
-	
-	if (Builder.Histories.Num() == 1)
-=======
 	Builder.RegisterExternalStaticVariables(StaticVars);
 
 	// if we are only dealing with the module input pins then we don't need to delve deep into the graph
 	if (Options == ENiagaraGetStackFunctionInputPinsOptions::ModuleInputsOnly)
->>>>>>> d731a049
 	{
 		Builder.MaxGraphDepthTraversal = 1;
 	}
 
-<<<<<<< HEAD
-		FNiagaraParameterMapHistoryBuilder BuilderCompiled;
-		BuilderCompiled.ConstantResolver = ConstantResolver;
-		BuilderCompiled.SetIgnoreDisabled(bIgnoreDisabled);
-		BuilderCompiled.RegisterExternalStaticVariables(StaticVars);
-
-		FunctionCallNode.BuildParameterMapHistory(BuilderCompiled, false, true);
-		TArray<const UEdGraphPin*> CompilationPins;
-		if (BuilderCompiled.Histories.Num() == 1)
-		{
-			ExtractInputPinsFromHistory(BuilderCompiled.Histories[0], FunctionCallNode.GetCalledGraph(), Options, CompilationPins);
-		}
-
-		//UE_LOG(LogNiagaraEditor, Log, TEXT("OutInputPins:"));
-		int32 Idx = 0;
-		for (const UEdGraphPin* Pin : OutInputPins)
-		{
-			bool bFoundPin = false;
-			for (const UEdGraphPin* CompiledPin : CompilationPins)
-			{
-				if (Pin->GetName() == CompiledPin->GetName() && 
-					Pin->PinType.PinCategory == CompiledPin->PinType.PinCategory && 
-					Pin->PinType.PinSubCategoryObject == CompiledPin->PinType.PinSubCategoryObject)
-				{
-					bFoundPin = true;
-				}
-			}
-			if (!bFoundPin)
-			{
-				OutHiddenPins.Add(Pin);
-			}
-
-			//UE_LOG(LogNiagaraEditor, Log, TEXT("[%d]:%s %s"), Idx, *Pin->PinName.ToString(), bFoundPin ? TEXT("") : TEXT("HIDDEN"));
-			++Idx;
-		}
-=======
 	FunctionCallNode.BuildParameterMapHistory(Builder, false, bFilterForCompilation);
 
 	OutInputPins.Empty();
@@ -1074,7 +955,6 @@
 	if (Builder.Histories.Num() == 1)
 	{
 		ExtractInputPinsFromHistory(Builder.Histories[0], FunctionCallNode.GetCalledGraph(), Options, OutInputPins);
->>>>>>> d731a049
 	}
 }
 
@@ -1160,16 +1040,6 @@
 	return ResultPins;
 }
 
-<<<<<<< HEAD
-void FNiagaraStackGraphUtilities::GetStackFunctionInputPins(UNiagaraNodeFunctionCall& FunctionCallNode, TArray<const UEdGraphPin*>& OutInputPins, ENiagaraGetStackFunctionInputPinsOptions Options /*= ENiagaraGetStackFunctionInputPinsOptions::AllInputs*/, bool bIgnoreDisabled /*= false*/)
-{
-	TSet<const UEdGraphPin*> HiddenPins;
-	FCompileConstantResolver EmptyResolver;
-	GetStackFunctionInputPins(FunctionCallNode, OutInputPins, HiddenPins, EmptyResolver, Options, bIgnoreDisabled);
-}
-
-=======
->>>>>>> d731a049
 void FNiagaraStackGraphUtilities::GetStackFunctionStaticSwitchPins(UNiagaraNodeFunctionCall& FunctionCallNode, TArray<UEdGraphPin*>& OutInputPins, TSet<UEdGraphPin*>& OutHiddenPins,
 	FCompileConstantResolver& ConstantResolver)
 {
@@ -1184,28 +1054,17 @@
 	FunctionCallNode.GetInputPins(InputPins);
 	FNiagaraEditorUtilities::SetStaticSwitchConstants(FunctionCallGraph, InputPins, ConstantResolver);
 
-<<<<<<< HEAD
-	UNiagaraEmitter* Emitter = FunctionCallNode.GetTypedOuter<UNiagaraEmitter>();
-=======
 	FVersionedNiagaraEmitter OuterEmitter = FNiagaraStackGraphUtilitiesImpl::GetOuterEmitter(&FunctionCallNode);
->>>>>>> d731a049
 	UNiagaraSystem* System = FunctionCallNode.GetTypedOuter<UNiagaraSystem>();
 
 	TArray<FNiagaraVariable> StaticVars;
 	TSharedPtr<FNiagaraGraphCachedDataBase, ESPMode::ThreadSafe> CachedTraversalData;
 	FString EmitterName;
 	FNiagaraAliasContext::ERapidIterationParameterMode Mode = FNiagaraAliasContext::ERapidIterationParameterMode::None;
-<<<<<<< HEAD
-	if (Emitter)
-	{
-		CachedTraversalData = Emitter->GetCachedTraversalData();
-		EmitterName = Emitter->GetUniqueEmitterName();
-=======
 	if (OuterEmitter.GetEmitterData())
 	{
 		CachedTraversalData = OuterEmitter.Emitter->GetCachedTraversalData(OuterEmitter.Version);
 		EmitterName = OuterEmitter.Emitter->GetUniqueEmitterName();
->>>>>>> d731a049
 		Mode = FNiagaraAliasContext::ERapidIterationParameterMode::EmitterOrParticleScript;
 	}
 	else if (System)
@@ -1263,24 +1122,14 @@
 	Builder.SetIgnoreDisabled(false);
 	Builder.ConstantResolver = ConstantResolver;
 
-<<<<<<< HEAD
-	UNiagaraEmitter* Emitter = FunctionCallNode.GetTypedOuter<UNiagaraEmitter>();
-=======
 	FVersionedNiagaraEmitter OuterEmitter = FNiagaraStackGraphUtilitiesImpl::GetOuterEmitter(&FunctionCallNode);
->>>>>>> d731a049
 	UNiagaraSystem* System = FunctionCallNode.GetTypedOuter<UNiagaraSystem>();
 
 	TArray<FNiagaraVariable> StaticVars;
 	TSharedPtr<FNiagaraGraphCachedDataBase, ESPMode::ThreadSafe> CachedTraversalData;
-<<<<<<< HEAD
-	if (Emitter)
-	{
-		CachedTraversalData = Emitter->GetCachedTraversalData();
-=======
 	if (OuterEmitter.GetEmitterData())
 	{
 		CachedTraversalData = OuterEmitter.Emitter->GetCachedTraversalData(OuterEmitter.Version);
->>>>>>> d731a049
 	}
 	else if (System)
 	{
@@ -1326,24 +1175,14 @@
 	Builder.SetIgnoreDisabled(false);
 	Builder.ConstantResolver = ConstantResolver;
 
-<<<<<<< HEAD
-	UNiagaraEmitter* Emitter = FunctionCallNode.GetTypedOuter<UNiagaraEmitter>();
-=======
 	FVersionedNiagaraEmitter OuterEmitter = FNiagaraStackGraphUtilitiesImpl::GetOuterEmitter(&FunctionCallNode);
->>>>>>> d731a049
 	UNiagaraSystem* System = FunctionCallNode.GetTypedOuter<UNiagaraSystem>();
 
 	TArray<FNiagaraVariable> StaticVars;
 	TSharedPtr<FNiagaraGraphCachedDataBase, ESPMode::ThreadSafe> CachedTraversalData;
-<<<<<<< HEAD
-	if (Emitter)
-	{
-		CachedTraversalData = Emitter->GetCachedTraversalData();
-=======
 	if (OuterEmitter.GetEmitterData())
 	{
 		CachedTraversalData = OuterEmitter.Emitter->GetCachedTraversalData(OuterEmitter.Version);
->>>>>>> d731a049
 	}
 	else if (System)
 	{
@@ -1665,12 +1504,7 @@
 		// see if the requested input exists or if we can use one of the equivalent loose types
 		FNiagaraTypeDefinition AlternateType = InputType == FNiagaraTypeDefinition::GetVec3Def() ? FNiagaraTypeDefinition::GetPositionDef() : FNiagaraTypeDefinition::GetVec3Def();
 		FNiagaraVariable ParameterAlternative(AlternateType, LinkedParameterHandle.GetParameterHandleString());
-<<<<<<< HEAD
-		const TMap<FNiagaraVariable, FNiagaraGraphParameterReferenceCollection>& ReferenceMap = Graph->GetParameterReferenceMap();
-		if (ReferenceMap.Contains(ParameterToRead) == false && ReferenceMap.Contains(ParameterAlternative))
-=======
 		if (KnownParameters.Contains(ParameterToRead) == false && KnownParameters.Contains(ParameterAlternative))
->>>>>>> d731a049
 		{
 			ParameterToRead = ParameterAlternative;
 		}
@@ -1957,7 +1791,6 @@
 }
 
 UNiagaraNodeFunctionCall* FNiagaraStackGraphUtilities::AddScriptModuleToStack(const FAddScriptModuleToStackArgs& Args)
-<<<<<<< HEAD
 {
 	// Unpack args struct
 	const FAssetData& ModuleScriptAsset = Args.ModuleScriptAsset;
@@ -1969,95 +1802,6 @@
 	const FGuid& VersionGuid = Args.VersionGuid;
 
 	// Get the stack graph via the TargetOutputNode.
-	UEdGraph* Graph = TargetOutputNode->GetGraph();
-	Graph->Modify();
-
-	// Create the UNiagaraNodeFunctionCall to represent the script in the stack.
-	FGraphNodeCreator<UNiagaraNodeFunctionCall> ModuleNodeCreator(*Graph);
-	UNiagaraNodeFunctionCall* NewModuleNode = ModuleNodeCreator.CreateNode();
-
-	// Set the script on the UNiagaraNodeFunctionCall, and set the script version if specified.
-	if (ModuleScript != nullptr)
-	{
-		NewModuleNode->FunctionScript = ModuleScript;
-	}
-	else if(ModuleScriptAsset.IsValid())
-	{
-		NewModuleNode->FunctionScript = CastChecked<UNiagaraScript>(ModuleScriptAsset.GetAsset());
-	}
-	else
-	{
-		ensureMsgf(false, TEXT("Encountered invalid FAddScriptModuleToStackArgs! ModuleScript or ModuleScriptAsset must be valid!"));
-		return nullptr;
-	}
-
-	if (NewModuleNode->FunctionScript->IsVersioningEnabled())
-	{
-		NewModuleNode->SelectedScriptVersion = VersionGuid.IsValid() ? VersionGuid : NewModuleNode->FunctionScript->GetExposedVersion().VersionGuid;
-	}
-	else
-	{
-		NewModuleNode->SelectedScriptVersion = FGuid();
-	}
-	ModuleNodeCreator.Finalize();
-
-	// Ensure there are input and output pins on the UNiagaraNodeFunctionCall to wire into the stack graph.
-	const UEdGraphSchema_Niagara* NiagaraSchema = GetDefault<UEdGraphSchema_Niagara>();
-	if (NewModuleNode->FunctionScript == nullptr)
-	{
-		// If the module script is null, add parameter map inputs and outputs so that the node can be wired into the graph correctly.
-		NewModuleNode->CreatePin(EGPD_Input, NiagaraSchema->TypeDefinitionToPinType(FNiagaraTypeDefinition::GetParameterMapDef()), TEXT("InputMap"));
-		NewModuleNode->CreatePin(EGPD_Output, NiagaraSchema->TypeDefinitionToPinType(FNiagaraTypeDefinition::GetParameterMapDef()), TEXT("OutputMap"));
-		if (SuggestedName.IsEmpty())
-		{
-			SuggestedName = TEXT("InvalidScript");
-		}
-	}
-	else
-	{
-		// Make sure that the input and output pins are available to prevent failures in the connect module node.  Once the node is
-		// connected these missing pins will generate compile errors which the user can find and fix.
-		if (FNiagaraStackGraphUtilities::GetParameterMapInputPin(*NewModuleNode) == nullptr)
-		{
-			NewModuleNode->CreatePin(EGPD_Input, NiagaraSchema->TypeDefinitionToPinType(FNiagaraTypeDefinition::GetParameterMapDef()), TEXT("InputMap"));
-		}
-		if (FNiagaraStackGraphUtilities::GetParameterMapOutputPin(*NewModuleNode) == nullptr)
-		{
-			NewModuleNode->CreatePin(EGPD_Output, NiagaraSchema->TypeDefinitionToPinType(FNiagaraTypeDefinition::GetParameterMapDef()), TEXT("OutputMap"));
-		}
-	}
-
-	// If specified, suggest the name for the script.
-	if (SuggestedName.IsEmpty() == false)
-	{
-		NewModuleNode->SuggestName(SuggestedName);
-	}
-
-	// If specified, find the nearest index to TargetIndex that satisfies the new module script's order dependencies.
-	int32 FinalTargetIndex = TargetIndex;
-	if (bFixupTargetIndex)
-	{
-		FinalTargetIndex = DependencyUtilities::FindBestIndexForModuleInStack(*NewModuleNode, *Graph);
-	}
-
-	ConnectModuleNode(*NewModuleNode, *TargetOutputNode, FinalTargetIndex);
-	return NewModuleNode;
-}
-
-UNiagaraNodeFunctionCall* FNiagaraStackGraphUtilities::AddScriptModuleToStack(FAssetData ModuleScriptAsset, UNiagaraNodeOutput& TargetOutputNode, int32 TargetIndex, FString SuggestedName)
-=======
->>>>>>> d731a049
-{
-	// Unpack args struct
-	const FAssetData& ModuleScriptAsset = Args.ModuleScriptAsset;
-	UNiagaraScript* const ModuleScript = Args.ModuleScript;
-	UNiagaraNodeOutput* const TargetOutputNode = Args.TargetOutputNode;
-	const int32 TargetIndex = Args.TargetIndex;
-	FString SuggestedName = Args.SuggestedName;
-	const bool bFixupTargetIndex = Args.bFixupTargetIndex;
-	const FGuid& VersionGuid = Args.VersionGuid;
-
-	// Get the stack graph via the TargetOutputNode.
 	UNiagaraGraph* Graph = TargetOutputNode->GetNiagaraGraph();
 	Graph->Modify();
 
@@ -2145,35 +1889,15 @@
 PRAGMA_ENABLE_DEPRECATION_WARNINGS
 	ModuleNodeCreator.Finalize();
 
-<<<<<<< HEAD
-	const UEdGraphSchema_Niagara* NiagaraSchema = GetDefault<UEdGraphSchema_Niagara>();
-	if (NewModuleNode->FunctionScript == nullptr)
-	{
-		// If the module script is null, add parameter map inputs and outputs so that the node can be wired into the graph correctly.
-=======
 	if (NewModuleNode->HasValidScriptAndGraph() == false)
 	{
 		// If the module script or graph are invalid, add parameter map inputs and outputs so that the node can be wired into the owning graph correctly.
 		const UEdGraphSchema_Niagara* NiagaraSchema = GetDefault<UEdGraphSchema_Niagara>();
->>>>>>> d731a049
 		NewModuleNode->CreatePin(EGPD_Input, NiagaraSchema->TypeDefinitionToPinType(FNiagaraTypeDefinition::GetParameterMapDef()), TEXT("InputMap"));
 		NewModuleNode->CreatePin(EGPD_Output, NiagaraSchema->TypeDefinitionToPinType(FNiagaraTypeDefinition::GetParameterMapDef()), TEXT("OutputMap"));
 		if (SuggestedName.IsEmpty())
 		{
 			SuggestedName = TEXT("InvalidScript");
-		}
-	}
-	else
-	{
-		// Make sure that the input and output pins are available to prevent failures in the connect module node.  Once the node is
-		// connected these missing pins will generate compile errors which the user can find and fix.
-		if (FNiagaraStackGraphUtilities::GetParameterMapInputPin(*NewModuleNode) == nullptr)
-		{
-			NewModuleNode->CreatePin(EGPD_Input, NiagaraSchema->TypeDefinitionToPinType(FNiagaraTypeDefinition::GetParameterMapDef()), TEXT("InputMap"));
-		}
-		if (FNiagaraStackGraphUtilities::GetParameterMapOutputPin(*NewModuleNode) == nullptr)
-		{
-			NewModuleNode->CreatePin(EGPD_Output, NiagaraSchema->TypeDefinitionToPinType(FNiagaraTypeDefinition::GetParameterMapDef()), TEXT("OutputMap"));
 		}
 	}
 
@@ -3473,8 +3197,6 @@
 #endif
 }
 
-<<<<<<< HEAD
-=======
 TSharedRef<TMap<FName, FGuid>> GetVariableNameToVariableIdMap(UNiagaraNodeFunctionCall& InFunctionCallNode)
 {
 	TSharedRef<TMap<FName, FGuid>> VariableNameToVariableIdMap = MakeShared<TMap<FName, FGuid>>();
@@ -3913,7 +3635,6 @@
 	return FGuid();
 }
 
->>>>>>> d731a049
 bool FNiagaraStackGraphUtilities::DependencyUtilities::DoesStackModuleProvideDependency(const FNiagaraStackModuleData& StackModuleData, const FNiagaraModuleDependency& SourceModuleRequiredDependency, const UNiagaraNodeOutput& SourceOutputNode)
 {
 	if (StackModuleData.ModuleNode != nullptr && StackModuleData.ModuleNode->FunctionScript != nullptr)
@@ -3965,11 +3686,7 @@
 	}
 }
 
-<<<<<<< HEAD
-int32 FNiagaraStackGraphUtilities::DependencyUtilities::FindBestIndexForModuleInStack(UNiagaraNodeFunctionCall& ModuleNode, UEdGraph& EmitterScriptGraph)
-=======
 int32 FNiagaraStackGraphUtilities::DependencyUtilities::FindBestIndexForModuleInStack(UNiagaraNodeFunctionCall& ModuleNode, UNiagaraGraph& EmitterScriptGraph)
->>>>>>> d731a049
 {
 	// Check if the new module node has any dependencies to begin with. If not, early exit.
 	FVersionedNiagaraScriptData* ScriptData = ModuleNode.GetScriptData();
@@ -3980,30 +3697,14 @@
 
 	// Get the Emitter and System the emitter script script graph is outered to.
 	UNiagaraSystem* System = EmitterScriptGraph.GetTypedOuter<UNiagaraSystem>();
-<<<<<<< HEAD
-	UNiagaraEmitter* Emitter = EmitterScriptGraph.GetTypedOuter<UNiagaraEmitter>();
-	if (System == nullptr || Emitter == nullptr)
-=======
 	FVersionedNiagaraEmitter OuterEmitter = EmitterScriptGraph.GetOwningEmitter();
 	if (System == nullptr || OuterEmitter.Emitter == nullptr)
->>>>>>> d731a049
 	{
 		return INDEX_NONE;
 	}
 
 	// Get the stack module data for the emitter stack to find dependencies.
 	TSharedPtr<FNiagaraSystemViewModel> SystemViewModel = TNiagaraViewModelManager<UNiagaraSystem, FNiagaraSystemViewModel>::GetExistingViewModelForObject(System);
-<<<<<<< HEAD
-	if (SystemViewModel->IsValid() == false)
-	{
-		ensureMsgf(false, TEXT("Failed to get systemviewmodel for valid system when getting best index in stack for module!"));
-		return INDEX_NONE;
-	}
-	TSharedPtr<FNiagaraEmitterHandleViewModel> EmitterHandleViewModel = SystemViewModel->GetEmitterHandleViewModelForEmitter(Emitter);
-	if (EmitterHandleViewModel->IsValid() == false)
-	{
-		ensureMsgf(false, TEXT("Failed to get emitterhandleviewmodel for valid emitter when getting best index in stack for module!"));
-=======
 	if (!ensureMsgf(SystemViewModel.IsValid(), TEXT("Failed to get systemviewmodel for valid system when getting best index in stack for module!")))
 	{
 		return INDEX_NONE;
@@ -4011,7 +3712,6 @@
 	TSharedPtr<FNiagaraEmitterHandleViewModel> EmitterHandleViewModel = SystemViewModel->GetEmitterHandleViewModelForEmitter(OuterEmitter);
 	if (!ensureMsgf(EmitterHandleViewModel.IsValid(), TEXT("Failed to get emitterhandleviewmodel for valid emitter when getting best index in stack for module!")))
 	{
->>>>>>> d731a049
 		return INDEX_NONE;
 	}
 	const TArray<FNiagaraStackModuleData>& StackModuleData = SystemViewModel->GetStackModuleDataByEmitterHandleId(EmitterHandleViewModel->GetId());
