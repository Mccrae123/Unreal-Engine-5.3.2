--- conflicted
+++ resolved
@@ -1556,19 +1556,6 @@
 		}
 	);
 
-<<<<<<< HEAD
-=======
-	FNiagaraSystemUpdateContext UpdateContext;
-	UpdateContext.GetPostWork().BindLambda(
-		[ReinitMode, bResetAge](UNiagaraComponent* Component)
-		{
-			if (ReinitMode == EReinitMode::ResetSystem && bResetAge  && Component->GetAgeUpdateMode() == ENiagaraAgeUpdateMode::DesiredAge)
-			{
-				Component->SetDesiredAge(0);
-			}
-		}
-	);
->>>>>>> efc9b2f3
 	if (MultiResetMode == EMultiResetMode::ResetThisInstance)
 	{
 		if (PreviewComponent != nullptr)
@@ -1578,7 +1565,6 @@
 	}
 	else
 	{
-<<<<<<< HEAD
 		UNiagaraSystem* NiagaraSystem = &GetSystem();
 		UpdateContext.Add(NiagaraSystem, ReinitMode == EReinitMode::ReinitializeSystem);
 
@@ -1588,12 +1574,6 @@
 		NiagaraSystem->ComputeRenderersDrawOrder();
 		NiagaraSystem->CacheFromCompiledData();
 	}
-=======
-		UpdateContext.Add(&GetSystem(), ReinitMode == EReinitMode::ReinitializeSystem);
-	}
-
-	UpdateContext.CommitUpdate();
->>>>>>> efc9b2f3
 
 	UpdateContext.CommitUpdate();
 
@@ -1611,20 +1591,19 @@
 	bResetRequestPending = true;
 }
 
-void GetCompiledScriptAndEmitterNameFromInputNode(UNiagaraNode& StackNode, UNiagaraSystem& OwningSystem, UNiagaraScript*& OutCompiledScript, FString& OutEmitterName)
-{
-	OutCompiledScript = nullptr;
+void GetCompiledScriptsAndEmitterNameFromInputNode(UNiagaraNode& StackNode, UNiagaraSystem& OwningSystem, TArray<UNiagaraScript*>& OutCompiledScripts, FString& OutEmitterName)
+{
 	OutEmitterName = FString();
 	UNiagaraNodeOutput* OutputNode = FNiagaraStackGraphUtilities::GetEmitterOutputNodeForStackNode(StackNode);
 	if (OutputNode != nullptr)
 	{
 		if (OutputNode->GetUsage() == ENiagaraScriptUsage::SystemSpawnScript)
 		{
-			OutCompiledScript = OwningSystem.GetSystemSpawnScript();
+			OutCompiledScripts.Add(OwningSystem.GetSystemSpawnScript());
 		}
 		else if (OutputNode->GetUsage() == ENiagaraScriptUsage::SystemUpdateScript)
 		{
-			OutCompiledScript = OwningSystem.GetSystemUpdateScript();
+			OutCompiledScripts.Add(OwningSystem.GetSystemUpdateScript());
 		}
 		else
 		{
@@ -1639,16 +1618,20 @@
 				switch (OutputNode->GetUsage())
 				{
 				case ENiagaraScriptUsage::EmitterSpawnScript:
-					OutCompiledScript = OwningSystem.GetSystemSpawnScript();
+					OutCompiledScripts.Add(OwningSystem.GetSystemSpawnScript());
 					break;
 				case ENiagaraScriptUsage::EmitterUpdateScript:
-					OutCompiledScript = OwningSystem.GetSystemUpdateScript();
+					OutCompiledScripts.Add(OwningSystem.GetSystemUpdateScript());
 					break;
 				case ENiagaraScriptUsage::ParticleSpawnScript:
 				case ENiagaraScriptUsage::ParticleUpdateScript:
 				case ENiagaraScriptUsage::ParticleEventScript:
 				case ENiagaraScriptUsage::ParticleSimulationStageScript:
-					OutCompiledScript = OwningEmitterHandle->GetInstance()->GetScript(OutputNode->GetUsage(), OutputNode->GetUsageId());
+					OutCompiledScripts.Add(OwningEmitterHandle->GetInstance()->GetScript(OutputNode->GetUsage(), OutputNode->GetUsageId()));
+					if (OwningEmitterHandle->GetInstance()->SimTarget == ENiagaraSimTarget::GPUComputeSim)
+					{
+						OutCompiledScripts.Add(OwningEmitterHandle->GetInstance()->GetScript(ENiagaraScriptUsage::ParticleGPUComputeScript, FGuid()));
+					}
 					break;
 				}
 			}
@@ -1681,14 +1664,17 @@
 		}
 
 		// If the data interface was owned by an input node, then we need to try to update the compiled version.
-		UNiagaraScript* CompiledScript;
+		TArray<UNiagaraScript*> CompiledScripts;
 		FString EmitterName;
-		GetCompiledScriptAndEmitterNameFromInputNode(*OuterInputNode, GetSystem(), CompiledScript, EmitterName);
-		if (ensureMsgf(CompiledScript != nullptr, TEXT("Could not find owning script for data interface input node.")))
-		{
-			bool bIsParameterMapDataInterface = false;
-			FName DataInterfaceName = FHlslNiagaraTranslator::GetDataInterfaceName(OuterInputNode->Input.GetName(), EmitterName, bIsParameterMapDataInterface);
-			UpdateCompiledDataInterfacesForScript(*CompiledScript, DataInterfaceName, *ChangedDataInterface);
+		GetCompiledScriptsAndEmitterNameFromInputNode(*OuterInputNode, GetSystem(), CompiledScripts, EmitterName);
+		if (ensureMsgf(CompiledScripts.Num() > 0, TEXT("Could not find compiled scripts for data interface input node.")))
+		{
+			for(UNiagaraScript* CompiledScript : CompiledScripts)
+			{
+				bool bIsParameterMapDataInterface = false;
+				FName DataInterfaceName = FHlslNiagaraTranslator::GetDataInterfaceName(OuterInputNode->Input.GetName(), EmitterName, bIsParameterMapDataInterface);
+				UpdateCompiledDataInterfacesForScript(*CompiledScript, DataInterfaceName, *ChangedDataInterface);
+			}
 		}
 	}
 	else
