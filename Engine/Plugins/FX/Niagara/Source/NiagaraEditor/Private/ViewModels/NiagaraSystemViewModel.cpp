// Copyright Epic Games, Inc. All Rights Reserved.

#include "ViewModels/NiagaraSystemViewModel.h"
#include "NiagaraSystem.h"
#include "NiagaraEmitterHandle.h"
#include "NiagaraEmitter.h"
#include "NiagaraEmitterEditorData.h"
#include "NiagaraScriptSource.h"
#include "NiagaraSimulationStageBase.h"
#include "NiagaraEditorData.h"
#include "NiagaraEditorUtilities.h"
#include "NiagaraDataInterfaceCurveBase.h"
#include "ViewModels/NiagaraEmitterHandleViewModel.h"
#include "ViewModels/NiagaraEmitterViewModel.h"
#include "ViewModels/NiagaraSystemSelectionViewModel.h"
#include "ViewModels/NiagaraScratchPadViewModel.h"
#include "ViewModels/NiagaraCurveSelectionViewModel.h"
#include "ViewModels/Stack/NiagaraStackViewModel.h"
#include "ViewModels/Stack/NiagaraStackGraphUtilities.h"
#include "ViewModels/Stack/NiagaraStackEntry.h"
#include "ViewModels/NiagaraPlaceholderDataInterfaceManager.h"
#include "NiagaraSystemScriptViewModel.h"
#include "NiagaraScriptGraphViewModel.h"
#include "NiagaraSequence.h"
#include "MovieSceneNiagaraEmitterTrack.h"
#include "NiagaraSystemInstance.h"
#include "NiagaraEditorSettings.h"
#include "NiagaraSystemEditorData.h"
#include "NiagaraGraph.h"
#include "NiagaraNodeInput.h"
#include "NiagaraNodeOutput.h"
#include "NiagaraOverviewNode.h"
#include "NiagaraEditorModule.h"
#include "NiagaraNodeFunctionCall.h"
#include "EdGraphSchema_NiagaraSystemOverview.h"
#include "EdGraphUtilities.h"
#include "ViewModels/NiagaraScratchPadUtilities.h"
#include "NiagaraParameterDefinitions.h"

#include "Editor.h"

#include "ScopedTransaction.h"
#include "MovieScene.h"
#include "ISequencerModule.h"
#include "EditorSupportDelegates.h"
#include "Modules/ModuleManager.h"
#include "ViewModels/TNiagaraViewModelManager.h"
#include "Math/NumericLimits.h"
#include "NiagaraComponent.h"
#include "MovieSceneFolder.h"
#include "Channels/MovieSceneChannelProxy.h"
#include "Framework/Commands/UICommandList.h"
#include "NiagaraMessageManager.h"
#include "NiagaraMessages.h"
#include "NiagaraMessageUtilities.h"
#include "ViewModels/NiagaraOverviewGraphViewModel.h"
#include "Framework/Application/SlateApplication.h"
#include "NiagaraScriptVariable.h"
#include "NiagaraParameterDefinitionsSubscriber.h"

DECLARE_CYCLE_STAT(TEXT("Niagara - SystemViewModel - CompileSystem"), STAT_NiagaraEditor_SystemViewModel_CompileSystem, STATGROUP_NiagaraEditor);

#define LOCTEXT_NAMESPACE "NiagaraSystemViewModel"

template<> TMap<UNiagaraSystem*, TArray<FNiagaraSystemViewModel*>> TNiagaraViewModelManager<UNiagaraSystem, FNiagaraSystemViewModel>::ObjectsToViewModels{};

FNiagaraSystemViewModelOptions::FNiagaraSystemViewModelOptions()
	: bCanAutoCompile(true)
	, bCanSimulate(true)
	, bIsForDataProcessingOnly(false)
{
}

FNiagaraSystemViewModel::FNiagaraSystemViewModel()
	: System(nullptr)
	, PreviewComponent(nullptr)
	, SystemInstance(nullptr)
	, NiagaraSequence(nullptr)
	, bSettingSequencerTimeDirectly(false)
	, bForceAutoCompileOnce(false)
	, bUpdatingEmittersFromSequencerDataChange(false)
	, bUpdatingSequencerFromEmitterDataChange(false)
	, bUpdatingSystemSelectionFromSequencer(false)
	, bUpdatingSequencerSelectionFromSystem(false)
	, EditorSettings(GetMutableDefault<UNiagaraEditorSettings>())
	, bResetRequestPending(false)
	, bCompilePendingCompletion(false)
	, SystemStackViewModel(nullptr)
	, SelectionViewModel(nullptr)
	, ScriptScratchPadViewModel(nullptr)
	, bPendingAssetMessagesChanged(true)
{
}

void FNiagaraSystemViewModel::Initialize(UNiagaraSystem& InSystem, FNiagaraSystemViewModelOptions InOptions)
{
	System = &InSystem;
	System->bCompileForEdit = true;

	RegisteredHandle = RegisterViewModelWithMap(System, this);

	bCanModifyEmittersFromTimeline = InOptions.bCanModifyEmittersFromTimeline;
	bCanAutoCompile = InOptions.bCanAutoCompile;
	bCanSimulate = InOptions.bCanSimulate;
	EditMode = InOptions.EditMode;
	OnGetSequencerAddMenuContent = InOptions.OnGetSequencerAddMenuContent;
	SystemMessageLogGuidKey = InOptions.MessageLogGuid;
	bIsForDataProcessingOnly = InOptions.bIsForDataProcessingOnly;

	if (bIsForDataProcessingOnly == false)
	{
		GEditor->RegisterForUndo(this);
	}

	SystemChangedDelegateHandle = System->OnSystemPostEditChange().AddSP(this, &FNiagaraSystemViewModel::SystemChanged);

	SelectionViewModel = NewObject<UNiagaraSystemSelectionViewModel>(GetTransientPackage());
	SelectionViewModel->Initialize(this->AsShared());
	SelectionViewModel->OnEmitterHandleIdSelectionChanged().AddSP(this, &FNiagaraSystemViewModel::SystemSelectionChanged);

	SystemScriptViewModel = MakeShared<FNiagaraSystemScriptViewModel>(bIsForDataProcessingOnly);
	SystemScriptViewModel->Initialize(GetSystem());

	OverviewGraphViewModel = MakeShared<FNiagaraOverviewGraphViewModel>();
	OverviewGraphViewModel->Initialize(this->AsShared());

	SystemStackViewModel = NewObject<UNiagaraStackViewModel>(GetTransientPackage());
	SystemStackViewModel->OnStructureChanged().AddSP(this, &FNiagaraSystemViewModel::StackViewModelStructureChanged);

	ScriptScratchPadViewModel = NewObject<UNiagaraScratchPadViewModel>(GetTransientPackage());
	ScriptScratchPadViewModel->Initialize(this->AsShared());
	ScriptScratchPadViewModel->OnScriptRenamed().AddSP(this, &FNiagaraSystemViewModel::ScratchPadScriptsChanged);
	ScriptScratchPadViewModel->OnScriptDeleted().AddSP(this, &FNiagaraSystemViewModel::ScratchPadScriptsChanged);

	CurveSelectionViewModel = NewObject<UNiagaraCurveSelectionViewModel>(GetTransientPackage());
	CurveSelectionViewModel->Initialize(this->AsShared());

	PlaceholderDataInterfaceManager = MakeShared<FNiagaraPlaceholderDataInterfaceManager>(this->AsShared());

	SetupPreviewComponentAndInstance();
	SetupSequencer();
	RefreshAll();
	AddSystemEventHandlers();
}

bool FNiagaraSystemViewModel::IsValid() const
{
	return System != nullptr;
}

void FNiagaraSystemViewModel::DumpToText(FString& ExportText)
{
	TSet<UObject*> ExportObjs;
	ExportObjs.Add(System);
	FEdGraphUtilities::ExportNodesToText(ExportObjs, ExportText);
}

void FNiagaraSystemViewModel::Cleanup()
{
	if (SystemInstance)
	{
		SystemInstance->OnInitialized().RemoveAll(this);
		SystemInstance->OnReset().RemoveAll(this);
		SystemInstance = nullptr;
	}

	if (PreviewComponent)
	{
		PreviewComponent->OnSystemInstanceChanged().RemoveAll(this);
		PreviewComponent->DeactivateImmediate();
		PreviewComponent = nullptr;
	}

	if(bIsForDataProcessingOnly == false)
	{
		GEditor->UnregisterForUndo(this);
	}

	if (System)
	{
		System->bCompileForEdit = false;
		System->OnSystemPostEditChange().Remove(SystemChangedDelegateHandle);
	}

	// Make sure that we clear out all of our event handlers
	UnregisterViewModelWithMap(RegisteredHandle);

	for (TSharedRef<FNiagaraEmitterHandleViewModel>& HandleRef : EmitterHandleViewModels)
	{
		HandleRef->OnPropertyChanged().RemoveAll(this);
		HandleRef->OnNameChanged().RemoveAll(this);
		HandleRef->GetEmitterViewModel()->OnPropertyChanged().RemoveAll(this);
		HandleRef->GetEmitterViewModel()->OnScriptCompiled().RemoveAll(this);
		HandleRef->GetEmitterViewModel()->OnScriptGraphChanged().RemoveAll(this);
		HandleRef->GetEmitterViewModel()->OnScriptParameterStoreChanged().RemoveAll(this);
		HandleRef->GetEmitterStackViewModel()->OnStructureChanged().RemoveAll(this);
		HandleRef->Cleanup();
	}
	EmitterHandleViewModels.Empty();

	if (Sequencer.IsValid())
	{
		Sequencer->OnMovieSceneDataChanged().RemoveAll(this);
		Sequencer->OnGlobalTimeChanged().RemoveAll(this);
		Sequencer->GetSelectionChangedTracks().RemoveAll(this);
		Sequencer->GetSelectionChangedSections().RemoveAll(this);
		Sequencer.Reset();
	}

	RemoveSystemEventHandlers();
	SystemScriptViewModel.Reset();

	if (SystemStackViewModel != nullptr)
	{
		SystemStackViewModel->OnStructureChanged().RemoveAll(this);
		SystemStackViewModel->Finalize();
		SystemStackViewModel = nullptr;
	}

	if (SelectionViewModel != nullptr)
	{
		SelectionViewModel->OnEmitterHandleIdSelectionChanged().RemoveAll(this);
		SelectionViewModel->Finalize();
		SelectionViewModel = nullptr;
	}

	if (ScriptScratchPadViewModel != nullptr)
	{
		ScriptScratchPadViewModel->OnScriptRenamed().RemoveAll(this);
		ScriptScratchPadViewModel->OnScriptDeleted().RemoveAll(this);
		ScriptScratchPadViewModel->Finalize();
		ScriptScratchPadViewModel = nullptr;
	}

	if (CurveSelectionViewModel != nullptr)
	{
		CurveSelectionViewModel->Finalize();
		CurveSelectionViewModel = nullptr;
	}

	if (PlaceholderDataInterfaceManager.IsValid())
	{
		PlaceholderDataInterfaceManager.Reset();
	}

	System = nullptr;
}

FNiagaraSystemViewModel::~FNiagaraSystemViewModel()
{
	Cleanup();
}

INiagaraParameterDefinitionsSubscriber* FNiagaraSystemViewModel::GetParameterDefinitionsSubscriber()
{
	if(EditMode == ENiagaraSystemViewModelEditMode::SystemAsset)
	{ 
		return System;
	}
	else /**EditMode == ENiagaraSystemViewModelEditMode::EmitterAsset */
	{
		return GetEmitterHandleViewModels()[0]->GetEmitterHandle()->GetInstance();
	}
}

FText FNiagaraSystemViewModel::GetDisplayName() const
{
	return FText::FromString(System->GetName());
}

const TArray<TSharedRef<FNiagaraEmitterHandleViewModel>>& FNiagaraSystemViewModel::GetEmitterHandleViewModels() const
{
	return EmitterHandleViewModels;
}

TSharedPtr<FNiagaraEmitterHandleViewModel> FNiagaraSystemViewModel::GetEmitterHandleViewModelById(FGuid InEmitterHandleId)
{
	for (TSharedRef<FNiagaraEmitterHandleViewModel> EmitterHandleViewModel : EmitterHandleViewModels)
	{
		if (EmitterHandleViewModel->GetId() == InEmitterHandleId)
		{
			return EmitterHandleViewModel;
		}
	}
	return TSharedPtr<FNiagaraEmitterHandleViewModel>();
}

TSharedPtr<FNiagaraEmitterHandleViewModel> FNiagaraSystemViewModel::GetEmitterHandleViewModelForEmitter(UNiagaraEmitter* InEmitter) const
{
	for (TSharedRef<FNiagaraEmitterHandleViewModel> EmitterHandleViewModel : EmitterHandleViewModels)
	{
		if (EmitterHandleViewModel->GetEmitterViewModel()->GetEmitter() == InEmitter)
		{
			return EmitterHandleViewModel;
		}
	}
	return TSharedPtr<FNiagaraEmitterHandleViewModel>();
}

TSharedPtr<FNiagaraSystemScriptViewModel> FNiagaraSystemViewModel::GetSystemScriptViewModel()
{
	return SystemScriptViewModel;
}

void FNiagaraSystemViewModel::CompileSystem(bool bForce)
{
	if (EditMode == ENiagaraSystemViewModelEditMode::EmitterDuringMerge && bForce == false)
	{
		return;
	}
	SCOPE_CYCLE_COUNTER(STAT_NiagaraEditor_SystemViewModel_CompileSystem);
	FNiagaraEditorUtilities::KillSystemInstances(GetSystem());
	check(SystemScriptViewModel.IsValid());
	SystemScriptViewModel->CompileSystem(bForce);
	bCompilePendingCompletion = true;
	InvalidateCachedCompileStatus();
}

ENiagaraScriptCompileStatus FNiagaraSystemViewModel::GetLatestCompileStatus() const
{
	return LatestCompileStatusCache.IsSet()
		? LatestCompileStatusCache.GetValue()
		: ENiagaraScriptCompileStatus::NCS_Unknown;
}

UNiagaraSystemEditorData& FNiagaraSystemViewModel::GetEditorData() const
{
	return *CastChecked<UNiagaraSystemEditorData>(GetSystem().GetEditorData(), ECastCheckedType::NullChecked);
}

UNiagaraComponent* FNiagaraSystemViewModel::GetPreviewComponent()
{
	return PreviewComponent;
}

TSharedPtr<ISequencer> FNiagaraSystemViewModel::GetSequencer()
{
	return Sequencer;
}

UNiagaraSystem& FNiagaraSystemViewModel::GetSystem() const
{
	checkf(System != nullptr, TEXT("System view model not initialized before use."));
	return *System;
}

bool FNiagaraSystemViewModel::GetCanModifyEmittersFromTimeline() const
{
	return bCanModifyEmittersFromTimeline;
}

/** Gets the current editing mode for this system view model. */
ENiagaraSystemViewModelEditMode FNiagaraSystemViewModel::GetEditMode() const
{
	return EditMode;
}

TSharedPtr<FNiagaraEmitterHandleViewModel> FNiagaraSystemViewModel::AddEmitterFromAssetData(const FAssetData& AssetData)
{
	UNiagaraEmitter* Emitter = Cast<UNiagaraEmitter>(AssetData.GetAsset());
	if (Emitter != nullptr)
	{
		return AddEmitter(*Emitter);
	}

	return nullptr;
}

TSharedPtr<FNiagaraEmitterHandleViewModel> FNiagaraSystemViewModel::AddEmitter(UNiagaraEmitter& Emitter)
{
	// Reset view models before modifying the emitter handle list to prevent accessing deleted data.
	ResetEmitterHandleViewModelsAndTracks();

	// When editing an emitter asset the system is a placeholder and we don't want to make adding an emitter to it undoable.
	bool bSystemIsPlaceholder = EditMode == ENiagaraSystemViewModelEditMode::EmitterAsset;
	if (false == bSystemIsPlaceholder && false == bIsForDataProcessingOnly)
	{
		GEditor->BeginTransaction(LOCTEXT("AddEmitter", "Add emitter"));
	}

	const FGuid NewEmitterHandleId = FNiagaraEditorUtilities::AddEmitterToSystem(GetSystem(), Emitter, EditMode != ENiagaraSystemViewModelEditMode::EmitterDuringMerge);

	if (false == bSystemIsPlaceholder && false == bIsForDataProcessingOnly)
	{
		GEditor->EndTransaction();
	}

	if (GetSystem().GetNumEmitters() == 1 && EditorSettings->GetAutoPlay() && Sequencer.IsValid())
	{
		// When adding a new emitter to an empty system start playing.
		Sequencer->SetPlaybackStatus(EMovieScenePlayerStatus::Playing);
	}

	RefreshAll();

	TRange<float> SystemPlaybackRange = GetEditorData().GetPlaybackRange();
	TRange<float> EmitterPlaybackRange = GetEmitterHandleViewModelById(NewEmitterHandleId)->GetEmitterViewModel()->GetEditorData().GetPlaybackRange();
	TRange<float> NewSystemPlaybackRange = TRange<float>(
		FMath::Min(SystemPlaybackRange.GetLowerBoundValue(), EmitterPlaybackRange.GetLowerBoundValue()),
		FMath::Max(SystemPlaybackRange.GetUpperBoundValue(), EmitterPlaybackRange.GetUpperBoundValue()));

	GetEditorData().SetPlaybackRange(NewSystemPlaybackRange);

	TGuardValue<bool> UpdateGuard(bUpdatingSequencerFromEmitterDataChange, true);

	if (NiagaraSequence)
	{
		FFrameTime NewStartFrame = NewSystemPlaybackRange.GetLowerBoundValue() * NiagaraSequence->GetMovieScene()->GetTickResolution();
		int32 NewDuration = (NewSystemPlaybackRange.Size<float>() * NiagaraSequence->GetMovieScene()->GetTickResolution()).FrameNumber.Value;

		NiagaraSequence->GetMovieScene()->SetPlaybackRange(NewStartFrame.RoundToFrame(), NewDuration);
	}

	TSharedPtr<FNiagaraEmitterHandleViewModel> NewEmitterHandleViewModel = GetEmitterHandleViewModelById(NewEmitterHandleId);
	TArray<UNiagaraStackEntry*> SelectedStackEntries;
	SelectedStackEntries.Add(NewEmitterHandleViewModel->GetEmitterStackViewModel()->GetRootEntry());
	SelectionViewModel->UpdateSelectedEntries(SelectedStackEntries, TArray<UNiagaraStackEntry*>(), true);

	bForceAutoCompileOnce = true;

	return NewEmitterHandleViewModel;
}

void FNiagaraSystemViewModel::DuplicateEmitters(TArray<FEmitterHandleToDuplicate> EmitterHandlesToDuplicate)
{
	if (EmitterHandlesToDuplicate.Num() <= 0)
	{
		return;
	}

	// Kill all system instances and reset view models before modifying the emitter handle list to prevent accessing deleted data.
	ResetEmitterHandleViewModelsAndTracks();
	FNiagaraEditorUtilities::KillSystemInstances(GetSystem());
	const FScopedTransaction DeleteTransaction(EmitterHandlesToDuplicate.Num() == 1
		? LOCTEXT("DuplicateEmitter", "Duplicate emitter")
		: LOCTEXT("DuplicateEmitters", "Duplicate emitters"));

	TSet<FName> EmitterHandleNames;
	for (const FNiagaraEmitterHandle& EmitterHandle : GetSystem().GetEmitterHandles())
	{
		EmitterHandleNames.Add(EmitterHandle.GetName());
	}

	GetSystem().Modify();
	for (FEmitterHandleToDuplicate& EmitterHandleToDuplicate : EmitterHandlesToDuplicate)
	{
		UNiagaraSystem* SourceSystem = nullptr;
		FNiagaraEmitterHandle HandleToDuplicate;
		for (TObjectIterator<UNiagaraSystem> OtherSystemIt; OtherSystemIt; ++OtherSystemIt)
		{
			UNiagaraSystem* OtherSystem = *OtherSystemIt;
			if (OtherSystem->GetPathName() == EmitterHandleToDuplicate.SystemPath)
			{
				for (const FNiagaraEmitterHandle& EmitterHandle : OtherSystem->GetEmitterHandles())
				{
					if (EmitterHandle.GetId() == EmitterHandleToDuplicate.EmitterHandleId)
					{
						SourceSystem = OtherSystem;
						HandleToDuplicate = EmitterHandle;
						break;
					}
				}
			}

			if (SourceSystem != nullptr && HandleToDuplicate.IsValid())
			{
				break;
			}
		}

		if (SourceSystem != nullptr && HandleToDuplicate.IsValid())
		{
			const FNiagaraEmitterHandle& EmitterHandle = GetSystem().DuplicateEmitterHandle(HandleToDuplicate, FNiagaraUtilities::GetUniqueName(HandleToDuplicate.GetName(), EmitterHandleNames));
			FNiagaraScratchPadUtilities::FixExternalScratchPadScriptsForEmitter(*SourceSystem, *EmitterHandle.GetInstance());
			EmitterHandleNames.Add(EmitterHandle.GetName());
			if (EmitterHandleToDuplicate.OverviewNode)
			{
				EmitterHandleToDuplicate.OverviewNode->Initialize(&GetSystem(), EmitterHandle.GetId());
			}
		}
	}

	FNiagaraStackGraphUtilities::RebuildEmitterNodes(GetSystem());
	GetEditorData().SynchronizeOverviewGraphWithSystem(GetSystem());
	RefreshAll();
	bForceAutoCompileOnce = true;
}

FGuid FNiagaraSystemViewModel::GetMessageLogGuid() const
{
	return SystemMessageLogGuidKey.IsSet() ? SystemMessageLogGuidKey.GetValue() : FGuid();
}

FGuid FNiagaraSystemViewModel::AddMessage(UNiagaraMessageData* NewMessage) const
{
	FGuid NewGuid = FGuid::NewGuid();
	UNiagaraSystem& ViewedSystem = GetSystem();
	if (EditMode == ENiagaraSystemViewModelEditMode::SystemAsset)
	{
		ViewedSystem.AddMessage(NewGuid, static_cast<UNiagaraMessageDataBase*>(NewMessage));
	}
	else if (EditMode == ENiagaraSystemViewModelEditMode::EmitterAsset)
	{
		if (ensureMsgf(EmitterHandleViewModels.Num() == 1, TEXT("There was not exactly 1 EmitterHandleViewModel for the SystemViewModel in Emitter edit mode!")))
		{
			EmitterHandleViewModels[0]->AddMessage(NewMessage, NewGuid);
		}
	}
	else
	{
		checkf(false, TEXT("New system viewmodel edit mode defined! Must implemented AddMessage() for this edit mode!"));
		return FGuid();
	}
<<<<<<< HEAD
	
=======

>>>>>>> 6bbb88c8
	bPendingAssetMessagesChanged = true;
	return NewGuid;
}

void FNiagaraSystemViewModel::RemoveMessage(const FGuid& MessageKey) const
{
	UNiagaraSystem& ViewedSystem = GetSystem();
	if (EditMode == ENiagaraSystemViewModelEditMode::SystemAsset)
	{
		ViewedSystem.RemoveMessage(MessageKey);
	}
	else if (EditMode == ENiagaraSystemViewModelEditMode::EmitterAsset)
	{
		if (ensureMsgf(EmitterHandleViewModels.Num() == 1, TEXT("There was not exactly 1 EmitterHandleViewModel for the SystemViewModel in Emitter edit mode!")))
		{
			EmitterHandleViewModels[0]->RemoveMessage(MessageKey);
		}
	}
	else
	{
		checkf(false, TEXT("New system viewmodel edit mode defined! Must implemented RemoveMessage() for this edit mode!"));
	}

	bPendingAssetMessagesChanged = true;
}

FGuid FNiagaraSystemViewModel::AddStackMessage(UNiagaraMessageData* NewMessage, UNiagaraNodeFunctionCall* TargetFunctionCallNode) const
{
	FGuid NewGuid = FGuid::NewGuid();
	TargetFunctionCallNode->AddMessage(NewGuid, NewMessage);
	bPendingAssetMessagesChanged = true;
	return NewGuid;
}

NIAGARAEDITOR_API void FNiagaraSystemViewModel::RemoveStackMessage(const FGuid& MessageKey, UNiagaraNodeFunctionCall* TargetFunctionCallNode) const
{
	TargetFunctionCallNode->RemoveMessage(MessageKey);
	bPendingAssetMessagesChanged = true;
}

void FNiagaraSystemViewModel::ExecuteMessageDelegateAndRefreshMessages(FSimpleDelegate MessageDelegate)
{
	MessageDelegate.ExecuteIfBound();
	bPendingAssetMessagesChanged = true;
}

void FNiagaraSystemViewModel::DeleteEmitters(TSet<FGuid> EmitterHandleIdsToDelete)
{
	if (EmitterHandleIdsToDelete.Num() > 0)
	{
		// Reset view models before modifying the emitter handle list to prevent accessing deleted data.
		ResetEmitterHandleViewModelsAndTracks();
		FNiagaraEditorUtilities::RemoveEmittersFromSystemByEmitterHandleId(GetSystem(), EmitterHandleIdsToDelete);
		RefreshAll();
		bForceAutoCompileOnce = true;
	}
}

TArray<TSharedRef<FNiagaraEmitterHandleViewModel>> FNiagaraSystemViewModel::GetPinnedEmitterHandles()
{
	return PinnedEmitterHandles;
}

void FNiagaraSystemViewModel::SetEmitterPinnedState(TSharedRef<FNiagaraEmitterHandleViewModel> EmitterHandleModel, bool bPinnedState)
{
	if (bPinnedState)
	{
		PinnedEmitterHandles.AddUnique(EmitterHandleModel);
	}
	else
	{
		PinnedEmitterHandles.Remove(EmitterHandleModel);
	}
	OnPinnedChangedDelegate.Broadcast();
}

FNiagaraSystemViewModel::FOnPinnedEmittersChanged& FNiagaraSystemViewModel::GetOnPinnedEmittersChanged()
{
	return OnPinnedChangedDelegate;
}

bool FNiagaraSystemViewModel::GetIsEmitterPinned(TSharedRef<FNiagaraEmitterHandleViewModel> EmitterHandleModel)
{
	return PinnedEmitterHandles.ContainsByPredicate([=](TSharedRef<FNiagaraEmitterHandleViewModel> Model) {return Model==EmitterHandleModel;});
}


FNiagaraSystemViewModel::FOnEmitterHandleViewModelsChanged& FNiagaraSystemViewModel::OnEmitterHandleViewModelsChanged()
{
	return OnEmitterHandleViewModelsChangedDelegate;
}

FNiagaraSystemViewModel::FOnPostSequencerTimeChange& FNiagaraSystemViewModel::OnPostSequencerTimeChanged()
{
	return OnPostSequencerTimeChangeDelegate;
}

FNiagaraSystemViewModel::FOnSystemCompiled& FNiagaraSystemViewModel::OnSystemCompiled()
{
	return OnSystemCompiledDelegate;
}

void FNiagaraSystemViewModel::AddReferencedObjects(FReferenceCollector& Collector)
{
	if (PreviewComponent != nullptr)
	{
		Collector.AddReferencedObject(PreviewComponent);
	}
	if (NiagaraSequence != nullptr)
	{
		Collector.AddReferencedObject(NiagaraSequence);
	}
	if (SystemStackViewModel != nullptr)
	{
		Collector.AddReferencedObject(SystemStackViewModel);
	}
	if (SelectionViewModel != nullptr)
	{
		Collector.AddReferencedObject(SelectionViewModel);
	}
	if (ScriptScratchPadViewModel != nullptr)
	{
		Collector.AddReferencedObject(ScriptScratchPadViewModel);
	}
	if (CurveSelectionViewModel != nullptr)
	{
		Collector.AddReferencedObject(CurveSelectionViewModel);
	}
}

void FNiagaraSystemViewModel::PostUndo(bool bSuccess)
{
	// Reset system stack and emitter handle view models to prevent accessing invalid data if they were in the undo operation.
	SystemStackViewModel->Reset();
	ResetEmitterHandleViewModelsAndTracks();
	RefreshAll();
	GetDefault<UEdGraphSchema_NiagaraSystemOverview>()->ForceVisualizationCacheClear();
	System->InvalidateActiveCompiles();
	System->RequestCompile(false);
}

bool FNiagaraSystemViewModel::WaitingOnCompilation() const
{
	return GetSystem().HasOutstandingCompilationRequests(true);
}

void FNiagaraSystemViewModel::Tick(float DeltaTime)
{
	if (System == nullptr)
	{
		// If the system pointer is no longer valid, this system view model has been cleaned up and is invalid
		// and is about to be destroyed so don't run tick logic.
		return;
	}

	if (bCompilePendingCompletion && GetSystem().HasOutstandingCompilationRequests() == false)
	{
		bCompilePendingCompletion = false;
		OnSystemCompiled().Broadcast();
	}

	if (!SystemScriptViewModel.IsValid())
	{
		return;
	}

	TickCompileStatus();

	bool bAutoCompileThisFrame = GetDefault<UNiagaraEditorSettings>()->GetAutoCompile() && bCanAutoCompile && GetLatestCompileStatus() == ENiagaraScriptCompileStatus::NCS_Dirty;
	if ((bForceAutoCompileOnce || bAutoCompileThisFrame) && !WaitingOnCompilation())
	{
		CompileSystem(false);
		bForceAutoCompileOnce = false;
	}

	if (bResetRequestPending)
	{
		ResetSystem(ETimeResetMode::AllowResetTime, EMultiResetMode::AllowResetAllInstances, EReinitMode::ReinitializeSystem);
	}

	if (EmitterIdsRequiringSequencerTrackUpdate.Num() > 0)
	{
		UpdateSequencerTracksForEmitters(EmitterIdsRequiringSequencerTrackUpdate);
		EmitterIdsRequiringSequencerTrackUpdate.Empty();
	}

	if (SystemStackViewModel != nullptr)
	{
		SystemStackViewModel->Tick();
	}

	for (TSharedRef<FNiagaraEmitterHandleViewModel> EmitterHandleViewModel : EmitterHandleViewModels)
	{
		EmitterHandleViewModel->GetEmitterStackViewModel()->Tick();
	}

	if (SelectionViewModel != nullptr)
	{
		SelectionViewModel->Tick();
	}

	if (CurveSelectionViewModel != nullptr)
	{
		CurveSelectionViewModel->Tick();
	}

	if (bPendingAssetMessagesChanged)
	{
		bPendingAssetMessagesChanged = false;
		RefreshAssetMessages();
	}
}

void FNiagaraSystemViewModel::NotifyPreSave()
{
	if (GetSystem().HasOutstandingCompilationRequests(true))
	{
		UE_LOG(LogNiagaraEditor, Log, TEXT("System %s has pending compile jobs. Waiting for that code to complete before Saving.."), *GetSystem().GetName());

		GetSystem().WaitForCompilationComplete(true);
	}
}

void FNiagaraSystemViewModel::NotifyPreClose()
{
	if (GetSystem().HasOutstandingCompilationRequests(true))
	{
		UE_LOG(LogNiagaraEditor, Log, TEXT("System %s has pending compile jobs. Waiting for that code to complete before Closing.."), *GetSystem().GetName());
		GetSystem().WaitForCompilationComplete(true);
	}
	OnPreCloseDelegate.Broadcast();
}

FNiagaraSystemViewModel::FOnPreClose& FNiagaraSystemViewModel::OnPreClose()
{
	return OnPreCloseDelegate;
}

FNiagaraSystemViewModel::FOnRequestFocusTab& FNiagaraSystemViewModel::OnRequestFocusTab()
{
	return OnRequestFocusTabDelegate;
}

void FNiagaraSystemViewModel::FocusTab(FName TabName)
{
	OnRequestFocusTabDelegate.Broadcast(TabName);
}

TSharedPtr<FUICommandList> FNiagaraSystemViewModel::GetToolkitCommands()
{
	return ToolkitCommands.Pin();
}

void FNiagaraSystemViewModel::SetToolkitCommands(const TSharedRef<FUICommandList>& InToolkitCommands)
{
	ToolkitCommands = InToolkitCommands;
}

const TArray<FNiagaraStackModuleData>& FNiagaraSystemViewModel::GetStackModuleDataByModuleEntry(UNiagaraStackEntry* ModuleEntry)
{
	FGuid EmitterHandleId = FGuid();
	UNiagaraEmitter* Emitter = nullptr;
	if (ModuleEntry->GetEmitterViewModel().IsValid())
	{
		Emitter = ModuleEntry->GetEmitterViewModel()->GetEmitter();
		TSharedPtr<FNiagaraEmitterHandleViewModel> EmitterHandleViewModel = GetEmitterHandleViewModelForEmitter(Emitter);
		if (ensureMsgf(EmitterHandleViewModel.IsValid(), TEXT("Failed to get the emitter handle view model for emitter %s while getting stack module data."), *Emitter->GetPathName()))
		{
			EmitterHandleId = EmitterHandleViewModel->GetId();
		}
	}

	TArray<FNiagaraStackModuleData>* StackModuleData = GuidToCachedStackModuleData.Find(EmitterHandleId);
	return StackModuleData != nullptr ? *StackModuleData : BuildAndCacheStackModuleData(EmitterHandleId, Emitter);
}

const TArray<FNiagaraStackModuleData>& FNiagaraSystemViewModel::GetStackModuleDataByEmitterHandleId(FGuid EmitterHandleId)
{
	TArray<FNiagaraStackModuleData>* StackModuleData = GuidToCachedStackModuleData.Find(EmitterHandleId);
	if (StackModuleData != nullptr)
<<<<<<< HEAD
	{
		return *StackModuleData;
	}

	UNiagaraEmitter* Emitter = nullptr;
	TSharedPtr<FNiagaraEmitterHandleViewModel> EmitterHandleViewModel = GetEmitterHandleViewModelById(EmitterHandleId);
	if (ensureMsgf(EmitterHandleViewModel.IsValid(), TEXT("Failed to get the emitter handle view model for emitter handle id %s while getting stack module data."), *EmitterHandleId.ToString(EGuidFormats::DigitsWithHyphens)))
	{
		Emitter = EmitterHandleViewModel->GetEmitterViewModel()->GetEmitter();
	}

	return BuildAndCacheStackModuleData(EmitterHandleId, Emitter);
}

const TArray<FNiagaraStackModuleData>& FNiagaraSystemViewModel::BuildAndCacheStackModuleData(FGuid EmitterHandleId, UNiagaraEmitter* Emitter)
{
	TArray<FNiagaraStackModuleData>& StackModuleData = GuidToCachedStackModuleData.Add(EmitterHandleId);
	TArray<UNiagaraScript*> OrderedScripts;
	GetOrderedScriptsForEmitter(Emitter, OrderedScripts);
	for(UNiagaraScript* OrderedScript : OrderedScripts)
	{
=======
	{
		return *StackModuleData;
	}

	UNiagaraEmitter* Emitter = nullptr;
	TSharedPtr<FNiagaraEmitterHandleViewModel> EmitterHandleViewModel = GetEmitterHandleViewModelById(EmitterHandleId);
	if (ensureMsgf(EmitterHandleViewModel.IsValid(), TEXT("Failed to get the emitter handle view model for emitter handle id %s while getting stack module data."), *EmitterHandleId.ToString(EGuidFormats::DigitsWithHyphens)))
	{
		Emitter = EmitterHandleViewModel->GetEmitterViewModel()->GetEmitter();
	}

	return BuildAndCacheStackModuleData(EmitterHandleId, Emitter);
}

const TArray<FNiagaraStackModuleData>& FNiagaraSystemViewModel::BuildAndCacheStackModuleData(FGuid EmitterHandleId, UNiagaraEmitter* Emitter)
{
	TArray<FNiagaraStackModuleData>& StackModuleData = GuidToCachedStackModuleData.Add(EmitterHandleId);
	TArray<UNiagaraScript*> OrderedScripts;
	GetOrderedScriptsForEmitter(Emitter, OrderedScripts);
	for(UNiagaraScript* OrderedScript : OrderedScripts)
	{
>>>>>>> 6bbb88c8
		BuildStackModuleData(OrderedScript, EmitterHandleId, StackModuleData);
	}
	return StackModuleData;
}

UNiagaraEditorParametersAdapter* FNiagaraSystemViewModel::GetEditorOnlyParametersAdapter() const
{
	if (EditMode == ENiagaraSystemViewModelEditMode::SystemAsset)
	{
		return CastChecked<UNiagaraEditorParametersAdapter>(System->GetEditorParameters());
	}
	/** else EditMode == ENiagaraSystemViewModelEditMode::EmitterAsset */
	UNiagaraEmitter* Emitter = GetEmitterHandleViewModels()[0]->GetEmitterHandle()->GetInstance();
	return CastChecked<UNiagaraEditorParametersAdapter>(Emitter->GetEditorParameters());
}

void FNiagaraSystemViewModel::GetOrderedScriptsForEmitterHandleId(FGuid EmitterHandleId, TArray<UNiagaraScript*>& OutScripts)
{
	UNiagaraEmitter* Emitter = nullptr;
	TSharedPtr<FNiagaraEmitterHandleViewModel> EmitterHandleViewModel = GetEmitterHandleViewModelById(EmitterHandleId);
	if (EmitterHandleViewModel.IsValid())
	{
		Emitter = EmitterHandleViewModel->GetEmitterViewModel()->GetEmitter();
	}
	GetOrderedScriptsForEmitter(Emitter, OutScripts);
}

void FNiagaraSystemViewModel::GetOrderedScriptsForEmitter(UNiagaraEmitter* Emitter, TArray<UNiagaraScript*>& OutScripts)
{
	OutScripts.Add(System->GetSystemSpawnScript());
	OutScripts.Add(System->GetSystemUpdateScript());
	if (Emitter != nullptr)
	{
		OutScripts.Add(Emitter->EmitterSpawnScriptProps.Script);
		OutScripts.Add(Emitter->EmitterUpdateScriptProps.Script);
		OutScripts.Add(Emitter->SpawnScriptProps.Script);
		OutScripts.Add(Emitter->UpdateScriptProps.Script);
		for (UNiagaraSimulationStageBase* SimulationStage : Emitter->GetSimulationStages())
		{
			if (SimulationStage->bEnabled)
			{
				OutScripts.Add(SimulationStage->Script);
			}
		}
	}
}

UNiagaraStackViewModel* FNiagaraSystemViewModel::GetSystemStackViewModel()
{
	return SystemStackViewModel;
}

UNiagaraSystemSelectionViewModel* FNiagaraSystemViewModel::GetSelectionViewModel()
{
	return SelectionViewModel;
}

UNiagaraScratchPadViewModel* FNiagaraSystemViewModel::GetScriptScratchPadViewModel()
{
	return ScriptScratchPadViewModel;
}

UNiagaraCurveSelectionViewModel* FNiagaraSystemViewModel::GetCurveSelectionViewModel()
{
	return CurveSelectionViewModel;
}

TArray<float> FNiagaraSystemViewModel::OnGetPlaybackSpeeds() const
{
	return GetDefault<UNiagaraEditorSettings>()->GetPlaybackSpeeds();
}

TStatId FNiagaraSystemViewModel::GetStatId() const
{
	RETURN_QUICK_DECLARE_CYCLE_STAT(FNiagaraSystemViewModel, STATGROUP_Tickables);
}

TSharedRef<FNiagaraPlaceholderDataInterfaceManager> FNiagaraSystemViewModel::GetPlaceholderDataInterfaceManager()
{
	return PlaceholderDataInterfaceManager.ToSharedRef();
}

bool FNiagaraSystemViewModel::GetIsForDataProcessingOnly() const
{
	return bIsForDataProcessingOnly;
}

void FNiagaraSystemViewModel::SendLastCompileMessageJobs() const
{
	if (SystemMessageLogGuidKey.IsSet() == false)
	{
		return;
	}

	struct FNiagaraScriptAndOwningScriptNameString
	{
		FNiagaraScriptAndOwningScriptNameString(const UNiagaraScript* InScript, const FString& InOwningScriptNameString)
			: Script(InScript)
			, OwningScriptNameString(InOwningScriptNameString)
		{
		}

		const UNiagaraScript* Script;
		const FString OwningScriptNameString;
	};

	FNiagaraMessageManager* MessageManager = FNiagaraMessageManager::Get();
	int32 ErrorCount = 0;
	int32 WarningCount = 0;

	TArray<FNiagaraScriptAndOwningScriptNameString> ScriptsToGetCompileEventsFrom;
	ScriptsToGetCompileEventsFrom.Add(FNiagaraScriptAndOwningScriptNameString(GetSystem().GetSystemSpawnScript(), GetSystem().GetName()));
	ScriptsToGetCompileEventsFrom.Add(FNiagaraScriptAndOwningScriptNameString(GetSystem().GetSystemUpdateScript(), GetSystem().GetName()));
	const TArray<FNiagaraEmitterHandle> EmitterHandles = GetSystem().GetEmitterHandles();
	for (const FNiagaraEmitterHandle& Handle : EmitterHandles)
	{
		const UNiagaraEmitter* EmitterInSystem = Handle.GetInstance();
		TArray<UNiagaraScript*> EmitterScripts;
		EmitterInSystem->GetScripts(EmitterScripts, false);
		for (UNiagaraScript* EmitterScript : EmitterScripts)
		{
			ScriptsToGetCompileEventsFrom.Add(FNiagaraScriptAndOwningScriptNameString(EmitterScript, EmitterInSystem->GetUniqueEmitterName()));
		}
	}

	// Clear out existing compile event messages.
	MessageManager->ClearAssetMessagesForTopic(SystemMessageLogGuidKey.GetValue(), FNiagaraMessageTopics::CompilerTopicName);

	// Make new messages and messages jobs from the compile.
	// Iterate from back to front to avoid reordering the events when they are queued.
	for (int i = ScriptsToGetCompileEventsFrom.Num()-1; i >=0; --i)
	{
		const FNiagaraScriptAndOwningScriptNameString& ScriptInfo = ScriptsToGetCompileEventsFrom[i];
		const TArray<FNiagaraCompileEvent>& CurrentCompileEvents = ScriptInfo.Script->GetVMExecutableData().LastCompileEvents;
		for (int j = CurrentCompileEvents.Num() - 1; j >= 0; --j)
		{
			const FNiagaraCompileEvent& CompileEvent = CurrentCompileEvents[j];
			if (CompileEvent.Severity == FNiagaraCompileEventSeverity::Error)
			{
				ErrorCount++;
			}
			else if (CompileEvent.Severity == FNiagaraCompileEventSeverity::Warning)
			{
				WarningCount++;
			}

			MessageManager->AddMessageJob(MakeUnique<FNiagaraMessageJobCompileEvent>(CompileEvent, MakeWeakObjectPtr(const_cast<UNiagaraScript*>(ScriptInfo.Script)), FGuid(), ScriptInfo.OwningScriptNameString), SystemMessageLogGuidKey.GetValue());
		}

		// Check if there are any GPU compile errors and if so push them.
		const FNiagaraShaderScript* ShaderScript = ScriptInfo.Script->GetRenderThreadScript();
		if (ShaderScript != nullptr && ShaderScript->IsCompilationFinished() &&
			ScriptInfo.Script->Usage == ENiagaraScriptUsage::ParticleGPUComputeScript)
		{
			const TArray<FString>& GPUCompileErrors = ShaderScript->GetCompileErrors();
			for (const FString& String : GPUCompileErrors)
			{
				FNiagaraCompileEventSeverity Severity = FNiagaraCompileEventSeverity::Warning;
				if (String.Contains(TEXT("err0r")))
				{
					Severity = FNiagaraCompileEventSeverity::Error;
					ErrorCount++;
				}
				else
				{
					WarningCount++;
				}
				FNiagaraCompileEvent CompileEvent = FNiagaraCompileEvent(Severity, String);
				MessageManager->AddMessageJob(MakeUnique<FNiagaraMessageJobCompileEvent>(CompileEvent, MakeWeakObjectPtr(const_cast<UNiagaraScript*>(ScriptInfo.Script)), FGuid(),
					ScriptInfo.OwningScriptNameString), SystemMessageLogGuidKey.GetValue());
			}
		}
	}

	const FText PostCompileSummaryText = FNiagaraMessageUtilities::MakePostCompileSummaryText(FText::FromString("System"), GetLatestCompileStatus(), WarningCount, ErrorCount);
	MessageManager->AddMessage(MakeShared<FNiagaraMessageText>(PostCompileSummaryText, EMessageSeverity::Info, FNiagaraMessageTopics::CompilerTopicName), SystemMessageLogGuidKey.GetValue());
}

void FNiagaraSystemViewModel::InvalidateCachedCompileStatus()
{
	LatestCompileStatusCache.Reset();
	ScriptsToCheckForStatus.Empty();
	ScriptCompileStatuses.Empty();
}

void FNiagaraSystemViewModel::TickCompileStatus()
{
	// Checking the compile status is expensive which is why it's updated on tick, and multiple scripts
	// are time sliced across multiple frames.
	if (System->HasOutstandingCompilationRequests())
	{
		// When compiling the compile status is always unknown.
		InvalidateCachedCompileStatus();
	}
	else
	{
		if (LatestCompileStatusCache.IsSet() == false)
		{
			bool bCompileStatusRefreshed = false;
			if (ScriptsToCheckForStatus.Num() > 0)
			{
				// If there are still scripts to check for status do that...
				UNiagaraScript* ScriptToCheck = ScriptsToCheckForStatus.Last();
				ScriptsToCheckForStatus.RemoveAt(ScriptsToCheckForStatus.Num() - 1);

				if (ScriptToCheck->AreScriptAndSourceSynchronized() == false)
				{
					// If any script is not synchronized the entire system is considered dirty and we no longer need
					// to check other script statuses.
					LatestCompileStatusCache = ENiagaraScriptCompileStatus::NCS_Dirty;
					bCompileStatusRefreshed = true;
					ScriptsToCheckForStatus.Empty();
					ScriptCompileStatuses.Empty();
				}
				else
				{
					ENiagaraScriptCompileStatus LastScriptCompileStatus = ScriptToCheck->GetLastCompileStatus();
					if (LastScriptCompileStatus == ENiagaraScriptCompileStatus::NCS_Unknown ||
						LastScriptCompileStatus == ENiagaraScriptCompileStatus::NCS_Dirty ||
						LastScriptCompileStatus == ENiagaraScriptCompileStatus::NCS_BeingCreated)
					{
						// If the script doesn't have a vaild last compile status assume that it's dirty and by extension
						// so is the system and we can ignore the other statuses.
						LatestCompileStatusCache = ENiagaraScriptCompileStatus::NCS_Dirty;
						bCompileStatusRefreshed = true;
						ScriptsToCheckForStatus.Empty();
						ScriptCompileStatuses.Empty();
					}
					else
					{
						// Otherwise save it for processing once all scripts are done.
						ScriptCompileStatuses.Add(LastScriptCompileStatus);
					}
				}
			}
			else
			{
				// Otherwise check for status results.
				if (ScriptCompileStatuses.Num() > 0)
				{
					// If there are statues from scripts figure out the system status.
					if (ScriptCompileStatuses.Contains(ENiagaraScriptCompileStatus::NCS_Error))
					{
						// If any individual script has an error the system is considered to have an error.
						LatestCompileStatusCache = ENiagaraScriptCompileStatus::NCS_Error;
						bCompileStatusRefreshed = true;
					}
					else if (ScriptCompileStatuses.Contains(ENiagaraScriptCompileStatus::NCS_UpToDateWithWarnings) ||
						ScriptCompileStatuses.Contains(ENiagaraScriptCompileStatus::NCS_ComputeUpToDateWithWarnings))
					{
						// If there were no errors and any individual script has a warning the system is considered to have a warning.
						LatestCompileStatusCache = ENiagaraScriptCompileStatus::NCS_UpToDateWithWarnings;
						bCompileStatusRefreshed = true;
					}
					else
					{
						LatestCompileStatusCache = ENiagaraScriptCompileStatus::NCS_UpToDate;
						bCompileStatusRefreshed = true;
					}
					ScriptCompileStatuses.Empty();
				}
				else
				{
					// If there is no current status, no scripts to check, and no status results then
					// collect up the scripts to check deferred.
					ScriptsToCheckForStatus.Add(System->GetSystemSpawnScript());
					ScriptsToCheckForStatus.Add(System->GetSystemUpdateScript());
					for (const FNiagaraEmitterHandle& EmitterHandle : System->GetEmitterHandles())
					{
						if (EmitterHandle.GetIsEnabled())
						{
							EmitterHandle.GetInstance()->GetScripts(ScriptsToCheckForStatus, true);
						}
					}
				}
			}

			if (bCompileStatusRefreshed)
			{
				SendLastCompileMessageJobs();
			}
		}
	}
}

void FNiagaraSystemViewModel::SetupPreviewComponentAndInstance()
{
	if (bCanSimulate)
	{
		PreviewComponent = NewObject<UNiagaraComponent>(GetTransientPackage(), NAME_None, RF_Transient);
		PreviewComponent->CastShadow = 1;
		PreviewComponent->bCastDynamicShadow = 1;
		PreviewComponent->SetAllowScalability(false);
		PreviewComponent->SetAsset(System);
		PreviewComponent->SetForceSolo(true);
		PreviewComponent->SetAgeUpdateMode(ENiagaraAgeUpdateMode::DesiredAge);
		PreviewComponent->SetCanRenderWhileSeeking(false);
		PreviewComponent->Activate(true);

		FTransform OwnerTransform = GetEditorData().GetOwnerTransform();
		PreviewComponent->SetRelativeTransform(OwnerTransform);

		PreviewComponent->OnSystemInstanceChanged().AddRaw(this, &FNiagaraSystemViewModel::PreviewComponentSystemInstanceChanged);
		PreviewComponentSystemInstanceChanged();
	}
}

void FNiagaraSystemViewModel::RefreshAll()
{
	if (GetSystem().HasOutstandingCompilationRequests() == false)
	{
		// Data changes which require full refreshes can cause stability problems when resetting the accompanying system, especially
		// when used in conjunction with warm up.  This is a temporary fix for these crashes.
		CompileSystem(false);
	}
<<<<<<< HEAD
	ResetSystem(ETimeResetMode::AllowResetTime, EMultiResetMode::ResetThisInstance, EReinitMode::ReinitializeSystem);
=======
	ResetSystem(ETimeResetMode::AllowResetTime, EMultiResetMode::AllowResetAllInstances, EReinitMode::ReinitializeSystem);
>>>>>>> 6bbb88c8
	RefreshEmitterHandleViewModels();
	RefreshSequencerTracks();
	InvalidateCachedCompileStatus();
	ScriptScratchPadViewModel->RefreshScriptViewModels();
	CurveSelectionViewModel->Refresh();
	SystemStackViewModel->InitializeWithViewModels(this->AsShared(), TSharedPtr<FNiagaraEmitterHandleViewModel>(), FNiagaraStackViewModelOptions(true, false));
	SelectionViewModel->Refresh();
	bPendingAssetMessagesChanged = true;
}

void FNiagaraSystemViewModel::NotifyDataObjectChanged(TArray<UObject*> ChangedObjects, ENiagaraDataObjectChange ChangeType)
{
<<<<<<< HEAD
	if (ChangedObjects.Num() == 1 && (ChangedObjects[0]->IsA<UNiagaraEmitter>() || ChangedObjects[0]->IsA<UNiagaraSystem>()))
	{
		// we do nothing on emitter or system changes here, because they will trigger a compile and reset on their own, depending on the changed property
=======
	if (ChangedObjects.Num() == 1 && ChangedObjects[0]->IsA<UNiagaraSystem>())
	{
		// we do nothing on system changes here, because they will trigger a compile and reset on their own, depending on the changed property
>>>>>>> 6bbb88c8
		return;
	}

	bool bRefreshCurveSelectionViewModel = false;
	if(ChangedObjects.Num() != 0)
	{
		for(UObject* ChangedObject : ChangedObjects)
		{
			UNiagaraDataInterface* ChangedDataInterface = Cast<UNiagaraDataInterface>(ChangedObject);
			if (ChangedDataInterface)
			{
				UpdateCompiledDataInterfaces(ChangedDataInterface);
			}

<<<<<<< HEAD
		
=======

>>>>>>> 6bbb88c8
			if(ChangedObject->IsA<UNiagaraDataInterfaceCurveBase>() && ChangeType != ENiagaraDataObjectChange::Changed)
			{
				bRefreshCurveSelectionViewModel = true;
			}
<<<<<<< HEAD
=======

			if(UNiagaraEmitter* Emitter = Cast<UNiagaraEmitter>(ChangedObject))
			{
				UNiagaraStackViewModel* StackViewModel = GetEmitterHandleViewModelForEmitter(Emitter)->GetEmitterStackViewModel();

				if(ensure(StackViewModel))
				{
					StackViewModel->Refresh();
				}
			}
>>>>>>> 6bbb88c8
		}
	}
	else
	{
		bRefreshCurveSelectionViewModel = true;
	}

	if (bRefreshCurveSelectionViewModel)
	{
		CurveSelectionViewModel->Refresh();
	}

	ResetSystem(ETimeResetMode::AllowResetTime, EMultiResetMode::AllowResetAllInstances, EReinitMode::ReinitializeSystem);
}

void FNiagaraSystemViewModel::IsolateEmitters(TArray<FGuid> EmitterHandlesIdsToIsolate)
{
	for (TSharedRef<FNiagaraEmitterHandleViewModel> EmitterHandle : EmitterHandleViewModels)
	{
		EmitterHandle->GetEmitterHandle()->SetIsolated(false);
	}

	bool bAnyEmitterIsolated = false;
	for (TSharedRef<FNiagaraEmitterHandleViewModel> EmitterHandle : EmitterHandleViewModels)
	{
		if (EmitterHandlesIdsToIsolate.Contains(EmitterHandle->GetId()))
		{
			bAnyEmitterIsolated = true;
			EmitterHandle->GetEmitterHandle()->SetIsolated(true);
		}
	}

	GetSystem().SetIsolateEnabled(bAnyEmitterIsolated);
}

void FNiagaraSystemViewModel::DisableEmitters(TArray<FGuid> EmitterHandlesIdsToDisable)
{
	FScopedTransaction Transaction(LOCTEXT("DisableSelectedEmitters", "Disabled selected emitters"));
	GetSystem().Modify();
	
	bool bAnyEmittersDisabled = false;
	
	for (TSharedRef<FNiagaraEmitterHandleViewModel> EmitterHandle : EmitterHandleViewModels)
	{
		if(EmitterHandlesIdsToDisable.Contains(EmitterHandle->GetId()))
		{
			const bool bDisabled = EmitterHandle->GetEmitterHandle()->SetIsEnabled(false, GetSystem(), false);
			bAnyEmittersDisabled = bAnyEmittersDisabled || bDisabled;
		}
	}

	if(bAnyEmittersDisabled)
	{
		GetSystem().RequestCompile(false);
	}
	else
	{
		Transaction.Cancel();		
	}
}

void FNiagaraSystemViewModel::ToggleEmitterIsolation(TSharedRef<FNiagaraEmitterHandleViewModel> InEmitterHandle)
{
	InEmitterHandle->GetEmitterHandle()->SetIsolated(!InEmitterHandle->GetEmitterHandle()->IsIsolated());

	bool bAnyEmitterIsolated = false;
	for (TSharedRef<FNiagaraEmitterHandleViewModel> EmitterHandle : EmitterHandleViewModels)
	{
		if (EmitterHandle->GetEmitterHandle()->IsIsolated())
		{
			bAnyEmitterIsolated = true;
			break;
		}
	}

	GetSystem().SetIsolateEnabled(bAnyEmitterIsolated);
}

void FNiagaraSystemViewModel::ResetEmitterHandleViewModelsAndTracks()
{
	for (TSharedRef<FNiagaraEmitterHandleViewModel> EmitterHandleViewModel : EmitterHandleViewModels)
	{
		EmitterHandleViewModel->Reset();
	}

	if (NiagaraSequence)
	{
		TArray<UMovieSceneTrack*> MasterTracks = NiagaraSequence->GetMovieScene()->GetMasterTracks();
		for (UMovieSceneTrack* MasterTrack : MasterTracks)
		{
			if (MasterTrack != nullptr)
			{
				NiagaraSequence->GetMovieScene()->RemoveMasterTrack(*MasterTrack);
			}
		}
	}
}

void FNiagaraSystemViewModel::RefreshEmitterHandleViewModels()
{
	TArray<TSharedRef<FNiagaraEmitterHandleViewModel>> OldViewModels = EmitterHandleViewModels;
	EmitterHandleViewModels.Empty();
	GuidToCachedStackModuleData.Empty();

	// Map existing view models to the real instances that now exist. Reuse if we can. Create a new one if we cannot.
	TArray<FGuid> ValidEmitterHandleIds;
	int32 i;
	for (i = 0; i < GetSystem().GetNumEmitters(); ++i)
	{
		FNiagaraEmitterHandle* EmitterHandle = &GetSystem().GetEmitterHandle(i);
		TSharedPtr<FNiagaraEmitterInstance, ESPMode::ThreadSafe> Simulation = SystemInstance ? SystemInstance->GetSimulationForHandle(*EmitterHandle) : nullptr;
		ValidEmitterHandleIds.Add(EmitterHandle->GetId());

		TSharedPtr<FNiagaraEmitterHandleViewModel> ViewModel;
		bool bAdd = OldViewModels.Num() <= i;
		if (bAdd)
		{
			ViewModel = MakeShared<FNiagaraEmitterHandleViewModel>(bIsForDataProcessingOnly);
			ViewModel->OnPropertyChanged().AddRaw(this, &FNiagaraSystemViewModel::EmitterHandlePropertyChanged, EmitterHandle->GetId());
			ViewModel->OnNameChanged().AddRaw(this, &FNiagaraSystemViewModel::EmitterHandleNameChanged);
			ViewModel->GetEmitterViewModel()->OnPropertyChanged().AddRaw(this, &FNiagaraSystemViewModel::EmitterPropertyChanged);
			ViewModel->GetEmitterViewModel()->OnScriptCompiled().AddRaw(this, &FNiagaraSystemViewModel::ScriptCompiled);
			ViewModel->GetEmitterViewModel()->OnScriptGraphChanged().AddRaw(this, &FNiagaraSystemViewModel::EmitterScriptGraphChanged, EmitterHandle->GetId());
			ViewModel->GetEmitterViewModel()->OnScriptParameterStoreChanged().AddRaw(this, &FNiagaraSystemViewModel::EmitterParameterStoreChanged);
			ViewModel->GetEmitterStackViewModel()->OnStructureChanged().AddRaw(this, &FNiagaraSystemViewModel::StackViewModelStructureChanged);
		}
		else
		{
			ViewModel = OldViewModels[i];
		}

		EmitterHandleViewModels.Add(ViewModel.ToSharedRef());
		ViewModel->Initialize(this->AsShared(), i, Simulation);
	}

	check(EmitterHandleViewModels.Num() == GetSystem().GetNumEmitters());

	// Clear out any old view models that may still be left around.
	for (; i < OldViewModels.Num(); i++)
	{
		TSharedRef<FNiagaraEmitterHandleViewModel> ViewModel = OldViewModels[i];
		ViewModel->OnPropertyChanged().RemoveAll(this);
		ViewModel->OnNameChanged().RemoveAll(this);
		ViewModel->GetEmitterViewModel()->OnPropertyChanged().RemoveAll(this);
		ViewModel->GetEmitterViewModel()->OnScriptCompiled().RemoveAll(this);
		ViewModel->GetEmitterViewModel()->OnScriptGraphChanged().RemoveAll(this);
		ViewModel->GetEmitterViewModel()->OnScriptParameterStoreChanged().RemoveAll(this);
		ViewModel->GetEmitterStackViewModel()->OnStructureChanged().RemoveAll(this);
		ViewModel->Reset();
	}

	bool bAnyEmitterIsolated = false;
	for (TSharedRef<FNiagaraEmitterHandleViewModel> EmitterHandle : EmitterHandleViewModels)
	{
		if (EmitterHandle->GetIsIsolated())
		{
			bAnyEmitterIsolated = true;
		}
	}
	GetSystem().SetIsolateEnabled(bAnyEmitterIsolated);
	OnEmitterHandleViewModelsChangedDelegate.Broadcast();
}

void PopulateChildMovieSceneFoldersFromNiagaraFolders(const UNiagaraSystemEditorFolder* NiagaraFolder, UMovieSceneFolder* MovieSceneFolder, const TMap<FGuid, UMovieSceneNiagaraEmitterTrack*>& EmitterHandleIdToTrackMap)
{
	for (const UNiagaraSystemEditorFolder* ChildNiagaraFolder : NiagaraFolder->GetChildFolders())
	{
		UMovieSceneFolder* MatchingMovieSceneFolder = nullptr;
		for (UMovieSceneFolder* ChildMovieSceneFolder : MovieSceneFolder->GetChildFolders())
		{
			if (ChildMovieSceneFolder->GetFolderName() == ChildNiagaraFolder->GetFolderName())
			{
				MatchingMovieSceneFolder = ChildMovieSceneFolder;
			}
		}

		if (MatchingMovieSceneFolder == nullptr)
		{
			MatchingMovieSceneFolder = NewObject<UMovieSceneFolder>(MovieSceneFolder, ChildNiagaraFolder->GetFolderName(), RF_Transactional);
			MatchingMovieSceneFolder->SetFolderName(ChildNiagaraFolder->GetFolderName());
			MovieSceneFolder->AddChildFolder(MatchingMovieSceneFolder);
		}

		PopulateChildMovieSceneFoldersFromNiagaraFolders(ChildNiagaraFolder, MatchingMovieSceneFolder, EmitterHandleIdToTrackMap);
	}

	for (const FGuid& ChildEmitterHandleId : NiagaraFolder->GetChildEmitterHandleIds())
	{
		UMovieSceneNiagaraEmitterTrack* const* TrackPtr = EmitterHandleIdToTrackMap.Find(ChildEmitterHandleId);
		if (TrackPtr != nullptr && MovieSceneFolder->GetChildMasterTracks().Contains(*TrackPtr) == false)
		{
			MovieSceneFolder->AddChildMasterTrack(*TrackPtr);
		}
	}
}

void FNiagaraSystemViewModel::RefreshSequencerTracks()
{
	TGuardValue<bool> UpdateGuard(bUpdatingSequencerFromEmitterDataChange, true);

	if (Sequencer.IsValid())
	{
		TArray<UMovieSceneTrack*> MasterTracks = NiagaraSequence->GetMovieScene()->GetMasterTracks();
		for (UMovieSceneTrack* MasterTrack : MasterTracks)
		{
			if (MasterTrack != nullptr)
			{
				NiagaraSequence->GetMovieScene()->RemoveMasterTrack(*MasterTrack);
			}
		}

		TMap<FGuid, UMovieSceneNiagaraEmitterTrack*> EmitterHandleIdToTrackMap;
		for (TSharedRef<FNiagaraEmitterHandleViewModel> EmitterHandleViewModel : EmitterHandleViewModels)
		{
			UMovieSceneNiagaraEmitterTrack* EmitterTrack = Cast<UMovieSceneNiagaraEmitterTrack>(NiagaraSequence->GetMovieScene()->AddMasterTrack(UMovieSceneNiagaraEmitterTrack::StaticClass()));
			EmitterTrack->Initialize(*this, EmitterHandleViewModel, NiagaraSequence->GetMovieScene()->GetTickResolution());
			EmitterHandleIdToTrackMap.Add(EmitterHandleViewModel->GetId(), EmitterTrack);
		}

		TArray<UMovieSceneFolder*>& MovieSceneRootFolders = NiagaraSequence->GetMovieScene()->GetRootFolders();
		MovieSceneRootFolders.Empty();

		const UNiagaraSystemEditorData& SystemEditorData = GetEditorData();
		UNiagaraSystemEditorFolder& RootFolder = SystemEditorData.GetRootFolder();
		for (const UNiagaraSystemEditorFolder* RootChildFolder : RootFolder.GetChildFolders())
		{
			UMovieSceneFolder* MovieSceneRootFolder = NewObject<UMovieSceneFolder>(NiagaraSequence->GetMovieScene(), RootChildFolder->GetFolderName(), RF_Transactional);
			MovieSceneRootFolder->SetFolderName(RootChildFolder->GetFolderName());
			MovieSceneRootFolders.Add(MovieSceneRootFolder);
			PopulateChildMovieSceneFoldersFromNiagaraFolders(RootChildFolder, MovieSceneRootFolder, EmitterHandleIdToTrackMap);
		}
		Sequencer->NotifyMovieSceneDataChanged(EMovieSceneDataChangeType::MovieSceneStructureItemsChanged);
	}

	// Since we just rebuilt all of the sequencer tracks, these updates don't need to be done.
	EmitterIdsRequiringSequencerTrackUpdate.Empty();
}

void FNiagaraSystemViewModel::UpdateSequencerTracksForEmitters(const TArray<FGuid>& EmitterIdsRequiringUpdate)
{
	if (Sequencer.IsValid())
	{
		TGuardValue<bool> UpdateGuard(bUpdatingSequencerFromEmitterDataChange, true);
		for (UMovieSceneTrack* Track : NiagaraSequence->GetMovieScene()->GetMasterTracks())
		{
			UMovieSceneNiagaraEmitterTrack* EmitterTrack = CastChecked<UMovieSceneNiagaraEmitterTrack>(Track);
			if (EmitterIdsRequiringUpdate.Contains(EmitterTrack->GetEmitterHandleViewModel()->GetId()))
			{
				EmitterTrack->UpdateTrackFromEmitterGraphChange(NiagaraSequence->GetMovieScene()->GetTickResolution());
			}
		}
		Sequencer->NotifyMovieSceneDataChanged(EMovieSceneDataChangeType::MovieSceneStructureItemsChanged);
	}
}

UMovieSceneNiagaraEmitterTrack* FNiagaraSystemViewModel::GetTrackForHandleViewModel(TSharedRef<FNiagaraEmitterHandleViewModel> EmitterHandleViewModel)
{
	if (NiagaraSequence)
	{
		for (UMovieSceneTrack* Track : NiagaraSequence->GetMovieScene()->GetMasterTracks())
		{
			UMovieSceneNiagaraEmitterTrack* EmitterTrack = CastChecked<UMovieSceneNiagaraEmitterTrack>(Track);
			if (EmitterTrack->GetEmitterHandleViewModel() == EmitterHandleViewModel)
			{
				return EmitterTrack;
			}
		}
	}
	return nullptr;
}

void FNiagaraSystemViewModel::SetupSequencer()
{
	if (EditMode == ENiagaraSystemViewModelEditMode::EmitterDuringMerge)
	{
		// we don't need a sequencer when merging emitters
		return;
	}
	NiagaraSequence = NewObject<UNiagaraSequence>(GetTransientPackage());
	UMovieScene* MovieScene = NewObject<UMovieScene>(NiagaraSequence, FName("Niagara System MovieScene"), RF_Transactional);
	MovieScene->SetDisplayRate(FFrameRate(240, 1));

	NiagaraSequence->Initialize(this, MovieScene);

	FFrameTime StartTime = GetEditorData().GetPlaybackRange().GetLowerBoundValue() * MovieScene->GetTickResolution();
	int32      Duration  = (GetEditorData().GetPlaybackRange().Size<float>() * MovieScene->GetTickResolution()).FrameNumber.Value;

	MovieScene->SetPlaybackRange(StartTime.RoundToFrame(), Duration);

	FMovieSceneEditorData& EditorData = NiagaraSequence->GetMovieScene()->GetEditorData();
	float ViewTimeOffset = .1f;
	EditorData.WorkStart = GetEditorData().GetPlaybackRange().GetLowerBoundValue() - ViewTimeOffset;
	EditorData.WorkEnd = GetEditorData().GetPlaybackRange().GetUpperBoundValue() + ViewTimeOffset;
	EditorData.ViewStart = EditorData.WorkStart;
	EditorData.ViewEnd = EditorData.WorkEnd;

	FSequencerViewParams ViewParams(TEXT("NiagaraSequencerSettings"));
	{
		ViewParams.UniqueName = "NiagaraSequenceEditor";
		ViewParams.OnGetAddMenuContent = OnGetSequencerAddMenuContent;
		ViewParams.OnGetPlaybackSpeeds = ISequencer::FOnGetPlaybackSpeeds::CreateRaw(this, &FNiagaraSystemViewModel::OnGetPlaybackSpeeds);
	}

	FSequencerInitParams SequencerInitParams;
	{
		SequencerInitParams.ViewParams = ViewParams;
		SequencerInitParams.RootSequence = NiagaraSequence;
		SequencerInitParams.bEditWithinLevelEditor = false;
		SequencerInitParams.ToolkitHost = nullptr;
	}

	UNiagaraEditorSettings::OnSettingsChanged().AddRaw(this, &FNiagaraSystemViewModel::SnapToNextSpeed);
	
	ISequencerModule &SequencerModule = FModuleManager::LoadModuleChecked< ISequencerModule >("Sequencer");
	Sequencer = SequencerModule.CreateSequencer(SequencerInitParams);
	Sequencer->OnMovieSceneDataChanged().AddRaw(this, &FNiagaraSystemViewModel::SequencerDataChanged);
	Sequencer->OnGlobalTimeChanged().AddRaw(this, &FNiagaraSystemViewModel::SequencerTimeChanged);
	Sequencer->GetSelectionChangedTracks().AddRaw(this, &FNiagaraSystemViewModel::SequencerTrackSelectionChanged);
	Sequencer->GetSelectionChangedSections().AddRaw(this, &FNiagaraSystemViewModel::SequencerSectionSelectionChanged);
	Sequencer->SetPlaybackStatus(GetSystem().GetNumEmitters() > 0 && EditorSettings->GetAutoPlay()
		? EMovieScenePlayerStatus::Playing
		: EMovieScenePlayerStatus::Stopped);
}

void FNiagaraSystemViewModel::SnapToNextSpeed(const FString& PropertyName, const UNiagaraEditorSettings* Settings)
{
	// we update the speed in any case
	if (Sequencer.IsValid())
	{
		Sequencer->SnapToClosestPlaybackSpeed();
	}
}

void FNiagaraSystemViewModel::IsolateSelectedEmitters()
{
	const TArray<FGuid> EmitterHandles = GetSelectionViewModel()->GetSelectedEmitterHandleIds();
	IsolateEmitters(EmitterHandles);
}

void FNiagaraSystemViewModel::DisableSelectedEmitters()
{
	const TArray<FGuid> EmitterHandles = GetSelectionViewModel()->GetSelectedEmitterHandleIds();
	DisableEmitters(EmitterHandles);
}

void FNiagaraSystemViewModel::ResetSystem()
{
	ResetSystem(ETimeResetMode::AllowResetTime, EMultiResetMode::ResetThisInstance, EReinitMode::ResetSystem);
}

void FNiagaraSystemViewModel::ResetSystem(ETimeResetMode TimeResetMode, EMultiResetMode MultiResetMode, EReinitMode ReinitMode)
{
	bool bResetAge = false;
	if (Sequencer.IsValid())
	{
		bResetAge = TimeResetMode == ETimeResetMode::AllowResetTime && (Sequencer->GetPlaybackStatus() == EMovieScenePlayerStatus::Playing || Sequencer->GetPlaybackStatus() == EMovieScenePlayerStatus::Stopped || EditorSettings->GetResimulateOnChangeWhilePaused() == false);
		if (bResetAge)
		{
			TGuardValue<bool> Guard(bSettingSequencerTimeDirectly, true);
			if (Sequencer->GetPlaybackStatus() == EMovieScenePlayerStatus::Playing)
			{
				Sequencer->SetPlaybackStatus(EMovieScenePlayerStatus::Paused);
				Sequencer->SetGlobalTime(0);
				Sequencer->SetPlaybackStatus(EMovieScenePlayerStatus::Playing);
			}
			else
			{
				Sequencer->SetGlobalTime(0);
			}
		}
	}

	FNiagaraSystemUpdateContext UpdateContext;

<<<<<<< HEAD
	//TODO: Some path through the system sim init code is causing this to break running systems.
	UpdateContext.SetDestroySystemSim(false);

=======
>>>>>>> 6bbb88c8
	UpdateContext.GetPostWork().BindLambda(
		[ReinitMode, bResetAge](UNiagaraComponent* Component)
		{
			if (ReinitMode == EReinitMode::ResetSystem && bResetAge  && Component->GetAgeUpdateMode() == ENiagaraAgeUpdateMode::DesiredAge)
			{
				Component->SetDesiredAge(0);
			}
		}
	);

	if (MultiResetMode == EMultiResetMode::ResetThisInstance)
	{
		if (PreviewComponent != nullptr)
		{
			UpdateContext.Add(PreviewComponent, ReinitMode == EReinitMode::ReinitializeSystem);
		}
	}
	else
	{
		UNiagaraSystem* NiagaraSystem = &GetSystem();
		UpdateContext.Add(NiagaraSystem, ReinitMode == EReinitMode::ReinitializeSystem);

		// When reinitializing the whole system update all re-cache all information
		// Note: This must be done after we add the system to the update context as this will ensure we waited for any async work to complete
		NiagaraSystem->ComputeEmittersExecutionOrder();
		NiagaraSystem->ComputeRenderersDrawOrder();
		NiagaraSystem->CacheFromCompiledData();
	}

	UpdateContext.CommitUpdate();

	if (EditMode == ENiagaraSystemViewModelEditMode::EmitterAsset && MultiResetMode == EMultiResetMode::AllowResetAllInstances && EditorSettings->GetResetDependentSystemsWhenEditingEmitters())
	{
		FNiagaraEditorUtilities::ResetSystemsThatReferenceSystemViewModel(*this);
	}

	FEditorSupportDelegates::RedrawAllViewports.Broadcast();
	bResetRequestPending = false;
}

void FNiagaraSystemViewModel::RequestResetSystem()
{
	bResetRequestPending = true;
}

<<<<<<< HEAD
void GetCompiledScriptAndEmitterNameFromInputNode(UNiagaraNode& StackNode, UNiagaraSystem& OwningSystem, UNiagaraScript*& OutCompiledScript, FString& OutEmitterName)
{
	OutCompiledScript = nullptr;
=======
void GetCompiledScriptsAndEmitterNameFromInputNode(UNiagaraNode& StackNode, UNiagaraSystem& OwningSystem, TArray<UNiagaraScript*>& OutCompiledScripts, FString& OutEmitterName)
{
>>>>>>> 6bbb88c8
	OutEmitterName = FString();
	UNiagaraNodeOutput* OutputNode = FNiagaraStackGraphUtilities::GetEmitterOutputNodeForStackNode(StackNode);
	if (OutputNode != nullptr)
	{
		if (OutputNode->GetUsage() == ENiagaraScriptUsage::SystemSpawnScript)
		{
			OutCompiledScripts.Add(OwningSystem.GetSystemSpawnScript());
		}
		else if (OutputNode->GetUsage() == ENiagaraScriptUsage::SystemUpdateScript)
		{
			OutCompiledScripts.Add(OwningSystem.GetSystemUpdateScript());
		}
		else
		{
			const FNiagaraEmitterHandle* OwningEmitterHandle = OwningSystem.GetEmitterHandles().FindByPredicate([&StackNode](const FNiagaraEmitterHandle& EmitterHandle)
			{
				return CastChecked<UNiagaraScriptSource>(EmitterHandle.GetInstance()->GraphSource)->NodeGraph == StackNode.GetNiagaraGraph();
			});

			if(OwningEmitterHandle != nullptr)
			{
				OutEmitterName = OwningEmitterHandle->GetInstance()->GetUniqueEmitterName();
				switch (OutputNode->GetUsage())
				{
				case ENiagaraScriptUsage::EmitterSpawnScript:
					OutCompiledScripts.Add(OwningSystem.GetSystemSpawnScript());
					break;
				case ENiagaraScriptUsage::EmitterUpdateScript:
					OutCompiledScripts.Add(OwningSystem.GetSystemUpdateScript());
					break;
				case ENiagaraScriptUsage::ParticleSpawnScript:
				case ENiagaraScriptUsage::ParticleUpdateScript:
				case ENiagaraScriptUsage::ParticleEventScript:
				case ENiagaraScriptUsage::ParticleSimulationStageScript:
					OutCompiledScripts.Add(OwningEmitterHandle->GetInstance()->GetScript(OutputNode->GetUsage(), OutputNode->GetUsageId()));
					if (OwningEmitterHandle->GetInstance()->SimTarget == ENiagaraSimTarget::GPUComputeSim)
					{
						OutCompiledScripts.Add(OwningEmitterHandle->GetInstance()->GetScript(ENiagaraScriptUsage::ParticleGPUComputeScript, FGuid()));
					}
					break;
				}
			}
		}
	}
}

void UpdateCompiledDataInterfacesForScript(UNiagaraScript& TargetScript, FName TargetDataInterfaceName, UNiagaraDataInterface& SourceDataInterface)
{
	for (FNiagaraScriptDataInterfaceInfo& DataInterfaceInfo : TargetScript.GetCachedDefaultDataInterfaces())
	{
		if (DataInterfaceInfo.Name == TargetDataInterfaceName)
		{
			SourceDataInterface.CopyTo(DataInterfaceInfo.DataInterface);
			break;
		}
	}
}

void FNiagaraSystemViewModel::UpdateCompiledDataInterfaces(UNiagaraDataInterface* ChangedDataInterface)
{
	UNiagaraNodeInput* OuterInputNode = ChangedDataInterface->GetTypedOuter<UNiagaraNodeInput>();
	if (OuterInputNode != nullptr)
	{
		// If the data interface's owning node has been removed from it's graph then it's not valid so early out here.
		bool bIsValidInputNode = OuterInputNode->GetGraph()->Nodes.Contains(OuterInputNode);
		if (bIsValidInputNode == false)
		{
			return;
		}

		// If the data interface was owned by an input node, then we need to try to update the compiled version.
		TArray<UNiagaraScript*> CompiledScripts;
		FString EmitterName;
		GetCompiledScriptsAndEmitterNameFromInputNode(*OuterInputNode, GetSystem(), CompiledScripts, EmitterName);
		if (ensureMsgf(CompiledScripts.Num() > 0, TEXT("Could not find compiled scripts for data interface input node.")))
		{
			for(UNiagaraScript* CompiledScript : CompiledScripts)
			{
				bool bIsParameterMapDataInterface = false;
				FName DataInterfaceName = FHlslNiagaraTranslator::GetDataInterfaceName(OuterInputNode->Input.GetName(), EmitterName, bIsParameterMapDataInterface);
				UpdateCompiledDataInterfacesForScript(*CompiledScript, DataInterfaceName, *ChangedDataInterface);
			}
		}
	}
	else
	{
		// If the data interface wasn't owned by a script, try to find it in the exposed parameter data interfaces.
		const FNiagaraVariableBase* FoundExposedDataInterface = GetSystem().GetExposedParameters().FindVariable(ChangedDataInterface);
		if (FoundExposedDataInterface != nullptr)
		{
			GetSystem().GetExposedParameters().OnInterfaceChange();
		}
	}
}

void FNiagaraSystemViewModel::EmitterHandlePropertyChanged(FGuid OwningEmitterHandleId)
{
	// When the emitter handle changes, refresh the System scripts emitter nodes and the sequencer tracks just in case the
	// property that changed was the handles emitter.
	if (bUpdatingEmittersFromSequencerDataChange == false && NiagaraSequence)
	{
		TGuardValue<bool> UpdateGuard(bUpdatingSequencerFromEmitterDataChange, true);
		for (UMovieSceneTrack* Track : NiagaraSequence->GetMovieScene()->GetMasterTracks())
		{
			UMovieSceneNiagaraEmitterTrack* EmitterTrack = CastChecked<UMovieSceneNiagaraEmitterTrack>(Track);
			if (EmitterTrack->GetEmitterHandleViewModel()->GetId() == OwningEmitterHandleId)
			{
				EmitterTrack->UpdateTrackFromEmitterGraphChange(NiagaraSequence->GetMovieScene()->GetTickResolution());
			}
		}
		Sequencer->NotifyMovieSceneDataChanged(EMovieSceneDataChangeType::MovieSceneStructureItemsChanged);
	}

	// Refresh the overview nodes and the emitter stacks just in case the emitter enabled state changed.
	GetEditorData().SynchronizeOverviewGraphWithSystem(GetSystem());
	TSharedPtr<FNiagaraEmitterHandleViewModel> EmitterHandleViewModel = GetEmitterHandleViewModelById(OwningEmitterHandleId);
	if (EmitterHandleViewModel.IsValid())
	{
		EmitterHandleViewModel->GetEmitterStackViewModel()->GetRootEntry()->RefreshChildren();
	}

	ResetSystem(ETimeResetMode::AllowResetTime, EMultiResetMode::ResetThisInstance, EReinitMode::ReinitializeSystem);
}

void FNiagaraSystemViewModel::EmitterHandleNameChanged()
{
	GetDefault<UEdGraphSchema_NiagaraSystemOverview>()->ForceVisualizationCacheClear();
	CompileSystem(false);
	CurveSelectionViewModel->Refresh();
}

void FNiagaraSystemViewModel::EmitterPropertyChanged()
{
	ResetSystem(ETimeResetMode::AllowResetTime, EMultiResetMode::AllowResetAllInstances, EReinitMode::ReinitializeSystem);
}

void FNiagaraSystemViewModel::ScriptCompiled(UNiagaraScript*, const FGuid&)
{
	bCompilePendingCompletion = true;
	//ReInitializeSystemInstances();
}

void FNiagaraSystemViewModel::SystemParameterStoreChanged(const FNiagaraParameterStore& ChangedParameterStore, const UNiagaraScript* OwningScript)
{
	UpdateSimulationFromParameterChange();
}

void FNiagaraSystemViewModel::EmitterScriptGraphChanged(const FEdGraphEditAction& InAction, const UNiagaraScript& OwningScript, FGuid OwningEmitterHandleId)
{
	if (bUpdatingEmittersFromSequencerDataChange == false)
	{
		EmitterIdsRequiringSequencerTrackUpdate.AddUnique(OwningEmitterHandleId);
	}
	// Remove from cache on graph change
	GuidToCachedStackModuleData.Remove(OwningEmitterHandleId);
	InvalidateCachedCompileStatus();

	// Do a deferred refresh when responding to graph changes since we may be mid change and the graph could be invalid.
	CurveSelectionViewModel->RefreshDeferred();

	bPendingAssetMessagesChanged = true;
}

void FNiagaraSystemViewModel::SystemScriptGraphChanged(const FEdGraphEditAction& InAction)
{
	GuidToCachedStackModuleData.Empty();
	InvalidateCachedCompileStatus();
	// Do a deferred refresh when responding to graph changes since we may be mid change and the graph could be invalid.
	CurveSelectionViewModel->RefreshDeferred();
	bPendingAssetMessagesChanged = true;
}

void FNiagaraSystemViewModel::EmitterParameterStoreChanged(const FNiagaraParameterStore& ChangedParameterStore, const UNiagaraScript& OwningScript)
{
	if (bUpdatingEmittersFromSequencerDataChange == false)
	{
		if (EmitterIdsRequiringSequencerTrackUpdate.Num() > 0)
		{
			UpdateSequencerTracksForEmitters(EmitterIdsRequiringSequencerTrackUpdate);
		}
		else if (Sequencer.IsValid())
		{
			TGuardValue<bool> UpdateGuard(bUpdatingSequencerFromEmitterDataChange, true);
			for (UMovieSceneTrack* Track : NiagaraSequence->GetMovieScene()->GetMasterTracks())
			{
				UMovieSceneNiagaraEmitterTrack* EmitterTrack = CastChecked<UMovieSceneNiagaraEmitterTrack>(Track);
				EmitterTrack->UpdateTrackFromEmitterParameterChange(NiagaraSequence->GetMovieScene()->GetTickResolution());
			}
			
			Sequencer->NotifyMovieSceneDataChanged(EMovieSceneDataChangeType::TrackValueChanged);
		}
	}
	UpdateSimulationFromParameterChange();
}

void FNiagaraSystemViewModel::UpdateSimulationFromParameterChange()
{
	if (EditorSettings->GetResetSimulationOnChange())
	{
		/* Calling RequestResetSystem here avoids reentrancy into ResetSystem() when we edit the system parameter store on
		** UNiagaraComponent::Activate() as we always call PrepareRapidIterationParameters().  */
		RequestResetSystem();
	}
	else
	{
		if (Sequencer && Sequencer->GetPlaybackStatus() == EMovieScenePlayerStatus::Stopped)
		{
			// TODO: Update the view when paused and reset on change is turned off.
		}
	}
}

void PopulateNiagaraFoldersFromMovieSceneFolders(const TArray<UMovieSceneFolder*>& MovieSceneFolders, const TArray<UMovieSceneTrack*>& MovieSceneTracks, UNiagaraSystemEditorFolder* ParentFolder)
{
	TArray<FName> ValidFolderNames;
	for (UMovieSceneFolder* MovieSceneFolder : MovieSceneFolders)
	{
		ValidFolderNames.Add(MovieSceneFolder->GetFolderName());
		UNiagaraSystemEditorFolder* MatchingNiagaraFolder = nullptr;
		for (UNiagaraSystemEditorFolder* ChildNiagaraFolder : ParentFolder->GetChildFolders())
		{
			CA_ASSUME(ChildNiagaraFolder != nullptr);
			if (ChildNiagaraFolder->GetFolderName() == MovieSceneFolder->GetFolderName())
			{
				MatchingNiagaraFolder = ChildNiagaraFolder;
				break;
			}
		}

		if (MatchingNiagaraFolder == nullptr)
		{
			MatchingNiagaraFolder = NewObject<UNiagaraSystemEditorFolder>(ParentFolder, MovieSceneFolder->GetFolderName(), RF_Transactional);
			MatchingNiagaraFolder->SetFolderName(MovieSceneFolder->GetFolderName());
			ParentFolder->AddChildFolder(MatchingNiagaraFolder);
		}

		PopulateNiagaraFoldersFromMovieSceneFolders(MovieSceneFolder->GetChildFolders(), MovieSceneFolder->GetChildMasterTracks(), MatchingNiagaraFolder);
	}

	TArray<UNiagaraSystemEditorFolder*> ChildNiagaraFolders = ParentFolder->GetChildFolders();
	for (UNiagaraSystemEditorFolder* ChildNiagaraFolder : ChildNiagaraFolders)
	{
		if (ValidFolderNames.Contains(ChildNiagaraFolder->GetFolderName()) == false)
		{
			ParentFolder->RemoveChildFolder(ChildNiagaraFolder);
		}
	}

	TArray<FGuid> ValidEmitterHandleIds;
	for (UMovieSceneTrack* MovieSceneTrack : MovieSceneTracks)
	{
		UMovieSceneNiagaraEmitterTrack* NiagaraEmitterTrack = Cast<UMovieSceneNiagaraEmitterTrack>(MovieSceneTrack);
		if (NiagaraEmitterTrack != nullptr)
		{
			FGuid EmitterHandleId = NiagaraEmitterTrack->GetEmitterHandleViewModel()->GetId();
			ValidEmitterHandleIds.Add(EmitterHandleId);
			if (ParentFolder->GetChildEmitterHandleIds().Contains(EmitterHandleId) == false)
			{
				ParentFolder->AddChildEmitterHandleId(EmitterHandleId);
			}
		}
	}

	TArray<FGuid> ChildEmitterHandleIds = ParentFolder->GetChildEmitterHandleIds();
	for (FGuid& ChildEmitterHandleId : ChildEmitterHandleIds)
	{
		if (ValidEmitterHandleIds.Contains(ChildEmitterHandleId) == false)
		{
			ParentFolder->RemoveChildEmitterHandleId(ChildEmitterHandleId);
		}
	}
}

void FNiagaraSystemViewModel::SequencerDataChanged(EMovieSceneDataChangeType DataChangeType)
{
	if (bUpdatingSequencerFromEmitterDataChange == false && GIsTransacting == false && NiagaraSequence)
	{
		TGuardValue<bool> UpdateGuard(bUpdatingEmittersFromSequencerDataChange, true);

		GetEditorData().Modify();
		TRange<FFrameNumber> FramePlaybackRange = NiagaraSequence->GetMovieScene()->GetPlaybackRange();
		float StartTimeSeconds = NiagaraSequence->GetMovieScene()->GetTickResolution().AsSeconds(FramePlaybackRange.GetLowerBoundValue());
		float EndTimeSeconds = NiagaraSequence->GetMovieScene()->GetTickResolution().AsSeconds(FramePlaybackRange.GetUpperBoundValue());
		GetEditorData().SetPlaybackRange(TRange<float>(StartTimeSeconds, EndTimeSeconds));

		TSet<FGuid> VaildTrackEmitterHandleIds;
		TArray<FEmitterHandleToDuplicate> EmittersToDuplicate;
		TArray<TTuple<TSharedPtr<FNiagaraEmitterHandleViewModel>, FName>> EmitterHandlesToRename;

		bool bRefreshAllTracks = false;
		for (UMovieSceneTrack* Track : NiagaraSequence->GetMovieScene()->GetMasterTracks())
		{
			UMovieSceneNiagaraEmitterTrack* EmitterTrack = CastChecked<UMovieSceneNiagaraEmitterTrack>(Track);
			if (EmitterTrack->GetEmitterHandleViewModel().IsValid())
			{
				if (EmitterTrack->GetAllSections().Num() == 0 && EmitterTrack->GetSectionsWereModified())
				{
					// If there are no sections and the section collection was modified, the section was deleted so skip adding
					// it's handle to the valid collection so that it's emitter is deleted.
					continue;
				}

				VaildTrackEmitterHandleIds.Add(EmitterTrack->GetEmitterHandleViewModel()->GetId());
				EmitterTrack->UpdateEmitterHandleFromTrackChange(NiagaraSequence->GetMovieScene()->GetTickResolution());
				EmitterTrack->GetEmitterHandleViewModel()->GetEmitterViewModel()->GetOrCreateEditorData().Modify();
				EmitterTrack->GetEmitterHandleViewModel()->GetEmitterViewModel()->GetOrCreateEditorData().SetPlaybackRange(GetEditorData().GetPlaybackRange());
				if (EmitterTrack->GetDisplayName().ToString() != EmitterTrack->GetEmitterHandleViewModel()->GetNameText().ToString())
				{
					EmitterHandlesToRename.Add(TTuple<TSharedPtr<FNiagaraEmitterHandleViewModel>, FName>(EmitterTrack->GetEmitterHandleViewModel(), *EmitterTrack->GetDisplayName().ToString()));
				}

				if (EmitterTrack->GetAllSections().Num() > 1)
				{
					// If a section was duplicated, force a refresh to remove the duplicated section since that's not currently supported.
					// TODO: Detect duplicated sections and create a duplicate emitter with the correct values.
					bRefreshAllTracks = true;
				}
			}
			else
			{
				if (EmitterTrack->GetEmitterHandleId().IsValid())
				{
					// The emitter handle is invalid, but the track has a valid Id, most probably because of a copy/paste event
					FEmitterHandleToDuplicate EmitterHandleToDuplicate;
					EmitterHandleToDuplicate.SystemPath = EmitterTrack->GetSystemPath();
					EmitterHandleToDuplicate.EmitterHandleId = EmitterTrack->GetEmitterHandleId();
					EmittersToDuplicate.AddUnique(EmitterHandleToDuplicate);
				}
			}
		}

		bRefreshAllTracks |= EmitterHandlesToRename.Num() > 0;

		for (TTuple<TSharedPtr<FNiagaraEmitterHandleViewModel>, FName>& EmitterHandletoRename : EmitterHandlesToRename)
		{
			EmitterHandletoRename.Get<0>()->SetName(EmitterHandletoRename.Get<1>());
		}

		TSet<FGuid> AllEmitterHandleIds;
		for (TSharedRef<FNiagaraEmitterHandleViewModel> EmitterHandleViewModel : EmitterHandleViewModels)
		{
			AllEmitterHandleIds.Add(EmitterHandleViewModel->GetId());
		}

		TSet<FGuid> RemovedEmitterHandleIds = AllEmitterHandleIds.Difference(VaildTrackEmitterHandleIds);
		if (RemovedEmitterHandleIds.Num() > 0)
		{
			if (bCanModifyEmittersFromTimeline)
			{
				DeleteEmitters(RemovedEmitterHandleIds);
			}
			else
			{
				bRefreshAllTracks = true;
			}
		}

		if (EmittersToDuplicate.Num() > 0)
		{
			if (bCanModifyEmittersFromTimeline)
			{
				DuplicateEmitters(EmittersToDuplicate);
			}
			else
			{
				bRefreshAllTracks = true;
			}
		}

		TArray<UMovieSceneTrack*> RootTracks;
		TArray<UMovieSceneFolder*> RootFolders = NiagaraSequence->GetMovieScene()->GetRootFolders();
		if (RootFolders.Num() != 0 || GetEditorData().GetRootFolder().GetChildFolders().Num() != 0)
		{
			PopulateNiagaraFoldersFromMovieSceneFolders(RootFolders, RootTracks, &GetEditorData().GetRootFolder());
		}

		if (bRefreshAllTracks)
		{
			RefreshSequencerTracks();
		}
	}
}

void FNiagaraSystemViewModel::SequencerTimeChanged()
{
<<<<<<< HEAD
	if (!PreviewComponent || !PreviewComponent->GetSystemInstance() || !PreviewComponent->GetSystemInstance()->GetAreDataInterfacesInitialized()|| !Sequencer.IsValid())
=======
	if (!PreviewComponent || !SystemInstance || !SystemInstance->GetAreDataInterfacesInitialized() || !Sequencer.IsValid())
>>>>>>> 6bbb88c8
	{
		return;
	}
	EMovieScenePlayerStatus::Type CurrentStatus = Sequencer->GetPlaybackStatus();
	float CurrentSequencerTime = Sequencer->GetGlobalTime().AsSeconds();
	if (SystemInstance != nullptr)
	{
		// Avoid reentrancy if we're setting the time directly.
		if (bSettingSequencerTimeDirectly == false && CurrentSequencerTime != PreviousSequencerTime)
		{
			// Skip the first update after going from stopped to playing or from playing to stopped because snapping in sequencer may have made
			// the time reverse by a small amount, and sending that update to the System will reset it unnecessarily.
			bool bStartedPlaying = CurrentStatus == EMovieScenePlayerStatus::Playing && PreviousSequencerStatus != EMovieScenePlayerStatus::Playing;
			bool bEndedPlaying = CurrentStatus != EMovieScenePlayerStatus::Playing && PreviousSequencerStatus == EMovieScenePlayerStatus::Playing;

			bool bUpdateDesiredAge = bStartedPlaying == false;
			bool bResetSystemInstance = SystemInstance->IsComplete();

			if (bUpdateDesiredAge)
			{
				if (CurrentStatus == EMovieScenePlayerStatus::Playing)
				{
					PreviewComponent->SetDesiredAge(FMath::Max(CurrentSequencerTime, 0.0f));
				}
				else
				{
					PreviewComponent->SeekToDesiredAge(FMath::Max(CurrentSequencerTime, 0.0f));
				}
			}

			if (bResetSystemInstance)
			{
				// We don't want to reset the current time if we're scrubbing.
				if (CurrentStatus == EMovieScenePlayerStatus::Playing)
				{
					ResetSystem(ETimeResetMode::AllowResetTime, EMultiResetMode::ResetThisInstance, EReinitMode::ReinitializeSystem);
				}
				else
				{
					ResetSystem(ETimeResetMode::KeepCurrentTime, EMultiResetMode::ResetThisInstance, EReinitMode::ResetSystem);
				}
			}
		}
	}

	PreviousSequencerStatus = CurrentStatus;
	PreviousSequencerTime = CurrentSequencerTime;

	OnPostSequencerTimeChangeDelegate.Broadcast();
}

void FNiagaraSystemViewModel::SystemSelectionChanged()
{
	if (bUpdatingSystemSelectionFromSequencer == false)
	{
		UpdateSequencerFromEmitterHandleSelection();
	}
}

void FNiagaraSystemViewModel::SequencerTrackSelectionChanged(TArray<UMovieSceneTrack*> SelectedTracks)
{
	if (bUpdatingSequencerSelectionFromSystem == false)
	{
		UpdateEmitterHandleSelectionFromSequencer();
	}
}

void FNiagaraSystemViewModel::SequencerSectionSelectionChanged(TArray<UMovieSceneSection*> SelectedSections)
{
	if (bUpdatingSequencerSelectionFromSystem == false)
	{
		UpdateEmitterHandleSelectionFromSequencer();
	}
}

void FNiagaraSystemViewModel::UpdateEmitterHandleSelectionFromSequencer()
{
	if (!Sequencer.IsValid())
	{
		return;
	}
	
	TArray<FGuid> NewSelectedEmitterHandleIds;

	TArray<UMovieSceneTrack*> SelectedTracks;
	Sequencer->GetSelectedTracks(SelectedTracks);
	for (UMovieSceneTrack* SelectedTrack : SelectedTracks)
	{
		UMovieSceneNiagaraEmitterTrack* SelectedEmitterTrack = Cast<UMovieSceneNiagaraEmitterTrack>(SelectedTrack);
		if (SelectedEmitterTrack != nullptr && SelectedEmitterTrack->GetEmitterHandleViewModel().IsValid())
		{
			NewSelectedEmitterHandleIds.AddUnique(SelectedEmitterTrack->GetEmitterHandleViewModel()->GetId());
		}
	}

	TArray<UMovieSceneSection*> SelectedSections;
	Sequencer->GetSelectedSections(SelectedSections);
	for (UMovieSceneSection* SelectedSection : SelectedSections)
	{
		UMovieSceneNiagaraEmitterSectionBase* SelectedEmitterSection = Cast<UMovieSceneNiagaraEmitterSectionBase>(SelectedSection);
		if (SelectedEmitterSection != nullptr && SelectedEmitterSection->GetEmitterHandleViewModel().IsValid())
		{
			NewSelectedEmitterHandleIds.AddUnique(SelectedEmitterSection->GetEmitterHandleViewModel()->GetId());
		}
	}

	TGuardValue<bool> UpdateGuard(bUpdatingSystemSelectionFromSequencer, true);
	if (SelectionViewModel != nullptr)
	{
		TArray<UNiagaraStackEntry*> EntriesToSelect;
		TArray<UNiagaraStackEntry*> EntriesToDeselect;
		UNiagaraStackEntry* SystemRootEntry = SystemStackViewModel->GetRootEntry();
		if (NewSelectedEmitterHandleIds.Num() > 0 && GetEditorData().GetOwningSystemIsPlaceholder() == false)
		{
			EntriesToSelect.Add(SystemRootEntry);
		}
		else
		{
			EntriesToDeselect.Add(SystemRootEntry);
		}
		for (TSharedRef<FNiagaraEmitterHandleViewModel> EmitterHandleViewModel : EmitterHandleViewModels)
		{
			UNiagaraStackEntry* EmitterRootEntry = EmitterHandleViewModel->GetEmitterStackViewModel()->GetRootEntry();
			if (NewSelectedEmitterHandleIds.Contains(EmitterHandleViewModel->GetId()))
			{
				EntriesToSelect.Add(EmitterRootEntry);
			}
			else
			{
				EntriesToDeselect.Add(EmitterRootEntry);
			}
		}
		bool bClearCurrentSelection = FSlateApplication::Get().GetModifierKeys().IsControlDown() == false;
		SelectionViewModel->UpdateSelectedEntries(EntriesToSelect, EntriesToDeselect, bClearCurrentSelection);
	}
}

void FNiagaraSystemViewModel::UpdateSequencerFromEmitterHandleSelection()
{
	if (!Sequencer.IsValid())
	{
		return;
	}
	TGuardValue<bool> UpdateGuard(bUpdatingSequencerSelectionFromSystem, true);
	Sequencer->EmptySelection();
	for (FGuid SelectedEmitterHandleId : SelectionViewModel->GetSelectedEmitterHandleIds())
	{
		for (UMovieSceneTrack* MasterTrack : NiagaraSequence->GetMovieScene()->GetMasterTracks())
		{
			UMovieSceneNiagaraEmitterTrack* EmitterTrack = Cast<UMovieSceneNiagaraEmitterTrack>(MasterTrack);
			if (EmitterTrack != nullptr && EmitterTrack->GetEmitterHandleViewModel()->GetId() == SelectedEmitterHandleId)
			{
				Sequencer->SelectTrack(EmitterTrack);
			}
		}
	}
}

void FNiagaraSystemViewModel::SystemInstanceReset()
{
	SystemInstanceInitialized();
}

void FNiagaraSystemViewModel::PreviewComponentSystemInstanceChanged()
{
	FNiagaraSystemInstance* OldSystemInstance = SystemInstance;
	FNiagaraSystemInstanceControllerPtr SystemInstanceController = PreviewComponent->GetSystemInstanceController();
	SystemInstance = SystemInstanceController.IsValid() ? SystemInstanceController->GetSoloSystemInstance() : nullptr;
	if (SystemInstance != OldSystemInstance)
	{
		if (SystemInstance != nullptr)
		{
			SystemInstance->OnInitialized().AddRaw(this, &FNiagaraSystemViewModel::SystemInstanceInitialized);
			SystemInstance->OnReset().AddRaw(this, &FNiagaraSystemViewModel::SystemInstanceReset);
		}
		else
		{
			for (TSharedRef<FNiagaraEmitterHandleViewModel> EmitterHandleViewModel : EmitterHandleViewModels)
			{
				if (EmitterHandleViewModel->GetEmitterHandle())
				{
					EmitterHandleViewModel->SetSimulation(nullptr);
				}
			}
		}
	}
}

void FNiagaraSystemViewModel::SystemInstanceInitialized()
{
	for (TSharedRef<FNiagaraEmitterHandleViewModel> EmitterHandleViewModel : EmitterHandleViewModels)
	{
		if (EmitterHandleViewModel->IsValid())
		{
			EmitterHandleViewModel->SetSimulation(SystemInstance->GetSimulationForHandle(*EmitterHandleViewModel->GetEmitterHandle()));
		}
	}
}

void FNiagaraSystemViewModel::UpdateEmitterFixedBounds()
{
	for (TSharedRef<FNiagaraEmitterHandleViewModel>& EmitterHandleViewModel : EmitterHandleViewModels)
	{
		// if we are an emitter asset we don't require pre-selection
		// if we are a system asset instead we filter out unselected emitters
		if (EditMode != ENiagaraSystemViewModelEditMode::EmitterAsset && SelectionViewModel->GetSelectedEmitterHandleIds().Contains(EmitterHandleViewModel->GetId()) == false)
		{
			continue;
		}
		FNiagaraEmitterHandle* SelectedEmitterHandle = EmitterHandleViewModel->GetEmitterHandle();
		check(SelectedEmitterHandle);
<<<<<<< HEAD
		for (TSharedRef<FNiagaraEmitterInstance, ESPMode::ThreadSafe>& EmitterInst : PreviewComponent->GetSystemInstance()->GetEmitters())
=======
		for (TSharedRef<FNiagaraEmitterInstance, ESPMode::ThreadSafe>& EmitterInst : SystemInstance->GetEmitters())
>>>>>>> 6bbb88c8
		{
			if (&EmitterInst->GetEmitterHandle() == SelectedEmitterHandle && !EmitterInst->IsComplete())
			{
				EmitterInst->CalculateFixedBounds(PreviewComponent->GetComponentToWorld().Inverse());
			}
		}
	}
	PreviewComponent->MarkRenderTransformDirty();
	ResetSystem(ETimeResetMode::KeepCurrentTime, EMultiResetMode::ResetThisInstance, EReinitMode::ResetSystem);
}

void FNiagaraSystemViewModel::UpdateSystemFixedBounds()
{
	// early out as we only allow system fixed bounds update on system assets
	if(GetEditMode() != ENiagaraSystemViewModelEditMode::SystemAsset)
	{
		return;
	}

	if(SystemInstance != nullptr)
	{
		GetSystem().Modify();
		
		GetSystem().bFixedBounds = true;
		GetSystem().SetFixedBounds(SystemInstance->GetLocalBounds());

		PreviewComponent->MarkRenderTransformDirty();
		ResetSystem(ETimeResetMode::KeepCurrentTime, EMultiResetMode::ResetThisInstance, EReinitMode::ResetSystem);
	}
}

void FNiagaraSystemViewModel::ClearEmitterStats()
{
#if STATS
	for (const FNiagaraEmitterHandle& Handle : System->GetEmitterHandles())
	{
		if (UNiagaraEmitter* Emitter = Handle.GetInstance())
		{
			Emitter->GetStatData().ClearStatCaptures();
		}
	}
#endif
}

void FNiagaraSystemViewModel::AddSystemEventHandlers()
{
	if (System != nullptr)
	{
		TArray<UNiagaraScript*> Scripts;
		Scripts.Add(System->GetSystemSpawnScript());
		Scripts.Add(System->GetSystemUpdateScript());

		for (UNiagaraScript* Script : Scripts)
		{
			if (Script != nullptr)
			{
				FDelegateHandle OnParameterStoreChangedHandle = Script->RapidIterationParameters.AddOnChangedHandler(
					FNiagaraParameterStore::FOnChanged::FDelegate::CreateThreadSafeSP<FNiagaraSystemViewModel, const FNiagaraParameterStore&, const UNiagaraScript*>(
						this->AsShared(), &FNiagaraSystemViewModel::SystemParameterStoreChanged, Script->RapidIterationParameters, Script));
				ScriptToOnParameterStoreChangedHandleMap.Add(FObjectKey(Script), OnParameterStoreChangedHandle);
			}
		}

		UserParameterStoreChangedHandle = System->GetExposedParameters().AddOnChangedHandler(
			FNiagaraParameterStore::FOnChanged::FDelegate::CreateThreadSafeSP<FNiagaraSystemViewModel, const FNiagaraParameterStore&, const UNiagaraScript*>(
				this->AsShared(), &FNiagaraSystemViewModel::SystemParameterStoreChanged, System->GetExposedParameters(), nullptr));

		SystemScriptGraphChangedHandle = SystemScriptViewModel->GetGraphViewModel()->GetGraph()->AddOnGraphChangedHandler(
			FOnGraphChanged::FDelegate::CreateSP(this->AsShared(), &FNiagaraSystemViewModel::SystemScriptGraphChanged));
		SystemScriptGraphNeedsRecompileHandle = SystemScriptViewModel->GetGraphViewModel()->GetGraph()->AddOnGraphNeedsRecompileHandler(
			FOnGraphChanged::FDelegate::CreateSP(this->AsShared(), &FNiagaraSystemViewModel::SystemScriptGraphChanged));
	}
}

void FNiagaraSystemViewModel::RemoveSystemEventHandlers()
{
	if (System != nullptr)
	{
		TArray<UNiagaraScript*> Scripts;
		Scripts.Add(System->GetSystemSpawnScript());
		Scripts.Add(System->GetSystemUpdateScript());

		for (UNiagaraScript* Script : Scripts)
		{
			if (Script != nullptr)
			{
				FDelegateHandle* OnParameterStoreChangedHandle = ScriptToOnParameterStoreChangedHandleMap.Find(FObjectKey(Script));
				if (OnParameterStoreChangedHandle != nullptr)
				{
					Script->RapidIterationParameters.RemoveOnChangedHandler(*OnParameterStoreChangedHandle);
				}
			}
		}

		System->GetExposedParameters().RemoveOnChangedHandler(UserParameterStoreChangedHandle);
		if (SystemScriptViewModel.IsValid())
		{
			SystemScriptViewModel->GetGraphViewModel()->GetGraph()->RemoveOnGraphChangedHandler(SystemScriptGraphChangedHandle);
			SystemScriptViewModel->GetGraphViewModel()->GetGraph()->RemoveOnGraphNeedsRecompileHandler(SystemScriptGraphNeedsRecompileHandle);
		}
	}

	ScriptToOnParameterStoreChangedHandleMap.Empty();
	UserParameterStoreChangedHandle.Reset();
	SystemScriptGraphChangedHandle.Reset();
	SystemScriptGraphNeedsRecompileHandle.Reset();
}

void FNiagaraSystemViewModel::BuildStackModuleData(UNiagaraScript* Script, FGuid InEmitterHandleId, TArray<FNiagaraStackModuleData>& OutStackModuleData)
{
	UNiagaraNodeOutput* OutputNode = FNiagaraEditorUtilities::GetScriptOutputNode(*Script);
	TArray<FNiagaraStackGraphUtilities::FStackNodeGroup> StackGroups;
	FNiagaraStackGraphUtilities::GetStackNodeGroups((UNiagaraNode&)*OutputNode, StackGroups);

	int StackIndex = 0;
	if (StackGroups.Num() > 2)
	{
		for (int i = 1; i < StackGroups.Num() - 1; i++)
		{
			FNiagaraStackGraphUtilities::FStackNodeGroup& StackGroup = StackGroups[i];
			StackIndex = i - 1;
			TArray<UNiagaraNode*> GroupNodes;
			StackGroup.GetAllNodesInGroup(GroupNodes);
			UNiagaraNodeFunctionCall * ModuleNode = Cast<UNiagaraNodeFunctionCall>(StackGroup.EndNode);
			if (ModuleNode != nullptr)
			{
				ENiagaraScriptUsage Usage = Script->GetUsage();
				FGuid UsageId = Script->GetUsageId();
				int32 Index = StackIndex;
				FNiagaraStackModuleData ModuleData = { ModuleNode, Usage, UsageId, Index, InEmitterHandleId };
				OutStackModuleData.Add(ModuleData);
			}
		}
	}

}

void FNiagaraSystemViewModel::SystemChanged(UNiagaraSystem* ChangedSystem)
{
	if (GIsTransacting == false)
	{
		check(System == ChangedSystem);
		RefreshAll();
	}
}

void FNiagaraSystemViewModel::StackViewModelStructureChanged(ENiagaraStructureChangedFlags Flags)
{
	if ((Flags & StructureChanged) != 0 && SelectionViewModel != nullptr)
	{
		SelectionViewModel->RefreshDeferred();
	}
}

void FNiagaraSystemViewModel::ScratchPadScriptsChanged()
{
	SystemStackViewModel->GetRootEntry()->RefreshChildren();
	for (TSharedRef<FNiagaraEmitterHandleViewModel> EmitterHandleViewModel : EmitterHandleViewModels)
	{
		EmitterHandleViewModel->GetEmitterStackViewModel()->GetRootEntry()->RefreshChildren();
	}
}

void FNiagaraSystemViewModel::RefreshAssetMessages()
{
	FNiagaraMessageManager* MessageManager = FNiagaraMessageManager::Get();
	for (const FObjectKey& FunctionCallNodeObjectKey : LastFunctionCallNodeObjectKeys)
	{
		MessageManager->ClearAssetMessagesForObject(SystemMessageLogGuidKey.GetValue(), FunctionCallNodeObjectKey);
	}
	LastFunctionCallNodeObjectKeys.Reset();

	auto PublishMessages = [this, &MessageManager](auto& MessageSource, const auto RemoveMessageFuncSig)->TArray<FObjectKey> /* MessageSourceObjectKeys */ {
		TArray<FObjectKey> NewObjectKeys;
		for (auto It = MessageSource.GetMessages().CreateConstIterator(); It; ++It)
		{
			const UNiagaraMessageData* MessageData = static_cast<UNiagaraMessageData*>(It.Value());
			FGenerateNiagaraMessageInfo GenerateNiagaraMessageInfo = FGenerateNiagaraMessageInfo();

			TArray<FObjectKey> AssociatedObjectKeys = { FObjectKey(&MessageSource) };
			NewObjectKeys.Append(AssociatedObjectKeys);
			GenerateNiagaraMessageInfo.SetAssociatedObjectKeys(AssociatedObjectKeys);

			TArray<FLinkNameAndDelegate> Links;
			const FText LinkText = LOCTEXT("AcknowledgeAndClearIssue", "Acknowledge and clear this issue.");
			const FGuid MessageKey = It.Key();
			FSimpleDelegate MessageDelegate = FSimpleDelegate::CreateUObject(&MessageSource, RemoveMessageFuncSig, MessageKey);
			FSimpleDelegate WrapperDelegate = FSimpleDelegate::CreateSP(this, &FNiagaraSystemViewModel::ExecuteMessageDelegateAndRefreshMessages, MessageDelegate);
			const FLinkNameAndDelegate Link = FLinkNameAndDelegate(LinkText, WrapperDelegate);
			Links.Add(Link);
			GenerateNiagaraMessageInfo.SetLinks(Links);

			TSharedRef<const INiagaraMessage> Message = MessageData->GenerateNiagaraMessage(GenerateNiagaraMessageInfo);
			MessageManager->AddMessage(Message, SystemMessageLogGuidKey.GetValue());
		}
		return NewObjectKeys;
	};

	auto PublishScriptMessages = [&](const TArray<UNiagaraScript*>& Scripts)->TArray<FObjectKey> /* FunctionCallNodeObjectKeys */ {
		TArray<FObjectKey> NewObjectKeys;
		for(UNiagaraScript* Script : Scripts)
		{
			UNiagaraNodeOutput* OutputNode = FNiagaraEditorUtilities::GetScriptOutputNode(*Script);
			if (OutputNode == nullptr)
			{
				// The output node may be null if the target script is a GPU compute script that is not in use.
				continue;
			}
			TArray<UNiagaraNodeFunctionCall*> FunctionCallNodes;
			FNiagaraStackGraphUtilities::GetOrderedModuleNodes(*OutputNode, FunctionCallNodes);
			for(UNiagaraNodeFunctionCall* FunctionCallNode : FunctionCallNodes)
			{
				NewObjectKeys.Append(PublishMessages(*FunctionCallNode, &UNiagaraNodeFunctionCall::RemoveMessageDelegateable));
			}
		}
		return NewObjectKeys;
	};

	UNiagaraSystem& ViewedSystem = GetSystem();
	if (EditMode == ENiagaraSystemViewModelEditMode::SystemAsset)
	{
		LastFunctionCallNodeObjectKeys.Append(PublishMessages(ViewedSystem, &UNiagaraSystem::RemoveMessageDelegateable));

		TArray<UNiagaraScript*> Scripts;
		Scripts.Add(ViewedSystem.GetSystemSpawnScript());
		Scripts.Add(ViewedSystem.GetSystemUpdateScript());
		for (const FNiagaraEmitterHandle& EmitterHandle : ViewedSystem.GetEmitterHandles())
		{
			UNiagaraEmitter& Emitter = *EmitterHandle.GetInstance();
			LastFunctionCallNodeObjectKeys.Append(PublishMessages(Emitter, &UNiagaraEmitter::RemoveMessageDelegateable));
			Emitter.GetScripts(Scripts, false);
		}
		LastFunctionCallNodeObjectKeys.Append(PublishScriptMessages(Scripts));

	}
	else if (EditMode == ENiagaraSystemViewModelEditMode::EmitterAsset)
	{
		const TArray<FNiagaraEmitterHandle>& EmitterHandles = ViewedSystem.GetEmitterHandles();
		if (ensureMsgf(EmitterHandles.Num() == 1, TEXT("There was not exactly 1 Emitter Handle for the SystemViewModel in Emitter edit mode!")))
		{
			UNiagaraEmitter& ViewedEmitter = *(EmitterHandles[0].GetInstance());
			LastFunctionCallNodeObjectKeys.Append(PublishMessages(ViewedEmitter, &UNiagaraEmitter::RemoveMessageDelegateable));

			TArray<UNiagaraScript*> Scripts;
			ViewedEmitter.GetScripts(Scripts, false);
			LastFunctionCallNodeObjectKeys.Append(PublishScriptMessages(Scripts));
		}
	}
	else
	{
		checkf(false, TEXT("New system viewmodel edit mode defined! Must implemented RefreshAssetMessages() for this edit mode!"));
	}
}

TSharedPtr<FNiagaraOverviewGraphViewModel> FNiagaraSystemViewModel::GetOverviewGraphViewModel() const
{
	return OverviewGraphViewModel;
}

#undef LOCTEXT_NAMESPACE // NiagaraSystemViewModel<|MERGE_RESOLUTION|>--- conflicted
+++ resolved
@@ -511,11 +511,7 @@
 		checkf(false, TEXT("New system viewmodel edit mode defined! Must implemented AddMessage() for this edit mode!"));
 		return FGuid();
 	}
-<<<<<<< HEAD
-	
-=======
-
->>>>>>> 6bbb88c8
+
 	bPendingAssetMessagesChanged = true;
 	return NewGuid;
 }
@@ -796,7 +792,6 @@
 {
 	TArray<FNiagaraStackModuleData>* StackModuleData = GuidToCachedStackModuleData.Find(EmitterHandleId);
 	if (StackModuleData != nullptr)
-<<<<<<< HEAD
 	{
 		return *StackModuleData;
 	}
@@ -818,29 +813,6 @@
 	GetOrderedScriptsForEmitter(Emitter, OrderedScripts);
 	for(UNiagaraScript* OrderedScript : OrderedScripts)
 	{
-=======
-	{
-		return *StackModuleData;
-	}
-
-	UNiagaraEmitter* Emitter = nullptr;
-	TSharedPtr<FNiagaraEmitterHandleViewModel> EmitterHandleViewModel = GetEmitterHandleViewModelById(EmitterHandleId);
-	if (ensureMsgf(EmitterHandleViewModel.IsValid(), TEXT("Failed to get the emitter handle view model for emitter handle id %s while getting stack module data."), *EmitterHandleId.ToString(EGuidFormats::DigitsWithHyphens)))
-	{
-		Emitter = EmitterHandleViewModel->GetEmitterViewModel()->GetEmitter();
-	}
-
-	return BuildAndCacheStackModuleData(EmitterHandleId, Emitter);
-}
-
-const TArray<FNiagaraStackModuleData>& FNiagaraSystemViewModel::BuildAndCacheStackModuleData(FGuid EmitterHandleId, UNiagaraEmitter* Emitter)
-{
-	TArray<FNiagaraStackModuleData>& StackModuleData = GuidToCachedStackModuleData.Add(EmitterHandleId);
-	TArray<UNiagaraScript*> OrderedScripts;
-	GetOrderedScriptsForEmitter(Emitter, OrderedScripts);
-	for(UNiagaraScript* OrderedScript : OrderedScripts)
-	{
->>>>>>> 6bbb88c8
 		BuildStackModuleData(OrderedScript, EmitterHandleId, StackModuleData);
 	}
 	return StackModuleData;
@@ -1156,11 +1128,7 @@
 		// when used in conjunction with warm up.  This is a temporary fix for these crashes.
 		CompileSystem(false);
 	}
-<<<<<<< HEAD
-	ResetSystem(ETimeResetMode::AllowResetTime, EMultiResetMode::ResetThisInstance, EReinitMode::ReinitializeSystem);
-=======
 	ResetSystem(ETimeResetMode::AllowResetTime, EMultiResetMode::AllowResetAllInstances, EReinitMode::ReinitializeSystem);
->>>>>>> 6bbb88c8
 	RefreshEmitterHandleViewModels();
 	RefreshSequencerTracks();
 	InvalidateCachedCompileStatus();
@@ -1173,15 +1141,9 @@
 
 void FNiagaraSystemViewModel::NotifyDataObjectChanged(TArray<UObject*> ChangedObjects, ENiagaraDataObjectChange ChangeType)
 {
-<<<<<<< HEAD
-	if (ChangedObjects.Num() == 1 && (ChangedObjects[0]->IsA<UNiagaraEmitter>() || ChangedObjects[0]->IsA<UNiagaraSystem>()))
-	{
-		// we do nothing on emitter or system changes here, because they will trigger a compile and reset on their own, depending on the changed property
-=======
 	if (ChangedObjects.Num() == 1 && ChangedObjects[0]->IsA<UNiagaraSystem>())
 	{
 		// we do nothing on system changes here, because they will trigger a compile and reset on their own, depending on the changed property
->>>>>>> 6bbb88c8
 		return;
 	}
 
@@ -1196,17 +1158,11 @@
 				UpdateCompiledDataInterfaces(ChangedDataInterface);
 			}
 
-<<<<<<< HEAD
-		
-=======
-
->>>>>>> 6bbb88c8
+
 			if(ChangedObject->IsA<UNiagaraDataInterfaceCurveBase>() && ChangeType != ENiagaraDataObjectChange::Changed)
 			{
 				bRefreshCurveSelectionViewModel = true;
 			}
-<<<<<<< HEAD
-=======
 
 			if(UNiagaraEmitter* Emitter = Cast<UNiagaraEmitter>(ChangedObject))
 			{
@@ -1217,7 +1173,6 @@
 					StackViewModel->Refresh();
 				}
 			}
->>>>>>> 6bbb88c8
 		}
 	}
 	else
@@ -1592,12 +1547,6 @@
 
 	FNiagaraSystemUpdateContext UpdateContext;
 
-<<<<<<< HEAD
-	//TODO: Some path through the system sim init code is causing this to break running systems.
-	UpdateContext.SetDestroySystemSim(false);
-
-=======
->>>>>>> 6bbb88c8
 	UpdateContext.GetPostWork().BindLambda(
 		[ReinitMode, bResetAge](UNiagaraComponent* Component)
 		{
@@ -1643,14 +1592,8 @@
 	bResetRequestPending = true;
 }
 
-<<<<<<< HEAD
-void GetCompiledScriptAndEmitterNameFromInputNode(UNiagaraNode& StackNode, UNiagaraSystem& OwningSystem, UNiagaraScript*& OutCompiledScript, FString& OutEmitterName)
-{
-	OutCompiledScript = nullptr;
-=======
 void GetCompiledScriptsAndEmitterNameFromInputNode(UNiagaraNode& StackNode, UNiagaraSystem& OwningSystem, TArray<UNiagaraScript*>& OutCompiledScripts, FString& OutEmitterName)
 {
->>>>>>> 6bbb88c8
 	OutEmitterName = FString();
 	UNiagaraNodeOutput* OutputNode = FNiagaraStackGraphUtilities::GetEmitterOutputNodeForStackNode(StackNode);
 	if (OutputNode != nullptr)
@@ -2036,11 +1979,7 @@
 
 void FNiagaraSystemViewModel::SequencerTimeChanged()
 {
-<<<<<<< HEAD
-	if (!PreviewComponent || !PreviewComponent->GetSystemInstance() || !PreviewComponent->GetSystemInstance()->GetAreDataInterfacesInitialized()|| !Sequencer.IsValid())
-=======
 	if (!PreviewComponent || !SystemInstance || !SystemInstance->GetAreDataInterfacesInitialized() || !Sequencer.IsValid())
->>>>>>> 6bbb88c8
 	{
 		return;
 	}
@@ -2252,11 +2191,7 @@
 		}
 		FNiagaraEmitterHandle* SelectedEmitterHandle = EmitterHandleViewModel->GetEmitterHandle();
 		check(SelectedEmitterHandle);
-<<<<<<< HEAD
-		for (TSharedRef<FNiagaraEmitterInstance, ESPMode::ThreadSafe>& EmitterInst : PreviewComponent->GetSystemInstance()->GetEmitters())
-=======
 		for (TSharedRef<FNiagaraEmitterInstance, ESPMode::ThreadSafe>& EmitterInst : SystemInstance->GetEmitters())
->>>>>>> 6bbb88c8
 		{
 			if (&EmitterInst->GetEmitterHandle() == SelectedEmitterHandle && !EmitterInst->IsComplete())
 			{
