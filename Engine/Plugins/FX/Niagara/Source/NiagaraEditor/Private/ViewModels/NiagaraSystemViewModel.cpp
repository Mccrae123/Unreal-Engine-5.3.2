// Copyright Epic Games, Inc. All Rights Reserved.

#include "ViewModels/NiagaraSystemViewModel.h"
#include "NiagaraSystem.h"
#include "NiagaraEmitterHandle.h"
#include "NiagaraEmitter.h"
#include "NiagaraEmitterEditorData.h"
#include "NiagaraScriptSource.h"
#include "NiagaraSimulationStageBase.h"
#include "NiagaraEditorUtilities.h"
#include "ViewModels/NiagaraEmitterHandleViewModel.h"
#include "ViewModels/NiagaraEmitterViewModel.h"
#include "ViewModels/NiagaraSystemSelectionViewModel.h"
#include "ViewModels/NiagaraScratchPadViewModel.h"
#include "ViewModels/Stack/NiagaraStackViewModel.h"
#include "ViewModels/Stack/NiagaraStackGraphUtilities.h"
#include "ViewModels/Stack/NiagaraStackEntry.h"
#include "NiagaraSystemScriptViewModel.h"
#include "NiagaraScriptGraphViewModel.h"
#include "NiagaraSequence.h"
#include "MovieSceneNiagaraEmitterTrack.h"
#include "NiagaraSystemInstance.h"
#include "NiagaraEditorSettings.h"
#include "NiagaraSystemEditorData.h"
#include "NiagaraGraph.h"
#include "NiagaraNodeInput.h"
#include "NiagaraNodeOutput.h"
#include "NiagaraEditorModule.h"
#include "NiagaraNodeFunctionCall.h"
#include "EdGraphSchema_NiagaraSystemOverview.h"
<<<<<<< HEAD
=======
#include "EdGraphUtilities.h"
>>>>>>> 24776ab6
#include "ViewModels/NiagaraScratchPadUtilities.h"

#include "Editor.h"

#include "ScopedTransaction.h"
#include "MovieScene.h"
#include "ISequencerModule.h"
#include "EditorSupportDelegates.h"
#include "Modules/ModuleManager.h"
#include "ViewModels/TNiagaraViewModelManager.h"
#include "Math/NumericLimits.h"
#include "NiagaraComponent.h"
#include "MovieSceneFolder.h"
#include "Channels/MovieSceneChannelProxy.h"
#include "Framework/Commands/UICommandList.h"
#include "NiagaraMessageManager.h"
#include "NiagaraMessages.h"
#include "NiagaraMessageUtilities.h"
#include "ViewModels/NiagaraOverviewGraphViewModel.h"
#include "Framework/Application/SlateApplication.h"

DECLARE_CYCLE_STAT(TEXT("Niagara - SystemViewModel - CompileSystem"), STAT_NiagaraEditor_SystemViewModel_CompileSystem, STATGROUP_NiagaraEditor);

#define LOCTEXT_NAMESPACE "NiagaraSystemViewModel"

template<> TMap<UNiagaraSystem*, TArray<FNiagaraSystemViewModel*>> TNiagaraViewModelManager<UNiagaraSystem, FNiagaraSystemViewModel>::ObjectsToViewModels{};

FNiagaraSystemViewModelOptions::FNiagaraSystemViewModelOptions()
	: bCanAutoCompile(true)
	, bCanSimulate(true)
{
}

FNiagaraSystemViewModel::FNiagaraSystemViewModel()
	: System(nullptr)
	, PreviewComponent(nullptr)
	, SystemInstance(nullptr)
	, NiagaraSequence(nullptr)
	, bSettingSequencerTimeDirectly(false)
	, bForceAutoCompileOnce(false)
	, bUpdatingEmittersFromSequencerDataChange(false)
	, bUpdatingSequencerFromEmitterDataChange(false)
	, bUpdatingSystemSelectionFromSequencer(false)
	, bUpdatingSequencerSelectionFromSystem(false)
	, EditorSettings(GetMutableDefault<UNiagaraEditorSettings>())
	, bResetRequestPending(false)
	, bCompilePendingCompletion(false)
	, SystemStackViewModel(nullptr)
	, SelectionViewModel(nullptr)
	, ScriptScratchPadViewModel(nullptr)
	, bPendingAssetMessagesChanged(true)
{
	GEditor->RegisterForUndo(this);
}

void FNiagaraSystemViewModel::Initialize(UNiagaraSystem& InSystem, FNiagaraSystemViewModelOptions InOptions)
{
	System = &InSystem;
	RegisteredHandle = RegisterViewModelWithMap(System, this);

	bCanModifyEmittersFromTimeline = InOptions.bCanModifyEmittersFromTimeline;
	bCanAutoCompile = InOptions.bCanAutoCompile;
	bCanSimulate = InOptions.bCanSimulate;
	EditMode = InOptions.EditMode;
	OnGetSequencerAddMenuContent = InOptions.OnGetSequencerAddMenuContent;
	SystemMessageLogGuidKey = InOptions.MessageLogGuid;	
	
	SystemChangedDelegateHandle = System->OnSystemPostEditChange().AddSP(this, &FNiagaraSystemViewModel::SystemChanged);

	SelectionViewModel = NewObject<UNiagaraSystemSelectionViewModel>(GetTransientPackage());
	SelectionViewModel->Initialize(this->AsShared());
	SelectionViewModel->OnEmitterHandleIdSelectionChanged().AddSP(this, &FNiagaraSystemViewModel::SystemSelectionChanged);

	SystemScriptViewModel = MakeShared<FNiagaraSystemScriptViewModel>();
	SystemScriptViewModel->Initialize(GetSystem());

	OverviewGraphViewModel = MakeShared<FNiagaraOverviewGraphViewModel>();
	OverviewGraphViewModel->Initialize(this->AsShared());

	SystemStackViewModel = NewObject<UNiagaraStackViewModel>(GetTransientPackage());
	SystemStackViewModel->OnStructureChanged().AddSP(this, &FNiagaraSystemViewModel::StackViewModelStructureChanged);

	ScriptScratchPadViewModel = NewObject<UNiagaraScratchPadViewModel>(GetTransientPackage());
	ScriptScratchPadViewModel->Initialize(this->AsShared());
	ScriptScratchPadViewModel->OnScriptRenamed().AddSP(this, &FNiagaraSystemViewModel::ScratchPadScriptsChanged);
	ScriptScratchPadViewModel->OnScriptDeleted().AddSP(this, &FNiagaraSystemViewModel::ScratchPadScriptsChanged);

	SetupPreviewComponentAndInstance();
	SetupSequencer();
	RefreshAll();
	AddSystemEventHandlers();
}

void FNiagaraSystemViewModel::DumpToText(FString& ExportText)
{
	TSet<UObject*> ExportObjs;
	ExportObjs.Add(System);
	FEdGraphUtilities::ExportNodesToText(ExportObjs, ExportText);
}

void FNiagaraSystemViewModel::Cleanup()
{
	UE_LOG(LogNiagaraEditor, Warning, TEXT("Cleanup System view model %p"), this);

	if (SystemInstance)
	{
		SystemInstance->OnInitialized().RemoveAll(this);
		SystemInstance->OnReset().RemoveAll(this);
		SystemInstance = nullptr;
	}

	if (PreviewComponent)
	{
		PreviewComponent->OnSystemInstanceChanged().RemoveAll(this);
		PreviewComponent->DeactivateImmediate();
		PreviewComponent = nullptr;
	}

	CurveOwner.EmptyCurves();

	GEditor->UnregisterForUndo(this);

	if (System)
	{
		System->OnSystemPostEditChange().Remove(SystemChangedDelegateHandle);
	}

	// Make sure that we clear out all of our event handlers
	UnregisterViewModelWithMap(RegisteredHandle);

	for (TSharedRef<FNiagaraEmitterHandleViewModel>& HandleRef : EmitterHandleViewModels)
	{
		HandleRef->OnPropertyChanged().RemoveAll(this);
		HandleRef->OnNameChanged().RemoveAll(this);
		HandleRef->GetEmitterViewModel()->OnPropertyChanged().RemoveAll(this);
		HandleRef->GetEmitterViewModel()->OnScriptCompiled().RemoveAll(this);
		HandleRef->GetEmitterViewModel()->OnScriptGraphChanged().RemoveAll(this);
		HandleRef->GetEmitterViewModel()->OnScriptParameterStoreChanged().RemoveAll(this);
		HandleRef->GetEmitterStackViewModel()->OnStructureChanged().RemoveAll(this);
		HandleRef->Cleanup();
	}
	EmitterHandleViewModels.Empty();

	if (Sequencer.IsValid())
	{
		Sequencer->OnMovieSceneDataChanged().RemoveAll(this);
		Sequencer->OnGlobalTimeChanged().RemoveAll(this);
		Sequencer->GetSelectionChangedTracks().RemoveAll(this);
		Sequencer->GetSelectionChangedSections().RemoveAll(this);
		Sequencer.Reset();
	}

	RemoveSystemEventHandlers();
	SystemScriptViewModel.Reset();

	if (SystemStackViewModel != nullptr)
	{
		SystemStackViewModel->OnStructureChanged().RemoveAll(this);
		SystemStackViewModel->Finalize();
		SystemStackViewModel = nullptr;
	}

	if (SelectionViewModel != nullptr)
	{
		SelectionViewModel->OnEmitterHandleIdSelectionChanged().RemoveAll(this);
		SelectionViewModel->Finalize();
		SelectionViewModel = nullptr;
	}

	if (ScriptScratchPadViewModel != nullptr)
	{
		ScriptScratchPadViewModel->OnScriptRenamed().RemoveAll(this);
		ScriptScratchPadViewModel->OnScriptDeleted().RemoveAll(this);
		ScriptScratchPadViewModel->Finalize();
		ScriptScratchPadViewModel = nullptr;
	}

	System = nullptr;
}

FNiagaraSystemViewModel::~FNiagaraSystemViewModel()
{
	Cleanup();

	UE_LOG(LogNiagaraEditor, Warning, TEXT("Deleting System view model %p"), this);
}

FText FNiagaraSystemViewModel::GetDisplayName() const
{
	return FText::FromString(System->GetName());
}

const TArray<TSharedRef<FNiagaraEmitterHandleViewModel>>& FNiagaraSystemViewModel::GetEmitterHandleViewModels()
{
	return EmitterHandleViewModels;
}

TSharedPtr<FNiagaraEmitterHandleViewModel> FNiagaraSystemViewModel::GetEmitterHandleViewModelById(FGuid InEmitterHandleId)
{
	for (TSharedRef<FNiagaraEmitterHandleViewModel> EmitterHandleViewModel : EmitterHandleViewModels)
	{
		if (EmitterHandleViewModel->GetId() == InEmitterHandleId)
		{
			return EmitterHandleViewModel;
		}
	}
	return TSharedPtr<FNiagaraEmitterHandleViewModel>();
}

TSharedPtr<FNiagaraEmitterHandleViewModel> FNiagaraSystemViewModel::GetEmitterHandleViewModelForEmitter(UNiagaraEmitter* InEmitter) const
{
	for (TSharedRef<FNiagaraEmitterHandleViewModel> EmitterHandleViewModel : EmitterHandleViewModels)
	{
		if (EmitterHandleViewModel->GetEmitterViewModel()->GetEmitter() == InEmitter)
		{
			return EmitterHandleViewModel;
		}
	}
	return TSharedPtr<FNiagaraEmitterHandleViewModel>();
}

TSharedPtr<FNiagaraSystemScriptViewModel> FNiagaraSystemViewModel::GetSystemScriptViewModel()
{
	return SystemScriptViewModel;
}

void FNiagaraSystemViewModel::CompileSystem(bool bForce)
{
	SCOPE_CYCLE_COUNTER(STAT_NiagaraEditor_SystemViewModel_CompileSystem);
	FNiagaraEditorUtilities::KillSystemInstances(GetSystem());
	check(SystemScriptViewModel.IsValid());
	SystemScriptViewModel->CompileSystem(bForce);
	bCompilePendingCompletion = true;
	InvalidateCachedCompileStatus();
}

ENiagaraScriptCompileStatus FNiagaraSystemViewModel::GetLatestCompileStatus() const
{
	return LatestCompileStatusCache.IsSet() 
		? LatestCompileStatusCache.GetValue() 
		: ENiagaraScriptCompileStatus::NCS_Unknown;
}

UNiagaraSystemEditorData& FNiagaraSystemViewModel::GetEditorData() const
{
	return *CastChecked<UNiagaraSystemEditorData>(GetSystem().GetEditorData(), ECastCheckedType::NullChecked);
}

UNiagaraComponent* FNiagaraSystemViewModel::GetPreviewComponent()
{
	return PreviewComponent;
}

TSharedPtr<ISequencer> FNiagaraSystemViewModel::GetSequencer()
{
	return Sequencer;
}

FNiagaraCurveOwner& FNiagaraSystemViewModel::GetCurveOwner()
{
	return CurveOwner;
}

UNiagaraSystem& FNiagaraSystemViewModel::GetSystem() const
{
	checkf(System != nullptr, TEXT("System view model not initialized before use."));
	return *System;
}

bool FNiagaraSystemViewModel::GetCanModifyEmittersFromTimeline() const
{
	return bCanModifyEmittersFromTimeline;
}

/** Gets the current editing mode for this system view model. */
ENiagaraSystemViewModelEditMode FNiagaraSystemViewModel::GetEditMode() const
{
	return EditMode;
}

TSharedPtr<FNiagaraEmitterHandleViewModel> FNiagaraSystemViewModel::AddEmitterFromAssetData(const FAssetData& AssetData)
{
	UNiagaraEmitter* Emitter = Cast<UNiagaraEmitter>(AssetData.GetAsset());
	if (Emitter != nullptr)
	{
		return AddEmitter(*Emitter);
	}

	return nullptr;
}

TSharedPtr<FNiagaraEmitterHandleViewModel> FNiagaraSystemViewModel::AddEmitter(UNiagaraEmitter& Emitter)
{
	// Reset view models before modifying the emitter handle list to prevent accessing deleted data.
	ResetEmitterHandleViewModelsAndTracks();

	// When editing an emitter asset the system is a placeholder and we don't want to make adding an emitter to it undoable.
	bool bSystemIsPlaceholder = EditMode == ENiagaraSystemViewModelEditMode::EmitterAsset;
	if (false == bSystemIsPlaceholder)
	{
		GEditor->BeginTransaction(LOCTEXT("AddEmitter", "Add emitter"));
	}

	const FGuid NewEmitterHandleId = FNiagaraEditorUtilities::AddEmitterToSystem(GetSystem(), Emitter);

	if (false == bSystemIsPlaceholder)
	{
		GEditor->EndTransaction();
	}

	if (GetSystem().GetNumEmitters() == 1 && EditorSettings->GetAutoPlay())
	{
		// When adding a new emitter to an empty system start playing.
		Sequencer->SetPlaybackStatus(EMovieScenePlayerStatus::Playing);
	}

	RefreshAll();

	TRange<float> SystemPlaybackRange = GetEditorData().GetPlaybackRange();
	TRange<float> EmitterPlaybackRange = GetEmitterHandleViewModelById(NewEmitterHandleId)->GetEmitterViewModel()->GetEditorData().GetPlaybackRange();
	TRange<float> NewSystemPlaybackRange = TRange<float>(
		FMath::Min(SystemPlaybackRange.GetLowerBoundValue(), EmitterPlaybackRange.GetLowerBoundValue()),
		FMath::Max(SystemPlaybackRange.GetUpperBoundValue(), EmitterPlaybackRange.GetUpperBoundValue()));

	GetEditorData().SetPlaybackRange(NewSystemPlaybackRange);

	TGuardValue<bool> UpdateGuard(bUpdatingSequencerFromEmitterDataChange, true);

	FFrameTime NewStartFrame = NewSystemPlaybackRange.GetLowerBoundValue() * NiagaraSequence->GetMovieScene()->GetTickResolution();
	int32 NewDuration = (NewSystemPlaybackRange.Size<float>() * NiagaraSequence->GetMovieScene()->GetTickResolution()).FrameNumber.Value;

	NiagaraSequence->GetMovieScene()->SetPlaybackRange(NewStartFrame.RoundToFrame(), NewDuration);

	TSharedPtr<FNiagaraEmitterHandleViewModel> NewEmitterHandleViewModel = GetEmitterHandleViewModelById(NewEmitterHandleId);
	TArray<UNiagaraStackEntry*> SelectedStackEntries;
	SelectedStackEntries.Add(NewEmitterHandleViewModel->GetEmitterStackViewModel()->GetRootEntry());
	SelectionViewModel->UpdateSelectedEntries(SelectedStackEntries, TArray<UNiagaraStackEntry*>(), true);

	bForceAutoCompileOnce = true;

	return NewEmitterHandleViewModel;
}

void FNiagaraSystemViewModel::DuplicateEmitters(TArray<FEmitterHandleToDuplicate> EmitterHandlesToDuplicate)
{
	if (EmitterHandlesToDuplicate.Num() <= 0)
	{
		return;
	}

	// Kill all system instances and reset view models before modifying the emitter handle list to prevent accessing deleted data.
	ResetEmitterHandleViewModelsAndTracks();
	FNiagaraEditorUtilities::KillSystemInstances(GetSystem());
	const FScopedTransaction DeleteTransaction(EmitterHandlesToDuplicate.Num() == 1
		? LOCTEXT("DuplicateEmitter", "Duplicate emitter")
		: LOCTEXT("DuplicateEmitters", "Duplicate emitters"));

	TSet<FName> EmitterHandleNames;
	for (const FNiagaraEmitterHandle& EmitterHandle : GetSystem().GetEmitterHandles())
	{
		EmitterHandleNames.Add(EmitterHandle.GetName());
	}
	
	GetSystem().Modify();
	for (FEmitterHandleToDuplicate& EmitterHandleToDuplicate : EmitterHandlesToDuplicate)
	{
		UNiagaraSystem* SourceSystem = nullptr;
		FNiagaraEmitterHandle HandleToDuplicate;
		for (TObjectIterator<UNiagaraSystem> OtherSystemIt; OtherSystemIt; ++OtherSystemIt)
		{
			UNiagaraSystem* OtherSystem = *OtherSystemIt;
			if (OtherSystem->GetPathName() == EmitterHandleToDuplicate.SystemPath)
			{
				for (const FNiagaraEmitterHandle& EmitterHandle : OtherSystem->GetEmitterHandles())
				{
					if (EmitterHandle.GetId() == EmitterHandleToDuplicate.EmitterHandleId)
					{
						SourceSystem = OtherSystem;
						HandleToDuplicate = EmitterHandle;
						break;
					}
				}
			}

			if (SourceSystem != nullptr && HandleToDuplicate.IsValid())
			{
				break;
			}
		}

		if (SourceSystem != nullptr && HandleToDuplicate.IsValid())
		{
			const FNiagaraEmitterHandle& EmitterHandle = GetSystem().DuplicateEmitterHandle(HandleToDuplicate, FNiagaraUtilities::GetUniqueName(HandleToDuplicate.GetName(), EmitterHandleNames));
			FNiagaraScratchPadUtilities::FixExternalScratchPadScriptsForEmitter(*SourceSystem, *EmitterHandle.GetInstance());
			EmitterHandleNames.Add(EmitterHandle.GetName());
		}
	}

	FNiagaraStackGraphUtilities::RebuildEmitterNodes(GetSystem());
	GetEditorData().SynchronizeOverviewGraphWithSystem(GetSystem());
	RefreshAll();
	bForceAutoCompileOnce = true;
}

FGuid FNiagaraSystemViewModel::GetMessageLogGuid() const
{
	return SystemMessageLogGuidKey.IsSet() ? SystemMessageLogGuidKey.GetValue() : FGuid();
}

FGuid FNiagaraSystemViewModel::AddMessage(UNiagaraMessageData* NewMessage) const
{
	FGuid NewGuid = FGuid::NewGuid();
	UNiagaraSystem& ViewedSystem = GetSystem();
	if (EditMode == ENiagaraSystemViewModelEditMode::SystemAsset)
	{
		ViewedSystem.AddMessage(NewGuid, static_cast<UNiagaraMessageDataBase*>(NewMessage));
	}
	else if (EditMode == ENiagaraSystemViewModelEditMode::EmitterAsset)
	{
		if (ensureMsgf(EmitterHandleViewModels.Num() == 1, TEXT("There was not exactly 1 EmitterHandleViewModel for the SystemViewModel in Emitter edit mode!")))
		{
			EmitterHandleViewModels[0]->AddMessage(NewMessage, NewGuid);
		}
	}
	else
	{
		checkf(false, TEXT("New system viewmodel edit mode defined! Must implemented AddMessage() for this edit mode!"));
		return FGuid();
	}
	
	bPendingAssetMessagesChanged = true;
	return NewGuid;
}

void FNiagaraSystemViewModel::RemoveMessage(const FGuid& MessageKey) const
{
	UNiagaraSystem& ViewedSystem = GetSystem();
	if (EditMode == ENiagaraSystemViewModelEditMode::SystemAsset)
	{
		ViewedSystem.RemoveMessage(MessageKey);
	}
	else if (EditMode == ENiagaraSystemViewModelEditMode::EmitterAsset)
	{
		if (ensureMsgf(EmitterHandleViewModels.Num() == 1, TEXT("There was not exactly 1 EmitterHandleViewModel for the SystemViewModel in Emitter edit mode!")))
		{
			EmitterHandleViewModels[0]->RemoveMessage(MessageKey);
		}
	}
	else
	{
		checkf(false, TEXT("New system viewmodel edit mode defined! Must implemented RemoveMessage() for this edit mode!"));
	}

	bPendingAssetMessagesChanged = true;
}

FGuid FNiagaraSystemViewModel::AddStackMessage(UNiagaraMessageData* NewMessage, UNiagaraNodeFunctionCall* TargetFunctionCallNode) const
{
	FGuid NewGuid = FGuid::NewGuid();
	TargetFunctionCallNode->AddMessage(NewGuid, NewMessage);
	bPendingAssetMessagesChanged = true;
	return NewGuid;
}

NIAGARAEDITOR_API void FNiagaraSystemViewModel::RemoveStackMessage(const FGuid& MessageKey, UNiagaraNodeFunctionCall* TargetFunctionCallNode) const
{
	TargetFunctionCallNode->RemoveMessage(MessageKey);
	bPendingAssetMessagesChanged = true;
}

void FNiagaraSystemViewModel::ExecuteMessageDelegateAndRefreshMessages(FSimpleDelegate MessageDelegate)
{
	MessageDelegate.ExecuteIfBound();
	bPendingAssetMessagesChanged = true;
}

void FNiagaraSystemViewModel::DeleteEmitters(TSet<FGuid> EmitterHandleIdsToDelete)
{
	if (EmitterHandleIdsToDelete.Num() > 0)
	{
		// Reset view models before modifying the emitter handle list to prevent accessing deleted data.
		ResetEmitterHandleViewModelsAndTracks();
		FNiagaraEditorUtilities::RemoveEmittersFromSystemByEmitterHandleId(GetSystem(), EmitterHandleIdsToDelete);
		RefreshAll();
		bForceAutoCompileOnce = true;
	}
}

TArray<TSharedRef<FNiagaraEmitterHandleViewModel>> FNiagaraSystemViewModel::GetPinnedEmitterHandles()
{
	return PinnedEmitterHandles;
}

void FNiagaraSystemViewModel::SetEmitterPinnedState(TSharedRef<FNiagaraEmitterHandleViewModel> EmitterHandleModel, bool bPinnedState)
{
	if (bPinnedState)
	{
		PinnedEmitterHandles.AddUnique(EmitterHandleModel);
	}
	else
	{
		PinnedEmitterHandles.Remove(EmitterHandleModel);
	}
	OnPinnedChangedDelegate.Broadcast();
}

FNiagaraSystemViewModel::FOnPinnedEmittersChanged& FNiagaraSystemViewModel::GetOnPinnedEmittersChanged()
{
	return OnPinnedChangedDelegate;
}

bool FNiagaraSystemViewModel::GetIsEmitterPinned(TSharedRef<FNiagaraEmitterHandleViewModel> EmitterHandleModel)
{
	return PinnedEmitterHandles.ContainsByPredicate([=](TSharedRef<FNiagaraEmitterHandleViewModel> Model) {return Model==EmitterHandleModel;});
}


FNiagaraSystemViewModel::FOnEmitterHandleViewModelsChanged& FNiagaraSystemViewModel::OnEmitterHandleViewModelsChanged()
{
	return OnEmitterHandleViewModelsChangedDelegate;
}

FNiagaraSystemViewModel::FOnCurveOwnerChanged& FNiagaraSystemViewModel::OnCurveOwnerChanged()
{
	return OnCurveOwnerChangedDelegate;
}

FNiagaraSystemViewModel::FOnPostSequencerTimeChange& FNiagaraSystemViewModel::OnPostSequencerTimeChanged()
{
	return OnPostSequencerTimeChangeDelegate;
}

FNiagaraSystemViewModel::FOnSystemCompiled& FNiagaraSystemViewModel::OnSystemCompiled()
{
	return OnSystemCompiledDelegate;
}

void FNiagaraSystemViewModel::AddReferencedObjects(FReferenceCollector& Collector)
{
	if (PreviewComponent != nullptr)
	{
		Collector.AddReferencedObject(PreviewComponent);
	}
	if (NiagaraSequence != nullptr)
	{
		Collector.AddReferencedObject(NiagaraSequence);
	}
	if (SystemStackViewModel != nullptr)
	{
		Collector.AddReferencedObject(SystemStackViewModel);
	}
	if (SelectionViewModel != nullptr)
	{
		Collector.AddReferencedObject(SelectionViewModel);
	}
	if (ScriptScratchPadViewModel != nullptr)
	{
		Collector.AddReferencedObject(ScriptScratchPadViewModel);
	}
}

void FNiagaraSystemViewModel::PostUndo(bool bSuccess)
{
	// Reset system stack and emitter handle view models to prevent accessing invalid data if they were in the undo operation.
	SystemStackViewModel->Reset();
	ResetEmitterHandleViewModelsAndTracks();
	RefreshAll();
	GetDefault<UEdGraphSchema_NiagaraSystemOverview>()->ForceVisualizationCacheClear();
	System->InvalidateActiveCompiles();
	System->RequestCompile(false);
}

bool FNiagaraSystemViewModel::WaitingOnCompilation() const
{
<<<<<<< HEAD
	UNiagaraSystem& ViewedSystem = GetSystem();

	if (ViewedSystem.HasOutstandingCompilationRequests())
	{
		return true;
	}

	// the above check only handles the VM script generation, and so GPU compute script compilation can still
	// be underway, so we'll check for that explicitly so that we don't burden the user with excessive compiles
	for (const FNiagaraEmitterHandle& EmitterHandle : ViewedSystem.GetEmitterHandles())
	{
		if (const UNiagaraEmitter* Emitter = EmitterHandle.GetInstance())
		{
			if (const UNiagaraScript* GPUComputeScript = Emitter->GetGPUComputeScript())
			{
				if (const FNiagaraShaderScript* ShaderScript = GPUComputeScript->GetRenderThreadScript())
				{
					if (!ShaderScript->IsCompilationFinished())
					{
						return true;
					}
				}
			}
		}
	}

	return false;
=======
	return GetSystem().HasOutstandingCompilationRequests(true);
>>>>>>> 24776ab6
}

void FNiagaraSystemViewModel::Tick(float DeltaTime)
{
	if (System == nullptr)
	{
		// If the system pointer is no longer valid, this system view model has been cleaned up and is invalid
		// and is about to be destroyed so don't run tick logic.
		return;
	}

	if (bCompilePendingCompletion && GetSystem().HasOutstandingCompilationRequests() == false)
	{
		bCompilePendingCompletion = false;
		OnSystemCompiled().Broadcast();
	}

	if (!SystemScriptViewModel.IsValid())
	{
		return;
	}

	TickCompileStatus();

	bool bAutoCompileThisFrame = GetDefault<UNiagaraEditorSettings>()->GetAutoCompile() && bCanAutoCompile && GetLatestCompileStatus() == ENiagaraScriptCompileStatus::NCS_Dirty;
	if ((bForceAutoCompileOnce || bAutoCompileThisFrame) && !WaitingOnCompilation())
	{
		CompileSystem(false);
		bForceAutoCompileOnce = false;
	}

	if (bResetRequestPending)
	{
		ResetSystem(ETimeResetMode::AllowResetTime, EMultiResetMode::AllowResetAllInstances, EReinitMode::ReinitializeSystem);
	}

	if (EmitterIdsRequiringSequencerTrackUpdate.Num() > 0)
	{
		UpdateSequencerTracksForEmitters(EmitterIdsRequiringSequencerTrackUpdate);
		EmitterIdsRequiringSequencerTrackUpdate.Empty();
	}

	if (SystemStackViewModel != nullptr)
	{
		SystemStackViewModel->Tick();
	}

	for (TSharedRef<FNiagaraEmitterHandleViewModel> EmitterHandleViewModel : EmitterHandleViewModels)
	{
		EmitterHandleViewModel->GetEmitterStackViewModel()->Tick();
	}

	if (SelectionViewModel != nullptr)
	{
		SelectionViewModel->Tick();
	}

	if (bPendingAssetMessagesChanged)
	{
		bPendingAssetMessagesChanged = false;
		RefreshAssetMessages();
	}
}

void FNiagaraSystemViewModel::NotifyPreSave()
{
	if (GetSystem().HasOutstandingCompilationRequests(true))
	{
		UE_LOG(LogNiagaraEditor, Log, TEXT("System %s has pending compile jobs. Waiting for that code to complete before Saving.."), *GetSystem().GetName());

		GetSystem().WaitForCompilationComplete(true);
	}
}

void FNiagaraSystemViewModel::NotifyPreClose()
{
	if (GetSystem().HasOutstandingCompilationRequests(true))
	{
		UE_LOG(LogNiagaraEditor, Log, TEXT("System %s has pending compile jobs. Waiting for that code to complete before Closing.."), *GetSystem().GetName());
		GetSystem().WaitForCompilationComplete(true);
	}
	OnPreCloseDelegate.Broadcast();
}

FNiagaraSystemViewModel::FOnPreClose& FNiagaraSystemViewModel::OnPreClose()
{
	return OnPreCloseDelegate;
}

FNiagaraSystemViewModel::FOnRequestFocusTab& FNiagaraSystemViewModel::OnRequestFocusTab()
{
	return OnRequestFocusTabDelegate;
}

void FNiagaraSystemViewModel::FocusTab(FName TabName)
{
	OnRequestFocusTabDelegate.Broadcast(TabName);
}

TSharedPtr<FUICommandList> FNiagaraSystemViewModel::GetToolkitCommands()
{
	return ToolkitCommands.Pin();
}

FNiagaraSystemViewModel::FOnPinnedCurvesChanged& FNiagaraSystemViewModel::GetOnPinnedCurvesChanged()
{
	return OnPinnedCurvesChangedDelegate;
}

void FNiagaraSystemViewModel::SetToolkitCommands(const TSharedRef<FUICommandList>& InToolkitCommands)
{
	ToolkitCommands = InToolkitCommands;
}

const TArray<FNiagaraStackModuleData>& FNiagaraSystemViewModel::GetStackModuleDataByModuleEntry(UNiagaraStackEntry* ModuleEntry)
{
	FGuid EmitterHandleId = FGuid();
	UNiagaraEmitter* Emitter = nullptr;
	if (ModuleEntry->GetEmitterViewModel().IsValid())
	{
		Emitter = ModuleEntry->GetEmitterViewModel()->GetEmitter();
		TSharedPtr<FNiagaraEmitterHandleViewModel> EmitterHandleViewModel = GetEmitterHandleViewModelForEmitter(Emitter);
		if (ensureMsgf(EmitterHandleViewModel.IsValid(), TEXT("Failed to get the emitter handle view model for emitter %s while getting stack module data."), *Emitter->GetPathName()))
		{
			EmitterHandleId = EmitterHandleViewModel->GetId();
		}
	}

	TArray<FNiagaraStackModuleData>* StackModuleData = GuidToCachedStackModuleData.Find(EmitterHandleId);
	return StackModuleData != nullptr ? *StackModuleData : BuildAndCacheStackModuleData(EmitterHandleId, Emitter);
}

const TArray<FNiagaraStackModuleData>& FNiagaraSystemViewModel::GetStackModuleDataByEmitterHandleId(FGuid EmitterHandleId)
{
	TArray<FNiagaraStackModuleData>* StackModuleData = GuidToCachedStackModuleData.Find(EmitterHandleId);
	if (StackModuleData != nullptr)
	{
		return *StackModuleData;
	}

	UNiagaraEmitter* Emitter = nullptr;
	TSharedPtr<FNiagaraEmitterHandleViewModel> EmitterHandleViewModel = GetEmitterHandleViewModelById(EmitterHandleId);
	if (ensureMsgf(EmitterHandleViewModel.IsValid(), TEXT("Failed to get the emitter handle view model for emitter handle id %s while getting stack module data."), *EmitterHandleId.ToString(EGuidFormats::DigitsWithHyphens)))
	{
		Emitter = EmitterHandleViewModel->GetEmitterViewModel()->GetEmitter();
	}

	return BuildAndCacheStackModuleData(EmitterHandleId, Emitter);
}

const TArray<FNiagaraStackModuleData>& FNiagaraSystemViewModel::BuildAndCacheStackModuleData(FGuid EmitterHandleId, UNiagaraEmitter* Emitter)
{
	TArray<FNiagaraStackModuleData>& StackModuleData = GuidToCachedStackModuleData.Add(EmitterHandleId);
	TArray<UNiagaraScript*> OrderedScripts;
	GetOrderedScriptsForEmitter(Emitter, OrderedScripts);
	for(UNiagaraScript* OrderedScript : OrderedScripts)
	{
		BuildStackModuleData(OrderedScript, EmitterHandleId, StackModuleData);
	}
	return StackModuleData;
}

void FNiagaraSystemViewModel::GetOrderedScriptsForEmitterHandleId(FGuid EmitterHandleId, TArray<UNiagaraScript*>& OutScripts)
{
	UNiagaraEmitter* Emitter = nullptr;
	TSharedPtr<FNiagaraEmitterHandleViewModel> EmitterHandleViewModel = GetEmitterHandleViewModelById(EmitterHandleId);
	if (EmitterHandleViewModel.IsValid())
	{
		Emitter = EmitterHandleViewModel->GetEmitterViewModel()->GetEmitter();
	}
	GetOrderedScriptsForEmitter(Emitter, OutScripts);
}

void FNiagaraSystemViewModel::GetOrderedScriptsForEmitter(UNiagaraEmitter* Emitter, TArray<UNiagaraScript*>& OutScripts)
{
	OutScripts.Add(System->GetSystemSpawnScript());
	OutScripts.Add(System->GetSystemUpdateScript());
	if (Emitter != nullptr)
	{
		OutScripts.Add(Emitter->EmitterSpawnScriptProps.Script);
		OutScripts.Add(Emitter->EmitterUpdateScriptProps.Script);
		OutScripts.Add(Emitter->SpawnScriptProps.Script);
		OutScripts.Add(Emitter->UpdateScriptProps.Script);
		for (UNiagaraSimulationStageBase* SimulationStage : Emitter->GetSimulationStages())
		{
			if (SimulationStage->bEnabled)
			{
				OutScripts.Add(SimulationStage->Script);
			}
		}
	}
}

UNiagaraStackViewModel* FNiagaraSystemViewModel::GetSystemStackViewModel()
{
	return SystemStackViewModel;
}

UNiagaraSystemSelectionViewModel* FNiagaraSystemViewModel::GetSelectionViewModel()
{
	return SelectionViewModel;
}

UNiagaraScratchPadViewModel* FNiagaraSystemViewModel::GetScriptScratchPadViewModel()
{
	return ScriptScratchPadViewModel;
}

TStatId FNiagaraSystemViewModel::GetStatId() const
{
	RETURN_QUICK_DECLARE_CYCLE_STAT(FNiagaraSystemViewModel, STATGROUP_Tickables);
}

void FNiagaraSystemViewModel::SendLastCompileMessageJobs() const
{
	if (SystemMessageLogGuidKey.IsSet() == false)
	{
		return;
	}

	struct FNiagaraScriptAndOwningScriptNameString
	{
		FNiagaraScriptAndOwningScriptNameString(const UNiagaraScript* InScript, const FString& InOwningScriptNameString)
			: Script(InScript)
			, OwningScriptNameString(InOwningScriptNameString)
		{
		}

		const UNiagaraScript* Script;
		const FString OwningScriptNameString;
	};

	FNiagaraMessageManager* MessageManager = FNiagaraMessageManager::Get();
	int32 ErrorCount = 0;
	int32 WarningCount = 0;

	TArray<FNiagaraScriptAndOwningScriptNameString> ScriptsToGetCompileEventsFrom;
	ScriptsToGetCompileEventsFrom.Add(FNiagaraScriptAndOwningScriptNameString(GetSystem().GetSystemSpawnScript(), GetSystem().GetName()));
	ScriptsToGetCompileEventsFrom.Add(FNiagaraScriptAndOwningScriptNameString(GetSystem().GetSystemUpdateScript(), GetSystem().GetName()));
	const TArray<FNiagaraEmitterHandle> EmitterHandles = GetSystem().GetEmitterHandles();
	for (const FNiagaraEmitterHandle& Handle : EmitterHandles)
	{
		const UNiagaraEmitter* EmitterInSystem = Handle.GetInstance();
		TArray<UNiagaraScript*> EmitterScripts;
		EmitterInSystem->GetScripts(EmitterScripts, false);
		for (UNiagaraScript* EmitterScript : EmitterScripts)
		{
			ScriptsToGetCompileEventsFrom.Add(FNiagaraScriptAndOwningScriptNameString(EmitterScript, EmitterInSystem->GetUniqueEmitterName()));
		}
	}

	// Clear out existing compile event messages.
	MessageManager->ClearAssetMessagesForTopic(SystemMessageLogGuidKey.GetValue(), FNiagaraMessageTopics::CompilerTopicName);

	// Make new messages and messages jobs from the compile.
	// Iterate from back to front to avoid reordering the events when they are queued.
	for (int i = ScriptsToGetCompileEventsFrom.Num()-1; i >=0; --i)
	{ 
		const FNiagaraScriptAndOwningScriptNameString& ScriptInfo = ScriptsToGetCompileEventsFrom[i];
		const TArray<FNiagaraCompileEvent>& CurrentCompileEvents = ScriptInfo.Script->GetVMExecutableData().LastCompileEvents;
		for (int j = CurrentCompileEvents.Num() - 1; j >= 0; --j)
		{
			const FNiagaraCompileEvent& CompileEvent = CurrentCompileEvents[j];
			if (CompileEvent.Severity == FNiagaraCompileEventSeverity::Error)
			{
				ErrorCount++;
			}
			else if (CompileEvent.Severity == FNiagaraCompileEventSeverity::Warning)
			{
				WarningCount++;
			}

			MessageManager->AddMessageJob(MakeUnique<FNiagaraMessageJobCompileEvent>(CompileEvent, MakeWeakObjectPtr(const_cast<UNiagaraScript*>(ScriptInfo.Script)), ScriptInfo.OwningScriptNameString), SystemMessageLogGuidKey.GetValue());
		}
		
		// Check if there are any GPU compile errors and if so push them.
		const FNiagaraShaderScript* ShaderScript = ScriptInfo.Script->GetRenderThreadScript();
		if (ShaderScript != nullptr && ShaderScript->IsCompilationFinished() && 
			ScriptInfo.Script->Usage == ENiagaraScriptUsage::ParticleGPUComputeScript)
		{
			const TArray<FString>& GPUCompileErrors = ShaderScript->GetCompileErrors();
			for (const FString& String : GPUCompileErrors)
			{
				FNiagaraCompileEventSeverity Severity = FNiagaraCompileEventSeverity::Warning;
				if (String.Contains(TEXT("err0r")))
				{
					Severity = FNiagaraCompileEventSeverity::Error;
					ErrorCount++;
				}
				else
				{
					WarningCount++;
				}
				FNiagaraCompileEvent CompileEvent = FNiagaraCompileEvent(Severity, String);
				MessageManager->AddMessageJob(MakeUnique<FNiagaraMessageJobCompileEvent>(CompileEvent, MakeWeakObjectPtr(const_cast<UNiagaraScript*>(ScriptInfo.Script)),
					ScriptInfo.OwningScriptNameString), SystemMessageLogGuidKey.GetValue());
			}
		}
	}

	const FText PostCompileSummaryText = FNiagaraMessageUtilities::MakePostCompileSummaryText(FText::FromString("System"), GetLatestCompileStatus(), WarningCount, ErrorCount);
	MessageManager->AddMessage(MakeShared<FNiagaraMessageText>(PostCompileSummaryText, EMessageSeverity::Info, FNiagaraMessageTopics::CompilerTopicName), SystemMessageLogGuidKey.GetValue());
}

void FNiagaraSystemViewModel::InvalidateCachedCompileStatus()
{
	LatestCompileStatusCache.Reset();
	ScriptsToCheckForStatus.Empty();
	ScriptCompileStatuses.Empty();
}

void FNiagaraSystemViewModel::TickCompileStatus()
{
	// Checking the compile status is expensive which is why it's updated on tick, and multiple scripts
	// are time sliced across multiple frames.
	if (System->HasOutstandingCompilationRequests())
	{
		// When compiling the compile status is always unknown.
		InvalidateCachedCompileStatus();
	}
	else
	{
		if (LatestCompileStatusCache.IsSet() == false)
		{
			bool bCompileStatusRefreshed = false;
			if (ScriptsToCheckForStatus.Num() > 0)
			{
				// If there are still scripts to check for status do that...
				UNiagaraScript* ScriptToCheck = ScriptsToCheckForStatus.Last();
				ScriptsToCheckForStatus.RemoveAt(ScriptsToCheckForStatus.Num() - 1);

				if (ScriptToCheck->AreScriptAndSourceSynchronized() == false)
				{
					// If any script is not synchronized the entire system is considered dirty and we no longer need
					// to check other script statuses.
					LatestCompileStatusCache = ENiagaraScriptCompileStatus::NCS_Dirty;
					bCompileStatusRefreshed = true;
					ScriptsToCheckForStatus.Empty();
					ScriptCompileStatuses.Empty();
				}
				else
				{
					ENiagaraScriptCompileStatus LastScriptCompileStatus = ScriptToCheck->GetLastCompileStatus();
					if (LastScriptCompileStatus == ENiagaraScriptCompileStatus::NCS_Unknown ||
						LastScriptCompileStatus == ENiagaraScriptCompileStatus::NCS_Dirty ||
						LastScriptCompileStatus == ENiagaraScriptCompileStatus::NCS_BeingCreated)
					{
						// If the script doesn't have a vaild last compile status assume that it's dirty and by extension
						// so is the system and we can ignore the other statuses.
						LatestCompileStatusCache = ENiagaraScriptCompileStatus::NCS_Dirty;
						bCompileStatusRefreshed = true;
						ScriptsToCheckForStatus.Empty();
						ScriptCompileStatuses.Empty();
					}
					else
					{
						// Otherwise save it for processing once all scripts are done.
						ScriptCompileStatuses.Add(LastScriptCompileStatus);
					}
				}
			}
			else
			{
				// Otherwise check for status results.
				if (ScriptCompileStatuses.Num() > 0)
				{
					// If there are statues from scripts figure out the system status.
					if (ScriptCompileStatuses.Contains(ENiagaraScriptCompileStatus::NCS_Error))
					{
						// If any individual script has an error the system is considered to have an error.
						LatestCompileStatusCache = ENiagaraScriptCompileStatus::NCS_Error;
						bCompileStatusRefreshed = true;
					}
					else if (ScriptCompileStatuses.Contains(ENiagaraScriptCompileStatus::NCS_UpToDateWithWarnings) ||
						ScriptCompileStatuses.Contains(ENiagaraScriptCompileStatus::NCS_ComputeUpToDateWithWarnings))
					{
						// If there were no errors and any individual script has a warning the system is considered to have a warning.
						LatestCompileStatusCache = ENiagaraScriptCompileStatus::NCS_UpToDateWithWarnings;
						bCompileStatusRefreshed = true;
					}
					else
					{
						LatestCompileStatusCache = ENiagaraScriptCompileStatus::NCS_UpToDate;
						bCompileStatusRefreshed = true;
					}
					ScriptCompileStatuses.Empty();
				}
				else
				{
					// If there is no current status, no scripts to check, and no status results then
					// collect up the scripts to check deferred.
					ScriptsToCheckForStatus.Add(System->GetSystemSpawnScript());
					ScriptsToCheckForStatus.Add(System->GetSystemUpdateScript());
					for (const FNiagaraEmitterHandle& EmitterHandle : System->GetEmitterHandles())
					{
						if (EmitterHandle.GetIsEnabled())
						{
							EmitterHandle.GetInstance()->GetScripts(ScriptsToCheckForStatus, true);
						}
					}
				}
			}

			if (bCompileStatusRefreshed)
			{
				SendLastCompileMessageJobs();
			}
		}
	}
}

void FNiagaraSystemViewModel::SetupPreviewComponentAndInstance()
{
	if (bCanSimulate)
	{
		PreviewComponent = NewObject<UNiagaraComponent>(GetTransientPackage(), NAME_None, RF_Transient);
		PreviewComponent->CastShadow = 1;
		PreviewComponent->bCastDynamicShadow = 1;
		PreviewComponent->SetAllowScalability(false);
		PreviewComponent->SetAsset(System);
		PreviewComponent->SetForceSolo(true);
		PreviewComponent->SetAgeUpdateMode(ENiagaraAgeUpdateMode::DesiredAge);
		PreviewComponent->SetCanRenderWhileSeeking(false);
		PreviewComponent->Activate(true);

		FTransform OwnerTransform = GetEditorData().GetOwnerTransform();
		PreviewComponent->SetRelativeTransform(OwnerTransform);

		PreviewComponent->OnSystemInstanceChanged().AddRaw(this, &FNiagaraSystemViewModel::PreviewComponentSystemInstanceChanged);
		PreviewComponentSystemInstanceChanged();
	}
}

void FNiagaraSystemViewModel::RefreshAll()
{
	if (GetSystem().HasOutstandingCompilationRequests() == false)
	{
		// Data changes which require full refreshes can cause stability problems when resetting the accompanying system, especially
		// when used in conjunction with warm up.  This is a temporary fix for these crashes.
		CompileSystem(false);
	}
	ResetSystem(ETimeResetMode::AllowResetTime, EMultiResetMode::ResetThisInstance, EReinitMode::ReinitializeSystem);
	RefreshEmitterHandleViewModels();
	RefreshSequencerTracks();
	ResetCurveData();
	InvalidateCachedCompileStatus();
	ScriptScratchPadViewModel->RefreshScriptViewModels();
	SystemStackViewModel->InitializeWithViewModels(this->AsShared(), TSharedPtr<FNiagaraEmitterHandleViewModel>(), FNiagaraStackViewModelOptions(true, false));
	SelectionViewModel->Refresh();
}

void FNiagaraSystemViewModel::NotifyDataObjectChanged(UObject* ChangedObject)
{
	if (ChangedObject && (ChangedObject->IsA<UNiagaraEmitter>() || ChangedObject->IsA<UNiagaraSystem>()))
	{
		// we do nothing on emitter or system changes here, because they will trigger a compile and reset on their own, depending on the changed property
		return;
	}
	UNiagaraDataInterface* ChangedDataInterface = Cast<UNiagaraDataInterface>(ChangedObject);
	if (ChangedDataInterface)
	{
		UpdateCompiledDataInterfaces(ChangedDataInterface);
	}

	UNiagaraDataInterfaceCurveBase* ChangedDataInterfaceCurve = Cast<UNiagaraDataInterfaceCurveBase>(ChangedDataInterface);
	if (ChangedDataInterfaceCurve || ChangedObject == nullptr)
	{
		TArray<UNiagaraDataInterfaceCurveBase*> OldShownCurveDataInterfaces = ShownCurveDataInterfaces;
		ResetCurveData();
		if(ChangedDataInterfaceCurve != nullptr && ChangedDataInterfaceCurve->ShowInCurveEditor && OldShownCurveDataInterfaces.Contains(ChangedDataInterfaceCurve) == false)
		{
			NotifyPinnedCurvesChanged();
		}
	}

	ResetSystem(ETimeResetMode::AllowResetTime, EMultiResetMode::AllowResetAllInstances, EReinitMode::ReinitializeSystem);
	RefreshSequencerTracks();
}

void FNiagaraSystemViewModel::IsolateEmitters(TArray<FGuid> EmitterHandlesIdsToIsolate)
{
	for (TSharedRef<FNiagaraEmitterHandleViewModel> EmitterHandle : EmitterHandleViewModels)
	{
		EmitterHandle->GetEmitterHandle()->SetIsolated(false);
	}

	bool bAnyEmitterIsolated = false;
	for (TSharedRef<FNiagaraEmitterHandleViewModel> EmitterHandle : EmitterHandleViewModels)
	{
		if (EmitterHandlesIdsToIsolate.Contains(EmitterHandle->GetId()))
		{
			bAnyEmitterIsolated = true;
			EmitterHandle->GetEmitterHandle()->SetIsolated(true);
		}
	}

	GetSystem().SetIsolateEnabled(bAnyEmitterIsolated);
}

void FNiagaraSystemViewModel::ToggleEmitterIsolation(TSharedRef<FNiagaraEmitterHandleViewModel> InEmitterHandle)
{
	InEmitterHandle->GetEmitterHandle()->SetIsolated(!InEmitterHandle->GetEmitterHandle()->IsIsolated());
	
	bool bAnyEmitterIsolated = false;
	for (TSharedRef<FNiagaraEmitterHandleViewModel> EmitterHandle : EmitterHandleViewModels)
	{
		if (EmitterHandle->GetEmitterHandle()->IsIsolated())
		{
			bAnyEmitterIsolated = true;
			break;
		}
	}

	GetSystem().SetIsolateEnabled(bAnyEmitterIsolated);
}

void FNiagaraSystemViewModel::ResetEmitterHandleViewModelsAndTracks()
{
	for (TSharedRef<FNiagaraEmitterHandleViewModel> EmitterHandleViewModel : EmitterHandleViewModels)
	{
		EmitterHandleViewModel->Reset();
	}

	TArray<UMovieSceneTrack*> MasterTracks = NiagaraSequence->GetMovieScene()->GetMasterTracks();
	for (UMovieSceneTrack* MasterTrack : MasterTracks)
	{
		if (MasterTrack != nullptr)
		{
			NiagaraSequence->GetMovieScene()->RemoveMasterTrack(*MasterTrack);
		}
	}
}

void FNiagaraSystemViewModel::RefreshEmitterHandleViewModels()
{
	TArray<TSharedRef<FNiagaraEmitterHandleViewModel>> OldViewModels = EmitterHandleViewModels;
	EmitterHandleViewModels.Empty();
	GuidToCachedStackModuleData.Empty();

	// Map existing view models to the real instances that now exist. Reuse if we can. Create a new one if we cannot.
	TArray<FGuid> ValidEmitterHandleIds;
	int32 i;
	for (i = 0; i < GetSystem().GetNumEmitters(); ++i)
	{
		FNiagaraEmitterHandle* EmitterHandle = &GetSystem().GetEmitterHandle(i);
		TSharedPtr<FNiagaraEmitterInstance, ESPMode::ThreadSafe> Simulation = SystemInstance ? SystemInstance->GetSimulationForHandle(*EmitterHandle) : nullptr;
		ValidEmitterHandleIds.Add(EmitterHandle->GetId());

		TSharedPtr<FNiagaraEmitterHandleViewModel> ViewModel;
		bool bAdd = OldViewModels.Num() <= i;
		if (bAdd)
		{
			ViewModel = MakeShared<FNiagaraEmitterHandleViewModel>();
			ViewModel->OnPropertyChanged().AddRaw(this, &FNiagaraSystemViewModel::EmitterHandlePropertyChanged, EmitterHandle->GetId());
			ViewModel->OnNameChanged().AddRaw(this, &FNiagaraSystemViewModel::EmitterHandleNameChanged);
			ViewModel->GetEmitterViewModel()->OnPropertyChanged().AddRaw(this, &FNiagaraSystemViewModel::EmitterPropertyChanged);
			ViewModel->GetEmitterViewModel()->OnScriptCompiled().AddRaw(this, &FNiagaraSystemViewModel::ScriptCompiled);
			ViewModel->GetEmitterViewModel()->OnScriptGraphChanged().AddRaw(this, &FNiagaraSystemViewModel::EmitterScriptGraphChanged, EmitterHandle->GetId());
			ViewModel->GetEmitterViewModel()->OnScriptParameterStoreChanged().AddRaw(this, &FNiagaraSystemViewModel::EmitterParameterStoreChanged);
			ViewModel->GetEmitterStackViewModel()->OnStructureChanged().AddRaw(this, &FNiagaraSystemViewModel::StackViewModelStructureChanged);
		}
		else
		{
			ViewModel = OldViewModels[i];
		}

		EmitterHandleViewModels.Add(ViewModel.ToSharedRef());
		ViewModel->Initialize(this->AsShared(), EmitterHandle, Simulation);
	}

	check(EmitterHandleViewModels.Num() == GetSystem().GetNumEmitters());

	// Clear out any old view models that may still be left around.
	for (; i < OldViewModels.Num(); i++)
	{
		TSharedRef<FNiagaraEmitterHandleViewModel> ViewModel = OldViewModels[i];
		ViewModel->OnPropertyChanged().RemoveAll(this);
		ViewModel->OnNameChanged().RemoveAll(this);
		ViewModel->GetEmitterViewModel()->OnPropertyChanged().RemoveAll(this);
		ViewModel->GetEmitterViewModel()->OnScriptCompiled().RemoveAll(this);
		ViewModel->GetEmitterViewModel()->OnScriptGraphChanged().RemoveAll(this);
		ViewModel->GetEmitterViewModel()->OnScriptParameterStoreChanged().RemoveAll(this);
		ViewModel->GetEmitterStackViewModel()->OnStructureChanged().RemoveAll(this);
		ViewModel->Reset();
	}

	bool bAnyEmitterIsolated = false;
	for (TSharedRef<FNiagaraEmitterHandleViewModel> EmitterHandle : EmitterHandleViewModels)
	{
		if (EmitterHandle->GetIsIsolated())
		{
			bAnyEmitterIsolated = true;
		}
	}
	GetSystem().SetIsolateEnabled(bAnyEmitterIsolated);
	OnEmitterHandleViewModelsChangedDelegate.Broadcast();
}

void PopulateChildMovieSceneFoldersFromNiagaraFolders(const UNiagaraSystemEditorFolder* NiagaraFolder, UMovieSceneFolder* MovieSceneFolder, const TMap<FGuid, UMovieSceneNiagaraEmitterTrack*>& EmitterHandleIdToTrackMap)
{
	for (const UNiagaraSystemEditorFolder* ChildNiagaraFolder : NiagaraFolder->GetChildFolders())
	{
		UMovieSceneFolder* MatchingMovieSceneFolder = nullptr;
		for (UMovieSceneFolder* ChildMovieSceneFolder : MovieSceneFolder->GetChildFolders())
		{
			if (ChildMovieSceneFolder->GetFolderName() == ChildNiagaraFolder->GetFolderName())
			{
				MatchingMovieSceneFolder = ChildMovieSceneFolder;
			}
		}

		if (MatchingMovieSceneFolder == nullptr)
		{
			MatchingMovieSceneFolder = NewObject<UMovieSceneFolder>(MovieSceneFolder, ChildNiagaraFolder->GetFolderName(), RF_Transactional);
			MatchingMovieSceneFolder->SetFolderName(ChildNiagaraFolder->GetFolderName());
			MovieSceneFolder->AddChildFolder(MatchingMovieSceneFolder);
		}

		PopulateChildMovieSceneFoldersFromNiagaraFolders(ChildNiagaraFolder, MatchingMovieSceneFolder, EmitterHandleIdToTrackMap);
	}

	for (const FGuid& ChildEmitterHandleId : NiagaraFolder->GetChildEmitterHandleIds())
	{
		UMovieSceneNiagaraEmitterTrack* const* TrackPtr = EmitterHandleIdToTrackMap.Find(ChildEmitterHandleId);
		if (TrackPtr != nullptr && MovieSceneFolder->GetChildMasterTracks().Contains(*TrackPtr) == false)
		{
			MovieSceneFolder->AddChildMasterTrack(*TrackPtr);
		}
	}
}

void FNiagaraSystemViewModel::RefreshSequencerTracks()
{
	TGuardValue<bool> UpdateGuard(bUpdatingSequencerFromEmitterDataChange, true);

	TArray<UMovieSceneTrack*> MasterTracks = NiagaraSequence->GetMovieScene()->GetMasterTracks();
	for (UMovieSceneTrack* MasterTrack : MasterTracks)
	{
		if (MasterTrack != nullptr)
		{
			NiagaraSequence->GetMovieScene()->RemoveMasterTrack(*MasterTrack);
		}
	}

	TMap<FGuid, UMovieSceneNiagaraEmitterTrack*> EmitterHandleIdToTrackMap;
	for (TSharedRef<FNiagaraEmitterHandleViewModel> EmitterHandleViewModel : EmitterHandleViewModels)
	{
		UMovieSceneNiagaraEmitterTrack* EmitterTrack = Cast<UMovieSceneNiagaraEmitterTrack>(NiagaraSequence->GetMovieScene()->AddMasterTrack(UMovieSceneNiagaraEmitterTrack::StaticClass()));
		EmitterTrack->Initialize(*this, EmitterHandleViewModel, NiagaraSequence->GetMovieScene()->GetTickResolution());
		EmitterHandleIdToTrackMap.Add(EmitterHandleViewModel->GetId(), EmitterTrack);
	}

	TArray<UMovieSceneFolder*>& MovieSceneRootFolders = NiagaraSequence->GetMovieScene()->GetRootFolders();
	MovieSceneRootFolders.Empty();

	const UNiagaraSystemEditorData& SystemEditorData = GetEditorData();
	UNiagaraSystemEditorFolder& RootFolder = SystemEditorData.GetRootFolder();
	for (const UNiagaraSystemEditorFolder* RootChildFolder : RootFolder.GetChildFolders())
	{
		UMovieSceneFolder* MovieSceneRootFolder = NewObject<UMovieSceneFolder>(NiagaraSequence->GetMovieScene(), RootChildFolder->GetFolderName(), RF_Transactional);
		MovieSceneRootFolder->SetFolderName(RootChildFolder->GetFolderName());
		MovieSceneRootFolders.Add(MovieSceneRootFolder);
		PopulateChildMovieSceneFoldersFromNiagaraFolders(RootChildFolder, MovieSceneRootFolder, EmitterHandleIdToTrackMap);
	}

	Sequencer->NotifyMovieSceneDataChanged(EMovieSceneDataChangeType::MovieSceneStructureItemsChanged);

	// Since we just rebuilt all of the sequencer tracks, these updates don't need to be done.
	EmitterIdsRequiringSequencerTrackUpdate.Empty();
}

void FNiagaraSystemViewModel::UpdateSequencerTracksForEmitters(const TArray<FGuid>& EmitterIdsRequiringUpdate)
{
	TGuardValue<bool> UpdateGuard(bUpdatingSequencerFromEmitterDataChange, true);
	for (UMovieSceneTrack* Track : NiagaraSequence->GetMovieScene()->GetMasterTracks())
	{
		UMovieSceneNiagaraEmitterTrack* EmitterTrack = CastChecked<UMovieSceneNiagaraEmitterTrack>(Track);
		if (EmitterIdsRequiringUpdate.Contains(EmitterTrack->GetEmitterHandleViewModel()->GetId()))
		{
			EmitterTrack->UpdateTrackFromEmitterGraphChange(NiagaraSequence->GetMovieScene()->GetTickResolution());
		}
	}
	Sequencer->NotifyMovieSceneDataChanged(EMovieSceneDataChangeType::MovieSceneStructureItemsChanged);
}

UMovieSceneNiagaraEmitterTrack* FNiagaraSystemViewModel::GetTrackForHandleViewModel(TSharedRef<FNiagaraEmitterHandleViewModel> EmitterHandleViewModel)
{
	for (UMovieSceneTrack* Track : NiagaraSequence->GetMovieScene()->GetMasterTracks())
	{
		UMovieSceneNiagaraEmitterTrack* EmitterTrack = CastChecked<UMovieSceneNiagaraEmitterTrack>(Track);
		if (EmitterTrack->GetEmitterHandleViewModel() == EmitterHandleViewModel)
		{
			return EmitterTrack;
		}
	}
	return nullptr;
}

void FNiagaraSystemViewModel::SetupSequencer()
{
	NiagaraSequence = NewObject<UNiagaraSequence>(GetTransientPackage());
	UMovieScene* MovieScene = NewObject<UMovieScene>(NiagaraSequence, FName("Niagara System MovieScene"), RF_Transactional);
	MovieScene->SetDisplayRate(FFrameRate(240, 1));

	NiagaraSequence->Initialize(this, MovieScene);

	FFrameTime StartTime = GetEditorData().GetPlaybackRange().GetLowerBoundValue() * MovieScene->GetTickResolution();
	int32      Duration  = (GetEditorData().GetPlaybackRange().Size<float>() * MovieScene->GetTickResolution()).FrameNumber.Value;

	MovieScene->SetPlaybackRange(StartTime.RoundToFrame(), Duration);

	FMovieSceneEditorData& EditorData = NiagaraSequence->GetMovieScene()->GetEditorData();
	float ViewTimeOffset = .1f;
	EditorData.WorkStart = GetEditorData().GetPlaybackRange().GetLowerBoundValue() - ViewTimeOffset;
	EditorData.WorkEnd = GetEditorData().GetPlaybackRange().GetUpperBoundValue() + ViewTimeOffset;
	EditorData.ViewStart = EditorData.WorkStart;
	EditorData.ViewEnd = EditorData.WorkEnd;

	FSequencerViewParams ViewParams(TEXT("NiagaraSequencerSettings"));
	{
		ViewParams.UniqueName = "NiagaraSequenceEditor";
		ViewParams.OnGetAddMenuContent = OnGetSequencerAddMenuContent;
	}

	FSequencerInitParams SequencerInitParams;
	{
		SequencerInitParams.ViewParams = ViewParams;
		SequencerInitParams.RootSequence = NiagaraSequence;
		SequencerInitParams.bEditWithinLevelEditor = false;
		SequencerInitParams.ToolkitHost = nullptr;
	}

	ISequencerModule &SequencerModule = FModuleManager::LoadModuleChecked< ISequencerModule >("Sequencer");
	Sequencer = SequencerModule.CreateSequencer(SequencerInitParams);

	Sequencer->OnMovieSceneDataChanged().AddRaw(this, &FNiagaraSystemViewModel::SequencerDataChanged);
	Sequencer->OnGlobalTimeChanged().AddRaw(this, &FNiagaraSystemViewModel::SequencerTimeChanged);
	Sequencer->GetSelectionChangedTracks().AddRaw(this, &FNiagaraSystemViewModel::SequencerTrackSelectionChanged);
	Sequencer->GetSelectionChangedSections().AddRaw(this, &FNiagaraSystemViewModel::SequencerSectionSelectionChanged);
	Sequencer->SetPlaybackStatus(GetSystem().GetNumEmitters() > 0 && EditorSettings->GetAutoPlay()
		? EMovieScenePlayerStatus::Playing
		: EMovieScenePlayerStatus::Stopped);
}

void FNiagaraSystemViewModel::ResetSystem()
{
	ResetSystem(ETimeResetMode::AllowResetTime, EMultiResetMode::ResetThisInstance, EReinitMode::ResetSystem);
}

void FNiagaraSystemViewModel::ResetSystem(ETimeResetMode TimeResetMode, EMultiResetMode MultiResetMode, EReinitMode ReinitMode)
{
	bool bResetAge = TimeResetMode == ETimeResetMode::AllowResetTime && (Sequencer->GetPlaybackStatus() == EMovieScenePlayerStatus::Playing || EditorSettings->GetResimulateOnChangeWhilePaused() == false);
	if (bResetAge)
	{
		TGuardValue<bool> Guard(bSettingSequencerTimeDirectly, true);
		if (Sequencer->GetPlaybackStatus() == EMovieScenePlayerStatus::Playing)
		{
			Sequencer->SetPlaybackStatus(EMovieScenePlayerStatus::Paused);
			Sequencer->SetGlobalTime(0);
			Sequencer->SetPlaybackStatus(EMovieScenePlayerStatus::Playing);
		}
		else
		{
			Sequencer->SetGlobalTime(0);
		}
	}

	if (System != nullptr)
	{
		System->ComputeEmittersExecutionOrder();
		System->ComputeRenderersDrawOrder();
		System->CacheFromCompiledData();
	}

	TArray<UNiagaraComponent*> ReferencingComponents;
	if (MultiResetMode == EMultiResetMode::ResetThisInstance)
	{
		if (PreviewComponent != nullptr)
		{
			ReferencingComponents.Add(PreviewComponent);
		}
	}
	else
	{
		ReferencingComponents = FNiagaraEditorUtilities::GetComponentsThatReferenceSystem(GetSystem());
	}

	for (auto Component : ReferencingComponents)
	{
		if (ReinitMode == EReinitMode::ResetSystem)
		{
			Component->ResetSystem();
			if (bResetAge && Component->GetAgeUpdateMode() == ENiagaraAgeUpdateMode::DesiredAge)
			{
				Component->SetDesiredAge(0);
			}
		}
		else if (ReinitMode == EReinitMode::ReinitializeSystem)
		{
			Component->ReinitializeSystem();
		}
	}

	if (EditMode == ENiagaraSystemViewModelEditMode::EmitterAsset && MultiResetMode == EMultiResetMode::AllowResetAllInstances && EditorSettings->GetResetDependentSystemsWhenEditingEmitters())
	{
		FNiagaraEditorUtilities::ResetSystemsThatReferenceSystemViewModel(*this);
	}

	FEditorSupportDelegates::RedrawAllViewports.Broadcast();
	bResetRequestPending = false;
}

void FNiagaraSystemViewModel::RequestResetSystem()
{
	bResetRequestPending = true;
}

struct FNiagaraSystemCurveData
{
	FRichCurve* Curve;
	FName Name;
	FLinearColor Color;
	UObject* Owner;
};

void GetCurveDataFromInterface(UNiagaraDataInterfaceCurveBase* CurveDataInterface, FString CurveSource, FString DefaultName,  
	TArray<FNiagaraSystemCurveData>& OutCurveData, TArray<UNiagaraDataInterfaceCurveBase*>& OutCurveDataInterfaces)
{
	if (!CurveDataInterface->ShowInCurveEditor)
	{
		return;
	}
	OutCurveDataInterfaces.Add(CurveDataInterface);
	TArray<UNiagaraDataInterfaceCurveBase::FCurveData> CurveData;
	CurveDataInterface->GetCurveData(CurveData);
	for (UNiagaraDataInterfaceCurveBase::FCurveData CurveDataItem : CurveData)
	{
		FNiagaraSystemCurveData SystemCurveData;
		SystemCurveData.Curve = CurveDataItem.Curve;
		SystemCurveData.Color = CurveDataItem.Color;
		SystemCurveData.Owner = CurveDataInterface;
		FString ParameterName = CurveDataItem.Name == NAME_None
			? DefaultName
			: DefaultName + ".";
		FString DataName = CurveDataItem.Name == NAME_None
			? FString()
			: CurveDataItem.Name.ToString();
		SystemCurveData.Name = *(CurveSource + ParameterName + DataName);
		OutCurveData.Add(SystemCurveData);
	}
}

void GetCurveData(FString CurveSource, UNiagaraGraph* SourceGraph, TArray<FNiagaraSystemCurveData>& OutCurveData, TArray<UNiagaraDataInterfaceCurveBase*>& OutCurveDataInterfaces)
{
	TArray<UNiagaraNodeInput*> InputNodes;
	SourceGraph->GetNodesOfClass<UNiagaraNodeInput>(InputNodes);
	TSet<FName> HandledInputs;
	for (UNiagaraNodeInput* InputNode : InputNodes)
	{
		if (HandledInputs.Contains(InputNode->Input.GetName()) == false)
		{
			if (InputNode->Usage == ENiagaraInputNodeUsage::Parameter)
			{
				UNiagaraDataInterfaceCurveBase* CurveDataInterface = Cast<UNiagaraDataInterfaceCurveBase>(InputNode->GetDataInterface());
				if (CurveDataInterface != nullptr)
				{
					FString DefaultName = InputNode->Input.GetName().ToString();
					GetCurveDataFromInterface(CurveDataInterface, CurveSource, DefaultName, OutCurveData, OutCurveDataInterfaces);
				}
			}
			HandledInputs.Add(InputNode->Input.GetName());
		}
	}
}

void FNiagaraSystemViewModel::ResetCurveData()
{
	CurveOwner.EmptyCurves();
	ShownCurveDataInterfaces.Empty();

	TArray<FNiagaraSystemCurveData> CurveData;


	check(SystemScriptViewModel.IsValid()); 
	GetCurveData(
		TEXT("System"),
		SystemScriptViewModel->GetGraphViewModel()->GetGraph(),
		CurveData,
		ShownCurveDataInterfaces);
	// Get curves from user variables
	for (UNiagaraDataInterface* DataInterface : GetSystem().GetExposedParameters().GetDataInterfaces())
	{
		UNiagaraDataInterfaceCurveBase* CurveDataInterface = Cast<UNiagaraDataInterfaceCurveBase>(DataInterface);
		if (CurveDataInterface != nullptr)
		{
			GetCurveDataFromInterface(CurveDataInterface, TEXT("System"), TEXT("User"), CurveData, ShownCurveDataInterfaces);
		}
	}
	
	for (TSharedRef<FNiagaraEmitterHandleViewModel> EmitterHandleViewModel : EmitterHandleViewModels)
	{
		GetCurveData(
			EmitterHandleViewModel->GetName().ToString(),
			EmitterHandleViewModel->GetEmitterViewModel()->GetSharedScriptViewModel()->GetGraphViewModel()->GetGraph(),
			CurveData, 
			ShownCurveDataInterfaces);
	}

	for (FNiagaraSystemCurveData& CurveDataItem : CurveData)
	{
		CurveOwner.AddCurve(
			*CurveDataItem.Curve,
			CurveDataItem.Name,
			CurveDataItem.Color,
			*CurveDataItem.Owner,
			FNiagaraCurveOwner::FNotifyCurveChanged::CreateRaw(this, &FNiagaraSystemViewModel::CurveChanged));
	}

	OnCurveOwnerChangedDelegate.Broadcast();
}

void GetCompiledScriptAndEmitterNameFromInputNode(UNiagaraNode& StackNode, UNiagaraSystem& OwningSystem, UNiagaraScript*& OutCompiledScript, FString& OutEmitterName)
{
	OutCompiledScript = nullptr;
	OutEmitterName = FString();
	UNiagaraNodeOutput* OutputNode = FNiagaraStackGraphUtilities::GetEmitterOutputNodeForStackNode(StackNode);
	if (OutputNode != nullptr)
	{
		if (OutputNode->GetUsage() == ENiagaraScriptUsage::SystemSpawnScript)
		{
			OutCompiledScript = OwningSystem.GetSystemSpawnScript();
		}
		else if (OutputNode->GetUsage() == ENiagaraScriptUsage::SystemUpdateScript)
		{
			OutCompiledScript = OwningSystem.GetSystemUpdateScript();
		}
		else
		{
			const FNiagaraEmitterHandle* OwningEmitterHandle = OwningSystem.GetEmitterHandles().FindByPredicate([&StackNode](const FNiagaraEmitterHandle& EmitterHandle)
			{
				return CastChecked<UNiagaraScriptSource>(EmitterHandle.GetInstance()->GraphSource)->NodeGraph == StackNode.GetNiagaraGraph();
			});

			if(OwningEmitterHandle != nullptr)
			{
				OutEmitterName = OwningEmitterHandle->GetInstance()->GetUniqueEmitterName();
				switch (OutputNode->GetUsage())
				{
				case ENiagaraScriptUsage::EmitterSpawnScript:
					OutCompiledScript = OwningSystem.GetSystemSpawnScript();
					break;
				case ENiagaraScriptUsage::EmitterUpdateScript:
					OutCompiledScript = OwningSystem.GetSystemUpdateScript();
					break;
				case ENiagaraScriptUsage::ParticleSpawnScript:
				case ENiagaraScriptUsage::ParticleUpdateScript:
				case ENiagaraScriptUsage::ParticleEventScript:
				case ENiagaraScriptUsage::ParticleSimulationStageScript:
					OutCompiledScript = OwningEmitterHandle->GetInstance()->GetScript(OutputNode->GetUsage(), OutputNode->GetUsageId());
					break;
				}
			}
		}
	}
}

void UpdateCompiledDataInterfacesForScript(UNiagaraScript& TargetScript, FName TargetDataInterfaceName, UNiagaraDataInterface& SourceDataInterface)
{
	for (FNiagaraScriptDataInterfaceInfo& DataInterfaceInfo : TargetScript.GetCachedDefaultDataInterfaces())
	{
		if (DataInterfaceInfo.Name == TargetDataInterfaceName)
		{
			SourceDataInterface.CopyTo(DataInterfaceInfo.DataInterface);
			break;
		}
	}
}

void FNiagaraSystemViewModel::UpdateCompiledDataInterfaces(UNiagaraDataInterface* ChangedDataInterface)
{
	UNiagaraNodeInput* OuterInputNode = ChangedDataInterface->GetTypedOuter<UNiagaraNodeInput>();
	if (OuterInputNode != nullptr)
	{
		// If the data interface's owning node has been removed from it's graph then it's not valid so early out here.
		bool bIsValidInputNode = OuterInputNode->GetGraph()->Nodes.Contains(OuterInputNode);
		if (bIsValidInputNode == false)
		{
			return;
		}

		// If the data interface was owned by an input node, then we need to try to update the compiled version.
		UNiagaraScript* CompiledScript;
		FString EmitterName;
		GetCompiledScriptAndEmitterNameFromInputNode(*OuterInputNode, GetSystem(), CompiledScript, EmitterName);
		if (ensureMsgf(CompiledScript != nullptr, TEXT("Could not find owning script for data interface input node.")))
		{
			bool bIsParameterMapDataInterface = false;
			FName DataInterfaceName = FHlslNiagaraTranslator::GetDataInterfaceName(OuterInputNode->Input.GetName(), EmitterName, bIsParameterMapDataInterface);
			UpdateCompiledDataInterfacesForScript(*CompiledScript, DataInterfaceName, *ChangedDataInterface);
		}
	}
	else
	{
		// If the data interface wasn't owned by a script, try to find it in the exposed parameter data interfaces.
		const FNiagaraVariableBase* FoundExposedDataInterface = GetSystem().GetExposedParameters().FindVariable(ChangedDataInterface);
		if (FoundExposedDataInterface != nullptr)
		{
			GetSystem().GetExposedParameters().OnInterfaceChange();
		}
	}
}

void FNiagaraSystemViewModel::EmitterHandlePropertyChanged(FGuid OwningEmitterHandleId)
{
	// When the emitter handle changes, refresh the System scripts emitter nodes and the sequencer tracks just in case the
	// property that changed was the handles emitter.
	if (bUpdatingEmittersFromSequencerDataChange == false)
	{
		TGuardValue<bool> UpdateGuard(bUpdatingSequencerFromEmitterDataChange, true);
		for (UMovieSceneTrack* Track : NiagaraSequence->GetMovieScene()->GetMasterTracks())
		{
			UMovieSceneNiagaraEmitterTrack* EmitterTrack = CastChecked<UMovieSceneNiagaraEmitterTrack>(Track);
			if (EmitterTrack->GetEmitterHandleViewModel()->GetId() == OwningEmitterHandleId)
			{
				EmitterTrack->UpdateTrackFromEmitterGraphChange(NiagaraSequence->GetMovieScene()->GetTickResolution());
			}
		}
		Sequencer->NotifyMovieSceneDataChanged(EMovieSceneDataChangeType::MovieSceneStructureItemsChanged);
	}

	// Refresh the overview nodes and the emitter stacks just in case the emitter enabled state changed.
	GetEditorData().SynchronizeOverviewGraphWithSystem(GetSystem());
	TSharedPtr<FNiagaraEmitterHandleViewModel> EmitterHandleViewModel = GetEmitterHandleViewModelById(OwningEmitterHandleId);
	if (EmitterHandleViewModel.IsValid())
	{
		EmitterHandleViewModel->GetEmitterStackViewModel()->GetRootEntry()->RefreshChildren();
	}

	ResetSystem(ETimeResetMode::AllowResetTime, EMultiResetMode::ResetThisInstance, EReinitMode::ReinitializeSystem);
}

void FNiagaraSystemViewModel::EmitterHandleNameChanged()
{
	GetDefault<UEdGraphSchema_NiagaraSystemOverview>()->ForceVisualizationCacheClear();
	CompileSystem(false);
}

void FNiagaraSystemViewModel::EmitterPropertyChanged()
{
	ResetSystem(ETimeResetMode::AllowResetTime, EMultiResetMode::ResetThisInstance, EReinitMode::ReinitializeSystem);
}

void FNiagaraSystemViewModel::ScriptCompiled()
{
	bCompilePendingCompletion = true;
	//ReInitializeSystemInstances();
}

void FNiagaraSystemViewModel::SystemParameterStoreChanged(const FNiagaraParameterStore& ChangedParameterStore, const UNiagaraScript* OwningScript)
{
	UpdateSimulationFromParameterChange();
}

void FNiagaraSystemViewModel::EmitterScriptGraphChanged(const FEdGraphEditAction& InAction, const UNiagaraScript& OwningScript, FGuid OwningEmitterHandleId)
{
	if (bUpdatingEmittersFromSequencerDataChange == false)
	{
		EmitterIdsRequiringSequencerTrackUpdate.AddUnique(OwningEmitterHandleId);
	}
	// Remove from cache on graph change 
	GuidToCachedStackModuleData.Remove(OwningEmitterHandleId);
	InvalidateCachedCompileStatus();

	bPendingAssetMessagesChanged = true;
}

void FNiagaraSystemViewModel::SystemScriptGraphChanged(const FEdGraphEditAction& InAction)
{
	GuidToCachedStackModuleData.Empty();
	InvalidateCachedCompileStatus();
	bPendingAssetMessagesChanged = true;
}

void FNiagaraSystemViewModel::EmitterParameterStoreChanged(const FNiagaraParameterStore& ChangedParameterStore, const UNiagaraScript& OwningScript)
{
	if (bUpdatingEmittersFromSequencerDataChange == false)
	{
		if (EmitterIdsRequiringSequencerTrackUpdate.Num() > 0)
		{
			UpdateSequencerTracksForEmitters(EmitterIdsRequiringSequencerTrackUpdate);
		}
		else
		{
			TGuardValue<bool> UpdateGuard(bUpdatingSequencerFromEmitterDataChange, true);
			for (UMovieSceneTrack* Track : NiagaraSequence->GetMovieScene()->GetMasterTracks())
			{
				UMovieSceneNiagaraEmitterTrack* EmitterTrack = CastChecked<UMovieSceneNiagaraEmitterTrack>(Track);
				EmitterTrack->UpdateTrackFromEmitterParameterChange(NiagaraSequence->GetMovieScene()->GetTickResolution());
			}
			Sequencer->NotifyMovieSceneDataChanged(EMovieSceneDataChangeType::TrackValueChanged);
		}
	}
	UpdateSimulationFromParameterChange();
}

void FNiagaraSystemViewModel::UpdateSimulationFromParameterChange()
{
	if (EditorSettings->GetResetSimulationOnChange())
	{
		/* Calling RequestResetSystem here avoids reentrancy into ResetSystem() when we edit the system parameter store on 
		** UNiagaraComponent::Activate() as we always call PrepareRapidIterationParameters().  */
		RequestResetSystem();
	}
	else
	{
		if (Sequencer->GetPlaybackStatus() == EMovieScenePlayerStatus::Stopped)
		{
			// TODO: Update the view when paused and reset on change is turned off.
		}
	}
}

void FNiagaraSystemViewModel::CurveChanged(FRichCurve* ChangedCurve, UObject* InCurveOwner)
{
	UNiagaraDataInterfaceCurveBase* CurveDataInterface = Cast<UNiagaraDataInterfaceCurveBase>(InCurveOwner);
	if (CurveDataInterface != nullptr)
	{
		CurveDataInterface->UpdateLUT();
		UpdateCompiledDataInterfaces(CurveDataInterface);
	}
	ResetSystem();
}

void PopulateNiagaraFoldersFromMovieSceneFolders(const TArray<UMovieSceneFolder*>& MovieSceneFolders, const TArray<UMovieSceneTrack*>& MovieSceneTracks, UNiagaraSystemEditorFolder* ParentFolder)
{
	TArray<FName> ValidFolderNames;
	for (UMovieSceneFolder* MovieSceneFolder : MovieSceneFolders)
	{
		ValidFolderNames.Add(MovieSceneFolder->GetFolderName());
		UNiagaraSystemEditorFolder* MatchingNiagaraFolder = nullptr;
		for (UNiagaraSystemEditorFolder* ChildNiagaraFolder : ParentFolder->GetChildFolders())
		{
			CA_ASSUME(ChildNiagaraFolder != nullptr);
			if (ChildNiagaraFolder->GetFolderName() == MovieSceneFolder->GetFolderName())
			{
				MatchingNiagaraFolder = ChildNiagaraFolder;
				break;
			}
		}

		if (MatchingNiagaraFolder == nullptr)
		{
			MatchingNiagaraFolder = NewObject<UNiagaraSystemEditorFolder>(ParentFolder, MovieSceneFolder->GetFolderName(), RF_Transactional);
			MatchingNiagaraFolder->SetFolderName(MovieSceneFolder->GetFolderName());
			ParentFolder->AddChildFolder(MatchingNiagaraFolder);
		}

		PopulateNiagaraFoldersFromMovieSceneFolders(MovieSceneFolder->GetChildFolders(), MovieSceneFolder->GetChildMasterTracks(), MatchingNiagaraFolder);
	}

	TArray<UNiagaraSystemEditorFolder*> ChildNiagaraFolders = ParentFolder->GetChildFolders();
	for (UNiagaraSystemEditorFolder* ChildNiagaraFolder : ChildNiagaraFolders)
	{
		if (ValidFolderNames.Contains(ChildNiagaraFolder->GetFolderName()) == false)
		{
			ParentFolder->RemoveChildFolder(ChildNiagaraFolder);
		}
	}

	TArray<FGuid> ValidEmitterHandleIds;
	for (UMovieSceneTrack* MovieSceneTrack : MovieSceneTracks)
	{
		UMovieSceneNiagaraEmitterTrack* NiagaraEmitterTrack = Cast<UMovieSceneNiagaraEmitterTrack>(MovieSceneTrack);
		if (NiagaraEmitterTrack != nullptr)
		{
			FGuid EmitterHandleId = NiagaraEmitterTrack->GetEmitterHandleViewModel()->GetId();
			ValidEmitterHandleIds.Add(EmitterHandleId);
			if (ParentFolder->GetChildEmitterHandleIds().Contains(EmitterHandleId) == false)
			{
				ParentFolder->AddChildEmitterHandleId(EmitterHandleId);
			}
		}
	}

	TArray<FGuid> ChildEmitterHandleIds = ParentFolder->GetChildEmitterHandleIds();
	for (FGuid& ChildEmitterHandleId : ChildEmitterHandleIds)
	{
		if (ValidEmitterHandleIds.Contains(ChildEmitterHandleId) == false)
		{
			ParentFolder->RemoveChildEmitterHandleId(ChildEmitterHandleId);
		}
	}
}

void FNiagaraSystemViewModel::SequencerDataChanged(EMovieSceneDataChangeType DataChangeType)
{
	if (bUpdatingSequencerFromEmitterDataChange == false && GIsTransacting == false)
	{
		TGuardValue<bool> UpdateGuard(bUpdatingEmittersFromSequencerDataChange, true);

		GetEditorData().Modify();
		TRange<FFrameNumber> FramePlaybackRange = NiagaraSequence->GetMovieScene()->GetPlaybackRange();
		float StartTimeSeconds = NiagaraSequence->GetMovieScene()->GetTickResolution().AsSeconds(FramePlaybackRange.GetLowerBoundValue());
		float EndTimeSeconds = NiagaraSequence->GetMovieScene()->GetTickResolution().AsSeconds(FramePlaybackRange.GetUpperBoundValue());
		GetEditorData().SetPlaybackRange(TRange<float>(StartTimeSeconds, EndTimeSeconds));

		TSet<FGuid> VaildTrackEmitterHandleIds;
		TArray<FEmitterHandleToDuplicate> EmittersToDuplicate;
		TArray<TTuple<TSharedPtr<FNiagaraEmitterHandleViewModel>, FName>> EmitterHandlesToRename;

		bool bRefreshAllTracks = false;
		for (UMovieSceneTrack* Track : NiagaraSequence->GetMovieScene()->GetMasterTracks())
		{
			UMovieSceneNiagaraEmitterTrack* EmitterTrack = CastChecked<UMovieSceneNiagaraEmitterTrack>(Track);
			if (EmitterTrack->GetEmitterHandleViewModel().IsValid())
			{
				if (EmitterTrack->GetAllSections().Num() == 0 && EmitterTrack->GetSectionsWereModified())
				{
					// If there are no sections and the section collection was modified, the section was deleted so skip adding
					// it's handle to the valid collection so that it's emitter is deleted.
					continue;
				}

				VaildTrackEmitterHandleIds.Add(EmitterTrack->GetEmitterHandleViewModel()->GetId());
				EmitterTrack->UpdateEmitterHandleFromTrackChange(NiagaraSequence->GetMovieScene()->GetTickResolution());
				EmitterTrack->GetEmitterHandleViewModel()->GetEmitterViewModel()->GetOrCreateEditorData().Modify();
				EmitterTrack->GetEmitterHandleViewModel()->GetEmitterViewModel()->GetOrCreateEditorData().SetPlaybackRange(GetEditorData().GetPlaybackRange());
				if (EmitterTrack->GetDisplayName().ToString() != EmitterTrack->GetEmitterHandleViewModel()->GetNameText().ToString())
				{
					EmitterHandlesToRename.Add(TTuple<TSharedPtr<FNiagaraEmitterHandleViewModel>, FName>(EmitterTrack->GetEmitterHandleViewModel(), *EmitterTrack->GetDisplayName().ToString()));
				}

				if (EmitterTrack->GetAllSections().Num() > 1)
				{
					// If a section was duplicated, force a refresh to remove the duplicated section since that's not currently supported.
					// TODO: Detect duplicated sections and create a duplicate emitter with the correct values.
					bRefreshAllTracks = true;
				}
			}
			else
			{
				if (EmitterTrack->GetEmitterHandleId().IsValid())
				{
					// The emitter handle is invalid, but the track has a valid Id, most probably because of a copy/paste event
					FEmitterHandleToDuplicate EmitterHandleToDuplicate;
					EmitterHandleToDuplicate.SystemPath = EmitterTrack->GetSystemPath();
					EmitterHandleToDuplicate.EmitterHandleId = EmitterTrack->GetEmitterHandleId();
					EmittersToDuplicate.AddUnique(EmitterHandleToDuplicate);
				}
			}
		}

		bRefreshAllTracks |= EmitterHandlesToRename.Num() > 0;

		for (TTuple<TSharedPtr<FNiagaraEmitterHandleViewModel>, FName>& EmitterHandletoRename : EmitterHandlesToRename)
		{
			EmitterHandletoRename.Get<0>()->SetName(EmitterHandletoRename.Get<1>());
		}

		TSet<FGuid> AllEmitterHandleIds;
		for (TSharedRef<FNiagaraEmitterHandleViewModel> EmitterHandleViewModel : EmitterHandleViewModels)
		{
			AllEmitterHandleIds.Add(EmitterHandleViewModel->GetId());
		}

		TSet<FGuid> RemovedEmitterHandleIds = AllEmitterHandleIds.Difference(VaildTrackEmitterHandleIds);
		if (RemovedEmitterHandleIds.Num() > 0)
		{
			if (bCanModifyEmittersFromTimeline)
			{
				DeleteEmitters(RemovedEmitterHandleIds);
			}
			else
			{
				bRefreshAllTracks = true;
			}
		}

		if (EmittersToDuplicate.Num() > 0)
		{
			if (bCanModifyEmittersFromTimeline)
			{
				DuplicateEmitters(EmittersToDuplicate);
			}
			else
			{
				bRefreshAllTracks = true;
			}
		}

		TArray<UMovieSceneTrack*> RootTracks;
		TArray<UMovieSceneFolder*> RootFolders = NiagaraSequence->GetMovieScene()->GetRootFolders();
		if (RootFolders.Num() != 0 || GetEditorData().GetRootFolder().GetChildFolders().Num() != 0)
		{
			PopulateNiagaraFoldersFromMovieSceneFolders(RootFolders, RootTracks, &GetEditorData().GetRootFolder());
		}

		if (bRefreshAllTracks)
		{
			RefreshSequencerTracks();
		}
	}
}

void FNiagaraSystemViewModel::SequencerTimeChanged()
{
	if (!PreviewComponent || !PreviewComponent->GetSystemInstance() || !PreviewComponent->GetSystemInstance()->GetAreDataInterfacesInitialized())
	{
		return;
	}
	EMovieScenePlayerStatus::Type CurrentStatus = Sequencer->GetPlaybackStatus();
	float CurrentSequencerTime = Sequencer->GetGlobalTime().AsSeconds();
	if (SystemInstance != nullptr)
	{
		// Avoid reentrancy if we're setting the time directly.
		if (bSettingSequencerTimeDirectly == false && CurrentSequencerTime != PreviousSequencerTime)
		{
			// Skip the first update after going from stopped to playing or from playing to stopped because snapping in sequencer may have made
			// the time reverse by a small amount, and sending that update to the System will reset it unnecessarily.
			bool bStartedPlaying = CurrentStatus == EMovieScenePlayerStatus::Playing && PreviousSequencerStatus != EMovieScenePlayerStatus::Playing;
			bool bEndedPlaying = CurrentStatus != EMovieScenePlayerStatus::Playing && PreviousSequencerStatus == EMovieScenePlayerStatus::Playing;

			bool bUpdateDesiredAge = bStartedPlaying == false;
			bool bResetSystemInstance = SystemInstance->IsComplete();

			if (bUpdateDesiredAge)
			{
				if (CurrentStatus == EMovieScenePlayerStatus::Playing)
				{
					PreviewComponent->SetDesiredAge(FMath::Max(CurrentSequencerTime, 0.0f));
				}
				else
				{
					PreviewComponent->SeekToDesiredAge(FMath::Max(CurrentSequencerTime, 0.0f));
				}
			}

			if (bResetSystemInstance)
			{
				// We don't want to reset the current time if we're scrubbing.
				if (CurrentStatus == EMovieScenePlayerStatus::Playing)
				{
					ResetSystem(ETimeResetMode::AllowResetTime, EMultiResetMode::ResetThisInstance, EReinitMode::ReinitializeSystem);
				}
				else
				{
					ResetSystem(ETimeResetMode::KeepCurrentTime, EMultiResetMode::ResetThisInstance, EReinitMode::ResetSystem);
				}
			}
		}
	}

	PreviousSequencerStatus = CurrentStatus;
	PreviousSequencerTime = CurrentSequencerTime;

	OnPostSequencerTimeChangeDelegate.Broadcast();
}

void FNiagaraSystemViewModel::SystemSelectionChanged()
{
	if (bUpdatingSystemSelectionFromSequencer == false)
	{
		UpdateSequencerFromEmitterHandleSelection();
	}
}

void FNiagaraSystemViewModel::SequencerTrackSelectionChanged(TArray<UMovieSceneTrack*> SelectedTracks)
{
	if (bUpdatingSequencerSelectionFromSystem == false)
	{
		UpdateEmitterHandleSelectionFromSequencer();
	}
}

void FNiagaraSystemViewModel::SequencerSectionSelectionChanged(TArray<UMovieSceneSection*> SelectedSections)
{
	if (bUpdatingSequencerSelectionFromSystem == false)
	{
		UpdateEmitterHandleSelectionFromSequencer();
	}
}

void FNiagaraSystemViewModel::UpdateEmitterHandleSelectionFromSequencer()
{
	TArray<FGuid> NewSelectedEmitterHandleIds;

	TArray<UMovieSceneTrack*> SelectedTracks;
	Sequencer->GetSelectedTracks(SelectedTracks);
	for (UMovieSceneTrack* SelectedTrack : SelectedTracks)
	{
		UMovieSceneNiagaraEmitterTrack* SelectedEmitterTrack = Cast<UMovieSceneNiagaraEmitterTrack>(SelectedTrack);
		if (SelectedEmitterTrack != nullptr && SelectedEmitterTrack->GetEmitterHandleViewModel().IsValid())
		{
			NewSelectedEmitterHandleIds.AddUnique(SelectedEmitterTrack->GetEmitterHandleViewModel()->GetId());
		}
	}

	TArray<UMovieSceneSection*> SelectedSections;
	Sequencer->GetSelectedSections(SelectedSections);
	for (UMovieSceneSection* SelectedSection : SelectedSections)
	{
		UMovieSceneNiagaraEmitterSectionBase* SelectedEmitterSection = Cast<UMovieSceneNiagaraEmitterSectionBase>(SelectedSection);
		if (SelectedEmitterSection != nullptr && SelectedEmitterSection->GetEmitterHandleViewModel().IsValid())
		{
			NewSelectedEmitterHandleIds.AddUnique(SelectedEmitterSection->GetEmitterHandleViewModel()->GetId());
		}
	}

	TGuardValue<bool> UpdateGuard(bUpdatingSystemSelectionFromSequencer, true);
	if (SelectionViewModel != nullptr)
	{
		TArray<UNiagaraStackEntry*> EntriesToSelect;
		TArray<UNiagaraStackEntry*> EntriesToDeselect;
		UNiagaraStackEntry* SystemRootEntry = SystemStackViewModel->GetRootEntry();
		if (NewSelectedEmitterHandleIds.Num() > 0 && GetEditorData().GetOwningSystemIsPlaceholder() == false)
		{
			EntriesToSelect.Add(SystemRootEntry);
		}
		else
		{
			EntriesToDeselect.Add(SystemRootEntry);
		}
		for (TSharedRef<FNiagaraEmitterHandleViewModel> EmitterHandleViewModel : EmitterHandleViewModels)
		{
			UNiagaraStackEntry* EmitterRootEntry = EmitterHandleViewModel->GetEmitterStackViewModel()->GetRootEntry();
			if (NewSelectedEmitterHandleIds.Contains(EmitterHandleViewModel->GetId()))
			{
				EntriesToSelect.Add(EmitterRootEntry);
			}
			else
			{
				EntriesToDeselect.Add(EmitterRootEntry);
			}
		}
		bool bClearCurrentSelection = FSlateApplication::Get().GetModifierKeys().IsControlDown() == false;
		SelectionViewModel->UpdateSelectedEntries(EntriesToSelect, EntriesToDeselect, bClearCurrentSelection);
	}
}

void FNiagaraSystemViewModel::UpdateSequencerFromEmitterHandleSelection()
{
	TGuardValue<bool> UpdateGuard(bUpdatingSequencerSelectionFromSystem, true);
	Sequencer->EmptySelection();
	for (FGuid SelectedEmitterHandleId : SelectionViewModel->GetSelectedEmitterHandleIds())
	{
		for (UMovieSceneTrack* MasterTrack : NiagaraSequence->GetMovieScene()->GetMasterTracks())
		{
			UMovieSceneNiagaraEmitterTrack* EmitterTrack = Cast<UMovieSceneNiagaraEmitterTrack>(MasterTrack);
			if (EmitterTrack != nullptr && EmitterTrack->GetEmitterHandleViewModel()->GetId() == SelectedEmitterHandleId)
			{
				Sequencer->SelectTrack(EmitterTrack);
			}
		}
	}
}

void FNiagaraSystemViewModel::SystemInstanceReset()
{
	SystemInstanceInitialized();
}

void FNiagaraSystemViewModel::PreviewComponentSystemInstanceChanged()
{
	FNiagaraSystemInstance* OldSystemInstance = SystemInstance;
	SystemInstance = PreviewComponent->GetSystemInstance();
	if (SystemInstance != OldSystemInstance)
	{
		if (SystemInstance != nullptr)
		{
			SystemInstance->OnInitialized().AddRaw(this, &FNiagaraSystemViewModel::SystemInstanceInitialized);
			SystemInstance->OnReset().AddRaw(this, &FNiagaraSystemViewModel::SystemInstanceReset);
		}
		else
		{
			for (TSharedRef<FNiagaraEmitterHandleViewModel> EmitterHandleViewModel : EmitterHandleViewModels)
			{
				if (EmitterHandleViewModel->GetEmitterHandle())
				{
					EmitterHandleViewModel->SetSimulation(nullptr);
				}
			}
		}
	}
}

void FNiagaraSystemViewModel::SystemInstanceInitialized()
{
	for (TSharedRef<FNiagaraEmitterHandleViewModel> EmitterHandleViewModel : EmitterHandleViewModels)
	{
		if (EmitterHandleViewModel->IsValid())
		{
			EmitterHandleViewModel->SetSimulation(SystemInstance->GetSimulationForHandle(*EmitterHandleViewModel->GetEmitterHandle()));
		}
	}
}

void FNiagaraSystemViewModel::UpdateEmitterFixedBounds()
{
	for (TSharedRef<FNiagaraEmitterHandleViewModel>& EmitterHandleViewModel : EmitterHandleViewModels)
	{
		if (SelectionViewModel->GetSelectedEmitterHandleIds().Contains(EmitterHandleViewModel->GetId()) == false)
		{
			continue;
		}
		FNiagaraEmitterHandle* SelectedEmitterHandle = EmitterHandleViewModel->GetEmitterHandle();
		check(SelectedEmitterHandle);
		for (TSharedRef<FNiagaraEmitterInstance, ESPMode::ThreadSafe>& EmitterInst : PreviewComponent->GetSystemInstance()->GetEmitters())
		{
			if (&EmitterInst->GetEmitterHandle() == SelectedEmitterHandle && !EmitterInst->IsComplete())
			{
				EmitterInst->CalculateFixedBounds(PreviewComponent->GetComponentToWorld().Inverse());
			}
		}
	}
	PreviewComponent->MarkRenderTransformDirty();
	ResetSystem(ETimeResetMode::KeepCurrentTime, EMultiResetMode::ResetThisInstance, EReinitMode::ResetSystem);
}

void FNiagaraSystemViewModel::ClearEmitterStats()
{
#if STATS
	for (const FNiagaraEmitterHandle& Handle : System->GetEmitterHandles())
	{
		if (UNiagaraEmitter* Emitter = Handle.GetInstance())
		{
			Emitter->GetStatData().ClearStatCaptures();
		}
	}
#endif
}

void FNiagaraSystemViewModel::AddSystemEventHandlers()
{
	if (System != nullptr)
	{
		TArray<UNiagaraScript*> Scripts;
		Scripts.Add(System->GetSystemSpawnScript());
		Scripts.Add(System->GetSystemUpdateScript());
		
		for (UNiagaraScript* Script : Scripts)
		{
			if (Script != nullptr)
			{
				FDelegateHandle OnParameterStoreChangedHandle = Script->RapidIterationParameters.AddOnChangedHandler(
					FNiagaraParameterStore::FOnChanged::FDelegate::CreateSP<FNiagaraSystemViewModel, const FNiagaraParameterStore&, const UNiagaraScript*>(
						this->AsShared(), &FNiagaraSystemViewModel::SystemParameterStoreChanged, Script->RapidIterationParameters, Script));
				ScriptToOnParameterStoreChangedHandleMap.Add(FObjectKey(Script), OnParameterStoreChangedHandle);
			}
		}

		UserParameterStoreChangedHandle = System->GetExposedParameters().AddOnChangedHandler(
			FNiagaraParameterStore::FOnChanged::FDelegate::CreateSP<FNiagaraSystemViewModel, const FNiagaraParameterStore&, const UNiagaraScript*>(
				this->AsShared(), &FNiagaraSystemViewModel::SystemParameterStoreChanged, System->GetExposedParameters(), nullptr));

		SystemScriptGraphChangedHandle = SystemScriptViewModel->GetGraphViewModel()->GetGraph()->AddOnGraphChangedHandler(
			FOnGraphChanged::FDelegate::CreateSP(this->AsShared(), &FNiagaraSystemViewModel::SystemScriptGraphChanged));
		SystemScriptGraphNeedsRecompileHandle = SystemScriptViewModel->GetGraphViewModel()->GetGraph()->AddOnGraphNeedsRecompileHandler(
			FOnGraphChanged::FDelegate::CreateSP(this->AsShared(), &FNiagaraSystemViewModel::SystemScriptGraphChanged));
	}
}

void FNiagaraSystemViewModel::RemoveSystemEventHandlers()
{
	if (System != nullptr)
	{
		TArray<UNiagaraScript*> Scripts;
		Scripts.Add(System->GetSystemSpawnScript());
		Scripts.Add(System->GetSystemUpdateScript());

		for (UNiagaraScript* Script : Scripts)
		{
			if (Script != nullptr)
			{
				FDelegateHandle* OnParameterStoreChangedHandle = ScriptToOnParameterStoreChangedHandleMap.Find(FObjectKey(Script));
				if (OnParameterStoreChangedHandle != nullptr)
				{
					Script->RapidIterationParameters.RemoveOnChangedHandler(*OnParameterStoreChangedHandle);
				}
			}
		}

		System->GetExposedParameters().RemoveOnChangedHandler(UserParameterStoreChangedHandle);
		if (SystemScriptViewModel.IsValid())
		{
			SystemScriptViewModel->GetGraphViewModel()->GetGraph()->RemoveOnGraphChangedHandler(SystemScriptGraphChangedHandle);
			SystemScriptViewModel->GetGraphViewModel()->GetGraph()->RemoveOnGraphNeedsRecompileHandler(SystemScriptGraphNeedsRecompileHandle);
		}
	}

	ScriptToOnParameterStoreChangedHandleMap.Empty();
	UserParameterStoreChangedHandle.Reset();
	SystemScriptGraphChangedHandle.Reset();
	SystemScriptGraphNeedsRecompileHandle.Reset();
}

void FNiagaraSystemViewModel::NotifyPinnedCurvesChanged()
{
	OnPinnedCurvesChangedDelegate.Broadcast();
}

void FNiagaraSystemViewModel::BuildStackModuleData(UNiagaraScript* Script, FGuid InEmitterHandleId, TArray<FNiagaraStackModuleData>& OutStackModuleData)
{
	UNiagaraNodeOutput* OutputNode = FNiagaraEditorUtilities::GetScriptOutputNode(*Script);
	TArray<FNiagaraStackGraphUtilities::FStackNodeGroup> StackGroups;
	FNiagaraStackGraphUtilities::GetStackNodeGroups((UNiagaraNode&)*OutputNode, StackGroups);

	int StackIndex = 0;
	if (StackGroups.Num() > 2)
	{
		for (int i = 1; i < StackGroups.Num() - 1; i++)
		{
			FNiagaraStackGraphUtilities::FStackNodeGroup& StackGroup = StackGroups[i];
			StackIndex = i - 1;
			TArray<UNiagaraNode*> GroupNodes;
			StackGroup.GetAllNodesInGroup(GroupNodes);
			UNiagaraNodeFunctionCall * ModuleNode = Cast<UNiagaraNodeFunctionCall>(StackGroup.EndNode);
			if (ModuleNode != nullptr)
			{
				ENiagaraScriptUsage Usage = Script->GetUsage();
				FGuid UsageId = Script->GetUsageId();
				int32 Index = StackIndex;
				FNiagaraStackModuleData ModuleData = { ModuleNode, Usage, UsageId, Index, InEmitterHandleId };
				OutStackModuleData.Add(ModuleData);
			}
		}
	}

}

void FNiagaraSystemViewModel::SystemChanged(UNiagaraSystem* ChangedSystem)
{
	if (GIsTransacting == false)
	{
		check(System == ChangedSystem);
		RefreshAll();
	}
}

void FNiagaraSystemViewModel::StackViewModelStructureChanged()
{
	if (SelectionViewModel != nullptr)
	{
		SelectionViewModel->RefreshDeferred();
	}
}

void FNiagaraSystemViewModel::ScratchPadScriptsChanged()
{
	SystemStackViewModel->GetRootEntry()->RefreshChildren();
	for (TSharedRef<FNiagaraEmitterHandleViewModel> EmitterHandleViewModel : EmitterHandleViewModels)
	{
		EmitterHandleViewModel->GetEmitterStackViewModel()->GetRootEntry()->RefreshChildren();
	}
}

void FNiagaraSystemViewModel::RefreshAssetMessages()
{
	FNiagaraMessageManager* MessageManager = FNiagaraMessageManager::Get();
	for (const FObjectKey& FunctionCallNodeObjectKey : LastFunctionCallNodeObjectKeys)
	{
		MessageManager->ClearAssetMessagesForObject(SystemMessageLogGuidKey.GetValue(), FunctionCallNodeObjectKey);
	}
	LastFunctionCallNodeObjectKeys.Reset();

	auto PublishMessages = [this, &MessageManager](auto& MessageSource, const auto RemoveMessageFuncSig)->TArray<FObjectKey> /* MessageSourceObjectKeys */ {
		TArray<FObjectKey> NewObjectKeys;
		for (auto It = MessageSource.GetMessages().CreateConstIterator(); It; ++It)
		{
			const UNiagaraMessageData* MessageData = static_cast<UNiagaraMessageData*>(It.Value());
			FGenerateNiagaraMessageInfo GenerateNiagaraMessageInfo = FGenerateNiagaraMessageInfo();

			TArray<FObjectKey> AssociatedObjectKeys = { FObjectKey(&MessageSource) };
			NewObjectKeys.Append(AssociatedObjectKeys);
			GenerateNiagaraMessageInfo.SetAssociatedObjectKeys(AssociatedObjectKeys);

			TArray<FLinkNameAndDelegate> Links;
			const FText LinkText = LOCTEXT("AcknowledgeAndClearIssue", "Acknowledge and clear this issue.");
			const FGuid MessageKey = It.Key();
			FSimpleDelegate MessageDelegate = FSimpleDelegate::CreateUObject(&MessageSource, RemoveMessageFuncSig, MessageKey);
			FSimpleDelegate WrapperDelegate = FSimpleDelegate::CreateSP(this, &FNiagaraSystemViewModel::ExecuteMessageDelegateAndRefreshMessages, MessageDelegate);
			const FLinkNameAndDelegate Link = FLinkNameAndDelegate(LinkText, WrapperDelegate);
			Links.Add(Link);
			GenerateNiagaraMessageInfo.SetLinks(Links);

			TSharedRef<const INiagaraMessage> Message = MessageData->GenerateNiagaraMessage(GenerateNiagaraMessageInfo);
			MessageManager->AddMessage(Message, SystemMessageLogGuidKey.GetValue());
		}
		return NewObjectKeys;
	};

	auto PublishScriptMessages = [&](const TArray<UNiagaraScript*>& Scripts)->TArray<FObjectKey> /* FunctionCallNodeObjectKeys */ {
		TArray<FObjectKey> NewObjectKeys;
		for(UNiagaraScript* Script : Scripts)
		{
			UNiagaraNodeOutput* OutputNode = FNiagaraEditorUtilities::GetScriptOutputNode(*Script);
			if (OutputNode == nullptr)
			{
				// The output node may be null if the target script is a GPU compute script that is not in use.
				continue;
			}
			TArray<UNiagaraNodeFunctionCall*> FunctionCallNodes;
			FNiagaraStackGraphUtilities::GetOrderedModuleNodes(*OutputNode, FunctionCallNodes);
			for(UNiagaraNodeFunctionCall* FunctionCallNode : FunctionCallNodes)
			{
				NewObjectKeys.Append(PublishMessages(*FunctionCallNode, &UNiagaraNodeFunctionCall::RemoveMessageDelegateable));
			}
		}
		return NewObjectKeys;
	};

	UNiagaraSystem& ViewedSystem = GetSystem();
	if (EditMode == ENiagaraSystemViewModelEditMode::SystemAsset)
	{
		LastFunctionCallNodeObjectKeys.Append(PublishMessages(ViewedSystem, &UNiagaraSystem::RemoveMessageDelegateable));

		TArray<UNiagaraScript*> Scripts;
		Scripts.Add(ViewedSystem.GetSystemSpawnScript());
		Scripts.Add(ViewedSystem.GetSystemUpdateScript());
		for (const FNiagaraEmitterHandle& EmitterHandle : ViewedSystem.GetEmitterHandles())
		{
			UNiagaraEmitter& Emitter = *EmitterHandle.GetInstance();
			LastFunctionCallNodeObjectKeys.Append(PublishMessages(Emitter, &UNiagaraEmitter::RemoveMessageDelegateable));
			Emitter.GetScripts(Scripts, false);
		}
		LastFunctionCallNodeObjectKeys.Append(PublishScriptMessages(Scripts));

	}
	else if (EditMode == ENiagaraSystemViewModelEditMode::EmitterAsset)
	{
		const TArray<FNiagaraEmitterHandle>& EmitterHandles = ViewedSystem.GetEmitterHandles();
		if (ensureMsgf(EmitterHandles.Num() == 1, TEXT("There was not exactly 1 Emitter Handle for the SystemViewModel in Emitter edit mode!")))
		{
			UNiagaraEmitter& ViewedEmitter = *(EmitterHandles[0].GetInstance());
			LastFunctionCallNodeObjectKeys.Append(PublishMessages(ViewedEmitter, &UNiagaraEmitter::RemoveMessageDelegateable));

			TArray<UNiagaraScript*> Scripts;
			ViewedEmitter.GetScripts(Scripts, false);
			LastFunctionCallNodeObjectKeys.Append(PublishScriptMessages(Scripts));
		}
	}
	else
	{
		checkf(false, TEXT("New system viewmodel edit mode defined! Must implemented RefreshAssetMessages() for this edit mode!"));
	}
}

TSharedPtr<FNiagaraOverviewGraphViewModel> FNiagaraSystemViewModel::GetOverviewGraphViewModel() const
{
	return OverviewGraphViewModel;
}

#undef LOCTEXT_NAMESPACE // NiagaraSystemViewModel<|MERGE_RESOLUTION|>--- conflicted
+++ resolved
@@ -28,10 +28,7 @@
 #include "NiagaraEditorModule.h"
 #include "NiagaraNodeFunctionCall.h"
 #include "EdGraphSchema_NiagaraSystemOverview.h"
-<<<<<<< HEAD
-=======
 #include "EdGraphUtilities.h"
->>>>>>> 24776ab6
 #include "ViewModels/NiagaraScratchPadUtilities.h"
 
 #include "Editor.h"
@@ -606,37 +603,7 @@
 
 bool FNiagaraSystemViewModel::WaitingOnCompilation() const
 {
-<<<<<<< HEAD
-	UNiagaraSystem& ViewedSystem = GetSystem();
-
-	if (ViewedSystem.HasOutstandingCompilationRequests())
-	{
-		return true;
-	}
-
-	// the above check only handles the VM script generation, and so GPU compute script compilation can still
-	// be underway, so we'll check for that explicitly so that we don't burden the user with excessive compiles
-	for (const FNiagaraEmitterHandle& EmitterHandle : ViewedSystem.GetEmitterHandles())
-	{
-		if (const UNiagaraEmitter* Emitter = EmitterHandle.GetInstance())
-		{
-			if (const UNiagaraScript* GPUComputeScript = Emitter->GetGPUComputeScript())
-			{
-				if (const FNiagaraShaderScript* ShaderScript = GPUComputeScript->GetRenderThreadScript())
-				{
-					if (!ShaderScript->IsCompilationFinished())
-					{
-						return true;
-					}
-				}
-			}
-		}
-	}
-
-	return false;
-=======
 	return GetSystem().HasOutstandingCompilationRequests(true);
->>>>>>> 24776ab6
 }
 
 void FNiagaraSystemViewModel::Tick(float DeltaTime)
