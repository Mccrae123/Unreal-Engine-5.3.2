--- conflicted
+++ resolved
@@ -270,8 +270,6 @@
 		FOnGraphChanged::FDelegate::CreateUObject(this, &UNiagaraStackScriptItemGroup::OnScriptGraphChanged));
 }
 
-<<<<<<< HEAD
-=======
 UNiagaraNodeOutput* UNiagaraStackScriptItemGroup::GetScriptOutputNode() const
 {
 	TSharedPtr<FNiagaraScriptViewModel> ScriptViewModelPinned = ScriptViewModel.Pin();
@@ -281,7 +279,6 @@
 	return Graph->FindEquivalentOutputNode(ScriptUsage, ScriptUsageId);
 }
 
->>>>>>> cf6d231e
 void UNiagaraStackScriptItemGroup::FinalizeInternal()
 {
 	if (ScriptGraph.IsValid())
@@ -600,7 +597,6 @@
 						UNiagaraNodeOutput* SourceModuleOutputNode = FNiagaraStackGraphUtilities::GetEmitterOutputNodeForStackNode(SourceModuleItem->GetModuleNode());
 						UNiagaraScript* SourceModuleScript = FNiagaraEditorUtilities::GetScriptFromSystem(SourceModuleItem->GetSystemViewModel()->GetSystem(), SourceEmitterHandle->GetId(),
 							SourceModuleOutputNode->GetUsage(), SourceModuleOutputNode->GetUsageId());
-<<<<<<< HEAD
 
 						const FNiagaraEmitterHandle* TargetEmitterHandle = FNiagaraEditorUtilities::GetEmitterHandleForEmitter(GetSystemViewModel()->GetSystem(), *GetEmitterViewModel()->GetEmitter());
 
@@ -615,22 +611,6 @@
 							FNiagaraStackGraphUtilities::RelayoutGraph(*TargetGraph);
 							TargetGraph->NotifyGraphNeedsRecompile();
 
-=======
-
-						const FNiagaraEmitterHandle* TargetEmitterHandle = FNiagaraEditorUtilities::GetEmitterHandleForEmitter(GetSystemViewModel()->GetSystem(), *GetEmitterViewModel()->GetEmitter());
-
-						int32 TargetIndex = *TargetModuleItemPtr != nullptr ? (*TargetModuleItemPtr)->GetModuleIndex() : INDEX_NONE;
-
-						FScopedTransaction ScopedTransaction(LOCTEXT("DragAndDropModule", "Drag and drop module"));
-						{
-							FNiagaraStackGraphUtilities::MoveModule(*SourceModuleScript, SourceModuleItem->GetModuleNode(), GetSystemViewModel()->GetSystem(), TargetEmitterHandle->GetId(),
-								ScriptUsage, ScriptUsageId, TargetIndex);
-
-							UNiagaraGraph* TargetGraph = ScriptViewModel.Pin()->GetGraphViewModel()->GetGraph();
-							FNiagaraStackGraphUtilities::RelayoutGraph(*TargetGraph);
-							TargetGraph->NotifyGraphNeedsRecompile();
-
->>>>>>> cf6d231e
 							SourceModuleItem->NotifyModuleMoved();
 							RefreshChildren();
 						}
@@ -661,8 +641,6 @@
 	}
 }
 
-<<<<<<< HEAD
-=======
 void UNiagaraStackScriptItemGroup::AddParameterModuleToStack(const UNiagaraStackModuleSpacer* InModuleSpacer, const FNiagaraVariable &InVariable)
 {
 	TArray<FNiagaraVariable> Vars;
@@ -683,6 +661,5 @@
 	FNiagaraStackGraphUtilities::AddParameterModuleToStack(Vars, *OutputNode, TargetIndex, DefaultVals);
 	RefreshChildren();
 }
->>>>>>> cf6d231e
 
 #undef LOCTEXT_NAMESPACE