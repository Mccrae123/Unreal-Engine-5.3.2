// Copyright Epic Games, Inc. All Rights Reserved.

#include "ViewModels/Stack/NiagaraStackFunctionInput.h"

#include "AssetRegistryModule.h"
#include "EdGraphSchema_Niagara.h"
#include "Editor.h"
#include "INiagaraEditorTypeUtilities.h"
#include "NiagaraClipboard.h"
#include "NiagaraComponent.h"
#include "NiagaraConstants.h"
#include "NiagaraConvertInPlaceUtilityBase.h"
#include "NiagaraEditorModule.h"
#include "NiagaraEditorUtilities.h"
#include "NiagaraEmitter.h"
#include "NiagaraGraph.h"
#include "NiagaraMessageManager.h"
#include "NiagaraMessages.h"
#include "NiagaraMessageUtilities.h"
#include "NiagaraNodeAssignment.h"
#include "NiagaraNodeCustomHlsl.h"
#include "NiagaraNodeFunctionCall.h"
#include "NiagaraNodeOutput.h"
#include "NiagaraNodeParameterMapGet.h"
#include "NiagaraNodeParameterMapSet.h"
#include "NiagaraRendererProperties.h"
#include "NiagaraScript.h"
#include "NiagaraScriptGraphViewModel.h"
#include "NiagaraScriptMergeManager.h"
#include "NiagaraScriptSource.h"
#include "NiagaraScriptVariable.h"
#include "NiagaraStackEditorData.h"
#include "NiagaraSystemScriptViewModel.h"
#include "ScopedTransaction.h"
#include "EdGraph/EdGraphPin.h"
#include "Framework/Notifications/NotificationManager.h"
#include "Materials/Material.h"
#include "Materials/MaterialExpressionDynamicParameter.h"
#include "Toolkits/NiagaraSystemToolkit.h"
#include "UObject/StructOnScope.h"
#include "ViewModels/NiagaraEmitterViewModel.h"
#include "ViewModels/NiagaraPlaceholderDataInterfaceManager.h"
#include "ViewModels/NiagaraScratchPadScriptViewModel.h"
#include "ViewModels/NiagaraScratchPadViewModel.h"
#include "ViewModels/NiagaraSystemViewModel.h"
#include "ViewModels/Stack/NiagaraParameterHandle.h"
#include "ViewModels/Stack/NiagaraStackFunctionInputCollection.h"
#include "ViewModels/Stack/NiagaraStackGraphUtilities.h"
#include "ViewModels/Stack/NiagaraStackInputCategory.h"
#include "ViewModels/Stack/NiagaraStackObject.h"
#include "Widgets/Notifications/SNotificationList.h"

#define LOCTEXT_NAMESPACE "NiagaraStackViewModel"

UNiagaraStackFunctionInput::UNiagaraStackFunctionInput()
	: OwningModuleNode(nullptr)
	, OwningFunctionCallNode(nullptr)
	, bUpdatingGraphDirectly(false)
	, bUpdatingLocalValueDirectly(false)
	, bShowEditConditionInline(false)
	, bIsInlineEditConditionToggle(false)
	, bIsDynamicInputScriptReassignmentPending(false)
{
}

// Traverses the path between the owning module node and the function call node this input belongs too collecting up the input handles between them.
void GenerateInputParameterHandlePath(UNiagaraNodeFunctionCall& ModuleNode, UNiagaraNodeFunctionCall& FunctionCallNode, TArray<FNiagaraParameterHandle>& OutHandlePath)
{
	UNiagaraNodeFunctionCall* CurrentFunctionCallNode = &FunctionCallNode;
	FPinCollectorArray FunctionOutputPins;
	while (CurrentFunctionCallNode != &ModuleNode)
	{
		FunctionOutputPins.Reset();
		CurrentFunctionCallNode->GetOutputPins(FunctionOutputPins);
		if (ensureMsgf(FunctionOutputPins.Num() == 1 && FunctionOutputPins[0]->LinkedTo.Num() == 1 && FunctionOutputPins[0]->LinkedTo[0]->GetOwningNode()->IsA<UNiagaraNodeParameterMapSet>(),
			TEXT("Invalid Stack Graph - Dynamic Input Function call didn't have a valid connected output.")))
		{
			FNiagaraParameterHandle AliasedHandle(FunctionOutputPins[0]->LinkedTo[0]->PinName);
			OutHandlePath.Add(FNiagaraParameterHandle::CreateModuleParameterHandle(AliasedHandle.GetName()));
			UNiagaraNodeParameterMapSet* NextOverrideNode = CastChecked<UNiagaraNodeParameterMapSet>(FunctionOutputPins[0]->LinkedTo[0]->GetOwningNode());
			UEdGraphPin* NextOverrideNodeOutputPin = FNiagaraStackGraphUtilities::GetParameterMapOutputPin(*NextOverrideNode);
			
			CurrentFunctionCallNode = nullptr;
			for (UEdGraphPin* NextOverrideNodeOutputPinLinkedPin : NextOverrideNodeOutputPin->LinkedTo)
			{
				UNiagaraNodeFunctionCall* NextFunctionCallNode = Cast<UNiagaraNodeFunctionCall>(NextOverrideNodeOutputPinLinkedPin->GetOwningNode());
				if (NextFunctionCallNode != nullptr && NextFunctionCallNode->GetFunctionName() == AliasedHandle.GetNamespace().ToString())
				{
					CurrentFunctionCallNode = NextFunctionCallNode;
					break;
				}
			}


			if (ensureMsgf(CurrentFunctionCallNode != nullptr, TEXT("Invalid Stack Graph - Function call node for override pin %s could not be found."), *FunctionOutputPins[0]->PinName.ToString()) == false)
			{
				OutHandlePath.Empty();
				return;
			}
		}
		else
		{
			OutHandlePath.Empty();
			return;
		}
	}
}

void UNiagaraStackFunctionInput::Initialize(
	FRequiredEntryData InRequiredEntryData,
	UNiagaraNodeFunctionCall& InModuleNode,
	UNiagaraNodeFunctionCall& InInputFunctionCallNode,
	FName InInputParameterHandle,
	FNiagaraTypeDefinition InInputType,
	EStackParameterBehavior InParameterBehavior,
	FString InOwnerStackItemEditorDataKey)
{
	checkf(OwningModuleNode.IsValid() == false && OwningFunctionCallNode.IsValid() == false, TEXT("Can only initialize once."));
	ParameterBehavior = InParameterBehavior;
	FString InputStackEditorDataKey = FString::Printf(TEXT("%s-Input-%s"), *InInputFunctionCallNode.NodeGuid.ToString(EGuidFormats::DigitsWithHyphens), *InInputParameterHandle.ToString());
	Super::Initialize(InRequiredEntryData, InOwnerStackItemEditorDataKey, InputStackEditorDataKey);
	OwningModuleNode = &InModuleNode;
	OwningFunctionCallNode = &InInputFunctionCallNode;
	OwningFunctionCallInitialScript = OwningFunctionCallNode->FunctionScript;
	OwningAssignmentNode = Cast<UNiagaraNodeAssignment>(OwningFunctionCallNode.Get());

	UNiagaraSystem& ParentSystem = GetSystemViewModel()->GetSystem();
	UNiagaraEmitter* ParentEmitter = GetEmitterViewModel().IsValid() ? GetEmitterViewModel()->GetEmitter() : nullptr;

	FNiagaraStackGraphUtilities::FindAffectedScripts(&ParentSystem, ParentEmitter, *OwningModuleNode.Get(), AffectedScripts);

	UNiagaraNodeOutput* OutputNode = FNiagaraStackGraphUtilities::GetEmitterOutputNodeForStackNode(*OwningModuleNode.Get());
	for (TWeakObjectPtr<UNiagaraScript> AffectedScript : AffectedScripts)
	{
		if (AffectedScript.IsValid() && AffectedScript->IsEquivalentUsage(OutputNode->GetUsage()) && AffectedScript->GetUsageId() == OutputNode->GetUsageId())
		{
			SourceScript = AffectedScript;
			RapidIterationParametersChangedHandle = SourceScript->RapidIterationParameters.AddOnChangedHandler(
				FNiagaraParameterStore::FOnChanged::FDelegate::CreateUObject(this, &UNiagaraStackFunctionInput::OnRapidIterationParametersChanged));
			SourceScript->GetLatestSource()->OnChanged().AddUObject(this, &UNiagaraStackFunctionInput::OnScriptSourceChanged);
			break;
		}
	}

	if (!SourceScript.IsValid())
		UE_LOG(LogNiagaraEditor, Warning, TEXT("Coudn't find source script in affected scripts."));

	GraphChangedHandle = OwningFunctionCallNode->GetGraph()->AddOnGraphChangedHandler(
		FOnGraphChanged::FDelegate::CreateUObject(this, &UNiagaraStackFunctionInput::OnGraphChanged));
	OnRecompileHandle = OwningFunctionCallNode->GetNiagaraGraph()->AddOnGraphNeedsRecompileHandler(
		FOnGraphChanged::FDelegate::CreateUObject(this, &UNiagaraStackFunctionInput::OnGraphChanged));

	InputParameterHandle = FNiagaraParameterHandle(InInputParameterHandle);
	GenerateInputParameterHandlePath(*OwningModuleNode, *OwningFunctionCallNode, InputParameterHandlePath);
	InputParameterHandlePath.Add(InputParameterHandle);

	DisplayName = FText::FromName(InputParameterHandle.GetName());

	InputType = InInputType;
	StackEditorDataKey = FNiagaraStackGraphUtilities::GenerateStackFunctionInputEditorDataKey(*OwningFunctionCallNode.Get(), InputParameterHandle);

	TArray<UNiagaraScript*> AffectedScriptsNotWeak;
	for (TWeakObjectPtr<UNiagaraScript> AffectedScript : AffectedScripts)
	{
		AffectedScriptsNotWeak.Add(AffectedScript.Get());
	}

	FCompileConstantResolver ConstantResolver = GetEmitterViewModel().IsValid()
		? FCompileConstantResolver(GetEmitterViewModel()->GetEmitter(), SourceScript->GetUsage())
		: FCompileConstantResolver(&GetSystemViewModel()->GetSystem(), SourceScript->GetUsage());
	FString UniqueEmitterName = GetEmitterViewModel().IsValid() ? GetEmitterViewModel()->GetEmitter()->GetUniqueEmitterName() : FString();
	EditCondition.Initialize(SourceScript.Get(), AffectedScriptsNotWeak, ConstantResolver, UniqueEmitterName, OwningFunctionCallNode.Get());
	VisibleCondition.Initialize(SourceScript.Get(), AffectedScriptsNotWeak, ConstantResolver, UniqueEmitterName, OwningFunctionCallNode.Get());

	MessageLogGuid = GetSystemViewModel()->GetMessageLogGuid();
}

void UNiagaraStackFunctionInput::FinalizeInternal()
{
	if (OwningFunctionCallNode.IsValid())
	{
		OwningFunctionCallNode->GetGraph()->RemoveOnGraphChangedHandler(GraphChangedHandle);
		OwningFunctionCallNode->GetNiagaraGraph()->RemoveOnGraphNeedsRecompileHandler(OnRecompileHandle);
	}

	if (SourceScript.IsValid())
	{
		SourceScript->RapidIterationParameters.RemoveOnChangedHandler(RapidIterationParametersChangedHandle);
		SourceScript->GetLatestSource()->OnChanged().RemoveAll(this);
	}

	if (MessageManagerRegistrationKey.IsValid())
	{
		FNiagaraMessageManager::Get()->Unsubscribe(
			  DisplayName
			, MessageLogGuid
			, MessageManagerRegistrationKey);
	}

	if (PlaceholderDataInterfaceHandle.IsValid())
	{
		PlaceholderDataInterfaceHandle.Reset();
	}

	Super::FinalizeInternal();
}

const UNiagaraNodeFunctionCall& UNiagaraStackFunctionInput::GetInputFunctionCallNode() const
{
	return *OwningFunctionCallNode.Get();
}

UNiagaraScript* UNiagaraStackFunctionInput::GetInputFunctionCallInitialScript() const
{
	return OwningFunctionCallInitialScript.Get();
}

UNiagaraStackFunctionInput::EValueMode UNiagaraStackFunctionInput::GetValueMode()
{
	return InputValues.Mode;
}

const FNiagaraTypeDefinition& UNiagaraStackFunctionInput::GetInputType() const
{
	return InputType;
}

FText UNiagaraStackFunctionInput::GetTooltipText() const
{
	FText Description = InputMetaData.IsSet() ? InputMetaData->Description : FText::GetEmpty();
	return FNiagaraEditorUtilities::FormatVariableDescription(Description, GetDisplayName(), InputType.GetNameText());
}

bool UNiagaraStackFunctionInput::GetIsEnabled() const
{
	return OwningFunctionCallNode->GetDesiredEnabledState() == ENodeEnabledState::Enabled;
}

UObject* UNiagaraStackFunctionInput::GetExternalAsset() const
{
	if (OwningFunctionCallNode.IsValid() && OwningFunctionCallNode->FunctionScript != nullptr && OwningFunctionCallNode->FunctionScript->IsAsset())
	{
		return OwningFunctionCallNode->FunctionScript;
	}
	return nullptr;
}

bool UNiagaraStackFunctionInput::TestCanCutWithMessage(FText& OutMessage) const
{
	if (InputValues.HasEditableData() == false)
	{
		OutMessage = LOCTEXT("CantCutInvalidMessage", "The current input state doesn't support cutting.");
		return false;
	}
	if (GetIsEnabledAndOwnerIsEnabled() == false)
	{
		OutMessage = LOCTEXT("CantCutDisabled", "Can not cut and input when it's owner is disabled.");
		return false;
	}
	OutMessage = LOCTEXT("CanCutMessage", "Cut will copy the value of this input including\nany data objects and dynamic inputs, and will reset it to default.");
	return true;
}

FText UNiagaraStackFunctionInput::GetCutTransactionText() const
{
	return LOCTEXT("CutInputTransaction", "Cut niagara input");
}

void UNiagaraStackFunctionInput::CopyForCut(UNiagaraClipboardContent* ClipboardContent) const
{
	Copy(ClipboardContent);
}

void UNiagaraStackFunctionInput::RemoveForCut()
{
	Reset();
}

bool UNiagaraStackFunctionInput::TestCanCopyWithMessage(FText& OutMessage) const
{
	if (InputValues.HasEditableData() == false)
	{
		OutMessage = LOCTEXT("CantCopyInvalidMessage", "The current input state doesn't support copying.");
		return false;
	}
	OutMessage = LOCTEXT("CanCopyMessage", "Copy the value of this input including\nany data objects and dynamic inputs.");
	return true;
}

void UNiagaraStackFunctionInput::Copy(UNiagaraClipboardContent* ClipboardContent) const
{
	const UNiagaraClipboardFunctionInput* ClipboardInput = ToClipboardFunctionInput(ClipboardContent);
	if (ClipboardInput != nullptr)
	{
		ClipboardContent->FunctionInputs.Add(ClipboardInput);
	}
}

bool UNiagaraStackFunctionInput::TestCanPasteWithMessage(const UNiagaraClipboardContent* ClipboardContent, FText& OutMessage) const
{
	if (ClipboardContent->FunctionInputs.Num() == 0 || GetIsEnabledAndOwnerIsEnabled() == false)
	{
		// Empty clipboard, or disabled don't allow paste, but be silent.
		return false;
	}
	else if (ClipboardContent->FunctionInputs.Num() == 1)
	{
		const UNiagaraClipboardFunctionInput* ClipboardFunctionInput = ClipboardContent->FunctionInputs[0];
		if (ClipboardFunctionInput != nullptr)
		{
			if (ClipboardFunctionInput->InputType == InputType)
			{
				if (ClipboardFunctionInput->ValueMode == ENiagaraClipboardFunctionInputValueMode::Dynamic)
				{
					UNiagaraScript* ClipboardFunctionScript = ClipboardFunctionInput->Dynamic->Script.LoadSynchronous();
					if (ClipboardFunctionScript == nullptr)
					{
						OutMessage = LOCTEXT("CantPasteInvalidDynamicInputScript", "Can not paste the dynamic input because its script is no longer valid.");
						return false;
					}
				}
				OutMessage = LOCTEXT("PastMessage", "Paste the input from the clipboard here.");
				return true;
			}
			else
			{
				OutMessage = LOCTEXT("CantPasteIncorrectType", "Can not paste inputs with mismatched types.");
				return false;
			}
		}
		return false;
	}
	else
	{
		OutMessage = LOCTEXT("CantPasteMultipleInputs", "Can't paste multiple inputs onto a single input.");
		return false;
	}
}

FText UNiagaraStackFunctionInput::GetPasteTransactionText(const UNiagaraClipboardContent* ClipboardContent) const
{
	return LOCTEXT("PasteInputTransactionText", "Paste Niagara inputs");
}

void UNiagaraStackFunctionInput::Paste(const UNiagaraClipboardContent* ClipboardContent, FText& OutPasteWarning)
{
	if (ensureMsgf(ClipboardContent != nullptr && ClipboardContent->FunctionInputs.Num() == 1, TEXT("Clipboard must not be null, and must contain a single input.  Call TestCanPasteWithMessage to validate")))
	{
		const UNiagaraClipboardFunctionInput* ClipboardInput = ClipboardContent->FunctionInputs[0];
		if (ClipboardInput != nullptr && ClipboardInput->InputType == InputType)
		{
			SetValueFromClipboardFunctionInput(*ClipboardInput);
		}
	}
}

bool UNiagaraStackFunctionInput::HasOverridenContent() const
{
	return CanReset();
}

TArray<UNiagaraStackFunctionInput*> UNiagaraStackFunctionInput::GetChildInputs() const
{
	TArray<UNiagaraStackFunctionInputCollection*> DynamicInputCollections;
	GetUnfilteredChildrenOfType(DynamicInputCollections);
	TArray<UNiagaraStackFunctionInput*> ChildInputs;
	for (UNiagaraStackFunctionInputCollection* DynamicInputCollection : DynamicInputCollections)
	{
		DynamicInputCollection->GetChildInputs(ChildInputs);
	}
	
	return ChildInputs;
}

FText UNiagaraStackFunctionInput::GetCollapsedStateText() const
{
	if (IsFinalized())
	{
		return FText();
	}
	
	if (CollapsedTextCache.IsSet() == false)
	{
		switch (InputValues.Mode)
		{
		case EValueMode::Local:
			{
				FNiagaraEditorModule& EditorModule = FNiagaraEditorModule::Get();
				auto TypeUtilityValue = EditorModule.GetTypeUtilities(InputType);
				FNiagaraVariable Var(InputType, NAME_None);
				Var.SetData(InputValues.LocalStruct->GetStructMemory());
				CollapsedTextCache = TypeUtilityValue->GetStackDisplayText(Var);
			}
			break;
		case EValueMode::Data:
				CollapsedTextCache = FText::Format(FText::FromString("[{0}]"), InputValues.DataObject.IsValid() ? InputValues.DataObject->GetClass()->GetDisplayNameText() : FText::FromString("?"));
				break;
		case EValueMode::Dynamic:
			if (InputValues.DynamicNode->FunctionScript != nullptr)
			{
				FFormatOrderedArguments Arguments;
				for (const auto& Child : GetChildInputs())
				{
					FText ChildText;
					if (Child)
					{
						ChildText = Child->GetCollapsedStateText();
					}
					if (ChildText.IsEmptyOrWhitespace())
					{
						ChildText = FText::FromString("[?]");
					}
					Arguments.Add(ChildText);
				}
				CollapsedTextCache = FText::Format(InputValues.DynamicNode->GetScriptData()->CollapsedViewFormat, Arguments);
			}
			break;
		case EValueMode::Linked:
			CollapsedTextCache = FText::FromString(InputValues.LinkedHandle.GetParameterHandleString().ToString());
			break;
		case EValueMode::Expression:
			CollapsedTextCache = FText::Format(FText::FromString("({0})"), FText::FromString(InputValues.ExpressionNode->GetCustomHlsl()));
			break;
		default:
			CollapsedTextCache = FText();
			break;
		}
	}
	return CollapsedTextCache.GetValue();
}

FText UNiagaraStackFunctionInput::GetValueToolTip() const
{
	if (IsFinalized())
	{
		return FText();
	}

	if (ValueToolTipCache.IsSet() == false)
	{
		ValueToolTipCache = FText();
		switch (InputValues.Mode)
		{
		case EValueMode::Data:
		{
			FString DataInterfaceDescription = InputValues.DataObject->GetClass()->GetDescription();
			if (DataInterfaceDescription.Len() > 0)
			{
				ValueToolTipCache = FText::FromString(DataInterfaceDescription);
			}
			break;
		}
		case EValueMode::DefaultFunction:
			if (InputValues.DefaultFunctionNode->GetScriptData() != nullptr)
			{
				ValueToolTipCache = InputValues.DefaultFunctionNode->GetScriptData()->Description;
			}
			break;
		case EValueMode::Dynamic:
<<<<<<< HEAD
			if (UNiagaraScript* FunctionScript = InputValues.DynamicNode->FunctionScript)
			{
				FText FunctionName = FText::FromString(FName::NameToDisplayString(InputValues.DynamicNode->GetFunctionName(), false));
				if (FunctionScript->Description.IsEmptyOrWhitespace())
=======
			if (FVersionedNiagaraScriptData* ScriptData = InputValues.DynamicNode->GetScriptData())
			{
				FText FunctionName = FText::FromString(FName::NameToDisplayString(InputValues.DynamicNode->GetFunctionName(), false));
				if (ScriptData->Description.IsEmptyOrWhitespace())
>>>>>>> 3aae9151
				{
					ValueToolTipCache = FText::Format(FText::FromString("Compiled Name: {0}"), FunctionName);
				}
				else
				{
<<<<<<< HEAD
					ValueToolTipCache = FText::Format(FText::FromString("{0}\n\nCompiled Name: {1}"), FunctionScript->Description, FunctionName);
=======
					ValueToolTipCache = FText::Format(FText::FromString("{0}\n\nCompiled Name: {1}"), ScriptData->Description, FunctionName);
>>>>>>> 3aae9151
				}
			}
			break;
		case EValueMode::InvalidOverride:
			ValueToolTipCache = LOCTEXT("InvalidOverrideToolTip", "The script is in an invalid and unrecoverable state for this\ninput.  Resetting to default may fix this issue.");
			break;
		case EValueMode::Linked:
		{
			FNiagaraVariable InputVariable(InputType, InputValues.LinkedHandle.GetParameterHandleString());
			if (FNiagaraConstants::IsNiagaraConstant(InputVariable))
			{
				const FNiagaraVariableMetaData* FoundMetaData = FNiagaraConstants::GetConstantMetaData(InputVariable);
				if (FoundMetaData != nullptr)
				{
					ValueToolTipCache = FoundMetaData->Description;
				}
			}
			break;
		}
		case EValueMode::UnsupportedDefault:
			ValueToolTipCache = LOCTEXT("UnsupportedDefault", "The defalut value defined in the script graph\nis custom and can not be shown in the selection stack.");
			break;
		}
	}
	return ValueToolTipCache.GetValue();
}

UNiagaraStackEntry::FStackIssueFixDelegate UNiagaraStackFunctionInput::GetUpgradeDynamicInputVersionFix()
{
	if (!InputValues.DynamicNode.IsValid())
	{
		return FStackIssueFixDelegate();
	}
	return FStackIssueFixDelegate::CreateLambda([=]()
	{
		FScopedTransaction ScopedTransaction(LOCTEXT("UpgradeVersionFix", "Change dynamic input version"));
		FNiagaraScriptVersionUpgradeContext UpgradeContext;
		UpgradeContext.CreateClipboardCallback = [this](UNiagaraClipboardContent* ClipboardContent)
		{
			RefreshChildren();
			Copy(ClipboardContent);
			if (ClipboardContent->Functions.Num() > 0)
			{
				ClipboardContent->FunctionInputs = ClipboardContent->Functions[0]->Inputs;
				ClipboardContent->Functions.Empty();
			}
		};
		UNiagaraNodeFunctionCall* FunctionCallNode = GetDynamicInputNode();
		UpgradeContext.ApplyClipboardCallback = [this](UNiagaraClipboardContent* ClipboardContent, FText& OutWarning) { Paste(ClipboardContent, OutWarning); };
		UpgradeContext.ConstantResolver = GetEmitterViewModel().IsValid() ?
			FCompileConstantResolver(GetEmitterViewModel()->GetEmitter(), FNiagaraStackGraphUtilities::GetOutputNodeUsage(*FunctionCallNode)) :
			FCompileConstantResolver(&GetSystemViewModel()->GetSystem(), FNiagaraStackGraphUtilities::GetOutputNodeUsage(*FunctionCallNode));
		FunctionCallNode->ChangeScriptVersion(FunctionCallNode->FunctionScript->GetExposedVersion().VersionGuid, UpgradeContext, true);
		if (FunctionCallNode->RefreshFromExternalChanges())
		{
			FunctionCallNode->GetNiagaraGraph()->NotifyGraphNeedsRecompile();
			GetSystemViewModel()->ResetSystem();
		}
	});
}

void UNiagaraStackFunctionInput::RefreshChildrenInternal(const TArray<UNiagaraStackEntry*>& CurrentChildren, TArray<UNiagaraStackEntry*>& NewChildren, TArray<FStackIssue>& NewIssues)
{
	AliasedInputParameterHandle = FNiagaraParameterHandle::CreateAliasedModuleParameterHandle(InputParameterHandle, OwningFunctionCallNode.Get());
	RapidIterationParameter = CreateRapidIterationVariable(AliasedInputParameterHandle.GetParameterHandleString());

	RefreshFromMetaData(NewIssues);
	RefreshValues();

	if (InputValues.DynamicNode.IsValid())
	{
		FNiagaraStackGraphUtilities::CheckForDeprecatedScriptVersion(GetDynamicInputNode(), GetStackEditorDataKey(), GetUpgradeDynamicInputVersionFix(), NewIssues);
		if (MessageManagerRegistrationKey.IsValid() == false)
		{
			FNiagaraMessageManager::Get()->SubscribeToAssetMessagesByObject(
				  DisplayName
				, MessageLogGuid
				, FObjectKey(InputValues.DynamicNode.Get())
				, MessageManagerRegistrationKey
			).BindUObject(this, &UNiagaraStackFunctionInput::OnMessageManagerRefresh);
		}
	}
	else
	{
		if (MessageManagerRegistrationKey.IsValid())
		{
			FNiagaraMessageManager::Get()->Unsubscribe(DisplayName, MessageLogGuid, MessageManagerRegistrationKey);
		}
	}

	if (GetShouldPassFilterForVisibleCondition() && InputValues.Mode == EValueMode::InvalidOverride && InputType.IsDataInterface())
	{
		NewIssues.Add(FStackIssue(
            EStackIssueSeverity::Warning,
            LOCTEXT("InvalidDataInterfaceOverrideShort", "Invalid data interface override"),
            LOCTEXT("InvalidDataInterfaceOverrideLong", "There is no valid value assigned for the input, because data interface inputs are created without a binding. Please link a valid reference from the stack or hit 'Fix issue' to populate the binding with a default value."),
            GetStackEditorDataKey(),
            false,
            { FStackIssueFix(
                LOCTEXT("ResetDataInterfaceInputFix", "Reset this input to its default value"),
                FStackIssueFixDelegate::CreateLambda([this]() { this->Reset(); }))
            }
        ));
	}

	if (InputValues.Mode == EValueMode::Dynamic && InputValues.DynamicNode.IsValid())
	{
		UNiagaraScript* FunctionScript = InputValues.DynamicNode->FunctionScript;
		FVersionedNiagaraScriptData* ScriptData = InputValues.DynamicNode->GetScriptData();
		if (ScriptData != nullptr)
		{
			UNiagaraStackFunctionInputCollection* DynamicInputEntry = FindCurrentChildOfTypeByPredicate<UNiagaraStackFunctionInputCollection>(CurrentChildren,
				[=](UNiagaraStackFunctionInputCollection* CurrentFunctionInputEntry)
			{
				return CurrentFunctionInputEntry->GetInputFunctionCallNode() == InputValues.DynamicNode.Get() &&
					CurrentFunctionInputEntry->GetModuleNode() == OwningModuleNode.Get();
			});

			if (DynamicInputEntry == nullptr)
			{
				DynamicInputEntry = NewObject<UNiagaraStackFunctionInputCollection>(this);
				DynamicInputEntry->Initialize(CreateDefaultChildRequiredData(), *OwningModuleNode, *InputValues.DynamicNode.Get(), GetOwnerStackItemEditorDataKey());
				DynamicInputEntry->SetShouldShowInStack(false);
			}

			if (ScriptData != nullptr)
			{
				if (ScriptData->bDeprecated)
				{
					FFormatNamedArguments Args;
					Args.Add(TEXT("ScriptName"), FText::FromString(InputValues.DynamicNode->GetFunctionName()));

					if (ScriptData->DeprecationRecommendation != nullptr)
					{
						Args.Add(TEXT("Recommendation"), FText::FromString(ScriptData->DeprecationRecommendation->GetPathName()));
					}

					if (ScriptData->DeprecationMessage.IsEmptyOrWhitespace() == false)
					{
						Args.Add(TEXT("Message"), ScriptData->DeprecationMessage);
					}

					FText FormatString = LOCTEXT("DynamicInputScriptDeprecationUnknownLong", "The script asset for the assigned dynamic input {ScriptName} has been deprecated.");

					if (ScriptData->DeprecationRecommendation != nullptr &&
						ScriptData->DeprecationMessage.IsEmptyOrWhitespace() == false)
					{
						FormatString = LOCTEXT("DynamicInputScriptDeprecationMessageAndRecommendationLong", "The script asset for the assigned dynamic input {ScriptName} has been deprecated. Reason:\n{Message}.\nSuggested replacement: {Recommendation}");
					}
					else if (ScriptData->DeprecationRecommendation != nullptr)
					{
						FormatString = LOCTEXT("DynamicInputScriptDeprecationLong", "The script asset for the assigned dynamic input {ScriptName} has been deprecated. Suggested replacement: {Recommendation}");
					}
					else if (ScriptData->DeprecationMessage.IsEmptyOrWhitespace() == false)
					{
						FormatString = LOCTEXT("DynamicInputScriptDeprecationMessageLong", "The script asset for the assigned dynamic input {ScriptName} has been deprecated. Reason:\n{Message}");
					}

					FText LongMessage = FText::Format(FormatString, Args);

					int32 AddIdx = NewIssues.Add(FStackIssue(
						EStackIssueSeverity::Warning,
						LOCTEXT("DynamicInputScriptDeprecationShort", "Deprecated dynamic input"),
						LongMessage,
						GetStackEditorDataKey(),
						false,
						{
							FStackIssueFix(
								LOCTEXT("SelectNewDynamicInputScriptFix", "Select a new dynamic input script"),
								FStackIssueFixDelegate::CreateLambda([this]() { this->bIsDynamicInputScriptReassignmentPending = true; })),
							FStackIssueFix(
								LOCTEXT("ResetDynamicInputFix", "Reset this input to its default value"),
								FStackIssueFixDelegate::CreateLambda([this]() { this->Reset(); }))
						}));

					if (ScriptData->DeprecationRecommendation != nullptr)
					{
						NewIssues[AddIdx].InsertFix(0,
							FStackIssueFix(
							LOCTEXT("SelectNewDynamicInputScriptFixUseRecommended", "Use recommended replacement"),
							FStackIssueFixDelegate::CreateLambda([this, ScriptData]() 
								{ 
									if (ScriptData->DeprecationRecommendation->GetUsage() != ENiagaraScriptUsage::DynamicInput)
									{
										FNiagaraEditorUtilities::WarnWithToastAndLog(LOCTEXT("FailedDynamicInputDeprecationReplacement", "Failed to replace dynamic input as recommended replacement script is not a dynamic input!"));
										return;
									}
									ReassignDynamicInputScript(ScriptData->DeprecationRecommendation); 
								})));
					}
				}

				if (ScriptData->bExperimental)
				{
					FText ErrorMessage;
					if (ScriptData->ExperimentalMessage.IsEmptyOrWhitespace())
					{
						ErrorMessage = FText::Format(LOCTEXT("DynamicInputScriptExperimental", "The script asset for the dynamic input {0} is experimental, use with care!"), FText::FromString(InputValues.DynamicNode->GetFunctionName()));
					}
					else
					{
						FFormatNamedArguments Args;
						Args.Add(TEXT("Function"), FText::FromString(InputValues.DynamicNode->GetFunctionName()));
						Args.Add(TEXT("Message"), ScriptData->ExperimentalMessage);
						ErrorMessage = FText::Format(LOCTEXT("DynamicInputScriptExperimentalReason", "The script asset for the dynamic input {Function} is experimental, reason: {Message}."), Args);
					}

					NewIssues.Add(FStackIssue(
						EStackIssueSeverity::Info,
						LOCTEXT("DynamicInputScriptExperimentalShort", "Experimental dynamic input"),
						ErrorMessage,
						GetStackEditorDataKey(),
						true));
				}
<<<<<<< HEAD
=======

				if (!ScriptData->NoteMessage.IsEmptyOrWhitespace())
				{
					FStackIssue NoteIssue = FStackIssue(
						EStackIssueSeverity::Info,
						LOCTEXT("DynamicInputScriptNoteShort", "Input Usage Note"),
						ScriptData->NoteMessage,
						GetStackEditorDataKey(),
						true);
					NoteIssue.SetIsExpandedByDefault(false);
					NewIssues.Add(NoteIssue);
				}
>>>>>>> 3aae9151
			}
			NewChildren.Add(DynamicInputEntry);
		}
		else
		{
			NewIssues.Add(FStackIssue(
				EStackIssueSeverity::Error,
				LOCTEXT("DynamicInputScriptMissingShort", "Missing dynamic input script"),
				FText::Format(LOCTEXT("DynamicInputScriptMissingLong", "The script asset for the assigned dynamic input {0} is missing."), FText::FromString(InputValues.DynamicNode->GetFunctionName())),
				GetStackEditorDataKey(),
				false,
				{
					FStackIssueFix(
						LOCTEXT("SelectNewDynamicInputScriptFix", "Select a new dynamic input script"),
						FStackIssueFixDelegate::CreateLambda([this]() { this->bIsDynamicInputScriptReassignmentPending = true; })),
					FStackIssueFix(
						LOCTEXT("ResetFix", "Reset this input to its default value"),
						FStackIssueFixDelegate::CreateLambda([this]() { this->Reset(); }))
				}));
		}
	}

	if (InputValues.Mode == EValueMode::Data && InputValues.DataObject.IsValid())
	{
		UNiagaraStackObject* ValueObjectEntry = FindCurrentChildOfTypeByPredicate<UNiagaraStackObject>(CurrentChildren,
			[=](UNiagaraStackObject* CurrentObjectEntry) { return CurrentObjectEntry->GetObject() == InputValues.DataObject.Get(); });

		if(ValueObjectEntry == nullptr)
		{
			ValueObjectEntry = NewObject<UNiagaraStackObject>(this);
			ValueObjectEntry->Initialize(CreateDefaultChildRequiredData(), InputValues.DataObject.Get(), GetOwnerStackItemEditorDataKey(), OwningFunctionCallNode.Get());
		}
		NewChildren.Add(ValueObjectEntry);
	}

	DisplayNameOverride.Reset();

	if (InputMetaData)
	{
		const FString* FoundDisplayName = InputMetaData->PropertyMetaData.Find(TEXT("DisplayName"));
		const FString* FoundDisplayNameArg0 = InputMetaData->PropertyMetaData.Find(TEXT("DisplayNameArg0"));
		if (FoundDisplayName != nullptr)
		{
			FString DisplayNameStr = *FoundDisplayName;
			if (FoundDisplayNameArg0 != nullptr)
			{
				TArray<FStringFormatArg> Args;
				Args.Add(FStringFormatArg(ResolveDisplayNameArgument(*FoundDisplayNameArg0)));
				DisplayNameStr = FString::Format(*DisplayNameStr, Args);
			}
			DisplayNameOverride = FText::FromString(DisplayNameStr);
		}	
	}

	if (GetIsHidden())
	{
		// Hidden inputs should not generate issues because they are impossible for the user to see.
		NewIssues.Empty();
	}
	else
	{
		NewIssues.Append(MessageManagerIssues);
	}
}

class UNiagaraStackFunctionInputUtilities
{
public:
	static bool GetMaterialExpressionDynamicParameter(UNiagaraEmitter* InEmitter, FNiagaraEmitterInstance* InEmitterInstance, TArray<UMaterialExpressionDynamicParameter*>& OutDynamicParameterExpressions)
	{
		TArray<UMaterial*> Materials = GetMaterialFromEmitter(InEmitter, InEmitterInstance);
		
		OutDynamicParameterExpressions.Reset();

		// Find the dynamic parameters expression from the material.
		// @YannickLange todo: Notify user that the material did not have any dynamic parameters. Maybe add them from code?
		for (UMaterial* Material : Materials)
		{
			if (Material != nullptr)
			{
				TArray<UMaterialExpressionDynamicParameter*> Expressions;
				Material->GetAllExpressionsInMaterialAndFunctionsOfType(Expressions);
				for (UMaterialExpressionDynamicParameter* DynParamExpFound : Expressions)
				{
					OutDynamicParameterExpressions.Add(DynParamExpFound);
				}
			}
		}

		return OutDynamicParameterExpressions.Num() > 0;
	}

	static TArray<UMaterial*> GetMaterialFromEmitter(UNiagaraEmitter* InEmitter, FNiagaraEmitterInstance* InEmitterInstance)
	{
		TArray<UMaterial*> ResultMaterials;
		if (InEmitter != nullptr)
		{
			for (UNiagaraRendererProperties* RenderProperties : InEmitter->GetRenderers())
			{
				TArray<UMaterialInterface*> UsedMaterialInteraces;
				RenderProperties->GetUsedMaterials(InEmitterInstance, UsedMaterialInteraces);
				for (UMaterialInterface* UsedMaterialInterface : UsedMaterialInteraces)
				{
					if (UsedMaterialInterface != nullptr)
					{
						UMaterial* UsedMaterial = UsedMaterialInterface->GetBaseMaterial();
						if (UsedMaterial != nullptr)
						{
							ResultMaterials.AddUnique(UsedMaterial);
							break;
						}
					}
				}
			}
		}
		return ResultMaterials;
	}
};

FString UNiagaraStackFunctionInput::ResolveDisplayNameArgument(const FString& InArg) const
{
	if (InArg.StartsWith(TEXT("MaterialDynamicParam")))
	{
		TSharedPtr<FNiagaraEmitterViewModel> ThisEmitterViewModel = GetEmitterViewModel();
		TArray<UMaterialExpressionDynamicParameter*> ExpressionParams;
		FNiagaraEmitterInstance* Instance = ThisEmitterViewModel->GetSimulation().Pin().Get();
		if (ThisEmitterViewModel.IsValid() == false || !UNiagaraStackFunctionInputUtilities::GetMaterialExpressionDynamicParameter(ThisEmitterViewModel->GetEmitter(), Instance, ExpressionParams))
		{
			return InArg.Replace(TEXT("MaterialDynamic"), TEXT("")) + TEXT(" (No material found using dynamic params)");
		}
		
		FString Suffix = InArg.Right(3);
		int32 ParamIdx;
		LexFromString(ParamIdx, *Suffix.Left(1));
		int32 ParamSlotIdx;
		LexFromString(ParamSlotIdx, *Suffix.Right(1));
		
		if (ParamIdx < 0 || ParamIdx > 3 || ParamSlotIdx < 0 || ParamSlotIdx > 3)
		{
			return InArg.Replace(TEXT("MaterialDynamic"), TEXT("")) + TEXT(" (error parsing parameter name)");
		}

		FName ParamName = NAME_None;
		bool bAllSame = true;
		for (UMaterialExpressionDynamicParameter* Expression : ExpressionParams)
		{
			const FExpressionOutput& Output = Expression->GetOutputs()[ParamIdx];
			if (ParamSlotIdx == Expression->ParameterIndex)
			{
				if (ParamName == NAME_None)
				{
					ParamName = Output.OutputName;
				}
				else if (ParamName != Output.OutputName)
				{
					bAllSame = false;
				}
			}
		}

		if (ParamName != NAME_None)
		{
			if (bAllSame)
			{
				return ParamName.ToString();
			}
			else
			{
				return ParamName.ToString() + TEXT(" (Multiple Aliases Found)");
			}
		}

		return InArg.Replace(TEXT("MaterialDynamic"), TEXT("")) + TEXT(" (Parameter not used in materials.)");
	}
	return FString();
}

void UNiagaraStackFunctionInput::ApplyModuleChanges()
{
	UEdGraphPin* OverridePin = GetOverridePin();
	if (OverridePin == nullptr && InputType.IsDataInterface() && DefaultInputValues.Mode != EValueMode::Linked && DefaultInputValues.DataObject.IsValid())
	{
		// Data interfaces must always be overridden in the stack. If there wasn't an override pin found, reset the override pin since the stack graph state isn't valid.
		ResetDataInterfaceOverride();
	}
}

void UNiagaraStackFunctionInput::RefreshValues()
{
	if (ensureMsgf(IsStaticParameter() || InputParameterHandle.IsModuleHandle(), TEXT("Function inputs can only be generated for module paramters.")) == false)
	{
		return;
	}

	// First collect the default values which are used to figure out if an input can be reset, and are used to
	// determine the current displayed value.
	DefaultInputValues = FInputValues();
	UpdateValuesFromScriptDefaults(DefaultInputValues);

	FInputValues OldValues = InputValues;
	InputValues = FInputValues();

	// If there is an override pin available it's value will take precedence so check that first.
	UEdGraphPin* OverridePin = GetOverridePin();
	if (OverridePin != nullptr)
	{
		UpdateValuesFromOverridePin(OldValues, InputValues, *OverridePin);
		if (InputValues.Mode == EValueMode::Data)
		{
			FGuid EmitterHandleId = GetEmitterViewModel().IsValid()
				? FNiagaraEditorUtilities::GetEmitterHandleForEmitter(GetSystemViewModel()->GetSystem(), *GetEmitterViewModel()->GetEmitter())->GetId()
				: FGuid();
			PlaceholderDataInterfaceHandle = GetSystemViewModel()->GetPlaceholderDataInterfaceManager()->GetPlaceholderDataInterface(EmitterHandleId, *OwningFunctionCallNode.Get(), InputParameterHandle);
			if (PlaceholderDataInterfaceHandle.IsValid())
			{
				// If there is an active placeholder data interface, display and edit it to keep other views consistent.  Changes to it will be copied to the target data interface
				// by the placeholder manager.
				InputValues.DataObject = PlaceholderDataInterfaceHandle->GetDataInterface();
			}
		}
	}
	else
	{
		if (InputType.IsDataInterface())
		{
<<<<<<< HEAD
			// Data interfaces must always be overridden in the stack. If there wasn't an override pin found set the mode to invalid override since the
			// stack graph state isn't valid.
			InputValues.Mode = EValueMode::InvalidOverride;
=======
			// If the input it a data interface but hasn't been edited yet, we need to provide a placeholder data interface to edit.
			FGuid EmitterHandleId = GetEmitterViewModel().IsValid()
				? FNiagaraEditorUtilities::GetEmitterHandleForEmitter(GetSystemViewModel()->GetSystem(), *GetEmitterViewModel()->GetEmitter())->GetId()
				: FGuid();
			PlaceholderDataInterfaceHandle = GetSystemViewModel()->GetPlaceholderDataInterfaceManager()->GetOrCreatePlaceholderDataInterface(EmitterHandleId, *OwningFunctionCallNode.Get(), InputParameterHandle, InputType.GetClass());
			InputValues.Mode = EValueMode::Data;
			InputValues.DataObject = PlaceholderDataInterfaceHandle->GetDataInterface();
			if (DefaultInputValues.DataObject.IsValid() && InputValues.DataObject->Equals(DefaultInputValues.DataObject.Get()) == false)
			{
				DefaultInputValues.DataObject->CopyTo(InputValues.DataObject.Get());
			}
>>>>>>> 3aae9151
		}
		else if (IsRapidIterationCandidate())
		{
			// If the value is a rapid iteration parameter it's a local value so copy it's value from the rapid iteration parameter store if it's in there,
			// otherwise copy the value from the default.
			InputValues.Mode = EValueMode::Local;
			InputValues.LocalStruct = MakeShared<FStructOnScope>(InputType.GetStruct());
			const uint8* RapidIterationParameterData = SourceScript->RapidIterationParameters.GetParameterData(RapidIterationParameter);
			if (DefaultInputValues.LocalStruct) // Numeric types can trigger crashes below, so extra safety has been added.
			{
				if (RapidIterationParameterData == nullptr)
				{
					RapidIterationParameterData = DefaultInputValues.LocalStruct->GetStructMemory();
				}

				if (InputType.GetSize() > 0 && InputValues.LocalStruct->GetStructMemory() && RapidIterationParameterData)
				{
					FMemory::Memcpy(InputValues.LocalStruct->GetStructMemory(), RapidIterationParameterData, InputType.GetSize());
				}
				else
				{
					UE_LOG(LogNiagaraEditor, Warning, TEXT("Type %s has no data! Cannot refresh values."), *InputType.GetName())
				}
			}

			// we check if variable guid is already available in the parameter store and update it if that's not the case
			if (InputMetaData.IsSet())
			{
				SourceScript->RapidIterationParameters.ParameterGuidMapping.Add(RapidIterationParameter, InputMetaData->GetVariableGuid());
			}
		}
		else
		{
			// Otherwise if there isn't an override pin and it's not a rapid iteration parameter use the default value.
			InputValues = DefaultInputValues;
		}
	}

	bCanResetCache.Reset();
	bCanResetToBaseCache.Reset();
	ValueToolTipCache.Reset();
	bIsScratchDynamicInputCache.Reset();
	CollapsedTextCache.Reset();
	ValueChangedDelegate.Broadcast();
}

void UNiagaraStackFunctionInput::RefreshFromMetaData(TArray<FStackIssue>& NewIssues)
{
	InputMetaData.Reset();
	if (OwningFunctionCallNode->IsA<UNiagaraNodeAssignment>())
	{
		// Set variables nodes have no metadata, but if they're setting a defined constant see if there's metadata for that.
		FNiagaraVariable InputVariable(InputType, InputParameterHandle.GetName());
		if (FNiagaraConstants::IsNiagaraConstant(InputVariable))
		{
			const FNiagaraVariableMetaData* FoundMetaData = FNiagaraConstants::GetConstantMetaData(InputVariable);
			if (FoundMetaData)
			{
				InputMetaData = *FoundMetaData;
			}
		}
	}
	else if (OwningFunctionCallNode->FunctionScript != nullptr)
	{
		// Otherwise just get it from the defining graph.
		UNiagaraGraph* FunctionGraph = CastChecked<UNiagaraScriptSource>(OwningFunctionCallNode->GetFunctionScriptSource())->NodeGraph;
		FNiagaraVariable InputVariable(InputType, InputParameterHandle.GetParameterHandleString());
		InputMetaData = FunctionGraph->GetMetaData(InputVariable);
	}

	if (InputMetaData.IsSet())
	{
		SetIsAdvanced(InputMetaData->bAdvancedDisplay);

		FText EditConditionError;
		EditCondition.Refresh(InputMetaData->EditCondition, EditConditionError);
		if (EditCondition.IsValid() && EditCondition.GetConditionInputType() == FNiagaraTypeDefinition::GetBoolDef())
		{
			TOptional<FNiagaraVariableMetaData> EditConditionInputMetadata = EditCondition.GetConditionInputMetaData();
			if (EditConditionInputMetadata.IsSet())
			{
				bShowEditConditionInline = EditConditionInputMetadata->bInlineEditConditionToggle;
			}
		}
		else
		{
			bShowEditConditionInline = false;
		}

		if (EditConditionError.IsEmpty() == false && bIsVisible)
		{
			NewIssues.Add(FStackIssue(
				EStackIssueSeverity::Info,
				LOCTEXT("EditConditionErrorShort", "Edit condition error"),
				FText::Format(LOCTEXT("EditConditionErrorLongFormat", "Edit condition failed to bind.  Function: {0} Input: {1} Message: {2}"), 
					OwningFunctionCallNode->GetNodeTitle(ENodeTitleType::ListView), 
					FText::FromName(InputParameterHandle.GetName()),
					EditConditionError),
				GetStackEditorDataKey(),
				true));
		}

		FText VisibleConditionError;
		VisibleCondition.Refresh(InputMetaData->VisibleCondition, VisibleConditionError);

		if (VisibleConditionError.IsEmpty() == false && bIsVisible)
		{
			NewIssues.Add(FStackIssue(
				EStackIssueSeverity::Info,
				LOCTEXT("VisibleConditionErrorShort", "Visible condition error"),
				FText::Format(LOCTEXT("VisibleConditionErrorLongFormat", "Visible condition failed to bind.  Function: {0} Input: {1} Message: {2}"),
					OwningFunctionCallNode->GetNodeTitle(ENodeTitleType::ListView),
					FText::FromName(InputParameterHandle.GetName()),
					VisibleConditionError),
				GetStackEditorDataKey(),
				true));
		}

		bIsInlineEditConditionToggle = InputType == FNiagaraTypeDefinition::GetBoolDef() && 
			InputMetaData->bInlineEditConditionToggle;
	}
}

FText UNiagaraStackFunctionInput::GetDisplayName() const
{
	return DisplayNameOverride.IsSet() ? DisplayNameOverride.GetValue() : DisplayName;
}

const TArray<FNiagaraParameterHandle>& UNiagaraStackFunctionInput::GetInputParameterHandlePath() const
{
	return InputParameterHandlePath;
}

const FNiagaraParameterHandle& UNiagaraStackFunctionInput::GetInputParameterHandle() const
{
	return InputParameterHandle;
}

const FNiagaraParameterHandle& UNiagaraStackFunctionInput::GetLinkedValueHandle() const
{
	return InputValues.LinkedHandle;
}

void UNiagaraStackFunctionInput::SetLinkedValueHandle(const FNiagaraParameterHandle& InParameterHandle)
{
	if (InParameterHandle == InputValues.LinkedHandle)
	{
		return;
	}

	FScopedTransaction ScopedTransaction(LOCTEXT("UpdateLinkedInputValue", "Update linked input value"));
	RemoveOverridePin();

	if (IsRapidIterationCandidate())
	{
		RemoveRapidIterationParametersForAffectedScripts();
	}

	if (InParameterHandle != DefaultInputValues.LinkedHandle)
	{
		// Only set the linked value if it's actually different from the default.
		FNiagaraStackGraphUtilities::SetLinkedValueHandleForFunctionInput(GetOrCreateOverridePin(), InParameterHandle);
		OwningFunctionCallNode->FixupPinNames(); // refresh the input guids and update the bound names
	}

	FNiagaraStackGraphUtilities::RelayoutGraph(*OwningFunctionCallNode->GetGraph());
	RefreshValues();
}

bool UsageRunsBefore(ENiagaraScriptUsage UsageA, ENiagaraScriptUsage UsageB, bool bCheckInterpSpawn , UNiagaraEmitter* InEmitter, FGuid UsageAID, FGuid UsageBID)
{
	static TArray<ENiagaraScriptUsage> UsagesOrderedByExecution
	{
		ENiagaraScriptUsage::SystemSpawnScript,
		ENiagaraScriptUsage::SystemUpdateScript,
		ENiagaraScriptUsage::EmitterSpawnScript,
		ENiagaraScriptUsage::EmitterUpdateScript,
		ENiagaraScriptUsage::ParticleSpawnScript,
		ENiagaraScriptUsage::ParticleEventScript,	// When not using interpolated spawn
		ENiagaraScriptUsage::ParticleUpdateScript,
		ENiagaraScriptUsage::ParticleEventScript,	// When using interpolated spawn and is spawn
		ENiagaraScriptUsage::ParticleSimulationStageScript
	};

	int32 IndexA;
	int32 IndexB;
	if (bCheckInterpSpawn)
	{
		UsagesOrderedByExecution.FindLast(UsageA, IndexA);
		UsagesOrderedByExecution.FindLast(UsageB, IndexB);
	}
	else
	{
		UsagesOrderedByExecution.Find(UsageA, IndexA);
		UsagesOrderedByExecution.Find(UsageB, IndexB);
	}

	if (IndexA == IndexB && UsageA == ENiagaraScriptUsage::ParticleSimulationStageScript && InEmitter)
	{
		const TArray<UNiagaraSimulationStageBase*> SimStages = InEmitter->GetSimulationStages();
		UNiagaraSimulationStageBase* StageA = InEmitter->GetSimulationStageById(UsageAID);
		UNiagaraSimulationStageBase* StageB = InEmitter->GetSimulationStageById(UsageBID);

		int32 SimIndexA = SimStages.IndexOfByKey(StageA);
		int32 SimIndexB = SimStages.IndexOfByKey(StageB);

		if (SimIndexA < SimIndexB)
			return true;
		else if (SimIndexA == INDEX_NONE && SimIndexB != INDEX_NONE)
			return true;
		else
			return false;
	}
	return IndexA < IndexB;
}

bool IsSpawnUsage(ENiagaraScriptUsage Usage)
{
	return
		Usage == ENiagaraScriptUsage::SystemSpawnScript ||
		Usage == ENiagaraScriptUsage::EmitterSpawnScript ||
		Usage == ENiagaraScriptUsage::ParticleSpawnScript;
}

FName GetNamespaceForUsage(ENiagaraScriptUsage Usage)
{
	switch (Usage)
	{
	case ENiagaraScriptUsage::ParticleSpawnScript:
	case ENiagaraScriptUsage::ParticleUpdateScript:
	case ENiagaraScriptUsage::ParticleEventScript:
	case ENiagaraScriptUsage::ParticleSimulationStageScript:
		return FNiagaraConstants::ParticleAttributeNamespace;
	case ENiagaraScriptUsage::EmitterSpawnScript:
	case ENiagaraScriptUsage::EmitterUpdateScript:
		return FNiagaraConstants::EmitterNamespace;
	case ENiagaraScriptUsage::SystemSpawnScript:
	case ENiagaraScriptUsage::SystemUpdateScript:
		return FNiagaraConstants::SystemNamespace;
	default:
		return NAME_None;
	}
}

void UNiagaraStackFunctionInput::GetAvailableParameterHandles(TArray<FNiagaraParameterHandle>& AvailableParameterHandles) const
{
	// Engine Handles.
	for (const FNiagaraVariable& SystemVariable : FNiagaraConstants::GetEngineConstants())
	{
		if (SystemVariable.GetType() == InputType)
		{
			AvailableParameterHandles.Add(FNiagaraParameterHandle::CreateEngineParameterHandle(SystemVariable));
		}
	}

	UNiagaraNodeOutput* CurrentOutputNode = FNiagaraStackGraphUtilities::GetEmitterOutputNodeForStackNode(*OwningModuleNode);
	UNiagaraEmitter* Emitter = nullptr;

	TArray<UNiagaraNodeOutput*> AllOutputNodes;
	if (GetEmitterViewModel().IsValid())
	{
		GetEmitterViewModel()->GetSharedScriptViewModel()->GetGraphViewModel()->GetGraph()->GetNodesOfClass<UNiagaraNodeOutput>(AllOutputNodes);
		Emitter = GetEmitterViewModel()->GetEmitter();
	}
	if (GetSystemViewModel()->GetEditMode() == ENiagaraSystemViewModelEditMode::SystemAsset)
	{
		GetSystemViewModel()->GetSystemScriptViewModel()->GetGraphViewModel()->GetGraph()->GetNodesOfClass<UNiagaraNodeOutput>(AllOutputNodes);
	}
	
	TArray<FName> StackContextRoots = FNiagaraStackGraphUtilities::StackContextResolution(Emitter, CurrentOutputNode);

	TArray<FNiagaraVariable> ExposedVars;
	GetSystemViewModel()->GetSystem().GetExposedParameters().GetParameters(ExposedVars);
	for (const FNiagaraVariable& ExposedVar : ExposedVars)
	{
		if (ExposedVar.GetType() == InputType)
		{
			AvailableParameterHandles.Add(FNiagaraParameterHandle::CreateEngineParameterHandle(ExposedVar));
		}
	}

	for (UNiagaraNodeOutput* OutputNode : AllOutputNodes)
	{
		// Check if this is in a spawn event handler and the emitter is not using interpolated spawn so we
		// we can hide particle update parameters
		bool bSpawnScript = false;
		if (CurrentOutputNode != nullptr && CurrentOutputNode->GetUsage() == ENiagaraScriptUsage::ParticleEventScript)
		{
			for (const FNiagaraEventScriptProperties &EventHandlerProps : GetEmitterViewModel()->GetEmitter()->GetEventHandlers())
			{
				if (EventHandlerProps.Script->GetUsageId() == CurrentOutputNode->ScriptTypeId)
				{
					bSpawnScript = EventHandlerProps.ExecutionMode == EScriptExecutionMode::SpawnedParticles;
					break;
				}
			}
		}
		bool bInterpolatedSpawn = GetEmitterViewModel().IsValid() && GetEmitterViewModel()->GetEmitter()->bInterpolatedSpawning;
		bool bCheckInterpSpawn = bInterpolatedSpawn || !bSpawnScript;
		if (OutputNode == CurrentOutputNode || (CurrentOutputNode != nullptr && UsageRunsBefore(OutputNode->GetUsage(), CurrentOutputNode->GetUsage(), bCheckInterpSpawn, Emitter, OutputNode->GetUsageId(), CurrentOutputNode->GetUsageId())) || (CurrentOutputNode != nullptr && IsSpawnUsage(CurrentOutputNode->GetUsage())))
		{
			TArray<FNiagaraParameterHandle> AvailableParameterHandlesForThisOutput;
			TArray<FNiagaraStackGraphUtilities::FStackNodeGroup> StackGroups;
			FNiagaraStackGraphUtilities::GetStackNodeGroups(*OutputNode, StackGroups);

			int32 CurrentModuleIndex = OutputNode == CurrentOutputNode
				? StackGroups.IndexOfByPredicate([=](const FNiagaraStackGraphUtilities::FStackNodeGroup Group) { return Group.EndNode == OwningModuleNode; })
				: INDEX_NONE;

			int32 MaxGroupIndex = CurrentModuleIndex != INDEX_NONE ? CurrentModuleIndex : StackGroups.Num() - 1;
			for (int32 i = 1; i < MaxGroupIndex; i++)
			{
				UNiagaraNodeFunctionCall* ModuleToCheck = Cast<UNiagaraNodeFunctionCall>(StackGroups[i].EndNode);
				FNiagaraParameterMapHistoryBuilder Builder;
				FNiagaraStackGraphUtilities::BuildParameterMapHistoryWithStackContextResolution(Emitter, OutputNode, ModuleToCheck, Builder, false);

				if (Builder.Histories.Num() == 1)
				{
					for (int32 j = 0; j < Builder.Histories[0].Variables.Num(); j++)
					{
						FNiagaraVariable& HistoryVariable = Builder.Histories[0].Variables[j];
						FNiagaraVariable& AliasedHistoryVariable = Builder.Histories[0].VariablesWithOriginalAliasesIntact[j];
						FNiagaraParameterHandle AvailableHandle = FNiagaraParameterHandle(HistoryVariable.GetName());
						if (HistoryVariable.GetType() == InputType)
						{
							for (const FModuleScopedPin& WritePin : Builder.Histories[0].PerVariableWriteHistory[j])
							{
								if (Cast<UNiagaraNodeParameterMapSet>(WritePin.Pin->GetOwningNode()) != nullptr)
								{
									AvailableParameterHandles.AddUnique(AvailableHandle);
									AvailableParameterHandlesForThisOutput.AddUnique(AvailableHandle);

									// Check to see if any variables can be converted to StackContext. This may be more portable for people to setup.
									for (int32 StackRootIdx = 0; StackRootIdx < StackContextRoots.Num(); StackRootIdx++)
									{
										if (HistoryVariable.IsInNameSpace(StackContextRoots[StackRootIdx]))
										{
											// We do a replace here so that we can leave modifiers and other parts intact that might also be aliased.
											FString NewName = HistoryVariable.GetName().ToString().Replace(*StackContextRoots[StackRootIdx].ToString(), *FNiagaraConstants::StackContextNamespace.ToString());

											FNiagaraParameterHandle AvailableAliasedHandle = FNiagaraParameterHandle(*NewName);
											AvailableParameterHandles.AddUnique(AvailableAliasedHandle);
											AvailableParameterHandlesForThisOutput.AddUnique(AvailableAliasedHandle);
										}
									}
									break;
								}
							}
						}
					}
				}
			}

			if (OutputNode != CurrentOutputNode && IsSpawnUsage(OutputNode->GetUsage()))
			{
				FName OutputNodeNamespace = GetNamespaceForUsage(OutputNode->GetUsage());
				if (OutputNodeNamespace.IsNone() == false)
				{
					for (FNiagaraParameterHandle& AvailableParameterHandleForThisOutput : AvailableParameterHandlesForThisOutput)
					{
						if (AvailableParameterHandleForThisOutput.GetNamespace() == OutputNodeNamespace)
						{
							AvailableParameterHandles.AddUnique(FNiagaraParameterHandle::CreateInitialParameterHandle(AvailableParameterHandleForThisOutput));
						}
					}
				}
			}
		}
	}

	//Parameter Collections
	FAssetRegistryModule& AssetRegistryModule = FModuleManager::LoadModuleChecked<FAssetRegistryModule>("AssetRegistry");
	TArray<FAssetData> CollectionAssets;
	AssetRegistryModule.Get().GetAssetsByClass(UNiagaraParameterCollection::StaticClass()->GetFName(), CollectionAssets);

	for (FAssetData& CollectionAsset : CollectionAssets)
	{
		UNiagaraParameterCollection* Collection = CastChecked<UNiagaraParameterCollection>(CollectionAsset.GetAsset());
		if (Collection)
		{
			for (const FNiagaraVariable& CollectionParam : Collection->GetParameters())
			{
				if (CollectionParam.GetType() == InputType)
				{
					AvailableParameterHandles.AddUnique(FNiagaraParameterHandle(CollectionParam.GetName()));
				}
			}
		}
	}
}

UNiagaraNodeFunctionCall* UNiagaraStackFunctionInput::GetDefaultFunctionNode() const
{
	return InputValues.DefaultFunctionNode.Get();
}

UNiagaraNodeFunctionCall* UNiagaraStackFunctionInput::GetDynamicInputNode() const
{
	return InputValues.DynamicNode.Get();
}

void UNiagaraStackFunctionInput::GetAvailableDynamicInputs(TArray<UNiagaraScript*>& AvailableDynamicInputs, bool bIncludeNonLibraryInputs)
{
	TArray<FAssetData> DynamicInputAssets;
	FNiagaraEditorUtilities::FGetFilteredScriptAssetsOptions DynamicInputScriptFilterOptions;
	DynamicInputScriptFilterOptions.ScriptUsageToInclude = ENiagaraScriptUsage::DynamicInput;
	DynamicInputScriptFilterOptions.bIncludeNonLibraryScripts = bIncludeNonLibraryInputs;
	FNiagaraEditorUtilities::GetFilteredScriptAssets(DynamicInputScriptFilterOptions, DynamicInputAssets);

	FPinCollectorArray InputPins;
	TArray<UNiagaraNodeOutput*> OutputNodes;
	auto MatchesInputType = [this, &InputPins, &OutputNodes](UNiagaraScript* Script)
	{
		UNiagaraScriptSource* DynamicInputScriptSource = Cast<UNiagaraScriptSource>(Script->GetLatestSource());
		OutputNodes.Reset();
		DynamicInputScriptSource->NodeGraph->GetNodesOfClass<UNiagaraNodeOutput>(OutputNodes);
		if (OutputNodes.Num() == 1)
		{
			InputPins.Reset();
			OutputNodes[0]->GetInputPins(InputPins);
			if (InputPins.Num() == 1)
			{
				const UEdGraphSchema_Niagara* NiagaraSchema = GetDefault<UEdGraphSchema_Niagara>();
				FNiagaraTypeDefinition PinType = NiagaraSchema->PinToTypeDefinition(InputPins[0]);
				if (PinType == InputType)
				{
					return true;
				}
			}
		}
		return false;
	};

	for (const FAssetData& DynamicInputAsset : DynamicInputAssets)
	{
		UNiagaraScript* DynamicInputScript = Cast<UNiagaraScript>(DynamicInputAsset.GetAsset());
		if (DynamicInputScript != nullptr)
		{
			if(MatchesInputType(DynamicInputScript))
			{
				AvailableDynamicInputs.Add(DynamicInputScript);
			}
		}
	}

	for (TSharedRef<FNiagaraScratchPadScriptViewModel> ScratchPadScriptViewModel : GetSystemViewModel()->GetScriptScratchPadViewModel()->GetScriptViewModels())
	{
		if (MatchesInputType(ScratchPadScriptViewModel->GetOriginalScript()))
		{
			AvailableDynamicInputs.Add(ScratchPadScriptViewModel->GetOriginalScript());
		}
	}
}

void UNiagaraStackFunctionInput::SetDynamicInput(UNiagaraScript* DynamicInput, FString SuggestedName, const FGuid& InScriptVersion)
{
	FScopedTransaction ScopedTransaction(LOCTEXT("SetDynamicInput", "Make dynamic input"));

	UEdGraphPin& OverridePin = GetOrCreateOverridePin();
	RemoveNodesForOverridePin(OverridePin);
	if (IsRapidIterationCandidate())
	{
		RemoveRapidIterationParametersForAffectedScripts();
	}

	UNiagaraNodeFunctionCall* FunctionCallNode;
	FNiagaraStackGraphUtilities::SetDynamicInputForFunctionInput(OverridePin, DynamicInput, FunctionCallNode, FGuid(), SuggestedName, InScriptVersion);
	FNiagaraStackGraphUtilities::InitializeStackFunctionInputs(GetSystemViewModel(), GetEmitterViewModel(), GetStackEditorData(), *OwningModuleNode, *FunctionCallNode);
	FNiagaraStackGraphUtilities::RelayoutGraph(*OwningFunctionCallNode->GetGraph());

	RefreshChildren();
}

FText UNiagaraStackFunctionInput::GetCustomExpressionText() const
{
	return InputValues.ExpressionNode != nullptr ? FText::FromString(InputValues.ExpressionNode->GetCustomHlsl()) : FText();
}

void UNiagaraStackFunctionInput::SetCustomExpression(const FString& InCustomExpression)
{
	FScopedTransaction ScopedTransaction(LOCTEXT("SetCustomExpressionInput", "Make custom expression input"));

	UEdGraphPin& OverridePin = GetOrCreateOverridePin();
	RemoveNodesForOverridePin(OverridePin);
	if (IsRapidIterationCandidate())
	{
		RemoveRapidIterationParametersForAffectedScripts();
	}

	UNiagaraNodeCustomHlsl* FunctionCallNode;
	FNiagaraStackGraphUtilities::SetCustomExpressionForFunctionInput(OverridePin, InCustomExpression, FunctionCallNode);
	FNiagaraStackGraphUtilities::InitializeStackFunctionInputs(GetSystemViewModel(), GetEmitterViewModel(), GetStackEditorData(), *OwningModuleNode, *FunctionCallNode);
	FNiagaraStackGraphUtilities::RelayoutGraph(*OwningFunctionCallNode->GetGraph());

	RefreshChildren();
}

void UNiagaraStackFunctionInput::SetScratch()
{
	FScopedTransaction ScopedTransaction(LOCTEXT("SetScratch", "Make new scratch dynamic input"));
	TSharedPtr<FNiagaraScratchPadScriptViewModel> ScratchScriptViewModel = GetSystemViewModel()->GetScriptScratchPadViewModel()->CreateNewScript(ENiagaraScriptUsage::DynamicInput, SourceScript->GetUsage(), InputType);
	if (ScratchScriptViewModel.IsValid())
	{
		SetDynamicInput(ScratchScriptViewModel->GetOriginalScript());
		GetSystemViewModel()->GetScriptScratchPadViewModel()->FocusScratchPadScriptViewModel(ScratchScriptViewModel.ToSharedRef());
		ScratchScriptViewModel->SetIsPendingRename(true);
	}
}

TSharedPtr<const FStructOnScope> UNiagaraStackFunctionInput::GetLocalValueStruct()
{
	return InputValues.LocalStruct;
}

UNiagaraDataInterface* UNiagaraStackFunctionInput::GetDataValueObject()
{
	return InputValues.DataObject.Get();
}

void UNiagaraStackFunctionInput::NotifyBeginLocalValueChange()
{
	GEditor->BeginTransaction(LOCTEXT("BeginEditModuleInputLocalValue", "Edit input local value."));
}

void UNiagaraStackFunctionInput::NotifyEndLocalValueChange()
{
	if (GEditor->IsTransactionActive())
	{
		GEditor->EndTransaction();
	}
}

bool UNiagaraStackFunctionInput::IsRapidIterationCandidate() const
{
	// Rapid iteration parameters will only be used if the input is not static and the input value default is a
	// local value, if it's linked in graph or through metadata or a default dynamic input the compiler generates
	// code for that instead.
	return !IsStaticParameter() && FNiagaraStackGraphUtilities::IsRapidIterationType(InputType) && DefaultInputValues.Mode == EValueMode::Local;
}

void UNiagaraStackFunctionInput::SetLocalValue(TSharedRef<FStructOnScope> InLocalValue)
{
	checkf(InLocalValue->GetStruct() == InputType.GetStruct(), TEXT("Can not set an input to an unrelated type."));

	if (InputValues.Mode == EValueMode::Local && FNiagaraEditorUtilities::DataMatches(*InputValues.LocalStruct.Get(), InLocalValue.Get()))
	{
		// The value matches the current value so noop.
		return;
	}

	TGuardValue<bool> UpdateGuard(bUpdatingLocalValueDirectly, true);
	FScopedTransaction ScopedTransaction(LOCTEXT("UpdateInputLocalValue", "Update input local value"));
	bool bGraphWillNeedRelayout = false;
	UEdGraphPin* OverridePin = GetOverridePin();

	if (OverridePin != nullptr && OverridePin->LinkedTo.Num() > 0)
	{
		// If there is an override pin and it's linked we'll need to remove all of the linked nodes to set a local value.
		RemoveNodesForOverridePin(*OverridePin);
		bGraphWillNeedRelayout = true;
	}

	if (IsRapidIterationCandidate())
	{
		// If there is currently an override pin, it must be removed to allow the rapid iteration parameter to be used.
		if (OverridePin != nullptr)
		{
			UNiagaraNode* OverrideNode = CastChecked<UNiagaraNode>(OverridePin->GetOwningNode());
			OverrideNode->Modify();
			OverrideNode->RemovePin(OverridePin);
			bGraphWillNeedRelayout = true;
		}

		// Update the value on all affected scripts.
		for (TWeakObjectPtr<UNiagaraScript> Script : AffectedScripts)
		{
			bool bAddParameterIfMissing = true;
			Script->Modify();
			Script->RapidIterationParameters.SetParameterData(InLocalValue->GetStructMemory(), RapidIterationParameter, bAddParameterIfMissing);
			if (InputMetaData.IsSet())
			{
				Script->RapidIterationParameters.ParameterGuidMapping.Add(RapidIterationParameter, InputMetaData->GetVariableGuid());
			}
		}
	}
	else
	{
		// If rapid iteration parameters can't be used the string representation of the value needs to be set on the override pin
		// for this input.  For static switch inputs the override pin in on the owning function call node and for standard parameter
		// pins the override pin is on the override parameter map set node.
		FNiagaraVariable LocalValueVariable(InputType, NAME_None);
		LocalValueVariable.SetData(InLocalValue->GetStructMemory());
		FString PinDefaultValue;
		const UEdGraphSchema_Niagara* NiagaraSchema = GetDefault<UEdGraphSchema_Niagara>();
		if (ensureMsgf(NiagaraSchema->TryGetPinDefaultValueFromNiagaraVariable(LocalValueVariable, PinDefaultValue),
			TEXT("Could not generate default value string for non-rapid iteration parameter.")))
		{
			if (OverridePin == nullptr)
			{
				OverridePin = &GetOrCreateOverridePin();
				bGraphWillNeedRelayout = true;
			}

			OverridePin->Modify();
			OverridePin->DefaultValue = PinDefaultValue;
			Cast<UNiagaraNode>(OverridePin->GetOwningNode())->MarkNodeRequiresSynchronization(TEXT("OverridePin Default Value Changed"), true);
		}

		if (InputMetaData.IsSet())
		{
			FName VariableName = FNiagaraParameterHandle(RapidIterationParameter.GetName()).GetName();
			OwningFunctionCallNode->UpdateInputNameBinding(InputMetaData->GetVariableGuid(), VariableName);
		}
	}
	
	if (bGraphWillNeedRelayout)
	{
		FNiagaraStackGraphUtilities::RelayoutGraph(*OwningFunctionCallNode->GetNiagaraGraph());
	}

	RefreshChildren();
	RefreshValues();
}

bool UNiagaraStackFunctionInput::CanReset() const
{
	if (bCanResetCache.IsSet() == false)
	{
		bool bNewCanReset = false;
		if (DefaultInputValues.Mode == EValueMode::None)
		{
			// Can't reset if no valid default was set.
			bNewCanReset = false;
		}
		else if (InputValues.Mode != DefaultInputValues.Mode)
		{
			// If the current value mode is different from the default value mode, it can always be reset.
			bNewCanReset = true;
		}
		else
		{
			switch (InputValues.Mode)
			{
			case EValueMode::Data:
				bNewCanReset = InputValues.DataObject->Equals(DefaultInputValues.DataObject.Get()) == false;
				break;
			case EValueMode::Dynamic:
				// For now assume that default dynamic inputs can always be reset to default since they're not currently supported properly.
				// TODO: Fix when default dynamic inputs are properly supported.
				bNewCanReset = false;
				break;
			case EValueMode::Linked:
				bNewCanReset = InputValues.LinkedHandle != DefaultInputValues.LinkedHandle;
				break;
			case EValueMode::Local:
				bNewCanReset =
					DefaultInputValues.LocalStruct.IsValid() &&
					InputValues.LocalStruct->GetStruct() == DefaultInputValues.LocalStruct->GetStruct() &&
					FMemory::Memcmp(InputValues.LocalStruct->GetStructMemory(), DefaultInputValues.LocalStruct->GetStructMemory(), InputType.GetSize());
				break;
			}
		}
		bCanResetCache = bNewCanReset;
	}
	return bCanResetCache.GetValue();
}

bool UNiagaraStackFunctionInput::UpdateRapidIterationParametersForAffectedScripts(const uint8* Data)
{
	for (TWeakObjectPtr<UNiagaraScript> Script : AffectedScripts)
	{
		Script->Modify();
	}

	for (TWeakObjectPtr<UNiagaraScript> Script : AffectedScripts)
	{
		bool bAddParameterIfMissing = true;
		Script->RapidIterationParameters.SetParameterData(Data, RapidIterationParameter, bAddParameterIfMissing);
	}
	GetSystemViewModel()->ResetSystem();
	return true;
}

bool UNiagaraStackFunctionInput::RemoveRapidIterationParametersForAffectedScripts()
{
	for (TWeakObjectPtr<UNiagaraScript> Script : AffectedScripts)
	{
		Script->Modify();
	}

	for (TWeakObjectPtr<UNiagaraScript> Script : AffectedScripts)
	{
		if (Script->RapidIterationParameters.RemoveParameter(RapidIterationParameter))
		{
			UE_LOG(LogNiagaraEditor, Log, TEXT("Removed Var '%s' from Script %s"), *RapidIterationParameter.GetName().ToString(), *Script->GetFullName());
		}
	}
	return true;
}

void UNiagaraStackFunctionInput::ResetDataInterfaceOverride()
{
	UEdGraphPin& OverridePin = GetOrCreateOverridePin();
	RemoveNodesForOverridePin(OverridePin);

	FString InputNodeName = InputParameterHandlePath[0].GetName().ToString();
	for (int32 i = 1; i < InputParameterHandlePath.Num(); i++)
	{
		InputNodeName += "." + InputParameterHandlePath[i].GetName().ToString();
	}

	UNiagaraDataInterface* InputValueObject;
	FNiagaraStackGraphUtilities::SetDataValueObjectForFunctionInput(OverridePin, const_cast<UClass*>(InputType.GetClass()), InputNodeName, InputValueObject);
	DefaultInputValues.DataObject->CopyTo(InputValueObject);

	FNiagaraStackGraphUtilities::RelayoutGraph(*OwningFunctionCallNode->GetGraph());
}

void UNiagaraStackFunctionInput::Reset()
{
	if (CanReset())
	{
		bool bBroadcastDataObjectChanged = false;
		if (DefaultInputValues.Mode == EValueMode::Data)
		{
			FScopedTransaction ScopedTransaction(LOCTEXT("ResetInputObjectTransaction", "Reset the inputs data interface object to default."));
<<<<<<< HEAD
			if (InputValues.Mode == EValueMode::Data)
			{
				// If there is already a valid data object just copy from the default to the current value.
				InputValues.DataObject->Modify();
				DefaultInputValues.DataObject->CopyTo(InputValues.DataObject.Get());
			}
			else
			{
				// Otherwise remove the current nodes from the override pin and set a new data object and copy the values from the default.
				ResetDataInterfaceOverride();
			}
=======
			RemoveOverridePin();
			PlaceholderDataInterfaceHandle.Reset();
			bBroadcastDataObjectChanged = true;
>>>>>>> 3aae9151
		}
		else if (DefaultInputValues.Mode == EValueMode::Linked)
		{
			FScopedTransaction ScopedTransaction(LOCTEXT("ResetInputLinkedValueTransaction", "Reset the input to its default linked value."));
			SetLinkedValueHandle(DefaultInputValues.LinkedHandle);
		}
		else if (DefaultInputValues.Mode == EValueMode::Local)
		{
			FScopedTransaction ScopedTransaction(LOCTEXT("ResetInputLocalValueTransaction", "Reset the input to its default local value."));
			SetLocalValue(DefaultInputValues.LocalStruct.ToSharedRef());
		}
		else if (DefaultInputValues.Mode == EValueMode::DefaultFunction ||
			DefaultInputValues.Mode == EValueMode::UnsupportedDefault)
		{
			FScopedTransaction ScopedTransaction(LOCTEXT("ResetInputValueTransaction", "Reset the input to its default value."));
			RemoveOverridePin();
		}
		else
		{
			ensureMsgf(false, TEXT("Attempted to reset a function input to default without a valid default."));
		}

		RefreshChildren();
		if (bBroadcastDataObjectChanged && InputValues.DataObject.IsValid())
		{
			TArray<UObject*> ChangedObjects;
			ChangedObjects.Add(InputValues.DataObject.Get());
			OnDataObjectModified().Broadcast(ChangedObjects, ENiagaraDataObjectChange::Unknown);
		}
	}
}

bool UNiagaraStackFunctionInput::IsStaticParameter() const
{
	return ParameterBehavior == EStackParameterBehavior::Static;
}

bool UNiagaraStackFunctionInput::CanResetToBase() const
{
	if (HasBaseEmitter())
	{
		if (bCanResetToBaseCache.IsSet() == false)
		{
			bool bIsModuleInput = OwningFunctionCallNode == OwningModuleNode;
			if (bIsModuleInput)
			{
				TSharedRef<FNiagaraScriptMergeManager> MergeManager = FNiagaraScriptMergeManager::Get();

				UNiagaraNodeOutput* OutputNode = FNiagaraStackGraphUtilities::GetEmitterOutputNodeForStackNode(*OwningFunctionCallNode.Get());
				if(MergeManager->IsMergeableScriptUsage(OutputNode->GetUsage()))
				{
					TSharedPtr<FNiagaraEmitterViewModel> EmitterViewModelPtr = GetEmitterViewModel();
					ensureMsgf(EmitterViewModelPtr.IsValid(), TEXT("ViewMode is nullptr and it never should be"));
					const UNiagaraEmitter* BaseEmitter = EmitterViewModelPtr.IsValid() ? EmitterViewModelPtr->GetParentEmitter() : nullptr;
					bCanResetToBaseCache = BaseEmitter != nullptr && MergeManager->IsModuleInputDifferentFromBase(
						*EmitterViewModelPtr->GetEmitter(),
						*BaseEmitter,
						OutputNode->GetUsage(),
						OutputNode->GetUsageId(),
						OwningModuleNode->NodeGuid,
						InputParameterHandle.GetName().ToString());
				}
				else
				{
					bCanResetToBaseCache = false;
				}
			}
			else
			{
				bCanResetToBaseCache = false;
			}
		}
		return bCanResetToBaseCache.GetValue();
	}
	return false;
}

void UNiagaraStackFunctionInput::ResetToBase()
{
	if (CanResetToBase())
	{
		TSharedRef<FNiagaraScriptMergeManager> MergeManager = FNiagaraScriptMergeManager::Get();

		const UNiagaraEmitter* BaseEmitter = GetEmitterViewModel()->GetEmitter()->GetParent();
		UNiagaraNodeOutput* OutputNode = FNiagaraStackGraphUtilities::GetEmitterOutputNodeForStackNode(*OwningFunctionCallNode.Get());

		FScopedTransaction ScopedTransaction(LOCTEXT("ResetInputToBaseTransaction", "Reset this input to match the parent emitter."));
		FNiagaraScriptMergeManager::FApplyDiffResults Results = MergeManager->ResetModuleInputToBase(
			*GetEmitterViewModel()->GetEmitter(),
			*BaseEmitter,
			OutputNode->GetUsage(),
			OutputNode->GetUsageId(),
			OwningModuleNode->NodeGuid,
			InputParameterHandle.GetName().ToString());

		if (Results.bSucceeded)
		{
			// If resetting to the base succeeded, an unknown number of rapid iteration parameters may have been added.  To fix
			// this copy all of the owning scripts rapid iteration parameters to all other affected scripts.
			// TODO: Either the merge should take care of this directly, or at least provide more information about what changed.
			UNiagaraScript* OwningScript = GetEmitterViewModel()->GetEmitter()->GetScript(OutputNode->GetUsage(), OutputNode->GetUsageId());
			TArray<FNiagaraVariable> OwningScriptRapidIterationParameters;
			OwningScript->RapidIterationParameters.GetParameters(OwningScriptRapidIterationParameters);
			if (OwningScriptRapidIterationParameters.Num() > 0)
			{
				for (TWeakObjectPtr<UNiagaraScript> AffectedScript : AffectedScripts)
				{
					if (AffectedScript.Get() != OwningScript)
					{
						AffectedScript->Modify();
						for (FNiagaraVariable& OwningScriptRapidIterationParameter : OwningScriptRapidIterationParameters)
						{
							bool bAddParameterIfMissing = true;
							AffectedScript->RapidIterationParameters.SetParameterData(
								OwningScript->RapidIterationParameters.GetParameterData(OwningScriptRapidIterationParameter), OwningScriptRapidIterationParameter, bAddParameterIfMissing);
						}
					}
				}
			}
		}
		RefreshChildren();
	}
}

FNiagaraVariable UNiagaraStackFunctionInput::CreateRapidIterationVariable(const FName& InName)
{
	UNiagaraNodeOutput* OutputNode = FNiagaraStackGraphUtilities::GetEmitterOutputNodeForStackNode(*OwningModuleNode.Get());
	FString UniqueEmitterName = GetEmitterViewModel().IsValid() ? GetEmitterViewModel()->GetEmitter()->GetUniqueEmitterName() : FString();
	return FNiagaraStackGraphUtilities::CreateRapidIterationParameter(UniqueEmitterName, OutputNode->GetUsage(), InName, InputType);
}

void UNiagaraStackFunctionInput::OnMessageManagerRefresh(const TArray<TSharedRef<const INiagaraMessage>>& NewMessages)
{
	MessageManagerIssues.Reset();
	if (InputValues.DynamicNode.IsValid())
	{
		for (TSharedRef<const INiagaraMessage> Message : NewMessages)
		{
			FStackIssue Issue = FNiagaraMessageUtilities::MessageToStackIssue(Message, GetStackEditorDataKey());
			if (MessageManagerIssues.ContainsByPredicate([&Issue](const FStackIssue& NewIssue)
				{ return NewIssue.GetUniqueIdentifier() == Issue.GetUniqueIdentifier(); }) == false)
			{
				MessageManagerIssues.Add(Issue);	
			}
		}
	}
}

bool UNiagaraStackFunctionInput::SupportsRename() const
{
	// Only module level assignment node inputs can be renamed.
	return OwningAssignmentNode.IsValid() && InputParameterHandlePath.Num() == 1 &&
		OwningAssignmentNode->FindAssignmentTarget(InputParameterHandle.GetName()) != INDEX_NONE;
}

void UNiagaraStackFunctionInput::OnRenamed(FText NewNameText)
{
	FName NewName(*NewNameText.ToString());
	FNiagaraVariable OldVar = FNiagaraVariable(InputType, InputParameterHandle.GetName());
	FNiagaraVariable NewVar = FNiagaraVariable(InputType, NewName);
	if (InputParameterHandle.GetName() != NewName && OwningAssignmentNode.IsValid() && SourceScript.IsValid())
	{
		TSharedRef<FNiagaraSystemViewModel> CachedSysViewModel = GetSystemViewModel();
		TSharedPtr<FNiagaraEmitterViewModel> CachedEmitterViewModel = GetEmitterViewModel();
		UNiagaraSystem& System = GetSystemViewModel()->GetSystem();
		UNiagaraEmitter* Emitter = GetEmitterViewModel().IsValid() ? GetEmitterViewModel()->GetEmitter() : nullptr;

		FScopedTransaction ScopedTransaction(LOCTEXT("RenameInput", "Rename this function's input."));
		FNiagaraStackGraphUtilities::RenameAssignmentTarget(
			System,
			Emitter,
			*SourceScript.Get(),
			*OwningAssignmentNode.Get(),
			OldVar,
			NewName);
		ensureMsgf(IsFinalized(), TEXT("Input not finalized when renamed."));

		CachedSysViewModel->NotifyParameterRenamedExternally(OldVar, NewVar, Emitter);

	}
}

bool UNiagaraStackFunctionInput::CanDeleteInput() const
{
	return GetInputFunctionCallNode().IsA(UNiagaraNodeAssignment::StaticClass());
}

void UNiagaraStackFunctionInput::DeleteInput()
{
	if (UNiagaraNodeAssignment* NodeAssignment = Cast<UNiagaraNodeAssignment>(OwningFunctionCallNode.Get()))
	{
		FScopedTransaction ScopedTransaction(LOCTEXT("RemoveInputTransaction", "Remove Input"));
		TSharedRef<FNiagaraSystemViewModel> CachedSysViewModel = GetSystemViewModel();
		UNiagaraEmitter* Emitter = GetEmitterViewModel().IsValid() ? GetEmitterViewModel()->GetEmitter() : nullptr;

		
		{
			// Rapid iteration parameters might be affected by this removal, so add them. Variables might also be removed in other bindings, but that is handled elsewhere.
			UNiagaraSystem& System = GetSystemViewModel()->GetSystem();

			FNiagaraStackGraphUtilities::FindAffectedScripts(&System, Emitter, *OwningModuleNode.Get(), AffectedScripts);

			for (TWeakObjectPtr<UNiagaraScript> AffectedScript : AffectedScripts)
			{
				if (AffectedScript.IsValid())
					AffectedScript->Modify();
			}
		}

		// If there is an override pin and connected nodes, remove them before removing the input since removing
		// the input will prevent us from finding the override pin.
		RemoveOverridePin();
		FNiagaraVariable Var = FNiagaraVariable(GetInputType(), GetInputParameterHandle().GetName());
		NodeAssignment->Modify();
		NodeAssignment->RemoveParameter(Var);

		CachedSysViewModel->NotifyParameterRemovedExternally(Var, Emitter);

	}
}

void UNiagaraStackFunctionInput::GetNamespacesForNewReadParameters(TArray<FName>& OutNamespacesForNewParameters) const
{
	UNiagaraNodeOutput* OutputNode = FNiagaraStackGraphUtilities::GetEmitterOutputNodeForStackNode(*OwningFunctionCallNode);
	bool bIsEditingSystem = GetSystemViewModel()->GetEditMode() == ENiagaraSystemViewModelEditMode::SystemAsset;

	TArray<FName> Namespaces;
	FNiagaraStackGraphUtilities::GetNamespacesForNewReadParameters(
		bIsEditingSystem ? FNiagaraStackGraphUtilities::EStackEditContext::System : FNiagaraStackGraphUtilities::EStackEditContext::Emitter,
		OutputNode->GetUsage(), Namespaces);

	for (FName Namespace : Namespaces)
	{
		// Check the registry to make sure a new parameter of the type expected can be created in this namespace
		if (Namespace == FNiagaraConstants::UserNamespace)
		{
			if (!FNiagaraTypeRegistry::GetRegisteredUserVariableTypes().Contains(InputType))
			{
				continue;
			}
		}
		else if (Namespace == FNiagaraConstants::SystemNamespace)
		{
			if (!FNiagaraTypeRegistry::GetRegisteredSystemVariableTypes().Contains(InputType))
			{
				continue;
			}
		}
		else if (Namespace == FNiagaraConstants::EmitterNamespace)
		{
			if (!FNiagaraTypeRegistry::GetRegisteredEmitterVariableTypes().Contains(InputType))
			{
				continue;
			}
		}
		else if (Namespace == FNiagaraConstants::ParticleAttributeNamespace)
		{
			if (!FNiagaraTypeRegistry::GetRegisteredParticleVariableTypes().Contains(InputType))
			{
				continue;
			}
		}

		OutNamespacesForNewParameters.Add(Namespace);
	}
}

void UNiagaraStackFunctionInput::GetNamespacesForNewWriteParameters(TArray<FName>& OutNamespacesForNewParameters) const
{
	UNiagaraNodeOutput* OutputNode = FNiagaraStackGraphUtilities::GetEmitterOutputNodeForStackNode(*OwningFunctionCallNode);
	bool bIsEditingSystem = GetSystemViewModel()->GetEditMode() == ENiagaraSystemViewModelEditMode::SystemAsset;
	TOptional<FName> StackContextNamespace = OutputNode->GetStackContextOverride();
	FNiagaraStackGraphUtilities::GetNamespacesForNewWriteParameters(
		bIsEditingSystem ? FNiagaraStackGraphUtilities::EStackEditContext::System : FNiagaraStackGraphUtilities::EStackEditContext::Emitter,
		OutputNode->GetUsage(), StackContextNamespace, OutNamespacesForNewParameters);
}

UNiagaraStackFunctionInput::FOnValueChanged& UNiagaraStackFunctionInput::OnValueChanged()
{
	return ValueChangedDelegate;
}

bool UNiagaraStackFunctionInput::GetHasEditCondition() const
{
	return EditCondition.IsValid();
}

bool UNiagaraStackFunctionInput::GetShowEditConditionInline() const
{
	return bShowEditConditionInline;
}

bool UNiagaraStackFunctionInput::GetEditConditionEnabled() const
{
	return EditCondition.IsValid() && EditCondition.GetConditionIsEnabled();
}

void UNiagaraStackFunctionInput::SetEditConditionEnabled(bool bIsEnabled)
{
	if(EditCondition.CanSetConditionIsEnabled())
	{ 
		EditCondition.SetConditionIsEnabled(bIsEnabled);
	}
}

bool UNiagaraStackFunctionInput::GetHasVisibleCondition() const
{
	return VisibleCondition.IsValid();
}

bool UNiagaraStackFunctionInput::GetVisibleConditionEnabled() const
{
	return VisibleCondition.IsValid() && VisibleCondition.GetConditionIsEnabled();
}

bool UNiagaraStackFunctionInput::GetIsInlineEditConditionToggle() const
{
	return bIsInlineEditConditionToggle;
}

bool UNiagaraStackFunctionInput::GetIsDynamicInputScriptReassignmentPending() const
{
	return bIsDynamicInputScriptReassignmentPending;
}

void UNiagaraStackFunctionInput::SetIsDynamicInputScriptReassignmentPending(bool bIsPending)
{
	bIsDynamicInputScriptReassignmentPending = bIsPending;
}

void UNiagaraStackFunctionInput::ReassignDynamicInputScript(UNiagaraScript* DynamicInputScript)
{
	if (DynamicInputScript == nullptr)
	{
		return;
	}
	if (ensureMsgf(InputValues.Mode == EValueMode::Dynamic && InputValues.DynamicNode != nullptr && InputValues.DynamicNode->GetClass() == UNiagaraNodeFunctionCall::StaticClass(),
		TEXT("Can not reassign the dynamic input script when tne input doesn't have a valid dynamic input.")))
	{
		FScopedTransaction ScopedTransaction(LOCTEXT("ReassignDynamicInputTransaction", "Reassign dynamic input script"));

		const FString OldName = InputValues.DynamicNode->GetFunctionName();

		InputValues.DynamicNode->Modify();

		UNiagaraClipboardContent* OldClipboardContent = nullptr;
		UNiagaraScript* OldScript = InputValues.DynamicNode->FunctionScript;
		FVersionedNiagaraScriptData* ScriptData = DynamicInputScript->GetLatestScriptData();
		if (ScriptData->ConversionUtility != nullptr)
		{
			OldClipboardContent = UNiagaraClipboardContent::Create();
			Copy(OldClipboardContent);
		}

		InputValues.DynamicNode->FunctionScript = DynamicInputScript;
		InputValues.DynamicNode->SelectedScriptVersion = DynamicInputScript && DynamicInputScript->IsVersioningEnabled() ? DynamicInputScript->GetExposedVersion().VersionGuid : FGuid();

		// intermediate refresh to purge any rapid iteration parameters that have been removed in the new script
		RefreshChildren();

		InputValues.DynamicNode->SuggestName(FString());

		const FString NewName = InputValues.DynamicNode->GetFunctionName();
		UNiagaraSystem& System = GetSystemViewModel()->GetSystem();
		UNiagaraEmitter* Emitter = GetEmitterViewModel().IsValid() ? GetEmitterViewModel()->GetEmitter() : nullptr;
		FNiagaraStackGraphUtilities::RenameReferencingParameters(&System, Emitter, *InputValues.DynamicNode.Get(), OldName, NewName);

		InputValues.DynamicNode->RefreshFromExternalChanges();

		InputValues.DynamicNode->MarkNodeRequiresSynchronization(TEXT("Dynamic input script reassigned."), true);
		RefreshChildren();
		
		if (ScriptData->ConversionUtility != nullptr && OldClipboardContent != nullptr)
		{
			UNiagaraConvertInPlaceUtilityBase* ConversionUtility = NewObject< UNiagaraConvertInPlaceUtilityBase>(GetTransientPackage(), ScriptData->ConversionUtility);

			UNiagaraClipboardContent* NewClipboardContent = UNiagaraClipboardContent::Create();
			Copy(NewClipboardContent);
			TArray<UNiagaraStackFunctionInputCollection*> DynamicInputCollections;
			GetUnfilteredChildrenOfType(DynamicInputCollections);

			FText ConvertMessage;
			if (ConversionUtility && DynamicInputCollections.Num() == 0)
			{
				bool bConverted = ConversionUtility->Convert(OldScript, OldClipboardContent, DynamicInputScript, DynamicInputCollections[0], NewClipboardContent, InputValues.DynamicNode.Get(), ConvertMessage);
				if (!ConvertMessage.IsEmptyOrWhitespace())
				{
					// Notify the end-user about the convert message, but continue the process as they could always undo.
					FNotificationInfo Msg(FText::Format(LOCTEXT("FixConvertInPlace", "Conversion Note: {0}"), ConvertMessage));
					Msg.ExpireDuration = 5.0f;
					Msg.bFireAndForget = true;
					Msg.Image = FCoreStyle::Get().GetBrush(TEXT("MessageLog.Note"));
					FSlateNotificationManager::Get().AddNotification(Msg);
				}
			}
		}

	}
}

bool UNiagaraStackFunctionInput::GetShouldPassFilterForVisibleCondition() const
{
	return GetHasVisibleCondition() == false || GetVisibleConditionEnabled();
}

void UNiagaraStackFunctionInput::ChangeScriptVersion(FGuid NewScriptVersion)
{
	FScopedTransaction ScopedTransaction(LOCTEXT("NiagaraChangeVersion_Transaction", "Changing dynamic input version"));
	FNiagaraScriptVersionUpgradeContext UpgradeContext;
	UpgradeContext.CreateClipboardCallback = [this](UNiagaraClipboardContent* ClipboardContent) { Copy(ClipboardContent); };
	UpgradeContext.ApplyClipboardCallback = [this](UNiagaraClipboardContent* ClipboardContent, FText& OutWarning) { Paste(ClipboardContent, OutWarning); };
	UpgradeContext.ConstantResolver = GetEmitterViewModel().IsValid() ?
      FCompileConstantResolver(GetEmitterViewModel()->GetEmitter(), FNiagaraStackGraphUtilities::GetOutputNodeUsage(*GetDynamicInputNode())) :
      FCompileConstantResolver(&GetSystemViewModel()->GetSystem(), FNiagaraStackGraphUtilities::GetOutputNodeUsage(*GetDynamicInputNode()));
	GetDynamicInputNode()->ChangeScriptVersion(NewScriptVersion, UpgradeContext, true);
}

const UNiagaraClipboardFunctionInput* UNiagaraStackFunctionInput::ToClipboardFunctionInput(UObject* InOuter) const
{
	const UNiagaraClipboardFunctionInput* ClipboardInput = nullptr;
	FName InputName = InputParameterHandle.GetName();
	TOptional<bool> bEditConditionValue = GetHasEditCondition() ? GetEditConditionEnabled() : TOptional<bool>();
	switch (InputValues.Mode)
	{
	case EValueMode::Local:
	{
		TArray<uint8> LocalValueData;
		LocalValueData.AddUninitialized(InputType.GetSize());
		FMemory::Memcpy(LocalValueData.GetData(), InputValues.LocalStruct->GetStructMemory(), InputType.GetSize());
		ClipboardInput = UNiagaraClipboardFunctionInput::CreateLocalValue(InOuter, InputName, InputType, bEditConditionValue, LocalValueData);
		break;
	}
	case EValueMode::Linked:
		ClipboardInput = UNiagaraClipboardFunctionInput::CreateLinkedValue(InOuter, InputName, InputType, bEditConditionValue, InputValues.LinkedHandle.GetParameterHandleString());
		break;
	case EValueMode::Data:
		ClipboardInput = UNiagaraClipboardFunctionInput::CreateDataValue(InOuter, InputName, InputType, bEditConditionValue, InputValues.DataObject.Get());
		break;
	case EValueMode::Expression:
		ClipboardInput = UNiagaraClipboardFunctionInput::CreateExpressionValue(InOuter, InputName, InputType, bEditConditionValue, InputValues.ExpressionNode->GetHlslText().ToString());
		break;
	case EValueMode::Dynamic:
	{
		ClipboardInput = UNiagaraClipboardFunctionInput::CreateDynamicValue(InOuter, InputName, InputType, bEditConditionValue, InputValues.DynamicNode->GetFunctionName(), InputValues.DynamicNode->FunctionScript, InputValues.DynamicNode->SelectedScriptVersion);

		TArray<UNiagaraStackFunctionInputCollection*> DynamicInputCollections;
		GetUnfilteredChildrenOfType(DynamicInputCollections);
		for (UNiagaraStackFunctionInputCollection* DynamicInputCollection : DynamicInputCollections)
		{
			DynamicInputCollection->ToClipboardFunctionInputs(ClipboardInput->Dynamic, ClipboardInput->Dynamic->Inputs);
		}

		break;
	}
	case EValueMode::InvalidOverride:
	case EValueMode::UnsupportedDefault:
	case EValueMode::DefaultFunction:
	case EValueMode::None:
		// Do nothing.
		break;
	default:
		ensureMsgf(false, TEXT("A new value mode was added without adding support for copy paste."));
		break;
	}
	return ClipboardInput;
}

void UNiagaraStackFunctionInput::SetValueFromClipboardFunctionInput(const UNiagaraClipboardFunctionInput& ClipboardFunctionInput)
{
	if (ensureMsgf(ClipboardFunctionInput.InputType == InputType, TEXT("Can not set input value from clipboard, input types don't match.")))
	{
		switch (ClipboardFunctionInput.ValueMode)
		{
		case ENiagaraClipboardFunctionInputValueMode::Local:
		{
			TSharedRef<FStructOnScope> ValueStruct = MakeShared<FStructOnScope>(InputType.GetStruct());
			FMemory::Memcpy(ValueStruct->GetStructMemory(), ClipboardFunctionInput.Local.GetData(), InputType.GetSize());
			SetLocalValue(ValueStruct);
			break;
		}
		case ENiagaraClipboardFunctionInputValueMode::Linked:
			SetLinkedValueHandle(FNiagaraParameterHandle(ClipboardFunctionInput.Linked));
			break;
		case ENiagaraClipboardFunctionInputValueMode::Data:
		{
			if (GetDataValueObject() == nullptr)
			{
				Reset();
			}
			UNiagaraDataInterface* InputDataInterface = GetDataValueObject();
			if (ensureMsgf(InputDataInterface != nullptr, TEXT("Data interface paste failed.  Current data value object null even after reset.")))
			{
				ClipboardFunctionInput.Data->CopyTo(InputDataInterface);
			}
			break;
		}
		case ENiagaraClipboardFunctionInputValueMode::Expression:
			SetCustomExpression(ClipboardFunctionInput.Expression);
			break;
		case ENiagaraClipboardFunctionInputValueMode::Dynamic:
			if (ensureMsgf(ClipboardFunctionInput.Dynamic->ScriptMode == ENiagaraClipboardFunctionScriptMode::ScriptAsset,
				TEXT("Dynamic input values can only be set from script asset clipboard functions.")))
			{
				UNiagaraScript* ClipboardFunctionScript = ClipboardFunctionInput.Dynamic->Script.LoadSynchronous();
				if (ClipboardFunctionScript != nullptr)
				{
					UNiagaraScript* NewDynamicInputScript;
					if (ClipboardFunctionScript->IsAsset() ||
						GetSystemViewModel()->GetScriptScratchPadViewModel()->GetViewModelForScript(ClipboardFunctionScript).IsValid())
					{
						// If the clipboard script is an asset, or it's in the scratch pad of the current asset, it can be used directly.
						NewDynamicInputScript = ClipboardFunctionScript;
					}
					else
					{
						// Otherwise it's a scratch pad script from another asset so we need to add a duplicate scratch pad script to this asset.
						NewDynamicInputScript = GetSystemViewModel()->GetScriptScratchPadViewModel()->CreateNewScriptAsDuplicate(ClipboardFunctionScript)->GetOriginalScript();
					}
					SetDynamicInput(NewDynamicInputScript, ClipboardFunctionInput.Dynamic->FunctionName, ClipboardFunctionInput.Dynamic->ScriptVersion);

					TArray<UNiagaraStackFunctionInputCollection*> DynamicInputCollections;
					GetUnfilteredChildrenOfType(DynamicInputCollections);
					for (UNiagaraStackFunctionInputCollection* DynamicInputCollection : DynamicInputCollections)
					{
						DynamicInputCollection->SetValuesFromClipboardFunctionInputs(ClipboardFunctionInput.Dynamic->Inputs);
					}
				}
			}
			break;
		default:
			ensureMsgf(false, TEXT("A new value mode was added without adding support for copy paste."));
			break;
		}
	}

	if (GetHasEditCondition() && ClipboardFunctionInput.bHasEditCondition)
	{
		SetEditConditionEnabled(ClipboardFunctionInput.bEditConditionValue);
	}
}

bool UNiagaraStackFunctionInput::IsScratchDynamicInput() const
{
	if (bIsScratchDynamicInputCache.IsSet() == false)
	{
		bIsScratchDynamicInputCache = 
			InputValues.Mode == EValueMode::Dynamic &&
			InputValues.DynamicNode.IsValid() &&
			GetSystemViewModel()->GetScriptScratchPadViewModel()->GetViewModelForScript(InputValues.DynamicNode->FunctionScript).IsValid();
	}
	return bIsScratchDynamicInputCache.GetValue();
}

bool UNiagaraStackFunctionInput::IsSemanticChild() const
{
	return bIsSemanticChild;
}

void UNiagaraStackFunctionInput::SetSemanticChild(bool IsSemanticChild)
{
	//GetUnfilteredChildren()
	bIsSemanticChild = IsSemanticChild;
	for (UNiagaraStackFunctionInput* Child : GetChildInputs())
	{
		Child->SetSemanticChild(bIsSemanticChild);
	}
}

void UNiagaraStackFunctionInput::GetSearchItems(TArray<FStackSearchItem>& SearchItems) const
{
	if (GetShouldPassFilterForVisibleCondition() && GetIsInlineEditConditionToggle() == false)
	{
		SearchItems.Add({ FName("DisplayName"), GetDisplayName() });

		if (InputValues.Mode == EValueMode::Local && InputType.IsValid() && InputValues.LocalStruct->IsValid())
		{
			FNiagaraVariable LocalValue = FNiagaraVariable(InputType, "");
			LocalValue.SetData(InputValues.LocalStruct->GetStructMemory());
			TSharedPtr<INiagaraEditorTypeUtilities, ESPMode::ThreadSafe> ParameterTypeUtilities = FNiagaraEditorModule::Get().GetTypeUtilities(RapidIterationParameter.GetType());
			if (ParameterTypeUtilities.IsValid() && ParameterTypeUtilities->CanHandlePinDefaults())
			{
				FText SearchText = ParameterTypeUtilities->GetSearchTextFromValue(LocalValue);
				if (SearchText.IsEmpty() == false)
				{
					SearchItems.Add({ FName("LocalValueText"), SearchText });
				}
			}
		}
		else if (InputValues.Mode == EValueMode::Linked)
		{
			SearchItems.Add({ FName("LinkedParamName"), FText::FromName(InputValues.LinkedHandle.GetParameterHandleString()) });
		}
		else if (InputValues.Mode == EValueMode::Dynamic && InputValues.DynamicNode.Get() != nullptr)
		{
			SearchItems.Add({ FName("LinkedDynamicInputName"), InputValues.DynamicNode->GetNodeTitle(ENodeTitleType::MenuTitle)});
		}
		else if (InputValues.Mode == EValueMode::Data && InputValues.DataObject.IsValid())
		{
			SearchItems.Add({ FName("LinkedDataInterfaceName"), FText::FromString(InputValues.DataObject->GetName()) });
		}
		else if (InputValues.Mode == EValueMode::Expression && InputValues.ExpressionNode.Get() != nullptr)
		{
			SearchItems.Add({ FName("LinkedExpressionText"), InputValues.ExpressionNode->GetHlslText() });
		}
	}
}

bool UNiagaraStackFunctionInput::HasFrontDivider() const
{
	return IsSemanticChild() || Super::HasFrontDivider();
}

void UNiagaraStackFunctionInput::OnGraphChanged(const struct FEdGraphEditAction& InAction)
{
	if (bUpdatingGraphDirectly == false)
	{
		OverrideNodeCache.Reset();
		OverridePinCache.Reset();
	}
}

void UNiagaraStackFunctionInput::OnRapidIterationParametersChanged()
{
	bCanResetCache.Reset();
	bCanResetToBaseCache.Reset();
	if (ensureMsgf(OwningModuleNode.IsValid() && OwningFunctionCallNode.IsValid(), TEXT("Stack entry with invalid module or function call not cleaned up.")))
	{
		if (bUpdatingLocalValueDirectly == false && IsRapidIterationCandidate() && (OverridePinCache.IsSet() == false || OverridePinCache.GetValue() == nullptr))
		{
			RefreshValues();
		}
	}
}

void UNiagaraStackFunctionInput::OnScriptSourceChanged()
{
	bCanResetCache.Reset();
	bCanResetToBaseCache.Reset();
}

UNiagaraNodeParameterMapSet* UNiagaraStackFunctionInput::GetOverrideNode() const
{
	if (OverrideNodeCache.IsSet() == false)
	{
		UNiagaraNodeParameterMapSet* OverrideNode = nullptr;
		if (OwningFunctionCallNode.IsValid())
		{
			OverrideNode = FNiagaraStackGraphUtilities::GetStackFunctionOverrideNode(*OwningFunctionCallNode);
		}
		OverrideNodeCache = OverrideNode;
	}
	return OverrideNodeCache.GetValue();
}

UNiagaraNodeParameterMapSet& UNiagaraStackFunctionInput::GetOrCreateOverrideNode()
{
	UNiagaraNodeParameterMapSet* OverrideNode = GetOverrideNode();
	if (OverrideNode == nullptr)
	{
		TGuardValue<bool> Guard(bUpdatingGraphDirectly, true);
		OverrideNode = &FNiagaraStackGraphUtilities::GetOrCreateStackFunctionOverrideNode(*OwningFunctionCallNode);
		OverrideNodeCache = OverrideNode;
	}
	return *OverrideNode;
}

UEdGraphPin* UNiagaraStackFunctionInput::GetOverridePin() const
{
	if (OverridePinCache.IsSet() == false)
	{
		OverridePinCache = FNiagaraStackGraphUtilities::GetStackFunctionInputOverridePin(*OwningFunctionCallNode, AliasedInputParameterHandle);
	}
	return OverridePinCache.GetValue();
}

UEdGraphPin& UNiagaraStackFunctionInput::GetOrCreateOverridePin()
{
	UEdGraphPin* OverridePin = GetOverridePin();
	if (OverridePin == nullptr)
	{
		TGuardValue<bool> Guard(bUpdatingGraphDirectly, true);
		OverridePin = &FNiagaraStackGraphUtilities::GetOrCreateStackFunctionInputOverridePin(*OwningFunctionCallNode, AliasedInputParameterHandle, InputType);
		OverridePinCache = OverridePin;

		// update name binding if we have a guid
		UNiagaraGraph* CalledGraph = OwningFunctionCallNode->GetCalledGraph();
		if (CalledGraph)
		{
			const FName ModuleInputName = FNiagaraParameterHandle::CreateModuleParameterHandle(AliasedInputParameterHandle.GetName()).GetParameterHandleString();
			TOptional<FNiagaraVariableMetaData> MetaData = CalledGraph->GetMetaData(FNiagaraVariable(InputType, ModuleInputName));
			if (MetaData.IsSet())
			{
				OwningFunctionCallNode->UpdateInputNameBinding(MetaData->GetVariableGuid(), AliasedInputParameterHandle.GetName());
			}
		}
	}
	return *OverridePin;
}

void UNiagaraStackFunctionInput::GetDefaultDataInterfaceValueFromDefaultPin(UEdGraphPin* DefaultPin, UNiagaraStackFunctionInput::FInputValues& InInputValues) const
{
	// Default data interfaces are stored on the input node in the graph, but if it doesn't exist or it's data interface pointer is null, just use the CDO.
	InInputValues.Mode = EValueMode::Data;
	if (DefaultPin->LinkedTo.Num() == 1 && DefaultPin->LinkedTo[0]->GetOwningNode() != nullptr && DefaultPin->LinkedTo[0]->GetOwningNode()->IsA<UNiagaraNodeInput>())
	{
		UNiagaraNodeInput* DataInputNode = CastChecked<UNiagaraNodeInput>(DefaultPin->LinkedTo[0]->GetOwningNode());
		InInputValues.DataObject = DataInputNode->GetDataInterface();
	}
	if (InInputValues.DataObject.IsValid() == false)
	{
		InInputValues.DataObject = Cast<UNiagaraDataInterface>(InputType.GetClass()->GetDefaultObject());
	}
}

void UNiagaraStackFunctionInput::GetDefaultLocalValueFromDefaultPin(UEdGraphPin* DefaultPin, UNiagaraStackFunctionInput::FInputValues& InInputValues) const
{
	// Local default values are stored in the pin's default value string.
	InInputValues.Mode = EValueMode::Local;
	const UEdGraphSchema_Niagara* NiagaraSchema = GetDefault<UEdGraphSchema_Niagara>();
	FNiagaraVariable LocalValueVariable = NiagaraSchema->PinToNiagaraVariable(DefaultPin);
	InInputValues.LocalStruct = MakeShared<FStructOnScope>(InputType.GetStruct());
	if (LocalValueVariable.IsDataAllocated() == false)
	{
		FNiagaraEditorUtilities::ResetVariableToDefaultValue(LocalValueVariable);
	}
	if (ensureMsgf(LocalValueVariable.IsDataAllocated(), TEXT("Neither PinToNiagaraVariable or ResetVariableToDefaultValue generated a value.  Allocating with 0s.")) == false)
	{
		LocalValueVariable.AllocateData();
	}
	FMemory::Memcpy(InInputValues.LocalStruct->GetStructMemory(), LocalValueVariable.GetData(), InputType.GetSize());
}

struct FLinkedHandleOrFunctionNode
{
	TOptional<FNiagaraParameterHandle> LinkedHandle;
	TWeakObjectPtr<UNiagaraNodeFunctionCall> LinkedFunctionCallNode;
};

void UNiagaraStackFunctionInput::GetDefaultLinkedHandleOrLinkedFunctionFromDefaultPin(UEdGraphPin* DefaultPin, UNiagaraStackFunctionInput::FInputValues& InInputValues) const
{
	// A default pin linked to a parameter map set is a default linked value.  Linked inputs can be setup in a chain and the first
	// available one will be used so that case must be handled too.  So first collect up the potential linked values and validate 
	// the linked node structure.
	TArray<FLinkedHandleOrFunctionNode> LinkedValues;
	UEdGraphPin* CurrentDefaultPin = DefaultPin;
	while (CurrentDefaultPin != nullptr && CurrentDefaultPin->LinkedTo.Num() == 1)
	{
		UEdGraphPin* LinkedPin = CurrentDefaultPin->LinkedTo[0];
	
		if (LinkedPin->GetOwningNode()->IsA<UNiagaraNodeParameterMapGet>())
		{
			UNiagaraNodeParameterMapGet* GetNode = CastChecked<UNiagaraNodeParameterMapGet>(LinkedPin->GetOwningNode());
			FLinkedHandleOrFunctionNode LinkedValue;
			LinkedValue.LinkedHandle = FNiagaraParameterHandle(*LinkedPin->GetName());
			LinkedValues.Add(LinkedValue);
			CurrentDefaultPin = GetNode->GetDefaultPin(LinkedPin);
		}
		else if (LinkedPin->GetOwningNode()->IsA<UNiagaraNodeFunctionCall>())
		{
			UNiagaraNodeFunctionCall* FunctionCallNode = CastChecked<UNiagaraNodeFunctionCall>(LinkedPin->GetOwningNode());
			FLinkedHandleOrFunctionNode LinkedValue;
			LinkedValue.LinkedFunctionCallNode = FunctionCallNode;
			LinkedValues.Add(LinkedValue);
			CurrentDefaultPin = nullptr;
		}
		else
		{
			// Only parameter map get nodes and function calls are valid for a default linked input chain so clear the linked
			// handles and stop searching.
			CurrentDefaultPin = nullptr;
			LinkedValues.Empty();
		}
	}

	FLinkedHandleOrFunctionNode* ValueToUse = nullptr;
	if (LinkedValues.Num() == 1)
	{
		ValueToUse = &LinkedValues[0];
	}
	else if(LinkedValues.Num() > 1)
	{
		// If there are a chain of linked values use the first one that's available, otherwise just use the last one.
		TArray<FNiagaraParameterHandle> AvailableHandles;
		GetAvailableParameterHandles(AvailableHandles);
		for (FLinkedHandleOrFunctionNode& LinkedValue : LinkedValues)
		{
			if (LinkedValue.LinkedFunctionCallNode.IsValid() ||
				AvailableHandles.Contains(LinkedValue.LinkedHandle.GetValue()))
			{
				ValueToUse = &LinkedValue;
				break;
			}
		}
	}

	if (ValueToUse != nullptr)
	{
		if (ValueToUse->LinkedHandle.IsSet())
		{
			InInputValues.Mode = EValueMode::Linked;
			InInputValues.LinkedHandle = ValueToUse->LinkedHandle.GetValue();
		}
		else
		{
			InInputValues.Mode = EValueMode::DefaultFunction;
			InInputValues.DefaultFunctionNode = ValueToUse->LinkedFunctionCallNode;
		}
	}
}

void UNiagaraStackFunctionInput::UpdateValuesFromScriptDefaults(FInputValues& InInputValues) const
{
	// Get the script variable first since it's used to determine static switch and bound input values.
	UNiagaraScriptVariable* InputScriptVariable = nullptr;
	if (OwningFunctionCallNode->FunctionScript != nullptr)
	{
		UNiagaraGraph* FunctionGraph = CastChecked<UNiagaraScriptSource>(OwningFunctionCallNode->GetFunctionScriptSource())->NodeGraph;
		InputScriptVariable = FunctionGraph->GetScriptVariable(InputParameterHandle.GetParameterHandleString());
	}

	if (IsStaticParameter())
	{
		// Static switch parameters are always locally set values.
		if (InputScriptVariable != nullptr)
		{
			TSharedPtr<FStructOnScope> StaticSwitchLocalStruct = FNiagaraEditorUtilities::StaticSwitchDefaultIntToStructOnScope(InputScriptVariable->GetStaticSwitchDefaultValue(), InputType);
			if(ensureMsgf(StaticSwitchLocalStruct.IsValid(), TEXT("Unsupported static struct default value.")))
			{ 
				InInputValues.Mode = EValueMode::Local;
				InInputValues.LocalStruct = StaticSwitchLocalStruct;
			}
		}
	}
	else
	{
		if (InputScriptVariable != nullptr && InputScriptVariable->DefaultMode == ENiagaraDefaultMode::Binding && InputScriptVariable->DefaultBinding.IsValid())
		{
			// The next highest precedence value is a linked value from a variable binding so check that.
			InInputValues.Mode = EValueMode::Linked;
			InInputValues.LinkedHandle = InputScriptVariable->DefaultBinding.GetName();
		}
		else if (SourceScript.IsValid())
		{
			// Otherwise we need to check the pin that defined the variable in the graph to determine the default.

			FCompileConstantResolver ConstantResolver;
			if (GetEmitterViewModel())
			{
				ConstantResolver = FCompileConstantResolver(GetEmitterViewModel()->GetEmitter(), FNiagaraStackGraphUtilities::GetOutputNodeUsage(*OwningFunctionCallNode));
			}
			else
			{
				// if we don't have an emitter model, we must be in a system context
				ConstantResolver = FCompileConstantResolver(&GetSystemViewModel()->GetSystem(), FNiagaraStackGraphUtilities::GetOutputNodeUsage(*OwningFunctionCallNode));
			}
			UEdGraphPin* DefaultPin = OwningFunctionCallNode->FindParameterMapDefaultValuePin(InputParameterHandle.GetParameterHandleString(), SourceScript->GetUsage(), ConstantResolver);
			if (DefaultPin != nullptr)
			{
				if (InputType.IsDataInterface())
				{
					// Data interfaces are handled differently than other values types so collect them here.
					GetDefaultDataInterfaceValueFromDefaultPin(DefaultPin, InInputValues);
				}
				else
				{
					// Otherwise check for local and linked values.
					if (DefaultPin->LinkedTo.Num() == 0)
					{
						// If the default pin isn't wired to anything then it's a local value.
						GetDefaultLocalValueFromDefaultPin(DefaultPin, InInputValues);
					}
					else if(DefaultPin->LinkedTo.Num() == 1 && DefaultPin->LinkedTo[0]->GetOwningNode() != nullptr)
					{
						// If a default pin is linked to a parameter map it can be a linked value.
						GetDefaultLinkedHandleOrLinkedFunctionFromDefaultPin(DefaultPin, InInputValues);
					}

					if(InInputValues.Mode == EValueMode::None)
					{
						// If an input mode wasn't found than the graph is configured in a way that can't be displayed in the stack.
						InInputValues.Mode = EValueMode::UnsupportedDefault;
					}
				}
			}
		}
	}
}

void UNiagaraStackFunctionInput::UpdateValuesFromOverridePin(const FInputValues& OldInputValues, FInputValues& NewInputValues, UEdGraphPin& InOverridePin) const
{
	NewInputValues.Mode = EValueMode::InvalidOverride;
	if (InOverridePin.LinkedTo.Num() == 0)
	{
		// If an override pin exists but it's not connected, the only valid state is a local struct value stored in the pins default value string.
		if (InputType.IsUObject() == false)
		{
			// If there was an old local struct, reuse it if it's of the correct type.
			TSharedPtr<FStructOnScope> LocalStruct;
			if (OldInputValues.Mode == EValueMode::Local && OldInputValues.LocalStruct.IsValid() && OldInputValues.LocalStruct->GetStruct() == InputType.GetStruct())
			{
				LocalStruct = OldInputValues.LocalStruct;
			}
			else
			{
				LocalStruct = MakeShared<FStructOnScope>(InputType.GetStruct());
			}
			const UEdGraphSchema_Niagara* NiagaraSchema = GetDefault<UEdGraphSchema_Niagara>();
			FNiagaraVariable ValueVariable = NiagaraSchema->PinToNiagaraVariable(&InOverridePin, false);
			if (ValueVariable.IsDataAllocated())
			{
				ValueVariable.CopyTo(LocalStruct->GetStructMemory());
				NewInputValues.Mode = EValueMode::Local;
				NewInputValues.LocalStruct = LocalStruct;
			}
		}
	}
	else if (InOverridePin.LinkedTo.Num() == 1 && InOverridePin.LinkedTo[0] != nullptr && InOverridePin.LinkedTo[0]->GetOwningNode() != nullptr)
	{
		UEdGraphNode* LinkedNode = InOverridePin.LinkedTo[0]->GetOwningNode();
		if (LinkedNode->IsA<UNiagaraNodeInput>())
		{
			// Input nodes handle data interface values.
			UNiagaraNodeInput* InputNode = CastChecked<UNiagaraNodeInput>(LinkedNode);
			if (InputNode->GetDataInterface() != nullptr)
			{
				NewInputValues.Mode = EValueMode::Data;
				NewInputValues.DataObject = InputNode->GetDataInterface();
			}
		}
		else if (LinkedNode->IsA<UNiagaraNodeParameterMapGet>())
		{
			// Parameter map get nodes handle linked values.
			NewInputValues.Mode = EValueMode::Linked;
			NewInputValues.LinkedHandle = FNiagaraParameterHandle(InOverridePin.LinkedTo[0]->PinName);
		}
		else if (LinkedNode->IsA<UNiagaraNodeCustomHlsl>())
		{
			// Custom hlsl nodes handle expression values.
			UNiagaraNodeCustomHlsl* ExpressionNode = CastChecked<UNiagaraNodeCustomHlsl>(LinkedNode);
			NewInputValues.Mode = EValueMode::Expression;
			NewInputValues.ExpressionNode = ExpressionNode;
		}
		else if (LinkedNode->IsA<UNiagaraNodeFunctionCall>())
		{
			// Function call nodes handle dynamic inputs.
			UNiagaraNodeFunctionCall* DynamicNode = CastChecked<UNiagaraNodeFunctionCall>(LinkedNode);
			NewInputValues.Mode = EValueMode::Dynamic;
			NewInputValues.DynamicNode = DynamicNode;
		}
	}
}

void UNiagaraStackFunctionInput::RemoveNodesForOverridePin(UEdGraphPin& OverridePin)
{
	TArray<TWeakObjectPtr<UNiagaraDataInterface>> RemovedDataObjects;
	FNiagaraStackGraphUtilities::RemoveNodesForStackFunctionInputOverridePin(OverridePin, RemovedDataObjects);
	TArray<UObject*> RemovedObjects;
	for (TWeakObjectPtr<UNiagaraDataInterface> RemovedDataObject : RemovedDataObjects)
	{
		if (RemovedDataObject.IsValid())
		{
			RemovedObjects.Add(RemovedDataObject.Get());
		}
	}
	OnDataObjectModified().Broadcast(RemovedObjects, ENiagaraDataObjectChange::Removed);
}

void UNiagaraStackFunctionInput::RemoveOverridePin()
{
	UEdGraphPin* OverridePin = GetOverridePin();
	if (OverridePin != nullptr)
	{
		RemoveNodesForOverridePin(*OverridePin);
		UNiagaraNodeParameterMapSet* OverrideNode = CastChecked<UNiagaraNodeParameterMapSet>(OverridePin->GetOwningNode());
		OverrideNode->Modify();
		OverrideNode->RemovePin(OverridePin);
	}
}

#undef LOCTEXT_NAMESPACE<|MERGE_RESOLUTION|>--- conflicted
+++ resolved
@@ -457,27 +457,16 @@
 			}
 			break;
 		case EValueMode::Dynamic:
-<<<<<<< HEAD
-			if (UNiagaraScript* FunctionScript = InputValues.DynamicNode->FunctionScript)
-			{
-				FText FunctionName = FText::FromString(FName::NameToDisplayString(InputValues.DynamicNode->GetFunctionName(), false));
-				if (FunctionScript->Description.IsEmptyOrWhitespace())
-=======
 			if (FVersionedNiagaraScriptData* ScriptData = InputValues.DynamicNode->GetScriptData())
 			{
 				FText FunctionName = FText::FromString(FName::NameToDisplayString(InputValues.DynamicNode->GetFunctionName(), false));
 				if (ScriptData->Description.IsEmptyOrWhitespace())
->>>>>>> 3aae9151
 				{
 					ValueToolTipCache = FText::Format(FText::FromString("Compiled Name: {0}"), FunctionName);
 				}
 				else
 				{
-<<<<<<< HEAD
-					ValueToolTipCache = FText::Format(FText::FromString("{0}\n\nCompiled Name: {1}"), FunctionScript->Description, FunctionName);
-=======
 					ValueToolTipCache = FText::Format(FText::FromString("{0}\n\nCompiled Name: {1}"), ScriptData->Description, FunctionName);
->>>>>>> 3aae9151
 				}
 			}
 			break;
@@ -692,8 +681,6 @@
 						GetStackEditorDataKey(),
 						true));
 				}
-<<<<<<< HEAD
-=======
 
 				if (!ScriptData->NoteMessage.IsEmptyOrWhitespace())
 				{
@@ -706,7 +693,6 @@
 					NoteIssue.SetIsExpandedByDefault(false);
 					NewIssues.Add(NoteIssue);
 				}
->>>>>>> 3aae9151
 			}
 			NewChildren.Add(DynamicInputEntry);
 		}
@@ -884,16 +870,6 @@
 	return FString();
 }
 
-void UNiagaraStackFunctionInput::ApplyModuleChanges()
-{
-	UEdGraphPin* OverridePin = GetOverridePin();
-	if (OverridePin == nullptr && InputType.IsDataInterface() && DefaultInputValues.Mode != EValueMode::Linked && DefaultInputValues.DataObject.IsValid())
-	{
-		// Data interfaces must always be overridden in the stack. If there wasn't an override pin found, reset the override pin since the stack graph state isn't valid.
-		ResetDataInterfaceOverride();
-	}
-}
-
 void UNiagaraStackFunctionInput::RefreshValues()
 {
 	if (ensureMsgf(IsStaticParameter() || InputParameterHandle.IsModuleHandle(), TEXT("Function inputs can only be generated for module paramters.")) == false)
@@ -932,11 +908,6 @@
 	{
 		if (InputType.IsDataInterface())
 		{
-<<<<<<< HEAD
-			// Data interfaces must always be overridden in the stack. If there wasn't an override pin found set the mode to invalid override since the
-			// stack graph state isn't valid.
-			InputValues.Mode = EValueMode::InvalidOverride;
-=======
 			// If the input it a data interface but hasn't been edited yet, we need to provide a placeholder data interface to edit.
 			FGuid EmitterHandleId = GetEmitterViewModel().IsValid()
 				? FNiagaraEditorUtilities::GetEmitterHandleForEmitter(GetSystemViewModel()->GetSystem(), *GetEmitterViewModel()->GetEmitter())->GetId()
@@ -948,7 +919,6 @@
 			{
 				DefaultInputValues.DataObject->CopyTo(InputValues.DataObject.Get());
 			}
->>>>>>> 3aae9151
 		}
 		else if (IsRapidIterationCandidate())
 		{
@@ -1038,7 +1008,7 @@
 			bShowEditConditionInline = false;
 		}
 
-		if (EditConditionError.IsEmpty() == false && bIsVisible)
+		if (EditConditionError.IsEmpty() == false)
 		{
 			NewIssues.Add(FStackIssue(
 				EStackIssueSeverity::Info,
@@ -1054,7 +1024,7 @@
 		FText VisibleConditionError;
 		VisibleCondition.Refresh(InputMetaData->VisibleCondition, VisibleConditionError);
 
-		if (VisibleConditionError.IsEmpty() == false && bIsVisible)
+		if (VisibleConditionError.IsEmpty() == false)
 		{
 			NewIssues.Add(FStackIssue(
 				EStackIssueSeverity::Info,
@@ -1649,24 +1619,6 @@
 	return true;
 }
 
-void UNiagaraStackFunctionInput::ResetDataInterfaceOverride()
-{
-	UEdGraphPin& OverridePin = GetOrCreateOverridePin();
-	RemoveNodesForOverridePin(OverridePin);
-
-	FString InputNodeName = InputParameterHandlePath[0].GetName().ToString();
-	for (int32 i = 1; i < InputParameterHandlePath.Num(); i++)
-	{
-		InputNodeName += "." + InputParameterHandlePath[i].GetName().ToString();
-	}
-
-	UNiagaraDataInterface* InputValueObject;
-	FNiagaraStackGraphUtilities::SetDataValueObjectForFunctionInput(OverridePin, const_cast<UClass*>(InputType.GetClass()), InputNodeName, InputValueObject);
-	DefaultInputValues.DataObject->CopyTo(InputValueObject);
-
-	FNiagaraStackGraphUtilities::RelayoutGraph(*OwningFunctionCallNode->GetGraph());
-}
-
 void UNiagaraStackFunctionInput::Reset()
 {
 	if (CanReset())
@@ -1675,23 +1627,9 @@
 		if (DefaultInputValues.Mode == EValueMode::Data)
 		{
 			FScopedTransaction ScopedTransaction(LOCTEXT("ResetInputObjectTransaction", "Reset the inputs data interface object to default."));
-<<<<<<< HEAD
-			if (InputValues.Mode == EValueMode::Data)
-			{
-				// If there is already a valid data object just copy from the default to the current value.
-				InputValues.DataObject->Modify();
-				DefaultInputValues.DataObject->CopyTo(InputValues.DataObject.Get());
-			}
-			else
-			{
-				// Otherwise remove the current nodes from the override pin and set a new data object and copy the values from the default.
-				ResetDataInterfaceOverride();
-			}
-=======
 			RemoveOverridePin();
 			PlaceholderDataInterfaceHandle.Reset();
 			bBroadcastDataObjectChanged = true;
->>>>>>> 3aae9151
 		}
 		else if (DefaultInputValues.Mode == EValueMode::Linked)
 		{
