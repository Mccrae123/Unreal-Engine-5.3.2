// Copyright Epic Games, Inc. All Rights Reserved.

#include "ViewModels/Stack/NiagaraStackFunctionInput.h"

#include "AssetRegistryModule.h"
<<<<<<< HEAD
=======
#include "Containers/StaticBitArray.h"
>>>>>>> 6bbb88c8
#include "EdGraphSchema_Niagara.h"
#include "Editor.h"
#include "INiagaraEditorTypeUtilities.h"
#include "NiagaraClipboard.h"
#include "NiagaraComponent.h"
#include "NiagaraConstants.h"
#include "NiagaraConvertInPlaceUtilityBase.h"
#include "NiagaraEditorModule.h"
#include "NiagaraEditorUtilities.h"
#include "NiagaraEmitter.h"
#include "NiagaraGraph.h"
#include "NiagaraMessageManager.h"
#include "NiagaraMessages.h"
#include "NiagaraMessageUtilities.h"
#include "NiagaraNodeAssignment.h"
#include "NiagaraNodeCustomHlsl.h"
#include "NiagaraNodeFunctionCall.h"
#include "NiagaraNodeOutput.h"
#include "NiagaraNodeParameterMapGet.h"
#include "NiagaraNodeParameterMapSet.h"
#include "NiagaraRendererProperties.h"
#include "NiagaraScript.h"
#include "NiagaraScriptGraphViewModel.h"
#include "NiagaraScriptMergeManager.h"
#include "NiagaraScriptSource.h"
#include "NiagaraScriptVariable.h"
<<<<<<< HEAD
#include "NiagaraStackEditorData.h"
=======
#include "NiagaraSettings.h"
>>>>>>> 6bbb88c8
#include "NiagaraSystemScriptViewModel.h"
#include "ScopedTransaction.h"
#include "EdGraph/EdGraphPin.h"
#include "Framework/Notifications/NotificationManager.h"
#include "Materials/Material.h"
#include "Materials/MaterialExpressionDynamicParameter.h"
#include "Toolkits/NiagaraSystemToolkit.h"
#include "UObject/StructOnScope.h"
#include "ViewModels/NiagaraEmitterViewModel.h"
#include "ViewModels/NiagaraPlaceholderDataInterfaceManager.h"
#include "ViewModels/NiagaraScratchPadScriptViewModel.h"
#include "ViewModels/NiagaraScratchPadViewModel.h"
#include "ViewModels/NiagaraSystemViewModel.h"
#include "ViewModels/Stack/NiagaraParameterHandle.h"
#include "ViewModels/Stack/NiagaraStackFunctionInputCollection.h"
#include "ViewModels/Stack/NiagaraStackGraphUtilities.h"
#include "ViewModels/Stack/NiagaraStackInputCategory.h"
#include "ViewModels/Stack/NiagaraStackObject.h"
#include "Widgets/Notifications/SNotificationList.h"

#define LOCTEXT_NAMESPACE "NiagaraStackViewModel"

static FText TooManyConversionScripts = LOCTEXT("TooManyConversionScripts", "There is more than one dynamic input script available auto-convert the dragged parameter. Please fix this by disabling conversion for all but one of them:\n{0}");

UNiagaraStackFunctionInput::UNiagaraStackFunctionInput()
	: OwningModuleNode(nullptr)
	, OwningFunctionCallNode(nullptr)
	, bUpdatingGraphDirectly(false)
	, bUpdatingLocalValueDirectly(false)
	, bShowEditConditionInline(false)
	, bIsInlineEditConditionToggle(false)
	, bIsDynamicInputScriptReassignmentPending(false)
{
}

// Traverses the path between the owning module node and the function call node this input belongs too collecting up the input handles between them.
void GenerateInputParameterHandlePath(UNiagaraNodeFunctionCall& ModuleNode, UNiagaraNodeFunctionCall& FunctionCallNode, TArray<FNiagaraParameterHandle>& OutHandlePath)
{
	UNiagaraNodeFunctionCall* CurrentFunctionCallNode = &FunctionCallNode;
	FPinCollectorArray FunctionOutputPins;
	while (CurrentFunctionCallNode != &ModuleNode)
	{
		FunctionOutputPins.Reset();
		CurrentFunctionCallNode->GetOutputPins(FunctionOutputPins);
		if (ensureMsgf(FunctionOutputPins.Num() == 1 && FunctionOutputPins[0]->LinkedTo.Num() == 1 && FunctionOutputPins[0]->LinkedTo[0]->GetOwningNode()->IsA<UNiagaraNodeParameterMapSet>(),
			TEXT("Invalid Stack Graph - Dynamic Input Function call didn't have a valid connected output.")))
		{
			FNiagaraParameterHandle AliasedHandle(FunctionOutputPins[0]->LinkedTo[0]->PinName);
			OutHandlePath.Add(FNiagaraParameterHandle::CreateModuleParameterHandle(AliasedHandle.GetName()));
			UNiagaraNodeParameterMapSet* NextOverrideNode = CastChecked<UNiagaraNodeParameterMapSet>(FunctionOutputPins[0]->LinkedTo[0]->GetOwningNode());
			UEdGraphPin* NextOverrideNodeOutputPin = FNiagaraStackGraphUtilities::GetParameterMapOutputPin(*NextOverrideNode);
			
			CurrentFunctionCallNode = nullptr;
			for (UEdGraphPin* NextOverrideNodeOutputPinLinkedPin : NextOverrideNodeOutputPin->LinkedTo)
			{
				UNiagaraNodeFunctionCall* NextFunctionCallNode = Cast<UNiagaraNodeFunctionCall>(NextOverrideNodeOutputPinLinkedPin->GetOwningNode());
				if (NextFunctionCallNode != nullptr && NextFunctionCallNode->GetFunctionName() == AliasedHandle.GetNamespace().ToString())
				{
					CurrentFunctionCallNode = NextFunctionCallNode;
					break;
				}
			}


			if (ensureMsgf(CurrentFunctionCallNode != nullptr, TEXT("Invalid Stack Graph - Function call node for override pin %s could not be found."), *FunctionOutputPins[0]->PinName.ToString()) == false)
			{
				OutHandlePath.Empty();
				return;
			}
		}
		else
		{
			OutHandlePath.Empty();
			return;
		}
	}
}

void UNiagaraStackFunctionInput::Initialize(
	FRequiredEntryData InRequiredEntryData,
	UNiagaraNodeFunctionCall& InModuleNode,
	UNiagaraNodeFunctionCall& InInputFunctionCallNode,
	FName InInputParameterHandle,
	FNiagaraTypeDefinition InInputType,
	EStackParameterBehavior InParameterBehavior,
	FString InOwnerStackItemEditorDataKey)
{
	checkf(OwningModuleNode.IsValid() == false && OwningFunctionCallNode.IsValid() == false, TEXT("Can only initialize once."));
	ParameterBehavior = InParameterBehavior;
	FString InputStackEditorDataKey = FString::Printf(TEXT("%s-Input-%s"), *InInputFunctionCallNode.NodeGuid.ToString(EGuidFormats::DigitsWithHyphens), *InInputParameterHandle.ToString());
	Super::Initialize(InRequiredEntryData, InOwnerStackItemEditorDataKey, InputStackEditorDataKey);
	OwningModuleNode = &InModuleNode;
	OwningFunctionCallNode = &InInputFunctionCallNode;
	OwningFunctionCallInitialScript = OwningFunctionCallNode->FunctionScript;
	OwningAssignmentNode = Cast<UNiagaraNodeAssignment>(OwningFunctionCallNode.Get());

	UNiagaraSystem& ParentSystem = GetSystemViewModel()->GetSystem();
	UNiagaraEmitter* ParentEmitter = GetEmitterViewModel().IsValid() ? GetEmitterViewModel()->GetEmitter() : nullptr;

	FNiagaraStackGraphUtilities::FindAffectedScripts(&ParentSystem, ParentEmitter, *OwningModuleNode.Get(), AffectedScripts);

	UNiagaraNodeOutput* OutputNode = FNiagaraStackGraphUtilities::GetEmitterOutputNodeForStackNode(*OwningModuleNode.Get());
	for (TWeakObjectPtr<UNiagaraScript> AffectedScript : AffectedScripts)
	{
		if (AffectedScript.IsValid() && AffectedScript->IsEquivalentUsage(OutputNode->GetUsage()) && AffectedScript->GetUsageId() == OutputNode->GetUsageId())
		{
			SourceScript = AffectedScript;
			RapidIterationParametersChangedHandle = SourceScript->RapidIterationParameters.AddOnChangedHandler(
				FNiagaraParameterStore::FOnChanged::FDelegate::CreateUObject(this, &UNiagaraStackFunctionInput::OnRapidIterationParametersChanged));
			SourceScript->GetLatestSource()->OnChanged().AddUObject(this, &UNiagaraStackFunctionInput::OnScriptSourceChanged);
			break;
		}
	}

	if (!SourceScript.IsValid())
		UE_LOG(LogNiagaraEditor, Warning, TEXT("Coudn't find source script in affected scripts."));

	GraphChangedHandle = OwningFunctionCallNode->GetGraph()->AddOnGraphChangedHandler(
		FOnGraphChanged::FDelegate::CreateUObject(this, &UNiagaraStackFunctionInput::OnGraphChanged));
	OnRecompileHandle = OwningFunctionCallNode->GetNiagaraGraph()->AddOnGraphNeedsRecompileHandler(
		FOnGraphChanged::FDelegate::CreateUObject(this, &UNiagaraStackFunctionInput::OnGraphChanged));

	InputParameterHandle = FNiagaraParameterHandle(InInputParameterHandle);
	GenerateInputParameterHandlePath(*OwningModuleNode, *OwningFunctionCallNode, InputParameterHandlePath);
	InputParameterHandlePath.Add(InputParameterHandle);

	DisplayName = FText::FromName(InputParameterHandle.GetName());

	InputType = InInputType;
	StackEditorDataKey = FNiagaraStackGraphUtilities::GenerateStackFunctionInputEditorDataKey(*OwningFunctionCallNode.Get(), InputParameterHandle);

	TArray<UNiagaraScript*> AffectedScriptsNotWeak;
	for (TWeakObjectPtr<UNiagaraScript> AffectedScript : AffectedScripts)
	{
		AffectedScriptsNotWeak.Add(AffectedScript.Get());
	}

	FCompileConstantResolver ConstantResolver = GetEmitterViewModel().IsValid()
		? FCompileConstantResolver(GetEmitterViewModel()->GetEmitter(), SourceScript->GetUsage())
		: FCompileConstantResolver(&GetSystemViewModel()->GetSystem(), SourceScript->GetUsage());
	FString UniqueEmitterName = GetEmitterViewModel().IsValid() ? GetEmitterViewModel()->GetEmitter()->GetUniqueEmitterName() : FString();
	EditCondition.Initialize(SourceScript.Get(), AffectedScriptsNotWeak, ConstantResolver, UniqueEmitterName, OwningFunctionCallNode.Get());
	VisibleCondition.Initialize(SourceScript.Get(), AffectedScriptsNotWeak, ConstantResolver, UniqueEmitterName, OwningFunctionCallNode.Get());

	MessageLogGuid = GetSystemViewModel()->GetMessageLogGuid();
}

void UNiagaraStackFunctionInput::FinalizeInternal()
{
	if (OwningFunctionCallNode.IsValid())
	{
		OwningFunctionCallNode->GetGraph()->RemoveOnGraphChangedHandler(GraphChangedHandle);
		OwningFunctionCallNode->GetNiagaraGraph()->RemoveOnGraphNeedsRecompileHandler(OnRecompileHandle);
	}

	if (SourceScript.IsValid())
	{
		SourceScript->RapidIterationParameters.RemoveOnChangedHandler(RapidIterationParametersChangedHandle);
		SourceScript->GetLatestSource()->OnChanged().RemoveAll(this);
	}

	if (MessageManagerRegistrationKey.IsValid())
	{
		FNiagaraMessageManager::Get()->Unsubscribe(
			  DisplayName
			, MessageLogGuid
			, MessageManagerRegistrationKey);
	}

	if (PlaceholderDataInterfaceHandle.IsValid())
	{
		PlaceholderDataInterfaceHandle.Reset();
	}

	Super::FinalizeInternal();
}

const UNiagaraNodeFunctionCall& UNiagaraStackFunctionInput::GetInputFunctionCallNode() const
{
	return *OwningFunctionCallNode.Get();
}

UNiagaraScript* UNiagaraStackFunctionInput::GetInputFunctionCallInitialScript() const
{
	return OwningFunctionCallInitialScript.Get();
}

UNiagaraStackFunctionInput::EValueMode UNiagaraStackFunctionInput::GetValueMode() const
{
	return InputValues.Mode;
}

const FNiagaraTypeDefinition& UNiagaraStackFunctionInput::GetInputType() const
{
	return InputType;
}

FText UNiagaraStackFunctionInput::GetTooltipText() const
{
	FText Description = InputMetaData.IsSet() ? InputMetaData->Description : FText::GetEmpty();
	return FNiagaraEditorUtilities::FormatVariableDescription(Description, GetDisplayName(), InputType.GetNameText());
}

bool UNiagaraStackFunctionInput::GetIsEnabled() const
{
	return OwningFunctionCallNode->GetDesiredEnabledState() == ENodeEnabledState::Enabled;
}

UObject* UNiagaraStackFunctionInput::GetExternalAsset() const
{
	if (OwningFunctionCallNode.IsValid() && OwningFunctionCallNode->FunctionScript != nullptr && OwningFunctionCallNode->FunctionScript->IsAsset())
	{
		return OwningFunctionCallNode->FunctionScript;
	}
	return nullptr;
}

bool UNiagaraStackFunctionInput::TestCanCutWithMessage(FText& OutMessage) const
{
	if (InputValues.HasEditableData() == false)
	{
		OutMessage = LOCTEXT("CantCutInvalidMessage", "The current input state doesn't support cutting.");
		return false;
	}
	if (GetIsEnabledAndOwnerIsEnabled() == false)
	{
		OutMessage = LOCTEXT("CantCutDisabled", "Can not cut and input when it's owner is disabled.");
		return false;
	}
	OutMessage = LOCTEXT("CanCutMessage", "Cut will copy the value of this input including\nany data objects and dynamic inputs, and will reset it to default.");
	return true;
}

FText UNiagaraStackFunctionInput::GetCutTransactionText() const
{
	return LOCTEXT("CutInputTransaction", "Cut niagara input");
}

void UNiagaraStackFunctionInput::CopyForCut(UNiagaraClipboardContent* ClipboardContent) const
{
	Copy(ClipboardContent);
}

void UNiagaraStackFunctionInput::RemoveForCut()
{
	Reset();
}

bool UNiagaraStackFunctionInput::TestCanCopyWithMessage(FText& OutMessage) const
{
	if (InputValues.HasEditableData() == false)
	{
		OutMessage = LOCTEXT("CantCopyInvalidMessage", "The current input state doesn't support copying.");
		return false;
	}
	OutMessage = LOCTEXT("CanCopyMessage", "Copy the value of this input including\nany data objects and dynamic inputs.");
	return true;
}

void UNiagaraStackFunctionInput::Copy(UNiagaraClipboardContent* ClipboardContent) const
{
	const UNiagaraClipboardFunctionInput* ClipboardInput = ToClipboardFunctionInput(ClipboardContent);
	if (ClipboardInput != nullptr)
	{
		ClipboardContent->FunctionInputs.Add(ClipboardInput);
	}
}

bool UNiagaraStackFunctionInput::TestCanPasteWithMessage(const UNiagaraClipboardContent* ClipboardContent, FText& OutMessage) const
{
	if (ClipboardContent->FunctionInputs.Num() == 0 || GetIsEnabledAndOwnerIsEnabled() == false)
	{
		// Empty clipboard, or disabled don't allow paste, but be silent.
		return false;
	}
	else if (ClipboardContent->FunctionInputs.Num() == 1)
	{
		const UNiagaraClipboardFunctionInput* ClipboardFunctionInput = ClipboardContent->FunctionInputs[0];
		if (ClipboardFunctionInput != nullptr)
		{
			if (ClipboardFunctionInput->ValueMode == ENiagaraClipboardFunctionInputValueMode::Dynamic)
			{
				UNiagaraScript* ClipboardFunctionScript = ClipboardFunctionInput->Dynamic->Script.LoadSynchronous();
				if (ClipboardFunctionScript == nullptr)
				{
<<<<<<< HEAD
					UNiagaraScript* ClipboardFunctionScript = ClipboardFunctionInput->Dynamic->Script.LoadSynchronous();
					if (ClipboardFunctionScript == nullptr)
					{
						OutMessage = LOCTEXT("CantPasteInvalidDynamicInputScript", "Can not paste the dynamic input because its script is no longer valid.");
						return false;
					}
=======
					OutMessage = LOCTEXT("CantPasteInvalidDynamicInputScript", "Can not paste the dynamic input because its script is no longer valid.");
					return false;
>>>>>>> 6bbb88c8
				}
			}
			if (ClipboardFunctionInput->InputType == InputType)
			{
				OutMessage = LOCTEXT("PasteMessage", "Paste the input from the clipboard here.");
				return true;
			}
			if (GetPossibleConversionScripts(ClipboardFunctionInput->InputType).Num() > 0)
			{
				OutMessage = LOCTEXT("PasteWithConversionMessage", "Paste the input from the clipboard here and auto-convert it with a dynamic input.");
				return true;
			}
			
			OutMessage = LOCTEXT("CantPasteIncorrectType", "Can not paste inputs with mismatched types.");
			return false;
		}
		return false;
	}
	else
	{
		OutMessage = LOCTEXT("CantPasteMultipleInputs", "Can't paste multiple inputs onto a single input.");
		return false;
	}
}

FText UNiagaraStackFunctionInput::GetPasteTransactionText(const UNiagaraClipboardContent* ClipboardContent) const
{
	return LOCTEXT("PasteInputTransactionText", "Paste Niagara inputs");
}

void UNiagaraStackFunctionInput::Paste(const UNiagaraClipboardContent* ClipboardContent, FText& OutPasteWarning)
{
	if (ensureMsgf(ClipboardContent != nullptr && ClipboardContent->FunctionInputs.Num() == 1, TEXT("Clipboard must not be null, and must contain a single input.  Call TestCanPasteWithMessage to validate")))
	{
<<<<<<< HEAD
		const UNiagaraClipboardFunctionInput* ClipboardInput = ClipboardContent->FunctionInputs[0];
		if (ClipboardInput != nullptr && ClipboardInput->InputType == InputType)
		{
			SetValueFromClipboardFunctionInput(*ClipboardInput);
		}
	}
}

bool UNiagaraStackFunctionInput::HasOverridenContent() const
{
	return CanReset();
}

=======
		if (const UNiagaraClipboardFunctionInput* ClipboardInput = ClipboardContent->FunctionInputs[0])
		{
			if (ClipboardInput->InputType == InputType)
			{
				SetValueFromClipboardFunctionInput(*ClipboardInput);	
			}
			else
			{
				SetClipboardContentViaConversionScript(*ClipboardInput);
			}			
		}
	}
}

bool UNiagaraStackFunctionInput::HasOverridenContent() const
{
	return CanReset();
}

>>>>>>> 6bbb88c8
TArray<UNiagaraStackFunctionInput*> UNiagaraStackFunctionInput::GetChildInputs() const
{
	TArray<UNiagaraStackFunctionInputCollection*> DynamicInputCollections;
	GetUnfilteredChildrenOfType(DynamicInputCollections);
	TArray<UNiagaraStackFunctionInput*> ChildInputs;
	for (UNiagaraStackFunctionInputCollection* DynamicInputCollection : DynamicInputCollections)
	{
		DynamicInputCollection->GetChildInputs(ChildInputs);
	}
	
	return ChildInputs;
}

<<<<<<< HEAD
=======
TOptional<FNiagaraVariableMetaData> UNiagaraStackFunctionInput::GetInputMetaData() const
{
	return InputMetaData;
}

void UNiagaraStackFunctionInput::GetCurrentChangeIds(FGuid& OutOwningGraphChangeId, FGuid& OutFunctionGraphChangeId) const
{
	OutOwningGraphChangeId = OwningFunctionCallNode->GetNiagaraGraph()->GetChangeID();
	OutFunctionGraphChangeId = OwningFunctionCallNode->GetCalledGraph() != nullptr ? OwningFunctionCallNode->GetCalledGraph()->GetChangeID() : FGuid();
}

>>>>>>> 6bbb88c8
FText UNiagaraStackFunctionInput::GetCollapsedStateText() const
{
	if (IsFinalized())
	{
		return FText();
	}
	
	if (CollapsedTextCache.IsSet() == false)
	{
		switch (InputValues.Mode)
		{
		case EValueMode::Local:
			{
				FNiagaraEditorModule& EditorModule = FNiagaraEditorModule::Get();
				auto TypeUtilityValue = EditorModule.GetTypeUtilities(InputType);
				FNiagaraVariable Var(InputType, NAME_None);
				Var.SetData(InputValues.LocalStruct->GetStructMemory());
				CollapsedTextCache = TypeUtilityValue->GetStackDisplayText(Var);
			}
			break;
		case EValueMode::Data:
				CollapsedTextCache = FText::Format(FText::FromString("[{0}]"), InputValues.DataObject.IsValid() ? InputValues.DataObject->GetClass()->GetDisplayNameText() : FText::FromString("?"));
				break;
		case EValueMode::Dynamic:
			if (InputValues.DynamicNode->FunctionScript != nullptr)
			{
				FFormatOrderedArguments Arguments;
				for (const auto& Child : GetChildInputs())
				{
					FText ChildText;
					if (Child)
					{
						ChildText = Child->GetCollapsedStateText();
					}
					if (ChildText.IsEmptyOrWhitespace())
					{
						ChildText = FText::FromString("[?]");
					}
					Arguments.Add(ChildText);
				}
				CollapsedTextCache = FText::Format(InputValues.DynamicNode->GetScriptData()->CollapsedViewFormat, Arguments);
			}
			break;
		case EValueMode::Linked:
			CollapsedTextCache = FText::FromString(InputValues.LinkedHandle.GetParameterHandleString().ToString());
			break;
		case EValueMode::Expression:
			CollapsedTextCache = FText::Format(FText::FromString("({0})"), FText::FromString(InputValues.ExpressionNode->GetCustomHlsl()));
			break;
		default:
			CollapsedTextCache = FText();
			break;
		}
	}
	return CollapsedTextCache.GetValue();
<<<<<<< HEAD
=======
}

void UNiagaraStackFunctionInput::SetSummaryViewDisiplayName(TOptional<FText> InDisplayName)
{
	SummaryViewDisplayNameOverride = InDisplayName;
>>>>>>> 6bbb88c8
}

FText UNiagaraStackFunctionInput::GetValueToolTip() const
{
	if (IsFinalized())
	{
		return FText();
	}

	if (ValueToolTipCache.IsSet() == false)
	{
		ValueToolTipCache = FText();
		switch (InputValues.Mode)
		{
		case EValueMode::Data:
		{
			FString DataInterfaceDescription = InputValues.DataObject->GetClass()->GetDescription();
			if (DataInterfaceDescription.Len() > 0)
			{
				ValueToolTipCache = FText::FromString(DataInterfaceDescription);
			}
			break;
		}
		case EValueMode::DefaultFunction:
			if (InputValues.DefaultFunctionNode->GetScriptData() != nullptr)
			{
				ValueToolTipCache = InputValues.DefaultFunctionNode->GetScriptData()->Description;
			}
			break;
		case EValueMode::Dynamic:
			if (FVersionedNiagaraScriptData* ScriptData = InputValues.DynamicNode->GetScriptData())
			{
				FText FunctionName = FText::FromString(FName::NameToDisplayString(InputValues.DynamicNode->GetFunctionName(), false));
				if (ScriptData->Description.IsEmptyOrWhitespace())
				{
					ValueToolTipCache = FText::Format(FText::FromString("Compiled Name: {0}"), FunctionName);
				}
				else
				{
					ValueToolTipCache = FText::Format(FText::FromString("{0}\n\nCompiled Name: {1}"), ScriptData->Description, FunctionName);
				}
			}
			break;
		case EValueMode::InvalidOverride:
			ValueToolTipCache = LOCTEXT("InvalidOverrideToolTip", "The script is in an invalid and unrecoverable state for this\ninput.  Resetting to default may fix this issue.");
			break;
		case EValueMode::Linked:
		{
			FNiagaraVariable InputVariable(InputType, InputValues.LinkedHandle.GetParameterHandleString());
			if (FNiagaraConstants::IsNiagaraConstant(InputVariable))
			{
				const FNiagaraVariableMetaData* FoundMetaData = FNiagaraConstants::GetConstantMetaData(InputVariable);
				if (FoundMetaData != nullptr)
				{
					ValueToolTipCache = FoundMetaData->Description;
				}
			}
			break;
		}
		case EValueMode::UnsupportedDefault:
			ValueToolTipCache = LOCTEXT("UnsupportedDefault", "The defalut value defined in the script graph\nis custom and can not be shown in the selection stack.");
			break;
		}
	}
	return ValueToolTipCache.GetValue();
}

UNiagaraStackEntry::FStackIssueFixDelegate UNiagaraStackFunctionInput::GetUpgradeDynamicInputVersionFix()
{
	if (!InputValues.DynamicNode.IsValid())
	{
		return FStackIssueFixDelegate();
	}
	return FStackIssueFixDelegate::CreateLambda([=]()
	{
		FScopedTransaction ScopedTransaction(LOCTEXT("UpgradeVersionFix", "Change dynamic input version"));
		FNiagaraScriptVersionUpgradeContext UpgradeContext;
		UpgradeContext.CreateClipboardCallback = [this](UNiagaraClipboardContent* ClipboardContent)
		{
			RefreshChildren();
			Copy(ClipboardContent);
			if (ClipboardContent->Functions.Num() > 0)
			{
				ClipboardContent->FunctionInputs = ClipboardContent->Functions[0]->Inputs;
				ClipboardContent->Functions.Empty();
			}
		};
		UNiagaraNodeFunctionCall* FunctionCallNode = GetDynamicInputNode();
		UpgradeContext.ApplyClipboardCallback = [this](UNiagaraClipboardContent* ClipboardContent, FText& OutWarning) { Paste(ClipboardContent, OutWarning); };
		UpgradeContext.ConstantResolver = GetEmitterViewModel().IsValid() ?
			FCompileConstantResolver(GetEmitterViewModel()->GetEmitter(), FNiagaraStackGraphUtilities::GetOutputNodeUsage(*FunctionCallNode)) :
			FCompileConstantResolver(&GetSystemViewModel()->GetSystem(), FNiagaraStackGraphUtilities::GetOutputNodeUsage(*FunctionCallNode));
		FunctionCallNode->ChangeScriptVersion(FunctionCallNode->FunctionScript->GetExposedVersion().VersionGuid, UpgradeContext, true);
		if (FunctionCallNode->RefreshFromExternalChanges())
		{
			FunctionCallNode->GetNiagaraGraph()->NotifyGraphNeedsRecompile();
			GetSystemViewModel()->ResetSystem();
		}
	});
}

void UNiagaraStackFunctionInput::RefreshChildrenInternal(const TArray<UNiagaraStackEntry*>& CurrentChildren, TArray<UNiagaraStackEntry*>& NewChildren, TArray<FStackIssue>& NewIssues)
{
	AliasedInputParameterHandle = FNiagaraParameterHandle::CreateAliasedModuleParameterHandle(InputParameterHandle, OwningFunctionCallNode.Get());
	RapidIterationParameter = CreateRapidIterationVariable(AliasedInputParameterHandle.GetParameterHandleString());

	RefreshFromMetaData(NewIssues);
	RefreshValues();

	if (InputValues.DynamicNode.IsValid())
	{
		FNiagaraStackGraphUtilities::CheckForDeprecatedScriptVersion(GetDynamicInputNode(), GetStackEditorDataKey(), GetUpgradeDynamicInputVersionFix(), NewIssues);
		if (MessageManagerRegistrationKey.IsValid() == false)
		{
			FNiagaraMessageManager::Get()->SubscribeToAssetMessagesByObject(
				  DisplayName
				, MessageLogGuid
				, FObjectKey(InputValues.DynamicNode.Get())
				, MessageManagerRegistrationKey
			).BindUObject(this, &UNiagaraStackFunctionInput::OnMessageManagerRefresh);
		}
	}
	else
	{
		if (MessageManagerRegistrationKey.IsValid())
		{
			FNiagaraMessageManager::Get()->Unsubscribe(DisplayName, MessageLogGuid, MessageManagerRegistrationKey);
		}
	}

	if (GetShouldPassFilterForVisibleCondition() && InputValues.Mode == EValueMode::InvalidOverride && InputType.IsDataInterface())
	{
		NewIssues.Add(FStackIssue(
            EStackIssueSeverity::Warning,
            LOCTEXT("InvalidDataInterfaceOverrideShort", "Invalid data interface override"),
            LOCTEXT("InvalidDataInterfaceOverrideLong", "There is no valid value assigned for the input, because data interface inputs are created without a binding. Please link a valid reference from the stack or hit 'Fix issue' to populate the binding with a default value."),
            GetStackEditorDataKey(),
            false,
            { FStackIssueFix(
                LOCTEXT("ResetDataInterfaceInputFix", "Reset this input to its default value"),
                FStackIssueFixDelegate::CreateLambda([this]() { this->Reset(); }))
            }
        ));
	}

	if (InputValues.Mode == EValueMode::Dynamic && InputValues.DynamicNode.IsValid())
	{
<<<<<<< HEAD
		UNiagaraScript* FunctionScript = InputValues.DynamicNode->FunctionScript;
=======
>>>>>>> 6bbb88c8
		FVersionedNiagaraScriptData* ScriptData = InputValues.DynamicNode->GetScriptData();
		if (ScriptData != nullptr)
		{
			UNiagaraStackFunctionInputCollection* DynamicInputEntry = FindCurrentChildOfTypeByPredicate<UNiagaraStackFunctionInputCollection>(CurrentChildren,
				[=](UNiagaraStackFunctionInputCollection* CurrentFunctionInputEntry)
			{
				return CurrentFunctionInputEntry->GetInputFunctionCallNode() == InputValues.DynamicNode.Get() &&
					CurrentFunctionInputEntry->GetModuleNode() == OwningModuleNode.Get();
			});

			if (DynamicInputEntry == nullptr)
			{
				DynamicInputEntry = NewObject<UNiagaraStackFunctionInputCollection>(this);
				DynamicInputEntry->Initialize(CreateDefaultChildRequiredData(), *OwningModuleNode, *InputValues.DynamicNode.Get(), GetOwnerStackItemEditorDataKey());
				DynamicInputEntry->SetShouldDisplayLabel(false);
			}

			if (ScriptData != nullptr)
			{
				if (ScriptData->bDeprecated)
				{
					FFormatNamedArguments Args;
					Args.Add(TEXT("ScriptName"), FText::FromString(InputValues.DynamicNode->GetFunctionName()));

					if (ScriptData->DeprecationRecommendation != nullptr)
					{
						Args.Add(TEXT("Recommendation"), FText::FromString(ScriptData->DeprecationRecommendation->GetPathName()));
					}

					if (ScriptData->DeprecationMessage.IsEmptyOrWhitespace() == false)
					{
						Args.Add(TEXT("Message"), ScriptData->DeprecationMessage);
					}

					FText FormatString = LOCTEXT("DynamicInputScriptDeprecationUnknownLong", "The script asset for the assigned dynamic input {ScriptName} has been deprecated.");

					if (ScriptData->DeprecationRecommendation != nullptr &&
						ScriptData->DeprecationMessage.IsEmptyOrWhitespace() == false)
					{
						FormatString = LOCTEXT("DynamicInputScriptDeprecationMessageAndRecommendationLong", "The script asset for the assigned dynamic input {ScriptName} has been deprecated. Reason:\n{Message}.\nSuggested replacement: {Recommendation}");
					}
					else if (ScriptData->DeprecationRecommendation != nullptr)
					{
						FormatString = LOCTEXT("DynamicInputScriptDeprecationLong", "The script asset for the assigned dynamic input {ScriptName} has been deprecated. Suggested replacement: {Recommendation}");
					}
					else if (ScriptData->DeprecationMessage.IsEmptyOrWhitespace() == false)
					{
						FormatString = LOCTEXT("DynamicInputScriptDeprecationMessageLong", "The script asset for the assigned dynamic input {ScriptName} has been deprecated. Reason:\n{Message}");
					}

					FText LongMessage = FText::Format(FormatString, Args);

					int32 AddIdx = NewIssues.Add(FStackIssue(
						EStackIssueSeverity::Warning,
						LOCTEXT("DynamicInputScriptDeprecationShort", "Deprecated dynamic input"),
						LongMessage,
						GetStackEditorDataKey(),
						false,
						{
							FStackIssueFix(
								LOCTEXT("SelectNewDynamicInputScriptFix", "Select a new dynamic input script"),
								FStackIssueFixDelegate::CreateLambda([this]() { this->bIsDynamicInputScriptReassignmentPending = true; })),
							FStackIssueFix(
								LOCTEXT("ResetDynamicInputFix", "Reset this input to its default value"),
								FStackIssueFixDelegate::CreateLambda([this]() { this->Reset(); }))
						}));

					if (ScriptData->DeprecationRecommendation != nullptr)
					{
						NewIssues[AddIdx].InsertFix(0,
							FStackIssueFix(
							LOCTEXT("SelectNewDynamicInputScriptFixUseRecommended", "Use recommended replacement"),
							FStackIssueFixDelegate::CreateLambda([this, ScriptData]() 
								{ 
									if (ScriptData->DeprecationRecommendation->GetUsage() != ENiagaraScriptUsage::DynamicInput)
									{
										FNiagaraEditorUtilities::WarnWithToastAndLog(LOCTEXT("FailedDynamicInputDeprecationReplacement", "Failed to replace dynamic input as recommended replacement script is not a dynamic input!"));
										return;
									}
									ReassignDynamicInputScript(ScriptData->DeprecationRecommendation); 
								})));
					}
				}

				if (ScriptData->bExperimental)
				{
					FText ErrorMessage;
					if (ScriptData->ExperimentalMessage.IsEmptyOrWhitespace())
					{
						ErrorMessage = FText::Format(LOCTEXT("DynamicInputScriptExperimental", "The script asset for the dynamic input {0} is experimental, use with care!"), FText::FromString(InputValues.DynamicNode->GetFunctionName()));
					}
					else
					{
						FFormatNamedArguments Args;
						Args.Add(TEXT("Function"), FText::FromString(InputValues.DynamicNode->GetFunctionName()));
						Args.Add(TEXT("Message"), ScriptData->ExperimentalMessage);
						ErrorMessage = FText::Format(LOCTEXT("DynamicInputScriptExperimentalReason", "The script asset for the dynamic input {Function} is experimental, reason: {Message}."), Args);
					}

					NewIssues.Add(FStackIssue(
						EStackIssueSeverity::Info,
						LOCTEXT("DynamicInputScriptExperimentalShort", "Experimental dynamic input"),
						ErrorMessage,
						GetStackEditorDataKey(),
						true));
				}

				if (!ScriptData->NoteMessage.IsEmptyOrWhitespace())
				{
					FStackIssue NoteIssue = FStackIssue(
						EStackIssueSeverity::Info,
						LOCTEXT("DynamicInputScriptNoteShort", "Input Usage Note"),
						ScriptData->NoteMessage,
						GetStackEditorDataKey(),
						true);
					NoteIssue.SetIsExpandedByDefault(false);
					NewIssues.Add(NoteIssue);
				}
			}
			NewChildren.Add(DynamicInputEntry);
		}
		else
		{
			NewIssues.Add(FStackIssue(
				EStackIssueSeverity::Error,
				LOCTEXT("DynamicInputScriptMissingShort", "Missing dynamic input script"),
				FText::Format(LOCTEXT("DynamicInputScriptMissingLong", "The script asset for the assigned dynamic input {0} is missing."), FText::FromString(InputValues.DynamicNode->GetFunctionName())),
				GetStackEditorDataKey(),
				false,
				{
					FStackIssueFix(
						LOCTEXT("SelectNewDynamicInputScriptFix", "Select a new dynamic input script"),
						FStackIssueFixDelegate::CreateLambda([this]() { this->bIsDynamicInputScriptReassignmentPending = true; })),
					FStackIssueFix(
						LOCTEXT("ResetFix", "Reset this input to its default value"),
						FStackIssueFixDelegate::CreateLambda([this]() { this->Reset(); }))
				}));
		}
	}

	if (InputValues.Mode == EValueMode::Data && InputValues.DataObject.IsValid())
	{
		UNiagaraStackObject* ValueObjectEntry = FindCurrentChildOfTypeByPredicate<UNiagaraStackObject>(CurrentChildren,
			[=](UNiagaraStackObject* CurrentObjectEntry) { return CurrentObjectEntry->GetObject() == InputValues.DataObject.Get(); });

		if(ValueObjectEntry == nullptr)
		{
			ValueObjectEntry = NewObject<UNiagaraStackObject>(this);
			bool bIsTopLevelObject = false;
			ValueObjectEntry->Initialize(CreateDefaultChildRequiredData(), InputValues.DataObject.Get(), bIsTopLevelObject, GetOwnerStackItemEditorDataKey(), OwningFunctionCallNode.Get());
		}
		NewChildren.Add(ValueObjectEntry);
	}

	DisplayNameOverride.Reset();

	if (InputMetaData)
	{
		const FString* FoundDisplayName = InputMetaData->PropertyMetaData.Find(TEXT("DisplayName"));
		const FString* FoundDisplayNameArg0 = InputMetaData->PropertyMetaData.Find(TEXT("DisplayNameArg0"));
		if (FoundDisplayName != nullptr)
		{
			FString DisplayNameStr = *FoundDisplayName;
			if (FoundDisplayNameArg0 != nullptr)
			{
				TArray<FStringFormatArg> Args;
				Args.Add(FStringFormatArg(ResolveDisplayNameArgument(*FoundDisplayNameArg0)));
				DisplayNameStr = FString::Format(*DisplayNameStr, Args);
			}
			DisplayNameOverride = FText::FromString(DisplayNameStr);
		}	
	}

	if (GetIsHidden())
	{
		// Hidden inputs should not generate issues because they are impossible for the user to see.
		NewIssues.Empty();
<<<<<<< HEAD
	}
	else
	{
		NewIssues.Append(MessageManagerIssues);
=======
>>>>>>> 6bbb88c8
	}
	else
	{
<<<<<<< HEAD
		TArray<UMaterial*> Materials = GetMaterialFromEmitter(InEmitter, InEmitterInstance);
		
		OutDynamicParameterExpressions.Reset();

		// Find the dynamic parameters expression from the material.
		// @YannickLange todo: Notify user that the material did not have any dynamic parameters. Maybe add them from code?
		for (UMaterial* Material : Materials)
		{
			if (Material != nullptr)
			{
				TArray<UMaterialExpressionDynamicParameter*> Expressions;
				Material->GetAllExpressionsInMaterialAndFunctionsOfType(Expressions);
				for (UMaterialExpressionDynamicParameter* DynParamExpFound : Expressions)
				{
					OutDynamicParameterExpressions.Add(DynParamExpFound);
				}
			}
		}

		return OutDynamicParameterExpressions.Num() > 0;
=======
		NewIssues.Append(MessageManagerIssues);
>>>>>>> 6bbb88c8
	}

	FGuid CurrentOwningGraphChangeId;
	FGuid CurrentFunctionGraphChangeId;
	GetCurrentChangeIds(CurrentOwningGraphChangeId, CurrentFunctionGraphChangeId);
	LastOwningGraphChangeId = CurrentOwningGraphChangeId;
	LastFunctionGraphChangeId = CurrentFunctionGraphChangeId;
}

FString UNiagaraStackFunctionInput::ResolveDisplayNameArgument(const FString& InArg) const
{
	//~ Begin helper functions
	auto GetMaterialsFromEmitter = [](UNiagaraEmitter* InEmitter, FNiagaraEmitterInstance* InEmitterInstance)->TArray<UMaterial*> {
		TArray<UMaterial*> ResultMaterials;
		if (InEmitter != nullptr)
		{
			for (UNiagaraRendererProperties* RenderProperties : InEmitter->GetRenderers())
			{
				TArray<UMaterialInterface*> UsedMaterialInteraces;
				RenderProperties->GetUsedMaterials(InEmitterInstance, UsedMaterialInteraces);
				for (UMaterialInterface* UsedMaterialInterface : UsedMaterialInteraces)
				{
					if (UsedMaterialInterface != nullptr)
					{
						UMaterial* UsedMaterial = UsedMaterialInterface->GetBaseMaterial();
						if (UsedMaterial != nullptr)
						{
							ResultMaterials.AddUnique(UsedMaterial);
							break;
						}
					}
				}
			}
		}
		return ResultMaterials;
	};

	// Duplicated from UMaterialGraph::GetValidOutputIndex()
	auto GetValidOutputIndex = [](FExpressionInput* Input)->int32 /*OutputIndex*/ {
		int32 OutputIndex = 0;

		if (Input->Expression)
		{
			TArray<FExpressionOutput>& Outputs = Input->Expression->GetOutputs();

			if (Outputs.Num() > 0)
			{
				const bool bOutputIndexIsValid = Outputs.IsValidIndex(Input->OutputIndex)
					// Attempt to handle legacy connections before OutputIndex was used that had a mask
					&& (Input->OutputIndex != 0 || Input->Mask == 0);

				for (; OutputIndex < Outputs.Num(); ++OutputIndex)
				{
					const FExpressionOutput& Output = Outputs[OutputIndex];

					if ((bOutputIndexIsValid && OutputIndex == Input->OutputIndex)
						|| (!bOutputIndexIsValid
							&& Output.Mask == Input->Mask
							&& Output.MaskR == Input->MaskR
							&& Output.MaskG == Input->MaskG
							&& Output.MaskB == Input->MaskB
							&& Output.MaskA == Input->MaskA))
					{
						break;
					}
				}

				if (OutputIndex >= Outputs.Num())
				{
					// Work around for non-reproducible crash where OutputIndex would be out of bounds
					OutputIndex = Outputs.Num() - 1;
				}
			}
		}

		return OutputIndex;
	};
	//~ End helper functions

	// If the DisplayNameArgument to resolve is not a MaterialDynamicParam, early out.
	if (InArg.StartsWith(TEXT("MaterialDynamicParam")) == false)
	{
		return FString();
	}

	// Get the target indices of the MaterialDynamicParam. Early out if they are invalid.
	FString Suffix = InArg.Right(3);
	int32 ParamIdx;
	LexFromString(ParamIdx, *Suffix.Left(1));
	int32 ParamSlotIdx;
	LexFromString(ParamSlotIdx, *Suffix.Right(1));

	if (ParamIdx < 0 || ParamIdx > 3 || ParamSlotIdx < 0 || ParamSlotIdx > 3)
	{
		return InArg.Replace(TEXT("MaterialDynamic"), TEXT("")) + TEXT(" (error parsing parameter name)");
	}

	TArray<UMaterial*> Materials;
	TSharedPtr<FNiagaraEmitterViewModel> ThisEmitterViewModel = GetEmitterViewModel();
	if (ThisEmitterViewModel.IsValid())
	{
		FNiagaraEmitterInstance* ThisEmitterInstance = ThisEmitterViewModel->GetSimulation().Pin().Get();
		Materials = GetMaterialsFromEmitter(ThisEmitterViewModel->GetEmitter(), ThisEmitterInstance);
	} 

	// Determine the MaterialDynamicParam name to display inline based on the friendly names for each UMaterialExpressionDynamicParameter in the graph, and whether each UMaterialExpressionDynamicParameter pin is linked.
	// For each graph; traverse every expression, and for each expression check ExpressionInputs; if an input of ExpressionInputs is recording a link to a UMaterialExpressionDynamicParameter, record this in DynamicParameterExpressionToOutputMaskMap.
	// After recording all UMaterialExpressionDynamicParameter output pins that are linked at least once, iterate DynamicParameterExpressionToOutputMaskMap to determine the final name.
	// NOTE: This check does not constitute a true "reachability analysis" as we are only recording if each pin of the UMaterialExpressionDynamicParameter is linked, and not whether that pin is connected to a route of expressions that would eventually output.
	TMap<UMaterialExpressionDynamicParameter*, TStaticBitArray<4>> DynamicParameterExpressionToOutputMaskMap;
	TArray<FExpressionInput*> ExpressionInputsToProcess;

	// Visit each material and gather all expression inputs for each expression.
	for (UMaterial* Material : Materials)
	{
		if (Material == nullptr)
		{
			continue;
		}

		for (int32 MaterialPropertyIndex = 0; MaterialPropertyIndex < MP_MAX; ++MaterialPropertyIndex)
		{
			FExpressionInput* ExpressionInput = Material->GetExpressionInputForProperty(EMaterialProperty(MaterialPropertyIndex));
			if (ExpressionInput != nullptr)
			{
				ExpressionInputsToProcess.Add(ExpressionInput);
			}
		}

		TArray<UMaterialExpression*> Expressions;
		Material->GetAllExpressionsInMaterialAndFunctionsOfType<UMaterialExpression>(Expressions);
		for (UMaterialExpression* Expression : Expressions)
		{
			const TArray<FExpressionInput*>& ExpressionInputs = Expression->GetInputs();
			ExpressionInputsToProcess.Append(ExpressionInputs);
		}
	}

	// Visit each expression input and record which inputs are associated with UMaterialExpressionDynamicParameter outputs.
	bool bAnyDynamicParametersFound = false;
	for (FExpressionInput* ExpressionInput : ExpressionInputsToProcess)
	{
		if (ExpressionInput->Expression == nullptr)
		{
			continue;
		}

		UMaterialExpressionDynamicParameter* DynamicParameterExpression = Cast<UMaterialExpressionDynamicParameter>(ExpressionInput->Expression);
		if (DynamicParameterExpression == nullptr)
		{
			continue;
		}

		bAnyDynamicParametersFound = true;
		TStaticBitArray<4>& DynamicParameterExpressionOutputMask = DynamicParameterExpressionToOutputMaskMap.FindOrAdd(DynamicParameterExpression);
		DynamicParameterExpressionOutputMask[GetValidOutputIndex(ExpressionInput)] = true;
	}

	// Construct the final dynamic param UI name. Visit each UMaterialExpressionDynamicParameter and for those which have an output which is used, consider them for the param name.
	FName ParamName = NAME_None;
	bool bMultipleAliasesFound = false;
	const FString DefaultDynamicParameterNameString = "Param" + FString::Printf(TEXT("%d"), ParamIdx + 1);
	for (auto It = DynamicParameterExpressionToOutputMaskMap.CreateConstIterator(); It; ++It)
	{
		UMaterialExpressionDynamicParameter* ExpressionDynamicParameter = It.Key();
		const TStaticBitArray<4>& ExpressionOutputMask = It.Value();
		if (ExpressionDynamicParameter->ParameterIndex != ParamSlotIdx || ExpressionOutputMask[ParamIdx] == false)
		{
			continue;
		}

		const FExpressionOutput& Output = ExpressionDynamicParameter->GetOutputs()[ParamIdx];
		if (ParamName == NAME_None)
		{
			ParamName = Output.OutputName;
		}
		else if (ParamName != Output.OutputName)
		{
			bMultipleAliasesFound = true;
		}
	}

	// Return the final dynamic param UI name.
	if (bAnyDynamicParametersFound == false)
	{
		return InArg.Replace(TEXT("MaterialDynamic"), TEXT("")) + TEXT(" (No material found using dynamic params)");
	}
	else if (ParamName != NAME_None)
	{
		if (bMultipleAliasesFound == false)
		{
			return ParamName.ToString();
		}
		else
		{
			return ParamName.ToString() + TEXT(" (Multiple Aliases Found)");
		}
	}

	return InArg.Replace(TEXT("MaterialDynamic"), TEXT("")) + TEXT(" (Parameter not used in materials.)");
}

void UNiagaraStackFunctionInput::RefreshValues()
{
	if (ensureMsgf(IsStaticParameter() || InputParameterHandle.IsModuleHandle(), TEXT("Function inputs can only be generated for module paramters.")) == false)
	{
		return;
	}

	FGuid CurrentOwningGraphChangeId;
	FGuid CurrentFunctionGraphChangeId;
	GetCurrentChangeIds(CurrentOwningGraphChangeId, CurrentFunctionGraphChangeId);
	if (LastOwningGraphChangeId.IsSet() == false || (CurrentOwningGraphChangeId != LastOwningGraphChangeId.GetValue()) ||
		LastFunctionGraphChangeId.IsSet() == false || (CurrentFunctionGraphChangeId != LastFunctionGraphChangeId.GetValue()))
	{
		// First collect the default values which are used to figure out if an input can be reset, and are used to
		// determine the current displayed value.
		DefaultInputValues = FInputValues();
		UpdateValuesFromScriptDefaults(DefaultInputValues);
	}

	FInputValues OldValues = InputValues;
	InputValues = FInputValues();

	// If there is an override pin available it's value will take precedence so check that first.
	UEdGraphPin* OverridePin = GetOverridePin();
	if (OverridePin != nullptr)
	{
		UpdateValuesFromOverridePin(OldValues, InputValues, *OverridePin);
		if (InputValues.Mode == EValueMode::Data)
		{
			FGuid EmitterHandleId = GetEmitterViewModel().IsValid()
				? FNiagaraEditorUtilities::GetEmitterHandleForEmitter(GetSystemViewModel()->GetSystem(), *GetEmitterViewModel()->GetEmitter())->GetId()
				: FGuid();
			PlaceholderDataInterfaceHandle = GetSystemViewModel()->GetPlaceholderDataInterfaceManager()->GetPlaceholderDataInterface(EmitterHandleId, *OwningFunctionCallNode.Get(), InputParameterHandle);
			if (PlaceholderDataInterfaceHandle.IsValid())
			{
				// If there is an active placeholder data interface, display and edit it to keep other views consistent.  Changes to it will be copied to the target data interface
				// by the placeholder manager.
				InputValues.DataObject = PlaceholderDataInterfaceHandle->GetDataInterface();
			}
		}
	}
	else
	{
		if (InputType.IsDataInterface())
		{
			// If the input it a data interface but hasn't been edited yet, we need to provide a placeholder data interface to edit.
			FGuid EmitterHandleId = GetEmitterViewModel().IsValid()
				? FNiagaraEditorUtilities::GetEmitterHandleForEmitter(GetSystemViewModel()->GetSystem(), *GetEmitterViewModel()->GetEmitter())->GetId()
				: FGuid();
			PlaceholderDataInterfaceHandle = GetSystemViewModel()->GetPlaceholderDataInterfaceManager()->GetOrCreatePlaceholderDataInterface(EmitterHandleId, *OwningFunctionCallNode.Get(), InputParameterHandle, InputType.GetClass());
			InputValues.Mode = EValueMode::Data;
			InputValues.DataObject = PlaceholderDataInterfaceHandle->GetDataInterface();
			if (DefaultInputValues.DataObject.IsValid() && InputValues.DataObject->Equals(DefaultInputValues.DataObject.Get()) == false)
			{
				DefaultInputValues.DataObject->CopyTo(InputValues.DataObject.Get());
			}
		}
		else if (IsRapidIterationCandidate())
		{
			// If the value is a rapid iteration parameter it's a local value so copy it's value from the rapid iteration parameter store if it's in there,
			// otherwise copy the value from the default.
			InputValues.Mode = EValueMode::Local;
			InputValues.LocalStruct = MakeShared<FStructOnScope>(InputType.GetStruct());

			uint8* DestinationData = InputValues.LocalStruct->GetStructMemory();
			if (!SourceScript->RapidIterationParameters.CopyParameterData(RapidIterationParameter, DestinationData))
			{
				if (InputType.GetSize() > 0 && DestinationData && DefaultInputValues.LocalStruct.IsValid())
				{
					FMemory::Memcpy(DestinationData, DefaultInputValues.LocalStruct->GetStructMemory(), InputType.GetSize());
				}
				else
				{
					UE_LOG(LogNiagaraEditor, Warning, TEXT("Type %s has no data! Cannot refresh values."), *InputType.GetName())
				}
			}
<<<<<<< HEAD

=======
			
>>>>>>> 6bbb88c8
			// we check if variable guid is already available in the parameter store and update it if that's not the case
			if (InputMetaData.IsSet())
			{
				SourceScript->RapidIterationParameters.ParameterGuidMapping.Add(RapidIterationParameter, InputMetaData->GetVariableGuid());
			}
		}
		else
		{
			// Otherwise if there isn't an override pin and it's not a rapid iteration parameter use the default value.
			InputValues = DefaultInputValues;
		}
	}

	bCanResetCache.Reset();
	bCanResetToBaseCache.Reset();
	ValueToolTipCache.Reset();
	bIsScratchDynamicInputCache.Reset();
	CollapsedTextCache.Reset();
	ValueChangedDelegate.Broadcast();
}

void UNiagaraStackFunctionInput::RefreshFromMetaData(TArray<FStackIssue>& NewIssues)
{
	FGuid CurrentOwningGraphChangeId;
	FGuid CurrentFunctionGraphChangeId;
	GetCurrentChangeIds(CurrentOwningGraphChangeId, CurrentFunctionGraphChangeId);
	if (LastOwningGraphChangeId.IsSet() && CurrentOwningGraphChangeId == LastOwningGraphChangeId &&
		LastFunctionGraphChangeId.IsSet() && CurrentFunctionGraphChangeId == LastFunctionGraphChangeId)
	{
		// If the called function graph hasn't changed, then the metadata will also be the same and we can skip updating these values.
		NewIssues.Append(InputMetaDataIssues);
		return;
	}

	InputMetaData.Reset();
	InputMetaDataIssues.Empty();
	if (OwningFunctionCallNode->IsA<UNiagaraNodeAssignment>())
	{
		// Set variables nodes have no metadata, but if they're setting a defined constant see if there's metadata for that.
		FNiagaraVariable InputVariable(InputType, InputParameterHandle.GetName());
		if (FNiagaraConstants::IsNiagaraConstant(InputVariable))
		{
			const FNiagaraVariableMetaData* FoundMetaData = FNiagaraConstants::GetConstantMetaData(InputVariable);
			if (FoundMetaData)
			{
				InputMetaData = *FoundMetaData;
			}
		}
	}
	else if (OwningFunctionCallNode->FunctionScript != nullptr)
	{
		// Otherwise just get it from the defining graph.
		UNiagaraGraph* FunctionGraph = CastChecked<UNiagaraScriptSource>(OwningFunctionCallNode->GetFunctionScriptSource())->NodeGraph;
		FNiagaraVariable InputVariable(InputType, InputParameterHandle.GetParameterHandleString());
		InputMetaData = FunctionGraph->GetMetaData(InputVariable);
	}

	if (InputMetaData.IsSet())
	{
		SetIsAdvanced(InputMetaData->bAdvancedDisplay);

		FText EditConditionError;
		EditCondition.Refresh(InputMetaData->EditCondition, EditConditionError);
		if (EditCondition.IsValid() && EditCondition.GetConditionInputType().IsSameBaseDefinition(FNiagaraTypeDefinition::GetBoolDef()))
		{
			TOptional<FNiagaraVariableMetaData> EditConditionInputMetadata = EditCondition.GetConditionInputMetaData();
			if (EditConditionInputMetadata.IsSet())
			{
				bShowEditConditionInline = EditConditionInputMetadata->bInlineEditConditionToggle;
			}
		}
		else
		{
			bShowEditConditionInline = false;
		}

		if (EditConditionError.IsEmpty() == false)
		{
<<<<<<< HEAD
			NewIssues.Add(FStackIssue(
=======
			InputMetaDataIssues.Add(FStackIssue(
>>>>>>> 6bbb88c8
				EStackIssueSeverity::Info,
				LOCTEXT("EditConditionErrorShort", "Edit condition error"),
				FText::Format(LOCTEXT("EditConditionErrorLongFormat", "Edit condition failed to bind.  Function: {0} Input: {1} Message: {2}"), 
					OwningFunctionCallNode->GetNodeTitle(ENodeTitleType::ListView), 
					FText::FromName(InputParameterHandle.GetName()),
					EditConditionError),
				GetStackEditorDataKey(),
				true));
		}

		FText VisibleConditionError;
		VisibleCondition.Refresh(InputMetaData->VisibleCondition, VisibleConditionError);

		if (VisibleConditionError.IsEmpty() == false)
		{
<<<<<<< HEAD
			NewIssues.Add(FStackIssue(
=======
			InputMetaDataIssues.Add(FStackIssue(
>>>>>>> 6bbb88c8
				EStackIssueSeverity::Info,
				LOCTEXT("VisibleConditionErrorShort", "Visible condition error"),
				FText::Format(LOCTEXT("VisibleConditionErrorLongFormat", "Visible condition failed to bind.  Function: {0} Input: {1} Message: {2}"),
					OwningFunctionCallNode->GetNodeTitle(ENodeTitleType::ListView),
					FText::FromName(InputParameterHandle.GetName()),
					VisibleConditionError),
				GetStackEditorDataKey(),
				true));
		}

		bIsInlineEditConditionToggle = InputType.IsSameBaseDefinition(FNiagaraTypeDefinition::GetBoolDef()) && 
			InputMetaData->bInlineEditConditionToggle;
	}

	NewIssues.Append(InputMetaDataIssues);
}

FText UNiagaraStackFunctionInput::GetDisplayName() const
{
	return SummaryViewDisplayNameOverride.IsSet()? SummaryViewDisplayNameOverride.GetValue() : DisplayNameOverride.IsSet() ? DisplayNameOverride.GetValue() : DisplayName;
}

const TArray<FNiagaraParameterHandle>& UNiagaraStackFunctionInput::GetInputParameterHandlePath() const
{
	return InputParameterHandlePath;
}

const FNiagaraParameterHandle& UNiagaraStackFunctionInput::GetInputParameterHandle() const
{
	return InputParameterHandle;
}

const FNiagaraParameterHandle& UNiagaraStackFunctionInput::GetLinkedValueHandle() const
{
	return InputValues.LinkedHandle;
}

void UNiagaraStackFunctionInput::SetLinkedValueHandle(const FNiagaraParameterHandle& InParameterHandle)
{
	if (InParameterHandle == InputValues.LinkedHandle)
	{
		return;
	}

	TGuardValue<bool> UpdateGuard(bUpdatingLocalValueDirectly, true);
	FScopedTransaction ScopedTransaction(LOCTEXT("UpdateLinkedInputValue", "Update linked input value"));
	RemoveOverridePin();

	if (IsRapidIterationCandidate())
	{
		RemoveRapidIterationParametersForAffectedScripts();
	}

	if (InParameterHandle != DefaultInputValues.LinkedHandle)
	{
		if (InParameterHandle.IsUserHandle())
		{
			// If the handle is a user parameter, make sure the system has it exposed.  If it's not exposed add it directly here
			// rather than waiting on the compile results so that it's immediately available.
			FNiagaraVariable LinkedParameterVariable = FNiagaraVariable(InputType, InParameterHandle.GetParameterHandleString()); 
			FNiagaraParameterStore& UserParameters = GetSystemViewModel()->GetSystem().GetExposedParameters();
			if (UserParameters.IndexOf(LinkedParameterVariable) == INDEX_NONE)
			{
				if (InputType.IsDataInterface())
				{
					int32 DataInterfaceOffset;
					bool bInitialize = true;
					bool bTriggerRebind = true;
					UserParameters.AddParameter(LinkedParameterVariable, bInitialize, bTriggerRebind, &DataInterfaceOffset);
					if (InputValues.Mode == EValueMode::Data && InputValues.DataObject.IsValid())
					{
						InputValues.DataObject->CopyTo(UserParameters.GetDataInterface(DataInterfaceOffset));
					}
				}
				else
				{
					if (InputValues.Mode == EValueMode::Local && InputValues.LocalStruct.IsValid())
					{
						// If the current value is local, and valid transfer that value to the user parameter.
						LinkedParameterVariable.SetData(InputValues.LocalStruct->GetStructMemory());
					}
					else
					{
						FNiagaraEditorUtilities::ResetVariableToDefaultValue(LinkedParameterVariable);
					}
					UserParameters.SetParameterData(LinkedParameterVariable.GetData(), LinkedParameterVariable, true);
				}
			}
		}

		// Only set the linked value if it's actually different from the default.
		FNiagaraStackGraphUtilities::SetLinkedValueHandleForFunctionInput(GetOrCreateOverridePin(), InParameterHandle);
		OwningFunctionCallNode->FixupPinNames(); // refresh the input guids and update the bound names
	}

	FNiagaraStackGraphUtilities::RelayoutGraph(*OwningFunctionCallNode->GetGraph());
	RefreshValues();
}

bool UsageRunsBefore(ENiagaraScriptUsage UsageA, ENiagaraScriptUsage UsageB, bool bCheckInterpSpawn , UNiagaraEmitter* InEmitter, FGuid UsageAID, FGuid UsageBID)
{
	static TArray<ENiagaraScriptUsage> UsagesOrderedByExecution
	{
		ENiagaraScriptUsage::SystemSpawnScript,
		ENiagaraScriptUsage::SystemUpdateScript,
		ENiagaraScriptUsage::EmitterSpawnScript,
		ENiagaraScriptUsage::EmitterUpdateScript,
		ENiagaraScriptUsage::ParticleSpawnScript,
		ENiagaraScriptUsage::ParticleEventScript,	// When not using interpolated spawn
		ENiagaraScriptUsage::ParticleUpdateScript,
		ENiagaraScriptUsage::ParticleEventScript,	// When using interpolated spawn and is spawn
		ENiagaraScriptUsage::ParticleSimulationStageScript
	};

	int32 IndexA;
	int32 IndexB;
	if (bCheckInterpSpawn)
	{
		UsagesOrderedByExecution.FindLast(UsageA, IndexA);
		UsagesOrderedByExecution.FindLast(UsageB, IndexB);
	}
	else
	{
		UsagesOrderedByExecution.Find(UsageA, IndexA);
		UsagesOrderedByExecution.Find(UsageB, IndexB);
	}

	if (IndexA == IndexB && UsageA == ENiagaraScriptUsage::ParticleSimulationStageScript && InEmitter)
	{
		const TArray<UNiagaraSimulationStageBase*> SimStages = InEmitter->GetSimulationStages();
		UNiagaraSimulationStageBase* StageA = InEmitter->GetSimulationStageById(UsageAID);
		UNiagaraSimulationStageBase* StageB = InEmitter->GetSimulationStageById(UsageBID);

		int32 SimIndexA = SimStages.IndexOfByKey(StageA);
		int32 SimIndexB = SimStages.IndexOfByKey(StageB);

		if (SimIndexA < SimIndexB)
			return true;
		else if (SimIndexA == INDEX_NONE && SimIndexB != INDEX_NONE)
			return true;
		else
			return false;
	}
	return IndexA < IndexB;
}

bool IsSpawnUsage(ENiagaraScriptUsage Usage)
{
	return
		Usage == ENiagaraScriptUsage::SystemSpawnScript ||
		Usage == ENiagaraScriptUsage::EmitterSpawnScript ||
		Usage == ENiagaraScriptUsage::ParticleSpawnScript;
}

FName GetNamespaceForUsage(ENiagaraScriptUsage Usage)
{
	switch (Usage)
	{
	case ENiagaraScriptUsage::ParticleSpawnScript:
	case ENiagaraScriptUsage::ParticleUpdateScript:
	case ENiagaraScriptUsage::ParticleEventScript:
	case ENiagaraScriptUsage::ParticleSimulationStageScript:
		return FNiagaraConstants::ParticleAttributeNamespace;
	case ENiagaraScriptUsage::EmitterSpawnScript:
	case ENiagaraScriptUsage::EmitterUpdateScript:
		return FNiagaraConstants::EmitterNamespace;
	case ENiagaraScriptUsage::SystemSpawnScript:
	case ENiagaraScriptUsage::SystemUpdateScript:
		return FNiagaraConstants::SystemNamespace;
	default:
		return NAME_None;
	}
}

UNiagaraScript* UNiagaraStackFunctionInput::FindConversionScript(const FNiagaraTypeDefinition& FromType, TMap<FNiagaraTypeDefinition, UNiagaraScript*>& ConversionScriptCache, bool bIncludeConversionScripts) const
{
	if (bIncludeConversionScripts == false)
	{
		return nullptr;
	}
	if (UNiagaraScript** CacheEntry = ConversionScriptCache.Find(FromType))
	{
		return *CacheEntry;
	}
	TArray<UNiagaraScript*> Scripts = GetPossibleConversionScripts(FromType);
	ConversionScriptCache.Add(FromType, Scripts.Num() == 0? nullptr : Scripts[0]);
	return ConversionScriptCache[FromType];
}

void UNiagaraStackFunctionInput::GetAvailableParameterHandles(TArray<FNiagaraParameterHandle>& AvailableParameterHandles, TMap<FNiagaraVariable, UNiagaraScript*>& AvailableConversionHandles, bool bIncludeConversionScripts) const
{
	TMap<FNiagaraTypeDefinition, UNiagaraScript*> ConversionScriptCache;
	
	// Engine Handles.
	for (const FNiagaraVariable& SystemVariable : FNiagaraConstants::GetEngineConstants())
	{
		if (FNiagaraEditorUtilities::AreTypesAssignable(SystemVariable.GetType(), InputType))
		{
			AvailableParameterHandles.Add(FNiagaraParameterHandle::CreateEngineParameterHandle(SystemVariable));
		}
		else if (UNiagaraScript* ConversionScript = FindConversionScript(SystemVariable.GetType(), ConversionScriptCache, bIncludeConversionScripts))
		{
			AvailableConversionHandles.Add(SystemVariable, ConversionScript);
		}
	}

<<<<<<< HEAD
	UNiagaraNodeOutput* CurrentOutputNode = FNiagaraStackGraphUtilities::GetEmitterOutputNodeForStackNode(*OwningModuleNode);
	UNiagaraEmitter* Emitter = nullptr;
=======
	// user parameters
	TArray<FNiagaraVariable> ExposedVars;
	GetSystemViewModel()->GetSystem().GetExposedParameters().GetParameters(ExposedVars);
	for (const FNiagaraVariable& ExposedVar : ExposedVars)
	{
		if (FNiagaraEditorUtilities::AreTypesAssignable(ExposedVar.GetType(), InputType))
		{
			AvailableParameterHandles.Add(FNiagaraParameterHandle::CreateEngineParameterHandle(ExposedVar));
		}
		else if (UNiagaraScript* ConversionScript = FindConversionScript(ExposedVar.GetType(), ConversionScriptCache, bIncludeConversionScripts))
		{
			AvailableConversionHandles.Add(ExposedVar, ConversionScript);
		}
	}
>>>>>>> 6bbb88c8

	// gather variables from the parameter map history
	UNiagaraEmitter* Emitter = nullptr;
	TArray<UNiagaraNodeOutput*> AllOutputNodes;
	if (GetEmitterViewModel().IsValid())
	{
		GetEmitterViewModel()->GetSharedScriptViewModel()->GetGraphViewModel()->GetGraph()->GetNodesOfClass<UNiagaraNodeOutput>(AllOutputNodes);
		Emitter = GetEmitterViewModel()->GetEmitter();
	}
	if (GetSystemViewModel()->GetEditMode() == ENiagaraSystemViewModelEditMode::SystemAsset)
	{
		GetSystemViewModel()->GetSystemScriptViewModel()->GetGraphViewModel()->GetGraph()->GetNodesOfClass<UNiagaraNodeOutput>(AllOutputNodes);
	}
<<<<<<< HEAD
	
	TArray<FName> StackContextRoots = FNiagaraStackGraphUtilities::StackContextResolution(Emitter, CurrentOutputNode);

	TArray<FNiagaraVariable> ExposedVars;
	GetSystemViewModel()->GetSystem().GetExposedParameters().GetParameters(ExposedVars);
	for (const FNiagaraVariable& ExposedVar : ExposedVars)
	{
		if (ExposedVar.GetType() == InputType)
		{
			AvailableParameterHandles.Add(FNiagaraParameterHandle::CreateEngineParameterHandle(ExposedVar));
		}
	}

=======
	UNiagaraNodeOutput* CurrentOutputNode = FNiagaraStackGraphUtilities::GetEmitterOutputNodeForStackNode(*OwningModuleNode);
	TArray<FName> StackContextRoots = FNiagaraStackGraphUtilities::StackContextResolution(Emitter, CurrentOutputNode);
>>>>>>> 6bbb88c8
	for (UNiagaraNodeOutput* OutputNode : AllOutputNodes)
	{
		// Check if this is in a spawn event handler and the emitter is not using interpolated spawn so we
		// we can hide particle update parameters
		bool bSpawnScript = false;
		if (CurrentOutputNode != nullptr && CurrentOutputNode->GetUsage() == ENiagaraScriptUsage::ParticleEventScript)
		{
			for (const FNiagaraEventScriptProperties &EventHandlerProps : GetEmitterViewModel()->GetEmitter()->GetEventHandlers())
			{
				if (EventHandlerProps.Script->GetUsageId() == CurrentOutputNode->ScriptTypeId)
				{
					bSpawnScript = EventHandlerProps.ExecutionMode == EScriptExecutionMode::SpawnedParticles;
					break;
				}
			}
		}
		bool bInterpolatedSpawn = GetEmitterViewModel().IsValid() && GetEmitterViewModel()->GetEmitter()->bInterpolatedSpawning;
		bool bCheckInterpSpawn = bInterpolatedSpawn || !bSpawnScript;
		if (OutputNode == CurrentOutputNode || (CurrentOutputNode != nullptr && UsageRunsBefore(OutputNode->GetUsage(), CurrentOutputNode->GetUsage(), bCheckInterpSpawn, Emitter, OutputNode->GetUsageId(), CurrentOutputNode->GetUsageId())) || (CurrentOutputNode != nullptr && IsSpawnUsage(CurrentOutputNode->GetUsage())))
		{
			TArray<FNiagaraParameterHandle> AvailableParameterHandlesForThisOutput;
			TArray<FNiagaraStackGraphUtilities::FStackNodeGroup> StackGroups;
			FNiagaraStackGraphUtilities::GetStackNodeGroups(*OutputNode, StackGroups);

			int32 CurrentModuleIndex = OutputNode == CurrentOutputNode
				? StackGroups.IndexOfByPredicate([=](const FNiagaraStackGraphUtilities::FStackNodeGroup Group) { return Group.EndNode == OwningModuleNode; })
				: INDEX_NONE;

			int32 MaxGroupIndex = CurrentModuleIndex != INDEX_NONE ? CurrentModuleIndex : StackGroups.Num() - 1;
			for (int32 i = 1; i < MaxGroupIndex; i++)
			{
				UNiagaraNodeFunctionCall* ModuleToCheck = Cast<UNiagaraNodeFunctionCall>(StackGroups[i].EndNode);
				FNiagaraParameterMapHistoryBuilder Builder;
				FNiagaraStackGraphUtilities::BuildParameterMapHistoryWithStackContextResolution(Emitter, OutputNode, ModuleToCheck, Builder, false);

				if (Builder.Histories.Num() == 1)
				{
					for (int32 j = 0; j < Builder.Histories[0].Variables.Num(); j++)
					{
						FNiagaraVariable& HistoryVariable = Builder.Histories[0].Variables[j];
						FNiagaraVariable& AliasedHistoryVariable = Builder.Histories[0].VariablesWithOriginalAliasesIntact[j];
						FNiagaraParameterHandle AvailableHandle = FNiagaraParameterHandle(HistoryVariable.GetName());

						// check if the variable was written to
						bool bWritten = false;
						for (const FModuleScopedPin& WritePin : Builder.Histories[0].PerVariableWriteHistory[j])
						{
							if (Cast<UNiagaraNodeParameterMapSet>(WritePin.Pin->GetOwningNode()) != nullptr)
							{
								bWritten = true;
								break;
							}
						}

						if (bWritten)
						{
<<<<<<< HEAD
							for (const FModuleScopedPin& WritePin : Builder.Histories[0].PerVariableWriteHistory[j])
							{
								if (Cast<UNiagaraNodeParameterMapSet>(WritePin.Pin->GetOwningNode()) != nullptr)
								{
									AvailableParameterHandles.AddUnique(AvailableHandle);
									AvailableParameterHandlesForThisOutput.AddUnique(AvailableHandle);

									// Check to see if any variables can be converted to StackContext. This may be more portable for people to setup.
									for (int32 StackRootIdx = 0; StackRootIdx < StackContextRoots.Num(); StackRootIdx++)
									{
										if (HistoryVariable.IsInNameSpace(StackContextRoots[StackRootIdx]))
										{
											// We do a replace here so that we can leave modifiers and other parts intact that might also be aliased.
											FString NewName = HistoryVariable.GetName().ToString().Replace(*StackContextRoots[StackRootIdx].ToString(), *FNiagaraConstants::StackContextNamespace.ToString());

											FNiagaraParameterHandle AvailableAliasedHandle = FNiagaraParameterHandle(*NewName);
											AvailableParameterHandles.AddUnique(AvailableAliasedHandle);
											AvailableParameterHandlesForThisOutput.AddUnique(AvailableAliasedHandle);
										}
									}
									break;
=======
							if (FNiagaraEditorUtilities::AreTypesAssignable(HistoryVariable.GetType(), InputType))
							{
								AvailableParameterHandles.AddUnique(AvailableHandle);
								AvailableParameterHandlesForThisOutput.AddUnique(AvailableHandle);

								// Check to see if any variables can be converted to StackContext. This may be more portable for people to setup.
								for (int32 StackRootIdx = 0; StackRootIdx < StackContextRoots.Num(); StackRootIdx++)
								{
									if (HistoryVariable.IsInNameSpace(StackContextRoots[StackRootIdx]))
									{
										// We do a replace here so that we can leave modifiers and other parts intact that might also be aliased.
										FString NewName = HistoryVariable.GetName().ToString().Replace(*StackContextRoots[StackRootIdx].ToString(), *FNiagaraConstants::StackContextNamespace.ToString());

										FNiagaraParameterHandle AvailableAliasedHandle = FNiagaraParameterHandle(*NewName);
										AvailableParameterHandles.AddUnique(AvailableAliasedHandle);
										AvailableParameterHandlesForThisOutput.AddUnique(AvailableAliasedHandle);
									}
>>>>>>> 6bbb88c8
								}
							}
							else if (UNiagaraScript* ConversionScript = FindConversionScript(HistoryVariable.GetType(), ConversionScriptCache, bIncludeConversionScripts))
							{
								AvailableConversionHandles.Add(HistoryVariable, ConversionScript);
							}
						}
					}
				}
			}

			if (OutputNode != CurrentOutputNode && IsSpawnUsage(OutputNode->GetUsage()))
			{
				FName OutputNodeNamespace = GetNamespaceForUsage(OutputNode->GetUsage());
				if (OutputNodeNamespace.IsNone() == false)
				{
					for (FNiagaraParameterHandle& AvailableParameterHandleForThisOutput : AvailableParameterHandlesForThisOutput)
					{
						if (AvailableParameterHandleForThisOutput.GetNamespace() == OutputNodeNamespace)
						{
							AvailableParameterHandles.AddUnique(FNiagaraParameterHandle::CreateInitialParameterHandle(AvailableParameterHandleForThisOutput));
						}
					}
				}
			}
		}
	}

	//Parameter Collections
	FAssetRegistryModule& AssetRegistryModule = FModuleManager::LoadModuleChecked<FAssetRegistryModule>("AssetRegistry");
	TArray<FAssetData> CollectionAssets;
	AssetRegistryModule.Get().GetAssetsByClass(UNiagaraParameterCollection::StaticClass()->GetFName(), CollectionAssets);

	for (FAssetData& CollectionAsset : CollectionAssets)
	{
		if ( UNiagaraParameterCollection* Collection = Cast<UNiagaraParameterCollection>(CollectionAsset.GetAsset()) )
		{
			for (const FNiagaraVariable& CollectionParam : Collection->GetParameters())
			{
				if (FNiagaraEditorUtilities::AreTypesAssignable(CollectionParam.GetType(), InputType))
				{
					AvailableParameterHandles.AddUnique(FNiagaraParameterHandle(CollectionParam.GetName()));
				}
				else if (UNiagaraScript* ConversionScript = FindConversionScript(CollectionParam.GetType(), ConversionScriptCache, bIncludeConversionScripts))
				{
					AvailableConversionHandles.Add(CollectionParam, ConversionScript);
				}
			}
		}
		else
		{
			UE_LOG(LogNiagaraEditor, Warning, TEXT("Failed to load NiagaraParameterCollection '%s'"), *CollectionAsset.ObjectPath.ToString());
		}
	}
}

UNiagaraNodeFunctionCall* UNiagaraStackFunctionInput::GetDefaultFunctionNode() const
{
	return InputValues.DefaultFunctionNode.Get();
}

UNiagaraNodeFunctionCall* UNiagaraStackFunctionInput::GetDynamicInputNode() const
{
	return InputValues.DynamicNode.Get();
}

void UNiagaraStackFunctionInput::GetAvailableDynamicInputs(TArray<UNiagaraScript*>& AvailableDynamicInputs, bool bIncludeNonLibraryInputs)
{
	TArray<FAssetData> DynamicInputAssets;
	FNiagaraEditorUtilities::FGetFilteredScriptAssetsOptions DynamicInputScriptFilterOptions;
	DynamicInputScriptFilterOptions.ScriptUsageToInclude = ENiagaraScriptUsage::DynamicInput;
	DynamicInputScriptFilterOptions.bIncludeNonLibraryScripts = bIncludeNonLibraryInputs;
	FNiagaraEditorUtilities::GetFilteredScriptAssets(DynamicInputScriptFilterOptions, DynamicInputAssets);

	FPinCollectorArray InputPins;
	TArray<UNiagaraNodeOutput*> OutputNodes;
	auto MatchesInputType = [this, &InputPins, &OutputNodes](UNiagaraScript* Script)
	{
		UNiagaraScriptSource* DynamicInputScriptSource = Cast<UNiagaraScriptSource>(Script->GetLatestSource());
		OutputNodes.Reset();
		DynamicInputScriptSource->NodeGraph->GetNodesOfClass<UNiagaraNodeOutput>(OutputNodes);
		if (OutputNodes.Num() == 1)
		{
			InputPins.Reset();
			OutputNodes[0]->GetInputPins(InputPins);
			if (InputPins.Num() == 1)
			{
				const UEdGraphSchema_Niagara* NiagaraSchema = GetDefault<UEdGraphSchema_Niagara>();
				FNiagaraTypeDefinition PinType = NiagaraSchema->PinToTypeDefinition(InputPins[0]);
				if (PinType == InputType)
				{
					return true;
				}
			}
		}
		return false;
	};

	for (const FAssetData& DynamicInputAsset : DynamicInputAssets)
	{
		UNiagaraScript* DynamicInputScript = Cast<UNiagaraScript>(DynamicInputAsset.GetAsset());
		if (DynamicInputScript != nullptr)
		{
			if(MatchesInputType(DynamicInputScript))
			{
				AvailableDynamicInputs.Add(DynamicInputScript);
			}
		}
	}

	for (TSharedRef<FNiagaraScratchPadScriptViewModel> ScratchPadScriptViewModel : GetSystemViewModel()->GetScriptScratchPadViewModel()->GetScriptViewModels())
	{
		if (MatchesInputType(ScratchPadScriptViewModel->GetOriginalScript()))
		{
			AvailableDynamicInputs.Add(ScratchPadScriptViewModel->GetOriginalScript());
		}
	}
}

void UNiagaraStackFunctionInput::SetDynamicInput(UNiagaraScript* DynamicInput, FString SuggestedName, const FGuid& InScriptVersion)
{
	FScopedTransaction ScopedTransaction(LOCTEXT("SetDynamicInput", "Make dynamic input"));

	UEdGraphPin& OverridePin = GetOrCreateOverridePin();
	RemoveNodesForOverridePin(OverridePin);
	if (IsRapidIterationCandidate())
	{
		RemoveRapidIterationParametersForAffectedScripts();
	}

	UNiagaraNodeFunctionCall* FunctionCallNode;
	FNiagaraStackGraphUtilities::SetDynamicInputForFunctionInput(OverridePin, DynamicInput, FunctionCallNode, FGuid(), SuggestedName, InScriptVersion);
	FNiagaraStackGraphUtilities::InitializeStackFunctionInputs(GetSystemViewModel(), GetEmitterViewModel(), GetStackEditorData(), *OwningModuleNode, *FunctionCallNode);
	FNiagaraStackGraphUtilities::RelayoutGraph(*OwningFunctionCallNode->GetGraph());

	RefreshChildren();
}

FText UNiagaraStackFunctionInput::GetCustomExpressionText() const
{
	return InputValues.ExpressionNode != nullptr ? FText::FromString(InputValues.ExpressionNode->GetCustomHlsl()) : FText();
}

void UNiagaraStackFunctionInput::SetCustomExpression(const FString& InCustomExpression)
{
	FScopedTransaction ScopedTransaction(LOCTEXT("SetCustomExpressionInput", "Make custom expression input"));

	UEdGraphPin& OverridePin = GetOrCreateOverridePin();
	RemoveNodesForOverridePin(OverridePin);
	if (IsRapidIterationCandidate())
	{
		RemoveRapidIterationParametersForAffectedScripts();
	}

	UNiagaraNodeCustomHlsl* FunctionCallNode;
	FNiagaraStackGraphUtilities::SetCustomExpressionForFunctionInput(OverridePin, InCustomExpression, FunctionCallNode);
	FNiagaraStackGraphUtilities::InitializeStackFunctionInputs(GetSystemViewModel(), GetEmitterViewModel(), GetStackEditorData(), *OwningModuleNode, *FunctionCallNode);
	FNiagaraStackGraphUtilities::RelayoutGraph(*OwningFunctionCallNode->GetGraph());

	RefreshChildren();
}

void UNiagaraStackFunctionInput::SetScratch()
{
	FScopedTransaction ScopedTransaction(LOCTEXT("SetScratch", "Make new scratch dynamic input"));
	TSharedPtr<FNiagaraScratchPadScriptViewModel> ScratchScriptViewModel = GetSystemViewModel()->GetScriptScratchPadViewModel()->CreateNewScript(ENiagaraScriptUsage::DynamicInput, SourceScript->GetUsage(), InputType);
	if (ScratchScriptViewModel.IsValid())
	{
		SetDynamicInput(ScratchScriptViewModel->GetOriginalScript());
		GetSystemViewModel()->GetScriptScratchPadViewModel()->FocusScratchPadScriptViewModel(ScratchScriptViewModel.ToSharedRef());
		ScratchScriptViewModel->SetIsPendingRename(true);
	}
}

TSharedPtr<const FStructOnScope> UNiagaraStackFunctionInput::GetLocalValueStruct()
{
	return InputValues.LocalStruct;
}

UNiagaraDataInterface* UNiagaraStackFunctionInput::GetDataValueObject()
{
	return InputValues.DataObject.Get();
}

void UNiagaraStackFunctionInput::NotifyBeginLocalValueChange()
{
	GEditor->BeginTransaction(LOCTEXT("BeginEditModuleInputLocalValue", "Edit input local value."));
}

void UNiagaraStackFunctionInput::NotifyEndLocalValueChange()
{
	if (GEditor->IsTransactionActive())
	{
		GEditor->EndTransaction();
	}
}

bool UNiagaraStackFunctionInput::IsRapidIterationCandidate() const
{
	// Rapid iteration parameters will only be used if the input is not static and the input value default is a
	// local value, if it's linked in graph or through metadata or a default dynamic input the compiler generates
	// code for that instead.
	return !IsStaticParameter() && FNiagaraStackGraphUtilities::IsRapidIterationType(InputType) && DefaultInputValues.Mode == EValueMode::Local;
}

void UNiagaraStackFunctionInput::SetLocalValue(TSharedRef<FStructOnScope> InLocalValue)
{
	checkf(InLocalValue->GetStruct() == InputType.GetStruct(), TEXT("Can not set an input to an unrelated type."));

	if (InputValues.Mode == EValueMode::Local && FNiagaraEditorUtilities::DataMatches(*InputValues.LocalStruct.Get(), InLocalValue.Get()))
	{
		// The value matches the current value so noop.
		return;
	}

	TGuardValue<bool> UpdateGuard(bUpdatingLocalValueDirectly, true);
	FScopedTransaction ScopedTransaction(LOCTEXT("UpdateInputLocalValue", "Update input local value"));
	bool bGraphWillNeedRelayout = false;
	UEdGraphPin* OverridePin = GetOverridePin();

	if (OverridePin != nullptr && OverridePin->LinkedTo.Num() > 0)
	{
		// If there is an override pin and it's linked we'll need to remove all of the linked nodes to set a local value.
		RemoveNodesForOverridePin(*OverridePin);
		bGraphWillNeedRelayout = true;
	}

	if (IsRapidIterationCandidate())
	{
		// If there is currently an override pin, it must be removed to allow the rapid iteration parameter to be used.
		if (OverridePin != nullptr)
		{
			UNiagaraNode* OverrideNode = CastChecked<UNiagaraNode>(OverridePin->GetOwningNode());
			OverrideNode->Modify();
			OverrideNode->RemovePin(OverridePin);
			bGraphWillNeedRelayout = true;
		}

		// Update the value on all affected scripts.
		for (TWeakObjectPtr<UNiagaraScript> Script : AffectedScripts)
		{
			bool bAddParameterIfMissing = true;
			Script->Modify();
			Script->RapidIterationParameters.SetParameterData(InLocalValue->GetStructMemory(), RapidIterationParameter, bAddParameterIfMissing);
			if (InputMetaData.IsSet())
			{
				Script->RapidIterationParameters.ParameterGuidMapping.Add(RapidIterationParameter, InputMetaData->GetVariableGuid());
			}
<<<<<<< HEAD
=======
			if (InputType.IsStatic()) // Need to potentially trigger a recompile.
			{
				Script->MarkScriptAndSourceDesynchronized(TEXT("Static variable changed!"), FGuid::NewGuid());
			}
		}

		UNiagaraSystem& NiagaraSystem = GetSystemViewModel()->GetSystem();
		if (NiagaraSystem.ShouldUseRapidIterationParameters() == false)
		{
			NiagaraSystem.RequestCompile(false);
>>>>>>> 6bbb88c8
		}
	}
	else
	{
		// If rapid iteration parameters can't be used the string representation of the value needs to be set on the override pin
		// for this input.  For static switch inputs the override pin in on the owning function call node and for standard parameter
		// pins the override pin is on the override parameter map set node.
		FNiagaraVariable LocalValueVariable(InputType, NAME_None);
		LocalValueVariable.SetData(InLocalValue->GetStructMemory());
		FString PinDefaultValue;
		const UEdGraphSchema_Niagara* NiagaraSchema = GetDefault<UEdGraphSchema_Niagara>();
		if (ensureMsgf(NiagaraSchema->TryGetPinDefaultValueFromNiagaraVariable(LocalValueVariable, PinDefaultValue),
			TEXT("Could not generate default value string for non-rapid iteration parameter.")))
		{
			if (OverridePin == nullptr)
			{
				OverridePin = &GetOrCreateOverridePin();
				bGraphWillNeedRelayout = true;
			}

			OverridePin->Modify();
			OverridePin->DefaultValue = PinDefaultValue;
			Cast<UNiagaraNode>(OverridePin->GetOwningNode())->MarkNodeRequiresSynchronization(TEXT("OverridePin Default Value Changed"), true);
		}

		if (InputMetaData.IsSet())
		{
			FName VariableName = FNiagaraParameterHandle(RapidIterationParameter.GetName()).GetName();
			OwningFunctionCallNode->UpdateInputNameBinding(InputMetaData->GetVariableGuid(), VariableName);
		}
	}
	
	if (bGraphWillNeedRelayout)
	{
		FNiagaraStackGraphUtilities::RelayoutGraph(*OwningFunctionCallNode->GetNiagaraGraph());
	}

	RefreshChildren();
	RefreshValues();
}

bool UNiagaraStackFunctionInput::CanReset() const
{
	if (bCanResetCache.IsSet() == false)
	{
		bool bNewCanReset = false;
		if (DefaultInputValues.Mode == EValueMode::None)
		{
			// Can't reset if no valid default was set.
			bNewCanReset = false;
		}
		else if (InputValues.Mode != DefaultInputValues.Mode)
		{
			// If the current value mode is different from the default value mode, it can always be reset.
			bNewCanReset = true;
		}
		else
		{
			switch (InputValues.Mode)
			{
			case EValueMode::Data:
				// the DI could have been garbage collected at this point
				if(InputValues.DataObject.IsValid())
				{
					bNewCanReset = InputValues.DataObject->Equals(DefaultInputValues.DataObject.Get()) == false;
				}
				break;
			case EValueMode::Dynamic:
				// For now assume that default dynamic inputs can always be reset to default since they're not currently supported properly.
				// TODO: Fix when default dynamic inputs are properly supported.
				bNewCanReset = false;
				break;
			case EValueMode::Linked:
				bNewCanReset = InputValues.LinkedHandle != DefaultInputValues.LinkedHandle;
				break;
			case EValueMode::Local:
				bNewCanReset =
					DefaultInputValues.LocalStruct.IsValid() &&
					InputValues.LocalStruct->GetStruct() == DefaultInputValues.LocalStruct->GetStruct() &&
					FMemory::Memcmp(InputValues.LocalStruct->GetStructMemory(), DefaultInputValues.LocalStruct->GetStructMemory(), InputType.GetSize());
				break;
			}
		}
		bCanResetCache = bNewCanReset;
	}
	return bCanResetCache.GetValue();
}

bool UNiagaraStackFunctionInput::UpdateRapidIterationParametersForAffectedScripts(const uint8* Data)
{
	for (TWeakObjectPtr<UNiagaraScript> Script : AffectedScripts)
	{
		Script->Modify();
	}

	for (TWeakObjectPtr<UNiagaraScript> Script : AffectedScripts)
	{
		bool bAddParameterIfMissing = true;
		Script->RapidIterationParameters.SetParameterData(Data, RapidIterationParameter, bAddParameterIfMissing);
	}
	GetSystemViewModel()->ResetSystem();
	return true;
}

bool UNiagaraStackFunctionInput::RemoveRapidIterationParametersForAffectedScripts()
{
	for (TWeakObjectPtr<UNiagaraScript> Script : AffectedScripts)
	{
		Script->Modify();
	}

	for (TWeakObjectPtr<UNiagaraScript> Script : AffectedScripts)
	{
		if (Script->RapidIterationParameters.RemoveParameter(RapidIterationParameter))
		{
			UE_LOG(LogNiagaraEditor, Log, TEXT("Removed Var '%s' from Script %s"), *RapidIterationParameter.GetName().ToString(), *Script->GetFullName());
		}
	}
	return true;
}

void UNiagaraStackFunctionInput::Reset()
{
	if (CanReset())
	{
		bool bBroadcastDataObjectChanged = false;
		if (DefaultInputValues.Mode == EValueMode::Data)
		{
			FScopedTransaction ScopedTransaction(LOCTEXT("ResetInputObjectTransaction", "Reset the inputs data interface object to default."));
			RemoveOverridePin();
			PlaceholderDataInterfaceHandle.Reset();
			bBroadcastDataObjectChanged = true;
		}
		else if (DefaultInputValues.Mode == EValueMode::Linked)
		{
			FScopedTransaction ScopedTransaction(LOCTEXT("ResetInputLinkedValueTransaction", "Reset the input to its default linked value."));
			SetLinkedValueHandle(DefaultInputValues.LinkedHandle);
		}
		else if (DefaultInputValues.Mode == EValueMode::Local)
		{
			FScopedTransaction ScopedTransaction(LOCTEXT("ResetInputLocalValueTransaction", "Reset the input to its default local value."));
			SetLocalValue(DefaultInputValues.LocalStruct.ToSharedRef());
		}
		else if (DefaultInputValues.Mode == EValueMode::DefaultFunction ||
			DefaultInputValues.Mode == EValueMode::UnsupportedDefault)
		{
			FScopedTransaction ScopedTransaction(LOCTEXT("ResetInputValueTransaction", "Reset the input to its default value."));
			RemoveOverridePin();
		}
		else
		{
			ensureMsgf(false, TEXT("Attempted to reset a function input to default without a valid default."));
		}

		RefreshChildren();
		if (bBroadcastDataObjectChanged && InputValues.DataObject.IsValid())
		{
			TArray<UObject*> ChangedObjects;
			ChangedObjects.Add(InputValues.DataObject.Get());
			OnDataObjectModified().Broadcast(ChangedObjects, ENiagaraDataObjectChange::Unknown);
		}
	}
}

bool UNiagaraStackFunctionInput::IsStaticParameter() const
{
	return ParameterBehavior == EStackParameterBehavior::Static;
}

bool UNiagaraStackFunctionInput::CanResetToBase() const
{
	if (HasBaseEmitter())
	{
		if (bCanResetToBaseCache.IsSet() == false)
		{
			bool bIsModuleInput = OwningFunctionCallNode == OwningModuleNode;
			if (bIsModuleInput)
			{
				TSharedRef<FNiagaraScriptMergeManager> MergeManager = FNiagaraScriptMergeManager::Get();

				UNiagaraNodeOutput* OutputNode = FNiagaraStackGraphUtilities::GetEmitterOutputNodeForStackNode(*OwningFunctionCallNode.Get());
				if(MergeManager->IsMergeableScriptUsage(OutputNode->GetUsage()))
				{
					TSharedPtr<FNiagaraEmitterViewModel> EmitterViewModelPtr = GetEmitterViewModel();
					ensureMsgf(EmitterViewModelPtr.IsValid(), TEXT("ViewMode is nullptr and it never should be"));
					const UNiagaraEmitter* BaseEmitter = EmitterViewModelPtr.IsValid() ? EmitterViewModelPtr->GetParentEmitter() : nullptr;
					bCanResetToBaseCache = BaseEmitter != nullptr && MergeManager->IsModuleInputDifferentFromBase(
						*EmitterViewModelPtr->GetEmitter(),
						*BaseEmitter,
						OutputNode->GetUsage(),
						OutputNode->GetUsageId(),
						OwningModuleNode->NodeGuid,
						InputParameterHandle.GetName().ToString());
				}
				else
				{
					bCanResetToBaseCache = false;
				}
			}
			else
			{
				bCanResetToBaseCache = false;
			}
		}
		return bCanResetToBaseCache.GetValue();
	}
	return false;
}

void UNiagaraStackFunctionInput::ResetToBase()
{
	if (CanResetToBase())
	{
		TSharedRef<FNiagaraScriptMergeManager> MergeManager = FNiagaraScriptMergeManager::Get();

		const UNiagaraEmitter* BaseEmitter = GetEmitterViewModel()->GetEmitter()->GetParent();
		UNiagaraNodeOutput* OutputNode = FNiagaraStackGraphUtilities::GetEmitterOutputNodeForStackNode(*OwningFunctionCallNode.Get());

		FScopedTransaction ScopedTransaction(LOCTEXT("ResetInputToBaseTransaction", "Reset this input to match the parent emitter."));
		FNiagaraScriptMergeManager::FApplyDiffResults Results = MergeManager->ResetModuleInputToBase(
			*GetEmitterViewModel()->GetEmitter(),
			*BaseEmitter,
			OutputNode->GetUsage(),
			OutputNode->GetUsageId(),
			OwningModuleNode->NodeGuid,
			InputParameterHandle.GetName().ToString());

		if (Results.bSucceeded)
		{
			// If resetting to the base succeeded, an unknown number of rapid iteration parameters may have been added.  To fix
			// this copy all of the owning scripts rapid iteration parameters to all other affected scripts.
			// TODO: Either the merge should take care of this directly, or at least provide more information about what changed.
			UNiagaraScript* OwningScript = GetEmitterViewModel()->GetEmitter()->GetScript(OutputNode->GetUsage(), OutputNode->GetUsageId());
			TArray<FNiagaraVariable> OwningScriptRapidIterationParameters;
			OwningScript->RapidIterationParameters.GetParameters(OwningScriptRapidIterationParameters);
			if (OwningScriptRapidIterationParameters.Num() > 0)
			{
				for (TWeakObjectPtr<UNiagaraScript> AffectedScript : AffectedScripts)
				{
					if (AffectedScript.Get() != OwningScript)
					{
						AffectedScript->Modify();
						for (FNiagaraVariable& OwningScriptRapidIterationParameter : OwningScriptRapidIterationParameters)
						{
							bool bAddParameterIfMissing = true;
							AffectedScript->RapidIterationParameters.SetParameterData(
								OwningScript->RapidIterationParameters.GetParameterData(OwningScriptRapidIterationParameter), OwningScriptRapidIterationParameter, bAddParameterIfMissing);
						}
					}
				}
			}
		}
		RefreshChildren();
	}
}

FNiagaraVariable UNiagaraStackFunctionInput::CreateRapidIterationVariable(const FName& InName)
{
	UNiagaraNodeOutput* OutputNode = FNiagaraStackGraphUtilities::GetEmitterOutputNodeForStackNode(*OwningModuleNode.Get());
	FString UniqueEmitterName = GetEmitterViewModel().IsValid() ? GetEmitterViewModel()->GetEmitter()->GetUniqueEmitterName() : FString();
	return FNiagaraStackGraphUtilities::CreateRapidIterationParameter(UniqueEmitterName, OutputNode->GetUsage(), InName, InputType);
}

void UNiagaraStackFunctionInput::OnMessageManagerRefresh(const TArray<TSharedRef<const INiagaraMessage>>& NewMessages)
{
<<<<<<< HEAD
	MessageManagerIssues.Reset();
	if (InputValues.DynamicNode.IsValid())
	{
		for (TSharedRef<const INiagaraMessage> Message : NewMessages)
		{
			FStackIssue Issue = FNiagaraMessageUtilities::MessageToStackIssue(Message, GetStackEditorDataKey());
			if (MessageManagerIssues.ContainsByPredicate([&Issue](const FStackIssue& NewIssue)
				{ return NewIssue.GetUniqueIdentifier() == Issue.GetUniqueIdentifier(); }) == false)
			{
				MessageManagerIssues.Add(Issue);	
=======
	if(MessageManagerIssues.Num() != 0 || NewMessages.Num() != 0)
	{
		MessageManagerIssues.Reset();
		if (InputValues.DynamicNode.IsValid())
		{
			for (TSharedRef<const INiagaraMessage> Message : NewMessages)
			{
				if(Message->ShouldOnlyLog())
				{
					continue;
				}
				
				FStackIssue Issue = FNiagaraMessageUtilities::MessageToStackIssue(Message, GetStackEditorDataKey());
				if (MessageManagerIssues.ContainsByPredicate([&Issue](const FStackIssue& NewIssue)
					{ return NewIssue.GetUniqueIdentifier() == Issue.GetUniqueIdentifier(); }) == false)
				{
					MessageManagerIssues.Add(Issue);	
				}
>>>>>>> 6bbb88c8
			}
		}
		RefreshChildren();
	}
}

bool UNiagaraStackFunctionInput::SupportsRename() const
{
	// Only module level assignment node inputs can be renamed.
	return OwningAssignmentNode.IsValid() && InputParameterHandlePath.Num() == 1 &&
		OwningAssignmentNode->FindAssignmentTarget(InputParameterHandle.GetName()) != INDEX_NONE;
}

void UNiagaraStackFunctionInput::OnRenamed(FText NewNameText)
{
	FName NewName(*NewNameText.ToString());
	FNiagaraVariable OldVar = FNiagaraVariable(InputType, InputParameterHandle.GetName());
	FNiagaraVariable NewVar = FNiagaraVariable(InputType, NewName);
	if (InputParameterHandle.GetName() != NewName && OwningAssignmentNode.IsValid() && SourceScript.IsValid())
	{
		TSharedRef<FNiagaraSystemViewModel> CachedSysViewModel = GetSystemViewModel();
		TSharedPtr<FNiagaraEmitterViewModel> CachedEmitterViewModel = GetEmitterViewModel();
		UNiagaraSystem& System = GetSystemViewModel()->GetSystem();
		UNiagaraEmitter* Emitter = GetEmitterViewModel().IsValid() ? GetEmitterViewModel()->GetEmitter() : nullptr;

		FScopedTransaction ScopedTransaction(LOCTEXT("RenameInput", "Rename this function's input."));
		FNiagaraStackGraphUtilities::RenameAssignmentTarget(
			System,
			Emitter,
			*SourceScript.Get(),
			*OwningAssignmentNode.Get(),
			OldVar,
			NewName);
		ensureMsgf(IsFinalized(), TEXT("Input not finalized when renamed."));

		CachedSysViewModel->NotifyParameterRenamedExternally(OldVar, NewVar, Emitter);

	}
}

bool UNiagaraStackFunctionInput::CanDeleteInput() const
{
	return GetInputFunctionCallNode().IsA(UNiagaraNodeAssignment::StaticClass());
}

void UNiagaraStackFunctionInput::DeleteInput()
{
	if (UNiagaraNodeAssignment* NodeAssignment = Cast<UNiagaraNodeAssignment>(OwningFunctionCallNode.Get()))
	{
		FScopedTransaction ScopedTransaction(LOCTEXT("RemoveInputTransaction", "Remove Input"));
		TSharedRef<FNiagaraSystemViewModel> CachedSysViewModel = GetSystemViewModel();
		UNiagaraEmitter* Emitter = GetEmitterViewModel().IsValid() ? GetEmitterViewModel()->GetEmitter() : nullptr;

		
		{
			// Rapid iteration parameters might be affected by this removal, so add them. Variables might also be removed in other bindings, but that is handled elsewhere.
			UNiagaraSystem& System = GetSystemViewModel()->GetSystem();

			FNiagaraStackGraphUtilities::FindAffectedScripts(&System, Emitter, *OwningModuleNode.Get(), AffectedScripts);

			for (TWeakObjectPtr<UNiagaraScript> AffectedScript : AffectedScripts)
			{
				if (AffectedScript.IsValid())
					AffectedScript->Modify();
			}
		}

		// If there is an override pin and connected nodes, remove them before removing the input since removing
		// the input will prevent us from finding the override pin.
		RemoveOverridePin();
		FNiagaraVariable Var = FNiagaraVariable(GetInputType(), GetInputParameterHandle().GetName());
		NodeAssignment->Modify();
		NodeAssignment->RemoveParameter(Var);

		CachedSysViewModel->NotifyParameterRemovedExternally(Var, Emitter);

	}
}

void UNiagaraStackFunctionInput::GetNamespacesForNewReadParameters(TArray<FName>& OutNamespacesForNewParameters) const
{
	UNiagaraNodeOutput* OutputNode = FNiagaraStackGraphUtilities::GetEmitterOutputNodeForStackNode(*OwningFunctionCallNode);
	bool bIsEditingSystem = GetSystemViewModel()->GetEditMode() == ENiagaraSystemViewModelEditMode::SystemAsset;

	TArray<FName> Namespaces;
	FNiagaraStackGraphUtilities::GetNamespacesForNewReadParameters(
		bIsEditingSystem ? FNiagaraStackGraphUtilities::EStackEditContext::System : FNiagaraStackGraphUtilities::EStackEditContext::Emitter,
		OutputNode->GetUsage(), Namespaces);

	for (FName Namespace : Namespaces)
	{
		// Check the registry to make sure a new parameter of the type expected can be created in this namespace
		if (Namespace == FNiagaraConstants::UserNamespace)
		{
			if (!FNiagaraTypeRegistry::GetRegisteredUserVariableTypes().Contains(InputType))
			{
				continue;
			}
		}
		else if (Namespace == FNiagaraConstants::SystemNamespace)
		{
			if (!FNiagaraTypeRegistry::GetRegisteredSystemVariableTypes().Contains(InputType))
			{
				continue;
			}
		}
		else if (Namespace == FNiagaraConstants::EmitterNamespace)
		{
			if (!FNiagaraTypeRegistry::GetRegisteredEmitterVariableTypes().Contains(InputType))
			{
				continue;
			}
		}
		else if (Namespace == FNiagaraConstants::ParticleAttributeNamespace)
		{
			if (!FNiagaraTypeRegistry::GetRegisteredParticleVariableTypes().Contains(InputType))
			{
				continue;
			}
		}

		OutNamespacesForNewParameters.Add(Namespace);
	}
}

void UNiagaraStackFunctionInput::GetNamespacesForNewWriteParameters(TArray<FName>& OutNamespacesForNewParameters) const
{
	UNiagaraNodeOutput* OutputNode = FNiagaraStackGraphUtilities::GetEmitterOutputNodeForStackNode(*OwningFunctionCallNode);
	bool bIsEditingSystem = GetSystemViewModel()->GetEditMode() == ENiagaraSystemViewModelEditMode::SystemAsset;
	TOptional<FName> StackContextNamespace = OutputNode->GetStackContextOverride();
	FNiagaraStackGraphUtilities::GetNamespacesForNewWriteParameters(
		bIsEditingSystem ? FNiagaraStackGraphUtilities::EStackEditContext::System : FNiagaraStackGraphUtilities::EStackEditContext::Emitter,
		OutputNode->GetUsage(), StackContextNamespace, OutNamespacesForNewParameters);
}

UNiagaraStackFunctionInput::FOnValueChanged& UNiagaraStackFunctionInput::OnValueChanged()
{
	return ValueChangedDelegate;
}

TOptional<FNiagaraVariable> UNiagaraStackFunctionInput::GetEditConditionVariable() const
{
	if(GetHasEditCondition())
	{
		return FNiagaraVariable(EditCondition.GetConditionInputType(), EditCondition.GetConditionInputName());
	}

	return TOptional<FNiagaraVariable>();
}

bool UNiagaraStackFunctionInput::GetHasEditCondition() const
{
	return EditCondition.IsValid();
}

bool UNiagaraStackFunctionInput::GetShowEditConditionInline() const
{
	return bShowEditConditionInline;
}

bool UNiagaraStackFunctionInput::GetEditConditionEnabled() const
{
	return EditCondition.IsValid() && EditCondition.GetConditionIsEnabled();
}

void UNiagaraStackFunctionInput::SetEditConditionEnabled(bool bIsEnabled)
{
	if(EditCondition.CanSetConditionIsEnabled())
	{ 
		EditCondition.SetConditionIsEnabled(bIsEnabled);
	}
}

bool UNiagaraStackFunctionInput::GetHasVisibleCondition() const
{
	return VisibleCondition.IsValid();
}

bool UNiagaraStackFunctionInput::GetVisibleConditionEnabled() const
{
	return VisibleCondition.IsValid() && VisibleCondition.GetConditionIsEnabled();
}

bool UNiagaraStackFunctionInput::GetIsInlineEditConditionToggle() const
{
	return bIsInlineEditConditionToggle;
}

bool UNiagaraStackFunctionInput::GetIsDynamicInputScriptReassignmentPending() const
{
	return bIsDynamicInputScriptReassignmentPending;
}

void UNiagaraStackFunctionInput::SetIsDynamicInputScriptReassignmentPending(bool bIsPending)
{
	bIsDynamicInputScriptReassignmentPending = bIsPending;
}

void UNiagaraStackFunctionInput::ReassignDynamicInputScript(UNiagaraScript* DynamicInputScript)
{
	if (DynamicInputScript == nullptr)
	{
		return;
	}
	if (ensureMsgf(InputValues.Mode == EValueMode::Dynamic && InputValues.DynamicNode != nullptr && InputValues.DynamicNode->GetClass() == UNiagaraNodeFunctionCall::StaticClass(),
		TEXT("Can not reassign the dynamic input script when tne input doesn't have a valid dynamic input.")))
	{
		FScopedTransaction ScopedTransaction(LOCTEXT("ReassignDynamicInputTransaction", "Reassign dynamic input script"));

		const FString OldName = InputValues.DynamicNode->GetFunctionName();

		InputValues.DynamicNode->Modify();

		UNiagaraClipboardContent* OldClipboardContent = nullptr;
		UNiagaraScript* OldScript = InputValues.DynamicNode->FunctionScript;
		FVersionedNiagaraScriptData* ScriptData = DynamicInputScript->GetLatestScriptData();
		if (ScriptData->ConversionUtility != nullptr)
		{
			OldClipboardContent = UNiagaraClipboardContent::Create();
			Copy(OldClipboardContent);
		}

		InputValues.DynamicNode->FunctionScript = DynamicInputScript;
		InputValues.DynamicNode->SelectedScriptVersion = DynamicInputScript && DynamicInputScript->IsVersioningEnabled() ? DynamicInputScript->GetExposedVersion().VersionGuid : FGuid();

		// intermediate refresh to purge any rapid iteration parameters that have been removed in the new script
		RefreshChildren();

		InputValues.DynamicNode->SuggestName(FString());

		const FString NewName = InputValues.DynamicNode->GetFunctionName();
		UNiagaraSystem& System = GetSystemViewModel()->GetSystem();
		UNiagaraEmitter* Emitter = GetEmitterViewModel().IsValid() ? GetEmitterViewModel()->GetEmitter() : nullptr;
		FNiagaraStackGraphUtilities::RenameReferencingParameters(&System, Emitter, *InputValues.DynamicNode.Get(), OldName, NewName);

		InputValues.DynamicNode->RefreshFromExternalChanges();

		InputValues.DynamicNode->MarkNodeRequiresSynchronization(TEXT("Dynamic input script reassigned."), true);
		RefreshChildren();
		
		if (ScriptData->ConversionUtility != nullptr && OldClipboardContent != nullptr)
		{
			UNiagaraConvertInPlaceUtilityBase* ConversionUtility = NewObject< UNiagaraConvertInPlaceUtilityBase>(GetTransientPackage(), ScriptData->ConversionUtility);

			UNiagaraClipboardContent* NewClipboardContent = UNiagaraClipboardContent::Create();
			Copy(NewClipboardContent);
			TArray<UNiagaraStackFunctionInputCollection*> DynamicInputCollections;
			GetUnfilteredChildrenOfType(DynamicInputCollections);

			FText ConvertMessage;
			if (ConversionUtility && DynamicInputCollections.Num() == 0)
			{
				bool bConverted = ConversionUtility->Convert(OldScript, OldClipboardContent, DynamicInputScript, DynamicInputCollections[0], NewClipboardContent, InputValues.DynamicNode.Get(), ConvertMessage);
				if (!ConvertMessage.IsEmptyOrWhitespace())
				{
					// Notify the end-user about the convert message, but continue the process as they could always undo.
					FNotificationInfo Msg(FText::Format(LOCTEXT("FixConvertInPlace", "Conversion Note: {0}"), ConvertMessage));
					Msg.ExpireDuration = 5.0f;
					Msg.bFireAndForget = true;
					Msg.Image = FCoreStyle::Get().GetBrush(TEXT("MessageLog.Note"));
					FSlateNotificationManager::Get().AddNotification(Msg);
				}
			}
		}

	}
}

bool UNiagaraStackFunctionInput::GetShouldPassFilterForVisibleCondition() const
{
	return GetHasVisibleCondition() == false || GetVisibleConditionEnabled();
}

<<<<<<< HEAD
=======
TArray<UNiagaraScript*> UNiagaraStackFunctionInput::GetPossibleConversionScripts(const FNiagaraTypeDefinition& FromType) const
{
	return GetPossibleConversionScripts(FromType, InputType);
}

TArray<UNiagaraScript*> UNiagaraStackFunctionInput::GetPossibleConversionScripts(const FNiagaraTypeDefinition& FromType, const FNiagaraTypeDefinition& ToType)
{
    FPinCollectorArray InputPins;
    TArray<UNiagaraNodeOutput*> OutputNodes;
    auto MatchesTypeConversion = [&InputPins, &OutputNodes, &FromType, &ToType](UNiagaraScript* Script)
    {
	    OutputNodes.Reset();
	    UNiagaraGraph* NodeGraph = Cast<UNiagaraScriptSource>(Script->GetLatestSource())->NodeGraph;
	    NodeGraph->GetNodesOfClass<UNiagaraNodeOutput>(OutputNodes);
    	if (OutputNodes.Num() == 1)
    	{
    		// checking via metadata is not really correct, but it's super fast and good enough for the prefiltered list of scripts
    		TArray<FNiagaraVariable> AvailableVars;
    		NodeGraph->GetAllMetaData().GetKeys(AvailableVars);
    		int MatchingVars = 0;
    		for (const FNiagaraVariable& Var : AvailableVars)
    		{
    			if (Var.IsInNameSpace(FNiagaraConstants::ModuleNamespaceString) && Var.GetType() == FromType)
    			{
    				MatchingVars++;
    			}
    		}

    		// check that the output matches as well
    		InputPins.Reset();
    		OutputNodes[0]->GetInputPins(InputPins);
    		if (InputPins.Num() == 1 && MatchingVars == 1)
    		{
    			const UEdGraphSchema_Niagara* NiagaraSchema = GetDefault<UEdGraphSchema_Niagara>();
    			FNiagaraTypeDefinition PinTypeIn = NiagaraSchema->PinToTypeDefinition(InputPins[0]);
    			if (PinTypeIn == ToType)
    			{
    				return true;
    			}
    		}
    	}
    	return false;
    };

	const TArray<UNiagaraScript*>& AllConversionScripts = FNiagaraEditorModule::Get().GetCachedTypeConversionScripts();
	TArray<UNiagaraScript*> MatchingDynamicInputs;
    for (UNiagaraScript* DynamicInputScript : AllConversionScripts)
    {
    	if (MatchesTypeConversion(DynamicInputScript))
    	{
    		MatchingDynamicInputs.Add(DynamicInputScript);
    	}
    }
	return MatchingDynamicInputs;
}

void UNiagaraStackFunctionInput::SetLinkedInputViaConversionScript(const FName& LinkedInputName, const FNiagaraTypeDefinition& FromType)
{
	TArray<UNiagaraScript*> NiagaraScripts = GetPossibleConversionScripts(FromType);
	int32 ScriptCount = NiagaraScripts.Num();
	if (ScriptCount == 0)
	{
		return;
	}
	if (ScriptCount > 1)
	{
		FString ScriptNames;
		for (UNiagaraScript* NiagaraScript : NiagaraScripts)
		{
			ScriptNames += NiagaraScript->GetPathName() + "\n";
		}
		FNiagaraEditorUtilities::WarnWithToastAndLog(FText::Format(TooManyConversionScripts, FText::FromString(ScriptNames)));
	}
	FScopedTransaction ScopedTransaction(LOCTEXT("SetConversionInput", "Make auto-convert dynamic input"));
	SetDynamicInput(NiagaraScripts[0]);
	for (UNiagaraStackFunctionInput* ChildInput : GetChildInputs())
	{
		if (FromType == ChildInput->GetInputType())
		{
			ChildInput->SetLinkedValueHandle(FNiagaraParameterHandle(LinkedInputName));
			break;
		}
	}
}

void UNiagaraStackFunctionInput::SetLinkedInputViaConversionScript(const FNiagaraVariable& LinkedInput, UNiagaraScript* ConversionScript)
{
	if (ConversionScript == nullptr)
	{
		return;
	}
	FScopedTransaction ScopedTransaction(LOCTEXT("SetConversionInput", "Make auto-convert dynamic input"));
	SetDynamicInput(ConversionScript);
	for (UNiagaraStackFunctionInput* ChildInput : GetChildInputs())
	{
		if (LinkedInput.GetType() == ChildInput->GetInputType())
		{
			ChildInput->SetLinkedValueHandle(FNiagaraParameterHandle(LinkedInput.GetName()));
			break;
		}
	}
}

void UNiagaraStackFunctionInput::SetClipboardContentViaConversionScript(const UNiagaraClipboardFunctionInput& ClipboardFunctionInput)
{
	TArray<UNiagaraScript*> NiagaraScripts = GetPossibleConversionScripts(ClipboardFunctionInput.InputType);
	int32 ScriptCount = NiagaraScripts.Num();
	if (ScriptCount == 0)
	{
		return;
	}
	if (ScriptCount > 1)
	{
		FString ScriptNames;
		for (UNiagaraScript* NiagaraScript : NiagaraScripts)
		{
			ScriptNames += NiagaraScript->GetPathName() + "\n";
		}
		FNiagaraEditorUtilities::WarnWithToastAndLog(FText::Format(TooManyConversionScripts, FText::FromString(ScriptNames)));
	}
	FScopedTransaction ScopedTransaction(LOCTEXT("SetConversionInput", "Make auto-convert dynamic input"));
	SetDynamicInput(NiagaraScripts[0]);
	for (UNiagaraStackFunctionInput* ChildInput : GetChildInputs())
	{
		if (ClipboardFunctionInput.InputType == ChildInput->GetInputType())
		{
			ChildInput->SetValueFromClipboardFunctionInput(ClipboardFunctionInput);
			break;
		}
	}
}

>>>>>>> 6bbb88c8
void UNiagaraStackFunctionInput::ChangeScriptVersion(FGuid NewScriptVersion)
{
	FScopedTransaction ScopedTransaction(LOCTEXT("NiagaraChangeVersion_Transaction", "Changing dynamic input version"));
	FNiagaraScriptVersionUpgradeContext UpgradeContext;
	UpgradeContext.CreateClipboardCallback = [this](UNiagaraClipboardContent* ClipboardContent) { Copy(ClipboardContent); };
	UpgradeContext.ApplyClipboardCallback = [this](UNiagaraClipboardContent* ClipboardContent, FText& OutWarning) { Paste(ClipboardContent, OutWarning); };
	UpgradeContext.ConstantResolver = GetEmitterViewModel().IsValid() ?
      FCompileConstantResolver(GetEmitterViewModel()->GetEmitter(), FNiagaraStackGraphUtilities::GetOutputNodeUsage(*GetDynamicInputNode())) :
      FCompileConstantResolver(&GetSystemViewModel()->GetSystem(), FNiagaraStackGraphUtilities::GetOutputNodeUsage(*GetDynamicInputNode()));
	GetDynamicInputNode()->ChangeScriptVersion(NewScriptVersion, UpgradeContext, true);
<<<<<<< HEAD
=======
	RefreshChildren();
>>>>>>> 6bbb88c8
}

const UNiagaraClipboardFunctionInput* UNiagaraStackFunctionInput::ToClipboardFunctionInput(UObject* InOuter) const
{
	const UNiagaraClipboardFunctionInput* ClipboardInput = nullptr;
	FName InputName = InputParameterHandle.GetName();
	TOptional<bool> bEditConditionValue = GetHasEditCondition() ? GetEditConditionEnabled() : TOptional<bool>();
	switch (InputValues.Mode)
	{
	case EValueMode::Local:
	{
		TArray<uint8> LocalValueData;
		LocalValueData.AddUninitialized(InputType.GetSize());
		FMemory::Memcpy(LocalValueData.GetData(), InputValues.LocalStruct->GetStructMemory(), InputType.GetSize());
		ClipboardInput = UNiagaraClipboardFunctionInput::CreateLocalValue(InOuter, InputName, InputType, bEditConditionValue, LocalValueData);
		break;
	}
	case EValueMode::Linked:
		ClipboardInput = UNiagaraClipboardFunctionInput::CreateLinkedValue(InOuter, InputName, InputType, bEditConditionValue, InputValues.LinkedHandle.GetParameterHandleString());
		break;
	case EValueMode::Data:
		ClipboardInput = UNiagaraClipboardFunctionInput::CreateDataValue(InOuter, InputName, InputType, bEditConditionValue, InputValues.DataObject.Get());
		break;
	case EValueMode::Expression:
		ClipboardInput = UNiagaraClipboardFunctionInput::CreateExpressionValue(InOuter, InputName, InputType, bEditConditionValue, InputValues.ExpressionNode->GetHlslText().ToString());
		break;
	case EValueMode::Dynamic:
	{
		ClipboardInput = UNiagaraClipboardFunctionInput::CreateDynamicValue(InOuter, InputName, InputType, bEditConditionValue, InputValues.DynamicNode->GetFunctionName(), InputValues.DynamicNode->FunctionScript, InputValues.DynamicNode->SelectedScriptVersion);

		TArray<UNiagaraStackFunctionInputCollection*> DynamicInputCollections;
		GetUnfilteredChildrenOfType(DynamicInputCollections);
		for (UNiagaraStackFunctionInputCollection* DynamicInputCollection : DynamicInputCollections)
		{
			DynamicInputCollection->ToClipboardFunctionInputs(ClipboardInput->Dynamic, ClipboardInput->Dynamic->Inputs);
		}

		break;
	}
	case EValueMode::InvalidOverride:
	case EValueMode::UnsupportedDefault:
	case EValueMode::DefaultFunction:
	case EValueMode::None:
		// Do nothing.
		break;
	default:
		ensureMsgf(false, TEXT("A new value mode was added without adding support for copy paste."));
		break;
	}
	return ClipboardInput;
}

void UNiagaraStackFunctionInput::SetValueFromClipboardFunctionInput(const UNiagaraClipboardFunctionInput& ClipboardFunctionInput)
{
	if (ensureMsgf(ClipboardFunctionInput.InputType == InputType, TEXT("Can not set input value from clipboard, input types don't match.")))
	{
		switch (ClipboardFunctionInput.ValueMode)
		{
		case ENiagaraClipboardFunctionInputValueMode::Local:
		{
			TSharedRef<FStructOnScope> ValueStruct = MakeShared<FStructOnScope>(InputType.GetStruct());
			FMemory::Memcpy(ValueStruct->GetStructMemory(), ClipboardFunctionInput.Local.GetData(), InputType.GetSize());
			SetLocalValue(ValueStruct);
			break;
		}
		case ENiagaraClipboardFunctionInputValueMode::Linked:
			SetLinkedValueHandle(FNiagaraParameterHandle(ClipboardFunctionInput.Linked));
			break;
		case ENiagaraClipboardFunctionInputValueMode::Data:
		{
			if (GetDataValueObject() == nullptr)
			{
				Reset();
			}
			UNiagaraDataInterface* InputDataInterface = GetDataValueObject();
			if (ensureMsgf(InputDataInterface != nullptr, TEXT("Data interface paste failed.  Current data value object null even after reset.")))
			{
				ClipboardFunctionInput.Data->CopyTo(InputDataInterface);
			}
			break;
		}
		case ENiagaraClipboardFunctionInputValueMode::Expression:
			SetCustomExpression(ClipboardFunctionInput.Expression);
			break;
		case ENiagaraClipboardFunctionInputValueMode::Dynamic:
			if (ensureMsgf(ClipboardFunctionInput.Dynamic->ScriptMode == ENiagaraClipboardFunctionScriptMode::ScriptAsset,
				TEXT("Dynamic input values can only be set from script asset clipboard functions.")))
			{
				UNiagaraScript* ClipboardFunctionScript = ClipboardFunctionInput.Dynamic->Script.LoadSynchronous();
				if (ClipboardFunctionScript != nullptr)
				{
					UNiagaraScript* NewDynamicInputScript;
					if (ClipboardFunctionScript->IsAsset() ||
						GetSystemViewModel()->GetScriptScratchPadViewModel()->GetViewModelForScript(ClipboardFunctionScript).IsValid())
					{
						// If the clipboard script is an asset, or it's in the scratch pad of the current asset, it can be used directly.
						NewDynamicInputScript = ClipboardFunctionScript;
					}
					else
					{
						// Otherwise it's a scratch pad script from another asset so we need to add a duplicate scratch pad script to this asset.
						NewDynamicInputScript = GetSystemViewModel()->GetScriptScratchPadViewModel()->CreateNewScriptAsDuplicate(ClipboardFunctionScript)->GetOriginalScript();
					}
					SetDynamicInput(NewDynamicInputScript, ClipboardFunctionInput.Dynamic->FunctionName, ClipboardFunctionInput.Dynamic->ScriptVersion);

					TArray<UNiagaraStackFunctionInputCollection*> DynamicInputCollections;
					GetUnfilteredChildrenOfType(DynamicInputCollections);
					for (UNiagaraStackFunctionInputCollection* DynamicInputCollection : DynamicInputCollections)
					{
						DynamicInputCollection->SetValuesFromClipboardFunctionInputs(ClipboardFunctionInput.Dynamic->Inputs);
					}
				}
			}
			break;
		default:
			ensureMsgf(false, TEXT("A new value mode was added without adding support for copy paste."));
			break;
		}
	}

	if (GetHasEditCondition() && ClipboardFunctionInput.bHasEditCondition)
	{
		SetEditConditionEnabled(ClipboardFunctionInput.bEditConditionValue);
	}
}

bool UNiagaraStackFunctionInput::IsScratchDynamicInput() const
{
	if (bIsScratchDynamicInputCache.IsSet() == false)
	{
		bIsScratchDynamicInputCache = 
			InputValues.Mode == EValueMode::Dynamic &&
			InputValues.DynamicNode.IsValid() &&
			GetSystemViewModel()->GetScriptScratchPadViewModel()->GetViewModelForScript(InputValues.DynamicNode->FunctionScript).IsValid();
	}
	return bIsScratchDynamicInputCache.GetValue();
}

<<<<<<< HEAD
=======
bool UNiagaraStackFunctionInput::ShouldDisplayInline() const
{
	// we only allow values to show up that are supposed to be visible
	// we don't allow advanced values to be inlined as they can introduce problems with filtering
	if(InputMetaData.IsSet() && InputMetaData->bDisplayInOverviewStack && InputValues.Mode == EValueMode::Local && GetShouldPassFilterForVisibleCondition())
	{
		return true;				
	}

	return false;
}

>>>>>>> 6bbb88c8
bool UNiagaraStackFunctionInput::IsSemanticChild() const
{
	return bIsSemanticChild;
}

void UNiagaraStackFunctionInput::SetSemanticChild(bool IsSemanticChild)
{
	//GetUnfilteredChildren()
	bIsSemanticChild = IsSemanticChild;
	for (UNiagaraStackFunctionInput* Child : GetChildInputs())
	{
		Child->SetSemanticChild(bIsSemanticChild);
	}
}

void UNiagaraStackFunctionInput::GetSearchItems(TArray<FStackSearchItem>& SearchItems) const
{
	if (GetShouldPassFilterForVisibleCondition() && GetIsInlineEditConditionToggle() == false)
	{
		SearchItems.Add({ FName("DisplayName"), GetDisplayName() });

		if (InputValues.Mode == EValueMode::Local && InputType.IsValid() && InputValues.LocalStruct->IsValid())
		{
			FNiagaraVariable LocalValue = FNiagaraVariable(InputType, "");
			LocalValue.SetData(InputValues.LocalStruct->GetStructMemory());
			TSharedPtr<INiagaraEditorTypeUtilities, ESPMode::ThreadSafe> ParameterTypeUtilities = FNiagaraEditorModule::Get().GetTypeUtilities(RapidIterationParameter.GetType());
			if (ParameterTypeUtilities.IsValid() && ParameterTypeUtilities->CanHandlePinDefaults())
			{
				FText SearchText = ParameterTypeUtilities->GetSearchTextFromValue(LocalValue);
				if (SearchText.IsEmpty() == false)
				{
					SearchItems.Add({ FName("LocalValueText"), SearchText });
				}
			}
		}
		else if (InputValues.Mode == EValueMode::Linked)
		{
			SearchItems.Add({ FName("LinkedParamName"), FText::FromName(InputValues.LinkedHandle.GetParameterHandleString()) });
		}
		else if (InputValues.Mode == EValueMode::Dynamic && InputValues.DynamicNode.Get() != nullptr)
		{
			SearchItems.Add({ FName("LinkedDynamicInputName"), InputValues.DynamicNode->GetNodeTitle(ENodeTitleType::MenuTitle)});
		}
		else if (InputValues.Mode == EValueMode::Data && InputValues.DataObject.IsValid())
		{
			SearchItems.Add({ FName("LinkedDataInterfaceName"), FText::FromString(InputValues.DataObject->GetName()) });
		}
		else if (InputValues.Mode == EValueMode::Expression && InputValues.ExpressionNode.Get() != nullptr)
		{
			SearchItems.Add({ FName("LinkedExpressionText"), InputValues.ExpressionNode->GetHlslText() });
		}
	}
}

<<<<<<< HEAD
bool UNiagaraStackFunctionInput::HasFrontDivider() const
{
	return IsSemanticChild() || Super::HasFrontDivider();
=======
TOptional<FNiagaraVariableMetaData> UNiagaraStackFunctionInput::GetMetadata() const
{
	return InputMetaData;
}

TOptional<FGuid> UNiagaraStackFunctionInput::GetMetadataGuid() const
{
	return InputMetaData.IsSet() ? InputMetaData->GetVariableGuid() : TOptional<FGuid>();
>>>>>>> 6bbb88c8
}

void UNiagaraStackFunctionInput::OnGraphChanged(const struct FEdGraphEditAction& InAction)
{
	if (bUpdatingGraphDirectly == false)
	{
		OverrideNodeCache.Reset();
		OverridePinCache.Reset();
	}
}

void UNiagaraStackFunctionInput::OnRapidIterationParametersChanged()
{
	bCanResetCache.Reset();
	bCanResetToBaseCache.Reset();
	if (ensureMsgf(OwningModuleNode.IsValid() && OwningFunctionCallNode.IsValid(), TEXT("Stack entry with invalid module or function call not cleaned up.")))
	{
		if (bUpdatingLocalValueDirectly == false && IsRapidIterationCandidate() && (OverridePinCache.IsSet() == false || OverridePinCache.GetValue() == nullptr))
		{
			RefreshValues();
		}
	}
}

void UNiagaraStackFunctionInput::OnScriptSourceChanged()
{
	bCanResetCache.Reset();
	bCanResetToBaseCache.Reset();
}

UNiagaraNodeParameterMapSet* UNiagaraStackFunctionInput::GetOverrideNode() const
{
	if (OverrideNodeCache.IsSet() == false)
	{
		UNiagaraNodeParameterMapSet* OverrideNode = nullptr;
		if (OwningFunctionCallNode.IsValid())
		{
			OverrideNode = FNiagaraStackGraphUtilities::GetStackFunctionOverrideNode(*OwningFunctionCallNode);
		}
		OverrideNodeCache = OverrideNode;
	}
	return OverrideNodeCache.GetValue();
}

UNiagaraNodeParameterMapSet& UNiagaraStackFunctionInput::GetOrCreateOverrideNode()
{
	UNiagaraNodeParameterMapSet* OverrideNode = GetOverrideNode();
	if (OverrideNode == nullptr)
	{
		TGuardValue<bool> Guard(bUpdatingGraphDirectly, true);
		OverrideNode = &FNiagaraStackGraphUtilities::GetOrCreateStackFunctionOverrideNode(*OwningFunctionCallNode);
		OverrideNodeCache = OverrideNode;
	}
	return *OverrideNode;
}

UEdGraphPin* UNiagaraStackFunctionInput::GetOverridePin() const
{
	if (OverridePinCache.IsSet() == false)
	{
		OverridePinCache = FNiagaraStackGraphUtilities::GetStackFunctionInputOverridePin(*OwningFunctionCallNode, AliasedInputParameterHandle);
	}
	return OverridePinCache.GetValue();
}

UEdGraphPin& UNiagaraStackFunctionInput::GetOrCreateOverridePin()
{
	UEdGraphPin* OverridePin = GetOverridePin();
	if (OverridePin == nullptr)
	{
		TGuardValue<bool> Guard(bUpdatingGraphDirectly, true);
		OverridePin = &FNiagaraStackGraphUtilities::GetOrCreateStackFunctionInputOverridePin(*OwningFunctionCallNode, AliasedInputParameterHandle, InputType);
		OverridePinCache = OverridePin;

		// update name binding if we have a guid
		UNiagaraGraph* CalledGraph = OwningFunctionCallNode->GetCalledGraph();
		if (CalledGraph)
		{
			const FName ModuleInputName = FNiagaraParameterHandle::CreateModuleParameterHandle(AliasedInputParameterHandle.GetName()).GetParameterHandleString();
			TOptional<FNiagaraVariableMetaData> MetaData = CalledGraph->GetMetaData(FNiagaraVariable(InputType, ModuleInputName));
			if (MetaData.IsSet())
			{
				OwningFunctionCallNode->UpdateInputNameBinding(MetaData->GetVariableGuid(), AliasedInputParameterHandle.GetName());
			}
		}
	}
	return *OverridePin;
}

void UNiagaraStackFunctionInput::GetDefaultDataInterfaceValueFromDefaultPin(UEdGraphPin* DefaultPin, UNiagaraStackFunctionInput::FInputValues& InInputValues) const
{
	// Default data interfaces are stored on the input node in the graph, but if it doesn't exist or it's data interface pointer is null, just use the CDO.
	InInputValues.Mode = EValueMode::Data;
	if (DefaultPin->LinkedTo.Num() == 1 && DefaultPin->LinkedTo[0]->GetOwningNode() != nullptr && DefaultPin->LinkedTo[0]->GetOwningNode()->IsA<UNiagaraNodeInput>())
	{
		UNiagaraNodeInput* DataInputNode = CastChecked<UNiagaraNodeInput>(DefaultPin->LinkedTo[0]->GetOwningNode());
		InInputValues.DataObject = DataInputNode->GetDataInterface();
	}
	if (InInputValues.DataObject.IsValid() == false)
	{
		InInputValues.DataObject = Cast<UNiagaraDataInterface>(InputType.GetClass()->GetDefaultObject());
	}
}

void UNiagaraStackFunctionInput::GetDefaultLocalValueFromDefaultPin(UEdGraphPin* DefaultPin, UNiagaraStackFunctionInput::FInputValues& InInputValues) const
{
	// Local default values are stored in the pin's default value string.
	InInputValues.Mode = EValueMode::Local;
	const UEdGraphSchema_Niagara* NiagaraSchema = GetDefault<UEdGraphSchema_Niagara>();
	FNiagaraVariable LocalValueVariable = NiagaraSchema->PinToNiagaraVariable(DefaultPin);
	InInputValues.LocalStruct = MakeShared<FStructOnScope>(InputType.GetStruct());
	if (LocalValueVariable.IsDataAllocated() == false)
	{
		FNiagaraEditorUtilities::ResetVariableToDefaultValue(LocalValueVariable);
	}
	if (ensureMsgf(LocalValueVariable.IsDataAllocated(), TEXT("Neither PinToNiagaraVariable or ResetVariableToDefaultValue generated a value.  Allocating with 0s.")) == false)
	{
		LocalValueVariable.AllocateData();
	}
	FMemory::Memcpy(InInputValues.LocalStruct->GetStructMemory(), LocalValueVariable.GetData(), InputType.GetSize());
}

struct FLinkedHandleOrFunctionNode
{
	TOptional<FNiagaraParameterHandle> LinkedHandle;
	TWeakObjectPtr<UNiagaraNodeFunctionCall> LinkedFunctionCallNode;
};

void UNiagaraStackFunctionInput::GetDefaultLinkedHandleOrLinkedFunctionFromDefaultPin(UEdGraphPin* DefaultPin, UNiagaraStackFunctionInput::FInputValues& InInputValues) const
{
	// A default pin linked to a parameter map set is a default linked value.  Linked inputs can be setup in a chain and the first
	// available one will be used so that case must be handled too.  So first collect up the potential linked values and validate 
	// the linked node structure.
	TArray<FLinkedHandleOrFunctionNode> LinkedValues;
	UEdGraphPin* CurrentDefaultPin = DefaultPin;
	while (CurrentDefaultPin != nullptr && CurrentDefaultPin->LinkedTo.Num() == 1)
	{
		UEdGraphPin* LinkedPin = CurrentDefaultPin->LinkedTo[0];
	
		if (LinkedPin->GetOwningNode()->IsA<UNiagaraNodeParameterMapGet>())
		{
			UNiagaraNodeParameterMapGet* GetNode = CastChecked<UNiagaraNodeParameterMapGet>(LinkedPin->GetOwningNode());
			FLinkedHandleOrFunctionNode LinkedValue;
			LinkedValue.LinkedHandle = FNiagaraParameterHandle(*LinkedPin->GetName());
			LinkedValues.Add(LinkedValue);
			CurrentDefaultPin = GetNode->GetDefaultPin(LinkedPin);
		}
		else if (LinkedPin->GetOwningNode()->IsA<UNiagaraNodeFunctionCall>())
		{
			UNiagaraNodeFunctionCall* FunctionCallNode = CastChecked<UNiagaraNodeFunctionCall>(LinkedPin->GetOwningNode());
			FLinkedHandleOrFunctionNode LinkedValue;
			LinkedValue.LinkedFunctionCallNode = FunctionCallNode;
			LinkedValues.Add(LinkedValue);
			CurrentDefaultPin = nullptr;
		}
		else
		{
			// Only parameter map get nodes and function calls are valid for a default linked input chain so clear the linked
			// handles and stop searching.
			CurrentDefaultPin = nullptr;
			LinkedValues.Empty();
		}
	}

	FLinkedHandleOrFunctionNode* ValueToUse = nullptr;
	if (LinkedValues.Num() == 1)
	{
		ValueToUse = &LinkedValues[0];
	}
	else if(LinkedValues.Num() > 1)
	{
		// If there are a chain of linked values use the first one that's available, otherwise just use the last one.
		TArray<FNiagaraParameterHandle> AvailableHandles;
		TMap<FNiagaraVariable, UNiagaraScript*> ConversionHandles;
		GetAvailableParameterHandles(AvailableHandles, ConversionHandles, false);
		for (FLinkedHandleOrFunctionNode& LinkedValue : LinkedValues)
		{
			if (LinkedValue.LinkedFunctionCallNode.IsValid() ||
				AvailableHandles.Contains(LinkedValue.LinkedHandle.GetValue()))
			{
				ValueToUse = &LinkedValue;
				break;
			}
		}
	}

	if (ValueToUse != nullptr)
	{
		if (ValueToUse->LinkedHandle.IsSet())
		{
			InInputValues.Mode = EValueMode::Linked;
			InInputValues.LinkedHandle = ValueToUse->LinkedHandle.GetValue();
		}
		else
		{
			InInputValues.Mode = EValueMode::DefaultFunction;
			InInputValues.DefaultFunctionNode = ValueToUse->LinkedFunctionCallNode;
		}
	}
}

void UNiagaraStackFunctionInput::UpdateValuesFromScriptDefaults(FInputValues& InInputValues) const
{
	// Get the script variable first since it's used to determine static switch and bound input values.
	UNiagaraScriptVariable* InputScriptVariable = nullptr;
	if (OwningFunctionCallNode->FunctionScript != nullptr)
	{
		UNiagaraGraph* FunctionGraph = CastChecked<UNiagaraScriptSource>(OwningFunctionCallNode->GetFunctionScriptSource())->NodeGraph;
		InputScriptVariable = FunctionGraph->GetScriptVariable(InputParameterHandle.GetParameterHandleString());
	}

	if (IsStaticParameter())
	{
		// Static switch parameters are always locally set values.
		if (InputScriptVariable != nullptr)
		{
			TSharedPtr<FStructOnScope> StaticSwitchLocalStruct = FNiagaraEditorUtilities::StaticSwitchDefaultIntToStructOnScope(InputScriptVariable->GetStaticSwitchDefaultValue(), InputType);
			if(ensureMsgf(StaticSwitchLocalStruct.IsValid(), TEXT("Unsupported static struct default value.")))
			{ 
				InInputValues.Mode = EValueMode::Local;
				InInputValues.LocalStruct = StaticSwitchLocalStruct;
			}
		}
	}
	else
	{
		if (InputScriptVariable != nullptr && InputScriptVariable->DefaultMode == ENiagaraDefaultMode::Binding && InputScriptVariable->DefaultBinding.IsValid())
		{
			// The next highest precedence value is a linked value from a variable binding so check that.
			InInputValues.Mode = EValueMode::Linked;
			InInputValues.LinkedHandle = InputScriptVariable->DefaultBinding.GetName();
		}
		else if (SourceScript.IsValid())
		{
			// Otherwise we need to check the pin that defined the variable in the graph to determine the default.

			FCompileConstantResolver ConstantResolver;
			if (GetEmitterViewModel())
			{
				ConstantResolver = FCompileConstantResolver(GetEmitterViewModel()->GetEmitter(), FNiagaraStackGraphUtilities::GetOutputNodeUsage(*OwningFunctionCallNode));
			}
			else
			{
				// if we don't have an emitter model, we must be in a system context
				ConstantResolver = FCompileConstantResolver(&GetSystemViewModel()->GetSystem(), FNiagaraStackGraphUtilities::GetOutputNodeUsage(*OwningFunctionCallNode));
			}
			UEdGraphPin* DefaultPin = OwningFunctionCallNode->FindParameterMapDefaultValuePin(InputParameterHandle.GetParameterHandleString(), SourceScript->GetUsage(), ConstantResolver);
			if (DefaultPin != nullptr)
			{
				if (InputType.IsDataInterface())
				{
					// Data interfaces are handled differently than other values types so collect them here.
					GetDefaultDataInterfaceValueFromDefaultPin(DefaultPin, InInputValues);
				}
				else
				{
					// Otherwise check for local and linked values.
					if (DefaultPin->LinkedTo.Num() == 0)
					{
						// If the default pin isn't wired to anything then it's a local value.
						GetDefaultLocalValueFromDefaultPin(DefaultPin, InInputValues);
					}
					else if(DefaultPin->LinkedTo.Num() == 1 && DefaultPin->LinkedTo[0]->GetOwningNode() != nullptr)
					{
						// If a default pin is linked to a parameter map it can be a linked value.
						GetDefaultLinkedHandleOrLinkedFunctionFromDefaultPin(DefaultPin, InInputValues);
					}

					if(InInputValues.Mode == EValueMode::None)
					{
						// If an input mode wasn't found than the graph is configured in a way that can't be displayed in the stack.
						InInputValues.Mode = EValueMode::UnsupportedDefault;
					}
				}
			}
		}
	}
}

void UNiagaraStackFunctionInput::UpdateValuesFromOverridePin(const FInputValues& OldInputValues, FInputValues& NewInputValues, UEdGraphPin& InOverridePin) const
{
	NewInputValues.Mode = EValueMode::InvalidOverride;
	if (InOverridePin.LinkedTo.Num() == 0)
	{
		// If an override pin exists but it's not connected, the only valid state is a local struct value stored in the pins default value string.
		if (InputType.IsUObject() == false)
		{
			// If there was an old local struct, reuse it if it's of the correct type.
			TSharedPtr<FStructOnScope> LocalStruct;
			if (OldInputValues.Mode == EValueMode::Local && OldInputValues.LocalStruct.IsValid() && OldInputValues.LocalStruct->GetStruct() == InputType.GetStruct())
			{
				LocalStruct = OldInputValues.LocalStruct;
			}
			else
			{
				LocalStruct = MakeShared<FStructOnScope>(InputType.GetStruct());
			}
			const UEdGraphSchema_Niagara* NiagaraSchema = GetDefault<UEdGraphSchema_Niagara>();
			FNiagaraVariable ValueVariable = NiagaraSchema->PinToNiagaraVariable(&InOverridePin, false);
			if (ValueVariable.IsDataAllocated())
			{
				ValueVariable.CopyTo(LocalStruct->GetStructMemory());
				NewInputValues.Mode = EValueMode::Local;
				NewInputValues.LocalStruct = LocalStruct;
			}
		}
	}
	else if (InOverridePin.LinkedTo.Num() == 1 && InOverridePin.LinkedTo[0] != nullptr && InOverridePin.LinkedTo[0]->GetOwningNode() != nullptr)
	{
		UEdGraphNode* LinkedNode = InOverridePin.LinkedTo[0]->GetOwningNode();
		if (LinkedNode->IsA<UNiagaraNodeInput>())
		{
			// Input nodes handle data interface values.
			UNiagaraNodeInput* InputNode = CastChecked<UNiagaraNodeInput>(LinkedNode);
			if (InputNode->GetDataInterface() != nullptr)
			{
				NewInputValues.Mode = EValueMode::Data;
				NewInputValues.DataObject = InputNode->GetDataInterface();
			}
		}
		else if (LinkedNode->IsA<UNiagaraNodeParameterMapGet>())
		{
			// Parameter map get nodes handle linked values.
			NewInputValues.Mode = EValueMode::Linked;
			NewInputValues.LinkedHandle = FNiagaraParameterHandle(InOverridePin.LinkedTo[0]->PinName);
		}
		else if (LinkedNode->IsA<UNiagaraNodeCustomHlsl>())
		{
			// Custom hlsl nodes handle expression values.
			UNiagaraNodeCustomHlsl* ExpressionNode = CastChecked<UNiagaraNodeCustomHlsl>(LinkedNode);
			NewInputValues.Mode = EValueMode::Expression;
			NewInputValues.ExpressionNode = ExpressionNode;
		}
		else if (LinkedNode->IsA<UNiagaraNodeFunctionCall>())
		{
			// Function call nodes handle dynamic inputs.
			UNiagaraNodeFunctionCall* DynamicNode = CastChecked<UNiagaraNodeFunctionCall>(LinkedNode);
			NewInputValues.Mode = EValueMode::Dynamic;
			NewInputValues.DynamicNode = DynamicNode;
		}
	}
}

void UNiagaraStackFunctionInput::RemoveNodesForOverridePin(UEdGraphPin& OverridePin)
{
	TArray<TWeakObjectPtr<UNiagaraDataInterface>> RemovedDataObjects;
	FNiagaraStackGraphUtilities::RemoveNodesForStackFunctionInputOverridePin(OverridePin, RemovedDataObjects);
	TArray<UObject*> RemovedObjects;
	for (TWeakObjectPtr<UNiagaraDataInterface> RemovedDataObject : RemovedDataObjects)
	{
		if (RemovedDataObject.IsValid())
		{
			RemovedObjects.Add(RemovedDataObject.Get());
		}
	}
	OnDataObjectModified().Broadcast(RemovedObjects, ENiagaraDataObjectChange::Removed);
}

void UNiagaraStackFunctionInput::RemoveOverridePin()
{
	UEdGraphPin* OverridePin = GetOverridePin();
	if (OverridePin != nullptr)
	{
		RemoveNodesForOverridePin(*OverridePin);
		UNiagaraNodeParameterMapSet* OverrideNode = CastChecked<UNiagaraNodeParameterMapSet>(OverridePin->GetOwningNode());
		OverrideNode->Modify();
		OverrideNode->RemovePin(OverridePin);
	}
}

#undef LOCTEXT_NAMESPACE<|MERGE_RESOLUTION|>--- conflicted
+++ resolved
@@ -3,10 +3,7 @@
 #include "ViewModels/Stack/NiagaraStackFunctionInput.h"
 
 #include "AssetRegistryModule.h"
-<<<<<<< HEAD
-=======
 #include "Containers/StaticBitArray.h"
->>>>>>> 6bbb88c8
 #include "EdGraphSchema_Niagara.h"
 #include "Editor.h"
 #include "INiagaraEditorTypeUtilities.h"
@@ -33,11 +30,7 @@
 #include "NiagaraScriptMergeManager.h"
 #include "NiagaraScriptSource.h"
 #include "NiagaraScriptVariable.h"
-<<<<<<< HEAD
-#include "NiagaraStackEditorData.h"
-=======
 #include "NiagaraSettings.h"
->>>>>>> 6bbb88c8
 #include "NiagaraSystemScriptViewModel.h"
 #include "ScopedTransaction.h"
 #include "EdGraph/EdGraphPin.h"
@@ -323,17 +316,8 @@
 				UNiagaraScript* ClipboardFunctionScript = ClipboardFunctionInput->Dynamic->Script.LoadSynchronous();
 				if (ClipboardFunctionScript == nullptr)
 				{
-<<<<<<< HEAD
-					UNiagaraScript* ClipboardFunctionScript = ClipboardFunctionInput->Dynamic->Script.LoadSynchronous();
-					if (ClipboardFunctionScript == nullptr)
-					{
-						OutMessage = LOCTEXT("CantPasteInvalidDynamicInputScript", "Can not paste the dynamic input because its script is no longer valid.");
-						return false;
-					}
-=======
 					OutMessage = LOCTEXT("CantPasteInvalidDynamicInputScript", "Can not paste the dynamic input because its script is no longer valid.");
 					return false;
->>>>>>> 6bbb88c8
 				}
 			}
 			if (ClipboardFunctionInput->InputType == InputType)
@@ -368,21 +352,6 @@
 {
 	if (ensureMsgf(ClipboardContent != nullptr && ClipboardContent->FunctionInputs.Num() == 1, TEXT("Clipboard must not be null, and must contain a single input.  Call TestCanPasteWithMessage to validate")))
 	{
-<<<<<<< HEAD
-		const UNiagaraClipboardFunctionInput* ClipboardInput = ClipboardContent->FunctionInputs[0];
-		if (ClipboardInput != nullptr && ClipboardInput->InputType == InputType)
-		{
-			SetValueFromClipboardFunctionInput(*ClipboardInput);
-		}
-	}
-}
-
-bool UNiagaraStackFunctionInput::HasOverridenContent() const
-{
-	return CanReset();
-}
-
-=======
 		if (const UNiagaraClipboardFunctionInput* ClipboardInput = ClipboardContent->FunctionInputs[0])
 		{
 			if (ClipboardInput->InputType == InputType)
@@ -402,7 +371,6 @@
 	return CanReset();
 }
 
->>>>>>> 6bbb88c8
 TArray<UNiagaraStackFunctionInput*> UNiagaraStackFunctionInput::GetChildInputs() const
 {
 	TArray<UNiagaraStackFunctionInputCollection*> DynamicInputCollections;
@@ -416,8 +384,6 @@
 	return ChildInputs;
 }
 
-<<<<<<< HEAD
-=======
 TOptional<FNiagaraVariableMetaData> UNiagaraStackFunctionInput::GetInputMetaData() const
 {
 	return InputMetaData;
@@ -429,7 +395,6 @@
 	OutFunctionGraphChangeId = OwningFunctionCallNode->GetCalledGraph() != nullptr ? OwningFunctionCallNode->GetCalledGraph()->GetChangeID() : FGuid();
 }
 
->>>>>>> 6bbb88c8
 FText UNiagaraStackFunctionInput::GetCollapsedStateText() const
 {
 	if (IsFinalized())
@@ -485,14 +450,11 @@
 		}
 	}
 	return CollapsedTextCache.GetValue();
-<<<<<<< HEAD
-=======
 }
 
 void UNiagaraStackFunctionInput::SetSummaryViewDisiplayName(TOptional<FText> InDisplayName)
 {
 	SummaryViewDisplayNameOverride = InDisplayName;
->>>>>>> 6bbb88c8
 }
 
 FText UNiagaraStackFunctionInput::GetValueToolTip() const
@@ -640,10 +602,6 @@
 
 	if (InputValues.Mode == EValueMode::Dynamic && InputValues.DynamicNode.IsValid())
 	{
-<<<<<<< HEAD
-		UNiagaraScript* FunctionScript = InputValues.DynamicNode->FunctionScript;
-=======
->>>>>>> 6bbb88c8
 		FVersionedNiagaraScriptData* ScriptData = InputValues.DynamicNode->GetScriptData();
 		if (ScriptData != nullptr)
 		{
@@ -821,40 +779,10 @@
 	{
 		// Hidden inputs should not generate issues because they are impossible for the user to see.
 		NewIssues.Empty();
-<<<<<<< HEAD
 	}
 	else
 	{
 		NewIssues.Append(MessageManagerIssues);
-=======
->>>>>>> 6bbb88c8
-	}
-	else
-	{
-<<<<<<< HEAD
-		TArray<UMaterial*> Materials = GetMaterialFromEmitter(InEmitter, InEmitterInstance);
-		
-		OutDynamicParameterExpressions.Reset();
-
-		// Find the dynamic parameters expression from the material.
-		// @YannickLange todo: Notify user that the material did not have any dynamic parameters. Maybe add them from code?
-		for (UMaterial* Material : Materials)
-		{
-			if (Material != nullptr)
-			{
-				TArray<UMaterialExpressionDynamicParameter*> Expressions;
-				Material->GetAllExpressionsInMaterialAndFunctionsOfType(Expressions);
-				for (UMaterialExpressionDynamicParameter* DynParamExpFound : Expressions)
-				{
-					OutDynamicParameterExpressions.Add(DynParamExpFound);
-				}
-			}
-		}
-
-		return OutDynamicParameterExpressions.Num() > 0;
-=======
-		NewIssues.Append(MessageManagerIssues);
->>>>>>> 6bbb88c8
 	}
 
 	FGuid CurrentOwningGraphChangeId;
@@ -1133,11 +1061,7 @@
 					UE_LOG(LogNiagaraEditor, Warning, TEXT("Type %s has no data! Cannot refresh values."), *InputType.GetName())
 				}
 			}
-<<<<<<< HEAD
-
-=======
 			
->>>>>>> 6bbb88c8
 			// we check if variable guid is already available in the parameter store and update it if that's not the case
 			if (InputMetaData.IsSet())
 			{
@@ -1216,11 +1140,7 @@
 
 		if (EditConditionError.IsEmpty() == false)
 		{
-<<<<<<< HEAD
-			NewIssues.Add(FStackIssue(
-=======
 			InputMetaDataIssues.Add(FStackIssue(
->>>>>>> 6bbb88c8
 				EStackIssueSeverity::Info,
 				LOCTEXT("EditConditionErrorShort", "Edit condition error"),
 				FText::Format(LOCTEXT("EditConditionErrorLongFormat", "Edit condition failed to bind.  Function: {0} Input: {1} Message: {2}"), 
@@ -1236,11 +1156,7 @@
 
 		if (VisibleConditionError.IsEmpty() == false)
 		{
-<<<<<<< HEAD
-			NewIssues.Add(FStackIssue(
-=======
 			InputMetaDataIssues.Add(FStackIssue(
->>>>>>> 6bbb88c8
 				EStackIssueSeverity::Info,
 				LOCTEXT("VisibleConditionErrorShort", "Visible condition error"),
 				FText::Format(LOCTEXT("VisibleConditionErrorLongFormat", "Visible condition failed to bind.  Function: {0} Input: {1} Message: {2}"),
@@ -1447,10 +1363,6 @@
 		}
 	}
 
-<<<<<<< HEAD
-	UNiagaraNodeOutput* CurrentOutputNode = FNiagaraStackGraphUtilities::GetEmitterOutputNodeForStackNode(*OwningModuleNode);
-	UNiagaraEmitter* Emitter = nullptr;
-=======
 	// user parameters
 	TArray<FNiagaraVariable> ExposedVars;
 	GetSystemViewModel()->GetSystem().GetExposedParameters().GetParameters(ExposedVars);
@@ -1465,7 +1377,6 @@
 			AvailableConversionHandles.Add(ExposedVar, ConversionScript);
 		}
 	}
->>>>>>> 6bbb88c8
 
 	// gather variables from the parameter map history
 	UNiagaraEmitter* Emitter = nullptr;
@@ -1479,24 +1390,8 @@
 	{
 		GetSystemViewModel()->GetSystemScriptViewModel()->GetGraphViewModel()->GetGraph()->GetNodesOfClass<UNiagaraNodeOutput>(AllOutputNodes);
 	}
-<<<<<<< HEAD
-	
-	TArray<FName> StackContextRoots = FNiagaraStackGraphUtilities::StackContextResolution(Emitter, CurrentOutputNode);
-
-	TArray<FNiagaraVariable> ExposedVars;
-	GetSystemViewModel()->GetSystem().GetExposedParameters().GetParameters(ExposedVars);
-	for (const FNiagaraVariable& ExposedVar : ExposedVars)
-	{
-		if (ExposedVar.GetType() == InputType)
-		{
-			AvailableParameterHandles.Add(FNiagaraParameterHandle::CreateEngineParameterHandle(ExposedVar));
-		}
-	}
-
-=======
 	UNiagaraNodeOutput* CurrentOutputNode = FNiagaraStackGraphUtilities::GetEmitterOutputNodeForStackNode(*OwningModuleNode);
 	TArray<FName> StackContextRoots = FNiagaraStackGraphUtilities::StackContextResolution(Emitter, CurrentOutputNode);
->>>>>>> 6bbb88c8
 	for (UNiagaraNodeOutput* OutputNode : AllOutputNodes)
 	{
 		// Check if this is in a spawn event handler and the emitter is not using interpolated spawn so we
@@ -1537,7 +1432,6 @@
 					for (int32 j = 0; j < Builder.Histories[0].Variables.Num(); j++)
 					{
 						FNiagaraVariable& HistoryVariable = Builder.Histories[0].Variables[j];
-						FNiagaraVariable& AliasedHistoryVariable = Builder.Histories[0].VariablesWithOriginalAliasesIntact[j];
 						FNiagaraParameterHandle AvailableHandle = FNiagaraParameterHandle(HistoryVariable.GetName());
 
 						// check if the variable was written to
@@ -1553,29 +1447,6 @@
 
 						if (bWritten)
 						{
-<<<<<<< HEAD
-							for (const FModuleScopedPin& WritePin : Builder.Histories[0].PerVariableWriteHistory[j])
-							{
-								if (Cast<UNiagaraNodeParameterMapSet>(WritePin.Pin->GetOwningNode()) != nullptr)
-								{
-									AvailableParameterHandles.AddUnique(AvailableHandle);
-									AvailableParameterHandlesForThisOutput.AddUnique(AvailableHandle);
-
-									// Check to see if any variables can be converted to StackContext. This may be more portable for people to setup.
-									for (int32 StackRootIdx = 0; StackRootIdx < StackContextRoots.Num(); StackRootIdx++)
-									{
-										if (HistoryVariable.IsInNameSpace(StackContextRoots[StackRootIdx]))
-										{
-											// We do a replace here so that we can leave modifiers and other parts intact that might also be aliased.
-											FString NewName = HistoryVariable.GetName().ToString().Replace(*StackContextRoots[StackRootIdx].ToString(), *FNiagaraConstants::StackContextNamespace.ToString());
-
-											FNiagaraParameterHandle AvailableAliasedHandle = FNiagaraParameterHandle(*NewName);
-											AvailableParameterHandles.AddUnique(AvailableAliasedHandle);
-											AvailableParameterHandlesForThisOutput.AddUnique(AvailableAliasedHandle);
-										}
-									}
-									break;
-=======
 							if (FNiagaraEditorUtilities::AreTypesAssignable(HistoryVariable.GetType(), InputType))
 							{
 								AvailableParameterHandles.AddUnique(AvailableHandle);
@@ -1593,7 +1464,6 @@
 										AvailableParameterHandles.AddUnique(AvailableAliasedHandle);
 										AvailableParameterHandlesForThisOutput.AddUnique(AvailableAliasedHandle);
 									}
->>>>>>> 6bbb88c8
 								}
 							}
 							else if (UNiagaraScript* ConversionScript = FindConversionScript(HistoryVariable.GetType(), ConversionScriptCache, bIncludeConversionScripts))
@@ -1842,8 +1712,6 @@
 			{
 				Script->RapidIterationParameters.ParameterGuidMapping.Add(RapidIterationParameter, InputMetaData->GetVariableGuid());
 			}
-<<<<<<< HEAD
-=======
 			if (InputType.IsStatic()) // Need to potentially trigger a recompile.
 			{
 				Script->MarkScriptAndSourceDesynchronized(TEXT("Static variable changed!"), FGuid::NewGuid());
@@ -1854,7 +1722,6 @@
 		if (NiagaraSystem.ShouldUseRapidIterationParameters() == false)
 		{
 			NiagaraSystem.RequestCompile(false);
->>>>>>> 6bbb88c8
 		}
 	}
 	else
@@ -2120,18 +1987,6 @@
 
 void UNiagaraStackFunctionInput::OnMessageManagerRefresh(const TArray<TSharedRef<const INiagaraMessage>>& NewMessages)
 {
-<<<<<<< HEAD
-	MessageManagerIssues.Reset();
-	if (InputValues.DynamicNode.IsValid())
-	{
-		for (TSharedRef<const INiagaraMessage> Message : NewMessages)
-		{
-			FStackIssue Issue = FNiagaraMessageUtilities::MessageToStackIssue(Message, GetStackEditorDataKey());
-			if (MessageManagerIssues.ContainsByPredicate([&Issue](const FStackIssue& NewIssue)
-				{ return NewIssue.GetUniqueIdentifier() == Issue.GetUniqueIdentifier(); }) == false)
-			{
-				MessageManagerIssues.Add(Issue);	
-=======
 	if(MessageManagerIssues.Num() != 0 || NewMessages.Num() != 0)
 	{
 		MessageManagerIssues.Reset();
@@ -2150,7 +2005,6 @@
 				{
 					MessageManagerIssues.Add(Issue);	
 				}
->>>>>>> 6bbb88c8
 			}
 		}
 		RefreshChildren();
@@ -2424,8 +2278,6 @@
 	return GetHasVisibleCondition() == false || GetVisibleConditionEnabled();
 }
 
-<<<<<<< HEAD
-=======
 TArray<UNiagaraScript*> UNiagaraStackFunctionInput::GetPossibleConversionScripts(const FNiagaraTypeDefinition& FromType) const
 {
 	return GetPossibleConversionScripts(FromType, InputType);
@@ -2558,7 +2410,6 @@
 	}
 }
 
->>>>>>> 6bbb88c8
 void UNiagaraStackFunctionInput::ChangeScriptVersion(FGuid NewScriptVersion)
 {
 	FScopedTransaction ScopedTransaction(LOCTEXT("NiagaraChangeVersion_Transaction", "Changing dynamic input version"));
@@ -2569,10 +2420,7 @@
       FCompileConstantResolver(GetEmitterViewModel()->GetEmitter(), FNiagaraStackGraphUtilities::GetOutputNodeUsage(*GetDynamicInputNode())) :
       FCompileConstantResolver(&GetSystemViewModel()->GetSystem(), FNiagaraStackGraphUtilities::GetOutputNodeUsage(*GetDynamicInputNode()));
 	GetDynamicInputNode()->ChangeScriptVersion(NewScriptVersion, UpgradeContext, true);
-<<<<<<< HEAD
-=======
 	RefreshChildren();
->>>>>>> 6bbb88c8
 }
 
 const UNiagaraClipboardFunctionInput* UNiagaraStackFunctionInput::ToClipboardFunctionInput(UObject* InOuter) const
@@ -2711,8 +2559,6 @@
 	return bIsScratchDynamicInputCache.GetValue();
 }
 
-<<<<<<< HEAD
-=======
 bool UNiagaraStackFunctionInput::ShouldDisplayInline() const
 {
 	// we only allow values to show up that are supposed to be visible
@@ -2725,7 +2571,6 @@
 	return false;
 }
 
->>>>>>> 6bbb88c8
 bool UNiagaraStackFunctionInput::IsSemanticChild() const
 {
 	return bIsSemanticChild;
@@ -2780,11 +2625,6 @@
 	}
 }
 
-<<<<<<< HEAD
-bool UNiagaraStackFunctionInput::HasFrontDivider() const
-{
-	return IsSemanticChild() || Super::HasFrontDivider();
-=======
 TOptional<FNiagaraVariableMetaData> UNiagaraStackFunctionInput::GetMetadata() const
 {
 	return InputMetaData;
@@ -2793,7 +2633,6 @@
 TOptional<FGuid> UNiagaraStackFunctionInput::GetMetadataGuid() const
 {
 	return InputMetaData.IsSet() ? InputMetaData->GetVariableGuid() : TOptional<FGuid>();
->>>>>>> 6bbb88c8
 }
 
 void UNiagaraStackFunctionInput::OnGraphChanged(const struct FEdGraphEditAction& InAction)
