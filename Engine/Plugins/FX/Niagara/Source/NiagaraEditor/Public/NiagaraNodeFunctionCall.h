// Copyright Epic Games, Inc. All Rights Reserved.

#pragma once

#include "CoreMinimal.h"
#include "UObject/ObjectMacros.h"
#include "NiagaraEditorCommon.h"
#include "NiagaraMessages.h"
#include "NiagaraNodeWithDynamicPins.h"
#include "NiagaraNodeInput.h"
#include "UpgradeNiagaraScriptResults.h"

#include "NiagaraNodeFunctionCall.generated.h"

class UNiagaraScript;
class UNiagaraMessageData;

USTRUCT()
struct FNiagaraPropagatedVariable
{
	GENERATED_USTRUCT_BODY()

public:

	FNiagaraPropagatedVariable() : FNiagaraPropagatedVariable(FNiagaraVariable()) {}

	FNiagaraPropagatedVariable(FNiagaraVariable SwitchParameter) : SwitchParameter(SwitchParameter), PropagatedName(FString()) {}

	UPROPERTY()
	FNiagaraVariable SwitchParameter;

	/** If set, then this overrides the name of the switch parameter when propagating. */
	UPROPERTY()
	FString PropagatedName;

	FNiagaraVariable ToVariable() const
	{
		FNiagaraVariable Copy = SwitchParameter;
		if (!PropagatedName.IsEmpty())
		{
			Copy.SetName(FName(*PropagatedName));
		}
		return Copy;
	}

	bool operator==(const FNiagaraPropagatedVariable& Other)const
	{
		return SwitchParameter == Other.SwitchParameter;
	}
};

UCLASS(MinimalAPI)
class UNiagaraNodeFunctionCall : public UNiagaraNodeWithDynamicPins
{
	GENERATED_BODY()

public:
	DECLARE_MULTICAST_DELEGATE(FOnInputsChanged);

	UPROPERTY(EditAnywhere, Category = "Function", meta = (ForceShowEngineContent = true, ForceShowPluginContent = true))
	TObjectPtr<UNiagaraScript> FunctionScript;

	UPROPERTY(VisibleAnywhere, AdvancedDisplay, Category = "Version Details")
	FGuid SelectedScriptVersion;

	/** 
	 * A path to a script asset which can be used to assign the function script the first time that
	 * default pins are generated. This is used so that the function nodes can be populated in the graph context
	 * menu without having to load all of the actual script assets.
	 */
	UPROPERTY(Transient, meta = (SkipForCompileHash = "true"))
	FName FunctionScriptAssetObjectPath;

	/** Some functions can be provided a signature directly rather than a script. */
	UPROPERTY()
	FNiagaraFunctionSignature Signature;

	UPROPERTY(VisibleAnywhere, Category = "Function")
	TMap<FName, FName> FunctionSpecifiers;

	/** All the input values the function propagates to the next higher caller instead of forcing the user to set them directly. */
	UPROPERTY()
	TArray<FNiagaraPropagatedVariable> PropagatedStaticSwitchParameters;

	/** Can be used by the ui after a version change to display change notes */
	UPROPERTY(meta = (SkipForCompileHash = "true"))
	FGuid PreviousScriptVersion;

	/** Can be used by the ui after a version change to display change notes */
	UPROPERTY(meta = (SkipForCompileHash = "true"))
	FString PythonUpgradeScriptWarnings;

	UPROPERTY()
	ENiagaraFunctionDebugState DebugState;

	/** Controls whether the debug state of the current function gets propagated into this function call. */
	UPROPERTY(EditAnywhere, Category = "Debug")
	bool bInheritDebugStatus = true;

<<<<<<< HEAD
	NIAGARAEDITOR_API bool ScriptIsValid() const;
=======
	NIAGARAEDITOR_API bool HasValidScriptAndGraph() const;
>>>>>>> d731a049

	//Begin UObject interface
	virtual void PostLoad()override;
	virtual void PostEditChangeProperty(struct FPropertyChangedEvent& PropertyChangedEvent) override;
	//End UObject interface

	//~ Begin UNiagaraNode Interface
	virtual void Compile(class FHlslNiagaraTranslator* Translator, TArray<int32>& Outputs) override;
	virtual UObject* GetReferencedAsset() const override;
	virtual void OpenReferencedAsset() const override;
	virtual bool RefreshFromExternalChanges() override;
	virtual ENiagaraNumericOutputTypeSelectionMode GetNumericOutputTypeSelectionMode() const override;
	virtual bool CanAddToGraph(UNiagaraGraph* TargetGraph, FString& OutErrorMsg) const override;
	virtual void GatherExternalDependencyData(ENiagaraScriptUsage InUsage, const FGuid& InUsageId, TArray<FNiagaraCompileHash>& InReferencedCompileHashes, TArray<FString>& InReferencedObjs) const override;
	virtual void UpdateCompileHashForNode(FSHA1& HashState) const override;
	//End UNiagaraNode interface

	//~ Begin EdGraphNode Interface
	virtual void AutowireNewNode(UEdGraphPin* FromPin) override;
	virtual void AllocateDefaultPins() override;
	virtual FText GetNodeTitle(ENodeTitleType::Type TitleType) const override;
	virtual FText GetTooltipText() const override;
	virtual FLinearColor GetNodeTitleColor() const override;
	
	/** Returns true if this node is deprecated */
	virtual bool IsDeprecated() const override;
	//~ End EdGraphNode Interface

	/** When overriding an input value, this updates which variable guid was bound to which input name, so it can be reassigned when the input is renamed.*/
	void UpdateInputNameBinding(const FGuid& BoundVariableGuid, const FName& BoundName);

	bool FindAutoBoundInput(UNiagaraNodeInput* InputNode, UEdGraphPin* PinToAutoBind, FNiagaraVariable& OutFoundVar, ENiagaraInputNodeUsage& OutNodeUsage);

	void BuildParameterMapHistory(FNiagaraParameterMapHistoryBuilder& OutHistory, bool bRecursive = true, bool bFilterForCompilation = true) const override;

	NIAGARAEDITOR_API void ChangeScriptVersion(FGuid NewScriptVersion, const FNiagaraScriptVersionUpgradeContext& UpgradeContext, bool bShowNotesInStack = false);

	FString GetFunctionName() const { return FunctionDisplayName; }
	NIAGARAEDITOR_API UNiagaraGraph* GetCalledGraph() const;
	NIAGARAEDITOR_API ENiagaraScriptUsage GetCalledUsage() const;
	NIAGARAEDITOR_API UNiagaraScriptSource* GetFunctionScriptSource() const;
	NIAGARAEDITOR_API FVersionedNiagaraScriptData* GetScriptData() const;

	/** Walk through the internal script graph for an ParameterMapGet nodes and see if any of them specify a default for VariableName.*/
	UEdGraphPin* FindParameterMapDefaultValuePin(const FName VariableName, ENiagaraScriptUsage InParentUsage, FCompileConstantResolver ConstantResolver) const;
	void FindParameterMapDefaultValuePins(TConstArrayView<FName> VariableNames, ENiagaraScriptUsage InParentUsage, const FCompileConstantResolver& ConstantResolver, TArrayView<UEdGraphPin*> DefaultPins);

	/** Attempts to find the input pin for a static switch with the given name in the internal script graph. Returns nullptr if no such pin can be found. */
	UEdGraphPin* FindStaticSwitchInputPin(const FName& VariableName) const;

	/** checks to see if this called function contains any debug switches */
	NIAGARAEDITOR_API bool ContainsDebugSwitch() const;

	/** Tries to rename this function call to a new name.  The actual name that gets applied might be different due to conflicts with existing
		nodes with the same name. */
	void SuggestName(FString SuggestedName, bool bForceSuggestion = false);

	FOnInputsChanged& OnInputsChanged();

	FNiagaraPropagatedVariable* FindPropagatedVariable(const FNiagaraVariable& Variable);
	void RemovePropagatedVariable(const FNiagaraVariable& Variable);
	void CleanupPropagatedSwitchValues();

	/** Does any automated data manipulated required to update DI function call nodes to the current version. */
	void UpgradeDIFunctionCalls();

	virtual TSharedPtr<SGraphNode> CreateVisualWidget() override;

	// Messages API
	NIAGARAEDITOR_API const auto& GetMessages() const { return MessageKeyToMessageMap; };
	NIAGARAEDITOR_API void AddMessage(const FGuid& MessageKey, UNiagaraMessageData* NewMessage) { MessageKeyToMessageMap.Add(MessageKey, NewMessage); };
	NIAGARAEDITOR_API void RemoveMessage(const FGuid& MessageKey) { MessageKeyToMessageMap.Remove(MessageKey); };
	void RemoveMessageDelegateable(const FGuid MessageKey) { MessageKeyToMessageMap.Remove(MessageKey); };

	// Custom Notes API
	NIAGARAEDITOR_API const TArray<FNiagaraStackMessage>& GetCustomNotes() const { return StackMessages; };
	NIAGARAEDITOR_API void AddCustomNote(const FNiagaraStackMessage& StackMessage);
	NIAGARAEDITOR_API void RemoveCustomNote(const FGuid& MessageKey);
	NIAGARAEDITOR_API FSimpleDelegate& OnCustomNotesChanged() { return OnCustomNotesChangedDelegate; }
	void RemoveCustomNoteViaDelegate(const FGuid MessageKey);
	TArray<FGuid> GetBoundPinGuidsByName(FName InputName) const;

	/** Adds a static switch pin to this function call node by variable id and sets it's default value using the supplied data and marks it as
		orphaned. This allows a previously available static switch value to be retained on the node even if the the switch is no longer exposed. */
	void AddOrphanedStaticSwitchPinForDataRetention(FNiagaraVariableBase StaticSwitchVariable, const FString& StaticSwitchPinDefault);

	/** Adds a static switch pin to this function call node by variable id and sets it's default value using the supplied data and marks it as
		orphaned. This allows a previously available static switch value to be retained on the node even if the the switch is no longer exposed. */
	void AddOrphanedStaticSwitchPinForDataRetention(FNiagaraVariableBase StaticSwitchVariable, const FString& StaticSwitchPinDefault);

protected:
	UEdGraphPin* AddStaticSwitchInputPin(FNiagaraVariable Input);

	virtual bool GetValidateDataInterfaces() const { return true; };

	virtual bool AllowDynamicPins() const override { return false; }
	virtual bool CanRenamePin(const UEdGraphPin* Pin) const override { return false; }
	virtual bool CanRemovePin(const UEdGraphPin* Pin) const override { return false; }
	virtual bool CanMovePin(const UEdGraphPin* Pin, int32 DirectionToMove) const override { return false; }

	/** Resets the node name based on the referenced script or signature. Guaranteed unique within a given graph instance.*/
	void ComputeNodeName(FString SuggestedName = FString(), bool bForceSuggestion = false);

	void SetPinAutoGeneratedDefaultValue(UEdGraphPin& FunctionInputPin, UNiagaraNodeInput& FunctionScriptInputNode);

	bool IsValidPropagatedVariable(const FNiagaraVariable& Variable) const;

	void UpdateNodeErrorMessage();

	void FixupFunctionScriptVersion();

	void UpdatePinTooltips();

	void UpdateStaticSwitchPinsWithPersistentGuids();

	/** Adjusted every time that we compile this script. Lets us know that we might differ from any cached versions.*/
	UPROPERTY(meta = (SkipForCompileHash="true"))
	FGuid CachedChangeId;

	/** If a script version we reference goes away we select a fallback version, but save the original version to generate warnings. */
	UPROPERTY()
	FGuid InvalidScriptVersionReference;

	UPROPERTY()
	FString FunctionDisplayName;

	/* Marking those properties explicitly as editoronly_data will make localization not pick these up. */
#if WITH_EDITORONLY_DATA
	UPROPERTY(meta = (SkipForCompileHash="true"))
	TMap<FGuid, TObjectPtr<UNiagaraMessageData>> MessageKeyToMessageMap;
	
	UPROPERTY(meta = (SkipForCompileHash="true"))
	TArray<FNiagaraStackMessage> StackMessages;
#endif
	UPROPERTY(meta = (SkipForCompileHash="true"))
	TMap<FGuid, FName> BoundPinNames;

	FOnInputsChanged OnInputsChangedDelegate;

	FSimpleDelegate OnCustomNotesChangedDelegate;
};
<|MERGE_RESOLUTION|>--- conflicted
+++ resolved
@@ -97,11 +97,7 @@
 	UPROPERTY(EditAnywhere, Category = "Debug")
 	bool bInheritDebugStatus = true;
 
-<<<<<<< HEAD
-	NIAGARAEDITOR_API bool ScriptIsValid() const;
-=======
 	NIAGARAEDITOR_API bool HasValidScriptAndGraph() const;
->>>>>>> d731a049
 
 	//Begin UObject interface
 	virtual void PostLoad()override;
@@ -188,10 +184,6 @@
 		orphaned. This allows a previously available static switch value to be retained on the node even if the the switch is no longer exposed. */
 	void AddOrphanedStaticSwitchPinForDataRetention(FNiagaraVariableBase StaticSwitchVariable, const FString& StaticSwitchPinDefault);
 
-	/** Adds a static switch pin to this function call node by variable id and sets it's default value using the supplied data and marks it as
-		orphaned. This allows a previously available static switch value to be retained on the node even if the the switch is no longer exposed. */
-	void AddOrphanedStaticSwitchPinForDataRetention(FNiagaraVariableBase StaticSwitchVariable, const FString& StaticSwitchPinDefault);
-
 protected:
 	UEdGraphPin* AddStaticSwitchInputPin(FNiagaraVariable Input);
 
