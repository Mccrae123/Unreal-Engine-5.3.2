// Copyright Epic Games, Inc. All Rights Reserved.

#pragma once

#include "NiagaraMessages.h"
<<<<<<< HEAD
=======
#include "NiagaraScriptVariable.h"
>>>>>>> 6bbb88c8
#include "NiagaraTypes.h"
#include "Engine/UserDefinedEnum.h"
#include "UObject/GCObject.h"
#include "UObject/SoftObjectPtr.h"
#include "NiagaraClipboard.generated.h"

class UNiagaraDataInterface;
class UNiagaraScript;
class UNiagaraRendererProperties;
class UNiagaraNodeFunctionCall;
class UNiagaraScriptVariable;

UENUM()
enum class ENiagaraClipboardFunctionInputValueMode
{
	Local,
	Linked,
	Data,
	Expression,
	Dynamic
};

class UNiagaraClipboardFunction;

UCLASS()
class NIAGARAEDITOR_API UNiagaraClipboardFunctionInput : public UObject
{
	GENERATED_BODY()

public:
	static const UNiagaraClipboardFunctionInput* CreateLocalValue(UObject* InOuter, FName InInputName, FNiagaraTypeDefinition InInputType, TOptional<bool> bInEditConditionValue, TArray<uint8>& InLocalValueData);

	static const UNiagaraClipboardFunctionInput* CreateLinkedValue(UObject* InOuter, FName InInputName, FNiagaraTypeDefinition InInputType, TOptional<bool> bInEditConditionValue, FName InLinkedValue);

	static const UNiagaraClipboardFunctionInput* CreateDataValue(UObject* InOuter, FName InInputName, FNiagaraTypeDefinition InInputType, TOptional<bool> bInEditConditionValue, UNiagaraDataInterface* InDataValue);

	static const UNiagaraClipboardFunctionInput* CreateExpressionValue(UObject* InOuter, FName InInputName, FNiagaraTypeDefinition InInputType, TOptional<bool> bInEditConditionValue, const FString& InExpressionValue);

	static const UNiagaraClipboardFunctionInput* CreateDynamicValue(UObject* InOuter, FName InInputName, FNiagaraTypeDefinition InInputType, TOptional<bool> bInEditConditionValue, FString InDynamicValueName, UNiagaraScript* InDynamicValue, const FGuid& InScriptVersion);

	UPROPERTY()
	FName InputName;

	UPROPERTY()
	FNiagaraTypeDefinition InputType;

	UPROPERTY()
	bool bHasEditCondition;

	UPROPERTY()
	bool bEditConditionValue;

	UPROPERTY()
	ENiagaraClipboardFunctionInputValueMode ValueMode;

	UPROPERTY()
	TArray<uint8> Local;

	UPROPERTY()
	FName Linked;

	UPROPERTY()
	TObjectPtr<UNiagaraDataInterface> Data;

	UPROPERTY()
	FString Expression;

	UPROPERTY()
	TObjectPtr<UNiagaraClipboardFunction> Dynamic;

	bool CopyValuesFrom(const UNiagaraClipboardFunctionInput* InOther);

	const FNiagaraTypeDefinition& GetTypeDef() const { return InputType; };

};

UENUM()
enum class ENiagaraClipboardFunctionScriptMode
{
	ScriptAsset,
	Assignment
};

UCLASS()
class NIAGARAEDITOR_API UNiagaraClipboardFunction : public UObject
{
	GENERATED_BODY()

public:
	DECLARE_DYNAMIC_DELEGATE_OneParam(FOnPastedFunctionCallNode, UNiagaraNodeFunctionCall*, PastedFunctionCall);

	static UNiagaraClipboardFunction* CreateScriptFunction(UObject* InOuter, FString InFunctionName, UNiagaraScript* InScript, const FGuid& InScriptVersion = FGuid(), const TArray<FNiagaraStackMessage> InStackMessages = TArray<FNiagaraStackMessage>());

	static UNiagaraClipboardFunction* CreateAssignmentFunction(UObject* InOuter, FString InFunctionName, const TArray<FNiagaraVariable>& InAssignmentTargets, const TArray<FString>& InAssignmentDefaults);

	UPROPERTY()
	FString FunctionName;

	UPROPERTY()
	FText DisplayName;

	UPROPERTY()
	ENiagaraClipboardFunctionScriptMode ScriptMode;

	UPROPERTY()
	TSoftObjectPtr<UNiagaraScript> Script;

	UPROPERTY()
	TArray<FNiagaraVariable> AssignmentTargets;

	UPROPERTY()
	TArray<FString> AssignmentDefaults;

	UPROPERTY()
<<<<<<< HEAD
	TArray<const UNiagaraClipboardFunctionInput*> Inputs;
=======
	TArray<TObjectPtr<const UNiagaraClipboardFunctionInput>> Inputs;
>>>>>>> 6bbb88c8

	UPROPERTY()
	FOnPastedFunctionCallNode OnPastedFunctionCallNodeDelegate;

	UPROPERTY()
	FGuid ScriptVersion;

	UPROPERTY()
	TArray<FNiagaraStackMessage> Messages;
};

USTRUCT()
struct NIAGARAEDITOR_API FNiagaraClipboardScriptVariable
{
	GENERATED_BODY()

	FNiagaraClipboardScriptVariable() : ScriptVariable(nullptr)
	{}
	FNiagaraClipboardScriptVariable(const UNiagaraScriptVariable& InScriptVariable) : ScriptVariable(&InScriptVariable), OriginalChangeId(InScriptVariable.GetChangeId())
	{}

	UPROPERTY();
	TObjectPtr<const UNiagaraScriptVariable> ScriptVariable;

	/** We cache the original change Id here since deserialization of the clipboard will cause the change id to update.
	 *  Using the original change id, we can identify during pasting whether we have already pasted this script variable before. 
	 */
	UPROPERTY()
	FGuid OriginalChangeId;

	// since the contained variables are typically copies, we compare their change IDs instead
	bool operator==(const FNiagaraClipboardScriptVariable& OtherVariable) const
	{
		return OriginalChangeId == OtherVariable.OriginalChangeId;
	}
};
UCLASS()
class NIAGARAEDITOR_API UNiagaraClipboardContent : public UObject
{
	GENERATED_BODY()

public:
	static UNiagaraClipboardContent* Create();

	UPROPERTY()
	TArray<TObjectPtr<const UNiagaraClipboardFunction>> Functions;

	UPROPERTY()
	TArray<TObjectPtr<const UNiagaraClipboardFunctionInput>> FunctionInputs;

	UPROPERTY()
	TArray<TObjectPtr<const UNiagaraRendererProperties>> Renderers;

	UPROPERTY()
	TArray<TObjectPtr<const UNiagaraScript>> Scripts;

	UPROPERTY()
	TArray<FNiagaraClipboardScriptVariable> ScriptVariables;

	/** We expect nodes to be exported into this string using FEdGraphUtilities::ExportNodesToText */
	UPROPERTY()
	FString ExportedNodes;

	/** Markup MetaData to specify that if scripts are pasted from the clipboard to automatically fixup their order in the stack to satisfy dependencies. */
	UPROPERTY()
<<<<<<< HEAD
	TArray<const UNiagaraScript*> Scripts;

	UPROPERTY()
	TArray<const UNiagaraScriptVariable*> ScriptVariables;
=======
	mutable bool bFixupPasteIndexForScriptDependenciesInStack = false;
>>>>>>> 6bbb88c8
};

class NIAGARAEDITOR_API FNiagaraClipboard
{
public:
	FNiagaraClipboard();

	void SetClipboardContent(UNiagaraClipboardContent* ClipboardContent);

	const UNiagaraClipboardContent* GetClipboardContent() const;
};

UCLASS()
class NIAGARAEDITOR_API UNiagaraClipboardEditorScriptingUtilities : public UObject
{
	GENERATED_BODY()

public:
	UFUNCTION(BlueprintPure, Category = "Input")
	static void TryGetInputByName(const TArray<UNiagaraClipboardFunctionInput*>& InInputs, FName InInputName, bool& bOutSucceeded, UNiagaraClipboardFunctionInput*& OutInput);

	UFUNCTION(BlueprintPure, Category = "Input")
	static void TryGetLocalValueAsFloat(const UNiagaraClipboardFunctionInput* InInput, bool& bOutSucceeded, float& OutValue);

	UFUNCTION(BlueprintPure, Category = "Input")
	static void TryGetLocalValueAsInt(const UNiagaraClipboardFunctionInput* InInput, bool& bOutSucceeded, int32& OutValue);

	UFUNCTION(BlueprintPure, Category = "Input")
	static void TrySetLocalValueAsInt(UNiagaraClipboardFunctionInput* InInput, bool& bOutSucceeded, int32 InValue, bool bLooseTyping = true);

	UFUNCTION(BlueprintPure, Category = "Input")
	static FName GetTypeName(const UNiagaraClipboardFunctionInput* InInput);

	UFUNCTION(BlueprintPure, Category = "Input")
	static UNiagaraClipboardFunctionInput* CreateFloatLocalValueInput(UObject* InOuter, FName InInputName, bool bInHasEditCondition, bool bInEditConditionValue, float InLocalValue);

	UFUNCTION(BlueprintPure, Category = "Input")
	static UNiagaraClipboardFunctionInput* CreateVec2LocalValueInput(UObject* InOuter, FName InInputName, bool bInHasEditCondition, bool bInEditConditionValue, FVector2D InVec2Value);

	UFUNCTION(BlueprintPure, Category = "Input")
	static UNiagaraClipboardFunctionInput* CreateVec3LocalValueInput(UObject* InOuter, FName InInputName, bool bInHasEditCondition, bool bInEditConditionValue, FVector InVec3Value);

	UFUNCTION(BlueprintPure, Category = "Input")
	static UNiagaraClipboardFunctionInput* CreateIntLocalValueInput(UObject* InOuter, FName InInputName, bool bInHasEditCondition, bool bInEditConditionValue, int32 InLocalValue);
	
	UFUNCTION(BlueprintPure, Category = "Input")
	static UNiagaraClipboardFunctionInput* CreateBoolLocalValueInput(UObject* InOuter, FName InInputName, bool bInHasEditCondition, bool bInEditConditionValue, bool InBoolValue);
	
	UFUNCTION(BlueprintPure, Category = "Input")
	static UNiagaraClipboardFunctionInput* CreateStructLocalValueInput(UObject* InOuter, FName InInputName, bool bInHasEditCondition, bool bInEditConditionValue, UUserDefinedStruct* InStructValue);

	UFUNCTION(BlueprintPure, Category = "Input")
	static UNiagaraClipboardFunctionInput* CreateEnumLocalValueInput(UObject* InOuter, FName InInputName, bool bInHasEditCondition, bool bInEditCoditionValue, UUserDefinedEnum* InEnumType, int32 InEnumValue);

	UFUNCTION(BlueprintPure, Category = "Input")
	static UNiagaraClipboardFunctionInput* CreateLinkedValueInput(UObject* InOuter, FName InInputName, FName InInputTypeName, bool bInHasEditCondition, bool bInEditConditionValue, FName InLinkedValue);

	UFUNCTION(BlueprintPure, Category = "Input")
	static UNiagaraClipboardFunctionInput* CreateDataValueInput(UObject* InOuter, FName InInputName, bool bInHasEditCondition, bool bInEditConditionValue, UNiagaraDataInterface* InDataValue);

	UFUNCTION(BlueprintPure, Category = "Input")
	static UNiagaraClipboardFunctionInput* CreateExpressionValueInput(UObject* InOuter, FName InInputName, FName InInputTypeName, bool bInHasEditCondition, bool bInEditConditionValue, const FString& InExpressionValue);

	UFUNCTION(BlueprintPure, Category = "Input")
	static UNiagaraClipboardFunctionInput* CreateDynamicValueInput(UObject* InOuter, FName InInputName, FName InInputTypeName, bool bInHasEditCondition, bool bInEditConditionValue, FString InDynamicValueName, UNiagaraScript* InDynamicValue);

	static FNiagaraTypeDefinition GetRegisteredTypeDefinitionByName(FName InTypeName);
};<|MERGE_RESOLUTION|>--- conflicted
+++ resolved
@@ -3,10 +3,7 @@
 #pragma once
 
 #include "NiagaraMessages.h"
-<<<<<<< HEAD
-=======
 #include "NiagaraScriptVariable.h"
->>>>>>> 6bbb88c8
 #include "NiagaraTypes.h"
 #include "Engine/UserDefinedEnum.h"
 #include "UObject/GCObject.h"
@@ -121,11 +118,7 @@
 	TArray<FString> AssignmentDefaults;
 
 	UPROPERTY()
-<<<<<<< HEAD
-	TArray<const UNiagaraClipboardFunctionInput*> Inputs;
-=======
 	TArray<TObjectPtr<const UNiagaraClipboardFunctionInput>> Inputs;
->>>>>>> 6bbb88c8
 
 	UPROPERTY()
 	FOnPastedFunctionCallNode OnPastedFunctionCallNodeDelegate;
@@ -191,14 +184,7 @@
 
 	/** Markup MetaData to specify that if scripts are pasted from the clipboard to automatically fixup their order in the stack to satisfy dependencies. */
 	UPROPERTY()
-<<<<<<< HEAD
-	TArray<const UNiagaraScript*> Scripts;
-
-	UPROPERTY()
-	TArray<const UNiagaraScriptVariable*> ScriptVariables;
-=======
 	mutable bool bFixupPasteIndexForScriptDependenciesInStack = false;
->>>>>>> 6bbb88c8
 };
 
 class NIAGARAEDITOR_API FNiagaraClipboard
