--- conflicted
+++ resolved
@@ -5,35 +5,20 @@
 #include "Styling/SlateStyle.h"
 
 /** Manages the style which provides resources for niagara editor widgets. */
-<<<<<<< HEAD
-class NIAGARAEDITOR_API FNiagaraEditorStyle : public FSlateStyleSet
-{
-public:
-	static void Register();
-	static void Unregister();
-	static void Shutdown();
-=======
 class FNiagaraEditorStyle : public FSlateStyleSet
 {
 public:
 	static NIAGARAEDITOR_API void Register();
 	static NIAGARAEDITOR_API void Unregister();
 	static NIAGARAEDITOR_API void Shutdown();
->>>>>>> 4af6daef
 
 	/** reloads textures used by slate renderer */
 	static NIAGARAEDITOR_API void ReloadTextures();
 
 	/** @return The Slate style set for niagara editor widgets */
-<<<<<<< HEAD
-	static const FNiagaraEditorStyle& Get();
-
-	static void ReinitializeStyle();
-=======
 	static NIAGARAEDITOR_API const FNiagaraEditorStyle& Get();
 
 	static NIAGARAEDITOR_API void ReinitializeStyle();
->>>>>>> 4af6daef
 
 private:	
 	FNiagaraEditorStyle();
@@ -48,10 +33,7 @@
 	void InitToolbarIcons();
 	void InitTabIcons();
 	void InitIcons();
-<<<<<<< HEAD
-=======
 	void InitTextStyles();
->>>>>>> 4af6daef
 	void InitOverview();
 	void InitViewportStyle();
 	void InitEmitterDetails();
@@ -59,10 +41,7 @@
 	void InitThumbnails();
 	void InitClassIcon();
 	void InitStackIcons();
-<<<<<<< HEAD
-=======
 	void InitStackWidgets();
->>>>>>> 4af6daef
 	void InitNiagaraSequence();
 	void InitPlatformSet();
 	void InitDropTarget();
