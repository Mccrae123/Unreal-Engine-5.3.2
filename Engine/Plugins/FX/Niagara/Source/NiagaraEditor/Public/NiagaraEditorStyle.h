// Copyright Epic Games, Inc. All Rights Reserved.

#pragma once

#include "Styling/SlateStyle.h"

/** Manages the style which provides resources for niagara editor widgets. */
class NIAGARAEDITOR_API FNiagaraEditorStyle : public FSlateStyleSet
{
public:
	static void Register();
	static void Unregister();
	static void Shutdown();

	/** reloads textures used by slate renderer */
	static void ReloadTextures();

	/** @return The Slate style set for niagara editor widgets */
	static const FNiagaraEditorStyle& Get();

	static void ReinitializeStyle();

private:	
	FNiagaraEditorStyle();
	void InitStats();
	void InitAssetPicker();
	void InitActionMenu();
	void InitEmitterHeader();
	void InitParameters();
	void InitParameterMapView();
	void InitCodeView();
	void InitSelectedEmitter();
	void InitToolbarIcons();
	void InitTabIcons();
	void InitIcons();
	void InitOverview();
	void InitViewportStyle();
	void InitEmitterDetails();
	void InitAssetColors();
	void InitThumbnails();
	void InitClassIcon();
	void InitStackIcons();
	void InitNiagaraSequence();
	void InitPlatformSet();
	void InitDropTarget();
	void InitScriptGraph();
	void InitDebuggerStyle();
	void InitBakerStyle();
	void InitCommonColors();
	void InitOutlinerStyle();
	void InitScalabilityColors();
	void InitScalabilityIcons();
<<<<<<< HEAD
=======
	void InitScratchStyle();
	void InitHierarchyEditor();
>>>>>>> d731a049

	static TSharedPtr<FNiagaraEditorStyle> NiagaraEditorStyle;
};<|MERGE_RESOLUTION|>--- conflicted
+++ resolved
@@ -50,11 +50,8 @@
 	void InitOutlinerStyle();
 	void InitScalabilityColors();
 	void InitScalabilityIcons();
-<<<<<<< HEAD
-=======
 	void InitScratchStyle();
 	void InitHierarchyEditor();
->>>>>>> d731a049
 
 	static TSharedPtr<FNiagaraEditorStyle> NiagaraEditorStyle;
 };