// Copyright Epic Games, Inc. All Rights Reserved.

#pragma once

#include "CoreMinimal.h"
#include "UObject/ObjectMacros.h"
#include "Commandlets/Commandlet.h"
#include "NiagaraSystemAuditCommandlet.generated.h"

UCLASS(config=Editor)
class UNiagaraSystemAuditCommandlet : public UCommandlet
{
	GENERATED_UCLASS_BODY()

	/** All Niagara systems with warmup time */
	TSet<FString> NiagaraSystemsWithWarmup;
	/** All Niagara systems with lights and the details */
	TSet<FString> NiagaraSystemsWithLights;
	/** All Niagara systems with events */
	TSet<FString> NiagaraSystemsWithEvents;
	/** All Niagara systems with GPU emitters */
	TSet<FString> NiagaraSystemsWithGPUEmitters;
	/** All Niagara systems with prerequisites */
	TSet<FString> NiagaraSystemsWithPrerequisites;
<<<<<<< HEAD

	/** All Niagara systems that use a user requested data interface */
	TSet<FString> NiagaraSystemsWithUserDataInterface;
=======
	/** All Niagara systems that contain emitters with dynamic bounds */
	TSet<FString> NiagaraSystemsWithDynamicBounds;

	/** All Niagara systems that use a user requested data interface */
	TSet<FString> NiagaraSystemsWithUserDataInterface;

	/** Optional list of data interface usage */
	struct FDataInterfaceUsage
	{
		int32			UsageCount = 0;
		TSet<FName>		Systems;
	};
	bool bCaptureDataInterfaceUsage = false;
	TMap<FName, FDataInterfaceUsage>  NiagaraDataInterfaceUsage;

	/** Detailed renderer information. */
	bool bRendererDetailed = false;
	TSet<FString> NiagaraRibbonRenderers;
>>>>>>> 6bbb88c8

	/** The folder in which the commandlet's output files will be stored */
	FString AuditOutputFolder;

	/** Only assets in this collection will be considered. If this is left blank, no assets will be filtered by collection */
	FString FilterCollection;

	/** Package paths to include */
	TArray<FName> PackagePaths;

	/** Systems using specific data interfaces to find */
	TSet<UClass*> UserDataInterfacesToFind;

<<<<<<< HEAD
=======
	/** DeviceProfiles we want to disable GPU emitters for. */
	TArray<class UDeviceProfile*> DeviceProfilesToDisableGpu;

>>>>>>> 6bbb88c8
	/** Entry point */
	int32 Main(const FString& Params) override;

	/** Process all referenced Niagara systems */
	bool ProcessNiagaraSystems();

	/** Dump the results of the audit */
	virtual void DumpResults();

	/** Generic function to handle dumping values to a CSV file */
	bool DumpSimpleSet(TSet<FString>& InSet, const TCHAR* InShortFilename, const TCHAR* OptionalHeader = nullptr);

	/** Gets an archive to write to an output file */
	FArchive* GetOutputFile(const TCHAR* InShortFilename);

private:
	TArray<class UNiagaraDataInterface*> GetDataInterfaces(class UNiagaraSystem* System);
};<|MERGE_RESOLUTION|>--- conflicted
+++ resolved
@@ -22,11 +22,6 @@
 	TSet<FString> NiagaraSystemsWithGPUEmitters;
 	/** All Niagara systems with prerequisites */
 	TSet<FString> NiagaraSystemsWithPrerequisites;
-<<<<<<< HEAD
-
-	/** All Niagara systems that use a user requested data interface */
-	TSet<FString> NiagaraSystemsWithUserDataInterface;
-=======
 	/** All Niagara systems that contain emitters with dynamic bounds */
 	TSet<FString> NiagaraSystemsWithDynamicBounds;
 
@@ -45,7 +40,6 @@
 	/** Detailed renderer information. */
 	bool bRendererDetailed = false;
 	TSet<FString> NiagaraRibbonRenderers;
->>>>>>> 6bbb88c8
 
 	/** The folder in which the commandlet's output files will be stored */
 	FString AuditOutputFolder;
@@ -59,12 +53,9 @@
 	/** Systems using specific data interfaces to find */
 	TSet<UClass*> UserDataInterfacesToFind;
 
-<<<<<<< HEAD
-=======
 	/** DeviceProfiles we want to disable GPU emitters for. */
 	TArray<class UDeviceProfile*> DeviceProfilesToDisableGpu;
 
->>>>>>> 6bbb88c8
 	/** Entry point */
 	int32 Main(const FString& Params) override;
 
