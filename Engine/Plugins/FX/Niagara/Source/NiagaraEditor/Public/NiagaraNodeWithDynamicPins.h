// Copyright Epic Games, Inc. All Rights Reserved.

#pragma once

#include "NiagaraNode.h"
#include "Styling/SlateTypes.h"
#include "NiagaraActions.h"
#include "EdGraph/EdGraph.h"
#include "EdGraph/EdGraphSchema.h"
#include "NiagaraNodeWithDynamicPins.generated.h"

class UEdGraphPin;

DECLARE_DELEGATE_OneParam(FOnAddParameter, const FNiagaraVariable&);

/** A base node for niagara nodes with pins which can be dynamically added and removed by the user. */
UCLASS(Abstract)
class UNiagaraNodeWithDynamicPins : public UNiagaraNode
{
public:
	GENERATED_BODY()

	//~ UEdGraphNode interface
	virtual void PinConnectionListChanged(UEdGraphPin* Pin) override;
	virtual void GetNodeContextMenuActions(class UToolMenu* Menu, class UGraphNodeContextMenuContext* Context) const override;
	virtual bool IncludeParentNodeContextMenu() const override { return true; }

	/** Requests a new pin be added to the node with the specified direction, type, and name. */
	UEdGraphPin* RequestNewTypedPin(EEdGraphPinDirection Direction, const FNiagaraTypeDefinition& Type, FName InName);

	/** Requests a new pin be added to the node with the specified direction and type. */
	UEdGraphPin* RequestNewTypedPin(EEdGraphPinDirection Direction, const FNiagaraTypeDefinition& Type);

	/** Helper to identify if a pin is an Add pin.*/
	bool IsAddPin(const UEdGraphPin* Pin) const;

	/** Helper to identify if a pin is an Add pin.*/
	bool IsExecPin(const UEdGraphPin* Pin) const;

	/** Determine whether or not a Niagara type is supported for an Add Pin possibility.*/
	virtual bool AllowNiagaraTypeForAddPin(const FNiagaraTypeDefinition& InType) const;
	virtual bool AllowNiagaraTypeForAddPin(const FNiagaraTypeDefinition& InType, EEdGraphPinDirection InDirection) const { return AllowNiagaraTypeForAddPin(InType); };

	/** Request a new pin. */
<<<<<<< HEAD
	void AddParameter(FNiagaraVariable Parameter, const UEdGraphPin* AddPin);
	void AddParameter(const UNiagaraScriptVariable* ScriptVar, const UEdGraphPin* AddPin);
=======
	void AddParameter(FNiagaraVariable Parameter, TEnumAsByte<EEdGraphPinDirection> Direction);
	void AddParameter(const UNiagaraScriptVariable* ScriptVar, TEnumAsByte<EEdGraphPinDirection> Direction);
>>>>>>> 4af6daef
	void AddExistingParameter(FNiagaraVariable Parameter, const UEdGraphPin* AddPin);

	/** Convenience method to determine whether this Node is a Map Get or Map Set when adding a parameter through the parameter panel. */
	virtual EEdGraphPinDirection GetPinDirectionForNewParameters() { return EEdGraphPinDirection::EGPD_MAX; };
<<<<<<< HEAD
=======

	/** Virtual functions to allow for custom actions in Add Pin menus. */
	virtual void CollectAddPinActions(FNiagaraMenuActionCollector& Collector, UEdGraphPin* AddPin)const {}
>>>>>>> 4af6daef

protected:
	virtual bool AllowDynamicPins() const { return true; }

	/** Creates an add pin on the node for the specified direction. */
	void CreateAddPin(EEdGraphPinDirection Direction);

	/** Called when a new typed pin is added by the user. */
	virtual void OnNewTypedPinAdded(UEdGraphPin*& NewPin) { }
	
	/** Called in subclasses to restrict renaming.*/
	/** Verify that the potential rename has produced acceptable results for a pin.*/
	virtual bool VerifyEditablePinName(const FText& InName, FText& OutErrorMessage, const UEdGraphPin* InGraphPinObj) const override { OutErrorMessage = FText::GetEmpty(); return true; }

	/** Called when a pin is renamed. */
	virtual void OnPinRenamed(UEdGraphPin* RenamedPin, const FString& OldPinName) { }

	virtual bool CanRenamePinFromContextMenu(const UEdGraphPin* Pin) const { return CanRenamePin(Pin); }

	/** Called to determine if this node can modify a given pin at all. */
	virtual bool CanModifyPin(const UEdGraphPin* Pin) const;
	
	/** Called to determine if a pin can be renamed by the user. */
	virtual bool CanRenamePin(const UEdGraphPin* Pin) const;

	/** Called to determine if a pin can be removed by the user. */
	virtual bool CanRemovePin(const UEdGraphPin* Pin) const;
	
	/** Called to determine if a pin can be moved by the user. Negative values for up, positive for down. */
	virtual bool CanMovePin(const UEdGraphPin* Pin, int32 DirectionToMove) const;

	/** Removes a pin from this node with a transaction. */
	virtual void RemoveDynamicPin(UEdGraphPin* Pin);

	/** Moves a pin among the pins of the same direction. Negative values for up, positive for down. */
	virtual void MoveDynamicPin(UEdGraphPin* Pin, int32 MoveAmount);

	virtual bool OnVerifyTextChanged(const FText& NewText, FText& OutMessage) { return true; };

	virtual bool IsValidPinToCompile(UEdGraphPin* Pin) const override;
<<<<<<< HEAD
=======

	virtual void GetCompilationInputPins(FPinCollectorArray& InputPins) const override;
	virtual void GetCompilationOutputPins(FPinCollectorArray& OutputPins) const override;
>>>>>>> 4af6daef

private:

	/** Gets the display text for a pin. */
	FText GetPinNameText(UEdGraphPin* Pin) const;

	/** Called when a pin's name text is committed. */
	void PinNameTextCommitted(const FText& Text, ETextCommit::Type CommitType, UEdGraphPin* Pin);
	
	void RenameDynamicPinFromMenu(UEdGraphPin* Pin);

	void RemoveDynamicPinFromMenu(UEdGraphPin* Pin);

	void MoveDynamicPinFromMenu(UEdGraphPin* Pin, int32 DirectionToMove);
	
public:
	/** The sub category for add pins. */
	static const FName AddPinSubCategory;
};<|MERGE_RESOLUTION|>--- conflicted
+++ resolved
@@ -42,23 +42,15 @@
 	virtual bool AllowNiagaraTypeForAddPin(const FNiagaraTypeDefinition& InType, EEdGraphPinDirection InDirection) const { return AllowNiagaraTypeForAddPin(InType); };
 
 	/** Request a new pin. */
-<<<<<<< HEAD
-	void AddParameter(FNiagaraVariable Parameter, const UEdGraphPin* AddPin);
-	void AddParameter(const UNiagaraScriptVariable* ScriptVar, const UEdGraphPin* AddPin);
-=======
 	void AddParameter(FNiagaraVariable Parameter, TEnumAsByte<EEdGraphPinDirection> Direction);
 	void AddParameter(const UNiagaraScriptVariable* ScriptVar, TEnumAsByte<EEdGraphPinDirection> Direction);
->>>>>>> 4af6daef
 	void AddExistingParameter(FNiagaraVariable Parameter, const UEdGraphPin* AddPin);
 
 	/** Convenience method to determine whether this Node is a Map Get or Map Set when adding a parameter through the parameter panel. */
 	virtual EEdGraphPinDirection GetPinDirectionForNewParameters() { return EEdGraphPinDirection::EGPD_MAX; };
-<<<<<<< HEAD
-=======
 
 	/** Virtual functions to allow for custom actions in Add Pin menus. */
 	virtual void CollectAddPinActions(FNiagaraMenuActionCollector& Collector, UEdGraphPin* AddPin)const {}
->>>>>>> 4af6daef
 
 protected:
 	virtual bool AllowDynamicPins() const { return true; }
@@ -99,12 +91,9 @@
 	virtual bool OnVerifyTextChanged(const FText& NewText, FText& OutMessage) { return true; };
 
 	virtual bool IsValidPinToCompile(UEdGraphPin* Pin) const override;
-<<<<<<< HEAD
-=======
 
 	virtual void GetCompilationInputPins(FPinCollectorArray& InputPins) const override;
 	virtual void GetCompilationOutputPins(FPinCollectorArray& OutputPins) const override;
->>>>>>> 4af6daef
 
 private:
 
