// Copyright Epic Games, Inc. All Rights Reserved.

#pragma once

#include "CoreMinimal.h"
#include "NiagaraCommon.h"
<<<<<<< HEAD
#include "NiagaraEmitter.h"
=======
#include "NiagaraCompilationBridge.h"
#include "NiagaraEmitter.h"
#include "NiagaraParameterMapHistoryFwd.h"
#include "NiagaraScript.h"
>>>>>>> 4af6daef
#include "Templates/Tuple.h"
#include "ViewModels/Stack/NiagaraStackGraphUtilities.h"
#include "NiagaraScript.h"

class UEdGraphPin;
class UEdGraphNode;
class FNiagaraCompilationNode;
class FNiagaraCompilationPin;
class UNiagaraGraph;
class FNiagaraHlslTranslator;
class UNiagaraNodeEmitter;
class UNiagaraNodeOutput;
class UNiagaraParameterCollection;

class FCompileConstantResolver
{
public:
	FCompileConstantResolver() : Emitter(FVersionedNiagaraEmitter()), System(nullptr), Translator(nullptr), Usage(ENiagaraScriptUsage::Function), DebugState(ENiagaraFunctionDebugState::NoDebug) {}
	FCompileConstantResolver(const FVersionedNiagaraEmitter& Emitter, ENiagaraScriptUsage Usage, ENiagaraFunctionDebugState DebugState = ENiagaraFunctionDebugState::NoDebug) : Emitter(Emitter), System(nullptr), Translator(nullptr), Usage(Usage), DebugState(DebugState) {}
	FCompileConstantResolver(const UNiagaraSystem* System, ENiagaraScriptUsage Usage, ENiagaraFunctionDebugState DebugState = ENiagaraFunctionDebugState::NoDebug) : Emitter(FVersionedNiagaraEmitter()), System(System), Translator(nullptr), Usage(Usage), DebugState(DebugState) {}
<<<<<<< HEAD
	FCompileConstantResolver(const FHlslNiagaraTranslator* Translator, ENiagaraFunctionDebugState DebugState = ENiagaraFunctionDebugState::NoDebug) : Emitter(FVersionedNiagaraEmitter()), System(nullptr), Translator(Translator), Usage(ENiagaraScriptUsage::Function), DebugState(DebugState) {}

	const UNiagaraEmitter* GetEmitter() const { return Emitter.Emitter; }
	const UNiagaraSystem* GetSystem() const { return System; }
	const FHlslNiagaraTranslator* GetTranslator() const { return Translator; }
=======
	FCompileConstantResolver(const FNiagaraHlslTranslator* Translator, ENiagaraFunctionDebugState DebugState = ENiagaraFunctionDebugState::NoDebug) : Emitter(FVersionedNiagaraEmitter()), System(nullptr), Translator(Translator), Usage(ENiagaraScriptUsage::Function), DebugState(DebugState) {}

	const UNiagaraEmitter* GetEmitter() const { return Emitter.Emitter; }
	const UNiagaraSystem* GetSystem() const { return System; }
	const FNiagaraHlslTranslator* GetTranslator() const { return Translator; }
>>>>>>> 4af6daef
	ENiagaraScriptUsage GetUsage() const { return Usage; }
	ENiagaraFunctionDebugState GetDebugState() const { return DebugState; }

	bool ResolveConstant(FNiagaraVariable& OutConstant) const;

	ENiagaraFunctionDebugState CalculateDebugState() const;
	FCompileConstantResolver WithDebugState(ENiagaraFunctionDebugState InDebugState) const;
	FCompileConstantResolver WithUsage(ENiagaraScriptUsage ScriptUsage) const;

	// returns a hash of the data that is used when resolving constants using this resolver.  The specific
	// Emitter/System/Translator shouldn't be included but the values that it might use from those objects
	// should be
	uint32 BuildTypeHash() const;

private:
	FVersionedNiagaraEmitter Emitter;
	const UNiagaraSystem* System;
	const FNiagaraHlslTranslator* Translator;
	ENiagaraScriptUsage Usage;
	ENiagaraFunctionDebugState DebugState;
};

<<<<<<< HEAD
struct FModuleScopedPin
{
	FModuleScopedPin() = default;
	FModuleScopedPin(const UEdGraphPin* InPin, FName InName = NAME_None)
=======
template<typename PinType>
struct TModuleScopedPin
{
	TModuleScopedPin() = default;
	TModuleScopedPin(const PinType* InPin, FName InName = NAME_None)
>>>>>>> 4af6daef
	: Pin(InPin)
	, ModuleName(InName)
	{}

<<<<<<< HEAD
	bool operator==(const FModuleScopedPin& Rhs) const
=======
	bool operator==(const TModuleScopedPin& Rhs) const
>>>>>>> 4af6daef
	{
		return Pin == Rhs.Pin && ModuleName == Rhs.ModuleName;
	}

<<<<<<< HEAD
	const UEdGraphPin* Pin = nullptr;
	FName ModuleName = NAME_None;
=======
	const PinType* Pin = nullptr;
	FName ModuleName = NAME_None;

	friend uint32 GetTypeHash(const TModuleScopedPin& ScopedPin)
	{
		return GetTypeHash(TTuple<const PinType*, FName>(ScopedPin.Pin, ScopedPin.ModuleName));
	}
>>>>>>> 4af6daef
};

struct FGraphTraversalHandle
{
public:
	FGraphTraversalHandle() {}
	FGraphTraversalHandle(const TArray<FGuid>& InputPath, TArray<FString> InFriendlyPath) : Path(InputPath), FriendlyPath(InFriendlyPath) {}

	void Append(const FGuid& Guid, const FString& FriendlyName)
	{
		FriendlyPath.Add(FriendlyName);
		Path.Add(Guid);
	}

	void PushNode(const UEdGraphNode* Node);
<<<<<<< HEAD
	void PopNode();

	void PushPin(const UEdGraphPin* Pin);
=======
	void PushNode(const FNiagaraCompilationNode* Node);
	void PopNode();

	void PushPin(const UEdGraphPin* Pin);
	void PushPin(const FNiagaraCompilationPin* Pin);
>>>>>>> 4af6daef
	void PopPin();

	bool operator==(const FGraphTraversalHandle& Rhs) const
	{
		return Path == Rhs.Path;
	}

	friend uint32 GetTypeHash(const FGraphTraversalHandle& Ref)
	{
		uint32 Value = 0;
		for (int32 i = 0; i < Ref.Path.Num(); i++)
			Value = HashCombine(Value, GetTypeHash(Ref.Path[i]));
		return Value;
	}

	FString ToString(bool bVerbose = false) const
	{
		FString Output;
		for (const FString& Str : FriendlyPath)
			Output += TEXT("/") + Str;

		if (bVerbose)
		{
			Output += " GUID: ";
			for (const FGuid& Guid : Path)
				Output += TEXT("/") + Guid.ToString();
		}
		return Output;
	}
private:
	TArray<FGuid > Path;
	TArray<FString> FriendlyPath;
};

struct FNiagaraStaticVariableSearchContext
{
	/** Whether we are running a limited history run where we only care about collecting static variables */
	bool bCollectingStaticVariablesOnly = false;

	bool bIncludeReferencedGraphs = true;

	using FGraphKey = TTuple<TObjectKey<UNiagaraGraph>, FGuid>;
	TMap<FGraphKey, bool> CachedResults;
};

<<<<<<< HEAD
=======
namespace FNiagaraParameterUtilities
{
	/** Get the first namespace entry for this variable. Optionally includes the trailing period.*/
	FString GetNamespace(const FNiagaraVariable& InVar, bool bIncludeDelimiter = true);


	FName ResolveEmitterAlias(const FName& InName, const FString& InAlias);


	/**
	* Remove the Particles namespace if it exists.
	*/
	FNiagaraVariable ResolveAsBasicAttribute(const FNiagaraVariable& InVar, bool bSanitizeInput = true);


	/**
	* Reverses ResolveAsBasicAttribute.
	*/
	FNiagaraVariable BasicAttributeToNamespacedAttribute(const FNiagaraVariable& InVar, bool bSanitizeInput = true);


	/** Prepends the namespace string to the variable name.*/
	FNiagaraVariable VariableToNamespacedVariable(const FNiagaraVariable& InVar, FString Namespace);

	/**
	* Does this parameter start with the "Module" namespace? Note that the emitter namespace is an alias
	* for all non-funcion/module script types and will be specialized to the function call node's name using the module.
	*/
	bool IsAliasedModuleParameter(const FNiagaraVariable& InVar);

	/**
	* Does this parameter start with the "Emitter" namespace? Note that the emitter namespace is an alias
	* for Emitter and System script types and will be specialized to the name of that specific emitter.
	*/
	bool IsAliasedEmitterParameter(const FNiagaraVariable& InVar);
	bool IsAliasedEmitterParameter(const FString& InVarName);
	/** Is this parameter in the special "System" namespace?*/
	bool IsSystemParameter(const FNiagaraVariable& InVar);
	/** Is this parameter in the special "Engine" namespace?*/
	bool IsEngineParameter(const FNiagaraVariable& InVar);
	/*** Is per instance engine parameter. */
	bool IsPerInstanceEngineParameter(const FNiagaraVariable& InVar, const FString& EmitterAlias);
	bool IsUserParameter(const FNiagaraVariable& InVar);
	bool IsRapidIterationParameter(const FNiagaraVariable& InVar);
	bool SplitRapidIterationParameterName(const FNiagaraVariable& InVar, ENiagaraScriptUsage InUsage, FString& EmitterName, FString& FunctionCallName, FString& InputName);

	/** Take an input string and make it hlsl safe.*/
	FString MakeSafeNamespaceString(const FString& InStr);

	/** Does the variable start with this namespace?*/
	bool IsInNamespace(const FNiagaraVariableBase& InVar, const FString& Namespace);

	void GetValidNamespacesForReading(const UNiagaraScript* InScript, TArray<FString>& OutputNamespaces);
	void GetValidNamespacesForReading(ENiagaraScriptUsage InScriptUsage, int32 InUsageBitmask, TArray<FString>& OutputNamespaces);
	bool IsValidNamespaceForReading(ENiagaraScriptUsage InScriptUsage, int32 InUsageBitmask, FString Namespace);
	bool IsWrittenToScriptUsage(const FNiagaraVariable& InVar, ENiagaraScriptUsage InUsage, bool bAllowDataInterfaces);

	/** Are we required to export this variable as an external constant?*/
	bool IsExportableExternalConstant(const FNiagaraVariable& InVar, const UNiagaraScript* InScript);

	/** Does this variable belong in a namespace that needs to come in as an external constant to this script?*/
	bool IsExternalConstantNamespace(const FNiagaraVariable& InVar, const UNiagaraScript* InScript, const FGuid& VersionGuid);
	bool IsExternalConstantNamespace(const FNiagaraVariable& InVar, ENiagaraScriptUsage InUsage, int32 InUsageBitmask);

	/** Take a non-namespaced variable and move it to an appropriate external constant namespace for this script type.*/
	FNiagaraVariable MoveToExternalConstantNamespaceVariable(const FNiagaraVariable& InVar, const UNiagaraScript* InScript);
	FNiagaraVariable MoveToExternalConstantNamespaceVariable(const FNiagaraVariable& InVar, ENiagaraScriptUsage InUsage);
	/**
	* Does this parameter start with the "Particles" namespace?
	*/
	bool IsAttribute(const FNiagaraVariableBase& InVar);

	/** Does this parameter contain the "Initial" namespace as one of its intermediate namespaces?*/
	bool IsInitialValue(const FNiagaraVariableBase& InVar);

	/** Does this variable name contain the "Initial" namespace as one of its intermediate namespaces? */
	bool IsInitialName(const FName& InVariableName);

	/** Does this parameter contain the "Previous" namespace as one of its intermediate namespaces?*/
	bool IsPreviousValue(const FNiagaraVariableBase& InVar);

	/** Does this variable name contain the "Previous" namespace as one of its intermediate namespaces? */
	bool IsPreviousName(const FName& InVariableName);

	/** Does this parameter contain the "Initial" namespace as one of its intermediate namespaces? If so, remove the "Initial" namespace and return the original value.*/
	FNiagaraVariable GetSourceForInitialValue(const FNiagaraVariable& InVar);

	/** Does this parameter contain the "Initial" namespace as one of its intermediate namespaces? If so, remove the "Initial" namespace and return the original value.*/
	FName GetSourceForInitialValue(const FName& InVariableName);

	/** Does this parameter contain the "Previous" namespace as one of its intermediate namespaces? If so, remove the "Previous" namespace and return the original value.*/
	FNiagaraVariable GetSourceForPreviousValue(const FNiagaraVariable& InVar);

	/** Does this parameter contain the "Previous" namespace as one of its intermediate namespaces? If so, remove the "Previous" namespace and return the original value.*/
	FName GetSourceForPreviousValue(const FName& InVariableName);

	FNiagaraVariable ConvertVariableToRapidIterationConstantName(FNiagaraVariable InVar, const TCHAR* InEmitterName, ENiagaraScriptUsage InUsage);
};

>>>>>>> 4af6daef
/** Traverses a Niagara node graph to identify the variables that have been written and read from a parameter map. 
* 	This class is meant to aid in UI and compilation of the graph. There are several main script types and each one interacts
*	slightly differently with the history depending on context.
*/
template<typename GraphBridge>
struct TNiagaraParameterMapHistory
{
public:
	using FPin = typename GraphBridge::FPin;
	using FNode = typename GraphBridge::FNode;
	using FOutputNode = typename GraphBridge::FOutputNode;
	using FInputPin = typename GraphBridge::FInputPin;
	using FParameterCollection = typename GraphBridge::FParameterCollection;
	using FParameterCollectionStore = typename GraphBridge::FParameterCollectionStore;

	using FModuleScopedPin = TModuleScopedPin<FPin>;

	TNiagaraParameterMapHistory();

	ENiagaraScriptUsage OriginatingScriptUsage;
	FGuid UsageGuid;
	FName UsageName;

	/** The variables that have been identified during the traversal. */
	TArray<FNiagaraVariable> Variables;

	/** The metadata associated with each variable identified during the traversal. Only gathered by FNiagaraParameterMapHistoryWithMetaDataBuilder. */
	TArray<FNiagaraVariableMetaData> VariableMetaData;

	TArray<TArray<FString> > PerVariableConstantValue;
	TArray<TArray<FString> > PerVariableConstantDefaultValue;
<<<<<<< HEAD

	TArray<FNiagaraVariable> VariablesWithOriginalAliasesIntact;
=======
>>>>>>> 4af6daef

	TArray<FNiagaraVariable> VariablesWithOriginalAliasesIntact;

	/** Used parameter collections identified during the traversal. TODO: Need to ensure these cannot be GCd if the asset is deleted while it's being used in an in flight compilation. */
	FParameterCollectionStore EncounteredParameterCollections;
	
	/** Are there any warnings that were encountered during the traversal of the graph for a given variable? */
	TArray<FString> PerVariableWarnings;

	/** For each variable that was found, identify the pins that wrote to them in order from first to last write.*/
<<<<<<< HEAD
	TArray<TArray<FModuleScopedPin> > PerVariableWriteHistory;
=======
	TArray<TArray<TModuleScopedPin<FPin>>> PerVariableWriteHistory;
>>>>>>> 4af6daef

	/** For each variable that was found, identify the pins that read them from the map in order from first to last read. First of the pair has the read pin, second of the pair has the last set that wrote to the pin.*/
	struct FReadHistory
	{
<<<<<<< HEAD
		FModuleScopedPin ReadPin;
		FModuleScopedPin PreviousWritePin;
=======
		TModuleScopedPin<FPin> ReadPin;
		TModuleScopedPin<FPin> PreviousWritePin;
>>>>>>> 4af6daef
	};

	TArray<TArray<FReadHistory>> PerVariableReadHistory; 

	/** List of pins that manipulated the parameter map from input to output. */
	TArray<const FPin*> MapPinHistory;

	/** List of nodes that manipulated the parameter map from input to output.*/
	TArray<const FNode*> MapNodeVisitations;

	/** For each node in MapNodeVisitations, record the start index and end index of variables added within the body of the node, i.e. a Get node will record just the values it pulls out directly. A function call, however, will record all sub-graph traversals.*/
	TArray<TTuple<uint32, uint32> > MapNodeVariableMetaData;

	/** List of emitter namespaces encountered as this parameter map was built.*/
	TArray<FString> EmitterNamespacesEncountered;

	/** List of all the custom iteration source override namespaces encountered */
	TArray<FName> IterationNamespaceOverridesEncountered;

	/** List of additional DataSets to be written that were encountered during traversal. */
	TArray<FNiagaraDataSetID> AdditionalDataSetWrites;

	TMap<FGraphTraversalHandle, FString> PinToConstantValues;
	bool bParameterCollectionsSkipped = false;
<<<<<<< HEAD
	void RegisterConstantPin(const FGraphTraversalHandle& InTraversalPath, const UEdGraphPin* InPin, const FString& InValue);
=======
	void RegisterConstantPin(const FGraphTraversalHandle& InTraversalPath, const FPin* InPin, const FString& InValue);
>>>>>>> 4af6daef

	bool IsVariableFromCustomIterationNamespaceOverride(const FNiagaraVariable& InVar) const;
	
	/**
	* Called in a depth-first traversal to identify a given Niagara Parameter Map pin that was touched during traversal.
	*/
	int32 RegisterParameterMapPin(const FPin* Pin);

	void RegisterConstantVariableWrite(const FString& InValue, int32 InVarIdx, bool bIsSettingDefault, bool bIsLinkNotValue);

<<<<<<< HEAD
	void RegisterConstantVariableWrite(const FString& InValue, int32 InVarIdx, bool bIsSettingDefault, bool bIsLinkNotValue);

	uint32 BeginNodeVisitation(const UNiagaraNode* Node);
=======
	uint32 BeginNodeVisitation(const FNode* Node);
>>>>>>> 4af6daef
	void EndNodeVisitation(uint32 IndexFromBeginNode);

	/**
	* Find a variable by name with no concern for type.
	*/
	int32 FindVariableByName(const FName& VariableName, bool bAllowPartialMatch = false) const;

	/**
	* Find a variable by both name and type. 
	*/
	int32 FindVariable(const FName& VariableName, const FNiagaraTypeDefinition& Type) const;


	/**
	* Add a variable outside the normal get/set node paradigm.
	*/
	int32 AddExternalVariable(const FNiagaraVariable& InVar);

	/**
	* Get the pin that added the parameter map to the graph.
	*/
	const FPin* GetOriginalPin() const;

	/**
	* Get the output pin that we traced to build this history object.
	*/
<<<<<<< HEAD
	const UEdGraphPin* GetFinalPin() const;



	/** Get the first namespace entry for this variable. Optionally includes the trailing period.*/
	static FString GetNamespace(const FNiagaraVariable& InVar, bool bIncludeDelimiter = true);


	static FName ResolveEmitterAlias(const FName& InName, const FString& InAlias);
=======
	const FPin* GetFinalPin() const;
>>>>>>> 4af6daef


	/** Called to determine if a given variable should be output from a script. It is not static as it requires the overall context to include emitter namespaces visited for system scripts.*/
	bool IsPrimaryDataSetOutput(const FNiagaraVariable& InVar, const UNiagaraScript* InScript,   bool bAllowDataInterfaces = false,  bool bAllowStatics = false) const;
	bool IsPrimaryDataSetOutput(const FNiagaraVariable& InVar, ENiagaraScriptUsage InUsage, bool bAllowDataInterfaces = false, bool bAllowStatics = false) const;
<<<<<<< HEAD
	static bool IsWrittenToScriptUsage(const FNiagaraVariable& InVar, ENiagaraScriptUsage InUsage, bool bAllowDataInterfaces);

	/** Are we required to export this variable as an external constant?*/
	bool IsExportableExternalConstant(const FNiagaraVariable& InVar, const UNiagaraScript* InScript);

	/** Does this variable belong in a namespace that needs to come in as an external constant to this script?*/
	static bool IsExternalConstantNamespace(const FNiagaraVariable& InVar, const UNiagaraScript* InScript, const FGuid& VersionGuid);
	static bool IsExternalConstantNamespace(const FNiagaraVariable& InVar, ENiagaraScriptUsage InUsage, int32 InUsageBitmask);
	
	/** Take a non-namespaced variable and move it to an appropriate external constant namespace for this script type.*/
	static FNiagaraVariable MoveToExternalConstantNamespaceVariable(const FNiagaraVariable& InVar, const UNiagaraScript* InScript);
	static FNiagaraVariable MoveToExternalConstantNamespaceVariable(const FNiagaraVariable& InVar, ENiagaraScriptUsage InUsage);	
	/**
	* Does this parameter start with the "Particles" namespace?
	*/
	static bool IsAttribute(const FNiagaraVariableBase& InVar);

	/** Does this parameter contain the "Initial" namespace as one of its intermediate namespaces?*/
	static bool IsInitialValue(const FNiagaraVariableBase& InVar);

	/** Does this variable name contain the "Initial" namespace as one of its intermediate namespaces? */
	static bool IsInitialName(const FName& InVariableName);

	/** Does this parameter contain the "Previous" namespace as one of its intermediate namespaces?*/
	static bool IsPreviousValue(const FNiagaraVariableBase& InVar);
=======
>>>>>>> 4af6daef

	/** Does this variable name contain the "Previous" namespace as one of its intermediate namespaces? */
	static bool IsPreviousName(const FName& InVariableName);

	/** Get the output node associated with this graph.*/
<<<<<<< HEAD
	const UNiagaraNodeOutput* GetFinalOutputNode() const;

	/** Does this parameter contain the "Initial" namespace as one of its intermediate namespaces? If so, remove the "Initial" namespace and return the original value.*/
	static FNiagaraVariable GetSourceForInitialValue(const FNiagaraVariable& InVar);

	/** Does this parameter contain the "Initial" namespace as one of its intermediate namespaces? If so, remove the "Initial" namespace and return the original value.*/
	static FName GetSourceForInitialValue(const FName& InVariableName);

	/** Does this parameter contain the "Previous" namespace as one of its intermediate namespaces? If so, remove the "Previous" namespace and return the original value.*/
	static FNiagaraVariable GetSourceForPreviousValue(const FNiagaraVariable& InVar);
=======
	const FOutputNode* GetFinalOutputNode() const;
>>>>>>> 4af6daef

	/** Does this parameter contain the "Previous" namespace as one of its intermediate namespaces? If so, remove the "Previous" namespace and return the original value.*/
	static FName GetSourceForPreviousValue(const FName& InVariableName);

	/**
	* Helper to add a variable to the known list for a parameter map.
	*/
<<<<<<< HEAD
	int32 AddVariable(const FNiagaraVariable& InVar, const FNiagaraVariable& InAliasedVar, FName ModuleName, const UEdGraphPin* InPin, TOptional<FNiagaraVariableMetaData> InMetaData = TOptional<FNiagaraVariableMetaData>());
=======
	int32 AddVariable(const FNiagaraVariable& InVar, const FNiagaraVariable& InAliasedVar, FName ModuleName, const FPin* InPin, TOptional<FNiagaraVariableMetaData> InMetaData = TOptional<FNiagaraVariableMetaData>());
>>>>>>> 4af6daef

	/** Get the default value for this variable.*/
	const FInputPin* GetDefaultValuePin(int32 VarIdx) const;

	/**
	If this is variable is a parameter in one of our tracked collections, return it.
	@param InVar	Variable to test.
	@param bMissingParameter	bool set to mark if this parameter was a collection parameter but is now missing from it's collection.
	*/
	FParameterCollection IsParameterCollectionParameter(FNiagaraVariable& InVar, bool& bMissingParameter);

	bool ShouldIgnoreVariableDefault(const FNiagaraVariable& Var)const;
};

template<typename GraphBridge>
class TNiagaraParameterMapHistoryBuilder : public GraphBridge::FBuilderExtraData
{
public:
	using FHistory = TNiagaraParameterMapHistory<GraphBridge>;
	using FOutputNode = typename GraphBridge::FOutputNode;
	using FNode = typename GraphBridge::FNode;
	using FPin = typename GraphBridge::FPin;
	using FInputPin = typename GraphBridge::FInputPin;
	using FOutputPin = typename GraphBridge::FOutputPin;
	using FGraph = typename GraphBridge::FGraph;
	using FEmitterNode = typename GraphBridge::FEmitterNode;
	using FConstantResolver = typename GraphBridge::FConstantResolver;
	using FParameterCollection = typename GraphBridge::FParameterCollection;

	DECLARE_MULTICAST_DELEGATE_OneParam(FOnNodeVisited, const FNode* Node);

	/** Collection of the build histories from the graph traversal.*/
	TArray<FHistory> Histories;

	/** Constructor*/
	TNiagaraParameterMapHistoryBuilder();

	virtual ~TNiagaraParameterMapHistoryBuilder() = default;

	/** Add a new parameter map to the array.*/
	int32 CreateParameterMap();

	/** Called in order to set up the correct initial context for an Output node and invokes the UNiagaraNodeOutput's BuildParameterMapHistory method.*/
	void BuildParameterMaps(const FOutputNode* OutputNode, bool bRecursive = true);

	/**
	* Called first during a node's visitation during traversal to identify that a node has been visited.
	*/
	void RegisterNodeVisitation(const FNode* Node);

	/** Important. Must be called for each routing of the parameter map. This feeds the list used by TraceParameterMapOutputPin.*/
	int32 RegisterParameterMapPin(int32 WhichParameterMap, const FPin* Pin);

<<<<<<< HEAD
	int32 RegisterConstantPin(int32 WhichConstant, const UEdGraphPin* Pin);
	int32 RegisterConstantVariableWrite(int32 WhichParamMapIdx, int32 WhichConstant, int32 WhichVarIdx, bool bIsSettingDefault, bool bLinkNotValue);

	int32  RegisterConstantFromInputPin(const UEdGraphPin* InputPin);

	int32 GetConstantFromInputPin(const UEdGraphPin* InputPin) const;
	int32 GetConstantFromOutputPin(const UEdGraphPin* OutputPin) const;
=======
	int32 RegisterConstantPin(int32 WhichConstant, const FPin* Pin);
	int32 RegisterConstantVariableWrite(int32 WhichParamMapIdx, int32 WhichConstant, int32 WhichVarIdx, bool bIsSettingDefault, bool bLinkNotValue);

	int32 RegisterConstantFromInputPin(const FInputPin* InputPin, const FString& PinDefaultValue);

	int32 GetConstantFromInputPin(const FInputPin* InputPin) const;
	int32 GetConstantFromOutputPin(const FOutputPin* OutputPin) const;
>>>>>>> 4af6daef
	int32 GetConstantFromVariableRead(const FNiagaraVariableBase& InVar);
	int32 AddOrGetConstantFromValue(const FString& Value);
	FString GetConstant(int32 InIndex);

	/** Records a write to a DataSet in the appropriate parameter map history */
	void RegisterDataSetWrite(int32 WhichParameterMap, const FNiagaraDataSetID& DataSet);

<<<<<<< HEAD
	uint32 BeginNodeVisitation(int32 WhichParameterMap, const class UNiagaraNode* Node);
=======
	uint32 BeginNodeVisitation(int32 WhichParameterMap, const FNode* Node);
>>>>>>> 4af6daef
	void EndNodeVisitation(int32 WhichParameterMap, uint32 IndexFromBeginNode);

	/** Trace back a pin to whom it was connected to to find the current parameter map to use.*/
	int32 TraceParameterMapOutputPin(const FOutputPin* OutputPin);

	void BeginTranslation(const UNiagaraScript* Script);

	void EndTranslation(const UNiagaraScript* Script);

	void BeginTranslation(const FString& EmitterUniqueName);
	void EndTranslation(const FString& EmitterUniqueName);

	void BeginTranslation(const UNiagaraEmitter* Emitter);

	void EndTranslation(const UNiagaraEmitter* Emitter);

	void BeginUsage(ENiagaraScriptUsage InUsage, FName InStageName = FName());
	void EndUsage();


	FGraphTraversalHandle ActivePath;

	/**
	* Record that we have entered a new function scope.
	*/
	void EnterFunction(const FString& InNodeName, const FGraph* InGraph, const FNode* Node);

	/**
	* Record that we have exited a function scope.
	*/
	void ExitFunction(const FNode* Node);

	/**
	* Record that we have entered an emitter scope.
	*/
	void EnterEmitter(const FString& InEmitterName, const FGraph* InGraph, const FNode* Node);

	/**
	* Record that we have exited an emitter scope.
	*/
	void ExitEmitter(const FString& InEmitterName, const FNode* Node);

	/**
	* Use the current alias map to resolve any aliases in this input variable name.
	*/
	FNiagaraVariable ResolveAliases(const FNiagaraVariable& InVar) const;
	
	/**
	* Has RegisterNodeVisitation been called yet on the owning node of this pin?
	*/
	bool GetPinPreviouslyVisited(const FPin* InPin) const;

	/**
	* Has RegisterNodeVisitation been called on the input node yet?
	*/
	bool GetNodePreviouslyVisited(const FNode* Node) const;

	/** If we haven't already visited the owning nodes, do so.*/
	void VisitInputPins(const FNode*, bool bFilterForCompilation);
	
	/** If we haven't already visited the owning node, do so.*/
	void VisitInputPin(const FInputPin* Pin, bool bFilterForCompilation);

	/**
	* Record that a pin writes to the parameter map. The pin name is expected to be the namespaced parameter map version of the name. If any aliases are in place, they are removed.
	*/
	int32 HandleVariableWrite(int32 ParameterMapIndex, const FInputPin* InPin);
	
	/**
	* Record that a variable write to the parameter map. The var name is expected to be the namespaced parameter map version of the name. If any aliases are in place, they are removed.
	*/
	int32 HandleVariableWrite(int32 ParameterMapIndex, const FNiagaraVariable& Var);

	/**
	* Record that a pin reads from the parameter map. The pin name is expected to be the namespaced parameter map version of the name. If any aliases are in place, they are removed.
	*/
	int32 HandleVariableRead(int32 ParameterMapIndex, const FPin* InPin, bool RegisterReadsAsVariables, const FInputPin* InDefaultPin, bool bFilterForCompilation, bool& OutUsedDefault);

	int32 HandleExternalVariableRead(int32 ParamMapIdx, const FName& InVarName);

	void HandleParameterCollectionRead(const FNiagaraVariableBase& InVar, int32 ParamMapIndex);


	/**
	* Virtual wrapper to call correct AddVariable method on the target ParameterMapHistory.
	*/
	virtual int32 AddVariableToHistory(FHistory& History, const FNiagaraVariable& InVar, const FNiagaraVariable& InAliasedVar, const FPin* InPin);
	
	/**
	* Get the string that the "Module" namespace maps to currently (if it exists)
	*/
	const FString* GetModuleAlias() const;

	/**
	* Get the string that the "Emitter" namespace maps to currently (if it exists)
	*/
	const FString* GetEmitterAlias() const;

	/** Get the node calling this sub-graph.*/
	const FNode* GetCallingContext() const;

	/** Are we currently in a top-level function call context (ie a node in the main graph or an argument into a function for the main graph.)*/
	bool InTopLevelFunctionCall(ENiagaraScriptUsage InFilterScriptType) const;

	/** Helper method to identify any matching input nodes from the calling context node to the input variable.*/
	int32 FindMatchingParameterMapFromContextInputs(const FNiagaraVariable& InVar) const;

	int32 FindMatchingStaticFromContextInputs(const FNiagaraVariable& InVar) const;

	/** In some cases, we don't want all the variables encountered in a traversal. In this case, you can filter 
	*  the map history to only include variables that are relevant to the specific script type. For instance, a System 
	*  script doesn't really care about the Particles namespace.
	*/
	void EnableScriptAllowList(bool bInEnable, ENiagaraScriptUsage InScriptType);

	bool HasCurrentUsageContext() const;
	ENiagaraScriptUsage GetCurrentUsageContext()const;
	ENiagaraScriptUsage GetBaseUsageContext()const;
	bool ContextContains(ENiagaraScriptUsage InUsage) const;

	bool GetIgnoreDisabled() const { return bIgnoreDisabled; }
	void SetIgnoreDisabled(bool bInIgnore) { bIgnoreDisabled = bInIgnore; }

	bool GetIgnoreStaticRapidIterationParameters() const { return bIgnoreStaticRapidIterationParameters; }
	void SetIgnoreStaticRapidIterationParameters(bool bInIgnore) { bIgnoreStaticRapidIterationParameters = bInIgnore; }

	bool IsInEncounteredFunctionNamespace(const FNiagaraVariable& InVar) const;
	bool IsInEncounteredEmitterNamespace(const FNiagaraVariable& InVar) const;

	/** Register any user or other external variables that could possibly be encountered but may not be declared explicitly. */
	void RegisterEncounterableVariables(TConstArrayView<FNiagaraVariable> Variables);
	const TArray<FNiagaraVariable>& GetEncounterableVariables() const {	return EncounterableExternalVariables;}

	void RegisterExternalStaticVariables(TConstArrayView<FNiagaraVariable> Variables);

<<<<<<< HEAD
	FCompileConstantResolver ConstantResolver;
=======
	TPimplPtr<FConstantResolver, EPimplPtrMode::DeepCopy> ConstantResolver;

	/** An optional emitter handle guid you can register. This will skip parameter map building of all emitters that don't match this one, if set.
	 * Reason for this is to be able to build parameter map history for a system, while excluding certain emitters.
	 * Useful for emitter context UI that should retrieve system parameters & emitter parameters, but only emitter parameters of the given emitter.
	 */
	TOptional<FGuid> ExclusiveEmitterHandle;
>>>>>>> 4af6daef

	/** An optional emitter handle guid you can register. This will skip parameter map building of all emitters that don't match this one, if set.
	 * Reason for this is to be able to build parameter map history for a system, while excluding certain emitters.
	 * Useful for emitter context UI that should retrieve system parameters & emitter parameters, but only emitter parameters of the given emitter.
	 */
	TOptional<FGuid> ExclusiveEmitterHandle;

	bool bShouldBuildSubHistories = true;

	int32 MaxGraphDepthTraversal = INDEX_NONE;
	int32 CurrentGraphDepth = 0;

<<<<<<< HEAD
	void SetConstantByStaticVariable(int32& OutValue, const UEdGraphPin* InDefaultPin);
=======
	void SetConstantByStaticVariable(int32& OutValue, const FInputPin* InDefaultPin);
>>>>>>> 4af6daef
	void SetConstantByStaticVariable(int32& OutValue, const FNiagaraVariable& Var);
	int32 FindStaticVariable(const FNiagaraVariable& Var) const;

	TArray<FNiagaraVariable> StaticVariables;
	TArray<bool> StaticVariableExportable; // Should we export out these static variables to calling context?

<<<<<<< HEAD
	void GetContextuallyVisitedNodes(TArray<const class UNiagaraNode*>& OutVistedNodes)
=======
	void GetContextuallyVisitedNodes(TArray<const FNode*>& OutVistedNodes)
>>>>>>> 4af6daef
	{
		if (ContextuallyVisitedNodes.Num() > 0)
			OutVistedNodes.Append(ContextuallyVisitedNodes.Last());
	}

	void IncludeStaticVariablesOnly()
	{
		StaticVariableSearchContext.bCollectingStaticVariablesOnly = true;
	}

<<<<<<< HEAD
	bool ShouldProcessDepthTraversal(const UNiagaraGraph* Graph);
=======
	bool ShouldProcessDepthTraversal(const FGraph* Graph);

	FOnNodeVisited OnNodeVisitedDelegate;
>>>>>>> 4af6daef

protected:
	/** Internal helper function to decide whether or not we should use this static variable when merging with other
		graph traversal static variables, like Emitter graphs merging with System graphs. */
	bool IsStaticVariableExportableToOuterScopeBasedOnCurrentContext(const FNiagaraVariable& Var) const;

	/**
	* Generate the internal alias map from the current traversal state.
	*/
	void BuildCurrentAliases();

	/** Helper function called when variables are added to enable the filtering specified in EnableScriptAllowList.*/
	bool ShouldTrackVariable(const FNiagaraVariable& InVar);

	/** Helper method used to take in input script type and determine if the passed in namespaced variable is worth tracking.*/
	bool IsNamespacedVariableRelevantToScriptType(const FNiagaraVariable& InVar, ENiagaraScriptUsage ScriptType);

	bool AddParameterCollection(FParameterCollection Collection, int32 ParamMapIndex);

	/** Contains the hierarchy of nodes leading to the current graph being processed. Usually made up of FunctionCall and Emitter nodes.*/
	TArray<const FNode*> CallingContext;

	/** Contains the hierarchy of graphs leading to and including the current graph being processed. Is not in sync with CallingContext as there is an additional 0th entry for the NodeGraphDeepCopy. */
	TArray<const FGraph*> CallingGraphContext;

	TArray< TMap<const FPin*, int32> > PinToConstantIndices;
	TArray<FString> Constants;
	TArray< TMap<FNiagaraVariableBase, int32> > VariableToConstantIndices;

	TArray< TMap<const UEdGraphPin*, int32> > PinToConstantIndices;
	TArray<FString> Constants;
	TArray< TMap<FNiagaraVariableBase, int32> > VariableToConstantIndices;

	/** Tracker for each context level of the parameter map index associated with a given pin. Used to trace parameter maps through the graph.*/
	TArray<TMap<const FPin*, int32> > PinToParameterMapIndices;
	/** List of previously visited nodes per context. Note that the same node may be visited multiple times across all graph traversals, but only one time per context level.*/
	TArray<TArray<const FNode*> > ContextuallyVisitedNodes;
	/** Contains the hierarchy of emitter node names leading to the current graph being processed.*/
	TArray<FName> EmitterNameContextStack;
	/** Contains the hierarchy of function call node names leading to the current graph being processed.*/
	TArray<FName> FunctionNameContextStack;
	/** Keeps track of the script usage at the current context level. This allows us to make some decisions about relevence.*/
	TArray<ENiagaraScriptUsage> RelevantScriptUsageContext;
	/** Resolved alias map for the current context level. Rebuilt by BuildCurrentAliases.*/
	FNiagaraAliasContext ResolveAliasContext;
	TArray<FName> ScriptUsageContextNameStack;

	TArray<TArray<FString> > EncounteredFunctionNames;
	TArray<FString> EncounteredEmitterNames;

	
	/** Whether or not the script allow list is active.*/
	bool bFilterByScriptAllowList;
	/** What the script type is that we should be filtering to if the allow list is enabled.*/
	ENiagaraScriptUsage FilterScriptType;

	/** Whether or not to ignore disabled nodes.*/
	bool bIgnoreDisabled;

	/** Whether we want to include ParameterCollection information */
	bool bIncludeParameterCollectionInfo;

	/** Whether or not we want to look up the rapid iteration form of a variable or just the regular form. 
	see comments in FNiagaraStackGraphUtilities::GetStackFunctionInputPinsWithoutCache for reasoning behind this.*/
	bool bIgnoreStaticRapidIterationParameters = false;

	TArray<FNiagaraVariable> EncounterableExternalVariables;

	FNiagaraStaticVariableSearchContext StaticVariableSearchContext;
};

template<typename GraphBridge>
class TNiagaraParameterMapHistoryWithMetaDataBuilder : public TNiagaraParameterMapHistoryBuilder<GraphBridge>
{
public:
	using FGraph = typename GraphBridge::FGraph;
	using FPin = typename GraphBridge::FPin;
	using FHistory = typename TNiagaraParameterMapHistoryBuilder<GraphBridge>::FHistory;
	using TNiagaraParameterMapHistoryBuilder<GraphBridge>::GetModuleAlias;
	using TNiagaraParameterMapHistoryBuilder<GraphBridge>::CallingGraphContext;

	//** Add a graph to the calling graph context stack. Generally used to prime the context stack with the node graph deep copy during precompilation. */
	void AddGraphToCallingGraphContextStack(const FGraph* InGraph);

	/**
	* Virtual wrapper to call correct AddVariable method on the target ParameterMapHistory.
	*/
<<<<<<< HEAD
	virtual int32 AddVariableToHistory(FNiagaraParameterMapHistory& History, const FNiagaraVariable& InVar, const FNiagaraVariable& InAliasedVar, const UEdGraphPin* InPin);
=======
	virtual int32 AddVariableToHistory(FHistory& History, const FNiagaraVariable& InVar, const FNiagaraVariable& InAliasedVar, const FPin* InPin) override;
>>>>>>> 4af6daef
};

struct FNiagaraGraphCachedBuiltHistory : public FNiagaraGraphCachedDataBase
{
	virtual ~FNiagaraGraphCachedBuiltHistory() = default;
	virtual void GetStaticVariables(TArray<FNiagaraVariable>& OutVars) override { OutVars = StaticVariables; }

	virtual bool IsValidForSystem(const UNiagaraSystem* InSystem) const override;
	virtual void SetSourceSystem(const UNiagaraSystem* InSystem) override;

	virtual bool IsValidForEmitter(const FVersionedNiagaraEmitterData* InEmitterData) const override;
	virtual void SetSourceEmitter(const FVersionedNiagaraEmitterData* InEmitterData) override;

	TArray<FNiagaraVariable> StaticVariables;
	TArray<FGuid> SourceAssetChangeIds;
};<|MERGE_RESOLUTION|>--- conflicted
+++ resolved
@@ -4,17 +4,12 @@
 
 #include "CoreMinimal.h"
 #include "NiagaraCommon.h"
-<<<<<<< HEAD
-#include "NiagaraEmitter.h"
-=======
 #include "NiagaraCompilationBridge.h"
 #include "NiagaraEmitter.h"
 #include "NiagaraParameterMapHistoryFwd.h"
 #include "NiagaraScript.h"
->>>>>>> 4af6daef
 #include "Templates/Tuple.h"
 #include "ViewModels/Stack/NiagaraStackGraphUtilities.h"
-#include "NiagaraScript.h"
 
 class UEdGraphPin;
 class UEdGraphNode;
@@ -32,19 +27,11 @@
 	FCompileConstantResolver() : Emitter(FVersionedNiagaraEmitter()), System(nullptr), Translator(nullptr), Usage(ENiagaraScriptUsage::Function), DebugState(ENiagaraFunctionDebugState::NoDebug) {}
 	FCompileConstantResolver(const FVersionedNiagaraEmitter& Emitter, ENiagaraScriptUsage Usage, ENiagaraFunctionDebugState DebugState = ENiagaraFunctionDebugState::NoDebug) : Emitter(Emitter), System(nullptr), Translator(nullptr), Usage(Usage), DebugState(DebugState) {}
 	FCompileConstantResolver(const UNiagaraSystem* System, ENiagaraScriptUsage Usage, ENiagaraFunctionDebugState DebugState = ENiagaraFunctionDebugState::NoDebug) : Emitter(FVersionedNiagaraEmitter()), System(System), Translator(nullptr), Usage(Usage), DebugState(DebugState) {}
-<<<<<<< HEAD
-	FCompileConstantResolver(const FHlslNiagaraTranslator* Translator, ENiagaraFunctionDebugState DebugState = ENiagaraFunctionDebugState::NoDebug) : Emitter(FVersionedNiagaraEmitter()), System(nullptr), Translator(Translator), Usage(ENiagaraScriptUsage::Function), DebugState(DebugState) {}
-
-	const UNiagaraEmitter* GetEmitter() const { return Emitter.Emitter; }
-	const UNiagaraSystem* GetSystem() const { return System; }
-	const FHlslNiagaraTranslator* GetTranslator() const { return Translator; }
-=======
 	FCompileConstantResolver(const FNiagaraHlslTranslator* Translator, ENiagaraFunctionDebugState DebugState = ENiagaraFunctionDebugState::NoDebug) : Emitter(FVersionedNiagaraEmitter()), System(nullptr), Translator(Translator), Usage(ENiagaraScriptUsage::Function), DebugState(DebugState) {}
 
 	const UNiagaraEmitter* GetEmitter() const { return Emitter.Emitter; }
 	const UNiagaraSystem* GetSystem() const { return System; }
 	const FNiagaraHlslTranslator* GetTranslator() const { return Translator; }
->>>>>>> 4af6daef
 	ENiagaraScriptUsage GetUsage() const { return Usage; }
 	ENiagaraFunctionDebugState GetDebugState() const { return DebugState; }
 
@@ -67,35 +54,20 @@
 	ENiagaraFunctionDebugState DebugState;
 };
 
-<<<<<<< HEAD
-struct FModuleScopedPin
-{
-	FModuleScopedPin() = default;
-	FModuleScopedPin(const UEdGraphPin* InPin, FName InName = NAME_None)
-=======
 template<typename PinType>
 struct TModuleScopedPin
 {
 	TModuleScopedPin() = default;
 	TModuleScopedPin(const PinType* InPin, FName InName = NAME_None)
->>>>>>> 4af6daef
 	: Pin(InPin)
 	, ModuleName(InName)
 	{}
 
-<<<<<<< HEAD
-	bool operator==(const FModuleScopedPin& Rhs) const
-=======
 	bool operator==(const TModuleScopedPin& Rhs) const
->>>>>>> 4af6daef
 	{
 		return Pin == Rhs.Pin && ModuleName == Rhs.ModuleName;
 	}
 
-<<<<<<< HEAD
-	const UEdGraphPin* Pin = nullptr;
-	FName ModuleName = NAME_None;
-=======
 	const PinType* Pin = nullptr;
 	FName ModuleName = NAME_None;
 
@@ -103,7 +75,6 @@
 	{
 		return GetTypeHash(TTuple<const PinType*, FName>(ScopedPin.Pin, ScopedPin.ModuleName));
 	}
->>>>>>> 4af6daef
 };
 
 struct FGraphTraversalHandle
@@ -119,17 +90,11 @@
 	}
 
 	void PushNode(const UEdGraphNode* Node);
-<<<<<<< HEAD
-	void PopNode();
-
-	void PushPin(const UEdGraphPin* Pin);
-=======
 	void PushNode(const FNiagaraCompilationNode* Node);
 	void PopNode();
 
 	void PushPin(const UEdGraphPin* Pin);
 	void PushPin(const FNiagaraCompilationPin* Pin);
->>>>>>> 4af6daef
 	void PopPin();
 
 	bool operator==(const FGraphTraversalHandle& Rhs) const
@@ -175,8 +140,6 @@
 	TMap<FGraphKey, bool> CachedResults;
 };
 
-<<<<<<< HEAD
-=======
 namespace FNiagaraParameterUtilities
 {
 	/** Get the first namespace entry for this variable. Optionally includes the trailing period.*/
@@ -276,7 +239,6 @@
 	FNiagaraVariable ConvertVariableToRapidIterationConstantName(FNiagaraVariable InVar, const TCHAR* InEmitterName, ENiagaraScriptUsage InUsage);
 };
 
->>>>>>> 4af6daef
 /** Traverses a Niagara node graph to identify the variables that have been written and read from a parameter map. 
 * 	This class is meant to aid in UI and compilation of the graph. There are several main script types and each one interacts
 *	slightly differently with the history depending on context.
@@ -308,11 +270,6 @@
 
 	TArray<TArray<FString> > PerVariableConstantValue;
 	TArray<TArray<FString> > PerVariableConstantDefaultValue;
-<<<<<<< HEAD
-
-	TArray<FNiagaraVariable> VariablesWithOriginalAliasesIntact;
-=======
->>>>>>> 4af6daef
 
 	TArray<FNiagaraVariable> VariablesWithOriginalAliasesIntact;
 
@@ -323,22 +280,13 @@
 	TArray<FString> PerVariableWarnings;
 
 	/** For each variable that was found, identify the pins that wrote to them in order from first to last write.*/
-<<<<<<< HEAD
-	TArray<TArray<FModuleScopedPin> > PerVariableWriteHistory;
-=======
 	TArray<TArray<TModuleScopedPin<FPin>>> PerVariableWriteHistory;
->>>>>>> 4af6daef
 
 	/** For each variable that was found, identify the pins that read them from the map in order from first to last read. First of the pair has the read pin, second of the pair has the last set that wrote to the pin.*/
 	struct FReadHistory
 	{
-<<<<<<< HEAD
-		FModuleScopedPin ReadPin;
-		FModuleScopedPin PreviousWritePin;
-=======
 		TModuleScopedPin<FPin> ReadPin;
 		TModuleScopedPin<FPin> PreviousWritePin;
->>>>>>> 4af6daef
 	};
 
 	TArray<TArray<FReadHistory>> PerVariableReadHistory; 
@@ -363,11 +311,7 @@
 
 	TMap<FGraphTraversalHandle, FString> PinToConstantValues;
 	bool bParameterCollectionsSkipped = false;
-<<<<<<< HEAD
-	void RegisterConstantPin(const FGraphTraversalHandle& InTraversalPath, const UEdGraphPin* InPin, const FString& InValue);
-=======
 	void RegisterConstantPin(const FGraphTraversalHandle& InTraversalPath, const FPin* InPin, const FString& InValue);
->>>>>>> 4af6daef
 
 	bool IsVariableFromCustomIterationNamespaceOverride(const FNiagaraVariable& InVar) const;
 	
@@ -378,13 +322,7 @@
 
 	void RegisterConstantVariableWrite(const FString& InValue, int32 InVarIdx, bool bIsSettingDefault, bool bIsLinkNotValue);
 
-<<<<<<< HEAD
-	void RegisterConstantVariableWrite(const FString& InValue, int32 InVarIdx, bool bIsSettingDefault, bool bIsLinkNotValue);
-
-	uint32 BeginNodeVisitation(const UNiagaraNode* Node);
-=======
 	uint32 BeginNodeVisitation(const FNode* Node);
->>>>>>> 4af6daef
 	void EndNodeVisitation(uint32 IndexFromBeginNode);
 
 	/**
@@ -411,83 +349,20 @@
 	/**
 	* Get the output pin that we traced to build this history object.
 	*/
-<<<<<<< HEAD
-	const UEdGraphPin* GetFinalPin() const;
-
-
-
-	/** Get the first namespace entry for this variable. Optionally includes the trailing period.*/
-	static FString GetNamespace(const FNiagaraVariable& InVar, bool bIncludeDelimiter = true);
-
-
-	static FName ResolveEmitterAlias(const FName& InName, const FString& InAlias);
-=======
 	const FPin* GetFinalPin() const;
->>>>>>> 4af6daef
 
 
 	/** Called to determine if a given variable should be output from a script. It is not static as it requires the overall context to include emitter namespaces visited for system scripts.*/
 	bool IsPrimaryDataSetOutput(const FNiagaraVariable& InVar, const UNiagaraScript* InScript,   bool bAllowDataInterfaces = false,  bool bAllowStatics = false) const;
 	bool IsPrimaryDataSetOutput(const FNiagaraVariable& InVar, ENiagaraScriptUsage InUsage, bool bAllowDataInterfaces = false, bool bAllowStatics = false) const;
-<<<<<<< HEAD
-	static bool IsWrittenToScriptUsage(const FNiagaraVariable& InVar, ENiagaraScriptUsage InUsage, bool bAllowDataInterfaces);
-
-	/** Are we required to export this variable as an external constant?*/
-	bool IsExportableExternalConstant(const FNiagaraVariable& InVar, const UNiagaraScript* InScript);
-
-	/** Does this variable belong in a namespace that needs to come in as an external constant to this script?*/
-	static bool IsExternalConstantNamespace(const FNiagaraVariable& InVar, const UNiagaraScript* InScript, const FGuid& VersionGuid);
-	static bool IsExternalConstantNamespace(const FNiagaraVariable& InVar, ENiagaraScriptUsage InUsage, int32 InUsageBitmask);
-	
-	/** Take a non-namespaced variable and move it to an appropriate external constant namespace for this script type.*/
-	static FNiagaraVariable MoveToExternalConstantNamespaceVariable(const FNiagaraVariable& InVar, const UNiagaraScript* InScript);
-	static FNiagaraVariable MoveToExternalConstantNamespaceVariable(const FNiagaraVariable& InVar, ENiagaraScriptUsage InUsage);	
-	/**
-	* Does this parameter start with the "Particles" namespace?
-	*/
-	static bool IsAttribute(const FNiagaraVariableBase& InVar);
-
-	/** Does this parameter contain the "Initial" namespace as one of its intermediate namespaces?*/
-	static bool IsInitialValue(const FNiagaraVariableBase& InVar);
-
-	/** Does this variable name contain the "Initial" namespace as one of its intermediate namespaces? */
-	static bool IsInitialName(const FName& InVariableName);
-
-	/** Does this parameter contain the "Previous" namespace as one of its intermediate namespaces?*/
-	static bool IsPreviousValue(const FNiagaraVariableBase& InVar);
-=======
->>>>>>> 4af6daef
-
-	/** Does this variable name contain the "Previous" namespace as one of its intermediate namespaces? */
-	static bool IsPreviousName(const FName& InVariableName);
 
 	/** Get the output node associated with this graph.*/
-<<<<<<< HEAD
-	const UNiagaraNodeOutput* GetFinalOutputNode() const;
-
-	/** Does this parameter contain the "Initial" namespace as one of its intermediate namespaces? If so, remove the "Initial" namespace and return the original value.*/
-	static FNiagaraVariable GetSourceForInitialValue(const FNiagaraVariable& InVar);
-
-	/** Does this parameter contain the "Initial" namespace as one of its intermediate namespaces? If so, remove the "Initial" namespace and return the original value.*/
-	static FName GetSourceForInitialValue(const FName& InVariableName);
-
-	/** Does this parameter contain the "Previous" namespace as one of its intermediate namespaces? If so, remove the "Previous" namespace and return the original value.*/
-	static FNiagaraVariable GetSourceForPreviousValue(const FNiagaraVariable& InVar);
-=======
 	const FOutputNode* GetFinalOutputNode() const;
->>>>>>> 4af6daef
-
-	/** Does this parameter contain the "Previous" namespace as one of its intermediate namespaces? If so, remove the "Previous" namespace and return the original value.*/
-	static FName GetSourceForPreviousValue(const FName& InVariableName);
 
 	/**
 	* Helper to add a variable to the known list for a parameter map.
 	*/
-<<<<<<< HEAD
-	int32 AddVariable(const FNiagaraVariable& InVar, const FNiagaraVariable& InAliasedVar, FName ModuleName, const UEdGraphPin* InPin, TOptional<FNiagaraVariableMetaData> InMetaData = TOptional<FNiagaraVariableMetaData>());
-=======
 	int32 AddVariable(const FNiagaraVariable& InVar, const FNiagaraVariable& InAliasedVar, FName ModuleName, const FPin* InPin, TOptional<FNiagaraVariableMetaData> InMetaData = TOptional<FNiagaraVariableMetaData>());
->>>>>>> 4af6daef
 
 	/** Get the default value for this variable.*/
 	const FInputPin* GetDefaultValuePin(int32 VarIdx) const;
@@ -541,15 +416,6 @@
 	/** Important. Must be called for each routing of the parameter map. This feeds the list used by TraceParameterMapOutputPin.*/
 	int32 RegisterParameterMapPin(int32 WhichParameterMap, const FPin* Pin);
 
-<<<<<<< HEAD
-	int32 RegisterConstantPin(int32 WhichConstant, const UEdGraphPin* Pin);
-	int32 RegisterConstantVariableWrite(int32 WhichParamMapIdx, int32 WhichConstant, int32 WhichVarIdx, bool bIsSettingDefault, bool bLinkNotValue);
-
-	int32  RegisterConstantFromInputPin(const UEdGraphPin* InputPin);
-
-	int32 GetConstantFromInputPin(const UEdGraphPin* InputPin) const;
-	int32 GetConstantFromOutputPin(const UEdGraphPin* OutputPin) const;
-=======
 	int32 RegisterConstantPin(int32 WhichConstant, const FPin* Pin);
 	int32 RegisterConstantVariableWrite(int32 WhichParamMapIdx, int32 WhichConstant, int32 WhichVarIdx, bool bIsSettingDefault, bool bLinkNotValue);
 
@@ -557,7 +423,6 @@
 
 	int32 GetConstantFromInputPin(const FInputPin* InputPin) const;
 	int32 GetConstantFromOutputPin(const FOutputPin* OutputPin) const;
->>>>>>> 4af6daef
 	int32 GetConstantFromVariableRead(const FNiagaraVariableBase& InVar);
 	int32 AddOrGetConstantFromValue(const FString& Value);
 	FString GetConstant(int32 InIndex);
@@ -565,11 +430,7 @@
 	/** Records a write to a DataSet in the appropriate parameter map history */
 	void RegisterDataSetWrite(int32 WhichParameterMap, const FNiagaraDataSetID& DataSet);
 
-<<<<<<< HEAD
-	uint32 BeginNodeVisitation(int32 WhichParameterMap, const class UNiagaraNode* Node);
-=======
 	uint32 BeginNodeVisitation(int32 WhichParameterMap, const FNode* Node);
->>>>>>> 4af6daef
 	void EndNodeVisitation(int32 WhichParameterMap, uint32 IndexFromBeginNode);
 
 	/** Trace back a pin to whom it was connected to to find the current parameter map to use.*/
@@ -705,9 +566,6 @@
 
 	void RegisterExternalStaticVariables(TConstArrayView<FNiagaraVariable> Variables);
 
-<<<<<<< HEAD
-	FCompileConstantResolver ConstantResolver;
-=======
 	TPimplPtr<FConstantResolver, EPimplPtrMode::DeepCopy> ConstantResolver;
 
 	/** An optional emitter handle guid you can register. This will skip parameter map building of all emitters that don't match this one, if set.
@@ -715,35 +573,20 @@
 	 * Useful for emitter context UI that should retrieve system parameters & emitter parameters, but only emitter parameters of the given emitter.
 	 */
 	TOptional<FGuid> ExclusiveEmitterHandle;
->>>>>>> 4af6daef
-
-	/** An optional emitter handle guid you can register. This will skip parameter map building of all emitters that don't match this one, if set.
-	 * Reason for this is to be able to build parameter map history for a system, while excluding certain emitters.
-	 * Useful for emitter context UI that should retrieve system parameters & emitter parameters, but only emitter parameters of the given emitter.
-	 */
-	TOptional<FGuid> ExclusiveEmitterHandle;
 
 	bool bShouldBuildSubHistories = true;
 
 	int32 MaxGraphDepthTraversal = INDEX_NONE;
 	int32 CurrentGraphDepth = 0;
 
-<<<<<<< HEAD
-	void SetConstantByStaticVariable(int32& OutValue, const UEdGraphPin* InDefaultPin);
-=======
 	void SetConstantByStaticVariable(int32& OutValue, const FInputPin* InDefaultPin);
->>>>>>> 4af6daef
 	void SetConstantByStaticVariable(int32& OutValue, const FNiagaraVariable& Var);
 	int32 FindStaticVariable(const FNiagaraVariable& Var) const;
 
 	TArray<FNiagaraVariable> StaticVariables;
 	TArray<bool> StaticVariableExportable; // Should we export out these static variables to calling context?
 
-<<<<<<< HEAD
-	void GetContextuallyVisitedNodes(TArray<const class UNiagaraNode*>& OutVistedNodes)
-=======
 	void GetContextuallyVisitedNodes(TArray<const FNode*>& OutVistedNodes)
->>>>>>> 4af6daef
 	{
 		if (ContextuallyVisitedNodes.Num() > 0)
 			OutVistedNodes.Append(ContextuallyVisitedNodes.Last());
@@ -754,13 +597,9 @@
 		StaticVariableSearchContext.bCollectingStaticVariablesOnly = true;
 	}
 
-<<<<<<< HEAD
-	bool ShouldProcessDepthTraversal(const UNiagaraGraph* Graph);
-=======
 	bool ShouldProcessDepthTraversal(const FGraph* Graph);
 
 	FOnNodeVisited OnNodeVisitedDelegate;
->>>>>>> 4af6daef
 
 protected:
 	/** Internal helper function to decide whether or not we should use this static variable when merging with other
@@ -787,10 +626,6 @@
 	TArray<const FGraph*> CallingGraphContext;
 
 	TArray< TMap<const FPin*, int32> > PinToConstantIndices;
-	TArray<FString> Constants;
-	TArray< TMap<FNiagaraVariableBase, int32> > VariableToConstantIndices;
-
-	TArray< TMap<const UEdGraphPin*, int32> > PinToConstantIndices;
 	TArray<FString> Constants;
 	TArray< TMap<FNiagaraVariableBase, int32> > VariableToConstantIndices;
 
@@ -848,11 +683,7 @@
 	/**
 	* Virtual wrapper to call correct AddVariable method on the target ParameterMapHistory.
 	*/
-<<<<<<< HEAD
-	virtual int32 AddVariableToHistory(FNiagaraParameterMapHistory& History, const FNiagaraVariable& InVar, const FNiagaraVariable& InAliasedVar, const UEdGraphPin* InPin);
-=======
 	virtual int32 AddVariableToHistory(FHistory& History, const FNiagaraVariable& InVar, const FNiagaraVariable& InAliasedVar, const FPin* InPin) override;
->>>>>>> 4af6daef
 };
 
 struct FNiagaraGraphCachedBuiltHistory : public FNiagaraGraphCachedDataBase
