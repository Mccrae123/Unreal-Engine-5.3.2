// Copyright Epic Games, Inc. All Rights Reserved.

#pragma once
#include "Templates/SharedPointer.h"
#include "Delegates/Delegate.h"
#include "Internationalization/Text.h"

class FStructOnScope;
class SNiagaraParameterEditor;
class SWidget;
struct FNiagaraTypeDefinition;
struct FNiagaraVariable;

class INiagaraEditorTypeUtilities
{
public:
	DECLARE_DELEGATE(FNotifyValueChanged);
public:
	virtual ~INiagaraEditorTypeUtilities() {}

	virtual bool CanProvideDefaultValue() const = 0;

	virtual void UpdateVariableWithDefaultValue(FNiagaraVariable& Variable) const = 0;

	virtual bool CanCreateParameterEditor() const = 0;

	virtual TSharedPtr<SNiagaraParameterEditor> CreateParameterEditor(const FNiagaraTypeDefinition& ParameterType) const = 0;

	virtual bool CanCreateDataInterfaceEditor() const = 0;

	virtual TSharedPtr<SWidget> CreateDataInterfaceEditor(UObject* DataInterface, FNotifyValueChanged DataInterfaceChangedHandler) const = 0;

	virtual bool CanHandlePinDefaults() const = 0;

	virtual FString GetPinDefaultStringFromValue(const FNiagaraVariable& AllocatedVariable) const = 0;

	virtual bool SetValueFromPinDefaultString(const FString& StringValue, FNiagaraVariable& Variable) const = 0;

	virtual bool CanSetValueFromDisplayName() const = 0;

	virtual bool SetValueFromDisplayName(const FText& TextValue, FNiagaraVariable& Variable) const = 0;

	virtual FText GetSearchTextFromValue(const FNiagaraVariable& AllocatedVariable) const = 0;

<<<<<<< HEAD
	virtual FText GetStackDisplayText(FNiagaraVariable& Variable) const = 0;
=======
	virtual FText GetStackDisplayText(const FNiagaraVariable& Variable) const = 0;
>>>>>>> 6bbb88c8
};

class FNiagaraEditorTypeUtilities : public INiagaraEditorTypeUtilities, public TSharedFromThis<FNiagaraEditorTypeUtilities, ESPMode::ThreadSafe>
{
public:
	DECLARE_DELEGATE(FNotifyValueChanged);
public:
	//~ INiagaraEditorTypeUtilities
	virtual bool CanProvideDefaultValue() const override { return false; }
	virtual void UpdateVariableWithDefaultValue(FNiagaraVariable& Variable) const override { }
	virtual bool CanCreateParameterEditor() const override { return false; }
	virtual TSharedPtr<SNiagaraParameterEditor> CreateParameterEditor(const FNiagaraTypeDefinition& ParameterType) const override { return TSharedPtr<SNiagaraParameterEditor>(); }
	virtual bool CanCreateDataInterfaceEditor() const override { return false; };
	virtual TSharedPtr<SWidget> CreateDataInterfaceEditor(UObject* DataInterface, FNotifyValueChanged DataInterfaceChangedHandler) const override { return TSharedPtr<SWidget>(); }
	virtual bool CanHandlePinDefaults() const override { return false; }
	virtual FString GetPinDefaultStringFromValue(const FNiagaraVariable& AllocatedVariable) const override { return FString(); }
	virtual bool SetValueFromPinDefaultString(const FString& StringValue, FNiagaraVariable& Variable) const override { return false; }
	virtual bool CanSetValueFromDisplayName() const override { return false; }
	virtual bool SetValueFromDisplayName(const FText& TextValue, FNiagaraVariable& Variable) const override { return false; }
	virtual FText GetSearchTextFromValue(const FNiagaraVariable& AllocatedVariable) const override { return FText(); }
<<<<<<< HEAD
	virtual FText GetStackDisplayText(FNiagaraVariable& Variable) const override
=======
	virtual FText GetStackDisplayText(const FNiagaraVariable& Variable) const override
>>>>>>> 6bbb88c8
	{
		FString DefaultString = GetPinDefaultStringFromValue(Variable);
		return FText::FromString(DefaultString.IsEmpty() ? "[?]" : DefaultString);
	}
};<|MERGE_RESOLUTION|>--- conflicted
+++ resolved
@@ -42,11 +42,7 @@
 
 	virtual FText GetSearchTextFromValue(const FNiagaraVariable& AllocatedVariable) const = 0;
 
-<<<<<<< HEAD
-	virtual FText GetStackDisplayText(FNiagaraVariable& Variable) const = 0;
-=======
 	virtual FText GetStackDisplayText(const FNiagaraVariable& Variable) const = 0;
->>>>>>> 6bbb88c8
 };
 
 class FNiagaraEditorTypeUtilities : public INiagaraEditorTypeUtilities, public TSharedFromThis<FNiagaraEditorTypeUtilities, ESPMode::ThreadSafe>
@@ -67,11 +63,7 @@
 	virtual bool CanSetValueFromDisplayName() const override { return false; }
 	virtual bool SetValueFromDisplayName(const FText& TextValue, FNiagaraVariable& Variable) const override { return false; }
 	virtual FText GetSearchTextFromValue(const FNiagaraVariable& AllocatedVariable) const override { return FText(); }
-<<<<<<< HEAD
-	virtual FText GetStackDisplayText(FNiagaraVariable& Variable) const override
-=======
 	virtual FText GetStackDisplayText(const FNiagaraVariable& Variable) const override
->>>>>>> 6bbb88c8
 	{
 		FString DefaultString = GetPinDefaultStringFromValue(Variable);
 		return FText::FromString(DefaultString.IsEmpty() ? "[?]" : DefaultString);
