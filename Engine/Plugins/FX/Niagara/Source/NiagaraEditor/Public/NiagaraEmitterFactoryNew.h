// Copyright Epic Games, Inc. All Rights Reserved.

#pragma once
#include "NiagaraSettings.h"
#include "Factories/Factory.h"

#include "NiagaraEmitterFactoryNew.generated.h"


/** A factory for niagara emitter assets. */
UCLASS(hidecategories = Object, MinimalAPI)
class UNiagaraEmitterFactoryNew : public UFactory
{
	GENERATED_UCLASS_BODY()

	UNiagaraEmitter* EmitterToCopy;
	bool bUseInheritance;
	bool bAddDefaultModulesAndRenderersToEmptyEmitter;

	//~ Begin UFactory Interface
	virtual bool ConfigureProperties() override;
	virtual UObject* FactoryCreateNew(UClass* Class, UObject* InParent, FName Name, EObjectFlags Flags, UObject* Context, FFeedbackContext* Warn) override;
	//~ Begin UFactory Interface	

public:
<<<<<<< HEAD
	static void InitializeEmitter(UNiagaraEmitter* NewEmitter, bool bAddDefaultModulesAndRenderers);
=======
	NIAGARAEDITOR_API static void InitializeEmitter(UNiagaraEmitter* NewEmitter, bool bAddDefaultModulesAndRenderers);
>>>>>>> 4af6daef
};


<|MERGE_RESOLUTION|>--- conflicted
+++ resolved
@@ -23,11 +23,7 @@
 	//~ Begin UFactory Interface	
 
 public:
-<<<<<<< HEAD
-	static void InitializeEmitter(UNiagaraEmitter* NewEmitter, bool bAddDefaultModulesAndRenderers);
-=======
 	NIAGARAEDITOR_API static void InitializeEmitter(UNiagaraEmitter* NewEmitter, bool bAddDefaultModulesAndRenderers);
->>>>>>> 4af6daef
 };
 
 
