// Copyright Epic Games, Inc. All Rights Reserved.

#pragma once

#include "NiagaraCommon.h"
#include "Delegates/Delegate.h"
#include "NiagaraEditorCommon.generated.h"

NIAGARAEDITOR_API DECLARE_LOG_CATEGORY_EXTERN(LogNiagaraEditor, Log, All);

/** Common Strings */
namespace FNiagaraEditorStrings
{ 
	extern const FName DefaultValueCustomRowName;
	extern const FName DefaultModeCustomRowName;

	extern const FName FNiagaraParameterActionId;
}

/** Information about a Niagara operation. */
class FNiagaraOpInfo
{
public:
	FNiagaraOpInfo()
		: Keywords(FText())
		, NumericOuputTypeSelectionMode(ENiagaraNumericOutputTypeSelectionMode::Largest)
		, bSupportsAddedInputs(false)
		, bNumericsCanBeIntegers(true)
		, bNumericsCanBeFloats(true)
<<<<<<< HEAD
=======
		, bShowPinNamesInCompactMode(false)
>>>>>>> 4af6daef
		, bSupportsStaticResolution(false)
	{}

	FName Name;
	FText Category;
	FText FriendlyName;
	FText CompactName;
	TOptional<float> CompactNameFontSizeOverride;
	FText Description;
	FText Keywords;
	ENiagaraNumericOutputTypeSelectionMode NumericOuputTypeSelectionMode;
	TArray<FNiagaraOpInOutInfo> Inputs;
	TArray<FNiagaraOpInOutInfo> Outputs;


	/** If true then this operation supports a variable number of inputs */
	bool bSupportsAddedInputs;

	/** If integer pins are allowed on this op's numeric pins. */
	bool bNumericsCanBeIntegers;

	/** If float pins are allowed on this op's numeric pins. */
	bool bNumericsCanBeFloats;

	/** Only applicable if CompactName is set as that will activate compact node mode. */
	bool bShowPinNamesInCompactMode;

	/** 
	* The format that can generate the hlsl for the given number of inputs.
	* Used the placeholder {A} and {B} to chain the inputs together.
	*/
	FString AddedInputFormatting;

	/**
	* If added inputs are enabled then this filters the available pin types shown to the user.
	* If empty then all the default niagara types are shown.
	*/
	TArray<FNiagaraTypeDefinition> AddedInputTypeRestrictions;

	static TMap<FName, int32> OpInfoMap;
	static TArray<FNiagaraOpInfo> OpInfos;

	static void Init();
	static const FNiagaraOpInfo* GetOpInfo(FName OpName);
	static const TArray<FNiagaraOpInfo>& GetOpInfoArray();

	void BuildName(FString InName, FString InCategory);

	bool CreateHlslForAddedInputs(int32 InputCount, FString& HlslResult) const;

	DECLARE_DELEGATE_RetVal_OneParam(int32, FStaticVariableResolve, const TArray<int32>& );
	DECLARE_DELEGATE_RetVal_TwoParams(bool, FInputTypeValidation, const TArray<FNiagaraTypeDefinition>&, FText& );;
<<<<<<< HEAD
	DECLARE_DELEGATE_RetVal_OneParam(FNiagaraTypeDefinition, FCustomNumericResolve, const TArray<FNiagaraTypeDefinition>& )
=======
	DECLARE_DELEGATE_RetVal_OneParam(FNiagaraTypeDefinition, FCustomNumericResolve, TConstArrayView<FNiagaraTypeDefinition> )
>>>>>>> 4af6daef

	FStaticVariableResolve StaticVariableResolveFunction;
	FInputTypeValidation InputTypeValidationFunction;
	FCustomNumericResolve CustomNumericResolveFunction;

	/** Whether or not you can upgrade type to static on connection.*/
	bool bSupportsStaticResolution;
};

/** Interface for struct representing information about where to focus in a Niagara Script Graph after opening the editor for it. */
struct INiagaraScriptGraphFocusInfo : public TSharedFromThis<INiagaraScriptGraphFocusInfo>
{
public:
	enum class ENiagaraScriptGraphFocusInfoType : uint8
	{
		None = 0,
		Node,
		Pin
	};

	INiagaraScriptGraphFocusInfo(const ENiagaraScriptGraphFocusInfoType InFocusType)
		: FocusType(InFocusType)
	{
	};

	const ENiagaraScriptGraphFocusInfoType& GetFocusType() const { return FocusType; };

	virtual ~INiagaraScriptGraphFocusInfo() = 0;
	
private:
	const ENiagaraScriptGraphFocusInfoType FocusType;
};

struct FNiagaraScriptGraphNodeToFocusInfo : public INiagaraScriptGraphFocusInfo
{
public:
	FNiagaraScriptGraphNodeToFocusInfo(const FGuid& InNodeGuidToFocus)
		: INiagaraScriptGraphFocusInfo(ENiagaraScriptGraphFocusInfoType::Node)
		, NodeGuidToFocus(InNodeGuidToFocus)
	{
	};

	const FGuid& GetNodeGuidToFocus() const { return NodeGuidToFocus; };

private:
	const FGuid NodeGuidToFocus;
};

struct FNiagaraScriptGraphPinToFocusInfo : public INiagaraScriptGraphFocusInfo
{
public:
	FNiagaraScriptGraphPinToFocusInfo(const FGuid& InPinGuidToFocus)
		: INiagaraScriptGraphFocusInfo(ENiagaraScriptGraphFocusInfoType::Pin)
		, PinGuidToFocus(InPinGuidToFocus)
	{
	};

	const FGuid& GetPinGuidToFocus() const { return PinGuidToFocus; };

private:
	const FGuid PinGuidToFocus;
};

struct FNiagaraScriptIDAndGraphFocusInfo
{
public:
	FNiagaraScriptIDAndGraphFocusInfo(const uint32& InScriptUniqueAssetID, const TSharedPtr<INiagaraScriptGraphFocusInfo>& InScriptGraphFocusInfo)
		: ScriptUniqueAssetID(InScriptUniqueAssetID)
		, ScriptGraphFocusInfo(InScriptGraphFocusInfo)
	{
	};

	const uint32& GetScriptUniqueAssetID() const { return ScriptUniqueAssetID; };

	const TSharedPtr<INiagaraScriptGraphFocusInfo>& GetScriptGraphFocusInfo() const { return ScriptGraphFocusInfo; };

private:
	const uint32 ScriptUniqueAssetID;
	const TSharedPtr<INiagaraScriptGraphFocusInfo> ScriptGraphFocusInfo;
};

/** Defines different flags to use in conjunction with OnStructureChanged delegates for stack entries and related classes. */
enum ENiagaraStructureChangedFlags
{
	/** The actual stack structure changed - used to invalidate or refresh previous state, like search results */
	StructureChanged = 1 << 0,
	/** Only filtering changed; we don't need to invalidate or refresh as much state */
	FilteringChanged = 1 << 1
	// add more flags here if needed
};

/** Defines different types of changes to data objects within a niagara system. */
enum class ENiagaraDataObjectChange
{
	/** An object was added somewhere in the system. */
	Added,
	/** An object was changed somewhere in the system. */
	Changed,
	/** An object ws removed somewhere in the system. */
	Removed,
	/** It's now known how the data object was changed. */
	Unknown
};

/** Defines a relationship of an FNiagaraVariable to a set of FNiagaraVariable parameter definitions. */
enum class EParameterDefinitionMatchState : uint8
{
	NoMatchingDefinitions = 0,
	MatchingMoreThanOneDefinition,
	MatchingOneDefinition,
	MatchingDefinitionNameButNotType,
};


USTRUCT()
<<<<<<< HEAD
struct NIAGARAEDITOR_API FFunctionInputSummaryViewKey
=======
struct FFunctionInputSummaryViewKey
>>>>>>> 4af6daef
{
	GENERATED_BODY()

private:
	UPROPERTY()
	FGuid FunctionGuid;

	UPROPERTY()
	FGuid InputGuid;

	UPROPERTY()
	FName InputName;
public:

	FFunctionInputSummaryViewKey() { }

	FFunctionInputSummaryViewKey(const FGuid& InFunctionGuid, const FGuid& InInputGuid)
		: FunctionGuid(InFunctionGuid), InputGuid(InInputGuid)
	{
		check(InFunctionGuid.IsValid());
		check(InInputGuid.IsValid());		
	}

	FFunctionInputSummaryViewKey(const FGuid& InFunctionGuid, const FName& InInputName)
		: FunctionGuid(InFunctionGuid), InputName(InInputName)
	{
		check(InFunctionGuid.IsValid());
		check(!InputName.IsNone());		
	}

<<<<<<< HEAD
=======
	FGuid GetFunctionGuid() const { return FunctionGuid; }
	FGuid GetInputGuid() const { return InputGuid; }
	FName GetInputName() const { return InputName; }
	
>>>>>>> 4af6daef
	bool operator==(const FFunctionInputSummaryViewKey& Other) const
	{
		return FunctionGuid == Other.FunctionGuid && InputGuid == Other.InputGuid && InputName == Other.InputName;
	}

	friend uint32 GetTypeHash(const FFunctionInputSummaryViewKey& Key)
	{
		return HashCombine(
			GetTypeHash(Key.FunctionGuid),
			Key.InputGuid.IsValid()? GetTypeHash(Key.InputGuid) : GetTypeHash(Key.InputName));
	}
};

USTRUCT()
<<<<<<< HEAD
struct NIAGARAEDITOR_API FFunctionInputSummaryViewMetadata
=======
struct FFunctionInputSummaryViewMetadata
>>>>>>> 4af6daef
{
	GENERATED_BODY()

public:
	UPROPERTY()
	bool bVisible;
	UPROPERTY()
	FName DisplayName;
	UPROPERTY()
	FName Category;
	UPROPERTY()
	int32 SortIndex;
	
	FFunctionInputSummaryViewMetadata()
		: bVisible(false)
		, SortIndex(INDEX_NONE)
	{		
	}

	bool operator==(const FFunctionInputSummaryViewMetadata& Other) const
	{
		return
			bVisible == Other.bVisible &&
			DisplayName == Other.DisplayName &&
			Category == Other.Category &&
			SortIndex == Other.SortIndex;
	}
};<|MERGE_RESOLUTION|>--- conflicted
+++ resolved
@@ -27,10 +27,7 @@
 		, bSupportsAddedInputs(false)
 		, bNumericsCanBeIntegers(true)
 		, bNumericsCanBeFloats(true)
-<<<<<<< HEAD
-=======
 		, bShowPinNamesInCompactMode(false)
->>>>>>> 4af6daef
 		, bSupportsStaticResolution(false)
 	{}
 
@@ -83,11 +80,7 @@
 
 	DECLARE_DELEGATE_RetVal_OneParam(int32, FStaticVariableResolve, const TArray<int32>& );
 	DECLARE_DELEGATE_RetVal_TwoParams(bool, FInputTypeValidation, const TArray<FNiagaraTypeDefinition>&, FText& );;
-<<<<<<< HEAD
-	DECLARE_DELEGATE_RetVal_OneParam(FNiagaraTypeDefinition, FCustomNumericResolve, const TArray<FNiagaraTypeDefinition>& )
-=======
 	DECLARE_DELEGATE_RetVal_OneParam(FNiagaraTypeDefinition, FCustomNumericResolve, TConstArrayView<FNiagaraTypeDefinition> )
->>>>>>> 4af6daef
 
 	FStaticVariableResolve StaticVariableResolveFunction;
 	FInputTypeValidation InputTypeValidationFunction;
@@ -203,11 +196,7 @@
 
 
 USTRUCT()
-<<<<<<< HEAD
-struct NIAGARAEDITOR_API FFunctionInputSummaryViewKey
-=======
 struct FFunctionInputSummaryViewKey
->>>>>>> 4af6daef
 {
 	GENERATED_BODY()
 
@@ -238,13 +227,10 @@
 		check(!InputName.IsNone());		
 	}
 
-<<<<<<< HEAD
-=======
 	FGuid GetFunctionGuid() const { return FunctionGuid; }
 	FGuid GetInputGuid() const { return InputGuid; }
 	FName GetInputName() const { return InputName; }
 	
->>>>>>> 4af6daef
 	bool operator==(const FFunctionInputSummaryViewKey& Other) const
 	{
 		return FunctionGuid == Other.FunctionGuid && InputGuid == Other.InputGuid && InputName == Other.InputName;
@@ -259,11 +245,7 @@
 };
 
 USTRUCT()
-<<<<<<< HEAD
-struct NIAGARAEDITOR_API FFunctionInputSummaryViewMetadata
-=======
 struct FFunctionInputSummaryViewMetadata
->>>>>>> 4af6daef
 {
 	GENERATED_BODY()
 
