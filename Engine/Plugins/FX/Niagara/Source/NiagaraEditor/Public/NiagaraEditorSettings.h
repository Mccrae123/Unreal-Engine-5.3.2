--- conflicted
+++ resolved
@@ -178,7 +178,6 @@
 private:
 	UPROPERTY(Transient)
 	FGuid Guid;
-<<<<<<< HEAD
 };
 
 USTRUCT()
@@ -213,42 +212,6 @@
 	FLinearColor DeveloperColor;
 };
 
-=======
-};
-
-USTRUCT()
-struct NIAGARAEDITOR_API FNiagaraCurveTemplate
-{
-	GENERATED_BODY();
-
-	UPROPERTY(EditAnywhere, Category = Curve)
-	FString DisplayNameOverride;
-
-	UPROPERTY(EditAnywhere, Category = Curve, meta = (AllowedClasses = "CurveFloat"))
-	FSoftObjectPath CurveAsset;
-};
-
-USTRUCT()
-struct NIAGARAEDITOR_API FNiagaraActionColors
-{
-	GENERATED_BODY()
-
-	FNiagaraActionColors();
-	
-	UPROPERTY(EditAnywhere, Category = Color)
-	FLinearColor NiagaraColor;
-
-	UPROPERTY(EditAnywhere, Category = Color)
-	FLinearColor GameColor;
-
-	UPROPERTY(EditAnywhere, Category = Color)
-	FLinearColor PluginColor;
-
-	UPROPERTY(EditAnywhere, Category = Color)
-	FLinearColor DeveloperColor;
-};
-
->>>>>>> 6bbb88c8
 FORCEINLINE uint32 GetTypeHash(const FNiagaraNamespaceMetadata& NamespaceMetaData)
 {
 	return GetTypeHash(NamespaceMetaData.GetGuid());
@@ -286,11 +249,7 @@
 
 	/** Enables the Niagara Baker to be used within the system editor. */
 	UPROPERTY(config, EditAnywhere, Category = Experimental)
-<<<<<<< HEAD
-	bool bEnableBaker = false;
-=======
 	bool bEnableBaker = true;
->>>>>>> 6bbb88c8
 
 	TArray<float> GetPlaybackSpeeds() const;
 
@@ -427,8 +386,6 @@
 
 	UPROPERTY(config, EditAnywhere, Category = Niagara)
 	TArray<FNiagaraCurveTemplate> CurveTemplates;
-<<<<<<< HEAD
-=======
 
 	UPROPERTY(config)
 	bool bShowGridInViewport;
@@ -446,5 +403,4 @@
 	void SetShowInstructionsCount(bool bShowInstructionsCount);
 	bool IsShowEmitterExecutionOrder() const;
 	void SetShowEmitterExecutionOrder(bool bShowEmitterExecutionOrder);
->>>>>>> 6bbb88c8
 };