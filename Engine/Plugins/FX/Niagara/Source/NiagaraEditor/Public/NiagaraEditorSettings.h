// Copyright Epic Games, Inc. All Rights Reserved.

#pragma once

#include "NiagaraSystem.h"
#include "NiagaraEmitter.h"
#include "NiagaraScript.h"
#include "Engine/DeveloperSettings.h"
#include "NiagaraSpawnShortcut.h"
#include "NiagaraEditorSettings.generated.h"

class UCurveFloat;
enum class EScriptSource : uint8;

namespace FNiagaraEditorGuids
{
	const extern FGuid SystemNamespaceMetaDataGuid;
	const extern FGuid EmitterNamespaceMetaDataGuid;
	const extern FGuid ParticleAttributeNamespaceMetaDataGuid;
	const extern FGuid ModuleNamespaceMetaDataGuid;
	const extern FGuid ModuleOutputNamespaceMetaDataGuid;
	const extern FGuid ModuleLocalNamespaceMetaDataGuid;
	const extern FGuid TransientNamespaceMetaDataGuid;
	const extern FGuid StackContextNamespaceMetaDataGuid;
	const extern FGuid EngineNamespaceMetaDataGuid;
	const extern FGuid UserNamespaceMetaDataGuid;
	const extern FGuid ParameterCollectionNamespaceMetaDataGuid;
	const extern FGuid DataInstanceNamespaceMetaDataGuid;
	const extern FGuid StaticSwitchNamespaceMetaDataGuid;
}

USTRUCT()
struct FNiagaraNewAssetDialogConfig
{
	GENERATED_BODY()

	UPROPERTY()
	int32 SelectedOptionIndex;

	UPROPERTY()
	FVector2D WindowSize;

	FNiagaraNewAssetDialogConfig()
	{
		SelectedOptionIndex = 0;
		WindowSize = FVector2D(450, 600);
	}
};

UENUM()
enum class ENiagaraNamespaceMetadataOptions
{
	HideInScript,
	HideInSystem,
	AdvancedInScript,
	AdvancedInSystem,
	PreventEditingNamespace,
	PreventEditingNamespaceModifier,
	PreventEditingName,
	PreventCreatingInSystemEditor,
	HideInDefinitions,
};

USTRUCT()
struct NIAGARAEDITOR_API FNiagaraNamespaceMetadata
{
	GENERATED_BODY()

	FNiagaraNamespaceMetadata();

	FNiagaraNamespaceMetadata(TArray<FName> InNamespaces, FName InRequiredNamespaceModifier = NAME_None);

	//FNiagaraNamespaceMetadata(const FNiagaraNamespaceMetadata& Other);

	bool operator==(const FNiagaraNamespaceMetadata& Other) const
	{
		return
			Namespaces == Other.Namespaces &&
			RequiredNamespaceModifier == Other.RequiredNamespaceModifier &&
			DisplayName.IdenticalTo(Other.DisplayName) &&
			DisplayNameLong.IdenticalTo(Other.DisplayNameLong) &&
			Description.IdenticalTo(Other.Description) &&
			BackgroundColor == Other.BackgroundColor &&
			ForegroundStyle == Other.ForegroundStyle &&
			SortId == Other.SortId &&
			OptionalNamespaceModifiers == Other.OptionalNamespaceModifiers &&
			Options == Other.Options;
	}

	UPROPERTY()
	TArray<FName> Namespaces;

	UPROPERTY()
	FName RequiredNamespaceModifier;

	UPROPERTY()
	FText DisplayName;

	UPROPERTY()
	FText DisplayNameLong;

	UPROPERTY()
	FText Description;

	UPROPERTY()
	FLinearColor BackgroundColor;

	UPROPERTY()
	FName ForegroundStyle;

	UPROPERTY()
	int32 SortId;

	UPROPERTY()
	TArray<FName> OptionalNamespaceModifiers;

	UPROPERTY()
	TArray<ENiagaraNamespaceMetadataOptions> Options;

	FNiagaraNamespaceMetadata& SetDisplayName(FText InDisplayName)
	{
		DisplayName = InDisplayName;
		return *this;
	}

	FNiagaraNamespaceMetadata& SetDisplayNameLong(FText InDisplayNameLong)
	{
		DisplayNameLong = InDisplayNameLong;
		return *this;
	}

	FNiagaraNamespaceMetadata& SetDescription(FText InDescription)
	{
		Description = InDescription;
		return *this;
	}

	FNiagaraNamespaceMetadata& SetBackgroundColor(FLinearColor InBackgroundColor)
	{
		BackgroundColor = InBackgroundColor;
		return *this;
	}

	FNiagaraNamespaceMetadata& SetForegroundStyle(FName InForegroundStyle)
	{
		ForegroundStyle = InForegroundStyle;
		return *this;
	}

	FNiagaraNamespaceMetadata& SetSortId(int32 InSortId)
	{
		SortId = InSortId;
		return *this;
	}

	FNiagaraNamespaceMetadata& AddOptionalNamespaceModifier(FName InOptionalNamespaceModifier)
	{
		OptionalNamespaceModifiers.Add(InOptionalNamespaceModifier);
		return *this;
	}

	FNiagaraNamespaceMetadata& AddOption(ENiagaraNamespaceMetadataOptions Option)
	{
		Options.Add(Option);
		return *this;
	}

	FNiagaraNamespaceMetadata& SetGuid(const FGuid& NewGuid)
	{ 
		Guid = NewGuid; 
		return *this;
	}

	bool IsValid() const { return Namespaces.Num() > 0; }

	const FGuid& GetGuid() const { return Guid; }

private:
	UPROPERTY(Transient)
	FGuid Guid;
};

USTRUCT()
struct NIAGARAEDITOR_API FNiagaraCurveTemplate
{
	GENERATED_BODY();

	UPROPERTY(EditAnywhere, Category = Curve)
	FString DisplayNameOverride;

	UPROPERTY(EditAnywhere, Category = Curve, meta = (AllowedClasses = "/Script/Engine.CurveFloat"))
	FSoftObjectPath CurveAsset;
};

USTRUCT()
struct NIAGARAEDITOR_API FNiagaraActionColors
{
	GENERATED_BODY()

	FNiagaraActionColors();
	
	UPROPERTY(EditAnywhere, Category = Color)
	FLinearColor NiagaraColor;

	UPROPERTY(EditAnywhere, Category = Color)
	FLinearColor GameColor;

	UPROPERTY(EditAnywhere, Category = Color)
	FLinearColor PluginColor;

	UPROPERTY(EditAnywhere, Category = Color)
	FLinearColor DeveloperColor;
};


USTRUCT()
struct NIAGARAEDITOR_API FNiagaraParameterPanelSectionStorage
{
	GENERATED_BODY()
		
	FNiagaraParameterPanelSectionStorage() {}

	FNiagaraParameterPanelSectionStorage(const FGuid& InGuid) : ParamStorageId(InGuid) 
	{
		check(InGuid.IsValid());
	}

	UPROPERTY()
	FGuid ParamStorageId;

	UPROPERTY()
	TArray<FGuid> ExpandedCategories;
};

FORCEINLINE uint32 GetTypeHash(const FNiagaraNamespaceMetadata& NamespaceMetaData)
{
	return GetTypeHash(NamespaceMetaData.GetGuid());
}

UCLASS(config = Niagara, defaultconfig, meta=(DisplayName="Niagara"))
class NIAGARAEDITOR_API UNiagaraEditorSettings : public UDeveloperSettings
{
public:
	GENERATED_UCLASS_BODY()

	/** Niagara script to duplicate as the base of all new script assets created. */
	UPROPERTY(config, EditAnywhere, Category = Niagara)
	FSoftObjectPath DefaultScript;

	/** Niagara script to duplicate as the base of all new script assets created. */
	UPROPERTY(config, EditAnywhere, Category = Niagara)
	FSoftObjectPath DefaultDynamicInputScript;

	/** Niagara script to duplicate as the base of all new script assets created. */
	UPROPERTY(config, EditAnywhere, Category = Niagara)
	FSoftObjectPath DefaultFunctionScript;

	/** Niagara script to duplicate as the base of all new script assets created. */
	UPROPERTY(config, EditAnywhere, Category = Niagara)
	FSoftObjectPath DefaultModuleScript;

	/** Niagara script which is required in the system update script to control system state. */
	UPROPERTY(config, EditAnywhere, Category = Niagara)
	FSoftObjectPath RequiredSystemUpdateScript;

	/** Shortcut key bindings that if held down while doing a mouse click, will spawn the specified type of Niagara node.*/
	UPROPERTY(config, EditAnywhere, Category = Niagara)
	TArray<FNiagaraSpawnShortcut> GraphCreationShortcuts;

<<<<<<< HEAD
	/** Enables the Niagara Baker to be used within the system editor. */
	UPROPERTY(config, EditAnywhere, Category = Experimental)
	bool bEnableBaker = true;
=======
	/** If true then emitter and system nodes will show a simplified representation on low zoom levels. This improves performance and readablity when zoomed out of the system overview graph. */
	UPROPERTY(config, EditAnywhere, Category = Niagara)
	bool bSimplifyStackNodesAtLowResolution = true;

	/** The max number of chars before names on the low resolution nodes are truncated. */
	UPROPERTY(config, EditAnywhere, Category = Niagara, meta=(EditCondition="bSimplifyStackNodesAtLowResolution", UIMin=3))
	int32 LowResolutionNodeMaxNameChars = 7;
	
	/** If true then the system editor will zoom to fit all emitters when opening an asset. */
	UPROPERTY(config, EditAnywhere, Category = Niagara)
	bool bAlwaysZoomToFitSystemGraph = true;
>>>>>>> d731a049

	TArray<float> GetPlaybackSpeeds() const;

	/** Gets whether or not auto-compile is enabled in the editors. */
	bool GetAutoCompile() const;

	/** Sets whether or not auto-compile is enabled in the editors. */
	void SetAutoCompile(bool bInAutoCompile);

	/** Gets whether or not simulations should start playing automatically when the emitter or system editor is opened, or when the data is changed in the editor. */
	bool GetAutoPlay() const;

	/** Sets whether or not simulations should start playing automatically when the emitter or system editor is opened, or when the data is changed in the editor. */
	void SetAutoPlay(bool bInAutoPlay);

	/** Gets whether or not the simulation should reset when a value on the emitter or system is changed. */
	bool GetResetSimulationOnChange() const;

	/** Sets whether or not the simulation should reset when a value on the emitter or system is changed. */
	void SetResetSimulationOnChange(bool bInResetSimulationOnChange);

	/** Gets whether or not to rerun the simulation to the current time when making modifications while paused. */
	bool GetResimulateOnChangeWhilePaused() const;

	/** Sets whether or not to rerun the simulation to the current time when making modifications while paused. */
	void SetResimulateOnChangeWhilePaused(bool bInResimulateOnChangeWhilePaused);

	/** Gets whether or not to reset all components that include the system that is currently being reset */
	bool GetResetDependentSystemsWhenEditingEmitters() const;

	/** Sets whether or not to reset all components that include the system that is currently being reset */
	void SetResetDependentSystemsWhenEditingEmitters(bool bInResetDependentSystemsWhenEditingEmitters);

	/** Gets whether or not to display advanced categories for the parameter panel. */
	bool GetDisplayAdvancedParameterPanelCategories() const;

	/** Sets whether or not to display advanced categories for the parameter panel. */
	void SetDisplayAdvancedParameterPanelCategories(bool bInDisplayAdvancedParameterPanelCategories);

	bool GetDisplayAffectedAssetStats() const;
	int32 GetAssetStatsSearchLimit() const;

	bool IsShowGridInViewport() const;
	void SetShowGridInViewport(bool bShowGridInViewport);
	
	bool IsShowParticleCountsInViewport() const;
	void SetShowParticleCountsInViewport(bool bShowParticleCountsInViewport);
	
	FNiagaraNewAssetDialogConfig GetNewAssetDailogConfig(FName InDialogConfigKey) const;

	void SetNewAssetDialogConfig(FName InDialogConfigKey, const FNiagaraNewAssetDialogConfig& InNewAssetDialogConfig);

	FNiagaraNamespaceMetadata GetDefaultNamespaceMetadata() const;
	FNiagaraNamespaceMetadata GetMetaDataForNamespaces(TArray<FName> Namespaces) const;
	FNiagaraNamespaceMetadata GetMetaDataForId(const FGuid& NamespaceId) const;
	const FGuid& GetIdForUsage(ENiagaraScriptUsage Usage) const;
	const TArray<FNiagaraNamespaceMetadata>& GetAllNamespaceMetadata() const;

	FNiagaraNamespaceMetadata GetDefaultNamespaceModifierMetadata() const;
	FNiagaraNamespaceMetadata GetMetaDataForNamespaceModifier(FName NamespaceModifier) const;
	const TArray<FNiagaraNamespaceMetadata>& GetAllNamespaceModifierMetadata() const;

	const TArray<FNiagaraCurveTemplate>& GetCurveTemplates() const;
	
	// Begin UDeveloperSettings Interface
	virtual FName GetCategoryName() const override;
	virtual FText GetSectionText() const override;
	// END UDeveloperSettings Interface

	virtual void PostEditChangeProperty(FPropertyChangedEvent& PropertyChangedEvent) override;

	DECLARE_MULTICAST_DELEGATE_TwoParams(FOnNiagaraEditorSettingsChanged, const FString&, const UNiagaraEditorSettings*);

	/** Gets a multicast delegate which is called whenever one of the parameters in this settings object changes. */
	static FOnNiagaraEditorSettingsChanged& OnSettingsChanged();

	const TMap<FString, FString>& GetHLSLKeywordReplacementsMap()const { return HLSLKeywordReplacements; }

	FLinearColor GetSourceColor(EScriptSource Source) const;

	FNiagaraParameterPanelSectionStorage& FindOrAddParameterPanelSectionStorage(FGuid PanelSectionId, bool& bOutAdded);

	DECLARE_DELEGATE_RetVal_OneParam(bool, FOnIsClassAllowed, const UClass* /*InClass*/);
	DECLARE_DELEGATE_RetVal_OneParam(bool, FOnIsClassPathAllowed, const FTopLevelAssetPath& /*InClassPath*/);
	
	/** Sets a delegate that allows external code to restrict which features can be used within the niagara editor by filtering which classes are allowed. */
	void SetOnIsClassAllowed(const FOnIsClassAllowed& InOnIsClassAllowed);

	/** Sets a delegate that allows external code to restrict which features can be used within the niagara editor by filtering which classes are allowed by class path. */
	void SetOnIsClassPathAllowed(const FOnIsClassPathAllowed& InOnIsClassPathAllowed);

	/** Returns whether or not the supplied class can be used in the current editor context. */
	bool IsAllowedClass(const UClass* InClass) const;

	/** Returns whether or not the class referenced by the supplied class path can be used in the current editor context. */
	bool IsAllowedClassPath(const FTopLevelAssetPath& InClassPath) const;

	/** Returns whether or not the supplied niagara type definition can be used in the current editor context. */
	bool IsAllowedTypeDefinition(const FNiagaraTypeDefinition& InTypeDefinition) const;

private:
	void SetupNamespaceMetadata();
	void BuildCachedPlaybackSpeeds() const;
protected:
	FOnNiagaraEditorSettingsChanged SettingsChangedDelegate;
private:
	/** Whether or not auto-compile is enabled in the editors. */
	UPROPERTY(config, EditAnywhere, Category = Niagara)
	bool bAutoCompile;

	/** Whether or not simulations should start playing automatically when the emitter or system editor is opened, or when the data is changed in the editor. */
	UPROPERTY(config, EditAnywhere, Category = SimulationOptions)
	bool bAutoPlay;

	/** Whether or not the simulation should reset when a value on the emitter or system is changed. */
	UPROPERTY(config, EditAnywhere, Category = SimulationOptions)
	bool bResetSimulationOnChange;

	/** Whether or not to rerun the simulation to the current time when making modifications while paused. */
	UPROPERTY(config, EditAnywhere, Category = SimulationOptions)
	bool bResimulateOnChangeWhilePaused;

	/** Whether or not to reset all components that include the system currently being reset. */
	UPROPERTY(config, EditAnywhere, Category = SimulationOptions)
	bool bResetDependentSystemsWhenEditingEmitters;

	/** Whether or not to display advanced categories for the parameter panel. */
	UPROPERTY(config, EditAnywhere, Category = Niagara)
	bool bDisplayAdvancedParameterPanelCategories;

	/** If true, then the emitter and script editors will show an info message how many downstream asset are affected by a change. Gathering this information for large asset graphs can delay the opening of the asset editors a bit. */
	UPROPERTY(config, EditAnywhere, Category=Niagara)
	bool bDisplayAffectedAssetStats = true;

	/** The maximum amount of asset references that are searched before stopping. Setting this too high can lead to long load times when opening default assets (basically the same as disabling the breadth limit in the reference viewer). */
	UPROPERTY(config, EditAnywhere, Category=Niagara, meta=(EditCondition="bDisplayAffectedAssetStats", ClampMin=1))
	int32 AffectedAssetSearchLimit = 25;

	/** Speeds used for slowing down and speeding up the playback speeds */
	UPROPERTY(config, EditAnywhere, Category = Niagara)
	TArray<float> PlaybackSpeeds;

	UPROPERTY(config, EditAnywhere, Category = "Niagara Colors")
	FNiagaraActionColors ActionColors;

	/** This is built using PlaybackSpeeds, populated whenever it is accessed using GetPlaybackSpeeds() */
	mutable TOptional<TArray<float>> CachedPlaybackSpeeds;
	
	UPROPERTY(config)
	TMap<FName, FNiagaraNewAssetDialogConfig> NewAssetDialogConfigMap;

	UPROPERTY(config)
	TMap<FString, FString> HLSLKeywordReplacements;

	UPROPERTY()
	TArray<FNiagaraNamespaceMetadata> NamespaceMetadata;

	UPROPERTY()
	TArray<FNiagaraNamespaceMetadata> NamespaceModifierMetadata;

	UPROPERTY()
	FNiagaraNamespaceMetadata DefaultNamespaceMetadata;

	UPROPERTY()
	FNiagaraNamespaceMetadata DefaultNamespaceModifierMetadata;

	UPROPERTY(config, EditAnywhere, Category = Niagara)
	TArray<FNiagaraCurveTemplate> CurveTemplates;

	UPROPERTY(config)
	bool bShowGridInViewport;

	UPROPERTY(config)
	bool bShowInstructionsCount;
	
	UPROPERTY(config)
	bool bShowParticleCountsInViewport;

	UPROPERTY(config)
	bool bShowEmitterExecutionOrder;

	UPROPERTY(config)
	bool bShowGpuTickInformation;


	UPROPERTY(config)
	TArray<FNiagaraParameterPanelSectionStorage> SystemParameterPanelSectionData;

	FOnIsClassAllowed OnIsClassAllowedDelegate;
	FOnIsClassPathAllowed OnIsClassPathAllowedDelegate;

public:
	bool IsShowInstructionsCount() const;
	void SetShowInstructionsCount(bool bShowInstructionsCount);
	bool IsShowEmitterExecutionOrder() const;
	void SetShowEmitterExecutionOrder(bool bShowEmitterExecutionOrder);
	bool IsShowGpuTickInformation() const;
	void SetShowGpuTickInformation(bool bShowGpuTickInformation);
};<|MERGE_RESOLUTION|>--- conflicted
+++ resolved
@@ -267,11 +267,6 @@
 	UPROPERTY(config, EditAnywhere, Category = Niagara)
 	TArray<FNiagaraSpawnShortcut> GraphCreationShortcuts;
 
-<<<<<<< HEAD
-	/** Enables the Niagara Baker to be used within the system editor. */
-	UPROPERTY(config, EditAnywhere, Category = Experimental)
-	bool bEnableBaker = true;
-=======
 	/** If true then emitter and system nodes will show a simplified representation on low zoom levels. This improves performance and readablity when zoomed out of the system overview graph. */
 	UPROPERTY(config, EditAnywhere, Category = Niagara)
 	bool bSimplifyStackNodesAtLowResolution = true;
@@ -283,7 +278,6 @@
 	/** If true then the system editor will zoom to fit all emitters when opening an asset. */
 	UPROPERTY(config, EditAnywhere, Category = Niagara)
 	bool bAlwaysZoomToFitSystemGraph = true;
->>>>>>> d731a049
 
 	TArray<float> GetPlaybackSpeeds() const;
 
