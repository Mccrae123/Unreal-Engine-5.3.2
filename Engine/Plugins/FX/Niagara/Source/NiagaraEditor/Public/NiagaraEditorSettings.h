// Copyright Epic Games, Inc. All Rights Reserved.

#pragma once

#include "CoreMinimal.h"
#include "NiagaraSystem.h"
#include "NiagaraEmitter.h"
#include "NiagaraScript.h"
#include "NiagaraValidationRuleSet.h"
#include "Engine/DeveloperSettings.h"
#include "NiagaraSpawnShortcut.h"
#include "Editor/UnrealEdTypes.h"
#include "Viewports.h"
#include "NiagaraEditorSettings.generated.h"

class UCurveFloat;
enum class EScriptSource : uint8;
class UClass;

namespace FNiagaraEditorGuids
{
	const extern FGuid SystemNamespaceMetaDataGuid;
	const extern FGuid EmitterNamespaceMetaDataGuid;
	const extern FGuid ParticleAttributeNamespaceMetaDataGuid;
	const extern FGuid ModuleNamespaceMetaDataGuid;
	const extern FGuid ModuleOutputNamespaceMetaDataGuid;
	const extern FGuid ModuleLocalNamespaceMetaDataGuid;
	const extern FGuid TransientNamespaceMetaDataGuid;
	const extern FGuid StackContextNamespaceMetaDataGuid;
	const extern FGuid EngineNamespaceMetaDataGuid;
	const extern FGuid UserNamespaceMetaDataGuid;
	const extern FGuid ParameterCollectionNamespaceMetaDataGuid;
	const extern FGuid DataInstanceNamespaceMetaDataGuid;
	const extern FGuid StaticSwitchNamespaceMetaDataGuid;
}

USTRUCT()
struct FNiagaraNewAssetDialogConfig
{
	GENERATED_BODY()

	UPROPERTY()
	int32 SelectedOptionIndex;

	UPROPERTY()
	FVector2D WindowSize;

	FNiagaraNewAssetDialogConfig()
	{
		SelectedOptionIndex = 0;
		WindowSize = FVector2D(450, 600);
	}
};

UENUM()
enum class ENiagaraCategoryExpandState : uint8
{
	/** Categories will use the default expand / collapse state. */
	Default,
	/** Categories will use the default expand / collapse state unless they contain modified properties in which case they will expand. */
	DefaultExpandModified,
	/** Categories will ignore the default state and be collapsed. */
	CollapseAll,
	/** Categories will ignore the default state and be expanded. */
	ExpandAll,
};

UENUM()
enum class ENiagaraNamespaceMetadataOptions
{
	HideInScript,
	HideInSystem,
	AdvancedInScript,
	AdvancedInSystem,
	PreventEditingNamespace,
	PreventEditingNamespaceModifier,
	PreventEditingName,
	PreventCreatingInSystemEditor,
	HideInDefinitions,
<<<<<<< HEAD
=======
};

UENUM()
enum class ENiagaraAddDefaultsTrackMode : uint8
{
	/** Adding a Niagara actor to a sequence will not add any additional subtracks by default */
	NoSubtracks,

	/** Adding a Niagara actor will add a component subtrack, but nothing else */
	ComponentTrackOnly,
	
	/** Adding a Niagara actor to a sequence will also add a life cycle track to it by default  */
	LifecycleTrack,
>>>>>>> 4af6daef
};

USTRUCT()
struct FNiagaraNamespaceMetadata
{
	GENERATED_BODY()

	NIAGARAEDITOR_API FNiagaraNamespaceMetadata();

	NIAGARAEDITOR_API FNiagaraNamespaceMetadata(TArray<FName> InNamespaces, FName InRequiredNamespaceModifier = NAME_None);

	//FNiagaraNamespaceMetadata(const FNiagaraNamespaceMetadata& Other);

	bool operator==(const FNiagaraNamespaceMetadata& Other) const
	{
		return
			Namespaces == Other.Namespaces &&
			RequiredNamespaceModifier == Other.RequiredNamespaceModifier &&
			DisplayName.IdenticalTo(Other.DisplayName) &&
			DisplayNameLong.IdenticalTo(Other.DisplayNameLong) &&
			Description.IdenticalTo(Other.Description) &&
			BackgroundColor == Other.BackgroundColor &&
			ForegroundStyle == Other.ForegroundStyle &&
			SortId == Other.SortId &&
			OptionalNamespaceModifiers == Other.OptionalNamespaceModifiers &&
			Options == Other.Options;
	}

	UPROPERTY()
	TArray<FName> Namespaces;

	UPROPERTY()
	FName RequiredNamespaceModifier;

	UPROPERTY()
	FText DisplayName;

	UPROPERTY()
	FText DisplayNameLong;

	UPROPERTY()
	FText Description;

	UPROPERTY()
	FLinearColor BackgroundColor;

	UPROPERTY()
	FName ForegroundStyle;

	UPROPERTY()
	int32 SortId;

	UPROPERTY()
	TArray<FName> OptionalNamespaceModifiers;

	UPROPERTY()
	TArray<ENiagaraNamespaceMetadataOptions> Options;

	FNiagaraNamespaceMetadata& SetDisplayName(FText InDisplayName)
	{
		DisplayName = InDisplayName;
		return *this;
	}

	FNiagaraNamespaceMetadata& SetDisplayNameLong(FText InDisplayNameLong)
	{
		DisplayNameLong = InDisplayNameLong;
		return *this;
	}

	FNiagaraNamespaceMetadata& SetDescription(FText InDescription)
	{
		Description = InDescription;
		return *this;
	}

	FNiagaraNamespaceMetadata& SetBackgroundColor(FLinearColor InBackgroundColor)
	{
		BackgroundColor = InBackgroundColor;
		return *this;
	}

	FNiagaraNamespaceMetadata& SetForegroundStyle(FName InForegroundStyle)
	{
		ForegroundStyle = InForegroundStyle;
		return *this;
	}

	FNiagaraNamespaceMetadata& SetSortId(int32 InSortId)
	{
		SortId = InSortId;
		return *this;
	}

	FNiagaraNamespaceMetadata& AddOptionalNamespaceModifier(FName InOptionalNamespaceModifier)
	{
		OptionalNamespaceModifiers.Add(InOptionalNamespaceModifier);
		return *this;
	}

	FNiagaraNamespaceMetadata& AddOption(ENiagaraNamespaceMetadataOptions Option)
	{
		Options.Add(Option);
		return *this;
	}

	FNiagaraNamespaceMetadata& SetGuid(const FGuid& NewGuid)
	{ 
		Guid = NewGuid; 
		return *this;
	}

	bool IsValid() const { return Namespaces.Num() > 0; }

	const FGuid& GetGuid() const { return Guid; }

private:
	UPROPERTY(Transient)
	FGuid Guid;
};

USTRUCT()
struct FNiagaraCurveTemplate
{
	GENERATED_BODY();

	UPROPERTY(EditAnywhere, Category = Curve)
	FString DisplayNameOverride;

	UPROPERTY(EditAnywhere, Category = Curve, meta = (AllowedClasses = "/Script/Engine.CurveFloat"))
	FSoftObjectPath CurveAsset;
};

USTRUCT()
struct FNiagaraActionColors
{
	GENERATED_BODY()

<<<<<<< HEAD
	FNiagaraActionColors();
=======
	NIAGARAEDITOR_API FNiagaraActionColors();
>>>>>>> 4af6daef
	
	UPROPERTY(EditAnywhere, Category = Color)
	FLinearColor NiagaraColor;

	UPROPERTY(EditAnywhere, Category = Color)
	FLinearColor GameColor;

	UPROPERTY(EditAnywhere, Category = Color)
	FLinearColor PluginColor;

	UPROPERTY(EditAnywhere, Category = Color)
	FLinearColor DeveloperColor;
};


USTRUCT()
<<<<<<< HEAD
struct NIAGARAEDITOR_API FNiagaraParameterPanelSectionStorage
=======
struct FNiagaraParameterPanelSectionStorage
>>>>>>> 4af6daef
{
	GENERATED_BODY()
		
	FNiagaraParameterPanelSectionStorage() {}

	FNiagaraParameterPanelSectionStorage(const FGuid& InGuid) : ParamStorageId(InGuid) 
	{
		check(InGuid.IsValid());
	}

	UPROPERTY()
	FGuid ParamStorageId;

	UPROPERTY()
	TArray<FGuid> ExpandedCategories;
};

<<<<<<< HEAD
=======
/** Contains all the settings that should be shared across sessions. */
USTRUCT()
struct FNiagaraViewportSharedSettings
{
	GENERATED_USTRUCT_BODY()

	FNiagaraViewportSharedSettings() {}

	/** The viewport type */
	UPROPERTY(config)
	TEnumAsByte<ELevelViewportType> ViewportType = LVT_Perspective;

	/* View mode to set when this viewport is of type LVT_Perspective. */
	UPROPERTY(config)
	TEnumAsByte<EViewModeIndex> PerspViewModeIndex = VMI_Lit;

	/* View mode to set when this viewport is not of type LVT_Perspective. */
	UPROPERTY(config)
	TEnumAsByte<EViewModeIndex> OrthoViewModeIndex = VMI_BrushWireframe;

	/**
	 * A set of flags that determines visibility for various scene elements (FEngineShowFlags), converted to string form.
	 * These have to be saved as strings since FEngineShowFlags is too complex for UHT to parse correctly.
	 */
	UPROPERTY(config)
	FString EditorShowFlagsString;

	/**
	 * A set of flags that determines visibility for various scene elements (FEngineShowFlags), converted to string form.
	 * These have to be saved as strings since FEngineShowFlags is too complex for UHT to parse correctly.
	 */
	UPROPERTY(config)
	FString GameShowFlagsString;

	/** Setting to allow designers to override the automatic expose. */
	UPROPERTY(config)
	FExposureSettings ExposureSettings;

	/* Field of view angle for the viewport. */
	UPROPERTY(config)
	float FOVAngle = EditorViewportDefs::DefaultPerspectiveFOVAngle;

	/* Whether this viewport is updating in real-time. */
	UPROPERTY(config)
	bool bIsRealtime = true;
	
	/* Whether viewport statistics should be shown. */
	UPROPERTY(config)
	bool bShowOnScreenStats = true;

	UPROPERTY(config)
	bool bShowGridInViewport = false;

	UPROPERTY(config)
	bool bShowInstructionsCount = false;
	
	UPROPERTY(config)
	bool bShowParticleCountsInViewport = false;

	UPROPERTY(config)
	bool bShowEmitterExecutionOrder = false;

	UPROPERTY(config)
	bool bShowGpuTickInformation = false;

	UPROPERTY(config)
	bool bShowMemoryInfo = false;
};

>>>>>>> 4af6daef
FORCEINLINE uint32 GetTypeHash(const FNiagaraNamespaceMetadata& NamespaceMetaData)
{
	return GetTypeHash(NamespaceMetaData.GetGuid());
}

UCLASS(config = Niagara, defaultconfig, meta=(DisplayName="Niagara"), MinimalAPI)
class UNiagaraEditorSettings : public UDeveloperSettings
{
public:
	GENERATED_UCLASS_BODY()

	/** Niagara script to duplicate as the base of all new script assets created. */
	UPROPERTY(config, EditAnywhere, Category = Niagara)
	FSoftObjectPath DefaultScript;

	/** Niagara script to duplicate as the base of all new script assets created. */
	UPROPERTY(config, EditAnywhere, Category = Niagara)
	FSoftObjectPath DefaultDynamicInputScript;

	/** Niagara script to duplicate as the base of all new script assets created. */
	UPROPERTY(config, EditAnywhere, Category = Niagara)
	FSoftObjectPath DefaultFunctionScript;

	/** Niagara script to duplicate as the base of all new script assets created. */
	UPROPERTY(config, EditAnywhere, Category = Niagara)
	FSoftObjectPath DefaultModuleScript;

	/** Niagara script which is required in the system update script to control system state. */
	UPROPERTY(config, EditAnywhere, Category = Niagara)
	FSoftObjectPath RequiredSystemUpdateScript;

	/** Validation rules applied to all Niagara systems. */
	UPROPERTY(config, EditAnywhere, Category = Niagara)
	TArray<TSoftObjectPtr<UNiagaraValidationRuleSet>> DefaultValidationRuleSets;

	/** Shortcut key bindings that if held down while doing a mouse click, will spawn the specified type of Niagara node.*/
	UPROPERTY(config, EditAnywhere, Category = Niagara)
	TArray<FNiagaraSpawnShortcut> GraphCreationShortcuts;

	/** If true then emitter and system nodes will show a simplified representation on low zoom levels. This improves performance and readablity when zoomed out of the system overview graph. */
	UPROPERTY(config, EditAnywhere, Category = Niagara)
	bool bSimplifyStackNodesAtLowResolution = true;
<<<<<<< HEAD

	/** The max number of chars before names on the low resolution nodes are truncated. */
	UPROPERTY(config, EditAnywhere, Category = Niagara, meta=(EditCondition="bSimplifyStackNodesAtLowResolution", UIMin=3))
	int32 LowResolutionNodeMaxNameChars = 7;
	
	/** If true then the system editor will zoom to fit all emitters when opening an asset. */
	UPROPERTY(config, EditAnywhere, Category = Niagara)
	bool bAlwaysZoomToFitSystemGraph = true;
=======
>>>>>>> 4af6daef

	/** The max number of chars before names on the low resolution nodes are truncated. */
	UPROPERTY(config, EditAnywhere, Category = Niagara, meta=(EditCondition="bSimplifyStackNodesAtLowResolution", UIMin=3))
	int32 LowResolutionNodeMaxNameChars = 7;
	
	/** If true then the system editor will zoom to fit all emitters when opening an asset. */
	UPROPERTY(config, EditAnywhere, Category = Niagara)
	bool bAlwaysZoomToFitSystemGraph = true;

	UPROPERTY(config, EditAnywhere, Category = Niagara)
	ENiagaraCategoryExpandState RendererCategoryExpandState = ENiagaraCategoryExpandState::Default;
	
	UPROPERTY(config, EditAnywhere, Category = Niagara)
	ENiagaraAddDefaultsTrackMode DefaultsSequencerSubtracks = ENiagaraAddDefaultsTrackMode::NoSubtracks;

	NIAGARAEDITOR_API TArray<float> GetPlaybackSpeeds() const;

	/** Gets whether or not auto-compile is enabled in the editors. */
	NIAGARAEDITOR_API bool GetAutoCompile() const;

	/** Sets whether or not auto-compile is enabled in the editors. */
	NIAGARAEDITOR_API void SetAutoCompile(bool bInAutoCompile);

	/** Gets whether or not simulations should start playing automatically when the emitter or system editor is opened, or when the data is changed in the editor. */
	NIAGARAEDITOR_API bool GetAutoPlay() const;

	/** Sets whether or not simulations should start playing automatically when the emitter or system editor is opened, or when the data is changed in the editor. */
	NIAGARAEDITOR_API void SetAutoPlay(bool bInAutoPlay);

	/** Gets whether or not the simulation should reset when a value on the emitter or system is changed. */
	NIAGARAEDITOR_API bool GetResetSimulationOnChange() const;

	/** Sets whether or not the simulation should reset when a value on the emitter or system is changed. */
	NIAGARAEDITOR_API void SetResetSimulationOnChange(bool bInResetSimulationOnChange);

	/** Gets whether or not to rerun the simulation to the current time when making modifications while paused. */
	NIAGARAEDITOR_API bool GetResimulateOnChangeWhilePaused() const;

	/** Sets whether or not to rerun the simulation to the current time when making modifications while paused. */
	NIAGARAEDITOR_API void SetResimulateOnChangeWhilePaused(bool bInResimulateOnChangeWhilePaused);

	/** Gets whether or not to reset all components that include the system that is currently being reset */
	NIAGARAEDITOR_API bool GetResetDependentSystemsWhenEditingEmitters() const;

	/** Sets whether or not to reset all components that include the system that is currently being reset */
	NIAGARAEDITOR_API void SetResetDependentSystemsWhenEditingEmitters(bool bInResetDependentSystemsWhenEditingEmitters);

	/** Gets whether or not to display advanced categories for the parameter panel. */
	NIAGARAEDITOR_API bool GetDisplayAdvancedParameterPanelCategories() const;

	/** Sets whether or not to display advanced categories for the parameter panel. */
	NIAGARAEDITOR_API void SetDisplayAdvancedParameterPanelCategories(bool bInDisplayAdvancedParameterPanelCategories);

	NIAGARAEDITOR_API bool GetDisplayAffectedAssetStats() const;
	NIAGARAEDITOR_API int32 GetAssetStatsSearchLimit() const;

<<<<<<< HEAD
	bool GetDisplayAffectedAssetStats() const;
	int32 GetAssetStatsSearchLimit() const;

	bool IsShowGridInViewport() const;
	void SetShowGridInViewport(bool bShowGridInViewport);
	
	bool IsShowParticleCountsInViewport() const;
	void SetShowParticleCountsInViewport(bool bShowParticleCountsInViewport);
	
	FNiagaraNewAssetDialogConfig GetNewAssetDailogConfig(FName InDialogConfigKey) const;
=======
	NIAGARAEDITOR_API bool IsShowGridInViewport() const;
	NIAGARAEDITOR_API void SetShowGridInViewport(bool bShowGridInViewport);
	
	NIAGARAEDITOR_API bool IsShowParticleCountsInViewport() const;
	NIAGARAEDITOR_API void SetShowParticleCountsInViewport(bool bShowParticleCountsInViewport);
	
	NIAGARAEDITOR_API FNiagaraNewAssetDialogConfig GetNewAssetDailogConfig(FName InDialogConfigKey) const;
>>>>>>> 4af6daef

	NIAGARAEDITOR_API void SetNewAssetDialogConfig(FName InDialogConfigKey, const FNiagaraNewAssetDialogConfig& InNewAssetDialogConfig);

<<<<<<< HEAD
	FNiagaraNamespaceMetadata GetDefaultNamespaceMetadata() const;
	FNiagaraNamespaceMetadata GetMetaDataForNamespaces(TArray<FName> Namespaces) const;
	FNiagaraNamespaceMetadata GetMetaDataForId(const FGuid& NamespaceId) const;
	const FGuid& GetIdForUsage(ENiagaraScriptUsage Usage) const;
	const TArray<FNiagaraNamespaceMetadata>& GetAllNamespaceMetadata() const;
=======
	NIAGARAEDITOR_API FNiagaraNamespaceMetadata GetDefaultNamespaceMetadata() const;
	NIAGARAEDITOR_API FNiagaraNamespaceMetadata GetMetaDataForNamespaces(TArray<FName> Namespaces) const;
	NIAGARAEDITOR_API FNiagaraNamespaceMetadata GetMetaDataForId(const FGuid& NamespaceId) const;
	NIAGARAEDITOR_API const FGuid& GetIdForUsage(ENiagaraScriptUsage Usage) const;
	NIAGARAEDITOR_API const TArray<FNiagaraNamespaceMetadata>& GetAllNamespaceMetadata() const;
>>>>>>> 4af6daef

	NIAGARAEDITOR_API FNiagaraNamespaceMetadata GetDefaultNamespaceModifierMetadata() const;
	NIAGARAEDITOR_API FNiagaraNamespaceMetadata GetMetaDataForNamespaceModifier(FName NamespaceModifier) const;
	NIAGARAEDITOR_API const TArray<FNiagaraNamespaceMetadata>& GetAllNamespaceModifierMetadata() const;

	NIAGARAEDITOR_API const TArray<FNiagaraCurveTemplate>& GetCurveTemplates() const;
	
	// Begin UDeveloperSettings Interface
	NIAGARAEDITOR_API virtual FName GetCategoryName() const override;
	NIAGARAEDITOR_API virtual FText GetSectionText() const override;
	// END UDeveloperSettings Interface

	NIAGARAEDITOR_API virtual void PostEditChangeProperty(FPropertyChangedEvent& PropertyChangedEvent) override;
	
	const FNiagaraViewportSharedSettings& GetViewportSharedSettings() const { return ViewportSettings; }
	void SetViewportSharedSettings(const FNiagaraViewportSharedSettings& InViewportSharedSettings);

	DECLARE_MULTICAST_DELEGATE_TwoParams(FOnNiagaraEditorSettingsChanged, const FString&,
	                                     const UNiagaraEditorSettings*);

	/** Gets a multicast delegate which is called whenever one of the parameters in this settings object changes. */
	static NIAGARAEDITOR_API FOnNiagaraEditorSettingsChanged& OnSettingsChanged();

	const TMap<FString, FString>& GetHLSLKeywordReplacementsMap()const { return HLSLKeywordReplacements; }

<<<<<<< HEAD
	FLinearColor GetSourceColor(EScriptSource Source) const;

	FNiagaraParameterPanelSectionStorage& FindOrAddParameterPanelSectionStorage(FGuid PanelSectionId, bool& bOutAdded);

	DECLARE_DELEGATE_RetVal_OneParam(bool, FOnIsClassAllowed, const UClass* /*InClass*/);
	DECLARE_DELEGATE_RetVal_OneParam(bool, FOnIsClassPathAllowed, const FTopLevelAssetPath& /*InClassPath*/);
	
	/** Sets a delegate that allows external code to restrict which features can be used within the niagara editor by filtering which classes are allowed. */
	void SetOnIsClassAllowed(const FOnIsClassAllowed& InOnIsClassAllowed);

	/** Sets a delegate that allows external code to restrict which features can be used within the niagara editor by filtering which classes are allowed by class path. */
	void SetOnIsClassPathAllowed(const FOnIsClassPathAllowed& InOnIsClassPathAllowed);

	/** Returns whether or not the supplied class can be used in the current editor context. */
	bool IsAllowedClass(const UClass* InClass) const;

	/** Returns whether or not the class referenced by the supplied class path can be used in the current editor context. */
	bool IsAllowedClassPath(const FTopLevelAssetPath& InClassPath) const;

	/** Returns whether or not the supplied niagara type definition can be used in the current editor context. */
	bool IsAllowedTypeDefinition(const FNiagaraTypeDefinition& InTypeDefinition) const;

	FAssetRegistryTag CreateClassUsageAssetRegistryTag(const UObject* SourceObject) const;

	bool IsAllowedAssetByClassUsage(const FAssetData& InAssetData) const;

private:
	void SetupNamespaceMetadata();
	void BuildCachedPlaybackSpeeds() const;
	bool ShouldTrackClassUsage(const UClass* InClass) const;
=======
	NIAGARAEDITOR_API FLinearColor GetSourceColor(EScriptSource Source) const;

	NIAGARAEDITOR_API FNiagaraParameterPanelSectionStorage& FindOrAddParameterPanelSectionStorage(FGuid PanelSectionId, bool& bOutAdded);

	DECLARE_DELEGATE_RetVal_OneParam(bool, FOnIsClassAllowed, const UClass* /*InClass*/);
	DECLARE_DELEGATE_RetVal_OneParam(bool, FOnIsClassPathAllowed, const FTopLevelAssetPath& /*InClassPath*/);
	DECLARE_DELEGATE_RetVal_OneParam(bool, FOnShouldFilterAssetByClassUsage, const FTopLevelAssetPath& /*InAssetPath*/)
	
	/** Sets a delegate that allows external code to restrict which features can be used within the niagara editor by filtering which classes are allowed. */
	NIAGARAEDITOR_API void SetOnIsClassAllowed(const FOnIsClassAllowed& InOnIsClassAllowed);

	/** Sets a delegate that allows external code to restrict which features can be used within the niagara editor by filtering which classes are allowed by class path. */
	NIAGARAEDITOR_API void SetOnIsClassPathAllowed(const FOnIsClassPathAllowed& InOnIsClassPathAllowed);

	/** Sets a delegate that allows external code to restrict which features can be used within the niagara editor by filtering which assets are allowed. */
	NIAGARAEDITOR_API void SetOnShouldFilterAssetByClassUsage(const FOnShouldFilterAssetByClassUsage& InOnShouldFilterAssetByClassUsage);

	/** Returns whether or not the supplied class can be used in the current editor context. */
	NIAGARAEDITOR_API bool IsAllowedClass(const UClass* InClass) const;

	/** Returns whether or not the class referenced by the supplied class path can be used in the current editor context. */
	NIAGARAEDITOR_API bool IsAllowedClassPath(const FTopLevelAssetPath& InClassPath) const;

	/** Returns whether or not the supplied niagara type definition can be used in the current editor context. */
	NIAGARAEDITOR_API bool IsAllowedTypeDefinition(const FNiagaraTypeDefinition& InTypeDefinition) const;

	NIAGARAEDITOR_API FAssetRegistryTag CreateClassUsageAssetRegistryTag(const UObject* SourceObject) const;

	NIAGARAEDITOR_API bool IsAllowedAssetByClassUsage(const FAssetData& InAssetData) const;
	NIAGARAEDITOR_API bool IsAllowedAssetObjectByClassUsage(const UObject& InAssetObject) const;

	NIAGARAEDITOR_API bool GetUpdateStackValuesOnCommitOnly() const;

	NIAGARAEDITOR_API bool GetUseAutoExposure() const;
	NIAGARAEDITOR_API void SetUseAutoExposure(bool bInUseAutoExposure);
	
	NIAGARAEDITOR_API float GetExposureValue() const;
	NIAGARAEDITOR_API void SetAutoExposureValue(bool bInUseAutoExposure);
	
private:
	NIAGARAEDITOR_API bool IsAllowedObjectByClassUsageInternal(const UObject& InObject, TSet<const UObject*>& CheckedObjects) const;
	NIAGARAEDITOR_API bool IsAllowedAssetObjectByClassUsageInternal(const UObject& InAssetObject, TSet<const UObject*>& CheckedAssetObjects) const;

	NIAGARAEDITOR_API void SetupNamespaceMetadata();
	NIAGARAEDITOR_API void BuildCachedPlaybackSpeeds() const;
	NIAGARAEDITOR_API bool ShouldTrackClassUsage(const UClass* InClass) const;
>>>>>>> 4af6daef
protected:
	FOnNiagaraEditorSettingsChanged SettingsChangedDelegate;
private:
	/** Whether or not auto-compile is enabled in the editors. */
	UPROPERTY(config, EditAnywhere, Category = Niagara)
	bool bAutoCompile;

	/** Whether or not simulations should start playing automatically when the emitter or system editor is opened, or when the data is changed in the editor. */
	UPROPERTY(config, EditAnywhere, Category = SimulationOptions)
	bool bAutoPlay;

	/** Whether or not the simulation should reset when a value on the emitter or system is changed. */
	UPROPERTY(config, EditAnywhere, Category = SimulationOptions)
	bool bResetSimulationOnChange;

	/** Whether or not to rerun the simulation to the current time when making modifications while paused. */
	UPROPERTY(config, EditAnywhere, Category = SimulationOptions)
	bool bResimulateOnChangeWhilePaused;

	/** Whether or not to reset all components that include the system currently being reset. */
	UPROPERTY(config, EditAnywhere, Category = SimulationOptions)
	bool bResetDependentSystemsWhenEditingEmitters;

	/** Whether or not to display advanced categories for the parameter panel. */
	UPROPERTY(config, EditAnywhere, Category = Niagara)
	bool bDisplayAdvancedParameterPanelCategories;

	/** If true, then the emitter and script editors will show an info message how many downstream asset are affected by a change. Gathering this information for large asset graphs can delay the opening of the asset editors a bit. */
	UPROPERTY(config, EditAnywhere, Category=Niagara)
	bool bDisplayAffectedAssetStats = true;

	/** The maximum amount of asset references that are searched before stopping. Setting this too high can lead to long load times when opening default assets (basically the same as disabling the breadth limit in the reference viewer). */
	UPROPERTY(config, EditAnywhere, Category=Niagara, meta=(EditCondition="bDisplayAffectedAssetStats", ClampMin=1))
	int32 AffectedAssetSearchLimit = 25;

<<<<<<< HEAD
=======
	/** This affects numeric inputs for modules. When set to false, the inputs update the simulation while typing. When set to true, the simulation is only updated after submitting the change by pressing Enter. */
	UPROPERTY(config, EditAnywhere, Category = Niagara)
	bool bUpdateStackValuesOnCommitOnly = false;

>>>>>>> 4af6daef
	/** Speeds used for slowing down and speeding up the playback speeds */
	UPROPERTY(config, EditAnywhere, Category = Niagara)
	TArray<float> PlaybackSpeeds;

	UPROPERTY(config, EditAnywhere, Category = "Niagara Colors")
	FNiagaraActionColors ActionColors;

	/** This is built using PlaybackSpeeds, populated whenever it is accessed using GetPlaybackSpeeds() */
	mutable TOptional<TArray<float>> CachedPlaybackSpeeds;
	
	UPROPERTY(config)
	TMap<FName, FNiagaraNewAssetDialogConfig> NewAssetDialogConfigMap;

	UPROPERTY(config)
	TMap<FString, FString> HLSLKeywordReplacements;

	UPROPERTY()
	TArray<FNiagaraNamespaceMetadata> NamespaceMetadata;

	UPROPERTY()
	TArray<FNiagaraNamespaceMetadata> NamespaceModifierMetadata;

	UPROPERTY()
	FNiagaraNamespaceMetadata DefaultNamespaceMetadata;

	UPROPERTY()
	FNiagaraNamespaceMetadata DefaultNamespaceModifierMetadata;

	UPROPERTY(config, EditAnywhere, Category = Niagara)
	TArray<FNiagaraCurveTemplate> CurveTemplates;
<<<<<<< HEAD

	UPROPERTY(config)
	bool bShowGridInViewport;

	UPROPERTY(config)
	bool bShowInstructionsCount;
	
	UPROPERTY(config)
	bool bShowParticleCountsInViewport;

	UPROPERTY(config)
	bool bShowEmitterExecutionOrder;

	UPROPERTY(config)
	bool bShowGpuTickInformation;


	UPROPERTY(config)
	TArray<FNiagaraParameterPanelSectionStorage> SystemParameterPanelSectionData;

	FOnIsClassAllowed OnIsClassAllowedDelegate;
	FOnIsClassPathAllowed OnIsClassPathAllowedDelegate;
=======
	
	UPROPERTY(config)
	FNiagaraViewportSharedSettings ViewportSettings;
	
	UPROPERTY(config)
	TArray<FNiagaraParameterPanelSectionStorage> SystemParameterPanelSectionData;
	

	FOnIsClassAllowed OnIsClassAllowedDelegate;
	FOnIsClassPathAllowed OnIsClassPathAllowedDelegate;
	FOnShouldFilterAssetByClassUsage OnShouldFilterAssetByClassUsage;
>>>>>>> 4af6daef

	TArray<UClass*> TrackedUsageBaseClasses;

public:
<<<<<<< HEAD
	bool IsShowInstructionsCount() const;
	void SetShowInstructionsCount(bool bShowInstructionsCount);
	bool IsShowEmitterExecutionOrder() const;
	void SetShowEmitterExecutionOrder(bool bShowEmitterExecutionOrder);
	bool IsShowGpuTickInformation() const;
	void SetShowGpuTickInformation(bool bShowGpuTickInformation);
=======
	NIAGARAEDITOR_API bool IsShowInstructionsCount() const;
	NIAGARAEDITOR_API void SetShowInstructionsCount(bool bShowInstructionsCount);
	NIAGARAEDITOR_API bool IsShowEmitterExecutionOrder() const;
	NIAGARAEDITOR_API void SetShowEmitterExecutionOrder(bool bShowEmitterExecutionOrder);
	NIAGARAEDITOR_API bool IsShowGpuTickInformation() const;
	NIAGARAEDITOR_API void SetShowGpuTickInformation(bool bShowGpuTickInformation);
	NIAGARAEDITOR_API bool IsShowMemoryInfo() const;
	NIAGARAEDITOR_API void SetShowMemoryInfo(bool bInShowInfo);
>>>>>>> 4af6daef
};<|MERGE_RESOLUTION|>--- conflicted
+++ resolved
@@ -77,8 +77,6 @@
 	PreventEditingName,
 	PreventCreatingInSystemEditor,
 	HideInDefinitions,
-<<<<<<< HEAD
-=======
 };
 
 UENUM()
@@ -92,7 +90,6 @@
 	
 	/** Adding a Niagara actor to a sequence will also add a life cycle track to it by default  */
 	LifecycleTrack,
->>>>>>> 4af6daef
 };
 
 USTRUCT()
@@ -231,11 +228,7 @@
 {
 	GENERATED_BODY()
 
-<<<<<<< HEAD
-	FNiagaraActionColors();
-=======
 	NIAGARAEDITOR_API FNiagaraActionColors();
->>>>>>> 4af6daef
 	
 	UPROPERTY(EditAnywhere, Category = Color)
 	FLinearColor NiagaraColor;
@@ -252,11 +245,7 @@
 
 
 USTRUCT()
-<<<<<<< HEAD
-struct NIAGARAEDITOR_API FNiagaraParameterPanelSectionStorage
-=======
 struct FNiagaraParameterPanelSectionStorage
->>>>>>> 4af6daef
 {
 	GENERATED_BODY()
 		
@@ -274,8 +263,6 @@
 	TArray<FGuid> ExpandedCategories;
 };
 
-<<<<<<< HEAD
-=======
 /** Contains all the settings that should be shared across sessions. */
 USTRUCT()
 struct FNiagaraViewportSharedSettings
@@ -345,7 +332,6 @@
 	bool bShowMemoryInfo = false;
 };
 
->>>>>>> 4af6daef
 FORCEINLINE uint32 GetTypeHash(const FNiagaraNamespaceMetadata& NamespaceMetaData)
 {
 	return GetTypeHash(NamespaceMetaData.GetGuid());
@@ -388,7 +374,6 @@
 	/** If true then emitter and system nodes will show a simplified representation on low zoom levels. This improves performance and readablity when zoomed out of the system overview graph. */
 	UPROPERTY(config, EditAnywhere, Category = Niagara)
 	bool bSimplifyStackNodesAtLowResolution = true;
-<<<<<<< HEAD
 
 	/** The max number of chars before names on the low resolution nodes are truncated. */
 	UPROPERTY(config, EditAnywhere, Category = Niagara, meta=(EditCondition="bSimplifyStackNodesAtLowResolution", UIMin=3))
@@ -397,16 +382,6 @@
 	/** If true then the system editor will zoom to fit all emitters when opening an asset. */
 	UPROPERTY(config, EditAnywhere, Category = Niagara)
 	bool bAlwaysZoomToFitSystemGraph = true;
-=======
->>>>>>> 4af6daef
-
-	/** The max number of chars before names on the low resolution nodes are truncated. */
-	UPROPERTY(config, EditAnywhere, Category = Niagara, meta=(EditCondition="bSimplifyStackNodesAtLowResolution", UIMin=3))
-	int32 LowResolutionNodeMaxNameChars = 7;
-	
-	/** If true then the system editor will zoom to fit all emitters when opening an asset. */
-	UPROPERTY(config, EditAnywhere, Category = Niagara)
-	bool bAlwaysZoomToFitSystemGraph = true;
 
 	UPROPERTY(config, EditAnywhere, Category = Niagara)
 	ENiagaraCategoryExpandState RendererCategoryExpandState = ENiagaraCategoryExpandState::Default;
@@ -455,18 +430,6 @@
 	NIAGARAEDITOR_API bool GetDisplayAffectedAssetStats() const;
 	NIAGARAEDITOR_API int32 GetAssetStatsSearchLimit() const;
 
-<<<<<<< HEAD
-	bool GetDisplayAffectedAssetStats() const;
-	int32 GetAssetStatsSearchLimit() const;
-
-	bool IsShowGridInViewport() const;
-	void SetShowGridInViewport(bool bShowGridInViewport);
-	
-	bool IsShowParticleCountsInViewport() const;
-	void SetShowParticleCountsInViewport(bool bShowParticleCountsInViewport);
-	
-	FNiagaraNewAssetDialogConfig GetNewAssetDailogConfig(FName InDialogConfigKey) const;
-=======
 	NIAGARAEDITOR_API bool IsShowGridInViewport() const;
 	NIAGARAEDITOR_API void SetShowGridInViewport(bool bShowGridInViewport);
 	
@@ -474,23 +437,14 @@
 	NIAGARAEDITOR_API void SetShowParticleCountsInViewport(bool bShowParticleCountsInViewport);
 	
 	NIAGARAEDITOR_API FNiagaraNewAssetDialogConfig GetNewAssetDailogConfig(FName InDialogConfigKey) const;
->>>>>>> 4af6daef
 
 	NIAGARAEDITOR_API void SetNewAssetDialogConfig(FName InDialogConfigKey, const FNiagaraNewAssetDialogConfig& InNewAssetDialogConfig);
 
-<<<<<<< HEAD
-	FNiagaraNamespaceMetadata GetDefaultNamespaceMetadata() const;
-	FNiagaraNamespaceMetadata GetMetaDataForNamespaces(TArray<FName> Namespaces) const;
-	FNiagaraNamespaceMetadata GetMetaDataForId(const FGuid& NamespaceId) const;
-	const FGuid& GetIdForUsage(ENiagaraScriptUsage Usage) const;
-	const TArray<FNiagaraNamespaceMetadata>& GetAllNamespaceMetadata() const;
-=======
 	NIAGARAEDITOR_API FNiagaraNamespaceMetadata GetDefaultNamespaceMetadata() const;
 	NIAGARAEDITOR_API FNiagaraNamespaceMetadata GetMetaDataForNamespaces(TArray<FName> Namespaces) const;
 	NIAGARAEDITOR_API FNiagaraNamespaceMetadata GetMetaDataForId(const FGuid& NamespaceId) const;
 	NIAGARAEDITOR_API const FGuid& GetIdForUsage(ENiagaraScriptUsage Usage) const;
 	NIAGARAEDITOR_API const TArray<FNiagaraNamespaceMetadata>& GetAllNamespaceMetadata() const;
->>>>>>> 4af6daef
 
 	NIAGARAEDITOR_API FNiagaraNamespaceMetadata GetDefaultNamespaceModifierMetadata() const;
 	NIAGARAEDITOR_API FNiagaraNamespaceMetadata GetMetaDataForNamespaceModifier(FName NamespaceModifier) const;
@@ -516,38 +470,6 @@
 
 	const TMap<FString, FString>& GetHLSLKeywordReplacementsMap()const { return HLSLKeywordReplacements; }
 
-<<<<<<< HEAD
-	FLinearColor GetSourceColor(EScriptSource Source) const;
-
-	FNiagaraParameterPanelSectionStorage& FindOrAddParameterPanelSectionStorage(FGuid PanelSectionId, bool& bOutAdded);
-
-	DECLARE_DELEGATE_RetVal_OneParam(bool, FOnIsClassAllowed, const UClass* /*InClass*/);
-	DECLARE_DELEGATE_RetVal_OneParam(bool, FOnIsClassPathAllowed, const FTopLevelAssetPath& /*InClassPath*/);
-	
-	/** Sets a delegate that allows external code to restrict which features can be used within the niagara editor by filtering which classes are allowed. */
-	void SetOnIsClassAllowed(const FOnIsClassAllowed& InOnIsClassAllowed);
-
-	/** Sets a delegate that allows external code to restrict which features can be used within the niagara editor by filtering which classes are allowed by class path. */
-	void SetOnIsClassPathAllowed(const FOnIsClassPathAllowed& InOnIsClassPathAllowed);
-
-	/** Returns whether or not the supplied class can be used in the current editor context. */
-	bool IsAllowedClass(const UClass* InClass) const;
-
-	/** Returns whether or not the class referenced by the supplied class path can be used in the current editor context. */
-	bool IsAllowedClassPath(const FTopLevelAssetPath& InClassPath) const;
-
-	/** Returns whether or not the supplied niagara type definition can be used in the current editor context. */
-	bool IsAllowedTypeDefinition(const FNiagaraTypeDefinition& InTypeDefinition) const;
-
-	FAssetRegistryTag CreateClassUsageAssetRegistryTag(const UObject* SourceObject) const;
-
-	bool IsAllowedAssetByClassUsage(const FAssetData& InAssetData) const;
-
-private:
-	void SetupNamespaceMetadata();
-	void BuildCachedPlaybackSpeeds() const;
-	bool ShouldTrackClassUsage(const UClass* InClass) const;
-=======
 	NIAGARAEDITOR_API FLinearColor GetSourceColor(EScriptSource Source) const;
 
 	NIAGARAEDITOR_API FNiagaraParameterPanelSectionStorage& FindOrAddParameterPanelSectionStorage(FGuid PanelSectionId, bool& bOutAdded);
@@ -594,7 +516,6 @@
 	NIAGARAEDITOR_API void SetupNamespaceMetadata();
 	NIAGARAEDITOR_API void BuildCachedPlaybackSpeeds() const;
 	NIAGARAEDITOR_API bool ShouldTrackClassUsage(const UClass* InClass) const;
->>>>>>> 4af6daef
 protected:
 	FOnNiagaraEditorSettingsChanged SettingsChangedDelegate;
 private:
@@ -630,13 +551,10 @@
 	UPROPERTY(config, EditAnywhere, Category=Niagara, meta=(EditCondition="bDisplayAffectedAssetStats", ClampMin=1))
 	int32 AffectedAssetSearchLimit = 25;
 
-<<<<<<< HEAD
-=======
 	/** This affects numeric inputs for modules. When set to false, the inputs update the simulation while typing. When set to true, the simulation is only updated after submitting the change by pressing Enter. */
 	UPROPERTY(config, EditAnywhere, Category = Niagara)
 	bool bUpdateStackValuesOnCommitOnly = false;
 
->>>>>>> 4af6daef
 	/** Speeds used for slowing down and speeding up the playback speeds */
 	UPROPERTY(config, EditAnywhere, Category = Niagara)
 	TArray<float> PlaybackSpeeds;
@@ -667,30 +585,6 @@
 
 	UPROPERTY(config, EditAnywhere, Category = Niagara)
 	TArray<FNiagaraCurveTemplate> CurveTemplates;
-<<<<<<< HEAD
-
-	UPROPERTY(config)
-	bool bShowGridInViewport;
-
-	UPROPERTY(config)
-	bool bShowInstructionsCount;
-	
-	UPROPERTY(config)
-	bool bShowParticleCountsInViewport;
-
-	UPROPERTY(config)
-	bool bShowEmitterExecutionOrder;
-
-	UPROPERTY(config)
-	bool bShowGpuTickInformation;
-
-
-	UPROPERTY(config)
-	TArray<FNiagaraParameterPanelSectionStorage> SystemParameterPanelSectionData;
-
-	FOnIsClassAllowed OnIsClassAllowedDelegate;
-	FOnIsClassPathAllowed OnIsClassPathAllowedDelegate;
-=======
 	
 	UPROPERTY(config)
 	FNiagaraViewportSharedSettings ViewportSettings;
@@ -702,19 +596,10 @@
 	FOnIsClassAllowed OnIsClassAllowedDelegate;
 	FOnIsClassPathAllowed OnIsClassPathAllowedDelegate;
 	FOnShouldFilterAssetByClassUsage OnShouldFilterAssetByClassUsage;
->>>>>>> 4af6daef
 
 	TArray<UClass*> TrackedUsageBaseClasses;
 
 public:
-<<<<<<< HEAD
-	bool IsShowInstructionsCount() const;
-	void SetShowInstructionsCount(bool bShowInstructionsCount);
-	bool IsShowEmitterExecutionOrder() const;
-	void SetShowEmitterExecutionOrder(bool bShowEmitterExecutionOrder);
-	bool IsShowGpuTickInformation() const;
-	void SetShowGpuTickInformation(bool bShowGpuTickInformation);
-=======
 	NIAGARAEDITOR_API bool IsShowInstructionsCount() const;
 	NIAGARAEDITOR_API void SetShowInstructionsCount(bool bShowInstructionsCount);
 	NIAGARAEDITOR_API bool IsShowEmitterExecutionOrder() const;
@@ -723,5 +608,4 @@
 	NIAGARAEDITOR_API void SetShowGpuTickInformation(bool bShowGpuTickInformation);
 	NIAGARAEDITOR_API bool IsShowMemoryInfo() const;
 	NIAGARAEDITOR_API void SetShowMemoryInfo(bool bInShowInfo);
->>>>>>> 4af6daef
 };