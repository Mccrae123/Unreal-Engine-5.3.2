--- conflicted
+++ resolved
@@ -77,11 +77,7 @@
 
 	//~ FEditorUndoClient Interface
 	NIAGARAEDITOR_API virtual void PostUndo(bool bSuccess) override;
-<<<<<<< HEAD
-	NIAGARAEDITOR_API virtual void PostRedo(bool bSuccess) override { PostUndo(bSuccess); }
-=======
 	virtual void PostRedo(bool bSuccess) override { PostUndo(bSuccess); }
->>>>>>> 4af6daef
 
 	UNiagaraScript* GetContainerScript(ENiagaraScriptUsage InUsage, FGuid InUsageId = FGuid());
 	UNiagaraScript* GetScript(ENiagaraScriptUsage InUsage, FGuid InUsageId = FGuid());
