--- conflicted
+++ resolved
@@ -29,11 +29,7 @@
 	DECLARE_MULTICAST_DELEGATE_TwoParams(FOnScriptParameterStoreChanged, const FNiagaraParameterStore&, const UNiagaraScript&);
 
 public:
-<<<<<<< HEAD
-	/** Creates a new emitter editor view model with the supplied emitter handle and simulation. */
-=======
 	/** Creates a new emitter editor view model.  It must be initialized before use. */
->>>>>>> 69078e53
 	FNiagaraEmitterViewModel();
 	virtual ~FNiagaraEmitterViewModel();
 
