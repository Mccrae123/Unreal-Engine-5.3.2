--- conflicted
+++ resolved
@@ -14,15 +14,9 @@
 	GENERATED_BODY()
 		
 public:
-<<<<<<< HEAD
-	void Initialize(FRequiredEntryData InRequiredEntryData, TSharedRef<IDetailTreeNode> InDetailTreeNode, bool bInIsTopLevelProperty, FString InOwnerStackItemEditorDataKey, FString InOwnerStackEditorDataKey, UNiagaraNode* InOwningNiagaraNode);
-
-	virtual EStackRowStyle GetStackRowStyle() const override;
-=======
 	NIAGARAEDITOR_API void Initialize(FRequiredEntryData InRequiredEntryData, TSharedRef<IDetailTreeNode> InDetailTreeNode, bool bInIsTopLevelProperty, FString InOwnerStackItemEditorDataKey, FString InOwnerStackEditorDataKey, UNiagaraNode* InOwningNiagaraNode);
 	
 	NIAGARAEDITOR_API virtual EStackRowStyle GetStackRowStyle() const override;
->>>>>>> 4af6daef
 
 	NIAGARAEDITOR_API TSharedRef<IDetailTreeNode> GetDetailTreeNode() const;
 
@@ -30,18 +24,11 @@
 
 	NIAGARAEDITOR_API virtual bool HasOverridenContent() const override;
 
-<<<<<<< HEAD
-	virtual bool IsExpandedByDefault() const override;
-
-	virtual bool CanDrag() const override;
-
-=======
 	NIAGARAEDITOR_API virtual bool IsExpandedByDefault() const override;
 
 	NIAGARAEDITOR_API virtual bool CanDrag() const override;
 
 	void SetOwnerGuid(TOptional<FGuid> InGuid) { OwnerGuid = InGuid; }
->>>>>>> 4af6daef
 protected:
 	NIAGARAEDITOR_API virtual void FinalizeInternal() override;
 
@@ -51,23 +38,12 @@
 
 	NIAGARAEDITOR_API virtual void GetSearchItems(TArray<FStackSearchItem>& SearchItems) const override;
 
-<<<<<<< HEAD
-	virtual int32 GetChildIndentLevel() const override;
-
-	virtual void GetSearchItems(TArray<FStackSearchItem>& SearchItems) const override;
-
-	virtual TOptional<FDropRequestResponse> CanDropInternal(const FDropRequest& DropRequest) override;
-
-	virtual TOptional<FDropRequestResponse> DropInternal(const FDropRequest& DropRequest) override;
-
-=======
 	NIAGARAEDITOR_API virtual TOptional<FDropRequestResponse> CanDropInternal(const FDropRequest& DropRequest) override;
 
 	NIAGARAEDITOR_API virtual TOptional<FDropRequestResponse> DropInternal(const FDropRequest& DropRequest) override;
 
 	NIAGARAEDITOR_API virtual bool SupportsSummaryView() const override;
 	NIAGARAEDITOR_API virtual FNiagaraHierarchyIdentity DetermineSummaryIdentity() const override;
->>>>>>> 4af6daef
 private:
 	TSharedPtr<IDetailTreeNode> DetailTreeNode;
 	UNiagaraNode* OwningNiagaraNode;
@@ -76,12 +52,9 @@
 	UPROPERTY()
 	TObjectPtr<UNiagaraStackSpacer> CategorySpacer;
 
-<<<<<<< HEAD
-=======
 	/** An optional guid that can be used to identify the parent object. The parent object is responsible for setting this. It is used to create the summary view identity */
 	TOptional<FGuid> OwnerGuid;
 
->>>>>>> 4af6daef
 	bool bCannotEditInThisContext;
 	bool bIsTopLevelProperty;
 };