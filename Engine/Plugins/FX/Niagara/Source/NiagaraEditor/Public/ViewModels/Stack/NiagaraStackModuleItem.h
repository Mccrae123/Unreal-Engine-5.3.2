// Copyright Epic Games, Inc. All Rights Reserved.

#pragma once

#include "ViewModels/Stack/NiagaraStackItem.h"
#include "NiagaraTypes.h"
#include "NiagaraStackModuleItem.generated.h"

class UNiagaraNodeFunctionCall;
class UNiagaraStackModuleItemLinkedInputCollection;
class UNiagaraStackFunctionInputCollection;
class UNiagaraStackModuleItemOutputCollection;
class UNiagaraScript;
class INiagaraStackItemGroupAddUtilities;
struct FAssetData;
class UNiagaraClipboardFunctionInput;
class INiagaraMessage;

UCLASS(MinimalAPI)
class UNiagaraStackModuleItem : public UNiagaraStackItem
{
	GENERATED_BODY()

public:
	DECLARE_DELEGATE_OneParam(FOnRequestDeprecationRecommended, UNiagaraStackModuleItem*);
	DECLARE_DELEGATE_OneParam(FOnNoteModeSet, bool);

	NIAGARAEDITOR_API UNiagaraStackModuleItem();

	NIAGARAEDITOR_API UNiagaraNodeFunctionCall& GetModuleNode() const;

	NIAGARAEDITOR_API void Initialize(FRequiredEntryData InRequiredEntryData, INiagaraStackItemGroupAddUtilities* GroupAddUtilities, UNiagaraNodeFunctionCall& InFunctionCallNode);

	NIAGARAEDITOR_API virtual FText GetDisplayName() const override;
	NIAGARAEDITOR_API virtual UObject* GetDisplayedObject() const override;
	NIAGARAEDITOR_API virtual FText GetTooltipText() const override;

	NIAGARAEDITOR_API INiagaraStackItemGroupAddUtilities* GetGroupAddUtilities();

	NIAGARAEDITOR_API bool CanMoveAndDelete() const;
	NIAGARAEDITOR_API bool CanRefresh() const;
	NIAGARAEDITOR_API void Refresh();

	virtual bool SupportsRename() const override { return true; }

	virtual bool SupportsChangeEnabled() const override { return true; }
	NIAGARAEDITOR_API virtual bool GetIsEnabled() const override;

<<<<<<< HEAD
	int32 GetModuleIndex() const;
=======
	NIAGARAEDITOR_API int32 GetModuleIndex() const;
>>>>>>> 4af6daef
	
	NIAGARAEDITOR_API UObject* GetExternalAsset() const override;

	NIAGARAEDITOR_API virtual bool CanDrag() const override;

	/** Gets the output node of this module. */
	NIAGARAEDITOR_API class UNiagaraNodeOutput* GetOutputNode() const;

	NIAGARAEDITOR_API bool CanAddInput(FNiagaraVariable InputParameter) const;

	NIAGARAEDITOR_API void AddInput(FNiagaraVariable InputParameter);

	/** Gets whether or not a module script reassignment is pending.  This can happen when trying to fix modules which are missing their scripts. */
	NIAGARAEDITOR_API bool GetIsModuleScriptReassignmentPending() const;

	/** Gets whether or not a module script reassignment should be be pending. */
	NIAGARAEDITOR_API void SetIsModuleScriptReassignmentPending(bool bIsPending);

	/** Reassigns the function script for the module without resetting the inputs. */
	NIAGARAEDITOR_API void ReassignModuleScript(UNiagaraScript* ModuleScript);
	
	NIAGARAEDITOR_API void ChangeScriptVersion(FGuid NewScriptVersion);

	NIAGARAEDITOR_API void SetInputValuesFromClipboardFunctionInputs(const TArray<const UNiagaraClipboardFunctionInput*>& ClipboardFunctionInputs);

	NIAGARAEDITOR_API void GetParameterInputs(TArray<class UNiagaraStackFunctionInput*>& OutResult) const;
	NIAGARAEDITOR_API TArray<class UNiagaraStackFunctionInput*> GetInlineParameterInputs() const;

	void GetParameterInputs(TArray<class UNiagaraStackFunctionInput*>& OutResult) const;
	TArray<class UNiagaraStackFunctionInput*> GetInlineParameterInputs() const;

	virtual bool SupportsCut() const override { return true; }
	NIAGARAEDITOR_API virtual bool TestCanCutWithMessage(FText& OutMessage) const override;
	NIAGARAEDITOR_API virtual FText GetCutTransactionText() const override;
	NIAGARAEDITOR_API virtual void CopyForCut(UNiagaraClipboardContent* ClipboardContent) const override;
	NIAGARAEDITOR_API virtual void RemoveForCut() override;

	virtual bool SupportsCopy() const override { return true; }
	NIAGARAEDITOR_API virtual bool TestCanCopyWithMessage(FText& OutMessage) const override;
	NIAGARAEDITOR_API virtual void Copy(UNiagaraClipboardContent* ClipboardContent) const override;

	virtual bool SupportsPaste() const override { return true; }
	NIAGARAEDITOR_API virtual bool TestCanPasteWithMessage(const UNiagaraClipboardContent* ClipboardContent, FText& OutMessage) const override;
	NIAGARAEDITOR_API virtual FText GetPasteTransactionText(const UNiagaraClipboardContent* ClipboardContent) const override;
	NIAGARAEDITOR_API virtual void Paste(const UNiagaraClipboardContent* ClipboardContent, FText& OutPasteWarning) override;

	virtual bool SupportsDelete() const override { return true; }
	NIAGARAEDITOR_API virtual bool TestCanDeleteWithMessage(FText& OutCanDeleteMessage) const override;
	NIAGARAEDITOR_API virtual FText GetDeleteTransactionText() const override;
	NIAGARAEDITOR_API virtual void Delete() override;

	virtual bool SupportsInheritance() const override { return true; }
<<<<<<< HEAD
	virtual bool GetIsInherited() const override;
	virtual FText GetInheritanceMessage() const override;

	bool IsScratchModule() const;
=======
	NIAGARAEDITOR_API virtual bool GetIsInherited() const override;
	NIAGARAEDITOR_API virtual FText GetInheritanceMessage() const override;

	virtual bool SupportsSummaryView() const override { return true; }
	NIAGARAEDITOR_API virtual FNiagaraHierarchyIdentity DetermineSummaryIdentity() const override;
	
	NIAGARAEDITOR_API bool IsScratchModule() const;
>>>>>>> 4af6daef

	void SetOnRequestDeprecationRecommended(FOnRequestDeprecationRecommended InOnRequest)
	{
		DeprecationDelegate = InOnRequest;
	}

	void SetEnabled(bool bEnabled)
	{
		SetIsEnabledInternal(bEnabled);
	}

	void SetNoteMode(bool bEnabled)
	{
		bIsNoteModeActive = bEnabled;
		OnNoteModeSet().ExecuteIfBound(bIsNoteModeActive);
	}

	bool GetNoteMode() const
	{
		return bIsNoteModeActive;
	}

	NIAGARAEDITOR_API bool IsDebugDrawEnabled() const;
	NIAGARAEDITOR_API void SetDebugDrawEnabled(bool bInEnabled);

	FOnNoteModeSet& OnNoteModeSet() { return OnNoteModeSetDelegate;}

<<<<<<< HEAD
	bool OpenSourceAsset() const;
=======
	NIAGARAEDITOR_API bool OpenSourceAsset() const;
>>>>>>> 4af6daef

protected:
	FOnRequestDeprecationRecommended DeprecationDelegate;

	NIAGARAEDITOR_API virtual void FinalizeInternal() override;
	NIAGARAEDITOR_API virtual void RefreshChildrenInternal(const TArray<UNiagaraStackEntry*>& CurrentChildren, TArray<UNiagaraStackEntry*>& NewChildren, TArray<FStackIssue>& NewIssues) override;
	NIAGARAEDITOR_API virtual void SetIsEnabledInternal(bool bInIsEnabled) override;

	NIAGARAEDITOR_API virtual TOptional<FDropRequestResponse> CanDropInternal(const FDropRequest& DropRequest) override;
	NIAGARAEDITOR_API virtual TOptional<FDropRequestResponse> DropInternal(const FDropRequest& DropRequest) override;

	NIAGARAEDITOR_API virtual const FCollectedUsageData& GetCollectedUsageData() const override;

	virtual const FCollectedUsageData& GetCollectedUsageData() const override;

private:
	NIAGARAEDITOR_API bool FilterOutputCollection(const UNiagaraStackEntry& Child) const;
	NIAGARAEDITOR_API bool FilterOutputCollectionChild(const UNiagaraStackEntry& Child) const;
	NIAGARAEDITOR_API bool FilterLinkedInputCollection(const UNiagaraStackEntry& Child) const;
	NIAGARAEDITOR_API bool FilterLinkedInputCollectionChild(const UNiagaraStackEntry& Child) const;
	NIAGARAEDITOR_API void RefreshIssues(TArray<FStackIssue>& NewIssues);
	NIAGARAEDITOR_API void RefreshIsEnabled();
	NIAGARAEDITOR_API void OnMessageManagerRefresh(const TArray<TSharedRef<const INiagaraMessage>>& NewMessages);
	NIAGARAEDITOR_API FStackIssueFixDelegate GetUpgradeVersionFix();

private:
	UNiagaraNodeOutput* OutputNode;
	UNiagaraNodeFunctionCall* FunctionCallNode;
	mutable TOptional<bool> bCanMoveAndDeleteCache;
	mutable TOptional<FText> DisplayNameCache;
	bool bIsEnabled;
	bool bCanRefresh;

	UPROPERTY()
	TObjectPtr<UNiagaraStackModuleItemLinkedInputCollection> LinkedInputCollection;

	UPROPERTY()
	TObjectPtr<UNiagaraStackFunctionInputCollection> InputCollection;

	UPROPERTY()
	TObjectPtr<UNiagaraStackModuleItemOutputCollection> OutputCollection;

	INiagaraStackItemGroupAddUtilities* GroupAddUtilities;

	mutable TOptional<bool> bIsScratchModuleCache;

	bool bIsNoteModeActive = false;
	
	bool bIsModuleScriptReassignmentPending;

	FGuid MessageManagerRegistrationKey;

	//** Issues created outside of the RefreshChildren call that will be committed the next time the UI state is refreshed. */
	TArray<FStackIssue> MessageManagerIssues;

	FGuid MessageLogGuid;
	
	FOnNoteModeSet OnNoteModeSetDelegate;
};<|MERGE_RESOLUTION|>--- conflicted
+++ resolved
@@ -46,11 +46,7 @@
 	virtual bool SupportsChangeEnabled() const override { return true; }
 	NIAGARAEDITOR_API virtual bool GetIsEnabled() const override;
 
-<<<<<<< HEAD
-	int32 GetModuleIndex() const;
-=======
 	NIAGARAEDITOR_API int32 GetModuleIndex() const;
->>>>>>> 4af6daef
 	
 	NIAGARAEDITOR_API UObject* GetExternalAsset() const override;
 
@@ -79,9 +75,6 @@
 	NIAGARAEDITOR_API void GetParameterInputs(TArray<class UNiagaraStackFunctionInput*>& OutResult) const;
 	NIAGARAEDITOR_API TArray<class UNiagaraStackFunctionInput*> GetInlineParameterInputs() const;
 
-	void GetParameterInputs(TArray<class UNiagaraStackFunctionInput*>& OutResult) const;
-	TArray<class UNiagaraStackFunctionInput*> GetInlineParameterInputs() const;
-
 	virtual bool SupportsCut() const override { return true; }
 	NIAGARAEDITOR_API virtual bool TestCanCutWithMessage(FText& OutMessage) const override;
 	NIAGARAEDITOR_API virtual FText GetCutTransactionText() const override;
@@ -103,12 +96,6 @@
 	NIAGARAEDITOR_API virtual void Delete() override;
 
 	virtual bool SupportsInheritance() const override { return true; }
-<<<<<<< HEAD
-	virtual bool GetIsInherited() const override;
-	virtual FText GetInheritanceMessage() const override;
-
-	bool IsScratchModule() const;
-=======
 	NIAGARAEDITOR_API virtual bool GetIsInherited() const override;
 	NIAGARAEDITOR_API virtual FText GetInheritanceMessage() const override;
 
@@ -116,7 +103,6 @@
 	NIAGARAEDITOR_API virtual FNiagaraHierarchyIdentity DetermineSummaryIdentity() const override;
 	
 	NIAGARAEDITOR_API bool IsScratchModule() const;
->>>>>>> 4af6daef
 
 	void SetOnRequestDeprecationRecommended(FOnRequestDeprecationRecommended InOnRequest)
 	{
@@ -144,11 +130,7 @@
 
 	FOnNoteModeSet& OnNoteModeSet() { return OnNoteModeSetDelegate;}
 
-<<<<<<< HEAD
-	bool OpenSourceAsset() const;
-=======
 	NIAGARAEDITOR_API bool OpenSourceAsset() const;
->>>>>>> 4af6daef
 
 protected:
 	FOnRequestDeprecationRecommended DeprecationDelegate;
@@ -161,8 +143,6 @@
 	NIAGARAEDITOR_API virtual TOptional<FDropRequestResponse> DropInternal(const FDropRequest& DropRequest) override;
 
 	NIAGARAEDITOR_API virtual const FCollectedUsageData& GetCollectedUsageData() const override;
-
-	virtual const FCollectedUsageData& GetCollectedUsageData() const override;
 
 private:
 	NIAGARAEDITOR_API bool FilterOutputCollection(const UNiagaraStackEntry& Child) const;
