--- conflicted
+++ resolved
@@ -67,11 +67,8 @@
 
 	bool IsDataInstanceHandle() const;
 
-<<<<<<< HEAD
-=======
 	bool IsStackContextHandle() const;
 
->>>>>>> 24776ab6
 private:
 	FName ParameterHandleName;
 	FName Name;
