// Copyright Epic Games, Inc. All Rights Reserved.

#pragma once

#include "NiagaraEditorCommon.h"
#include "NiagaraParameterPanelTypes.h"
#include "NiagaraToolkitCommon.h"
#include "Types/SlateEnums.h"
#include "EditorUndoClient.h"
#include "EdGraph/EdGraphSchema.h"
#include "Input/Events.h"
#include "Input/Reply.h"
#include "NiagaraScript.h"
#include "Templates/SharedPointer.h"
#include "UObject/WeakObjectPtrTemplates.h"
#include "ViewModels/TNiagaraViewModelManager.h"
#include "Widgets/SNullWidget.h"

struct FCreateWidgetForActionData;
class FDelegateHandle;
class FMenuBuilder;
struct FNiagaraGraphParameterReference;
class FNiagaraObjectSelection;
class FNiagaraScriptViewModel;
class FNiagaraSystemGraphSelectionViewModel;
class FNiagaraSystemViewModel;
class FUICommandList;
class SComboButton;
class SEditableTextBox;
class UNiagaraGraph;
class UNiagaraNodeAssignment;
class UNiagaraParameterDefinitions;
class UNiagaraScript;
class UNiagaraScriptVariable;
class UNiagaraSystem;


namespace FNiagaraParameterUtilities
{
	enum class EParameterContext : uint8;
}

// NOTE: These utilities are not defined in the view model directly as they are shared between ParameterPanelViewModel and ParameterDefinitionsPanelViewModel.
namespace FNiagaraSystemToolkitParameterPanelUtilities
{
	FReply CreateDragEventForParameterItem(
		const FNiagaraParameterPanelItemBase& DraggedItem,
		const FPointerEvent& MouseEvent,
		const TArray<FNiagaraGraphParameterReference>& GraphParameterReferencesForItem,
		const TSharedPtr<TArray<FName>>& ParametersWithNamespaceModifierRenamePending
	);
}

namespace FNiagaraScriptToolkitParameterPanelUtilities
{
	FReply CreateDragEventForParameterItem(
		const FNiagaraParameterPanelItemBase& DraggedItem,
		const FPointerEvent& MouseEvent,
		const TArray<FNiagaraGraphParameterReference>& GraphParameterReferencesForItem,
		const TSharedPtr<TArray<FName>>& ParametersWithNamespaceModifierRenamePending
	);
}

namespace FNiagaraParameterPanelUtilities
{
	bool GetCanSetParameterNamespaceAndToolTipForScriptOrSystem(const FNiagaraParameterPanelItem& ItemToModify, const FName NewNamespace, FText& OutCanSetParameterNamespaceToolTip);

	bool GetCanSetParameterNamespaceModifierAndToolTipForScriptOrSystem(const TArray<FNiagaraParameterPanelItem>& CachedViewedItems, const FNiagaraParameterPanelItem& ItemToModify, const FName NamespaceModifier, bool bDuplicateParameter, FText& OutCanSetParameterNamespaceModifierToolTip);

	bool GetCanSetParameterCustomNamespaceModifierAndToolTipForScriptOrSystem(const FNiagaraParameterPanelItem& ItemToModify, bool bDuplicateParameter, FText& OutCanSetParameterNamespaceModifierToolTip);
}

struct FMenuAndSearchBoxWidgets
{
	TSharedPtr<SWidget> MenuWidget;
	TSharedPtr<SEditableTextBox> MenuSearchBoxWidget;
};

/** Base Interface for view models to SiagaraParameterPanel and SNiagaraParameterDefinitionsPanel. */
class NIAGARAEDITOR_API INiagaraImmutableParameterPanelViewModel : public TSharedFromThis<INiagaraImmutableParameterPanelViewModel>, public FSelfRegisteringEditorUndoClient
{
public:
	/** Delegate to signal the view model's state has changed. */
	DECLARE_DELEGATE_OneParam(FOnRequestRefresh, bool);
	DECLARE_DELEGATE_OneParam(FOnRequestRefreshNextTick, bool);

	virtual ~INiagaraImmutableParameterPanelViewModel() { }

	//~ Begin Pure Virtual Methods
	/** Returns a list of Graphs that are valid for operations to edit their variables and/or metadata.
	 *Should collect all Graphs that are currently selected, but also Graphs that are implicitly selected, e.g. the node graph for the script toolkit.
	*/
	virtual const TArray<UNiagaraGraph*> GetEditableGraphsConst() const = 0;

	virtual const TArray<UNiagaraScriptVariable*> GetEditableScriptVariablesWithName(const FName ParameterName) const = 0;

	virtual const TArray<FNiagaraGraphParameterReference> GetGraphParameterReferencesForItem(const FNiagaraParameterPanelItemBase& Item) const = 0;
	//~ End Pure Virtual Methods

	//~ Begin FEditorUndoClient Interface 
	NIAGARAEDITOR_API virtual void PostUndo(bool bSuccess) override;
	virtual void PostRedo(bool bSuccess) override { PostUndo(bSuccess); };
	//~ End FEditorUndoClient Interface 

	NIAGARAEDITOR_API virtual void CopyParameterReference(const FNiagaraParameterPanelItemBase& ItemToCopy) const;

	NIAGARAEDITOR_API virtual bool GetCanCopyParameterReferenceAndToolTip(const FNiagaraParameterPanelItemBase& ItemToCopy, FText& OutCanCopyParameterToolTip) const;

	NIAGARAEDITOR_API virtual void CopyParameterMetaData(const FNiagaraParameterPanelItemBase ItemToCopy) const;

	NIAGARAEDITOR_API virtual bool GetCanCopyParameterMetaDataAndToolTip(const FNiagaraParameterPanelItemBase& ItemToCopy, FText& OutCanCopyToolTip) const;

	// Refresh often encapsulates GUI rebuilding, so we have multiple API's for very specific use cases within the view model.

<<<<<<< HEAD
	// Refresh often encapsulates GUI rebuilding, so we have multiple API's for very specific use cases within the view model.

	// Plain refresh is a relatively fast refresh
	void Refresh() const { RefreshFull(false); };
	
	// RefreshFull allows for optional category tree expansion/collapse, which can be more expensive.
	virtual void RefreshFull(bool bDoCategoryExpansion) const;

	// Enqueue light refresh next tick
	void RefreshNextTick() const { RefreshFullNextTick(false); }
	
	// Equeue a full refresh, parameterized by inputs next tick
	virtual void RefreshFullNextTick(bool bDoCategoryExpansion) const;

=======
	// Plain refresh is a relatively fast refresh
	void Refresh() const { RefreshFull(false); };
	
	// RefreshFull allows for optional category tree expansion/collapse, which can be more expensive.
	NIAGARAEDITOR_API virtual void RefreshFull(bool bDoCategoryExpansion) const;

	// Enqueue light refresh next tick
	void RefreshNextTick() const { RefreshFullNextTick(false); }
	
	// Equeue a full refresh, parameterized by inputs next tick
	NIAGARAEDITOR_API virtual void RefreshFullNextTick(bool bDoCategoryExpansion) const;

>>>>>>> 4af6daef
	// Do an exhaustive refresh as context may be swapped out entirely
	virtual void RefreshDueToActiveDocumentChanged() {};

	FOnRequestRefresh& GetOnRequestRefreshDelegate() { return OnRequestRefreshDelegate; };
	FOnRequestRefreshNextTick& GetOnRequestRefreshNextTickDelegate() { return OnRequestRefreshNextTickDelegate; };

	// API for interacting with category expand/collapse within the view model
	virtual bool UsesCategoryFilteringForInitialExpansion() const { return false; }
	virtual bool IsCategoryExpandedByDefault(const FNiagaraParameterPanelCategory& Category) const { return false; };
	virtual void PreSectionChange(const TArray<FNiagaraParameterPanelCategory>& ExpandedItems) {};

protected:
	FOnRequestRefresh OnRequestRefreshDelegate;
	FOnRequestRefreshNextTick OnRequestRefreshNextTickDelegate;
};

/** Interface for view models to SiagaraParameterPanel. */
class INiagaraParameterPanelViewModel : public INiagaraImmutableParameterPanelViewModel
{
	
public:
	/** Helper struct for storing information about a section in the parameter panel (if used)*/
	struct FSectionDesc
	{
		FSectionDesc(const FGuid& InId, const FText& InName, const FText& InDesc) : SectionId(InId), DisplayName(InName), Description(InDesc) {}
		FGuid SectionId;
		FText DisplayName;
		FText Description;
	};

	/** Delegate to handle responses to external selection changes (e.g. TNiagaraSelection changes.) */
	DECLARE_MULTICAST_DELEGATE_OneParam(FOnParameterPanelViewModelExternalSelectionChanged, const UObject*);

	/** Delegate to signal the ParameterPanel to select a parameter Item by name. */
	DECLARE_DELEGATE_OneParam(FOnSelectParameterItemByName, const FName /* ParameterName */);

	/** Delegate to signal the ParameterPanel to trigger pending parameter renames. */
	DECLARE_DELEGATE_OneParam(FOnNotifyParameterPendingRename, const FName /* ParameterName */);
	DECLARE_DELEGATE_OneParam(FOnNotifyParameterPendingNamespaceModifierRename, const FName /* ParameterName */);

	/** Delegate to get the name array representing parameters pending namespace modification. */
	DECLARE_DELEGATE_RetVal(TSharedPtr<TArray<FName>>, FOnGetParametersWithNamespaceModifierRenamePending);

	/** Delegate to get the names of all selected parameter items. */
	DECLARE_DELEGATE_RetVal(TArray<FName>, FOnGetSelectedParameterNames);
	
	DECLARE_MULTICAST_DELEGATE(FOnInvalidateCachedDependencies);
	
	INiagaraParameterPanelViewModel();
	virtual ~INiagaraParameterPanelViewModel() override;

	void RefreshFull(bool bDoCategoryExpansion) const;
	//~ Begin INiagaraImmutableParameterPanelViewModel interface
	virtual const TArray<UNiagaraGraph*> GetEditableGraphsConst() const = 0;

	//~ Begin Pure Virtual Methods
	virtual const TArray<UNiagaraScriptVariable*> GetEditableScriptVariablesWithName(const FName ParameterName) const = 0;

	virtual const TArray<FNiagaraGraphParameterReference> GetGraphParameterReferencesForItem(const FNiagaraParameterPanelItemBase& Item) const = 0;

	virtual const TArray<UNiagaraParameterDefinitions*> GetAvailableParameterDefinitions(bool bSkipSubscribedParameterDefinitions) const = 0;
	//~ End INiagaraImmutableParameterPanelViewModel interface

	virtual void AddParameter(FNiagaraVariable NewVariable, const FNiagaraParameterPanelCategory Category, const bool bRequestRename, const bool bMakeUniqueName)  = 0;

	virtual void FindOrAddParameter(FNiagaraVariable Variable, const FNiagaraParameterPanelCategory Category)  = 0;
<<<<<<< HEAD

	virtual bool CanAddType(const FNiagaraTypeDefinition& InType, TOptional<FNiagaraParameterPanelCategory> Category);

	virtual bool GetCanAddParametersToCategory(FNiagaraParameterPanelCategory Category) const = 0;

=======

	virtual bool CanAddType(const FNiagaraTypeDefinition& InType, TOptional<FNiagaraParameterPanelCategory> Category);

	virtual bool GetCanAddParametersToCategory(FNiagaraParameterPanelCategory Category) const = 0;

>>>>>>> 4af6daef
	virtual void DeleteParameters(const TArray<FNiagaraParameterPanelItem>& ItemsToDelete)  = 0;

	virtual void RenameParameter(const FNiagaraParameterPanelItem& ItemToRename, const FName NewName)  = 0;

	virtual TSharedPtr<SWidget> CreateContextMenuForItems(const TArray<FNiagaraParameterPanelItem>& Items, const TSharedPtr<FUICommandList>& ToolkitCommands) = 0;

	virtual FNiagaraParameterUtilities::EParameterContext GetParameterContext() const = 0;

	virtual TArray<FNiagaraVariable> GetEditableStaticSwitchParameters() const = 0;

	virtual TArray<FNiagaraParameterPanelItem> GetViewedParameterItems() const = 0;

	virtual const TArray<FNiagaraParameterPanelCategory>& GetDefaultCategories() const = 0;

	virtual FMenuAndSearchBoxWidgets GetParameterMenu(FNiagaraParameterPanelCategory Category)  = 0;
<<<<<<< HEAD

	virtual FReply HandleDragDropOperation(TSharedPtr<FDragDropOperation> DropOperation)  = 0;

=======

	virtual FReply HandleDragDropOperation(TSharedPtr<FDragDropOperation> DropOperation)  = 0;

>>>>>>> 4af6daef
	virtual bool GetSectionEnabled(FText Section) const { return true; }

	virtual bool GetCanHandleDragDropOperation(TSharedPtr<FDragDropOperation> DragDropOperation) const = 0;

	virtual bool GetCanSetParameterNamespaceAndToolTip(const FNiagaraParameterPanelItem& ItemToModify, const FName NewNamespace, FText& OutCanSetParameterNamespaceToolTip) const = 0;

	virtual bool GetCanSetParameterNamespaceModifierAndToolTip(const FNiagaraParameterPanelItem& ItemToModify, const FName NamespaceModifier, bool bDuplicateParameter, FText& OutCanSetParameterNamespaceModifierToolTip) const = 0;

	virtual bool GetCanSetParameterCustomNamespaceModifierAndToolTip(const FNiagaraParameterPanelItem& ItemToModify, bool bDuplicateParameter, FText& OutCanSetParameterNamespaceModifierToolTip) const = 0;
	//~ End Pure Virtual Methods

	virtual bool GetCanDeleteParameterAndToolTip(const FNiagaraParameterPanelItem& ItemToDelete, FText& OutCanDeleteParameterToolTip) const;

	virtual void ChangeParameterType(const TArray<FNiagaraParameterPanelItem> ItemsToModify, const FNiagaraTypeDefinition NewType) ;
	virtual bool GetCanChangeParameterType(const TArray<FNiagaraParameterPanelItem>& ItemToChange, FText& OutTooltip) const;
	virtual void GetChangeTypeSubMenu(FMenuBuilder& MenuBuilder, TArray<FNiagaraParameterPanelItem> Item) ;

	virtual void PasteParameterMetaData(const TArray<FNiagaraParameterPanelItem> SelectedItems);
	virtual bool GetCanPasteParameterMetaDataAndToolTip(FText& OutCanPasteToolTip);

	virtual bool GetAllowMultiSelect() const { return false; }

	virtual void DuplicateParameters(const TArray<FNiagaraParameterPanelItem> ItemToDuplicate) ;
	virtual bool GetCanDuplicateParameterAndToolTip(const TArray<FNiagaraParameterPanelItem>& ItemsToDuplicate, FText& OutCanDuplicateParameterToolTip) const;
	bool GetCanDebugParameters(const TArray<FNiagaraParameterPanelItem>& ItemsToDebug) const;

	virtual bool GetCanRenameParameterAndToolTip(const FNiagaraParameterPanelItem& ItemToRename, const FText& NewVariableNameText, bool bCheckEmptyNameText, FText& OutCanRenameParameterToolTip) const;

	virtual bool GetCanSubscribeParameterToLibraryAndToolTip(const FNiagaraParameterPanelItem& ItemToModify, const bool bSubscribing, FText& OutCanSubscribeParameterToolTip) const;

	virtual void SetParameterNamespace(const FNiagaraParameterPanelItem ItemToModify, FNiagaraNamespaceMetadata NewNamespaceMetaData, bool bDuplicateParameter) ;
<<<<<<< HEAD

	virtual void SetParameterNamespaceModifier(const FNiagaraParameterPanelItem ItemToModify, const FName NewNamespaceModifier, bool bDuplicateParameter) ;

	virtual void SetParameterCustomNamespaceModifier(const FNiagaraParameterPanelItem ItemToModify, bool bDuplicateParameter) ;

	virtual void GetChangeNamespaceSubMenu(FMenuBuilder& MenuBuilder, bool bDuplicateParameter, FNiagaraParameterPanelItem Item);

=======

	virtual void SetParameterNamespaceModifier(const FNiagaraParameterPanelItem ItemToModify, const FName NewNamespaceModifier, bool bDuplicateParameter) ;

	virtual void SetParameterCustomNamespaceModifier(const FNiagaraParameterPanelItem ItemToModify, bool bDuplicateParameter) ;

	virtual void GetChangeNamespaceSubMenu(FMenuBuilder& MenuBuilder, bool bDuplicateParameter, FNiagaraParameterPanelItem Item);

>>>>>>> 4af6daef
	virtual void GetChangeNamespaceModifierSubMenu(FMenuBuilder& MenuBuilder, bool bDuplicateParameter, FNiagaraParameterPanelItem Item) ;

	virtual void OnParameterItemSelected(const FNiagaraParameterPanelItem& SelectedItem, ESelectInfo::Type SelectInfo) const {};

	virtual FReply OnParameterItemsDragged(const TArray<FNiagaraParameterPanelItem>& DraggedItems, const FPointerEvent& MouseEvent) const { return FReply::Handled(); };

	virtual void OnParameterItemActivated(const FNiagaraParameterPanelItem& ActivatedItem) const;

	const TArray<FNiagaraParameterPanelItem>& GetCachedViewedParameterItems() const;
	
	void SelectParameterItemByName(const FName ParameterName, const bool bRequestRename);
<<<<<<< HEAD

	// TODO (me) Remove again when the user parameter tab goes live, since this is only used for the "Edit Hierarchy" button
	virtual TSharedRef<SWidget> GenerateAdjacentWidget() { return SNullWidget::NullWidget; }
=======
>>>>>>> 4af6daef
	
	FOnParameterPanelViewModelExternalSelectionChanged& GetOnExternalSelectionChangedDelegate() { return OnParameterPanelViewModelExternalSelectionChangedDelegate; };

	FOnSelectParameterItemByName& GetOnSelectParameterItemByNameDelegate() { return OnSelectParameterItemByNameDelegate; };

	FOnNotifyParameterPendingRename& GetOnNotifyParameterPendingRenameDelegate() { return OnNotifyParameterPendingRenameDelegate; };
	FOnNotifyParameterPendingNamespaceModifierRename& GetOnNotifyParameterPendingNamespaceModifierRenameDelegate() { return OnNotifyParameterPendingNamespaceModifierRenameDelegate; };
	FOnGetParametersWithNamespaceModifierRenamePending& GetParametersWithNamespaceModifierRenamePendingDelegate() { return OnGetParametersWithNamespaceModifierRenamePendingDelegate; };
	FOnInvalidateCachedDependencies& GetOnInvalidateCachedDependencies(){ return OnInvalidateCachedDependenciesDelegate;}

	FText GetActiveSection() const
	{
		return Sections.IsValidIndex(ActiveSectionIndex) ? Sections[ActiveSectionIndex].DisplayName : FText::GetEmpty();
	}
	virtual bool GetShowSections() const { return false; }
	virtual bool GetNamespaceActive(const FName& InNamespace) const { return true; }
	virtual const TArray<FSectionDesc>& GetSections() const { return Sections; }
	virtual FText GetTooltipForSection(FText& InSection) const;
	void SetActiveSection(FText& InSection);
	virtual void SetActiveSection(int32 InSection);
	virtual void SetMainParameterPanelViewModel(TWeakPtr<INiagaraParameterPanelViewModel> InMainParameterPanelViewModel) { MainParameterPanelViewModel = InMainParameterPanelViewModel; }


	virtual bool IsVariableSelected(FNiagaraVariableBase& InVar) const { return false; };

	virtual TSharedPtr<FNiagaraObjectSelection> GetVariableObjectSelection() { return TSharedPtr<FNiagaraObjectSelection>(); };
	
protected:
	TWeakPtr<INiagaraParameterPanelViewModel> MainParameterPanelViewModel;
	FOnParameterPanelViewModelExternalSelectionChanged OnParameterPanelViewModelExternalSelectionChangedDelegate;
	FOnSelectParameterItemByName OnSelectParameterItemByNameDelegate;
	FOnNotifyParameterPendingRename OnNotifyParameterPendingRenameDelegate;
	FOnNotifyParameterPendingNamespaceModifierRename OnNotifyParameterPendingNamespaceModifierRenameDelegate;
	FOnGetParametersWithNamespaceModifierRenamePending OnGetParametersWithNamespaceModifierRenamePendingDelegate;
    FOnInvalidateCachedDependencies OnInvalidateCachedDependenciesDelegate;

	virtual bool IncludeViewItemsInSelectParameterItem() const { return false; }
	
	void InvalidateCachedDependencies() const { OnInvalidateCachedDependenciesDelegate.Broadcast(); };
	
	/** SharedPtr to menu and searchbox widget retained to prevent the shared ref returned by GetParameterMenu from being invalidated. */
	mutable TSharedPtr<SWidget> ParameterMenuWidget;
	mutable TSharedPtr<SEditableTextBox> ParameterMenuSearchBoxWidget;

	/** Cached maps of parameters sent to SNiagaraParameterPanel, updated whenever GetViewedParameters is called. */
	mutable TArray<FNiagaraParameterPanelItem> CachedViewedItems; //@todo(ng) consider moving to tset in future

	/** Re-entrancy guard for adding parameters. */
	mutable bool bIsAddingParameter = false;

	/** Transient UNiagaraScriptVariables used to pass to new FNiagaraParameterPanelItems when the source FNiagaraVariable is not associated with a UNiagaraScriptVariable in a graph. */
	mutable TMap<FNiagaraVariable, TObjectPtr<UNiagaraScriptVariable>> TransientParameterToScriptVarMap;

	TArray<FSectionDesc> Sections;
	int32 ActiveSectionIndex;

	virtual void OnINiagaraParameterPanelViewModelSelectionChanged(UNiagaraScriptVariable* InVar) {};
};

class FNiagaraSystemToolkitParameterPanelViewModel : public INiagaraParameterPanelViewModel, public TNiagaraViewModelManager<UNiagaraSystem, FNiagaraSystemToolkitParameterPanelViewModel>
{
public:
	/** Construct a SystemToolkit Parameter Panel View Model from a System View Model and an optional SystemGraphSelectionViewModel. */
	FNiagaraSystemToolkitParameterPanelViewModel(const TSharedPtr<FNiagaraSystemViewModel>& InSystemViewModel);

	void Init(const FSystemToolkitUIContext& InUIContext);

	void Cleanup();

	//~ Begin INiagaraImmutableParameterPanelViewModel interface
	virtual const TArray<UNiagaraGraph*> GetEditableGraphsConst() const override { return GetEditableGraphs(); };

	virtual const TArray<UNiagaraScriptVariable*> GetEditableScriptVariablesWithName(const FName ParameterName) const override;

	virtual const TArray<FNiagaraGraphParameterReference> GetGraphParameterReferencesForItem(const FNiagaraParameterPanelItemBase& Item) const override;

	virtual const TArray<UNiagaraParameterDefinitions*> GetAvailableParameterDefinitions(bool bSkipSubscribedParameterDefinitions) const override;
	//~ End INiagaraImmutableParameterPanelViewModel interface

	//~ Begin INiagaraParameterPanelViewModel interface
	virtual void AddParameter(FNiagaraVariable NewVariable, const FNiagaraParameterPanelCategory Category, const bool bRequestRename, const bool bMakeUniqueName)  override;

	virtual void FindOrAddParameter(FNiagaraVariable Variable, const FNiagaraParameterPanelCategory Category)  override;
	
	virtual bool GetCanAddParametersToCategory(FNiagaraParameterPanelCategory Category) const override;

	virtual void DeleteParameters(const TArray<FNiagaraParameterPanelItem>& ItemsToDelete)  override;

	virtual void RenameParameter(const FNiagaraParameterPanelItem& ItemToRename, const FName NewName)  override;

	virtual FReply OnParameterItemsDragged(const TArray<FNiagaraParameterPanelItem>& DraggedItems, const FPointerEvent& MouseEvent) const override;

	virtual TSharedPtr<SWidget> CreateContextMenuForItems(const TArray<FNiagaraParameterPanelItem>& Items, const TSharedPtr<FUICommandList>& ToolkitCommands) override;
	
	virtual FNiagaraParameterUtilities::EParameterContext GetParameterContext() const override;

	virtual TArray<FNiagaraVariable> GetEditableStaticSwitchParameters() const override;

	virtual TArray<FNiagaraParameterPanelItem> GetViewedParameterItems() const override;

	virtual const TArray<FNiagaraParameterPanelCategory>& GetDefaultCategories() const override;

	virtual FMenuAndSearchBoxWidgets GetParameterMenu(FNiagaraParameterPanelCategory Category)  override;

	virtual FReply HandleDragDropOperation(TSharedPtr<FDragDropOperation> DragDropOperation)  override;

	virtual bool GetCanHandleDragDropOperation(TSharedPtr<FDragDropOperation> DragDropOperation) const override;

	virtual bool GetCanSetParameterNamespaceAndToolTip(const FNiagaraParameterPanelItem& ItemToModify, const FName NewNamespace, FText& OutCanSetParameterNamespaceToolTip) const override;

	virtual bool GetCanSetParameterNamespaceModifierAndToolTip(const FNiagaraParameterPanelItem& ItemToModify, const FName NamespaceModifier, bool bDuplicateParameter, FText& OutCanSetParameterNamespaceModifierToolTip) const override;

	virtual bool GetCanSetParameterCustomNamespaceModifierAndToolTip(const FNiagaraParameterPanelItem& ItemToModify, bool bDuplicateParameter, FText& OutCanSetParameterNamespaceModifierToolTip) const override;
	//~ End INiagaraParameterPanelViewModel interface

	TSharedRef<SWidget> CreateAddParameterMenuForAssignmentNode(UNiagaraNodeAssignment* AssignmentNode, const TSharedPtr<SComboButton>& AddButton);

	void DebugParameters(const TArray<FNiagaraParameterPanelItem> ItemToDuplicate) const;

	virtual void OnParameterItemSelected(const FNiagaraParameterPanelItem& SelectedItem, ESelectInfo::Type SelectInfo) const override;
	virtual bool IsVariableSelected(FNiagaraVariableBase& InVar) const override;
	virtual void RefreshDueToActiveDocumentChanged() override;

	virtual bool GetSectionEnabled(FText Section) const override;

	virtual bool GetShowSections() const override { return true; }
	virtual bool GetNamespaceActive(const FName& InNamespace) const override { return true; }

	virtual TSharedPtr<FNiagaraObjectSelection> GetVariableObjectSelection() override { return VariableObjectSelection; };

	virtual void SetActiveSection(int32 InSection) override;

	virtual bool IsCategoryExpandedByDefault(const FNiagaraParameterPanelCategory& Category) const override;
	virtual bool UsesCategoryFilteringForInitialExpansion() const override { return true; }

	virtual void PreSectionChange(const TArray<FNiagaraParameterPanelCategory>& ExpandedItems) override;
protected:
	virtual void OnINiagaraParameterPanelViewModelSelectionChanged(UNiagaraScriptVariable* InVar) override;
	virtual bool IncludeViewItemsInSelectParameterItem() const { return true; }

private:

	bool  ShouldRouteThroughScratchParameterMap(const FNiagaraParameterPanelCategory* Category = nullptr, const FNiagaraVariableBase* Variable = nullptr);

	const TArray<UNiagaraGraph*> GetAllGraphsConst() const;

	TArray<UNiagaraGraph*> GetEditableGraphs() const;

	TArray<TWeakObjectPtr<UNiagaraGraph>> GetEditableEmitterScriptGraphs() const;

	TArray<FNiagaraEmitterHandle*> GetEditableEmitterHandles() const;

	void AddScriptVariable(const UNiagaraScriptVariable* NewScriptVar) ;

	void AddParameterDefinitions(UNiagaraParameterDefinitions* NewParameterDefinitions) const;

	void RemoveParameterDefinitions(const FGuid& ParameterDefinitionsToRemoveId) const;

	void OnGraphChanged(const struct FEdGraphEditAction& InAction) const;

	void OnParameterRenamedExternally(const FNiagaraVariableBase& InOldVar, const FNiagaraVariableBase& InNewVar, UNiagaraEmitter* InOptionalEmitter);
	void OnParameterRemovedExternally(const FNiagaraVariableBase& InOldVar, UNiagaraEmitter* InOptionalEmitter); 

	void ReconcileOnGraphChangedBindings();

private:
	// Graphs viewed to gather UNiagaraScriptVariables that are displayed by the Parameter Panel.
	TWeakObjectPtr<UNiagaraGraph> SystemScriptGraph;

	mutable FNiagaraVariable SelectedVariable;

	TSharedPtr<FNiagaraSystemViewModel> SystemViewModel;
	TWeakPtr<FNiagaraSystemGraphSelectionViewModel> SystemGraphSelectionViewModelWeak;

	FDelegateHandle UserParameterStoreChangedHandle;
	TMap<uint32, FDelegateHandle> GraphIdToOnGraphChangedHandleMap;

	mutable FSystemToolkitUIContext UIContext;

	mutable TArray<FNiagaraParameterPanelCategory> CachedCurrentCategories;

	static TArray<FNiagaraParameterPanelCategory> DefaultCategories;
	static TArray<FNiagaraParameterPanelCategory> UserCategories;
	static TArray<FNiagaraParameterPanelCategory> DefaultAdvancedCategories;
	static TArray<FNiagaraParameterPanelCategory> DefaultScriptCategories;
	static TArray<FNiagaraParameterPanelCategory> DefaultAdvancedScriptCategories;

	TSharedPtr<FNiagaraObjectSelection> VariableObjectSelection;
	int32 ActiveScriptIdx = -1;
	int32 ActiveSystemIdx = -1;
	int32 LastActiveSystemSectionIdx = -1;

	TNiagaraViewModelManager<UNiagaraSystem, FNiagaraSystemToolkitParameterPanelViewModel>::Handle RegisteredHandle;
};

class FNiagaraScriptToolkitParameterPanelViewModel : public INiagaraParameterPanelViewModel, public TNiagaraViewModelManager<UNiagaraScript, FNiagaraScriptToolkitParameterPanelViewModel>
{
public:
	/** Construct a ScriptToolkit Parameter Panel View Model from a Script View Model. */
	NIAGARAEDITOR_API FNiagaraScriptToolkitParameterPanelViewModel(TSharedPtr<FNiagaraScriptViewModel> InScriptViewModel);

	void Init(const FScriptToolkitUIContext& InUIContext);

	void Cleanup();

	//~ Begin INiagaraImmutableParameterPanelViewModel interface
	virtual const TArray<UNiagaraGraph*> GetEditableGraphsConst() const override { return GetEditableGraphs(); };

	virtual const TArray<UNiagaraScriptVariable*> GetEditableScriptVariablesWithName(const FName ParameterName) const override;

	virtual const TArray<FNiagaraGraphParameterReference> GetGraphParameterReferencesForItem(const FNiagaraParameterPanelItemBase& Item) const override;

	virtual const TArray<UNiagaraParameterDefinitions*> GetAvailableParameterDefinitions(bool bSkipSubscribedParameterDefinitions) const override;
	//~ End INiagaraImmutableParameterPanelViewModel interface

	//~ Begin INiagaraParameterPanelViewModel interface
	virtual void AddParameter(FNiagaraVariable NewVariable, const FNiagaraParameterPanelCategory Category, const bool bRequestRename, const bool bMakeUniqueName)  override;

	virtual void FindOrAddParameter(FNiagaraVariable Variable, const FNiagaraParameterPanelCategory Category)  override;

	virtual bool GetCanAddParametersToCategory(FNiagaraParameterPanelCategory Category) const override;

	virtual void DeleteParameters(const TArray<FNiagaraParameterPanelItem>& ItemToDelete)  override;

	virtual void RenameParameter(const FNiagaraParameterPanelItem& ItemToRename, const FName NewName)  override;
	
	virtual void ChangeParameterType(const TArray<FNiagaraParameterPanelItem> ItemsToModify, const FNiagaraTypeDefinition NewType)  override;

	virtual void DuplicateParameters(const TArray<FNiagaraParameterPanelItem> ItemsToDuplicate)  override;

	virtual void OnParameterItemSelected(const FNiagaraParameterPanelItem& SelectedItem, ESelectInfo::Type SelectInfo) const override;

	virtual FReply OnParameterItemsDragged(const TArray<FNiagaraParameterPanelItem>& DraggedItems, const FPointerEvent& MouseEvent) const override;

	virtual TSharedPtr<SWidget> CreateContextMenuForItems(const TArray<FNiagaraParameterPanelItem>& Items, const TSharedPtr<FUICommandList>& ToolkitCommands) override;

	virtual FNiagaraParameterUtilities::EParameterContext GetParameterContext() const override;

	virtual TArray<FNiagaraVariable> GetEditableStaticSwitchParameters() const override;

	virtual TArray<FNiagaraParameterPanelItem> GetViewedParameterItems() const override;

	virtual const TArray<FNiagaraParameterPanelCategory>& GetDefaultCategories() const override;

	virtual bool GetAllowMultiSelect() const override { return true; }


	virtual FMenuAndSearchBoxWidgets GetParameterMenu(FNiagaraParameterPanelCategory Category)  override;

	virtual FReply HandleDragDropOperation(TSharedPtr<FDragDropOperation> DragDropOperation)  override;

	virtual bool GetCanHandleDragDropOperation(TSharedPtr<FDragDropOperation> DragDropOperation) const override;

	virtual bool GetCanSetParameterNamespaceAndToolTip(const FNiagaraParameterPanelItem& ItemToModify, const FName NewNamespace, FText& OutCanSetParameterNamespaceToolTip) const override;

	virtual bool GetCanSetParameterNamespaceModifierAndToolTip(const FNiagaraParameterPanelItem& ItemToModify, const FName NamespaceModifier, bool bDuplicateParameter, FText& OutCanSetParameterNamespaceModifierToolTip) const override;

	virtual bool GetCanSetParameterCustomNamespaceModifierAndToolTip(const FNiagaraParameterPanelItem& ItemToModify, bool bDuplicateParameter, FText& OutCanSetParameterNamespaceModifierToolTip) const override;
	//~ End INiagaraParameterPanelViewModel interface

	void RenameParameter(const UNiagaraScriptVariable* ScriptVarToRename, const FName NewName) ;

	void RenameParameter(const FNiagaraVariable& VariableToRename, const FName NewName) ;

private:
	void SetParameterIsOverridingLibraryDefaultValue(const FNiagaraParameterPanelItem ItemToModify, const bool bOverriding) ;

	TArray<UNiagaraGraph*> GetEditableGraphs() const;

	void AddScriptVariable(const UNiagaraScriptVariable* NewScriptVar) ;

	void AddParameterDefinitions(UNiagaraParameterDefinitions* NewParameterDefinitions) const;

	void RemoveParameterDefinitions(const FGuid& ParameterDefinitionsToRemoveId) const;

	void OnGraphChanged(const struct FEdGraphEditAction& InAction) const;

	void OnGraphSubObjectSelectionChanged(const UObject* Obj) const;

private:
	TSharedPtr<FNiagaraScriptViewModel> ScriptViewModel;
	mutable FScriptToolkitUIContext UIContext;

	FDelegateHandle OnGraphChangedHandle;
	FDelegateHandle OnGraphNeedsRecompileHandle;
	FDelegateHandle OnSubObjectSelectionHandle;

	TSharedPtr<FNiagaraObjectSelection> VariableObjectSelection;

	mutable TArray<FNiagaraParameterPanelCategory> CachedCurrentCategories;

	static TArray<FNiagaraParameterPanelCategory> DefaultCategories;
	static TArray<FNiagaraParameterPanelCategory> DefaultAdvancedCategories;

	TNiagaraViewModelManager<UNiagaraScript, FNiagaraScriptToolkitParameterPanelViewModel>::Handle RegisteredHandle;
};

class FNiagaraParameterDefinitionsToolkitParameterPanelViewModel : public INiagaraParameterPanelViewModel
{
public:
	/** Construct a ParameterDefinitionsToolkit Parameter Panel View Model from a Parameter Definitions. */
	FNiagaraParameterDefinitionsToolkitParameterPanelViewModel(UNiagaraParameterDefinitions* InParameterDefinitions, const TSharedPtr<FNiagaraObjectSelection>& InObjectSelection);

	void Init(const FParameterDefinitionsToolkitUIContext& InUIContext);

	void Cleanup();

	//~ Begin INiagaraImmutableParameterPanelViewModel interface
	//NOTE: The ParameterDefinitionsToolkitParameterPanelViewModel does not edit any graphs, so return an empty array.
	virtual const TArray<UNiagaraGraph*> GetEditableGraphsConst() const override { return TArray<UNiagaraGraph*>(); };

	virtual const TArray<UNiagaraScriptVariable*> GetEditableScriptVariablesWithName(const FName ParameterName) const override;

	virtual const TArray<FNiagaraGraphParameterReference> GetGraphParameterReferencesForItem(const FNiagaraParameterPanelItemBase& Item) const override;

	virtual const TArray<UNiagaraParameterDefinitions*> GetAvailableParameterDefinitions(bool bSkipSubscribedParameterDefinitions) const override;
	//~ End INiagaraImmutableParameterPanelViewModel interface

	//~ Begin INiagaraParameterPanelViewModel interface
	virtual void AddParameter(FNiagaraVariable NewVariable, const FNiagaraParameterPanelCategory Category, const bool bRequestRename, const bool bMakeUniqueName)  override;

	virtual void FindOrAddParameter(FNiagaraVariable Variable, const FNiagaraParameterPanelCategory Category)  override;

	virtual bool GetCanAddParametersToCategory(FNiagaraParameterPanelCategory Category) const override;

	virtual void DeleteParameters(const TArray<FNiagaraParameterPanelItem>& ItemToDelete)  override;

	virtual void RenameParameter(const FNiagaraParameterPanelItem& ItemToRename, const FName NewName)  override;

	virtual TSharedPtr<SWidget> CreateContextMenuForItems(const TArray<FNiagaraParameterPanelItem>& Items, const TSharedPtr<FUICommandList>& ToolkitCommands) override;

	virtual FNiagaraParameterUtilities::EParameterContext GetParameterContext() const override;

	virtual TArray<FNiagaraVariable> GetEditableStaticSwitchParameters() const override;

	virtual TArray<FNiagaraParameterPanelItem> GetViewedParameterItems() const override;

	virtual const TArray<FNiagaraParameterPanelCategory>& GetDefaultCategories() const override;

	virtual FMenuAndSearchBoxWidgets GetParameterMenu(FNiagaraParameterPanelCategory Category)  override;

	virtual FReply HandleDragDropOperation(TSharedPtr<FDragDropOperation> DropOperation)  override;

	virtual bool GetCanHandleDragDropOperation(TSharedPtr<FDragDropOperation> DragDropOperation) const override;

	virtual void OnParameterItemSelected(const FNiagaraParameterPanelItem& SelectedItem, ESelectInfo::Type SelectInfo) const override;

	virtual bool GetCanRenameParameterAndToolTip(const FNiagaraParameterPanelItem& ItemToRename, const FText& NewVariableNameText, bool bCheckEmptyNameText, FText& OutCanRenameParameterToolTip) const override;
	
	virtual bool GetCanSetParameterNamespaceAndToolTip(const FNiagaraParameterPanelItem& ItemToModify, const FName NewNamespace, FText& OutCanSetParameterNamespaceToolTip) const override;

	virtual bool GetCanSetParameterNamespaceModifierAndToolTip(const FNiagaraParameterPanelItem& ItemToModify, const FName NamespaceModifier, bool bDuplicateParameter, FText& OutCanSetParameterNamespaceModifierToolTip) const override;

	virtual bool GetCanSetParameterCustomNamespaceModifierAndToolTip(const FNiagaraParameterPanelItem& ItemToModify, bool bDuplicateParameter, FText& OutCanSetParameterNamespaceModifierToolTip) const override;
	//~ End INiagaraParameterPanelViewModel interface

private:
	TWeakObjectPtr<UNiagaraParameterDefinitions> ParameterDefinitionsWeak;
	mutable FParameterDefinitionsToolkitUIContext UIContext;

	TSharedPtr<FNiagaraObjectSelection> VariableObjectSelection;

	static TArray<FNiagaraParameterPanelCategory> DefaultCategories;
};<|MERGE_RESOLUTION|>--- conflicted
+++ resolved
@@ -77,7 +77,7 @@
 };
 
 /** Base Interface for view models to SiagaraParameterPanel and SNiagaraParameterDefinitionsPanel. */
-class NIAGARAEDITOR_API INiagaraImmutableParameterPanelViewModel : public TSharedFromThis<INiagaraImmutableParameterPanelViewModel>, public FSelfRegisteringEditorUndoClient
+class INiagaraImmutableParameterPanelViewModel : public TSharedFromThis<INiagaraImmutableParameterPanelViewModel>, public FSelfRegisteringEditorUndoClient
 {
 public:
 	/** Delegate to signal the view model's state has changed. */
@@ -112,35 +112,18 @@
 
 	// Refresh often encapsulates GUI rebuilding, so we have multiple API's for very specific use cases within the view model.
 
-<<<<<<< HEAD
-	// Refresh often encapsulates GUI rebuilding, so we have multiple API's for very specific use cases within the view model.
-
 	// Plain refresh is a relatively fast refresh
 	void Refresh() const { RefreshFull(false); };
 	
 	// RefreshFull allows for optional category tree expansion/collapse, which can be more expensive.
-	virtual void RefreshFull(bool bDoCategoryExpansion) const;
+	NIAGARAEDITOR_API virtual void RefreshFull(bool bDoCategoryExpansion) const;
 
 	// Enqueue light refresh next tick
 	void RefreshNextTick() const { RefreshFullNextTick(false); }
 	
 	// Equeue a full refresh, parameterized by inputs next tick
-	virtual void RefreshFullNextTick(bool bDoCategoryExpansion) const;
-
-=======
-	// Plain refresh is a relatively fast refresh
-	void Refresh() const { RefreshFull(false); };
-	
-	// RefreshFull allows for optional category tree expansion/collapse, which can be more expensive.
-	NIAGARAEDITOR_API virtual void RefreshFull(bool bDoCategoryExpansion) const;
-
-	// Enqueue light refresh next tick
-	void RefreshNextTick() const { RefreshFullNextTick(false); }
-	
-	// Equeue a full refresh, parameterized by inputs next tick
 	NIAGARAEDITOR_API virtual void RefreshFullNextTick(bool bDoCategoryExpansion) const;
 
->>>>>>> 4af6daef
 	// Do an exhaustive refresh as context may be swapped out entirely
 	virtual void RefreshDueToActiveDocumentChanged() {};
 
@@ -207,19 +190,11 @@
 	virtual void AddParameter(FNiagaraVariable NewVariable, const FNiagaraParameterPanelCategory Category, const bool bRequestRename, const bool bMakeUniqueName)  = 0;
 
 	virtual void FindOrAddParameter(FNiagaraVariable Variable, const FNiagaraParameterPanelCategory Category)  = 0;
-<<<<<<< HEAD
 
 	virtual bool CanAddType(const FNiagaraTypeDefinition& InType, TOptional<FNiagaraParameterPanelCategory> Category);
 
 	virtual bool GetCanAddParametersToCategory(FNiagaraParameterPanelCategory Category) const = 0;
 
-=======
-
-	virtual bool CanAddType(const FNiagaraTypeDefinition& InType, TOptional<FNiagaraParameterPanelCategory> Category);
-
-	virtual bool GetCanAddParametersToCategory(FNiagaraParameterPanelCategory Category) const = 0;
-
->>>>>>> 4af6daef
 	virtual void DeleteParameters(const TArray<FNiagaraParameterPanelItem>& ItemsToDelete)  = 0;
 
 	virtual void RenameParameter(const FNiagaraParameterPanelItem& ItemToRename, const FName NewName)  = 0;
@@ -235,15 +210,9 @@
 	virtual const TArray<FNiagaraParameterPanelCategory>& GetDefaultCategories() const = 0;
 
 	virtual FMenuAndSearchBoxWidgets GetParameterMenu(FNiagaraParameterPanelCategory Category)  = 0;
-<<<<<<< HEAD
 
 	virtual FReply HandleDragDropOperation(TSharedPtr<FDragDropOperation> DropOperation)  = 0;
 
-=======
-
-	virtual FReply HandleDragDropOperation(TSharedPtr<FDragDropOperation> DropOperation)  = 0;
-
->>>>>>> 4af6daef
 	virtual bool GetSectionEnabled(FText Section) const { return true; }
 
 	virtual bool GetCanHandleDragDropOperation(TSharedPtr<FDragDropOperation> DragDropOperation) const = 0;
@@ -275,7 +244,6 @@
 	virtual bool GetCanSubscribeParameterToLibraryAndToolTip(const FNiagaraParameterPanelItem& ItemToModify, const bool bSubscribing, FText& OutCanSubscribeParameterToolTip) const;
 
 	virtual void SetParameterNamespace(const FNiagaraParameterPanelItem ItemToModify, FNiagaraNamespaceMetadata NewNamespaceMetaData, bool bDuplicateParameter) ;
-<<<<<<< HEAD
 
 	virtual void SetParameterNamespaceModifier(const FNiagaraParameterPanelItem ItemToModify, const FName NewNamespaceModifier, bool bDuplicateParameter) ;
 
@@ -283,15 +251,6 @@
 
 	virtual void GetChangeNamespaceSubMenu(FMenuBuilder& MenuBuilder, bool bDuplicateParameter, FNiagaraParameterPanelItem Item);
 
-=======
-
-	virtual void SetParameterNamespaceModifier(const FNiagaraParameterPanelItem ItemToModify, const FName NewNamespaceModifier, bool bDuplicateParameter) ;
-
-	virtual void SetParameterCustomNamespaceModifier(const FNiagaraParameterPanelItem ItemToModify, bool bDuplicateParameter) ;
-
-	virtual void GetChangeNamespaceSubMenu(FMenuBuilder& MenuBuilder, bool bDuplicateParameter, FNiagaraParameterPanelItem Item);
-
->>>>>>> 4af6daef
 	virtual void GetChangeNamespaceModifierSubMenu(FMenuBuilder& MenuBuilder, bool bDuplicateParameter, FNiagaraParameterPanelItem Item) ;
 
 	virtual void OnParameterItemSelected(const FNiagaraParameterPanelItem& SelectedItem, ESelectInfo::Type SelectInfo) const {};
@@ -303,12 +262,6 @@
 	const TArray<FNiagaraParameterPanelItem>& GetCachedViewedParameterItems() const;
 	
 	void SelectParameterItemByName(const FName ParameterName, const bool bRequestRename);
-<<<<<<< HEAD
-
-	// TODO (me) Remove again when the user parameter tab goes live, since this is only used for the "Edit Hierarchy" button
-	virtual TSharedRef<SWidget> GenerateAdjacentWidget() { return SNullWidget::NullWidget; }
-=======
->>>>>>> 4af6daef
 	
 	FOnParameterPanelViewModelExternalSelectionChanged& GetOnExternalSelectionChangedDelegate() { return OnParameterPanelViewModelExternalSelectionChangedDelegate; };
 
