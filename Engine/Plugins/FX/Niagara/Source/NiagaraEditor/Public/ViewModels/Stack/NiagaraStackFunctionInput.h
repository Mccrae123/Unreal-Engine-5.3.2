// Copyright Epic Games, Inc. All Rights Reserved.

#pragma once

#include "ViewModels/Stack/NiagaraStackItem.h"
#include "NiagaraTypes.h"
#include "ViewModels/Stack/NiagaraParameterHandle.h"
#include "ViewModels/Stack/NiagaraStackFunctionInputCondition.h"
#include "NiagaraStackFunctionInput.generated.h"

class UNiagaraNodeFunctionCall;
class UNiagaraNodeCustomHlsl;
class UNiagaraNodeAssignment;
class UNiagaraNodeParameterMapSet;
class FStructOnScope;
class UNiagaraStackFunctionInputCollection;
class UNiagaraStackObject;
class UNiagaraScript;
class UEdGraphPin;
class UNiagaraDataInterface;
enum class EStackParameterBehavior;
class UNiagaraClipboardFunctionInput;
class UNiagaraClipboardFunction;
class UNiagaraScriptVariable;
class FNiagaraPlaceholderDataInterfaceHandle;

/** Represents a single module input in the module stack view model. */
UCLASS()
class NIAGARAEDITOR_API UNiagaraStackFunctionInput : public UNiagaraStackItemContent
{
	GENERATED_BODY()

public:
	/** Defines different modes which are used to provide the value for this function input. */
	enum class EValueMode
	{
		/** The value is set to a constant stored locally with this input. */
		Local,
		/** The value is linked to a parameter defined outside of this function. */
		Linked,
		/** The value is provided by a secondary dynamic input function. */
		Dynamic,
		/** The value is provided by a data interface object. */
		Data,
		/** The value is provided by an expression object. */
		Expression,
		/** The value is a default value provided by a function call. */
		DefaultFunction,
		/** This input is overridden in the stack graph, but the override is invalid. */
		InvalidOverride,
		/** This input has a default value set in it's graph which can't be displayed in the stack view. */
		UnsupportedDefault,
		/** This input has no value. */
		None
	};

	DECLARE_MULTICAST_DELEGATE(FOnValueChanged);

public:
	UNiagaraStackFunctionInput();

	/** 
	 * Sets the input data for this entry.
	 * @param InRequiredEntryData The required data for all stack entries.
	 * @param InStackEditorData The stack editor data for this input.
	 * @param InModuleNode The module function call which owns this input entry. NOTE: This input might not be an input to the module function call, it may be an input to a dynamic input function call which is owned by the module.
	 * @param InInputFunctionCallNode The function call which this entry is an input to. NOTE: This node can be a module function call node or a dynamic input node.
	 * @param InInputParameterHandle The input parameter handle for the function call.
	 * @param InInputType The type of this input.
	 * @param InParameterBehavior Determines how the parameter should behave in the stack
	 * @param InOwnerStackItemEditorDataKey The editor data key of the item that owns this input.
	 */
	void Initialize(
		FRequiredEntryData InRequiredEntryData,
		UNiagaraNodeFunctionCall& InModuleNode,
		UNiagaraNodeFunctionCall& InInputFunctionCallNode,
		FName InInputParameterHandle,
		FNiagaraTypeDefinition InInputType,
		EStackParameterBehavior InParameterBehavior,
		FString InOwnerStackItemEditorDataKey);

	/** Gets the function call node which owns this input. */
	const UNiagaraNodeFunctionCall& GetInputFunctionCallNode() const;

	/** Gets the script that the function call node was referencing when this input was initialized. */
	UNiagaraScript* GetInputFunctionCallInitialScript() const;

	/** Gets the current value mode */
	EValueMode GetValueMode() const;

	/** Gets the type of this input. */
	const FNiagaraTypeDefinition& GetInputType() const;

	//~ UNiagaraStackEntry interface
	virtual FText GetDisplayName() const override;
	virtual FText GetTooltipText() const override;
	virtual bool GetIsEnabled() const override;
	virtual UObject* GetExternalAsset() const override;
	virtual bool SupportsCut() const override { return true; }
	virtual bool TestCanCutWithMessage(FText& OutMessage) const override;
	virtual FText GetCutTransactionText() const override;
	virtual void CopyForCut(UNiagaraClipboardContent* ClipboardContent) const override;
	virtual void RemoveForCut() override;
	virtual bool SupportsCopy() const override { return true; }
	virtual bool TestCanCopyWithMessage(FText& OutMessage) const override;
	virtual void Copy(UNiagaraClipboardContent* ClipboardContent) const override;
	virtual bool SupportsPaste() const override { return true; }
	virtual bool TestCanPasteWithMessage(const UNiagaraClipboardContent* ClipboardContent, FText& OutMessage) const override;
	virtual FText GetPasteTransactionText(const UNiagaraClipboardContent* ClipboardContent) const override;
	virtual void Paste(const UNiagaraClipboardContent* ClipboardContent, FText& OutPasteWarning) override;
	virtual bool HasOverridenContent() const override;
	
	/** Gets the tooltip that should be shown for the value of this input. */
	FText GetValueToolTip() const;

	/** Gets the tooltip that should be shown for the value of this input. */
	FText GetCollapsedStateText() const;

	void SetSummaryViewDisiplayName(TOptional<FText> InDisplayName);

	/** Gets the path of parameter handles from the owning module to the function call which owns this input. */
	const TArray<FNiagaraParameterHandle>& GetInputParameterHandlePath() const;

	/** Gets the parameter handle which defined this input in the module. */
	const FNiagaraParameterHandle& GetInputParameterHandle() const;

	/** Gets the handle to the linked value for this input if there is one. */
	const FNiagaraParameterHandle& GetLinkedValueHandle() const;

	/** Sets the value of this input to a linked parameter handle. */
	void SetLinkedValueHandle(const FNiagaraParameterHandle& InParameterHandle);

	/** Gets the current set of available parameter handles which can be assigned to this input. Optionally returns possible conversion scripts. */
	void GetAvailableParameterHandles(TArray<FNiagaraParameterHandle>& AvailableParameterHandles, TMap<FNiagaraVariable, UNiagaraScript*>& AvailableConversionHandles, bool bIncludeConversionScripts = true) const;

	/** Gets the function node form the script graph if the current value mode is DefaultFunction. */
	UNiagaraNodeFunctionCall* GetDefaultFunctionNode() const;

	/** Gets the dynamic input node providing the value for this input, if one is available. */
	UNiagaraNodeFunctionCall* GetDynamicInputNode() const;

	/** Gets the dynamic inputs available for this input. */
	void GetAvailableDynamicInputs(TArray<UNiagaraScript*>& AvailableDynamicInputs, bool bIncludeNonLibraryInputs = false);

	/** Sets the dynamic input script for this input. */
	void SetDynamicInput(UNiagaraScript* DynamicInput, FString SuggestedName = FString(), const FGuid& InScriptVersion = FGuid());

	/** Gets the expression providing the value for this input, if one is available. */
	FText GetCustomExpressionText() const;

	/** Sets the dynamic custom expression script for this input. */
	void SetCustomExpression(const FString& InCustomExpression);

	/** Create a new scratch pad dynamic inputs and set this input to use it. */
	void SetScratch();

	/** Gets the current struct value of this input is there is one. */
	TSharedPtr<const FStructOnScope> GetLocalValueStruct();

	/** Gets the current data object value of this input is there is one. */
	UNiagaraDataInterface* GetDataValueObject();

	/** Called to notify the input that an ongoing change to it's value has begun. */
	void NotifyBeginLocalValueChange();

	/** Called to notify the input that an ongoing change to it's value has ended. */
	void NotifyEndLocalValueChange();

	/** Is this pin editable or should it show as disabled?*/
	bool IsEnabled() const;

	/** Sets this input's local value. */
	void SetLocalValue(TSharedRef<FStructOnScope> InLocalValue);
	
	/** Returns whether or not the value or handle of this input has been overridden and can be reset. */
	bool CanReset() const;

	/** Resets the value and handle of this input to the value and handle defined in the module. */
	void Reset();

	/** Determine if this field is editable */
	bool IsEditable() const;

	/** If true the parameter can only be set to local constant values */
	bool IsStaticParameter() const;

	/** Whether or not this input has a base value.  This is true for emitter instances in systems. */
	bool EmitterHasBase() const;

	/** Whether or not this input can be reset to a base value. */
	bool CanResetToBase() const;

	/** Resets this input to its base value. */
	void ResetToBase();

	/** Returns whether or not this input can be renamed. */
	virtual bool SupportsRename() const override;

	/** Renames this input to the name specified. */
	virtual void OnRenamed(FText NewName) override;

	/** Returns whether or not this input can be deleted. */
	bool CanDeleteInput() const;

	/** Deletes this input */
	void DeleteInput();

	/** Gets the namespaces which new parameters for this input can be read from. */
	void GetNamespacesForNewReadParameters(TArray<FName>& OutNamespacesForNewParameters) const;

	/** Gets the namespaces which new parameters for this input can write to. */
	void GetNamespacesForNewWriteParameters(TArray<FName>& OutNamespacesForNewParameters) const;

	/** Gets a multicast delegate which is called whenever the value on this input changes. */
	FOnValueChanged& OnValueChanged();

	/** Gets the variable that serves as an edit condition for this input. */
	TOptional<FNiagaraVariable> GetEditConditionVariable() const;
	
	/** Gets whether or not this input has an associated edit condition input. */
	bool GetHasEditCondition() const;

	/** Gets whether or not to show a control inline for the edit condition input associated with this input. */
	bool GetShowEditConditionInline() const;

	/** Gets the enabled value of the edit condition input associated with this input. */
	bool GetEditConditionEnabled() const;

	/** Sets the enabled value of the edit condition input associated with this input. */
	void SetEditConditionEnabled(bool bIsEnabled);

	/** Gets whether or not this input has an associated visible condition input. */
	bool GetHasVisibleCondition() const;

	/** Gets the enabled value of the visible condition input associated with this input. */
	bool GetVisibleConditionEnabled() const;

	/** Gets whether or not this input is used as an edit condition for another input and should be hidden. */
	bool GetIsInlineEditConditionToggle() const;

	/** Gets whether or not a dynamic input script reassignment is pending.  This can happen when trying to fix dynamic inputs which are missing their scripts. */
	bool GetIsDynamicInputScriptReassignmentPending() const;

	/** Gets whether or not a dynamic input script reassignment should be be pending. */
	void SetIsDynamicInputScriptReassignmentPending(bool bIsPending);

	/** Reassigns the function script for the current dynamic input without resetting the sub-inputs. */
	void ReassignDynamicInputScript(UNiagaraScript* DynamicInputScript);

	/** Gets whether or not this input is filtered from search results and appearing in stack due to visibility metadata*/
	bool GetShouldPassFilterForVisibleCondition() const;
	
	TArray<UNiagaraScript*> GetPossibleConversionScripts(const FNiagaraTypeDefinition& FromType) const;
	static TArray<UNiagaraScript*> GetPossibleConversionScripts(const FNiagaraTypeDefinition& FromType, const FNiagaraTypeDefinition& ToType);

	void SetLinkedInputViaConversionScript(const FName& LinkedInputName, const FNiagaraTypeDefinition& FromType);
	void SetLinkedInputViaConversionScript(const FNiagaraVariable& LinkedInput, UNiagaraScript* ConversionScript);
	void SetClipboardContentViaConversionScript(const UNiagaraClipboardFunctionInput& ClipboardFunctionInput);

	void ChangeScriptVersion(FGuid NewScriptVersion);

	const UNiagaraClipboardFunctionInput* ToClipboardFunctionInput(UObject* InOuter) const;

	void SetValueFromClipboardFunctionInput(const UNiagaraClipboardFunctionInput& ClipboardFunctionInput);

	bool IsScratchDynamicInput() const;

	bool ShouldDisplayInline() const;
	
	TArray<UNiagaraStackFunctionInput*> GetChildInputs() const;

	TOptional<FNiagaraVariableMetaData> GetInputMetaData() const;
	
	virtual bool IsSemanticChild() const override;
	void SetSemanticChild(bool IsSemanticChild);

	//~ UNiagaraStackEntry interface
	virtual void GetSearchItems(TArray<FStackSearchItem>& SearchItems) const override;

	TOptional<FNiagaraVariableMetaData> GetMetadata() const;
	TOptional<FGuid> GetMetadataGuid() const;
<<<<<<< HEAD
=======


	virtual const FCollectedUsageData& GetCollectedUsageData() const override;

	bool OpenSourceAsset() const;

	bool SupportsCustomExpressions() const;
>>>>>>> d731a049

protected:
	//~ UNiagaraStackEntry interface
	virtual void FinalizeInternal() override;
	virtual void RefreshChildrenInternal(const TArray<UNiagaraStackEntry*>& CurrentChildren, TArray<UNiagaraStackEntry*>& NewChildren, TArray<FStackIssue>& NewIssues) override;

	bool UpdateRapidIterationParametersForAffectedScripts(const uint8* Data);
	bool RemoveRapidIterationParametersForAffectedScripts(bool bUpdateGraphGuidsForAffected = false);
	FString ResolveDisplayNameArgument(const FString& InArg) const;
	FStackIssueFixDelegate GetUpgradeDynamicInputVersionFix();

private:
	struct FInputValues
	{
		FInputValues()
			: Mode(EValueMode::None)
		{
		}

		bool HasEditableData() const
		{
			return Mode != EValueMode::None && Mode != EValueMode::InvalidOverride && Mode != EValueMode::UnsupportedDefault;
		}

		EValueMode Mode;
		TSharedPtr<FStructOnScope> LocalStruct;
		FNiagaraParameterHandle LinkedHandle;
		TWeakObjectPtr<UNiagaraNodeFunctionCall> DynamicNode;
		TWeakObjectPtr<UNiagaraNodeCustomHlsl> ExpressionNode;
		TWeakObjectPtr<UNiagaraDataInterface> DataObject;
		TWeakObjectPtr<UNiagaraNodeFunctionCall> DefaultFunctionNode;
	};

private:
	/** Refreshes the current values for this input from the state of the graph. */
	void RefreshValues();

	/** Refreshes additional state for this input which comes from input metadata. */
	void RefreshFromMetaData(TArray<FStackIssue>& NewIssues);

	/** Called whenever the graph which generated this input changes. */
	void OnGraphChanged(const struct FEdGraphEditAction& InAction);

	/** Called whenever rapid iteration parameters are changed for the script that owns the function that owns this input. */
	void OnRapidIterationParametersChanged();

	/** Called whenever the script source that owns the function that owns this input changes. */
	void OnScriptSourceChanged();

	/** Gets the graph node which owns the local overrides for the module that owns this input if it exists. */
	UNiagaraNodeParameterMapSet* GetOverrideNode() const;

	/** Gets the graph node which owns the local overrides for the module that owns this input this input.  
	  * This will create the node and add it to the graph if it doesn't exist. */
	UNiagaraNodeParameterMapSet& GetOrCreateOverrideNode();

	/** Gets the pin on the override node which is associated with this input if it exists. */
	UEdGraphPin* GetOverridePin() const;

	/** Gets the pin on the override node which is associated with this input.  If either the override node or
	  * pin don't exist, they will be created. */
	UEdGraphPin& GetOrCreateOverridePin();

	void GetDefaultDataInterfaceValueFromDefaultPin(UEdGraphPin* DefaultPin, UNiagaraStackFunctionInput::FInputValues& InInputValues) const;

	void GetDefaultLocalValueFromDefaultPin(UEdGraphPin* DefaultPin, UNiagaraStackFunctionInput::FInputValues& InInputValues) const;

	void GetDefaultLinkedHandleOrLinkedFunctionFromDefaultPin(UEdGraphPin* DefaultPin, UNiagaraStackFunctionInput::FInputValues& InInputValues) const;

	void UpdateValuesFromScriptDefaults(FInputValues& InInputValues) const;

	void UpdateValuesFromOverridePin(const FInputValues& OldInputValues, FInputValues& NewInputValues, UEdGraphPin& InOverridePin) const;

	/** Removes all nodes connected to the override pin which provide it's value. */
	void RemoveNodesForOverridePin(UEdGraphPin& OverridePin);

	/** Remove the override pin and all nodes connected to it. */
	void RemoveOverridePin();

	/** Determine if the values in this input are possibly under the control of the rapid iteration array on the script.*/
	bool IsRapidIterationCandidate() const;

	FNiagaraVariable CreateRapidIterationVariable(const FName& InName);

	/** Handles the message manager refreshing messages. */
	void OnMessageManagerRefresh(const TArray<TSharedRef<const INiagaraMessage>>& NewMessages);

	void GetCurrentChangeIds(FGuid& OutOwningGraphChangeId, FGuid& OutFunctionGraphChangeId) const;

	UNiagaraScript* FindConversionScript(const FNiagaraTypeDefinition& FromType, TMap<FNiagaraTypeDefinition, UNiagaraScript*>& ConversionScriptCache, bool bIncludeConversionScripts) const;

private:
	/** The module function call which owns this input entry. NOTE: This input might not be an input to the module function
		call, it may be an input to a dynamic input function call which is owned by the module. */
	TWeakObjectPtr<UNiagaraNodeFunctionCall> OwningModuleNode;

	/** The function call which this entry is an input to. NOTE: This node can be a module function call node or a dynamic input node. */
	TWeakObjectPtr<UNiagaraNodeFunctionCall> OwningFunctionCallNode;

	/** The script which the owning function call is referencing. */
	TWeakObjectPtr<UNiagaraScript> OwningFunctionCallInitialScript;

	/** The assignment node which owns this input.  This is only valid for inputs of assignment modules. */
	TWeakObjectPtr<UNiagaraNodeAssignment> OwningAssignmentNode;

	/** The niagara type definition for this input. */
	FNiagaraTypeDefinition InputType;

	/** The meta data for this input, defined in the owning function's script. */
	TOptional<FNiagaraVariableMetaData> InputMetaData;

	// Stack issues generated when updating from metadata.
	TArray<FStackIssue> InputMetaDataIssues;

	/** A unique key for this input for looking up editor only UI data. */
	FString StackEditorDataKey;

	/** An array representing the path of Namespace.Name handles starting from the owning module to this function input. */
	TArray<FNiagaraParameterHandle> InputParameterHandlePath;

	/** The parameter handle which defined this input in the module graph. */
	FNiagaraParameterHandle InputParameterHandle;

	/** Defines the type of the stack parameter (e.g. 'static' if it should only allow constant compile-time values). */
	EStackParameterBehavior ParameterBehavior;

	/** The parameter handle which defined this input in the module graph, aliased for use in the current emitter
	  * graph.  This only affects parameter handles which are local module handles. */
	FNiagaraParameterHandle AliasedInputParameterHandle;

	/** The a rapid iteration variable that could potentially drive this entry..*/
	FNiagaraVariable RapidIterationParameter;

	/** The name of this input for display in the UI. */
	FText DisplayName;

	/** Optional override for the display name*/
	TOptional<FText> DisplayNameOverride;
	TOptional<FText> SummaryViewDisplayNameOverride;

	/** The default value for this input defined in the defining script. */
	FInputValues DefaultInputValues;

	/** Pointers and handles to the various values this input can have. */
	FInputValues InputValues;

	TSharedPtr<FNiagaraPlaceholderDataInterfaceHandle> PlaceholderDataInterfaceHandle;

	/** A cached pointer to the override node for this input if it exists.  This value is cached here since the
	  * UI reads this value every frame due to attribute updates. */
	mutable TOptional<UNiagaraNodeParameterMapSet*> OverrideNodeCache;

	/** A cached pointer to the override pin for this input if it exists.  This value is cached here since the
	  * UI reads this value every frame due to attribute updates. */
	mutable TOptional<UEdGraphPin*> OverridePinCache;

	/** Whether or not this input can be reset to its default value. */
	mutable TOptional<bool> bCanResetCache;

	/** Whether or not this input can be reset to a base value defined by a parent emitter. */
	mutable TOptional<bool> bCanResetToBaseCache;

	/** A tooltip to show for the value of this input. */
	mutable TOptional<FText> ValueToolTipCache;

	/** Text to display on a collapsed node. */
	mutable TOptional<FText> CollapsedTextCache;

	mutable TOptional<bool> bIsScratchDynamicInputCache;

	/** A flag to prevent handling graph changes when it's being updated directly by this object. */
	bool bUpdatingGraphDirectly;

	/** A flag to prevent handling changes to the local value when it's being set directly by this object. */
	bool bUpdatingLocalValueDirectly;

	/** A handle for removing the graph changed delegate. */
	FDelegateHandle GraphChangedHandle;
	FDelegateHandle OnRecompileHandle;

	/** A handle for removing the changed delegate for the rapid iteration parameters for the script
	   that owns the function that owns this input. */
	FDelegateHandle RapidIterationParametersChangedHandle;

	/** A multicast delegate which is called when the value of this input is changed. */
	FOnValueChanged ValueChangedDelegate;

	/** The script which owns the function which owns this input.  This is also the autoritative version of the rapid iteration parameters. */
	TWeakObjectPtr<UNiagaraScript> SourceScript;

	/** An array of scripts which this input affects. */
	TArray<TWeakObjectPtr<UNiagaraScript>> AffectedScripts;

	/** An input condition handler for the edit condition. */
	FNiagaraStackFunctionInputCondition EditCondition;

	/** An input condition handler for the visible condition. */
	FNiagaraStackFunctionInputCondition VisibleCondition;
	
	/** Whether or not to show an inline control for the edit condition input. */
	bool bShowEditConditionInline;

	/** Whether or not this input is an edit condition toggle. */
	bool bIsInlineEditConditionToggle;

	/** Whether or not the dynamic input for this input has a function script reassignment pending due to a request to fix a missing script. */
	bool bIsDynamicInputScriptReassignmentPending;

	/** A key to the message manager registration and its delegate binding. */
	FGuid MessageManagerRegistrationKey;

	//** Issues created outside of the RefreshChildren call that will be committed the next time the UI state is refreshed. */
	TArray<FStackIssue> MessageManagerIssues;

	FGuid MessageLogGuid;

	// If true then this stack entry is the semantic child of another stack entry
	bool bIsSemanticChild = false;

	// The value of the change id for the graph which owns the function call that owns this input as of the last refresh.
	TOptional<FGuid> LastOwningGraphChangeId;

	// The value of the change id for the called graph of the function call which owns this input as of the last refresh.
	TOptional<FGuid> LastFunctionGraphChangeId;
};<|MERGE_RESOLUTION|>--- conflicted
+++ resolved
@@ -279,8 +279,6 @@
 
 	TOptional<FNiagaraVariableMetaData> GetMetadata() const;
 	TOptional<FGuid> GetMetadataGuid() const;
-<<<<<<< HEAD
-=======
 
 
 	virtual const FCollectedUsageData& GetCollectedUsageData() const override;
@@ -288,7 +286,6 @@
 	bool OpenSourceAsset() const;
 
 	bool SupportsCustomExpressions() const;
->>>>>>> d731a049
 
 protected:
 	//~ UNiagaraStackEntry interface
