// Copyright Epic Games, Inc. All Rights Reserved.

#pragma once

#include "ViewModels/Stack/NiagaraStackItem.h"
#include "NiagaraTypes.h"
#include "ViewModels/Stack/NiagaraParameterHandle.h"
#include "ViewModels/Stack/NiagaraStackFunctionInputCondition.h"
#include "NiagaraStackFunctionInput.generated.h"

class UNiagaraNodeFunctionCall;
class UNiagaraNodeCustomHlsl;
class UNiagaraNodeAssignment;
class UNiagaraNodeParameterMapSet;
class FStructOnScope;
class UNiagaraStackFunctionInputCollection;
class UNiagaraStackObject;
class UNiagaraScript;
class UEdGraphPin;
class UNiagaraDataInterface;
enum class EStackParameterBehavior;
class UNiagaraClipboardFunctionInput;
class UNiagaraClipboardFunction;
class UNiagaraScriptVariable;
class FNiagaraPlaceholderDataInterfaceHandle;

/** Represents a single module input in the module stack view model. */
UCLASS()
class NIAGARAEDITOR_API UNiagaraStackFunctionInput : public UNiagaraStackItemContent
{
	GENERATED_BODY()

public:
	/** Defines different modes which are used to provide the value for this function input. */
	enum class EValueMode
	{
		/** The value is set to a constant stored locally with this input. */
		Local,
		/** The value is linked to a parameter defined outside of this function. */
		Linked,
		/** The value is provided by a secondary dynamic input function. */
		Dynamic,
		/** The value is provided by a data interface object. */
		Data,
		/** The value is provided by an expression object. */
		Expression,
		/** The value is a default value provided by a function call. */
		DefaultFunction,
		/** This input is overridden in the stack graph, but the override is invalid. */
		InvalidOverride,
		/** This input has a default value set in it's graph which can't be displayed in the stack view. */
		UnsupportedDefault,
		/** This input has no value. */
		None
	};

	DECLARE_MULTICAST_DELEGATE(FOnValueChanged);

public:
	UNiagaraStackFunctionInput();

	/** 
	 * Sets the input data for this entry.
	 * @param InRequiredEntryData The required data for all stack entries.
	 * @param InStackEditorData The stack editor data for this input.
	 * @param InModuleNode The module function call which owns this input entry. NOTE: This input might not be an input to the module function call, it may be an input to a dynamic input function call which is owned by the module.
	 * @param InInputFunctionCallNode The function call which this entry is an input to. NOTE: This node can be a module function call node or a dynamic input node.
	 * @param InInputParameterHandle The input parameter handle for the function call.
	 * @param InInputType The type of this input.
	 * @param InParameterBehavior Determines how the parameter should behave in the stack
	 * @param InOwnerStackItemEditorDataKey The editor data key of the item that owns this input.
	 */
	void Initialize(
		FRequiredEntryData InRequiredEntryData,
		UNiagaraNodeFunctionCall& InModuleNode,
		UNiagaraNodeFunctionCall& InInputFunctionCallNode,
		FName InInputParameterHandle,
		FNiagaraTypeDefinition InInputType,
		EStackParameterBehavior InParameterBehavior,
		FString InOwnerStackItemEditorDataKey);

	/** Gets the function call node which owns this input. */
	const UNiagaraNodeFunctionCall& GetInputFunctionCallNode() const;

	/** Gets the script that the function call node was referencing when this input was initialized. */
	UNiagaraScript* GetInputFunctionCallInitialScript() const;

	/** Gets the current value mode */
	EValueMode GetValueMode() const;

	/** Gets the type of this input. */
	const FNiagaraTypeDefinition& GetInputType() const;

	//~ UNiagaraStackEntry interface
	virtual FText GetDisplayName() const override;
	virtual FText GetTooltipText() const override;
	virtual bool GetIsEnabled() const override;
	virtual UObject* GetExternalAsset() const override;
	virtual bool SupportsCut() const override { return true; }
	virtual bool TestCanCutWithMessage(FText& OutMessage) const override;
	virtual FText GetCutTransactionText() const override;
	virtual void CopyForCut(UNiagaraClipboardContent* ClipboardContent) const override;
	virtual void RemoveForCut() override;
	virtual bool SupportsCopy() const override { return true; }
	virtual bool TestCanCopyWithMessage(FText& OutMessage) const override;
	virtual void Copy(UNiagaraClipboardContent* ClipboardContent) const override;
	virtual bool SupportsPaste() const override { return true; }
	virtual bool TestCanPasteWithMessage(const UNiagaraClipboardContent* ClipboardContent, FText& OutMessage) const override;
	virtual FText GetPasteTransactionText(const UNiagaraClipboardContent* ClipboardContent) const override;
	virtual void Paste(const UNiagaraClipboardContent* ClipboardContent, FText& OutPasteWarning) override;
	virtual bool HasOverridenContent() const override;
<<<<<<< HEAD

=======
	
>>>>>>> 6bbb88c8
	/** Gets the tooltip that should be shown for the value of this input. */
	FText GetValueToolTip() const;

	/** Gets the tooltip that should be shown for the value of this input. */
	FText GetCollapsedStateText() const;

<<<<<<< HEAD
=======
	void SetSummaryViewDisiplayName(TOptional<FText> InDisplayName);

>>>>>>> 6bbb88c8
	/** Gets the path of parameter handles from the owning module to the function call which owns this input. */
	const TArray<FNiagaraParameterHandle>& GetInputParameterHandlePath() const;

	/** Gets the parameter handle which defined this input in the module. */
	const FNiagaraParameterHandle& GetInputParameterHandle() const;

	/** Gets the handle to the linked value for this input if there is one. */
	const FNiagaraParameterHandle& GetLinkedValueHandle() const;

	/** Sets the value of this input to a linked parameter handle. */
	void SetLinkedValueHandle(const FNiagaraParameterHandle& InParameterHandle);

	/** Gets the current set of available parameter handles which can be assigned to this input. Optionally returns possible conversion scripts. */
	void GetAvailableParameterHandles(TArray<FNiagaraParameterHandle>& AvailableParameterHandles, TMap<FNiagaraVariable, UNiagaraScript*>& AvailableConversionHandles, bool bIncludeConversionScripts = true) const;

	/** Gets the function node form the script graph if the current value mode is DefaultFunction. */
	UNiagaraNodeFunctionCall* GetDefaultFunctionNode() const;

	/** Gets the dynamic input node providing the value for this input, if one is available. */
	UNiagaraNodeFunctionCall* GetDynamicInputNode() const;

	/** Gets the dynamic inputs available for this input. */
	void GetAvailableDynamicInputs(TArray<UNiagaraScript*>& AvailableDynamicInputs, bool bIncludeNonLibraryInputs = false);

	/** Sets the dynamic input script for this input. */
	void SetDynamicInput(UNiagaraScript* DynamicInput, FString SuggestedName = FString(), const FGuid& InScriptVersion = FGuid());

	/** Gets the expression providing the value for this input, if one is available. */
	FText GetCustomExpressionText() const;

	/** Sets the dynamic custom expression script for this input. */
	void SetCustomExpression(const FString& InCustomExpression);

	/** Create a new scratch pad dynamic inputs and set this input to use it. */
	void SetScratch();

	/** Gets the current struct value of this input is there is one. */
	TSharedPtr<const FStructOnScope> GetLocalValueStruct();

	/** Gets the current data object value of this input is there is one. */
	UNiagaraDataInterface* GetDataValueObject();

	/** Called to notify the input that an ongoing change to it's value has begun. */
	void NotifyBeginLocalValueChange();

	/** Called to notify the input that an ongoing change to it's value has ended. */
	void NotifyEndLocalValueChange();

	/** Is this pin editable or should it show as disabled?*/
	bool IsEnabled() const;

	/** Sets this input's local value. */
	void SetLocalValue(TSharedRef<FStructOnScope> InLocalValue);
	
	/** Returns whether or not the value or handle of this input has been overridden and can be reset. */
	bool CanReset() const;

	/** Resets the value and handle of this input to the value and handle defined in the module. */
	void Reset();

	/** Determine if this field is editable */
	bool IsEditable() const;

	/** If true the parameter can only be set to local constant values */
	bool IsStaticParameter() const;

	/** Whether or not this input has a base value.  This is true for emitter instances in systems. */
	bool EmitterHasBase() const;

	/** Whether or not this input can be reset to a base value. */
	bool CanResetToBase() const;

	/** Resets this input to its base value. */
	void ResetToBase();

	/** Returns whether or not this input can be renamed. */
	virtual bool SupportsRename() const override;

	/** Renames this input to the name specified. */
	virtual void OnRenamed(FText NewName) override;

	/** Returns whether or not this input can be deleted. */
	bool CanDeleteInput() const;

	/** Deletes this input */
	void DeleteInput();

	/** Gets the namespaces which new parameters for this input can be read from. */
	void GetNamespacesForNewReadParameters(TArray<FName>& OutNamespacesForNewParameters) const;

	/** Gets the namespaces which new parameters for this input can write to. */
	void GetNamespacesForNewWriteParameters(TArray<FName>& OutNamespacesForNewParameters) const;

	/** Gets a multicast delegate which is called whenever the value on this input changes. */
	FOnValueChanged& OnValueChanged();

	/** Gets the variable that serves as an edit condition for this input. */
	TOptional<FNiagaraVariable> GetEditConditionVariable() const;
	
	/** Gets whether or not this input has an associated edit condition input. */
	bool GetHasEditCondition() const;

	/** Gets whether or not to show a control inline for the edit condition input associated with this input. */
	bool GetShowEditConditionInline() const;

	/** Gets the enabled value of the edit condition input associated with this input. */
	bool GetEditConditionEnabled() const;

	/** Sets the enabled value of the edit condition input associated with this input. */
	void SetEditConditionEnabled(bool bIsEnabled);

	/** Gets whether or not this input has an associated visible condition input. */
	bool GetHasVisibleCondition() const;

	/** Gets the enabled value of the visible condition input associated with this input. */
	bool GetVisibleConditionEnabled() const;

	/** Gets whether or not this input is used as an edit condition for another input and should be hidden. */
	bool GetIsInlineEditConditionToggle() const;

	/** Gets whether or not a dynamic input script reassignment is pending.  This can happen when trying to fix dynamic inputs which are missing their scripts. */
	bool GetIsDynamicInputScriptReassignmentPending() const;

	/** Gets whether or not a dynamic input script reassignment should be be pending. */
	void SetIsDynamicInputScriptReassignmentPending(bool bIsPending);

	/** Reassigns the function script for the current dynamic input without resetting the sub-inputs. */
	void ReassignDynamicInputScript(UNiagaraScript* DynamicInputScript);

	/** Gets whether or not this input is filtered from search results and appearing in stack due to visibility metadata*/
	bool GetShouldPassFilterForVisibleCondition() const;
	
	TArray<UNiagaraScript*> GetPossibleConversionScripts(const FNiagaraTypeDefinition& FromType) const;
	static TArray<UNiagaraScript*> GetPossibleConversionScripts(const FNiagaraTypeDefinition& FromType, const FNiagaraTypeDefinition& ToType);

	void SetLinkedInputViaConversionScript(const FName& LinkedInputName, const FNiagaraTypeDefinition& FromType);
	void SetLinkedInputViaConversionScript(const FNiagaraVariable& LinkedInput, UNiagaraScript* ConversionScript);
	void SetClipboardContentViaConversionScript(const UNiagaraClipboardFunctionInput& ClipboardFunctionInput);

	void ChangeScriptVersion(FGuid NewScriptVersion);

	void ChangeScriptVersion(FGuid NewScriptVersion);

	const UNiagaraClipboardFunctionInput* ToClipboardFunctionInput(UObject* InOuter) const;

	void SetValueFromClipboardFunctionInput(const UNiagaraClipboardFunctionInput& ClipboardFunctionInput);

	bool IsScratchDynamicInput() const;

<<<<<<< HEAD
	virtual bool IsSemanticChild() const;
=======
	bool ShouldDisplayInline() const;
	
	TArray<UNiagaraStackFunctionInput*> GetChildInputs() const;

	TOptional<FNiagaraVariableMetaData> GetInputMetaData() const;
	
	virtual bool IsSemanticChild() const override;
>>>>>>> 6bbb88c8
	void SetSemanticChild(bool IsSemanticChild);

	//~ UNiagaraStackEntry interface
	virtual void GetSearchItems(TArray<FStackSearchItem>& SearchItems) const override;
<<<<<<< HEAD
	virtual bool HasFrontDivider() const override;
=======

	TOptional<FNiagaraVariableMetaData> GetMetadata() const;
	TOptional<FGuid> GetMetadataGuid() const;
>>>>>>> 6bbb88c8

protected:
	//~ UNiagaraStackEntry interface
	virtual void FinalizeInternal() override;
	virtual void RefreshChildrenInternal(const TArray<UNiagaraStackEntry*>& CurrentChildren, TArray<UNiagaraStackEntry*>& NewChildren, TArray<FStackIssue>& NewIssues) override;

	bool UpdateRapidIterationParametersForAffectedScripts(const uint8* Data);
	bool RemoveRapidIterationParametersForAffectedScripts();
	FString ResolveDisplayNameArgument(const FString& InArg) const;
	FStackIssueFixDelegate GetUpgradeDynamicInputVersionFix();

private:
	struct FInputValues
	{
		FInputValues()
			: Mode(EValueMode::None)
		{
		}

		bool HasEditableData() const
		{
			return Mode != EValueMode::None && Mode != EValueMode::InvalidOverride && Mode != EValueMode::UnsupportedDefault;
		}

		EValueMode Mode;
		TSharedPtr<FStructOnScope> LocalStruct;
		FNiagaraParameterHandle LinkedHandle;
		TWeakObjectPtr<UNiagaraNodeFunctionCall> DynamicNode;
		TWeakObjectPtr<UNiagaraNodeCustomHlsl> ExpressionNode;
		TWeakObjectPtr<UNiagaraDataInterface> DataObject;
		TWeakObjectPtr<UNiagaraNodeFunctionCall> DefaultFunctionNode;
	};

private:
	/** Refreshes the current values for this input from the state of the graph. */
	void RefreshValues();

	/** Refreshes additional state for this input which comes from input metadata. */
	void RefreshFromMetaData(TArray<FStackIssue>& NewIssues);

	/** Called whenever the graph which generated this input changes. */
	void OnGraphChanged(const struct FEdGraphEditAction& InAction);

	/** Called whenever rapid iteration parameters are changed for the script that owns the function that owns this input. */
	void OnRapidIterationParametersChanged();

	/** Called whenever the script source that owns the function that owns this input changes. */
	void OnScriptSourceChanged();

	/** Gets the graph node which owns the local overrides for the module that owns this input if it exists. */
	UNiagaraNodeParameterMapSet* GetOverrideNode() const;

	/** Gets the graph node which owns the local overrides for the module that owns this input this input.  
	  * This will create the node and add it to the graph if it doesn't exist. */
	UNiagaraNodeParameterMapSet& GetOrCreateOverrideNode();

	/** Gets the pin on the override node which is associated with this input if it exists. */
	UEdGraphPin* GetOverridePin() const;

	/** Gets the pin on the override node which is associated with this input.  If either the override node or
	  * pin don't exist, they will be created. */
	UEdGraphPin& GetOrCreateOverridePin();

	void GetDefaultDataInterfaceValueFromDefaultPin(UEdGraphPin* DefaultPin, UNiagaraStackFunctionInput::FInputValues& InInputValues) const;

	void GetDefaultLocalValueFromDefaultPin(UEdGraphPin* DefaultPin, UNiagaraStackFunctionInput::FInputValues& InInputValues) const;

	void GetDefaultLinkedHandleOrLinkedFunctionFromDefaultPin(UEdGraphPin* DefaultPin, UNiagaraStackFunctionInput::FInputValues& InInputValues) const;

	void UpdateValuesFromScriptDefaults(FInputValues& InInputValues) const;

	void UpdateValuesFromOverridePin(const FInputValues& OldInputValues, FInputValues& NewInputValues, UEdGraphPin& InOverridePin) const;

	/** Removes all nodes connected to the override pin which provide it's value. */
	void RemoveNodesForOverridePin(UEdGraphPin& OverridePin);

	/** Remove the override pin and all nodes connected to it. */
	void RemoveOverridePin();

	/** Determine if the values in this input are possibly under the control of the rapid iteration array on the script.*/
	bool IsRapidIterationCandidate() const;

	FNiagaraVariable CreateRapidIterationVariable(const FName& InName);

	/** Handles the message manager refreshing messages. */
	void OnMessageManagerRefresh(const TArray<TSharedRef<const INiagaraMessage>>& NewMessages);

<<<<<<< HEAD
	TArray<UNiagaraStackFunctionInput*> GetChildInputs() const;
=======
	void GetCurrentChangeIds(FGuid& OutOwningGraphChangeId, FGuid& OutFunctionGraphChangeId) const;

	UNiagaraScript* FindConversionScript(const FNiagaraTypeDefinition& FromType, TMap<FNiagaraTypeDefinition, UNiagaraScript*>& ConversionScriptCache, bool bIncludeConversionScripts) const;
>>>>>>> 6bbb88c8

private:
	/** The module function call which owns this input entry. NOTE: This input might not be an input to the module function
		call, it may be an input to a dynamic input function call which is owned by the module. */
	TWeakObjectPtr<UNiagaraNodeFunctionCall> OwningModuleNode;

	/** The function call which this entry is an input to. NOTE: This node can be a module function call node or a dynamic input node. */
	TWeakObjectPtr<UNiagaraNodeFunctionCall> OwningFunctionCallNode;

	/** The script which the owning function call is referencing. */
	TWeakObjectPtr<UNiagaraScript> OwningFunctionCallInitialScript;

	/** The assignment node which owns this input.  This is only valid for inputs of assignment modules. */
	TWeakObjectPtr<UNiagaraNodeAssignment> OwningAssignmentNode;

	/** The niagara type definition for this input. */
	FNiagaraTypeDefinition InputType;

	/** The meta data for this input, defined in the owning function's script. */
	TOptional<FNiagaraVariableMetaData> InputMetaData;

	// Stack issues generated when updating from metadata.
	TArray<FStackIssue> InputMetaDataIssues;

	/** A unique key for this input for looking up editor only UI data. */
	FString StackEditorDataKey;

	/** An array representing the path of Namespace.Name handles starting from the owning module to this function input. */
	TArray<FNiagaraParameterHandle> InputParameterHandlePath;

	/** The parameter handle which defined this input in the module graph. */
	FNiagaraParameterHandle InputParameterHandle;

	/** Defines the type of the stack parameter (e.g. 'static' if it should only allow constant compile-time values). */
	EStackParameterBehavior ParameterBehavior;

	/** The parameter handle which defined this input in the module graph, aliased for use in the current emitter
	  * graph.  This only affects parameter handles which are local module handles. */
	FNiagaraParameterHandle AliasedInputParameterHandle;

	/** The a rapid iteration variable that could potentially drive this entry..*/
	FNiagaraVariable RapidIterationParameter;

	/** The name of this input for display in the UI. */
	FText DisplayName;

	/** Optional override for the display name*/
	TOptional<FText> DisplayNameOverride;
	TOptional<FText> SummaryViewDisplayNameOverride;

	/** The default value for this input defined in the defining script. */
	FInputValues DefaultInputValues;

	/** Pointers and handles to the various values this input can have. */
	FInputValues InputValues;

	TSharedPtr<FNiagaraPlaceholderDataInterfaceHandle> PlaceholderDataInterfaceHandle;

	/** A cached pointer to the override node for this input if it exists.  This value is cached here since the
	  * UI reads this value every frame due to attribute updates. */
	mutable TOptional<UNiagaraNodeParameterMapSet*> OverrideNodeCache;

	/** A cached pointer to the override pin for this input if it exists.  This value is cached here since the
	  * UI reads this value every frame due to attribute updates. */
	mutable TOptional<UEdGraphPin*> OverridePinCache;

	/** Whether or not this input can be reset to its default value. */
	mutable TOptional<bool> bCanResetCache;

	/** Whether or not this input can be reset to a base value defined by a parent emitter. */
	mutable TOptional<bool> bCanResetToBaseCache;

	/** A tooltip to show for the value of this input. */
	mutable TOptional<FText> ValueToolTipCache;

	/** Text to display on a collapsed node. */
	mutable TOptional<FText> CollapsedTextCache;

	mutable TOptional<bool> bIsScratchDynamicInputCache;

	/** A flag to prevent handling graph changes when it's being updated directly by this object. */
	bool bUpdatingGraphDirectly;

	/** A flag to prevent handling changes to the local value when it's being set directly by this object. */
	bool bUpdatingLocalValueDirectly;

	/** A handle for removing the graph changed delegate. */
	FDelegateHandle GraphChangedHandle;
	FDelegateHandle OnRecompileHandle;

	/** A handle for removing the changed delegate for the rapid iteration parameters for the script
	   that owns the function that owns this input. */
	FDelegateHandle RapidIterationParametersChangedHandle;

	/** A multicast delegate which is called when the value of this input is changed. */
	FOnValueChanged ValueChangedDelegate;

	/** The script which owns the function which owns this input.  This is also the autoritative version of the rapid iteration parameters. */
	TWeakObjectPtr<UNiagaraScript> SourceScript;

	/** An array of scripts which this input affects. */
	TArray<TWeakObjectPtr<UNiagaraScript>> AffectedScripts;

	/** An input condition handler for the edit condition. */
	FNiagaraStackFunctionInputCondition EditCondition;

	/** An input condition handler for the visible condition. */
	FNiagaraStackFunctionInputCondition VisibleCondition;
	
	/** Whether or not to show an inline control for the edit condition input. */
	bool bShowEditConditionInline;

	/** Whether or not this input is an edit condition toggle. */
	bool bIsInlineEditConditionToggle;

	/** Whether or not the dynamic input for this input has a function script reassignment pending due to a request to fix a missing script. */
	bool bIsDynamicInputScriptReassignmentPending;

	/** A key to the message manager registration and its delegate binding. */
	FGuid MessageManagerRegistrationKey;

	//** Issues created outside of the RefreshChildren call that will be committed the next time the UI state is refreshed. */
	TArray<FStackIssue> MessageManagerIssues;

	FGuid MessageLogGuid;

	// If true then this stack entry is the semantic child of another stack entry
	bool bIsSemanticChild = false;
<<<<<<< HEAD
=======

	// The value of the change id for the graph which owns the function call that owns this input as of the last refresh.
	TOptional<FGuid> LastOwningGraphChangeId;

	// The value of the change id for the called graph of the function call which owns this input as of the last refresh.
	TOptional<FGuid> LastFunctionGraphChangeId;
>>>>>>> 6bbb88c8
};<|MERGE_RESOLUTION|>--- conflicted
+++ resolved
@@ -109,22 +109,15 @@
 	virtual FText GetPasteTransactionText(const UNiagaraClipboardContent* ClipboardContent) const override;
 	virtual void Paste(const UNiagaraClipboardContent* ClipboardContent, FText& OutPasteWarning) override;
 	virtual bool HasOverridenContent() const override;
-<<<<<<< HEAD
-
-=======
-	
->>>>>>> 6bbb88c8
+	
 	/** Gets the tooltip that should be shown for the value of this input. */
 	FText GetValueToolTip() const;
 
 	/** Gets the tooltip that should be shown for the value of this input. */
 	FText GetCollapsedStateText() const;
 
-<<<<<<< HEAD
-=======
 	void SetSummaryViewDisiplayName(TOptional<FText> InDisplayName);
 
->>>>>>> 6bbb88c8
 	/** Gets the path of parameter handles from the owning module to the function call which owns this input. */
 	const TArray<FNiagaraParameterHandle>& GetInputParameterHandlePath() const;
 
@@ -266,17 +259,12 @@
 
 	void ChangeScriptVersion(FGuid NewScriptVersion);
 
-	void ChangeScriptVersion(FGuid NewScriptVersion);
-
 	const UNiagaraClipboardFunctionInput* ToClipboardFunctionInput(UObject* InOuter) const;
 
 	void SetValueFromClipboardFunctionInput(const UNiagaraClipboardFunctionInput& ClipboardFunctionInput);
 
 	bool IsScratchDynamicInput() const;
 
-<<<<<<< HEAD
-	virtual bool IsSemanticChild() const;
-=======
 	bool ShouldDisplayInline() const;
 	
 	TArray<UNiagaraStackFunctionInput*> GetChildInputs() const;
@@ -284,18 +272,13 @@
 	TOptional<FNiagaraVariableMetaData> GetInputMetaData() const;
 	
 	virtual bool IsSemanticChild() const override;
->>>>>>> 6bbb88c8
 	void SetSemanticChild(bool IsSemanticChild);
 
 	//~ UNiagaraStackEntry interface
 	virtual void GetSearchItems(TArray<FStackSearchItem>& SearchItems) const override;
-<<<<<<< HEAD
-	virtual bool HasFrontDivider() const override;
-=======
 
 	TOptional<FNiagaraVariableMetaData> GetMetadata() const;
 	TOptional<FGuid> GetMetadataGuid() const;
->>>>>>> 6bbb88c8
 
 protected:
 	//~ UNiagaraStackEntry interface
@@ -383,13 +366,9 @@
 	/** Handles the message manager refreshing messages. */
 	void OnMessageManagerRefresh(const TArray<TSharedRef<const INiagaraMessage>>& NewMessages);
 
-<<<<<<< HEAD
-	TArray<UNiagaraStackFunctionInput*> GetChildInputs() const;
-=======
 	void GetCurrentChangeIds(FGuid& OutOwningGraphChangeId, FGuid& OutFunctionGraphChangeId) const;
 
 	UNiagaraScript* FindConversionScript(const FNiagaraTypeDefinition& FromType, TMap<FNiagaraTypeDefinition, UNiagaraScript*>& ConversionScriptCache, bool bIncludeConversionScripts) const;
->>>>>>> 6bbb88c8
 
 private:
 	/** The module function call which owns this input entry. NOTE: This input might not be an input to the module function
@@ -518,13 +497,10 @@
 
 	// If true then this stack entry is the semantic child of another stack entry
 	bool bIsSemanticChild = false;
-<<<<<<< HEAD
-=======
 
 	// The value of the change id for the graph which owns the function call that owns this input as of the last refresh.
 	TOptional<FGuid> LastOwningGraphChangeId;
 
 	// The value of the change id for the called graph of the function call which owns this input as of the last refresh.
 	TOptional<FGuid> LastFunctionGraphChangeId;
->>>>>>> 6bbb88c8
 };