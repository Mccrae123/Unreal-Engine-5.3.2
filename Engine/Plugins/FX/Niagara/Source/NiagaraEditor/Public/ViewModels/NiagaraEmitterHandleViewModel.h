// Copyright 1998-2019 Epic Games, Inc. All Rights Reserved.

#pragma once

#include "Templates/SharedPointer.h"
#include "Delegates/Delegate.h"
#include "Types/SlateEnums.h"
#include "Styling/SlateTypes.h"
#include "Layout/Visibility.h"

class UNiagaraSystem;
class FNiagaraSystemViewModel;
struct FNiagaraEmitterHandle;
class FNiagaraEmitterInstance;
class FNiagaraEmitterViewModel;
class UNiagaraStackViewModel;

/** The view model for the FNiagaraEmitterEditorWidget. */
class FNiagaraEmitterHandleViewModel : public TSharedFromThis<FNiagaraEmitterHandleViewModel>, public FGCObject
{
public:
	DECLARE_MULTICAST_DELEGATE(FOnPropertyChanged);
	DECLARE_MULTICAST_DELEGATE(FOnNameChanged);
public:
<<<<<<< HEAD
	/** Creates a new emitter editor view model with the supplied emitter handle and simulation. */
	FNiagaraEmitterHandleViewModel(UNiagaraSystem& InOwningSystem);
	
	~FNiagaraEmitterHandleViewModel();

	/** Returns whether or not this view model represents a valid emitter handle. */
	bool IsValid() const;

	/** Reuses a the emitter editor view model with the supplied emitter handle and simulation.*/
	void Set(FNiagaraEmitterHandle* InEmitterHandle, TWeakPtr<FNiagaraEmitterInstance, ESPMode::ThreadSafe> InSimulation);
=======
	/** Creates a new emitter editor view model.  This must be initialized before it can be used. */
	FNiagaraEmitterHandleViewModel();
	
	~FNiagaraEmitterHandleViewModel();

	/** Initializes the emitter editor view model with the supplied emitter handle and simulation.*/
	void Initialize(TSharedRef<FNiagaraSystemViewModel> InOwningSystemViewModel, FNiagaraEmitterHandle* InEmitterHandle, TWeakPtr<FNiagaraEmitterInstance, ESPMode::ThreadSafe> InSimulation);

	/** Returns whether or not this view model represents a valid emitter handle. */
	bool IsValid() const;

	/** Resets the data in the view model. */
	void Reset();

	//~ FGCObject interface
	virtual void AddReferencedObjects(FReferenceCollector& Collector) override;
>>>>>>> 69078e53

	/** Sets the simulation for the emitter this handle references. */
	void SetSimulation(TWeakPtr<FNiagaraEmitterInstance, ESPMode::ThreadSafe> InSimulation);

	/** Gets the id of the emitter handle. */
	FGuid GetId() const;
	FText GetIdText() const;

	/** Gets the name of the emitter handle. */
	FName GetName() const;

	/** Sets the name of the emitter handle. */
	void SetName(FName InName);

	/** Gets the text representation of the emitter handle name. */
	NIAGARAEDITOR_API FText GetNameText() const;

	/** Gets whether or not this emitter can be renamed. */
	NIAGARAEDITOR_API bool CanRenameEmitter() const;

	/** Called when the contents of the name text control is committed. */
	NIAGARAEDITOR_API void OnNameTextComitted(const FText& InText, ETextCommit::Type CommitInfo);

	/** Prevent invalid name being set on emitter.*/
	NIAGARAEDITOR_API bool VerifyNameTextChanged(const FText& NewText, FText& OutErrorMessage);

	/** Called to get the error state of the emitter handle.*/
	FText GetErrorText() const;
	EVisibility GetErrorTextVisibility() const;
	FSlateColor GetErrorTextColor() const;

	/** Called to get the synch state of the emitter handle to its source.*/
	bool IsSynchronized() const;

	/** Gets whether or not this emitter handle is enabled. */
	NIAGARAEDITOR_API bool GetIsEnabled() const;

	/** Sets whether or not this emitter handle is enabled. */
	NIAGARAEDITOR_API void SetIsEnabled(bool bInIsEnabled);

	/** Gets whether or not the emitter for this handle has been isolated in the UI. */
	NIAGARAEDITOR_API bool GetIsIsolated() const;

	/** Gets the check state for the is enabled check box. */
	NIAGARAEDITOR_API ECheckBoxState GetIsEnabledCheckState() const;

	/** Called when the check state of the enabled check box changes. */
	NIAGARAEDITOR_API void OnIsEnabledCheckStateChanged(ECheckBoxState InCheckState);

	/** Gets the emitter handled being view and edited by this view model. */
	NIAGARAEDITOR_API FNiagaraEmitterHandle* GetEmitterHandle();

	/** Gets the view model for the emitter this handle references. */
	NIAGARAEDITOR_API TSharedRef<FNiagaraEmitterViewModel> GetEmitterViewModel();

	/** Gets the stack view model which represents the emitter pointed to by this handle. */
	NIAGARAEDITOR_API UNiagaraStackViewModel* GetEmitterStackViewModel();

	/** Gets whether or not this emitter handle has a rename pending. */
	NIAGARAEDITOR_API bool GetIsRenamePending() const;

	/** Sets whether or not this emitter handle has a rename pending. */
	NIAGARAEDITOR_API void SetIsRenamePending(bool bInIsRenamePending);

	/** Gets a multicast delegate which is called any time a property on the handle changes. */
	FOnPropertyChanged& OnPropertyChanged();

	/** Gets a multicast delegate which is called any time this handle is renamed. */
	FOnNameChanged& OnNameChanged();

	void Cleanup();

private:
	TSharedRef<FNiagaraSystemViewModel> GetOwningSystemViewModel() const;

private:
	/** The system view model which owns this emitter handle view model. */
	TWeakPtr<FNiagaraSystemViewModel> OwningSystemViewModelWeak;

	/** The emitter handle being displayed and edited by this view model. */
	FNiagaraEmitterHandle* EmitterHandle;

	/** The view model for emitter this handle references. */
	TSharedRef<FNiagaraEmitterViewModel> EmitterViewModel;

	/** The stack view model which represents the emitter pointed to by this handle. */
	UNiagaraStackViewModel* EmitterStackViewModel;

	/** A multicast delegate which is called any time a property on the handle changes. */
	FOnPropertyChanged OnPropertyChangedDelegate;

	/** A multicast delegate which is called any time this emitter handle is renamed. */
	FOnNameChanged OnNameChangedDelegate;

	/** Gets whether or not this emitter has a pending rename. */
	bool bIsRenamePending;
};<|MERGE_RESOLUTION|>--- conflicted
+++ resolved
@@ -22,18 +22,6 @@
 	DECLARE_MULTICAST_DELEGATE(FOnPropertyChanged);
 	DECLARE_MULTICAST_DELEGATE(FOnNameChanged);
 public:
-<<<<<<< HEAD
-	/** Creates a new emitter editor view model with the supplied emitter handle and simulation. */
-	FNiagaraEmitterHandleViewModel(UNiagaraSystem& InOwningSystem);
-	
-	~FNiagaraEmitterHandleViewModel();
-
-	/** Returns whether or not this view model represents a valid emitter handle. */
-	bool IsValid() const;
-
-	/** Reuses a the emitter editor view model with the supplied emitter handle and simulation.*/
-	void Set(FNiagaraEmitterHandle* InEmitterHandle, TWeakPtr<FNiagaraEmitterInstance, ESPMode::ThreadSafe> InSimulation);
-=======
 	/** Creates a new emitter editor view model.  This must be initialized before it can be used. */
 	FNiagaraEmitterHandleViewModel();
 	
@@ -50,7 +38,6 @@
 
 	//~ FGCObject interface
 	virtual void AddReferencedObjects(FReferenceCollector& Collector) override;
->>>>>>> 69078e53
 
 	/** Sets the simulation for the emitter this handle references. */
 	void SetSimulation(TWeakPtr<FNiagaraEmitterInstance, ESPMode::ThreadSafe> InSimulation);
