// Copyright Epic Games, Inc. All Rights Reserved.

#pragma once

#include "ViewModels/Stack/NiagaraStackEntry.h"
#include "ViewModels/Stack/INiagaraStackItemGroupAddUtilities.h"
#include "Layout/Visibility.h"
#include "NiagaraStackItemGroup.generated.h"

class FNiagaraEmitterHandleViewModel;
class UNiagaraStackItemGroupFooter;

UCLASS()
class NIAGARAEDITOR_API UNiagaraStackItemGroup : public UNiagaraStackEntry
{
	GENERATED_BODY()

public:
	void Initialize(FRequiredEntryData InRequiredEntryData, FText InDisplayName, FText InToolTip, INiagaraStackItemGroupAddUtilities* InAddUtilities);

	//~ UNiagaraStackEntry interface
	virtual FText GetDisplayName() const override;
	virtual EStackRowStyle GetStackRowStyle() const override;
	virtual FText GetTooltipText() const override;

	virtual bool GetIsEnabled() const override;

	INiagaraStackItemGroupAddUtilities* GetAddUtilities() const;

	uint32 GetRecursiveStackIssuesCount() const;
	EStackIssueSeverity GetHighestStackIssueSeverity() const;
	
protected:
	void SetDisplayName(FText InDisplayName);
	
	virtual void RefreshChildrenInternal(const TArray<UNiagaraStackEntry*>& CurrentChildren, TArray<UNiagaraStackEntry*>& NewChildren, TArray<FStackIssue>& NewIssues) override;

	virtual int32 GetChildIndentLevel() const override;

	virtual void ChlildStructureChangedInternal() override;

private:
<<<<<<< HEAD
=======
	bool FilterChildrenWithIssues(const UNiagaraStackEntry& Child) const;

private:
>>>>>>> 90fae962
	UPROPERTY()
	UNiagaraStackItemGroupFooter* GroupFooter;

	INiagaraStackItemGroupAddUtilities* AddUtilities;

	FText GroupDisplayName;
	FText GroupToolTip;

	/** How many errors this entry has along its tree. */
	mutable TOptional<uint32> RecursiveStackIssuesCount;
	/** The highest severity of issues along this entry's tree. */
	mutable TOptional<EStackIssueSeverity> HighestIssueSeverity;

	TSharedPtr<FNiagaraEmitterHandleViewModel> OwningEmitterHandleViewModel;
};

UCLASS()
class NIAGARAEDITOR_API UNiagaraStackItemGroupFooter : public UNiagaraStackEntry
{
	GENERATED_BODY()

public:
	void Initialize(FRequiredEntryData InRequiredEntryData);

	virtual EStackRowStyle GetStackRowStyle() const override;

	virtual bool GetCanExpand() const;
};<|MERGE_RESOLUTION|>--- conflicted
+++ resolved
@@ -40,12 +40,9 @@
 	virtual void ChlildStructureChangedInternal() override;
 
 private:
-<<<<<<< HEAD
-=======
 	bool FilterChildrenWithIssues(const UNiagaraStackEntry& Child) const;
 
 private:
->>>>>>> 90fae962
 	UPROPERTY()
 	UNiagaraStackItemGroupFooter* GroupFooter;
 
