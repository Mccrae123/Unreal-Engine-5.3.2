--- conflicted
+++ resolved
@@ -25,21 +25,12 @@
 	NIAGARAEDITOR_API virtual FText GetTooltipText() const override;
 
 	virtual bool GetCanExpandInOverview() const override { return true; }
-<<<<<<< HEAD
-	virtual bool GetIsEnabled() const override;
-=======
 	NIAGARAEDITOR_API virtual bool GetIsEnabled() const override;
->>>>>>> 4af6daef
 	virtual void SetIsEnabled(bool bEnabled) {}
 	virtual bool SupportsChangeEnabled() const { return false; }
 
 	virtual bool SupportsSecondaryIcon() const { return false; }
 	virtual const FSlateBrush* GetSecondaryIconBrush() const { return nullptr; };
-<<<<<<< HEAD
-
-	INiagaraStackItemGroupAddUtilities* GetAddUtilities() const;
-=======
->>>>>>> 4af6daef
 
 	NIAGARAEDITOR_API INiagaraStackItemGroupAddUtilities* GetAddUtilities() const;
 
