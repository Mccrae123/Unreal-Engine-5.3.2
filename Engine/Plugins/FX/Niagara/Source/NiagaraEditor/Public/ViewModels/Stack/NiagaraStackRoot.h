--- conflicted
+++ resolved
@@ -23,11 +23,7 @@
 	UNiagaraStackRoot();
 	
 	void Initialize(FRequiredEntryData InRequiredEntryData, bool bInIncludeSystemInformation, bool bInIncludeEmitterInformation);
-<<<<<<< HEAD
-	void FinalizeInternal() override;
-=======
 	virtual void FinalizeInternal() override;
->>>>>>> d731a049
 
 	virtual bool GetCanExpand() const override;
 	virtual bool GetShouldShowInStack() const override;
