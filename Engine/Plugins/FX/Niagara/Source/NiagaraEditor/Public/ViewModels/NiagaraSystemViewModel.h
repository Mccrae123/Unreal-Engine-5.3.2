--- conflicted
+++ resolved
@@ -164,21 +164,12 @@
 	
 	/** Initializes this system view model with the supplied system and options. */
 	NIAGARAEDITOR_API void Initialize(UNiagaraSystem& InSystem, FNiagaraSystemViewModelOptions InOptions);
-<<<<<<< HEAD
 
 	/** Returns whether or not this view model is initialized and safe to use. */
 	bool IsValid() const;
 
 	NIAGARAEDITOR_API ~FNiagaraSystemViewModel();
 
-=======
-
-	/** Returns whether or not this view model is initialized and safe to use. */
-	bool IsValid() const;
-
-	NIAGARAEDITOR_API ~FNiagaraSystemViewModel();
-
->>>>>>> 6bbb88c8
 	//~ Begin NiagaraParameterDefinitionsSubscriberViewModel Interface
 protected:
 	virtual INiagaraParameterDefinitionsSubscriber* GetParameterDefinitionsSubscriber() override;
