// Copyright 1998-2019 Epic Games, Inc. All Rights Reserved.

#pragma once

#include "IMovieScenePlayer.h"

#include "EditorUndoClient.h"
#include "UObject/GCObject.h"
#include "NiagaraCurveOwner.h"
#include "ViewModels/TNiagaraViewModelManager.h"
#include "ISequencer.h"

#include "TickableEditorObject.h"
#include "ISequencerModule.h"
#include "UObject/ObjectKey.h"

class UNiagaraSystem;
class UNiagaraComponent;
class UNiagaraSequence;
class UMovieSceneNiagaraEmitterTrack;
struct FNiagaraVariable;
struct FNiagaraEmitterHandle;
class FNiagaraEmitterHandleViewModel;
class FNiagaraSystemScriptViewModel;
class UNiagaraStackViewModel;
class UNiagaraStackEntry;
class UNiagaraSystemSelectionViewModel;
class FNiagaraSystemInstance;
class ISequencer;
struct FAssetData;
class UNiagaraSystemEditorData;
struct FRichCurve;
class UNiagaraEditorSettings;
struct FNiagaraParameterStore;
struct FEdGraphEditAction;
class UNiagaraNodeFunctionCall;
class FNiagaraEmitterViewModel;
class FNiagaraOverviewGraphViewModel;

/** Defines different editing modes for this system view model. */
enum class NIAGARAEDITOR_API ENiagaraSystemViewModelEditMode
{
	/** A system asset is being edited.  This assumes that emitters should be inheriting from a base version and that emitter editing will be restricted. */
	SystemAsset,
	/** An emitter asset is being edited.  In this mode the system scripts will not be editable and all emitter editing options are available. */
	EmitterAsset,
};

/** Defines options for the niagara System view model */
struct FNiagaraSystemViewModelOptions
{
	FNiagaraSystemViewModelOptions();

	/** Whether or not the user can edit emitters from the timeline. */
	bool bCanModifyEmittersFromTimeline;

	/** A delegate which is used to generate the content for the add menu in sequencer. */
	FOnGetAddMenuContent OnGetSequencerAddMenuContent;

	/** Whether or not the system represented by this view model can be automatically compiled.  True by default. */
	bool bCanAutoCompile;

	/** Whether or not the system represented by this view model can be simulated. True by default. */
	bool bCanSimulate;

	/** An optional unique id which associates this view model with messages in the message manager. */
	TOptional<const FGuid> MessageLogGuid;

	/** Gets the current editing mode for this system. */
	ENiagaraSystemViewModelEditMode EditMode;
};

struct FNiagaraStackModuleData
{
	UNiagaraNodeFunctionCall* ModuleNode;
	ENiagaraScriptUsage Usage;
	FGuid UsageId;
	int32 Index;
	FGuid EmitterHandleId;
};

/** A view model for viewing and editing a UNiagaraSystem. */
class FNiagaraSystemViewModel 
	: public TSharedFromThis<FNiagaraSystemViewModel>
	, public FGCObject
	, public FEditorUndoClient
	, public FTickableEditorObject
	, public TNiagaraViewModelManager<UNiagaraSystem, FNiagaraSystemViewModel>
{
public:
	DECLARE_MULTICAST_DELEGATE(FOnEmitterHandleViewModelsChanged);

	DECLARE_MULTICAST_DELEGATE(FOnCurveOwnerChanged);

	DECLARE_MULTICAST_DELEGATE(FOnPostSequencerTimeChange)

	DECLARE_MULTICAST_DELEGATE(FOnSystemCompiled);

	DECLARE_MULTICAST_DELEGATE(FOnPinnedEmittersChanged);

	DECLARE_MULTICAST_DELEGATE(FOnPinnedCurvesChanged);

	DECLARE_MULTICAST_DELEGATE(FOnPreClose);

public:
	struct FEmitterHandleToDuplicate
	{
		FString SystemPath;
		FGuid EmitterHandleId;
		bool operator==(const FEmitterHandleToDuplicate& Other) const
		{
			return SystemPath == Other.SystemPath && EmitterHandleId == Other.EmitterHandleId;
		}
	};
	
	/** Defines different multi-system reset modes for this system view model */
	enum class EMultiResetMode
	{
		/** Reset this instance. Then, if reset dependent systems is enabled in the editor through NiagaraEditorCommands, find all components that share this system and reset those components' system instances. */
		AllowResetAllInstances,
		/** Reset just this instance. */
		ResetThisInstance,
	};

	/** Defines different time reset modes for this system view model */
	enum class ETimeResetMode
	{
		/** If the current sequencer state and user settings allow, reset this system's time. */
		AllowResetTime,
		/** Keep this system's current time. */
		KeepCurrentTime,
	};

	/** Defines different initialization modes when resetting for this system view model */
	enum class EReinitMode
	{
		/** Reinitialize this system (pull in all changes) */
		ReinitializeSystem,
		/** Reset this system (do not pull in changes) */
		ResetSystem,
	};
	/** Creates a new view model with the supplied System and System instance. */
	FNiagaraSystemViewModel();
	
	/** Initializes this system view model with the supplied system and options. */
	void Initialize(UNiagaraSystem& InSystem, FNiagaraSystemViewModelOptions InOptions);

	~FNiagaraSystemViewModel();

	NIAGARAEDITOR_API FText GetDisplayName() const;

	/** Gets an array of the view models for the emitter handles owned by this System. */
	NIAGARAEDITOR_API const TArray<TSharedRef<FNiagaraEmitterHandleViewModel>>& GetEmitterHandleViewModels();

	/** Gets an emitter handle view model by id.  Returns an invalid shared ptr if it can't be found. */
	NIAGARAEDITOR_API TSharedPtr<FNiagaraEmitterHandleViewModel> GetEmitterHandleViewModelById(FGuid InEmitterHandleId);

	TSharedPtr<FNiagaraEmitterHandleViewModel> GetEmitterHandleViewModelForEmitter(UNiagaraEmitter* InEmitter) const;

	/** Gets the view model for the System script. */
	TSharedPtr<FNiagaraSystemScriptViewModel> GetSystemScriptViewModel();

	/** Gets a niagara component for previewing the simulated System. */
	UNiagaraComponent* GetPreviewComponent();

	/** Gets the sequencer for this System for displaying the timeline. */
	TSharedPtr<ISequencer> GetSequencer();

	/** Gets the curve owner for the System represented by this view model, for use with the curve editor widget. */
	FNiagaraCurveOwner& GetCurveOwner();

	/** Get access to the underlying system*/
	NIAGARAEDITOR_API UNiagaraSystem& GetSystem() const;

	/** Gets whether or not emitters can be added from the timeline. */
	bool GetCanModifyEmittersFromTimeline() const;

	/** Gets the current editing mode for this system view model. */
	NIAGARAEDITOR_API ENiagaraSystemViewModelEditMode GetEditMode() const;

	/** Adds a new emitter to the System from an emitter asset data. */
	NIAGARAEDITOR_API void AddEmitterFromAssetData(const FAssetData& AssetData);

	/** Adds a new emitter to the System. */
	void AddEmitter(UNiagaraEmitter& Emitter);

	/** Deletes the emitters with the supplied ids from the system */
	void DeleteEmitters(TSet<FGuid> EmitterHandleIdsToDelete);

	/** Gets a multicast delegate which is called any time the array of emitter handle view models changes. */
	NIAGARAEDITOR_API FOnEmitterHandleViewModelsChanged& OnEmitterHandleViewModelsChanged();

	/** Gets a delegate which is called any time the data in the curve owner is changed internally by this view model. */
	FOnCurveOwnerChanged& OnCurveOwnerChanged();
	
	/** Gets a multicast delegate which is called whenever we've received and handled a sequencer time update.*/
	FOnPostSequencerTimeChange& OnPostSequencerTimeChanged();

	/** Gets a multicast delegate which is called whenever the system has been compiled. */
	FOnSystemCompiled& OnSystemCompiled();

	//~ FGCObject interface
	virtual void AddReferencedObjects(FReferenceCollector& Collector) override;

	//~ FEditorUndoClient interface
	virtual void PostUndo(bool bSuccess) override;
	virtual void PostRedo(bool bSuccess) override { PostUndo(bSuccess); }

	// ~ FTickableEditorObject
	virtual void Tick(float DeltaTime) override;
	virtual bool IsTickable() const override { return true; }
	virtual TStatId GetStatId() const override;

	/** Resets the System instance to initial conditions. Tries to resets system simulation time. Does not reset all systems that share its emitters.
	 * Does not reinitialize the system to pull in changes. Calls into overloaded ResetSystem(). */
	void ResetSystem();

	/** Resets the System instance to initial conditions on the next tick. Tries to resets system simulation time. Does not reset all systems that share its emitters.
	 * Does not reinitialize the system to pull in changes. Calls into overloaded ResetSystem(). */
	void RequestResetSystem();

	/** Resets the system instance to initial conditions. Optionally resets system simulation time. Optionally resets all systems that share its emitters. 
	 * Optionally reinitializes the system to pull in changes.
	 * @param TimeResetMode Defines whether the system being reset should try to reset its time to 0 or keep its current time.
	 * @param MultiResetMode Defines whether the system being reset should try to reset all other systems with which it shares emitters along with resetting itself.
	 * @param ReinitMode Defines whether the system should reinitialize and pull in changes or reset and keep its current state.
	 */
	void ResetSystem(ETimeResetMode TimeResetMode, EMultiResetMode MultiResetMode, EReinitMode ReinitMode);

	/** Compiles the spawn and update scripts. */
	void CompileSystem(bool bForce);

	/* Get the latest status of this view-model's script compilation.*/
	ENiagaraScriptCompileStatus GetLatestCompileStatus() const;

	/** Gets editor specific data which can be stored per system.  If this data hasn't been created the default version will be returned. */
	NIAGARAEDITOR_API UNiagaraSystemEditorData& GetEditorData() const;
	
	/** Act as if the system has been fully destroyed although references might persist.*/
	void Cleanup();

	/** Reinitializes all System instances, and rebuilds emitter handle view models and tracks. */
	void RefreshAll();

	/** Called to notify the system view model that one of the data objects in the system was modified. */
	void NotifyDataObjectChanged(UObject* ChangedObject);

	/** Updates all selected emitter's fixed bounds with their current dynamic bounds. */
	void UpdateEmitterFixedBounds();

	/** Isolates the supplied emitters.  This will remove all other emitters from isolation. */
	void IsolateEmitters(TArray<FGuid> EmitterHandlesIdsToIsolate);

	/** Toggles the isolation state of a single emitter. */
	void ToggleEmitterIsolation(TSharedRef<FNiagaraEmitterHandleViewModel> InEmitterHandle);

	/** Export the current state of the system to text.*/
	void DumpToText(FString& ExportText);

	/** Keeps track of the emitters that are pinned in the stack UI, for persistence*/
	NIAGARAEDITOR_API TArray<TSharedRef<FNiagaraEmitterHandleViewModel>> GetPinnedEmitterHandles();

	/** Sets an internal state when an emitter was pinned/unpinned in the stack UI */
	NIAGARAEDITOR_API void SetEmitterPinnedState(TSharedRef<FNiagaraEmitterHandleViewModel> EmitterHandleModel, bool bPinnedState);

	/** Returns a multicast delegate that is broadcast when an emitter pinned state has changed */
	NIAGARAEDITOR_API FOnPinnedEmittersChanged& GetOnPinnedEmittersChanged();

	/** Checks whether or not an emitter is pinned in the stack UI*/
	NIAGARAEDITOR_API bool GetIsEmitterPinned(TSharedRef<FNiagaraEmitterHandleViewModel> EmitterHandleModel);

	NIAGARAEDITOR_API void NotifyPreSave();

	NIAGARAEDITOR_API void NotifyPreClose();

	NIAGARAEDITOR_API FOnPreClose& OnPreClose();
	
	/** Gets the system toolkit command list. */
	NIAGARAEDITOR_API TSharedPtr<FUICommandList> GetToolkitCommands();
	
	/** Returns a multicast delegate that is broadcast when pinned curves (shown in curve editor) state has changed*/
	NIAGARAEDITOR_API FOnPinnedCurvesChanged& GetOnPinnedCurvesChanged();

	/** Set the system toolkit command list. */
	void SetToolkitCommands(const TSharedRef<FUICommandList>& InToolkitCommands);

	/** Gets the stack module data for the provided module, for use in determining dependencies. */
	const TArray<FNiagaraStackModuleData>& GetStackModuleData(UNiagaraStackEntry* ModuleEntry);

	/** Gets the ViewModel for the system overview graph. */
	NIAGARAEDITOR_API TSharedPtr<FNiagaraOverviewGraphViewModel> GetOverviewGraphViewModel() const;

	/** Gets the stack view model representing this system. */
	NIAGARAEDITOR_API UNiagaraStackViewModel* GetSystemStackViewModel();

	/** Gets the a view model representing the selected entries in the overview. */
	NIAGARAEDITOR_API UNiagaraSystemSelectionViewModel* GetSelectionViewModel();

	/** Duplicates a set of emitters and refreshes everything.*/
	void DuplicateEmitters(TArray<FEmitterHandleToDuplicate> EmitterHandlesToDuplicate);

private:

	/** Sends message jobs to FNiagaraMessageManager for all compile events from the last compile. */
	void SendLastCompileMessageJobs() const;

	/** Sets up the preview component and System instance. */
	void SetupPreviewComponentAndInstance();

	/** Resets the emitter handle view models and tracks to remove data from them.  This must be called before modifying the emitter handle collection to prevent accessing invalid data. */
	void ResetEmitterHandleViewModelsAndTracks();

	/** Rebuilds the emitter handle view models. */
	void RefreshEmitterHandleViewModels();

	/** Rebuilds the sequencer tracks. */
	void RefreshSequencerTracks();

	/** Updates the data in the sequencer tracks for the specified emitter ids. */
	void UpdateSequencerTracksForEmitters(const TArray<FGuid>& EmitterIdsRequiringUpdate);

	/** Gets the sequencer emitter track for the supplied emitter handle view model. */
	UMovieSceneNiagaraEmitterTrack* GetTrackForHandleViewModel(TSharedRef<FNiagaraEmitterHandleViewModel> EmitterHandleViewModel);

	/** Sets up the sequencer for this emitter. */
	void SetupSequencer();

	/** Gets the content for the add menu in sequencer. */
	void GetSequencerAddMenuContent(FMenuBuilder& MenuBuilder, TSharedRef<ISequencer> Sequencer);

	/** Resets and rebuilds the data in the curve owner. */
	void ResetCurveData();

	/** Updates the compiled versions of data interfaces when their sources change. */
	void UpdateCompiledDataInterfaces(UNiagaraDataInterface* ChangedDataInterface);

	/** Called whenever a property on the emitter handle changes. */
<<<<<<< HEAD
	void EmitterHandlePropertyChanged(FGuid EmitterHandleId);
=======
	void EmitterHandlePropertyChanged(FGuid OwningEmitterHandleId);
>>>>>>> 69078e53

	/** Called whenever the name on an emitter handle changes. */
	void EmitterHandleNameChanged();

	/** Called whenever a property on the emitter changes. */
	void EmitterPropertyChanged();

	/** 
	 * Called whenever a parameter store owned by the system changes.
	 * @param ChangedParameterStore The parameter store that changed.
	 * @param OwningScript The script that owns the parameter store, if there is one.
	 */
	void SystemParameterStoreChanged(const FNiagaraParameterStore& ChangedParameterStore, const UNiagaraScript* OwningScript);

	/** Called whenever an emitter's script graph changes. */
<<<<<<< HEAD
	void EmitterScriptGraphChanged(const FEdGraphEditAction& InAction, const UNiagaraScript& OwningScript, FGuid EmitterHandleId);
=======
	void EmitterScriptGraphChanged(const FEdGraphEditAction& InAction, const UNiagaraScript& OwningScript, FGuid OwningEmitterHandleId);
>>>>>>> 69078e53

	/** Called whenever the system script graph changes. */
	void SystemScriptGraphChanged(const FEdGraphEditAction& InAction);

	/**
	* Called whenever an emitter's parameter store owned by the system changes.
	* @param ChangedParameterStore The parameter store that changed.
	* @param OwningScript The script that owns the parameter store, if there is one.
	*/
	void EmitterParameterStoreChanged(const FNiagaraParameterStore& ChangedParameterStore, const UNiagaraScript& OwningScript);

	/** Updates the current simulation for a parameter changing, based on the current simulation options. */
	void UpdateSimulationFromParameterChange();

	/** Called when a script is compiled */
	void ScriptCompiled();

	/** Handles when a curve in the curve owner is changed by the curve editor. */
	void CurveChanged(FRichCurve* ChangedCurve, UObject* CurveOwnerObject);

	/** Called whenever the data in the sequence is changed. */
	void SequencerDataChanged(EMovieSceneDataChangeType DataChangeType);

	/** Called whenever the global time in the sequencer is changed. */
	void SequencerTimeChanged();

	/** Called whenever the current selection in the system changes. */
	void SystemSelectionChanged();

	/** Called whenever the track selection in sequencer changes. */
	void SequencerTrackSelectionChanged(TArray<UMovieSceneTrack*> SelectedTracks);

	/** Called whenever the section selection in sequencer changes. */
	void SequencerSectionSelectionChanged(TArray<UMovieSceneSection*> SelectedSections);

	/** Updates the current emitter handle selection base on the sequencer selection. */
	void UpdateEmitterHandleSelectionFromSequencer();

	/** Updates the sequencer selection based on the current emitter handle selection. */
	void UpdateSequencerFromEmitterHandleSelection();

	/** Called when the system instance on the preview component changes. */
	void PreviewComponentSystemInstanceChanged();

	/** Called whenever the System instance is initialized. */
	void SystemInstanceInitialized();

	/** Called whenever the System instance is reset.*/
	void SystemInstanceReset();

	/** Adds event handler for the system's scripts. */
	void AddSystemEventHandlers();

	/** Removes event handlers for the system's scripts. */
	void RemoveSystemEventHandlers();
	
	/** Adds event handler for the system's scripts. */
	void AddCurveEventHandlers();

	/** Removes event handlers for the system's scripts. */
	void RemoveCurveEventHandlers();

	/** sends a notification that pinned curves have changed status */
	void NotifyPinnedCurvesChanged();

	/** builds stack module data for use in module dependencies */
	void BuildStackModuleData(UNiagaraScript* Script, FGuid InEmitterHandleId, TArray<FNiagaraStackModuleData>& OutStackModuleData);

	/** Called whenever one of the owned stack viewmodels structure changes. */
	void StackViewModelStructureChanged();

private:
	/** The System being viewed and edited by this view model. */
	UNiagaraSystem* System;

	/** The component used for previewing the System in a viewport. */
	UNiagaraComponent* PreviewComponent;

	/** The system instance currently simulating this system if available. */
	FNiagaraSystemInstance* SystemInstance;

	/** The view models for the emitter handles owned by the System. */
	TArray<TSharedRef<FNiagaraEmitterHandleViewModel>> EmitterHandleViewModels;

	/** The view model for the System script. */
	TSharedPtr<FNiagaraSystemScriptViewModel> SystemScriptViewModel;

	/** A niagara sequence for displaying this System in the sequencer timeline. */
	UNiagaraSequence *NiagaraSequence;

	/** The sequencer instance viewing and editing the niagara sequence. */
	TSharedPtr<ISequencer> Sequencer;

	/** Flag which indicates we are setting the sequencer time directly in an internal operation. */
	bool bSettingSequencerTimeDirectly;

	/** The previous play status for sequencer timeline. */
	EMovieScenePlayerStatus::Type PreviousSequencerStatus;

	/** The previous time for the sequencer timeline. */
	float PreviousSequencerTime;

	/** Whether or not the user can edit emitters from the timeline. */
	bool bCanModifyEmittersFromTimeline;

	/** Whether or not the system represented by this view model can be automatically compiled. */
	bool bCanAutoCompile;

	/** Whether or not the system requires a compilation*/
	bool bForceAutoCompileOnce;

	/** Whether or not the system represented by this view model can be simulated. */
	bool bCanSimulate;

	/** The current editing mode for this view model. */
	ENiagaraSystemViewModelEditMode EditMode;

	/** A delegate which is used to generate the content for the add menu in sequencer. */
	FOnGetAddMenuContent OnGetSequencerAddMenuContent;

	/** A multicast delegate which is called any time the array of emitter handle view models changes. */
	FOnEmitterHandleViewModelsChanged OnEmitterHandleViewModelsChangedDelegate;

	/** A multicast delegate which is called when the contents of the curve owner is changed internally by this view model. */
	FOnCurveOwnerChanged OnCurveOwnerChangedDelegate;

	/** A multicast delegate which is called whenever we've received and handled a sequencer time update.*/
	FOnPostSequencerTimeChange OnPostSequencerTimeChangeDelegate;

	/** A multicast delegate which is called whenever the system has been compiled. */
	FOnSystemCompiled OnSystemCompiledDelegate;

	/** A multicast delegate which is called whenever this has been notified it's owner will be closing. */
	FOnPreClose OnPreCloseDelegate;

	/** A flag for preventing reentrancy when syncrhonizing sequencer data. */
	bool bUpdatingEmittersFromSequencerDataChange;

	/** A flag for preventing reentrancy when syncrhonizing sequencer data. */
	bool bUpdatingSequencerFromEmitterDataChange;

	/** A flag for preventing reentrancy when synchronizing system selection with sequencer selection */
	bool bUpdatingSystemSelectionFromSequencer;

	/** A flag for preventing reentrancy when synchronizing sequencer selection with system selection */
	bool bUpdatingSequencerSelectionFromSystem;

	/** A curve owner implementation for curves in a niagara System. */
	FNiagaraCurveOwner CurveOwner;

	TNiagaraViewModelManager<UNiagaraSystem, FNiagaraSystemViewModel>::Handle RegisteredHandle;

	/** Array of FNiagaraEmitterHandleViewModel representing emitters that are pinned in the stack UI*/
	TArray<TSharedRef<FNiagaraEmitterHandleViewModel>> PinnedEmitterHandles;

	/** A single param delegate which is called when the pinned status is changed. */
	FOnPinnedEmittersChanged OnPinnedChangedDelegate;

	/** A cached reference to the niagara editor settings .*/
	UNiagaraEditorSettings* EditorSettings;

	/** A mapping of script to the delegate handle for it's on parameter map changed delegate. */
	TMap<FObjectKey, FDelegateHandle> ScriptToOnParameterStoreChangedHandleMap;

	/** A handle to the on parameter changed delegate for the user parameter store. */
	FDelegateHandle UserParameterStoreChangedHandle;

	/** A flag indicating that a reset has been request on the next tick */
	bool bResetRequestPending;

	/** The system toolkit commands. */
	TWeakPtr<class FUICommandList> ToolkitCommands;

	/*A multicast delegate which is called any time the pinned status of the curves changes*/
	FOnPinnedCurvesChanged OnPinnedCurvesChangedDelegate;

	/*An array of data interfaces used to keep track of how curves are changed by the user*/
	TArray<UNiagaraDataInterfaceCurveBase*> ShownCurveDataInterfaces;

	/** A flag which indicates that a compile has been requested, but has not completed. */
	bool bCompilePendingCompletion;

	/** The cache of stack module data for each emitter and for the system */
	TMap<FGuid, TArray<FNiagaraStackModuleData>> GuidToCachedStackModuleData;
	
	/** A handle to the on graph changed delegate for the system script. */
	FDelegateHandle SystemScriptGraphChangedHandler;

	/** An array of emitter handle ids which need their sequencer tracks refreshed next frame. */
	TArray<FGuid> EmitterIdsRequiringSequencerTrackUpdate;

	/** GUID used when sending message jobs to FNiagaraMessageManager for notifying the FNiagaraMessageLogViewModel with the same GUID key */
	TOptional<const FGuid> SystemMessageLogGuidKey;

	/** ViewModel for the system overview graph */
	TSharedPtr<FNiagaraOverviewGraphViewModel> OverviewGraphViewModel;

	UNiagaraStackViewModel* SystemStackViewModel;

	UNiagaraSystemSelectionViewModel* SelectionViewModel;
};<|MERGE_RESOLUTION|>--- conflicted
+++ resolved
@@ -335,11 +335,7 @@
 	void UpdateCompiledDataInterfaces(UNiagaraDataInterface* ChangedDataInterface);
 
 	/** Called whenever a property on the emitter handle changes. */
-<<<<<<< HEAD
-	void EmitterHandlePropertyChanged(FGuid EmitterHandleId);
-=======
 	void EmitterHandlePropertyChanged(FGuid OwningEmitterHandleId);
->>>>>>> 69078e53
 
 	/** Called whenever the name on an emitter handle changes. */
 	void EmitterHandleNameChanged();
@@ -355,11 +351,7 @@
 	void SystemParameterStoreChanged(const FNiagaraParameterStore& ChangedParameterStore, const UNiagaraScript* OwningScript);
 
 	/** Called whenever an emitter's script graph changes. */
-<<<<<<< HEAD
-	void EmitterScriptGraphChanged(const FEdGraphEditAction& InAction, const UNiagaraScript& OwningScript, FGuid EmitterHandleId);
-=======
 	void EmitterScriptGraphChanged(const FEdGraphEditAction& InAction, const UNiagaraScript& OwningScript, FGuid OwningEmitterHandleId);
->>>>>>> 69078e53
 
 	/** Called whenever the system script graph changes. */
 	void SystemScriptGraphChanged(const FEdGraphEditAction& InAction);
