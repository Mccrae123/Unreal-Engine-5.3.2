// Copyright Epic Games, Inc. All Rights Reserved.

#pragma once

#include "IMovieScenePlayer.h"

#include "EditorUndoClient.h"
#include "UObject/GCObject.h"
#include "NiagaraCurveOwner.h"
#include "ViewModels/TNiagaraViewModelManager.h"
#include "ISequencer.h"

#include "TickableEditorObject.h"
#include "ISequencerModule.h"
#include "UObject/ObjectKey.h"

class UNiagaraSystem;
class UNiagaraComponent;
class UNiagaraSequence;
class UMovieSceneNiagaraEmitterTrack;
struct FNiagaraVariable;
struct FNiagaraEmitterHandle;
class FNiagaraEmitterHandleViewModel;
class FNiagaraSystemScriptViewModel;
class UNiagaraStackViewModel;
class UNiagaraStackEntry;
class UNiagaraSystemSelectionViewModel;
class FNiagaraSystemInstance;
class ISequencer;
struct FAssetData;
class UNiagaraSystemEditorData;
struct FRichCurve;
class UNiagaraEditorSettings;
struct FNiagaraParameterStore;
struct FEdGraphEditAction;
class UNiagaraNodeFunctionCall;
class FNiagaraEmitterViewModel;
class FNiagaraOverviewGraphViewModel;
class UNiagaraScratchPadViewModel;

/** Defines different editing modes for this system view model. */
enum class NIAGARAEDITOR_API ENiagaraSystemViewModelEditMode
{
	/** A system asset is being edited.  This assumes that emitters should be inheriting from a base version and that emitter editing will be restricted. */
	SystemAsset,
	/** An emitter asset is being edited.  In this mode the system scripts will not be editable and all emitter editing options are available. */
	EmitterAsset,
};

/** Defines options for the niagara System view model */
struct FNiagaraSystemViewModelOptions
{
	FNiagaraSystemViewModelOptions();

	/** Whether or not the user can edit emitters from the timeline. */
	bool bCanModifyEmittersFromTimeline;

	/** A delegate which is used to generate the content for the add menu in sequencer. */
	FOnGetAddMenuContent OnGetSequencerAddMenuContent;

	/** Whether or not the system represented by this view model can be automatically compiled.  True by default. */
	bool bCanAutoCompile;

	/** Whether or not the system represented by this view model can be simulated. True by default. */
	bool bCanSimulate;

	/** An optional unique id which associates this view model with messages in the message manager. */
	TOptional<const FGuid> MessageLogGuid;

	/** Gets the current editing mode for this system. */
	ENiagaraSystemViewModelEditMode EditMode;
};

struct FNiagaraStackModuleData
{
	UNiagaraNodeFunctionCall* ModuleNode;
	ENiagaraScriptUsage Usage;
	FGuid UsageId;
	int32 Index;
	FGuid EmitterHandleId;
};

/** A view model for viewing and editing a UNiagaraSystem. */
class FNiagaraSystemViewModel 
	: public TSharedFromThis<FNiagaraSystemViewModel>
	, public FGCObject
	, public FEditorUndoClient
	, public FTickableEditorObject
	, public TNiagaraViewModelManager<UNiagaraSystem, FNiagaraSystemViewModel>
{
public:
	DECLARE_MULTICAST_DELEGATE(FOnEmitterHandleViewModelsChanged);

	DECLARE_MULTICAST_DELEGATE(FOnCurveOwnerChanged);

	DECLARE_MULTICAST_DELEGATE(FOnPostSequencerTimeChange)

	DECLARE_MULTICAST_DELEGATE(FOnSystemCompiled);

	DECLARE_MULTICAST_DELEGATE(FOnPinnedEmittersChanged);

	DECLARE_MULTICAST_DELEGATE(FOnPinnedCurvesChanged);

	DECLARE_MULTICAST_DELEGATE(FOnPreClose);

<<<<<<< HEAD
=======
	DECLARE_MULTICAST_DELEGATE_OneParam(FOnRequestFocusTab, FName /* TabName */);

>>>>>>> 90fae962
public:
	struct FEmitterHandleToDuplicate
	{
		FString SystemPath;
		FGuid EmitterHandleId;
		bool operator==(const FEmitterHandleToDuplicate& Other) const
		{
			return SystemPath == Other.SystemPath && EmitterHandleId == Other.EmitterHandleId;
		}
	};
	
	/** Defines different multi-system reset modes for this system view model */
	enum class EMultiResetMode
	{
		/** Reset this instance. Then, if reset dependent systems is enabled in the editor through NiagaraEditorCommands, find all components that share this system and reset those components' system instances. */
		AllowResetAllInstances,
		/** Reset just this instance. */
		ResetThisInstance,
	};

	/** Defines different time reset modes for this system view model */
	enum class ETimeResetMode
	{
		/** If the current sequencer state and user settings allow, reset this system's time. */
		AllowResetTime,
		/** Keep this system's current time. */
		KeepCurrentTime,
	};

	/** Defines different initialization modes when resetting for this system view model */
	enum class EReinitMode
	{
		/** Reinitialize this system (pull in all changes) */
		ReinitializeSystem,
		/** Reset this system (do not pull in changes) */
		ResetSystem,
	};
	/** Creates a new view model with the supplied System and System instance. */
	FNiagaraSystemViewModel();
	
	/** Initializes this system view model with the supplied system and options. */
	void Initialize(UNiagaraSystem& InSystem, FNiagaraSystemViewModelOptions InOptions);

	~FNiagaraSystemViewModel();

	NIAGARAEDITOR_API FText GetDisplayName() const;

	/** Gets an array of the view models for the emitter handles owned by this System. */
	NIAGARAEDITOR_API const TArray<TSharedRef<FNiagaraEmitterHandleViewModel>>& GetEmitterHandleViewModels();

	/** Gets an emitter handle view model by ID. Returns an invalid shared ptr if it can't be found. */
	NIAGARAEDITOR_API TSharedPtr<FNiagaraEmitterHandleViewModel> GetEmitterHandleViewModelById(FGuid InEmitterHandleId);

	/** Gets an emitter handle view model for the given emitter. Returns an invalid shared ptr if it can't be found. */
	NIAGARAEDITOR_API TSharedPtr<FNiagaraEmitterHandleViewModel> GetEmitterHandleViewModelForEmitter(UNiagaraEmitter* InEmitter) const;

	/** Gets the view model for the System script. */
	TSharedPtr<FNiagaraSystemScriptViewModel> GetSystemScriptViewModel();

	/** Gets a niagara component for previewing the simulated System. */
	UNiagaraComponent* GetPreviewComponent();

	/** Gets the sequencer for this System for displaying the timeline. */
	TSharedPtr<ISequencer> GetSequencer();

	/** Gets the curve owner for the System represented by this view model, for use with the curve editor widget. */
	FNiagaraCurveOwner& GetCurveOwner();

	/** Get access to the underlying system*/
	NIAGARAEDITOR_API UNiagaraSystem& GetSystem() const;

	/** Gets whether or not emitters can be added from the timeline. */
	bool GetCanModifyEmittersFromTimeline() const;

	/** Gets the current editing mode for this system view model. */
	NIAGARAEDITOR_API ENiagaraSystemViewModelEditMode GetEditMode() const;

	/** Adds a new emitter to the System from an emitter asset data. */
	NIAGARAEDITOR_API TSharedPtr<FNiagaraEmitterHandleViewModel> AddEmitterFromAssetData(const FAssetData& AssetData);

	/** Adds a new emitter to the System. */
	NIAGARAEDITOR_API TSharedPtr<FNiagaraEmitterHandleViewModel> AddEmitter(UNiagaraEmitter& Emitter);

	/** Deletes the emitters with the supplied ids from the system */
	NIAGARAEDITOR_API void DeleteEmitters(TSet<FGuid> EmitterHandleIdsToDelete);

	/** Gets a multicast delegate which is called any time the array of emitter handle view models changes. */
	NIAGARAEDITOR_API FOnEmitterHandleViewModelsChanged& OnEmitterHandleViewModelsChanged();

	/** Gets a delegate which is called any time the data in the curve owner is changed internally by this view model. */
	FOnCurveOwnerChanged& OnCurveOwnerChanged();
	
	/** Gets a multicast delegate which is called whenever we've received and handled a sequencer time update.*/
	FOnPostSequencerTimeChange& OnPostSequencerTimeChanged();

	/** Gets a multicast delegate which is called whenever the system has been compiled. */
	FOnSystemCompiled& OnSystemCompiled();

	//~ FGCObject interface
	virtual void AddReferencedObjects(FReferenceCollector& Collector) override;

	//~ FEditorUndoClient interface
	virtual void PostUndo(bool bSuccess) override;
	virtual void PostRedo(bool bSuccess) override { PostUndo(bSuccess); }

	// ~ FTickableEditorObject
	virtual void Tick(float DeltaTime) override;
	virtual bool IsTickable() const override { return true; }
	virtual TStatId GetStatId() const override;

	/** Resets the System instance to initial conditions. Tries to resets system simulation time. Does not reset all systems that share its emitters.
	 * Does not reinitialize the system to pull in changes. Calls into overloaded ResetSystem(). */
	void ResetSystem();

	/** Resets the System instance to initial conditions on the next tick. Tries to resets system simulation time. Does not reset all systems that share its emitters.
	 * Does not reinitialize the system to pull in changes. Calls into overloaded ResetSystem(). */
	void RequestResetSystem();

	/** Resets the system instance to initial conditions. Optionally resets system simulation time. Optionally resets all systems that share its emitters. 
	 * Optionally reinitializes the system to pull in changes.
	 * @param TimeResetMode Defines whether the system being reset should try to reset its time to 0 or keep its current time.
	 * @param MultiResetMode Defines whether the system being reset should try to reset all other systems with which it shares emitters along with resetting itself.
	 * @param ReinitMode Defines whether the system should reinitialize and pull in changes or reset and keep its current state.
	 */
	void ResetSystem(ETimeResetMode TimeResetMode, EMultiResetMode MultiResetMode, EReinitMode ReinitMode);

	/** Compiles the spawn and update scripts. */
	void CompileSystem(bool bForce);

	/* Get the latest status of this view-model's script compilation.*/
	ENiagaraScriptCompileStatus GetLatestCompileStatus() const;

	/** Gets editor specific data which can be stored per system.  If this data hasn't been created the default version will be returned. */
	NIAGARAEDITOR_API UNiagaraSystemEditorData& GetEditorData() const;
	
	/** Act as if the system has been fully destroyed although references might persist.*/
	void Cleanup();

	/** Reinitializes all System instances, and rebuilds emitter handle view models and tracks. */
	NIAGARAEDITOR_API void RefreshAll();

	/** Called to notify the system view model that one of the data objects in the system was modified. */
	void NotifyDataObjectChanged(UObject* ChangedObject);

	/** Updates all selected emitter's fixed bounds with their current dynamic bounds. */
	void UpdateEmitterFixedBounds();

	/** Isolates the supplied emitters.  This will remove all other emitters from isolation. */
	NIAGARAEDITOR_API void IsolateEmitters(TArray<FGuid> EmitterHandlesIdsToIsolate);

	/** Toggles the isolation state of a single emitter. */
	void ToggleEmitterIsolation(TSharedRef<FNiagaraEmitterHandleViewModel> InEmitterHandle);

	/** Export the current state of the system to text.*/
	void DumpToText(FString& ExportText);

	/** Keeps track of the emitters that are pinned in the stack UI, for persistence*/
	NIAGARAEDITOR_API TArray<TSharedRef<FNiagaraEmitterHandleViewModel>> GetPinnedEmitterHandles();

	/** Sets an internal state when an emitter was pinned/unpinned in the stack UI */
	NIAGARAEDITOR_API void SetEmitterPinnedState(TSharedRef<FNiagaraEmitterHandleViewModel> EmitterHandleModel, bool bPinnedState);

	/** Returns a multicast delegate that is broadcast when an emitter pinned state has changed */
	NIAGARAEDITOR_API FOnPinnedEmittersChanged& GetOnPinnedEmittersChanged();

	/** Checks whether or not an emitter is pinned in the stack UI*/
	NIAGARAEDITOR_API bool GetIsEmitterPinned(TSharedRef<FNiagaraEmitterHandleViewModel> EmitterHandleModel);

	NIAGARAEDITOR_API void NotifyPreSave();

	NIAGARAEDITOR_API void NotifyPreClose();

	NIAGARAEDITOR_API FOnPreClose& OnPreClose();
<<<<<<< HEAD
=======

	FOnRequestFocusTab& OnRequestFocusTab();

	NIAGARAEDITOR_API void FocusTab(FName TabName);
>>>>>>> 90fae962
	
	/** Gets the system toolkit command list. */
	NIAGARAEDITOR_API TSharedPtr<FUICommandList> GetToolkitCommands();
	
	/** Returns a multicast delegate that is broadcast when pinned curves (shown in curve editor) state has changed*/
	NIAGARAEDITOR_API FOnPinnedCurvesChanged& GetOnPinnedCurvesChanged();

	/** Set the system toolkit command list. */
	void SetToolkitCommands(const TSharedRef<FUICommandList>& InToolkitCommands);

	/** Gets the stack module data for the provided module, for use in determining dependencies. */
	const TArray<FNiagaraStackModuleData>& GetStackModuleData(UNiagaraStackEntry* ModuleEntry);

	/** Gets the ViewModel for the system overview graph. */
	NIAGARAEDITOR_API TSharedPtr<FNiagaraOverviewGraphViewModel> GetOverviewGraphViewModel() const;

	/** Gets the stack view model representing this system. */
	NIAGARAEDITOR_API UNiagaraStackViewModel* GetSystemStackViewModel();

	/** Gets the a view model representing the selected entries in the overview. */
	NIAGARAEDITOR_API UNiagaraSystemSelectionViewModel* GetSelectionViewModel();

	NIAGARAEDITOR_API UNiagaraScratchPadViewModel* GetScriptScratchPadViewModel();

	/** Duplicates a set of emitters and refreshes everything.*/
	void DuplicateEmitters(TArray<FEmitterHandleToDuplicate> EmitterHandlesToDuplicate);

	FGuid GetMessageLogGuid() const;

private:

	/** Sends message jobs to FNiagaraMessageManager for all compile events from the last compile. */
	void SendLastCompileMessageJobs() const;

	void InvalidateCachedCompileStatus();

	void TickCompileStatus();

	/** Sets up the preview component and System instance. */
	void SetupPreviewComponentAndInstance();

	/** Resets the emitter handle view models and tracks to remove data from them.  This must be called before modifying the emitter handle collection to prevent accessing invalid data. */
	void ResetEmitterHandleViewModelsAndTracks();

	/** Rebuilds the emitter handle view models. */
	void RefreshEmitterHandleViewModels();

	/** Rebuilds the sequencer tracks. */
	void RefreshSequencerTracks();

	/** Updates the data in the sequencer tracks for the specified emitter ids. */
	void UpdateSequencerTracksForEmitters(const TArray<FGuid>& EmitterIdsRequiringUpdate);

	/** Gets the sequencer emitter track for the supplied emitter handle view model. */
	UMovieSceneNiagaraEmitterTrack* GetTrackForHandleViewModel(TSharedRef<FNiagaraEmitterHandleViewModel> EmitterHandleViewModel);

	/** Sets up the sequencer for this emitter. */
	void SetupSequencer();

	/** Gets the content for the add menu in sequencer. */
	void GetSequencerAddMenuContent(FMenuBuilder& MenuBuilder, TSharedRef<ISequencer> Sequencer);

	/** Resets and rebuilds the data in the curve owner. */
	void ResetCurveData();

	/** Updates the compiled versions of data interfaces when their sources change. */
	void UpdateCompiledDataInterfaces(UNiagaraDataInterface* ChangedDataInterface);

	/** Called whenever a property on the emitter handle changes. */
	void EmitterHandlePropertyChanged(FGuid OwningEmitterHandleId);

	/** Called whenever the name on an emitter handle changes. */
	void EmitterHandleNameChanged();

	/** Called whenever a property on the emitter changes. */
	void EmitterPropertyChanged();

	/** 
	 * Called whenever a parameter store owned by the system changes.
	 * @param ChangedParameterStore The parameter store that changed.
	 * @param OwningScript The script that owns the parameter store, if there is one.
	 */
	void SystemParameterStoreChanged(const FNiagaraParameterStore& ChangedParameterStore, const UNiagaraScript* OwningScript);

	/** Called whenever an emitter's script graph changes. */
	void EmitterScriptGraphChanged(const FEdGraphEditAction& InAction, const UNiagaraScript& OwningScript, FGuid OwningEmitterHandleId);

	/** Called whenever the system script graph changes. */
	void SystemScriptGraphChanged(const FEdGraphEditAction& InAction);

	/**
	* Called whenever an emitter's parameter store owned by the system changes.
	* @param ChangedParameterStore The parameter store that changed.
	* @param OwningScript The script that owns the parameter store, if there is one.
	*/
	void EmitterParameterStoreChanged(const FNiagaraParameterStore& ChangedParameterStore, const UNiagaraScript& OwningScript);

	/** Updates the current simulation for a parameter changing, based on the current simulation options. */
	void UpdateSimulationFromParameterChange();

	/** Called when a script is compiled */
	void ScriptCompiled();

	/** Handles when a curve in the curve owner is changed by the curve editor. */
	void CurveChanged(FRichCurve* ChangedCurve, UObject* CurveOwnerObject);

	/** Called whenever the data in the sequence is changed. */
	void SequencerDataChanged(EMovieSceneDataChangeType DataChangeType);

	/** Called whenever the global time in the sequencer is changed. */
	void SequencerTimeChanged();

	/** Called whenever the current selection in the system changes. */
	void SystemSelectionChanged();

	/** Called whenever the track selection in sequencer changes. */
	void SequencerTrackSelectionChanged(TArray<UMovieSceneTrack*> SelectedTracks);

	/** Called whenever the section selection in sequencer changes. */
	void SequencerSectionSelectionChanged(TArray<UMovieSceneSection*> SelectedSections);

	/** Updates the current emitter handle selection base on the sequencer selection. */
	void UpdateEmitterHandleSelectionFromSequencer();

	/** Updates the sequencer selection based on the current emitter handle selection. */
	void UpdateSequencerFromEmitterHandleSelection();

	/** Called when the system instance on the preview component changes. */
	void PreviewComponentSystemInstanceChanged();

	/** Called whenever the System instance is initialized. */
	void SystemInstanceInitialized();

	/** Called whenever the System instance is reset.*/
	void SystemInstanceReset();

	/** Adds event handler for the system's scripts. */
	void AddSystemEventHandlers();

	/** Removes event handlers for the system's scripts. */
	void RemoveSystemEventHandlers();
	
	/** Adds event handler for the system's scripts. */
	void AddCurveEventHandlers();

	/** Removes event handlers for the system's scripts. */
	void RemoveCurveEventHandlers();

	/** sends a notification that pinned curves have changed status */
	void NotifyPinnedCurvesChanged();

	/** builds stack module data for use in module dependencies */
	void BuildStackModuleData(UNiagaraScript* Script, FGuid InEmitterHandleId, TArray<FNiagaraStackModuleData>& OutStackModuleData);

<<<<<<< HEAD
	/** Called whenever one of the owned stack viewmodels structure changes. */
	void StackViewModelStructureChanged();

=======
	/** Returns true if our system has scripts pending compilation (including GPU compute scripts) */
	bool WaitingOnCompilation() const;

	/** Called when a property on the System is changed. */
	void SystemChanged(UNiagaraSystem* ChangedSystem);

	/** Called whenever one of the owned stack viewmodels structure changes. */
	void StackViewModelStructureChanged();

	/** Called whenever one of the scripts in the scratch pad changes. */
	void ScratchPadScriptsChanged();

>>>>>>> 90fae962
private:
	/** The System being viewed and edited by this view model. */
	UNiagaraSystem* System;

	/** The component used for previewing the System in a viewport. */
	UNiagaraComponent* PreviewComponent;

	/** The system instance currently simulating this system if available. */
	FNiagaraSystemInstance* SystemInstance;

	/** The view models for the emitter handles owned by the System. */
	TArray<TSharedRef<FNiagaraEmitterHandleViewModel>> EmitterHandleViewModels;

	/** The view model for the System script. */
	TSharedPtr<FNiagaraSystemScriptViewModel> SystemScriptViewModel;

	/** A niagara sequence for displaying this System in the sequencer timeline. */
	UNiagaraSequence *NiagaraSequence;

	/** The sequencer instance viewing and editing the niagara sequence. */
	TSharedPtr<ISequencer> Sequencer;

	/** Flag which indicates we are setting the sequencer time directly in an internal operation. */
	bool bSettingSequencerTimeDirectly;

	/** The previous play status for sequencer timeline. */
	EMovieScenePlayerStatus::Type PreviousSequencerStatus;

	/** The previous time for the sequencer timeline. */
	float PreviousSequencerTime;

	/** Whether or not the user can edit emitters from the timeline. */
	bool bCanModifyEmittersFromTimeline;

	/** Whether or not the system represented by this view model can be automatically compiled. */
	bool bCanAutoCompile;

	/** Whether or not the system requires a compilation*/
	bool bForceAutoCompileOnce;

	/** Whether or not the system represented by this view model can be simulated. */
	bool bCanSimulate;

	/** The current editing mode for this view model. */
	ENiagaraSystemViewModelEditMode EditMode;

	/** A delegate which is used to generate the content for the add menu in sequencer. */
	FOnGetAddMenuContent OnGetSequencerAddMenuContent;

	/** A multicast delegate which is called any time the array of emitter handle view models changes. */
	FOnEmitterHandleViewModelsChanged OnEmitterHandleViewModelsChangedDelegate;

	/** A multicast delegate which is called when the contents of the curve owner is changed internally by this view model. */
	FOnCurveOwnerChanged OnCurveOwnerChangedDelegate;

	/** A multicast delegate which is called whenever we've received and handled a sequencer time update.*/
	FOnPostSequencerTimeChange OnPostSequencerTimeChangeDelegate;

	/** A multicast delegate which is called whenever the system has been compiled. */
	FOnSystemCompiled OnSystemCompiledDelegate;

	/** A multicast delegate which is called whenever this has been notified it's owner will be closing. */
	FOnPreClose OnPreCloseDelegate;

<<<<<<< HEAD
=======
	FOnRequestFocusTab OnRequestFocusTabDelegate;

>>>>>>> 90fae962
	/** A flag for preventing reentrancy when syncrhonizing sequencer data. */
	bool bUpdatingEmittersFromSequencerDataChange;

	/** A flag for preventing reentrancy when syncrhonizing sequencer data. */
	bool bUpdatingSequencerFromEmitterDataChange;

	/** A flag for preventing reentrancy when synchronizing system selection with sequencer selection */
	bool bUpdatingSystemSelectionFromSequencer;

	/** A flag for preventing reentrancy when synchronizing sequencer selection with system selection */
	bool bUpdatingSequencerSelectionFromSystem;

	/** A curve owner implementation for curves in a niagara System. */
	FNiagaraCurveOwner CurveOwner;

	TNiagaraViewModelManager<UNiagaraSystem, FNiagaraSystemViewModel>::Handle RegisteredHandle;

	/** Array of FNiagaraEmitterHandleViewModel representing emitters that are pinned in the stack UI*/
	TArray<TSharedRef<FNiagaraEmitterHandleViewModel>> PinnedEmitterHandles;

	/** A single param delegate which is called when the pinned status is changed. */
	FOnPinnedEmittersChanged OnPinnedChangedDelegate;

	/** A cached reference to the niagara editor settings .*/
	UNiagaraEditorSettings* EditorSettings;

	/** A mapping of script to the delegate handle for it's on parameter map changed delegate. */
	TMap<FObjectKey, FDelegateHandle> ScriptToOnParameterStoreChangedHandleMap;

	/** A handle to the on parameter changed delegate for the user parameter store. */
	FDelegateHandle UserParameterStoreChangedHandle;

	/** A flag indicating that a reset has been request on the next tick */
	bool bResetRequestPending;

	/** The system toolkit commands. */
	TWeakPtr<class FUICommandList> ToolkitCommands;

	/*A multicast delegate which is called any time the pinned status of the curves changes*/
	FOnPinnedCurvesChanged OnPinnedCurvesChangedDelegate;

	/*An array of data interfaces used to keep track of how curves are changed by the user*/
	TArray<UNiagaraDataInterfaceCurveBase*> ShownCurveDataInterfaces;

	/** A flag which indicates that a compile has been requested, but has not completed. */
	bool bCompilePendingCompletion;

	/** The cache of stack module data for each emitter and for the system */
	TMap<FGuid, TArray<FNiagaraStackModuleData>> GuidToCachedStackModuleData;
	
	/** A handle to the on graph changed delegate for the system script. */
	FDelegateHandle SystemScriptGraphChangedHandle;

	/** A handle to the on graph needs recompile delegate for the system script. */
	FDelegateHandle SystemScriptGraphNeedsRecompileHandle;

	/** An array of emitter handle ids which need their sequencer tracks refreshed next frame. */
	TArray<FGuid> EmitterIdsRequiringSequencerTrackUpdate;

	/** GUID used when sending message jobs to FNiagaraMessageManager for notifying the FNiagaraMessageLogViewModel with the same GUID key */
	TOptional<const FGuid> SystemMessageLogGuidKey;

	/** ViewModel for the system overview graph */
	TSharedPtr<FNiagaraOverviewGraphViewModel> OverviewGraphViewModel;

	UNiagaraStackViewModel* SystemStackViewModel;

	UNiagaraSystemSelectionViewModel* SelectionViewModel;

	UNiagaraScratchPadViewModel* ScriptScratchPadViewModel;

	TArray<UNiagaraScript*> ScriptsToCheckForStatus;
	TArray<ENiagaraScriptCompileStatus> ScriptCompileStatuses;

	TOptional<ENiagaraScriptCompileStatus> LatestCompileStatusCache;

	FDelegateHandle SystemChangedDelegateHandle;
};<|MERGE_RESOLUTION|>--- conflicted
+++ resolved
@@ -103,11 +103,8 @@
 
 	DECLARE_MULTICAST_DELEGATE(FOnPreClose);
 
-<<<<<<< HEAD
-=======
 	DECLARE_MULTICAST_DELEGATE_OneParam(FOnRequestFocusTab, FName /* TabName */);
 
->>>>>>> 90fae962
 public:
 	struct FEmitterHandleToDuplicate
 	{
@@ -281,13 +278,10 @@
 	NIAGARAEDITOR_API void NotifyPreClose();
 
 	NIAGARAEDITOR_API FOnPreClose& OnPreClose();
-<<<<<<< HEAD
-=======
 
 	FOnRequestFocusTab& OnRequestFocusTab();
 
 	NIAGARAEDITOR_API void FocusTab(FName TabName);
->>>>>>> 90fae962
 	
 	/** Gets the system toolkit command list. */
 	NIAGARAEDITOR_API TSharedPtr<FUICommandList> GetToolkitCommands();
@@ -442,24 +436,18 @@
 	/** builds stack module data for use in module dependencies */
 	void BuildStackModuleData(UNiagaraScript* Script, FGuid InEmitterHandleId, TArray<FNiagaraStackModuleData>& OutStackModuleData);
 
-<<<<<<< HEAD
+	/** Returns true if our system has scripts pending compilation (including GPU compute scripts) */
+	bool WaitingOnCompilation() const;
+
+	/** Called when a property on the System is changed. */
+	void SystemChanged(UNiagaraSystem* ChangedSystem);
+
 	/** Called whenever one of the owned stack viewmodels structure changes. */
 	void StackViewModelStructureChanged();
 
-=======
-	/** Returns true if our system has scripts pending compilation (including GPU compute scripts) */
-	bool WaitingOnCompilation() const;
-
-	/** Called when a property on the System is changed. */
-	void SystemChanged(UNiagaraSystem* ChangedSystem);
-
-	/** Called whenever one of the owned stack viewmodels structure changes. */
-	void StackViewModelStructureChanged();
-
 	/** Called whenever one of the scripts in the scratch pad changes. */
 	void ScratchPadScriptsChanged();
 
->>>>>>> 90fae962
 private:
 	/** The System being viewed and edited by this view model. */
 	UNiagaraSystem* System;
@@ -524,11 +512,8 @@
 	/** A multicast delegate which is called whenever this has been notified it's owner will be closing. */
 	FOnPreClose OnPreCloseDelegate;
 
-<<<<<<< HEAD
-=======
 	FOnRequestFocusTab OnRequestFocusTabDelegate;
 
->>>>>>> 90fae962
 	/** A flag for preventing reentrancy when syncrhonizing sequencer data. */
 	bool bUpdatingEmittersFromSequencerDataChange;
 
