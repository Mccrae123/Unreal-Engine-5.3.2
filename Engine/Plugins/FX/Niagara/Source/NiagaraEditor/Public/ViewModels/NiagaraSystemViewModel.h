--- conflicted
+++ resolved
@@ -544,11 +544,8 @@
 
 	/** GUID used when sending message jobs to FNiagaraMessageManager for notifying the FNiagaraMessageLogViewModel with the same GUID key */
 	const TOptional<const FGuid> SystemMessageLogGuidKey;
-<<<<<<< HEAD
-=======
 
 	/** ViewModel for the system overview graph */
 	TSharedPtr<FNiagaraOverviewGraphViewModel> OverviewGraphViewModel;
 
->>>>>>> 33e6966e
 };