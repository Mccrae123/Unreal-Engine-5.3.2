--- conflicted
+++ resolved
@@ -41,13 +41,8 @@
 
 	virtual bool SupportsDelete() const override { return true; }
 	virtual bool TestCanDeleteWithMessage(FText& OutCanDeleteMessage) const;
-<<<<<<< HEAD
-
-	bool HasBaseRenderer() const;
-=======
 	virtual FText GetDeleteTransactionText() const override;
 	virtual void Delete();
->>>>>>> 90fae962
 
 	virtual bool SupportsRename() const override { return true; }
 
@@ -55,8 +50,6 @@
 
 	virtual bool SupportsChangeEnabled() const override { return true; }
 	virtual bool GetIsEnabled() const override;
-<<<<<<< HEAD
-=======
 
 	virtual bool SupportsIcon() const override { return true; }
 	virtual const FSlateBrush* GetIconBrush() const override;
@@ -64,7 +57,6 @@
 	virtual bool SupportsResetToBase() const override { return true; }
 	virtual bool TestCanResetToBaseWithMessage(FText& OutCanResetToBaseMessage) const override;
 	virtual void ResetToBase() override;
->>>>>>> 90fae962
 
 	static TArray<FNiagaraVariable> GetMissingVariables(UNiagaraRendererProperties* RendererProperties, UNiagaraEmitter* Emitter);
 	static bool AddMissingVariable(UNiagaraEmitter* Emitter, const FNiagaraVariable& Variable);
@@ -75,10 +67,6 @@
 	virtual void RefreshChildrenInternal(const TArray<UNiagaraStackEntry*>& CurrentChildren, TArray<UNiagaraStackEntry*>& NewChildren, TArray<FStackIssue>& NewIssues) override;
 
 	virtual void SetIsEnabledInternal(bool bInIsEnabled) override;
-<<<<<<< HEAD
-	virtual void DeleteInternal() override;
-=======
->>>>>>> 90fae962
 
 private:
 	void RendererChanged();
