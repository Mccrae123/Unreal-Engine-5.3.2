// Copyright Epic Games, Inc. All Rights Reserved.

#pragma once

#include "NiagaraCommon.h"
#include "NiagaraEmitter.h"
#include "ViewModels/Stack/NiagaraStackItem.h"
#include "ViewModels/Stack/NiagaraStackScriptItemGroup.h"
#include "NiagaraStackEventScriptItemGroup.generated.h"

class FNiagaraScriptViewModel;
class UNiagaraStackObject;
struct FNiagaraEventScriptProperties;
class IDetailTreeNode;

UCLASS()
class NIAGARAEDITOR_API UNiagaraStackEventHandlerPropertiesItem : public UNiagaraStackItem
{
	GENERATED_BODY()
		 
public:
	void Initialize(FRequiredEntryData InRequiredEntryData, FGuid InEventScriptUsageId);

	virtual FText GetDisplayName() const override;

	virtual bool SupportsResetToBase() const override { return true; }
	virtual bool TestCanResetToBaseWithMessage(FText& OutCanResetToBaseMessage) const override;
	virtual void ResetToBase() override;

<<<<<<< HEAD
=======
	virtual FGuid GetSelectionId() const override { return EventScriptUsageId; }

>>>>>>> 6bbb88c8
	FGuid GetEventScriptUsageId() const { return EventScriptUsageId; };

protected:
	virtual void FinalizeInternal() override;

	virtual void RefreshChildrenInternal(const TArray<UNiagaraStackEntry*>& CurrentChildren, TArray<UNiagaraStackEntry*>& NewChildren, TArray<FStackIssue>& NewIssues) override;

private:
	void EventHandlerPropertiesChanged();

	void SelectEmitterStackObjectRootTreeNodes(TArray<TSharedRef<IDetailTreeNode>> Source, TArray<TSharedRef<IDetailTreeNode>>* Selected);

	bool HasBaseEventHandler() const;

private:
	FGuid EventScriptUsageId;

	mutable TOptional<bool> bHasBaseEventHandlerCache;

	mutable TOptional<bool> bCanResetToBaseCache;

	TWeakObjectPtr<UNiagaraEmitter> Emitter;

	UPROPERTY()
	TObjectPtr<UNiagaraStackObject> EmitterObject;
};

UCLASS()
/** Meant to contain a single binding of a Emitter::EventScriptProperties to the stack.*/
class NIAGARAEDITOR_API UNiagaraStackEventScriptItemGroup : public UNiagaraStackScriptItemGroup
{
	GENERATED_BODY()

public:
	DECLARE_DELEGATE(FOnModifiedEventHandlers);

public:
	void Initialize(
		FRequiredEntryData InRequiredEntryData,
		TSharedRef<FNiagaraScriptViewModel> InScriptViewModel,
		ENiagaraScriptUsage InScriptUsage,
		FGuid InScriptUsageId,
		FGuid InEventSourceEmitterId);

	void SetOnModifiedEventHandlers(FOnModifiedEventHandlers OnModifiedEventHandlers);

	virtual bool SupportsDelete() const override { return true; }
	virtual bool TestCanDeleteWithMessage(FText& OutCanDeleteMessage) const override;
	virtual void Delete() override;

<<<<<<< HEAD
=======
	virtual bool SupportsInheritance() const override { return true; }
	virtual bool GetIsInherited() const override;
	virtual FText GetInheritanceMessage() const override;

	const TObjectPtr<UNiagaraStackEventHandlerPropertiesItem>& GetEventHandlerPropertiesItem() const { return EventHandlerProperties; }
>>>>>>> 6bbb88c8
	FGuid GetEventSourceEmitterId() const {return EventSourceEmitterId; };

protected:
	FOnModifiedEventHandlers OnModifiedEventHandlersDelegate;

	virtual void RefreshChildrenInternal(const TArray<UNiagaraStackEntry*>& CurrentChildren, TArray<UNiagaraStackEntry*>& NewChildren, TArray<FStackIssue>& NewIssues) override;

private:
	bool HasBaseEventHandler() const;
	
private:
	mutable TOptional<bool> bHasBaseEventHandlerCache;

	FGuid EventSourceEmitterId;

	UPROPERTY()
	TObjectPtr<UNiagaraStackEventHandlerPropertiesItem> EventHandlerProperties;
};<|MERGE_RESOLUTION|>--- conflicted
+++ resolved
@@ -27,11 +27,8 @@
 	virtual bool TestCanResetToBaseWithMessage(FText& OutCanResetToBaseMessage) const override;
 	virtual void ResetToBase() override;
 
-<<<<<<< HEAD
-=======
 	virtual FGuid GetSelectionId() const override { return EventScriptUsageId; }
 
->>>>>>> 6bbb88c8
 	FGuid GetEventScriptUsageId() const { return EventScriptUsageId; };
 
 protected:
@@ -82,14 +79,11 @@
 	virtual bool TestCanDeleteWithMessage(FText& OutCanDeleteMessage) const override;
 	virtual void Delete() override;
 
-<<<<<<< HEAD
-=======
 	virtual bool SupportsInheritance() const override { return true; }
 	virtual bool GetIsInherited() const override;
 	virtual FText GetInheritanceMessage() const override;
 
 	const TObjectPtr<UNiagaraStackEventHandlerPropertiesItem>& GetEventHandlerPropertiesItem() const { return EventHandlerProperties; }
->>>>>>> 6bbb88c8
 	FGuid GetEventSourceEmitterId() const {return EventSourceEmitterId; };
 
 protected:
