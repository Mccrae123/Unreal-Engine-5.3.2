// Copyright Epic Games, Inc. All Rights Reserved.

#pragma once

#include "CoreMinimal.h"
#include "UObject/ObjectMacros.h"
#include "EdGraph/EdGraphNode.h"
#include "NiagaraEditorCommon.h"
#include "NiagaraParameterMapHistory.h"
#include "Containers/ContainerAllocationPolicies.h"
#include "Misc/Guid.h"
#include "UObject/UnrealType.h"
#include "EdGraph/EdGraphSchema.h"
#include "Widgets/SBoxPanel.h"
#include "NiagaraNode.generated.h"

struct FNiagaraCompilationGraphBridge;
class UEdGraphPin;
class UEdGraphSchema_Niagara;
class INiagaraCompiler;
struct FNiagaraGraphFunctionAliasContext;
class FSHA1;
template<typename T> class TNiagaraHlslTranslator;

typedef TArray<UEdGraphPin*, TInlineAllocator<16>> FPinCollectorArray;

UCLASS(MinimalAPI)
class UNiagaraNode : public UEdGraphNode
{
	GENERATED_UCLASS_BODY()
protected:

	using FTranslator = TNiagaraHlslTranslator<FNiagaraCompilationGraphBridge>;

<<<<<<< HEAD
	bool CompileInputPins(class FHlslNiagaraTranslator *Translator, TArray<int32>& OutCompiledInputs);
=======
	NIAGARAEDITOR_API bool ReallocatePins(bool bMarkNeedsResynchronizeOnChange = true);

	NIAGARAEDITOR_API bool CompileInputPins(FTranslator* Translator, TArray<int32>& OutCompiledInputs) const;
>>>>>>> 4af6daef

	virtual void OnPostSynchronizationInReallocatePins() {}
	
public:

	DECLARE_MULTICAST_DELEGATE_OneParam(FOnNodeVisualsChanged, UNiagaraNode*);

	//~ Begin UObject interface
	NIAGARAEDITOR_API virtual void PostLoad() override;
	//~ End UObject interface

	//~ Begin EdGraphNode Interface
	NIAGARAEDITOR_API virtual void PostPlacedNewNode() override;
	NIAGARAEDITOR_API virtual void AutowireNewNode(UEdGraphPin* FromPin) override;	
	NIAGARAEDITOR_API virtual void PinDefaultValueChanged(UEdGraphPin* Pin) override;
	NIAGARAEDITOR_API virtual void PinConnectionListChanged(UEdGraphPin* Pin) override;
	NIAGARAEDITOR_API virtual void PinTypeChanged(UEdGraphPin* Pin) override;
	NIAGARAEDITOR_API virtual void OnRenameNode(const FString& NewName) override;
	NIAGARAEDITOR_API virtual void OnPinRemoved(UEdGraphPin* InRemovedPin) override;
	NIAGARAEDITOR_API virtual void NodeConnectionListChanged() override;	
	NIAGARAEDITOR_API virtual TSharedPtr<SGraphNode> CreateVisualWidget() override; 
	NIAGARAEDITOR_API virtual void GetPinHoverText(const UEdGraphPin& Pin, FString& HoverTextOut) const override;
	NIAGARAEDITOR_API virtual void GetNodeContextMenuActions(class UToolMenu* Menu, class UGraphNodeContextMenuContext* Context) const override;
	NIAGARAEDITOR_API virtual bool CanCreateUnderSpecifiedSchema(const UEdGraphSchema* Schema) const override;
	//~ End EdGraphNode Interface

	virtual TSharedRef<SWidget> CreateTitleRightWidget();
	
	/** If this does not return an empty title, compact mode will be activated putting the text into the center of the node. Should be short. */
	NIAGARAEDITOR_API virtual FText GetCompactTitle() const { return FText::GetEmpty(); }
	NIAGARAEDITOR_API virtual bool ShouldShowPinNamesInCompactMode() { return false; }
	NIAGARAEDITOR_API virtual TOptional<float> GetCompactModeFontSizeOverride() const { return {}; }

	/** Virtual function to allow for custom widgets in the input or output box */
	NIAGARAEDITOR_API virtual void AddWidgetsToInputBox(TSharedPtr<SVerticalBox> InputBox);
	NIAGARAEDITOR_API virtual void AddWidgetsToOutputBox(TSharedPtr<SVerticalBox> OutputBox);
	
	/** Get the Niagara graph that owns this node */
	NIAGARAEDITOR_API const class UNiagaraGraph* GetNiagaraGraph()const;
	NIAGARAEDITOR_API class UNiagaraGraph* GetNiagaraGraph();

	/** Get the source object */
	NIAGARAEDITOR_API class UNiagaraScriptSource* GetSource()const;

	/** Gets the asset referenced by this node, or nullptr if there isn't one. */
	virtual UObject* GetReferencedAsset() const { return nullptr; }
<<<<<<< HEAD
	virtual void OpenReferencedAsset() const {};
=======
	virtual void OpenReferencedAsset() const {}
>>>>>>> 4af6daef

	/** Refreshes the node due to external changes, e.g. the underlying function changed for a function call node. Return true if the graph changed.*/
	virtual bool RefreshFromExternalChanges() { return false; }

	NIAGARAEDITOR_API virtual void Compile(FTranslator* Translator, TArray<int32>& Outputs) const;

	NIAGARAEDITOR_API UEdGraphPin* GetInputPin(int32 InputIndex) const;
	NIAGARAEDITOR_API UEdGraphPin* GetOutputPin(int32 OutputIndex) const;

	template<typename ContainerType>
	void GetInputPins(ContainerType& OutInputPins) const
	{
		GetInputPinsInternal<ContainerType>(OutInputPins);
	}
	template<typename ContainerType>
	void GetOutputPins(ContainerType& OutOutputPins) const
	{
		GetOutputPinsInternal<ContainerType>(OutOutputPins);
	}

	NIAGARAEDITOR_API UEdGraphPin* GetPinByPersistentGuid(const FGuid& InGuid) const;
	NIAGARAEDITOR_API virtual void ResolveNumerics(const UEdGraphSchema_Niagara* Schema, bool bSetInline, TMap<TPair<FGuid, class UEdGraphNode*>, FNiagaraTypeDefinition>* PinCache);

	/** Apply any node-specific logic to determine if it is safe to add this node to the graph. This is meant to be called only in the Editor before placing the node.*/
	NIAGARAEDITOR_API virtual bool CanAddToGraph(UNiagaraGraph* TargetGraph, FString& OutErrorMsg) const;

	/** Request a pin type change to a specific type. */
	NIAGARAEDITOR_API void RequestNewPinType(UEdGraphPin* PinToChange, FNiagaraTypeDefinition NewType);

	/** Determine whether we are allowed to change a pin's type from UI. Enables the type conversion widget. */
	virtual bool AllowExternalPinTypeChanges(const UEdGraphPin* InGraphPin) const { return false; }
	/** Determine whether or not a pin can be changed to a certain type.
	 *  Used to populate the type conversion menu if external pin type changes are allowed or for wildcard responses */
	virtual bool AllowNiagaraTypeForPinTypeChange(const FNiagaraTypeDefinition& InType, UEdGraphPin* Pin) const { return true; }
	NIAGARAEDITOR_API virtual void GetWildcardPinHoverConnectionTextAddition(const UEdGraphPin* WildcardPin, const UEdGraphPin* OtherPin, ECanCreateConnectionResponse ConnectionResponse, FString& OutString) const;
	
	/** Gets which mode to use when deducing the type of numeric output pins from the types of the input pins. */
	NIAGARAEDITOR_API virtual ENiagaraNumericOutputTypeSelectionMode GetNumericOutputTypeSelectionMode() const;

	/** Convert the type of an existing numeric pin to a more known type.*/
	NIAGARAEDITOR_API virtual bool ConvertNumericPinToType(UEdGraphPin* InGraphPin, FNiagaraTypeDefinition TypeDef);

	/** Determine whether or not a pin should be renamable. */
	virtual bool IsPinNameEditable(const UEdGraphPin* GraphPinObj) const { return false; }

	/** Determine whether or not a specific pin should immediately be opened for rename.*/
	virtual bool IsPinNameEditableUponCreation(const UEdGraphPin* GraphPinObj) const { return false; }

	/** Verify that the potential rename has produced acceptable results for a pin.*/
	virtual bool VerifyEditablePinName(const FText& InName, FText& OutErrorMessage, const UEdGraphPin* InGraphPinObj) const { return false; }

	/** Verify that the potential rename has produced acceptable results for a pin.*/
	virtual bool CommitEditablePinName(const FText& InName,  UEdGraphPin* InGraphPinObj, bool bSuppressEvents = false) { return false; }
	/** Notify the rename was cancelled.*/
	virtual bool CancelEditablePinName(const FText& InName, UEdGraphPin* InGraphPinObj) { return false; }

	/** Returns whether or not the supplied pin has a rename pending. */
	NIAGARAEDITOR_API bool GetIsPinRenamePending(const UEdGraphPin* Pin);

	/** Sets whether or not the supplied pin has a rename pending. */
	NIAGARAEDITOR_API void SetIsPinRenamePending(const UEdGraphPin* Pin, bool bInIsRenamePending);

<<<<<<< HEAD
	bool IsParameterMapPin(const UEdGraphPin* Pin) const;
=======
	NIAGARAEDITOR_API bool IsParameterMapPin(const UEdGraphPin* Pin) const;
>>>>>>> 4af6daef
	
	/** Adds the current node information to the parameter map history
	 *
	 *  @Param	OutHistory				The resulting history
	 *  @Param	bRecursive				If true then the history of all of this node's input pins will also be added
	 *  @Param	bFilterForCompilation	If true, some nodes like static switches or reroute nodes are jumped over. The ui usually sets this to false to follow all possible paths.  
	 */
	NIAGARAEDITOR_API virtual void BuildParameterMapHistory(FNiagaraParameterMapHistoryBuilder& OutHistory, bool bRecursive = true, bool bFilterForCompilation = true) const;
	
	/** Go through all the external dependencies of this node in isolation and add them to the reference id list.*/
	virtual void GatherExternalDependencyData(ENiagaraScriptUsage InUsage, const FGuid& InUsageId, TArray<FNiagaraCompileHash>& InReferencedCompileHashes, TArray<FString>& InReferencedObjs) const {};

	/** Traces one of this node's output pins to its source output pin.
	 *
	 *  @Param	LocallyOwnedOutputPin	The pin to trace, must be a child of this node
	 *  @Param	bFilterForCompilation	If true, some nodes like static switches or reroute nodes are jumped over. The ui usually sets this to false to follow all possible paths.  
	 */
<<<<<<< HEAD
	virtual UEdGraphPin* GetTracedOutputPin(UEdGraphPin* LocallyOwnedOutputPin, bool bFilterForCompilation, TArray<const UNiagaraNode*>* OutNodesVisitedDuringTrace = nullptr) const;
=======
	NIAGARAEDITOR_API virtual UEdGraphPin* GetTracedOutputPin(UEdGraphPin* LocallyOwnedOutputPin, bool bFilterForCompilation, TArray<const UNiagaraNode*>* OutNodesVisitedDuringTrace = nullptr) const;
>>>>>>> 4af6daef

	/** Traces a node's output pins to its source output pin.
	*
	*  @Param	LocallyOwnedOutputPin	The pin to trace
	*  @Param	bFilterForCompilation	If true, some nodes like static switches or reroute nodes are jumped over. The ui usually sets this to false to follow all possible paths.  
	*/
<<<<<<< HEAD
	static UEdGraphPin* TraceOutputPin(UEdGraphPin* LocallyOwnedOutputPin, bool bFilterForCompilation = true, TArray<const UNiagaraNode*>* OutNodesVisitedDuringTrace = nullptr);
=======
	static NIAGARAEDITOR_API UEdGraphPin* TraceOutputPin(UEdGraphPin* LocallyOwnedOutputPin, bool bFilterForCompilation = true, TArray<const UNiagaraNode*>* OutNodesVisitedDuringTrace = nullptr);
>>>>>>> 4af6daef

	/** Allows a node to replace a pin that is about to be compiled with another pin. This can be used for either optimizations or features such as the static switch. Returns true if the pin was successfully replaced, false otherwise. */
	NIAGARAEDITOR_API virtual bool SubstituteCompiledPin(FTranslator* Translator, UEdGraphPin** LocallyOwnedPin);

	virtual UEdGraphPin* GetPassThroughPin(const UEdGraphPin* LocallyOwnedOutputPin) const override { return nullptr; }
	virtual UEdGraphPin* GetPassThroughPin(const UEdGraphPin* LocallyOwnedOutputPin, ENiagaraScriptUsage InUsage) const { return nullptr; }

	/** Identify that this node has undergone changes that will require synchronization with a compiled script.*/
	NIAGARAEDITOR_API void MarkNodeRequiresSynchronization(FString Reason, bool bRaiseGraphNeedsRecompile);

	/** Get the change id for this node. This change id is updated whenever the node is manipulated in a way that should force a recompile.*/
	const FGuid& GetChangeId() const { return ChangeId; }

	/** Set the change id for this node to an explicit value. This should only be called by internal code. */
<<<<<<< HEAD
	void ForceChangeId(const FGuid& InId, bool bRaiseGraphNeedsRecompile);
=======
	NIAGARAEDITOR_API void ForceChangeId(const FGuid& InId, bool bRaiseGraphNeedsRecompile);
>>>>>>> 4af6daef

	NIAGARAEDITOR_API FOnNodeVisualsChanged& OnVisualsChanged();

	virtual void AppendFunctionAliasForContext(const FNiagaraGraphFunctionAliasContext& InFunctionAliasContext, FString& InOutFunctionAlias, bool& OutOnlyOncePerNodeType) const { };

	/** Old style compile hash code. To be removed in the future.*/
	NIAGARAEDITOR_API virtual void UpdateCompileHashForNode(FSHA1& HashState) const;

	/** Entry point for generating the compile hash.*/
	NIAGARAEDITOR_API bool AppendCompileHash(FNiagaraCompileHashVisitor* InVisitor) const;

	static NIAGARAEDITOR_API bool SetPinDefaultToTypeDefaultIfUnset(UEdGraphPin* InPin);

protected:
	/** Pin type changes are handled by the individual subclasses to account for pin sets (like the if node or select node) */
	virtual bool OnNewPinTypeRequested(UEdGraphPin* PinToChange, FNiagaraTypeDefinition NewType) { return false; }
	
	/** Go through all class members for a given UClass on this object and hash them into the visitor.*/
	NIAGARAEDITOR_API virtual bool GenerateCompileHashForClassMembers(const UClass* InClass, FNiagaraCompileHashVisitor* InVisitor) const;

	/** Write out the specific entries for UNiagaraNode into the visitor hash. */
	NIAGARAEDITOR_API bool NiagaraNodeAppendCompileHash(FNiagaraCompileHashVisitor* InVisitor) const;

	/** Write out the specific entries of this pin to the visitor hash.*/
	NIAGARAEDITOR_API virtual bool PinAppendCompileHash(const UEdGraphPin* InPin, FNiagaraCompileHashVisitor* InVisitor) const;
	
	/** Helper function to hash arbitrary UProperty entries (Arrays, Maps, Structs, etc).*/
	NIAGARAEDITOR_API virtual bool NestedPropertiesAppendCompileHash(const void* Container, const UStruct* Struct, EFieldIteratorFlags::SuperClassFlags IteratorFlags, const FString& BaseName, FNiagaraCompileHashVisitor* InVisitor) const;
	
	/** For a simple Plain old data type UProperty, hash the data.*/
	NIAGARAEDITOR_API virtual bool PODPropertyAppendCompileHash(const void* Container, FProperty* Property, const FString& PropertyName, FNiagaraCompileHashVisitor* InVisitor) const;

	NIAGARAEDITOR_API virtual int32 CompileInputPin(FTranslator* Translator, UEdGraphPin* Pin) const;
	NIAGARAEDITOR_API virtual bool IsValidPinToCompile(UEdGraphPin* Pin) const;

	NIAGARAEDITOR_API void NumericResolutionByPins(const UEdGraphSchema_Niagara* Schema, TArrayView<UEdGraphPin* const> InputPins, TArrayView<UEdGraphPin* const> OutputPins,
		bool bFixInline, TMap<TPair<FGuid, UEdGraphNode*>, FNiagaraTypeDefinition>* PinCache);
		
<<<<<<< HEAD
	virtual FNiagaraTypeDefinition ResolveCustomNumericType(const TArray<FNiagaraTypeDefinition>& NonNumericInputs) const;
=======
	NIAGARAEDITOR_API virtual FNiagaraTypeDefinition ResolveCustomNumericType(const TArray<FNiagaraTypeDefinition>& NonNumericInputs) const;
>>>>>>> 4af6daef

	/** Route input parameter map to output parameter map if it exists. Note that before calling this function,
		the input pins should have been visited already.*/
	NIAGARAEDITOR_API virtual void RouteParameterMapAroundMe(FNiagaraParameterMapHistoryBuilder& OutHistory, bool bRecursive) const;

	/** Basically routes the pin through the parameter map builder so that it looks like a regular pin. Handles visiting the node connected as well to the input pin.*/
	NIAGARAEDITOR_API virtual void RegisterPassthroughPin(FNiagaraParameterMapHistoryBuilder& OutHistory, UEdGraphPin* InputPin, UEdGraphPin* OutputPin, bool bFilterForCompilation, bool bVisitInputPin) const;

	/** Basically routes the pin through the parameter map builder so that it looks like a regular pin. Handles visiting the node connected as well to the input pin.*/
	virtual void RegisterPassthroughPin(FNiagaraParameterMapHistoryBuilder& OutHistory, UEdGraphPin* InputPin, UEdGraphPin* OutputPin, bool bFilterForCompilation, bool bVisitInputPin) const;

	/** If the pin is a known name (like Engine.DeltaTime) this tries to return a default tooltip for it. */
	NIAGARAEDITOR_API bool GetTooltipTextForKnownPin(const UEdGraphPin& Pin, FText& OutTooltip) const;
	
#if WITH_EDITORONLY_DATA
	NIAGARAEDITOR_API virtual void GatherForLocalization(FPropertyLocalizationDataGatherer& PropertyLocalizationDataGatherer, const EPropertyLocalizationGathererTextFlags GatherTextFlags) const override;
#endif

	template<typename ContainerType>
	void GetInputPinsInternal(ContainerType& OutInputPins) const
	{
		OutInputPins.Reset(Pins.Num());

		for (int32 PinIndex = 0; PinIndex < Pins.Num(); PinIndex++)
		{
			if (Pins[PinIndex]->Direction == EGPD_Input)
			{
				OutInputPins.Add(Pins[PinIndex]);
			}
		}
	}

	template<typename ContainerType>
	void GetOutputPinsInternal(ContainerType& OutOutputPins) const
	{
		OutOutputPins.Reset(Pins.Num());

		for (int32 PinIndex = 0; PinIndex < Pins.Num(); PinIndex++)
		{
			if (Pins[PinIndex]->Direction == EGPD_Output)
			{
				OutOutputPins.Add(Pins[PinIndex]);
			}
		}
	}

	NIAGARAEDITOR_API virtual void GetCompilationInputPins(FPinCollectorArray& InputPins) const;
	NIAGARAEDITOR_API virtual void GetCompilationOutputPins(FPinCollectorArray& OutputPins) const;

	/** The current change identifier for this node. Used to sync status with UNiagaraScripts.*/
	UPROPERTY()
	FGuid ChangeId;

	FOnNodeVisualsChanged VisualsChangedDelegate;

	TArray<FGuid> PinsGuidsWithRenamePending;
};<|MERGE_RESOLUTION|>--- conflicted
+++ resolved
@@ -32,13 +32,9 @@
 
 	using FTranslator = TNiagaraHlslTranslator<FNiagaraCompilationGraphBridge>;
 
-<<<<<<< HEAD
-	bool CompileInputPins(class FHlslNiagaraTranslator *Translator, TArray<int32>& OutCompiledInputs);
-=======
 	NIAGARAEDITOR_API bool ReallocatePins(bool bMarkNeedsResynchronizeOnChange = true);
 
 	NIAGARAEDITOR_API bool CompileInputPins(FTranslator* Translator, TArray<int32>& OutCompiledInputs) const;
->>>>>>> 4af6daef
 
 	virtual void OnPostSynchronizationInReallocatePins() {}
 	
@@ -85,11 +81,7 @@
 
 	/** Gets the asset referenced by this node, or nullptr if there isn't one. */
 	virtual UObject* GetReferencedAsset() const { return nullptr; }
-<<<<<<< HEAD
-	virtual void OpenReferencedAsset() const {};
-=======
 	virtual void OpenReferencedAsset() const {}
->>>>>>> 4af6daef
 
 	/** Refreshes the node due to external changes, e.g. the underlying function changed for a function call node. Return true if the graph changed.*/
 	virtual bool RefreshFromExternalChanges() { return false; }
@@ -152,11 +144,7 @@
 	/** Sets whether or not the supplied pin has a rename pending. */
 	NIAGARAEDITOR_API void SetIsPinRenamePending(const UEdGraphPin* Pin, bool bInIsRenamePending);
 
-<<<<<<< HEAD
-	bool IsParameterMapPin(const UEdGraphPin* Pin) const;
-=======
 	NIAGARAEDITOR_API bool IsParameterMapPin(const UEdGraphPin* Pin) const;
->>>>>>> 4af6daef
 	
 	/** Adds the current node information to the parameter map history
 	 *
@@ -174,22 +162,14 @@
 	 *  @Param	LocallyOwnedOutputPin	The pin to trace, must be a child of this node
 	 *  @Param	bFilterForCompilation	If true, some nodes like static switches or reroute nodes are jumped over. The ui usually sets this to false to follow all possible paths.  
 	 */
-<<<<<<< HEAD
-	virtual UEdGraphPin* GetTracedOutputPin(UEdGraphPin* LocallyOwnedOutputPin, bool bFilterForCompilation, TArray<const UNiagaraNode*>* OutNodesVisitedDuringTrace = nullptr) const;
-=======
 	NIAGARAEDITOR_API virtual UEdGraphPin* GetTracedOutputPin(UEdGraphPin* LocallyOwnedOutputPin, bool bFilterForCompilation, TArray<const UNiagaraNode*>* OutNodesVisitedDuringTrace = nullptr) const;
->>>>>>> 4af6daef
 
 	/** Traces a node's output pins to its source output pin.
 	*
 	*  @Param	LocallyOwnedOutputPin	The pin to trace
 	*  @Param	bFilterForCompilation	If true, some nodes like static switches or reroute nodes are jumped over. The ui usually sets this to false to follow all possible paths.  
 	*/
-<<<<<<< HEAD
-	static UEdGraphPin* TraceOutputPin(UEdGraphPin* LocallyOwnedOutputPin, bool bFilterForCompilation = true, TArray<const UNiagaraNode*>* OutNodesVisitedDuringTrace = nullptr);
-=======
 	static NIAGARAEDITOR_API UEdGraphPin* TraceOutputPin(UEdGraphPin* LocallyOwnedOutputPin, bool bFilterForCompilation = true, TArray<const UNiagaraNode*>* OutNodesVisitedDuringTrace = nullptr);
->>>>>>> 4af6daef
 
 	/** Allows a node to replace a pin that is about to be compiled with another pin. This can be used for either optimizations or features such as the static switch. Returns true if the pin was successfully replaced, false otherwise. */
 	NIAGARAEDITOR_API virtual bool SubstituteCompiledPin(FTranslator* Translator, UEdGraphPin** LocallyOwnedPin);
@@ -204,11 +184,7 @@
 	const FGuid& GetChangeId() const { return ChangeId; }
 
 	/** Set the change id for this node to an explicit value. This should only be called by internal code. */
-<<<<<<< HEAD
-	void ForceChangeId(const FGuid& InId, bool bRaiseGraphNeedsRecompile);
-=======
 	NIAGARAEDITOR_API void ForceChangeId(const FGuid& InId, bool bRaiseGraphNeedsRecompile);
->>>>>>> 4af6daef
 
 	NIAGARAEDITOR_API FOnNodeVisualsChanged& OnVisualsChanged();
 
@@ -247,11 +223,7 @@
 	NIAGARAEDITOR_API void NumericResolutionByPins(const UEdGraphSchema_Niagara* Schema, TArrayView<UEdGraphPin* const> InputPins, TArrayView<UEdGraphPin* const> OutputPins,
 		bool bFixInline, TMap<TPair<FGuid, UEdGraphNode*>, FNiagaraTypeDefinition>* PinCache);
 		
-<<<<<<< HEAD
-	virtual FNiagaraTypeDefinition ResolveCustomNumericType(const TArray<FNiagaraTypeDefinition>& NonNumericInputs) const;
-=======
 	NIAGARAEDITOR_API virtual FNiagaraTypeDefinition ResolveCustomNumericType(const TArray<FNiagaraTypeDefinition>& NonNumericInputs) const;
->>>>>>> 4af6daef
 
 	/** Route input parameter map to output parameter map if it exists. Note that before calling this function,
 		the input pins should have been visited already.*/
@@ -259,9 +231,6 @@
 
 	/** Basically routes the pin through the parameter map builder so that it looks like a regular pin. Handles visiting the node connected as well to the input pin.*/
 	NIAGARAEDITOR_API virtual void RegisterPassthroughPin(FNiagaraParameterMapHistoryBuilder& OutHistory, UEdGraphPin* InputPin, UEdGraphPin* OutputPin, bool bFilterForCompilation, bool bVisitInputPin) const;
-
-	/** Basically routes the pin through the parameter map builder so that it looks like a regular pin. Handles visiting the node connected as well to the input pin.*/
-	virtual void RegisterPassthroughPin(FNiagaraParameterMapHistoryBuilder& OutHistory, UEdGraphPin* InputPin, UEdGraphPin* OutputPin, bool bFilterForCompilation, bool bVisitInputPin) const;
 
 	/** If the pin is a known name (like Engine.DeltaTime) this tries to return a default tooltip for it. */
 	NIAGARAEDITOR_API bool GetTooltipTextForKnownPin(const UEdGraphPin& Pin, FText& OutTooltip) const;
