--- conflicted
+++ resolved
@@ -117,15 +117,12 @@
 	/** Sets whether or not the supplied pin has a rename pending. */
 	void SetIsPinRenamePending(const UEdGraphPin* Pin, bool bInIsRenamePending);
 
-<<<<<<< HEAD
-=======
 	/** Adds the current node information to the parameter map history
 	 *
 	 *  @Param	OutHistory				The resulting history
 	 *  @Param	bRecursive				If true then the history of all of this node's input pins will also be added
 	 *  @Param	bFilterForCompilation	If true, some nodes like static switches or reroute nodes are jumped over. The ui usually sets this to false to follow all possible paths.  
 	 */
->>>>>>> 24776ab6
 	virtual void BuildParameterMapHistory(FNiagaraParameterMapHistoryBuilder& OutHistory, bool bRecursive = true, bool bFilterForCompilation = true) const;
 	
 	/** Go through all the external dependencies of this node in isolation and add them to the reference id list.*/
