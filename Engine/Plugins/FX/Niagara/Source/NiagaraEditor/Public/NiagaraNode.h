// Copyright Epic Games, Inc. All Rights Reserved.

#pragma once

#include "CoreMinimal.h"
#include "../Private/NiagaraHlslTranslator.h"
#include "UObject/ObjectMacros.h"
#include "EdGraph/EdGraphNode.h"
#include "NiagaraEditorCommon.h"
#include "NiagaraParameterMapHistory.h"
#include "Containers/ContainerAllocationPolicies.h"
#include "Misc/Guid.h"
#include "UObject/UnrealType.h"
#include "EdGraph/EdGraphSchema.h"
#include "Widgets/SBoxPanel.h"
#include "NiagaraNode.generated.h"

class UEdGraphPin;
class INiagaraCompiler;
struct FNiagaraGraphFunctionAliasContext;
class FSHA1;

typedef TArray<UEdGraphPin*, TInlineAllocator<16>> FPinCollectorArray;

UCLASS()
class NIAGARAEDITOR_API UNiagaraNode : public UEdGraphNode
{
	GENERATED_UCLASS_BODY()
protected:

	bool ReallocatePins(bool bMarkNeedsResynchronizeOnChange = true);

	bool CompileInputPins(class FHlslNiagaraTranslator *Translator, TArray<int32>& OutCompiledInputs);
<<<<<<< HEAD
=======

	virtual void OnPostSynchronizationInReallocatePins() {}
>>>>>>> 6bbb88c8
	
public:

	DECLARE_MULTICAST_DELEGATE_OneParam(FOnNodeVisualsChanged, UNiagaraNode*);

	//~ Begin UObject interface
	virtual void PostLoad() override;
	//~ End UObject interface

	//~ Begin EdGraphNode Interface
	virtual void PostPlacedNewNode() override;
	virtual void AutowireNewNode(UEdGraphPin* FromPin) override;	
	virtual void PinDefaultValueChanged(UEdGraphPin* Pin) override;
	virtual void PinConnectionListChanged(UEdGraphPin* Pin) override;
	virtual void PinTypeChanged(UEdGraphPin* Pin) override;
	virtual void OnRenameNode(const FString& NewName) override;
	virtual void OnPinRemoved(UEdGraphPin* InRemovedPin) override;
	virtual void NodeConnectionListChanged() override;	
	virtual TSharedPtr<SGraphNode> CreateVisualWidget() override; 
	virtual void GetPinHoverText(const UEdGraphPin& Pin, FString& HoverTextOut) const override;
	virtual void GetNodeContextMenuActions(class UToolMenu* Menu, class UGraphNodeContextMenuContext* Context) const override;
	virtual bool CanCreateUnderSpecifiedSchema(const UEdGraphSchema* Schema) const override;
	//~ End EdGraphNode Interface

	/** Virtual function to allow for custom widgets in the input or output box */
	virtual void AddWidgetsToInputBox(TSharedPtr<SVerticalBox> InputBox);
	virtual void AddWidgetsToOutputBox(TSharedPtr<SVerticalBox> OutputBox);
	
	/** Get the Niagara graph that owns this node */
	const class UNiagaraGraph* GetNiagaraGraph()const;
	class UNiagaraGraph* GetNiagaraGraph();

	/** Get the source object */
	class UNiagaraScriptSource* GetSource()const;

	/** Gets the asset referenced by this node, or nullptr if there isn't one. */
	virtual UObject* GetReferencedAsset() const { return nullptr; }

	/** Refreshes the node due to external changes, e.g. the underlying function changed for a function call node. Return true if the graph changed.*/
	virtual bool RefreshFromExternalChanges() { return false; }

	virtual void Compile(class FHlslNiagaraTranslator *Translator, TArray<int32>& Outputs);

	UEdGraphPin* GetInputPin(int32 InputIndex) const;
	UEdGraphPin* GetOutputPin(int32 OutputIndex) const;

	template<typename ContainerType>
	void GetInputPins(ContainerType& OutInputPins) const
	{
		GetInputPinsInternal<ContainerType>(OutInputPins);
	}
	template<typename ContainerType>
	void GetOutputPins(ContainerType& OutOutputPins) const
	{
		GetOutputPinsInternal<ContainerType>(OutOutputPins);
	}

	UEdGraphPin* GetPinByPersistentGuid(const FGuid& InGuid) const;
	virtual void ResolveNumerics(const UEdGraphSchema_Niagara* Schema, bool bSetInline, TMap<TPair<FGuid, UEdGraphNode*>, FNiagaraTypeDefinition>* PinCache);

	/** Apply any node-specific logic to determine if it is safe to add this node to the graph. This is meant to be called only in the Editor before placing the node.*/
	virtual bool CanAddToGraph(UNiagaraGraph* TargetGraph, FString& OutErrorMsg) const;

	/** Request a pin type change to a specific type. */
	void RequestNewPinType(UEdGraphPin* PinToChange, FNiagaraTypeDefinition NewType);

	/** Determine whether we are allowed to change a pin's type from UI. Enables the type conversion widget. */
	virtual bool AllowExternalPinTypeChanges(const UEdGraphPin* InGraphPin) const { return false; }
	/** Determine whether or not a pin can be changed to a certain type.
	 *  Used to populate the type conversion menu if external pin type changes are allowed or for wildcard responses */
	virtual bool AllowNiagaraTypeForPinTypeChange(const FNiagaraTypeDefinition& InType, UEdGraphPin* Pin) const { return true; }
	virtual void GetWildcardPinHoverConnectionTextAddition(const UEdGraphPin* WildcardPin, const UEdGraphPin* OtherPin, ECanCreateConnectionResponse ConnectionResponse, FString& OutString) const;
	
	/** Gets which mode to use when deducing the type of numeric output pins from the types of the input pins. */
	virtual ENiagaraNumericOutputTypeSelectionMode GetNumericOutputTypeSelectionMode() const;

	/** Convert the type of an existing numeric pin to a more known type.*/
	virtual bool ConvertNumericPinToType(UEdGraphPin* InGraphPin, FNiagaraTypeDefinition TypeDef);

	/** Determine whether or not a pin should be renamable. */
	virtual bool IsPinNameEditable(const UEdGraphPin* GraphPinObj) const { return false; }

	/** Determine whether or not a specific pin should immediately be opened for rename.*/
	virtual bool IsPinNameEditableUponCreation(const UEdGraphPin* GraphPinObj) const { return false; }

	/** Verify that the potential rename has produced acceptable results for a pin.*/
	virtual bool VerifyEditablePinName(const FText& InName, FText& OutErrorMessage, const UEdGraphPin* InGraphPinObj) const { return false; }

	/** Verify that the potential rename has produced acceptable results for a pin.*/
	virtual bool CommitEditablePinName(const FText& InName,  UEdGraphPin* InGraphPinObj, bool bSuppressEvents = false) { return false; }
	/** Notify the rename was cancelled.*/
	virtual bool CancelEditablePinName(const FText& InName, UEdGraphPin* InGraphPinObj) { return false; }

	/** Returns whether or not the supplied pin has a rename pending. */
	bool GetIsPinRenamePending(const UEdGraphPin* Pin);

	/** Sets whether or not the supplied pin has a rename pending. */
	void SetIsPinRenamePending(const UEdGraphPin* Pin, bool bInIsRenamePending);

<<<<<<< HEAD
=======
	bool IsParameterMapPin(const UEdGraphPin* Pin) const;
	
>>>>>>> 6bbb88c8
	/** Adds the current node information to the parameter map history
	 *
	 *  @Param	OutHistory				The resulting history
	 *  @Param	bRecursive				If true then the history of all of this node's input pins will also be added
	 *  @Param	bFilterForCompilation	If true, some nodes like static switches or reroute nodes are jumped over. The ui usually sets this to false to follow all possible paths.  
	 */
	virtual void BuildParameterMapHistory(FNiagaraParameterMapHistoryBuilder& OutHistory, bool bRecursive = true, bool bFilterForCompilation = true) const;
	
	/** Go through all the external dependencies of this node in isolation and add them to the reference id list.*/
	virtual void GatherExternalDependencyData(ENiagaraScriptUsage InMasterUsage, const FGuid& InMasterUsageId, TArray<FNiagaraCompileHash>& InReferencedCompileHashes, TArray<FString>& InReferencedObjs) const {};

	/** Traces one of this node's output pins to its source output pin.
	 *
	 *  @Param	LocallyOwnedOutputPin	The pin to trace, must be a child of this node
	 *  @Param	bFilterForCompilation	If true, some nodes like static switches or reroute nodes are jumped over. The ui usually sets this to false to follow all possible paths.  
	 */
<<<<<<< HEAD
	virtual UEdGraphPin* GetTracedOutputPin(UEdGraphPin* LocallyOwnedOutputPin, bool bFilterForCompilation) const {return LocallyOwnedOutputPin;}
=======
	virtual UEdGraphPin* GetTracedOutputPin(UEdGraphPin* LocallyOwnedOutputPin, bool bFilterForCompilation, TArray<const UNiagaraNode*>* OutNodesVisitedDuringTrace = nullptr) const;
>>>>>>> 6bbb88c8

	/** Traces a node's output pins to its source output pin.
	*
	*  @Param	LocallyOwnedOutputPin	The pin to trace
	*  @Param	bFilterForCompilation	If true, some nodes like static switches or reroute nodes are jumped over. The ui usually sets this to false to follow all possible paths.  
	*/
<<<<<<< HEAD
	static UEdGraphPin* TraceOutputPin(UEdGraphPin* LocallyOwnedOutputPin, bool bFilterForCompilation = true);
=======
	static UEdGraphPin* TraceOutputPin(UEdGraphPin* LocallyOwnedOutputPin, bool bFilterForCompilation = true, TArray<const UNiagaraNode*>* OutNodesVisitedDuringTrace = nullptr);
>>>>>>> 6bbb88c8

	/** Allows a node to replace a pin that is about to be compiled with another pin. This can be used for either optimizations or features such as the static switch. Returns true if the pin was successfully replaced, false otherwise. */
	virtual bool SubstituteCompiledPin(FHlslNiagaraTranslator* Translator, UEdGraphPin** LocallyOwnedPin);

	virtual UEdGraphPin* GetPassThroughPin(const UEdGraphPin* LocallyOwnedOutputPin) const override { return nullptr; }
	virtual UEdGraphPin* GetPassThroughPin(const UEdGraphPin* LocallyOwnedOutputPin, ENiagaraScriptUsage MasterUsage) const { return nullptr; }

	/** Identify that this node has undergone changes that will require synchronization with a compiled script.*/
	void MarkNodeRequiresSynchronization(FString Reason, bool bRaiseGraphNeedsRecompile);

	/** Get the change id for this node. This change id is updated whenever the node is manipulated in a way that should force a recompile.*/
	const FGuid& GetChangeId() const { return ChangeId; }

	/** Set the change id for his node to an explicit value. This should only be called by internal code. */
	void ForceChangeId(const FGuid& InId, bool bRaiseGraphNeedsRecompile);

	FOnNodeVisualsChanged& OnVisualsChanged();

	virtual void AppendFunctionAliasForContext(const FNiagaraGraphFunctionAliasContext& InFunctionAliasContext, FString& InOutFunctionAlias, bool& OutOnlyOncePerNodeType) { };

	/** Old style compile hash code. To be removed in the future.*/
	virtual void UpdateCompileHashForNode(FSHA1& HashState) const;

	/** Entry point for generating the compile hash.*/
	bool AppendCompileHash(FNiagaraCompileHashVisitor* InVisitor) const;

	static bool SetPinDefaultToTypeDefaultIfUnset(UEdGraphPin* InPin);

protected:
	/** Pin type changes are handled by the individual subclasses to account for pin sets (like the if node or select node) */
	virtual bool OnNewPinTypeRequested(UEdGraphPin* PinToChange, FNiagaraTypeDefinition NewType) { return false; }
	
	/** Go through all class members for a given UClass on this object and hash them into the visitor.*/
	virtual bool GenerateCompileHashForClassMembers(const UClass* InClass, FNiagaraCompileHashVisitor* InVisitor) const;

	/** Write out the specific entries for UNiagaraNode into the visitor hash. */
	bool NiagaraNodeAppendCompileHash(FNiagaraCompileHashVisitor* InVisitor) const;

	/** Write out the specific entries of this pin to the visitor hash.*/
	virtual bool PinAppendCompileHash(const UEdGraphPin* InPin, FNiagaraCompileHashVisitor* InVisitor) const;
	
	/** Helper function to hash arbitrary UProperty entries (Arrays, Maps, Structs, etc).*/
	virtual bool NestedPropertiesAppendCompileHash(const void* Container, const UStruct* Struct, EFieldIteratorFlags::SuperClassFlags IteratorFlags, const FString& BaseName, FNiagaraCompileHashVisitor* InVisitor) const;
	
	/** For a simple Plain old data type UProperty, hash the data.*/
	virtual bool PODPropertyAppendCompileHash(const void* Container, FProperty* Property, const FString& PropertyName, FNiagaraCompileHashVisitor* InVisitor) const;

	virtual int32 CompileInputPin(class FHlslNiagaraTranslator *Translator, UEdGraphPin* Pin);
	virtual bool IsValidPinToCompile(UEdGraphPin* Pin) const;

	void NumericResolutionByPins(const UEdGraphSchema_Niagara* Schema, TArrayView<UEdGraphPin* const> InputPins, TArrayView<UEdGraphPin* const> OutputPins,
		bool bFixInline, TMap<TPair<FGuid, UEdGraphNode*>, FNiagaraTypeDefinition>* PinCache);
		
	virtual FNiagaraTypeDefinition ResolveCustomNumericType(const TArray<FNiagaraTypeDefinition>& NonNumericInputs) const;

	/** Route input parameter map to output parameter map if it exists. Note that before calling this function,
		the input pins should have been visited already.*/
	virtual void RouteParameterMapAroundMe(FNiagaraParameterMapHistoryBuilder& OutHistory, bool bRecursive) const;

<<<<<<< HEAD
=======
	/** Basically routes the pin through the parameter map builder so that it looks like a regular pin. Handles visiting the node connected as well to the input pin.*/
	virtual void RegisterPassthroughPin(FNiagaraParameterMapHistoryBuilder& OutHistory, UEdGraphPin* InputPin, UEdGraphPin* OutputPin, bool bFilterForCompilation, bool bVisitInputPin) const;

>>>>>>> 6bbb88c8
	/** If the pin is a known name (like Engine.DeltaTime) this tries to return a default tooltip for it. */
	bool GetTooltipTextForKnownPin(const UEdGraphPin& Pin, FText& OutTooltip) const;
	
#if WITH_EDITORONLY_DATA
	virtual void GatherForLocalization(FPropertyLocalizationDataGatherer& PropertyLocalizationDataGatherer, const EPropertyLocalizationGathererTextFlags GatherTextFlags) const override;
#endif

	template<typename ContainerType>
	void GetInputPinsInternal(ContainerType& OutInputPins) const
	{
		OutInputPins.Reset(Pins.Num());

		for (int32 PinIndex = 0; PinIndex < Pins.Num(); PinIndex++)
		{
			if (Pins[PinIndex]->Direction == EGPD_Input)
			{
				OutInputPins.Add(Pins[PinIndex]);
			}
		}
	}

	template<typename ContainerType>
	void GetOutputPinsInternal(ContainerType& OutOutputPins) const
	{
		OutOutputPins.Reset(Pins.Num());

		for (int32 PinIndex = 0; PinIndex < Pins.Num(); PinIndex++)
		{
			if (Pins[PinIndex]->Direction == EGPD_Output)
			{
				OutOutputPins.Add(Pins[PinIndex]);
			}
		}
	}

	/** The current change identifier for this node. Used to sync status with UNiagaraScripts.*/
	UPROPERTY()
	FGuid ChangeId;

	FOnNodeVisualsChanged VisualsChangedDelegate;

	TArray<FGuid> PinsGuidsWithRenamePending;
};<|MERGE_RESOLUTION|>--- conflicted
+++ resolved
@@ -31,11 +31,8 @@
 	bool ReallocatePins(bool bMarkNeedsResynchronizeOnChange = true);
 
 	bool CompileInputPins(class FHlslNiagaraTranslator *Translator, TArray<int32>& OutCompiledInputs);
-<<<<<<< HEAD
-=======
 
 	virtual void OnPostSynchronizationInReallocatePins() {}
->>>>>>> 6bbb88c8
 	
 public:
 
@@ -135,11 +132,8 @@
 	/** Sets whether or not the supplied pin has a rename pending. */
 	void SetIsPinRenamePending(const UEdGraphPin* Pin, bool bInIsRenamePending);
 
-<<<<<<< HEAD
-=======
 	bool IsParameterMapPin(const UEdGraphPin* Pin) const;
 	
->>>>>>> 6bbb88c8
 	/** Adds the current node information to the parameter map history
 	 *
 	 *  @Param	OutHistory				The resulting history
@@ -156,22 +150,14 @@
 	 *  @Param	LocallyOwnedOutputPin	The pin to trace, must be a child of this node
 	 *  @Param	bFilterForCompilation	If true, some nodes like static switches or reroute nodes are jumped over. The ui usually sets this to false to follow all possible paths.  
 	 */
-<<<<<<< HEAD
-	virtual UEdGraphPin* GetTracedOutputPin(UEdGraphPin* LocallyOwnedOutputPin, bool bFilterForCompilation) const {return LocallyOwnedOutputPin;}
-=======
 	virtual UEdGraphPin* GetTracedOutputPin(UEdGraphPin* LocallyOwnedOutputPin, bool bFilterForCompilation, TArray<const UNiagaraNode*>* OutNodesVisitedDuringTrace = nullptr) const;
->>>>>>> 6bbb88c8
 
 	/** Traces a node's output pins to its source output pin.
 	*
 	*  @Param	LocallyOwnedOutputPin	The pin to trace
 	*  @Param	bFilterForCompilation	If true, some nodes like static switches or reroute nodes are jumped over. The ui usually sets this to false to follow all possible paths.  
 	*/
-<<<<<<< HEAD
-	static UEdGraphPin* TraceOutputPin(UEdGraphPin* LocallyOwnedOutputPin, bool bFilterForCompilation = true);
-=======
 	static UEdGraphPin* TraceOutputPin(UEdGraphPin* LocallyOwnedOutputPin, bool bFilterForCompilation = true, TArray<const UNiagaraNode*>* OutNodesVisitedDuringTrace = nullptr);
->>>>>>> 6bbb88c8
 
 	/** Allows a node to replace a pin that is about to be compiled with another pin. This can be used for either optimizations or features such as the static switch. Returns true if the pin was successfully replaced, false otherwise. */
 	virtual bool SubstituteCompiledPin(FHlslNiagaraTranslator* Translator, UEdGraphPin** LocallyOwnedPin);
@@ -231,12 +217,9 @@
 		the input pins should have been visited already.*/
 	virtual void RouteParameterMapAroundMe(FNiagaraParameterMapHistoryBuilder& OutHistory, bool bRecursive) const;
 
-<<<<<<< HEAD
-=======
 	/** Basically routes the pin through the parameter map builder so that it looks like a regular pin. Handles visiting the node connected as well to the input pin.*/
 	virtual void RegisterPassthroughPin(FNiagaraParameterMapHistoryBuilder& OutHistory, UEdGraphPin* InputPin, UEdGraphPin* OutputPin, bool bFilterForCompilation, bool bVisitInputPin) const;
 
->>>>>>> 6bbb88c8
 	/** If the pin is a known name (like Engine.DeltaTime) this tries to return a default tooltip for it. */
 	bool GetTooltipTextForKnownPin(const UEdGraphPin& Pin, FText& OutTooltip) const;
 	
