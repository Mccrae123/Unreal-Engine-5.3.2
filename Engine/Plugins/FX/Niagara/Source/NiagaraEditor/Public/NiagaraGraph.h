--- conflicted
+++ resolved
@@ -281,12 +281,6 @@
 	/** Sets the meta-data associated with this variable. Creates a new UNiagaraScriptVariable if the target variable cannot be found. Illegal to call on FNiagaraVariables that are Niagara Constants. */
 	void SetMetaData(const FNiagaraVariable& InVar, const FNiagaraVariableMetaData& MetaData);
 
-<<<<<<< HEAD
-	NIAGARAEDITOR_API const TMap<FNiagaraVariable, TObjectPtr<UNiagaraScriptVariable>>& GetAllMetaData() const;
-	NIAGARAEDITOR_API TMap<FNiagaraVariable, TObjectPtr<UNiagaraScriptVariable>>& GetAllMetaData();
-
-=======
->>>>>>> d731a049
 	const TMap<FNiagaraVariable, FNiagaraGraphParameterReferenceCollection>& GetParameterReferenceMap() const; // NOTE: The const is a lie! (This indirectly calls RefreshParameterReferences, which can recreate the entire map)
 
 	// These functions are not supported for compilation copies
@@ -330,13 +324,9 @@
 	 *  Changing multiple parameters at once helps with maintaining connections.
 	 *  CAUTION: Do not allow orphaned pins in the stack graphs, as they aren't user facing.
 	 */
-<<<<<<< HEAD
-	void ChangeParameterType(const TArray<FNiagaraVariable>& ParametersToChange, const FNiagaraTypeDefinition& NewType, bool bAllowOrphanedPins = false);
-=======
 	NIAGARAEDITOR_API void ChangeParameterType(const TArray<FNiagaraVariable>& ParametersToChange, const FNiagaraTypeDefinition& NewType, bool bAllowOrphanedPins = false);
 
 	void ReplaceScriptReferences(UNiagaraScript* OldScript, UNiagaraScript* NewScript);
->>>>>>> d731a049
 
 	/** Gets a delegate which is called whenever a contained data interfaces changes. */
 	FOnDataInterfaceChanged& OnDataInterfaceChanged();
