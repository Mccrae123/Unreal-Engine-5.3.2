// Copyright Epic Games, Inc. All Rights Reserved.

#pragma once

#include "CoreMinimal.h"
#include "NiagaraCommon.h"
#include "EdGraph/EdGraph.h"
#include "NiagaraScript.h"
#include "NiagaraGraph.generated.h"

class UNiagaraNodeStaticSwitch;
class UNiagaraParameterDefinitions;
class UNiagaraScriptVariable;
struct FSynchronizeWithParameterDefinitionsArgs;
struct FNiagaraScriptVariableData;
struct FNiagaraStaticVariableSearchContext;

/** This is the type of action that occurred on a given Niagara graph. Note that this should follow from EEdGraphActionType, leaving some slop for growth. */
enum ENiagaraGraphActionType
{
	GRAPHACTION_GenericNeedsRecompile = 0x1 << 16,
};

struct FInputPinsAndOutputPins
{
	TArray<UEdGraphPin*> InputPins;
	TArray<UEdGraphPin*> OutputPins;
};

class UNiagaraNode;
class UNiagaraGraph;

USTRUCT()
struct FNiagaraGraphParameterReference
{
	GENERATED_USTRUCT_BODY()
public:
	FNiagaraGraphParameterReference() {}
	FNiagaraGraphParameterReference(const FGuid& InKey, UObject* InValue): Key(InKey), Value(InValue){}

	UPROPERTY()
	FGuid Key;

	UPROPERTY()
	TWeakObjectPtr<UObject> Value;

	// If false then it is just a technical reference (e.g. setting the default value)
	UPROPERTY()
	bool bIsUserFacing = true;

	FORCEINLINE bool operator==(const FNiagaraGraphParameterReference& Other)const
	{
		return Other.Key == Key && Other.Value == Value;
	}
};

USTRUCT()
struct FNiagaraGraphParameterReferenceCollection
{

	GENERATED_USTRUCT_BODY()
public:
	FNiagaraGraphParameterReferenceCollection() = default;
	FNiagaraGraphParameterReferenceCollection(bool bInCreated);

	/** All the references in the graph. */
	UPROPERTY()
	TArray<FNiagaraGraphParameterReference> ParameterReferences;

	/** Returns true if this parameter was initially created by the user. */
	bool WasCreatedByUser() const;

private:
	/** Whether this parameter was initially created by the user. */
	UPROPERTY()
	bool bCreatedByUser = false;
};


/** Container for UNiagaraGraph cached data for managing CompileIds and Traversals.*/
USTRUCT()
struct FNiagaraGraphScriptUsageInfo
{
	GENERATED_USTRUCT_BODY()

public:
	FNiagaraGraphScriptUsageInfo();

	/** A guid which is generated when this usage info is created.  Allows for forced recompiling when the cached ids are invalidated. */
	UPROPERTY()
	FGuid BaseId;

	/** The context in which this sub-graph traversal will be used.*/
	UPROPERTY()
	ENiagaraScriptUsage UsageType;
	
	/** The particular instance of the usage type. Event scripts, for example, have potentially multiple graphs.*/
	UPROPERTY()
	FGuid UsageId;

	/** The hash that we calculated last traversal. */
	UPROPERTY()
	FNiagaraCompileHash CompileHash;

	/** The hash that we calculated last traversal. */
	UPROPERTY()
	FNiagaraCompileHash CompileHashFromGraph;

	/** The hash of values that could feed into downstream scripts.*/
	UPROPERTY()
	FNiagaraCompileHash ReferenceHashFromGraph;

	UPROPERTY(Transient)
	TArray<FNiagaraCompileHashVisitorDebugInfo> CompileLastObjects;


	/** The traversal of output to input nodes for this graph. This is not a recursive traversal, it just includes nodes from this graph.*/
	UPROPERTY()
	TArray<TObjectPtr<UNiagaraNode>> Traversal;

	void PostLoad(UObject* Owner);

	bool IsValid() const;

private:
	UPROPERTY()
	TArray<uint8> DataHash_DEPRECATED;

	UPROPERTY()
	FGuid GeneratedCompileId_DEPRECATED;
};

struct FNiagaraGraphFunctionAliasContext
{
	// the usage as defined in the compilation request (same for all translation stages)
	ENiagaraScriptUsage CompileUsage;

	// the usage as defined in the current translation stage
	ENiagaraScriptUsage ScriptUsage;
	TArray<const UEdGraphPin*> StaticSwitchValues;
};

/** Options for the FindInputNodes function */
struct FNiagaraFindInputNodeOptions
{
	FNiagaraFindInputNodeOptions()
		: bSort(false)
		, bIncludeParameters(true)
		, bIncludeAttributes(true)
		, bIncludeSystemConstants(true)
		, bIncludeTranslatorConstants(false)
		, bFilterDuplicates(false)
		, bFilterByScriptUsage(false)
		, TargetScriptUsage(ENiagaraScriptUsage::Function)
	{
	}

	/** Whether or not to sort the nodes, defaults to false. */
	bool bSort;
	/** Whether or not to include parameters, defaults to true. */
	bool bIncludeParameters;
	/** Whether or not to include attributes, defaults to true. */
	bool bIncludeAttributes;
	/** Whether or not to include system parameters, defaults to true. */
	bool bIncludeSystemConstants;
	/** Whether or not to include translator parameters, defaults to false. */
	bool bIncludeTranslatorConstants;
	/** Whether of not to filter out duplicate nodes, defaults to false. */
	bool bFilterDuplicates;
	/** Whether or not to limit to nodes connected to an output node of the specified script type.*/
	bool bFilterByScriptUsage;
	/** The specified script usage required for an input.*/
	ENiagaraScriptUsage TargetScriptUsage;
	/** The specified id within the graph of the script usage*/
	FGuid TargetScriptUsageId;
};

UCLASS(MinimalAPI)
class UNiagaraGraph : public UEdGraph
{
	GENERATED_UCLASS_BODY()

	DECLARE_MULTICAST_DELEGATE(FOnDataInterfaceChanged);
	DECLARE_MULTICAST_DELEGATE_OneParam(FOnSubObjectSelectionChanged, const UObject*);
	DECLARE_DELEGATE_RetVal_OneParam(TArray<UNiagaraParameterDefinitions*> /*AvailableParameterDefinitions*/, FOnGetParameterDefinitionsForDetailsCustomization, bool /*bSkipSubscribedParameterDefinitions*/)

	//~ Begin UObject Interface
	virtual void PostLoad() override;
#if WITH_EDITORONLY_DATA
	static void DeclareConstructClasses(TArray<FTopLevelAssetPath>& OutConstructClasses, const UClass* SpecificSubclass);
#endif
	virtual void PostEditChangeProperty(struct FPropertyChangedEvent& PropertyChangedEvent) override;
	virtual void BeginDestroy() override;
	//~ End UObjet Interface
	
	/** Get the source that owns this graph */
	class UNiagaraScriptSource* GetSource() const;

	/** Determine if there are any nodes in this graph.*/
	bool IsEmpty() const { return Nodes.Num() == 0; }

	/** Creates a transient copy of this graph for compilation purposes. */
	UNiagaraGraph* CreateCompilationCopy(const TArray<ENiagaraScriptUsage>& CompileUsages);
	void ReleaseCompilationCopy();

	/** Returns if this graph is for compilation purposes only. **/
	bool IsCompilationCopy() const { return bIsForCompilationOnly; };
			
	/** Find the first output node bound to the target usage type.*/
	class UNiagaraNodeOutput* FindOutputNode(ENiagaraScriptUsage TargetUsageType, FGuid TargetUsageId = FGuid()) const;
	NIAGARAEDITOR_API class UNiagaraNodeOutput* FindEquivalentOutputNode(ENiagaraScriptUsage TargetUsageType, FGuid TargetUsageId = FGuid()) const;

	/** Find all output nodes.*/
	void FindOutputNodes(TArray<UNiagaraNodeOutput*>& OutputNodes) const;
	void FindOutputNodes(ENiagaraScriptUsage TargetUsageType, TArray<UNiagaraNodeOutput*>& OutputNodes) const;
	void FindEquivalentOutputNodes(ENiagaraScriptUsage TargetUsageType, TArray<UNiagaraNodeOutput*>& OutputNodes) const;

	using FFindInputNodeOptions = FNiagaraFindInputNodeOptions;

	/** Finds input nodes in the graph with. */
	void FindInputNodes(TArray<class UNiagaraNodeInput*>& OutInputNodes, FFindInputNodeOptions Options = FFindInputNodeOptions()) const;

	/** Returns a list of variable inputs for all static switch nodes in the graph. */
	TArray<FNiagaraVariable> NIAGARAEDITOR_API FindStaticSwitchInputs(bool bReachableOnly = false, const TArray<FNiagaraVariable>& InStaticVars = TArray<FNiagaraVariable>()) const;

	/** Get an in-order traversal of a graph by the specified target output script usage.*/
	void BuildTraversal(TArray<class UNiagaraNode*>& OutNodesTraversed, ENiagaraScriptUsage TargetUsage, FGuid TargetUsageId, bool bEvaluateStaticSwitches = false) const;
	static void BuildTraversal(TArray<class UNiagaraNode*>& OutNodesTraversed, UNiagaraNode* FinalNode, bool bEvaluateStaticSwitches = false);

	/** Generates a list of unique input and output parameters for when this script is used as a function. */
	void GetParameters(TArray<FNiagaraVariable>& Inputs, TArray<FNiagaraVariable>& Outputs) const;

	/** Returns the index of this variable in the output node of the graph. INDEX_NONE if this is not a valid attribute. */
	int32 GetOutputNodeVariableIndex(const FNiagaraVariable& Attr)const;
	void GetOutputNodeVariables(TArray< FNiagaraVariable >& OutAttributes)const;
	void GetOutputNodeVariables(ENiagaraScriptUsage InTargetScriptUsage, TArray< FNiagaraVariable >& OutAttributes)const;

	bool HasNumericParameters()const;

	bool HasParameterMapParameters()const;

	NIAGARAEDITOR_API bool GetPropertyMetadata(FName PropertyName, FString& OutValue) const;

	/** Signal to listeners that the graph has changed */
	void NotifyGraphNeedsRecompile();
		
	/** Notifies the graph that a contained data interface has changed. */
	void NotifyGraphDataInterfaceChanged();

	/** Get all referenced graphs in this specified graph, including this graph. */
	void GetAllReferencedGraphs(TArray<const UNiagaraGraph*>& Graphs) const;

	/** Gather all the change ids of external references for this specific graph traversal.*/
	void GatherExternalDependencyData(ENiagaraScriptUsage InUsage, const FGuid& InUsageId, TArray<FNiagaraCompileHash>& InReferencedCompileHashes, TArray<FString>& InReferencedObjs);

	/** Determine if another item has been synchronized with this graph.*/
	bool IsOtherSynchronized(const FGuid& InChangeId) const;

	/** Identify that this graph has undergone changes that will require synchronization with a compiled script.*/
	void MarkGraphRequiresSynchronization(FString Reason);

	/** A change was made to the graph that external parties should take note of. The ChangeID will be updated.*/
	virtual void NotifyGraphChanged() override;

	/** Each graph is given a Change Id that occurs anytime the graph's content is manipulated. This key changing induces several important activities, including being a 
	value that third parties can poll to see if their cached handling of the graph needs to potentially adjust to changes. Furthermore, for script compilation we cache 
	the changes that were produced during the traversal of each output node, which are referred to as the CompileID.*/
	FGuid GetChangeID() const { return ChangeId; }

	/** Gets the current compile data hash associated with the output node traversal specified by InUsage and InUsageId. If the usage is not found, an invalid hash is returned.*/
	FNiagaraCompileHash GetCompileDataHash(ENiagaraScriptUsage InUsage, const FGuid& InUsageId) const;

	/** Gets the current reference data hash associated with the output node traversal specified by InUsage and InUsageId (Static variables & switches). If the usage is not found, an invalid hash is returned.*/
	FNiagaraCompileHash GetCompileReferencedDataHash(ENiagaraScriptUsage InUsage, const FGuid& InUsageId) const;

	/** Gets the current base id associated with the output node traversal specified by InUsage and InUsageId. If the usage is not found, an invalid guid is returned. */
	FGuid GetBaseId(ENiagaraScriptUsage InUsage, const FGuid& InUsageId) const;

	/** Forces the base compile id for the supplied script.  This should only be used to keep things consistent after an emitter merge. */
	void ForceBaseId(ENiagaraScriptUsage InUsage, const FGuid& InUsageId, const FGuid InForcedBaseId);

	/** Walk through the graph for an ParameterMapGet nodes and see if any of them specify a default for VariableName.*/
	UEdGraphPin* FindParameterMapDefaultValuePin(const FName VariableName, ENiagaraScriptUsage InUsage, ENiagaraScriptUsage InParentUsage) const;
	void MultiFindParameterMapDefaultValuePins(TConstArrayView<FName> VariableNames, ENiagaraScriptUsage InUsage, ENiagaraScriptUsage InParentUsage, TArrayView<UEdGraphPin*> DefaultPins) const;

	/** Find all matching default pins for VariableName, irrespective of usage. */
	TArray<UEdGraphPin*> FindParameterMapDefaultValuePins(const FName VariableName) const;

	/** Rebuilds the internally stored ParameterRefrenceMap if it has been marked dirty.  Used to explicitly trigger the rebuild rather than
	impliticly rebuilding it through a call to GetParameterReferenceMap(). */
	NIAGARAEDITOR_API void ConditionalRefreshParameterReferences();

	const TMap<FNiagaraVariable, FNiagaraGraphParameterReferenceCollection>& GetParameterReferenceMap() const; // NOTE: The const is a lie! (This indirectly calls RefreshParameterReferences, which can recreate the entire map)

	/** Gets the meta-data associated with this variable, if it exists.*/
	NIAGARAEDITOR_API TOptional<FNiagaraVariableMetaData> GetMetaData(const FNiagaraVariable& InVar) const;

	/** Sets the meta-data associated with this variable. Creates a new UNiagaraScriptVariable if the target variable cannot be found. Illegal to call on FNiagaraVariables that are Niagara Constants. */
	void SetMetaData(const FNiagaraVariable& InVar, const FNiagaraVariableMetaData& MetaData);

	// These functions are not supported for compilation copies
	using FScriptVariableMap = TMap<FNiagaraVariable, TObjectPtr<UNiagaraScriptVariable>>;

	NIAGARAEDITOR_API const FScriptVariableMap& GetAllMetaData() const;
	NIAGARAEDITOR_API FScriptVariableMap& GetAllMetaData();

	UNiagaraScriptVariable* GetScriptVariable(FNiagaraVariable Parameter) const;
	NIAGARAEDITOR_API UNiagaraScriptVariable* GetScriptVariable(FName ParameterName) const;
<<<<<<< HEAD
=======
	NIAGARAEDITOR_API UNiagaraScriptVariable* GetScriptVariable(FGuid VariableGuid) const;
	NIAGARAEDITOR_API TArray<UNiagaraScriptVariable*> GetChildScriptVariablesForInput(FGuid VariableGuid) const;
	NIAGARAEDITOR_API TArray<FGuid> GetChildScriptVariableGuidsForInput(FGuid VariableGuid) const;
>>>>>>> 4af6daef

	/** Adds parameter to the VariableToScriptVariable map.*/
	UNiagaraScriptVariable* AddParameter(const FNiagaraVariable& Parameter, bool bIsStaticSwitch = false);
	UNiagaraScriptVariable* AddParameter(const FNiagaraVariable& Parameter, const FNiagaraVariableMetaData& ParameterMetaData, bool bIsStaticSwitch, bool bNotifyChanged);
	UNiagaraScriptVariable* AddParameter(const UNiagaraScriptVariable* InScriptVar);

	/** Adds an FNiagaraGraphParameterReference to the ParameterToReferenceMap. */
	void AddParameterReference(const FNiagaraVariable& Parameter, FNiagaraGraphParameterReference& NewParameterReference);

	/** Remove parameter from map and all the pins associated. */
	void RemoveParameter(const FNiagaraVariable& Parameter, bool bAllowDeleteStaticSwitch = false);

	/**
	* Rename parameter from map and all the pins associated.
	*
	* @param Parameter				The target FNiagaraVariable key to lookup the canonical UNiagaraScriptVariable to rename.
	* @param NewName				The new name to apply.
	* @param bFromStaticSwitch		Whether the target parameter is from a static switch. Used to determine whether to fixup binding strings.
	* @param bMerged				Whether or not the rename ended up merging with a different parameter because the names are the same.
	* @param bSuppressEvents		Whether or not to invoke UEdGraphNode::OnPinRenamed() when setting NewName on a node pin. If true, do not call UEdGraphNode::OnPinRenamed().
	* @return						true if the new name was applied. 
	*/
	NIAGARAEDITOR_API bool RenameParameter(const FNiagaraVariable& Parameter, FName NewName, bool bRenameRequestedFromStaticSwitch = false, bool* bMerged = nullptr, bool bSuppressEvents = false);

	/** Rename a pin inline in a graph. If this is the only instance used in the graph, then rename them all, otherwise make a duplicate. */
	bool RenameParameterFromPin(const FNiagaraVariable& Parameter, FName NewName, UEdGraphPin* InPin);

	bool RenameStaticSwitch(UNiagaraNodeStaticSwitch* SwitchNode, FName NewName);

	/** Changes the type of existing graph parameters.
	 *  Optionally creates orphaned pins for any connection that won't be kept, but tries to keep connections as long as types are matching.
	 *  Changing multiple parameters at once helps with maintaining connections.
	 *  CAUTION: Do not allow orphaned pins in the stack graphs, as they aren't user facing.
	 */
	NIAGARAEDITOR_API void ChangeParameterType(const TArray<FNiagaraVariable>& ParametersToChange, const FNiagaraTypeDefinition& NewType, bool bAllowOrphanedPins = false);

	void ReplaceScriptReferences(UNiagaraScript* OldScript, UNiagaraScript* NewScript);

	/** Gets a delegate which is called whenever a contained data interfaces changes. */
	FOnDataInterfaceChanged& OnDataInterfaceChanged();

	/** Gets a delegate which is called whenever a custom subobject in the graph is selected*/
	FOnSubObjectSelectionChanged& OnSubObjectSelectionChanged();

	void ForceGraphToRecompileOnNextCheck();

	/** Add a listener for OnGraphNeedsRecompile events */
	FDelegateHandle AddOnGraphNeedsRecompileHandler(const FOnGraphChanged::FDelegate& InHandler);

	/** Remove a listener for OnGraphNeedsRecompile events */
	void RemoveOnGraphNeedsRecompileHandler(FDelegateHandle Handle);

	FNiagaraTypeDefinition GetCachedNumericConversion(const class UEdGraphPin* InPin);

	const class UEdGraphSchema_Niagara* GetNiagaraSchema() const;

	void InvalidateNumericCache();

	/** If this graph is the source of a function call, it can add a string to the function name to discern it from different
	  * function calls to the same graph. For example, if the graph contains static switches and two functions call it with
	  * different switch parameters, the final function names in the hlsl must be different.
	  */
	FString GetFunctionAliasByContext(const FNiagaraGraphFunctionAliasContext& FunctionAliasContext) const;

	/** In order to support reducing the number of times we need to fully generate the CompileId this function is introduced
	  * to work with LastBuiltScriptVersionId & bHasValidLastBuiltScriptVersionId.
	  */
	void ConditionalRebuildCompileIdCache();

<<<<<<< HEAD
	/** In order to support reducing the number of times we need to fully generate the CompileId this function is introduced
	  * to work with LastBuiltScriptVersionId & bHasValidLastBuiltScriptVersionId.
	  */
	void ConditionalRebuildCompileIdCache();

=======
>>>>>>> 4af6daef
	void RebuildCachedCompileIds();

	void CopyCachedReferencesMap(UNiagaraGraph* TargetGraph);

	bool IsPinVisualWidgetProviderRegistered() const;

	void ScriptVariableChanged(FNiagaraVariable Variable);

	FVersionedNiagaraEmitter GetOwningEmitter() const;

	/** Synchronize all the properties of DestScriptVar to those of SourceScriptVar, as well as propagating those changes through the graph (pin variable names and default values on pins.) 
	 *  If DestScriptVar is not set, find a script variable with the same key as the SourceScriptVar.
	 *  Returns bool to signify if DestScriptVar was modified.
	 */
	bool SynchronizeScriptVariable(const UNiagaraScriptVariable* SourceScriptVar, UNiagaraScriptVariable* DestScriptVar = nullptr, bool bIgnoreChangeId = false);

	/** Find a script variable with the same key as RemovedScriptVarId and unmark it as being sourced from a parameter definitions. */
	bool SynchronizeParameterDefinitionsScriptVariableRemoved(const FGuid RemovedScriptVarId);

	/** Synchronize all source script variables that have been changed or removed from the parameter definitions to all eligible destination script variables owned by the graph. 
	 * 
	 *  @param TargetDefinitions			The set of parameter definitions that will be synchronized with the graph parameters.
	 *	@param AllDefinitions				All parameter definitions in the project. Used to add new subscriptions to definitions if specified in Args.
	 *  @param AllDefinitionsParameterIds	All unique Ids of all parameter definitions. 
	 *	@param Subscriber					The INiagaraParameterDefinitionsSubscriber that owns the graph. Used to add new subscriptions to definitions if specified in Args.
	 *	@param Args							Additional arguments that specify how to perform the synchronization. 
	 */
	void SynchronizeParametersWithParameterDefinitions(
		const TArray<UNiagaraParameterDefinitions*> TargetDefinitions,
		const TArray<UNiagaraParameterDefinitions*> AllDefinitions,
		const TSet<FGuid>& AllDefinitionsParameterIds,
		INiagaraParameterDefinitionsSubscriber* Subscriber,
		FSynchronizeWithParameterDefinitionsArgs Args
	);

	/** Rename all assignment and map set node pins. 
	 *  Used when synchronizing definitions with source scripts of systems and emitters.
	 */
	void RenameAssignmentAndSetNodePins(const FName OldName, const FName NewName);

	/** Go through all known parameter names in this graph and generate a new unique one.*/
	FName MakeUniqueParameterName(const FName& InName);

	static FName MakeUniqueParameterNameAcrossGraphs(const FName& InName, TArray<TWeakObjectPtr<UNiagaraGraph>>& InGraphs);

	static FName StandardizeName(FName Name, ENiagaraScriptUsage Usage, bool bIsGet, bool bIsSet);

	/** Helper to get a map of variables to all input/output pins with the same name. */
	const TMap<FNiagaraVariable, FInputPinsAndOutputPins> NIAGARAEDITOR_API CollectVarsToInOutPinsMap() const;

	void GetAllScriptVariableGuids(TArray<FGuid>& VariableGuids) const;
	void GetAllVariables(TArray<FNiagaraVariable>& Variables) const;
	TOptional<bool> IsStaticSwitch(const FNiagaraVariable& Variable) const;
	TOptional<int32> GetStaticSwitchDefaultValue(const FNiagaraVariable& Variable) const;
	TOptional<ENiagaraDefaultMode> GetDefaultMode(const FNiagaraVariable& Variable, FNiagaraScriptVariableBinding* Binding = nullptr) const;
	TOptional<FGuid> GetScriptVariableGuid(const FNiagaraVariable& Variable) const;
	TOptional<FNiagaraVariable> GetVariable(const FNiagaraVariable& Variable) const;
	bool HasVariable(const FNiagaraVariable& Variable) const;

	void SetIsStaticSwitch(const FNiagaraVariable& Variable, bool InValue);

	bool ReferencesStaticVariable(FNiagaraStaticVariableSearchContext& SearchContext) const;

protected:
	void RebuildNumericCache();
	bool bNeedNumericCacheRebuilt;
	TMap<TPair<FGuid, UEdGraphNode*>, FNiagaraTypeDefinition> CachedNumericConversions;
	void ResolveNumerics(TMap<UNiagaraNode*, bool>& VisitedNodes, UEdGraphNode* Node);
	bool AppendCompileHash(FNiagaraCompileHashVisitor* InVisitor, const TArray<UNiagaraNode*>& InTraversal) const;
	UNiagaraScriptVariable* CreateScriptVariableInternal(const FNiagaraVariable& Parameter, const FNiagaraVariableMetaData& ParameterMetaData, bool bIsStaticSwitch);

private:
	virtual void NotifyGraphChanged(const FEdGraphEditAction& InAction) override;

	/** Find parameters in the graph. */
	void RefreshParameterReferences() const;

	/** Marks the found parameter collections as invalid so they're rebuilt the next time they're requested. */
	void InvalidateCachedParameterData();

	/** A delegate that broadcasts a notification whenever the graph needs recompile due to structural change. */
	FOnGraphChanged OnGraphNeedsRecompile;

	/** Find all nodes in the graph that can be reached during compilation. */
	TArray<UEdGraphNode*> FindReachableNodes(const TArray<FNiagaraVariable>& InStaticVars) const;

	/** Compares the values on the default pins with the metadata and syncs the two if necessary */
	void ValidateDefaultPins();

	void StandardizeParameterNames();

	static bool VariableLess(const FNiagaraVariable& Lhs, const FNiagaraVariable& Rhs);
	TOptional<FNiagaraScriptVariableData> GetScriptVariableData(const FNiagaraVariable& Variable) const;

	void FixupReferenceCollectionsPostRename(const FNiagaraVariable& OrigVariable, const FNiagaraVariable& DestVariable, bool bParameterMerged, bool bSuppressEvents);

	void PostLoad_LWCFixup(int32 NiagaraVersion);
	void PostLoad_ManageScriptVariables(int32 NiagaraVersion);

private:
	/** The current change identifier for this graph overall. Used to sync status with UNiagaraScripts.*/
	UPROPERTY()
	FGuid ChangeId;

	/** Internal value used to invalidate a DDC key for the script no matter what.*/
	UPROPERTY()
	FGuid ForceRebuildId;

	UPROPERTY()
	FGuid LastBuiltTraversalDataChangeId;

	/** The script version that was used when the cached CompileId was generated, a change
	 *	in script version will invalidate the cached CompileId and a new one will be generated.
	 *	Will be initialized to an invalid guid but it won't be used until a valid script has been
	 *	assigned (as dictated by bHasValidLastBuiltScriptVersionId) */
	UPROPERTY()
	FGuid LastBuiltScriptVersionId;

	UPROPERTY()
	TArray<FNiagaraGraphScriptUsageInfo> CachedUsageInfo;

	/** Storage of meta-data for variables defined for use explicitly with this graph.*/
	UPROPERTY()
	mutable TMap<FNiagaraVariable, FNiagaraVariableMetaData> VariableToMetaData_DEPRECATED;

	/** Storage of variables defined for use with this graph.*/
	UPROPERTY()
	TMap<FNiagaraVariable, TObjectPtr<UNiagaraScriptVariable>> VariableToScriptVariable;

	/** A map of parameters in the graph to their referencers. */
	UPROPERTY(Transient)
	mutable TMap<FNiagaraVariable, FNiagaraGraphParameterReferenceCollection> ParameterToReferencesMap;

	UPROPERTY(Transient)
	mutable TArray<FNiagaraScriptVariableData> CompilationScriptVariables;

	/** Used in conjunction with LastBuiltScriptVersionId to note that we've got a valid script Id stored.
	 *	Works around things without having to add a custom version. */
	UPROPERTY()
	bool bHasValidLastBuiltScriptVersionId = false;

	FOnDataInterfaceChanged OnDataInterfaceChangedDelegate;
	FOnSubObjectSelectionChanged OnSelectedSubObjectChanged;
	FOnGetParameterDefinitionsForDetailsCustomization OnGetParameterDefinitionsForDetailsCustomizationDelegate;

	/** Whether currently renaming a parameter to prevent recursion. */
	bool bIsRenamingParameter;

	mutable bool bParameterReferenceRefreshPending;

	bool bIsForCompilationOnly = false;
};<|MERGE_RESOLUTION|>--- conflicted
+++ resolved
@@ -306,12 +306,9 @@
 
 	UNiagaraScriptVariable* GetScriptVariable(FNiagaraVariable Parameter) const;
 	NIAGARAEDITOR_API UNiagaraScriptVariable* GetScriptVariable(FName ParameterName) const;
-<<<<<<< HEAD
-=======
 	NIAGARAEDITOR_API UNiagaraScriptVariable* GetScriptVariable(FGuid VariableGuid) const;
 	NIAGARAEDITOR_API TArray<UNiagaraScriptVariable*> GetChildScriptVariablesForInput(FGuid VariableGuid) const;
 	NIAGARAEDITOR_API TArray<FGuid> GetChildScriptVariableGuidsForInput(FGuid VariableGuid) const;
->>>>>>> 4af6daef
 
 	/** Adds parameter to the VariableToScriptVariable map.*/
 	UNiagaraScriptVariable* AddParameter(const FNiagaraVariable& Parameter, bool bIsStaticSwitch = false);
@@ -381,14 +378,6 @@
 	  */
 	void ConditionalRebuildCompileIdCache();
 
-<<<<<<< HEAD
-	/** In order to support reducing the number of times we need to fully generate the CompileId this function is introduced
-	  * to work with LastBuiltScriptVersionId & bHasValidLastBuiltScriptVersionId.
-	  */
-	void ConditionalRebuildCompileIdCache();
-
-=======
->>>>>>> 4af6daef
 	void RebuildCachedCompileIds();
 
 	void CopyCachedReferencesMap(UNiagaraGraph* TargetGraph);
