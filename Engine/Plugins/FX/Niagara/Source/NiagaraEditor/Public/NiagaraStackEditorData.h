// Copyright Epic Games, Inc. All Rights Reserved.

#pragma once

#include "NiagaraEditorDataBase.h"

#include "NiagaraStackEditorData.generated.h"
struct FStackIssue;

/* Defines different modes for inline display in the stack. */
UENUM()
enum class ENiagaraStackEntryInlineDisplayMode
{
	Expression,
	GraphHorizontal,
	GraphVertical,
	GraphHybrid,
	None
};

/** Editor only UI data for emitters. */
UCLASS()
class UNiagaraStackEditorData : public UNiagaraEditorDataBase
{
	GENERATED_BODY()

public:
	/*
	* Gets whether or not a stack entry has a rename pending.
	* @param StackEntryKey A unique key for the stack entry.
	*/
	bool GetStackEntryIsRenamePending(const FString& StackEntryKey) const;

	/*
	* Sets whether or not a stack entry has a rename pending.
	* @param StackEntryKey A unique key for the stack entry.
	* @param bIsRenamePending Whether or not the stack entry has a rename pending.
	*/
	void SetStackEntryIsRenamePending(const FString& StackEntryKey, bool bIsRenamePending);

	/*
	 * Gets whether or not a stack entry is Expanded.
	 * @param bIsExpandedDefault The default value to return if the expanded state hasn't been set for the stack entry.
	 * @param StackItemKey A unique key for the entry.
	 */
	NIAGARAEDITOR_API bool GetStackEntryIsExpanded(const FString& StackEntryKey, bool bIsExpandedDefault) const;

	/*
	 * Sets whether or not a stack entry is Expanded.
	 * @param StackEntryKey A unique key for the entry.
	 * @param bIsExpanded Whether or not the entry is expanded.
	 */
	void SetStackEntryIsExpanded(const FString& StackEntryKey, bool bIsExpanded);

	/*
	* Gets whether or not a stack entry is Expanded.
	* @param bIsExpandedDefault The default value to return if the expanded state hasn't been set for the stack entry.
	* @param StackItemKey A unique key for the entry.
	*/
	NIAGARAEDITOR_API bool GetStackEntryIsExpandedInOverview(const FString& StackEntryKey, bool bIsExpandedDefault) const;

	/*
	* Sets whether or not a stack entry is Expanded.
	* @param StackEntryKey A unique key for the entry.
	* @param bIsExpanded Whether or not the entry is expanded.
	*/
	void SetStackEntryIsExpandedInOverview(const FString& StackEntryKey, bool bIsExpanded);

	/*
	 * Gets whether or not a stack entry was Expanded before triggering a stack search.
	 * @param bWasExpandedPreSearchDefault The default value to to return if the pre-search expanded state hasn't been set for the stack entry.
	 * @param StackEntryKey a unique key for the entry.
	 */
	bool GetStackEntryWasExpandedPreSearch(const FString& StackEntryKey, bool bWasExpandedPreSearchDefault) const;

	/*
	 * Sets whether or not a stack entry was Expanded before a stack search was triggered.
	 * @param StackEntryKey A unique key for the entry.
	 * @param bWasExpandedPreSearch Whether or not the entry was expanded pre-search.
	 */
	void SetStackEntryWasExpandedPreSearch(const FString& StackEntryKey, bool bWasExpandedPreSearch);

	/*
	 * Gets whether or not this entry should display all of its content inline. 
	 */
	ENiagaraStackEntryInlineDisplayMode GetStackEntryInlineDisplayMode(const FString& StackEntryKey) const;

	/*
	 * Sets whether or not this entry should display all of its content inline.
	 */
	void SetStackEntryInlineDisplayMode(const FString& StackEntryKey, ENiagaraStackEntryInlineDisplayMode InlineDisplayMode);

	/*
	* Gets whether or not a stack item is showing advanced items.
	* @param StackItemKey A unique key for the entry.
	* @param bIsExpandedDefault The default value to return if the expanded state hasn't been set for the stack entry.
	*/
	bool GetStackItemShowAdvanced(const FString& StackEntryKey, bool bShowAdvancedDefault) const;

	/*
	* Sets whether or not a stack entry is showing advanced items.
	* @param StackEntryKey A unique key for the entry.
	* @param bIsExpanded Whether or not the entry is expanded.
	*/
	void SetStackItemShowAdvanced(const FString& StackEntryKey, bool bShowAdanced);

	/*
	* Gets the active section for a stack entry.
	* @param StackItemKey A unique key for the entry.
	* @param ActiveSectionDefault The default value to return if an active section has not been set before.
	*/
	FText GetStackEntryActiveSection(const FString& StackEntryKey, FText ActiveSectionDefault) const;

	/*
	* Sets the active section for a stack entry.
	* @param StackItemKey A unique key for the entry.
	* @param SelectedSection The selected section for the entry.
	*/
	void SetStackEntryActiveSection(const FString& StackEntryKey, FText ActiveSection);

	/*
	* Gets a stack entry's display name. Returns null if none is found.
	* @param StackEntryKey A unique key for the stack entry.
	*/
	NIAGARAEDITOR_API const FText* GetStackEntryDisplayName(const FString& StackEntryKey) const;

	/*
	* Gets a map of all renamed stack entry keys to their display name.
	*/
	const TMap<FString, FText>& GetAllStackEntryDisplayNames() const { return StackEntryKeyToDisplayName; }

	/*
	* Sets a stack entry's display name.
	* @param StackEntryKey A unique key for the stack entry.
	* @param InDisplayName The display name to set for this entry.
	*/
	void SetStackEntryDisplayName(const FString& StackEntryKey, const FText& InDisplayName);

	/* Gets whether or not all advanced items should be shown in the stack. */
	bool GetShowAllAdvanced() const;

	/* Sets whether or not all advanced items should be shown in the stack. */
	void SetShowAllAdvanced(bool bInShowAllAdvanced);

	/* Gets whether or not item outputs should be shown in the stack. */
	bool GetShowOutputs() const;

	/* Sets whether or not item outputs should be shown in the stack. */
	void SetShowOutputs(bool bInShowOutputs);

	/* Gets whether or not item linked script inputs should be shown in the stack. */
	bool GetShowLinkedInputs() const;

	/* Sets whether or not item linked script inputs should be shown in the stack. */
	void SetShowLinkedInputs(bool bInShowLinkedInputs);

	/* Gets whether or not only modules that have issues should be shown in the stack. */
	bool GetShowOnlyIssues() const;

	/* Sets whether or not only modules that haves issues should be shown in the stack. */
	void SetShowOnlyIssues(bool bInShowIssues);

	/* Gets the last scroll position for the associated stack. */
	double GetLastScrollPosition() const;

	/* Sets the last scroll position for the associated stack. */
	void SetLastScrollPosition(double InLastScrollPosition);

	/*
	* @param Issue the issue to be dismissed (not fixed).
	*/
	void DismissStackIssue(FString IssueId);

	/* Restores all the dismissed issues so that the user can see them and choose what to do. */
	NIAGARAEDITOR_API void UndismissAllIssues();

	/* Gets a reference to the dismissed stack issue array */
	NIAGARAEDITOR_API const TArray<FString>& GetDismissedStackIssueIds();

	UPROPERTY()
	bool bHideDisabledModules = false;

private:
	TMap<FString, bool> StackEntryKeyToRenamePendingMap;

	UPROPERTY()
	TMap<FString, bool> StackEntryKeyToExpandedMap;

	TMap<FString, bool> StackEntryKeyToPreSearchExpandedMap;

	UPROPERTY()
	TMap<FString, ENiagaraStackEntryInlineDisplayMode> StackEntryKeyToInlineDisplayModeMap;

	TMap<FString, bool> StackItemKeyToShowAdvancedMap;

	UPROPERTY()
	TMap<FString, bool> StackEntryKeyToExpandedOverviewMap;
<<<<<<< HEAD

	TMap<FString, FText> StackEntryKeyToActiveSectionMap;

=======

	TMap<FString, FText> StackEntryKeyToActiveSectionMap;

>>>>>>> 4af6daef
	/* Marking those FTexts explicitly as editoronly_data will make localization not pick these up.
	 * This is a workaround. EditorDataBase in system & emitter is already flagged as editor only, but it doesn't propagate properly */
#if WITH_EDITORONLY_DATA
	
	UPROPERTY()
	TMap<FString, FText> StackEntryKeyToDisplayName;
	
#endif
	
	bool bShowAllAdvanced;

	bool bShowOutputs;

	bool bShowLinkedInputs;

	bool bShowOnlyIssues;

	double LastScrollPosition;

	UPROPERTY()
	TArray<FString> DismissedStackIssueIds;
};<|MERGE_RESOLUTION|>--- conflicted
+++ resolved
@@ -195,15 +195,9 @@
 
 	UPROPERTY()
 	TMap<FString, bool> StackEntryKeyToExpandedOverviewMap;
-<<<<<<< HEAD
 
 	TMap<FString, FText> StackEntryKeyToActiveSectionMap;
 
-=======
-
-	TMap<FString, FText> StackEntryKeyToActiveSectionMap;
-
->>>>>>> 4af6daef
 	/* Marking those FTexts explicitly as editoronly_data will make localization not pick these up.
 	 * This is a workaround. EditorDataBase in system & emitter is already flagged as editor only, but it doesn't propagate properly */
 #if WITH_EDITORONLY_DATA
