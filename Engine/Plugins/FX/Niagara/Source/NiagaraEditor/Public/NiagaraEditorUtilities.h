--- conflicted
+++ resolved
@@ -162,11 +162,8 @@
 
 	FText GetTypeDefinitionCategory(const FNiagaraTypeDefinition& TypeDefinition);
 
-<<<<<<< HEAD
-=======
 	NIAGARAEDITOR_API bool AreTypesAssignable(const FNiagaraTypeDefinition& TypeA, const FNiagaraTypeDefinition& TypeB);
 
->>>>>>> 6bbb88c8
 	void MarkDependentCompilableAssetsDirty(TArray<UObject*> InObjects);
 
 	void ResolveNumerics(UNiagaraGraph* SourceGraph, bool bForceParametersToResolveNumerics, TArray<FNiagaraVariable>& ChangedNumericParams);
@@ -232,12 +229,7 @@
 	NIAGARAEDITOR_API ENiagaraScriptLibraryVisibility GetScriptAssetVisibility(const FAssetData& ScriptAssetData);
 
 	/** Used instead of reading the template tag directly for backwards compatibility reasons when changing from a bool template specifier to an enum */
-<<<<<<< HEAD
-	NIAGARAEDITOR_API bool GetTemplateSpecificationFromTag(const FAssetData& Data, ENiagaraScriptTemplateSpecification&
-	                                                       OutTemplateSpecification);
-=======
 	NIAGARAEDITOR_API bool GetTemplateSpecificationFromTag(const FAssetData& Data, ENiagaraScriptTemplateSpecification& OutTemplateSpecification);
->>>>>>> 6bbb88c8
 
 	NIAGARAEDITOR_API bool IsScriptAssetInLibrary(const FAssetData& ScriptAssetData);
 
@@ -328,11 +320,8 @@
 
 	const FGuid& GetNamespaceIdForUsage(ENiagaraScriptUsage Usage);
 
-<<<<<<< HEAD
-=======
 	// Convenience wrapper to get all discovered parameter definitions assets from asset registry.
 	// NOTE: You are not guaranteed to get all parameter definitions in mounted directories if the asset registry has not finished discovering assets.
->>>>>>> 6bbb88c8
 	TArray<UNiagaraParameterDefinitions*> GetAllParameterDefinitions();
 
 	bool GetAvailableParameterDefinitions(const TArray<FString>& ExternalPackagePaths, TArray<FAssetData>& OutParameterDefinitionsAssetData);
@@ -345,12 +334,9 @@
 	void RunPythonUpgradeScripts(UNiagaraNodeFunctionCall* SourceNode, const TArray<FVersionedNiagaraScriptData*>& UpgradeVersionData, const FNiagaraScriptVersionUpgradeContext& UpgradeContext, FString& OutWarnings);
 
 	void RefreshAllScriptsFromExternalChanges(FRefreshAllScriptsFromExternalChangesArgs Args);
-<<<<<<< HEAD
-=======
 
 	DECLARE_DELEGATE_OneParam(FNodeVisitor, UEdGraphNode* /*VisitedNode*/);
 	void VisitAllNodesConnectedToInputs(UEdGraphNode* StartNode, FNodeVisitor Visitor);
->>>>>>> 6bbb88c8
 };
 
 namespace FNiagaraParameterUtilities
