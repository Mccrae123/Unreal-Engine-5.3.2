﻿// Copyright Epic Games, Inc. All Rights Reserved.

#pragma once

#include "CoreMinimal.h"

#include "NiagaraParameterMapHistory.h"
#include "UObject/Object.h"
#include "NiagaraTypes.h"
#include "ViewModels/NiagaraEmitterHandleViewModel.h"
#include "UpgradeNiagaraScriptResults.generated.h"

class UNiagaraStackModuleItem;
class UNiagaraClipboardFunctionInput;

UENUM()
enum class ENiagaraPythonScriptInputSource : uint32
{
	Input,

    Output,

    Local,

    InputOutput,

    InitialValueInput,

    // insert new script parameter usages before
    None UMETA(Hidden),
	
    Num UMETA(Hidden)
};

// ---------------------- Script upgrade data -------------------------------------

/** Wrapper for setting the value on a parameter of a UNiagaraScript, applied through a UUpgradeNiagaraScriptResults. */
UCLASS(BlueprintInternalUseOnly)
class UNiagaraPythonScriptModuleInput : public UObject
{
	GENERATED_BODY()

public:
	UNiagaraPythonScriptModuleInput() {};

	UPROPERTY()
	TObjectPtr<const UNiagaraClipboardFunctionInput> Input = nullptr;

	UFUNCTION(BlueprintCallable, Category = "Scripting")
    bool IsSet() const;
	
	UFUNCTION(BlueprintCallable, Category = "Scripting")
    bool IsLocalValue() const;
    
    UFUNCTION(BlueprintCallable, Category = "Scripting")
    bool IsLinkedValue() const;

	UFUNCTION(BlueprintCallable, Category = "Scripting")
    float AsFloat() const;

	UFUNCTION(BlueprintCallable, Category = "Scripting")
    int32 AsInt() const;

	UFUNCTION(BlueprintCallable, Category = "Scripting")
    bool AsBool() const;

	UFUNCTION(BlueprintCallable, Category = "Scripting")
    FVector2D AsVec2() const;
    
	UFUNCTION(BlueprintCallable, Category = "Scripting")
    FVector AsVec3() const;

	UFUNCTION(BlueprintCallable, Category = "Scripting")
    FVector4 AsVec4() const;

	UFUNCTION(BlueprintCallable, Category = "Scripting")
    FLinearColor AsColor() const;

	UFUNCTION(BlueprintCallable, Category = "Scripting")
    FQuat AsQuat() const;

	UFUNCTION(BlueprintCallable, Category = "Scripting")
    FString AsEnum() const;
    
    UFUNCTION(BlueprintCallable, Category = "Scripting")
    FString AsLinkedValue() const;
};

/**
 * Wrapper class for passing results back from the version upgrade python script.
 */
UCLASS(BlueprintType, MinimalAPI)
class UUpgradeNiagaraScriptResults : public UObject
{
	GENERATED_BODY()

public:

	NIAGARAEDITOR_API UUpgradeNiagaraScriptResults();

	NIAGARAEDITOR_API void Init();
	
	// Whether the converter process was cancelled due to an unrecoverable error in the python script process.
	UPROPERTY(BlueprintReadWrite, Category = "Scripting")
	bool bCancelledByPythonError = false;

	UPROPERTY(BlueprintReadWrite, Category = "Scripting")
	TArray<TObjectPtr<UNiagaraPythonScriptModuleInput>> OldInputs;

	UPROPERTY(BlueprintReadWrite, Category = "Scripting")
	TArray<TObjectPtr<UNiagaraPythonScriptModuleInput>> NewInputs;

	UFUNCTION(BlueprintCallable, Category = "Scripting")
    NIAGARAEDITOR_API UNiagaraPythonScriptModuleInput* GetOldInput(const FString& InputName);

	UFUNCTION(BlueprintCallable, Category = "Scripting")
    NIAGARAEDITOR_API void SetFloatInput(const FString& InputName, float Value);

	UFUNCTION(BlueprintCallable, Category = "Scripting")
    NIAGARAEDITOR_API void SetIntInput(const FString& InputName, int32 Value);

	UFUNCTION(BlueprintCallable, Category = "Scripting")
    NIAGARAEDITOR_API void SetBoolInput(const FString& InputName, bool Value);

	UFUNCTION(BlueprintCallable, Category = "Scripting")
    NIAGARAEDITOR_API void SetVec2Input(const FString& InputName, FVector2D Value);

	UFUNCTION(BlueprintCallable, Category = "Scripting")
    NIAGARAEDITOR_API void SetVec3Input(const FString& InputName, FVector Value);

	UFUNCTION(BlueprintCallable, Category = "Scripting")
    NIAGARAEDITOR_API void SetVec4Input(const FString& InputName, FVector4 Value);

	UFUNCTION(BlueprintCallable, Category = "Scripting")
    NIAGARAEDITOR_API void SetColorInput(const FString& InputName, FLinearColor Value);

	UFUNCTION(BlueprintCallable, Category = "Scripting")
    NIAGARAEDITOR_API void SetQuatInput(const FString& InputName, FQuat Value);

	UFUNCTION(BlueprintCallable, Category = "Scripting")
<<<<<<< HEAD
    void SetEnumInput(const FString& InputName, FString Value);
    
    UFUNCTION(BlueprintCallable, Category = "Scripting")
    void SetLinkedInput(const FString& InputName, FString Value);
=======
    NIAGARAEDITOR_API void SetEnumInput(const FString& InputName, FString Value);
    
    UFUNCTION(BlueprintCallable, Category = "Scripting")
    NIAGARAEDITOR_API void SetLinkedInput(const FString& InputName, FString Value);

	UFUNCTION(BlueprintCallable, Category = "Scripting")
	NIAGARAEDITOR_API void SetNewInput(const FString& InputName, UNiagaraPythonScriptModuleInput* Value);

	UFUNCTION(BlueprintCallable, Category = "Scripting")
	NIAGARAEDITOR_API void ResetToDefault(const FString& InputName);
>>>>>>> 4af6daef

private:
	UNiagaraPythonScriptModuleInput* GetNewInput(const FName& InputName) const;

	// This is used as a placeholder object for python to interact with when a module input could not be found. Returning a nullptr instead would crash the script.
	UPROPERTY(Transient)
	TObjectPtr<UNiagaraPythonScriptModuleInput> DummyInput;
};

struct FNiagaraScriptVersionUpgradeContext {
	TFunction<void(UNiagaraClipboardContent*)> CreateClipboardCallback;
	TFunction<void(UNiagaraClipboardContent*, FText&)> ApplyClipboardCallback;
	FCompileConstantResolver ConstantResolver;
	bool bSkipPythonScript = false;
};



// ---------------------- Emitter upgrade data -------------------------------------

/** Wrapper for a module from the emitter stack. */
UCLASS(BlueprintInternalUseOnly)
class UNiagaraPythonModule : public UObject
{
	GENERATED_BODY()

public:
	UNiagaraPythonModule() {};

	void Init(UNiagaraStackModuleItem* InModuleItem);

	// Returns the raw underlying object
	UFUNCTION(BlueprintCallable, Category = "Scripting")
	UNiagaraStackModuleItem* GetObject() const;

	//TODO: extend the api here to fully support module actions

private:
	UPROPERTY()
	TObjectPtr<UNiagaraStackModuleItem> ModuleItem = nullptr;
};

/** Wrapper for an emitter stack. */
UCLASS(BlueprintInternalUseOnly)
class UNiagaraPythonEmitter : public UObject
{
	GENERATED_BODY()

public:
	UNiagaraPythonEmitter() {}

	void Init(TSharedRef<FNiagaraEmitterHandleViewModel> EmitterViewModel);

	// Returns the raw underlying object
	UFUNCTION(BlueprintCallable, Category = "Scripting")
	UNiagaraEmitter* GetObject();

	// returns the emitter properties, such as determinism or interpolated spawning
	UFUNCTION(BlueprintCallable, Category = "Scripting")
	FVersionedNiagaraEmitterData GetProperties() const;

	// sets the new emitter properties
	UFUNCTION(BlueprintCallable, Category = "Scripting")
	void SetProperties(FVersionedNiagaraEmitterData Data);

	// returns a list of all modules contained in this emitter
	UFUNCTION(BlueprintCallable, Category = "Scripting")
	TArray<UNiagaraPythonModule*> GetModules() const;

	// returns true if the emitter contains a certain module
	UFUNCTION(BlueprintCallable, Category = "Scripting")
	bool HasModule(const FString& ModuleName) const;

	// returns a module by name
	UFUNCTION(BlueprintCallable, Category = "Scripting")
	UNiagaraPythonModule* GetModule(const FString& ModuleName) const;

	//TODO: extend the api here to support renderers

	bool IsValid() const { return EmitterViewModel.IsValid(); }

	TSharedPtr<FNiagaraEmitterHandleViewModel> EmitterViewModel;
};

/**
 * Wrapper class for passing results back from the version upgrade python script.
 */
<<<<<<< HEAD
UCLASS(BlueprintType)
class NIAGARAEDITOR_API UUpgradeNiagaraEmitterContext : public UObject
=======
UCLASS(BlueprintType, MinimalAPI)
class UUpgradeNiagaraEmitterContext : public UObject
>>>>>>> 4af6daef
{
	GENERATED_BODY()

public:

	UUpgradeNiagaraEmitterContext() {}

<<<<<<< HEAD
	void Init(UNiagaraPythonEmitter* InOldEmitter, UNiagaraPythonEmitter* InNewEmitter);
	bool IsValid() const;
	const TArray<FVersionedNiagaraEmitterData*>& GetUpgradeData() const;
=======
	NIAGARAEDITOR_API void Init(UNiagaraPythonEmitter* InOldEmitter, UNiagaraPythonEmitter* InNewEmitter);
	NIAGARAEDITOR_API bool IsValid() const;
	NIAGARAEDITOR_API const TArray<FVersionedNiagaraEmitterData*>& GetUpgradeData() const;
>>>>>>> 4af6daef
	
	// Whether the converter process was cancelled due to an unrecoverable error in the python script process.
	UPROPERTY(BlueprintReadWrite, Category = "Scripting")
	bool bCancelledByPythonError = false;

	UPROPERTY(BlueprintReadWrite, Category = "Scripting")
	TObjectPtr<UNiagaraPythonEmitter> OldEmitter = nullptr;

	UPROPERTY(BlueprintReadWrite, Category = "Scripting")
	TObjectPtr<UNiagaraPythonEmitter> NewEmitter = nullptr;

private:
	TArray<FVersionedNiagaraEmitterData*> UpgradeVersionData;
};<|MERGE_RESOLUTION|>--- conflicted
+++ resolved
@@ -138,12 +138,6 @@
     NIAGARAEDITOR_API void SetQuatInput(const FString& InputName, FQuat Value);
 
 	UFUNCTION(BlueprintCallable, Category = "Scripting")
-<<<<<<< HEAD
-    void SetEnumInput(const FString& InputName, FString Value);
-    
-    UFUNCTION(BlueprintCallable, Category = "Scripting")
-    void SetLinkedInput(const FString& InputName, FString Value);
-=======
     NIAGARAEDITOR_API void SetEnumInput(const FString& InputName, FString Value);
     
     UFUNCTION(BlueprintCallable, Category = "Scripting")
@@ -154,7 +148,6 @@
 
 	UFUNCTION(BlueprintCallable, Category = "Scripting")
 	NIAGARAEDITOR_API void ResetToDefault(const FString& InputName);
->>>>>>> 4af6daef
 
 private:
 	UNiagaraPythonScriptModuleInput* GetNewInput(const FName& InputName) const;
@@ -242,13 +235,8 @@
 /**
  * Wrapper class for passing results back from the version upgrade python script.
  */
-<<<<<<< HEAD
-UCLASS(BlueprintType)
-class NIAGARAEDITOR_API UUpgradeNiagaraEmitterContext : public UObject
-=======
 UCLASS(BlueprintType, MinimalAPI)
 class UUpgradeNiagaraEmitterContext : public UObject
->>>>>>> 4af6daef
 {
 	GENERATED_BODY()
 
@@ -256,15 +244,9 @@
 
 	UUpgradeNiagaraEmitterContext() {}
 
-<<<<<<< HEAD
-	void Init(UNiagaraPythonEmitter* InOldEmitter, UNiagaraPythonEmitter* InNewEmitter);
-	bool IsValid() const;
-	const TArray<FVersionedNiagaraEmitterData*>& GetUpgradeData() const;
-=======
 	NIAGARAEDITOR_API void Init(UNiagaraPythonEmitter* InOldEmitter, UNiagaraPythonEmitter* InNewEmitter);
 	NIAGARAEDITOR_API bool IsValid() const;
 	NIAGARAEDITOR_API const TArray<FVersionedNiagaraEmitterData*>& GetUpgradeData() const;
->>>>>>> 4af6daef
 	
 	// Whether the converter process was cancelled due to an unrecoverable error in the python script process.
 	UPROPERTY(BlueprintReadWrite, Category = "Scripting")
