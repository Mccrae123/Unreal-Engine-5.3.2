--- conflicted
+++ resolved
@@ -106,7 +106,6 @@
 // this action does not have any use; inherit from it and provide your own functionality
 USTRUCT()
 struct NIAGARAEDITOR_API FNiagaraMenuAction_Base
-<<<<<<< HEAD
 {
 	GENERATED_USTRUCT_BODY();
 
@@ -205,115 +204,11 @@
 	{		
 	}
 
-=======
-{
-	GENERATED_USTRUCT_BODY();
-
-	DECLARE_DELEGATE(FOnExecuteAction);
-	DECLARE_DELEGATE_RetVal(bool, FCanExecuteAction);
-
-	FNiagaraMenuAction_Base() {}
-	FNiagaraMenuAction_Base(FText DisplayName, ENiagaraMenuSections Section, TArray<FString> InNodeCategories, FText InToolTip, FText InKeywords, float InIntrinsicWeightMultiplier = 1.f);
-
-	void UpdateFullSearchText();
-
-	bool bIsExperimental = false;
-
-	bool bIsInLibrary = true;
-
-	/** Top level section this action belongs to. */
-	ENiagaraMenuSections Section;
-	
-	/** Nested categories below a top level section. Can be empty */
-	TArray<FString> Categories;
-
-	/** The DisplayName used in lists */
-	FText DisplayName;
-
-	/** The Tooltip text for this action */
-	FText ToolTip;
-
-	/** Additional keywords that should be considered for searching */
-	FText Keywords;
-
-	/** Additional data about where this action originates. Useful to display additional data such as the owning module. */
-	FNiagaraActionSourceData SourceData;
-
-	/** A string that combines all kinds of search terms */
-	FString FullSearchString;
-
-	/** A multiplier intrinsic to the action. Can be used to tweak search relevance depending on context (like module actions in a module script) */
-	float SearchWeightMultiplier = 1.f;
-};
-
-USTRUCT()
-struct NIAGARAEDITOR_API FNiagaraMenuAction_Generic : public FNiagaraMenuAction_Base
-{
-	GENERATED_BODY()
-
-	FNiagaraMenuAction_Generic() {}
-
-	FNiagaraMenuAction_Generic(FOnExecuteAction ExecuteAction, FCanExecuteAction InCanExecuteAction,
-		FText InDisplayName, ENiagaraMenuSections Section, TArray<FString> InNodeCategories, FText InToolTip, FText InKeywords, float InIntrinsicWeightMultiplier = 1.f)
-    : FNiagaraMenuAction_Base(InDisplayName, Section, InNodeCategories, InToolTip, InKeywords, InIntrinsicWeightMultiplier)
-	{
-		Action = ExecuteAction;
-		CanExecuteAction = InCanExecuteAction;
-	}
-
-	FNiagaraMenuAction_Generic(FOnExecuteAction ExecuteAction,
-        FText InDisplayName, ENiagaraMenuSections Section, TArray<FString> InNodeCategories, FText InToolTip, FText InKeywords, float InIntrinsicWeightMultiplier = 1.f)
-    : FNiagaraMenuAction_Base(InDisplayName, Section, InNodeCategories, InToolTip, InKeywords, InIntrinsicWeightMultiplier)
-	{
-		Action = ExecuteAction;
-	}
-
-	void Execute()
-	{
-		if(CanExecuteAction.IsBound())
-		{
-			if(CanExecuteAction.Execute())
-			{
-				Action.ExecuteIfBound();
-			}
-		}
-		else
-		{
-			Action.ExecuteIfBound();
-		}
-	}
-
-	TOptional<FNiagaraVariable> GetParameterVariable() const;
-	void SetParameterVariable(const FNiagaraVariable& InParameterVariable);
-protected:
-	FOnExecuteAction Action;
-	FCanExecuteAction CanExecuteAction;
-
-	TOptional<FNiagaraVariable> ParameterVariable;
-};
-
-USTRUCT()
-struct NIAGARAEDITOR_API FNiagaraAction_NewNode : public FNiagaraMenuAction_Generic
-{
-	GENERATED_BODY()
-
-	FNiagaraAction_NewNode() {}
-	FNiagaraAction_NewNode(
-		FText InDisplayName, ENiagaraMenuSections Section, TArray<FString> InNodeCategories, FText InToolTip, FText InKeywords, float InIntrinsicWeightMultiplier = 1.f)
-		: FNiagaraMenuAction_Generic(FOnExecuteAction(), InDisplayName, Section, InNodeCategories, InToolTip, InKeywords, InIntrinsicWeightMultiplier)
-	{		
-	}
-
->>>>>>> 6bbb88c8
 	class UEdGraphNode* CreateNode(UEdGraph* Graph, UEdGraphPin* FromPin, FVector2D NodePosition, bool bSelectNewNode = true) const;
 	class UEdGraphNode* CreateNode(UEdGraph* Graph, TArray<UEdGraphPin*>& FromPins, FVector2D NodePosition, bool bSelectNewNode = true) const;
 
 	UPROPERTY()
-<<<<<<< HEAD
-	class UEdGraphNode* NodeTemplate = nullptr;
-=======
 	TObjectPtr<class UEdGraphNode> NodeTemplate = nullptr;
->>>>>>> 6bbb88c8
 };
 
 struct NIAGARAEDITOR_API FNiagaraParameterAction : public FEdGraphSchemaAction
@@ -459,11 +354,8 @@
 	}
 
 	const TSharedPtr<FEdGraphSchemaAction>& GetSourceAction() const { return SourceAction; }
-<<<<<<< HEAD
-=======
 
 	virtual TSharedPtr<SWidget> GetDefaultDecorator() const override;
->>>>>>> 6bbb88c8
 
 	void SetAdditionalText(FText InAdditionalText) { CurrentHoverText = InAdditionalText; }
 	EVisibility IsTextVisible() const;
