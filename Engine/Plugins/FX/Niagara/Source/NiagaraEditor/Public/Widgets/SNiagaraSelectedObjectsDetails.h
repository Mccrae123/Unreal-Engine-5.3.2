// Copyright Epic Games, Inc. All Rights Reserved.

#pragma once

#include "Widgets/SCompoundWidget.h"
#include "Delegates/Delegate.h"
#include "Widgets/DeclarativeSyntaxSupport.h"
#include "PropertyEditorDelegates.h"
#include "EditorUndoClient.h"

class FNiagaraObjectSelection;
class IDetailsView;
class UNiagaraScriptVariable;

/** A widget for viewing and editing a set of selected objects with a details panel. */
class SNiagaraSelectedObjectsDetails : public SCompoundWidget, public FSelfRegisteringEditorUndoClient
{
public:
	SLATE_BEGIN_ARGS(SNiagaraSelectedObjectsDetails)
		: _AllowEditingLibraryScriptVariables(false)
	{}
		SLATE_ARGUMENT(bool, AllowEditingLibraryScriptVariables)
	SLATE_END_ARGS();

	NIAGARAEDITOR_API void Construct(const FArguments& InArgs, TSharedRef<FNiagaraObjectSelection> InSelectedObjects);
	NIAGARAEDITOR_API void Construct(const FArguments& InArgs, TSharedRef<FNiagaraObjectSelection> InSelectedObjects, TSharedRef<FNiagaraObjectSelection> InSelectedObjects2);

	//~ Begin FEditorUndoClient Interface 
	NIAGARAEDITOR_API virtual void PostUndo(bool bSuccess) override;
<<<<<<< HEAD
	NIAGARAEDITOR_API virtual void PostRedo(bool bSuccess) override { PostUndo(bSuccess); };
=======
	virtual void PostRedo(bool bSuccess) override { PostUndo(bSuccess); };
>>>>>>> 4af6daef
	//~ End FEditorUndoClient Interface 

	/** Delegate to know when one of the properties has been changed.*/
	FOnFinishedChangingProperties& OnFinishedChangingProperties() { return OnFinishedChangingPropertiesDelegate; }

	void SelectedObjectsChanged();

	// Fully regenerates the details view.
	void RefreshDetails();
private:
	/** Called whenever the object selection changes. */
	void SelectedObjectsChangedFirst();
	void SelectedObjectsChangedSecond();

	/** Internal delegate to route to third parties. */
	void OnDetailsPanelFinishedChangingProperties(const FPropertyChangedEvent& InEvent);

	/** Whether or not to enable editing for the entire details panel. */
	bool DetailsPanelIsEnabled() const;

	/** Whether or not to enable editing for a given property. */
	bool PropertyIsReadOnly(const FPropertyAndParent& PropertyAndParent) const;

	/** Whether or not to enable editing for a given custom row. */
	bool CustomRowIsReadOnly(const FName InRowName, const FName InParentName) const;

	/** Check whether SelectedObjects contains a UNiagaraScriptVariable that is synchronizing with and/or from a UNiagaraParameterDefinitions and set flags owned by this widget accordingly. */
	void UpdateSelectedObjectInfoFlags(const TSharedPtr<FNiagaraObjectSelection>& SelectedObjects);

	/** Convenience wrapper to get a single selected UNiagaraScriptVariable. Assumes there is only one UNiagaraScriptVariable selected. */
	const UNiagaraScriptVariable* GetSelectedScriptVar() const;
private:
	/** The selected objects being viewed and edited by this widget. */
	TArray<TSharedPtr<FNiagaraObjectSelection>> SelectedObjectsArray;

	/** The details view for the selected object. */
	TSharedPtr<IDetailsView> DetailsView;

	/** Delegate for third parties to be notified when properties have changed.*/
	FOnFinishedChangingProperties OnFinishedChangingPropertiesDelegate;

	/** Whether or not to allow editing a UNiagaraScriptVariable owned by a UNiagaraParameterDefinitions.*/
	bool bAllowEditingLibraryOwnedScriptVars;

	/** Flag to notify if a UNiagaraScriptVariable synchronizing with a UNiagaraParameterDefinitions is being viewed. Used to selectively disable editing. */
	bool bViewingLibrarySubscribedScriptVar;

	/** Flag to notify if a UNiagaraScriptVariable owned by a UNiagaraParameterDefinitions is being viewed. Used to selectively disable editing. */
	bool bViewingLibraryOwnedScriptVar;

	/** Index of the SelectedObjectsArray that was last set. Used to track which SelectedObjects to reset on refresh. */
	int32 LastSetSelectedObjectsArrayIdx;
};<|MERGE_RESOLUTION|>--- conflicted
+++ resolved
@@ -27,11 +27,7 @@
 
 	//~ Begin FEditorUndoClient Interface 
 	NIAGARAEDITOR_API virtual void PostUndo(bool bSuccess) override;
-<<<<<<< HEAD
-	NIAGARAEDITOR_API virtual void PostRedo(bool bSuccess) override { PostUndo(bSuccess); };
-=======
 	virtual void PostRedo(bool bSuccess) override { PostUndo(bSuccess); };
->>>>>>> 4af6daef
 	//~ End FEditorUndoClient Interface 
 
 	/** Delegate to know when one of the properties has been changed.*/
