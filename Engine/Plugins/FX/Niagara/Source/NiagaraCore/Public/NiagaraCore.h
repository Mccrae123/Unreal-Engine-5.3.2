--- conflicted
+++ resolved
@@ -21,11 +21,7 @@
 
 /** A utility class allowing for references to FNiagaraVariableBase outside of the Niagara module. */
 USTRUCT()
-<<<<<<< HEAD
-struct NIAGARACORE_API FNiagaraVariableCommonReference
-=======
 struct FNiagaraVariableCommonReference
->>>>>>> 4af6daef
 {
 	GENERATED_USTRUCT_BODY()
 
@@ -35,11 +31,7 @@
 	UPROPERTY()
 	TObjectPtr<UObject> UnderlyingType;
 
-<<<<<<< HEAD
-	bool Serialize(FArchive& Ar);
-=======
 	NIAGARACORE_API bool Serialize(FArchive& Ar);
->>>>>>> 4af6daef
 	friend bool operator<<(FArchive& Ar, FNiagaraVariableCommonReference& VariableReference);
 
 	bool operator==(const FNiagaraVariableCommonReference& Other)const
