--- conflicted
+++ resolved
@@ -2,16 +2,7 @@
 
 #pragma once
 
-<<<<<<< HEAD
-#include "CoreMinimal.h"
-#if UE_ENABLE_INCLUDE_ORDER_DEPRECATED_IN_5_2
-#include "RHIDefinitions.h"
-#endif
 #include "NiagaraCore.h"
-
-=======
-#include "NiagaraCore.h"
->>>>>>> 4af6daef
 #include "NiagaraScriptBase.generated.h"
 
 enum EShaderPlatform : uint16;
@@ -80,13 +71,10 @@
 
 	/** Optional binding to manually specify the element count. */
 	UPROPERTY()
-<<<<<<< HEAD
-=======
 	FIntVector ElementCount = FIntVector::ZeroValue;
 
 	/** Optional binding to manually specify the element count. */
 	UPROPERTY()
->>>>>>> 4af6daef
 	FName ElementCountXBinding;
 
 	/** Optional binding to manually specify the element count. */
@@ -147,7 +135,6 @@
 	TArray<FName> InputDataInterfaces;
 
 	/** The number of iterations for the stage. */
-<<<<<<< HEAD
 	UPROPERTY()
 	int32 NumIterations = 1;
 
@@ -171,31 +158,6 @@
 
 	/** When in custom mode this is the num threads. */
 	UPROPERTY()
-=======
-	UPROPERTY()
-	int32 NumIterations = 1;
-
-	/** Optional binding to gather num iterations from. */
-	UPROPERTY()
-	FName NumIterationsBinding;
-
-	inline bool ShouldRunStage(bool bResetData) const
-	{
-		const bool bAlways = ExecuteBehavior == ENiagaraSimStageExecuteBehavior::Always;
-		const bool bResetOnly = ExecuteBehavior == ENiagaraSimStageExecuteBehavior::OnSimulationReset;
-		return bAlways || (bResetOnly == bResetData);
-	}
-
-	/** Dispatch type set for this stage. */
-	UPROPERTY()
-	ENiagaraGpuDispatchType GpuDispatchType;
-
-	UPROPERTY()
-	ENiagaraDirectDispatchElementType GpuDirectDispatchElementType = ENiagaraDirectDispatchElementType::NumThreads;
-
-	/** When in custom mode this is the num threads. */
-	UPROPERTY()
->>>>>>> 4af6daef
 	FIntVector GpuDispatchNumThreads;
 };
 
