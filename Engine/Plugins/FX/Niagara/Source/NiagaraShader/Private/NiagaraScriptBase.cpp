--- conflicted
+++ resolved
@@ -13,10 +13,7 @@
 	: bWritesParticles(0)
 	, bPartialParticleUpdate(0)
 	, bParticleIterationStateEnabled(0)
-<<<<<<< HEAD
-=======
 	, bOverrideElementCount(0)
->>>>>>> d731a049
 	, GpuDispatchType(ENiagaraGpuDispatchType::OneD)
 	, GpuDispatchNumThreads(0, 0, 0)
 {
