// Copyright Epic Games, Inc. All Rights Reserved.

#include "NiagaraShaderModule.h"
#include "Misc/Paths.h"
#include "Modules/ModuleManager.h"
#include "Interfaces/IPluginManager.h"
#include "ShaderCore.h"

IMPLEMENT_MODULE(INiagaraShaderModule, NiagaraShader);

INiagaraShaderModule* INiagaraShaderModule::Singleton(nullptr);

void INiagaraShaderModule::StartupModule()
{
	Singleton = this;

	// Maps virtual shader source directory /Plugin/FX/Niagara to the plugin's actual Shaders directory.
	FString PluginShaderDir = FPaths::Combine(IPluginManager::Get().FindPlugin(TEXT("Niagara"))->GetBaseDir(), TEXT("Shaders"));
	AddShaderSourceDirectoryMapping(TEXT("/Plugin/FX/Niagara"), PluginShaderDir);
}

FDelegateHandle INiagaraShaderModule::SetOnProcessShaderCompilationQueue(FOnProcessQueue InOnProcessQueue)
{
	checkf(OnProcessQueue.IsBound() == false, TEXT("Shader processing queue delegate already set."));
	OnProcessQueue = InOnProcessQueue;
	return OnProcessQueue.GetHandle();
}

void INiagaraShaderModule::ResetOnProcessShaderCompilationQueue(FDelegateHandle DelegateHandle)
{
	checkf(OnProcessQueue.GetHandle() == DelegateHandle, TEXT("Can only reset the process compilation queue delegate with the handle it was created with."));
	OnProcessQueue.Unbind();
}

void INiagaraShaderModule::ProcessShaderCompilationQueue()
{
	checkf(OnProcessQueue.IsBound(), TEXT("Can not process shader queue.  Delegate was never set."));
	return OnProcessQueue.Execute();
}

FDelegateHandle INiagaraShaderModule::SetOnRequestDefaultDataInterfaceHandler(FOnRequestDefaultDataInterface InHandler)
{
	checkf(OnRequestDefaultDataInterface.IsBound() == false, TEXT("Shader OnRequestDefaultDataInterface delegate already set."));
	OnRequestDefaultDataInterface = InHandler;
	return OnRequestDefaultDataInterface.GetHandle();
}

void  INiagaraShaderModule::ResetOnRequestDefaultDataInterfaceHandler()
{
	OnRequestDefaultDataInterface.Unbind();
}

UNiagaraDataInterfaceBase* INiagaraShaderModule::RequestDefaultDataInterface(const FString& DIClassName)
{
	if (!OnRequestDefaultDataInterface.IsBound())
	{
		UE_LOG(LogTemp, Log, TEXT("NiagaraShader requires data interface '%s' and is serialized before Niagara module startup, attempting to load Niagara module."), *DIClassName);

		EModuleLoadResult LoadResult;
		FModuleManager::Get().LoadModuleWithFailureReason(TEXT("Niagara"), LoadResult);
		if (LoadResult != EModuleLoadResult::Success)
		{
<<<<<<< HEAD
			UE_LOG(LogTemp, Warning, TEXT("Module manager failed to load Niagara module LoadResult(%d)."), LoadResult);
=======
			UE_LOG(LogTemp, Warning, TEXT("Module manager failed to load Niagara module LoadResult(%d)."), int(LoadResult));
>>>>>>> 4af6daef
		}

		if ( !OnRequestDefaultDataInterface.IsBound() )
		{
			UE_LOG(LogTemp, Fatal, TEXT("Failed to start Niagara module for serialization of shader that requires data interface '%s'.  This is a load order issue that can not be resolved, content dependencies will need fixing."), *DIClassName);
		}
	}

	return OnRequestDefaultDataInterface.Execute(DIClassName);
}<|MERGE_RESOLUTION|>--- conflicted
+++ resolved
@@ -60,11 +60,7 @@
 		FModuleManager::Get().LoadModuleWithFailureReason(TEXT("Niagara"), LoadResult);
 		if (LoadResult != EModuleLoadResult::Success)
 		{
-<<<<<<< HEAD
-			UE_LOG(LogTemp, Warning, TEXT("Module manager failed to load Niagara module LoadResult(%d)."), LoadResult);
-=======
 			UE_LOG(LogTemp, Warning, TEXT("Module manager failed to load Niagara module LoadResult(%d)."), int(LoadResult));
->>>>>>> 4af6daef
 		}
 
 		if ( !OnRequestDefaultDataInterface.IsBound() )
