--- conflicted
+++ resolved
@@ -468,22 +468,13 @@
 {
 	check(CurrentJob.bSucceeded);
 
-<<<<<<< HEAD
-	const int32 PermutationId = 0;
-	//CurrentJob.Id
-=======
->>>>>>> 24776ab6
 	TArray<FNiagaraDataInterfaceGPUParamInfo> DIParamInfo;
 	if (!ExtraParamInfo.RemoveAndCopyValue(&CurrentJob, DIParamInfo))
 	{
 		check(false);
 	}
 
-<<<<<<< HEAD
-	FShader* Shader = ConstructCompiled(FNiagaraShaderType::CompiledShaderInitializerType(this, PermutationId, CurrentJob.Output, ShaderMapHash, InDebugDescription, DIParamInfo));
-=======
 	FShader* Shader = ConstructCompiled(FNiagaraShaderType::CompiledShaderInitializerType(this, CurrentJob.PermutationId, CurrentJob.Output, ShaderMapHash, InDebugDescription, DIParamInfo));
->>>>>>> 24776ab6
 	//CurrentJob.Output.ParameterMap.VerifyBindingsAreComplete(GetName(), CurrentJob.Output.Target, nullptr); // b/c we don't bind data interfaces yet...
 
 	return Shader;
@@ -784,13 +775,8 @@
 
 	// UE-67395 - we had a case where we polluted the DDC with a shader containing no bytecode.
 	check(Shader && Shader->GetCodeSize() > 0);
-<<<<<<< HEAD
-	check(!GetContent()->HasShader(NiagaraShaderType, /* PermutationId = */ 0));
-	return GetMutableContent()->FindOrAddShader(NiagaraShaderType->GetHashedName(), 0, Shader);
-=======
 	check(!GetContent()->HasShader(NiagaraShaderType, CurrentJob->PermutationId));
 	return GetMutableContent()->FindOrAddShader(NiagaraShaderType->GetHashedName(), CurrentJob->PermutationId, Shader);
->>>>>>> 24776ab6
 }
 
 bool FNiagaraShaderMap::ProcessCompilationResults(const TArray<TSharedRef<FShaderCommonCompileJob, ESPMode::ThreadSafe>>& InCompilationResults, int32& InOutJobIndex, float& TimeBudget)
@@ -1037,11 +1023,6 @@
 	}
 }
 
-<<<<<<< HEAD
-
-
-=======
->>>>>>> 24776ab6
 bool FNiagaraShaderMap::Serialize(FArchive& Ar, bool bInlineShaderResources, bool bLoadedByCookedMaterial)
 {
 	// Note: This is saved to the DDC, not into packages (except when cooked)
@@ -1068,10 +1049,7 @@
 			{
 				Script->NotifyCompilationFinished();
 			}
-<<<<<<< HEAD
-=======
 			bRemoved = true;
->>>>>>> 24776ab6
 		}
 #if DEBUG_INFINITESHADERCOMPILE
 		if ( Result )
