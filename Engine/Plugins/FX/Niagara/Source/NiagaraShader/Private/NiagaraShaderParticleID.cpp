// Copyright Epic Games, Inc. All Rights Reserved.

#include "NiagaraShaderParticleID.h"
#include "GlobalShader.h"
#include "ShaderParameterUtils.h"
#include "PipelineStateCache.h"

int32 GNiagaraWaveIntrinsics = 0; // TODO: Enable this
FAutoConsoleVariableRef CVarGNiagaraWaveIntrinsics(
	TEXT("Niagara.WaveIntrinsics"),
	GNiagaraWaveIntrinsics,
	TEXT("")
);

class FNiagaraInitFreeIDBufferCS : public FGlobalShader
{
	DECLARE_GLOBAL_SHADER(FNiagaraInitFreeIDBufferCS);

public:
	FNiagaraInitFreeIDBufferCS() : FGlobalShader() {}

	FNiagaraInitFreeIDBufferCS(const ShaderMetaType::CompiledShaderInitializerType& Initializer) : FGlobalShader(Initializer)
	{
		NewBufferParam.Bind(Initializer.ParameterMap, TEXT("NewBuffer"));
		ExistingBufferParam.Bind(Initializer.ParameterMap, TEXT("ExistingBuffer"));
		NumNewElementsParam.Bind(Initializer.ParameterMap, TEXT("NumNewElements"));
		NumExistingElementsParam.Bind(Initializer.ParameterMap, TEXT("NumExistingElements"));
	}

	static bool ShouldCompilePermutation(const FGlobalShaderPermutationParameters& Parameters)
	{
		return RHISupportsComputeShaders(Parameters.Platform);
	}

	static void ModifyCompilationEnvironment(const FGlobalShaderPermutationParameters& Parameters, FShaderCompilerEnvironment& OutEnvironment)
	{
		FGlobalShader::ModifyCompilationEnvironment(Parameters, OutEnvironment);
		OutEnvironment.SetDefine(TEXT("THREAD_COUNT"), THREAD_COUNT);
	}

	void Execute(FRHICommandList& RHICmdList, FRHIComputeShader* ComputeShader, uint32 NumElementsToAlloc, FRWBuffer& NewBuffer, uint32 NumExistingElements, FRHIShaderResourceView* ExistingBuffer)
	{
		// To simplify the shader code, the size of the ID table must be a multiple of the thread count.
		check(NumElementsToAlloc % THREAD_COUNT == 0);

		// Shrinking is not supported.
		check(NumElementsToAlloc >= NumExistingElements);
		uint32 NumNewElements = NumElementsToAlloc - NumExistingElements;

		SetComputePipelineState(RHICmdList, ComputeShader);

		NewBufferParam.SetBuffer(RHICmdList, ComputeShader, NewBuffer);
		SetSRVParameter(RHICmdList, ComputeShader, ExistingBufferParam, ExistingBuffer);
		SetShaderValue(RHICmdList, ComputeShader, NumNewElementsParam, NumNewElements);
		SetShaderValue(RHICmdList, ComputeShader, NumExistingElementsParam, NumExistingElements);

		DispatchComputeShader(RHICmdList, this, FMath::DivideAndRoundUp(NumElementsToAlloc, THREAD_COUNT), 1, 1);

		RHICmdList.SetUAVParameter(ComputeShader, NewBufferParam.GetUAVIndex(), nullptr);
		RHICmdList.SetShaderResourceViewParameter(ComputeShader, ExistingBufferParam.GetBaseIndex(), nullptr);
	}

private:
	static constexpr uint32 THREAD_COUNT = 64;

	LAYOUT_FIELD(FRWShaderParameter, NewBufferParam);
	LAYOUT_FIELD(FShaderResourceParameter, ExistingBufferParam);
	LAYOUT_FIELD(FShaderParameter, NumNewElementsParam);
	LAYOUT_FIELD(FShaderParameter, NumExistingElementsParam);
};

IMPLEMENT_GLOBAL_SHADER(FNiagaraInitFreeIDBufferCS, "/Plugin/FX/Niagara/Private/NiagaraInitFreeIDBuffer.usf", "InitIDBufferCS", SF_Compute);

void NiagaraInitGPUFreeIDList(FRHICommandList& RHICmdList, ERHIFeatureLevel::Type FeatureLevel, uint32 NumElementsToAlloc, FRWBuffer& NewBuffer, uint32 NumExistingElements, FRHIShaderResourceView* ExistingBuffer)
{
	TShaderMapRef<FNiagaraInitFreeIDBufferCS> InitIDBufferCS(GetGlobalShaderMap(FeatureLevel));
	FRHIComputeShader* ComputeShader = InitIDBufferCS.GetComputeShader();
	InitIDBufferCS->Execute(RHICmdList, ComputeShader, NumElementsToAlloc, NewBuffer, NumExistingElements, ExistingBuffer);
}

class NiagaraComputeFreeIDsCS : public FGlobalShader
{
	DECLARE_GLOBAL_SHADER(NiagaraComputeFreeIDsCS);

	class FWaveIntrinsicsDim : SHADER_PERMUTATION_BOOL("USE_WAVE_INTRINSICS");
	using FPermutationDomain = TShaderPermutationDomain<FWaveIntrinsicsDim>;

public:
	NiagaraComputeFreeIDsCS() : FGlobalShader() {}

	NiagaraComputeFreeIDsCS(const ShaderMetaType::CompiledShaderInitializerType& Initializer) : FGlobalShader(Initializer)
	{
		IDToIndexTableParam.Bind(Initializer.ParameterMap, TEXT("IDToIndexTable"));
		FreeIDListParam.Bind(Initializer.ParameterMap, TEXT("FreeIDList"));
		FreeIDListSizesParam.Bind(Initializer.ParameterMap, TEXT("FreeIDListSizes"));
		FreeIDListIndexParam.Bind(Initializer.ParameterMap, TEXT("FreeIDListIndex"));
	}

	static bool ShouldCompilePermutation(const FGlobalShaderPermutationParameters& Parameters)
	{
		FPermutationDomain PermutationVector(Parameters.PermutationId);
		if (PermutationVector.Get<FWaveIntrinsicsDim>() && !FDataDrivenShaderPlatformInfo::GetSupportsIntrinsicWaveOnce(Parameters.Platform))
		{
			// Only some platforms support wave intrinsics.
			return false;
		}

		return RHISupportsComputeShaders(Parameters.Platform);
	}

	static void ModifyCompilationEnvironment(const FGlobalShaderPermutationParameters& Parameters, FShaderCompilerEnvironment& OutEnvironment)
	{
		FGlobalShader::ModifyCompilationEnvironment(Parameters, OutEnvironment);
<<<<<<< HEAD
		OutEnvironment.SetDefine(TEXT("THREAD_COUNT"), GetThreadCount(Parameters.Platform));
	}

	static uint32 GetThreadCount(EShaderPlatform Platform)
	{
		//-TODO: Pull from shader platform info
		return 64;
=======

		FPermutationDomain PermutationVector(Parameters.PermutationId);
		const bool bWithWaveIntrinsics = PermutationVector.Get<FWaveIntrinsicsDim>();

		OutEnvironment.SetDefine(TEXT("USE_WAVE_INTRINSICS"), bWithWaveIntrinsics ? 1 : 0);
		OutEnvironment.SetDefine(TEXT("THREAD_COUNT"), bWithWaveIntrinsics ? 64 : 128);
>>>>>>> 6bbb88c8
	}

	void Execute(FRHICommandList& RHICmdList, FRHIComputeShader* ComputeShader, uint32 ThreadCount, uint32 NumIDs, FRHIShaderResourceView* IDToIndexTable, FRWBuffer& FreeIDList, FRWBuffer& FreeIDListSizes, uint32 FreeIDListIndex)
	{
<<<<<<< HEAD
		const EShaderPlatform Platform = GShaderPlatformForFeatureLevel[FeatureLevel];
		const uint32 NumThreadGroups = NumIDs / GetThreadCount(Platform);

		// To simplify the shader code, the size of the ID table must be a multiple of the thread count.
		check((NumIDs - (NumThreadGroups * GetThreadCount(Platform))) == 0);
=======
		// To simplify the shader code, the size of the ID table must be a multiple of the thread count.
		check(NumIDs % ThreadCount == 0);
>>>>>>> 6bbb88c8

		SetComputePipelineState(RHICmdList, ComputeShader);

		SetSRVParameter(RHICmdList, ComputeShader, IDToIndexTableParam, IDToIndexTable);
		FreeIDListParam.SetBuffer(RHICmdList, ComputeShader, FreeIDList);
		FreeIDListSizesParam.SetBuffer(RHICmdList, ComputeShader, FreeIDListSizes);
		SetShaderValue(RHICmdList, ComputeShader, FreeIDListIndexParam, FreeIDListIndex);

<<<<<<< HEAD
		DispatchComputeShader(RHICmdList, this, NumThreadGroups, 1, 1);
=======
		DispatchComputeShader(RHICmdList, this, NumIDs / ThreadCount, 1, 1);
>>>>>>> 6bbb88c8

		RHICmdList.SetShaderResourceViewParameter(ComputeShader, IDToIndexTableParam.GetBaseIndex(), nullptr);
		RHICmdList.SetUAVParameter(ComputeShader, FreeIDListParam.GetUAVIndex(), nullptr);
		RHICmdList.SetUAVParameter(ComputeShader, FreeIDListSizesParam.GetUAVIndex(), nullptr);
	}

private:
	LAYOUT_FIELD(FShaderResourceParameter, IDToIndexTableParam);
	LAYOUT_FIELD(FRWShaderParameter, FreeIDListParam);
	LAYOUT_FIELD(FRWShaderParameter, FreeIDListSizesParam);
	LAYOUT_FIELD(FShaderParameter, FreeIDListIndexParam);
};

IMPLEMENT_GLOBAL_SHADER(NiagaraComputeFreeIDsCS, "/Plugin/FX/Niagara/Private/NiagaraComputeFreeIDs.usf", "ComputeFreeIDs", SF_Compute);

void NiagaraComputeGPUFreeIDs(FRHICommandList& RHICmdList, ERHIFeatureLevel::Type FeatureLevel, uint32 NumIDs, FRHIShaderResourceView* IDToIndexTable, FRWBuffer& FreeIDList, FRWBuffer& FreeIDListSizes, uint32 FreeIDListIndex)
{
	auto ShaderMap = GetGlobalShaderMap(FeatureLevel);
	const EShaderPlatform Platform = GShaderPlatformForFeatureLevel[FeatureLevel];

	const bool bUseWaveIntrinsics = FDataDrivenShaderPlatformInfo::GetSupportsIntrinsicWaveOnce(Platform) && GNiagaraWaveIntrinsics != 0;
	const uint32 ThreadCount = bUseWaveIntrinsics ? 64 : 128;
	
	NiagaraComputeFreeIDsCS::FPermutationDomain PermutationVector;
	PermutationVector.Set<NiagaraComputeFreeIDsCS::FWaveIntrinsicsDim>(bUseWaveIntrinsics);
	
	auto ComputeShaderEntry = ShaderMap->GetShader<NiagaraComputeFreeIDsCS>(PermutationVector);
	FRHIComputeShader* ComputeShader = ComputeShaderEntry.GetComputeShader();
	ComputeShaderEntry->Execute(RHICmdList, ComputeShader, ThreadCount, NumIDs, IDToIndexTable, FreeIDList, FreeIDListSizes, FreeIDListIndex);
}

class NiagaraFillIntBufferCS : public FGlobalShader
{
	DECLARE_GLOBAL_SHADER(NiagaraFillIntBufferCS);

public:
	NiagaraFillIntBufferCS() : FGlobalShader() {}

	NiagaraFillIntBufferCS(const ShaderMetaType::CompiledShaderInitializerType& Initializer) : FGlobalShader(Initializer)
	{
		TargetBufferParam.Bind(Initializer.ParameterMap, TEXT("TargetBuffer"));
		FillValueParam.Bind(Initializer.ParameterMap, TEXT("FillValue"));
		BufferSizeParam.Bind(Initializer.ParameterMap, TEXT("BufferSize"));
	}

	static bool ShouldCompilePermutation(const FGlobalShaderPermutationParameters& Parameters)
	{
		return RHISupportsComputeShaders(Parameters.Platform);
	}

	void Execute(FRHICommandList& RHICmdList, FRHIComputeShader* ComputeShader, FRWBuffer& Buffer, int32 Value)
	{
		const uint32 THREAD_COUNT = 64;
		const uint32 NumInts = Buffer.NumBytes / sizeof(int32);
		const uint32 ThreadGroups = FMath::DivideAndRoundUp(NumInts, THREAD_COUNT);

		SetComputePipelineState(RHICmdList, ComputeShader);

		SetUAVParameter(RHICmdList, ComputeShader, TargetBufferParam, Buffer.UAV);
		SetShaderValue(RHICmdList, ComputeShader, FillValueParam, Value);
		SetShaderValue(RHICmdList, ComputeShader, BufferSizeParam, NumInts);

		DispatchComputeShader(RHICmdList, this, ThreadGroups, 1, 1);

		SetUAVParameter(RHICmdList, ComputeShader, TargetBufferParam, nullptr);
	}

	void Execute(FRHICommandList& RHICmdList, FRHIComputeShader* ComputeShader, FRWBufferStructured& Buffer, int32 Value)
	{
		const uint32 THREAD_COUNT = 64;
		const uint32 NumInts = Buffer.NumBytes / sizeof(int32);
		const uint32 ThreadGroups = FMath::DivideAndRoundUp(NumInts, THREAD_COUNT);

		SetComputePipelineState(RHICmdList, ComputeShader);

		SetUAVParameter(RHICmdList, ComputeShader, TargetBufferParam, Buffer.UAV);
		SetShaderValue(RHICmdList, ComputeShader, FillValueParam, Value);
		SetShaderValue(RHICmdList, ComputeShader, BufferSizeParam, NumInts);

		DispatchComputeShader(RHICmdList, this, ThreadGroups, 1, 1);

		SetUAVParameter(RHICmdList, ComputeShader, TargetBufferParam, nullptr);
	}
private:
	LAYOUT_FIELD(FShaderResourceParameter, TargetBufferParam);
	LAYOUT_FIELD(FShaderParameter, FillValueParam);
	LAYOUT_FIELD(FShaderParameter, BufferSizeParam);
};

IMPLEMENT_GLOBAL_SHADER(NiagaraFillIntBufferCS, "/Plugin/FX/Niagara/Private/NiagaraFillIntBuffer.usf", "FillIntBuffer", SF_Compute);

void NiagaraFillGPUIntBuffer(FRHICommandList& RHICmdList, ERHIFeatureLevel::Type FeatureLevel, FRWBuffer& Buffer, int32 Value)
{
	TShaderMapRef<NiagaraFillIntBufferCS> FillCS(GetGlobalShaderMap(FeatureLevel));
	FRHIComputeShader* ComputeShader = FillCS.GetComputeShader();
	FillCS->Execute(RHICmdList, ComputeShader, Buffer, Value);
}

void NiagaraFillGPUIntBuffer(FRHICommandList& RHICmdList, ERHIFeatureLevel::Type FeatureLevel, FRWBufferStructured& Buffer, int32 Value)
{
	TShaderMapRef<NiagaraFillIntBufferCS> FillCS(GetGlobalShaderMap(FeatureLevel));
	FRHIComputeShader* ComputeShader = FillCS.GetComputeShader();
	FillCS->Execute(RHICmdList, ComputeShader, Buffer, Value);
}<|MERGE_RESOLUTION|>--- conflicted
+++ resolved
@@ -111,36 +111,18 @@
 	static void ModifyCompilationEnvironment(const FGlobalShaderPermutationParameters& Parameters, FShaderCompilerEnvironment& OutEnvironment)
 	{
 		FGlobalShader::ModifyCompilationEnvironment(Parameters, OutEnvironment);
-<<<<<<< HEAD
-		OutEnvironment.SetDefine(TEXT("THREAD_COUNT"), GetThreadCount(Parameters.Platform));
-	}
-
-	static uint32 GetThreadCount(EShaderPlatform Platform)
-	{
-		//-TODO: Pull from shader platform info
-		return 64;
-=======
 
 		FPermutationDomain PermutationVector(Parameters.PermutationId);
 		const bool bWithWaveIntrinsics = PermutationVector.Get<FWaveIntrinsicsDim>();
 
 		OutEnvironment.SetDefine(TEXT("USE_WAVE_INTRINSICS"), bWithWaveIntrinsics ? 1 : 0);
 		OutEnvironment.SetDefine(TEXT("THREAD_COUNT"), bWithWaveIntrinsics ? 64 : 128);
->>>>>>> 6bbb88c8
 	}
 
 	void Execute(FRHICommandList& RHICmdList, FRHIComputeShader* ComputeShader, uint32 ThreadCount, uint32 NumIDs, FRHIShaderResourceView* IDToIndexTable, FRWBuffer& FreeIDList, FRWBuffer& FreeIDListSizes, uint32 FreeIDListIndex)
 	{
-<<<<<<< HEAD
-		const EShaderPlatform Platform = GShaderPlatformForFeatureLevel[FeatureLevel];
-		const uint32 NumThreadGroups = NumIDs / GetThreadCount(Platform);
-
-		// To simplify the shader code, the size of the ID table must be a multiple of the thread count.
-		check((NumIDs - (NumThreadGroups * GetThreadCount(Platform))) == 0);
-=======
 		// To simplify the shader code, the size of the ID table must be a multiple of the thread count.
 		check(NumIDs % ThreadCount == 0);
->>>>>>> 6bbb88c8
 
 		SetComputePipelineState(RHICmdList, ComputeShader);
 
@@ -149,11 +131,7 @@
 		FreeIDListSizesParam.SetBuffer(RHICmdList, ComputeShader, FreeIDListSizes);
 		SetShaderValue(RHICmdList, ComputeShader, FreeIDListIndexParam, FreeIDListIndex);
 
-<<<<<<< HEAD
-		DispatchComputeShader(RHICmdList, this, NumThreadGroups, 1, 1);
-=======
 		DispatchComputeShader(RHICmdList, this, NumIDs / ThreadCount, 1, 1);
->>>>>>> 6bbb88c8
 
 		RHICmdList.SetShaderResourceViewParameter(ComputeShader, IDToIndexTableParam.GetBaseIndex(), nullptr);
 		RHICmdList.SetUAVParameter(ComputeShader, FreeIDListParam.GetUAVIndex(), nullptr);
