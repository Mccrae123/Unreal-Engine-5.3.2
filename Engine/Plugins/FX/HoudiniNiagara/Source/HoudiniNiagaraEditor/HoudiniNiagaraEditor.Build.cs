--- conflicted
+++ resolved
@@ -65,13 +65,8 @@
 				"SlateCore",
                 "Niagara",
                 "NiagaraShader",
-<<<<<<< HEAD
-                "HoudiniNiagara"
-=======
-                "UtilityShaders",
                 "HoudiniNiagara",
 				"ToolMenus",
->>>>>>> 10aebf89
 			}
         );
 
