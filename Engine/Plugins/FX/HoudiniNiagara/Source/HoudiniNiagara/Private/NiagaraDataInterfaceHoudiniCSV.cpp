/*
* Copyright (c) <2018> Side Effects Software Inc.
*
* Permission is hereby granted, free of charge, to any person obtaining a copy
* of this software and associated documentation files (the "Software"), to deal
* in the Software without restriction, including without limitation the rights
* to use, copy, modify, merge, publish, distribute, sublicense, and/or sell
* copies of the Software, and to permit persons to whom the Software is
* furnished to do so, subject to the following conditions:
*
* The above copyright notice and this permission notice shall be included in all
* copies or substantial portions of the Software.
*
* THE SOFTWARE IS PROVIDED "AS IS", WITHOUT WARRANTY OF ANY KIND, EXPRESS OR
* IMPLIED, INCLUDING BUT NOT LIMITED TO THE WARRANTIES OF MERCHANTABILITY,
* FITNESS FOR A PARTICULAR PURPOSE AND NONINFRINGEMENT. IN NO EVENT SHALL THE
* AUTHORS OR COPYRIGHT HOLDERS BE LIABLE FOR ANY CLAIM, DAMAGES OR OTHER
* LIABILITY, WHETHER IN AN ACTION OF CONTRACT, TORT OR OTHERWISE, ARISING FROM,
* OUT OF OR IN CONNECTION WITH THE SOFTWARE OR THE USE OR OTHER DEALINGS IN THE
* SOFTWARE.
*
*/

#include "NiagaraDataInterfaceHoudiniCSV.h"
#include "NiagaraTypes.h"
#include "Misc/FileHelper.h"
#include "NiagaraShader.h"
#include "ShaderParameterUtils.h"

#define LOCTEXT_NAMESPACE "HoudiniNiagaraCSVDataInterface"

// Base name for the member variables / buffers for GPU compatibility
const FString UNiagaraDataInterfaceHoudiniCSV::NumberOfRowsBaseName(TEXT("NumberOfRows_"));
const FString UNiagaraDataInterfaceHoudiniCSV::NumberOfColumnsBaseName(TEXT("NumberOfColumns_"));
const FString UNiagaraDataInterfaceHoudiniCSV::NumberOfPointsBaseName(TEXT("NumberOfPoints_"));
const FString UNiagaraDataInterfaceHoudiniCSV::FloatValuesBufferBaseName(TEXT("FloatValuesBuffer_"));
const FString UNiagaraDataInterfaceHoudiniCSV::SpecialAttributesColumnIndexesBufferBaseName(TEXT("SpecialAttributesColumnIndexesBuffer_"));
const FString UNiagaraDataInterfaceHoudiniCSV::SpawnTimesBufferBaseName(TEXT("SpawnTimesBuffer_"));
const FString UNiagaraDataInterfaceHoudiniCSV::LifeValuesBufferBaseName(TEXT("LifeValuesBuffer_"));
const FString UNiagaraDataInterfaceHoudiniCSV::PointTypesBufferBaseName(TEXT("PointTypesBuffer_"));
const FString UNiagaraDataInterfaceHoudiniCSV::MaxNumberOfIndexesPerPointBaseName(TEXT("MaxNumberOfIndexesPerPoint_"));
const FString UNiagaraDataInterfaceHoudiniCSV::PointValueIndexesBufferBaseName(TEXT("PointValueIndexesBuffer_"));
const FString UNiagaraDataInterfaceHoudiniCSV::LastSpawnedPointIdBaseName(TEXT("LastSpawnedPointId_"));
const FString UNiagaraDataInterfaceHoudiniCSV::LastSpawnTimeBaseName(TEXT("LastSpawnTime_"));


// Name of all the functions available in the data interface
static const FName GetFloatValueName("GetFloatValue");
//static const FName GetFloatValueByStringName("GetFloatValueByString");
static const FName GetVectorValueName("GetVectorValue");
static const FName GetVectorValueExName("GetVectorValueEx");

static const FName GetPositionName("GetPosition");
static const FName GetNormalName("GetNormal");
static const FName GetTimeName("GetTime");
static const FName GetVelocityName("GetVelocity");
static const FName GetColorName("GetColor");
static const FName GetImpulseName("GetImpulse");
static const FName GetPositionAndTimeName("GetPositionAndTime");

static const FName GetNumberOfPointsName("GetNumberOfPoints");
static const FName GetNumberOfRowsName("GetNumberOfRows");
static const FName GetNumberOfColumnsName("GetNumberOfColumns");

static const FName GetLastRowIndexAtTimeName("GetLastRowIndexAtTime");
static const FName GetPointIDsToSpawnAtTimeName("GetPointIDsToSpawnAtTime");
static const FName GetRowIndexesForPointAtTimeName("GetRowIndexesForPointAtTime");

static const FName GetPointPositionAtTimeName("GetPointPositionAtTime");
static const FName GetPointValueAtTimeName("GetPointValueAtTime");
static const FName GetPointVectorValueAtTimeName("GetPointVectorValueAtTime");

static const FName GetPointVectorValueAtTimeExName("GetPointVectorValueAtTimeEx");
static const FName GetPointLifeName("GetPointLife");
//static const FName GetPointLifeAtTimeName("GetPointLifeAtTime");
static const FName GetPointTypeName("GetPointType");


UNiagaraDataInterfaceHoudiniCSV::UNiagaraDataInterfaceHoudiniCSV(FObjectInitializer const& ObjectInitializer)
	: Super(ObjectInitializer)
{
    HoudiniCSVAsset = nullptr;
	LastSpawnedPointID = -1;
}

void UNiagaraDataInterfaceHoudiniCSV::PostInitProperties()
{
    Super::PostInitProperties();

    if (HasAnyFlags(RF_ClassDefaultObject))
    {
	    FNiagaraTypeRegistry::Register(FNiagaraTypeDefinition(GetClass()), true, false, false);
		FNiagaraTypeRegistry::Register(FHoudiniEvent::StaticStruct(), true, true, false);
    }

	FloatValuesGPUBufferDirty = true;
	SpecialAttributesColumnIndexesGPUBufferDirty = true;
	SpawnTimesGPUBufferDirty = true;
	LifeValuesGPUBufferDirty = true;
	PointTypesGPUBufferDirty = true;
	PointValueIndexesGPUBufferDirty = true;

	LastSpawnedPointID = -1;
	LastSpawnTime = -1.0f;
}

void UNiagaraDataInterfaceHoudiniCSV::PostLoad()
{
    Super::PostLoad();

	FloatValuesGPUBufferDirty = true;
	SpecialAttributesColumnIndexesGPUBufferDirty = true;
	SpawnTimesGPUBufferDirty = true;
	LifeValuesGPUBufferDirty = true;
	PointTypesGPUBufferDirty = true;
	PointValueIndexesGPUBufferDirty = true;

	LastSpawnedPointID = -1;
	LastSpawnTime = -1.0f;
}

#if WITH_EDITOR

void UNiagaraDataInterfaceHoudiniCSV::PostEditChangeProperty(struct FPropertyChangedEvent& PropertyChangedEvent)
{
    Super::PostEditChangeProperty(PropertyChangedEvent);

    if (PropertyChangedEvent.Property && PropertyChangedEvent.Property->GetFName() == GET_MEMBER_NAME_CHECKED(UNiagaraDataInterfaceHoudiniCSV, HoudiniCSVAsset))
    {
		Modify();
		if ( HoudiniCSVAsset )
		{
			FloatValuesGPUBufferDirty = true;
			SpecialAttributesColumnIndexesGPUBufferDirty = true;
			SpawnTimesGPUBufferDirty = true;
			LifeValuesGPUBufferDirty = true;
			PointTypesGPUBufferDirty = true;
			PointValueIndexesGPUBufferDirty = true;

			LastSpawnedPointID = -1;
			LastSpawnTime = -1.0f;
		}
    }
}

#endif

bool UNiagaraDataInterfaceHoudiniCSV::CopyToInternal(UNiagaraDataInterface* Destination) const
{
    if ( !Super::CopyToInternal( Destination ) )
		return false;

    UNiagaraDataInterfaceHoudiniCSV* CastedInterface = CastChecked<UNiagaraDataInterfaceHoudiniCSV>( Destination );
    if ( !CastedInterface )
		return false;

    CastedInterface->HoudiniCSVAsset = HoudiniCSVAsset;

	CastedInterface->FloatValuesGPUBufferDirty = true;
	CastedInterface->SpecialAttributesColumnIndexesGPUBufferDirty = true;
	CastedInterface->SpawnTimesGPUBufferDirty = true;
	CastedInterface->LifeValuesGPUBufferDirty = true;
	CastedInterface->PointTypesGPUBufferDirty = true;
	CastedInterface->PointValueIndexesGPUBufferDirty = true;
	CastedInterface->LastSpawnedPointID = -1;
	CastedInterface->LastSpawnTime = -1.0f;

    return true;
}

bool UNiagaraDataInterfaceHoudiniCSV::Equals(const UNiagaraDataInterface* Other) const
{
    if ( !Super::Equals(Other) )
		return false;

    const UNiagaraDataInterfaceHoudiniCSV* OtherHNCSV = CastChecked<UNiagaraDataInterfaceHoudiniCSV>(Other);

    if ( OtherHNCSV != nullptr && OtherHNCSV->HoudiniCSVAsset != nullptr && HoudiniCSVAsset )
    {
		// Just make sure the two interfaces point to the same file
		return OtherHNCSV->HoudiniCSVAsset->FileName.Equals( HoudiniCSVAsset->FileName );
    }

    return false;
}

// Returns the signature of all the functions avaialable in the data interface
void UNiagaraDataInterfaceHoudiniCSV::GetFunctions(TArray<FNiagaraFunctionSignature>& OutFunctions)
{
    {
		// GetFloatValue
		FNiagaraFunctionSignature Sig;
		Sig.Name = GetFloatValueName;
		Sig.bMemberFunction = true;
		Sig.bRequiresContext = false;
		Sig.Inputs.Add(FNiagaraVariable(FNiagaraTypeDefinition(GetClass()), TEXT("CSV")));			// CSV in
		Sig.Inputs.Add(FNiagaraVariable(FNiagaraTypeDefinition::GetIntDef(), TEXT("Row")));			// Row Index In
		Sig.Inputs.Add(FNiagaraVariable(FNiagaraTypeDefinition::GetIntDef(), TEXT("Col")));			// Col Index In
		Sig.Outputs.Add(FNiagaraVariable(FNiagaraTypeDefinition::GetFloatDef(), TEXT("Value")));	// Float Out

		Sig.SetDescription( LOCTEXT( "DataInterfaceHoudini_GetFloatValue",
			"Returns the float value in the CSV file for a given Row and Column.\n" ) );

		OutFunctions.Add( Sig );
    }

	/*
    {
		// GetFloatValueByString
		FNiagaraFunctionSignature Sig;
		Sig.Name = GetFloatValueByStringName;
		Sig.bMemberFunction = true;
		Sig.bRequiresContext = false;
		Sig.Inputs.Add(FNiagaraVariable(FNiagaraTypeDefinition(GetClass()), TEXT("CSV")));			// CSV in
		Sig.Inputs.Add(FNiagaraVariable(FNiagaraTypeDefinition::GetIntDef(), TEXT("Row")));			// Row Index In
		Sig.Inputs.Add(FNiagaraVariable(FNiagaraTypeDefinition::GetStringDef(), TEXT("ColTitle")));	// Col Title In
		Sig.Outputs.Add(FNiagaraVariable(FNiagaraTypeDefinition::GetFloatDef(), TEXT("Value")));	// Float Out

		Sig.SetDescription( LOCTEXT( "DataInterfaceHoudini_GetFloatValueByString",
		"Returns the float value in the CSV file for a given Row, in the column corresponding to the ColTitle string.\n" ) );

		OutFunctions.Add(Sig);
    }
	*/

	{
		// GetVectorValue
		FNiagaraFunctionSignature Sig;
		Sig.Name = GetVectorValueName;
		Sig.bMemberFunction = true;
		Sig.bRequiresContext = false;
		Sig.Inputs.Add(FNiagaraVariable(FNiagaraTypeDefinition(GetClass()), TEXT("CSV")));			// CSV in
		Sig.Inputs.Add(FNiagaraVariable(FNiagaraTypeDefinition::GetIntDef(), TEXT("Row")));			// Row Index In
		Sig.Inputs.Add(FNiagaraVariable(FNiagaraTypeDefinition::GetIntDef(), TEXT("Col")));			// Col Index In
		Sig.Outputs.Add(FNiagaraVariable(FNiagaraTypeDefinition::GetVec3Def(), TEXT("Value")));		// Vector3 Out

		Sig.SetDescription( LOCTEXT( "DataInterfaceHoudini_GetVectorValue",
			"Returns a Vector3 in the CSV file for a given Row and Column.\nThe returned Vector is converted from Houdini's coordinate system to Unreal's." ) );

		OutFunctions.Add(Sig);
	}

	{
		// GetVectorValueEx
		FNiagaraFunctionSignature Sig;
		Sig.Name = GetVectorValueExName;
		Sig.bMemberFunction = true;
		Sig.bRequiresContext = false;
		Sig.Inputs.Add(FNiagaraVariable(FNiagaraTypeDefinition(GetClass()), TEXT("CSV")));			// CSV in
		Sig.Inputs.Add(FNiagaraVariable(FNiagaraTypeDefinition::GetIntDef(), TEXT("Row")));			// Row Index In
		Sig.Inputs.Add(FNiagaraVariable(FNiagaraTypeDefinition::GetIntDef(), TEXT("Col")));			// Col Index In
		Sig.Inputs.Add(FNiagaraVariable(FNiagaraTypeDefinition::GetBoolDef(), TEXT("DoSwap")));		// DoSwap in
		Sig.Inputs.Add(FNiagaraVariable(FNiagaraTypeDefinition::GetBoolDef(), TEXT("DoScale")));	// DoScale in
		Sig.Outputs.Add(FNiagaraVariable(FNiagaraTypeDefinition::GetVec3Def(), TEXT("Value")));		// Vector3 Out

		Sig.SetDescription(LOCTEXT("DataInterfaceHoudini_GetVectorValueEx",
			"Returns a Vector3 in the CSV file for a given Row and Column.\nThe DoSwap parameter indicates if the vector should be converted from Houdini*s coordinate system to Unreal's.\nThe DoScale parameter decides if the Vector value should be converted from meters (Houdini) to centimeters (Unreal)."));

		OutFunctions.Add(Sig);
	}

    {
		// GetPosition
		FNiagaraFunctionSignature Sig;
		Sig.Name = GetPositionName;
		Sig.bMemberFunction = true;
		Sig.bRequiresContext = false;
		Sig.Inputs.Add(FNiagaraVariable(FNiagaraTypeDefinition(GetClass()), TEXT("CSV")));			// CSV in
		Sig.Inputs.Add(FNiagaraVariable(FNiagaraTypeDefinition::GetIntDef(), TEXT("Row")));			// Row Index In
		Sig.Outputs.Add(FNiagaraVariable(FNiagaraTypeDefinition::GetVec3Def(), TEXT("Position")));	// Vector3 Out

		Sig.SetDescription( LOCTEXT( "DataInterfaceHoudini_GetPosition",
			"Helper function returning the position value for a given Row in the CSV file.\nThe returned Position vector is converted from Houdini's coordinate system to Unreal's." ) );

		OutFunctions.Add(Sig);
    }

    {
		// GetPositionAndTime
		FNiagaraFunctionSignature Sig;
		Sig.Name = GetPositionAndTimeName;
		Sig.bMemberFunction = true;
		Sig.bRequiresContext = false;
		Sig.Inputs.Add(FNiagaraVariable(FNiagaraTypeDefinition(GetClass()), TEXT("CSV")));			// CSV in
		Sig.Inputs.Add(FNiagaraVariable(FNiagaraTypeDefinition::GetIntDef(), TEXT("Row")));			// Row Index In
		Sig.Outputs.Add(FNiagaraVariable(FNiagaraTypeDefinition::GetVec3Def(), TEXT("Position")));	// Vector3 Out
		Sig.Outputs.Add(FNiagaraVariable(FNiagaraTypeDefinition::GetFloatDef(), TEXT("Time")));		// float Out

		Sig.SetDescription( LOCTEXT( "DataInterfaceHoudini_GetPositionAndTime",
			"Helper function returning the position and time values for a given Row in the CSV file.\nThe returned Position vector is converted from Houdini's coordinate system to Unreal's." ) );

		OutFunctions.Add(Sig);
    }

    {
		// GetNormal
		FNiagaraFunctionSignature Sig;
		Sig.Name = GetNormalName;
		Sig.bMemberFunction = true;
		Sig.bRequiresContext = false;
		Sig.Inputs.Add(FNiagaraVariable(FNiagaraTypeDefinition(GetClass()), TEXT("CSV")));			// CSV in
		Sig.Inputs.Add(FNiagaraVariable(FNiagaraTypeDefinition::GetIntDef(), TEXT("Row")));			// Row Index In
		Sig.Outputs.Add(FNiagaraVariable(FNiagaraTypeDefinition::GetVec3Def(), TEXT("Normal")));	// Vector3 Out

		Sig.SetDescription( LOCTEXT( "DataInterfaceHoudini_GetNormal",
			"Helper function returning the normal value for a given Row in the CSV file.\nThe returned Normal vector is converted from Houdini's coordinate system to Unreal's." ) );

		OutFunctions.Add(Sig);
    }

    {
		// GetTime
		FNiagaraFunctionSignature Sig;
		Sig.Name = GetTimeName;
		Sig.bMemberFunction = true;
		Sig.bRequiresContext = false;
		Sig.Inputs.Add(FNiagaraVariable(FNiagaraTypeDefinition(GetClass()), TEXT("CSV")));			// CSV in
		Sig.Inputs.Add(FNiagaraVariable(FNiagaraTypeDefinition::GetIntDef(), TEXT("Row")));			// Row Index In
		Sig.Outputs.Add(FNiagaraVariable(FNiagaraTypeDefinition::GetFloatDef(), TEXT("Time")));		// Float Out

		Sig.SetDescription( LOCTEXT("DataInterfaceHoudini_GetTime",
			"Helper function returning the time value for a given Row in the CSV file.\n") );

		OutFunctions.Add(Sig);
    }

	{
		// GetVelocity
		FNiagaraFunctionSignature Sig;
		Sig.Name = GetVelocityName;
		Sig.bMemberFunction = true;
		Sig.bRequiresContext = false;
		Sig.Inputs.Add(FNiagaraVariable(FNiagaraTypeDefinition(GetClass()), TEXT("CSV")));			// CSV in
		Sig.Inputs.Add(FNiagaraVariable(FNiagaraTypeDefinition::GetIntDef(), TEXT("Row")));			// Row Index In
		Sig.Outputs.Add(FNiagaraVariable(FNiagaraTypeDefinition::GetVec3Def(), TEXT("Velocity")));	// Vector3 Out

		Sig.SetDescription(LOCTEXT("DataInterfaceHoudini_GetVelocity",
			"Helper function returning the velocity value for a given Row in the CSV file.\nThe returned velocity vector is converted from Houdini's coordinate system to Unreal's."));

		OutFunctions.Add(Sig);
	}

	{
		// GetColor
		FNiagaraFunctionSignature Sig;
		Sig.Name = GetColorName;
		Sig.bMemberFunction = true;
		Sig.bRequiresContext = false;
		Sig.Inputs.Add(FNiagaraVariable(FNiagaraTypeDefinition(GetClass()), TEXT("CSV")));			// CSV in
		Sig.Inputs.Add(FNiagaraVariable(FNiagaraTypeDefinition::GetIntDef(), TEXT("Row")));			// Row Index In
		Sig.Outputs.Add(FNiagaraVariable(FNiagaraTypeDefinition::GetColorDef(), TEXT("Color")));	// Color Out

		Sig.SetDescription(LOCTEXT("DataInterfaceHoudini_GetColor",
			"Helper function returning the color value for a given Row in the CSV file."));

		OutFunctions.Add(Sig);
	}

	{
		// GetImpulse
		FNiagaraFunctionSignature Sig;
		Sig.Name = GetImpulseName;
		Sig.bMemberFunction = true;
		Sig.bRequiresContext = false;
		Sig.Inputs.Add(FNiagaraVariable(FNiagaraTypeDefinition(GetClass()), TEXT("CSV")));			// CSV in
		Sig.Inputs.Add(FNiagaraVariable(FNiagaraTypeDefinition::GetIntDef(), TEXT("Row")));			// Row Index In
		Sig.Outputs.Add(FNiagaraVariable(FNiagaraTypeDefinition::GetFloatDef(), TEXT("Impulse")));	// Float Out

		Sig.SetDescription(LOCTEXT("DataInterfaceHoudini_GetImpulse",
			"Helper function returning the impulse value for a given Row in the CSV file.\n"));

		OutFunctions.Add(Sig);
	}

    {
		// GetNumberOfPoints
		FNiagaraFunctionSignature Sig;
		Sig.Name = GetNumberOfPointsName;
		Sig.bMemberFunction = true;
		Sig.bRequiresContext = false;
		Sig.Inputs.Add(FNiagaraVariable(FNiagaraTypeDefinition(GetClass()), TEXT("CSV")));					// CSV in
		Sig.Outputs.Add(FNiagaraVariable(FNiagaraTypeDefinition::GetIntDef(), TEXT("NumberOfPoints")));  // Int Out

		Sig.SetDescription( LOCTEXT( "DataInterfaceHoudini_GetNumberOfPoints",
			"Returns the number of points (with different id values) in the CSV file.\n" ) );

		OutFunctions.Add(Sig);
    }

	{
		// GetNumberOfRows
		FNiagaraFunctionSignature Sig;
		Sig.Name = GetNumberOfRowsName;
		Sig.bMemberFunction = true;
		Sig.bRequiresContext = false;
		Sig.Inputs.Add( FNiagaraVariable( FNiagaraTypeDefinition( GetClass()), TEXT("CSV") ) );					// CSV in
		Sig.Outputs.Add( FNiagaraVariable( FNiagaraTypeDefinition::GetIntDef(), TEXT("NumberOfRows") ) );		// Int Out
		
		Sig.SetDescription( LOCTEXT( "DataInterfaceHoudini_GetNumberOfRows",
			"Returns the number of rows in the CSV file.\nOnly the number of value rows is returned, the first \"Title\" Row is ignored." ) );

		OutFunctions.Add(Sig);
	}

	{
		// GetNumberOfColumns
		FNiagaraFunctionSignature Sig;
		Sig.Name = GetNumberOfColumnsName;
		Sig.bMemberFunction = true;
		Sig.bRequiresContext = false;
		Sig.Inputs.Add( FNiagaraVariable( FNiagaraTypeDefinition( GetClass()), TEXT("CSV") ) );						// CSV in
		Sig.Outputs.Add( FNiagaraVariable( FNiagaraTypeDefinition::GetIntDef(), TEXT("NumberOfColumns") ) );		// Int Out
		
		Sig.SetDescription( LOCTEXT( "DataInterfaceHoudini_GetNumberOfColumns",
			"Returns the number of columns in the CSV file." ) );

		OutFunctions.Add(Sig);
	}

    {
		// GetLastRowIndexAtTime
		FNiagaraFunctionSignature Sig;
		Sig.Name = GetLastRowIndexAtTimeName;
		Sig.bMemberFunction = true;
		Sig.bRequiresContext = false;
		Sig.Inputs.Add(FNiagaraVariable( FNiagaraTypeDefinition(GetClass()), TEXT("CSV") ) );					// CSV in
		Sig.Inputs.Add(FNiagaraVariable( FNiagaraTypeDefinition::GetFloatDef(), TEXT("Time") ) );				// Time in
		Sig.Outputs.Add(FNiagaraVariable( FNiagaraTypeDefinition::GetIntDef(), TEXT("LastRowIndex") ) );	    // Int Out

		Sig.SetDescription( LOCTEXT( "DataInterfaceHoudini_GetLastRowIndexAtTime",
			"Returns the index of the last row in the CSV file that has a time value lesser or equal to the Time parameter." ) );

		OutFunctions.Add(Sig);
    }

    {
		// GetPointIdsToSpawnAtTime
		FNiagaraFunctionSignature Sig;
		Sig.Name = GetPointIDsToSpawnAtTimeName;
		Sig.bMemberFunction = true;
		Sig.bRequiresContext = false;
		Sig.Inputs.Add(FNiagaraVariable( FNiagaraTypeDefinition(GetClass()), TEXT("CSV") ) );				// CSV in
		Sig.Inputs.Add(FNiagaraVariable( FNiagaraTypeDefinition::GetFloatDef(), TEXT("Time") ) );		    // Time in
		Sig.Outputs.Add(FNiagaraVariable( FNiagaraTypeDefinition::GetIntDef(), TEXT("MinID") ) );			// Int Out
		Sig.Outputs.Add(FNiagaraVariable( FNiagaraTypeDefinition::GetIntDef(), TEXT("MaxID") ) );			// Int Out
		Sig.Outputs.Add(FNiagaraVariable( FNiagaraTypeDefinition::GetIntDef(), TEXT("Count") ) );		    // Int Out

		Sig.SetDescription( LOCTEXT( "DataInterfaceHoudini_GetPointIDsToSpawnAtTime",
			"Returns the count and point IDs of the points that should spawn for a given time value." ) );

		OutFunctions.Add(Sig);
    }

	{
		// GetRowIndexesForPointAtTime
		FNiagaraFunctionSignature Sig;
		Sig.Name = GetRowIndexesForPointAtTimeName;
		Sig.bMemberFunction = true;
		Sig.bRequiresContext = false;
		Sig.Inputs.Add(FNiagaraVariable(FNiagaraTypeDefinition(GetClass()), TEXT("CSV")));					// CSV in
		Sig.Inputs.Add(FNiagaraVariable(FNiagaraTypeDefinition::GetIntDef(), TEXT("PointID")));				// Point Number In
		Sig.Inputs.Add(FNiagaraVariable(FNiagaraTypeDefinition::GetFloatDef(), TEXT("Time")));				// Time in
		Sig.Outputs.Add(FNiagaraVariable(FNiagaraTypeDefinition::GetIntDef(), TEXT("PreviousRow")));		// Int Out
		Sig.Outputs.Add(FNiagaraVariable(FNiagaraTypeDefinition::GetIntDef(), TEXT("NextRow")));			// Int Out
		Sig.Outputs.Add(FNiagaraVariable(FNiagaraTypeDefinition::GetFloatDef(), TEXT("PrevWeight")));		// Float Out

		Sig.SetDescription( LOCTEXT( "DataInterfaceHoudini_GetRowIndexesForPointAtTime",
			"Returns the row indexes for a given point at a given time.\nThe previous row, next row and weight can then be used to Lerp between values.") );

		OutFunctions.Add(Sig);
	}

	{
		// GetPointPositionAtTime
		FNiagaraFunctionSignature Sig;
		Sig.Name = GetPointPositionAtTimeName;
		Sig.bMemberFunction = true;
		Sig.bRequiresContext = false;
		Sig.Inputs.Add(FNiagaraVariable(FNiagaraTypeDefinition(GetClass()), TEXT("CSV")));				// CSV in
		Sig.Inputs.Add(FNiagaraVariable(FNiagaraTypeDefinition::GetIntDef(), TEXT("PointID")));			// Point Number In
		Sig.Inputs.Add(FNiagaraVariable(FNiagaraTypeDefinition::GetFloatDef(), TEXT("Time")));		    // Time in
		Sig.Outputs.Add(FNiagaraVariable(FNiagaraTypeDefinition::GetVec3Def(), TEXT("Position")));		// Vector3 Out

		Sig.SetDescription( LOCTEXT( "DataInterfaceHoudini_GetPointPositionAtTime",
			"Helper function returning the linearly interpolated position for a given point at a given time.\nThe returned Position vector is converted from Houdini's coordinate system to Unreal's.") );

		OutFunctions.Add(Sig);
	}
<<<<<<< HEAD

	{
		// GetPointValueAtTime
		FNiagaraFunctionSignature Sig;
		Sig.Name = GetPointValueAtTimeName;
		Sig.bMemberFunction = true;
		Sig.bRequiresContext = false;
		Sig.Inputs.Add(FNiagaraVariable(FNiagaraTypeDefinition(GetClass()), TEXT("CSV")));				// CSV in
		Sig.Inputs.Add(FNiagaraVariable(FNiagaraTypeDefinition::GetIntDef(), TEXT("PointID")));			// Point Number In		
		Sig.Inputs.Add(FNiagaraVariable(FNiagaraTypeDefinition::GetIntDef(), TEXT("Col")));				// Col Index In
		Sig.Inputs.Add(FNiagaraVariable(FNiagaraTypeDefinition::GetFloatDef(), TEXT("Time")));		    // Time in		
		Sig.Outputs.Add(FNiagaraVariable(FNiagaraTypeDefinition::GetFloatDef(), TEXT("Value")));		// Float Out

		Sig.SetDescription( LOCTEXT( "DataInterfaceHoudini_GetPointValueAtTime",
			"Returns the linearly interpolated value in the specified column for a given point at a given time." ) );

		OutFunctions.Add(Sig);
	}

	{
=======

	{
		// GetPointValueAtTime
		FNiagaraFunctionSignature Sig;
		Sig.Name = GetPointValueAtTimeName;
		Sig.bMemberFunction = true;
		Sig.bRequiresContext = false;
		Sig.Inputs.Add(FNiagaraVariable(FNiagaraTypeDefinition(GetClass()), TEXT("CSV")));				// CSV in
		Sig.Inputs.Add(FNiagaraVariable(FNiagaraTypeDefinition::GetIntDef(), TEXT("PointID")));			// Point Number In		
		Sig.Inputs.Add(FNiagaraVariable(FNiagaraTypeDefinition::GetIntDef(), TEXT("Col")));				// Col Index In
		Sig.Inputs.Add(FNiagaraVariable(FNiagaraTypeDefinition::GetFloatDef(), TEXT("Time")));		    // Time in		
		Sig.Outputs.Add(FNiagaraVariable(FNiagaraTypeDefinition::GetFloatDef(), TEXT("Value")));		// Float Out

		Sig.SetDescription( LOCTEXT( "DataInterfaceHoudini_GetPointValueAtTime",
			"Returns the linearly interpolated value in the specified column for a given point at a given time." ) );

		OutFunctions.Add(Sig);
	}

	{
>>>>>>> cf6d231e
		// GetPointVectorValueAtTime
		FNiagaraFunctionSignature Sig;
		Sig.Name = GetPointVectorValueAtTimeName;
		Sig.bMemberFunction = true;
		Sig.bRequiresContext = false;
		Sig.Inputs.Add(FNiagaraVariable(FNiagaraTypeDefinition(GetClass()), TEXT("CSV")));				// CSV in
		Sig.Inputs.Add(FNiagaraVariable(FNiagaraTypeDefinition::GetIntDef(), TEXT("PointID")));			// Point ID In
		Sig.Inputs.Add(FNiagaraVariable(FNiagaraTypeDefinition::GetIntDef(), TEXT("Col")));				// Col Index In
		Sig.Inputs.Add(FNiagaraVariable(FNiagaraTypeDefinition::GetFloatDef(), TEXT("Time")));		    // Time in		
		Sig.Outputs.Add(FNiagaraVariable(FNiagaraTypeDefinition::GetVec3Def(), TEXT("Value")));			// Vector3 Out

		Sig.SetDescription( LOCTEXT( "DataInterfaceHoudini_GetPointVectorValueAtTime",
			"Helper function returning the linearly interpolated Vector value in the specified column for a given point at a given time.\nThe returned Vector is converted from Houdini's coordinate system to Unreal's." ) );

		OutFunctions.Add(Sig);
	}

	{
		// GetPointVectorValueAtTimeEx
		FNiagaraFunctionSignature Sig;
		Sig.Name = GetPointVectorValueAtTimeExName;
		Sig.bMemberFunction = true;
		Sig.bRequiresContext = false;
		Sig.Inputs.Add(FNiagaraVariable(FNiagaraTypeDefinition(GetClass()), TEXT("CSV")));				// CSV in
		Sig.Inputs.Add(FNiagaraVariable(FNiagaraTypeDefinition::GetIntDef(), TEXT("PointID")));			// Point ID In
		Sig.Inputs.Add(FNiagaraVariable(FNiagaraTypeDefinition::GetIntDef(), TEXT("Col")));				// Col Index In
		Sig.Inputs.Add(FNiagaraVariable(FNiagaraTypeDefinition::GetFloatDef(), TEXT("Time")));		    // Time in
		Sig.Inputs.Add(FNiagaraVariable(FNiagaraTypeDefinition::GetBoolDef(), TEXT("DoSwap")));			// DoSwap in
		Sig.Inputs.Add(FNiagaraVariable(FNiagaraTypeDefinition::GetBoolDef(), TEXT("DoScale")));		// DoScale in
		Sig.Outputs.Add(FNiagaraVariable(FNiagaraTypeDefinition::GetVec3Def(), TEXT("Value")));			// Vector3 Out

		Sig.SetDescription(LOCTEXT("DataInterfaceHoudini_GetPointVectorValueAtTime",
			"Helper function returning the linearly interpolated Vector value in the specified column for a given point at a given time.\nThe DoSwap parameter indicates if the vector should be converted from Houdini*s coordinate system to Unreal's.\nThe DoScale parameter decides if the Vector value should be converted from meters (Houdini) to centimeters (Unreal)." ) );

		OutFunctions.Add(Sig);
	}

	{
		// GetPointLife
		FNiagaraFunctionSignature Sig;
		Sig.Name = GetPointLifeName;
		Sig.bMemberFunction = true;
		Sig.bRequiresContext = false;
		Sig.Inputs.Add(FNiagaraVariable(FNiagaraTypeDefinition(GetClass()), TEXT("CSV")));				// CSV in
		Sig.Inputs.Add(FNiagaraVariable(FNiagaraTypeDefinition::GetIntDef(), TEXT("PointID")));			// Point Number In		
		Sig.Outputs.Add(FNiagaraVariable(FNiagaraTypeDefinition::GetFloatDef(), TEXT("Life")));			// Float Out

		Sig.SetDescription(LOCTEXT("DataInterfaceHoudini_GetPointLife",
			"Helper function returning the life value for a given point when spawned.\nThe life value is either calculated from the alive attribute or is the life attribute at spawn time."));

		OutFunctions.Add(Sig);
	}

	/*
	{
		// GetPointLifeAtTime
		FNiagaraFunctionSignature Sig;
		Sig.Name = GetPointLifeAtTimeName;
		Sig.bMemberFunction = true;
		Sig.bRequiresContext = false;
		Sig.Inputs.Add(FNiagaraVariable(FNiagaraTypeDefinition(GetClass()), TEXT("CSV")));				// CSV in
		Sig.Inputs.Add(FNiagaraVariable(FNiagaraTypeDefinition::GetIntDef(), TEXT("PointID")));			// Point Number In		
		Sig.Inputs.Add(FNiagaraVariable(FNiagaraTypeDefinition::GetFloatDef(), TEXT("Time")));		    // Time in		
		Sig.Outputs.Add(FNiagaraVariable(FNiagaraTypeDefinition::GetFloatDef(), TEXT("Life")));			// Float Out

		Sig.SetDescription( LOCTEXT( "DataInterfaceHoudini_GetPointLifeAtTime",
			"Helper function returning the remaining life for a given point in the CSV file at a given time." ) );

		OutFunctions.Add(Sig);
	}
	*/

	{
		// GetPointType
		FNiagaraFunctionSignature Sig;
		Sig.Name = GetPointTypeName;
		Sig.bMemberFunction = true;
		Sig.bRequiresContext = false;
		Sig.Inputs.Add(FNiagaraVariable(FNiagaraTypeDefinition(GetClass()), TEXT("CSV")));				// CSV in
		Sig.Inputs.Add(FNiagaraVariable(FNiagaraTypeDefinition::GetIntDef(), TEXT("PointID")));			// Point Number In		
		Sig.Outputs.Add(FNiagaraVariable(FNiagaraTypeDefinition::GetIntDef(), TEXT("Type")));			// Int Out

		Sig.SetDescription(LOCTEXT("DataInterfaceHoudini_GetPointType",
			"Helper function returning the type value for a given point when spawned.\n"));

		OutFunctions.Add(Sig);
	}
}

<<<<<<< HEAD
DEFINE_NDI_RAW_FUNC_BINDER(UNiagaraDataInterfaceHoudiniCSV, GetFloatValue);
//DEFINE_NDI_RAW_FUNC_BINDER(UNiagaraDataInterfaceHoudiniCSV, GetFloatValueByString);
DEFINE_NDI_RAW_FUNC_BINDER(UNiagaraDataInterfaceHoudiniCSV, GetVectorValue);
DEFINE_NDI_RAW_FUNC_BINDER(UNiagaraDataInterfaceHoudiniCSV, GetVectorValueEx);
DEFINE_NDI_RAW_FUNC_BINDER(UNiagaraDataInterfaceHoudiniCSV, GetPosition);
DEFINE_NDI_RAW_FUNC_BINDER(UNiagaraDataInterfaceHoudiniCSV, GetNormal);
DEFINE_NDI_RAW_FUNC_BINDER(UNiagaraDataInterfaceHoudiniCSV, GetTime);
DEFINE_NDI_RAW_FUNC_BINDER(UNiagaraDataInterfaceHoudiniCSV, GetColor);
DEFINE_NDI_RAW_FUNC_BINDER(UNiagaraDataInterfaceHoudiniCSV, GetVelocity);
DEFINE_NDI_RAW_FUNC_BINDER(UNiagaraDataInterfaceHoudiniCSV, GetImpulse);
DEFINE_NDI_RAW_FUNC_BINDER(UNiagaraDataInterfaceHoudiniCSV, GetPositionAndTime);
DEFINE_NDI_RAW_FUNC_BINDER(UNiagaraDataInterfaceHoudiniCSV, GetLastRowIndexAtTime);
DEFINE_NDI_RAW_FUNC_BINDER(UNiagaraDataInterfaceHoudiniCSV, GetPointIDsToSpawnAtTime);
DEFINE_NDI_RAW_FUNC_BINDER(UNiagaraDataInterfaceHoudiniCSV, GetRowIndexesForPointAtTime);
DEFINE_NDI_RAW_FUNC_BINDER(UNiagaraDataInterfaceHoudiniCSV, GetPointPositionAtTime);
DEFINE_NDI_RAW_FUNC_BINDER(UNiagaraDataInterfaceHoudiniCSV, GetPointValueAtTime);
DEFINE_NDI_RAW_FUNC_BINDER(UNiagaraDataInterfaceHoudiniCSV, GetPointVectorValueAtTime);
DEFINE_NDI_RAW_FUNC_BINDER(UNiagaraDataInterfaceHoudiniCSV, GetPointVectorValueAtTimeEx);
DEFINE_NDI_RAW_FUNC_BINDER(UNiagaraDataInterfaceHoudiniCSV, GetPointLife);
//DEFINE_NDI_RAW_FUNC_BINDER(UNiagaraDataInterfaceHoudiniCSV, GetPointLifeAtTime);
DEFINE_NDI_RAW_FUNC_BINDER(UNiagaraDataInterfaceHoudiniCSV, GetPointType);
=======
DEFINE_NDI_DIRECT_FUNC_BINDER(UNiagaraDataInterfaceHoudiniCSV, GetFloatValue);
//DEFINE_NDI_FUNC_BINDER(UNiagaraDataInterfaceHoudiniCSV, GetFloatValueByString);
DEFINE_NDI_DIRECT_FUNC_BINDER(UNiagaraDataInterfaceHoudiniCSV, GetVectorValue);
DEFINE_NDI_DIRECT_FUNC_BINDER(UNiagaraDataInterfaceHoudiniCSV, GetVectorValueEx);
DEFINE_NDI_DIRECT_FUNC_BINDER(UNiagaraDataInterfaceHoudiniCSV, GetPosition);
DEFINE_NDI_DIRECT_FUNC_BINDER(UNiagaraDataInterfaceHoudiniCSV, GetNormal);
DEFINE_NDI_DIRECT_FUNC_BINDER(UNiagaraDataInterfaceHoudiniCSV, GetTime);
DEFINE_NDI_DIRECT_FUNC_BINDER(UNiagaraDataInterfaceHoudiniCSV, GetColor);
DEFINE_NDI_DIRECT_FUNC_BINDER(UNiagaraDataInterfaceHoudiniCSV, GetVelocity);
DEFINE_NDI_DIRECT_FUNC_BINDER(UNiagaraDataInterfaceHoudiniCSV, GetImpulse);
DEFINE_NDI_DIRECT_FUNC_BINDER(UNiagaraDataInterfaceHoudiniCSV, GetPositionAndTime);
DEFINE_NDI_DIRECT_FUNC_BINDER(UNiagaraDataInterfaceHoudiniCSV, GetLastRowIndexAtTime);
DEFINE_NDI_DIRECT_FUNC_BINDER(UNiagaraDataInterfaceHoudiniCSV, GetPointIDsToSpawnAtTime);
DEFINE_NDI_DIRECT_FUNC_BINDER(UNiagaraDataInterfaceHoudiniCSV, GetRowIndexesForPointAtTime);
DEFINE_NDI_DIRECT_FUNC_BINDER(UNiagaraDataInterfaceHoudiniCSV, GetPointPositionAtTime);
DEFINE_NDI_DIRECT_FUNC_BINDER(UNiagaraDataInterfaceHoudiniCSV, GetPointValueAtTime);
DEFINE_NDI_DIRECT_FUNC_BINDER(UNiagaraDataInterfaceHoudiniCSV, GetPointVectorValueAtTime);
DEFINE_NDI_DIRECT_FUNC_BINDER(UNiagaraDataInterfaceHoudiniCSV, GetPointVectorValueAtTimeEx);
DEFINE_NDI_DIRECT_FUNC_BINDER(UNiagaraDataInterfaceHoudiniCSV, GetPointLife);
//DEFINE_NDI_FUNC_BINDER(UNiagaraDataInterfaceHoudiniCSV, GetPointLifeAtTime);
DEFINE_NDI_DIRECT_FUNC_BINDER(UNiagaraDataInterfaceHoudiniCSV, GetPointType);
>>>>>>> cf6d231e
void UNiagaraDataInterfaceHoudiniCSV::GetVMExternalFunction(const FVMExternalFunctionBindingInfo& BindingInfo, void* InstanceData, FVMExternalFunction &OutFunc)
{
    if (BindingInfo.Name == GetFloatValueName && BindingInfo.GetNumInputs() == 2 && BindingInfo.GetNumOutputs() == 1)
    {
<<<<<<< HEAD
		TNDIParamBinder<0, int32, TNDIParamBinder<1, int32, NDI_RAW_FUNC_BINDER(UNiagaraDataInterfaceHoudiniCSV, GetFloatValue)>>::Bind(this, BindingInfo, InstanceData, OutFunc);
    }
    /*else if (BindingInfo.Name == GetFloatValueByStringName && BindingInfo.GetNumInputs() == 2 && BindingInfo.GetNumOutputs() == 1)
    {
		TNDIParamBinder<0, float, TNDIParamBinder<1, FString, NDI_RAW_FUNC_BINDER(UNiagaraDataInterfaceHoudiniCSV, GetFloatValueByString)>>::Bind(this, BindingInfo, InstanceData, OutFunc);
    }*/
    else if (BindingInfo.Name == GetVectorValueName && BindingInfo.GetNumInputs() == 2 && BindingInfo.GetNumOutputs() == 3)
    {
		TNDIParamBinder<0, int32, TNDIParamBinder<1, int32, NDI_RAW_FUNC_BINDER(UNiagaraDataInterfaceHoudiniCSV, GetVectorValue)>>::Bind(this, BindingInfo, InstanceData, OutFunc);
    }
	else if (BindingInfo.Name == GetVectorValueExName && BindingInfo.GetNumInputs() == 4 && BindingInfo.GetNumOutputs() == 3)
	{
		TNDIParamBinder<0, int32, TNDIParamBinder<1, int32, TNDIParamBinder<2, bool, TNDIParamBinder<3, bool, NDI_RAW_FUNC_BINDER(UNiagaraDataInterfaceHoudiniCSV, GetVectorValueEx)>>>>::Bind(this, BindingInfo, InstanceData, OutFunc);
	}
    else if (BindingInfo.Name == GetPositionName && BindingInfo.GetNumInputs() == 1 && BindingInfo.GetNumOutputs() == 3)
    {
		TNDIParamBinder<0, int32, NDI_RAW_FUNC_BINDER(UNiagaraDataInterfaceHoudiniCSV, GetPosition)>::Bind(this, BindingInfo, InstanceData, OutFunc);
    }
    else if (BindingInfo.Name == GetNormalName && BindingInfo.GetNumInputs() == 1 && BindingInfo.GetNumOutputs() == 3)
    {
		TNDIParamBinder<0, int32, NDI_RAW_FUNC_BINDER(UNiagaraDataInterfaceHoudiniCSV, GetNormal)>::Bind(this, BindingInfo, InstanceData, OutFunc);
    }
    else if (BindingInfo.Name == GetTimeName && BindingInfo.GetNumInputs() == 1 && BindingInfo.GetNumOutputs() == 1)
    {
		TNDIParamBinder<0, int32, NDI_RAW_FUNC_BINDER(UNiagaraDataInterfaceHoudiniCSV, GetTime)>::Bind(this, BindingInfo, InstanceData, OutFunc);
    }
	else if (BindingInfo.Name == GetVelocityName && BindingInfo.GetNumInputs() == 1 && BindingInfo.GetNumOutputs() == 3)
	{
		TNDIParamBinder<0, int32, NDI_RAW_FUNC_BINDER(UNiagaraDataInterfaceHoudiniCSV, GetVelocity)>::Bind(this, BindingInfo, InstanceData, OutFunc);
	}
	else if (BindingInfo.Name == GetColorName && BindingInfo.GetNumInputs() == 1 && BindingInfo.GetNumOutputs() == 4)
	{
		TNDIParamBinder<0, int32, NDI_RAW_FUNC_BINDER(UNiagaraDataInterfaceHoudiniCSV, GetColor)>::Bind(this, BindingInfo, InstanceData, OutFunc);
	}
	else if (BindingInfo.Name == GetImpulseName && BindingInfo.GetNumInputs() == 1 && BindingInfo.GetNumOutputs() == 1)
	{
		TNDIParamBinder<0, int32, NDI_RAW_FUNC_BINDER(UNiagaraDataInterfaceHoudiniCSV, GetImpulse)>::Bind(this, BindingInfo, InstanceData, OutFunc);
	}
	else if (BindingInfo.Name == GetPositionAndTimeName && BindingInfo.GetNumInputs() == 1 && BindingInfo.GetNumOutputs() == 4)
    {
		TNDIParamBinder<0, int32, NDI_RAW_FUNC_BINDER(UNiagaraDataInterfaceHoudiniCSV, GetPositionAndTime)>::Bind(this, BindingInfo, InstanceData, OutFunc);
=======
		NDI_FUNC_BINDER(UNiagaraDataInterfaceHoudiniCSV, GetFloatValue)::Bind(this, OutFunc);
    }
    /*else if (BindingInfo.Name == GetFloatValueByStringName && BindingInfo.GetNumInputs() == 2 && BindingInfo.GetNumOutputs() == 1)
    {
		NDI_FUNC_BINDER(UNiagaraDataInterfaceHoudiniCSV, GetFloatValueByString)::Bind(this, BindingInfo, InstanceData, OutFunc);
    }*/
    else if (BindingInfo.Name == GetVectorValueName && BindingInfo.GetNumInputs() == 2 && BindingInfo.GetNumOutputs() == 3)
    {
		NDI_FUNC_BINDER(UNiagaraDataInterfaceHoudiniCSV, GetVectorValue)::Bind(this, OutFunc);
    }
	else if (BindingInfo.Name == GetVectorValueExName && BindingInfo.GetNumInputs() == 4 && BindingInfo.GetNumOutputs() == 3)
	{
		NDI_FUNC_BINDER(UNiagaraDataInterfaceHoudiniCSV, GetVectorValueEx)::Bind(this, OutFunc);
	}
    else if (BindingInfo.Name == GetPositionName && BindingInfo.GetNumInputs() == 1 && BindingInfo.GetNumOutputs() == 3)
    {
		NDI_FUNC_BINDER(UNiagaraDataInterfaceHoudiniCSV, GetPosition)::Bind(this, OutFunc);
    }
    else if (BindingInfo.Name == GetNormalName && BindingInfo.GetNumInputs() == 1 && BindingInfo.GetNumOutputs() == 3)
    {
		NDI_FUNC_BINDER(UNiagaraDataInterfaceHoudiniCSV, GetNormal)::Bind(this, OutFunc);
    }
    else if (BindingInfo.Name == GetTimeName && BindingInfo.GetNumInputs() == 1 && BindingInfo.GetNumOutputs() == 1)
    {
		NDI_FUNC_BINDER(UNiagaraDataInterfaceHoudiniCSV, GetTime)::Bind(this, OutFunc);
    }
	else if (BindingInfo.Name == GetVelocityName && BindingInfo.GetNumInputs() == 1 && BindingInfo.GetNumOutputs() == 3)
	{
		NDI_FUNC_BINDER(UNiagaraDataInterfaceHoudiniCSV, GetVelocity)::Bind(this, OutFunc);
	}
	else if (BindingInfo.Name == GetColorName && BindingInfo.GetNumInputs() == 1 && BindingInfo.GetNumOutputs() == 4)
	{
		NDI_FUNC_BINDER(UNiagaraDataInterfaceHoudiniCSV, GetColor)::Bind(this, OutFunc);
	}
	else if (BindingInfo.Name == GetImpulseName && BindingInfo.GetNumInputs() == 1 && BindingInfo.GetNumOutputs() == 1)
	{
		NDI_FUNC_BINDER(UNiagaraDataInterfaceHoudiniCSV, GetImpulse)::Bind(this, OutFunc);
	}
	else if (BindingInfo.Name == GetPositionAndTimeName && BindingInfo.GetNumInputs() == 1 && BindingInfo.GetNumOutputs() == 4)
    {
		NDI_FUNC_BINDER(UNiagaraDataInterfaceHoudiniCSV, GetPositionAndTime)::Bind(this, OutFunc);
>>>>>>> cf6d231e
    }
    else if ( BindingInfo.Name == GetNumberOfPointsName && BindingInfo.GetNumInputs() == 0 && BindingInfo.GetNumOutputs() == 1 )
    {
		OutFunc = FVMExternalFunction::CreateUObject(this, &UNiagaraDataInterfaceHoudiniCSV::GetNumberOfPoints);
    }
	else if (BindingInfo.Name == GetNumberOfRowsName && BindingInfo.GetNumInputs() == 0 && BindingInfo.GetNumOutputs() == 1)
	{
		OutFunc = FVMExternalFunction::CreateUObject(this, &UNiagaraDataInterfaceHoudiniCSV::GetNumberOfRows);
	}
	else if (BindingInfo.Name == GetNumberOfColumnsName && BindingInfo.GetNumInputs() == 0 && BindingInfo.GetNumOutputs() == 1)
	{
		OutFunc = FVMExternalFunction::CreateUObject(this, &UNiagaraDataInterfaceHoudiniCSV::GetNumberOfColumns);
	}
    else if (BindingInfo.Name == GetLastRowIndexAtTimeName && BindingInfo.GetNumInputs() == 1 && BindingInfo.GetNumOutputs() == 1)
    {
<<<<<<< HEAD
		TNDIParamBinder<0, float, NDI_RAW_FUNC_BINDER(UNiagaraDataInterfaceHoudiniCSV, GetLastRowIndexAtTime)>::Bind(this, BindingInfo, InstanceData, OutFunc);
    }
    else if (BindingInfo.Name == GetPointIDsToSpawnAtTimeName && BindingInfo.GetNumInputs() == 1 && BindingInfo.GetNumOutputs() == 3)
    {
		TNDIParamBinder<0, float, NDI_RAW_FUNC_BINDER(UNiagaraDataInterfaceHoudiniCSV, GetPointIDsToSpawnAtTime)>::Bind(this, BindingInfo, InstanceData, OutFunc);
    }
	else if (BindingInfo.Name == GetRowIndexesForPointAtTimeName && BindingInfo.GetNumInputs() == 2 && BindingInfo.GetNumOutputs() == 3)
	{
		TNDIParamBinder<0, int32, TNDIParamBinder<1, float, NDI_RAW_FUNC_BINDER(UNiagaraDataInterfaceHoudiniCSV, GetRowIndexesForPointAtTime)>>::Bind(this, BindingInfo, InstanceData, OutFunc);
	}
	else if (BindingInfo.Name == GetPointPositionAtTimeName && BindingInfo.GetNumInputs() == 2 && BindingInfo.GetNumOutputs() == 3)
	{
		TNDIParamBinder<0, int32, TNDIParamBinder<1, float, NDI_RAW_FUNC_BINDER(UNiagaraDataInterfaceHoudiniCSV, GetPointPositionAtTime)>>::Bind(this, BindingInfo, InstanceData, OutFunc);
	}
	else if (BindingInfo.Name == GetPointValueAtTimeName && BindingInfo.GetNumInputs() == 3 && BindingInfo.GetNumOutputs() == 1)
	{
		TNDIParamBinder<0, int32, TNDIParamBinder<1, int32, TNDIParamBinder<2, float, NDI_RAW_FUNC_BINDER(UNiagaraDataInterfaceHoudiniCSV, GetPointValueAtTime)>>>::Bind(this, BindingInfo, InstanceData, OutFunc);
	}
	else if (BindingInfo.Name == GetPointVectorValueAtTimeName && BindingInfo.GetNumInputs() == 3 && BindingInfo.GetNumOutputs() == 3)
	{
		TNDIParamBinder<0, int32, TNDIParamBinder<1, int32, TNDIParamBinder<2, float, NDI_RAW_FUNC_BINDER(UNiagaraDataInterfaceHoudiniCSV, GetPointVectorValueAtTime)>>>::Bind(this, BindingInfo, InstanceData, OutFunc);
	}
	else if (BindingInfo.Name == GetPointVectorValueAtTimeExName && BindingInfo.GetNumInputs() == 5 && BindingInfo.GetNumOutputs() == 3)
	{
		TNDIParamBinder<0, int32, TNDIParamBinder<1, int32, TNDIParamBinder<2, float, TNDIParamBinder<3, bool, TNDIParamBinder<4, bool, NDI_RAW_FUNC_BINDER(UNiagaraDataInterfaceHoudiniCSV, GetPointVectorValueAtTimeEx)>>>>>::Bind(this, BindingInfo, InstanceData, OutFunc);
	}
	else if (BindingInfo.Name == GetPointLifeName && BindingInfo.GetNumInputs() == 1 && BindingInfo.GetNumOutputs() == 1)
	{
		TNDIParamBinder<0, int32, NDI_RAW_FUNC_BINDER(UNiagaraDataInterfaceHoudiniCSV, GetPointLife)>::Bind(this, BindingInfo, InstanceData, OutFunc);
=======
		NDI_FUNC_BINDER(UNiagaraDataInterfaceHoudiniCSV, GetLastRowIndexAtTime)::Bind(this, OutFunc);
    }
    else if (BindingInfo.Name == GetPointIDsToSpawnAtTimeName && BindingInfo.GetNumInputs() == 1 && BindingInfo.GetNumOutputs() == 3)
    {
		NDI_FUNC_BINDER(UNiagaraDataInterfaceHoudiniCSV, GetPointIDsToSpawnAtTime)::Bind(this, OutFunc);
    }
	else if (BindingInfo.Name == GetRowIndexesForPointAtTimeName && BindingInfo.GetNumInputs() == 2 && BindingInfo.GetNumOutputs() == 3)
	{
		NDI_FUNC_BINDER(UNiagaraDataInterfaceHoudiniCSV, GetRowIndexesForPointAtTime)::Bind(this, OutFunc);
	}
	else if (BindingInfo.Name == GetPointPositionAtTimeName && BindingInfo.GetNumInputs() == 2 && BindingInfo.GetNumOutputs() == 3)
	{
		NDI_FUNC_BINDER(UNiagaraDataInterfaceHoudiniCSV, GetPointPositionAtTime)::Bind(this, OutFunc);
	}
	else if (BindingInfo.Name == GetPointValueAtTimeName && BindingInfo.GetNumInputs() == 3 && BindingInfo.GetNumOutputs() == 1)
	{
		NDI_FUNC_BINDER(UNiagaraDataInterfaceHoudiniCSV, GetPointValueAtTime)::Bind(this, OutFunc);
	}
	else if (BindingInfo.Name == GetPointVectorValueAtTimeName && BindingInfo.GetNumInputs() == 3 && BindingInfo.GetNumOutputs() == 3)
	{
		NDI_FUNC_BINDER(UNiagaraDataInterfaceHoudiniCSV, GetPointVectorValueAtTime)::Bind(this, OutFunc);
	}
	else if (BindingInfo.Name == GetPointVectorValueAtTimeExName && BindingInfo.GetNumInputs() == 5 && BindingInfo.GetNumOutputs() == 3)
	{
		NDI_FUNC_BINDER(UNiagaraDataInterfaceHoudiniCSV, GetPointVectorValueAtTimeEx)::Bind(this, OutFunc);
	}
	else if (BindingInfo.Name == GetPointLifeName && BindingInfo.GetNumInputs() == 1 && BindingInfo.GetNumOutputs() == 1)
	{
		NDI_FUNC_BINDER(UNiagaraDataInterfaceHoudiniCSV, GetPointLife)::Bind(this, OutFunc);
>>>>>>> cf6d231e
	}
	/*
	else if (BindingInfo.Name == GetPointLifeAtTimeName && BindingInfo.GetNumInputs() == 2 && BindingInfo.GetNumOutputs() == 1)
	{
<<<<<<< HEAD
		TNDIParamBinder<0, int32, TNDIParamBinder<1, float, NDI_RAW_FUNC_BINDER(UNiagaraDataInterfaceHoudiniCSV, GetPointLifeAtTime)>>::Bind(this, BindingInfo, InstanceData, OutFunc);
=======
		NDI_FUNC_BINDER(UNiagaraDataInterfaceHoudiniCSV, GetPointLifeAtTime)::Bind(this, BindingInfo, InstanceData, OutFunc);
>>>>>>> cf6d231e
	}
	*/
	else if (BindingInfo.Name == GetPointTypeName && BindingInfo.GetNumInputs() == 1 && BindingInfo.GetNumOutputs() == 1)
	{
<<<<<<< HEAD
		TNDIParamBinder<0, int32, NDI_RAW_FUNC_BINDER(UNiagaraDataInterfaceHoudiniCSV, GetPointType)>::Bind(this, BindingInfo, InstanceData, OutFunc);
=======
		NDI_FUNC_BINDER(UNiagaraDataInterfaceHoudiniCSV, GetPointType)::Bind(this, OutFunc);
>>>>>>> cf6d231e
	}
    else
    {
		UE_LOG( LogHoudiniNiagara, Error, 
	    TEXT( "Could not find data interface function:\n\tName: %s\n\tInputs: %i\n\tOutputs: %i" ),
	    *BindingInfo.Name.ToString(), BindingInfo.GetNumInputs(), BindingInfo.GetNumOutputs() );
		OutFunc = FVMExternalFunction();
    }
}

<<<<<<< HEAD
template<typename RowParamType, typename ColParamType>
=======
>>>>>>> cf6d231e
void UNiagaraDataInterfaceHoudiniCSV::GetFloatValue(FVectorVMContext& Context)
{
    VectorVM::FExternalFuncInputHandler<int32> RowParam(Context);
    VectorVM::FExternalFuncInputHandler<int32> ColParam(Context);

    VectorVM::FExternalFuncRegisterHandler<float> OutValue(Context);

    for ( int32 i = 0; i < Context.NumInstances; ++i )
    {
		int32 row = RowParam.Get();
		int32 col = ColParam.Get();
	
		float value = 0.0f;
		if ( HoudiniCSVAsset )
			HoudiniCSVAsset->GetFloatValue( row, col, value );

		*OutValue.GetDest() = value;
		RowParam.Advance();
		ColParam.Advance();
		OutValue.Advance();
    }
}

<<<<<<< HEAD
template<typename RowParamType, typename ColParamType>
=======
>>>>>>> cf6d231e
void UNiagaraDataInterfaceHoudiniCSV::GetVectorValue( FVectorVMContext& Context )
{
    VectorVM::FExternalFuncInputHandler<int32> RowParam(Context);
    VectorVM::FExternalFuncInputHandler<int32> ColParam(Context);

<<<<<<< HEAD
	FRegisterHandler<float> OutVectorX(Context);
	FRegisterHandler<float> OutVectorY(Context);
	FRegisterHandler<float> OutVectorZ(Context);
=======
	VectorVM::FExternalFuncRegisterHandler<float> OutVectorX(Context);
	VectorVM::FExternalFuncRegisterHandler<float> OutVectorY(Context);
	VectorVM::FExternalFuncRegisterHandler<float> OutVectorZ(Context);
>>>>>>> cf6d231e

    for (int32 i = 0; i < Context.NumInstances; ++i)
    {
		int32 row = RowParam.Get();
		int32 col = ColParam.Get();

		FVector V = FVector::ZeroVector;
		if ( HoudiniCSVAsset )
			HoudiniCSVAsset->GetVectorValue(row, col, V);

		*OutVectorX.GetDest() = V.X;
		*OutVectorY.GetDest() = V.Y;
		*OutVectorZ.GetDest() = V.Z;

		RowParam.Advance();
		ColParam.Advance();
		OutVectorX.Advance();
		OutVectorY.Advance();
		OutVectorZ.Advance();
    }
}

<<<<<<< HEAD
template<typename RowParamType, typename ColParamType, typename DoSwapParamType, typename DoScaleParamType >
void UNiagaraDataInterfaceHoudiniCSV::GetVectorValueEx(FVectorVMContext& Context)
{
	RowParamType RowParam(Context);
	ColParamType ColParam(Context);
	DoSwapParamType DoSwapParam(Context);
	DoScaleParamType DoScaleParam(Context);

	FRegisterHandler<float> OutVectorX(Context);
	FRegisterHandler<float> OutVectorY(Context);
	FRegisterHandler<float> OutVectorZ(Context);
=======
void UNiagaraDataInterfaceHoudiniCSV::GetVectorValueEx(FVectorVMContext& Context)
{
	VectorVM::FExternalFuncInputHandler<int32> RowParam(Context);
	VectorVM::FExternalFuncInputHandler<int32> ColParam(Context);
	VectorVM::FExternalFuncInputHandler<FNiagaraBool> DoSwapParam(Context);
	VectorVM::FExternalFuncInputHandler<FNiagaraBool> DoScaleParam(Context);

	VectorVM::FExternalFuncRegisterHandler<float> OutVectorX(Context);
	VectorVM::FExternalFuncRegisterHandler<float> OutVectorY(Context);
	VectorVM::FExternalFuncRegisterHandler<float> OutVectorZ(Context);
>>>>>>> cf6d231e

	for (int32 i = 0; i < Context.NumInstances; ++i)
	{
		int32 row = RowParam.Get();
		int32 col = ColParam.Get();

<<<<<<< HEAD
		bool DoSwap = DoSwapParam.Get();
		bool DoScale = DoScaleParam.Get();
=======
		bool DoSwap = DoSwapParam.Get().GetValue();
		bool DoScale = DoScaleParam.Get().GetValue();
>>>>>>> cf6d231e

		FVector V = FVector::ZeroVector;
		if (HoudiniCSVAsset)
			HoudiniCSVAsset->GetVectorValue(row, col, V, DoSwap, DoScale);

		*OutVectorX.GetDest() = V.X;
		*OutVectorY.GetDest() = V.Y;
		*OutVectorZ.GetDest() = V.Z;

		RowParam.Advance();
		ColParam.Advance();
		DoSwapParam.Advance();
		DoScaleParam.Advance();
		OutVectorX.Advance();
		OutVectorY.Advance();
		OutVectorZ.Advance();
	}
}
/*
<<<<<<< HEAD
template<typename RowParamType, typename ColTitleParamType>
=======
>>>>>>> cf6d231e
void UNiagaraDataInterfaceHoudiniCSV::GetFloatValueByString(FVectorVMContext& Context)
{
    VectorVM::FExternalFuncInputHandler<int32> RowParam(Context);
    ColTitleParamType ColTitleParam(Context);

    VectorVM::FExternalFuncRegisterHandler<float> OutValue(Context);

    for ( int32 i = 0; i < Context.NumInstances; ++i )
    {
		int32 row = RowParam.Get();
		FString colTitle = ColTitleParam.Get();
	
		float value = 0.0f;
		if ( CSVFile )
			CSVFile->GetCSVFloatValue( row, colTitle, value );

		*OutValue.GetDest() = value;
		RowParam.Advance();
		ColTitleParam.Advance();
		OutValue.Advance();
    }
}
*/

<<<<<<< HEAD
template<typename RowParamType>
void UNiagaraDataInterfaceHoudiniCSV::GetPosition(FVectorVMContext& Context)
{
	RowParamType RowParam(Context);
    FRegisterHandler<float> OutSampleX(Context);
    FRegisterHandler<float> OutSampleY(Context);
    FRegisterHandler<float> OutSampleZ(Context);
=======
void UNiagaraDataInterfaceHoudiniCSV::GetPosition(FVectorVMContext& Context)
{
	VectorVM::FExternalFuncInputHandler<int32> RowParam(Context);
    VectorVM::FExternalFuncRegisterHandler<float> OutSampleX(Context);
    VectorVM::FExternalFuncRegisterHandler<float> OutSampleY(Context);
    VectorVM::FExternalFuncRegisterHandler<float> OutSampleZ(Context);
>>>>>>> cf6d231e

    for (int32 i = 0; i < Context.NumInstances; ++i)
    {
		int32 row = RowParam.Get();

		FVector V = FVector::ZeroVector;
		if ( HoudiniCSVAsset )
			HoudiniCSVAsset->GetPositionValue( row, V );

		*OutSampleX.GetDest() = V.X;
		*OutSampleY.GetDest() = V.Y;
		*OutSampleZ.GetDest() = V.Z;
		RowParam.Advance();
		OutSampleX.Advance();
		OutSampleY.Advance();
		OutSampleZ.Advance();
<<<<<<< HEAD
    }
}

template<typename RowParamType>
void UNiagaraDataInterfaceHoudiniCSV::GetNormal(FVectorVMContext& Context)
{
	RowParamType RowParam(Context);
    FRegisterHandler<float> OutSampleX(Context);
    FRegisterHandler<float> OutSampleY(Context);
    FRegisterHandler<float> OutSampleZ(Context);
=======
    }
}

void UNiagaraDataInterfaceHoudiniCSV::GetNormal(FVectorVMContext& Context)
{
	VectorVM::FExternalFuncInputHandler<int32> RowParam(Context);
    VectorVM::FExternalFuncRegisterHandler<float> OutSampleX(Context);
    VectorVM::FExternalFuncRegisterHandler<float> OutSampleY(Context);
    VectorVM::FExternalFuncRegisterHandler<float> OutSampleZ(Context);

    for (int32 i = 0; i < Context.NumInstances; ++i)
    {
		int32 row = RowParam.Get();

		FVector V = FVector::ZeroVector;
		if ( HoudiniCSVAsset )
			HoudiniCSVAsset->GetNormalValue( row, V );

		*OutSampleX.GetDest() = V.X;
		*OutSampleY.GetDest() = V.Y;
		*OutSampleZ.GetDest() = V.Z;
		RowParam.Advance();
		OutSampleX.Advance();
		OutSampleY.Advance();
		OutSampleZ.Advance();
    }
}

void UNiagaraDataInterfaceHoudiniCSV::GetTime(FVectorVMContext& Context)
{
	VectorVM::FExternalFuncInputHandler<int32> RowParam(Context);
    VectorVM::FExternalFuncRegisterHandler<float> OutValue(Context);
>>>>>>> cf6d231e

    for (int32 i = 0; i < Context.NumInstances; ++i)
    {
		int32 row = RowParam.Get();

<<<<<<< HEAD
		FVector V = FVector::ZeroVector;
		if ( HoudiniCSVAsset )
			HoudiniCSVAsset->GetNormalValue( row, V );

		*OutSampleX.GetDest() = V.X;
		*OutSampleY.GetDest() = V.Y;
		*OutSampleZ.GetDest() = V.Z;
		RowParam.Advance();
		OutSampleX.Advance();
		OutSampleY.Advance();
		OutSampleZ.Advance();
    }
}

template<typename RowParamType>
void UNiagaraDataInterfaceHoudiniCSV::GetTime(FVectorVMContext& Context)
{
	RowParamType RowParam(Context);
    FRegisterHandler<float> OutValue(Context);

    for (int32 i = 0; i < Context.NumInstances; ++i)
    {
		int32 row = RowParam.Get();

		float value = 0.0f;
		if ( HoudiniCSVAsset )
			HoudiniCSVAsset->GetTimeValue( row, value );

		*OutValue.GetDest() = value;
		RowParam.Advance();
=======
		float value = 0.0f;
		if ( HoudiniCSVAsset )
			HoudiniCSVAsset->GetTimeValue( row, value );

		*OutValue.GetDest() = value;
		RowParam.Advance();
		OutValue.Advance();
    }
}

void UNiagaraDataInterfaceHoudiniCSV::GetVelocity(FVectorVMContext& Context)
{
	VectorVM::FExternalFuncInputHandler<int32> RowParam(Context);
	VectorVM::FExternalFuncRegisterHandler<float> OutSampleX(Context);
	VectorVM::FExternalFuncRegisterHandler<float> OutSampleY(Context);
	VectorVM::FExternalFuncRegisterHandler<float> OutSampleZ(Context);

	for (int32 i = 0; i < Context.NumInstances; ++i)
	{
		int32 row = RowParam.Get();

		FVector V = FVector::ZeroVector;
		if ( HoudiniCSVAsset )
			HoudiniCSVAsset->GetVelocityValue( row, V );

		*OutSampleX.GetDest() = V.X;
		*OutSampleY.GetDest() = V.Y;
		*OutSampleZ.GetDest() = V.Z;
		RowParam.Advance();
		OutSampleX.Advance();
		OutSampleY.Advance();
		OutSampleZ.Advance();
	}
}

void UNiagaraDataInterfaceHoudiniCSV::GetColor(FVectorVMContext& Context)
{
	VectorVM::FExternalFuncInputHandler<int32> RowParam(Context);
	VectorVM::FExternalFuncRegisterHandler<float> OutSampleR(Context);
	VectorVM::FExternalFuncRegisterHandler<float> OutSampleG(Context);
	VectorVM::FExternalFuncRegisterHandler<float> OutSampleB(Context);
	VectorVM::FExternalFuncRegisterHandler<float> OutSampleA(Context);

	for (int32 i = 0; i < Context.NumInstances; ++i)
	{
		int32 row = RowParam.Get();

		FLinearColor C = FLinearColor::White;
		if ( HoudiniCSVAsset )
			HoudiniCSVAsset->GetColorValue( row, C );

		*OutSampleR.GetDest() = C.R;
		*OutSampleG.GetDest() = C.G;
		*OutSampleB.GetDest() = C.B;
		*OutSampleA.GetDest() = C.A;
		RowParam.Advance();
		OutSampleR.Advance();
		OutSampleG.Advance();
		OutSampleB.Advance();
		OutSampleA.Advance();
	}
}

void UNiagaraDataInterfaceHoudiniCSV::GetImpulse(FVectorVMContext& Context)
{
	VectorVM::FExternalFuncInputHandler<int32> RowParam(Context);
	VectorVM::FExternalFuncRegisterHandler<float> OutValue(Context);

	for (int32 i = 0; i < Context.NumInstances; ++i)
	{
		int32 row = RowParam.Get();

		float value = 0.0f;
		if (HoudiniCSVAsset)
			HoudiniCSVAsset->GetImpulseValue(row, value);

		*OutValue.GetDest() = value;
		RowParam.Advance();
		OutValue.Advance();
	}
}

// Returns the last index of the points that should be spawned at time t
void UNiagaraDataInterfaceHoudiniCSV::GetLastRowIndexAtTime(FVectorVMContext& Context)
{
    VectorVM::FExternalFuncInputHandler<float> TimeParam(Context);
    VectorVM::FExternalFuncRegisterHandler<int32> OutValue(Context);

    for (int32 i = 0; i < Context.NumInstances; ++i)
    {
		float t = TimeParam.Get();

		int32 value = 0;
		if ( HoudiniCSVAsset )
			HoudiniCSVAsset->GetLastRowIndexAtTime( t, value );

		*OutValue.GetDest() = value;
		TimeParam.Advance();
>>>>>>> cf6d231e
		OutValue.Advance();
    }
}

<<<<<<< HEAD
template<typename RowParamType>
void UNiagaraDataInterfaceHoudiniCSV::GetVelocity(FVectorVMContext& Context)
{
	RowParamType RowParam(Context);
	FRegisterHandler<float> OutSampleX(Context);
	FRegisterHandler<float> OutSampleY(Context);
	FRegisterHandler<float> OutSampleZ(Context);

	for (int32 i = 0; i < Context.NumInstances; ++i)
	{
		int32 row = RowParam.Get();

		FVector V = FVector::ZeroVector;
		if ( HoudiniCSVAsset )
			HoudiniCSVAsset->GetVelocityValue( row, V );

		*OutSampleX.GetDest() = V.X;
		*OutSampleY.GetDest() = V.Y;
		*OutSampleZ.GetDest() = V.Z;
		RowParam.Advance();
		OutSampleX.Advance();
		OutSampleY.Advance();
		OutSampleZ.Advance();
	}
}

template<typename RowParamType>
void UNiagaraDataInterfaceHoudiniCSV::GetColor(FVectorVMContext& Context)
{
	RowParamType RowParam(Context);
	FRegisterHandler<float> OutSampleR(Context);
	FRegisterHandler<float> OutSampleG(Context);
	FRegisterHandler<float> OutSampleB(Context);
	FRegisterHandler<float> OutSampleA(Context);

	for (int32 i = 0; i < Context.NumInstances; ++i)
	{
		int32 row = RowParam.Get();

		FLinearColor C = FLinearColor::White;
		if ( HoudiniCSVAsset )
			HoudiniCSVAsset->GetColorValue( row, C );

		*OutSampleR.GetDest() = C.R;
		*OutSampleG.GetDest() = C.G;
		*OutSampleB.GetDest() = C.B;
		*OutSampleA.GetDest() = C.A;
		RowParam.Advance();
		OutSampleR.Advance();
		OutSampleG.Advance();
		OutSampleB.Advance();
		OutSampleA.Advance();
	}
}

template<typename RowParamType>
void UNiagaraDataInterfaceHoudiniCSV::GetImpulse(FVectorVMContext& Context)
{
	RowParamType RowParam(Context);
	FRegisterHandler<float> OutValue(Context);

	for (int32 i = 0; i < Context.NumInstances; ++i)
	{
		int32 row = RowParam.Get();

		float value = 0.0f;
		if (HoudiniCSVAsset)
			HoudiniCSVAsset->GetImpulseValue(row, value);

		*OutValue.GetDest() = value;
		RowParam.Advance();
		OutValue.Advance();
	}
}

// Returns the last index of the points that should be spawned at time t
template<typename TimeParamType>
void UNiagaraDataInterfaceHoudiniCSV::GetLastRowIndexAtTime(FVectorVMContext& Context)
=======
// Returns the last index of the points that should be spawned at time t
void UNiagaraDataInterfaceHoudiniCSV::GetPointIDsToSpawnAtTime( FVectorVMContext& Context )
>>>>>>> cf6d231e
{
    VectorVM::FExternalFuncInputHandler<float> TimeParam( Context );
    VectorVM::FExternalFuncRegisterHandler<int32> OutMinValue( Context );
    VectorVM::FExternalFuncRegisterHandler<int32> OutMaxValue( Context );
    VectorVM::FExternalFuncRegisterHandler<int32> OutCountValue( Context );

    for (int32 i = 0; i < Context.NumInstances; ++i)
    {
		float t = TimeParam.Get();

		int32 value = 0;
<<<<<<< HEAD
		if ( HoudiniCSVAsset )
			HoudiniCSVAsset->GetLastRowIndexAtTime( t, value );

		*OutValue.GetDest() = value;
		TimeParam.Advance();
		OutValue.Advance();
    }
}

// Returns the last index of the points that should be spawned at time t
template<typename TimeParamType>
void UNiagaraDataInterfaceHoudiniCSV::GetPointIDsToSpawnAtTime( FVectorVMContext& Context )
=======
		int32 min = 0, max = 0, count = 0;

		if ( HoudiniCSVAsset )
		{
			HoudiniCSVAsset->GetPointIDsToSpawnAtTime(t, min, max, count, LastSpawnedPointID, LastSpawnTime);
		}

		*OutMinValue.GetDest() = min;
		*OutMaxValue.GetDest() = max;
		*OutCountValue.GetDest() = count;

		TimeParam.Advance();
		OutMinValue.Advance();
		OutMaxValue.Advance();
		OutCountValue.Advance();
    }
}

void UNiagaraDataInterfaceHoudiniCSV::GetPositionAndTime(FVectorVMContext& Context)
>>>>>>> cf6d231e
{
    VectorVM::FExternalFuncInputHandler<int32> RowParam(Context);

    VectorVM::FExternalFuncRegisterHandler<float> OutPosX(Context);
    VectorVM::FExternalFuncRegisterHandler<float> OutPosY(Context);
    VectorVM::FExternalFuncRegisterHandler<float> OutPosZ(Context);
    VectorVM::FExternalFuncRegisterHandler<float> OutTime(Context);

    for (int32 i = 0; i < Context.NumInstances; ++i)
    {
<<<<<<< HEAD
		float t = TimeParam.Get();

		int32 value = 0;
		int32 min = 0, max = 0, count = 0;

		if ( HoudiniCSVAsset )
		{
			HoudiniCSVAsset->GetPointIDsToSpawnAtTime(t, min, max, count, LastSpawnedPointID, LastSpawnTime);
		}

		*OutMinValue.GetDest() = min;
		*OutMaxValue.GetDest() = max;
		*OutCountValue.GetDest() = count;

		TimeParam.Advance();
		OutMinValue.Advance();
		OutMaxValue.Advance();
		OutCountValue.Advance();
    }
}

template<typename RowParamType>
void UNiagaraDataInterfaceHoudiniCSV::GetPositionAndTime(FVectorVMContext& Context)
{
    RowParamType RowParam(Context);
=======
		int32 row = RowParam.Get();

		float timeValue = 0.0f;
		FVector posVector = FVector::ZeroVector;
		if ( HoudiniCSVAsset )
		{
			HoudiniCSVAsset->GetTimeValue( row, timeValue);
			HoudiniCSVAsset->GetPositionValue( row, posVector);
		}

		*OutPosX.GetDest() = posVector.X;
		*OutPosY.GetDest() = posVector.Y;
		*OutPosZ.GetDest() = posVector.Z;

		*OutTime.GetDest() = timeValue;

		RowParam.Advance();
		OutPosX.Advance();
		OutPosY.Advance();
		OutPosZ.Advance();
		OutTime.Advance();
    }
}

void UNiagaraDataInterfaceHoudiniCSV::GetRowIndexesForPointAtTime(FVectorVMContext& Context)
{
	VectorVM::FExternalFuncInputHandler<int32> PointIDParam(Context);
	VectorVM::FExternalFuncInputHandler<float> TimeParam(Context);

	VectorVM::FExternalFuncRegisterHandler<int32> OutPrevIndex(Context);
	VectorVM::FExternalFuncRegisterHandler<int32> OutNextIndex(Context);
	VectorVM::FExternalFuncRegisterHandler<float> OutWeightValue(Context);

	for (int32 i = 0; i < Context.NumInstances; ++i)
    {
		int32 PointID = PointIDParam.Get();
		float time = TimeParam.Get();

		float weight = 0.0f;
		int32 prevIdx = 0;
		int32 nextIdx = 0;
		if ( HoudiniCSVAsset )
		{
			HoudiniCSVAsset->GetRowIndexesForPointAtTime( PointID, time, prevIdx, nextIdx, weight );
		}

		*OutPrevIndex.GetDest() = prevIdx;
		*OutNextIndex.GetDest() = nextIdx;
		*OutWeightValue.GetDest() = weight;

		PointIDParam.Advance();
		TimeParam.Advance();
		OutPrevIndex.Advance();
		OutNextIndex.Advance();
		OutWeightValue.Advance();
    }
}

void UNiagaraDataInterfaceHoudiniCSV::GetPointPositionAtTime( FVectorVMContext& Context )
{
	VectorVM::FExternalFuncInputHandler<int32> PointIDParam(Context);
	VectorVM::FExternalFuncInputHandler<float> TimeParam(Context);
>>>>>>> cf6d231e

	VectorVM::FExternalFuncRegisterHandler<float> OutPosX(Context);
	VectorVM::FExternalFuncRegisterHandler<float> OutPosY(Context);
	VectorVM::FExternalFuncRegisterHandler<float> OutPosZ(Context);

	for (int32 i = 0; i < Context.NumInstances; ++i)
    {
<<<<<<< HEAD
		int32 row = RowParam.Get();

		float timeValue = 0.0f;
		FVector posVector = FVector::ZeroVector;
		if ( HoudiniCSVAsset )
		{
			HoudiniCSVAsset->GetTimeValue( row, timeValue);
			HoudiniCSVAsset->GetPositionValue( row, posVector);
		}
=======
		int32 PointID = PointIDParam.Get();
		float time = TimeParam.Get();

		FVector posVector = FVector::ZeroVector;
		if ( HoudiniCSVAsset )
		{
			HoudiniCSVAsset->GetPointPositionAtTime(PointID, time, posVector);
		}		
>>>>>>> cf6d231e

		*OutPosX.GetDest() = posVector.X;
		*OutPosY.GetDest() = posVector.Y;
		*OutPosZ.GetDest() = posVector.Z;

<<<<<<< HEAD
		*OutTime.GetDest() = timeValue;

		RowParam.Advance();
		OutPosX.Advance();
		OutPosY.Advance();
		OutPosZ.Advance();
		OutTime.Advance();
    }
}

template<typename PointIDParamType, typename TimeParamType>
void UNiagaraDataInterfaceHoudiniCSV::GetRowIndexesForPointAtTime(FVectorVMContext& Context)
{
	PointIDParamType PointIDParam(Context);
	TimeParamType TimeParam(Context);

	FRegisterHandler<int32> OutPrevIndex(Context);
	FRegisterHandler<int32> OutNextIndex(Context);
	FRegisterHandler<float> OutWeightValue(Context);

	for (int32 i = 0; i < Context.NumInstances; ++i)
    {
		int32 PointID = PointIDParam.Get();
		float time = TimeParam.Get();

		float weight = 0.0f;
		int32 prevIdx = 0;
		int32 nextIdx = 0;
		if ( HoudiniCSVAsset )
		{
			HoudiniCSVAsset->GetRowIndexesForPointAtTime( PointID, time, prevIdx, nextIdx, weight );
		}

		*OutPrevIndex.GetDest() = prevIdx;
		*OutNextIndex.GetDest() = nextIdx;
		*OutWeightValue.GetDest() = weight;

		PointIDParam.Advance();
		TimeParam.Advance();
		OutPrevIndex.Advance();
		OutNextIndex.Advance();
		OutWeightValue.Advance();
    }
}

template<typename PointIDParamType, typename TimeParamType>
void UNiagaraDataInterfaceHoudiniCSV::GetPointPositionAtTime( FVectorVMContext& Context )
{
	PointIDParamType PointIDParam(Context);
	TimeParamType TimeParam(Context);

	FRegisterHandler<float> OutPosX(Context);
	FRegisterHandler<float> OutPosY(Context);
	FRegisterHandler<float> OutPosZ(Context);

	for (int32 i = 0; i < Context.NumInstances; ++i)
    {
		int32 PointID = PointIDParam.Get();
		float time = TimeParam.Get();

		FVector posVector = FVector::ZeroVector;
		if ( HoudiniCSVAsset )
		{
			HoudiniCSVAsset->GetPointPositionAtTime(PointID, time, posVector);
		}		

		*OutPosX.GetDest() = posVector.X;
		*OutPosY.GetDest() = posVector.Y;
		*OutPosZ.GetDest() = posVector.Z;

		PointIDParam.Advance();
		TimeParam.Advance();
		OutPosX.Advance();
		OutPosY.Advance();
		OutPosZ.Advance();
    }
}

template<typename PointIDParamType, typename ColParamType, typename TimeParamType>
void UNiagaraDataInterfaceHoudiniCSV::GetPointValueAtTime(FVectorVMContext& Context)
{
	PointIDParamType PointIDParam(Context);
	TimeParamType TimeParam(Context);
	ColParamType ColParam(Context);

	FRegisterHandler<float> OutValue(Context);
=======
		PointIDParam.Advance();
		TimeParam.Advance();
		OutPosX.Advance();
		OutPosY.Advance();
		OutPosZ.Advance();
    }
}

void UNiagaraDataInterfaceHoudiniCSV::GetPointValueAtTime(FVectorVMContext& Context)
{
	VectorVM::FExternalFuncInputHandler<int32> PointIDParam(Context);
	VectorVM::FExternalFuncInputHandler<float> TimeParam(Context);
	VectorVM::FExternalFuncInputHandler<int32> ColParam(Context);

	VectorVM::FExternalFuncRegisterHandler<float> OutValue(Context);

	for (int32 i = 0; i < Context.NumInstances; ++i)
	{
		int32 PointID = PointIDParam.Get();
		int32 Col = ColParam.Get();
		float time = TimeParam.Get();		

		float Value = 0.0f;
		if ( HoudiniCSVAsset )
		{
			HoudiniCSVAsset->GetPointValueAtTime( PointID, Col, time, Value );
		}

		*OutValue.GetDest() = Value;

		PointIDParam.Advance();
		ColParam.Advance();
		TimeParam.Advance();

		OutValue.Advance();
	}
}

void UNiagaraDataInterfaceHoudiniCSV::GetPointVectorValueAtTime(FVectorVMContext& Context)
{
	VectorVM::FExternalFuncInputHandler<int32> PointIDParam(Context);
	VectorVM::FExternalFuncInputHandler<int32> ColParam(Context);
	VectorVM::FExternalFuncInputHandler<float> TimeParam(Context);	

	VectorVM::FExternalFuncRegisterHandler<float> OutPosX(Context);
	VectorVM::FExternalFuncRegisterHandler<float> OutPosY(Context);
	VectorVM::FExternalFuncRegisterHandler<float> OutPosZ(Context);
>>>>>>> cf6d231e

	for (int32 i = 0; i < Context.NumInstances; ++i)
	{
		int32 PointID = PointIDParam.Get();
		int32 Col = ColParam.Get();
		float time = TimeParam.Get();		

<<<<<<< HEAD
		float Value = 0.0f;
		if ( HoudiniCSVAsset )
		{
			HoudiniCSVAsset->GetPointValueAtTime( PointID, Col, time, Value );
		}

		*OutValue.GetDest() = Value;
=======
		FVector posVector = FVector::ZeroVector;
		if ( HoudiniCSVAsset )
		{
			HoudiniCSVAsset->GetPointVectorValueAtTime( PointID, Col, time, posVector, true, true);
		}

		*OutPosX.GetDest() = posVector.X;
		*OutPosY.GetDest() = posVector.Y;
		*OutPosZ.GetDest() = posVector.Z;
>>>>>>> cf6d231e

		PointIDParam.Advance();
		ColParam.Advance();
		TimeParam.Advance();
<<<<<<< HEAD

		OutValue.Advance();
	}
}

template<typename PointIDParamType, typename ColParamType, typename TimeParamType>
void UNiagaraDataInterfaceHoudiniCSV::GetPointVectorValueAtTime(FVectorVMContext& Context)
{
	PointIDParamType PointIDParam(Context);
	ColParamType ColParam(Context);
	TimeParamType TimeParam(Context);	

	FRegisterHandler<float> OutPosX(Context);
	FRegisterHandler<float> OutPosY(Context);
	FRegisterHandler<float> OutPosZ(Context);
=======
		
		OutPosX.Advance();
		OutPosY.Advance();
		OutPosZ.Advance();
	}
}

void UNiagaraDataInterfaceHoudiniCSV::GetPointVectorValueAtTimeEx(FVectorVMContext& Context)
{
	VectorVM::FExternalFuncInputHandler<int32> PointIDParam(Context);
	VectorVM::FExternalFuncInputHandler<int32> ColParam(Context);
	VectorVM::FExternalFuncInputHandler<float> TimeParam(Context);
	VectorVM::FExternalFuncInputHandler<FNiagaraBool> DoSwapParam(Context);
	VectorVM::FExternalFuncInputHandler<FNiagaraBool> DoScaleParam(Context);

	VectorVM::FExternalFuncRegisterHandler<float> OutPosX(Context);
	VectorVM::FExternalFuncRegisterHandler<float> OutPosY(Context);
	VectorVM::FExternalFuncRegisterHandler<float> OutPosZ(Context);
>>>>>>> cf6d231e

	for (int32 i = 0; i < Context.NumInstances; ++i)
	{
		int32 PointID = PointIDParam.Get();
		int32 Col = ColParam.Get();
<<<<<<< HEAD
		float time = TimeParam.Get();		

		FVector posVector = FVector::ZeroVector;
		if ( HoudiniCSVAsset )
		{
			HoudiniCSVAsset->GetPointVectorValueAtTime( PointID, Col, time, posVector, true, true);
=======
		float time = TimeParam.Get();

		bool DoSwap = DoSwapParam.Get().GetValue();
		bool DoScale = DoScaleParam.Get().GetValue();

		FVector posVector = FVector::ZeroVector;
		if (HoudiniCSVAsset)
		{
			HoudiniCSVAsset->GetPointVectorValueAtTime(PointID, Col, time, posVector, DoSwap, DoScale);
>>>>>>> cf6d231e
		}

		*OutPosX.GetDest() = posVector.X;
		*OutPosY.GetDest() = posVector.Y;
		*OutPosZ.GetDest() = posVector.Z;

		PointIDParam.Advance();
		ColParam.Advance();
		TimeParam.Advance();
<<<<<<< HEAD
		
=======
		DoSwapParam.Advance();
		DoScaleParam.Advance();

>>>>>>> cf6d231e
		OutPosX.Advance();
		OutPosY.Advance();
		OutPosZ.Advance();
	}
}

<<<<<<< HEAD
template<typename PointIDParamType, typename ColParamType, typename TimeParamType, typename DoSwapParamType, typename DoScaleParamType >
void UNiagaraDataInterfaceHoudiniCSV::GetPointVectorValueAtTimeEx(FVectorVMContext& Context)
{
	PointIDParamType PointIDParam(Context);
	ColParamType ColParam(Context);
	TimeParamType TimeParam(Context);
	DoSwapParamType DoSwapParam(Context);
	DoScaleParamType DoScaleParam(Context);

	FRegisterHandler<float> OutPosX(Context);
	FRegisterHandler<float> OutPosY(Context);
	FRegisterHandler<float> OutPosZ(Context);
=======
void UNiagaraDataInterfaceHoudiniCSV::GetPointLife(FVectorVMContext& Context)
{
	VectorVM::FExternalFuncInputHandler<int32> PointIDParam(Context);

	VectorVM::FExternalFuncRegisterHandler<float> OutValue(Context);

	for (int32 i = 0; i < Context.NumInstances; ++i)
	{
		int32 PointID = PointIDParam.Get();

		float Value = 0.0f;
		if ( HoudiniCSVAsset )
		{
			HoudiniCSVAsset->GetPointLife(PointID, Value);
		}

		*OutValue.GetDest() = Value;

		PointIDParam.Advance();

		OutValue.Advance();
	}
}

/*
template<typename VectorVM::FExternalFuncInputHandler<int32>, typename VectorVM::FExternalFuncInputHandler<float>>
void UNiagaraDataInterfaceHoudiniCSV::GetPointLifeAtTime(FVectorVMContext& Context)
{
	VectorVM::FExternalFuncInputHandler<int32> PointIDParam(Context);
	VectorVM::FExternalFuncInputHandler<float> TimeParam(Context);

	VectorVM::FExternalFuncRegisterHandler<float> OutValue(Context);
>>>>>>> cf6d231e

	for (int32 i = 0; i < Context.NumInstances; ++i)
	{
		int32 PointID = PointIDParam.Get();
<<<<<<< HEAD
		int32 Col = ColParam.Get();
		float time = TimeParam.Get();

		bool DoSwap = DoSwapParam.Get();
		bool DoScale = DoScaleParam.Get();

		FVector posVector = FVector::ZeroVector;
		if (HoudiniCSVAsset)
		{
			HoudiniCSVAsset->GetPointVectorValueAtTime(PointID, Col, time, posVector, DoSwap, DoScale);
		}

		*OutPosX.GetDest() = posVector.X;
		*OutPosY.GetDest() = posVector.Y;
		*OutPosZ.GetDest() = posVector.Z;

		PointIDParam.Advance();
		ColParam.Advance();
		TimeParam.Advance();
		DoSwapParam.Advance();
		DoScaleParam.Advance();

		OutPosX.Advance();
		OutPosY.Advance();
		OutPosZ.Advance();
	}
}

template<typename PointIDParamType>
void UNiagaraDataInterfaceHoudiniCSV::GetPointLife(FVectorVMContext& Context)
{
	PointIDParamType PointIDParam(Context);

	FRegisterHandler<float> OutValue(Context);

	for (int32 i = 0; i < Context.NumInstances; ++i)
	{
		int32 PointID = PointIDParam.Get();

		float Value = 0.0f;
		if ( HoudiniCSVAsset )
		{
			HoudiniCSVAsset->GetPointLife(PointID, Value);
		}

		*OutValue.GetDest() = Value;

		PointIDParam.Advance();

		OutValue.Advance();
	}
}

/*
template<typename PointIDParamType, typename TimeParamType>
void UNiagaraDataInterfaceHoudiniCSV::GetPointLifeAtTime(FVectorVMContext& Context)
{
	PointIDParamType PointIDParam(Context);
	TimeParamType TimeParam(Context);

	FRegisterHandler<float> OutValue(Context);

	for (int32 i = 0; i < Context.NumInstances; ++i)
	{
		int32 PointID = PointIDParam.Get();
		float time = TimeParam.Get();

		float Value = 0.0f;
		if ( HoudiniCSVAsset )
		{
			HoudiniCSVAsset->GetPointLifeAtTime(PointID, time, Value);
		}

		*OutValue.GetDest() = Value;

		PointIDParam.Advance();
		TimeParam.Advance();

		OutValue.Advance();
	}
}
*/

template<typename PointIDParamType>
void UNiagaraDataInterfaceHoudiniCSV::GetPointType(FVectorVMContext& Context)
{
	PointIDParamType PointIDParam(Context);

	FRegisterHandler<int32> OutValue(Context);

	for (int32 i = 0; i < Context.NumInstances; ++i)
	{
		int32 PointID = PointIDParam.Get();

		int32 Value = 0;
		if (HoudiniCSVAsset)
		{
			HoudiniCSVAsset->GetPointType(PointID, Value);
		}

		*OutValue.GetDest() = Value;

		PointIDParam.Advance();

		OutValue.Advance();
	}
}

void UNiagaraDataInterfaceHoudiniCSV::GetNumberOfRows(FVectorVMContext& Context)
{
	FRegisterHandler<int32> OutNumRows(Context);
=======
		float time = TimeParam.Get();

		float Value = 0.0f;
		if ( HoudiniCSVAsset )
		{
			HoudiniCSVAsset->GetPointLifeAtTime(PointID, time, Value);
		}

		*OutValue.GetDest() = Value;

		PointIDParam.Advance();
		TimeParam.Advance();

		OutValue.Advance();
	}
}
*/

void UNiagaraDataInterfaceHoudiniCSV::GetPointType(FVectorVMContext& Context)
{
	VectorVM::FExternalFuncInputHandler<int32> PointIDParam(Context);

	VectorVM::FExternalFuncRegisterHandler<int32> OutValue(Context);

	for (int32 i = 0; i < Context.NumInstances; ++i)
	{
		int32 PointID = PointIDParam.Get();

		int32 Value = 0;
		if (HoudiniCSVAsset)
		{
			HoudiniCSVAsset->GetPointType(PointID, Value);
		}

		*OutValue.GetDest() = Value;

		PointIDParam.Advance();

		OutValue.Advance();
	}
}

void UNiagaraDataInterfaceHoudiniCSV::GetNumberOfRows(FVectorVMContext& Context)
{
	VectorVM::FExternalFuncRegisterHandler<int32> OutNumRows(Context);
>>>>>>> cf6d231e
	*OutNumRows.GetDest() = HoudiniCSVAsset ? HoudiniCSVAsset->GetNumberOfRows() : 0;
	OutNumRows.Advance();
}

void UNiagaraDataInterfaceHoudiniCSV::GetNumberOfColumns(FVectorVMContext& Context)
{
<<<<<<< HEAD
	FRegisterHandler<int32> OutNumCols(Context);
=======
	VectorVM::FExternalFuncRegisterHandler<int32> OutNumCols(Context);
>>>>>>> cf6d231e
	*OutNumCols.GetDest() = HoudiniCSVAsset ? HoudiniCSVAsset->GetNumberOfColumns() : 0;
	OutNumCols.Advance();
}

void UNiagaraDataInterfaceHoudiniCSV::GetNumberOfPoints(FVectorVMContext& Context)
{
<<<<<<< HEAD
	FRegisterHandler<int32> OutNumPoints(Context);
=======
	VectorVM::FExternalFuncRegisterHandler<int32> OutNumPoints(Context);
>>>>>>> cf6d231e
	*OutNumPoints.GetDest() = HoudiniCSVAsset ? HoudiniCSVAsset->GetNumberOfPoints() : 0;
	OutNumPoints.Advance();
}

// Build the shader function HLSL Code.
bool UNiagaraDataInterfaceHoudiniCSV::GetFunctionHLSL(const FName& DefinitionFunctionName, FString InstanceFunctionName, FNiagaraDataInterfaceGPUParamInfo& ParamInfo, FString& OutHLSL)
{
	// Build the buffer/variable names declared for this DI
	FString NumberOfRowsVar = NumberOfRowsBaseName + ParamInfo.DataInterfaceHLSLSymbol;
	FString NumberOfColumnsVar = NumberOfColumnsBaseName + ParamInfo.DataInterfaceHLSLSymbol;
	FString NumberOfPointsVar = NumberOfPointsBaseName + ParamInfo.DataInterfaceHLSLSymbol;
	FString FloatBufferVar = FloatValuesBufferBaseName + ParamInfo.DataInterfaceHLSLSymbol;
	FString AttributeColumnIndexesBuffer = SpecialAttributesColumnIndexesBufferBaseName + ParamInfo.DataInterfaceHLSLSymbol;
	FString SpawnTimeBuffer = SpawnTimesBufferBaseName + ParamInfo.DataInterfaceHLSLSymbol;
	FString LifeValuesBuffer = LifeValuesBufferBaseName + ParamInfo.DataInterfaceHLSLSymbol;
	FString PointTypesBuffer = PointTypesBufferBaseName + ParamInfo.DataInterfaceHLSLSymbol;
	FString MaxNumberOfIndexesPerPointVar = MaxNumberOfIndexesPerPointBaseName + ParamInfo.DataInterfaceHLSLSymbol;
	FString PointValueIndexesBuffer = PointValueIndexesBufferBaseName + ParamInfo.DataInterfaceHLSLSymbol;
	FString LastSpawnedPointIDVar = LastSpawnedPointIdBaseName + ParamInfo.DataInterfaceHLSLSymbol;
	FString LastSpawnTimeVar = LastSpawnTimeBaseName + ParamInfo.DataInterfaceHLSLSymbol;

	// Lambda returning the HLSL code used for reading a Float value in the FloatBuffer
	auto ReadFloatInBuffer = [&](const FString& OutFloatValue, const FString& FloatRowIndex, const FString& FloatColIndex)
	{
		// \t OutValue = FloatBufferName[ (RowIndex) + ( (ColIndex) * (NumberOfRowsName) ) ];\n
		return TEXT("\t ") + OutFloatValue + TEXT(" = ") + FloatBufferVar + TEXT("[ (") + FloatRowIndex + TEXT(") + ( (") + FloatColIndex + TEXT(") * (") + NumberOfRowsVar + TEXT(") ) ];\n");
	};

	// Lambda returning the HLSL code for reading a Vector value in the FloatBuffer
	// It expects the In_DoSwap and In_DoScale integers to be defined before being called!
	auto ReadVectorInBuffer = [&](const FString& OutVectorValue, const FString& VectorRowIndex, const FString& VectorColIndex)
	{
		FString OutHLSLCode;
		OutHLSLCode += TEXT("\t// ReadVectorInBuffer\n");
		OutHLSLCode += TEXT("\t{\n");
			OutHLSLCode += TEXT("\t\tfloat3 temp_Value = float3(0.0, 0.0, 0.0);\n");
			OutHLSLCode += ReadFloatInBuffer(TEXT("temp_Value.x"), VectorRowIndex, VectorColIndex);
			OutHLSLCode += ReadFloatInBuffer(TEXT("temp_Value.y"), VectorRowIndex, VectorColIndex + TEXT(" + 1"));
			OutHLSLCode += ReadFloatInBuffer(TEXT("temp_Value.z"), VectorRowIndex, VectorColIndex + TEXT(" + 2"));
			OutHLSLCode += TEXT("\t\t") + OutVectorValue + TEXT(" = temp_Value;\n");
			OutHLSLCode += TEXT("\t\tif ( In_DoSwap == 1 )\n");
			OutHLSLCode += TEXT("\t\t{\n");
				OutHLSLCode += TEXT("\t\t\t") + OutVectorValue + TEXT(".y= temp_Value.z;\n");
				OutHLSLCode += TEXT("\t\t\t") + OutVectorValue + TEXT(".z= temp_Value.y;\n");
			OutHLSLCode += TEXT("\t\t}\n");
			OutHLSLCode += TEXT("\t\tif ( In_DoScale == 1 )\n");
			OutHLSLCode += TEXT("\t\t{\n");
				OutHLSLCode += TEXT("\t\t\t") + OutVectorValue + TEXT(" *= 100.0f;\n");
			OutHLSLCode += TEXT("\t\t}\n");
		OutHLSLCode += TEXT("\t}\n");
		return OutHLSLCode;
	};

	// Lambda returning the HLSL code for reading a special attribute's column index in the buffer
	auto GetSpecAttributeColumnIndex = [&](const EHoudiniAttributes& Attr)
	{
		FString OutHLSLCode;
		OutHLSLCode += AttributeColumnIndexesBuffer + TEXT("[") + FString::FromInt(Attr) + TEXT("]");
		return OutHLSLCode;
	};

	// Lambda returning the HLSL code for getting the previous and next row indexes for a given particle at a given time	
	auto GetRowIndexesForPointAtTime = [&](const FString& In_PointID, const FString& In_Time, const FString& Out_PreviousRow, const FString& Out_NextRow, const FString& Out_Weight)
	{
		FString OutHLSLCode;
		OutHLSLCode += TEXT("\t// GetRowIndexesForPointAtTime\n");
		OutHLSLCode += TEXT("\t{\n");

			OutHLSLCode += TEXT("\t\tfloat prev_time = -1.0f;\n");
			OutHLSLCode += TEXT("\t\tfloat next_time = -1.0f;\n");

			// Look at all the values for this Point
			OutHLSLCode += TEXT("\t\tfor( int n = 0; n < ") + MaxNumberOfIndexesPerPointVar + TEXT("; n++ )\n\t{\n");
				OutHLSLCode += TEXT("\t\t\tint current_row = ") + PointValueIndexesBuffer + TEXT("[ (") + In_PointID + TEXT(") * ") + MaxNumberOfIndexesPerPointVar + TEXT(" + n ];\n");
				OutHLSLCode += TEXT("\t\t\tif ( current_row < 0 ){ break; }\n");

				OutHLSLCode += TEXT("\t\t\tfloat current_time = -1.0f;\n");
				OutHLSLCode += TEXT("\t\t\tint time_col = ") + GetSpecAttributeColumnIndex(EHoudiniAttributes::TIME) + TEXT(";\n");
				OutHLSLCode += TEXT("\t\t\tif ( time_col < 0 || time_col >= ") + NumberOfColumnsVar + TEXT(" )\n");
					OutHLSLCode += TEXT("\t\t\t\t{ current_time = 0.0f; }\n");
				OutHLSLCode += TEXT("\t\t\telse\n");
					OutHLSLCode += TEXT("\t\t\t{") + ReadFloatInBuffer(TEXT("current_time"), TEXT("current_row"), TEXT("time_col")) + TEXT(" }\n");

				OutHLSLCode += TEXT("\t\t\tif ( current_time == (") + In_Time + TEXT(") )\n");
					OutHLSLCode += TEXT("\t\t\t\t{ ") + Out_PreviousRow + TEXT(" = current_row; ") + Out_NextRow + TEXT(" = current_row; ") + Out_Weight + TEXT(" = 1.0; return;}\n");
				OutHLSLCode += TEXT("\t\t\telse if ( current_time < (") + In_Time + TEXT(") ){\n");
					OutHLSLCode += TEXT("\t\t\t\tif ( prev_time == -1.0f || prev_time < current_time )\n");
						OutHLSLCode += TEXT("\t\t\t\t\t { ") + Out_PreviousRow + TEXT(" = current_row; prev_time = current_time; }\n");
				OutHLSLCode += TEXT("\t\t\t}\n");
				OutHLSLCode += TEXT("\t\t\telse if ( next_time == -1.0f || next_time > current_time )\n");
					OutHLSLCode += TEXT("\t\t\t\t { ") + Out_NextRow + TEXT(" = current_row; next_time = current_time; break; }\n");
			OutHLSLCode += TEXT("\t\t}\n");

			OutHLSLCode += TEXT("\t\tif ( ") + Out_PreviousRow + TEXT(" < 0 )\n");
				OutHLSLCode += TEXT("\t\t\t{ ") + Out_Weight + TEXT(" = 0.0f; ") + Out_PreviousRow + TEXT(" = ") + Out_NextRow + TEXT("; return;}\n");
			OutHLSLCode += TEXT("\t\tif ( ") + Out_NextRow + TEXT(" < 0 )\n");
				OutHLSLCode += TEXT("\t\t\t{ ") + Out_Weight + TEXT(" = 1.0f; ") + Out_NextRow + TEXT(" = ") + Out_PreviousRow + TEXT("; return;}\n");

				// Calculate the weight
			OutHLSLCode += TEXT("\t\t") + Out_Weight + TEXT(" = ( ( (") + In_Time + TEXT(") - prev_time ) / ( next_time - prev_time ) );\n");

		OutHLSLCode += TEXT("\t}\n");
		return OutHLSLCode;
	};

	// Build each function's HLSL code
	if (DefinitionFunctionName == GetFloatValueName)
	{
		// GetFloatValue(int In_Row, int In_Col, out float Out_Value)		
		OutHLSL += TEXT("void ") + InstanceFunctionName + TEXT("(int In_Row, int In_Col, out float Out_Value) \n{\n");

			OutHLSL += ReadFloatInBuffer(TEXT("Out_Value"), TEXT("In_Row"), TEXT("In_Col"));

		OutHLSL += TEXT("\n}\n");
		return true;
	}
	/*
	else if (DefinitionFunctionName == GetFloatValueByStringName)
	{
		// GetFloatValueByString(int In_Row, string In_ColTitle, out float Out_Value)
		FString BufferName = FloatValuesBufferBaseName + ParamInfo.DataInterfaceHLSLSymbol;
		OutHLSL += TEXT("void ") + InstanceFunctionName + TEXT("(int In_Row, string In_ColTitle, out float Out_Value) \n{\n");
		// NEED CODE
		OutHLSL += TEXT("\n}\n");
		return true;
	}
	*/
	else if (DefinitionFunctionName == GetVectorValueName)
	{
		// GetVectorValue(int In_Row, int In_Col, out float3 Out_Value)
		OutHLSL += TEXT("void ") + InstanceFunctionName + TEXT("(int In_Row, int In_Col, out float3 Out_Value) \n{\n");

			OutHLSL += TEXT("\tint In_DoSwap = 1;\n");
			OutHLSL += TEXT("\tint In_DoScale = 1;\n");
			OutHLSL += ReadVectorInBuffer(TEXT("Out_Value"), TEXT("In_Row"), TEXT("In_Col"));

		OutHLSL += TEXT("\n}\n");
		return true;
	}
	else if (DefinitionFunctionName == GetVectorValueExName)
	{
		// GetVectorValueEx(int In_Row, int In_Col, int In_DoSwap, int In_DoScale, out float3 Out_Value)
		OutHLSL += TEXT("void ") + InstanceFunctionName + TEXT("(int In_Row, int In_Col, int In_DoSwap, int In_DoScale, out float3 Out_Value) \n{\n");
		
			OutHLSL += ReadVectorInBuffer(TEXT("Out_Value"), TEXT("In_Row"), TEXT("In_Col"));

		OutHLSL += TEXT("\n}\n");
		return true;
	}
	else if (DefinitionFunctionName == GetPositionName)
	{
		// GetPosition(int In_Row, out float3 Out_Position)
		OutHLSL += TEXT("void ") + InstanceFunctionName + TEXT("(int In_Row, out float3 Out_Position) \n{\n");

			OutHLSL += TEXT("\tint In_DoSwap = 1;\n");
			OutHLSL += TEXT("\tint In_DoScale = 1;\n");
			OutHLSL += TEXT("\tint In_Col = ") + GetSpecAttributeColumnIndex( EHoudiniAttributes::POSITION ) + TEXT(";\n");
			OutHLSL += ReadVectorInBuffer(TEXT("Out_Position"), TEXT("In_Row"), TEXT("In_Col"));

		OutHLSL += TEXT("\n}\n");
		return true;
	}
	else if (DefinitionFunctionName == GetPositionAndTimeName)
	{
		// GetPositionAndTime(int In_Row, out float3 Out_Position, out float Out_Time)
		OutHLSL += TEXT("void ") + InstanceFunctionName + TEXT("(int In_Row, out float3 Out_Position, out float Out_Time) \n{\n");

			OutHLSL += TEXT("\tint In_DoSwap = 1;\n");
			OutHLSL += TEXT("\tint In_DoScale = 1;\n");
			OutHLSL += TEXT("\tint In_PosCol = ") + GetSpecAttributeColumnIndex(EHoudiniAttributes::POSITION) + TEXT(";\n");
			OutHLSL += ReadVectorInBuffer(TEXT("Out_Position"), TEXT("In_Row"), TEXT("In_PosCol"));

			OutHLSL += TEXT("\tint In_TimeCol = ") + GetSpecAttributeColumnIndex(EHoudiniAttributes::TIME) + TEXT(";\n");
			OutHLSL += ReadFloatInBuffer(TEXT("Out_Time"), TEXT("In_Row"), TEXT("In_TimeCol"));

		OutHLSL += TEXT("\n}\n");
		return true;
	}
	else if (DefinitionFunctionName == GetNormalName)
	{
		// GetNormal(int In_Row, out float3 Out_Value)
		OutHLSL += TEXT("void ") + InstanceFunctionName + TEXT("(int In_Row, out float3 Out_Normal) \n{\n");

			OutHLSL += TEXT("\tint In_DoSwap = 1;\n");
			OutHLSL += TEXT("\tint In_DoScale = 0;\n");
			OutHLSL += TEXT("\tint In_Col = ") + GetSpecAttributeColumnIndex(EHoudiniAttributes::NORMAL) + TEXT(";\n");
			OutHLSL += ReadVectorInBuffer(TEXT("Out_Normal"), TEXT("In_Row"), TEXT("In_Col"));

		OutHLSL += TEXT("\n}\n");
		return true;
	}
	else if (DefinitionFunctionName == GetTimeName)
	{
		// GetTime(int In_Row, out float Out_Value)
		OutHLSL += TEXT("void ") + InstanceFunctionName + TEXT("(int In_Row, out float Out_Time) \n{\n");

			OutHLSL += TEXT("\tint In_TimeCol = ") + GetSpecAttributeColumnIndex(EHoudiniAttributes::TIME) + TEXT(";\n");
			OutHLSL += ReadFloatInBuffer(TEXT("Out_Time"), TEXT("In_Row"), TEXT("In_TimeCol"));

		OutHLSL += TEXT("\n}\n");
		return true;
	}
	else if (DefinitionFunctionName == GetVelocityName)
	{
		// GetVelocity(int In_Row, out float3 Out_Value)
		OutHLSL += TEXT("void ") + InstanceFunctionName + TEXT("(int In_Row, out float3 Out_Velocity) \n{\n");

			OutHLSL += TEXT("\tint In_DoSwap = 1;\n");
			OutHLSL += TEXT("\tint In_DoScale = 0;\n");
			OutHLSL += TEXT("\tint In_Col = ") + GetSpecAttributeColumnIndex(EHoudiniAttributes::VELOCITY) + TEXT(";\n");
			OutHLSL += ReadVectorInBuffer(TEXT("Out_Velocity"), TEXT("In_Row"), TEXT("In_Col"));

		OutHLSL += TEXT("\n}\n");
		return true;
	}
	else if (DefinitionFunctionName == GetImpulseName)
	{
		// GetImpulse(int In_Row, out float Out_Value)
		OutHLSL += TEXT("void ") + InstanceFunctionName + TEXT("(int In_Row, out float Out_Impulse) \n{\n");

		OutHLSL += TEXT("\tint In_ImpulseCol = ") + GetSpecAttributeColumnIndex(EHoudiniAttributes::IMPULSE) + TEXT(";\n");
		OutHLSL += ReadFloatInBuffer(TEXT("Out_Impulse"), TEXT("In_Row"), TEXT("In_ImpulseCol"));

		OutHLSL += TEXT("\n}\n");
		return true;
	}
	else if (DefinitionFunctionName == GetColorName)
	{
		// GetColor(int In_Row, out float4 Out_Value)
		OutHLSL += TEXT("void ") + InstanceFunctionName + TEXT("(int In_Row, out float4 Out_Color) \n{\n");

			OutHLSL += TEXT("\tfloat3 temp_color = float3(1.0, 1.0, 1.0);\n");
			OutHLSL += TEXT("\tint In_ColorCol = ") + GetSpecAttributeColumnIndex(EHoudiniAttributes::COLOR) + TEXT(";\n");
			OutHLSL += TEXT("\tint In_DoSwap = 0;\n");
			OutHLSL += TEXT("\tint In_DoScale = 0;\n");
			OutHLSL += ReadVectorInBuffer(TEXT("temp_color"), TEXT("In_Row"), TEXT("In_ColorCol"));

			OutHLSL += TEXT("\tfloat temp_alpha = 1.0;\n");
			OutHLSL += TEXT("\tint In_TimeCol = ") + GetSpecAttributeColumnIndex(EHoudiniAttributes::TIME) + TEXT(";\n");
			OutHLSL += ReadFloatInBuffer(TEXT("temp_alpha"), TEXT("In_Row"), TEXT("In_TimeCol"));

			OutHLSL += TEXT("Out_Color.x = temp_color.x;\n");
			OutHLSL += TEXT("Out_Color.y = temp_color.y;\n");
			OutHLSL += TEXT("Out_Color.z = temp_color.z;\n");
			OutHLSL += TEXT("Out_Color.w = temp_alpha;\n");

		OutHLSL += TEXT("\n}\n");
		return true;
	}
	else if (DefinitionFunctionName == GetNumberOfPointsName)
	{
		// GetNumberOfPoints(out int Out_Value)
		OutHLSL += TEXT("void ") + InstanceFunctionName + TEXT("(out int Out_NumPoints) \n{\n");
			OutHLSL += TEXT("\tOut_NumPoints = ") + NumberOfPointsVar + TEXT(";\n");
		OutHLSL += TEXT("\n}\n");
		return true;
	}
	else if (DefinitionFunctionName == GetNumberOfRowsName)
	{
		// GetNumberOfRows(out int Out_Value)
		OutHLSL += TEXT("void ") + InstanceFunctionName + TEXT("(out int Out_NumRows) \n{\n");
			OutHLSL += TEXT("\tOut_NumRows = ") + NumberOfRowsVar + TEXT(";\n");
		OutHLSL += TEXT("\n}\n");
		return true;
	}
	else if (DefinitionFunctionName == GetNumberOfColumnsName)
	{
		// GetNumberOfColumns(out int Out_Value)
		OutHLSL += TEXT("void ") + InstanceFunctionName + TEXT("(out int Out_NumColumns) \n{\n");
			OutHLSL += TEXT("\tOut_NumColumns = ") + NumberOfColumnsVar + TEXT(";\n");
		OutHLSL += TEXT("\n}\n");
		return true;
	}
	else if (DefinitionFunctionName == GetLastRowIndexAtTimeName)
	{
		// GetLastRowIndexAtTime(float In_Time, out int Out_Value)
		OutHLSL += TEXT("void ") + InstanceFunctionName + TEXT("(float In_Time, out int Out_Value) \n{\n");

			OutHLSL += TEXT("\tint In_TimeCol = ") + GetSpecAttributeColumnIndex( EHoudiniAttributes::TIME ) + TEXT(";\n");
			OutHLSL += TEXT("\tfloat temp_time = 1.0;\n");
			OutHLSL += ReadFloatInBuffer(TEXT("temp_time"), NumberOfRowsVar + TEXT("- 1"), TEXT("In_TimeCol"));
			OutHLSL += TEXT("\tif ( temp_time < In_Time ) { Out_Value = ") + NumberOfRowsVar + TEXT(" - 1; return; }\n");
			OutHLSL += TEXT("\tint lastRow = -1;\n");
			OutHLSL += TEXT("\tfor( int n = 0; n < ") + NumberOfRowsVar + TEXT("; n++ )\n\t{\n");
				OutHLSL += TEXT("\t") + ReadFloatInBuffer(TEXT("temp_time"), TEXT("n"), TEXT("In_TimeCol"));
				OutHLSL += TEXT("\t\tif ( temp_time == In_Time ){ lastRow = n ;}");
				OutHLSL += TEXT("\t\telse if ( temp_time > In_Time ){ lastRow = n -1; return;}");
				OutHLSL += TEXT("\t\tif ( lastRow == -1 ){ lastRow = ") + NumberOfRowsVar + TEXT(" - 1; }");
			OutHLSL += TEXT("\t}\n");

		OutHLSL += TEXT("\n}\n");
		return true;
	}
	else if (DefinitionFunctionName == GetPointIDsToSpawnAtTimeName)
	{
		// GetPointIDsToSpawnAtTime(float In_Time, out int Out_MinID, out int Out_MaxID, out int Out_Count)
		OutHLSL += TEXT("void ") + InstanceFunctionName + TEXT("(float In_Time, out int Out_MinID, out int Out_MaxID, out int Out_Count) \n{\n");
			
			OutHLSL += TEXT("\tint time_col = ") + GetSpecAttributeColumnIndex(EHoudiniAttributes::TIME) + TEXT(";\n");
			OutHLSL += TEXT("\tif( time_col < 0 )\n");
				OutHLSL += TEXT("\t\t{ Out_Count = ") + NumberOfPointsVar +TEXT("; Out_MinID = 0; Out_MaxID = Out_Count - 1; return; }\n");

			// GetLastPointIDToSpawnAtTime
			OutHLSL += TEXT("\tint last_id = -1;\n");
			OutHLSL += TEXT("\tfloat temp_time = 0;\n");
			OutHLSL += TEXT("\tfor( int n = 0; n < ") + NumberOfPointsVar + TEXT("; n++ )\n\t{\n");
				OutHLSL += TEXT("\t\ttemp_time = ") + SpawnTimeBuffer + TEXT("[ n ];\n");
				OutHLSL += TEXT("\t\tif ( temp_time == In_Time )\n");
					OutHLSL += TEXT("\t\t\t{ last_id = n; }\n");
				OutHLSL += TEXT("\t\telse if ( temp_time > In_Time )\n");
					OutHLSL += TEXT("\t\t\t{ last_id = n - 1; break; }\n");
			OutHLSL += TEXT("\t}\n");

			// Check if we need to reset lastspawnedPointID
			OutHLSL += TEXT("\tif ( last_id < ") + LastSpawnedPointIDVar + TEXT(" || In_Time <= ") + LastSpawnTimeVar + TEXT(")\n");
				OutHLSL += TEXT("\t\t{") + LastSpawnedPointIDVar + TEXT(" = -1; }\n");

			// Nothing to spawn, In_Time is lower than the point's time
			OutHLSL += TEXT("\tif ( last_id < 0 )\n");
				OutHLSL += TEXT("\t\t{") + LastSpawnedPointIDVar + TEXT(" = -1;Out_Count = 0; Out_MinID = 0; Out_MaxID = 0;return;}\n");

			// We dont have any new point to spawn
			OutHLSL += TEXT("\tif ( last_id == ") + LastSpawnedPointIDVar + TEXT(")\n");
				OutHLSL += TEXT("{ Out_MinID = last_id; Out_MaxID = last_id; Out_Count = 0; return;}\n");

			OutHLSL += TEXT("\tOut_MinID = ") + LastSpawnedPointIDVar + TEXT(" + 1;\n");
			OutHLSL += TEXT("\tOut_MaxID = last_id;\n");
			OutHLSL += TEXT("\tOut_Count = Out_MaxID - Out_MinID + 1;\n");
			OutHLSL += TEXT("\t") + LastSpawnedPointIDVar + TEXT(" = Out_MaxID;\n");
			OutHLSL += TEXT("\t") + LastSpawnTimeVar + TEXT(" = In_Time;\n");

		OutHLSL += TEXT("\n}\n");
		return true;
	}
	else if (DefinitionFunctionName == GetRowIndexesForPointAtTimeName)
	{
		// GetRowIndexesForPointAtTime(int In_PointID, float In_Time, out int Out_PreviousRow, out int Out_NextRow, out float Out_Weight)
		OutHLSL += TEXT("void ") + InstanceFunctionName + TEXT("(int In_PointID, float In_Time, out int Out_PreviousRow, out int Out_NextRow, out float Out_Weight) \n{\n");

			OutHLSL += TEXT("\tOut_PreviousRow = 0;\n\tOut_NextRow = 0;\n\tOut_Weight = 0;\n");
			OutHLSL += GetRowIndexesForPointAtTime(TEXT("In_PointID"), TEXT("In_Time"), TEXT("Out_PreviousRow"), TEXT("Out_NextRow"), TEXT("Out_Weight"));

		OutHLSL += TEXT("\n}\n");
		return true;
	}
	else if (DefinitionFunctionName == GetPointPositionAtTimeName)
	{
		// GetPointPositionAtTime(int In_PointID, float In_Time, out float3 Out_Value)
		OutHLSL += TEXT("void ") + InstanceFunctionName + TEXT("(int In_PointID, float In_Time, out float3 Out_Value) \n{\n");
		OutHLSL += TEXT("Out_Value = float3( 0.0, 0.0, 0.0 );\n");
			OutHLSL += TEXT("\tint pos_col = ") + GetSpecAttributeColumnIndex(EHoudiniAttributes::POSITION) + TEXT(";\n");
			OutHLSL += TEXT("\tint prev_index = 0;int next_index = 0;float weight = 0.0f;\n");
			OutHLSL += GetRowIndexesForPointAtTime(TEXT("In_PointID"), TEXT("In_Time"), TEXT("prev_index"), TEXT("next_index"), TEXT("weight"));

			OutHLSL += TEXT("\tint In_DoSwap = 1;\n");
			OutHLSL += TEXT("\tint In_DoScale = 1;\n");

			OutHLSL += TEXT("\tfloat3 prev_vector = float3( 0.0, 0.0, 0.0 );\n");
			OutHLSL += ReadVectorInBuffer(TEXT("prev_vector"), TEXT("prev_index"), TEXT("pos_col"));
			OutHLSL += TEXT("\tfloat3 next_vector = float3( 0.0, 0.0, 0.0 );\n");
			OutHLSL += ReadVectorInBuffer(TEXT("next_vector"), TEXT("next_index"), TEXT("pos_col"));

			OutHLSL += TEXT("\tOut_Value = lerp(prev_vector, next_vector, weight);\n");

		OutHLSL += TEXT("\n}\n");
		return true;
	}
	else if (DefinitionFunctionName == GetPointValueAtTimeName)
	{
		// GetPointValueAtTime(int In_PointID, int In_Col, float In_Time, out float Out_Value)
		OutHLSL += TEXT("void ") + InstanceFunctionName + TEXT("(int In_PointID, int In_Col, float In_Time, out float Out_Value) \n{\n");
		
		OutHLSL += TEXT("\tint prev_index = -1;int next_index = -1;float weight = 1.0f;\n");
		OutHLSL += GetRowIndexesForPointAtTime(TEXT("In_PointID"), TEXT("In_Time"), TEXT("prev_index"), TEXT("next_index"), TEXT("weight"));

		OutHLSL += TEXT("\tfloat prev_value;\n");
		OutHLSL += ReadFloatInBuffer(TEXT("prev_value"), TEXT("prev_index"), TEXT("In_Col"));
		OutHLSL += TEXT("\tfloat next_value;\n");
		OutHLSL += ReadFloatInBuffer(TEXT("next_value"), TEXT("next_index"), TEXT("In_Col"));

		OutHLSL += TEXT("\tOut_Value = lerp(prev_value, next_value, weight);\n");

		OutHLSL += TEXT("\n}\n");
		return true;
	}
	else if (DefinitionFunctionName == GetPointVectorValueAtTimeName)
	{
		// GetPointVectorValueAtTime(int In_PointID, int In_Col, float In_Time, out float3 Out_Value)
		OutHLSL += TEXT("void ") + InstanceFunctionName + TEXT("(int In_PointID, int In_Col, float In_Time, out float3 Out_Value) \n{\n");

		OutHLSL += TEXT("\tint prev_index = -1;int next_index = -1;float weight = 1.0f;\n");
		OutHLSL += GetRowIndexesForPointAtTime(TEXT("In_PointID"), TEXT("In_Time"), TEXT("prev_index"), TEXT("next_index"), TEXT("weight"));

		OutHLSL += TEXT("\tint In_DoSwap = 1;\n");
		OutHLSL += TEXT("\tint In_DoScale = 1;\n");

		OutHLSL += TEXT("\tfloat3 prev_vector;\n");
		OutHLSL += ReadVectorInBuffer(TEXT("prev_vector"), TEXT("prev_index"), TEXT("In_Col"));
		OutHLSL += TEXT("\tfloat3 next_vector;\n");
		OutHLSL += ReadVectorInBuffer(TEXT("next_vector"), TEXT("next_index"), TEXT("In_Col"));

		OutHLSL += TEXT("\tOut_Value = lerp(prev_vector, next_vector, weight);\n");

		OutHLSL += TEXT("\n}\n");
		return true;
	}
	else if (DefinitionFunctionName == GetPointVectorValueAtTimeExName)
	{
		// GetPointVectorValueAtTimeEx(int In_PointID, int In_Col, float In_Time, int In_DoSwap, int In_DoScale, out float3 Out_Value)
		OutHLSL += TEXT("void ") + InstanceFunctionName + TEXT("(int In_PointID, int In_Col, float In_Time, int In_DoSwap, int In_DoScale, out float3 Out_Value) \n{\n");

			OutHLSL += TEXT("\tint prev_index = -1;int next_index = -1;float weight = 1.0f;\n");
			OutHLSL += GetRowIndexesForPointAtTime(TEXT("In_PointID"), TEXT("In_Time"), TEXT("prev_index"), TEXT("next_index"), TEXT("weight"));

			OutHLSL += TEXT("\tfloat3 prev_vector;\n");
			OutHLSL += ReadVectorInBuffer(TEXT("prev_vector"), TEXT("prev_index"), TEXT("In_Col"));
			OutHLSL += TEXT("\tfloat3 next_vector;\n");
			OutHLSL += ReadVectorInBuffer(TEXT("next_vector"), TEXT("next_index"), TEXT("In_Col"));

			OutHLSL += TEXT("\tOut_Value = lerp(prev_vector, next_vector, weight);\n");

		OutHLSL += TEXT("\n}\n");

		return true;
	}
	else if (DefinitionFunctionName == GetPointLifeName)
	{
		// GetPointLife(int In_PointID, out float Out_Value)
		OutHLSL += TEXT("void ") + InstanceFunctionName + TEXT("(int In_PointID, out float Out_Value) \n{\n");

			OutHLSL += TEXT("\tif ( ( In_PointID < 0 ) || ( In_PointID >= ") + NumberOfPointsVar + TEXT(") )\n");
				OutHLSL += TEXT("\t\t{Out_Value = -1.0f; return;}\n");
			OutHLSL += TEXT("\tOut_Value = ") + LifeValuesBuffer + TEXT("[ In_PointID ];\n");

		OutHLSL += TEXT("\n}\n");
		return true;
	}
	/*
	else if (DefinitionFunctionName == GetPointLifeAtTimeName)
	{
		// GetPointLifeAtTime(int In_PointID, float In_Time, out float Out_Value)
		OutHLSL += TEXT("void ") + InstanceFunctionName + TEXT("(int In_PointID, float In_Time, out float Out_Value) \n{\n");

		OutHLSL += TEXT("\n}\n");
		return true;
	}
	*/
	else if (DefinitionFunctionName == GetPointTypeName)
	{
		// GetPointType(int In_PointID, out int Out_Value)
		OutHLSL += TEXT("void ") + InstanceFunctionName + TEXT("(int In_PointID, out int Out_Value) \n{\n");

			OutHLSL += TEXT("\tif ( ( In_PointID < 0 ) || ( In_PointID >= ") + NumberOfPointsVar+ TEXT(") )\n");
				OutHLSL += TEXT("\t\t{Out_Value = -1; return;}\n");
			OutHLSL += TEXT("\tOut_Value = ") + PointTypesBuffer + TEXT("[ In_PointID ];\n");

		OutHLSL += TEXT("\n}\n");
		return true;
	}

	return !OutHLSL.IsEmpty();
}

// Build buffers and member variables HLSL definition
// Always use the BaseName + the DataInterfaceHLSL indentifier!
void UNiagaraDataInterfaceHoudiniCSV::GetParameterDefinitionHLSL(FNiagaraDataInterfaceGPUParamInfo& ParamInfo, FString& OutHLSL)
{
	// int NumberOfRows_XX;
	FString BufferName = UNiagaraDataInterfaceHoudiniCSV::NumberOfRowsBaseName + ParamInfo.DataInterfaceHLSLSymbol;
	OutHLSL += TEXT("int ") + BufferName + TEXT(";\n");

	// int NumberOfColumns_XX;
	BufferName = UNiagaraDataInterfaceHoudiniCSV::NumberOfColumnsBaseName + ParamInfo.DataInterfaceHLSLSymbol;
	OutHLSL += TEXT("int ") + BufferName + TEXT(";\n");

	// int NumberOfPoints_XX;
	BufferName = UNiagaraDataInterfaceHoudiniCSV::NumberOfPointsBaseName + ParamInfo.DataInterfaceHLSLSymbol;
	OutHLSL += TEXT("int ") + BufferName + TEXT(";\n");

	// Buffer<float> FloatValuesBuffer_XX;
	BufferName = UNiagaraDataInterfaceHoudiniCSV::FloatValuesBufferBaseName + ParamInfo.DataInterfaceHLSLSymbol;
	OutHLSL += TEXT("Buffer<float> ") + BufferName + TEXT(";\n");

	// Buffer<int> SpecialAttributesColumnIndexesBuffer_XX;
	BufferName = UNiagaraDataInterfaceHoudiniCSV::SpecialAttributesColumnIndexesBufferBaseName + ParamInfo.DataInterfaceHLSLSymbol;
	OutHLSL += TEXT("Buffer<int> ") + BufferName + TEXT(";\n");

	// Buffer<float> SpawnTimesBuffer_XX;
	BufferName = UNiagaraDataInterfaceHoudiniCSV::SpawnTimesBufferBaseName + ParamInfo.DataInterfaceHLSLSymbol;
	OutHLSL += TEXT("Buffer<float> ") + BufferName + TEXT(";\n");

	// Buffer<float> LifeValuesBuffer_XX;
	BufferName = UNiagaraDataInterfaceHoudiniCSV::LifeValuesBufferBaseName + ParamInfo.DataInterfaceHLSLSymbol;
	OutHLSL += TEXT("Buffer<float> ") + BufferName + TEXT(";\n");

	// Buffer<int> PointTypesBuffer_XX;
	BufferName = UNiagaraDataInterfaceHoudiniCSV::PointTypesBufferBaseName + ParamInfo.DataInterfaceHLSLSymbol;
	OutHLSL += TEXT("Buffer<int> ") + BufferName + TEXT(";\n");

	// int MaxNumberOfIndexesPerPoint_XX;
	BufferName = UNiagaraDataInterfaceHoudiniCSV::MaxNumberOfIndexesPerPointBaseName + ParamInfo.DataInterfaceHLSLSymbol;
	OutHLSL += TEXT("int ") + BufferName + TEXT(";\n");

	// Buffer<int> PointValueIndexesBuffer_XX;
	BufferName = UNiagaraDataInterfaceHoudiniCSV::PointValueIndexesBufferBaseName + ParamInfo.DataInterfaceHLSLSymbol;
	OutHLSL += TEXT("Buffer<int> ") + BufferName + TEXT(";\n");

	// int LastSpawnedPointId_XX;
	BufferName = UNiagaraDataInterfaceHoudiniCSV::LastSpawnedPointIdBaseName + ParamInfo.DataInterfaceHLSLSymbol;
	OutHLSL += TEXT("int ") + BufferName + TEXT(";\n");

	// int LastSpawnTime_XX;
	BufferName = UNiagaraDataInterfaceHoudiniCSV::LastSpawnTimeBaseName + ParamInfo.DataInterfaceHLSLSymbol;
	OutHLSL += TEXT("int ") + BufferName + TEXT(";\n");
}

FRWBuffer& UNiagaraDataInterfaceHoudiniCSV::GetFloatValuesGPUBuffer()
{
	//TODO: This isn't really very thread safe. Need to move to a proxy like system where DIs can push data to the RT safely.
	if ( FloatValuesGPUBufferDirty )
	{
		uint32 NumElements = HoudiniCSVAsset ? HoudiniCSVAsset->FloatCSVData.Num() : 0;
		if (NumElements <= 0)
			return FloatValuesGPUBuffer;

		FloatValuesGPUBuffer.Release();
		FloatValuesGPUBuffer.Initialize( sizeof(float), NumElements, EPixelFormat::PF_R32_FLOAT, BUF_Static);

		uint32 BufferSize = NumElements * sizeof( float );
		float* BufferData = static_cast<float*>( RHILockVertexBuffer( FloatValuesGPUBuffer.Buffer, 0, BufferSize, EResourceLockMode::RLM_WriteOnly ) );

		if ( HoudiniCSVAsset )
			FPlatformMemory::Memcpy( BufferData, HoudiniCSVAsset->FloatCSVData.GetData(), BufferSize );

		RHIUnlockVertexBuffer( FloatValuesGPUBuffer.Buffer );
		FloatValuesGPUBufferDirty = false;
	}

	return FloatValuesGPUBuffer;
}

FRWBuffer& UNiagaraDataInterfaceHoudiniCSV::GetSpecialAttributesColumnIndexesGPUBuffer()
{
	//TODO: This isn't really very thread safe. Need to move to a proxy like system where DIs can push data to the RT safely.
	if ( SpecialAttributesColumnIndexesGPUBufferDirty )
	{
		uint32 NumElements = HoudiniCSVAsset ? HoudiniCSVAsset->SpecialAttributesColumnIndexes.Num() : 0;
		if (NumElements <= 0)
			return SpecialAttributesColumnIndexesGPUBuffer;

		SpecialAttributesColumnIndexesGPUBuffer.Release();
		SpecialAttributesColumnIndexesGPUBuffer.Initialize(sizeof(int32), NumElements, EPixelFormat::PF_R32_SINT, BUF_Static);

		uint32 BufferSize = NumElements * sizeof(int32);
		float* BufferData = static_cast<float*>(RHILockVertexBuffer(SpecialAttributesColumnIndexesGPUBuffer.Buffer, 0, BufferSize, EResourceLockMode::RLM_WriteOnly));

		if (HoudiniCSVAsset)
			FPlatformMemory::Memcpy(BufferData, HoudiniCSVAsset->SpecialAttributesColumnIndexes.GetData(), BufferSize);

		RHIUnlockVertexBuffer(SpecialAttributesColumnIndexesGPUBuffer.Buffer);
		SpecialAttributesColumnIndexesGPUBufferDirty = false;
	}

	return SpecialAttributesColumnIndexesGPUBuffer;
}

FRWBuffer& UNiagaraDataInterfaceHoudiniCSV::GetSpawnTimesGPUBuffer()
{
	//TODO: This isn't really very thread safe. Need to move to a proxy like system where DIs can push data to the RT safely.
	if ( SpawnTimesGPUBufferDirty )
	{
		uint32 NumElements = HoudiniCSVAsset ? HoudiniCSVAsset->SpawnTimes.Num() : 0;
		if (NumElements <= 0)
			return SpawnTimesGPUBuffer;

		SpawnTimesGPUBuffer.Release();
		SpawnTimesGPUBuffer.Initialize( sizeof(float), NumElements, EPixelFormat::PF_R32_FLOAT, BUF_Static);
				
		uint32 BufferSize = NumElements * sizeof( float );
		float* BufferData = static_cast<float*>( RHILockVertexBuffer(SpawnTimesGPUBuffer.Buffer, 0, BufferSize, EResourceLockMode::RLM_WriteOnly ) );

		if ( HoudiniCSVAsset )
			FPlatformMemory::Memcpy( BufferData, HoudiniCSVAsset->SpawnTimes.GetData(), BufferSize );

		RHIUnlockVertexBuffer( SpawnTimesGPUBuffer.Buffer );
		SpawnTimesGPUBufferDirty = false;
	}

	return SpawnTimesGPUBuffer;
}

FRWBuffer& UNiagaraDataInterfaceHoudiniCSV::GetLifeValuesGPUBuffer()
{
	//TODO: This isn't really very thread safe. Need to move to a proxy like system where DIs can push data to the RT safely.
	if ( LifeValuesGPUBufferDirty )
	{
		uint32 NumElements = HoudiniCSVAsset ? HoudiniCSVAsset->LifeValues.Num() : 0;
		if (NumElements <= 0)
			return LifeValuesGPUBuffer;

		LifeValuesGPUBuffer.Release();
		LifeValuesGPUBuffer.Initialize( sizeof(float), NumElements, EPixelFormat::PF_R32_FLOAT, BUF_Static);

		uint32 BufferSize = NumElements * sizeof( float );
		float* BufferData = static_cast<float*>( RHILockVertexBuffer( LifeValuesGPUBuffer.Buffer, 0, BufferSize, EResourceLockMode::RLM_WriteOnly ) );

		if ( HoudiniCSVAsset )
			FPlatformMemory::Memcpy( BufferData, HoudiniCSVAsset->LifeValues.GetData(), BufferSize );

		RHIUnlockVertexBuffer(LifeValuesGPUBuffer.Buffer );
		LifeValuesGPUBufferDirty = false;
	}

	return LifeValuesGPUBuffer;
}

FRWBuffer& UNiagaraDataInterfaceHoudiniCSV::GetPointTypesGPUBuffer()
{
	//TODO: This isn't really very thread safe. Need to move to a proxy like system where DIs can push data to the RT safely.
	if ( PointTypesGPUBufferDirty )
	{
		uint32 NumElements = HoudiniCSVAsset ? HoudiniCSVAsset->PointTypes.Num() : 0;
		if (NumElements <= 0)
			return PointTypesGPUBuffer;

		PointTypesGPUBuffer.Release();
		PointTypesGPUBuffer.Initialize( sizeof(int32), NumElements, EPixelFormat::PF_R32_SINT, BUF_Static);

		uint32 BufferSize = NumElements * sizeof(int32);
		int32* BufferData = static_cast<int32*>( RHILockVertexBuffer(PointTypesGPUBuffer.Buffer, 0, BufferSize, EResourceLockMode::RLM_WriteOnly ) );

		if ( HoudiniCSVAsset )
			FPlatformMemory::Memcpy( BufferData, HoudiniCSVAsset->PointTypes.GetData(), BufferSize );

		RHIUnlockVertexBuffer(PointTypesGPUBuffer.Buffer );
		PointTypesGPUBufferDirty = false;
	}

	return PointTypesGPUBuffer;
}

FRWBuffer& UNiagaraDataInterfaceHoudiniCSV::GetPointValueIndexesGPUBuffer()
{
	//TODO: This isn't really very thread safe. Need to move to a proxy like system where DIs can push data to the RT safely.
	if ( PointValueIndexesGPUBufferDirty )
	{
		uint32 NumPoints = HoudiniCSVAsset ? HoudiniCSVAsset->PointValueIndexes.Num() : 0;
		// Add an extra to the max number so all indexes end by a -1
		uint32 MaxNumIndexesPerPoint = HoudiniCSVAsset ? HoudiniCSVAsset->GetMaxNumberOfPointValueIndexes() + 1: 0;
		uint32 NumElements = NumPoints * MaxNumIndexesPerPoint;

		if (NumElements <= 0)
			return PointValueIndexesGPUBuffer;

		TArray<int32> PointValueIndexes;
		PointValueIndexes.Init(-1, NumElements);
		if ( HoudiniCSVAsset )
		{
			// We need to flatten the nested array for HLSL conversion
			for ( int32 PointID = 0; PointID < HoudiniCSVAsset->PointValueIndexes.Num(); PointID++ )
			{
				TArray<int32> RowIndexes = HoudiniCSVAsset->PointValueIndexes[PointID].RowIndexes;
				for( int32 Idx = 0; Idx < RowIndexes.Num(); Idx++ )
				{
					PointValueIndexes[ PointID * MaxNumIndexesPerPoint + Idx ] = RowIndexes[ Idx ];
				}
			}
		}

		PointValueIndexesGPUBuffer.Release();
		PointValueIndexesGPUBuffer.Initialize(sizeof(int32), NumElements, EPixelFormat::PF_R32_SINT, BUF_Static);

		uint32 BufferSize = NumElements * sizeof(int32);
		int32* BufferData = static_cast<int32*>( RHILockVertexBuffer( PointValueIndexesGPUBuffer.Buffer, 0, BufferSize, EResourceLockMode::RLM_WriteOnly ) );
		FPlatformMemory::Memcpy( BufferData, PointValueIndexes.GetData(), BufferSize );
		RHIUnlockVertexBuffer( PointValueIndexesGPUBuffer.Buffer );

		PointValueIndexesGPUBufferDirty = false;
	}

	return PointValueIndexesGPUBuffer;
}

// Parameters used for GPU sim compatibility
struct FNiagaraDataInterfaceParametersCS_HoudiniCSV : public FNiagaraDataInterfaceParametersCS
{
	virtual void Bind(const FNiagaraDataInterfaceParamRef& ParamRef, const class FShaderParameterMap& ParameterMap) override
	{
		NumberOfRows.Bind(ParameterMap, *(UNiagaraDataInterfaceHoudiniCSV::NumberOfRowsBaseName + ParamRef.ParameterInfo.DataInterfaceHLSLSymbol));
		NumberOfColumns.Bind(ParameterMap, *(UNiagaraDataInterfaceHoudiniCSV::NumberOfColumnsBaseName + ParamRef.ParameterInfo.DataInterfaceHLSLSymbol));
		NumberOfPoints.Bind(ParameterMap, *(UNiagaraDataInterfaceHoudiniCSV::NumberOfPointsBaseName + ParamRef.ParameterInfo.DataInterfaceHLSLSymbol));
		
		FloatValuesBuffer.Bind(ParameterMap, *(UNiagaraDataInterfaceHoudiniCSV::FloatValuesBufferBaseName + ParamRef.ParameterInfo.DataInterfaceHLSLSymbol));

		SpecialAttributesColumnIndexesBuffer.Bind(ParameterMap, *(UNiagaraDataInterfaceHoudiniCSV::SpecialAttributesColumnIndexesBufferBaseName + ParamRef.ParameterInfo.DataInterfaceHLSLSymbol));		

		SpawnTimesBuffer.Bind(ParameterMap, *(UNiagaraDataInterfaceHoudiniCSV::SpawnTimesBufferBaseName + ParamRef.ParameterInfo.DataInterfaceHLSLSymbol));
		LifeValuesBuffer.Bind(ParameterMap, *(UNiagaraDataInterfaceHoudiniCSV::LifeValuesBufferBaseName + ParamRef.ParameterInfo.DataInterfaceHLSLSymbol));
		PointTypesBuffer.Bind(ParameterMap, *(UNiagaraDataInterfaceHoudiniCSV::PointTypesBufferBaseName + ParamRef.ParameterInfo.DataInterfaceHLSLSymbol));

		MaxNumberOfIndexesPerPoint.Bind(ParameterMap, *(UNiagaraDataInterfaceHoudiniCSV::MaxNumberOfIndexesPerPointBaseName + ParamRef.ParameterInfo.DataInterfaceHLSLSymbol));
		PointValueIndexesBuffer.Bind(ParameterMap, *(UNiagaraDataInterfaceHoudiniCSV::PointValueIndexesBufferBaseName + ParamRef.ParameterInfo.DataInterfaceHLSLSymbol));

		LastSpawnedPointId.Bind(ParameterMap, *(UNiagaraDataInterfaceHoudiniCSV::LastSpawnedPointIdBaseName + ParamRef.ParameterInfo.DataInterfaceHLSLSymbol));
		LastSpawnTime.Bind(ParameterMap, *(UNiagaraDataInterfaceHoudiniCSV::LastSpawnTimeBaseName + ParamRef.ParameterInfo.DataInterfaceHLSLSymbol));
	}

	virtual void Serialize(FArchive& Ar)override
	{
		Ar << Version;

		Ar << NumberOfRows;
		Ar << NumberOfColumns;
		Ar << NumberOfPoints;

		Ar << FloatValuesBuffer;
		Ar << SpecialAttributesColumnIndexesBuffer;

		Ar << SpawnTimesBuffer;
		Ar << LifeValuesBuffer;
		Ar << PointTypesBuffer;

		Ar << MaxNumberOfIndexesPerPoint;
		Ar << PointValueIndexesBuffer;

		Ar << LastSpawnedPointId;
		Ar << LastSpawnTime;
	}

	virtual void Set( FRHICommandList& RHICmdList, FNiagaraShader* Shader, class UNiagaraDataInterface* DataInterface ) const override
	{
		check( IsInRenderingThread() );

		const FComputeShaderRHIParamRef ComputeShaderRHI = Shader->GetComputeShader();
		UNiagaraDataInterfaceHoudiniCSV* HoudiniDI = CastChecked<UNiagaraDataInterfaceHoudiniCSV>( DataInterface );
		if ( !HoudiniDI )
			return;

		SetShaderValue(RHICmdList, ComputeShaderRHI, NumberOfRows, HoudiniDI->GetNumberOfRows());
		SetShaderValue(RHICmdList, ComputeShaderRHI, NumberOfColumns, HoudiniDI->GetNumberOfColumns());
		SetShaderValue(RHICmdList, ComputeShaderRHI, NumberOfPoints, HoudiniDI->GetNumberOfPoints());

		FRWBuffer& FloatRWBuffer = HoudiniDI->GetFloatValuesGPUBuffer();
 		RHICmdList.SetShaderResourceViewParameter( ComputeShaderRHI, FloatValuesBuffer.GetBaseIndex(), FloatRWBuffer.SRV );

		FRWBuffer& AttributeColumnRWBuffer = HoudiniDI->GetSpecialAttributesColumnIndexesGPUBuffer();
		RHICmdList.SetShaderResourceViewParameter(ComputeShaderRHI, SpecialAttributesColumnIndexesBuffer.GetBaseIndex(), AttributeColumnRWBuffer.SRV);

		FRWBuffer& SpawnRWBuffer = HoudiniDI->GetSpawnTimesGPUBuffer();
		RHICmdList.SetShaderResourceViewParameter(ComputeShaderRHI, SpawnTimesBuffer.GetBaseIndex(), SpawnRWBuffer.SRV);
		FRWBuffer& LifeRWBuffer = HoudiniDI->GetLifeValuesGPUBuffer();
		RHICmdList.SetShaderResourceViewParameter(ComputeShaderRHI, LifeValuesBuffer.GetBaseIndex(), LifeRWBuffer.SRV);
		FRWBuffer& TypesRWBuffer = HoudiniDI->GetPointTypesGPUBuffer();
		RHICmdList.SetShaderResourceViewParameter(ComputeShaderRHI, PointTypesBuffer.GetBaseIndex(), TypesRWBuffer.SRV);

		SetShaderValue(RHICmdList, ComputeShaderRHI, MaxNumberOfIndexesPerPoint, HoudiniDI->GetMaxNumberOfIndexesPerPoints());

		FRWBuffer& PointValuesIndexesRWBuffer = HoudiniDI->GetPointValueIndexesGPUBuffer();
		RHICmdList.SetShaderResourceViewParameter(ComputeShaderRHI, PointValueIndexesBuffer.GetBaseIndex(), PointValuesIndexesRWBuffer.SRV);

		SetShaderValue(RHICmdList, ComputeShaderRHI, LastSpawnedPointId, -1);
		SetShaderValue(RHICmdList, ComputeShaderRHI, LastSpawnTime, -1);
	}

private:

	FShaderParameter NumberOfRows;
	FShaderParameter NumberOfColumns;
	FShaderParameter NumberOfPoints;

	FShaderResourceParameter FloatValuesBuffer;
	FShaderResourceParameter SpecialAttributesColumnIndexesBuffer;

	FShaderResourceParameter SpawnTimesBuffer;
	FShaderResourceParameter LifeValuesBuffer;
	FShaderResourceParameter PointTypesBuffer;

	FShaderParameter MaxNumberOfIndexesPerPoint;
	FShaderResourceParameter PointValueIndexesBuffer;

	FShaderParameter LastSpawnedPointId;
	FShaderParameter LastSpawnTime;

	uint32 Version = 1;
};

FNiagaraDataInterfaceParametersCS* UNiagaraDataInterfaceHoudiniCSV::ConstructComputeParameters()const
{
	return new FNiagaraDataInterfaceParametersCS_HoudiniCSV();
}

#undef LOCTEXT_NAMESPACE<|MERGE_RESOLUTION|>--- conflicted
+++ resolved
@@ -486,7 +486,6 @@
 
 		OutFunctions.Add(Sig);
 	}
-<<<<<<< HEAD
 
 	{
 		// GetPointValueAtTime
@@ -507,28 +506,6 @@
 	}
 
 	{
-=======
-
-	{
-		// GetPointValueAtTime
-		FNiagaraFunctionSignature Sig;
-		Sig.Name = GetPointValueAtTimeName;
-		Sig.bMemberFunction = true;
-		Sig.bRequiresContext = false;
-		Sig.Inputs.Add(FNiagaraVariable(FNiagaraTypeDefinition(GetClass()), TEXT("CSV")));				// CSV in
-		Sig.Inputs.Add(FNiagaraVariable(FNiagaraTypeDefinition::GetIntDef(), TEXT("PointID")));			// Point Number In		
-		Sig.Inputs.Add(FNiagaraVariable(FNiagaraTypeDefinition::GetIntDef(), TEXT("Col")));				// Col Index In
-		Sig.Inputs.Add(FNiagaraVariable(FNiagaraTypeDefinition::GetFloatDef(), TEXT("Time")));		    // Time in		
-		Sig.Outputs.Add(FNiagaraVariable(FNiagaraTypeDefinition::GetFloatDef(), TEXT("Value")));		// Float Out
-
-		Sig.SetDescription( LOCTEXT( "DataInterfaceHoudini_GetPointValueAtTime",
-			"Returns the linearly interpolated value in the specified column for a given point at a given time." ) );
-
-		OutFunctions.Add(Sig);
-	}
-
-	{
->>>>>>> cf6d231e
 		// GetPointVectorValueAtTime
 		FNiagaraFunctionSignature Sig;
 		Sig.Name = GetPointVectorValueAtTimeName;
@@ -618,29 +595,6 @@
 	}
 }
 
-<<<<<<< HEAD
-DEFINE_NDI_RAW_FUNC_BINDER(UNiagaraDataInterfaceHoudiniCSV, GetFloatValue);
-//DEFINE_NDI_RAW_FUNC_BINDER(UNiagaraDataInterfaceHoudiniCSV, GetFloatValueByString);
-DEFINE_NDI_RAW_FUNC_BINDER(UNiagaraDataInterfaceHoudiniCSV, GetVectorValue);
-DEFINE_NDI_RAW_FUNC_BINDER(UNiagaraDataInterfaceHoudiniCSV, GetVectorValueEx);
-DEFINE_NDI_RAW_FUNC_BINDER(UNiagaraDataInterfaceHoudiniCSV, GetPosition);
-DEFINE_NDI_RAW_FUNC_BINDER(UNiagaraDataInterfaceHoudiniCSV, GetNormal);
-DEFINE_NDI_RAW_FUNC_BINDER(UNiagaraDataInterfaceHoudiniCSV, GetTime);
-DEFINE_NDI_RAW_FUNC_BINDER(UNiagaraDataInterfaceHoudiniCSV, GetColor);
-DEFINE_NDI_RAW_FUNC_BINDER(UNiagaraDataInterfaceHoudiniCSV, GetVelocity);
-DEFINE_NDI_RAW_FUNC_BINDER(UNiagaraDataInterfaceHoudiniCSV, GetImpulse);
-DEFINE_NDI_RAW_FUNC_BINDER(UNiagaraDataInterfaceHoudiniCSV, GetPositionAndTime);
-DEFINE_NDI_RAW_FUNC_BINDER(UNiagaraDataInterfaceHoudiniCSV, GetLastRowIndexAtTime);
-DEFINE_NDI_RAW_FUNC_BINDER(UNiagaraDataInterfaceHoudiniCSV, GetPointIDsToSpawnAtTime);
-DEFINE_NDI_RAW_FUNC_BINDER(UNiagaraDataInterfaceHoudiniCSV, GetRowIndexesForPointAtTime);
-DEFINE_NDI_RAW_FUNC_BINDER(UNiagaraDataInterfaceHoudiniCSV, GetPointPositionAtTime);
-DEFINE_NDI_RAW_FUNC_BINDER(UNiagaraDataInterfaceHoudiniCSV, GetPointValueAtTime);
-DEFINE_NDI_RAW_FUNC_BINDER(UNiagaraDataInterfaceHoudiniCSV, GetPointVectorValueAtTime);
-DEFINE_NDI_RAW_FUNC_BINDER(UNiagaraDataInterfaceHoudiniCSV, GetPointVectorValueAtTimeEx);
-DEFINE_NDI_RAW_FUNC_BINDER(UNiagaraDataInterfaceHoudiniCSV, GetPointLife);
-//DEFINE_NDI_RAW_FUNC_BINDER(UNiagaraDataInterfaceHoudiniCSV, GetPointLifeAtTime);
-DEFINE_NDI_RAW_FUNC_BINDER(UNiagaraDataInterfaceHoudiniCSV, GetPointType);
-=======
 DEFINE_NDI_DIRECT_FUNC_BINDER(UNiagaraDataInterfaceHoudiniCSV, GetFloatValue);
 //DEFINE_NDI_FUNC_BINDER(UNiagaraDataInterfaceHoudiniCSV, GetFloatValueByString);
 DEFINE_NDI_DIRECT_FUNC_BINDER(UNiagaraDataInterfaceHoudiniCSV, GetVectorValue);
@@ -662,54 +616,10 @@
 DEFINE_NDI_DIRECT_FUNC_BINDER(UNiagaraDataInterfaceHoudiniCSV, GetPointLife);
 //DEFINE_NDI_FUNC_BINDER(UNiagaraDataInterfaceHoudiniCSV, GetPointLifeAtTime);
 DEFINE_NDI_DIRECT_FUNC_BINDER(UNiagaraDataInterfaceHoudiniCSV, GetPointType);
->>>>>>> cf6d231e
 void UNiagaraDataInterfaceHoudiniCSV::GetVMExternalFunction(const FVMExternalFunctionBindingInfo& BindingInfo, void* InstanceData, FVMExternalFunction &OutFunc)
 {
     if (BindingInfo.Name == GetFloatValueName && BindingInfo.GetNumInputs() == 2 && BindingInfo.GetNumOutputs() == 1)
     {
-<<<<<<< HEAD
-		TNDIParamBinder<0, int32, TNDIParamBinder<1, int32, NDI_RAW_FUNC_BINDER(UNiagaraDataInterfaceHoudiniCSV, GetFloatValue)>>::Bind(this, BindingInfo, InstanceData, OutFunc);
-    }
-    /*else if (BindingInfo.Name == GetFloatValueByStringName && BindingInfo.GetNumInputs() == 2 && BindingInfo.GetNumOutputs() == 1)
-    {
-		TNDIParamBinder<0, float, TNDIParamBinder<1, FString, NDI_RAW_FUNC_BINDER(UNiagaraDataInterfaceHoudiniCSV, GetFloatValueByString)>>::Bind(this, BindingInfo, InstanceData, OutFunc);
-    }*/
-    else if (BindingInfo.Name == GetVectorValueName && BindingInfo.GetNumInputs() == 2 && BindingInfo.GetNumOutputs() == 3)
-    {
-		TNDIParamBinder<0, int32, TNDIParamBinder<1, int32, NDI_RAW_FUNC_BINDER(UNiagaraDataInterfaceHoudiniCSV, GetVectorValue)>>::Bind(this, BindingInfo, InstanceData, OutFunc);
-    }
-	else if (BindingInfo.Name == GetVectorValueExName && BindingInfo.GetNumInputs() == 4 && BindingInfo.GetNumOutputs() == 3)
-	{
-		TNDIParamBinder<0, int32, TNDIParamBinder<1, int32, TNDIParamBinder<2, bool, TNDIParamBinder<3, bool, NDI_RAW_FUNC_BINDER(UNiagaraDataInterfaceHoudiniCSV, GetVectorValueEx)>>>>::Bind(this, BindingInfo, InstanceData, OutFunc);
-	}
-    else if (BindingInfo.Name == GetPositionName && BindingInfo.GetNumInputs() == 1 && BindingInfo.GetNumOutputs() == 3)
-    {
-		TNDIParamBinder<0, int32, NDI_RAW_FUNC_BINDER(UNiagaraDataInterfaceHoudiniCSV, GetPosition)>::Bind(this, BindingInfo, InstanceData, OutFunc);
-    }
-    else if (BindingInfo.Name == GetNormalName && BindingInfo.GetNumInputs() == 1 && BindingInfo.GetNumOutputs() == 3)
-    {
-		TNDIParamBinder<0, int32, NDI_RAW_FUNC_BINDER(UNiagaraDataInterfaceHoudiniCSV, GetNormal)>::Bind(this, BindingInfo, InstanceData, OutFunc);
-    }
-    else if (BindingInfo.Name == GetTimeName && BindingInfo.GetNumInputs() == 1 && BindingInfo.GetNumOutputs() == 1)
-    {
-		TNDIParamBinder<0, int32, NDI_RAW_FUNC_BINDER(UNiagaraDataInterfaceHoudiniCSV, GetTime)>::Bind(this, BindingInfo, InstanceData, OutFunc);
-    }
-	else if (BindingInfo.Name == GetVelocityName && BindingInfo.GetNumInputs() == 1 && BindingInfo.GetNumOutputs() == 3)
-	{
-		TNDIParamBinder<0, int32, NDI_RAW_FUNC_BINDER(UNiagaraDataInterfaceHoudiniCSV, GetVelocity)>::Bind(this, BindingInfo, InstanceData, OutFunc);
-	}
-	else if (BindingInfo.Name == GetColorName && BindingInfo.GetNumInputs() == 1 && BindingInfo.GetNumOutputs() == 4)
-	{
-		TNDIParamBinder<0, int32, NDI_RAW_FUNC_BINDER(UNiagaraDataInterfaceHoudiniCSV, GetColor)>::Bind(this, BindingInfo, InstanceData, OutFunc);
-	}
-	else if (BindingInfo.Name == GetImpulseName && BindingInfo.GetNumInputs() == 1 && BindingInfo.GetNumOutputs() == 1)
-	{
-		TNDIParamBinder<0, int32, NDI_RAW_FUNC_BINDER(UNiagaraDataInterfaceHoudiniCSV, GetImpulse)>::Bind(this, BindingInfo, InstanceData, OutFunc);
-	}
-	else if (BindingInfo.Name == GetPositionAndTimeName && BindingInfo.GetNumInputs() == 1 && BindingInfo.GetNumOutputs() == 4)
-    {
-		TNDIParamBinder<0, int32, NDI_RAW_FUNC_BINDER(UNiagaraDataInterfaceHoudiniCSV, GetPositionAndTime)>::Bind(this, BindingInfo, InstanceData, OutFunc);
-=======
 		NDI_FUNC_BINDER(UNiagaraDataInterfaceHoudiniCSV, GetFloatValue)::Bind(this, OutFunc);
     }
     /*else if (BindingInfo.Name == GetFloatValueByStringName && BindingInfo.GetNumInputs() == 2 && BindingInfo.GetNumOutputs() == 1)
@@ -751,7 +661,6 @@
 	else if (BindingInfo.Name == GetPositionAndTimeName && BindingInfo.GetNumInputs() == 1 && BindingInfo.GetNumOutputs() == 4)
     {
 		NDI_FUNC_BINDER(UNiagaraDataInterfaceHoudiniCSV, GetPositionAndTime)::Bind(this, OutFunc);
->>>>>>> cf6d231e
     }
     else if ( BindingInfo.Name == GetNumberOfPointsName && BindingInfo.GetNumInputs() == 0 && BindingInfo.GetNumOutputs() == 1 )
     {
@@ -767,85 +676,45 @@
 	}
     else if (BindingInfo.Name == GetLastRowIndexAtTimeName && BindingInfo.GetNumInputs() == 1 && BindingInfo.GetNumOutputs() == 1)
     {
-<<<<<<< HEAD
-		TNDIParamBinder<0, float, NDI_RAW_FUNC_BINDER(UNiagaraDataInterfaceHoudiniCSV, GetLastRowIndexAtTime)>::Bind(this, BindingInfo, InstanceData, OutFunc);
+		NDI_FUNC_BINDER(UNiagaraDataInterfaceHoudiniCSV, GetLastRowIndexAtTime)::Bind(this, OutFunc);
     }
     else if (BindingInfo.Name == GetPointIDsToSpawnAtTimeName && BindingInfo.GetNumInputs() == 1 && BindingInfo.GetNumOutputs() == 3)
     {
-		TNDIParamBinder<0, float, NDI_RAW_FUNC_BINDER(UNiagaraDataInterfaceHoudiniCSV, GetPointIDsToSpawnAtTime)>::Bind(this, BindingInfo, InstanceData, OutFunc);
+		NDI_FUNC_BINDER(UNiagaraDataInterfaceHoudiniCSV, GetPointIDsToSpawnAtTime)::Bind(this, OutFunc);
     }
 	else if (BindingInfo.Name == GetRowIndexesForPointAtTimeName && BindingInfo.GetNumInputs() == 2 && BindingInfo.GetNumOutputs() == 3)
 	{
-		TNDIParamBinder<0, int32, TNDIParamBinder<1, float, NDI_RAW_FUNC_BINDER(UNiagaraDataInterfaceHoudiniCSV, GetRowIndexesForPointAtTime)>>::Bind(this, BindingInfo, InstanceData, OutFunc);
+		NDI_FUNC_BINDER(UNiagaraDataInterfaceHoudiniCSV, GetRowIndexesForPointAtTime)::Bind(this, OutFunc);
 	}
 	else if (BindingInfo.Name == GetPointPositionAtTimeName && BindingInfo.GetNumInputs() == 2 && BindingInfo.GetNumOutputs() == 3)
 	{
-		TNDIParamBinder<0, int32, TNDIParamBinder<1, float, NDI_RAW_FUNC_BINDER(UNiagaraDataInterfaceHoudiniCSV, GetPointPositionAtTime)>>::Bind(this, BindingInfo, InstanceData, OutFunc);
+		NDI_FUNC_BINDER(UNiagaraDataInterfaceHoudiniCSV, GetPointPositionAtTime)::Bind(this, OutFunc);
 	}
 	else if (BindingInfo.Name == GetPointValueAtTimeName && BindingInfo.GetNumInputs() == 3 && BindingInfo.GetNumOutputs() == 1)
 	{
-		TNDIParamBinder<0, int32, TNDIParamBinder<1, int32, TNDIParamBinder<2, float, NDI_RAW_FUNC_BINDER(UNiagaraDataInterfaceHoudiniCSV, GetPointValueAtTime)>>>::Bind(this, BindingInfo, InstanceData, OutFunc);
+		NDI_FUNC_BINDER(UNiagaraDataInterfaceHoudiniCSV, GetPointValueAtTime)::Bind(this, OutFunc);
 	}
 	else if (BindingInfo.Name == GetPointVectorValueAtTimeName && BindingInfo.GetNumInputs() == 3 && BindingInfo.GetNumOutputs() == 3)
 	{
-		TNDIParamBinder<0, int32, TNDIParamBinder<1, int32, TNDIParamBinder<2, float, NDI_RAW_FUNC_BINDER(UNiagaraDataInterfaceHoudiniCSV, GetPointVectorValueAtTime)>>>::Bind(this, BindingInfo, InstanceData, OutFunc);
+		NDI_FUNC_BINDER(UNiagaraDataInterfaceHoudiniCSV, GetPointVectorValueAtTime)::Bind(this, OutFunc);
 	}
 	else if (BindingInfo.Name == GetPointVectorValueAtTimeExName && BindingInfo.GetNumInputs() == 5 && BindingInfo.GetNumOutputs() == 3)
 	{
-		TNDIParamBinder<0, int32, TNDIParamBinder<1, int32, TNDIParamBinder<2, float, TNDIParamBinder<3, bool, TNDIParamBinder<4, bool, NDI_RAW_FUNC_BINDER(UNiagaraDataInterfaceHoudiniCSV, GetPointVectorValueAtTimeEx)>>>>>::Bind(this, BindingInfo, InstanceData, OutFunc);
+		NDI_FUNC_BINDER(UNiagaraDataInterfaceHoudiniCSV, GetPointVectorValueAtTimeEx)::Bind(this, OutFunc);
 	}
 	else if (BindingInfo.Name == GetPointLifeName && BindingInfo.GetNumInputs() == 1 && BindingInfo.GetNumOutputs() == 1)
 	{
-		TNDIParamBinder<0, int32, NDI_RAW_FUNC_BINDER(UNiagaraDataInterfaceHoudiniCSV, GetPointLife)>::Bind(this, BindingInfo, InstanceData, OutFunc);
-=======
-		NDI_FUNC_BINDER(UNiagaraDataInterfaceHoudiniCSV, GetLastRowIndexAtTime)::Bind(this, OutFunc);
-    }
-    else if (BindingInfo.Name == GetPointIDsToSpawnAtTimeName && BindingInfo.GetNumInputs() == 1 && BindingInfo.GetNumOutputs() == 3)
-    {
-		NDI_FUNC_BINDER(UNiagaraDataInterfaceHoudiniCSV, GetPointIDsToSpawnAtTime)::Bind(this, OutFunc);
-    }
-	else if (BindingInfo.Name == GetRowIndexesForPointAtTimeName && BindingInfo.GetNumInputs() == 2 && BindingInfo.GetNumOutputs() == 3)
-	{
-		NDI_FUNC_BINDER(UNiagaraDataInterfaceHoudiniCSV, GetRowIndexesForPointAtTime)::Bind(this, OutFunc);
-	}
-	else if (BindingInfo.Name == GetPointPositionAtTimeName && BindingInfo.GetNumInputs() == 2 && BindingInfo.GetNumOutputs() == 3)
-	{
-		NDI_FUNC_BINDER(UNiagaraDataInterfaceHoudiniCSV, GetPointPositionAtTime)::Bind(this, OutFunc);
-	}
-	else if (BindingInfo.Name == GetPointValueAtTimeName && BindingInfo.GetNumInputs() == 3 && BindingInfo.GetNumOutputs() == 1)
-	{
-		NDI_FUNC_BINDER(UNiagaraDataInterfaceHoudiniCSV, GetPointValueAtTime)::Bind(this, OutFunc);
-	}
-	else if (BindingInfo.Name == GetPointVectorValueAtTimeName && BindingInfo.GetNumInputs() == 3 && BindingInfo.GetNumOutputs() == 3)
-	{
-		NDI_FUNC_BINDER(UNiagaraDataInterfaceHoudiniCSV, GetPointVectorValueAtTime)::Bind(this, OutFunc);
-	}
-	else if (BindingInfo.Name == GetPointVectorValueAtTimeExName && BindingInfo.GetNumInputs() == 5 && BindingInfo.GetNumOutputs() == 3)
-	{
-		NDI_FUNC_BINDER(UNiagaraDataInterfaceHoudiniCSV, GetPointVectorValueAtTimeEx)::Bind(this, OutFunc);
-	}
-	else if (BindingInfo.Name == GetPointLifeName && BindingInfo.GetNumInputs() == 1 && BindingInfo.GetNumOutputs() == 1)
-	{
 		NDI_FUNC_BINDER(UNiagaraDataInterfaceHoudiniCSV, GetPointLife)::Bind(this, OutFunc);
->>>>>>> cf6d231e
 	}
 	/*
 	else if (BindingInfo.Name == GetPointLifeAtTimeName && BindingInfo.GetNumInputs() == 2 && BindingInfo.GetNumOutputs() == 1)
 	{
-<<<<<<< HEAD
-		TNDIParamBinder<0, int32, TNDIParamBinder<1, float, NDI_RAW_FUNC_BINDER(UNiagaraDataInterfaceHoudiniCSV, GetPointLifeAtTime)>>::Bind(this, BindingInfo, InstanceData, OutFunc);
-=======
 		NDI_FUNC_BINDER(UNiagaraDataInterfaceHoudiniCSV, GetPointLifeAtTime)::Bind(this, BindingInfo, InstanceData, OutFunc);
->>>>>>> cf6d231e
 	}
 	*/
 	else if (BindingInfo.Name == GetPointTypeName && BindingInfo.GetNumInputs() == 1 && BindingInfo.GetNumOutputs() == 1)
 	{
-<<<<<<< HEAD
-		TNDIParamBinder<0, int32, NDI_RAW_FUNC_BINDER(UNiagaraDataInterfaceHoudiniCSV, GetPointType)>::Bind(this, BindingInfo, InstanceData, OutFunc);
-=======
 		NDI_FUNC_BINDER(UNiagaraDataInterfaceHoudiniCSV, GetPointType)::Bind(this, OutFunc);
->>>>>>> cf6d231e
 	}
     else
     {
@@ -856,10 +725,6 @@
     }
 }
 
-<<<<<<< HEAD
-template<typename RowParamType, typename ColParamType>
-=======
->>>>>>> cf6d231e
 void UNiagaraDataInterfaceHoudiniCSV::GetFloatValue(FVectorVMContext& Context)
 {
     VectorVM::FExternalFuncInputHandler<int32> RowParam(Context);
@@ -883,24 +748,14 @@
     }
 }
 
-<<<<<<< HEAD
-template<typename RowParamType, typename ColParamType>
-=======
->>>>>>> cf6d231e
 void UNiagaraDataInterfaceHoudiniCSV::GetVectorValue( FVectorVMContext& Context )
 {
     VectorVM::FExternalFuncInputHandler<int32> RowParam(Context);
     VectorVM::FExternalFuncInputHandler<int32> ColParam(Context);
 
-<<<<<<< HEAD
-	FRegisterHandler<float> OutVectorX(Context);
-	FRegisterHandler<float> OutVectorY(Context);
-	FRegisterHandler<float> OutVectorZ(Context);
-=======
 	VectorVM::FExternalFuncRegisterHandler<float> OutVectorX(Context);
 	VectorVM::FExternalFuncRegisterHandler<float> OutVectorY(Context);
 	VectorVM::FExternalFuncRegisterHandler<float> OutVectorZ(Context);
->>>>>>> cf6d231e
 
     for (int32 i = 0; i < Context.NumInstances; ++i)
     {
@@ -923,19 +778,6 @@
     }
 }
 
-<<<<<<< HEAD
-template<typename RowParamType, typename ColParamType, typename DoSwapParamType, typename DoScaleParamType >
-void UNiagaraDataInterfaceHoudiniCSV::GetVectorValueEx(FVectorVMContext& Context)
-{
-	RowParamType RowParam(Context);
-	ColParamType ColParam(Context);
-	DoSwapParamType DoSwapParam(Context);
-	DoScaleParamType DoScaleParam(Context);
-
-	FRegisterHandler<float> OutVectorX(Context);
-	FRegisterHandler<float> OutVectorY(Context);
-	FRegisterHandler<float> OutVectorZ(Context);
-=======
 void UNiagaraDataInterfaceHoudiniCSV::GetVectorValueEx(FVectorVMContext& Context)
 {
 	VectorVM::FExternalFuncInputHandler<int32> RowParam(Context);
@@ -946,20 +788,14 @@
 	VectorVM::FExternalFuncRegisterHandler<float> OutVectorX(Context);
 	VectorVM::FExternalFuncRegisterHandler<float> OutVectorY(Context);
 	VectorVM::FExternalFuncRegisterHandler<float> OutVectorZ(Context);
->>>>>>> cf6d231e
 
 	for (int32 i = 0; i < Context.NumInstances; ++i)
 	{
 		int32 row = RowParam.Get();
 		int32 col = ColParam.Get();
 
-<<<<<<< HEAD
-		bool DoSwap = DoSwapParam.Get();
-		bool DoScale = DoScaleParam.Get();
-=======
 		bool DoSwap = DoSwapParam.Get().GetValue();
 		bool DoScale = DoScaleParam.Get().GetValue();
->>>>>>> cf6d231e
 
 		FVector V = FVector::ZeroVector;
 		if (HoudiniCSVAsset)
@@ -979,10 +815,6 @@
 	}
 }
 /*
-<<<<<<< HEAD
-template<typename RowParamType, typename ColTitleParamType>
-=======
->>>>>>> cf6d231e
 void UNiagaraDataInterfaceHoudiniCSV::GetFloatValueByString(FVectorVMContext& Context)
 {
     VectorVM::FExternalFuncInputHandler<int32> RowParam(Context);
@@ -1007,22 +839,12 @@
 }
 */
 
-<<<<<<< HEAD
-template<typename RowParamType>
-void UNiagaraDataInterfaceHoudiniCSV::GetPosition(FVectorVMContext& Context)
-{
-	RowParamType RowParam(Context);
-    FRegisterHandler<float> OutSampleX(Context);
-    FRegisterHandler<float> OutSampleY(Context);
-    FRegisterHandler<float> OutSampleZ(Context);
-=======
 void UNiagaraDataInterfaceHoudiniCSV::GetPosition(FVectorVMContext& Context)
 {
 	VectorVM::FExternalFuncInputHandler<int32> RowParam(Context);
     VectorVM::FExternalFuncRegisterHandler<float> OutSampleX(Context);
     VectorVM::FExternalFuncRegisterHandler<float> OutSampleY(Context);
     VectorVM::FExternalFuncRegisterHandler<float> OutSampleZ(Context);
->>>>>>> cf6d231e
 
     for (int32 i = 0; i < Context.NumInstances; ++i)
     {
@@ -1039,18 +861,6 @@
 		OutSampleX.Advance();
 		OutSampleY.Advance();
 		OutSampleZ.Advance();
-<<<<<<< HEAD
-    }
-}
-
-template<typename RowParamType>
-void UNiagaraDataInterfaceHoudiniCSV::GetNormal(FVectorVMContext& Context)
-{
-	RowParamType RowParam(Context);
-    FRegisterHandler<float> OutSampleX(Context);
-    FRegisterHandler<float> OutSampleY(Context);
-    FRegisterHandler<float> OutSampleZ(Context);
-=======
     }
 }
 
@@ -1083,44 +893,11 @@
 {
 	VectorVM::FExternalFuncInputHandler<int32> RowParam(Context);
     VectorVM::FExternalFuncRegisterHandler<float> OutValue(Context);
->>>>>>> cf6d231e
 
     for (int32 i = 0; i < Context.NumInstances; ++i)
     {
 		int32 row = RowParam.Get();
 
-<<<<<<< HEAD
-		FVector V = FVector::ZeroVector;
-		if ( HoudiniCSVAsset )
-			HoudiniCSVAsset->GetNormalValue( row, V );
-
-		*OutSampleX.GetDest() = V.X;
-		*OutSampleY.GetDest() = V.Y;
-		*OutSampleZ.GetDest() = V.Z;
-		RowParam.Advance();
-		OutSampleX.Advance();
-		OutSampleY.Advance();
-		OutSampleZ.Advance();
-    }
-}
-
-template<typename RowParamType>
-void UNiagaraDataInterfaceHoudiniCSV::GetTime(FVectorVMContext& Context)
-{
-	RowParamType RowParam(Context);
-    FRegisterHandler<float> OutValue(Context);
-
-    for (int32 i = 0; i < Context.NumInstances; ++i)
-    {
-		int32 row = RowParam.Get();
-
-		float value = 0.0f;
-		if ( HoudiniCSVAsset )
-			HoudiniCSVAsset->GetTimeValue( row, value );
-
-		*OutValue.GetDest() = value;
-		RowParam.Advance();
-=======
 		float value = 0.0f;
 		if ( HoudiniCSVAsset )
 			HoudiniCSVAsset->GetTimeValue( row, value );
@@ -1219,94 +996,12 @@
 
 		*OutValue.GetDest() = value;
 		TimeParam.Advance();
->>>>>>> cf6d231e
 		OutValue.Advance();
     }
 }
 
-<<<<<<< HEAD
-template<typename RowParamType>
-void UNiagaraDataInterfaceHoudiniCSV::GetVelocity(FVectorVMContext& Context)
-{
-	RowParamType RowParam(Context);
-	FRegisterHandler<float> OutSampleX(Context);
-	FRegisterHandler<float> OutSampleY(Context);
-	FRegisterHandler<float> OutSampleZ(Context);
-
-	for (int32 i = 0; i < Context.NumInstances; ++i)
-	{
-		int32 row = RowParam.Get();
-
-		FVector V = FVector::ZeroVector;
-		if ( HoudiniCSVAsset )
-			HoudiniCSVAsset->GetVelocityValue( row, V );
-
-		*OutSampleX.GetDest() = V.X;
-		*OutSampleY.GetDest() = V.Y;
-		*OutSampleZ.GetDest() = V.Z;
-		RowParam.Advance();
-		OutSampleX.Advance();
-		OutSampleY.Advance();
-		OutSampleZ.Advance();
-	}
-}
-
-template<typename RowParamType>
-void UNiagaraDataInterfaceHoudiniCSV::GetColor(FVectorVMContext& Context)
-{
-	RowParamType RowParam(Context);
-	FRegisterHandler<float> OutSampleR(Context);
-	FRegisterHandler<float> OutSampleG(Context);
-	FRegisterHandler<float> OutSampleB(Context);
-	FRegisterHandler<float> OutSampleA(Context);
-
-	for (int32 i = 0; i < Context.NumInstances; ++i)
-	{
-		int32 row = RowParam.Get();
-
-		FLinearColor C = FLinearColor::White;
-		if ( HoudiniCSVAsset )
-			HoudiniCSVAsset->GetColorValue( row, C );
-
-		*OutSampleR.GetDest() = C.R;
-		*OutSampleG.GetDest() = C.G;
-		*OutSampleB.GetDest() = C.B;
-		*OutSampleA.GetDest() = C.A;
-		RowParam.Advance();
-		OutSampleR.Advance();
-		OutSampleG.Advance();
-		OutSampleB.Advance();
-		OutSampleA.Advance();
-	}
-}
-
-template<typename RowParamType>
-void UNiagaraDataInterfaceHoudiniCSV::GetImpulse(FVectorVMContext& Context)
-{
-	RowParamType RowParam(Context);
-	FRegisterHandler<float> OutValue(Context);
-
-	for (int32 i = 0; i < Context.NumInstances; ++i)
-	{
-		int32 row = RowParam.Get();
-
-		float value = 0.0f;
-		if (HoudiniCSVAsset)
-			HoudiniCSVAsset->GetImpulseValue(row, value);
-
-		*OutValue.GetDest() = value;
-		RowParam.Advance();
-		OutValue.Advance();
-	}
-}
-
-// Returns the last index of the points that should be spawned at time t
-template<typename TimeParamType>
-void UNiagaraDataInterfaceHoudiniCSV::GetLastRowIndexAtTime(FVectorVMContext& Context)
-=======
 // Returns the last index of the points that should be spawned at time t
 void UNiagaraDataInterfaceHoudiniCSV::GetPointIDsToSpawnAtTime( FVectorVMContext& Context )
->>>>>>> cf6d231e
 {
     VectorVM::FExternalFuncInputHandler<float> TimeParam( Context );
     VectorVM::FExternalFuncRegisterHandler<int32> OutMinValue( Context );
@@ -1318,20 +1013,6 @@
 		float t = TimeParam.Get();
 
 		int32 value = 0;
-<<<<<<< HEAD
-		if ( HoudiniCSVAsset )
-			HoudiniCSVAsset->GetLastRowIndexAtTime( t, value );
-
-		*OutValue.GetDest() = value;
-		TimeParam.Advance();
-		OutValue.Advance();
-    }
-}
-
-// Returns the last index of the points that should be spawned at time t
-template<typename TimeParamType>
-void UNiagaraDataInterfaceHoudiniCSV::GetPointIDsToSpawnAtTime( FVectorVMContext& Context )
-=======
 		int32 min = 0, max = 0, count = 0;
 
 		if ( HoudiniCSVAsset )
@@ -1351,7 +1032,6 @@
 }
 
 void UNiagaraDataInterfaceHoudiniCSV::GetPositionAndTime(FVectorVMContext& Context)
->>>>>>> cf6d231e
 {
     VectorVM::FExternalFuncInputHandler<int32> RowParam(Context);
 
@@ -1362,33 +1042,6 @@
 
     for (int32 i = 0; i < Context.NumInstances; ++i)
     {
-<<<<<<< HEAD
-		float t = TimeParam.Get();
-
-		int32 value = 0;
-		int32 min = 0, max = 0, count = 0;
-
-		if ( HoudiniCSVAsset )
-		{
-			HoudiniCSVAsset->GetPointIDsToSpawnAtTime(t, min, max, count, LastSpawnedPointID, LastSpawnTime);
-		}
-
-		*OutMinValue.GetDest() = min;
-		*OutMaxValue.GetDest() = max;
-		*OutCountValue.GetDest() = count;
-
-		TimeParam.Advance();
-		OutMinValue.Advance();
-		OutMaxValue.Advance();
-		OutCountValue.Advance();
-    }
-}
-
-template<typename RowParamType>
-void UNiagaraDataInterfaceHoudiniCSV::GetPositionAndTime(FVectorVMContext& Context)
-{
-    RowParamType RowParam(Context);
-=======
 		int32 row = RowParam.Get();
 
 		float timeValue = 0.0f;
@@ -1451,7 +1104,6 @@
 {
 	VectorVM::FExternalFuncInputHandler<int32> PointIDParam(Context);
 	VectorVM::FExternalFuncInputHandler<float> TimeParam(Context);
->>>>>>> cf6d231e
 
 	VectorVM::FExternalFuncRegisterHandler<float> OutPosX(Context);
 	VectorVM::FExternalFuncRegisterHandler<float> OutPosY(Context);
@@ -1459,17 +1111,6 @@
 
 	for (int32 i = 0; i < Context.NumInstances; ++i)
     {
-<<<<<<< HEAD
-		int32 row = RowParam.Get();
-
-		float timeValue = 0.0f;
-		FVector posVector = FVector::ZeroVector;
-		if ( HoudiniCSVAsset )
-		{
-			HoudiniCSVAsset->GetTimeValue( row, timeValue);
-			HoudiniCSVAsset->GetPositionValue( row, posVector);
-		}
-=======
 		int32 PointID = PointIDParam.Get();
 		float time = TimeParam.Get();
 
@@ -1478,78 +1119,6 @@
 		{
 			HoudiniCSVAsset->GetPointPositionAtTime(PointID, time, posVector);
 		}		
->>>>>>> cf6d231e
-
-		*OutPosX.GetDest() = posVector.X;
-		*OutPosY.GetDest() = posVector.Y;
-		*OutPosZ.GetDest() = posVector.Z;
-
-<<<<<<< HEAD
-		*OutTime.GetDest() = timeValue;
-
-		RowParam.Advance();
-		OutPosX.Advance();
-		OutPosY.Advance();
-		OutPosZ.Advance();
-		OutTime.Advance();
-    }
-}
-
-template<typename PointIDParamType, typename TimeParamType>
-void UNiagaraDataInterfaceHoudiniCSV::GetRowIndexesForPointAtTime(FVectorVMContext& Context)
-{
-	PointIDParamType PointIDParam(Context);
-	TimeParamType TimeParam(Context);
-
-	FRegisterHandler<int32> OutPrevIndex(Context);
-	FRegisterHandler<int32> OutNextIndex(Context);
-	FRegisterHandler<float> OutWeightValue(Context);
-
-	for (int32 i = 0; i < Context.NumInstances; ++i)
-    {
-		int32 PointID = PointIDParam.Get();
-		float time = TimeParam.Get();
-
-		float weight = 0.0f;
-		int32 prevIdx = 0;
-		int32 nextIdx = 0;
-		if ( HoudiniCSVAsset )
-		{
-			HoudiniCSVAsset->GetRowIndexesForPointAtTime( PointID, time, prevIdx, nextIdx, weight );
-		}
-
-		*OutPrevIndex.GetDest() = prevIdx;
-		*OutNextIndex.GetDest() = nextIdx;
-		*OutWeightValue.GetDest() = weight;
-
-		PointIDParam.Advance();
-		TimeParam.Advance();
-		OutPrevIndex.Advance();
-		OutNextIndex.Advance();
-		OutWeightValue.Advance();
-    }
-}
-
-template<typename PointIDParamType, typename TimeParamType>
-void UNiagaraDataInterfaceHoudiniCSV::GetPointPositionAtTime( FVectorVMContext& Context )
-{
-	PointIDParamType PointIDParam(Context);
-	TimeParamType TimeParam(Context);
-
-	FRegisterHandler<float> OutPosX(Context);
-	FRegisterHandler<float> OutPosY(Context);
-	FRegisterHandler<float> OutPosZ(Context);
-
-	for (int32 i = 0; i < Context.NumInstances; ++i)
-    {
-		int32 PointID = PointIDParam.Get();
-		float time = TimeParam.Get();
-
-		FVector posVector = FVector::ZeroVector;
-		if ( HoudiniCSVAsset )
-		{
-			HoudiniCSVAsset->GetPointPositionAtTime(PointID, time, posVector);
-		}		
 
 		*OutPosX.GetDest() = posVector.X;
 		*OutPosY.GetDest() = posVector.Y;
@@ -1563,23 +1132,6 @@
     }
 }
 
-template<typename PointIDParamType, typename ColParamType, typename TimeParamType>
-void UNiagaraDataInterfaceHoudiniCSV::GetPointValueAtTime(FVectorVMContext& Context)
-{
-	PointIDParamType PointIDParam(Context);
-	TimeParamType TimeParam(Context);
-	ColParamType ColParam(Context);
-
-	FRegisterHandler<float> OutValue(Context);
-=======
-		PointIDParam.Advance();
-		TimeParam.Advance();
-		OutPosX.Advance();
-		OutPosY.Advance();
-		OutPosZ.Advance();
-    }
-}
-
 void UNiagaraDataInterfaceHoudiniCSV::GetPointValueAtTime(FVectorVMContext& Context)
 {
 	VectorVM::FExternalFuncInputHandler<int32> PointIDParam(Context);
@@ -1619,7 +1171,6 @@
 	VectorVM::FExternalFuncRegisterHandler<float> OutPosX(Context);
 	VectorVM::FExternalFuncRegisterHandler<float> OutPosY(Context);
 	VectorVM::FExternalFuncRegisterHandler<float> OutPosZ(Context);
->>>>>>> cf6d231e
 
 	for (int32 i = 0; i < Context.NumInstances; ++i)
 	{
@@ -1627,15 +1178,6 @@
 		int32 Col = ColParam.Get();
 		float time = TimeParam.Get();		
 
-<<<<<<< HEAD
-		float Value = 0.0f;
-		if ( HoudiniCSVAsset )
-		{
-			HoudiniCSVAsset->GetPointValueAtTime( PointID, Col, time, Value );
-		}
-
-		*OutValue.GetDest() = Value;
-=======
 		FVector posVector = FVector::ZeroVector;
 		if ( HoudiniCSVAsset )
 		{
@@ -1645,28 +1187,10 @@
 		*OutPosX.GetDest() = posVector.X;
 		*OutPosY.GetDest() = posVector.Y;
 		*OutPosZ.GetDest() = posVector.Z;
->>>>>>> cf6d231e
 
 		PointIDParam.Advance();
 		ColParam.Advance();
 		TimeParam.Advance();
-<<<<<<< HEAD
-
-		OutValue.Advance();
-	}
-}
-
-template<typename PointIDParamType, typename ColParamType, typename TimeParamType>
-void UNiagaraDataInterfaceHoudiniCSV::GetPointVectorValueAtTime(FVectorVMContext& Context)
-{
-	PointIDParamType PointIDParam(Context);
-	ColParamType ColParam(Context);
-	TimeParamType TimeParam(Context);	
-
-	FRegisterHandler<float> OutPosX(Context);
-	FRegisterHandler<float> OutPosY(Context);
-	FRegisterHandler<float> OutPosZ(Context);
-=======
 		
 		OutPosX.Advance();
 		OutPosY.Advance();
@@ -1685,20 +1209,11 @@
 	VectorVM::FExternalFuncRegisterHandler<float> OutPosX(Context);
 	VectorVM::FExternalFuncRegisterHandler<float> OutPosY(Context);
 	VectorVM::FExternalFuncRegisterHandler<float> OutPosZ(Context);
->>>>>>> cf6d231e
 
 	for (int32 i = 0; i < Context.NumInstances; ++i)
 	{
 		int32 PointID = PointIDParam.Get();
 		int32 Col = ColParam.Get();
-<<<<<<< HEAD
-		float time = TimeParam.Get();		
-
-		FVector posVector = FVector::ZeroVector;
-		if ( HoudiniCSVAsset )
-		{
-			HoudiniCSVAsset->GetPointVectorValueAtTime( PointID, Col, time, posVector, true, true);
-=======
 		float time = TimeParam.Get();
 
 		bool DoSwap = DoSwapParam.Get().GetValue();
@@ -1708,7 +1223,6 @@
 		if (HoudiniCSVAsset)
 		{
 			HoudiniCSVAsset->GetPointVectorValueAtTime(PointID, Col, time, posVector, DoSwap, DoScale);
->>>>>>> cf6d231e
 		}
 
 		*OutPosX.GetDest() = posVector.X;
@@ -1718,33 +1232,15 @@
 		PointIDParam.Advance();
 		ColParam.Advance();
 		TimeParam.Advance();
-<<<<<<< HEAD
-		
-=======
 		DoSwapParam.Advance();
 		DoScaleParam.Advance();
 
->>>>>>> cf6d231e
 		OutPosX.Advance();
 		OutPosY.Advance();
 		OutPosZ.Advance();
 	}
 }
 
-<<<<<<< HEAD
-template<typename PointIDParamType, typename ColParamType, typename TimeParamType, typename DoSwapParamType, typename DoScaleParamType >
-void UNiagaraDataInterfaceHoudiniCSV::GetPointVectorValueAtTimeEx(FVectorVMContext& Context)
-{
-	PointIDParamType PointIDParam(Context);
-	ColParamType ColParam(Context);
-	TimeParamType TimeParam(Context);
-	DoSwapParamType DoSwapParam(Context);
-	DoScaleParamType DoScaleParam(Context);
-
-	FRegisterHandler<float> OutPosX(Context);
-	FRegisterHandler<float> OutPosY(Context);
-	FRegisterHandler<float> OutPosZ(Context);
-=======
 void UNiagaraDataInterfaceHoudiniCSV::GetPointLife(FVectorVMContext& Context)
 {
 	VectorVM::FExternalFuncInputHandler<int32> PointIDParam(Context);
@@ -1777,73 +1273,6 @@
 	VectorVM::FExternalFuncInputHandler<float> TimeParam(Context);
 
 	VectorVM::FExternalFuncRegisterHandler<float> OutValue(Context);
->>>>>>> cf6d231e
-
-	for (int32 i = 0; i < Context.NumInstances; ++i)
-	{
-		int32 PointID = PointIDParam.Get();
-<<<<<<< HEAD
-		int32 Col = ColParam.Get();
-		float time = TimeParam.Get();
-
-		bool DoSwap = DoSwapParam.Get();
-		bool DoScale = DoScaleParam.Get();
-
-		FVector posVector = FVector::ZeroVector;
-		if (HoudiniCSVAsset)
-		{
-			HoudiniCSVAsset->GetPointVectorValueAtTime(PointID, Col, time, posVector, DoSwap, DoScale);
-		}
-
-		*OutPosX.GetDest() = posVector.X;
-		*OutPosY.GetDest() = posVector.Y;
-		*OutPosZ.GetDest() = posVector.Z;
-
-		PointIDParam.Advance();
-		ColParam.Advance();
-		TimeParam.Advance();
-		DoSwapParam.Advance();
-		DoScaleParam.Advance();
-
-		OutPosX.Advance();
-		OutPosY.Advance();
-		OutPosZ.Advance();
-	}
-}
-
-template<typename PointIDParamType>
-void UNiagaraDataInterfaceHoudiniCSV::GetPointLife(FVectorVMContext& Context)
-{
-	PointIDParamType PointIDParam(Context);
-
-	FRegisterHandler<float> OutValue(Context);
-
-	for (int32 i = 0; i < Context.NumInstances; ++i)
-	{
-		int32 PointID = PointIDParam.Get();
-
-		float Value = 0.0f;
-		if ( HoudiniCSVAsset )
-		{
-			HoudiniCSVAsset->GetPointLife(PointID, Value);
-		}
-
-		*OutValue.GetDest() = Value;
-
-		PointIDParam.Advance();
-
-		OutValue.Advance();
-	}
-}
-
-/*
-template<typename PointIDParamType, typename TimeParamType>
-void UNiagaraDataInterfaceHoudiniCSV::GetPointLifeAtTime(FVectorVMContext& Context)
-{
-	PointIDParamType PointIDParam(Context);
-	TimeParamType TimeParam(Context);
-
-	FRegisterHandler<float> OutValue(Context);
 
 	for (int32 i = 0; i < Context.NumInstances; ++i)
 	{
@@ -1866,12 +1295,11 @@
 }
 */
 
-template<typename PointIDParamType>
 void UNiagaraDataInterfaceHoudiniCSV::GetPointType(FVectorVMContext& Context)
 {
-	PointIDParamType PointIDParam(Context);
-
-	FRegisterHandler<int32> OutValue(Context);
+	VectorVM::FExternalFuncInputHandler<int32> PointIDParam(Context);
+
+	VectorVM::FExternalFuncRegisterHandler<int32> OutValue(Context);
 
 	for (int32 i = 0; i < Context.NumInstances; ++i)
 	{
@@ -1893,76 +1321,21 @@
 
 void UNiagaraDataInterfaceHoudiniCSV::GetNumberOfRows(FVectorVMContext& Context)
 {
-	FRegisterHandler<int32> OutNumRows(Context);
-=======
-		float time = TimeParam.Get();
-
-		float Value = 0.0f;
-		if ( HoudiniCSVAsset )
-		{
-			HoudiniCSVAsset->GetPointLifeAtTime(PointID, time, Value);
-		}
-
-		*OutValue.GetDest() = Value;
-
-		PointIDParam.Advance();
-		TimeParam.Advance();
-
-		OutValue.Advance();
-	}
-}
-*/
-
-void UNiagaraDataInterfaceHoudiniCSV::GetPointType(FVectorVMContext& Context)
-{
-	VectorVM::FExternalFuncInputHandler<int32> PointIDParam(Context);
-
-	VectorVM::FExternalFuncRegisterHandler<int32> OutValue(Context);
-
-	for (int32 i = 0; i < Context.NumInstances; ++i)
-	{
-		int32 PointID = PointIDParam.Get();
-
-		int32 Value = 0;
-		if (HoudiniCSVAsset)
-		{
-			HoudiniCSVAsset->GetPointType(PointID, Value);
-		}
-
-		*OutValue.GetDest() = Value;
-
-		PointIDParam.Advance();
-
-		OutValue.Advance();
-	}
-}
-
-void UNiagaraDataInterfaceHoudiniCSV::GetNumberOfRows(FVectorVMContext& Context)
-{
 	VectorVM::FExternalFuncRegisterHandler<int32> OutNumRows(Context);
->>>>>>> cf6d231e
 	*OutNumRows.GetDest() = HoudiniCSVAsset ? HoudiniCSVAsset->GetNumberOfRows() : 0;
 	OutNumRows.Advance();
 }
 
 void UNiagaraDataInterfaceHoudiniCSV::GetNumberOfColumns(FVectorVMContext& Context)
 {
-<<<<<<< HEAD
-	FRegisterHandler<int32> OutNumCols(Context);
-=======
 	VectorVM::FExternalFuncRegisterHandler<int32> OutNumCols(Context);
->>>>>>> cf6d231e
 	*OutNumCols.GetDest() = HoudiniCSVAsset ? HoudiniCSVAsset->GetNumberOfColumns() : 0;
 	OutNumCols.Advance();
 }
 
 void UNiagaraDataInterfaceHoudiniCSV::GetNumberOfPoints(FVectorVMContext& Context)
 {
-<<<<<<< HEAD
-	FRegisterHandler<int32> OutNumPoints(Context);
-=======
 	VectorVM::FExternalFuncRegisterHandler<int32> OutNumPoints(Context);
->>>>>>> cf6d231e
 	*OutNumPoints.GetDest() = HoudiniCSVAsset ? HoudiniCSVAsset->GetNumberOfPoints() : 0;
 	OutNumPoints.Advance();
 }
