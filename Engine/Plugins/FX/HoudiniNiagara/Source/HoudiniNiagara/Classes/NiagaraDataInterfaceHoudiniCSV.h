--- conflicted
+++ resolved
@@ -129,53 +129,12 @@
 	// EXPOSED FUNCTIONS
 
 	// Returns the float value at a given row and column in the CSV file
-<<<<<<< HEAD
-	template<typename RowParamType, typename ColParamType>
-=======
->>>>>>> cf6d231e
 	void GetFloatValue(FVectorVMContext& Context);
 
 	/*
 	template<typename RowParamType, typename ColTitleParamType>
 	void GetFloatValueByString(FVectorVMContext& Context);
 	*/
-<<<<<<< HEAD
-
-	// Returns a Vector3 value for a given row in the CSV file
-	template<typename RowParamType, typename ColParamType>
-	void GetVectorValue(FVectorVMContext& Context);
-
-	// Returns a Vector3 value for a given row in the CSV file
-	template<typename RowParamType, typename ColParamType, typename DoSwapParamType, typename DoScaleParamType>
-	void GetVectorValueEx(FVectorVMContext& Context);
-
-	// Returns the positions for a given row in the CSV file
-	template<typename RowParamType>
-	void GetPosition(FVectorVMContext& Context);
-
-	// Returns the normals for a given row in the CSV file
-	template<typename RowParamType>
-	void GetNormal(FVectorVMContext& Context);
-
-	// Returns the time for a given row in the CSV file
-	template<typename RowParamType>
-	void GetTime(FVectorVMContext& Context);
-
-	// Returns the velocity for a given row in the CSV file
-	template<typename RowParamType>
-	void GetVelocity(FVectorVMContext& Context);
-
-	// Returns the color for a given row in the CSV file
-	template<typename RowParamType>
-	void GetColor(FVectorVMContext& Context);
-
-	// Returns the impulse value for a given row in the CSV file
-	template<typename RowParamType>
-	void GetImpulse(FVectorVMContext& Context);
-
-	// Returns the position and time for a given row in the CSV file
-	template<typename RowParamType>
-=======
 
 	// Returns a Vector3 value for a given row in the CSV file
 	void GetVectorValue(FVectorVMContext& Context);
@@ -202,7 +161,6 @@
 	void GetImpulse(FVectorVMContext& Context);
 
 	// Returns the position and time for a given row in the CSV file
->>>>>>> cf6d231e
 	void GetPositionAndTime(FVectorVMContext& Context);
 
 	// Returns the number of rows found in the CSV file
@@ -213,39 +171,6 @@
 
 	// Returns the number of points found in the CSV file
 	void GetNumberOfPoints(FVectorVMContext& Context);
-<<<<<<< HEAD
-
-	// Returns the last index of the points that should be spawned at time t
-	template<typename TimeParamType>
-	void GetLastRowIndexAtTime(FVectorVMContext& Context);
-
-	// Returns the indexes (min, max) and number of points that should be spawned at time t
-	template<typename TimeParamType>
-	void GetPointIDsToSpawnAtTime(FVectorVMContext& Context);
-
-	// Returns the position for a given point at a given time
-	template<typename PointIDParamType, typename TimeParamType>
-	void GetPointPositionAtTime(FVectorVMContext& Context);
-
-	// Returns a float value for a given point at a given time
-	template<typename PointIDParamType, typename ColParamType, typename TimeParamType>
-	void GetPointValueAtTime(FVectorVMContext& Context);
-
-	// Returns a Vector value for a given point at a given time
-	template<typename PointIDParamType, typename ColParamType, typename TimeParamType>
-	void GetPointVectorValueAtTime(FVectorVMContext& Context);
-
-	// Returns a Vector value for a given point at a given time
-	template<typename PointIDParamType, typename ColParamType, typename TimeParamType, typename DoSwapParamType, typename DoScaleParamType>
-	void GetPointVectorValueAtTimeEx(FVectorVMContext& Context);
-
-	// Returns the line indexes (previous, next) for reading values for a given point at a given time
-	template<typename PointIDParamType, typename TimeParamType>
-	void GetRowIndexesForPointAtTime(FVectorVMContext& Context);
-
-	// Return the life value for a given point
-	template<typename PointIDParamType>
-=======
 
 	// Returns the last index of the points that should be spawned at time t
 	void GetLastRowIndexAtTime(FVectorVMContext& Context);
@@ -269,7 +194,6 @@
 	void GetRowIndexesForPointAtTime(FVectorVMContext& Context);
 
 	// Return the life value for a given point
->>>>>>> cf6d231e
 	void GetPointLife(FVectorVMContext& Context);
 
 	// Return the life of a given point at a given time
@@ -277,10 +201,6 @@
 	//void GetPointLifeAtTime(FVectorVMContext& Context);
 
 	// Return the type value for a given point
-<<<<<<< HEAD
-	template<typename PointIDParamType>
-=======
->>>>>>> cf6d231e
 	void GetPointType( FVectorVMContext& Context );
 	
 	//----------------------------------------------------------------------------
