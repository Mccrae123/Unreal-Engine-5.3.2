// Copyright Epic Games, Inc. All Rights Reserved.

#include "USDListener.h"

#include "USDLog.h"
#include "USDMemory.h"

<<<<<<< HEAD
=======
#include "UsdWrappers/ForwardDeclarations.h"
#include "UsdWrappers/SdfLayer.h"
>>>>>>> 4af6daef
#include "UsdWrappers/SdfPath.h"
#include "UsdWrappers/UsdStage.h"
#include "UsdWrappers/VtValue.h"

#if USE_USD_SDK

#include "USDIncludesStart.h"

#include "pxr/base/tf/weakBase.h"
#include "pxr/usd/sdf/changeList.h"
#include "pxr/usd/sdf/notice.h"
#include "pxr/usd/sdf/path.h"
#include "pxr/usd/usd/notice.h"
#include "pxr/usd/usd/prim.h"
#include "pxr/usd/usd/stage.h"
#include "pxr/usd/usdGeom/tokens.h"

#include "USDIncludesEnd.h"

#endif // USE_USD_SDK

namespace UsdToUnreal
{
#if USE_USD_SDK
	void ConvertSdfChangeListEntry(
		const pxr::SdfPath& ChangedObject,
		const pxr::SdfChangeList::Entry& Entry,
		UsdUtils::FSdfChangeListEntry& OutConverted
	)
	{
		using namespace pxr;

		// For most changes we'll only get one of these, but sometimes multiple changes are fired in sequence
		// (e.g. if you change framesPerSecond, it will send a notice for it but also for the matching, updated timeCodesPerSecond)
		for ( const std::pair<TfToken, std::pair<VtValue, VtValue>>& AttributeChange : Entry.infoChanged ) // Note: infoChanged here is just a naming conflict, there's no "resyncChanged"
		{
			UsdUtils::FAttributeChange& ConvertedAttributeChange = OutConverted.AttributeChanges.Emplace_GetRef();

			const FString FieldToken = ANSI_TO_TCHAR( AttributeChange.first.GetString().c_str() );

			// For regular properties (most common case) FullFieldPath will already carry the property and FieldToken will be "default", "timeSamples", "variability", etc.
			if ( ChangedObject.IsPropertyPath() )
			{
				ConvertedAttributeChange.PropertyName = ANSI_TO_TCHAR( ChangedObject.GetName().c_str() );
				ConvertedAttributeChange.Field = FieldToken;
			}
			// For stage properties it seems like USD likes to send just "/" as the FullFieldPath, and the actual property name in FieldToken (e.g. "metersPerUnit", "timeCodesPerSecond", etc.)
			// We send "default" here for consistency
			else if ( ChangedObject.IsAbsoluteRootPath() || FieldToken == FString( TEXT( "kind" ) ) )
			{
				ConvertedAttributeChange.PropertyName = FieldToken;
				ConvertedAttributeChange.Field = TEXT( "default" );
			}

			ConvertedAttributeChange.OldValue = UE::FVtValue{ AttributeChange.second.first };
			ConvertedAttributeChange.NewValue = UE::FVtValue{ AttributeChange.second.second };
		}

		// Some notices (like creating/removing a property) don't have any actual infoChanged entries, so we need to create a fake one in here in order to convey the PropertyName, if applicable
		if ( Entry.infoChanged.size() == 0 &&
			( Entry.flags.didAddProperty ||
				Entry.flags.didAddPropertyWithOnlyRequiredFields ||
				Entry.flags.didRemoveProperty ||
				Entry.flags.didRemovePropertyWithOnlyRequiredFields ||
				Entry.flags.didChangeAttributeTimeSamples ) )
		{
			UsdUtils::FAttributeChange& ConvertedAttributeChange = OutConverted.AttributeChanges.Emplace_GetRef();
			ConvertedAttributeChange.Field = Entry.flags.didChangeAttributeTimeSamples ? TEXT( "timeSamples" ) : TEXT( "default" );

			if ( ChangedObject.IsPropertyPath() )
			{
				ConvertedAttributeChange.PropertyName = ANSI_TO_TCHAR( ChangedObject.GetName().c_str() );
			}
		}

		// These should be packed just the same, but just in case we do member by member here instead of memcopying it over
		UsdUtils::FPrimChangeFlags& ConvertedFlags = OutConverted.Flags;
		ConvertedFlags.bDidChangeIdentifier = Entry.flags.didChangeIdentifier;
		ConvertedFlags.bDidChangeResolvedPath = Entry.flags.didChangeResolvedPath;
		ConvertedFlags.bDidReplaceContent = Entry.flags.didReplaceContent;
		ConvertedFlags.bDidReloadContent = Entry.flags.didReloadContent;
		ConvertedFlags.bDidReorderChildren = Entry.flags.didReorderChildren;
		ConvertedFlags.bDidReorderProperties = Entry.flags.didReorderProperties;
		ConvertedFlags.bDidRename = Entry.flags.didRename;
		ConvertedFlags.bDidChangePrimVariantSets = Entry.flags.didChangePrimVariantSets;
		ConvertedFlags.bDidChangePrimInheritPaths = Entry.flags.didChangePrimInheritPaths;
		ConvertedFlags.bDidChangePrimSpecializes = Entry.flags.didChangePrimSpecializes;
		ConvertedFlags.bDidChangePrimReferences = Entry.flags.didChangePrimReferences;
		ConvertedFlags.bDidChangeAttributeTimeSamples = Entry.flags.didChangeAttributeTimeSamples;
		ConvertedFlags.bDidChangeAttributeConnection = Entry.flags.didChangeAttributeConnection;
		ConvertedFlags.bDidChangeRelationshipTargets = Entry.flags.didChangeRelationshipTargets;
		ConvertedFlags.bDidAddTarget = Entry.flags.didAddTarget;
		ConvertedFlags.bDidRemoveTarget = Entry.flags.didRemoveTarget;
		ConvertedFlags.bDidAddInertPrim = Entry.flags.didAddInertPrim;
		ConvertedFlags.bDidAddNonInertPrim = Entry.flags.didAddNonInertPrim;
		ConvertedFlags.bDidRemoveInertPrim = Entry.flags.didRemoveInertPrim;
		ConvertedFlags.bDidRemoveNonInertPrim = Entry.flags.didRemoveNonInertPrim;
		ConvertedFlags.bDidAddPropertyWithOnlyRequiredFields = Entry.flags.didAddPropertyWithOnlyRequiredFields;
		ConvertedFlags.bDidAddProperty = Entry.flags.didAddProperty;
		ConvertedFlags.bDidRemovePropertyWithOnlyRequiredFields = Entry.flags.didRemovePropertyWithOnlyRequiredFields;
		ConvertedFlags.bDidRemoveProperty = Entry.flags.didRemoveProperty;

		static_assert( static_cast< int >( UsdUtils::ESubLayerChangeType::SubLayerAdded ) == static_cast< int >( pxr::SdfChangeList::SubLayerChangeType::SubLayerAdded ), "Enum values changed!" );
		static_assert( static_cast< int >( UsdUtils::ESubLayerChangeType::SubLayerOffset ) == static_cast< int >( pxr::SdfChangeList::SubLayerChangeType::SubLayerOffset ), "Enum values changed!" );
		static_assert( static_cast< int >( UsdUtils::ESubLayerChangeType::SubLayerRemoved ) == static_cast< int >( pxr::SdfChangeList::SubLayerChangeType::SubLayerRemoved ), "Enum values changed!" );
		for ( const std::pair<std::string, pxr::SdfChangeList::SubLayerChangeType>& SubLayerChange : Entry.subLayerChanges )
		{
			OutConverted.SubLayerChanges.Add(
				TPair<FString, UsdUtils::ESubLayerChangeType>(
					ANSI_TO_TCHAR( SubLayerChange.first.c_str() ),
					static_cast< UsdUtils::ESubLayerChangeType >( SubLayerChange.second )
				)
			);
		}

		OutConverted.OldPath = ANSI_TO_TCHAR( Entry.oldPath.GetString().c_str() );
		OutConverted.OldIdentifier = ANSI_TO_TCHAR( Entry.oldIdentifier.c_str() );
	}

	bool ConvertPathRange( const pxr::UsdNotice::ObjectsChanged::PathRange& PathRange, UsdUtils::FObjectChangesByPath& OutChanges )
	{
		using namespace pxr;

		FScopedUsdAllocs UsdAllocs;

		OutChanges.Reset();

		for (UsdNotice::ObjectsChanged::PathRange::const_iterator It = PathRange.begin(); It != PathRange.end(); ++It)
		{
<<<<<<< HEAD
			const FString PrimPath = ANSI_TO_TCHAR( It->GetAbsoluteRootOrPrimPath().GetAsString().c_str() );
=======
			const FString PrimPath = ANSI_TO_TCHAR(It->GetAbsoluteRootOrPrimPath().GetAsString().c_str());
>>>>>>> 4af6daef

			if (pxr::UsdPrim::IsPathInPrototype(UE::FSdfPath(*PrimPath)))
			{
				continue;
			}

			// Something like "/Root/Prim.some_field", or "/"
<<<<<<< HEAD
			const FString FullFieldPath = ANSI_TO_TCHAR( It->GetAsString().c_str() );
=======
			const FString FullFieldPath = ANSI_TO_TCHAR(It->GetAsString().c_str());
>>>>>>> 4af6daef

			TArray<UsdUtils::FSdfChangeListEntry>& ConvertedChanges = OutChanges.FindOrAdd(PrimPath);

			// Changes may be empty, but we should still pass along this overall notice because sending a root
			// resync notice with no actual change item inside is how USD signals that a layer has been added/removed/resynced
			const std::vector<const SdfChangeList::Entry*>& Changes = It.base()->second;
			for (const SdfChangeList::Entry* Entry : Changes)
			{
				UsdUtils::FSdfChangeListEntry& ConvertedEntry = ConvertedChanges.Emplace_GetRef();
				if (Entry)
				{
					ConvertSdfChangeListEntry(*It, *Entry, ConvertedEntry);
				}
			}
		}

<<<<<<< HEAD
					const FString FieldToken = ANSI_TO_TCHAR( AttributeChange.first.GetString().c_str() );
=======
		return true;
	}
>>>>>>> 4af6daef

	bool ConvertObjectsChangedNotice( const pxr::UsdNotice::ObjectsChanged& InNotice, UsdUtils::FObjectChangesByPath& OutInfoChanges, UsdUtils::FObjectChangesByPath& OutResyncChanges)
	{
		ConvertPathRange( InNotice.GetChangedInfoOnlyPaths(), OutInfoChanges );
		ConvertPathRange( InNotice.GetResyncedPaths(), OutResyncChanges );

		for ( TPair< FString, TArray<UsdUtils::FSdfChangeListEntry> >& InfoPair : OutInfoChanges )
		{
			const FString& PrimPath = InfoPair.Key;
			TArray< UsdUtils::FSdfChangeListEntry >* AnalogueResyncChanges = nullptr;

			for ( TArray<UsdUtils::FSdfChangeListEntry>::TIterator ChangeIt = InfoPair.Value.CreateIterator(); ChangeIt; ++ChangeIt )
			{
				bool bUpgrade = false;

				// Upgrade info changes with content reloads into resync changes
				if ( ChangeIt->Flags.bDidReloadContent )
				{
					bUpgrade = true;
				}

				// Upgrade visibility changes to resyncs because in case of mesh collapsing having one of the collapsed meshes go visible/invisible
				// should cause the regeneration of the collapsed asset. This is a bit expensive, but the asset cache will be used so its not as if
				// the mesh will be completely regenerated however
				if ( !bUpgrade )
				{
					for ( UsdUtils::FAttributeChange& Change : ChangeIt->AttributeChanges )
					{
						if ( Change.PropertyName == ANSI_TO_TCHAR( pxr::UsdGeomTokens->visibility.GetString().c_str() ) )
						{
							bUpgrade = true;
							break;
						}
					}
				}

				if ( bUpgrade )
				{
					if ( !AnalogueResyncChanges )
					{
						AnalogueResyncChanges = &OutResyncChanges.FindOrAdd( PrimPath );
					}

					AnalogueResyncChanges->Add( *ChangeIt );
					ChangeIt.RemoveCurrent();
				}
			}
		}

		return true;
	}
<<<<<<< HEAD

	bool ConvertObjectsChangedNotice( const pxr::UsdNotice::ObjectsChanged& InNotice, UsdUtils::FObjectChangesByPath& OutInfoChanges, UsdUtils::FObjectChangesByPath& OutResyncChanges)
	{
		ConvertPathRange( InNotice.GetChangedInfoOnlyPaths(), OutInfoChanges );
		ConvertPathRange( InNotice.GetResyncedPaths(), OutResyncChanges );

		for ( TPair< FString, TArray<UsdUtils::FObjectChangeNotice> >& InfoPair : OutInfoChanges )
		{
			const FString& PrimPath = InfoPair.Key;
			TArray< UsdUtils::FObjectChangeNotice >* AnalogueResyncChanges = nullptr;

			for ( TArray<UsdUtils::FObjectChangeNotice>::TIterator ChangeIt = InfoPair.Value.CreateIterator(); ChangeIt; ++ChangeIt )
			{
				bool bUpgrade = false;

				// Upgrade info changes with content reloads into resync changes
				if ( ChangeIt->Flags.bDidReloadContent )
				{
					bUpgrade = true;
				}

				// Upgrade visibility changes to resyncs because in case of mesh collapsing having one of the collapsed meshes go visible/invisible
				// should cause the regeneration of the collapsed asset. This is a bit expensive, but the asset cache will be used so its not as if
				// the mesh will be completely regenerated however
				if ( !bUpgrade )
				{
					for ( UsdUtils::FAttributeChange& Change : ChangeIt->AttributeChanges )
					{
						if ( Change.PropertyName == ANSI_TO_TCHAR( pxr::UsdGeomTokens->visibility.GetString().c_str() ) )
						{
							bUpgrade = true;
							break;
						}
					}
				}

				if ( bUpgrade )
				{
					if ( !AnalogueResyncChanges )
					{
						AnalogueResyncChanges = &OutResyncChanges.FindOrAdd( PrimPath );
					}

					AnalogueResyncChanges->Add( *ChangeIt );
					ChangeIt.RemoveCurrent();
				}
			}
		}

		return true;
	}
=======
>>>>>>> 4af6daef
#endif // USE_USD_SDK
}

class FUsdListenerImpl
#if USE_USD_SDK
	: public pxr::TfWeakBase
#endif // #if USE_USD_SDK
{
public:
	PRAGMA_DISABLE_DEPRECATION_WARNINGS
	FUsdListenerImpl() = default;
	PRAGMA_ENABLE_DEPRECATION_WARNINGS

	virtual ~FUsdListenerImpl();

	FUsdListener::FOnStageEditTargetChanged OnStageEditTargetChanged;
<<<<<<< HEAD
=======
	PRAGMA_DISABLE_DEPRECATION_WARNINGS
>>>>>>> 4af6daef
	FUsdListener::FOnLayersChanged OnLayersChanged;
	PRAGMA_ENABLE_DEPRECATION_WARNINGS
	FUsdListener::FOnSdfLayersChanged OnSdfLayersChanged;
	FUsdListener::FOnSdfLayerDirtinessChanged OnSdfLayerDirtinessChanged;
	FUsdListener::FOnObjectsChanged OnObjectsChanged;

	FThreadSafeCounter IsBlocked;

#if USE_USD_SDK
	FUsdListenerImpl( const pxr::UsdStageRefPtr& Stage );

	void Register( const pxr::UsdStageRefPtr& Stage );

protected:
<<<<<<< HEAD
	void HandleObjectsChangedNotice( const pxr::UsdNotice::ObjectsChanged& Notice, const pxr::UsdStageWeakPtr& Sender );
	void HandleStageEditTargetChangedNotice( const pxr::UsdNotice::StageEditTargetChanged& Notice, const pxr::UsdStageWeakPtr& Sender );
	void HandleLayersChangedNotice( const pxr::SdfNotice::LayersDidChange& Notice );
	void HandleLayerDirtinessChangedNotice( const pxr::SdfNotice::LayerDirtinessChanged& Notice );
=======
	void HandleObjectsChangedNotice(const pxr::UsdNotice::ObjectsChanged& Notice, const pxr::UsdStageWeakPtr& Sender);
	void HandleStageEditTargetChangedNotice(const pxr::UsdNotice::StageEditTargetChanged& Notice, const pxr::UsdStageWeakPtr& Sender);
	void HandleLayersChangedNotice(const pxr::SdfNotice::LayersDidChange& Notice);
	void HandleLayerDirtinessChangedNotice(const pxr::SdfNotice::LayerDirtinessChanged& Notice);
>>>>>>> 4af6daef

private:
	pxr::TfNotice::Key RegisteredObjectsChangedKey;
	pxr::TfNotice::Key RegisteredStageEditTargetChangedKey;
<<<<<<< HEAD
	pxr::TfNotice::Key RegisteredLayersChangedKey;
	pxr::TfNotice::Key RegisteredLayerDirtinessChangedKey;
=======
	pxr::TfNotice::Key RegisteredSdfLayersChangedKey;
	pxr::TfNotice::Key RegisteredSdfLayerDirtinessChangedKey;
>>>>>>> 4af6daef
#endif // #if USE_USD_SDK
};

FUsdListener::FUsdListener()
	: Impl( MakeUnique< FUsdListenerImpl >() )
{
}

FUsdListener::FUsdListener( const UE::FUsdStage& Stage )
	: FUsdListener()
{
	Register( Stage );
}

FUsdListener::~FUsdListener() = default;

void FUsdListener::Register( const UE::FUsdStage& Stage )
{
#if USE_USD_SDK
	Impl->Register( Stage );
#endif // #if USE_USD_SDK
}

void FUsdListener::Block()
{
	Impl->IsBlocked.Increment();
}

void FUsdListener::Unblock()
{
	Impl->IsBlocked.Decrement();
}

bool FUsdListener::IsBlocked() const
{
	return Impl->IsBlocked.GetValue() > 0;
}

FUsdListener::FOnStageEditTargetChanged& FUsdListener::GetOnStageEditTargetChanged()
{
	return Impl->OnStageEditTargetChanged;
}

<<<<<<< HEAD
FUsdListener::FOnLayersChanged& FUsdListener::GetOnLayersChanged()
=======
PRAGMA_DISABLE_DEPRECATION_WARNINGS
FUsdListener::FOnLayersChanged& FUsdListener::GetOnLayersChanged()
{
	return Impl->OnLayersChanged;
}
PRAGMA_ENABLE_DEPRECATION_WARNINGS

FUsdListener::FOnSdfLayersChanged& FUsdListener::GetOnSdfLayersChanged()
{
	return Impl->OnSdfLayersChanged;
}

FUsdListener::FOnSdfLayerDirtinessChanged& FUsdListener::GetOnSdfLayerDirtinessChanged()
>>>>>>> 4af6daef
{
	return Impl->OnSdfLayerDirtinessChanged;
}

FUsdListener::FOnObjectsChanged& FUsdListener::GetOnObjectsChanged()
{
	return Impl->OnObjectsChanged;
}

#if USE_USD_SDK
void FUsdListenerImpl::Register( const pxr::UsdStageRefPtr& Stage )
{
	FScopedUsdAllocs UsdAllocs;

	if ( RegisteredObjectsChangedKey.IsValid() )
	{
		pxr::TfNotice::Revoke( RegisteredObjectsChangedKey );
	}
	RegisteredObjectsChangedKey = pxr::TfNotice::Register( pxr::TfWeakPtr< FUsdListenerImpl >( this ), &FUsdListenerImpl::HandleObjectsChangedNotice, Stage );

	if ( RegisteredStageEditTargetChangedKey.IsValid() )
	{
		pxr::TfNotice::Revoke( RegisteredStageEditTargetChangedKey );
	}
	RegisteredStageEditTargetChangedKey = pxr::TfNotice::Register( pxr::TfWeakPtr< FUsdListenerImpl >( this ), &FUsdListenerImpl::HandleStageEditTargetChangedNotice, Stage );

	if (RegisteredSdfLayersChangedKey.IsValid())
	{
		pxr::TfNotice::Revoke(RegisteredSdfLayersChangedKey);
	}
	RegisteredSdfLayersChangedKey = pxr::TfNotice::Register( pxr::TfWeakPtr< FUsdListenerImpl >( this ), &FUsdListenerImpl::HandleLayersChangedNotice );

<<<<<<< HEAD
	RegisteredLayersChangedKey = pxr::TfNotice::Register( pxr::TfWeakPtr< FUsdListenerImpl >( this ), &FUsdListenerImpl::HandleLayersChangedNotice );
	RegisteredLayerDirtinessChangedKey = pxr::TfNotice::Register( pxr::TfWeakPtr< FUsdListenerImpl >( this ), &FUsdListenerImpl::HandleLayerDirtinessChangedNotice );
=======
	if (RegisteredSdfLayerDirtinessChangedKey.IsValid())
	{
		pxr::TfNotice::Revoke(RegisteredSdfLayerDirtinessChangedKey);
	}
	RegisteredSdfLayerDirtinessChangedKey = pxr::TfNotice::Register( pxr::TfWeakPtr< FUsdListenerImpl >( this ), &FUsdListenerImpl::HandleLayerDirtinessChangedNotice );
>>>>>>> 4af6daef
}
#endif // #if USE_USD_SDK

PRAGMA_DISABLE_DEPRECATION_WARNINGS
FUsdListenerImpl::~FUsdListenerImpl()
{
#if USE_USD_SDK
	FScopedUsdAllocs UsdAllocs;
	pxr::TfNotice::Revoke( RegisteredObjectsChangedKey );
	pxr::TfNotice::Revoke( RegisteredStageEditTargetChangedKey );
<<<<<<< HEAD
	pxr::TfNotice::Revoke( RegisteredLayersChangedKey );
	pxr::TfNotice::Revoke( RegisteredLayerDirtinessChangedKey );
=======
	pxr::TfNotice::Revoke( RegisteredSdfLayersChangedKey );
	pxr::TfNotice::Revoke( RegisteredSdfLayerDirtinessChangedKey );
>>>>>>> 4af6daef
#endif // #if USE_USD_SDK
}
PRAGMA_ENABLE_DEPRECATION_WARNINGS

#if USE_USD_SDK
void FUsdListenerImpl::HandleObjectsChangedNotice( const pxr::UsdNotice::ObjectsChanged& Notice, const pxr::UsdStageWeakPtr& Sender )
{
	if ( !OnObjectsChanged.IsBound() )
	{
		return;
	}

	if ( IsBlocked.GetValue() > 0 )
	{
		return;
	}

	UsdUtils::FObjectChangesByPath InfoChanges;
	UsdUtils::FObjectChangesByPath ResyncChanges;
	UsdToUnreal::ConvertObjectsChangedNotice( Notice, InfoChanges, ResyncChanges );
	if ( InfoChanges.Num() > 0 || ResyncChanges.Num() > 0 )
	{
		FScopedUnrealAllocs UnrealAllocs;
		OnObjectsChanged.Broadcast( InfoChanges, ResyncChanges );
	}
}

void FUsdListenerImpl::HandleStageEditTargetChangedNotice( const pxr::UsdNotice::StageEditTargetChanged& Notice, const pxr::UsdStageWeakPtr& Sender )
{
	FScopedUnrealAllocs UnrealAllocs;
	OnStageEditTargetChanged.Broadcast();
}

void FUsdListenerImpl::HandleLayersChangedNotice( const pxr::SdfNotice::LayersDidChange& Notice )
{
PRAGMA_DISABLE_DEPRECATION_WARNINGS
	if ((!OnLayersChanged.IsBound() && !OnSdfLayersChanged.IsBound()) || IsBlocked.GetValue() > 0)
	{
		return;
	}

	TArray<FString> LayersNames;
	UsdUtils::FLayerToSdfChangeList ConvertedLayerToChangeList;
	{
		FScopedUnrealAllocs Allocs;

		const std::vector<std::pair<pxr::SdfLayerHandle, pxr::SdfChangeList>>& UsdChangeLists = Notice.GetChangeListVec();
		ConvertedLayerToChangeList.Reserve(UsdChangeLists.size());

		for (const std::pair<pxr::SdfLayerHandle, pxr::SdfChangeList>& ChangeVecItem : UsdChangeLists)
		{
			const pxr::SdfLayerHandle& Layer = ChangeVecItem.first;
			const pxr::SdfChangeList::EntryList& ChangeList = ChangeVecItem.second.GetEntryList();

			TPair<UE::FSdfLayerWeak, UsdUtils::FSdfChangeList>& ConvertedChangeList = ConvertedLayerToChangeList.Emplace_GetRef();
			ConvertedChangeList.Key = UE::FSdfLayerWeak{Layer};
			ConvertedChangeList.Value.Reserve(ChangeList.size());

			for (const std::pair<pxr::SdfPath, pxr::SdfChangeList::Entry>& Change : ChangeList)
			{
				TPair<UE::FSdfPath, UsdUtils::FSdfChangeListEntry>& ConvertedChange = ConvertedChangeList.Value.Emplace_GetRef();
				ConvertedChange.Key = UE::FSdfPath{Change.first};
				UsdToUnreal::ConvertSdfChangeListEntry(Change.first, Change.second, ConvertedChange.Value);

				const pxr::SdfChangeList::Entry::_Flags& Flags = Change.second.flags;
				if (Flags.didReloadContent)
				{
					LayersNames.Add(ANSI_TO_TCHAR(ChangeVecItem.first->GetIdentifier().c_str()));
				}
			}
		}
	}

	FScopedUnrealAllocs UnrealAllocs;
	OnLayersChanged.Broadcast( LayersNames );
	OnSdfLayersChanged.Broadcast(ConvertedLayerToChangeList);
PRAGMA_ENABLE_DEPRECATION_WARNINGS
}

<<<<<<< HEAD
void FUsdListenerImpl::HandleLayerDirtinessChangedNotice( const pxr::SdfNotice::LayerDirtinessChanged& Notice )
{
	if ( !OnLayersChanged.IsBound() || IsBlocked.GetValue() > 0 )
=======
void FUsdListenerImpl::HandleLayerDirtinessChangedNotice(const pxr::SdfNotice::LayerDirtinessChanged& Notice)
{
	if (!OnSdfLayerDirtinessChanged.IsBound() || IsBlocked.GetValue() > 0)
>>>>>>> 4af6daef
	{
		return;
	}

	FScopedUnrealAllocs UnrealAllocs;

<<<<<<< HEAD
	TArray< FString > LayersNames; // We don't know which layer dirtiness has changed unfortunately so we'll provide an empty list for now.
	OnLayersChanged.Broadcast(LayersNames);
=======
	OnSdfLayerDirtinessChanged.Broadcast();
>>>>>>> 4af6daef
}
#endif // #if USE_USD_SDK

FScopedBlockNotices::FScopedBlockNotices( FUsdListener& InListener )
	: Listener( InListener )
{
	Listener.Block();
}

FScopedBlockNotices::~FScopedBlockNotices()
{
	Listener.Unblock();
}<|MERGE_RESOLUTION|>--- conflicted
+++ resolved
@@ -5,11 +5,8 @@
 #include "USDLog.h"
 #include "USDMemory.h"
 
-<<<<<<< HEAD
-=======
 #include "UsdWrappers/ForwardDeclarations.h"
 #include "UsdWrappers/SdfLayer.h"
->>>>>>> 4af6daef
 #include "UsdWrappers/SdfPath.h"
 #include "UsdWrappers/UsdStage.h"
 #include "UsdWrappers/VtValue.h"
@@ -139,11 +136,7 @@
 
 		for (UsdNotice::ObjectsChanged::PathRange::const_iterator It = PathRange.begin(); It != PathRange.end(); ++It)
 		{
-<<<<<<< HEAD
-			const FString PrimPath = ANSI_TO_TCHAR( It->GetAbsoluteRootOrPrimPath().GetAsString().c_str() );
-=======
 			const FString PrimPath = ANSI_TO_TCHAR(It->GetAbsoluteRootOrPrimPath().GetAsString().c_str());
->>>>>>> 4af6daef
 
 			if (pxr::UsdPrim::IsPathInPrototype(UE::FSdfPath(*PrimPath)))
 			{
@@ -151,11 +144,7 @@
 			}
 
 			// Something like "/Root/Prim.some_field", or "/"
-<<<<<<< HEAD
-			const FString FullFieldPath = ANSI_TO_TCHAR( It->GetAsString().c_str() );
-=======
 			const FString FullFieldPath = ANSI_TO_TCHAR(It->GetAsString().c_str());
->>>>>>> 4af6daef
 
 			TArray<UsdUtils::FSdfChangeListEntry>& ConvertedChanges = OutChanges.FindOrAdd(PrimPath);
 
@@ -172,12 +161,8 @@
 			}
 		}
 
-<<<<<<< HEAD
-					const FString FieldToken = ANSI_TO_TCHAR( AttributeChange.first.GetString().c_str() );
-=======
 		return true;
 	}
->>>>>>> 4af6daef
 
 	bool ConvertObjectsChangedNotice( const pxr::UsdNotice::ObjectsChanged& InNotice, UsdUtils::FObjectChangesByPath& OutInfoChanges, UsdUtils::FObjectChangesByPath& OutResyncChanges)
 	{
@@ -229,60 +214,6 @@
 
 		return true;
 	}
-<<<<<<< HEAD
-
-	bool ConvertObjectsChangedNotice( const pxr::UsdNotice::ObjectsChanged& InNotice, UsdUtils::FObjectChangesByPath& OutInfoChanges, UsdUtils::FObjectChangesByPath& OutResyncChanges)
-	{
-		ConvertPathRange( InNotice.GetChangedInfoOnlyPaths(), OutInfoChanges );
-		ConvertPathRange( InNotice.GetResyncedPaths(), OutResyncChanges );
-
-		for ( TPair< FString, TArray<UsdUtils::FObjectChangeNotice> >& InfoPair : OutInfoChanges )
-		{
-			const FString& PrimPath = InfoPair.Key;
-			TArray< UsdUtils::FObjectChangeNotice >* AnalogueResyncChanges = nullptr;
-
-			for ( TArray<UsdUtils::FObjectChangeNotice>::TIterator ChangeIt = InfoPair.Value.CreateIterator(); ChangeIt; ++ChangeIt )
-			{
-				bool bUpgrade = false;
-
-				// Upgrade info changes with content reloads into resync changes
-				if ( ChangeIt->Flags.bDidReloadContent )
-				{
-					bUpgrade = true;
-				}
-
-				// Upgrade visibility changes to resyncs because in case of mesh collapsing having one of the collapsed meshes go visible/invisible
-				// should cause the regeneration of the collapsed asset. This is a bit expensive, but the asset cache will be used so its not as if
-				// the mesh will be completely regenerated however
-				if ( !bUpgrade )
-				{
-					for ( UsdUtils::FAttributeChange& Change : ChangeIt->AttributeChanges )
-					{
-						if ( Change.PropertyName == ANSI_TO_TCHAR( pxr::UsdGeomTokens->visibility.GetString().c_str() ) )
-						{
-							bUpgrade = true;
-							break;
-						}
-					}
-				}
-
-				if ( bUpgrade )
-				{
-					if ( !AnalogueResyncChanges )
-					{
-						AnalogueResyncChanges = &OutResyncChanges.FindOrAdd( PrimPath );
-					}
-
-					AnalogueResyncChanges->Add( *ChangeIt );
-					ChangeIt.RemoveCurrent();
-				}
-			}
-		}
-
-		return true;
-	}
-=======
->>>>>>> 4af6daef
 #endif // USE_USD_SDK
 }
 
@@ -299,10 +230,7 @@
 	virtual ~FUsdListenerImpl();
 
 	FUsdListener::FOnStageEditTargetChanged OnStageEditTargetChanged;
-<<<<<<< HEAD
-=======
 	PRAGMA_DISABLE_DEPRECATION_WARNINGS
->>>>>>> 4af6daef
 	FUsdListener::FOnLayersChanged OnLayersChanged;
 	PRAGMA_ENABLE_DEPRECATION_WARNINGS
 	FUsdListener::FOnSdfLayersChanged OnSdfLayersChanged;
@@ -317,28 +245,16 @@
 	void Register( const pxr::UsdStageRefPtr& Stage );
 
 protected:
-<<<<<<< HEAD
-	void HandleObjectsChangedNotice( const pxr::UsdNotice::ObjectsChanged& Notice, const pxr::UsdStageWeakPtr& Sender );
-	void HandleStageEditTargetChangedNotice( const pxr::UsdNotice::StageEditTargetChanged& Notice, const pxr::UsdStageWeakPtr& Sender );
-	void HandleLayersChangedNotice( const pxr::SdfNotice::LayersDidChange& Notice );
-	void HandleLayerDirtinessChangedNotice( const pxr::SdfNotice::LayerDirtinessChanged& Notice );
-=======
 	void HandleObjectsChangedNotice(const pxr::UsdNotice::ObjectsChanged& Notice, const pxr::UsdStageWeakPtr& Sender);
 	void HandleStageEditTargetChangedNotice(const pxr::UsdNotice::StageEditTargetChanged& Notice, const pxr::UsdStageWeakPtr& Sender);
 	void HandleLayersChangedNotice(const pxr::SdfNotice::LayersDidChange& Notice);
 	void HandleLayerDirtinessChangedNotice(const pxr::SdfNotice::LayerDirtinessChanged& Notice);
->>>>>>> 4af6daef
 
 private:
 	pxr::TfNotice::Key RegisteredObjectsChangedKey;
 	pxr::TfNotice::Key RegisteredStageEditTargetChangedKey;
-<<<<<<< HEAD
-	pxr::TfNotice::Key RegisteredLayersChangedKey;
-	pxr::TfNotice::Key RegisteredLayerDirtinessChangedKey;
-=======
 	pxr::TfNotice::Key RegisteredSdfLayersChangedKey;
 	pxr::TfNotice::Key RegisteredSdfLayerDirtinessChangedKey;
->>>>>>> 4af6daef
 #endif // #if USE_USD_SDK
 };
 
@@ -382,9 +298,6 @@
 	return Impl->OnStageEditTargetChanged;
 }
 
-<<<<<<< HEAD
-FUsdListener::FOnLayersChanged& FUsdListener::GetOnLayersChanged()
-=======
 PRAGMA_DISABLE_DEPRECATION_WARNINGS
 FUsdListener::FOnLayersChanged& FUsdListener::GetOnLayersChanged()
 {
@@ -398,7 +311,6 @@
 }
 
 FUsdListener::FOnSdfLayerDirtinessChanged& FUsdListener::GetOnSdfLayerDirtinessChanged()
->>>>>>> 4af6daef
 {
 	return Impl->OnSdfLayerDirtinessChanged;
 }
@@ -431,16 +343,11 @@
 	}
 	RegisteredSdfLayersChangedKey = pxr::TfNotice::Register( pxr::TfWeakPtr< FUsdListenerImpl >( this ), &FUsdListenerImpl::HandleLayersChangedNotice );
 
-<<<<<<< HEAD
-	RegisteredLayersChangedKey = pxr::TfNotice::Register( pxr::TfWeakPtr< FUsdListenerImpl >( this ), &FUsdListenerImpl::HandleLayersChangedNotice );
-	RegisteredLayerDirtinessChangedKey = pxr::TfNotice::Register( pxr::TfWeakPtr< FUsdListenerImpl >( this ), &FUsdListenerImpl::HandleLayerDirtinessChangedNotice );
-=======
 	if (RegisteredSdfLayerDirtinessChangedKey.IsValid())
 	{
 		pxr::TfNotice::Revoke(RegisteredSdfLayerDirtinessChangedKey);
 	}
 	RegisteredSdfLayerDirtinessChangedKey = pxr::TfNotice::Register( pxr::TfWeakPtr< FUsdListenerImpl >( this ), &FUsdListenerImpl::HandleLayerDirtinessChangedNotice );
->>>>>>> 4af6daef
 }
 #endif // #if USE_USD_SDK
 
@@ -451,13 +358,8 @@
 	FScopedUsdAllocs UsdAllocs;
 	pxr::TfNotice::Revoke( RegisteredObjectsChangedKey );
 	pxr::TfNotice::Revoke( RegisteredStageEditTargetChangedKey );
-<<<<<<< HEAD
-	pxr::TfNotice::Revoke( RegisteredLayersChangedKey );
-	pxr::TfNotice::Revoke( RegisteredLayerDirtinessChangedKey );
-=======
 	pxr::TfNotice::Revoke( RegisteredSdfLayersChangedKey );
 	pxr::TfNotice::Revoke( RegisteredSdfLayerDirtinessChangedKey );
->>>>>>> 4af6daef
 #endif // #if USE_USD_SDK
 }
 PRAGMA_ENABLE_DEPRECATION_WARNINGS
@@ -537,27 +439,16 @@
 PRAGMA_ENABLE_DEPRECATION_WARNINGS
 }
 
-<<<<<<< HEAD
-void FUsdListenerImpl::HandleLayerDirtinessChangedNotice( const pxr::SdfNotice::LayerDirtinessChanged& Notice )
-{
-	if ( !OnLayersChanged.IsBound() || IsBlocked.GetValue() > 0 )
-=======
 void FUsdListenerImpl::HandleLayerDirtinessChangedNotice(const pxr::SdfNotice::LayerDirtinessChanged& Notice)
 {
 	if (!OnSdfLayerDirtinessChanged.IsBound() || IsBlocked.GetValue() > 0)
->>>>>>> 4af6daef
 	{
 		return;
 	}
 
 	FScopedUnrealAllocs UnrealAllocs;
 
-<<<<<<< HEAD
-	TArray< FString > LayersNames; // We don't know which layer dirtiness has changed unfortunately so we'll provide an empty list for now.
-	OnLayersChanged.Broadcast(LayersNames);
-=======
 	OnSdfLayerDirtinessChanged.Broadcast();
->>>>>>> 4af6daef
 }
 #endif // #if USE_USD_SDK
 
