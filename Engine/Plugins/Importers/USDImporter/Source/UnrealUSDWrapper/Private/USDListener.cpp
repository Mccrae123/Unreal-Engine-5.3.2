--- conflicted
+++ resolved
@@ -288,82 +288,14 @@
 #if USE_USD_SDK
 void FUsdListenerImpl::HandleObjectsChangedNotice( const pxr::UsdNotice::ObjectsChanged & Notice, const pxr::UsdStageWeakPtr & Sender )
 {
-<<<<<<< HEAD
-	using namespace pxr;
-	using PathRange = UsdNotice::ObjectsChanged::PathRange;
-
-	if ( (!OnPrimsChanged.IsBound() && !OnStageInfoChanged.IsBound()) || IsBlocked.GetValue() > 0 )
-=======
 	if ( !OnPrimsChanged.IsBound() && !OnStageInfoChanged.IsBound() && !OnObjectsChanged.IsBound() )
->>>>>>> 3aae9151
 	{
 		return;
 	}
 
-<<<<<<< HEAD
-	TMap< FString, bool > PrimsChangedList;
-	TArray< FString > StageChangedFields;
-
-	FScopedUsdAllocs UsdAllocs;
-
-	PathRange PathsToUpdate = Notice.GetResyncedPaths();
-	for ( PathRange::const_iterator It = PathsToUpdate.begin(); It != PathsToUpdate.end(); ++It )
-	{
-		constexpr bool bResync = true;
-		PrimsChangedList.Add( ANSI_TO_TCHAR( It->GetAbsoluteRootOrPrimPath().GetString().c_str() ), bResync );
-	}
-
-	PathsToUpdate = Notice.GetChangedInfoOnlyPaths();
-	for ( PathRange::const_iterator  PathToUpdateIt = PathsToUpdate.begin(); PathToUpdateIt != PathsToUpdate.end(); ++PathToUpdateIt )
-	{
-		const FString PrimPath = ANSI_TO_TCHAR( PathToUpdateIt->GetAbsoluteRootOrPrimPath().GetString().c_str() );
-
-		if ( PrimsChangedList.Contains( PrimPath ) )
-		{
-			continue;
-		}
-
-		bool bResync = false;
-
-		// If the layer reloaded, anything could have happened, so we must resync from the layer down
-		const std::vector<const SdfChangeList::Entry*>& Changes = PathToUpdateIt.base()->second;
-		for ( const SdfChangeList::Entry* Change : Changes )
-		{
-			if ( Change && Change->flags.didReloadContent )
-			{
-				bResync = true;
-			}
-		}
-
-		// Change on the stage root
-		bool bIsRootLayer = PathToUpdateIt->GetAbsoluteRootOrPrimPath() == pxr::SdfPath::AbsoluteRootPath();
-		if ( bIsRootLayer )
-		{
-			pxr::TfTokenVector ChangedFields = PathToUpdateIt.GetChangedFields();
-
-			for ( const pxr::TfToken& ChangedField : ChangedFields )
-			{
-				StageChangedFields.Add( ANSI_TO_TCHAR( ChangedField.GetString().c_str() ) );
-
-				if ( ChangedField == UsdGeomTokens->metersPerUnit )
-				{
-					bResync = true; // Force a resync when changing the metersPerUnit since it affects all coordinates
-					break;
-				}
-			}
-		}
-
-		// If the change is just about the stage updating some info like startTimeSeconds or framesPerSecond, then we don't
-		// need to refresh all prims. This is important because when undo/redoing, we may resync the movie scene, which shouldn't trigger prim spawning
-		if ( !bIsRootLayer || bResync )
-		{
-			PrimsChangedList.Add( PrimPath, bResync );
-		}
-=======
 	if ( IsBlocked.GetValue() > 0 )
 	{
 		return;
->>>>>>> 3aae9151
 	}
 
 	UsdUtils::FObjectChangesByPath InfoChanges;
@@ -375,15 +307,7 @@
 		OnObjectsChanged.Broadcast( InfoChanges, ResyncChanges );
 	}
 
-<<<<<<< HEAD
-	if ( StageChangedFields.Num() > 0 )
-	{
-		FScopedUnrealAllocs UnrealAllocs;
-		OnStageInfoChanged.Broadcast( StageChangedFields );
-	}
-=======
 	EmitDeprecatedEvents( Notice );
->>>>>>> 3aae9151
 }
 
 void FUsdListenerImpl::HandleStageEditTargetChangedNotice( const pxr::UsdNotice::StageEditTargetChanged& Notice, const pxr::UsdStageWeakPtr& Sender )
