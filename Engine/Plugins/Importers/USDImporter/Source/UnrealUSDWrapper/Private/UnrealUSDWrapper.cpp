--- conflicted
+++ resolved
@@ -440,22 +440,16 @@
 FString UnrealIdentifiers::MaterialAllPurpose = ANSI_TO_TCHAR( pxr::UsdShadeTokens->allPurpose.GetString().c_str() );
 FString UnrealIdentifiers::MaterialPreviewPurpose = ANSI_TO_TCHAR( pxr::UsdShadeTokens->preview.GetString().c_str() );
 FString UnrealIdentifiers::MaterialFullPurpose = ANSI_TO_TCHAR( pxr::UsdShadeTokens->full.GetString().c_str() );
-<<<<<<< HEAD
-=======
 FString UnrealIdentifiers::PrimvarsDisplayColor = ANSI_TO_TCHAR(pxr::UsdGeomTokens->primvarsDisplayColor.GetString().c_str());
 FString UnrealIdentifiers::PrimvarsDisplayOpacity = ANSI_TO_TCHAR(pxr::UsdGeomTokens->primvarsDisplayOpacity.GetString().c_str());
 FString UnrealIdentifiers::DoubleSided = ANSI_TO_TCHAR(pxr::UsdGeomTokens->doubleSided.GetString().c_str());
->>>>>>> 4af6daef
 #else
 FString UnrealIdentifiers::MaterialAllPurpose = TEXT( "" );
 FString UnrealIdentifiers::MaterialPreviewPurpose = TEXT( "preview" );
 FString UnrealIdentifiers::MaterialFullPurpose = TEXT( "full" );
-<<<<<<< HEAD
-=======
 FString UnrealIdentifiers::PrimvarsDisplayColor = TEXT("primvars:displayColor");
 FString UnrealIdentifiers::PrimvarsDisplayOpacity = TEXT("primvars:displayOpacity");
 FString UnrealIdentifiers::DoubleSided = TEXT("doubleSided");
->>>>>>> 4af6daef
 #endif // USE_USD_SDK
 
 FUsdDelegates::FUsdImportDelegate FUsdDelegates::OnPreUsdImport;
@@ -518,8 +512,6 @@
 TUniquePtr<FUsdDiagnosticDelegate> UnrealUSDWrapper::Delegate = nullptr;
 
 #if USE_USD_SDK
-<<<<<<< HEAD
-=======
 
 double UnrealUSDWrapper::GetDefaultTimeCode()
 {
@@ -546,7 +538,6 @@
 	{
 		UsdPathsToPlugInfo.emplace_back(TCHAR_TO_UTF8(*PathToPlugInfo));
 	}
->>>>>>> 4af6daef
 
 	const pxr::PlugPluginPtrVector UsdPlugins =
 		pxr::PlugRegistry::GetInstance().RegisterPlugins(UsdPathsToPlugInfo);
@@ -647,7 +638,6 @@
 
 		TOptional<pxr::UsdStageCacheContext> StageCacheContext;
 		if ( bUseStageCache )
-<<<<<<< HEAD
 		{
 			StageCacheContext.Emplace( pxr::UsdUtilsStageCache::Get() );
 		}
@@ -655,15 +645,6 @@
 		pxr::UsdStagePopulationMask Mask;
 		if( PopulationMask )
 		{
-=======
-		{
-			StageCacheContext.Emplace( pxr::UsdUtilsStageCache::Get() );
-		}
-
-		pxr::UsdStagePopulationMask Mask;
-		if( PopulationMask )
-		{
->>>>>>> 4af6daef
 			// The USD OpenMasked functions don't actually consult or populate the stage cache
 			ensure( bUseStageCache == false );
 
@@ -999,47 +980,12 @@
 #else
 		FString TargetDllFolder = FPlatformProcess::BaseDir();
 #endif // USE_LIBRARIES_FROM_PLUGIN_FOLDER
-<<<<<<< HEAD
 
 		// Path to the MaterialX standard data libraries.
 		FString MaterialXStdDataLibsPath = FPaths::Combine( FPaths::EngineDir(), TEXT( "Binaries" ), TEXT("ThirdParty"), TEXT("MaterialX"), TEXT("libraries"));
 		MaterialXStdDataLibsPath = FPaths::ConvertRelativePathToFull( MaterialXStdDataLibsPath );
 		if (FPaths::DirectoryExists(MaterialXStdDataLibsPath))
 		{
-			FPlatformMisc::SetEnvironmentVar(TEXT("PXR_MTLX_STDLIB_SEARCH_PATHS"), *MaterialXStdDataLibsPath);
-		}
-
-		// Have to do this in USDClasses as we need the Json module, which is RTTI == false
-		IUsdClassesModule::UpdatePlugInfoFiles(UsdPluginsPath, TargetDllFolder);
-
-		// Combine our current plugins with any additional USD plugins the user may have set.
-		TArray<FString> PluginDirectories;
-		PluginDirectories.Add( UsdPluginsPath );
-		for ( const FDirectoryPath& Directory : GetDefault<UUsdProjectSettings>()->AdditionalPluginDirectories )
-		{
-			if ( !Directory.Path.IsEmpty() )
-			{
-				PluginDirectories.Add( Directory.Path );
-			}
-		}
-=======
->>>>>>> 4af6daef
-
-		// Path to the MaterialX standard data libraries.
-		FString MaterialXStdDataLibsPath = FPaths::Combine( FPaths::EngineDir(), TEXT( "Binaries" ), TEXT("ThirdParty"), TEXT("MaterialX"), TEXT("libraries"));
-		MaterialXStdDataLibsPath = FPaths::ConvertRelativePathToFull( MaterialXStdDataLibsPath );
-		if (FPaths::DirectoryExists(MaterialXStdDataLibsPath))
-		{
-<<<<<<< HEAD
-			FScopedUsdAllocs UsdAllocs;
-
-			std::vector< std::string > UsdPluginDirectories;
-			UsdPluginDirectories.reserve( PluginDirectories.Num() );
-
-			for ( const FString& Dir : PluginDirectories )
-			{
-				UsdPluginDirectories.push_back( TCHAR_TO_UTF8( *Dir ) );
-=======
 			FPlatformMisc::SetEnvironmentVar(TEXT("PXR_MTLX_STDLIB_SEARCH_PATHS"), *MaterialXStdDataLibsPath);
 		}
 
@@ -1067,15 +1013,9 @@
 				FPaths::NormalizeDirectoryName( PluginDirPath );
 				FPaths::CollapseRelativeDirectories( PluginDirPath );
 				PluginDirectories.Add( PluginDirPath );
->>>>>>> 4af6daef
 			}
 		}
 
-<<<<<<< HEAD
-			PlugRegistry::GetInstance().RegisterPlugins( UsdPluginDirectories );
-		}
-
-=======
 		{
 			FScopedUsdAllocs UsdAllocs;
 
@@ -1094,7 +1034,6 @@
 		const TArray<FDirectoryPath> SearchPath = GetDefault<UUsdProjectSettings>()->DefaultResolverSearchPath;
 		UnrealUSDWrapper::SetDefaultResolverDefaultSearchPath( SearchPath );
 
->>>>>>> 4af6daef
 #endif // USE_USD_SDK
 
 		FUsdMemoryManager::Initialize();
