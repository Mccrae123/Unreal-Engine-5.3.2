// Copyright Epic Games, Inc. All Rights Reserved.

#include "UnrealUSDWrapper.h"

#include "USDClassesModule.h"
#include "USDLog.h"
#include "USDMemory.h"
#include "USDProjectSettings.h"

#include "UsdWrappers/UsdAttribute.h"
#include "UsdWrappers/UsdStage.h"
#include "UsdWrappers/SdfLayer.h"

<<<<<<< HEAD
=======
#include "CineCameraComponent.h"
#include "Components/DirectionalLightComponent.h"
#include "Components/LightComponent.h"
#include "Components/LightComponentBase.h"
#include "Components/PointLightComponent.h"
#include "Components/RectLightComponent.h"
#include "Components/SpotLightComponent.h"
#include "GameFramework/Actor.h"
>>>>>>> 6bbb88c8
#include "Interfaces/IPluginManager.h"
#include "Internationalization/Regex.h"
#include "Misc/Paths.h"
#include "Modules/ModuleManager.h"

#define LOCTEXT_NAMESPACE "UnrealUSDWrapper"

#if USE_USD_SDK

#include "USDIncludesStart.h"

#include "pxr/base/gf/rotation.h"
#include "pxr/base/plug/plugin.h"
#include "pxr/base/plug/registry.h"
#include "pxr/base/tf/diagnosticMgr.h"
#include "pxr/base/tf/errorMark.h"
#include "pxr/base/tf/getenv.h"
#include "pxr/base/tf/setenv.h"
#include "pxr/usd/ar/defaultResolver.h"
#include "pxr/usd/ar/defineResolver.h"
#include "pxr/usd/kind/registry.h"
#include "pxr/usd/sdf/fileFormat.h"
#include "pxr/usd/sdf/schema.h"
#include "pxr/usd/usd/attribute.h"
#include "pxr/usd/usd/common.h"
#include "pxr/usd/usd/debugCodes.h"
#include "pxr/usd/usd/modelAPI.h"
#include "pxr/usd/usd/references.h"
#include "pxr/usd/usd/schemaBase.h"
#include "pxr/usd/usd/relationship.h"
#include "pxr/usd/usd/stage.h"
#include "pxr/usd/usd/stageCacheContext.h"
#include "pxr/usd/usd/usdFileFormat.h"
#include "pxr/usd/usd/variantSets.h"
#include "pxr/usd/usdGeom/mesh.h"
#include "pxr/usd/usdGeom/metrics.h"
#include "pxr/usd/usdGeom/modelAPI.h"
#include "pxr/usd/usdGeom/tokens.h"
#include "pxr/usd/usdGeom/xformCommonAPI.h"
#include "pxr/usd/usdLux/light.h"
#include "pxr/usd/usdShade/materialBindingAPI.h"
#include "pxr/usd/usdShade/tokens.h"
#include "pxr/usd/usdUtils/stageCache.h"

#include "USDIncludesEnd.h"


using std::vector;
using std::string;

using namespace pxr;

#ifdef PLATFORM_WINDOWS
	#define USDWRAPPER_USE_XFORMACHE	1
#else
	#define USDWRAPPER_USE_XFORMACHE	0
#endif


#if USDWRAPPER_USE_XFORMACHE
static TUsdStore< UsdGeomXformCache > XFormCache;
#endif // USDWRAPPER_USE_XFORMACHE

namespace UnrealIdentifiers
{
	static const TfToken AssetPath("unrealAssetPath");

	static const TfToken ActorClass("unrealActorClass");

	static const TfToken PropertyPath("unrealPropertyPath");

	/**
	 * Identifies the LOD variant set on a primitive which means this primitive has child prims that LOD meshes
	 * named LOD0, LOD1, LOD2, etc
	 */
	const TfToken LOD("LOD");

	const TfToken MaterialAssignments = TfToken("unrealMaterials"); // DEPRECATED in favor of MaterialAssignment
	const TfToken MaterialAssignment = TfToken("unrealMaterial");
<<<<<<< HEAD
=======
	const TfToken Unreal = TfToken("unreal");

	const TfToken UnrealNaniteOverride = TfToken("unrealNanite");
	const TfToken UnrealNaniteOverrideEnable = TfToken("enable");
	const TfToken UnrealNaniteOverrideDisable = TfToken("disable");
>>>>>>> 6bbb88c8

	const TfToken DiffuseColor = TfToken("diffuseColor");
	const TfToken EmissiveColor = TfToken("emissiveColor");
	const TfToken Metallic = TfToken("metallic");
	const TfToken Roughness = TfToken("roughness");
	const TfToken Opacity = TfToken("opacity");
	const TfToken Normal = TfToken("normal");
	const TfToken Specular = TfToken("specular");
	const TfToken Anisotropy = TfToken("anisotropy");
	const TfToken Tangent = TfToken("tangent");
	const TfToken SubsurfaceColor = TfToken("subsurfaceColor");
	const TfToken AmbientOcclusion = TfToken("ambientOcclusion");
<<<<<<< HEAD
=======
	const TfToken Refraction = TfToken("ior");
>>>>>>> 6bbb88c8

	const TfToken Surface = TfToken("surface");
	const TfToken St = TfToken("st");
	const TfToken Varname = TfToken("varname");
	const TfToken Result = TfToken("result");
	const TfToken File = TfToken("file");
	const TfToken Fallback = TfToken("fallback");
	const TfToken R = TfToken("r");
	const TfToken RGB = TfToken("rgb");

	const TfToken UsdPreviewSurface = TfToken( "UsdPreviewSurface" );
	const TfToken UsdPrimvarReader_float2 = TfToken( "UsdPrimvarReader_float2" );
<<<<<<< HEAD
=======
	const TfToken UsdPrimvarReader_float3 = TfToken( "UsdPrimvarReader_float3" );
>>>>>>> 6bbb88c8
	const TfToken UsdUVTexture = TfToken( "UsdUVTexture" );

	const TfToken WorldSpaceNormals = TfToken( "worldSpaceNormals" );
}

std::string FUsdAttribute::GetUnrealPropertyPath( const pxr::UsdAttribute& Attribute )
{
	std::string UnrealPropertyPath;

	VtValue CustomData = Attribute.GetCustomDataByKey(UnrealIdentifiers::PropertyPath);

	if (CustomData.IsHolding<std::string>())
	{
		UnrealPropertyPath = CustomData.Get<std::string>();
	}

	return UnrealPropertyPath;
}

template<typename T>
bool GetValue(T& OutVal, const pxr::UsdAttribute& Attrib, int ArrayIndex, double Time)
{
	bool bResult = false;

	if (ArrayIndex != -1)
	{
		// Note: VtArray is copy on write so this is cheap
		VtArray<T> Array;
		if (Attrib.Get(&Array, Time))
		{
			OutVal = Array[ArrayIndex];
			bResult = true;
		}
	}
	else
	{
		bResult = Attrib.Get(&OutVal, Time);
	}

	return bResult;
}

template<typename T>
bool IsHolding(const VtValue& Value)
{
	return Value.IsHolding<T>() || Value.IsHolding<VtArray<T>>();
}

// Only used to make sure we link against UsdLux so that it's available to Python on Linux
float GetLightIntensity(const pxr::UsdPrim& Prim)
{
	pxr::UsdLuxLight UsdLuxLight( Prim );

	float Value;
	UsdLuxLight.GetIntensityAttr().Get( &Value );

	return Value;
}

bool FUsdAttribute::AsInt(int64_t& OutVal, const pxr::UsdAttribute& Attribute, int ArrayIndex, double Time)
{
	// We test multiple types of ints here. int64 is always returned as it can hold all other types
	// Unreal expects this
	VtValue Value;
	bool bResult = Attribute.Get(&Value, Time);
	if (IsHolding<int8_t>(Value))
	{
		uint8_t Val = 0;
		bResult = GetValue(Val, Attribute, ArrayIndex, Time);
		OutVal = Val;
	}
	else if (IsHolding<int32_t>(Value))
	{
		int32_t Val = 0;
		bResult = GetValue(Val, Attribute, ArrayIndex, Time);
		OutVal = Val;
	}
	else if (IsHolding<int64_t>(Value))
	{
		int64_t Val = 0;
		bResult = GetValue(Val, Attribute, ArrayIndex, Time);
		OutVal = Val;
	}

	return bResult;
}

bool FUsdAttribute::AsUnsignedInt(uint64_t& OutVal, const pxr::UsdAttribute& Attribute, int ArrayIndex, double Time)
{
	// We test multiple types of ints here. uint64 is always returned as it can hold all other types
	// Unreal expects this
	VtValue Value;
	bool bResult = Attribute.Get(&Value, Time);
	if (IsHolding<uint8_t>(Value))
	{
		uint8_t Val;
		bResult = GetValue(Val, Attribute, ArrayIndex, Time);
		OutVal = Val;
	}
	else if (IsHolding<uint32_t>(Value))
	{
		uint32_t Val;
		bResult = GetValue(Val, Attribute, ArrayIndex, Time);
		OutVal = Val;
	}
	else if (IsHolding<uint64_t>(Value))
	{
		uint64_t Val;
		bResult = GetValue(Val, Attribute, ArrayIndex, Time);
		OutVal = Val;
	}

	return bResult;
}

bool FUsdAttribute::AsDouble(double& OutVal, const pxr::UsdAttribute& Attribute, int ArrayIndex, double Time)
{
	bool bResult = false;

	bResult = GetValue<double>(OutVal, Attribute, ArrayIndex, Time);

	if (!bResult)
	{
		float Val = 0.0f;
		bResult = GetValue<float>(Val, Attribute, ArrayIndex, Time);
		OutVal = Val;
	}

	return bResult;
}

bool FUsdAttribute::AsString(const char*& OutVal, const pxr::UsdAttribute& Attribute, int ArrayIndex, double Time)
{
	// this method is very hacky to return temp strings
	// designed to have the string copied immediately
	bool bResult = false;

	VtValue Value;
	Attribute.Get(&Value);
	// mem leak
	static std::string Temp;
	if (IsHolding<std::string>(Value))
	{
		bResult = GetValue(Temp, Attribute, ArrayIndex, Time);

		OutVal = Temp.c_str();
	}
	else if (IsHolding<TfToken>(Value))
	{
		TfToken Token;
		bResult = GetValue(Token, Attribute, ArrayIndex, Time);

		Temp = Token.GetString();

		OutVal = Temp.c_str();
	}

	return bResult;
}

bool FUsdAttribute::AsBool(bool& OutVal, const pxr::UsdAttribute& Attribute, int ArrayIndex, double Time)
{
	return GetValue(OutVal, Attribute, ArrayIndex, Time);
}

bool FUsdAttribute::AsVector2(FUsdVector2Data& OutVal, const pxr::UsdAttribute& Attribute, int ArrayIndex, double Time)
{
	GfVec2f Value;
	const bool bResult = GetValue(Value, Attribute, ArrayIndex, Time);

	OutVal.X = Value[0];
	OutVal.Y = Value[1];

	return bResult;
}

bool FUsdAttribute::AsVector3(FUsdVectorData& OutVal, const pxr::UsdAttribute& Attribute, int ArrayIndex, double Time)
{
	GfVec3f Value;
	const bool bResult = GetValue(Value, Attribute, ArrayIndex, Time);

	OutVal.X = Value[0];
	OutVal.Y = Value[1];
	OutVal.Z = Value[2];

	return bResult;
}

bool FUsdAttribute::AsVector4(FUsdVector4Data& OutVal, const pxr::UsdAttribute& Attribute, int ArrayIndex, double Time)
{
	GfVec4f Value;
	const bool bResult = GetValue(Value, Attribute, ArrayIndex, Time);

	OutVal.X = Value[0];
	OutVal.Y = Value[1];
	OutVal.Z = Value[2];
	OutVal.W = Value[3];

	return bResult;
}

bool FUsdAttribute::AsColor(FUsdVector4Data& OutVal, const pxr::UsdAttribute& Attribute, int ArrayIndex, double Time)
{
	GfVec4f Value;
	bool bResult = GetValue(Value, Attribute, ArrayIndex, Time);

	if (bResult)
	{
		OutVal.X = Value[0];
		OutVal.Y = Value[1];
		OutVal.Z = Value[2];
		OutVal.W = Value[3];
	}
	else
	{
		// Try color 3 with a = 1;
		GfVec3f Value3;
		bResult = GetValue<GfVec3f>(Value3, Attribute, ArrayIndex, Time);
		OutVal.X = Value3[0];
		OutVal.Y = Value3[1];
		OutVal.Z = Value3[2];
		OutVal.W = 1;
	}

	return bResult;
}

bool FUsdAttribute::IsUnsigned(const pxr::UsdAttribute& Attribute)
{
	VtValue Value;
	Attribute.Get(&Value);

	return IsHolding<uint8_t>(Value)
		|| IsHolding<uint32_t>(Value)
		|| IsHolding<uint64_t>(Value);
}

int FUsdAttribute::GetArraySize( const pxr::UsdAttribute& Attribute )
{
	VtValue Value;
	Attribute.Get(&Value);

	return Value.IsArrayValued() ? (int)Value.GetArraySize() : -1;

}

bool IUsdPrim::IsValidPrimName(const FString& Name, FText& OutReason)
{
	if (Name.IsEmpty())
	{
		OutReason = LOCTEXT("EmptyStringInvalid", "Empty string is not a valid name!");
		return false;
	}

	const FString InvalidCharacters = TEXT("\\W");
	FRegexPattern RegexPattern( InvalidCharacters );
	FRegexMatcher RegexMatcher( RegexPattern, Name );
	if (RegexMatcher.FindNext())
	{
		OutReason = LOCTEXT("InvalidCharacter", "Can only use letters, numbers and underscore!");
		return false;
	}

	if (Name.Left(1).IsNumeric())
	{
		OutReason = LOCTEXT("InvalidFirstCharacter", "First character cannot be a number!");
		return false;
	}

	return true;
}

EUsdPurpose IUsdPrim::GetPurpose( const UsdPrim& Prim, bool bComputed )
{
	UsdGeomImageable Geom(Prim);
	if (Geom)
	{
		// Use compute purpose because it depends on the hierarchy:
		// "If the purpose of </RootPrim> is set to "render", then the effective purpose
		// of </RootPrim/ChildPrim> will be "render" even if that prim has a different
		// authored value for purpose."
		TfToken Purpose;
		if (bComputed)
		{
			Purpose = Geom.ComputePurpose();
		}
		else
		{
			pxr::UsdAttribute PurposeAttr = Prim.GetAttribute(pxr::UsdGeomTokens->purpose);

			pxr::VtValue Value;
			PurposeAttr.Get(&Value);

			Purpose = Value.Get<pxr::TfToken>();
		}

		if (Purpose == pxr::UsdGeomTokens->proxy)
		{
			return EUsdPurpose::Proxy;
		}
		else if (Purpose == pxr::UsdGeomTokens->render)
		{
			return EUsdPurpose::Render;
		}
		else if (Purpose == pxr::UsdGeomTokens->guide)
		{
			return EUsdPurpose::Guide;
		}
	}

	return EUsdPurpose::Default;
}

bool IUsdPrim::HasGeometryData(const UsdPrim& Prim)
{
	return UsdGeomMesh(Prim) ? true : false;
}

bool IUsdPrim::HasGeometryDataOrLODVariants(const UsdPrim& Prim)
{
	return HasGeometryData(Prim) || GetNumLODs(Prim) > 0;
}

int IUsdPrim::GetNumLODs(const UsdPrim& Prim)
{
	FScopedUsdAllocs UsdAllocs;

	// 0 indicates no variant or no lods in variant.
	int NumLODs = 0;
	if (Prim.HasVariantSets())
	{
		UsdVariantSet LODVariantSet = Prim.GetVariantSet(UnrealIdentifiers::LOD);
		if(LODVariantSet.IsValid())
		{
			vector<string> VariantNames = LODVariantSet.GetVariantNames();
			NumLODs = VariantNames.size();
		}
	}

	return NumLODs;
}

bool IUsdPrim::IsKindChildOf(const UsdPrim& Prim, const std::string& InBaseKind)
{
	TfToken BaseKind(InBaseKind);

	KindRegistry& Registry = KindRegistry::GetInstance();

	TfToken PrimKind( GetKind(Prim) );

	return Registry.IsA(PrimKind, BaseKind);

}

TfToken IUsdPrim::GetKind(const pxr::UsdPrim& Prim)
{
	TfToken KindType;

	UsdModelAPI Model(Prim);
	if (Model)
	{
		Model.GetKind(&KindType);
	}
	else
	{
		// Prim is not a model, read kind directly from metadata
		Prim.GetMetadata( SdfFieldKeys->Kind, &KindType );
	}

	return KindType;
}

bool IUsdPrim::SetKind(const pxr::UsdPrim& Prim, const pxr::TfToken& Kind)
{
	UsdModelAPI Model(Prim);
	if (Model)
	{
		if (!Model.SetKind(Kind))
		{
			return Prim.SetMetadata( SdfFieldKeys->Kind, Kind );
		}

		return true;
	}

	return false;
}

bool IUsdPrim::ClearKind( const pxr::UsdPrim& Prim )
{
	return Prim.ClearMetadata( SdfFieldKeys->Kind );
}

pxr::GfMatrix4d IUsdPrim::GetLocalTransform(const pxr::UsdPrim& Prim)
{
	pxr::GfMatrix4d USDMatrix(1);

	pxr::UsdGeomXformable XForm(Prim);
	if(XForm)
	{
		// Set transform
		bool bResetXFormStack = false;
		XForm.GetLocalTransformation(&USDMatrix, &bResetXFormStack);
	}

	return USDMatrix;
}

pxr::GfMatrix4d IUsdPrim::GetLocalToWorldTransform(const pxr::UsdPrim& Prim )
{
	return GetLocalToWorldTransform( Prim, pxr::UsdTimeCode::Default().GetValue() );
}

pxr::GfMatrix4d IUsdPrim::GetLocalToWorldTransform(const pxr::UsdPrim& Prim, double Time)
{
	pxr::SdfPath AbsoluteRootPath = pxr::SdfPath::AbsoluteRootPath();
	return GetLocalToWorldTransform(Prim, Time, AbsoluteRootPath);

}

pxr::GfMatrix4d IUsdPrim::GetLocalToWorldTransform(const pxr::UsdPrim& Prim, double Time, const pxr::SdfPath& AbsoluteRootPath)
{
	pxr::SdfPath PrimPath = Prim.GetPath();
	if (!Prim || PrimPath == AbsoluteRootPath)
	{
		return pxr::GfMatrix4d(1);
	}

	pxr::GfMatrix4d AccumulatedTransform(1.);
	bool bResetsXFormStack = false;
	pxr::UsdGeomXformable XFormable(Prim);
	// silently ignoring errors
	XFormable.GetLocalTransformation(&AccumulatedTransform, &bResetsXFormStack, Time);

	if (!bResetsXFormStack)
	{
		AccumulatedTransform = AccumulatedTransform * GetLocalToWorldTransform(Prim.GetParent(), Time, AbsoluteRootPath);
	}

	return AccumulatedTransform;
}

std::string IUsdPrim::GetUnrealPropertyPath(const pxr::UsdPrim& Prim)
{
	VtValue CustomData = Prim.GetCustomDataByKey(UnrealIdentifiers::PropertyPath);
	if (CustomData.IsHolding<std::string>())
	{
		return CustomData.Get<std::string>();
	}

	return {};
}

TArray< UE::FUsdAttribute > PrivateGetAttributes(const pxr::UsdPrim& Prim, const TfToken& ByMetadata)
{
	FScopedUsdAllocs UsdAllocs;

	std::vector<UsdAttribute> Attributes = Prim.GetAttributes();

	TArray<UE::FUsdAttribute> OutAttributes;
	OutAttributes.Reserve(Attributes.size());

	for (UsdAttribute& Attr : Attributes)
	{
		if (ByMetadata.IsEmpty() || Attr.HasCustomDataKey(ByMetadata))
		{
			OutAttributes.Emplace( Attr);
		}
	}

	return OutAttributes;
}

TArray< UE::FUsdAttribute > IUsdPrim::GetUnrealPropertyAttributes(const pxr::UsdPrim& Prim)
{
	return PrivateGetAttributes(Prim, UnrealIdentifiers::PropertyPath);
}

std::string IUsdPrim::GetUnrealAssetPath(const pxr::UsdPrim& Prim)
{
	std::string UnrealAssetPath;

	UsdAttribute UnrealAssetPathAttr = Prim.GetAttribute(UnrealIdentifiers::AssetPath);
	if (UnrealAssetPathAttr.HasValue())
	{
		UnrealAssetPathAttr.Get(&UnrealAssetPath);
	}

	return UnrealAssetPath;
}

std::string IUsdPrim::GetUnrealActorClass(const pxr::UsdPrim& Prim)
{
	std::string UnrealActorClass;

	UsdAttribute UnrealActorClassAttr = Prim.GetAttribute(UnrealIdentifiers::ActorClass);
	if (UnrealActorClassAttr.HasValue())
	{
		UnrealActorClassAttr.Get(&UnrealActorClass);
	}

	return UnrealActorClass;
}

namespace Internal
{
	TArray< FString > FillMaterialInfo(const SdfPath& Path, UsdStageWeakPtr Stage)
	{
		TArray< FString > MaterialNames;

		// load each material at the material path;
		UsdPrim MaterialPrim = Stage->Load(Path);

		if(MaterialPrim)
		{
			// Default to using the prim path name as the path for this material in Unreal
			FString MaterialName = ANSI_TO_TCHAR( MaterialPrim.GetName().GetString().c_str() ) ;

			std::string UsdMaterialName;

			// See if the material has an "unrealAssetPath" attribute.  This should be the full name of the material
			static const TfToken AssetPathToken = TfToken(UnrealIdentifiers::AssetPath);
			UsdAttribute UnrealAssetPathAttr = MaterialPrim.GetAttribute(AssetPathToken);
			if (UnrealAssetPathAttr && UnrealAssetPathAttr.HasValue())
			{
				UnrealAssetPathAttr.Get(&UsdMaterialName);


			}

			MaterialNames.Add( MoveTemp( MaterialName ) );
		}

		return MaterialNames;
	}
}

std::string DiscoverInformationAboutUsdMaterial(const UsdShadeMaterial& ShadeMaterial, const UsdGeomGprim& boundPrim)
{
	std::string ShadingEngineName = (ShadeMaterial ? ShadeMaterial.GetPrim() : boundPrim.GetPrim()).GetPrimPath().GetString();
	return ShadingEngineName;
}

<<<<<<< HEAD
TTuple< TArray< FString >, TArray< int32 > > IUsdPrim::GetGeometryMaterials(double Time, const UsdPrim& Prim)
{
	// Material mappings
	// @todo time not supported yet

	FScopedUsdAllocs UsdAllocs;

	TArray< FString > MaterialNames;
	TArray< int32 > FaceMaterialIndices;
	VtArray<int> FaceVertexCounts;

	UsdShadeMaterialBindingAPI BindingAPI(Prim);
	UsdShadeMaterial ShadeMaterial = BindingAPI.ComputeBoundMaterial();
	UsdPrim ShadeMaterialPrim = ShadeMaterial.GetPrim();
	if (ShadeMaterialPrim)
	{
		SdfPath Path = ShadeMaterialPrim.GetPath();
		std::string ShadingEngineName = DiscoverInformationAboutUsdMaterial(ShadeMaterial, UsdGeomGprim());

		MaterialNames.Emplace( ANSI_TO_TCHAR( ShadingEngineName.c_str() ) );
		FaceMaterialIndices.Emplace( 0 );

		return MakeTuple( MaterialNames, FaceMaterialIndices );
	}

	// If the gprim does not have a material faceSet which represents per-face
	// shader assignments, assign the shading engine to the entire gprim.
	std::vector<UsdGeomSubset> FaceSubsets = UsdShadeMaterialBindingAPI(Prim).GetMaterialBindSubsets();

	if (FaceSubsets.empty())
	{
		return {};
	}

	UsdGeomMesh Mesh(Prim);

	if (!FaceSubsets.empty() && Mesh)
	{
		UsdAttribute FaceCounts = Mesh.GetFaceVertexCountsAttr();
		if (FaceCounts)
		{
			FaceCounts.Get(&FaceVertexCounts, Time);
		}

		int FaceCount = FaceVertexCounts.size();
		if (FaceCount == 0)
		{
			//MGlobal::displayError(TfStringPrintf("Unable to get face count "
			//	"for gprim at path <%s>.", primSchema.GetPath().GetText()).c_str());
			return {};
		}

		std::string ReasonWhyNotPartition;

		bool ValidPartition = UsdGeomSubset::ValidateSubsets(FaceSubsets, FaceCount, UsdGeomTokens->partition, &ReasonWhyNotPartition);
		if (!ValidPartition)
		{
			VtIntArray unassignedIndices = UsdGeomSubset::GetUnassignedIndices(FaceSubsets, FaceCount);
		}

		MaterialNames.AddDefaulted(FaceSubsets.size());
		FaceMaterialIndices.AddUninitialized(FaceVertexCounts.size());
		for ( int32& FaceMaterialIndex : FaceMaterialIndices )
		{
			FaceMaterialIndex = INDEX_NONE; // Signal "no material assigned", so that we can fill in those spots with DisplayColor materials, if any
		}

		int MaterialIndex = 0;
		for (const auto &Subset : FaceSubsets)
		{
			UsdShadeMaterialBindingAPI SubsetBindingAPI(Subset.GetPrim());
			UsdShadeMaterial BoundMaterial = SubsetBindingAPI.ComputeBoundMaterial();

			// Only transfer the first timeSample or default Indices, if
			// there are no time-samples.
			VtIntArray Indices;
			Subset.GetIndicesAttr().Get(&Indices, UsdTimeCode::EarliestTime());

			if (!BoundMaterial)
			{
				++MaterialIndex;
				continue;
			}

			std::string ShadingEngineName = DiscoverInformationAboutUsdMaterial(BoundMaterial, UsdGeomGprim());
			MaterialNames[MaterialIndex] = ANSI_TO_TCHAR( ShadingEngineName.c_str() ) ;

			for (int i = 0; i < Indices.size(); ++i)
			{
				int PolygonIndex = Indices[i];
				if (PolygonIndex >= 0 && PolygonIndex < FaceMaterialIndices.Num())
				{
					FaceMaterialIndices[PolygonIndex] = MaterialIndex;
				}
			}

			++MaterialIndex;
		}
	}

	// TODO: ...

/////////////////////////////////////////////
	if (FaceMaterialIndices.Num() != 0)
	{
		return MakeTuple( MaterialNames, FaceMaterialIndices );
	}

	FaceMaterialIndices.AddUninitialized( FaceVertexCounts.size() );
	for ( int32& FaceMaterialIndex : FaceMaterialIndices )
	{
		FaceMaterialIndex = INDEX_NONE; // Signal "no material assigned", so that we can fill in those spots with DisplayColor materials, if any
	}

	// Figure out a zero based material index for each face.  The mapping is FaceMaterialIndices[FaceIndex] = MaterialIndex;
	// This is done by walking the face sets and for each face set getting the number number of unique groups of faces in the set
	// Each one of these groups represents a material index for that face set.  If there are multiple face sets the material index is offset by the face set index
	// Once the groups of faces are determined, walk the Indices for the total number of faces in each group.  Each element in the face Indices array represents a single global face index
	// Assign the current material index to it

	// @todo USD/Unreal.  This is probably wrong for multiple face sets.  They don't make a ton of sense for unreal as there can only be one "set" of materials at once and there is no construct in the engine for material sets

	//MaterialNames.Resize(FaceSets)
	{
		// No face sets, find a relationship that defines the material
		UsdRelationship Relationship = Prim.GetRelationship(UsdShadeTokens->materialBinding);
		if (Relationship)
		{
			SdfPathVector Targets;
			Relationship.GetTargets(&Targets);
			// Note there should only be one target without a face set but fill them out so we can warn later
			for (const SdfPath& Path : Targets)
			{
				MaterialNames.Append( Internal::FillMaterialInfo(Path, Prim.GetStage()) );
			}
		}
	}

	return MakeTuple( MaterialNames, FaceMaterialIndices );
}

=======
>>>>>>> 6bbb88c8
bool IUsdPrim::IsUnrealProperty(const pxr::UsdPrim& Prim)
{
	return Prim.HasCustomDataKey(UnrealIdentifiers::PropertyPath);
}

bool IUsdPrim::HasTransform(const pxr::UsdPrim& Prim)
{
	return UsdGeomXformable(Prim) ? true : false;
}

bool IUsdPrim::SetActiveLODIndex(const pxr::UsdPrim& Prim, int LODIndex)
{
	FScopedUsdAllocs UsdAllocs;

	if (Prim.HasVariantSets())
	{
		UsdVariantSet LODVariantSet = Prim.GetVariantSet(UnrealIdentifiers::LOD);
		if (LODVariantSet.IsValid())
		{
			vector<string> VariantNames = LODVariantSet.GetVariantNames();

			bool bResult = false;
			if(LODIndex < VariantNames.size())
			{
				bResult = LODVariantSet.SetVariantSelection(VariantNames[LODIndex]);
			}
		}
	}

	return false;
}

EUsdGeomOrientation IUsdPrim::GetGeometryOrientation(const pxr::UsdGeomMesh& Mesh)
{
	return GetGeometryOrientation( Mesh, pxr::UsdTimeCode::Default().GetValue() );
}

EUsdGeomOrientation IUsdPrim::GetGeometryOrientation(const pxr::UsdGeomMesh& Mesh, double Time)
{
	EUsdGeomOrientation GeomOrientation = EUsdGeomOrientation::RightHanded;

	if (Mesh)
	{
		UsdAttribute Orientation = Mesh.GetOrientationAttr();
		if(Orientation)
		{
			static TfToken RightHanded("rightHanded");
			static TfToken LeftHanded("leftHanded");

			TfToken OrientationValue;
			Orientation.Get(&OrientationValue, Time);

			GeomOrientation = OrientationValue == LeftHanded ? EUsdGeomOrientation::LeftHanded : EUsdGeomOrientation::RightHanded;
		}
	}

	return GeomOrientation;
}
#endif // USE_USD_SDK

const TCHAR* UnrealIdentifiers::Invisible = TEXT("invisible");
const TCHAR* UnrealIdentifiers::Inherited = TEXT("inherited");
const TCHAR* UnrealIdentifiers::IdentifierPrefix = TEXT("@identifier:");

<<<<<<< HEAD
=======
FName UnrealIdentifiers::TransformPropertyName = TEXT( "Transform" ); // Fake FName because the transform is stored decomposed on the component
FName UnrealIdentifiers::HiddenInGamePropertyName = GET_MEMBER_NAME_CHECKED( USceneComponent, bHiddenInGame );
FName UnrealIdentifiers::HiddenPropertyName = AActor::GetHiddenPropertyName();

FName UnrealIdentifiers::CurrentFocalLengthPropertyName = GET_MEMBER_NAME_CHECKED( UCineCameraComponent, CurrentFocalLength );
FName UnrealIdentifiers::ManualFocusDistancePropertyName = GET_MEMBER_NAME_CHECKED( UCineCameraComponent, FocusSettings.ManualFocusDistance );
FName UnrealIdentifiers::CurrentAperturePropertyName = GET_MEMBER_NAME_CHECKED( UCineCameraComponent, CurrentAperture );
FName UnrealIdentifiers::SensorWidthPropertyName = GET_MEMBER_NAME_CHECKED( UCineCameraComponent, Filmback.SensorWidth );
FName UnrealIdentifiers::SensorHeightPropertyName = GET_MEMBER_NAME_CHECKED( UCineCameraComponent, Filmback.SensorHeight );

FName UnrealIdentifiers::IntensityPropertyName = GET_MEMBER_NAME_CHECKED( ULightComponentBase, Intensity );
FName UnrealIdentifiers::LightColorPropertyName = GET_MEMBER_NAME_CHECKED( ULightComponentBase, LightColor );
FName UnrealIdentifiers::UseTemperaturePropertyName = GET_MEMBER_NAME_CHECKED( ULightComponent, bUseTemperature );
FName UnrealIdentifiers::TemperaturePropertyName = GET_MEMBER_NAME_CHECKED( ULightComponent, Temperature );
FName UnrealIdentifiers::SourceWidthPropertyName = GET_MEMBER_NAME_CHECKED( URectLightComponent, SourceWidth );
FName UnrealIdentifiers::SourceHeightPropertyName = GET_MEMBER_NAME_CHECKED( URectLightComponent, SourceHeight );
FName UnrealIdentifiers::SourceRadiusPropertyName = GET_MEMBER_NAME_CHECKED( UPointLightComponent, SourceRadius );
FName UnrealIdentifiers::OuterConeAnglePropertyName = GET_MEMBER_NAME_CHECKED( USpotLightComponent, OuterConeAngle );
FName UnrealIdentifiers::InnerConeAnglePropertyName = GET_MEMBER_NAME_CHECKED( USpotLightComponent, InnerConeAngle );
FName UnrealIdentifiers::LightSourceAnglePropertyName = GET_MEMBER_NAME_CHECKED( UDirectionalLightComponent, LightSourceAngle );

>>>>>>> 6bbb88c8
FUsdDelegates::FUsdImportDelegate FUsdDelegates::OnPreUsdImport;
FUsdDelegates::FUsdImportDelegate FUsdDelegates::OnPostUsdImport;

namespace UsdWrapperUtils
{
	void CheckIfForceDisabled()
	{
#if USD_FORCE_DISABLED
		UE_LOG( LogUsd, Error, TEXT( "The USD SDK is disabled because the executable is not forcing the ansi C allocator (you need to set 'FORCE_ANSI_ALLOCATOR=1' as a global definition on your project *.Target.cs file). Read the comments at the end of UnrealUSDWrapper.Build.cs for more details." ) );
#endif // USD_FORCE_DISABLED
	}
}

#if USE_USD_SDK
class FUsdDiagnosticDelegate : public pxr::TfDiagnosticMgr::Delegate
{
public:
	virtual ~FUsdDiagnosticDelegate() override {};
	virtual void IssueError(const pxr::TfError& Error) override
	{
		FScopedUsdAllocs Allocs;

		std::string Msg = Error.GetErrorCodeAsString();
		Msg += ": ";
		Msg += Error.GetCommentary();

		UE_LOG(LogUsd, Error, TEXT("%s"), ANSI_TO_TCHAR( Msg.c_str() ));
	}
	virtual void IssueFatalError(const pxr::TfCallContext& Context, const std::string& Msg) override
	{
		UE_LOG(LogUsd, Error, TEXT("%s"), ANSI_TO_TCHAR( Msg.c_str() ));
	}
	virtual void IssueStatus(const pxr::TfStatus& Status) override
	{
		FScopedUsdAllocs Allocs;

		std::string Msg = Status.GetDiagnosticCodeAsString();
		Msg += ": ";
		Msg += Status.GetCommentary();

		UE_LOG(LogUsd, Log, TEXT("%s"), ANSI_TO_TCHAR( Msg.c_str() ));
	}
	virtual void IssueWarning(const pxr::TfWarning& Warning) override
	{
		FScopedUsdAllocs Allocs;

		std::string Msg = Warning.GetDiagnosticCodeAsString();
		Msg += ": ";
		Msg += Warning.GetCommentary();

		UE_LOG(LogUsd, Warning, TEXT("%s"), ANSI_TO_TCHAR( Msg.c_str() ));
	}
};
#else
class FUsdDiagnosticDelegate { };
#endif // USE_USD_SDK

TUniquePtr<FUsdDiagnosticDelegate> UnrealUSDWrapper::Delegate = nullptr;

#if USE_USD_SDK
<<<<<<< HEAD
TUsdStore< pxr::UsdStageRefPtr > UnrealUSDWrapper::OpenUsdStage(const char* Path, const char* Filename)
{
	bool bImportedSuccessfully = false;

	string PathAndFilename = string(Path) + string(Filename);

	bool bIsSupported = UsdStage::IsSupportedFile(PathAndFilename);

	FScopedUsdAllocs UsdAllocs;

	pxr::UsdStageCacheContext UsdStageCacheContext( pxr::UsdUtilsStageCache::Get() );
	UsdStageRefPtr Stage = UsdStage::Open(PathAndFilename);

	return Stage;
}

=======

>>>>>>> 6bbb88c8
double UnrealUSDWrapper::GetDefaultTimeCode()
{
	return UsdTimeCode::Default().GetValue();
}
#endif // USE_USD_SDK
<<<<<<< HEAD

TArray<FString> UnrealUSDWrapper::GetAllSupportedFileFormats()
{
	TArray<FString> Result;

=======

TArray<FString> UnrealUSDWrapper::GetAllSupportedFileFormats()
{
	TArray<FString> Result;

>>>>>>> 6bbb88c8
#if USE_USD_SDK
	FScopedUsdAllocs Allocs;

	std::set<std::string> Extensions = pxr::SdfFileFormat::FindAllFileFormatExtensions();
	for ( const std::string& Ext : Extensions )
	{
		// Ignore formats that don't target "usd"
		pxr::SdfFileFormatConstPtr Format = pxr::SdfFileFormat::FindByExtension(Ext, pxr::UsdUsdFileFormatTokens->Target);
		if ( Format == nullptr )
		{
			continue;
		}

		Result.Emplace( ANSI_TO_TCHAR( Ext.c_str() ) );
	}
#endif // #if USE_USD_SDK

	return Result;
}
<<<<<<< HEAD

UE::FUsdStage UnrealUSDWrapper::OpenStage( const TCHAR* Identifier, EUsdInitialLoadSet InitialLoadSet, bool bUseStageCache )
{
	if ( !Identifier || FCString::Strlen( Identifier ) == 0 )
	{
		return UE::FUsdStage();
	}

#if USE_USD_SDK
	FScopedUsdAllocs UsdAllocs;

	pxr::SdfLayerHandleSet LoadedLayers = pxr::SdfLayer::GetLoadedLayers();
	pxr::UsdStageRefPtr Stage;

=======

UE::FUsdStage UnrealUSDWrapper::OpenStage( const TCHAR* Identifier, EUsdInitialLoadSet InitialLoadSet, bool bUseStageCache )
{
	if ( !Identifier || FCString::Strlen( Identifier ) == 0 )
	{
		return UE::FUsdStage();
	}

#if USE_USD_SDK
	FScopedUsdAllocs UsdAllocs;

	pxr::SdfLayerHandleSet LoadedLayers = pxr::SdfLayer::GetLoadedLayers();
	pxr::UsdStageRefPtr Stage;

>>>>>>> 6bbb88c8
	TOptional<pxr::UsdStageCacheContext> StageCacheContext;
	if ( bUseStageCache )
	{
		StageCacheContext.Emplace( pxr::UsdUtilsStageCache::Get() );
	}

	FString IdentifierStr = FString(Identifier);
	if ( FPaths::FileExists( IdentifierStr ) )
	{
		Stage = pxr::UsdStage::Open( TCHAR_TO_ANSI( Identifier ), pxr::UsdStage::InitialLoadSet( InitialLoadSet ) );
	}
	else if ( IdentifierStr.RemoveFromStart( UnrealIdentifiers::IdentifierPrefix ) )
	{
		pxr::SdfLayerRefPtr RootLayer = pxr::SdfLayer::Find( TCHAR_TO_ANSI( *IdentifierStr ) );
		if ( RootLayer )
		{
			Stage = pxr::UsdStage::Open( RootLayer, pxr::UsdStage::InitialLoadSet( InitialLoadSet ) );
		}
	}

	if ( !bUseStageCache && Stage )
	{
		// Layers are cached in the layer registry independently of the stage cache. If the layer is already in the registry by the time
		// we try to open a stage, even if we're not using a stage cache at all the layer will be reused and the file will *not* be re-read.
		// Here we keep track of these loaded layers and manually reload the ones that were reused, because if we're passing false for
		// bUseStageCache we really expect the files to be fully re-read
		pxr::SdfLayerHandleVector StageLayers = Stage->GetLayerStack();
		for ( pxr::SdfLayerHandle StageLayer : StageLayers )
		{
			if ( LoadedLayers.count( StageLayer ) > 0 )
			{
				StageLayer->Reload();
			}
		}
	}

	return UE::FUsdStage( Stage );
#else
	UsdWrapperUtils::CheckIfForceDisabled();
	return UE::FUsdStage();
#endif // #if USE_USD_SDK
}

UE::FUsdStage UnrealUSDWrapper::NewStage( const TCHAR* FilePath )
{
#if USE_USD_SDK
	FScopedUsdAllocs UsdAllocs;

	UE::FUsdStage UsdStage( pxr::UsdStage::CreateNew( TCHAR_TO_ANSI( FilePath ) ) );
	if ( UsdStage )
	{
		pxr::UsdGeomSetStageUpAxis( UsdStage, pxr::UsdGeomTokens->z );
	}

	return UsdStage;
#else
	UsdWrapperUtils::CheckIfForceDisabled();
	return UE::FUsdStage();
#endif // #if USE_USD_SDK
}

UE::FUsdStage UnrealUSDWrapper::NewStage()
{
#if USE_USD_SDK
	FScopedUsdAllocs UsdAllocs;

	UE::FUsdStage UsdStage( pxr::UsdStage::CreateInMemory() );
	if ( UsdStage )
	{
		pxr::UsdGeomSetStageUpAxis( UsdStage, pxr::UsdGeomTokens->z );
	}

	return UsdStage;
#else
	UsdWrapperUtils::CheckIfForceDisabled();
	return UE::FUsdStage();
#endif // #if USE_USD_SDK
}

TArray< UE::FUsdStage > UnrealUSDWrapper::GetAllStagesFromCache()
{
	TArray< UE::FUsdStage > StagesInCache;

#if USE_USD_SDK
	FScopedUsdAllocs UsdAllocs;

	for ( const pxr::UsdStageRefPtr& StageInCache : pxr::UsdUtilsStageCache::Get().GetAllStages() )
	{
		StagesInCache.Emplace( StageInCache );
	}
#endif // #if USE_USD_SDK

	return StagesInCache;
}

void UnrealUSDWrapper::EraseStageFromCache( const UE::FUsdStage& Stage )
{
#if USE_USD_SDK
	pxr::UsdUtilsStageCache::Get().Erase( Stage );
#endif // #if USE_USD_SDK
}

void UnrealUSDWrapper::SetupDiagnosticDelegate()
{
#if USE_USD_SDK
	if (Delegate.IsValid())
	{
		UnrealUSDWrapper::ClearDiagnosticDelegate();
	}

	Delegate = MakeUnique<FUsdDiagnosticDelegate>();

	pxr::TfDiagnosticMgr& DiagMgr = pxr::TfDiagnosticMgr::GetInstance();
	DiagMgr.AddDelegate(Delegate.Get());
#endif // USE_USD_SDK
}

void UnrealUSDWrapper::ClearDiagnosticDelegate()
{
#if USE_USD_SDK
	if (!Delegate.IsValid())
	{
		return;
	}

	pxr::TfDiagnosticMgr& DiagMgr = pxr::TfDiagnosticMgr::GetInstance();
	DiagMgr.RemoveDelegate(Delegate.Get());

	Delegate = nullptr;
#endif // USE_USD_SDK
}

class FUnrealUSDWrapperModule : public IUnrealUSDWrapperModule
{
public:
	virtual void StartupModule() override
	{
#if USE_USD_SDK

		// Path to USD base plugins
		FString UsdPluginsPath = FPaths::Combine( TEXT( ".." ), TEXT( "ThirdParty" ), TEXT( "USD" ), TEXT( "UsdResources" ) );
		UsdPluginsPath = FPaths::ConvertRelativePathToFull( UsdPluginsPath );
#if PLATFORM_WINDOWS
		UsdPluginsPath /= FPaths::Combine( TEXT( "Win64" ), TEXT( "plugins" ) );
#elif PLATFORM_LINUX
		UsdPluginsPath /= FPaths::Combine( TEXT( "Linux" ), TEXT( "plugins" ) );
#elif PLATFORM_MAC
		UsdPluginsPath /= FPaths::Combine( TEXT( "Mac" ), TEXT( "plugins" ) );
#endif

#ifdef USE_LIBRARIES_FROM_PLUGIN_FOLDER
		// e.g. "../../../Engine/Plugins/Importers/USDImporter/Source/ThirdParty"
		FString TargetDllFolder = FPaths::Combine( IPluginManager::Get().FindPlugin( TEXT( "USDImporter" ) )->GetBaseDir(), TEXT( "Source" ), TEXT( "ThirdParty" ) );

#if PLATFORM_WINDOWS
		TargetDllFolder /= FPaths::Combine( TEXT( "USD" ), TEXT( "bin" ) );
#elif PLATFORM_LINUX
		TargetDllFolder /= FPaths::Combine( TEXT( "Linux" ), TEXT( "bin" ), TEXT( "x86_64-unknown-linux-gnu" ) );
#elif PLATFORM_MAC
		TargetDllFolder /= FPaths::Combine( TEXT( "Mac" ), TEXT( "bin" ) );
#endif // PLATFORM_WINDOWS

#else
		FString TargetDllFolder = FPlatformProcess::BaseDir();
#endif // USD_DLL_LOCATION_OVERRIDE

		// Have to do this in USDClasses as we need the Json module, which is RTTI == false
		IUsdClassesModule::UpdatePlugInfoFiles(UsdPluginsPath, TargetDllFolder);

		// Combine our current plugins with any additional USD plugins the user may have set.
		TArray<FString> PluginDirectories;
		PluginDirectories.Add( UsdPluginsPath );
		for ( const FDirectoryPath& Directory : GetDefault<UUsdProjectSettings>()->AdditionalPluginDirectories )
		{
			if ( !Directory.Path.IsEmpty() )
			{
				PluginDirectories.Add( Directory.Path );
			}
		}

		{
			FScopedUsdAllocs UsdAllocs;

			std::vector< std::string > UsdPluginDirectories;
			UsdPluginDirectories.reserve( PluginDirectories.Num() );

			for ( const FString& Dir : PluginDirectories )
			{
				UsdPluginDirectories.push_back( TCHAR_TO_UTF8( *Dir ) );
			}

			PlugRegistry::GetInstance().RegisterPlugins( UsdPluginDirectories );
		}

#endif // USE_USD_SDK

		FUsdMemoryManager::Initialize();
		UnrealUSDWrapper::SetupDiagnosticDelegate();
	}

	virtual void ShutdownModule() override
	{
		UnrealUSDWrapper::ClearDiagnosticDelegate();
		FUsdMemoryManager::Shutdown();
	}
};

IMPLEMENT_MODULE_USD(FUnrealUSDWrapperModule, UnrealUSDWrapper);

#undef LOCTEXT_NAMESPACE<|MERGE_RESOLUTION|>--- conflicted
+++ resolved
@@ -11,8 +11,6 @@
 #include "UsdWrappers/UsdStage.h"
 #include "UsdWrappers/SdfLayer.h"
 
-<<<<<<< HEAD
-=======
 #include "CineCameraComponent.h"
 #include "Components/DirectionalLightComponent.h"
 #include "Components/LightComponent.h"
@@ -21,7 +19,6 @@
 #include "Components/RectLightComponent.h"
 #include "Components/SpotLightComponent.h"
 #include "GameFramework/Actor.h"
->>>>>>> 6bbb88c8
 #include "Interfaces/IPluginManager.h"
 #include "Internationalization/Regex.h"
 #include "Misc/Paths.h"
@@ -101,14 +98,11 @@
 
 	const TfToken MaterialAssignments = TfToken("unrealMaterials"); // DEPRECATED in favor of MaterialAssignment
 	const TfToken MaterialAssignment = TfToken("unrealMaterial");
-<<<<<<< HEAD
-=======
 	const TfToken Unreal = TfToken("unreal");
 
 	const TfToken UnrealNaniteOverride = TfToken("unrealNanite");
 	const TfToken UnrealNaniteOverrideEnable = TfToken("enable");
 	const TfToken UnrealNaniteOverrideDisable = TfToken("disable");
->>>>>>> 6bbb88c8
 
 	const TfToken DiffuseColor = TfToken("diffuseColor");
 	const TfToken EmissiveColor = TfToken("emissiveColor");
@@ -121,10 +115,7 @@
 	const TfToken Tangent = TfToken("tangent");
 	const TfToken SubsurfaceColor = TfToken("subsurfaceColor");
 	const TfToken AmbientOcclusion = TfToken("ambientOcclusion");
-<<<<<<< HEAD
-=======
 	const TfToken Refraction = TfToken("ior");
->>>>>>> 6bbb88c8
 
 	const TfToken Surface = TfToken("surface");
 	const TfToken St = TfToken("st");
@@ -137,10 +128,7 @@
 
 	const TfToken UsdPreviewSurface = TfToken( "UsdPreviewSurface" );
 	const TfToken UsdPrimvarReader_float2 = TfToken( "UsdPrimvarReader_float2" );
-<<<<<<< HEAD
-=======
 	const TfToken UsdPrimvarReader_float3 = TfToken( "UsdPrimvarReader_float3" );
->>>>>>> 6bbb88c8
 	const TfToken UsdUVTexture = TfToken( "UsdUVTexture" );
 
 	const TfToken WorldSpaceNormals = TfToken( "worldSpaceNormals" );
@@ -684,150 +672,6 @@
 	return ShadingEngineName;
 }
 
-<<<<<<< HEAD
-TTuple< TArray< FString >, TArray< int32 > > IUsdPrim::GetGeometryMaterials(double Time, const UsdPrim& Prim)
-{
-	// Material mappings
-	// @todo time not supported yet
-
-	FScopedUsdAllocs UsdAllocs;
-
-	TArray< FString > MaterialNames;
-	TArray< int32 > FaceMaterialIndices;
-	VtArray<int> FaceVertexCounts;
-
-	UsdShadeMaterialBindingAPI BindingAPI(Prim);
-	UsdShadeMaterial ShadeMaterial = BindingAPI.ComputeBoundMaterial();
-	UsdPrim ShadeMaterialPrim = ShadeMaterial.GetPrim();
-	if (ShadeMaterialPrim)
-	{
-		SdfPath Path = ShadeMaterialPrim.GetPath();
-		std::string ShadingEngineName = DiscoverInformationAboutUsdMaterial(ShadeMaterial, UsdGeomGprim());
-
-		MaterialNames.Emplace( ANSI_TO_TCHAR( ShadingEngineName.c_str() ) );
-		FaceMaterialIndices.Emplace( 0 );
-
-		return MakeTuple( MaterialNames, FaceMaterialIndices );
-	}
-
-	// If the gprim does not have a material faceSet which represents per-face
-	// shader assignments, assign the shading engine to the entire gprim.
-	std::vector<UsdGeomSubset> FaceSubsets = UsdShadeMaterialBindingAPI(Prim).GetMaterialBindSubsets();
-
-	if (FaceSubsets.empty())
-	{
-		return {};
-	}
-
-	UsdGeomMesh Mesh(Prim);
-
-	if (!FaceSubsets.empty() && Mesh)
-	{
-		UsdAttribute FaceCounts = Mesh.GetFaceVertexCountsAttr();
-		if (FaceCounts)
-		{
-			FaceCounts.Get(&FaceVertexCounts, Time);
-		}
-
-		int FaceCount = FaceVertexCounts.size();
-		if (FaceCount == 0)
-		{
-			//MGlobal::displayError(TfStringPrintf("Unable to get face count "
-			//	"for gprim at path <%s>.", primSchema.GetPath().GetText()).c_str());
-			return {};
-		}
-
-		std::string ReasonWhyNotPartition;
-
-		bool ValidPartition = UsdGeomSubset::ValidateSubsets(FaceSubsets, FaceCount, UsdGeomTokens->partition, &ReasonWhyNotPartition);
-		if (!ValidPartition)
-		{
-			VtIntArray unassignedIndices = UsdGeomSubset::GetUnassignedIndices(FaceSubsets, FaceCount);
-		}
-
-		MaterialNames.AddDefaulted(FaceSubsets.size());
-		FaceMaterialIndices.AddUninitialized(FaceVertexCounts.size());
-		for ( int32& FaceMaterialIndex : FaceMaterialIndices )
-		{
-			FaceMaterialIndex = INDEX_NONE; // Signal "no material assigned", so that we can fill in those spots with DisplayColor materials, if any
-		}
-
-		int MaterialIndex = 0;
-		for (const auto &Subset : FaceSubsets)
-		{
-			UsdShadeMaterialBindingAPI SubsetBindingAPI(Subset.GetPrim());
-			UsdShadeMaterial BoundMaterial = SubsetBindingAPI.ComputeBoundMaterial();
-
-			// Only transfer the first timeSample or default Indices, if
-			// there are no time-samples.
-			VtIntArray Indices;
-			Subset.GetIndicesAttr().Get(&Indices, UsdTimeCode::EarliestTime());
-
-			if (!BoundMaterial)
-			{
-				++MaterialIndex;
-				continue;
-			}
-
-			std::string ShadingEngineName = DiscoverInformationAboutUsdMaterial(BoundMaterial, UsdGeomGprim());
-			MaterialNames[MaterialIndex] = ANSI_TO_TCHAR( ShadingEngineName.c_str() ) ;
-
-			for (int i = 0; i < Indices.size(); ++i)
-			{
-				int PolygonIndex = Indices[i];
-				if (PolygonIndex >= 0 && PolygonIndex < FaceMaterialIndices.Num())
-				{
-					FaceMaterialIndices[PolygonIndex] = MaterialIndex;
-				}
-			}
-
-			++MaterialIndex;
-		}
-	}
-
-	// TODO: ...
-
-/////////////////////////////////////////////
-	if (FaceMaterialIndices.Num() != 0)
-	{
-		return MakeTuple( MaterialNames, FaceMaterialIndices );
-	}
-
-	FaceMaterialIndices.AddUninitialized( FaceVertexCounts.size() );
-	for ( int32& FaceMaterialIndex : FaceMaterialIndices )
-	{
-		FaceMaterialIndex = INDEX_NONE; // Signal "no material assigned", so that we can fill in those spots with DisplayColor materials, if any
-	}
-
-	// Figure out a zero based material index for each face.  The mapping is FaceMaterialIndices[FaceIndex] = MaterialIndex;
-	// This is done by walking the face sets and for each face set getting the number number of unique groups of faces in the set
-	// Each one of these groups represents a material index for that face set.  If there are multiple face sets the material index is offset by the face set index
-	// Once the groups of faces are determined, walk the Indices for the total number of faces in each group.  Each element in the face Indices array represents a single global face index
-	// Assign the current material index to it
-
-	// @todo USD/Unreal.  This is probably wrong for multiple face sets.  They don't make a ton of sense for unreal as there can only be one "set" of materials at once and there is no construct in the engine for material sets
-
-	//MaterialNames.Resize(FaceSets)
-	{
-		// No face sets, find a relationship that defines the material
-		UsdRelationship Relationship = Prim.GetRelationship(UsdShadeTokens->materialBinding);
-		if (Relationship)
-		{
-			SdfPathVector Targets;
-			Relationship.GetTargets(&Targets);
-			// Note there should only be one target without a face set but fill them out so we can warn later
-			for (const SdfPath& Path : Targets)
-			{
-				MaterialNames.Append( Internal::FillMaterialInfo(Path, Prim.GetStage()) );
-			}
-		}
-	}
-
-	return MakeTuple( MaterialNames, FaceMaterialIndices );
-}
-
-=======
->>>>>>> 6bbb88c8
 bool IUsdPrim::IsUnrealProperty(const pxr::UsdPrim& Prim)
 {
 	return Prim.HasCustomDataKey(UnrealIdentifiers::PropertyPath);
@@ -892,8 +736,6 @@
 const TCHAR* UnrealIdentifiers::Inherited = TEXT("inherited");
 const TCHAR* UnrealIdentifiers::IdentifierPrefix = TEXT("@identifier:");
 
-<<<<<<< HEAD
-=======
 FName UnrealIdentifiers::TransformPropertyName = TEXT( "Transform" ); // Fake FName because the transform is stored decomposed on the component
 FName UnrealIdentifiers::HiddenInGamePropertyName = GET_MEMBER_NAME_CHECKED( USceneComponent, bHiddenInGame );
 FName UnrealIdentifiers::HiddenPropertyName = AActor::GetHiddenPropertyName();
@@ -915,7 +757,6 @@
 FName UnrealIdentifiers::InnerConeAnglePropertyName = GET_MEMBER_NAME_CHECKED( USpotLightComponent, InnerConeAngle );
 FName UnrealIdentifiers::LightSourceAnglePropertyName = GET_MEMBER_NAME_CHECKED( UDirectionalLightComponent, LightSourceAngle );
 
->>>>>>> 6bbb88c8
 FUsdDelegates::FUsdImportDelegate FUsdDelegates::OnPreUsdImport;
 FUsdDelegates::FUsdImportDelegate FUsdDelegates::OnPostUsdImport;
 
@@ -976,44 +817,17 @@
 TUniquePtr<FUsdDiagnosticDelegate> UnrealUSDWrapper::Delegate = nullptr;
 
 #if USE_USD_SDK
-<<<<<<< HEAD
-TUsdStore< pxr::UsdStageRefPtr > UnrealUSDWrapper::OpenUsdStage(const char* Path, const char* Filename)
-{
-	bool bImportedSuccessfully = false;
-
-	string PathAndFilename = string(Path) + string(Filename);
-
-	bool bIsSupported = UsdStage::IsSupportedFile(PathAndFilename);
-
-	FScopedUsdAllocs UsdAllocs;
-
-	pxr::UsdStageCacheContext UsdStageCacheContext( pxr::UsdUtilsStageCache::Get() );
-	UsdStageRefPtr Stage = UsdStage::Open(PathAndFilename);
-
-	return Stage;
-}
-
-=======
-
->>>>>>> 6bbb88c8
+
 double UnrealUSDWrapper::GetDefaultTimeCode()
 {
 	return UsdTimeCode::Default().GetValue();
 }
 #endif // USE_USD_SDK
-<<<<<<< HEAD
 
 TArray<FString> UnrealUSDWrapper::GetAllSupportedFileFormats()
 {
 	TArray<FString> Result;
 
-=======
-
-TArray<FString> UnrealUSDWrapper::GetAllSupportedFileFormats()
-{
-	TArray<FString> Result;
-
->>>>>>> 6bbb88c8
 #if USE_USD_SDK
 	FScopedUsdAllocs Allocs;
 
@@ -1033,7 +847,6 @@
 
 	return Result;
 }
-<<<<<<< HEAD
 
 UE::FUsdStage UnrealUSDWrapper::OpenStage( const TCHAR* Identifier, EUsdInitialLoadSet InitialLoadSet, bool bUseStageCache )
 {
@@ -1048,22 +861,6 @@
 	pxr::SdfLayerHandleSet LoadedLayers = pxr::SdfLayer::GetLoadedLayers();
 	pxr::UsdStageRefPtr Stage;
 
-=======
-
-UE::FUsdStage UnrealUSDWrapper::OpenStage( const TCHAR* Identifier, EUsdInitialLoadSet InitialLoadSet, bool bUseStageCache )
-{
-	if ( !Identifier || FCString::Strlen( Identifier ) == 0 )
-	{
-		return UE::FUsdStage();
-	}
-
-#if USE_USD_SDK
-	FScopedUsdAllocs UsdAllocs;
-
-	pxr::SdfLayerHandleSet LoadedLayers = pxr::SdfLayer::GetLoadedLayers();
-	pxr::UsdStageRefPtr Stage;
-
->>>>>>> 6bbb88c8
 	TOptional<pxr::UsdStageCacheContext> StageCacheContext;
 	if ( bUseStageCache )
 	{
