--- conflicted
+++ resolved
@@ -91,53 +91,11 @@
 	{
 		FScopedUnrealAllocs UnrealAllocs;
 		Impl = MakeUnique< Internal::FSdfLayerImpl<PtrType> >( Other.Impl->GetInner() );
-<<<<<<< HEAD
-=======
 		return *this;
 	}
 
 	template<typename PtrType>
 	FSdfLayerBase<PtrType>& FSdfLayerBase<PtrType>::operator=( FSdfLayer&& Other )
-	{
-		FScopedUnrealAllocs UnrealAllocs;
-		Impl = MakeUnique< Internal::FSdfLayerImpl<PtrType> >( MoveTemp( Other.Impl->GetInner() ) );
->>>>>>> 4af6daef
-		return *this;
-	}
-
-	template<typename PtrType>
-<<<<<<< HEAD
-	FSdfLayerBase<PtrType>& FSdfLayerBase<PtrType>::operator=( FSdfLayer&& Other )
-	{
-		FScopedUnrealAllocs UnrealAllocs;
-		Impl = MakeUnique< Internal::FSdfLayerImpl<PtrType> >( MoveTemp( Other.Impl->GetInner() ) );
-=======
-	FSdfLayerBase<PtrType>& FSdfLayerBase<PtrType>::operator=( const FSdfLayerWeak& Other )
-	{
-		FScopedUnrealAllocs UnrealAllocs;
-		Impl = MakeUnique< Internal::FSdfLayerImpl<PtrType> >( Other.Impl->GetInner() );
->>>>>>> 4af6daef
-		return *this;
-	}
-
-	template<typename PtrType>
-<<<<<<< HEAD
-	FSdfLayerBase<PtrType>& FSdfLayerBase<PtrType>::operator=( const FSdfLayerWeak& Other )
-	{
-		FScopedUnrealAllocs UnrealAllocs;
-		Impl = MakeUnique< Internal::FSdfLayerImpl<PtrType> >( Other.Impl->GetInner() );
-=======
-	FSdfLayerBase<PtrType>& FSdfLayerBase<PtrType>::operator=( FSdfLayerWeak&& Other )
-	{
-		FScopedUnrealAllocs UnrealAllocs;
-		Impl = MakeUnique< Internal::FSdfLayerImpl<PtrType> >( MoveTemp( Other.Impl->GetInner() ) );
->>>>>>> 4af6daef
-		return *this;
-	}
-
-	template<typename PtrType>
-<<<<<<< HEAD
-	FSdfLayerBase<PtrType>& FSdfLayerBase<PtrType>::operator=( FSdfLayerWeak&& Other )
 	{
 		FScopedUnrealAllocs UnrealAllocs;
 		Impl = MakeUnique< Internal::FSdfLayerImpl<PtrType> >( MoveTemp( Other.Impl->GetInner() ) );
@@ -145,8 +103,22 @@
 	}
 
 	template<typename PtrType>
-=======
->>>>>>> 4af6daef
+	FSdfLayerBase<PtrType>& FSdfLayerBase<PtrType>::operator=( const FSdfLayerWeak& Other )
+	{
+		FScopedUnrealAllocs UnrealAllocs;
+		Impl = MakeUnique< Internal::FSdfLayerImpl<PtrType> >( Other.Impl->GetInner() );
+		return *this;
+	}
+
+	template<typename PtrType>
+	FSdfLayerBase<PtrType>& FSdfLayerBase<PtrType>::operator=( FSdfLayerWeak&& Other )
+	{
+		FScopedUnrealAllocs UnrealAllocs;
+		Impl = MakeUnique< Internal::FSdfLayerImpl<PtrType> >( MoveTemp( Other.Impl->GetInner() ) );
+		return *this;
+	}
+
+	template<typename PtrType>
 	FSdfLayerBase<PtrType>::~FSdfLayerBase()
 	{
 		FScopedUnrealAllocs UnrealAllocs;
@@ -181,11 +153,7 @@
 		return ( bool ) Impl->GetInner();
 	}
 
-<<<<<<< HEAD
-	uint32 GetTypeHash( const UE::FSdfLayerWeak& Layer )
-=======
 	UNREALUSDWRAPPER_API uint32 GetTypeHash(const UE::FSdfLayerWeak& Layer)
->>>>>>> 4af6daef
 	{
 		uint32 Result = 0;
 #if USE_USD_SDK
@@ -195,52 +163,14 @@
 		// TfWeakPtrFacade, which is how TfWeakPtr seem to be hashed in USD.
 		// We have to clamp the size_t to uint32 here but deferring to USD is likely the best approach to guarantee
 		// that objects with non-colliding hashes in USD also not collide in UE.
-<<<<<<< HEAD
-		Result = static_cast< uint32 >( pxr::TfHash()( Layer.Impl->GetInner() ) );
-#endif // #if USE_USD_SDK
-=======
 		Result = static_cast<uint32>(pxr::TfHash()(Layer.Impl->GetInner()));
 #endif	  // #if USE_USD_SDK
->>>>>>> 4af6daef
 		return Result;
 	}
 
 #if USE_USD_SDK
 	template<typename PtrType>
 	FSdfLayerBase<PtrType>::FSdfLayerBase( const pxr::SdfLayerRefPtr& InSdfLayer )
-<<<<<<< HEAD
-	{
-		FScopedUnrealAllocs UnrealAllocs;
-		Impl = MakeUnique< Internal::FSdfLayerImpl<PtrType> >( InSdfLayer );
-	}
-
-	template<typename PtrType>
-	FSdfLayerBase<PtrType>::FSdfLayerBase( pxr::SdfLayerRefPtr&& InSdfLayer )
-	{
-		FScopedUnrealAllocs UnrealAllocs;
-		Impl = MakeUnique< Internal::FSdfLayerImpl<PtrType> >( InSdfLayer );
-	}
-
-	template<typename PtrType>
-	FSdfLayerBase<PtrType>::FSdfLayerBase( const pxr::SdfLayerWeakPtr& InSdfLayer )
-	{
-		FScopedUnrealAllocs UnrealAllocs;
-		Impl = MakeUnique< Internal::FSdfLayerImpl<PtrType> >( InSdfLayer );
-	}
-
-	template<typename PtrType>
-	FSdfLayerBase<PtrType>::FSdfLayerBase( pxr::SdfLayerWeakPtr&& InSdfLayer )
-	{
-		FScopedUnrealAllocs UnrealAllocs;
-		Impl = MakeUnique< Internal::FSdfLayerImpl<PtrType> >( InSdfLayer );
-	}
-
-	template<typename PtrType>
-	FSdfLayerBase<PtrType>& FSdfLayerBase<PtrType>::operator=( const pxr::SdfLayerRefPtr& InSdfLayer )
-	{
-		FScopedUnrealAllocs UnrealAllocs;
-		Impl = MakeUnique< Internal::FSdfLayerImpl<PtrType> >( InSdfLayer );
-=======
 	{
 		FScopedUnrealAllocs UnrealAllocs;
 		Impl = MakeUnique< Internal::FSdfLayerImpl<PtrType> >( InSdfLayer );
@@ -288,16 +218,11 @@
 	{
 		FScopedUnrealAllocs UnrealAllocs;
 		Impl = MakeUnique< Internal::FSdfLayerImpl<PtrType> >( InSdfLayer );
->>>>>>> 4af6daef
 		return *this;
 	}
 
 	template<typename PtrType>
-<<<<<<< HEAD
-	FSdfLayerBase<PtrType>& FSdfLayerBase<PtrType>::operator=( pxr::SdfLayerRefPtr&& InSdfLayer )
-=======
 	FSdfLayerBase<PtrType>& FSdfLayerBase<PtrType>::operator=( pxr::SdfLayerWeakPtr&& InSdfLayer )
->>>>>>> 4af6daef
 	{
 		FScopedUnrealAllocs UnrealAllocs;
 		Impl = MakeUnique< Internal::FSdfLayerImpl<PtrType> >( InSdfLayer );
@@ -305,23 +230,6 @@
 	}
 
 	template<typename PtrType>
-<<<<<<< HEAD
-	FSdfLayerBase<PtrType>& FSdfLayerBase<PtrType>::operator=( const pxr::SdfLayerWeakPtr& InSdfLayer )
-	{
-		FScopedUnrealAllocs UnrealAllocs;
-		Impl = MakeUnique< Internal::FSdfLayerImpl<PtrType> >( InSdfLayer );
-		return *this;
-	}
-
-	template<typename PtrType>
-	FSdfLayerBase<PtrType>& FSdfLayerBase<PtrType>::operator=( pxr::SdfLayerWeakPtr&& InSdfLayer )
-	{
-		FScopedUnrealAllocs UnrealAllocs;
-		Impl = MakeUnique< Internal::FSdfLayerImpl<PtrType> >( InSdfLayer );
-		return *this;
-	}
-
-	template<typename PtrType>
 	FSdfLayerBase<PtrType>::operator PtrType&()
 	{
 		return Impl->GetInner();
@@ -342,28 +250,6 @@
 	template<typename PtrType>
 	FSdfLayerBase<PtrType>::operator pxr::SdfLayerWeakPtr() const
 	{
-=======
-	FSdfLayerBase<PtrType>::operator PtrType&()
-	{
-		return Impl->GetInner();
-	}
-
-	template<typename PtrType>
-	FSdfLayerBase<PtrType>::operator const PtrType&() const
-	{
-		return Impl->GetInner();
-	}
-
-	template<typename PtrType>
-	FSdfLayerBase<PtrType>::operator pxr::SdfLayerRefPtr() const
-	{
-		return Impl->GetInner();
-	}
-
-	template<typename PtrType>
-	FSdfLayerBase<PtrType>::operator pxr::SdfLayerWeakPtr() const
-	{
->>>>>>> 4af6daef
 		return Impl->GetInner();
 	}
 #endif // #if USE_USD_SDK
@@ -423,12 +309,6 @@
 	}
 
 	template<typename PtrType>
-<<<<<<< HEAD
-	FSdfLayer FSdfLayerBase<PtrType>::FindOrOpen( const TCHAR* Identifier )
-	{
-#if USE_USD_SDK
-		return FSdfLayer( pxr::SdfLayer::FindOrOpen( TCHAR_TO_ANSI( Identifier ) ) );
-=======
 	FSdfLayer FSdfLayerBase<PtrType>::FindOrOpen( const TCHAR* Identifier, const TMap< FString, FString >& FileFormatArguments )
 	{
 #if USE_USD_SDK
@@ -441,19 +321,12 @@
 		}
 
 		return FSdfLayer( pxr::SdfLayer::FindOrOpen( TCHAR_TO_ANSI( Identifier ), UsdFileFormatArguments ) );
->>>>>>> 4af6daef
 #else
 		return FSdfLayer();
 #endif // #if USE_USD_SDK
 	}
 
 	template<typename PtrType>
-<<<<<<< HEAD
-	FSdfLayer FSdfLayerBase<PtrType>::CreateNew( const TCHAR* Identifier )
-	{
-#if USE_USD_SDK
-		return FSdfLayer( pxr::SdfLayer::CreateNew( TCHAR_TO_ANSI( Identifier ) ) );
-=======
 	FSdfLayer FSdfLayerBase<PtrType>::CreateNew( const TCHAR* Identifier, const TMap< FString, FString >& FileFormatArguments )
 	{
 #if USE_USD_SDK
@@ -466,24 +339,17 @@
 		}
 
 		return FSdfLayer( pxr::SdfLayer::CreateNew( TCHAR_TO_ANSI( Identifier ), UsdFileFormatArguments ) );
->>>>>>> 4af6daef
 #else
 		return FSdfLayer();
 #endif // #if USE_USD_SDK
 	}
 
 	template<typename PtrType>
-<<<<<<< HEAD
-	bool FSdfLayerBase<PtrType>::Save( bool bForce ) const
-=======
 	TMap< FString, FString > FSdfLayerBase<PtrType>::GetFileFormatArguments() const
->>>>>>> 4af6daef
 	{
 		TMap< FString, FString > FileFormatArguments;
 
 #if USE_USD_SDK
-<<<<<<< HEAD
-=======
 		FScopedUsdAllocs Allocs;
 
 		if ( const PtrType& Ptr = Impl->GetInner() )
@@ -503,7 +369,6 @@
 	bool FSdfLayerBase<PtrType>::Save( bool bForce ) const
 	{
 #if USE_USD_SDK
->>>>>>> 4af6daef
 		if ( const PtrType& Ptr = Impl->GetInner() )
 		{
 			return Ptr->Save( bForce );
@@ -957,18 +822,11 @@
 	}
 
 	template<typename PtrType>
-<<<<<<< HEAD
-	bool FSdfLayerBase<PtrType>::Export( const TCHAR* Filename ) const
-=======
 	bool FSdfLayerBase<PtrType>::Export( const TCHAR* Filename, const FString& Comment, const TMap< FString, FString >& FileFormatArguments ) const
->>>>>>> 4af6daef
-	{
-#if USE_USD_SDK
-		if ( const PtrType& Ptr = Impl->GetInner() )
-		{
-<<<<<<< HEAD
-			return Ptr->Export( TCHAR_TO_ANSI( Filename ) );
-=======
+	{
+#if USE_USD_SDK
+		if ( const PtrType& Ptr = Impl->GetInner() )
+		{
 			FScopedUsdAllocs Allocs;
 
 			std::map< std::string, std::string > UsdFileFormatArguments;
@@ -978,7 +836,6 @@
 			}
 
 			return Ptr->Export( TCHAR_TO_ANSI( Filename ), TCHAR_TO_ANSI ( *Comment ), UsdFileFormatArguments);
->>>>>>> 4af6daef
 		}
 #endif // #if USE_USD_SDK
 
