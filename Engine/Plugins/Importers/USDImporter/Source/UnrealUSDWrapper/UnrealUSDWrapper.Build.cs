--- conflicted
+++ resolved
@@ -91,11 +91,7 @@
 					RuntimeDependencies.Add(Path.Combine(PythonBinaryTPSDir, "bin", "python3.9"));
 
 					// USD
-<<<<<<< HEAD
-					PublicIncludePaths.Add(Path.Combine(ModuleDirectory, "..", "ThirdParty", "USD", "include"));
-=======
 					PublicSystemIncludePaths.Add(Path.Combine(ModuleDirectory, "..", "ThirdParty", "USD", "include"));
->>>>>>> 4af6daef
 					var USDBinDir = Path.Combine(ModuleDirectory, "..", "ThirdParty", "Linux", "bin", Target.Architecture.LinuxName);
 					PrivateRuntimeLibraryPaths.Add(USDBinDir);
 					foreach (string LibPath in Directory.EnumerateFiles(USDBinDir, "*.so", SearchOption.AllDirectories))
