// Copyright Epic Games, Inc. All Rights Reserved.

#pragma once

#include "CoreTypes.h"

#include "Modules/ModuleInterface.h"
#include "Templates/Tuple.h"
#include "UObject/ObjectMacros.h"
#include "USDMemory.h"

#include "UsdWrappers/ForwardDeclarations.h"

#include <string>
#include <vector>
#include <memory>

#if USE_USD_SDK
#include "USDIncludesStart.h"
	#include "pxr/pxr.h"
#include "USDIncludesEnd.h"
#endif // #if USE_USD_SDK

#if USE_USD_SDK
PXR_NAMESPACE_OPEN_SCOPE
	class GfMatrix4d;
	class SdfPath;
	class TfToken;
	class UsdAttribute;
	class UsdGeomMesh;
	class UsdPrim;
	class UsdStage;
	class UsdStageCache;

	template< typename T > class TfRefPtr;
PXR_NAMESPACE_CLOSE_SCOPE
#endif // #if USE_USD_SDK

class IUsdPrim;
class FUsdDiagnosticDelegate;

namespace UE
{
	class FUsdAttribute;
}

enum class EUsdInterpolationMethod
{
	/** Each element in a buffer maps directly to a specific vertex */
	Vertex,
	/** Each element in a buffer maps to a specific face/vertex pair */
	FaceVarying,
	/** Each vertex on a face is the same value */
	Uniform,
	/** Single value */
	Constant
};

enum class EUsdGeomOrientation
{
	/** Right handed coordinate system */
	RightHanded,
	/** Left handed coordinate system */
	LeftHanded,
};

enum class EUsdSubdivisionScheme
{
	None,
	CatmullClark,
	Loop,
	Bilinear,
};

UENUM(meta = (Bitflags, UseEnumValuesAsMaskValuesInEditor = "true"))
enum class EUsdPurpose : int32
{
	Default = 0 UMETA(Hidden),
	Proxy = 1,
	Render = 2,
	Guide = 4
};
ENUM_CLASS_FLAGS(EUsdPurpose);

UENUM( meta = ( Bitflags, UseEnumValuesAsMaskValuesInEditor = "true" ) )
enum class EUsdDefaultKind : int32
{
	None = 0 UMETA( Hidden ),
	Model = 1,
	Component = 2,
	Group = 4,
	Assembly = 8,
	Subcomponent = 16
};
ENUM_CLASS_FLAGS( EUsdDefaultKind );


struct FUsdVector2Data
{
	UE_DEPRECATED( 5.0, "Not used anymore" )
	FUsdVector2Data(float InX = 0, float InY = 0)
		: X(InX)
		, Y(InY)
	{}

	float X;
	float Y;
};

struct FUsdVectorData
{
	UE_DEPRECATED( 5.0, "Not used anymore" )
	FUsdVectorData(float InX = 0, float InY = 0, float InZ = 0)
		: X(InX)
		, Y(InY)
		, Z(InZ)
	{}

	float X;
	float Y;
	float Z;
};

struct FUsdVector4Data
{
	UE_DEPRECATED( 5.0, "Not used anymore" )
	FUsdVector4Data(float InX = 0, float InY = 0, float InZ = 0, float InW = 0)
		: X(InX)
		, Y(InY)
		, Z(InZ)
		, W(InW)
	{}

	float X;
	float Y;
	float Z;
	float W;
};

struct FUsdUVData
{
	UE_DEPRECATED( 5.0, "Not used anymore" )
	FUsdUVData()
	{}

	/** Defines how UVs are mapped to faces */
	EUsdInterpolationMethod UVInterpMethod;

	/** Raw UVs */
	std::vector<FUsdVector2Data> Coords;
};

struct FUsdQuatData
{
	UE_DEPRECATED( 5.0, "Not used anymore" )
	FUsdQuatData(float InX=0, float InY = 0, float InZ = 0, float InW = 0)
		: X(InX)
		, Y(InY)
		, Z(InZ)
		, W(InW)
	{}

	float X;
	float Y;
	float Z;
	float W;
};

UENUM()
enum class EUsdInitialLoadSet : uint8
{
	LoadAll,
	LoadNone
};

UENUM()
enum class EUsdInterpolationType : uint8
{
	Held,
	Linear
};

<<<<<<< HEAD
=======
UENUM()
enum class EUsdRootMotionHandling
{
	// Use for the root bone just its regular joint animation as described on the SkelAnimation prim.
	NoAdditionalRootMotion,

	// Use the transform animation from the SkelRoot prim in addition to the root bone joint animation as
	// described on the SkelAnimation prim. Note that the SkelRoot prim's Sequencer transform track will no longer
	// contain the transform animation data used in this manner, so as to not apply the animation twice.
	UseMotionFromSkelRoot,

	// Use the transform animation from the Skeleton prim in addition to the root bone joint animation as
	// described on the SkelAnimation prim.
	UseMotionFromSkeleton
};

>>>>>>> d731a049
class IUnrealUSDWrapperModule : public IModuleInterface
{
};

class UnrealUSDWrapper
{
public:
#if USE_USD_SDK
	UNREALUSDWRAPPER_API static double GetDefaultTimeCode();
#endif  // #if USE_USD_SDK

	/**
	 * Returns the file extensions of all file formats supported by USD.
	 *
	 * These include the extensions for the file formats built into USD as
	 * well as those for any other file formats introduced through the USD
	 * plugin system (e.g. "abc" for the Alembic file format of the usdAbc
	 * plugin).
	 */
	UNREALUSDWRAPPER_API static TArray<FString> GetAllSupportedFileFormats();

	/**
	 * Returns the file extensions that are native to USD.
	 *
	 * These are the extensions for the file formats built into USD (i.e. "usd", "usda", "usdc", and "usdz").
	 */
	UNREALUSDWRAPPER_API static TArray<FString> GetNativeFileFormats();

	/**
	 * Opens a USD stage from a file on disk or existing layers, with a population mask or not.
	 * @param Identifier - Path to a file that the USD SDK can open (or the identifier of a root layer), which will become the root layer of the new stage
	 * @param RootLayer - Existing root layer to use for the new stage, instead of reading it from disk
	 * @param SessionLayer - Existing session layer to use for the new stage, instead of creating a new one
	 * @param InitialLoadSet - How to handle USD payloads when opening this stage
	 * @param PopulationMask - List of prim paths to import, following the USD population mask rules
	 * @param bUseStageCache - If true, and the stage is already opened in the stage cache (or the layers are already loaded in the registry) then
	 *						   the file reading may be skipped, and the existing stage returned. When false, the stage and all its referenced layers
	 *						   will be re-read anew, and the stage will not be added to the stage cache.
	 * @param bForceReloadLayersFromDisk - USD layers are always cached in the layer registry, so trying to reopen an
	 *                                     already opened layer will just fetch it from memory (potentially with
	 *                                     edits). If this is true, all local layers used by the stage will be force-
	 *                                     reloaded from disk
	 * @return The opened stage, which may be invalid.
	 */
	UNREALUSDWRAPPER_API static UE::FUsdStage OpenStage(
		const TCHAR* Identifier,
		EUsdInitialLoadSet InitialLoadSet,
		bool bUseStageCache = true,
		bool bForceReloadLayersFromDisk = false
	);
	UNREALUSDWRAPPER_API static UE::FUsdStage OpenStage(
		UE::FSdfLayer RootLayer,
		UE::FSdfLayer SessionLayer,
		EUsdInitialLoadSet InitialLoadSet,
		bool bUseStageCache = true,
		bool bForceReloadLayersFromDisk = false
	);
	UNREALUSDWRAPPER_API static UE::FUsdStage OpenMaskedStage(
		const TCHAR* Identifier,
		EUsdInitialLoadSet InitialLoadSet,
		const TArray<FString>& PopulationMask,
		bool bForceReloadLayersFromDisk = false
	);
	UNREALUSDWRAPPER_API static UE::FUsdStage OpenMaskedStage(
		UE::FSdfLayer RootLayer,
		UE::FSdfLayer SessionLayer,
		EUsdInitialLoadSet InitialLoadSet,
		const TArray<FString>& PopulationMask,
		bool bForceReloadLayersFromDisk = false
	);

	/** Creates a new USD root layer file, opens it as a new stage and returns that stage */
	UNREALUSDWRAPPER_API static UE::FUsdStage NewStage( const TCHAR* FilePath );

	/** Creates a new memory USD root layer, opens it as a new stage and returns that stage */
	UNREALUSDWRAPPER_API static UE::FUsdStage NewStage();

	/**
	 * Get the singleton, persistent stage used as a clipboard for prim cut/copy/paste operations.
	 * WARNING: This stage may remain open indefinitely! If you use this directly, be aware that there may be unintended
	 * consequences (e.g. a sublayer added to this stage may never fully close)
	 */
	UNREALUSDWRAPPER_API static UE::FUsdStage GetClipboardStage();

	/** Returns all the stages that are currently opened in the USD utils stage cache, shared between C++ and Python */
	UNREALUSDWRAPPER_API static TArray< UE::FUsdStage > GetAllStagesFromCache();

	/** Removes the stage from the stage cache. See UsdStageCache::Erase. */
	UNREALUSDWRAPPER_API static void EraseStageFromCache( const UE::FUsdStage& Stage );

	/** Starts listening to error/warning/log messages emitted by USD */
	UNREALUSDWRAPPER_API static void SetupDiagnosticDelegate();

	/** Stops listening to error/warning/log messages emitted by USD */
	UNREALUSDWRAPPER_API static void ClearDiagnosticDelegate();

private:
	static TUniquePtr<FUsdDiagnosticDelegate> Delegate;
};

class FUsdAttribute
{
public:
#if USE_USD_SDK

	UE_DEPRECATED( 5.0, "Prefer using the utilities in USDConversionUtils.h or the actual pxr::UsdAttribute wrapper with the same name at UsdWrappers/UsdAttribute.h" )
	UNREALUSDWRAPPER_API static std::string GetUnrealPropertyPath(const pxr::UsdAttribute& Attribute);

	// Get the number of elements in the array if it is an array.  Otherwise -1
	UE_DEPRECATED( 5.0, "Prefer using the utilities in USDConversionUtils.h or the actual pxr::UsdAttribute wrapper with the same name at UsdWrappers/UsdAttribute.h" )
	UNREALUSDWRAPPER_API static int GetArraySize(const pxr::UsdAttribute& Attribute);

	UE_DEPRECATED( 5.0, "Prefer using the utilities in USDConversionUtils.h or the actual pxr::UsdAttribute wrapper with the same name at UsdWrappers/UsdAttribute.h" )
	UNREALUSDWRAPPER_API static bool AsInt(int64_t& OutVal, const pxr::UsdAttribute& Attribute, int ArrayIndex = -1, double Time = UnrealUSDWrapper::GetDefaultTimeCode());

	UE_DEPRECATED( 5.0, "Prefer using the utilities in USDConversionUtils.h or the actual pxr::UsdAttribute wrapper with the same name at UsdWrappers/UsdAttribute.h" )
	UNREALUSDWRAPPER_API static bool AsUnsignedInt(uint64_t& OutVal, const pxr::UsdAttribute& Attribute, int ArrayIndex = -1, double Time = UnrealUSDWrapper::GetDefaultTimeCode());

	UE_DEPRECATED( 5.0, "Prefer using the utilities in USDConversionUtils.h or the actual pxr::UsdAttribute wrapper with the same name at UsdWrappers/UsdAttribute.h" )
	UNREALUSDWRAPPER_API static bool AsDouble(double& OutVal, const pxr::UsdAttribute& Attribute, int ArrayIndex = -1, double Time = UnrealUSDWrapper::GetDefaultTimeCode());

	UE_DEPRECATED( 5.0, "Prefer using the utilities in USDConversionUtils.h or the actual pxr::UsdAttribute wrapper with the same name at UsdWrappers/UsdAttribute.h" )
	UNREALUSDWRAPPER_API static bool AsString(const char*& OutVal, const pxr::UsdAttribute& Attribute, int ArrayIndex = -1, double Time = UnrealUSDWrapper::GetDefaultTimeCode());

	UE_DEPRECATED( 5.0, "Prefer using the utilities in USDConversionUtils.h or the actual pxr::UsdAttribute wrapper with the same name at UsdWrappers/UsdAttribute.h" )
	UNREALUSDWRAPPER_API static bool AsBool(bool& OutVal, const pxr::UsdAttribute& Attribute, int ArrayIndex = -1, double Time = UnrealUSDWrapper::GetDefaultTimeCode());

	UE_DEPRECATED( 5.0, "Prefer using the utilities in USDConversionUtils.h or the actual pxr::UsdAttribute wrapper with the same name at UsdWrappers/UsdAttribute.h" )
	UNREALUSDWRAPPER_API static bool AsVector2(FUsdVector2Data& OutVal, const pxr::UsdAttribute& Attribute, int ArrayIndex = -1, double Time = UnrealUSDWrapper::GetDefaultTimeCode());

	UE_DEPRECATED( 5.0, "Prefer using the utilities in USDConversionUtils.h or the actual pxr::UsdAttribute wrapper with the same name at UsdWrappers/UsdAttribute.h" )
	UNREALUSDWRAPPER_API static bool AsVector3(FUsdVectorData& OutVal, const pxr::UsdAttribute& Attribute, int ArrayIndex = -1, double Time = UnrealUSDWrapper::GetDefaultTimeCode());

	UE_DEPRECATED( 5.0, "Prefer using the utilities in USDConversionUtils.h or the actual pxr::UsdAttribute wrapper with the same name at UsdWrappers/UsdAttribute.h" )
	UNREALUSDWRAPPER_API static bool AsVector4(FUsdVector4Data& OutVal, const pxr::UsdAttribute& Attribute, int ArrayIndex = -1, double Time = UnrealUSDWrapper::GetDefaultTimeCode());

	UE_DEPRECATED( 5.0, "Prefer using the utilities in USDConversionUtils.h or the actual pxr::UsdAttribute wrapper with the same name at UsdWrappers/UsdAttribute.h" )
	UNREALUSDWRAPPER_API static bool AsColor(FUsdVector4Data& OutVal, const pxr::UsdAttribute& Attribute, int ArrayIndex = -1, double Time = UnrealUSDWrapper::GetDefaultTimeCode());

	UE_DEPRECATED( 5.0, "Prefer using the utilities in USDConversionUtils.h or the actual pxr::UsdAttribute wrapper with the same name at UsdWrappers/UsdAttribute.h" )
	UNREALUSDWRAPPER_API static bool IsUnsigned(const pxr::UsdAttribute& Attribute);

#endif // #if USE_USD_SDK
};



class IUsdPrim
{
public:
#if USE_USD_SDK
	static UNREALUSDWRAPPER_API bool IsValidPrimName(const FString& Name, FText& OutReason);

	static UNREALUSDWRAPPER_API EUsdPurpose GetPurpose(const pxr::UsdPrim& Prim, bool bComputed = true);

	static UNREALUSDWRAPPER_API bool HasGeometryData(const pxr::UsdPrim& Prim);
	static UNREALUSDWRAPPER_API bool HasGeometryDataOrLODVariants(const pxr::UsdPrim& Prim);
	static UNREALUSDWRAPPER_API int GetNumLODs(const pxr::UsdPrim& Prim);

	static UNREALUSDWRAPPER_API bool IsKindChildOf(const pxr::UsdPrim& Prim, const std::string& InBaseKind);
	static UNREALUSDWRAPPER_API pxr::TfToken GetKind(const pxr::UsdPrim& Prim);
	static UNREALUSDWRAPPER_API bool SetKind(const pxr::UsdPrim& Prim, const pxr::TfToken& Kind);
	static UNREALUSDWRAPPER_API bool ClearKind(const pxr::UsdPrim& Prim);

	static UNREALUSDWRAPPER_API pxr::GfMatrix4d GetLocalTransform(const pxr::UsdPrim& Prim);
	static UNREALUSDWRAPPER_API pxr::GfMatrix4d GetLocalToWorldTransform(const pxr::UsdPrim& Prim );
	static UNREALUSDWRAPPER_API pxr::GfMatrix4d GetLocalToWorldTransform(const pxr::UsdPrim& Prim, double Time );
	static UNREALUSDWRAPPER_API pxr::GfMatrix4d GetLocalToWorldTransform(const pxr::UsdPrim& Prim, double Time, const pxr::SdfPath& AbsoluteRootPath);
	static UNREALUSDWRAPPER_API bool HasTransform(const pxr::UsdPrim& Prim);

	UE_DEPRECATED( 5.0, "Not used anymore" )
	static UNREALUSDWRAPPER_API bool IsUnrealProperty(const pxr::UsdPrim& Prim);

	UE_DEPRECATED( 5.0, "Not used anymore" )
	static UNREALUSDWRAPPER_API std::string GetUnrealPropertyPath(const pxr::UsdPrim& Prim);

	UE_DEPRECATED( 5.0, "Not used anymore" )
	static UNREALUSDWRAPPER_API TArray< UE::FUsdAttribute > GetUnrealPropertyAttributes(const pxr::UsdPrim& Prim);

	UE_DEPRECATED( 5.0, "Not used anymore" )
	static UNREALUSDWRAPPER_API std::string GetUnrealAssetPath(const pxr::UsdPrim& Prim);

	UE_DEPRECATED( 5.0, "Not used anymore" )
	static UNREALUSDWRAPPER_API std::string GetUnrealActorClass(const pxr::UsdPrim& Prim);

	static UNREALUSDWRAPPER_API bool SetActiveLODIndex(const pxr::UsdPrim& Prim, int LODIndex);

	static UNREALUSDWRAPPER_API EUsdGeomOrientation GetGeometryOrientation(const pxr::UsdGeomMesh& Mesh);
	static UNREALUSDWRAPPER_API EUsdGeomOrientation GetGeometryOrientation(const pxr::UsdGeomMesh& Mesh, double Time);
#endif // #if USE_USD_SDK
};

namespace UnrealIdentifiers
{
#if USE_USD_SDK
	extern UNREALUSDWRAPPER_API const pxr::TfToken LOD;

	/* Attribute name when assigning Unreal materials to UsdGeomMeshes */
	extern UNREALUSDWRAPPER_API const pxr::TfToken MaterialAssignment;
	extern UNREALUSDWRAPPER_API const pxr::TfToken Unreal;

	extern UNREALUSDWRAPPER_API const pxr::TfToken UnrealNaniteOverride;
	extern UNREALUSDWRAPPER_API const pxr::TfToken UnrealNaniteOverrideEnable;
	extern UNREALUSDWRAPPER_API const pxr::TfToken UnrealNaniteOverrideDisable;
<<<<<<< HEAD
=======

	extern UNREALUSDWRAPPER_API const pxr::TfToken LiveLinkAPI;
	extern UNREALUSDWRAPPER_API const pxr::TfToken ControlRigAPI;
	extern UNREALUSDWRAPPER_API const pxr::TfToken UnrealAnimBlueprintPath;
	extern UNREALUSDWRAPPER_API const pxr::TfToken UnrealLiveLinkSubjectName;
	extern UNREALUSDWRAPPER_API const pxr::TfToken UnrealLiveLinkEnabled;
	extern UNREALUSDWRAPPER_API const pxr::TfToken UnrealControlRigPath;
	extern UNREALUSDWRAPPER_API const pxr::TfToken UnrealUseFKControlRig;
	extern UNREALUSDWRAPPER_API const pxr::TfToken UnrealControlRigReduceKeys;
	extern UNREALUSDWRAPPER_API const pxr::TfToken UnrealControlRigReductionTolerance;
>>>>>>> d731a049

	extern UNREALUSDWRAPPER_API const pxr::TfToken DiffuseColor;
	extern UNREALUSDWRAPPER_API const pxr::TfToken EmissiveColor;
	extern UNREALUSDWRAPPER_API const pxr::TfToken Metallic;
	extern UNREALUSDWRAPPER_API const pxr::TfToken Roughness;
	extern UNREALUSDWRAPPER_API const pxr::TfToken Opacity;
	extern UNREALUSDWRAPPER_API const pxr::TfToken Normal;
	extern UNREALUSDWRAPPER_API const pxr::TfToken Specular;
	extern UNREALUSDWRAPPER_API const pxr::TfToken Anisotropy;
	extern UNREALUSDWRAPPER_API const pxr::TfToken Tangent;
	extern UNREALUSDWRAPPER_API const pxr::TfToken SubsurfaceColor;
	extern UNREALUSDWRAPPER_API const pxr::TfToken Occlusion;
	extern UNREALUSDWRAPPER_API const pxr::TfToken Refraction;

	// Tokens used mostly for shade material conversion
	extern UNREALUSDWRAPPER_API const pxr::TfToken Surface;
	extern UNREALUSDWRAPPER_API const pxr::TfToken St;
	extern UNREALUSDWRAPPER_API const pxr::TfToken Varname;
	extern UNREALUSDWRAPPER_API const pxr::TfToken Result;
	extern UNREALUSDWRAPPER_API const pxr::TfToken File;
	extern UNREALUSDWRAPPER_API const pxr::TfToken WrapS;
	extern UNREALUSDWRAPPER_API const pxr::TfToken WrapT;
	extern UNREALUSDWRAPPER_API const pxr::TfToken Repeat;
	extern UNREALUSDWRAPPER_API const pxr::TfToken Mirror;
	extern UNREALUSDWRAPPER_API const pxr::TfToken Clamp;
	extern UNREALUSDWRAPPER_API const pxr::TfToken Fallback;
	extern UNREALUSDWRAPPER_API const pxr::TfToken R;
	extern UNREALUSDWRAPPER_API const pxr::TfToken RGB;

	// Tokens copied from usdImaging, because at the moment it's all we need from it
	extern UNREALUSDWRAPPER_API const pxr::TfToken UsdPreviewSurface;
	extern UNREALUSDWRAPPER_API const pxr::TfToken UsdPrimvarReader_float2;
	extern UNREALUSDWRAPPER_API const pxr::TfToken UsdPrimvarReader_float3;
	extern UNREALUSDWRAPPER_API const pxr::TfToken UsdUVTexture;

	// Token used to indicate that a material parsed from a material prim should use world space normals
	extern UNREALUSDWRAPPER_API const pxr::TfToken WorldSpaceNormals;

	extern UNREALUSDWRAPPER_API const pxr::TfToken GroomAPI;
	extern UNREALUSDWRAPPER_API const pxr::TfToken GroomBindingAPI;
	extern UNREALUSDWRAPPER_API const pxr::TfToken UnrealGroomToBind;
	extern UNREALUSDWRAPPER_API const pxr::TfToken UnrealGroomReferenceMesh;

	extern UNREALUSDWRAPPER_API const pxr::TfToken UnrealContentPath;
	extern UNREALUSDWRAPPER_API const pxr::TfToken UnrealAssetType;
	extern UNREALUSDWRAPPER_API const pxr::TfToken UnrealExportTime;
	extern UNREALUSDWRAPPER_API const pxr::TfToken UnrealEngineVersion;
#endif // #if USE_USD_SDK

	extern UNREALUSDWRAPPER_API const TCHAR* LayerSavedComment;

	extern UNREALUSDWRAPPER_API const TCHAR* Invisible;
	extern UNREALUSDWRAPPER_API const TCHAR* Inherited;
	extern UNREALUSDWRAPPER_API const TCHAR* IdentifierPrefix;

	// USceneComponent properties
	extern UNREALUSDWRAPPER_API FName TransformPropertyName;
	extern UNREALUSDWRAPPER_API FName HiddenInGamePropertyName;
	extern UNREALUSDWRAPPER_API FName HiddenPropertyName;

	// UCineCameraComponent properties
	extern UNREALUSDWRAPPER_API FName CurrentFocalLengthPropertyName;
	extern UNREALUSDWRAPPER_API FName ManualFocusDistancePropertyName;
	extern UNREALUSDWRAPPER_API FName CurrentAperturePropertyName;
	extern UNREALUSDWRAPPER_API FName SensorWidthPropertyName;
	extern UNREALUSDWRAPPER_API FName SensorHeightPropertyName;

	// LightComponentBase properties
	extern UNREALUSDWRAPPER_API FName IntensityPropertyName;
	extern UNREALUSDWRAPPER_API FName LightColorPropertyName;

	// LightComponent properties
	extern UNREALUSDWRAPPER_API FName UseTemperaturePropertyName;
	extern UNREALUSDWRAPPER_API FName TemperaturePropertyName;

	// URectLightComponent properties
	extern UNREALUSDWRAPPER_API FName SourceWidthPropertyName;
	extern UNREALUSDWRAPPER_API FName SourceHeightPropertyName;

	// UPointLightComponent properties
	extern UNREALUSDWRAPPER_API FName SourceRadiusPropertyName;

	// USpotLightComponent properties
	extern UNREALUSDWRAPPER_API FName OuterConeAnglePropertyName;
	extern UNREALUSDWRAPPER_API FName InnerConeAnglePropertyName;

	// UDirectionalLightComponent properties
	extern UNREALUSDWRAPPER_API FName LightSourceAnglePropertyName;
<<<<<<< HEAD
=======

	// Material purpose tokens that we convert from USD, if available
	extern UNREALUSDWRAPPER_API FString MaterialAllPurpose;
	extern UNREALUSDWRAPPER_API FString MaterialAllPurposeText; // Text to show on UI for "allPurpose", as its value is actually the empty string
	extern UNREALUSDWRAPPER_API FString MaterialPreviewPurpose;
	extern UNREALUSDWRAPPER_API FString MaterialFullPurpose;
>>>>>>> d731a049
}

struct UNREALUSDWRAPPER_API FUsdDelegates
{
	DECLARE_MULTICAST_DELEGATE_OneParam( FUsdImportDelegate, FString /* FilePath */);
	static FUsdImportDelegate OnPreUsdImport;
	static FUsdImportDelegate OnPostUsdImport;
};<|MERGE_RESOLUTION|>--- conflicted
+++ resolved
@@ -180,8 +180,6 @@
 	Linear
 };
 
-<<<<<<< HEAD
-=======
 UENUM()
 enum class EUsdRootMotionHandling
 {
@@ -198,7 +196,6 @@
 	UseMotionFromSkeleton
 };
 
->>>>>>> d731a049
 class IUnrealUSDWrapperModule : public IModuleInterface
 {
 };
@@ -403,8 +400,6 @@
 	extern UNREALUSDWRAPPER_API const pxr::TfToken UnrealNaniteOverride;
 	extern UNREALUSDWRAPPER_API const pxr::TfToken UnrealNaniteOverrideEnable;
 	extern UNREALUSDWRAPPER_API const pxr::TfToken UnrealNaniteOverrideDisable;
-<<<<<<< HEAD
-=======
 
 	extern UNREALUSDWRAPPER_API const pxr::TfToken LiveLinkAPI;
 	extern UNREALUSDWRAPPER_API const pxr::TfToken ControlRigAPI;
@@ -415,7 +410,6 @@
 	extern UNREALUSDWRAPPER_API const pxr::TfToken UnrealUseFKControlRig;
 	extern UNREALUSDWRAPPER_API const pxr::TfToken UnrealControlRigReduceKeys;
 	extern UNREALUSDWRAPPER_API const pxr::TfToken UnrealControlRigReductionTolerance;
->>>>>>> d731a049
 
 	extern UNREALUSDWRAPPER_API const pxr::TfToken DiffuseColor;
 	extern UNREALUSDWRAPPER_API const pxr::TfToken EmissiveColor;
@@ -504,15 +498,12 @@
 
 	// UDirectionalLightComponent properties
 	extern UNREALUSDWRAPPER_API FName LightSourceAnglePropertyName;
-<<<<<<< HEAD
-=======
 
 	// Material purpose tokens that we convert from USD, if available
 	extern UNREALUSDWRAPPER_API FString MaterialAllPurpose;
 	extern UNREALUSDWRAPPER_API FString MaterialAllPurposeText; // Text to show on UI for "allPurpose", as its value is actually the empty string
 	extern UNREALUSDWRAPPER_API FString MaterialPreviewPurpose;
 	extern UNREALUSDWRAPPER_API FString MaterialFullPurpose;
->>>>>>> d731a049
 }
 
 struct UNREALUSDWRAPPER_API FUsdDelegates
