--- conflicted
+++ resolved
@@ -101,25 +101,6 @@
 };
 ENUM_CLASS_FLAGS( EUsdDefaultKind );
 
-<<<<<<< HEAD
-UENUM()
-enum class EUsdInitialLoadSet : uint8
-{
-	LoadAll,
-	LoadNone
-};
-
-UENUM()
-enum class EUsdInterpolationType : uint8
-{
-	Held,
-	Linear
-};
-
-UENUM()
-enum class EUsdRootMotionHandling
-{
-=======
 /** Corresponds to pxr::UsdLoadPolicy, refer to the USD SDK documentation */
 UENUM()
 enum class EUsdLoadPolicy : uint8
@@ -145,7 +126,6 @@
 UENUM()
 enum class EUsdRootMotionHandling
 {
->>>>>>> 4af6daef
 	// Use for the root bone just its regular joint animation as described on the SkelAnimation prim.
 	NoAdditionalRootMotion,
 
@@ -157,8 +137,6 @@
 	// Use the transform animation from the Skeleton prim in addition to the root bone joint animation as
 	// described on the SkelAnimation prim.
 	UseMotionFromSkeleton
-<<<<<<< HEAD
-=======
 };
 
 /** Corresponds to pxr::UsdListPosition, refer to the USD SDK documentation */
@@ -188,7 +166,6 @@
 	// be weaker than other items appended in this layer, but stronger
 	// than items added by weaker layers.
 	BackOfAppendList
->>>>>>> 4af6daef
 };
 
 class IUnrealUSDWrapperModule : public IModuleInterface
@@ -203,8 +180,6 @@
 #endif  // #if USE_USD_SDK
 
 	/**
-<<<<<<< HEAD
-=======
 	 * Registers all USD plug-ins discovered at PathToPlugInfo.
 	 * @return An array containing the names of any newly registered plugins.
 	 */
@@ -217,7 +192,6 @@
 	UNREALUSDWRAPPER_API static TArray<FString> RegisterPlugins(const TArray<FString>& PathsToPlugInfo);
 
 	/**
->>>>>>> 4af6daef
 	 * Returns the file extensions of all file formats supported by USD.
 	 *
 	 * These include the extensions for the file formats built into USD as
@@ -471,13 +445,10 @@
 	extern UNREALUSDWRAPPER_API FString MaterialAllPurposeText; // Text to show on UI for "allPurpose", as its value is actually the empty string
 	extern UNREALUSDWRAPPER_API FString MaterialPreviewPurpose;
 	extern UNREALUSDWRAPPER_API FString MaterialFullPurpose;
-<<<<<<< HEAD
-=======
 
 	extern UNREALUSDWRAPPER_API FString PrimvarsDisplayColor;
 	extern UNREALUSDWRAPPER_API FString PrimvarsDisplayOpacity;
 	extern UNREALUSDWRAPPER_API FString DoubleSided;
->>>>>>> 4af6daef
 }
 
 struct UNREALUSDWRAPPER_API FUsdDelegates
