--- conflicted
+++ resolved
@@ -258,11 +258,7 @@
 					// Don't add the prim transform if its the same prim used for the actor as it's already accounted for in the ActorTransform
 					if ( UsdAssetPrimToImport.Prim.Get() != SpawnData.ActorPrim.Get() )
 					{
-<<<<<<< HEAD
-						LocalTransform = USDToUnreal::ConvertMatrix( *ImportContext.Stage, IUsdPrim::GetLocalTransform( UsdAssetPrimToImport.Prim.Get() ) ) * LocalTransform;
-=======
 						LocalTransform = UsdToUnreal::ConvertMatrix( *ImportContext.Stage, IUsdPrim::GetLocalTransform( UsdAssetPrimToImport.Prim.Get() ) ) * LocalTransform;
->>>>>>> 69078e53
 					}
 
 					StaticMeshComponent->SetRelativeTransform( LocalTransform );
