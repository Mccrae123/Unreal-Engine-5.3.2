--- conflicted
+++ resolved
@@ -7,15 +7,7 @@
 #if USE_USD_SDK
 
 #include "USDReferencesViewModel.h"
-<<<<<<< HEAD
-
-namespace UE
-{
-	class FUsdStage;
-}
-=======
 #include "UsdWrappers/ForwardDeclarations.h"
->>>>>>> 6bbb88c8
 
 class SUsdReferenceRow : public SMultiColumnTableRow< TSharedPtr< FUsdReference > >
 {
@@ -39,13 +31,8 @@
 	SLATE_END_ARGS()
 
 public:
-<<<<<<< HEAD
-	void Construct( const FArguments& InArgs, const UE::FUsdStage& UsdStage, const TCHAR* PrimPath );
-	void SetPrimPath( const UE::FUsdStage& UsdStage, const TCHAR* PrimPath );
-=======
 	void Construct( const FArguments& InArgs, const UE::FUsdStageWeak& UsdStage, const TCHAR* PrimPath );
 	void SetPrimPath( const UE::FUsdStageWeak& UsdStage, const TCHAR* PrimPath );
->>>>>>> 6bbb88c8
 
 protected:
 	TSharedRef< ITableRow > OnGenerateRow( TSharedPtr< FUsdReference > InDisplayNode, const TSharedRef< STableViewBase >& OwnerTable );
