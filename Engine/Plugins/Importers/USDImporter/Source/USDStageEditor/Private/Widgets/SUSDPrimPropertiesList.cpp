--- conflicted
+++ resolved
@@ -390,11 +390,7 @@
 		.AutoWidth()
 		[
 			SNew(SBox)
-<<<<<<< HEAD
-			.HeightOverride( FUsdStageEditorStyle::Get()->GetFloat( "UsdStageEditor.ListItemHeight" ) )
-=======
 			.MinDesiredWidth( UsdPrimPropertiesListConstants::DesiredNumericEntryBoxWidth )
->>>>>>> 56c511cf
 			.VAlign(VAlign_Center)
 			[
 				ColumnWidget
@@ -410,10 +406,6 @@
 template<typename T>
 TArray<TAttribute<TOptional<T>>> SUsdPrimPropertyRow::GetAttributeArray()
 {
-<<<<<<< HEAD
-	return SNew( SBox )
-		.HeightOverride( FUsdStageEditorStyle::Get()->GetFloat( "UsdStageEditor.ListItemHeight" ) )
-=======
 	using AttrType = TAttribute<TOptional<T>>;
 
 	TArray<AttrType> Attributes;
@@ -430,7 +422,6 @@
 	return SNew( SBox )
 		.HeightOverride( FUsdStageEditorStyle::Get()->GetFloat( "UsdStageEditor.ListItemHeight" ) )
 		.MinDesiredWidth( UsdPrimPropertiesListConstants::DesiredNumericEntryBoxWidth )
->>>>>>> 56c511cf
 		.VAlign( VAlign_Center )
 		[
 			SNew( STextBlock )
@@ -438,8 +429,6 @@
 			.Font( FEditorStyle::GetFontStyle( UsdPrimPropertiesListConstants::NormalFont ) )
 			.Margin( UsdPrimPropertiesListConstants::RightRowPadding )
 		];
-<<<<<<< HEAD
-=======
 }
 
 TSharedRef< SWidget > SUsdPrimPropertyRow::GenerateEditableTextWidget( const TAttribute<FText>& Attribute, bool bIsReadOnly )
@@ -604,7 +593,6 @@
 	NewValue.Components[ 0 ] = USDViewModels::FPrimPropertyValueComponent( TInPlaceType<bool>(), NewState == ECheckBoxState::Checked );
 
 	UsdPrimAttribute->SetAttributeValue( NewValue );
->>>>>>> 56c511cf
 }
 
 void SUsdPrimPropertiesList::Construct( const FArguments& InArgs, const TCHAR* InPrimPath )
