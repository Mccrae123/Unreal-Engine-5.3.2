--- conflicted
+++ resolved
@@ -45,13 +45,8 @@
 	SLATE_END_ARGS()
 
 public:
-<<<<<<< HEAD
-	void Construct( const FArguments& InArgs, const UE::FUsdStage& UsdStage, const TCHAR* InPrimPath );
-	void SetPrimPath( const UE::FUsdStage& UsdStage, const TCHAR* InPrimPath );
-=======
 	void Construct( const FArguments& InArgs, const UE::FUsdStageWeak& UsdStage, const TCHAR* InPrimPath );
 	void SetPrimPath( const UE::FUsdStageWeak& UsdStage, const TCHAR* InPrimPath );
->>>>>>> 6bbb88c8
 
 protected:
 	void UpdateVariantSets( const TCHAR* InPrimPath );
