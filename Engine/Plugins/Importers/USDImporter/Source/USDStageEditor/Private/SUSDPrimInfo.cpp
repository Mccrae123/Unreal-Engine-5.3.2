--- conflicted
+++ resolved
@@ -34,11 +34,7 @@
 	const FMargin CategoryHeaderPadding( 4.0f, 4.0f, 4.0f, 4.0f );
 }
 
-<<<<<<< HEAD
-void SUsdPrimInfo::Construct( const FArguments& InArgs, const UE::FUsdStage& UsdStage, const TCHAR* PrimPath )
-=======
 void SUsdPrimInfo::Construct( const FArguments& InArgs, const UE::FUsdStageWeak& UsdStage, const TCHAR* PrimPath )
->>>>>>> 6bbb88c8
 {
 	TSharedRef< SWidget > VariantSetsWidget = GenerateVariantSetsWidget( UsdStage, PrimPath );
 	TSharedRef< SWidget > ReferencesListWidget = GenerateReferencesListWidget( UsdStage, PrimPath );
@@ -81,11 +77,7 @@
 	SetPrimPath( UsdStage, PrimPath );
 }
 
-<<<<<<< HEAD
-void SUsdPrimInfo::SetPrimPath( const UE::FUsdStage& UsdStage, const TCHAR* PrimPath )
-=======
 void SUsdPrimInfo::SetPrimPath( const UE::FUsdStageWeak& UsdStage, const TCHAR* PrimPath )
->>>>>>> 6bbb88c8
 {
 	if ( PropertiesList )
 	{
@@ -108,11 +100,7 @@
 	}
 }
 
-<<<<<<< HEAD
-TSharedRef< SWidget > SUsdPrimInfo::GenerateVariantSetsWidget( const UE::FUsdStage& UsdStage, const TCHAR* PrimPath )
-=======
 TSharedRef< SWidget > SUsdPrimInfo::GenerateVariantSetsWidget( const UE::FUsdStageWeak& UsdStage, const TCHAR* PrimPath )
->>>>>>> 6bbb88c8
 {
 	TSharedRef< SWidget > VariantSetsWidget = SNullWidget::NullWidget;
 
@@ -137,11 +125,7 @@
 	return VariantSetsWidget;
 }
 
-<<<<<<< HEAD
-TSharedRef< SWidget > SUsdPrimInfo::GenerateReferencesListWidget( const UE::FUsdStage& UsdStage, const TCHAR* PrimPath )
-=======
 TSharedRef< SWidget > SUsdPrimInfo::GenerateReferencesListWidget( const UE::FUsdStageWeak& UsdStage, const TCHAR* PrimPath )
->>>>>>> 6bbb88c8
 {
 	TSharedRef< SWidget > ReferencesListWidget = SNullWidget::NullWidget;
 
