--- conflicted
+++ resolved
@@ -28,17 +28,7 @@
 
 void SUsdStageInfo::Construct( const FArguments& InArgs, AUsdStageActor* InUsdStageActor )
 {
-<<<<<<< HEAD
-	OnInitialLoadSetChanged = InArgs._OnInitialLoadSetChanged;
-
-	InitialLoadSetStrings.Reset();
-	InitialLoadSetStrings.Add( MakeShared< FString >( TEXT("Load All") ) );
-	InitialLoadSetStrings.Add( MakeShared< FString >( TEXT("Load None") ) );
-
-	RefreshStageInfos( UsdStageActor );
-=======
 	RefreshStageInfos( InUsdStageActor );
->>>>>>> 90fae962
 
 	ChildSlot
 	[
@@ -72,17 +62,10 @@
 			+SHorizontalBox::Slot()
 			.Padding(2.f, 2.f)
 			[
-<<<<<<< HEAD
-				SAssignNew( InitialLoadSetWidget, STextComboBox )
-				.OptionsSource( &InitialLoadSetStrings )
-				.InitiallySelectedItem( InitialLoadSetStrings[ (int32)StageInfos.InitialLoadSet ] )
-				.OnSelectionChanged( this, &SUsdStageInfo::OnInitialLoadSetSelectionChanged )
-=======
 				SNew( SEditableTextBox )
 				.HintText( LOCTEXT( "Unset", "Unset" ) )
 				.Text( this, &SUsdStageInfo::GetMetersPerUnit )
 				.OnTextCommitted( this, &SUsdStageInfo::OnMetersPerUnitCommitted )
->>>>>>> 90fae962
 			]
 		]
 	];
@@ -96,13 +79,6 @@
 	if ( !InUsdStageActor )
 	{
 		return;
-	}
-
-	StageInfos.InitialLoadSet = UsdStageActor->InitialLoadSet;
-
-	if ( InitialLoadSetWidget && InitialLoadSetStrings.IsValidIndex( (int32)StageInfos.InitialLoadSet ) )
-	{
-		InitialLoadSetWidget->SetSelectedItem( InitialLoadSetStrings[ (int32)StageInfos.InitialLoadSet ] );
 	}
 
 	if ( const pxr::UsdStageRefPtr& UsdStage = UsdStageActor->GetUsdStage() )
