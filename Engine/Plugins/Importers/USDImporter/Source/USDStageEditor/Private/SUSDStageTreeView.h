// Copyright Epic Games, Inc. All Rights Reserved.

#pragma once

#include "USDPrimViewModel.h"
#include "UsdWrappers/UsdStage.h"
#include "Widgets/SUSDTreeView.h"

#include "Widgets/Views/SHeaderRow.h"
#include "Widgets/Views/STreeView.h"

class AUsdStageActor;
class FUICommandList;
enum class EPayloadsTrigger;
enum class EUsdDuplicateType : uint8;
namespace UE
{
	class FUsdPrim;
}

#if USE_USD_SDK

DECLARE_DELEGATE_OneParam( FOnPrimSelectionChanged, const TArray<FString>& /* NewSelection */);
DECLARE_DELEGATE_OneParam( FOnAddPrim, FString );

class SUsdStageTreeView : public SUsdTreeView< FUsdPrimViewModelRef >
{
public:
	SLATE_BEGIN_ARGS( SUsdStageTreeView ) {}
		SLATE_EVENT( FOnPrimSelectionChanged, OnPrimSelectionChanged )
	SLATE_END_ARGS()

	void Construct( const FArguments& InArgs );

	void Refresh( const UE::FUsdStageWeak& NewStage );
	void RefreshPrim( const FString& PrimPath, bool bResync );

	FUsdPrimViewModelPtr GetItemFromPrimPath( const FString& PrimPath );

	void SetSelectedPrimPaths( const TArray<FString>& PrimPaths );
	void SetSelectedPrims( const TArray<UE::FUsdPrim>& Prims );
	TArray<FString> GetSelectedPrimPaths();
	TArray<UE::FUsdPrim> GetSelectedPrims();

private:
	virtual TSharedRef< ITableRow > OnGenerateRow( FUsdPrimViewModelRef InDisplayNode, const TSharedRef< STableViewBase >& OwnerTable ) override;
	virtual void OnGetChildren( FUsdPrimViewModelRef InParent, TArray< FUsdPrimViewModelRef >& OutChildren ) const override;

	// Required so that we can use the cut/copy/paste/etc. shortcuts
	virtual bool SupportsKeyboardFocus() const override { return true; }
	virtual FReply OnKeyDown( const FGeometry& MyGeometry, const FKeyEvent& InKeyEvent ) override;

	void ScrollItemIntoView( FUsdPrimViewModelRef TreeItem );
	virtual void OnTreeItemScrolledIntoView( FUsdPrimViewModelRef TreeItem, const TSharedPtr< ITableRow >& Widget ) override ;

	void OnPrimNameCommitted( const FUsdPrimViewModelRef& TreeItem, const FText& InPrimName );
	void OnPrimNameUpdated( const FUsdPrimViewModelRef& TreeItem, const FText& InPrimName, FText& ErrorMessage );

	virtual void SetupColumns() override;
	TSharedPtr< SWidget > ConstructPrimContextMenu();

	void OnToggleAllPayloads( EPayloadsTrigger PayloadsTrigger );

	void FillDuplicateSubmenu( FMenuBuilder& MenuBuilder );

	void OnAddChildPrim();
	void OnCutPrim();
	void OnCopyPrim();
	void OnPastePrim();
	void OnDuplicatePrim( EUsdDuplicateType DuplicateType );
	void OnDeletePrim();
	void OnRenamePrim();

	void OnAddReference();
	void OnClearReferences();

	void OnAddPayload();
	void OnClearPayloads();

	void OnApplySchema( FName SchemaName );
	void OnRemoveSchema( FName SchemaName );
	bool CanApplySchema( FName SchemaName );
	bool CanRemoveSchema( FName SchemaName );

	bool CanAddChildPrim() const;
	bool CanPastePrim() const;
	bool DoesPrimExistOnStage() const;
	bool DoesPrimExistOnEditTarget() const;
	bool DoesPrimHaveSpecOnLocalLayerStack() const;

	/** Uses TreeItemExpansionStates to travel the tree and call SetItemExpansion */
	void RestoreExpansionStates();
	virtual void RequestListRefresh() override;

	void SelectItemsInternal( const TArray< FUsdPrimViewModelRef >& ItemsToSelect );

<<<<<<< HEAD
=======
public:
	// We update only on slate tick, but can receive a USD notice at any point, from any thread.
	// These variables are used to control what needs to be refreshed on the next tick

	FString PrimPathToSelect;

	bool bNeedsFullUpdate = false;

	// We append requests to refresh prims on the stage tree view to the end of this array as they arrive,
	// and then perform them all at once during OnSlateTick.
	// Elements map from prim path to whether the update neeeds to be a resync or not.
	TArray<TPair<FString, bool>> PrimsToRefresh;

	// Use a lock because some of the notices that will update these refresh variables can be
	// sent from TBB threads
	mutable FRWLock RefreshStateLock;

>>>>>>> 4af6daef
private:
	// Should always be valid, we keep the one we're given on Refresh()
	UE::FUsdStageWeak UsdStage;

	TWeakPtr< FUsdPrimViewModel > PendingRenameItem;

	// So that we can store these across refreshes
	TMap< FString, bool > TreeItemExpansionStates;

	FOnPrimSelectionChanged OnPrimSelectionChanged;

	TSharedPtr<FUICommandList> UICommandList;
};

#endif // #if USE_USD_SDK<|MERGE_RESOLUTION|>--- conflicted
+++ resolved
@@ -94,8 +94,6 @@
 
 	void SelectItemsInternal( const TArray< FUsdPrimViewModelRef >& ItemsToSelect );
 
-<<<<<<< HEAD
-=======
 public:
 	// We update only on slate tick, but can receive a USD notice at any point, from any thread.
 	// These variables are used to control what needs to be refreshed on the next tick
@@ -113,7 +111,6 @@
 	// sent from TBB threads
 	mutable FRWLock RefreshStateLock;
 
->>>>>>> 4af6daef
 private:
 	// Should always be valid, we keep the one we're given on Refresh()
 	UE::FUsdStageWeak UsdStage;
