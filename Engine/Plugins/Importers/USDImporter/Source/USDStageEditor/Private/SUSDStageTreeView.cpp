// Copyright Epic Games, Inc. All Rights Reserved.

#include "SUSDStageTreeView.h"

#include "SUSDStageEditorStyle.h"
#include "UnrealUSDWrapper.h"
#include "USDConversionUtils.h"
#include "USDDuplicateType.h"
#include "USDLayerUtils.h"
#include "USDOptionsWindow.h"
#include "USDPrimViewModel.h"
#include "USDReferenceOptions.h"
#include "USDStageActor.h"
#include "USDStageModule.h"
#include "USDTypesConversion.h"

#include "UsdWrappers/SdfChangeBlock.h"
#include "UsdWrappers/SdfLayer.h"
#include "UsdWrappers/SdfPath.h"
#include "UsdWrappers/UsdPrim.h"
#include "UsdWrappers/UsdStage.h"

#include "Engine/World.h"
#include "Framework/Application/SlateApplication.h"
#include "Framework/Commands/GenericCommands.h"
#include "Framework/MultiBox/MultiBoxBuilder.h"
#include "Modules/ModuleManager.h"
#include "ScopedTransaction.h"
#include "Styling/AppStyle.h"
#include "Templates/Function.h"
#include "UObject/StrongObjectPtr.h"
#include "Widgets/Images/SImage.h"
#include "Widgets/Input/SButton.h"
#include "Widgets/Input/SCheckBox.h"
#include "Widgets/Layout/SSeparator.h"
#include "Widgets/SToolTip.h"
#include "Widgets/Text/SInlineEditableTextBlock.h"
#include "Widgets/Views/STableRow.h"

#define LOCTEXT_NAMESPACE "UsdStageTreeView"

#if USE_USD_SDK

namespace UE::USDStageTreeView::Private
{
	static const FText NoSpecOnLocalLayerStack =
		LOCTEXT( "NoLocalSpecToolTip", "This prim needs at least one spec on the stage's local layer stack for this option to be usable" );
}

enum class EPayloadsTrigger
{
	Load,
	Unload,
	Toggle
};

class FUsdStageNameColumn : public FUsdTreeViewColumn, public TSharedFromThis< FUsdStageNameColumn >
{
public:
	DECLARE_DELEGATE_TwoParams( FOnPrimNameCommitted, const FUsdPrimViewModelRef&, const FText& );
	FOnPrimNameCommitted OnPrimNameCommitted;

	DECLARE_DELEGATE_ThreeParams( FOnPrimNameUpdated, const FUsdPrimViewModelRef&, const FText&, FText& );
	FOnPrimNameUpdated OnPrimNameUpdated;

	TWeakPtr< SUsdStageTreeView > OwnerTree;

	virtual TSharedRef< SWidget > GenerateWidget( const TSharedPtr< IUsdTreeViewItem > InTreeItem, const TSharedPtr< ITableRow > TableRow ) override
	{
		if ( !InTreeItem )
		{
			return SNullWidget::NullWidget;
		}

		TSharedPtr< FUsdPrimViewModel > TreeItem = StaticCastSharedPtr< FUsdPrimViewModel >( InTreeItem );

		TSharedRef< SInlineEditableTextBlock > Item =
			SNew( SInlineEditableTextBlock )
			.Text( TreeItem->RowData, &FUsdPrimModel::GetName )
			.ColorAndOpacity( this, &FUsdStageNameColumn::GetTextColor, TreeItem )
			.OnTextCommitted( this, &FUsdStageNameColumn::OnTextCommitted, TreeItem )
			.OnVerifyTextChanged( this, &FUsdStageNameColumn::OnTextUpdated, TreeItem )
			.IsReadOnly_Lambda( [ TreeItem ]()
			{
				return !TreeItem->bIsRenamingExistingPrim && (!TreeItem || TreeItem->UsdPrim);
			} );

		TreeItem->RenameRequestEvent.BindSP( &Item.Get(), &SInlineEditableTextBlock::EnterEditingMode );

		return SNew(SBox)
			.VAlign( VAlign_Center )
			[
				Item
			];
	}

protected:
	void OnTextCommitted( const FText& InPrimName, ETextCommit::Type InCommitInfo, TSharedPtr< FUsdPrimViewModel > TreeItem )
	{
		if ( !TreeItem )
		{
			return;
		}

		OnPrimNameCommitted.ExecuteIfBound( TreeItem.ToSharedRef(), InPrimName );
	}

	bool OnTextUpdated(const FText& InPrimName, FText& ErrorMessage, TSharedPtr< FUsdPrimViewModel > TreeItem)
	{
		if (!TreeItem)
		{
			return false;
		}

		OnPrimNameUpdated.ExecuteIfBound( TreeItem.ToSharedRef(), InPrimName, ErrorMessage );

		return ErrorMessage.IsEmpty();
	}

	FSlateColor GetTextColor( TSharedPtr< FUsdPrimViewModel > TreeItem ) const
	{
		FSlateColor TextColor = FSlateColor::UseForeground();
		if ( !TreeItem )
		{
			return TextColor;
		}

		if ( TreeItem->RowData->HasCompositionArcs() )
		{
			const TSharedPtr< SUsdStageTreeView > OwnerTreePtr = OwnerTree.Pin();
			if ( OwnerTreePtr && OwnerTreePtr->IsItemSelected( TreeItem.ToSharedRef() ) )
			{
				TextColor = FUsdStageEditorStyle::Get()->GetColor( "UsdStageEditor.HighlightPrimCompositionArcColor" );
			}
			else
			{
				TextColor = FUsdStageEditorStyle::Get()->GetColor( "UsdStageEditor.PrimCompositionArcColor" );
			}
		}

		return TextColor;
	}
};

class FUsdStagePayloadColumn : public FUsdTreeViewColumn, public TSharedFromThis< FUsdStagePayloadColumn >
{
public:
	ECheckBoxState IsChecked( const FUsdPrimViewModelPtr InTreeItem ) const
	{
		ECheckBoxState CheckedState = ECheckBoxState::Unchecked;

		if ( InTreeItem && InTreeItem->RowData->HasPayload() )
		{
			CheckedState = InTreeItem->RowData->IsLoaded() ? ECheckBoxState::Checked : ECheckBoxState::Unchecked;
		}

		return CheckedState;
	}

	void OnCheckedPayload( ECheckBoxState NewCheckedState, const FUsdPrimViewModelPtr TreeItem )
	{
		if ( !TreeItem )
		{
			return;
		}

		switch ( NewCheckedState )
		{
		case ECheckBoxState::Checked :
			TreeItem->UsdPrim.Load();
			break;
		case ECheckBoxState::Unchecked:
			TreeItem->UsdPrim.Unload();
			break;
		default:
			break;
		}
	}

	virtual TSharedRef< SWidget > GenerateWidget( const TSharedPtr< IUsdTreeViewItem > InTreeItem, const TSharedPtr< ITableRow > TableRow ) override
	{
		const TWeakPtr< FUsdPrimViewModel > TreeItem = StaticCastSharedPtr< FUsdPrimViewModel >( InTreeItem );

		 TSharedRef< SWidget > Item = SNew( SCheckBox )
			.Visibility_Lambda( [this, TreeItem]() -> EVisibility
			{
				if ( const TSharedPtr< FUsdPrimViewModel > PinnedItem = TreeItem.Pin() )
				{
					return PinnedItem->RowData->HasPayload() ? EVisibility::Visible : EVisibility::Collapsed;
				}

				return EVisibility::Collapsed;
			})
			.ToolTipText( LOCTEXT( "TogglePayloadToolTip", "Toggle payload" ) )
			.IsChecked( this, &FUsdStagePayloadColumn::IsChecked, StaticCastSharedPtr< FUsdPrimViewModel >( InTreeItem ) )
			.OnCheckStateChanged( this, &FUsdStagePayloadColumn::OnCheckedPayload, StaticCastSharedPtr< FUsdPrimViewModel >( InTreeItem ) );

		return Item;
	}
};

class FUsdStageVisibilityColumn : public FUsdTreeViewColumn, public TSharedFromThis< FUsdStageVisibilityColumn >
{
public:
	FReply OnToggleVisibility( const FUsdPrimViewModelPtr TreeItem )
	{
		FScopedTransaction Transaction( FText::Format(
			LOCTEXT( "VisibilityTransaction", "Toggle visibility of prim '{0}'" ),
			FText::FromName( TreeItem->UsdPrim.GetName() )
		) );

		TreeItem->ToggleVisibility();

		return FReply::Handled();
	}

	const FSlateBrush* GetBrush( const FUsdPrimViewModelPtr TreeItem, const TSharedPtr< SButton > Button ) const
	{
		const bool bIsButtonHovered = Button.IsValid() && Button->IsHovered();

		if ( TreeItem->RowData->IsVisible() )
		{
			return bIsButtonHovered
				? FAppStyle::GetBrush( "Level.VisibleHighlightIcon16x" )
				: FAppStyle::GetBrush( "Level.VisibleIcon16x" );
		}
		else
		{
			return bIsButtonHovered
				? FAppStyle::GetBrush( "Level.NotVisibleHighlightIcon16x" )
				: FAppStyle::GetBrush( "Level.NotVisibleIcon16x" );
		}
	}

	FSlateColor GetForegroundColor( const FUsdPrimViewModelPtr TreeItem, const TSharedPtr< ITableRow > TableRow, const TSharedPtr< SButton > Button ) const
	{
		if ( !TreeItem.IsValid() || !TableRow.IsValid() || !Button.IsValid() )
		{
			return FSlateColor::UseForeground();
		}

		const bool bIsRowHovered = TableRow->AsWidget()->IsHovered();
		const bool bIsButtonHovered = Button->IsHovered();
		const bool bIsRowSelected = TableRow->IsItemSelected();
		const bool bIsPrimVisible = TreeItem->RowData->IsVisible();

		if ( bIsPrimVisible && !bIsRowHovered && !bIsRowSelected )
		{
			return FLinearColor::Transparent;
		}
		else if ( bIsButtonHovered && !bIsRowSelected )
		{
			return FAppStyle::GetSlateColor( TEXT( "Colors.ForegroundHover" ) );
		}

		return FSlateColor::UseForeground();
	}

	virtual TSharedRef< SWidget > GenerateWidget( const TSharedPtr< IUsdTreeViewItem > InTreeItem, const TSharedPtr< ITableRow > TableRow ) override
	{
		if ( !InTreeItem )
		{
			return SNullWidget::NullWidget;
		}

		const TSharedPtr< FUsdPrimViewModel > TreeItem = StaticCastSharedPtr< FUsdPrimViewModel >( InTreeItem );
		const float ItemSize = FUsdStageEditorStyle::Get()->GetFloat( "UsdStageEditor.ListItemHeight" );

		if ( !TreeItem->HasVisibilityAttribute() )
		{
			return SNew(SBox)
				.HeightOverride( ItemSize )
				.WidthOverride( ItemSize )
				.Visibility( EVisibility::Visible )
				.ToolTip( SNew( SToolTip ).Text( LOCTEXT( "NoGeomImageable", "Only prims with the GeomImageable schema (or derived) have the visibility attribute!" ) ) );
		}

		TSharedPtr<SButton> Button = SNew( SButton )
			.ContentPadding( 0 )
			.ButtonStyle( FUsdStageEditorStyle::Get(), TEXT("NoBorder") )
			.OnClicked( this, &FUsdStageVisibilityColumn::OnToggleVisibility, TreeItem )
			.ToolTip( SNew( SToolTip ).Text( LOCTEXT( "GeomImageable", "Toggle the visibility of this prim" ) ) )
			.HAlign( HAlign_Center )
			.VAlign( VAlign_Center );

		TSharedPtr<SImage> Image = SNew( SImage )
			.Image( this, &FUsdStageVisibilityColumn::GetBrush, TreeItem, Button )
			.ColorAndOpacity( this, &FUsdStageVisibilityColumn::GetForegroundColor, TreeItem, TableRow, Button );

		Button->SetContent( Image.ToSharedRef() );

		return SNew( SBox )
			.HeightOverride( ItemSize )
			.WidthOverride( ItemSize )
			.Visibility( EVisibility::Visible )
			[
				Button.ToSharedRef()
			];
	}
};

class FUsdStagePrimTypeColumn : public FUsdTreeViewColumn
{
public:
	virtual TSharedRef< SWidget > GenerateWidget( const TSharedPtr< IUsdTreeViewItem > InTreeItem, const TSharedPtr< ITableRow > TableRow ) override
	{
		TSharedPtr< FUsdPrimViewModel > TreeItem = StaticCastSharedPtr< FUsdPrimViewModel >( InTreeItem );

		return SNew(SBox)
			.VAlign( VAlign_Center )
			[
				SNew(STextBlock)
				.Text( TreeItem->RowData, &FUsdPrimModel::GetType )
			];
	}
};

void SUsdStageTreeView::Construct( const FArguments& InArgs )
{
	SUsdTreeView::Construct( SUsdTreeView::FArguments() );

	OnContextMenuOpening = FOnContextMenuOpening::CreateSP( this, &SUsdStageTreeView::ConstructPrimContextMenu );

	OnSelectionChanged = FOnSelectionChanged::CreateLambda( [ this ]( FUsdPrimViewModelPtr UsdStageTreeItem, ESelectInfo::Type SelectionType )
	{
		FString SelectedPrimPath;

		if ( UsdStageTreeItem )
		{
			SelectedPrimPath = UsdToUnreal::ConvertPath( UsdStageTreeItem->UsdPrim.GetPrimPath() );
		}

		TArray<FString> SelectedPrimPaths = GetSelectedPrims();
		this->OnPrimSelectionChanged.ExecuteIfBound( SelectedPrimPaths );
	} );

	OnExpansionChanged = FOnExpansionChanged::CreateLambda([this]( const FUsdPrimViewModelPtr& UsdPrimViewModel, bool bIsExpanded)
	{
		if ( !UsdPrimViewModel )
		{
			return;
		}

		const UE::FUsdPrim& Prim = UsdPrimViewModel->UsdPrim;
		if ( !Prim )
		{
			return;
		}

		TreeItemExpansionStates.Add( Prim.GetPrimPath().GetString(), bIsExpanded );
	});

	OnPrimSelectionChanged = InArgs._OnPrimSelectionChanged;

	UICommandList = MakeShared<FUICommandList>();
	UICommandList->MapAction(
		FGenericCommands::Get().Cut,
		FExecuteAction::CreateSP( this, &SUsdStageTreeView::OnCutPrim ),
		FCanExecuteAction::CreateSP( this, &SUsdStageTreeView::DoesPrimHaveSpecOnLocalLayerStack )
	);
	UICommandList->MapAction(
		FGenericCommands::Get().Copy,
		FExecuteAction::CreateSP( this, &SUsdStageTreeView::OnCopyPrim ),
		FCanExecuteAction::CreateSP( this, &SUsdStageTreeView::DoesPrimExistOnStage )
	);
	UICommandList->MapAction(
		FGenericCommands::Get().Paste,
		FExecuteAction::CreateSP( this, &SUsdStageTreeView::OnPastePrim ),
		FCanExecuteAction::CreateSP( this, &SUsdStageTreeView::CanPastePrim )
	);
	UICommandList->MapAction(
		FGenericCommands::Get().Duplicate,
		FExecuteAction::CreateSP( this, &SUsdStageTreeView::OnDuplicatePrim, EUsdDuplicateType::AllLocalLayerSpecs ),
		FCanExecuteAction::CreateSP( this, &SUsdStageTreeView::DoesPrimExistOnStage )
	);
	UICommandList->MapAction(
		FGenericCommands::Get().Delete,
		FExecuteAction::CreateSP( this, &SUsdStageTreeView::OnDeletePrim ),
		FCanExecuteAction::CreateSP( this, &SUsdStageTreeView::DoesPrimHaveSpecOnLocalLayerStack )
	);
	UICommandList->MapAction(
		FGenericCommands::Get().Rename,
		FExecuteAction::CreateSP( this, &SUsdStageTreeView::OnRenamePrim ),
		FCanExecuteAction::CreateLambda( [this]()
		{
			return SUsdStageTreeView::DoesPrimHaveSpecOnLocalLayerStack() && GetSelectedItems().Num() == 1;
		})
	);
}

TSharedRef< ITableRow > SUsdStageTreeView::OnGenerateRow( FUsdPrimViewModelRef InDisplayNode, const TSharedRef<STableViewBase>& OwnerTable )
{
	return SNew( SUsdTreeRow< FUsdPrimViewModelRef >, InDisplayNode, OwnerTable, SharedData );
}

void SUsdStageTreeView::OnGetChildren( FUsdPrimViewModelRef InParent, TArray< FUsdPrimViewModelRef >& OutChildren ) const
{
	for ( const FUsdPrimViewModelRef& Child : InParent->UpdateChildren() )
	{
		OutChildren.Add( Child );
	}
}

void SUsdStageTreeView::Refresh( const UE::FUsdStageWeak& NewStage )
{
	UE::FUsdStageWeak OldStage = RootItems.Num() > 0 ? RootItems[0]->UsdStage : UE::FUsdStageWeak();

	RootItems.Empty();

	UsdStage = NewStage;

	if ( OldStage != NewStage )
	{
		TreeItemExpansionStates.Reset();
	}

	if ( NewStage )
	{
		if ( UE::FUsdPrim RootPrim = NewStage.GetPseudoRoot() )
		{
			RootItems.Add( MakeShared< FUsdPrimViewModel >( nullptr, UsdStage, RootPrim ) );
		}

		RestoreExpansionStates();
	}
}

void SUsdStageTreeView::RefreshPrim( const FString& PrimPath, bool bResync )
{
	FScopedUnrealAllocs UnrealAllocs; // RefreshPrim can be called by a delegate for which we don't know the active allocator

	FUsdPrimViewModelPtr FoundItem = GetItemFromPrimPath(PrimPath);

	if ( FoundItem.IsValid() )
	{
		FoundItem->RefreshData( true );

		// Item doesn't match any prim, needs to be removed
		if ( !FoundItem->UsdPrim )
		{
			if ( FoundItem->ParentItem )
			{
				FoundItem->ParentItem->RefreshData( true );
			}
			else
			{
				RootItems.Remove( FoundItem.ToSharedRef() );
			}
		}
	}
	// We couldn't find the target prim, do a full refresh instead
	else
	{
		Refresh( UsdStage );
	}

	if ( bResync )
	{
		RequestTreeRefresh();
	}
}

FUsdPrimViewModelPtr SUsdStageTreeView::GetItemFromPrimPath( const FString& PrimPath )
{
	FScopedUnrealAllocs UnrealAllocs; // RefreshPrim can be called by a delegate for which we don't know the active allocator

	UE::FSdfPath UsdPrimPath( *PrimPath );

	TFunction< FUsdPrimViewModelPtr( const UE::FSdfPath&, const FUsdPrimViewModelRef& ) > FindTreeItemFromPrimPath;
	FindTreeItemFromPrimPath = [ &FindTreeItemFromPrimPath ]( const UE::FSdfPath& UsdPrimPath, const FUsdPrimViewModelRef& ItemRef ) -> FUsdPrimViewModelPtr
	{
		if ( ItemRef->UsdPrim.GetPrimPath() == UsdPrimPath )
		{
			return ItemRef;
		}
		else
		{
			for ( FUsdPrimViewModelRef ChildItem : ItemRef->Children )
			{
				if ( FUsdPrimViewModelPtr ChildValue = FindTreeItemFromPrimPath( UsdPrimPath, ChildItem ) )
				{
					return ChildValue;
				}
			}
		}

		return {};
	};

	// Search for the corresponding tree item to update
	FUsdPrimViewModelPtr FoundItem = nullptr;
	for ( FUsdPrimViewModelRef RootItem : this->RootItems )
	{
		UE::FSdfPath PrimPathToSearch = UsdPrimPath;

		FoundItem = FindTreeItemFromPrimPath( PrimPathToSearch, RootItem );

		while ( !FoundItem.IsValid() )
		{
			UE::FSdfPath ParentPrimPath = PrimPathToSearch.GetParentPath();
			if ( ParentPrimPath == PrimPathToSearch )
			{
				break;
			}
			PrimPathToSearch = MoveTemp( ParentPrimPath );

			FoundItem = FindTreeItemFromPrimPath( PrimPathToSearch, RootItem );
		}

		if ( FoundItem.IsValid() )
		{
			break;
		}
	}

	return FoundItem;
}

void SUsdStageTreeView::SelectPrims( const TArray<FString>& PrimPaths )
{
	TArray< FUsdPrimViewModelRef > ItemsToSelect;
	ItemsToSelect.Reserve( PrimPaths.Num() );

	for ( const FString& PrimPath : PrimPaths )
	{
		if ( FUsdPrimViewModelPtr FoundItem = GetItemFromPrimPath( PrimPath ) )
		{
			ItemsToSelect.Add( FoundItem.ToSharedRef() );
		}
	}

	if ( ItemsToSelect.Num() > 0 )
	{
		// Clear selection without emitting events, as we'll emit new events with SetItemSelection
		// anyway. This prevents a UI blink as OnPrimSelectionChanged would otherwise fire for
		// ClearSelection() and then again right away for SetItemSelection()
		Private_ClearSelection();

		const bool bSelected = true;
		SetItemSelection( ItemsToSelect, bSelected );
		ScrollItemIntoView( ItemsToSelect.Last() );
	}
	else
	{
		ClearSelection();

		// ClearSelection is not going to fire the OnSelectionChanged event in case we have nothing selected, but we
		// need to do that to refresh the prim properties panel to display the stage properties instead
		OnPrimSelectionChanged.ExecuteIfBound({});
	}
}

TArray<FString> SUsdStageTreeView::GetSelectedPrims()
{
	TArray<FString> SelectedPrimPaths;
	SelectedPrimPaths.Reserve( GetNumItemsSelected() );

	for ( FUsdPrimViewModelRef SelectedItem : GetSelectedItems() )
	{
		SelectedPrimPaths.Add( SelectedItem->UsdPrim.GetPrimPath().GetString() );
	}

	return SelectedPrimPaths;
}

void SUsdStageTreeView::SetupColumns()
{
	HeaderRowWidget->ClearColumns();

	SHeaderRow::FColumn::FArguments VisibilityColumnArguments;
	VisibilityColumnArguments.FixedWidth( 24.f );

	AddColumn( TEXT( "Visibility" ), FText(), MakeShared< FUsdStageVisibilityColumn >(), VisibilityColumnArguments );

	{
		TSharedRef< FUsdStageNameColumn > PrimNameColumn = MakeShared< FUsdStageNameColumn >();
		PrimNameColumn->OwnerTree = SharedThis( this );
		PrimNameColumn->bIsMainColumn = true;
		PrimNameColumn->OnPrimNameCommitted.BindRaw( this, &SUsdStageTreeView::OnPrimNameCommitted );
		PrimNameColumn->OnPrimNameUpdated.BindRaw( this, &SUsdStageTreeView::OnPrimNameUpdated );

		SHeaderRow::FColumn::FArguments PrimNameColumnArguments;
		PrimNameColumnArguments.FillWidth( 70.f );

		AddColumn( TEXT("Prim"), LOCTEXT( "Prim", "Prim" ), PrimNameColumn, PrimNameColumnArguments );
	}

	SHeaderRow::FColumn::FArguments TypeColumnArguments;
	TypeColumnArguments.FillWidth( 15.f );
	AddColumn( TEXT("Type"), LOCTEXT( "Type", "Type" ), MakeShared< FUsdStagePrimTypeColumn >(), TypeColumnArguments );

	SHeaderRow::FColumn::FArguments PayloadColumnArguments;
	PayloadColumnArguments.FillWidth( 15.f ).HAlignHeader( HAlign_Center ).HAlignCell( HAlign_Center );
	AddColumn( TEXT("Payload"), LOCTEXT( "Payload", "Payload" ), MakeShared< FUsdStagePayloadColumn >(), PayloadColumnArguments );
}

TSharedPtr< SWidget > SUsdStageTreeView::ConstructPrimContextMenu()
{
	TSharedRef< SWidget > MenuWidget = SNullWidget::NullWidget;

	const bool bInShouldCloseWindowAfterMenuSelection = true;
	FMenuBuilder PrimOptions( bInShouldCloseWindowAfterMenuSelection, UICommandList );
	PrimOptions.BeginSection( "Edit", LOCTEXT("EditText", "Edit") );
	{
		PrimOptions.AddMenuEntry(
			TAttribute<FText>::Create( TAttribute<FText>::FGetter::CreateLambda( [this]()
			{
				return GetSelectedItems().Num() == 0
					? LOCTEXT( "AddTopLevelPrim", "Add Prim" )
					: LOCTEXT( "AddPrim", "Add Child" );
			})),
			TAttribute<FText>::Create( TAttribute<FText>::FGetter::CreateLambda( [this]()
			{
				return GetSelectedItems().Num() == 0
					? LOCTEXT( "AddTopPrim_ToolTip", "Adds a new top-level prim" )
					: LOCTEXT( "AddPrim_ToolTip", "Adds a new prim as a child of this one" );
			})),
			FSlateIcon( FAppStyle::GetAppStyleSetName(), "Icons.PlaceActors" ),
			FUIAction(
				FExecuteAction::CreateSP( this, &SUsdStageTreeView::OnAddChildPrim ),
				FCanExecuteAction::CreateSP( this, &SUsdStageTreeView::CanAddChildPrim )
			),
			NAME_None,
			EUserInterfaceActionType::Button
		);

		PrimOptions.AddMenuEntry(
			FGenericCommands::Get().Cut,
			NAME_None,
			LOCTEXT( "Cut_Text", "Cut" ),
			TAttribute<FText>::Create( TAttribute<FText>::FGetter::CreateLambda( [this]()
			{
				return DoesPrimHaveSpecOnLocalLayerStack()
					? LOCTEXT( "Cut_ToolTip", "Cuts the selected prim's specs from the stage's local layer stack" )
					: UE::USDStageTreeView::Private::NoSpecOnLocalLayerStack;
			}))
		);

		PrimOptions.AddMenuEntry(
			FGenericCommands::Get().Copy,
			NAME_None,
			LOCTEXT( "Copy_Text", "Copy" ),
			LOCTEXT( "Copy_ToolTip", "Copies the selected prims" )
		);

		PrimOptions.AddMenuEntry(
			FGenericCommands::Get().Paste,
			NAME_None,
			LOCTEXT( "Paste_Text", "Paste" ),
			LOCTEXT( "Paste_ToolTip", "Pastes a flattened representation of the cut/copied prims as children of this prim, on the current edit target" )
		);

		const bool bInOpenSubMenuOnClick = false;
		PrimOptions.AddSubMenu(
			LOCTEXT( "Duplicate_Text", "Duplicate..." ),
			FText::GetEmpty(),
			FNewMenuDelegate::CreateSP( this, &SUsdStageTreeView::FillDuplicateSubmenu ),
			bInOpenSubMenuOnClick,
			FSlateIcon( FAppStyle::GetAppStyleSetName(), "Icons.Duplicate" )
		);

		PrimOptions.AddMenuEntry(
			FGenericCommands::Get().Delete,
			NAME_None,
			LOCTEXT( "Delete_Text", "Delete" ),
			TAttribute<FText>::Create( TAttribute<FText>::FGetter::CreateLambda( [this]()
			{
				return DoesPrimHaveSpecOnLocalLayerStack()
					? LOCTEXT( "Delete_ToolTip", "Deletes the selected prim's specs from the local layer stack" )
					: UE::USDStageTreeView::Private::NoSpecOnLocalLayerStack;
			}))
		);

		PrimOptions.AddMenuEntry(
			FGenericCommands::Get().Rename,
			NAME_None,
			LOCTEXT( "Rename_Text", "Rename" ),
			TAttribute<FText>::Create( TAttribute<FText>::FGetter::CreateLambda( [this]()
			{
				return DoesPrimHaveSpecOnLocalLayerStack()
					? LOCTEXT( "Rename_ToolTip", "Renames the selected prim's specs on the local layer stack" )
					: UE::USDStageTreeView::Private::NoSpecOnLocalLayerStack;
			}))
		);
	}
	PrimOptions.EndSection();

	PrimOptions.BeginSection( "Payloads", LOCTEXT("Payloads", "Payloads") );
	{
		PrimOptions.AddMenuEntry(
			LOCTEXT("TogglePayloads", "Toggle All Payloads"),
			LOCTEXT("TogglePayloads_ToolTip", "Toggles all payloads for this prim and its children"),
			FSlateIcon(),
			FUIAction(
				FExecuteAction::CreateSP( this, &SUsdStageTreeView::OnToggleAllPayloads, EPayloadsTrigger::Toggle ),
				FCanExecuteAction()
			),
			NAME_None,
			EUserInterfaceActionType::Button
		);

		PrimOptions.AddMenuEntry(
			LOCTEXT("LoadPayloads", "Load All Payloads"),
			LOCTEXT("LoadPayloads_ToolTip", "Loads all payloads for this prim and its children"),
			FSlateIcon(),
			FUIAction(
				FExecuteAction::CreateSP( this, &SUsdStageTreeView::OnToggleAllPayloads, EPayloadsTrigger::Load ),
				FCanExecuteAction()
			),
			NAME_None,
			EUserInterfaceActionType::Button
		);

		PrimOptions.AddMenuEntry(
			LOCTEXT("UnloadPayloads", "Unload All Payloads"),
			LOCTEXT("UnloadPayloads_ToolTip", "Unloads all payloads for this prim and its children"),
			FSlateIcon(),
			FUIAction(
				FExecuteAction::CreateSP( this, &SUsdStageTreeView::OnToggleAllPayloads, EPayloadsTrigger::Unload ),
				FCanExecuteAction()
			),
			NAME_None,
			EUserInterfaceActionType::Button
		);
	}
	PrimOptions.EndSection();

	PrimOptions.BeginSection( "Composition", LOCTEXT("Composition", "Composition") );
	{
		PrimOptions.AddMenuEntry(
			LOCTEXT("AddReference", "Add Reference"),
			LOCTEXT("AddReference_ToolTip", "Adds a reference for this prim"),
			FSlateIcon(),
			FUIAction(
				FExecuteAction::CreateSP( this, &SUsdStageTreeView::OnAddReference ),
				FCanExecuteAction::CreateLambda( [this]() { return SUsdStageTreeView::DoesPrimExistOnEditTarget() && GetSelectedItems().Num() == 1; } )
			),
			NAME_None,
			EUserInterfaceActionType::Button
		);

		PrimOptions.AddMenuEntry(
			LOCTEXT("ClearReferences", "Clear References"),
			LOCTEXT("ClearReferences_ToolTip", "Clears the references for this prim"),
			FSlateIcon(),
			FUIAction(
				FExecuteAction::CreateSP( this, &SUsdStageTreeView::OnClearReferences ),
				FCanExecuteAction::CreateSP( this, &SUsdStageTreeView::DoesPrimExistOnEditTarget )
			),
			NAME_None,
			EUserInterfaceActionType::Button
		);

		PrimOptions.AddMenuEntry(
			LOCTEXT( "AddPayload", "Add Payload" ),
			LOCTEXT( "AddPayload_ToolTip", "Adds a payload for this prim" ),
			FSlateIcon(),
			FUIAction(
				FExecuteAction::CreateSP( this, &SUsdStageTreeView::OnAddPayload ),
				FCanExecuteAction::CreateLambda( [this]() { return SUsdStageTreeView::DoesPrimExistOnEditTarget() && GetSelectedItems().Num() == 1; } )
			),
			NAME_None,
			EUserInterfaceActionType::Button
		);

		PrimOptions.AddMenuEntry(
			LOCTEXT( "ClearPayloads", "Clear Payloads" ),
			LOCTEXT( "ClearPayloads_ToolTip", "Clears the payloads for this prim" ),
			FSlateIcon(),
			FUIAction(
				FExecuteAction::CreateSP( this, &SUsdStageTreeView::OnClearPayloads ),
				FCanExecuteAction::CreateSP( this, &SUsdStageTreeView::DoesPrimExistOnEditTarget )
			),
			NAME_None,
			EUserInterfaceActionType::Button
		);
	}
	PrimOptions.EndSection();

	PrimOptions.BeginSection( "Integrations", LOCTEXT( "Integrations", "Integrations" ) );
	{
		PrimOptions.AddMenuEntry(
			LOCTEXT( "SetUpLiveLink", "Set up Live Link" ),
			LOCTEXT( "SetUpLiveLink_ToolTip", "Sets up the generated component for Live Link and store the connection details to the USD Stage" ),
			FSlateIcon(),
			FUIAction(
				FExecuteAction::CreateSP(
					this,
					&SUsdStageTreeView::OnApplySchema,
					FName{ *UsdToUnreal::ConvertToken( UnrealIdentifiers::LiveLinkAPI ) }
				),
				FCanExecuteAction::CreateSP(
					this,
					&SUsdStageTreeView::CanApplySchema,
					FName{ *UsdToUnreal::ConvertToken( UnrealIdentifiers::LiveLinkAPI ) }
				)
			),
			NAME_None,
			EUserInterfaceActionType::Button
		);

		PrimOptions.AddMenuEntry(
			LOCTEXT( "RemoveLiveLink", "Remove Live Link" ),
			LOCTEXT( "RemoveLiveLink_ToolTip", "Reverses the Live Link configuration on the component and removes the connection details from the USD Stage" ),
			FSlateIcon(),
			FUIAction(
				FExecuteAction::CreateSP(
					this,
					&SUsdStageTreeView::OnRemoveSchema,
					FName{ *UsdToUnreal::ConvertToken( UnrealIdentifiers::LiveLinkAPI ) }
				),
				FCanExecuteAction::CreateSP(
					this,
					&SUsdStageTreeView::CanRemoveSchema,
					FName{ *UsdToUnreal::ConvertToken( UnrealIdentifiers::LiveLinkAPI ) }
				)
			),
			NAME_None,
			EUserInterfaceActionType::Button
		);

		PrimOptions.AddMenuEntry(
			LOCTEXT( "SetUpControlRig", "Set up Control Rig" ),
			LOCTEXT( "SetUpControlRig_ToolTip", "Sets up the generated component for Control Rig integration and store the connection details to the USD Stage" ),
			FSlateIcon(),
			FUIAction(
				FExecuteAction::CreateSP(
					this,
					&SUsdStageTreeView::OnApplySchema,
					FName{ *UsdToUnreal::ConvertToken( UnrealIdentifiers::ControlRigAPI ) }
				),
				FCanExecuteAction::CreateSP(
					this,
					&SUsdStageTreeView::CanApplySchema,
					FName{ *UsdToUnreal::ConvertToken( UnrealIdentifiers::ControlRigAPI ) }
				)
			),
			NAME_None,
			EUserInterfaceActionType::Button
		);

		PrimOptions.AddMenuEntry(
			LOCTEXT( "RemoveControlRig", "Remove Control Rig" ),
			LOCTEXT( "RemoveControlRig_ToolTip", "Reverses the Control Rig configuration on the component and removes the connection details from the USD Stage" ),
			FSlateIcon(),
			FUIAction(
				FExecuteAction::CreateSP(
					this,
					&SUsdStageTreeView::OnRemoveSchema,
					FName{ *UsdToUnreal::ConvertToken( UnrealIdentifiers::ControlRigAPI ) }
				),
				FCanExecuteAction::CreateSP(
					this,
					&SUsdStageTreeView::CanRemoveSchema,
					FName{ *UsdToUnreal::ConvertToken( UnrealIdentifiers::ControlRigAPI ) }
				)
			),
			NAME_None,
			EUserInterfaceActionType::Button
		);

		PrimOptions.AddMenuEntry(
			LOCTEXT( "ApplyGroomSchema", "Apply Groom schema" ),
			LOCTEXT( "ApplyGroomSchema_ToolTip", "Applies the Groom schema to interpret the prim and its children as a groom" ),
			FSlateIcon(),
			FUIAction(
				FExecuteAction::CreateSP(
					this,
					&SUsdStageTreeView::OnApplySchema,
					FName{ *UsdToUnreal::ConvertToken( UnrealIdentifiers::GroomAPI ) }
				),
				FCanExecuteAction::CreateSP(
					this,
					&SUsdStageTreeView::CanApplySchema,
					FName{ *UsdToUnreal::ConvertToken( UnrealIdentifiers::GroomAPI ) }
				)
			),
			NAME_None,
			EUserInterfaceActionType::Button
		);

		PrimOptions.AddMenuEntry(
			LOCTEXT( "RemoveGroomSchema", "Remove Groom schema" ),
			LOCTEXT( "RemoveGroomSchema_ToolTip", "Removes the Groom schema from the prim to stop interpreting it as a groom" ),
			FSlateIcon(),
			FUIAction(
				FExecuteAction::CreateSP(
					this,
					&SUsdStageTreeView::OnRemoveSchema,
					FName{ *UsdToUnreal::ConvertToken( UnrealIdentifiers::GroomAPI ) }
				),
				FCanExecuteAction::CreateSP(
					this,
					&SUsdStageTreeView::CanRemoveSchema,
					FName{ *UsdToUnreal::ConvertToken( UnrealIdentifiers::GroomAPI ) }
				)
			),
			NAME_None,
			EUserInterfaceActionType::Button
		);

	}
	PrimOptions.EndSection();

	MenuWidget = PrimOptions.MakeWidget();

	return MenuWidget;
}

void SUsdStageTreeView::OnAddChildPrim()
{
	TArray< FUsdPrimViewModelRef > MySelectedItems = GetSelectedItems();

	// Add a new child prim
	if (MySelectedItems.Num() > 0)
	{
		for ( FUsdPrimViewModelRef SelectedItem : MySelectedItems )
		{
			FUsdPrimViewModelRef TreeItem = MakeShared< FUsdPrimViewModel >( &SelectedItem.Get(), SelectedItem->UsdStage );
			SelectedItem->Children.Add( TreeItem );

			PendingRenameItem = TreeItem;
			ScrollItemIntoView( TreeItem );
		}
	}
	// Add a new top-level prim (direct child of the pseudo-root prim)
	else
	{
		FUsdPrimViewModelRef TreeItem = MakeShared< FUsdPrimViewModel >( nullptr, UsdStage );
		RootItems.Add( TreeItem );

		PendingRenameItem = TreeItem;
		ScrollItemIntoView( TreeItem );
	}

	RequestTreeRefresh();
}

void SUsdStageTreeView::OnCutPrim()
{
	FScopedTransaction Transaction( LOCTEXT( "CutPrimTransaction", "Cut prims" ) );

	UE::FSdfChangeBlock Block;

	TArray< FUsdPrimViewModelRef > MySelectedItems = GetSelectedItems();

	TArray<UE::FUsdPrim> Prims;
	Prims.Reserve( MySelectedItems.Num() );

	for ( FUsdPrimViewModelRef SelectedItem : MySelectedItems )
	{
		if ( SelectedItem->UsdPrim )
		{
			Prims.Add( SelectedItem->UsdPrim );
		}
	}

	UsdUtils::CutPrims( Prims );
}

void SUsdStageTreeView::OnCopyPrim()
{
	TArray< FUsdPrimViewModelRef > MySelectedItems = GetSelectedItems();

	TArray<UE::FUsdPrim> Prims;
	Prims.Reserve( MySelectedItems.Num() );

	for ( FUsdPrimViewModelRef SelectedItem : MySelectedItems )
	{
		if ( SelectedItem->UsdPrim )
		{
			Prims.Add( SelectedItem->UsdPrim );
		}
	}

	UsdUtils::CopyPrims( Prims );
}

void SUsdStageTreeView::OnPastePrim()
{
	if ( !UsdStage )
	{
		return;
	}

	FScopedTransaction Transaction( LOCTEXT( "PastePrimTransaction", "Paste prims" ) );

	UE::FSdfChangeBlock Block;

	TArray< FUsdPrimViewModelRef > MySelectedItems = GetSelectedItems();

	TArray<UE::FUsdPrim> ParentPrims;

	// This happens when right-clicking the background area without selecting any prim
	if ( MySelectedItems.IsEmpty() )
	{
		ParentPrims.Add( UsdStage.GetPseudoRoot() );
	}
	else
	{
		ParentPrims.Reserve( MySelectedItems.Num() );

		// A bit unusual that we can paste to multiple locations at the same time, but why not?
		for ( FUsdPrimViewModelRef SelectedItem : MySelectedItems )
		{
			ParentPrims.Add( SelectedItem->UsdPrim );
		}
	}

	for ( const UE::FUsdPrim& ParentPrim : ParentPrims )
	{
		// Preemptively mark the parent prims as expanded so that we can always see what we pasted
		const bool bIsExpanded = true;
		TreeItemExpansionStates.Add( ParentPrim.GetPrimPath().GetString(), bIsExpanded );

		UsdUtils::PastePrims( ParentPrim );
	}
}

void SUsdStageTreeView::OnDuplicatePrim( EUsdDuplicateType DuplicateType )
{
	if ( !UsdStage )
	{
		return;
	}

	FScopedTransaction Transaction( LOCTEXT( "DuplicatePrimTransaction", "Duplicate prims" ) );

	UE::FSdfChangeBlock Block;

	TArray< FUsdPrimViewModelRef > MySelectedItems = GetSelectedItems();

	TArray<UE::FUsdPrim> Prims;
	Prims.Reserve( MySelectedItems.Num() );

	for ( FUsdPrimViewModelRef SelectedItem : MySelectedItems )
	{
		if ( SelectedItem->UsdPrim )
		{
			Prims.Add( SelectedItem->UsdPrim );
		}
	}

<<<<<<< HEAD
		UsdUtils::RemoveAllPrimSpecs( SelectedItem->UsdPrim );
=======
	UsdUtils::DuplicatePrims( Prims, DuplicateType, UsdStage.GetEditTarget() );
}

void SUsdStageTreeView::OnDeletePrim()
{
	FScopedTransaction Transaction( LOCTEXT( "DeletePrimTransaction", "Delete prims" ) );

	UE::FSdfChangeBlock Block;

	TArray< FUsdPrimViewModelRef > MySelectedItems = GetSelectedItems();

	for ( FUsdPrimViewModelRef SelectedItem : MySelectedItems )
	{
		UsdUtils::RemoveAllLocalPrimSpecs( SelectedItem->UsdPrim );
	}
}

void SUsdStageTreeView::OnRenamePrim()
{
	TArray< FUsdPrimViewModelRef > MySelectedItems = GetSelectedItems();

	if ( MySelectedItems.Num() > 0 )
	{
		FUsdPrimViewModelRef TreeItem = MySelectedItems[ 0 ];

		TreeItem->bIsRenamingExistingPrim = true;
		PendingRenameItem = TreeItem;
		RequestScrollIntoView( TreeItem );
>>>>>>> d731a049
	}
}

void SUsdStageTreeView::OnAddReference()
{
	if ( !UsdStage || !UsdStage.IsEditTargetValid() )
	{
		return;
	}

	TStrongObjectPtr<UUsdReferenceOptions> Options = TStrongObjectPtr<UUsdReferenceOptions>{ NewObject<UUsdReferenceOptions>() };
	UUsdReferenceOptions* OptionsPtr = Options.Get();
	if ( !OptionsPtr )
	{
		return;
	}

	bool bContinue = SUsdOptionsWindow::ShowOptions(
		*OptionsPtr,
		LOCTEXT( "AddReferenceTitle", "Add reference" ),
		LOCTEXT( "AddReferenceAccept", "OK" )
	);
	if ( !bContinue )
	{
		return;
	}

	TArray< FUsdPrimViewModelRef > MySelectedItems = GetSelectedItems();
	if ( MySelectedItems.Num() != 1 )
	{
		return;
	}
	UE::FUsdPrim Referencer = MySelectedItems[ 0 ]->UsdPrim;

	// This transaction is important as adding a reference may trigger the creation of new unreal assets, which need to be
	// destroyed if we spam undo afterwards. Undoing won't remove the actual reference from the stage yet though, sadly...
	FScopedTransaction Transaction( FText::Format(
		LOCTEXT( "AddReferenceTransaction", "Add reference from prim '{0}'" ),
		FText::FromString( Referencer.GetPrimPath().GetString() )
	) );

<<<<<<< HEAD
=======
	UsdUtils::AddReference(
		Referencer,
		OptionsPtr->bInternalReference ? TEXT("") : *OptionsPtr->TargetFile.FilePath,
		OptionsPtr->bUseDefaultPrim ? UE::FSdfPath{} : UE::FSdfPath{ *OptionsPtr->TargetPrimPath },
		OptionsPtr->TimeCodeOffset,
		OptionsPtr->TimeCodeScale
	);
}

void SUsdStageTreeView::OnClearReferences()
{
	FScopedTransaction Transaction( LOCTEXT( "ClearReferenceTransaction", "Clear references to USD layers" ) );

>>>>>>> d731a049
	TArray< FUsdPrimViewModelRef > MySelectedItems = GetSelectedItems();

	for ( FUsdPrimViewModelRef SelectedItem : MySelectedItems )
	{
<<<<<<< HEAD
		SelectedItem->AddReference( *PickedFile.GetValue() );
=======
		SelectedItem->ClearReferences();
>>>>>>> d731a049
	}
}

void SUsdStageTreeView::OnAddPayload()
{
	if ( !UsdStage || !UsdStage.IsEditTargetValid() )
	{
		return;
	}

	TStrongObjectPtr<UUsdReferenceOptions> Options = TStrongObjectPtr<UUsdReferenceOptions>{ NewObject<UUsdReferenceOptions>() };
	UUsdReferenceOptions* OptionsPtr = Options.Get();
	if ( !OptionsPtr )
	{
		return;
	}

	bool bContinue = SUsdOptionsWindow::ShowOptions(
		*OptionsPtr,
		LOCTEXT( "AddPayloadTitle", "Add payload" ),
		LOCTEXT( "AddPayloadAccept", "OK" )
	);
	if ( !bContinue )
	{
		return;
	}

	TArray< FUsdPrimViewModelRef > MySelectedItems = GetSelectedItems();
	if ( MySelectedItems.Num() != 1 )
	{
		return;
	}
	UE::FUsdPrim Referencer = MySelectedItems[ 0 ]->UsdPrim;

	// This transaction is important as adding a payload may trigger the creation of new unreal assets, which need to be
	// destroyed if we spam undo afterwards. Undoing won't remove the actual payload from the stage yet though, sadly...
	FScopedTransaction Transaction( FText::Format(
		LOCTEXT( "AddPayloadTransaction", "Add payload from prim '{0}'" ),
		FText::FromString( Referencer.GetPrimPath().GetString() )
	) );

	UsdUtils::AddPayload(
		Referencer,
		OptionsPtr->bInternalReference ? TEXT( "" ) : *OptionsPtr->TargetFile.FilePath,
		OptionsPtr->bUseDefaultPrim ? UE::FSdfPath{} : UE::FSdfPath{ *OptionsPtr->TargetPrimPath },
		OptionsPtr->TimeCodeOffset,
		OptionsPtr->TimeCodeScale
	);
}

void SUsdStageTreeView::OnClearPayloads()
{
	FScopedTransaction Transaction( LOCTEXT( "ClearPayloadTransaction", "Clear payloads to USD layers" ) );

	TArray< FUsdPrimViewModelRef > MySelectedItems = GetSelectedItems();

	for ( FUsdPrimViewModelRef SelectedItem : MySelectedItems )
	{
		SelectedItem->ClearPayloads();
	}
}

void SUsdStageTreeView::OnApplySchema( FName SchemaName )
{
	FScopedTransaction Transaction( FText::Format(
		LOCTEXT( "ApplySchemaTransaction", "Apply the '{0}' schema onto selected prims" ),
		FText::FromName( SchemaName )
	));

	TArray< FUsdPrimViewModelRef > MySelectedItems = GetSelectedItems();

	UE::FSdfChangeBlock Block;

	for ( FUsdPrimViewModelRef SelectedItem : MySelectedItems )
	{
		SelectedItem->ApplySchema( SchemaName );
	}
}

void SUsdStageTreeView::OnRemoveSchema( FName SchemaName )
{
	FScopedTransaction Transaction( FText::Format(
		LOCTEXT( "RemoveSchemaTransaction", "Remove the '{0}' schema from selected prims" ),
		FText::FromName( SchemaName )
	) );

	TArray< FUsdPrimViewModelRef > MySelectedItems = GetSelectedItems();

	UE::FSdfChangeBlock Block;

	for ( FUsdPrimViewModelRef SelectedItem : MySelectedItems )
	{
		SelectedItem->RemoveSchema( SchemaName );
	}
}

bool SUsdStageTreeView::CanApplySchema( FName SchemaName )
{
	if ( !UsdStage || !UsdStage.IsEditTargetValid() )
	{
		return false;
	}

	TArray< FUsdPrimViewModelRef > MySelectedItems = GetSelectedItems();

	for ( FUsdPrimViewModelRef SelectedItem : MySelectedItems )
	{
		if ( SelectedItem->CanApplySchema( SchemaName ) )
		{
			return true;
		}
	}

	return false;
}

bool SUsdStageTreeView::CanRemoveSchema( FName SchemaName )
{
	if ( !UsdStage || !UsdStage.IsEditTargetValid() )
	{
		return false;
	}

	TArray< FUsdPrimViewModelRef > MySelectedItems = GetSelectedItems();

	for ( FUsdPrimViewModelRef SelectedItem : MySelectedItems )
	{
		if ( SelectedItem->CanRemoveSchema( SchemaName ) )
		{
			return true;
		}
	}

	return false;
}

bool SUsdStageTreeView::CanAddChildPrim() const
{
	if ( !UsdStage )
	{
		return false;
	}

	TArray< FUsdPrimViewModelRef > MySelectedItems = GetSelectedItems();

	// Allow adding a new top-level prim
	if ( MySelectedItems.IsEmpty() )
	{
		return true;
	}
	else
	{
		// We use the "rename" text input workflow to specify the target name,
		// so this doesn't work very well for multiple prims yet
		if ( MySelectedItems.Num() > 1 )
		{
			return false;
		}

		// If we have something selected it must be valid
		if ( !MySelectedItems[ 0 ]->UsdPrim.IsValid() )
		{
			return false;
		}
	}

	return true;
}

bool SUsdStageTreeView::CanPastePrim() const
{
	if ( !UsdStage )
	{
		return false;
	}

	return UsdUtils::CanPastePrims();
}

bool SUsdStageTreeView::DoesPrimExistOnStage() const
{
	if ( !UsdStage || !UsdStage.IsEditTargetValid() )
	{
		return false;
	}

	TArray< FUsdPrimViewModelRef > MySelectedItems = GetSelectedItems();

	for ( FUsdPrimViewModelRef SelectedItem : MySelectedItems )
	{
		if ( !SelectedItem->UsdPrim.IsPseudoRoot() && SelectedItem->UsdPrim.IsValid() )
		{
			return true;
		}
	}

	return false;
}

bool SUsdStageTreeView::DoesPrimExistOnEditTarget() const
{
	if ( !UsdStage || !UsdStage.IsEditTargetValid() )
	{
		return false;
	}

	TArray< FUsdPrimViewModelRef > MySelectedItems = GetSelectedItems();

	for ( FUsdPrimViewModelRef SelectedItem : MySelectedItems )
	{
		UE::FSdfPath SpecPath = UsdUtils::GetPrimSpecPathForLayer( SelectedItem->UsdPrim, UsdStage.GetEditTarget() );
		if ( !SpecPath.IsAbsoluteRootPath() && !SpecPath.IsEmpty() )
		{
			return true;
		}
	}

	return false;
}

bool SUsdStageTreeView::DoesPrimHaveSpecOnLocalLayerStack() const
{
	TArray< FUsdPrimViewModelRef > MySelectedItems = GetSelectedItems();

	for ( FUsdPrimViewModelRef SelectedItem : MySelectedItems )
	{
		if ( SelectedItem->HasSpecsOnLocalLayer() )
		{
			return true;
		}
	}

	return false;
}

void SUsdStageTreeView::RequestListRefresh()
{
	SUsdTreeView< FUsdPrimViewModelRef >::RequestListRefresh();
	RestoreExpansionStates();
}

void SUsdStageTreeView::RestoreExpansionStates()
{
	TFunction< void( const FUsdPrimViewModelRef& ) > SetExpansionRecursive = [&]( const FUsdPrimViewModelRef& Item )
	{
		if ( const UE::FUsdPrim& Prim = Item->UsdPrim )
		{
			if (bool* bFoundExpansionState = TreeItemExpansionStates.Find( Prim.GetPrimPath().GetString() ) )
			{
				SetItemExpansion( Item, *bFoundExpansionState );
			}
			// Default to showing the root level expanded
			else if ( Prim.GetStage().GetPseudoRoot() == Prim )
			{
				const bool bShouldExpand = true;
				SetItemExpansion( Item, bShouldExpand );
			}
		}

		for ( const FUsdPrimViewModelRef& Child : Item->Children )
		{
			SetExpansionRecursive( Child );
		}
	};

	for ( const FUsdPrimViewModelRef& RootItem : RootItems )
	{
		SetExpansionRecursive( RootItem );
	}
}

void SUsdStageTreeView::OnToggleAllPayloads( EPayloadsTrigger PayloadsTrigger )
{
	if ( !UsdStage )
	{
		return;
	}

	TArray< FUsdPrimViewModelRef > MySelectedItems = GetSelectedItems();

	// Ideally we'd just use a UE::FSdfChangeBlock here, but for whatever reason this doesn't seem to affect the
	// notices USD emits when loading/unloading prim payloads, so we must do this via the UsdStage directly

	TSet<UE::FSdfPath> PrimsToLoad;
	TSet<UE::FSdfPath> PrimsToUnload;

	for ( FUsdPrimViewModelRef SelectedItem : MySelectedItems )
	{
		if ( SelectedItem->UsdPrim )
		{
			TFunction< void( FUsdPrimViewModelRef ) > RecursiveTogglePayloads;
			RecursiveTogglePayloads = [ &RecursiveTogglePayloads, PayloadsTrigger, &PrimsToLoad, &PrimsToUnload ]( FUsdPrimViewModelRef InSelectedItem ) -> void
			{
				UE::FUsdPrim& UsdPrim = InSelectedItem->UsdPrim;

				if ( UsdPrim.HasPayload() )
				{
					bool bPrimIsLoaded = UsdPrim.IsLoaded();

					if ( PayloadsTrigger == EPayloadsTrigger::Toggle )
					{
						if ( bPrimIsLoaded )
						{
							PrimsToUnload.Add( UsdPrim.GetPrimPath() );
						}
						else
						{
							PrimsToLoad.Add( UsdPrim.GetPrimPath() );
						}
					}
					else if ( PayloadsTrigger == EPayloadsTrigger::Load && !bPrimIsLoaded )
					{
						PrimsToLoad.Add( UsdPrim.GetPrimPath() );
					}
					else if ( PayloadsTrigger == EPayloadsTrigger::Unload && bPrimIsLoaded )
					{
						PrimsToUnload.Add( UsdPrim.GetPrimPath() );
					}
				}
				else
				{
					for ( FUsdPrimViewModelRef Child : InSelectedItem->UpdateChildren() )
					{
						RecursiveTogglePayloads( Child );
					}
				}
			};

			RecursiveTogglePayloads( SelectedItem );
		}
	}

	if ( PrimsToLoad.Num() + PrimsToUnload.Num() > 0 )
	{
		UE::FSdfChangeBlock GroupNotices;
		UsdStage.LoadAndUnload( PrimsToLoad, PrimsToUnload );
	}
}

void SUsdStageTreeView::FillDuplicateSubmenu( FMenuBuilder& MenuBuilder )
{
	MenuBuilder.AddMenuEntry(
		LOCTEXT( "DuplicateFlattened_Text", "Flatten composed prim" ),
		LOCTEXT( "DuplicateFlattened_ToolTip", "Generate a flattened duplicate of the composed prim onto the current edit target" ),
		FSlateIcon(),
		FUIAction(
			FExecuteAction::CreateSP( this, &SUsdStageTreeView::OnDuplicatePrim, EUsdDuplicateType::FlattenComposedPrim ),
			FCanExecuteAction::CreateSP( this, &SUsdStageTreeView::DoesPrimExistOnStage )
		),
		NAME_None,
		EUserInterfaceActionType::Button
	);

	MenuBuilder.AddMenuEntry(
		LOCTEXT( "DuplicateSingle_Text", "Single layer specs" ),
		TAttribute<FText>::Create( TAttribute<FText>::FGetter::CreateLambda( [this]()
		{
			return DoesPrimExistOnEditTarget()
				? LOCTEXT( "DuplicateSingleValid_ToolTip", "Duplicate the prim's specs on the current edit target only" )
				: UE::USDStageTreeView::Private::NoSpecOnLocalLayerStack;
		})),
		FSlateIcon(),
		FUIAction(
			FExecuteAction::CreateSP( this, &SUsdStageTreeView::OnDuplicatePrim, EUsdDuplicateType::SingleLayerSpecs ),
			FCanExecuteAction::CreateSP( this, &SUsdStageTreeView::DoesPrimExistOnEditTarget )
		),
		NAME_None,
		EUserInterfaceActionType::Button
	);

	MenuBuilder.AddMenuEntry(
		LOCTEXT( "DuplicateAllLocal_Text", "All local layer specs" ),
		TAttribute<FText>::Create( TAttribute<FText>::FGetter::CreateLambda( [this]()
		{
			return DoesPrimHaveSpecOnLocalLayerStack()
				? LOCTEXT( "DuplicateAllLocalValid_ToolTip", "Duplicate each of the prim's specs across the entire stage" )
				: UE::USDStageTreeView::Private::NoSpecOnLocalLayerStack;
		})),
		FSlateIcon(),
		FUIAction(
			FExecuteAction::CreateSP( this, &SUsdStageTreeView::OnDuplicatePrim, EUsdDuplicateType::AllLocalLayerSpecs ),
			FCanExecuteAction::CreateSP( this, &SUsdStageTreeView::DoesPrimHaveSpecOnLocalLayerStack )
		),
		NAME_None,
		EUserInterfaceActionType::Button
	);
}

FReply SUsdStageTreeView::OnKeyDown( const FGeometry& MyGeometry, const FKeyEvent& InKeyEvent )
{
	if ( UICommandList->ProcessCommandBindings( InKeyEvent ) )
	{
		return FReply::Handled();
	}

	return SUsdTreeView::OnKeyDown( MyGeometry, InKeyEvent );
}

void SUsdStageTreeView::ScrollItemIntoView( FUsdPrimViewModelRef TreeItem )
{
	FUsdPrimViewModel* Parent = TreeItem->ParentItem;
	while( Parent )
	{
		SetItemExpansion( StaticCastSharedRef< FUsdPrimViewModel>( Parent->AsShared() ), true );
		Parent = Parent->ParentItem;
	}

	RequestScrollIntoView( TreeItem );
}

void SUsdStageTreeView::OnTreeItemScrolledIntoView( FUsdPrimViewModelRef TreeItem, const TSharedPtr<ITableRow>& Widget )
{
	if ( TreeItem == PendingRenameItem.Pin() )
	{
		PendingRenameItem = nullptr;
		TreeItem->RenameRequestEvent.ExecuteIfBound();
	}
}

void SUsdStageTreeView::OnPrimNameCommitted( const FUsdPrimViewModelRef& ViewModel, const FText& InPrimName )
{
	// Reset this regardless of how we exit this function
	const bool bRenamingExistingPrim = ViewModel->bIsRenamingExistingPrim;
	ViewModel->bIsRenamingExistingPrim = false;

	if ( InPrimName.IsEmptyOrWhitespace() )
	{
		// Escaped out of initially setting a prim name
		if ( !ViewModel->UsdPrim )
		{
			if (FUsdPrimViewModel* Parent = ViewModel->ParentItem)
			{
				ViewModel->ParentItem->Children.Remove( ViewModel );
			}
			else
			{
				RootItems.Remove( ViewModel );
			}

			RequestTreeRefresh();
		}
		return;
	}

	if ( bRenamingExistingPrim )
	{
		FScopedTransaction Transaction( LOCTEXT( "RenamePrimTransaction", "Rename a prim" ) );

		// e.g. "/Root/OldPrim/"
		FString OldPath = ViewModel->UsdPrim.GetPrimPath().GetString();

		// e.g. "NewPrim"
		FString NewNameStr = InPrimName.ToString();

		// Preemptively preserve the prim's expansion state because RenamePrim will trigger notices from within itself
		// that will trigger refreshes of the tree view
		{
			// e.g. "/Root/NewPrim"
			FString NewPath = FString::Printf( TEXT( "%s/%s" ), *FPaths::GetPath( OldPath ), *NewNameStr );
			TMap<FString, bool> PairsToAdd;
			for ( TMap<FString, bool>::TIterator It( TreeItemExpansionStates ); It; ++It )
			{
				// e.g. "/Root/OldPrim/SomeChild"
				FString SomePrimPath = It->Key;
				if ( SomePrimPath.RemoveFromStart( OldPath ) )  // e.g. "/SomeChild"
				{
					// e.g. "/Root/NewPrim/SomeChild"
					SomePrimPath = NewPath + SomePrimPath;
					PairsToAdd.Add( SomePrimPath, It->Value );
				}
			}
			TreeItemExpansionStates.Append( PairsToAdd );
		}

		UsdUtils::RenamePrim( ViewModel->UsdPrim, *NewNameStr );
	}
	else
	{
		FScopedTransaction Transaction( LOCTEXT( "AddPrimTransaction", "Add a new prim" ) );

		ViewModel->DefinePrim( *InPrimName.ToString() );

		const bool bResync = true;

		// Renamed a child item
		if ( ViewModel->ParentItem )
		{
			ViewModel->ParentItem->Children.Remove( ViewModel );

			RefreshPrim( ViewModel->ParentItem->UsdPrim.GetPrimPath().GetString(), bResync );
		}
		// Renamed a root item
		else
		{
			RefreshPrim( ViewModel->UsdPrim.GetPrimPath().GetString(), bResync );
		}
	}
}

void SUsdStageTreeView::OnPrimNameUpdated(const FUsdPrimViewModelRef& TreeItem, const FText& InPrimName, FText& ErrorMessage)
{
	FString NameStr = InPrimName.ToString();
	IUsdPrim::IsValidPrimName(NameStr, ErrorMessage);
	if (!ErrorMessage.IsEmpty())
	{
		return;
	}

	{
		const UE::FUsdStageWeak& Stage = TreeItem->UsdStage;
		if ( !Stage )
		{
			return;
		}

		UE::FSdfPath ParentPrimPath;
		if ( TreeItem->ParentItem )
		{
			ParentPrimPath = TreeItem->ParentItem->UsdPrim.GetPrimPath();
		}
		else
		{
			ParentPrimPath = UE::FSdfPath::AbsoluteRootPath();
		}

		UE::FSdfPath NewPrimPath = ParentPrimPath.AppendChild( *NameStr );
		const UE::FUsdPrim& Prim = Stage.GetPrimAtPath( NewPrimPath );
		if ( Prim && Prim != TreeItem->UsdPrim )
		{
			ErrorMessage = LOCTEXT("DuplicatePrimName", "A Prim with this name already exists!");
			return;
		}
	}
}

#endif // #if USE_USD_SDK

#undef LOCTEXT_NAMESPACE<|MERGE_RESOLUTION|>--- conflicted
+++ resolved
@@ -1041,9 +1041,6 @@
 		}
 	}
 
-<<<<<<< HEAD
-		UsdUtils::RemoveAllPrimSpecs( SelectedItem->UsdPrim );
-=======
 	UsdUtils::DuplicatePrims( Prims, DuplicateType, UsdStage.GetEditTarget() );
 }
 
@@ -1072,7 +1069,6 @@
 		TreeItem->bIsRenamingExistingPrim = true;
 		PendingRenameItem = TreeItem;
 		RequestScrollIntoView( TreeItem );
->>>>>>> d731a049
 	}
 }
 
@@ -1114,8 +1110,6 @@
 		FText::FromString( Referencer.GetPrimPath().GetString() )
 	) );
 
-<<<<<<< HEAD
-=======
 	UsdUtils::AddReference(
 		Referencer,
 		OptionsPtr->bInternalReference ? TEXT("") : *OptionsPtr->TargetFile.FilePath,
@@ -1129,16 +1123,11 @@
 {
 	FScopedTransaction Transaction( LOCTEXT( "ClearReferenceTransaction", "Clear references to USD layers" ) );
 
->>>>>>> d731a049
 	TArray< FUsdPrimViewModelRef > MySelectedItems = GetSelectedItems();
 
 	for ( FUsdPrimViewModelRef SelectedItem : MySelectedItems )
 	{
-<<<<<<< HEAD
-		SelectedItem->AddReference( *PickedFile.GetValue() );
-=======
 		SelectedItem->ClearReferences();
->>>>>>> d731a049
 	}
 }
 
