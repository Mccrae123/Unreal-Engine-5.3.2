// Copyright Epic Games, Inc. All Rights Reserved.

#pragma once

#include "CoreMinimal.h"
#include "Layout/Visibility.h"
#include "Input/Reply.h"
#include "Misc/Optional.h"
#include "Templates/SharedPointer.h"
#include "Widgets/SWidget.h"
#include "Widgets/DeclarativeSyntaxSupport.h"
#include "Widgets/SCompoundWidget.h"

#include "USDStageViewModel.h"

class AUsdStageActor;
class FLevelCollectionModel;
class FMenuBuilder;
class ISceneOutliner;
enum class EMapChangeType : uint8;
enum class EUsdInitialLoadSet : uint8;
struct FSlateBrush;

#if USE_USD_SDK

class SUsdStage : public SCompoundWidget
{
	SLATE_BEGIN_ARGS( SUsdStage ) {}
	SLATE_END_ARGS()

	void Construct( const FArguments& InArgs );

	virtual ~SUsdStage();

protected:
	void SetupStageActorDelegates();
	void ClearStageActorDelegates();

	TSharedRef< SWidget > MakeMainMenu();
	TSharedRef< SWidget > MakeActorPickerMenu();
	TSharedRef< SWidget > MakeActorPickerMenuContent();
	void FillFileMenu( FMenuBuilder& MenuBuilder );
	void FillActionsMenu( FMenuBuilder& MenuBuilder );
	void FillOptionsMenu( FMenuBuilder& MenuBuilder );
	void FillPayloadsSubMenu( FMenuBuilder& MenuBuilder );
	void FillPurposesToLoadSubMenu( FMenuBuilder& MenuBuilder );
	void FillRenderContextSubMenu( FMenuBuilder& MenuBuilder );
<<<<<<< HEAD
	void FillSelectionSubMenu( FMenuBuilder& MenuBuilder );
=======
	void FillCollapsingSubMenu( FMenuBuilder& MenuBuilder );
	void FillInterpolationTypeSubMenu( FMenuBuilder& MenuBuilder );
	void FillSelectionSubMenu( FMenuBuilder& MenuBuilder );
	void FillNaniteThresholdSubMenu( FMenuBuilder& MenuBuilder );
>>>>>>> 6bbb88c8

	void OnNew();
	void OnOpen();
	void OnSave();
	void OnReloadStage();
	void OnResetStage();
	void OnClose();

	void OnImport();

	void OnPrimSelectionChanged( const TArray<FString>& PrimPath );

	void OpenStage( const TCHAR* FilePath );
<<<<<<< HEAD
=======

	void SetActor( AUsdStageActor* InUsdStageActor );
>>>>>>> 6bbb88c8

	void Refresh();

	void OnStageActorLoaded( AUsdStageActor* InUsdStageActor );

	void OnMapChanged( UWorld* World, EMapChangeType ChangeType );

	void OnViewportSelectionChanged( UObject* NewSelection );

<<<<<<< HEAD
=======
	int32 GetNaniteTriangleThresholdValue() const;
	void OnNaniteTriangleThresholdValueChanged( int32 InValue );
	void OnNaniteTriangleThresholdValueCommitted( int32 InValue, ETextCommit::Type InCommitType );

>>>>>>> 6bbb88c8
protected:
	TSharedPtr< class SUsdStageTreeView > UsdStageTreeView;
	TSharedPtr< class SUsdPrimInfo > UsdPrimInfoWidget;
	TSharedPtr< class SUsdLayersTreeView > UsdLayersTreeView;

	FDelegateHandle OnActorLoadedHandle;
	FDelegateHandle OnActorDestroyedHandle;
	FDelegateHandle OnStageActorPropertyChangedHandle;
	FDelegateHandle OnStageChangedHandle;
	FDelegateHandle OnStageInfoChangedHandle;
	FDelegateHandle OnStageEditTargetChangedHandle;
	FDelegateHandle OnPrimChangedHandle;
	FDelegateHandle OnLayersChangedHandle;

	FDelegateHandle OnViewportSelectionChangedHandle;

	FDelegateHandle OnViewportSelectionChangedHandle;

	FString SelectedPrimPath;

	FUsdStageViewModel ViewModel;

	// True while we're in the middle of setting the viewport selection from the prim selection
	bool bUpdatingViewportSelection;
<<<<<<< HEAD
=======

	// True while we're in the middle of updating the prim selection from the viewport selection
	bool bUpdatingPrimSelection;

	// We keep this menu alive instead of recreating it every time because it doesn't expose
	// setting/getting/responding to the picked world, which resets every time it is reconstructed (see UE-127879)
	// By keeping it alive it will keep its own state and we just do a full refresh when needed
	TSharedPtr<ISceneOutliner> ActorPickerMenu;

	int32 CurrentNaniteThreshold = INT32_MAX;
>>>>>>> 6bbb88c8
};

#endif // #if USE_USD_SDK<|MERGE_RESOLUTION|>--- conflicted
+++ resolved
@@ -45,14 +45,10 @@
 	void FillPayloadsSubMenu( FMenuBuilder& MenuBuilder );
 	void FillPurposesToLoadSubMenu( FMenuBuilder& MenuBuilder );
 	void FillRenderContextSubMenu( FMenuBuilder& MenuBuilder );
-<<<<<<< HEAD
-	void FillSelectionSubMenu( FMenuBuilder& MenuBuilder );
-=======
 	void FillCollapsingSubMenu( FMenuBuilder& MenuBuilder );
 	void FillInterpolationTypeSubMenu( FMenuBuilder& MenuBuilder );
 	void FillSelectionSubMenu( FMenuBuilder& MenuBuilder );
 	void FillNaniteThresholdSubMenu( FMenuBuilder& MenuBuilder );
->>>>>>> 6bbb88c8
 
 	void OnNew();
 	void OnOpen();
@@ -66,11 +62,8 @@
 	void OnPrimSelectionChanged( const TArray<FString>& PrimPath );
 
 	void OpenStage( const TCHAR* FilePath );
-<<<<<<< HEAD
-=======
 
 	void SetActor( AUsdStageActor* InUsdStageActor );
->>>>>>> 6bbb88c8
 
 	void Refresh();
 
@@ -80,13 +73,10 @@
 
 	void OnViewportSelectionChanged( UObject* NewSelection );
 
-<<<<<<< HEAD
-=======
 	int32 GetNaniteTriangleThresholdValue() const;
 	void OnNaniteTriangleThresholdValueChanged( int32 InValue );
 	void OnNaniteTriangleThresholdValueCommitted( int32 InValue, ETextCommit::Type InCommitType );
 
->>>>>>> 6bbb88c8
 protected:
 	TSharedPtr< class SUsdStageTreeView > UsdStageTreeView;
 	TSharedPtr< class SUsdPrimInfo > UsdPrimInfoWidget;
@@ -96,12 +86,9 @@
 	FDelegateHandle OnActorDestroyedHandle;
 	FDelegateHandle OnStageActorPropertyChangedHandle;
 	FDelegateHandle OnStageChangedHandle;
-	FDelegateHandle OnStageInfoChangedHandle;
 	FDelegateHandle OnStageEditTargetChangedHandle;
 	FDelegateHandle OnPrimChangedHandle;
 	FDelegateHandle OnLayersChangedHandle;
-
-	FDelegateHandle OnViewportSelectionChangedHandle;
 
 	FDelegateHandle OnViewportSelectionChangedHandle;
 
@@ -111,8 +98,6 @@
 
 	// True while we're in the middle of setting the viewport selection from the prim selection
 	bool bUpdatingViewportSelection;
-<<<<<<< HEAD
-=======
 
 	// True while we're in the middle of updating the prim selection from the viewport selection
 	bool bUpdatingPrimSelection;
@@ -123,7 +108,6 @@
 	TSharedPtr<ISceneOutliner> ActorPickerMenu;
 
 	int32 CurrentNaniteThreshold = INT32_MAX;
->>>>>>> 6bbb88c8
 };
 
 #endif // #if USE_USD_SDK