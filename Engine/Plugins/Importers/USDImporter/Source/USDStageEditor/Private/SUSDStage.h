--- conflicted
+++ resolved
@@ -6,13 +6,6 @@
 #include "UsdWrappers/ForwardDeclarations.h"
 
 #include "Animation/CurveSequence.h"
-<<<<<<< HEAD
-#include "CoreMinimal.h"
-#include "Input/Reply.h"
-#include "Layout/Visibility.h"
-#include "Misc/Optional.h"
-=======
->>>>>>> 4af6daef
 #include "Templates/SharedPointer.h"
 #include "Widgets/DeclarativeSyntaxSupport.h"
 #include "Widgets/SCompoundWidget.h"
@@ -28,10 +21,7 @@
 namespace UE
 {
 	class FUsdPrim;
-<<<<<<< HEAD
-=======
 	class FSdfPath;
->>>>>>> 4af6daef
 	class FUsdAttribute;
 }
 
@@ -63,12 +53,9 @@
 	TArray<FString> GetSelectedPropertyNames() const;
 	void SetSelectedPropertyNames( const TArray<FString>& NewSelection );
 
-<<<<<<< HEAD
-=======
 	TArray<FString> GetSelectedPropertyMetadataNames() const;
 	void SetSelectedPropertyMetadataNames(const TArray<FString>& NewSelection);
 
->>>>>>> 4af6daef
 	// Main menu actions.
 	// For all of these, providing an empty path will cause us to pop open a dialog to let the user pick the path
 	// instead.
@@ -140,12 +127,8 @@
 	FDelegateHandle OnStageChangedHandle;
 	FDelegateHandle OnStageEditTargetChangedHandle;
 	FDelegateHandle OnPrimChangedHandle;
-<<<<<<< HEAD
-	FDelegateHandle OnLayersChangedHandle;
-=======
 	FDelegateHandle OnSdfLayersChangedHandle;
 	FDelegateHandle OnSdfLayerDirtinessChangedHandle;
->>>>>>> 4af6daef
 	FDelegateHandle OnViewportSelectionChangedHandle;
 	FDelegateHandle PostPIEStartedHandle;
 	FDelegateHandle EndPIEHandle;
@@ -170,8 +153,6 @@
 	int32 CurrentNaniteThreshold = INT32_MAX;
 
 	TArray<TSharedPtr<FString>> MaterialPurposes;
-<<<<<<< HEAD
-=======
 
 	// We use our own bool to track engine exit because we use some tickers to delay work onto the next frame,
 	// and during engine shutdown its possible for this delayed work to run *before* IsEngineExitRequested() actually
@@ -182,7 +163,6 @@
 	// to let our ticker lambdas gracefully early out during those shutdown scenarios.
 	bool bEditorIsShuttingDown = false;
 	FDelegateHandle OnEditorCloseHandle;
->>>>>>> 4af6daef
 };
 
 #endif // #if USE_USD_SDK