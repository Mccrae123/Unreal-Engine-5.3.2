--- conflicted
+++ resolved
@@ -48,11 +48,8 @@
 	void FillPayloadsSubMenu( FMenuBuilder& MenuBuilder );
 	void FillPurposesToLoadSubMenu( FMenuBuilder& MenuBuilder );
 	void FillRenderContextSubMenu( FMenuBuilder& MenuBuilder );
-<<<<<<< HEAD
-=======
 	void FillMaterialPurposeSubMenu( FMenuBuilder& MenuBuilder );
 	void FillRootMotionSubMenu( FMenuBuilder& MenuBuilder );
->>>>>>> d731a049
 	void FillCollapsingSubMenu( FMenuBuilder& MenuBuilder );
 	void FillInterpolationTypeSubMenu( FMenuBuilder& MenuBuilder );
 	void FillSelectionSubMenu( FMenuBuilder& MenuBuilder );
@@ -87,11 +84,8 @@
 	void OnNaniteTriangleThresholdValueChanged( int32 InValue );
 	void OnNaniteTriangleThresholdValueCommitted( int32 InValue, ETextCommit::Type InCommitType );
 
-<<<<<<< HEAD
-=======
 	UE::FUsdStageWeak GetCurrentStage() const;
 
->>>>>>> d731a049
 protected:
 	TSharedPtr< class SUsdStageTreeView > UsdStageTreeView;
 	TSharedPtr< class SUsdPrimInfo > UsdPrimInfoWidget;
@@ -123,11 +117,8 @@
 	TSharedPtr<ISceneOutliner> ActorPickerMenu;
 
 	int32 CurrentNaniteThreshold = INT32_MAX;
-<<<<<<< HEAD
-=======
 
 	TArray<TSharedPtr<FString>> MaterialPurposes;
->>>>>>> d731a049
 };
 
 #endif // #if USE_USD_SDK