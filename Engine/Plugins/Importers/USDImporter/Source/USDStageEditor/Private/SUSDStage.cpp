--- conflicted
+++ resolved
@@ -67,11 +67,6 @@
 	if ( UsdStageActor.IsValid() )
 	{
 		UsdStage = UsdStageActor->GetUsdStage();
-
-		if ( !UsdStage.Get() )
-		{
-			UsdStageActor.Reset();
-		}
 	}
 
 	ChildSlot
@@ -166,50 +161,18 @@
 					this->UsdStageTreeView->RefreshPrim( PrimPath, bResync );
 				}
 
-<<<<<<< HEAD
-				if ( this->UsdPrimInfoWidget )
-=======
 				if ( this->UsdPrimInfoWidget && UsdStageActor.IsValid() && SelectedPrimPath.Equals( PrimPath, ESearchCase::IgnoreCase ) )
->>>>>>> 90fae962
 				{
 					this->UsdPrimInfoWidget->SetPrimPath( UsdStageActor->GetUsdStage(), *PrimPath );
 				}
 			}
 		);
 
-		if ( !OnStageChangedHandle.IsValid() )
-		{
-			OnStageChangedHandle = UsdStageActor->OnStageChanged.AddLambda(
-				[ this ]()
-				{
-<<<<<<< HEAD
-					if ( UsdStageActor.IsValid() )
-					{
-						if ( this->UsdStageInfoWidget )
-						{
-							this->UsdStageInfoWidget->RefreshStageInfos( UsdStageActor.Get() );
-						}
-
-						if ( this->UsdStageTreeView )
-						{
-							this->UsdStageTreeView->Refresh( UsdStageActor.Get() );
-							this->UsdStageTreeView->RequestTreeRefresh();
-						}
-
-						if ( this->UsdPrimInfoWidget )
-						{
-							this->UsdPrimInfoWidget->SetPrimPath( UsdStageActor->GetUsdStage(), TEXT("/") );
-						}
-
-						if ( this->UsdLayersTreeView )
-						{
-							this->UsdLayersTreeView->Refresh( UsdStageActor.Get(), true );
-						}
-					}
-				}
-			);
-		}
-=======
+		OnStageChangedHandle = UsdStageActor->OnStageChanged.AddLambda(
+			[ this ]()
+			{
+				if ( UsdStageActor.IsValid() )
+				{
 					if ( this->UsdPrimInfoWidget )
 					{
 						this->UsdPrimInfoWidget->SetPrimPath( UsdStageActor->GetUsdStage(), TEXT("/") );
@@ -227,7 +190,6 @@
 				this->CloseStage();
 			}
 		);
->>>>>>> 90fae962
 
 		OnStageEditTargetChangedHandle = UsdStageActor->GetUsdListener().OnStageEditTargetChanged.AddLambda(
 			[ this ]()
@@ -243,9 +205,6 @@
 
 void SUsdStage::ClearStageActorDelegates()
 {
-	FCoreUObjectDelegates::OnObjectPropertyChanged.Remove( OnStageActorPropertyChangedHandle );
-	AUsdStageActor::OnActorLoaded.Remove( OnActorLoadedHandle );
-
 	if ( UsdStageActor.IsValid() )
 	{
 		UsdStageActor->OnStageChanged.Remove( OnStageChangedHandle );
@@ -530,26 +489,6 @@
 
 	if ( UsdFilePath )
 	{
-<<<<<<< HEAD
-		{
-			FScopedUsdAllocs UsdAllocs;
-
-			pxr::UsdStageCacheContext UsdStageCacheContext( UnrealUSDWrapper::GetUsdStageCache() );
-			pxr::UsdStageRefPtr UsdStage = pxr::UsdStage::CreateNew( UnrealToUsd::ConvertString( *UsdFilePath.GetValue() ).Get() );
-
-			if ( !UsdStage )
-			{
-				return;
-			}
-
-			// Create default prim
-			pxr::UsdGeomXform RootPrim = pxr::UsdGeomXform::Define( UsdStage, UnrealToUsd::ConvertPath( TEXT("/Root") ).Get() );
-			pxr::UsdModelAPI( RootPrim ).SetKind( pxr::TfToken("component") );
-
-			// Set default prim
-			UsdStage->SetDefaultPrim( RootPrim.GetPrim() );
-
-=======
 		FScopedTransaction Transaction(FText::Format(
 			LOCTEXT("NewStageTransaction", "Created new USD stage '{0}'"),
 			FText::FromString(UsdFilePath.GetValue())
@@ -573,7 +512,6 @@
 			// Set default prim
 			UsdStage->SetDefaultPrim( RootPrim.GetPrim() );
 
->>>>>>> 90fae962
 			// Set up axis
 			UsdUtils::SetUsdStageAxis( UsdStage, pxr::UsdGeomTokens->z );
 		}
@@ -648,14 +586,6 @@
 				UsdStage->SetEditTarget(UsdStage->GetRootLayer());
 			}
 
-			// If we were editing an unsaved layer, when we reload the edit target will be cleared.
-			// We need to make sure we're always editing something or else UsdEditContext might trigger some errors
-			const pxr::UsdEditTarget& EditTarget = UsdStage->GetEditTarget();
-			if (!EditTarget.IsValid() || EditTarget.IsNull())
-			{
-				UsdStage->SetEditTarget(UsdStage->GetRootLayer());
-			}
-
 			if ( UsdLayersTreeView )
 			{
 				UsdLayersTreeView->Refresh( UsdStageActor.Get(), true );
@@ -765,30 +695,12 @@
 	}
 }
 
-<<<<<<< HEAD
-void SUsdStage::OnInitialLoadSetChanged( EUsdInitialLoadSet InitialLoadSet )
-{
-	if ( UsdStageActor.IsValid() && UsdStageActor->InitialLoadSet != InitialLoadSet )
-	{
-		const FScopedTransaction Transaction( LOCTEXT("EditInitialLoadSetTransaction", "Edit Initial Load Set") );
-		UsdStageActor->Modify();
-		UsdStageActor->InitialLoadSet = InitialLoadSet;
-	}
-}
-
-=======
->>>>>>> 90fae962
 void SUsdStage::OpenStage( const TCHAR* FilePath )
 {
 	if ( !UsdStageActor.IsValid() )
 	{
 		IUsdStageModule& UsdStageModule = FModuleManager::Get().LoadModuleChecked< IUsdStageModule >( "UsdStage" );
 		UsdStageActor = &UsdStageModule.GetUsdStageActor( GWorld );
-
-		if ( UsdStageInfoWidget )
-		{
-			UsdStageActor->InitialLoadSet = UsdStageInfoWidget->GetInitialLoadSet();
-		}
 
 		SetupStageActorDelegates();
 	}
@@ -801,8 +713,6 @@
 	UsdStageActor->PostEditChangeProperty( RootLayerPropertyChangedEvent );
 }
 
-<<<<<<< HEAD
-=======
 void SUsdStage::CloseStage()
 {
 	if ( AUsdStageActor* StageActor = UsdStageActor.Get() )
@@ -835,7 +745,6 @@
 	}
 }
 
->>>>>>> 90fae962
 void SUsdStage::OnStageActorLoaded( AUsdStageActor* InUsdStageActor )
 {
 	if ( UsdStageActor == InUsdStageActor )
@@ -843,10 +752,6 @@
 		return;
 	}
 
-<<<<<<< HEAD
-	UsdStageActor = InUsdStageActor;
-	SetupStageActorDelegates();
-=======
 	ClearStageActorDelegates();
 	UsdStageActor = InUsdStageActor;
 	SetupStageActorDelegates();
@@ -854,7 +759,6 @@
 	// Refresh here because we may be receiving an actor that has a stage already loaded,
 	// like during undo/redo
 	Refresh();
->>>>>>> 90fae962
 }
 
 void SUsdStage::OnStageActorPropertyChanged( UObject* ObjectBeingModified, FPropertyChangedEvent& PropertyChangedEvent )
