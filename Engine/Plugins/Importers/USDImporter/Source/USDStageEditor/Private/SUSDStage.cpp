// Copyright Epic Games, Inc. All Rights Reserved.

#include "SUSDStage.h"

#include "SUSDLayersTreeView.h"
#include "SUSDPrimInfo.h"
#include "SUSDStageInfo.h"
#include "SUSDStageTreeView.h"
#include "UnrealUSDWrapper.h"
#include "USDErrorUtils.h"
#include "USDLayerUtils.h"
#include "USDSchemasModule.h"
#include "USDSchemaTranslator.h"
#include "USDStageActor.h"
#include "USDStageEditorSettings.h"
#include "USDStageImportContext.h"
#include "USDStageImporter.h"
#include "USDStageImporterModule.h"
#include "USDStageImportOptions.h"
#include "USDStageModule.h"
#include "USDTypesConversion.h"

#include "UsdWrappers/SdfLayer.h"
#include "UsdWrappers/UsdStage.h"

#include "Dialogs/DlgPickPath.h"
#include "EditorStyleSet.h"
#include "Engine/World.h"
#include "Framework/MultiBox/MultiBoxBuilder.h"
#include "LevelEditor.h"
#include "Modules/ModuleManager.h"
#include "ScopedTransaction.h"
#include "UObject/StrongObjectPtr.h"
#include "Widgets/Layout/SSplitter.h"
#include "Engine/Selection.h"

#define LOCTEXT_NAMESPACE "SUsdStage"

#if USE_USD_SDK

namespace SUSDStageConstants
{
	static const FMargin SectionPadding( 1.f, 4.f, 1.f, 1.f );
}

namespace SUSDStageImpl
{
	void SelectGeneratedComponentsAndActors( AUsdStageActor* StageActor, const TArray<FString>& PrimPaths )
	{
		if ( !StageActor )
		{
			return;
		}

		TSet<USceneComponent*> ComponentsToSelect;
		for ( const FString& PrimPath : PrimPaths )
		{
			if ( USceneComponent* GeneratedComponent = StageActor->GetGeneratedComponent( PrimPath ) )
			{
				ComponentsToSelect.Add( GeneratedComponent );
			}
		}

		TSet<AActor*> ActorsToSelect;
		for ( USceneComponent* ComponentToSelect : ComponentsToSelect )
		{
			if ( AActor* Owner = ComponentToSelect->GetOwner() )
			{
				// We always need the parent actor selected to select a component
				ActorsToSelect.Add( Owner );
			}
		}

		// Don't deselect anything if we're not going to select anything
		if ( ActorsToSelect.Num() == 0 && ComponentsToSelect.Num() == 0 )
		{
			return;
		}

		const bool bSelected = true;
		const bool bNotifySelectionChanged = true;
		const bool bDeselectBSPSurfs = true;
		GEditor->SelectNone( bNotifySelectionChanged, bDeselectBSPSurfs );

		for ( AActor* Actor : ActorsToSelect )
		{
			GEditor->SelectActor( Actor, bSelected, bNotifySelectionChanged );
		}

		for ( USceneComponent* Component : ComponentsToSelect )
		{
			GEditor->SelectComponent( Component, bSelected, bNotifySelectionChanged );
		}
	}
}

void SUsdStage::Construct( const FArguments& InArgs )
{
	OnStageActorPropertyChangedHandle = FCoreUObjectDelegates::OnObjectPropertyChanged.AddSP( SharedThis( this ), &SUsdStage::OnStageActorPropertyChanged );
	OnActorLoadedHandle = AUsdStageActor::OnActorLoaded.AddSP( SharedThis( this ), &SUsdStage::OnStageActorLoaded );

	OnViewportSelectionChangedHandle = USelection::SelectionChangedEvent.AddRaw( this, &SUsdStage::OnViewportSelectionChanged );

	IUsdStageModule& UsdStageModule = FModuleManager::Get().LoadModuleChecked< IUsdStageModule >( "UsdStage" );
	ViewModel.UsdStageActor = &UsdStageModule.GetUsdStageActor( GWorld );

	bUpdatingViewportSelection = false;

	UE::FUsdStage UsdStage;

	if ( ViewModel.UsdStageActor.IsValid() )
	{
		UsdStage = ViewModel.UsdStageActor->GetOrLoadUsdStage();
	}

	ChildSlot
	[
		SNew( SBorder )
		.BorderImage( FEditorStyle::GetBrush("Docking.Tab.ContentAreaBrush") )
		[
			SNew( SVerticalBox )

			// Menu
			+ SVerticalBox::Slot()
			.AutoHeight()
			[
				MakeMainMenu()
			]

			+SVerticalBox::Slot()
			.FillHeight(1.f)
			.Padding( SUSDStageConstants::SectionPadding )
			[
				SNew( SSplitter )
				.Orientation( Orient_Vertical )

				+SSplitter::Slot()
				.Value( 0.7f )
				[
					SNew( SSplitter )
					.Orientation( Orient_Horizontal )

					// Stage tree
					+SSplitter::Slot()
					[
						SNew( SBorder )
						.BorderImage( FEditorStyle::GetBrush(TEXT("ToolPanel.GroupBorder")) )
						[
							SAssignNew( UsdStageTreeView, SUsdStageTreeView, ViewModel.UsdStageActor.Get() )
							.OnPrimSelectionChanged( this, &SUsdStage::OnPrimSelectionChanged )
						]
					]

					// Prim details
					+SSplitter::Slot()
					[
						SNew( SBorder )
						.BorderImage( FEditorStyle::GetBrush("ToolPanel.GroupBorder") )
						[
							SAssignNew( UsdPrimInfoWidget, SUsdPrimInfo, UsdStage, TEXT("/") )
						]
					]
				]

				// Layers tree
				+SSplitter::Slot()
				.Value( 0.3f )
				[
					SNew(SBorder)
					.BorderImage( FEditorStyle::GetBrush(TEXT("ToolPanel.GroupBorder")) )
					[
						SAssignNew( UsdLayersTreeView, SUsdLayersTreeView, ViewModel.UsdStageActor.Get() )
					]
				]
			]
		]
	];

	SetupStageActorDelegates();
}

void SUsdStage::SetupStageActorDelegates()
{
	ClearStageActorDelegates();

	if ( ViewModel.UsdStageActor.IsValid() )
	{
		OnPrimChangedHandle = ViewModel.UsdStageActor->OnPrimChanged.AddLambda(
			[ this ]( const FString& PrimPath, bool bResync )
			{
				if ( this->UsdStageTreeView )
				{
					this->UsdStageTreeView->RefreshPrim( PrimPath, bResync );
					UsdStageTreeView->RequestTreeRefresh();
				}

				const bool bViewingTheUpdatedPrim = SelectedPrimPath.Equals( PrimPath, ESearchCase::IgnoreCase );
				const bool bViewingStageProperties = SelectedPrimPath.IsEmpty() || SelectedPrimPath == TEXT("/");
				const bool bStageUpdated = PrimPath == TEXT("/");

				if ( this->UsdPrimInfoWidget &&
					 ViewModel.UsdStageActor.IsValid() &&
					 ( bViewingTheUpdatedPrim || ( bViewingStageProperties && bStageUpdated ) ) )
				{
					this->UsdPrimInfoWidget->SetPrimPath( ViewModel.UsdStageActor->GetOrLoadUsdStage(), *PrimPath );
				}

				if ( PrimPath == TEXT("/") && this->UsdStageInfoWidget )
				{
					this->UsdStageInfoWidget->RefreshStageInfos( ViewModel.UsdStageActor.Get() );
				}
			}
		);

		// Fired when we switch which is the currently opened stage
		OnStageChangedHandle = ViewModel.UsdStageActor->OnStageChanged.AddLambda(
			[ this ]()
			{
				// So we can reset even if our actor is being destroyed right now
				const bool bEvenIfPendingKill = true;
				if ( ViewModel.UsdStageActor.IsValid( bEvenIfPendingKill ) )
				{
					if ( this->UsdPrimInfoWidget )
					{
						// The cast here forces us to use the const version of GetUsdStage, that won't force-load the stage in case it isn't opened yet
						const UE::FUsdStage& UsdStage = static_cast< const AUsdStageActor* >( ViewModel.UsdStageActor.Get( bEvenIfPendingKill ) )->GetUsdStage();
						this->UsdPrimInfoWidget->SetPrimPath( UsdStage, TEXT("/") );
					}
				}

				this->Refresh();
			}
		);

		// Fired when the currently opened stage changes its info (e.g. startTimeSeconds, framesPerSecond, etc.)
		OnStageInfoChangedHandle = ViewModel.UsdStageActor->GetUsdListener().GetOnStageInfoChanged().AddLambda(
			[ this ]( const TArray< FString >& ChangedFields )
			{
				if ( this->UsdStageInfoWidget )
				{
					this->UsdStageInfoWidget->RefreshStageInfos( ViewModel.UsdStageActor.Get() );
				}
			}
		);

		OnActorDestroyedHandle = ViewModel.UsdStageActor->OnActorDestroyed.AddLambda(
			[ this ]()
			{
				ClearStageActorDelegates();
				this->ViewModel.CloseStage();

				this->Refresh();
			}
		);

		OnStageEditTargetChangedHandle = ViewModel.UsdStageActor->GetUsdListener().GetOnStageEditTargetChanged().AddLambda(
			[ this ]()
			{
				if ( this->UsdLayersTreeView && ViewModel.UsdStageActor.IsValid() )
				{
					this->UsdLayersTreeView->Refresh( ViewModel.UsdStageActor.Get(), false );
				}
			}
		);
	}
}

void SUsdStage::ClearStageActorDelegates()
{
	const bool bEvenIfPendingKill = true;
	if ( AUsdStageActor* StageActor = ViewModel.UsdStageActor.Get( bEvenIfPendingKill ) )
	{
		StageActor->OnStageChanged.Remove( OnStageChangedHandle );
		StageActor->OnPrimChanged.Remove( OnPrimChangedHandle );
		StageActor->OnActorDestroyed.Remove ( OnActorDestroyedHandle );

<<<<<<< HEAD
		ViewModel.UsdStageActor->GetUsdListener().GetOnStageEditTargetChanged().Remove( OnStageEditTargetChangedHandle );
		ViewModel.UsdStageActor->GetUsdListener().GetOnStageInfoChanged().Remove( OnStageInfoChangedHandle );
=======
		StageActor->GetUsdListener().GetOnStageEditTargetChanged().Remove( OnStageEditTargetChangedHandle );
>>>>>>> 3aae9151
	}
}

SUsdStage::~SUsdStage()
{
	FCoreUObjectDelegates::OnObjectPropertyChanged.Remove( OnStageActorPropertyChangedHandle );
	AUsdStageActor::OnActorLoaded.Remove( OnActorLoadedHandle );
	USelection::SelectionChangedEvent.Remove( OnViewportSelectionChangedHandle );

	ClearStageActorDelegates();
}

TSharedRef< SWidget > SUsdStage::MakeMainMenu()
{
	FMenuBarBuilder MenuBuilder( nullptr );
	{
		// File
		MenuBuilder.AddPullDownMenu(
			LOCTEXT( "FileMenu", "File" ),
			LOCTEXT( "FileMenu_ToolTip", "Opens the file menu" ),
			FNewMenuDelegate::CreateSP( this, &SUsdStage::FillFileMenu ) );

		// Actions
		MenuBuilder.AddPullDownMenu(
			LOCTEXT( "ActionsMenu", "Actions" ),
			LOCTEXT( "ActionsMenu_ToolTip", "Opens the actions menu" ),
			FNewMenuDelegate::CreateSP( this, &SUsdStage::FillActionsMenu ) );

		// Options
		MenuBuilder.AddPullDownMenu(
			LOCTEXT( "OptionsMenu", "Options" ),
			LOCTEXT( "OptionsMenu_ToolTip", "Opens the options menu" ),
			FNewMenuDelegate::CreateSP( this, &SUsdStage::FillOptionsMenu ) );
	}

	// Create the menu bar
	TSharedRef< SWidget > MenuBarWidget = MenuBuilder.MakeWidget();
	MenuBarWidget->SetVisibility( EVisibility::Visible ); // Work around for menu bar not showing on Mac

	return MenuBarWidget;
}

void SUsdStage::FillFileMenu( FMenuBuilder& MenuBuilder )
{
	MenuBuilder.BeginSection( "File", LOCTEXT("File", "File") );
	{
		MenuBuilder.AddMenuEntry(
			LOCTEXT("New", "New"),
			LOCTEXT("New_ToolTip", "Creates a new layer and opens the stage with it at its root"),
			FSlateIcon(),
			FUIAction(
				FExecuteAction::CreateSP( this, &SUsdStage::OnNew ),
				FCanExecuteAction()
			),
			NAME_None,
			EUserInterfaceActionType::Button
		);

		MenuBuilder.AddMenuEntry(
			LOCTEXT("Open", "Open..."),
			LOCTEXT("Open_ToolTip", "Opens a USD file"),
			FSlateIcon(),
			FUIAction(
				FExecuteAction::CreateSP( this, &SUsdStage::OnOpen ),
				FCanExecuteAction()
			),
			NAME_None,
			EUserInterfaceActionType::Button
		);

		MenuBuilder.AddMenuEntry(
			LOCTEXT("Save", "Save"),
			LOCTEXT("Save_ToolTip", "Saves the stage"),
			FSlateIcon(),
			FUIAction(
				FExecuteAction::CreateSP( this, &SUsdStage::OnSave ),
				FCanExecuteAction()
			),
			NAME_None,
			EUserInterfaceActionType::Button
		);

		MenuBuilder.AddMenuEntry(
			LOCTEXT("Reload", "Reload"),
			LOCTEXT("Reload_ToolTip", "Reloads the stage from disk"),
			FSlateIcon(),
			FUIAction(
				FExecuteAction::CreateSP( this, &SUsdStage::OnReloadStage ),
				FCanExecuteAction()
			),
			NAME_None,
			EUserInterfaceActionType::Button
		);

		MenuBuilder.AddMenuEntry(
			LOCTEXT("Close", "Close"),
			LOCTEXT("Close_ToolTip", "Closes the opened stage"),
			FSlateIcon(),
			FUIAction(
				FExecuteAction::CreateSP( this, &SUsdStage::OnClose ),
				FCanExecuteAction()
			),
			NAME_None,
			EUserInterfaceActionType::Button
		);
	}
	MenuBuilder.EndSection();
}

void SUsdStage::FillActionsMenu( FMenuBuilder& MenuBuilder )
{
	MenuBuilder.BeginSection( "Actions", LOCTEXT("Actions", "Actions") );
	{
		MenuBuilder.AddMenuEntry(
			LOCTEXT("Import", "Import..."),
			LOCTEXT("Import_ToolTip", "Imports the stage as Unreal assets"),
			FSlateIcon(),
			FUIAction(
				FExecuteAction::CreateSP( this, &SUsdStage::OnImport ),
				FCanExecuteAction()
			),
			NAME_None,
			EUserInterfaceActionType::Button
		);
	}
	MenuBuilder.EndSection();
}

void SUsdStage::FillOptionsMenu(FMenuBuilder& MenuBuilder)
{
	MenuBuilder.BeginSection( "Options", LOCTEXT("Options", "Options") );
	{
		MenuBuilder.AddSubMenu(
			LOCTEXT("Payloads", "Payloads"),
			LOCTEXT("Payloads_ToolTip", "What to do with payloads when initially opening the stage"),
			FNewMenuDelegate::CreateSP(this, &SUsdStage::FillPayloadsSubMenu));

		MenuBuilder.AddSubMenu(
			LOCTEXT("PurposesToLoad", "Purposes to load"),
			LOCTEXT("PurposesToLoad_ToolTip", "Only load prims with these specific purposes from the USD stage"),
			FNewMenuDelegate::CreateSP(this, &SUsdStage::FillPurposesToLoadSubMenu),
			false,
			FSlateIcon(),
			false);

		MenuBuilder.AddSubMenu(
			LOCTEXT("RenderContext", "Render Context"),
			LOCTEXT("RenderContext_ToolTip", "Choose which render context to use when parsing materials"),
			FNewMenuDelegate::CreateSP(this, &SUsdStage::FillRenderContextSubMenu));

		MenuBuilder.AddMenuSeparator();

		MenuBuilder.AddSubMenu(
			LOCTEXT( "SelectionText", "Selection" ),
			LOCTEXT( "SelectionText_ToolTip", "How the selection of prims, actors and components should behave" ),
			FNewMenuDelegate::CreateSP( this, &SUsdStage::FillSelectionSubMenu ) );
	}
	MenuBuilder.EndSection();
}

void SUsdStage::FillPayloadsSubMenu(FMenuBuilder& MenuBuilder)
{
	MenuBuilder.AddMenuEntry(
		LOCTEXT("LoadAll", "Load all"),
		LOCTEXT("LoadAll_ToolTip", "Loads all payloads initially"),
		FSlateIcon(),
		FUIAction(
			FExecuteAction::CreateLambda([this]()
			{
				if(AUsdStageActor* StageActor = ViewModel.UsdStageActor.Get())
				{
					FScopedTransaction Transaction(FText::Format(
						LOCTEXT("SetLoadAllTransaction", "Set USD stage actor '{0}' actor to load all payloads initially"),
						FText::FromString(StageActor->GetActorLabel())
					));

					StageActor->Modify();
					StageActor->InitialLoadSet = EUsdInitialLoadSet::LoadAll;
				}
			}),
			FCanExecuteAction::CreateLambda([this]()
			{
				return ViewModel.UsdStageActor.Get() != nullptr;
			}),
			FIsActionChecked::CreateLambda([this]()
			{
				if(AUsdStageActor* StageActor = ViewModel.UsdStageActor.Get())
				{
					return StageActor->InitialLoadSet == EUsdInitialLoadSet::LoadAll;
				}
				return false;
			})
		),
		NAME_None,
		EUserInterfaceActionType::RadioButton
	);

	MenuBuilder.AddMenuEntry(
		LOCTEXT("LoadNone", "Load none"),
		LOCTEXT("LoadNone_ToolTip", "Don't load any payload initially"),
		FSlateIcon(),
		FUIAction(
			FExecuteAction::CreateLambda([this]()
			{
				if(AUsdStageActor* StageActor = ViewModel.UsdStageActor.Get())
				{
					FScopedTransaction Transaction(FText::Format(
						LOCTEXT("SetLoadNoneTransaction", "Set USD stage actor '{0}' actor to load no payloads initially"),
						FText::FromString(StageActor->GetActorLabel())
					));

					StageActor->Modify();
					StageActor->InitialLoadSet = EUsdInitialLoadSet::LoadNone;
				}
			}),
			FCanExecuteAction::CreateLambda([this]()
			{
				return ViewModel.UsdStageActor.Get() != nullptr;
			}),
			FIsActionChecked::CreateLambda([this]()
			{
				if(AUsdStageActor* StageActor = ViewModel.UsdStageActor.Get())
				{
					return StageActor->InitialLoadSet == EUsdInitialLoadSet::LoadNone;
				}
				return false;
			})
		),
		NAME_None,
		EUserInterfaceActionType::RadioButton
	);
}

void SUsdStage::FillPurposesToLoadSubMenu(FMenuBuilder& MenuBuilder)
{
	auto AddPurposeEntry = [&](const EUsdPurpose& Purpose, const FText& Text)
	{
		MenuBuilder.AddMenuEntry(
			Text,
			FText::GetEmpty(),
			FSlateIcon(),
			FUIAction(
				FExecuteAction::CreateLambda([this, Purpose]()
				{
					if(AUsdStageActor* StageActor = ViewModel.UsdStageActor.Get())
					{
						FScopedTransaction Transaction(FText::Format(
							LOCTEXT("PurposesToLoadTransaction", "Change purposes to load for USD stage actor '{0}'"),
							FText::FromString(StageActor->GetActorLabel())
						));

						StageActor->Modify();
						StageActor->PurposesToLoad = (int32)((EUsdPurpose)StageActor->PurposesToLoad ^ Purpose);

						FPropertyChangedEvent PropertyChangedEvent(
							FindFieldChecked< FProperty >( StageActor->GetClass(), GET_MEMBER_NAME_CHECKED( AUsdStageActor, PurposesToLoad ) )
						);
						StageActor->PostEditChangeProperty(PropertyChangedEvent);
					}
				}),
				FCanExecuteAction::CreateLambda([this]()
				{
					return ViewModel.UsdStageActor.Get() != nullptr;
				}),
				FIsActionChecked::CreateLambda([this, Purpose]()
				{
					if(AUsdStageActor* StageActor = ViewModel.UsdStageActor.Get())
					{
						return EnumHasAllFlags((EUsdPurpose)StageActor->PurposesToLoad, Purpose);
					}
					return false;
				})
			),
			NAME_None,
			EUserInterfaceActionType::Check
		);
	};

	AddPurposeEntry(EUsdPurpose::Proxy,  LOCTEXT("ProxyPurpose",  "Proxy"));
	AddPurposeEntry(EUsdPurpose::Render, LOCTEXT("RenderPurpose", "Render"));
	AddPurposeEntry(EUsdPurpose::Guide,  LOCTEXT("GuidePurpose",  "Guide"));
}

void SUsdStage::FillRenderContextSubMenu( FMenuBuilder& MenuBuilder )
{
	auto AddRenderContextEntry = [&](const FName& RenderContext)
	{
		FText RenderContextName = FText::FromName( RenderContext );
		if ( RenderContext.IsNone() )
		{
			RenderContextName = LOCTEXT("UniversalRenderContext", "Universal");
		}

		MenuBuilder.AddMenuEntry(
			RenderContextName,
			FText::GetEmpty(),
			FSlateIcon(),
			FUIAction(
				FExecuteAction::CreateLambda([this, RenderContext]()
				{
					if ( AUsdStageActor* StageActor = ViewModel.UsdStageActor.Get() )
					{
						FScopedTransaction Transaction(FText::Format(
							LOCTEXT("RenderContextToLoadTransaction", "Change render context to load for USD stage actor '{0}'"),
							FText::FromString(StageActor->GetActorLabel())
						));

						StageActor->Modify();
						StageActor->RenderContext = RenderContext;

						FPropertyChangedEvent PropertyChangedEvent(
							FindFieldChecked< FProperty >( StageActor->GetClass(), GET_MEMBER_NAME_CHECKED( AUsdStageActor, RenderContext ) )
						);
						StageActor->PostEditChangeProperty(PropertyChangedEvent);
					}
				}),
				FCanExecuteAction::CreateLambda([this]()
				{
					return ViewModel.UsdStageActor.Get() != nullptr;
				}),
				FIsActionChecked::CreateLambda([this, RenderContext]()
				{
					if ( AUsdStageActor* StageActor = ViewModel.UsdStageActor.Get() )
					{
						return StageActor->RenderContext == RenderContext;
					}
					return false;
				})
			),
			NAME_None,
			EUserInterfaceActionType::RadioButton
		);
	};

	IUsdSchemasModule& UsdSchemasModule = FModuleManager::Get().LoadModuleChecked< IUsdSchemasModule >( TEXT("USDSchemas") );

	for ( const FName& RenderContext : UsdSchemasModule.GetRenderContextRegistry().GetRenderContexts() )
	{
		AddRenderContextEntry( RenderContext );
	}
}

void SUsdStage::FillSelectionSubMenu( FMenuBuilder& MenuBuilder )
{
	MenuBuilder.AddMenuEntry(
		LOCTEXT( "SynchronizeText", "Synchronize with Editor" ),
		FText::GetEmpty(),
		FSlateIcon(),
		FUIAction(
			FExecuteAction::CreateLambda([this]()
			{
				if ( UUsdStageEditorSettings* Settings = GetMutableDefault<UUsdStageEditorSettings>() )
				{
					Settings->bSelectionSynced = !Settings->bSelectionSynced;
					Settings->SaveConfig();
				}

				// Immediately sync the selection, but only if the results are obvious (i.e. either our prim selection or viewport selection are empty)
				if ( GEditor )
				{
					int32 NumPrimsSelected = UsdStageTreeView->GetNumItemsSelected();
					int32 NumViewportSelected = FMath::Max( GEditor->GetSelectedComponentCount(), GEditor->GetSelectedActorCount() );

					if ( NumPrimsSelected == 0 )
					{
						USelection* Selection = GEditor->GetSelectedComponentCount() > 0
							? GEditor->GetSelectedComponents()
							: GEditor->GetSelectedActors();

						OnViewportSelectionChanged(Selection);
					}
					else if ( NumViewportSelected == 0 )
					{
						TGuardValue<bool> SelectionLoopGuard( bUpdatingViewportSelection, true );

						SUSDStageImpl::SelectGeneratedComponentsAndActors( ViewModel.UsdStageActor.Get(), UsdStageTreeView->GetSelectedPrims() );
					}
				}
			}),
			FCanExecuteAction::CreateLambda([]()
			{
				return true;
			}),
			FIsActionChecked::CreateLambda([this]()
			{
				const UUsdStageEditorSettings* Settings = GetDefault<UUsdStageEditorSettings>();
				return Settings && Settings->bSelectionSynced;
			})
		),
		NAME_None,
		EUserInterfaceActionType::Check
	);
}

void SUsdStage::OnNew()
{
	ViewModel.NewStage( nullptr );
}

void SUsdStage::OnOpen()
{
	TOptional< FString > UsdFilePath = UsdUtils::BrowseUsdFile( UsdUtils::EBrowseFileMode::Open, AsShared() );

	if ( UsdFilePath )
	{
		OpenStage( *UsdFilePath.GetValue() );
	}
}

void SUsdStage::OnSave()
{
	UE::FUsdStage UsdStage;
	if ( ViewModel.UsdStageActor.IsValid() )
	{
		UsdStage = ViewModel.UsdStageActor->GetOrLoadUsdStage();
	}

	if ( UsdStage )
	{
		if ( UE::FSdfLayer RootLayer = UsdStage.GetRootLayer() )
		{
			FString RealPath = RootLayer.GetRealPath();
			if ( FPaths::FileExists( RealPath ) )
			{
				ViewModel.SaveStage();
			}
			else
			{
				TOptional< FString > UsdFilePath = UsdUtils::BrowseUsdFile( UsdUtils::EBrowseFileMode::Save, AsShared() );
				if ( UsdFilePath )
				{
					ViewModel.SaveStageAs( *UsdFilePath.GetValue() );
				}
			}
		}
	}
}

void SUsdStage::OnReloadStage()
{
	FScopedTransaction Transaction( LOCTEXT( "ReloadTransaction", "Reload USD stage" ) );

	ViewModel.ReloadStage();

	if ( UsdLayersTreeView )
	{
		UsdLayersTreeView->Refresh( ViewModel.UsdStageActor.Get(), true );
	}
}

void SUsdStage::OnClose()
{
	FScopedTransaction Transaction(LOCTEXT("CloseTransaction", "Close USD stage"));

	ViewModel.CloseStage();
	Refresh();
}

void SUsdStage::OnImport()
{
	ViewModel.ImportStage();
}

void SUsdStage::OnPrimSelectionChanged( const TArray<FString>& PrimPaths )
{
	AUsdStageActor* StageActor = ViewModel.UsdStageActor.Get();
	if ( !StageActor )
	{
		return;
	}

	if ( UsdPrimInfoWidget )
	{
		UE::FUsdStage UsdStage = StageActor->GetOrLoadUsdStage();

		SelectedPrimPath = PrimPaths.Num() == 1 ? PrimPaths[ 0 ] : TEXT( "" );
		UsdPrimInfoWidget->SetPrimPath( UsdStage, *SelectedPrimPath );
	}

	const UUsdStageEditorSettings* Settings = GetDefault<UUsdStageEditorSettings>();
	if ( Settings && Settings->bSelectionSynced && GEditor )
	{
		TGuardValue<bool> SelectionLoopGuard( bUpdatingViewportSelection, true );

		SUSDStageImpl::SelectGeneratedComponentsAndActors( StageActor, PrimPaths );
	}
}

void SUsdStage::OpenStage( const TCHAR* FilePath )
{
<<<<<<< HEAD
	// This scope is important so that we can resume monitoring the level sequence after our scoped transaction is finished
=======
	// Create the transaction before calling UsdStageModule.GetUsdStageActor as that may create the actor, and we want
	// the actor spawning to be part of the transaction
	FScopedTransaction Transaction( FText::Format(
		LOCTEXT( "OpenStageTransaction", "Open USD stage '{0}'" ),
		FText::FromString( FilePath )
	) );

	if ( !ViewModel.UsdStageActor.IsValid() )
>>>>>>> 3aae9151
	{
		// Create the transaction before calling UsdStageModule.GetUsdStageActor as that may create the actor, and we want
		// the actor spawning to be part of the transaction
		FScopedTransaction Transaction( FText::Format(
			LOCTEXT( "OpenStageTransaction", "Open USD stage '{0}'" ),
			FText::FromString( FilePath )
		) );

		if ( !ViewModel.UsdStageActor.IsValid() )
		{
			IUsdStageModule& UsdStageModule = FModuleManager::Get().LoadModuleChecked< IUsdStageModule >( "UsdStage" );
			ViewModel.UsdStageActor = &UsdStageModule.GetUsdStageActor( GWorld );

			SetupStageActorDelegates();
		}

		// Block writing level sequence changes back to the USD stage until we finished this transaction, because once we do
		// the movie scene and tracks will all trigger OnObjectTransacted. We listen for those on FUsdLevelSequenceHelperImpl::OnObjectTransacted,
		// and would otherwise end up writing all of the data we just loaded back to the USD stage
		ViewModel.UsdStageActor->StopMonitoringLevelSequence();

		ViewModel.OpenStage( FilePath );
	}

<<<<<<< HEAD
	if ( AUsdStageActor* StageActor = ViewModel.UsdStageActor.Get() )
	{
		StageActor->ResumeMonitoringLevelSequence();
	}
=======
	// Block writing level sequence changes back to the USD stage until we finished this transaction, because once we do
	// the movie scene and tracks will all trigger OnObjectTransacted. We listen for those on FUsdLevelSequenceHelperImpl::OnObjectTransacted,
	// and would otherwise end up writing all of the data we just loaded back to the USD stage
	ViewModel.UsdStageActor->BlockMonitoringLevelSequenceForThisTransaction();

	ViewModel.OpenStage( FilePath );
>>>>>>> 3aae9151
}

void SUsdStage::Refresh()
{
	// May be nullptr, but that is ok. Its how the widgets are reset
	AUsdStageActor* StageActor = ViewModel.UsdStageActor.Get();

	if (UsdLayersTreeView)
	{
		UsdLayersTreeView->Refresh( StageActor, true );
	}

	if (UsdStageInfoWidget)
	{
		UsdStageInfoWidget->RefreshStageInfos( StageActor );
	}

	if (UsdStageTreeView)
	{
		UsdStageTreeView->Refresh( StageActor );
		UsdStageTreeView->RequestTreeRefresh();
	}
}

void SUsdStage::OnStageActorLoaded( AUsdStageActor* InUsdStageActor )
{
	if ( ViewModel.UsdStageActor == InUsdStageActor )
	{
		return;
	}

	ClearStageActorDelegates();
	ViewModel.UsdStageActor = InUsdStageActor;
	SetupStageActorDelegates();

	// Refresh here because we may be receiving an actor that has a stage already loaded,
	// like during undo/redo
	Refresh();
}

void SUsdStage::OnStageActorPropertyChanged( UObject* ObjectBeingModified, FPropertyChangedEvent& PropertyChangedEvent )
{
	if ( ObjectBeingModified == ViewModel.UsdStageActor )
	{
		if ( UsdStageInfoWidget )
		{
			UsdStageInfoWidget->RefreshStageInfos( ViewModel.UsdStageActor.Get() );
		}
	}
}

void SUsdStage::OnViewportSelectionChanged( UObject* NewSelection )
{
	// This may be called when first opening a project, before the our widgets are fully initialized
	if ( !UsdStageTreeView )
	{
		return;
	}

	const UUsdStageEditorSettings* Settings = GetDefault<UUsdStageEditorSettings>();
	if ( !Settings || !Settings->bSelectionSynced || bUpdatingViewportSelection )
	{
		return;
	}

	AUsdStageActor* StageActor = ViewModel.UsdStageActor.Get();
	USelection* Selection = Cast<USelection>( NewSelection );
	if ( !Selection || !StageActor )
	{
		return;
	}

	TArray<USceneComponent*> SelectedComponents;
	{
		Selection->GetSelectedObjects<USceneComponent>( SelectedComponents );

		TArray<AActor*> SelectedActors;
		Selection->GetSelectedObjects<AActor>( SelectedActors );

		for ( AActor* SelectedActor : SelectedActors )
		{
			if ( SelectedActor )
			{
				SelectedComponents.Add( SelectedActor->GetRootComponent() );
			}
		}
	}

	TArray<FString> PrimPaths;
	for ( USceneComponent* Component : SelectedComponents )
	{
		FString FoundPrimPath = StageActor->GetSourcePrimPath( Component );
		if ( !FoundPrimPath.IsEmpty() )
		{
			PrimPaths.Add( FoundPrimPath );
		}
	}

	if ( PrimPaths.Num() > 0 )
	{
		UsdStageTreeView->SelectPrims( PrimPaths );
	}
}

#endif // #if USE_USD_SDK

#undef LOCTEXT_NAMESPACE<|MERGE_RESOLUTION|>--- conflicted
+++ resolved
@@ -232,17 +232,6 @@
 			}
 		);
 
-		// Fired when the currently opened stage changes its info (e.g. startTimeSeconds, framesPerSecond, etc.)
-		OnStageInfoChangedHandle = ViewModel.UsdStageActor->GetUsdListener().GetOnStageInfoChanged().AddLambda(
-			[ this ]( const TArray< FString >& ChangedFields )
-			{
-				if ( this->UsdStageInfoWidget )
-				{
-					this->UsdStageInfoWidget->RefreshStageInfos( ViewModel.UsdStageActor.Get() );
-				}
-			}
-		);
-
 		OnActorDestroyedHandle = ViewModel.UsdStageActor->OnActorDestroyed.AddLambda(
 			[ this ]()
 			{
@@ -274,12 +263,7 @@
 		StageActor->OnPrimChanged.Remove( OnPrimChangedHandle );
 		StageActor->OnActorDestroyed.Remove ( OnActorDestroyedHandle );
 
-<<<<<<< HEAD
-		ViewModel.UsdStageActor->GetUsdListener().GetOnStageEditTargetChanged().Remove( OnStageEditTargetChangedHandle );
-		ViewModel.UsdStageActor->GetUsdListener().GetOnStageInfoChanged().Remove( OnStageInfoChangedHandle );
-=======
 		StageActor->GetUsdListener().GetOnStageEditTargetChanged().Remove( OnStageEditTargetChangedHandle );
->>>>>>> 3aae9151
 	}
 }
 
@@ -770,9 +754,6 @@
 
 void SUsdStage::OpenStage( const TCHAR* FilePath )
 {
-<<<<<<< HEAD
-	// This scope is important so that we can resume monitoring the level sequence after our scoped transaction is finished
-=======
 	// Create the transaction before calling UsdStageModule.GetUsdStageActor as that may create the actor, and we want
 	// the actor spawning to be part of the transaction
 	FScopedTransaction Transaction( FText::Format(
@@ -781,44 +762,19 @@
 	) );
 
 	if ( !ViewModel.UsdStageActor.IsValid() )
->>>>>>> 3aae9151
-	{
-		// Create the transaction before calling UsdStageModule.GetUsdStageActor as that may create the actor, and we want
-		// the actor spawning to be part of the transaction
-		FScopedTransaction Transaction( FText::Format(
-			LOCTEXT( "OpenStageTransaction", "Open USD stage '{0}'" ),
-			FText::FromString( FilePath )
-		) );
-
-		if ( !ViewModel.UsdStageActor.IsValid() )
-		{
-			IUsdStageModule& UsdStageModule = FModuleManager::Get().LoadModuleChecked< IUsdStageModule >( "UsdStage" );
-			ViewModel.UsdStageActor = &UsdStageModule.GetUsdStageActor( GWorld );
-
-			SetupStageActorDelegates();
-		}
-
-		// Block writing level sequence changes back to the USD stage until we finished this transaction, because once we do
-		// the movie scene and tracks will all trigger OnObjectTransacted. We listen for those on FUsdLevelSequenceHelperImpl::OnObjectTransacted,
-		// and would otherwise end up writing all of the data we just loaded back to the USD stage
-		ViewModel.UsdStageActor->StopMonitoringLevelSequence();
-
-		ViewModel.OpenStage( FilePath );
-	}
-
-<<<<<<< HEAD
-	if ( AUsdStageActor* StageActor = ViewModel.UsdStageActor.Get() )
-	{
-		StageActor->ResumeMonitoringLevelSequence();
-	}
-=======
+	{
+		IUsdStageModule& UsdStageModule = FModuleManager::Get().LoadModuleChecked< IUsdStageModule >( "UsdStage" );
+		ViewModel.UsdStageActor = &UsdStageModule.GetUsdStageActor( GWorld );
+
+		SetupStageActorDelegates();
+	}
+
 	// Block writing level sequence changes back to the USD stage until we finished this transaction, because once we do
 	// the movie scene and tracks will all trigger OnObjectTransacted. We listen for those on FUsdLevelSequenceHelperImpl::OnObjectTransacted,
 	// and would otherwise end up writing all of the data we just loaded back to the USD stage
 	ViewModel.UsdStageActor->BlockMonitoringLevelSequenceForThisTransaction();
 
 	ViewModel.OpenStage( FilePath );
->>>>>>> 3aae9151
 }
 
 void SUsdStage::Refresh()
