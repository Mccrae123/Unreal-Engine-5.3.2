--- conflicted
+++ resolved
@@ -2413,18 +2413,12 @@
 
 	if ( PrimPaths.Num() > 0 )
 	{
-<<<<<<< HEAD
-		UsdStageTreeView->SelectPrims( PrimPaths );
-=======
 		UsdStageTreeView->SetSelectedPrimPaths( PrimPaths );
->>>>>>> 74d0b334
 
 		if ( UsdPrimInfoWidget )
 		{
 			UsdPrimInfoWidget->SetPrimPath( GetCurrentStage(), *PrimPaths[ PrimPaths.Num() - 1 ] );
 		}
-<<<<<<< HEAD
-=======
 	}
 }
 
@@ -2457,7 +2451,6 @@
 	if ( !EditorStageActor )
 	{
 		return;
->>>>>>> 74d0b334
 	}
 
 	AttachToStageActor( EditorStageActor );
