--- conflicted
+++ resolved
@@ -16,20 +16,12 @@
 	SLATE_END_ARGS()
 
 	void Construct( const FArguments& InArgs );
-<<<<<<< HEAD
-	void SetPrimPath( const UE::FUsdStageWeak& UsdStage, const TCHAR* PrimPath );
-
-private:
-	friend class SUsdStage;
-	TSharedPtr< class SUsdPrimPropertiesList > PropertiesList;
-=======
 	void SetPrimPath(const UE::FUsdStageWeak& UsdStage, const TCHAR* PrimPath);
 
 private:
 	friend class SUsdStage;
 	TSharedPtr< class SUsdObjectFieldList > PropertiesList;
 	TSharedPtr< class SUsdObjectFieldList > PropertyMetadataPanel;
->>>>>>> 4af6daef
 	TSharedPtr< class SUsdIntegrationsPanel > IntegrationsPanel;
 	TSharedPtr< class SVariantsList > VariantsList;
 	TSharedPtr< class SUsdReferencesList > ReferencesList;
