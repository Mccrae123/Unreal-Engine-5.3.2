--- conflicted
+++ resolved
@@ -25,10 +25,7 @@
 
 	bool OpenStageEditor() const;
 	bool CloseStageEditor() const;
-<<<<<<< HEAD
-=======
 	bool IsStageEditorOpened() const;
->>>>>>> 4af6daef
 
 	AUsdStageActor* GetAttachedStageActor() const;
 	bool SetAttachedStageActor( AUsdStageActor* NewActor ) const;
@@ -41,12 +38,9 @@
 
 	TArray<FString> GetSelectedPropertyNames() const;
 	void SetSelectedPropertyNames( const TArray<FString>& NewSelection ) const;
-<<<<<<< HEAD
-=======
 
 	TArray<FString> GetSelectedPropertyMetadataNames() const;
 	void SetSelectedPropertyMetadataNames(const TArray<FString>& NewSelection) const;
->>>>>>> 4af6daef
 
 	// For all of these, providing an empty path will cause us to pop open a dialog to let the user pick the path
 	// instead.
