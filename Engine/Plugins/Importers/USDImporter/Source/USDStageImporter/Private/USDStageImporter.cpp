// Copyright Epic Games, Inc. All Rights Reserved.

#include "USDStageImporter.h"

#include "USDAssetCache.h"
#include "USDAssetImportData.h"
#include "USDClassesModule.h"
#include "USDConversionUtils.h"
#include "USDErrorUtils.h"
#include "USDGeomMeshConversion.h"
#include "USDLog.h"
#include "USDSchemasModule.h"
#include "USDSchemaTranslator.h"
#include "USDStageImportContext.h"
#include "USDStageImportOptions.h"
#include "USDTypesConversion.h"

#include "UsdWrappers/SdfLayer.h"
#include "UsdWrappers/UsdStage.h"
#include "UsdWrappers/UsdTyped.h"

#include "Animation/AnimBlueprint.h"
#include "Animation/AnimSequence.h"
#include "Animation/Skeleton.h"
#include "AssetRegistry/AssetRegistryModule.h"
#include "AssetToolsModule.h"
#include "ComponentRecreateRenderStateContext.h"
#include "Components/SkeletalMeshComponent.h"
#include "Dialogs/DlgPickPath.h"
#include "Editor.h"
#include "Engine/SkeletalMesh.h"
#include "Engine/StaticMesh.h"
#include "Engine/Texture.h"
#include "Engine/World.h"
#include "EngineAnalytics.h"
#include "EngineUtils.h"
#include "GeometryCache.h"
#include "GroomAsset.h"
#include "GroomCache.h"
#include "HAL/FileManager.h"
#include "IAssetTools.h"
#include "LevelSequence.h"
#include "Materials/Material.h"
#include "Materials/MaterialInstance.h"
#include "Materials/MaterialInterface.h"
#include "Misc/Paths.h"
#include "Misc/ScopedSlowTask.h"
#include "Modules/ModuleManager.h"
#include "ObjectTools.h"
#include "PackageTools.h"
#include "Serialization/ArchiveReplaceObjectRef.h"
#include "Subsystems/AssetEditorSubsystem.h"
#include "UObject/StrongObjectPtr.h"

#define LOCTEXT_NAMESPACE "USDStageImporter"

namespace UsdStageImporterImpl
{
<<<<<<< HEAD
	void LoadStageFromFilePath(FUsdStageImportContext& ImportContext)
=======
	void OpenStage( FUsdStageImportContext& ImportContext, bool bNeedsMasking )
>>>>>>> d731a049
	{
		const FString FilePath = !ImportContext.FilePath.IsEmpty()
			? IFileManager::Get().ConvertToAbsolutePathForExternalAppForRead( *ImportContext.FilePath )
			: FString{};

		if ( FilePath.IsEmpty() && !ImportContext.Stage )
		{
			// There's nothing we can do here to create a stage
			return;
		}

		UsdUtils::StartMonitoringErrors();

		UE::FUsdStage Stage;
		if ( bNeedsMasking )
		{
			// If we're masking we'll make a unique stage for us.
			// Also, within USD the OpenMasked methods do not consult the stage cache anyway
			ImportContext.bReadFromStageCache = false;
			ImportContext.bStageWasOriginallyOpenInCache = false;

			// Here even though we won't use the stage cache we don't want to force reload the stage's layers either:
			// The whole point is that we're just opening another masked "view" into the same composed (potentially
			// modified) layers
			const bool bForceReloadLayersFromDisk = false;

			// We don't have a file path to reopen, so just reopen the existing layers
			if ( FilePath.IsEmpty() )
			{
				Stage = UnrealUSDWrapper::OpenMaskedStage(
					ImportContext.Stage.GetRootLayer(),
					ImportContext.Stage.GetSessionLayer(),
					EUsdInitialLoadSet::LoadAll,
					ImportContext.ImportOptions->PrimsToImport,
					bForceReloadLayersFromDisk
				);
			}
			else
			{
<<<<<<< HEAD
				ImportContext.bStageWasOriginallyOpenInCache = true;
				break;
=======
				Stage = UnrealUSDWrapper::OpenMaskedStage(
					*FilePath,
					EUsdInitialLoadSet::LoadAll,
					ImportContext.ImportOptions->PrimsToImport,
					bForceReloadLayersFromDisk
				);
>>>>>>> d731a049
			}
		}
		else
		{
			for ( const UE::FUsdStage& OpenedStage : UnrealUSDWrapper::GetAllStagesFromCache() )
			{
				FString RootPath = OpenedStage.GetRootLayer().GetRealPath();
				FPaths::NormalizeFilename( RootPath );
				if ( ImportContext.FilePath == RootPath )
				{
					ImportContext.bStageWasOriginallyOpenInCache = true;
					break;
				}
			}

			const bool bForceReloadLayersFromDisk = !ImportContext.bReadFromStageCache;
			Stage = UnrealUSDWrapper::OpenStage(
				*FilePath,
				EUsdInitialLoadSet::LoadAll,
				ImportContext.bReadFromStageCache,
				bForceReloadLayersFromDisk
			);
		}

		TArray<FString> ErrorStrings = UsdUtils::GetErrorsAndStopMonitoring();
		FString Error = FString::Join(ErrorStrings, TEXT("\n"));

		if (Error.IsEmpty())
<<<<<<< HEAD
		{
			ImportContext.Stage = Stage;
		}
		else
		{
=======
		{
			ImportContext.Stage = Stage;
		}
		else
		{
>>>>>>> d731a049
			ImportContext.Stage = UE::FUsdStage();
			FUsdLogManager::LogMessage( EMessageSeverity::Error, FText::Format( LOCTEXT( "CouldNotImportUSDFile", "Could not import USD file {0}\n {1}" ), FText::FromString( FilePath ), FText::FromString( Error ) ) );
		}
	}

	FString FindValidPackagePath(const FString& InPackagePath)
	{
		int32 Suffix = 0;
		FString SearchPackagePath = InPackagePath;
		UPackage* ExistingPackage = nullptr;

		do
		{
			// Look for the package in memory
			ExistingPackage = FindPackage(nullptr, *SearchPackagePath);

			// Look for the package on disk
			if (!ExistingPackage && FPackageName::DoesPackageExist(SearchPackagePath))
			{
				ExistingPackage = LoadPackage(nullptr, *SearchPackagePath, LOAD_None);
			}

			SearchPackagePath = InPackagePath + TEXT("_") + LexToString(Suffix++);
		}
		while(ExistingPackage != nullptr);

		// Undo the last SearchPackagePath update, returning the path that worked (vacant Package path)
		return Suffix == 1 ? InPackagePath : InPackagePath + TEXT("_") + LexToString(Suffix - 1);
	}

	void SetupSceneActor(FUsdStageImportContext& ImportContext)
	{
		if ( !ImportContext.ImportOptions->bImportActors )
		{
			return;
		}

		ULevel* Level = ImportContext.World->GetCurrentLevel();
		if(!Level)
		{
			return;
		}

		FActorSpawnParameters SpawnParameters;
		SpawnParameters.ObjectFlags = ImportContext.ImportObjectFlags & ~RF_Standalone;
		SpawnParameters.OverrideLevel = Level;

		// We always spawn another scene actor regardless of collision or whether the level already has one,
		// so that we can fully build our hierarchy separately before resolving collisions according to ExistingActorPolicy
		AActor* Actor = ImportContext.World->SpawnActor(AActor::StaticClass(), nullptr, SpawnParameters);
		Actor->SetActorLabel(ObjectTools::SanitizeObjectName(ImportContext.ObjectName));

		USceneComponent* RootComponent = Actor->GetRootComponent();
		if (!RootComponent)
		{
			RootComponent = NewObject<USceneComponent>(Actor, USceneComponent::GetDefaultSceneRootVariableName(), RF_Transactional);
			RootComponent->Mobility = EComponentMobility::Static;
			RootComponent->bVisualizeComponent = false;

			Actor->SetRootComponent(RootComponent);
			Actor->AddInstanceComponent(RootComponent);
		}

		if (RootComponent && !RootComponent->IsRegistered())
		{
			RootComponent->RegisterComponent();
		}

		if ( ImportContext.TargetSceneActorAttachParent )
		{
			RootComponent->AttachToComponent( ImportContext.TargetSceneActorAttachParent, FAttachmentTransformRules::KeepRelativeTransform );
		}

		Actor->SetActorTransform( ImportContext.TargetSceneActorTargetTransform );

		ImportContext.SceneActor = Actor;
	}

	AActor* GetExistingSceneActor(FUsdStageImportContext& ImportContext)
	{
		// We always reuse the existing scene actor for a scene, regardless of ReplacePolicy
		FString TargetActorLabel = ObjectTools::SanitizeObjectName(ImportContext.ObjectName);
		for (TActorIterator<AActor> ActorItr(ImportContext.World); ActorItr; ++ActorItr)
		{
			AActor* ThisActor = *ActorItr;

			// Found a top level actor with the same label
			if ( !ThisActor->HasAnyFlags(RF_Transient) &&
				 ThisActor->GetAttachParentActor() == nullptr &&
				 ThisActor->GetActorLabel() == TargetActorLabel &&
				 ThisActor != ImportContext.SceneActor)
			{
				return ThisActor;
			}
		}

		return nullptr;
	}

	void SetupStageForImport( FUsdStageImportContext& ImportContext )
	{
#if USE_USD_SDK
		if ( ImportContext.ImportOptions->bOverrideStageOptions )
		{
			ImportContext.OriginalMetersPerUnit = UsdUtils::GetUsdStageMetersPerUnit( ImportContext.Stage );
			ImportContext.OriginalUpAxis = UsdUtils::GetUsdStageUpAxisAsEnum( ImportContext.Stage );

			UsdUtils::SetUsdStageMetersPerUnit( ImportContext.Stage, ImportContext.ImportOptions->StageOptions.MetersPerUnit );
			UsdUtils::SetUsdStageUpAxis( ImportContext.Stage, ImportContext.ImportOptions->StageOptions.UpAxis );
		}
#endif // #if USE_USD_SDK
	}

	void CreateAssetsForPrims(const TArray<UE::FUsdPrim>& Prims, FUsdSchemaTranslationContext& TranslationContext, const FText& ProgressMessage )
	{
		TRACE_CPUPROFILER_EVENT_SCOPE( CreateAssetsForPrims );

		IUsdSchemasModule& UsdSchemasModule = FModuleManager::Get().LoadModuleChecked<IUsdSchemasModule>(TEXT("USDSchemas"));

		FScopedSlowTask SlowTask( Prims.Num(), ProgressMessage );

		for (const UE::FUsdPrim& Prim : Prims)
		{
			if (TSharedPtr<FUsdSchemaTranslator> SchemaTranslator = UsdSchemasModule.GetTranslatorRegistry().CreateTranslatorForSchema(TranslationContext.AsShared(), UE::FUsdTyped(Prim)))
			{
				SchemaTranslator->CreateAssets();
			}

			SlowTask.EnterProgressFrame();
		}

		TranslationContext.CompleteTasks();
	}

	void CacheCollapsingState( FUsdSchemaTranslationContext& TranslationContext )
	{
		if ( !TranslationContext.InfoCache.IsValid() )
		{
			TranslationContext.InfoCache = MakeShared<FUsdInfoCache>();
		}

		if ( TranslationContext.InfoCache->IsEmpty() )
		{
			TranslationContext.InfoCache->RebuildCacheForSubtree( TranslationContext.Stage.GetPseudoRoot(), TranslationContext );
		}
	}

	void ImportMaterials(FUsdStageImportContext& ImportContext, FUsdSchemaTranslationContext& TranslationContext)
	{
		TRACE_CPUPROFILER_EVENT_SCOPE( ImportMaterials );

		if (!ImportContext.ImportOptions->bImportMaterials)
		{
			return;
		}

		TArray< UE::FUsdPrim > MaterialPrims = UsdUtils::GetAllPrimsOfType( ImportContext.Stage.GetPseudoRoot(), TEXT("UsdShadeMaterial") );

		CreateAssetsForPrims(MaterialPrims, TranslationContext, LOCTEXT("CreateMaterials", "Creating materials") );
	}

	void ImportMeshes(FUsdStageImportContext& ImportContext, FUsdSchemaTranslationContext& TranslationContext)
	{
		TRACE_CPUPROFILER_EVENT_SCOPE( ImportMeshes );

#if USE_USD_SDK
		if (!ImportContext.ImportOptions->bImportGeometry)
		{
			return;
		}

		IUsdSchemasModule& UsdSchemasModule = FModuleManager::Get().LoadModuleChecked<IUsdSchemasModule>(TEXT("USDSchemas"));

		auto PruneCollapsedMeshes = [&UsdSchemasModule, &TranslationContext](const UE::FUsdPrim& UsdPrim) -> bool
		{
			if (TSharedPtr< FUsdSchemaTranslator > SchemaTranslator = UsdSchemasModule.GetTranslatorRegistry().CreateTranslatorForSchema(TranslationContext.AsShared(), UE::FUsdTyped(UsdPrim)))
			{
				return SchemaTranslator->CollapsesChildren(ECollapsingType::Assets);
			}

			return false;
		};

		TArray< UE::FUsdPrim > MeshPrims = UsdUtils::GetAllPrimsOfType( ImportContext.Stage.GetPseudoRoot(), TEXT("UsdGeomXformable"), PruneCollapsedMeshes );
		CreateAssetsForPrims(MeshPrims, TranslationContext, LOCTEXT( "CreateMeshes", "Creating meshes" ) );
#endif // #if USE_USD_SDK
	}

	void ImportAnimation(FUsdStageImportContext& ImportContext, UE::FUsdPrim& Prim, bool bAnimatedVisibility, USceneComponent* SceneComponent)
	{
<<<<<<< HEAD
=======
		TRACE_CPUPROFILER_EVENT_SCOPE( ImportAnimation );

>>>>>>> d731a049
		if ( !ImportContext.ImportOptions->bImportLevelSequences )
		{
			return;
		}

		UUsdPrimTwin* UsdPrimTwin = NewObject< UUsdPrimTwin >();
		UsdPrimTwin->PrimPath = Prim.GetPrimPath().GetString();
		UsdPrimTwin->SceneComponent = SceneComponent;

		ImportContext.LevelSequenceHelper.AddPrim( *UsdPrimTwin, bAnimatedVisibility );
	}

	void ImportActor(FUsdStageImportContext& ImportContext, UE::FUsdPrim& Prim, bool bForceVisibilityAnimationTracks, FUsdSchemaTranslationContext& TranslationContext)
	{
		TRACE_CPUPROFILER_EVENT_SCOPE( ImportActor );

		IUsdSchemasModule& UsdSchemasModule = FModuleManager::Get().LoadModuleChecked< IUsdSchemasModule >(TEXT("USDSchemas"));

		FScopedSlowTask SlowTask( 3, LOCTEXT("ImportActor", "Importing Actor") );

		bool bExpandChilren = true;
		USceneComponent* Component = nullptr;

		// Spawn components and/or actors for this prim
		if (TSharedPtr<FUsdSchemaTranslator> SchemaTranslator = UsdSchemasModule.GetTranslatorRegistry().CreateTranslatorForSchema(TranslationContext.AsShared(),UE::FUsdTyped(Prim)))
		{
			Component = SchemaTranslator->CreateComponents();

			bExpandChilren = !SchemaTranslator->CollapsesChildren(ECollapsingType::Components);
		}

		// In USD if a parent prim has animated visibility, it will affect the entire subtree. In UE this doesn't
		// happen by default, so if our visibility is animated (or if we're forced to animate visibility from a parent prim),
		// then we must ensure that we generate visibility tracks for our child prims that don't collapse either, so that
		// they get the chance to bake their "computed visibilities" and e.g. be hidden whenever a parent prim goes invisible
#if USE_USD_SDK
		const bool bAnimatedVisibility = bForceVisibilityAnimationTracks || UsdUtils::HasAnimatedVisibility( Prim );
#else
		const bool bAnimatedVisibility = bForceVisibilityAnimationTracks;
#endif

		SlowTask.EnterProgressFrame();
		// Recurse to children
		if (bExpandChilren)
		{
			USceneComponent* ContextParentComponent = Component ? Component : TranslationContext.ParentComponent;
			TGuardValue<USceneComponent*> ParentComponentGuard(TranslationContext.ParentComponent, ContextParentComponent);

			const bool bTraverseInstanceProxies = true;
			for (UE::FUsdPrim Child : Prim.GetFilteredChildren(bTraverseInstanceProxies))
			{
				ImportActor(ImportContext, Child, bAnimatedVisibility, TranslationContext);
			}
		}
		SlowTask.EnterProgressFrame();
		if ( Component )
		{
			// LightComponents specifically need this to setup static lighting
			Component->PostEditChange();

			if ( !Component->IsRegistered() )
			{
				Component->RegisterComponent();
			}

#if USE_USD_SDK
<<<<<<< HEAD
			if (UsdUtils::IsAnimated(Prim))
=======
			if ( bAnimatedVisibility || UsdUtils::IsAnimated( Prim ) )
>>>>>>> d731a049
			{
				ImportAnimation(ImportContext, Prim, bAnimatedVisibility, Component);
			}
#endif // USE_USD_SDK
		}
		SlowTask.EnterProgressFrame();
	}

	void ImportActors(FUsdStageImportContext& ImportContext, FUsdSchemaTranslationContext& TranslationContext)
	{
		if (!ImportContext.ImportOptions->bImportActors)
		{
			return;
		}

		const bool bForceVisibilityAnimationTracks = false;
		UE::FUsdPrim RootPrim = ImportContext.Stage.GetPseudoRoot();
		ImportActor(ImportContext, RootPrim, bForceVisibilityAnimationTracks, TranslationContext);
	}

	// Assets coming out of USDSchemas module have default names, so here we do our best to provide them with
	// names based on the source prims. This is likely a temporary solution, as it may be interesting to do this in the
	// USDSchemas module itself
	FString GetUserFriendlyName(UObject* Asset, TSet<FString>& UniqueAssetNames)
	{
		if (!Asset)
		{
			return {};
		}

		FString AssetPrefix;

		FString AssetPath = Asset->GetName();
		if (UUsdAssetImportData* AssetImportData = UsdUtils::GetAssetImportData(Asset))
		{
			AssetPath = AssetImportData->PrimPath;
		}

		FString AssetName = FPaths::GetBaseFilename( AssetPath );

		if (UStaticMesh* Mesh = Cast<UStaticMesh>(Asset))
		{
			AssetPrefix = TEXT("SM_");

			if (UUsdAssetImportData* AssetImportData = Cast<UUsdAssetImportData>(Mesh->AssetImportData))
			{
<<<<<<< HEAD
				AssetPath = AssetImportData->PrimPath;

				// If we have multiple LODs here we must have parsed the LOD variant set pattern. If our prims were named with the LOD
				// pattern, go from e.g. '/Root/MyMesh/LOD0' to '/Root/MyMesh', or else every single LOD mesh will be named "SM_LOD0_X".
				// We'll actually check though because if the user set a custom name for his prim other than LOD0 then we'll keep that
=======
				// If we have multiple LODs here we must have parsed the LOD variant set pattern. If our prims were named with the LOD
				// pattern, go from e.g. '/Root/MyMesh/LOD0' to '/Root/MyMesh', or else every single LOD mesh will be named "SM_LOD0_X".
				// We'll actually check though because if the user set a custom name for their prim other than LOD0 then we'll keep that
>>>>>>> d731a049
				if ( Mesh->GetNumLODs() > 1 )
				{
					FString PrimName = FPaths::GetBaseFilename( AssetPath );
					if ( PrimName.RemoveFromStart( TEXT( "LOD" ), ESearchCase::CaseSensitive ) )
					{
						if ( PrimName.IsNumeric() )
						{
							AssetPath = FPaths::GetPath( AssetPath );
<<<<<<< HEAD
=======
							AssetName = FPaths::GetBaseFilename( AssetPath );
>>>>>>> d731a049
						}
					}
				}
			}
		}
		else if (USkeletalMesh* SkMesh = Cast<USkeletalMesh>(Asset))
		{
			AssetPrefix = TEXT("SK_");
		}
		else if (USkeleton* Skeleton = Cast<USkeleton>(Asset))
		{
			// Skeletons don't have asset import data, so we can't store the prim that originated them, but we do
			// name the actual assets after the prims, so unlike for the other asset types we want to use the actual
			// asset name here
			AssetName = Asset->GetFName().GetPlainNameString();
			AssetPrefix = TEXT("SKEL_");
		}
		else if ( UPhysicsAsset* PhysicsAsset = Cast<UPhysicsAsset>( Asset ) )
		{
			// See comments above on the case for USkeleton
			FString TempName = Asset->GetFName().GetPlainNameString();

			// The asset is named after the SkelRoot prim. If we're importing back a scene that was originally exported,
			// we should clean up these prefixes or else we may end up with something like "PHYS_SK_PrimName"
			TempName.RemoveFromStart( TEXT( "PHYS_" ), ESearchCase::CaseSensitive );
			TempName.RemoveFromStart( TEXT( "SK_" ), ESearchCase::CaseSensitive );
			if ( !TempName.IsEmpty() )
			{
				AssetName = TempName;
			}

			AssetPrefix = TEXT( "PHYS_" );
		}
		else if ( UAnimSequence* AnimSequence = Cast<UAnimSequence>( Asset ) )
		{
			AssetPrefix = TEXT( "AS_" );
		}
		else if (UMaterialInterface* Material = Cast<UMaterialInterface>(Asset))
		{
			if ( Material->IsA<UMaterialInstance>() )
			{
				AssetPrefix = TEXT( "MI_" );
			}
			else
			{
				AssetPrefix = TEXT( "M_" );
			}

			if (UUsdAssetImportData* AssetImportData = Cast<UUsdAssetImportData>(Material->AssetImportData))
			{
				// The only materials with no prim path are our auto-generated displayColor materials
				AssetPath = AssetImportData->PrimPath.IsEmpty()? TEXT("DisplayColor") : AssetImportData->PrimPath;
				AssetName = FPaths::GetBaseFilename( AssetPath );
			}
		}
		else if (UTexture* Texture = Cast<UTexture>(Asset))
		{
			AssetPrefix = TEXT("T_");
		}
		else if ( ULevelSequence* LevelSequence = Cast<ULevelSequence>( Asset ) )
		{
			AssetPrefix = TEXT( "LS_" );
		}
		else if ( UAnimBlueprint* AnimBP = Cast<UAnimBlueprint>( Asset ) )
		{
			FString TempName = AssetName;

			// The asset is named after the SkelRoot prim. If we're importing back a scene that was originally exported,
			// we should clean up these prefixes or else we may end up with something like "ABP_SK_PrimName"
			TempName.RemoveFromStart( TEXT( "ABP_" ), ESearchCase::CaseSensitive );
			TempName.RemoveFromStart( TEXT( "SK_" ), ESearchCase::CaseSensitive );
			if ( !TempName.IsEmpty() )
			{
				AssetName = TempName;
			}

			AssetPrefix = TEXT( "ABP_" );
		}

		if ( !AssetName.StartsWith( AssetPrefix ) )
		{
			AssetName = AssetPrefix + AssetName;
		}

		// We don't care if our assets overwrite something in the final destination package (that conflict will be
		// handled according to EReplaceAssetPolicy). But we do want these assets to have unique names amongst themselves
		// or else they will overwrite each other when publishing
<<<<<<< HEAD
		FinalName = UsdUtils::GetUniqueName( ObjectTools::SanitizeObjectName( FinalName ), UniqueAssetNames );
		UniqueAssetNames.Add(FinalName);
=======
		AssetName = UsdUtils::GetUniqueName( ObjectTools::SanitizeObjectName( AssetName ), UniqueAssetNames );
		UniqueAssetNames.Add(AssetName);
>>>>>>> d731a049

		return AssetName;
	}

	void UpdateAssetImportData( UObject* Asset, const FString& MainFilePath, UUsdStageImportOptions* ImportOptions )
	{
		if ( !Asset )
		{
			return;
		}

		UUsdAssetImportData* ImportData = UsdUtils::GetAssetImportData( Asset );
		if ( !ImportData )
		{
			return;
		}

		// Don't force update as textures will already come with this preset to their actual texture path
		if ( ImportData->SourceData.SourceFiles.Num() == 0 )
		{
			ImportData->UpdateFilenameOnly( MainFilePath );
		}

		ImportData->ImportOptions = ImportOptions;
	}

	void UpdateAssetImportData(const TSet<UObject*>& UsedAssetsAndDependencies, const FString& MainFilePath, UUsdStageImportOptions* ImportOptions)
	{
		for ( UObject* Asset : UsedAssetsAndDependencies )
		{
			UpdateAssetImportData( Asset, MainFilePath, ImportOptions );
		}
	}

	// Moves Asset from its folder to the package at DestFullContentPath and sets up its flags.
	// Depending on ReplacePolicy it may replace the existing actor (if it finds one) or just abort
	UObject* PublishAsset(FUsdStageImportContext& ImportContext, UObject* Asset, const FString& DestFullPackagePath, TMap<UObject*, UObject*>& ObjectsToRemap, TMap<FSoftObjectPath, FSoftObjectPath>& SoftObjectsToRemap )
	{
		if (!Asset)
		{
			return nullptr;
		}

		EReplaceAssetPolicy ReplacePolicy = ImportContext.ImportOptions->ExistingAssetPolicy;
		FString TargetPackagePath = UPackageTools::SanitizePackageName(DestFullPackagePath);
		FString TargetAssetName = FPaths::GetBaseFilename( TargetPackagePath );
		UObject* ExistingAsset = nullptr;
		UPackage* ExistingPackage = nullptr;

		if ( ReplacePolicy == EReplaceAssetPolicy::Append )
		{
			FAssetToolsModule& AssetToolsModule = FModuleManager::LoadModuleChecked<FAssetToolsModule>( "AssetTools" );
			AssetToolsModule.Get().CreateUniqueAssetName( TargetPackagePath, TEXT(""), TargetPackagePath, TargetAssetName );
		}
		else
		{
			// See if we have an existing asset/package
			ExistingPackage = FindPackage( nullptr, *TargetPackagePath );
			if ( !ExistingPackage && FPackageName::DoesPackageExist( TargetPackagePath ) )
			{
				ExistingPackage = LoadPackage( nullptr, *TargetPackagePath, LOAD_None );
			}
			if ( ExistingPackage )
			{
				FSoftObjectPath ObjectPath( TargetPackagePath );
				ExistingAsset = static_cast< UObject* >( FindObjectWithOuter( ExistingPackage, Asset->GetClass() ) );
				if ( !ExistingAsset )
				{
					ExistingAsset = ObjectPath.TryLoad();
				}
			}

			// If we're ignoring assets that conflict, just abort now
			if ( ExistingAsset != nullptr && ExistingAsset != Asset && ReplacePolicy == EReplaceAssetPolicy::Ignore )
			{
				// Redirect any users of our new transient asset to the old, existing asset
				ObjectsToRemap.Add( Asset, ExistingAsset );
				SoftObjectsToRemap.Add( Asset, ExistingAsset );
				return nullptr;
			}
		}

		// Close editors opened on existing asset if applicable
		bool bAssetWasOpen = false;
		UAssetEditorSubsystem* AssetEditorSubsystem = GEditor->GetEditorSubsystem<UAssetEditorSubsystem>();
		if (ExistingAsset && AssetEditorSubsystem->FindEditorForAsset(ExistingAsset, false) != nullptr)
		{
			AssetEditorSubsystem->CloseAllEditorsForAsset(ExistingAsset);
			bAssetWasOpen = true;
		}

		UPackage* Package = ExistingPackage ? ExistingPackage : CreatePackage(*TargetPackagePath);
		if (!Package)
		{
			FUsdLogManager::LogMessage( EMessageSeverity::Error, FText::Format( LOCTEXT( "PublishFailure", "Failed to get destination package at '{0}' for imported asset '{1}'!" ), FText::FromString( TargetPackagePath ), FText::FromName( Asset->GetFName() ) ) );
			return nullptr;
		}
		Package->FullyLoad();

		FSoftObjectPath OldPath = Asset;

		// Strategy copied from FDatasmithImporterImpl::PublicizeAsset
		// Replace existing asset (reimport or conflict) with new asset
		UObject* MovedAsset = ExistingAsset;
		if (ExistingAsset != nullptr && ExistingAsset != Asset && ReplacePolicy == EReplaceAssetPolicy::Replace)
		{
			// We must do this here or else on the next engine tick the USkeletalMeshComponent::ParallelAnimationEvaluation
			// will try to use the old anim instance, which will try using the old Skeleton's SmartNameContainer and crash.
			// We do not need to recreate the anim instance afterwards as InitAnim is called on component registration anyway.
			for ( TObjectIterator<USkeletalMeshComponent> It; It; ++It )
			{
				if ( It->GetSkeletalMeshAsset() == ExistingAsset)
				{
					It->ClearAnimScriptInstance();
				}
			}

			MovedAsset = DuplicateObject<UObject>( Asset, Package, *TargetAssetName );

			// If our DuplicateObject didn't stomp the old asset because TargetAssetName != ExistingAsset->GetName(),
			// mark the existing asset as garbage so that we collect it when we run GC after the import
			if ( ExistingAsset->GetName() != TargetAssetName )
			{
				ExistingAsset->MarkAsGarbage();
				ImportContext.bNeedsGarbageCollection = true;
			}

			if (UStaticMesh* DestinationMesh = Cast< UStaticMesh >(MovedAsset))
			{
				// This is done during the mesh build process but we need to redo it after the DuplicateObject since the links are now valid
				for (TObjectIterator< UStaticMeshComponent > It; It; ++It)
				{
					if (It->GetStaticMesh() == DestinationMesh)
					{
						It->FixupOverrideColorsIfNecessary(true);
						It->InvalidateLightingCache();
					}
				}
			}
		}
		else
		{
			// We can't dirty the package here. Read the comment around MarkPackageDirty, below
			Asset->Rename(*TargetAssetName, Package, REN_DontCreateRedirectors | REN_NonTransactional | REN_DoNotDirty );
			MovedAsset = Asset;
		}

		SoftObjectsToRemap.Add( OldPath, MovedAsset );
		if (MovedAsset != Asset)
		{
			ObjectsToRemap.Add(Asset, MovedAsset);
		}

		// Important as some assets (e.g. material instances) are created with no flags
		MovedAsset->SetFlags(ImportContext.ImportObjectFlags | EObjectFlags::RF_Public | EObjectFlags::RF_Standalone );
		MovedAsset->ClearFlags(EObjectFlags::RF_Transient | EObjectFlags::RF_DuplicateTransient | EObjectFlags::RF_NonPIEDuplicateTransient);

		// Some subobjects like UStaticMesh::HiResSourceModel->StaticMeshDescriptionBulkData can't be left transient, or else they won't serialize their data.
		// We probably never want to make them public or standalone if they aren't already though
		TArray<UObject*> Subobjects;
		MovedAsset->GetDefaultSubobjects( Subobjects );
		for ( UObject* Subobject : Subobjects )
		{
			Subobject->ClearFlags( EObjectFlags::RF_Transient | EObjectFlags::RF_DuplicateTransient | EObjectFlags::RF_NonPIEDuplicateTransient );
		}

		// We need to make sure that "dirtying the final package" is not added to the transaction, because if we undo this transaction
		// the assets should remain on their final destination, so we still want the packages to remain marked as dirty (as they're really not on the disk yet).
		// If we didn't suppress, the package would become transactional by this call. When undoing, the assets would still remain on the final package,
		// but the "dirtying" would be undone, so the engine would think the assets weren't dirty (i.e. were already saved), which is not true
		{
			TGuardValue< ITransaction* > SuppressTransaction{ GUndo, nullptr };
			Package->MarkPackageDirty();
		}

		// Reopen asset editor if we were editing the asset
		if (bAssetWasOpen)
		{
			AssetEditorSubsystem->OpenEditorForAsset(MovedAsset);
		}

		ImportContext.ImportedAsset = MovedAsset;

		return MovedAsset;
	}

	// Move imported assets from transient folder to their final package, updating AssetCache to point to the moved assets
	void PublishAssets(FUsdStageImportContext& ImportContext, const TSet<UObject*>& AssetsToPublish, TMap<UObject*, UObject*>& ObjectsToRemap, TMap<FSoftObjectPath, FSoftObjectPath>& SoftObjectsToRemap )
	{
		TSet<FString> UniqueAssetNames;

		for ( UObject* Asset : AssetsToPublish )
		{
			if ( !Asset )
			{
				continue;
			}

			if ( Asset->IsA( UGeometryCache::StaticClass() ) )
			{
				UE_LOG( LogUsd, Warning, TEXT( "Ignoring asset '%s': Importing GeometryCaches assets from USD is not supported at this time" ), *Asset->GetName() );
				continue;
			}

			FString AssetTypeFolder;
			if ( ImportContext.ImportOptions->bPrimPathFolderStructure )
			{
				if ( UUsdAssetImportData* ImportData = UsdUtils::GetAssetImportData( Asset ) )
				{
					// For skeletal stuff, the primpaths point to the SkelRoot, so it is useful to place the assets in there,
					// as we'll always have at least the skeletal mesh and the skeleton
					if ( Asset->IsA( USkeletalMesh::StaticClass() ) ||
						 Asset->IsA( USkeleton::StaticClass() ) ||
						 Asset->IsA( UPhysicsAsset::StaticClass() ) ||
						 Asset->IsA( UAnimSequence::StaticClass() ) ||
						 Asset->IsA( UAnimBlueprint::StaticClass() )
					)
					{
						AssetTypeFolder = ImportData->PrimPath;
					}
					else
					{
						AssetTypeFolder = FPaths::GetPath( ImportData->PrimPath );
					}
				}
			}
			else
			{
				if (Asset->IsA(UMaterialInterface::StaticClass()))
				{
					AssetTypeFolder = TEXT("Materials");
				}
				else if (Asset->IsA(UStaticMesh::StaticClass()))
				{
					AssetTypeFolder = TEXT("StaticMeshes");
				}
				else if (Asset->IsA(UGeometryCache::StaticClass()))
				{
					AssetTypeFolder = TEXT("GeometryCaches");
				}
				else if (Asset->IsA(UTexture::StaticClass()))
				{
					AssetTypeFolder = TEXT("Textures");
				}
				else if (
					Asset->IsA( USkeletalMesh::StaticClass() ) ||
					Asset->IsA( USkeleton::StaticClass() ) ||
					Asset->IsA( UPhysicsAsset::StaticClass() ) ||
					Asset->IsA( UAnimSequence::StaticClass() ) ||
					Asset->IsA( UAnimBlueprint::StaticClass() )
				)
				{
					AssetTypeFolder = TEXT("SkeletalMeshes");
				}
				else if ( Asset->IsA( ULevelSequence::StaticClass() ) )
				{
					AssetTypeFolder = TEXT("LevelSequences");
				}
			}

			FString TargetAssetName = GetUserFriendlyName(Asset, UniqueAssetNames);
			FString DestPackagePath = FPaths::Combine(ImportContext.PackagePath, AssetTypeFolder, TargetAssetName);
			PublishAsset(ImportContext, Asset, DestPackagePath, ObjectsToRemap, SoftObjectsToRemap);
		}
	}

	void ResolveComponentConflict(USceneComponent* NewRoot, USceneComponent* ExistingRoot, EReplaceActorPolicy ReplacePolicy, TMap<UObject*, UObject*>& ObjectsToRemap, TMap<FSoftObjectPath, FSoftObjectPath>& SoftObjectsToRemap )
	{
		if (!NewRoot || !ExistingRoot || ReplacePolicy == EReplaceActorPolicy::Append)
		{
			return;
		}

		ObjectsToRemap.Add(ExistingRoot, NewRoot);
		SoftObjectsToRemap.Add(ExistingRoot, NewRoot);

		TArray<USceneComponent*> ExistingComponents = ExistingRoot->GetAttachChildren();
		TArray<USceneComponent*> NewComponents = NewRoot->GetAttachChildren();

		AActor* NewActor = NewRoot->GetOwner();
		AActor* ExistingActor = ExistingRoot->GetOwner();

		const auto CatalogByName = [](AActor* Owner, const TArray<USceneComponent*>& Components, TMap<FString, USceneComponent*>& Map)
		{
			for (USceneComponent* Component : Components)
			{
				if (Component->GetOwner() == Owner)
				{
					Map.Add(Component->GetName(), Component);
				}
			}
		};

		TMap<FString, USceneComponent*> ExistingComponentsByName;
		TMap<FString, USceneComponent*> NewComponentsByName;
		CatalogByName(ExistingActor, ExistingComponents, ExistingComponentsByName);
		CatalogByName(NewActor, NewComponents, NewComponentsByName);

		// Handle conflict between new and existing hierarchies
		for (const TPair<FString, USceneComponent*>& NewPair : NewComponentsByName)
		{
			const FString& Name = NewPair.Key;
			USceneComponent* NewComponent = NewPair.Value;

			if (USceneComponent** FoundExistingComponent = ExistingComponentsByName.Find(Name))
			{
				bool bRecurse = false;

				switch (ReplacePolicy)
				{
				case EReplaceActorPolicy::UpdateTransform:
					(*FoundExistingComponent)->SetRelativeTransform(NewComponent->GetRelativeTransform());
					(*FoundExistingComponent)->AttachToComponent(NewRoot, FAttachmentTransformRules::KeepRelativeTransform);
					bRecurse = true;
					break;
				case EReplaceActorPolicy::Ignore:
					// Note how we're iterating the new hierarchy here, so "ignore" means "keep the existing one"
					NewComponent->DestroyComponent(false);
					(*FoundExistingComponent)->AttachToComponent(NewRoot, FAttachmentTransformRules::KeepRelativeTransform);
					bRecurse = false;
					break;
				case EReplaceActorPolicy::Replace:
				default:
					// Keep NewChild completely, but recurse to replace components and children
					bRecurse = true;
					break;
				}

				if (bRecurse)
				{
					ResolveComponentConflict(NewComponent, *FoundExistingComponent, ReplacePolicy, ObjectsToRemap, SoftObjectsToRemap);
				}
			}
		}

		// Move child components from the existing hierarchy that don't conflict with anything in the new hierarchy,
		// as the new hierarchy is the one that will remain. Do these later so that we don't recurse into them
		for (const TPair<FString, USceneComponent*>& ExistingPair : ExistingComponentsByName)
		{
			const FString& Name = ExistingPair.Key;
			USceneComponent* ExistingComponent = ExistingPair.Value;

			USceneComponent** FoundNewComponent = NewComponentsByName.Find(Name);
			if (!FoundNewComponent)
			{
				ExistingComponent->AttachToComponent(NewRoot, FAttachmentTransformRules::KeepRelativeTransform);
			}
		}
	}

	void RecursiveDestroyActor(AActor* Actor)
	{
		if (!Actor)
		{
			return;
		}

		const bool bResetArray = false;
		TArray<AActor*> Children;
		Actor->GetAttachedActors(Children, bResetArray);

		for (AActor* Child : Children)
		{
			RecursiveDestroyActor(Child);
		}

		Actor->GetWorld()->DestroyActor(Actor);
	}

	void ResolveActorConflict(AActor* NewActor, AActor* ExistingActor, EReplaceActorPolicy ReplacePolicy, TMap<UObject*, UObject*>& ObjectsToRemap, TMap<FSoftObjectPath, FSoftObjectPath>& SoftObjectsToRemap)
	{
		if (!NewActor || !ExistingActor || ReplacePolicy == EReplaceActorPolicy::Append)
		{
			return;
		}

		ObjectsToRemap.Add(ExistingActor, NewActor);
		SoftObjectsToRemap.Add( ExistingActor, NewActor );

		// Collect new and existing actors by label
		const bool bResetArray = false;
		TArray<AActor*> ExistingChildren;
		TArray<AActor*> NewChildren;
		ExistingActor->GetAttachedActors(ExistingChildren, bResetArray);
		NewActor->GetAttachedActors(NewChildren, bResetArray);
		const auto CatalogByLabel = [](const TArray<AActor*>& Actors, TMap<FString, AActor*>& Map)
		{
			for (AActor* Actor : Actors)
			{
				Map.Add(Actor->GetActorLabel(), Actor);
			}
		};
		TMap<FString, AActor*> ExistingChildrenByLabel;
		TMap<FString, AActor*> NewChildrenByLabel;
		CatalogByLabel(ExistingChildren, ExistingChildrenByLabel);
		CatalogByLabel(NewChildren, NewChildrenByLabel);

		// Handle conflicts between new and existing actor hierarchies
		for (const TPair<FString, AActor*>& NewPair : NewChildrenByLabel)
		{
			const FString& Label = NewPair.Key;
			AActor* NewChild = NewPair.Value;

			// There's a conflict
			if (AActor** ExistingChild = ExistingChildrenByLabel.Find(Label))
			{
				bool bRecurse = false;

				switch (ReplacePolicy)
				{
				case EReplaceActorPolicy::UpdateTransform:
					(*ExistingChild)->GetRootComponent()->SetRelativeTransform(NewChild->GetRootComponent()->GetRelativeTransform());
					GEditor->ParentActors( NewActor, *ExistingChild, NAME_None );
					bRecurse = true;
					break;
				case EReplaceActorPolicy::Ignore:
					// Note how we're iterating the new hierarchy here, so "ignore" means "keep the existing one"
					RecursiveDestroyActor(NewChild);
					GEditor->ParentActors(NewActor, *ExistingChild, NAME_None);
					bRecurse = false;
					break;
				case EReplaceActorPolicy::Replace:
				default:
					// Keep NewChild, but recurse to replace components and children
					bRecurse = true;
					break;
				}

				if (bRecurse)
				{
					ResolveActorConflict(NewChild, *ExistingChild, ReplacePolicy, ObjectsToRemap, SoftObjectsToRemap);
				}
			}
		}

		// Handle component hierarchy collisions
		USceneComponent* ExistingRoot = ExistingActor->GetRootComponent();
		USceneComponent* NewRoot = NewActor->GetRootComponent();
		ResolveComponentConflict(NewRoot, ExistingRoot, ReplacePolicy, ObjectsToRemap, SoftObjectsToRemap);

		// Move child actors over from existing hierarchy that don't conflict with anything in new hierarchy
		// Do these later so that we don't recurse into them
		for (const TPair<FString, AActor*>& ExistingPair : ExistingChildrenByLabel)
		{
			const FString& Label = ExistingPair.Key;
			AActor* ExistingChild = ExistingPair.Value;

			AActor** NewChild = NewChildrenByLabel.Find(Label);
			if (NewChild == nullptr)
			{
				GEditor->ParentActors(NewActor, ExistingChild, NAME_None);
			}
		}
	}

	void ResolveActorConflicts(FUsdStageImportContext& ImportContext, AActor* ExistingSceneActor, TMap<UObject*, UObject*>& ObjectsToRemap, TMap<FSoftObjectPath, FSoftObjectPath>& SoftObjectsToRemap)
	{
		if ( !ImportContext.ImportOptions->bImportActors )
		{
			return;
		}

		if (!ImportContext.SceneActor)
		{
			FUsdLogManager::LogMessage( EMessageSeverity::Error, LOCTEXT( "NoSceneActor", "Failed to publish actors as there was no scene actor available!" ) );
			return;
		}

		EReplaceActorPolicy ReplacePolicy = ImportContext.ImportOptions->ExistingActorPolicy;

		// No conflicts, nothing to replace or redirect (even with Append replace mode we don't want to redirect references to the existing items)
		if (!ExistingSceneActor || ReplacePolicy == EReplaceActorPolicy::Append)
		{
			return;
		}

		ResolveActorConflict(ImportContext.SceneActor, ExistingSceneActor, ReplacePolicy, ObjectsToRemap, SoftObjectsToRemap);
	}

	// If we just reimported a static mesh, we use this to remap the material references to the existing materials, as any
	// materials we just reimported will be discarded
	void CopyOriginalMaterialAssignment(FUsdStageImportContext& ImportContext, UObject* ExistingAsset, UObject* NewAsset)
	{
		UStaticMesh* ExistingMesh = Cast<UStaticMesh>(ExistingAsset);
		UStaticMesh* NewMesh = Cast<UStaticMesh>(NewAsset);

		if (ExistingAsset && NewMesh)
		{
			int32 NumExistingMaterials = ExistingMesh->GetStaticMaterials().Num();
			int32 NumNewMaterials = NewMesh->GetStaticMaterials().Num();

			for (int32 NewMaterialIndex = 0; NewMaterialIndex < NumNewMaterials; ++NewMaterialIndex)
			{
				UMaterialInterface* ExistingMaterial = ExistingMesh->GetMaterial(NewMaterialIndex);

				// Can't use SetMaterial as it starts a scoped transaction that would hold on to our transient assets...
				NewMesh->GetStaticMaterials()[NewMaterialIndex].MaterialInterface = ExistingMaterial;
			}

			// Clear out any other assignments we may have
			for (int32 Index = NumNewMaterials; Index < NumExistingMaterials; ++Index)
			{
				NewMesh->GetStaticMaterials()[Index].MaterialInterface = nullptr;
			}

			return;
		}

		USkeletalMesh* ExistingSkeletalMesh = Cast<USkeletalMesh>(ExistingAsset);
		USkeletalMesh* NewSkeletalMesh = Cast<USkeletalMesh>(NewAsset);
		if (ExistingSkeletalMesh && NewSkeletalMesh)
		{
			NewSkeletalMesh->SetMaterials(ExistingSkeletalMesh->GetMaterials());
			return;
		}
	}

	void CopySkeletonAssignment( FUsdStageImportContext& ImportContext, UObject* ExistingAsset, UObject* NewAsset )
	{
		USkeletalMesh* ExistingSkeletalMesh = Cast<USkeletalMesh>( ExistingAsset );
		USkeletalMesh* NewSkeletalMesh = Cast<USkeletalMesh>( NewAsset );
		if ( ExistingSkeletalMesh && NewSkeletalMesh )
		{
			// Never assign a transient skeleton
			if ( ExistingSkeletalMesh->GetSkeleton() && ExistingSkeletalMesh->GetSkeleton()->GetOutermost() == GetTransientPackage() )
			{
				return;
			}

			// Assign even if ExistingSkeletalMesh has nullptr skeleton because we must be able to cleanup the
			// abandoned Skeleton in the transient package
			NewSkeletalMesh->SetSkeleton( ExistingSkeletalMesh->GetSkeleton() );
			NewSkeletalMesh->SetPhysicsAsset( ExistingSkeletalMesh->GetPhysicsAsset() );
		}

		UAnimSequence* ExistingAnimSequence = Cast<UAnimSequence>( ExistingAsset );
		UAnimSequence* NewAnimSequence = Cast<UAnimSequence>( NewAsset );
		if ( ExistingAnimSequence && NewAnimSequence )
		{
			// Never assign a transient skeleton
			USkeleton* ExistingSkeleton = ExistingAnimSequence->GetSkeleton();
			if ( ExistingSkeleton && ExistingSkeleton->GetOutermost() == GetTransientPackage() )
			{
				return;
			}

			NewAnimSequence->SetSkeleton( ExistingSkeleton );
		}
	}

	// Adapted from FDatasmithImporterImpl::FixReferencesForObject
	void RemapReferences(FUsdStageImportContext& ImportContext, const TSet<UObject*>& PublishedObjects, const TMap< UObject*, UObject* >& ObjectsToRemap)
	{
		if (ObjectsToRemap.Num() == 0)
		{
			return;
		}

		// Remap references held by assets that were moved directly to the destination package, and won't be in ObjectsToRemap
		TSet<UObject*> Referencers = PublishedObjects;
		if ( AActor* SceneActor = ImportContext.SceneActor )
		{
			// Remap references to spawned actors
			Referencers.Add( ImportContext.SceneActor->GetWorld()->GetCurrentLevel() );
		}
		for ( const TPair<UObject*, UObject*>& Pair : ObjectsToRemap )
		{
			// Remap internal references between the remapped objects
			Referencers.Add( Pair.Value );
		}

		// Fix references between actors and assets (e.g. mesh in final package referencing material in transient package)
		// Note we don't care if transient assets reference each other, as we'll delete them all at once anyway
		for ( UObject* Referencer : Referencers )
		{
			if ( !Referencer || Referencer->GetOutermost() == GetTransientPackage() )
			{
				continue;
			}

			constexpr EArchiveReplaceObjectFlags ReplaceFlags = (EArchiveReplaceObjectFlags::IgnoreOuterRef | EArchiveReplaceObjectFlags::IgnoreArchetypeRef);
			FArchiveReplaceObjectRef< UObject > ArchiveReplaceObjectRefInner(Referencer,ObjectsToRemap, ReplaceFlags);
		}
	}

	void Cleanup(AActor* NewSceneActor, AActor* ExistingSceneActor, EReplaceActorPolicy ReplacePolicy)
	{
		if ( !NewSceneActor )
		{
			return;
		}

		// By this point all of our actors and components are moved to the new hierarchy, and all references
		// are remapped. So let's clear the replaced existing actors and components
		if (ExistingSceneActor && ExistingSceneActor != NewSceneActor && ReplacePolicy == EReplaceActorPolicy::Replace)
		{
			RecursiveDestroyActor(ExistingSceneActor);
		}
	}

	void CloseStageIfNeeded(FUsdStageImportContext& ImportContext)
	{
#if USE_USD_SDK
		// Remove our imported stage from the stage cache if it wasn't in there to begin with
		if (!ImportContext.bStageWasOriginallyOpenInCache && ImportContext.bReadFromStageCache)
		{
			UnrealUSDWrapper::EraseStageFromCache(ImportContext.Stage);
		}

		if ( ImportContext.ImportOptions->bOverrideStageOptions )
		{
			UsdUtils::SetUsdStageMetersPerUnit( ImportContext.Stage, ImportContext.OriginalMetersPerUnit );
			UsdUtils::SetUsdStageUpAxis( ImportContext.Stage, ImportContext.OriginalUpAxis );
		}

		// Always discard the context's reference to the stage because it may be a persistent import context (like
		// the non-static data member of UUsdStageImportFactory
		ImportContext.Stage = UE::FUsdStage();
<<<<<<< HEAD
=======
		ImportContext.LevelSequenceHelper.Init( UE::FUsdStage() );
>>>>>>> d731a049
#endif // #if USE_USD_SDK
	}

	/**
	 * FUsdAssetCache can track which assets are requested/added to itself during translation, but it may miss some dependencies
	 * that are only retrieved/added themselves when the original asset is first parsed. This function recursively collects all of those.
	 * Example: An UMaterialInstance is already in the cache, so when translating we just retrieve the existing asset --> The textures that it's using won't be retrieved or marked as "Used"
	 * Example: An USkeletalMesh is already in the cache, so in the same way we would miss its USkeleton, materials and textures of those materials
	 */
	void CollectUsedAssetDependencies( FUsdStageImportContext& ImportContext, TSet<UObject*>& OutAssetsAndDependencies )
	{
		const int32 ReserveSize = OutAssetsAndDependencies.Num() + ( ImportContext.AssetCache ? ImportContext.AssetCache->GetActiveAssets().Num() : 0 );

		// We will only emit the level sequences if we have data in the main one.
		// Keep subsequences even if they have no data as the main sequence/other sequences may reference them
		if ( ImportContext.ImportOptions->bImportLevelSequences && ImportContext.LevelSequenceHelper.HasData() )
		{
			TArray<ULevelSequence*> SubSequences = ImportContext.LevelSequenceHelper.GetSubSequences();
			ULevelSequence* MainSequence = ImportContext.LevelSequenceHelper.GetMainLevelSequence();

			OutAssetsAndDependencies.Reserve( ReserveSize + SubSequences.Num() + 1 );
			OutAssetsAndDependencies.Add( MainSequence );
			for ( ULevelSequence* SubSequence : SubSequences )
			{
				OutAssetsAndDependencies.Add( SubSequence );
			}
		}
		else
		{
			OutAssetsAndDependencies.Reserve( ReserveSize );
		}

		if ( ImportContext.AssetCache )
		{
			const TSet<UObject*>& InPrimaryAssets = ImportContext.AssetCache->GetActiveAssets();
			TArray<UObject*> AssetQueue = InPrimaryAssets.Array();

			for ( int32 AssetIndex = 0; AssetIndex < AssetQueue.Num(); ++AssetIndex )
			{
				UObject* Asset = AssetQueue[ AssetIndex ];
<<<<<<< HEAD

				// Only add it as a dependency if it's owned by the asset cache, but still traverse it because
				// we may be in some strange situation where the material shouldn't be in this list, but one of its used textures should
				if ( ImportContext.AssetCache->IsAssetOwnedByCache( Asset ) )
				{
					OutAssetsAndDependencies.Add( Asset );
				}

				if ( UMaterial* Material = Cast<UMaterial>( Asset ) )
				{
=======

				// Only add it as a dependency if it's owned by the asset cache, but still traverse it because
				// we may be in some strange situation where the material shouldn't be in this list, but one of its used textures should
				if ( ImportContext.AssetCache->IsAssetOwnedByCache( Asset ) )
				{
					OutAssetsAndDependencies.Add( Asset );
				}

				if ( UMaterial* Material = Cast<UMaterial>( Asset ) )
				{
>>>>>>> d731a049
					TArray<UTexture*> UsedTextures;
					const bool bAllQualityLevels = true;
					const bool bAllFeatureLevels = true;
					Material->GetUsedTextures( UsedTextures, EMaterialQualityLevel::High, bAllQualityLevels, ERHIFeatureLevel::SM5, bAllFeatureLevels );

					OutAssetsAndDependencies.Reserve( OutAssetsAndDependencies.Num() + UsedTextures.Num() );
					for ( UTexture* UsedTexture : UsedTextures )
					{
						if ( ImportContext.AssetCache->IsAssetOwnedByCache( UsedTexture ) )
						{
							OutAssetsAndDependencies.Add( UsedTexture );
						}
					}
				}
				else if ( UMaterialInstance* MaterialInstance = Cast<UMaterialInstance>( Asset ) )
				{
					OutAssetsAndDependencies.Reserve( OutAssetsAndDependencies.Num() + MaterialInstance->TextureParameterValues.Num() );
					for ( const FTextureParameterValue& TextureValue : MaterialInstance->TextureParameterValues )
					{
						if ( UTexture* Texture = TextureValue.ParameterValue )
						{
							if ( ImportContext.AssetCache->IsAssetOwnedByCache( Texture ) )
							{
								OutAssetsAndDependencies.Add( Texture );
							}
						}
					}
				}
				else if ( USkeletalMesh* SkeletalMesh = Cast<USkeletalMesh>( Asset ) )
				{
					if ( USkeleton* Skeleton = SkeletalMesh->GetSkeleton() )
					{
						if ( ImportContext.AssetCache->IsAssetOwnedByCache( Skeleton ) )
						{
							OutAssetsAndDependencies.Add( Skeleton );
						}
					}

<<<<<<< HEAD
=======
					if ( UPhysicsAsset* PhysicsAsset = SkeletalMesh->GetPhysicsAsset() )
					{
						if ( ImportContext.AssetCache->IsAssetOwnedByCache( PhysicsAsset ) )
						{
							OutAssetsAndDependencies.Add( PhysicsAsset );
						}
					}

>>>>>>> d731a049
					AssetQueue.Reserve( AssetQueue.Num() + SkeletalMesh->GetMaterials().Num() );
					for ( const FSkeletalMaterial& SkeletalMaterial : SkeletalMesh->GetMaterials() )
					{
						if ( UMaterialInterface* UsedMaterial = SkeletalMaterial.MaterialInterface )
						{
							AssetQueue.Add( UsedMaterial );
						}
					}
				}
				else if ( UStaticMesh* StaticMesh = Cast<UStaticMesh>( Asset ) )
				{
					AssetQueue.Reserve( AssetQueue.Num() + StaticMesh->GetStaticMaterials().Num() );
					for ( const FStaticMaterial& StaticMaterial : StaticMesh->GetStaticMaterials() )
					{
						if ( UMaterialInterface* UsedMaterial = StaticMaterial.MaterialInterface )
						{
							AssetQueue.Add( UsedMaterial );
						}
					}
				}
				else if ( UGeometryCache* GeometryCache = Cast<UGeometryCache>( Asset ) )
				{
					for ( UMaterialInterface* UsedMaterial : GeometryCache->Materials )
					{
						if ( UsedMaterial )
						{
							AssetQueue.Add( UsedMaterial );
						}
					}
				}
				else if ( UAnimSequence* AnimSequence = Cast<UAnimSequence>( Asset ) )
				{
					if ( USkeletalMesh* Mesh = AnimSequence->GetPreviewMesh() )
					{
						AssetQueue.Add( Mesh );
					}

					if ( USkeleton* Skeleton = AnimSequence->GetSkeleton() )
					{
						if ( ImportContext.AssetCache->IsAssetOwnedByCache( Skeleton ) )
						{
							OutAssetsAndDependencies.Add( Skeleton );
						}
					}
				}
				else if ( UTexture* Texture = Cast<UTexture>( Asset ) )
				{
					// Do nothing. Textures have no additional dependencies
				}
				else if ( USkeleton* Skeleton = Cast<USkeleton>( Asset ) )
				{
					// Do nothing. Skeletons have no additional dependencies
				}
<<<<<<< HEAD
=======
				else if ( UPhysicsAsset* PhysicsAsset = Cast<UPhysicsAsset>( Asset ) )
				{
					// Do nothing. PhysicsAssets have no additional dependencies
				}
				else if ( UAnimBlueprint* AnimBP = Cast<UAnimBlueprint>( Asset ) )
				{
					// Do nothing. AnimBlueprints have no additional dependencies
				}
>>>>>>> d731a049
				else
				{
					UE_LOG( LogUsd, Warning, TEXT( "Unknown asset '%s' encountered when collecting used assets before USD import." ), Asset ? *Asset->GetName() : TEXT( "nullptr" ) );
				}
			}
		}
	}

	/**
	 * Remaps asset's soft object pointers to point to the post-publish paths of their target assets.
	 * It's important to run this *after* RemapReferences, as we will sometimes rely on those references to find our target assets.
	 */
	void RemapSoftReferences( const FUsdStageImportContext& ImportContext, const TSet<UObject*>& UsedAssetsAndDependencies, const TMap<FSoftObjectPath, FSoftObjectPath>& SoftObjectsToRemap )
	{
		TSet<UPackage*> Packages;
		for ( UObject* Object : UsedAssetsAndDependencies )
		{
			if ( Object )
			{
				Packages.Add( Object->GetOutermost() );
			}
		}

		if ( AActor* SceneActor = ImportContext.SceneActor )
		{
			Packages.Add( ImportContext.SceneActor->GetWorld()->GetOutermost() );
		}

		// In case one our used assets was left on the transient package.
		// We don't care about anything that was left on the transient package, and doing this may actually cause some reference counting issues
		// if we try deleting those assets afterwards
		Packages.Remove( GetTransientPackage() );

		IAssetTools& AssetTools = FModuleManager::LoadModuleChecked<FAssetToolsModule>( "AssetTools" ).Get();
		AssetTools.RenameReferencingSoftObjectPaths( Packages.Array(), SoftObjectsToRemap );
	}

	/** After we remapped everything, notify the AssetRegistry that we created some new assets */
	void NotifyAssetRegistry( const TSet<UObject*>& UsedAssetsAndDependencies )
	{
		for ( UObject* Object : UsedAssetsAndDependencies )
		{
			// If it's still on the transient package it means we abandoned this one (maybe we had asset replace policy ignore and hit a conflict)
			if ( Object->GetOutermost() != GetTransientPackage() )
			{
				FAssetRegistryModule::AssetCreated( Object );
			}
		}
	}

	void SendAnalytics(
		FUsdStageImportContext& ImportContext,
		UObject* Asset,
		const FString& Operation,
		const TSet<UObject*>& ImportedAssets,
		double ElapsedSeconds
	)
	{
#if USE_USD_SDK
		if ( FEngineAnalytics::IsAvailable() )
		{
			TArray<FAnalyticsEventAttribute> EventAttributes;

			FString EventName = Operation;
			if ( Asset )
			{
				FString ClassName = Asset->GetClass()->GetName();

				// e.g. "Reimport.StaticMesh"
				EventName = FString::Printf( TEXT( "%s.%s" ), *EventName, *ClassName );
				EventAttributes.Emplace( TEXT( "AssetType" ), ClassName );
			}

			if ( ImportContext.ImportOptions )
			{
<<<<<<< HEAD
				EventAttributes.Emplace( TEXT( "ImportActors" ), LexToString( ImportContext.ImportOptions->bImportActors ) );
				EventAttributes.Emplace( TEXT( "ImportGeometry" ), LexToString( ImportContext.ImportOptions->bImportGeometry ) );
				EventAttributes.Emplace( TEXT( "ImportSkeletalAnimations" ), LexToString( ImportContext.ImportOptions->bImportSkeletalAnimations ) );
				EventAttributes.Emplace( TEXT( "ImportLevelSequences" ), LexToString( ImportContext.ImportOptions->bImportLevelSequences ) );
				EventAttributes.Emplace( TEXT( "ImportMaterials" ), LexToString( ImportContext.ImportOptions->bImportMaterials ) );
				EventAttributes.Emplace( TEXT( "PurposesToImport" ), LexToString( ImportContext.ImportOptions->PurposesToImport ) );
				EventAttributes.Emplace( TEXT( "NaniteTriangleThreshold" ), LexToString( ImportContext.ImportOptions->NaniteTriangleThreshold ) );
				EventAttributes.Emplace( TEXT( "RenderContextToImport" ), ImportContext.ImportOptions->RenderContextToImport.ToString() );
				EventAttributes.Emplace( TEXT( "OverrideStageOptions" ), ImportContext.ImportOptions->bOverrideStageOptions );
				if( ImportContext.ImportOptions->bOverrideStageOptions )
				{
					EventAttributes.Emplace( TEXT( "MetersPerUnit" ), ImportContext.ImportOptions->StageOptions.MetersPerUnit );
					EventAttributes.Emplace( TEXT( "UpAxis" ), ImportContext.ImportOptions->StageOptions.UpAxis == EUsdUpAxis::YAxis ? TEXT( "Y" ) : TEXT( "Z" ) );
				}
				EventAttributes.Emplace( TEXT( "ReuseIdenticalAssets" ), ImportContext.ImportOptions->bReuseIdenticalAssets );
				EventAttributes.Emplace( TEXT( "ReplaceActorPolicy" ), LexToString( (uint8)ImportContext.ImportOptions->ExistingActorPolicy ) );
				EventAttributes.Emplace( TEXT( "ReplaceAssetPolicy" ), LexToString( (uint8)ImportContext.ImportOptions->ExistingAssetPolicy ) );
				EventAttributes.Emplace( TEXT( "PrimPathFolderStructure" ), LexToString( ImportContext.ImportOptions->bPrimPathFolderStructure ) );
				EventAttributes.Emplace( TEXT( "KindsToCollapse" ), LexToString( ImportContext.ImportOptions->KindsToCollapse ) );
				EventAttributes.Emplace( TEXT( "InterpretLODs" ), LexToString( ImportContext.ImportOptions->bInterpretLODs ) );
=======
				UsdUtils::AddAnalyticsAttributes( *ImportContext.ImportOptions, EventAttributes );
>>>>>>> d731a049
			}

			int32 NumStaticMeshes = 0;
			int32 NumSkeletalMeshes = 0;
			int32 NumMaterials = 0;
			int32 NumAnimSequences = 0;
			int32 NumLevelSequences = 0;
			int32 NumTextures = 0;
			int32 NumGeometryCaches = 0;
			int32 NumGroomAssets = 0;
			int32 NumGroomCaches = 0;
			for ( UObject* ImportedAsset : ImportedAssets )
			{
				if ( !ImportedAsset )
				{
					continue;
				}

				if ( ImportedAsset->IsA<UStaticMesh>() )
				{
					++NumStaticMeshes;
				}
				else if ( ImportedAsset->IsA<USkeletalMesh>() )
				{
					++NumSkeletalMeshes;
				}
				else if ( ImportedAsset->IsA<UMaterialInterface>() )
				{
					++NumMaterials;
				}
				else if ( ImportedAsset->IsA<UAnimSequence>() )
				{
					++NumAnimSequences;
				}
				else if ( ImportedAsset->IsA<ULevelSequence>() )
				{
					++NumLevelSequences;
				}
				else if ( ImportedAsset->IsA<UTexture>() )
				{
					++NumTextures;
				}
				else if ( ImportedAsset->IsA<UGeometryCache>() )
				{
					++NumGeometryCaches;
				}
				else if ( ImportedAsset->IsA<UGroomAsset>() )
				{
					++NumGroomAssets;
				}
				else if ( ImportedAsset->IsA<UGroomCache>() )
				{
					++NumGroomCaches;
				}
			}
			EventAttributes.Emplace( TEXT( "NumStaticMeshes" ), LexToString( NumStaticMeshes ) );
			EventAttributes.Emplace( TEXT( "NumSkeletalMeshes" ), LexToString( NumSkeletalMeshes ) );
			EventAttributes.Emplace( TEXT( "NumMaterials" ), LexToString( NumMaterials ) );
			EventAttributes.Emplace( TEXT( "NumAnimSequences" ), LexToString( NumAnimSequences ) );
			EventAttributes.Emplace( TEXT( "NumLevelSequences" ), LexToString( NumLevelSequences ) );
			EventAttributes.Emplace( TEXT( "NumTextures" ), LexToString( NumTextures ) );
			EventAttributes.Emplace( TEXT( "NumGeometryCaches" ), LexToString( NumGeometryCaches ) );
			EventAttributes.Emplace( TEXT( "NumGroomAssets" ), LexToString( NumGroomAssets ) );
			EventAttributes.Emplace( TEXT( "NumGroomCaches" ), LexToString( NumGroomCaches ) );

			FString RootLayerIdentifier = ImportContext.FilePath;
<<<<<<< HEAD
			double NumberOfFrames = 0;

			if ( ImportContext.Stage )
			{
				NumberOfFrames = ImportContext.Stage.GetEndTimeCode() - ImportContext.Stage.GetStartTimeCode();

=======
			if ( ImportContext.Stage )
			{
>>>>>>> d731a049
				if ( RootLayerIdentifier.IsEmpty() )
				{
					RootLayerIdentifier = ImportContext.Stage.GetRootLayer().GetIdentifier();
				}
			}

			IUsdClassesModule::SendAnalytics(
				MoveTemp( EventAttributes ),
				EventName,
				ImportContext.bIsAutomated,
				ElapsedSeconds,
<<<<<<< HEAD
				NumberOfFrames,
=======
				UsdUtils::GetUsdStageNumFrames( ImportContext.Stage ),
>>>>>>> d731a049
				FPaths::GetExtension( RootLayerIdentifier )
			);
		}
#endif // USE_USD_SDK
	}

	// Removes from AssetsToImport assets that are unwanted according to our import options, and adds entries to
	// ObjectsToRemap and SoftObjectsToRemap that remaps them to nullptr.
	// This function is needed because it's not enough to e.g. just prevent new meshes from being imported from
	// UsdStageImporterImpl::ImportMeshes, because we may want to reuse meshes we already got from the asset cache.
	// Additionally, we'll want to remap even our components away from pointing to these assets
	void PruneUnwantedAssets( FUsdStageImportContext& ImportContext, TSet<UObject*>& AssetsToImport, TMap<UObject*, UObject*>& ObjectsToRemap, TMap<FSoftObjectPath, FSoftObjectPath>& SoftObjectsToRemap )
	{
		const bool bImportSkeletalAnimations = ImportContext.ImportOptions->bImportGeometry && ImportContext.ImportOptions->bImportSkeletalAnimations;

		for ( TSet<UObject*>::TIterator It( AssetsToImport ); It; ++It )
		{
			UObject* Asset = *It;

			if ( !Asset )
			{
				It.RemoveCurrent();
				continue;
			}

			if (
				( !ImportContext.ImportOptions->bImportGeometry && (
					Asset->IsA<UStaticMesh>() ||
					Asset->IsA<USkeletalMesh>() ||
					Asset->IsA<USkeleton>() ||
					Asset->IsA<UPhysicsAsset>() ||
					Asset->IsA<UGeometryCache>()
				) ) ||
				( !bImportSkeletalAnimations && ( Asset->IsA<UAnimSequence>() ) ) ||
				( !ImportContext.ImportOptions->bImportLevelSequences && ( Asset->IsA<ULevelSequence>() ) ) ||
				( !ImportContext.ImportOptions->bImportMaterials && ( Asset->IsA<UMaterialInterface>() || Asset->IsA<UTexture>() ) )
			)
			{
				ObjectsToRemap.Add( Asset, nullptr );
				SoftObjectsToRemap.Add( Asset, nullptr );
				It.RemoveCurrent();
			}
		}
	}

	// We need to recreate the render state for some mesh component types in case we changed the materials that are assigned to them.
	// Also, skeletal mesh components need to be manually ticked, or else they may be showing an animated state of an animation that
	// we chose not to import, and wouldn't update otherwise until manually ticked by the user (or after save/reload), which may look
	// like a bug
	void RefreshComponents( AActor* RootSceneActor )
	{
		if ( !RootSceneActor )
		{
			return;
		}

		TArray<USceneComponent*> Components;
		const bool bIncludeAllDescendants = true;
		RootSceneActor->GetRootComponent()->GetChildrenComponents( bIncludeAllDescendants, Components );

		for ( USceneComponent* Component : Components )
		{
			if ( USkeletalMeshComponent* SkeletalMeshComponent = Cast<USkeletalMeshComponent>( Component ) )
			{
				if ( SkeletalMeshComponent->AnimationData.AnimToPlay == nullptr )
				{
					SkeletalMeshComponent->TickAnimation( 0.f, false );
					SkeletalMeshComponent->RefreshBoneTransforms();
					SkeletalMeshComponent->RefreshFollowerComponents();
					SkeletalMeshComponent->UpdateComponentToWorld();
					SkeletalMeshComponent->FinalizeBoneTransform();
					SkeletalMeshComponent->MarkRenderTransformDirty();
					SkeletalMeshComponent->MarkRenderDynamicDataDirty();
				}

				// It does need us to manually set this to dirty regardless or else it won't update in case we changed material
				// assignments
				SkeletalMeshComponent->MarkRenderStateDirty();
			}
		}
	}

	// Removes from AssetsToImport assets that are unwanted according to our import options, and adds entries to
	// ObjectsToRemap and SoftObjectsToRemap that remaps them to nullptr.
	// This function is needed because it's not enough to e.g. just prevent new meshes from being imported from
	// UsdStageImporterImpl::ImportMeshes, because we may want to reuse meshes we already got from the asset cache.
	// Additionally, we'll want to remap even our components away from pointing to these assets
	void PruneUnwantedAssets( FUsdStageImportContext& ImportContext, TSet<UObject*>& AssetsToImport, TMap<UObject*, UObject*>& ObjectsToRemap, TMap<FSoftObjectPath, FSoftObjectPath>& SoftObjectsToRemap )
	{
		const bool bImportSkeletalAnimations = ImportContext.ImportOptions->bImportGeometry && ImportContext.ImportOptions->bImportSkeletalAnimations;

		for ( TSet<UObject*>::TIterator It( AssetsToImport ); It; ++It )
		{
			UObject* Asset = *It;

			if ( !Asset )
			{
				It.RemoveCurrent();
				continue;
			}

			if (
				( !ImportContext.ImportOptions->bImportGeometry && ( Asset->IsA<UStaticMesh>() || Asset->IsA<USkeletalMesh>() || Asset->IsA<USkeleton>() || Asset->IsA<UGeometryCache>() ) ) ||
				( !bImportSkeletalAnimations && ( Asset->IsA<UAnimSequence>() ) ) ||
				( !ImportContext.ImportOptions->bImportLevelSequences && ( Asset->IsA<ULevelSequence>() ) ) ||
				( !ImportContext.ImportOptions->bImportMaterials && ( Asset->IsA<UMaterialInterface>() || Asset->IsA<UTexture>() ) )
			)
			{
				ObjectsToRemap.Add( Asset, nullptr );
				SoftObjectsToRemap.Add( Asset, nullptr );
				It.RemoveCurrent();
			}
		}
	}

	// We need to recreate the render state for some mesh component types in case we changed the materials that are assigned to them.
	// Also, skeletal mesh components need to be manually ticked, or else they may be showing an animated state of an animation that
	// we chose not to import, and wouldn't update otherwise until manually ticked by the user (or after save/reload), which may look
	// like a bug
	void RefreshComponents( AActor* RootSceneActor )
	{
		if ( !RootSceneActor )
		{
			return;
		}

		TArray<USceneComponent*> Components;
		const bool bIncludeAllDescendants = true;
		RootSceneActor->GetRootComponent()->GetChildrenComponents( bIncludeAllDescendants, Components );

		for ( USceneComponent* Component : Components )
		{
			if ( USkeletalMeshComponent* SkeletalMeshComponent = Cast<USkeletalMeshComponent>( Component ) )
			{
				if ( SkeletalMeshComponent->AnimationData.AnimToPlay == nullptr )
				{
					SkeletalMeshComponent->TickAnimation( 0.f, false );
					SkeletalMeshComponent->RefreshBoneTransforms();
					SkeletalMeshComponent->RefreshSlaveComponents();
					SkeletalMeshComponent->UpdateComponentToWorld();
					SkeletalMeshComponent->FinalizeBoneTransform();
					SkeletalMeshComponent->MarkRenderTransformDirty();
					SkeletalMeshComponent->MarkRenderDynamicDataDirty();
				}

				// It does need us to manually set this to dirty regardless or else it won't update in case we changed material
				// assignments
				SkeletalMeshComponent->MarkRenderStateDirty();
			}
		}
	}
}

void UUsdStageImporter::ImportFromFile(FUsdStageImportContext& ImportContext)
{
#if USE_USD_SDK
	if (!ImportContext.World)
	{
		FUsdLogManager::LogMessage( EMessageSeverity::Error, LOCTEXT( "NoWorldError", "Failed to import USD Stage because the target UWorld is invalid!" ) );
		return;
	}

	double StartTime = FPlatformTime::Cycles64();

<<<<<<< HEAD
	if ( !ImportContext.Stage && !ImportContext.FilePath.IsEmpty() )
	{
		UsdStageImporterImpl::LoadStageFromFilePath( ImportContext );
=======
	if ( ImportContext.ImportOptions->PrimsToImport.Num() == 0 )
	{
		return;
	}

	const bool bNeedsMasking =
		ImportContext.ImportOptions->PrimsToImport != TArray<FString>{ UE::FSdfPath::AbsoluteRootPath().GetString() };

	if ( !ImportContext.Stage || bNeedsMasking )
	{
		UsdStageImporterImpl::OpenStage( ImportContext, bNeedsMasking );
>>>>>>> d731a049
	}

	if ( !ImportContext.Stage )
	{
		FUsdLogManager::LogMessage( EMessageSeverity::Error, LOCTEXT( "NoStageError", "Failed to open the USD Stage!" ) );
		return;
	}

	UsdStageImporterImpl::SetupSceneActor( ImportContext );
	if ( !ImportContext.SceneActor && ImportContext.ImportOptions->bImportActors )
	{
		return;
	}

	FUsdDelegates::OnPreUsdImport.Broadcast( ImportContext.FilePath );

	AActor* ExistingSceneActor = UsdStageImporterImpl::GetExistingSceneActor( ImportContext );

	UsdStageImporterImpl::SetupStageForImport( ImportContext );

	TMap<FSoftObjectPath, FSoftObjectPath> SoftObjectsToRemap;
	TMap<UObject*, UObject*> ObjectsToRemap;
	TSet<UObject*> UsedAssetsAndDependencies;
	UsdUtils::FBlendShapeMap BlendShapesByPath;

	// Ensure a valid asset cache
	if ( !ImportContext.AssetCache )
	{
		ImportContext.AssetCache = NewObject<UUsdAssetCache>();
	}
	ImportContext.AssetCache->MarkAssetsAsStale();
	ImportContext.LevelSequenceHelper.SetAssetCache( ImportContext.AssetCache );
<<<<<<< HEAD
=======
	ImportContext.LevelSequenceHelper.Init( ImportContext.Stage );  // Must happen after the context gets an AssetCache!
>>>>>>> d731a049

	// Shotgun approach to recreate all render states because we may want to reimport/delete/reassign a material/static/skeletalmesh while it is currently being drawn
	FGlobalComponentRecreateRenderStateContext RecreateRenderStateContext;

	TSharedRef<FUsdSchemaTranslationContext> TranslationContext = MakeShared<FUsdSchemaTranslationContext>( ImportContext.Stage, *ImportContext.AssetCache );
	TranslationContext->bIsImporting = true;
	TranslationContext->Level = ImportContext.World->GetCurrentLevel();
	TranslationContext->ObjectFlags = ImportContext.ImportObjectFlags;
	TranslationContext->Time = static_cast< float >( UsdUtils::GetDefaultTimeCode() );
	TranslationContext->PurposesToLoad = ( EUsdPurpose ) ImportContext.ImportOptions->PurposesToImport;
	TranslationContext->NaniteTriangleThreshold = ImportContext.ImportOptions->NaniteTriangleThreshold;
	TranslationContext->RenderContext = ImportContext.ImportOptions->RenderContextToImport;
	TranslationContext->MaterialPurpose = ImportContext.ImportOptions->MaterialPurpose;
	TranslationContext->RootMotionHandling = ImportContext.ImportOptions->RootMotionHandling;
	TranslationContext->ParentComponent = ImportContext.SceneActor ? ImportContext.SceneActor->GetRootComponent() : nullptr;
	TranslationContext->KindsToCollapse = ( EUsdDefaultKind ) ImportContext.ImportOptions->KindsToCollapse;
<<<<<<< HEAD
=======
	TranslationContext->bMergeIdenticalMaterialSlots = ImportContext.ImportOptions->bMergeIdenticalMaterialSlots;
	TranslationContext->bCollapseTopLevelPointInstancers = ImportContext.ImportOptions->bCollapseTopLevelPointInstancers;
>>>>>>> d731a049
	TranslationContext->bAllowInterpretingLODs = ImportContext.ImportOptions->bInterpretLODs;
	TranslationContext->bAllowParsingSkeletalAnimations = ImportContext.ImportOptions->bImportGeometry && ImportContext.ImportOptions->bImportSkeletalAnimations;
	TranslationContext->MaterialToPrimvarToUVIndex = &ImportContext.MaterialToPrimvarToUVIndex;
	TranslationContext->InfoCache = ImportContext.InfoCache;
	TranslationContext->BlendShapesByPath = &BlendShapesByPath;
	TranslationContext->GroomInterpolationSettings = ImportContext.ImportOptions->GroomInterpolationSettings;
	{
		UsdStageImporterImpl::CacheCollapsingState( TranslationContext.Get() );
		UsdStageImporterImpl::ImportMaterials( ImportContext, TranslationContext.Get() );
		UsdStageImporterImpl::ImportMeshes( ImportContext, TranslationContext.Get() );
		UsdStageImporterImpl::ImportActors( ImportContext, TranslationContext.Get() );
	}
	TranslationContext->CompleteTasks();

	UsdStageImporterImpl::CollectUsedAssetDependencies( ImportContext, UsedAssetsAndDependencies );
	UsdStageImporterImpl::PruneUnwantedAssets( ImportContext, UsedAssetsAndDependencies, ObjectsToRemap, SoftObjectsToRemap );
	UsdStageImporterImpl::UpdateAssetImportData( UsedAssetsAndDependencies, ImportContext.FilePath, ImportContext.ImportOptions );
	UsdStageImporterImpl::PublishAssets( ImportContext, UsedAssetsAndDependencies, ObjectsToRemap, SoftObjectsToRemap );
	UsdStageImporterImpl::ResolveActorConflicts( ImportContext, ExistingSceneActor, ObjectsToRemap, SoftObjectsToRemap );
	UsdStageImporterImpl::RemapReferences( ImportContext, UsedAssetsAndDependencies, ObjectsToRemap );
	UsdStageImporterImpl::RemapSoftReferences( ImportContext, UsedAssetsAndDependencies, SoftObjectsToRemap );
	UsdStageImporterImpl::Cleanup( ImportContext.SceneActor, ExistingSceneActor, ImportContext.ImportOptions->ExistingActorPolicy );
	UsdStageImporterImpl::NotifyAssetRegistry( UsedAssetsAndDependencies );
	UsdStageImporterImpl::RefreshComponents( ImportContext.SceneActor );

	FUsdDelegates::OnPostUsdImport.Broadcast( ImportContext.FilePath );

	// Analytics
	{
		double ElapsedSeconds = FPlatformTime::ToSeconds64( FPlatformTime::Cycles64() - StartTime );
		UsdStageImporterImpl::SendAnalytics( ImportContext, nullptr, TEXT("Import"), UsedAssetsAndDependencies, ElapsedSeconds);
	}

	UsdStageImporterImpl::CloseStageIfNeeded( ImportContext );

<<<<<<< HEAD
=======
	if ( ImportContext.bNeedsGarbageCollection )
	{
		CollectGarbage( GARBAGE_COLLECTION_KEEPFLAGS );
	}
>>>>>>> d731a049
#endif // #if USE_USD_SDK
}

bool UUsdStageImporter::ReimportSingleAsset(FUsdStageImportContext& ImportContext, UObject* OriginalAsset, UUsdAssetImportData* OriginalImportData, UObject*& OutReimportedAsset)
{
	OutReimportedAsset = nullptr;
	bool bSuccess = false;

#if USE_USD_SDK
	double StartTime = FPlatformTime::Cycles64();

<<<<<<< HEAD
	if ( !ImportContext.Stage && !ImportContext.FilePath.IsEmpty() )
	{
		UsdStageImporterImpl::LoadStageFromFilePath( ImportContext );
=======
	// TODO: Maybe change this whole reimporting approach to just taking advantage of a population mask instead?
	const bool bNeedsMasking =
		ImportContext.ImportOptions->PrimsToImport != TArray<FString>{ UE::FSdfPath::AbsoluteRootPath().GetString() };

	if ( !ImportContext.Stage || bNeedsMasking )
	{
		UsdStageImporterImpl::OpenStage( ImportContext, bNeedsMasking );
>>>>>>> d731a049
	}

	if ( !ImportContext.Stage )
	{
		FUsdLogManager::LogMessage( EMessageSeverity::Error, LOCTEXT( "NoStageError", "Failed to open the USD Stage!" ) );
		return bSuccess;
	}

	FUsdDelegates::OnPreUsdImport.Broadcast(ImportContext.FilePath);

	// We still need the scene actor to remap all other users of the mesh to the new reimported one. It's not critical if we fail though,
	// the goal is to just reimport the asset
	UsdStageImporterImpl::SetupSceneActor(ImportContext);

	UsdStageImporterImpl::SetupStageForImport( ImportContext );

	TMap<FSoftObjectPath, FSoftObjectPath> SoftObjectsToRemap;
	TMap<UObject*, UObject*> ObjectsToRemap;
	UsdUtils::FBlendShapeMap BlendShapesByPath;

	// Ensure a valid asset cache
	if ( !ImportContext.AssetCache )
	{
		ImportContext.AssetCache = NewObject<UUsdAssetCache>();
	}
	ImportContext.AssetCache->MarkAssetsAsStale();

	// Shotgun approach to recreate all render states because we may want to reimport/delete/reassign a material/static/skeletalmesh while it is currently being drawn
	FGlobalComponentRecreateRenderStateContext RecreateRenderStateContext;

	TSharedRef<FUsdSchemaTranslationContext> TranslationContext = MakeShared<FUsdSchemaTranslationContext>( ImportContext.Stage, *ImportContext.AssetCache );
	TranslationContext->bIsImporting = true;
	TranslationContext->Level = ImportContext.World->GetCurrentLevel();
	TranslationContext->ObjectFlags = ImportContext.ImportObjectFlags;
	TranslationContext->Time = static_cast< float >( UsdUtils::GetDefaultTimeCode() );
<<<<<<< HEAD
	TranslationContext->PurposesToLoad = (EUsdPurpose) ImportContext.ImportOptions->PurposesToImport;
	TranslationContext->NaniteTriangleThreshold = ImportContext.ImportOptions->NaniteTriangleThreshold;
	TranslationContext->KindsToCollapse = ( EUsdDefaultKind ) ImportContext.ImportOptions->KindsToCollapse;
=======
	TranslationContext->PurposesToLoad = ( EUsdPurpose ) ImportContext.ImportOptions->PurposesToImport;
	TranslationContext->NaniteTriangleThreshold = ImportContext.ImportOptions->NaniteTriangleThreshold;
	TranslationContext->RenderContext = ImportContext.ImportOptions->RenderContextToImport;
	TranslationContext->MaterialPurpose = ImportContext.ImportOptions->MaterialPurpose;
	TranslationContext->RootMotionHandling = ImportContext.ImportOptions->RootMotionHandling;
	TranslationContext->KindsToCollapse = ( EUsdDefaultKind ) ImportContext.ImportOptions->KindsToCollapse;
	TranslationContext->bMergeIdenticalMaterialSlots = ImportContext.ImportOptions->bMergeIdenticalMaterialSlots;
	TranslationContext->bCollapseTopLevelPointInstancers = ImportContext.ImportOptions->bCollapseTopLevelPointInstancers;
>>>>>>> d731a049
	TranslationContext->bAllowInterpretingLODs = ImportContext.ImportOptions->bInterpretLODs;
	TranslationContext->bAllowParsingSkeletalAnimations = ImportContext.ImportOptions->bImportGeometry && ImportContext.ImportOptions->bImportSkeletalAnimations;
	TranslationContext->MaterialToPrimvarToUVIndex = &ImportContext.MaterialToPrimvarToUVIndex;
	TranslationContext->InfoCache = ImportContext.InfoCache;
	TranslationContext->BlendShapesByPath = &BlendShapesByPath;
	TranslationContext->GroomInterpolationSettings = ImportContext.ImportOptions->GroomInterpolationSettings;
	{
		UsdStageImporterImpl::CacheCollapsingState( TranslationContext.Get() );

		UE::FUsdPrim TargetPrim = ImportContext.Stage.GetPrimAtPath( UE::FSdfPath( *OriginalImportData->PrimPath ) );
		if ( TargetPrim )
		{
			UsdStageImporterImpl::CreateAssetsForPrims({TargetPrim}, TranslationContext.Get(), LOCTEXT("CreateAssets", "Creating assets"));
		}
	}
	TranslationContext->CompleteTasks();

	// Look for our reimported asset in the assets cache as we may have multiple assets with the same prim path
	UObject* ReimportedObject = nullptr;
	for ( UObject* Asset : ImportContext.AssetCache->GetActiveAssets() )
	{
		UUsdAssetImportData* NewAssetImportData = UsdUtils::GetAssetImportData( Asset );

		if ( Asset &&
			 NewAssetImportData &&
			 Asset->GetClass() == OriginalAsset->GetClass() &&
			 NewAssetImportData->PrimPath.Equals( OriginalImportData->PrimPath, ESearchCase::CaseSensitive ) )
		{
			ReimportedObject = Asset;
			break;
		}
	}

	if ( ReimportedObject )
	{
		UsdStageImporterImpl::UpdateAssetImportData( ReimportedObject, ImportContext.FilePath, ImportContext.ImportOptions);

		// Assign things from the original assets before we publish the reimported asset, overwriting it
		UsdStageImporterImpl::CopyOriginalMaterialAssignment(ImportContext, OriginalAsset, ReimportedObject );
		UsdStageImporterImpl::CopySkeletonAssignment(ImportContext, OriginalAsset, ReimportedObject );

		// Just publish the one asset we wanted to reimport. Note that we may have other assets here too, but we'll ignore those e.g. a displayColor material or a skeleton
		OutReimportedAsset = UsdStageImporterImpl::PublishAsset(ImportContext, ReimportedObject, OriginalAsset->GetOutermost()->GetPathName(), ObjectsToRemap, SoftObjectsToRemap);
		UsdStageImporterImpl::RemapReferences( ImportContext, ImportContext.AssetCache->GetActiveAssets(), ObjectsToRemap );
		UsdStageImporterImpl::RemapSoftReferences( ImportContext, ImportContext.AssetCache->GetActiveAssets(), SoftObjectsToRemap );

		bSuccess = OutReimportedAsset != nullptr && ImportContext.AssetCache->GetActiveAssets().Contains( ReimportedObject );
	}

	UsdStageImporterImpl::Cleanup( ImportContext.SceneActor, nullptr, ImportContext.ImportOptions->ExistingActorPolicy );
	UsdStageImporterImpl::NotifyAssetRegistry( { ReimportedObject } );
	UsdStageImporterImpl::RefreshComponents( ImportContext.SceneActor );

	FUsdDelegates::OnPostUsdImport.Broadcast(ImportContext.FilePath);

	// Analytics
	{
		double ElapsedSeconds = FPlatformTime::ToSeconds64( FPlatformTime::Cycles64() - StartTime );
		UsdStageImporterImpl::SendAnalytics( ImportContext, ReimportedObject, TEXT( "Reimport" ), { ReimportedObject }, ElapsedSeconds );
	}

	UsdStageImporterImpl::CloseStageIfNeeded( ImportContext );

<<<<<<< HEAD
=======
	if ( ImportContext.bNeedsGarbageCollection )
	{
		CollectGarbage( GARBAGE_COLLECTION_KEEPFLAGS );
	}

>>>>>>> d731a049
#endif // #if USE_USD_SDK
	return bSuccess;
}

#undef LOCTEXT_NAMESPACE
<|MERGE_RESOLUTION|>--- conflicted
+++ resolved
@@ -56,11 +56,7 @@
 
 namespace UsdStageImporterImpl
 {
-<<<<<<< HEAD
-	void LoadStageFromFilePath(FUsdStageImportContext& ImportContext)
-=======
 	void OpenStage( FUsdStageImportContext& ImportContext, bool bNeedsMasking )
->>>>>>> d731a049
 	{
 		const FString FilePath = !ImportContext.FilePath.IsEmpty()
 			? IFileManager::Get().ConvertToAbsolutePathForExternalAppForRead( *ImportContext.FilePath )
@@ -100,17 +96,12 @@
 			}
 			else
 			{
-<<<<<<< HEAD
-				ImportContext.bStageWasOriginallyOpenInCache = true;
-				break;
-=======
 				Stage = UnrealUSDWrapper::OpenMaskedStage(
 					*FilePath,
 					EUsdInitialLoadSet::LoadAll,
 					ImportContext.ImportOptions->PrimsToImport,
 					bForceReloadLayersFromDisk
 				);
->>>>>>> d731a049
 			}
 		}
 		else
@@ -139,19 +130,11 @@
 		FString Error = FString::Join(ErrorStrings, TEXT("\n"));
 
 		if (Error.IsEmpty())
-<<<<<<< HEAD
 		{
 			ImportContext.Stage = Stage;
 		}
 		else
 		{
-=======
-		{
-			ImportContext.Stage = Stage;
-		}
-		else
-		{
->>>>>>> d731a049
 			ImportContext.Stage = UE::FUsdStage();
 			FUsdLogManager::LogMessage( EMessageSeverity::Error, FText::Format( LOCTEXT( "CouldNotImportUSDFile", "Could not import USD file {0}\n {1}" ), FText::FromString( FilePath ), FText::FromString( Error ) ) );
 		}
@@ -342,11 +325,8 @@
 
 	void ImportAnimation(FUsdStageImportContext& ImportContext, UE::FUsdPrim& Prim, bool bAnimatedVisibility, USceneComponent* SceneComponent)
 	{
-<<<<<<< HEAD
-=======
 		TRACE_CPUPROFILER_EVENT_SCOPE( ImportAnimation );
 
->>>>>>> d731a049
 		if ( !ImportContext.ImportOptions->bImportLevelSequences )
 		{
 			return;
@@ -413,11 +393,7 @@
 			}
 
 #if USE_USD_SDK
-<<<<<<< HEAD
-			if (UsdUtils::IsAnimated(Prim))
-=======
 			if ( bAnimatedVisibility || UsdUtils::IsAnimated( Prim ) )
->>>>>>> d731a049
 			{
 				ImportAnimation(ImportContext, Prim, bAnimatedVisibility, Component);
 			}
@@ -464,17 +440,9 @@
 
 			if (UUsdAssetImportData* AssetImportData = Cast<UUsdAssetImportData>(Mesh->AssetImportData))
 			{
-<<<<<<< HEAD
-				AssetPath = AssetImportData->PrimPath;
-
-				// If we have multiple LODs here we must have parsed the LOD variant set pattern. If our prims were named with the LOD
-				// pattern, go from e.g. '/Root/MyMesh/LOD0' to '/Root/MyMesh', or else every single LOD mesh will be named "SM_LOD0_X".
-				// We'll actually check though because if the user set a custom name for his prim other than LOD0 then we'll keep that
-=======
 				// If we have multiple LODs here we must have parsed the LOD variant set pattern. If our prims were named with the LOD
 				// pattern, go from e.g. '/Root/MyMesh/LOD0' to '/Root/MyMesh', or else every single LOD mesh will be named "SM_LOD0_X".
 				// We'll actually check though because if the user set a custom name for their prim other than LOD0 then we'll keep that
->>>>>>> d731a049
 				if ( Mesh->GetNumLODs() > 1 )
 				{
 					FString PrimName = FPaths::GetBaseFilename( AssetPath );
@@ -483,10 +451,7 @@
 						if ( PrimName.IsNumeric() )
 						{
 							AssetPath = FPaths::GetPath( AssetPath );
-<<<<<<< HEAD
-=======
 							AssetName = FPaths::GetBaseFilename( AssetPath );
->>>>>>> d731a049
 						}
 					}
 				}
@@ -574,13 +539,8 @@
 		// We don't care if our assets overwrite something in the final destination package (that conflict will be
 		// handled according to EReplaceAssetPolicy). But we do want these assets to have unique names amongst themselves
 		// or else they will overwrite each other when publishing
-<<<<<<< HEAD
-		FinalName = UsdUtils::GetUniqueName( ObjectTools::SanitizeObjectName( FinalName ), UniqueAssetNames );
-		UniqueAssetNames.Add(FinalName);
-=======
 		AssetName = UsdUtils::GetUniqueName( ObjectTools::SanitizeObjectName( AssetName ), UniqueAssetNames );
 		UniqueAssetNames.Add(AssetName);
->>>>>>> d731a049
 
 		return AssetName;
 	}
@@ -1199,10 +1159,7 @@
 		// Always discard the context's reference to the stage because it may be a persistent import context (like
 		// the non-static data member of UUsdStageImportFactory
 		ImportContext.Stage = UE::FUsdStage();
-<<<<<<< HEAD
-=======
 		ImportContext.LevelSequenceHelper.Init( UE::FUsdStage() );
->>>>>>> d731a049
 #endif // #if USE_USD_SDK
 	}
 
@@ -1243,7 +1200,6 @@
 			for ( int32 AssetIndex = 0; AssetIndex < AssetQueue.Num(); ++AssetIndex )
 			{
 				UObject* Asset = AssetQueue[ AssetIndex ];
-<<<<<<< HEAD
 
 				// Only add it as a dependency if it's owned by the asset cache, but still traverse it because
 				// we may be in some strange situation where the material shouldn't be in this list, but one of its used textures should
@@ -1254,18 +1210,6 @@
 
 				if ( UMaterial* Material = Cast<UMaterial>( Asset ) )
 				{
-=======
-
-				// Only add it as a dependency if it's owned by the asset cache, but still traverse it because
-				// we may be in some strange situation where the material shouldn't be in this list, but one of its used textures should
-				if ( ImportContext.AssetCache->IsAssetOwnedByCache( Asset ) )
-				{
-					OutAssetsAndDependencies.Add( Asset );
-				}
-
-				if ( UMaterial* Material = Cast<UMaterial>( Asset ) )
-				{
->>>>>>> d731a049
 					TArray<UTexture*> UsedTextures;
 					const bool bAllQualityLevels = true;
 					const bool bAllFeatureLevels = true;
@@ -1304,8 +1248,6 @@
 						}
 					}
 
-<<<<<<< HEAD
-=======
 					if ( UPhysicsAsset* PhysicsAsset = SkeletalMesh->GetPhysicsAsset() )
 					{
 						if ( ImportContext.AssetCache->IsAssetOwnedByCache( PhysicsAsset ) )
@@ -1314,7 +1256,6 @@
 						}
 					}
 
->>>>>>> d731a049
 					AssetQueue.Reserve( AssetQueue.Num() + SkeletalMesh->GetMaterials().Num() );
 					for ( const FSkeletalMaterial& SkeletalMaterial : SkeletalMesh->GetMaterials() )
 					{
@@ -1368,8 +1309,6 @@
 				{
 					// Do nothing. Skeletons have no additional dependencies
 				}
-<<<<<<< HEAD
-=======
 				else if ( UPhysicsAsset* PhysicsAsset = Cast<UPhysicsAsset>( Asset ) )
 				{
 					// Do nothing. PhysicsAssets have no additional dependencies
@@ -1378,7 +1317,6 @@
 				{
 					// Do nothing. AnimBlueprints have no additional dependencies
 				}
->>>>>>> d731a049
 				else
 				{
 					UE_LOG( LogUsd, Warning, TEXT( "Unknown asset '%s' encountered when collecting used assets before USD import." ), Asset ? *Asset->GetName() : TEXT( "nullptr" ) );
@@ -1454,30 +1392,7 @@
 
 			if ( ImportContext.ImportOptions )
 			{
-<<<<<<< HEAD
-				EventAttributes.Emplace( TEXT( "ImportActors" ), LexToString( ImportContext.ImportOptions->bImportActors ) );
-				EventAttributes.Emplace( TEXT( "ImportGeometry" ), LexToString( ImportContext.ImportOptions->bImportGeometry ) );
-				EventAttributes.Emplace( TEXT( "ImportSkeletalAnimations" ), LexToString( ImportContext.ImportOptions->bImportSkeletalAnimations ) );
-				EventAttributes.Emplace( TEXT( "ImportLevelSequences" ), LexToString( ImportContext.ImportOptions->bImportLevelSequences ) );
-				EventAttributes.Emplace( TEXT( "ImportMaterials" ), LexToString( ImportContext.ImportOptions->bImportMaterials ) );
-				EventAttributes.Emplace( TEXT( "PurposesToImport" ), LexToString( ImportContext.ImportOptions->PurposesToImport ) );
-				EventAttributes.Emplace( TEXT( "NaniteTriangleThreshold" ), LexToString( ImportContext.ImportOptions->NaniteTriangleThreshold ) );
-				EventAttributes.Emplace( TEXT( "RenderContextToImport" ), ImportContext.ImportOptions->RenderContextToImport.ToString() );
-				EventAttributes.Emplace( TEXT( "OverrideStageOptions" ), ImportContext.ImportOptions->bOverrideStageOptions );
-				if( ImportContext.ImportOptions->bOverrideStageOptions )
-				{
-					EventAttributes.Emplace( TEXT( "MetersPerUnit" ), ImportContext.ImportOptions->StageOptions.MetersPerUnit );
-					EventAttributes.Emplace( TEXT( "UpAxis" ), ImportContext.ImportOptions->StageOptions.UpAxis == EUsdUpAxis::YAxis ? TEXT( "Y" ) : TEXT( "Z" ) );
-				}
-				EventAttributes.Emplace( TEXT( "ReuseIdenticalAssets" ), ImportContext.ImportOptions->bReuseIdenticalAssets );
-				EventAttributes.Emplace( TEXT( "ReplaceActorPolicy" ), LexToString( (uint8)ImportContext.ImportOptions->ExistingActorPolicy ) );
-				EventAttributes.Emplace( TEXT( "ReplaceAssetPolicy" ), LexToString( (uint8)ImportContext.ImportOptions->ExistingAssetPolicy ) );
-				EventAttributes.Emplace( TEXT( "PrimPathFolderStructure" ), LexToString( ImportContext.ImportOptions->bPrimPathFolderStructure ) );
-				EventAttributes.Emplace( TEXT( "KindsToCollapse" ), LexToString( ImportContext.ImportOptions->KindsToCollapse ) );
-				EventAttributes.Emplace( TEXT( "InterpretLODs" ), LexToString( ImportContext.ImportOptions->bInterpretLODs ) );
-=======
 				UsdUtils::AddAnalyticsAttributes( *ImportContext.ImportOptions, EventAttributes );
->>>>>>> d731a049
 			}
 
 			int32 NumStaticMeshes = 0;
@@ -1544,17 +1459,8 @@
 			EventAttributes.Emplace( TEXT( "NumGroomCaches" ), LexToString( NumGroomCaches ) );
 
 			FString RootLayerIdentifier = ImportContext.FilePath;
-<<<<<<< HEAD
-			double NumberOfFrames = 0;
-
 			if ( ImportContext.Stage )
 			{
-				NumberOfFrames = ImportContext.Stage.GetEndTimeCode() - ImportContext.Stage.GetStartTimeCode();
-
-=======
-			if ( ImportContext.Stage )
-			{
->>>>>>> d731a049
 				if ( RootLayerIdentifier.IsEmpty() )
 				{
 					RootLayerIdentifier = ImportContext.Stage.GetRootLayer().GetIdentifier();
@@ -1566,11 +1472,7 @@
 				EventName,
 				ImportContext.bIsAutomated,
 				ElapsedSeconds,
-<<<<<<< HEAD
-				NumberOfFrames,
-=======
 				UsdUtils::GetUsdStageNumFrames( ImportContext.Stage ),
->>>>>>> d731a049
 				FPaths::GetExtension( RootLayerIdentifier )
 			);
 		}
@@ -1652,76 +1554,6 @@
 			}
 		}
 	}
-
-	// Removes from AssetsToImport assets that are unwanted according to our import options, and adds entries to
-	// ObjectsToRemap and SoftObjectsToRemap that remaps them to nullptr.
-	// This function is needed because it's not enough to e.g. just prevent new meshes from being imported from
-	// UsdStageImporterImpl::ImportMeshes, because we may want to reuse meshes we already got from the asset cache.
-	// Additionally, we'll want to remap even our components away from pointing to these assets
-	void PruneUnwantedAssets( FUsdStageImportContext& ImportContext, TSet<UObject*>& AssetsToImport, TMap<UObject*, UObject*>& ObjectsToRemap, TMap<FSoftObjectPath, FSoftObjectPath>& SoftObjectsToRemap )
-	{
-		const bool bImportSkeletalAnimations = ImportContext.ImportOptions->bImportGeometry && ImportContext.ImportOptions->bImportSkeletalAnimations;
-
-		for ( TSet<UObject*>::TIterator It( AssetsToImport ); It; ++It )
-		{
-			UObject* Asset = *It;
-
-			if ( !Asset )
-			{
-				It.RemoveCurrent();
-				continue;
-			}
-
-			if (
-				( !ImportContext.ImportOptions->bImportGeometry && ( Asset->IsA<UStaticMesh>() || Asset->IsA<USkeletalMesh>() || Asset->IsA<USkeleton>() || Asset->IsA<UGeometryCache>() ) ) ||
-				( !bImportSkeletalAnimations && ( Asset->IsA<UAnimSequence>() ) ) ||
-				( !ImportContext.ImportOptions->bImportLevelSequences && ( Asset->IsA<ULevelSequence>() ) ) ||
-				( !ImportContext.ImportOptions->bImportMaterials && ( Asset->IsA<UMaterialInterface>() || Asset->IsA<UTexture>() ) )
-			)
-			{
-				ObjectsToRemap.Add( Asset, nullptr );
-				SoftObjectsToRemap.Add( Asset, nullptr );
-				It.RemoveCurrent();
-			}
-		}
-	}
-
-	// We need to recreate the render state for some mesh component types in case we changed the materials that are assigned to them.
-	// Also, skeletal mesh components need to be manually ticked, or else they may be showing an animated state of an animation that
-	// we chose not to import, and wouldn't update otherwise until manually ticked by the user (or after save/reload), which may look
-	// like a bug
-	void RefreshComponents( AActor* RootSceneActor )
-	{
-		if ( !RootSceneActor )
-		{
-			return;
-		}
-
-		TArray<USceneComponent*> Components;
-		const bool bIncludeAllDescendants = true;
-		RootSceneActor->GetRootComponent()->GetChildrenComponents( bIncludeAllDescendants, Components );
-
-		for ( USceneComponent* Component : Components )
-		{
-			if ( USkeletalMeshComponent* SkeletalMeshComponent = Cast<USkeletalMeshComponent>( Component ) )
-			{
-				if ( SkeletalMeshComponent->AnimationData.AnimToPlay == nullptr )
-				{
-					SkeletalMeshComponent->TickAnimation( 0.f, false );
-					SkeletalMeshComponent->RefreshBoneTransforms();
-					SkeletalMeshComponent->RefreshSlaveComponents();
-					SkeletalMeshComponent->UpdateComponentToWorld();
-					SkeletalMeshComponent->FinalizeBoneTransform();
-					SkeletalMeshComponent->MarkRenderTransformDirty();
-					SkeletalMeshComponent->MarkRenderDynamicDataDirty();
-				}
-
-				// It does need us to manually set this to dirty regardless or else it won't update in case we changed material
-				// assignments
-				SkeletalMeshComponent->MarkRenderStateDirty();
-			}
-		}
-	}
 }
 
 void UUsdStageImporter::ImportFromFile(FUsdStageImportContext& ImportContext)
@@ -1735,11 +1567,6 @@
 
 	double StartTime = FPlatformTime::Cycles64();
 
-<<<<<<< HEAD
-	if ( !ImportContext.Stage && !ImportContext.FilePath.IsEmpty() )
-	{
-		UsdStageImporterImpl::LoadStageFromFilePath( ImportContext );
-=======
 	if ( ImportContext.ImportOptions->PrimsToImport.Num() == 0 )
 	{
 		return;
@@ -1751,7 +1578,6 @@
 	if ( !ImportContext.Stage || bNeedsMasking )
 	{
 		UsdStageImporterImpl::OpenStage( ImportContext, bNeedsMasking );
->>>>>>> d731a049
 	}
 
 	if ( !ImportContext.Stage )
@@ -1784,10 +1610,7 @@
 	}
 	ImportContext.AssetCache->MarkAssetsAsStale();
 	ImportContext.LevelSequenceHelper.SetAssetCache( ImportContext.AssetCache );
-<<<<<<< HEAD
-=======
 	ImportContext.LevelSequenceHelper.Init( ImportContext.Stage );  // Must happen after the context gets an AssetCache!
->>>>>>> d731a049
 
 	// Shotgun approach to recreate all render states because we may want to reimport/delete/reassign a material/static/skeletalmesh while it is currently being drawn
 	FGlobalComponentRecreateRenderStateContext RecreateRenderStateContext;
@@ -1804,11 +1627,8 @@
 	TranslationContext->RootMotionHandling = ImportContext.ImportOptions->RootMotionHandling;
 	TranslationContext->ParentComponent = ImportContext.SceneActor ? ImportContext.SceneActor->GetRootComponent() : nullptr;
 	TranslationContext->KindsToCollapse = ( EUsdDefaultKind ) ImportContext.ImportOptions->KindsToCollapse;
-<<<<<<< HEAD
-=======
 	TranslationContext->bMergeIdenticalMaterialSlots = ImportContext.ImportOptions->bMergeIdenticalMaterialSlots;
 	TranslationContext->bCollapseTopLevelPointInstancers = ImportContext.ImportOptions->bCollapseTopLevelPointInstancers;
->>>>>>> d731a049
 	TranslationContext->bAllowInterpretingLODs = ImportContext.ImportOptions->bInterpretLODs;
 	TranslationContext->bAllowParsingSkeletalAnimations = ImportContext.ImportOptions->bImportGeometry && ImportContext.ImportOptions->bImportSkeletalAnimations;
 	TranslationContext->MaterialToPrimvarToUVIndex = &ImportContext.MaterialToPrimvarToUVIndex;
@@ -1844,13 +1664,10 @@
 
 	UsdStageImporterImpl::CloseStageIfNeeded( ImportContext );
 
-<<<<<<< HEAD
-=======
 	if ( ImportContext.bNeedsGarbageCollection )
 	{
 		CollectGarbage( GARBAGE_COLLECTION_KEEPFLAGS );
 	}
->>>>>>> d731a049
 #endif // #if USE_USD_SDK
 }
 
@@ -1862,11 +1679,6 @@
 #if USE_USD_SDK
 	double StartTime = FPlatformTime::Cycles64();
 
-<<<<<<< HEAD
-	if ( !ImportContext.Stage && !ImportContext.FilePath.IsEmpty() )
-	{
-		UsdStageImporterImpl::LoadStageFromFilePath( ImportContext );
-=======
 	// TODO: Maybe change this whole reimporting approach to just taking advantage of a population mask instead?
 	const bool bNeedsMasking =
 		ImportContext.ImportOptions->PrimsToImport != TArray<FString>{ UE::FSdfPath::AbsoluteRootPath().GetString() };
@@ -1874,7 +1686,6 @@
 	if ( !ImportContext.Stage || bNeedsMasking )
 	{
 		UsdStageImporterImpl::OpenStage( ImportContext, bNeedsMasking );
->>>>>>> d731a049
 	}
 
 	if ( !ImportContext.Stage )
@@ -1910,11 +1721,6 @@
 	TranslationContext->Level = ImportContext.World->GetCurrentLevel();
 	TranslationContext->ObjectFlags = ImportContext.ImportObjectFlags;
 	TranslationContext->Time = static_cast< float >( UsdUtils::GetDefaultTimeCode() );
-<<<<<<< HEAD
-	TranslationContext->PurposesToLoad = (EUsdPurpose) ImportContext.ImportOptions->PurposesToImport;
-	TranslationContext->NaniteTriangleThreshold = ImportContext.ImportOptions->NaniteTriangleThreshold;
-	TranslationContext->KindsToCollapse = ( EUsdDefaultKind ) ImportContext.ImportOptions->KindsToCollapse;
-=======
 	TranslationContext->PurposesToLoad = ( EUsdPurpose ) ImportContext.ImportOptions->PurposesToImport;
 	TranslationContext->NaniteTriangleThreshold = ImportContext.ImportOptions->NaniteTriangleThreshold;
 	TranslationContext->RenderContext = ImportContext.ImportOptions->RenderContextToImport;
@@ -1923,7 +1729,6 @@
 	TranslationContext->KindsToCollapse = ( EUsdDefaultKind ) ImportContext.ImportOptions->KindsToCollapse;
 	TranslationContext->bMergeIdenticalMaterialSlots = ImportContext.ImportOptions->bMergeIdenticalMaterialSlots;
 	TranslationContext->bCollapseTopLevelPointInstancers = ImportContext.ImportOptions->bCollapseTopLevelPointInstancers;
->>>>>>> d731a049
 	TranslationContext->bAllowInterpretingLODs = ImportContext.ImportOptions->bInterpretLODs;
 	TranslationContext->bAllowParsingSkeletalAnimations = ImportContext.ImportOptions->bImportGeometry && ImportContext.ImportOptions->bImportSkeletalAnimations;
 	TranslationContext->MaterialToPrimvarToUVIndex = &ImportContext.MaterialToPrimvarToUVIndex;
@@ -1987,14 +1792,11 @@
 
 	UsdStageImporterImpl::CloseStageIfNeeded( ImportContext );
 
-<<<<<<< HEAD
-=======
 	if ( ImportContext.bNeedsGarbageCollection )
 	{
 		CollectGarbage( GARBAGE_COLLECTION_KEEPFLAGS );
 	}
 
->>>>>>> d731a049
 #endif // #if USE_USD_SDK
 	return bSuccess;
 }
