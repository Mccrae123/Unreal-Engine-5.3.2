// Copyright Epic Games, Inc. All Rights Reserved.

#include "USDStageImporter.h"

<<<<<<< HEAD
=======
#include "USDAssetCache.h"
>>>>>>> 3aae9151
#include "USDAssetImportData.h"
#include "USDConversionUtils.h"
#include "USDErrorUtils.h"
#include "USDGeomMeshConversion.h"
#include "USDLog.h"
#include "USDSchemasModule.h"
#include "USDSchemaTranslator.h"
#include "USDStageImportContext.h"
#include "USDStageImportOptions.h"
#include "USDTypesConversion.h"

#include "UsdWrappers/SdfLayer.h"
#include "UsdWrappers/UsdStage.h"
#include "UsdWrappers/UsdTyped.h"

#include "Animation/AnimSequence.h"
#include "Animation/Skeleton.h"
#include "AssetRegistryModule.h"
#include "AssetToolsModule.h"
#include "ComponentRecreateRenderStateContext.h"
#include "Dialogs/DlgPickPath.h"
#include "Editor.h"
#include "Engine/SkeletalMesh.h"
#include "Engine/StaticMesh.h"
#include "Engine/Texture.h"
#include "Engine/World.h"
#include "EngineUtils.h"
#include "GeometryCache.h"
#include "HAL/FileManager.h"
#include "IAssetTools.h"
#include "LevelSequence.h"
#include "Materials/Material.h"
#include "Materials/MaterialInstance.h"
#include "Materials/MaterialInterface.h"
#include "Misc/Paths.h"
#include "Misc/ScopedSlowTask.h"
#include "Modules/ModuleManager.h"
#include "ObjectTools.h"
#include "PackageTools.h"
#include "Serialization/ArchiveReplaceObjectRef.h"
#include "Subsystems/AssetEditorSubsystem.h"
#include "UObject/StrongObjectPtr.h"

#define LOCTEXT_NAMESPACE "USDStageImporter"

namespace UsdStageImporterImpl
{
	UE::FUsdStage ReadUsdFile(FUsdStageImportContext& ImportContext)
	{
		const FString FilePath = IFileManager::Get().ConvertToAbsolutePathForExternalAppForRead(*ImportContext.FilePath);

		UsdUtils::StartMonitoringErrors();

		for ( const UE::FUsdStage& OpenedStage : UnrealUSDWrapper::GetAllStagesFromCache() )
		{
			FString RootPath = OpenedStage.GetRootLayer().GetRealPath();
			FPaths::NormalizeFilename( RootPath );
			if ( ImportContext.FilePath == RootPath )
			{
				ImportContext.bStageWasOriginallyOpen = true;
				break;
			}
		}

		UE::FUsdStage Stage = UnrealUSDWrapper::OpenStage( *FilePath, EUsdInitialLoadSet::LoadAll, ImportContext.bReadFromStageCache );

		TArray<FString> ErrorStrings = UsdUtils::GetErrorsAndStopMonitoring();
		FString Error = FString::Join(ErrorStrings, TEXT("\n"));

		if (!Error.IsEmpty())
		{
			FUsdLogManager::LogMessage( EMessageSeverity::Error, FText::Format( LOCTEXT( "CouldNotImportUSDFile", "Could not import USD file {0}\n {1}" ), FText::FromString( FilePath ), FText::FromString( Error ) ) );
		}
		return Stage;
	}

	FString FindValidPackagePath(const FString& InPackagePath)
	{
		int32 Suffix = 0;
		FString SearchPackagePath = InPackagePath;
		UPackage* ExistingPackage = nullptr;

		do
		{
			// Look for the package in memory
			ExistingPackage = FindPackage(nullptr, *SearchPackagePath);

			// Look for the package on disk
			if (!ExistingPackage && FPackageName::DoesPackageExist(SearchPackagePath))
			{
				ExistingPackage = LoadPackage(nullptr, *SearchPackagePath, LOAD_None);
			}

			SearchPackagePath = InPackagePath + TEXT("_") + LexToString(Suffix++);
		}
		while(ExistingPackage != nullptr);

		// Undo the last SearchPackagePath update, returning the path that worked (vacant Package path)
		return Suffix == 1 ? InPackagePath : InPackagePath + TEXT("_") + LexToString(Suffix - 1);
	}

	/**
	 * Removes any numbered suffix, followed by any number of underscores (e.g. Asset_2, Asset__23231 or Asset94 become 'Asset'), making
	 * sure the string is kept at least one character long.
	*/
	void RemoveNumberedSuffix( FString& Prefix )
	{
		if ( !Prefix.IsNumeric() )
		{
			FString LastChar = Prefix.Right( 1 );
			while ( LastChar.IsNumeric() )
			{
				const bool bAllowShrinking = false;
				Prefix.LeftChopInline( 1, bAllowShrinking );
				LastChar = Prefix.Right( 1 );
			}
			Prefix.Shrink();
		}

		while ( Prefix.Len() > 1 && Prefix.Right( 1 ) == TEXT( "_" ) )
		{
			Prefix.RemoveFromEnd( TEXT( "_" ) );
		}
	}

	FString GetUniqueName(FString Prefix, TSet<FString>& UniqueNames)
	{
		if (!UniqueNames.Contains(Prefix))
		{
			return Prefix;
		}

		RemoveNumberedSuffix(Prefix);

		int32 Suffix = 0;
		FString Result;
		do
		{
			Result = FString::Printf(TEXT("%s_%d"), *Prefix, Suffix++);
		} while (UniqueNames.Contains(Result));

		return Result;
	}

	void SetupSceneActor(FUsdStageImportContext& ImportContext)
	{
		if ( !ImportContext.ImportOptions->bImportActors )
		{
			return;
		}

		ULevel* Level = ImportContext.World->GetCurrentLevel();
		if(!Level)
		{
			return;
		}

		FActorSpawnParameters SpawnParameters;
		SpawnParameters.ObjectFlags = ImportContext.ImportObjectFlags & ~RF_Standalone;
		SpawnParameters.OverrideLevel = Level;

		// We always spawn another scene actor regardless of collision or whether the level already has one,
		// so that we can fully build our hierarchy separately before resolving collisions according to ExistingActorPolicy
		AActor* Actor = ImportContext.World->SpawnActor(AActor::StaticClass(), nullptr, SpawnParameters);
		Actor->SetActorLabel(ObjectTools::SanitizeObjectName(ImportContext.ObjectName));

		USceneComponent* RootComponent = Actor->GetRootComponent();
		if (!RootComponent)
		{
			RootComponent = NewObject<USceneComponent>(Actor, USceneComponent::GetDefaultSceneRootVariableName(), RF_Transactional);
			RootComponent->Mobility = EComponentMobility::Static;
			RootComponent->bVisualizeComponent = false;

			Actor->SetRootComponent(RootComponent);
			Actor->AddInstanceComponent(RootComponent);
		}

		if (RootComponent && !RootComponent->IsRegistered())
		{
			RootComponent->RegisterComponent();
		}

		ImportContext.SceneActor = Actor;
	}

	AActor* GetExistingSceneActor(FUsdStageImportContext& ImportContext)
	{
		// We always reuse the existing scene actor for a scene, regardless of ReplacePolicy
		FString TargetActorLabel = ObjectTools::SanitizeObjectName(ImportContext.ObjectName);
		for (TActorIterator<AActor> ActorItr(ImportContext.World); ActorItr; ++ActorItr)
		{
			AActor* ThisActor = *ActorItr;

			// Found a top level actor with the same label
			if ( !ThisActor->HasAnyFlags(RF_Transient) &&
				 ThisActor->GetAttachParentActor() == nullptr &&
				 ThisActor->GetActorLabel() == TargetActorLabel &&
				 ThisActor != ImportContext.SceneActor)
			{
				return ThisActor;
			}
		}

		return nullptr;
	}

	void SetupStageForImport( FUsdStageImportContext& ImportContext )
	{
#if USE_USD_SDK
		if ( ImportContext.ImportOptions->bOverrideStageOptions && ImportContext.bStageWasOriginallyOpen )
		{
			ImportContext.OriginalMetersPerUnit = UsdUtils::GetUsdStageMetersPerUnit( ImportContext.Stage );
			ImportContext.OriginalUpAxis = UsdUtils::GetUsdStageUpAxisAsEnum( ImportContext.Stage );

			UsdUtils::SetUsdStageMetersPerUnit( ImportContext.Stage, ImportContext.ImportOptions->StageOptions.MetersPerUnit );
			UsdUtils::SetUsdStageUpAxis( ImportContext.Stage, ImportContext.ImportOptions->StageOptions.UpAxis );
		}
#endif // #if USE_USD_SDK
	}

	void CreateAssetsForPrims(const TArray<UE::FUsdPrim>& Prims, FUsdSchemaTranslationContext& TranslationContext)
	{
		IUsdSchemasModule& UsdSchemasModule = FModuleManager::Get().LoadModuleChecked<IUsdSchemasModule>(TEXT("USDSchemas"));

		for (const UE::FUsdPrim& Prim : Prims)
		{
			if (TSharedPtr<FUsdSchemaTranslator> SchemaTranslator = UsdSchemasModule.GetTranslatorRegistry().CreateTranslatorForSchema(TranslationContext.AsShared(), UE::FUsdTyped(Prim)))
			{
				SchemaTranslator->CreateAssets();
			}
		}

		TranslationContext.CompleteTasks();
	}

	void ImportMaterials(FUsdStageImportContext& ImportContext, FUsdSchemaTranslationContext& TranslationContext)
	{
		if (!ImportContext.ImportOptions->bImportMaterials)
		{
			return;
		}

		TArray< UE::FUsdPrim > MaterialPrims = UsdUtils::GetAllPrimsOfType( ImportContext.Stage.GetPseudoRoot(), TEXT("UsdShadeMaterial") );

		CreateAssetsForPrims(MaterialPrims, TranslationContext);
	}

	void ImportMeshes(FUsdStageImportContext& ImportContext, FUsdSchemaTranslationContext& TranslationContext)
	{
#if USE_USD_SDK
		if (!ImportContext.ImportOptions->bImportGeometry)
		{
			return;
		}

		IUsdSchemasModule& UsdSchemasModule = FModuleManager::Get().LoadModuleChecked<IUsdSchemasModule>(TEXT("USDSchemas"));

		auto PruneCollapsedMeshes = [&UsdSchemasModule, &TranslationContext](const UE::FUsdPrim& UsdPrim) -> bool
		{
			if (TSharedPtr< FUsdSchemaTranslator > SchemaTranslator = UsdSchemasModule.GetTranslatorRegistry().CreateTranslatorForSchema(TranslationContext.AsShared(), UE::FUsdTyped(UsdPrim)))
			{
				return SchemaTranslator->CollapsesChildren(FUsdSchemaTranslator::ECollapsingType::Assets);
			}

			return false;
		};

<<<<<<< HEAD
		// If we're going to interpret LODs and have meshes in the cache that were parsed without interpreting LODs,
		// manually discard them or else we will end up with both versions in the content folder, as they will have different hashes
		if ( ImportContext.ImportOptions->bInterpretLODs && TranslationContext.bAllowInterpretingLODs && ImportContext.AssetsCache.Num() > 0 )
		{
			TMap<UObject*, FString> AssetsCacheInverted;
			for ( const TPair<FString, UObject*>& AssetsCachePair : ImportContext.AssetsCache )
			{
				AssetsCacheInverted.Add( AssetsCachePair.Value, AssetsCachePair.Key );
			}

			// Disable this flag before we search because whether we interpret LODs or not affects our collapsing rules,
			// and we want to find out the exact assets/prims that were parsed without interpreting LODs
			TranslationContext.bAllowInterpretingLODs = false;

			// We do meshes and skelroots separately here instead of just UsdGeomXformable because while SkelRoot and Mesh prims are both UsdGeomXformable,
			// SkelRoots contain the LOD variant set, while the Mesh prims are inside the actual variants, so we need to handle them differently. Plus we have to mind the skeleton anyway
			TArray< UE::FUsdPrim > MeshPrims = UsdUtils::GetAllPrimsOfType( ImportContext.Stage.GetPseudoRoot(), TEXT( "UsdGeomMesh" ), PruneCollapsedMeshes );
			TArray< UE::FUsdPrim > SkelRootPrims = UsdUtils::GetAllPrimsOfType( ImportContext.Stage.GetPseudoRoot(), TEXT( "UsdSkelRoot" ), PruneCollapsedMeshes );

			TranslationContext.bAllowInterpretingLODs = true;

			TArray<UObject*> AssetsToDiscard;
			for ( const UE::FUsdPrim& MeshPrim : MeshPrims )
			{
				if ( !UsdUtils::IsGeomMeshALOD( MeshPrim ) )
				{
					continue;
				}

				int32 NumUsdLODs = UsdUtils::GetNumberOfLODVariants( MeshPrim.GetParent() );
				if ( NumUsdLODs < 2 )
				{
					continue;
				}

				const FString& MeshPrimPath = MeshPrim.GetPrimPath().GetString();

				if ( UObject** FoundAsset = ImportContext.PrimPathsToAssets.Find( MeshPrimPath ) )
				{
					if ( UStaticMesh* OldStaticMesh = Cast<UStaticMesh>( *FoundAsset ) )
					{
						if ( OldStaticMesh->GetNumLODs() != NumUsdLODs )
						{
							AssetsToDiscard.Add(OldStaticMesh);
							ImportContext.PrimPathsToAssets.Remove( MeshPrimPath );
						}
					}
				}
			}

			for ( const UE::FUsdPrim& SkelRootPrim : SkelRootPrims )
			{
				int32 NumUsdLODs = UsdUtils::GetNumberOfLODVariants( SkelRootPrim );
				if ( NumUsdLODs < 2 )
				{
					continue;
				}

				const FString& SkelRootPrimPath = SkelRootPrim.GetPrimPath().GetString();

				if ( UObject** FoundAsset = ImportContext.PrimPathsToAssets.Find( SkelRootPrimPath ) )
				{
					if ( USkeletalMesh* OldSkeletalMesh = Cast<USkeletalMesh>( *FoundAsset ) )
					{
						if ( OldSkeletalMesh->GetLODNum() != NumUsdLODs )
						{
							AssetsToDiscard.Add( OldSkeletalMesh );
							AssetsToDiscard.Add( OldSkeletalMesh->Skeleton );
							ImportContext.PrimPathsToAssets.Remove( SkelRootPrimPath );
						}
					}
				}
			}

			for ( UObject* AssetToDiscard : AssetsToDiscard )
			{
				if ( FString* AssetsCacheKey = AssetsCacheInverted.Find( AssetToDiscard ) )
				{
					ImportContext.AssetsCache.Remove( *AssetsCacheKey );
				}
			}
		}

		TArray< UE::FUsdPrim > MeshPrims = UsdUtils::GetAllPrimsOfType( ImportContext.Stage.GetPseudoRoot(), TEXT("UsdGeomXformable"), PruneCollapsedMeshes );
		CreateAssetsForPrims(MeshPrims, TranslationContext);
#endif // #if USE_USD_SDK
=======
		TArray< UE::FUsdPrim > MeshPrims = UsdUtils::GetAllPrimsOfType( ImportContext.Stage.GetPseudoRoot(), TEXT("UsdGeomXformable"), PruneCollapsedMeshes );
		CreateAssetsForPrims(MeshPrims, TranslationContext);
#endif // #if USE_USD_SDK
	}

	void ImportAnimation(FUsdStageImportContext& ImportContext, UE::FUsdPrim& Prim, USceneComponent* SceneComponent)
	{
		UUsdPrimTwin* UsdPrimTwin = NewObject< UUsdPrimTwin >();
		UsdPrimTwin->PrimPath = Prim.GetPrimPath().GetString();
		UsdPrimTwin->SceneComponent = SceneComponent;

		ImportContext.LevelSequenceHelper.AddPrim( *UsdPrimTwin );
>>>>>>> 3aae9151
	}

	void ImportActor(FUsdStageImportContext& ImportContext, UE::FUsdPrim& Prim, FUsdSchemaTranslationContext& TranslationContext)
	{
		IUsdSchemasModule& UsdSchemasModule = FModuleManager::Get().LoadModuleChecked< IUsdSchemasModule >(TEXT("USDSchemas"));
		bool bExpandChilren = true;
		USceneComponent* Component = nullptr;

		// Spawn components and/or actors for this prim
		if (TSharedPtr<FUsdSchemaTranslator> SchemaTranslator = UsdSchemasModule.GetTranslatorRegistry().CreateTranslatorForSchema(TranslationContext.AsShared(),UE::FUsdTyped(Prim)))
		{
			Component = SchemaTranslator->CreateComponents();

			bExpandChilren = !SchemaTranslator->CollapsesChildren(FUsdSchemaTranslator::ECollapsingType::Components);
		}

		// Recurse to children
		if (bExpandChilren)
		{
			USceneComponent* ContextParentComponent = Component ? Component : TranslationContext.ParentComponent;
			TGuardValue<USceneComponent*> ParentComponentGuard(TranslationContext.ParentComponent, ContextParentComponent);

			const bool bTraverseInstanceProxies = true;
			for (UE::FUsdPrim ChildStore : Prim.GetFilteredChildren(bTraverseInstanceProxies))
			{
				ImportActor(ImportContext, ChildStore, TranslationContext);
			}
		}

		if ( Component )
		{
			// LightComponents specifically need this to setup static lighting
			Component->PostEditChange();

			if ( !Component->IsRegistered() )
			{
				Component->RegisterComponent();
			}

			if (UsdUtils::IsAnimated(Prim))
			{
				ImportAnimation(ImportContext, Prim, Component);
			}
		}
	}

	void ImportActors(FUsdStageImportContext& ImportContext, FUsdSchemaTranslationContext& TranslationContext)
	{
		if (!ImportContext.ImportOptions->bImportActors)
		{
			return;
		}

		UE::FUsdPrim RootPrim = ImportContext.Stage.GetPseudoRoot();
		ImportActor(ImportContext, RootPrim, TranslationContext);
	}

	// Assets coming out of USDSchemas module have default names, so here we do our best to provide them with
	// names based on the source prims. This is likely a temporary solution, as it may be interesting to do this in the
	// USDSchemas module itself
	FString GetUserFriendlyName(UObject* Asset, TSet<FString>& UniqueAssetNames)
	{
		if (!Asset)
		{
			return {};
		}

		FString AssetPrefix;
		FString AssetSuffix;
		FString AssetPath = Asset->GetName();

		if (UStaticMesh* Mesh = Cast<UStaticMesh>(Asset))
		{
			AssetPrefix = TEXT("SM_");

			if (UUsdAssetImportData* AssetImportData = Cast<UUsdAssetImportData>(Mesh->AssetImportData))
			{
				AssetPath = AssetImportData->PrimPath;
			}
		}
		else if (USkeletalMesh* SkMesh = Cast<USkeletalMesh>(Asset))
		{
			AssetPrefix = TEXT("SK_");

			if (UUsdAssetImportData* AssetImportData = Cast<UUsdAssetImportData>(SkMesh->GetAssetImportData()))
			{
				AssetPath = AssetImportData->PrimPath;
			}
		}
		else if (USkeleton* Skeleton = Cast<USkeleton>(Asset))
		{
			AssetSuffix = TEXT("_Skeleton");

			// We always set the corresponding mesh as preview mesh on import. Fetching the name here is really important
			// as it can determine the destination path and how the asset conflicts are resolved
			if (USkeletalMesh* SkeletalMesh = Skeleton->GetPreviewMesh())
			{
<<<<<<< HEAD
				if (UUsdAssetImportData* AssetImportData = Cast<UUsdAssetImportData>(SkeletalMesh->AssetImportData))
=======
				if (UUsdAssetImportData* AssetImportData = Cast<UUsdAssetImportData>(SkeletalMesh->GetAssetImportData()))
>>>>>>> 3aae9151
				{
					AssetPath = AssetImportData->PrimPath;
				}
			}
		}
		else if ( UAnimSequence* AnimSequence = Cast<UAnimSequence>( Asset ) )
		{
			AssetPrefix = TEXT( "Anim_" );

			if (UUsdAssetImportData* AssetImportData = Cast<UUsdAssetImportData>(AnimSequence->AssetImportData))
			{
				AssetPath = AssetImportData->PrimPath;
			}
		}
		else if (UMaterialInterface* Material = Cast<UMaterialInterface>(Asset))
		{
			AssetPrefix = TEXT("M_");

			if (UUsdAssetImportData* AssetImportData = Cast<UUsdAssetImportData>(Material->AssetImportData))
			{
				// The only materials with no prim path are our auto-generated displayColor materials
				AssetPath = AssetImportData->PrimPath.IsEmpty()? TEXT("DisplayColor") : AssetImportData->PrimPath;
			}
		}
		else if (UTexture* Texture = Cast<UTexture>(Asset))
		{
			AssetPrefix = TEXT("T_");

			if (UUsdAssetImportData* AssetImportData = Cast<UUsdAssetImportData>(Texture->AssetImportData))
			{
				AssetPath = AssetImportData->GetFirstFilename();
			}
		}

		FString FinalName = FPaths::GetBaseFilename(AssetPath);
		if ( !FinalName.StartsWith( AssetPrefix ) )
		{
			FinalName = AssetPrefix + FinalName;
		}
		if ( !FinalName.EndsWith( AssetSuffix ) )
		{
			FinalName = FinalName + AssetSuffix;
		}

		// We don't care if our assets overwrite something in the final destination package (that conflict will be
		// handled according to EReplaceAssetPolicy). But we do want these assets to have unique names amongst themselves
		// or else they will overwrite each other when publishing
		FinalName = GetUniqueName( ObjectTools::SanitizeObjectName( FinalName ), UniqueAssetNames );
		UniqueAssetNames.Add(FinalName);

		return FinalName;
	}

<<<<<<< HEAD
	/** Used to discard assets from the cache that are not directly used by this translation context (e.g. old/other things) */
	void DiscardOldAssets( TMap<FString, UObject*>& AssetsCache, const TSet<UObject*> CurrentAssets )
	{
		TArray<FString> KeysToRemove;
		for ( TPair<FString, UObject*>& Pair : AssetsCache )
		{
			if ( !CurrentAssets.Contains( Pair.Value ) )
			{
				KeysToRemove.Add( Pair.Key );
			}
		}
		for ( const FString& KeyToRemove : KeysToRemove )
		{
			AssetsCache.Remove( KeyToRemove );
		}
	}

	void UpdateAssetImportData( UObject* Asset, const FString& MainFilePath, UUsdStageImportOptions* ImportOptions )
	{
		if ( !Asset )
=======
	void UpdateAssetImportData( UObject* Asset, const FString& MainFilePath, UUsdStageImportOptions* ImportOptions )
	{
		if ( !Asset )
		{
			return;
		}

		UUsdAssetImportData* ImportData = UsdUtils::GetAssetImportData( Asset );
		if ( !ImportData )
>>>>>>> 3aae9151
		{
			return;
		}

<<<<<<< HEAD
		UUsdAssetImportData* ImportData = UsdUtils::GetAssetImportData( Asset );
		if ( !ImportData )
		{
			return;
		}

		// Don't force update as textures will already come with this preset to their actual texture path
		if ( ImportData->SourceData.SourceFiles.Num() == 0 )
		{
			ImportData->UpdateFilenameOnly( MainFilePath );
		}

		ImportData->ImportOptions = ImportOptions;
	}

	void UpdateAssetImportData(const TMap<FString, UObject*>& AssetsCache, const FString& MainFilePath, UUsdStageImportOptions* ImportOptions)
	{
		for ( const TPair<FString, UObject*>& AssetPair : AssetsCache )
		{
			UpdateAssetImportData( AssetPair.Value, MainFilePath, ImportOptions );
=======
		// Don't force update as textures will already come with this preset to their actual texture path
		if ( ImportData->SourceData.SourceFiles.Num() == 0 )
		{
			ImportData->UpdateFilenameOnly( MainFilePath );
		}

		ImportData->ImportOptions = ImportOptions;
	}

	void UpdateAssetImportData(const TSet<UObject*>& UsedAssetsAndDependencies, const FString& MainFilePath, UUsdStageImportOptions* ImportOptions)
	{
		for ( UObject* Asset : UsedAssetsAndDependencies )
		{
			UpdateAssetImportData( Asset, MainFilePath, ImportOptions );
>>>>>>> 3aae9151
		}
	}

	// Moves Asset from its folder to the package at DestFullContentPath and sets up its flags.
	// Depending on ReplacePolicy it may replace the existing actor (if it finds one) or just abort
	UObject* PublishAsset(FUsdStageImportContext& ImportContext, UObject* Asset, const FString& DestFullPackagePath, TMap<UObject*, UObject*>& ObjectsToRemap)
	{
		if (!Asset)
		{
			return nullptr;
		}

		EReplaceAssetPolicy ReplacePolicy = ImportContext.ImportOptions->ExistingAssetPolicy;
		FString TargetPackagePath = UPackageTools::SanitizePackageName(DestFullPackagePath);
		FString TargetAssetName = FPaths::GetBaseFilename( TargetPackagePath );
		UObject* ExistingAsset = nullptr;
		UPackage* ExistingPackage = nullptr;

		if ( ReplacePolicy == EReplaceAssetPolicy::Append )
		{
			FAssetToolsModule& AssetToolsModule = FModuleManager::LoadModuleChecked<FAssetToolsModule>( "AssetTools" );
			AssetToolsModule.Get().CreateUniqueAssetName( TargetPackagePath, TEXT(""), TargetPackagePath, TargetAssetName );
		}
		else
		{
			// See if we have an existing asset/package
			ExistingPackage = FindPackage( nullptr, *TargetPackagePath );
			if ( !ExistingPackage && FPackageName::DoesPackageExist( TargetPackagePath ) )
			{
				ExistingPackage = LoadPackage( nullptr, *TargetPackagePath, LOAD_None );
			}
			if ( ExistingPackage )
			{
				FSoftObjectPath ObjectPath( TargetPackagePath );
				ExistingAsset = static_cast< UObject* >( FindObjectWithOuter( ExistingPackage, Asset->GetClass() ) );
				if ( !ExistingAsset )
				{
					ExistingAsset = ObjectPath.TryLoad();
				}
			}

			// If we're ignoring assets that conflict, just abort now
			if ( ExistingAsset != nullptr && ExistingAsset != Asset && ReplacePolicy == EReplaceAssetPolicy::Ignore )
			{
				// Redirect any users of our new transient asset to the old, existing asset
				ObjectsToRemap.Add( Asset, ExistingAsset );
				return nullptr;
			}
		}

		// Close editors opened on existing asset if applicable
		bool bAssetWasOpen = false;
		UAssetEditorSubsystem* AssetEditorSubsystem = GEditor->GetEditorSubsystem<UAssetEditorSubsystem>();
		if (ExistingAsset && AssetEditorSubsystem->FindEditorForAsset(ExistingAsset, false) != nullptr)
		{
			AssetEditorSubsystem->CloseAllEditorsForAsset(ExistingAsset);
			bAssetWasOpen = true;
		}

		UPackage* Package = ExistingPackage ? ExistingPackage : CreatePackage(*TargetPackagePath);
		if (!Package)
		{
			FUsdLogManager::LogMessage( EMessageSeverity::Error, FText::Format( LOCTEXT( "PublishFailure", "Failed to get destination package at '{0}' for imported asset '{1}'!" ), FText::FromString( TargetPackagePath ), FText::FromName( Asset->GetFName() ) ) );
			return nullptr;
		}
		Package->FullyLoad();

		FString OldAssetPathName;

		// Strategy copied from FDatasmithImporterImpl::PublicizeAsset
		// Replace existing asset (reimport or conflict) with new asset
		UObject* MovedAsset = ExistingAsset;
		if (ExistingAsset != nullptr && ExistingAsset != Asset && ReplacePolicy == EReplaceAssetPolicy::Replace)
		{
			OldAssetPathName = ExistingAsset->GetPathName();

			MovedAsset = DuplicateObject<UObject>(Asset, Package, ExistingAsset->GetFName());

			// If mesh's label has changed, update its name
			if (ExistingAsset->GetFName() != Asset->GetFName())
			{
				// We can't dirty the package here. Read the comment around MarkPackageDirty, below
				MovedAsset->Rename(*TargetAssetName, Package, REN_DontCreateRedirectors | REN_NonTransactional | REN_DoNotDirty);
			}

			if (UStaticMesh* DestinationMesh = Cast< UStaticMesh >(MovedAsset))
			{
				// This is done during the mesh build process but we need to redo it after the DuplicateObject since the links are now valid
				for (TObjectIterator< UStaticMeshComponent > It; It; ++It)
				{
					if (It->GetStaticMesh() == DestinationMesh)
					{
						It->FixupOverrideColorsIfNecessary(true);
						It->InvalidateLightingCache();
					}
				}
			}
		}
		else
		{
			// We can't dirty the package here. Read the comment around MarkPackageDirty, below
			Asset->Rename(*TargetAssetName, Package, REN_DontCreateRedirectors | REN_NonTransactional | REN_DoNotDirty );
			MovedAsset = Asset;
		}

		if (MovedAsset != Asset)
		{
			ObjectsToRemap.Add(Asset, MovedAsset);
		}

		// Soft object ptrs won't update, so we need to do it manually as we use PreviewMesh when fetching AssetImportData
		// Note that we need to do this even if we never replaced/overwrote assets, as we will at least move from transient to the published folder
		if ( USkeletalMesh* MovedMeshAsset = Cast<USkeletalMesh>( MovedAsset ) )
		{
<<<<<<< HEAD
			if ( USkeleton* Skeleton = MovedMeshAsset->Skeleton )
=======
			if ( USkeleton* Skeleton = MovedMeshAsset->GetSkeleton() )
>>>>>>> 3aae9151
			{
				Skeleton->SetPreviewMesh( MovedMeshAsset );
			}
		}

		// Important as some assets (e.g. material instances) are created with no flags
		MovedAsset->SetFlags(ImportContext.ImportObjectFlags | EObjectFlags::RF_Public | EObjectFlags::RF_Standalone );
		MovedAsset->ClearFlags(EObjectFlags::RF_Transient | EObjectFlags::RF_DuplicateTransient | EObjectFlags::RF_NonPIEDuplicateTransient);

		// We need to make sure that "dirtying the final package" is not added to the transaction, because if we undo this transaction
		// the assets should remain on their final destination, so we still want the packages to remain marked as dirty (as they're really not on the disk yet).
		// If we didn't suppress, the package would become transactional by this call. When undoing, the assets would still remain on the final package,
		// but the "dirtying" would be undone, so the engine would think the assets weren't dirty (i.e. were already saved), which is not true
		{
			TGuardValue< ITransaction* > SuppressTransaction{ GUndo, nullptr };
			Package->MarkPackageDirty();
		}

		if (!ExistingAsset)
		{
			FAssetRegistryModule::AssetCreated(MovedAsset);
		}
		else if (!OldAssetPathName.IsEmpty())
		{
			FAssetRegistryModule::AssetRenamed(MovedAsset, OldAssetPathName);
		}

		// Reopen asset editor if we were editing the asset
		if (bAssetWasOpen)
		{
			AssetEditorSubsystem->OpenEditorForAsset(MovedAsset);
		}

		ImportContext.ImportedAsset = MovedAsset;

		return MovedAsset;
	}

	// Move imported assets from transient folder to their final package, updating AssetCache to point to the moved assets
	void PublishAssets(FUsdStageImportContext& ImportContext, const TSet<UObject*>& AssetsToPublish, TMap<UObject*, UObject*>& ObjectsToRemap)
	{
		TSet<FString> UniqueAssetNames;

		for ( UObject* Asset : AssetsToPublish )
		{
<<<<<<< HEAD
			UObject* Asset = AssetPair.Value;
=======
>>>>>>> 3aae9151
			if ( !Asset )
			{
				continue;
			}

			FString AssetTypeFolder;
			if ( ImportContext.ImportOptions->bPrimPathFolderStructure )
			{
<<<<<<< HEAD
				UUsdAssetImportData* ImportData = UsdUtils::GetAssetImportData( Asset );

				// For skeletal stuff, the primpaths point to the SkelRoot, so it is useful to place the assets in there,
				// as we'll always have at least the skeletal mesh and the skeleton
				if ( Asset->IsA( USkeletalMesh::StaticClass() ) || Asset->IsA( USkeleton::StaticClass() ) || Asset->IsA( UAnimSequence::StaticClass() ) )
=======
				if ( UUsdAssetImportData* ImportData = UsdUtils::GetAssetImportData( Asset ) )
>>>>>>> 3aae9151
				{
					// For skeletal stuff, the primpaths point to the SkelRoot, so it is useful to place the assets in there,
					// as we'll always have at least the skeletal mesh and the skeleton
					if ( Asset->IsA( USkeletalMesh::StaticClass() ) || Asset->IsA( USkeleton::StaticClass() ) || Asset->IsA( UAnimSequence::StaticClass() ) )
					{
						AssetTypeFolder = ImportData->PrimPath;
					}
					else
					{
						AssetTypeFolder = FPaths::GetPath( ImportData->PrimPath );
					}
				}
			}
			else
			{
				if (Asset->IsA(UMaterialInterface::StaticClass()))
				{
					AssetTypeFolder = "Materials";
				}
				else if (Asset->IsA(UStaticMesh::StaticClass()))
				{
					AssetTypeFolder = "StaticMeshes";
				}
				else if (Asset->IsA(UTexture::StaticClass()))
				{
					AssetTypeFolder = "Textures";
				}
				else if (Asset->IsA(USkeletalMesh::StaticClass()) || Asset->IsA(USkeleton::StaticClass()) || Asset->IsA(UAnimSequence::StaticClass()))
				{
					AssetTypeFolder = "SkeletalMeshes";
				}
			}

			FString TargetAssetName = GetUserFriendlyName(Asset, UniqueAssetNames);
			FString DestPackagePath = FPaths::Combine(ImportContext.PackagePath, AssetTypeFolder, TargetAssetName);
			PublishAsset(ImportContext, Asset, DestPackagePath, ObjectsToRemap);
		}

		// Publish the level sequences if there's data in them
		if (ImportContext.LevelSequenceHelper.GetMainLevelSequence() &&
			ImportContext.LevelSequenceHelper.GetMainLevelSequence()->GetMovieScene() &&
			ImportContext.LevelSequenceHelper.GetMainLevelSequence()->GetMovieScene()->GetPossessableCount() > 0)
		{
			TArray<ULevelSequence*> LevelSequences;
			LevelSequences.Append(ImportContext.LevelSequenceHelper.GetSubSequences());
			LevelSequences.Add(ImportContext.LevelSequenceHelper.GetMainLevelSequence());

			const FString AssetTypeFolder = "Sequences";

			for (ULevelSequence* LevelSequence : LevelSequences)
			{
				const FString DestPackagePath = FPaths::Combine(ImportContext.PackagePath, AssetTypeFolder, LevelSequence->GetName());
				UObject* PublishedLevelSequence = PublishAsset(ImportContext, LevelSequence, DestPackagePath, ObjectsToRemap);
			}
		}
	}

	void ResolveComponentConflict(USceneComponent* NewRoot, USceneComponent* ExistingRoot, EReplaceActorPolicy ReplacePolicy, TMap<UObject*, UObject*>& ObjectsToRemap)
	{
		if (!NewRoot || !ExistingRoot || ReplacePolicy == EReplaceActorPolicy::Append)
		{
			return;
		}

		ObjectsToRemap.Add(ExistingRoot, NewRoot);

		TArray<USceneComponent*> ExistingComponents = ExistingRoot->GetAttachChildren();
		TArray<USceneComponent*> NewComponents = NewRoot->GetAttachChildren();

		AActor* NewActor = NewRoot->GetOwner();
		AActor* ExistingActor = ExistingRoot->GetOwner();

		const auto CatalogByName = [](AActor* Owner, const TArray<USceneComponent*>& Components, TMap<FString, USceneComponent*>& Map)
		{
			for (USceneComponent* Component : Components)
			{
				if (Component->GetOwner() == Owner)
				{
					Map.Add(Component->GetName(), Component);
				}
			}
		};

		TMap<FString, USceneComponent*> ExistingComponentsByName;
		TMap<FString, USceneComponent*> NewComponentsByName;
		CatalogByName(ExistingActor, ExistingComponents, ExistingComponentsByName);
		CatalogByName(NewActor, NewComponents, NewComponentsByName);

		// Handle conflict between new and existing hierarchies
		for (const TPair<FString, USceneComponent*>& NewPair : NewComponentsByName)
		{
			const FString& Name = NewPair.Key;
			USceneComponent* NewComponent = NewPair.Value;

			if (USceneComponent** FoundExistingComponent = ExistingComponentsByName.Find(Name))
			{
				bool bRecurse = false;

				switch (ReplacePolicy)
				{
				case EReplaceActorPolicy::UpdateTransform:
					(*FoundExistingComponent)->SetRelativeTransform(NewComponent->GetRelativeTransform());
					(*FoundExistingComponent)->AttachToComponent(NewRoot, FAttachmentTransformRules::KeepRelativeTransform);
					bRecurse = true;
					break;
				case EReplaceActorPolicy::Ignore:
					// Note how we're iterating the new hierarchy here, so "ignore" means "keep the existing one"
					NewComponent->DestroyComponent(false);
					(*FoundExistingComponent)->AttachToComponent(NewRoot, FAttachmentTransformRules::KeepRelativeTransform);
					bRecurse = false;
					break;
				case EReplaceActorPolicy::Replace:
				default:
					// Keep NewChild completely, but recurse to replace components and children
					bRecurse = true;
					break;
				}

				if (bRecurse)
				{
					ResolveComponentConflict(NewComponent, *FoundExistingComponent, ReplacePolicy, ObjectsToRemap);
				}
			}
		}

		// Move child components from the existing hierarchy that don't conflict with anything in the new hierarchy,
		// as the new hierarchy is the one that will remain. Do these later so that we don't recurse into them
		for (const TPair<FString, USceneComponent*>& ExistingPair : ExistingComponentsByName)
		{
			const FString& Name = ExistingPair.Key;
			USceneComponent* ExistingComponent = ExistingPair.Value;

			USceneComponent** FoundNewComponent = NewComponentsByName.Find(Name);
			if (!FoundNewComponent)
			{
				ExistingComponent->AttachToComponent(NewRoot, FAttachmentTransformRules::KeepRelativeTransform);
			}
		}
	}

	void RecursiveDestroyActor(AActor* Actor)
	{
		if (!Actor)
		{
			return;
		}

		const bool bResetArray = false;
		TArray<AActor*> Children;
		Actor->GetAttachedActors(Children, bResetArray);

		for (AActor* Child : Children)
		{
			RecursiveDestroyActor(Child);
		}

		Actor->GetWorld()->DestroyActor(Actor);
	}

	void ResolveActorConflict(AActor* NewActor, AActor* ExistingActor, EReplaceActorPolicy ReplacePolicy, TMap<UObject*, UObject*>& ObjectsToRemap)
	{
		if (!NewActor || !ExistingActor || ReplacePolicy == EReplaceActorPolicy::Append)
		{
			return;
		}

		ObjectsToRemap.Add(ExistingActor, NewActor);

		// Collect new and existing actors by label
		const bool bResetArray = false;
		TArray<AActor*> ExistingChildren;
		TArray<AActor*> NewChildren;
		ExistingActor->GetAttachedActors(ExistingChildren, bResetArray);
		NewActor->GetAttachedActors(NewChildren, bResetArray);
		const auto CatalogByLabel = [](const TArray<AActor*>& Actors, TMap<FString, AActor*>& Map)
		{
			for (AActor* Actor : Actors)
			{
				Map.Add(Actor->GetActorLabel(), Actor);
			}
		};
		TMap<FString, AActor*> ExistingChildrenByLabel;
		TMap<FString, AActor*> NewChildrenByLabel;
		CatalogByLabel(ExistingChildren, ExistingChildrenByLabel);
		CatalogByLabel(NewChildren, NewChildrenByLabel);

		// Handle conflicts between new and existing actor hierarchies
		for (const TPair<FString, AActor*>& NewPair : NewChildrenByLabel)
		{
			const FString& Label = NewPair.Key;
			AActor* NewChild = NewPair.Value;

			// There's a conflict
			if (AActor** ExistingChild = ExistingChildrenByLabel.Find(Label))
			{
				bool bRecurse = false;

				switch (ReplacePolicy)
				{
				case EReplaceActorPolicy::UpdateTransform:
					(*ExistingChild)->GetRootComponent()->SetRelativeTransform(NewChild->GetRootComponent()->GetRelativeTransform());
					GEditor->ParentActors( NewActor, *ExistingChild, NAME_None );
					bRecurse = true;
					break;
				case EReplaceActorPolicy::Ignore:
					// Note how we're iterating the new hierarchy here, so "ignore" means "keep the existing one"
					RecursiveDestroyActor(NewChild);
					GEditor->ParentActors(NewActor, *ExistingChild, NAME_None);
					bRecurse = false;
					break;
				case EReplaceActorPolicy::Replace:
				default:
					// Keep NewChild, but recurse to replace components and children
					bRecurse = true;
					break;
				}

				if (bRecurse)
				{
					ResolveActorConflict(NewChild, *ExistingChild, ReplacePolicy, ObjectsToRemap);
				}
			}
		}

		// Handle component hierarchy collisions
		USceneComponent* ExistingRoot = ExistingActor->GetRootComponent();
		USceneComponent* NewRoot = NewActor->GetRootComponent();
		ResolveComponentConflict(NewRoot, ExistingRoot, ReplacePolicy, ObjectsToRemap);

		// Move child actors over from existing hierarchy that don't conflict with anything in new hierarchy
		// Do these later so that we don't recurse into them
		for (const TPair<FString, AActor*>& ExistingPair : ExistingChildrenByLabel)
		{
			const FString& Label = ExistingPair.Key;
			AActor* ExistingChild = ExistingPair.Value;

			AActor** NewChild = NewChildrenByLabel.Find(Label);
			if (NewChild == nullptr)
			{
				GEditor->ParentActors(NewActor, ExistingChild, NAME_None);
			}
		}
	}

	void ResolveActorConflicts(FUsdStageImportContext& ImportContext, AActor* ExistingSceneActor, TMap<UObject*, UObject*>& ObjectsToRemap)
	{
		if ( !ImportContext.ImportOptions->bImportActors )
		{
			return;
		}

		if (!ImportContext.SceneActor)
		{
			FUsdLogManager::LogMessage( EMessageSeverity::Error, LOCTEXT( "NoSceneActor", "Failed to publish actors as there was no scene actor available!" ) );
			return;
		}

		EReplaceActorPolicy ReplacePolicy = ImportContext.ImportOptions->ExistingActorPolicy;

		// No conflicts, nothing to replace or redirect (even with Append replace mode we don't want to redirect references to the existing items)
		if (!ExistingSceneActor || ReplacePolicy == EReplaceActorPolicy::Append)
		{
			return;
		}

		ResolveActorConflict(ImportContext.SceneActor, ExistingSceneActor, ReplacePolicy, ObjectsToRemap);
	}

	// If we just reimported a static mesh, we use this to remap the material references to the existing materials, as any
	// materials we just reimported will be discarded
	void CopyOriginalMaterialAssignment(FUsdStageImportContext& ImportContext, UObject* ExistingAsset, UObject* NewAsset)
	{
		UStaticMesh* ExistingMesh = Cast<UStaticMesh>(ExistingAsset);
		UStaticMesh* NewMesh = Cast<UStaticMesh>(NewAsset);

		if (ExistingAsset && NewMesh)
		{
			int32 NumExistingMaterials = ExistingMesh->GetStaticMaterials().Num();
			int32 NumNewMaterials = NewMesh->GetStaticMaterials().Num();

			for (int32 NewMaterialIndex = 0; NewMaterialIndex < NumNewMaterials; ++NewMaterialIndex)
			{
				UMaterialInterface* ExistingMaterial = ExistingMesh->GetMaterial(NewMaterialIndex);

				// Can't use SetMaterial as it starts a scoped transaction that would hold on to our transient assets...
				NewMesh->GetStaticMaterials()[NewMaterialIndex].MaterialInterface = ExistingMaterial;
			}

			// Clear out any other assignments we may have
			for (int32 Index = NumNewMaterials; Index < NumExistingMaterials; ++Index)
			{
				NewMesh->GetStaticMaterials()[Index].MaterialInterface = nullptr;
			}

			return;
		}

		USkeletalMesh* ExistingSkeletalMesh = Cast<USkeletalMesh>(ExistingAsset);
		USkeletalMesh* NewSkeletalMesh = Cast<USkeletalMesh>(NewAsset);
		if (ExistingSkeletalMesh && NewSkeletalMesh)
		{
			NewSkeletalMesh->SetMaterials(ExistingSkeletalMesh->GetMaterials());
			return;
		}
	}

	void CopySkeletonAssignment( FUsdStageImportContext& ImportContext, UObject* ExistingAsset, UObject* NewAsset )
	{
		USkeletalMesh* ExistingSkeletalMesh = Cast<USkeletalMesh>( ExistingAsset );
		USkeletalMesh* NewSkeletalMesh = Cast<USkeletalMesh>( NewAsset );
		if ( ExistingSkeletalMesh && NewSkeletalMesh )
		{
			// Never assign a transient skeleton
<<<<<<< HEAD
			if ( ExistingSkeletalMesh->Skeleton && ExistingSkeletalMesh->Skeleton->GetOutermost() == GetTransientPackage() )
=======
			if ( ExistingSkeletalMesh->GetSkeleton() && ExistingSkeletalMesh->GetSkeleton()->GetOutermost() == GetTransientPackage() )
>>>>>>> 3aae9151
			{
				return;
			}

			// Assign even if ExistingSkeletalMesh has nullptr skeleton because we must be able to cleanup the
			// abandoned Skeleton in the transient package
<<<<<<< HEAD
			NewSkeletalMesh->Skeleton = ExistingSkeletalMesh->Skeleton;
=======
			NewSkeletalMesh->SetSkeleton(ExistingSkeletalMesh->GetSkeleton());
>>>>>>> 3aae9151
		}

		UAnimSequence* ExistingAnimSequence = Cast<UAnimSequence>( ExistingAsset );
		UAnimSequence* NewAnimSequence = Cast<UAnimSequence>( NewAsset );
		if ( ExistingAnimSequence && NewAnimSequence )
		{
			// Never assign a transient skeleton
			USkeleton* ExistingSkeleton = ExistingAnimSequence->GetSkeleton();
			if ( ExistingSkeleton && ExistingSkeleton->GetOutermost() == GetTransientPackage() )
			{
				return;
			}

			NewAnimSequence->SetSkeleton( ExistingSkeleton );
		}
	}

	// Adapted from FDatasmithImporterImpl::FixReferencesForObject
	void RemapReferences(FUsdStageImportContext& ImportContext, const TSet<UObject*>& PublishedObjects, const TMap< UObject*, UObject* >& ObjectsToRemap)
	{
		if (ObjectsToRemap.Num() == 0)
		{
			return;
		}

<<<<<<< HEAD
		TSet<UObject*> Referencers;
=======
		// Remap references held by assets that were moved directly to the destination package, and won't be in ObjectsToRemap
		TSet<UObject*> Referencers = PublishedObjects;
>>>>>>> 3aae9151
		if ( AActor* SceneActor = ImportContext.SceneActor )
		{
			// Remap references to spawned actors
			Referencers.Add( ImportContext.SceneActor->GetWorld()->GetCurrentLevel() );
		}
<<<<<<< HEAD
		for ( const TPair<FString, UObject*>& Pair : ImportContext.AssetsCache )
		{
			// Remap references held by assets that were moved directly to the destination package, and won't be in ObjectsToRemap
			Referencers.Add( Pair.Value );
		}
=======
>>>>>>> 3aae9151
		for ( const TPair<UObject*, UObject*>& Pair : ObjectsToRemap )
		{
			// Remap internal references between the remapped objects
			Referencers.Add( Pair.Value );
		}

		// Fix references between actors and assets (e.g. mesh in final package referencing material in transient package)
		// Note we don't care if transient assets reference each other, as we'll delete them all at once anyway
		for ( UObject* Referencer : Referencers )
		{
			if ( !Referencer || Referencer->GetOutermost() == GetTransientPackage() )
			{
				continue;
			}

			constexpr bool bNullPrivateRefs = false;
			constexpr bool bIgnoreOuterRef = true;
			constexpr bool bIgnoreArchetypeRef = true;
			FArchiveReplaceObjectRef< UObject > ArchiveReplaceObjectRefInner(
				Referencer,
				ObjectsToRemap,
				bNullPrivateRefs,
				bIgnoreOuterRef,
				bIgnoreArchetypeRef);
		}
	}

	void Cleanup(AActor* NewSceneActor, AActor* ExistingSceneActor, EReplaceActorPolicy ReplacePolicy)
	{
		if ( !NewSceneActor )
		{
			return;
		}

		// By this point all of our actors and components are moved to the new hierarchy, and all references
		// are remapped. So let's clear the replaced existing actors and components
		if (ExistingSceneActor && ExistingSceneActor != NewSceneActor && ReplacePolicy == EReplaceActorPolicy::Replace)
		{
			RecursiveDestroyActor(ExistingSceneActor);
		}
	}

	void CloseStageIfNeeded(FUsdStageImportContext& ImportContext)
	{
#if USE_USD_SDK
		// Remove our imported stage from the stage cache if it wasn't in there to begin with
		if (!ImportContext.bStageWasOriginallyOpen && ImportContext.bReadFromStageCache)
		{
			UnrealUSDWrapper::EraseStageFromCache(ImportContext.Stage);
		}

		// Restore original meters per unit if the stage was already loaded
		if ( ImportContext.ImportOptions->bOverrideStageOptions && ImportContext.bStageWasOriginallyOpen )
		{
			UsdUtils::SetUsdStageMetersPerUnit( ImportContext.Stage, ImportContext.OriginalMetersPerUnit );
			UsdUtils::SetUsdStageUpAxis( ImportContext.Stage, ImportContext.OriginalUpAxis );
		}
#endif // #if USE_USD_SDK
	}

<<<<<<< HEAD
	/** This returns the outer imported folder so that we can return it from the factories and have the content browser navigate to it */
	void FetchMainImportedPackage( FUsdStageImportContext& ImportContext )
	{
		FString PackagePath = UPackageTools::SanitizePackageName( FPaths::Combine( ImportContext.PackagePath, ImportContext.ObjectName ) );

		UPackage* ImportedPackage = FindPackage( nullptr, *PackagePath );
		if ( !ImportedPackage && FPackageName::DoesPackageExist( PackagePath ) )
		{
			ImportedPackage = LoadPackage( nullptr, *PackagePath, LOAD_None );
=======
	/**
	 * FUsdAssetCache can track which assets are requested/added to itself during translation, but it may miss some dependencies
	 * that are only retrieved/added themselves when the original asset is first parsed. This function recursively collects all of those.
	 * Example: An UMaterialInstance is already in the cache, so when translating we just retrieve the existing asset --> The textures that it's using won't be retrieved or marked as "Used"
	 * Example: An USkeletalMesh is already in the cache, so in the same way we would miss its USkeleton, materials and textures of those materials
	 */
	void CollectUsedAssetDependencies( UUsdAssetCache* AssetCache, TSet<UObject*>& OutAssetsAndDependencies )
	{
		if ( !AssetCache )
		{
			return;
		}

		const TSet<UObject*>& InPrimaryAssets = AssetCache->GetActiveAssets();
		TArray<UObject*> AssetQueue = InPrimaryAssets.Array();
		OutAssetsAndDependencies.Reserve( AssetQueue.Num() );

		for ( int32 AssetIndex = 0; AssetIndex < AssetQueue.Num(); ++AssetIndex )
		{
			UObject* Asset = AssetQueue[ AssetIndex ];

			// Only add it as a dependency if it's owned by the asset cache, but still traverse it because
			// we may be in some strange situation where the material shouldn't be in this list, but one of its used textures should
			if ( AssetCache->IsAssetOwnedByCache( Asset ) )
			{
				OutAssetsAndDependencies.Add( Asset );
			}

			if ( UMaterial* Material = Cast<UMaterial>( Asset ) )
			{
				TArray<UTexture*> UsedTextures;
				const bool bAllQualityLevels = true;
				const bool bAllFeatureLevels = true;
				Material->GetUsedTextures( UsedTextures, EMaterialQualityLevel::High, bAllQualityLevels, ERHIFeatureLevel::SM5, bAllFeatureLevels );

				OutAssetsAndDependencies.Reserve( OutAssetsAndDependencies.Num() + UsedTextures.Num() );
				for ( UTexture* UsedTexture : UsedTextures )
				{
					if ( AssetCache->IsAssetOwnedByCache( UsedTexture ) )
					{
						OutAssetsAndDependencies.Add( UsedTexture );
					}
				}
			}
			else if ( UMaterialInstance* MaterialInstance = Cast<UMaterialInstance>( Asset ) )
			{
				OutAssetsAndDependencies.Reserve( OutAssetsAndDependencies.Num() + MaterialInstance->TextureParameterValues.Num() );
				for ( const FTextureParameterValue& TextureValue : MaterialInstance->TextureParameterValues )
				{
					if ( UTexture* Texture = TextureValue.ParameterValue )
					{
						if ( AssetCache->IsAssetOwnedByCache( Texture ) )
						{
							OutAssetsAndDependencies.Add( Texture );
						}
					}
				}
			}
			else if ( USkeletalMesh* SkeletalMesh = Cast<USkeletalMesh>( Asset ) )
			{
				if ( USkeleton* Skeleton = SkeletalMesh->GetSkeleton() )
				{
					if ( AssetCache->IsAssetOwnedByCache( Skeleton ) )
					{
						OutAssetsAndDependencies.Add( Skeleton );
					}
				}

				AssetQueue.Reserve( AssetQueue.Num() + SkeletalMesh->GetMaterials().Num() );
				for ( const FSkeletalMaterial& SkeletalMaterial : SkeletalMesh->GetMaterials() )
				{
					if ( UMaterialInterface* UsedMaterial = SkeletalMaterial.MaterialInterface )
					{
						AssetQueue.Add( UsedMaterial );
					}
				}
			}
			else if ( UStaticMesh* StaticMesh = Cast<UStaticMesh>( Asset ) )
			{
				AssetQueue.Reserve( AssetQueue.Num() + StaticMesh->GetStaticMaterials().Num() );
				for ( const FStaticMaterial& StaticMaterial : StaticMesh->GetStaticMaterials() )
				{
					if ( UMaterialInterface* UsedMaterial = StaticMaterial.MaterialInterface )
					{
						AssetQueue.Add( UsedMaterial );
					}
				}
			}
			else if ( UGeometryCache* GeometryCache = Cast<UGeometryCache>( Asset ) )
			{
				for ( UMaterialInterface* UsedMaterial : GeometryCache->Materials )
				{
					if ( UsedMaterial )
					{
						AssetQueue.Add( UsedMaterial );
					}
				}
			}
			else if ( UAnimSequence* AnimSequence = Cast<UAnimSequence>( Asset ) )
			{
				if ( USkeletalMesh* Mesh = AnimSequence->GetPreviewMesh() )
				{
					AssetQueue.Add( Mesh );
				}

				if ( USkeleton* Skeleton = AnimSequence->GetSkeleton() )
				{
					if ( AssetCache->IsAssetOwnedByCache( Skeleton ) )
					{
						OutAssetsAndDependencies.Add( Skeleton );
					}
				}
			}
			else if ( UTexture* Texture = Cast<UTexture>( Asset ) )
			{
				// Do nothing. Textures have no additional dependencies
			}
			else if ( USkeleton* Skeleton = Cast<USkeleton>( Asset ) )
			{
				// Do nothing. Skeletons have no additional dependencies
			}
			else
			{
				UE_LOG( LogUsd, Warning, TEXT( "Unknown asset '%s' encountered when collecting used assets before USD import." ), Asset ? *Asset->GetName() : TEXT( "nullptr" ) );
			}
>>>>>>> 3aae9151
		}

		if ( !ImportedPackage )
		{
			ImportedPackage = CreatePackage( *PackagePath );
		}

		ImportContext.ImportedPackage = ImportedPackage;
	}
}

void UUsdStageImporter::ImportFromFile(FUsdStageImportContext& ImportContext)
{
#if USE_USD_SDK
	if (!ImportContext.World)
	{
		FUsdLogManager::LogMessage( EMessageSeverity::Error, LOCTEXT( "NoWorldError", "Failed to import USD Stage because the target UWorld is invalid!" ) );
		return;
	}

	ImportContext.Stage = UsdStageImporterImpl::ReadUsdFile(ImportContext);
	if (!ImportContext.Stage)
	{
		FUsdLogManager::LogMessage( EMessageSeverity::Error, LOCTEXT( "NoStageError", "Failed to open the USD Stage!" ) );
		return;
	}

	UsdStageImporterImpl::SetupSceneActor(ImportContext);
	if (!ImportContext.SceneActor && ImportContext.ImportOptions->bImportActors)
	{
		return;
	}

	FUsdDelegates::OnPreUsdImport.Broadcast( ImportContext.FilePath );

	AActor* ExistingSceneActor = UsdStageImporterImpl::GetExistingSceneActor(ImportContext);

	UsdStageImporterImpl::SetupStageForImport(ImportContext);

	ImportContext.LevelSequenceHelper.Init(ImportContext.Stage);

	TMap<UObject*, UObject*> ObjectsToRemap;
	TSet<UObject*> UsedAssetsAndDependencies;
	UsdUtils::FBlendShapeMap BlendShapesByPath;

	// Ensure a valid asset cache
	if ( !ImportContext.AssetCache )
	{
		ImportContext.AssetCache = NewObject<UUsdAssetCache>();
	}
	ImportContext.AssetCache->MarkAssetsAsStale();

	// Shotgun approach to recreate all render states because we may want to reimport/delete/reassing a material/static/skeletalmesh while it is currently being drawn
	FGlobalComponentRecreateRenderStateContext RecreateRenderStateContext;

	TSharedRef<FUsdSchemaTranslationContext> TranslationContext = MakeShared<FUsdSchemaTranslationContext>( ImportContext.Stage, *ImportContext.AssetCache );
	TranslationContext->Level = ImportContext.World->GetCurrentLevel();
	TranslationContext->ObjectFlags = ImportContext.ImportObjectFlags;
	TranslationContext->Time = ImportContext.ImportOptions->ImportTime;
	TranslationContext->PurposesToLoad = (EUsdPurpose) ImportContext.ImportOptions->PurposesToImport;
	TranslationContext->RenderContext = ImportContext.ImportOptions->RenderContextToImport;
	TranslationContext->ParentComponent = ImportContext.SceneActor ? ImportContext.SceneActor->GetRootComponent() : nullptr;
	TranslationContext->bAllowCollapsing = ImportContext.ImportOptions->bCollapse;
	TranslationContext->bAllowInterpretingLODs = ImportContext.ImportOptions->bInterpretLODs;
	TranslationContext->bAllowParsingSkeletalAnimations = ImportContext.ImportOptions->bImportSkeletalAnimations;
	TranslationContext->MaterialToPrimvarToUVIndex = &ImportContext.MaterialToPrimvarToUVIndex;
	TranslationContext->BlendShapesByPath = &BlendShapesByPath;
	{
		UsdStageImporterImpl::ImportMaterials( ImportContext, TranslationContext.Get() );
		UsdStageImporterImpl::ImportMeshes( ImportContext, TranslationContext.Get() );
		UsdStageImporterImpl::ImportActors( ImportContext, TranslationContext.Get() );
	}
	TranslationContext->CompleteTasks();

<<<<<<< HEAD
	UsdStageImporterImpl::DiscardOldAssets(ImportContext.AssetsCache, TranslationContext->CurrentlyUsedAssets);
	UsdStageImporterImpl::UpdateAssetImportData(ImportContext.AssetsCache, ImportContext.FilePath, ImportContext.ImportOptions);
	UsdStageImporterImpl::PublishAssets(ImportContext, ObjectsToRemap);
	UsdStageImporterImpl::ResolveActorConflicts(ImportContext, ExistingSceneActor, ObjectsToRemap);
	UsdStageImporterImpl::RemapReferences(ImportContext, ObjectsToRemap);
	UsdStageImporterImpl::Cleanup(ImportContext.SceneActor, ExistingSceneActor, ImportContext.ImportOptions->ExistingActorPolicy);
	UsdStageImporterImpl::CloseStageIfNeeded(ImportContext);
	UsdStageImporterImpl::FetchMainImportedPackage(ImportContext);
=======
	UsdStageImporterImpl::CollectUsedAssetDependencies( ImportContext.AssetCache, UsedAssetsAndDependencies );
	UsdStageImporterImpl::UpdateAssetImportData( UsedAssetsAndDependencies, ImportContext.FilePath, ImportContext.ImportOptions );
	UsdStageImporterImpl::PublishAssets( ImportContext, UsedAssetsAndDependencies, ObjectsToRemap );
	UsdStageImporterImpl::ResolveActorConflicts( ImportContext, ExistingSceneActor, ObjectsToRemap );
	UsdStageImporterImpl::RemapReferences( ImportContext, UsedAssetsAndDependencies, ObjectsToRemap );
	UsdStageImporterImpl::Cleanup( ImportContext.SceneActor, ExistingSceneActor, ImportContext.ImportOptions->ExistingActorPolicy );
	UsdStageImporterImpl::CloseStageIfNeeded( ImportContext );
>>>>>>> 3aae9151

	FUsdDelegates::OnPostUsdImport.Broadcast( ImportContext.FilePath );
#endif // #if USE_USD_SDK
}

bool UUsdStageImporter::ReimportSingleAsset(FUsdStageImportContext& ImportContext, UObject* OriginalAsset, UUsdAssetImportData* OriginalImportData, UObject*& OutReimportedAsset)
{
	OutReimportedAsset = nullptr;
	bool bSuccess = false;

#if USE_USD_SDK
	ImportContext.Stage = UsdStageImporterImpl::ReadUsdFile(ImportContext);
	if (!ImportContext.Stage)
	{
		FUsdLogManager::LogMessage( EMessageSeverity::Error, LOCTEXT( "NoStageError", "Failed to open the USD Stage!" ) );
		return bSuccess;
	}

	FUsdDelegates::OnPreUsdImport.Broadcast(ImportContext.FilePath);

	// We still need the scene actor to remap all other users of the mesh to the new reimported one. It's not critical if we fail though,
	// the goal is to just reimport the asset
	UsdStageImporterImpl::SetupSceneActor(ImportContext);

	UsdStageImporterImpl::SetupStageForImport( ImportContext );

	TMap<UObject*, UObject*> ObjectsToRemap;
	UsdUtils::FBlendShapeMap BlendShapesByPath;

	// Ensure a valid asset cache
	if ( !ImportContext.AssetCache )
	{
		ImportContext.AssetCache = NewObject<UUsdAssetCache>();
	}
	ImportContext.AssetCache->MarkAssetsAsStale();

	// Shotgun approach to recreate all render states because we may want to reimport/delete/reassign a material/static/skeletalmesh while it is currently being drawn
	FGlobalComponentRecreateRenderStateContext RecreateRenderStateContext;

	TSharedRef<FUsdSchemaTranslationContext> TranslationContext = MakeShared<FUsdSchemaTranslationContext>( ImportContext.Stage, *ImportContext.AssetCache );
	TranslationContext->Level = ImportContext.World->GetCurrentLevel();
	TranslationContext->ObjectFlags = ImportContext.ImportObjectFlags;
	TranslationContext->Time = ImportContext.ImportOptions->ImportTime;
	TranslationContext->PurposesToLoad = (EUsdPurpose) ImportContext.ImportOptions->PurposesToImport;
	TranslationContext->bAllowCollapsing = ImportContext.ImportOptions->bCollapse;
	TranslationContext->bAllowInterpretingLODs = ImportContext.ImportOptions->bInterpretLODs;
	TranslationContext->bAllowParsingSkeletalAnimations = ImportContext.ImportOptions->bImportSkeletalAnimations;
	TranslationContext->MaterialToPrimvarToUVIndex = &ImportContext.MaterialToPrimvarToUVIndex;
	TranslationContext->BlendShapesByPath = &BlendShapesByPath;
	{
		UE::FUsdPrim TargetPrim = ImportContext.Stage.GetPrimAtPath( UE::FSdfPath( *OriginalImportData->PrimPath ) );
		if ( TargetPrim )
		{
			UsdStageImporterImpl::CreateAssetsForPrims({TargetPrim}, TranslationContext.Get());
		}
	}
	TranslationContext->CompleteTasks();

	// Look for our reimported asset in the assets cache as we may have multiple assets with the same prim path
	UObject* ReimportedObject = nullptr;
<<<<<<< HEAD
	for ( TPair<FString, UObject*> AssetPair : ImportContext.AssetsCache )
	{
		UObject* Asset = AssetPair.Value;
=======
	for ( UObject* Asset : ImportContext.AssetCache->GetActiveAssets() )
	{
>>>>>>> 3aae9151
		UUsdAssetImportData* NewAssetImportData = UsdUtils::GetAssetImportData( Asset );

		if ( Asset &&
			 NewAssetImportData &&
			 Asset->GetClass() == OriginalAsset->GetClass() &&
			 NewAssetImportData->PrimPath.Equals( OriginalImportData->PrimPath, ESearchCase::CaseSensitive ) )
		{
			ReimportedObject = Asset;
			break;
		}
	}

	if ( ReimportedObject )
	{
		UsdStageImporterImpl::UpdateAssetImportData( ReimportedObject, ImportContext.FilePath, ImportContext.ImportOptions);

		// Assign things from the original assets before we publish the reimported asset, overwriting it
		UsdStageImporterImpl::CopyOriginalMaterialAssignment(ImportContext, OriginalAsset, ReimportedObject );
		UsdStageImporterImpl::CopySkeletonAssignment(ImportContext, OriginalAsset, ReimportedObject );

		// Just publish the one asset we wanted to reimport. Note that we may have other assets here too, but we'll ignore those e.g. a displayColor material or a skeleton
		OutReimportedAsset = UsdStageImporterImpl::PublishAsset(ImportContext, ReimportedObject, OriginalAsset->GetOutermost()->GetPathName(), ObjectsToRemap);
<<<<<<< HEAD
		UsdStageImporterImpl::RemapReferences( ImportContext, ObjectsToRemap );

		bSuccess = OutReimportedAsset != nullptr && TranslationContext->CurrentlyUsedAssets.Contains( ReimportedObject );
=======
		UsdStageImporterImpl::RemapReferences( ImportContext, ImportContext.AssetCache->GetActiveAssets(), ObjectsToRemap );

		bSuccess = OutReimportedAsset != nullptr && ImportContext.AssetCache->GetActiveAssets().Contains( ReimportedObject );
>>>>>>> 3aae9151
	}

	UsdStageImporterImpl::Cleanup( ImportContext.SceneActor, nullptr, ImportContext.ImportOptions->ExistingActorPolicy );
	UsdStageImporterImpl::CloseStageIfNeeded( ImportContext );

	FUsdDelegates::OnPostUsdImport.Broadcast(ImportContext.FilePath);

#endif // #if USE_USD_SDK
	return bSuccess;
}

#undef LOCTEXT_NAMESPACE
<|MERGE_RESOLUTION|>--- conflicted
+++ resolved
@@ -2,10 +2,7 @@
 
 #include "USDStageImporter.h"
 
-<<<<<<< HEAD
-=======
 #include "USDAssetCache.h"
->>>>>>> 3aae9151
 #include "USDAssetImportData.h"
 #include "USDConversionUtils.h"
 #include "USDErrorUtils.h"
@@ -273,97 +270,9 @@
 			return false;
 		};
 
-<<<<<<< HEAD
-		// If we're going to interpret LODs and have meshes in the cache that were parsed without interpreting LODs,
-		// manually discard them or else we will end up with both versions in the content folder, as they will have different hashes
-		if ( ImportContext.ImportOptions->bInterpretLODs && TranslationContext.bAllowInterpretingLODs && ImportContext.AssetsCache.Num() > 0 )
-		{
-			TMap<UObject*, FString> AssetsCacheInverted;
-			for ( const TPair<FString, UObject*>& AssetsCachePair : ImportContext.AssetsCache )
-			{
-				AssetsCacheInverted.Add( AssetsCachePair.Value, AssetsCachePair.Key );
-			}
-
-			// Disable this flag before we search because whether we interpret LODs or not affects our collapsing rules,
-			// and we want to find out the exact assets/prims that were parsed without interpreting LODs
-			TranslationContext.bAllowInterpretingLODs = false;
-
-			// We do meshes and skelroots separately here instead of just UsdGeomXformable because while SkelRoot and Mesh prims are both UsdGeomXformable,
-			// SkelRoots contain the LOD variant set, while the Mesh prims are inside the actual variants, so we need to handle them differently. Plus we have to mind the skeleton anyway
-			TArray< UE::FUsdPrim > MeshPrims = UsdUtils::GetAllPrimsOfType( ImportContext.Stage.GetPseudoRoot(), TEXT( "UsdGeomMesh" ), PruneCollapsedMeshes );
-			TArray< UE::FUsdPrim > SkelRootPrims = UsdUtils::GetAllPrimsOfType( ImportContext.Stage.GetPseudoRoot(), TEXT( "UsdSkelRoot" ), PruneCollapsedMeshes );
-
-			TranslationContext.bAllowInterpretingLODs = true;
-
-			TArray<UObject*> AssetsToDiscard;
-			for ( const UE::FUsdPrim& MeshPrim : MeshPrims )
-			{
-				if ( !UsdUtils::IsGeomMeshALOD( MeshPrim ) )
-				{
-					continue;
-				}
-
-				int32 NumUsdLODs = UsdUtils::GetNumberOfLODVariants( MeshPrim.GetParent() );
-				if ( NumUsdLODs < 2 )
-				{
-					continue;
-				}
-
-				const FString& MeshPrimPath = MeshPrim.GetPrimPath().GetString();
-
-				if ( UObject** FoundAsset = ImportContext.PrimPathsToAssets.Find( MeshPrimPath ) )
-				{
-					if ( UStaticMesh* OldStaticMesh = Cast<UStaticMesh>( *FoundAsset ) )
-					{
-						if ( OldStaticMesh->GetNumLODs() != NumUsdLODs )
-						{
-							AssetsToDiscard.Add(OldStaticMesh);
-							ImportContext.PrimPathsToAssets.Remove( MeshPrimPath );
-						}
-					}
-				}
-			}
-
-			for ( const UE::FUsdPrim& SkelRootPrim : SkelRootPrims )
-			{
-				int32 NumUsdLODs = UsdUtils::GetNumberOfLODVariants( SkelRootPrim );
-				if ( NumUsdLODs < 2 )
-				{
-					continue;
-				}
-
-				const FString& SkelRootPrimPath = SkelRootPrim.GetPrimPath().GetString();
-
-				if ( UObject** FoundAsset = ImportContext.PrimPathsToAssets.Find( SkelRootPrimPath ) )
-				{
-					if ( USkeletalMesh* OldSkeletalMesh = Cast<USkeletalMesh>( *FoundAsset ) )
-					{
-						if ( OldSkeletalMesh->GetLODNum() != NumUsdLODs )
-						{
-							AssetsToDiscard.Add( OldSkeletalMesh );
-							AssetsToDiscard.Add( OldSkeletalMesh->Skeleton );
-							ImportContext.PrimPathsToAssets.Remove( SkelRootPrimPath );
-						}
-					}
-				}
-			}
-
-			for ( UObject* AssetToDiscard : AssetsToDiscard )
-			{
-				if ( FString* AssetsCacheKey = AssetsCacheInverted.Find( AssetToDiscard ) )
-				{
-					ImportContext.AssetsCache.Remove( *AssetsCacheKey );
-				}
-			}
-		}
-
 		TArray< UE::FUsdPrim > MeshPrims = UsdUtils::GetAllPrimsOfType( ImportContext.Stage.GetPseudoRoot(), TEXT("UsdGeomXformable"), PruneCollapsedMeshes );
 		CreateAssetsForPrims(MeshPrims, TranslationContext);
 #endif // #if USE_USD_SDK
-=======
-		TArray< UE::FUsdPrim > MeshPrims = UsdUtils::GetAllPrimsOfType( ImportContext.Stage.GetPseudoRoot(), TEXT("UsdGeomXformable"), PruneCollapsedMeshes );
-		CreateAssetsForPrims(MeshPrims, TranslationContext);
-#endif // #if USE_USD_SDK
 	}
 
 	void ImportAnimation(FUsdStageImportContext& ImportContext, UE::FUsdPrim& Prim, USceneComponent* SceneComponent)
@@ -373,7 +282,6 @@
 		UsdPrimTwin->SceneComponent = SceneComponent;
 
 		ImportContext.LevelSequenceHelper.AddPrim( *UsdPrimTwin );
->>>>>>> 3aae9151
 	}
 
 	void ImportActor(FUsdStageImportContext& ImportContext, UE::FUsdPrim& Prim, FUsdSchemaTranslationContext& TranslationContext)
@@ -471,11 +379,7 @@
 			// as it can determine the destination path and how the asset conflicts are resolved
 			if (USkeletalMesh* SkeletalMesh = Skeleton->GetPreviewMesh())
 			{
-<<<<<<< HEAD
-				if (UUsdAssetImportData* AssetImportData = Cast<UUsdAssetImportData>(SkeletalMesh->AssetImportData))
-=======
 				if (UUsdAssetImportData* AssetImportData = Cast<UUsdAssetImportData>(SkeletalMesh->GetAssetImportData()))
->>>>>>> 3aae9151
 				{
 					AssetPath = AssetImportData->PrimPath;
 				}
@@ -529,28 +433,6 @@
 		return FinalName;
 	}
 
-<<<<<<< HEAD
-	/** Used to discard assets from the cache that are not directly used by this translation context (e.g. old/other things) */
-	void DiscardOldAssets( TMap<FString, UObject*>& AssetsCache, const TSet<UObject*> CurrentAssets )
-	{
-		TArray<FString> KeysToRemove;
-		for ( TPair<FString, UObject*>& Pair : AssetsCache )
-		{
-			if ( !CurrentAssets.Contains( Pair.Value ) )
-			{
-				KeysToRemove.Add( Pair.Key );
-			}
-		}
-		for ( const FString& KeyToRemove : KeysToRemove )
-		{
-			AssetsCache.Remove( KeyToRemove );
-		}
-	}
-
-	void UpdateAssetImportData( UObject* Asset, const FString& MainFilePath, UUsdStageImportOptions* ImportOptions )
-	{
-		if ( !Asset )
-=======
 	void UpdateAssetImportData( UObject* Asset, const FString& MainFilePath, UUsdStageImportOptions* ImportOptions )
 	{
 		if ( !Asset )
@@ -560,14 +442,6 @@
 
 		UUsdAssetImportData* ImportData = UsdUtils::GetAssetImportData( Asset );
 		if ( !ImportData )
->>>>>>> 3aae9151
-		{
-			return;
-		}
-
-<<<<<<< HEAD
-		UUsdAssetImportData* ImportData = UsdUtils::GetAssetImportData( Asset );
-		if ( !ImportData )
 		{
 			return;
 		}
@@ -581,27 +455,11 @@
 		ImportData->ImportOptions = ImportOptions;
 	}
 
-	void UpdateAssetImportData(const TMap<FString, UObject*>& AssetsCache, const FString& MainFilePath, UUsdStageImportOptions* ImportOptions)
-	{
-		for ( const TPair<FString, UObject*>& AssetPair : AssetsCache )
-		{
-			UpdateAssetImportData( AssetPair.Value, MainFilePath, ImportOptions );
-=======
-		// Don't force update as textures will already come with this preset to their actual texture path
-		if ( ImportData->SourceData.SourceFiles.Num() == 0 )
-		{
-			ImportData->UpdateFilenameOnly( MainFilePath );
-		}
-
-		ImportData->ImportOptions = ImportOptions;
-	}
-
 	void UpdateAssetImportData(const TSet<UObject*>& UsedAssetsAndDependencies, const FString& MainFilePath, UUsdStageImportOptions* ImportOptions)
 	{
 		for ( UObject* Asset : UsedAssetsAndDependencies )
 		{
 			UpdateAssetImportData( Asset, MainFilePath, ImportOptions );
->>>>>>> 3aae9151
 		}
 	}
 
@@ -716,11 +574,7 @@
 		// Note that we need to do this even if we never replaced/overwrote assets, as we will at least move from transient to the published folder
 		if ( USkeletalMesh* MovedMeshAsset = Cast<USkeletalMesh>( MovedAsset ) )
 		{
-<<<<<<< HEAD
-			if ( USkeleton* Skeleton = MovedMeshAsset->Skeleton )
-=======
 			if ( USkeleton* Skeleton = MovedMeshAsset->GetSkeleton() )
->>>>>>> 3aae9151
 			{
 				Skeleton->SetPreviewMesh( MovedMeshAsset );
 			}
@@ -766,10 +620,6 @@
 
 		for ( UObject* Asset : AssetsToPublish )
 		{
-<<<<<<< HEAD
-			UObject* Asset = AssetPair.Value;
-=======
->>>>>>> 3aae9151
 			if ( !Asset )
 			{
 				continue;
@@ -778,15 +628,7 @@
 			FString AssetTypeFolder;
 			if ( ImportContext.ImportOptions->bPrimPathFolderStructure )
 			{
-<<<<<<< HEAD
-				UUsdAssetImportData* ImportData = UsdUtils::GetAssetImportData( Asset );
-
-				// For skeletal stuff, the primpaths point to the SkelRoot, so it is useful to place the assets in there,
-				// as we'll always have at least the skeletal mesh and the skeleton
-				if ( Asset->IsA( USkeletalMesh::StaticClass() ) || Asset->IsA( USkeleton::StaticClass() ) || Asset->IsA( UAnimSequence::StaticClass() ) )
-=======
 				if ( UUsdAssetImportData* ImportData = UsdUtils::GetAssetImportData( Asset ) )
->>>>>>> 3aae9151
 				{
 					// For skeletal stuff, the primpaths point to the SkelRoot, so it is useful to place the assets in there,
 					// as we'll always have at least the skeletal mesh and the skeleton
@@ -1100,22 +942,14 @@
 		if ( ExistingSkeletalMesh && NewSkeletalMesh )
 		{
 			// Never assign a transient skeleton
-<<<<<<< HEAD
-			if ( ExistingSkeletalMesh->Skeleton && ExistingSkeletalMesh->Skeleton->GetOutermost() == GetTransientPackage() )
-=======
 			if ( ExistingSkeletalMesh->GetSkeleton() && ExistingSkeletalMesh->GetSkeleton()->GetOutermost() == GetTransientPackage() )
->>>>>>> 3aae9151
 			{
 				return;
 			}
 
 			// Assign even if ExistingSkeletalMesh has nullptr skeleton because we must be able to cleanup the
 			// abandoned Skeleton in the transient package
-<<<<<<< HEAD
-			NewSkeletalMesh->Skeleton = ExistingSkeletalMesh->Skeleton;
-=======
 			NewSkeletalMesh->SetSkeleton(ExistingSkeletalMesh->GetSkeleton());
->>>>>>> 3aae9151
 		}
 
 		UAnimSequence* ExistingAnimSequence = Cast<UAnimSequence>( ExistingAsset );
@@ -1141,25 +975,13 @@
 			return;
 		}
 
-<<<<<<< HEAD
-		TSet<UObject*> Referencers;
-=======
 		// Remap references held by assets that were moved directly to the destination package, and won't be in ObjectsToRemap
 		TSet<UObject*> Referencers = PublishedObjects;
->>>>>>> 3aae9151
 		if ( AActor* SceneActor = ImportContext.SceneActor )
 		{
 			// Remap references to spawned actors
 			Referencers.Add( ImportContext.SceneActor->GetWorld()->GetCurrentLevel() );
 		}
-<<<<<<< HEAD
-		for ( const TPair<FString, UObject*>& Pair : ImportContext.AssetsCache )
-		{
-			// Remap references held by assets that were moved directly to the destination package, and won't be in ObjectsToRemap
-			Referencers.Add( Pair.Value );
-		}
-=======
->>>>>>> 3aae9151
 		for ( const TPair<UObject*, UObject*>& Pair : ObjectsToRemap )
 		{
 			// Remap internal references between the remapped objects
@@ -1220,17 +1042,6 @@
 #endif // #if USE_USD_SDK
 	}
 
-<<<<<<< HEAD
-	/** This returns the outer imported folder so that we can return it from the factories and have the content browser navigate to it */
-	void FetchMainImportedPackage( FUsdStageImportContext& ImportContext )
-	{
-		FString PackagePath = UPackageTools::SanitizePackageName( FPaths::Combine( ImportContext.PackagePath, ImportContext.ObjectName ) );
-
-		UPackage* ImportedPackage = FindPackage( nullptr, *PackagePath );
-		if ( !ImportedPackage && FPackageName::DoesPackageExist( PackagePath ) )
-		{
-			ImportedPackage = LoadPackage( nullptr, *PackagePath, LOAD_None );
-=======
 	/**
 	 * FUsdAssetCache can track which assets are requested/added to itself during translation, but it may miss some dependencies
 	 * that are only retrieved/added themselves when the original asset is first parsed. This function recursively collects all of those.
@@ -1356,15 +1167,7 @@
 			{
 				UE_LOG( LogUsd, Warning, TEXT( "Unknown asset '%s' encountered when collecting used assets before USD import." ), Asset ? *Asset->GetName() : TEXT( "nullptr" ) );
 			}
->>>>>>> 3aae9151
-		}
-
-		if ( !ImportedPackage )
-		{
-			ImportedPackage = CreatePackage( *PackagePath );
-		}
-
-		ImportContext.ImportedPackage = ImportedPackage;
+		}
 	}
 }
 
@@ -1431,16 +1234,6 @@
 	}
 	TranslationContext->CompleteTasks();
 
-<<<<<<< HEAD
-	UsdStageImporterImpl::DiscardOldAssets(ImportContext.AssetsCache, TranslationContext->CurrentlyUsedAssets);
-	UsdStageImporterImpl::UpdateAssetImportData(ImportContext.AssetsCache, ImportContext.FilePath, ImportContext.ImportOptions);
-	UsdStageImporterImpl::PublishAssets(ImportContext, ObjectsToRemap);
-	UsdStageImporterImpl::ResolveActorConflicts(ImportContext, ExistingSceneActor, ObjectsToRemap);
-	UsdStageImporterImpl::RemapReferences(ImportContext, ObjectsToRemap);
-	UsdStageImporterImpl::Cleanup(ImportContext.SceneActor, ExistingSceneActor, ImportContext.ImportOptions->ExistingActorPolicy);
-	UsdStageImporterImpl::CloseStageIfNeeded(ImportContext);
-	UsdStageImporterImpl::FetchMainImportedPackage(ImportContext);
-=======
 	UsdStageImporterImpl::CollectUsedAssetDependencies( ImportContext.AssetCache, UsedAssetsAndDependencies );
 	UsdStageImporterImpl::UpdateAssetImportData( UsedAssetsAndDependencies, ImportContext.FilePath, ImportContext.ImportOptions );
 	UsdStageImporterImpl::PublishAssets( ImportContext, UsedAssetsAndDependencies, ObjectsToRemap );
@@ -1448,7 +1241,6 @@
 	UsdStageImporterImpl::RemapReferences( ImportContext, UsedAssetsAndDependencies, ObjectsToRemap );
 	UsdStageImporterImpl::Cleanup( ImportContext.SceneActor, ExistingSceneActor, ImportContext.ImportOptions->ExistingActorPolicy );
 	UsdStageImporterImpl::CloseStageIfNeeded( ImportContext );
->>>>>>> 3aae9151
 
 	FUsdDelegates::OnPostUsdImport.Broadcast( ImportContext.FilePath );
 #endif // #if USE_USD_SDK
@@ -1509,14 +1301,8 @@
 
 	// Look for our reimported asset in the assets cache as we may have multiple assets with the same prim path
 	UObject* ReimportedObject = nullptr;
-<<<<<<< HEAD
-	for ( TPair<FString, UObject*> AssetPair : ImportContext.AssetsCache )
-	{
-		UObject* Asset = AssetPair.Value;
-=======
 	for ( UObject* Asset : ImportContext.AssetCache->GetActiveAssets() )
 	{
->>>>>>> 3aae9151
 		UUsdAssetImportData* NewAssetImportData = UsdUtils::GetAssetImportData( Asset );
 
 		if ( Asset &&
@@ -1539,15 +1325,9 @@
 
 		// Just publish the one asset we wanted to reimport. Note that we may have other assets here too, but we'll ignore those e.g. a displayColor material or a skeleton
 		OutReimportedAsset = UsdStageImporterImpl::PublishAsset(ImportContext, ReimportedObject, OriginalAsset->GetOutermost()->GetPathName(), ObjectsToRemap);
-<<<<<<< HEAD
-		UsdStageImporterImpl::RemapReferences( ImportContext, ObjectsToRemap );
-
-		bSuccess = OutReimportedAsset != nullptr && TranslationContext->CurrentlyUsedAssets.Contains( ReimportedObject );
-=======
 		UsdStageImporterImpl::RemapReferences( ImportContext, ImportContext.AssetCache->GetActiveAssets(), ObjectsToRemap );
 
 		bSuccess = OutReimportedAsset != nullptr && ImportContext.AssetCache->GetActiveAssets().Contains( ReimportedObject );
->>>>>>> 3aae9151
 	}
 
 	UsdStageImporterImpl::Cleanup( ImportContext.SceneActor, nullptr, ImportContext.ImportOptions->ExistingActorPolicy );
