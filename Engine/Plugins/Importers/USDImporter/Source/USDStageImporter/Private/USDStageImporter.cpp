--- conflicted
+++ resolved
@@ -2,10 +2,7 @@
 
 #include "USDStageImporter.h"
 
-<<<<<<< HEAD
-=======
 #include "USDAssetCache.h"
->>>>>>> 56c511cf
 #include "USDAssetImportData.h"
 #include "USDConversionUtils.h"
 #include "USDErrorUtils.h"
@@ -267,97 +264,9 @@
 			return false;
 		};
 
-<<<<<<< HEAD
-		// If we're going to interpret LODs and have meshes in the cache that were parsed without interpreting LODs,
-		// manually discard them or else we will end up with both versions in the content folder, as they will have different hashes
-		if ( ImportContext.ImportOptions->bInterpretLODs && TranslationContext.bAllowInterpretingLODs && ImportContext.AssetsCache.Num() > 0 )
-		{
-			TMap<UObject*, FString> AssetsCacheInverted;
-			for ( const TPair<FString, UObject*>& AssetsCachePair : ImportContext.AssetsCache )
-			{
-				AssetsCacheInverted.Add( AssetsCachePair.Value, AssetsCachePair.Key );
-			}
-
-			// Disable this flag before we search because whether we interpret LODs or not affects our collapsing rules,
-			// and we want to find out the exact assets/prims that were parsed without interpreting LODs
-			TranslationContext.bAllowInterpretingLODs = false;
-
-			// We do meshes and skelroots separately here instead of just UsdGeomXformable because while SkelRoot and Mesh prims are both UsdGeomXformable,
-			// SkelRoots contain the LOD variant set, while the Mesh prims are inside the actual variants, so we need to handle them differently. Plus we have to mind the skeleton anyway
-			TArray< UE::FUsdPrim > MeshPrims = UsdUtils::GetAllPrimsOfType( ImportContext.Stage.GetPseudoRoot(), TEXT( "UsdGeomMesh" ), PruneCollapsedMeshes );
-			TArray< UE::FUsdPrim > SkelRootPrims = UsdUtils::GetAllPrimsOfType( ImportContext.Stage.GetPseudoRoot(), TEXT( "UsdSkelRoot" ), PruneCollapsedMeshes );
-
-			TranslationContext.bAllowInterpretingLODs = true;
-
-			TArray<UObject*> AssetsToDiscard;
-			for ( const UE::FUsdPrim& MeshPrim : MeshPrims )
-			{
-				if ( !UsdUtils::IsGeomMeshALOD( MeshPrim ) )
-				{
-					continue;
-				}
-
-				int32 NumUsdLODs = UsdUtils::GetNumberOfLODVariants( MeshPrim.GetParent() );
-				if ( NumUsdLODs < 2 )
-				{
-					continue;
-				}
-
-				const FString& MeshPrimPath = MeshPrim.GetPrimPath().GetString();
-
-				if ( UObject** FoundAsset = ImportContext.PrimPathsToAssets.Find( MeshPrimPath ) )
-				{
-					if ( UStaticMesh* OldStaticMesh = Cast<UStaticMesh>( *FoundAsset ) )
-					{
-						if ( OldStaticMesh->GetNumLODs() != NumUsdLODs )
-						{
-							AssetsToDiscard.Add(OldStaticMesh);
-							ImportContext.PrimPathsToAssets.Remove( MeshPrimPath );
-						}
-					}
-				}
-			}
-
-			for ( const UE::FUsdPrim& SkelRootPrim : SkelRootPrims )
-			{
-				int32 NumUsdLODs = UsdUtils::GetNumberOfLODVariants( SkelRootPrim );
-				if ( NumUsdLODs < 2 )
-				{
-					continue;
-				}
-
-				const FString& SkelRootPrimPath = SkelRootPrim.GetPrimPath().GetString();
-
-				if ( UObject** FoundAsset = ImportContext.PrimPathsToAssets.Find( SkelRootPrimPath ) )
-				{
-					if ( USkeletalMesh* OldSkeletalMesh = Cast<USkeletalMesh>( *FoundAsset ) )
-					{
-						if ( OldSkeletalMesh->GetLODNum() != NumUsdLODs )
-						{
-							AssetsToDiscard.Add( OldSkeletalMesh );
-							AssetsToDiscard.Add( OldSkeletalMesh->GetSkeleton() );
-							ImportContext.PrimPathsToAssets.Remove( SkelRootPrimPath );
-						}
-					}
-				}
-			}
-
-			for ( UObject* AssetToDiscard : AssetsToDiscard )
-			{
-				if ( FString* AssetsCacheKey = AssetsCacheInverted.Find( AssetToDiscard ) )
-				{
-					ImportContext.AssetsCache.Remove( *AssetsCacheKey );
-				}
-			}
-		}
-
 		TArray< UE::FUsdPrim > MeshPrims = UsdUtils::GetAllPrimsOfType( ImportContext.Stage.GetPseudoRoot(), TEXT("UsdGeomXformable"), PruneCollapsedMeshes );
 		CreateAssetsForPrims(MeshPrims, TranslationContext);
 #endif // #if USE_USD_SDK
-=======
-		TArray< UE::FUsdPrim > MeshPrims = UsdUtils::GetAllPrimsOfType( ImportContext.Stage.GetPseudoRoot(), TEXT("UsdGeomXformable"), PruneCollapsedMeshes );
-		CreateAssetsForPrims(MeshPrims, TranslationContext);
-#endif // #if USE_USD_SDK
 	}
 
 	void ImportAnimation(FUsdStageImportContext& ImportContext, UE::FUsdPrim& Prim, USceneComponent* SceneComponent)
@@ -367,7 +276,6 @@
 		UsdPrimTwin->SceneComponent = SceneComponent;
 
 		ImportContext.LevelSequenceHelper.AddPrim( *UsdPrimTwin );
->>>>>>> 56c511cf
 	}
 
 	void ImportActor(FUsdStageImportContext& ImportContext, UE::FUsdPrim& Prim, FUsdSchemaTranslationContext& TranslationContext)
@@ -519,28 +427,6 @@
 		return FinalName;
 	}
 
-<<<<<<< HEAD
-	/** Used to discard assets from the cache that are not directly used by this translation context (e.g. old/other things) */
-	void DiscardOldAssets( TMap<FString, UObject*>& AssetsCache, const TSet<UObject*> CurrentAssets )
-	{
-		TArray<FString> KeysToRemove;
-		for ( TPair<FString, UObject*>& Pair : AssetsCache )
-		{
-			if ( !CurrentAssets.Contains( Pair.Value ) )
-			{
-				KeysToRemove.Add( Pair.Key );
-			}
-		}
-		for ( const FString& KeyToRemove : KeysToRemove )
-		{
-			AssetsCache.Remove( KeyToRemove );
-		}
-	}
-
-	void UpdateAssetImportData( UObject* Asset, const FString& MainFilePath, UUsdStageImportOptions* ImportOptions )
-	{
-		if ( !Asset )
-=======
 	void UpdateAssetImportData( UObject* Asset, const FString& MainFilePath, UUsdStageImportOptions* ImportOptions )
 	{
 		if ( !Asset )
@@ -550,14 +436,6 @@
 
 		UUsdAssetImportData* ImportData = UsdUtils::GetAssetImportData( Asset );
 		if ( !ImportData )
->>>>>>> 56c511cf
-		{
-			return;
-		}
-
-<<<<<<< HEAD
-		UUsdAssetImportData* ImportData = UsdUtils::GetAssetImportData( Asset );
-		if ( !ImportData )
 		{
 			return;
 		}
@@ -571,27 +449,11 @@
 		ImportData->ImportOptions = ImportOptions;
 	}
 
-	void UpdateAssetImportData(const TMap<FString, UObject*>& AssetsCache, const FString& MainFilePath, UUsdStageImportOptions* ImportOptions)
-	{
-		for ( const TPair<FString, UObject*>& AssetPair : AssetsCache )
-		{
-			UpdateAssetImportData( AssetPair.Value, MainFilePath, ImportOptions );
-=======
-		// Don't force update as textures will already come with this preset to their actual texture path
-		if ( ImportData->SourceData.SourceFiles.Num() == 0 )
-		{
-			ImportData->UpdateFilenameOnly( MainFilePath );
-		}
-
-		ImportData->ImportOptions = ImportOptions;
-	}
-
 	void UpdateAssetImportData(const TSet<UObject*>& UsedAssetsAndDependencies, const FString& MainFilePath, UUsdStageImportOptions* ImportOptions)
 	{
 		for ( UObject* Asset : UsedAssetsAndDependencies )
 		{
 			UpdateAssetImportData( Asset, MainFilePath, ImportOptions );
->>>>>>> 56c511cf
 		}
 	}
 
@@ -762,10 +624,6 @@
 
 		for ( UObject* Asset : AssetsToPublish )
 		{
-<<<<<<< HEAD
-			UObject* Asset = AssetPair.Value;
-=======
->>>>>>> 56c511cf
 			if ( !Asset )
 			{
 				continue;
@@ -774,19 +632,7 @@
 			FString AssetTypeFolder;
 			if ( ImportContext.ImportOptions->bPrimPathFolderStructure )
 			{
-<<<<<<< HEAD
-				UUsdAssetImportData* ImportData = UsdUtils::GetAssetImportData( Asset );
-
-				// For skeletal stuff, the primpaths point to the SkelRoot, so it is useful to place the assets in there,
-				// as we'll always have at least the skeletal mesh and the skeleton
-				if ( Asset->IsA( USkeletalMesh::StaticClass() ) || Asset->IsA( USkeleton::StaticClass() ) || Asset->IsA( UAnimSequence::StaticClass() ) )
-				{
-					AssetTypeFolder = ImportData->PrimPath;
-				}
-				else
-=======
 				if ( UUsdAssetImportData* ImportData = UsdUtils::GetAssetImportData( Asset ) )
->>>>>>> 56c511cf
 				{
 					// For skeletal stuff, the primpaths point to the SkelRoot, so it is useful to place the assets in there,
 					// as we'll always have at least the skeletal mesh and the skeleton
@@ -1128,25 +974,13 @@
 			return;
 		}
 
-<<<<<<< HEAD
-		TSet<UObject*> Referencers;
-=======
 		// Remap references held by assets that were moved directly to the destination package, and won't be in ObjectsToRemap
 		TSet<UObject*> Referencers = PublishedObjects;
->>>>>>> 56c511cf
 		if ( AActor* SceneActor = ImportContext.SceneActor )
 		{
 			// Remap references to spawned actors
 			Referencers.Add( ImportContext.SceneActor->GetWorld()->GetCurrentLevel() );
 		}
-<<<<<<< HEAD
-		for ( const TPair<FString, UObject*>& Pair : ImportContext.AssetsCache )
-		{
-			// Remap references held by assets that were moved directly to the destination package, and won't be in ObjectsToRemap
-			Referencers.Add( Pair.Value );
-		}
-=======
->>>>>>> 56c511cf
 		for ( const TPair<UObject*, UObject*>& Pair : ObjectsToRemap )
 		{
 			// Remap internal references between the remapped objects
@@ -1224,8 +1058,6 @@
 
 		ImportContext.ImportedPackage = ImportedPackage;
 	}
-<<<<<<< HEAD
-=======
 
 	/**
 	 * FUsdAssetCache can track which assets are requested/added to itself during translation, but it may miss some dependencies
@@ -1301,7 +1133,6 @@
 			}
 		}
 	}
->>>>>>> 56c511cf
 }
 
 void UUsdStageImporter::ImportFromFile(FUsdStageImportContext& ImportContext)
@@ -1364,16 +1195,6 @@
 	}
 	TranslationContext->CompleteTasks();
 
-<<<<<<< HEAD
-	UsdStageImporterImpl::DiscardOldAssets(ImportContext.AssetsCache, TranslationContext->CurrentlyUsedAssets);
-	UsdStageImporterImpl::UpdateAssetImportData(ImportContext.AssetsCache, ImportContext.FilePath, ImportContext.ImportOptions);
-	UsdStageImporterImpl::PublishAssets(ImportContext, ObjectsToRemap);
-	UsdStageImporterImpl::ResolveActorConflicts(ImportContext, ExistingSceneActor, ObjectsToRemap);
-	UsdStageImporterImpl::RemapReferences(ImportContext, ObjectsToRemap);
-	UsdStageImporterImpl::Cleanup(ImportContext.SceneActor, ExistingSceneActor, ImportContext.ImportOptions->ExistingActorPolicy);
-	UsdStageImporterImpl::CloseStageIfNeeded(ImportContext);
-	UsdStageImporterImpl::FetchMainImportedPackage(ImportContext);
-=======
 	UsdStageImporterImpl::CollectUsedAssetDependencies( ImportContext.AssetCache->GetActiveAssets(), UsedAssetsAndDependencies );
 	UsdStageImporterImpl::UpdateAssetImportData( UsedAssetsAndDependencies, ImportContext.FilePath, ImportContext.ImportOptions );
 	UsdStageImporterImpl::PublishAssets( ImportContext, UsedAssetsAndDependencies, ObjectsToRemap );
@@ -1382,7 +1203,6 @@
 	UsdStageImporterImpl::Cleanup( ImportContext.SceneActor, ExistingSceneActor, ImportContext.ImportOptions->ExistingActorPolicy );
 	UsdStageImporterImpl::CloseStageIfNeeded( ImportContext );
 	UsdStageImporterImpl::FetchMainImportedPackage( ImportContext );
->>>>>>> 56c511cf
 
 	FUsdDelegates::OnPostUsdImport.Broadcast( ImportContext.FilePath );
 #endif // #if USE_USD_SDK
@@ -1440,14 +1260,8 @@
 
 	// Look for our reimported asset in the assets cache as we may have multiple assets with the same prim path
 	UObject* ReimportedObject = nullptr;
-<<<<<<< HEAD
-	for ( TPair<FString, UObject*> AssetPair : ImportContext.AssetsCache )
-	{
-		UObject* Asset = AssetPair.Value;
-=======
 	for ( UObject* Asset : ImportContext.AssetCache->GetActiveAssets() )
 	{
->>>>>>> 56c511cf
 		UUsdAssetImportData* NewAssetImportData = UsdUtils::GetAssetImportData( Asset );
 
 		if ( Asset &&
@@ -1470,15 +1284,9 @@
 
 		// Just publish the one asset we wanted to reimport. Note that we may have other assets here too, but we'll ignore those e.g. a displayColor material or a skeleton
 		OutReimportedAsset = UsdStageImporterImpl::PublishAsset(ImportContext, ReimportedObject, OriginalAsset->GetOutermost()->GetPathName(), ObjectsToRemap);
-<<<<<<< HEAD
-		UsdStageImporterImpl::RemapReferences( ImportContext, ObjectsToRemap );
-
-		bSuccess = OutReimportedAsset != nullptr && TranslationContext->CurrentlyUsedAssets.Contains( ReimportedObject );
-=======
 		UsdStageImporterImpl::RemapReferences( ImportContext, ImportContext.AssetCache->GetActiveAssets(), ObjectsToRemap );
 
 		bSuccess = OutReimportedAsset != nullptr && ImportContext.AssetCache->GetActiveAssets().Contains( ReimportedObject );
->>>>>>> 56c511cf
 	}
 
 	UsdStageImporterImpl::Cleanup( ImportContext.SceneActor, nullptr, ImportContext.ImportOptions->ExistingActorPolicy );
