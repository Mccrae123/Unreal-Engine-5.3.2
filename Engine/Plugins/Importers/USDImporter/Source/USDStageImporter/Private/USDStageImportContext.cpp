// Copyright Epic Games, Inc. All Rights Reserved.

#include "USDStageImportContext.h"

#include "USDAssetCache.h"
#include "USDLog.h"
#include "USDMemory.h"
#include "USDOptionsWindow.h"
#include "USDStageImportOptions.h"

#include "Dialogs/DlgPickPath.h"
#include "Editor.h"
#include "IMessageLogListing.h"
#include "MessageLogModule.h"
#include "Misc/Paths.h"
#include "Modules/ModuleManager.h"

FUsdStageImportContext::FUsdStageImportContext()
{
	Reset();
}

bool FUsdStageImportContext::Init(const FString& InName, const FString& InFilePath, const FString& InInitialPackagePath, EObjectFlags InFlags, bool bInIsAutomated, bool bIsReimport, bool bAllowActorImport)
{
	ObjectName = InName;
	FilePath = InFilePath;
	bIsAutomated = bInIsAutomated;
	ImportObjectFlags = InFlags | RF_Transactional;
	World = GEditor->GetEditorWorldContext().World();
	PackagePath = InInitialPackagePath;

	if ( !PackagePath.EndsWith( TEXT("/") ) )
	{
		PackagePath.Append( TEXT("/") );
	}

	FPaths::NormalizeFilename(FilePath);

	// Open the stage if we haven't yet, as we'll need it open to show the preview tree
	if ( !Stage )
	{
		const EUsdInitialLoadSet InitialLoadSet = EUsdInitialLoadSet::LoadAll;
		Stage = UnrealUSDWrapper::OpenStage( *FilePath, InitialLoadSet, bReadFromStageCache );
	}

	if(!bIsAutomated)
	{
		// Show dialog for content folder
		if (!bIsReimport)
		{
			TSharedRef<SDlgPickPath> PickContentPathDlg =
				SNew(SDlgPickPath)
				.Title(NSLOCTEXT("USDStageImportContext", "ChooseImportRootContentPath", "Choose where to place the imported USD assets"))
				.DefaultPath(FText::FromString( InInitialPackagePath ));

			if (PickContentPathDlg->ShowModal() == EAppReturnType::Cancel)
			{
				return false;
			}
			// e.g. "/Game/MyFolder/layername/"
			// We inject the package path here because this is what the automated import task upstream code will do. This way the importer
			// can always expect to receive /ContentPath/layername/
			PackagePath = FString::Printf( TEXT( "%s/%s/" ), *PickContentPathDlg->GetPath().ToString(), *InName );
		}

		ImportOptions->EnableActorImport( bAllowActorImport );

		// Show dialog for import options
		bool bProceedWithImport = SUsdOptionsWindow::ShowImportOptions( *ImportOptions, &Stage );
		if (!bProceedWithImport)
		{
			return false;
		}
	}

	return true;
}

void FUsdStageImportContext::Reset()
{
	World = nullptr;
	TargetSceneActorTargetTransform = FTransform::Identity;
	TargetSceneActorAttachParent = nullptr;
	SceneActor = nullptr;
	ObjectName = FString{};
	PackagePath = FString{};
	FilePath = FString{};
	ImportOptions = NewObject< UUsdStageImportOptions >();
	ImportedAsset = nullptr;
	LevelSequenceHelper.Clear();
	AssetCache = nullptr;
<<<<<<< HEAD
	InfoCache = nullptr;
=======
>>>>>>> 4af6daef
	MaterialToPrimvarToUVIndex.Empty();
	Stage = UE::FUsdStage{};
	ImportObjectFlags = EObjectFlags::RF_NoFlags;
	bIsAutomated = false;

	// Always reading from the stage cache is a good default because while we can have multiple instances of the
	// same stage open, USD will only open a particular layer once. If we try importing without using the stage
	// cache and the stage we want to import uses an existing open layer, we will forcibly reload
	// that layer (check UnrealUSDWrapper::OpenStage), which would erase our previous changes to it and lead to modifications
	// on existing open stages (e.g. we have cube.usda open with a stage actor and with some changes and we click
	// file -> import into level and import cube.usda again)
	bReadFromStageCache = true;

	bStageWasOriginallyOpenInCache = false;
	OriginalMetersPerUnit = 0.01f;
	OriginalUpAxis = EUsdUpAxis::ZAxis;

	bNeedsGarbageCollection = false;
}<|MERGE_RESOLUTION|>--- conflicted
+++ resolved
@@ -89,10 +89,6 @@
 	ImportedAsset = nullptr;
 	LevelSequenceHelper.Clear();
 	AssetCache = nullptr;
-<<<<<<< HEAD
-	InfoCache = nullptr;
-=======
->>>>>>> 4af6daef
 	MaterialToPrimvarToUVIndex.Empty();
 	Stage = UE::FUsdStage{};
 	ImportObjectFlags = EObjectFlags::RF_NoFlags;
