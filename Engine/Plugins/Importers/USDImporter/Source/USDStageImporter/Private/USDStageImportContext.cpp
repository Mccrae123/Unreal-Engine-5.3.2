--- conflicted
+++ resolved
@@ -34,21 +34,14 @@
 	bIsAutomated = bInIsAutomated;
 	ImportObjectFlags = InFlags | RF_Transactional;
 	World = GEditor->GetEditorWorldContext().World();
-<<<<<<< HEAD
-	PackagePath = TEXT("/Game/"); // Trailing '/' is needed to set the default path
-=======
 	PackagePath = InInitialPackagePath;
 
 	if ( !PackagePath.EndsWith( TEXT("/") ) )
 	{
 		PackagePath.Append( TEXT("/") );
 	}
->>>>>>> 3aae9151
 
 	FPaths::NormalizeFilename(FilePath);
-
-	AssetsCache.Empty();
-	PrimPathsToAssets.Empty();
 
 	if(!bIsAutomated)
 	{
