// Copyright Epic Games, Inc. All Rights Reserved.

#include "USDStageImportContext.h"

#include "USDAssetCache.h"
#include "USDLog.h"
#include "USDMemory.h"
#include "USDOptionsWindow.h"
#include "USDStageImportOptions.h"

#include "Dialogs/DlgPickPath.h"
#include "Editor.h"
#include "IMessageLogListing.h"
#include "MessageLogModule.h"
#include "Misc/Paths.h"
#include "Modules/ModuleManager.h"

FUsdStageImportContext::FUsdStageImportContext()
{
<<<<<<< HEAD
	World = nullptr;
	ImportOptions = NewObject< UUsdStageImportOptions >();

	// Always reading from the stage cache is a good default because while we can have multiple instances of the
	// same stage open, USD will only open a particular layer once. If we try importing without using the stage
	// cache and the stage we want to import uses an existing open layer, we will forcibly reload
	// that layer (check UnrealUSDWrapper::OpenStage), which would erase our previous changes to it and lead to modifications
	// on existing open stages (e.g. we have cube.usda open with a stage actor and with some changes and we click
	// file -> import into level and import cube.usda again)
	bReadFromStageCache = true;

	bStageWasOriginallyOpenInCache = false;
	SceneActor = nullptr;
	ImportedAsset = nullptr;
	AssetCache = nullptr;
	OriginalMetersPerUnit = 0.01f;
	TargetSceneActorTargetTransform = FTransform::Identity;
	TargetSceneActorAttachParent = nullptr;
=======
	Reset();
>>>>>>> d731a049
}

bool FUsdStageImportContext::Init(const FString& InName, const FString& InFilePath, const FString& InInitialPackagePath, EObjectFlags InFlags, bool bInIsAutomated, bool bIsReimport, bool bAllowActorImport)
{
	ObjectName = InName;
	FilePath = InFilePath;
	bIsAutomated = bInIsAutomated;
	ImportObjectFlags = InFlags | RF_Transactional;
	World = GEditor->GetEditorWorldContext().World();
	PackagePath = InInitialPackagePath;

	if ( !PackagePath.EndsWith( TEXT("/") ) )
	{
		PackagePath.Append( TEXT("/") );
	}

	FPaths::NormalizeFilename(FilePath);

	// Open the stage if we haven't yet, as we'll need it open to show the preview tree
	if ( !Stage )
	{
		const EUsdInitialLoadSet InitialLoadSet = EUsdInitialLoadSet::LoadAll;
		Stage = UnrealUSDWrapper::OpenStage( *FilePath, InitialLoadSet, bReadFromStageCache );
	}

	if(!bIsAutomated)
	{
		// Show dialog for content folder
		if (!bIsReimport)
		{
			TSharedRef<SDlgPickPath> PickContentPathDlg =
				SNew(SDlgPickPath)
				.Title(NSLOCTEXT("USDStageImportContext", "ChooseImportRootContentPath", "Choose where to place the imported USD assets"))
				.DefaultPath(FText::FromString( InInitialPackagePath ));

			if (PickContentPathDlg->ShowModal() == EAppReturnType::Cancel)
			{
				return false;
			}
			// e.g. "/Game/MyFolder/layername/"
			// We inject the package path here because this is what the automated import task upstream code will do. This way the importer
			// can always expect to receive /ContentPath/layername/
			PackagePath = FString::Printf( TEXT( "%s/%s/" ), *PickContentPathDlg->GetPath().ToString(), *InName );
		}

		ImportOptions->EnableActorImport( bAllowActorImport );

		// Show dialog for import options
		bool bProceedWithImport = SUsdOptionsWindow::ShowImportOptions( *ImportOptions, &Stage );
		if (!bProceedWithImport)
		{
			return false;
		}
	}

	return true;
}

void FUsdStageImportContext::Reset()
{
	World = nullptr;
	TargetSceneActorTargetTransform = FTransform::Identity;
	TargetSceneActorAttachParent = nullptr;
	SceneActor = nullptr;
	ObjectName = FString{};
	PackagePath = FString{};
	FilePath = FString{};
	ImportOptions = NewObject< UUsdStageImportOptions >();
	ImportedAsset = nullptr;
	LevelSequenceHelper.Clear();
	AssetCache = nullptr;
	InfoCache = nullptr;
	MaterialToPrimvarToUVIndex.Empty();
	Stage = UE::FUsdStage{};
	ImportObjectFlags = EObjectFlags::RF_NoFlags;
	bIsAutomated = false;

	// Always reading from the stage cache is a good default because while we can have multiple instances of the
	// same stage open, USD will only open a particular layer once. If we try importing without using the stage
	// cache and the stage we want to import uses an existing open layer, we will forcibly reload
	// that layer (check UnrealUSDWrapper::OpenStage), which would erase our previous changes to it and lead to modifications
	// on existing open stages (e.g. we have cube.usda open with a stage actor and with some changes and we click
	// file -> import into level and import cube.usda again)
	bReadFromStageCache = true;

	bStageWasOriginallyOpenInCache = false;
	OriginalMetersPerUnit = 0.01f;
	OriginalUpAxis = EUsdUpAxis::ZAxis;

	bNeedsGarbageCollection = false;
}<|MERGE_RESOLUTION|>--- conflicted
+++ resolved
@@ -17,28 +17,7 @@
 
 FUsdStageImportContext::FUsdStageImportContext()
 {
-<<<<<<< HEAD
-	World = nullptr;
-	ImportOptions = NewObject< UUsdStageImportOptions >();
-
-	// Always reading from the stage cache is a good default because while we can have multiple instances of the
-	// same stage open, USD will only open a particular layer once. If we try importing without using the stage
-	// cache and the stage we want to import uses an existing open layer, we will forcibly reload
-	// that layer (check UnrealUSDWrapper::OpenStage), which would erase our previous changes to it and lead to modifications
-	// on existing open stages (e.g. we have cube.usda open with a stage actor and with some changes and we click
-	// file -> import into level and import cube.usda again)
-	bReadFromStageCache = true;
-
-	bStageWasOriginallyOpenInCache = false;
-	SceneActor = nullptr;
-	ImportedAsset = nullptr;
-	AssetCache = nullptr;
-	OriginalMetersPerUnit = 0.01f;
-	TargetSceneActorTargetTransform = FTransform::Identity;
-	TargetSceneActorAttachParent = nullptr;
-=======
 	Reset();
->>>>>>> d731a049
 }
 
 bool FUsdStageImportContext::Init(const FString& InName, const FString& InFilePath, const FString& InInitialPackagePath, EObjectFlags InFlags, bool bInIsAutomated, bool bIsReimport, bool bAllowActorImport)
