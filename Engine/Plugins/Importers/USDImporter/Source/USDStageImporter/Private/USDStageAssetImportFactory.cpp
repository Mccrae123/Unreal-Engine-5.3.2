--- conflicted
+++ resolved
@@ -55,14 +55,11 @@
 {
 	UObject* ImportedObject = nullptr;
 
-<<<<<<< HEAD
-=======
 	if ( AssetImportTask && IsAutomatedImport() )
 	{
 		ImportContext.ImportOptions = Cast<UUsdStageImportOptions>( AssetImportTask->Options );
 	}
 
->>>>>>> 3aae9151
 	const FString InitialPackagePath = InParent ? InParent->GetName() : TEXT( "/Game/" );
 	const bool bIsReimport = false;
 	const bool bAllowActorImport = false;
@@ -78,11 +75,7 @@
 		GEditor->GetEditorSubsystem<UImportSubsystem>()->BroadcastAssetPostImport(this, ImportContext.SceneActor);
 		GEditor->BroadcastLevelActorListChanged();
 
-<<<<<<< HEAD
-		ImportedObject = ImportContext.ImportedPackage ? Cast<UObject>(ImportContext.ImportedPackage) : Cast<UObject>(ImportContext.SceneActor);
-=======
 		ImportedObject = ImportContext.ImportedAsset ? ImportContext.ImportedAsset : Cast<UObject>(ImportContext.SceneActor);
->>>>>>> 3aae9151
 	}
 	else
 	{
@@ -153,7 +146,6 @@
 	}
 
 	if ( UUsdStageImportOptions* ReimportOptions = Cast<UUsdStageImportOptions>( ImportData->ImportOptions ) )
-<<<<<<< HEAD
 	{
 		// Duplicate this as we may update these options on the Init call below, and if we just imported a scene and
 		// all assets are in memory (sharing the same import options object), that update would otherwise affect all the UUsdAssetImportData objects,
@@ -165,19 +157,6 @@
 	const bool bAllowActorImport = false;
 	if (!ImportContext.Init(Obj->GetName(), ImportData->GetFirstFilename(), Obj->GetName(), Obj->GetFlags(), IsAutomatedImport(), bIsReimport, bAllowActorImport))
 	{
-=======
-	{
-		// Duplicate this as we may update these options on the Init call below, and if we just imported a scene and
-		// all assets are in memory (sharing the same import options object), that update would otherwise affect all the UUsdAssetImportData objects,
-		// which is not what we would expect
-		ImportContext.ImportOptions = DuplicateObject( ReimportOptions, ImportData );
-	}
-
-	const bool bIsReimport = true;
-	const bool bAllowActorImport = false;
-	if (!ImportContext.Init(Obj->GetName(), ImportData->GetFirstFilename(), Obj->GetName(), Obj->GetFlags(), IsAutomatedImport(), bIsReimport, bAllowActorImport))
-	{
->>>>>>> 3aae9151
 		FUsdLogManager::LogMessage( EMessageSeverity::Error, FText::Format( LOCTEXT( "ReimportErrorNoContext", "Failed to initialize reimport context for asset '{0}'!" ), FText::FromName( Obj->GetFName() ) ) );
 		return EReimportResult::Failed;
 	}
