--- conflicted
+++ resolved
@@ -9,13 +9,8 @@
 
 #include "USDAssetImportData.generated.h"
 
-<<<<<<< HEAD
-UCLASS(AutoExpandCategories = (Options), MinimalAPI)
-class UUsdAssetImportData : public UAssetImportData
-=======
 UCLASS()
 class USDCLASSES_API UUsdAssetImportData : public UAssetImportData
->>>>>>> 4af6daef
 {
 	GENERATED_BODY()
 
@@ -30,14 +25,9 @@
 	TObjectPtr<class UObject> ImportOptions;
 };
 
-<<<<<<< HEAD
-UCLASS(AutoExpandCategories = (Options), MinimalAPI)
-class UUsdAnimSequenceAssetImportData : public UUsdAssetImportData
-=======
 PRAGMA_DISABLE_DEPRECATION_WARNINGS
 UCLASS()
 class UE_DEPRECATED(5.3, "Use USD AssetUserData instead of AssetImportData for USD-specific info") USDCLASSES_API UUsdAnimSequenceAssetImportData : public UUsdAssetImportData
->>>>>>> 4af6daef
 {
 	GENERATED_BODY()
 
@@ -53,25 +43,9 @@
 	float LayerStartOffsetSeconds = 0.0f;
 };
 
-<<<<<<< HEAD
-/** Simple wrapper because we're not allowed to have TMap properties with TArray<FString> as values */
-USTRUCT()
-struct FUsdPrimPathList
-{
-	GENERATED_BODY()
-
-	UPROPERTY()
-	TArray<FString> PrimPaths;
-};
-
-/** We assign these to UStaticMeshes or USkeletalMeshes generated from USD */
-UCLASS( AutoExpandCategories = ( Options ), MinimalAPI )
-class UUsdMeshAssetImportData : public UUsdAssetImportData
-=======
 /** We assign these to UStaticMeshes or USkeletalMeshes generated from USD */
 UCLASS()
 class UE_DEPRECATED(5.3, "Use USD AssetUserData instead of AssetImportData for USD-specific info") USDCLASSES_API UUsdMeshAssetImportData : public UUsdAssetImportData
->>>>>>> 4af6daef
 {
 	GENERATED_BODY()
 
@@ -83,9 +57,5 @@
 	 */
 	UPROPERTY()
 	TMap< int32, FUsdPrimPathList > MaterialSlotToPrimPaths;
-<<<<<<< HEAD
 };
-=======
-};
-PRAGMA_ENABLE_DEPRECATION_WARNINGS
->>>>>>> 4af6daef
+PRAGMA_ENABLE_DEPRECATION_WARNINGS