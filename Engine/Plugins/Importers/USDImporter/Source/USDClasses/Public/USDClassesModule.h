// Copyright Epic Games, Inc. All Rights Reserved.

#pragma once

#include "CoreMinimal.h"
#include "Modules/ModuleInterface.h"

struct FAnalyticsEventAttribute;

class IUsdClassesModule : public IModuleInterface
{
public:
	/** Updates all plugInfo.json to point their LibraryPaths to TargetDllFolder */
	USDCLASSES_API static void UpdatePlugInfoFiles( const FString& PluginDirectory, const FString& TargetDllFolder );

	/**
	 * Sends analytics about a USD operation
	 * @param InAttributes - Additional analytics events attributes to send, along with new ones collected within this function
	 * @param EventName - Name of the analytics event (e.g. "Export.StaticMesh", so that the full event name is "Engine.Usage.USD.Export.StaticMesh")
	 * @param bAutomated - If the operation was automated (e.g. came from a Python script)
	 * @param ElapsedSeconds - How long the operation took in seconds
	 * @param NumberOfFrames - Number of time codes in the exported/imported/opened stage
	 * @param Extension - Extension of the main USD file opened/emitted/imported (e.g. "usda" or "usd")
	 */
	USDCLASSES_API static void SendAnalytics(
		TArray<FAnalyticsEventAttribute>&& InAttributes,
		const FString& EventName,
		bool bAutomated,
		double ElapsedSeconds,
		double NumberOfFrames,
		const FString& Extension
	);
<<<<<<< HEAD
=======
	USDCLASSES_API static void SendAnalytics(
		TArray<FAnalyticsEventAttribute>&& InAttributes,
		const FString& EventName
	);
>>>>>>> 4af6daef

	/**
	 * Updates HashToUpdate with the Object's package's persistent guid, the corresponding file save
	 * date and time, and the number of times the package has been dirtied since last being saved.
	 * This can be used to track the version of exported assets and levels, to prevent unnecessary re-exports.
	 */
	USDCLASSES_API static bool HashObjectPackage( const UObject* Object, FSHA1& HashToUpdate );

	/** Returns a world that could be suitably described as "the current world". (e.g. when in PIE, the PIE world) */
	USDCLASSES_API static UWorld* GetCurrentWorld( bool bEditorWorldsOnly = false );
<<<<<<< HEAD

	/**
	 * Returns the set of assets that this object depends on (e.g. when given a material, will return its textures.
	 * When given a mesh, will return materials, etc.)
	 */
	USDCLASSES_API static TSet<UObject*> GetAssetDependencies(UObject* Asset);
=======

	/**
	 * Returns the set of assets that this object depends on (e.g. when given a material, will return its textures.
	 * When given a mesh, will return materials, etc.)
	 */
	USDCLASSES_API static TSet<UObject*> GetAssetDependencies(UObject* Asset);

	// Adapted from ObjectTools as it is within an Editor-only module
	USDCLASSES_API static FString SanitizeObjectName(const FString& InObjectName);
>>>>>>> 4af6daef
};<|MERGE_RESOLUTION|>--- conflicted
+++ resolved
@@ -30,13 +30,10 @@
 		double NumberOfFrames,
 		const FString& Extension
 	);
-<<<<<<< HEAD
-=======
 	USDCLASSES_API static void SendAnalytics(
 		TArray<FAnalyticsEventAttribute>&& InAttributes,
 		const FString& EventName
 	);
->>>>>>> 4af6daef
 
 	/**
 	 * Updates HashToUpdate with the Object's package's persistent guid, the corresponding file save
@@ -47,14 +44,6 @@
 
 	/** Returns a world that could be suitably described as "the current world". (e.g. when in PIE, the PIE world) */
 	USDCLASSES_API static UWorld* GetCurrentWorld( bool bEditorWorldsOnly = false );
-<<<<<<< HEAD
-
-	/**
-	 * Returns the set of assets that this object depends on (e.g. when given a material, will return its textures.
-	 * When given a mesh, will return materials, etc.)
-	 */
-	USDCLASSES_API static TSet<UObject*> GetAssetDependencies(UObject* Asset);
-=======
 
 	/**
 	 * Returns the set of assets that this object depends on (e.g. when given a material, will return its textures.
@@ -64,5 +53,4 @@
 
 	// Adapted from ObjectTools as it is within an Editor-only module
 	USDCLASSES_API static FString SanitizeObjectName(const FString& InObjectName);
->>>>>>> 4af6daef
 };