--- conflicted
+++ resolved
@@ -26,14 +26,10 @@
 				{
 					"DeveloperSettings",
 					"GeometryCache",
-<<<<<<< HEAD
-					"Json", // To read/write plugInfo.json files from UnrealUSDWrapper.cpp
-=======
 					"HairStrandsCore",
 					"Json", // To read/write plugInfo.json files from UnrealUSDWrapper.cpp
 					"MeshDescription",
 					"RHI",
->>>>>>> 4af6daef
 				}
 			);
 		}
