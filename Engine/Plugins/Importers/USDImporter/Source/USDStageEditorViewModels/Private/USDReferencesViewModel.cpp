--- conflicted
+++ resolved
@@ -46,10 +46,7 @@
 				{
 					FUsdReference Reference;
 					Reference.AssetPath = UsdToUnreal::ConvertString( UsdReference.GetAssetPath() );
-<<<<<<< HEAD
-=======
 					Reference.PrimPath = UsdToUnreal::ConvertPath( UsdReference.GetPrimPath() );
->>>>>>> 4af6daef
 
 					References.Add( MakeSharedUnreal< FUsdReference >( MoveTemp( Reference ) ) );
 				}
