--- conflicted
+++ resolved
@@ -31,25 +31,6 @@
 #if USE_USD_SDK
 	FScopedUsdAllocs UsdAllocs;
 
-<<<<<<< HEAD
-	pxr::UsdPrim Prim( UsdStage.GetPrimAtPath( UE::FSdfPath( PrimPath ) ) );
-
-	pxr::UsdPrimCompositionQuery PrimCompositionQuery = pxr::UsdPrimCompositionQuery::GetDirectReferences( Prim );
-
-	for ( const pxr::UsdPrimCompositionQueryArc& CompositionArc : PrimCompositionQuery.GetCompositionArcs() )
-	{
-		if ( CompositionArc.GetArcType() == pxr::PcpArcTypeReference )
-		{
-			pxr::SdfReferenceEditorProxy ReferenceEditor;
-			pxr::SdfReference UsdReference;
-
-			if ( CompositionArc.GetIntroducingListEditor( &ReferenceEditor, &UsdReference ) )
-			{
-				FUsdReference Reference;
-				Reference.AssetPath = UsdToUnreal::ConvertString( UsdReference.GetAssetPath() );
-
-				References.Add( MakeSharedUnreal< FUsdReference >( MoveTemp( Reference ) ) );
-=======
 	if ( pxr::UsdPrim Prim{ UsdStage.GetPrimAtPath( UE::FSdfPath( PrimPath ) ) } )
 	{
 		pxr::UsdPrimCompositionQuery PrimCompositionQuery = pxr::UsdPrimCompositionQuery::GetDirectReferences( Prim );
@@ -68,7 +49,6 @@
 
 					References.Add( MakeSharedUnreal< FUsdReference >( MoveTemp( Reference ) ) );
 				}
->>>>>>> d731a049
 			}
 		}
 	}
