--- conflicted
+++ resolved
@@ -23,11 +23,7 @@
 					"Core",
 					"CoreUObject",
 					"DesktopWidgets",
-<<<<<<< HEAD
-					"EditorFramework",				
-=======
 					"EditorFramework",
->>>>>>> 4af6daef
 					"Engine",
 					"InputCore",
 					"LevelEditor",
