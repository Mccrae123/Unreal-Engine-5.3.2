// Copyright Epic Games, Inc. All Rights Reserved.

using System;
using System.IO;

namespace UnrealBuildTool.Rules
{
	public class USDUtilities : ModuleRules
	{
		public USDUtilities(ReadOnlyTargetRules Target) : base(Target)
		{
			bUseRTTI = true;

			PublicDependencyModuleNames.AddRange(
				new string[]
				{
					"Core",
					"CoreUObject",
					"UnrealUSDWrapper",
				}
			);

			PrivateDependencyModuleNames.AddRange(
				new string[]
				{
					"CinematicCamera",
					"Engine",
<<<<<<< HEAD
					"GeometryCache", // Just so that we can fetch its AssetImportData
					"IntelTBB",
					"MaterialBaking", // So that we can use the BakeMaterials function
					"MaterialEditor",
=======
					"Foliage",
					"GeometryCache", // Just so that we can fetch its AssetImportData
					"IntelTBB",
>>>>>>> 3aae9151
					"MeshDescription",
					"MovieScene",
					"MovieSceneTracks",
					"RenderCore",
					"RHI", // So that we can use GMaxRHIFeatureLevel when force-loading textures before baking materials
					"Slate",
					"SlateCore",
					"StaticMeshDescription",
					"USDClasses",
				}
			);

			if (Target.bBuildEditor)
			{
				PrivateDependencyModuleNames.AddRange(
					new string[]
					{
						"DesktopPlatform", // For OpenFileDialog/SaveFileDialog
						"MaterialBaking", // For the BakeMaterials function
						"MaterialEditor",
						"MeshUtilities",
						"MessageLog",
						"PropertyEditor",
						"UnrealEd",
					}
				);
			}
		}
	}
}<|MERGE_RESOLUTION|>--- conflicted
+++ resolved
@@ -25,16 +25,9 @@
 				{
 					"CinematicCamera",
 					"Engine",
-<<<<<<< HEAD
-					"GeometryCache", // Just so that we can fetch its AssetImportData
-					"IntelTBB",
-					"MaterialBaking", // So that we can use the BakeMaterials function
-					"MaterialEditor",
-=======
 					"Foliage",
 					"GeometryCache", // Just so that we can fetch its AssetImportData
 					"IntelTBB",
->>>>>>> 3aae9151
 					"MeshDescription",
 					"MovieScene",
 					"MovieSceneTracks",
