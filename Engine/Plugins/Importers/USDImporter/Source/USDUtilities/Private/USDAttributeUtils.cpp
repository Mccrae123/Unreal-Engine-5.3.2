// Copyright Epic Games, Inc. All Rights Reserved.

#include "USDAttributeUtils.h"

#include "UnrealUSDWrapper.h"
#include "USDErrorUtils.h"
#include "USDLayerUtils.h"
#include "USDLog.h"
#include "USDProjectSettings.h"
#include "USDTypesConversion.h"

#include "UsdWrappers/SdfLayer.h"
#include "UsdWrappers/SdfPath.h"
#include "UsdWrappers/UsdAttribute.h"
#include "UsdWrappers/UsdPrim.h"
#include "UsdWrappers/UsdStage.h"

#include "Framework/Notifications/NotificationManager.h"
#include "Templates/SharedPointer.h"
#include "Widgets/Notifications/SNotificationList.h"

#if USE_USD_SDK
#include "USDIncludesStart.h"
	#include "pxr/usd/pcp/cache.h"
	#include "pxr/usd/pcp/primIndex.h"
	#include "pxr/usd/pcp/propertyIndex.h"
	#include "pxr/usd/sdf/layer.h"
	#include "pxr/usd/sdf/layerUtils.h"
	#include "pxr/usd/sdf/spec.h"
	#include "pxr/usd/usd/attribute.h"
	#include "pxr/usd/usd/editContext.h"
	#include "pxr/usd/usd/stage.h"
	#include "pxr/usd/usd/usdFileFormat.h"
#include "USDIncludesEnd.h"
#endif // #if USE_USD_SDK

#define LOCTEXT_NAMESPACE "UsdAttributeUtils"

namespace UsdUtils
{
#if USE_USD_SDK
	const pxr::TfToken MutedToken = UnrealToUsd::ConvertToken( TEXT( "UE:Muted" ) ).Get();
#endif // #if USE_USD_SDK
}

bool UsdUtils::MuteAttribute( UE::FUsdAttribute& Attribute, const UE::FUsdStage& Stage )
{
#if USE_USD_SDK
	FScopedUsdAllocs Allocs;

	const pxr::UsdAttribute& UsdAttribute = static_cast< const pxr::UsdAttribute& >( Attribute );
	const pxr::UsdStageRefPtr UsdStage{ Stage };
	if ( !UsdAttribute || !UsdStage )
	{
		return false;
	}

	pxr::SdfLayerRefPtr UEPersistentState = UsdUtils::GetUEPersistentStateSublayer( Stage );
	if ( !UEPersistentState )
	{
		return false;
	}

	pxr::SdfLayerRefPtr UESessionState = UsdUtils::GetUESessionStateSublayer( Stage );
	if ( !UESessionState )
	{
		return false;
	}

	pxr::SdfChangeBlock ChangeBlock;

	// Mark it as muted on the persistent state
	{
		pxr::UsdEditContext Context( Stage, UEPersistentState );

		UsdAttribute.SetCustomDataByKey( MutedToken, pxr::VtValue{ true } );
	}

	// Actually author the opinions that cause it to be muted on the session state
	{
		pxr::UsdEditContext Context( Stage, UESessionState );

		pxr::VtValue Value;
		UsdAttribute.Get( &Value, pxr::UsdTimeCode::Default() );

		// Clear the attribute so that it also gets rid of any time samples it may have
		UsdAttribute.Clear();

		if ( Value.IsEmpty() )
		{
			// It doesn't have any default value, so just mute the attribute completely
			UsdAttribute.Block();
		}
		else
		{
			// It has a default, non-animated value from a weaker opinion: Use that instead
			UsdAttribute.Set( Value );
		}
	}

	return true;
#else
	return false;
#endif // #if USE_USD_SDK
}

bool UsdUtils::UnmuteAttribute( UE::FUsdAttribute& Attribute, const UE::FUsdStage& Stage )
{
#if USE_USD_SDK
	FScopedUsdAllocs Allocs;

	pxr::UsdAttribute& UsdAttribute = static_cast< pxr::UsdAttribute& >( Attribute );
	const pxr::UsdStageRefPtr UsdStage{ Stage };
	if ( !UsdAttribute || !UsdStage )
	{
		return false;
	}

	if ( !IsAttributeMuted( Attribute, Stage ) )
	{
		return true;
	}

	pxr::SdfLayerRefPtr UEPersistentState = UsdUtils::GetUEPersistentStateSublayer( Stage );
	if ( !UEPersistentState )
	{
		return false;
	}

	pxr::SdfLayerRefPtr UESessionState = UsdUtils::GetUESessionStateSublayer( Stage );
	if ( !UESessionState )
	{
		return false;
	}

	pxr::SdfChangeBlock ChangeBlock;

	// Remove the mute tag on the persistent state layer
	{
		pxr::UsdEditContext Context( Stage, UEPersistentState );
		UsdAttribute.ClearCustomDataByKey( MutedToken );
	}

	// Clear our opinion of it on our session state layer
	{
		pxr::UsdEditContext Context( Stage, UESessionState );
		UsdAttribute.Clear();
	}

	return true;
#else
	return false;
#endif // #if USE_USD_SDK
}

bool UsdUtils::IsAttributeMuted( const UE::FUsdAttribute& Attribute, const UE::FUsdStage& Stage )
{
#if USE_USD_SDK
	FScopedUsdAllocs Allocs;

	const pxr::UsdAttribute& UsdAttribute = static_cast< const pxr::UsdAttribute& >( Attribute );
	if ( !UsdAttribute )
	{
		return false;
	}

	pxr::VtValue Data = UsdAttribute.GetCustomDataByKey( MutedToken );
	if ( Data.IsHolding<bool>() )
	{
		return Data.Get<bool>();
	}
#endif // #if USE_USD_SDK
<<<<<<< HEAD
=======

	return false;
}

#if USE_USD_SDK
void UsdUtils::NotifyIfOverriddenOpinion(const pxr::UsdProperty& Property)
{
	FScopedUsdAllocs Allocs;

	if (!Property)
	{
		return;
	}

	pxr::UsdStageRefPtr Stage = Property.GetPrim().GetStage();
	if (!Stage)
	{
		return;
	}

	const pxr::UsdEditTarget& EditTarget = Stage->GetEditTarget();
	const pxr::SdfLayerHandle& Layer = EditTarget.GetLayer();
	if (!Layer)
	{
		return;
	}

	// Currently this will only warn in case our opinion and the strongest one both come from the local layer stack.
	// This is good enough for us at this point though, because we can't edit outside of the local layer stack anyway,
	// which due to LIVRPS is always stronger than the other composition arc types like references, payloads, etc.
	// Alternatively this also means that any other opinion on a non-local composition arc is never going to be strong
	// enough to override anything that we can author.
	// References:
	// - https://graphics.pixar.com/usd/release/glossary.html#livrps-strength-ordering
	// - https://groups.google.com/g/usd-interest/c/xTxFYQA_bRs/m/qbGkvx3yAgAJ
	std::vector<pxr::SdfPropertySpecHandle> SpecStack = Property.GetPropertyStack();
	for (const pxr::SdfPropertySpecHandle& Spec : SpecStack)
	{
		if (!Spec)
		{
			continue;
		}

		const pxr::SdfLayerHandle& SpecLayer = Spec->GetLayer();
		if (SpecLayer != Layer)
		{
			const FText Text = LOCTEXT("OverridenOpinionText", "USD: Overridden opinion");

			const FText SubText = FText::Format(
				LOCTEXT("OverridenOpinionSubText", "Opinion authored for this attribute:\n\n{0}\n\nAt this layer:\n\n{1}\n\nIs overridden by another spec at this layer:\n\n{2}\n\nAnd so may not be visible on the composed stage. This means this edit may not be visible once the stage is reloaded."),
				FText::FromString(UsdToUnreal::ConvertPath(Spec->GetPath())),
				FText::FromString(UsdToUnreal::ConvertString(Layer->GetIdentifier())),
				FText::FromString(UsdToUnreal::ConvertString(SpecLayer->GetIdentifier()))
			);

			UE_LOG(LogUsd, Warning, TEXT("%s"), *SubText.ToString().Replace(TEXT("\n\n"), TEXT(" ")));

			const UUsdProjectSettings* Settings = GetDefault<UUsdProjectSettings>();
			if (Settings && Settings->bShowOverriddenOpinionsWarning)
			{
				static TWeakPtr<SNotificationItem> Notification;

				FNotificationInfo Toast(Text);
				Toast.SubText = SubText;
				Toast.Image = FCoreStyle::Get().GetBrush(TEXT("MessageLog.Warning"));
				Toast.CheckBoxText = LOCTEXT("DontAskAgain", "Don't prompt again");
				Toast.bUseLargeFont = false;
				Toast.bFireAndForget = false;
				Toast.FadeOutDuration = 0.0f;
				Toast.ExpireDuration = 0.0f;
				Toast.bUseThrobber = false;
				Toast.bUseSuccessFailIcons = false;
				Toast.ButtonDetails.Emplace(
					LOCTEXT("OverridenOpinionMessageOk", "Ok"),
					FText::GetEmpty(),
					FSimpleDelegate::CreateLambda([]() {
						if (TSharedPtr<SNotificationItem> PinnedNotification = Notification.Pin())
						{
							PinnedNotification->SetCompletionState(SNotificationItem::CS_Success);
							PinnedNotification->ExpireAndFadeout();
						}
						})
				);
				// This is flipped because the default checkbox message is "Don't prompt again"
				Toast.CheckBoxState = Settings->bShowOverriddenOpinionsWarning ? ECheckBoxState::Unchecked : ECheckBoxState::Checked;
				Toast.CheckBoxStateChanged = FOnCheckStateChanged::CreateStatic([](ECheckBoxState NewState)
					{
						if (UUsdProjectSettings* Settings = GetMutableDefault<UUsdProjectSettings>())
						{
							// This is flipped because the default checkbox message is "Don't prompt again"
							Settings->bShowOverriddenOpinionsWarning = NewState == ECheckBoxState::Unchecked;
							Settings->SaveConfig();
						}
					});

				// Only show one at a time
				if (!Notification.IsValid())
				{
					Notification = FSlateNotificationManager::Get().AddNotification(Toast);
				}

				if (TSharedPtr<SNotificationItem> PinnedNotification = Notification.Pin())
				{
					PinnedNotification->SetCompletionState(SNotificationItem::CS_Pending);
				}
			}
		}
		else
		{
			break;
		}
	}
}

bool UsdUtils::NotifyIfInstanceProxy(const pxr::UsdPrim& Prim)
{
	if (!Prim)
	{
		return false;
	}

	TFunction<void()> RemoveInstanceables = [Prim = UE::FUsdPrim{Prim}]()
	{
		UE::FUsdStage Stage = Prim.GetStage();
		if (!Stage)
		{
			return;
		}

		// We have to track paths and not prims directly, because these will actually be the instance
		// proxies in case we have an instance parent, and even if the parents are not instances anymore
		// trying to author to these instance proxies would be an error. If we call GetPrimAtPath *after*
		// clearing the parent instanceable, then we get a regular prim
		TArray<UE::FSdfPath> LeafToRoot;

		UE::FUsdPrim Iter = Prim;
		while (Iter && !Iter.IsPseudoRoot())
		{
			LeafToRoot.Add(Iter.GetPrimPath());
			Iter = Iter.GetParent();
		}

		// Annoyingly we have to break from root downwards, as otherwise we'd be trying
		// to author inside instances ourselves!
		// Note: We also can't use a change block here, because we could have nested instanceables,
		// and we need USD to fully respond to the outer instanceable being cleared before it lets
		// us clear the inner one
		for (int32 Index = LeafToRoot.Num() - 1; Index >= 0; --Index)
		{
			const UE::FUsdPrim& SomePrim = Stage.GetPrimAtPath(LeafToRoot[Index]);
			if (SomePrim.IsInstanceable())
			{
				// We force false here instead of just clearing the authored opinion because the instanceable=true
				// opinion may come from a referenced layer or some other place we can't just clear on our current
				// edit target
				SomePrim.SetInstanceable(false);
			}
		}
	};

	if (Prim.IsInstanceProxy())
	{
		const UUsdProjectSettings* Settings = GetDefault<UUsdProjectSettings>();
		if (Settings)
		{
			switch (Settings->EditInInstanceableBehavior)
			{
				case EUsdEditInInstanceBehavior::Ignore:
				{
					UE_LOG(
						LogUsd,
						Log,
						TEXT("Ignoring edits to prim '%s' as it is an instance proxy"),
						*UsdToUnreal::ConvertPath(Prim.GetPrimPath())
					);
					return true;
					break;
				}
				case EUsdEditInInstanceBehavior::RemoveInstanceable:
				{
					UE_LOG(LogUsd, Log, TEXT("Removing all instanceable flags from ancestors of prim '%s'"), *UsdToUnreal::ConvertPath(Prim.GetPrimPath()));
					RemoveInstanceables();

					// We shouldn't be instanceable now, so we can probably author whatever we wanted to author
					return false;
					break;
				}
				default:
				case EUsdEditInInstanceBehavior::ShowPrompt:
				{
					const FText Text = LOCTEXT("AuthoringInsideInstanceText", "USD: Authoring inside instance");

					FString FirstInstancePath;
					{
						FScopedUsdAllocs Allocs;
						pxr::UsdPrim Iter = Prim;
						while (Iter && !Iter.IsPseudoRoot())
						{
							if (Iter.IsInstance())
							{
								break;
							}
							Iter = Iter.GetParent();
						}
						FirstInstancePath = UsdToUnreal::ConvertPath(Iter.GetPrimPath());
					}

					const FText SubText = FText::Format(
						LOCTEXT(
							"AuthoringInsideInstanceSubText",
							"Trying to author an opinion at or below prim:\n\n{0}\n\nThis prim is an instance proxy, and so cannot be "
							"edited directly.\n\nIf you wish to modify just this prim, you can remove the instanceable flag for this prim and try again. If you wish to "
							"modify all instances, please edit the prims referenced by prim '{1}' directly."
						),
						FText::FromString(UsdToUnreal::ConvertPath(Prim.GetPrimPath())),
						FText::FromString(FirstInstancePath)
					);

					UE_LOG(LogUsd, Warning, TEXT("%s"), *SubText.ToString().Replace(TEXT("\n\n"), TEXT(" ")));

					static TWeakPtr<SNotificationItem> Notification;

					FNotificationInfo Toast(Text);
					Toast.SubText = SubText;
					Toast.Image = FCoreStyle::Get().GetBrush(TEXT("MessageLog.Warning"));
					Toast.CheckBoxText = LOCTEXT("DontAskAgain", "Don't prompt again");
					Toast.bUseLargeFont = false;
					Toast.bFireAndForget = false;
					Toast.FadeOutDuration = 0.0f;
					Toast.ExpireDuration = 0.0f;
					Toast.bUseThrobber = false;
					Toast.bUseSuccessFailIcons = false;
					Toast.ButtonDetails.Emplace(
						LOCTEXT("OverridenOpinionMessageRemove", "Remove instanceable flag"),
						FText::GetEmpty(),
						FSimpleDelegate::CreateLambda(
							[RemoveInstanceables]()
							{
								RemoveInstanceables();

								if (TSharedPtr<SNotificationItem> PinnedNotification = Notification.Pin())
								{
									PinnedNotification->SetCompletionState(SNotificationItem::CS_Success);
									PinnedNotification->ExpireAndFadeout();
								}

								if (UUsdProjectSettings* Settings = GetMutableDefault<UUsdProjectSettings>())
								{
									// We'll only set this to "ShowPrompt" if the checkbox to "Don't prompt again" is unchecked
									if (Settings->EditInInstanceableBehavior != EUsdEditInInstanceBehavior::ShowPrompt)
									{
										Settings->EditInInstanceableBehavior = EUsdEditInInstanceBehavior::RemoveInstanceable;
									}
									Settings->SaveConfig();
								}
							}
						)
					);
					Toast.ButtonDetails.Emplace(
						LOCTEXT("OverridenOpinionMessageCancel", "Cancel"),
						FText::GetEmpty(),
						FSimpleDelegate::CreateLambda(
							[]()
							{
								if (TSharedPtr<SNotificationItem> PinnedNotification = Notification.Pin())
								{
									PinnedNotification->SetCompletionState(SNotificationItem::CS_Success);
									PinnedNotification->ExpireAndFadeout();
								}
								if (UUsdProjectSettings* Settings = GetMutableDefault<UUsdProjectSettings>())
								{
									if (Settings->EditInInstanceableBehavior != EUsdEditInInstanceBehavior::ShowPrompt)
									{
										Settings->EditInInstanceableBehavior = EUsdEditInInstanceBehavior::Ignore;
									}
									Settings->SaveConfig();
								}
							}
						)
					);
					// This is flipped because the default checkbox message is "Don't prompt again"
					Toast.CheckBoxState = Settings->EditInInstanceableBehavior == EUsdEditInInstanceBehavior::ShowPrompt
											  ? ECheckBoxState::Unchecked
											  : ECheckBoxState::Checked;
					Toast.CheckBoxStateChanged = FOnCheckStateChanged::CreateStatic(
						[](ECheckBoxState NewState)
						{
							if (UUsdProjectSettings* Settings = GetMutableDefault<UUsdProjectSettings>())
							{
								// This is flipped because the default checkbox message is "Don't prompt again"
								Settings->EditInInstanceableBehavior = (NewState == ECheckBoxState::Unchecked)
																		   ? EUsdEditInInstanceBehavior::ShowPrompt
																		   : EUsdEditInInstanceBehavior::Ignore;	// Either would do here, we have
																													// to press one of the buttons to
																													// close the prompt, which will
																													// set the right one
								Settings->SaveConfig();
							}
						}
					);

					// Only show one at a time
					if (!Notification.IsValid())
					{
						Notification = FSlateNotificationManager::Get().AddNotification(Toast);
					}

					if (TSharedPtr<SNotificationItem> PinnedNotification = Notification.Pin())
					{
						PinnedNotification->SetCompletionState(SNotificationItem::CS_Pending);
					}

					return true;
					break;
				}
			}
		}
	}
>>>>>>> 4af6daef

	return false;
}
#endif // #if USE_USD_SDK

<<<<<<< HEAD
void UsdUtils::NotifyIfOverriddenOpinion( const UE::FUsdAttribute& Attribute )
{
#if USE_USD_SDK
	FScopedUsdAllocs Allocs;

	pxr::UsdAttribute UsdAttribute{Attribute};
	if ( !UsdAttribute )
	{
		return;
	}

	pxr::UsdStageRefPtr Stage = UsdAttribute.GetPrim().GetStage();
	if ( !Stage )
	{
		return;
	}

	const pxr::UsdEditTarget& EditTarget = Stage->GetEditTarget();
	const pxr::SdfLayerHandle& Layer = EditTarget.GetLayer();
	if ( !Layer )
	{
		return;
	}

	// Currently this will only warn in case our opinion and the strongest one both come from the local layer stack.
	// This is good enough for us at this point though, because we can't edit outside of the local layer stack anyway,
	// which due to LIVRPS is always stronger than the other composition arc types like references, payloads, etc.
	// Alternatively this also means that any other opinion on a non-local composition arc is never going to be strong
	// enough to override anything that we can author.
	// References:
	// - https://graphics.pixar.com/usd/release/glossary.html#livrps-strength-ordering
	// - https://groups.google.com/g/usd-interest/c/xTxFYQA_bRs/m/qbGkvx3yAgAJ
	std::vector<pxr::SdfPropertySpecHandle> SpecStack = UsdAttribute.GetPropertyStack();
	for ( const pxr::SdfPropertySpecHandle& Spec : SpecStack )
	{
		if ( !Spec )
		{
			continue;
		}

		const pxr::SdfLayerHandle& SpecLayer = Spec->GetLayer();
		if ( SpecLayer != Layer )
		{
			const FText Text = LOCTEXT( "OverridenOpinionText", "USD: Overridden opinion" );

			const FText SubText = FText::Format(
				LOCTEXT( "OverridenOpinionSubText", "Opinion authored for this attribute:\n\n{0}\n\nAt this layer:\n\n{1}\n\nIs overridden by another spec at this layer:\n\n{2}\n\nAnd so may not be visible on the composed stage. This means this edit may not be visible once the stage is reloaded." ),
				FText::FromString( UsdToUnreal::ConvertPath( Spec->GetPath() ) ),
				FText::FromString( UsdToUnreal::ConvertString( Layer->GetIdentifier() ) ),
				FText::FromString( UsdToUnreal::ConvertString( SpecLayer->GetIdentifier() ) )
			);

			UE_LOG( LogUsd, Warning, TEXT( "%s" ), *SubText.ToString().Replace( TEXT( "\n\n" ), TEXT( " " ) ) );

			const UUsdProjectSettings* Settings = GetDefault<UUsdProjectSettings>();
			if ( Settings && Settings->bShowOverriddenOpinionsWarning )
			{
				static TWeakPtr<SNotificationItem> Notification;

				FNotificationInfo Toast( Text );
				Toast.SubText = SubText;
				Toast.Image = FCoreStyle::Get().GetBrush( TEXT( "MessageLog.Warning" ) );
				Toast.CheckBoxText = LOCTEXT("DontAskAgain", "Don't prompt again");
				Toast.bUseLargeFont = false;
				Toast.bFireAndForget = false;
				Toast.FadeOutDuration = 0.0f;
				Toast.ExpireDuration = 0.0f;
				Toast.bUseThrobber = false;
				Toast.bUseSuccessFailIcons = false;
				Toast.ButtonDetails.Emplace(
					LOCTEXT( "OverridenOpinionMessageOk", "Ok" ),
					FText::GetEmpty(),
					FSimpleDelegate::CreateLambda([](){
						if ( TSharedPtr<SNotificationItem> PinnedNotification = Notification.Pin() )
						{
							PinnedNotification->SetCompletionState( SNotificationItem::CS_Success );
							PinnedNotification->ExpireAndFadeout();
						}
					})
				);
				// This is flipped because the default checkbox message is "Don't prompt again"
				Toast.CheckBoxState = Settings->bShowOverriddenOpinionsWarning ? ECheckBoxState::Unchecked : ECheckBoxState::Checked;
				Toast.CheckBoxStateChanged = FOnCheckStateChanged::CreateStatic([](ECheckBoxState NewState)
				{
					if ( UUsdProjectSettings* Settings = GetMutableDefault<UUsdProjectSettings>() )
					{
						// This is flipped because the default checkbox message is "Don't prompt again"
						Settings->bShowOverriddenOpinionsWarning = NewState == ECheckBoxState::Unchecked;
						Settings->SaveConfig();
					}
				});

				// Only show one at a time
				if ( !Notification.IsValid() )
				{
					Notification = FSlateNotificationManager::Get().AddNotification( Toast );
				}

				if ( TSharedPtr<SNotificationItem> PinnedNotification = Notification.Pin() )
				{
					PinnedNotification->SetCompletionState( SNotificationItem::CS_Pending );
				}
			}
		}
		else
		{
			break;
		}
	}
#endif // #if USE_USD_SDK
}

=======
>>>>>>> 4af6daef
#undef LOCTEXT_NAMESPACE<|MERGE_RESOLUTION|>--- conflicted
+++ resolved
@@ -170,8 +170,6 @@
 		return Data.Get<bool>();
 	}
 #endif // #if USE_USD_SDK
-<<<<<<< HEAD
-=======
 
 	return false;
 }
@@ -490,125 +488,9 @@
 			}
 		}
 	}
->>>>>>> 4af6daef
 
 	return false;
 }
 #endif // #if USE_USD_SDK
 
-<<<<<<< HEAD
-void UsdUtils::NotifyIfOverriddenOpinion( const UE::FUsdAttribute& Attribute )
-{
-#if USE_USD_SDK
-	FScopedUsdAllocs Allocs;
-
-	pxr::UsdAttribute UsdAttribute{Attribute};
-	if ( !UsdAttribute )
-	{
-		return;
-	}
-
-	pxr::UsdStageRefPtr Stage = UsdAttribute.GetPrim().GetStage();
-	if ( !Stage )
-	{
-		return;
-	}
-
-	const pxr::UsdEditTarget& EditTarget = Stage->GetEditTarget();
-	const pxr::SdfLayerHandle& Layer = EditTarget.GetLayer();
-	if ( !Layer )
-	{
-		return;
-	}
-
-	// Currently this will only warn in case our opinion and the strongest one both come from the local layer stack.
-	// This is good enough for us at this point though, because we can't edit outside of the local layer stack anyway,
-	// which due to LIVRPS is always stronger than the other composition arc types like references, payloads, etc.
-	// Alternatively this also means that any other opinion on a non-local composition arc is never going to be strong
-	// enough to override anything that we can author.
-	// References:
-	// - https://graphics.pixar.com/usd/release/glossary.html#livrps-strength-ordering
-	// - https://groups.google.com/g/usd-interest/c/xTxFYQA_bRs/m/qbGkvx3yAgAJ
-	std::vector<pxr::SdfPropertySpecHandle> SpecStack = UsdAttribute.GetPropertyStack();
-	for ( const pxr::SdfPropertySpecHandle& Spec : SpecStack )
-	{
-		if ( !Spec )
-		{
-			continue;
-		}
-
-		const pxr::SdfLayerHandle& SpecLayer = Spec->GetLayer();
-		if ( SpecLayer != Layer )
-		{
-			const FText Text = LOCTEXT( "OverridenOpinionText", "USD: Overridden opinion" );
-
-			const FText SubText = FText::Format(
-				LOCTEXT( "OverridenOpinionSubText", "Opinion authored for this attribute:\n\n{0}\n\nAt this layer:\n\n{1}\n\nIs overridden by another spec at this layer:\n\n{2}\n\nAnd so may not be visible on the composed stage. This means this edit may not be visible once the stage is reloaded." ),
-				FText::FromString( UsdToUnreal::ConvertPath( Spec->GetPath() ) ),
-				FText::FromString( UsdToUnreal::ConvertString( Layer->GetIdentifier() ) ),
-				FText::FromString( UsdToUnreal::ConvertString( SpecLayer->GetIdentifier() ) )
-			);
-
-			UE_LOG( LogUsd, Warning, TEXT( "%s" ), *SubText.ToString().Replace( TEXT( "\n\n" ), TEXT( " " ) ) );
-
-			const UUsdProjectSettings* Settings = GetDefault<UUsdProjectSettings>();
-			if ( Settings && Settings->bShowOverriddenOpinionsWarning )
-			{
-				static TWeakPtr<SNotificationItem> Notification;
-
-				FNotificationInfo Toast( Text );
-				Toast.SubText = SubText;
-				Toast.Image = FCoreStyle::Get().GetBrush( TEXT( "MessageLog.Warning" ) );
-				Toast.CheckBoxText = LOCTEXT("DontAskAgain", "Don't prompt again");
-				Toast.bUseLargeFont = false;
-				Toast.bFireAndForget = false;
-				Toast.FadeOutDuration = 0.0f;
-				Toast.ExpireDuration = 0.0f;
-				Toast.bUseThrobber = false;
-				Toast.bUseSuccessFailIcons = false;
-				Toast.ButtonDetails.Emplace(
-					LOCTEXT( "OverridenOpinionMessageOk", "Ok" ),
-					FText::GetEmpty(),
-					FSimpleDelegate::CreateLambda([](){
-						if ( TSharedPtr<SNotificationItem> PinnedNotification = Notification.Pin() )
-						{
-							PinnedNotification->SetCompletionState( SNotificationItem::CS_Success );
-							PinnedNotification->ExpireAndFadeout();
-						}
-					})
-				);
-				// This is flipped because the default checkbox message is "Don't prompt again"
-				Toast.CheckBoxState = Settings->bShowOverriddenOpinionsWarning ? ECheckBoxState::Unchecked : ECheckBoxState::Checked;
-				Toast.CheckBoxStateChanged = FOnCheckStateChanged::CreateStatic([](ECheckBoxState NewState)
-				{
-					if ( UUsdProjectSettings* Settings = GetMutableDefault<UUsdProjectSettings>() )
-					{
-						// This is flipped because the default checkbox message is "Don't prompt again"
-						Settings->bShowOverriddenOpinionsWarning = NewState == ECheckBoxState::Unchecked;
-						Settings->SaveConfig();
-					}
-				});
-
-				// Only show one at a time
-				if ( !Notification.IsValid() )
-				{
-					Notification = FSlateNotificationManager::Get().AddNotification( Toast );
-				}
-
-				if ( TSharedPtr<SNotificationItem> PinnedNotification = Notification.Pin() )
-				{
-					PinnedNotification->SetCompletionState( SNotificationItem::CS_Pending );
-				}
-			}
-		}
-		else
-		{
-			break;
-		}
-	}
-#endif // #if USE_USD_SDK
-}
-
-=======
->>>>>>> 4af6daef
 #undef LOCTEXT_NAMESPACE