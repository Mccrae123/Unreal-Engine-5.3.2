// Copyright Epic Games, Inc. All Rights Reserved.

#if USE_USD_SDK

#include "USDGeomMeshConversion.h"

#include "UnrealUSDWrapper.h"
#include "USDAssetImportData.h"
#include "USDAttributeUtils.h"
#include "USDConversionUtils.h"
#include "USDErrorUtils.h"
#include "USDLog.h"
#include "USDMemory.h"
#include "USDPrimConversion.h"
#include "USDShadeConversion.h"
#include "USDTypesConversion.h"

#include "UsdWrappers/SdfLayer.h"
#include "UsdWrappers/SdfPath.h"
<<<<<<< HEAD
=======
#include "UsdWrappers/UsdAttribute.h"
>>>>>>> d731a049
#include "UsdWrappers/UsdPrim.h"
#include "UsdWrappers/UsdStage.h"

#include "AssetRegistry/AssetRegistryModule.h"
#include "Engine/StaticMesh.h"
#include "Materials/MaterialInstanceConstant.h"
#include "Materials/MaterialInstanceDynamic.h"
#include "MeshDescription.h"
#include "Misc/Paths.h"
#include "Modules/ModuleManager.h"
#include "StaticMeshAttributes.h"
#include "StaticMeshOperations.h"
#include "StaticMeshResources.h"

#if WITH_EDITOR
#include "MaterialEditingLibrary.h"
#endif // WITH_EDITOR

#include "USDIncludesStart.h"
	#include "pxr/usd/ar/resolver.h"
	#include "pxr/usd/ar/resolverScopedCache.h"
	#include "pxr/usd/sdf/layer.h"
	#include "pxr/usd/sdf/layerUtils.h"
	#include "pxr/usd/sdf/types.h"
	#include "pxr/usd/usd/editContext.h"
	#include "pxr/usd/usd/prim.h"
	#include "pxr/usd/usd/primRange.h"
	#include "pxr/usd/usdGeom/mesh.h"
	#include "pxr/usd/usdGeom/pointInstancer.h"
	#include "pxr/usd/usdGeom/primvarsAPI.h"
	#include "pxr/usd/usdGeom/subset.h"
	#include "pxr/usd/usdGeom/tokens.h"
	#include "pxr/usd/usdShade/material.h"
	#include "pxr/usd/usdShade/materialBindingAPI.h"
	#include "pxr/usd/usdShade/tokens.h"
#include "USDIncludesEnd.h"

#define LOCTEXT_NAMESPACE "USDGeomMeshConversion"

<<<<<<< HEAD
// Make a static variable into a cvar console variable
static bool GCombineIdenticalStaticMeshMaterialSlots = false;
static FAutoConsoleVariableRef CVarUsdUseGeometryCache(
	TEXT( "USD.CombineIdenticalStaticMeshMaterialSlots" ),
	GCombineIdenticalStaticMeshMaterialSlots,
	TEXT( "When false (default) the static mesh collapsing process will preserve the individual material slots of every contained collapsed prim. When true, it will try reusing material slots that reference the same material between the contained collapsed prims." ) );

namespace UE
=======
static int32 GMaxInstancesPerPointInstancer = -1;
static FAutoConsoleVariableRef CVarMaxInstancesPerPointInstancer(
	TEXT( "USD.MaxInstancesPerPointInstancer" ),
	GMaxInstancesPerPointInstancer,
	TEXT( "We will only parse up to this many instances from any point instancer when reading from USD to UE. Set this to -1 to disable this limit." ) );

namespace UE::UsdGeomMeshConversion::Private
>>>>>>> d731a049
{
	static const FString DisplayColorID = TEXT( "!DisplayColor" );

	int32 GetPrimValueIndex( const pxr::TfToken& InterpType, const int32 VertexIndex, const int32 VertexInstanceIndex, const int32 PolygonIndex )
	{
		if ( InterpType == pxr::UsdGeomTokens->vertex )
		{
			return VertexIndex;
		}
		else if ( InterpType == pxr::UsdGeomTokens->varying )
		{
			return VertexIndex;
		}
		else if ( InterpType == pxr::UsdGeomTokens->faceVarying )
		{
			return VertexInstanceIndex;
		}
		else if ( InterpType == pxr::UsdGeomTokens->uniform )
		{
			return PolygonIndex;
		}
		else /* if ( InterpType == pxr::UsdGeomTokens->constant ) */
		{
			return 0; // return index 0 for constant or any other unsupported cases
		}
	}

	int32 GetLODIndexFromName( const std::string& Name )
	{
		const std::string LODString = UnrealIdentifiers::LOD.GetString();

		// True if Name does not start with "LOD"
		if ( Name.rfind( LODString, 0 ) != 0 )
		{
			return INDEX_NONE;
		}

		// After LODString there should be only numbers
		if ( Name.find_first_not_of( "0123456789", LODString.size() ) != std::string::npos )
		{
			return INDEX_NONE;
		}

		const int Base = 10;
		char** EndPtr = nullptr;
		return std::strtol( Name.c_str() + LODString.size(), EndPtr, Base );
	}

	void ConvertStaticMeshLOD(
		int32 LODIndex,
		const FStaticMeshLODResources& LODRenderMesh,
		pxr::UsdGeomMesh& UsdMesh,
		const pxr::VtArray< std::string >& MaterialAssignments,
		const pxr::UsdTimeCode TimeCode,
		pxr::UsdPrim MaterialPrim
	)
	{
		pxr::UsdPrim MeshPrim = UsdMesh.GetPrim();
		pxr::UsdStageRefPtr Stage = MeshPrim.GetStage();
		if ( !Stage )
		{
			return;
		}
		const FUsdStageInfo StageInfo{ Stage };

		// Vertices
		{
			const int32 VertexCount = LODRenderMesh.VertexBuffers.StaticMeshVertexBuffer.GetNumVertices();

			// Points
			{
				pxr::UsdAttribute Points = UsdMesh.CreatePointsAttr();
				if ( Points )
				{
					pxr::VtArray< pxr::GfVec3f > PointsArray;
					PointsArray.reserve( VertexCount );

					for ( int32 VertexIndex = 0; VertexIndex < VertexCount; ++VertexIndex )
					{
						FVector VertexPosition = (FVector)LODRenderMesh.VertexBuffers.PositionVertexBuffer.VertexPosition( VertexIndex );
						PointsArray.push_back( UnrealToUsd::ConvertVector( StageInfo, VertexPosition ) );
					}

					Points.Set( PointsArray, TimeCode );
				}
			}

			// Normals
			{
				// We need to emit this if we're writing normals (which we always are) because any DCC that can
				// actually subdivide (like usdview) will just discard authored normals and fully recompute them
				// on-demand in case they have a valid subdivision scheme (which is the default state).
				// Reference: https://graphics.pixar.com/usd/release/api/class_usd_geom_mesh.html#UsdGeom_Mesh_Normals
				if ( pxr::UsdAttribute SubdivisionAttr = UsdMesh.CreateSubdivisionSchemeAttr() )
				{
					ensure( SubdivisionAttr.Set( pxr::UsdGeomTokens->none ) );
				}

				pxr::UsdAttribute NormalsAttribute = UsdMesh.CreateNormalsAttr();
				if ( NormalsAttribute )
				{
					pxr::VtArray< pxr::GfVec3f > Normals;
					Normals.reserve( VertexCount );

					for ( int32 VertexIndex = 0; VertexIndex < VertexCount; ++VertexIndex )
					{
<<<<<<< HEAD
						pxr::UsdAttribute Points = UsdMesh.CreatePointsAttr();
						if ( Points )
						{
							pxr::VtArray< pxr::GfVec3f > PointsArray;
							PointsArray.reserve( VertexCount );

							for ( int32 VertexIndex = 0; VertexIndex < VertexCount; ++VertexIndex )
							{
								FVector VertexPosition = (FVector)LODRenderMesh.VertexBuffers.PositionVertexBuffer.VertexPosition( VertexIndex );
								PointsArray.push_back( UnrealToUsd::ConvertVector( StageInfo, VertexPosition ) );
							}

							Points.Set( PointsArray, TimeCode );
						}
=======
						FVector VertexNormal = (FVector4)LODRenderMesh.VertexBuffers.StaticMeshVertexBuffer.VertexTangentZ( VertexIndex );
						Normals.push_back( UnrealToUsd::ConvertVector( StageInfo, VertexNormal ) );
>>>>>>> d731a049
					}

					NormalsAttribute.Set( Normals, TimeCode );
				}
			}

<<<<<<< HEAD
							for ( int32 VertexIndex = 0; VertexIndex < VertexCount; ++VertexIndex )
							{
								FVector VertexNormal = (FVector4)LODRenderMesh.VertexBuffers.StaticMeshVertexBuffer.VertexTangentZ( VertexIndex );
								Normals.push_back( UnrealToUsd::ConvertVector( StageInfo, VertexNormal ) );
							}
=======
			// UVs
			{
				const int32 TexCoordSourceCount = LODRenderMesh.VertexBuffers.StaticMeshVertexBuffer.GetNumTexCoords();
>>>>>>> d731a049

				for ( int32 TexCoordSourceIndex = 0; TexCoordSourceIndex < TexCoordSourceCount; ++TexCoordSourceIndex )
				{
					pxr::TfToken UsdUVSetName = UsdUtils::GetUVSetName( TexCoordSourceIndex ).Get();

					pxr::UsdGeomPrimvar PrimvarST = pxr::UsdGeomPrimvarsAPI(MeshPrim).CreatePrimvar( UsdUVSetName, pxr::SdfValueTypeNames->TexCoord2fArray, pxr::UsdGeomTokens->vertex );

					if ( PrimvarST )
					{
						pxr::VtVec2fArray UVs;

						for ( int32 VertexIndex = 0; VertexIndex < VertexCount; ++VertexIndex )
						{
							FVector2D TexCoord = FVector2D(LODRenderMesh.VertexBuffers.StaticMeshVertexBuffer.GetVertexUV( VertexIndex, TexCoordSourceIndex ));
							TexCoord[ 1 ] = 1.f - TexCoord[ 1 ];

							UVs.push_back( UnrealToUsd::ConvertVector( TexCoord ) );
						}

						PrimvarST.Set( UVs, TimeCode );
					}
				}
			}

<<<<<<< HEAD
								for ( int32 VertexIndex = 0; VertexIndex < VertexCount; ++VertexIndex )
								{
									FVector2D TexCoord = FVector2D(LODRenderMesh.VertexBuffers.StaticMeshVertexBuffer.GetVertexUV( VertexIndex, TexCoordSourceIndex ));
									TexCoord[ 1 ] = 1.f - TexCoord[ 1 ];
=======
			// Vertex colors
			if ( LODRenderMesh.bHasColorVertexData )
			{
				pxr::UsdGeomPrimvar DisplayColorPrimvar = UsdMesh.CreateDisplayColorPrimvar( pxr::UsdGeomTokens->vertex );
				pxr::UsdGeomPrimvar DisplayOpacityPrimvar = UsdMesh.CreateDisplayOpacityPrimvar( pxr::UsdGeomTokens->vertex );
>>>>>>> d731a049

				if ( DisplayColorPrimvar )
				{
					pxr::VtArray< pxr::GfVec3f > DisplayColors;
					DisplayColors.reserve( VertexCount );

					pxr::VtArray< float > DisplayOpacities;
					DisplayOpacities.reserve( VertexCount );

					for ( int32 VertexIndex = 0; VertexIndex < VertexCount; ++VertexIndex )
					{
						const FColor& VertexColor = LODRenderMesh.VertexBuffers.ColorVertexBuffer.VertexColor( VertexIndex );

						pxr::GfVec4f Color = UnrealToUsd::ConvertColor( VertexColor );
						DisplayColors.push_back( pxr::GfVec3f( Color[ 0 ], Color[ 1 ], Color[ 2 ] ) );
						DisplayOpacities.push_back( Color[ 3 ] );
					}

					DisplayColorPrimvar.Set( DisplayColors, TimeCode );
					DisplayOpacityPrimvar.Set( DisplayOpacities, TimeCode );
				}
			}
		}

		// Faces
		{
			const int32 FaceCount = LODRenderMesh.GetNumTriangles();

			// Face Vertex Counts
			{
				pxr::UsdAttribute FaceCountsAttribute = UsdMesh.CreateFaceVertexCountsAttr();

				if ( FaceCountsAttribute )
				{
					pxr::VtArray< int > FaceVertexCounts;
					FaceVertexCounts.reserve( FaceCount );

					for ( int32 FaceIndex = 0; FaceIndex < FaceCount; ++FaceIndex )
					{
						FaceVertexCounts.push_back( 3 );
					}

					FaceCountsAttribute.Set( FaceVertexCounts, TimeCode );
				}
			}

			// Face Vertex Indices
			{
				pxr::UsdAttribute FaceVertexIndicesAttribute = UsdMesh.GetFaceVertexIndicesAttr();

				if ( FaceVertexIndicesAttribute )
				{
					FIndexArrayView Indices = LODRenderMesh.IndexBuffer.GetArrayView();
					ensure( Indices.Num() == FaceCount * 3 );

					pxr::VtArray< int > FaceVertexIndices;
					FaceVertexIndices.reserve( FaceCount * 3 );

					for ( int32 Index = 0; Index < FaceCount * 3; ++Index )
					{
						FaceVertexIndices.push_back( Indices[ Index ] );
					}

					FaceVertexIndicesAttribute.Set( FaceVertexIndices, TimeCode );
				}
			}
		}

		// Material assignments
		{
			bool bHasUEMaterialAssignements = false;

			pxr::VtArray< std::string > UnrealMaterialsForLOD;
			for ( const FStaticMeshSection& Section : LODRenderMesh.Sections )
			{
				if ( Section.MaterialIndex >= 0 && Section.MaterialIndex < MaterialAssignments.size() )
				{
					UnrealMaterialsForLOD.push_back( MaterialAssignments[ Section.MaterialIndex ] );
					bHasUEMaterialAssignements = true;
				}
				else
				{
					// Keep unrealMaterials with the same number of elements as our MaterialIndices expect
					UnrealMaterialsForLOD.push_back( "" );
				}
			}

			// This LOD has a single material assignment, just add an unrealMaterials attribute to the mesh prim
			if ( bHasUEMaterialAssignements && UnrealMaterialsForLOD.size() == 1 )
			{
				if ( pxr::UsdAttribute UEMaterialsAttribute = MaterialPrim.CreateAttribute( UnrealIdentifiers::MaterialAssignment, pxr::SdfValueTypeNames->String ) )
				{
					UEMaterialsAttribute.Set( UnrealMaterialsForLOD[ 0 ] );
				}
			}
			// Multiple material assignments to the same LOD (and so the same mesh prim). Need to create a GeomSubset for each UE mesh section
			else if ( UnrealMaterialsForLOD.size() > 1 )
			{
				// Need to fetch all triangles of a section, and add their indices
				for ( int32 SectionIndex = 0; SectionIndex < LODRenderMesh.Sections.Num(); ++SectionIndex )
				{
					const FStaticMeshSection& Section = LODRenderMesh.Sections[ SectionIndex ];

					// Note that we will continue on even if we have no material assignment, so as to satisfy the "partition" family condition (below)
					std::string SectionMaterial;
					if ( Section.MaterialIndex >= 0 && Section.MaterialIndex < MaterialAssignments.size() )
					{
						SectionMaterial = MaterialAssignments[ Section.MaterialIndex ];
					}

					pxr::UsdPrim GeomSubsetPrim = Stage->DefinePrim(
						MeshPrim.GetPath().AppendPath( pxr::SdfPath( "Section" + std::to_string( SectionIndex ) ) ),
						UnrealToUsd::ConvertToken( TEXT( "GeomSubset" ) ).Get()
					);

					// MaterialPrim may be in another stage, so we may need another GeomSubset there
					pxr::UsdPrim MaterialGeomSubsetPrim = GeomSubsetPrim;
					if ( MaterialPrim.GetStage() != MeshPrim.GetStage() )
					{
						MaterialGeomSubsetPrim = MaterialPrim.GetStage()->OverridePrim(
							MaterialPrim.GetPath().AppendPath( pxr::SdfPath( "Section" + std::to_string( SectionIndex ) ) )
						);
					}

					pxr::UsdGeomSubset GeomSubsetSchema{ GeomSubsetPrim };

					// Element type attribute
					pxr::UsdAttribute ElementTypeAttr = GeomSubsetSchema.CreateElementTypeAttr();
					ElementTypeAttr.Set( pxr::UsdGeomTokens->face, TimeCode );

					// Indices attribute
					const uint32 TriangleCount = Section.NumTriangles;
					const uint32 FirstTriangleIndex = Section.FirstIndex / 3; // FirstIndex is the first *vertex* instance index
					FIndexArrayView VertexInstances = LODRenderMesh.IndexBuffer.GetArrayView();
					pxr::VtArray<int> IndicesAttrValue;
					for ( uint32 TriangleIndex = FirstTriangleIndex; TriangleIndex - FirstTriangleIndex < TriangleCount; ++TriangleIndex )
					{
						// Note that we add VertexInstances in sequence to the usda file for the faceVertexInstances attribute, which
						// also constitutes our triangle order
						IndicesAttrValue.push_back( static_cast< int >( TriangleIndex ) );
					}

					pxr::UsdAttribute IndicesAttr = GeomSubsetSchema.CreateIndicesAttr();
					IndicesAttr.Set( IndicesAttrValue, TimeCode );

					// Family name attribute
					pxr::UsdAttribute FamilyNameAttr = GeomSubsetSchema.CreateFamilyNameAttr();
					FamilyNameAttr.Set( pxr::UsdShadeTokens->materialBind, TimeCode );

					// Family type
					pxr::UsdGeomSubset::SetFamilyType( UsdMesh, pxr::UsdShadeTokens->materialBind, pxr::UsdGeomTokens->partition );

					// unrealMaterial attribute
					if ( pxr::UsdAttribute UEMaterialsAttribute = MaterialGeomSubsetPrim.CreateAttribute( UnrealIdentifiers::MaterialAssignment, pxr::SdfValueTypeNames->String ) )
					{
						UEMaterialsAttribute.Set( UnrealMaterialsForLOD[ SectionIndex ] );
					}
				}
			}
		}
	}

	bool ConvertMeshDescription( const FMeshDescription& MeshDescription, pxr::UsdGeomMesh& UsdMesh, const FMatrix& AdditionalTransform, const pxr::UsdTimeCode TimeCode )
	{
		pxr::UsdPrim MeshPrim = UsdMesh.GetPrim();
		pxr::UsdStageRefPtr Stage = MeshPrim.GetStage();
		if ( !Stage )
		{
			return false;
		}
		const FUsdStageInfo StageInfo{ Stage };

		FStaticMeshConstAttributes Attributes(MeshDescription);
		TVertexAttributesConstRef<FVector3f> VertexPositions = Attributes.GetVertexPositions();
		TPolygonGroupAttributesConstRef<FName> PolygonGroupImportedMaterialSlotNames = Attributes.GetPolygonGroupMaterialSlotNames();
		TVertexInstanceAttributesConstRef<FVector3f> VertexInstanceNormals = Attributes.GetVertexInstanceNormals();
		TVertexInstanceAttributesConstRef<FVector4f> VertexInstanceColors = Attributes.GetVertexInstanceColors();
		TVertexInstanceAttributesConstRef<FVector2f> VertexInstanceUVs = Attributes.GetVertexInstanceUVs();

		const int32 VertexCount = VertexPositions.GetNumElements();
		const int32 VertexInstanceCount = VertexInstanceNormals.GetNumElements();
		const int32 FaceCount = MeshDescription.Polygons().Num();

		// Points
		{
			if ( pxr::UsdAttribute Points = UsdMesh.CreatePointsAttr() )
			{
				pxr::VtArray< pxr::GfVec3f > PointsArray;
				PointsArray.reserve( VertexCount );

				for ( const FVertexID VertexID : MeshDescription.Vertices().GetElementIDs() )
				{
					FVector UEPosition = AdditionalTransform.TransformPosition( (FVector)VertexPositions[ VertexID ] );
					PointsArray.push_back( UnrealToUsd::ConvertVector( StageInfo, UEPosition ) );
				}

				Points.Set( PointsArray, TimeCode );
			}
		}

		// Normals
		{
			if ( pxr::UsdAttribute NormalsAttribute = UsdMesh.CreateNormalsAttr() )
			{
				pxr::VtArray< pxr::GfVec3f > Normals;
				Normals.reserve( VertexInstanceCount );

				for ( const FVertexInstanceID InstanceID : MeshDescription.VertexInstances().GetElementIDs() )
				{
					FVector UENormal = (FVector)VertexInstanceNormals[ InstanceID ].GetSafeNormal();
					Normals.push_back( UnrealToUsd::ConvertVector( StageInfo, UENormal ) );
				}

<<<<<<< HEAD
				FStaticMeshConstAttributes Attributes(MeshDescription);
				TVertexAttributesConstRef<FVector3f> VertexPositions = Attributes.GetVertexPositions();
				TPolygonGroupAttributesConstRef<FName> PolygonGroupImportedMaterialSlotNames = Attributes.GetPolygonGroupMaterialSlotNames();
				TVertexInstanceAttributesConstRef<FVector3f> VertexInstanceNormals = Attributes.GetVertexInstanceNormals();
				TVertexInstanceAttributesConstRef<FVector4f> VertexInstanceColors = Attributes.GetVertexInstanceColors();
				TVertexInstanceAttributesConstRef<FVector2f> VertexInstanceUVs = Attributes.GetVertexInstanceUVs();
=======
				NormalsAttribute.Set( Normals, TimeCode );
				UsdMesh.SetNormalsInterpolation( pxr::UsdGeomTokens->faceVarying );
			}
		}

		// UVs
		{
			int32 NumUVs = VertexInstanceUVs.GetNumChannels();
>>>>>>> d731a049

			for ( int32 UVIndex = 0; UVIndex < NumUVs; ++UVIndex )
			{
				pxr::TfToken UsdUVSetName = UsdUtils::GetUVSetName( UVIndex ).Get();

				pxr::UsdGeomPrimvar PrimvarST = pxr::UsdGeomPrimvarsAPI(MeshPrim).CreatePrimvar( UsdUVSetName, pxr::SdfValueTypeNames->TexCoord2fArray, pxr::UsdGeomTokens->vertex );
				if ( PrimvarST )
				{
					pxr::VtVec2fArray UVs;

<<<<<<< HEAD
						for ( const FVertexID VertexID : MeshDescription.Vertices().GetElementIDs() )
						{
							FVector UEPosition = AdditionalTransform.TransformPosition( (FVector)VertexPositions[ VertexID ] );
							PointsArray.push_back( UnrealToUsd::ConvertVector( StageInfo, UEPosition ) );
						}

						Points.Set( PointsArray, TimeCode );
=======
					for ( const FVertexInstanceID InstanceID : MeshDescription.VertexInstances().GetElementIDs() )
					{
						FVector2D UV = FVector2D(VertexInstanceUVs.Get( InstanceID, UVIndex ));
						UV[ 1 ] = 1.f - UV[ 1 ];
						UVs.push_back( UnrealToUsd::ConvertVector( UV ) );
>>>>>>> d731a049
					}

					PrimvarST.Set( UVs, TimeCode );
					PrimvarST.SetInterpolation( pxr::UsdGeomTokens->faceVarying );
				}
			}
		}

		// Vertex colors
		if ( VertexInstanceColors.GetNumElements() > 0 )
		{
			pxr::UsdGeomPrimvar DisplayColorPrimvar = UsdMesh.CreateDisplayColorPrimvar( pxr::UsdGeomTokens->faceVarying );
			pxr::UsdGeomPrimvar DisplayOpacityPrimvar = UsdMesh.CreateDisplayOpacityPrimvar( pxr::UsdGeomTokens->faceVarying );
			if ( DisplayColorPrimvar && DisplayOpacityPrimvar )
			{
				pxr::VtArray< pxr::GfVec3f > DisplayColors;
				DisplayColors.reserve( VertexInstanceCount );

<<<<<<< HEAD
						for ( const FVertexInstanceID InstanceID : MeshDescription.VertexInstances().GetElementIDs() )
						{
							FVector UENormal = (FVector)VertexInstanceNormals[ InstanceID ].GetSafeNormal();
							Normals.push_back( UnrealToUsd::ConvertVector( StageInfo, UENormal ) );
						}
=======
				pxr::VtArray< float > DisplayOpacities;
				DisplayOpacities.reserve( VertexInstanceCount );
>>>>>>> d731a049

				for ( const FVertexInstanceID InstanceID : MeshDescription.VertexInstances().GetElementIDs() )
				{
					pxr::GfVec4f Color = UnrealToUsd::ConvertColor( FLinearColor( VertexInstanceColors[ InstanceID ] ) );
					DisplayColors.push_back( pxr::GfVec3f( Color[ 0 ], Color[ 1 ], Color[ 2 ] ) );
					DisplayOpacities.push_back( Color[ 3 ] );
				}

				DisplayColorPrimvar.Set( DisplayColors, TimeCode );
				DisplayOpacityPrimvar.Set( DisplayOpacities, TimeCode );
			}
		}

		// Faces
		{
			pxr::UsdAttribute FaceCountsAttribute = UsdMesh.CreateFaceVertexCountsAttr();
			pxr::UsdAttribute FaceVertexIndicesAttribute = UsdMesh.GetFaceVertexIndicesAttr();

			pxr::VtArray< int > FaceVertexCounts;
			FaceVertexCounts.reserve( FaceCount );

<<<<<<< HEAD
							for ( const FVertexInstanceID InstanceID : MeshDescription.VertexInstances().GetElementIDs() )
							{
								FVector2D UV = FVector2D(VertexInstanceUVs.Get( InstanceID, UVIndex ));
								UV[ 1 ] = 1.f - UV[ 1 ];
								UVs.push_back( UnrealToUsd::ConvertVector( UV ) );
							}
=======
			pxr::VtArray< int > FaceVertexIndices;
>>>>>>> d731a049

			for ( FPolygonID PolygonID : MeshDescription.Polygons().GetElementIDs() )
			{
				const TArray<FVertexInstanceID>& PolygonVertexInstances = MeshDescription.GetPolygonVertexInstances( PolygonID );
				FaceVertexCounts.push_back( static_cast< int >( PolygonVertexInstances.Num() ) );

				for ( FVertexInstanceID VertexInstanceID : PolygonVertexInstances )
				{
					int32 VertexIndex = MeshDescription.GetVertexInstanceVertex( VertexInstanceID ).GetValue();
					FaceVertexIndices.push_back( static_cast< int >( VertexIndex ) );
				}
			}

			FaceCountsAttribute.Set( FaceVertexCounts, TimeCode );
			FaceVertexIndicesAttribute.Set( FaceVertexIndices, TimeCode );
		}

		return true;
	}

	bool RecursivelyCollapseChildMeshes(
		const pxr::UsdPrim& Prim,
		FMeshDescription& OutMeshDescription,
		UsdUtils::FUsdPrimMaterialAssignmentInfo& OutMaterialAssignments,
		UsdToUnreal::FUsdMeshConversionOptions& Options,
		bool bIsFirstPrim
	)
	{
		// Ignore meshes from disabled purposes
		if ( !EnumHasAllFlags( Options.PurposesToLoad, IUsdPrim::GetPurpose( Prim ) ) )
		{
			return true;
		}

		FTransform ChildTransform = Options.AdditionalTransform;

		if ( !bIsFirstPrim )
		{
			// Ignore invisible child meshes.
			//
			// We used to compute visibility here and flat out ignore any invisible meshes. However, it could be that this mesh is invisible
			// due to the first prim (the parentmost prim of the recursive calls) being invisible. If the first is invisible but animated
			// then its possible it will become visible later, so if the child meshes are all invisible due to that fact alone then we should still
			// consider them. If the first is invisible but *not* animated then we should still consider it in the same way, because that's sort
			// of what you'd expect by calling ConvertGeomMeshHierarchy: We shouldn't just return nothing if the prim happens to be invisible.
			// Besides, it could be that first is invisible due to itself having a parent that is invisible but has visibility animations:
			// In that case we'd also want to generate meshes even if first is effectively invisible, since those parents can become visible
			// later as well. The only case left is if first is invisible due having parents that are invisible and not animated: Checking for
			// this would involve checking visibility and animations of all of its parents though, which is probably a bit too much, and like
			// in the case where first itself is invisible and not animated, the caller may still expect to receive a valid mesh even if the
			// prim's parents are invisible.
			//
			// The only case in which we'll truly discard invisible submeshes now is if they're invisible *by themselves*. If we're collapsing
			// them then we know they're not animated either, so they will basically never be visible at all, at any time code.
			//
			// Note that if we were to ever manually set any of these back to visible again via the editor, the visibility changes are
			// now resyncs and we'll reparse this entire asset, which will give us the chance to add them back to the collapsed mesh.
			if ( pxr::UsdGeomImageable UsdGeomImageable = pxr::UsdGeomImageable( Prim ) )
			{
				if ( pxr::UsdAttribute VisibilityAttr = UsdGeomImageable.GetVisibilityAttr() )
				{
					pxr::TfToken VisibilityToken;
					if ( VisibilityAttr.Get( &VisibilityToken ) && VisibilityToken == pxr::UsdGeomTokens->invisible )
					{
						return true;
					}
				}
			}

			if ( pxr::UsdGeomXformable Xformable = pxr::UsdGeomXformable( Prim ) )
			{
				FTransform LocalChildTransform;
				UsdToUnreal::ConvertXformable( Prim.GetStage(), Xformable, LocalChildTransform, Options.TimeCode.GetValue() );

				ChildTransform = LocalChildTransform * Options.AdditionalTransform;
			}
		}

		bool bSuccess = true;
		bool bTraverseChildren = true;

		// Since ConvertGeomMesh and ConvertPointInstancerToMesh take the Options object by const ref and we traverse
		// children afterwards, its fine to overwrite Options.AdditionalTransform. We do have to put it back to our
		// original value after we're done though, as calls to sibling prims that would run after this call would need
		// the original AdditionalTransform in place. The alternative is to copy the entire options object...
		TGuardValue<FTransform> Guard{ Options.AdditionalTransform, ChildTransform };

		if ( pxr::UsdGeomMesh Mesh = pxr::UsdGeomMesh( Prim ) )
		{
			bSuccess = UsdToUnreal::ConvertGeomMesh( Mesh, OutMeshDescription, OutMaterialAssignments, Options );
		}
		else if ( pxr::UsdGeomPointInstancer PointInstancer = pxr::UsdGeomPointInstancer{ Prim } )
		{
			bSuccess = UsdToUnreal::ConvertPointInstancerToMesh(
				PointInstancer,
				OutMeshDescription,
				OutMaterialAssignments,
				Options
			);

			// We never want to step into point instancers when fetching prims for drawing
			bTraverseChildren = false;
		}

		if ( bTraverseChildren )
		{
			for ( const pxr::UsdPrim& ChildPrim : Prim.GetFilteredChildren( pxr::UsdTraverseInstanceProxies() ) )
			{
				if ( !bSuccess )
				{
					break;
				}

				const bool bChildIsFirstPrim = false;

				bSuccess &= RecursivelyCollapseChildMeshes(
					ChildPrim,
					OutMeshDescription,
					OutMaterialAssignments,
					Options,
					bChildIsFirstPrim
				);
			}

			bool RecursivelyCollapseChildMeshes(
				const pxr::UsdPrim& Prim,
				const FTransform& CurrentTransform,
				const pxr::UsdTimeCode& TimeCode,
				const EUsdPurpose PurposesToLoad,
				const pxr::TfToken& RenderContext,
				const TMap< FString, TMap<FString, int32> >& MaterialToPrimvarToUVIndex,
				FMeshDescription& OutMeshDescription,
				UsdUtils::FUsdPrimMaterialAssignmentInfo& OutMaterialAssignments,
				bool bIsFirstPrim
			)
			{
				// Ignore meshes from disabled purposes
				if ( !EnumHasAllFlags( PurposesToLoad, IUsdPrim::GetPurpose( Prim ) ) )
				{
					return true;
				}

				FTransform ChildTransform = CurrentTransform;

				if ( !bIsFirstPrim )
				{
					// Ignore invisible child meshes.
					//
					// We used to compute visibility here and flat out ignore any invisible meshes. However, it could be that this mesh is invisible
					// due to the first prim (the parentmost prim of the recursive calls) being invisible. If the first is invisible but animated
					// then its possible it will become visible later, so if the child meshes are all invisible due to that fact alone then we should still
					// consider them. If the first is invisible but *not* animated then we should still consider it in the same way, because that's sort
					// of what you'd expect by calling ConvertGeomMeshHierarchy: We shouldn't just return nothing if the prim happens to be invisible.
					// Besides, it could be that first is invisible due to itself having a parent that is invisible but has visibility animations:
					// In that case we'd also want to generate meshes even if first is effectively invisible, since those parents can become visible
					// later as well. The only case left is if first is invisible due having parents that are invisible and not animated: Checking for
					// this would involve checking visibility and animations of all of its parents though, which is probably a bit too much, and like
					// in the case where first itself is invisible and not animated, the caller may still expect to receive a valid mesh even if the
					// prim's parents are invisible.
					//
					// The only case in which we'll truly discard invisible submeshes now is if they're invisible *by themselves*. If we're collapsing
					// them then we know they're not animated either, so they will basically never be visible at all, at any time code.
					//
					// Note that if we were to ever manually set any of these back to visible again via the editor, the visibility changes are
					// now resyncs and we'll reparse this entire asset, which will give us the chance to add them back to the collapsed mesh.
					if ( pxr::UsdGeomImageable UsdGeomImageable = pxr::UsdGeomImageable( Prim ) )
					{
						if ( pxr::UsdAttribute VisibilityAttr = UsdGeomImageable.GetVisibilityAttr() )
						{
							pxr::TfToken VisibilityToken;
							if ( VisibilityAttr.Get( &VisibilityToken ) && VisibilityToken == pxr::UsdGeomTokens->invisible )
							{
								return true;
							}
						}
					}

					if ( pxr::UsdGeomXformable Xformable = pxr::UsdGeomXformable( Prim ) )
					{
						FTransform LocalChildTransform;
						UsdToUnreal::ConvertXformable( Prim.GetStage(), Xformable, LocalChildTransform, TimeCode.GetValue() );

						ChildTransform = LocalChildTransform * CurrentTransform;
					}
				}

				bool bSuccess = true;
				if ( pxr::UsdGeomMesh Mesh = pxr::UsdGeomMesh( Prim ) )
				{
					bSuccess = UsdToUnreal::ConvertGeomMesh( Mesh, OutMeshDescription, OutMaterialAssignments, ChildTransform, MaterialToPrimvarToUVIndex, TimeCode, RenderContext );
				}

				for ( const pxr::UsdPrim& ChildPrim : Prim.GetFilteredChildren( pxr::UsdTraverseInstanceProxies() ) )
				{
					if ( !bSuccess )
					{
						break;
					}

					const bool bChildIsFirstPrim = false;

					bSuccess &= RecursivelyCollapseChildMeshes(
						ChildPrim,
						ChildTransform,
						TimeCode,
						PurposesToLoad,
						RenderContext,
						MaterialToPrimvarToUVIndex,
						OutMeshDescription,
						OutMaterialAssignments,
						bChildIsFirstPrim
					);
				}

				return bSuccess;
			}
		}

		return bSuccess;
	}
}
namespace UsdGeomMeshImpl = UE::UsdGeomMeshConversion::Private;

namespace UsdToUnreal
{
	const FUsdMeshConversionOptions FUsdMeshConversionOptions::DefaultOptions;

	FUsdMeshConversionOptions::FUsdMeshConversionOptions()
		: AdditionalTransform( FTransform::Identity )
		, PurposesToLoad( EUsdPurpose::Render )
		, RenderContext( pxr::UsdShadeTokens->universalRenderContext )
		, MaterialPurpose( pxr::UsdShadeTokens->allPurpose )
		, TimeCode( pxr::UsdTimeCode::EarliestTime() )
		, MaterialToPrimvarToUVIndex( nullptr )
		, bMergeIdenticalMaterialSlots( true )
	{
	}
}

bool UsdToUnreal::ConvertGeomMesh(
	const pxr::UsdGeomMesh& UsdMesh,
	FMeshDescription& OutMeshDescription,
	UsdUtils::FUsdPrimMaterialAssignmentInfo& OutMaterialAssignments,
	const FUsdMeshConversionOptions& Options
)
{
	TRACE_CPUPROFILER_EVENT_SCOPE( UsdToUnreal::ConvertGeomMesh );

	if ( !UsdMesh )
	{
		return false;
	}

	FScopedUsdAllocs Allocs;

	pxr::UsdPrim UsdPrim = UsdMesh.GetPrim();
	pxr::UsdStageRefPtr Stage = UsdPrim.GetStage();
	const FUsdStageInfo StageInfo( Stage );

	const double TimeCodeValue = Options.TimeCode.GetValue();

	const int32 MaterialIndexOffset = OutMaterialAssignments.Slots.Num();

	const int32 MaterialIndexOffset = MaterialAssignments.Slots.Num();

	// Material assignments
	const bool bProvideMaterialIndices = true;
<<<<<<< HEAD
	UsdUtils::FUsdPrimMaterialAssignmentInfo LocalInfo = UsdUtils::GetPrimMaterialAssignments( UsdPrim, TimeCode, bProvideMaterialIndices, RenderContext );
=======
	UsdUtils::FUsdPrimMaterialAssignmentInfo LocalInfo = UsdUtils::GetPrimMaterialAssignments(
		UsdPrim,
		Options.TimeCode,
		bProvideMaterialIndices,
		Options.RenderContext,
		Options.MaterialPurpose
	);
>>>>>>> d731a049
	TArray< UsdUtils::FUsdPrimMaterialSlot >& LocalMaterialSlots = LocalInfo.Slots;
	TArray< int32 >& FaceMaterialIndices = LocalInfo.MaterialIndices;

	// Position 3 in this has the value 6 --> Local material slot #3 is actually the combined material slot #6
	TArray<int32> LocalToCombinedMaterialSlotIndices;
	LocalToCombinedMaterialSlotIndices.SetNumZeroed( LocalInfo.Slots.Num() );
<<<<<<< HEAD

	if ( GCombineIdenticalStaticMeshMaterialSlots )
	{
		// Build a map of our existing slots since we can hash the entire slot, and our incoming mesh may have an arbitrary number of new slots
		TMap< UsdUtils::FUsdPrimMaterialSlot, int32 > CombinedMaterialSlotsToIndex;
		for ( int32 Index = 0; Index < MaterialAssignments.Slots.Num(); ++Index )
		{
			UsdUtils::FUsdPrimMaterialSlot& Slot = MaterialAssignments.Slots[ Index ];
			CombinedMaterialSlotsToIndex.Add( Slot, Index );
		}

		for ( int32 LocalIndex = 0; LocalIndex < LocalInfo.Slots.Num(); ++LocalIndex )
		{
			UsdUtils::FUsdPrimMaterialSlot& LocalSlot = LocalInfo.Slots[ LocalIndex ];
			if ( int32* ExistingCombinedIndex = CombinedMaterialSlotsToIndex.Find( LocalSlot ) )
			{
				LocalToCombinedMaterialSlotIndices[ LocalIndex ] = *ExistingCombinedIndex;
			}
			else
			{
				MaterialAssignments.Slots.Add( LocalSlot );
				LocalToCombinedMaterialSlotIndices[ LocalIndex ] = MaterialAssignments.Slots.Num() - 1;
			}
		}
	}
	else
	{
		// Just append our new local material slots at the end of MaterialAssignments
		MaterialAssignments.Slots.Append( LocalInfo.Slots );
		for ( int32 LocalIndex = 0; LocalIndex < LocalInfo.Slots.Num(); ++LocalIndex )
		{
			LocalToCombinedMaterialSlotIndices[ LocalIndex ] = LocalIndex + MaterialIndexOffset;
		}
	}

	const int32 VertexOffset = MeshDescription.Vertices().Num();
	const int32 VertexInstanceOffset = MeshDescription.VertexInstances().Num();
	const int32 PolygonOffset = MeshDescription.Polygons().Num();
=======
>>>>>>> d731a049

	if ( Options.bMergeIdenticalMaterialSlots )
	{
		// Build a map of our existing slots since we can hash the entire slot, and our incoming mesh may have an arbitrary number of new slots
		TMap< UsdUtils::FUsdPrimMaterialSlot, int32 > CombinedMaterialSlotsToIndex;
		for ( int32 Index = 0; Index < OutMaterialAssignments.Slots.Num(); ++Index )
		{
			const UsdUtils::FUsdPrimMaterialSlot& Slot = OutMaterialAssignments.Slots[ Index ];
			CombinedMaterialSlotsToIndex.Add( Slot, Index );
		}

		for ( int32 LocalIndex = 0; LocalIndex < LocalInfo.Slots.Num(); ++LocalIndex )
		{
			const UsdUtils::FUsdPrimMaterialSlot& LocalSlot = LocalInfo.Slots[ LocalIndex ];
			if ( int32* ExistingCombinedIndex = CombinedMaterialSlotsToIndex.Find( LocalSlot ) )
			{
				LocalToCombinedMaterialSlotIndices[ LocalIndex ] = *ExistingCombinedIndex;
			}
			else
			{
				OutMaterialAssignments.Slots.Add( LocalSlot );
				LocalToCombinedMaterialSlotIndices[ LocalIndex ] = OutMaterialAssignments.Slots.Num() - 1;
			}
		}
	}
	else
	{
		// Just append our new local material slots at the end of MaterialAssignments
		OutMaterialAssignments.Slots.Append( LocalInfo.Slots );
		for ( int32 LocalIndex = 0; LocalIndex < LocalInfo.Slots.Num(); ++LocalIndex )
		{
			LocalToCombinedMaterialSlotIndices[ LocalIndex ] = LocalIndex + MaterialIndexOffset;
		}
	}

	const int32 VertexOffset = OutMeshDescription.Vertices().Num();
	const int32 VertexInstanceOffset = OutMeshDescription.VertexInstances().Num();
	const int32 PolygonOffset = OutMeshDescription.Polygons().Num();

	FStaticMeshAttributes StaticMeshAttributes( OutMeshDescription );

	// Vertex positions
	TVertexAttributesRef< FVector3f > MeshDescriptionVertexPositions = StaticMeshAttributes.GetVertexPositions();
	{
		pxr::UsdAttribute Points = UsdMesh.GetPointsAttr();
		if ( Points )
		{
			pxr::VtArray< pxr::GfVec3f > PointsArray;
			Points.Get( &PointsArray, TimeCodeValue );

			OutMeshDescription.ReserveNewVertices( PointsArray.size() );

			for ( int32 LocalPointIndex = 0; LocalPointIndex < PointsArray.size(); ++LocalPointIndex )
			{
				const pxr::GfVec3f& Point = PointsArray[ LocalPointIndex ];

				FVector Position = Options.AdditionalTransform.TransformPosition( UsdToUnreal::ConvertVector( StageInfo, Point ) );

<<<<<<< HEAD
				FVertexID AddedVertexId = MeshDescription.CreateVertex();
				MeshDescriptionVertexPositions[ AddedVertexId ] = (FVector3f)Position;
=======
				FVertexID AddedVertexId = OutMeshDescription.CreateVertex();
				MeshDescriptionVertexPositions[ AddedVertexId ] = ( FVector3f ) Position;
>>>>>>> d731a049
			}
		}
	}

	uint32 NumSkippedPolygons = 0;
	uint32 NumPolygons = 0;

	// Polygons
	{
		TMap<int32, FPolygonGroupID> PolygonGroupMapping;
		TArray<FVertexInstanceID> CornerInstanceIDs;
		TArray<FVertexID> CornerVerticesIDs;
		int32 CurrentVertexInstanceIndex = 0;
		TPolygonGroupAttributesRef<FName> MaterialSlotNames = StaticMeshAttributes.GetPolygonGroupMaterialSlotNames();

		// If we're going to share existing material slots, we'll need to share existing PolygonGroups in the mesh description,
		// so we need to traverse it and prefill PolygonGroupMapping
<<<<<<< HEAD
		if( GCombineIdenticalStaticMeshMaterialSlots )
		{
			for ( FPolygonGroupID PolygonGroupID : MeshDescription.PolygonGroups().GetElementIDs() )
=======
		if ( Options.bMergeIdenticalMaterialSlots )
		{
			for ( FPolygonGroupID PolygonGroupID : OutMeshDescription.PolygonGroups().GetElementIDs() )
>>>>>>> d731a049
			{
				// We always create our polygon groups in order with our combined material slots, so its easy to reconstruct this mapping here
				PolygonGroupMapping.Add( PolygonGroupID.GetValue(), PolygonGroupID );
			}
		}

		// Material slots
		// Note that we always create these in the order they show up in LocalInfo: If we created these on-demand when parsing polygons (like before)
		// we could run into polygons in a different order than the material slots and end up with different material assignments.
		// We could use the StaticMesh's SectionInfoMap to unswitch things, but that's not available at runtime so we better do this here
		for ( int32 LocalMaterialIndex = 0; LocalMaterialIndex < LocalInfo.Slots.Num(); ++LocalMaterialIndex )
		{
			const int32 CombinedMaterialIndex = LocalToCombinedMaterialSlotIndices[ LocalMaterialIndex ];
			if ( !PolygonGroupMapping.Contains( CombinedMaterialIndex ) )
			{
<<<<<<< HEAD
				FPolygonGroupID NewPolygonGroup = MeshDescription.CreatePolygonGroup();
=======
				FPolygonGroupID NewPolygonGroup = OutMeshDescription.CreatePolygonGroup();
>>>>>>> d731a049
				PolygonGroupMapping.Add( CombinedMaterialIndex, NewPolygonGroup );

				// This is important for runtime, where the material slots are matched to LOD sections based on their material slot name
				MaterialSlotNames[ NewPolygonGroup ] = *LexToString( NewPolygonGroup.GetValue() );
			}
		}

		bool bFlipThisGeometry = false;

		if ( IUsdPrim::GetGeometryOrientation( UsdMesh ) == EUsdGeomOrientation::LeftHanded )
		{
			bFlipThisGeometry = !bFlipThisGeometry;
		}

		// Face counts
		pxr::UsdAttribute FaceCountsAttribute = UsdMesh.GetFaceVertexCountsAttr();
		pxr::VtArray< int > FaceCounts;

		if ( FaceCountsAttribute )
		{
			FaceCountsAttribute.Get( &FaceCounts, TimeCodeValue );
			NumPolygons = FaceCounts.size();
		}

		// Face indices
		pxr::UsdAttribute FaceIndicesAttribute = UsdMesh.GetFaceVertexIndicesAttr();
		pxr::VtArray< int > FaceIndices;

		if ( FaceIndicesAttribute )
		{
			FaceIndicesAttribute.Get( &FaceIndices, TimeCodeValue );
		}

		// Normals
		pxr::UsdAttribute NormalsAttribute = UsdMesh.GetNormalsAttr();
		pxr::VtArray< pxr::GfVec3f > Normals;

		if ( NormalsAttribute )
		{
			NormalsAttribute.Get( &Normals, TimeCodeValue );
		}

		pxr::TfToken NormalsInterpType = UsdMesh.GetNormalsInterpolation();

		// UVs
		TVertexInstanceAttributesRef< FVector2f > MeshDescriptionUVs = StaticMeshAttributes.GetVertexInstanceUVs();

		struct FUVSet
		{
			int32 UVSetIndexUE; // The user may only have 'uv4' and 'uv5', so we can't just use array indices to find the target UV channel
			TOptional< pxr::VtIntArray > UVIndices; // UVs might be indexed or they might be flat (one per vertex)
			pxr::VtVec2fArray UVs;

			pxr::TfToken InterpType = pxr::UsdGeomTokens->faceVarying;
		};

		TArray< FUVSet > UVSets;

<<<<<<< HEAD
		TArray< TUsdStore< UsdGeomPrimvar > > PrimvarsByUVIndex = UsdUtils::GetUVSetPrimvars( UsdMesh, MaterialToPrimvarsUVSetNames, LocalInfo );
=======
		TArray< TUsdStore< pxr::UsdGeomPrimvar > > PrimvarsByUVIndex = UsdUtils::GetUVSetPrimvars( UsdMesh, *Options.MaterialToPrimvarToUVIndex, LocalInfo );
>>>>>>> d731a049

		int32 HighestAddedUVChannel = 0;
		for ( int32 UVChannelIndex = 0; UVChannelIndex < PrimvarsByUVIndex.Num(); ++UVChannelIndex )
		{
			if ( !PrimvarsByUVIndex.IsValidIndex( UVChannelIndex ) )
			{
				break;
			}

			pxr::UsdGeomPrimvar& Primvar = PrimvarsByUVIndex[ UVChannelIndex ].Get();
			if ( !Primvar )
			{
				// The user may have name their UV sets 'uv4' and 'uv5', in which case we have no UV sets below 4, so just skip them
				continue;
			}

			FUVSet UVSet;
			UVSet.InterpType = Primvar.GetInterpolation();
			UVSet.UVSetIndexUE = UVChannelIndex;

			if ( Primvar.IsIndexed() )
			{
				UVSet.UVIndices.Emplace();

				if ( Primvar.GetIndices( &UVSet.UVIndices.GetValue(), Options.TimeCode ) && Primvar.Get( &UVSet.UVs, Options.TimeCode ) )
				{
					if ( UVSet.UVs.size() > 0 )
					{
						UVSets.Add( MoveTemp( UVSet ) );
						HighestAddedUVChannel = UVSet.UVSetIndexUE;
					}
				}
			}
			else
			{
				if ( Primvar.Get( &UVSet.UVs ) )
				{
					if ( UVSet.UVs.size() > 0 )
					{
						UVSets.Add( MoveTemp( UVSet ) );
						HighestAddedUVChannel = UVSet.UVSetIndexUE;
					}
				}
			}
		}

		// When importing multiple mesh pieces to the same static mesh.  Ensure each mesh piece has the same number of Uv's
		{
			int32 ExistingUVCount = MeshDescriptionUVs.GetNumChannels();
			int32 NumUVs = FMath::Max( HighestAddedUVChannel + 1, ExistingUVCount );
			NumUVs = FMath::Min<int32>( MAX_MESH_TEXTURE_COORDS_MD, NumUVs );
			// At least one UV set must exist.
			NumUVs = FMath::Max<int32>( 1, NumUVs );

			//Make sure all Vertex instance have the correct number of UVs
			MeshDescriptionUVs.SetNumChannels( NumUVs );
		}

		TVertexInstanceAttributesRef< FVector3f > MeshDescriptionNormals = StaticMeshAttributes.GetVertexInstanceNormals();

		OutMeshDescription.ReserveNewVertexInstances( FaceCounts.size() * 3 );
		OutMeshDescription.ReserveNewPolygons( FaceCounts.size() );
		OutMeshDescription.ReserveNewEdges( FaceCounts.size() * 2 );

		// Vertex color
		TVertexInstanceAttributesRef< FVector4f > MeshDescriptionColors = StaticMeshAttributes.GetVertexInstanceColors();

		pxr::UsdGeomPrimvar ColorPrimvar = UsdMesh.GetDisplayColorPrimvar();
		pxr::TfToken ColorInterpolation = pxr::UsdGeomTokens->constant;
		pxr::VtArray< pxr::GfVec3f > UsdColors;

		if ( ColorPrimvar )
		{
			ColorPrimvar.ComputeFlattened( &UsdColors, Options.TimeCode );
			ColorInterpolation = ColorPrimvar.GetInterpolation();
		}

		// Vertex opacity
		pxr::UsdGeomPrimvar OpacityPrimvar = UsdMesh.GetDisplayOpacityPrimvar();
		pxr::TfToken OpacityInterpolation = pxr::UsdGeomTokens->constant;
		pxr::VtArray< float > UsdOpacities;

		if ( OpacityPrimvar )
		{
			OpacityPrimvar.ComputeFlattened( &UsdOpacities );
			OpacityInterpolation = OpacityPrimvar.GetInterpolation();
		}

		for ( int32 PolygonIndex = 0; PolygonIndex < FaceCounts.size(); ++PolygonIndex )
		{
			int32 PolygonVertexCount = FaceCounts[ PolygonIndex ];
			CornerInstanceIDs.Reset( PolygonVertexCount );
			CornerVerticesIDs.Reset( PolygonVertexCount );

			for ( int32 CornerIndex = 0; CornerIndex < PolygonVertexCount; ++CornerIndex, ++CurrentVertexInstanceIndex )
			{
				int32 VertexInstanceIndex = VertexInstanceOffset + CurrentVertexInstanceIndex;
<<<<<<< HEAD
				const FVertexInstanceID VertexInstanceID(VertexInstanceIndex);
				const int32 ControlPointIndex = FaceIndices[CurrentVertexInstanceIndex];
				const FVertexID VertexID(VertexOffset + ControlPointIndex);
				const FVector VertexPosition = (FVector)MeshDescriptionVertexPositions[VertexID];
=======
				const FVertexInstanceID VertexInstanceID( VertexInstanceIndex );
				const int32 ControlPointIndex = FaceIndices[ CurrentVertexInstanceIndex ];
				const FVertexID VertexID( VertexOffset + ControlPointIndex );
				const FVector VertexPosition = ( FVector ) MeshDescriptionVertexPositions[ VertexID ];
>>>>>>> d731a049

				// Make sure a face doesn't use the same vertex twice as MeshDescription doesn't like that
				if ( CornerVerticesIDs.Contains( VertexID ) )
				{
					continue;
				}

				CornerVerticesIDs.Add( VertexID );

				FVertexInstanceID AddedVertexInstanceId = OutMeshDescription.CreateVertexInstance( VertexID );
				CornerInstanceIDs.Add( AddedVertexInstanceId );

				if ( Normals.size() > 0 )
				{
					const int32 NormalIndex = UsdGeomMeshImpl::GetPrimValueIndex( NormalsInterpType, ControlPointIndex, CurrentVertexInstanceIndex, PolygonIndex );

					if ( NormalIndex < Normals.size() )
					{
						const pxr::GfVec3f& Normal = Normals[ NormalIndex ];
						FVector TransformedNormal = Options.AdditionalTransform.TransformVector( UsdToUnreal::ConvertVector( StageInfo, Normal ) ).GetSafeNormal();

<<<<<<< HEAD
						MeshDescriptionNormals[AddedVertexInstanceId] = (FVector3f)TransformedNormal.GetSafeNormal();
=======
						MeshDescriptionNormals[ AddedVertexInstanceId ] = ( FVector3f ) TransformedNormal.GetSafeNormal();
>>>>>>> d731a049
					}
				}

				for ( const FUVSet& UVSet : UVSets )
				{
					const int32 ValueIndex = UsdGeomMeshImpl::GetPrimValueIndex( UVSet.InterpType, ControlPointIndex, CurrentVertexInstanceIndex, PolygonIndex );

					pxr::GfVec2f UV( 0.f, 0.f );

					if ( UVSet.UVIndices.IsSet() )
					{
						if ( ensure( UVSet.UVIndices.GetValue().size() > ValueIndex ) )
						{
							UV = UVSet.UVs[ UVSet.UVIndices.GetValue()[ ValueIndex ] ];
						}
					}
					else if ( ensure( UVSet.UVs.size() > ValueIndex ) )
					{
						UV = UVSet.UVs[ ValueIndex ];
					}

					// Flip V for Unreal uv's which match directx
<<<<<<< HEAD
					FVector2f FinalUVVector( UV[0], 1.f - UV[1] );
=======
					FVector2f FinalUVVector( UV[ 0 ], 1.f - UV[ 1 ] );
>>>>>>> d731a049
					MeshDescriptionUVs.Set( AddedVertexInstanceId, UVSet.UVSetIndexUE, FinalUVVector );
				}

				// Vertex color
				{
					const int32 ValueIndex = UsdGeomMeshImpl::GetPrimValueIndex( ColorInterpolation, ControlPointIndex, CurrentVertexInstanceIndex, PolygonIndex );

					pxr::GfVec3f UsdColor( 1.f, 1.f, 1.f );

					if ( !UsdColors.empty() && ensure( UsdColors.size() > ValueIndex ) )
					{
						UsdColor = UsdColors[ ValueIndex ];
					}

					MeshDescriptionColors[ AddedVertexInstanceId ] = UsdToUnreal::ConvertColor( UsdColor );
				}

				// Vertex opacity
				{
					const int32 ValueIndex = UsdGeomMeshImpl::GetPrimValueIndex( OpacityInterpolation, ControlPointIndex, CurrentVertexInstanceIndex, PolygonIndex );

					if ( !UsdOpacities.empty() && ensure( UsdOpacities.size() > ValueIndex ) )
					{
						MeshDescriptionColors[ AddedVertexInstanceId ][ 3 ] = UsdOpacities[ ValueIndex ];
					}
				}
			}

			// This polygon was using the same vertex instance more than once and we removed too many
			// vertex indices, so now we're forced to skip the whole polygon. We'll show a warning about it though
			if ( CornerVerticesIDs.Num() < 3 )
			{
				++NumSkippedPolygons;
				continue;
			}

			// Polygon groups
			int32 LocalMaterialIndex = 0;
			if ( FaceMaterialIndices.IsValidIndex( PolygonIndex ) )
			{
				LocalMaterialIndex = FaceMaterialIndices[ PolygonIndex ];
				if ( !LocalMaterialSlots.IsValidIndex( LocalMaterialIndex ) )
				{
					LocalMaterialIndex = 0;
				}
			}

			const int32 CombinedMaterialIndex = LocalToCombinedMaterialSlotIndices[ LocalMaterialIndex ];

			if ( bFlipThisGeometry )
			{
				for ( int32 i = 0; i < CornerInstanceIDs.Num() / 2; ++i )
				{
					Swap( CornerInstanceIDs[ i ], CornerInstanceIDs[ CornerInstanceIDs.Num() - i - 1 ] );
				}
			}
			// Insert a polygon into the mesh
			FPolygonGroupID PolygonGroupID = PolygonGroupMapping[ CombinedMaterialIndex ];
			const FPolygonID NewPolygonID = OutMeshDescription.CreatePolygon( PolygonGroupID, CornerInstanceIDs );
		}
	}

	if ( NumPolygons > 0 && NumSkippedPolygons > 0 )
	{
		UE_LOG( LogUsd, Warning, TEXT( "Skipped %d out of %d faces when parsing the mesh for prim '%s', as those faces contained too many repeated vertex indices" ),
			NumSkippedPolygons,
			NumPolygons,
			*UsdToUnreal::ConvertPath( UsdPrim.GetPath() )
		);
	}

	return true;
}

<<<<<<< HEAD
bool UsdToUnreal::ConvertGeomMeshHierarchy(
	const pxr::UsdPrim& Prim,
	const pxr::UsdTimeCode& TimeCode,
	const EUsdPurpose PurposesToLoad,
	const pxr::TfToken& RenderContext,
	const TMap< FString, TMap<FString, int32> >& MaterialToPrimvarToUVIndex,
	FMeshDescription& OutMeshDescription,
	UsdUtils::FUsdPrimMaterialAssignmentInfo& OutMaterialAssignments
)
{
	FStaticMeshAttributes StaticMeshAttributes( OutMeshDescription );
	StaticMeshAttributes.Register();

	// Skip the first transform, because if we're parsing Prim's mesh we don't want to bake its own transform into the vertices,
	// as that transform will be used on components instead
	const bool bIsFirstPrim = true;

	return UE::UsdGeomMeshConversion::Private::RecursivelyCollapseChildMeshes(
		Prim,
		FTransform::Identity,
		TimeCode,
		PurposesToLoad,
		RenderContext,
		MaterialToPrimvarToUVIndex,
		OutMeshDescription,
		OutMaterialAssignments,
		bIsFirstPrim
	);
}

bool UsdToUnreal::ConvertDisplayColor( const UsdUtils::FDisplayColorMaterial& DisplayColorDescription, UMaterialInstanceConstant& Material )
=======
// Deprecated
bool UsdToUnreal::ConvertGeomMesh(
	const pxr::UsdTyped& UsdSchema,
	FMeshDescription& MeshDescription,
	UsdUtils::FUsdPrimMaterialAssignmentInfo& MaterialAssignments,
	const pxr::UsdTimeCode TimeCode,
	const pxr::TfToken& RenderContext
)
>>>>>>> d731a049
{
	FUsdMeshConversionOptions Options;
	Options.TimeCode = TimeCode;
	Options.RenderContext = RenderContext;

	return ConvertGeomMesh( pxr::UsdGeomMesh{ UsdSchema }, MeshDescription, MaterialAssignments, Options );
}

// Deprecated
bool UsdToUnreal::ConvertGeomMesh(
	const pxr::UsdTyped& UsdSchema,
	FMeshDescription& MeshDescription,
	UsdUtils::FUsdPrimMaterialAssignmentInfo& MaterialAssignments,
	const FTransform& AdditionalTransform,
	const pxr::UsdTimeCode TimeCode,
	const pxr::TfToken& RenderContext
)
{
	FUsdMeshConversionOptions Options;
	Options.AdditionalTransform = AdditionalTransform;
	Options.TimeCode = TimeCode;
	Options.RenderContext = RenderContext;

	return ConvertGeomMesh( pxr::UsdGeomMesh{ UsdSchema }, MeshDescription, MaterialAssignments, Options );
}

// Deprecated
bool UsdToUnreal::ConvertGeomMesh(
	const pxr::UsdTyped& UsdSchema,
	FMeshDescription& MeshDescription,
	UsdUtils::FUsdPrimMaterialAssignmentInfo& MaterialAssignments,
	const FTransform& AdditionalTransform,
	const TMap< FString, TMap< FString, int32 > >& MaterialToPrimvarsUVSetNames,
	const pxr::UsdTimeCode TimeCode,
	const pxr::TfToken& RenderContext,
	bool bMergeIdenticalMaterialSlots
)
{
	FUsdMeshConversionOptions Options;
	Options.AdditionalTransform = AdditionalTransform;
	Options.MaterialToPrimvarToUVIndex = &MaterialToPrimvarsUVSetNames;
	Options.TimeCode = TimeCode;
	Options.RenderContext = RenderContext;
	Options.bMergeIdenticalMaterialSlots = bMergeIdenticalMaterialSlots;

	return ConvertGeomMesh( pxr::UsdGeomMesh{ UsdSchema }, MeshDescription, MaterialAssignments, Options );
}

bool UsdToUnreal::ConvertPointInstancerToMesh(
	const pxr::UsdGeomPointInstancer& PointInstancer,
	FMeshDescription& OutMeshDescription,
	UsdUtils::FUsdPrimMaterialAssignmentInfo& OutMaterialAssignments,
	const FUsdMeshConversionOptions& Options
)
{
	TRACE_CPUPROFILER_EVENT_SCOPE( UsdToUnreal::ConvertPointInstancerToMesh );

	if ( !PointInstancer )
	{
		return false;
	}

	FScopedUsdAllocs Allocs;

	pxr::UsdStageRefPtr Stage = PointInstancer.GetPrim().GetStage();
	if ( !Stage )
	{
		return false;
	}

	// Bake each prototype to a single mesh description and material assignment struct
	TArray<FMeshDescription> PrototypeMeshDescriptions;
	TArray<UsdUtils::FUsdPrimMaterialAssignmentInfo> PrototypeMaterialAssignments;
	TArray<TMap<FPolygonGroupID, FPolygonGroupID>> PrototypePolygonGroupRemapping;
	uint32 NumPrototypes = 0;
	{
		const pxr::UsdRelationship& Prototypes = PointInstancer.GetPrototypesRel();

		pxr::SdfPathVector PrototypePaths;
		if ( !Prototypes.GetTargets( &PrototypePaths ) )
		{
			return false;
		}

		NumPrototypes = PrototypePaths.size();
		if ( NumPrototypes == 0 )
		{
			return true;
		}

		PrototypeMeshDescriptions.SetNum( NumPrototypes );
		PrototypeMaterialAssignments.SetNum( NumPrototypes );
		PrototypePolygonGroupRemapping.SetNum( NumPrototypes );

		// Our AdditionalTransform should be applied after even the instance transforms, we don't want to apply it
		// directly to our prototypes
		FUsdMeshConversionOptions OptionsCopy = Options;
		OptionsCopy.AdditionalTransform = FTransform::Identity;

		for ( uint32 PrototypeIndex = 0; PrototypeIndex < NumPrototypes; ++PrototypeIndex )
		{
			const pxr::SdfPath& PrototypePath = PrototypePaths[ PrototypeIndex ];

			pxr::UsdPrim PrototypeUsdPrim = Stage->GetPrimAtPath( PrototypePath );
			if ( !PrototypeUsdPrim )
			{
				UE_LOG( LogUsd, Warning, TEXT( "Failed to find prototype '%s' for PointInstancer '%s' within ConvertPointInstancerToMesh" ),
					*UsdToUnreal::ConvertPath( PrototypePath ),
					*UsdToUnreal::ConvertPath( PointInstancer.GetPrim().GetPrimPath() )
				);
				continue;
			}

			const bool bSkipRootPrimTransformAndVisibility = false;
			ConvertGeomMeshHierarchy(
				PrototypeUsdPrim,
				PrototypeMeshDescriptions[ PrototypeIndex ],
				PrototypeMaterialAssignments[ PrototypeIndex ],
				OptionsCopy,
				bSkipRootPrimTransformAndVisibility
			);
		}
	}

	// Handle combined prototype material slots.
	// Sets up PrototypePolygonGroupRemapping so that our new faces are remapped from the prototype's mesh description polygon groups to the
	// combined mesh description's polygon groups when AppendMeshDescription is called.
	// Note: We always setup our mesh description polygon groups in the same order as the material assignment slots, so this is not so complicated
	for ( uint32 PrototypeIndex = 0; PrototypeIndex < NumPrototypes; ++PrototypeIndex )
	{
		UsdUtils::FUsdPrimMaterialAssignmentInfo& PrototypeMaterialAssignment = PrototypeMaterialAssignments[ PrototypeIndex ];
		TMap<FPolygonGroupID, FPolygonGroupID>& PrototypeToCombinedMeshPolygonGroupMap = PrototypePolygonGroupRemapping[ PrototypeIndex ];

		if ( Options.bMergeIdenticalMaterialSlots )
		{
			// Build a map of our existing slots since we can hash the entire slot, and our incoming mesh may have an arbitrary number of new slots
			TMap< UsdUtils::FUsdPrimMaterialSlot, int32 > CombinedMaterialSlotsToIndex;
			for ( int32 Index = 0; Index < OutMaterialAssignments.Slots.Num(); ++Index )
			{
				const UsdUtils::FUsdPrimMaterialSlot& Slot = OutMaterialAssignments.Slots[ Index ];
				CombinedMaterialSlotsToIndex.Add( Slot, Index );
			}

			for ( int32 PrototypeMaterialSlotIndex = 0; PrototypeMaterialSlotIndex < PrototypeMaterialAssignment.Slots.Num(); ++PrototypeMaterialSlotIndex )
			{
				const UsdUtils::FUsdPrimMaterialSlot& LocalSlot = PrototypeMaterialAssignment.Slots[ PrototypeMaterialSlotIndex ];
				if ( int32* ExistingCombinedIndex = CombinedMaterialSlotsToIndex.Find( LocalSlot ) )
				{
					PrototypeToCombinedMeshPolygonGroupMap.Add( PrototypeMaterialSlotIndex, *ExistingCombinedIndex );
				}
				else
				{
					OutMaterialAssignments.Slots.Add( LocalSlot );
					PrototypeToCombinedMeshPolygonGroupMap.Add( PrototypeMaterialSlotIndex, OutMaterialAssignments.Slots.Num() - 1 );
				}
			}
		}
		else
		{
			const int32 NumExistingMaterialSlots = OutMaterialAssignments.Slots.Num();
			OutMaterialAssignments.Slots.Append( PrototypeMaterialAssignment.Slots );

			for ( int32 PrototypeMaterialSlotIndex = 0; PrototypeMaterialSlotIndex < PrototypeMaterialAssignment.Slots.Num(); ++PrototypeMaterialSlotIndex )
			{
				PrototypeToCombinedMeshPolygonGroupMap.Add( PrototypeMaterialSlotIndex, NumExistingMaterialSlots + PrototypeMaterialSlotIndex );
			}
		}
	}

	// Make sure we have the polygon groups we expect. Appending the mesh descriptions will not create new polygon groups if we're using a
	// PolygonGroupsDelegate, which we will
	const int32 NumExistingPolygonGroups = OutMeshDescription.PolygonGroups().Num();
	for ( int32 NumMissingPolygonGroups = OutMaterialAssignments.Slots.Num() - NumExistingPolygonGroups; NumMissingPolygonGroups > 0; --NumMissingPolygonGroups )
	{
		OutMeshDescription.CreatePolygonGroup();
	}

	// Double-check our target mesh description has the attributes we need
	FStaticMeshAttributes StaticMeshAttributes( OutMeshDescription );
	StaticMeshAttributes.Register();

	// Append mesh descriptions
	FUsdStageInfo StageInfo{ PointInstancer.GetPrim().GetStage() };
	for ( uint32 PrototypeIndex = 0; PrototypeIndex < NumPrototypes; ++PrototypeIndex )
	{
		const FMeshDescription& PrototypeMeshDescription = PrototypeMeshDescriptions[ PrototypeIndex ];
		UsdUtils::FUsdPrimMaterialAssignmentInfo& PrototypeMaterialAssignment = PrototypeMaterialAssignments[ PrototypeIndex ];

		// We may generate some empty meshes in case a prototype is invisible, for example
		if ( PrototypeMeshDescription.IsEmpty() )
		{
			continue;
		}

		TArray<FTransform> InstanceTransforms;
		bool bSuccess = UsdUtils::GetPointInstancerTransforms( StageInfo, PointInstancer, PrototypeIndex, Options.TimeCode, InstanceTransforms );
		if ( !bSuccess )
		{
			UE_LOG( LogUsd, Error, TEXT( "Failed to retrieve point instancer transforms for prototype index '%u' of point instancer '%s'" ),
				PrototypeIndex,
				*UsdToUnreal::ConvertPath( PointInstancer.GetPrim().GetPrimPath() )
			);

			continue;
		}

		const int32 NumInstances = InstanceTransforms.Num();

		OutMeshDescription.ReserveNewVertices( PrototypeMeshDescription.Vertices().Num() * NumInstances );
		OutMeshDescription.ReserveNewVertexInstances( PrototypeMeshDescription.VertexInstances().Num() * NumInstances );
		OutMeshDescription.ReserveNewEdges( PrototypeMeshDescription.Edges().Num() * NumInstances );
		OutMeshDescription.ReserveNewTriangles( PrototypeMeshDescription.Triangles().Num() * NumInstances );

		FStaticMeshOperations::FAppendSettings Settings;
		Settings.PolygonGroupsDelegate = FAppendPolygonGroupsDelegate::CreateLambda(
			[&PrototypePolygonGroupRemapping, PrototypeIndex]( const FMeshDescription& SourceMesh, FMeshDescription& TargetMesh, PolygonGroupMap& RemapPolygonGroups )
			{
				RemapPolygonGroups = PrototypePolygonGroupRemapping[ PrototypeIndex ];
			}
		);

		// TODO: Maybe we should make a new overload of AppendMeshDescriptions that can do this more efficiently, since all we need is to change the
		// transform repeatedly?
		for ( const FTransform& Transform : InstanceTransforms )
		{
			Settings.MeshTransform = Transform * Options.AdditionalTransform;
			FStaticMeshOperations::AppendMeshDescription( PrototypeMeshDescription, OutMeshDescription, Settings );
		}
	}

	return true;
}

bool UsdToUnreal::ConvertGeomMeshHierarchy(
	const pxr::UsdPrim& Prim,
	FMeshDescription& OutMeshDescription,
	UsdUtils::FUsdPrimMaterialAssignmentInfo& OutMaterialAssignments,
	const FUsdMeshConversionOptions& Options,
	bool bSkipRootPrimTransformAndVisibility
)
{
	TRACE_CPUPROFILER_EVENT_SCOPE( UsdToUnreal::ConvertGeomMeshHierarchy );

	if ( !Prim )
	{
		return false;
	}

	FStaticMeshAttributes StaticMeshAttributes( OutMeshDescription );
	StaticMeshAttributes.Register();

	// Pass a copy down so that we can repeatedly overwrite the AdditionalTransform and still
	// provide the options object to ConvertGeomMesh and ConvertPointInstancerToMesh
	FUsdMeshConversionOptions OptionsCopy = Options;

	return UsdGeomMeshImpl::RecursivelyCollapseChildMeshes(
		Prim,
		OutMeshDescription,
		OutMaterialAssignments,
		OptionsCopy,
		bSkipRootPrimTransformAndVisibility
	);
}

// Deprecated
bool UsdToUnreal::ConvertGeomMeshHierarchy(
	const pxr::UsdPrim& Prim,
	const pxr::UsdTimeCode& TimeCode,
	const EUsdPurpose PurposesToLoad,
	const pxr::TfToken& RenderContext,
	const TMap< FString, TMap<FString, int32> >& MaterialToPrimvarToUVIndex,
	FMeshDescription& OutMeshDescription,
	UsdUtils::FUsdPrimMaterialAssignmentInfo& OutMaterialAssignments,
	bool bSkipRootPrimTransformAndVisibility,
	bool bMergeIdenticalMaterialSlots
)
{
	FUsdMeshConversionOptions Options;
	Options.TimeCode = TimeCode;
	Options.PurposesToLoad = PurposesToLoad;
	Options.RenderContext = RenderContext;
	Options.MaterialToPrimvarToUVIndex = &MaterialToPrimvarToUVIndex;
	Options.bMergeIdenticalMaterialSlots = bMergeIdenticalMaterialSlots;

	return ConvertGeomMeshHierarchy(
		Prim,
		OutMeshDescription,
		OutMaterialAssignments,
		Options,
		bSkipRootPrimTransformAndVisibility
	);
}

UMaterialInstanceDynamic* UsdUtils::CreateDisplayColorMaterialInstanceDynamic( const UsdUtils::FDisplayColorMaterial& DisplayColorDescription )
{
	FString ParentPath;
	if ( DisplayColorDescription.bHasOpacity )
	{
		if ( DisplayColorDescription.bIsDoubleSided )
		{
			ParentPath = TEXT( "Material'/USDImporter/Materials/DisplayColorAndOpacityDoubleSided.DisplayColorAndOpacityDoubleSided'" );
		}
		else
		{
			ParentPath = TEXT( "Material'/USDImporter/Materials/DisplayColorAndOpacity.DisplayColorAndOpacity'" );
		}
	}
	else
	{
		if ( DisplayColorDescription.bIsDoubleSided )
		{
			ParentPath = TEXT( "Material'/USDImporter/Materials/DisplayColorDoubleSided.DisplayColorDoubleSided'" );
		}
		else
		{
			ParentPath = TEXT( "Material'/USDImporter/Materials/DisplayColor.DisplayColor'" );
		}
	}

	if ( UMaterialInterface* ParentMaterial = Cast< UMaterialInterface >( FSoftObjectPath( ParentPath ).TryLoad() ) )
	{
		FName AssetName = MakeUniqueObjectName(
			GetTransientPackage(),
			UMaterialInstanceConstant::StaticClass(),
			*FString::Printf( TEXT( "DisplayColor_%s_%s" ),
				DisplayColorDescription.bHasOpacity ? TEXT( "Opacity" ) : TEXT( "NoOpacity" ),
				DisplayColorDescription.bIsDoubleSided ? TEXT( "DoubleSided" ) : TEXT( "SingleSided" )
			)
		);

		if ( UMaterialInstanceDynamic* NewMaterial = UMaterialInstanceDynamic::Create( ParentMaterial, GetTransientPackage(), AssetName ) )
		{
			return NewMaterial;
		}
	}

	return nullptr;
}

UMaterialInstanceConstant* UsdUtils::CreateDisplayColorMaterialInstanceConstant( const FDisplayColorMaterial& DisplayColorDescription )
{
#if WITH_EDITOR
	FString ParentPath;
	if ( DisplayColorDescription.bHasOpacity )
	{
		if ( DisplayColorDescription.bIsDoubleSided )
		{
			ParentPath = TEXT( "Material'/USDImporter/Materials/DisplayColorAndOpacityDoubleSided.DisplayColorAndOpacityDoubleSided'" );
		}
		else
		{
			ParentPath = TEXT( "Material'/USDImporter/Materials/DisplayColorAndOpacity.DisplayColorAndOpacity'" );
		}
	}
	else
	{
		if ( DisplayColorDescription.bIsDoubleSided )
		{
			ParentPath = TEXT( "Material'/USDImporter/Materials/DisplayColorDoubleSided.DisplayColorDoubleSided'" );
		}
		else
		{
			ParentPath = TEXT( "Material'/USDImporter/Materials/DisplayColor.DisplayColor'" );
		}
	}

	if ( UMaterialInterface* ParentMaterial = Cast< UMaterialInterface >( FSoftObjectPath( ParentPath ).TryLoad() ) )
	{
		FName AssetName = MakeUniqueObjectName(
			GetTransientPackage(),
			UMaterialInstanceConstant::StaticClass(),
			*FString::Printf( TEXT( "DisplayColor_%s_%s" ),
				DisplayColorDescription.bHasOpacity ? TEXT( "Opacity" ) : TEXT( "NoOpacity" ),
				DisplayColorDescription.bIsDoubleSided ? TEXT( "DoubleSided" ) : TEXT( "SingleSided" )
			)
		);

		if ( UMaterialInstanceConstant* MaterialInstance = NewObject< UMaterialInstanceConstant >( GetTransientPackage(), AssetName, RF_NoFlags ) )
		{
			UMaterialEditingLibrary::SetMaterialInstanceParent( MaterialInstance, ParentMaterial );
			return MaterialInstance;
		}
	}
#endif // WITH_EDITOR
	return nullptr;
}

UsdUtils::FUsdPrimMaterialAssignmentInfo UsdUtils::GetPrimMaterialAssignments(
	const pxr::UsdPrim& UsdPrim,
	const pxr::UsdTimeCode TimeCode,
	bool bProvideMaterialIndices,
	const pxr::TfToken& RenderContext,
	const pxr::TfToken& MaterialPurpose
)
{
	if ( !UsdPrim )
	{
		return {};
	}

	auto FetchFirstUEMaterialFromAttribute = []( const pxr::UsdPrim& UsdPrim, const pxr::UsdTimeCode TimeCode ) -> TOptional<FString>
	{
		FString ValidPackagePath;
		if ( pxr::UsdAttribute MaterialAttribute = UsdPrim.GetAttribute( UnrealIdentifiers::MaterialAssignment ) )
		{
			std::string UEMaterial;
			if ( MaterialAttribute.Get( &UEMaterial, TimeCode ) && UEMaterial.size() > 0)
			{
				ValidPackagePath = UsdToUnreal::ConvertString( UEMaterial );
			}
		}

		if ( !ValidPackagePath.IsEmpty() )
		{
			// We can't TryLoad() this right now as we may be in an Async thread, so settle for checking with the asset registry module
			FSoftObjectPath SoftObjectPath{ ValidPackagePath };
			if ( SoftObjectPath.IsValid() )
			{
				FAssetRegistryModule& AssetRegistryModule = FModuleManager::LoadModuleChecked<FAssetRegistryModule>( "AssetRegistry" );
				FAssetData AssetData = AssetRegistryModule.Get().GetAssetByObjectPath( SoftObjectPath );
				if ( AssetData.IsValid() && AssetData.GetClass()->IsChildOf( UMaterialInterface::StaticClass() ) )
				{
					return ValidPackagePath;
				}
			}

			UE_LOG( LogUsd, Warning, TEXT( "Could not find a valid material at path '%s', targetted by prim '%s's unrealMaterial attribute. Material assignment will fallback to USD materials and display color data." ),
				*ValidPackagePath, *UsdToUnreal::ConvertPath( UsdPrim.GetPath() ) );
		}

		return {};
	};

	auto FetchMaterialByComputingBoundMaterial = [ &RenderContext, &MaterialPurpose ]( const pxr::UsdPrim& UsdPrim ) -> TOptional<FString>
	{
		pxr::UsdShadeMaterialBindingAPI BindingAPI( UsdPrim );
		pxr::UsdShadeMaterial ShadeMaterial = BindingAPI.ComputeBoundMaterial( MaterialPurpose );
		if ( !ShadeMaterial )
		{
			return {};
		}

		// Ignore this material if UsdToUnreal::ConvertMaterial would as well
		pxr::UsdShadeShader SurfaceShader = ShadeMaterial.ComputeSurfaceSource( RenderContext );
		if ( !SurfaceShader )
		{
			return {};
		}

		pxr::UsdPrim ShadeMaterialPrim = ShadeMaterial.GetPrim();
		if ( ShadeMaterialPrim )
		{
			pxr::SdfPath Path = ShadeMaterialPrim.GetPath();
			std::string ShadingEngineName = ( ShadeMaterialPrim ? ShadeMaterialPrim.GetPrim() : UsdPrim.GetPrim() ).GetPrimPath().GetString();
			if(ShadingEngineName.size() > 0 )
			{
				return UsdToUnreal::ConvertString( ShadingEngineName );
			}
		}

		return {};
	};

	auto FetchMaterialByMaterialRelationship = [ &RenderContext ]( const pxr::UsdPrim& UsdPrim ) -> TOptional<FString>
	{
		if ( pxr::UsdRelationship Relationship = UsdPrim.GetRelationship( pxr::UsdShadeTokens->materialBinding ) )
		{
			pxr::SdfPathVector Targets;
			Relationship.GetTargets( &Targets );

			if ( Targets.size() > 0 )
			{
				const pxr::SdfPath& TargetMaterialPrimPath = Targets[0];
				pxr::UsdPrim MaterialPrim = UsdPrim.GetStage()->GetPrimAtPath( TargetMaterialPrimPath );
				pxr::UsdShadeMaterial UsdShadeMaterial{ MaterialPrim };
				if ( !UsdShadeMaterial )
				{
					FUsdLogManager::LogMessage(
						EMessageSeverity::Warning,
						FText::Format( LOCTEXT( "IgnoringMaterialInvalid", "Ignoring material '{0}' bound to prim '{1}' as it does not possess the UsdShadeMaterial schema" ),
							FText::FromString( UsdToUnreal::ConvertPath( TargetMaterialPrimPath ) ),
							FText::FromString( UsdToUnreal::ConvertPath( UsdPrim.GetPath() ) )
						)
					);
					return {};
				}

				// Ignore this material if UsdToUnreal::ConvertMaterial would as well
				pxr::UsdShadeShader SurfaceShader = UsdShadeMaterial.ComputeSurfaceSource( RenderContext );
				if ( !SurfaceShader )
				{
					FUsdLogManager::LogMessage(
						EMessageSeverity::Warning,
						FText::Format( LOCTEXT( "IgnoringMaterialSurface", "Ignoring material '{0}' bound to prim '{1}' as it contains no valid surface shader source for render context '{2}'" ),
							FText::FromString( UsdToUnreal::ConvertPath( TargetMaterialPrimPath ) ),
							FText::FromString( UsdToUnreal::ConvertPath( UsdPrim.GetPath() ) ),
							FText::FromString( RenderContext == pxr::UsdShadeTokens->universalRenderContext ? TEXT( "universal" ) : UsdToUnreal::ConvertToken( RenderContext ) )
						)
					);
					return {};
				}

				FString MaterialPrimPath = UsdToUnreal::ConvertPath( TargetMaterialPrimPath );
				if ( Targets.size() > 1 )
				{
					FUsdLogManager::LogMessage(
						EMessageSeverity::Warning,
						FText::Format( LOCTEXT( "MoreThanOneMaterialBinding", "Found more than on material:binding targets on prim '{0}'. The first material ('{1}') will be used, and the rest ignored." ),
							FText::FromString( UsdToUnreal::ConvertPath( UsdPrim.GetPath() ) ),
							FText::FromString( MaterialPrimPath )
						)
					);
				}

				return MaterialPrimPath;
			}
		}

		return {};
	};

	FUsdPrimMaterialAssignmentInfo Result;

	uint64 NumFaces = 0;
	{
		pxr::UsdGeomMesh Mesh = pxr::UsdGeomMesh( UsdPrim );
		pxr::UsdAttribute FaceCounts = Mesh.GetFaceVertexCountsAttr();
		if ( !Mesh || !FaceCounts )
		{
			return Result;
		}

		pxr::VtArray<int> FaceVertexCounts;
		FaceCounts.Get( &FaceVertexCounts, TimeCode );
		NumFaces = FaceVertexCounts.size();
		if ( NumFaces < 1 )
		{
			return Result;
		}

		if ( bProvideMaterialIndices )
		{
			Result.MaterialIndices.SetNumZeroed( NumFaces );
		}
	}

	// Priority 1: Material is an unreal asset
	if ( RenderContext == UnrealIdentifiers::Unreal )
	{
		// Priority 1.1: unreal rendercontext material prim
		pxr::UsdShadeMaterialBindingAPI BindingAPI( UsdPrim );
		if ( BindingAPI )
		{
<<<<<<< HEAD
			if ( pxr::UsdShadeMaterial ShadeMaterial = BindingAPI.ComputeBoundMaterial() )
=======
			if ( pxr::UsdShadeMaterial ShadeMaterial = BindingAPI.ComputeBoundMaterial( MaterialPurpose ) )
>>>>>>> d731a049
			{
				if ( TOptional<FString> UnrealMaterial = UsdUtils::GetUnrealSurfaceOutput( ShadeMaterial.GetPrim() ) )
				{
					FUsdPrimMaterialSlot& Slot = Result.Slots.Emplace_GetRef();
					Slot.MaterialSource = UnrealMaterial.GetValue();
					Slot.AssignmentType = UsdUtils::EPrimAssignmentType::UnrealMaterial;

					return Result;
				}
			}
		}

		// Priority 1.2: unrealMaterial attribute directly on the prim
		if ( TOptional<FString> UnrealMaterial = FetchFirstUEMaterialFromAttribute( UsdPrim, TimeCode ) )
		{
			FUsdPrimMaterialSlot& Slot = Result.Slots.Emplace_GetRef();
			Slot.MaterialSource = UnrealMaterial.GetValue();
			Slot.AssignmentType = UsdUtils::EPrimAssignmentType::UnrealMaterial;

			return Result;
		}
	}

	// Priority 2: material binding directly on the prim
	if ( TOptional<FString> BoundMaterial = FetchMaterialByComputingBoundMaterial( UsdPrim ) )
	{
		FUsdPrimMaterialSlot& Slot = Result.Slots.Emplace_GetRef();
		Slot.MaterialSource = BoundMaterial.GetValue();
		Slot.AssignmentType = UsdUtils::EPrimAssignmentType::MaterialPrim;

		return Result;
	}

	// Priority 3: material:binding relationship directly on the prim (not sure why this is a separate step, but it came from IUsdPrim::GetGeometryMaterials. I bumped it in priority as the GeomSubsets do the same)
	if ( TOptional<FString> TargetMaterial = FetchMaterialByMaterialRelationship( UsdPrim ) )
	{
		FUsdPrimMaterialSlot& Slot = Result.Slots.Emplace_GetRef();
		Slot.MaterialSource = TargetMaterial.GetValue();
		Slot.AssignmentType = UsdUtils::EPrimAssignmentType::MaterialPrim;

		return Result;
	}

	TOptional<FDisplayColorMaterial> DisplayColor = ExtractDisplayColorMaterial( pxr::UsdGeomMesh( UsdPrim ), TimeCode );

	// Priority 4: GeomSubset partitions
	std::vector<pxr::UsdGeomSubset> GeomSubsets = pxr::UsdShadeMaterialBindingAPI( UsdPrim ).GetMaterialBindSubsets();
	if ( GeomSubsets.size() > 0 )
	{
		// We need to do this even if we won't provide indices because we may create an additional slot for unassigned polygons
		pxr::VtIntArray UnassignedIndices;
		std::string ReasonWhyNotPartition;
		bool ValidPartition = pxr::UsdGeomSubset::ValidateSubsets( GeomSubsets, NumFaces, pxr::UsdGeomTokens->partition, &ReasonWhyNotPartition );
		if ( !ValidPartition )
		{
			UE_LOG( LogUsd, Warning, TEXT( "Found an invalid GeomSubsets partition in prim '%s': %s" ),
				*UsdToUnreal::ConvertPath( UsdPrim.GetPath() ), *UsdToUnreal::ConvertString( ReasonWhyNotPartition ));
			UnassignedIndices = pxr::UsdGeomSubset::GetUnassignedIndices( GeomSubsets, NumFaces );
		}

		for ( uint32 GeomSubsetIndex = 0; GeomSubsetIndex < GeomSubsets.size(); ++GeomSubsetIndex )
		{
			const pxr::UsdGeomSubset& GeomSubset = GeomSubsets[ GeomSubsetIndex ];
			bool bHasAssignment = false;

			// Priority 4.1: Material is an unreal asset
			if ( RenderContext == UnrealIdentifiers::Unreal )
			{
				// Priority 4.1.1: Partition has an unreal rendercontext material prim binding
				if ( !bHasAssignment )
				{
					pxr::UsdShadeMaterialBindingAPI BindingAPI( GeomSubset.GetPrim() );
					if ( BindingAPI )
					{
<<<<<<< HEAD
						if ( pxr::UsdShadeMaterial ShadeMaterial = BindingAPI.ComputeBoundMaterial() )
=======
						if ( pxr::UsdShadeMaterial ShadeMaterial = BindingAPI.ComputeBoundMaterial( MaterialPurpose ) )
>>>>>>> d731a049
						{
							if ( TOptional<FString> UnrealMaterial = UsdUtils::GetUnrealSurfaceOutput( ShadeMaterial.GetPrim() ) )
							{
								FUsdPrimMaterialSlot& Slot = Result.Slots.Emplace_GetRef();
								Slot.MaterialSource = UnrealMaterial.GetValue();
								Slot.AssignmentType = UsdUtils::EPrimAssignmentType::UnrealMaterial;
								bHasAssignment = true;
							}
						}
					}
				}

				// Priority 4.1.2: Partitition has an unrealMaterial attribute directly on it
				if ( !bHasAssignment )
				{
					if ( TOptional<FString> UnrealMaterial = FetchFirstUEMaterialFromAttribute( GeomSubset.GetPrim(), TimeCode ) )
					{
						FUsdPrimMaterialSlot& Slot = Result.Slots.Emplace_GetRef();
						Slot.MaterialSource = UnrealMaterial.GetValue();
						Slot.AssignmentType = UsdUtils::EPrimAssignmentType::UnrealMaterial;
						bHasAssignment = true;
					}
				}
			}

			// Priority 4.2: computing bound material
			if ( !bHasAssignment )
			{
				if ( TOptional<FString> BoundMaterial = FetchMaterialByComputingBoundMaterial( GeomSubset.GetPrim() ) )
				{
					FUsdPrimMaterialSlot& Slot = Result.Slots.Emplace_GetRef();
					Slot.MaterialSource = BoundMaterial.GetValue();
					Slot.AssignmentType = UsdUtils::EPrimAssignmentType::MaterialPrim;
					bHasAssignment = true;
				}
			}

			// Priority 4.3: material:binding relationship
			if ( !bHasAssignment )
			{
				if ( TOptional<FString> TargetMaterial = FetchMaterialByMaterialRelationship( GeomSubset.GetPrim() ) )
				{
					FUsdPrimMaterialSlot& Slot = Result.Slots.Emplace_GetRef();
					Slot.MaterialSource = TargetMaterial.GetValue();
					Slot.AssignmentType = UsdUtils::EPrimAssignmentType::MaterialPrim;
					bHasAssignment = true;
				}
			}

			// Priority 4.4: Create a section anyway so it becomes its own slot. Assign displayColor if we have one
			if ( !bHasAssignment )
			{
				FUsdPrimMaterialSlot& Slot = Result.Slots.Emplace_GetRef();
				if ( DisplayColor )
				{
					Slot.MaterialSource = DisplayColor.GetValue().ToString();
					Slot.AssignmentType = UsdUtils::EPrimAssignmentType::DisplayColor;
				}
				bHasAssignment = true;
			}

			pxr::VtIntArray PolygonIndicesInSubset;
			GeomSubset.GetIndicesAttr().Get( &PolygonIndicesInSubset, TimeCode );

			if ( bProvideMaterialIndices )
			{
				int32 LastAssignmentIndex = Result.Slots.Num() - 1;
				for ( int PolygonIndex : PolygonIndicesInSubset )
				{
					Result.MaterialIndices[ PolygonIndex ] = LastAssignmentIndex;
				}
			}
		}

		// Extra slot for unassigned polygons
		if ( UnassignedIndices.size() > 0 )
		{
			FUsdPrimMaterialSlot& Slot = Result.Slots.Emplace_GetRef();
			if ( DisplayColor )
			{
				Slot.MaterialSource = DisplayColor.GetValue().ToString();
				Slot.AssignmentType = UsdUtils::EPrimAssignmentType::DisplayColor;
			}

			if ( bProvideMaterialIndices )
			{
				int32 LastAssignmentIndex = Result.Slots.Num() - 1;
				for ( int PolygonIndex : UnassignedIndices )
				{
					Result.MaterialIndices[ PolygonIndex ] = LastAssignmentIndex;
				}
			}
		}

		return Result;
	}

	// Priority 5: vertex color material using displayColor/displayOpacity information for the entire mesh
	if ( GeomSubsets.size() == 0 && DisplayColor )
	{
		FUsdPrimMaterialSlot& Slot = Result.Slots.Emplace_GetRef();
		Slot.MaterialSource = DisplayColor.GetValue().ToString();
		Slot.AssignmentType = UsdUtils::EPrimAssignmentType::DisplayColor;

		return Result;
	}

	// Priority 6: Make sure there is always at least one slot, even if empty
	if ( Result.Slots.Num() < 1 )
	{
		Result.Slots.Emplace();
	}
	return Result;
}

TArray<FString> UsdUtils::GetMaterialUsers( const UE::FUsdPrim& MaterialPrim, FName MaterialPurpose )
{
	TArray<FString> Result;

	FScopedUsdAllocs Allocs;

	pxr::UsdPrim UsdMaterialPrim{ MaterialPrim };
	if ( !UsdMaterialPrim || !UsdMaterialPrim.IsA<pxr::UsdShadeMaterial>() )
	{
		return Result;
	}

	pxr::TfToken MaterialPurposeToken = pxr::UsdShadeTokens->allPurpose;
	if ( !MaterialPurpose.IsNone() )
	{
		MaterialPurposeToken = UnrealToUsd::ConvertToken( *MaterialPurpose.ToString() ).Get();
	}

	pxr::UsdStageRefPtr UsdStage = UsdMaterialPrim.GetStage();

	pxr::UsdPrimRange PrimRange = pxr::UsdPrimRange::Stage( UsdStage, pxr::UsdTraverseInstanceProxies() );
	for ( pxr::UsdPrimRange::iterator PrimRangeIt = PrimRange.begin(); PrimRangeIt != PrimRange.end(); ++PrimRangeIt )
	{
		pxr::UsdPrim Prim = *PrimRangeIt;

		if ( !Prim.HasAPI<pxr::UsdShadeMaterialBindingAPI>() )
		{
			continue;
		}

		pxr::UsdShadeMaterialBindingAPI BindingAPI( Prim );
		pxr::UsdShadeMaterial ShadeMaterial = BindingAPI.ComputeBoundMaterial( MaterialPurposeToken );
		if ( !ShadeMaterial )
		{
			continue;
		}

		pxr::UsdPrim ShadeMaterialPrim = ShadeMaterial.GetPrim();
		if ( ShadeMaterialPrim == UsdMaterialPrim )
		{
			Result.Add( UsdToUnreal::ConvertPath( Prim.GetPrimPath() ) );
		}
	}

	return Result;
}

bool UnrealToUsd::ConvertStaticMesh( const UStaticMesh* StaticMesh, pxr::UsdPrim& UsdPrim, const pxr::UsdTimeCode TimeCode, UE::FUsdStage* StageForMaterialAssignments, int32 LowestMeshLOD, int32 HighestMeshLOD )
{
	FScopedUsdAllocs UsdAllocs;

	pxr::UsdStageRefPtr Stage = UsdPrim.GetStage();
	if ( !Stage )
	{
		return false;
	}

	const FUsdStageInfo StageInfo( Stage );

	int32 NumLODs = StaticMesh->GetNumLODs();
	if ( NumLODs < 1 )
	{
		return false;
	}

	// Make sure they're both >= 0 (the options dialog slider is clamped, but this may be called directly)
	LowestMeshLOD = FMath::Clamp( LowestMeshLOD, 0, NumLODs -1 );
	HighestMeshLOD = FMath::Clamp( HighestMeshLOD, 0, NumLODs - 1 );

	// Make sure Lowest <= Highest
	int32 Temp = FMath::Min( LowestMeshLOD, HighestMeshLOD );
	HighestMeshLOD = FMath::Max( LowestMeshLOD, HighestMeshLOD );
	LowestMeshLOD = Temp;

	// Make sure it's at least 1 LOD level
	NumLODs = FMath::Max( HighestMeshLOD - LowestMeshLOD + 1, 1 );

	// If exporting a Nanite mesh, just use the lowest LOD and write the unrealNanite override attribute,
	// this way we can guarantee it will have Nanite when it's imported back.
#if WITH_EDITOR
	if ( StaticMesh->NaniteSettings.bEnabled )
	{
		if ( NumLODs > 1 )
		{
			UE_LOG( LogUsd, Log, TEXT( "Not exporting multiple LODs for mesh '%s' onto prim '%s' since the mesh has Nanite enabled: LOD '%d' will be used and the '%s' attribute will be written out instead" ),
				*StaticMesh->GetName(),
				*UsdToUnreal::ConvertPath( UsdPrim.GetPrimPath() ),
				LowestMeshLOD,
				*UsdToUnreal::ConvertToken( UnrealIdentifiers::UnrealNaniteOverride )
			);
		}

		HighestMeshLOD = LowestMeshLOD;
		NumLODs = 1;

		if ( pxr::UsdAttribute Attr = UsdPrim.CreateAttribute( UnrealIdentifiers::UnrealNaniteOverride, pxr::SdfValueTypeNames->Token ) )
		{
			Attr.Set( UnrealIdentifiers::UnrealNaniteOverrideEnable );
<<<<<<< HEAD
=======
			UsdUtils::NotifyIfOverriddenOpinion( UE::FUsdAttribute{ Attr } );
>>>>>>> d731a049
		}
	}
#endif // WITH_EDITOR

	pxr::UsdVariantSets VariantSets = UsdPrim.GetVariantSets();
	if ( NumLODs > 1 && VariantSets.HasVariantSet( UnrealIdentifiers::LOD ) )
	{
		UE_LOG( LogUsd, Error, TEXT("Failed to export higher LODs for mesh '%s', as the target prim already has a variant set named '%s'!"), *StaticMesh->GetName(), *UsdToUnreal::ConvertToken( UnrealIdentifiers::LOD ) );
		NumLODs = 1;
	}

	bool bExportMultipleLODs = NumLODs > 1;

	pxr::SdfPath ParentPrimPath = UsdPrim.GetPath();
	std::string LowestLODAdded = "";

	// Collect all material assignments, referenced by the sections' material indices
	bool bHasMaterialAssignments = false;
	pxr::VtArray< std::string > MaterialAssignments;
	for(const FStaticMaterial& StaticMaterial : StaticMesh->GetStaticMaterials())
	{
		FString AssignedMaterialPathName;
		if ( UMaterialInterface* Material = StaticMaterial.MaterialInterface )
		{
			if ( Material->GetOutermost() != GetTransientPackage() )
			{
				AssignedMaterialPathName = Material->GetPathName();
				bHasMaterialAssignments = true;
			}
		}

		MaterialAssignments.push_back( UnrealToUsd::ConvertString( *AssignedMaterialPathName ).Get() );
	}
	if ( !bHasMaterialAssignments )
	{
		// Prevent creation of the unrealMaterials attribute in case we don't have any assignments at all
		MaterialAssignments.clear();
	}

	for ( int32 LODIndex = LowestMeshLOD; LODIndex <= HighestMeshLOD; ++LODIndex )
	{
		const FStaticMeshLODResources& RenderMesh = StaticMesh->GetLODForExport( LODIndex );

		// Verify the integrity of the static mesh.
		if ( RenderMesh.VertexBuffers.StaticMeshVertexBuffer.GetNumVertices() == 0 )
		{
			continue;
		}

		if ( RenderMesh.Sections.Num() == 0 )
		{
			continue;
		}

		// LOD0, LOD1, etc
		std::string VariantName = UnrealIdentifiers::LOD.GetString() + UnrealToUsd::ConvertString( *LexToString( LODIndex ) ).Get();
		if ( LowestLODAdded.size() == 0 )
		{
			LowestLODAdded = VariantName;
		}

		pxr::SdfPath LODPrimPath = ParentPrimPath.AppendPath(pxr::SdfPath(VariantName));

		// Enable the variant edit context, if we are creating variant LODs
		TOptional< pxr::UsdEditContext > EditContext;
		if ( bExportMultipleLODs )
		{
			pxr::UsdVariantSet VariantSet = VariantSets.GetVariantSet( UnrealIdentifiers::LOD );

			if ( !VariantSet.AddVariant( VariantName ) )
			{
				continue;
			}

			VariantSet.SetVariantSelection( VariantName );
			EditContext.Emplace( VariantSet.GetVariantEditContext() );
		}

		// Author material bindings on the dedicated stage if we have one
		pxr::UsdStageRefPtr MaterialStage;
		if ( StageForMaterialAssignments )
		{
			MaterialStage = static_cast< pxr::UsdStageRefPtr >( *StageForMaterialAssignments );
		}
		else
		{
			MaterialStage = Stage;
		}

		pxr::UsdGeomMesh TargetMesh;
		pxr::UsdPrim MaterialPrim = UsdPrim;
		if ( bExportMultipleLODs )
		{
			// Add the mesh data to a child prim with the Mesh schema
			pxr::UsdPrim UsdLODPrim = Stage->DefinePrim( LODPrimPath, UnrealToUsd::ConvertToken( TEXT("Mesh") ).Get() );
			TargetMesh = pxr::UsdGeomMesh{ UsdLODPrim };

			MaterialPrim = MaterialStage->OverridePrim( LODPrimPath );
		}
		else
		{
			// Make sure the parent prim has the Mesh schema and add the mesh data directly to it
			UsdPrim = Stage->DefinePrim( UsdPrim.GetPath(), UnrealToUsd::ConvertToken( TEXT("Mesh") ).Get() );
			TargetMesh = pxr::UsdGeomMesh{ UsdPrim };

			MaterialPrim = MaterialStage->OverridePrim( UsdPrim.GetPath() );
		}

		UsdGeomMeshImpl::ConvertStaticMeshLOD( LODIndex, RenderMesh, TargetMesh, MaterialAssignments, TimeCode, MaterialPrim );
	}

	// Reset variant set to start with the lowest lod selected
	if ( bExportMultipleLODs )
	{
		VariantSets.GetVariantSet(UnrealIdentifiers::LOD).SetVariantSelection(LowestLODAdded);
	}

	return true;
}

bool UnrealToUsd::ConvertMeshDescriptions( const TArray<FMeshDescription>& LODIndexToMeshDescription, pxr::UsdPrim& UsdPrim, const FMatrix& AdditionalTransform, const pxr::UsdTimeCode TimeCode )
{
	FScopedUsdAllocs UsdAllocs;

	pxr::UsdStageRefPtr Stage = UsdPrim.GetStage();
	if ( !Stage )
	{
		return false;
	}

	const FUsdStageInfo StageInfo( Stage );

	int32 NumLODs = LODIndexToMeshDescription.Num();
	if ( NumLODs < 1 )
	{
		return false;
	}

	pxr::UsdVariantSets VariantSets = UsdPrim.GetVariantSets();
	if ( NumLODs > 1 && VariantSets.HasVariantSet( UnrealIdentifiers::LOD ) )
	{
		UE_LOG( LogUsd, Error, TEXT( "Failed to convert higher mesh description LODs for prim '%s', as the target prim already has a variant set named '%s'!" ),
			*UsdToUnreal::ConvertPath( UsdPrim.GetPath() ),
			*UsdToUnreal::ConvertToken( UnrealIdentifiers::LOD )
		);
		NumLODs = 1;
	}

	bool bExportMultipleLODs = NumLODs > 1;

	pxr::SdfPath ParentPrimPath = UsdPrim.GetPath();
	std::string LowestLODAdded = "";

	for ( int32 LODIndex = 0; LODIndex < NumLODs; ++LODIndex )
	{
		const FMeshDescription& MeshDescription = LODIndexToMeshDescription[ LODIndex ];

		// LOD0, LOD1, etc
		std::string VariantName = UnrealIdentifiers::LOD.GetString() + UnrealToUsd::ConvertString( *LexToString( LODIndex ) ).Get();
		if ( LowestLODAdded.size() == 0 )
		{
			LowestLODAdded = VariantName;
		}

		pxr::SdfPath LODPrimPath = ParentPrimPath.AppendPath( pxr::SdfPath( VariantName ) );

		// Enable the variant edit context, if we are creating variant LODs
		TOptional< pxr::UsdEditContext > EditContext;
		if ( bExportMultipleLODs )
		{
			pxr::UsdVariantSet VariantSet = VariantSets.GetVariantSet( UnrealIdentifiers::LOD );
			if ( !VariantSet.AddVariant( VariantName ) )
			{
				continue;
			}

			VariantSet.SetVariantSelection( VariantName );
			EditContext.Emplace( VariantSet.GetVariantEditContext() );
		}

		pxr::UsdGeomMesh TargetMesh;
		if ( bExportMultipleLODs )
		{
			// Add the mesh data to a child prim with the Mesh schema
			pxr::UsdPrim UsdLODPrim = Stage->DefinePrim( LODPrimPath, UnrealToUsd::ConvertToken( TEXT( "Mesh" ) ).Get() );
			TargetMesh = pxr::UsdGeomMesh{ UsdLODPrim };
		}
		else
		{
			// Make sure the parent prim has the Mesh schema and add the mesh data directly to it
			UsdPrim = Stage->DefinePrim( UsdPrim.GetPath(), UnrealToUsd::ConvertToken( TEXT( "Mesh" ) ).Get() );
			TargetMesh = pxr::UsdGeomMesh{ UsdPrim };
		}

		if ( !UsdGeomMeshImpl::ConvertMeshDescription( MeshDescription, TargetMesh, AdditionalTransform, TimeCode ) )
		{
			return false;
		}
	}

	// Reset variant set to start with the lowest lod selected
	if ( bExportMultipleLODs )
	{
		VariantSets.GetVariantSet( UnrealIdentifiers::LOD ).SetVariantSelection( LowestLODAdded );
	}

	return true;
}

FString UsdUtils::FDisplayColorMaterial::ToString()
{
	return FString::Printf( TEXT("%s_%d_%d"), *UsdGeomMeshImpl::DisplayColorID, bHasOpacity, bIsDoubleSided );
}

TOptional<UsdUtils::FDisplayColorMaterial> UsdUtils::FDisplayColorMaterial::FromString( const FString& DisplayColorString )
{
	TArray<FString> Tokens;
	DisplayColorString.ParseIntoArray( Tokens, TEXT( "_" ) );

	if ( Tokens.Num() != 3 || Tokens[ 0 ] != UsdGeomMeshImpl::DisplayColorID )
	{
		return {};
	}

	UsdUtils::FDisplayColorMaterial Result;
	Result.bHasOpacity = static_cast< bool >( FCString::Atoi( *Tokens[ 1 ] ) );
	Result.bIsDoubleSided = static_cast< bool >( FCString::Atoi( *Tokens[ 2 ] ) );
	return Result;
}

TOptional<UsdUtils::FDisplayColorMaterial> UsdUtils::ExtractDisplayColorMaterial( const pxr::UsdGeomMesh& UsdMesh, const pxr::UsdTimeCode TimeCode )
{
	if ( !UsdMesh )
	{
		return {};
	}

	if ( !UsdMesh.GetDisplayOpacityAttr().IsDefined() && !UsdMesh.GetDisplayColorAttr().IsDefined() )
	{
		return {};
	}

	UsdUtils::FDisplayColorMaterial Desc;

	// Opacity
	pxr::VtArray< float > UsdOpacities = UsdUtils::GetUsdValue< pxr::VtArray< float > >( UsdMesh.GetDisplayOpacityAttr(), TimeCode );
	for ( float Opacity : UsdOpacities )
	{
		Desc.bHasOpacity = !FMath::IsNearlyEqual( Opacity, 1.f );
		if ( Desc.bHasOpacity )
		{
			break;
		}
	}

	// Double-sided
	if ( UsdMesh.GetDoubleSidedAttr().IsDefined() )
	{
		Desc.bIsDoubleSided = UsdUtils::GetUsdValue< bool >( UsdMesh.GetDoubleSidedAttr(), TimeCode );
	}

	return Desc;
}

namespace UE::UsdGeomMeshConversion::Private
{
	bool DoesPrimContainMeshLODsInternal( const pxr::UsdPrim& Prim )
	{
		FScopedUsdAllocs Allocs;

		if ( !Prim )
		{
			return false;
		}

		const std::string LODString = UnrealIdentifiers::LOD.GetString();

		pxr::UsdVariantSets VariantSets = Prim.GetVariantSets();
		if ( !VariantSets.HasVariantSet( LODString ) )
		{
			return false;
		}

		std::string Selection = VariantSets.GetVariantSet( LODString ).GetVariantSelection();
		int32 LODIndex = UsdGeomMeshImpl::GetLODIndexFromName( Selection );
		if ( LODIndex == INDEX_NONE )
		{
			return false;
		}

		return true;
	}
}

bool UsdUtils::DoesPrimContainMeshLODs( const pxr::UsdPrim& Prim )
{
	const bool bHasValidVariantSetup = UE::UsdGeomMeshConversion::Private::DoesPrimContainMeshLODsInternal( Prim );
	if ( bHasValidVariantSetup )
	{
		FScopedUsdAllocs Allocs;

		// Check if it has at least one mesh too
		pxr::UsdPrimSiblingRange PrimRange = Prim.GetChildren();
		for ( pxr::UsdPrimSiblingRange::iterator PrimRangeIt = PrimRange.begin(); PrimRangeIt != PrimRange.end(); ++PrimRangeIt )
		{
			const pxr::UsdPrim& Child = *PrimRangeIt;
			if ( pxr::UsdGeomMesh ChildMesh{ Child } )
			{
				return true;
				break;
			}
		}
	}

	return false;
}

bool UsdUtils::IsGeomMeshALOD( const pxr::UsdPrim& UsdMeshPrim )
{
	FScopedUsdAllocs Allocs;

	pxr::UsdGeomMesh UsdMesh{ UsdMeshPrim };
	if ( !UsdMesh )
	{
		return false;
	}

	return UE::UsdGeomMeshConversion::Private::DoesPrimContainMeshLODsInternal( UsdMeshPrim.GetParent() );
}

int32 UsdUtils::GetNumberOfLODVariants( const pxr::UsdPrim& Prim )
{
	FScopedUsdAllocs Allocs;

	const std::string LODString = UnrealIdentifiers::LOD.GetString();

	pxr::UsdVariantSets VariantSets = Prim.GetVariantSets();
	if ( !VariantSets.HasVariantSet( LODString ) )
	{
		return 1;
	}

	return VariantSets.GetVariantSet( LODString ).GetVariantNames().size();
}

bool UsdUtils::IterateLODMeshes( const pxr::UsdPrim& ParentPrim, TFunction<bool( const pxr::UsdGeomMesh & LODMesh, int32 LODIndex )> Func )
{
	if ( !ParentPrim )
	{
		return false;
	}

	FScopedUsdAllocs Allocs;

	const std::string LODString = UnrealIdentifiers::LOD.GetString();

	pxr::UsdVariantSets VariantSets = ParentPrim.GetVariantSets();
	if ( !VariantSets.HasVariantSet( LODString ) )
	{
		return false;
	}

	pxr::UsdVariantSet LODVariantSet = VariantSets.GetVariantSet( LODString );
	const std::string OriginalVariant = LODVariantSet.GetVariantSelection();

	pxr::UsdStageRefPtr Stage = ParentPrim.GetStage();
	pxr::UsdEditContext( Stage, Stage->GetRootLayer() );

	bool bHasValidVariant = false;
	for ( const std::string& LODVariantName : VariantSets.GetVariantSet( LODString ).GetVariantNames() )
	{
		int32 LODIndex = UsdGeomMeshImpl::GetLODIndexFromName( LODVariantName );
		if ( LODIndex == INDEX_NONE )
		{
			continue;
		}

		LODVariantSet.SetVariantSelection( LODVariantName );

		pxr::UsdGeomMesh LODMesh;
		pxr::TfToken TargetChildNameToken{ LODVariantName };

		// Search for our LOD child mesh
		pxr::UsdPrimSiblingRange PrimRange = ParentPrim.GetChildren();
		for ( pxr::UsdPrimSiblingRange::iterator PrimRangeIt = PrimRange.begin(); PrimRangeIt != PrimRange.end(); ++PrimRangeIt )
		{
			const pxr::UsdPrim& Child = *PrimRangeIt;
			if ( pxr::UsdGeomMesh ChildMesh{ Child } )
			{
				if ( Child.GetName() == TargetChildNameToken )
				{
					LODMesh = ChildMesh;
					// Don't break here so we can show warnings if the user has other prims here (that we may end up ignoring)
					// USD doesn't allow name collisions anyway, so there won't be any other prim named TargetChildNameToken
				}
				else
				{
					UE_LOG(LogUsd, Warning, TEXT("Unexpected prim '%s' inside LOD variant '%s'. For automatic parsing of LODs, each LOD variant should contain only a single Mesh prim named the same as the variant!"),
						*UsdToUnreal::ConvertPath( Child.GetPath() ),
						*UsdToUnreal::ConvertString( LODVariantName )
					);
				}
			}
		}
		if ( !LODMesh )
		{
			continue;
		}

		bHasValidVariant = true;

		bool bContinue = Func(LODMesh, LODIndex);
		if ( !bContinue )
		{
			break;
		}
	}

	LODVariantSet.SetVariantSelection( OriginalVariant );
	return bHasValidVariant;
}

void UsdUtils::ReplaceUnrealMaterialsWithBaked(
	const UE::FUsdStage& Stage,
	const UE::FSdfLayer& LayerToAuthorIn,
	const TMap<FString, FString>& BakedMaterials,
	bool bIsAssetLayer,
	bool bUsePayload,
	bool bRemoveUnrealMaterials
)
{
	FScopedUsdAllocs Allocs;

	struct FMaterialScopePrim
	{
		FMaterialScopePrim( pxr::UsdStageRefPtr ScopeStage, pxr::UsdPrim ParentPrim )
		{
			pxr::SdfPath Path = ParentPrim.GetPrimPath().AppendPath( pxr::SdfPath{ "Materials" } );
			Prim = ScopeStage->DefinePrim( Path, UnrealToUsd::ConvertToken( TEXT( "Scope" ) ).Get() );

			// Initialize our UsedPrimNames correctly, so we can guarantee we'll never have name collisions
			if ( Prim )
			{
				for ( pxr::UsdPrim Child : Prim.GetFilteredChildren( pxr::UsdTraverseInstanceProxies( pxr::UsdPrimAllPrimsPredicate ) ) )
				{
					UsedPrimNames.Add( UsdToUnreal::ConvertToken( Child.GetName() ) );
				}
			}
		}

		pxr::UsdPrim Prim;
		TSet<FString> UsedPrimNames;
		TMap<FString, pxr::UsdPrim> BakedFileNameToMatPrim;
	};
	TOptional<FMaterialScopePrim> StageMatScope;

	pxr::UsdStageRefPtr UsdStage{ Stage };

	// UsedLayers here instead of layer stack because we may be exporting using payloads, and payload layers
	// don't show up on the layer stack list but do show up on the UsedLayers list
	std::vector<pxr::SdfLayerHandle> LayersToTraverse = UsdStage->GetUsedLayers();

	// Recursively traverses the stage, doing the material assignment replacements.
	// This handles Mesh prims as well as GeomSubset prims.
	// Note how we receive the stage as an argument instead of capturing it from the outer scope:
	// This ensures the inner function doesn't hold a reference to the stage
	TFunction<void( pxr::UsdStageRefPtr StageToTraverse, pxr::UsdPrim Prim, TOptional<FMaterialScopePrim>& MatPrimScope, TOptional<pxr::UsdVariantSet> OuterVariantSet )> TraverseForMaterialReplacement;
	TraverseForMaterialReplacement =
		[
			&TraverseForMaterialReplacement,
			&LayersToTraverse,
			&LayerToAuthorIn,
			&BakedMaterials,
			bIsAssetLayer,
			bUsePayload,
			bRemoveUnrealMaterials,
			&StageMatScope
		]
		(
			pxr::UsdStageRefPtr StageToTraverse,
			pxr::UsdPrim Prim,
			TOptional<FMaterialScopePrim>& MatPrimScope,
			TOptional<pxr::UsdVariantSet> OuterVariantSet
		)
		{
			// Recurse into children before doing anything as we may need to parse LODs
			pxr::UsdVariantSet VarSet = Prim.GetVariantSet( UnrealIdentifiers::LOD );
			std::vector<std::string> LODs = VarSet.GetVariantNames();
			if ( LODs.size() > 0 )
			{
				TOptional<std::string> OriginalSelection = VarSet.HasAuthoredVariantSelection() ? VarSet.GetVariantSelection() : TOptional<std::string>{};

				// Prims within variant sets can't have relationships to prims outside the scope of the prim that
				// contains the variant set itself. This means we'll need a new material scope prim if we're stepping
				// into a variant within an asset layer, so that any material proxy prims we author are contained within it.
				// Note that we only do this for asset layers: If we're parsing the root layer, any LOD variant sets we can step into
				// are brought in via references to asset files, and we know that referenced subtree only has relationships to
				// things within that same subtree ( which will be entirely brought in to the root layer ). This means we can
				// just keep inner_mat_prim_scope as None and default to using the layer's mat scope prim if we need one
				TOptional<FMaterialScopePrim> InnerMatPrimScope = bIsAssetLayer ? FMaterialScopePrim{ StageToTraverse, Prim } : TOptional<FMaterialScopePrim>{};

				// Switch into each of the LOD variants the prim has, and recurse into the child prims
				for ( const std::string& Variant : LODs )
				{
					{
						pxr::UsdEditContext Context{ StageToTraverse, StageToTraverse->GetSessionLayer() };
						VarSet.SetVariantSelection( Variant );
					}

					for ( const pxr::UsdPrim& Child : Prim.GetChildren() )
					{
						TraverseForMaterialReplacement( StageToTraverse, Child, InnerMatPrimScope, VarSet );
					}
				}

				// Restore the variant selection to what it originally was
				pxr::UsdEditContext Context{ StageToTraverse, StageToTraverse->GetSessionLayer() };
				if ( OriginalSelection.IsSet() )
				{
					VarSet.SetVariantSelection( OriginalSelection.GetValue() );
				}
				else
				{
					VarSet.ClearVariantSelection();
				}
			}
			else
			{
				for ( const pxr::UsdPrim& Child : Prim.GetChildren() )
				{
					TraverseForMaterialReplacement( StageToTraverse, Child, MatPrimScope, OuterVariantSet );
				}
			}

			// Don't try fetching attributes from the pseudoroot as we'll obviously never have a material binding here
			// and we may get some USD warnings
			if ( Prim.IsPseudoRoot() )
			{
				return;
			}

			std::string UnrealMaterialAttrAssetPath;
			FString UnrealMaterialPrimAssetPath;

			pxr::UsdAttribute UnrealMaterialAttr = Prim.GetAttribute( UnrealIdentifiers::MaterialAssignment );
			pxr::UsdShadeMaterial UnrealMaterial;

			pxr::UsdShadeMaterialBindingAPI MaterialBindingAPI{ Prim };
			if ( MaterialBindingAPI )
			{
<<<<<<< HEAD
=======
				// We always emit UnrealMaterials with allpurpose bindings, so we can use default arguments for
				// ComputeBoundMaterial
>>>>>>> d731a049
				if ( pxr::UsdShadeMaterial BoundMaterial = MaterialBindingAPI.ComputeBoundMaterial() )
				{
					UnrealMaterial = BoundMaterial;

					TOptional<FString> ExistingUEAssetReference = UsdUtils::GetUnrealSurfaceOutput( UnrealMaterial.GetPrim() );
					if ( ExistingUEAssetReference.IsSet() )
					{
						UnrealMaterialPrimAssetPath = MoveTemp( ExistingUEAssetReference.GetValue() );
					}
				}
			}

			if ( !UnrealMaterial && ( !UnrealMaterialAttr || !UnrealMaterialAttr.Get<std::string>( &UnrealMaterialAttrAssetPath ) ) )
			{
				return;
			}

			pxr::UsdPrim UnrealMaterialPrim = UnrealMaterial.GetPrim();

			// Prioritize the Unreal material since import will do so too
			FString UnrealMaterialAssetPath = UnrealMaterialPrimAssetPath.IsEmpty()
				? UsdToUnreal::ConvertString( UnrealMaterialAttrAssetPath )
				: UnrealMaterialPrimAssetPath;

			FString BakedFilename = BakedMaterials.FindRef( UnrealMaterialAssetPath );

			// If we have a valid UE asset but just haven't baked it, something went wrong: Just leave everything alone and abort
			if ( !UnrealMaterialAssetPath.IsEmpty() && BakedFilename.IsEmpty() )
			{
				return;
			}

			pxr::SdfPath UnrealMaterialAttrPath = UnrealMaterialAttr ? UnrealMaterialAttr.GetPath() : pxr::SdfPath{};
			pxr::SdfPath UnrealMaterialPrimPath = UnrealMaterial ? UnrealMaterialPrim.GetPrimPath() : pxr::SdfPath{};

			// Find out if we need to remove / author material bindings within an actual variant or outside of it, as an over.
			// We don't do this when using payloads because our override prims aren't inside the actual LOD variants : They just
			// directly override a mesh called e.g. 'LOD3' as if it's a child prim, so that the override automatically only
			// does anything when we happen to have the variant that enables the LOD3 Mesh
			const bool bAuthorInsideVariants = OuterVariantSet.IsSet() && bIsAssetLayer && !bUsePayload;

			if ( bAuthorInsideVariants )
			{
				pxr::UsdVariantSet& OuterVariantSetValue = OuterVariantSet.GetValue();
				pxr::SdfPath VarPrimPath = OuterVariantSetValue.GetPrim().GetPath();
				pxr::SdfPath VarPrimPathWithVar = VarPrimPath.AppendVariantSelection( OuterVariantSetValue.GetName(), OuterVariantSetValue.GetVariantSelection() );

				if ( UnrealMaterialAttrPath.HasPrefix( VarPrimPath ) )
				{
					// This builds a path like '/MyMesh{LOD=LOD0}LOD0.unrealMaterial',
					// or '/MyMesh{LOD=LOD0}LOD0/Section1.unrealMaterial'.This is required because we'll query the layer
					// for a spec path below, and this path must contain the variant selection in it, which the path returned
					// from attr.GetPath() doesn't contain
					UnrealMaterialAttrPath = UnrealMaterialAttrPath.ReplacePrefix( VarPrimPath, VarPrimPathWithVar );
				}

				if ( UnrealMaterialPrimPath.HasPrefix( VarPrimPath ) )
				{
					UnrealMaterialPrimPath = UnrealMaterialPrimPath.ReplacePrefix( VarPrimPath, VarPrimPathWithVar );
				}
			}

			// We always want to replace things in whatever layer they were authored, and not just override with
			// a stronger opinion, so search through all sublayers to find the ones with the specs we are targeting
			for ( pxr::SdfLayerHandle Layer : LayersToTraverse )
			{
				pxr::SdfAttributeSpecHandle UnrealMaterialAttrSpec = Layer->GetAttributeAtPath( UnrealMaterialAttrPath );
				pxr::SdfPrimSpecHandle UnrealMaterialPrimSpec = Layer->GetPrimAtPath( UnrealMaterialPrimPath );
				if ( !UnrealMaterialAttrSpec && !UnrealMaterialPrimSpec )
				{
					continue;
				}

				pxr::UsdEditContext Context{ StageToTraverse, Layer };

				if ( bRemoveUnrealMaterials )
				{
					TOptional<pxr::UsdEditContext> VarContext;
					if ( bAuthorInsideVariants )
					{
						VarContext.Emplace( OuterVariantSet.GetValue().GetVariantEditContext() );
					}

					if ( UnrealMaterialAttrSpec )
					{
						Prim.RemoveProperty( UnrealIdentifiers::MaterialAssignment );
					}

					if ( UnrealMaterialPrimSpec )
					{
						UsdUtils::RemoveUnrealSurfaceOutput( UnrealMaterialPrim, UE::FSdfLayer{ Layer } );
					}
				}

				// It was just an empty UE asset path, so just cancel now as our BakedFilename can't possibly be useful
				if ( UnrealMaterialAssetPath.IsEmpty() )
				{
					continue;
				}

				// Get the proxy prim for the material within this layer
				// (or create one outside the variant edit context)
				pxr::UsdPrim MatPrim;
				{
					pxr::UsdEditContext MatContext( StageToTraverse, pxr::SdfLayerRefPtr{ LayerToAuthorIn } );

					// We are already referencing an unreal material prim: Let's just augment it with a reference to the baked
					// material usd asset layer.
					// Note how this will likely not be within MatPrimScope but instead will be a child of the Mesh/GeomSubset.
					// This is fine, and in the future we'll likely exclusively do this since it will handle mesh-specific
					// material baking much better, as it will allow even having separate bakes for each LOD
					if ( UnrealMaterial && UnrealMaterialPrimSpec )
					{
						MatPrim = UnrealMaterialPrim;

						bool bAlreadyHasReference = false;

						// Make sure we don't reference it more than once. This shouldn't be needed since we'll only ever run into
						// these unreal material prims once per Mesh/GeomSubset, but when creating MatScopePrims we can guarantee we
						// add a reference only once by adding it along with the Material prim creation, so it would be nice to be able to
						// guarantee it here as well
						pxr::SdfReferencesProxy ReferencesProxy = UnrealMaterialPrimSpec->GetReferenceList();
						for ( const pxr::SdfReference& UsdReference : ReferencesProxy.GetAddedOrExplicitItems() )
						{
							FString ReferencedFilePath = UsdToUnreal::ConvertString( UsdReference.GetAssetPath() );
							FString LayerPath = UsdToUnreal::ConvertString( Layer->GetRealPath() );

							if ( !LayerPath.IsEmpty() )
							{
								ReferencedFilePath = FPaths::ConvertRelativePathToFull( LayerPath, ReferencedFilePath );
							}

							if ( FPaths::IsSamePath( ReferencedFilePath, BakedFilename ) )
							{
								bAlreadyHasReference = true;
								break;
							}
						}

						if ( !bAlreadyHasReference )
						{
							UE::FUsdPrim UEMatPrim{ MatPrim };
							UsdUtils::AddReference( UEMatPrim, *BakedFilename );
						}
					}
					// Need a MatScopePrim authored somewhere within this layer
					else
					{
						FMaterialScopePrim* MatPrimScopePtr = nullptr;

						if ( MatPrimScope.IsSet() )
						{
							MatPrimScopePtr = &MatPrimScope.GetValue();
						}
						else
						{
							// On-demand create a *single* material scope prim for the stage, if we're not inside a variant set
							if ( !StageMatScope.IsSet() )
							{
								// If a prim from a stage references another layer, USD's composition will effectively
								// paste the default prim of the referenced layer over the referencing prim. Because of
								// this, the subprims within the hierarchy of that default prim can't ever have
								// relationships to other prims outside that of that same hierarchy, as those prims
								// will not be present on the referencing stage at all. This is why we author our stage
								// materials scope under the default prim, and not the pseudoroot
								StageMatScope = FMaterialScopePrim{ StageToTraverse, StageToTraverse->GetDefaultPrim() };
							}
							MatPrimScopePtr = &StageMatScope.GetValue();
						}

						// This should never happen
						if ( !ensure( MatPrimScopePtr ) )
						{
							continue;
						}

						// We already have a material proxy prim for this UE material within MatPrimScope, so just reuse it
						if ( pxr::UsdPrim* FoundPrim = MatPrimScopePtr->BakedFileNameToMatPrim.Find( BakedFilename ) )
						{
							MatPrim = *FoundPrim;
						}
						// Create a new material proxy prim for this UE material within MatPrimScope
						else
						{
							FString MatName = FPaths::GetBaseFilename( UnrealMaterialAssetPath );
							MatName = UsdToUnreal::ConvertString( pxr::TfMakeValidIdentifier( UnrealToUsd::ConvertString( *MatName ).Get() ) );
							FString MatPrimName = UsdUtils::GetUniqueName( MatName, MatPrimScopePtr->UsedPrimNames );
							MatPrimScopePtr->UsedPrimNames.Add( MatPrimName );

							MatPrim = StageToTraverse->DefinePrim(
								MatPrimScopePtr->Prim.GetPath().AppendChild( UnrealToUsd::ConvertToken( *MatPrimName ).Get() ),
								UnrealToUsd::ConvertToken( TEXT( "Material" ) ).Get()
							);

							// We should only keep track and reuse the material proxy prims that we create within the MatPrimScope, not
							// the ones we have appropriated from within Mesh/GeomSubset from being UnrealPrims
							MatPrimScopePtr->BakedFileNameToMatPrim.Add( BakedFilename, MatPrim );

							UE::FUsdPrim UEMatPrim{ MatPrim };
							UsdUtils::AddReference( UEMatPrim, *BakedFilename );
						}
					}
				}

				// Make sure we have a binding to the material prim and the material binding API
				if( pxr::UsdShadeMaterial MaterialToBind{ MatPrim } )
				{
					TOptional<pxr::UsdEditContext> VarContext;
					if ( bAuthorInsideVariants )
					{
						VarContext.Emplace( OuterVariantSet.GetValue().GetVariantEditContext() );
					}

					if ( pxr::UsdShadeMaterialBindingAPI AppliedMaterialBindingAPI = pxr::UsdShadeMaterialBindingAPI::Apply( Prim ) )
					{
						AppliedMaterialBindingAPI.Bind( MaterialToBind );
					}
				}
			}
		};

	pxr::UsdPrim Root = Stage.GetPseudoRoot();
	TOptional<FMaterialScopePrim> Empty;
	TraverseForMaterialReplacement( UsdStage, Root, Empty, {} );
}

FString UsdUtils::HashGeomMeshPrim( const UE::FUsdStage& Stage, const FString& PrimPath, double TimeCode )
{
	TRACE_CPUPROFILER_EVENT_SCOPE( UsdUtils::HashGeomMeshPrim );

	using namespace pxr;

	FScopedUsdAllocs Allocs;

	UsdPrim UsdPrim = pxr::UsdPrim( Stage.GetPrimAtPath( UE::FSdfPath( *PrimPath ) ) );
	if ( !UsdPrim )
	{
		return {};
	}

	UsdGeomMesh UsdMesh( UsdPrim );
	if ( !UsdMesh )
	{
		return {};
	}

	FMD5 MD5;

	if ( UsdAttribute Points = UsdMesh.GetPointsAttr() )
	{
		VtArray< GfVec3f > PointsArray;
		Points.Get( &PointsArray, TimeCode );
		MD5.Update( ( uint8* ) PointsArray.cdata(), PointsArray.size() * sizeof( GfVec3f ) );
	}

	if ( UsdAttribute NormalsAttribute = UsdMesh.GetNormalsAttr() )
	{
		VtArray< GfVec3f > Normals;
		NormalsAttribute.Get( &Normals, TimeCode );
		MD5.Update( ( uint8* ) Normals.cdata(), Normals.size() * sizeof( GfVec3f ) );
	}

	if ( UsdGeomPrimvar ColorPrimvar = UsdMesh.GetDisplayColorPrimvar() )
	{
		VtArray< GfVec3f > UsdColors;
		ColorPrimvar.ComputeFlattened( &UsdColors, TimeCode );
		MD5.Update( ( uint8* ) UsdColors.cdata(), UsdColors.size() * sizeof( GfVec3f ) );
	}

	if ( UsdGeomPrimvar OpacityPrimvar = UsdMesh.GetDisplayOpacityPrimvar() )
	{
		VtArray< float > UsdOpacities;
		OpacityPrimvar.ComputeFlattened( &UsdOpacities );
		MD5.Update( ( uint8* ) UsdOpacities.cdata(), UsdOpacities.size() * sizeof( float ) );
	}

<<<<<<< HEAD
=======
	// TODO: This is not providing render context or material purpose, so it will never consider float2f primvars
	// for the hash, which could be an issue in very exotic cases
>>>>>>> d731a049
	TArray< TUsdStore< UsdGeomPrimvar > > PrimvarsByUVIndex = UsdUtils::GetUVSetPrimvars( UsdMesh );
	for ( int32 UVChannelIndex = 0; UVChannelIndex < PrimvarsByUVIndex.Num(); ++UVChannelIndex )
	{
		if ( !PrimvarsByUVIndex.IsValidIndex( UVChannelIndex ) )
		{
			break;
		}

		UsdGeomPrimvar& Primvar = PrimvarsByUVIndex[ UVChannelIndex ].Get();
		if ( !Primvar )
		{
			continue;
		}

		VtArray< GfVec2f > UsdUVs;
		Primvar.Get( &UsdUVs, TimeCode );
		MD5.Update( ( uint8* ) UsdUVs.cdata(), UsdUVs.size() * sizeof( GfVec2f ) );
	}

	uint8 Digest[ 16 ];
	MD5.Final( Digest );

	FString Hash;
	for ( int32 i = 0; i < 16; ++i )
	{
		Hash += FString::Printf( TEXT( "%02x" ), Digest[ i ] );
	}
	return Hash;
}

<<<<<<< HEAD
=======
bool UsdUtils::GetPointInstancerTransforms( const FUsdStageInfo& StageInfo, const pxr::UsdGeomPointInstancer& PointInstancer, const int32 ProtoIndex, pxr::UsdTimeCode EvalTime, TArray<FTransform>& OutInstanceTransforms )
{
	TRACE_CPUPROFILER_EVENT_SCOPE( GetPointInstancerTransforms );

	if ( !PointInstancer )
	{
		return false;
	}

	FScopedUsdAllocs UsdAllocs;

	pxr::VtArray< int > ProtoIndices = UsdUtils::GetUsdValue< pxr::VtArray< int > >( PointInstancer.GetProtoIndicesAttr(), EvalTime );

	pxr::VtMatrix4dArray UsdInstanceTransforms;

	// We don't want the prototype root prim's transforms to be included in these, as they'll already be baked into the meshes themselves
	if ( !PointInstancer.ComputeInstanceTransformsAtTime( &UsdInstanceTransforms, EvalTime, EvalTime, pxr::UsdGeomPointInstancer::ExcludeProtoXform ) )
	{
		return false;
	}

	int32 Index = 0;

	FScopedUnrealAllocs UnrealAllocs;

	const int32 NumInstances = GMaxInstancesPerPointInstancer >= 0
		? FMath::Min( static_cast< int32 >( UsdInstanceTransforms.size() ), GMaxInstancesPerPointInstancer )
		: static_cast< int32 >( UsdInstanceTransforms.size() );

	OutInstanceTransforms.Reset( NumInstances );

	for ( pxr::GfMatrix4d& UsdMatrix : UsdInstanceTransforms )
	{
		if ( Index == NumInstances )
		{
			break;
		}

		if ( ProtoIndices[ Index ] == ProtoIndex )
		{
			OutInstanceTransforms.Add( UsdToUnreal::ConvertMatrix( StageInfo, UsdMatrix ) );
		}

		++Index;
	}

	return true;
}

>>>>>>> d731a049
#undef LOCTEXT_NAMESPACE

#endif // #if USE_USD_SDK<|MERGE_RESOLUTION|>--- conflicted
+++ resolved
@@ -17,10 +17,7 @@
 
 #include "UsdWrappers/SdfLayer.h"
 #include "UsdWrappers/SdfPath.h"
-<<<<<<< HEAD
-=======
 #include "UsdWrappers/UsdAttribute.h"
->>>>>>> d731a049
 #include "UsdWrappers/UsdPrim.h"
 #include "UsdWrappers/UsdStage.h"
 
@@ -60,16 +57,6 @@
 
 #define LOCTEXT_NAMESPACE "USDGeomMeshConversion"
 
-<<<<<<< HEAD
-// Make a static variable into a cvar console variable
-static bool GCombineIdenticalStaticMeshMaterialSlots = false;
-static FAutoConsoleVariableRef CVarUsdUseGeometryCache(
-	TEXT( "USD.CombineIdenticalStaticMeshMaterialSlots" ),
-	GCombineIdenticalStaticMeshMaterialSlots,
-	TEXT( "When false (default) the static mesh collapsing process will preserve the individual material slots of every contained collapsed prim. When true, it will try reusing material slots that reference the same material between the contained collapsed prims." ) );
-
-namespace UE
-=======
 static int32 GMaxInstancesPerPointInstancer = -1;
 static FAutoConsoleVariableRef CVarMaxInstancesPerPointInstancer(
 	TEXT( "USD.MaxInstancesPerPointInstancer" ),
@@ -77,7 +64,6 @@
 	TEXT( "We will only parse up to this many instances from any point instancer when reading from USD to UE. Set this to -1 to disable this limit." ) );
 
 namespace UE::UsdGeomMeshConversion::Private
->>>>>>> d731a049
 {
 	static const FString DisplayColorID = TEXT( "!DisplayColor" );
 
@@ -184,42 +170,17 @@
 
 					for ( int32 VertexIndex = 0; VertexIndex < VertexCount; ++VertexIndex )
 					{
-<<<<<<< HEAD
-						pxr::UsdAttribute Points = UsdMesh.CreatePointsAttr();
-						if ( Points )
-						{
-							pxr::VtArray< pxr::GfVec3f > PointsArray;
-							PointsArray.reserve( VertexCount );
-
-							for ( int32 VertexIndex = 0; VertexIndex < VertexCount; ++VertexIndex )
-							{
-								FVector VertexPosition = (FVector)LODRenderMesh.VertexBuffers.PositionVertexBuffer.VertexPosition( VertexIndex );
-								PointsArray.push_back( UnrealToUsd::ConvertVector( StageInfo, VertexPosition ) );
-							}
-
-							Points.Set( PointsArray, TimeCode );
-						}
-=======
 						FVector VertexNormal = (FVector4)LODRenderMesh.VertexBuffers.StaticMeshVertexBuffer.VertexTangentZ( VertexIndex );
 						Normals.push_back( UnrealToUsd::ConvertVector( StageInfo, VertexNormal ) );
->>>>>>> d731a049
 					}
 
 					NormalsAttribute.Set( Normals, TimeCode );
 				}
 			}
 
-<<<<<<< HEAD
-							for ( int32 VertexIndex = 0; VertexIndex < VertexCount; ++VertexIndex )
-							{
-								FVector VertexNormal = (FVector4)LODRenderMesh.VertexBuffers.StaticMeshVertexBuffer.VertexTangentZ( VertexIndex );
-								Normals.push_back( UnrealToUsd::ConvertVector( StageInfo, VertexNormal ) );
-							}
-=======
 			// UVs
 			{
 				const int32 TexCoordSourceCount = LODRenderMesh.VertexBuffers.StaticMeshVertexBuffer.GetNumTexCoords();
->>>>>>> d731a049
 
 				for ( int32 TexCoordSourceIndex = 0; TexCoordSourceIndex < TexCoordSourceCount; ++TexCoordSourceIndex )
 				{
@@ -244,18 +205,11 @@
 				}
 			}
 
-<<<<<<< HEAD
-								for ( int32 VertexIndex = 0; VertexIndex < VertexCount; ++VertexIndex )
-								{
-									FVector2D TexCoord = FVector2D(LODRenderMesh.VertexBuffers.StaticMeshVertexBuffer.GetVertexUV( VertexIndex, TexCoordSourceIndex ));
-									TexCoord[ 1 ] = 1.f - TexCoord[ 1 ];
-=======
 			// Vertex colors
 			if ( LODRenderMesh.bHasColorVertexData )
 			{
 				pxr::UsdGeomPrimvar DisplayColorPrimvar = UsdMesh.CreateDisplayColorPrimvar( pxr::UsdGeomTokens->vertex );
 				pxr::UsdGeomPrimvar DisplayOpacityPrimvar = UsdMesh.CreateDisplayOpacityPrimvar( pxr::UsdGeomTokens->vertex );
->>>>>>> d731a049
 
 				if ( DisplayColorPrimvar )
 				{
@@ -469,14 +423,6 @@
 					Normals.push_back( UnrealToUsd::ConvertVector( StageInfo, UENormal ) );
 				}
 
-<<<<<<< HEAD
-				FStaticMeshConstAttributes Attributes(MeshDescription);
-				TVertexAttributesConstRef<FVector3f> VertexPositions = Attributes.GetVertexPositions();
-				TPolygonGroupAttributesConstRef<FName> PolygonGroupImportedMaterialSlotNames = Attributes.GetPolygonGroupMaterialSlotNames();
-				TVertexInstanceAttributesConstRef<FVector3f> VertexInstanceNormals = Attributes.GetVertexInstanceNormals();
-				TVertexInstanceAttributesConstRef<FVector4f> VertexInstanceColors = Attributes.GetVertexInstanceColors();
-				TVertexInstanceAttributesConstRef<FVector2f> VertexInstanceUVs = Attributes.GetVertexInstanceUVs();
-=======
 				NormalsAttribute.Set( Normals, TimeCode );
 				UsdMesh.SetNormalsInterpolation( pxr::UsdGeomTokens->faceVarying );
 			}
@@ -485,7 +431,6 @@
 		// UVs
 		{
 			int32 NumUVs = VertexInstanceUVs.GetNumChannels();
->>>>>>> d731a049
 
 			for ( int32 UVIndex = 0; UVIndex < NumUVs; ++UVIndex )
 			{
@@ -496,21 +441,11 @@
 				{
 					pxr::VtVec2fArray UVs;
 
-<<<<<<< HEAD
-						for ( const FVertexID VertexID : MeshDescription.Vertices().GetElementIDs() )
-						{
-							FVector UEPosition = AdditionalTransform.TransformPosition( (FVector)VertexPositions[ VertexID ] );
-							PointsArray.push_back( UnrealToUsd::ConvertVector( StageInfo, UEPosition ) );
-						}
-
-						Points.Set( PointsArray, TimeCode );
-=======
 					for ( const FVertexInstanceID InstanceID : MeshDescription.VertexInstances().GetElementIDs() )
 					{
 						FVector2D UV = FVector2D(VertexInstanceUVs.Get( InstanceID, UVIndex ));
 						UV[ 1 ] = 1.f - UV[ 1 ];
 						UVs.push_back( UnrealToUsd::ConvertVector( UV ) );
->>>>>>> d731a049
 					}
 
 					PrimvarST.Set( UVs, TimeCode );
@@ -529,16 +464,8 @@
 				pxr::VtArray< pxr::GfVec3f > DisplayColors;
 				DisplayColors.reserve( VertexInstanceCount );
 
-<<<<<<< HEAD
-						for ( const FVertexInstanceID InstanceID : MeshDescription.VertexInstances().GetElementIDs() )
-						{
-							FVector UENormal = (FVector)VertexInstanceNormals[ InstanceID ].GetSafeNormal();
-							Normals.push_back( UnrealToUsd::ConvertVector( StageInfo, UENormal ) );
-						}
-=======
 				pxr::VtArray< float > DisplayOpacities;
 				DisplayOpacities.reserve( VertexInstanceCount );
->>>>>>> d731a049
 
 				for ( const FVertexInstanceID InstanceID : MeshDescription.VertexInstances().GetElementIDs() )
 				{
@@ -560,16 +487,7 @@
 			pxr::VtArray< int > FaceVertexCounts;
 			FaceVertexCounts.reserve( FaceCount );
 
-<<<<<<< HEAD
-							for ( const FVertexInstanceID InstanceID : MeshDescription.VertexInstances().GetElementIDs() )
-							{
-								FVector2D UV = FVector2D(VertexInstanceUVs.Get( InstanceID, UVIndex ));
-								UV[ 1 ] = 1.f - UV[ 1 ];
-								UVs.push_back( UnrealToUsd::ConvertVector( UV ) );
-							}
-=======
 			pxr::VtArray< int > FaceVertexIndices;
->>>>>>> d731a049
 
 			for ( FPolygonID PolygonID : MeshDescription.Polygons().GetElementIDs() )
 			{
@@ -693,99 +611,6 @@
 					bChildIsFirstPrim
 				);
 			}
-
-			bool RecursivelyCollapseChildMeshes(
-				const pxr::UsdPrim& Prim,
-				const FTransform& CurrentTransform,
-				const pxr::UsdTimeCode& TimeCode,
-				const EUsdPurpose PurposesToLoad,
-				const pxr::TfToken& RenderContext,
-				const TMap< FString, TMap<FString, int32> >& MaterialToPrimvarToUVIndex,
-				FMeshDescription& OutMeshDescription,
-				UsdUtils::FUsdPrimMaterialAssignmentInfo& OutMaterialAssignments,
-				bool bIsFirstPrim
-			)
-			{
-				// Ignore meshes from disabled purposes
-				if ( !EnumHasAllFlags( PurposesToLoad, IUsdPrim::GetPurpose( Prim ) ) )
-				{
-					return true;
-				}
-
-				FTransform ChildTransform = CurrentTransform;
-
-				if ( !bIsFirstPrim )
-				{
-					// Ignore invisible child meshes.
-					//
-					// We used to compute visibility here and flat out ignore any invisible meshes. However, it could be that this mesh is invisible
-					// due to the first prim (the parentmost prim of the recursive calls) being invisible. If the first is invisible but animated
-					// then its possible it will become visible later, so if the child meshes are all invisible due to that fact alone then we should still
-					// consider them. If the first is invisible but *not* animated then we should still consider it in the same way, because that's sort
-					// of what you'd expect by calling ConvertGeomMeshHierarchy: We shouldn't just return nothing if the prim happens to be invisible.
-					// Besides, it could be that first is invisible due to itself having a parent that is invisible but has visibility animations:
-					// In that case we'd also want to generate meshes even if first is effectively invisible, since those parents can become visible
-					// later as well. The only case left is if first is invisible due having parents that are invisible and not animated: Checking for
-					// this would involve checking visibility and animations of all of its parents though, which is probably a bit too much, and like
-					// in the case where first itself is invisible and not animated, the caller may still expect to receive a valid mesh even if the
-					// prim's parents are invisible.
-					//
-					// The only case in which we'll truly discard invisible submeshes now is if they're invisible *by themselves*. If we're collapsing
-					// them then we know they're not animated either, so they will basically never be visible at all, at any time code.
-					//
-					// Note that if we were to ever manually set any of these back to visible again via the editor, the visibility changes are
-					// now resyncs and we'll reparse this entire asset, which will give us the chance to add them back to the collapsed mesh.
-					if ( pxr::UsdGeomImageable UsdGeomImageable = pxr::UsdGeomImageable( Prim ) )
-					{
-						if ( pxr::UsdAttribute VisibilityAttr = UsdGeomImageable.GetVisibilityAttr() )
-						{
-							pxr::TfToken VisibilityToken;
-							if ( VisibilityAttr.Get( &VisibilityToken ) && VisibilityToken == pxr::UsdGeomTokens->invisible )
-							{
-								return true;
-							}
-						}
-					}
-
-					if ( pxr::UsdGeomXformable Xformable = pxr::UsdGeomXformable( Prim ) )
-					{
-						FTransform LocalChildTransform;
-						UsdToUnreal::ConvertXformable( Prim.GetStage(), Xformable, LocalChildTransform, TimeCode.GetValue() );
-
-						ChildTransform = LocalChildTransform * CurrentTransform;
-					}
-				}
-
-				bool bSuccess = true;
-				if ( pxr::UsdGeomMesh Mesh = pxr::UsdGeomMesh( Prim ) )
-				{
-					bSuccess = UsdToUnreal::ConvertGeomMesh( Mesh, OutMeshDescription, OutMaterialAssignments, ChildTransform, MaterialToPrimvarToUVIndex, TimeCode, RenderContext );
-				}
-
-				for ( const pxr::UsdPrim& ChildPrim : Prim.GetFilteredChildren( pxr::UsdTraverseInstanceProxies() ) )
-				{
-					if ( !bSuccess )
-					{
-						break;
-					}
-
-					const bool bChildIsFirstPrim = false;
-
-					bSuccess &= RecursivelyCollapseChildMeshes(
-						ChildPrim,
-						ChildTransform,
-						TimeCode,
-						PurposesToLoad,
-						RenderContext,
-						MaterialToPrimvarToUVIndex,
-						OutMeshDescription,
-						OutMaterialAssignments,
-						bChildIsFirstPrim
-					);
-				}
-
-				return bSuccess;
-			}
 		}
 
 		return bSuccess;
@@ -833,13 +658,8 @@
 
 	const int32 MaterialIndexOffset = OutMaterialAssignments.Slots.Num();
 
-	const int32 MaterialIndexOffset = MaterialAssignments.Slots.Num();
-
 	// Material assignments
 	const bool bProvideMaterialIndices = true;
-<<<<<<< HEAD
-	UsdUtils::FUsdPrimMaterialAssignmentInfo LocalInfo = UsdUtils::GetPrimMaterialAssignments( UsdPrim, TimeCode, bProvideMaterialIndices, RenderContext );
-=======
 	UsdUtils::FUsdPrimMaterialAssignmentInfo LocalInfo = UsdUtils::GetPrimMaterialAssignments(
 		UsdPrim,
 		Options.TimeCode,
@@ -847,54 +667,12 @@
 		Options.RenderContext,
 		Options.MaterialPurpose
 	);
->>>>>>> d731a049
 	TArray< UsdUtils::FUsdPrimMaterialSlot >& LocalMaterialSlots = LocalInfo.Slots;
 	TArray< int32 >& FaceMaterialIndices = LocalInfo.MaterialIndices;
 
 	// Position 3 in this has the value 6 --> Local material slot #3 is actually the combined material slot #6
 	TArray<int32> LocalToCombinedMaterialSlotIndices;
 	LocalToCombinedMaterialSlotIndices.SetNumZeroed( LocalInfo.Slots.Num() );
-<<<<<<< HEAD
-
-	if ( GCombineIdenticalStaticMeshMaterialSlots )
-	{
-		// Build a map of our existing slots since we can hash the entire slot, and our incoming mesh may have an arbitrary number of new slots
-		TMap< UsdUtils::FUsdPrimMaterialSlot, int32 > CombinedMaterialSlotsToIndex;
-		for ( int32 Index = 0; Index < MaterialAssignments.Slots.Num(); ++Index )
-		{
-			UsdUtils::FUsdPrimMaterialSlot& Slot = MaterialAssignments.Slots[ Index ];
-			CombinedMaterialSlotsToIndex.Add( Slot, Index );
-		}
-
-		for ( int32 LocalIndex = 0; LocalIndex < LocalInfo.Slots.Num(); ++LocalIndex )
-		{
-			UsdUtils::FUsdPrimMaterialSlot& LocalSlot = LocalInfo.Slots[ LocalIndex ];
-			if ( int32* ExistingCombinedIndex = CombinedMaterialSlotsToIndex.Find( LocalSlot ) )
-			{
-				LocalToCombinedMaterialSlotIndices[ LocalIndex ] = *ExistingCombinedIndex;
-			}
-			else
-			{
-				MaterialAssignments.Slots.Add( LocalSlot );
-				LocalToCombinedMaterialSlotIndices[ LocalIndex ] = MaterialAssignments.Slots.Num() - 1;
-			}
-		}
-	}
-	else
-	{
-		// Just append our new local material slots at the end of MaterialAssignments
-		MaterialAssignments.Slots.Append( LocalInfo.Slots );
-		for ( int32 LocalIndex = 0; LocalIndex < LocalInfo.Slots.Num(); ++LocalIndex )
-		{
-			LocalToCombinedMaterialSlotIndices[ LocalIndex ] = LocalIndex + MaterialIndexOffset;
-		}
-	}
-
-	const int32 VertexOffset = MeshDescription.Vertices().Num();
-	const int32 VertexInstanceOffset = MeshDescription.VertexInstances().Num();
-	const int32 PolygonOffset = MeshDescription.Polygons().Num();
-=======
->>>>>>> d731a049
 
 	if ( Options.bMergeIdenticalMaterialSlots )
 	{
@@ -953,13 +731,8 @@
 
 				FVector Position = Options.AdditionalTransform.TransformPosition( UsdToUnreal::ConvertVector( StageInfo, Point ) );
 
-<<<<<<< HEAD
-				FVertexID AddedVertexId = MeshDescription.CreateVertex();
-				MeshDescriptionVertexPositions[ AddedVertexId ] = (FVector3f)Position;
-=======
 				FVertexID AddedVertexId = OutMeshDescription.CreateVertex();
 				MeshDescriptionVertexPositions[ AddedVertexId ] = ( FVector3f ) Position;
->>>>>>> d731a049
 			}
 		}
 	}
@@ -977,15 +750,9 @@
 
 		// If we're going to share existing material slots, we'll need to share existing PolygonGroups in the mesh description,
 		// so we need to traverse it and prefill PolygonGroupMapping
-<<<<<<< HEAD
-		if( GCombineIdenticalStaticMeshMaterialSlots )
-		{
-			for ( FPolygonGroupID PolygonGroupID : MeshDescription.PolygonGroups().GetElementIDs() )
-=======
 		if ( Options.bMergeIdenticalMaterialSlots )
 		{
 			for ( FPolygonGroupID PolygonGroupID : OutMeshDescription.PolygonGroups().GetElementIDs() )
->>>>>>> d731a049
 			{
 				// We always create our polygon groups in order with our combined material slots, so its easy to reconstruct this mapping here
 				PolygonGroupMapping.Add( PolygonGroupID.GetValue(), PolygonGroupID );
@@ -1001,11 +768,7 @@
 			const int32 CombinedMaterialIndex = LocalToCombinedMaterialSlotIndices[ LocalMaterialIndex ];
 			if ( !PolygonGroupMapping.Contains( CombinedMaterialIndex ) )
 			{
-<<<<<<< HEAD
-				FPolygonGroupID NewPolygonGroup = MeshDescription.CreatePolygonGroup();
-=======
 				FPolygonGroupID NewPolygonGroup = OutMeshDescription.CreatePolygonGroup();
->>>>>>> d731a049
 				PolygonGroupMapping.Add( CombinedMaterialIndex, NewPolygonGroup );
 
 				// This is important for runtime, where the material slots are matched to LOD sections based on their material slot name
@@ -1064,11 +827,7 @@
 
 		TArray< FUVSet > UVSets;
 
-<<<<<<< HEAD
-		TArray< TUsdStore< UsdGeomPrimvar > > PrimvarsByUVIndex = UsdUtils::GetUVSetPrimvars( UsdMesh, MaterialToPrimvarsUVSetNames, LocalInfo );
-=======
 		TArray< TUsdStore< pxr::UsdGeomPrimvar > > PrimvarsByUVIndex = UsdUtils::GetUVSetPrimvars( UsdMesh, *Options.MaterialToPrimvarToUVIndex, LocalInfo );
->>>>>>> d731a049
 
 		int32 HighestAddedUVChannel = 0;
 		for ( int32 UVChannelIndex = 0; UVChannelIndex < PrimvarsByUVIndex.Num(); ++UVChannelIndex )
@@ -1166,17 +925,10 @@
 			for ( int32 CornerIndex = 0; CornerIndex < PolygonVertexCount; ++CornerIndex, ++CurrentVertexInstanceIndex )
 			{
 				int32 VertexInstanceIndex = VertexInstanceOffset + CurrentVertexInstanceIndex;
-<<<<<<< HEAD
-				const FVertexInstanceID VertexInstanceID(VertexInstanceIndex);
-				const int32 ControlPointIndex = FaceIndices[CurrentVertexInstanceIndex];
-				const FVertexID VertexID(VertexOffset + ControlPointIndex);
-				const FVector VertexPosition = (FVector)MeshDescriptionVertexPositions[VertexID];
-=======
 				const FVertexInstanceID VertexInstanceID( VertexInstanceIndex );
 				const int32 ControlPointIndex = FaceIndices[ CurrentVertexInstanceIndex ];
 				const FVertexID VertexID( VertexOffset + ControlPointIndex );
 				const FVector VertexPosition = ( FVector ) MeshDescriptionVertexPositions[ VertexID ];
->>>>>>> d731a049
 
 				// Make sure a face doesn't use the same vertex twice as MeshDescription doesn't like that
 				if ( CornerVerticesIDs.Contains( VertexID ) )
@@ -1198,11 +950,7 @@
 						const pxr::GfVec3f& Normal = Normals[ NormalIndex ];
 						FVector TransformedNormal = Options.AdditionalTransform.TransformVector( UsdToUnreal::ConvertVector( StageInfo, Normal ) ).GetSafeNormal();
 
-<<<<<<< HEAD
-						MeshDescriptionNormals[AddedVertexInstanceId] = (FVector3f)TransformedNormal.GetSafeNormal();
-=======
 						MeshDescriptionNormals[ AddedVertexInstanceId ] = ( FVector3f ) TransformedNormal.GetSafeNormal();
->>>>>>> d731a049
 					}
 				}
 
@@ -1225,11 +973,7 @@
 					}
 
 					// Flip V for Unreal uv's which match directx
-<<<<<<< HEAD
-					FVector2f FinalUVVector( UV[0], 1.f - UV[1] );
-=======
 					FVector2f FinalUVVector( UV[ 0 ], 1.f - UV[ 1 ] );
->>>>>>> d731a049
 					MeshDescriptionUVs.Set( AddedVertexInstanceId, UVSet.UVSetIndexUE, FinalUVVector );
 				}
 
@@ -1304,39 +1048,6 @@
 	return true;
 }
 
-<<<<<<< HEAD
-bool UsdToUnreal::ConvertGeomMeshHierarchy(
-	const pxr::UsdPrim& Prim,
-	const pxr::UsdTimeCode& TimeCode,
-	const EUsdPurpose PurposesToLoad,
-	const pxr::TfToken& RenderContext,
-	const TMap< FString, TMap<FString, int32> >& MaterialToPrimvarToUVIndex,
-	FMeshDescription& OutMeshDescription,
-	UsdUtils::FUsdPrimMaterialAssignmentInfo& OutMaterialAssignments
-)
-{
-	FStaticMeshAttributes StaticMeshAttributes( OutMeshDescription );
-	StaticMeshAttributes.Register();
-
-	// Skip the first transform, because if we're parsing Prim's mesh we don't want to bake its own transform into the vertices,
-	// as that transform will be used on components instead
-	const bool bIsFirstPrim = true;
-
-	return UE::UsdGeomMeshConversion::Private::RecursivelyCollapseChildMeshes(
-		Prim,
-		FTransform::Identity,
-		TimeCode,
-		PurposesToLoad,
-		RenderContext,
-		MaterialToPrimvarToUVIndex,
-		OutMeshDescription,
-		OutMaterialAssignments,
-		bIsFirstPrim
-	);
-}
-
-bool UsdToUnreal::ConvertDisplayColor( const UsdUtils::FDisplayColorMaterial& DisplayColorDescription, UMaterialInstanceConstant& Material )
-=======
 // Deprecated
 bool UsdToUnreal::ConvertGeomMesh(
 	const pxr::UsdTyped& UsdSchema,
@@ -1345,7 +1056,6 @@
 	const pxr::UsdTimeCode TimeCode,
 	const pxr::TfToken& RenderContext
 )
->>>>>>> d731a049
 {
 	FUsdMeshConversionOptions Options;
 	Options.TimeCode = TimeCode;
@@ -1899,11 +1609,7 @@
 		pxr::UsdShadeMaterialBindingAPI BindingAPI( UsdPrim );
 		if ( BindingAPI )
 		{
-<<<<<<< HEAD
-			if ( pxr::UsdShadeMaterial ShadeMaterial = BindingAPI.ComputeBoundMaterial() )
-=======
 			if ( pxr::UsdShadeMaterial ShadeMaterial = BindingAPI.ComputeBoundMaterial( MaterialPurpose ) )
->>>>>>> d731a049
 			{
 				if ( TOptional<FString> UnrealMaterial = UsdUtils::GetUnrealSurfaceOutput( ShadeMaterial.GetPrim() ) )
 				{
@@ -1978,11 +1684,7 @@
 					pxr::UsdShadeMaterialBindingAPI BindingAPI( GeomSubset.GetPrim() );
 					if ( BindingAPI )
 					{
-<<<<<<< HEAD
-						if ( pxr::UsdShadeMaterial ShadeMaterial = BindingAPI.ComputeBoundMaterial() )
-=======
 						if ( pxr::UsdShadeMaterial ShadeMaterial = BindingAPI.ComputeBoundMaterial( MaterialPurpose ) )
->>>>>>> d731a049
 						{
 							if ( TOptional<FString> UnrealMaterial = UsdUtils::GetUnrealSurfaceOutput( ShadeMaterial.GetPrim() ) )
 							{
@@ -2196,10 +1898,7 @@
 		if ( pxr::UsdAttribute Attr = UsdPrim.CreateAttribute( UnrealIdentifiers::UnrealNaniteOverride, pxr::SdfValueTypeNames->Token ) )
 		{
 			Attr.Set( UnrealIdentifiers::UnrealNaniteOverrideEnable );
-<<<<<<< HEAD
-=======
 			UsdUtils::NotifyIfOverriddenOpinion( UE::FUsdAttribute{ Attr } );
->>>>>>> d731a049
 		}
 	}
 #endif // WITH_EDITOR
@@ -2750,11 +2449,8 @@
 			pxr::UsdShadeMaterialBindingAPI MaterialBindingAPI{ Prim };
 			if ( MaterialBindingAPI )
 			{
-<<<<<<< HEAD
-=======
 				// We always emit UnrealMaterials with allpurpose bindings, so we can use default arguments for
 				// ComputeBoundMaterial
->>>>>>> d731a049
 				if ( pxr::UsdShadeMaterial BoundMaterial = MaterialBindingAPI.ComputeBoundMaterial() )
 				{
 					UnrealMaterial = BoundMaterial;
@@ -3031,11 +2727,8 @@
 		MD5.Update( ( uint8* ) UsdOpacities.cdata(), UsdOpacities.size() * sizeof( float ) );
 	}
 
-<<<<<<< HEAD
-=======
 	// TODO: This is not providing render context or material purpose, so it will never consider float2f primvars
 	// for the hash, which could be an issue in very exotic cases
->>>>>>> d731a049
 	TArray< TUsdStore< UsdGeomPrimvar > > PrimvarsByUVIndex = UsdUtils::GetUVSetPrimvars( UsdMesh );
 	for ( int32 UVChannelIndex = 0; UVChannelIndex < PrimvarsByUVIndex.Num(); ++UVChannelIndex )
 	{
@@ -3066,8 +2759,6 @@
 	return Hash;
 }
 
-<<<<<<< HEAD
-=======
 bool UsdUtils::GetPointInstancerTransforms( const FUsdStageInfo& StageInfo, const pxr::UsdGeomPointInstancer& PointInstancer, const int32 ProtoIndex, pxr::UsdTimeCode EvalTime, TArray<FTransform>& OutInstanceTransforms )
 {
 	TRACE_CPUPROFILER_EVENT_SCOPE( GetPointInstancerTransforms );
@@ -3117,7 +2808,6 @@
 	return true;
 }
 
->>>>>>> d731a049
 #undef LOCTEXT_NAMESPACE
 
 #endif // #if USE_USD_SDK