--- conflicted
+++ resolved
@@ -278,11 +278,7 @@
 					if ( NormalIndex < Normals.size() )
 					{
 						const GfVec3f& Normal = Normals[NormalIndex];
-<<<<<<< HEAD
-						FVector TransformedNormal = UsdToUnreal::ConvertVector( Stage, Normal );
-=======
 						FVector TransformedNormal = AdditionalTransform.TransformVector( UsdToUnreal::ConvertVector( StageInfo, Normal ) ).GetSafeNormal();
->>>>>>> 90fae962
 
 						MeshDescriptionNormals[AddedVertexInstanceId] = TransformedNormal.GetSafeNormal();
 					}
