--- conflicted
+++ resolved
@@ -5,16 +5,6 @@
 #include "UnrealUSDWrapper.h"
 #include "USDConversionUtils.h"
 #include "USDLayerUtils.h"
-<<<<<<< HEAD
-#include "USDTypesConversion.h"
-
-#include "Channels/MovieSceneChannelProxy.h"
-#include "Channels/MovieSceneFloatChannel.h"
-#include "CineCameraActor.h"
-#include "CineCameraComponent.h"
-#include "Components/HierarchicalInstancedStaticMeshComponent.h"
-#include "Components/LightComponent.h"
-=======
 #include "USDLightConversion.h"
 #include "USDLog.h"
 #include "USDShadeConversion.h"
@@ -36,16 +26,10 @@
 #include "Components/HierarchicalInstancedStaticMeshComponent.h"
 #include "Components/LightComponent.h"
 #include "Components/LocalLightComponent.h"
->>>>>>> 6bbb88c8
 #include "Components/MeshComponent.h"
 #include "Components/PointLightComponent.h"
 #include "Components/RectLightComponent.h"
 #include "Components/SceneComponent.h"
-<<<<<<< HEAD
-#include "Components/SkinnedMeshComponent.h"
-#include "Engine/SkeletalMesh.h"
-#include "Engine/StaticMesh.h"
-=======
 #include "Components/SkeletalMeshComponent.h"
 #include "Components/SkinnedMeshComponent.h"
 #include "Components/SpotLightComponent.h"
@@ -53,16 +37,10 @@
 #include "Engine/StaticMesh.h"
 #include "GeometryCache.h"
 #include "GeometryCacheComponent.h"
->>>>>>> 6bbb88c8
 #include "InstancedFoliageActor.h"
 #include "MovieSceneTimeHelpers.h"
 #include "Rendering/SkeletalMeshRenderData.h"
 #include "Sections/MovieScene3DTransformSection.h"
-<<<<<<< HEAD
-#include "Sections/MovieSceneFloatSection.h"
-#include "Sections/MovieSceneVectorSection.h"
-#include "Tracks/MovieScene3DTransformTrack.h"
-=======
 #include "Sections/MovieSceneBoolSection.h"
 #include "Sections/MovieSceneColorSection.h"
 #include "Sections/MovieSceneFloatSection.h"
@@ -71,7 +49,6 @@
 #include "Tracks/MovieSceneColorTrack.h"
 #include "Tracks/MovieSceneFloatTrack.h"
 #include "Tracks/MovieScenePropertyTrack.h"
->>>>>>> 6bbb88c8
 
 #if USE_USD_SDK
 
@@ -83,14 +60,6 @@
 #include "pxr/usd/usd/stage.h"
 #include "pxr/usd/usd/timeCode.h"
 #include "pxr/usd/usdGeom/camera.h"
-<<<<<<< HEAD
-#include "pxr/usd/usdGeom/mesh.h"
-#include "pxr/usd/usdGeom/pointInstancer.h"
-#include "pxr/usd/usdGeom/xform.h"
-#include "pxr/usd/usdGeom/xformable.h"
-#include "pxr/usd/usdGeom/xformCommonAPI.h"
-#include "pxr/usd/usdLux/light.h"
-=======
 #include "pxr/usd/usdGeom/imageable.h"
 #include "pxr/usd/usdGeom/mesh.h"
 #include "pxr/usd/usdGeom/pointInstancer.h"
@@ -112,13 +81,10 @@
 #include "pxr/usd/usdShade/shader.h"
 #include "pxr/usd/usdShade/tokens.h"
 #include "pxr/usd/usdSkel/animation.h"
->>>>>>> 6bbb88c8
 #include "pxr/usd/usdSkel/root.h"
 
 #include "USDIncludesEnd.h"
 
-<<<<<<< HEAD
-=======
 namespace UE
 {
 	namespace USDPrimConversionImpl
@@ -266,7 +232,6 @@
 	}
 }
 
->>>>>>> 6bbb88c8
 bool UsdToUnreal::ConvertXformable( const pxr::UsdStageRefPtr& Stage, const pxr::UsdTyped& Schema, FTransform& OutTransform, double EvalTime )
 {
 	pxr::UsdGeomXformable Xformable( Schema );
@@ -283,10 +248,7 @@
 	Xformable.GetLocalTransformation( &UsdMatrix, &bResetXFormStack, EvalTime );
 
 	FUsdStageInfo StageInfo( Stage );
-<<<<<<< HEAD
-=======
 	OutTransform = UsdToUnreal::ConvertMatrix( StageInfo, UsdMatrix );
->>>>>>> 6bbb88c8
 
 	// Extra rotation to match different camera facing direction convention
 	// Note: The camera space is always Y-up, yes, but this is not what this is: This is the camera's transform wrt the stage,
@@ -295,24 +257,6 @@
 	{
 		if ( StageInfo.UpAxis == EUsdUpAxis::YAxis )
 		{
-<<<<<<< HEAD
-			AdditionalRotation = FRotator( 0.0f, -90.f, 0.0f );
-		}
-		else
-		{
-			AdditionalRotation = FRotator( -90.0f, -90.f, 0.0f );
-		}
-	}
-	else if ( Xformable.GetPrim().IsA< pxr::UsdLuxLight >() )
-	{
-		if ( StageInfo.UpAxis == EUsdUpAxis::YAxis )
-		{
-			AdditionalRotation = FRotator( 0.0f, -90.f, 0.0f );
-		}
-		else
-		{
-			AdditionalRotation = FRotator( -90.0f, -90.f, 0.0f );
-=======
 			OutTransform = FTransform( FRotator( 0.0f, -90.f, 0.0f ) ) * OutTransform;
 		}
 		else
@@ -333,7 +277,6 @@
 			{
 				OutTransform = OutTransform * FTransform( FRotator( -90.0f, -90.f, 0.0f ).GetInverse() );
 			}
->>>>>>> 6bbb88c8
 		}
 	}
 
@@ -362,9 +305,6 @@
 
 	// Computed (effective) visibility
 	const bool bIsHidden = ( Xformable.ComputeVisibility( EvalTime ) == pxr::UsdGeomTokens->invisible );
-<<<<<<< HEAD
-	SceneComponent.SetVisibility( !bIsHidden );
-=======
 	SceneComponent.SetHiddenInGame( bIsHidden );
 
 	// Per-prim visibility
@@ -512,166 +452,10 @@
 	Channels[6]->Set( FrameNumbers, ScaleValuesX );
 	Channels[7]->Set( FrameNumbers, ScaleValuesY );
 	Channels[8]->Set( FrameNumbers, ScaleValuesZ );
->>>>>>> 6bbb88c8
-
-	// Per-prim visibility
-	bool bIsInvisible = false; // Default to 'inherited'
-	if ( pxr::UsdAttribute VisibilityAttr = Xformable.GetVisibilityAttr() )
-	{
-		pxr::TfToken Value;
-		if ( VisibilityAttr.Get( &Value, EvalTime ) )
-		{
-			bIsInvisible = Value == pxr::UsdGeomTokens->invisible;
-		}
-	}
-	if ( bIsInvisible )
-	{
-		SceneComponent.ComponentTags.AddUnique( UnrealIdentifiers::Invisible );
-		SceneComponent.ComponentTags.Remove( UnrealIdentifiers::Inherited );
-	}
-	else
-	{
-		SceneComponent.ComponentTags.Remove( UnrealIdentifiers::Invisible );
-		SceneComponent.ComponentTags.AddUnique( UnrealIdentifiers::Inherited );
-	}
 
 	return true;
 }
 
-<<<<<<< HEAD
-bool UsdToUnreal::ConvertXformable( const pxr::UsdTyped& Schema, UMovieScene3DTransformTrack& MovieSceneTrack, const FMovieSceneSequenceTransform& SequenceTransform )
-{
-	const UMovieScene* MovieScene = MovieSceneTrack.GetTypedOuter< UMovieScene >();
-
-	if ( !MovieScene )
-	{
-		return false;
-	}
-
-	FScopedUsdAllocs UsdAllocs;
-
-	pxr::UsdGeomXformable Xformable( Schema );
-
-	if ( !Xformable )
-	{
-		return false;
-	}
-
-	std::vector< double > UsdTimeSamples;
-	Xformable.GetTimeSamples( &UsdTimeSamples );
-
-	if ( UsdTimeSamples.empty() )
-	{
-		return false;
-	}
-
-	const FFrameRate Resolution = MovieScene->GetTickResolution();
-	const FFrameRate DisplayRate = MovieScene->GetDisplayRate();
-
-	TArray< FFrameNumber > FrameNumbers;
-	FrameNumbers.Reserve( UsdTimeSamples.size() );
-
-	TArray< FMovieSceneFloatValue > TranslationValuesX;
-	TranslationValuesX.Reserve( UsdTimeSamples.size() );
-
-	TArray< FMovieSceneFloatValue > TranslationValuesY;
-	TranslationValuesY.Reserve( UsdTimeSamples.size() );
-
-	TArray< FMovieSceneFloatValue > TranslationValuesZ;
-	TranslationValuesZ.Reserve( UsdTimeSamples.size() );
-
-	TArray< FMovieSceneFloatValue > RotationValuesX;
-	RotationValuesX.Reserve( UsdTimeSamples.size() );
-
-	TArray< FMovieSceneFloatValue > RotationValuesY;
-	RotationValuesY.Reserve( UsdTimeSamples.size() );
-
-	TArray< FMovieSceneFloatValue > RotationValuesZ;
-	RotationValuesZ.Reserve( UsdTimeSamples.size() );
-
-	TArray< FMovieSceneFloatValue > ScaleValuesX;
-	ScaleValuesX.Reserve( UsdTimeSamples.size() );
-
-	TArray< FMovieSceneFloatValue > ScaleValuesY;
-	ScaleValuesY.Reserve( UsdTimeSamples.size() );
-
-	TArray< FMovieSceneFloatValue > ScaleValuesZ;
-	ScaleValuesZ.Reserve( UsdTimeSamples.size() );
-
-	pxr::UsdStageRefPtr Stage = Schema.GetPrim().GetStage();
-	const double StageTimeCodesPerSecond = Stage->GetTimeCodesPerSecond();
-	const FFrameRate StageFrameRate( StageTimeCodesPerSecond, 1 );
-
-	const ERichCurveInterpMode InterpMode = ( Stage->GetInterpolationType() == pxr::UsdInterpolationTypeLinear ) ? ERichCurveInterpMode::RCIM_Linear : ERichCurveInterpMode::RCIM_Constant;
-
-	for ( double UsdTimeSample : UsdTimeSamples )
-	{
-		// Frame Number
-		int32 FrameNumber = FMath::FloorToInt( UsdTimeSample );
-		float SubFrameNumber = UsdTimeSample - FrameNumber;
-
-		FFrameTime FrameTime( FrameNumber, SubFrameNumber );
-
-		FFrameTime KeyFrameTime = FFrameRate::TransformTime( FrameTime, StageFrameRate, Resolution );
-		KeyFrameTime *= SequenceTransform;
-		FrameNumbers.Add( KeyFrameTime.GetFrame() );
-
-		// Frame Values
-		FTransform Transform;
-		UsdToUnreal::ConvertXformable( Stage, Xformable, Transform, UsdTimeSample );
-
-		// Location
-		TranslationValuesX.Emplace_GetRef( Transform.GetLocation().X ).InterpMode = InterpMode;
-		TranslationValuesY.Emplace_GetRef( Transform.GetLocation().Y ).InterpMode = InterpMode;
-		TranslationValuesZ.Emplace_GetRef( Transform.GetLocation().Z ).InterpMode = InterpMode;
-
-		// Rotation
-		FRotator Rotator = Transform.Rotator();
-		RotationValuesX.Emplace_GetRef( Rotator.Roll ).InterpMode = InterpMode;
-		RotationValuesY.Emplace_GetRef( Rotator.Pitch ).InterpMode = InterpMode;
-		RotationValuesZ.Emplace_GetRef( Rotator.Yaw ).InterpMode = InterpMode;
-
-		// Scale
-		ScaleValuesX.Emplace_GetRef( Transform.GetScale3D().X ).InterpMode = InterpMode;
-		ScaleValuesY.Emplace_GetRef( Transform.GetScale3D().Y ).InterpMode = InterpMode;
-		ScaleValuesZ.Emplace_GetRef( Transform.GetScale3D().Z ).InterpMode = InterpMode;
-	}
-
-	bool bSectionAdded = false;
-	UMovieScene3DTransformSection* TransformSection = Cast< UMovieScene3DTransformSection >( MovieSceneTrack.FindOrAddSection( 0, bSectionAdded ) );
-	TransformSection->EvalOptions.CompletionMode = EMovieSceneCompletionMode::KeepState;
-	TransformSection->SetRange( TRange< FFrameNumber >::All() );
-
-	TArrayView< FMovieSceneFloatChannel* > Channels = TransformSection->GetChannelProxy().GetChannels< FMovieSceneFloatChannel >();
-
-	check( Channels.Num() >= 9 );
-
-	// Translation
-	Channels[0]->Set( FrameNumbers, TranslationValuesX );
-	Channels[1]->Set( FrameNumbers, TranslationValuesY );
-	Channels[2]->Set( FrameNumbers, TranslationValuesZ );
-
-	// Rotation
-	Channels[3]->Set( FrameNumbers, RotationValuesX );
-	Channels[4]->Set( FrameNumbers, RotationValuesY );
-	Channels[5]->Set( FrameNumbers, RotationValuesZ );
-
-	// Scale
-	Channels[6]->Set( FrameNumbers, ScaleValuesX );
-	Channels[7]->Set( FrameNumbers, ScaleValuesY );
-	Channels[8]->Set( FrameNumbers, ScaleValuesZ );
-
-	return true;
-}
-
-bool UsdToUnreal::ConvertGeomCamera( const pxr::UsdStageRefPtr& Stage, const pxr::UsdGeomCamera& GeomCamera, UCineCameraComponent& CameraComponent, double EvalTime )
-{
-	FUsdStageInfo StageInfo( Stage );
-
-	CameraComponent.CurrentFocalLength = UsdToUnreal::ConvertDistance( StageInfo, UsdUtils::GetUsdValue< float >( GeomCamera.GetFocalLengthAttr(), EvalTime ) );
-
-	CameraComponent.FocusSettings.ManualFocusDistance = UsdToUnreal::ConvertDistance( StageInfo, UsdUtils::GetUsdValue< float >( GeomCamera.GetFocusDistanceAttr(), EvalTime ) );
-=======
 bool UsdToUnreal::ConvertGeomCamera( const pxr::UsdStageRefPtr& Stage, const pxr::UsdGeomCamera& GeomCamera, UCineCameraComponent& CameraComponent, double EvalTime )
 {
 	return ConvertGeomCamera( UE::FUsdPrim{ GeomCamera.GetPrim() }, CameraComponent, EvalTime );
@@ -694,7 +478,6 @@
 	CameraComponent.CurrentFocalLength = UsdToUnreal::ConvertDistance( StageInfo, UsdUtils::GetUsdValue< float >( GeomCamera.GetFocalLengthAttr(), UsdTimeCode ) );
 
 	CameraComponent.FocusSettings.ManualFocusDistance = UsdToUnreal::ConvertDistance( StageInfo, UsdUtils::GetUsdValue< float >( GeomCamera.GetFocusDistanceAttr(), UsdTimeCode ) );
->>>>>>> 6bbb88c8
 
 	if ( FMath::IsNearlyZero( CameraComponent.FocusSettings.ManualFocusDistance ) )
 	{
@@ -703,13 +486,8 @@
 
 	CameraComponent.CurrentAperture = UsdUtils::GetUsdValue< float >( GeomCamera.GetFStopAttr(), UsdTimeCode );
 
-<<<<<<< HEAD
-	CameraComponent.Filmback.SensorWidth = UsdToUnreal::ConvertDistance( StageInfo, UsdUtils::GetUsdValue< float >( GeomCamera.GetHorizontalApertureAttr(), EvalTime ) );
-	CameraComponent.Filmback.SensorHeight = UsdToUnreal::ConvertDistance( StageInfo, UsdUtils::GetUsdValue< float >( GeomCamera.GetVerticalApertureAttr(), EvalTime ) );
-=======
 	CameraComponent.Filmback.SensorWidth = UsdToUnreal::ConvertDistance( StageInfo, UsdUtils::GetUsdValue< float >( GeomCamera.GetHorizontalApertureAttr(), UsdTimeCode ) );
 	CameraComponent.Filmback.SensorHeight = UsdToUnreal::ConvertDistance( StageInfo, UsdUtils::GetUsdValue< float >( GeomCamera.GetVerticalApertureAttr(), UsdTimeCode ) );
->>>>>>> 6bbb88c8
 
 	return true;
 }
@@ -735,388 +513,6 @@
 	pxr::UsdStageRefPtr UsdStage{ Stage };
 	FUsdStageInfo StageInfo{ Stage };
 
-<<<<<<< HEAD
-	// Compensate different orientation for light or camera components :
-	// In USD cameras shoot towards local - Z, with + Y up.Lights also emit towards local - Z, with + Y up
-	// In UE cameras shoot towards local + X, with + Z up.Lights also emit towards local + X, with + Z up
-	if ( SceneComponent->IsA( UCineCameraComponent::StaticClass() ) ||
-		 SceneComponent->IsA( ULightComponent::StaticClass() ) )
-	{
-		FTransform AdditionalRotation = FTransform( FRotator( 0.0f, 90.f, 0.0f ) );
-
-		if ( UsdUtils::GetUsdStageUpAxis( Stage ) == pxr::UsdGeomTokens->z )
-		{
-			AdditionalRotation *= FTransform( FRotator( 90.0f, 0.f, 0.0f ) );
-		}
-
-		RelativeTransform = AdditionalRotation * RelativeTransform;
-	}
-
-	// Invert compensation applied to parent if it's a light or camera component
-	if ( USceneComponent* AttachParent = SceneComponent->GetAttachParent() )
-	{
-		if ( AttachParent->IsA( UCineCameraComponent::StaticClass() ) ||
-			 AttachParent->IsA( ULightComponent::StaticClass() ) )
-		{
-			FTransform AdditionalRotation = FTransform( FRotator( 0.0f, 90.f, 0.0f ) );
-
-			if ( UsdUtils::GetUsdStageUpAxis( Stage ) == pxr::UsdGeomTokens->z )
-			{
-				AdditionalRotation *= FTransform( FRotator( 90.0f, 0.f, 0.0f ) );
-			}
-
-			RelativeTransform = RelativeTransform * AdditionalRotation.Inverse();
-		}
-	}
-
-	// Transform
-	ConvertXformable( RelativeTransform, UsdPrim, UsdUtils::GetDefaultTimeCode() );
-
-	// Per-prim visibility
-	if ( pxr::UsdAttribute VisibilityAttr = XForm.CreateVisibilityAttr() )
-	{
-		pxr::TfToken Value = pxr::UsdGeomTokens->inherited;
-
-		if ( SceneComponent->ComponentTags.Contains( UnrealIdentifiers::Invisible ) )
-		{
-			Value = pxr::UsdGeomTokens->invisible;
-		}
-		else if ( !SceneComponent->ComponentTags.Contains( UnrealIdentifiers::Inherited ) )
-		{
-			// We don't have visible nor inherited tags: We're probably exporting a pure UE component, so write out component visibility instead
-			Value = SceneComponent->IsVisible() ? pxr::UsdGeomTokens->inherited : pxr::UsdGeomTokens->invisible;
-		}
-
-		VisibilityAttr.Set<pxr::TfToken>( Value );
-	}
-
-	return true;
-}
-
-bool UnrealToUsd::ConvertMeshComponent( const pxr::UsdStageRefPtr& Stage, const UMeshComponent* MeshComponent, pxr::UsdPrim& UsdPrim )
-{
-	if ( !UsdPrim || !MeshComponent )
-	{
-		return false;
-	}
-
-	FScopedUsdAllocs Allocs;
-
-	if ( const UStaticMeshComponent* StaticMeshComponent = Cast<const UStaticMeshComponent>( MeshComponent ) )
-	{
-#if WITH_EDITOR
-		if ( UStaticMesh* Mesh = StaticMeshComponent->GetStaticMesh() )
-		{
-			int32 NumLODs = Mesh->GetNumLODs();
-			const bool bHasLODs = NumLODs > 1;
-
-			const TArray<UMaterialInterface*>& Overrides = MeshComponent->OverrideMaterials;
-			for ( int32 MatIndex = 0; MatIndex < Overrides.Num(); ++MatIndex )
-			{
-				UMaterialInterface* Override = Overrides[MatIndex];
-				if ( !Override )
-				{
-					continue;
-				}
-
-				for ( int32 LODIndex = 0; LODIndex < NumLODs; ++LODIndex )
-				{
-					int32 NumSections = Mesh->GetNumSections( LODIndex );
-					const bool bHasSubsets = NumSections > 1;
-
-					for ( int32 SectionIndex = 0; SectionIndex < NumSections; ++SectionIndex )
-					{
-						int32 SectionMatIndex = Mesh->GetSectionInfoMap().Get( LODIndex, SectionIndex ).MaterialIndex;
-						if ( SectionMatIndex != MatIndex )
-						{
-							continue;
-						}
-
-						pxr::SdfPath OverridePrimPath = UsdPrim.GetPath();
-
-						// If we have only 1 LOD, the asset's DefaultPrim will be the Mesh prim directly.
-						// If we have multiple, the default prim won't have any schema, but will contain separate
-						// Mesh prims for each LOD named "LOD0", "LOD1", etc., switched via a "LOD" variant set
-						if ( bHasLODs )
-						{
-							OverridePrimPath = OverridePrimPath.AppendPath( UnrealToUsd::ConvertPath( *FString::Printf( TEXT( "LOD%d" ), LODIndex ) ).Get() );
-						}
-
-						// If our LOD has only one section, its material assignment will be authored directly on the Mesh prim.
-						// If it has more than one material slot, we'll author UsdGeomSubset for each LOD Section, and author the material
-						// assignment there
-						if ( bHasSubsets )
-						{
-							OverridePrimPath = OverridePrimPath.AppendPath( UnrealToUsd::ConvertPath( *FString::Printf( TEXT( "Section%d" ), SectionIndex ) ).Get() );
-						}
-
-						pxr::UsdPrim OverridePrim = Stage->OverridePrim( OverridePrimPath );
-						if ( pxr::UsdAttribute UnrealMaterialAttr = OverridePrim.CreateAttribute( UnrealIdentifiers::MaterialAssignment, pxr::SdfValueTypeNames->String ) )
-						{
-							UnrealMaterialAttr.Set( UnrealToUsd::ConvertString( *Override->GetPathName() ).Get() );
-						}
-					}
-				}
-			}
-		}
-#endif // WITH_EDITOR
-	}
-	else if ( const USkinnedMeshComponent* SkinnedMeshComponent = Cast<const USkinnedMeshComponent>( MeshComponent ) )
-	{
-		pxr::UsdSkelRoot SkelRoot{ UsdPrim };
-		if ( !SkelRoot )
-		{
-			return false;
-		}
-
-		if ( const USkeletalMesh* SkeletalMesh = SkinnedMeshComponent->SkeletalMesh )
-		{
-			FSkeletalMeshRenderData* RenderData = SkeletalMesh->GetResourceForRendering();
-			if ( !RenderData )
-			{
-				return false;
-			}
-
-			TIndirectArray<FSkeletalMeshLODRenderData>& LodRenderData = RenderData->LODRenderData;
-			if ( LodRenderData.Num() == 0 )
-			{
-				return false;
-			}
-
-			int32 NumLODs = SkeletalMesh->GetLODNum();
-			const bool bHasLODs = NumLODs > 1;
-
-			FString MeshName;
-			if ( !bHasLODs )
-			{
-				for ( const pxr::UsdPrim& Child : UsdPrim.GetChildren() )
-				{
-					if ( pxr::UsdGeomMesh Mesh{ Child } )
-					{
-						MeshName = UsdToUnreal::ConvertToken( Child.GetName() );
-					}
-				}
-			}
-
-			const TArray<UMaterialInterface*>& Overrides = MeshComponent->OverrideMaterials;
-			for ( int32 MatIndex = 0; MatIndex < Overrides.Num(); ++MatIndex )
-			{
-				UMaterialInterface* Override = Overrides[ MatIndex ];
-				if ( !Override )
-				{
-					continue;
-				}
-
-				for ( int32 LODIndex = 0; LODIndex < NumLODs; ++LODIndex )
-				{
-					if ( !LodRenderData.IsValidIndex( LODIndex ) )
-					{
-						continue;
-					}
-
-					const FSkeletalMeshLODInfo* LODInfo = SkeletalMesh->GetLODInfo( LODIndex );
-
-					const TArray<FSkelMeshRenderSection>& Sections = LodRenderData[ LODIndex ].RenderSections;
-					int32 NumSections = Sections.Num();
-					const bool bHasSubsets = NumSections > 1;
-
-					for ( int32 SectionIndex = 0; SectionIndex < NumSections; ++SectionIndex )
-					{
-						int32 SectionMatIndex = Sections[ SectionIndex ].MaterialIndex;
-
-						// If we have a LODInfo map, we need to reroute the material index through it
-						if ( LODInfo && LODInfo->LODMaterialMap.IsValidIndex( SectionIndex ) )
-						{
-							SectionMatIndex = LODInfo->LODMaterialMap[ SectionIndex ];
-						}
-
-						if ( SectionMatIndex != MatIndex )
-						{
-							continue;
-						}
-
-						pxr::SdfPath OverridePrimPath = UsdPrim.GetPath();
-
-						// If we have only 1 LOD, the asset's DefaultPrim will be a SkelRoot, and the Mesh will be a subprim
-						// with the same name.If we have the default prim is also the SkelRoot, but will contain separate
-						// Mesh prims for each LOD named "LOD0", "LOD1", etc., switched via a "LOD" variant set
-						if ( bHasLODs )
-						{
-							OverridePrimPath = OverridePrimPath.AppendPath( UnrealToUsd::ConvertPath( *FString::Printf( TEXT( "LOD%d" ), LODIndex ) ).Get() );
-						}
-						else
-						{
-							OverridePrimPath = OverridePrimPath.AppendElementString( UnrealToUsd::ConvertString( *MeshName ).Get() );
-						}
-
-						// If our LOD has only one section, its material assignment will be authored directly on the Mesh prim.
-						// If it has more than one material slot, we'll author UsdGeomSubset for each LOD Section, and author the material
-						// assignment there
-						if ( bHasSubsets )
-						{
-							OverridePrimPath = OverridePrimPath.AppendPath( UnrealToUsd::ConvertPath( *FString::Printf( TEXT( "Section%d" ), SectionIndex ) ).Get() );
-						}
-
-						if ( pxr::UsdPrim OverridePrim = Stage->OverridePrim( OverridePrimPath ) )
-						{
-							if ( pxr::UsdAttribute UnrealMaterialAttr = OverridePrim.CreateAttribute( UnrealIdentifiers::MaterialAssignment, pxr::SdfValueTypeNames->String ) )
-							{
-								UnrealMaterialAttr.Set( UnrealToUsd::ConvertString( *Override->GetPathName() ).Get() );
-							}
-						}
-					}
-				}
-			}
-		}
-	}
-
-	return true;
-}
-
-bool UnrealToUsd::ConvertHierarchicalInstancedStaticMeshComponent( const UHierarchicalInstancedStaticMeshComponent* HISMComponent, pxr::UsdPrim& UsdPrim, double TimeCode )
-{
-	using namespace pxr;
-
-	FScopedUsdAllocs Allocs;
-
-	UsdGeomPointInstancer PointInstancer{ UsdPrim };
-	if ( !PointInstancer || !HISMComponent )
-	{
-		return false;
-	}
-
-	UsdStageRefPtr Stage = UsdPrim.GetStage();
-	FUsdStageInfo StageInfo{ Stage };
-
-	VtArray<int> ProtoIndices;
-	VtArray<GfVec3f> Positions;
-	VtArray<GfQuath> Orientations;
-	VtArray<GfVec3f> Scales;
-
-	const int32 NumInstances = HISMComponent->GetInstanceCount();
-	ProtoIndices.reserve( ProtoIndices.size() + NumInstances );
-	Positions.reserve( Positions.size() + NumInstances );
-	Orientations.reserve( Orientations.size() + NumInstances );
-	Scales.reserve( Scales.size() + NumInstances );
-
-	for( const FInstancedStaticMeshInstanceData& InstanceData : HISMComponent->PerInstanceSMData )
-	{
-		// Convert axes
-		FTransform UETransform{ InstanceData.Transform };
-		FTransform USDTransform = UsdUtils::ConvertAxes( StageInfo.UpAxis == EUsdUpAxis::ZAxis, UETransform );
-
-		FVector Translation = USDTransform.GetTranslation();
-		FQuat Rotation = USDTransform.GetRotation();
-		FVector Scale = USDTransform.GetScale3D();
-
-		// Compensate metersPerUnit
-		const float UEMetersPerUnit = 0.01f;
-		if ( !FMath::IsNearlyEqual( UEMetersPerUnit, StageInfo.MetersPerUnit ) )
-		{
-			Translation *= ( UEMetersPerUnit / StageInfo.MetersPerUnit );
-		}
-
-		ProtoIndices.push_back( 0 ); // We will always export a single prototype per PointInstancer, since HISM components handle only 1 mesh at a time
-		Positions.push_back( GfVec3f( Translation.X, Translation.Y, Translation.Z ) );
-		Orientations.push_back( GfQuath( Rotation.W, Rotation.X, Rotation.Y, Rotation.Z ) );
-		Scales.push_back( GfVec3f( Scale.X, Scale.Y, Scale.Z ) );
-	}
-
-	const pxr::UsdTimeCode UsdTimeCode( TimeCode );
-
-	if ( UsdAttribute Attr = PointInstancer.CreateProtoIndicesAttr() )
-	{
-		Attr.Set( ProtoIndices, UsdTimeCode );
-	}
-
-	if ( UsdAttribute Attr = PointInstancer.CreatePositionsAttr() )
-	{
-		Attr.Set( Positions, UsdTimeCode );
-	}
-
-	if ( UsdAttribute Attr = PointInstancer.CreateOrientationsAttr() )
-	{
-		Attr.Set( Orientations, UsdTimeCode );
-	}
-
-	if ( UsdAttribute Attr = PointInstancer.CreateScalesAttr() )
-	{
-		Attr.Set( Scales, UsdTimeCode );
-	}
-
-	return true;
-}
-
-bool UnrealToUsd::ConvertCameraComponent( const pxr::UsdStageRefPtr& Stage, const UCineCameraComponent* CameraComponent, pxr::UsdPrim& UsdPrim )
-{
-	if ( !UsdPrim || !CameraComponent )
-	{
-		return false;
-	}
-
-	FScopedUsdAllocs UsdAllocs;
-
-	pxr::UsdGeomCamera GeomCamera( UsdPrim );
-	if ( !GeomCamera )
-	{
-		return false;
-	}
-
-	FUsdStageInfo StageInfo( UsdPrim.GetStage() );
-
-	if ( pxr::UsdAttribute Attr = GeomCamera.CreateFocalLengthAttr() )
-	{
-		Attr.Set<float>( UnrealToUsd::ConvertDistance( StageInfo, CameraComponent->CurrentFocalLength ) );
-	}
-
-	if ( pxr::UsdAttribute Attr = GeomCamera.CreateFocusDistanceAttr() )
-	{
-		Attr.Set<float>( UnrealToUsd::ConvertDistance( StageInfo, CameraComponent->FocusSettings.ManualFocusDistance ) );
-	}
-
-	if ( pxr::UsdAttribute Attr = GeomCamera.CreateFStopAttr() )
-	{
-		Attr.Set<float>( CameraComponent->CurrentAperture );
-	}
-
-	if ( pxr::UsdAttribute Attr = GeomCamera.CreateHorizontalApertureAttr() )
-	{
-		Attr.Set<float>( UnrealToUsd::ConvertDistance( StageInfo, CameraComponent->Filmback.SensorWidth ) );
-	}
-
-	if ( pxr::UsdAttribute Attr = GeomCamera.CreateVerticalApertureAttr() )
-	{
-		Attr.Set<float>( UnrealToUsd::ConvertDistance( StageInfo, CameraComponent->Filmback.SensorHeight ) );
-	}
-
-	return true;
-}
-
-bool UnrealToUsd::ConvertXformable( const FTransform& RelativeTransform, pxr::UsdPrim& UsdPrim, double TimeCode )
-{
-	if ( !UsdPrim )
-	{
-		return false;
-	}
-
-	FScopedUsdAllocs UsdAllocs;
-
-	// Transform
-	pxr::UsdGeomXformable XForm( UsdPrim );
-	if ( !XForm )
-	{
-		return false;
-	}
-
-	FUsdStageInfo StageInfo( UsdPrim.GetStage() );
-	pxr::GfMatrix4d UsdTransform = UnrealToUsd::ConvertTransform( StageInfo, RelativeTransform );
-
-	const pxr::UsdTimeCode UsdTimeCode( TimeCode );
-
-	pxr::GfMatrix4d UsdMatrix;
-	bool bResetXFormStack = false;
-	XForm.GetLocalTransformation( &UsdMatrix, &bResetXFormStack, UsdTimeCode );
-=======
 	TArray< FFrameNumber > FrameNumbers;
 	FrameNumbers.Reserve( UsdTimeSamples.Num() );
 
@@ -1156,7 +552,6 @@
 
 	return true;
 }
->>>>>>> 6bbb88c8
 
 bool UsdToUnreal::ConvertFloatTimeSamples( const UE::FUsdStage& Stage, const TArray<double>& UsdTimeSamples, const TFunction<float( double )>& ReaderFunc, UMovieSceneFloatTrack& MovieSceneTrack, const FMovieSceneSequenceTransform& SequenceTransform )
 {
@@ -1165,120 +560,6 @@
 		return false;
 	}
 
-<<<<<<< HEAD
-		std::vector< pxr::UsdGeomXformOp > XFormOps = XForm.GetOrderedXformOps( &bResetXFormStack );
-		for ( const pxr::UsdGeomXformOp& XFormOp : XFormOps )
-		{
-			// Found transform op, trying to set its value
-			if ( XFormOp.GetOpType() == pxr::UsdGeomXformOp::TypeTransform )
-			{
-				bFoundTransformOp = true;
-				XFormOp.Set( UsdTransform, UsdTimeCode );
-				break;
-			}
-		}
-
-		// If transformOp is not found, make a new one
-		if ( !bFoundTransformOp )
-		{
-			pxr::UsdGeomXformOp MatrixXform = XForm.MakeMatrixXform();
-			if ( MatrixXform )
-			{
-				MatrixXform.Set( UsdTransform, UsdTimeCode );
-			}
-		}
-	}
-
-	return true;
-}
-
-bool UnrealToUsd::ConvertInstancedFoliageActor( const AInstancedFoliageActor& Actor, pxr::UsdPrim& UsdPrim, double TimeCode )
-{
-#if WITH_EDITOR
-	using namespace pxr;
-
-	FScopedUsdAllocs Allocs;
-
-	UsdGeomPointInstancer PointInstancer{ UsdPrim };
-	if ( !PointInstancer )
-	{
-		return false;
-	}
-
-	UsdStageRefPtr Stage = UsdPrim.GetStage();
-	FUsdStageInfo StageInfo{ Stage };
-
-	VtArray<int> ProtoIndices;
-	VtArray<GfVec3f> Positions;
-	VtArray<GfQuath> Orientations;
-	VtArray<GfVec3f> Scales;
-
-	int PrototypeIndex = 0;
-	for ( const TPair<UFoliageType*, TUniqueObj<FFoliageInfo>>& FoliagePair : Actor.FoliageInfos )
-	{
-		const UFoliageType* FoliageType = FoliagePair.Key;
-		const FFoliageInfo& Info = FoliagePair.Value.Get();
-
-		for ( const TPair<FFoliageInstanceBaseId, TSet<int32>>& Pair : Info.ComponentHash )
-		{
-			const TSet<int32>& InstanceSet = Pair.Value;
-
-			const int32 NumInstances = InstanceSet.Num();
-			ProtoIndices.reserve( ProtoIndices.size() + NumInstances );
-			Positions.reserve( Positions.size() + NumInstances );
-			Orientations.reserve( Orientations.size() + NumInstances );
-			Scales.reserve( Scales.size() + NumInstances );
-
-			for ( int32 InstanceIndex : InstanceSet )
-			{
-				const FFoliageInstancePlacementInfo* Instance = &Info.Instances[ InstanceIndex ];
-
-				// Convert axes
-				FTransform UETransform{ Instance->Rotation, Instance->Location, Instance->DrawScale3D };
-				FTransform USDTransform = UsdUtils::ConvertAxes( StageInfo.UpAxis == EUsdUpAxis::ZAxis, UETransform );
-
-				FVector Translation = USDTransform.GetTranslation();
-				FQuat Rotation = USDTransform.GetRotation();
-				FVector Scale = USDTransform.GetScale3D();
-
-				// Compensate metersPerUnit
-				const float UEMetersPerUnit = 0.01f;
-				if ( !FMath::IsNearlyEqual( UEMetersPerUnit, StageInfo.MetersPerUnit ) )
-				{
-					Translation *= ( UEMetersPerUnit / StageInfo.MetersPerUnit );
-				}
-
-				ProtoIndices.push_back( PrototypeIndex );
-				Positions.push_back( GfVec3f( Translation.X, Translation.Y, Translation.Z ) );
-				Orientations.push_back( GfQuath( Rotation.W, Rotation.X, Rotation.Y, Rotation.Z ) );
-				Scales.push_back( GfVec3f( Scale.X, Scale.Y, Scale.Z ) );
-			}
-		}
-
-		++PrototypeIndex;
-	}
-
-	const pxr::UsdTimeCode UsdTimeCode( TimeCode );
-
-	if ( UsdAttribute Attr = PointInstancer.CreateProtoIndicesAttr() )
-	{
-		Attr.Set( ProtoIndices, UsdTimeCode );
-	}
-
-	if ( UsdAttribute Attr = PointInstancer.CreatePositionsAttr() )
-	{
-		Attr.Set( Positions, UsdTimeCode );
-	}
-
-	if ( UsdAttribute Attr = PointInstancer.CreateOrientationsAttr() )
-	{
-		Attr.Set( Orientations, UsdTimeCode );
-	}
-
-	if ( UsdAttribute Attr = PointInstancer.CreateScalesAttr() )
-	{
-		Attr.Set( Scales, UsdTimeCode );
-=======
 	const UMovieScene* MovieScene = MovieSceneTrack.GetTypedOuter< UMovieScene >();
 	if ( !MovieScene )
 	{
@@ -1398,7 +679,6 @@
 	if ( Channels.Num() != 4 )
 	{
 		return false;
->>>>>>> 6bbb88c8
 	}
 
 	Channels[ 0 ]->Set( FrameNumbers, RedValues );
@@ -1409,198 +689,21 @@
 	Section->SetRange( Section->GetAutoSizeRange().Get( TRange<FFrameNumber>::Empty() ) );
 
 	return true;
-#else
-	return false;
-#endif // WITH_EDITOR
 }
 
-<<<<<<< HEAD
-bool UnrealToUsd::ConvertXformable( const UMovieScene3DTransformTrack& MovieSceneTrack, pxr::UsdPrim& UsdPrim, const FMovieSceneSequenceTransform& SequenceTransform )
-{
-	if ( !UsdPrim )
-=======
 bool UsdToUnreal::ConvertTransformTimeSamples( const UE::FUsdStage& Stage, const TArray<double>& UsdTimeSamples, const TFunction<FTransform( double )>& ReaderFunc, UMovieScene3DTransformTrack& MovieSceneTrack, const FMovieSceneSequenceTransform& SequenceTransform )
 {
 	if ( !ReaderFunc )
->>>>>>> 6bbb88c8
-	{
-		return false;
-	}
-
-<<<<<<< HEAD
-	const FUsdStageInfo StageInfo( UsdPrim.GetStage() );
-
-=======
->>>>>>> 6bbb88c8
+	{
+		return false;
+	}
+
 	const UMovieScene* MovieScene = MovieSceneTrack.GetTypedOuter< UMovieScene >();
 	if ( !MovieScene )
 	{
 		return false;
 	}
 
-<<<<<<< HEAD
-	FScopedUsdAllocs UsdAllocs;
-
-	pxr::UsdGeomXformable Xformable( UsdPrim );
-	if ( !Xformable )
-	{
-		return false;
-	}
-
-	UMovieScene3DTransformSection* TransformSection = Cast< UMovieScene3DTransformSection >( const_cast< UMovieScene3DTransformTrack& >( MovieSceneTrack ).FindSection( 0 ) );
-	if ( !TransformSection )
-	{
-		return false;
-	}
-
-	const TRange< FFrameNumber > PlaybackRange = MovieScene->GetPlaybackRange();
-	const FFrameRate Resolution = MovieScene->GetTickResolution();
-	const FFrameRate DisplayRate = MovieScene->GetDisplayRate();
-
-	const double StageTimeCodesPerSecond = UsdPrim.GetStage()->GetTimeCodesPerSecond();
-	const FFrameRate StageFrameRate( StageTimeCodesPerSecond, 1 );
-
-	auto EvaluateChannel = [ &PlaybackRange, &Resolution, &DisplayRate, &SequenceTransform ]( const FMovieSceneFloatChannel* Channel, float DefaultValue ) -> TArray< TPair< FFrameNumber, float > >
-	{
-		TArray< TPair< FFrameNumber, float > > Values;
-
-		if ( PlaybackRange.HasLowerBound() && PlaybackRange.HasUpperBound() )
-		{
-			const FFrameTime Interval = FFrameRate::TransformTime( 1, DisplayRate, Resolution );
-			const FFrameNumber StartFrame = UE::MovieScene::DiscreteInclusiveLower( PlaybackRange );
-			const FFrameNumber EndFrame = UE::MovieScene::DiscreteExclusiveUpper( PlaybackRange );
-
-			for ( FFrameTime EvalTime = StartFrame; EvalTime < EndFrame; EvalTime += Interval )
-			{
-				FFrameNumber KeyTime = FFrameRate::Snap( EvalTime, Resolution, DisplayRate ).FloorToFrame();
-
-				float Result = DefaultValue;
-				if ( Channel )
-				{
-					Result = Channel->GetDefault().Get( DefaultValue );
-					Channel->Evaluate( KeyTime, Result );
-				}
-
-				FFrameTime GlobalEvalTime( KeyTime );
-				GlobalEvalTime *= SequenceTransform.InverseLinearOnly();
-
-				Values.Emplace( GlobalEvalTime.GetFrame(), Result );
-			}
-		}
-
-		return Values;
-	};
-
-	TArrayView< FMovieSceneFloatChannel* > Channels = TransformSection->GetChannelProxy().GetChannels< FMovieSceneFloatChannel >();
-	check( Channels.Num() >= 9 );
-
-	auto GetChannel = [ &Channels ]( const int32 ChannelIndex ) -> const FMovieSceneFloatChannel*
-	{
-		if ( Channels.IsValidIndex( ChannelIndex ) )
-		{
-			return Channels[ ChannelIndex ];
-		}
-		else
-		{
-			return  nullptr;
-		}
-	};
-
-	// Translation
-	TArray< TPair< FFrameNumber, float > > LocationValuesX = EvaluateChannel( GetChannel(0), 0.f );
-	TArray< TPair< FFrameNumber, float > > LocationValuesY = EvaluateChannel( GetChannel(1), 0.f );
-	TArray< TPair< FFrameNumber, float > > LocationValuesZ = EvaluateChannel( GetChannel(2), 0.f );
-
-	// Rotation
-	TArray< TPair< FFrameNumber, float > > RotationValuesX = EvaluateChannel( GetChannel(3), 0.f );
-	TArray< TPair< FFrameNumber, float > > RotationValuesY = EvaluateChannel( GetChannel(4), 0.f );
-	TArray< TPair< FFrameNumber, float > > RotationValuesZ = EvaluateChannel( GetChannel(5), 0.f );
-
-	// Scale
-	TArray< TPair< FFrameNumber, float > > ScaleValuesX = EvaluateChannel( GetChannel(6), 1.f );
-	TArray< TPair< FFrameNumber, float > > ScaleValuesY = EvaluateChannel( GetChannel(7), 1.f );
-	TArray< TPair< FFrameNumber, float > > ScaleValuesZ = EvaluateChannel( GetChannel(8), 1.f );
-
-	bool bIsDataOutOfSync = false;
-	{
-		int32 ValueIndex = 0;
-
-		FFrameTime UsdStartTime = FFrameRate::TransformTime( PlaybackRange.GetLowerBoundValue(), Resolution, StageFrameRate );
-		FFrameTime UsdEndTime = FFrameRate::TransformTime( PlaybackRange.GetUpperBoundValue(), Resolution, StageFrameRate );
-
-		if ( LocationValuesX.Num() > 0 || Xformable.TransformMightBeTimeVarying() )
-		{
-			std::vector< double > UsdTimeSamples;
-			Xformable.GetTimeSamples( &UsdTimeSamples );
-
-			bIsDataOutOfSync = ( UsdTimeSamples.size() != LocationValuesX.Num() );
-
-			if ( !bIsDataOutOfSync )
-			{
-				for ( const TPair< FFrameNumber, float >& Value : LocationValuesX )
-				{
-					FFrameTime UsdFrameTime = FFrameRate::TransformTime( Value.Key, Resolution, StageFrameRate );
-
-					FVector Location( LocationValuesX[ ValueIndex ].Value, LocationValuesY[ ValueIndex ].Value, LocationValuesZ[ ValueIndex ].Value );
-					FRotator Rotation( RotationValuesY[ ValueIndex ].Value, RotationValuesZ[ ValueIndex ].Value, RotationValuesX[ ValueIndex ].Value );
-					FVector Scale( ScaleValuesX[ ValueIndex ].Value, ScaleValuesY[ ValueIndex ].Value, ScaleValuesZ[ ValueIndex ].Value );
-
-					FTransform Transform( Rotation, Location, Scale );
-					pxr::GfMatrix4d UsdTransform = UnrealToUsd::ConvertTransform( StageInfo, Transform );
-
-					pxr::GfMatrix4d UsdMatrix;
-					bool bResetXFormStack = false;
-					Xformable.GetLocalTransformation( &UsdMatrix, &bResetXFormStack, UsdFrameTime.AsDecimal() );
-
-					if ( !pxr::GfIsClose( UsdMatrix, UsdTransform, THRESH_POINTS_ARE_NEAR ) )
-					{
-						bIsDataOutOfSync = true;
-						break;
-					}
-
-					++ValueIndex;
-				}
-			}
-		}
-	}
-
-	if ( bIsDataOutOfSync )
-	{
-		if ( pxr::UsdGeomXformOp TransformOp = Xformable.MakeMatrixXform() )
-		{
-			TransformOp.GetAttr().Clear(); // Clear existing transform data
-		}
-
-		pxr::SdfChangeBlock ChangeBlock;
-
-		// Compensate different orientation for light or camera components
-		// TODO: Handle inverse compensation when the bound component is a child of a light/camera component
-		FTransform AdditionalRotation = FTransform::Identity;
-		if ( UsdPrim.IsA< pxr::UsdGeomCamera >() || UsdPrim.IsA< pxr::UsdLuxLight >() )
-		{
-			AdditionalRotation = FTransform( FRotator( 0.0f, 90.0f, 0.0f ) );
-
-			if ( StageInfo.UpAxis == EUsdUpAxis::ZAxis )
-			{
-				AdditionalRotation *= FTransform( FRotator( 90.0f, 0.0f, 0.0f ) );
-			}
-		}
-
-		int32 ValueIndex = 0;
-		for ( const TPair< FFrameNumber, float >& Value : LocationValuesX )
-		{
-			FFrameTime UsdFrameTime = FFrameRate::TransformTime( Value.Key, Resolution, StageFrameRate );
-
-			FVector Location( LocationValuesX[ ValueIndex ].Value, LocationValuesY[ ValueIndex ].Value, LocationValuesZ[ ValueIndex ].Value );
-			FRotator Rotation( RotationValuesY[ ValueIndex ].Value, RotationValuesZ[ ValueIndex ].Value, RotationValuesX[ ValueIndex ].Value );
-			FVector Scale( ScaleValuesX[ ValueIndex ].Value, ScaleValuesY[ ValueIndex ].Value, ScaleValuesZ[ ValueIndex ].Value );
-
-			FTransform Transform( Rotation, Location, Scale );
-			ConvertXformable( AdditionalRotation* Transform, UsdPrim, UsdFrameTime.AsDecimal() );
-
-			++ValueIndex;
-		}
-=======
 	const FFrameRate Resolution = MovieScene->GetTickResolution();
 	const FFrameRate DisplayRate = MovieScene->GetDisplayRate();
 
@@ -1741,7 +844,6 @@
 				return Reader;
 			}
 		}
->>>>>>> 6bbb88c8
 	}
 
 	if ( pxr::UsdGeomCamera Camera{ UsdPrim } )
