--- conflicted
+++ resolved
@@ -72,11 +72,7 @@
 #include "pxr/usd/usdGeom/xformCommonAPI.h"
 #include "pxr/usd/usdLux/diskLight.h"
 #include "pxr/usd/usdLux/distantLight.h"
-<<<<<<< HEAD
-#include "pxr/usd/usdLux/light.h"
-=======
 #include "pxr/usd/usdLux/lightAPI.h"
->>>>>>> d731a049
 #include "pxr/usd/usdLux/rectLight.h"
 #include "pxr/usd/usdLux/shapingAPI.h"
 #include "pxr/usd/usdLux/sphereLight.h"
@@ -234,13 +230,6 @@
 
 				return NewOp;
 			}
-<<<<<<< HEAD
-		}
-	}
-}
-
-bool UsdToUnreal::ConvertXformable( const pxr::UsdStageRefPtr& Stage, const pxr::UsdTyped& Schema, FTransform& OutTransform, double EvalTime )
-=======
 
 			// Turns OutTransform into the UE-space relative (local to parent) transform for Xformable, paying attention to if it
 			// or any of its ancestors has the '!resetXformStack!' xformOp.
@@ -336,7 +325,6 @@
 }
 
 bool UsdToUnreal::ConvertXformable( const pxr::UsdStageRefPtr& Stage, const pxr::UsdTyped& Schema, FTransform& OutTransform, double EvalTime, bool* bOutResetTransformStack )
->>>>>>> d731a049
 {
 	pxr::UsdGeomXformable Xformable( Schema );
 	if ( !Xformable )
@@ -633,9 +621,16 @@
 	const double StageTimeCodesPerSecond = UsdStage->GetTimeCodesPerSecond();
 	const FFrameRate StageFrameRate( StageTimeCodesPerSecond, 1 );
 
-<<<<<<< HEAD
+	double LastTimeSample = TNumericLimits<double>::Lowest();
 	for ( const double UsdTimeSample : UsdTimeSamples )
 	{
+		// We never want to evaluate the same time twice
+		if ( FMath::IsNearlyEqual( UsdTimeSample, LastTimeSample ) )
+		{
+			continue;
+		}
+		LastTimeSample = UsdTimeSample;
+
 		int32 FrameNumber = FMath::FloorToInt( UsdTimeSample );
 		float SubFrameNumber = UsdTimeSample - FrameNumber;
 
@@ -653,35 +648,6 @@
 	UMovieSceneBoolSection* Section = Cast< UMovieSceneBoolSection >( MovieSceneTrack.FindOrAddSection( 0, bSectionAdded ) );
 	Section->EvalOptions.CompletionMode = EMovieSceneCompletionMode::KeepState;
 
-=======
-	double LastTimeSample = TNumericLimits<double>::Lowest();
-	for ( const double UsdTimeSample : UsdTimeSamples )
-	{
-		// We never want to evaluate the same time twice
-		if ( FMath::IsNearlyEqual( UsdTimeSample, LastTimeSample ) )
-		{
-			continue;
-		}
-		LastTimeSample = UsdTimeSample;
-
-		int32 FrameNumber = FMath::FloorToInt( UsdTimeSample );
-		float SubFrameNumber = UsdTimeSample - FrameNumber;
-
-		FFrameTime FrameTime( FrameNumber, SubFrameNumber );
-
-		FFrameTime KeyFrameTime = FFrameRate::TransformTime( FrameTime, StageFrameRate, Resolution );
-		KeyFrameTime *= SequenceTransform;
-		FrameNumbers.Add( KeyFrameTime.GetFrame() );
-
-		bool UEValue = ReaderFunc( UsdTimeSample );
-		SectionValues.Emplace_GetRef( UEValue );
-	}
-
-	bool bSectionAdded = false;
-	UMovieSceneBoolSection* Section = Cast< UMovieSceneBoolSection >( MovieSceneTrack.FindOrAddSection( 0, bSectionAdded ) );
-	Section->EvalOptions.CompletionMode = EMovieSceneCompletionMode::KeepState;
-
->>>>>>> d731a049
 	TMovieSceneChannelData<bool> Data = Section->GetChannel().GetData();
 	Data.Reset();
 	for ( int32 KeyIndex = 0; KeyIndex < FrameNumbers.Num(); ++KeyIndex )
@@ -697,90 +663,10 @@
 bool UsdToUnreal::ConvertFloatTimeSamples( const UE::FUsdStage& Stage, const TArray<double>& UsdTimeSamples, const TFunction<float( double )>& ReaderFunc, UMovieSceneFloatTrack& MovieSceneTrack, const FMovieSceneSequenceTransform& SequenceTransform )
 {
 	if ( !ReaderFunc )
-<<<<<<< HEAD
 	{
 		return false;
 	}
 
-	const UMovieScene* MovieScene = MovieSceneTrack.GetTypedOuter< UMovieScene >();
-	if ( !MovieScene )
-=======
->>>>>>> d731a049
-	{
-		return false;
-	}
-
-<<<<<<< HEAD
-	const FFrameRate Resolution = MovieScene->GetTickResolution();
-	const FFrameRate DisplayRate = MovieScene->GetDisplayRate();
-
-	FScopedUsdAllocs Allocs;
-
-	pxr::UsdStageRefPtr UsdStage{ Stage };
-	FUsdStageInfo StageInfo{ Stage };
-
-	TArray< FFrameNumber > FrameNumbers;
-	FrameNumbers.Reserve( UsdTimeSamples.Num() );
-
-	TArray< FMovieSceneFloatValue > SectionValues;
-	SectionValues.Reserve( UsdTimeSamples.Num() );
-
-	const double StageTimeCodesPerSecond = UsdStage->GetTimeCodesPerSecond();
-	const FFrameRate StageFrameRate( StageTimeCodesPerSecond, 1 );
-
-	const ERichCurveInterpMode InterpMode = ( UsdStage->GetInterpolationType() == pxr::UsdInterpolationTypeLinear ) ? ERichCurveInterpMode::RCIM_Linear : ERichCurveInterpMode::RCIM_Constant;
-
-	for ( const double UsdTimeSample : UsdTimeSamples )
-	{
-		int32 FrameNumber = FMath::FloorToInt( UsdTimeSample );
-		float SubFrameNumber = UsdTimeSample - FrameNumber;
-
-		FFrameTime FrameTime( FrameNumber, SubFrameNumber );
-
-		FFrameTime KeyFrameTime = FFrameRate::TransformTime( FrameTime, StageFrameRate, Resolution );
-		KeyFrameTime *= SequenceTransform;
-		FrameNumbers.Add( KeyFrameTime.GetFrame() );
-
-		float UEValue = ReaderFunc( UsdTimeSample );
-		SectionValues.Emplace_GetRef( UEValue ).InterpMode = InterpMode;
-	}
-
-	bool bSectionAdded = false;
-	UMovieSceneFloatSection* Section = Cast< UMovieSceneFloatSection >( MovieSceneTrack.FindOrAddSection( 0, bSectionAdded ) );
-	Section->EvalOptions.CompletionMode = EMovieSceneCompletionMode::KeepState;
-
-	TArrayView< FMovieSceneFloatChannel* > Channels = Section->GetChannelProxy().GetChannels< FMovieSceneFloatChannel >();
-	if ( Channels.Num() > 0 )
-	{
-		Channels[ 0 ]->Set( FrameNumbers, SectionValues );
-	}
-
-	Section->SetRange( Section->GetAutoSizeRange().Get( TRange<FFrameNumber>::Empty() ) );
-
-	return true;
-}
-
-bool UsdToUnreal::ConvertColorTimeSamples( const UE::FUsdStage& Stage, const TArray<double>& UsdTimeSamples, const TFunction<FLinearColor( double )>& ReaderFunc, UMovieSceneColorTrack& MovieSceneTrack, const FMovieSceneSequenceTransform& SequenceTransform )
-{
-	if ( !ReaderFunc )
-	{
-		return false;
-	}
-
-	const UMovieScene* MovieScene = MovieSceneTrack.GetTypedOuter< UMovieScene >();
-	if ( !MovieScene )
-	{
-		return false;
-	}
-
-	const FFrameRate Resolution = MovieScene->GetTickResolution();
-	const FFrameRate DisplayRate = MovieScene->GetDisplayRate();
-
-	FScopedUsdAllocs Allocs;
-
-	pxr::UsdStageRefPtr UsdStage{ Stage };
-	FUsdStageInfo StageInfo{ Stage };
-=======
 	const UMovieScene* MovieScene = MovieSceneTrack.GetTypedOuter< UMovieScene >();
 	if ( !MovieScene )
 	{
@@ -2346,65 +2232,70 @@
 
 			int32 NumLODs = SkinnedAsset->GetLODNum();
 			const bool bHasLODs = NumLODs > 1;
->>>>>>> d731a049
-
-	TArray< FFrameNumber > FrameNumbers;
-	FrameNumbers.Reserve( UsdTimeSamples.Num() );
-
-	TArray< FMovieSceneFloatValue > RedValues;
-	TArray< FMovieSceneFloatValue > GreenValues;
-	TArray< FMovieSceneFloatValue > BlueValues;
-	TArray< FMovieSceneFloatValue > AlphaValues;
-	RedValues.Reserve( UsdTimeSamples.Num() );
-	GreenValues.Reserve( UsdTimeSamples.Num() );
-	BlueValues.Reserve( UsdTimeSamples.Num() );
-	AlphaValues.Reserve( UsdTimeSamples.Num() );
-
-	const double StageTimeCodesPerSecond = UsdStage->GetTimeCodesPerSecond();
-	const FFrameRate StageFrameRate( StageTimeCodesPerSecond, 1 );
-
-<<<<<<< HEAD
-	const ERichCurveInterpMode InterpMode = ( UsdStage->GetInterpolationType() == pxr::UsdInterpolationTypeLinear ) ? ERichCurveInterpMode::RCIM_Linear : ERichCurveInterpMode::RCIM_Constant;
-=======
+
+			FString MeshName;
+			if ( !bHasLODs )
+			{
+				for ( const pxr::UsdPrim& Child : UsdPrim.GetChildren() )
+				{
+					if ( pxr::UsdGeomMesh Mesh{ Child } )
+					{
+						MeshName = UsdToUnreal::ConvertToken( Child.GetName() );
+					}
+				}
+			}
+
+			const TArray<UMaterialInterface*>& Overrides = MeshComponent->OverrideMaterials;
+			for ( int32 MatIndex = 0; MatIndex < Overrides.Num(); ++MatIndex )
+			{
+				UMaterialInterface* Override = Overrides[ MatIndex ];
+				if ( !Override )
+				{
+					continue;
+				}
+
+				for ( int32 LODIndex = 0; LODIndex < NumLODs; ++LODIndex )
+				{
+					if ( !LodRenderData.IsValidIndex( LODIndex ) )
+					{
+						continue;
+					}
+
 					const FSkeletalMeshLODInfo* LODInfo = SkinnedAsset->GetLODInfo( LODIndex );
->>>>>>> d731a049
-
-	for ( const double UsdTimeSample : UsdTimeSamples )
-	{
-		int32 FrameNumber = FMath::FloorToInt( UsdTimeSample );
-		float SubFrameNumber = UsdTimeSample - FrameNumber;
-
-		FFrameTime FrameTime( FrameNumber, SubFrameNumber );
-
-		FFrameTime KeyFrameTime = FFrameRate::TransformTime( FrameTime, StageFrameRate, Resolution );
-		KeyFrameTime *= SequenceTransform;
-		FrameNumbers.Add( KeyFrameTime.GetFrame() );
-
-		FLinearColor UEValue = ReaderFunc( UsdTimeSample );
-		RedValues.Emplace_GetRef( UEValue.R ).InterpMode = InterpMode;
-		GreenValues.Emplace_GetRef( UEValue.G ).InterpMode = InterpMode;
-		BlueValues.Emplace_GetRef( UEValue.B ).InterpMode = InterpMode;
-		AlphaValues.Emplace_GetRef( UEValue.A ).InterpMode = InterpMode;
-	}
-
-	bool bSectionAdded = false;
-	UMovieSceneColorSection* Section = Cast< UMovieSceneColorSection >( MovieSceneTrack.FindOrAddSection( 0, bSectionAdded ) );
-	Section->EvalOptions.CompletionMode = EMovieSceneCompletionMode::KeepState;
-
-	TArrayView< FMovieSceneFloatChannel* > Channels = Section->GetChannelProxy().GetChannels< FMovieSceneFloatChannel >();
-	if ( Channels.Num() != 4 )
-	{
-		return false;
-	}
-
-<<<<<<< HEAD
-	Channels[ 0 ]->Set( FrameNumbers, RedValues );
-	Channels[ 1 ]->Set( FrameNumbers, GreenValues );
-	Channels[ 2 ]->Set( FrameNumbers, BlueValues );
-	Channels[ 3 ]->Set( FrameNumbers, AlphaValues );
-
-	Section->SetRange( Section->GetAutoSizeRange().Get( TRange<FFrameNumber>::Empty() ) );
-=======
+
+					const TArray<FSkelMeshRenderSection>& Sections = LodRenderData[ LODIndex ].RenderSections;
+					int32 NumSections = Sections.Num();
+					const bool bHasSubsets = NumSections > 1;
+
+					for ( int32 SectionIndex = 0; SectionIndex < NumSections; ++SectionIndex )
+					{
+						int32 SectionMatIndex = Sections[ SectionIndex ].MaterialIndex;
+
+						// If we have a LODInfo map, we need to reroute the material index through it
+						if ( LODInfo && LODInfo->LODMaterialMap.IsValidIndex( SectionIndex ) )
+						{
+							SectionMatIndex = LODInfo->LODMaterialMap[ SectionIndex ];
+						}
+
+						if ( SectionMatIndex != MatIndex )
+						{
+							continue;
+						}
+
+						pxr::SdfPath OverridePrimPath = UsdPrim.GetPath();
+
+						// If we have only 1 LOD, the asset's DefaultPrim will be a SkelRoot, and the Mesh will be a subprim
+						// with the same name.If we have the default prim is also the SkelRoot, but will contain separate
+						// Mesh prims for each LOD named "LOD0", "LOD1", etc., switched via a "LOD" variant set
+						if ( bHasLODs )
+						{
+							OverridePrimPath = OverridePrimPath.AppendPath( UnrealToUsd::ConvertPath( *FString::Printf( TEXT( "LOD%d" ), LODIndex ) ).Get() );
+						}
+						else
+						{
+							OverridePrimPath = OverridePrimPath.AppendElementString( UnrealToUsd::ConvertString( *MeshName ).Get() );
+						}
+
 						// If our LOD has only one section, its material assignment will be authored directly on the Mesh prim.
 						// If it has more than one material slot, we'll author UsdGeomSubset for each LOD Section, and author the material
 						// assignment there
@@ -2429,63 +2320,61 @@
 			}
 		}
 	}
->>>>>>> d731a049
 
 	return true;
 }
 
-bool UsdToUnreal::ConvertTransformTimeSamples( const UE::FUsdStage& Stage, const TArray<double>& UsdTimeSamples, const TFunction<FTransform( double )>& ReaderFunc, UMovieScene3DTransformTrack& MovieSceneTrack, const FMovieSceneSequenceTransform& SequenceTransform )
+bool UnrealToUsd::ConvertHierarchicalInstancedStaticMeshComponent( const UHierarchicalInstancedStaticMeshComponent* HISMComponent, pxr::UsdPrim& UsdPrim, double TimeCode )
 {
-	if ( !ReaderFunc )
+	using namespace pxr;
+
+	FScopedUsdAllocs Allocs;
+
+	UsdGeomPointInstancer PointInstancer{ UsdPrim };
+	if ( !PointInstancer || !HISMComponent )
 	{
 		return false;
 	}
 
-	const UMovieScene* MovieScene = MovieSceneTrack.GetTypedOuter< UMovieScene >();
-	if ( !MovieScene )
-	{
-		return false;
-	}
-
-	const FFrameRate Resolution = MovieScene->GetTickResolution();
-	const FFrameRate DisplayRate = MovieScene->GetDisplayRate();
-
-	FScopedUsdAllocs Allocs;
-
-	pxr::UsdStageRefPtr UsdStage{ Stage };
+	UsdStageRefPtr Stage = UsdPrim.GetStage();
 	FUsdStageInfo StageInfo{ Stage };
 
-	TArray< FFrameNumber > FrameNumbers;
-	FrameNumbers.Reserve( UsdTimeSamples.Num() );
-
-	TArray< FMovieSceneDoubleValue > LocationXValues;
-	TArray< FMovieSceneDoubleValue > LocationYValues;
-	TArray< FMovieSceneDoubleValue > LocationZValues;
-
-	TArray< FMovieSceneDoubleValue > RotationXValues;
-	TArray< FMovieSceneDoubleValue > RotationYValues;
-	TArray< FMovieSceneDoubleValue > RotationZValues;
-
-	TArray< FMovieSceneDoubleValue > ScaleXValues;
-	TArray< FMovieSceneDoubleValue > ScaleYValues;
-	TArray< FMovieSceneDoubleValue > ScaleZValues;
-
-	LocationXValues.Reserve( UsdTimeSamples.Num() );
-	LocationYValues.Reserve( UsdTimeSamples.Num() );
-	LocationZValues.Reserve( UsdTimeSamples.Num() );
-
-<<<<<<< HEAD
-	RotationXValues.Reserve( UsdTimeSamples.Num() );
-	RotationYValues.Reserve( UsdTimeSamples.Num() );
-	RotationZValues.Reserve( UsdTimeSamples.Num() );
-
-	ScaleXValues.Reserve( UsdTimeSamples.Num() );
-	ScaleYValues.Reserve( UsdTimeSamples.Num() );
-	ScaleZValues.Reserve( UsdTimeSamples.Num() );
-
-	const double StageTimeCodesPerSecond = UsdStage->GetTimeCodesPerSecond();
-	const FFrameRate StageFrameRate( StageTimeCodesPerSecond, 1 );
-=======
+	VtArray<int> ProtoIndices;
+	VtArray<GfVec3f> Positions;
+	VtArray<GfQuath> Orientations;
+	VtArray<GfVec3f> Scales;
+
+	const int32 NumInstances = HISMComponent->GetInstanceCount();
+	ProtoIndices.reserve( ProtoIndices.size() + NumInstances );
+	Positions.reserve( Positions.size() + NumInstances );
+	Orientations.reserve( Orientations.size() + NumInstances );
+	Scales.reserve( Scales.size() + NumInstances );
+
+	for( const FInstancedStaticMeshInstanceData& InstanceData : HISMComponent->PerInstanceSMData )
+	{
+		// Convert axes
+		FTransform UETransform{ InstanceData.Transform };
+		FTransform USDTransform = UsdUtils::ConvertAxes( StageInfo.UpAxis == EUsdUpAxis::ZAxis, UETransform );
+
+		FVector Translation = USDTransform.GetTranslation();
+		FQuat Rotation = USDTransform.GetRotation();
+		FVector Scale = USDTransform.GetScale3D();
+
+		// Compensate metersPerUnit
+		const float UEMetersPerUnit = 0.01f;
+		if ( !FMath::IsNearlyEqual( UEMetersPerUnit, StageInfo.MetersPerUnit ) )
+		{
+			Translation *= ( UEMetersPerUnit / StageInfo.MetersPerUnit );
+		}
+
+		ProtoIndices.push_back( 0 ); // We will always export a single prototype per PointInstancer, since HISM components handle only 1 mesh at a time
+		Positions.push_back( GfVec3f( Translation.X, Translation.Y, Translation.Z ) );
+		Orientations.push_back( GfQuath( Rotation.W, Rotation.X, Rotation.Y, Rotation.Z ) );
+		Scales.push_back( GfVec3f( Scale.X, Scale.Y, Scale.Z ) );
+	}
+
+	const pxr::UsdTimeCode UsdTimeCode( TimeCode );
+
 	if ( UsdAttribute Attr = PointInstancer.CreateProtoIndicesAttr() )
 	{
 		Attr.Set( ProtoIndices, UsdTimeCode );
@@ -2503,204 +2392,47 @@
 		Attr.Set( Orientations, UsdTimeCode );
 		UsdUtils::NotifyIfOverriddenOpinion( UE::FUsdAttribute{ Attr } );
 	}
->>>>>>> d731a049
-
-	const ERichCurveInterpMode InterpMode = ( UsdStage->GetInterpolationType() == pxr::UsdInterpolationTypeLinear ) ? ERichCurveInterpMode::RCIM_Linear : ERichCurveInterpMode::RCIM_Constant;
-
-	for ( const double UsdTimeSample : UsdTimeSamples )
-	{
-<<<<<<< HEAD
-		int32 FrameNumber = FMath::FloorToInt( UsdTimeSample );
-		float SubFrameNumber = UsdTimeSample - FrameNumber;
-=======
+
+	if ( UsdAttribute Attr = PointInstancer.CreateScalesAttr() )
+	{
 		Attr.Set( Scales, UsdTimeCode );
 		UsdUtils::NotifyIfOverriddenOpinion( UE::FUsdAttribute{ Attr } );
 	}
->>>>>>> d731a049
-
-		FFrameTime FrameTime( FrameNumber, SubFrameNumber );
-
-<<<<<<< HEAD
-		FFrameTime KeyFrameTime = FFrameRate::TransformTime( FrameTime, StageFrameRate, Resolution );
-		KeyFrameTime *= SequenceTransform;
-		FrameNumbers.Add( KeyFrameTime.GetFrame() );
-
-		FTransform UEValue = ReaderFunc( UsdTimeSample );
-		FVector Location = UEValue.GetLocation();
-		FRotator Rotator = UEValue.Rotator();
-		FVector Scale = UEValue.GetScale3D();
-
-		LocationXValues.Emplace_GetRef( Location.X ).InterpMode = InterpMode;
-		LocationYValues.Emplace_GetRef( Location.Y ).InterpMode = InterpMode;
-		LocationZValues.Emplace_GetRef( Location.Z ).InterpMode = InterpMode;
-
-		RotationXValues.Emplace_GetRef( Rotator.Roll ).InterpMode = InterpMode;
-		RotationYValues.Emplace_GetRef( Rotator.Pitch ).InterpMode = InterpMode;
-		RotationZValues.Emplace_GetRef( Rotator.Yaw ).InterpMode = InterpMode;
-
-		ScaleXValues.Emplace_GetRef( Scale.X ).InterpMode = InterpMode;
-		ScaleYValues.Emplace_GetRef( Scale.Y ).InterpMode = InterpMode;
-		ScaleZValues.Emplace_GetRef( Scale.Z ).InterpMode = InterpMode;
-	}
-
-	bool bSectionAdded = false;
-	UMovieScene3DTransformSection* Section = Cast< UMovieScene3DTransformSection >( MovieSceneTrack.FindOrAddSection( 0, bSectionAdded ) );
-	Section->EvalOptions.CompletionMode = EMovieSceneCompletionMode::KeepState;
-	Section->SetRange( TRange< FFrameNumber >::All() );
-
-	TArrayView< FMovieSceneDoubleChannel* > Channels = Section->GetChannelProxy().GetChannels< FMovieSceneDoubleChannel >();
-	if ( Channels.Num() < 9 )
-	{
-		return false;
-	}
-
-	Channels[ 0 ]->Set( FrameNumbers, LocationXValues );
-	Channels[ 1 ]->Set( FrameNumbers, LocationYValues );
-	Channels[ 2 ]->Set( FrameNumbers, LocationZValues );
-
-	Channels[ 3 ]->Set( FrameNumbers, RotationXValues );
-	Channels[ 4 ]->Set( FrameNumbers, RotationYValues );
-	Channels[ 5 ]->Set( FrameNumbers, RotationZValues );
-
-	Channels[ 6 ]->Set( FrameNumbers, ScaleXValues );
-	Channels[ 7 ]->Set( FrameNumbers, ScaleYValues );
-	Channels[ 8 ]->Set( FrameNumbers, ScaleZValues );
-=======
+
+	return true;
+}
+
 bool UnrealToUsd::ConvertCameraComponent( const pxr::UsdStageRefPtr& Stage, const UCineCameraComponent* CameraComponent, pxr::UsdPrim& UsdPrim, double TimeCode )
 {
 	if ( CameraComponent )
 	{
 		return ConvertCameraComponent( *CameraComponent, UE::FUsdPrim{ UsdPrim }, TimeCode );
 	}
->>>>>>> d731a049
 
 	return false;
 }
 
-UsdToUnreal::FPropertyTrackReader UsdToUnreal::CreatePropertyTrackReader( const UE::FUsdPrim& Prim, const FName& PropertyPath )
+bool UnrealToUsd::ConvertXformable( const FTransform& RelativeTransform, pxr::UsdPrim& UsdPrim, double TimeCode )
 {
-	UsdToUnreal::FPropertyTrackReader Reader;
-
-	FScopedUsdAllocs Allocs;
-
-	pxr::UsdPrim UsdPrim{ Prim };
-	pxr::UsdStageRefPtr UsdStage = UsdPrim.GetStage();
-	FUsdStageInfo StageInfo{ UsdStage };
-
-	if ( pxr::UsdGeomXformable Xformable{ UsdPrim } )
-	{
-		if ( PropertyPath == UnrealIdentifiers::TransformPropertyName )
-		{
-			FTransform Default = FTransform::Identity;
-			UsdToUnreal::ConvertXformable( UsdStage, Xformable, Default, UsdUtils::GetDefaultTimeCode() );
-
-			Reader.TransformReader = [UsdStage, Xformable, Default]( double UsdTimeCode )
-			{
-				FTransform Result = Default;
-				UsdToUnreal::ConvertXformable( UsdStage, Xformable, Result, UsdTimeCode );
-				return Result;
-			};
-			return Reader;
-		}
-	}
-
-	if ( pxr::UsdGeomImageable Imageable{ UsdPrim } )
-	{
-		if ( PropertyPath == UnrealIdentifiers::HiddenInGamePropertyName )
-		{
-			if ( pxr::UsdAttribute Attr = Imageable.GetVisibilityAttr() )
-			{
-				pxr::TfToken Default = pxr::UsdGeomTokens->inherited;
-				Attr.Get<pxr::TfToken>( &Default );
-
-<<<<<<< HEAD
-				Reader.BoolReader = [Imageable]( double UsdTimeCode )
-				{
-					// The property is "HiddenInGame" but it will end up in a visibility track, which is just a bool track,
-					// where true means visible
-					return Imageable.ComputeVisibility( UsdTimeCode ) == pxr::UsdGeomTokens->inherited;
-				};
-				return Reader;
-			}
-		}
-	}
-
-	if ( pxr::UsdGeomCamera Camera{ UsdPrim } )
-	{
-		bool bConvertDistance = true;
-		pxr::UsdAttribute Attr;
-
-		if ( PropertyPath == UnrealIdentifiers::CurrentFocalLengthPropertyName )
-		{
-			Attr = Camera.GetFocalLengthAttr();
-		}
-		else if ( PropertyPath == UnrealIdentifiers::ManualFocusDistancePropertyName )
-		{
-			Attr = Camera.GetFocusDistanceAttr();
-		}
-		else if ( PropertyPath == UnrealIdentifiers::CurrentAperturePropertyName )
-		{
-			bConvertDistance = false;
-			Attr = Camera.GetFStopAttr();
-		}
-		else if ( PropertyPath == UnrealIdentifiers::SensorWidthPropertyName )
-		{
-			Attr = Camera.GetHorizontalApertureAttr();
-		}
-		else if ( PropertyPath == UnrealIdentifiers::SensorHeightPropertyName )
-		{
-			Attr = Camera.GetVerticalApertureAttr();
-		}
-
-		if ( Attr )
-		{
-			if ( bConvertDistance )
-			{
-				float Default = 0.0;
-				Attr.Get<float>( &Default );
-				Default = UsdToUnreal::ConvertDistance( StageInfo, Default );
-
-				Reader.FloatReader = [Attr, Default, StageInfo]( double UsdTimeCode )
-				{
-					float Result = Default;
-					if ( Attr.Get<float>( &Result, UsdTimeCode ) )
-					{
-						Result = UsdToUnreal::ConvertDistance( StageInfo, Result );
-					}
-
-					return Result;
-				};
-				return Reader;
-			}
-			else
-			{
-				float Default = 0.0;
-				Attr.Get<float>( &Default );
-
-				Reader.FloatReader = [Attr, Default]( double UsdTimeCode )
-				{
-					float Result = Default;
-					Attr.Get<float>( &Result, UsdTimeCode );
-					return Result;
-				};
-				return Reader;
-			}
-		}
-	}
-	else if ( pxr::UsdLuxLight Light{ Prim } )
-	{
-		if ( PropertyPath == UnrealIdentifiers::LightColorPropertyName )
-		{
-			if ( pxr::UsdAttribute Attr = Light.GetColorAttr() )
-			{
-				pxr::GfVec3f UsdDefault;
-				Attr.Get<pxr::GfVec3f>( &UsdDefault );
-				FLinearColor Default = UsdToUnreal::ConvertColor( UsdDefault );
-
-				Reader.ColorReader = [Attr, Default]( double UsdTimeCode )
-				{
-					FLinearColor Result = Default;
-=======
+	if ( !UsdPrim )
+	{
+		return false;
+	}
+
+	FScopedUsdAllocs UsdAllocs;
+
+	// Transform
+	pxr::UsdGeomXformable XForm( UsdPrim );
+	if ( !XForm )
+	{
+		return false;
+	}
+
+	FUsdStageInfo StageInfo( UsdPrim.GetStage() );
+	pxr::GfMatrix4d UsdTransform = UnrealToUsd::ConvertTransform( StageInfo, RelativeTransform );
+
+	const pxr::UsdTimeCode UsdTimeCode( TimeCode );
+
 	if ( pxr::UsdGeomXformOp MatrixXform = UE::USDPrimConversionImpl::Private::ForceMatrixXform( XForm ) )
 	{
 		MatrixXform.Set( UsdTransform, UsdTimeCode );
@@ -2773,1281 +2505,11 @@
 {
 #if WITH_EDITOR
 	using namespace pxr;
->>>>>>> d731a049
-
-					pxr::GfVec3f Value;
-					if ( Attr.Get<pxr::GfVec3f>( &Value, UsdTimeCode ) )
-					{
-						Result = UsdToUnreal::ConvertColor( Value );
-					}
-
-					return Result;
-				};
-				return Reader;
-			}
-		}
-		else if ( PropertyPath == UnrealIdentifiers::UseTemperaturePropertyName )
-		{
-			if ( pxr::UsdAttribute Attr = Light.GetEnableColorTemperatureAttr() )
-			{
-				bool Default;
-				Attr.Get<bool>( &Default );
-
-				Reader.BoolReader = [Attr, Default]( double UsdTimeCode )
-				{
-					bool Result = Default;
-					Attr.Get<bool>( &Result, UsdTimeCode );
-					return Result;
-				};
-				return Reader;
-			}
-		}
-		else if ( PropertyPath == UnrealIdentifiers::TemperaturePropertyName )
-		{
-			if ( pxr::UsdAttribute Attr = Light.GetColorTemperatureAttr() )
-			{
-				float Default;
-				Attr.Get<float>( &Default );
-
-				Reader.FloatReader = [Attr, Default]( double UsdTimeCode )
-				{
-					float Result = Default;
-					Attr.Get<float>( &Result, UsdTimeCode );
-					return Result;
-				};
-				return Reader;
-			}
-		}
-
-		else if ( pxr::UsdLuxSphereLight SphereLight{ UsdPrim } )
-		{
-			if ( PropertyPath == UnrealIdentifiers::SourceRadiusPropertyName )
-			{
-				if ( pxr::UsdAttribute Attr = SphereLight.GetRadiusAttr() )
-				{
-					float Default = 0.0;
-					Attr.Get<float>( &Default );
-					Default = UsdToUnreal::ConvertDistance( StageInfo, Default );
-
-					Reader.FloatReader = [Attr, Default, StageInfo]( double UsdTimeCode )
-					{
-						float Result = Default;
-						if ( Attr.Get<float>( &Result, UsdTimeCode ) )
-						{
-							Result = UsdToUnreal::ConvertDistance( StageInfo, Result );
-						}
-
-						return Result;
-					};
-					return Reader;
-				}
-			}
-
-			// Spot light
-			else if ( UsdPrim.HasAPI< pxr::UsdLuxShapingAPI >() )
-			{
-				pxr::UsdLuxShapingAPI ShapingAPI{ UsdPrim };
-
-				if ( PropertyPath == UnrealIdentifiers::IntensityPropertyName )
-				{
-					pxr::UsdAttribute IntensityAttr = SphereLight.GetIntensityAttr();
-					pxr::UsdAttribute ExposureAttr = SphereLight.GetExposureAttr();
-					pxr::UsdAttribute RadiusAttr = SphereLight.GetRadiusAttr();
-					pxr::UsdAttribute ConeAngleAttr = ShapingAPI.GetShapingConeAngleAttr();
-					pxr::UsdAttribute ConeSoftnessAttr = ShapingAPI.GetShapingConeSoftnessAttr();
-
-					if ( IntensityAttr && ExposureAttr && RadiusAttr && ConeAngleAttr && ConeSoftnessAttr )
-					{
-						// Default values directly from pxr/usd/usdLux/schema.usda
-						float DefaultUsdIntensity = 1.0f;
-						float DefaultUsdExposure = 0.0f;
-						float DefaultUsdRadius = 0.5f;
-						float DefaultUsdConeAngle = 90.0f;
-						float DefaultUsdConeSoftness = 0.0f;
-
-						IntensityAttr.Get<float>( &DefaultUsdIntensity );
-						ExposureAttr.Get<float>( &DefaultUsdExposure );
-						RadiusAttr.Get<float>( &DefaultUsdRadius );
-						ConeAngleAttr.Get<float>( &DefaultUsdConeAngle );
-						ConeSoftnessAttr.Get<float>( &DefaultUsdConeSoftness );
-
-						float Default = UsdToUnreal::ConvertLuxShapingAPIIntensityAttr(
-							DefaultUsdIntensity,
-							DefaultUsdExposure,
-							DefaultUsdRadius,
-							DefaultUsdConeAngle,
-							DefaultUsdConeSoftness,
-							StageInfo
-						);
-
-						Reader.FloatReader = [IntensityAttr, ExposureAttr, RadiusAttr, ConeAngleAttr, ConeSoftnessAttr, Default, StageInfo]( double UsdTimeCode )
-						{
-							float Result = Default;
-
-							float UsdIntensity = 1.0f;
-							float UsdExposure = 0.0f;
-							float UsdRadius = 0.5f;
-							float UsdConeAngle = 90.0f;
-							float UsdConeSoftness = 0.0f;
-							if ( IntensityAttr.Get<float>( &UsdIntensity, UsdTimeCode ) &&
-								 ExposureAttr.Get<float>( &UsdExposure, UsdTimeCode ) &&
-								 RadiusAttr.Get<float>( &UsdRadius, UsdTimeCode ) &&
-								 ConeAngleAttr.Get<float>( &UsdConeAngle, UsdTimeCode ) &&
-								 ConeSoftnessAttr.Get<float>( &UsdConeSoftness, UsdTimeCode ) )
-							{
-								Result = UsdToUnreal::ConvertLuxShapingAPIIntensityAttr(
-									UsdIntensity,
-									UsdExposure,
-									UsdRadius,
-									UsdConeAngle,
-									UsdConeSoftness,
-									StageInfo
-								);
-							}
-
-							return Result;
-						};
-						return Reader;
-					}
-				}
-				else if ( PropertyPath == UnrealIdentifiers::OuterConeAnglePropertyName )
-				{
-					if ( pxr::UsdAttribute Attr = ShapingAPI.GetShapingConeAngleAttr() )
-					{
-						float Default;
-						Attr.Get<float>( &Default );
-
-						Reader.FloatReader = [Attr, Default]( double UsdTimeCode )
-						{
-							float Result = Default;
-							Attr.Get<float>( &Result, UsdTimeCode );
-							return Result;
-						};
-						return Reader;
-					}
-				}
-				else if ( PropertyPath == UnrealIdentifiers::InnerConeAnglePropertyName )
-				{
-					pxr::UsdAttribute ConeAngleAttr = ShapingAPI.GetShapingConeAngleAttr();
-					pxr::UsdAttribute ConeSoftnessAttr = ShapingAPI.GetShapingConeSoftnessAttr();
-
-					if ( ConeAngleAttr && ConeSoftnessAttr )
-					{
-						// Default values directly from pxr/usd/usdLux/schema.usda
-						float DefaultUsdConeAngle = 90.0f;
-						float DefaultUsdConeSoftness = 0.0f;
-
-						ConeAngleAttr.Get<float>( &DefaultUsdConeAngle );
-						ConeSoftnessAttr.Get<float>( &DefaultUsdConeSoftness );
-
-						float Default = 0.0f;
-						UsdToUnreal::ConvertConeAngleSoftnessAttr( DefaultUsdConeAngle, DefaultUsdConeSoftness, Default );
-
-						Reader.FloatReader = [ConeAngleAttr, ConeSoftnessAttr, Default]( double UsdTimeCode )
-						{
-							float Result = Default;
-
-							float UsdConeAngle = 90.0f;
-							float UsdConeSoftness = 0.0f;
-							if ( ConeAngleAttr.Get<float>( &UsdConeAngle, UsdTimeCode ) && ConeSoftnessAttr.Get<float>( &UsdConeSoftness, UsdTimeCode ) )
-							{
-								UsdToUnreal::ConvertConeAngleSoftnessAttr( UsdConeAngle, UsdConeSoftness, Result );
-							}
-
-							return Result;
-						};
-						return Reader;
-					}
-				}
-			}
-			// Just a point light
-			else
-			{
-				if ( PropertyPath == UnrealIdentifiers::IntensityPropertyName )
-				{
-					pxr::UsdAttribute IntensityAttr = SphereLight.GetIntensityAttr();
-					pxr::UsdAttribute ExposureAttr = SphereLight.GetExposureAttr();
-					pxr::UsdAttribute RadiusAttr = SphereLight.GetRadiusAttr();
-
-					if ( IntensityAttr && ExposureAttr && RadiusAttr )
-					{
-						// Default values directly from pxr/usd/usdLux/schema.usda
-						float DefaultUsdIntensity = 1.0f;
-						float DefaultUsdExposure = 0.0f;
-						float DefaultUsdRadius = 0.5f;
-
-						IntensityAttr.Get<float>( &DefaultUsdIntensity );
-						ExposureAttr.Get<float>( &DefaultUsdExposure );
-						RadiusAttr.Get<float>( &DefaultUsdRadius );
-
-						float Default = UsdToUnreal::ConvertSphereLightIntensityAttr(
-							DefaultUsdIntensity,
-							DefaultUsdExposure,
-							DefaultUsdRadius,
-							StageInfo
-						);
-
-						Reader.FloatReader = [IntensityAttr, ExposureAttr, RadiusAttr, Default, StageInfo]( double UsdTimeCode )
-						{
-							float Result = Default;
-
-							float UsdIntensity = 1.0f;
-							float UsdExposure = 0.0f;
-							float UsdRadius = 0.5f;
-							if ( IntensityAttr.Get<float>( &UsdIntensity, UsdTimeCode ) &&
-								 ExposureAttr.Get<float>( &UsdExposure, UsdTimeCode ) &&
-								 RadiusAttr.Get<float>( &UsdRadius, UsdTimeCode ) )
-							{
-								Result = UsdToUnreal::ConvertSphereLightIntensityAttr(
-									UsdIntensity,
-									UsdExposure,
-									UsdRadius,
-									StageInfo
-								);
-							}
-
-							return Result;
-						};
-						return Reader;
-					}
-				}
-			}
-		}
-		else if ( pxr::UsdLuxRectLight RectLight{ UsdPrim } )
-		{
-			if ( PropertyPath == UnrealIdentifiers::SourceWidthPropertyName )
-			{
-				if ( pxr::UsdAttribute Attr = RectLight.GetWidthAttr() )
-				{
-					float Default = 0.0;
-					Attr.Get<float>( &Default );
-					Default = UsdToUnreal::ConvertDistance( StageInfo, Default );
-
-					Reader.FloatReader = [Attr, Default, StageInfo]( double UsdTimeCode )
-					{
-						float Result = Default;
-						if ( Attr.Get<float>( &Result, UsdTimeCode ) )
-						{
-							Result = UsdToUnreal::ConvertDistance( StageInfo, Result );
-						}
-
-						return Result;
-					};
-					return Reader;
-				}
-			}
-			else if ( PropertyPath == UnrealIdentifiers::SourceHeightPropertyName )
-			{
-				if ( pxr::UsdAttribute Attr = RectLight.GetHeightAttr() )
-				{
-					float Default = 0.0;
-					Attr.Get<float>( &Default );
-					Default = UsdToUnreal::ConvertDistance( StageInfo, Default );
-
-					Reader.FloatReader = [Attr, Default, StageInfo]( double UsdTimeCode )
-					{
-						float Result = Default;
-						if ( Attr.Get<float>( &Result, UsdTimeCode ) )
-						{
-							Result = UsdToUnreal::ConvertDistance( StageInfo, Result );
-						}
-
-						return Result;
-					};
-					return Reader;
-				}
-			}
-			else if ( PropertyPath == UnrealIdentifiers::IntensityPropertyName )
-			{
-				pxr::UsdAttribute IntensityAttr = RectLight.GetIntensityAttr();
-				pxr::UsdAttribute ExposureAttr = RectLight.GetExposureAttr();
-				pxr::UsdAttribute WidthAttr = RectLight.GetWidthAttr();
-				pxr::UsdAttribute HeightAttr = RectLight.GetHeightAttr();
-
-				if ( IntensityAttr && ExposureAttr && WidthAttr && HeightAttr )
-				{
-					// Default values directly from pxr/usd/usdLux/schema.usda
-					float DefaultUsdIntensity = 1.0f;
-					float DefaultUsdExposure = 0.0f;
-					float DefaultUsdWidth = 1.0f;
-					float DefaultUsdHeight = 1.0f;
-
-					IntensityAttr.Get<float>( &DefaultUsdIntensity );
-					ExposureAttr.Get<float>( &DefaultUsdExposure );
-					WidthAttr.Get<float>( &DefaultUsdWidth );
-					HeightAttr.Get<float>( &DefaultUsdHeight );
-
-					float Default = UsdToUnreal::ConvertRectLightIntensityAttr(
-						DefaultUsdIntensity,
-						DefaultUsdExposure,
-						DefaultUsdWidth,
-						DefaultUsdHeight,
-						StageInfo
-					);
-
-					Reader.FloatReader = [IntensityAttr, ExposureAttr, WidthAttr, HeightAttr, Default, StageInfo]( double UsdTimeCode )
-					{
-						float Result = Default;
-
-						float UsdIntensity = 1.0f;
-						float UsdExposure = 0.0f;
-						float UsdWidth = 1.0f;
-						float UsdHeight = 1.0f;
-						if ( IntensityAttr.Get<float>( &UsdIntensity, UsdTimeCode ) &&
-							 ExposureAttr.Get<float>( &UsdExposure, UsdTimeCode ) &&
-							 WidthAttr.Get<float>( &UsdWidth, UsdTimeCode ) &&
-							 HeightAttr.Get<float>( &UsdHeight, UsdTimeCode ) )
-						{
-							Result = UsdToUnreal::ConvertRectLightIntensityAttr(
-								UsdIntensity,
-								UsdExposure,
-								UsdWidth,
-								UsdHeight,
-								StageInfo
-							);
-						}
-
-						return Result;
-					};
-					return Reader;
-				}
-			}
-		}
-		else if ( pxr::UsdLuxDiskLight DiskLight{ UsdPrim } )
-		{
-			if ( PropertyPath == UnrealIdentifiers::SourceWidthPropertyName || PropertyPath == UnrealIdentifiers::SourceHeightPropertyName )
-			{
-				if ( pxr::UsdAttribute Attr = DiskLight.GetRadiusAttr() )
-				{
-					// Our conversion is that Width == Height == 2 * Radius
-
-					float Default = 0.0;
-					Attr.Get<float>( &Default );
-					Default = 2.0f * UsdToUnreal::ConvertDistance( StageInfo, Default );
-
-					Reader.FloatReader = [Attr, Default, StageInfo]( double UsdTimeCode )
-					{
-						float Result = Default;
-						if ( Attr.Get<float>( &Result, UsdTimeCode ) )
-						{
-							Result = 2.0f * UsdToUnreal::ConvertDistance( StageInfo, Result );
-						}
-
-						return Result;
-					};
-					return Reader;
-				}
-			}
-			else if ( PropertyPath == UnrealIdentifiers::IntensityPropertyName )
-			{
-				pxr::UsdAttribute IntensityAttr = DiskLight.GetIntensityAttr();
-				pxr::UsdAttribute ExposureAttr = DiskLight.GetExposureAttr();
-				pxr::UsdAttribute RadiusAttr = DiskLight.GetRadiusAttr();
-
-				if ( IntensityAttr && ExposureAttr && RadiusAttr )
-				{
-					// Default values directly from pxr/usd/usdLux/schema.usda
-					float DefaultUsdIntensity = 1.0f;
-					float DefaultUsdExposure = 0.0f;
-					float DefaultUsdRadius = 0.5f;
-
-					IntensityAttr.Get<float>( &DefaultUsdIntensity );
-					ExposureAttr.Get<float>( &DefaultUsdExposure );
-					RadiusAttr.Get<float>( &DefaultUsdRadius );
-
-					float Default = UsdToUnreal::ConvertDiskLightIntensityAttr(
-						DefaultUsdIntensity,
-						DefaultUsdExposure,
-						DefaultUsdRadius,
-						StageInfo
-					);
-
-					Reader.FloatReader = [IntensityAttr, ExposureAttr, RadiusAttr, Default, StageInfo]( double UsdTimeCode )
-					{
-						float Result = Default;
-
-						float UsdIntensity = 1.0f;
-						float UsdExposure = 0.0f;
-						float UsdRadius = 0.5f;
-						if ( IntensityAttr.Get<float>( &UsdIntensity, UsdTimeCode ) &&
-							 ExposureAttr.Get<float>( &UsdExposure, UsdTimeCode ) &&
-							 RadiusAttr.Get<float>( &UsdRadius, UsdTimeCode ) )
-						{
-							Result = UsdToUnreal::ConvertDiskLightIntensityAttr(
-								UsdIntensity,
-								UsdExposure,
-								UsdRadius,
-								StageInfo
-							);
-						}
-
-						return Result;
-					};
-					return Reader;
-				}
-			}
-		}
-		else if ( pxr::UsdLuxDistantLight DistantLight{ UsdPrim } )
-		{
-			if ( PropertyPath == UnrealIdentifiers::LightSourceAnglePropertyName )
-			{
-				if ( pxr::UsdAttribute Attr = DistantLight.GetAngleAttr() )
-				{
-					float Default;
-					Attr.Get<float>( &Default );
-
-					Reader.FloatReader = [Attr, Default]( double UsdTimeCode )
-					{
-						float Result = Default;
-						Attr.Get<float>( &Result, UsdTimeCode );
-						return Result;
-					};
-					return Reader;
-				}
-			}
-			else if ( PropertyPath == UnrealIdentifiers::IntensityPropertyName )
-			{
-				pxr::UsdAttribute IntensityAttr = SphereLight.GetIntensityAttr();
-				pxr::UsdAttribute ExposureAttr = SphereLight.GetExposureAttr();
-
-				if ( IntensityAttr && ExposureAttr )
-				{
-					// Default values directly from pxr/usd/usdLux/schema.usda
-					float DefaultUsdIntensity = 1.0f;
-					float DefaultUsdExposure = 0.0f;
-
-					IntensityAttr.Get<float>( &DefaultUsdIntensity );
-					ExposureAttr.Get<float>( &DefaultUsdExposure );
-
-					float Default = UsdToUnreal::ConvertDistantLightIntensityAttr( DefaultUsdIntensity, DefaultUsdExposure );
-
-					Reader.FloatReader = [IntensityAttr, ExposureAttr, Default, StageInfo]( double UsdTimeCode )
-					{
-						float Result = Default;
-
-						float UsdIntensity = 1.0f;
-						float UsdExposure = 0.0f;
-						if ( IntensityAttr.Get<float>( &UsdIntensity, UsdTimeCode ) && ExposureAttr.Get<float>( &UsdExposure, UsdTimeCode ) )
-						{
-							Result = UsdToUnreal::ConvertDistantLightIntensityAttr( UsdIntensity, UsdExposure );
-						}
-
-						return Result;
-					};
-					return Reader;
-				}
-			}
-		}
-	}
-
-	return Reader;
-}
-
-bool UnrealToUsd::ConvertCameraComponent( const UCineCameraComponent& CameraComponent, pxr::UsdPrim& Prim, double UsdTimeCode )
-{
-	FScopedUsdAllocs UsdAllocs;
-
-	pxr::UsdGeomCamera GeomCamera{ Prim };
-	if ( !GeomCamera )
-	{
-		return false;
-	}
-
-	FUsdStageInfo StageInfo( Prim.GetStage() );
-
-	if ( pxr::UsdAttribute Attr = GeomCamera.CreateFocalLengthAttr() )
-	{
-		Attr.Set<float>( UnrealToUsd::ConvertDistance( StageInfo, CameraComponent.CurrentFocalLength ), UsdTimeCode );
-	}
-
-	if ( pxr::UsdAttribute Attr = GeomCamera.CreateFocusDistanceAttr() )
-	{
-		Attr.Set<float>( UnrealToUsd::ConvertDistance( StageInfo, CameraComponent.FocusSettings.ManualFocusDistance ), UsdTimeCode );
-	}
-
-	if ( pxr::UsdAttribute Attr = GeomCamera.CreateFStopAttr() )
-	{
-		Attr.Set<float>( CameraComponent.CurrentAperture, UsdTimeCode );
-	}
-
-	if ( pxr::UsdAttribute Attr = GeomCamera.CreateHorizontalApertureAttr() )
-	{
-		Attr.Set<float>( UnrealToUsd::ConvertDistance( StageInfo, CameraComponent.Filmback.SensorWidth ), UsdTimeCode );
-	}
-
-	if ( pxr::UsdAttribute Attr = GeomCamera.CreateVerticalApertureAttr() )
-	{
-		Attr.Set<float>( UnrealToUsd::ConvertDistance( StageInfo, CameraComponent.Filmback.SensorHeight ), UsdTimeCode );
-	}
-
-	return true;
-}
-
-bool UnrealToUsd::ConvertBoolTrack( const UMovieSceneBoolTrack& MovieSceneTrack, const FMovieSceneSequenceTransform& SequenceTransform, const TFunction<void( bool, double )>& WriterFunc, UE::FUsdPrim& Prim )
-{
-	if ( !WriterFunc || !Prim )
-	{
-		return false;
-	}
-
-	UMovieScene* MovieScene = MovieSceneTrack.GetTypedOuter<UMovieScene>();
-	if ( !MovieScene )
-	{
-		return false;
-	}
-
-	UE::FUsdStage Stage = Prim.GetStage();
-
-	const TRange< FFrameNumber > PlaybackRange = MovieScene->GetPlaybackRange();
-	const FFrameRate Resolution = MovieScene->GetTickResolution();
-	const FFrameRate DisplayRate = MovieScene->GetDisplayRate();
-
-	const double StageTimeCodesPerSecond = Stage.GetTimeCodesPerSecond();
-	const FFrameRate StageFrameRate( StageTimeCodesPerSecond, 1 );
-
-	auto EvaluateChannel = [&Resolution, &DisplayRate]( const FMovieSceneBoolChannel& Channel, bool InDefaultValue ) -> TArray< TPair< FFrameNumber, bool > >
-	{
-		TArray< TPair< FFrameNumber, bool > > Values;
-
-		bool DefaultValue = Channel.GetDefault().Get( InDefaultValue );
-
-		TArrayView<const FFrameNumber> KeyTimes = Channel.GetTimes();
-		TArrayView<const bool> KeyValues = Channel.GetValues();
-
-		for ( int32 KeyIndex = 0; KeyIndex < KeyTimes.Num(); ++KeyIndex )
-		{
-			const FFrameNumber KeyTime = KeyTimes[ KeyIndex ];
-			bool KeyValue = KeyValues[ KeyIndex ];
-
-			FFrameTime SnappedKeyTime{ FFrameRate::Snap( KeyTime, Resolution, DisplayRate ).FloorToFrame() };
-
-			// We never need to bake bool tracks
-			Values.Emplace( SnappedKeyTime.GetFrame(), KeyValue );
-		}
-
-		return Values;
-	};
-
-	for ( UMovieSceneSection* Section : MovieSceneTrack.GetAllSections() )
-	{
-		if ( UMovieSceneBoolSection* BoolSection = Cast<UMovieSceneBoolSection>( Section ) )
-		{
-			for ( const TPair< FFrameNumber, bool >& Pair : EvaluateChannel( BoolSection->GetChannel(), false ) )
-			{
-				FFrameTime TransformedBakedKeyTime{ Pair.Key };
-				TransformedBakedKeyTime *= SequenceTransform.InverseLinearOnly();
-				FFrameTime UsdFrameTime = FFrameRate::TransformTime( TransformedBakedKeyTime, Resolution, StageFrameRate );
-
-				bool UEValue = Pair.Value;
-
-				WriterFunc( UEValue, UsdFrameTime.AsDecimal() );
-			}
-		}
-	}
-
-	return true;
-}
-
-bool UnrealToUsd::ConvertFloatTrack( const UMovieSceneFloatTrack& MovieSceneTrack, const FMovieSceneSequenceTransform& SequenceTransform, const TFunction<void( float, double )>& WriterFunc, UE::FUsdPrim& Prim )
-{
-	if ( !WriterFunc || !Prim )
-	{
-		return false;
-	}
-
-	UMovieScene* MovieScene = MovieSceneTrack.GetTypedOuter<UMovieScene>();
-	if ( !MovieScene )
-	{
-		return false;
-	}
-
-	UE::FUsdStage Stage = Prim.GetStage();
-
-	ERichCurveInterpMode StageInterpMode;
-	{
-		FScopedUsdAllocs Allocs;
-		pxr::UsdStageRefPtr UsdStage{ Stage };
-		StageInterpMode = ( UsdStage->GetInterpolationType() == pxr::UsdInterpolationTypeLinear ) ? ERichCurveInterpMode::RCIM_Linear : ERichCurveInterpMode::RCIM_Constant;
-	}
-
-	const TRange< FFrameNumber > PlaybackRange = MovieScene->GetPlaybackRange();
-	const FFrameRate Resolution = MovieScene->GetTickResolution();
-	const FFrameRate DisplayRate = MovieScene->GetDisplayRate();
-
-	const double StageTimeCodesPerSecond = Stage.GetTimeCodesPerSecond();
-	const FFrameRate StageFrameRate( StageTimeCodesPerSecond, 1 );
-
-	auto EvaluateChannel = [&Resolution, &DisplayRate, StageInterpMode]( const FMovieSceneFloatChannel& Channel, float InDefaultValue ) -> TArray< TPair< FFrameNumber, float > >
-	{
-		TArray< TPair< FFrameNumber, float > > Values;
-
-		const FFrameTime BakeInterval = FFrameRate::TransformTime( 1, DisplayRate, Resolution );
-
-		float DefaultValue = Channel.GetDefault().Get( InDefaultValue );
-
-		TMovieSceneChannelData<const FMovieSceneFloatValue> ChannelData = Channel.GetData();
-		TArrayView<const FFrameNumber> KeyTimes = ChannelData.GetTimes();
-		TArrayView<const FMovieSceneFloatValue> KeyValues = ChannelData.GetValues();
-
-		for ( int32 KeyIndex = 0; KeyIndex < KeyTimes.Num(); ++KeyIndex )
-		{
-			const FFrameNumber KeyTime = KeyTimes[ KeyIndex ];
-			const FMovieSceneFloatValue& KeyValue = KeyValues[ KeyIndex ];
-
-			// If the channel has the same interpolation type as the stage (or we're the last key),
-			// we don't need to bake anything: Just write out the keyframe as is
-			if ( KeyValue.InterpMode == StageInterpMode || KeyIndex == ( KeyTimes.Num() - 1 ) )
-			{
-				FFrameTime SnappedKeyTime( FFrameRate::Snap( KeyTime, Resolution, DisplayRate ).FloorToFrame() );
-				Values.Emplace( SnappedKeyTime.GetFrame(), KeyValue.Value );
-			}
-			// We need to bake: Start from this key up until the next key (non-inclusive). We always want to put a keyframe at
-			// KeyTime, but then snap the other ones to the stage framerate
-			else
-			{
-				// Don't use the snapped key time for the end of the bake range, because if the snapping moves it
-				// later we may end up stepping back again when it's time to bake from that key onwards
-				const FFrameNumber NextKey = KeyTimes[ KeyIndex + 1 ];
-				const FFrameTime NextKeyTime{ NextKey };
-
-				for ( FFrameTime EvalTime = KeyTime; EvalTime < NextKeyTime; EvalTime += BakeInterval )
-				{
-					FFrameNumber BakedKeyTime = FFrameRate::Snap( EvalTime, Resolution, DisplayRate ).FloorToFrame();
-
-					float Value = DefaultValue;
-					Channel.Evaluate( BakedKeyTime, Value );
-
-					Values.Emplace( BakedKeyTime, Value );
-				}
-			}
-		}
-
-		return Values;
-	};
-
-	for ( UMovieSceneSection* Section : MovieSceneTrack.GetAllSections() )
-	{
-		if ( UMovieSceneFloatSection* FloatSection = Cast<UMovieSceneFloatSection>( Section ) )
-		{
-			for ( const TPair< FFrameNumber, float >& Pair : EvaluateChannel( FloatSection->GetChannel(), 0.0f ) )
-			{
-				FFrameTime TransformedBakedKeyTime{ Pair.Key };
-				TransformedBakedKeyTime *= SequenceTransform.InverseLinearOnly();
-				FFrameTime UsdFrameTime = FFrameRate::TransformTime( TransformedBakedKeyTime, Resolution, StageFrameRate );
-
-				float UEValue = Pair.Value;
-
-				WriterFunc( UEValue, UsdFrameTime.AsDecimal() );
-			}
-		}
-	}
-
-	return true;
-}
-
-bool UnrealToUsd::ConvertColorTrack( const UMovieSceneColorTrack& MovieSceneTrack, const FMovieSceneSequenceTransform& SequenceTransform, const TFunction<void( const FLinearColor&, double )>& WriterFunc, UE::FUsdPrim& Prim )
-{
-	if ( !WriterFunc || !Prim )
-	{
-		return false;
-	}
-
-	UMovieScene* MovieScene = MovieSceneTrack.GetTypedOuter<UMovieScene>();
-	if ( !MovieScene )
-	{
-		return false;
-	}
-
-	UE::FUsdStage Stage = Prim.GetStage();
-
-	ERichCurveInterpMode StageInterpMode;
-	{
-		FScopedUsdAllocs Allocs;
-		pxr::UsdStageRefPtr UsdStage{ Stage };
-		StageInterpMode = ( UsdStage->GetInterpolationType() == pxr::UsdInterpolationTypeLinear ) ? ERichCurveInterpMode::RCIM_Linear : ERichCurveInterpMode::RCIM_Constant;
-	}
-
-	const TRange< FFrameNumber > PlaybackRange = MovieScene->GetPlaybackRange();
-	const FFrameRate Resolution = MovieScene->GetTickResolution();
-	const FFrameRate DisplayRate = MovieScene->GetDisplayRate();
-
-	const double StageTimeCodesPerSecond = Stage.GetTimeCodesPerSecond();
-	const FFrameRate StageFrameRate( StageTimeCodesPerSecond, 1 );
-
-	auto AppendChannelBakeTimes = [&Resolution, &DisplayRate, StageInterpMode]( const FMovieSceneFloatChannel& Channel, TSet<FFrameNumber>& OutBakeTimes )
-	{
-		const FFrameTime BakeInterval = FFrameRate::TransformTime( 1, DisplayRate, Resolution );
-
-		TMovieSceneChannelData<const FMovieSceneFloatValue> ChannelData = Channel.GetData();
-		TArrayView<const FFrameNumber> KeyTimes = ChannelData.GetTimes();
-		TArrayView<const FMovieSceneFloatValue> KeyValues = ChannelData.GetValues();
-
-		for ( int32 KeyIndex = 0; KeyIndex < KeyTimes.Num(); ++KeyIndex )
-		{
-			const FFrameNumber KeyTime = KeyTimes[ KeyIndex ];
-			const FMovieSceneFloatValue& KeyValue = KeyValues[ KeyIndex ];
-
-			// If the channel has the same interpolation type as the stage (or we're the last key),
-			// we don't need to bake anything: Just write out the keyframe as is
-			if ( KeyValue.InterpMode == StageInterpMode || KeyIndex == ( KeyTimes.Num() - 1 ) )
-			{
-				FFrameNumber SnappedKeyTime = FFrameRate::Snap( KeyTime, Resolution, DisplayRate ).FloorToFrame();
-				OutBakeTimes.Emplace( SnappedKeyTime );
-			}
-			// We need to bake: Start from this key up until the next key (non-inclusive). We always want to put a keyframe at
-			// KeyTime, but then snap the other ones to the stage framerate
-			else
-			{
-				// Don't use the snapped key time for the end of the bake range, because if the snapping moves it
-				// later we may end up stepping back again when it's time to bake from that key onwards
-				const FFrameNumber NextKey = KeyTimes[ KeyIndex + 1 ];
-				const FFrameTime NextKeyTime{ NextKey };
-
-				for ( FFrameTime EvalTime = KeyTime; EvalTime < NextKeyTime; EvalTime += BakeInterval )
-				{
-					FFrameNumber BakedKeyTime = FFrameRate::Snap( EvalTime, Resolution, DisplayRate ).FloorToFrame();
-					OutBakeTimes.Emplace( BakedKeyTime );
-				}
-			}
-		}
-	};
-
-	for ( UMovieSceneSection* Section : MovieSceneTrack.GetAllSections() )
-	{
-		if ( UMovieSceneColorSection* ColorSection = Cast<UMovieSceneColorSection>( Section ) )
-		{
-			const FMovieSceneFloatChannel& RedChannel   = ColorSection->GetRedChannel();
-			const FMovieSceneFloatChannel& GreenChannel = ColorSection->GetGreenChannel();
-			const FMovieSceneFloatChannel& BlueChannel  = ColorSection->GetBlueChannel();
-			const FMovieSceneFloatChannel& AlphaChannel = ColorSection->GetAlphaChannel();
-
-			// Get the baked FFrameNumbers for each channel (without evaluating the channels yet),
-			// because they may have independent keys
-			TSet<FFrameNumber> ChannelBakeTimes;
-			AppendChannelBakeTimes( RedChannel, ChannelBakeTimes );
-			AppendChannelBakeTimes( GreenChannel, ChannelBakeTimes );
-			AppendChannelBakeTimes( BlueChannel, ChannelBakeTimes );
-			AppendChannelBakeTimes( AlphaChannel, ChannelBakeTimes );
-
-			TArray<FFrameNumber> BakeTimeUnion = ChannelBakeTimes.Array();
-			BakeTimeUnion.Sort();
-
-			// Sample all channels at the union of bake times, construct the value and write it out
-			for ( const FFrameNumber UntransformedBakeTime : BakeTimeUnion )
-			{
-				float RedValue = 0.0f;
-				float GreenValue = 0.0f;
-				float BlueValue = 0.0f;
-				float AlphaValue = 1.0f;
-
-				RedChannel.Evaluate( UntransformedBakeTime, RedValue );
-				GreenChannel.Evaluate( UntransformedBakeTime, GreenValue );
-				BlueChannel.Evaluate( UntransformedBakeTime, BlueValue );
-				AlphaChannel.Evaluate( UntransformedBakeTime, AlphaValue );
-
-				FLinearColor Color{ RedValue, GreenValue, BlueValue, AlphaValue };
-
-				FFrameTime TransformedBakedKeyTime{ UntransformedBakeTime };
-				TransformedBakedKeyTime *= SequenceTransform.InverseLinearOnly();
-				FFrameTime UsdFrameTime = FFrameRate::TransformTime( TransformedBakedKeyTime, Resolution, StageFrameRate );
-
-				WriterFunc( Color, UsdFrameTime.AsDecimal() );
-			}
-		}
-	}
-
-	return true;
-}
-
-bool UnrealToUsd::Convert3DTransformTrack( const UMovieScene3DTransformTrack& MovieSceneTrack, const FMovieSceneSequenceTransform& SequenceTransform, const TFunction<void( const FTransform&, double )>& WriterFunc, UE::FUsdPrim& Prim )
-{
-	if ( !WriterFunc || !Prim )
-	{
-		return false;
-	}
-
-	UMovieScene* MovieScene = MovieSceneTrack.GetTypedOuter<UMovieScene>();
-	if ( !MovieScene )
-	{
-		return false;
-	}
-
-	UE::FUsdStage Stage = Prim.GetStage();
-
-	ERichCurveInterpMode StageInterpMode;
-	{
-		FScopedUsdAllocs Allocs;
-		pxr::UsdStageRefPtr UsdStage{ Stage };
-		StageInterpMode = ( UsdStage->GetInterpolationType() == pxr::UsdInterpolationTypeLinear ) ? ERichCurveInterpMode::RCIM_Linear : ERichCurveInterpMode::RCIM_Constant;
-	}
-
-	const TRange< FFrameNumber > PlaybackRange = MovieScene->GetPlaybackRange();
-	const FFrameRate Resolution = MovieScene->GetTickResolution();
-	const FFrameRate DisplayRate = MovieScene->GetDisplayRate();
-
-	const double StageTimeCodesPerSecond = Stage.GetTimeCodesPerSecond();
-	const FFrameRate StageFrameRate( StageTimeCodesPerSecond, 1 );
-
-	auto EvaluateChannelTimes = [&Resolution, &DisplayRate, StageInterpMode]( const FMovieSceneDoubleChannel* Channel ) -> TSet<FFrameNumber>
-	{
-		TSet<FFrameNumber> BakeTimes;
-
-		if ( !Channel )
-		{
-			return BakeTimes;
-		}
-
-		const FFrameTime BakeInterval = FFrameRate::TransformTime( 1, DisplayRate, Resolution );
-
-		TMovieSceneChannelData<const FMovieSceneDoubleValue> ChannelData = Channel->GetData();
-		TArrayView<const FFrameNumber> KeyTimes = ChannelData.GetTimes();
-		TArrayView<const FMovieSceneDoubleValue> KeyValues = ChannelData.GetValues();
-
-		for ( int32 KeyIndex = 0; KeyIndex < KeyTimes.Num(); ++KeyIndex )
-		{
-			const FFrameNumber KeyTime = KeyTimes[ KeyIndex ];
-			const FMovieSceneDoubleValue& KeyValue = KeyValues[ KeyIndex ];
-
-			// If the channel has the same interpolation type as the stage (or we're the last key),
-			// we don't need to bake anything: Just write out the keyframe as is
-			if ( KeyValue.InterpMode == StageInterpMode || KeyIndex == ( KeyTimes.Num() - 1 ) )
-			{
-				FFrameNumber SnappedKeyTime = FFrameRate::Snap( KeyTime, Resolution, DisplayRate ).FloorToFrame();
-				BakeTimes.Emplace( SnappedKeyTime );
-			}
-			// We need to bake: Start from this key up until the next key (non-inclusive). We always want to put a keyframe at
-			// KeyTime, but then snap the other ones to the stage framerate
-			else
-			{
-				// Don't use the snapped key time for the end of the bake range, because if the snapping moves it
-				// later we may end up stepping back again when it's time to bake from that key onwards
-				const FFrameNumber NextKey = KeyTimes[ KeyIndex + 1 ];
-				const FFrameTime NextKeyTime{ NextKey };
-
-				for ( FFrameTime EvalTime = KeyTime; EvalTime < NextKeyTime; EvalTime += BakeInterval )
-				{
-					FFrameNumber BakedKeyTime = FFrameRate::Snap( EvalTime, Resolution, DisplayRate ).FloorToFrame();
-					BakeTimes.Emplace( BakedKeyTime );
-				}
-			}
-		}
-
-		return BakeTimes;
-	};
-
-	for ( UMovieSceneSection* Section : MovieSceneTrack.GetAllSections() )
-	{
-		if ( UMovieScene3DTransformSection* TransformSection = Cast<UMovieScene3DTransformSection>( Section ) )
-		{
-			TArrayView< FMovieSceneDoubleChannel* > Channels = TransformSection->GetChannelProxy().GetChannels< FMovieSceneDoubleChannel >();
-			if ( Channels.Num() < 9 )
-			{
-				UE_LOG( LogUsd, Error, TEXT( "Unexpected number of double tracks (%d) in transform section '%s'" ), Channels.Num(), *TransformSection->GetPathName() );
-				continue;
-			}
-
-			FMovieSceneDoubleChannel* LocationXChannel = Channels[ 0 ];
-			FMovieSceneDoubleChannel* LocationYChannel = Channels[ 1 ];
-			FMovieSceneDoubleChannel* LocationZChannel = Channels[ 2 ];
-
-			FMovieSceneDoubleChannel* RotationXChannel = Channels[ 3 ];
-			FMovieSceneDoubleChannel* RotationYChannel = Channels[ 4 ];
-			FMovieSceneDoubleChannel* RotationZChannel = Channels[ 5 ];
-
-			FMovieSceneDoubleChannel* ScaleXChannel = Channels[ 6 ];
-			FMovieSceneDoubleChannel* ScaleYChannel = Channels[ 7 ];
-			FMovieSceneDoubleChannel* ScaleZChannel = Channels[ 8 ];
-
-			TSet< FFrameNumber > LocationValuesX = EvaluateChannelTimes( LocationXChannel );
-			TSet< FFrameNumber > LocationValuesY = EvaluateChannelTimes( LocationYChannel );
-			TSet< FFrameNumber > LocationValuesZ = EvaluateChannelTimes( LocationZChannel );
-
-			TSet< FFrameNumber > RotationValuesX = EvaluateChannelTimes( RotationXChannel );
-			TSet< FFrameNumber > RotationValuesY = EvaluateChannelTimes( RotationYChannel );
-			TSet< FFrameNumber > RotationValuesZ = EvaluateChannelTimes( RotationZChannel );
-
-			TSet< FFrameNumber > ScaleValuesX = EvaluateChannelTimes( ScaleXChannel );
-			TSet< FFrameNumber > ScaleValuesY = EvaluateChannelTimes( ScaleYChannel );
-			TSet< FFrameNumber > ScaleValuesZ = EvaluateChannelTimes( ScaleZChannel );
-
-			LocationValuesX.Append( LocationValuesY );
-			LocationValuesX.Append( LocationValuesZ );
-
-			LocationValuesX.Append( RotationValuesX );
-			LocationValuesX.Append( RotationValuesY );
-			LocationValuesX.Append( RotationValuesZ );
-
-			LocationValuesX.Append( ScaleValuesX );
-			LocationValuesX.Append( ScaleValuesY );
-			LocationValuesX.Append( ScaleValuesZ );
-
-			TArray<FFrameNumber> BakeTimeUnion = LocationValuesX.Array();
-			BakeTimeUnion.Sort();
-
-			// Sample all channels at the union of bake times, construct the value and write it out
-			for ( const FFrameNumber UntransformedBakeTime : BakeTimeUnion )
-			{
-				double LocX = 0.0f;
-				double LocY = 0.0f;
-				double LocZ = 0.0f;
-
-				double RotX = 0.0f;
-				double RotY = 0.0f;
-				double RotZ = 0.0f;
-
-				double ScaleX = 1.0f;
-				double ScaleY = 1.0f;
-				double ScaleZ = 1.0f;
-
-				if ( LocationXChannel )
-				{
-					LocationXChannel->Evaluate( UntransformedBakeTime, LocX );
-				}
-				if ( LocationYChannel )
-				{
-					LocationYChannel->Evaluate( UntransformedBakeTime, LocY );
-				}
-				if ( LocationZChannel )
-				{
-					LocationZChannel->Evaluate( UntransformedBakeTime, LocZ );
-				}
-
-				if ( RotationXChannel )
-				{
-					RotationXChannel->Evaluate( UntransformedBakeTime, RotX );
-				}
-				if ( RotationYChannel )
-				{
-					RotationYChannel->Evaluate( UntransformedBakeTime, RotY );
-				}
-				if ( RotationZChannel )
-				{
-					RotationZChannel->Evaluate( UntransformedBakeTime, RotZ );
-				}
-
-				if ( ScaleXChannel )
-				{
-					ScaleXChannel->Evaluate( UntransformedBakeTime, ScaleX );
-				}
-				if ( ScaleYChannel )
-				{
-					ScaleYChannel->Evaluate( UntransformedBakeTime, ScaleY );
-				}
-				if ( ScaleZChannel )
-				{
-					ScaleZChannel->Evaluate( UntransformedBakeTime, ScaleZ );
-				}
-
-				// Casting this to float right now because depending on the build and the LWC status FVectors contain FLargeWorldCoordinatesReal,
-				// which can be floats and turn these into narrowing conversions, which require explicit casts.
-				// TODO: Replace these casts with the underlying FVector type later
-				FVector Location{ ( float ) LocX, ( float ) LocY, ( float ) LocZ };
-				FRotator Rotation{ ( float ) RotY, ( float ) RotZ, ( float ) RotX };
-				FVector Scale{ ( float ) ScaleX, ( float ) ScaleY, ( float ) ScaleZ };
-				FTransform Transform{ Rotation, Location, Scale };
-
-				FFrameTime TransformedBakedKeyTime{ UntransformedBakeTime };
-				TransformedBakedKeyTime *= SequenceTransform.InverseLinearOnly();
-				FFrameTime UsdFrameTime = FFrameRate::TransformTime( TransformedBakedKeyTime, Resolution, StageFrameRate );
-
-				WriterFunc( Transform, UsdFrameTime.AsDecimal() );
-			}
-		}
-	}
-
-	return true;
-}
-
-bool UnrealToUsd::ConvertSceneComponent( const pxr::UsdStageRefPtr& Stage, const USceneComponent* SceneComponent, pxr::UsdPrim& UsdPrim )
-{
-	if ( !UsdPrim || !SceneComponent )
-	{
-		return false;
-	}
-
-	FScopedUsdAllocs UsdAllocs;
-
-	// Transform
-	pxr::UsdGeomXformable XForm( UsdPrim );
-	if ( !XForm )
-	{
-		return false;
-	}
-
-	FTransform RelativeTransform = SceneComponent->GetRelativeTransform();
-
-	// Compensate different orientation for light or camera components:
-	// In USD cameras shoot towards local - Z, with + Y up.Lights also emit towards local - Z, with + Y up
-	// In UE cameras shoot towards local + X, with + Z up.Lights also emit towards local + X, with + Z up
-	// Note that this wouldn't have worked in case we collapsed light and camera components, but these always get their own
-	// actors, so we know that we don't have a single component that represents a large collapsed prim hierarchy
-	if ( UsdPrim.IsA<pxr::UsdGeomCamera>() || UsdPrim.IsA<pxr::UsdLuxLight>() )
-	{
-		FTransform AdditionalRotation = FTransform( FRotator( 0.0f, 90.f, 0.0f ) );
-
-		if ( UsdUtils::GetUsdStageUpAxis( Stage ) == pxr::UsdGeomTokens->z )
-		{
-			AdditionalRotation *= FTransform( FRotator( 90.0f, 0.f, 0.0f ) );
-		}
-
-		RelativeTransform = AdditionalRotation * RelativeTransform;
-	}
-
-	// Invert compensation applied to parent if it's a light or camera component
-	if ( pxr::UsdPrim ParentPrim = UsdPrim.GetParent() )
-	{
-		if ( ParentPrim.IsA<pxr::UsdGeomCamera>() || ParentPrim.IsA<pxr::UsdLuxLight>() )
-		{
-			FTransform AdditionalRotation = FTransform( FRotator( 0.0f, 90.f, 0.0f ) );
-
-			if ( UsdUtils::GetUsdStageUpAxis( Stage ) == pxr::UsdGeomTokens->z )
-			{
-				AdditionalRotation *= FTransform( FRotator( 90.0f, 0.f, 0.0f ) );
-			}
-
-			RelativeTransform = RelativeTransform * AdditionalRotation.Inverse();
-		}
-	}
-
-	// Transform
-	ConvertXformable( RelativeTransform, UsdPrim, UsdUtils::GetDefaultTimeCode() );
-
-	// Per-prim visibility
-	if ( pxr::UsdAttribute VisibilityAttr = XForm.CreateVisibilityAttr() )
-	{
-		pxr::TfToken Value = pxr::UsdGeomTokens->inherited;
-
-		if ( SceneComponent->ComponentTags.Contains( UnrealIdentifiers::Invisible ) )
-		{
-			Value = pxr::UsdGeomTokens->invisible;
-		}
-		else if ( !SceneComponent->ComponentTags.Contains( UnrealIdentifiers::Inherited ) )
-		{
-			// We don't have visible nor inherited tags: We're probably exporting a pure UE component, so write out component visibility instead
-			Value = SceneComponent->bHiddenInGame ? pxr::UsdGeomTokens->invisible : pxr::UsdGeomTokens->inherited;
-		}
-
-		VisibilityAttr.Set<pxr::TfToken>( Value );
-	}
-
-	return true;
-}
-
-bool UnrealToUsd::ConvertMeshComponent( const pxr::UsdStageRefPtr& Stage, const UMeshComponent* MeshComponent, pxr::UsdPrim& UsdPrim )
-{
-	if ( !UsdPrim || !MeshComponent )
-	{
-		return false;
-	}
 
 	FScopedUsdAllocs Allocs;
 
-	if ( const UGeometryCacheComponent* GeometryCacheComponent = Cast<const UGeometryCacheComponent>( MeshComponent ) )
-	{
-		const TArray<UMaterialInterface*>& Overrides = MeshComponent->OverrideMaterials;
-		for ( int32 MatIndex = 0; MatIndex < Overrides.Num(); ++MatIndex )
-		{
-			UMaterialInterface* Override = Overrides[ MatIndex ];
-			if ( !Override )
-			{
-				continue;
-			}
-
-			pxr::SdfPath OverridePrimPath = UsdPrim.GetPath();
-
-			pxr::UsdPrim MeshPrim = Stage->OverridePrim( OverridePrimPath );
-			UE::USDPrimConversionImpl::Private::AuthorMaterialOverride( MeshPrim, Override->GetPathName() );
-		}
-	}
-	else if ( const UStaticMeshComponent* StaticMeshComponent = Cast<const UStaticMeshComponent>( MeshComponent ) )
-	{
-#if WITH_EDITOR
-		if ( UStaticMesh* Mesh = StaticMeshComponent->GetStaticMesh() )
-		{
-			int32 NumLODs = Mesh->GetNumLODs();
-			const bool bHasLODs = NumLODs > 1;
-
-			const TArray<UMaterialInterface*>& Overrides = MeshComponent->OverrideMaterials;
-			for ( int32 MatIndex = 0; MatIndex < Overrides.Num(); ++MatIndex )
-			{
-				UMaterialInterface* Override = Overrides[MatIndex];
-				if ( !Override )
-				{
-					continue;
-				}
-
-				for ( int32 LODIndex = 0; LODIndex < NumLODs; ++LODIndex )
-				{
-					int32 NumSections = Mesh->GetNumSections( LODIndex );
-					const bool bHasSubsets = NumSections > 1;
-
-					for ( int32 SectionIndex = 0; SectionIndex < NumSections; ++SectionIndex )
-					{
-						int32 SectionMatIndex = Mesh->GetSectionInfoMap().Get( LODIndex, SectionIndex ).MaterialIndex;
-						if ( SectionMatIndex != MatIndex )
-						{
-							continue;
-						}
-
-						pxr::SdfPath OverridePrimPath = UsdPrim.GetPath();
-
-						// If we have only 1 LOD, the asset's DefaultPrim will be the Mesh prim directly.
-						// If we have multiple, the default prim won't have any schema, but will contain separate
-						// Mesh prims for each LOD named "LOD0", "LOD1", etc., switched via a "LOD" variant set
-						if ( bHasLODs )
-						{
-							OverridePrimPath = OverridePrimPath.AppendPath( UnrealToUsd::ConvertPath( *FString::Printf( TEXT( "LOD%d" ), LODIndex ) ).Get() );
-						}
-
-						// If our LOD has only one section, its material assignment will be authored directly on the Mesh prim.
-						// If it has more than one material slot, we'll author UsdGeomSubset for each LOD Section, and author the material
-						// assignment there
-						if ( bHasSubsets )
-						{
-							// Assume the UE sections are in the same order as the USD ones
-							std::vector<pxr::UsdGeomSubset> GeomSubsets = pxr::UsdShadeMaterialBindingAPI( UsdPrim ).GetMaterialBindSubsets();
-							if ( SectionIndex < GeomSubsets.size() )
-							{
-								OverridePrimPath = OverridePrimPath.AppendChild( GeomSubsets[ SectionIndex ].GetPrim().GetName() );
-							}
-							else
-							{
-								OverridePrimPath = OverridePrimPath.AppendPath( UnrealToUsd::ConvertPath( *FString::Printf( TEXT( "Section%d" ), SectionIndex ) ).Get() );
-							}
-						}
-
-						pxr::UsdPrim MeshPrim = Stage->OverridePrim( OverridePrimPath );
-						UE::USDPrimConversionImpl::Private::AuthorMaterialOverride( MeshPrim, Override->GetPathName() );
-					}
-				}
-			}
-		}
-#endif // WITH_EDITOR
-	}
-	else if ( const USkinnedMeshComponent* SkinnedMeshComponent = Cast<const USkinnedMeshComponent>( MeshComponent ) )
-	{
-		pxr::UsdSkelRoot SkelRoot{ UsdPrim };
-		if ( !SkelRoot )
-		{
-			return false;
-		}
-
-		if ( const USkeletalMesh* SkeletalMesh = SkinnedMeshComponent->SkeletalMesh )
-		{
-			FSkeletalMeshRenderData* RenderData = SkeletalMesh->GetResourceForRendering();
-			if ( !RenderData )
-			{
-				return false;
-			}
-
-			TIndirectArray<FSkeletalMeshLODRenderData>& LodRenderData = RenderData->LODRenderData;
-			if ( LodRenderData.Num() == 0 )
-			{
-				return false;
-			}
-
-			int32 NumLODs = SkeletalMesh->GetLODNum();
-			const bool bHasLODs = NumLODs > 1;
-
-			FString MeshName;
-			if ( !bHasLODs )
-			{
-				for ( const pxr::UsdPrim& Child : UsdPrim.GetChildren() )
-				{
-					if ( pxr::UsdGeomMesh Mesh{ Child } )
-					{
-						MeshName = UsdToUnreal::ConvertToken( Child.GetName() );
-					}
-				}
-			}
-
-			const TArray<UMaterialInterface*>& Overrides = MeshComponent->OverrideMaterials;
-			for ( int32 MatIndex = 0; MatIndex < Overrides.Num(); ++MatIndex )
-			{
-				UMaterialInterface* Override = Overrides[ MatIndex ];
-				if ( !Override )
-				{
-					continue;
-				}
-
-				for ( int32 LODIndex = 0; LODIndex < NumLODs; ++LODIndex )
-				{
-					if ( !LodRenderData.IsValidIndex( LODIndex ) )
-					{
-						continue;
-					}
-
-					const FSkeletalMeshLODInfo* LODInfo = SkeletalMesh->GetLODInfo( LODIndex );
-
-					const TArray<FSkelMeshRenderSection>& Sections = LodRenderData[ LODIndex ].RenderSections;
-					int32 NumSections = Sections.Num();
-					const bool bHasSubsets = NumSections > 1;
-
-					for ( int32 SectionIndex = 0; SectionIndex < NumSections; ++SectionIndex )
-					{
-						int32 SectionMatIndex = Sections[ SectionIndex ].MaterialIndex;
-
-						// If we have a LODInfo map, we need to reroute the material index through it
-						if ( LODInfo && LODInfo->LODMaterialMap.IsValidIndex( SectionIndex ) )
-						{
-							SectionMatIndex = LODInfo->LODMaterialMap[ SectionIndex ];
-						}
-
-						if ( SectionMatIndex != MatIndex )
-						{
-							continue;
-						}
-
-						pxr::SdfPath OverridePrimPath = UsdPrim.GetPath();
-
-						// If we have only 1 LOD, the asset's DefaultPrim will be a SkelRoot, and the Mesh will be a subprim
-						// with the same name.If we have the default prim is also the SkelRoot, but will contain separate
-						// Mesh prims for each LOD named "LOD0", "LOD1", etc., switched via a "LOD" variant set
-						if ( bHasLODs )
-						{
-							OverridePrimPath = OverridePrimPath.AppendPath( UnrealToUsd::ConvertPath( *FString::Printf( TEXT( "LOD%d" ), LODIndex ) ).Get() );
-						}
-						else
-						{
-							OverridePrimPath = OverridePrimPath.AppendElementString( UnrealToUsd::ConvertString( *MeshName ).Get() );
-						}
-
-						// If our LOD has only one section, its material assignment will be authored directly on the Mesh prim.
-						// If it has more than one material slot, we'll author UsdGeomSubset for each LOD Section, and author the material
-						// assignment there
-						if ( bHasSubsets )
-						{
-							// Assume the UE sections are in the same order as the USD ones
-							std::vector<pxr::UsdGeomSubset> GeomSubsets = pxr::UsdShadeMaterialBindingAPI( UsdPrim ).GetMaterialBindSubsets();
-							if ( SectionIndex < GeomSubsets.size() )
-							{
-								OverridePrimPath = OverridePrimPath.AppendChild( GeomSubsets[ SectionIndex ].GetPrim().GetName() );
-							}
-							else
-							{
-								OverridePrimPath = OverridePrimPath.AppendPath( UnrealToUsd::ConvertPath( *FString::Printf( TEXT( "Section%d" ), SectionIndex ) ).Get() );
-							}
-						}
-
-						pxr::UsdPrim MeshPrim = Stage->OverridePrim( OverridePrimPath );
-						UE::USDPrimConversionImpl::Private::AuthorMaterialOverride( MeshPrim, Override->GetPathName() );
-					}
-				}
-			}
-		}
-	}
-
-	return true;
-}
-
-bool UnrealToUsd::ConvertHierarchicalInstancedStaticMeshComponent( const UHierarchicalInstancedStaticMeshComponent* HISMComponent, pxr::UsdPrim& UsdPrim, double TimeCode )
-{
-	using namespace pxr;
-
-	FScopedUsdAllocs Allocs;
-
 	UsdGeomPointInstancer PointInstancer{ UsdPrim };
-	if ( !PointInstancer || !HISMComponent )
+	if ( !PointInstancer )
 	{
 		return false;
 	}
@@ -4060,169 +2522,48 @@
 	VtArray<GfQuath> Orientations;
 	VtArray<GfVec3f> Scales;
 
-	const int32 NumInstances = HISMComponent->GetInstanceCount();
-	ProtoIndices.reserve( ProtoIndices.size() + NumInstances );
-	Positions.reserve( Positions.size() + NumInstances );
-	Orientations.reserve( Orientations.size() + NumInstances );
-	Scales.reserve( Scales.size() + NumInstances );
-
-	for( const FInstancedStaticMeshInstanceData& InstanceData : HISMComponent->PerInstanceSMData )
-	{
-		// Convert axes
-		FTransform UETransform{ InstanceData.Transform };
-		FTransform USDTransform = UsdUtils::ConvertAxes( StageInfo.UpAxis == EUsdUpAxis::ZAxis, UETransform );
-
-		FVector Translation = USDTransform.GetTranslation();
-		FQuat Rotation = USDTransform.GetRotation();
-		FVector Scale = USDTransform.GetScale3D();
-
-		// Compensate metersPerUnit
-		const float UEMetersPerUnit = 0.01f;
-		if ( !FMath::IsNearlyEqual( UEMetersPerUnit, StageInfo.MetersPerUnit ) )
-		{
-			Translation *= ( UEMetersPerUnit / StageInfo.MetersPerUnit );
-		}
-
-		ProtoIndices.push_back( 0 ); // We will always export a single prototype per PointInstancer, since HISM components handle only 1 mesh at a time
-		Positions.push_back( GfVec3f( Translation.X, Translation.Y, Translation.Z ) );
-		Orientations.push_back( GfQuath( Rotation.W, Rotation.X, Rotation.Y, Rotation.Z ) );
-		Scales.push_back( GfVec3f( Scale.X, Scale.Y, Scale.Z ) );
-	}
-
-	const pxr::UsdTimeCode UsdTimeCode( TimeCode );
-
-	if ( UsdAttribute Attr = PointInstancer.CreateProtoIndicesAttr() )
-	{
-		Attr.Set( ProtoIndices, UsdTimeCode );
-	}
-
-	if ( UsdAttribute Attr = PointInstancer.CreatePositionsAttr() )
-	{
-		Attr.Set( Positions, UsdTimeCode );
-	}
-
-	if ( UsdAttribute Attr = PointInstancer.CreateOrientationsAttr() )
-	{
-		Attr.Set( Orientations, UsdTimeCode );
-	}
-
-	if ( UsdAttribute Attr = PointInstancer.CreateScalesAttr() )
-	{
-		Attr.Set( Scales, UsdTimeCode );
-	}
-
-	return true;
-}
-
-bool UnrealToUsd::ConvertCameraComponent( const pxr::UsdStageRefPtr& Stage, const UCineCameraComponent* CameraComponent, pxr::UsdPrim& UsdPrim, double TimeCode )
-{
-	if ( CameraComponent )
-	{
-		return ConvertCameraComponent( *CameraComponent, UE::FUsdPrim{ UsdPrim }, TimeCode );
-	}
-
-	return false;
-}
-
-bool UnrealToUsd::ConvertXformable( const FTransform& RelativeTransform, pxr::UsdPrim& UsdPrim, double TimeCode )
-{
-	if ( !UsdPrim )
-	{
-		return false;
-	}
-
-	FScopedUsdAllocs UsdAllocs;
-
-	// Transform
-	pxr::UsdGeomXformable XForm( UsdPrim );
-	if ( !XForm )
-	{
-		return false;
-	}
-
-	FUsdStageInfo StageInfo( UsdPrim.GetStage() );
-	pxr::GfMatrix4d UsdTransform = UnrealToUsd::ConvertTransform( StageInfo, RelativeTransform );
-
-	const pxr::UsdTimeCode UsdTimeCode( TimeCode );
-
-	pxr::GfMatrix4d UsdMatrix;
-	bool bResetXFormStack = false;
-	XForm.GetLocalTransformation( &UsdMatrix, &bResetXFormStack, UsdTimeCode );
-
-	if ( pxr::UsdGeomXformOp MatrixXform = UE::USDPrimConversionImpl::Private::ForceMatrixXform( XForm ) )
-	{
-		MatrixXform.Set( UsdTransform, UsdTimeCode );
-	}
-
-	return true;
-}
-
-bool UnrealToUsd::ConvertInstancedFoliageActor( const AInstancedFoliageActor& Actor, pxr::UsdPrim& UsdPrim, double TimeCode, ULevel* InstancesLevel )
-{
-#if WITH_EDITOR
-	using namespace pxr;
-
-	FScopedUsdAllocs Allocs;
-
-	UsdGeomPointInstancer PointInstancer{ UsdPrim };
-	if ( !PointInstancer )
-	{
-		return false;
-	}
-
-	UsdStageRefPtr Stage = UsdPrim.GetStage();
-	FUsdStageInfo StageInfo{ Stage };
-
-	VtArray<int> ProtoIndices;
-	VtArray<GfVec3f> Positions;
-	VtArray<GfQuath> Orientations;
-	VtArray<GfVec3f> Scales;
+	TSet<FFoliageInstanceBaseId> HandledComponents;
 
 	int PrototypeIndex = 0;
 	for ( const TPair<UFoliageType*, TUniqueObj<FFoliageInfo>>& FoliagePair : Actor.GetFoliageInfos() )
 	{
+		const UFoliageType* FoliageType = FoliagePair.Key;
 		const FFoliageInfo& Info = FoliagePair.Value.Get();
 
+		// Traverse valid foliage instances: Those that are being tracked to belonging to a particular component
 		for ( const TPair<FFoliageInstanceBaseId, FFoliageInstanceBaseInfo>& FoliageInstancePair : Actor.InstanceBaseCache.InstanceBaseMap )
 		{
+			const FFoliageInstanceBaseId& ComponentId = FoliageInstancePair.Key;
+			HandledComponents.Add( ComponentId );
+
 			UActorComponent* Comp = FoliageInstancePair.Value.BasePtr.Get();
 			if ( !Comp || ( InstancesLevel && ( Comp->GetComponentLevel() != InstancesLevel ) ) )
 			{
 				continue;
 			}
 
-			if ( const TSet<int32>* InstanceSet = Info.ComponentHash.Find( FoliageInstancePair.Key ) )
-			{
-				const int32 NumInstances = InstanceSet->Num();
-				ProtoIndices.reserve( ProtoIndices.size() + NumInstances );
-				Positions.reserve( Positions.size() + NumInstances );
-				Orientations.reserve( Orientations.size() + NumInstances );
-				Scales.reserve( Scales.size() + NumInstances );
-
-				for ( int32 InstanceIndex : (*InstanceSet) )
-				{
-					const FFoliageInstancePlacementInfo* Instance = &Info.Instances[ InstanceIndex ];
-
-					// Convert axes
-					FTransform UETransform{ Instance->Rotation, (FVector)Instance->Location, (FVector)Instance->DrawScale3D };
-					FTransform USDTransform = UsdUtils::ConvertAxes( StageInfo.UpAxis == EUsdUpAxis::ZAxis, UETransform );
-
-					FVector Translation = USDTransform.GetTranslation();
-					FQuat Rotation = USDTransform.GetRotation();
-					FVector Scale = USDTransform.GetScale3D();
-
-					// Compensate metersPerUnit
-					const float UEMetersPerUnit = 0.01f;
-					if ( !FMath::IsNearlyEqual( UEMetersPerUnit, StageInfo.MetersPerUnit ) )
-					{
-						Translation *= ( UEMetersPerUnit / StageInfo.MetersPerUnit );
-					}
-
-					ProtoIndices.push_back( PrototypeIndex );
-					Positions.push_back( GfVec3f( Translation.X, Translation.Y, Translation.Z ) );
-					Orientations.push_back( GfQuath( Rotation.W, Rotation.X, Rotation.Y, Rotation.Z ) );
-					Scales.push_back( GfVec3f( Scale.X, Scale.Y, Scale.Z ) );
-				}
+			if ( const TSet<int32>* InstanceSet = Info.ComponentHash.Find( ComponentId ) )
+			{
+				UE::USDPrimConversionImpl::Private::ConvertFoliageInstances( Info, *InstanceSet, StageInfo, PrototypeIndex, ProtoIndices, Positions, Orientations, Scales );
+			}
+		}
+
+		// Do another pass to grab invalid foliage instances (not assigned to any particular component)
+		// Only export these when we're not given a particular level to export, or if that level is the actor's level (essentially
+		// pretending the invalid instances belong to the actor's level). This mostly helps prevent it from exporting the invalid instances
+		// multiple times in case we're calling this function repeatedly for each individual sublevel
+		if ( !InstancesLevel || InstancesLevel == Actor.GetLevel() )
+		{
+			for ( const TPair<FFoliageInstanceBaseId, TSet<int32>>& Pair : Info.ComponentHash )
+			{
+				const FFoliageInstanceBaseId& ComponentId = Pair.Key;
+				if ( HandledComponents.Contains( ComponentId ) )
+				{
+					continue;
+				}
+
+				const TSet<int32>& InstanceSet = Pair.Value;
+				UE::USDPrimConversionImpl::Private::ConvertFoliageInstances( Info, InstanceSet, StageInfo, PrototypeIndex, ProtoIndices, Positions, Orientations, Scales );
 			}
 		}
 
@@ -4234,21 +2575,25 @@
 	if ( UsdAttribute Attr = PointInstancer.CreateProtoIndicesAttr() )
 	{
 		Attr.Set( ProtoIndices, UsdTimeCode );
+		UsdUtils::NotifyIfOverriddenOpinion( UE::FUsdAttribute{ Attr } );
 	}
 
 	if ( UsdAttribute Attr = PointInstancer.CreatePositionsAttr() )
 	{
 		Attr.Set( Positions, UsdTimeCode );
+		UsdUtils::NotifyIfOverriddenOpinion( UE::FUsdAttribute{ Attr } );
 	}
 
 	if ( UsdAttribute Attr = PointInstancer.CreateOrientationsAttr() )
 	{
 		Attr.Set( Orientations, UsdTimeCode );
+		UsdUtils::NotifyIfOverriddenOpinion( UE::FUsdAttribute{ Attr } );
 	}
 
 	if ( UsdAttribute Attr = PointInstancer.CreateScalesAttr() )
 	{
 		Attr.Set( Scales, UsdTimeCode );
+		UsdUtils::NotifyIfOverriddenOpinion( UE::FUsdAttribute{ Attr } );
 	}
 
 	return true;
@@ -4297,7 +2642,7 @@
 
 			// Compensate different orientation for light or camera components
 			FTransform AdditionalRotation = FTransform::Identity;
-			if ( UsdPrim.IsA< pxr::UsdGeomCamera >() || UsdPrim.IsA< pxr::UsdLuxLight >() )
+			if ( UsdPrim.IsA< pxr::UsdGeomCamera >() || UsdPrim.HasAPI< pxr::UsdLuxLightAPI >() )
 			{
 				AdditionalRotation = FTransform( FRotator( 0.0f, 90.0f, 0.0f ) );
 
@@ -4368,7 +2713,6 @@
 				{
 					Imageable.MakeVisible( UsdTimeCode );
 
-<<<<<<< HEAD
 					// Imagine our visibility track has a single key that switches to hidden at frame 60.
 					// If our prim is visible by default, MakeVisible will author absolutely nothing, and we'll end up
 					// with a timeSamples that just has '60: "invisible"'. Weirdly enough, in USD that means the prim
@@ -4388,12 +2732,6 @@
 	}
 
 	if ( const UCineCameraComponent* CameraComponent = Cast<UCineCameraComponent>( &Component ) )
-=======
-	TSet<FFoliageInstanceBaseId> HandledComponents;
-
-	int PrototypeIndex = 0;
-	for ( const TPair<UFoliageType*, TUniqueObj<FFoliageInfo>>& FoliagePair : Actor.GetFoliageInfos() )
->>>>>>> d731a049
 	{
 		static TSet<FString> RelevantProperties = {
 			TEXT( "CurrentFocalLength" ),
@@ -4512,7 +2850,7 @@
 bool UnrealToUsd::CreateSkeletalAnimationBaker( UE::FUsdPrim& SkelRoot, UE::FUsdPrim& SkelAnimation, USkeletalMeshComponent& Component, FComponentBaker& OutBaker )
 {
 #if WITH_EDITOR
-	USkeletalMesh* SkeletalMesh = Component.SkeletalMesh;
+	USkeletalMesh* SkeletalMesh = Component.GetSkeletalMeshAsset();
 	if ( !SkeletalMesh )
 	{
 		return false;
@@ -4550,11 +2888,7 @@
 	{
 		for ( int32 MorphTargetIndex = 0; MorphTargetIndex < MorphTargets.Num(); ++MorphTargetIndex )
 		{
-			FActiveMorphTarget ActiveMorphTarget;
-			ActiveMorphTarget.MorphTarget = MorphTargets[ MorphTargetIndex ];
-			ActiveMorphTarget.WeightIndex = MorphTargetIndex;
-
-			Component.ActiveMorphTargets.Add( ActiveMorphTarget );
+			Component.ActiveMorphTargets.Add( MorphTargets[ MorphTargetIndex ], MorphTargetIndex );
 		}
 	}
 
@@ -4570,19 +2904,19 @@
 		BlendShapeWeightsAttr = UsdSkelAnimation.CreateBlendShapeWeightsAttr();
 		BlendShapesAttr = UsdSkelAnimation.CreateBlendShapesAttr();
 
-		TArray<FActiveMorphTarget> SortedMorphTargets = Component.ActiveMorphTargets;
-		SortedMorphTargets.Sort([](const FActiveMorphTarget& Left, const FActiveMorphTarget& Right)
-		{
-			return Left.WeightIndex < Right.WeightIndex;
+		TArray<FMorphTargetWeightMap::ElementType> SortedMorphTargets = Component.ActiveMorphTargets.Array();
+		SortedMorphTargets.Sort([](const FMorphTargetWeightMap::ElementType& Left, const FMorphTargetWeightMap::ElementType& Right)
+		{
+			return Left.Value < Right.Value;
 		});
 
 		pxr::VtArray< pxr::TfToken > BlendShapeNames;
 		BlendShapeNames.reserve(SortedMorphTargets.Num());
 
-		for ( const FActiveMorphTarget& ActiveMorphTarget : SortedMorphTargets )
+		for ( const FMorphTargetWeightMap::ElementType& ActiveMorphTarget : SortedMorphTargets )
 		{
 			FString BlendShapeName;
-			if ( UMorphTarget* MorphTarget = ActiveMorphTarget.MorphTarget )
+			if ( const UMorphTarget* MorphTarget = ActiveMorphTarget.Key )
 			{
 				BlendShapeName = MorphTarget->GetFName().ToString();
 			}
@@ -4598,7 +2932,6 @@
 	pxr::VtVec3hArray Scales;
 	pxr::VtArray< float > BlendShapeWeights;
 
-<<<<<<< HEAD
 	OutBaker.BakerType = EBakingType::Skeletal;
 	OutBaker.BakerFunction =
 		[&Component, StageInfo, Translations, Rotations, Scales, BlendShapeWeights, TranslationsAttr, RotationsAttr, ScalesAttr, BlendShapeWeightsAttr, NumBones, NumMorphTargets]
@@ -4615,7 +2948,7 @@
 			Component.TickAnimation( 0.f, false );
 			Component.UpdateLODStatus();
 			Component.RefreshBoneTransforms();
-			Component.RefreshSlaveComponents();
+			Component.RefreshFollowerComponents();
 			Component.UpdateComponentToWorld();
 			Component.FinalizeBoneTransform();
 			Component.MarkRenderTransformDirty();
@@ -4651,73 +2984,6 @@
 				BlendShapeWeightsAttr.Set( BlendShapeWeights, UsdTimeCode );
 			}
 		};
-=======
-		// Traverse valid foliage instances: Those that are being tracked to belonging to a particular component
-		for ( const TPair<FFoliageInstanceBaseId, FFoliageInstanceBaseInfo>& FoliageInstancePair : Actor.InstanceBaseCache.InstanceBaseMap )
-		{
-			const FFoliageInstanceBaseId& ComponentId = FoliageInstancePair.Key;
-			HandledComponents.Add( ComponentId );
-
-			UActorComponent* Comp = FoliageInstancePair.Value.BasePtr.Get();
-			if ( !Comp || ( InstancesLevel && ( Comp->GetComponentLevel() != InstancesLevel ) ) )
-			{
-				continue;
-			}
-
-			if ( const TSet<int32>* InstanceSet = Info.ComponentHash.Find( ComponentId ) )
-			{
-				UE::USDPrimConversionImpl::Private::ConvertFoliageInstances( Info, *InstanceSet, StageInfo, PrototypeIndex, ProtoIndices, Positions, Orientations, Scales );
-			}
-		}
-
-		// Do another pass to grab invalid foliage instances (not assigned to any particular component)
-		// Only export these when we're not given a particular level to export, or if that level is the actor's level (essentially
-		// pretending the invalid instances belong to the actor's level). This mostly helps prevent it from exporting the invalid instances
-		// multiple times in case we're calling this function repeatedly for each individual sublevel
-		if ( !InstancesLevel || InstancesLevel == Actor.GetLevel() )
-		{
-			for ( const TPair<FFoliageInstanceBaseId, TSet<int32>>& Pair : Info.ComponentHash )
-			{
-				const FFoliageInstanceBaseId& ComponentId = Pair.Key;
-				if ( HandledComponents.Contains( ComponentId ) )
-				{
-					continue;
-				}
-
-				const TSet<int32>& InstanceSet = Pair.Value;
-				UE::USDPrimConversionImpl::Private::ConvertFoliageInstances( Info, InstanceSet, StageInfo, PrototypeIndex, ProtoIndices, Positions, Orientations, Scales );
-			}
-		}
-
-		++PrototypeIndex;
-	}
-
-	const pxr::UsdTimeCode UsdTimeCode( TimeCode );
-
-	if ( UsdAttribute Attr = PointInstancer.CreateProtoIndicesAttr() )
-	{
-		Attr.Set( ProtoIndices, UsdTimeCode );
-		UsdUtils::NotifyIfOverriddenOpinion( UE::FUsdAttribute{ Attr } );
-	}
-
-	if ( UsdAttribute Attr = PointInstancer.CreatePositionsAttr() )
-	{
-		Attr.Set( Positions, UsdTimeCode );
-		UsdUtils::NotifyIfOverriddenOpinion( UE::FUsdAttribute{ Attr } );
-	}
-
-	if ( UsdAttribute Attr = PointInstancer.CreateOrientationsAttr() )
-	{
-		Attr.Set( Orientations, UsdTimeCode );
-		UsdUtils::NotifyIfOverriddenOpinion( UE::FUsdAttribute{ Attr } );
-	}
-
-	if ( UsdAttribute Attr = PointInstancer.CreateScalesAttr() )
-	{
-		Attr.Set( Scales, UsdTimeCode );
-		UsdUtils::NotifyIfOverriddenOpinion( UE::FUsdAttribute{ Attr } );
-	}
->>>>>>> d731a049
 
 	return true;
 #else
@@ -4758,20 +3024,11 @@
 				{
 					Attr = TransformOp.GetAttr();
 
-<<<<<<< HEAD
 					// Compensate different orientation for light or camera components
 					FTransform AdditionalRotation = FTransform::Identity;
-					if ( UsdPrim.IsA< pxr::UsdGeomCamera >() || UsdPrim.IsA< pxr::UsdLuxLight >() )
+					if ( UsdPrim.IsA< pxr::UsdGeomCamera >() || UsdPrim.HasAPI< pxr::UsdLuxLightAPI >() )
 					{
 						AdditionalRotation = FTransform( FRotator( 0.0f, 90.0f, 0.0f ) );
-=======
-			// Clear existing transform data and leave just one Transform op there
-			pxr::UsdGeomXformOp TransformOp = UE::USDPrimConversionImpl::Private::ForceMatrixXform( Xformable );
-			if ( !TransformOp )
-			{
-				return false;
-			}
->>>>>>> d731a049
 
 						if ( StageInfo.UpAxis == EUsdUpAxis::ZAxis )
 						{
@@ -4787,18 +3044,10 @@
 						{
 							FTransform InverseCompensation = FTransform( FRotator( 0.0f, 90.f, 0.0f ) );
 
-<<<<<<< HEAD
 							if ( UsdUtils::GetUsdStageUpAxis( UsdStage ) == pxr::UsdGeomTokens->z )
 							{
 								InverseCompensation *= FTransform( FRotator( 90.0f, 0.f, 0.0f ) );
 							}
-=======
-			// Compensate different orientation for light or camera components
-			FTransform AdditionalRotation = FTransform::Identity;
-			if ( UsdPrim.IsA< pxr::UsdGeomCamera >() || UsdPrim.HasAPI< pxr::UsdLuxLightAPI >() )
-			{
-				AdditionalRotation = FTransform( FRotator( 0.0f, 90.0f, 0.0f ) );
->>>>>>> d731a049
 
 							AdditionalRotation = AdditionalRotation * InverseCompensation.Inverse();
 						}
@@ -4812,36 +3061,6 @@
 					};
 				}
 			}
-<<<<<<< HEAD
-=======
-
-			// Invert compensation applied to parent if it's a light or camera component
-			if ( const USceneComponent* AttachParent = Component.GetAttachParent() )
-			{
-				if ( AttachParent->IsA( UCineCameraComponent::StaticClass() ) ||
-					AttachParent->IsA( ULightComponent::StaticClass() ) )
-				{
-					FTransform InverseCompensation = FTransform( FRotator( 0.0f, 90.f, 0.0f ) );
-
-					if ( UsdUtils::GetUsdStageUpAxis( UsdStage ) == pxr::UsdGeomTokens->z )
-					{
-						InverseCompensation *= FTransform( FRotator( 90.0f, 0.f, 0.0f ) );
-					}
-
-					AdditionalRotation = AdditionalRotation * InverseCompensation.Inverse();
-				}
-			}
-
-			BakerType = EBakingType::Transform;
-			BakerFunction = [&Component, AdditionalRotation, StageInfo, Attr]( double UsdTimeCode )
-			{
-				FScopedUsdAllocs Allocs;
-
-				FTransform FinalUETransform = AdditionalRotation * Component.GetRelativeTransform();
-				pxr::GfMatrix4d UsdTransform = UnrealToUsd::ConvertTransform( StageInfo, FinalUETransform );
-				Attr.Set< pxr::GfMatrix4d>( UsdTransform, UsdTimeCode );
-			};
->>>>>>> d731a049
 		}
 		// bHidden is for the actor, and bHiddenInGame is for a component
 		// A component is only visible when it's not hidden and its actor is not hidden
@@ -4851,7 +3070,6 @@
 		{
 			if ( pxr::UsdGeomImageable Imageable{ UsdPrim } )
 			{
-<<<<<<< HEAD
 				Attr = Imageable.CreateVisibilityAttr();
 				if ( Attr )
 				{
@@ -4871,37 +3089,6 @@
 							Imageable.MakeInvisible( UsdTimeCode );
 						}
 					};
-=======
-				if ( Component.bHiddenInGame || Component.GetOwner()->IsHidden() )
-				{
-					Imageable.MakeInvisible( UsdTimeCode );
-
-					if ( pxr::UsdAttribute Attr = Imageable.CreateVisibilityAttr() )
-					{
-						if ( !Attr.HasAuthoredValue() )
-						{
-							Attr.Set<pxr::TfToken>( pxr::UsdGeomTokens->invisible, UsdTimeCode );
-						}
-					}
-				}
-				else
-				{
-					Imageable.MakeVisible( UsdTimeCode );
-
-					// Imagine our visibility track has a single key that switches to hidden at frame 60.
-					// If our prim is visible by default, MakeVisible will author absolutely nothing, and we'll end up
-					// with a timeSamples that just has '60: "invisible"'. Weirdly enough, in USD that means the prim
-					// will be invisible throughout *the entire duration of the animation* though, which is not what we want.
-					// This check will ensure that if we're visible we should have a value here and not rely on the
-					// fallback value of 'visible', as that doesn't behave how we want.
-					if ( pxr::UsdAttribute Attr = Imageable.CreateVisibilityAttr() )
-					{
-						if ( !Attr.HasAuthoredValue() )
-						{
-							Attr.Set<pxr::TfToken>( pxr::UsdGeomTokens->inherited, UsdTimeCode );
-						}
-					}
->>>>>>> d731a049
 				}
 			}
 		}
@@ -4913,15 +3100,7 @@
 
 		if ( PropertyPath == UnrealIdentifiers::CurrentFocalLengthPropertyName )
 		{
-<<<<<<< HEAD
 			Attr = Camera.CreateFocalLengthAttr();
-=======
-			BakerType = EBakingType::Camera;
-			BakerFunction = [UsdStage, CameraComponent, UsdPrim]( double UsdTimeCode ) mutable
-			{
-				UnrealToUsd::ConvertCameraComponent( *CameraComponent, UsdPrim, UsdTimeCode );
-			};
->>>>>>> d731a049
 		}
 		else if ( PropertyPath == UnrealIdentifiers::ManualFocusDistancePropertyName )
 		{
@@ -4959,11 +3138,11 @@
 			}
 		}
 	}
-	else if ( pxr::UsdLuxLight Light{ Prim } )
+	else if ( pxr::UsdLuxLightAPI LightAPI{ Prim } )
 	{
 		if ( PropertyPath == UnrealIdentifiers::LightColorPropertyName )
 		{
-			Attr = Light.GetColorAttr();
+			Attr = LightAPI.GetColorAttr();
 			if ( Attr )
 			{
 				Result.ColorWriter = [Attr]( const FLinearColor& UEValue, double UsdTimeCode )
@@ -4975,7 +3154,7 @@
 		}
 		else if ( PropertyPath == UnrealIdentifiers::UseTemperaturePropertyName )
 		{
-			Attr = Light.GetEnableColorTemperatureAttr();
+			Attr = LightAPI.GetEnableColorTemperatureAttr();
 			if ( Attr )
 			{
 				Result.BoolWriter = [Attr]( bool UEValue, double UsdTimeCode )
@@ -4986,7 +3165,7 @@
 		}
 		else if ( PropertyPath == UnrealIdentifiers::TemperaturePropertyName )
 		{
-			Attr = Light.GetColorTemperatureAttr();
+			Attr = LightAPI.GetColorTemperatureAttr();
 			if ( Attr )
 			{
 				Result.FloatWriter = [Attr]( float UEValue, double UsdTimeCode )
@@ -5012,21 +3191,10 @@
 				}
 			}
 
-<<<<<<< HEAD
 			// Spot light
 			else if ( UsdPrim.HasAPI< pxr::UsdLuxShapingAPI >() )
 			{
 				pxr::UsdLuxShapingAPI ShapingAPI{ UsdPrim };
-=======
-bool UnrealToUsd::CreateSkeletalAnimationBaker( UE::FUsdPrim& SkelRoot, UE::FUsdPrim& SkelAnimation, USkeletalMeshComponent& Component, FComponentBaker& OutBaker )
-{
-#if WITH_EDITOR
-	USkeletalMesh* SkeletalMesh = Component.GetSkeletalMeshAsset();
-	if ( !SkeletalMesh )
-	{
-		return false;
-	}
->>>>>>> d731a049
 
 				if ( PropertyPath == UnrealIdentifiers::IntensityPropertyName )
 				{
@@ -5087,7 +3255,6 @@
 					Attr = ShapingAPI.GetShapingConeSoftnessAttr();
 					pxr::UsdAttribute ConeAngleAttr = ShapingAPI.GetShapingConeAngleAttr();
 
-<<<<<<< HEAD
 					if ( ConeAngleAttr && Attr )
 					{
 						Result.FloatWriter = [Attr, ConeAngleAttr]( float UEValue, double UsdTimeCode )
@@ -5152,455 +3319,16 @@
 			else if ( PropertyPath == UnrealIdentifiers::SourceHeightPropertyName )
 			{
 				Attr = RectLight.GetHeightAttr();
-=======
-	FUsdStageInfo StageInfo{ SkelRoot.GetStage() };
-
-	pxr::UsdAttribute JointsAttr			= UsdSkelAnimation.CreateJointsAttr();
-	pxr::UsdAttribute TranslationsAttr		= UsdSkelAnimation.CreateTranslationsAttr();
-	pxr::UsdAttribute RotationsAttr			= UsdSkelAnimation.CreateRotationsAttr();
-	pxr::UsdAttribute ScalesAttr			= UsdSkelAnimation.CreateScalesAttr();
-
-	// Joints
-	const FReferenceSkeleton& RefSkeleton = SkeletalMesh->GetRefSkeleton();
-	const int32 NumBones = RefSkeleton.GetRefBoneInfo().Num();
-	UnrealToUsd::ConvertJointsAttribute( RefSkeleton, JointsAttr );
-
-	// Build active morph targets array if it isn't setup already
-	TArray<UMorphTarget*>& MorphTargets = SkeletalMesh->GetMorphTargets();
-	if ( Component.ActiveMorphTargets.Num() != Component.MorphTargetWeights.Num() && MorphTargets.Num() != 0 )
-	{
-		for ( int32 MorphTargetIndex = 0; MorphTargetIndex < MorphTargets.Num(); ++MorphTargetIndex )
-		{
-			Component.ActiveMorphTargets.Add( MorphTargets[ MorphTargetIndex ], MorphTargetIndex );
-		}
-	}
-
-	// Blend shape names
-	// Here we have to export UMorphTarget FNames in some order, then the weights in that same order. That is all.
-	// Those work out as "channels", and USD will resolve those to match the right thing on each mesh.
-	// We sort them in weight index order so that within the Baker we just write out weights in the order they are in.
-	pxr::UsdAttribute BlendShapeWeightsAttr;
-	pxr::UsdAttribute BlendShapesAttr;
-	const int32 NumMorphTargets = Component.MorphTargetWeights.Num();
-	if ( NumMorphTargets > 0 )
-	{
-		BlendShapeWeightsAttr = UsdSkelAnimation.CreateBlendShapeWeightsAttr();
-		BlendShapesAttr = UsdSkelAnimation.CreateBlendShapesAttr();
-
-		TArray<FMorphTargetWeightMap::ElementType> SortedMorphTargets = Component.ActiveMorphTargets.Array();
-		SortedMorphTargets.Sort([](const FMorphTargetWeightMap::ElementType& Left, const FMorphTargetWeightMap::ElementType& Right)
-		{
-			return Left.Value < Right.Value;
-		});
-
-		pxr::VtArray< pxr::TfToken > BlendShapeNames;
-		BlendShapeNames.reserve(SortedMorphTargets.Num());
-
-		for ( const FMorphTargetWeightMap::ElementType& ActiveMorphTarget : SortedMorphTargets )
-		{
-			FString BlendShapeName;
-			if ( const UMorphTarget* MorphTarget = ActiveMorphTarget.Key )
-			{
-				BlendShapeName = MorphTarget->GetFName().ToString();
-			}
-
-			BlendShapeNames.push_back( UnrealToUsd::ConvertToken( *BlendShapeName ).Get() );
-		}
-
-		BlendShapesAttr.Set( BlendShapeNames );
-	}
-
-	pxr::VtVec3fArray Translations;
-	pxr::VtQuatfArray Rotations;
-	pxr::VtVec3hArray Scales;
-	pxr::VtArray< float > BlendShapeWeights;
-
-	OutBaker.BakerType = EBakingType::Skeletal;
-	OutBaker.BakerFunction =
-		[&Component, StageInfo, Translations, Rotations, Scales, BlendShapeWeights, TranslationsAttr, RotationsAttr, ScalesAttr, BlendShapeWeightsAttr, NumBones, NumMorphTargets]
-		( double UsdTimeCode ) mutable
-		{
-			FScopedUsdAllocs InnerAllocs;
-
-			Translations.resize( NumBones );
-			Rotations.resize( NumBones );
-			Scales.resize( NumBones );
-
-			// This whole incantation is required or else the component will really not update until the next frame.
-			// Note: This will also cause the update of morph target weights.
-			Component.TickAnimation( 0.f, false );
-			Component.UpdateLODStatus();
-			Component.RefreshBoneTransforms();
-			Component.RefreshFollowerComponents();
-			Component.UpdateComponentToWorld();
-			Component.FinalizeBoneTransform();
-			Component.MarkRenderTransformDirty();
-			Component.MarkRenderDynamicDataDirty();
-
-			const TArray< FTransform >& LocalBoneTransforms = Component.GetBoneSpaceTransforms();
-			for ( int32 BoneIndex = 0; BoneIndex < NumBones; ++BoneIndex )
-			{
-				FTransform BoneTransform = LocalBoneTransforms[ BoneIndex ];
-				BoneTransform = UsdUtils::ConvertAxes( StageInfo.UpAxis == EUsdUpAxis::ZAxis, BoneTransform );
-
-				Translations[ BoneIndex ] = UnrealToUsd::ConvertVector( BoneTransform.GetTranslation() ) * ( 0.01f / StageInfo.MetersPerUnit );
-				Rotations[ BoneIndex ] = UnrealToUsd::ConvertQuat( BoneTransform.GetRotation() ).GetNormalized();
-				Scales[ BoneIndex ] = pxr::GfVec3h( UnrealToUsd::ConvertVector( BoneTransform.GetScale3D() ) );
-			}
-
-			if ( Translations.size() > 0 )
-			{
-				TranslationsAttr.Set( Translations, UsdTimeCode );
-				RotationsAttr.Set( Rotations, UsdTimeCode );
-				ScalesAttr.Set( Scales, UsdTimeCode );
-			}
-
-			if ( NumMorphTargets > 0 && BlendShapeWeightsAttr )
-			{
-				BlendShapeWeights.resize( NumMorphTargets );
-
-				for ( int32 MorphTargetIndex = 0; MorphTargetIndex < NumMorphTargets; ++MorphTargetIndex )
-				{
-					BlendShapeWeights[ MorphTargetIndex ] = Component.MorphTargetWeights[ MorphTargetIndex ];
-				}
-
-				BlendShapeWeightsAttr.Set( BlendShapeWeights, UsdTimeCode );
-			}
-		};
-
-	return true;
-#else
-	return false;
-#endif // WITH_EDITOR
-}
-
-UnrealToUsd::FPropertyTrackWriter UnrealToUsd::CreatePropertyTrackWriter( const USceneComponent& Component, const UMovieScenePropertyTrack& Track, UE::FUsdPrim& Prim, TSet<FName>& OutPropertyPathsToRefresh )
-{
-	UnrealToUsd::FPropertyTrackWriter Result;
-
-	if ( !Prim )
-	{
-		return Result;
-	}
-
-	FScopedUsdAllocs Allocs;
-
-	pxr::UsdPrim UsdPrim{ Prim };
-	pxr::UsdStageRefPtr UsdStage = UsdPrim.GetStage();
-	FUsdStageInfo StageInfo{ UsdStage };
-
-	pxr::SdfChangeBlock ChangeBlock;
-
-	pxr::UsdAttribute Attr;
-
-	const FName& PropertyPath = Track.GetPropertyPath();
-
-	// SceneComponent
-	{
-		if ( PropertyPath == UnrealIdentifiers::TransformPropertyName )
-		{
-			if ( pxr::UsdGeomXformable Xformable{ UsdPrim } )
-			{
-				Xformable.CreateXformOpOrderAttr();
-
-				if ( pxr::UsdGeomXformOp TransformOp = UE::USDPrimConversionImpl::Private::ForceMatrixXform( Xformable ) )
-				{
-					Attr = TransformOp.GetAttr();
-
-					// Compensate different orientation for light or camera components
-					FTransform AdditionalRotation = FTransform::Identity;
-					if ( UsdPrim.IsA< pxr::UsdGeomCamera >() || UsdPrim.HasAPI< pxr::UsdLuxLightAPI >() )
-					{
-						AdditionalRotation = FTransform( FRotator( 0.0f, 90.0f, 0.0f ) );
-
-						if ( StageInfo.UpAxis == EUsdUpAxis::ZAxis )
-						{
-							AdditionalRotation *= FTransform( FRotator( 90.0f, 0.0f, 0.0f ) );
-						}
-					}
-
-					// Invert compensation applied to parent if it's a light or camera component
-					if ( const USceneComponent* AttachParent = Component.GetAttachParent() )
-					{
-						if ( AttachParent->IsA( UCineCameraComponent::StaticClass() ) ||
-							AttachParent->IsA( ULightComponent::StaticClass() ) )
-						{
-							FTransform InverseCompensation = FTransform( FRotator( 0.0f, 90.f, 0.0f ) );
-
-							if ( UsdUtils::GetUsdStageUpAxis( UsdStage ) == pxr::UsdGeomTokens->z )
-							{
-								InverseCompensation *= FTransform( FRotator( 90.0f, 0.f, 0.0f ) );
-							}
-
-							AdditionalRotation = AdditionalRotation * InverseCompensation.Inverse();
-						}
-					}
-
-					Result.TransformWriter = [&Component, AdditionalRotation, StageInfo, Attr]( const FTransform& UEValue, double UsdTimeCode )
-					{
-						FTransform FinalUETransform = AdditionalRotation * UEValue;
-						pxr::GfMatrix4d UsdTransform = UnrealToUsd::ConvertTransform( StageInfo, FinalUETransform );
-						Attr.Set< pxr::GfMatrix4d >( UsdTransform, UsdTimeCode );
-					};
-				}
-			}
-		}
-		// bHidden is for the actor, and bHiddenInGame is for a component
-		// A component is only visible when it's not hidden and its actor is not hidden
-		// A bHidden is just handled like a bHiddenInGame for the actor's root component
-		// Whenever we handle a bHiddenInGame, we always combine it with the actor's bHidden
-		else if ( PropertyPath == UnrealIdentifiers::HiddenPropertyName || PropertyPath == UnrealIdentifiers::HiddenInGamePropertyName )
-		{
-			if ( pxr::UsdGeomImageable Imageable{ UsdPrim } )
-			{
-				Attr = Imageable.CreateVisibilityAttr();
 				if ( Attr )
 				{
-					Result.BoolWriter = [Imageable, Attr]( bool UEValue, double UsdTimeCode )
-					{
-						if ( UEValue )
-						{
-							// We have to do both here as MakeVisible will ensure we also flip any parent prims,
-							// and setting the attribute will ensure we write a timeSample. Otherwise if MakeVisible
-							// finds that the prim should already be visible due to a stronger opinion, it won't write anything
-							Attr.Set<pxr::TfToken>( pxr::UsdGeomTokens->inherited, UsdTimeCode );
-							Imageable.MakeVisible( UsdTimeCode );
-						}
-						else
-						{
-							Attr.Set<pxr::TfToken>( pxr::UsdGeomTokens->invisible, UsdTimeCode );
-							Imageable.MakeInvisible( UsdTimeCode );
-						}
-					};
-				}
-			}
-		}
-	}
-
-	if ( pxr::UsdGeomCamera Camera{ UsdPrim } )
-	{
-		bool bConvertDistance = true;
-
-		if ( PropertyPath == UnrealIdentifiers::CurrentFocalLengthPropertyName )
-		{
-			Attr = Camera.CreateFocalLengthAttr();
-		}
-		else if ( PropertyPath == UnrealIdentifiers::ManualFocusDistancePropertyName )
-		{
-			Attr = Camera.CreateFocusDistanceAttr();
-		}
-		else if ( PropertyPath == UnrealIdentifiers::CurrentAperturePropertyName )
-		{
-			bConvertDistance = false;
-			Attr = Camera.CreateFStopAttr();
-		}
-		else if ( PropertyPath == UnrealIdentifiers::SensorWidthPropertyName )
-		{
-			Attr = Camera.CreateHorizontalApertureAttr();
-		}
-		else if ( PropertyPath == UnrealIdentifiers::SensorHeightPropertyName )
-		{
-			Attr = Camera.CreateVerticalApertureAttr();
-		}
-
-		if ( Attr )
-		{
-			if ( bConvertDistance )
-			{
-				Result.FloatWriter = [Attr, StageInfo]( float UEValue, double UsdTimeCode ) mutable
-				{
-					Attr.Set( UnrealToUsd::ConvertDistance( StageInfo, UEValue ), UsdTimeCode );
-				};
-			}
-			else
-			{
-				Result.FloatWriter = [Attr]( float UEValue, double UsdTimeCode ) mutable
-				{
-					Attr.Set( UEValue, UsdTimeCode );
-				};
-			}
-		}
-	}
-	else if ( pxr::UsdLuxLightAPI LightAPI{ Prim } )
-	{
-		if ( PropertyPath == UnrealIdentifiers::LightColorPropertyName )
-		{
-			Attr = LightAPI.GetColorAttr();
-			if ( Attr )
-			{
-				Result.ColorWriter = [Attr]( const FLinearColor& UEValue, double UsdTimeCode )
-				{
-					pxr::GfVec4f Vec4 = UnrealToUsd::ConvertColor( UEValue );
-					Attr.Set( pxr::GfVec3f{ Vec4[ 0 ], Vec4[ 1 ], Vec4[ 2 ] }, UsdTimeCode );
-				};
-			}
-		}
-		else if ( PropertyPath == UnrealIdentifiers::UseTemperaturePropertyName )
-		{
-			Attr = LightAPI.GetEnableColorTemperatureAttr();
-			if ( Attr )
-			{
-				Result.BoolWriter = [Attr]( bool UEValue, double UsdTimeCode )
-				{
-					Attr.Set( UEValue, UsdTimeCode );
-				};
-			}
-		}
-		else if ( PropertyPath == UnrealIdentifiers::TemperaturePropertyName )
-		{
-			Attr = LightAPI.GetColorTemperatureAttr();
-			if ( Attr )
-			{
-				Result.FloatWriter = [Attr]( float UEValue, double UsdTimeCode )
-				{
-					Attr.Set( UEValue, UsdTimeCode );
-				};
-			}
-		}
-
-		else if ( pxr::UsdLuxSphereLight SphereLight{ UsdPrim } )
-		{
-			if ( PropertyPath == UnrealIdentifiers::SourceRadiusPropertyName )
-			{
-				OutPropertyPathsToRefresh.Add( UnrealIdentifiers::IntensityPropertyName );
-
-				Attr = SphereLight.GetRadiusAttr();
-				if ( Attr )
-				{
+					OutPropertyPathsToRefresh.Add( UnrealIdentifiers::IntensityPropertyName );
+
 					Result.FloatWriter = [Attr, StageInfo]( float UEValue, double UsdTimeCode )
 					{
 						Attr.Set( UnrealToUsd::ConvertDistance( StageInfo, UEValue ), UsdTimeCode );
 					};
 				}
 			}
-
-			// Spot light
-			else if ( UsdPrim.HasAPI< pxr::UsdLuxShapingAPI >() )
-			{
-				pxr::UsdLuxShapingAPI ShapingAPI{ UsdPrim };
-
-				if ( PropertyPath == UnrealIdentifiers::IntensityPropertyName )
-				{
-					Attr = SphereLight.GetIntensityAttr();
-					pxr::UsdAttribute RadiusAttr = SphereLight.GetRadiusAttr();
-					pxr::UsdAttribute ConeAngleAttr = ShapingAPI.GetShapingConeAngleAttr();
-					pxr::UsdAttribute ConeSoftnessAttr = ShapingAPI.GetShapingConeSoftnessAttr();
-
-					// Always clear exposure because we'll put all of our "light intensity" on the intensity attr and assume exposure
-					// is zero, as we can't manipulate something like that exposure directly from UE anyway
-					if ( pxr::UsdAttribute ExposureAttr = SphereLight.GetExposureAttr() )
-					{
-						ExposureAttr.Clear();
-					}
-
-					// For now we'll assume the light intensity units are constant and the user doesn't have any light intensity unit tracks...
-					ELightUnits Units = ELightUnits::Lumens;
-					if ( const ULocalLightComponent* LightComponent = Cast<const ULocalLightComponent>( &Component ) )
-					{
-						Units = LightComponent->IntensityUnits;
-					}
-
-					if ( Attr && RadiusAttr && ConeAngleAttr && ConeSoftnessAttr )
-					{
-						Result.FloatWriter = [Attr, RadiusAttr, ConeAngleAttr, ConeSoftnessAttr, StageInfo, Units]( float UEValue, double UsdTimeCode )
-						{
-							const float UsdConeAngle = UsdUtils::GetUsdValue< float >( ConeAngleAttr, UsdTimeCode );
-							const float UsdConeSoftness = UsdUtils::GetUsdValue< float >( ConeSoftnessAttr, UsdTimeCode );
-							const float UsdRadius = UsdUtils::GetUsdValue< float >( RadiusAttr, UsdTimeCode );
-
-							float InnerConeAngle = 0.0f;
-							const float OuterConeAngle = UsdToUnreal::ConvertConeAngleSoftnessAttr( UsdConeAngle, UsdConeSoftness, InnerConeAngle );
-							const float SourceRadius = UsdToUnreal::ConvertDistance( StageInfo, UsdRadius );
-
-							Attr.Set(
-								UnrealToUsd::ConvertSpotLightIntensityProperty( UEValue, OuterConeAngle, InnerConeAngle, SourceRadius, StageInfo, Units ),
-								UsdTimeCode
-							);
-						};
-					}
-				}
-				else if ( PropertyPath == UnrealIdentifiers::OuterConeAnglePropertyName )
-				{
-					Attr = ShapingAPI.GetShapingConeAngleAttr();
-					if ( Attr )
-					{
-						// InnerConeAngle is calculated based on ConeAngleAttr, so we need to refresh it
-						OutPropertyPathsToRefresh.Add( UnrealIdentifiers::InnerConeAnglePropertyName );
-
-						Result.FloatWriter = [Attr]( float UEValue, double UsdTimeCode )
-						{
-							Attr.Set( UEValue, UsdTimeCode );
-						};
-					}
-				}
-				else if ( PropertyPath == UnrealIdentifiers::InnerConeAnglePropertyName )
-				{
-					Attr = ShapingAPI.GetShapingConeSoftnessAttr();
-					pxr::UsdAttribute ConeAngleAttr = ShapingAPI.GetShapingConeAngleAttr();
-
-					if ( ConeAngleAttr && Attr )
-					{
-						Result.FloatWriter = [Attr, ConeAngleAttr]( float UEValue, double UsdTimeCode )
-						{
-							const float UsdConeAngle = UsdUtils::GetUsdValue< float >( ConeAngleAttr, UsdTimeCode );
-							const float OuterConeAngle = UsdConeAngle;
-
-							const float OutNewSoftness = UnrealToUsd::ConvertInnerConeAngleProperty( UEValue, OuterConeAngle );
-							Attr.Set( OutNewSoftness, UsdTimeCode );
-						};
-					}
-				}
-			}
-			// Just a point light
-			else
-			{
-				if ( PropertyPath == UnrealIdentifiers::IntensityPropertyName )
-				{
-					Attr = SphereLight.GetIntensityAttr();
-					pxr::UsdAttribute RadiusAttr = SphereLight.GetRadiusAttr();
-
-					// Always clear exposure because we'll put all of our "light intensity" on the intensity attr and assume exposure
-					// is zero, as we can't manipulate something like that exposure directly from UE anyway
-					if ( pxr::UsdAttribute ExposureAttr = SphereLight.GetExposureAttr() )
-					{
-						ExposureAttr.Clear();
-					}
-
-					// For now we'll assume the light intensity units are constant and the user doesn't have any light intensity unit tracks...
-					ELightUnits Units = ELightUnits::Lumens;
-					if ( const ULocalLightComponent* LightComponent = Cast<const ULocalLightComponent>( &Component ) )
-					{
-						Units = LightComponent->IntensityUnits;
-					}
-
-					if ( Attr && RadiusAttr )
-					{
-						Result.FloatWriter = [Attr, RadiusAttr, StageInfo, Units]( float UEValue, double UsdTimeCode )
-						{
-							const float SourceRadius = UsdToUnreal::ConvertDistance( StageInfo, UsdUtils::GetUsdValue< float >( RadiusAttr, UsdTimeCode ) );
-							Attr.Set( UnrealToUsd::ConvertPointLightIntensityProperty( UEValue, SourceRadius, StageInfo, Units ), UsdTimeCode );
-						};
-					}
-				}
-			}
-		}
-		else if ( pxr::UsdLuxRectLight RectLight{ UsdPrim } )
-		{
-			if ( PropertyPath == UnrealIdentifiers::SourceWidthPropertyName )
-			{
-				Attr = RectLight.GetWidthAttr();
->>>>>>> d731a049
-				if ( Attr )
-				{
-					OutPropertyPathsToRefresh.Add( UnrealIdentifiers::IntensityPropertyName );
-
-					Result.FloatWriter = [Attr, StageInfo]( float UEValue, double UsdTimeCode )
-					{
-						Attr.Set( UnrealToUsd::ConvertDistance( StageInfo, UEValue ), UsdTimeCode );
-					};
-				}
-			}
-<<<<<<< HEAD
 			else if ( PropertyPath == UnrealIdentifiers::IntensityPropertyName )
 			{
 				Attr = RectLight.GetIntensityAttr();
@@ -5628,48 +3356,6 @@
 						const float Width = UsdToUnreal::ConvertDistance( StageInfo, UsdUtils::GetUsdValue< float >( WidthAttr, UsdTimeCode ) );
 						const float Height = UsdToUnreal::ConvertDistance( StageInfo, UsdUtils::GetUsdValue< float >( HeightAttr, UsdTimeCode ) );
 
-=======
-			else if ( PropertyPath == UnrealIdentifiers::SourceHeightPropertyName )
-			{
-				Attr = RectLight.GetHeightAttr();
-				if ( Attr )
-				{
-					OutPropertyPathsToRefresh.Add( UnrealIdentifiers::IntensityPropertyName );
-
-					Result.FloatWriter = [Attr, StageInfo]( float UEValue, double UsdTimeCode )
-					{
-						Attr.Set( UnrealToUsd::ConvertDistance( StageInfo, UEValue ), UsdTimeCode );
-					};
-				}
-			}
-			else if ( PropertyPath == UnrealIdentifiers::IntensityPropertyName )
-			{
-				Attr = RectLight.GetIntensityAttr();
-				pxr::UsdAttribute WidthAttr = RectLight.GetWidthAttr();
-				pxr::UsdAttribute HeightAttr = RectLight.GetHeightAttr();
-
-				// Always clear exposure because we'll put all of our "light intensity" on the intensity attr and assume exposure
-				// is zero, as we can't manipulate something like that exposure directly from UE anyway
-				if ( pxr::UsdAttribute ExposureAttr = RectLight.GetExposureAttr() )
-				{
-					ExposureAttr.Clear();
-				}
-
-				// For now we'll assume the light intensity units are constant and the user doesn't have any light intensity unit tracks...
-				ELightUnits Units = ELightUnits::Lumens;
-				if ( const ULocalLightComponent* LightComponent = Cast<const ULocalLightComponent>( &Component ) )
-				{
-					Units = LightComponent->IntensityUnits;
-				}
-
-				if ( Attr && WidthAttr && HeightAttr )
-				{
-					Result.FloatWriter = [Attr, WidthAttr, HeightAttr, StageInfo, Units]( float UEValue, double UsdTimeCode )
-					{
-						const float Width = UsdToUnreal::ConvertDistance( StageInfo, UsdUtils::GetUsdValue< float >( WidthAttr, UsdTimeCode ) );
-						const float Height = UsdToUnreal::ConvertDistance( StageInfo, UsdUtils::GetUsdValue< float >( HeightAttr, UsdTimeCode ) );
-
->>>>>>> d731a049
 						Attr.Set( UnrealToUsd::ConvertRectLightIntensityProperty( UEValue, Width, Height, StageInfo, Units ), UsdTimeCode );
 					};
 				}
@@ -5769,11 +3455,8 @@
 		{
 			Attr.ClearAtTime( TimeSample );
 		}
-<<<<<<< HEAD
-=======
 
 		UsdUtils::NotifyIfOverriddenOpinion( UE::FUsdAttribute{ Attr } );
->>>>>>> d731a049
 	}
 
 	return Result;
@@ -5928,11 +3611,7 @@
 
 		// Compensate different orientation for light or camera components
 		FTransform CameraCompensation = FTransform::Identity;
-<<<<<<< HEAD
-		if ( UsdPrim.IsA< pxr::UsdGeomCamera >() || UsdPrim.IsA< pxr::UsdLuxLight >() )
-=======
 		if ( UsdPrim.IsA< pxr::UsdGeomCamera >() || UsdPrim.HasAPI< pxr::UsdLuxLightAPI >() )
->>>>>>> d731a049
 		{
 			CameraCompensation = FTransform( FRotator( 0.0f, 90.0f, 0.0f ) );
 
@@ -5946,11 +3625,7 @@
 		FTransform InverseCameraCompensation = FTransform::Identity;
 		if ( pxr::UsdPrim ParentPrim = UsdPrim.GetParent() )
 		{
-<<<<<<< HEAD
-			if ( ParentPrim.IsA<pxr::UsdGeomCamera>() || ParentPrim.IsA<pxr::UsdLuxLight>() )
-=======
 			if ( ParentPrim.IsA<pxr::UsdGeomCamera>() || ParentPrim.HasAPI<pxr::UsdLuxLightAPI>() )
->>>>>>> d731a049
 			{
 				InverseCameraCompensation = FTransform( FRotator( 0.0f, 90.f, 0.0f ) );
 
