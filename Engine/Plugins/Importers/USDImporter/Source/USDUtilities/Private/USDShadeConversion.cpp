// Copyright Epic Games, Inc. All Rights Reserved.

#include "USDShadeConversion.h"

#if USE_USD_SDK

#include "USDAssetCache.h"
#include "USDAssetImportData.h"
#include "USDConversionUtils.h"
#include "USDErrorUtils.h"
#include "USDLayerUtils.h"
#include "USDLog.h"
#include "USDMemory.h"
#include "USDTypesConversion.h"

#include "UsdWrappers/SdfLayer.h"
#include "UsdWrappers/UsdPrim.h"

#include "Algo/AllOf.h"
#include "Engine/Texture2D.h"
#include "IImageWrapper.h"
#include "IImageWrapperModule.h"
#include "ImageUtils.h"
#include "Materials/Material.h"
#include "Materials/MaterialExpressionConstant.h"
#include "Materials/MaterialExpressionConstant4Vector.h"
#include "Materials/MaterialExpressionTextureCoordinate.h"
#include "Materials/MaterialInstanceConstant.h"
#include "Materials/MaterialInstanceDynamic.h"
#include "Misc/FileHelper.h"
#include "Modules/ModuleManager.h"

#if WITH_EDITOR
	#include "Factories/TextureFactory.h"
	#include "IMaterialBakingModule.h"
	#include "MaterialBakingStructures.h"
	#include "MaterialEditingLibrary.h"
	#include "MaterialOptions.h"
	#include "MaterialUtilities.h"
#endif // WITH_EDITOR

#include "USDIncludesStart.h"
	#include "pxr/usd/ar/asset.h"
	#include "pxr/usd/ar/resolver.h"
	#include "pxr/usd/ar/resolverScopedCache.h"
	#include "pxr/usd/sdf/layer.h"
	#include "pxr/usd/sdf/layerUtils.h"
	#include "pxr/usd/usdShade/material.h"
#include "USDIncludesEnd.h"

// Required for packaging
class UTextureFactory;

#define LOCTEXT_NAMESPACE "USDShadeConversion"

namespace UE
{
	namespace UsdShadeConversion
	{
		namespace Private
		{
#if WITH_EDITOR
			using FlattenToMatEntry = TPairInitializer<const EFlattenMaterialProperties&, const EMaterialProperty&>;
			const static TMap<EFlattenMaterialProperties, EMaterialProperty> FlattenToMaterialProperty
			({
				FlattenToMatEntry( EFlattenMaterialProperties::Diffuse, EMaterialProperty::MP_BaseColor ),
				FlattenToMatEntry( EFlattenMaterialProperties::Metallic, EMaterialProperty::MP_Metallic ),
				FlattenToMatEntry( EFlattenMaterialProperties::Specular, EMaterialProperty::MP_Specular ),
				FlattenToMatEntry( EFlattenMaterialProperties::Roughness, EMaterialProperty::MP_Roughness ),
				FlattenToMatEntry( EFlattenMaterialProperties::Anisotropy, EMaterialProperty::MP_Anisotropy ),
				FlattenToMatEntry( EFlattenMaterialProperties::Normal, EMaterialProperty::MP_Normal ),
				FlattenToMatEntry( EFlattenMaterialProperties::Tangent, EMaterialProperty::MP_Tangent ),
				FlattenToMatEntry( EFlattenMaterialProperties::Opacity, EMaterialProperty::MP_Opacity ),
				FlattenToMatEntry( EFlattenMaterialProperties::Emissive, EMaterialProperty::MP_EmissiveColor ),
				FlattenToMatEntry( EFlattenMaterialProperties::SubSurface, EMaterialProperty::MP_SubsurfaceColor ),
				FlattenToMatEntry( EFlattenMaterialProperties::OpacityMask, EMaterialProperty::MP_OpacityMask ),
				FlattenToMatEntry( EFlattenMaterialProperties::AmbientOcclusion, EMaterialProperty::MP_AmbientOcclusion ),
			});

			/** Simple wrapper around the FBakeOutput data that we can reuse for data coming in from a FFlattenMaterial */
			struct FBakedMaterialView
			{
				TMap<EMaterialProperty, TArray<FColor>*> PropertyData;
				TMap<EMaterialProperty, FIntPoint> PropertySizes;
				float EmissiveScale;

				explicit FBakedMaterialView( FBakeOutput& BakeOutput )
					: PropertySizes( BakeOutput.PropertySizes )
					, EmissiveScale( BakeOutput.EmissiveScale )
				{
					PropertyData.Reserve( BakeOutput.PropertyData.Num() );
					for ( TPair<EMaterialProperty, TArray<FColor>>& BakedPair : BakeOutput.PropertyData )
					{
						PropertyData.Add(BakedPair.Key, &BakedPair.Value);
					}
				}

				explicit FBakedMaterialView( FFlattenMaterial& FlattenMaterial )
					: EmissiveScale( FlattenMaterial.EmissiveScale )
				{
					PropertyData.Reserve( static_cast< uint8 >( EFlattenMaterialProperties::NumFlattenMaterialProperties ) );
					for ( const TPair< EFlattenMaterialProperties, EMaterialProperty>& FlattenToProperty : FlattenToMaterialProperty )
					{
						PropertyData.Add( FlattenToProperty.Value, &FlattenMaterial.GetPropertySamples( FlattenToProperty.Key ) );
					}

					PropertySizes.Reserve( static_cast< uint8 >( EFlattenMaterialProperties::NumFlattenMaterialProperties ) );
					for ( const TPair< EFlattenMaterialProperties, EMaterialProperty>& FlattenToProperty : FlattenToMaterialProperty )
					{
						PropertySizes.Add( FlattenToProperty.Value, FlattenMaterial.GetPropertySize( FlattenToProperty.Key ) );
					}
				}
			};
#endif // WITH_EDITOR

			// Given an AssetPath, resolve it to an actual file path
			FString ResolveAssetPath( const pxr::SdfLayerHandle& LayerHandle, const FString& AssetPath )
			{
				FScopedUsdAllocs UsdAllocs;

				FString AssetPathToResolve = AssetPath;
				AssetPathToResolve.ReplaceInline( TEXT("<UDIM>"), TEXT("1001") ); // If it's a UDIM path, we replace the UDIM tag with the start tile

				pxr::ArResolverScopedCache ResolverCache;
				pxr::ArResolver& Resolver = pxr::ArGetResolver();

				const FString RelativePathToResolve =
					LayerHandle
					? UsdToUnreal::ConvertString( pxr::SdfComputeAssetPathRelativeToLayer( LayerHandle, UnrealToUsd::ConvertString( *AssetPathToResolve ).Get() ) )
					: AssetPathToResolve;

				std::string ResolvedPathUsd = Resolver.Resolve( UnrealToUsd::ConvertString( *RelativePathToResolve ).Get().c_str() );

				// Don't normalize an empty path as the result will be "."
				if ( ResolvedPathUsd.size() > 0 )
				{
					ResolvedPathUsd = Resolver.ComputeNormalizedPath( ResolvedPathUsd );
				}

				FString ResolvedAssetPath = UsdToUnreal::ConvertString( ResolvedPathUsd );

				return ResolvedAssetPath;
			}

			// If ResolvedTexturePath is in a format like "C:/MyFiles/scene.usdz[0/texture.png]", this will place "png" in OutExtensionNoDot, and return true
			bool IsInsideUsdzArchive(const FString& ResolvedTexturePath, FString& OutExtensionNoDot)
			{
				// We need at least an opening and closing bracket
				if ( ResolvedTexturePath.Len() < 3 )
				{
					return false;
				}

				int32 OpenBracketPos = ResolvedTexturePath.Find( TEXT( "[" ), ESearchCase::IgnoreCase, ESearchDir::FromEnd );
				int32 CloseBracketPos = ResolvedTexturePath.Find( TEXT( "]" ), ESearchCase::IgnoreCase, ESearchDir::FromEnd );
				if ( OpenBracketPos != INDEX_NONE && CloseBracketPos != INDEX_NONE && CloseBracketPos > OpenBracketPos - 1 )
				{
					// Should be like "C:/MyFiles/scene.usdz"
					FString UsdzFilePath = ResolvedTexturePath.Left( OpenBracketPos );

					// Should be like "0/texture.png"
					FString TextureInUsdzPath = ResolvedTexturePath.Mid( OpenBracketPos + 1, CloseBracketPos - OpenBracketPos - 1 );

					if ( FPaths::GetExtension( UsdzFilePath ).ToLower() == TEXT( "usdz" ) )
					{
						// Should be something like "png"
						OutExtensionNoDot = FPaths::GetExtension(TextureInUsdzPath);
						return true;
					}
				}

				return false;
			}

			TUsdStore<std::shared_ptr<const char>> ReadTextureBufferFromUsdzArchive( const FString& ResolvedTexturePath, uint64& OutBufferSize )
			{
				pxr::ArResolver& Resolver = pxr::ArGetResolver();
				std::shared_ptr<pxr::ArAsset> Asset = Resolver.OpenAsset( UnrealToUsd::ConvertString( *ResolvedTexturePath ).Get() );

				TUsdStore<std::shared_ptr<const char>> Buffer;

				if ( Asset )
				{
					OutBufferSize = static_cast< uint64 >( Asset->GetSize() );
					{
						FScopedUsdAllocs Allocs;
						Buffer = Asset->GetBuffer();
					}
				}

				return Buffer;
			}

			/** If ResolvedTexturePath points at a texture inside an usdz file, this will use USD to pull the asset from the file, and TextureFactory to import it directly from the binary buffer */
			UTexture* ReadTextureFromUsdzArchiveEditor(const FString& ResolvedTexturePath, const FString& TextureExtension, UTextureFactory* TextureFactory, UObject* Outer, EObjectFlags ObjectFlags )
			{
#if WITH_EDITOR
				uint64 BufferSize = 0;
				TUsdStore<std::shared_ptr<const char>> Buffer = ReadTextureBufferFromUsdzArchive(ResolvedTexturePath, BufferSize);
				const uint8* BufferStart = reinterpret_cast< const uint8* >( Buffer.Get().get() );

				if ( BufferSize == 0 || BufferStart == nullptr )
				{
					return nullptr;
				}

				FScopedUnrealAllocs UEAllocs;

				FName TextureName = MakeUniqueObjectName( Outer, UTexture::StaticClass(), *FPaths::GetBaseFilename( ResolvedTexturePath ) );

				return Cast<UTexture>(TextureFactory->FactoryCreateBinary(
					UTexture::StaticClass(),
					Outer,
<<<<<<< HEAD
					TextureName,
=======
					NAME_None,
>>>>>>> efc9b2f3
					ObjectFlags,
					nullptr,
					*TextureExtension,
					BufferStart,
					BufferStart + BufferSize,
					nullptr));
#endif // WITH_EDITOR
				return nullptr;
			}

			UTexture* ReadTextureFromUsdzArchiveRuntime( const FString& ResolvedTexturePath )
			{
				uint64 BufferSize = 0;
				TUsdStore<std::shared_ptr<const char>> Buffer = ReadTextureBufferFromUsdzArchive( ResolvedTexturePath, BufferSize );
				const uint8* BufferStart = reinterpret_cast< const uint8* >( Buffer.Get().get() );

				if ( BufferSize == 0 || BufferStart == nullptr )
				{
					return nullptr;
				}

				FScopedUnrealAllocs UEAllocs;

				// Copied from FImageUtils::ImportBufferAsTexture2D( Buffer ) so that we can avoid a copy into the TArray<uint8> that it takes as parameter
				IImageWrapperModule& ImageWrapperModule = FModuleManager::Get().LoadModuleChecked<IImageWrapperModule>( TEXT( "ImageWrapper" ) );
				EImageFormat Format = ImageWrapperModule.DetectImageFormat( BufferStart, BufferSize );

				UTexture2D* NewTexture = nullptr;
				EPixelFormat PixelFormat = PF_Unknown;
				if ( Format != EImageFormat::Invalid )
				{
					TSharedPtr<IImageWrapper> ImageWrapper = ImageWrapperModule.CreateImageWrapper( Format );

					int32 BitDepth = 0;
					int32 Width = 0;
					int32 Height = 0;

					if ( ImageWrapper->SetCompressed( ( void* ) BufferStart, BufferSize ) )
					{
						PixelFormat = PF_Unknown;

						ERGBFormat RGBFormat = ERGBFormat::Invalid;

						BitDepth = ImageWrapper->GetBitDepth();

						Width = ImageWrapper->GetWidth();
						Height = ImageWrapper->GetHeight();

						if ( BitDepth == 16 )
						{
							PixelFormat = PF_FloatRGBA;
							RGBFormat = ERGBFormat::BGRA;
						}
						else if ( BitDepth == 8 )
						{
							PixelFormat = PF_B8G8R8A8;
							RGBFormat = ERGBFormat::BGRA;
						}
						else
						{
							UE_LOG( LogUsd, Warning, TEXT( "Error creating texture. Bit depth is unsupported. (%d)" ), BitDepth );
							return nullptr;
						}

						TArray64<uint8> UncompressedData;
						ImageWrapper->GetRaw( RGBFormat, BitDepth, UncompressedData );

						NewTexture = UTexture2D::CreateTransient( Width, Height, PixelFormat );
						if ( NewTexture )
						{
							NewTexture->bNotOfflineProcessed = true;
							uint8* MipData = static_cast< uint8* >( NewTexture->PlatformData->Mips[ 0 ].BulkData.Lock( LOCK_READ_WRITE ) );

							// Bulk data was already allocated for the correct size when we called CreateTransient above
							FMemory::Memcpy( MipData, UncompressedData.GetData(), NewTexture->PlatformData->Mips[ 0 ].BulkData.GetBulkDataSize() );

							NewTexture->PlatformData->Mips[ 0 ].BulkData.Unlock();

							NewTexture->UpdateResource();
						}
					}
				}
				else
				{
					UE_LOG( LogUsd, Warning, TEXT( "Error creating texture. Couldn't determine the file format" ) );
				}

				return NewTexture;
			}

			// Computes and returns the hash string for the texture at the given path.
			// Handles regular texture asset paths as well as asset paths identifying textures inside Usdz archives.
			// Returns an empty string if the texture could not be hashed.
			FString GetTextureHash( const FString& ResolvedTexturePath, bool bSRGB, TextureCompressionSettings CompressionSettings )
			{
				FMD5 MD5;

				// Hash the actual texture
				FString TextureExtension;
				if (IsInsideUsdzArchive(ResolvedTexturePath, TextureExtension))
				{
					uint64 BufferSize = 0;
					TUsdStore<std::shared_ptr<const char>> Buffer = ReadTextureBufferFromUsdzArchive(ResolvedTexturePath, BufferSize);
					const uint8* BufferStart = reinterpret_cast<const uint8*>(Buffer.Get().get());

					if (BufferSize > 0 && BufferStart != nullptr)
					{
						MD5.Update( BufferStart, BufferSize );
					}
				}
				// Copied from FMD5Hash::HashFileFromArchive as it doesn't expose its FMD5
				else if ( FArchive* Ar = IFileManager::Get().CreateFileReader( *ResolvedTexturePath ) )
				{
					TArray<uint8> LocalScratch;
					LocalScratch.SetNumUninitialized( 1024 * 64 );

					const int64 Size = Ar->TotalSize();
					int64 Position = 0;

					// Read in BufferSize chunks
					while ( Position < Size )
					{
						const auto ReadNum = FMath::Min( Size - Position, ( int64 ) LocalScratch.Num() );
						Ar->Serialize( LocalScratch.GetData(), ReadNum );
						MD5.Update( LocalScratch.GetData(), ReadNum );

						Position += ReadNum;
					}
				}
				else
				{
					UE_LOG( LogUsd, Warning, TEXT( "Failed to find texture at path '%s' when trying to generate a hash for it" ), *ResolvedTexturePath );
				}

				// Hash the additional data
				MD5.Update( reinterpret_cast< uint8* >( &bSRGB ), sizeof( bool ) );
				MD5.Update( reinterpret_cast< uint8* >( &CompressionSettings ), sizeof( CompressionSettings ) );

				FMD5Hash Hash;
				Hash.Set( MD5 );
				return LexToString( Hash );
			}

			// Will traverse the shade material graph backwards looking for a string/token value and return it.
			// Returns the empty string if it didn't find anything.
			FString RecursivelySearchForStringValue( pxr::UsdShadeInput Input )
			{
				if ( !Input )
				{
					return {};
				}

				FScopedUsdAllocs Allocs;

				if ( Input.HasConnectedSource() )
				{
					pxr::UsdShadeConnectableAPI Souce;
					pxr::TfToken SourceName;
					pxr::UsdShadeAttributeType SourceType;
					if ( Input.GetConnectedSource( &Souce, &SourceName, &SourceType ) )
					{
						for ( const pxr::UsdShadeInput& DeeperInput : Souce.GetInputs() )
						{
							FString Result = RecursivelySearchForStringValue( DeeperInput );
							if ( !Result.IsEmpty() )
							{
								return Result;
							}
						}
					}
				}
				else
				{
					std::string StringValue;
					if ( Input.Get< std::string >( &StringValue ) )
					{
						return UsdToUnreal::ConvertString( StringValue );
					}

					pxr::TfToken TokenValue;
					if ( Input.Get< pxr::TfToken >( &TokenValue ) )
					{
						return UsdToUnreal::ConvertToken( TokenValue );
					}
				}

				return {};
			}

			/** Receives a UsdUVTexture shader, and returns the name of the primvar that it is using as 'st' */
			FString GetPrimvarUsedAsST( pxr::UsdShadeConnectableAPI& UsdUVTexture )
			{
				FScopedUsdAllocs Allocs;

				pxr::UsdShadeInput StInput = UsdUVTexture.GetInput( UnrealIdentifiers::St );
				if ( !StInput )
				{
					return {};
				}

				pxr::UsdShadeConnectableAPI PrimvarReader;
				pxr::TfToken PrimvarReaderId;
				pxr::UsdShadeAttributeType AttributeType;

				// Connected to a PrimvarReader
				if ( StInput.GetConnectedSource( &PrimvarReader, &PrimvarReaderId, &AttributeType ) )
				{
					if ( pxr::UsdShadeInput VarnameInput = PrimvarReader.GetInput( UnrealIdentifiers::Varname ) )
					{
						// PrimvarReader may have a string literal with the primvar name, or it may be connected to
						// e.g. an attribute defined elsewhere
						return RecursivelySearchForStringValue( VarnameInput );
					}
				}

				return {};
			}

			void CheckForUVIndexConflicts( TMap<FString, int32>& PrimvarToUVIndex, const FString& ShadeMaterialPath )
			{
				TMap<int32, TArray<FString>> InvertedMap;
				for ( const TPair< FString, int32 >& PrimvarAndUVIndex : PrimvarToUVIndex )
				{
					InvertedMap.FindOrAdd( PrimvarAndUVIndex.Value ).Add( PrimvarAndUVIndex.Key );
				}

				for ( const TPair< int32, TArray<FString> >& UVIndexAndPrimvars : InvertedMap )
				{
					const TArray<FString>& Primvars = UVIndexAndPrimvars.Value;
					if ( Primvars.Num() > 1 )
					{
						FString PrimvarNames = FString::Join(Primvars, TEXT(", "));
						UE_LOG(LogUsd, Warning, TEXT("For shade material '%s', multiple primvars (%s) target the same UV index '%d'"), *ShadeMaterialPath, *PrimvarNames, UVIndexAndPrimvars.Key);
					}
				}
			}

			enum class EParameterValueType
			{
				None = 0,
				Float,
				Vector,
				Texture,
			};

			struct FTextureParameterValue
			{
				UTexture* Texture;
				int32 UVIndex;
				int32 OutputIndex = 0;
			};
			using FParameterValue = TVariant<float, FVector, FTextureParameterValue, bool>;

			bool GetTextureParameterValue( pxr::UsdShadeInput& ShadeInput, TextureGroup LODGroup, FParameterValue& OutValue,
				UMaterialInterface* Material = nullptr, UUsdAssetCache* TexturesCache = nullptr, TMap<FString, int32>* PrimvarToUVIndex = nullptr, bool bForceVirtualTextures = false )
			{
				FScopedUsdAllocs UsdAllocs;

				const bool bIsNormalInput = ( ShadeInput.GetTypeName() == pxr::SdfValueTypeNames->Normal3f || ShadeInput.GetTypeName() == pxr::SdfValueTypeNames->Normal3fArray );

				pxr::UsdShadeConnectableAPI Source;
				pxr::TfToken SourceName;
				pxr::UsdShadeAttributeType AttributeType;

				// Clear it, as we'll signal that it has a valid texture bound by setting it with an FTextureParameterValue
				OutValue.Set<float>(0.0f);
				if ( ShadeInput.GetConnectedSource( &Source, &SourceName, &AttributeType ) )
				{
					pxr::UsdShadeInput FileInput;

				    // UsdUVTexture: Get its file input
				    if ( AttributeType == pxr::UsdShadeAttributeType::Output )
				    {
					    FileInput = Source.GetInput( UnrealIdentifiers::File );
				    }
				    // Check if we are being directly passed an asset
				    else
				    {
					    FileInput = Source.GetInput( SourceName );
				    }

				    if ( FileInput && FileInput.GetTypeName() == pxr::SdfValueTypeNames->Asset ) // Check that FileInput is of type Asset
				    {
						const FString TexturePath = UsdUtils::GetResolvedTexturePath( FileInput.GetAttr() );
						// We will assume the texture is valid, and show a warning if we fail to parse this later.
						// Note that we don't even check that the file exists: If we have a texture bound to opacity then we
						// assume this material is meant to be translucent, even if the texture path is invalid (or points inside an USDZ archive)
						if ( !TexturePath.IsEmpty() )
						{
							OutValue.Set<FTextureParameterValue>( FTextureParameterValue{} );
						}
						else
						{
							return false;
						}

						// We'll add these to the hash because the materials are built to try and reuse the same textures for multiple channels,
						// and those may expect linear or sRGB values. Without this we may parse a texture as linear because we hit the opacity channel first,
						// and then reuse it as linear for the base color channel even though it should have been sRGB.
						// Plus we may have something weird like a normal map being plugged into the base color and the normal channel.
						bool bSRGB = true;
						TextureCompressionSettings CompressionSettings = TextureCompressionSettings::TC_Default;
						if ( bIsNormalInput )
						{
							// Disable SRGB when parsing float textures, as they're likely specular/roughness maps
							bSRGB = false;
							CompressionSettings = TextureCompressionSettings::TC_Normalmap;
						}
						else if ( LODGroup == TEXTUREGROUP_WorldSpecular )
						{
							bSRGB = false;
						}

						const FString TextureHash = GetTextureHash( TexturePath, bSRGB, CompressionSettings );

						// We only actually want to retrieve the textures if we have a cache to put them in
						if ( TexturesCache )
						{
							UTexture* Texture = Cast< UTexture >( TexturesCache->GetCachedAsset( TextureHash ) );
							if ( !Texture )
							{
								// Give the same prim path to the texture, so that it ends up imported right next to the material
								FString MaterialPrimPath;
#if WITH_EDITOR
								if ( Material )
								{
									if ( UUsdAssetImportData* ImportData = Cast< UUsdAssetImportData >( Material->AssetImportData ) )
									{
										MaterialPrimPath = ImportData->PrimPath;
									}
								}
#endif // WITH_EDITOR

								Texture = UsdUtils::CreateTexture( FileInput.GetAttr(), MaterialPrimPath, LODGroup, TexturesCache );
							}

							if ( Texture )
							{
								Texture->SRGB = bSRGB;
								Texture->CompressionSettings = CompressionSettings;

								if ( bForceVirtualTextures )
								{
									Texture->VirtualTextureStreaming = true;
								}

								Texture->UpdateResource();

								FString PrimvarName = GetPrimvarUsedAsST(Source);
								int32 UVIndex = 0;
								if ( !PrimvarName.IsEmpty() && PrimvarToUVIndex )
								{
									UVIndex = UsdUtils::GetPrimvarUVIndex(PrimvarName);
									PrimvarToUVIndex->Add(PrimvarName, UVIndex);
								}
								else if ( PrimvarToUVIndex )
								{
									FUsdLogManager::LogMessage(
										EMessageSeverity::Warning,
										FText::Format( LOCTEXT( "FailedToParsePrimVar", "Failed to find primvar used as st input for texture '{0}' in material '{1}'. Will use UV index 0 instead" ),
											FText::FromString( TexturePath ),
											FText::FromString( Material ? *Material->GetName() : TEXT( "nullptr" ) )
										)
									);
								}

								TexturesCache->CacheAsset( TextureHash, Texture );

								FTextureParameterValue OutTextureValue;
								OutTextureValue.Texture = Texture;
								OutTextureValue.UVIndex = UVIndex;

								if ( AttributeType == pxr::UsdShadeAttributeType::Output )
								{
									const FName OutputName( UsdToUnreal::ConvertToken( SourceName ) );

									if ( OutputName == TEXT("rgb") )
									{
										OutTextureValue.OutputIndex = 0;
									}
									else if ( OutputName == TEXT("r") )
									{
										OutTextureValue.OutputIndex = 1;
									}
									else if ( OutputName == TEXT("g") )
									{
										OutTextureValue.OutputIndex = 2;
									}
									else if ( OutputName == TEXT("b") )
									{
										OutTextureValue.OutputIndex = 3;
									}
									else if ( OutputName == TEXT("a") )
									{
										OutTextureValue.OutputIndex = 4;
									}
								}

								OutValue.Set<FTextureParameterValue>( OutTextureValue );
							}
							else
							{
								FUsdLogManager::LogMessage(
									EMessageSeverity::Warning,
									FText::Format( LOCTEXT( "FailedToParseTexture", "Failed to parse texture at path '{0}'" ),
										FText::FromString( TexturePath )
									)
								);
							}
						}
					}
				}

				// We may be calling this from IsMaterialTranslucent, when we have no TexturesCache: We wouldn't be able to import textures without the
				// cache as we may repeatedly parse the same texture.
				// Because of this, and how we clear OutValue to float before we begin, we can say that if we have a FTextureParameterValue at all, then there
				// is a valid texture that *can* be parsed, and so we return true.
				return OutValue.IsType<FTextureParameterValue>();
			}

			bool GetFloatParameterValue( pxr::UsdShadeConnectableAPI& Connectable, const pxr::TfToken& InputName, float DefaultValue, FParameterValue& OutValue,
				UMaterialInterface* Material = nullptr, UUsdAssetCache* TexturesCache = nullptr, TMap<FString, int32>* PrimvarToUVIndex = nullptr, bool bForceVirtualTextures = false)
			{
				FScopedUsdAllocs Allocs;

				pxr::UsdShadeInput Input = Connectable.GetInput( InputName );
				if ( !Input )
				{
					return false;
				}

				// If we have another shader/node connected
				pxr::UsdShadeConnectableAPI Source;
				pxr::TfToken SourceName;
				pxr::UsdShadeAttributeType AttributeType;
				if ( Input.GetConnectedSource( &Source, &SourceName, &AttributeType ) )
				{
					if ( !GetTextureParameterValue( Input, TEXTUREGROUP_WorldSpecular, OutValue, Material, TexturesCache, PrimvarToUVIndex, bForceVirtualTextures ) )
					{
						// Recurse because the attribute may just be pointing at some other attribute that has the data
						// (e.g. when shader input is just "hoisted" and connected to the parent material input)
						return GetFloatParameterValue( Source, SourceName, DefaultValue, OutValue, Material, TexturesCache, PrimvarToUVIndex, bForceVirtualTextures );
					}
				}
				// No other node connected, so we must have some value
				else
				{
					float InputValue = DefaultValue;
					Input.Get< float >( &InputValue );

					OutValue.Set<float>( InputValue );
				}

				return true;
			}

			bool GetVec3ParameterValue( pxr::UsdShadeConnectableAPI& Connectable, const pxr::TfToken& InputName, const FLinearColor& DefaultValue, FParameterValue& OutValue,
				bool bIsNormalMap = false, UMaterialInterface* Material = nullptr, UUsdAssetCache* TexturesCache = nullptr, TMap<FString, int32>* PrimvarToUVIndex = nullptr, bool bForceVirtualTextures = false )
			{
				FScopedUsdAllocs Allocs;

				pxr::UsdShadeInput Input = Connectable.GetInput( InputName );
				if ( !Input )
				{
					return false;
				}

				// If we have another shader/node connected
				pxr::UsdShadeConnectableAPI Source;
				pxr::TfToken SourceName;
				pxr::UsdShadeAttributeType AttributeType;
				if ( Input.GetConnectedSource( &Source, &SourceName, &AttributeType ) )
				{
					if ( !GetTextureParameterValue( Input, bIsNormalMap ? TEXTUREGROUP_WorldNormalMap : TEXTUREGROUP_World, OutValue, Material, TexturesCache, PrimvarToUVIndex, bForceVirtualTextures ) )
					{
						return GetVec3ParameterValue( Source, SourceName, DefaultValue, OutValue, bIsNormalMap, Material, TexturesCache, PrimvarToUVIndex, bForceVirtualTextures );
					}
				}
				// No other node connected, so we must have some value
				else if ( InputName != UnrealIdentifiers::Normal )
				{
					FLinearColor DiffuseColor = DefaultValue;
					pxr::GfVec3f UsdDiffuseColor;
					if ( Input.Get< pxr::GfVec3f >( &UsdDiffuseColor ) )
					{
						DiffuseColor = UsdToUnreal::ConvertColor( UsdDiffuseColor );
					}

					OutValue.Set<FVector>( FVector(DiffuseColor) );
				}

				return true;
			}

			bool GetBoolParameterValue( pxr::UsdShadeConnectableAPI& Connectable, const pxr::TfToken& InputName, bool DefaultValue, FParameterValue& OutValue, UMaterialInterface* Material = nullptr, UUsdAssetCache* TexturesCache = nullptr, TMap<FString, int32>* PrimvarToUVIndex = nullptr)
	        {
		        FScopedUsdAllocs Allocs;

		        pxr::UsdShadeInput Input = Connectable.GetInput( InputName );
		        if ( !Input )
		        {
			        return false;
		        }

		        // If we have another shader/node connected
		        pxr::UsdShadeConnectableAPI Source;
		        pxr::TfToken SourceName;
		        pxr::UsdShadeAttributeType AttributeType;
		        if ( Input.GetConnectedSource( &Source, &SourceName, &AttributeType ) )
		        {
			        // Recurse because the attribute may just be pointing at some other attribute that has the data
			        // (e.g. when shader input is just "hoisted" and connected to the parent material input)
			        return GetBoolParameterValue( Source, SourceName, DefaultValue, OutValue, Material, TexturesCache, PrimvarToUVIndex );
		        }
		        // No other node connected, so we must have some value
		        else
		        {
			        bool InputValue = DefaultValue;
			        Input.Get< bool >( &InputValue );

			        OutValue.Set< bool >( InputValue );
		        }

		        return true;
	        }

#if WITH_EDITOR
			/**
			 * Intended to be used with Visit(), this will create a UMaterialExpression in InMaterial, set it with the
			 * value stored in the current variant of an FParameterValue, and return it.
			 */
			struct FGetExpressionForValueVisitor
			{
				FGetExpressionForValueVisitor(UMaterial& InMaterial)
					: Material(InMaterial)
				{}

				UMaterialExpression* operator()( const float FloatValue ) const
				{
					UMaterialExpressionConstant* Expression = Cast< UMaterialExpressionConstant >( UMaterialEditingLibrary::CreateMaterialExpression( &Material, UMaterialExpressionConstant::StaticClass() ) );
					Expression->R = FloatValue;

					return Expression;
				}

				UMaterialExpression* operator()( const FVector& VectorValue ) const
				{
					UMaterialExpressionConstant4Vector* Expression = Cast< UMaterialExpressionConstant4Vector >( UMaterialEditingLibrary::CreateMaterialExpression( &Material, UMaterialExpressionConstant4Vector::StaticClass() ) );
					Expression->Constant = FLinearColor( VectorValue );

					return Expression;
				}

				UMaterialExpression* operator()( const FTextureParameterValue& TextureValue ) const
				{
					UMaterialExpressionTextureSample* Expression = Cast< UMaterialExpressionTextureSample >( UMaterialEditingLibrary::CreateMaterialExpression( &Material, UMaterialExpressionTextureSample::StaticClass() ) );
					Expression->Texture = TextureValue.Texture;
					Expression->SamplerType = UMaterialExpressionTextureBase::GetSamplerTypeForTexture( TextureValue.Texture );
					Expression->ConstCoordinate = TextureValue.UVIndex;

					return Expression;
				}

			private:
				UMaterial& Material;
			};
#endif // WITH_EDITOR

			UMaterialExpression* GetExpressionForValue( UMaterial& Material, const FParameterValue& ParameterValue )
			{
#if WITH_EDITOR
				FGetExpressionForValueVisitor Visitor{ Material };
				return Visit( Visitor, ParameterValue );
#else
				return nullptr;
#endif // WITH_EDITOR
			}

			void SetScalarParameterValue( UMaterialInstance& Material, const TCHAR* ParameterName, float ParameterValue )
			{
				FMaterialParameterInfo Info;
				Info.Name = ParameterName;

				if ( UMaterialInstanceDynamic* Dynamic = Cast<UMaterialInstanceDynamic>( &Material ) )
				{
					Dynamic->SetScalarParameterValueByInfo( Info, ParameterValue );
				}
#if WITH_EDITOR
				else if ( UMaterialInstanceConstant* Constant = Cast<UMaterialInstanceConstant>( &Material ) )
				{
					Constant->SetScalarParameterValueEditorOnly( Info, ParameterValue );
				}
#endif // WITH_EDITOR
			}

			void SetVectorParameterValue( UMaterialInstance& Material, const TCHAR* ParameterName, FLinearColor ParameterValue )
			{
				FMaterialParameterInfo Info;
				Info.Name = ParameterName;

				if ( UMaterialInstanceDynamic* Dynamic = Cast<UMaterialInstanceDynamic>( &Material ) )
				{
					Dynamic->SetVectorParameterValueByInfo( Info, ParameterValue );
				}
#if WITH_EDITOR
				else if ( UMaterialInstanceConstant* Constant = Cast<UMaterialInstanceConstant>( &Material ) )
				{
					Constant->SetVectorParameterValueEditorOnly( Info, ParameterValue );
				}
#endif // WITH_EDITOR
			}

			void SetTextureParameterValue( UMaterialInstance& Material, const TCHAR* ParameterName, UTexture* ParameterValue )
			{
				FMaterialParameterInfo Info;
				Info.Name = ParameterName;

				if ( UMaterialInstanceDynamic* Dynamic = Cast<UMaterialInstanceDynamic>( &Material ) )
				{
					Dynamic->SetTextureParameterValueByInfo( Info, ParameterValue );
				}
#if WITH_EDITOR
				else if ( UMaterialInstanceConstant* Constant = Cast<UMaterialInstanceConstant>( &Material ) )
				{
					Constant->SetTextureParameterValueEditorOnly( Info, ParameterValue );
				}
#endif // WITH_EDITOR
			}

			void SetBoolParameterValue( UMaterialInstance& Material, const TCHAR* ParameterName, bool bParameterValue )
			{
				bool bFound = false;

#if WITH_EDITOR
				// Try the static parameters first
				if ( UMaterialInstanceConstant* Constant = Cast<UMaterialInstanceConstant>( &Material ) )
				{
					bool bNeedsUpdatePermutations = false;

					FStaticParameterSet StaticParameters;
					Constant->GetStaticParameterValues( StaticParameters );

					for ( FStaticSwitchParameter& StaticSwitchParameter : StaticParameters.StaticSwitchParameters )
					{
						if ( StaticSwitchParameter.ParameterInfo.Name == ParameterName )
						{
							bFound = true;

							if ( StaticSwitchParameter.Value != bParameterValue )
							{
								StaticSwitchParameter.Value = bParameterValue;
								StaticSwitchParameter.bOverride = true;
								bNeedsUpdatePermutations = true;
							}

							break;
						}
					}

					if ( bNeedsUpdatePermutations )
					{
						FlushRenderingCommands();
						Constant->UpdateStaticPermutation( StaticParameters );
					}
				}
#endif // WITH_EDITOR

				// Try it as a scalar parameter
				if ( !bFound )
				{
					SetScalarParameterValue( Material, ParameterName, bParameterValue ? 1.0f : 0.0f );
				}
			}

			/**
			 * Intended to be used with Visit(), this will set an FParameterValue into InMaterial using InParameterName,
			 * depending on the variant active in FParameterValue
			 */
			struct FSetParameterValueVisitor
			{
				explicit FSetParameterValueVisitor( UMaterialInstance& InMaterial, const TCHAR* InParameterName )
					: Material(InMaterial)
					, ParameterName(InParameterName)
				{}

				void operator()( const float FloatValue ) const
				{
					SetScalarParameterValue( Material, ParameterName, FloatValue );
				}

				void operator()( const FVector& VectorValue ) const
				{
					SetVectorParameterValue( Material, ParameterName, VectorValue );
				}

				void operator()( const FTextureParameterValue& TextureValue ) const
				{
					SetTextureParameterValue( Material, ParameterName, TextureValue.Texture );
				}

				void operator()( const bool BoolValue ) const
				{
					SetBoolParameterValue( Material, ParameterName, BoolValue );
				}

			protected:
				UMaterialInstance& Material;
				const TCHAR* ParameterName;
			};

			/**
			 * Specialized version of FSetParameterValueVisitor for UE's UsdPreviewSurface master materials.
			 */
			struct FSetPreviewSurfaceParameterValueVisitor : private FSetParameterValueVisitor
			{
				using FSetParameterValueVisitor::FSetParameterValueVisitor;

				void operator()( const float FloatValue ) const
				{
					FSetParameterValueVisitor::operator()( FloatValue );
					SetScalarParameterValue( Material, *FString::Printf( TEXT( "Use%sTexture" ), ParameterName ), 0.0f );
				}

				void operator()( const FVector& VectorValue ) const
				{
					FSetParameterValueVisitor::operator()( VectorValue );
					SetScalarParameterValue( Material, *FString::Printf( TEXT( "Use%sTexture" ), ParameterName ), 0.0f );
				}

				void operator()( const FTextureParameterValue& TextureValue ) const
				{
					SetTextureParameterValue( Material, *FString::Printf( TEXT( "%sTexture" ), ParameterName ), TextureValue.Texture );
					SetScalarParameterValue( Material, *FString::Printf( TEXT( "Use%sTexture" ), ParameterName ), 1.0f );
				}
			};

			void SetParameterValue( UMaterialInstance& Material, const TCHAR* ParameterName, const FParameterValue& ParameterValue, bool bForUsdPreviewSurface )
			{
				if ( bForUsdPreviewSurface )
				{
					FSetPreviewSurfaceParameterValueVisitor Visitor{ Material, ParameterName };
					Visit( Visitor, ParameterValue );
				}
				else
				{
					FSetParameterValueVisitor Visitor{ Material, ParameterName };
					Visit( Visitor, ParameterValue );
				}
			}

			UTexture* CreateTextureWithEditor( const pxr::UsdAttribute& TextureAssetPathAttr, const FString& PrimPath, TextureGroup LODGroup, UObject* Outer )
			{
				UTexture* Texture = nullptr;
#if WITH_EDITOR
				FScopedUsdAllocs UsdAllocs;

				pxr::SdfAssetPath TextureAssetPath;
				TextureAssetPathAttr.Get< pxr::SdfAssetPath >( &TextureAssetPath );

				FString TexturePath = UsdToUnreal::ConvertString( TextureAssetPath.GetAssetPath() );
				const bool bIsSupportedUdimTexture = TexturePath.Contains( TEXT( "<UDIM>" ) );
				FPaths::NormalizeFilename( TexturePath );

				FScopedUnrealAllocs UnrealAllocs;

				if ( !TexturePath.IsEmpty() )
				{
					bool bOutCancelled = false;
					UTextureFactory* TextureFactory = NewObject< UTextureFactory >();
					TextureFactory->SuppressImportOverwriteDialog();
					TextureFactory->bUseHashAsGuid = true;
					TextureFactory->LODGroup = LODGroup;

					if ( bIsSupportedUdimTexture )
					{
						FString BaseFileName = FPaths::GetBaseFilename( TexturePath );

						FString BaseFileNameBeforeUdim;
						FString BaseFileNameAfterUdim;
						BaseFileName.Split( TEXT( "<UDIM>" ), &BaseFileNameBeforeUdim, &BaseFileNameAfterUdim );

						FString UdimRegexPattern = FString::Printf( TEXT( R"((%s)(\d{4})(%s))" ), *BaseFileNameBeforeUdim, *BaseFileNameAfterUdim );
						TextureFactory->UdimRegexPattern = MoveTemp( UdimRegexPattern );
					}

					const FString ResolvedTexturePath = UsdUtils::GetResolvedTexturePath( TextureAssetPathAttr );
					if ( !ResolvedTexturePath.IsEmpty() )
					{
						EObjectFlags ObjectFlags = RF_Transactional;
						if ( !Outer )
						{
							Outer = GetTransientPackage();
						}

						if ( Outer == GetTransientPackage() )
						{
							ObjectFlags = ObjectFlags | RF_Transient;
						}

						FString TextureExtension;
						if ( IsInsideUsdzArchive( ResolvedTexturePath, TextureExtension ) )
						{
							// Always prefer using the TextureFactory if we can, as it may provide compression, which the runtime version never will
							Texture = ReadTextureFromUsdzArchiveEditor( ResolvedTexturePath, TextureExtension, TextureFactory, Outer, ObjectFlags );
						}
						// Not inside an USDZ archive, just a regular texture
						else
						{
<<<<<<< HEAD
							FName TextureName = MakeUniqueObjectName( Outer, UTexture::StaticClass(), *FPaths::GetBaseFilename( ResolvedTexturePath ) );
							Texture = Cast< UTexture >( TextureFactory->ImportObject( UTexture::StaticClass(), Outer, TextureName, ObjectFlags, ResolvedTexturePath, TEXT(""), bOutCancelled));
=======
							Texture = Cast< UTexture >( TextureFactory->ImportObject( UTexture::StaticClass(), Outer, NAME_None, ObjectFlags, ResolvedTexturePath, TEXT( "" ), bOutCancelled ) );
>>>>>>> efc9b2f3
						}

						if ( Texture )
						{
							UUsdAssetImportData* ImportData = NewObject< UUsdAssetImportData >( Texture, TEXT( "USDAssetImportData" ) );
							ImportData->PrimPath = PrimPath;
							ImportData->UpdateFilenameOnly( ResolvedTexturePath );
							Texture->AssetImportData = ImportData;
						}
					}
				}
#endif // WITH_EDITOR
				return Texture;
			}

			UTexture* CreateTextureAtRuntime( const pxr::UsdAttribute& TextureAssetPathAttr, const FString& PrimPath, TextureGroup LODGroup )
			{
				FScopedUsdAllocs UsdAllocs;

				pxr::SdfAssetPath TextureAssetPath;
				TextureAssetPathAttr.Get< pxr::SdfAssetPath >( &TextureAssetPath );

				FString TexturePath = UsdToUnreal::ConvertString( TextureAssetPath.GetAssetPath() );
				FPaths::NormalizeFilename( TexturePath );

				FScopedUnrealAllocs UnrealAllocs;

				UTexture* Texture = nullptr;

				if ( !TexturePath.IsEmpty() )
				{
					const FString ResolvedTexturePath = UsdUtils::GetResolvedTexturePath( TextureAssetPathAttr );
					if ( !ResolvedTexturePath.IsEmpty() )
					{
						// Try checking if the texture is inside an USDZ archive first, or else TextureFactory throws an error
						FString TextureExtension;
						if ( IsInsideUsdzArchive( ResolvedTexturePath, TextureExtension ) )
						{
							Texture = ReadTextureFromUsdzArchiveRuntime( ResolvedTexturePath );
						}

						// Not inside an USDZ archive, just a regular texture
						if ( !Texture )
						{
							Texture = FImageUtils::ImportFileAsTexture2D( ResolvedTexturePath );
						}
					}
				}

				return Texture;
			}

#if WITH_EDITOR
			// Note that we will bake things that aren't supported on the default USD surface shader schema. These could be useful in case the user has a custom
			// renderer though, and he can pick which properties he wants anyway
			bool BakeMaterial( const UMaterialInterface& Material, const TArray<FPropertyEntry>& InMaterialProperties, const FIntPoint& InDefaultTextureSize, FBakeOutput& OutBakedData )
			{
				const bool bAllQualityLevels = true;
				const bool bAllFeatureLevels = true;
				TArray<UTexture*> MaterialTextures;
				Material.GetUsedTextures( MaterialTextures, EMaterialQualityLevel::Num, bAllQualityLevels, GMaxRHIFeatureLevel, bAllFeatureLevels );

				// Precache all used textures, otherwise could get everything rendered with low-res textures.
				for ( UTexture* Texture : MaterialTextures )
				{
					if ( UTexture2D* Texture2D = Cast<UTexture2D>( Texture ) )
					{
						Texture2D->SetForceMipLevelsToBeResident( 30.0f );
						Texture2D->WaitForStreaming();
					}
				}

				FMaterialData MatSet;
				MatSet.Material = const_cast<UMaterialInterface*>(&Material); // We don't modify it and neither does the material baking module, it's just a bad signature

				for ( const FPropertyEntry& Entry : InMaterialProperties )
				{
					// No point in asking it to bake if we're going to use the user-supplied value
					if ( Entry.bUseConstantValue )
					{
						continue;
					}

					switch ( Entry.Property )
					{
					case MP_Normal:
						if ( !Material.GetMaterial()->HasNormalConnected() && !Material.GetMaterial()->bUseMaterialAttributes )
						{
							continue;
						}
						break;
					case MP_Tangent:
						if ( !Material.GetMaterial()->Tangent.IsConnected() && !Material.GetMaterial()->bUseMaterialAttributes )
						{
							continue;
						}
						break;
					case MP_EmissiveColor:
						if ( !Material.GetMaterial()->EmissiveColor.IsConnected() && !Material.GetMaterial()->bUseMaterialAttributes )
						{
							continue;
						}
						break;
					case MP_OpacityMask:
						if ( !Material.IsPropertyActive( MP_OpacityMask ) || Material.GetBlendMode() != BLEND_Masked )
						{
							continue;
						}
						break;
					case MP_Opacity:
						if ( !Material.IsPropertyActive( MP_Opacity ) || !IsTranslucentBlendMode( Material.GetBlendMode() ) )
						{
							continue;
						}
						break;
					case MP_MAX:
						continue;
						break;
					default:
						if ( !Material.IsPropertyActive( Entry.Property ) )
						{
							continue;
						}
						break;
					}

					MatSet.PropertySizes.Add( Entry.Property, Entry.bUseCustomSize ? Entry.CustomSize : InDefaultTextureSize );
				}

				FMeshData MeshSettings;
				MeshSettings.MeshDescription = nullptr;
				MeshSettings.TextureCoordinateBox = FBox2D( FVector2D( 0.0f, 0.0f ), FVector2D( 1.0f, 1.0f ) );
				MeshSettings.TextureCoordinateIndex = 0;

				TArray<FBakeOutput> BakeOutputs;
				IMaterialBakingModule& Module = FModuleManager::Get().LoadModuleChecked<IMaterialBakingModule>( "MaterialBaking" );
				bool bLinearBake = true;
				Module.SetLinearBake( bLinearBake );
				Module.BakeMaterials( { &MatSet }, { &MeshSettings }, BakeOutputs );

				// It's recommended to set this back to false as it's a global option
				bLinearBake = false;
				Module.SetLinearBake( bLinearBake );

				if ( BakeOutputs.Num() < 1 )
				{
					return false;
				}

				OutBakedData = BakeOutputs[0];
				return true;
			}

			// Writes textures for all baked channels in BakedSamples that are larger than 1x1, and returns the filenames of the emitted textures for each channel
			TMap<EMaterialProperty, FString> WriteTextures( FBakedMaterialView& BakedSamples, const FString& TextureNamePrefix, const FDirectoryPath& TexturesFolder )
			{
				IImageWrapperModule& ImageWrapperModule = FModuleManager::Get().LoadModuleChecked<IImageWrapperModule>( TEXT( "ImageWrapper" ) );
				TSharedPtr<IImageWrapper> PNGImageWrapper = ImageWrapperModule.CreateImageWrapper( EImageFormat::PNG );

				TMap<EMaterialProperty, FString> WrittenTexturesPerChannel;

				// Write textures for baked properties larger than 1x1
				for ( TPair<EMaterialProperty, TArray<FColor>*>& BakedDataPair : BakedSamples.PropertyData )
				{
					const EMaterialProperty Property = BakedDataPair.Key;

					TArray<FColor>* Samples = BakedDataPair.Value;
					if ( !Samples || Samples->Num() < 2 )
					{
						continue;
					}

					const FIntPoint& FinalSize = BakedSamples.PropertySizes.FindChecked( Property );
					if ( FinalSize.GetMin() < 2 )
					{
						continue;
					}

					const UEnum* PropertyEnum = StaticEnum<EMaterialProperty>();
					FName PropertyName = PropertyEnum->GetNameByValue( Property );
					FString TrimmedPropertyName = PropertyName.ToString();
					TrimmedPropertyName.RemoveFromStart( TEXT( "MP_" ) );

					FString TextureFilePath = FPaths::Combine( TexturesFolder.Path, FString::Printf( TEXT( "T_%s_%s.png" ), *TextureNamePrefix, *TrimmedPropertyName ) );

					// For some reason the baked samples always have zero alpha and there is nothing we can do about it... It seems like the material baking module is made
					// with the intent that the data ends up in UTexture2Ds, where they can be set to be compressed without alpha and have the value ignored.
					// Since we need to write these to file, we must set them back up to full alpha. This is potentially useless as USD handles these at most as color3f, but
					// it could be annoying for the user if he intends on using the textures for anything else
					for ( FColor& Sample : *Samples )
					{
						Sample.A = 255;
					}

					PNGImageWrapper->SetRaw( Samples->GetData(), Samples->GetAllocatedSize(), FinalSize.X, FinalSize.Y, ERGBFormat::BGRA, 8 );
					const TArray64<uint8> PNGData = PNGImageWrapper->GetCompressed( 100 );

					bool bWroteFile = FFileHelper::SaveArrayToFile( PNGData, *TextureFilePath );
					if ( bWroteFile )
					{
						WrittenTexturesPerChannel.Add(Property, TextureFilePath);
					}
					else
					{
						UE_LOG(LogUsd, Warning, TEXT("Failed to write texture '%s', baked channel will be ignored."), *TextureFilePath);
					}
				}

				return WrittenTexturesPerChannel;
			}

			bool ConfigureShadePrim( const FBakedMaterialView& BakedData, const TMap<EMaterialProperty, FString>& WrittenTextures, const TMap<EMaterialProperty, float>& UserConstantValues, pxr::UsdShadeMaterial& OutUsdShadeMaterial )
			{
				FScopedUsdAllocs Allocs;

				pxr::UsdPrim MaterialPrim = OutUsdShadeMaterial.GetPrim();
				pxr::UsdStageRefPtr Stage = MaterialPrim.GetStage();
				if ( !MaterialPrim || !Stage )
				{
					return false;
				}

				FString UsdFilePath = UsdToUnreal::ConvertString( Stage->GetRootLayer()->GetRealPath() );

				FUsdStageInfo StageInfo{ Stage };

				pxr::SdfPath MaterialPath = MaterialPrim.GetPath();

				// Create surface shader
				pxr::UsdShadeShader ShadeShader = pxr::UsdShadeShader::Define( Stage, MaterialPath.AppendChild( UnrealToUsd::ConvertToken( TEXT( "SurfaceShader" ) ).Get() ) );
				ShadeShader.SetShaderId( UnrealIdentifiers::UsdPreviewSurface );
				pxr::UsdShadeOutput ShaderOutOutput = ShadeShader.CreateOutput( UnrealIdentifiers::Surface, pxr::SdfValueTypeNames->Token );

				// Connect material to surface shader
				pxr::UsdShadeOutput MaterialSurfaceOutput = OutUsdShadeMaterial.CreateSurfaceOutput();
				MaterialSurfaceOutput.ConnectToSource(ShaderOutOutput);

				pxr::UsdShadeShader PrimvarReaderShader;

				const pxr::TfToken PrimvarReaderShaderName = UnrealToUsd::ConvertToken(TEXT("PrimvarReader")).Get();
				const pxr::TfToken PrimvarVariableName = UnrealToUsd::ConvertToken(TEXT("stPrimvarName")).Get();

				// Collect all the properties we'll process, as some data is baked and some comes from values the user input as export options
				TSet<EMaterialProperty> PropertiesToProcess;
				{
					PropertiesToProcess.Reserve( BakedData.PropertyData.Num() + UserConstantValues.Num() );
					BakedData.PropertyData.GetKeys( PropertiesToProcess );

					TSet<EMaterialProperty> PropertiesWithUserConstantData;
					UserConstantValues.GetKeys( PropertiesWithUserConstantData );

					PropertiesToProcess.Append(PropertiesWithUserConstantData);
				}

				bool bHasEmissive = false;

				// Fill in outputs
				for ( const EMaterialProperty& Property : PropertiesToProcess )
				{
					const TArray<FColor>* Samples = BakedData.PropertyData.FindRef( Property );
					const FIntPoint* SampleSize = BakedData.PropertySizes.Find( Property );
					const float* UserConstantValue = UserConstantValues.Find( Property );
					const FString* TextureFilePath = WrittenTextures.Find( Property );
					const bool bPropertyValueIsConstant = ( UserConstantValue != nullptr || ( Samples && Samples->Num() == 1 ) );

					if ( ( !Samples || !SampleSize ) && !UserConstantValue )
					{
						UE_LOG( LogUsd, Warning, TEXT( "Skipping material property %d as we have no valid data to use." ), Property );
						continue;
					}

					if ( !UserConstantValue && Samples && SampleSize )
					{
						if ( Samples->Num() != SampleSize->X * SampleSize->Y )
						{
							UE_LOG( LogUsd, Warning, TEXT( "Skipping material property %d as it has an unexpected number of samples (%d instead of %d)." ), Property, Samples->Num(), SampleSize->X * SampleSize->Y );
							continue;
						}
						else if ( Samples->Num() == 0 )
						{
							// Silently ignore this channel if we have an expected number of zero samples
							continue;
						}
					}

					if ( !bPropertyValueIsConstant && ( TextureFilePath == nullptr || !FPaths::FileExists( *TextureFilePath ) ) )
					{
						UE_LOG( LogUsd, Warning, TEXT( "Skipping material property %d as target texture '%s' was not found." ), Property, TextureFilePath ? **TextureFilePath : TEXT( "" ) );
						continue;
					}

					pxr::TfToken InputToken;
					pxr::SdfValueTypeName InputType;
					pxr::VtValue ConstantValue;
					pxr::GfVec4f FallbackValue;
					switch ( Property )
					{
					case MP_BaseColor:
						InputToken = UnrealIdentifiers::DiffuseColor;
						InputType = pxr::SdfValueTypeNames->Color3f;
						if ( bPropertyValueIsConstant )
						{
							if ( UserConstantValue )
							{
								ConstantValue = pxr::GfVec3f( *UserConstantValue, *UserConstantValue, *UserConstantValue );
							}
							else
							{
								pxr::GfVec4f ConvertedColor = UnrealToUsd::ConvertColor( ( *Samples )[ 0 ] );
								ConstantValue = pxr::GfVec3f( ConvertedColor[ 0 ], ConvertedColor[ 1 ], ConvertedColor[ 2 ] );
							}
						}
						FallbackValue = pxr::GfVec4f{ 0.0, 0.0, 0.0, 1.0f };
						break;
					case MP_Specular:
						InputToken = UnrealIdentifiers::Specular;
						InputType = pxr::SdfValueTypeNames->Float;
						ConstantValue = UserConstantValue ? *UserConstantValue : ( *Samples )[ 0 ].R / 255.0f;
						FallbackValue = pxr::GfVec4f{ 0.5, 0.5, 0.5, 1.0f };
						break;
					case MP_Metallic:
						InputToken = UnrealIdentifiers::Metallic;
						InputType = pxr::SdfValueTypeNames->Float;
						ConstantValue = UserConstantValue ? *UserConstantValue : ( *Samples )[ 0 ].R / 255.0f;
						FallbackValue = pxr::GfVec4f{ 0.0, 0.0, 0.0, 1.0f };
						break;
					case MP_Roughness:
						InputToken = UnrealIdentifiers::Roughness;
						InputType = pxr::SdfValueTypeNames->Float;
						ConstantValue = UserConstantValue ? *UserConstantValue : ( *Samples )[ 0 ].R / 255.0f;
						FallbackValue = pxr::GfVec4f{ 0.5, 0.5, 0.5, 1.0f };
						break;
					case MP_Normal:
						InputToken = UnrealIdentifiers::Normal;
						InputType = pxr::SdfValueTypeNames->Normal3f;
						if ( bPropertyValueIsConstant )
						{
							// This doesn't make much sense here but for it's an available option, so here we go
							if ( UserConstantValue )
							{
								ConstantValue = pxr::GfVec3f( *UserConstantValue, *UserConstantValue, *UserConstantValue );
							}
							else
							{
								FVector ConvertedNormal{ ( *Samples )[ 0 ].ReinterpretAsLinear() };
								ConstantValue = UnrealToUsd::ConvertVector( StageInfo, ConvertedNormal );
							}
						}
						FallbackValue = pxr::GfVec4f{ 0.0, 1.0, 0.0, 1.0f };
						break;
					case MP_Tangent:
						InputToken = UnrealIdentifiers::Tangent;
						InputType = pxr::SdfValueTypeNames->Normal3f;
						if ( bPropertyValueIsConstant )
						{
							// This doesn't make much sense here but for it's an available option, so here we go
							if ( UserConstantValue )
							{
								ConstantValue = pxr::GfVec3f( *UserConstantValue, *UserConstantValue, *UserConstantValue );
							}
							else
							{
								FVector ConvertedNormal{ ( *Samples )[ 0 ].ReinterpretAsLinear() };
								ConstantValue = UnrealToUsd::ConvertVector( StageInfo, ConvertedNormal );
							}
						}
						FallbackValue = pxr::GfVec4f{ 0.0, 1.0, 0.0, 1.0f };
						break;
					case MP_EmissiveColor:
						InputToken = UnrealIdentifiers::EmissiveColor;
						InputType = pxr::SdfValueTypeNames->Color3f;
						if ( bPropertyValueIsConstant )
						{
							// This doesn't make much sense here but for it's an available option, so here we go
							if ( UserConstantValue )
							{
								ConstantValue = pxr::GfVec3f( *UserConstantValue, *UserConstantValue, *UserConstantValue );
							}
							else
							{
								pxr::GfVec4f ConvertedColor = UnrealToUsd::ConvertColor( ( *Samples )[ 0 ] );
								ConstantValue = pxr::GfVec3f( ConvertedColor[ 0 ], ConvertedColor[ 1 ], ConvertedColor[ 2 ] );
							}
						}
						FallbackValue = pxr::GfVec4f{ 0.0, 0.0, 0.0, 1.0f };
						bHasEmissive = true;
						break;
					case MP_Opacity: // It's OK that we use the same for both as these are mutually exclusive blend modes
					case MP_OpacityMask:
						InputToken = UnrealIdentifiers::Opacity;
						InputType = pxr::SdfValueTypeNames->Float;
						ConstantValue = UserConstantValue ? *UserConstantValue : ( *Samples )[ 0 ].R / 255.0f;
						FallbackValue = pxr::GfVec4f{ 1.0, 1.0, 1.0, 1.0f };
						break;
					case MP_Anisotropy:
						InputToken = UnrealIdentifiers::Anisotropy;
						InputType = pxr::SdfValueTypeNames->Float;
						ConstantValue = UserConstantValue ? *UserConstantValue : ( *Samples )[ 0 ].R / 255.0f;
						FallbackValue = pxr::GfVec4f{ 0.0, 0.0, 0.0, 1.0f };
						break;
					case MP_AmbientOcclusion:
						InputToken = UnrealIdentifiers::AmbientOcclusion;
						InputType = pxr::SdfValueTypeNames->Float;
						ConstantValue = UserConstantValue ? *UserConstantValue : ( *Samples )[ 0 ].R / 255.0f;
						FallbackValue = pxr::GfVec4f{ 1.0, 1.0, 1.0, 1.0f };
						break;
					case MP_SubsurfaceColor:
						InputToken = UnrealIdentifiers::SubsurfaceColor;
						InputType = pxr::SdfValueTypeNames->Color3f;
						if ( bPropertyValueIsConstant )
						{
							if ( UserConstantValue )
							{
								ConstantValue = pxr::GfVec3f( *UserConstantValue, *UserConstantValue, *UserConstantValue );
							}
							else
							{
								pxr::GfVec4f ConvertedColor = UnrealToUsd::ConvertColor( ( *Samples )[ 0 ] );
								ConstantValue = pxr::GfVec3f( ConvertedColor[ 0 ], ConvertedColor[ 1 ], ConvertedColor[ 2 ] );
							}
						}
						FallbackValue = pxr::GfVec4f{ 1.0, 1.0, 1.0, 1.0f };
						break;
					default:
						continue;
						break;
					}

					pxr::UsdShadeInput ShadeInput = ShadeShader.CreateInput( InputToken, InputType );
					if ( bPropertyValueIsConstant )
					{
						ShadeInput.Set( ConstantValue );
					}
					else // Its a texture
					{
						// Create the primvar/uv set reader on-demand. We'll be using the same UV set for everything for now
						if ( !PrimvarReaderShader )
						{
							PrimvarReaderShader = pxr::UsdShadeShader::Define( Stage, MaterialPath.AppendChild( PrimvarReaderShaderName ) );
							PrimvarReaderShader.SetShaderId( UnrealIdentifiers::UsdPrimvarReader_float2 );

							// Create the 'st' input directly on the material, as that seems to be preferred
							pxr::UsdShadeInput MaterialStInput = OutUsdShadeMaterial.CreateInput( PrimvarVariableName, pxr::SdfValueTypeNames->Token );
							MaterialStInput.Set( UnrealIdentifiers::St );

							pxr::UsdShadeInput VarnameInput = PrimvarReaderShader.CreateInput( UnrealIdentifiers::Varname, pxr::SdfValueTypeNames->String );
							VarnameInput.ConnectToSource( MaterialStInput );

							PrimvarReaderShader.CreateOutput( UnrealIdentifiers::Result, pxr::SdfValueTypeNames->Token );
						}

						FString TextureReaderName = UsdToUnreal::ConvertToken( InputToken );
						TextureReaderName.RemoveFromEnd( TEXT( "Color" ) );
						TextureReaderName += TEXT( "Texture" );

						pxr::UsdShadeShader UsdUVTextureShader = pxr::UsdShadeShader::Define( Stage, MaterialPath.AppendChild( UnrealToUsd::ConvertToken( *TextureReaderName ).Get() ) );
						UsdUVTextureShader.SetShaderId( UnrealIdentifiers::UsdUVTexture );

						pxr::UsdShadeInput TextureFileInput = UsdUVTextureShader.CreateInput( UnrealIdentifiers::File, pxr::SdfValueTypeNames->Asset );
						FString TextureRelativePath = *TextureFilePath;
						if ( !UsdFilePath.IsEmpty() )
						{
							FPaths::MakePathRelativeTo( TextureRelativePath, *UsdFilePath );
						}
						TextureFileInput.Set( pxr::SdfAssetPath( UnrealToUsd::ConvertString( *TextureRelativePath ).Get() ) );

						pxr::UsdShadeInput TextureStInput = UsdUVTextureShader.CreateInput( UnrealIdentifiers::St, pxr::SdfValueTypeNames->Float2 );
						TextureStInput.ConnectToSource( PrimvarReaderShader.GetOutput( UnrealIdentifiers::Result ) );

						pxr::UsdShadeInput TextureFallbackInput = UsdUVTextureShader.CreateInput( UnrealIdentifiers::Fallback, pxr::SdfValueTypeNames->Float4 );
						TextureFallbackInput.Set( FallbackValue );

						pxr::UsdShadeOutput TextureOutput = UsdUVTextureShader.CreateOutput(
							InputType == pxr::SdfValueTypeNames->Float ? UnrealIdentifiers::R : UnrealIdentifiers::RGB,
							InputType
						);

						ShadeInput.ConnectToSource( TextureOutput );
					}
				}

				// The emissive texture is just remapped to [0, 255] on bake, and is intended to be scaled by the emissiveScale before usage
				if ( bHasEmissive )
				{
					pxr::UsdShadeInput EmissiveScaleInput = OutUsdShadeMaterial.CreateInput(
						UnrealToUsd::ConvertToken( TEXT( "emissiveScale" ) ).Get(),
						pxr::SdfValueTypeNames->Float
					);

					EmissiveScaleInput.Set( BakedData.EmissiveScale );
				}

				return true;
			}
#endif // WITH_EDITOR

			void HashShadeInput( const pxr::UsdShadeInput& ShadeInput, FSHA1& InOutHashState )
			{
				if ( !ShadeInput )
				{
					return;
				}

				FScopedUsdAllocs UsdAllocs;

				FString InputName = UsdToUnreal::ConvertToken( ShadeInput.GetBaseName() );
				InOutHashState.UpdateWithString( *InputName, InputName.Len() );

				FString InputTypeName = UsdToUnreal::ConvertToken( ShadeInput.GetTypeName().GetAsToken() );
				InOutHashState.UpdateWithString( *InputTypeName, InputTypeName.Len() );

				// Connected to something else, recurse
				pxr::UsdShadeConnectableAPI Source;
				pxr::TfToken SourceName;
				pxr::UsdShadeAttributeType AttributeType;
				if ( ShadeInput.GetConnectedSource( &Source, &SourceName, &AttributeType ) )
				{
					FString SourceOutputName = UsdToUnreal::ConvertToken( SourceName );
					InOutHashState.UpdateWithString( *SourceOutputName, SourceOutputName.Len() );

					for ( const pxr::UsdShadeInput& ChildInput : Source.GetInputs() )
					{
						HashShadeInput( ChildInput, InOutHashState );
					}
				}
				// Not connected to anything, has a value (this could be a texture file path too)
				else
				{
					pxr::VtValue ShadeInputValue;
					ShadeInput.Get( &ShadeInputValue );

					// We have to manually resolve and hash these file paths or else resolvedpaths inside usdz archives will have upper case driver letters
					// when we first open the stage, but will switch to lower case drive letters if we reload them. This is not something we're doing,
					// as it happens with a pure USD python script. (this with USD 21.05 in June 2021)
					if ( ShadeInputValue.IsHolding<pxr::SdfAssetPath>() )
					{
						FString ResolvedPath = UsdUtils::GetResolvedTexturePath( ShadeInput.GetAttr() );
						InOutHashState.UpdateWithString( *ResolvedPath, ResolvedPath.Len() );
					}
					else
					{
						uint64 ValueHash = ( uint64 ) ShadeInputValue.GetHash();
						InOutHashState.Update( reinterpret_cast< uint8* >( &ValueHash ), sizeof( uint64 ) );
					}
				}
			}
		}
	}
}
namespace UsdShadeConversionImpl = UE::UsdShadeConversion::Private;

bool UsdToUnreal::ConvertMaterial( const pxr::UsdShadeMaterial& UsdShadeMaterial, UMaterialInstance& Material )
{
	TMap<FString, int32> PrimvarToUVIndex;
	return ConvertMaterial( UsdShadeMaterial, Material, nullptr, PrimvarToUVIndex );
}

bool UsdToUnreal::ConvertMaterial( const pxr::UsdShadeMaterial& UsdShadeMaterial, UMaterialInstance& Material, UUsdAssetCache* TexturesCache, TMap< FString, int32 >& PrimvarToUVIndex )
{
	FScopedUsdAllocs UsdAllocs;

	bool bHasMaterialInfo = false;

	// We assume that all samplers for a material instance that supports UDIMs would be virtual so we'll force all the textures to be virtual.
	// The idea being that when building a master material, we can't know which textures will be virtual so it's safer to set the samplers as if they were all virtual.
	const bool bForceVirtualTextures = UsdUtils::IsMaterialUsingUDIMs( UsdShadeMaterial );

	pxr::UsdShadeShader SurfaceShader = UsdShadeMaterial.ComputeSurfaceSource();
	if ( !SurfaceShader )
	{
		return false;
	}
	pxr::UsdShadeConnectableAPI Connectable{ SurfaceShader };

	UsdShadeConversionImpl::FParameterValue ParameterValue;

	auto SetTextureComponentParamForScalarInput = [ &Material ]( const UsdShadeConversionImpl::FParameterValue& InParameterValue, const TCHAR* ParamName )
	{
		if ( const UsdShadeConversionImpl::FTextureParameterValue* TextureParameterValue = InParameterValue.TryGet< UsdShadeConversionImpl::FTextureParameterValue >() )
		{
			FLinearColor ComponentMask;
			switch( TextureParameterValue->OutputIndex )
			{
			case 0: // RGB, since we are handling scalars here plug red when RGB is requested
			case 1: // R
				ComponentMask = FLinearColor{ 1.f, 0.f, 0.f, 0.f };
				break;
			case 2: // G
				ComponentMask = FLinearColor{ 0.f, 1.f, 0.f, 0.f };
				break;
			case 3: // B
				ComponentMask = FLinearColor{ 0.f, 0.f, 1.f, 0.f };
				break;
			case 4: // A
				ComponentMask = FLinearColor{ 0.f, 0.f, 0.f, 1.f };
				break;
			}

			UsdShadeConversionImpl::SetVectorParameterValue( Material, ParamName, ComponentMask );
		}
	};

	const bool bForUsdPreviewSurface = true;

	// Base color
	{
		const bool bIsNormalMap = false;
		if ( UsdShadeConversionImpl::GetVec3ParameterValue( Connectable, UnrealIdentifiers::DiffuseColor, FLinearColor( 0, 0, 0 ), ParameterValue, bIsNormalMap, &Material, TexturesCache, &PrimvarToUVIndex, bForceVirtualTextures ) )
		{
			UsdShadeConversionImpl::SetParameterValue( Material, TEXT( "BaseColor" ), ParameterValue, bForUsdPreviewSurface );
			bHasMaterialInfo = true;
		}
	}

	// Emissive color
	{
		const bool bIsNormalMap = false;
		if ( UsdShadeConversionImpl::GetVec3ParameterValue( Connectable, UnrealIdentifiers::EmissiveColor, FLinearColor( 0, 0, 0 ), ParameterValue, bIsNormalMap, &Material, TexturesCache, &PrimvarToUVIndex, bForceVirtualTextures ) )
		{
			UsdShadeConversionImpl::SetParameterValue( Material, TEXT( "EmissiveColor" ), ParameterValue, bForUsdPreviewSurface );
			bHasMaterialInfo = true;
		}
	}

	// Metallic
	{
		if ( UsdShadeConversionImpl::GetFloatParameterValue( Connectable, UnrealIdentifiers::Metallic, 0.f, ParameterValue, &Material, TexturesCache, &PrimvarToUVIndex, bForceVirtualTextures ) )
		{
			UsdShadeConversionImpl::SetParameterValue( Material, TEXT( "Metallic" ), ParameterValue, bForUsdPreviewSurface );
			SetTextureComponentParamForScalarInput( ParameterValue, TEXT( "MetallicTextureComponent" ) );
			bHasMaterialInfo = true;
		}
	}

	// Roughness
	{
		if ( UsdShadeConversionImpl::GetFloatParameterValue( Connectable, UnrealIdentifiers::Roughness, 1.f, ParameterValue, &Material, TexturesCache, &PrimvarToUVIndex, bForceVirtualTextures ) )
		{
			UsdShadeConversionImpl::SetParameterValue( Material, TEXT( "Roughness" ), ParameterValue, bForUsdPreviewSurface );
			SetTextureComponentParamForScalarInput( ParameterValue, TEXT( "RoughnessTextureComponent" ) );
			bHasMaterialInfo = true;
		}
	}

	// Opacity
	{
		if ( UsdShadeConversionImpl::GetFloatParameterValue( Connectable, UnrealIdentifiers::Opacity, 1.f, ParameterValue, &Material, TexturesCache, &PrimvarToUVIndex, bForceVirtualTextures ) )
		{
			UsdShadeConversionImpl::SetParameterValue( Material, TEXT( "Opacity" ), ParameterValue, bForUsdPreviewSurface );
			SetTextureComponentParamForScalarInput( ParameterValue, TEXT( "OpacityTextureComponent" ) );
			bHasMaterialInfo = true;
		}
	}

	// Normal
	{
		const bool bIsNormalMap = true;
		if ( UsdShadeConversionImpl::GetVec3ParameterValue( Connectable, UnrealIdentifiers::Normal, FLinearColor( 0, 0, 1 ), ParameterValue, bIsNormalMap, &Material, TexturesCache, &PrimvarToUVIndex, bForceVirtualTextures ) )
		{
			UsdShadeConversionImpl::SetParameterValue( Material, TEXT( "Normal" ), ParameterValue, bForUsdPreviewSurface );
			bHasMaterialInfo = true;
		}
	}

	// Refraction
	{
		if ( UsdShadeConversionImpl::GetFloatParameterValue( Connectable, UnrealIdentifiers::Refraction, 1.5f, ParameterValue, &Material, TexturesCache, &PrimvarToUVIndex, bForceVirtualTextures ) )
		{
			UsdShadeConversionImpl::SetParameterValue( Material, TEXT( "Refraction" ), ParameterValue, bForUsdPreviewSurface );
			SetTextureComponentParamForScalarInput( ParameterValue, TEXT( "RefractionTextureComponent" ) );
			bHasMaterialInfo = true;
		}
	}

	// Handle world space normals
	pxr::UsdPrim UsdPrim = UsdShadeMaterial.GetPrim();
	if ( pxr::UsdAttribute Attr = UsdPrim.GetAttribute( UnrealIdentifiers::WorldSpaceNormals ) )
	{
		bool bValue = false;
		if ( Attr.Get<bool>( &bValue ) && bValue )
		{
			UsdShadeConversionImpl::SetScalarParameterValue( Material, TEXT( "UseWorldSpaceNormals" ), 1.0f );
		}
	}

	FString ShadeMaterialPath = UsdToUnreal::ConvertPath( UsdPrim.GetPath() );
	UsdShadeConversionImpl::CheckForUVIndexConflicts( PrimvarToUVIndex, ShadeMaterialPath );

	return bHasMaterialInfo;
}

bool UsdToUnreal::ConvertMaterial( const pxr::UsdShadeMaterial& UsdShadeMaterial, UMaterial& Material )
{
	TMap<FString, int32> PrimvarToUVIndex;
	return ConvertMaterial( UsdShadeMaterial, Material, nullptr, PrimvarToUVIndex );
}

bool UsdToUnreal::ConvertMaterial( const pxr::UsdShadeMaterial& UsdShadeMaterial, UMaterial& Material, UUsdAssetCache* TexturesCache, TMap< FString, int32 >& PrimvarToUVIndex )
{
	bool bHasMaterialInfo = false;

#if WITH_EDITOR
	pxr::UsdShadeShader SurfaceShader = UsdShadeMaterial.ComputeSurfaceSource();
	if ( !SurfaceShader )
	{
		return false;
	}
	pxr::UsdShadeConnectableAPI Connectable{ SurfaceShader };

	UsdShadeConversionImpl::FParameterValue ParameterValue;

	auto SetOutputIndex = []( const UsdShadeConversionImpl::FParameterValue& InParameterValue, int32& OutputIndexToSet )
	{
		if ( const UsdShadeConversionImpl::FTextureParameterValue* TextureParameterValue = InParameterValue.TryGet< UsdShadeConversionImpl::FTextureParameterValue >() )
		{
			OutputIndexToSet = TextureParameterValue->OutputIndex;
		}
	};

	// Base color
	{
		const bool bIsNormalMap = false;
		if ( UsdShadeConversionImpl::GetVec3ParameterValue( Connectable, UnrealIdentifiers::DiffuseColor, FLinearColor( 0, 0, 0 ), ParameterValue, bIsNormalMap, &Material, TexturesCache, &PrimvarToUVIndex ) )
		{
			if (UMaterialExpression* Expression = UsdShadeConversionImpl::GetExpressionForValue(Material, ParameterValue))
			{
				Material.BaseColor.Expression = Expression;
				SetOutputIndex(ParameterValue, Material.BaseColor.OutputIndex);

				bHasMaterialInfo = true;
			}
		}
	}

	// Emissive color
	{
		const bool bIsNormalMap = false;
		if ( UsdShadeConversionImpl::GetVec3ParameterValue( Connectable, UnrealIdentifiers::EmissiveColor, FLinearColor( 0, 0, 0 ), ParameterValue, bIsNormalMap, &Material, TexturesCache, &PrimvarToUVIndex ) )
		{
			if (UMaterialExpression* Expression = UsdShadeConversionImpl::GetExpressionForValue(Material, ParameterValue))
			{
				Material.EmissiveColor.Expression = Expression;
				SetOutputIndex(ParameterValue, Material.EmissiveColor.OutputIndex);

				bHasMaterialInfo = true;
			}
		}
	}

	// Metallic
	if ( UsdShadeConversionImpl::GetFloatParameterValue( Connectable, UnrealIdentifiers::Metallic, 0.f, ParameterValue, &Material, TexturesCache, &PrimvarToUVIndex ) )
	{
		if ( UMaterialExpression* Expression = UsdShadeConversionImpl::GetExpressionForValue( Material, ParameterValue ) )
		{
			Material.Metallic.Expression = Expression;
			SetOutputIndex( ParameterValue, Material.Metallic.OutputIndex );

			bHasMaterialInfo = true;
		}
	}

	// Roughness
	if ( UsdShadeConversionImpl::GetFloatParameterValue( Connectable, UnrealIdentifiers::Roughness, 1.f, ParameterValue, &Material, TexturesCache, &PrimvarToUVIndex ) )
	{
		if ( UMaterialExpression* Expression = UsdShadeConversionImpl::GetExpressionForValue( Material, ParameterValue ) )
		{
			Material.Roughness.Expression = Expression;
			SetOutputIndex( ParameterValue, Material.Roughness.OutputIndex );

			bHasMaterialInfo = true;
		}
	}

	// Opacity
	if ( UsdShadeConversionImpl::GetFloatParameterValue( Connectable, UnrealIdentifiers::Opacity, 1.f, ParameterValue, &Material, TexturesCache, &PrimvarToUVIndex ) )
	{
		if ( UMaterialExpression* Expression = UsdShadeConversionImpl::GetExpressionForValue( Material, ParameterValue ) )
		{
			Material.Opacity.Expression = Expression;
			SetOutputIndex( ParameterValue, Material.Opacity.OutputIndex );

			Material.BlendMode = BLEND_Translucent;
			bHasMaterialInfo = true;
		}
	}

	// Normal
	{
		const bool bIsNormalMap = true;
		if ( UsdShadeConversionImpl::GetVec3ParameterValue( Connectable, UnrealIdentifiers::Normal, FLinearColor( 0, 0, 1 ), ParameterValue, bIsNormalMap, &Material, TexturesCache, &PrimvarToUVIndex ) )
		{
			if ( UMaterialExpression* Expression = UsdShadeConversionImpl::GetExpressionForValue( Material, ParameterValue ) )
			{
				Material.Normal.Expression = Expression;
				SetOutputIndex(ParameterValue, Material.Normal.OutputIndex);

				bHasMaterialInfo = true;
			}
		}
	}

	// Refraction
	const bool bHasRefractionValue = UsdShadeConversionImpl::GetFloatParameterValue( Connectable, UnrealIdentifiers::Refraction, 1.5f, ParameterValue, &Material, TexturesCache, &PrimvarToUVIndex );
	if ( bHasRefractionValue || Material.BlendMode == BLEND_Translucent ) // Force a 1.5 IOR if USD didn't specify a value, as it's USD's fallback value
	{
		if ( UMaterialExpression* Expression = UsdShadeConversionImpl::GetExpressionForValue( Material, ParameterValue ) )
		{
			Material.Refraction.Expression = Expression;
			SetOutputIndex( ParameterValue, Material.Refraction.OutputIndex );

			bHasMaterialInfo = true;
		}
	}

	// Handle world space normals
	pxr::UsdPrim UsdPrim = UsdShadeMaterial.GetPrim();
	if ( pxr::UsdAttribute Attr = UsdPrim.GetAttribute( UnrealIdentifiers::WorldSpaceNormals ) )
	{
		bool bValue = false;
		if ( Attr.Get<bool>( &bValue ) && bValue )
		{
			Material.bTangentSpaceNormal = false;
		}
	}

	FString ShadeMaterialPath = UsdToUnreal::ConvertPath( UsdPrim.GetPath() );
	UsdShadeConversionImpl::CheckForUVIndexConflicts( PrimvarToUVIndex, ShadeMaterialPath );

#endif // WITH_EDITOR
	return bHasMaterialInfo;
}

bool UsdToUnreal::ConvertShadeInputsToParameters( const pxr::UsdShadeMaterial& UsdShadeMaterial, UMaterialInstance& MaterialInstance, UUsdAssetCache* TexturesCache, const TCHAR* RenderContext )
{
	FScopedUsdAllocs UsdAllocs;

	bool bHasMaterialInfo = false;

	pxr::TfToken RenderContextToken = pxr::UsdShadeTokens->universalRenderContext;
	if ( RenderContext )
	{
		RenderContextToken = UnrealToUsd::ConvertToken( RenderContext ).Get();
	}

	pxr::UsdShadeShader SurfaceShader = UsdShadeMaterial.ComputeSurfaceSource( RenderContextToken );
	if ( !SurfaceShader )
	{
		return false;
	}

	pxr::UsdShadeConnectableAPI Connectable{ SurfaceShader };

	for ( pxr::UsdShadeInput& ShadeInput : SurfaceShader.GetInputs() )
	{
		FString InputName = UsdToUnreal::ConvertToken( ShadeInput.GetBaseName() );

		pxr::UsdShadeInput ConnectInput = ShadeInput;
		if ( ShadeInput.HasConnectedSource() )
		{
			pxr::UsdShadeConnectableAPI Source;
			pxr::TfToken SourceName;
			pxr::UsdShadeAttributeType SourceType;
			ShadeInput.GetConnectedSource( &Source, &SourceName, &SourceType );

			ConnectInput = Source.GetInput(SourceName);
		}

		FString DisplayName = UsdToUnreal::ConvertString( ConnectInput.GetAttr().GetDisplayName() );

		if ( DisplayName.IsEmpty() )
		{
			DisplayName = InputName;
		}

		UsdShadeConversionImpl::FParameterValue ParameterValue;

		const bool bForUsdPreviewSurface = false;
		const bool bIsNormalMap = DisplayName.Contains( TEXT("normal") );

		if ( ShadeInput.GetTypeName() == pxr::SdfValueTypeNames->Bool )
		{
			if ( UsdShadeConversionImpl::GetBoolParameterValue( Connectable, ShadeInput.GetBaseName(), false, ParameterValue, &MaterialInstance, TexturesCache) )
			{
				UsdShadeConversionImpl::SetParameterValue( MaterialInstance, *DisplayName, ParameterValue, bForUsdPreviewSurface );
				bHasMaterialInfo = true;
			}
		}
		else if ( ShadeInput.GetTypeName() == pxr::SdfValueTypeNames->Float ||
			ShadeInput.GetTypeName() == pxr::SdfValueTypeNames->Double ||
			ShadeInput.GetTypeName() == pxr::SdfValueTypeNames->Half )
		{
			if ( UsdShadeConversionImpl::GetFloatParameterValue( Connectable, ShadeInput.GetBaseName(), 1.f, ParameterValue, &MaterialInstance, TexturesCache ) )
			{
				UsdShadeConversionImpl::SetParameterValue( MaterialInstance, *DisplayName, ParameterValue, bForUsdPreviewSurface );
				bHasMaterialInfo = true;
			}
		}
		else if ( UsdShadeConversionImpl::GetVec3ParameterValue( Connectable, ShadeInput.GetBaseName(), FLinearColor( 0.f, 0.f, 0.f ), ParameterValue, bIsNormalMap, &MaterialInstance, TexturesCache ) )
		{
			UsdShadeConversionImpl::SetParameterValue( MaterialInstance, *DisplayName, ParameterValue, bForUsdPreviewSurface );
			bHasMaterialInfo = true;
		}
	}

	return true;
}

#if WITH_EDITOR
bool UnrealToUsd::ConvertMaterialToBakedSurface( const UMaterialInterface& InMaterial, const TArray<FPropertyEntry>& InMaterialProperties, const FIntPoint& InDefaultTextureSize, const FDirectoryPath& InTexturesDir, pxr::UsdPrim& OutUsdShadeMaterialPrim )
{
	pxr::UsdShadeMaterial OutUsdShadeMaterial{ OutUsdShadeMaterialPrim };
	if ( !OutUsdShadeMaterial )
	{
		return false;
	}

	FBakeOutput BakedData;
	if ( !UsdShadeConversionImpl::BakeMaterial( InMaterial, InMaterialProperties, InDefaultTextureSize, BakedData ) )
	{
		return false;
	}

	UsdShadeConversionImpl::FBakedMaterialView View{ BakedData };
	TMap<EMaterialProperty, FString> WrittenTextures = UsdShadeConversionImpl::WriteTextures( View, InMaterial.GetName(), InTexturesDir );

	// Manually add user supplied constant values. Can't place these in InMaterial as they're floats, and baked data is just quantized FColors
	TMap<EMaterialProperty, float> UserConstantValues;
	for ( const FPropertyEntry& Entry : InMaterialProperties )
	{
		if ( Entry.bUseConstantValue )
		{
			UserConstantValues.Add( Entry.Property, Entry.ConstantValue );
		}
	}

	return UsdShadeConversionImpl::ConfigureShadePrim( View, WrittenTextures, UserConstantValues, OutUsdShadeMaterial );
}

bool UnrealToUsd::ConvertFlattenMaterial( const FString& InMaterialName, FFlattenMaterial& InMaterial, const TArray<FPropertyEntry>& InMaterialProperties, const FDirectoryPath& InTexturesDir, UE::FUsdPrim& OutUsdShadeMaterialPrim )
{
	pxr::UsdShadeMaterial OutUsdShadeMaterial{ pxr::UsdPrim{ OutUsdShadeMaterialPrim } };
	if ( !OutUsdShadeMaterial )
	{
		return false;
	}

	UsdShadeConversionImpl::FBakedMaterialView View{ InMaterial };
	TMap<EMaterialProperty, FString> WrittenTextures = UsdShadeConversionImpl::WriteTextures( View, InMaterialName, InTexturesDir );

	// Manually add user supplied constant values. Can't place these in InMaterial as they're floats, and baked data is just quantized FColors
	TMap<EMaterialProperty, float> UserConstantValues;
	for ( const FPropertyEntry& Entry : InMaterialProperties )
	{
		if ( Entry.bUseConstantValue )
		{
			UserConstantValues.Add( Entry.Property, Entry.ConstantValue );
		}
	}

	return UsdShadeConversionImpl::ConfigureShadePrim( View, WrittenTextures, UserConstantValues, OutUsdShadeMaterial );
}

#endif // WITH_EDITOR

FString UsdUtils::GetResolvedTexturePath( const pxr::UsdAttribute& TextureAssetPathAttr )
{
	FScopedUsdAllocs UsdAllocs;

	pxr::SdfAssetPath TextureAssetPath;
	TextureAssetPathAttr.Get< pxr::SdfAssetPath >( &TextureAssetPath );

	pxr::ArResolver& Resolver = pxr::ArGetResolver();

	std::string UsdResolvedPath = TextureAssetPath.GetResolvedPath();
	// Don't normalize an empty path as the result will be "."
	if ( UsdResolvedPath.size() > 0 )
	{
		UsdResolvedPath = Resolver.ComputeNormalizedPath( UsdResolvedPath );
	}

	FString ResolvedTexturePath = UsdToUnreal::ConvertString( UsdResolvedPath );
	FPaths::NormalizeFilename( ResolvedTexturePath );

	if ( ResolvedTexturePath.IsEmpty() )
	{
		FString TexturePath = UsdToUnreal::ConvertString( TextureAssetPath.GetAssetPath() );
		FPaths::NormalizeFilename( TexturePath );

		if ( !TexturePath.IsEmpty() )
		{
			pxr::SdfLayerRefPtr TextureLayer = UsdUtils::FindLayerForAttribute( TextureAssetPathAttr, pxr::UsdTimeCode::EarliestTime().GetValue() );
			ResolvedTexturePath = UsdShadeConversionImpl::ResolveAssetPath( TextureLayer, TexturePath );
		}
	}

	if ( ResolvedTexturePath.IsEmpty() )
	{
		UE_LOG( LogUsd, Warning, TEXT( "Failed to resolve texture path on attribute '%s'" ), *UsdToUnreal::ConvertPath( TextureAssetPathAttr.GetPath() ) );
	}

	return ResolvedTexturePath;
}

UTexture* UsdUtils::CreateTexture( const pxr::UsdAttribute& TextureAssetPathAttr, const FString& PrimPath, TextureGroup LODGroup, UObject* Outer )
{
	TRACE_CPUPROFILER_EVENT_SCOPE( UsdUtils::CreateTexture );

	// Standalone game does have WITH_EDITOR defined, but it can't use the texture factories, so we need to check this instead
	if ( GIsEditor )
	{
		return UsdShadeConversionImpl::CreateTextureWithEditor( TextureAssetPathAttr, PrimPath, LODGroup, Outer );
	}
	else
	{
		return UsdShadeConversionImpl::CreateTextureAtRuntime( TextureAssetPathAttr, PrimPath, LODGroup );
	}
}

#if WITH_EDITOR
EFlattenMaterialProperties UsdUtils::MaterialPropertyToFlattenProperty( EMaterialProperty MaterialProperty )
{
	const static TMap<EMaterialProperty, EFlattenMaterialProperties> InvertedMap =
	[]()
	{
		TMap<EMaterialProperty, EFlattenMaterialProperties> Result;
		Result.Reserve( UsdShadeConversionImpl::FlattenToMaterialProperty.Num() );

		for ( const TPair< EFlattenMaterialProperties, EMaterialProperty >& EnumPair : UsdShadeConversionImpl::FlattenToMaterialProperty )
		{
			Result.Add(EnumPair.Value, EnumPair.Key);
		}

		return Result;
	}();

	if ( const EFlattenMaterialProperties* FoundConversion = InvertedMap.Find( MaterialProperty ) )
	{
		return *FoundConversion;
	}

	return EFlattenMaterialProperties::NumFlattenMaterialProperties;
}

EMaterialProperty UsdUtils::FlattenPropertyToMaterialProperty( EFlattenMaterialProperties FlattenProperty )
{
	if ( const EMaterialProperty* FoundConversion = UsdShadeConversionImpl::FlattenToMaterialProperty.Find( FlattenProperty ) )
	{
		return *FoundConversion;
	}

	return EMaterialProperty::MP_MAX;
}

void UsdUtils::CollapseConstantChannelsToSinglePixel( FFlattenMaterial& InMaterial )
{
	auto ConvertSamplesInPlace = []( TArray<FColor>& Samples ) -> bool
	{
		if ( Samples.Num() < 2 )
		{
			return false;
		}

		FColor ConstantValue = Samples[0];
		bool bResize = Algo::AllOf( Samples, [&ConstantValue]( const FColor& Sample ) { return Sample == ConstantValue; } );
		if ( bResize )
		{
			Samples.SetNum(1);
			return true;
		}

		return false;
	};

	for ( const TPair< EFlattenMaterialProperties, EMaterialProperty >& EnumPair : UsdShadeConversionImpl::FlattenToMaterialProperty )
	{
		const EFlattenMaterialProperties Property = EnumPair.Key;
		bool bResized = ConvertSamplesInPlace( InMaterial.GetPropertySamples( Property ) );
		if ( bResized )
		{
			InMaterial.SetPropertySize( Property, FIntPoint( 1, 1 ) );
		}
	}
}
#endif // WITH_EDITOR

bool UsdUtils::MarkMaterialPrimWithWorldSpaceNormals( const UE::FUsdPrim& MaterialPrim )
{
	FScopedUsdAllocs UsdAllocs;

	pxr::UsdPrim UsdPrim{MaterialPrim};
	if ( !UsdPrim )
	{
		return false;
	}

	const bool bCustom = true;
	pxr::UsdAttribute Attr = UsdPrim.CreateAttribute( UnrealIdentifiers::WorldSpaceNormals, pxr::SdfValueTypeNames->Bool, bCustom );
	if ( !Attr )
	{
		return false;
	}

	Attr.Set<bool>( true );
	return true;
}

bool UsdUtils::IsMaterialTranslucent( const pxr::UsdShadeMaterial& UsdShadeMaterial )
{
	FScopedUsdAllocs UsdAllocs;

	pxr::UsdShadeShader SurfaceShader = UsdShadeMaterial.ComputeSurfaceSource();
	if ( !SurfaceShader )
	{
		return false;
	}
	pxr::UsdShadeConnectableAPI Connectable{ SurfaceShader };

	UsdShadeConversionImpl::FParameterValue ParameterValue;
	bool bHasOpacityConnection = UsdShadeConversionImpl::GetFloatParameterValue( Connectable, UnrealIdentifiers::Opacity, 1.f, ParameterValue );

	// Don't check if the texture is nullptr here as we won't actually parse it yet. If the variant has this type we know it's meant to be bound to a texture
	const bool bHasBoundTexture = ParameterValue.IsType<UsdShadeConversionImpl::FTextureParameterValue>();
	const bool bIsTranslucentFloat = ( ParameterValue.IsType<float>() && !FMath::IsNearlyEqual( ParameterValue.Get<float>(), 1.0f ) );

	return bHasOpacityConnection && ( bIsTranslucentFloat || bHasBoundTexture );
}

bool UsdUtils::IsMaterialUsingUDIMs( const pxr::UsdShadeMaterial& UsdShadeMaterial )
{
	FScopedUsdAllocs UsdAllocs;

	pxr::UsdShadeShader SurfaceShader = UsdShadeMaterial.ComputeSurfaceSource();
	if ( !SurfaceShader )
	{
		return false;
	}

	for ( const pxr::UsdShadeInput& ShadeInput : SurfaceShader.GetInputs() )
	{
		pxr::UsdShadeConnectableAPI Source;
		pxr::TfToken SourceName;
		pxr::UsdShadeAttributeType AttributeType;

		if ( ShadeInput.GetConnectedSource(&Source, &SourceName, &AttributeType))
		{
			pxr::UsdShadeInput FileInput;

			// UsdUVTexture: Get its file input
			if ( AttributeType == pxr::UsdShadeAttributeType::Output )
			{
				FileInput = Source.GetInput( UnrealIdentifiers::File );
			}
			// Check if we are being directly passed an asset
			else
			{
				FileInput = Source.GetInput( SourceName );
			}

			if ( FileInput && FileInput.GetTypeName() == pxr::SdfValueTypeNames->Asset ) // Check that FileInput is of type Asset
			{
				pxr::SdfAssetPath TextureAssetPath;
				FileInput.GetAttr().Get< pxr::SdfAssetPath >( &TextureAssetPath );

				FString TexturePath = UsdToUnreal::ConvertString( TextureAssetPath.GetAssetPath() );

				if ( TexturePath.Contains( TEXT("<UDIM>") ) )
				{
					return true;
				}
			}
		}
	}

	return false;
}

FSHAHash UsdUtils::HashShadeMaterial( const pxr::UsdShadeMaterial& UsdShadeMaterial )
{
	FScopedUsdAllocs UsdAllocs;

	pxr::UsdShadeShader SurfaceShader = UsdShadeMaterial.ComputeSurfaceSource();
	if ( !SurfaceShader )
	{
		return {};
	}

	FSHA1 HashState;

	for ( const pxr::UsdShadeInput& ShadeInput : SurfaceShader.GetInputs() )
	{
		UsdShadeConversionImpl::HashShadeInput( ShadeInput, HashState );
	}

	bool bValue = false;
	if ( pxr::UsdAttribute Attr = UsdShadeMaterial.GetPrim().GetAttribute( UnrealIdentifiers::WorldSpaceNormals ) )
	{
		Attr.Get<bool>( &bValue );
	}
	HashState.Update( reinterpret_cast< uint8* >( &bValue ), sizeof( bValue ) );

	FSHAHash OutHash;
	HashState.Final();
	HashState.GetHash( &OutHash.Hash[0] );

	return OutHash;
}

#undef LOCTEXT_NAMESPACE

#endif // #if USE_USD_SDK<|MERGE_RESOLUTION|>--- conflicted
+++ resolved
@@ -29,6 +29,8 @@
 #include "Materials/MaterialInstanceDynamic.h"
 #include "Misc/FileHelper.h"
 #include "Modules/ModuleManager.h"
+#include "RenderUtils.h"
+#include "RHI.h"
 
 #if WITH_EDITOR
 	#include "Factories/TextureFactory.h"
@@ -211,11 +213,7 @@
 				return Cast<UTexture>(TextureFactory->FactoryCreateBinary(
 					UTexture::StaticClass(),
 					Outer,
-<<<<<<< HEAD
 					TextureName,
-=======
-					NAME_None,
->>>>>>> efc9b2f3
 					ObjectFlags,
 					nullptr,
 					*TextureExtension,
@@ -550,20 +548,26 @@
 #endif // WITH_EDITOR
 
 								Texture = UsdUtils::CreateTexture( FileInput.GetAttr(), MaterialPrimPath, LODGroup, TexturesCache );
+
+								if ( Texture )
+								{
+									Texture->SRGB = bSRGB;
+									Texture->CompressionSettings = CompressionSettings;
+
+									if ( bForceVirtualTextures )
+									{
+										Texture->VirtualTextureStreaming = true;
+										UsdUtils::NotifyIfVirtualTexturesNeeded( Texture );
+									}
+
+									Texture->UpdateResource();
+
+									TexturesCache->CacheAsset( TextureHash, Texture );
+								}
 							}
 
 							if ( Texture )
 							{
-								Texture->SRGB = bSRGB;
-								Texture->CompressionSettings = CompressionSettings;
-
-								if ( bForceVirtualTextures )
-								{
-									Texture->VirtualTextureStreaming = true;
-								}
-
-								Texture->UpdateResource();
-
 								FString PrimvarName = GetPrimvarUsedAsST(Source);
 								int32 UVIndex = 0;
 								if ( !PrimvarName.IsEmpty() && PrimvarToUVIndex )
@@ -581,8 +585,6 @@
 										)
 									);
 								}
-
-								TexturesCache->CacheAsset( TextureHash, Texture );
 
 								FTextureParameterValue OutTextureValue;
 								OutTextureValue.Texture = Texture;
@@ -1024,12 +1026,8 @@
 						// Not inside an USDZ archive, just a regular texture
 						else
 						{
-<<<<<<< HEAD
 							FName TextureName = MakeUniqueObjectName( Outer, UTexture::StaticClass(), *FPaths::GetBaseFilename( ResolvedTexturePath ) );
 							Texture = Cast< UTexture >( TextureFactory->ImportObject( UTexture::StaticClass(), Outer, TextureName, ObjectFlags, ResolvedTexturePath, TEXT(""), bOutCancelled));
-=======
-							Texture = Cast< UTexture >( TextureFactory->ImportObject( UTexture::StaticClass(), Outer, NAME_None, ObjectFlags, ResolvedTexturePath, TEXT( "" ), bOutCancelled ) );
->>>>>>> efc9b2f3
 						}
 
 						if ( Texture )
@@ -1587,7 +1585,7 @@
 	return ConvertMaterial( UsdShadeMaterial, Material, nullptr, PrimvarToUVIndex );
 }
 
-bool UsdToUnreal::ConvertMaterial( const pxr::UsdShadeMaterial& UsdShadeMaterial, UMaterialInstance& Material, UUsdAssetCache* TexturesCache, TMap< FString, int32 >& PrimvarToUVIndex )
+bool UsdToUnreal::ConvertMaterial( const pxr::UsdShadeMaterial& UsdShadeMaterial, UMaterialInstance& Material, UUsdAssetCache* TexturesCache, TMap< FString, int32 >& PrimvarToUVIndex, const TCHAR* RenderContext )
 {
 	FScopedUsdAllocs UsdAllocs;
 
@@ -1597,11 +1595,25 @@
 	// The idea being that when building a master material, we can't know which textures will be virtual so it's safer to set the samplers as if they were all virtual.
 	const bool bForceVirtualTextures = UsdUtils::IsMaterialUsingUDIMs( UsdShadeMaterial );
 
-	pxr::UsdShadeShader SurfaceShader = UsdShadeMaterial.ComputeSurfaceSource();
+	pxr::TfToken RenderContextToken = pxr::UsdShadeTokens->universalRenderContext;
+	if ( RenderContext )
+	{
+		pxr::TfToken ProvidedRenderContextToken = UnrealToUsd::ConvertToken( RenderContext ).Get();
+
+		// We won't ever create an asset for the Unreal render context material prim.
+		// Check the universal context here in case this material should also generate an asset for that context too
+		if ( ProvidedRenderContextToken != UnrealIdentifiers::Unreal )
+		{
+			RenderContextToken = ProvidedRenderContextToken;
+		}
+	}
+
+	pxr::UsdShadeShader SurfaceShader = UsdShadeMaterial.ComputeSurfaceSource( RenderContextToken );
 	if ( !SurfaceShader )
 	{
 		return false;
 	}
+
 	pxr::UsdShadeConnectableAPI Connectable{ SurfaceShader };
 
 	UsdShadeConversionImpl::FParameterValue ParameterValue;
@@ -1727,16 +1739,30 @@
 	return ConvertMaterial( UsdShadeMaterial, Material, nullptr, PrimvarToUVIndex );
 }
 
-bool UsdToUnreal::ConvertMaterial( const pxr::UsdShadeMaterial& UsdShadeMaterial, UMaterial& Material, UUsdAssetCache* TexturesCache, TMap< FString, int32 >& PrimvarToUVIndex )
+bool UsdToUnreal::ConvertMaterial( const pxr::UsdShadeMaterial& UsdShadeMaterial, UMaterial& Material, UUsdAssetCache* TexturesCache, TMap< FString, int32 >& PrimvarToUVIndex, const TCHAR* RenderContext )
 {
 	bool bHasMaterialInfo = false;
 
 #if WITH_EDITOR
-	pxr::UsdShadeShader SurfaceShader = UsdShadeMaterial.ComputeSurfaceSource();
+	pxr::TfToken RenderContextToken = pxr::UsdShadeTokens->universalRenderContext;
+	if ( RenderContext )
+	{
+		pxr::TfToken ProvidedRenderContextToken = UnrealToUsd::ConvertToken( RenderContext ).Get();
+
+		// We won't ever create an asset for the Unreal render context material prim.
+		// Check the universal context here in case this material should also generate an asset for that context too
+		if ( ProvidedRenderContextToken != UnrealIdentifiers::Unreal )
+		{
+			RenderContextToken = ProvidedRenderContextToken;
+		}
+	}
+
+	pxr::UsdShadeShader SurfaceShader = UsdShadeMaterial.ComputeSurfaceSource( RenderContextToken );
 	if ( !SurfaceShader )
 	{
 		return false;
 	}
+
 	pxr::UsdShadeConnectableAPI Connectable{ SurfaceShader };
 
 	UsdShadeConversionImpl::FParameterValue ParameterValue;
@@ -2048,6 +2074,29 @@
 	}
 }
 
+void UsdUtils::NotifyIfVirtualTexturesNeeded( UTexture* Texture )
+{
+	if ( !Texture || !Texture->VirtualTextureStreaming )
+	{
+		return;
+	}
+
+	FString TexturePath = Texture->GetName();
+	if ( UUsdAssetImportData* AssetImportData = Cast<UUsdAssetImportData>( Texture ) )
+	{
+		TexturePath = AssetImportData->PrimPath;
+	}
+
+	if ( !UseVirtualTexturing( GMaxRHIFeatureLevel ) )
+	{
+		FUsdLogManager::LogMessage(
+			EMessageSeverity::Warning,
+			FText::Format( LOCTEXT( "DisabledVirtualTexturing", "Texture '{0}' requires Virtual Textures, but the feature is disabled for this project" ),
+				FText::FromString( TexturePath ) )
+		);
+	}
+}
+
 #if WITH_EDITOR
 EFlattenMaterialProperties UsdUtils::MaterialPropertyToFlattenProperty( EMaterialProperty MaterialProperty )
 {
