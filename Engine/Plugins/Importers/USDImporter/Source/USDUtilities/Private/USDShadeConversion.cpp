// Copyright Epic Games, Inc. All Rights Reserved.

#include "USDShadeConversion.h"

#if USE_USD_SDK

#include "USDAssetCache.h"
#include "USDAssetImportData.h"
#include "USDConversionUtils.h"
#include "USDErrorUtils.h"
#include "USDLayerUtils.h"
#include "USDLog.h"
#include "USDMemory.h"
#include "USDTypesConversion.h"

#include "UsdWrappers/SdfLayer.h"
#include "UsdWrappers/UsdPrim.h"

#include "Algo/AllOf.h"
#include "Engine/Texture2D.h"
#include "IImageWrapper.h"
#include "IImageWrapperModule.h"
#include "ImageUtils.h"
#include "Materials/Material.h"
#include "Materials/MaterialExpressionConstant.h"
#include "Materials/MaterialExpressionConstant4Vector.h"
#include "Materials/MaterialExpressionTextureCoordinate.h"
<<<<<<< HEAD
=======
#include "Materials/MaterialExpressionVertexColor.h"
>>>>>>> 6bbb88c8
#include "Materials/MaterialInstanceConstant.h"
#include "Materials/MaterialInstanceDynamic.h"
#include "Misc/FileHelper.h"
#include "Modules/ModuleManager.h"
<<<<<<< HEAD
=======
#include "RenderUtils.h"
#include "RHI.h"
>>>>>>> 6bbb88c8

#if WITH_EDITOR
	#include "Factories/TextureFactory.h"
	#include "IMaterialBakingModule.h"
	#include "MaterialBakingStructures.h"
	#include "MaterialEditingLibrary.h"
	#include "MaterialOptions.h"
	#include "MaterialUtilities.h"
<<<<<<< HEAD
=======
	#include "ObjectTools.h"
>>>>>>> 6bbb88c8
#endif // WITH_EDITOR

#include "USDIncludesStart.h"
	#include "pxr/usd/ar/asset.h"
	#include "pxr/usd/ar/resolver.h"
	#include "pxr/usd/ar/resolverScopedCache.h"
	#include "pxr/usd/sdf/layer.h"
	#include "pxr/usd/sdf/layerUtils.h"
	#include "pxr/usd/usdShade/material.h"
#include "USDIncludesEnd.h"

// Required for packaging
class UTextureFactory;

#define LOCTEXT_NAMESPACE "USDShadeConversion"

namespace UE
{
	namespace UsdShadeConversion
	{
		namespace Private
		{
<<<<<<< HEAD
			bool IsMaterialUsingUDIMs(const pxr::UsdShadeMaterial& UsdShadeMaterial)
			{
				FScopedUsdAllocs UsdAllocs;

				pxr::UsdShadeShader SurfaceShader = UsdShadeMaterial.ComputeSurfaceSource();
				if (!SurfaceShader)
				{
					return false;
				}

				for (const pxr::UsdShadeInput& ShadeInput : SurfaceShader.GetInputs())
				{
					pxr::UsdShadeConnectableAPI Source;
					pxr::TfToken SourceName;
					pxr::UsdShadeAttributeType AttributeType;

					if (ShadeInput.GetConnectedSource(&Source, &SourceName, &AttributeType))
					{
						pxr::UsdShadeInput FileInput;

						// UsdUVTexture: Get its file input
						if (AttributeType == pxr::UsdShadeAttributeType::Output)
						{
							FileInput = Source.GetInput(UnrealIdentifiers::File);
						}
						// Check if we are being directly passed an asset
						else
						{
							FileInput = Source.GetInput(SourceName);
						}

						if (FileInput && FileInput.GetTypeName() == pxr::SdfValueTypeNames->Asset) // Check that FileInput is of type Asset
						{
							pxr::SdfAssetPath TextureAssetPath;
							FileInput.GetAttr().Get< pxr::SdfAssetPath >(&TextureAssetPath);

							FString TexturePath = UsdToUnreal::ConvertString(TextureAssetPath.GetAssetPath());

							if (TexturePath.Contains(TEXT("<UDIM>")))
							{
								return true;
							}
						}
					}
				}

				return false;
			}

=======
>>>>>>> 6bbb88c8
#if WITH_EDITOR
			using FlattenToMatEntry = TPairInitializer<const EFlattenMaterialProperties&, const EMaterialProperty&>;
			const static TMap<EFlattenMaterialProperties, EMaterialProperty> FlattenToMaterialProperty
			({
				FlattenToMatEntry( EFlattenMaterialProperties::Diffuse, EMaterialProperty::MP_BaseColor ),
				FlattenToMatEntry( EFlattenMaterialProperties::Metallic, EMaterialProperty::MP_Metallic ),
				FlattenToMatEntry( EFlattenMaterialProperties::Specular, EMaterialProperty::MP_Specular ),
				FlattenToMatEntry( EFlattenMaterialProperties::Roughness, EMaterialProperty::MP_Roughness ),
				FlattenToMatEntry( EFlattenMaterialProperties::Anisotropy, EMaterialProperty::MP_Anisotropy ),
				FlattenToMatEntry( EFlattenMaterialProperties::Normal, EMaterialProperty::MP_Normal ),
				FlattenToMatEntry( EFlattenMaterialProperties::Tangent, EMaterialProperty::MP_Tangent ),
				FlattenToMatEntry( EFlattenMaterialProperties::Opacity, EMaterialProperty::MP_Opacity ),
				FlattenToMatEntry( EFlattenMaterialProperties::Emissive, EMaterialProperty::MP_EmissiveColor ),
				FlattenToMatEntry( EFlattenMaterialProperties::SubSurface, EMaterialProperty::MP_SubsurfaceColor ),
				FlattenToMatEntry( EFlattenMaterialProperties::OpacityMask, EMaterialProperty::MP_OpacityMask ),
				FlattenToMatEntry( EFlattenMaterialProperties::AmbientOcclusion, EMaterialProperty::MP_AmbientOcclusion ),
			});

			/** Simple wrapper around the FBakeOutput data that we can reuse for data coming in from a FFlattenMaterial */
			struct FBakedMaterialView
			{
				TMap<EMaterialProperty, TArray<FColor>*> PropertyData;
				TMap<EMaterialProperty, FIntPoint> PropertySizes;
				float EmissiveScale;

				explicit FBakedMaterialView( FBakeOutput& BakeOutput )
					: PropertySizes( BakeOutput.PropertySizes )
					, EmissiveScale( BakeOutput.EmissiveScale )
				{
					PropertyData.Reserve( BakeOutput.PropertyData.Num() );
					for ( TPair<EMaterialProperty, TArray<FColor>>& BakedPair : BakeOutput.PropertyData )
					{
						PropertyData.Add(BakedPair.Key, &BakedPair.Value);
					}
				}

				explicit FBakedMaterialView( FFlattenMaterial& FlattenMaterial )
					: EmissiveScale( FlattenMaterial.EmissiveScale )
				{
					PropertyData.Reserve( static_cast< uint8 >( EFlattenMaterialProperties::NumFlattenMaterialProperties ) );
					for ( const TPair< EFlattenMaterialProperties, EMaterialProperty>& FlattenToProperty : FlattenToMaterialProperty )
					{
						PropertyData.Add( FlattenToProperty.Value, &FlattenMaterial.GetPropertySamples( FlattenToProperty.Key ) );
					}

					PropertySizes.Reserve( static_cast< uint8 >( EFlattenMaterialProperties::NumFlattenMaterialProperties ) );
					for ( const TPair< EFlattenMaterialProperties, EMaterialProperty>& FlattenToProperty : FlattenToMaterialProperty )
					{
						PropertySizes.Add( FlattenToProperty.Value, FlattenMaterial.GetPropertySize( FlattenToProperty.Key ) );
					}
				}
			};
#endif // WITH_EDITOR

			// Given an AssetPath, resolve it to an actual file path
			FString ResolveAssetPath( const pxr::SdfLayerHandle& LayerHandle, const FString& AssetPath )
			{
				FScopedUsdAllocs UsdAllocs;

				FString AssetPathToResolve = AssetPath;
				AssetPathToResolve.ReplaceInline( TEXT("<UDIM>"), TEXT("1001") ); // If it's a UDIM path, we replace the UDIM tag with the start tile

				pxr::ArResolverScopedCache ResolverCache;
				pxr::ArResolver& Resolver = pxr::ArGetResolver();

				const FString RelativePathToResolve =
					LayerHandle
					? UsdToUnreal::ConvertString( pxr::SdfComputeAssetPathRelativeToLayer( LayerHandle, UnrealToUsd::ConvertString( *AssetPathToResolve ).Get() ) )
					: AssetPathToResolve;

				std::string ResolvedPathUsd = Resolver.Resolve( UnrealToUsd::ConvertString( *RelativePathToResolve ).Get().c_str() );

				// Don't normalize an empty path as the result will be "."
				if ( ResolvedPathUsd.size() > 0 )
				{
					ResolvedPathUsd = Resolver.ComputeNormalizedPath( ResolvedPathUsd );
				}

				FString ResolvedAssetPath = UsdToUnreal::ConvertString( ResolvedPathUsd );

				return ResolvedAssetPath;
			}

			// If ResolvedTexturePath is in a format like "C:/MyFiles/scene.usdz[0/texture.png]", this will place "png" in OutExtensionNoDot, and return true
			bool IsInsideUsdzArchive(const FString& ResolvedTexturePath, FString& OutExtensionNoDot)
			{
				// We need at least an opening and closing bracket
				if ( ResolvedTexturePath.Len() < 3 )
				{
					return false;
				}

				int32 OpenBracketPos = ResolvedTexturePath.Find( TEXT( "[" ), ESearchCase::IgnoreCase, ESearchDir::FromEnd );
				int32 CloseBracketPos = ResolvedTexturePath.Find( TEXT( "]" ), ESearchCase::IgnoreCase, ESearchDir::FromEnd );
				if ( OpenBracketPos != INDEX_NONE && CloseBracketPos != INDEX_NONE && CloseBracketPos > OpenBracketPos - 1 )
				{
					// Should be like "C:/MyFiles/scene.usdz"
					FString UsdzFilePath = ResolvedTexturePath.Left( OpenBracketPos );

					// Should be like "0/texture.png"
					FString TextureInUsdzPath = ResolvedTexturePath.Mid( OpenBracketPos + 1, CloseBracketPos - OpenBracketPos - 1 );

					if ( FPaths::GetExtension( UsdzFilePath ).ToLower() == TEXT( "usdz" ) )
					{
						// Should be something like "png"
						OutExtensionNoDot = FPaths::GetExtension(TextureInUsdzPath);
						return true;
					}
				}

				return false;
			}

			TUsdStore<std::shared_ptr<const char>> ReadTextureBufferFromUsdzArchive( const FString& ResolvedTexturePath, uint64& OutBufferSize )
			{
				pxr::ArResolver& Resolver = pxr::ArGetResolver();
				std::shared_ptr<pxr::ArAsset> Asset = Resolver.OpenAsset( UnrealToUsd::ConvertString( *ResolvedTexturePath ).Get() );

				TUsdStore<std::shared_ptr<const char>> Buffer;

				if ( Asset )
				{
					OutBufferSize = static_cast< uint64 >( Asset->GetSize() );
					{
						FScopedUsdAllocs Allocs;
						Buffer = Asset->GetBuffer();
					}
				}

				return Buffer;
			}

			/** If ResolvedTexturePath points at a texture inside an usdz file, this will use USD to pull the asset from the file, and TextureFactory to import it directly from the binary buffer */
			UTexture* ReadTextureFromUsdzArchiveEditor(const FString& ResolvedTexturePath, const FString& TextureExtension, UTextureFactory* TextureFactory, UObject* Outer, EObjectFlags ObjectFlags )
			{
#if WITH_EDITOR
				uint64 BufferSize = 0;
				TUsdStore<std::shared_ptr<const char>> Buffer = ReadTextureBufferFromUsdzArchive(ResolvedTexturePath, BufferSize);
				const uint8* BufferStart = reinterpret_cast< const uint8* >( Buffer.Get().get() );

				if ( BufferSize == 0 || BufferStart == nullptr )
				{
					return nullptr;
				}

				FScopedUnrealAllocs UEAllocs;

<<<<<<< HEAD
				return Cast<UTexture>(TextureFactory->FactoryCreateBinary(
					UTexture::StaticClass(),
					Outer,
					NAME_None,
=======
				FName TextureName = MakeUniqueObjectName( Outer, UTexture::StaticClass(), *FPaths::GetBaseFilename( ResolvedTexturePath ) );

				return Cast<UTexture>(TextureFactory->FactoryCreateBinary(
					UTexture::StaticClass(),
					Outer,
					TextureName,
>>>>>>> 6bbb88c8
					ObjectFlags,
					nullptr,
					*TextureExtension,
					BufferStart,
					BufferStart + BufferSize,
					nullptr));
#endif // WITH_EDITOR
				return nullptr;
			}

			UTexture* ReadTextureFromUsdzArchiveRuntime( const FString& ResolvedTexturePath )
			{
				uint64 BufferSize = 0;
				TUsdStore<std::shared_ptr<const char>> Buffer = ReadTextureBufferFromUsdzArchive( ResolvedTexturePath, BufferSize );
				const uint8* BufferStart = reinterpret_cast< const uint8* >( Buffer.Get().get() );

				if ( BufferSize == 0 || BufferStart == nullptr )
				{
					return nullptr;
				}

				FScopedUnrealAllocs UEAllocs;

				// Copied from FImageUtils::ImportBufferAsTexture2D( Buffer ) so that we can avoid a copy into the TArray<uint8> that it takes as parameter
				IImageWrapperModule& ImageWrapperModule = FModuleManager::Get().LoadModuleChecked<IImageWrapperModule>( TEXT( "ImageWrapper" ) );
				EImageFormat Format = ImageWrapperModule.DetectImageFormat( BufferStart, BufferSize );

				UTexture2D* NewTexture = nullptr;
				EPixelFormat PixelFormat = PF_Unknown;
				if ( Format != EImageFormat::Invalid )
				{
					TSharedPtr<IImageWrapper> ImageWrapper = ImageWrapperModule.CreateImageWrapper( Format );

					int32 BitDepth = 0;
					int32 Width = 0;
					int32 Height = 0;

					if ( ImageWrapper->SetCompressed( ( void* ) BufferStart, BufferSize ) )
					{
						PixelFormat = PF_Unknown;

						ERGBFormat RGBFormat = ERGBFormat::Invalid;

						BitDepth = ImageWrapper->GetBitDepth();

						Width = ImageWrapper->GetWidth();
						Height = ImageWrapper->GetHeight();

						if ( BitDepth == 16 )
						{
							PixelFormat = PF_FloatRGBA;
							RGBFormat = ERGBFormat::BGRA;
						}
						else if ( BitDepth == 8 )
						{
							PixelFormat = PF_B8G8R8A8;
							RGBFormat = ERGBFormat::BGRA;
						}
						else
						{
							UE_LOG( LogUsd, Warning, TEXT( "Error creating texture. Bit depth is unsupported. (%d)" ), BitDepth );
							return nullptr;
						}

						TArray64<uint8> UncompressedData;
						ImageWrapper->GetRaw( RGBFormat, BitDepth, UncompressedData );

						NewTexture = UTexture2D::CreateTransient( Width, Height, PixelFormat );
						if ( NewTexture )
						{
							NewTexture->bNotOfflineProcessed = true;
<<<<<<< HEAD
							uint8* MipData = static_cast< uint8* >( NewTexture->PlatformData->Mips[ 0 ].BulkData.Lock( LOCK_READ_WRITE ) );

							// Bulk data was already allocated for the correct size when we called CreateTransient above
							FMemory::Memcpy( MipData, UncompressedData.GetData(), NewTexture->PlatformData->Mips[ 0 ].BulkData.GetBulkDataSize() );

							NewTexture->PlatformData->Mips[ 0 ].BulkData.Unlock();
=======
							uint8* MipData = static_cast< uint8* >( NewTexture->GetPlatformData()->Mips[ 0 ].BulkData.Lock( LOCK_READ_WRITE ) );

							// Bulk data was already allocated for the correct size when we called CreateTransient above
							FMemory::Memcpy( MipData, UncompressedData.GetData(), NewTexture->GetPlatformData()->Mips[ 0 ].BulkData.GetBulkDataSize() );

							NewTexture->GetPlatformData()->Mips[ 0 ].BulkData.Unlock();
>>>>>>> 6bbb88c8

							NewTexture->UpdateResource();
						}
					}
				}
				else
				{
					UE_LOG( LogUsd, Warning, TEXT( "Error creating texture. Couldn't determine the file format" ) );
				}

				return NewTexture;
			}

			// Computes and returns the hash string for the texture at the given path.
			// Handles regular texture asset paths as well as asset paths identifying textures inside Usdz archives.
			// Returns an empty string if the texture could not be hashed.
<<<<<<< HEAD
			FString GetTextureHash(const FString& ResolvedTexturePath)
			{
=======
			FString GetTextureHash( const FString& ResolvedTexturePath, bool bSRGB, TextureCompressionSettings CompressionSettings )
			{
				FMD5 MD5;

				// Hash the actual texture
>>>>>>> 6bbb88c8
				FString TextureExtension;
				if (IsInsideUsdzArchive(ResolvedTexturePath, TextureExtension))
				{
					uint64 BufferSize = 0;
					TUsdStore<std::shared_ptr<const char>> Buffer = ReadTextureBufferFromUsdzArchive(ResolvedTexturePath, BufferSize);
					const uint8* BufferStart = reinterpret_cast<const uint8*>(Buffer.Get().get());

					if (BufferSize > 0 && BufferStart != nullptr)
					{
<<<<<<< HEAD
						return FMD5::HashBytes(BufferStart, BufferSize);
=======
						MD5.Update( BufferStart, BufferSize );
					}
				}
				// Copied from FMD5Hash::HashFileFromArchive as it doesn't expose its FMD5
				else if ( TUniquePtr<FArchive> Ar{ IFileManager::Get().CreateFileReader( *ResolvedTexturePath ) } )
				{
					TArray<uint8> LocalScratch;
					LocalScratch.SetNumUninitialized( 1024 * 64 );

					const int64 Size = Ar->TotalSize();
					int64 Position = 0;

					// Read in BufferSize chunks
					while ( Position < Size )
					{
						const auto ReadNum = FMath::Min( Size - Position, ( int64 ) LocalScratch.Num() );
						Ar->Serialize( LocalScratch.GetData(), ReadNum );
						MD5.Update( LocalScratch.GetData(), ReadNum );

						Position += ReadNum;
>>>>>>> 6bbb88c8
					}
				}
				else
				{
<<<<<<< HEAD
					return LexToString(FMD5Hash::HashFile(*ResolvedTexturePath));
				}

				return {};
=======
					UE_LOG( LogUsd, Warning, TEXT( "Failed to find texture at path '%s' when trying to generate a hash for it" ), *ResolvedTexturePath );
				}

				// Hash the additional data
				MD5.Update( reinterpret_cast< uint8* >( &bSRGB ), sizeof( bool ) );
				MD5.Update( reinterpret_cast< uint8* >( &CompressionSettings ), sizeof( CompressionSettings ) );

				FMD5Hash Hash;
				Hash.Set( MD5 );
				return LexToString( Hash );
>>>>>>> 6bbb88c8
			}

			// Will traverse the shade material graph backwards looking for a string/token value and return it.
			// Returns the empty string if it didn't find anything.
			FString RecursivelySearchForStringValue( pxr::UsdShadeInput Input )
			{
				if ( !Input )
				{
					return {};
				}

				FScopedUsdAllocs Allocs;

				if ( Input.HasConnectedSource() )
				{
					pxr::UsdShadeConnectableAPI Souce;
					pxr::TfToken SourceName;
					pxr::UsdShadeAttributeType SourceType;
					if ( Input.GetConnectedSource( &Souce, &SourceName, &SourceType ) )
					{
						for ( const pxr::UsdShadeInput& DeeperInput : Souce.GetInputs() )
						{
							FString Result = RecursivelySearchForStringValue( DeeperInput );
							if ( !Result.IsEmpty() )
							{
								return Result;
							}
						}
					}
				}
				else
				{
					std::string StringValue;
					if ( Input.Get< std::string >( &StringValue ) )
					{
						return UsdToUnreal::ConvertString( StringValue );
					}

					pxr::TfToken TokenValue;
					if ( Input.Get< pxr::TfToken >( &TokenValue ) )
					{
						return UsdToUnreal::ConvertToken( TokenValue );
					}
				}

				return {};
			}

			/** Receives a UsdUVTexture shader, and returns the name of the primvar that it is using as 'st' */
			FString GetPrimvarUsedAsST( pxr::UsdShadeConnectableAPI& UsdUVTexture )
			{
				FScopedUsdAllocs Allocs;

				pxr::UsdShadeInput StInput = UsdUVTexture.GetInput( UnrealIdentifiers::St );
				if ( !StInput )
				{
					return {};
				}

				pxr::UsdShadeConnectableAPI PrimvarReader;
				pxr::TfToken PrimvarReaderId;
				pxr::UsdShadeAttributeType AttributeType;

				// Connected to a PrimvarReader
				if ( StInput.GetConnectedSource( &PrimvarReader, &PrimvarReaderId, &AttributeType ) )
				{
					if ( pxr::UsdShadeInput VarnameInput = PrimvarReader.GetInput( UnrealIdentifiers::Varname ) )
					{
						// PrimvarReader may have a string literal with the primvar name, or it may be connected to
						// e.g. an attribute defined elsewhere
						return RecursivelySearchForStringValue( VarnameInput );
					}
				}

				return {};
			}

			void CheckForUVIndexConflicts( TMap<FString, int32>& PrimvarToUVIndex, const FString& ShadeMaterialPath )
			{
				TMap<int32, TArray<FString>> InvertedMap;
				for ( const TPair< FString, int32 >& PrimvarAndUVIndex : PrimvarToUVIndex )
				{
					InvertedMap.FindOrAdd( PrimvarAndUVIndex.Value ).Add( PrimvarAndUVIndex.Key );
				}

				for ( const TPair< int32, TArray<FString> >& UVIndexAndPrimvars : InvertedMap )
				{
					const TArray<FString>& Primvars = UVIndexAndPrimvars.Value;
					if ( Primvars.Num() > 1 )
					{
						FString PrimvarNames = FString::Join(Primvars, TEXT(", "));
						UE_LOG(LogUsd, Warning, TEXT("For shade material '%s', multiple primvars (%s) target the same UV index '%d'"), *ShadeMaterialPath, *PrimvarNames, UVIndexAndPrimvars.Key);
					}
				}
			}

<<<<<<< HEAD
			enum class EParameterValueType
			{
				None = 0,
				Float,
				Vector,
				Texture,
			};

=======
>>>>>>> 6bbb88c8
			struct FTextureParameterValue
			{
				UTexture* Texture;
				int32 UVIndex;
				int32 OutputIndex = 0;
			};
<<<<<<< HEAD
			using FParameterValue = TVariant<float, FVector, FTextureParameterValue, bool>;
=======
			struct FPrimvarReaderParameterValue
			{
				std::string PrimvarName;
				FVector FallbackValue;
			};
			using FParameterValue = TVariant<float, FVector, FTextureParameterValue, FPrimvarReaderParameterValue, bool>;
>>>>>>> 6bbb88c8

			bool GetTextureParameterValue( pxr::UsdShadeInput& ShadeInput, TextureGroup LODGroup, FParameterValue& OutValue,
				UMaterialInterface* Material = nullptr, UUsdAssetCache* TexturesCache = nullptr, TMap<FString, int32>* PrimvarToUVIndex = nullptr, bool bForceVirtualTextures = false )
			{
				FScopedUsdAllocs UsdAllocs;

				const bool bIsNormalInput = ( ShadeInput.GetTypeName() == pxr::SdfValueTypeNames->Normal3f || ShadeInput.GetTypeName() == pxr::SdfValueTypeNames->Normal3fArray );

				pxr::UsdShadeConnectableAPI Source;
				pxr::TfToken SourceName;
				pxr::UsdShadeAttributeType AttributeType;

				// Clear it, as we'll signal that it has a valid texture bound by setting it with an FTextureParameterValue
				OutValue.Set<float>(0.0f);
				if ( ShadeInput.GetConnectedSource( &Source, &SourceName, &AttributeType ) )
				{
					pxr::UsdShadeInput FileInput;

<<<<<<< HEAD
				    // UsdUVTexture: Get its file input
				    if ( AttributeType == pxr::UsdShadeAttributeType::Output )
				    {
					    FileInput = Source.GetInput( UnrealIdentifiers::File );
				    }
				    // Check if we are being directly passed an asset
				    else
				    {
					    FileInput = Source.GetInput( SourceName );
				    }

				    if ( FileInput && FileInput.GetTypeName() == pxr::SdfValueTypeNames->Asset ) // Check that FileInput is of type Asset
				    {
=======
					// UsdUVTexture: Get its file input
					if ( AttributeType == pxr::UsdShadeAttributeType::Output )
					{
						FileInput = Source.GetInput( UnrealIdentifiers::File );
					}
					// Check if we are being directly passed an asset
					else
					{
						FileInput = Source.GetInput( SourceName );
					}

					if ( FileInput && FileInput.GetTypeName() == pxr::SdfValueTypeNames->Asset ) // Check that FileInput is of type Asset
					{
>>>>>>> 6bbb88c8
						const FString TexturePath = UsdUtils::GetResolvedTexturePath( FileInput.GetAttr() );
						// We will assume the texture is valid, and show a warning if we fail to parse this later.
						// Note that we don't even check that the file exists: If we have a texture bound to opacity then we
						// assume this material is meant to be translucent, even if the texture path is invalid (or points inside an USDZ archive)
						if ( !TexturePath.IsEmpty() )
						{
							OutValue.Set<FTextureParameterValue>( FTextureParameterValue{} );
						}
						else
						{
							return false;
						}

<<<<<<< HEAD
						const FString TextureHash = GetTextureHash(TexturePath);
=======
						// We'll add these to the hash because the materials are built to try and reuse the same textures for multiple channels,
						// and those may expect linear or sRGB values. Without this we may parse a texture as linear because we hit the opacity channel first,
						// and then reuse it as linear for the base color channel even though it should have been sRGB.
						// Plus we may have something weird like a normal map being plugged into the base color and the normal channel.
						bool bSRGB = true;
						TextureCompressionSettings CompressionSettings = TextureCompressionSettings::TC_Default;
						if ( bIsNormalInput )
						{
							// Disable SRGB when parsing float textures, as they're likely specular/roughness maps
							bSRGB = false;
							CompressionSettings = TextureCompressionSettings::TC_Normalmap;
						}
						else if ( LODGroup == TEXTUREGROUP_WorldSpecular )
						{
							bSRGB = false;
						}

						const FString TextureHash = GetTextureHash( TexturePath, bSRGB, CompressionSettings );
>>>>>>> 6bbb88c8

						// We only actually want to retrieve the textures if we have a cache to put them in
						if ( TexturesCache )
						{
							UTexture* Texture = Cast< UTexture >( TexturesCache->GetCachedAsset( TextureHash ) );
							if ( !Texture )
							{
								// Give the same prim path to the texture, so that it ends up imported right next to the material
								FString MaterialPrimPath;
#if WITH_EDITOR
								if ( Material )
								{
									if ( UUsdAssetImportData* ImportData = Cast< UUsdAssetImportData >( Material->AssetImportData ) )
									{
										MaterialPrimPath = ImportData->PrimPath;
									}
								}
#endif // WITH_EDITOR

								Texture = UsdUtils::CreateTexture( FileInput.GetAttr(), MaterialPrimPath, LODGroup, TexturesCache );
<<<<<<< HEAD
							}

							if ( Texture )
							{
								Texture->ReleaseResource();

								if ( bIsNormalInput )
								{
									Texture->SRGB = false;
									Texture->CompressionSettings = TextureCompressionSettings::TC_Normalmap;
								}

								// Disable SRGB when parsing float textures, as they're likely specular/roughness maps
								if ( LODGroup == TEXTUREGROUP_WorldSpecular )
								{
									Texture->SRGB = false;
								}

								if ( bForceVirtualTextures )
								{
									Texture->VirtualTextureStreaming = true;
								}

								Texture->UpdateResource();

=======

								if ( Texture )
								{
									Texture->SRGB = bSRGB;
									Texture->CompressionSettings = CompressionSettings;

									if ( bForceVirtualTextures )
									{
										Texture->VirtualTextureStreaming = true;
										UsdUtils::NotifyIfVirtualTexturesNeeded( Texture );
									}

									Texture->UpdateResource();

									TexturesCache->CacheAsset( TextureHash, Texture );
								}
							}

							if ( Texture )
							{
>>>>>>> 6bbb88c8
								FString PrimvarName = GetPrimvarUsedAsST(Source);
								int32 UVIndex = 0;
								if ( !PrimvarName.IsEmpty() && PrimvarToUVIndex )
								{
									UVIndex = UsdUtils::GetPrimvarUVIndex(PrimvarName);
									PrimvarToUVIndex->Add(PrimvarName, UVIndex);
								}
								else if ( PrimvarToUVIndex )
								{
									FUsdLogManager::LogMessage(
										EMessageSeverity::Warning,
										FText::Format( LOCTEXT( "FailedToParsePrimVar", "Failed to find primvar used as st input for texture '{0}' in material '{1}'. Will use UV index 0 instead" ),
											FText::FromString( TexturePath ),
											FText::FromString( Material ? *Material->GetName() : TEXT( "nullptr" ) )
										)
									);
								}

<<<<<<< HEAD
								TexturesCache->CacheAsset( TextureHash, Texture );

=======
>>>>>>> 6bbb88c8
								FTextureParameterValue OutTextureValue;
								OutTextureValue.Texture = Texture;
								OutTextureValue.UVIndex = UVIndex;

								if ( AttributeType == pxr::UsdShadeAttributeType::Output )
								{
									const FName OutputName( UsdToUnreal::ConvertToken( SourceName ) );

									if ( OutputName == TEXT("rgb") )
									{
										OutTextureValue.OutputIndex = 0;
									}
									else if ( OutputName == TEXT("r") )
									{
										OutTextureValue.OutputIndex = 1;
									}
									else if ( OutputName == TEXT("g") )
									{
										OutTextureValue.OutputIndex = 2;
									}
									else if ( OutputName == TEXT("b") )
									{
										OutTextureValue.OutputIndex = 3;
									}
									else if ( OutputName == TEXT("a") )
									{
										OutTextureValue.OutputIndex = 4;
									}
								}

								OutValue.Set<FTextureParameterValue>( OutTextureValue );
							}
							else
							{
								FUsdLogManager::LogMessage(
									EMessageSeverity::Warning,
									FText::Format( LOCTEXT( "FailedToParseTexture", "Failed to parse texture at path '{0}'" ),
										FText::FromString( TexturePath )
									)
								);
							}
						}
					}
				}

				// We may be calling this from IsMaterialTranslucent, when we have no TexturesCache: We wouldn't be able to import textures without the
				// cache as we may repeatedly parse the same texture.
				// Because of this, and how we clear OutValue to float before we begin, we can say that if we have a FTextureParameterValue at all, then there
				// is a valid texture that *can* be parsed, and so we return true.
				return OutValue.IsType<FTextureParameterValue>();
			}

			bool GetFloatParameterValue( pxr::UsdShadeConnectableAPI& Connectable, const pxr::TfToken& InputName, float DefaultValue, FParameterValue& OutValue,
				UMaterialInterface* Material = nullptr, UUsdAssetCache* TexturesCache = nullptr, TMap<FString, int32>* PrimvarToUVIndex = nullptr, bool bForceVirtualTextures = false)
			{
				FScopedUsdAllocs Allocs;

				pxr::UsdShadeInput Input = Connectable.GetInput( InputName );
				if ( !Input )
				{
					return false;
				}

				// If we have another shader/node connected
				pxr::UsdShadeConnectableAPI Source;
				pxr::TfToken SourceName;
				pxr::UsdShadeAttributeType AttributeType;
				if ( Input.GetConnectedSource( &Source, &SourceName, &AttributeType ) )
				{
					if ( !GetTextureParameterValue( Input, TEXTUREGROUP_WorldSpecular, OutValue, Material, TexturesCache, PrimvarToUVIndex, bForceVirtualTextures ) )
					{
<<<<<<< HEAD
=======
						// Check if we have a fallback input that we can use instead, since we don't have a valid texture value
						if ( const pxr::UsdShadeInput FallbackInput = Source.GetInput( UnrealIdentifiers::Fallback ) )
						{
							float UsdFallbackFloat;
							if ( FallbackInput.Get<float>( &UsdFallbackFloat ) )
							{
								OutValue.Set<float>( UsdFallbackFloat );
								return true;
							}
						}

>>>>>>> 6bbb88c8
						// Recurse because the attribute may just be pointing at some other attribute that has the data
						// (e.g. when shader input is just "hoisted" and connected to the parent material input)
						return GetFloatParameterValue( Source, SourceName, DefaultValue, OutValue, Material, TexturesCache, PrimvarToUVIndex, bForceVirtualTextures );
					}
				}
				// No other node connected, so we must have some value
				else
				{
					float InputValue = DefaultValue;
					Input.Get< float >( &InputValue );

					OutValue.Set<float>( InputValue );
				}

				return true;
			}

<<<<<<< HEAD
=======
			bool GetPrimvarReaderParameterValue( const pxr::UsdShadeInput& Input, const pxr::TfToken& PrimvarReaderShaderId, const FLinearColor& DefaultValue, FParameterValue& OutValue )
			{
				FScopedUsdAllocs Allocs;

				if ( !Input )
				{
					return false;
				}

				const bool bShaderOutputsOnly = true;
				const pxr::UsdShadeAttributeVector ValProdAttrs = Input.GetValueProducingAttributes( bShaderOutputsOnly );
				for ( const pxr::UsdAttribute& ValProdAttr : ValProdAttrs )
				{
					const pxr::UsdShadeShader ValProdShader( ValProdAttr.GetPrim() );
					if ( !ValProdShader )
					{
						continue;
					}

					pxr::TfToken ShaderId;
					if ( !ValProdShader.GetShaderId( &ShaderId ) || ShaderId != PrimvarReaderShaderId )
					{
						continue;
					}

					const pxr::UsdShadeInput VarnameInput = ValProdShader.GetInput( UnrealIdentifiers::Varname );
					if ( !VarnameInput )
					{
						continue;
					}

					// The schema for UsdPrimvarReader specifies that the "varname" input should be
					// string-typed, but some assets might be set up token-typed, so we'll consider
					// either type.
					std::string PrimvarName;
					if ( VarnameInput.GetTypeName() == pxr::SdfValueTypeNames->String )
					{
						if ( !VarnameInput.Get( &PrimvarName ) )
						{
							continue;
						}
					}
					else if ( VarnameInput.GetTypeName() == pxr::SdfValueTypeNames->Token )
					{
						pxr::TfToken PrimvarNameToken;
						if ( !VarnameInput.Get( &PrimvarNameToken ) )
						{
							continue;
						}
						PrimvarName = PrimvarNameToken.GetString();
					}

					if ( PrimvarName.empty() )
					{
						continue;
					}

					FLinearColor FallbackColor = DefaultValue;
					const pxr::UsdShadeInput FallbackInput = ValProdShader.GetInput( UnrealIdentifiers::Fallback );
					pxr::GfVec3f UsdFallbackColor;
					if ( FallbackInput && FallbackInput.Get<pxr::GfVec3f>( &UsdFallbackColor ) )
					{
						FallbackColor = UsdToUnreal::ConvertColor( UsdFallbackColor );
					}

					OutValue.Set<FPrimvarReaderParameterValue>( FPrimvarReaderParameterValue{ PrimvarName, FVector(FallbackColor) } );
					return true;
				}

				return false;
			}

>>>>>>> 6bbb88c8
			bool GetVec3ParameterValue( pxr::UsdShadeConnectableAPI& Connectable, const pxr::TfToken& InputName, const FLinearColor& DefaultValue, FParameterValue& OutValue,
				bool bIsNormalMap = false, UMaterialInterface* Material = nullptr, UUsdAssetCache* TexturesCache = nullptr, TMap<FString, int32>* PrimvarToUVIndex = nullptr, bool bForceVirtualTextures = false )
			{
				FScopedUsdAllocs Allocs;

				pxr::UsdShadeInput Input = Connectable.GetInput( InputName );
				if ( !Input )
				{
					return false;
				}

				// If we have another shader/node connected
				pxr::UsdShadeConnectableAPI Source;
				pxr::TfToken SourceName;
				pxr::UsdShadeAttributeType AttributeType;
				if ( Input.GetConnectedSource( &Source, &SourceName, &AttributeType ) )
				{
					if ( !GetTextureParameterValue( Input, bIsNormalMap ? TEXTUREGROUP_WorldNormalMap : TEXTUREGROUP_World, OutValue, Material, TexturesCache, PrimvarToUVIndex, bForceVirtualTextures ) )
					{
<<<<<<< HEAD
=======
						// Check whether this input receives its value through a connection to a
						// primvar reader shader.
						if ( GetPrimvarReaderParameterValue( Input, UnrealIdentifiers::UsdPrimvarReader_float3, DefaultValue, OutValue ) )
						{
							return true;
						}

						// Check if we have a fallback input that we can use instead, since we don't have a valid texture value
						if ( const pxr::UsdShadeInput FallbackInput = Source.GetInput( UnrealIdentifiers::Fallback ) )
						{
							pxr::GfVec3f UsdFallbackVec3;
							if ( FallbackInput.Get<pxr::GfVec3f>( &UsdFallbackVec3 ) )
							{
								OutValue.Set<FVector>( UsdToUnreal::ConvertVector( UsdFallbackVec3 ) );
								return true;
							}

							pxr::GfVec4f UsdFallbackVec4;
							if ( FallbackInput.Get<pxr::GfVec4f>( &UsdFallbackVec4 ) )
							{
								if ( !FMath::IsNearlyEqual( UsdFallbackVec4[ 3 ], 1.0f ) )
								{
									UE_LOG( LogUsd, Warning, TEXT( "Ignoring alpha value from fallback GfVec4f [%f, %f, %f, %f] used for Shader '%s'" ),
										UsdFallbackVec4[ 0 ], UsdFallbackVec4[ 1 ], UsdFallbackVec4[ 2 ], UsdFallbackVec4[ 3 ], *UsdToUnreal::ConvertPath( Source.GetPrim().GetPrimPath() )
									);
								}

								OutValue.Set<FVector>( FVector{ UsdFallbackVec4[ 0 ], UsdFallbackVec4[ 1 ], UsdFallbackVec4[ 2 ] } );
								return true;
							}
						}

						// This shader doesn't have anything: Traverse into the input connectable itself
>>>>>>> 6bbb88c8
						return GetVec3ParameterValue( Source, SourceName, DefaultValue, OutValue, bIsNormalMap, Material, TexturesCache, PrimvarToUVIndex, bForceVirtualTextures );
					}
				}
				// No other node connected, so we must have some value
				else if ( InputName != UnrealIdentifiers::Normal )
				{
					FLinearColor DiffuseColor = DefaultValue;
					pxr::GfVec3f UsdDiffuseColor;
					if ( Input.Get< pxr::GfVec3f >( &UsdDiffuseColor ) )
					{
						DiffuseColor = UsdToUnreal::ConvertColor( UsdDiffuseColor );
					}

					OutValue.Set<FVector>( FVector(DiffuseColor) );
				}

				return true;
			}

			bool GetBoolParameterValue( pxr::UsdShadeConnectableAPI& Connectable, const pxr::TfToken& InputName, bool DefaultValue, FParameterValue& OutValue, UMaterialInterface* Material = nullptr, UUsdAssetCache* TexturesCache = nullptr, TMap<FString, int32>* PrimvarToUVIndex = nullptr)
<<<<<<< HEAD
	        {
		        FScopedUsdAllocs Allocs;

		        pxr::UsdShadeInput Input = Connectable.GetInput( InputName );
		        if ( !Input )
		        {
			        return false;
		        }

		        // If we have another shader/node connected
		        pxr::UsdShadeConnectableAPI Source;
		        pxr::TfToken SourceName;
		        pxr::UsdShadeAttributeType AttributeType;
		        if ( Input.GetConnectedSource( &Source, &SourceName, &AttributeType ) )
		        {
			        // Recurse because the attribute may just be pointing at some other attribute that has the data
			        // (e.g. when shader input is just "hoisted" and connected to the parent material input)
			        return GetBoolParameterValue( Source, SourceName, DefaultValue, OutValue, Material, TexturesCache, PrimvarToUVIndex );
		        }
		        // No other node connected, so we must have some value
		        else
		        {
			        bool InputValue = DefaultValue;
			        Input.Get< bool >( &InputValue );

			        OutValue.Set< bool >( InputValue );
		        }

		        return true;
	        }
=======
			{
				FScopedUsdAllocs Allocs;

				pxr::UsdShadeInput Input = Connectable.GetInput( InputName );
				if ( !Input )
				{
					return false;
				}

				// If we have another shader/node connected
				pxr::UsdShadeConnectableAPI Source;
				pxr::TfToken SourceName;
				pxr::UsdShadeAttributeType AttributeType;
				if ( Input.GetConnectedSource( &Source, &SourceName, &AttributeType ) )
				{
					// Recurse because the attribute may just be pointing at some other attribute that has the data
					// (e.g. when shader input is just "hoisted" and connected to the parent material input)
					return GetBoolParameterValue( Source, SourceName, DefaultValue, OutValue, Material, TexturesCache, PrimvarToUVIndex );
				}
				// No other node connected, so we must have some value
				else
				{
					bool InputValue = DefaultValue;
					Input.Get< bool >( &InputValue );

					OutValue.Set< bool >( InputValue );
				}

				return true;
			}
>>>>>>> 6bbb88c8

#if WITH_EDITOR
			/**
			 * Intended to be used with Visit(), this will create a UMaterialExpression in InMaterial, set it with the
			 * value stored in the current variant of an FParameterValue, and return it.
			 */
			struct FGetExpressionForValueVisitor
			{
				FGetExpressionForValueVisitor(UMaterial& InMaterial)
					: Material(InMaterial)
				{}

				UMaterialExpression* operator()( const float FloatValue ) const
				{
					UMaterialExpressionConstant* Expression = Cast< UMaterialExpressionConstant >( UMaterialEditingLibrary::CreateMaterialExpression( &Material, UMaterialExpressionConstant::StaticClass() ) );
					Expression->R = FloatValue;

					return Expression;
				}

				UMaterialExpression* operator()( const FVector& VectorValue ) const
				{
					UMaterialExpressionConstant4Vector* Expression = Cast< UMaterialExpressionConstant4Vector >( UMaterialEditingLibrary::CreateMaterialExpression( &Material, UMaterialExpressionConstant4Vector::StaticClass() ) );
					Expression->Constant = FLinearColor( VectorValue );

					return Expression;
				}

				UMaterialExpression* operator()( const FTextureParameterValue& TextureValue ) const
				{
					UMaterialExpressionTextureSample* Expression = Cast< UMaterialExpressionTextureSample >( UMaterialEditingLibrary::CreateMaterialExpression( &Material, UMaterialExpressionTextureSample::StaticClass() ) );
					Expression->Texture = TextureValue.Texture;
					Expression->SamplerType = UMaterialExpressionTextureBase::GetSamplerTypeForTexture( TextureValue.Texture );
					Expression->ConstCoordinate = TextureValue.UVIndex;

					return Expression;
				}

<<<<<<< HEAD
=======
				UMaterialExpression* operator()( const FPrimvarReaderParameterValue& PrimvarReaderValue ) const
				{
					UMaterialExpression* Expression = nullptr;

					// We currently only import the "displayColor" primvar in USD as vertex colors
					// on UE meshes, so that's the only primvar we can support here.
					if ( PrimvarReaderValue.PrimvarName == "displayColor" )
					{
						Expression = UMaterialEditingLibrary::CreateMaterialExpression( &Material, UMaterialExpressionVertexColor::StaticClass() );
					}
					else
					{
						Expression = UMaterialEditingLibrary::CreateMaterialExpression( &Material, UMaterialExpressionConstant4Vector::StaticClass() );

						UMaterialExpressionConstant4Vector* FallbackExpression = Cast< UMaterialExpressionConstant4Vector >( Expression );
						if ( FallbackExpression )
						{
							FallbackExpression->Constant = FLinearColor( PrimvarReaderValue.FallbackValue );
						}
					}

					return Expression;
				}

>>>>>>> 6bbb88c8
			private:
				UMaterial& Material;
			};
#endif // WITH_EDITOR

			UMaterialExpression* GetExpressionForValue( UMaterial& Material, const FParameterValue& ParameterValue )
			{
#if WITH_EDITOR
				FGetExpressionForValueVisitor Visitor{ Material };
<<<<<<< HEAD
				Visit( Visitor, ParameterValue );
#endif // WITH_EDITOR
				return nullptr;
=======
				return Visit( Visitor, ParameterValue );
#else
				return nullptr;
#endif // WITH_EDITOR
>>>>>>> 6bbb88c8
			}

			void SetScalarParameterValue( UMaterialInstance& Material, const TCHAR* ParameterName, float ParameterValue )
			{
				FMaterialParameterInfo Info;
				Info.Name = ParameterName;

				if ( UMaterialInstanceDynamic* Dynamic = Cast<UMaterialInstanceDynamic>( &Material ) )
				{
					Dynamic->SetScalarParameterValueByInfo( Info, ParameterValue );
				}
#if WITH_EDITOR
				else if ( UMaterialInstanceConstant* Constant = Cast<UMaterialInstanceConstant>( &Material ) )
				{
					Constant->SetScalarParameterValueEditorOnly( Info, ParameterValue );
				}
#endif // WITH_EDITOR
			}

			void SetVectorParameterValue( UMaterialInstance& Material, const TCHAR* ParameterName, FLinearColor ParameterValue )
			{
				FMaterialParameterInfo Info;
				Info.Name = ParameterName;

				if ( UMaterialInstanceDynamic* Dynamic = Cast<UMaterialInstanceDynamic>( &Material ) )
				{
					Dynamic->SetVectorParameterValueByInfo( Info, ParameterValue );
				}
#if WITH_EDITOR
				else if ( UMaterialInstanceConstant* Constant = Cast<UMaterialInstanceConstant>( &Material ) )
				{
					Constant->SetVectorParameterValueEditorOnly( Info, ParameterValue );
				}
#endif // WITH_EDITOR
			}

			void SetTextureParameterValue( UMaterialInstance& Material, const TCHAR* ParameterName, UTexture* ParameterValue )
			{
				FMaterialParameterInfo Info;
				Info.Name = ParameterName;

				if ( UMaterialInstanceDynamic* Dynamic = Cast<UMaterialInstanceDynamic>( &Material ) )
				{
					Dynamic->SetTextureParameterValueByInfo( Info, ParameterValue );
				}
#if WITH_EDITOR
				else if ( UMaterialInstanceConstant* Constant = Cast<UMaterialInstanceConstant>( &Material ) )
				{
					Constant->SetTextureParameterValueEditorOnly( Info, ParameterValue );
				}
#endif // WITH_EDITOR
			}

			void SetBoolParameterValue( UMaterialInstance& Material, const TCHAR* ParameterName, bool bParameterValue )
			{
				bool bFound = false;

#if WITH_EDITOR
				// Try the static parameters first
				if ( UMaterialInstanceConstant* Constant = Cast<UMaterialInstanceConstant>( &Material ) )
				{
					bool bNeedsUpdatePermutations = false;

					FStaticParameterSet StaticParameters;
					Constant->GetStaticParameterValues( StaticParameters );

					for ( FStaticSwitchParameter& StaticSwitchParameter : StaticParameters.StaticSwitchParameters )
					{
						if ( StaticSwitchParameter.ParameterInfo.Name == ParameterName )
						{
							bFound = true;

							if ( StaticSwitchParameter.Value != bParameterValue )
							{
								StaticSwitchParameter.Value = bParameterValue;
								StaticSwitchParameter.bOverride = true;
								bNeedsUpdatePermutations = true;
							}

							break;
						}
					}

					if ( bNeedsUpdatePermutations )
					{
						FlushRenderingCommands();
						Constant->UpdateStaticPermutation( StaticParameters );
					}
				}
#endif // WITH_EDITOR

				// Try it as a scalar parameter
				if ( !bFound )
				{
					SetScalarParameterValue( Material, ParameterName, bParameterValue ? 1.0f : 0.0f );
				}
			}

			/**
			 * Intended to be used with Visit(), this will set an FParameterValue into InMaterial using InParameterName,
			 * depending on the variant active in FParameterValue
			 */
			struct FSetParameterValueVisitor
			{
				explicit FSetParameterValueVisitor( UMaterialInstance& InMaterial, const TCHAR* InParameterName )
					: Material(InMaterial)
					, ParameterName(InParameterName)
				{}

				void operator()( const float FloatValue ) const
				{
					SetScalarParameterValue( Material, ParameterName, FloatValue );
				}

				void operator()( const FVector& VectorValue ) const
				{
<<<<<<< HEAD
					SetVectorParameterValue( Material, ParameterName, VectorValue );
=======
					SetVectorParameterValue( Material, ParameterName, FLinearColor(VectorValue) );
>>>>>>> 6bbb88c8
				}

				void operator()( const FTextureParameterValue& TextureValue ) const
				{
					SetTextureParameterValue( Material, ParameterName, TextureValue.Texture );
				}

<<<<<<< HEAD
=======
				void operator()( const FPrimvarReaderParameterValue& PrimvarReaderValue ) const
				{
					SetVectorParameterValue( Material, ParameterName, FLinearColor(PrimvarReaderValue.FallbackValue) );
				}

>>>>>>> 6bbb88c8
				void operator()( const bool BoolValue ) const
				{
					SetBoolParameterValue( Material, ParameterName, BoolValue );
				}

			protected:
				UMaterialInstance& Material;
				const TCHAR* ParameterName;
			};

			/**
			 * Specialized version of FSetParameterValueVisitor for UE's UsdPreviewSurface master materials.
			 */
			struct FSetPreviewSurfaceParameterValueVisitor : private FSetParameterValueVisitor
			{
				using FSetParameterValueVisitor::FSetParameterValueVisitor;

				void operator()( const float FloatValue ) const
				{
					FSetParameterValueVisitor::operator()( FloatValue );
					SetScalarParameterValue( Material, *FString::Printf( TEXT( "Use%sTexture" ), ParameterName ), 0.0f );
				}

				void operator()( const FVector& VectorValue ) const
				{
					FSetParameterValueVisitor::operator()( VectorValue );
					SetScalarParameterValue( Material, *FString::Printf( TEXT( "Use%sTexture" ), ParameterName ), 0.0f );
				}

				void operator()( const FTextureParameterValue& TextureValue ) const
				{
					SetTextureParameterValue( Material, *FString::Printf( TEXT( "%sTexture" ), ParameterName ), TextureValue.Texture );
					SetScalarParameterValue( Material, *FString::Printf( TEXT( "Use%sTexture" ), ParameterName ), 1.0f );
				}
<<<<<<< HEAD
=======

				void operator()( const FPrimvarReaderParameterValue& PrimvarReaderValue ) const
				{
					FSetParameterValueVisitor::operator()( PrimvarReaderValue.FallbackValue );

					// We currently only import the "displayColor" primvar in USD as vertex colors
					// on UE meshes, so that's the only primvar we can support here.
					if ( PrimvarReaderValue.PrimvarName == "displayColor" )
					{
						SetScalarParameterValue( Material, TEXT( "UseVertexColorForBaseColor" ), 1.0f );
					}
				}
>>>>>>> 6bbb88c8
			};

			void SetParameterValue( UMaterialInstance& Material, const TCHAR* ParameterName, const FParameterValue& ParameterValue, bool bForUsdPreviewSurface )
			{
				if ( bForUsdPreviewSurface )
				{
					FSetPreviewSurfaceParameterValueVisitor Visitor{ Material, ParameterName };
					Visit( Visitor, ParameterValue );
				}
				else
				{
					FSetParameterValueVisitor Visitor{ Material, ParameterName };
					Visit( Visitor, ParameterValue );
				}
			}

			UTexture* CreateTextureWithEditor( const pxr::UsdAttribute& TextureAssetPathAttr, const FString& PrimPath, TextureGroup LODGroup, UObject* Outer )
			{
				UTexture* Texture = nullptr;
#if WITH_EDITOR
				FScopedUsdAllocs UsdAllocs;

				pxr::SdfAssetPath TextureAssetPath;
				TextureAssetPathAttr.Get< pxr::SdfAssetPath >( &TextureAssetPath );

				FString TexturePath = UsdToUnreal::ConvertString( TextureAssetPath.GetAssetPath() );
				const bool bIsSupportedUdimTexture = TexturePath.Contains( TEXT( "<UDIM>" ) );
				FPaths::NormalizeFilename( TexturePath );

				FScopedUnrealAllocs UnrealAllocs;

				if ( !TexturePath.IsEmpty() )
				{
					bool bOutCancelled = false;
					UTextureFactory* TextureFactory = NewObject< UTextureFactory >();
					TextureFactory->SuppressImportOverwriteDialog();
					TextureFactory->bUseHashAsGuid = true;
					TextureFactory->LODGroup = LODGroup;

					if ( bIsSupportedUdimTexture )
					{
						FString BaseFileName = FPaths::GetBaseFilename( TexturePath );

						FString BaseFileNameBeforeUdim;
						FString BaseFileNameAfterUdim;
						BaseFileName.Split( TEXT( "<UDIM>" ), &BaseFileNameBeforeUdim, &BaseFileNameAfterUdim );

						FString UdimRegexPattern = FString::Printf( TEXT( R"((%s)(\d{4})(%s))" ), *BaseFileNameBeforeUdim, *BaseFileNameAfterUdim );
						TextureFactory->UdimRegexPattern = MoveTemp( UdimRegexPattern );
					}

					const FString ResolvedTexturePath = UsdUtils::GetResolvedTexturePath( TextureAssetPathAttr );
					if ( !ResolvedTexturePath.IsEmpty() )
					{
						EObjectFlags ObjectFlags = RF_Transactional;
						if ( !Outer )
						{
							Outer = GetTransientPackage();
						}

						if ( Outer == GetTransientPackage() )
						{
							ObjectFlags = ObjectFlags | RF_Transient;
						}

						FString TextureExtension;
						if ( IsInsideUsdzArchive( ResolvedTexturePath, TextureExtension ) )
						{
							// Always prefer using the TextureFactory if we can, as it may provide compression, which the runtime version never will
							Texture = ReadTextureFromUsdzArchiveEditor( ResolvedTexturePath, TextureExtension, TextureFactory, Outer, ObjectFlags );
						}
						// Not inside an USDZ archive, just a regular texture
						else
						{
<<<<<<< HEAD
							Texture = Cast< UTexture >( TextureFactory->ImportObject( UTexture::StaticClass(), Outer, NAME_None, ObjectFlags, ResolvedTexturePath, TEXT( "" ), bOutCancelled ) );
=======
							FName TextureName = MakeUniqueObjectName( Outer, UTexture::StaticClass(), *FPaths::GetBaseFilename( ResolvedTexturePath ) );
							Texture = Cast< UTexture >( TextureFactory->ImportObject( UTexture::StaticClass(), Outer, TextureName, ObjectFlags, ResolvedTexturePath, TEXT(""), bOutCancelled));
>>>>>>> 6bbb88c8
						}

						if ( Texture )
						{
							UUsdAssetImportData* ImportData = NewObject< UUsdAssetImportData >( Texture, TEXT( "USDAssetImportData" ) );
							ImportData->PrimPath = PrimPath;
							ImportData->UpdateFilenameOnly( ResolvedTexturePath );
							Texture->AssetImportData = ImportData;
						}
					}
				}
#endif // WITH_EDITOR
				return Texture;
			}

			UTexture* CreateTextureAtRuntime( const pxr::UsdAttribute& TextureAssetPathAttr, const FString& PrimPath, TextureGroup LODGroup )
			{
				FScopedUsdAllocs UsdAllocs;

				pxr::SdfAssetPath TextureAssetPath;
				TextureAssetPathAttr.Get< pxr::SdfAssetPath >( &TextureAssetPath );

				FString TexturePath = UsdToUnreal::ConvertString( TextureAssetPath.GetAssetPath() );
				FPaths::NormalizeFilename( TexturePath );

				FScopedUnrealAllocs UnrealAllocs;

				UTexture* Texture = nullptr;

				if ( !TexturePath.IsEmpty() )
				{
					const FString ResolvedTexturePath = UsdUtils::GetResolvedTexturePath( TextureAssetPathAttr );
					if ( !ResolvedTexturePath.IsEmpty() )
					{
						// Try checking if the texture is inside an USDZ archive first, or else TextureFactory throws an error
						FString TextureExtension;
						if ( IsInsideUsdzArchive( ResolvedTexturePath, TextureExtension ) )
						{
							Texture = ReadTextureFromUsdzArchiveRuntime( ResolvedTexturePath );
						}

						// Not inside an USDZ archive, just a regular texture
						if ( !Texture )
						{
							Texture = FImageUtils::ImportFileAsTexture2D( ResolvedTexturePath );
						}
					}
				}

				return Texture;
			}

#if WITH_EDITOR
			// Note that we will bake things that aren't supported on the default USD surface shader schema. These could be useful in case the user has a custom
			// renderer though, and he can pick which properties he wants anyway
			bool BakeMaterial( const UMaterialInterface& Material, const TArray<FPropertyEntry>& InMaterialProperties, const FIntPoint& InDefaultTextureSize, FBakeOutput& OutBakedData )
			{
				const bool bAllQualityLevels = true;
				const bool bAllFeatureLevels = true;
				TArray<UTexture*> MaterialTextures;
				Material.GetUsedTextures( MaterialTextures, EMaterialQualityLevel::Num, bAllQualityLevels, GMaxRHIFeatureLevel, bAllFeatureLevels );

				// Precache all used textures, otherwise could get everything rendered with low-res textures.
				for ( UTexture* Texture : MaterialTextures )
				{
					if ( UTexture2D* Texture2D = Cast<UTexture2D>( Texture ) )
					{
						Texture2D->SetForceMipLevelsToBeResident( 30.0f );
						Texture2D->WaitForStreaming();
					}
				}

				FMaterialData MatSet;
				MatSet.Material = const_cast<UMaterialInterface*>(&Material); // We don't modify it and neither does the material baking module, it's just a bad signature

				for ( const FPropertyEntry& Entry : InMaterialProperties )
				{
					// No point in asking it to bake if we're going to use the user-supplied value
					if ( Entry.bUseConstantValue )
					{
						continue;
					}

					switch ( Entry.Property )
					{
					case MP_Normal:
						if ( !Material.GetMaterial()->HasNormalConnected() && !Material.GetMaterial()->bUseMaterialAttributes )
						{
							continue;
						}
						break;
					case MP_Tangent:
						if ( !Material.GetMaterial()->Tangent.IsConnected() && !Material.GetMaterial()->bUseMaterialAttributes )
						{
							continue;
						}
						break;
					case MP_EmissiveColor:
						if ( !Material.GetMaterial()->EmissiveColor.IsConnected() && !Material.GetMaterial()->bUseMaterialAttributes )
						{
							continue;
						}
						break;
					case MP_OpacityMask:
						if ( !Material.IsPropertyActive( MP_OpacityMask ) || Material.GetBlendMode() != BLEND_Masked )
						{
							continue;
						}
						break;
					case MP_Opacity:
						if ( !Material.IsPropertyActive( MP_Opacity ) || !IsTranslucentBlendMode( Material.GetBlendMode() ) )
						{
							continue;
						}
						break;
					case MP_MAX:
						continue;
						break;
					default:
						if ( !Material.IsPropertyActive( Entry.Property ) )
						{
							continue;
						}
						break;
					}

					MatSet.PropertySizes.Add( Entry.Property, Entry.bUseCustomSize ? Entry.CustomSize : InDefaultTextureSize );
				}

				FMeshData MeshSettings;
<<<<<<< HEAD
				MeshSettings.RawMeshDescription = nullptr;
=======
				MeshSettings.MeshDescription = nullptr;
>>>>>>> 6bbb88c8
				MeshSettings.TextureCoordinateBox = FBox2D( FVector2D( 0.0f, 0.0f ), FVector2D( 1.0f, 1.0f ) );
				MeshSettings.TextureCoordinateIndex = 0;

				TArray<FBakeOutput> BakeOutputs;
				IMaterialBakingModule& Module = FModuleManager::Get().LoadModuleChecked<IMaterialBakingModule>( "MaterialBaking" );
				bool bLinearBake = true;
				Module.SetLinearBake( bLinearBake );
				Module.BakeMaterials( { &MatSet }, { &MeshSettings }, BakeOutputs );

<<<<<<< HEAD
				// It's recommended to set this back to false as it's a global option
				bLinearBake = false;
				Module.SetLinearBake( bLinearBake );

=======
>>>>>>> 6bbb88c8
				if ( BakeOutputs.Num() < 1 )
				{
					return false;
				}

				OutBakedData = BakeOutputs[0];
				return true;
			}

			// Writes textures for all baked channels in BakedSamples that are larger than 1x1, and returns the filenames of the emitted textures for each channel
			TMap<EMaterialProperty, FString> WriteTextures( FBakedMaterialView& BakedSamples, const FString& TextureNamePrefix, const FDirectoryPath& TexturesFolder )
			{
				IImageWrapperModule& ImageWrapperModule = FModuleManager::Get().LoadModuleChecked<IImageWrapperModule>( TEXT( "ImageWrapper" ) );
				TSharedPtr<IImageWrapper> PNGImageWrapper = ImageWrapperModule.CreateImageWrapper( EImageFormat::PNG );

				TMap<EMaterialProperty, FString> WrittenTexturesPerChannel;

				// Write textures for baked properties larger than 1x1
				for ( TPair<EMaterialProperty, TArray<FColor>*>& BakedDataPair : BakedSamples.PropertyData )
				{
					const EMaterialProperty Property = BakedDataPair.Key;

					TArray<FColor>* Samples = BakedDataPair.Value;
					if ( !Samples || Samples->Num() < 2 )
					{
						continue;
					}

					const FIntPoint& FinalSize = BakedSamples.PropertySizes.FindChecked( Property );
					if ( FinalSize.GetMin() < 2 )
					{
						continue;
					}

					const UEnum* PropertyEnum = StaticEnum<EMaterialProperty>();
					FName PropertyName = PropertyEnum->GetNameByValue( Property );
					FString TrimmedPropertyName = PropertyName.ToString();
					TrimmedPropertyName.RemoveFromStart( TEXT( "MP_" ) );

<<<<<<< HEAD
					FString TextureFilePath = FPaths::Combine( TexturesFolder.Path, FString::Printf( TEXT( "T_%s_%s.png" ), *TextureNamePrefix, *TrimmedPropertyName ) );
=======
					// Final FilePath will be something like "C:/TexturesFolder/Game_ContentFolder_Materials_Red_BaseColor.png", which automatically guarantees
					// it won't overwrite another texture from the same export, but will overwrite old textures from previous exports
					FString TextureFileName = ObjectTools::SanitizeObjectName( FPaths::ChangeExtension( TextureNamePrefix, TEXT( "" ) ) );
					TextureFileName.RemoveFromStart( TEXT( "_" ) );
					FString TextureFilePath = FPaths::Combine( TexturesFolder.Path, FString::Printf( TEXT( "%s_%s.png" ), *ObjectTools::SanitizeObjectName( TextureFileName ), *TrimmedPropertyName ) );
>>>>>>> 6bbb88c8

					// For some reason the baked samples always have zero alpha and there is nothing we can do about it... It seems like the material baking module is made
					// with the intent that the data ends up in UTexture2Ds, where they can be set to be compressed without alpha and have the value ignored.
					// Since we need to write these to file, we must set them back up to full alpha. This is potentially useless as USD handles these at most as color3f, but
					// it could be annoying for the user if he intends on using the textures for anything else
					for ( FColor& Sample : *Samples )
					{
						Sample.A = 255;
					}

					PNGImageWrapper->SetRaw( Samples->GetData(), Samples->GetAllocatedSize(), FinalSize.X, FinalSize.Y, ERGBFormat::BGRA, 8 );
<<<<<<< HEAD
					const TArray64<uint8>& PNGData = PNGImageWrapper->GetCompressed( 100 );
=======
					const TArray64<uint8> PNGData = PNGImageWrapper->GetCompressed( 100 );
>>>>>>> 6bbb88c8

					bool bWroteFile = FFileHelper::SaveArrayToFile( PNGData, *TextureFilePath );
					if ( bWroteFile )
					{
						WrittenTexturesPerChannel.Add(Property, TextureFilePath);
					}
					else
					{
						UE_LOG(LogUsd, Warning, TEXT("Failed to write texture '%s', baked channel will be ignored."), *TextureFilePath);
					}
				}

				return WrittenTexturesPerChannel;
			}

			bool ConfigureShadePrim( const FBakedMaterialView& BakedData, const TMap<EMaterialProperty, FString>& WrittenTextures, const TMap<EMaterialProperty, float>& UserConstantValues, pxr::UsdShadeMaterial& OutUsdShadeMaterial )
			{
				FScopedUsdAllocs Allocs;

				pxr::UsdPrim MaterialPrim = OutUsdShadeMaterial.GetPrim();
				pxr::UsdStageRefPtr Stage = MaterialPrim.GetStage();
				if ( !MaterialPrim || !Stage )
				{
					return false;
				}

				FString UsdFilePath = UsdToUnreal::ConvertString( Stage->GetRootLayer()->GetRealPath() );

				FUsdStageInfo StageInfo{ Stage };

				pxr::SdfPath MaterialPath = MaterialPrim.GetPath();

				// Create surface shader
				pxr::UsdShadeShader ShadeShader = pxr::UsdShadeShader::Define( Stage, MaterialPath.AppendChild( UnrealToUsd::ConvertToken( TEXT( "SurfaceShader" ) ).Get() ) );
				ShadeShader.SetShaderId( UnrealIdentifiers::UsdPreviewSurface );
				pxr::UsdShadeOutput ShaderOutOutput = ShadeShader.CreateOutput( UnrealIdentifiers::Surface, pxr::SdfValueTypeNames->Token );

				// Connect material to surface shader
				pxr::UsdShadeOutput MaterialSurfaceOutput = OutUsdShadeMaterial.CreateSurfaceOutput();
				MaterialSurfaceOutput.ConnectToSource(ShaderOutOutput);

				pxr::UsdShadeShader PrimvarReaderShader;

				const pxr::TfToken PrimvarReaderShaderName = UnrealToUsd::ConvertToken(TEXT("PrimvarReader")).Get();
				const pxr::TfToken PrimvarVariableName = UnrealToUsd::ConvertToken(TEXT("stPrimvarName")).Get();

				// Collect all the properties we'll process, as some data is baked and some comes from values the user input as export options
				TSet<EMaterialProperty> PropertiesToProcess;
				{
					PropertiesToProcess.Reserve( BakedData.PropertyData.Num() + UserConstantValues.Num() );
					BakedData.PropertyData.GetKeys( PropertiesToProcess );

					TSet<EMaterialProperty> PropertiesWithUserConstantData;
					UserConstantValues.GetKeys( PropertiesWithUserConstantData );

					PropertiesToProcess.Append(PropertiesWithUserConstantData);
				}

				bool bHasEmissive = false;

				// Fill in outputs
				for ( const EMaterialProperty& Property : PropertiesToProcess )
				{
					const TArray<FColor>* Samples = BakedData.PropertyData.FindRef( Property );
					const FIntPoint* SampleSize = BakedData.PropertySizes.Find( Property );
					const float* UserConstantValue = UserConstantValues.Find( Property );
					const FString* TextureFilePath = WrittenTextures.Find( Property );
					const bool bPropertyValueIsConstant = ( UserConstantValue != nullptr || ( Samples && Samples->Num() == 1 ) );

					if ( ( !Samples || !SampleSize ) && !UserConstantValue )
					{
						UE_LOG( LogUsd, Warning, TEXT( "Skipping material property %d as we have no valid data to use." ), Property );
						continue;
					}

					if ( !UserConstantValue && Samples && SampleSize )
					{
						if ( Samples->Num() != SampleSize->X * SampleSize->Y )
						{
							UE_LOG( LogUsd, Warning, TEXT( "Skipping material property %d as it has an unexpected number of samples (%d instead of %d)." ), Property, Samples->Num(), SampleSize->X * SampleSize->Y );
							continue;
						}
						else if ( Samples->Num() == 0 )
						{
							// Silently ignore this channel if we have an expected number of zero samples
							continue;
						}
					}

					if ( !bPropertyValueIsConstant && ( TextureFilePath == nullptr || !FPaths::FileExists( *TextureFilePath ) ) )
					{
						UE_LOG( LogUsd, Warning, TEXT( "Skipping material property %d as target texture '%s' was not found." ), Property, TextureFilePath ? **TextureFilePath : TEXT( "" ) );
						continue;
					}

					pxr::TfToken InputToken;
					pxr::SdfValueTypeName InputType;
					pxr::VtValue ConstantValue;
					pxr::GfVec4f FallbackValue;
					switch ( Property )
					{
					case MP_BaseColor:
						InputToken = UnrealIdentifiers::DiffuseColor;
						InputType = pxr::SdfValueTypeNames->Color3f;
						if ( bPropertyValueIsConstant )
						{
							if ( UserConstantValue )
							{
								ConstantValue = pxr::GfVec3f( *UserConstantValue, *UserConstantValue, *UserConstantValue );
							}
							else
							{
								pxr::GfVec4f ConvertedColor = UnrealToUsd::ConvertColor( ( *Samples )[ 0 ] );
								ConstantValue = pxr::GfVec3f( ConvertedColor[ 0 ], ConvertedColor[ 1 ], ConvertedColor[ 2 ] );
							}
						}
						FallbackValue = pxr::GfVec4f{ 0.0, 0.0, 0.0, 1.0f };
						break;
					case MP_Specular:
						InputToken = UnrealIdentifiers::Specular;
						InputType = pxr::SdfValueTypeNames->Float;
						ConstantValue = UserConstantValue ? *UserConstantValue : ( *Samples )[ 0 ].R / 255.0f;
						FallbackValue = pxr::GfVec4f{ 0.5, 0.5, 0.5, 1.0f };
						break;
					case MP_Metallic:
						InputToken = UnrealIdentifiers::Metallic;
						InputType = pxr::SdfValueTypeNames->Float;
						ConstantValue = UserConstantValue ? *UserConstantValue : ( *Samples )[ 0 ].R / 255.0f;
						FallbackValue = pxr::GfVec4f{ 0.0, 0.0, 0.0, 1.0f };
						break;
					case MP_Roughness:
						InputToken = UnrealIdentifiers::Roughness;
						InputType = pxr::SdfValueTypeNames->Float;
						ConstantValue = UserConstantValue ? *UserConstantValue : ( *Samples )[ 0 ].R / 255.0f;
						FallbackValue = pxr::GfVec4f{ 0.5, 0.5, 0.5, 1.0f };
						break;
					case MP_Normal:
						InputToken = UnrealIdentifiers::Normal;
						InputType = pxr::SdfValueTypeNames->Normal3f;
						if ( bPropertyValueIsConstant )
						{
							// This doesn't make much sense here but for it's an available option, so here we go
							if ( UserConstantValue )
							{
								ConstantValue = pxr::GfVec3f( *UserConstantValue, *UserConstantValue, *UserConstantValue );
							}
							else
							{
								FVector ConvertedNormal{ ( *Samples )[ 0 ].ReinterpretAsLinear() };
								ConstantValue = UnrealToUsd::ConvertVector( StageInfo, ConvertedNormal );
							}
						}
						FallbackValue = pxr::GfVec4f{ 0.0, 1.0, 0.0, 1.0f };
						break;
					case MP_Tangent:
						InputToken = UnrealIdentifiers::Tangent;
						InputType = pxr::SdfValueTypeNames->Normal3f;
						if ( bPropertyValueIsConstant )
						{
							// This doesn't make much sense here but for it's an available option, so here we go
							if ( UserConstantValue )
							{
								ConstantValue = pxr::GfVec3f( *UserConstantValue, *UserConstantValue, *UserConstantValue );
							}
							else
							{
								FVector ConvertedNormal{ ( *Samples )[ 0 ].ReinterpretAsLinear() };
								ConstantValue = UnrealToUsd::ConvertVector( StageInfo, ConvertedNormal );
							}
						}
						FallbackValue = pxr::GfVec4f{ 0.0, 1.0, 0.0, 1.0f };
						break;
					case MP_EmissiveColor:
						InputToken = UnrealIdentifiers::EmissiveColor;
						InputType = pxr::SdfValueTypeNames->Color3f;
						if ( bPropertyValueIsConstant )
						{
							// This doesn't make much sense here but for it's an available option, so here we go
							if ( UserConstantValue )
							{
								ConstantValue = pxr::GfVec3f( *UserConstantValue, *UserConstantValue, *UserConstantValue );
							}
							else
							{
								pxr::GfVec4f ConvertedColor = UnrealToUsd::ConvertColor( ( *Samples )[ 0 ] );
								ConstantValue = pxr::GfVec3f( ConvertedColor[ 0 ], ConvertedColor[ 1 ], ConvertedColor[ 2 ] );
							}
						}
						FallbackValue = pxr::GfVec4f{ 0.0, 0.0, 0.0, 1.0f };
						bHasEmissive = true;
						break;
					case MP_Opacity: // It's OK that we use the same for both as these are mutually exclusive blend modes
					case MP_OpacityMask:
						InputToken = UnrealIdentifiers::Opacity;
						InputType = pxr::SdfValueTypeNames->Float;
						ConstantValue = UserConstantValue ? *UserConstantValue : ( *Samples )[ 0 ].R / 255.0f;
						FallbackValue = pxr::GfVec4f{ 1.0, 1.0, 1.0, 1.0f };
						break;
					case MP_Anisotropy:
						InputToken = UnrealIdentifiers::Anisotropy;
						InputType = pxr::SdfValueTypeNames->Float;
						ConstantValue = UserConstantValue ? *UserConstantValue : ( *Samples )[ 0 ].R / 255.0f;
						FallbackValue = pxr::GfVec4f{ 0.0, 0.0, 0.0, 1.0f };
						break;
					case MP_AmbientOcclusion:
						InputToken = UnrealIdentifiers::AmbientOcclusion;
						InputType = pxr::SdfValueTypeNames->Float;
						ConstantValue = UserConstantValue ? *UserConstantValue : ( *Samples )[ 0 ].R / 255.0f;
						FallbackValue = pxr::GfVec4f{ 1.0, 1.0, 1.0, 1.0f };
						break;
					case MP_SubsurfaceColor:
						InputToken = UnrealIdentifiers::SubsurfaceColor;
						InputType = pxr::SdfValueTypeNames->Color3f;
						if ( bPropertyValueIsConstant )
						{
							if ( UserConstantValue )
							{
								ConstantValue = pxr::GfVec3f( *UserConstantValue, *UserConstantValue, *UserConstantValue );
							}
							else
							{
								pxr::GfVec4f ConvertedColor = UnrealToUsd::ConvertColor( ( *Samples )[ 0 ] );
								ConstantValue = pxr::GfVec3f( ConvertedColor[ 0 ], ConvertedColor[ 1 ], ConvertedColor[ 2 ] );
							}
						}
						FallbackValue = pxr::GfVec4f{ 1.0, 1.0, 1.0, 1.0f };
						break;
					default:
						continue;
						break;
					}

					pxr::UsdShadeInput ShadeInput = ShadeShader.CreateInput( InputToken, InputType );
					if ( bPropertyValueIsConstant )
					{
						ShadeInput.Set( ConstantValue );
					}
					else // Its a texture
					{
						// Create the primvar/uv set reader on-demand. We'll be using the same UV set for everything for now
						if ( !PrimvarReaderShader )
						{
							PrimvarReaderShader = pxr::UsdShadeShader::Define( Stage, MaterialPath.AppendChild( PrimvarReaderShaderName ) );
							PrimvarReaderShader.SetShaderId( UnrealIdentifiers::UsdPrimvarReader_float2 );

							// Create the 'st' input directly on the material, as that seems to be preferred
							pxr::UsdShadeInput MaterialStInput = OutUsdShadeMaterial.CreateInput( PrimvarVariableName, pxr::SdfValueTypeNames->Token );
							MaterialStInput.Set( UnrealIdentifiers::St );

							pxr::UsdShadeInput VarnameInput = PrimvarReaderShader.CreateInput( UnrealIdentifiers::Varname, pxr::SdfValueTypeNames->String );
							VarnameInput.ConnectToSource( MaterialStInput );

							PrimvarReaderShader.CreateOutput( UnrealIdentifiers::Result, pxr::SdfValueTypeNames->Token );
						}

						FString TextureReaderName = UsdToUnreal::ConvertToken( InputToken );
						TextureReaderName.RemoveFromEnd( TEXT( "Color" ) );
						TextureReaderName += TEXT( "Texture" );

						pxr::UsdShadeShader UsdUVTextureShader = pxr::UsdShadeShader::Define( Stage, MaterialPath.AppendChild( UnrealToUsd::ConvertToken( *TextureReaderName ).Get() ) );
						UsdUVTextureShader.SetShaderId( UnrealIdentifiers::UsdUVTexture );

						pxr::UsdShadeInput TextureFileInput = UsdUVTextureShader.CreateInput( UnrealIdentifiers::File, pxr::SdfValueTypeNames->Asset );
						FString TextureRelativePath = *TextureFilePath;
						if ( !UsdFilePath.IsEmpty() )
						{
							FPaths::MakePathRelativeTo( TextureRelativePath, *UsdFilePath );
						}
						TextureFileInput.Set( pxr::SdfAssetPath( UnrealToUsd::ConvertString( *TextureRelativePath ).Get() ) );

						pxr::UsdShadeInput TextureStInput = UsdUVTextureShader.CreateInput( UnrealIdentifiers::St, pxr::SdfValueTypeNames->Float2 );
						TextureStInput.ConnectToSource( PrimvarReaderShader.GetOutput( UnrealIdentifiers::Result ) );

						pxr::UsdShadeInput TextureFallbackInput = UsdUVTextureShader.CreateInput( UnrealIdentifiers::Fallback, pxr::SdfValueTypeNames->Float4 );
						TextureFallbackInput.Set( FallbackValue );

						pxr::UsdShadeOutput TextureOutput = UsdUVTextureShader.CreateOutput(
							InputType == pxr::SdfValueTypeNames->Float ? UnrealIdentifiers::R : UnrealIdentifiers::RGB,
							InputType
						);

						ShadeInput.ConnectToSource( TextureOutput );
					}
				}

				// The emissive texture is just remapped to [0, 255] on bake, and is intended to be scaled by the emissiveScale before usage
				if ( bHasEmissive )
				{
					pxr::UsdShadeInput EmissiveScaleInput = OutUsdShadeMaterial.CreateInput(
						UnrealToUsd::ConvertToken( TEXT( "emissiveScale" ) ).Get(),
						pxr::SdfValueTypeNames->Float
					);

					EmissiveScaleInput.Set( BakedData.EmissiveScale );
				}

				return true;
			}
#endif // WITH_EDITOR

			void HashShadeInput( const pxr::UsdShadeInput& ShadeInput, FSHA1& InOutHashState )
			{
				if ( !ShadeInput )
				{
					return;
				}

				FScopedUsdAllocs UsdAllocs;

				FString InputName = UsdToUnreal::ConvertToken( ShadeInput.GetBaseName() );
				InOutHashState.UpdateWithString( *InputName, InputName.Len() );

				FString InputTypeName = UsdToUnreal::ConvertToken( ShadeInput.GetTypeName().GetAsToken() );
				InOutHashState.UpdateWithString( *InputTypeName, InputTypeName.Len() );

				// Connected to something else, recurse
				pxr::UsdShadeConnectableAPI Source;
				pxr::TfToken SourceName;
				pxr::UsdShadeAttributeType AttributeType;
				if ( ShadeInput.GetConnectedSource( &Source, &SourceName, &AttributeType ) )
				{
					FString SourceOutputName = UsdToUnreal::ConvertToken( SourceName );
					InOutHashState.UpdateWithString( *SourceOutputName, SourceOutputName.Len() );

					for ( const pxr::UsdShadeInput& ChildInput : Source.GetInputs() )
					{
						HashShadeInput( ChildInput, InOutHashState );
					}
				}
				// Not connected to anything, has a value (this could be a texture file path too)
				else
				{
					pxr::VtValue ShadeInputValue;
					ShadeInput.Get( &ShadeInputValue );

					// We have to manually resolve and hash these file paths or else resolvedpaths inside usdz archives will have upper case driver letters
					// when we first open the stage, but will switch to lower case drive letters if we reload them. This is not something we're doing,
					// as it happens with a pure USD python script. (this with USD 21.05 in June 2021)
					if ( ShadeInputValue.IsHolding<pxr::SdfAssetPath>() )
					{
						FString ResolvedPath = UsdUtils::GetResolvedTexturePath( ShadeInput.GetAttr() );
						InOutHashState.UpdateWithString( *ResolvedPath, ResolvedPath.Len() );
					}
					else
					{
						uint64 ValueHash = ( uint64 ) ShadeInputValue.GetHash();
						InOutHashState.Update( reinterpret_cast< uint8* >( &ValueHash ), sizeof( uint64 ) );
					}
				}
			}
		}
	}
}
namespace UsdShadeConversionImpl = UE::UsdShadeConversion::Private;

bool UsdToUnreal::ConvertMaterial( const pxr::UsdShadeMaterial& UsdShadeMaterial, UMaterialInstance& Material )
{
	TMap<FString, int32> PrimvarToUVIndex;
	return ConvertMaterial( UsdShadeMaterial, Material, nullptr, PrimvarToUVIndex );
}

<<<<<<< HEAD
bool UsdToUnreal::ConvertMaterial( const pxr::UsdShadeMaterial& UsdShadeMaterial, UMaterialInstance& Material, UUsdAssetCache* TexturesCache, TMap< FString, int32 >& PrimvarToUVIndex )
=======
bool UsdToUnreal::ConvertMaterial( const pxr::UsdShadeMaterial& UsdShadeMaterial, UMaterialInstance& Material, UUsdAssetCache* TexturesCache, TMap< FString, int32 >& PrimvarToUVIndex, const TCHAR* RenderContext )
>>>>>>> 6bbb88c8
{
	FScopedUsdAllocs UsdAllocs;

	bool bHasMaterialInfo = false;

	// We assume that all samplers for a material instance that supports UDIMs would be virtual so we'll force all the textures to be virtual.
	// The idea being that when building a master material, we can't know which textures will be virtual so it's safer to set the samplers as if they were all virtual.
<<<<<<< HEAD
	const bool bForceVirtualTextures = UE::UsdShadeConversion::Private::IsMaterialUsingUDIMs( UsdShadeMaterial );

	pxr::UsdShadeShader SurfaceShader = UsdShadeMaterial.ComputeSurfaceSource();
=======
	const bool bForceVirtualTextures = UsdUtils::IsMaterialUsingUDIMs( UsdShadeMaterial );

	pxr::TfToken RenderContextToken = pxr::UsdShadeTokens->universalRenderContext;
	if ( RenderContext )
	{
		pxr::TfToken ProvidedRenderContextToken = UnrealToUsd::ConvertToken( RenderContext ).Get();

		// We won't ever create an asset for the Unreal render context material prim.
		// Check the universal context here in case this material should also generate an asset for that context too
		if ( ProvidedRenderContextToken != UnrealIdentifiers::Unreal )
		{
			RenderContextToken = ProvidedRenderContextToken;
		}
	}

	pxr::UsdShadeShader SurfaceShader = UsdShadeMaterial.ComputeSurfaceSource( RenderContextToken );
	if ( !SurfaceShader )
	{
		return false;
	}

	pxr::UsdShadeConnectableAPI Connectable{ SurfaceShader };

	UsdShadeConversionImpl::FParameterValue ParameterValue;

	auto SetTextureComponentParamForScalarInput = [ &Material ]( const UsdShadeConversionImpl::FParameterValue& InParameterValue, const TCHAR* ParamName )
	{
		if ( const UsdShadeConversionImpl::FTextureParameterValue* TextureParameterValue = InParameterValue.TryGet< UsdShadeConversionImpl::FTextureParameterValue >() )
		{
			FLinearColor ComponentMask;
			switch( TextureParameterValue->OutputIndex )
			{
			case 0: // RGB, since we are handling scalars here plug red when RGB is requested
			case 1: // R
				ComponentMask = FLinearColor{ 1.f, 0.f, 0.f, 0.f };
				break;
			case 2: // G
				ComponentMask = FLinearColor{ 0.f, 1.f, 0.f, 0.f };
				break;
			case 3: // B
				ComponentMask = FLinearColor{ 0.f, 0.f, 1.f, 0.f };
				break;
			case 4: // A
				ComponentMask = FLinearColor{ 0.f, 0.f, 0.f, 1.f };
				break;
			}

			UsdShadeConversionImpl::SetVectorParameterValue( Material, ParamName, ComponentMask );
		}
	};

	const bool bForUsdPreviewSurface = true;

	// Base color
	{
		const bool bIsNormalMap = false;
		if ( UsdShadeConversionImpl::GetVec3ParameterValue( Connectable, UnrealIdentifiers::DiffuseColor, FLinearColor( 0, 0, 0 ), ParameterValue, bIsNormalMap, &Material, TexturesCache, &PrimvarToUVIndex, bForceVirtualTextures ) )
		{
			UsdShadeConversionImpl::SetParameterValue( Material, TEXT( "BaseColor" ), ParameterValue, bForUsdPreviewSurface );
			bHasMaterialInfo = true;
		}
	}

	// Emissive color
	{
		const bool bIsNormalMap = false;
		if ( UsdShadeConversionImpl::GetVec3ParameterValue( Connectable, UnrealIdentifiers::EmissiveColor, FLinearColor( 0, 0, 0 ), ParameterValue, bIsNormalMap, &Material, TexturesCache, &PrimvarToUVIndex, bForceVirtualTextures ) )
		{
			UsdShadeConversionImpl::SetParameterValue( Material, TEXT( "EmissiveColor" ), ParameterValue, bForUsdPreviewSurface );
			bHasMaterialInfo = true;
		}
	}

	// Metallic
	{
		if ( UsdShadeConversionImpl::GetFloatParameterValue( Connectable, UnrealIdentifiers::Metallic, 0.f, ParameterValue, &Material, TexturesCache, &PrimvarToUVIndex, bForceVirtualTextures ) )
		{
			UsdShadeConversionImpl::SetParameterValue( Material, TEXT( "Metallic" ), ParameterValue, bForUsdPreviewSurface );
			SetTextureComponentParamForScalarInput( ParameterValue, TEXT( "MetallicTextureComponent" ) );
			bHasMaterialInfo = true;
		}
	}

	// Roughness
	{
		if ( UsdShadeConversionImpl::GetFloatParameterValue( Connectable, UnrealIdentifiers::Roughness, 1.f, ParameterValue, &Material, TexturesCache, &PrimvarToUVIndex, bForceVirtualTextures ) )
		{
			UsdShadeConversionImpl::SetParameterValue( Material, TEXT( "Roughness" ), ParameterValue, bForUsdPreviewSurface );
			SetTextureComponentParamForScalarInput( ParameterValue, TEXT( "RoughnessTextureComponent" ) );
			bHasMaterialInfo = true;
		}
	}

	// Opacity
	{
		if ( UsdShadeConversionImpl::GetFloatParameterValue( Connectable, UnrealIdentifiers::Opacity, 1.f, ParameterValue, &Material, TexturesCache, &PrimvarToUVIndex, bForceVirtualTextures ) )
		{
			UsdShadeConversionImpl::SetParameterValue( Material, TEXT( "Opacity" ), ParameterValue, bForUsdPreviewSurface );
			SetTextureComponentParamForScalarInput( ParameterValue, TEXT( "OpacityTextureComponent" ) );
			bHasMaterialInfo = true;
		}
	}

	// Normal
	{
		const bool bIsNormalMap = true;
		if ( UsdShadeConversionImpl::GetVec3ParameterValue( Connectable, UnrealIdentifiers::Normal, FLinearColor( 0, 0, 1 ), ParameterValue, bIsNormalMap, &Material, TexturesCache, &PrimvarToUVIndex, bForceVirtualTextures ) )
		{
			UsdShadeConversionImpl::SetParameterValue( Material, TEXT( "Normal" ), ParameterValue, bForUsdPreviewSurface );
			bHasMaterialInfo = true;
		}
	}

	// Refraction
	{
		if ( UsdShadeConversionImpl::GetFloatParameterValue( Connectable, UnrealIdentifiers::Refraction, 1.5f, ParameterValue, &Material, TexturesCache, &PrimvarToUVIndex, bForceVirtualTextures ) )
		{
			UsdShadeConversionImpl::SetParameterValue( Material, TEXT( "Refraction" ), ParameterValue, bForUsdPreviewSurface );
			SetTextureComponentParamForScalarInput( ParameterValue, TEXT( "RefractionTextureComponent" ) );
			bHasMaterialInfo = true;
		}
	}

	// Handle world space normals
	pxr::UsdPrim UsdPrim = UsdShadeMaterial.GetPrim();
	if ( pxr::UsdAttribute Attr = UsdPrim.GetAttribute( UnrealIdentifiers::WorldSpaceNormals ) )
	{
		bool bValue = false;
		if ( Attr.Get<bool>( &bValue ) && bValue )
		{
			UsdShadeConversionImpl::SetScalarParameterValue( Material, TEXT( "UseWorldSpaceNormals" ), 1.0f );
		}
	}

	FString ShadeMaterialPath = UsdToUnreal::ConvertPath( UsdPrim.GetPath() );
	UsdShadeConversionImpl::CheckForUVIndexConflicts( PrimvarToUVIndex, ShadeMaterialPath );

	return bHasMaterialInfo;
}

bool UsdToUnreal::ConvertMaterial( const pxr::UsdShadeMaterial& UsdShadeMaterial, UMaterial& Material )
{
	TMap<FString, int32> PrimvarToUVIndex;
	return ConvertMaterial( UsdShadeMaterial, Material, nullptr, PrimvarToUVIndex );
}

bool UsdToUnreal::ConvertMaterial( const pxr::UsdShadeMaterial& UsdShadeMaterial, UMaterial& Material, UUsdAssetCache* TexturesCache, TMap< FString, int32 >& PrimvarToUVIndex, const TCHAR* RenderContext )
{
	bool bHasMaterialInfo = false;

#if WITH_EDITOR
	pxr::TfToken RenderContextToken = pxr::UsdShadeTokens->universalRenderContext;
	if ( RenderContext )
	{
		pxr::TfToken ProvidedRenderContextToken = UnrealToUsd::ConvertToken( RenderContext ).Get();

		// We won't ever create an asset for the Unreal render context material prim.
		// Check the universal context here in case this material should also generate an asset for that context too
		if ( ProvidedRenderContextToken != UnrealIdentifiers::Unreal )
		{
			RenderContextToken = ProvidedRenderContextToken;
		}
	}

	pxr::UsdShadeShader SurfaceShader = UsdShadeMaterial.ComputeSurfaceSource( RenderContextToken );
>>>>>>> 6bbb88c8
	if ( !SurfaceShader )
	{
		return false;
	}
<<<<<<< HEAD
	pxr::UsdShadeConnectableAPI Connectable{ SurfaceShader };

	UsdShadeConversionImpl::FParameterValue ParameterValue;

	auto SetTextureComponentParamForScalarInput = [ &Material ]( const UsdShadeConversionImpl::FParameterValue& InParameterValue, const TCHAR* ParamName )
	{
		if ( const UsdShadeConversionImpl::FTextureParameterValue* TextureParameterValue = InParameterValue.TryGet< UsdShadeConversionImpl::FTextureParameterValue >() )
		{
			FLinearColor ComponentMask;
			switch( TextureParameterValue->OutputIndex )
			{
			case 0: // RGB, since we are handling scalars here plug red when RGB is requested
			case 1: // R
				ComponentMask = FLinearColor{ 1.f, 0.f, 0.f, 0.f };
				break;
			case 2: // G
				ComponentMask = FLinearColor{ 0.f, 1.f, 0.f, 0.f };
				break;
			case 3: // B
				ComponentMask = FLinearColor{ 0.f, 0.f, 1.f, 0.f };
				break;
			case 4: // A
				ComponentMask = FLinearColor{ 0.f, 0.f, 0.f, 1.f };
				break;
=======

	pxr::UsdShadeConnectableAPI Connectable{ SurfaceShader };

	UsdShadeConversionImpl::FParameterValue ParameterValue;

	auto SetOutputIndex = []( const UsdShadeConversionImpl::FParameterValue& InParameterValue, int32& OutputIndexToSet )
	{
		if ( const UsdShadeConversionImpl::FTextureParameterValue* TextureParameterValue = InParameterValue.TryGet< UsdShadeConversionImpl::FTextureParameterValue >() )
		{
			OutputIndexToSet = TextureParameterValue->OutputIndex;
		}
	};

	// Base color
	{
		const bool bIsNormalMap = false;
		if ( UsdShadeConversionImpl::GetVec3ParameterValue( Connectable, UnrealIdentifiers::DiffuseColor, FLinearColor( 0, 0, 0 ), ParameterValue, bIsNormalMap, &Material, TexturesCache, &PrimvarToUVIndex ) )
		{
			if (UMaterialExpression* Expression = UsdShadeConversionImpl::GetExpressionForValue(Material, ParameterValue))
			{
				Material.BaseColor.Expression = Expression;
				SetOutputIndex(ParameterValue, Material.BaseColor.OutputIndex);

				bHasMaterialInfo = true;
			}
		}
	}

	// Emissive color
	{
		const bool bIsNormalMap = false;
		if ( UsdShadeConversionImpl::GetVec3ParameterValue( Connectable, UnrealIdentifiers::EmissiveColor, FLinearColor( 0, 0, 0 ), ParameterValue, bIsNormalMap, &Material, TexturesCache, &PrimvarToUVIndex ) )
		{
			if (UMaterialExpression* Expression = UsdShadeConversionImpl::GetExpressionForValue(Material, ParameterValue))
			{
				Material.EmissiveColor.Expression = Expression;
				SetOutputIndex(ParameterValue, Material.EmissiveColor.OutputIndex);

				bHasMaterialInfo = true;
			}
		}
	}

	// Metallic
	if ( UsdShadeConversionImpl::GetFloatParameterValue( Connectable, UnrealIdentifiers::Metallic, 0.f, ParameterValue, &Material, TexturesCache, &PrimvarToUVIndex ) )
	{
		if ( UMaterialExpression* Expression = UsdShadeConversionImpl::GetExpressionForValue( Material, ParameterValue ) )
		{
			Material.Metallic.Expression = Expression;
			SetOutputIndex( ParameterValue, Material.Metallic.OutputIndex );

			bHasMaterialInfo = true;
		}
	}

	// Roughness
	if ( UsdShadeConversionImpl::GetFloatParameterValue( Connectable, UnrealIdentifiers::Roughness, 1.f, ParameterValue, &Material, TexturesCache, &PrimvarToUVIndex ) )
	{
		if ( UMaterialExpression* Expression = UsdShadeConversionImpl::GetExpressionForValue( Material, ParameterValue ) )
		{
			Material.Roughness.Expression = Expression;
			SetOutputIndex( ParameterValue, Material.Roughness.OutputIndex );

			bHasMaterialInfo = true;
		}
	}

	// Opacity
	if ( UsdShadeConversionImpl::GetFloatParameterValue( Connectable, UnrealIdentifiers::Opacity, 1.f, ParameterValue, &Material, TexturesCache, &PrimvarToUVIndex ) )
	{
		if ( UMaterialExpression* Expression = UsdShadeConversionImpl::GetExpressionForValue( Material, ParameterValue ) )
		{
			Material.Opacity.Expression = Expression;
			SetOutputIndex( ParameterValue, Material.Opacity.OutputIndex );

			Material.BlendMode = BLEND_Translucent;
			bHasMaterialInfo = true;
		}
	}

	// Normal
	{
		const bool bIsNormalMap = true;
		if ( UsdShadeConversionImpl::GetVec3ParameterValue( Connectable, UnrealIdentifiers::Normal, FLinearColor( 0, 0, 1 ), ParameterValue, bIsNormalMap, &Material, TexturesCache, &PrimvarToUVIndex ) )
		{
			if ( UMaterialExpression* Expression = UsdShadeConversionImpl::GetExpressionForValue( Material, ParameterValue ) )
			{
				Material.Normal.Expression = Expression;
				SetOutputIndex(ParameterValue, Material.Normal.OutputIndex);

				bHasMaterialInfo = true;
>>>>>>> 6bbb88c8
			}

			UsdShadeConversionImpl::SetVectorParameterValue( Material, ParamName, ComponentMask );
		}
<<<<<<< HEAD
	};

	const bool bForUsdPreviewSurface = true;

	// Base color
	{
		const bool bIsNormalMap = false;
		if ( UsdShadeConversionImpl::GetVec3ParameterValue( Connectable, UnrealIdentifiers::DiffuseColor, FLinearColor( 0, 0, 0 ), ParameterValue, bIsNormalMap, &Material, TexturesCache, &PrimvarToUVIndex, bForceVirtualTextures ) )
		{
			UsdShadeConversionImpl::SetParameterValue( Material, TEXT( "BaseColor" ), ParameterValue, bForUsdPreviewSurface );
			bHasMaterialInfo = true;
		}
	}

	// Emissive color
	{
		const bool bIsNormalMap = false;
		if ( UsdShadeConversionImpl::GetVec3ParameterValue( Connectable, UnrealIdentifiers::EmissiveColor, FLinearColor( 0, 0, 0 ), ParameterValue, bIsNormalMap, &Material, TexturesCache, &PrimvarToUVIndex, bForceVirtualTextures ) )
		{
			UsdShadeConversionImpl::SetParameterValue( Material, TEXT( "EmissiveColor" ), ParameterValue, bForUsdPreviewSurface );
			bHasMaterialInfo = true;
		}
	}

	// Metallic
	{
		if ( UsdShadeConversionImpl::GetFloatParameterValue( Connectable, UnrealIdentifiers::Metallic, 0.f, ParameterValue, &Material, TexturesCache, &PrimvarToUVIndex, bForceVirtualTextures ) )
		{
			UsdShadeConversionImpl::SetParameterValue( Material, TEXT( "Metallic" ), ParameterValue, bForUsdPreviewSurface );
			SetTextureComponentParamForScalarInput( ParameterValue, TEXT( "MetallicTextureComponent" ) );
			bHasMaterialInfo = true;
		}
	}

	// Roughness
	{
		if ( UsdShadeConversionImpl::GetFloatParameterValue( Connectable, UnrealIdentifiers::Roughness, 1.f, ParameterValue, &Material, TexturesCache, &PrimvarToUVIndex, bForceVirtualTextures ) )
		{
			UsdShadeConversionImpl::SetParameterValue( Material, TEXT( "Roughness" ), ParameterValue, bForUsdPreviewSurface );
			SetTextureComponentParamForScalarInput( ParameterValue, TEXT( "RoughnessTextureComponent" ) );
			bHasMaterialInfo = true;
		}
	}

	// Opacity
	{
		if ( UsdShadeConversionImpl::GetFloatParameterValue( Connectable, UnrealIdentifiers::Opacity, 1.f, ParameterValue, &Material, TexturesCache, &PrimvarToUVIndex, bForceVirtualTextures ) )
		{
			UsdShadeConversionImpl::SetParameterValue( Material, TEXT( "Opacity" ), ParameterValue, bForUsdPreviewSurface );
			SetTextureComponentParamForScalarInput( ParameterValue, TEXT( "OpacityTextureComponent" ) );
			bHasMaterialInfo = true;
		}
	}

	// Normal
	{
		const bool bIsNormalMap = true;
		if ( UsdShadeConversionImpl::GetVec3ParameterValue( Connectable, UnrealIdentifiers::Normal, FLinearColor( 0, 0, 1 ), ParameterValue, bIsNormalMap, &Material, TexturesCache, &PrimvarToUVIndex, bForceVirtualTextures ) )
		{
			UsdShadeConversionImpl::SetParameterValue( Material, TEXT( "Normal" ), ParameterValue, bForUsdPreviewSurface );
			bHasMaterialInfo = true;
		}
	}

	// Handle world space normals
	pxr::UsdPrim UsdPrim = UsdShadeMaterial.GetPrim();
	if ( pxr::UsdAttribute Attr = UsdPrim.GetAttribute( UnrealIdentifiers::WorldSpaceNormals ) )
	{
		bool bValue = false;
		if ( Attr.Get<bool>( &bValue ) && bValue )
		{
			UsdShadeConversionImpl::SetScalarParameterValue( Material, TEXT( "UseWorldSpaceNormals" ), 1.0f );
		}
	}

	FString ShadeMaterialPath = UsdToUnreal::ConvertPath( UsdPrim.GetPath() );
	UsdShadeConversionImpl::CheckForUVIndexConflicts( PrimvarToUVIndex, ShadeMaterialPath );

	return bHasMaterialInfo;
}

bool UsdToUnreal::ConvertMaterial( const pxr::UsdShadeMaterial& UsdShadeMaterial, UMaterial& Material )
{
	TMap<FString, int32> PrimvarToUVIndex;
	return ConvertMaterial( UsdShadeMaterial, Material, nullptr, PrimvarToUVIndex );
}

bool UsdToUnreal::ConvertMaterial( const pxr::UsdShadeMaterial& UsdShadeMaterial, UMaterial& Material, UUsdAssetCache* TexturesCache, TMap< FString, int32 >& PrimvarToUVIndex )
{
	bool bHasMaterialInfo = false;

#if WITH_EDITOR
	pxr::UsdShadeShader SurfaceShader = UsdShadeMaterial.ComputeSurfaceSource();
	if ( !SurfaceShader )
	{
		return false;
	}
	pxr::UsdShadeConnectableAPI Connectable{ SurfaceShader };

	UsdShadeConversionImpl::FParameterValue ParameterValue;

	auto SetOutputIndex = []( const UsdShadeConversionImpl::FParameterValue& InParameterValue, int32& OutputIndexToSet )
	{
		if ( const UsdShadeConversionImpl::FTextureParameterValue* TextureParameterValue = InParameterValue.TryGet< UsdShadeConversionImpl::FTextureParameterValue >() )
		{
			OutputIndexToSet = TextureParameterValue->OutputIndex;
		}
	};

	// Base color
	{
		const bool bIsNormalMap = false;
		UsdShadeConversionImpl::GetVec3ParameterValue( Connectable, UnrealIdentifiers::DiffuseColor, FLinearColor( 0, 0, 0 ), ParameterValue, bIsNormalMap, &Material, TexturesCache, &PrimvarToUVIndex );
		if ( UMaterialExpression* Expression = UsdShadeConversionImpl::GetExpressionForValue( Material, ParameterValue ) )
		{
			Material.BaseColor.Expression = Expression;
			SetOutputIndex( ParameterValue, Material.BaseColor.OutputIndex );

			bHasMaterialInfo = true;
		}
	}

	// Emissive color
	{
		const bool bIsNormalMap = false;
		UsdShadeConversionImpl::GetVec3ParameterValue( Connectable, UnrealIdentifiers::EmissiveColor, FLinearColor( 0, 0, 0 ), ParameterValue, bIsNormalMap, &Material, TexturesCache, &PrimvarToUVIndex );
		if ( UMaterialExpression* Expression = UsdShadeConversionImpl::GetExpressionForValue( Material, ParameterValue ) )
		{
			Material.EmissiveColor.Expression = Expression;
			SetOutputIndex( ParameterValue, Material.EmissiveColor.OutputIndex );

			bHasMaterialInfo = true;
		}
	}

	// Metallic
	{
		UsdShadeConversionImpl::GetFloatParameterValue( Connectable, UnrealIdentifiers::Metallic, 0.f, ParameterValue, &Material, TexturesCache, &PrimvarToUVIndex );
		if ( UMaterialExpression* Expression = UsdShadeConversionImpl::GetExpressionForValue( Material, ParameterValue ) )
		{
			Material.Metallic.Expression = Expression;
			SetOutputIndex( ParameterValue, Material.Metallic.OutputIndex );

			bHasMaterialInfo = true;
		}
	}

	// Roughness
	{
		UsdShadeConversionImpl::GetFloatParameterValue( Connectable, UnrealIdentifiers::Roughness, 1.f, ParameterValue, &Material, TexturesCache, &PrimvarToUVIndex );
		if ( UMaterialExpression* Expression = UsdShadeConversionImpl::GetExpressionForValue( Material, ParameterValue ) )
		{
			Material.Roughness.Expression = Expression;
			SetOutputIndex( ParameterValue, Material.Roughness.OutputIndex );

			bHasMaterialInfo = true;
		}
	}

	// Opacity
	{
		UsdShadeConversionImpl::GetFloatParameterValue( Connectable, UnrealIdentifiers::Opacity, 1.f, ParameterValue, &Material, TexturesCache, &PrimvarToUVIndex );
		if ( UMaterialExpression* Expression = UsdShadeConversionImpl::GetExpressionForValue( Material, ParameterValue ) )
		{
			Material.Opacity.Expression = Expression;
			SetOutputIndex( ParameterValue, Material.Opacity.OutputIndex );

			Material.BlendMode = BLEND_Translucent;
			bHasMaterialInfo = true;
		}
	}

	// Normal
	{
		const bool bIsNormalMap = true;
		UsdShadeConversionImpl::GetVec3ParameterValue( Connectable, UnrealIdentifiers::Normal, FLinearColor( 0, 0, 1 ), ParameterValue, bIsNormalMap, &Material, TexturesCache, &PrimvarToUVIndex );
		if ( UMaterialExpression* Expression = UsdShadeConversionImpl::GetExpressionForValue( Material, ParameterValue ) )
		{
			Material.Normal.Expression = Expression;
			SetOutputIndex( ParameterValue, Material.Normal.OutputIndex );

			bHasMaterialInfo = true;
		}
	}

	// Handle world space normals
	pxr::UsdPrim UsdPrim = UsdShadeMaterial.GetPrim();
	if ( pxr::UsdAttribute Attr = UsdPrim.GetAttribute( UnrealIdentifiers::WorldSpaceNormals ) )
	{
		bool bValue = false;
		if ( Attr.Get<bool>( &bValue ) && bValue )
		{
			Material.bTangentSpaceNormal = false;
		}
	}

	FString ShadeMaterialPath = UsdToUnreal::ConvertPath( UsdPrim.GetPath() );
	UsdShadeConversionImpl::CheckForUVIndexConflicts( PrimvarToUVIndex, ShadeMaterialPath );

#endif // WITH_EDITOR
	return bHasMaterialInfo;
}

bool UsdToUnreal::ConvertShadeInputsToParameters( const pxr::UsdShadeMaterial& UsdShadeMaterial, UMaterialInstance& MaterialInstance, UUsdAssetCache* TexturesCache, const TCHAR* RenderContext )
{
	FScopedUsdAllocs UsdAllocs;

	bool bHasMaterialInfo = false;

	pxr::TfToken RenderContextToken = pxr::UsdShadeTokens->universalRenderContext;
	if ( RenderContext )
	{
		RenderContextToken = UnrealToUsd::ConvertToken( RenderContext ).Get();
	}

	pxr::UsdShadeShader SurfaceShader = UsdShadeMaterial.ComputeSurfaceSource( RenderContextToken );
	if ( !SurfaceShader )
=======
	}

	// Refraction
	const bool bHasRefractionValue = UsdShadeConversionImpl::GetFloatParameterValue( Connectable, UnrealIdentifiers::Refraction, 1.5f, ParameterValue, &Material, TexturesCache, &PrimvarToUVIndex );
	if ( bHasRefractionValue || Material.BlendMode == BLEND_Translucent ) // Force a 1.5 IOR if USD didn't specify a value, as it's USD's fallback value
	{
		if ( UMaterialExpression* Expression = UsdShadeConversionImpl::GetExpressionForValue( Material, ParameterValue ) )
		{
			Material.Refraction.Expression = Expression;
			SetOutputIndex( ParameterValue, Material.Refraction.OutputIndex );

			bHasMaterialInfo = true;
		}
	}

	// Handle world space normals
	pxr::UsdPrim UsdPrim = UsdShadeMaterial.GetPrim();
	if ( pxr::UsdAttribute Attr = UsdPrim.GetAttribute( UnrealIdentifiers::WorldSpaceNormals ) )
	{
		bool bValue = false;
		if ( Attr.Get<bool>( &bValue ) && bValue )
		{
			Material.bTangentSpaceNormal = false;
		}
	}

	FString ShadeMaterialPath = UsdToUnreal::ConvertPath( UsdPrim.GetPath() );
	UsdShadeConversionImpl::CheckForUVIndexConflicts( PrimvarToUVIndex, ShadeMaterialPath );

#endif // WITH_EDITOR
	return bHasMaterialInfo;
}

bool UsdToUnreal::ConvertShadeInputsToParameters( const pxr::UsdShadeMaterial& UsdShadeMaterial, UMaterialInstance& MaterialInstance, UUsdAssetCache* TexturesCache, const TCHAR* RenderContext )
{
	FScopedUsdAllocs UsdAllocs;

	bool bHasMaterialInfo = false;

	pxr::TfToken RenderContextToken = pxr::UsdShadeTokens->universalRenderContext;
	if ( RenderContext )
	{
		RenderContextToken = UnrealToUsd::ConvertToken( RenderContext ).Get();
	}

	pxr::UsdShadeShader SurfaceShader = UsdShadeMaterial.ComputeSurfaceSource( RenderContextToken );
	if ( !SurfaceShader )
	{
		return false;
	}

	pxr::UsdShadeConnectableAPI Connectable{ SurfaceShader };

	for ( pxr::UsdShadeInput& ShadeInput : SurfaceShader.GetInputs() )
	{
		FString InputName = UsdToUnreal::ConvertToken( ShadeInput.GetBaseName() );

		pxr::UsdShadeInput ConnectInput = ShadeInput;
		if ( ShadeInput.HasConnectedSource() )
		{
			pxr::UsdShadeConnectableAPI Source;
			pxr::TfToken SourceName;
			pxr::UsdShadeAttributeType SourceType;
			ShadeInput.GetConnectedSource( &Source, &SourceName, &SourceType );

			ConnectInput = Source.GetInput(SourceName);
		}

		FString DisplayName = UsdToUnreal::ConvertString( ConnectInput.GetAttr().GetDisplayName() );

		if ( DisplayName.IsEmpty() )
		{
			DisplayName = InputName;
		}

		UsdShadeConversionImpl::FParameterValue ParameterValue;

		const bool bForUsdPreviewSurface = false;
		const bool bIsNormalMap = DisplayName.Contains( TEXT("normal") );

		if ( ShadeInput.GetTypeName() == pxr::SdfValueTypeNames->Bool )
		{
			if ( UsdShadeConversionImpl::GetBoolParameterValue( Connectable, ShadeInput.GetBaseName(), false, ParameterValue, &MaterialInstance, TexturesCache) )
			{
				UsdShadeConversionImpl::SetParameterValue( MaterialInstance, *DisplayName, ParameterValue, bForUsdPreviewSurface );
				bHasMaterialInfo = true;
			}
		}
		else if ( ShadeInput.GetTypeName() == pxr::SdfValueTypeNames->Float ||
			ShadeInput.GetTypeName() == pxr::SdfValueTypeNames->Double ||
			ShadeInput.GetTypeName() == pxr::SdfValueTypeNames->Half )
		{
			if ( UsdShadeConversionImpl::GetFloatParameterValue( Connectable, ShadeInput.GetBaseName(), 1.f, ParameterValue, &MaterialInstance, TexturesCache ) )
			{
				UsdShadeConversionImpl::SetParameterValue( MaterialInstance, *DisplayName, ParameterValue, bForUsdPreviewSurface );
				bHasMaterialInfo = true;
			}
		}
		else if ( UsdShadeConversionImpl::GetVec3ParameterValue( Connectable, ShadeInput.GetBaseName(), FLinearColor( 0.f, 0.f, 0.f ), ParameterValue, bIsNormalMap, &MaterialInstance, TexturesCache ) )
		{
			UsdShadeConversionImpl::SetParameterValue( MaterialInstance, *DisplayName, ParameterValue, bForUsdPreviewSurface );
			bHasMaterialInfo = true;
		}
	}

	return true;
}

#if WITH_EDITOR
bool UnrealToUsd::ConvertMaterialToBakedSurface( const UMaterialInterface& InMaterial, const TArray<FPropertyEntry>& InMaterialProperties, const FIntPoint& InDefaultTextureSize, const FDirectoryPath& InTexturesDir, pxr::UsdPrim& OutUsdShadeMaterialPrim )
{
	pxr::UsdShadeMaterial OutUsdShadeMaterial{ OutUsdShadeMaterialPrim };
	if ( !OutUsdShadeMaterial )
	{
		return false;
	}

	FBakeOutput BakedData;
	if ( !UsdShadeConversionImpl::BakeMaterial( InMaterial, InMaterialProperties, InDefaultTextureSize, BakedData ) )
	{
		return false;
	}

	UsdShadeConversionImpl::FBakedMaterialView View{ BakedData };
	TMap<EMaterialProperty, FString> WrittenTextures = UsdShadeConversionImpl::WriteTextures( View, InMaterial.GetPathName(), InTexturesDir );

	// Manually add user supplied constant values. Can't place these in InMaterial as they're floats, and baked data is just quantized FColors
	TMap<EMaterialProperty, float> UserConstantValues;
	for ( const FPropertyEntry& Entry : InMaterialProperties )
	{
		if ( Entry.bUseConstantValue )
		{
			UserConstantValues.Add( Entry.Property, Entry.ConstantValue );
		}
	}

	return UsdShadeConversionImpl::ConfigureShadePrim( View, WrittenTextures, UserConstantValues, OutUsdShadeMaterial );
}

bool UnrealToUsd::ConvertFlattenMaterial( const FString& InMaterialName, FFlattenMaterial& InMaterial, const TArray<FPropertyEntry>& InMaterialProperties, const FDirectoryPath& InTexturesDir, UE::FUsdPrim& OutUsdShadeMaterialPrim )
{
	pxr::UsdShadeMaterial OutUsdShadeMaterial{ pxr::UsdPrim{ OutUsdShadeMaterialPrim } };
	if ( !OutUsdShadeMaterial )
	{
		return false;
	}

	UsdShadeConversionImpl::FBakedMaterialView View{ InMaterial };
	TMap<EMaterialProperty, FString> WrittenTextures = UsdShadeConversionImpl::WriteTextures( View, InMaterialName, InTexturesDir );

	// Manually add user supplied constant values. Can't place these in InMaterial as they're floats, and baked data is just quantized FColors
	TMap<EMaterialProperty, float> UserConstantValues;
	for ( const FPropertyEntry& Entry : InMaterialProperties )
	{
		if ( Entry.bUseConstantValue )
		{
			UserConstantValues.Add( Entry.Property, Entry.ConstantValue );
		}
	}

	return UsdShadeConversionImpl::ConfigureShadePrim( View, WrittenTextures, UserConstantValues, OutUsdShadeMaterial );
}

#endif // WITH_EDITOR

FString UsdUtils::GetResolvedTexturePath( const pxr::UsdAttribute& TextureAssetPathAttr )
{
	FScopedUsdAllocs UsdAllocs;

	pxr::SdfAssetPath TextureAssetPath;
	TextureAssetPathAttr.Get< pxr::SdfAssetPath >( &TextureAssetPath );

	pxr::ArResolver& Resolver = pxr::ArGetResolver();

	std::string UsdResolvedPath = TextureAssetPath.GetResolvedPath();
	// Don't normalize an empty path as the result will be "."
	if ( UsdResolvedPath.size() > 0 )
	{
		UsdResolvedPath = Resolver.ComputeNormalizedPath( UsdResolvedPath );
	}

	FString ResolvedTexturePath = UsdToUnreal::ConvertString( UsdResolvedPath );
	FPaths::NormalizeFilename( ResolvedTexturePath );

	if ( ResolvedTexturePath.IsEmpty() )
	{
		FString TexturePath = UsdToUnreal::ConvertString( TextureAssetPath.GetAssetPath() );
		FPaths::NormalizeFilename( TexturePath );

		if ( !TexturePath.IsEmpty() )
		{
			pxr::SdfLayerRefPtr TextureLayer = UsdUtils::FindLayerForAttribute( TextureAssetPathAttr, pxr::UsdTimeCode::EarliestTime().GetValue() );
			ResolvedTexturePath = UsdShadeConversionImpl::ResolveAssetPath( TextureLayer, TexturePath );
		}
	}

	if ( ResolvedTexturePath.IsEmpty() )
	{
		UE_LOG( LogUsd, Warning, TEXT( "Failed to resolve texture path on attribute '%s'" ), *UsdToUnreal::ConvertPath( TextureAssetPathAttr.GetPath() ) );
	}

	return ResolvedTexturePath;
}

UTexture* UsdUtils::CreateTexture( const pxr::UsdAttribute& TextureAssetPathAttr, const FString& PrimPath, TextureGroup LODGroup, UObject* Outer )
{
	TRACE_CPUPROFILER_EVENT_SCOPE( UsdUtils::CreateTexture );

	// Standalone game does have WITH_EDITOR defined, but it can't use the texture factories, so we need to check this instead
	if ( GIsEditor )
	{
		return UsdShadeConversionImpl::CreateTextureWithEditor( TextureAssetPathAttr, PrimPath, LODGroup, Outer );
	}
	else
	{
		return UsdShadeConversionImpl::CreateTextureAtRuntime( TextureAssetPathAttr, PrimPath, LODGroup );
	}
}

void UsdUtils::NotifyIfVirtualTexturesNeeded( UTexture* Texture )
{
	if ( !Texture || !Texture->VirtualTextureStreaming )
	{
		return;
	}

	FString TexturePath = Texture->GetName();
	if ( UUsdAssetImportData* AssetImportData = Cast<UUsdAssetImportData>( Texture ) )
>>>>>>> 6bbb88c8
	{
		TexturePath = AssetImportData->PrimPath;
	}

<<<<<<< HEAD
	pxr::UsdShadeConnectableAPI Connectable{ SurfaceShader };

	for ( pxr::UsdShadeInput& ShadeInput : SurfaceShader.GetInputs() )
	{
		FString InputName = UsdToUnreal::ConvertToken( ShadeInput.GetBaseName() );

		pxr::UsdShadeInput ConnectInput = ShadeInput;
		if ( ShadeInput.HasConnectedSource() )
		{
			pxr::UsdShadeConnectableAPI Source;
			pxr::TfToken SourceName;
			pxr::UsdShadeAttributeType SourceType;
			ShadeInput.GetConnectedSource( &Source, &SourceName, &SourceType );

			ConnectInput = Source.GetInput(SourceName);
		}

		FString DisplayName = UsdToUnreal::ConvertString( ConnectInput.GetAttr().GetDisplayName() );

		if ( DisplayName.IsEmpty() )
		{
			DisplayName = InputName;
		}

		UsdShadeConversionImpl::FParameterValue ParameterValue;

		const bool bForUsdPreviewSurface = false;
		const bool bIsNormalMap = DisplayName.Contains( TEXT("normal") );

		if ( ShadeInput.GetTypeName() == pxr::SdfValueTypeNames->Bool )
		{
			if ( UsdShadeConversionImpl::GetBoolParameterValue( Connectable, ShadeInput.GetBaseName(), false, ParameterValue, &MaterialInstance, TexturesCache) )
			{
				UsdShadeConversionImpl::SetParameterValue( MaterialInstance, *DisplayName, ParameterValue, bForUsdPreviewSurface );
				bHasMaterialInfo = true;
			}
		}
		else if ( ShadeInput.GetTypeName() == pxr::SdfValueTypeNames->Float ||
			ShadeInput.GetTypeName() == pxr::SdfValueTypeNames->Double ||
			ShadeInput.GetTypeName() == pxr::SdfValueTypeNames->Half )
		{
			if ( UsdShadeConversionImpl::GetFloatParameterValue( Connectable, ShadeInput.GetBaseName(), 1.f, ParameterValue, &MaterialInstance, TexturesCache ) )
			{
				UsdShadeConversionImpl::SetParameterValue( MaterialInstance, *DisplayName, ParameterValue, bForUsdPreviewSurface );
				bHasMaterialInfo = true;
			}
		}
		else if ( UsdShadeConversionImpl::GetVec3ParameterValue( Connectable, ShadeInput.GetBaseName(), FLinearColor( 0.f, 0.f, 0.f ), ParameterValue, bIsNormalMap, &MaterialInstance, TexturesCache ) )
		{
			UsdShadeConversionImpl::SetParameterValue( MaterialInstance, *DisplayName, ParameterValue, bForUsdPreviewSurface );
			bHasMaterialInfo = true;
		}
	}

	return true;
}

#if WITH_EDITOR
bool UnrealToUsd::ConvertMaterialToBakedSurface( const UMaterialInterface& InMaterial, const TArray<FPropertyEntry>& InMaterialProperties, const FIntPoint& InDefaultTextureSize, const FDirectoryPath& InTexturesDir, pxr::UsdPrim& OutUsdShadeMaterialPrim )
{
	pxr::UsdShadeMaterial OutUsdShadeMaterial{ OutUsdShadeMaterialPrim };
	if ( !OutUsdShadeMaterial )
	{
		return false;
	}

	FBakeOutput BakedData;
	if ( !UsdShadeConversionImpl::BakeMaterial( InMaterial, InMaterialProperties, InDefaultTextureSize, BakedData ) )
	{
		return false;
	}

	UsdShadeConversionImpl::FBakedMaterialView View{ BakedData };
	TMap<EMaterialProperty, FString> WrittenTextures = UsdShadeConversionImpl::WriteTextures( View, InMaterial.GetName(), InTexturesDir );

	// Manually add user supplied constant values. Can't place these in InMaterial as they're floats, and baked data is just quantized FColors
	TMap<EMaterialProperty, float> UserConstantValues;
	for ( const FPropertyEntry& Entry : InMaterialProperties )
	{
		if ( Entry.bUseConstantValue )
		{
			UserConstantValues.Add( Entry.Property, Entry.ConstantValue );
		}
	}

	return UsdShadeConversionImpl::ConfigureShadePrim( View, WrittenTextures, UserConstantValues, OutUsdShadeMaterial );
}

bool UnrealToUsd::ConvertFlattenMaterial( const FString& InMaterialName, FFlattenMaterial& InMaterial, const TArray<FPropertyEntry>& InMaterialProperties, const FDirectoryPath& InTexturesDir, UE::FUsdPrim& OutUsdShadeMaterialPrim )
{
	pxr::UsdShadeMaterial OutUsdShadeMaterial{ pxr::UsdPrim{ OutUsdShadeMaterialPrim } };
	if ( !OutUsdShadeMaterial )
	{
		return false;
	}

	UsdShadeConversionImpl::FBakedMaterialView View{ InMaterial };
	TMap<EMaterialProperty, FString> WrittenTextures = UsdShadeConversionImpl::WriteTextures( View, InMaterialName, InTexturesDir );

	// Manually add user supplied constant values. Can't place these in InMaterial as they're floats, and baked data is just quantized FColors
	TMap<EMaterialProperty, float> UserConstantValues;
	for ( const FPropertyEntry& Entry : InMaterialProperties )
	{
		if ( Entry.bUseConstantValue )
		{
			UserConstantValues.Add( Entry.Property, Entry.ConstantValue );
		}
	}

	return UsdShadeConversionImpl::ConfigureShadePrim( View, WrittenTextures, UserConstantValues, OutUsdShadeMaterial );
}

#endif // WITH_EDITOR

FString UsdUtils::GetResolvedTexturePath( const pxr::UsdAttribute& TextureAssetPathAttr )
{
	FScopedUsdAllocs UsdAllocs;

	pxr::SdfAssetPath TextureAssetPath;
	TextureAssetPathAttr.Get< pxr::SdfAssetPath >( &TextureAssetPath );

	pxr::ArResolver& Resolver = pxr::ArGetResolver();

	std::string UsdResolvedPath = TextureAssetPath.GetResolvedPath();
	// Don't normalize an empty path as the result will be "."
	if ( UsdResolvedPath.size() > 0 )
	{
		UsdResolvedPath = Resolver.ComputeNormalizedPath( UsdResolvedPath );
	}

	FString ResolvedTexturePath = UsdToUnreal::ConvertString( UsdResolvedPath );
	FPaths::NormalizeFilename( ResolvedTexturePath );

	if ( ResolvedTexturePath.IsEmpty() )
	{
		FString TexturePath = UsdToUnreal::ConvertString( TextureAssetPath.GetAssetPath() );
		FPaths::NormalizeFilename( TexturePath );

		if ( !TexturePath.IsEmpty() )
		{
			pxr::SdfLayerRefPtr TextureLayer = UsdUtils::FindLayerForAttribute( TextureAssetPathAttr, pxr::UsdTimeCode::EarliestTime().GetValue() );
			ResolvedTexturePath = UsdShadeConversionImpl::ResolveAssetPath( TextureLayer, TexturePath );
=======
	if ( !UseVirtualTexturing( GMaxRHIFeatureLevel ) )
	{
		FUsdLogManager::LogMessage(
			EMessageSeverity::Warning,
			FText::Format( LOCTEXT( "DisabledVirtualTexturing", "Texture '{0}' requires Virtual Textures, but the feature is disabled for this project" ),
				FText::FromString( TexturePath ) )
		);
	}
}

#if WITH_EDITOR
EFlattenMaterialProperties UsdUtils::MaterialPropertyToFlattenProperty( EMaterialProperty MaterialProperty )
{
	const static TMap<EMaterialProperty, EFlattenMaterialProperties> InvertedMap =
	[]()
	{
		TMap<EMaterialProperty, EFlattenMaterialProperties> Result;
		Result.Reserve( UsdShadeConversionImpl::FlattenToMaterialProperty.Num() );

		for ( const TPair< EFlattenMaterialProperties, EMaterialProperty >& EnumPair : UsdShadeConversionImpl::FlattenToMaterialProperty )
		{
			Result.Add(EnumPair.Value, EnumPair.Key);
		}

		return Result;
	}();

	if ( const EFlattenMaterialProperties* FoundConversion = InvertedMap.Find( MaterialProperty ) )
	{
		return *FoundConversion;
	}

	return EFlattenMaterialProperties::NumFlattenMaterialProperties;
}

EMaterialProperty UsdUtils::FlattenPropertyToMaterialProperty( EFlattenMaterialProperties FlattenProperty )
{
	if ( const EMaterialProperty* FoundConversion = UsdShadeConversionImpl::FlattenToMaterialProperty.Find( FlattenProperty ) )
	{
		return *FoundConversion;
	}

	return EMaterialProperty::MP_MAX;
}

void UsdUtils::CollapseConstantChannelsToSinglePixel( FFlattenMaterial& InMaterial )
{
	auto ConvertSamplesInPlace = []( TArray<FColor>& Samples ) -> bool
	{
		if ( Samples.Num() < 2 )
		{
			return false;
		}

		FColor ConstantValue = Samples[0];
		bool bResize = Algo::AllOf( Samples, [&ConstantValue]( const FColor& Sample ) { return Sample == ConstantValue; } );
		if ( bResize )
		{
			Samples.SetNum(1);
			return true;
		}

		return false;
	};

	for ( const TPair< EFlattenMaterialProperties, EMaterialProperty >& EnumPair : UsdShadeConversionImpl::FlattenToMaterialProperty )
	{
		const EFlattenMaterialProperties Property = EnumPair.Key;
		bool bResized = ConvertSamplesInPlace( InMaterial.GetPropertySamples( Property ) );
		if ( bResized )
		{
			InMaterial.SetPropertySize( Property, FIntPoint( 1, 1 ) );
		}
	}
}
#endif // WITH_EDITOR

bool UsdUtils::MarkMaterialPrimWithWorldSpaceNormals( const UE::FUsdPrim& MaterialPrim )
{
	FScopedUsdAllocs UsdAllocs;

	pxr::UsdPrim UsdPrim{MaterialPrim};
	if ( !UsdPrim )
	{
		return false;
	}

	const bool bCustom = true;
	pxr::UsdAttribute Attr = UsdPrim.CreateAttribute( UnrealIdentifiers::WorldSpaceNormals, pxr::SdfValueTypeNames->Bool, bCustom );
	if ( !Attr )
	{
		return false;
	}

	Attr.Set<bool>( true );
	return true;
}

TOptional<FString> UsdUtils::GetUnrealSurfaceOutput( const pxr::UsdPrim& MaterialPrim )
{
	if ( !MaterialPrim )
	{
		return {};
	}

	FScopedUsdAllocs UsdAllocs;

	pxr::UsdShadeMaterial ShadeMaterial{ MaterialPrim };
	if ( !ShadeMaterial )
	{
		return {};
	}

	pxr::UsdShadeShader SurfaceShader = ShadeMaterial.ComputeSurfaceSource( UnrealIdentifiers::Unreal );
	if ( !SurfaceShader )
	{
		return {};
	}

	pxr::SdfAssetPath AssetPath;
	if ( SurfaceShader.GetSourceAsset( &AssetPath, UnrealIdentifiers::Unreal ) )
	{
		return UsdToUnreal::ConvertString( AssetPath.GetAssetPath() );
	}

	return {};
}

bool UsdUtils::SetUnrealSurfaceOutput( pxr::UsdPrim& MaterialPrim, const FString& UnrealMaterialPathName )
{
	if ( !MaterialPrim )
	{
		return false;
	}

	FScopedUsdAllocs UsdAllocs;

	pxr::UsdShadeMaterial Material{ MaterialPrim };
	if ( !Material )
	{
		return false;
	}

	pxr::UsdStageRefPtr Stage = MaterialPrim.GetStage();
	pxr::SdfPath ShaderPath = MaterialPrim.GetPath().AppendChild( UnrealToUsd::ConvertToken( TEXT( "UnrealShader" ) ).Get() );

	pxr::UsdShadeShader UnrealShader = pxr::UsdShadeShader::Define( Stage, ShaderPath );
	if ( !UnrealShader )
	{
		return false;
	}

	UnrealShader.CreateImplementationSourceAttr( pxr::VtValue{ pxr::UsdShadeTokens->sourceAsset } );
	UnrealShader.SetSourceAsset(
		UnrealMaterialPathName.IsEmpty() ? pxr::SdfAssetPath{} : pxr::SdfAssetPath{ UnrealToUsd::ConvertString( *UnrealMaterialPathName ).Get() },
		UnrealIdentifiers::Unreal
	);
	pxr::UsdShadeOutput ShaderOutput = UnrealShader.CreateOutput( UnrealToUsd::ConvertToken( TEXT( "out" ) ).Get(), pxr::SdfValueTypeNames->Token );

	pxr::UsdShadeOutput MaterialOutput = Material.CreateSurfaceOutput( UnrealIdentifiers::Unreal );
	pxr::UsdShadeConnectableAPI::ConnectToSource( MaterialOutput, ShaderOutput );

	return true;
}

bool UsdUtils::RemoveUnrealSurfaceOutput( pxr::UsdPrim& MaterialPrim, const UE::FSdfLayer& LayerToAuthorIn )
{
	FScopedUsdAllocs UsdAllocs;

	pxr::UsdShadeMaterial ShadeMaterial{ MaterialPrim };
	pxr::UsdShadeConnectableAPI Connectable{ MaterialPrim };
	if ( !ShadeMaterial || !Connectable )
	{
		return false;
	}

	if ( pxr::UsdShadeOutput MaterialOutput = ShadeMaterial.GetSurfaceOutput( UnrealIdentifiers::Unreal ) )
	{
		if ( pxr::UsdShadeShader SurfaceShader = ShadeMaterial.ComputeSurfaceSource( UnrealIdentifiers::Unreal ) )
		{
			// Fully remove the UnrealShader
			UsdUtils::RemoveAllPrimSpecs( UE::FUsdPrim{ SurfaceShader.GetPrim() }, LayerToAuthorIn );
>>>>>>> 6bbb88c8
		}

		// Disconnect would author something like `token outputs:unreal:surface.connect = None`, which is not quite what we want:
		// That would be an opinion to have it connected to nothing, but instead we just want to remove any opinion whatsoever,
		// which is what ClearSource does. Note that these will still leave behind `token outputs:unreal:surface` lines,
		// but those don't actually count as opinions apparently
		pxr::UsdShadeConnectableAPI::ClearSource( MaterialOutput );
	}

<<<<<<< HEAD
	if ( ResolvedTexturePath.IsEmpty() )
	{
		UE_LOG( LogUsd, Warning, TEXT( "Failed to resolve texture path on attribute '%s'" ), *UsdToUnreal::ConvertPath( TextureAssetPathAttr.GetPath() ) );
	}

	return ResolvedTexturePath;
}

UTexture* UsdUtils::CreateTexture( const pxr::UsdAttribute& TextureAssetPathAttr, const FString& PrimPath, TextureGroup LODGroup, UObject* Outer )
{
	TRACE_CPUPROFILER_EVENT_SCOPE( UsdUtils::CreateTexture );

	// Standalone game does have WITH_EDITOR defined, but it can't use the texture factories, so we need to check this instead
	if ( GIsEditor )
	{
		return UsdShadeConversionImpl::CreateTextureWithEditor( TextureAssetPathAttr, PrimPath, LODGroup, Outer );
	}
	else
	{
		return UsdShadeConversionImpl::CreateTextureAtRuntime( TextureAssetPathAttr, PrimPath, LODGroup );
	}
}

#if WITH_EDITOR
EFlattenMaterialProperties UsdUtils::MaterialPropertyToFlattenProperty( EMaterialProperty MaterialProperty )
{
	const static TMap<EMaterialProperty, EFlattenMaterialProperties> InvertedMap =
	[]()
	{
		TMap<EMaterialProperty, EFlattenMaterialProperties> Result;
		Result.Reserve( UsdShadeConversionImpl::FlattenToMaterialProperty.Num() );

		for ( const TPair< EFlattenMaterialProperties, EMaterialProperty >& EnumPair : UsdShadeConversionImpl::FlattenToMaterialProperty )
		{
			Result.Add(EnumPair.Value, EnumPair.Key);
		}

		return Result;
	}();

	if ( const EFlattenMaterialProperties* FoundConversion = InvertedMap.Find( MaterialProperty ) )
	{
		return *FoundConversion;
	}

	return EFlattenMaterialProperties::NumFlattenMaterialProperties;
}

EMaterialProperty UsdUtils::FlattenPropertyToMaterialProperty( EFlattenMaterialProperties FlattenProperty )
{
	if ( const EMaterialProperty* FoundConversion = UsdShadeConversionImpl::FlattenToMaterialProperty.Find( FlattenProperty ) )
	{
		return *FoundConversion;
	}

	return EMaterialProperty::MP_MAX;
}

void UsdUtils::CollapseConstantChannelsToSinglePixel( FFlattenMaterial& InMaterial )
{
	auto ConvertSamplesInPlace = []( TArray<FColor>& Samples ) -> bool
	{
		if ( Samples.Num() < 2 )
		{
			return false;
		}

		FColor ConstantValue = Samples[0];
		bool bResize = Algo::AllOf( Samples, [&ConstantValue]( const FColor& Sample ) { return Sample == ConstantValue; } );
		if ( bResize )
		{
			Samples.SetNum(1);
			return true;
		}

		return false;
	};

	for ( const TPair< EFlattenMaterialProperties, EMaterialProperty >& EnumPair : UsdShadeConversionImpl::FlattenToMaterialProperty )
	{
		const EFlattenMaterialProperties Property = EnumPair.Key;
		bool bResized = ConvertSamplesInPlace( InMaterial.GetPropertySamples( Property ) );
		if ( bResized )
		{
			InMaterial.SetPropertySize( Property, FIntPoint( 1, 1 ) );
		}
	}
}
#endif // WITH_EDITOR

bool UsdUtils::MarkMaterialPrimWithWorldSpaceNormals( const UE::FUsdPrim& MaterialPrim )
{
	FScopedUsdAllocs UsdAllocs;

	pxr::UsdPrim UsdPrim{MaterialPrim};
	if ( !UsdPrim )
	{
		return false;
	}

	const bool bCustom = true;
	pxr::UsdAttribute Attr = UsdPrim.CreateAttribute( UnrealIdentifiers::WorldSpaceNormals, pxr::SdfValueTypeNames->Bool, bCustom );
	if ( !Attr )
	{
		return false;
	}

	Attr.Set<bool>( true );
	return true;
}

bool UsdUtils::IsMaterialTranslucent( const pxr::UsdShadeMaterial& UsdShadeMaterial )
=======
	return true;
}

bool UsdUtils::IsMaterialTranslucent( const pxr::UsdShadeMaterial& UsdShadeMaterial )
{
	FScopedUsdAllocs UsdAllocs;

	pxr::UsdShadeShader SurfaceShader = UsdShadeMaterial.ComputeSurfaceSource();
	if ( !SurfaceShader )
	{
		return false;
	}
	pxr::UsdShadeConnectableAPI Connectable{ SurfaceShader };

	UsdShadeConversionImpl::FParameterValue ParameterValue;
	bool bHasOpacityConnection = UsdShadeConversionImpl::GetFloatParameterValue( Connectable, UnrealIdentifiers::Opacity, 1.f, ParameterValue );

	// Don't check if the texture is nullptr here as we won't actually parse it yet. If the variant has this type we know it's meant to be bound to a texture
	const bool bHasBoundTexture = ParameterValue.IsType<UsdShadeConversionImpl::FTextureParameterValue>();
	const bool bIsTranslucentFloat = ( ParameterValue.IsType<float>() && !FMath::IsNearlyEqual( ParameterValue.Get<float>(), 1.0f ) );

	return bHasOpacityConnection && ( bIsTranslucentFloat || bHasBoundTexture );
}

bool UsdUtils::IsMaterialUsingUDIMs( const pxr::UsdShadeMaterial& UsdShadeMaterial )
{
	FScopedUsdAllocs UsdAllocs;

	pxr::UsdShadeShader SurfaceShader = UsdShadeMaterial.ComputeSurfaceSource();
	if ( !SurfaceShader )
	{
		return false;
	}

	for ( const pxr::UsdShadeInput& ShadeInput : SurfaceShader.GetInputs() )
	{
		pxr::UsdShadeConnectableAPI Source;
		pxr::TfToken SourceName;
		pxr::UsdShadeAttributeType AttributeType;

		if ( ShadeInput.GetConnectedSource(&Source, &SourceName, &AttributeType))
		{
			pxr::UsdShadeInput FileInput;

			// UsdUVTexture: Get its file input
			if ( AttributeType == pxr::UsdShadeAttributeType::Output )
			{
				FileInput = Source.GetInput( UnrealIdentifiers::File );
			}
			// Check if we are being directly passed an asset
			else
			{
				FileInput = Source.GetInput( SourceName );
			}

			if ( FileInput && FileInput.GetTypeName() == pxr::SdfValueTypeNames->Asset ) // Check that FileInput is of type Asset
			{
				pxr::SdfAssetPath TextureAssetPath;
				FileInput.GetAttr().Get< pxr::SdfAssetPath >( &TextureAssetPath );

				FString TexturePath = UsdToUnreal::ConvertString( TextureAssetPath.GetAssetPath() );

				if ( TexturePath.Contains( TEXT("<UDIM>") ) )
				{
					return true;
				}
			}
		}
	}

	return false;
}

FSHAHash UsdUtils::HashShadeMaterial( const pxr::UsdShadeMaterial& UsdShadeMaterial )
>>>>>>> 6bbb88c8
{
	FScopedUsdAllocs UsdAllocs;

	pxr::UsdShadeShader SurfaceShader = UsdShadeMaterial.ComputeSurfaceSource();
<<<<<<< HEAD
	if ( !SurfaceShader )
	{
		return false;
	}
	pxr::UsdShadeConnectableAPI Connectable{ SurfaceShader };

	UsdShadeConversionImpl::FParameterValue ParameterValue;
	bool bHasOpacityConnection = UsdShadeConversionImpl::GetFloatParameterValue( Connectable, UnrealIdentifiers::Opacity, 1.f, ParameterValue );

	// Don't check if the texture is nullptr here as we won't actually parse it yet. If the variant has this type we know it's meant to be bound to a texture
	const bool bHasBoundTexture = ParameterValue.IsType<UsdShadeConversionImpl::FTextureParameterValue>();
	const bool bIsTranslucentFloat = ( ParameterValue.IsType<float>() && !FMath::IsNearlyEqual( ParameterValue.Get<float>(), 1.0f ) );

	return bHasOpacityConnection && ( bIsTranslucentFloat || bHasBoundTexture );
}

FSHAHash UsdUtils::HashShadeMaterial( const pxr::UsdShadeMaterial& UsdShadeMaterial )
{
	FScopedUsdAllocs UsdAllocs;

	pxr::UsdShadeShader SurfaceShader = UsdShadeMaterial.ComputeSurfaceSource();
=======
>>>>>>> 6bbb88c8
	if ( !SurfaceShader )
	{
		return {};
	}

	FSHA1 HashState;

	for ( const pxr::UsdShadeInput& ShadeInput : SurfaceShader.GetInputs() )
	{
		UsdShadeConversionImpl::HashShadeInput( ShadeInput, HashState );
	}

	bool bValue = false;
	if ( pxr::UsdAttribute Attr = UsdShadeMaterial.GetPrim().GetAttribute( UnrealIdentifiers::WorldSpaceNormals ) )
	{
		Attr.Get<bool>( &bValue );
	}
	HashState.Update( reinterpret_cast< uint8* >( &bValue ), sizeof( bValue ) );

	FSHAHash OutHash;
	HashState.Final();
	HashState.GetHash( &OutHash.Hash[0] );

	return OutHash;
}

#undef LOCTEXT_NAMESPACE

#endif // #if USE_USD_SDK<|MERGE_RESOLUTION|>--- conflicted
+++ resolved
@@ -25,19 +25,13 @@
 #include "Materials/MaterialExpressionConstant.h"
 #include "Materials/MaterialExpressionConstant4Vector.h"
 #include "Materials/MaterialExpressionTextureCoordinate.h"
-<<<<<<< HEAD
-=======
 #include "Materials/MaterialExpressionVertexColor.h"
->>>>>>> 6bbb88c8
 #include "Materials/MaterialInstanceConstant.h"
 #include "Materials/MaterialInstanceDynamic.h"
 #include "Misc/FileHelper.h"
 #include "Modules/ModuleManager.h"
-<<<<<<< HEAD
-=======
 #include "RenderUtils.h"
 #include "RHI.h"
->>>>>>> 6bbb88c8
 
 #if WITH_EDITOR
 	#include "Factories/TextureFactory.h"
@@ -46,10 +40,7 @@
 	#include "MaterialEditingLibrary.h"
 	#include "MaterialOptions.h"
 	#include "MaterialUtilities.h"
-<<<<<<< HEAD
-=======
 	#include "ObjectTools.h"
->>>>>>> 6bbb88c8
 #endif // WITH_EDITOR
 
 #include "USDIncludesStart.h"
@@ -72,58 +63,6 @@
 	{
 		namespace Private
 		{
-<<<<<<< HEAD
-			bool IsMaterialUsingUDIMs(const pxr::UsdShadeMaterial& UsdShadeMaterial)
-			{
-				FScopedUsdAllocs UsdAllocs;
-
-				pxr::UsdShadeShader SurfaceShader = UsdShadeMaterial.ComputeSurfaceSource();
-				if (!SurfaceShader)
-				{
-					return false;
-				}
-
-				for (const pxr::UsdShadeInput& ShadeInput : SurfaceShader.GetInputs())
-				{
-					pxr::UsdShadeConnectableAPI Source;
-					pxr::TfToken SourceName;
-					pxr::UsdShadeAttributeType AttributeType;
-
-					if (ShadeInput.GetConnectedSource(&Source, &SourceName, &AttributeType))
-					{
-						pxr::UsdShadeInput FileInput;
-
-						// UsdUVTexture: Get its file input
-						if (AttributeType == pxr::UsdShadeAttributeType::Output)
-						{
-							FileInput = Source.GetInput(UnrealIdentifiers::File);
-						}
-						// Check if we are being directly passed an asset
-						else
-						{
-							FileInput = Source.GetInput(SourceName);
-						}
-
-						if (FileInput && FileInput.GetTypeName() == pxr::SdfValueTypeNames->Asset) // Check that FileInput is of type Asset
-						{
-							pxr::SdfAssetPath TextureAssetPath;
-							FileInput.GetAttr().Get< pxr::SdfAssetPath >(&TextureAssetPath);
-
-							FString TexturePath = UsdToUnreal::ConvertString(TextureAssetPath.GetAssetPath());
-
-							if (TexturePath.Contains(TEXT("<UDIM>")))
-							{
-								return true;
-							}
-						}
-					}
-				}
-
-				return false;
-			}
-
-=======
->>>>>>> 6bbb88c8
 #if WITH_EDITOR
 			using FlattenToMatEntry = TPairInitializer<const EFlattenMaterialProperties&, const EMaterialProperty&>;
 			const static TMap<EFlattenMaterialProperties, EMaterialProperty> FlattenToMaterialProperty
@@ -271,19 +210,12 @@
 
 				FScopedUnrealAllocs UEAllocs;
 
-<<<<<<< HEAD
-				return Cast<UTexture>(TextureFactory->FactoryCreateBinary(
-					UTexture::StaticClass(),
-					Outer,
-					NAME_None,
-=======
 				FName TextureName = MakeUniqueObjectName( Outer, UTexture::StaticClass(), *FPaths::GetBaseFilename( ResolvedTexturePath ) );
 
 				return Cast<UTexture>(TextureFactory->FactoryCreateBinary(
 					UTexture::StaticClass(),
 					Outer,
 					TextureName,
->>>>>>> 6bbb88c8
 					ObjectFlags,
 					nullptr,
 					*TextureExtension,
@@ -355,21 +287,12 @@
 						if ( NewTexture )
 						{
 							NewTexture->bNotOfflineProcessed = true;
-<<<<<<< HEAD
-							uint8* MipData = static_cast< uint8* >( NewTexture->PlatformData->Mips[ 0 ].BulkData.Lock( LOCK_READ_WRITE ) );
-
-							// Bulk data was already allocated for the correct size when we called CreateTransient above
-							FMemory::Memcpy( MipData, UncompressedData.GetData(), NewTexture->PlatformData->Mips[ 0 ].BulkData.GetBulkDataSize() );
-
-							NewTexture->PlatformData->Mips[ 0 ].BulkData.Unlock();
-=======
 							uint8* MipData = static_cast< uint8* >( NewTexture->GetPlatformData()->Mips[ 0 ].BulkData.Lock( LOCK_READ_WRITE ) );
 
 							// Bulk data was already allocated for the correct size when we called CreateTransient above
 							FMemory::Memcpy( MipData, UncompressedData.GetData(), NewTexture->GetPlatformData()->Mips[ 0 ].BulkData.GetBulkDataSize() );
 
 							NewTexture->GetPlatformData()->Mips[ 0 ].BulkData.Unlock();
->>>>>>> 6bbb88c8
 
 							NewTexture->UpdateResource();
 						}
@@ -386,16 +309,11 @@
 			// Computes and returns the hash string for the texture at the given path.
 			// Handles regular texture asset paths as well as asset paths identifying textures inside Usdz archives.
 			// Returns an empty string if the texture could not be hashed.
-<<<<<<< HEAD
-			FString GetTextureHash(const FString& ResolvedTexturePath)
-			{
-=======
 			FString GetTextureHash( const FString& ResolvedTexturePath, bool bSRGB, TextureCompressionSettings CompressionSettings )
 			{
 				FMD5 MD5;
 
 				// Hash the actual texture
->>>>>>> 6bbb88c8
 				FString TextureExtension;
 				if (IsInsideUsdzArchive(ResolvedTexturePath, TextureExtension))
 				{
@@ -405,9 +323,6 @@
 
 					if (BufferSize > 0 && BufferStart != nullptr)
 					{
-<<<<<<< HEAD
-						return FMD5::HashBytes(BufferStart, BufferSize);
-=======
 						MD5.Update( BufferStart, BufferSize );
 					}
 				}
@@ -428,17 +343,10 @@
 						MD5.Update( LocalScratch.GetData(), ReadNum );
 
 						Position += ReadNum;
->>>>>>> 6bbb88c8
 					}
 				}
 				else
 				{
-<<<<<<< HEAD
-					return LexToString(FMD5Hash::HashFile(*ResolvedTexturePath));
-				}
-
-				return {};
-=======
 					UE_LOG( LogUsd, Warning, TEXT( "Failed to find texture at path '%s' when trying to generate a hash for it" ), *ResolvedTexturePath );
 				}
 
@@ -449,7 +357,6 @@
 				FMD5Hash Hash;
 				Hash.Set( MD5 );
 				return LexToString( Hash );
->>>>>>> 6bbb88c8
 			}
 
 			// Will traverse the shade material graph backwards looking for a string/token value and return it.
@@ -546,33 +453,18 @@
 				}
 			}
 
-<<<<<<< HEAD
-			enum class EParameterValueType
-			{
-				None = 0,
-				Float,
-				Vector,
-				Texture,
-			};
-
-=======
->>>>>>> 6bbb88c8
 			struct FTextureParameterValue
 			{
 				UTexture* Texture;
 				int32 UVIndex;
 				int32 OutputIndex = 0;
 			};
-<<<<<<< HEAD
-			using FParameterValue = TVariant<float, FVector, FTextureParameterValue, bool>;
-=======
 			struct FPrimvarReaderParameterValue
 			{
 				std::string PrimvarName;
 				FVector FallbackValue;
 			};
 			using FParameterValue = TVariant<float, FVector, FTextureParameterValue, FPrimvarReaderParameterValue, bool>;
->>>>>>> 6bbb88c8
 
 			bool GetTextureParameterValue( pxr::UsdShadeInput& ShadeInput, TextureGroup LODGroup, FParameterValue& OutValue,
 				UMaterialInterface* Material = nullptr, UUsdAssetCache* TexturesCache = nullptr, TMap<FString, int32>* PrimvarToUVIndex = nullptr, bool bForceVirtualTextures = false )
@@ -591,21 +483,6 @@
 				{
 					pxr::UsdShadeInput FileInput;
 
-<<<<<<< HEAD
-				    // UsdUVTexture: Get its file input
-				    if ( AttributeType == pxr::UsdShadeAttributeType::Output )
-				    {
-					    FileInput = Source.GetInput( UnrealIdentifiers::File );
-				    }
-				    // Check if we are being directly passed an asset
-				    else
-				    {
-					    FileInput = Source.GetInput( SourceName );
-				    }
-
-				    if ( FileInput && FileInput.GetTypeName() == pxr::SdfValueTypeNames->Asset ) // Check that FileInput is of type Asset
-				    {
-=======
 					// UsdUVTexture: Get its file input
 					if ( AttributeType == pxr::UsdShadeAttributeType::Output )
 					{
@@ -619,7 +496,6 @@
 
 					if ( FileInput && FileInput.GetTypeName() == pxr::SdfValueTypeNames->Asset ) // Check that FileInput is of type Asset
 					{
->>>>>>> 6bbb88c8
 						const FString TexturePath = UsdUtils::GetResolvedTexturePath( FileInput.GetAttr() );
 						// We will assume the texture is valid, and show a warning if we fail to parse this later.
 						// Note that we don't even check that the file exists: If we have a texture bound to opacity then we
@@ -633,9 +509,6 @@
 							return false;
 						}
 
-<<<<<<< HEAD
-						const FString TextureHash = GetTextureHash(TexturePath);
-=======
 						// We'll add these to the hash because the materials are built to try and reuse the same textures for multiple channels,
 						// and those may expect linear or sRGB values. Without this we may parse a texture as linear because we hit the opacity channel first,
 						// and then reuse it as linear for the base color channel even though it should have been sRGB.
@@ -654,7 +527,6 @@
 						}
 
 						const FString TextureHash = GetTextureHash( TexturePath, bSRGB, CompressionSettings );
->>>>>>> 6bbb88c8
 
 						// We only actually want to retrieve the textures if we have a cache to put them in
 						if ( TexturesCache )
@@ -675,33 +547,6 @@
 #endif // WITH_EDITOR
 
 								Texture = UsdUtils::CreateTexture( FileInput.GetAttr(), MaterialPrimPath, LODGroup, TexturesCache );
-<<<<<<< HEAD
-							}
-
-							if ( Texture )
-							{
-								Texture->ReleaseResource();
-
-								if ( bIsNormalInput )
-								{
-									Texture->SRGB = false;
-									Texture->CompressionSettings = TextureCompressionSettings::TC_Normalmap;
-								}
-
-								// Disable SRGB when parsing float textures, as they're likely specular/roughness maps
-								if ( LODGroup == TEXTUREGROUP_WorldSpecular )
-								{
-									Texture->SRGB = false;
-								}
-
-								if ( bForceVirtualTextures )
-								{
-									Texture->VirtualTextureStreaming = true;
-								}
-
-								Texture->UpdateResource();
-
-=======
 
 								if ( Texture )
 								{
@@ -722,7 +567,6 @@
 
 							if ( Texture )
 							{
->>>>>>> 6bbb88c8
 								FString PrimvarName = GetPrimvarUsedAsST(Source);
 								int32 UVIndex = 0;
 								if ( !PrimvarName.IsEmpty() && PrimvarToUVIndex )
@@ -741,11 +585,6 @@
 									);
 								}
 
-<<<<<<< HEAD
-								TexturesCache->CacheAsset( TextureHash, Texture );
-
-=======
->>>>>>> 6bbb88c8
 								FTextureParameterValue OutTextureValue;
 								OutTextureValue.Texture = Texture;
 								OutTextureValue.UVIndex = UVIndex;
@@ -817,8 +656,6 @@
 				{
 					if ( !GetTextureParameterValue( Input, TEXTUREGROUP_WorldSpecular, OutValue, Material, TexturesCache, PrimvarToUVIndex, bForceVirtualTextures ) )
 					{
-<<<<<<< HEAD
-=======
 						// Check if we have a fallback input that we can use instead, since we don't have a valid texture value
 						if ( const pxr::UsdShadeInput FallbackInput = Source.GetInput( UnrealIdentifiers::Fallback ) )
 						{
@@ -830,7 +667,6 @@
 							}
 						}
 
->>>>>>> 6bbb88c8
 						// Recurse because the attribute may just be pointing at some other attribute that has the data
 						// (e.g. when shader input is just "hoisted" and connected to the parent material input)
 						return GetFloatParameterValue( Source, SourceName, DefaultValue, OutValue, Material, TexturesCache, PrimvarToUVIndex, bForceVirtualTextures );
@@ -848,8 +684,6 @@
 				return true;
 			}
 
-<<<<<<< HEAD
-=======
 			bool GetPrimvarReaderParameterValue( const pxr::UsdShadeInput& Input, const pxr::TfToken& PrimvarReaderShaderId, const FLinearColor& DefaultValue, FParameterValue& OutValue )
 			{
 				FScopedUsdAllocs Allocs;
@@ -922,7 +756,6 @@
 				return false;
 			}
 
->>>>>>> 6bbb88c8
 			bool GetVec3ParameterValue( pxr::UsdShadeConnectableAPI& Connectable, const pxr::TfToken& InputName, const FLinearColor& DefaultValue, FParameterValue& OutValue,
 				bool bIsNormalMap = false, UMaterialInterface* Material = nullptr, UUsdAssetCache* TexturesCache = nullptr, TMap<FString, int32>* PrimvarToUVIndex = nullptr, bool bForceVirtualTextures = false )
 			{
@@ -942,8 +775,6 @@
 				{
 					if ( !GetTextureParameterValue( Input, bIsNormalMap ? TEXTUREGROUP_WorldNormalMap : TEXTUREGROUP_World, OutValue, Material, TexturesCache, PrimvarToUVIndex, bForceVirtualTextures ) )
 					{
-<<<<<<< HEAD
-=======
 						// Check whether this input receives its value through a connection to a
 						// primvar reader shader.
 						if ( GetPrimvarReaderParameterValue( Input, UnrealIdentifiers::UsdPrimvarReader_float3, DefaultValue, OutValue ) )
@@ -977,7 +808,6 @@
 						}
 
 						// This shader doesn't have anything: Traverse into the input connectable itself
->>>>>>> 6bbb88c8
 						return GetVec3ParameterValue( Source, SourceName, DefaultValue, OutValue, bIsNormalMap, Material, TexturesCache, PrimvarToUVIndex, bForceVirtualTextures );
 					}
 				}
@@ -998,38 +828,6 @@
 			}
 
 			bool GetBoolParameterValue( pxr::UsdShadeConnectableAPI& Connectable, const pxr::TfToken& InputName, bool DefaultValue, FParameterValue& OutValue, UMaterialInterface* Material = nullptr, UUsdAssetCache* TexturesCache = nullptr, TMap<FString, int32>* PrimvarToUVIndex = nullptr)
-<<<<<<< HEAD
-	        {
-		        FScopedUsdAllocs Allocs;
-
-		        pxr::UsdShadeInput Input = Connectable.GetInput( InputName );
-		        if ( !Input )
-		        {
-			        return false;
-		        }
-
-		        // If we have another shader/node connected
-		        pxr::UsdShadeConnectableAPI Source;
-		        pxr::TfToken SourceName;
-		        pxr::UsdShadeAttributeType AttributeType;
-		        if ( Input.GetConnectedSource( &Source, &SourceName, &AttributeType ) )
-		        {
-			        // Recurse because the attribute may just be pointing at some other attribute that has the data
-			        // (e.g. when shader input is just "hoisted" and connected to the parent material input)
-			        return GetBoolParameterValue( Source, SourceName, DefaultValue, OutValue, Material, TexturesCache, PrimvarToUVIndex );
-		        }
-		        // No other node connected, so we must have some value
-		        else
-		        {
-			        bool InputValue = DefaultValue;
-			        Input.Get< bool >( &InputValue );
-
-			        OutValue.Set< bool >( InputValue );
-		        }
-
-		        return true;
-	        }
-=======
 			{
 				FScopedUsdAllocs Allocs;
 
@@ -1060,7 +858,6 @@
 
 				return true;
 			}
->>>>>>> 6bbb88c8
 
 #if WITH_EDITOR
 			/**
@@ -1099,8 +896,6 @@
 					return Expression;
 				}
 
-<<<<<<< HEAD
-=======
 				UMaterialExpression* operator()( const FPrimvarReaderParameterValue& PrimvarReaderValue ) const
 				{
 					UMaterialExpression* Expression = nullptr;
@@ -1125,7 +920,6 @@
 					return Expression;
 				}
 
->>>>>>> 6bbb88c8
 			private:
 				UMaterial& Material;
 			};
@@ -1135,16 +929,10 @@
 			{
 #if WITH_EDITOR
 				FGetExpressionForValueVisitor Visitor{ Material };
-<<<<<<< HEAD
-				Visit( Visitor, ParameterValue );
-#endif // WITH_EDITOR
-				return nullptr;
-=======
 				return Visit( Visitor, ParameterValue );
 #else
 				return nullptr;
 #endif // WITH_EDITOR
->>>>>>> 6bbb88c8
 			}
 
 			void SetScalarParameterValue( UMaterialInstance& Material, const TCHAR* ParameterName, float ParameterValue )
@@ -1261,11 +1049,7 @@
 
 				void operator()( const FVector& VectorValue ) const
 				{
-<<<<<<< HEAD
-					SetVectorParameterValue( Material, ParameterName, VectorValue );
-=======
 					SetVectorParameterValue( Material, ParameterName, FLinearColor(VectorValue) );
->>>>>>> 6bbb88c8
 				}
 
 				void operator()( const FTextureParameterValue& TextureValue ) const
@@ -1273,14 +1057,11 @@
 					SetTextureParameterValue( Material, ParameterName, TextureValue.Texture );
 				}
 
-<<<<<<< HEAD
-=======
 				void operator()( const FPrimvarReaderParameterValue& PrimvarReaderValue ) const
 				{
 					SetVectorParameterValue( Material, ParameterName, FLinearColor(PrimvarReaderValue.FallbackValue) );
 				}
 
->>>>>>> 6bbb88c8
 				void operator()( const bool BoolValue ) const
 				{
 					SetBoolParameterValue( Material, ParameterName, BoolValue );
@@ -1315,8 +1096,6 @@
 					SetTextureParameterValue( Material, *FString::Printf( TEXT( "%sTexture" ), ParameterName ), TextureValue.Texture );
 					SetScalarParameterValue( Material, *FString::Printf( TEXT( "Use%sTexture" ), ParameterName ), 1.0f );
 				}
-<<<<<<< HEAD
-=======
 
 				void operator()( const FPrimvarReaderParameterValue& PrimvarReaderValue ) const
 				{
@@ -1329,7 +1108,6 @@
 						SetScalarParameterValue( Material, TEXT( "UseVertexColorForBaseColor" ), 1.0f );
 					}
 				}
->>>>>>> 6bbb88c8
 			};
 
 			void SetParameterValue( UMaterialInstance& Material, const TCHAR* ParameterName, const FParameterValue& ParameterValue, bool bForUsdPreviewSurface )
@@ -1404,12 +1182,8 @@
 						// Not inside an USDZ archive, just a regular texture
 						else
 						{
-<<<<<<< HEAD
-							Texture = Cast< UTexture >( TextureFactory->ImportObject( UTexture::StaticClass(), Outer, NAME_None, ObjectFlags, ResolvedTexturePath, TEXT( "" ), bOutCancelled ) );
-=======
 							FName TextureName = MakeUniqueObjectName( Outer, UTexture::StaticClass(), *FPaths::GetBaseFilename( ResolvedTexturePath ) );
 							Texture = Cast< UTexture >( TextureFactory->ImportObject( UTexture::StaticClass(), Outer, TextureName, ObjectFlags, ResolvedTexturePath, TEXT(""), bOutCancelled));
->>>>>>> 6bbb88c8
 						}
 
 						if ( Texture )
@@ -1540,11 +1314,7 @@
 				}
 
 				FMeshData MeshSettings;
-<<<<<<< HEAD
-				MeshSettings.RawMeshDescription = nullptr;
-=======
 				MeshSettings.MeshDescription = nullptr;
->>>>>>> 6bbb88c8
 				MeshSettings.TextureCoordinateBox = FBox2D( FVector2D( 0.0f, 0.0f ), FVector2D( 1.0f, 1.0f ) );
 				MeshSettings.TextureCoordinateIndex = 0;
 
@@ -1554,13 +1324,6 @@
 				Module.SetLinearBake( bLinearBake );
 				Module.BakeMaterials( { &MatSet }, { &MeshSettings }, BakeOutputs );
 
-<<<<<<< HEAD
-				// It's recommended to set this back to false as it's a global option
-				bLinearBake = false;
-				Module.SetLinearBake( bLinearBake );
-
-=======
->>>>>>> 6bbb88c8
 				if ( BakeOutputs.Num() < 1 )
 				{
 					return false;
@@ -1600,15 +1363,11 @@
 					FString TrimmedPropertyName = PropertyName.ToString();
 					TrimmedPropertyName.RemoveFromStart( TEXT( "MP_" ) );
 
-<<<<<<< HEAD
-					FString TextureFilePath = FPaths::Combine( TexturesFolder.Path, FString::Printf( TEXT( "T_%s_%s.png" ), *TextureNamePrefix, *TrimmedPropertyName ) );
-=======
 					// Final FilePath will be something like "C:/TexturesFolder/Game_ContentFolder_Materials_Red_BaseColor.png", which automatically guarantees
 					// it won't overwrite another texture from the same export, but will overwrite old textures from previous exports
 					FString TextureFileName = ObjectTools::SanitizeObjectName( FPaths::ChangeExtension( TextureNamePrefix, TEXT( "" ) ) );
 					TextureFileName.RemoveFromStart( TEXT( "_" ) );
 					FString TextureFilePath = FPaths::Combine( TexturesFolder.Path, FString::Printf( TEXT( "%s_%s.png" ), *ObjectTools::SanitizeObjectName( TextureFileName ), *TrimmedPropertyName ) );
->>>>>>> 6bbb88c8
 
 					// For some reason the baked samples always have zero alpha and there is nothing we can do about it... It seems like the material baking module is made
 					// with the intent that the data ends up in UTexture2Ds, where they can be set to be compressed without alpha and have the value ignored.
@@ -1620,11 +1379,7 @@
 					}
 
 					PNGImageWrapper->SetRaw( Samples->GetData(), Samples->GetAllocatedSize(), FinalSize.X, FinalSize.Y, ERGBFormat::BGRA, 8 );
-<<<<<<< HEAD
-					const TArray64<uint8>& PNGData = PNGImageWrapper->GetCompressed( 100 );
-=======
 					const TArray64<uint8> PNGData = PNGImageWrapper->GetCompressed( 100 );
->>>>>>> 6bbb88c8
 
 					bool bWroteFile = FFileHelper::SaveArrayToFile( PNGData, *TextureFilePath );
 					if ( bWroteFile )
@@ -1986,11 +1741,7 @@
 	return ConvertMaterial( UsdShadeMaterial, Material, nullptr, PrimvarToUVIndex );
 }
 
-<<<<<<< HEAD
-bool UsdToUnreal::ConvertMaterial( const pxr::UsdShadeMaterial& UsdShadeMaterial, UMaterialInstance& Material, UUsdAssetCache* TexturesCache, TMap< FString, int32 >& PrimvarToUVIndex )
-=======
 bool UsdToUnreal::ConvertMaterial( const pxr::UsdShadeMaterial& UsdShadeMaterial, UMaterialInstance& Material, UUsdAssetCache* TexturesCache, TMap< FString, int32 >& PrimvarToUVIndex, const TCHAR* RenderContext )
->>>>>>> 6bbb88c8
 {
 	FScopedUsdAllocs UsdAllocs;
 
@@ -1998,11 +1749,6 @@
 
 	// We assume that all samplers for a material instance that supports UDIMs would be virtual so we'll force all the textures to be virtual.
 	// The idea being that when building a master material, we can't know which textures will be virtual so it's safer to set the samplers as if they were all virtual.
-<<<<<<< HEAD
-	const bool bForceVirtualTextures = UE::UsdShadeConversion::Private::IsMaterialUsingUDIMs( UsdShadeMaterial );
-
-	pxr::UsdShadeShader SurfaceShader = UsdShadeMaterial.ComputeSurfaceSource();
-=======
 	const bool bForceVirtualTextures = UsdUtils::IsMaterialUsingUDIMs( UsdShadeMaterial );
 
 	pxr::TfToken RenderContextToken = pxr::UsdShadeTokens->universalRenderContext;
@@ -2168,37 +1914,10 @@
 	}
 
 	pxr::UsdShadeShader SurfaceShader = UsdShadeMaterial.ComputeSurfaceSource( RenderContextToken );
->>>>>>> 6bbb88c8
 	if ( !SurfaceShader )
 	{
 		return false;
 	}
-<<<<<<< HEAD
-	pxr::UsdShadeConnectableAPI Connectable{ SurfaceShader };
-
-	UsdShadeConversionImpl::FParameterValue ParameterValue;
-
-	auto SetTextureComponentParamForScalarInput = [ &Material ]( const UsdShadeConversionImpl::FParameterValue& InParameterValue, const TCHAR* ParamName )
-	{
-		if ( const UsdShadeConversionImpl::FTextureParameterValue* TextureParameterValue = InParameterValue.TryGet< UsdShadeConversionImpl::FTextureParameterValue >() )
-		{
-			FLinearColor ComponentMask;
-			switch( TextureParameterValue->OutputIndex )
-			{
-			case 0: // RGB, since we are handling scalars here plug red when RGB is requested
-			case 1: // R
-				ComponentMask = FLinearColor{ 1.f, 0.f, 0.f, 0.f };
-				break;
-			case 2: // G
-				ComponentMask = FLinearColor{ 0.f, 1.f, 0.f, 0.f };
-				break;
-			case 3: // B
-				ComponentMask = FLinearColor{ 0.f, 0.f, 1.f, 0.f };
-				break;
-			case 4: // A
-				ComponentMask = FLinearColor{ 0.f, 0.f, 0.f, 1.f };
-				break;
-=======
 
 	pxr::UsdShadeConnectableAPI Connectable{ SurfaceShader };
 
@@ -2290,230 +2009,8 @@
 				SetOutputIndex(ParameterValue, Material.Normal.OutputIndex);
 
 				bHasMaterialInfo = true;
->>>>>>> 6bbb88c8
-			}
-
-			UsdShadeConversionImpl::SetVectorParameterValue( Material, ParamName, ComponentMask );
-		}
-<<<<<<< HEAD
-	};
-
-	const bool bForUsdPreviewSurface = true;
-
-	// Base color
-	{
-		const bool bIsNormalMap = false;
-		if ( UsdShadeConversionImpl::GetVec3ParameterValue( Connectable, UnrealIdentifiers::DiffuseColor, FLinearColor( 0, 0, 0 ), ParameterValue, bIsNormalMap, &Material, TexturesCache, &PrimvarToUVIndex, bForceVirtualTextures ) )
-		{
-			UsdShadeConversionImpl::SetParameterValue( Material, TEXT( "BaseColor" ), ParameterValue, bForUsdPreviewSurface );
-			bHasMaterialInfo = true;
-		}
-	}
-
-	// Emissive color
-	{
-		const bool bIsNormalMap = false;
-		if ( UsdShadeConversionImpl::GetVec3ParameterValue( Connectable, UnrealIdentifiers::EmissiveColor, FLinearColor( 0, 0, 0 ), ParameterValue, bIsNormalMap, &Material, TexturesCache, &PrimvarToUVIndex, bForceVirtualTextures ) )
-		{
-			UsdShadeConversionImpl::SetParameterValue( Material, TEXT( "EmissiveColor" ), ParameterValue, bForUsdPreviewSurface );
-			bHasMaterialInfo = true;
-		}
-	}
-
-	// Metallic
-	{
-		if ( UsdShadeConversionImpl::GetFloatParameterValue( Connectable, UnrealIdentifiers::Metallic, 0.f, ParameterValue, &Material, TexturesCache, &PrimvarToUVIndex, bForceVirtualTextures ) )
-		{
-			UsdShadeConversionImpl::SetParameterValue( Material, TEXT( "Metallic" ), ParameterValue, bForUsdPreviewSurface );
-			SetTextureComponentParamForScalarInput( ParameterValue, TEXT( "MetallicTextureComponent" ) );
-			bHasMaterialInfo = true;
-		}
-	}
-
-	// Roughness
-	{
-		if ( UsdShadeConversionImpl::GetFloatParameterValue( Connectable, UnrealIdentifiers::Roughness, 1.f, ParameterValue, &Material, TexturesCache, &PrimvarToUVIndex, bForceVirtualTextures ) )
-		{
-			UsdShadeConversionImpl::SetParameterValue( Material, TEXT( "Roughness" ), ParameterValue, bForUsdPreviewSurface );
-			SetTextureComponentParamForScalarInput( ParameterValue, TEXT( "RoughnessTextureComponent" ) );
-			bHasMaterialInfo = true;
-		}
-	}
-
-	// Opacity
-	{
-		if ( UsdShadeConversionImpl::GetFloatParameterValue( Connectable, UnrealIdentifiers::Opacity, 1.f, ParameterValue, &Material, TexturesCache, &PrimvarToUVIndex, bForceVirtualTextures ) )
-		{
-			UsdShadeConversionImpl::SetParameterValue( Material, TEXT( "Opacity" ), ParameterValue, bForUsdPreviewSurface );
-			SetTextureComponentParamForScalarInput( ParameterValue, TEXT( "OpacityTextureComponent" ) );
-			bHasMaterialInfo = true;
-		}
-	}
-
-	// Normal
-	{
-		const bool bIsNormalMap = true;
-		if ( UsdShadeConversionImpl::GetVec3ParameterValue( Connectable, UnrealIdentifiers::Normal, FLinearColor( 0, 0, 1 ), ParameterValue, bIsNormalMap, &Material, TexturesCache, &PrimvarToUVIndex, bForceVirtualTextures ) )
-		{
-			UsdShadeConversionImpl::SetParameterValue( Material, TEXT( "Normal" ), ParameterValue, bForUsdPreviewSurface );
-			bHasMaterialInfo = true;
-		}
-	}
-
-	// Handle world space normals
-	pxr::UsdPrim UsdPrim = UsdShadeMaterial.GetPrim();
-	if ( pxr::UsdAttribute Attr = UsdPrim.GetAttribute( UnrealIdentifiers::WorldSpaceNormals ) )
-	{
-		bool bValue = false;
-		if ( Attr.Get<bool>( &bValue ) && bValue )
-		{
-			UsdShadeConversionImpl::SetScalarParameterValue( Material, TEXT( "UseWorldSpaceNormals" ), 1.0f );
-		}
-	}
-
-	FString ShadeMaterialPath = UsdToUnreal::ConvertPath( UsdPrim.GetPath() );
-	UsdShadeConversionImpl::CheckForUVIndexConflicts( PrimvarToUVIndex, ShadeMaterialPath );
-
-	return bHasMaterialInfo;
-}
-
-bool UsdToUnreal::ConvertMaterial( const pxr::UsdShadeMaterial& UsdShadeMaterial, UMaterial& Material )
-{
-	TMap<FString, int32> PrimvarToUVIndex;
-	return ConvertMaterial( UsdShadeMaterial, Material, nullptr, PrimvarToUVIndex );
-}
-
-bool UsdToUnreal::ConvertMaterial( const pxr::UsdShadeMaterial& UsdShadeMaterial, UMaterial& Material, UUsdAssetCache* TexturesCache, TMap< FString, int32 >& PrimvarToUVIndex )
-{
-	bool bHasMaterialInfo = false;
-
-#if WITH_EDITOR
-	pxr::UsdShadeShader SurfaceShader = UsdShadeMaterial.ComputeSurfaceSource();
-	if ( !SurfaceShader )
-	{
-		return false;
-	}
-	pxr::UsdShadeConnectableAPI Connectable{ SurfaceShader };
-
-	UsdShadeConversionImpl::FParameterValue ParameterValue;
-
-	auto SetOutputIndex = []( const UsdShadeConversionImpl::FParameterValue& InParameterValue, int32& OutputIndexToSet )
-	{
-		if ( const UsdShadeConversionImpl::FTextureParameterValue* TextureParameterValue = InParameterValue.TryGet< UsdShadeConversionImpl::FTextureParameterValue >() )
-		{
-			OutputIndexToSet = TextureParameterValue->OutputIndex;
-		}
-	};
-
-	// Base color
-	{
-		const bool bIsNormalMap = false;
-		UsdShadeConversionImpl::GetVec3ParameterValue( Connectable, UnrealIdentifiers::DiffuseColor, FLinearColor( 0, 0, 0 ), ParameterValue, bIsNormalMap, &Material, TexturesCache, &PrimvarToUVIndex );
-		if ( UMaterialExpression* Expression = UsdShadeConversionImpl::GetExpressionForValue( Material, ParameterValue ) )
-		{
-			Material.BaseColor.Expression = Expression;
-			SetOutputIndex( ParameterValue, Material.BaseColor.OutputIndex );
-
-			bHasMaterialInfo = true;
-		}
-	}
-
-	// Emissive color
-	{
-		const bool bIsNormalMap = false;
-		UsdShadeConversionImpl::GetVec3ParameterValue( Connectable, UnrealIdentifiers::EmissiveColor, FLinearColor( 0, 0, 0 ), ParameterValue, bIsNormalMap, &Material, TexturesCache, &PrimvarToUVIndex );
-		if ( UMaterialExpression* Expression = UsdShadeConversionImpl::GetExpressionForValue( Material, ParameterValue ) )
-		{
-			Material.EmissiveColor.Expression = Expression;
-			SetOutputIndex( ParameterValue, Material.EmissiveColor.OutputIndex );
-
-			bHasMaterialInfo = true;
-		}
-	}
-
-	// Metallic
-	{
-		UsdShadeConversionImpl::GetFloatParameterValue( Connectable, UnrealIdentifiers::Metallic, 0.f, ParameterValue, &Material, TexturesCache, &PrimvarToUVIndex );
-		if ( UMaterialExpression* Expression = UsdShadeConversionImpl::GetExpressionForValue( Material, ParameterValue ) )
-		{
-			Material.Metallic.Expression = Expression;
-			SetOutputIndex( ParameterValue, Material.Metallic.OutputIndex );
-
-			bHasMaterialInfo = true;
-		}
-	}
-
-	// Roughness
-	{
-		UsdShadeConversionImpl::GetFloatParameterValue( Connectable, UnrealIdentifiers::Roughness, 1.f, ParameterValue, &Material, TexturesCache, &PrimvarToUVIndex );
-		if ( UMaterialExpression* Expression = UsdShadeConversionImpl::GetExpressionForValue( Material, ParameterValue ) )
-		{
-			Material.Roughness.Expression = Expression;
-			SetOutputIndex( ParameterValue, Material.Roughness.OutputIndex );
-
-			bHasMaterialInfo = true;
-		}
-	}
-
-	// Opacity
-	{
-		UsdShadeConversionImpl::GetFloatParameterValue( Connectable, UnrealIdentifiers::Opacity, 1.f, ParameterValue, &Material, TexturesCache, &PrimvarToUVIndex );
-		if ( UMaterialExpression* Expression = UsdShadeConversionImpl::GetExpressionForValue( Material, ParameterValue ) )
-		{
-			Material.Opacity.Expression = Expression;
-			SetOutputIndex( ParameterValue, Material.Opacity.OutputIndex );
-
-			Material.BlendMode = BLEND_Translucent;
-			bHasMaterialInfo = true;
-		}
-	}
-
-	// Normal
-	{
-		const bool bIsNormalMap = true;
-		UsdShadeConversionImpl::GetVec3ParameterValue( Connectable, UnrealIdentifiers::Normal, FLinearColor( 0, 0, 1 ), ParameterValue, bIsNormalMap, &Material, TexturesCache, &PrimvarToUVIndex );
-		if ( UMaterialExpression* Expression = UsdShadeConversionImpl::GetExpressionForValue( Material, ParameterValue ) )
-		{
-			Material.Normal.Expression = Expression;
-			SetOutputIndex( ParameterValue, Material.Normal.OutputIndex );
-
-			bHasMaterialInfo = true;
-		}
-	}
-
-	// Handle world space normals
-	pxr::UsdPrim UsdPrim = UsdShadeMaterial.GetPrim();
-	if ( pxr::UsdAttribute Attr = UsdPrim.GetAttribute( UnrealIdentifiers::WorldSpaceNormals ) )
-	{
-		bool bValue = false;
-		if ( Attr.Get<bool>( &bValue ) && bValue )
-		{
-			Material.bTangentSpaceNormal = false;
-		}
-	}
-
-	FString ShadeMaterialPath = UsdToUnreal::ConvertPath( UsdPrim.GetPath() );
-	UsdShadeConversionImpl::CheckForUVIndexConflicts( PrimvarToUVIndex, ShadeMaterialPath );
-
-#endif // WITH_EDITOR
-	return bHasMaterialInfo;
-}
-
-bool UsdToUnreal::ConvertShadeInputsToParameters( const pxr::UsdShadeMaterial& UsdShadeMaterial, UMaterialInstance& MaterialInstance, UUsdAssetCache* TexturesCache, const TCHAR* RenderContext )
-{
-	FScopedUsdAllocs UsdAllocs;
-
-	bool bHasMaterialInfo = false;
-
-	pxr::TfToken RenderContextToken = pxr::UsdShadeTokens->universalRenderContext;
-	if ( RenderContext )
-	{
-		RenderContextToken = UnrealToUsd::ConvertToken( RenderContext ).Get();
-	}
-
-	pxr::UsdShadeShader SurfaceShader = UsdShadeMaterial.ComputeSurfaceSource( RenderContextToken );
-	if ( !SurfaceShader )
-=======
+			}
+		}
 	}
 
 	// Refraction
@@ -2742,155 +2239,10 @@
 
 	FString TexturePath = Texture->GetName();
 	if ( UUsdAssetImportData* AssetImportData = Cast<UUsdAssetImportData>( Texture ) )
->>>>>>> 6bbb88c8
 	{
 		TexturePath = AssetImportData->PrimPath;
 	}
 
-<<<<<<< HEAD
-	pxr::UsdShadeConnectableAPI Connectable{ SurfaceShader };
-
-	for ( pxr::UsdShadeInput& ShadeInput : SurfaceShader.GetInputs() )
-	{
-		FString InputName = UsdToUnreal::ConvertToken( ShadeInput.GetBaseName() );
-
-		pxr::UsdShadeInput ConnectInput = ShadeInput;
-		if ( ShadeInput.HasConnectedSource() )
-		{
-			pxr::UsdShadeConnectableAPI Source;
-			pxr::TfToken SourceName;
-			pxr::UsdShadeAttributeType SourceType;
-			ShadeInput.GetConnectedSource( &Source, &SourceName, &SourceType );
-
-			ConnectInput = Source.GetInput(SourceName);
-		}
-
-		FString DisplayName = UsdToUnreal::ConvertString( ConnectInput.GetAttr().GetDisplayName() );
-
-		if ( DisplayName.IsEmpty() )
-		{
-			DisplayName = InputName;
-		}
-
-		UsdShadeConversionImpl::FParameterValue ParameterValue;
-
-		const bool bForUsdPreviewSurface = false;
-		const bool bIsNormalMap = DisplayName.Contains( TEXT("normal") );
-
-		if ( ShadeInput.GetTypeName() == pxr::SdfValueTypeNames->Bool )
-		{
-			if ( UsdShadeConversionImpl::GetBoolParameterValue( Connectable, ShadeInput.GetBaseName(), false, ParameterValue, &MaterialInstance, TexturesCache) )
-			{
-				UsdShadeConversionImpl::SetParameterValue( MaterialInstance, *DisplayName, ParameterValue, bForUsdPreviewSurface );
-				bHasMaterialInfo = true;
-			}
-		}
-		else if ( ShadeInput.GetTypeName() == pxr::SdfValueTypeNames->Float ||
-			ShadeInput.GetTypeName() == pxr::SdfValueTypeNames->Double ||
-			ShadeInput.GetTypeName() == pxr::SdfValueTypeNames->Half )
-		{
-			if ( UsdShadeConversionImpl::GetFloatParameterValue( Connectable, ShadeInput.GetBaseName(), 1.f, ParameterValue, &MaterialInstance, TexturesCache ) )
-			{
-				UsdShadeConversionImpl::SetParameterValue( MaterialInstance, *DisplayName, ParameterValue, bForUsdPreviewSurface );
-				bHasMaterialInfo = true;
-			}
-		}
-		else if ( UsdShadeConversionImpl::GetVec3ParameterValue( Connectable, ShadeInput.GetBaseName(), FLinearColor( 0.f, 0.f, 0.f ), ParameterValue, bIsNormalMap, &MaterialInstance, TexturesCache ) )
-		{
-			UsdShadeConversionImpl::SetParameterValue( MaterialInstance, *DisplayName, ParameterValue, bForUsdPreviewSurface );
-			bHasMaterialInfo = true;
-		}
-	}
-
-	return true;
-}
-
-#if WITH_EDITOR
-bool UnrealToUsd::ConvertMaterialToBakedSurface( const UMaterialInterface& InMaterial, const TArray<FPropertyEntry>& InMaterialProperties, const FIntPoint& InDefaultTextureSize, const FDirectoryPath& InTexturesDir, pxr::UsdPrim& OutUsdShadeMaterialPrim )
-{
-	pxr::UsdShadeMaterial OutUsdShadeMaterial{ OutUsdShadeMaterialPrim };
-	if ( !OutUsdShadeMaterial )
-	{
-		return false;
-	}
-
-	FBakeOutput BakedData;
-	if ( !UsdShadeConversionImpl::BakeMaterial( InMaterial, InMaterialProperties, InDefaultTextureSize, BakedData ) )
-	{
-		return false;
-	}
-
-	UsdShadeConversionImpl::FBakedMaterialView View{ BakedData };
-	TMap<EMaterialProperty, FString> WrittenTextures = UsdShadeConversionImpl::WriteTextures( View, InMaterial.GetName(), InTexturesDir );
-
-	// Manually add user supplied constant values. Can't place these in InMaterial as they're floats, and baked data is just quantized FColors
-	TMap<EMaterialProperty, float> UserConstantValues;
-	for ( const FPropertyEntry& Entry : InMaterialProperties )
-	{
-		if ( Entry.bUseConstantValue )
-		{
-			UserConstantValues.Add( Entry.Property, Entry.ConstantValue );
-		}
-	}
-
-	return UsdShadeConversionImpl::ConfigureShadePrim( View, WrittenTextures, UserConstantValues, OutUsdShadeMaterial );
-}
-
-bool UnrealToUsd::ConvertFlattenMaterial( const FString& InMaterialName, FFlattenMaterial& InMaterial, const TArray<FPropertyEntry>& InMaterialProperties, const FDirectoryPath& InTexturesDir, UE::FUsdPrim& OutUsdShadeMaterialPrim )
-{
-	pxr::UsdShadeMaterial OutUsdShadeMaterial{ pxr::UsdPrim{ OutUsdShadeMaterialPrim } };
-	if ( !OutUsdShadeMaterial )
-	{
-		return false;
-	}
-
-	UsdShadeConversionImpl::FBakedMaterialView View{ InMaterial };
-	TMap<EMaterialProperty, FString> WrittenTextures = UsdShadeConversionImpl::WriteTextures( View, InMaterialName, InTexturesDir );
-
-	// Manually add user supplied constant values. Can't place these in InMaterial as they're floats, and baked data is just quantized FColors
-	TMap<EMaterialProperty, float> UserConstantValues;
-	for ( const FPropertyEntry& Entry : InMaterialProperties )
-	{
-		if ( Entry.bUseConstantValue )
-		{
-			UserConstantValues.Add( Entry.Property, Entry.ConstantValue );
-		}
-	}
-
-	return UsdShadeConversionImpl::ConfigureShadePrim( View, WrittenTextures, UserConstantValues, OutUsdShadeMaterial );
-}
-
-#endif // WITH_EDITOR
-
-FString UsdUtils::GetResolvedTexturePath( const pxr::UsdAttribute& TextureAssetPathAttr )
-{
-	FScopedUsdAllocs UsdAllocs;
-
-	pxr::SdfAssetPath TextureAssetPath;
-	TextureAssetPathAttr.Get< pxr::SdfAssetPath >( &TextureAssetPath );
-
-	pxr::ArResolver& Resolver = pxr::ArGetResolver();
-
-	std::string UsdResolvedPath = TextureAssetPath.GetResolvedPath();
-	// Don't normalize an empty path as the result will be "."
-	if ( UsdResolvedPath.size() > 0 )
-	{
-		UsdResolvedPath = Resolver.ComputeNormalizedPath( UsdResolvedPath );
-	}
-
-	FString ResolvedTexturePath = UsdToUnreal::ConvertString( UsdResolvedPath );
-	FPaths::NormalizeFilename( ResolvedTexturePath );
-
-	if ( ResolvedTexturePath.IsEmpty() )
-	{
-		FString TexturePath = UsdToUnreal::ConvertString( TextureAssetPath.GetAssetPath() );
-		FPaths::NormalizeFilename( TexturePath );
-
-		if ( !TexturePath.IsEmpty() )
-		{
-			pxr::SdfLayerRefPtr TextureLayer = UsdUtils::FindLayerForAttribute( TextureAssetPathAttr, pxr::UsdTimeCode::EarliestTime().GetValue() );
-			ResolvedTexturePath = UsdShadeConversionImpl::ResolveAssetPath( TextureLayer, TexturePath );
-=======
 	if ( !UseVirtualTexturing( GMaxRHIFeatureLevel ) )
 	{
 		FUsdLogManager::LogMessage(
@@ -3073,7 +2425,6 @@
 		{
 			// Fully remove the UnrealShader
 			UsdUtils::RemoveAllPrimSpecs( UE::FUsdPrim{ SurfaceShader.GetPrim() }, LayerToAuthorIn );
->>>>>>> 6bbb88c8
 		}
 
 		// Disconnect would author something like `token outputs:unreal:surface.connect = None`, which is not quite what we want:
@@ -3083,120 +2434,6 @@
 		pxr::UsdShadeConnectableAPI::ClearSource( MaterialOutput );
 	}
 
-<<<<<<< HEAD
-	if ( ResolvedTexturePath.IsEmpty() )
-	{
-		UE_LOG( LogUsd, Warning, TEXT( "Failed to resolve texture path on attribute '%s'" ), *UsdToUnreal::ConvertPath( TextureAssetPathAttr.GetPath() ) );
-	}
-
-	return ResolvedTexturePath;
-}
-
-UTexture* UsdUtils::CreateTexture( const pxr::UsdAttribute& TextureAssetPathAttr, const FString& PrimPath, TextureGroup LODGroup, UObject* Outer )
-{
-	TRACE_CPUPROFILER_EVENT_SCOPE( UsdUtils::CreateTexture );
-
-	// Standalone game does have WITH_EDITOR defined, but it can't use the texture factories, so we need to check this instead
-	if ( GIsEditor )
-	{
-		return UsdShadeConversionImpl::CreateTextureWithEditor( TextureAssetPathAttr, PrimPath, LODGroup, Outer );
-	}
-	else
-	{
-		return UsdShadeConversionImpl::CreateTextureAtRuntime( TextureAssetPathAttr, PrimPath, LODGroup );
-	}
-}
-
-#if WITH_EDITOR
-EFlattenMaterialProperties UsdUtils::MaterialPropertyToFlattenProperty( EMaterialProperty MaterialProperty )
-{
-	const static TMap<EMaterialProperty, EFlattenMaterialProperties> InvertedMap =
-	[]()
-	{
-		TMap<EMaterialProperty, EFlattenMaterialProperties> Result;
-		Result.Reserve( UsdShadeConversionImpl::FlattenToMaterialProperty.Num() );
-
-		for ( const TPair< EFlattenMaterialProperties, EMaterialProperty >& EnumPair : UsdShadeConversionImpl::FlattenToMaterialProperty )
-		{
-			Result.Add(EnumPair.Value, EnumPair.Key);
-		}
-
-		return Result;
-	}();
-
-	if ( const EFlattenMaterialProperties* FoundConversion = InvertedMap.Find( MaterialProperty ) )
-	{
-		return *FoundConversion;
-	}
-
-	return EFlattenMaterialProperties::NumFlattenMaterialProperties;
-}
-
-EMaterialProperty UsdUtils::FlattenPropertyToMaterialProperty( EFlattenMaterialProperties FlattenProperty )
-{
-	if ( const EMaterialProperty* FoundConversion = UsdShadeConversionImpl::FlattenToMaterialProperty.Find( FlattenProperty ) )
-	{
-		return *FoundConversion;
-	}
-
-	return EMaterialProperty::MP_MAX;
-}
-
-void UsdUtils::CollapseConstantChannelsToSinglePixel( FFlattenMaterial& InMaterial )
-{
-	auto ConvertSamplesInPlace = []( TArray<FColor>& Samples ) -> bool
-	{
-		if ( Samples.Num() < 2 )
-		{
-			return false;
-		}
-
-		FColor ConstantValue = Samples[0];
-		bool bResize = Algo::AllOf( Samples, [&ConstantValue]( const FColor& Sample ) { return Sample == ConstantValue; } );
-		if ( bResize )
-		{
-			Samples.SetNum(1);
-			return true;
-		}
-
-		return false;
-	};
-
-	for ( const TPair< EFlattenMaterialProperties, EMaterialProperty >& EnumPair : UsdShadeConversionImpl::FlattenToMaterialProperty )
-	{
-		const EFlattenMaterialProperties Property = EnumPair.Key;
-		bool bResized = ConvertSamplesInPlace( InMaterial.GetPropertySamples( Property ) );
-		if ( bResized )
-		{
-			InMaterial.SetPropertySize( Property, FIntPoint( 1, 1 ) );
-		}
-	}
-}
-#endif // WITH_EDITOR
-
-bool UsdUtils::MarkMaterialPrimWithWorldSpaceNormals( const UE::FUsdPrim& MaterialPrim )
-{
-	FScopedUsdAllocs UsdAllocs;
-
-	pxr::UsdPrim UsdPrim{MaterialPrim};
-	if ( !UsdPrim )
-	{
-		return false;
-	}
-
-	const bool bCustom = true;
-	pxr::UsdAttribute Attr = UsdPrim.CreateAttribute( UnrealIdentifiers::WorldSpaceNormals, pxr::SdfValueTypeNames->Bool, bCustom );
-	if ( !Attr )
-	{
-		return false;
-	}
-
-	Attr.Set<bool>( true );
-	return true;
-}
-
-bool UsdUtils::IsMaterialTranslucent( const pxr::UsdShadeMaterial& UsdShadeMaterial )
-=======
 	return true;
 }
 
@@ -3271,35 +2508,10 @@
 }
 
 FSHAHash UsdUtils::HashShadeMaterial( const pxr::UsdShadeMaterial& UsdShadeMaterial )
->>>>>>> 6bbb88c8
 {
 	FScopedUsdAllocs UsdAllocs;
 
 	pxr::UsdShadeShader SurfaceShader = UsdShadeMaterial.ComputeSurfaceSource();
-<<<<<<< HEAD
-	if ( !SurfaceShader )
-	{
-		return false;
-	}
-	pxr::UsdShadeConnectableAPI Connectable{ SurfaceShader };
-
-	UsdShadeConversionImpl::FParameterValue ParameterValue;
-	bool bHasOpacityConnection = UsdShadeConversionImpl::GetFloatParameterValue( Connectable, UnrealIdentifiers::Opacity, 1.f, ParameterValue );
-
-	// Don't check if the texture is nullptr here as we won't actually parse it yet. If the variant has this type we know it's meant to be bound to a texture
-	const bool bHasBoundTexture = ParameterValue.IsType<UsdShadeConversionImpl::FTextureParameterValue>();
-	const bool bIsTranslucentFloat = ( ParameterValue.IsType<float>() && !FMath::IsNearlyEqual( ParameterValue.Get<float>(), 1.0f ) );
-
-	return bHasOpacityConnection && ( bIsTranslucentFloat || bHasBoundTexture );
-}
-
-FSHAHash UsdUtils::HashShadeMaterial( const pxr::UsdShadeMaterial& UsdShadeMaterial )
-{
-	FScopedUsdAllocs UsdAllocs;
-
-	pxr::UsdShadeShader SurfaceShader = UsdShadeMaterial.ComputeSurfaceSource();
-=======
->>>>>>> 6bbb88c8
 	if ( !SurfaceShader )
 	{
 		return {};
