--- conflicted
+++ resolved
@@ -413,11 +413,6 @@
 				}
 			}
 
-<<<<<<< HEAD
-	UMaterialExpression* ParseInputTexture( pxr::UsdShadeInput& ShadeInput, UMaterial& Material, TMap< FString, UObject* >& TexturesCache, TMap<FString, int32>& PrimvarToUVIndex, TextureGroup LODGroup )
-	{
-		UMaterialExpression* Result = nullptr;
-=======
 			enum class EParameterValueType
 			{
 				None = 0,
@@ -425,7 +420,6 @@
 				Vector,
 				Texture,
 			};
->>>>>>> 3aae9151
 
 			struct FTextureParameterValue
 			{
@@ -617,11 +611,7 @@
 					float InputValue = DefaultValue;
 					Input.Get< float >( &InputValue );
 
-<<<<<<< HEAD
-					Texture = UsdUtils::CreateTexture( FileInput.GetAttr(), MaterialPrimPath, LODGroup );
-=======
 					OutValue.Set<float>( InputValue );
->>>>>>> 3aae9151
 				}
 
 				return true;
@@ -720,16 +710,6 @@
 					UMaterialExpressionConstant4Vector* Expression = Cast< UMaterialExpressionConstant4Vector >( UMaterialEditingLibrary::CreateMaterialExpression( &Material, UMaterialExpressionConstant4Vector::StaticClass() ) );
 					Expression->Constant = FLinearColor( VectorValue );
 
-<<<<<<< HEAD
-		// If we have another shader/node connected
-		pxr::UsdShadeConnectableAPI Source;
-		pxr::TfToken SourceName;
-		pxr::UsdShadeAttributeType AttributeType;
-		if ( Input.GetConnectedSource( &Source, &SourceName, &AttributeType ) )
-		{
-			InputExpression = ParseInputTexture( Input, Material, TexturesCache, PrimvarToUVIndex, TEXTUREGROUP_WorldSpecular );
-			if ( !InputExpression )
-=======
 					return Expression;
 				}
 
@@ -749,7 +729,6 @@
 #endif // WITH_EDITOR
 
 			UMaterialExpression* GetExpressionForValue( UMaterial& Material, const FParameterValue& ParameterValue )
->>>>>>> 3aae9151
 			{
 #if WITH_EDITOR
 				FGetExpressionForValueVisitor Visitor{ Material };
@@ -775,19 +754,10 @@
 #endif // WITH_EDITOR
 			}
 
-<<<<<<< HEAD
-	UMaterialExpression* ParseVec3Input( const pxr::TfToken& InputName, const FLinearColor& DefaultValue, UMaterial& Material, pxr::UsdShadeConnectableAPI& Connectable, TMap< FString, UObject* >& TexturesCache,
-		TMap<FString, int32>& PrimvarToUVIndex, bool bIsNormalMap )
-	{
-		FScopedUsdAllocs Allocs;
-
-		UMaterialExpression* InputExpression = nullptr;
-=======
 			void SetVectorParameterValue( UMaterialInstance& Material, const TCHAR* ParameterName, FLinearColor ParameterValue )
 			{
 				FMaterialParameterInfo Info;
 				Info.Name = ParameterName;
->>>>>>> 3aae9151
 
 				if ( UMaterialInstanceDynamic* Dynamic = Cast<UMaterialInstanceDynamic>( &Material ) )
 				{
@@ -801,18 +771,6 @@
 #endif // WITH_EDITOR
 			}
 
-<<<<<<< HEAD
-		// If we have another shader/node connected
-		pxr::UsdShadeConnectableAPI Source;
-		pxr::TfToken SourceName;
-		pxr::UsdShadeAttributeType AttributeType;
-		if ( Input.GetConnectedSource( &Source, &SourceName, &AttributeType ) )
-		{
-			InputExpression = ParseInputTexture( Input, Material, TexturesCache, PrimvarToUVIndex, bIsNormalMap ? TEXTUREGROUP_WorldNormalMap : TEXTUREGROUP_World );
-			if ( !InputExpression )
-			{
-				InputExpression = ParseVec3Input( SourceName, DefaultValue, Material, Source, TexturesCache, PrimvarToUVIndex, bIsNormalMap );
-=======
 			void SetTextureParameterValue( UMaterialInstance& Material, const TCHAR* ParameterName, UTexture* ParameterValue )
 			{
 				FMaterialParameterInfo Info;
@@ -828,7 +786,6 @@
 					Constant->SetTextureParameterValueEditorOnly( Info, ParameterValue );
 				}
 #endif // WITH_EDITOR
->>>>>>> 3aae9151
 			}
 
 			void SetBoolParameterValue( UMaterialInstance& Material, const TCHAR* ParameterName, bool bParameterValue )
@@ -1707,9 +1664,6 @@
 	// Base color
 	{
 		const bool bIsNormalMap = false;
-<<<<<<< HEAD
-		UMaterialExpression* BaseColorExpression = UsdShadeConversionImpl::ParseVec3Input( UnrealIdentifiers::DiffuseColor, FLinearColor( 0, 0, 0 ), Material, Connectable, TexturesCache, PrimvarToUVIndex, bIsNormalMap );
-=======
 		UsdShadeConversionImpl::GetVec3ParameterValue( Connectable, UnrealIdentifiers::DiffuseColor, FLinearColor( 0, 0, 0 ), ParameterValue, bIsNormalMap, &Material, TexturesCache, &PrimvarToUVIndex );
 		if ( UMaterialExpression* Expression = UsdShadeConversionImpl::GetExpressionForValue( Material, ParameterValue ) )
 		{
@@ -1719,7 +1673,6 @@
 			bHasMaterialInfo = true;
 		}
 	}
->>>>>>> 3aae9151
 
 	// Emissive color
 	{
@@ -1774,14 +1727,8 @@
 	// Normal
 	{
 		const bool bIsNormalMap = true;
-<<<<<<< HEAD
-		UMaterialExpression* NormalExpression = UsdShadeConversionImpl::ParseVec3Input( UnrealIdentifiers::Normal, FLinearColor( 0, 0, 1 ), Material, Connectable, TexturesCache, PrimvarToUVIndex, bIsNormalMap );
-
-		if ( NormalExpression )
-=======
 		UsdShadeConversionImpl::GetVec3ParameterValue( Connectable, UnrealIdentifiers::Normal, FLinearColor( 0, 0, 1 ), ParameterValue, bIsNormalMap, &Material, TexturesCache, &PrimvarToUVIndex );
 		if ( UMaterialExpression* Expression = UsdShadeConversionImpl::GetExpressionForValue( Material, ParameterValue ) )
->>>>>>> 3aae9151
 		{
 			Material.Normal.Expression = Expression;
 			SetOutputIndex( ParameterValue, Material.Normal.OutputIndex );
@@ -1970,11 +1917,7 @@
 	return ResolvedTexturePath;
 }
 
-<<<<<<< HEAD
-UTexture* UsdUtils::CreateTexture( const pxr::UsdAttribute& TextureAssetPathAttr, const FString& PrimPath, TextureGroup LODGroup )
-=======
 UTexture* UsdUtils::CreateTexture( const pxr::UsdAttribute& TextureAssetPathAttr, const FString& PrimPath, TextureGroup LODGroup, UObject* Outer )
->>>>>>> 3aae9151
 {
 	TRACE_CPUPROFILER_EVENT_SCOPE( UsdUtils::CreateTexture );
 
@@ -1995,16 +1938,8 @@
 	const static TMap<EMaterialProperty, EFlattenMaterialProperties> InvertedMap =
 	[]()
 	{
-<<<<<<< HEAD
-		bool bOutCancelled = false;
-		UTextureFactory* TextureFactory = NewObject< UTextureFactory >();
-		TextureFactory->SuppressImportOverwriteDialog();
-		TextureFactory->bUseHashAsGuid = true;
-		TextureFactory->LODGroup = LODGroup;
-=======
 		TMap<EMaterialProperty, EFlattenMaterialProperties> Result;
 		Result.Reserve( UsdShadeConversionImpl::FlattenToMaterialProperty.Num() );
->>>>>>> 3aae9151
 
 		for ( const TPair< EFlattenMaterialProperties, EMaterialProperty >& EnumPair : UsdShadeConversionImpl::FlattenToMaterialProperty )
 		{
@@ -2041,25 +1976,9 @@
 			return false;
 		}
 
-<<<<<<< HEAD
-		FScopedUsdAllocs UsdAllocs;
-
-		FString InputName = UsdToUnreal::ConvertToken( ShadeInput.GetBaseName() );
-		InOutHashState.UpdateWithString( *InputName, InputName.Len() );
-
-		FString InputTypeName = UsdToUnreal::ConvertToken(ShadeInput.GetTypeName().GetAsToken());
-		InOutHashState.UpdateWithString( *InputTypeName, InputTypeName.Len() );
-
-		// Connected to something else, recurse
-		pxr::UsdShadeConnectableAPI Source;
-		pxr::TfToken SourceName;
-		pxr::UsdShadeAttributeType AttributeType;
-		if ( ShadeInput.GetConnectedSource( &Source, &SourceName, &AttributeType ) )
-=======
 		FColor ConstantValue = Samples[0];
 		bool bResize = Algo::AllOf( Samples, [&ConstantValue]( const FColor& Sample ) { return Sample == ConstantValue; } );
 		if ( bResize )
->>>>>>> 3aae9151
 		{
 			Samples.SetNum(1);
 			return true;
