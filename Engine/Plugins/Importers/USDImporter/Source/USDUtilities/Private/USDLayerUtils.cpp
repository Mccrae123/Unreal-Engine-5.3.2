--- conflicted
+++ resolved
@@ -235,10 +235,6 @@
 	switch ( Mode )
 	{
 		case EBrowseFileMode::Open :
-<<<<<<< HEAD
-		{
-			if ( !DesktopPlatform->OpenFileDialog( ParentWindowHandle, LOCTEXT( "ChooseFile", "Choose file").ToString(), TEXT(""), TEXT(""), *FileTypes, EFileDialogFlags::None, OutFiles ) )
-=======
 		case EBrowseFileMode::Composition :
 		{
 			if ( !DesktopPlatform->OpenFileDialog(
@@ -250,7 +246,6 @@
 				EFileDialogFlags::None,
 				OutFiles
 			) )
->>>>>>> d731a049
 			{
 				return {};
 			}
@@ -258,9 +253,6 @@
 		}
 		case EBrowseFileMode::Save :
 		{
-<<<<<<< HEAD
-			if ( !DesktopPlatform->SaveFileDialog( ParentWindowHandle, LOCTEXT( "ChooseFile", "Choose file").ToString(), TEXT(""), TEXT(""), *FileTypes, EFileDialogFlags::None, OutFiles ) )
-=======
 			if ( !DesktopPlatform->SaveFileDialog(
 				FSlateApplication::Get().FindBestParentWindowHandleForDialogs( nullptr ),
 				LOCTEXT( "ChooseFile", "Choose file").ToString(),
@@ -270,7 +262,6 @@
 				EFileDialogFlags::None,
 				OutFiles
 			) )
->>>>>>> d731a049
 			{
 				return {};
 			}
@@ -800,8 +791,6 @@
 	return false;
 }
 
-<<<<<<< HEAD
-=======
 void UsdUtils::ConvertAssetRelativePathsToAbsolute( UE::FSdfLayer& LayerToConvert, const UE::FSdfLayer& AnchorLayer )
 {
 	FScopedUsdAllocs Allocs;
@@ -843,7 +832,6 @@
 	return FMath::Abs( FMath::CeilToInt32( Layer->GetEndTimeCode() ) - FMath::FloorToInt32( Layer->GetStartTimeCode() ) + 1 );
 }
 
->>>>>>> d731a049
 #undef LOCTEXT_NAMESPACE
 
 #endif // #if USE_USD_SDK