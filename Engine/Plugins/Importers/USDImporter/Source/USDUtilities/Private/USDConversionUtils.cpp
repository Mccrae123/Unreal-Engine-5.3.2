--- conflicted
+++ resolved
@@ -4,10 +4,7 @@
 
 #include "USDAssetImportData.h"
 #include "USDErrorUtils.h"
-<<<<<<< HEAD
-=======
 #include "USDLayerUtils.h"
->>>>>>> 3aae9151
 #include "USDLog.h"
 #include "USDTypesConversion.h"
 
@@ -33,18 +30,12 @@
 #include "Engine/RectLight.h"
 #include "Engine/SkeletalMesh.h"
 #include "Engine/SkyLight.h"
-<<<<<<< HEAD
-#include "Engine/StaticMesh.h"
-#include "Engine/Texture.h"
-#include "GeometryCache.h"
-=======
 #include "Engine/SpotLight.h"
 #include "Engine/StaticMesh.h"
 #include "Engine/Texture.h"
 #include "GeometryCache.h"
 
 #if WITH_EDITOR
->>>>>>> 3aae9151
 #include "ObjectTools.h"
 #endif // WITH_EDITOR
 
@@ -759,20 +750,12 @@
 	{
 		if ( USkeletalMesh* SkMesh = Skeleton->GetPreviewMesh() )
 		{
-<<<<<<< HEAD
-			ImportData = Cast<UUsdAssetImportData>( SkMesh->AssetImportData );
-=======
 			ImportData = Cast<UUsdAssetImportData>( SkMesh->GetAssetImportData() );
->>>>>>> 3aae9151
 		}
 	}
 	else if ( USkeletalMesh* SkMesh = Cast<USkeletalMesh>( Asset ) )
 	{
-<<<<<<< HEAD
-		ImportData = Cast<UUsdAssetImportData>( SkMesh->AssetImportData );
-=======
 		ImportData = Cast<UUsdAssetImportData>( SkMesh->GetAssetImportData() );
->>>>>>> 3aae9151
 	}
 	else if ( UAnimSequence* SkelAnim = Cast<UAnimSequence>( Asset ) )
 	{
@@ -794,8 +777,6 @@
 	return ImportData;
 }
 
-<<<<<<< HEAD
-=======
 void UsdUtils::AddReference( UE::FUsdPrim& Prim, const TCHAR* AbsoluteFilePath )
 {
 #if USE_USD_SDK
@@ -1154,7 +1135,6 @@
 #endif // USE_USD_SDK
 }
 
->>>>>>> 3aae9151
 #if USE_USD_SDK
 #undef LOCTEXT_NAMESPACE
 #endif