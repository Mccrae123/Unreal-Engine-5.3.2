// Copyright Epic Games, Inc. All Rights Reserved.

#include "USDConversionUtils.h"

#include "USDAssetImportData.h"
#include "USDDuplicateType.h"
#include "USDErrorUtils.h"
#include "USDGeomMeshConversion.h"
#include "USDLayerUtils.h"
#include "USDLog.h"
#include "USDProjectSettings.h"
#include "USDTypesConversion.h"
#include "USDUnrealAssetInfo.h"

#include "UsdWrappers/SdfLayer.h"
#include "UsdWrappers/SdfPath.h"
#include "UsdWrappers/UsdPrim.h"
#include "UsdWrappers/UsdStage.h"

#include "Algo/Copy.h"
#include "Animation/AnimBlueprint.h"
#include "Animation/AnimSequence.h"
#include "Animation/Skeleton.h"
#include "CineCameraActor.h"
#include "CineCameraComponent.h"
#include "Components/DirectionalLightComponent.h"
#include "Components/PointLightComponent.h"
#include "Components/RectLightComponent.h"
#include "Components/SkeletalMeshComponent.h"
#include "Components/SkyLightComponent.h"
#include "Components/SpotLightComponent.h"
#include "Components/StaticMeshComponent.h"
#include "Engine/DirectionalLight.h"
#include "Engine/PointLight.h"
#include "Engine/RectLight.h"
#include "Engine/SkeletalMesh.h"
#include "Engine/SkyLight.h"
#include "Engine/SpotLight.h"
#include "Engine/StaticMesh.h"
#include "Engine/Texture.h"
#include "Framework/Notifications/NotificationManager.h"
#include "GeometryCache.h"
#include "GroomAsset.h"
#include "GroomCache.h"
#include "InstancedFoliageActor.h"
#include "LandscapeProxy.h"
#include "Widgets/Notifications/SNotificationList.h"

#if WITH_EDITOR
#include "ObjectTools.h"
#endif // WITH_EDITOR

#if USE_USD_SDK
#include "USDIncludesStart.h"
	#include "pxr/base/tf/stringUtils.h"
	#include "pxr/base/tf/token.h"
	#include "pxr/usd/kind/registry.h"
<<<<<<< HEAD
=======
	#include "pxr/usd/sdf/copyUtils.h"
>>>>>>> d731a049
	#include "pxr/usd/usd/attribute.h"
	#include "pxr/usd/usd/editContext.h"
	#include "pxr/usd/usd/modelAPI.h"
	#include "pxr/usd/usd/payloads.h"
	#include "pxr/usd/usd/primCompositionQuery.h"
	#include "pxr/usd/usd/primRange.h"
	#include "pxr/usd/usd/stage.h"
	#include "pxr/usd/usd/variantSets.h"
	#include "pxr/usd/usdGeom/camera.h"
	#include "pxr/usd/usdGeom/imageable.h"
	#include "pxr/usd/usdGeom/mesh.h"
	#include "pxr/usd/usdGeom/metrics.h"
	#include "pxr/usd/usdGeom/primvar.h"
	#include "pxr/usd/usdGeom/primvarsAPI.h"
	#include "pxr/usd/usdGeom/scope.h"
	#include "pxr/usd/usdGeom/xform.h"
	#include "pxr/usd/usdLux/diskLight.h"
	#include "pxr/usd/usdLux/distantLight.h"
	#include "pxr/usd/usdLux/domeLight.h"
	#include "pxr/usd/usdLux/rectLight.h"
	#include "pxr/usd/usdLux/shapingAPI.h"
	#include "pxr/usd/usdLux/sphereLight.h"
	#include "pxr/usd/usdSkel/binding.h"
	#include "pxr/usd/usdSkel/cache.h"
	#include "pxr/usd/usdSkel/root.h"
	#include "pxr/usd/usdSkel/skeletonQuery.h"
#include "USDIncludesEnd.h"

#include <string>

#define LOCTEXT_NAMESPACE "USDConversionUtils"

namespace USDConversionUtilsImpl
{
	// Adapted from ObjectTools as it is within an Editor-only module
	FString SanitizeObjectName( const FString& InObjectName )
	{
		FString SanitizedText = InObjectName;
		const TCHAR* InvalidChar = INVALID_OBJECTNAME_CHARACTERS;
		while ( *InvalidChar )
		{
			SanitizedText.ReplaceCharInline( *InvalidChar, TCHAR( '_' ), ESearchCase::CaseSensitive );
			++InvalidChar;
		}

		return SanitizedText;
	}

	/** Show some warnings if the UVSet primvars show some unsupported/problematic behavior */
	void CheckUVSetPrimvars( TMap<int32, TArray<pxr::UsdGeomPrimvar>> UsablePrimvars, TMap<int32, TArray<pxr::UsdGeomPrimvar>> UsedPrimvars, const FString& MeshPath )
	{
		// Show a warning if the mesh has a primvar that could be used as a UV set but will actually be ignored because it targets a UV set with index
		// larger than MAX_STATIC_TEXCOORDS - 1
		TArray<FString> IgnoredPrimvarNames;
		for ( const TPair< int32, TArray<pxr::UsdGeomPrimvar> >& UsedPrimvar : UsedPrimvars )
		{
			if ( UsedPrimvar.Key > MAX_STATIC_TEXCOORDS - 1 )
			{
				for ( const pxr::UsdGeomPrimvar& Primvar : UsedPrimvar.Value )
				{
					IgnoredPrimvarNames.AddUnique( UsdToUnreal::ConvertToken( Primvar.GetBaseName() ) );
				}
			}
		}
		for ( const TPair< int32, TArray<pxr::UsdGeomPrimvar> >& UsablePrimvar : UsablePrimvars )
		{
			if ( UsablePrimvar.Key > MAX_STATIC_TEXCOORDS - 1 )
			{
				for ( const pxr::UsdGeomPrimvar& Primvar : UsablePrimvar.Value )
				{
					// Only consider texcoord2f here because the user may have some other float2[] for some other reason
					if ( Primvar.GetTypeName().GetRole() == pxr::SdfValueTypeNames->TexCoord2f.GetRole() )
					{
						IgnoredPrimvarNames.AddUnique( UsdToUnreal::ConvertToken( Primvar.GetBaseName() ) );
					}
				}
			}
		}
		if ( IgnoredPrimvarNames.Num() > 0 )
		{
			FString PrimvarNames = FString::Join( IgnoredPrimvarNames, TEXT( ", " ) );
			FUsdLogManager::LogMessage(
				EMessageSeverity::Warning,
				FText::Format(
					LOCTEXT( "TooHighUVIndex", "Mesh '{0}' has some valid UV set primvars ({1}) that will be ignored because they target an UV index larger than the highest supported ({2})" ),
					FText::FromString( MeshPath ),
					FText::FromString( PrimvarNames ),
					MAX_STATIC_TEXCOORDS - 1
				)
			);
		}

		// Show a warning if the mesh does not contain the exact primvars the material wants
		for ( const TPair< int32, TArray<pxr::UsdGeomPrimvar> >& UVAndPrimvars : UsedPrimvars )
		{
			const int32 UVIndex = UVAndPrimvars.Key;
			const TArray<pxr::UsdGeomPrimvar>& UsedPrimvarsForIndex = UVAndPrimvars.Value;
			if ( UsedPrimvarsForIndex.Num() < 1 )
			{
				continue;
			}

			// If we have multiple, we'll pick the first one and show a warning about this later
			const pxr::UsdGeomPrimvar& UsedPrimvar = UsedPrimvarsForIndex[0];

			bool bFoundUsablePrimvar = false;
			if ( const TArray<pxr::UsdGeomPrimvar>* FoundUsablePrimvars = UsablePrimvars.Find( UVIndex ) )
			{
				// We will only ever use the first one, but will show more warnings in case there are multiple
				if ( FoundUsablePrimvars->Contains( UsedPrimvar ) )
				{
					bFoundUsablePrimvar = true;
				}
			}

			if ( !bFoundUsablePrimvar )
			{
				FUsdLogManager::LogMessage(
					EMessageSeverity::Warning,
					FText::Format(
						LOCTEXT( "DidNotFindPrimvar", "Could not find primvar '{0}' on mesh '{1}', used by its bound material" ),
						FText::FromString( UsdToUnreal::ConvertString( UsedPrimvar.GetBaseName() ) ),
						FText::FromString( MeshPath )
					)
				);
			}
		}

		// Show a warning if the mesh has multiple primvars that want to write to the same UV set (e.g. 'st', 'st_0' and 'st0' at the same time)
		for ( const TPair< int32, TArray<pxr::UsdGeomPrimvar> >& UVAndPrimvars : UsablePrimvars )
		{
			const int32 UVIndex = UVAndPrimvars.Key;
			const TArray<pxr::UsdGeomPrimvar>& Primvars = UVAndPrimvars.Value;
			if ( Primvars.Num() > 1 )
			{
				// Find out what primvar we'll actually end up using, as UsedPrimvars will take precedence. Note that in the best case scenario,
				// UsablePrimvars will *contain* UsedPrimvars, so that really we're just picking which of the UsedPrimvars we'll choose. If we're not in that scenario,
				// then we will show another warning about it
				const pxr::UsdGeomPrimvar* UsedPrimvar = nullptr;
				bool bUsedByMaterial = false;
				if ( const TArray<pxr::UsdGeomPrimvar>* FoundUsedPrimvars = UsedPrimvars.Find( UVIndex ) )
				{
					if ( FoundUsedPrimvars->Num() > 0 )
					{
						UsedPrimvar = &(*FoundUsedPrimvars)[0];
						bUsedByMaterial = true;
					}
				}
				else
				{
					UsedPrimvar = &Primvars[0];
				}

				FUsdLogManager::LogMessage(
					EMessageSeverity::Warning,
					FText::Format(
						LOCTEXT( "MoreThanOnePrimvarForIndex", "Mesh '{0}' has more than one primvar used as UV set with index '{1}'. The UV set will use the values from primvar '{2}'{3}" ),
						FText::FromString( MeshPath ),
						UVAndPrimvars.Key,
						FText::FromString( UsdToUnreal::ConvertString( UsedPrimvar->GetBaseName() ) ),
						bUsedByMaterial ? FText::FromString( TEXT( ", as its used by its bound material" ) ) : FText::GetEmpty()
					)
				);
			}
		}
	}

	// Shows a notification saying that some specs of the provided prims won't be duplicated due to being on external
	// layers
	void NotifySpecsWontBeDuplicated( const TArray<UE::FUsdPrim>& Prims )
	{
		if ( Prims.Num() == 0 )
		{
			return;
		}

		const FText Text = LOCTEXT( "IncompleteDuplicationText", "USD: Incomplete duplication" );

		FString PrimNamesString;
		const static FString Delimiter = TEXT(", ");
		for( const UE::FUsdPrim& Prim : Prims )
		{
			PrimNamesString += Prim.GetName().ToString() + Delimiter;
		}
		PrimNamesString.RemoveFromEnd( Delimiter );

		const int32 NumPrims = Prims.Num();

		const FText SubText = FText::Format(
			LOCTEXT( "IncompleteDuplicationSubText", "{0}|plural(one=This,other=These) duplicated {0}|plural(one=prim,other=prims):\n\n{1}\n\n{0}|plural(one=Has,other=Have) some specs within layers that are outside of the stage's local layer stack, and so will not be duplicated.\n\nIf you wish to modify referenced or payload layers, please open those layers as USD stages directly." ),
			NumPrims,
			FText::FromString( PrimNamesString )
		);

		UE_LOG( LogUsd, Warning, TEXT( "%s" ), *SubText.ToString().Replace( TEXT( "\n\n" ), TEXT( " " ) ) );

		const UUsdProjectSettings* Settings = GetDefault<UUsdProjectSettings>();
		if ( Settings && Settings->bShowWarningOnIncompleteDuplication )
		{
			static TWeakPtr<SNotificationItem> Notification;

			FNotificationInfo Toast( Text );
			Toast.SubText = SubText;
			Toast.Image = FCoreStyle::Get().GetBrush( TEXT( "MessageLog.Warning" ) );
			Toast.CheckBoxText = LOCTEXT( "DontAskAgain", "Don't prompt again" );
			Toast.bUseLargeFont = false;
			Toast.bFireAndForget = false;
			Toast.FadeOutDuration = 0.0f;
			Toast.ExpireDuration = 0.0f;
			Toast.bUseThrobber = false;
			Toast.bUseSuccessFailIcons = false;
			Toast.ButtonDetails.Emplace(
				LOCTEXT( "OverridenOpinionMessageOk", "Ok" ),
				FText::GetEmpty(),
				FSimpleDelegate::CreateLambda( []() {
				if ( TSharedPtr<SNotificationItem> PinnedNotification = Notification.Pin() )
				{
					PinnedNotification->SetCompletionState( SNotificationItem::CS_Success );
					PinnedNotification->ExpireAndFadeout();
				}
			} )
			);
			// This is flipped because the default checkbox message is "Don't prompt again"
			Toast.CheckBoxState = Settings->bShowWarningOnIncompleteDuplication ? ECheckBoxState::Unchecked : ECheckBoxState::Checked;
			Toast.CheckBoxStateChanged = FOnCheckStateChanged::CreateStatic( []( ECheckBoxState NewState )
			{
				if ( UUsdProjectSettings* Settings = GetMutableDefault<UUsdProjectSettings>() )
				{
					// This is flipped because the default checkbox message is "Don't prompt again"
					Settings->bShowWarningOnIncompleteDuplication = NewState == ECheckBoxState::Unchecked;
					Settings->SaveConfig();
				}
			} );

			// Only show one at a time
			if ( !Notification.IsValid() )
			{
				Notification = FSlateNotificationManager::Get().AddNotification( Toast );
			}

			if ( TSharedPtr<SNotificationItem> PinnedNotification = Notification.Pin() )
			{
				PinnedNotification->SetCompletionState( SNotificationItem::CS_Pending );
			}
		}
	}
}

template< typename ValueType >
ValueType UsdUtils::GetUsdValue( const pxr::UsdAttribute& Attribute, pxr::UsdTimeCode TimeCode )
{
	ValueType Value{};
	if ( Attribute )
	{
		Attribute.Get( &Value, TimeCode );
	}

	return Value;
}

// Explicit template instantiation
template USDUTILITIES_API bool							UsdUtils::GetUsdValue< bool >( const pxr::UsdAttribute& Attribute, pxr::UsdTimeCode TimeCode );
template USDUTILITIES_API float							UsdUtils::GetUsdValue< float >( const pxr::UsdAttribute& Attribute, pxr::UsdTimeCode TimeCode );
template USDUTILITIES_API pxr::GfVec3f					UsdUtils::GetUsdValue< pxr::GfVec3f >( const pxr::UsdAttribute& Attribute, pxr::UsdTimeCode TimeCode );
template USDUTILITIES_API pxr::GfMatrix4d				UsdUtils::GetUsdValue< pxr::GfMatrix4d >( const pxr::UsdAttribute& Attribute, pxr::UsdTimeCode TimeCode );
template USDUTILITIES_API pxr::SdfAssetPath				UsdUtils::GetUsdValue< pxr::SdfAssetPath >( const pxr::UsdAttribute& Attribute, pxr::UsdTimeCode TimeCode );
template USDUTILITIES_API pxr::VtArray< pxr::GfVec3f >	UsdUtils::GetUsdValue< pxr::VtArray< pxr::GfVec3f > >( const pxr::UsdAttribute& Attribute, pxr::UsdTimeCode TimeCode );
template USDUTILITIES_API pxr::VtArray< float >			UsdUtils::GetUsdValue< pxr::VtArray< float > >( const pxr::UsdAttribute& Attribute, pxr::UsdTimeCode TimeCode );
template USDUTILITIES_API pxr::VtArray< int >			UsdUtils::GetUsdValue< pxr::VtArray< int > >( const pxr::UsdAttribute& Attribute, pxr::UsdTimeCode TimeCode );

pxr::TfToken UsdUtils::GetUsdStageUpAxis( const pxr::UsdStageRefPtr& Stage )
{
	return pxr::UsdGeomGetStageUpAxis( Stage );
}

EUsdUpAxis UsdUtils::GetUsdStageUpAxisAsEnum( const pxr::UsdStageRefPtr& Stage )
{
	pxr::TfToken UpAxisToken = pxr::UsdGeomGetStageUpAxis( Stage );
	return UpAxisToken == pxr::UsdGeomTokens->z ? EUsdUpAxis::ZAxis : EUsdUpAxis::YAxis;
}

void UsdUtils::SetUsdStageUpAxis( const pxr::UsdStageRefPtr& Stage, pxr::TfToken Axis )
{
	pxr::UsdGeomSetStageUpAxis( Stage, Axis );
}

void UsdUtils::SetUsdStageUpAxis( const pxr::UsdStageRefPtr& Stage, EUsdUpAxis Axis )
{
	pxr::TfToken UpAxisToken = Axis == EUsdUpAxis::ZAxis ? pxr::UsdGeomTokens->z : pxr::UsdGeomTokens->y;
	SetUsdStageUpAxis( Stage, UpAxisToken );
}

float UsdUtils::GetUsdStageMetersPerUnit( const pxr::UsdStageRefPtr& Stage )
{
	return (float)pxr::UsdGeomGetStageMetersPerUnit( Stage );
}

void UsdUtils::SetUsdStageMetersPerUnit( const pxr::UsdStageRefPtr& Stage, float MetersPerUnit )
{
	if ( !Stage || !Stage->GetRootLayer() )
	{
		return;
	}

	pxr::UsdEditContext( Stage, Stage->GetRootLayer() );
	pxr::UsdGeomSetStageMetersPerUnit( Stage, MetersPerUnit );
}

int32 UsdUtils::GetUsdStageNumFrames( const pxr::UsdStageRefPtr& Stage )
{
	// USD time code range is inclusive on both ends
	return FMath::Abs( FMath::CeilToInt32( Stage->GetEndTimeCode() ) - FMath::FloorToInt32( Stage->GetStartTimeCode() ) + 1 );
}

bool UsdUtils::HasCompositionArcs( const pxr::UsdPrim& Prim )
{
	if ( !Prim || !Prim.IsActive() )
	{
		return false;
	}

	return Prim.HasAuthoredReferences() || Prim.HasPayload() || Prim.HasAuthoredInherits() || Prim.HasAuthoredSpecializes() || Prim.HasVariantSets();
}

bool UsdUtils::HasCompositionArcs( const pxr::SdfPrimSpecHandle& PrimSpec )
{
	if ( !PrimSpec || !PrimSpec->GetActive() )
	{
		return false;
	}

	return PrimSpec->HasReferences() || PrimSpec->HasPayloads() || PrimSpec->HasInheritPaths() || PrimSpec->HasSpecializes() || PrimSpec->HasVariantSetNames();
}

UClass* UsdUtils::GetActorTypeForPrim( const pxr::UsdPrim& Prim )
{
	// If we have this attribute and a valid child camera prim then we'll assume
	// we correspond to the root scene component of an exported cine camera actor. Let's assume
	// then that we have an actual ACineCameraActor class so that the schema translators can
	// reuse the main UCineCameraComponent for the actual child camera prim
	bool bIsCineCameraActorRootComponent = false;
	if ( pxr::UsdAttribute Attr = Prim.GetAttribute( UnrealToUsd::ConvertToken( TEXT( "unrealCameraPrimName" ) ).Get() ) )
	{
		pxr::TfToken CameraComponentPrim;
		if ( Attr.Get<pxr::TfToken>( &CameraComponentPrim ) )
		{
			pxr::UsdPrim ChildCameraPrim = Prim.GetChild( CameraComponentPrim );
			if ( ChildCameraPrim && ChildCameraPrim.IsA<pxr::UsdGeomCamera>() )
			{
				bIsCineCameraActorRootComponent = true;
			}
		}
	}

	if ( Prim.IsA< pxr::UsdGeomCamera >() || bIsCineCameraActorRootComponent )
	{
		return ACineCameraActor::StaticClass();
	}
	else if ( Prim.IsA< pxr::UsdLuxDistantLight >() )
	{
		return ADirectionalLight::StaticClass();
	}
	else if ( Prim.IsA< pxr::UsdLuxRectLight >() || Prim.IsA< pxr::UsdLuxDiskLight >() )
	{
		return ARectLight::StaticClass();
	}
	else if ( Prim.IsA< pxr::UsdLuxSphereLight >() )
	{
		if ( Prim.HasAPI< pxr::UsdLuxShapingAPI >() )
		{
			return ASpotLight::StaticClass();
		}
		else
		{
			return APointLight::StaticClass();
		}
	}
	else if ( Prim.IsA< pxr::UsdLuxDomeLight >() )
	{
		return ASkyLight::StaticClass();
	}
	else
	{
		return AActor::StaticClass();
	}
}

UClass* UsdUtils::GetComponentTypeForPrim( const pxr::UsdPrim& Prim )
{
	if ( Prim.IsA< pxr::UsdSkelRoot >() )
	{
		return USkeletalMeshComponent::StaticClass();
	}
	else if ( Prim.IsA< pxr::UsdGeomMesh >() )
	{
		return UStaticMeshComponent::StaticClass();
	}
	else if ( Prim.IsA< pxr::UsdGeomCamera >() )
	{
		return UCineCameraComponent::StaticClass();
	}
	else if ( Prim.IsA< pxr::UsdLuxDistantLight >() )
	{
		return UDirectionalLightComponent::StaticClass();
	}
	else if ( Prim.IsA< pxr::UsdLuxRectLight >() || Prim.IsA< pxr::UsdLuxDiskLight >() )
	{
		return URectLightComponent::StaticClass();
	}
	else if ( Prim.IsA< pxr::UsdLuxSphereLight >() )
	{
		if ( Prim.HasAPI< pxr::UsdLuxShapingAPI >() )
		{
			return USpotLightComponent::StaticClass();
		}
		else
		{
			return UPointLightComponent::StaticClass();
		}
	}
	else if ( Prim.IsA< pxr::UsdLuxDomeLight >() )
	{
		return USkyLightComponent::StaticClass();
	}
	else if ( Prim.IsA< pxr::UsdGeomXformable >() )
	{
		return USceneComponent::StaticClass();
	}
	else
	{
		return nullptr;
	}
}

FString UsdUtils::GetSchemaNameForComponent( const USceneComponent& Component )
{
	AActor* OwnerActor = Component.GetOwner();
	if ( OwnerActor->IsA<AInstancedFoliageActor>() )
	{
		return TEXT( "PointInstancer" );
	}
	else if ( OwnerActor->IsA<ALandscapeProxy>() )
	{
		return TEXT( "Mesh" );
	}

	if ( Component.IsA<USkinnedMeshComponent>() )
	{
		return TEXT( "SkelRoot" );
	}
	else if ( Component.IsA<UHierarchicalInstancedStaticMeshComponent>() )
	{
		// The original HISM component becomes just a regular Xform prim, so that we can handle
		// its children correctly. We'll manually create a new child PointInstancer prim to it
		// however, and convert the HISM data onto that prim.
		return TEXT( "Xform" );
	}
	else if ( const UStaticMeshComponent* StaticMeshComponent = Cast<UStaticMeshComponent>( &Component ) )
	{
		UStaticMesh* Mesh = StaticMeshComponent->GetStaticMesh();
		if ( Mesh && Mesh->GetNumLODs() > 1 )
		{
			// Don't export 'Mesh' if we're going to export LODs, as those will also be Mesh prims.
			// We need at least an Xform schema though as this component may still have a transform of its own
			return TEXT( "Xform" );
		}
		return TEXT( "Mesh" );
	}
	else if ( Component.IsA<UCineCameraComponent>() )
	{
		return TEXT( "Camera" );
	}
	else if ( Component.IsA<UDirectionalLightComponent>() )
	{
		return TEXT( "DistantLight" );
	}
	else if ( Component.IsA<URectLightComponent>() )
	{
		return TEXT( "RectLight" );
	}
	else if ( Component.IsA<UPointLightComponent>() )
	{
		return TEXT( "SphereLight" );
	}
	else if ( Component.IsA<USkyLightComponent>() )
	{
		return TEXT( "DomeLight" );
	}

	return TEXT( "Xform" );
}

FString UsdUtils::GetPrimPathForObject( const UObject* ActorOrComponent, const FString& ParentPrimPath, bool bUseActorFolders )
{
	if ( !ActorOrComponent )
	{
		return {};
	}

	// Get component and its owner actor
	const USceneComponent* Component = Cast<const USceneComponent>( ActorOrComponent );
	const AActor* Owner = nullptr;
	if ( Component )
	{
		Owner = Component->GetOwner();
	}
	else
	{
		Owner = Cast<AActor>( ActorOrComponent );
		if ( Owner )
		{
			Component = Owner->GetRootComponent();
		}
	}
	if ( !Component || !Owner )
	{
		return {};
	}

	// Get component name. Use actor label if the component is its root component
	FString Path;
#if WITH_EDITOR
	if ( Component == Owner->GetRootComponent() )
	{
		Path = Owner->GetActorLabel();
	}
	else
#endif // WITH_EDITOR
	{
		Path = Component->GetName();
	}
	Path = UsdUtils::SanitizeUsdIdentifier( *Path );

	// Get a clean folder path string if we have and need one
	FString FolderPathString;
#if WITH_EDITOR
	if ( bUseActorFolders && Component == Owner->GetRootComponent() )
	{
		const FName& FolderPath = Owner->GetFolderPath();
		if ( !FolderPath.IsNone() )
		{
			FolderPathString = FolderPath.ToString();

			TArray<FString> FolderSegments;
			FolderPathString.ParseIntoArray( FolderSegments, TEXT( "/" ) );

			for ( FString& Segment : FolderSegments )
			{
				Segment = UsdUtils::SanitizeUsdIdentifier( *Segment );
			}

			FolderPathString = FString::Join( FolderSegments, TEXT( "/" ) );

			if ( !FolderPathString.IsEmpty() )
			{
				Path = FolderPathString / Path;
			}
		}
	}
#endif // WITH_EDITOR

	// Get parent prim path if we need to
	if ( !ParentPrimPath.IsEmpty() )
	{
		Path = ParentPrimPath / Path;
	}
	else
	{
		FString FoundParentPath;

		if ( USceneComponent* ParentComp = Component->GetAttachParent() )
		{
			FoundParentPath = GetPrimPathForObject( ParentComp, TEXT( "" ), bUseActorFolders );
		}
		else
		{
			FoundParentPath = TEXT( "/Root" );
		}

		Path = FoundParentPath / Path;
	}

	return Path;
}

TUsdStore< pxr::TfToken > UsdUtils::GetUVSetName( int32 UVChannelIndex )
{
	FScopedUnrealAllocs UnrealAllocs;

	FString UVSetName = TEXT("primvars:st");

	if ( UVChannelIndex > 0 )
	{
		UVSetName += LexToString( UVChannelIndex );
	}

	TUsdStore< pxr::TfToken > UVSetNameToken = MakeUsdStore< pxr::TfToken >( UnrealToUsd::ConvertString( *UVSetName ).Get() );

	return UVSetNameToken;
}

int32 UsdUtils::GetPrimvarUVIndex( FString PrimvarName )
{
	int32 Index = PrimvarName.Len();
	while ( Index > 0 && PrimvarName[ Index - 1 ] >= '0' && PrimvarName[ Index - 1 ] <= '9' )
	{
		--Index;
	}

	if ( Index < PrimvarName.Len() )
	{
		return FCString::Atoi( *PrimvarName.RightChop( Index ) );
	}

	return 0;
}

TArray< TUsdStore< pxr::UsdGeomPrimvar > > UsdUtils::GetUVSetPrimvars( const pxr::UsdGeomMesh& UsdMesh )
{
	return UsdUtils::GetUVSetPrimvars(UsdMesh, {});
}

<<<<<<< HEAD
TArray< TUsdStore< pxr::UsdGeomPrimvar > > UsdUtils::GetUVSetPrimvars( const pxr::UsdGeomMesh& UsdMesh, const TMap< FString, TMap< FString, int32 > >& MaterialToPrimvarsUVSetNames, const pxr::TfToken& RenderContext )
=======
TArray< TUsdStore< pxr::UsdGeomPrimvar > > UsdUtils::GetUVSetPrimvars(
	const pxr::UsdGeomMesh& UsdMesh,
	const TMap< FString, TMap< FString, int32 > >& MaterialToPrimvarsUVSetNames,
	const pxr::TfToken& RenderContext,
	const pxr::TfToken& MaterialPurpose
)
>>>>>>> d731a049
{
	if ( !UsdMesh )
	{
		return {};
	}

	const bool bProvideMaterialIndices = false;
<<<<<<< HEAD
	UsdUtils::FUsdPrimMaterialAssignmentInfo Info = UsdUtils::GetPrimMaterialAssignments( UsdMesh.GetPrim(), pxr::UsdTimeCode( 0.0 ), bProvideMaterialIndices, RenderContext );
=======
	UsdUtils::FUsdPrimMaterialAssignmentInfo Info = UsdUtils::GetPrimMaterialAssignments(
		UsdMesh.GetPrim(),
		pxr::UsdTimeCode( 0.0 ),
		bProvideMaterialIndices,
		RenderContext,
		MaterialPurpose
	);

>>>>>>> d731a049
	return UsdUtils::GetUVSetPrimvars( UsdMesh, MaterialToPrimvarsUVSetNames, Info );
}

TArray< TUsdStore< pxr::UsdGeomPrimvar > > UsdUtils::GetUVSetPrimvars( const pxr::UsdGeomMesh& UsdMesh, const TMap< FString, TMap< FString, int32 > >& MaterialToPrimvarsUVSetNames, const UsdUtils::FUsdPrimMaterialAssignmentInfo& UsdMeshMaterialAssignmentInfo )
{
	if ( !UsdMesh )
	{
		return {};
	}

	FScopedUsdAllocs Allocs;

	// Collect all primvars that could be used as UV sets
	TMap<FString, pxr::UsdGeomPrimvar> PrimvarsByName;
	TMap<int32, TArray<pxr::UsdGeomPrimvar>> UsablePrimvarsByUVIndex;
	pxr::UsdGeomPrimvarsAPI PrimvarsAPI{ UsdMesh };
	for ( const pxr::UsdGeomPrimvar& Primvar : PrimvarsAPI.GetPrimvars() )
	{
		if ( !Primvar || !Primvar.HasValue() )
		{
			continue;
		}

		// We only care about primvars that can be used as float2[]. TexCoord2f is included
		const pxr::SdfValueTypeName& TypeName = Primvar.GetTypeName();
		if ( !TypeName.GetType().IsA( pxr::SdfValueTypeNames->Float2Array.GetType() ) )
		{
			continue;
		}

		FString PrimvarName = UsdToUnreal::ConvertToken( Primvar.GetBaseName() );
		int32 TargetUVIndex = UsdUtils::GetPrimvarUVIndex( PrimvarName );

		UsablePrimvarsByUVIndex.FindOrAdd( TargetUVIndex ).Add( Primvar );
		PrimvarsByName.Add( PrimvarName, Primvar );
	}

	// Collect all primvars that are in fact used by the materials assigned to this mesh
	TMap<int32, TArray<pxr::UsdGeomPrimvar>> PrimvarsUsedByAssignedMaterialsPerUVIndex;
	{
		const bool bProvideMaterialIndices = false;
		for ( const FUsdPrimMaterialSlot& Slot : UsdMeshMaterialAssignmentInfo.Slots )
		{
			if ( Slot.AssignmentType == EPrimAssignmentType::MaterialPrim )
			{
				const FString& MaterialPath = Slot.MaterialSource;
				if ( const TMap< FString, int32 >* FoundMaterialPrimvars = MaterialToPrimvarsUVSetNames.Find( MaterialPath ) )
				{
					for ( const TPair<FString, int32>& PrimvarAndUVIndex : *FoundMaterialPrimvars )
					{
						if ( pxr::UsdGeomPrimvar* FoundPrimvar = PrimvarsByName.Find( PrimvarAndUVIndex.Key ) )
						{
							PrimvarsUsedByAssignedMaterialsPerUVIndex.FindOrAdd( PrimvarAndUVIndex.Value ).AddUnique( *FoundPrimvar );
						}
					}
				}
			}
		}
	}

	// Sort all primvars we found by name, so we get consistent results
	for ( TPair<int32, TArray<pxr::UsdGeomPrimvar>>& UVIndexToPrimvars : UsablePrimvarsByUVIndex )
	{
		TArray<pxr::UsdGeomPrimvar>& Primvars = UVIndexToPrimvars.Value;
		Primvars.Sort( []( const pxr::UsdGeomPrimvar& A, const pxr::UsdGeomPrimvar& B )
		{
			return A.GetName() < B.GetName();
		} );
	}
	for ( TPair<int32, TArray<pxr::UsdGeomPrimvar>>& UVIndexToPrimvars : PrimvarsUsedByAssignedMaterialsPerUVIndex )
	{
		TArray<pxr::UsdGeomPrimvar>& Primvars = UVIndexToPrimvars.Value;
		Primvars.Sort( []( const pxr::UsdGeomPrimvar& A, const pxr::UsdGeomPrimvar& B )
		{
			return A.GetName() < B.GetName();
		} );
	}

	// A lot of things can go wrong, so show some feedback in case they do
	FString MeshPath = UsdToUnreal::ConvertPath( UsdMesh.GetPrim().GetPath() );
	USDConversionUtilsImpl::CheckUVSetPrimvars( UsablePrimvarsByUVIndex, PrimvarsUsedByAssignedMaterialsPerUVIndex, MeshPath );

	// Assemble our final results by picking the best primvar we can find for each UV index.
	// Note that we should keep searching even if we don't find our ideal case, because we don't
	// want to just discard potential UV sets if the material we happen to have bound doesn't use them, as the
	// user may just want to assign another material that does.
	TArray< TUsdStore< pxr::UsdGeomPrimvar > > Result;
	Result.SetNum( MAX_STATIC_TEXCOORDS );
	for ( int32 UVIndex = 0; UVIndex < MAX_STATIC_TEXCOORDS; ++UVIndex )
	{
		// Best case scenario: float2[]-like primvars that are actually being used by texture readers as texcoords, regardless of role
		TArray<pxr::UsdGeomPrimvar>* FoundUsedPrimvars = PrimvarsUsedByAssignedMaterialsPerUVIndex.Find( UVIndex );
		if ( FoundUsedPrimvars && FoundUsedPrimvars->Num() > 0 )
		{
			Result[ UVIndex ] = ( *FoundUsedPrimvars )[ 0 ];
			continue;
		}

		TArray<pxr::UsdGeomPrimvar>* FoundUsablePrimvars = UsablePrimvarsByUVIndex.Find( UVIndex );
		if ( FoundUsablePrimvars && FoundUsablePrimvars->Num() > 0 )
		{
			pxr::UsdGeomPrimvar* FoundTexcoordPrimvar = FoundUsablePrimvars->FindByPredicate( []( const pxr::UsdGeomPrimvar& Primvar )
			{
				return Primvar.GetTypeName().GetRole() == pxr::SdfValueTypeNames->TexCoord2f.GetRole();
			} );

			// Second-best case: Primvars with texcoord2f role
			if ( FoundTexcoordPrimvar )
			{
				Result[ UVIndex ] = *FoundTexcoordPrimvar;
				continue;
			}

			// Third-best case: Any valid primvar
			// Disabled for now as these could be any other random data the user may have as float2[]
			// Result[UVIndex] = FoundUsedPrimvars[0];
		}
	}

	return Result;
}

bool UsdUtils::IsAnimated( const pxr::UsdPrim& Prim )
{
	if ( !Prim || !Prim.IsActive() )
	{
		return false;
	}

	FScopedUsdAllocs UsdAllocs;

	pxr::UsdGeomXformable Xformable( Prim );
	if ( Xformable )
	{
		std::vector< double > TimeSamples;
		Xformable.GetTimeSamples( &TimeSamples );

		if ( TimeSamples.size() > 0 )
		{
			return true;
		}

		// If this xformable has an op to reset the xform stack and one of its ancestors is animated, then we need to pretend
		// its transform is also animated. This because that op effectively means "discard the parent transform and treat this
		// as a direct world transform", but when reading we'll manually recompute the relative transform to its parent anyway
		// (for simplicity's sake). If that parent (or any of its ancestors) is being animated, we'll need to recompute this
		// for every animation keyframe, which basically means we're animated too
		if ( Xformable.GetResetXformStack() )
		{
			pxr::UsdPrim AncestorPrim = Prim.GetParent();
			while ( AncestorPrim && !AncestorPrim.IsPseudoRoot() )
			{
				if ( pxr::UsdGeomXformable AncestorXformable{ AncestorPrim } )
				{
					std::vector<double> AncestorTimeSamples;
					if ( AncestorXformable.GetTimeSamples( &AncestorTimeSamples ) && AncestorTimeSamples.size() > 0 )
					{
						return true;
					}

					// The exception is if our ancestor also wants to reset its xform stack (i.e. its transform is meant to be
					// used as the world transform). In this case we don't need to care about higher up ancestors anymore, as
					// their transforms wouldn't affect below this prim anyway
					if ( AncestorXformable.GetResetXformStack() )
					{
						break;
					}
				}

				AncestorPrim = AncestorPrim.GetParent();
			}
		}
	}

	const std::vector< pxr::UsdAttribute >& Attributes = Prim.GetAttributes();
	for ( const pxr::UsdAttribute& Attribute : Attributes )
	{
		std::vector<double> TimeSamples;
		if ( Attribute.GetTimeSamples( &TimeSamples ) && TimeSamples.size() > 0 )
		{
			return true;
		}
	}

	if ( pxr::UsdSkelRoot SkeletonRoot{ Prim } )
	{
		pxr::UsdSkelCache SkeletonCache;
		SkeletonCache.Populate( SkeletonRoot, pxr::UsdTraverseInstanceProxies() );

		std::vector< pxr::UsdSkelBinding > SkeletonBindings;
		SkeletonCache.ComputeSkelBindings( SkeletonRoot, &SkeletonBindings, pxr::UsdTraverseInstanceProxies() );

		for ( const pxr::UsdSkelBinding& Binding : SkeletonBindings )
		{
			const pxr::UsdSkelSkeleton& Skeleton = Binding.GetSkeleton();
			pxr::UsdSkelSkeletonQuery SkelQuery = SkeletonCache.GetSkelQuery( Skeleton );
			pxr::UsdSkelAnimQuery AnimQuery = SkelQuery.GetAnimQuery();
			if ( !AnimQuery )
			{
				continue;
			}

			std::vector<double> JointTimeSamples;
			std::vector<double> BlendShapeTimeSamples;
			if ( ( AnimQuery.GetJointTransformTimeSamples( &JointTimeSamples ) && JointTimeSamples.size() > 0 ) ||
				 ( AnimQuery.GetBlendShapeWeightTimeSamples( &BlendShapeTimeSamples ) && BlendShapeTimeSamples.size() > 0 ) )
			{
				return true;
			}

			// We only parse Skeletons and SkelAnimations from the first skeletal binding of a SkelRoot, so
			// if that one is not animated then this entire SkelRoot is not animated to us either (for now)
			break;
		}
	}

	return false;
}

bool UsdUtils::HasAnimatedVisibility( const pxr::UsdPrim& Prim )
{
	if ( !Prim || !Prim.IsActive() )
	{
		return false;
	}

	FScopedUsdAllocs UsdAllocs;

	pxr::UsdGeomImageable Imageable( Prim );
	if ( Imageable )
	{
		if ( pxr::UsdAttribute Attr = Imageable.GetVisibilityAttr() )
		{
			std::vector<double> TimeSamples;
			if ( Attr.GetTimeSamples( &TimeSamples ) && TimeSamples.size() > 0 )
			{
				return true;
			}
		}
	}

	return false;
}

EUsdDefaultKind UsdUtils::GetDefaultKind( const pxr::UsdPrim& Prim )
{
	FScopedUsdAllocs Allocs;

	pxr::UsdModelAPI Model{ pxr::UsdTyped( Prim ) };

	EUsdDefaultKind Result = EUsdDefaultKind::None;

	if ( !Model )
	{
		return Result;
	}

	// We need KindValidationNone here or else we get inconsistent results when a prim references another prim that is a component.
	// For example, when referencing a component prim in another file, this returns 'true' if the referencer is a root prim,
	// but false if the referencer is within another Xform prim, for whatever reason.
	if ( Model.IsKind( pxr::KindTokens->model, pxr::UsdModelAPI::KindValidationNone ) )
	{
		Result |= EUsdDefaultKind::Model;
	}

	if ( Model.IsKind( pxr::KindTokens->component, pxr::UsdModelAPI::KindValidationNone ) )
	{
		Result |= EUsdDefaultKind::Component;
	}

	if ( Model.IsKind( pxr::KindTokens->group, pxr::UsdModelAPI::KindValidationNone ) )
	{
		Result |= EUsdDefaultKind::Group;
	}

	if ( Model.IsKind( pxr::KindTokens->assembly, pxr::UsdModelAPI::KindValidationNone ) )
	{
		Result |= EUsdDefaultKind::Assembly;
	}

	if ( Model.IsKind( pxr::KindTokens->subcomponent, pxr::UsdModelAPI::KindValidationNone ) )
	{
		Result |= EUsdDefaultKind::Subcomponent;
	}

	return Result;
}

<<<<<<< HEAD
=======
bool UsdUtils::SetDefaultKind( pxr::UsdPrim& Prim, EUsdDefaultKind NewKind )
{
	if ( !Prim )
	{
		return false;
	}

	FScopedUsdAllocs Allocs;

	const int32 NewKindInt = static_cast< int32 >( NewKind );
	const bool bSingleFlagSet = NewKindInt != 0 && ( NewKindInt & ( NewKindInt - 1 ) ) == 0;
	if ( !bSingleFlagSet )
	{
		return false;
	}

	pxr::TfToken NewKindToken;
	switch ( NewKind )
	{
		default:
		case EUsdDefaultKind::Model:
		{
			NewKindToken = pxr::KindTokens->model;
			break;
		}
		case EUsdDefaultKind::Component:
		{
			NewKindToken = pxr::KindTokens->component;
			break;
		}
		case EUsdDefaultKind::Group:
		{
			NewKindToken = pxr::KindTokens->group;
			break;
		}
		case EUsdDefaultKind::Assembly:
		{
			NewKindToken = pxr::KindTokens->assembly;
			break;
		}
		case EUsdDefaultKind::Subcomponent:
		{
			NewKindToken = pxr::KindTokens->subcomponent;
			break;
		}
	}
	if ( NewKindToken.IsEmpty() )
	{
		return false;
	}

	return IUsdPrim::SetKind( Prim, NewKindToken );
}

>>>>>>> d731a049
TArray< TUsdStore< pxr::UsdPrim > > UsdUtils::GetAllPrimsOfType( const pxr::UsdPrim& StartPrim, const pxr::TfType& SchemaType, const TArray< TUsdStore< pxr::TfType > >& ExcludeSchemaTypes )
{
    return GetAllPrimsOfType( StartPrim, SchemaType, []( const pxr::UsdPrim& ) { return false; }, ExcludeSchemaTypes );
}

TArray< TUsdStore< pxr::UsdPrim > > UsdUtils::GetAllPrimsOfType( const pxr::UsdPrim& StartPrim, const pxr::TfType& SchemaType, TFunction< bool( const pxr::UsdPrim& ) > PruneChildren, const TArray< TUsdStore< pxr::TfType > >& ExcludeSchemaTypes )
{
	TArray< TUsdStore< pxr::UsdPrim > > Result;

	pxr::UsdPrimRange PrimRange( StartPrim, pxr::UsdTraverseInstanceProxies() );

	for ( pxr::UsdPrimRange::iterator PrimRangeIt = PrimRange.begin(); PrimRangeIt != PrimRange.end(); ++PrimRangeIt )
	{
		bool bIsExcluded = false;

		for ( const TUsdStore< pxr::TfType >& SchemaToExclude : ExcludeSchemaTypes )
		{
			if ( PrimRangeIt->IsA( SchemaToExclude.Get() ) )
			{
				bIsExcluded = true;
				break;
			}
		}

		if ( !bIsExcluded && PrimRangeIt->IsA( SchemaType ) )
		{
			Result.Add( *PrimRangeIt );
		}

		if ( bIsExcluded || PruneChildren( *PrimRangeIt ) )
		{
			PrimRangeIt.PruneChildren();
		}
	}

	return Result;
}

FString UsdUtils::GetAssetPathFromPrimPath( const FString& RootContentPath, const pxr::UsdPrim& Prim )
{
	FString FinalPath;

	auto GetEnclosingModelPrim = []( const pxr::UsdPrim& Prim ) -> pxr::UsdPrim
	{
		pxr::UsdPrim ModelPrim = Prim.GetParent();

		while ( ModelPrim )
		{
			if ( IUsdPrim::IsKindChildOf( ModelPrim, "model" ) )
			{
				break;
			}
			else
			{
				ModelPrim = ModelPrim.GetParent();
			}
		}

		return ModelPrim.IsValid() ? ModelPrim : Prim;
	};

	const pxr::UsdPrim& ModelPrim = GetEnclosingModelPrim( Prim );

	const FString RawPrimName = UsdToUnreal::ConvertString( Prim.GetName() );

	pxr::UsdModelAPI ModelApi = pxr::UsdModelAPI( ModelPrim );

	std::string RawAssetName;
	ModelApi.GetAssetName( &RawAssetName );

	FString AssetName = UsdToUnreal::ConvertString( RawAssetName );
	FString MeshName = USDConversionUtilsImpl::SanitizeObjectName( RawPrimName );

	FString USDPath = UsdToUnreal::ConvertString( Prim.GetPrimPath().GetString().c_str() );

	pxr::SdfAssetPath AssetPath;
	if ( ModelApi.GetAssetIdentifier( &AssetPath ) )
	{
		std::string AssetIdentifier = AssetPath.GetAssetPath();
		USDPath = UsdToUnreal::ConvertString( AssetIdentifier.c_str() );

		USDPath = FPaths::ConvertRelativePathToFull( RootContentPath, USDPath );

		FPackageName::TryConvertFilenameToLongPackageName( USDPath, USDPath );
		USDPath.RemoveFromEnd( AssetName );
	}

	FString VariantName;

	if ( ModelPrim.HasVariantSets() )
	{
		pxr::UsdVariantSet ModelVariantSet = ModelPrim.GetVariantSet( "modelingVariant" );
		if ( ModelVariantSet.IsValid() )
		{
			std::string VariantSelection = ModelVariantSet.GetVariantSelection();

			if ( VariantSelection.length() > 0 )
			{
				VariantName = UsdToUnreal::ConvertString( VariantSelection.c_str() );
			}
		}
	}

	if ( !VariantName.IsEmpty() )
	{
		USDPath = USDPath / VariantName;
	}

	USDPath.RemoveFromStart( TEXT("/") );
	USDPath.RemoveFromEnd( RawPrimName );
	FinalPath /= (USDPath / MeshName);

	return FinalPath;
}
#endif // #if USE_USD_SDK

TArray< UE::FUsdPrim > UsdUtils::GetAllPrimsOfType( const UE::FUsdPrim& StartPrim, const TCHAR* SchemaName )
{
	return GetAllPrimsOfType( StartPrim, SchemaName, []( const UE::FUsdPrim& ) { return false; } );
}

TArray< UE::FUsdPrim > UsdUtils::GetAllPrimsOfType( const UE::FUsdPrim& StartPrim, const TCHAR* SchemaName, TFunction< bool( const UE::FUsdPrim& ) > PruneChildren, const TArray<const TCHAR*>& ExcludeSchemaNames )
{
	TArray< UE::FUsdPrim > Result;

#if USE_USD_SDK
	const pxr::TfType SchemaType = pxr::TfType::FindByName( TCHAR_TO_ANSI( SchemaName ) );

	TArray< TUsdStore< pxr::TfType > > ExcludeSchemaTypes;
	ExcludeSchemaTypes.Reserve( ExcludeSchemaNames.Num() );
	for ( const TCHAR* ExcludeSchemaName : ExcludeSchemaNames )
	{
		ExcludeSchemaTypes.Add( pxr::TfType( pxr::TfType::FindByName( TCHAR_TO_ANSI( ExcludeSchemaName ) ) ) );
	}

	auto UsdPruneChildren = [ &PruneChildren ]( const pxr::UsdPrim& ChildPrim ) -> bool
	{
		return PruneChildren( UE::FUsdPrim( ChildPrim ) );
	};

	TArray< TUsdStore< pxr::UsdPrim > > UsdResult = GetAllPrimsOfType( StartPrim, SchemaType, UsdPruneChildren, ExcludeSchemaTypes );

	for ( const TUsdStore< pxr::UsdPrim >& Prim : UsdResult )
	{
		Result.Emplace( Prim.Get() );
	}
#endif // #if USE_USD_SDK

	return Result;
}

double UsdUtils::GetDefaultTimeCode()
{
#if USE_USD_SDK
	return pxr::UsdTimeCode::Default().GetValue();
#else
	return 0.0;
#endif
}

double UsdUtils::GetEarliestTimeCode()
{
#if USE_USD_SDK
	return pxr::UsdTimeCode::EarliestTime().GetValue();
#else
	return 0.0;
#endif
}

UUsdAssetImportData* UsdUtils::GetAssetImportData( UObject* Asset )
{
	UUsdAssetImportData* ImportData = nullptr;
#if WITH_EDITORONLY_DATA
	if ( UStaticMesh* Mesh = Cast<UStaticMesh>( Asset ) )
	{
		ImportData = Cast<UUsdAssetImportData>( Mesh->AssetImportData );
	}
	else if ( USkeleton* Skeleton = Cast<USkeleton>( Asset ) )
	{
		if ( USkeletalMesh* SkMesh = Skeleton->GetPreviewMesh() )
		{
			ImportData = Cast<UUsdAssetImportData>( SkMesh->GetAssetImportData() );
		}
	}
	else if ( UPhysicsAsset* PhysicsAsset = Cast<UPhysicsAsset>( Asset ) )
	{
		if ( USkeletalMesh* SkMesh = PhysicsAsset->GetPreviewMesh() )
		{
			ImportData = Cast<UUsdAssetImportData>( SkMesh->GetAssetImportData() );
		}
	}
	else if ( UAnimBlueprint* AnimBP = Cast<UAnimBlueprint>( Asset ) )
	{
		// We will always have a skeleton, but not necessarily we will have a preview mesh directly
		// on the UAnimBlueprint
		if ( USkeleton* AnimBPSkeleton = AnimBP->TargetSkeleton.Get() )
		{
			if ( USkeletalMesh* SkMesh = AnimBPSkeleton->GetPreviewMesh() )
			{
				ImportData = Cast<UUsdAssetImportData>( SkMesh->GetAssetImportData() );
			}
		}
	}
	else if ( USkeletalMesh* SkMesh = Cast<USkeletalMesh>( Asset ) )
	{
		ImportData = Cast<UUsdAssetImportData>(SkMesh->GetAssetImportData());
	}
	else if ( UAnimSequence* SkelAnim = Cast<UAnimSequence>( Asset ) )
	{
		ImportData = Cast<UUsdAssetImportData>( SkelAnim->AssetImportData );
	}
	else if ( UMaterialInterface* Material = Cast<UMaterialInterface>( Asset ) )
	{
		ImportData = Cast<UUsdAssetImportData>( Material->AssetImportData );
	}
	else if ( UTexture* Texture = Cast<UTexture>( Asset ) )
	{
		ImportData = Cast<UUsdAssetImportData>( Texture->AssetImportData );
	}
	else if ( UGeometryCache* GeometryCache = Cast<UGeometryCache>( Asset ) )
	{
		ImportData = Cast<UUsdAssetImportData>( GeometryCache->AssetImportData );
	}
	else if ( UGroomAsset* Groom = Cast<UGroomAsset>( Asset ) )
	{
		ImportData = Cast<UUsdAssetImportData>( Groom->AssetImportData );
	}
	else if ( UGroomCache* GroomCache = Cast<UGroomCache>( Asset ) )
	{
		ImportData = Cast<UUsdAssetImportData>( GroomCache->AssetImportData );
	}

#endif
	return ImportData;
}

namespace UE::UsdConversionUtils::Private
{
#if USE_USD_SDK
	bool PrepareToAddReferenceOrPayload(
		const UE::FUsdPrim& Prim,
		const TCHAR* AbsoluteFilePath,
		const UE::FSdfPath& TargetPrimPath,
		std::string& OutRelativeFilePath,
		pxr::SdfPath& OutPrimPath
	)
	{
		if ( !Prim || !AbsoluteFilePath )
		{
			return false;
		}

		FScopedUsdAllocs UsdAllocs;

		pxr::UsdPrim UsdPrim( Prim );

		pxr::UsdStageRefPtr UsdStage = UsdPrim.GetStage();
		if ( !UsdStage )
		{
			return false;
		}

		// Turn our layer path into a relative one
		FString RelativePath = AbsoluteFilePath;
		if ( !RelativePath.IsEmpty() )
		{
			pxr::SdfLayerHandle EditLayer = UsdPrim.GetStage()->GetEditTarget().GetLayer();

			std::string RepositoryPath = EditLayer->GetRepositoryPath().empty() ? EditLayer->GetRealPath() : EditLayer->GetRepositoryPath();

			// If we're editing an in-memory stage our root layer may not have a path yet
			// Giving an empty InRelativeTo to MakePathRelativeTo causes it to use the engine binary
			if ( !RepositoryPath.empty() )
			{
				FString LayerAbsolutePath = UsdToUnreal::ConvertString( RepositoryPath );
				FPaths::MakePathRelativeTo( RelativePath, *LayerAbsolutePath );
			}
		}

		// Get the target layer
		pxr::SdfLayerRefPtr TargetLayer;
		bool bIsInternalReference = false;
		if ( RelativePath.IsEmpty() )
		{
			TargetLayer = UsdStage->GetRootLayer();
			bIsInternalReference = true;
		}
		else
		{
			TargetLayer = pxr::SdfLayer::FindOrOpen( UnrealToUsd::ConvertString( AbsoluteFilePath ).Get() );
		}
		if ( !TargetLayer )
		{
			return false;
		}

		// Get the target prim spec we want to reference
		pxr::SdfPrimSpecHandle TargetPrimSpec = TargetLayer->GetPrimAtPath( TargetPrimPath );
		if ( ( TargetPrimPath.IsEmpty() || !TargetPrimSpec ) && TargetLayer->HasDefaultPrim() )
		{
			TargetPrimSpec = TargetLayer->GetPrimAtPath( pxr::SdfPath::AbsoluteRootPath().AppendChild( TargetLayer->GetDefaultPrim() ) );
		}

		// Update UsdPrim's type so that it can handle the reference and be parsed by the proper translator
		if ( !UsdPrim.GetTypeName().IsEmpty() && TargetPrimSpec )
		{
			pxr::TfToken TargetTypeName = TargetPrimSpec->GetTypeName();
			pxr::TfType TargetPrimType = pxr::UsdSchemaRegistry::GetTypeFromName( TargetTypeName );

			if ( TargetPrimType.IsUnknown() )
			{
				UsdPrim.ClearTypeName();
			}
			else if ( !UsdPrim.IsA( TargetPrimType ) )
			{
				UsdPrim.SetTypeName( TargetTypeName );
			}
		}

		// We want to output no path for the prim if we received it as such, even if we already know what the path to the
		// default prim is, so that the authored reference doesn't actually specify any prim name and just refers to the
		// default prim by default. Otherwise if the default prim of the layer changed, we wouldn't update to the new prim
		OutPrimPath = TargetPrimSpec && !TargetPrimPath.IsEmpty() ? TargetPrimSpec->GetPath() : pxr::SdfPath{};
		OutRelativeFilePath = bIsInternalReference ? std::string() : UnrealToUsd::ConvertString( *RelativePath ).Get();
		return true;
	}
#endif // #if USE_USD_SDK
}

void UsdUtils::AddReference( UE::FUsdPrim& Prim, const TCHAR* AbsoluteFilePath, const UE::FSdfPath& TargetPrimPath, double TimeCodeOffset, double TimeCodeScale )
{
#if USE_USD_SDK
	FScopedUsdAllocs UsdAllocs;

	// Group updates or else the SetTypeName (inside PrepareToAddReferenceOrPayload) and AddReference calls below will
	// both trigger separate resyncs of the same prim path
	pxr::SdfChangeBlock ChangeBlock;

	std::string RelativeLayerPath;
	pxr::SdfPath FinalPrimPath;
	bool bProceed = UE::UsdConversionUtils::Private::PrepareToAddReferenceOrPayload(
		Prim,
		AbsoluteFilePath,
		TargetPrimPath,
		RelativeLayerPath,
		FinalPrimPath
	);

	if( !bProceed )
	{
		return;
	}

	pxr::UsdReferences References = pxr::UsdPrim{ Prim }.GetReferences();
	References.AddReference(
		RelativeLayerPath,
		FinalPrimPath,
		pxr::SdfLayerOffset{ TimeCodeOffset, TimeCodeScale }
	);
#endif // #if USE_USD_SDK
}

void UsdUtils::AddPayload( UE::FUsdPrim& Prim, const TCHAR* AbsoluteFilePath, const UE::FSdfPath& TargetPrimPath, double TimeCodeOffset, double TimeCodeScale )
{
#if USE_USD_SDK
	FScopedUsdAllocs UsdAllocs;

	// Group updates or else the SetTypeName (inside PrepareToAddReferenceOrPayload) and AddReference calls below will
	// both trigger separate resyncs of the same prim path
	pxr::SdfChangeBlock ChangeBlock;

	std::string RelativeLayerPath;
	pxr::SdfPath FinalPrimPath;
	bool bProceed = UE::UsdConversionUtils::Private::PrepareToAddReferenceOrPayload(
		Prim,
		AbsoluteFilePath,
		TargetPrimPath,
		RelativeLayerPath,
		FinalPrimPath
	);

	if ( !bProceed )
	{
		return;
	}

	pxr::UsdPayloads Payloads = pxr::UsdPrim{ Prim }.GetPayloads();
	Payloads.AddPayload(
		RelativeLayerPath,
		FinalPrimPath,
		pxr::SdfLayerOffset{ TimeCodeOffset, TimeCodeScale }
	);
#endif // #if USE_USD_SDK
}

bool UsdUtils::RenamePrim( UE::FUsdPrim& Prim, const TCHAR* NewPrimName )
{
#if USE_USD_SDK
	FScopedUsdAllocs UsdAllocs;

	if ( !Prim || !NewPrimName )
	{
		return false;
	}

	if ( Prim.GetName() == FName( NewPrimName ) )
	{
		return false;
	}

	pxr::UsdPrim PxrUsdPrim{ Prim };
	pxr::UsdStageRefPtr PxrUsdStage{ Prim.GetStage() };
	if ( !PxrUsdStage )
	{
		return false;
	}

	pxr::TfToken NewNameToken = UnrealToUsd::ConvertToken( NewPrimName ).Get();
	pxr::SdfPath TargetPath = PxrUsdPrim.GetPrimPath().ReplaceName( NewNameToken );

	std::unordered_set<std::string> LocalLayerIdentifiers;
	const bool bIncludeSessionLayers = true;
	for ( const pxr::SdfLayerHandle& Handle : PxrUsdStage->GetLayerStack( bIncludeSessionLayers ) )
	{
		LocalLayerIdentifiers.insert( Handle->GetIdentifier() );
	}

	std::vector<pxr::SdfPrimSpecHandle> SpecStack = PxrUsdPrim.GetPrimStack();
	TArray<TPair<pxr::SdfLayerRefPtr, pxr::SdfBatchNamespaceEdit>> Edits;

	// Check if we can apply this rename, and collect error messages if we can't
	// We will only rename if we can change all specs, or else we'd split the prim
	TArray<FString> ErrorMessages;
	pxr::SdfNamespaceEditDetailVector Details;
	int32 LastDetailsSize = 0;
	bool bCanApply = true;
	for ( const pxr::SdfPrimSpecHandle& Spec : SpecStack )
	{
		if ( !Spec )
		{
			continue;
		}

		pxr::SdfPath SpecPath = Spec->GetPath();
		if ( !SpecPath.IsPrimPath() )
		{
			// Especially when it comes to variants, we can have many different specs for a prim.
			// e.g. we can simultaneously have "/Prim{Varset=}", "/Prim{Varset=Var}" and "/Prim" in there, and
			// we will fail to do anything if these paths are not prim paths
			continue;
		}

		pxr::SdfLayerRefPtr SpecLayer = Spec->GetLayer();

		// We should only rename specs on layers that are in the stage's *local* layer stack (which will include root, sublayers and
		// session layers). We shouldn't rename any spec that is created due to references/payloads to other layers, because if we do
		// we'll end up renaming the prims within those layers too, which is not what we want: For reference/payloads it's as if
		// we're just consuming the *contents* of the referenced prim, but we don't want to affect it. Another more drastic example:
		// if we were to remove the referencer prim, we don't really want to delete the referenced prim within its layer
		if ( LocalLayerIdentifiers.count( SpecLayer->GetIdentifier() ) == 0 )
		{
			continue;
		}

		pxr::SdfBatchNamespaceEdit BatchEdit;
		BatchEdit.Add( pxr::SdfNamespaceEdit::Rename( SpecPath, NewNameToken ) );

		int32 CurrentNumDetails = Details.size();
		if ( SpecLayer->CanApply( BatchEdit, &Details ) != pxr::SdfNamespaceEditDetail::Result::Okay )
		{
			FString LayerIdentifier = UsdToUnreal::ConvertString( SpecLayer->GetIdentifier() );

			// This error pushed something new into the Details vector. Get it as an error message
			FString ErrorMessage;
			if ( CurrentNumDetails != LastDetailsSize )
			{
				ErrorMessage = UsdToUnreal::ConvertString( Details[ CurrentNumDetails - 1 ].reason );
			}

			ErrorMessages.Add( FString::Printf( TEXT( "\t%s: %s" ), *LayerIdentifier, *ErrorMessage ) );
			bCanApply = false;
			// Don't break so we can collect all error messages
		}

		LastDetailsSize = CurrentNumDetails;
		Edits.Add( TPair<pxr::SdfLayerRefPtr, pxr::SdfBatchNamespaceEdit>{ SpecLayer, BatchEdit } );
	}

	if ( !bCanApply )
	{
		UE_LOG( LogUsd, Error, TEXT( "Failed to rename prim with path '%s' to name '%s'. Errors:\n%s" ),
			*Prim.GetPrimPath().GetString(),
			NewPrimName,
			*FString::Join( ErrorMessages, TEXT( "\n" ) )
		);

		return false;
	}

	// Actually apply the renames
	{
		pxr::SdfChangeBlock Block;

		for ( const TPair<pxr::SdfLayerRefPtr, pxr::SdfBatchNamespaceEdit>& Pair : Edits )
		{
			const pxr::SdfLayerRefPtr& Layer = Pair.Key;
			const pxr::SdfBatchNamespaceEdit& Edit = Pair.Value;

			// Make sure that if the renamed prim is the layer's default prim, we also update that to match the
			// prim's new name
			pxr::UsdPrim ParentPrim = PxrUsdPrim.GetParent();
			const bool bNeedToRenameDefaultPrim = ParentPrim && ParentPrim.IsPseudoRoot() && ( PxrUsdPrim.GetName() == Layer->GetDefaultPrim() );

			if ( !Layer->Apply( Edit ) )
			{
				// This should not be happening since CanApply was true, so stop doing whatever it is we're doing
				UE_LOG( LogUsd, Error, TEXT( "Failed to rename prim with path '%s' to name '%s' in layer '%s'" ),
					*Prim.GetPrimPath().GetString(),
					NewPrimName,
					*UsdToUnreal::ConvertString( Layer->GetIdentifier() )
				);

				return false;
			}

			if ( bNeedToRenameDefaultPrim )
			{
				Layer->SetDefaultPrim( NewNameToken );
			}
		}
	}

	// For whatever reason, if the renamed prim is within a variant set it will be left inactive (i.e. effectively deleted) post-rename by USD.
	// Here we override that with a SetActive opinion on the session layer, which will also trigger a new resync of that prim.
	//
	// We must send a separate notice for this (which is why this function can't be inside a change block) for two reasons:
	// - In order to let the transactor know that this edit is done on the session layer (so that we can have our active=true opinion there and not save it to disk);
	// - Because after we apply the rename, usd *needs* to responds to notices in order to make the target path valid again. Until
	//   it does so, we can't Get/Override/Define a prim at the target path at all, and so can't set it to active.
	//
	// We can't do this *before* we rename because if we already have a prim defined/overriden on "/Root/Target", then we
	// can't apply a rename from a prim onto "/Root/Target": Meaning we'd lose all extra data we have on the prim on the session layer.
	{
		pxr::UsdEditContext EditContext{ PxrUsdStage, PxrUsdStage->GetSessionLayer() };

		if ( pxr::UsdPrim PostRenamePrim = PxrUsdStage->OverridePrim( TargetPath ) )
		{
			// We need to toggle it back and forth because whenever we undo a rename we'll rename our spec on the session layer
			// back to the original path, and that spec *already* has an active=true opinion that we set during the first rename.
			// This means that just setting it to active here wouldn't send any notice (because it already is). We need a new notice
			// to update to the fact that the child prim is now active again (the rename notice is a resync, but it already comes with the prim set to inactive)
			pxr::SdfChangeBlock Block;
			const bool bActive = true;
			PostRenamePrim.SetActive( !bActive );
			PostRenamePrim.SetActive( bActive );
		}
	}

	return true;
#else
	return false;
#endif // #if USE_USD_SDK
}

bool UsdUtils::RemoveNumberedSuffix( FString& Prefix )
<<<<<<< HEAD
{
	if ( Prefix.IsNumeric() )
	{
		return false;
	}

	bool bRemoved = false;

	FString LastChar = Prefix.Right( 1 );
	while ( ( LastChar.IsNumeric() || LastChar == TEXT( "_" ) ) && Prefix.Len() > 1 )
	{
		const bool bAllowShrinking = false;
		Prefix.LeftChopInline( 1, bAllowShrinking );
		LastChar = Prefix.Right( 1 );

		bRemoved = true;
	}
	Prefix.Shrink();

	return bRemoved;
}

FString UsdUtils::GetUniqueName( FString Name, const TSet<FString>& UsedNames )
{
	if ( !UsedNames.Contains( Name ) )
	{
		return Name;
	}

	const bool bRemoved = RemoveNumberedSuffix( Name );

	// Its possible that removing the suffix made it into a unique name already
	if ( bRemoved && !UsedNames.Contains( Name ) )
	{
		return Name;
	}

	int32 Suffix = 0;
	FString Result;
	do
	{
		Result = FString::Printf( TEXT( "%s_%d" ), *Name, Suffix++ );
	} while ( UsedNames.Contains( Result ) );

	return Result;
}

FString UsdUtils::SanitizeUsdIdentifier( const TCHAR* InIdentifier )
=======
>>>>>>> d731a049
{
	if ( Prefix.IsNumeric() )
	{
		return false;
	}

	bool bRemoved = false;

	FString LastChar = Prefix.Right( 1 );
	while ( ( LastChar.IsNumeric() || LastChar == TEXT( "_" ) ) && Prefix.Len() > 1 )
	{
		const bool bAllowShrinking = false;
		Prefix.LeftChopInline( 1, bAllowShrinking );
		LastChar = Prefix.Right( 1 );

		bRemoved = true;
	}
	Prefix.Shrink();

	return bRemoved;
}

FString UsdUtils::GetUniqueName( FString Name, const TSet<FString>& UsedNames )
{
	if ( !UsedNames.Contains( Name ) )
	{
		return Name;
	}

	const bool bRemoved = RemoveNumberedSuffix( Name );

	// Its possible that removing the suffix made it into a unique name already
	if ( bRemoved && !UsedNames.Contains( Name ) )
	{
		return Name;
	}

	int32 Suffix = 0;
	FString Result;
	do
	{
		Result = FString::Printf( TEXT( "%s_%d" ), *Name, Suffix++ );
	} while ( UsedNames.Contains( Result ) );

	return Result;
}

#if USE_USD_SDK
FString UsdUtils::GetValidChildName( FString InName, const pxr::UsdPrim& ParentPrim )
{
	if ( !ParentPrim )
	{
		return {};
	}

	FScopedUsdAllocs Allocs;

	TSet<FString> UsedNames;
	for ( const pxr::UsdPrim& Child : ParentPrim.GetChildren() )
	{
		UsedNames.Add( UsdToUnreal::ConvertToken( Child.GetName() ) );
	}

	return GetUniqueName( SanitizeUsdIdentifier( *InName ), UsedNames );
}
#endif // USE_USD_SDK

FString UsdUtils::SanitizeUsdIdentifier( const TCHAR* InIdentifier )
{
#if USE_USD_SDK
	FScopedUsdAllocs Allocs;

	std::string UsdInName = UnrealToUsd::ConvertString( InIdentifier ).Get();
	std::string UsdValidName = pxr::TfMakeValidIdentifier( UsdInName );

	return UsdToUnreal::ConvertString( UsdValidName );
#endif // USE_USD_SDK

	return InIdentifier;
}

void UsdUtils::MakeVisible( UE::FUsdPrim& Prim, double TimeCode )
{
#if USE_USD_SDK
	FScopedUsdAllocs Allocs;

	pxr::UsdPrim PxrUsdPrim{ Prim };
	if ( pxr::UsdGeomImageable Imageable{ PxrUsdPrim } )
	{
		Imageable.MakeVisible( TimeCode );
	}
#endif // USE_USD_SDK
}

void UsdUtils::MakeInvisible( UE::FUsdPrim& Prim, double TimeCode )
{
#if USE_USD_SDK
	FScopedUsdAllocs Allocs;

	pxr::UsdPrim PxrUsdPrim{ Prim };
	if ( pxr::UsdGeomImageable Imageable{ PxrUsdPrim } )
	{
		Imageable.MakeInvisible( TimeCode );
	}
#endif // USE_USD_SDK
}

bool UsdUtils::IsVisible( const UE::FUsdPrim& Prim, double TimeCode )
{
#if USE_USD_SDK
	FScopedUsdAllocs Allocs;

	pxr::UsdPrim PxrUsdPrim{ Prim };
	if ( pxr::UsdGeomImageable Imageable{ PxrUsdPrim } )
	{
		return Imageable.ComputeVisibility( TimeCode ) == pxr::UsdGeomTokens->inherited;
	}

	return true;
#else
	return false;
#endif // USE_USD_SDK
}

bool UsdUtils::HasInheritedVisibility( const UE::FUsdPrim& Prim, double TimeCode )
{
#if USE_USD_SDK
	FScopedUsdAllocs Allocs;

	pxr::UsdPrim PxrUsdPrim{ Prim };
	if ( pxr::UsdGeomImageable Imageable{ PxrUsdPrim } )
	{
		if ( pxr::UsdAttribute VisibilityAttr = Imageable.GetVisibilityAttr() )
		{
			pxr::TfToken Visibility;
			if ( !VisibilityAttr.Get<pxr::TfToken>( &Visibility, TimeCode ) )
			{
				return true;
			}

			return Visibility == pxr::UsdGeomTokens->inherited;
		}
	}

	// If it doesn't have the attribute the default is for it to be 'inherited'
	return true;
#else
	return false;
#endif // USE_USD_SDK
}

bool UsdUtils::HasInvisibleParent( const UE::FUsdPrim& Prim, const UE::FUsdPrim& RootPrim, double TimeCode )
{
#if USE_USD_SDK
	FScopedUsdAllocs Allocs;

	pxr::UsdPrim PxrUsdPrim{ Prim };
	pxr::UsdPrim Parent = PxrUsdPrim.GetParent();

	while ( Parent && Parent != RootPrim )
	{
		if ( pxr::UsdGeomImageable Imageable{ Parent } )
		{
			if ( pxr::UsdAttribute VisibilityAttr = Imageable.GetVisibilityAttr() )
			{
				pxr::TfToken Visibility;
				if ( VisibilityAttr.Get<pxr::TfToken>( &Visibility, TimeCode ) )
				{
					if ( Visibility == pxr::UsdGeomTokens->invisible )
					{
						return true;
					}
				}
			}
		}

		Parent = Parent.GetParent();
	}
#endif // USE_USD_SDK

	return false;
}

UE::FSdfPath UsdUtils::GetPrimSpecPathForLayer( const UE::FUsdPrim& Prim, const UE::FSdfLayer& Layer )
{
	UE::FSdfPath Result;
#if USE_USD_SDK
	FScopedUsdAllocs Allocs;

	pxr::UsdPrim UsdPrim{ Prim };
	pxr::SdfLayerRefPtr UsdLayer{ Layer };
	if ( !UsdPrim || !UsdLayer )
	{
		return Result;
	}

	// We may have multiple specs in the same layer if we're within a variant set (e.g "/Root/Parent/Child" and
	// "/Root{Varset=Var}Parent/Child{ChildSet=ChildVar}" and "/Root{Varset=Var}Parent/Child").
	// This function needs to return a prim path with all of its variant selections (i.e. the last example above)
	std::size_t LargestPathLength = 0;
	for ( const pxr::SdfPrimSpecHandle& Spec : UsdPrim.GetPrimStack() )
	{
		if ( !Spec )
		{
			continue;
		}

		pxr::SdfPath SpecPath = Spec->GetPath();
		if ( !SpecPath.IsPrimPath() )
		{
			continue;
		}

		if ( Spec->GetLayer() == UsdLayer )
		{
			const std::size_t NewPathLength = Spec->GetPath().GetString().length();
			if ( NewPathLength > LargestPathLength )
			{
				Result = UE::FSdfPath{ SpecPath };
			}
		}
	}

#endif // USE_USD_SDK
	return Result;
}

USDUTILITIES_API void UsdUtils::RemoveAllLocalPrimSpecs( const UE::FUsdPrim& Prim, const UE::FSdfLayer& Layer )
{
#if USE_USD_SDK
	FScopedUsdAllocs Allocs;

	pxr::UsdPrim UsdPrim{ Prim };
	if ( !UsdPrim )
	{
		return;
	}

	pxr::SdfLayerRefPtr UsdLayer{ Layer };
	pxr::UsdStageRefPtr UsdStage = UsdPrim.GetStage();

	std::unordered_set<std::string> LocalLayerIdentifiers;

	// We'll want to remove specs from the entire stage. We need to be careful though to only remove specs from the
	// local layer stack. If a prim within the stage has a reference/payload to another layer and we remove the
	// referencer prim, we don't want to end up removing the referenced/payload prim within its own layer too.
	if ( !UsdLayer )
	{
		const bool bIncludeSessionLayers = true;
		for ( const pxr::SdfLayerHandle& Handle : UsdStage->GetLayerStack( bIncludeSessionLayers ) )
		{
			LocalLayerIdentifiers.insert( Handle->GetIdentifier() );
		}
	}

<<<<<<< HEAD
=======
	const pxr::SdfPath TargetPath = UsdPrim.GetPrimPath();

>>>>>>> d731a049
	for ( const pxr::SdfPrimSpecHandle& Spec : UsdPrim.GetPrimStack() )
	{
		// For whatever reason sometimes there are invalid specs in the layer stack, so we need to be careful
		if ( !Spec )
		{
			continue;
		}

		pxr::SdfPath SpecPath = Spec->GetPath();

		// Filtering by the target path is important because if X references Y, we'll actually get Y's specs within
		// X.GetPrimStack(), and we don't want to remove the referenced specs when removing the referencer.
		// We strip variant selections here because when removing something inside the variant, SpecPath will contain
		// the variant selection and look like '/PrimWithVarSet{VarSet=SomeVar}ChildPrim', but our TargetPath will
		// just look like '/PrimWithVarSet/ChildPrim' instead. These do refer to the exact same prim on the stage
		// though (when SomeVar is active at least), so we do want to remove both
		if ( !SpecPath.IsPrimPath() || SpecPath.StripAllVariantSelections() != TargetPath )
		{
			continue;
		}

		pxr::SdfLayerRefPtr SpecLayer = Spec->GetLayer();
		if ( UsdLayer && SpecLayer != UsdLayer )
		{
			continue;
		}

<<<<<<< HEAD
		pxr::SdfLayerRefPtr SpecLayer = Spec->GetLayer();
		if ( UsdLayer && SpecLayer != UsdLayer )
		{
			continue;
		}

=======
>>>>>>> d731a049
		if ( !UsdLayer && LocalLayerIdentifiers.count( SpecLayer->GetIdentifier() ) == 0 )
		{
			continue;
		}

		UE_LOG( LogUsd, Log, TEXT( "Removing prim spec '%s' from layer '%s'" ), *UsdToUnreal::ConvertPath( SpecPath ), *UsdToUnreal::ConvertString( SpecLayer->GetIdentifier() ) );
		pxr::UsdEditContext Context( UsdStage, SpecLayer );
		UsdStage->RemovePrim( SpecPath );
	}

#endif // USE_USD_SDK
}

bool UsdUtils::CutPrims( const TArray<UE::FUsdPrim>& Prims )
{
	bool bCopied = UsdUtils::CopyPrims( Prims );
	if ( !bCopied )
	{
		return false;
	}

	for ( const UE::FUsdPrim& Prim : Prims )
	{
		UsdUtils::RemoveAllLocalPrimSpecs( Prim );
	}

	return true;
}

bool UsdUtils::CopyPrims( const TArray<UE::FUsdPrim>& Prims )
{
	bool bCopiedSomething = false;

#if USE_USD_SDK
	FScopedUsdAllocs Allocs;

	pxr::UsdStageRefPtr UsdStage;
	for ( const UE::FUsdPrim& Prim : Prims )
	{
		if ( Prim )
		{
			UsdStage = pxr::UsdStageRefPtr{ Prim.GetStage() };
			if ( UsdStage )
			{
				break;
			}
		}
	}
	if ( !UsdStage )
	{
		return false;
	}

	pxr::UsdStageRefPtr ClipboardStage = pxr::UsdStageRefPtr{ UnrealUSDWrapper::GetClipboardStage() };
	if ( !ClipboardStage )
	{
		return false;
	}

	pxr::SdfLayerHandle ClipboardRoot = ClipboardStage->GetRootLayer();
	if ( !ClipboardRoot )
	{
		return false;
	}

	pxr::UsdStagePopulationMask Mask;
	for ( const UE::FUsdPrim& Prim : Prims )
	{
		if ( Prim )
		{
			Mask.Add( pxr::SdfPath{ Prim.GetPrimPath() } );
		}
	}
	if ( Mask.IsEmpty() )
	{
		return false;
	}

	pxr::UsdStageRefPtr TempStage = pxr::UsdStage::OpenMasked( UsdStage->GetRootLayer(), Mask );
	if ( !TempStage )
	{
		return false;
	}

	const bool bAddSourceFileComment = false;
	pxr::SdfLayerRefPtr FlattenedLayer = TempStage->Flatten( bAddSourceFileComment );
	if ( !FlattenedLayer )
	{
		return false;
	}

	ClipboardRoot->Clear();

	TSet<FString> UsedNames;

	for ( const UE::FUsdPrim& Prim : Prims )
	{
		pxr::SdfPrimSpecHandle FlattenedPrim = FlattenedLayer->GetPrimAtPath( pxr::SdfPath{ Prim.GetPrimPath() } );
		if ( !FlattenedPrim )
		{
			continue;
		}

		// Have to ensure the selected prims can coexist as siblings on the clipboard until being pasted.
		// Note how we don't use GetValidChildName here: That should work too, but it could fail if somebody ever
		// calls this function within a SdfChangeBlock, given that GetValidChildName relies on USD's GetChildren,
		// which could potentially yield stale results until USD actually emits the notices about these prims being
		// added.
		FString PrimName = Prim.GetName().ToString();
		FString UniqueName = GetUniqueName( SanitizeUsdIdentifier( *PrimName ), UsedNames );
		UsedNames.Add( UniqueName );

		const bool bSuccess = pxr::SdfCopySpec(
			FlattenedLayer,
			FlattenedPrim->GetPath(),
			ClipboardRoot,
			pxr::SdfPath::AbsoluteRootPath().AppendChild( UnrealToUsd::ConvertToken( *UniqueName ).Get() )
		);
		if ( !bSuccess )
		{
			continue;
		}

		bCopiedSomething = true;
		UE_LOG( LogUsd, Log, TEXT( "Copied prim '%s' into the clipboard" ),
			*Prim.GetPrimPath().GetString()
		);
	}
#endif // USE_USD_SDK

	return bCopiedSomething;
}

TArray<UE::FSdfPath> UsdUtils::PastePrims( const UE::FUsdPrim& ParentPrim )
{
	TArray<UE::FSdfPath> Result;

#if USE_USD_SDK
	FScopedUsdAllocs Allocs;

	pxr::UsdPrim UsdParentPrim{ ParentPrim };
	if ( !UsdParentPrim )
	{
		return Result;
	}

	pxr::UsdStageRefPtr UsdStage = UsdParentPrim.GetStage();
	if ( !UsdStage )
	{
		return Result;
	}

	pxr::UsdStageRefPtr ClipboardStage = pxr::UsdStageRefPtr{ UnrealUSDWrapper::GetClipboardStage() };
	if ( !ClipboardStage )
	{
		return Result;
	}

	pxr::SdfLayerHandle ClipboardRoot = ClipboardStage->GetRootLayer();
	if ( !ClipboardRoot )
	{
		return Result;
	}

	pxr::UsdPrimSiblingRange PrimChildren = ClipboardStage->GetPseudoRoot().GetChildren();
	int32 NumPrimsToPaste = std::distance( PrimChildren.begin(), PrimChildren.end() );

	TArray<pxr::UsdPrim> PrimsToPaste;
	PrimsToPaste.Reserve( NumPrimsToPaste );
	for ( const pxr::UsdPrim& ClipboardPrim : ClipboardStage->GetPseudoRoot().GetChildren() )
	{
		PrimsToPaste.Add( ClipboardPrim );
	}

	pxr::SdfLayerHandle EditTarget = UsdStage->GetEditTarget().GetLayer();
	if ( !EditTarget )
	{
		return Result;
	}

	TSet<FString> UsedNames;
	for ( const pxr::UsdPrim& Child : ParentPrim.GetChildren() )
	{
		UsedNames.Add( UsdToUnreal::ConvertToken( Child.GetName() ) );
	}

	Result.SetNum( NumPrimsToPaste );
	for ( int32 Index = 0; Index < NumPrimsToPaste; ++Index )
	{
		const pxr::UsdPrim& ClipboardPrim = PrimsToPaste[ Index ];
		if ( !ClipboardPrim )
		{
			continue;
		}

		const FString OriginalName = UsdToUnreal::ConvertToken( ClipboardPrim.GetName() );
		FString ValidName = GetUniqueName( SanitizeUsdIdentifier( *OriginalName ), UsedNames );
		UsedNames.Add( ValidName );

		pxr::SdfPath TargetSpecPath = UsdParentPrim.GetPath().AppendChild( UnrealToUsd::ConvertToken( *ValidName ).Get() );

		// Ensure our parent prim spec exists, otherwise pxr::SdfCopySpec will fail
		if ( !pxr::SdfCreatePrimInLayer( EditTarget, TargetSpecPath ) )
		{
			continue;
		}

		if ( !pxr::SdfCopySpec( ClipboardRoot, ClipboardPrim.GetPath(), EditTarget, TargetSpecPath ) )
		{
			continue;
		}

		UE_LOG( LogUsd, Log, TEXT( "Pasted prim '%s' as a child of prim '%s' within the edit target '%s'" ),
			*OriginalName,
			*UsdToUnreal::ConvertPath( UsdParentPrim.GetPath() ),
			*UsdToUnreal::ConvertString( EditTarget->GetIdentifier() )
		);
		Result[ Index ] = UE::FSdfPath{ TargetSpecPath };
	}
#endif // USE_USD_SDK

	return Result;
}

bool UsdUtils::CanPastePrims()
{
#if USE_USD_SDK
	pxr::UsdStageRefPtr ClipboardStage = pxr::UsdStageRefPtr{ UnrealUSDWrapper::GetClipboardStage() };
	if ( !ClipboardStage )
	{
		return false;
	}

	for ( const pxr::UsdPrim& ClipboardPrim : ClipboardStage->GetPseudoRoot().GetChildren() )
	{
		if ( ClipboardPrim )
		{
			return true;
		}
	}
#endif // USE_USD_SDK

	return false;
}

void UsdUtils::ClearPrimClipboard()
{
#if USE_USD_SDK
	pxr::UsdStageRefPtr ClipboardStage = pxr::UsdStageRefPtr{ UnrealUSDWrapper::GetClipboardStage() };
	if ( !ClipboardStage )
	{
		return;
	}

	pxr::SdfLayerHandle ClipboardRoot = ClipboardStage->GetRootLayer();
	if ( !ClipboardRoot )
	{
		return;
	}

	ClipboardRoot->Clear();
#endif // USE_USD_SDK
}

TArray<UE::FSdfPath> UsdUtils::DuplicatePrims( const TArray<UE::FUsdPrim>& Prims, EUsdDuplicateType DuplicateType, const UE::FSdfLayer& TargetLayer )
{
	TArray<UE::FSdfPath> Result;
	Result.SetNum( Prims.Num() );

#if USE_USD_SDK
	FScopedUsdAllocs Allocs;

	pxr::UsdStageRefPtr UsdStage;
	for ( const UE::FUsdPrim& Prim : Prims )
	{
		if ( Prim )
		{
			UsdStage = pxr::UsdStageRefPtr{ Prim.GetStage() };
			if ( UsdStage )
			{
				break;
			}
		}
	}
	if ( !UsdStage )
	{
		return Result;
	}

	pxr::SdfLayerRefPtr UsdLayer{ TargetLayer };

	// Figure out which layers we'll modify
	std::unordered_set<pxr::SdfLayerHandle, pxr::TfHash> LayersThatCanBeAffected;
	switch ( DuplicateType )
	{
		case EUsdDuplicateType::FlattenComposedPrim:
		case EUsdDuplicateType::SingleLayerSpecs:
		{
			if ( !UsdLayer )
			{
				return Result;
			}

			LayersThatCanBeAffected.insert( UsdLayer );
			break;
		}
		case EUsdDuplicateType::AllLocalLayerSpecs:
		{
			const bool bIncludeSessionLayers = true;
			for ( const pxr::SdfLayerHandle& Handle : UsdStage->GetLayerStack( bIncludeSessionLayers ) )
			{
				LayersThatCanBeAffected.insert( Handle );
			}

			// If any of our prims has specs on layers that are used by the stage but are not within the local layer
			// stack, then warn the user that some of these specs will not be duplicated
			{
				TArray<UE::FUsdPrim> PrimsWithExternalSpecs;
				for ( const UE::FUsdPrim& Prim : Prims )
				{
					pxr::UsdPrim UsdPrim{ Prim };
					if ( !UsdPrim )
					{
						continue;
					}

					for ( const pxr::SdfPrimSpecHandle& Spec : UsdPrim.GetPrimStack() )
					{
						if ( Spec && LayersThatCanBeAffected.count( Spec->GetLayer() ) == 0 )
						{
							PrimsWithExternalSpecs.Add(Prim);
							break;
						}
					}
				}
				USDConversionUtilsImpl::NotifySpecsWontBeDuplicated( PrimsWithExternalSpecs );
			}
			break;
		}
	}

	// If we're going to need to flatten, just flatten the stage once for all prims we'll duplicate
	pxr::SdfLayerRefPtr FlattenedLayer = nullptr;
	if ( DuplicateType == EUsdDuplicateType::FlattenComposedPrim )
	{
		pxr::UsdStagePopulationMask Mask;
		for ( int32 Index = 0; Index < Prims.Num(); ++Index )
		{
			pxr::UsdPrim UsdPrim{ Prims[ Index ] };
			if ( UsdPrim )
			{
				Mask.Add( UsdPrim.GetPath() );
			}
		}

		pxr::UsdStageRefPtr TempStage = pxr::UsdStage::OpenMasked( UsdStage->GetRootLayer(), Mask );
		if ( !TempStage )
		{
			return Result;
		}

		const bool bAddSourceFileComment = false;
		FlattenedLayer = TempStage->Flatten( bAddSourceFileComment );
		if ( !FlattenedLayer )
		{
			return Result;
		}
	}

	for ( int32 Index = 0; Index < Prims.Num(); ++Index )
	{
		pxr::UsdPrim UsdPrim{ Prims[ Index ] };
		if ( !UsdPrim )
		{
			continue;
		}

		std::vector<pxr::SdfPrimSpecHandle> PrimSpecs = UsdPrim.GetPrimStack();

		// Note: We won't actually use these in case we're flattening, but it makes the code a bit simpler to also
		// do this while we're collecting LayersThatWillBeAffected below
		std::vector<pxr::SdfPrimSpecHandle> SpecsToDuplicate;
		SpecsToDuplicate.reserve( PrimSpecs.size() );

		std::unordered_set<pxr::SdfLayerHandle, pxr::TfHash> LayersThatWillBeAffected;
		LayersThatWillBeAffected.reserve( PrimSpecs.size() );

		for ( const pxr::SdfPrimSpecHandle& Spec : PrimSpecs )
		{
			// For whatever reason sometimes there are invalid specs in the layer stack, so we need to be careful
			if ( !Spec )
			{
				continue;
			}

			pxr::SdfPath SpecPath = Spec->GetPath();
			if ( !SpecPath.IsPrimPath() )
			{
				continue;
			}

			pxr::SdfLayerHandle SpecLayerHandle = Spec->GetLayer();
			if ( !SpecLayerHandle || LayersThatCanBeAffected.count( SpecLayerHandle ) == 0 )
			{
				continue;
			}

			SpecsToDuplicate.push_back( Spec );
			LayersThatWillBeAffected.insert( SpecLayerHandle );
		}

		// Find a usable name for the new duplicate prim
		pxr::SdfPath NewSpecPath;
		{
			const std::string SourcePrimName = UsdPrim.GetName().GetString();
			const pxr::SdfPath ParentPath = UsdPrim.GetPath().GetParentPath();

			int32 Suffix = -1;

			bool bFoundName = false;
			while ( !bFoundName )
			{
				NewSpecPath = ParentPath.AppendElementString( SourcePrimName + "_" + std::to_string( ++Suffix ) );

				bFoundName = true;
				for ( const pxr::SdfLayerHandle& Layer : LayersThatWillBeAffected )
				{
					if ( Layer->HasSpec( NewSpecPath ) )
					{
						bFoundName = false;
						break;
					}
				}
			}
		}

		// Actually do the duplication operation we chose
		if ( DuplicateType == EUsdDuplicateType::FlattenComposedPrim && FlattenedLayer )
		{
			pxr::SdfPrimSpecHandle FlattenedPrim = FlattenedLayer->GetPrimAtPath( UsdPrim.GetPath() );
			if ( !FlattenedPrim )
			{
				return Result;
			}

			if ( !pxr::SdfJustCreatePrimInLayer( UsdLayer, NewSpecPath ) )
			{
				UE_LOG( LogUsd, Warning, TEXT( "Failed to create prim and parent specs for path '%s' within layer '%s'" ),
					*UsdToUnreal::ConvertPath( NewSpecPath ),
					*UsdToUnreal::ConvertString( UsdLayer->GetIdentifier() )
				);
				return Result;
			}

			if ( !pxr::SdfCopySpec( FlattenedLayer, FlattenedPrim->GetPath(), UsdLayer, NewSpecPath ) )
			{
				UE_LOG( LogUsd, Warning, TEXT( "Failed to copy flattened prim spec from '%s' onto path '%s' within layer '%s'" ),
					*UsdToUnreal::ConvertPath( UsdPrim.GetPath() ),
					*UsdToUnreal::ConvertPath( NewSpecPath ),
					*UsdToUnreal::ConvertString( UsdLayer->GetIdentifier() )
				);
				return Result;
			}

			UE_LOG( LogUsd, Log, TEXT( "Flattened prim '%s' onto spec '%s' at layer '%s'" ),
				*UsdToUnreal::ConvertPath( UsdPrim.GetPath() ),
				*UsdToUnreal::ConvertPath( NewSpecPath ),
				*UsdToUnreal::ConvertString( UsdLayer->GetIdentifier() )
			);
		}
		else
		{
			for ( const pxr::SdfPrimSpecHandle& Spec : SpecsToDuplicate )
			{
				pxr::SdfPath SpecPath = Spec->GetPath();
				pxr::SdfLayerHandle SpecLayerHandle = Spec->GetLayer();

				UE_LOG( LogUsd, Log, TEXT( "Duplicating prim spec '%s' within layer '%s'" ),
					*UsdToUnreal::ConvertPath( SpecPath ),
					*UsdToUnreal::ConvertString( SpecLayerHandle->GetIdentifier() )
				);

				// Technically we shouldn't need to do this since we'll already do our changes on the Sdf level, however the
				// USDTransactor will record these notices as belonging to the current edit target, and if that is not in sync
				// with the layer that is actually changing, we won't be able to undo/redo the duplicate operation
				pxr::UsdEditContext Context{ UsdStage, SpecLayerHandle };

				// Since we're duplicating a prim essentially as a sibling, parent specs should always exist.
				// Let's ensure that though, just in case
				if ( !pxr::SdfJustCreatePrimInLayer( SpecLayerHandle, NewSpecPath ) )
				{
					UE_LOG( LogUsd, Warning, TEXT( "Failed to create prim and parent specs for path '%s' within layer '%s'" ),
						*UsdToUnreal::ConvertPath( NewSpecPath ),
						*UsdToUnreal::ConvertString( SpecLayerHandle->GetIdentifier() )
					);
					continue;
				}

				if ( !pxr::SdfCopySpec( SpecLayerHandle, SpecPath, SpecLayerHandle, NewSpecPath ) )
				{
					UE_LOG( LogUsd, Warning, TEXT( "Failed to copy spec from path '%s' onto path '%s' within layer '%s'" ),
						*UsdToUnreal::ConvertPath( SpecPath ),
						*UsdToUnreal::ConvertPath( NewSpecPath ),
						*UsdToUnreal::ConvertString( SpecLayerHandle->GetIdentifier() )
					);
				}
			}
		}

		Result[ Index ] = UE::FSdfPath{ NewSpecPath };
	}
#endif // USE_USD_SDK

	return Result;
}

void UsdUtils::SetPrimAssetInfo( UE::FUsdPrim& Prim, const FUsdUnrealAssetInfo& Info )
{
#if USE_USD_SDK
	FScopedUsdAllocs Allocs;

	pxr::UsdPrim UsdPrim{ Prim };
	if ( !UsdPrim )
	{
		return;
	}

	// Just fetch the dictionary already since we'll add custom keys anyway
	pxr::VtDictionary AssetInfoDict = UsdPrim.GetAssetInfo();

	if ( !Info.Name.IsEmpty() )
	{
		AssetInfoDict.SetValueAtPath(
			pxr::UsdModelAPIAssetInfoKeys->name,
			pxr::VtValue{ UnrealToUsd::ConvertString( *Info.Name ).Get() }
		);
	}

	if ( !Info.Identifier.IsEmpty() )
	{
		AssetInfoDict.SetValueAtPath(
			pxr::UsdModelAPIAssetInfoKeys->identifier,
			pxr::VtValue{ pxr::SdfAssetPath{ UnrealToUsd::ConvertString( *Info.Identifier ).Get() } }
		);
	}

	if ( !Info.Version.IsEmpty() )
	{
		AssetInfoDict.SetValueAtPath(
			pxr::UsdModelAPIAssetInfoKeys->version,
			pxr::VtValue{ UnrealToUsd::ConvertString( *Info.Version ).Get() }
		);
	}

	if ( !Info.UnrealContentPath.IsEmpty() )
	{
		AssetInfoDict.SetValueAtPath(
			UnrealIdentifiers::UnrealContentPath,
			pxr::VtValue{ UnrealToUsd::ConvertString( *Info.UnrealContentPath ).Get() }
		);
	}

	if ( !Info.UnrealAssetType.IsEmpty() )
	{
		AssetInfoDict.SetValueAtPath(
			UnrealIdentifiers::UnrealAssetType,
			pxr::VtValue{ UnrealToUsd::ConvertString( *Info.UnrealAssetType ).Get() }
		);
	}

	if ( !Info.UnrealExportTime.IsEmpty() )
	{
		AssetInfoDict.SetValueAtPath(
			UnrealIdentifiers::UnrealExportTime,
			pxr::VtValue{ UnrealToUsd::ConvertString( *Info.UnrealExportTime ).Get() }
		);
	}

	if ( !Info.UnrealEngineVersion.IsEmpty() )
	{
		AssetInfoDict.SetValueAtPath(
			UnrealIdentifiers::UnrealEngineVersion,
			pxr::VtValue{ UnrealToUsd::ConvertString( *Info.UnrealEngineVersion ).Get() }
		);
	}

	UsdPrim.SetAssetInfo( AssetInfoDict );
#endif // USE_USD_SDK
}

FUsdUnrealAssetInfo UsdUtils::GetPrimAssetInfo( const UE::FUsdPrim& Prim )
{
	FUsdUnrealAssetInfo Result;

#if USE_USD_SDK
	FScopedUsdAllocs Allocs;

	pxr::UsdPrim UsdPrim{ Prim };
	if ( !UsdPrim )
	{
		return Result;
	}

	// Just fetch the dictionary already since we'll fetch custom keys anyway
	pxr::VtDictionary AssetInfoDict = UsdPrim.GetAssetInfo();

	if ( const pxr::VtValue* Value = AssetInfoDict.GetValueAtPath( pxr::UsdModelAPIAssetInfoKeys->name ) )
	{
		if ( Value->IsHolding<std::string>() )
		{
			Result.Name = UsdToUnreal::ConvertString( Value->Get<std::string>() );
		}
	}

	if ( const pxr::VtValue* Value = AssetInfoDict.GetValueAtPath( pxr::UsdModelAPIAssetInfoKeys->identifier ) )
	{
		if ( Value->IsHolding<pxr::SdfAssetPath>() )
		{
			Result.Identifier = UsdToUnreal::ConvertString( Value->Get<pxr::SdfAssetPath>().GetAssetPath() );
		}
	}

	if ( const pxr::VtValue* Value = AssetInfoDict.GetValueAtPath( pxr::UsdModelAPIAssetInfoKeys->version ) )
	{
		if ( Value->IsHolding<std::string>() )
		{
			Result.Version = UsdToUnreal::ConvertString( Value->Get<std::string>() );
		}
	}

	if ( const pxr::VtValue* Value = AssetInfoDict.GetValueAtPath( UnrealIdentifiers::UnrealContentPath ) )
	{
		if ( Value->IsHolding<std::string>() )
		{
			Result.UnrealContentPath = UsdToUnreal::ConvertString( Value->Get<std::string>() );
		}
	}

	if ( const pxr::VtValue* Value = AssetInfoDict.GetValueAtPath( UnrealIdentifiers::UnrealAssetType ) )
	{
		if ( Value->IsHolding<std::string>() )
		{
			Result.UnrealAssetType = UsdToUnreal::ConvertString( Value->Get<std::string>() );
		}
	}

	if ( const pxr::VtValue* Value = AssetInfoDict.GetValueAtPath( UnrealIdentifiers::UnrealExportTime ) )
	{
		if ( Value->IsHolding<std::string>() )
		{
			Result.UnrealExportTime = UsdToUnreal::ConvertString( Value->Get<std::string>() );
		}
	}

	if ( const pxr::VtValue* Value = AssetInfoDict.GetValueAtPath( UnrealIdentifiers::UnrealEngineVersion ) )
	{
		if ( Value->IsHolding<std::string>() )
		{
			Result.UnrealEngineVersion = UsdToUnreal::ConvertString( Value->Get<std::string>() );
		}
	}
#endif // USE_USD_SDK

	return Result;
}

#if USE_USD_SDK
#undef LOCTEXT_NAMESPACE
#endif<|MERGE_RESOLUTION|>--- conflicted
+++ resolved
@@ -55,10 +55,7 @@
 	#include "pxr/base/tf/stringUtils.h"
 	#include "pxr/base/tf/token.h"
 	#include "pxr/usd/kind/registry.h"
-<<<<<<< HEAD
-=======
 	#include "pxr/usd/sdf/copyUtils.h"
->>>>>>> d731a049
 	#include "pxr/usd/usd/attribute.h"
 	#include "pxr/usd/usd/editContext.h"
 	#include "pxr/usd/usd/modelAPI.h"
@@ -681,16 +678,12 @@
 	return UsdUtils::GetUVSetPrimvars(UsdMesh, {});
 }
 
-<<<<<<< HEAD
-TArray< TUsdStore< pxr::UsdGeomPrimvar > > UsdUtils::GetUVSetPrimvars( const pxr::UsdGeomMesh& UsdMesh, const TMap< FString, TMap< FString, int32 > >& MaterialToPrimvarsUVSetNames, const pxr::TfToken& RenderContext )
-=======
 TArray< TUsdStore< pxr::UsdGeomPrimvar > > UsdUtils::GetUVSetPrimvars(
 	const pxr::UsdGeomMesh& UsdMesh,
 	const TMap< FString, TMap< FString, int32 > >& MaterialToPrimvarsUVSetNames,
 	const pxr::TfToken& RenderContext,
 	const pxr::TfToken& MaterialPurpose
 )
->>>>>>> d731a049
 {
 	if ( !UsdMesh )
 	{
@@ -698,9 +691,6 @@
 	}
 
 	const bool bProvideMaterialIndices = false;
-<<<<<<< HEAD
-	UsdUtils::FUsdPrimMaterialAssignmentInfo Info = UsdUtils::GetPrimMaterialAssignments( UsdMesh.GetPrim(), pxr::UsdTimeCode( 0.0 ), bProvideMaterialIndices, RenderContext );
-=======
 	UsdUtils::FUsdPrimMaterialAssignmentInfo Info = UsdUtils::GetPrimMaterialAssignments(
 		UsdMesh.GetPrim(),
 		pxr::UsdTimeCode( 0.0 ),
@@ -709,7 +699,6 @@
 		MaterialPurpose
 	);
 
->>>>>>> d731a049
 	return UsdUtils::GetUVSetPrimvars( UsdMesh, MaterialToPrimvarsUVSetNames, Info );
 }
 
@@ -998,8 +987,6 @@
 	return Result;
 }
 
-<<<<<<< HEAD
-=======
 bool UsdUtils::SetDefaultKind( pxr::UsdPrim& Prim, EUsdDefaultKind NewKind )
 {
 	if ( !Prim )
@@ -1054,7 +1041,6 @@
 	return IUsdPrim::SetKind( Prim, NewKindToken );
 }
 
->>>>>>> d731a049
 TArray< TUsdStore< pxr::UsdPrim > > UsdUtils::GetAllPrimsOfType( const pxr::UsdPrim& StartPrim, const pxr::TfType& SchemaType, const TArray< TUsdStore< pxr::TfType > >& ExcludeSchemaTypes )
 {
     return GetAllPrimsOfType( StartPrim, SchemaType, []( const pxr::UsdPrim& ) { return false; }, ExcludeSchemaTypes );
@@ -1620,57 +1606,6 @@
 }
 
 bool UsdUtils::RemoveNumberedSuffix( FString& Prefix )
-<<<<<<< HEAD
-{
-	if ( Prefix.IsNumeric() )
-	{
-		return false;
-	}
-
-	bool bRemoved = false;
-
-	FString LastChar = Prefix.Right( 1 );
-	while ( ( LastChar.IsNumeric() || LastChar == TEXT( "_" ) ) && Prefix.Len() > 1 )
-	{
-		const bool bAllowShrinking = false;
-		Prefix.LeftChopInline( 1, bAllowShrinking );
-		LastChar = Prefix.Right( 1 );
-
-		bRemoved = true;
-	}
-	Prefix.Shrink();
-
-	return bRemoved;
-}
-
-FString UsdUtils::GetUniqueName( FString Name, const TSet<FString>& UsedNames )
-{
-	if ( !UsedNames.Contains( Name ) )
-	{
-		return Name;
-	}
-
-	const bool bRemoved = RemoveNumberedSuffix( Name );
-
-	// Its possible that removing the suffix made it into a unique name already
-	if ( bRemoved && !UsedNames.Contains( Name ) )
-	{
-		return Name;
-	}
-
-	int32 Suffix = 0;
-	FString Result;
-	do
-	{
-		Result = FString::Printf( TEXT( "%s_%d" ), *Name, Suffix++ );
-	} while ( UsedNames.Contains( Result ) );
-
-	return Result;
-}
-
-FString UsdUtils::SanitizeUsdIdentifier( const TCHAR* InIdentifier )
-=======
->>>>>>> d731a049
 {
 	if ( Prefix.IsNumeric() )
 	{
@@ -1926,11 +1861,8 @@
 		}
 	}
 
-<<<<<<< HEAD
-=======
 	const pxr::SdfPath TargetPath = UsdPrim.GetPrimPath();
 
->>>>>>> d731a049
 	for ( const pxr::SdfPrimSpecHandle& Spec : UsdPrim.GetPrimStack() )
 	{
 		// For whatever reason sometimes there are invalid specs in the layer stack, so we need to be careful
@@ -1958,15 +1890,6 @@
 			continue;
 		}
 
-<<<<<<< HEAD
-		pxr::SdfLayerRefPtr SpecLayer = Spec->GetLayer();
-		if ( UsdLayer && SpecLayer != UsdLayer )
-		{
-			continue;
-		}
-
-=======
->>>>>>> d731a049
 		if ( !UsdLayer && LocalLayerIdentifiers.count( SpecLayer->GetIdentifier() ) == 0 )
 		{
 			continue;
