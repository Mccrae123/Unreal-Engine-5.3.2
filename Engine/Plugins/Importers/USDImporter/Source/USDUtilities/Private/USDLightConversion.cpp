// Copyright Epic Games, Inc. All Rights Reserved.

#include "USDLightConversion.h"

#include "USDAssetCache2.h"
#include "USDAttributeUtils.h"
#include "USDConversionUtils.h"
#include "USDLayerUtils.h"
#include "USDLog.h"
#include "USDShadeConversion.h"
#include "USDTypesConversion.h"

#include "UsdWrappers/SdfLayer.h"
#include "UsdWrappers/SdfPath.h"
#include "UsdWrappers/UsdAttribute.h"
#include "UsdWrappers/UsdPrim.h"
#include "UsdWrappers/UsdStage.h"

#include "Components/DirectionalLightComponent.h"
#include "Components/LightComponent.h"
#include "Components/PointLightComponent.h"
#include "Components/RectLightComponent.h"
#include "Components/SkyLightComponent.h"
#include "Components/SpotLightComponent.h"
#include "EditorFramework/AssetImportData.h"
#include "Engine/TextureCube.h"
#include "Misc/Paths.h"
<<<<<<< HEAD
=======
#include "RenderUtils.h"
>>>>>>> 4af6daef

#if USE_USD_SDK

#include "USDIncludesStart.h"
	#include "pxr/usd/usdLux/diskLight.h"
	#include "pxr/usd/usdLux/distantLight.h"
	#include "pxr/usd/usdLux/domeLight.h"
	#include "pxr/usd/usdLux/lightAPI.h"
	#include "pxr/usd/usdLux/rectLight.h"
	#include "pxr/usd/usdLux/shapingAPI.h"
	#include "pxr/usd/usdLux/sphereLight.h"
#include "USDIncludesEnd.h"

namespace LightConversionImpl
{
	/**
	 * Calculates the solid angle in steradian that corresponds to the sphere surface area of the base of the cone
	 * with the apex at the center of a unit sphere, and angular diameter `SourceAngleDeg`.
	 * E.g. Sun in the sky has ~0.53 degree angular diameter -> 6.720407093551621e-05 sr
	 * Source: https://en.wikipedia.org/wiki/Solid_angle#Cone,_spherical_cap,_hemisphere
	 */
	float SourceAngleToSteradian( float SourceAngleDeg )
	{
		return 2.0f * PI * ( 1.0f - FMath::Cos( FMath::DegreesToRadians( SourceAngleDeg / 2.0f ) ) );
	}

	// As far as we can tell in Aug 2021, the best approximation for a standard in USD light units is to
	// use Nits all the time. This doesn't make a lot of sense in some cases but here we try our best to convert to Nits
	float ConvertIntensityToNits( float Intensity, float Steradians, float AreaInSqMeters, ELightUnits SourceUnits )
	{
		switch ( SourceUnits )
		{
		case ELightUnits::Candelas:
			// Nit = candela / area
			return Intensity / AreaInSqMeters;
			break;
		case ELightUnits::Lumens:
			// Nit = lumen / ( sr * area );
			// https://docs.unrealengine.com/en-US/Engine/Rendering/LightingAndShadows/PhysicalLightUnits/index.html#point,spot,andrectlights
			return Intensity / ( Steradians * AreaInSqMeters );
			break;
<<<<<<< HEAD
=======
		case ELightUnits::EV:
			// Nit = luminance (cd/m2)
			return EV100ToLuminance(Intensity);
			break;
>>>>>>> 4af6daef
		case ELightUnits::Unitless:
			// Nit = ( unitless / 625 ) / area = candela / area
			// https://docs.unrealengine.com/en-US/Engine/Rendering/LightingAndShadows/PhysicalLightUnits/index.html#point,spot,andrectlights
			return ( Intensity / 625.0f ) / AreaInSqMeters;
			break;
		default:
			break;
		}

		return Intensity;
	}

	// Copied from USpotLightComponent::GetCosHalfConeAngle, so we don't need a component to do the same math
	float GetSpotLightCosHalfConeAngle( float OuterConeAngle, float InnerConeAngle )
	{
		const float ClampedInnerConeAngle = FMath::Clamp( InnerConeAngle, 0.0f, 89.0f ) * ( float ) PI / 180.0f;
		const float HalfConeAngle = FMath::Clamp( OuterConeAngle * ( float ) PI / 180.0f, ClampedInnerConeAngle + 0.001f, 89.0f * ( float ) PI / 180.0f + 0.001f );
		return FMath::Cos( HalfConeAngle );
	}
}

bool UsdToUnreal::ConvertLight( const pxr::UsdPrim& Prim, ULightComponentBase& LightComponentBase, double UsdTimeCode )
{
	FScopedUsdAllocs Allocs;

	const pxr::UsdLuxLightAPI LightAPI( Prim );
	if ( !LightAPI )
	{
		return false;
	}

	const float UsdIntensity = UsdUtils::GetUsdValue< float >( LightAPI.GetIntensityAttr(), UsdTimeCode );
	const float UsdExposure = UsdUtils::GetUsdValue< float >( LightAPI.GetExposureAttr(), UsdTimeCode );
	const pxr::GfVec3f UsdColor = UsdUtils::GetUsdValue< pxr::GfVec3f >( LightAPI.GetColorAttr(), UsdTimeCode );

	const bool bSRGB = true;
	LightComponentBase.LightColor = UsdToUnreal::ConvertColor( UsdColor ).ToFColor( bSRGB );
	LightComponentBase.Intensity = UsdToUnreal::ConvertLightIntensityAttr( UsdIntensity, UsdExposure );

	if ( ULightComponent* LightComponent = Cast< ULightComponent >( &LightComponentBase ) )
	{
		LightComponent->bUseTemperature = UsdUtils::GetUsdValue< bool >( LightAPI.GetEnableColorTemperatureAttr(), UsdTimeCode );
		LightComponent->Temperature = UsdUtils::GetUsdValue< float >( LightAPI.GetColorTemperatureAttr(), UsdTimeCode );
	}

	return true;
}

bool UsdToUnreal::ConvertDistantLight( const pxr::UsdPrim& Prim, UDirectionalLightComponent& LightComponent, double UsdTimeCode )
{
	FScopedUsdAllocs Allocs;

	pxr::UsdLuxDistantLight DistantLight{ Prim };
	if ( !DistantLight )
	{
		return false;
	}

	LightComponent.LightSourceAngle = UsdUtils::GetUsdValue< float >( DistantLight.GetAngleAttr(), UsdTimeCode );

	return true;
}

bool UsdToUnreal::ConvertRectLight( const pxr::UsdPrim& Prim, URectLightComponent& LightComponent, double UsdTimeCode )
{
	FScopedUsdAllocs Allocs;

	pxr::UsdLuxRectLight RectLight{ Prim };
	if ( !RectLight )
	{
		return false;
	}

	const FUsdStageInfo StageInfo( Prim.GetStage() );

	const float UsdIntensity = UsdUtils::GetUsdValue< float >( RectLight.GetIntensityAttr(), UsdTimeCode );
	const float UsdExposure = UsdUtils::GetUsdValue< float >( RectLight.GetExposureAttr(), UsdTimeCode );
	const float UsdWidth = UsdUtils::GetUsdValue< float >( RectLight.GetWidthAttr(), UsdTimeCode );
	const float UsdHeight = UsdUtils::GetUsdValue< float >( RectLight.GetHeightAttr(), UsdTimeCode );

	LightComponent.SourceWidth = UsdToUnreal::ConvertDistance( StageInfo, UsdWidth );
	LightComponent.SourceHeight = UsdToUnreal::ConvertDistance( StageInfo, UsdHeight );
	LightComponent.Intensity = UsdToUnreal::ConvertRectLightIntensityAttr( UsdIntensity, UsdExposure, UsdWidth, UsdHeight, StageInfo );
	LightComponent.IntensityUnits = ELightUnits::Lumens;

	return true;
}

bool UsdToUnreal::ConvertDiskLight( const pxr::UsdPrim& Prim, URectLightComponent& LightComponent, double UsdTimeCode )
{
	FScopedUsdAllocs Allocs;

	pxr::UsdLuxDiskLight DiskLight{ Prim };
	if ( !DiskLight )
	{
		return false;
	}

	const FUsdStageInfo StageInfo( Prim.GetStage() );

	const float UsdIntensity = UsdUtils::GetUsdValue< float >( DiskLight.GetIntensityAttr(), UsdTimeCode );
	const float UsdExposure = UsdUtils::GetUsdValue< float >( DiskLight.GetExposureAttr(), UsdTimeCode );
	const float UsdRadius = UsdUtils::GetUsdValue< float >( DiskLight.GetRadiusAttr(), UsdTimeCode );

	LightComponent.SourceWidth = UsdToUnreal::ConvertDistance( StageInfo, UsdRadius ) * 2.f;
	LightComponent.SourceHeight = LightComponent.SourceWidth;
	LightComponent.Intensity = UsdToUnreal::ConvertDiskLightIntensityAttr( UsdIntensity, UsdExposure, UsdRadius, StageInfo );
	LightComponent.IntensityUnits = ELightUnits::Lumens;

	return true;
}

bool UsdToUnreal::ConvertSphereLight( const pxr::UsdPrim& Prim, UPointLightComponent& LightComponent, double UsdTimeCode )
{
	FScopedUsdAllocs Allocs;

	pxr::UsdLuxSphereLight SphereLight{ Prim };
	if ( !SphereLight )
	{
		return false;
	}

	const FUsdStageInfo StageInfo( Prim.GetStage() );

	const float UsdIntensity = UsdUtils::GetUsdValue< float >( SphereLight.GetIntensityAttr(), UsdTimeCode );
	const float UsdExposure = UsdUtils::GetUsdValue< float >( SphereLight.GetExposureAttr(), UsdTimeCode );
	const float UsdRadius = UsdUtils::GetUsdValue< float >( SphereLight.GetRadiusAttr(), UsdTimeCode );

	if ( pxr::UsdLuxShapingAPI ShapingAPI{ Prim } )
	{
		const float UsdConeAngle = UsdUtils::GetUsdValue< float >( ShapingAPI.GetShapingConeAngleAttr(), UsdTimeCode );
		const float UsdConeSoftness = UsdUtils::GetUsdValue< float >( ShapingAPI.GetShapingConeSoftnessAttr(), UsdTimeCode );

		float InnerConeAngle = 0.0f;
		const float OuterConeAngle = UsdToUnreal::ConvertConeAngleSoftnessAttr( UsdConeAngle, UsdConeSoftness, InnerConeAngle );

		LightComponent.Intensity = UsdToUnreal::ConvertLuxShapingAPIIntensityAttr( UsdIntensity, UsdExposure, UsdRadius, UsdConeAngle, UsdConeSoftness, StageInfo );
	}
	else
	{
		LightComponent.Intensity = UsdToUnreal::ConvertSphereLightIntensityAttr( UsdIntensity, UsdExposure, UsdRadius, StageInfo );
	}

	LightComponent.IntensityUnits = ELightUnits::Lumens;
	LightComponent.SourceRadius = UsdToUnreal::ConvertDistance( StageInfo, UsdRadius );

	return true;
}

bool UsdToUnreal::ConvertDomeLight( const pxr::UsdPrim& Prim, USkyLightComponent& LightComponent, UUsdAssetCache2* TexturesCache )
{
	FScopedUsdAllocs UsdAllocs;

	pxr::UsdLuxDomeLight DomeLight{ Prim };
	if ( !DomeLight )
	{
		return false;
	}

	// Revert the allocator in case we end up creating a texture on the ansi allocator or something like that
	FScopedUnrealAllocs UEAllocs;

	const FString ResolvedDomeTexturePath = UsdUtils::GetResolvedTexturePath( DomeLight.GetTextureFileAttr() );
	if ( ResolvedDomeTexturePath.IsEmpty() )
	{
		FScopedUsdAllocs Allocs;

		pxr::SdfAssetPath TextureAssetPath;
		DomeLight.GetTextureFileAttr().Get< pxr::SdfAssetPath >( &TextureAssetPath );

		// Show a good warning for this because it's easy to pick some cubemap asset from the engine (that usually don't come with the
		// source texture) and have the dome light silently not work again
		FString TargetAssetPath = UsdToUnreal::ConvertString( TextureAssetPath.GetAssetPath() );
		UE_LOG( LogUsd, Warning, TEXT( "Failed to find texture '%s' used for UsdLuxDomeLight '%s'!" ), *TargetAssetPath, *UsdToUnreal::ConvertPath( DomeLight.GetPrim().GetPath() ) );

		return true;
	}

	const FString DomeTextureHash = LexToString( FMD5Hash::HashFile( *ResolvedDomeTexturePath ) );
	UTextureCube* Cubemap = Cast< UTextureCube >( TexturesCache ? TexturesCache->GetCachedAsset( DomeTextureHash ) : nullptr );

	if ( !Cubemap )
	{
		Cubemap = Cast< UTextureCube >( UsdUtils::CreateTexture( DomeLight.GetTextureFileAttr(), UsdToUnreal::ConvertPath( DomeLight.GetPrim().GetPath() ), TEXTUREGROUP_Skybox, TexturesCache ) );

		if ( TexturesCache )
		{
			TexturesCache->CacheAsset( DomeTextureHash, Cubemap );
		}
	}

	if ( Cubemap )
	{
		LightComponent.Cubemap = Cubemap;
		LightComponent.SourceType = ESkyLightSourceType::SLS_SpecifiedCubemap;
	}

	return true;
}

bool UsdToUnreal::ConvertLuxShapingAPI( const pxr::UsdPrim& Prim, USpotLightComponent& LightComponent, double UsdTimeCode )
{
	FScopedUsdAllocs Allocs;

	if ( !Prim.HasAPI<pxr::UsdLuxShapingAPI>() )
	{
		return false;
	}

	pxr::UsdLuxShapingAPI ShapingAPI{ Prim };
	if ( !ShapingAPI )
	{
		return false;
	}

	const float UsdConeAngle = UsdUtils::GetUsdValue< float >( ShapingAPI.GetShapingConeAngleAttr(), UsdTimeCode );
	const float UsdConeSoftness = UsdUtils::GetUsdValue< float >( ShapingAPI.GetShapingConeSoftnessAttr(), UsdTimeCode );

	float InnerConeAngle = 0.0f;
	const float OuterConeAngle = UsdToUnreal::ConvertConeAngleSoftnessAttr( UsdConeAngle, UsdConeSoftness, InnerConeAngle );

	LightComponent.SetInnerConeAngle( InnerConeAngle );
	LightComponent.SetOuterConeAngle( OuterConeAngle );

	return true;
}

bool UsdToUnreal::ConvertDomeLight(const pxr::UsdPrim& Prim, USkyLightComponent& LightComponent, UUsdAssetCache* TexturesCache)
{
	UUsdAssetCache2* NewCache = nullptr;
	return UsdToUnreal::ConvertDomeLight(Prim, LightComponent, NewCache);
}

float UsdToUnreal::ConvertLightIntensityAttr( float UsdIntensity, float UsdExposure )
{
	return UsdIntensity * FMath::Exp2( UsdExposure );
}

float UsdToUnreal::ConvertDistantLightIntensityAttr( float UsdIntensity, float UsdExposure )
{
	return UsdToUnreal::ConvertLightIntensityAttr( UsdIntensity, UsdExposure );
}

float UsdToUnreal::ConvertRectLightIntensityAttr( float UsdIntensity, float UsdExposure, float UsdWidth, float UsdHeight, const FUsdStageInfo& StageInfo )
<<<<<<< HEAD
{
	float UEWidth = UsdToUnreal::ConvertDistance( StageInfo, UsdWidth );
	float UEHeight= UsdToUnreal::ConvertDistance( StageInfo, UsdHeight);

	const float AreaInSqMeters = ( UEWidth / 100.f ) * ( UEHeight / 100.f );

	// Only use PI instead of 2PI because URectLightComponent::SetLightBrightness will use just PI and not 2PI for lumen conversions, due to a cosine distribution
	// c.f. UActorFactoryRectLight::PostSpawnActor, and the PI factor between candela and lumen for rect lights on https://docs.unrealengine.com/en-US/BuildingWorlds/LightingAndShadows/PhysicalLightUnits/index.html#point,spot,andrectlights
	return ConvertLightIntensityAttr( UsdIntensity, UsdExposure ) * PI * AreaInSqMeters; // Lumen = Nits * (PI sr for area light) * Area
}

float UsdToUnreal::ConvertDiskLightIntensityAttr( float UsdIntensity, float UsdExposure, float UsdRadius, const FUsdStageInfo& StageInfo )
{
	const float Radius = UsdToUnreal::ConvertDistance( StageInfo, UsdRadius );

	const float AreaInSqMeters = PI * FMath::Square( Radius / 100.f );

	// Only use PI instead of 2PI because URectLightComponent::SetLightBrightness will use just PI and not 2PI for lumen conversions, due to a cosine distribution
	// c.f. UActorFactoryRectLight::PostSpawnActor, and the PI factor between candela and lumen for rect lights on https://docs.unrealengine.com/en-US/BuildingWorlds/LightingAndShadows/PhysicalLightUnits/index.html#point,spot,andrectlights
	return ConvertLightIntensityAttr( UsdIntensity, UsdExposure ) * PI * AreaInSqMeters; // Lumen = Nits * (PI sr for area light) * Area
}

float UsdToUnreal::ConvertSphereLightIntensityAttr( float UsdIntensity, float UsdExposure, float UsdRadius, const FUsdStageInfo& StageInfo )
{
	float Radius = UsdToUnreal::ConvertDistance( StageInfo, UsdRadius );

	float SolidAngle = 4.f * PI;

	// Using solid angle for this area is possibly incorrect, but using Nits for point lights also doesn't make much sense in the first place either,
	// but we must do it for consistency with USD
	const float AreaInSqMeters = FMath::Max( SolidAngle * FMath::Square( Radius / 100.f ), KINDA_SMALL_NUMBER );

	return ConvertLightIntensityAttr( UsdIntensity, UsdExposure ) * SolidAngle * AreaInSqMeters; // Lumen = Nits * SolidAngle * Area
}

float UsdToUnreal::ConvertLuxShapingAPIIntensityAttr( float UsdIntensity, float UsdExposure, float UsdRadius, float UsdConeAngle, float UsdConeSoftness, const FUsdStageInfo& StageInfo )
{
	float Radius = UsdToUnreal::ConvertDistance( StageInfo, UsdRadius );

	float InnerConeAngle = 0.0f;
	float OuterConeAngle = ConvertConeAngleSoftnessAttr( UsdConeAngle, UsdConeSoftness, InnerConeAngle );

	// c.f. USpotLightComponent::ComputeLightBrightness
	float SolidAngle = 2.f * PI * ( 1.0f - LightConversionImpl::GetSpotLightCosHalfConeAngle( OuterConeAngle, InnerConeAngle ) );

	// Using solid angle for this area is possibly incorrect, but using Nits for point lights also doesn't make much sense in the first place either,
	// but we must do it for consistency with USD
	const float AreaInSqMeters = FMath::Max( SolidAngle * FMath::Square( Radius / 100.f ), KINDA_SMALL_NUMBER );

	return ConvertLightIntensityAttr( UsdIntensity, UsdExposure ) * SolidAngle * AreaInSqMeters; // Lumen = Nits * SolidAngle * Area
}

float UsdToUnreal::ConvertConeAngleSoftnessAttr( float UsdConeAngle, float UsdConeSoftness, float& OutInnerConeAngle )
{
=======
{
	float UEWidth = UsdToUnreal::ConvertDistance( StageInfo, UsdWidth );
	float UEHeight= UsdToUnreal::ConvertDistance( StageInfo, UsdHeight);

	const float AreaInSqMeters = ( UEWidth / 100.f ) * ( UEHeight / 100.f );

	// Only use PI instead of 2PI because URectLightComponent::SetLightBrightness will use just PI and not 2PI for lumen conversions, due to a cosine distribution
	// c.f. UActorFactoryRectLight::PostSpawnActor, and the PI factor between candela and lumen for rect lights on https://docs.unrealengine.com/en-US/BuildingWorlds/LightingAndShadows/PhysicalLightUnits/index.html#point,spot,andrectlights
	return ConvertLightIntensityAttr( UsdIntensity, UsdExposure ) * PI * AreaInSqMeters; // Lumen = Nits * (PI sr for area light) * Area
}

float UsdToUnreal::ConvertDiskLightIntensityAttr( float UsdIntensity, float UsdExposure, float UsdRadius, const FUsdStageInfo& StageInfo )
{
	const float Radius = UsdToUnreal::ConvertDistance( StageInfo, UsdRadius );

	const float AreaInSqMeters = PI * FMath::Square( Radius / 100.f );

	// Only use PI instead of 2PI because URectLightComponent::SetLightBrightness will use just PI and not 2PI for lumen conversions, due to a cosine distribution
	// c.f. UActorFactoryRectLight::PostSpawnActor, and the PI factor between candela and lumen for rect lights on https://docs.unrealengine.com/en-US/BuildingWorlds/LightingAndShadows/PhysicalLightUnits/index.html#point,spot,andrectlights
	return ConvertLightIntensityAttr( UsdIntensity, UsdExposure ) * PI * AreaInSqMeters; // Lumen = Nits * (PI sr for area light) * Area
}

float UsdToUnreal::ConvertSphereLightIntensityAttr( float UsdIntensity, float UsdExposure, float UsdRadius, const FUsdStageInfo& StageInfo )
{
	float Radius = UsdToUnreal::ConvertDistance( StageInfo, UsdRadius );

	float SolidAngle = 4.f * PI;

	// Using solid angle for this area is possibly incorrect, but using Nits for point lights also doesn't make much sense in the first place either,
	// but we must do it for consistency with USD
	const float AreaInSqMeters = FMath::Max( SolidAngle * FMath::Square( Radius / 100.f ), KINDA_SMALL_NUMBER );

	return ConvertLightIntensityAttr( UsdIntensity, UsdExposure ) * SolidAngle * AreaInSqMeters; // Lumen = Nits * SolidAngle * Area
}

float UsdToUnreal::ConvertLuxShapingAPIIntensityAttr( float UsdIntensity, float UsdExposure, float UsdRadius, float UsdConeAngle, float UsdConeSoftness, const FUsdStageInfo& StageInfo )
{
	float Radius = UsdToUnreal::ConvertDistance( StageInfo, UsdRadius );

	float InnerConeAngle = 0.0f;
	float OuterConeAngle = ConvertConeAngleSoftnessAttr( UsdConeAngle, UsdConeSoftness, InnerConeAngle );

	// c.f. USpotLightComponent::ComputeLightBrightness
	float SolidAngle = 2.f * PI * ( 1.0f - LightConversionImpl::GetSpotLightCosHalfConeAngle( OuterConeAngle, InnerConeAngle ) );

	// Using solid angle for this area is possibly incorrect, but using Nits for point lights also doesn't make much sense in the first place either,
	// but we must do it for consistency with USD
	const float AreaInSqMeters = FMath::Max( SolidAngle * FMath::Square( Radius / 100.f ), KINDA_SMALL_NUMBER );

	return ConvertLightIntensityAttr( UsdIntensity, UsdExposure ) * SolidAngle * AreaInSqMeters; // Lumen = Nits * SolidAngle * Area
}

float UsdToUnreal::ConvertConeAngleSoftnessAttr( float UsdConeAngle, float UsdConeSoftness, float& OutInnerConeAngle )
{
>>>>>>> 4af6daef
	OutInnerConeAngle = UsdConeAngle * ( 1.0f - UsdConeSoftness );
	float OuterConeAngle = UsdConeAngle;
	return OuterConeAngle;
}

bool UnrealToUsd::ConvertLightComponent( const ULightComponentBase& LightComponent, pxr::UsdPrim& Prim, double UsdTimeCode )
{
	FScopedUsdAllocs UsdAllocs;

	if ( !Prim )
	{
		return false;
	}

	pxr::UsdLuxLightAPI LightAPI( Prim );
	if ( !LightAPI )
	{
		return false;
	}

<<<<<<< HEAD
	if ( pxr::UsdAttribute Attr = LightAPI.CreateIntensityAttr() )
	{
		Attr.Set<float>( LightComponent.Intensity, UsdTimeCode );
		UsdUtils::NotifyIfOverriddenOpinion( UE::FUsdAttribute{ Attr } );
=======
	if (UsdUtils::NotifyIfInstanceProxy(Prim))
	{
		return false;
	}

	if ( pxr::UsdAttribute Attr = LightAPI.CreateIntensityAttr() )
	{
		Attr.Set<float>( LightComponent.Intensity, UsdTimeCode );
		UsdUtils::NotifyIfOverriddenOpinion(Attr);
>>>>>>> 4af6daef
	}

	// When converting into UE we multiply intensity and exposure together, so when writing back we just
	// put everything in intensity. USD also multiplies those two together, meaning it should end up the same
	if ( pxr::UsdAttribute Attr = LightAPI.CreateExposureAttr() )
	{
		Attr.Set<float>( 0.0f, UsdTimeCode );
<<<<<<< HEAD
		UsdUtils::NotifyIfOverriddenOpinion( UE::FUsdAttribute{ Attr } );
=======
		UsdUtils::NotifyIfOverriddenOpinion(Attr);
>>>>>>> 4af6daef
	}

	if ( const ULightComponent* DerivedLightComponent = Cast<ULightComponent>( &LightComponent ) )
	{
		if ( pxr::UsdAttribute Attr = LightAPI.CreateEnableColorTemperatureAttr() )
		{
			Attr.Set<bool>( DerivedLightComponent->bUseTemperature, UsdTimeCode );
<<<<<<< HEAD
			UsdUtils::NotifyIfOverriddenOpinion( UE::FUsdAttribute{ Attr } );
=======
			UsdUtils::NotifyIfOverriddenOpinion(Attr);
>>>>>>> 4af6daef
		}

		if ( pxr::UsdAttribute Attr = LightAPI.CreateColorTemperatureAttr() )
		{
			Attr.Set<float>( DerivedLightComponent->Temperature, UsdTimeCode );
<<<<<<< HEAD
			UsdUtils::NotifyIfOverriddenOpinion( UE::FUsdAttribute{ Attr } );
=======
			UsdUtils::NotifyIfOverriddenOpinion(Attr);
>>>>>>> 4af6daef
		}
	}

	if ( pxr::UsdAttribute Attr = LightAPI.CreateColorAttr() )
	{
		pxr::GfVec4f LinearColor = UnrealToUsd::ConvertColor( LightComponent.LightColor );
		Attr.Set<pxr::GfVec3f>( pxr::GfVec3f( LinearColor[0], LinearColor[1], LinearColor[2] ), UsdTimeCode );
<<<<<<< HEAD
		UsdUtils::NotifyIfOverriddenOpinion( UE::FUsdAttribute{ Attr } );
=======
		UsdUtils::NotifyIfOverriddenOpinion(Attr);
>>>>>>> 4af6daef
	}

	return true;
}

bool UnrealToUsd::ConvertDirectionalLightComponent( const UDirectionalLightComponent& LightComponent, pxr::UsdPrim& Prim, double UsdTimeCode )
{
	FScopedUsdAllocs UsdAllocs;

	if ( !Prim )
	{
		return false;
	}

	pxr::UsdLuxDistantLight Light{ Prim };
	if ( !Light )
	{
		return false;
	}

<<<<<<< HEAD
	if ( pxr::UsdAttribute Attr = Light.CreateAngleAttr() )
	{
		Attr.Set<float>( LightComponent.LightSourceAngle, UsdTimeCode );
		UsdUtils::NotifyIfOverriddenOpinion( UE::FUsdAttribute{ Attr } );
=======
	if (UsdUtils::NotifyIfInstanceProxy(Prim))
	{
		return false;
	}

	if ( pxr::UsdAttribute Attr = Light.CreateAngleAttr() )
	{
		Attr.Set<float>( LightComponent.LightSourceAngle, UsdTimeCode );
		UsdUtils::NotifyIfOverriddenOpinion(Attr);
>>>>>>> 4af6daef
	}

	// USD intensity units should be in Nits == Lux / Steradian, but there is no
	// meaningful solid angle to use to perform that conversion from Lux, so we leave intensity as-is

	return true;
}

bool UnrealToUsd::ConvertRectLightComponent( const URectLightComponent& LightComponent, pxr::UsdPrim& Prim, double UsdTimeCode )
{
	FScopedUsdAllocs UsdAllocs;

	if ( !Prim )
	{
		return false;
	}

	pxr::UsdLuxLightAPI LightAPI( Prim );
	if ( !LightAPI )
<<<<<<< HEAD
=======
	{
		return false;
	}

	if (UsdUtils::NotifyIfInstanceProxy(Prim))
>>>>>>> 4af6daef
	{
		return false;
	}

	FUsdStageInfo StageInfo( Prim.GetStage() );

	// Disk light
	float AreaInSqMeters = 1.0f;
	if ( pxr::UsdLuxDiskLight DiskLight{ Prim } )
	{
		// Averaging and converting "diameter" to "radius"
		const float Radius = ( LightComponent.SourceWidth + LightComponent.SourceHeight ) / 2.0f / 2.0f;
		AreaInSqMeters = PI * FMath::Square( Radius / 100.0f );

		if ( pxr::UsdAttribute Attr = DiskLight.CreateRadiusAttr() )
		{
			Attr.Set<float>( UnrealToUsd::ConvertDistance( StageInfo, Radius ), UsdTimeCode );
<<<<<<< HEAD
			UsdUtils::NotifyIfOverriddenOpinion( UE::FUsdAttribute{ Attr } );
=======
			UsdUtils::NotifyIfOverriddenOpinion(Attr);
>>>>>>> 4af6daef
		}
	}
	// Rect light
	else if ( pxr::UsdLuxRectLight RectLight{ Prim } )
	{
		AreaInSqMeters = ( LightComponent.SourceWidth / 100.0f ) * ( LightComponent.SourceHeight / 100.0f );

		if ( pxr::UsdAttribute Attr = RectLight.CreateWidthAttr() )
		{
			Attr.Set<float>( UnrealToUsd::ConvertDistance( StageInfo, LightComponent.SourceWidth ), UsdTimeCode );
<<<<<<< HEAD
			UsdUtils::NotifyIfOverriddenOpinion( UE::FUsdAttribute{ Attr } );
=======
			UsdUtils::NotifyIfOverriddenOpinion(Attr);
>>>>>>> 4af6daef
		}

		if ( pxr::UsdAttribute Attr = RectLight.CreateHeightAttr() )
		{
			Attr.Set<float>( UnrealToUsd::ConvertDistance( StageInfo, LightComponent.SourceHeight ), UsdTimeCode );
<<<<<<< HEAD
			UsdUtils::NotifyIfOverriddenOpinion( UE::FUsdAttribute{ Attr } );
=======
			UsdUtils::NotifyIfOverriddenOpinion(Attr);
>>>>>>> 4af6daef
		}
	}
	else
	{
		return false;
	}

	// Common for both
	if ( pxr::UsdAttribute Attr = LightAPI.CreateIntensityAttr() )
	{
		float FinalIntensityNits = 1.0f;
		float OldIntensity = UsdUtils::GetUsdValue< float >( Attr, UsdTimeCode );

		// Area light with no area probably shouldn't emit any light?
		// It's not possible to set width/height less than 1 via the Details panel anyway, but just in case
		if ( FMath::IsNearlyZero( AreaInSqMeters ) )
		{
			OldIntensity = 0.0f;
		}

		AreaInSqMeters = FMath::Max( AreaInSqMeters, KINDA_SMALL_NUMBER );

		switch ( LightComponent.IntensityUnits )
		{
		case ELightUnits::Candelas:
			// Nit = candela / area
			FinalIntensityNits = OldIntensity / AreaInSqMeters;
			break;
		case ELightUnits::Lumens:
			// Nit = lumen / ( sr * area ); For area lights sr is technically 2PI, but we cancel that with an
			// extra factor of 2.0 here because URectLightComponent::SetLightBrightness uses just PI and not 2PI as steradian
			// due to some cosine distribution. This also matches the PI factor between candelas and lumen for rect lights on
			// https://docs.unrealengine.com/en-US/Engine/Rendering/LightingAndShadows/PhysicalLightUnits/index.html#point,spot,andrectlights
			FinalIntensityNits = OldIntensity / ( PI * AreaInSqMeters );
			break;
		case ELightUnits::EV:
			// Nit = luminance (cd/m2)
			FinalIntensityNits = EV100ToLuminance(OldIntensity);
			break;
		case ELightUnits::Unitless:
			// Nit = (unitless/625) / area = candela / area
			// https://docs.unrealengine.com/en-US/Engine/Rendering/LightingAndShadows/PhysicalLightUnits/index.html#point,spot,andrectlights
			FinalIntensityNits = ( OldIntensity / 625.0f ) / AreaInSqMeters;
			break;
		default:
			break;
		}

		Attr.Set<float>( FinalIntensityNits, UsdTimeCode );
<<<<<<< HEAD
		UsdUtils::NotifyIfOverriddenOpinion( UE::FUsdAttribute{ Attr } );
=======
		UsdUtils::NotifyIfOverriddenOpinion(Attr);
>>>>>>> 4af6daef
	}

	return true;
}

bool UnrealToUsd::ConvertPointLightComponent( const UPointLightComponent& LightComponent, pxr::UsdPrim& Prim, double UsdTimeCode )
{
	FScopedUsdAllocs Allocs;

	if ( !Prim )
	{
		return false;
	}

	pxr::UsdLuxSphereLight Light{ Prim };
	if ( !Light )
	{
		return false;
	}

<<<<<<< HEAD
=======
	if (UsdUtils::NotifyIfInstanceProxy(Prim))
	{
		return false;
	}

>>>>>>> 4af6daef
	FUsdStageInfo StageInfo( Prim.GetStage() );

	if ( pxr::UsdAttribute Attr = Light.CreateRadiusAttr() )
	{
		Attr.Set<float>( UnrealToUsd::ConvertDistance( StageInfo, LightComponent.SourceRadius ), UsdTimeCode );
<<<<<<< HEAD
		UsdUtils::NotifyIfOverriddenOpinion( UE::FUsdAttribute{ Attr } );
=======
		UsdUtils::NotifyIfOverriddenOpinion(Attr);
>>>>>>> 4af6daef
	}

	if ( pxr::UsdAttribute Attr = Light.CreateTreatAsPointAttr() )
	{
		Attr.Set<bool>( FMath::IsNearlyZero( LightComponent.SourceRadius ), UsdTimeCode );
<<<<<<< HEAD
		UsdUtils::NotifyIfOverriddenOpinion( UE::FUsdAttribute{ Attr } );
=======
		UsdUtils::NotifyIfOverriddenOpinion(Attr);
>>>>>>> 4af6daef
	}

	float SolidAngle = 4.f * PI;
	if ( const USpotLightComponent* SpotLightComponent = Cast<const USpotLightComponent>( &LightComponent ) )
	{
		SolidAngle = 2.f * PI * ( 1.0f - SpotLightComponent->GetCosHalfConeAngle() );
	}

	// It doesn't make much physical sense to use nits for point lights in this way, but USD light intensities are always in nits
	// so we must do something. We do the analogue on the UsdToUnreal conversion, at least. Also using the solid angle for the
	// area calculation is possibly incorrect, but I think it depends on the chosen convention
	const float AreaInSqMeters = FMath::Max( SolidAngle * FMath::Square( LightComponent.SourceRadius / 100.f ), KINDA_SMALL_NUMBER );
	if ( pxr::UsdAttribute Attr = Light.CreateIntensityAttr() )
	{
		float FinalIntensityNits = 1.0f;
		const float OldIntensity = UsdUtils::GetUsdValue< float >( Attr, UsdTimeCode );

		switch ( LightComponent.IntensityUnits )
		{
		case ELightUnits::Candelas:
			// Nit = candela / area
			FinalIntensityNits = OldIntensity / AreaInSqMeters;
			break;
		case ELightUnits::Lumens:
			// Nit = lumen / (sr * area); For a full sphere sr = 4PI
			FinalIntensityNits = OldIntensity / ( SolidAngle * AreaInSqMeters );
			break;
		case ELightUnits::EV:
			// Nit = luminance (cd/m2)
			FinalIntensityNits = EV100ToLuminance(OldIntensity);
			break;
		case ELightUnits::Unitless:
			// Nit = (unitless/625) / area = candela / area
			// https://docs.unrealengine.com/en-US/Engine/Rendering/LightingAndShadows/PhysicalLightUnits/index.html#point,spot,andrectlights
			FinalIntensityNits = ( OldIntensity / 625.0f ) / AreaInSqMeters;
			break;
		default:
			break;
		}

		Attr.Set<float>( FinalIntensityNits, UsdTimeCode );
<<<<<<< HEAD
		UsdUtils::NotifyIfOverriddenOpinion( UE::FUsdAttribute{ Attr } );
=======
		UsdUtils::NotifyIfOverriddenOpinion(Attr);
>>>>>>> 4af6daef
	}

	return true;
}

bool UnrealToUsd::ConvertSkyLightComponent( const USkyLightComponent& LightComponent, pxr::UsdPrim& Prim, double UsdTimeCode )
{
	FScopedUsdAllocs Allocs;

	if ( !Prim )
	{
		return false;
	}

	pxr::UsdLuxDomeLight Light{ Prim };
	if ( !Light )
	{
		return false;
	}

<<<<<<< HEAD
=======
	if (UsdUtils::NotifyIfInstanceProxy(Prim))
	{
		return false;
	}

>>>>>>> 4af6daef
#if WITH_EDITORONLY_DATA
	FUsdStageInfo StageInfo( Prim.GetStage() );

	if ( pxr::UsdAttribute Attr = Light.CreateTextureFileAttr() )
	{
		if ( UTextureCube* TextureCube = LightComponent.Cubemap )
		{
			if ( UAssetImportData* AssetImportData = TextureCube->AssetImportData )
			{
				FString FilePath = AssetImportData->GetFirstFilename();
				if ( !FPaths::FileExists( FilePath ) )
				{
					UE_LOG(LogUsd, Warning, TEXT("Used '%s' as cubemap when converting SkyLightComponent '%s' onto prim '%s', but the cubemap does not exist on the filesystem!"),
						*FilePath,
						*LightComponent.GetPathName(),
						*UsdToUnreal::ConvertPath(Prim.GetPrimPath())
					);
				}

				UsdUtils::MakePathRelativeToLayer( UE::FSdfLayer{ Prim.GetStage()->GetEditTarget().GetLayer() }, FilePath );
				Attr.Set<pxr::SdfAssetPath>( pxr::SdfAssetPath{ UnrealToUsd::ConvertString( *FilePath ).Get() }, UsdTimeCode );
<<<<<<< HEAD
				UsdUtils::NotifyIfOverriddenOpinion( UE::FUsdAttribute{ Attr } );
=======
				UsdUtils::NotifyIfOverriddenOpinion(Attr);
>>>>>>> 4af6daef
			}
		}
	}
#endif //  #if WITH_EDITORONLY_DATA

	return true;
}

bool UnrealToUsd::ConvertSpotLightComponent( const USpotLightComponent& LightComponent, pxr::UsdPrim& Prim, double UsdTimeCode )
{
	FScopedUsdAllocs Allocs;

	pxr::UsdLuxShapingAPI ShapingAPI = pxr::UsdLuxShapingAPI::Apply( Prim );
	if ( !ShapingAPI )
	{
		return false;
	}

	if (UsdUtils::NotifyIfInstanceProxy(Prim))
	{
		return false;
	}

	if ( pxr::UsdAttribute ConeAngleAttr = ShapingAPI.CreateShapingConeAngleAttr() )
	{
		ConeAngleAttr.Set<float>( LightComponent.OuterConeAngle, UsdTimeCode );
<<<<<<< HEAD
		UsdUtils::NotifyIfOverriddenOpinion( UE::FUsdAttribute{ ConeAngleAttr } );
=======
		UsdUtils::NotifyIfOverriddenOpinion(ConeAngleAttr);
>>>>>>> 4af6daef
	}

	// As of March 2021 there doesn't seem to be a consensus on what softness means, according to https://groups.google.com/g/usd-interest/c/A6bc4OZjSB0
	// We approximate the best look here by trying to convert from inner/outer cone angle to softness according to the renderman docs
	if ( pxr::UsdAttribute SoftnessAttr = ShapingAPI.CreateShapingConeSoftnessAttr() )
	{
		// Keep in [0, 1] range, where 1 is maximum softness, i.e. inner cone angle is zero
		const float Softness = FMath::IsNearlyZero( LightComponent.OuterConeAngle ) ? 0.0 : 1.0f - LightComponent.InnerConeAngle / LightComponent.OuterConeAngle;
		SoftnessAttr.Set<float>( Softness, UsdTimeCode );
<<<<<<< HEAD
		UsdUtils::NotifyIfOverriddenOpinion( UE::FUsdAttribute{ SoftnessAttr } );
=======
		UsdUtils::NotifyIfOverriddenOpinion(SoftnessAttr);
>>>>>>> 4af6daef
	}

	return true;
}

float UnrealToUsd::ConvertLightIntensityProperty( float Intensity )
{
	return Intensity;
}

float UnrealToUsd::ConvertRectLightIntensityProperty( float Intensity, float Width, float Height, const FUsdStageInfo& StageInfo, ELightUnits SourceUnits )
{
	float UsdIntensity = UnrealToUsd::ConvertLightIntensityProperty( Intensity );

	float AreaInSqMeters = ( Width / 100.0f ) * ( Height / 100.0f );

	if ( FMath::IsNearlyZero( AreaInSqMeters ) )
	{
		UsdIntensity = 0.0f;
	}

	AreaInSqMeters = FMath::Max( AreaInSqMeters, KINDA_SMALL_NUMBER );

	// For area lights sr is technically 2PI, but we cancel that with an
	// extra factor of 2.0 here because URectLightComponent::SetLightBrightness uses just PI and not 2PI as steradian
	// due to some cosine distribution. This also matches the PI factor between candelas and lumen for rect lights on
	// https://docs.unrealengine.com/en-US/Engine/Rendering/LightingAndShadows/PhysicalLightUnits/index.html#point,spot,andrectlights
	return LightConversionImpl::ConvertIntensityToNits( UsdIntensity, PI, AreaInSqMeters, SourceUnits );
}

float UnrealToUsd::ConvertRectLightIntensityProperty( float Intensity, float Radius, const FUsdStageInfo& StageInfo, ELightUnits SourceUnits )
{
	float UsdIntensity = UnrealToUsd::ConvertLightIntensityProperty( Intensity );

	float AreaInSqMeters = PI * FMath::Square( Radius / 100.0f );

	if ( FMath::IsNearlyZero( AreaInSqMeters ) )
	{
		UsdIntensity = 0.0f;
	}

	AreaInSqMeters = FMath::Max( AreaInSqMeters, KINDA_SMALL_NUMBER );

	// For area lights sr is technically 2PI, but we cancel that with an
	// extra factor of 2.0 here because URectLightComponent::SetLightBrightness uses just PI and not 2PI as steradian
	// due to some cosine distribution. This also matches the PI factor between candelas and lumen for rect lights on
	// https://docs.unrealengine.com/en-US/Engine/Rendering/LightingAndShadows/PhysicalLightUnits/index.html#point,spot,andrectlights
	return LightConversionImpl::ConvertIntensityToNits( UsdIntensity, PI, AreaInSqMeters, SourceUnits );
}

float UnrealToUsd::ConvertPointLightIntensityProperty( float Intensity, float SourceRadius, const FUsdStageInfo& StageInfo, ELightUnits SourceUnits )
{
	const float UsdIntensity = UnrealToUsd::ConvertLightIntensityProperty( Intensity );

	const float SolidAngle = 4.f * PI;

	// It doesn't make much physical sense to use nits for point lights in this way, but USD light intensities are always in nits
	// so we must do something. We do the analogue on the UsdToUnreal conversion, at least. Also using the solid angle for the
	// area calculation is possibly incorrect, but I think it depends on the chosen convention
	const float AreaInSqMeters = FMath::Max( SolidAngle * FMath::Square( SourceRadius / 100.f ), KINDA_SMALL_NUMBER );

	return LightConversionImpl::ConvertIntensityToNits( UsdIntensity, SolidAngle, AreaInSqMeters, SourceUnits );
}

float UnrealToUsd::ConvertSpotLightIntensityProperty( float Intensity, float OuterConeAngle, float InnerConeAngle, float SourceRadius, const FUsdStageInfo& StageInfo, ELightUnits SourceUnits )
{
	const float UsdIntensity = UnrealToUsd::ConvertLightIntensityProperty( Intensity );

	// c.f. USpotLightComponent::ComputeLightBrightness
	const float SolidAngle = 2.f * PI * ( 1.0f - LightConversionImpl::GetSpotLightCosHalfConeAngle( OuterConeAngle, InnerConeAngle ) );

	// It doesn't make much physical sense to use nits for point lights in this way, but USD light intensities are always in nits
	// so we must do something. We do the analogue on the UsdToUnreal conversion, at least. Also using the solid angle for the
	// area calculation is possibly incorrect, but I think it depends on the chosen convention
	const float AreaInSqMeters = FMath::Max( SolidAngle * FMath::Square( SourceRadius / 100.f ), KINDA_SMALL_NUMBER );

	return LightConversionImpl::ConvertIntensityToNits( UsdIntensity, SolidAngle, AreaInSqMeters, SourceUnits );
}

float UnrealToUsd::ConvertOuterConeAngleProperty( float OuterConeAngle )
{
	return OuterConeAngle;
}

float UnrealToUsd::ConvertInnerConeAngleProperty( float InnerConeAngle, float OuterConeAngle )
{
	// Keep in [0, 1] range, where 1 is maximum softness, i.e. inner cone angle is zero
	return FMath::IsNearlyZero( OuterConeAngle ) ? 0.0 : 1.0f - InnerConeAngle / OuterConeAngle;
}

#endif // #if USE_USD_SDK<|MERGE_RESOLUTION|>--- conflicted
+++ resolved
@@ -25,10 +25,7 @@
 #include "EditorFramework/AssetImportData.h"
 #include "Engine/TextureCube.h"
 #include "Misc/Paths.h"
-<<<<<<< HEAD
-=======
 #include "RenderUtils.h"
->>>>>>> 4af6daef
 
 #if USE_USD_SDK
 
@@ -70,13 +67,10 @@
 			// https://docs.unrealengine.com/en-US/Engine/Rendering/LightingAndShadows/PhysicalLightUnits/index.html#point,spot,andrectlights
 			return Intensity / ( Steradians * AreaInSqMeters );
 			break;
-<<<<<<< HEAD
-=======
 		case ELightUnits::EV:
 			// Nit = luminance (cd/m2)
 			return EV100ToLuminance(Intensity);
 			break;
->>>>>>> 4af6daef
 		case ELightUnits::Unitless:
 			// Nit = ( unitless / 625 ) / area = candela / area
 			// https://docs.unrealengine.com/en-US/Engine/Rendering/LightingAndShadows/PhysicalLightUnits/index.html#point,spot,andrectlights
@@ -321,7 +315,6 @@
 }
 
 float UsdToUnreal::ConvertRectLightIntensityAttr( float UsdIntensity, float UsdExposure, float UsdWidth, float UsdHeight, const FUsdStageInfo& StageInfo )
-<<<<<<< HEAD
 {
 	float UEWidth = UsdToUnreal::ConvertDistance( StageInfo, UsdWidth );
 	float UEHeight= UsdToUnreal::ConvertDistance( StageInfo, UsdHeight);
@@ -376,62 +369,6 @@
 
 float UsdToUnreal::ConvertConeAngleSoftnessAttr( float UsdConeAngle, float UsdConeSoftness, float& OutInnerConeAngle )
 {
-=======
-{
-	float UEWidth = UsdToUnreal::ConvertDistance( StageInfo, UsdWidth );
-	float UEHeight= UsdToUnreal::ConvertDistance( StageInfo, UsdHeight);
-
-	const float AreaInSqMeters = ( UEWidth / 100.f ) * ( UEHeight / 100.f );
-
-	// Only use PI instead of 2PI because URectLightComponent::SetLightBrightness will use just PI and not 2PI for lumen conversions, due to a cosine distribution
-	// c.f. UActorFactoryRectLight::PostSpawnActor, and the PI factor between candela and lumen for rect lights on https://docs.unrealengine.com/en-US/BuildingWorlds/LightingAndShadows/PhysicalLightUnits/index.html#point,spot,andrectlights
-	return ConvertLightIntensityAttr( UsdIntensity, UsdExposure ) * PI * AreaInSqMeters; // Lumen = Nits * (PI sr for area light) * Area
-}
-
-float UsdToUnreal::ConvertDiskLightIntensityAttr( float UsdIntensity, float UsdExposure, float UsdRadius, const FUsdStageInfo& StageInfo )
-{
-	const float Radius = UsdToUnreal::ConvertDistance( StageInfo, UsdRadius );
-
-	const float AreaInSqMeters = PI * FMath::Square( Radius / 100.f );
-
-	// Only use PI instead of 2PI because URectLightComponent::SetLightBrightness will use just PI and not 2PI for lumen conversions, due to a cosine distribution
-	// c.f. UActorFactoryRectLight::PostSpawnActor, and the PI factor between candela and lumen for rect lights on https://docs.unrealengine.com/en-US/BuildingWorlds/LightingAndShadows/PhysicalLightUnits/index.html#point,spot,andrectlights
-	return ConvertLightIntensityAttr( UsdIntensity, UsdExposure ) * PI * AreaInSqMeters; // Lumen = Nits * (PI sr for area light) * Area
-}
-
-float UsdToUnreal::ConvertSphereLightIntensityAttr( float UsdIntensity, float UsdExposure, float UsdRadius, const FUsdStageInfo& StageInfo )
-{
-	float Radius = UsdToUnreal::ConvertDistance( StageInfo, UsdRadius );
-
-	float SolidAngle = 4.f * PI;
-
-	// Using solid angle for this area is possibly incorrect, but using Nits for point lights also doesn't make much sense in the first place either,
-	// but we must do it for consistency with USD
-	const float AreaInSqMeters = FMath::Max( SolidAngle * FMath::Square( Radius / 100.f ), KINDA_SMALL_NUMBER );
-
-	return ConvertLightIntensityAttr( UsdIntensity, UsdExposure ) * SolidAngle * AreaInSqMeters; // Lumen = Nits * SolidAngle * Area
-}
-
-float UsdToUnreal::ConvertLuxShapingAPIIntensityAttr( float UsdIntensity, float UsdExposure, float UsdRadius, float UsdConeAngle, float UsdConeSoftness, const FUsdStageInfo& StageInfo )
-{
-	float Radius = UsdToUnreal::ConvertDistance( StageInfo, UsdRadius );
-
-	float InnerConeAngle = 0.0f;
-	float OuterConeAngle = ConvertConeAngleSoftnessAttr( UsdConeAngle, UsdConeSoftness, InnerConeAngle );
-
-	// c.f. USpotLightComponent::ComputeLightBrightness
-	float SolidAngle = 2.f * PI * ( 1.0f - LightConversionImpl::GetSpotLightCosHalfConeAngle( OuterConeAngle, InnerConeAngle ) );
-
-	// Using solid angle for this area is possibly incorrect, but using Nits for point lights also doesn't make much sense in the first place either,
-	// but we must do it for consistency with USD
-	const float AreaInSqMeters = FMath::Max( SolidAngle * FMath::Square( Radius / 100.f ), KINDA_SMALL_NUMBER );
-
-	return ConvertLightIntensityAttr( UsdIntensity, UsdExposure ) * SolidAngle * AreaInSqMeters; // Lumen = Nits * SolidAngle * Area
-}
-
-float UsdToUnreal::ConvertConeAngleSoftnessAttr( float UsdConeAngle, float UsdConeSoftness, float& OutInnerConeAngle )
-{
->>>>>>> 4af6daef
 	OutInnerConeAngle = UsdConeAngle * ( 1.0f - UsdConeSoftness );
 	float OuterConeAngle = UsdConeAngle;
 	return OuterConeAngle;
@@ -452,12 +389,6 @@
 		return false;
 	}
 
-<<<<<<< HEAD
-	if ( pxr::UsdAttribute Attr = LightAPI.CreateIntensityAttr() )
-	{
-		Attr.Set<float>( LightComponent.Intensity, UsdTimeCode );
-		UsdUtils::NotifyIfOverriddenOpinion( UE::FUsdAttribute{ Attr } );
-=======
 	if (UsdUtils::NotifyIfInstanceProxy(Prim))
 	{
 		return false;
@@ -467,7 +398,6 @@
 	{
 		Attr.Set<float>( LightComponent.Intensity, UsdTimeCode );
 		UsdUtils::NotifyIfOverriddenOpinion(Attr);
->>>>>>> 4af6daef
 	}
 
 	// When converting into UE we multiply intensity and exposure together, so when writing back we just
@@ -475,11 +405,7 @@
 	if ( pxr::UsdAttribute Attr = LightAPI.CreateExposureAttr() )
 	{
 		Attr.Set<float>( 0.0f, UsdTimeCode );
-<<<<<<< HEAD
-		UsdUtils::NotifyIfOverriddenOpinion( UE::FUsdAttribute{ Attr } );
-=======
 		UsdUtils::NotifyIfOverriddenOpinion(Attr);
->>>>>>> 4af6daef
 	}
 
 	if ( const ULightComponent* DerivedLightComponent = Cast<ULightComponent>( &LightComponent ) )
@@ -487,21 +413,13 @@
 		if ( pxr::UsdAttribute Attr = LightAPI.CreateEnableColorTemperatureAttr() )
 		{
 			Attr.Set<bool>( DerivedLightComponent->bUseTemperature, UsdTimeCode );
-<<<<<<< HEAD
-			UsdUtils::NotifyIfOverriddenOpinion( UE::FUsdAttribute{ Attr } );
-=======
 			UsdUtils::NotifyIfOverriddenOpinion(Attr);
->>>>>>> 4af6daef
 		}
 
 		if ( pxr::UsdAttribute Attr = LightAPI.CreateColorTemperatureAttr() )
 		{
 			Attr.Set<float>( DerivedLightComponent->Temperature, UsdTimeCode );
-<<<<<<< HEAD
-			UsdUtils::NotifyIfOverriddenOpinion( UE::FUsdAttribute{ Attr } );
-=======
 			UsdUtils::NotifyIfOverriddenOpinion(Attr);
->>>>>>> 4af6daef
 		}
 	}
 
@@ -509,11 +427,7 @@
 	{
 		pxr::GfVec4f LinearColor = UnrealToUsd::ConvertColor( LightComponent.LightColor );
 		Attr.Set<pxr::GfVec3f>( pxr::GfVec3f( LinearColor[0], LinearColor[1], LinearColor[2] ), UsdTimeCode );
-<<<<<<< HEAD
-		UsdUtils::NotifyIfOverriddenOpinion( UE::FUsdAttribute{ Attr } );
-=======
 		UsdUtils::NotifyIfOverriddenOpinion(Attr);
->>>>>>> 4af6daef
 	}
 
 	return true;
@@ -534,12 +448,6 @@
 		return false;
 	}
 
-<<<<<<< HEAD
-	if ( pxr::UsdAttribute Attr = Light.CreateAngleAttr() )
-	{
-		Attr.Set<float>( LightComponent.LightSourceAngle, UsdTimeCode );
-		UsdUtils::NotifyIfOverriddenOpinion( UE::FUsdAttribute{ Attr } );
-=======
 	if (UsdUtils::NotifyIfInstanceProxy(Prim))
 	{
 		return false;
@@ -549,7 +457,6 @@
 	{
 		Attr.Set<float>( LightComponent.LightSourceAngle, UsdTimeCode );
 		UsdUtils::NotifyIfOverriddenOpinion(Attr);
->>>>>>> 4af6daef
 	}
 
 	// USD intensity units should be in Nits == Lux / Steradian, but there is no
@@ -569,14 +476,11 @@
 
 	pxr::UsdLuxLightAPI LightAPI( Prim );
 	if ( !LightAPI )
-<<<<<<< HEAD
-=======
 	{
 		return false;
 	}
 
 	if (UsdUtils::NotifyIfInstanceProxy(Prim))
->>>>>>> 4af6daef
 	{
 		return false;
 	}
@@ -594,11 +498,7 @@
 		if ( pxr::UsdAttribute Attr = DiskLight.CreateRadiusAttr() )
 		{
 			Attr.Set<float>( UnrealToUsd::ConvertDistance( StageInfo, Radius ), UsdTimeCode );
-<<<<<<< HEAD
-			UsdUtils::NotifyIfOverriddenOpinion( UE::FUsdAttribute{ Attr } );
-=======
 			UsdUtils::NotifyIfOverriddenOpinion(Attr);
->>>>>>> 4af6daef
 		}
 	}
 	// Rect light
@@ -609,21 +509,13 @@
 		if ( pxr::UsdAttribute Attr = RectLight.CreateWidthAttr() )
 		{
 			Attr.Set<float>( UnrealToUsd::ConvertDistance( StageInfo, LightComponent.SourceWidth ), UsdTimeCode );
-<<<<<<< HEAD
-			UsdUtils::NotifyIfOverriddenOpinion( UE::FUsdAttribute{ Attr } );
-=======
 			UsdUtils::NotifyIfOverriddenOpinion(Attr);
->>>>>>> 4af6daef
 		}
 
 		if ( pxr::UsdAttribute Attr = RectLight.CreateHeightAttr() )
 		{
 			Attr.Set<float>( UnrealToUsd::ConvertDistance( StageInfo, LightComponent.SourceHeight ), UsdTimeCode );
-<<<<<<< HEAD
-			UsdUtils::NotifyIfOverriddenOpinion( UE::FUsdAttribute{ Attr } );
-=======
 			UsdUtils::NotifyIfOverriddenOpinion(Attr);
->>>>>>> 4af6daef
 		}
 	}
 	else
@@ -673,11 +565,7 @@
 		}
 
 		Attr.Set<float>( FinalIntensityNits, UsdTimeCode );
-<<<<<<< HEAD
-		UsdUtils::NotifyIfOverriddenOpinion( UE::FUsdAttribute{ Attr } );
-=======
 		UsdUtils::NotifyIfOverriddenOpinion(Attr);
->>>>>>> 4af6daef
 	}
 
 	return true;
@@ -698,34 +586,23 @@
 		return false;
 	}
 
-<<<<<<< HEAD
-=======
 	if (UsdUtils::NotifyIfInstanceProxy(Prim))
 	{
 		return false;
 	}
 
->>>>>>> 4af6daef
 	FUsdStageInfo StageInfo( Prim.GetStage() );
 
 	if ( pxr::UsdAttribute Attr = Light.CreateRadiusAttr() )
 	{
 		Attr.Set<float>( UnrealToUsd::ConvertDistance( StageInfo, LightComponent.SourceRadius ), UsdTimeCode );
-<<<<<<< HEAD
-		UsdUtils::NotifyIfOverriddenOpinion( UE::FUsdAttribute{ Attr } );
-=======
 		UsdUtils::NotifyIfOverriddenOpinion(Attr);
->>>>>>> 4af6daef
 	}
 
 	if ( pxr::UsdAttribute Attr = Light.CreateTreatAsPointAttr() )
 	{
 		Attr.Set<bool>( FMath::IsNearlyZero( LightComponent.SourceRadius ), UsdTimeCode );
-<<<<<<< HEAD
-		UsdUtils::NotifyIfOverriddenOpinion( UE::FUsdAttribute{ Attr } );
-=======
 		UsdUtils::NotifyIfOverriddenOpinion(Attr);
->>>>>>> 4af6daef
 	}
 
 	float SolidAngle = 4.f * PI;
@@ -767,11 +644,7 @@
 		}
 
 		Attr.Set<float>( FinalIntensityNits, UsdTimeCode );
-<<<<<<< HEAD
-		UsdUtils::NotifyIfOverriddenOpinion( UE::FUsdAttribute{ Attr } );
-=======
 		UsdUtils::NotifyIfOverriddenOpinion(Attr);
->>>>>>> 4af6daef
 	}
 
 	return true;
@@ -792,14 +665,11 @@
 		return false;
 	}
 
-<<<<<<< HEAD
-=======
 	if (UsdUtils::NotifyIfInstanceProxy(Prim))
 	{
 		return false;
 	}
 
->>>>>>> 4af6daef
 #if WITH_EDITORONLY_DATA
 	FUsdStageInfo StageInfo( Prim.GetStage() );
 
@@ -821,11 +691,7 @@
 
 				UsdUtils::MakePathRelativeToLayer( UE::FSdfLayer{ Prim.GetStage()->GetEditTarget().GetLayer() }, FilePath );
 				Attr.Set<pxr::SdfAssetPath>( pxr::SdfAssetPath{ UnrealToUsd::ConvertString( *FilePath ).Get() }, UsdTimeCode );
-<<<<<<< HEAD
-				UsdUtils::NotifyIfOverriddenOpinion( UE::FUsdAttribute{ Attr } );
-=======
 				UsdUtils::NotifyIfOverriddenOpinion(Attr);
->>>>>>> 4af6daef
 			}
 		}
 	}
@@ -852,11 +718,7 @@
 	if ( pxr::UsdAttribute ConeAngleAttr = ShapingAPI.CreateShapingConeAngleAttr() )
 	{
 		ConeAngleAttr.Set<float>( LightComponent.OuterConeAngle, UsdTimeCode );
-<<<<<<< HEAD
-		UsdUtils::NotifyIfOverriddenOpinion( UE::FUsdAttribute{ ConeAngleAttr } );
-=======
 		UsdUtils::NotifyIfOverriddenOpinion(ConeAngleAttr);
->>>>>>> 4af6daef
 	}
 
 	// As of March 2021 there doesn't seem to be a consensus on what softness means, according to https://groups.google.com/g/usd-interest/c/A6bc4OZjSB0
@@ -866,11 +728,7 @@
 		// Keep in [0, 1] range, where 1 is maximum softness, i.e. inner cone angle is zero
 		const float Softness = FMath::IsNearlyZero( LightComponent.OuterConeAngle ) ? 0.0 : 1.0f - LightComponent.InnerConeAngle / LightComponent.OuterConeAngle;
 		SoftnessAttr.Set<float>( Softness, UsdTimeCode );
-<<<<<<< HEAD
-		UsdUtils::NotifyIfOverriddenOpinion( UE::FUsdAttribute{ SoftnessAttr } );
-=======
 		UsdUtils::NotifyIfOverriddenOpinion(SoftnessAttr);
->>>>>>> 4af6daef
 	}
 
 	return true;
