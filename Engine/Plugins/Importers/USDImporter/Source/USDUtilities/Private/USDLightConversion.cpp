// Copyright Epic Games, Inc. All Rights Reserved.

#include "USDLightConversion.h"

#include "USDAssetCache.h"
#include "USDAttributeUtils.h"
#include "USDConversionUtils.h"
#include "USDLayerUtils.h"
#include "USDLog.h"
#include "USDShadeConversion.h"
#include "USDTypesConversion.h"

#include "UsdWrappers/SdfLayer.h"
#include "UsdWrappers/SdfPath.h"
<<<<<<< HEAD
=======
#include "UsdWrappers/UsdAttribute.h"
>>>>>>> d731a049
#include "UsdWrappers/UsdPrim.h"
#include "UsdWrappers/UsdStage.h"

#include "Components/DirectionalLightComponent.h"
#include "Components/LightComponent.h"
#include "Components/PointLightComponent.h"
#include "Components/RectLightComponent.h"
#include "Components/SkyLightComponent.h"
#include "Components/SpotLightComponent.h"
#include "EditorFramework/AssetImportData.h"
#include "Engine/TextureCube.h"

#if USE_USD_SDK

#include "USDIncludesStart.h"
	#include "pxr/usd/usdLux/diskLight.h"
	#include "pxr/usd/usdLux/distantLight.h"
	#include "pxr/usd/usdLux/domeLight.h"
	#include "pxr/usd/usdLux/lightAPI.h"
	#include "pxr/usd/usdLux/rectLight.h"
	#include "pxr/usd/usdLux/shapingAPI.h"
	#include "pxr/usd/usdLux/sphereLight.h"
#include "USDIncludesEnd.h"

namespace LightConversionImpl
{
	/**
	 * Calculates the solid angle in steradian that corresponds to the sphere surface area of the base of the cone
	 * with the apex at the center of a unit sphere, and angular diameter `SourceAngleDeg`.
	 * E.g. Sun in the sky has ~0.53 degree angular diameter -> 6.720407093551621e-05 sr
	 * Source: https://en.wikipedia.org/wiki/Solid_angle#Cone,_spherical_cap,_hemisphere
	 */
	float SourceAngleToSteradian( float SourceAngleDeg )
	{
		return 2.0f * PI * ( 1.0f - FMath::Cos( FMath::DegreesToRadians( SourceAngleDeg / 2.0f ) ) );
	}

	// As far as we can tell in Aug 2021, the best approximation for a standard in USD light units is to
	// use Nits all the time. This doesn't make a lot of sense in some cases but here we try our best to convert to Nits
	float ConvertIntensityToNits( float Intensity, float Steradians, float AreaInSqMeters, ELightUnits SourceUnits )
	{
		switch ( SourceUnits )
		{
		case ELightUnits::Candelas:
			// Nit = candela / area
			return Intensity / AreaInSqMeters;
			break;
		case ELightUnits::Lumens:
			// Nit = lumen / ( sr * area );
			// https://docs.unrealengine.com/en-US/Engine/Rendering/LightingAndShadows/PhysicalLightUnits/index.html#point,spot,andrectlights
			return Intensity / ( Steradians * AreaInSqMeters );
			break;
		case ELightUnits::Unitless:
			// Nit = ( unitless / 625 ) / area = candela / area
			// https://docs.unrealengine.com/en-US/Engine/Rendering/LightingAndShadows/PhysicalLightUnits/index.html#point,spot,andrectlights
			return ( Intensity / 625.0f ) / AreaInSqMeters;
			break;
		default:
			break;
		}

		return Intensity;
	}

	// Copied from USpotLightComponent::GetCosHalfConeAngle, so we don't need a component to do the same math
	float GetSpotLightCosHalfConeAngle( float OuterConeAngle, float InnerConeAngle )
	{
		const float ClampedInnerConeAngle = FMath::Clamp( InnerConeAngle, 0.0f, 89.0f ) * ( float ) PI / 180.0f;
		const float HalfConeAngle = FMath::Clamp( OuterConeAngle * ( float ) PI / 180.0f, ClampedInnerConeAngle + 0.001f, 89.0f * ( float ) PI / 180.0f + 0.001f );
		return FMath::Cos( HalfConeAngle );
	}
}

bool UsdToUnreal::ConvertLight( const pxr::UsdLuxLightAPI& LightAPI, ULightComponentBase& LightComponentBase, double TimeCode )
{
<<<<<<< HEAD
	return UsdToUnreal::ConvertLight( Light.GetPrim(), LightComponentBase, TimeCode );
=======
	return UsdToUnreal::ConvertLight( LightAPI.GetPrim(), LightComponentBase, TimeCode );
>>>>>>> d731a049
}

bool UsdToUnreal::ConvertDistantLight( const pxr::UsdLuxDistantLight& DistantLight, UDirectionalLightComponent& LightComponent, double TimeCode )
{
	return UsdToUnreal::ConvertDistantLight( DistantLight.GetPrim(), LightComponent, TimeCode );
}

bool UsdToUnreal::ConvertRectLight( const FUsdStageInfo& StageInfo, const pxr::UsdLuxRectLight& RectLight, URectLightComponent& LightComponent, double TimeCode )
{
	return UsdToUnreal::ConvertRectLight( RectLight.GetPrim(), LightComponent, TimeCode );
}

bool UsdToUnreal::ConvertDiskLight( const FUsdStageInfo& StageInfo, const pxr::UsdLuxDiskLight& DiskLight, URectLightComponent& LightComponent, double TimeCode )
{
	return UsdToUnreal::ConvertDiskLight( DiskLight.GetPrim(), LightComponent, TimeCode );
}

bool UsdToUnreal::ConvertSphereLight( const FUsdStageInfo& StageInfo, const pxr::UsdLuxSphereLight& SphereLight, UPointLightComponent& LightComponent, double TimeCode )
{
	return UsdToUnreal::ConvertSphereLight( SphereLight.GetPrim(), LightComponent, TimeCode );
}

bool UsdToUnreal::ConvertDomeLight( const FUsdStageInfo& StageInfo, const pxr::UsdLuxDomeLight& DomeLight, USkyLightComponent& LightComponent, UUsdAssetCache* TexturesCache, double TimeCode )
{
	return UsdToUnreal::ConvertDomeLight( DomeLight.GetPrim(), LightComponent, TexturesCache );
}

bool UsdToUnreal::ConvertLuxShapingAPI( const FUsdStageInfo& StageInfo, const pxr::UsdLuxShapingAPI& ShapingAPI, USpotLightComponent& LightComponent, double TimeCode )
{
	return UsdToUnreal::ConvertLuxShapingAPI( ShapingAPI.GetPrim(), LightComponent, TimeCode );
}

bool UsdToUnreal::ConvertLight( const pxr::UsdPrim& Prim, ULightComponentBase& LightComponentBase, double UsdTimeCode )
{
	FScopedUsdAllocs Allocs;

<<<<<<< HEAD
	pxr::UsdLuxLight Light{ Prim };
	if ( !Light )
=======
	const pxr::UsdLuxLightAPI LightAPI( Prim );
	if ( !LightAPI )
>>>>>>> d731a049
	{
		return false;
	}

<<<<<<< HEAD
	const float UsdIntensity = UsdUtils::GetUsdValue< float >( Light.GetIntensityAttr(), UsdTimeCode );
	const float UsdExposure = UsdUtils::GetUsdValue< float >( Light.GetExposureAttr(), UsdTimeCode );
	const pxr::GfVec3f UsdColor = UsdUtils::GetUsdValue< pxr::GfVec3f >( Light.GetColorAttr(), UsdTimeCode );
=======
	const float UsdIntensity = UsdUtils::GetUsdValue< float >( LightAPI.GetIntensityAttr(), UsdTimeCode );
	const float UsdExposure = UsdUtils::GetUsdValue< float >( LightAPI.GetExposureAttr(), UsdTimeCode );
	const pxr::GfVec3f UsdColor = UsdUtils::GetUsdValue< pxr::GfVec3f >( LightAPI.GetColorAttr(), UsdTimeCode );
>>>>>>> d731a049

	const bool bSRGB = true;
	LightComponentBase.LightColor = UsdToUnreal::ConvertColor( UsdColor ).ToFColor( bSRGB );
	LightComponentBase.Intensity = UsdToUnreal::ConvertLightIntensityAttr( UsdIntensity, UsdExposure );

	if ( ULightComponent* LightComponent = Cast< ULightComponent >( &LightComponentBase ) )
	{
<<<<<<< HEAD
		LightComponent->bUseTemperature = UsdUtils::GetUsdValue< bool >( Light.GetEnableColorTemperatureAttr(), UsdTimeCode );
		LightComponent->Temperature = UsdUtils::GetUsdValue< float >( Light.GetColorTemperatureAttr(), UsdTimeCode );
=======
		LightComponent->bUseTemperature = UsdUtils::GetUsdValue< bool >( LightAPI.GetEnableColorTemperatureAttr(), UsdTimeCode );
		LightComponent->Temperature = UsdUtils::GetUsdValue< float >( LightAPI.GetColorTemperatureAttr(), UsdTimeCode );
>>>>>>> d731a049
	}

	return true;
}

bool UsdToUnreal::ConvertDistantLight( const pxr::UsdPrim& Prim, UDirectionalLightComponent& LightComponent, double UsdTimeCode )
{
	FScopedUsdAllocs Allocs;

	pxr::UsdLuxDistantLight DistantLight{ Prim };
	if ( !DistantLight )
	{
		return false;
	}

	LightComponent.LightSourceAngle = UsdUtils::GetUsdValue< float >( DistantLight.GetAngleAttr(), UsdTimeCode );

	return true;
}

bool UsdToUnreal::ConvertRectLight( const pxr::UsdPrim& Prim, URectLightComponent& LightComponent, double UsdTimeCode )
{
	FScopedUsdAllocs Allocs;

	pxr::UsdLuxRectLight RectLight{ Prim };
	if ( !RectLight )
	{
		return false;
	}

	const FUsdStageInfo StageInfo( Prim.GetStage() );

	const float UsdIntensity = UsdUtils::GetUsdValue< float >( RectLight.GetIntensityAttr(), UsdTimeCode );
	const float UsdExposure = UsdUtils::GetUsdValue< float >( RectLight.GetExposureAttr(), UsdTimeCode );
	const float UsdWidth = UsdUtils::GetUsdValue< float >( RectLight.GetWidthAttr(), UsdTimeCode );
	const float UsdHeight = UsdUtils::GetUsdValue< float >( RectLight.GetHeightAttr(), UsdTimeCode );

	LightComponent.SourceWidth = UsdToUnreal::ConvertDistance( StageInfo, UsdWidth );
	LightComponent.SourceHeight = UsdToUnreal::ConvertDistance( StageInfo, UsdHeight );
	LightComponent.Intensity = UsdToUnreal::ConvertRectLightIntensityAttr( UsdIntensity, UsdExposure, UsdWidth, UsdHeight, StageInfo );
	LightComponent.IntensityUnits = ELightUnits::Lumens;

	return true;
}

bool UsdToUnreal::ConvertDiskLight( const pxr::UsdPrim& Prim, URectLightComponent& LightComponent, double UsdTimeCode )
{
	FScopedUsdAllocs Allocs;

	pxr::UsdLuxDiskLight DiskLight{ Prim };
	if ( !DiskLight )
	{
		return false;
	}

	const FUsdStageInfo StageInfo( Prim.GetStage() );

	const float UsdIntensity = UsdUtils::GetUsdValue< float >( DiskLight.GetIntensityAttr(), UsdTimeCode );
	const float UsdExposure = UsdUtils::GetUsdValue< float >( DiskLight.GetExposureAttr(), UsdTimeCode );
	const float UsdRadius = UsdUtils::GetUsdValue< float >( DiskLight.GetRadiusAttr(), UsdTimeCode );

	LightComponent.SourceWidth = UsdToUnreal::ConvertDistance( StageInfo, UsdRadius ) * 2.f;
	LightComponent.SourceHeight = LightComponent.SourceWidth;
	LightComponent.Intensity = UsdToUnreal::ConvertDiskLightIntensityAttr( UsdIntensity, UsdExposure, UsdRadius, StageInfo );
	LightComponent.IntensityUnits = ELightUnits::Lumens;

	return true;
}

bool UsdToUnreal::ConvertSphereLight( const pxr::UsdPrim& Prim, UPointLightComponent& LightComponent, double UsdTimeCode )
{
	FScopedUsdAllocs Allocs;

	pxr::UsdLuxSphereLight SphereLight{ Prim };
	if ( !SphereLight )
	{
		return false;
	}

	const FUsdStageInfo StageInfo( Prim.GetStage() );

	const float UsdIntensity = UsdUtils::GetUsdValue< float >( SphereLight.GetIntensityAttr(), UsdTimeCode );
	const float UsdExposure = UsdUtils::GetUsdValue< float >( SphereLight.GetExposureAttr(), UsdTimeCode );
	const float UsdRadius = UsdUtils::GetUsdValue< float >( SphereLight.GetRadiusAttr(), UsdTimeCode );

	if ( pxr::UsdLuxShapingAPI ShapingAPI{ Prim } )
	{
		const float UsdConeAngle = UsdUtils::GetUsdValue< float >( ShapingAPI.GetShapingConeAngleAttr(), UsdTimeCode );
		const float UsdConeSoftness = UsdUtils::GetUsdValue< float >( ShapingAPI.GetShapingConeSoftnessAttr(), UsdTimeCode );

		float InnerConeAngle = 0.0f;
		const float OuterConeAngle = UsdToUnreal::ConvertConeAngleSoftnessAttr( UsdConeAngle, UsdConeSoftness, InnerConeAngle );

		LightComponent.Intensity = UsdToUnreal::ConvertLuxShapingAPIIntensityAttr( UsdIntensity, UsdExposure, UsdRadius, UsdConeAngle, UsdConeSoftness, StageInfo );
	}
	else
	{
		LightComponent.Intensity = UsdToUnreal::ConvertSphereLightIntensityAttr( UsdIntensity, UsdExposure, UsdRadius, StageInfo );
	}

	LightComponent.IntensityUnits = ELightUnits::Lumens;
	LightComponent.SourceRadius = UsdToUnreal::ConvertDistance( StageInfo, UsdRadius );

	return true;
}

bool UsdToUnreal::ConvertDomeLight( const pxr::UsdPrim& Prim, USkyLightComponent& LightComponent, UUsdAssetCache* TexturesCache )
{
	FScopedUsdAllocs UsdAllocs;

	pxr::UsdLuxDomeLight DomeLight{ Prim };
	if ( !DomeLight )
	{
		return false;
	}

	// Revert the allocator in case we end up creating a texture on the ansi allocator or something like that
	FScopedUnrealAllocs UEAllocs;

	const FString ResolvedDomeTexturePath = UsdUtils::GetResolvedTexturePath( DomeLight.GetTextureFileAttr() );
	if ( ResolvedDomeTexturePath.IsEmpty() )
	{
		FScopedUsdAllocs Allocs;

		pxr::SdfAssetPath TextureAssetPath;
		DomeLight.GetTextureFileAttr().Get< pxr::SdfAssetPath >( &TextureAssetPath );

		// Show a good warning for this because it's easy to pick some cubemap asset from the engine (that usually don't come with the
		// source texture) and have the dome light silently not work again
		FString TargetAssetPath = UsdToUnreal::ConvertString( TextureAssetPath.GetAssetPath() );
		UE_LOG( LogUsd, Warning, TEXT( "Failed to find texture '%s' used for UsdLuxDomeLight '%s'!" ), *TargetAssetPath, *UsdToUnreal::ConvertPath( DomeLight.GetPrim().GetPath() ) );

		return true;
	}

	const FString DomeTextureHash = LexToString( FMD5Hash::HashFile( *ResolvedDomeTexturePath ) );
	UTextureCube* Cubemap = Cast< UTextureCube >( TexturesCache ? TexturesCache->GetCachedAsset( DomeTextureHash ) : nullptr );

	if ( !Cubemap )
	{
		Cubemap = Cast< UTextureCube >( UsdUtils::CreateTexture( DomeLight.GetTextureFileAttr(), UsdToUnreal::ConvertPath( DomeLight.GetPrim().GetPath() ), TEXTUREGROUP_Skybox, TexturesCache ) );

		if ( TexturesCache )
		{
			TexturesCache->CacheAsset( DomeTextureHash, Cubemap );
		}
	}

	if ( Cubemap )
	{
		LightComponent.Cubemap = Cubemap;
		LightComponent.SourceType = ESkyLightSourceType::SLS_SpecifiedCubemap;
	}

	return true;
}

bool UsdToUnreal::ConvertLuxShapingAPI( const pxr::UsdPrim& Prim, USpotLightComponent& LightComponent, double UsdTimeCode )
{
	FScopedUsdAllocs Allocs;

	if ( !Prim.HasAPI<pxr::UsdLuxShapingAPI>() )
	{
		return false;
	}

	pxr::UsdLuxShapingAPI ShapingAPI{ Prim };
	if ( !ShapingAPI )
	{
		return false;
	}

	const float UsdConeAngle = UsdUtils::GetUsdValue< float >( ShapingAPI.GetShapingConeAngleAttr(), UsdTimeCode );
	const float UsdConeSoftness = UsdUtils::GetUsdValue< float >( ShapingAPI.GetShapingConeSoftnessAttr(), UsdTimeCode );

	float InnerConeAngle = 0.0f;
	const float OuterConeAngle = UsdToUnreal::ConvertConeAngleSoftnessAttr( UsdConeAngle, UsdConeSoftness, InnerConeAngle );

	LightComponent.SetInnerConeAngle( InnerConeAngle );
	LightComponent.SetOuterConeAngle( OuterConeAngle );

	return true;
}

float UsdToUnreal::ConvertLightIntensityAttr( float UsdIntensity, float UsdExposure )
{
<<<<<<< HEAD
	// This is equivalent to UsdLuxLight::ComputeBaseEmission() without the color term
=======
>>>>>>> d731a049
	return UsdIntensity * FMath::Exp2( UsdExposure );
}

float UsdToUnreal::ConvertDistantLightIntensityAttr( float UsdIntensity, float UsdExposure )
{
	return UsdToUnreal::ConvertLightIntensityAttr( UsdIntensity, UsdExposure );
}

float UsdToUnreal::ConvertRectLightIntensityAttr( float UsdIntensity, float UsdExposure, float UsdWidth, float UsdHeight, const FUsdStageInfo& StageInfo )
{
	float UEWidth = UsdToUnreal::ConvertDistance( StageInfo, UsdWidth );
	float UEHeight= UsdToUnreal::ConvertDistance( StageInfo, UsdHeight);

	const float AreaInSqMeters = ( UEWidth / 100.f ) * ( UEHeight / 100.f );

	// Only use PI instead of 2PI because URectLightComponent::SetLightBrightness will use just PI and not 2PI for lumen conversions, due to a cosine distribution
	// c.f. UActorFactoryRectLight::PostSpawnActor, and the PI factor between candela and lumen for rect lights on https://docs.unrealengine.com/en-US/BuildingWorlds/LightingAndShadows/PhysicalLightUnits/index.html#point,spot,andrectlights
	return ConvertLightIntensityAttr( UsdIntensity, UsdExposure ) * PI * AreaInSqMeters; // Lumen = Nits * (PI sr for area light) * Area
}

float UsdToUnreal::ConvertDiskLightIntensityAttr( float UsdIntensity, float UsdExposure, float UsdRadius, const FUsdStageInfo& StageInfo )
<<<<<<< HEAD
{
	const float Radius = UsdToUnreal::ConvertDistance( StageInfo, UsdRadius );

	const float AreaInSqMeters = PI * FMath::Square( Radius / 100.f );

	// Only use PI instead of 2PI because URectLightComponent::SetLightBrightness will use just PI and not 2PI for lumen conversions, due to a cosine distribution
	// c.f. UActorFactoryRectLight::PostSpawnActor, and the PI factor between candela and lumen for rect lights on https://docs.unrealengine.com/en-US/BuildingWorlds/LightingAndShadows/PhysicalLightUnits/index.html#point,spot,andrectlights
	return ConvertLightIntensityAttr( UsdIntensity, UsdExposure ) * PI * AreaInSqMeters; // Lumen = Nits * (PI sr for area light) * Area
}

float UsdToUnreal::ConvertSphereLightIntensityAttr( float UsdIntensity, float UsdExposure, float UsdRadius, const FUsdStageInfo& StageInfo )
{
	float Radius = UsdToUnreal::ConvertDistance( StageInfo, UsdRadius );

	float SolidAngle = 4.f * PI;

	// Using solid angle for this area is possibly incorrect, but using Nits for point lights also doesn't make much sense in the first place either,
	// but we must do it for consistency with USD
	const float AreaInSqMeters = FMath::Max( SolidAngle * FMath::Square( Radius / 100.f ), KINDA_SMALL_NUMBER );

	return ConvertLightIntensityAttr( UsdIntensity, UsdExposure ) * SolidAngle * AreaInSqMeters; // Lumen = Nits * SolidAngle * Area
}

float UsdToUnreal::ConvertLuxShapingAPIIntensityAttr( float UsdIntensity, float UsdExposure, float UsdRadius, float UsdConeAngle, float UsdConeSoftness, const FUsdStageInfo& StageInfo )
{
	float Radius = UsdToUnreal::ConvertDistance( StageInfo, UsdRadius );

	float InnerConeAngle = 0.0f;
	float OuterConeAngle = ConvertConeAngleSoftnessAttr( UsdConeAngle, UsdConeSoftness, InnerConeAngle );

	// c.f. USpotLightComponent::ComputeLightBrightness
	float SolidAngle = 2.f * PI * ( 1.0f - LightConversionImpl::GetSpotLightCosHalfConeAngle( OuterConeAngle, InnerConeAngle ) );

	// Using solid angle for this area is possibly incorrect, but using Nits for point lights also doesn't make much sense in the first place either,
	// but we must do it for consistency with USD
	const float AreaInSqMeters = FMath::Max( SolidAngle * FMath::Square( Radius / 100.f ), KINDA_SMALL_NUMBER );

	return ConvertLightIntensityAttr( UsdIntensity, UsdExposure ) * SolidAngle * AreaInSqMeters; // Lumen = Nits * SolidAngle * Area
}

float UsdToUnreal::ConvertConeAngleSoftnessAttr( float UsdConeAngle, float UsdConeSoftness, float& OutInnerConeAngle )
{
	OutInnerConeAngle = UsdConeAngle * ( 1.0f - UsdConeSoftness );
	float OuterConeAngle = UsdConeAngle;
	return OuterConeAngle;
}

bool UnrealToUsd::ConvertLightComponent( const ULightComponentBase& LightComponent, pxr::UsdPrim& Prim, double UsdTimeCode )
{
=======
{
	const float Radius = UsdToUnreal::ConvertDistance( StageInfo, UsdRadius );

	const float AreaInSqMeters = PI * FMath::Square( Radius / 100.f );

	// Only use PI instead of 2PI because URectLightComponent::SetLightBrightness will use just PI and not 2PI for lumen conversions, due to a cosine distribution
	// c.f. UActorFactoryRectLight::PostSpawnActor, and the PI factor between candela and lumen for rect lights on https://docs.unrealengine.com/en-US/BuildingWorlds/LightingAndShadows/PhysicalLightUnits/index.html#point,spot,andrectlights
	return ConvertLightIntensityAttr( UsdIntensity, UsdExposure ) * PI * AreaInSqMeters; // Lumen = Nits * (PI sr for area light) * Area
}

float UsdToUnreal::ConvertSphereLightIntensityAttr( float UsdIntensity, float UsdExposure, float UsdRadius, const FUsdStageInfo& StageInfo )
{
	float Radius = UsdToUnreal::ConvertDistance( StageInfo, UsdRadius );

	float SolidAngle = 4.f * PI;

	// Using solid angle for this area is possibly incorrect, but using Nits for point lights also doesn't make much sense in the first place either,
	// but we must do it for consistency with USD
	const float AreaInSqMeters = FMath::Max( SolidAngle * FMath::Square( Radius / 100.f ), KINDA_SMALL_NUMBER );

	return ConvertLightIntensityAttr( UsdIntensity, UsdExposure ) * SolidAngle * AreaInSqMeters; // Lumen = Nits * SolidAngle * Area
}

float UsdToUnreal::ConvertLuxShapingAPIIntensityAttr( float UsdIntensity, float UsdExposure, float UsdRadius, float UsdConeAngle, float UsdConeSoftness, const FUsdStageInfo& StageInfo )
{
	float Radius = UsdToUnreal::ConvertDistance( StageInfo, UsdRadius );

	float InnerConeAngle = 0.0f;
	float OuterConeAngle = ConvertConeAngleSoftnessAttr( UsdConeAngle, UsdConeSoftness, InnerConeAngle );

	// c.f. USpotLightComponent::ComputeLightBrightness
	float SolidAngle = 2.f * PI * ( 1.0f - LightConversionImpl::GetSpotLightCosHalfConeAngle( OuterConeAngle, InnerConeAngle ) );

	// Using solid angle for this area is possibly incorrect, but using Nits for point lights also doesn't make much sense in the first place either,
	// but we must do it for consistency with USD
	const float AreaInSqMeters = FMath::Max( SolidAngle * FMath::Square( Radius / 100.f ), KINDA_SMALL_NUMBER );

	return ConvertLightIntensityAttr( UsdIntensity, UsdExposure ) * SolidAngle * AreaInSqMeters; // Lumen = Nits * SolidAngle * Area
}

float UsdToUnreal::ConvertConeAngleSoftnessAttr( float UsdConeAngle, float UsdConeSoftness, float& OutInnerConeAngle )
{
	OutInnerConeAngle = UsdConeAngle * ( 1.0f - UsdConeSoftness );
	float OuterConeAngle = UsdConeAngle;
	return OuterConeAngle;
}

bool UnrealToUsd::ConvertLightComponent( const ULightComponentBase& LightComponent, pxr::UsdPrim& Prim, double UsdTimeCode )
{
>>>>>>> d731a049
	FScopedUsdAllocs UsdAllocs;

	if ( !Prim )
	{
		return false;
	}

	pxr::UsdLuxLightAPI LightAPI( Prim );
	if ( !LightAPI )
	{
		return false;
	}

<<<<<<< HEAD
	if ( pxr::UsdAttribute Attr = Light.CreateIntensityAttr() )
	{
		Attr.Set<float>( LightComponent.Intensity, UsdTimeCode );
=======
	if ( pxr::UsdAttribute Attr = LightAPI.CreateIntensityAttr() )
	{
		Attr.Set<float>( LightComponent.Intensity, UsdTimeCode );
		UsdUtils::NotifyIfOverriddenOpinion( UE::FUsdAttribute{ Attr } );
>>>>>>> d731a049
	}

	// When converting into UE we multiply intensity and exposure together, so when writing back we just
	// put everything in intensity. USD also multiplies those two together, meaning it should end up the same
	if ( pxr::UsdAttribute Attr = LightAPI.CreateExposureAttr() )
	{
		Attr.Set<float>( 0.0f, UsdTimeCode );
<<<<<<< HEAD
=======
		UsdUtils::NotifyIfOverriddenOpinion( UE::FUsdAttribute{ Attr } );
>>>>>>> d731a049
	}

	if ( const ULightComponent* DerivedLightComponent = Cast<ULightComponent>( &LightComponent ) )
	{
		if ( pxr::UsdAttribute Attr = LightAPI.CreateEnableColorTemperatureAttr() )
		{
			Attr.Set<bool>( DerivedLightComponent->bUseTemperature, UsdTimeCode );
<<<<<<< HEAD
=======
			UsdUtils::NotifyIfOverriddenOpinion( UE::FUsdAttribute{ Attr } );
>>>>>>> d731a049
		}

		if ( pxr::UsdAttribute Attr = LightAPI.CreateColorTemperatureAttr() )
		{
			Attr.Set<float>( DerivedLightComponent->Temperature, UsdTimeCode );
<<<<<<< HEAD
=======
			UsdUtils::NotifyIfOverriddenOpinion( UE::FUsdAttribute{ Attr } );
>>>>>>> d731a049
		}
	}

	if ( pxr::UsdAttribute Attr = LightAPI.CreateColorAttr() )
	{
		pxr::GfVec4f LinearColor = UnrealToUsd::ConvertColor( LightComponent.LightColor );
		Attr.Set<pxr::GfVec3f>( pxr::GfVec3f( LinearColor[0], LinearColor[1], LinearColor[2] ), UsdTimeCode );
<<<<<<< HEAD
=======
		UsdUtils::NotifyIfOverriddenOpinion( UE::FUsdAttribute{ Attr } );
>>>>>>> d731a049
	}

	return true;
}

bool UnrealToUsd::ConvertDirectionalLightComponent( const UDirectionalLightComponent& LightComponent, pxr::UsdPrim& Prim, double UsdTimeCode )
{
	FScopedUsdAllocs UsdAllocs;

	if ( !Prim )
	{
		return false;
	}

	pxr::UsdLuxDistantLight Light{ Prim };
	if ( !Light )
	{
		return false;
	}

	if ( pxr::UsdAttribute Attr = Light.CreateAngleAttr() )
	{
		Attr.Set<float>( LightComponent.LightSourceAngle, UsdTimeCode );
<<<<<<< HEAD
=======
		UsdUtils::NotifyIfOverriddenOpinion( UE::FUsdAttribute{ Attr } );
>>>>>>> d731a049
	}

	// USD intensity units should be in Nits == Lux / Steradian, but there is no
	// meaningful solid angle to use to perform that conversion from Lux, so we leave intensity as-is

	return true;
}

bool UnrealToUsd::ConvertRectLightComponent( const URectLightComponent& LightComponent, pxr::UsdPrim& Prim, double UsdTimeCode )
{
	FScopedUsdAllocs UsdAllocs;

	if ( !Prim )
	{
		return false;
	}

<<<<<<< HEAD
	pxr::UsdLuxLight BaseLight{ Prim };
	if ( !BaseLight )
=======
	pxr::UsdLuxLightAPI LightAPI( Prim );
	if ( !LightAPI )
>>>>>>> d731a049
	{
		return false;
	}

	FUsdStageInfo StageInfo( Prim.GetStage() );

	// Disk light
	float AreaInSqMeters = 1.0f;
	if ( pxr::UsdLuxDiskLight DiskLight{ Prim } )
	{
		// Averaging and converting "diameter" to "radius"
		const float Radius = ( LightComponent.SourceWidth + LightComponent.SourceHeight ) / 2.0f / 2.0f;
		AreaInSqMeters = PI * FMath::Square( Radius / 100.0f );

		if ( pxr::UsdAttribute Attr = DiskLight.CreateRadiusAttr() )
		{
			Attr.Set<float>( UnrealToUsd::ConvertDistance( StageInfo, Radius ), UsdTimeCode );
<<<<<<< HEAD
=======
			UsdUtils::NotifyIfOverriddenOpinion( UE::FUsdAttribute{ Attr } );
>>>>>>> d731a049
		}
	}
	// Rect light
	else if ( pxr::UsdLuxRectLight RectLight{ Prim } )
	{
		AreaInSqMeters = ( LightComponent.SourceWidth / 100.0f ) * ( LightComponent.SourceHeight / 100.0f );

		if ( pxr::UsdAttribute Attr = RectLight.CreateWidthAttr() )
		{
			Attr.Set<float>( UnrealToUsd::ConvertDistance( StageInfo, LightComponent.SourceWidth ), UsdTimeCode );
<<<<<<< HEAD
=======
			UsdUtils::NotifyIfOverriddenOpinion( UE::FUsdAttribute{ Attr } );
>>>>>>> d731a049
		}

		if ( pxr::UsdAttribute Attr = RectLight.CreateHeightAttr() )
		{
			Attr.Set<float>( UnrealToUsd::ConvertDistance( StageInfo, LightComponent.SourceHeight ), UsdTimeCode );
<<<<<<< HEAD
=======
			UsdUtils::NotifyIfOverriddenOpinion( UE::FUsdAttribute{ Attr } );
>>>>>>> d731a049
		}
	}
	else
	{
		return false;
	}

	// Common for both
	if ( pxr::UsdAttribute Attr = LightAPI.CreateIntensityAttr() )
	{
		float FinalIntensityNits = 1.0f;
		float OldIntensity = UsdUtils::GetUsdValue< float >( Attr, UsdTimeCode );

		// Area light with no area probably shouldn't emit any light?
		// It's not possible to set width/height less than 1 via the Details panel anyway, but just in case
		if ( FMath::IsNearlyZero( AreaInSqMeters ) )
		{
			OldIntensity = 0.0f;
		}

		AreaInSqMeters = FMath::Max( AreaInSqMeters, KINDA_SMALL_NUMBER );

		switch ( LightComponent.IntensityUnits )
		{
		case ELightUnits::Candelas:
			// Nit = candela / area
			FinalIntensityNits = OldIntensity / AreaInSqMeters;
			break;
		case ELightUnits::Lumens:
			// Nit = lumen / ( sr * area ); For area lights sr is technically 2PI, but we cancel that with an
			// extra factor of 2.0 here because URectLightComponent::SetLightBrightness uses just PI and not 2PI as steradian
			// due to some cosine distribution. This also matches the PI factor between candelas and lumen for rect lights on
			// https://docs.unrealengine.com/en-US/Engine/Rendering/LightingAndShadows/PhysicalLightUnits/index.html#point,spot,andrectlights
			FinalIntensityNits = OldIntensity / ( PI * AreaInSqMeters );
			break;
		case ELightUnits::Unitless:
			// Nit = (unitless/625) / area = candela / area
			// https://docs.unrealengine.com/en-US/Engine/Rendering/LightingAndShadows/PhysicalLightUnits/index.html#point,spot,andrectlights
			FinalIntensityNits = ( OldIntensity / 625.0f ) / AreaInSqMeters;
			break;
		default:
			break;
		}

		Attr.Set<float>( FinalIntensityNits, UsdTimeCode );
<<<<<<< HEAD
=======
		UsdUtils::NotifyIfOverriddenOpinion( UE::FUsdAttribute{ Attr } );
>>>>>>> d731a049
	}

	return true;
}

bool UnrealToUsd::ConvertPointLightComponent( const UPointLightComponent& LightComponent, pxr::UsdPrim& Prim, double UsdTimeCode )
{
	FScopedUsdAllocs Allocs;

	if ( !Prim )
	{
		return false;
	}

	pxr::UsdLuxSphereLight Light{ Prim };
	if ( !Light )
	{
		return false;
	}

	FUsdStageInfo StageInfo( Prim.GetStage() );

	if ( pxr::UsdAttribute Attr = Light.CreateRadiusAttr() )
	{
		Attr.Set<float>( UnrealToUsd::ConvertDistance( StageInfo, LightComponent.SourceRadius ), UsdTimeCode );
<<<<<<< HEAD
=======
		UsdUtils::NotifyIfOverriddenOpinion( UE::FUsdAttribute{ Attr } );
>>>>>>> d731a049
	}

	if ( pxr::UsdAttribute Attr = Light.CreateTreatAsPointAttr() )
	{
		Attr.Set<bool>( FMath::IsNearlyZero( LightComponent.SourceRadius ), UsdTimeCode );
<<<<<<< HEAD
=======
		UsdUtils::NotifyIfOverriddenOpinion( UE::FUsdAttribute{ Attr } );
>>>>>>> d731a049
	}

	float SolidAngle = 4.f * PI;
	if ( const USpotLightComponent* SpotLightComponent = Cast<const USpotLightComponent>( &LightComponent ) )
	{
		SolidAngle = 2.f * PI * ( 1.0f - SpotLightComponent->GetCosHalfConeAngle() );
	}

	// It doesn't make much physical sense to use nits for point lights in this way, but USD light intensities are always in nits
	// so we must do something. We do the analogue on the UsdToUnreal conversion, at least. Also using the solid angle for the
	// area calculation is possibly incorrect, but I think it depends on the chosen convention
	const float AreaInSqMeters = FMath::Max( SolidAngle * FMath::Square( LightComponent.SourceRadius / 100.f ), KINDA_SMALL_NUMBER );
	if ( pxr::UsdAttribute Attr = Light.CreateIntensityAttr() )
	{
		float FinalIntensityNits = 1.0f;
		const float OldIntensity = UsdUtils::GetUsdValue< float >( Attr, UsdTimeCode );

		switch ( LightComponent.IntensityUnits )
		{
		case ELightUnits::Candelas:
			// Nit = candela / area
			FinalIntensityNits = OldIntensity / AreaInSqMeters;
			break;
		case ELightUnits::Lumens:
			// Nit = lumen / (sr * area); For a full sphere sr = 4PI
			FinalIntensityNits = OldIntensity / ( SolidAngle * AreaInSqMeters );
			break;
		case ELightUnits::Unitless:
			// Nit = (unitless/625) / area = candela / area
			// https://docs.unrealengine.com/en-US/Engine/Rendering/LightingAndShadows/PhysicalLightUnits/index.html#point,spot,andrectlights
			FinalIntensityNits = ( OldIntensity / 625.0f ) / AreaInSqMeters;
			break;
		default:
			break;
		}

		Attr.Set<float>( FinalIntensityNits, UsdTimeCode );
<<<<<<< HEAD
=======
		UsdUtils::NotifyIfOverriddenOpinion( UE::FUsdAttribute{ Attr } );
>>>>>>> d731a049
	}

	return true;
}

bool UnrealToUsd::ConvertSkyLightComponent( const USkyLightComponent& LightComponent, pxr::UsdPrim& Prim, double UsdTimeCode )
{
	FScopedUsdAllocs Allocs;

	if ( !Prim )
	{
		return false;
	}

	pxr::UsdLuxDomeLight Light{ Prim };
	if ( !Light )
	{
		return false;
	}

#if WITH_EDITORONLY_DATA
	FUsdStageInfo StageInfo( Prim.GetStage() );

	if ( pxr::UsdAttribute Attr = Light.CreateTextureFileAttr() )
	{
		if ( UTextureCube* TextureCube = LightComponent.Cubemap )
		{
			if ( UAssetImportData* AssetImportData = TextureCube->AssetImportData )
			{
				FString FilePath = AssetImportData->GetFirstFilename();
				if ( !FPaths::FileExists( FilePath ) )
				{
					UE_LOG(LogUsd, Warning, TEXT("Used '%s' as cubemap when converting SkyLightComponent '%s' onto prim '%s', but the cubemap does not exist on the filesystem!"),
						*FilePath,
						*LightComponent.GetPathName(),
						*UsdToUnreal::ConvertPath(Prim.GetPrimPath())
					);
				}

				UsdUtils::MakePathRelativeToLayer( UE::FSdfLayer{ Prim.GetStage()->GetEditTarget().GetLayer() }, FilePath );
				Attr.Set<pxr::SdfAssetPath>( pxr::SdfAssetPath{ UnrealToUsd::ConvertString( *FilePath ).Get() }, UsdTimeCode );
<<<<<<< HEAD
=======
				UsdUtils::NotifyIfOverriddenOpinion( UE::FUsdAttribute{ Attr } );
>>>>>>> d731a049
			}
		}
	}
#endif //  #if WITH_EDITORONLY_DATA

	return true;
}

bool UnrealToUsd::ConvertSpotLightComponent( const USpotLightComponent& LightComponent, pxr::UsdPrim& Prim, double UsdTimeCode )
{
	FScopedUsdAllocs Allocs;

	pxr::UsdLuxShapingAPI ShapingAPI = pxr::UsdLuxShapingAPI::Apply( Prim );
	if ( !ShapingAPI )
	{
		return false;
	}

	if ( pxr::UsdAttribute ConeAngleAttr = ShapingAPI.CreateShapingConeAngleAttr() )
	{
		ConeAngleAttr.Set<float>( LightComponent.OuterConeAngle, UsdTimeCode );
<<<<<<< HEAD
=======
		UsdUtils::NotifyIfOverriddenOpinion( UE::FUsdAttribute{ ConeAngleAttr } );
>>>>>>> d731a049
	}

	// As of March 2021 there doesn't seem to be a consensus on what softness means, according to https://groups.google.com/g/usd-interest/c/A6bc4OZjSB0
	// We approximate the best look here by trying to convert from inner/outer cone angle to softness according to the renderman docs
	if ( pxr::UsdAttribute SoftnessAttr = ShapingAPI.CreateShapingConeSoftnessAttr() )
	{
		// Keep in [0, 1] range, where 1 is maximum softness, i.e. inner cone angle is zero
		const float Softness = FMath::IsNearlyZero( LightComponent.OuterConeAngle ) ? 0.0 : 1.0f - LightComponent.InnerConeAngle / LightComponent.OuterConeAngle;
		SoftnessAttr.Set<float>( Softness, UsdTimeCode );
<<<<<<< HEAD
=======
		UsdUtils::NotifyIfOverriddenOpinion( UE::FUsdAttribute{ SoftnessAttr } );
>>>>>>> d731a049
	}

	return true;
}

float UnrealToUsd::ConvertLightIntensityProperty( float Intensity )
{
	return Intensity;
}

float UnrealToUsd::ConvertRectLightIntensityProperty( float Intensity, float Width, float Height, const FUsdStageInfo& StageInfo, ELightUnits SourceUnits )
{
	float UsdIntensity = UnrealToUsd::ConvertLightIntensityProperty( Intensity );

	float AreaInSqMeters = ( Width / 100.0f ) * ( Height / 100.0f );

	if ( FMath::IsNearlyZero( AreaInSqMeters ) )
	{
		UsdIntensity = 0.0f;
	}

	AreaInSqMeters = FMath::Max( AreaInSqMeters, KINDA_SMALL_NUMBER );

	// For area lights sr is technically 2PI, but we cancel that with an
	// extra factor of 2.0 here because URectLightComponent::SetLightBrightness uses just PI and not 2PI as steradian
	// due to some cosine distribution. This also matches the PI factor between candelas and lumen for rect lights on
	// https://docs.unrealengine.com/en-US/Engine/Rendering/LightingAndShadows/PhysicalLightUnits/index.html#point,spot,andrectlights
	return LightConversionImpl::ConvertIntensityToNits( UsdIntensity, PI, AreaInSqMeters, SourceUnits );
}

float UnrealToUsd::ConvertRectLightIntensityProperty( float Intensity, float Radius, const FUsdStageInfo& StageInfo, ELightUnits SourceUnits )
{
	float UsdIntensity = UnrealToUsd::ConvertLightIntensityProperty( Intensity );

	float AreaInSqMeters = PI * FMath::Square( Radius / 100.0f );

	if ( FMath::IsNearlyZero( AreaInSqMeters ) )
	{
		UsdIntensity = 0.0f;
	}

	AreaInSqMeters = FMath::Max( AreaInSqMeters, KINDA_SMALL_NUMBER );

	// For area lights sr is technically 2PI, but we cancel that with an
	// extra factor of 2.0 here because URectLightComponent::SetLightBrightness uses just PI and not 2PI as steradian
	// due to some cosine distribution. This also matches the PI factor between candelas and lumen for rect lights on
	// https://docs.unrealengine.com/en-US/Engine/Rendering/LightingAndShadows/PhysicalLightUnits/index.html#point,spot,andrectlights
	return LightConversionImpl::ConvertIntensityToNits( UsdIntensity, PI, AreaInSqMeters, SourceUnits );
}

float UnrealToUsd::ConvertPointLightIntensityProperty( float Intensity, float SourceRadius, const FUsdStageInfo& StageInfo, ELightUnits SourceUnits )
{
	const float UsdIntensity = UnrealToUsd::ConvertLightIntensityProperty( Intensity );

	const float SolidAngle = 4.f * PI;

	// It doesn't make much physical sense to use nits for point lights in this way, but USD light intensities are always in nits
	// so we must do something. We do the analogue on the UsdToUnreal conversion, at least. Also using the solid angle for the
	// area calculation is possibly incorrect, but I think it depends on the chosen convention
	const float AreaInSqMeters = FMath::Max( SolidAngle * FMath::Square( SourceRadius / 100.f ), KINDA_SMALL_NUMBER );

	return LightConversionImpl::ConvertIntensityToNits( UsdIntensity, SolidAngle, AreaInSqMeters, SourceUnits );
}

float UnrealToUsd::ConvertSpotLightIntensityProperty( float Intensity, float OuterConeAngle, float InnerConeAngle, float SourceRadius, const FUsdStageInfo& StageInfo, ELightUnits SourceUnits )
{
	const float UsdIntensity = UnrealToUsd::ConvertLightIntensityProperty( Intensity );

	// c.f. USpotLightComponent::ComputeLightBrightness
	const float SolidAngle = 2.f * PI * ( 1.0f - LightConversionImpl::GetSpotLightCosHalfConeAngle( OuterConeAngle, InnerConeAngle ) );

	// It doesn't make much physical sense to use nits for point lights in this way, but USD light intensities are always in nits
	// so we must do something. We do the analogue on the UsdToUnreal conversion, at least. Also using the solid angle for the
	// area calculation is possibly incorrect, but I think it depends on the chosen convention
	const float AreaInSqMeters = FMath::Max( SolidAngle * FMath::Square( SourceRadius / 100.f ), KINDA_SMALL_NUMBER );

	return LightConversionImpl::ConvertIntensityToNits( UsdIntensity, SolidAngle, AreaInSqMeters, SourceUnits );
}

float UnrealToUsd::ConvertOuterConeAngleProperty( float OuterConeAngle )
{
	return OuterConeAngle;
}

float UnrealToUsd::ConvertInnerConeAngleProperty( float InnerConeAngle, float OuterConeAngle )
{
	// Keep in [0, 1] range, where 1 is maximum softness, i.e. inner cone angle is zero
	return FMath::IsNearlyZero( OuterConeAngle ) ? 0.0 : 1.0f - InnerConeAngle / OuterConeAngle;
}

#endif // #if USE_USD_SDK<|MERGE_RESOLUTION|>--- conflicted
+++ resolved
@@ -12,10 +12,7 @@
 
 #include "UsdWrappers/SdfLayer.h"
 #include "UsdWrappers/SdfPath.h"
-<<<<<<< HEAD
-=======
 #include "UsdWrappers/UsdAttribute.h"
->>>>>>> d731a049
 #include "UsdWrappers/UsdPrim.h"
 #include "UsdWrappers/UsdStage.h"
 
@@ -91,11 +88,7 @@
 
 bool UsdToUnreal::ConvertLight( const pxr::UsdLuxLightAPI& LightAPI, ULightComponentBase& LightComponentBase, double TimeCode )
 {
-<<<<<<< HEAD
-	return UsdToUnreal::ConvertLight( Light.GetPrim(), LightComponentBase, TimeCode );
-=======
 	return UsdToUnreal::ConvertLight( LightAPI.GetPrim(), LightComponentBase, TimeCode );
->>>>>>> d731a049
 }
 
 bool UsdToUnreal::ConvertDistantLight( const pxr::UsdLuxDistantLight& DistantLight, UDirectionalLightComponent& LightComponent, double TimeCode )
@@ -132,26 +125,15 @@
 {
 	FScopedUsdAllocs Allocs;
 
-<<<<<<< HEAD
-	pxr::UsdLuxLight Light{ Prim };
-	if ( !Light )
-=======
 	const pxr::UsdLuxLightAPI LightAPI( Prim );
 	if ( !LightAPI )
->>>>>>> d731a049
-	{
-		return false;
-	}
-
-<<<<<<< HEAD
-	const float UsdIntensity = UsdUtils::GetUsdValue< float >( Light.GetIntensityAttr(), UsdTimeCode );
-	const float UsdExposure = UsdUtils::GetUsdValue< float >( Light.GetExposureAttr(), UsdTimeCode );
-	const pxr::GfVec3f UsdColor = UsdUtils::GetUsdValue< pxr::GfVec3f >( Light.GetColorAttr(), UsdTimeCode );
-=======
+	{
+		return false;
+	}
+
 	const float UsdIntensity = UsdUtils::GetUsdValue< float >( LightAPI.GetIntensityAttr(), UsdTimeCode );
 	const float UsdExposure = UsdUtils::GetUsdValue< float >( LightAPI.GetExposureAttr(), UsdTimeCode );
 	const pxr::GfVec3f UsdColor = UsdUtils::GetUsdValue< pxr::GfVec3f >( LightAPI.GetColorAttr(), UsdTimeCode );
->>>>>>> d731a049
 
 	const bool bSRGB = true;
 	LightComponentBase.LightColor = UsdToUnreal::ConvertColor( UsdColor ).ToFColor( bSRGB );
@@ -159,13 +141,8 @@
 
 	if ( ULightComponent* LightComponent = Cast< ULightComponent >( &LightComponentBase ) )
 	{
-<<<<<<< HEAD
-		LightComponent->bUseTemperature = UsdUtils::GetUsdValue< bool >( Light.GetEnableColorTemperatureAttr(), UsdTimeCode );
-		LightComponent->Temperature = UsdUtils::GetUsdValue< float >( Light.GetColorTemperatureAttr(), UsdTimeCode );
-=======
 		LightComponent->bUseTemperature = UsdUtils::GetUsdValue< bool >( LightAPI.GetEnableColorTemperatureAttr(), UsdTimeCode );
 		LightComponent->Temperature = UsdUtils::GetUsdValue< float >( LightAPI.GetColorTemperatureAttr(), UsdTimeCode );
->>>>>>> d731a049
 	}
 
 	return true;
@@ -352,10 +329,6 @@
 
 float UsdToUnreal::ConvertLightIntensityAttr( float UsdIntensity, float UsdExposure )
 {
-<<<<<<< HEAD
-	// This is equivalent to UsdLuxLight::ComputeBaseEmission() without the color term
-=======
->>>>>>> d731a049
 	return UsdIntensity * FMath::Exp2( UsdExposure );
 }
 
@@ -377,7 +350,6 @@
 }
 
 float UsdToUnreal::ConvertDiskLightIntensityAttr( float UsdIntensity, float UsdExposure, float UsdRadius, const FUsdStageInfo& StageInfo )
-<<<<<<< HEAD
 {
 	const float Radius = UsdToUnreal::ConvertDistance( StageInfo, UsdRadius );
 
@@ -427,57 +399,6 @@
 
 bool UnrealToUsd::ConvertLightComponent( const ULightComponentBase& LightComponent, pxr::UsdPrim& Prim, double UsdTimeCode )
 {
-=======
-{
-	const float Radius = UsdToUnreal::ConvertDistance( StageInfo, UsdRadius );
-
-	const float AreaInSqMeters = PI * FMath::Square( Radius / 100.f );
-
-	// Only use PI instead of 2PI because URectLightComponent::SetLightBrightness will use just PI and not 2PI for lumen conversions, due to a cosine distribution
-	// c.f. UActorFactoryRectLight::PostSpawnActor, and the PI factor between candela and lumen for rect lights on https://docs.unrealengine.com/en-US/BuildingWorlds/LightingAndShadows/PhysicalLightUnits/index.html#point,spot,andrectlights
-	return ConvertLightIntensityAttr( UsdIntensity, UsdExposure ) * PI * AreaInSqMeters; // Lumen = Nits * (PI sr for area light) * Area
-}
-
-float UsdToUnreal::ConvertSphereLightIntensityAttr( float UsdIntensity, float UsdExposure, float UsdRadius, const FUsdStageInfo& StageInfo )
-{
-	float Radius = UsdToUnreal::ConvertDistance( StageInfo, UsdRadius );
-
-	float SolidAngle = 4.f * PI;
-
-	// Using solid angle for this area is possibly incorrect, but using Nits for point lights also doesn't make much sense in the first place either,
-	// but we must do it for consistency with USD
-	const float AreaInSqMeters = FMath::Max( SolidAngle * FMath::Square( Radius / 100.f ), KINDA_SMALL_NUMBER );
-
-	return ConvertLightIntensityAttr( UsdIntensity, UsdExposure ) * SolidAngle * AreaInSqMeters; // Lumen = Nits * SolidAngle * Area
-}
-
-float UsdToUnreal::ConvertLuxShapingAPIIntensityAttr( float UsdIntensity, float UsdExposure, float UsdRadius, float UsdConeAngle, float UsdConeSoftness, const FUsdStageInfo& StageInfo )
-{
-	float Radius = UsdToUnreal::ConvertDistance( StageInfo, UsdRadius );
-
-	float InnerConeAngle = 0.0f;
-	float OuterConeAngle = ConvertConeAngleSoftnessAttr( UsdConeAngle, UsdConeSoftness, InnerConeAngle );
-
-	// c.f. USpotLightComponent::ComputeLightBrightness
-	float SolidAngle = 2.f * PI * ( 1.0f - LightConversionImpl::GetSpotLightCosHalfConeAngle( OuterConeAngle, InnerConeAngle ) );
-
-	// Using solid angle for this area is possibly incorrect, but using Nits for point lights also doesn't make much sense in the first place either,
-	// but we must do it for consistency with USD
-	const float AreaInSqMeters = FMath::Max( SolidAngle * FMath::Square( Radius / 100.f ), KINDA_SMALL_NUMBER );
-
-	return ConvertLightIntensityAttr( UsdIntensity, UsdExposure ) * SolidAngle * AreaInSqMeters; // Lumen = Nits * SolidAngle * Area
-}
-
-float UsdToUnreal::ConvertConeAngleSoftnessAttr( float UsdConeAngle, float UsdConeSoftness, float& OutInnerConeAngle )
-{
-	OutInnerConeAngle = UsdConeAngle * ( 1.0f - UsdConeSoftness );
-	float OuterConeAngle = UsdConeAngle;
-	return OuterConeAngle;
-}
-
-bool UnrealToUsd::ConvertLightComponent( const ULightComponentBase& LightComponent, pxr::UsdPrim& Prim, double UsdTimeCode )
-{
->>>>>>> d731a049
 	FScopedUsdAllocs UsdAllocs;
 
 	if ( !Prim )
@@ -491,16 +412,10 @@
 		return false;
 	}
 
-<<<<<<< HEAD
-	if ( pxr::UsdAttribute Attr = Light.CreateIntensityAttr() )
-	{
-		Attr.Set<float>( LightComponent.Intensity, UsdTimeCode );
-=======
 	if ( pxr::UsdAttribute Attr = LightAPI.CreateIntensityAttr() )
 	{
 		Attr.Set<float>( LightComponent.Intensity, UsdTimeCode );
 		UsdUtils::NotifyIfOverriddenOpinion( UE::FUsdAttribute{ Attr } );
->>>>>>> d731a049
 	}
 
 	// When converting into UE we multiply intensity and exposure together, so when writing back we just
@@ -508,10 +423,7 @@
 	if ( pxr::UsdAttribute Attr = LightAPI.CreateExposureAttr() )
 	{
 		Attr.Set<float>( 0.0f, UsdTimeCode );
-<<<<<<< HEAD
-=======
 		UsdUtils::NotifyIfOverriddenOpinion( UE::FUsdAttribute{ Attr } );
->>>>>>> d731a049
 	}
 
 	if ( const ULightComponent* DerivedLightComponent = Cast<ULightComponent>( &LightComponent ) )
@@ -519,19 +431,13 @@
 		if ( pxr::UsdAttribute Attr = LightAPI.CreateEnableColorTemperatureAttr() )
 		{
 			Attr.Set<bool>( DerivedLightComponent->bUseTemperature, UsdTimeCode );
-<<<<<<< HEAD
-=======
 			UsdUtils::NotifyIfOverriddenOpinion( UE::FUsdAttribute{ Attr } );
->>>>>>> d731a049
 		}
 
 		if ( pxr::UsdAttribute Attr = LightAPI.CreateColorTemperatureAttr() )
 		{
 			Attr.Set<float>( DerivedLightComponent->Temperature, UsdTimeCode );
-<<<<<<< HEAD
-=======
 			UsdUtils::NotifyIfOverriddenOpinion( UE::FUsdAttribute{ Attr } );
->>>>>>> d731a049
 		}
 	}
 
@@ -539,10 +445,7 @@
 	{
 		pxr::GfVec4f LinearColor = UnrealToUsd::ConvertColor( LightComponent.LightColor );
 		Attr.Set<pxr::GfVec3f>( pxr::GfVec3f( LinearColor[0], LinearColor[1], LinearColor[2] ), UsdTimeCode );
-<<<<<<< HEAD
-=======
 		UsdUtils::NotifyIfOverriddenOpinion( UE::FUsdAttribute{ Attr } );
->>>>>>> d731a049
 	}
 
 	return true;
@@ -566,10 +469,7 @@
 	if ( pxr::UsdAttribute Attr = Light.CreateAngleAttr() )
 	{
 		Attr.Set<float>( LightComponent.LightSourceAngle, UsdTimeCode );
-<<<<<<< HEAD
-=======
 		UsdUtils::NotifyIfOverriddenOpinion( UE::FUsdAttribute{ Attr } );
->>>>>>> d731a049
 	}
 
 	// USD intensity units should be in Nits == Lux / Steradian, but there is no
@@ -587,13 +487,8 @@
 		return false;
 	}
 
-<<<<<<< HEAD
-	pxr::UsdLuxLight BaseLight{ Prim };
-	if ( !BaseLight )
-=======
 	pxr::UsdLuxLightAPI LightAPI( Prim );
 	if ( !LightAPI )
->>>>>>> d731a049
 	{
 		return false;
 	}
@@ -611,10 +506,7 @@
 		if ( pxr::UsdAttribute Attr = DiskLight.CreateRadiusAttr() )
 		{
 			Attr.Set<float>( UnrealToUsd::ConvertDistance( StageInfo, Radius ), UsdTimeCode );
-<<<<<<< HEAD
-=======
 			UsdUtils::NotifyIfOverriddenOpinion( UE::FUsdAttribute{ Attr } );
->>>>>>> d731a049
 		}
 	}
 	// Rect light
@@ -625,19 +517,13 @@
 		if ( pxr::UsdAttribute Attr = RectLight.CreateWidthAttr() )
 		{
 			Attr.Set<float>( UnrealToUsd::ConvertDistance( StageInfo, LightComponent.SourceWidth ), UsdTimeCode );
-<<<<<<< HEAD
-=======
 			UsdUtils::NotifyIfOverriddenOpinion( UE::FUsdAttribute{ Attr } );
->>>>>>> d731a049
 		}
 
 		if ( pxr::UsdAttribute Attr = RectLight.CreateHeightAttr() )
 		{
 			Attr.Set<float>( UnrealToUsd::ConvertDistance( StageInfo, LightComponent.SourceHeight ), UsdTimeCode );
-<<<<<<< HEAD
-=======
 			UsdUtils::NotifyIfOverriddenOpinion( UE::FUsdAttribute{ Attr } );
->>>>>>> d731a049
 		}
 	}
 	else
@@ -683,10 +569,7 @@
 		}
 
 		Attr.Set<float>( FinalIntensityNits, UsdTimeCode );
-<<<<<<< HEAD
-=======
 		UsdUtils::NotifyIfOverriddenOpinion( UE::FUsdAttribute{ Attr } );
->>>>>>> d731a049
 	}
 
 	return true;
@@ -712,19 +595,13 @@
 	if ( pxr::UsdAttribute Attr = Light.CreateRadiusAttr() )
 	{
 		Attr.Set<float>( UnrealToUsd::ConvertDistance( StageInfo, LightComponent.SourceRadius ), UsdTimeCode );
-<<<<<<< HEAD
-=======
 		UsdUtils::NotifyIfOverriddenOpinion( UE::FUsdAttribute{ Attr } );
->>>>>>> d731a049
 	}
 
 	if ( pxr::UsdAttribute Attr = Light.CreateTreatAsPointAttr() )
 	{
 		Attr.Set<bool>( FMath::IsNearlyZero( LightComponent.SourceRadius ), UsdTimeCode );
-<<<<<<< HEAD
-=======
 		UsdUtils::NotifyIfOverriddenOpinion( UE::FUsdAttribute{ Attr } );
->>>>>>> d731a049
 	}
 
 	float SolidAngle = 4.f * PI;
@@ -762,10 +639,7 @@
 		}
 
 		Attr.Set<float>( FinalIntensityNits, UsdTimeCode );
-<<<<<<< HEAD
-=======
 		UsdUtils::NotifyIfOverriddenOpinion( UE::FUsdAttribute{ Attr } );
->>>>>>> d731a049
 	}
 
 	return true;
@@ -807,10 +681,7 @@
 
 				UsdUtils::MakePathRelativeToLayer( UE::FSdfLayer{ Prim.GetStage()->GetEditTarget().GetLayer() }, FilePath );
 				Attr.Set<pxr::SdfAssetPath>( pxr::SdfAssetPath{ UnrealToUsd::ConvertString( *FilePath ).Get() }, UsdTimeCode );
-<<<<<<< HEAD
-=======
 				UsdUtils::NotifyIfOverriddenOpinion( UE::FUsdAttribute{ Attr } );
->>>>>>> d731a049
 			}
 		}
 	}
@@ -832,10 +703,7 @@
 	if ( pxr::UsdAttribute ConeAngleAttr = ShapingAPI.CreateShapingConeAngleAttr() )
 	{
 		ConeAngleAttr.Set<float>( LightComponent.OuterConeAngle, UsdTimeCode );
-<<<<<<< HEAD
-=======
 		UsdUtils::NotifyIfOverriddenOpinion( UE::FUsdAttribute{ ConeAngleAttr } );
->>>>>>> d731a049
 	}
 
 	// As of March 2021 there doesn't seem to be a consensus on what softness means, according to https://groups.google.com/g/usd-interest/c/A6bc4OZjSB0
@@ -845,10 +713,7 @@
 		// Keep in [0, 1] range, where 1 is maximum softness, i.e. inner cone angle is zero
 		const float Softness = FMath::IsNearlyZero( LightComponent.OuterConeAngle ) ? 0.0 : 1.0f - LightComponent.InnerConeAngle / LightComponent.OuterConeAngle;
 		SoftnessAttr.Set<float>( Softness, UsdTimeCode );
-<<<<<<< HEAD
-=======
 		UsdUtils::NotifyIfOverriddenOpinion( UE::FUsdAttribute{ SoftnessAttr } );
->>>>>>> d731a049
 	}
 
 	return true;
