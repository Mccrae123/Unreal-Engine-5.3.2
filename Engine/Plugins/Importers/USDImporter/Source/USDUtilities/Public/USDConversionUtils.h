--- conflicted
+++ resolved
@@ -36,10 +36,7 @@
 #endif // #if USE_USD_SDK
 
 class UUsdAssetImportData;
-<<<<<<< HEAD
-=======
 enum class EUsdUpAxis : uint8;
->>>>>>> 3aae9151
 namespace UE
 {
 	class FSdfLayer;
@@ -151,8 +148,6 @@
 	USDUTILITIES_API double GetDefaultTimeCode();
 
 	USDUTILITIES_API UUsdAssetImportData* GetAssetImportData( UObject* Asset );
-<<<<<<< HEAD
-=======
 
 	/** Adds a reference on Prim to the layer at AbsoluteFilePath */
 	USDUTILITIES_API void AddReference( UE::FUsdPrim& Prim, const TCHAR* AbsoluteFilePath );
@@ -215,5 +210,4 @@
 	 * will remove both.
 	 */
 	USDUTILITIES_API void RemoveAllPrimSpecs( const UE::FUsdPrim& Prim, const UE::FSdfLayer& Layer );
->>>>>>> 3aae9151
 }
