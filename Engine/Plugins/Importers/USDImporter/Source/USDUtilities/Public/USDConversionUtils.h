// Copyright Epic Games, Inc. All Rights Reserved.

#pragma once

#include "CoreMinimal.h"
#include "UObject/ObjectMacros.h"
#include "UObject/UObjectGlobals.h"

#include "USDMemory.h"

#if USE_USD_SDK
#include "USDIncludesStart.h"
	#include "pxr/pxr.h"
#include "USDIncludesEnd.h"

PXR_NAMESPACE_OPEN_SCOPE
	class GfMatrix4d;
	class GfVec2f;
	class GfVec3f;
	class GfVec4f;
	class SdfPath;
	class TfToken;
	class TfType;
	class UsdAttribute;
	class UsdPrim;
	class UsdTimeCode;
	class UsdGeomPrimvar;
	class UsdGeomMesh;

	class UsdStage;
	template< typename T > class TfRefPtr;

	using UsdStageRefPtr = TfRefPtr< UsdStage >;
PXR_NAMESPACE_CLOSE_SCOPE

#endif // #if USE_USD_SDK

class UUsdAssetImportData;
namespace UE
{
	class FUsdPrim;
}

namespace UsdUtils
{
	template<typename T>
	T* FindOrCreateObject( UObject* InParent, const FString& InName, EObjectFlags Flags )
	{
		T* Object = FindObject<T>(InParent, *InName);

		if (!Object)
		{
			Object = NewObject<T>(InParent, FName(*InName), Flags);
		}

		return Object;
	}

	/** Case sensitive hashing function for TMap */
	template <typename ValueType>
	struct FCaseSensitiveStringMapFuncs : BaseKeyFuncs<ValueType, FString, /*bInAllowDuplicateKeys*/false>
	{
		static FORCEINLINE const FString& GetSetKey( const TPair<FString, ValueType>& Element )
		{
			return Element.Key;
		}
		static FORCEINLINE bool Matches( const FString& A, const FString& B )
		{
			return A.Equals( B, ESearchCase::CaseSensitive );
		}
		static FORCEINLINE uint32 GetKeyHash( const FString& Key )
		{
			return FCrc::StrCrc32<TCHAR>( *Key );
		}
	};

#if USE_USD_SDK
	template< typename ValueType >
	USDUTILITIES_API ValueType GetUsdValue( const pxr::UsdAttribute& Attribute, pxr::UsdTimeCode TimeCode );

	USDUTILITIES_API pxr::TfToken GetUsdStageAxis( const pxr::UsdStageRefPtr& Stage );
	USDUTILITIES_API void SetUsdStageAxis( const pxr::UsdStageRefPtr& Stage, pxr::TfToken Axis );

	USDUTILITIES_API float GetUsdStageMetersPerUnit( const pxr::UsdStageRefPtr& Stage );
	USDUTILITIES_API void SetUsdStageMetersPerUnit( const pxr::UsdStageRefPtr& Stage, float MetersPerUnit );

	USDUTILITIES_API bool HasCompositionArcs( const pxr::UsdPrim& Prim );

	USDUTILITIES_API UClass* GetActorTypeForPrim( const pxr::UsdPrim& Prim );

	USDUTILITIES_API UClass* GetComponentTypeForPrim( const pxr::UsdPrim& Prim );

	USDUTILITIES_API TUsdStore< pxr::TfToken > GetUVSetName( int32 UVChannelIndex );

	/**
	 * Heuristic to try and guess what UV index we should assign this primvar to.
	 * We need something like this because one material may use st0, and another st_0 (both meaning the same thing),
	 * but a mesh that binds both materials may interpret these as targeting completely different UV sets
	 * @param PrimvarName - Name of the primvar that should be used as UV set
	 * @return UV index that should be used for this primvar
	 */
	USDUTILITIES_API int32 GetPrimvarUVIndex( FString PrimvarName );

	/**
	 * Gets the names of the primvars that should be used as UV sets, per index, for this mesh.
	 * (e.g. first item of array is primvar for UV set 0, second for UV set 1, etc).
	 * This overload will only return primvars with 'texcoord2f' role.	 *
	 * @param UsdMesh - Mesh that contains primvars that can be used as texture coordinates.
	 * @return Array where each index gives the primvar that should be used for that UV index
	 */
	USDUTILITIES_API TArray< TUsdStore< pxr::UsdGeomPrimvar > > GetUVSetPrimvars( const pxr::UsdGeomMesh& UsdMesh );

	/**
	 * Gets the names of the primvars that should be used as UV sets, per index, for this mesh.
	 * (e.g. first item of array is primvar for UV set 0, second for UV set 1, etc).
	 * This overload will only return primvars with 'texcoord2f' role.	 *
	 * @param UsdMesh - Mesh that contains primvars that can be used as texture coordinates.
	 * @param MaterialToPrimvarsUVSetNames - Maps from a material prim path, to pairs indicating which primvar names are used as 'st' coordinates, and which UVIndex the imported material will sample from (e.g. ["st0", 0], ["myUvSet2", 2], etc). These are supposed to be the materials used by the mesh, and we do this because it helps identify which primvars are valid/used as texture coordinates, as the user may have these named as 'myUvSet2' and still expect it to work
	 * @return Array where each index gives the primvar that should be used for that UV index
	 */
	USDUTILITIES_API TArray< TUsdStore< pxr::UsdGeomPrimvar > > GetUVSetPrimvars( const pxr::UsdGeomMesh& UsdMesh, const TMap< FString, TMap< FString, int32 > >& MaterialToPrimvarsUVSetNames );

	USDUTILITIES_API bool IsAnimated( const pxr::UsdPrim& Prim );

	/**
	 * Returns all prims of type SchemaType (or a descendant type) in the subtree of prims rooted at StartPrim.
	 * Stops going down the subtrees when it hits a schema type to exclude.
	 */
	USDUTILITIES_API TArray< TUsdStore< pxr::UsdPrim > > GetAllPrimsOfType( const pxr::UsdPrim& StartPrim, const pxr::TfType& SchemaType, const TArray< TUsdStore< pxr::TfType > >& ExcludeSchemaTypes = {} );
	USDUTILITIES_API TArray< TUsdStore< pxr::UsdPrim > > GetAllPrimsOfType( const pxr::UsdPrim& StartPrim, const pxr::TfType& SchemaType, TFunction< bool( const pxr::UsdPrim& ) > PruneChildren, const TArray< TUsdStore< pxr::TfType > >& ExcludeSchemaTypes = {} );

	USDUTILITIES_API FString GetAssetPathFromPrimPath( const FString& RootContentPath, const pxr::UsdPrim& Prim );
#endif // #if USE_USD_SDK

	USDUTILITIES_API TArray< UE::FUsdPrim > GetAllPrimsOfType( const UE::FUsdPrim& StartPrim, const TCHAR* SchemaName );
	USDUTILITIES_API TArray< UE::FUsdPrim > GetAllPrimsOfType( const UE::FUsdPrim& StartPrim, const TCHAR* SchemaName, TFunction< bool( const UE::FUsdPrim& ) > PruneChildren, const TArray<const TCHAR*>& ExcludeSchemaNames = {} );

	USDUTILITIES_API bool IsAnimated( const UE::FUsdPrim& Prim );

	/** Returns the time code for non-timesampled values. Usually a quiet NaN. */
	USDUTILITIES_API double GetDefaultTimeCode();

	USDUTILITIES_API UUsdAssetImportData* GetAssetImportData( UObject* Asset );
<<<<<<< HEAD
=======

	/** Adds a reference on Prim to the layer at AbsoluteFilePath */
	USDUTILITIES_API void AddReference( UE::FUsdPrim& Prim, const TCHAR* AbsoluteFilePath );
>>>>>>> 56c511cf
}
<|MERGE_RESOLUTION|>--- conflicted
+++ resolved
@@ -141,10 +141,7 @@
 	USDUTILITIES_API double GetDefaultTimeCode();
 
 	USDUTILITIES_API UUsdAssetImportData* GetAssetImportData( UObject* Asset );
-<<<<<<< HEAD
-=======
 
 	/** Adds a reference on Prim to the layer at AbsoluteFilePath */
 	USDUTILITIES_API void AddReference( UE::FUsdPrim& Prim, const TCHAR* AbsoluteFilePath );
->>>>>>> 56c511cf
 }
