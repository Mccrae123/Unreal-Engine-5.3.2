// Copyright Epic Games, Inc. All Rights Reserved.

#pragma once

#if USE_USD_SDK

#include "CoreMinimal.h"

#include "USDIncludesStart.h"

#include "pxr/usd/usd/timeCode.h"
#include "pxr/usd/usdShade/tokens.h"

#include "USDIncludesEnd.h"

PXR_NAMESPACE_OPEN_SCOPE
	class TfToken;
	class UsdGeomMesh;
	class UsdPrim;
	class UsdShadeMaterial;
	class UsdTyped;
PXR_NAMESPACE_CLOSE_SCOPE

class UMaterialInstanceConstant;
class UMaterialInstanceDynamic;
class UStaticMesh;
struct FMeshDescription;
struct FStaticMeshLODResources;
namespace UsdUtils
{
	struct FDisplayColorMaterial;
	struct FUsdPrimMaterialAssignmentInfo;
}

namespace UsdToUnreal
{
	/**
	 * Extracts mesh data from UsdSchema at TimeCode and places the results in MeshDescription.
	 *
	 * @param UsdSchema - UsdGeomMesh that contains the data to convert
	 * @param MeshDescription - Output parameter that will be filled with the converted data
	 * @param MaterialAssignments - Output parameter that will be filled with the material data extracted from UsdSchema
	 * @param AdditionalTransform - Transform (in UE4 space) to bake into the vertex positions and normals of the converted mesh
	 * @param MaterialToPrimvarsUVSetNames - Maps from a material prim path, to pairs indicating which primvar names are used as 'st' coordinates for this mesh, and which UVIndex materials will sample from (e.g. ["st0", 0], ["myUvSet2", 2], etc). This is used to pick which primvars will become UV sets.
	 * @param TimeCode - USD timecode when the UsdGeomMesh should be sampled for mesh data and converted
	 * @return Whether the conversion was successful or not.
	 */
	USDUTILITIES_API bool ConvertGeomMesh( const pxr::UsdTyped& UsdSchema, FMeshDescription& MeshDescription, UsdUtils::FUsdPrimMaterialAssignmentInfo& MaterialAssignments, const pxr::UsdTimeCode TimeCode = pxr::UsdTimeCode::EarliestTime(), const pxr::TfToken& RenderContext = pxr::UsdShadeTokens->universalRenderContext );
	USDUTILITIES_API bool ConvertGeomMesh( const pxr::UsdTyped& UsdSchema, FMeshDescription& MeshDescription, UsdUtils::FUsdPrimMaterialAssignmentInfo& MaterialAssignments, const FTransform& AdditionalTransform, const pxr::UsdTimeCode TimeCode = pxr::UsdTimeCode::EarliestTime(), const pxr::TfToken& RenderContext = pxr::UsdShadeTokens->universalRenderContext );
	USDUTILITIES_API bool ConvertGeomMesh( const pxr::UsdTyped& UsdSchema, FMeshDescription& MeshDescription, UsdUtils::FUsdPrimMaterialAssignmentInfo& MaterialAssignments, const FTransform& AdditionalTransform, const TMap< FString, TMap< FString, int32 > >& MaterialToPrimvarsUVSetNames, const pxr::UsdTimeCode TimeCode = pxr::UsdTimeCode::EarliestTime(), const pxr::TfToken& RenderContext = pxr::UsdShadeTokens->universalRenderContext );

	/** DEPRECATED and will not convert material information. Use the three first signatures above this one */
	USDUTILITIES_API bool ConvertGeomMesh( const pxr::UsdTyped& UsdSchema, FMeshDescription& MeshDescription, const pxr::UsdTimeCode TimeCode = pxr::UsdTimeCode::EarliestTime() );
	USDUTILITIES_API bool ConvertGeomMesh( const pxr::UsdTyped& UsdSchema, FMeshDescription& MeshDescription, const FTransform& AdditionalTransform, const pxr::UsdTimeCode TimeCode = pxr::UsdTimeCode::EarliestTime() );
	USDUTILITIES_API bool ConvertGeomMesh( const pxr::UsdTyped& UsdSchema, FMeshDescription& MeshDescription, const FTransform& AdditionalTransform, const TMap< FString, TMap< FString, int32 > >& MaterialToPrimvarsUVSetNames, const pxr::UsdTimeCode TimeCode = pxr::UsdTimeCode::EarliestTime() );

	/** Configure Material to become a vertex color/displayColor material, according to the given description */
	USDUTILITIES_API bool ConvertDisplayColor( const UsdUtils::FDisplayColorMaterial& DisplayColorDescription, UMaterialInstanceConstant& Material );
}

namespace UnrealToUsd
{
	/**
	 * Extracts mesh data from StaticMesh and places the results in UsdPrim, as children UsdGeomMeshes.
	 * This function receives the parent UsdPrim as it may create a variant set named 'LOD', and create a separate
	 * UsdGeomMeshes for each LOD, as a variant of 'LOD'
	 */
	USDUTILITIES_API bool ConvertStaticMesh( const UStaticMesh* StaticMesh, pxr::UsdPrim& UsdPrim, const pxr::UsdTimeCode TimeCode = pxr::UsdTimeCode::Default() );
}

namespace UsdUtils
{
	/** Describes the type of vertex color/DisplayColor material that we would need in order to render a prim's displayColor data as intended */
	struct USDUTILITIES_API FDisplayColorMaterial
	{
		bool bHasOpacity = false;
		bool bIsDoubleSided = false;

		FString ToString();
		static TOptional<FDisplayColorMaterial> FromString(const FString& DisplayColorString);
	};

	/** Describes what type of material assignment a FUsdPrimMaterialSlot represents */
	enum class EPrimAssignmentType : uint8
	{
		None,			// There is no assignment for this material slot (or no material override)
		DisplayColor,	// MaterialSource is a serialized FDisplayColorMaterial (e.g. '!DisplayColor_0_0')
		MaterialPrim,	// MaterialSource is the USD path to a Material prim on the stage (e.g. '/Root/Materials/Red')
		UnrealMaterial	// MaterialSource is the package path to an UE material (e.g. '/Game/Materials/Red.Red')
	};

	/**
	 * Description of a material slot we need to add to a UStaticMesh or USkeletalMesh to have it represent a material binding in a prim.
	 * It may or may not contain an actual material assignment.
	 */
	struct FUsdPrimMaterialSlot
	{
		/** What this represents depends on AssignedMaterialType */
		FString MaterialSource;
		EPrimAssignmentType AssignmentType = EPrimAssignmentType::None;

		friend bool operator==( const FUsdPrimMaterialSlot& Lhs, const FUsdPrimMaterialSlot& Rhs )
		{
			return Lhs.AssignmentType == Rhs.AssignmentType && Lhs.MaterialSource.Equals( Rhs.MaterialSource, ESearchCase::CaseSensitive );
		}

		friend uint32 GetTypeHash( const FUsdPrimMaterialSlot& Slot )
		{
			return HashCombine( GetTypeHash( Slot.MaterialSource ), static_cast<uint32>(Slot.AssignmentType) );
		}

		friend FArchive& operator<<( FArchive& Ar, FUsdPrimMaterialSlot& Slot )
		{
			Ar << Slot.MaterialSource;
			Ar << Slot.AssignmentType;

			return Ar;
		}
	};

	/** Complete description of material assignment data of a pxr::UsdPrim */
	struct FUsdPrimMaterialAssignmentInfo
	{
		TArray<FUsdPrimMaterialSlot> Slots;

		/** Describes the index of the Slot that each polygon/face of a mesh uses. Matches the order Slots */
		TArray<int32> MaterialIndices;
	};

	/** Creates a FDisplayColorMaterial object describing the vertex color/opacity data from UsdMesh at time TimeCode */
	USDUTILITIES_API TOptional<FDisplayColorMaterial> ExtractDisplayColorMaterial( const pxr::UsdGeomMesh& UsdMesh, const pxr::UsdTimeCode TimeCode = pxr::UsdTimeCode::EarliestTime() );

	/** Creates a dynamic material instance using the right master material depending on the given description */
	USDUTILITIES_API UMaterialInstanceDynamic* CreateDisplayColorMaterialInstanceDynamic( const UsdUtils::FDisplayColorMaterial& DisplayColorDescription );
	USDUTILITIES_API UMaterialInstanceConstant* CreateDisplayColorMaterialInstanceConstant( const UsdUtils::FDisplayColorMaterial& DisplayColorDescription );

	/**
	 * Extracts all material assignment data from UsdPrim, including material binding, multiple assignment with GeomSubsets, and the unrealMaterial custom USD attribute.
	 * Guaranteed to return at least one material slot. If UsdPrim is a UsdGeomMesh, it is also guaranteed to have valid material indices (one for every face).
	 * @param UsdPrim - Prim to extract material assignments from
	 * @param TimeCode - Instant where the material data is sampled
	 * @param bProvideMaterialIndices - Whether to fill out the material index information for the assignment info (which can be expensive). If this is false, MaterialIndices on the result Struct will have zero values
<<<<<<< HEAD
	 * @return Struct containing an array of material assignments, and a corresponding array of material indices for all polygons of the prim, matching the ordering of the material assignments.
	 */
	USDUTILITIES_API FUsdPrimMaterialAssignmentInfo GetPrimMaterialAssignments( const pxr::UsdPrim& UsdPrim, const pxr::UsdTimeCode TimeCode = pxr::UsdTimeCode::EarliestTime(), bool bProvideMaterialIndices = true);
=======
	 * @param RenderContext - Which render context to get the materials for. Defaults to universal.
	 * @return Struct containing an array of material assignments, and a corresponding array of material indices for all polygons of the prim, matching the ordering of the material assignments.
	 */
	USDUTILITIES_API FUsdPrimMaterialAssignmentInfo GetPrimMaterialAssignments( const pxr::UsdPrim& UsdPrim, const pxr::UsdTimeCode TimeCode = pxr::UsdTimeCode::EarliestTime(),
		bool bProvideMaterialIndices = true, const pxr::TfToken& RenderContext = pxr::UsdShadeTokens->universalRenderContext );
>>>>>>> 56c511cf

	/** Returns whether this UsdMesh can be interpreted as a LOD of a mesh with multiple LODs */
	USDUTILITIES_API bool IsGeomMeshALOD( const pxr::UsdPrim& UsdMeshPrim );

	/** Returns how many LOD variants the Prim has. Note that this will return 0 if called on one of the LOD meshes themselves, it's meant to be called on its parent */
	USDUTILITIES_API int32 GetNumberOfLODVariants( const pxr::UsdPrim& Prim );

	/**
	 * If a prim has a variant set named "LOD", with variants named "LOD0", "LOD1", etc., and each has a single Mesh prim, this function
	 * will actively switch the variants of ParentPrim so that each child mesh is loaded, and call Func on each.
	 * Returns whether ParentPrim met the aforementioned criteria and Func was called at least once.
	 * WARNING: There is no guarantee about LOD index ordering! Func may receive LOD2, followed by LOD0, then LOD1, etc.
	 * WARNING: This will temporarily mutate the stage, and can invalidate references to children of ParentPrim!
	 */
	USDUTILITIES_API bool IterateLODMeshes( const pxr::UsdPrim& ParentPrim, TFunction<bool(const pxr::UsdGeomMesh& LODMesh, int32 LODIndex)> Func);
}

#endif // #if USE_USD_SDK<|MERGE_RESOLUTION|>--- conflicted
+++ resolved
@@ -140,17 +140,11 @@
 	 * @param UsdPrim - Prim to extract material assignments from
 	 * @param TimeCode - Instant where the material data is sampled
 	 * @param bProvideMaterialIndices - Whether to fill out the material index information for the assignment info (which can be expensive). If this is false, MaterialIndices on the result Struct will have zero values
-<<<<<<< HEAD
-	 * @return Struct containing an array of material assignments, and a corresponding array of material indices for all polygons of the prim, matching the ordering of the material assignments.
-	 */
-	USDUTILITIES_API FUsdPrimMaterialAssignmentInfo GetPrimMaterialAssignments( const pxr::UsdPrim& UsdPrim, const pxr::UsdTimeCode TimeCode = pxr::UsdTimeCode::EarliestTime(), bool bProvideMaterialIndices = true);
-=======
 	 * @param RenderContext - Which render context to get the materials for. Defaults to universal.
 	 * @return Struct containing an array of material assignments, and a corresponding array of material indices for all polygons of the prim, matching the ordering of the material assignments.
 	 */
 	USDUTILITIES_API FUsdPrimMaterialAssignmentInfo GetPrimMaterialAssignments( const pxr::UsdPrim& UsdPrim, const pxr::UsdTimeCode TimeCode = pxr::UsdTimeCode::EarliestTime(),
 		bool bProvideMaterialIndices = true, const pxr::TfToken& RenderContext = pxr::UsdShadeTokens->universalRenderContext );
->>>>>>> 56c511cf
 
 	/** Returns whether this UsdMesh can be interpreted as a LOD of a mesh with multiple LODs */
 	USDUTILITIES_API bool IsGeomMeshALOD( const pxr::UsdPrim& UsdMeshPrim );
