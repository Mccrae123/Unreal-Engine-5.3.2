// Copyright Epic Games, Inc. All Rights Reserved.

#pragma once

#if USE_USD_SDK

#include "CoreMinimal.h"

#include "UnrealUSDWrapper.h"
#include "UsdWrappers/ForwardDeclarations.h"

#include "USDIncludesStart.h"
	#include "pxr/usd/usd/timeCode.h"
	#include "pxr/usd/usdShade/tokens.h"
#include "USDIncludesEnd.h"

PXR_NAMESPACE_OPEN_SCOPE
	class TfToken;
	class UsdGeomMesh;
	class UsdGeomPointInstancer;
	class UsdPrim;
	class UsdShadeMaterial;
	class UsdTyped;
PXR_NAMESPACE_CLOSE_SCOPE

class UMaterialInstanceConstant;
class UMaterialInstanceDynamic;
class UStaticMesh;
struct FMeshDescription;
struct FStaticMeshLODResources;
struct FUsdCollapsingCache;
struct FUsdStageInfo;
namespace UsdUtils
{
	struct FDisplayColorMaterial;
	struct FUsdPrimMaterialAssignmentInfo;
}
namespace UE
{
	class FUsdPrim;
<<<<<<< HEAD
=======
}

namespace MeshAttribute::VertexInstance
{
	extern USDUTILITIES_API const FName Velocity;
>>>>>>> 4af6daef
}

namespace UsdToUnreal
{
	/** Common options to mesh conversion functions */
	struct USDUTILITIES_API FUsdMeshConversionOptions
	{
<<<<<<< HEAD
=======
		// These need to be explicitly defaulted surrounded by the deprecation macros or else the implicit versions will
		// be generated elsewhere, use MaterialToPrimvarToUVIndex and trigger the deprecation warnings
		PRAGMA_DISABLE_DEPRECATION_WARNINGS
		FUsdMeshConversionOptions(const FUsdMeshConversionOptions& Other) = default;
		FUsdMeshConversionOptions& operator=(const FUsdMeshConversionOptions& Other) = default;
		PRAGMA_ENABLE_DEPRECATION_WARNINGS

>>>>>>> 4af6daef
		const static FUsdMeshConversionOptions DefaultOptions;
		FUsdMeshConversionOptions();

		// Additional UE-space transform to bake into the mesh's vertices
		FTransform AdditionalTransform;

		// Only prims with these purposes will be traversed
		EUsdPurpose PurposesToLoad;

		// Render context to use when parsing Mesh materials
		pxr::TfToken RenderContext;

		// Material purpose to use when parsing Mesh materials
		pxr::TfToken MaterialPurpose;

		// USD timecode when the prims should be sampled for mesh data and converted
		pxr::UsdTimeCode TimeCode;

		// Maps from a material prim path, to pairs indicating which primvar names are used as 'st' coordinates for
		// this mesh, and which UVIndex materials will sample from( e.g.[ "st0", 0 ], [ "myUvSet2", 2 ], etc ).
		// This is used to pick which primvars will become UV sets.
<<<<<<< HEAD
=======
		UE_DEPRECATED(5.3, "No longer used, now this information is stored directly on generated Material AssetImportData/AssetUserData")
>>>>>>> 4af6daef
		const TMap< FString, TMap<FString, int32> >* MaterialToPrimvarToUVIndex;

		// Whether to try reusing material slots (both local and the ones already in MaterialAssignments) when
		// converting the material assignments from the mesh
		bool bMergeIdenticalMaterialSlots;
	};

	/**
<<<<<<< HEAD
	 * Converts an UsdGeomMesh and appends the converted data to OutMeshDescription and OutMaterialAssignments.
	 *
	 * @param Mesh - Mesh prim to convert
	 * @param OutMeshDescription - Output parameter that will be filled with the converted data
	 * @param OutMaterialAssignments - Output parameter that will be filled with the material data extracted from Mesh
=======
	 * Converts an UsdGeomMesh and appends the converted data to InOutMeshDescription and InOutMaterialAssignments.
	 *
	 * If a PrimvarToUVIndex mapping is provided in InOutMaterialAssignments, it will be used to remap the read
	 * primvars into UV sets. Otherwise, a new PrimvarToUVIndex map will be constructed on-demand and assigned
	 * to InOutMaterialAssignments instead.
	 *
	 * @param Mesh - Mesh prim to convert
	 * @param InOutMeshDescription - Input/Output parameter that will be filled with the converted data
	 * @param InOutMaterialAssignments - Input/Output parameter that will be filled with the material data extracted from Mesh
>>>>>>> 4af6daef
	 * @param CommonOptions - Shared options used for the conversion
	 * @return Whether the conversion was successful or not.
	 */
	USDUTILITIES_API bool ConvertGeomMesh(
		const pxr::UsdGeomMesh& Mesh,
<<<<<<< HEAD
		FMeshDescription& OutMeshDescription,
		UsdUtils::FUsdPrimMaterialAssignmentInfo& OutMaterialAssignments,
		const FUsdMeshConversionOptions& CommonOptions = FUsdMeshConversionOptions::DefaultOptions
	);
	UE_DEPRECATED( 5.1, "Please use the overload that receives FUsdMeshConversionOptions." )
	USDUTILITIES_API bool ConvertGeomMesh(
		const pxr::UsdTyped& UsdSchema,
		FMeshDescription& MeshDescription,
		UsdUtils::FUsdPrimMaterialAssignmentInfo& MaterialAssignments,
		const pxr::UsdTimeCode TimeCode = pxr::UsdTimeCode::EarliestTime(),
		const pxr::TfToken& RenderContext = pxr::UsdShadeTokens->universalRenderContext
	);
	UE_DEPRECATED( 5.1, "Please use the overload that receives FUsdMeshConversionOptions." )
	USDUTILITIES_API bool ConvertGeomMesh(
		const pxr::UsdTyped& UsdSchema,
		FMeshDescription& MeshDescription,
		UsdUtils::FUsdPrimMaterialAssignmentInfo& MaterialAssignments,
		const FTransform& AdditionalTransform,
		const pxr::UsdTimeCode TimeCode = pxr::UsdTimeCode::EarliestTime(),
		const pxr::TfToken& RenderContext = pxr::UsdShadeTokens->universalRenderContext
	);
	UE_DEPRECATED( 5.1, "Please use the overload that receives FUsdMeshConversionOptions." )
	USDUTILITIES_API bool ConvertGeomMesh(
		const pxr::UsdTyped& UsdSchema,
		FMeshDescription& MeshDescription,
		UsdUtils::FUsdPrimMaterialAssignmentInfo& MaterialAssignments,
		const FTransform& AdditionalTransform,
		const TMap< FString, TMap< FString, int32 > >& MaterialToPrimvarsUVSetNames,
		const pxr::UsdTimeCode TimeCode = pxr::UsdTimeCode::EarliestTime(),
		const pxr::TfToken& RenderContext = pxr::UsdShadeTokens->universalRenderContext,
		bool bMergeIdenticalMaterialSlots = true
	);
=======
		FMeshDescription& InOutMeshDescription,
		UsdUtils::FUsdPrimMaterialAssignmentInfo& InOutMaterialAssignments,
		const FUsdMeshConversionOptions& CommonOptions = FUsdMeshConversionOptions::DefaultOptions
	);
>>>>>>> 4af6daef

	/** Bake a point instancer prim into a single FMeshDescription and MaterialAssignments, manually "instancing" all
	 *  the prototype instances into a single combined mesh.
	 *
	 * @param PointInstancer - UsdGeomPointInstancer to bake
	 * @param OutMeshDescription - Output parameter that will be filled with the converted data
	 * @param OutMaterialAssignments - Output parameter that will be filled with the material data extracted from
	 *								   PointInstancer
	 * @param CommonOptions - Shared options used for the conversion
	 * @return Whether the conversion was successful or not.
	 */
	USDUTILITIES_API bool ConvertPointInstancerToMesh(
		const pxr::UsdGeomPointInstancer& PointInstancer,
		FMeshDescription& OutMeshDescription,
		UsdUtils::FUsdPrimMaterialAssignmentInfo& OutMaterialAssignments,
		const FUsdMeshConversionOptions& CommonOptions = FUsdMeshConversionOptions::DefaultOptions
	);

	/**
	 * Recursively traverses down Prim's subtree parsing all Mesh data (including Prim's), baking all transforms and
	 * putting the resulting mesh data within OutMeshDescription and OutMaterialAssignments. It will not bake Prim's
	 * own transform into the Mesh data.
	 *
<<<<<<< HEAD
	 * @param Prim - Prim that will be converted (result will include its mesh and its children's)
	 * @param OutMeshDescription - Output parameter that will be filled with the converted mesh descriptions
	 * @param OutMaterialAssignments - Output parameter that will be filled with the material data extracted from
=======
	 * If a PrimvarToUVIndex mapping is provided in InOutMaterialAssignments, it will be used to remap the read
	 * primvars into UV sets. Otherwise, a new PrimvarToUVIndex map will be constructed on-demand and assigned
	 * to the InOutMaterialAssignments instead.
	 *
	 * @param Prim - Prim that will be converted (result will include its mesh and its children's)
	 * @param OutMeshDescription - Input/Output parameter that will be filled with the converted mesh descriptions
	 * @param OutMaterialAssignments - Input/Output parameter that will be filled with the material data extracted from
>>>>>>> 4af6daef
									   UsdSchema. Each item of the array matches the mesh description of same index
	 * @param CommonOptions - Shared options used for the conversion
	 * @return Whether the conversion was successful or not.
	 */
	USDUTILITIES_API bool ConvertGeomMeshHierarchy(
		const pxr::UsdPrim& Prim,
<<<<<<< HEAD
		FMeshDescription& OutMeshDescription,
		UsdUtils::FUsdPrimMaterialAssignmentInfo& OutMaterialAssignments,
		const FUsdMeshConversionOptions& CommonOptions = FUsdMeshConversionOptions::DefaultOptions,
		bool bSkipRootPrimTransformAndVisibility = false
	);

	UE_DEPRECATED( 5.1, "Please use the overload that receives FUsdMeshConversionOptions." )
	USDUTILITIES_API bool ConvertGeomMeshHierarchy(
		const pxr::UsdPrim& Prim,
		const pxr::UsdTimeCode& TimeCode,
		const EUsdPurpose PurposesToLoad,
		const pxr::TfToken& RenderContext,
		const TMap< FString, TMap<FString, int32> >& MaterialToPrimvarToUVIndex,
		FMeshDescription& OutMeshDescription,
		UsdUtils::FUsdPrimMaterialAssignmentInfo& OutMaterialAssignments,
		bool bSkipRootPrimTransformAndVisibility = false,
		bool bMergeIdenticalMaterialSlots = true
	);
=======
		FMeshDescription& InOutMeshDescription,
		UsdUtils::FUsdPrimMaterialAssignmentInfo& InOutMaterialAssignments,
		const FUsdMeshConversionOptions& CommonOptions = FUsdMeshConversionOptions::DefaultOptions,
		bool bSkipRootPrimTransformAndVisibility = false
	);
>>>>>>> 4af6daef
}

namespace UnrealToUsd
{
	/**
	 * Extracts mesh data from StaticMesh and places the results in UsdPrim, as children UsdGeomMeshes.
	 * This function receives the parent UsdPrim as it may create a variant set named 'LOD', and create a separate
	 * UsdGeomMeshes for each LOD, as a variant of 'LOD'
	 * @param StaticMesh - StaticMesh to convert
	 * @param UsdPrim - Prim to receive the mesh data or LOD variant set
	 * @param TimeCode - TimeCode to author the attributes with
	 * @param StageForMaterialAssignments - Stage to use when authoring material assignments (we use this when we want to export the mesh to a payload layer, but the material assignments to an asset layer)
	 * @param LowestMeshLOD - Lowest LOD of the UStaticMesh to export (start of the LOD range)
	 * @param HighestMeshLOD - Lowest LOD of the UStaticMesh to export (end of the LOD range)
	 * @return Whether the conversion was successful or not.
	 */
	USDUTILITIES_API bool ConvertStaticMesh( const UStaticMesh* StaticMesh, pxr::UsdPrim& UsdPrim, pxr::UsdTimeCode TimeCode = pxr::UsdTimeCode::Default(), UE::FUsdStage* StageForMaterialAssignments = nullptr, int32 LowestMeshLOD = 0, int32 HighestMeshLOD = INT32_MAX );

	/**
	 * Converts an array of mesh descriptions into mesh data, and places that data within the UsdGeomMesh UsdPrim.
	 * If only one MeshDescription is provided, the mesh data is added directly to the prim.
	 * If more than one MeshDescription are provided, a 'LOD' variant set will be created for UsdPrim, and LOD0, LOD1, etc. variants will be
	 * created for each provided LOD index. Within each variant, a single Mesh prim also named LOD0, LOD1, etc. will contain the mesh data.
	 */
	USDUTILITIES_API bool ConvertMeshDescriptions( const TArray<FMeshDescription>& LODIndexToMeshDescription, pxr::UsdPrim& UsdPrim, const FMatrix& AdditionalTransform, const pxr::UsdTimeCode TimeCode = pxr::UsdTimeCode::Default() );
}
#endif // USE_USD_SDK

namespace UsdUtils
{
	/** Describes the type of vertex color/DisplayColor material that we would need in order to render a prim's displayColor data as intended */
	struct USDUTILITIES_API FDisplayColorMaterial
	{
		bool bHasOpacity = false;
		bool bIsDoubleSided = false;

		FString ToString();
		static TOptional<FDisplayColorMaterial> FromString(const FString& DisplayColorString);
	};

	/** Describes what type of material assignment a FUsdPrimMaterialSlot represents */
	enum class EPrimAssignmentType : uint8
	{
		None,			// There is no assignment for this material slot (or no material override)
		DisplayColor,	// MaterialSource is a serialized FDisplayColorMaterial (e.g. '!DisplayColor_0_0')
		MaterialPrim,	// MaterialSource is the USD path to a Material prim on the stage (e.g. '/Root/Materials/Red')
		UnrealMaterial	// MaterialSource is the package path to an UE material (e.g. '/Game/Materials/Red.Red')
	};

	/**
	 * Description of a material slot we need to add to a UStaticMesh or USkeletalMesh to have it represent a material binding in a prim.
	 * It may or may not contain an actual material assignment.
	 */
	struct FUsdPrimMaterialSlot
	{
		/**
		 * Path to the prims that contain this material assignment (e.g. '/Root/my_cube' or '/Root/my_cube/geomsubset_0'.
		 * This is a set because this single material slot in UE may be merged from N identical prims.
		 */
		TSet<FString> PrimPaths;

		/** What this represents depends on AssignedMaterialType */
		FString MaterialSource;
		EPrimAssignmentType AssignmentType = EPrimAssignmentType::None;
		bool bMeshIsDoubleSided = false;

		friend bool operator==( const FUsdPrimMaterialSlot& Lhs, const FUsdPrimMaterialSlot& Rhs )
		{
			return Lhs.AssignmentType == Rhs.AssignmentType &&
				   Lhs.MaterialSource.Equals( Rhs.MaterialSource, ESearchCase::CaseSensitive ) &&
				   Lhs.bMeshIsDoubleSided == Rhs.bMeshIsDoubleSided;
		}

		friend uint32 GetTypeHash( const FUsdPrimMaterialSlot& Slot )
		{
			return HashCombine(
				Slot.bMeshIsDoubleSided,
				HashCombine(
					GetTypeHash( Slot.MaterialSource ),
					static_cast<uint32>(Slot.AssignmentType)
				)
			);
		}

		friend FArchive& operator<<( FArchive& Ar, FUsdPrimMaterialSlot& Slot )
		{
			Ar << Slot.MaterialSource;
			Ar << Slot.AssignmentType;
			Ar << Slot.bMeshIsDoubleSided;
			Ar << Slot.PrimPaths;

			return Ar;
		}
	};

	/** Complete description of material assignment data of a pxr::UsdPrim */
	struct FUsdPrimMaterialAssignmentInfo
	{
		TArray<FUsdPrimMaterialSlot> Slots;

		/** Describes the index of the Slot that each polygon/face of a mesh uses. Matches the order in Slots */
		TArray<int32> MaterialIndices;

		/** Describes which primvars should be assigned to each UV index for this mesh. */
		TMap<FString, int32> PrimvarToUVIndex;
	};
}

#if USE_USD_SDK
namespace UsdUtils
{
	/** Creates a FDisplayColorMaterial object describing the vertex color/opacity data from UsdMesh at time TimeCode */
	USDUTILITIES_API TOptional<FDisplayColorMaterial> ExtractDisplayColorMaterial( const pxr::UsdGeomMesh& UsdMesh, const pxr::UsdTimeCode TimeCode = pxr::UsdTimeCode::EarliestTime() );

	/** Creates a dynamic material instance using the right reference material depending on the given description */
	USDUTILITIES_API UMaterialInstanceDynamic* CreateDisplayColorMaterialInstanceDynamic( const UsdUtils::FDisplayColorMaterial& DisplayColorDescription );
	USDUTILITIES_API UMaterialInstanceConstant* CreateDisplayColorMaterialInstanceConstant( const UsdUtils::FDisplayColorMaterial& DisplayColorDescription );

	/**
	 * Extracts all material assignment data from UsdPrim, including material binding, multiple assignment with GeomSubsets, and the unrealMaterial custom USD attribute.
	 * Guaranteed to return at least one material slot. If UsdPrim is a UsdGeomMesh, it is also guaranteed to have valid material indices (one for every face).
	 * @param UsdPrim - Prim to extract material assignments from
	 * @param TimeCode - Instant where the material data is sampled
	 * @param bProvideMaterialIndices - Whether to fill out the material index information for the assignment info (which can be expensive). If this is false, MaterialIndices on the result Struct will have zero values
	 * @param RenderContext - Which render context to get the materials for. Defaults to universal.
	 * @param MaterialPurpose - Which material purpose to use when retrieving material bindings
	 * @return Struct containing an array of material assignments, and a corresponding array of material indices for all polygons of the prim, matching the ordering of the material assignments.
	 */
	USDUTILITIES_API FUsdPrimMaterialAssignmentInfo GetPrimMaterialAssignments(
		const pxr::UsdPrim& UsdPrim,
		const pxr::UsdTimeCode TimeCode = pxr::UsdTimeCode::EarliestTime(),
		bool bProvideMaterialIndices = true,
		const pxr::TfToken& RenderContext = pxr::UsdShadeTokens->universalRenderContext,
		const pxr::TfToken& MaterialPurpose = pxr::UsdShadeTokens->allPurpose
	);
<<<<<<< HEAD

	/**
	 * Returns an array of prim paths to prims within MaterialPrim's stage that have a UsdShadeMaterialBindingAPI, and whose computed material binding points to MaterialPrim.
	 * The user prim's schema is not even checked, so this list will naturally include regular UsdGeomMesh prims, UsdGeomSubset prims, and any other with the UsdShadeMaterialBindingAPI.
	 */
	USDUTILITIES_API TArray<FString> GetMaterialUsers( const UE::FUsdPrim& MaterialPrim, FName MaterialPurpose = *UnrealIdentifiers::MaterialAllPurpose );

	/** Returns whether this prim can be interpreted as describing a static mesh with multiple LODs (i.e. if the prim holds the LOD variant set itself) */
	USDUTILITIES_API bool DoesPrimContainMeshLODs( const pxr::UsdPrim& Prim );

=======

	/**
	 * Returns an array of prim paths to prims within MaterialPrim's stage that have a UsdShadeMaterialBindingAPI, and whose computed material binding points to MaterialPrim.
	 * The user prim's schema is not even checked, so this list will naturally include regular UsdGeomMesh prims, UsdGeomSubset prims, and any other with the UsdShadeMaterialBindingAPI.
	 */
	UE_DEPRECATED(5.3, "No longer used as the FUsdInfoCache now retrieves and retains this information")
	USDUTILITIES_API TArray<FString> GetMaterialUsers( const UE::FUsdPrim& MaterialPrim, FName MaterialPurpose = *UnrealIdentifiers::MaterialAllPurpose );

	/** Returns whether this prim can be interpreted as describing a static mesh with multiple LODs (i.e. if the prim holds the LOD variant set itself) */
	USDUTILITIES_API bool DoesPrimContainMeshLODs( const pxr::UsdPrim& Prim );

>>>>>>> 4af6daef
	/** Returns whether this UsdMesh can be interpreted as a LOD of a mesh with multiple LODs (i.e. if the Mesh prim is inside a LOD variant) */
	USDUTILITIES_API bool IsGeomMeshALOD( const pxr::UsdPrim& UsdMeshPrim );

	/** Returns how many LOD variants the Prim has. Note that this will return 0 if called on one of the LOD meshes themselves, it's meant to be called on its parent */
	USDUTILITIES_API int32 GetNumberOfLODVariants( const pxr::UsdPrim& Prim );

	/**
	 * If a prim has a variant set named "LOD", with variants named "LOD0", "LOD1", etc., and each has a single Mesh prim, this function
	 * will actively switch the variants of ParentPrim so that each child mesh is loaded, and call Func on each.
	 * Returns whether ParentPrim met the aforementioned criteria and Func was called at least once.
	 * WARNING: There is no guarantee about LOD index ordering! Func may receive LOD2, followed by LOD0, then LOD1, etc.
	 * WARNING: This will temporarily mutate the stage, and can invalidate references to children of ParentPrim!
	 */
	USDUTILITIES_API bool IterateLODMeshes( const pxr::UsdPrim& ParentPrim, TFunction<bool(const pxr::UsdGeomMesh& LODMesh, int32 LODIndex)> Func);

	/**
	 * Traverses `Stage` and authors material binding attributes for all `unrealMaterials` that were baked into USD material assets.
	 * @param Stage - Stage to replace the unrealMaterials attributes in. All of it's layers will be traversed.
	 * @param LayerToAuthorIn - Where the material binding opinions are authored
	 * @param BakedMaterials - Maps from material path names to file paths where they were baked
	 *                         Example: { "/Game/MyMaterials/Red.Red": "C:/MyFolder/Red.usda" }
	 * @param bIsAssetLayer - True when we're exporting a single mesh/animation asset. False when we're exporting a level. Dictates minor behaviors
	 *                        when authoring the material binding relationships, e.g. whether we author them inside variants or not
	 * @param bUsePayload - Should be True if the Stage was exported using payload files to store the actual Mesh prims. Also dictates minor
	 *                      behaviors when authoring the material binding relationships.
	 */
	USDUTILITIES_API void ReplaceUnrealMaterialsWithBaked(
		const UE::FUsdStage& Stage,
		const UE::FSdfLayer& LayerToAuthorIn,
		const TMap<FString, FString>& BakedMaterials,
		bool bIsAssetLayer,
		bool bUsePayload
	);
	UE_DEPRECATED( 5.2, "The bRemoveUnrealMaterials parameter is now deprecated as removing the UE material assignments is no longer needed" )
	USDUTILITIES_API void ReplaceUnrealMaterialsWithBaked(
		const UE::FUsdStage& Stage,
		const UE::FSdfLayer& LayerToAuthorIn,
		const TMap<FString, FString>& BakedMaterials,
		bool bIsAssetLayer,
		bool bUsePayload,
		bool bRemoveUnrealMaterials
	);

	/**
	 * Hashes the attributes of the GeomMesh at the given prim path on the Stage at TimeCode
	 * If the prim path is invalid or not a GeomMesh, it will return an empty hash
	 */
	USDUTILITIES_API FString HashGeomMeshPrim( const UE::FUsdStage& Stage, const FString& PrimPath, double TimeCode );

	/**
	 * Places in OutInstanceTransforms the UE-space instance transforms for a given point instancer prototype index.
	 * Returns whether the transforms were successfully retrieved or not.
	 */
	USDUTILITIES_API bool GetPointInstancerTransforms( const FUsdStageInfo& StageInfo, const pxr::UsdGeomPointInstancer& PointInstancer, const int32 ProtoIndex, pxr::UsdTimeCode EvalTime, TArray<FTransform>& OutInstanceTransforms );
<<<<<<< HEAD
=======

	/** Returns true if Prim is a GeomMesh with animated attributes */
	USDUTILITIES_API bool IsAnimatedMesh(const pxr::UsdPrim& Prim);

	/** Mesh topology variance as defined by Alembic's MeshTopologyVariance */
	enum class USDUTILITIES_API EMeshTopologyVariance : uint8
	{
		Constant,		// unchanging topology
		Homogenous,		// connectivity is unchanging, but the positions may change
		Heterogenous	// connectivity and positions may change
	};

	/** Returns the type of topology variance UsdMesh has */
	USDUTILITIES_API EMeshTopologyVariance GetMeshTopologyVariance(const pxr::UsdGeomMesh& UsdMesh);

>>>>>>> 4af6daef
}

#endif // #if USE_USD_SDK<|MERGE_RESOLUTION|>--- conflicted
+++ resolved
@@ -38,14 +38,11 @@
 namespace UE
 {
 	class FUsdPrim;
-<<<<<<< HEAD
-=======
 }
 
 namespace MeshAttribute::VertexInstance
 {
 	extern USDUTILITIES_API const FName Velocity;
->>>>>>> 4af6daef
 }
 
 namespace UsdToUnreal
@@ -53,8 +50,6 @@
 	/** Common options to mesh conversion functions */
 	struct USDUTILITIES_API FUsdMeshConversionOptions
 	{
-<<<<<<< HEAD
-=======
 		// These need to be explicitly defaulted surrounded by the deprecation macros or else the implicit versions will
 		// be generated elsewhere, use MaterialToPrimvarToUVIndex and trigger the deprecation warnings
 		PRAGMA_DISABLE_DEPRECATION_WARNINGS
@@ -62,7 +57,6 @@
 		FUsdMeshConversionOptions& operator=(const FUsdMeshConversionOptions& Other) = default;
 		PRAGMA_ENABLE_DEPRECATION_WARNINGS
 
->>>>>>> 4af6daef
 		const static FUsdMeshConversionOptions DefaultOptions;
 		FUsdMeshConversionOptions();
 
@@ -84,10 +78,7 @@
 		// Maps from a material prim path, to pairs indicating which primvar names are used as 'st' coordinates for
 		// this mesh, and which UVIndex materials will sample from( e.g.[ "st0", 0 ], [ "myUvSet2", 2 ], etc ).
 		// This is used to pick which primvars will become UV sets.
-<<<<<<< HEAD
-=======
 		UE_DEPRECATED(5.3, "No longer used, now this information is stored directly on generated Material AssetImportData/AssetUserData")
->>>>>>> 4af6daef
 		const TMap< FString, TMap<FString, int32> >* MaterialToPrimvarToUVIndex;
 
 		// Whether to try reusing material slots (both local and the ones already in MaterialAssignments) when
@@ -96,13 +87,6 @@
 	};
 
 	/**
-<<<<<<< HEAD
-	 * Converts an UsdGeomMesh and appends the converted data to OutMeshDescription and OutMaterialAssignments.
-	 *
-	 * @param Mesh - Mesh prim to convert
-	 * @param OutMeshDescription - Output parameter that will be filled with the converted data
-	 * @param OutMaterialAssignments - Output parameter that will be filled with the material data extracted from Mesh
-=======
 	 * Converts an UsdGeomMesh and appends the converted data to InOutMeshDescription and InOutMaterialAssignments.
 	 *
 	 * If a PrimvarToUVIndex mapping is provided in InOutMaterialAssignments, it will be used to remap the read
@@ -112,51 +96,15 @@
 	 * @param Mesh - Mesh prim to convert
 	 * @param InOutMeshDescription - Input/Output parameter that will be filled with the converted data
 	 * @param InOutMaterialAssignments - Input/Output parameter that will be filled with the material data extracted from Mesh
->>>>>>> 4af6daef
 	 * @param CommonOptions - Shared options used for the conversion
 	 * @return Whether the conversion was successful or not.
 	 */
 	USDUTILITIES_API bool ConvertGeomMesh(
 		const pxr::UsdGeomMesh& Mesh,
-<<<<<<< HEAD
-		FMeshDescription& OutMeshDescription,
-		UsdUtils::FUsdPrimMaterialAssignmentInfo& OutMaterialAssignments,
-		const FUsdMeshConversionOptions& CommonOptions = FUsdMeshConversionOptions::DefaultOptions
-	);
-	UE_DEPRECATED( 5.1, "Please use the overload that receives FUsdMeshConversionOptions." )
-	USDUTILITIES_API bool ConvertGeomMesh(
-		const pxr::UsdTyped& UsdSchema,
-		FMeshDescription& MeshDescription,
-		UsdUtils::FUsdPrimMaterialAssignmentInfo& MaterialAssignments,
-		const pxr::UsdTimeCode TimeCode = pxr::UsdTimeCode::EarliestTime(),
-		const pxr::TfToken& RenderContext = pxr::UsdShadeTokens->universalRenderContext
-	);
-	UE_DEPRECATED( 5.1, "Please use the overload that receives FUsdMeshConversionOptions." )
-	USDUTILITIES_API bool ConvertGeomMesh(
-		const pxr::UsdTyped& UsdSchema,
-		FMeshDescription& MeshDescription,
-		UsdUtils::FUsdPrimMaterialAssignmentInfo& MaterialAssignments,
-		const FTransform& AdditionalTransform,
-		const pxr::UsdTimeCode TimeCode = pxr::UsdTimeCode::EarliestTime(),
-		const pxr::TfToken& RenderContext = pxr::UsdShadeTokens->universalRenderContext
-	);
-	UE_DEPRECATED( 5.1, "Please use the overload that receives FUsdMeshConversionOptions." )
-	USDUTILITIES_API bool ConvertGeomMesh(
-		const pxr::UsdTyped& UsdSchema,
-		FMeshDescription& MeshDescription,
-		UsdUtils::FUsdPrimMaterialAssignmentInfo& MaterialAssignments,
-		const FTransform& AdditionalTransform,
-		const TMap< FString, TMap< FString, int32 > >& MaterialToPrimvarsUVSetNames,
-		const pxr::UsdTimeCode TimeCode = pxr::UsdTimeCode::EarliestTime(),
-		const pxr::TfToken& RenderContext = pxr::UsdShadeTokens->universalRenderContext,
-		bool bMergeIdenticalMaterialSlots = true
-	);
-=======
 		FMeshDescription& InOutMeshDescription,
 		UsdUtils::FUsdPrimMaterialAssignmentInfo& InOutMaterialAssignments,
 		const FUsdMeshConversionOptions& CommonOptions = FUsdMeshConversionOptions::DefaultOptions
 	);
->>>>>>> 4af6daef
 
 	/** Bake a point instancer prim into a single FMeshDescription and MaterialAssignments, manually "instancing" all
 	 *  the prototype instances into a single combined mesh.
@@ -180,11 +128,6 @@
 	 * putting the resulting mesh data within OutMeshDescription and OutMaterialAssignments. It will not bake Prim's
 	 * own transform into the Mesh data.
 	 *
-<<<<<<< HEAD
-	 * @param Prim - Prim that will be converted (result will include its mesh and its children's)
-	 * @param OutMeshDescription - Output parameter that will be filled with the converted mesh descriptions
-	 * @param OutMaterialAssignments - Output parameter that will be filled with the material data extracted from
-=======
 	 * If a PrimvarToUVIndex mapping is provided in InOutMaterialAssignments, it will be used to remap the read
 	 * primvars into UV sets. Otherwise, a new PrimvarToUVIndex map will be constructed on-demand and assigned
 	 * to the InOutMaterialAssignments instead.
@@ -192,39 +135,17 @@
 	 * @param Prim - Prim that will be converted (result will include its mesh and its children's)
 	 * @param OutMeshDescription - Input/Output parameter that will be filled with the converted mesh descriptions
 	 * @param OutMaterialAssignments - Input/Output parameter that will be filled with the material data extracted from
->>>>>>> 4af6daef
 									   UsdSchema. Each item of the array matches the mesh description of same index
 	 * @param CommonOptions - Shared options used for the conversion
 	 * @return Whether the conversion was successful or not.
 	 */
 	USDUTILITIES_API bool ConvertGeomMeshHierarchy(
 		const pxr::UsdPrim& Prim,
-<<<<<<< HEAD
-		FMeshDescription& OutMeshDescription,
-		UsdUtils::FUsdPrimMaterialAssignmentInfo& OutMaterialAssignments,
-		const FUsdMeshConversionOptions& CommonOptions = FUsdMeshConversionOptions::DefaultOptions,
-		bool bSkipRootPrimTransformAndVisibility = false
-	);
-
-	UE_DEPRECATED( 5.1, "Please use the overload that receives FUsdMeshConversionOptions." )
-	USDUTILITIES_API bool ConvertGeomMeshHierarchy(
-		const pxr::UsdPrim& Prim,
-		const pxr::UsdTimeCode& TimeCode,
-		const EUsdPurpose PurposesToLoad,
-		const pxr::TfToken& RenderContext,
-		const TMap< FString, TMap<FString, int32> >& MaterialToPrimvarToUVIndex,
-		FMeshDescription& OutMeshDescription,
-		UsdUtils::FUsdPrimMaterialAssignmentInfo& OutMaterialAssignments,
-		bool bSkipRootPrimTransformAndVisibility = false,
-		bool bMergeIdenticalMaterialSlots = true
-	);
-=======
 		FMeshDescription& InOutMeshDescription,
 		UsdUtils::FUsdPrimMaterialAssignmentInfo& InOutMaterialAssignments,
 		const FUsdMeshConversionOptions& CommonOptions = FUsdMeshConversionOptions::DefaultOptions,
 		bool bSkipRootPrimTransformAndVisibility = false
 	);
->>>>>>> 4af6daef
 }
 
 namespace UnrealToUsd
@@ -360,30 +281,17 @@
 		const pxr::TfToken& RenderContext = pxr::UsdShadeTokens->universalRenderContext,
 		const pxr::TfToken& MaterialPurpose = pxr::UsdShadeTokens->allPurpose
 	);
-<<<<<<< HEAD
 
 	/**
 	 * Returns an array of prim paths to prims within MaterialPrim's stage that have a UsdShadeMaterialBindingAPI, and whose computed material binding points to MaterialPrim.
 	 * The user prim's schema is not even checked, so this list will naturally include regular UsdGeomMesh prims, UsdGeomSubset prims, and any other with the UsdShadeMaterialBindingAPI.
 	 */
+	UE_DEPRECATED(5.3, "No longer used as the FUsdInfoCache now retrieves and retains this information")
 	USDUTILITIES_API TArray<FString> GetMaterialUsers( const UE::FUsdPrim& MaterialPrim, FName MaterialPurpose = *UnrealIdentifiers::MaterialAllPurpose );
 
 	/** Returns whether this prim can be interpreted as describing a static mesh with multiple LODs (i.e. if the prim holds the LOD variant set itself) */
 	USDUTILITIES_API bool DoesPrimContainMeshLODs( const pxr::UsdPrim& Prim );
 
-=======
-
-	/**
-	 * Returns an array of prim paths to prims within MaterialPrim's stage that have a UsdShadeMaterialBindingAPI, and whose computed material binding points to MaterialPrim.
-	 * The user prim's schema is not even checked, so this list will naturally include regular UsdGeomMesh prims, UsdGeomSubset prims, and any other with the UsdShadeMaterialBindingAPI.
-	 */
-	UE_DEPRECATED(5.3, "No longer used as the FUsdInfoCache now retrieves and retains this information")
-	USDUTILITIES_API TArray<FString> GetMaterialUsers( const UE::FUsdPrim& MaterialPrim, FName MaterialPurpose = *UnrealIdentifiers::MaterialAllPurpose );
-
-	/** Returns whether this prim can be interpreted as describing a static mesh with multiple LODs (i.e. if the prim holds the LOD variant set itself) */
-	USDUTILITIES_API bool DoesPrimContainMeshLODs( const pxr::UsdPrim& Prim );
-
->>>>>>> 4af6daef
 	/** Returns whether this UsdMesh can be interpreted as a LOD of a mesh with multiple LODs (i.e. if the Mesh prim is inside a LOD variant) */
 	USDUTILITIES_API bool IsGeomMeshALOD( const pxr::UsdPrim& UsdMeshPrim );
 
@@ -438,8 +346,6 @@
 	 * Returns whether the transforms were successfully retrieved or not.
 	 */
 	USDUTILITIES_API bool GetPointInstancerTransforms( const FUsdStageInfo& StageInfo, const pxr::UsdGeomPointInstancer& PointInstancer, const int32 ProtoIndex, pxr::UsdTimeCode EvalTime, TArray<FTransform>& OutInstanceTransforms );
-<<<<<<< HEAD
-=======
 
 	/** Returns true if Prim is a GeomMesh with animated attributes */
 	USDUTILITIES_API bool IsAnimatedMesh(const pxr::UsdPrim& Prim);
@@ -455,7 +361,6 @@
 	/** Returns the type of topology variance UsdMesh has */
 	USDUTILITIES_API EMeshTopologyVariance GetMeshTopologyVariance(const pxr::UsdGeomMesh& UsdMesh);
 
->>>>>>> 4af6daef
 }
 
 #endif // #if USE_USD_SDK