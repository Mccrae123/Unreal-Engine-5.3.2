--- conflicted
+++ resolved
@@ -154,25 +154,6 @@
 		bool bSkipRootPrimTransformAndVisibility = false
 	);
 
-<<<<<<< HEAD
-	/**
-	 * Recursively traverses down Prim's subtree parsing all Mesh data (including Prim's), baking all transforms and putting the resulting
-	 * mesh data within OutMeshDescription and OutMaterialAssignments. It will not bake Prim's own transform into the Mesh data.
-	 *
-	 * @param Prim - Prim that will be converted (result will include its mesh and its children's)
-	 * @param TimeCode - USD timecode when the UsdGeomMeshes should be sampled for mesh data and converted
-	 * @param PurposesToLoad - Only prims with these purposes will be traversed
-	 * @param RenderContext - Render context to use when parsing Mesh materials
-	 * @param MaterialToPrimvarToUVIndex - Maps from a material prim path, to pairs indicating which primvar names are used as 'st' coordinates for this mesh, and which UVIndex materials will sample from (e.g. ["st0", 0], ["myUvSet2", 2], etc). This is used to pick which primvars will become UV sets.
-	 * @param OutMeshDescription - Output parameter that will be filled with the converted mesh data
-	 * @param OutMaterialAssignments - Output parameter that will be filled with the material data extracted from UsdSchema
-	 * @return Whether the conversion was successful or not.
-	 */
-	USDUTILITIES_API bool ConvertGeomMeshHierarchy( const pxr::UsdPrim& Prim, const pxr::UsdTimeCode& TimeCode, const EUsdPurpose PurposesToLoad, const pxr::TfToken& RenderContext, const TMap< FString, TMap<FString, int32> >& MaterialToPrimvarToUVIndex, FMeshDescription& OutMeshDescription, UsdUtils::FUsdPrimMaterialAssignmentInfo& OutMaterialAssignments );
-
-	/** Configure Material to become a vertex color/displayColor material, according to the given description */
-	USDUTILITIES_API bool ConvertDisplayColor( const UsdUtils::FDisplayColorMaterial& DisplayColorDescription, UMaterialInstanceConstant& Material );
-=======
 	UE_DEPRECATED( 5.1, "Please use the overload that receives FUsdMeshConversionOptions." )
 	USDUTILITIES_API bool ConvertGeomMeshHierarchy(
 		const pxr::UsdPrim& Prim,
@@ -185,7 +166,6 @@
 		bool bSkipRootPrimTransformAndVisibility = false,
 		bool bMergeIdenticalMaterialSlots = true
 	);
->>>>>>> d731a049
 }
 
 namespace UnrealToUsd
@@ -341,15 +321,12 @@
 	 * If the prim path is invalid or not a GeomMesh, it will return an empty hash
 	 */
 	USDUTILITIES_API FString HashGeomMeshPrim( const UE::FUsdStage& Stage, const FString& PrimPath, double TimeCode );
-<<<<<<< HEAD
-=======
 
 	/**
 	 * Places in OutInstanceTransforms the UE-space instance transforms for a given point instancer prototype index.
 	 * Returns whether the transforms were successfully retrieved or not.
 	 */
 	USDUTILITIES_API bool GetPointInstancerTransforms( const FUsdStageInfo& StageInfo, const pxr::UsdGeomPointInstancer& PointInstancer, const int32 ProtoIndex, pxr::UsdTimeCode EvalTime, TArray<FTransform>& OutInstanceTransforms );
->>>>>>> d731a049
 }
 
 #endif // #if USE_USD_SDK