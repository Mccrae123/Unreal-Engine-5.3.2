--- conflicted
+++ resolved
@@ -9,11 +9,8 @@
 #include "Materials/MaterialInterface.h"
 #include "UObject/WeakObjectPtr.h"
 
-<<<<<<< HEAD
-=======
 #include "UsdWrappers/SdfLayer.h"
 
->>>>>>> 6bbb88c8
 #include "USDIncludesStart.h"
 	#include "pxr/usd/usd/timeCode.h"
 #include "USDIncludesEnd.h"
@@ -51,15 +48,9 @@
 	 * @return Whether the conversion was successful or not.
 	 */
 	USDUTILITIES_API bool ConvertMaterial( const pxr::UsdShadeMaterial& UsdShadeMaterial, UMaterialInstance& Material );
-<<<<<<< HEAD
-	USDUTILITIES_API bool ConvertMaterial( const pxr::UsdShadeMaterial& UsdShadeMaterial, UMaterialInstance& Material, UUsdAssetCache* TexturesCache, TMap< FString, int32 >& PrimvarToUVIndex );
-	USDUTILITIES_API bool ConvertMaterial( const pxr::UsdShadeMaterial& UsdShadeMaterial, UMaterial& Material );
-	USDUTILITIES_API bool ConvertMaterial( const pxr::UsdShadeMaterial& UsdShadeMaterial, UMaterial& Material, UUsdAssetCache* TexturesCache, TMap< FString, int32 >& PrimvarToUVIndex );
-=======
 	USDUTILITIES_API bool ConvertMaterial( const pxr::UsdShadeMaterial& UsdShadeMaterial, UMaterialInstance& Material, UUsdAssetCache* TexturesCache, TMap< FString, int32 >& PrimvarToUVIndex, const TCHAR* RenderContext = nullptr );
 	USDUTILITIES_API bool ConvertMaterial( const pxr::UsdShadeMaterial& UsdShadeMaterial, UMaterial& Material );
 	USDUTILITIES_API bool ConvertMaterial( const pxr::UsdShadeMaterial& UsdShadeMaterial, UMaterial& Material, UUsdAssetCache* TexturesCache, TMap< FString, int32 >& PrimvarToUVIndex, const TCHAR* RenderContext = nullptr );
->>>>>>> 6bbb88c8
 
 	/**
 	 * Attemps to assign the values of the surface shader inputs to the MaterialInstance parameters by matching the inputs display names to the parameters names.
@@ -68,11 +59,7 @@
 	 * @param TexturesCache - Cache to prevent importing a texture more than once
 	 * @param RenderContext - The USD render context to use when fetching the surface shader
 	 * @return Whether the conversion was successful or not.
-<<<<<<< HEAD
-	 * 
-=======
 	 *
->>>>>>> 6bbb88c8
 	 */
 	USDUTILITIES_API bool ConvertShadeInputsToParameters( const pxr::UsdShadeMaterial& UsdShadeMaterial, UMaterialInstance& MaterialInstance, UUsdAssetCache* TexturesCache, const TCHAR* RenderContext = nullptr );
 }
@@ -108,8 +95,6 @@
 
 namespace UsdUtils
 {
-<<<<<<< HEAD
-=======
 	/** Returns a path to an UE asset (e.g. "/Game/Assets/Red.Red") if MaterialPrim has an 'unreal' render context surface output that points at one */
 	USDUTILITIES_API TOptional<FString> GetUnrealSurfaceOutput( const pxr::UsdPrim& MaterialPrim );
 
@@ -133,21 +118,17 @@
 	 */
 	USDUTILITIES_API bool RemoveUnrealSurfaceOutput( pxr::UsdPrim& MaterialPrim, const UE::FSdfLayer& LayerToAuthorIn = UE::FSdfLayer{} );
 
->>>>>>> 6bbb88c8
 	/**
 	 * Returns whether the material needs to be rendered with the Translucent rendering mode.
 	 * This function exists because we need this information *before* we pick the right parent for a material instance and properly convert it.
 	 */
 	USDUTILITIES_API bool IsMaterialTranslucent( const pxr::UsdShadeMaterial& UsdShadeMaterial );
-<<<<<<< HEAD
-=======
 
 	/**
 	* Returns whether the material uses UDIMs textures.
 	* This function exists because we need this information *before* we pick the right parent for a material instance and properly convert it.
 	*/
 	USDUTILITIES_API bool IsMaterialUsingUDIMs( const pxr::UsdShadeMaterial& UsdShadeMaterial );
->>>>>>> 6bbb88c8
 
 	USDUTILITIES_API FSHAHash HashShadeMaterial( const pxr::UsdShadeMaterial& UsdShadeMaterial );
 
@@ -157,12 +138,9 @@
 	/** Creates a texture from a pxr::SdfAssetPath attribute. PrimPath is optional, and should point to the source shadematerial prim path. It will be placed in its UUsdAssetImportData */
 	USDUTILITIES_API UTexture* CreateTexture( const pxr::UsdAttribute& TextureAssetPathAttr, const FString& PrimPath = FString(), TextureGroup LODGroup = TEXTUREGROUP_World, UObject* Outer = GetTransientPackage() );
 
-<<<<<<< HEAD
-=======
 	/** Checks if this texture needs virtual textures and emits a warning if it is disabled for the project */
 	USDUTILITIES_API void NotifyIfVirtualTexturesNeeded( UTexture* Texture );
 
->>>>>>> 6bbb88c8
 #if WITH_EDITOR
 	/** Convert between the two different types used to represent material channels to bake */
 	USDUTILITIES_API EFlattenMaterialProperties MaterialPropertyToFlattenProperty( EMaterialProperty MaterialProperty );
