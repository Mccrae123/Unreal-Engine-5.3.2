// Copyright Epic Games, Inc. All Rights Reserved.

#pragma once

#if USE_USD_SDK

#include "CoreMinimal.h"
#include "Engine/TextureDefines.h"
#include "Materials/MaterialInterface.h"
#include "UObject/WeakObjectPtr.h"

#include "USDIncludesStart.h"
	#include "pxr/usd/usd/timeCode.h"
#include "USDIncludesEnd.h"

PXR_NAMESPACE_OPEN_SCOPE
	class UsdAttribute;
	class UsdGeomMesh;
	class UsdPrim;
	class UsdShadeMaterial;
PXR_NAMESPACE_CLOSE_SCOPE

class FSHAHash;
class UUsdAssetCache;
class UMaterial;
class UMaterialOptions;
class UTexture;
struct FFlattenMaterial;
struct FPropertyEntry;
enum class EFlattenMaterialProperties : uint8;
enum EMaterialProperty;
namespace UE
{
	class FUsdPrim;
}

namespace UsdToUnreal
{
	/**
	 * Extracts material data from UsdShadeMaterial and places the results in Material. Note that since this is used for UMaterialInstanceDynamics at runtime as well,
	 * it will not set base property overrides (e.g. BlendMode) or the parent material, and will just assume that the caller handles that.
	 * @param UsdShadeMaterial - Shade material with the data to convert
	 * @param Material - Output parameter that will be filled with the converted data. Only the versions that receive a dynamic material instance will work at runtime
	 * @param TexturesCache - Cache to prevent importing a texture more than once
	 * @param PrimvarToUVIndex - Output parameter that will be filled the name of a primvar the material wants to use as UV set name, and the corresponding UV index it will sample texture coordinates from
	 * @return Whether the conversion was successful or not.
	 */
	USDUTILITIES_API bool ConvertMaterial( const pxr::UsdShadeMaterial& UsdShadeMaterial, UMaterialInstance& Material );
	USDUTILITIES_API bool ConvertMaterial( const pxr::UsdShadeMaterial& UsdShadeMaterial, UMaterialInstance& Material, UUsdAssetCache* TexturesCache, TMap< FString, int32 >& PrimvarToUVIndex );
	USDUTILITIES_API bool ConvertMaterial( const pxr::UsdShadeMaterial& UsdShadeMaterial, UMaterial& Material );
	USDUTILITIES_API bool ConvertMaterial( const pxr::UsdShadeMaterial& UsdShadeMaterial, UMaterial& Material, UUsdAssetCache* TexturesCache, TMap< FString, int32 >& PrimvarToUVIndex );

	/**
	 * Attemps to assign the values of the surface shader inputs to the MaterialInstance parameters by matching the inputs display names to the parameters names.
	 * @param UsdShadeMaterial - Shade material with the data to convert
	 * @param MaterialInstance - Material instance on which we will set the parameter values
	 * @param TexturesCache - Cache to prevent importing a texture more than once
	 * @param RenderContext - The USD render context to use when fetching the surface shader
	 * @return Whether the conversion was successful or not.
	 * 
	 */
	USDUTILITIES_API bool ConvertShadeInputsToParameters( const pxr::UsdShadeMaterial& UsdShadeMaterial, UMaterialInstance& MaterialInstance, UUsdAssetCache* TexturesCache, const TCHAR* RenderContext = nullptr );
}

#if WITH_EDITOR
namespace UnrealToUsd
{
	/**
	 * Bakes InMaterial into textures and constants, and configures OutUsdShadeMaterial to use the baked data.
	 * @param InMaterial - Source material to bake
	 * @param InMaterialProperties - Material properties to bake from InMaterial
	 * @param InDefaultTextureSize - Size of the baked texture to use for any material property that does not have a custom size set
	 * @param InTexturesDir - Directory where the baked textures will be placed
	 * @param OutUsdShadeMaterialPrim - UsdPrim with the UsdShadeMaterial schema that will be configured to use the baked textures and constants
	 * @return Whether the conversion was successful or not.
	 */
	USDUTILITIES_API bool ConvertMaterialToBakedSurface( const UMaterialInterface& InMaterial, const TArray<FPropertyEntry>& InMaterialProperties, const FIntPoint& InDefaultTextureSize, const FDirectoryPath& InTexturesDir, pxr::UsdPrim& OutUsdShadeMaterialPrim );

	/**
	 * Converts a flattened material's data into textures placed at InTexturesDir, and configures OutUsdShadeMaterial to use the baked textures.
	 * Note that to avoid a potentially useless copy, InMaterial's samples will be modified in place to have 255 alpha before being exported to textures.
	 *
	 * @param MaterialName - Name of the material, used as prefix on the exported texture filenames
	 * @param InMaterial - Source material to bake
	 * @param InMaterialProperties - Object used *exclusively* to provide floating point constant values if necessary
	 * @param InTexturesDir - Directory where the baked textures will be placed
	 * @param OutUsdShadeMaterialPrim - UsdPrim with the UsdShadeMaterial schema that will be configured to use the baked textures and constants
	 * @return Whether the conversion was successful or not.
	 */
	USDUTILITIES_API bool ConvertFlattenMaterial( const FString& InMaterialName, FFlattenMaterial& InMaterial, const TArray<FPropertyEntry>& InMaterialProperties, const FDirectoryPath& InTexturesDir, UE::FUsdPrim& OutUsdShadeMaterialPrim );
}
#endif // WITH_EDITOR

namespace UsdUtils
{
	/**
	 * Returns whether the material needs to be rendered with the Translucent rendering mode.
	 * This function exists because we need this information *before* we pick the right parent for a material instance and properly convert it.
	 */
	USDUTILITIES_API bool IsMaterialTranslucent( const pxr::UsdShadeMaterial& UsdShadeMaterial );

	USDUTILITIES_API FSHAHash HashShadeMaterial( const pxr::UsdShadeMaterial& UsdShadeMaterial );

	/** Returns the resolved path from a pxr::SdfAssetPath attribute. For UDIMs path, returns the path to the 1001 tile. */
	USDUTILITIES_API FString GetResolvedTexturePath( const pxr::UsdAttribute& TextureAssetPathAttr );

	/** Creates a texture from a pxr::SdfAssetPath attribute. PrimPath is optional, and should point to the source shadematerial prim path. It will be placed in its UUsdAssetImportData */
<<<<<<< HEAD
	USDUTILITIES_API UTexture* CreateTexture( const pxr::UsdAttribute& TextureAssetPathAttr, const FString& PrimPath = FString(), TextureGroup LODGroup = TEXTUREGROUP_World );
=======
	USDUTILITIES_API UTexture* CreateTexture( const pxr::UsdAttribute& TextureAssetPathAttr, const FString& PrimPath = FString(), TextureGroup LODGroup = TEXTUREGROUP_World, UObject* Outer = GetTransientPackage() );

#if WITH_EDITOR
	/** Convert between the two different types used to represent material channels to bake */
	USDUTILITIES_API EFlattenMaterialProperties MaterialPropertyToFlattenProperty( EMaterialProperty MaterialProperty );

	/** Convert between the two different types used to represent material channels to bake */
	USDUTILITIES_API EMaterialProperty FlattenPropertyToMaterialProperty( EFlattenMaterialProperties FlattenProperty );
#endif // WITH_EDITOR

	/** Converts channels that have the same value for every pixel into a channel that only has a single pixel with that value */
	USDUTILITIES_API void CollapseConstantChannelsToSinglePixel( FFlattenMaterial& InMaterial );

	/** Temporary function until UnrealWrappers can create attributes, just adds a custom bool attribute 'worldSpaceNormals' as true */
	USDUTILITIES_API bool MarkMaterialPrimWithWorldSpaceNormals( const UE::FUsdPrim& MaterialPrim );
>>>>>>> 3aae9151
}

#endif // #if USE_USD_SDK<|MERGE_RESOLUTION|>--- conflicted
+++ resolved
@@ -105,9 +105,6 @@
 	USDUTILITIES_API FString GetResolvedTexturePath( const pxr::UsdAttribute& TextureAssetPathAttr );
 
 	/** Creates a texture from a pxr::SdfAssetPath attribute. PrimPath is optional, and should point to the source shadematerial prim path. It will be placed in its UUsdAssetImportData */
-<<<<<<< HEAD
-	USDUTILITIES_API UTexture* CreateTexture( const pxr::UsdAttribute& TextureAssetPathAttr, const FString& PrimPath = FString(), TextureGroup LODGroup = TEXTUREGROUP_World );
-=======
 	USDUTILITIES_API UTexture* CreateTexture( const pxr::UsdAttribute& TextureAssetPathAttr, const FString& PrimPath = FString(), TextureGroup LODGroup = TEXTUREGROUP_World, UObject* Outer = GetTransientPackage() );
 
 #if WITH_EDITOR
@@ -123,7 +120,6 @@
 
 	/** Temporary function until UnrealWrappers can create attributes, just adds a custom bool attribute 'worldSpaceNormals' as true */
 	USDUTILITIES_API bool MarkMaterialPrimWithWorldSpaceNormals( const UE::FUsdPrim& MaterialPrim );
->>>>>>> 3aae9151
 }
 
 #endif // #if USE_USD_SDK