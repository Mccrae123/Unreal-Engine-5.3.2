// Copyright Epic Games, Inc. All Rights Reserved.

#pragma once

#if USE_USD_SDK

#include "CoreMinimal.h"
#include "Engine/TextureDefines.h"
#include "Materials/MaterialInterface.h"
#include "UObject/Package.h"
#include "UObject/WeakObjectPtr.h"

#include "UsdWrappers/SdfLayer.h"

#include "USDIncludesStart.h"
	#include "pxr/base/tf/token.h"
	#include "pxr/usd/usd/timeCode.h"
	#include "pxr/usd/usdShade/tokens.h"
#include "USDIncludesEnd.h"

PXR_NAMESPACE_OPEN_SCOPE
	class UsdAttribute;
	class UsdGeomMesh;
	class UsdPrim;
	class UsdShadeMaterial;
PXR_NAMESPACE_CLOSE_SCOPE

class FSHAHash;
class UMaterial;
class UMaterialOptions;
class UTexture;
class UUsdAssetCache;
class UUsdAssetCache2;
enum class EFlattenMaterialProperties : uint8;
enum EMaterialProperty : int;
enum TextureAddress : int;
enum TextureCompressionSettings : int;
struct FFlattenMaterial;
struct FPropertyEntry;
namespace UE
{
	class FUsdPrim;
}

namespace UsdToUnreal
{
	/**
	 * Extracts material data from UsdShadeMaterial and places the results in Material. Note that since this is used for UMaterialInstanceDynamics at runtime as well,
	 * it will not set base property overrides (e.g. BlendMode) or the parent material, and will just assume that the caller handles that.
	 * Note that in order to receive the primvar to UV index mapping calculated within this function, the provided Material should have an UUsdMaterialAssetImportData
	 * object as its AssetImportData.
	 * @param UsdShadeMaterial - Shade material with the data to convert
	 * @param Material - Output parameter that will be filled with the converted data. Only the versions that receive a dynamic material instance will work at runtime
	 * @param TexturesCache - Cache to prevent importing a texture more than once
	 * @param RenderContext - Which render context output to read from the UsdShadeMaterial
	 * @return Whether the conversion was successful or not.
	 */
<<<<<<< HEAD
	USDUTILITIES_API bool ConvertMaterial( const pxr::UsdShadeMaterial& UsdShadeMaterial, UMaterialInstance& Material );
	USDUTILITIES_API bool ConvertMaterial( const pxr::UsdShadeMaterial& UsdShadeMaterial, UMaterialInstance& Material, UUsdAssetCache2* TexturesCache, TMap< FString, int32 >& PrimvarToUVIndex, const TCHAR* RenderContext = nullptr );
	USDUTILITIES_API bool ConvertMaterial( const pxr::UsdShadeMaterial& UsdShadeMaterial, UMaterial& Material );
	USDUTILITIES_API bool ConvertMaterial( const pxr::UsdShadeMaterial& UsdShadeMaterial, UMaterial& Material, UUsdAssetCache2* TexturesCache, TMap< FString, int32 >& PrimvarToUVIndex, const TCHAR* RenderContext = nullptr );
=======
	USDUTILITIES_API bool ConvertMaterial(const pxr::UsdShadeMaterial& UsdShadeMaterial, UMaterialInstance& Material, UUsdAssetCache2* TexturesCache = nullptr, const TCHAR* RenderContext = nullptr);
	USDUTILITIES_API bool ConvertMaterial(const pxr::UsdShadeMaterial& UsdShadeMaterial, UMaterial& Material, UUsdAssetCache2* TexturesCache = nullptr, const TCHAR* RenderContext = nullptr);
>>>>>>> 4af6daef

	/**
	 * Attemps to assign the values of the surface shader inputs to the MaterialInstance parameters by matching the inputs display names to the parameters names.
	 * @param UsdShadeMaterial - Shade material with the data to convert
	 * @param MaterialInstance - Material instance on which we will set the parameter values
	 * @param TexturesCache - Cache to prevent importing a texture more than once
	 * @param RenderContext - The USD render context to use when fetching the surface shader
	 * @return Whether the conversion was successful or not.
	 *
	 */
	USDUTILITIES_API bool ConvertShadeInputsToParameters( const pxr::UsdShadeMaterial& UsdShadeMaterial, UMaterialInstance& MaterialInstance, UUsdAssetCache2* TexturesCache, const TCHAR* RenderContext = nullptr );

PRAGMA_DISABLE_DEPRECATION_WARNINGS
<<<<<<< HEAD
=======
	UE_DEPRECATED(5.3, "Please use the overload that doesn't use PrimvarToUVIndex anymore")
	USDUTILITIES_API bool ConvertMaterial( const pxr::UsdShadeMaterial& UsdShadeMaterial, UMaterial& Material, UUsdAssetCache2* TexturesCache, TMap< FString, int32 >& PrimvarToUVIndex, const TCHAR* RenderContext = nullptr );
	UE_DEPRECATED(5.3, "Use the other overload that receives an UUsdAssetCache2 object instead")
	USDUTILITIES_API bool ConvertMaterial( const pxr::UsdShadeMaterial& UsdShadeMaterial, UMaterialInstance& Material, UUsdAssetCache2* TexturesCache, TMap< FString, int32 >& PrimvarToUVIndex, const TCHAR* RenderContext = nullptr );
>>>>>>> 4af6daef
	UE_DEPRECATED(5.2, "Use the other overload that receives an UUsdAssetCache2 object instead")
	USDUTILITIES_API bool ConvertMaterial( const pxr::UsdShadeMaterial& UsdShadeMaterial, UMaterialInstance& Material, UUsdAssetCache* TexturesCache, TMap< FString, int32 >& PrimvarToUVIndex, const TCHAR* RenderContext = nullptr );
	UE_DEPRECATED(5.2, "Use the other overload that receives an UUsdAssetCache2 object instead")
	USDUTILITIES_API bool ConvertMaterial( const pxr::UsdShadeMaterial& UsdShadeMaterial, UMaterial& Material, UUsdAssetCache* TexturesCache, TMap< FString, int32 >& PrimvarToUVIndex, const TCHAR* RenderContext = nullptr );
	UE_DEPRECATED(5.2, "Use the other overload that receives an UUsdAssetCache2 object instead")
	USDUTILITIES_API bool ConvertShadeInputsToParameters( const pxr::UsdShadeMaterial& UsdShadeMaterial, UMaterialInstance& MaterialInstance, UUsdAssetCache* TexturesCache, const TCHAR* RenderContext = nullptr );
PRAGMA_ENABLE_DEPRECATION_WARNINGS
}

#if WITH_EDITOR
namespace UnrealToUsd
{
	/**
	 * Bakes InMaterial into textures and constants, and configures OutUsdShadeMaterial to use the baked data.
	 * @param InMaterial - Source material to bake
	 * @param InMaterialProperties - Material properties to bake from InMaterial
	 * @param InDefaultTextureSize - Size of the baked texture to use for any material property that does not have a custom size set
	 * @param InTexturesDir - Directory where the baked textures will be placed
	 * @param OutUsdShadeMaterialPrim - UsdPrim with the UsdShadeMaterial schema that will be configured to use the baked textures and constants
	 * @param bInDecayTexturesToSinglePixel - Whether to use a single value directly on the material instead of writing out textures with that
											  have a single uniform color value for all pixels
	 * @return Whether the conversion was successful or not.
	 */
	USDUTILITIES_API bool ConvertMaterialToBakedSurface(
		const UMaterialInterface& InMaterial,
		const TArray<FPropertyEntry>& InMaterialProperties,
		const FIntPoint& InDefaultTextureSize,
		const FDirectoryPath& InTexturesDir,
		pxr::UsdPrim& OutUsdShadeMaterialPrim,
		bool bInDecayTexturesToSinglePixel = true
	);

	/**
	 * Converts a flattened material's data into textures placed at InTexturesDir, and configures OutUsdShadeMaterial to use the baked textures.
	 * Note that to avoid a potentially useless copy, InMaterial's samples will be modified in place to have 255 alpha before being exported to textures.
	 *
	 * @param MaterialName - Name of the material, used as prefix on the exported texture filenames
	 * @param InMaterial - Source material to bake
	 * @param InMaterialProperties - Object used *exclusively* to provide floating point constant values if necessary
	 * @param InTexturesDir - Directory where the baked textures will be placed
	 * @param OutUsdShadeMaterialPrim - UsdPrim with the UsdShadeMaterial schema that will be configured to use the baked textures and constants
	 * @return Whether the conversion was successful or not.
	 */
	USDUTILITIES_API bool ConvertFlattenMaterial( const FString& InMaterialName, FFlattenMaterial& InMaterial, const TArray<FPropertyEntry>& InMaterialProperties, const FDirectoryPath& InTexturesDir, UE::FUsdPrim& OutUsdShadeMaterialPrim );
}
#endif // WITH_EDITOR

namespace UsdUtils
{
	/** Returns a path to an UE asset (e.g. "/Game/Assets/Red.Red") if MaterialPrim has an 'unreal' render context surface output that points at one */
	USDUTILITIES_API TOptional<FString> GetUnrealSurfaceOutput( const pxr::UsdPrim& MaterialPrim );

	/**
	 * Sets which UE material asset the 'unreal' render context surface output of MaterialPrim is pointing at (creating the surface output
	 * on-demand if needed)
	 *
	 * @param MaterialPrim - pxr::UsdPrim with the pxr::UsdShadeMaterial schema to update the 'unreal' surface output of
	 * @param UnrealMaterialPathName - Path to an UE UMaterialInterface asset (e.g. "/Game/Assets/Red.Red")
	 * @return Whether we successfully set the surface output or not
	 */
	USDUTILITIES_API bool SetUnrealSurfaceOutput( pxr::UsdPrim& MaterialPrim, const FString& UnrealMaterialPathName );

	/**
	 * Clears any opinions for the 'unreal' render context surface output of MaterialPrim within LayerToAuthorIn.
	 * If LayerToAuthorIn is an invalid layer (the default) it will clear opinions from all layers of the stage's layer stack.
	 *
	 * @param MaterialPrim - pxr::UsdPrim with the pxr::UsdShadeMaterial schema to update the 'unreal' surface output of
	 * @param LayerToAuthorIn - Layer to clear the opinions in, or an invalid layer (e.g. UE::FSdfLayer{}, which is the default)
	 * @return Whether we successfully cleared the opinions or not
	 */
	UE_DEPRECATED( 5.2, "No longer used as UE material assignments are only visible in the 'unreal' render context anyway" )
	USDUTILITIES_API bool RemoveUnrealSurfaceOutput( pxr::UsdPrim& MaterialPrim, const UE::FSdfLayer& LayerToAuthorIn = UE::FSdfLayer{} );

	/**
	 * Returns whether the material needs to be rendered with the Translucent rendering mode.
	 * This function exists because we need this information *before* we pick the right parent for a material instance and properly convert it.
	 */
	USDUTILITIES_API bool IsMaterialTranslucent( const pxr::UsdShadeMaterial& UsdShadeMaterial );

<<<<<<< HEAD
	/**
	* Returns whether the material uses UDIMs textures.
	* This function exists because we need this information *before* we pick the right parent for a material instance and properly convert it.
	*/
	UE_DEPRECATED( 5.1, "No longer used: Textures and materials will be upgraded to VT-based on-demand" )
	USDUTILITIES_API bool IsMaterialUsingUDIMs( const pxr::UsdShadeMaterial& UsdShadeMaterial );

=======
>>>>>>> 4af6daef
	USDUTILITIES_API FSHAHash HashShadeMaterial( const pxr::UsdShadeMaterial& UsdShadeMaterial, const pxr::TfToken& RenderContext = pxr::UsdShadeTokens->universalRenderContext );

	/** Returns the resolved path from a pxr::SdfAssetPath attribute. For UDIMs path, returns the path to the 1001 tile. */
	USDUTILITIES_API FString GetResolvedTexturePath( const pxr::UsdAttribute& TextureAssetPathAttr );

	/**
	 * Computes and returns the hash string for the texture at the given path.
	 * Handles regular texture asset paths as well as asset paths identifying textures inside Usdz archives.
     * Returns an empty string if the texture could not be hashed.
	 */
	USDUTILITIES_API FString GetTextureHash(
		const FString& ResolvedTexturePath,
		bool bSRGB,
		TextureCompressionSettings CompressionSettings,
		TextureAddress AddressX,
		TextureAddress AddressY
	);

<<<<<<< HEAD
	/** Creates a texture from a pxr::SdfAssetPath attribute. PrimPath is optional, and should point to the source shadematerial prim path. It will be placed in its UUsdAssetImportData */
=======
	/** Creates a texture from a pxr::SdfAssetPath attribute. PrimPath is optional, and should point to the source shadematerial prim path. It will be placed in its UUsdAssetUserData */
>>>>>>> 4af6daef
	USDUTILITIES_API UTexture* CreateTexture( const pxr::UsdAttribute& TextureAssetPathAttr, const FString& PrimPath = FString(), TextureGroup LODGroup = TEXTUREGROUP_World, UObject* Outer = GetTransientPackage() );

	/** Checks if this texture needs virtual textures and emits a warning if it is disabled for the project */
	USDUTILITIES_API void NotifyIfVirtualTexturesNeeded( UTexture* Texture );

#if WITH_EDITOR
	/** Convert between the two different types used to represent material channels to bake */
	USDUTILITIES_API EFlattenMaterialProperties MaterialPropertyToFlattenProperty( EMaterialProperty MaterialProperty );

	/** Convert between the two different types used to represent material channels to bake */
	USDUTILITIES_API EMaterialProperty FlattenPropertyToMaterialProperty( EFlattenMaterialProperties FlattenProperty );
#endif // WITH_EDITOR

	/** Converts channels that have the same value for every pixel into a channel that only has a single pixel with that value */
	USDUTILITIES_API void CollapseConstantChannelsToSinglePixel( FFlattenMaterial& InMaterial );

	/** Temporary function until UnrealWrappers can create attributes, just adds a custom bool attribute 'worldSpaceNormals' as true */
	USDUTILITIES_API bool MarkMaterialPrimWithWorldSpaceNormals( const UE::FUsdPrim& MaterialPrim );

	/** Sets material instance parameters whether Material is a MaterialInstanceConstant or a MaterialInstanceDynamic */
	USDUTILITIES_API void SetScalarParameterValue(UMaterialInstance& Material, const TCHAR* ParameterName, float ParameterValue);
	USDUTILITIES_API void SetVectorParameterValue(UMaterialInstance& Material, const TCHAR* ParameterName, FLinearColor ParameterValue);
	USDUTILITIES_API void SetTextureParameterValue(UMaterialInstance& Material, const TCHAR* ParameterName, UTexture* ParameterValue);
	USDUTILITIES_API void SetBoolParameterValue(UMaterialInstance& Material, const TCHAR* ParameterName, bool bParameterValue);
}

#endif // #if USE_USD_SDK<|MERGE_RESOLUTION|>--- conflicted
+++ resolved
@@ -55,15 +55,8 @@
 	 * @param RenderContext - Which render context output to read from the UsdShadeMaterial
 	 * @return Whether the conversion was successful or not.
 	 */
-<<<<<<< HEAD
-	USDUTILITIES_API bool ConvertMaterial( const pxr::UsdShadeMaterial& UsdShadeMaterial, UMaterialInstance& Material );
-	USDUTILITIES_API bool ConvertMaterial( const pxr::UsdShadeMaterial& UsdShadeMaterial, UMaterialInstance& Material, UUsdAssetCache2* TexturesCache, TMap< FString, int32 >& PrimvarToUVIndex, const TCHAR* RenderContext = nullptr );
-	USDUTILITIES_API bool ConvertMaterial( const pxr::UsdShadeMaterial& UsdShadeMaterial, UMaterial& Material );
-	USDUTILITIES_API bool ConvertMaterial( const pxr::UsdShadeMaterial& UsdShadeMaterial, UMaterial& Material, UUsdAssetCache2* TexturesCache, TMap< FString, int32 >& PrimvarToUVIndex, const TCHAR* RenderContext = nullptr );
-=======
 	USDUTILITIES_API bool ConvertMaterial(const pxr::UsdShadeMaterial& UsdShadeMaterial, UMaterialInstance& Material, UUsdAssetCache2* TexturesCache = nullptr, const TCHAR* RenderContext = nullptr);
 	USDUTILITIES_API bool ConvertMaterial(const pxr::UsdShadeMaterial& UsdShadeMaterial, UMaterial& Material, UUsdAssetCache2* TexturesCache = nullptr, const TCHAR* RenderContext = nullptr);
->>>>>>> 4af6daef
 
 	/**
 	 * Attemps to assign the values of the surface shader inputs to the MaterialInstance parameters by matching the inputs display names to the parameters names.
@@ -77,13 +70,10 @@
 	USDUTILITIES_API bool ConvertShadeInputsToParameters( const pxr::UsdShadeMaterial& UsdShadeMaterial, UMaterialInstance& MaterialInstance, UUsdAssetCache2* TexturesCache, const TCHAR* RenderContext = nullptr );
 
 PRAGMA_DISABLE_DEPRECATION_WARNINGS
-<<<<<<< HEAD
-=======
 	UE_DEPRECATED(5.3, "Please use the overload that doesn't use PrimvarToUVIndex anymore")
 	USDUTILITIES_API bool ConvertMaterial( const pxr::UsdShadeMaterial& UsdShadeMaterial, UMaterial& Material, UUsdAssetCache2* TexturesCache, TMap< FString, int32 >& PrimvarToUVIndex, const TCHAR* RenderContext = nullptr );
 	UE_DEPRECATED(5.3, "Use the other overload that receives an UUsdAssetCache2 object instead")
 	USDUTILITIES_API bool ConvertMaterial( const pxr::UsdShadeMaterial& UsdShadeMaterial, UMaterialInstance& Material, UUsdAssetCache2* TexturesCache, TMap< FString, int32 >& PrimvarToUVIndex, const TCHAR* RenderContext = nullptr );
->>>>>>> 4af6daef
 	UE_DEPRECATED(5.2, "Use the other overload that receives an UUsdAssetCache2 object instead")
 	USDUTILITIES_API bool ConvertMaterial( const pxr::UsdShadeMaterial& UsdShadeMaterial, UMaterialInstance& Material, UUsdAssetCache* TexturesCache, TMap< FString, int32 >& PrimvarToUVIndex, const TCHAR* RenderContext = nullptr );
 	UE_DEPRECATED(5.2, "Use the other overload that receives an UUsdAssetCache2 object instead")
@@ -163,16 +153,6 @@
 	 */
 	USDUTILITIES_API bool IsMaterialTranslucent( const pxr::UsdShadeMaterial& UsdShadeMaterial );
 
-<<<<<<< HEAD
-	/**
-	* Returns whether the material uses UDIMs textures.
-	* This function exists because we need this information *before* we pick the right parent for a material instance and properly convert it.
-	*/
-	UE_DEPRECATED( 5.1, "No longer used: Textures and materials will be upgraded to VT-based on-demand" )
-	USDUTILITIES_API bool IsMaterialUsingUDIMs( const pxr::UsdShadeMaterial& UsdShadeMaterial );
-
-=======
->>>>>>> 4af6daef
 	USDUTILITIES_API FSHAHash HashShadeMaterial( const pxr::UsdShadeMaterial& UsdShadeMaterial, const pxr::TfToken& RenderContext = pxr::UsdShadeTokens->universalRenderContext );
 
 	/** Returns the resolved path from a pxr::SdfAssetPath attribute. For UDIMs path, returns the path to the 1001 tile. */
@@ -191,11 +171,7 @@
 		TextureAddress AddressY
 	);
 
-<<<<<<< HEAD
-	/** Creates a texture from a pxr::SdfAssetPath attribute. PrimPath is optional, and should point to the source shadematerial prim path. It will be placed in its UUsdAssetImportData */
-=======
 	/** Creates a texture from a pxr::SdfAssetPath attribute. PrimPath is optional, and should point to the source shadematerial prim path. It will be placed in its UUsdAssetUserData */
->>>>>>> 4af6daef
 	USDUTILITIES_API UTexture* CreateTexture( const pxr::UsdAttribute& TextureAssetPathAttr, const FString& PrimPath = FString(), TextureGroup LODGroup = TEXTUREGROUP_World, UObject* Outer = GetTransientPackage() );
 
 	/** Checks if this texture needs virtual textures and emits a warning if it is disabled for the project */
