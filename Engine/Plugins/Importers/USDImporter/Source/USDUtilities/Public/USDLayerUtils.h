--- conflicted
+++ resolved
@@ -27,13 +27,8 @@
 
 namespace UE
 {
-<<<<<<< HEAD
-	class FSdfLayer;
-	class FUsdStage;
-=======
 	class FUsdAttribute;
 	class FUsdPrim;
->>>>>>> 6bbb88c8
 	struct FSdfLayerOffset;
 }
 
@@ -45,13 +40,6 @@
 		Save
 	};
 
-<<<<<<< HEAD
-	/** Inserts the SubLayerFile path into ParentLayer as a sublayer */
-	USDUTILITIES_API bool InsertSubLayer( const pxr::SdfLayerRefPtr& ParentLayer, const TCHAR* SubLayerFile, int32 Index = -1 );
-
-#if WITH_EDITOR
-	/** Opens a file dialog to open or save a USD file */
-=======
 	/**
 	 * Inserts the SubLayerFile path into ParentLayer as a sublayer
 	 * @param ParentLayer - Layer to receive the new sublayer entry
@@ -65,7 +53,6 @@
 
 #if WITH_EDITOR
 	/** Opens a file dialog to open or save a USD file. The returned file path will always be absolute */
->>>>>>> 6bbb88c8
 	USDUTILITIES_API TOptional< FString > BrowseUsdFile( EBrowseFileMode Mode, TSharedRef< const SWidget > OriginatingWidget );
 #endif // #if WITH_EDITOR
 
@@ -84,12 +71,9 @@
 	/** Finds the strongest layer contributing to an attribute */
 	USDUTILITIES_API UE::FSdfLayer FindLayerForAttribute( const pxr::UsdAttribute& Attribute, double TimeCode );
 
-<<<<<<< HEAD
-=======
 	/** Finds the strongest layer that contributes to a set of attributes. Assumes these attributes are on the same stage */
 	USDUTILITIES_API UE::FSdfLayer FindLayerForAttributes( const TArray<UE::FUsdAttribute>& Attributes, double TimeCode, bool bIncludeSessionLayers=true );
 
->>>>>>> 6bbb88c8
 	/** Finds the layer for a sublayer path of a given root layer */
 	USDUTILITIES_API UE::FSdfLayer FindLayerForSubLayerPath( const UE::FSdfLayer& RootLayer, const FStringView& SubLayerPath );
 
@@ -99,12 +83,9 @@
 	/** Finds the layer offset that converts the Attribute local times to stage times */
 	USDUTILITIES_API UE::FSdfLayerOffset GetLayerToStageOffset( const pxr::UsdAttribute& Attribute );
 
-<<<<<<< HEAD
-=======
 	/** Finds the full offset for a prim with respect to the composed stage */
 	USDUTILITIES_API UE::FSdfLayerOffset GetPrimToStageOffset( const UE::FUsdPrim& Prim );
 
->>>>>>> 6bbb88c8
 	/** Makes sure that the layer start and end timecodes include StartTimeCode and EndTimeCode */
 	USDUTILITIES_API void AddTimeCodeRangeToLayer( const pxr::SdfLayerRefPtr& Layer, double StartTimeCode, double EndTimeCode );
 
@@ -119,12 +100,9 @@
 
 	/** Uses FindOrOpen to return the layer with the given identifier if possible. If the identifier is for an anonymous layer, it will search via display name instead */
 	USDUTILITIES_API UE::FSdfLayer FindLayerForIdentifier( const TCHAR* Identifier, const UE::FUsdStage& Stage );
-<<<<<<< HEAD
-=======
 
 	/** Returns true if Layer is a session layer within Stage's layer stack */
 	USDUTILITIES_API bool IsSessionLayerWithinStage( const pxr::SdfLayerRefPtr& Layer, const pxr::UsdStageRefPtr& Stage );
->>>>>>> 6bbb88c8
 }
 
 #endif // #if USE_USD_SDK