// Copyright Epic Games, Inc. All Rights Reserved.

#pragma once

#if USE_USD_SDK

#include "USDMemory.h"
#include "UsdWrappers/ForwardDeclarations.h"

#include "USDIncludesStart.h"
	#include "pxr/pxr.h"
#include "USDIncludesEnd.h"

class SWidget;

PXR_NAMESPACE_OPEN_SCOPE
	class SdfLayer;
	class UsdAttribute;
	class UsdPrim;
	class UsdStage;

	template< typename T > class TfRefPtr;

	using SdfLayerRefPtr = TfRefPtr< SdfLayer >;
	using UsdStageRefPtr = TfRefPtr< UsdStage >;
PXR_NAMESPACE_CLOSE_SCOPE

namespace UE
{
	class FUsdAttribute;
	class FUsdPrim;
	struct FSdfLayerOffset;
}

namespace UsdUtils
{
	enum class EBrowseFileMode
	{
		/** Browse for a file for the purpose of opening a stage with that file as the stage's root layer. */
		Open,

		/** Browse for a file for the purpose of using that file as the target of a composition arc (e.g. a sublayer, reference, payload, etc.). */
		Composition,

		/** Browse for a file for the purpose of saving or exporting a layer to that file. */
		Save
	};

	enum class ECanInsertSublayerResult
	{
		Success,
		ErrorSubLayerNotFound,
		ErrorSubLayerInvalid,
		ErrorSubLayerIsParentLayer,
		ErrorCycleDetected,
	};
	USDUTILITIES_API FText ToText( ECanInsertSublayerResult Result );

	/**
	 * Checks whether we can add SubLayerIdentifier as a sublayer to ParentLayer.
	 * The index is actually not relevant.
	 */
	USDUTILITIES_API ECanInsertSublayerResult CanInsertSubLayer(
		const pxr::SdfLayerRefPtr& ParentLayer,
		const TCHAR* SubLayerIdentifier
	);

	/**
	 * Inserts the SubLayerFile path into ParentLayer as a sublayer
	 * @param ParentLayer - Layer to receive the new sublayer entry
	 * @param SubLayerFile - Absolute path to a usd file to use as sublayer
	 * @param Index - Zero-based index on the list of ParentLayer's sublayers list to insert the new sublayer.
					  -1 means "at the end" (the default)
	 * @param OffsetTimeCodes - Offset in USD time codes to use for the sublayer reference
	 * @param TimeCodesScale - Scale to use for the sublayer reference
	 * @return Whether the sublayer reference was added successfully or not
	 */
	USDUTILITIES_API bool InsertSubLayer(
		const pxr::SdfLayerRefPtr& ParentLayer,
		const TCHAR* SubLayerFile,
		int32 Index = -1,
		double OffsetTimeCodes = 0.0,
		double TimeCodesScale = 1.0
	);

#if WITH_EDITOR
	/** Opens a file dialog to open or save a USD file. The returned file path will always be absolute */
<<<<<<< HEAD
	USDUTILITIES_API TOptional< FString > BrowseUsdFile( EBrowseFileMode Mode, TSharedRef< const SWidget > OriginatingWidget );
=======
	USDUTILITIES_API TOptional< FString > BrowseUsdFile( EBrowseFileMode Mode );
>>>>>>> d731a049
#endif // #if WITH_EDITOR

	/**
	 * Converts the file path from being absolute or relative to engine binary, into being relative to the current project's directory.
	 * It will only do this if the file is actually within the project's directory (or within its folder tree). Otherwise it will return an absolute path
	 */
	USDUTILITIES_API FString MakePathRelativeToProjectDir( const FString& Path );

	/** Creates a new layer with a default prim */
	USDUTILITIES_API TUsdStore< pxr::SdfLayerRefPtr > CreateNewLayer( TUsdStore< pxr::UsdStageRefPtr > UsdStage, const TUsdStore< pxr::SdfLayerRefPtr >& ParentLayer, const TCHAR* LayerFilePath );

	/** Finds which layer introduced the prim in the stage local layer stack */
	USDUTILITIES_API UE::FSdfLayer FindLayerForPrim( const pxr::UsdPrim& Prim );

	/** Finds the strongest layer contributing to an attribute */
	USDUTILITIES_API UE::FSdfLayer FindLayerForAttribute( const pxr::UsdAttribute& Attribute, double TimeCode );

	/** Finds the strongest layer that contributes to a set of attributes. Assumes these attributes are on the same stage */
	USDUTILITIES_API UE::FSdfLayer FindLayerForAttributes( const TArray<UE::FUsdAttribute>& Attributes, double TimeCode, bool bIncludeSessionLayers=true );

	/** Finds the layer for a sublayer path of a given root layer */
	USDUTILITIES_API UE::FSdfLayer FindLayerForSubLayerPath( const UE::FSdfLayer& RootLayer, const FStringView& SubLayerPath );

	/** Sets the layer offset for the strongest reference or payload in this prim composition arcs */
	USDUTILITIES_API bool SetRefOrPayloadLayerOffset( pxr::UsdPrim& Prim, const UE::FSdfLayerOffset& LayerOffset );

	/** Finds the layer offset that converts the Attribute local times to stage times */
	USDUTILITIES_API UE::FSdfLayerOffset GetLayerToStageOffset( const pxr::UsdAttribute& Attribute );

	/** Finds the full offset for a prim with respect to the composed stage */
	USDUTILITIES_API UE::FSdfLayerOffset GetPrimToStageOffset( const UE::FUsdPrim& Prim );

	/** Makes sure that the layer start and end timecodes include StartTimeCode and EndTimeCode */
	USDUTILITIES_API void AddTimeCodeRangeToLayer( const pxr::SdfLayerRefPtr& Layer, double StartTimeCode, double EndTimeCode );

	/** Makes Path relative to the file path of Layer. Conversion happens in-place. */
	USDUTILITIES_API void MakePathRelativeToLayer( const UE::FSdfLayer& Layer, FString& Path );

	/** Loads and returns the session sublayer that is used for storing persistent UE state, which can be saved to disk (e.g. metadata for whether an attribute is muted or not) */
	USDUTILITIES_API UE::FSdfLayer GetUEPersistentStateSublayer( const UE::FUsdStage& Stage, bool bCreateIfNeeded = true );

	/** Loads and returns the anonymous session sublayer that is used for storing transient UE session state, and won't be saved to disk (e.g. the opinion that actually mutes the attribute) */
	USDUTILITIES_API UE::FSdfLayer GetUESessionStateSublayer( const UE::FUsdStage& Stage, bool bCreateIfNeeded = true );

	/** Uses FindOrOpen to return the layer with the given identifier if possible. If the identifier is for an anonymous layer, it will search via display name instead */
	USDUTILITIES_API UE::FSdfLayer FindLayerForIdentifier( const TCHAR* Identifier, const UE::FUsdStage& Stage );

	/** Returns true if Layer is a session layer within Stage's layer stack */
	USDUTILITIES_API bool IsSessionLayerWithinStage( const pxr::SdfLayerRefPtr& Layer, const pxr::UsdStageRefPtr& Stage );
<<<<<<< HEAD
=======

	/**
	 * Finds all fields that have asset paths as values (e.g. texture references) in LayerToConvert and (if they're relative paths)
	 * updates them to be absolute with respect to AnchorLayer. LayerToConvert and AnchorLayer can be the same layer, but they don't have to
	 */
	USDUTILITIES_API void ConvertAssetRelativePathsToAbsolute( UE::FSdfLayer& LayerToConvert, const UE::FSdfLayer& AnchorLayer );

	USDUTILITIES_API int32 GetSdfLayerNumFrames( const pxr::SdfLayerRefPtr& Layer );
>>>>>>> d731a049
}

#endif // #if USE_USD_SDK<|MERGE_RESOLUTION|>--- conflicted
+++ resolved
@@ -85,11 +85,7 @@
 
 #if WITH_EDITOR
 	/** Opens a file dialog to open or save a USD file. The returned file path will always be absolute */
-<<<<<<< HEAD
-	USDUTILITIES_API TOptional< FString > BrowseUsdFile( EBrowseFileMode Mode, TSharedRef< const SWidget > OriginatingWidget );
-=======
 	USDUTILITIES_API TOptional< FString > BrowseUsdFile( EBrowseFileMode Mode );
->>>>>>> d731a049
 #endif // #if WITH_EDITOR
 
 	/**
@@ -139,8 +135,6 @@
 
 	/** Returns true if Layer is a session layer within Stage's layer stack */
 	USDUTILITIES_API bool IsSessionLayerWithinStage( const pxr::SdfLayerRefPtr& Layer, const pxr::UsdStageRefPtr& Stage );
-<<<<<<< HEAD
-=======
 
 	/**
 	 * Finds all fields that have asset paths as values (e.g. texture references) in LayerToConvert and (if they're relative paths)
@@ -149,7 +143,6 @@
 	USDUTILITIES_API void ConvertAssetRelativePathsToAbsolute( UE::FSdfLayer& LayerToConvert, const UE::FSdfLayer& AnchorLayer );
 
 	USDUTILITIES_API int32 GetSdfLayerNumFrames( const pxr::SdfLayerRefPtr& Layer );
->>>>>>> d731a049
 }
 
 #endif // #if USE_USD_SDK