// Copyright Epic Games, Inc. All Rights Reserved.

#pragma once

#if USE_USD_SDK
#include "USDConversionUtils.h"
#include "USDMemory.h"

#include "Containers/StringConv.h"

#include <string>

#include "USDIncludesStart.h"

#include "pxr/base/gf/vec2f.h"
#include "pxr/base/gf/vec3f.h"
#include "pxr/base/gf/vec4f.h"

#include "pxr/usd/sdf/path.h"
#include "pxr/usd/usd/stage.h"

#include "USDIncludesEnd.h"

namespace UsdToUnreal
{
	struct FUsdStageInfo
	{
		pxr::TfToken UpAxis = pxr::UsdGeomTokens->z;
		float MetersPerUnit = 0.01f;

		explicit FUsdStageInfo( const pxr::UsdStageRefPtr& Stage )
		{
			UpAxis = UsdUtils::GetUsdStageAxis( Stage );
			MetersPerUnit = UsdUtils::GetUsdStageMetersPerUnit( Stage );
		}
	};

	static FString ConvertString( const std::string& InString )
	{
		return FString( ANSI_TO_TCHAR( InString.c_str() ) );
	}

	static FString ConvertString( std::string&& InString )
	{
		TUsdStore< std::string > UsdString( MoveTemp( InString ) ); // Store the temporary so that it gets destroyed with the USD allocator

		return FString( ANSI_TO_TCHAR( UsdString.Get().c_str() ) );
	}

	static FString ConvertString( const char* InString )
	{
		return FString( ANSI_TO_TCHAR( InString ) );
	}

	static FString ConvertPath( const pxr::SdfPath& Path )
	{
		return ConvertString( Path.GetString().c_str() );
	}

	static FName ConvertName( const char* InString )
	{
		return FName( InString );
	}

	static FName ConvertName( const std::string& InString )
	{
		return FName( InString.c_str() );
	}

	static FName ConvertName( std::string&& InString )
	{
		TUsdStore< std::string > UsdString( MoveTemp( InString ) ); // Store the temporary so that it gets destroyed with the USD allocator

		return FName( UsdString.Get().c_str() );
	}

<<<<<<< HEAD
=======
	static FString ConvertToken( const pxr::TfToken& Token )
	{
		return UsdToUnreal::ConvertString( Token.GetString() );
	}

>>>>>>> 90fae962
	static FLinearColor ConvertColor( const pxr::GfVec3f& InValue )
	{
		return FLinearColor( InValue[0], InValue[1], InValue[2] );
	}

	static FLinearColor ConvertColor( const pxr::GfVec4f& InValue )
	{
		return FLinearColor( InValue[0], InValue[1], InValue[2], InValue[3] );
	}

	static FVector2D ConvertVector( const pxr::GfVec2f& InValue )
	{
		return FVector2D( InValue[0], InValue[1] );
	}

	static FVector ConvertVector( const pxr::GfVec3f& InValue )
	{
		return FVector( InValue[0], InValue[1], InValue[2] );
	}

	static FVector ConvertVector( const FUsdStageInfo& StageInfo, const pxr::GfVec3f& InValue )
	{
		FVector Value = ConvertVector( InValue );

		const float UEMetersPerUnit = 0.01f;
		if ( !FMath::IsNearlyEqual( StageInfo.MetersPerUnit, UEMetersPerUnit ) )
		{
			Value *= StageInfo.MetersPerUnit / UEMetersPerUnit;
		}

		const bool bIsZUp = ( StageInfo.UpAxis == pxr::UsdGeomTokens->z );

		if ( bIsZUp )
		{
			Value.Y = -Value.Y;
		}
		else
		{
			Swap( Value.Y, Value.Z );
		}

		return Value;
	}

	static FTransform ConvertTransform( bool bZUp, FTransform Transform )
	{
		// Translate
		FVector Translate = Transform.GetTranslation();

		if (bZUp)
		{
			Translate.Y = -Translate.Y;
		}
		else
		{
			Swap(Translate.Y, Translate.Z);
		}

		Transform.SetTranslation(Translate);

		FQuat Rotation = Transform.GetRotation();

		if (bZUp)
		{
			Rotation.X = -Rotation.X;
			Rotation.Z = -Rotation.Z;
		}
		else
		{
			Rotation = Rotation.Inverse();
			Swap(Rotation.Y, Rotation.Z);
		}

		Transform.SetRotation(Rotation);

		if(!bZUp)
		{
			FVector Scale = Transform.GetScale3D();
			Swap(Scale.Y, Scale.Z);
			Transform.SetScale3D(Scale);
		}

		return Transform;
	}

	static FMatrix ConvertMatrix( const pxr::GfMatrix4d& Matrix )
	{
		FMatrix UnrealMatrix(
			FPlane(Matrix[0][0], Matrix[0][1], Matrix[0][2], Matrix[0][3]),
			FPlane(Matrix[1][0], Matrix[1][1], Matrix[1][2], Matrix[1][3]),
			FPlane(Matrix[2][0], Matrix[2][1], Matrix[2][2], Matrix[2][3]),
			FPlane(Matrix[3][0], Matrix[3][1], Matrix[3][2], Matrix[3][3])
		);

		return UnrealMatrix;
	}

	static FTransform ConvertMatrix( const FUsdStageInfo& StageInfo, const pxr::GfMatrix4d& InMatrix )
	{
		FMatrix Matrix = ConvertMatrix( InMatrix );
		FTransform Transform( Matrix );

		Transform = ConvertTransform( StageInfo.UpAxis == pxr::UsdGeomTokens->z, Transform );

		const float UEMetersPerUnit = 0.01f;
		if ( !FMath::IsNearlyEqual( StageInfo.MetersPerUnit, UEMetersPerUnit ) )
		{
			Transform.ScaleTranslation( StageInfo.MetersPerUnit / UEMetersPerUnit );
		}

		return Transform;
	}
}

namespace UnrealToUsd
{
	static TUsdStore< std::string > ConvertString( const TCHAR* InString )
	{
		return MakeUsdStore< std::string >( TCHAR_TO_ANSI( InString ) );
	}

	static TUsdStore< pxr::SdfPath > ConvertPath( const TCHAR* InString )
	{
		// SdfPath throws a warning if constructed with the empty string
		if (!InString || *InString == '\0')
		{
			return MakeUsdStore< pxr::SdfPath >();
		}

		return MakeUsdStore< pxr::SdfPath >( TCHAR_TO_ANSI( InString ) );
	}

	static TUsdStore< std::string > ConvertName( const FName& InName )
	{
		return MakeUsdStore< std::string >( TCHAR_TO_ANSI( *InName.ToString() ) );
	}

	static TUsdStore< pxr::TfToken > ConvertToken( const TCHAR* InString )
	{
		return MakeUsdStore< pxr::TfToken >( TCHAR_TO_ANSI( InString ) );
	}

	static pxr::GfVec2f ConvertVector( const FVector2D& InValue )
	{
		return pxr::GfVec2f( InValue[0], InValue[1] );
	}

	static pxr::GfVec3f ConvertVector( const FVector& InValue )
	{
		return pxr::GfVec3f( InValue[0], InValue[1], InValue[2] );
	}

	static pxr::GfVec3f ConvertVector( const pxr::TfToken& UpAxis, const FVector& InValue )
	{
		pxr::GfVec3f Value = ConvertVector( InValue );

		const bool bIsZUp = ( UpAxis == pxr::UsdGeomTokens->z );

		if ( bIsZUp )
		{
			Value[1] = -Value[1];
		}
		else
		{
			Swap( Value[1], Value[2] );
		}

		return Value;
	}

	inline pxr::GfMatrix4d ConvertMatrix( const FMatrix& Matrix )
	{
		pxr::GfMatrix4d UsdMatrix(
			Matrix.M[0][0], Matrix.M[0][1], Matrix.M[0][2], Matrix.M[0][3],
			Matrix.M[1][0], Matrix.M[1][1], Matrix.M[1][2], Matrix.M[1][3],
			Matrix.M[2][0], Matrix.M[2][1], Matrix.M[2][2], Matrix.M[2][3],
			Matrix.M[3][0], Matrix.M[3][1], Matrix.M[3][2], Matrix.M[3][3]
		);

		return UsdMatrix;
	}

	inline pxr::GfMatrix4d ConvertTransform( const pxr::UsdStageRefPtr& Stage, const FTransform& Transform )
	{
		pxr::TfToken UpAxisValue = UsdUtils::GetUsdStageAxis( Stage );
		const float StageMetersPerUnit = UsdUtils::GetUsdStageMetersPerUnit( Stage );

		FTransform TransformInUsdSpace = Transform;

		const float UEMetersPerUnit = 0.01f;
		if ( !FMath::IsNearlyEqual( StageMetersPerUnit, UEMetersPerUnit ) )
		{
			TransformInUsdSpace.ScaleTranslation( StageMetersPerUnit * UEMetersPerUnit );
		}

		TransformInUsdSpace = UsdToUnreal::ConvertTransform( UpAxisValue == pxr::UsdGeomTokens->z, TransformInUsdSpace );

		return ConvertMatrix( TransformInUsdSpace.ToMatrixWithScale() );
	}
}

#endif // #if USE_USD_SDK<|MERGE_RESOLUTION|>--- conflicted
+++ resolved
@@ -74,14 +74,11 @@
 		return FName( UsdString.Get().c_str() );
 	}
 
-<<<<<<< HEAD
-=======
 	static FString ConvertToken( const pxr::TfToken& Token )
 	{
 		return UsdToUnreal::ConvertString( Token.GetString() );
 	}
 
->>>>>>> 90fae962
 	static FLinearColor ConvertColor( const pxr::GfVec3f& InValue )
 	{
 		return FLinearColor( InValue[0], InValue[1], InValue[2] );
