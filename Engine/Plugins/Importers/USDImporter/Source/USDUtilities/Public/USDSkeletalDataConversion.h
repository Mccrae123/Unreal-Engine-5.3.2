--- conflicted
+++ resolved
@@ -114,10 +114,6 @@
 	 */
 	USDUTILITIES_API void BindAnimationSource( pxr::UsdPrim& Prim, const pxr::UsdPrim& AnimationSource );
 
-<<<<<<< HEAD
-	// Finds the strongest SkelAnimation prim that is bound to SkelRootPrim as its animation source
-	USDUTILITIES_API UE::FUsdPrim FindAnimationSource( const UE::FUsdPrim& SkelRootPrim );
-=======
 	// Finds the SkelAnimation prim that is bound to Prim as its animationSource, if Prim has the UsdSkelBindingAPI. Returns an invalid prim otherwise.
 	UE_DEPRECATED( 5.1, "Prefer UsdUtils::FindFirstAnimationSource instead" )
 	USDUTILITIES_API UE::FUsdPrim FindAnimationSource( const UE::FUsdPrim& Prim );
@@ -128,7 +124,6 @@
 	 * decide to do something else.
 	 */
 	USDUTILITIES_API UE::FUsdPrim FindFirstAnimationSource( const UE::FUsdPrim& SkelRootPrim );
->>>>>>> d731a049
 #endif // USE_USD_SDK
 }
 
@@ -170,11 +165,6 @@
 	 * @param MaterialAssignments - Output parameter that will be filled with the material assignment data extracted from UsdSkinningQuery
 	 * @param MaterialToPrimvarsUVSetNames - Maps from a material prim path, to pairs indicating which primvar names are used as 'st' coordinates for this mesh, and which UVIndex materials will sample from (e.g. ["st0", 0], ["myUvSet2", 2], etc). This is used to pick which primvars will become UV sets.
 	 * @param RenderContext - Render context to use when parsing the skinned mesh's materials (e.g. '' for universal, or 'mdl', or 'unreal', etc.)
-<<<<<<< HEAD
-	 * @return Whether the conversion was successful or not.
-	 */
-	USDUTILITIES_API bool ConvertSkinnedMesh( const pxr::UsdSkelSkinningQuery& UsdSkinningQuery, const FTransform& AdditionalTransform, FSkeletalMeshImportData& SkelMeshImportData, TArray< UsdUtils::FUsdPrimMaterialSlot >& MaterialAssignments, const TMap< FString, TMap< FString, int32 > >& MaterialToPrimvarsUVSetNames, const pxr::TfToken& RenderContext = pxr::UsdShadeTokens->universalRenderContext );
-=======
 	 * @param MaterialPurpose - Material purpose to use when parsing the skinned Mesh prim's material bindings
 	 * @return Whether the conversion was successful or not.
 	 */
@@ -197,7 +187,6 @@
 		const pxr::TfToken& RenderContext = pxr::UsdShadeTokens->universalRenderContext,
 		const pxr::TfToken& MaterialPurpose = pxr::UsdShadeTokens->allPurpose
 	);
->>>>>>> d731a049
 
 	/**
 	 * Will extract animation data from the animation source of InUsdSkeletonQuery's skeleton, and populate OutSkeletalAnimationAsset with the data.
@@ -214,9 +203,6 @@
 	 *                                use this offset when animating USkeletalMeshComponents, and those drive their UAnimSequences with seconds.
 	 * @return Whether the conversion was successful or not.
 	 */
-<<<<<<< HEAD
-	USDUTILITIES_API bool ConvertSkelAnim( const pxr::UsdSkelSkeletonQuery& InUsdSkeletonQuery, const pxr::VtArray<pxr::UsdSkelSkinningQuery>* InSkinningTargets, const UsdUtils::FBlendShapeMap* InBlendShapes, bool bInInterpretLODs, UAnimSequence* OutSkeletalAnimationAsset, float* OutStartOffsetSeconds=nullptr);
-=======
 	USDUTILITIES_API bool ConvertSkelAnim(
 		const pxr::UsdSkelSkeletonQuery& InUsdSkeletonQuery,
 		const pxr::VtArray<pxr::UsdSkelSkinningQuery>* InSkinningTargets,
@@ -226,7 +212,6 @@
 		UAnimSequence* OutSkeletalAnimationAsset,
 		float* OutStartOffsetSeconds=nullptr
 	);
->>>>>>> d731a049
 
 	/**
 	 * Builds a USkeletalMesh and USkeleton from the imported data in SkelMeshImportData
