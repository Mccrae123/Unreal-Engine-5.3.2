// Copyright Epic Games, Inc. All Rights Reserved.

#pragma once

#if USE_USD_SDK

#include "CoreMinimal.h"

#include "USDConversionUtils.h"

#include "USDIncludesStart.h"
	#include "pxr/pxr.h"
#include "USDIncludesEnd.h"

PXR_NAMESPACE_OPEN_SCOPE
	class UsdAttribute;
	class UsdGeomCamera;
	class UsdGeomXformable;
	class UsdPrim;
	class UsdTimeCode;
	class UsdTyped;

	class UsdStage;
	template< typename T > class TfRefPtr;

	using UsdStageRefPtr = TfRefPtr< UsdStage >;
PXR_NAMESPACE_CLOSE_SCOPE

class AInstancedFoliageActor;
class UCineCameraComponent;
class UHierarchicalInstancedStaticMeshComponent;
class ULevel;
class UMeshComponent;
class UMovieScene;
class UMovieScene3DTransformTrack;
class UMovieSceneBoolTrack;
class UMovieSceneColorTrack;
class UMovieSceneFloatTrack;
class UMovieScenePropertyTrack;
class UMovieSceneSkeletalAnimationTrack;
class UMovieSceneTrack;
class USceneComponent;
class USkeletalMeshComponent;
struct FFrameRate;
struct FMovieSceneSequenceTransform;
struct FUsdStageInfo;
namespace UE
{
	class FUsdAttribute;
}

namespace UsdToUnreal
{
	/**
	 * Converts a time varying UsdGeomXformable to a UMovieScene3DTransformTrack.
	 * @param Schema               The Xformable to read from
	 * @param MovieSceneTrack      The track to add the time sampled transform to
	 * @param SequenceTransform    The time transform to apply to the track keys to get them from Usd Stage time to track time (in other words: from main sequence to subsequence)
	 */
	UE_DEPRECATED( 5.0, "Use CreatePropertyTrackReader and ConvertTransformTimeSamples (c.f. FUsdLevelSequenceHelperImpl::AddCommonTracks)" )
	USDUTILITIES_API bool ConvertXformable( const pxr::UsdTyped& Schema, UMovieScene3DTransformTrack& MovieSceneTrack, const FMovieSceneSequenceTransform& SequenceTransform );

<<<<<<< HEAD
	USDUTILITIES_API bool ConvertXformable( const pxr::UsdStageRefPtr& Stage, const pxr::UsdTyped& Schema, USceneComponent& SceneComponent, double EvalTime );
	USDUTILITIES_API bool ConvertXformable( const pxr::UsdStageRefPtr& Stage, const pxr::UsdTyped& Schema, FTransform& OutTransform, double EvalTime );
=======
	/**
	 * Converts a pxr::UsdGeomXformable's attribute values into an USceneComponent's property values
	 * @param Stage - Stage that contains the prim to convert
	 * @param Schema - Prim to convert
	 * @param SceneComponent - Output component to receieve the converted data
	 * @param EvalTime - Time at which to sample the prim's attributes
	 * @param bUsePrimTransform - Whether to convert transform data or not
	 * @return Whether the conversion was successful or not.
	 */
	USDUTILITIES_API bool ConvertXformable( const pxr::UsdStageRefPtr& Stage, const pxr::UsdTyped& Schema, USceneComponent& SceneComponent, double EvalTime, bool bUsePrimTransform = true );

	/**
	 * Converts a pxr::UsdGeomXformable's transform attribute values into a UE-space FTransform
	 * @param Stage - Stage that contains the prim to convert
	 * @param Schema - Prim to convert
	 * @param OutTransform - Output transform to receieve the converted data
	 * @param EvalTime - Time at which to sample the prim's attributes
	 * @param bOutResetTransformStack - Output parameter that, when available, will be set to true if this prim uses the "!resetXformStack!" op
	 * @return Whether the conversion was successful or not.
	 */
	USDUTILITIES_API bool ConvertXformable( const pxr::UsdStageRefPtr& Stage, const pxr::UsdTyped& Schema, FTransform& OutTransform, double EvalTime, bool* bOutResetTransformStack = nullptr );
>>>>>>> d731a049

	UE_DEPRECATED( 5.0, "Prefer the overload that receives an UE::FUsdPrim" )
	USDUTILITIES_API bool ConvertGeomCamera( const pxr::UsdStageRefPtr& Stage, const pxr::UsdGeomCamera& GeomCamera, UCineCameraComponent& CameraComponent, double EvalTime );

	USDUTILITIES_API bool ConvertGeomCamera( const UE::FUsdPrim& Prim, UCineCameraComponent& CameraComponent, double UsdTimeCode = UsdUtils::GetDefaultTimeCode() );

	/**
	 * Calls the ReaderFunc on each time sample of UsdTimeSamples in order to bake values into MovieSceneTrack.
	 * This is mostly used when reading attributes from USD into tracks for the automatically generated ULevelSequence provided with AUsdStageActors.
	 */
	USDUTILITIES_API bool ConvertBoolTimeSamples( const UE::FUsdStage& UsdStage, const TArray<double>& UsdTimeSamples, const TFunction<bool( double )>& ReaderFunc, UMovieSceneBoolTrack& MovieSceneTrack, const FMovieSceneSequenceTransform& SequenceTransform );
	USDUTILITIES_API bool ConvertFloatTimeSamples( const UE::FUsdStage& UsdStage, const TArray<double>& UsdTimeSamples, const TFunction<float( double )>& ReaderFunc, UMovieSceneFloatTrack& MovieSceneTrack, const FMovieSceneSequenceTransform& SequenceTransform );
	USDUTILITIES_API bool ConvertColorTimeSamples( const UE::FUsdStage& UsdStage, const TArray<double>& UsdTimeSamples, const TFunction<FLinearColor( double )>& ReaderFunc, UMovieSceneColorTrack& MovieSceneTrack, const FMovieSceneSequenceTransform& SequenceTransform );
	USDUTILITIES_API bool ConvertTransformTimeSamples( const UE::FUsdStage& UsdStage, const TArray<double>& UsdTimeSamples, const TFunction<FTransform( double )>& ReaderFunc, UMovieScene3DTransformTrack& MovieSceneTrack, const FMovieSceneSequenceTransform& SequenceTransform );

	/**
	 * Struct with lambda functions that can be used to sample an FUsdPrim's attributes at a provided UsdTimeCode and return a converted result.
	 * The target prims, stage and the actual attributes are captured into the lambda when creating it with CreatePropertyTrackReader.
	 * This is used so that the reading process can be decoupled from the baking process (ConvertXTimeSamples functions) and reused for different attributes
	 * c.f. CreatePropertyTrackReader
	 */
	struct USDUTILITIES_API FPropertyTrackReader
	{
		TFunction<float( double )> FloatReader;
		TFunction<bool( double )> BoolReader;
		TFunction<FLinearColor( double )> ColorReader;
		TFunction<FTransform( double )> TransformReader;
	};

	/**
	 * Creates an FPropertyTrackReader that can be used to repeatedly read and convert values of attributes that correspond to PropertyPath in UE.
	 * e.g. calling this with a RectLight prim and UnrealIdentifiers::IntensityPropertyName will return a reader with a FloatReader member that checks
	 * the intensity, exposure, width, height of Prim at each UsdTimeCode and returns the corresponding float value for Intensity.
<<<<<<< HEAD
	 */
	USDUTILITIES_API FPropertyTrackReader CreatePropertyTrackReader( const UE::FUsdPrim& Prim, const FName& PropertyPath );
=======
	 * When we generate a TransformReader, if bIgnorePrimLocalTransform is true it will cause it to ignore that prim's local transform for the reader.
	 */
	USDUTILITIES_API FPropertyTrackReader CreatePropertyTrackReader( const UE::FUsdPrim& Prim, const FName& PropertyPath, bool bIgnorePrimLocalTransform = false );
>>>>>>> d731a049
}

namespace UnrealToUsd
{
	UE_DEPRECATED( 5.0, "Prefer the overload that receives a pxr::UsdPrim" )
	USDUTILITIES_API bool ConvertCameraComponent( const pxr::UsdStageRefPtr& Stage, const UCineCameraComponent* CameraComponent, pxr::UsdPrim& UsdPrim, double TimeCode = UsdUtils::GetDefaultTimeCode() );

	USDUTILITIES_API bool ConvertCameraComponent( const UCineCameraComponent& CameraComponent, pxr::UsdPrim& Prim, double UsdTimeCode = UsdUtils::GetDefaultTimeCode() );

	/**
	 * Functions that call WriterFunc on each UsdTimeSample that corresponds to the keyframes of MovieSceneTrack, writing out time samples for attributes of Prim.
	 * Mostly used to write out to USD the modified tracks from the automatically generated ULevelSequence owned by AUsdStageActors
	 */
	USDUTILITIES_API bool ConvertFloatTrack( const UMovieSceneFloatTrack& MovieSceneTrack, const FMovieSceneSequenceTransform& SequenceTransform, const TFunction<void( float, double )>& WriterFunc, UE::FUsdPrim& Prim );
	USDUTILITIES_API bool ConvertBoolTrack( const UMovieSceneBoolTrack& MovieSceneTrack, const FMovieSceneSequenceTransform& SequenceTransform, const TFunction<void( bool, double )>& WriterFunc, UE::FUsdPrim& Prim );
	USDUTILITIES_API bool ConvertColorTrack( const UMovieSceneColorTrack& MovieSceneTrack, const FMovieSceneSequenceTransform& SequenceTransform, const TFunction<void( const FLinearColor&, double )>& WriterFunc, UE::FUsdPrim& Prim );
	USDUTILITIES_API bool Convert3DTransformTrack( const UMovieScene3DTransformTrack& MovieSceneTrack, const FMovieSceneSequenceTransform& SequenceTransform, const TFunction<void( const FTransform&, double )>& WriterFunc, UE::FUsdPrim& Prim );

	USDUTILITIES_API bool ConvertSceneComponent( const pxr::UsdStageRefPtr& Stage, const USceneComponent* SceneComponent, pxr::UsdPrim& UsdPrim );

	USDUTILITIES_API bool ConvertMeshComponent( const pxr::UsdStageRefPtr& Stage, const UMeshComponent* MeshComponent, pxr::UsdPrim& UsdPrim );

	USDUTILITIES_API bool ConvertHierarchicalInstancedStaticMeshComponent( const UHierarchicalInstancedStaticMeshComponent* HISMComponent, pxr::UsdPrim& UsdPrim, double TimeCode = UsdUtils::GetDefaultTimeCode() );

	/**
	 * Converts a UMovieScene3DTransformTrack to a UsdGeomXformable
	 * @param MovieSceneTrack      The track to read the time sampled transform from
	 * @param Prim                 The Xformable to write to
	 * @param SequenceTransform    The time transform to apply to the track keys to get them from Usd Stage time to track time (in other words: from main sequence to subsequence)
	 */
	USDUTILITIES_API bool ConvertXformable( const UMovieScene3DTransformTrack& MovieSceneTrack, pxr::UsdPrim& UsdPrim, const FMovieSceneSequenceTransform& SequenceTransform );
	USDUTILITIES_API bool ConvertXformable( const FTransform& RelativeTransform, pxr::UsdPrim& UsdPrim, double TimeCode );

	/**
	 * Converts a AInstancedFoliageActor to a prim containing a pxr::UsdGeomPointInstancer schema. Each foliage type should correspond to a prototype.
	 * This function only converts the protoIndices, positions, orientations and scales attributes.
	 *
	 * @param Actor				   The actor to convert data from
	 * @param Prim                 The pxr::UsdGeomPointInstancer to write to
	 * @param TimeCode			   TimeCode to write the attribute values at. Use UsdUtils::GetDefaultTimeCode() for the Default value.
	 * @param InstancesLevel	   If this is not nullptr, only foliage instances placed on components that belong to this level will be exported
	 */
	USDUTILITIES_API bool ConvertInstancedFoliageActor( const AInstancedFoliageActor& Actor, pxr::UsdPrim& UsdPrim, double TimeCode, ULevel* InstancesLevel = nullptr );

	// We will defer to the common UnrealToUsd::ConvertXComponent functions when baking level sequences, which will already bake
	// all of the properties of a component out at the same time.
	// We use this enum to keep track of which type of baking was already being done for a component, so that if
	// e.g. we have a track for camera aperture and another for camera focal length, we end up just baking that camera
	// only once (as only once will be enough to handle all animated properties)
	enum class USDUTILITIES_API EBakingType : uint8
	{
		None = 0,
		Transform = 1,
		Visibility = 2,
		Camera = 4,
		Light = 8,
		Skeletal = 16,
	};
	ENUM_CLASS_FLAGS( EBakingType );

	// Contains a lambda function responsible for baking a USceneComponent on the level into a prim on an FUsdStage
	struct USDUTILITIES_API FComponentBaker
	{
		EBakingType BakerType;
		TFunction<void( double UsdTimeCode )> BakerFunction;
	};

	/**
	 * Creates a property baker responsible for baking Component's current state onto Prim according to its component type,
	 * if PropertyPath describes a property that we map from UE to USD for that component type.
	 *
	 * Returns whether a baker was created or not.
	 *
	 * e.g. if we provide a UCineCameraComponent and PropertyPath == "FocusSettings.ManualFocusDistance" it will create a
	 * EBakingType::Camera baker (that bakes all of the mappable UE cine camera properties at once) and return true.
	 * If we provide PropertyPath == "FocusSettings.FocusSmoothingInterpSpeed" it will return false as that is not mapped to USD.
	 */
	USDUTILITIES_API bool CreateComponentPropertyBaker( UE::FUsdPrim& Prim, const USceneComponent& Component, const FString& PropertyPath, FComponentBaker& OutBaker );

	/**
	 * Creates a property baker responsible for baking the joint/blend shape state of Component as a SkelAnimation,
	 * returning true if a EBakingType::Skeletal baker was created
	 */
	USDUTILITIES_API bool CreateSkeletalAnimationBaker( UE::FUsdPrim& SkelRoot, UE::FUsdPrim& SkelAnimation, USkeletalMeshComponent& Component, FComponentBaker& OutBaker );

	/**
	 * Struct with lambda functions that can be used to convert an UE property's value into the corresponding USD attribute values at the received UsdTimeCode.
	 * The target prims, stage and the actual attributes are captured into the lambda when creating it with CreatePropertyTrackWriter.
	 * This is used so that the writing process can be decoupled from the baking process (ConvertXTrack functions) and reused for different attributes
	 * c.f. CreatePropertyTrackWriter
	 */
	struct USDUTILITIES_API FPropertyTrackWriter
	{
		TFunction<void( float, double )> FloatWriter;
		TFunction<void( bool, double )> BoolWriter;
		TFunction<void( const FLinearColor&, double )> ColorWriter;
		TFunction<void( const FTransform&, double )> TransformWriter;
	};

	/**
	 * Creates an FPropertyTrackWriter that can be used to receive, convert and output to USD the values of UE properties contained in Track, baking frame-by-frame when needed.
	 * e.g. calling this with a RectLight prim and UnrealIdentifiers::SourceWidthPropertyName will return a writer with a FloatWriter member that writes
	 * not only to the width, but also the intensity attributes of Prim at each UsdTimeCode.
	 * Also outputs OutPropertyPathsToRefresh: In the case above containing "Intensity", which lets us know to refresh and re-read from USD the Intensity track, if we have one
	 */
	USDUTILITIES_API FPropertyTrackWriter CreatePropertyTrackWriter( const USceneComponent& Component, const UMovieScenePropertyTrack& Track, UE::FUsdPrim& Prim, TSet<FName>& OutPropertyPathsToRefresh );

	/**
	 * Returns the attributes that in USD correspond to a property in UE.
	 * The first one is the "main" attribute, when appropriate. e.g. for a RectLight prim and UnrealIdentifiers::IntensityPropertyName,
	 * we'll receive intensity, exposure, width and height, in that order.
	 */
	USDUTILITIES_API TArray<UE::FUsdAttribute> GetAttributesForProperty( const UE::FUsdPrim& Prim, const FName& PropertyPath );
}

#endif // #if USE_USD_SDK<|MERGE_RESOLUTION|>--- conflicted
+++ resolved
@@ -60,10 +60,6 @@
 	UE_DEPRECATED( 5.0, "Use CreatePropertyTrackReader and ConvertTransformTimeSamples (c.f. FUsdLevelSequenceHelperImpl::AddCommonTracks)" )
 	USDUTILITIES_API bool ConvertXformable( const pxr::UsdTyped& Schema, UMovieScene3DTransformTrack& MovieSceneTrack, const FMovieSceneSequenceTransform& SequenceTransform );
 
-<<<<<<< HEAD
-	USDUTILITIES_API bool ConvertXformable( const pxr::UsdStageRefPtr& Stage, const pxr::UsdTyped& Schema, USceneComponent& SceneComponent, double EvalTime );
-	USDUTILITIES_API bool ConvertXformable( const pxr::UsdStageRefPtr& Stage, const pxr::UsdTyped& Schema, FTransform& OutTransform, double EvalTime );
-=======
 	/**
 	 * Converts a pxr::UsdGeomXformable's attribute values into an USceneComponent's property values
 	 * @param Stage - Stage that contains the prim to convert
@@ -85,7 +81,6 @@
 	 * @return Whether the conversion was successful or not.
 	 */
 	USDUTILITIES_API bool ConvertXformable( const pxr::UsdStageRefPtr& Stage, const pxr::UsdTyped& Schema, FTransform& OutTransform, double EvalTime, bool* bOutResetTransformStack = nullptr );
->>>>>>> d731a049
 
 	UE_DEPRECATED( 5.0, "Prefer the overload that receives an UE::FUsdPrim" )
 	USDUTILITIES_API bool ConvertGeomCamera( const pxr::UsdStageRefPtr& Stage, const pxr::UsdGeomCamera& GeomCamera, UCineCameraComponent& CameraComponent, double EvalTime );
@@ -119,14 +114,9 @@
 	 * Creates an FPropertyTrackReader that can be used to repeatedly read and convert values of attributes that correspond to PropertyPath in UE.
 	 * e.g. calling this with a RectLight prim and UnrealIdentifiers::IntensityPropertyName will return a reader with a FloatReader member that checks
 	 * the intensity, exposure, width, height of Prim at each UsdTimeCode and returns the corresponding float value for Intensity.
-<<<<<<< HEAD
-	 */
-	USDUTILITIES_API FPropertyTrackReader CreatePropertyTrackReader( const UE::FUsdPrim& Prim, const FName& PropertyPath );
-=======
 	 * When we generate a TransformReader, if bIgnorePrimLocalTransform is true it will cause it to ignore that prim's local transform for the reader.
 	 */
 	USDUTILITIES_API FPropertyTrackReader CreatePropertyTrackReader( const UE::FUsdPrim& Prim, const FName& PropertyPath, bool bIgnorePrimLocalTransform = false );
->>>>>>> d731a049
 }
 
 namespace UnrealToUsd
