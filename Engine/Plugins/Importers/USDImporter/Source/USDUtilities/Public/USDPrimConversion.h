--- conflicted
+++ resolved
@@ -33,19 +33,6 @@
 class UMeshComponent;
 class UMovieScene;
 class UMovieScene3DTransformTrack;
-<<<<<<< HEAD
-class USceneComponent;
-struct FFrameRate;
-struct FMovieSceneSequenceTransform;
-
-namespace UsdToUnreal
-{
-	USDUTILITIES_API bool ConvertXformable( const pxr::UsdStageRefPtr& Stage, const pxr::UsdTyped& Schema, USceneComponent& SceneComponent, double EvalTime );
-	USDUTILITIES_API bool ConvertXformable( const pxr::UsdStageRefPtr& Stage, const pxr::UsdTyped& Schema, FTransform& OutTransform, double EvalTime );
-
-	/**
-	 * Converts a time varying UsdGeomXformable to a UMovieScene3DTransformTrack
-=======
 class UMovieSceneBoolTrack;
 class UMovieSceneColorTrack;
 class UMovieSceneFloatTrack;
@@ -66,16 +53,10 @@
 {
 	/**
 	 * Converts a time varying UsdGeomXformable to a UMovieScene3DTransformTrack.
->>>>>>> 6bbb88c8
 	 * @param Schema               The Xformable to read from
 	 * @param MovieSceneTrack      The track to add the time sampled transform to
 	 * @param SequenceTransform    The time transform to apply to the track keys to get them from Usd Stage time to track time (in other words: from main sequence to subsequence)
 	 */
-<<<<<<< HEAD
-	USDUTILITIES_API bool ConvertXformable( const pxr::UsdTyped& Schema, UMovieScene3DTransformTrack& MovieSceneTrack, const FMovieSceneSequenceTransform& SequenceTransform );
-
-	USDUTILITIES_API bool ConvertGeomCamera( const pxr::UsdStageRefPtr& Stage, const pxr::UsdGeomCamera& GeomCamera, UCineCameraComponent& CameraComponent, double EvalTime );
-=======
 	UE_DEPRECATED( 5.0, "Use CreatePropertyTrackReader and ConvertTransformTimeSamples (c.f. FUsdLevelSequenceHelperImpl::AddCommonTracks)" )
 	USDUTILITIES_API bool ConvertXformable( const pxr::UsdTyped& Schema, UMovieScene3DTransformTrack& MovieSceneTrack, const FMovieSceneSequenceTransform& SequenceTransform );
 
@@ -116,7 +97,6 @@
 	 * the intensity, exposure, width, height of Prim at each UsdTimeCode and returns the corresponding float value for Intensity.
 	 */
 	USDUTILITIES_API FPropertyTrackReader CreatePropertyTrackReader( const UE::FUsdPrim& Prim, const FName& PropertyPath );
->>>>>>> 6bbb88c8
 }
 
 namespace UnrealToUsd
@@ -138,15 +118,8 @@
 	USDUTILITIES_API bool ConvertSceneComponent( const pxr::UsdStageRefPtr& Stage, const USceneComponent* SceneComponent, pxr::UsdPrim& UsdPrim );
 
 	USDUTILITIES_API bool ConvertMeshComponent( const pxr::UsdStageRefPtr& Stage, const UMeshComponent* MeshComponent, pxr::UsdPrim& UsdPrim );
-<<<<<<< HEAD
+
 	USDUTILITIES_API bool ConvertHierarchicalInstancedStaticMeshComponent( const UHierarchicalInstancedStaticMeshComponent* HISMComponent, pxr::UsdPrim& UsdPrim, double TimeCode = UsdUtils::GetDefaultTimeCode() );
-	USDUTILITIES_API bool ConvertCameraComponent( const pxr::UsdStageRefPtr& Stage, const UCineCameraComponent* CameraComponent, pxr::UsdPrim& UsdPrim );
-
-	USDUTILITIES_API bool ConvertXformable( const FTransform& RelativeTransform, pxr::UsdPrim& UsdPrim, double TimeCode );
-=======
-
-	USDUTILITIES_API bool ConvertHierarchicalInstancedStaticMeshComponent( const UHierarchicalInstancedStaticMeshComponent* HISMComponent, pxr::UsdPrim& UsdPrim, double TimeCode = UsdUtils::GetDefaultTimeCode() );
->>>>>>> 6bbb88c8
 
 	/**
 	 * Converts a UMovieScene3DTransformTrack to a UsdGeomXformable
@@ -155,10 +128,7 @@
 	 * @param SequenceTransform    The time transform to apply to the track keys to get them from Usd Stage time to track time (in other words: from main sequence to subsequence)
 	 */
 	USDUTILITIES_API bool ConvertXformable( const UMovieScene3DTransformTrack& MovieSceneTrack, pxr::UsdPrim& UsdPrim, const FMovieSceneSequenceTransform& SequenceTransform );
-<<<<<<< HEAD
-=======
 	USDUTILITIES_API bool ConvertXformable( const FTransform& RelativeTransform, pxr::UsdPrim& UsdPrim, double TimeCode );
->>>>>>> 6bbb88c8
 
 	/**
 	 * Converts a AInstancedFoliageActor to a prim containing a pxr::UsdGeomPointInstancer schema. Each foliage type should correspond to a prototype.
@@ -167,10 +137,6 @@
 	 * @param Actor				   The actor to convert data from
 	 * @param Prim                 The pxr::UsdGeomPointInstancer to write to
 	 * @param TimeCode			   TimeCode to write the attribute values at. Use UsdUtils::GetDefaultTimeCode() for the Default value.
-<<<<<<< HEAD
-	 */
-	USDUTILITIES_API bool ConvertInstancedFoliageActor( const AInstancedFoliageActor& Actor, pxr::UsdPrim& UsdPrim, double TimeCode );
-=======
 	 * @param InstancesLevel	   If this is not nullptr, only foliage instances placed on components that belong to this level will be exported
 	 */
 	USDUTILITIES_API bool ConvertInstancedFoliageActor( const AInstancedFoliageActor& Actor, pxr::UsdPrim& UsdPrim, double TimeCode, ULevel* InstancesLevel = nullptr );
@@ -244,7 +210,6 @@
 	 * we'll receive intensity, exposure, width and height, in that order.
 	 */
 	USDUTILITIES_API TArray<UE::FUsdAttribute> GetAttributesForProperty( const UE::FUsdPrim& Prim, const FName& PropertyPath );
->>>>>>> 6bbb88c8
 }
 
 #endif // #if USE_USD_SDK