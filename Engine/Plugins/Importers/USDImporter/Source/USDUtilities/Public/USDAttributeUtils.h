// Copyright Epic Games, Inc. All Rights Reserved.

#pragma once

#include "CoreMinimal.h"

#include "UsdWrappers/ForwardDeclarations.h"
<<<<<<< HEAD

namespace UE
{
=======

#if USE_USD_SDK
PXR_NAMESPACE_OPEN_SCOPE
	class UsdPrim;
	class UsdProperty;
PXR_NAMESPACE_CLOSE_SCOPE
#endif // USE_USD_SDK

namespace UE
{
	class FUsdPrim;
>>>>>>> 4af6daef
	class FUsdAttribute;
}

namespace UsdUtils
{
	/** Adds a "Muted" CustomData entry to the attribute at the stage's UE state sublayer, which will prevent it from being animated when loaded into UE */
	USDUTILITIES_API bool MuteAttribute( UE::FUsdAttribute& Attribute, const UE::FUsdStage& Stage );

	/** Removes the "Muted" CustomData entry from the attribute at the stage's UE state sublayer, letting it be animated when loaded into UE */
	USDUTILITIES_API bool UnmuteAttribute( UE::FUsdAttribute& Attribute, const UE::FUsdStage& Stage );

	/** Returns whether this attribute has the "Muted" CustomData on the stage's UE state sublayer, meaning it shouldn't be animated when loaded into UE */
	USDUTILITIES_API bool IsAttributeMuted( const UE::FUsdAttribute& Attribute, const UE::FUsdStage& Stage );

	/**
	 * If Attribute has opinions authored on layers stronger than the current edit target this will emit a warning to
	 * the user, indicating that the new value may not be visible on the USD Stage, and may cease to be visible on
	 * the UE level after a reload.
	 *
	 * Use this after setting any attribute: This function does nothing in case the Stage's current edit target has
	 * the strongest opinion for the attribute already
	 */
<<<<<<< HEAD
	USDUTILITIES_API void NotifyIfOverriddenOpinion( const UE::FUsdAttribute& Attribute );
=======
#if USE_USD_SDK
	USDUTILITIES_API void NotifyIfOverriddenOpinion( const pxr::UsdProperty& Property );

	/**
	 * Generally we are not allowed to author opinions inside instanceables. Our actual results when doing that will range from
	 * USD coding errors to seeming like nothing has happened on the stage.
	 * This will show a warning and return true if Prim is an instance, letting us avoid those scenarios
	 */
	USDUTILITIES_API bool NotifyIfInstanceProxy(const pxr::UsdPrim& Prim);
#endif // USE_USD_SDK
>>>>>>> 4af6daef
}
<|MERGE_RESOLUTION|>--- conflicted
+++ resolved
@@ -5,11 +5,6 @@
 #include "CoreMinimal.h"
 
 #include "UsdWrappers/ForwardDeclarations.h"
-<<<<<<< HEAD
-
-namespace UE
-{
-=======
 
 #if USE_USD_SDK
 PXR_NAMESPACE_OPEN_SCOPE
@@ -21,7 +16,6 @@
 namespace UE
 {
 	class FUsdPrim;
->>>>>>> 4af6daef
 	class FUsdAttribute;
 }
 
@@ -44,9 +38,6 @@
 	 * Use this after setting any attribute: This function does nothing in case the Stage's current edit target has
 	 * the strongest opinion for the attribute already
 	 */
-<<<<<<< HEAD
-	USDUTILITIES_API void NotifyIfOverriddenOpinion( const UE::FUsdAttribute& Attribute );
-=======
 #if USE_USD_SDK
 	USDUTILITIES_API void NotifyIfOverriddenOpinion( const pxr::UsdProperty& Property );
 
@@ -57,5 +48,4 @@
 	 */
 	USDUTILITIES_API bool NotifyIfInstanceProxy(const pxr::UsdPrim& Prim);
 #endif // USE_USD_SDK
->>>>>>> 4af6daef
 }
