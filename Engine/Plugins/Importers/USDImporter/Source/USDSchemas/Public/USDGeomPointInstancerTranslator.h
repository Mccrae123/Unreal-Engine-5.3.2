// Copyright Epic Games, Inc. All Rights Reserved.

#pragma once

#include "USDGeomMeshTranslator.h"
#include "USDGeomXformableTranslator.h"

#if USE_USD_SDK

struct FUsdSchemaTranslationContext;

class FUsdGeomPointInstancerCreateAssetsTaskChain : public FBuildStaticMeshTaskChain
{
public:
<<<<<<< HEAD
	explicit FUsdGeomPointInstancerCreateAssetsTaskChain( const TSharedRef< FUsdSchemaTranslationContext >& InContext, const UE::FSdfPath& InPrimPath, bool bIgnoreTopLevelTransformAndVisibility );
=======
	explicit FUsdGeomPointInstancerCreateAssetsTaskChain(
		const TSharedRef<FUsdSchemaTranslationContext>& InContext,
		const UE::FSdfPath& InPrimPath,
		bool bIgnoreTopLevelTransformAndVisibility,
		const TOptional<UE::FSdfPath>& AlternativePrimToLinkAssetsTo = {}
	);
>>>>>>> 4af6daef

protected:
	virtual void SetupTasks() override;

private:
	bool bIgnoreTopLevelTransformAndVisibility = false;
};

class USDSCHEMAS_API FUsdGeomPointInstancerTranslator : public FUsdGeomXformableTranslator
{
public:
	using Super = FUsdGeomXformableTranslator;
	using FUsdGeomXformableTranslator::FUsdGeomXformableTranslator;

	virtual void CreateAssets() override;
	virtual USceneComponent* CreateComponents() override;
	virtual void UpdateComponents( USceneComponent* SceneComponent ) override;

	// Point instancers will always collapse (i.e. "be in charge of") their entire prim subtree.
	// If we have a nested point instancer situation, the parentmost point instancer will be in charge of collapsing everything
	// below it, so returning true to "CanBeCollapsed" in that case won't really help anything.
	// We only return true from CanBeCollapsed if e.g. a generic Xform prim should be able to collapse us too (like when we're
	// collapsing even simple, not-nested point instancers).
	virtual bool CollapsesChildren( ECollapsingType CollapsingType ) const override { return true; }
	virtual bool CanBeCollapsed( ECollapsingType CollapsingType ) const override;
<<<<<<< HEAD
=======

	virtual TSet<UE::FSdfPath> CollectAuxiliaryPrims() const override;
>>>>>>> 4af6daef
};

#endif // #if USE_USD_SDK<|MERGE_RESOLUTION|>--- conflicted
+++ resolved
@@ -12,16 +12,12 @@
 class FUsdGeomPointInstancerCreateAssetsTaskChain : public FBuildStaticMeshTaskChain
 {
 public:
-<<<<<<< HEAD
-	explicit FUsdGeomPointInstancerCreateAssetsTaskChain( const TSharedRef< FUsdSchemaTranslationContext >& InContext, const UE::FSdfPath& InPrimPath, bool bIgnoreTopLevelTransformAndVisibility );
-=======
 	explicit FUsdGeomPointInstancerCreateAssetsTaskChain(
 		const TSharedRef<FUsdSchemaTranslationContext>& InContext,
 		const UE::FSdfPath& InPrimPath,
 		bool bIgnoreTopLevelTransformAndVisibility,
 		const TOptional<UE::FSdfPath>& AlternativePrimToLinkAssetsTo = {}
 	);
->>>>>>> 4af6daef
 
 protected:
 	virtual void SetupTasks() override;
@@ -47,11 +43,8 @@
 	// collapsing even simple, not-nested point instancers).
 	virtual bool CollapsesChildren( ECollapsingType CollapsingType ) const override { return true; }
 	virtual bool CanBeCollapsed( ECollapsingType CollapsingType ) const override;
-<<<<<<< HEAD
-=======
 
 	virtual TSet<UE::FSdfPath> CollectAuxiliaryPrims() const override;
->>>>>>> 4af6daef
 };
 
 #endif // #if USE_USD_SDK