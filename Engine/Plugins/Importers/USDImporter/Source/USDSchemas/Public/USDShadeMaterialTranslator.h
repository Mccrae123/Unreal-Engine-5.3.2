--- conflicted
+++ resolved
@@ -19,14 +19,11 @@
 
 	virtual bool CollapsesChildren( ECollapsingType CollapsingType ) const override;
 	virtual bool CanBeCollapsed( ECollapsingType CollapsingType ) const override;
-<<<<<<< HEAD
-=======
 
 	virtual TSet<UE::FSdfPath> CollectAuxiliaryPrims() const override;
 
 protected:
 	virtual void PostImportMaterial(const FString& MaterialHash, UMaterialInterface* ImportedMaterial);
->>>>>>> 4af6daef
 };
 
 #endif // #if USE_USD_SDK