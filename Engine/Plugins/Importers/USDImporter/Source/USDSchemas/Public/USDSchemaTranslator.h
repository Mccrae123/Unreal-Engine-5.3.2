// Copyright Epic Games, Inc. All Rights Reserved.

#pragma once

#include "CoreMinimal.h"

#include "UnrealUSDWrapper.h"
#include "USDAssetCache2.h"
#include "USDInfoCache.h"
#include "USDMemory.h"
#include "USDSkeletalDataConversion.h"

#include "UsdWrappers/SdfPath.h"
#include "UsdWrappers/UsdPrim.h"
#include "UsdWrappers/UsdStage.h"
#include "UsdWrappers/UsdTyped.h"

#include "Async/Future.h"
#include "GroomAssetInterpolation.h"
#include "HAL/ThreadSafeBool.h"
#include "Misc/Optional.h"
#include "Templates/SubclassOf.h"
#include "UObject/ObjectMacros.h"
#include "UObject/StrongObjectPtr.h"

class FRegisteredSchemaTranslator;
class FUsdSchemaTranslator;
class FUsdSchemaTranslatorTaskChain;
class ULevel;
class UMaterialInterface;
class USceneComponent;
class UStaticMesh;
class UTexture;
struct FUsdBlendShape;
struct FUsdSchemaTranslationContext;

class USDSCHEMAS_API FRegisteredSchemaTranslatorHandle
{
public:
	FRegisteredSchemaTranslatorHandle()
		: Id( CurrentSchemaTranslatorId++ )
	{
	}

	explicit FRegisteredSchemaTranslatorHandle( const FString& InSchemaName )
		: FRegisteredSchemaTranslatorHandle()
	{
		SchemaName = InSchemaName;
	}

	int32 GetId() const { return Id; }
	void SetId( int32 InId ) { Id = InId; }

	const FString& GetSchemaName() const { return SchemaName; }
	void SetSchemaName( const FString& InSchemaName ) { SchemaName = InSchemaName; }

private:
	static int32 CurrentSchemaTranslatorId;

	FString SchemaName;
	int32 Id;
};

class USDSCHEMAS_API FUsdSchemaTranslatorRegistry
{
	using FCreateTranslator = TFunction< TSharedRef< FUsdSchemaTranslator >( TSharedRef< FUsdSchemaTranslationContext >, const UE::FUsdTyped& ) >;
	using FSchemaTranslatorsStack = TArray< FRegisteredSchemaTranslator, TInlineAllocator< 1 > >;

public:
	/**
	 * Returns the translator to use for InSchema
	 */
	TSharedPtr< FUsdSchemaTranslator > CreateTranslatorForSchema( TSharedRef< FUsdSchemaTranslationContext > InTranslationContext, const UE::FUsdTyped& InSchema );

	/**
	 * Registers SchemaTranslatorType to translate schemas of type SchemaName.
	 * Registration order is important as the last to register for a given schema will be the one handling it.
	 * Thus, you will want to register base schemas before the more specialized ones.
	 */
	template< typename SchemaTranslatorType >
	FRegisteredSchemaTranslatorHandle Register( const FString& SchemaName )
	{
		auto CreateSchemaTranslator =
		[]( TSharedRef< FUsdSchemaTranslationContext > InContext, const UE::FUsdTyped& InSchema ) -> TSharedRef< FUsdSchemaTranslator >
		{
			return MakeShared< SchemaTranslatorType >( InContext, InSchema );
		};

		return Register( SchemaName, CreateSchemaTranslator );
	}

	void Unregister( const FRegisteredSchemaTranslatorHandle& TranslatorHandle );

protected:
	FRegisteredSchemaTranslatorHandle Register( const FString& SchemaName, FCreateTranslator CreateFunction );

	FSchemaTranslatorsStack* FindSchemaTranslatorStack( const FString& SchemaName );

	TArray< TPair< FString, FSchemaTranslatorsStack > > RegisteredSchemaTranslators;
};

class FRegisteredSchemaTranslator
{
	using FCreateTranslator = TFunction< TSharedRef< FUsdSchemaTranslator >( TSharedRef< FUsdSchemaTranslationContext >, const UE::FUsdTyped& ) >;

public:
	FRegisteredSchemaTranslatorHandle Handle;
	FCreateTranslator CreateFunction;
};

class USDSCHEMAS_API FUsdRenderContextRegistry
{
public:
	FUsdRenderContextRegistry();

	void Register( const FName& RenderContextToken ) { RegisteredRenderContexts.Add( RenderContextToken ); }
	void Unregister( const FName& RenderContextToken ) { RegisteredRenderContexts.Remove( RenderContextToken ); }

	const TSet< FName >& GetRenderContexts() const { return RegisteredRenderContexts; }
	const FName& GetUniversalRenderContext() const { return UniversalRenderContext; }
	const FName& GetUnrealRenderContext() const { return UnrealRenderContext; }

protected:
	TSet< FName > RegisteredRenderContexts;
	FName UniversalRenderContext;
	FName UnrealRenderContext;
};

struct USDSCHEMAS_API FUsdSchemaTranslationContext : public TSharedFromThis< FUsdSchemaTranslationContext >
{
<<<<<<< HEAD
=======
	// Explicitly declare these defaulted special functions or else the compiler will do it elsewhere and emit
	// deprecated warnings due to usage of bCollapseTopLevelPointInstancers
	PRAGMA_DISABLE_DEPRECATION_WARNINGS
	FUsdSchemaTranslationContext(const FUsdSchemaTranslationContext& Other) = default;
	FUsdSchemaTranslationContext& operator=(const FUsdSchemaTranslationContext& Other) = default;
	PRAGMA_ENABLE_DEPRECATION_WARNINGS

>>>>>>> 4af6daef
	explicit FUsdSchemaTranslationContext( const UE::FUsdStage& InStage, UUsdAssetCache2& InAssetCache );

	/** True if we're a context created by the USDStageImporter to fully import to persistent assets and actors */
	bool bIsImporting = false;
<<<<<<< HEAD
=======

	/**
	 * True if we're building the InfoCache assigned to this context. This usually means we shouldn't query it for information, and should instead
	 * compute it manually so that it can be cached
	 */
	bool bIsBuildingInfoCache = false;
>>>>>>> 4af6daef

	/** pxr::UsdStage we're translating from */
	UE::FUsdStage Stage;

	/** Level to spawn actors in */
	ULevel* Level = nullptr;

	/** Flags used when creating UObjects */
	EObjectFlags ObjectFlags;

	/** The parent component when translating children */
	USceneComponent* ParentComponent = nullptr;

	/** The time at which we are translating */
	float Time = 0.f;

	/** We're only allowed to load prims with purposes that match these flags */
	EUsdPurpose PurposesToLoad;

	/** The render context to use when translating materials */
	FName RenderContext;

	/** The material purpose to use when translating material bindings */
	FName MaterialPurpose;

	/** Describes what to add to the root bone animation within generated AnimSequences, if anything */
	EUsdRootMotionHandling RootMotionHandling = EUsdRootMotionHandling::NoAdditionalRootMotion;

	/** If a generated UStaticMesh has at least this many triangles we will attempt to enable Nanite */
	int32 NaniteTriangleThreshold;

	/** Where the translated assets will be stored */
	TStrongObjectPtr< UUsdAssetCache2 > AssetCache;

	/** Caches various information about prims that are expensive to query */
	TSharedPtr<FUsdInfoCache> InfoCache;

	/** Where we place imported blend shapes, if available */
	UsdUtils::FBlendShapeMap* BlendShapesByPath = nullptr;

	/**
	 * When parsing materials, we keep track of which primvar we mapped to which UV channel.
	 * When parsing meshes later, we use this data to place the correct primvar values in each UV channel.
	 */
	UE_DEPRECATED( 5.3, "This mapping is now stored directly on Material AssetImportData/AssetUserData" )
	TMap< FString, TMap< FString, int32 > >* MaterialToPrimvarToUVIndex = nullptr;

	/**
	 * Sometimes we must upgrade a material from non-VT to VT, and so upgrade all of its textures to VT (and then
	 * upgrade all materials that use them to VT, etc.).
	 * This member lets us cache which generated materials use which generated textures in order to help with that.
	 * Material parsing is synchronous. If we ever upgrade it to paralllel/async-task-based, we'll need a mutex around
	 * this member.
	 */
	TMap<UTexture*, TSet<UMaterialInterface*>> TextureToUserMaterials;

	/**
	 * Whether to try to combine individual assets and components of the same type on a kind-per-kind basis,
	 * like multiple Mesh prims into a single Static Mesh
	 */
	EUsdDefaultKind KindsToCollapse = EUsdDefaultKind::Component | EUsdDefaultKind::Subcomponent;

	/**
	 * If enabled, when multiple mesh prims are collapsed into a single static mesh, identical material slots are merged into one slot.
	 * Otherwise, material slots are simply appended to the list.
	 */
	bool bMergeIdenticalMaterialSlots = true;

	/**
	 * If true, will cause us to collapse any point instancer prim into a single static mesh and static mesh component.
	 * If false, will cause us to use HierarchicalInstancedStaticMeshComponents to replicate the instancing behavior.
	 * Point instancers inside other point instancer prototypes are *always* collapsed into the prototype's static mesh.
	 */
	UE_DEPRECATED( 5.2, "This option is now controlled via the cvar 'USD.CollapseTopLevelPointInstancers'" )
	bool bCollapseTopLevelPointInstancers = false;

	/**
	 * If true, prims with a "LOD" variant set, and "LOD0", "LOD1", etc. variants containing each
	 * a prim can be parsed into a single UStaticMesh asset with multiple LODs
	 */
	bool bAllowInterpretingLODs = true;

	/** If true, we will also try creating UAnimSequence skeletal animation assets when parsing SkelRoot prims */
	bool bAllowParsingSkeletalAnimations = true;

<<<<<<< HEAD
=======
	/** If true, means we will try generating GroomAssets, GroomCaches and GroomBindings */
	bool bAllowParsingGroomAssets = true;

>>>>>>> 4af6daef
	/** Skip the import of materials that aren't being used by any prim on the stage */
	bool bTranslateOnlyUsedMaterials = false;

	/** Groom group interpolation settings */
	TArray<FHairGroupsInterpolation> GroomInterpolationSettings;

	/**
	 * True if the Sequencer is currently opened and animating the stage level sequence.
	 * Its relevant to know this because some translator ::UpdateComponents overloads may try to animate their components
	 * by themselves, which could be wasteful and glitchy in case the sequencer is opened: It will likely also have an
	 * animation track for that component and on next editor tick would override the animation with what is sampled from
	 * the track.
	 * In the future we'll likely get rid of the "Time" track on the generated LevelSequence, at which point we can
	 * remove this
	 */
	bool bSequencerIsAnimating = false;

	bool IsValid() const
	{
		return Level != nullptr;
	}

	void CompleteTasks();

	TArray< TSharedPtr< FUsdSchemaTranslatorTaskChain > > TranslatorTasks;
};

enum class ESchemaTranslationStatus
{
	Pending,
	InProgress,
	Done
};

enum class ESchemaTranslationLaunchPolicy
{
	/**
	 * Task will run on main thread, with the guarantee that no other tasks are being run concurrently to it.
	 * Note: This is slow, and should not be used for realtime workflows (i.e. USDStage editor)
	 */
	ExclusiveSync,

	/** Task will run on main thread, while other tasks may be running concurrently */
	Sync,

	/** Task may run on another thread, while other tasks may be running concurrently */
	Async
};

class USDSCHEMAS_API FUsdSchemaTranslator
{
public:
	explicit FUsdSchemaTranslator( TSharedRef< FUsdSchemaTranslationContext > InContext, const UE::FUsdTyped& InSchema )
		: PrimPath( InSchema.GetPrim().GetPrimPath() )
		, Context( InContext )
	{
	}

	virtual ~FUsdSchemaTranslator() = default;

	virtual void CreateAssets() {}

	virtual USceneComponent* CreateComponents() { return nullptr; }
	virtual void UpdateComponents( USceneComponent* SceneComponent ) {}

	virtual bool CollapsesChildren( ECollapsingType CollapsingType ) const { return false; }

	/**
	 * Returns the set of prims that also need to be read in order to translate the prim at PrimPath.
	 * Note: This function never needs to return PrimPath itself, as the query function in the InfoCache will always
	 * append it to the result
	 */
	virtual TSet<UE::FSdfPath> CollectAuxiliaryPrims() const { return {}; }

	bool IsCollapsed( ECollapsingType CollapsingType ) const;
	virtual bool CanBeCollapsed( ECollapsingType CollapsingType ) const { return false; }

	UE::FUsdPrim GetPrim() const { return Context->Stage.GetPrimAtPath(PrimPath); }

protected:
	UE::FSdfPath PrimPath;
	TSharedRef< FUsdSchemaTranslationContext > Context;
};

struct FSchemaTranslatorTask
{
	explicit FSchemaTranslatorTask( ESchemaTranslationLaunchPolicy InPolicy, TFunction< bool() > InCallable )
		: Callable( InCallable )
		, LaunchPolicy( InPolicy )
		, bIsDone( false )
	{
	}

	TFunction< bool() > Callable;
	TOptional< TFuture< bool > > Result;
	TSharedPtr< FSchemaTranslatorTask > Continuation;

	ESchemaTranslationLaunchPolicy LaunchPolicy;

	FThreadSafeBool bIsDone;

	void Start();
	void StartIfAsync();

	bool IsStarted() const
	{
		return Result.IsSet() && Result->IsValid();
	}

	bool DoWork();

	bool IsDone() const
	{
		return bIsDone;
	}
};

class FUsdSchemaTranslatorTaskChain
{
public:
	virtual ~FUsdSchemaTranslatorTaskChain() = default;

	FUsdSchemaTranslatorTaskChain& Do( ESchemaTranslationLaunchPolicy Policy, TFunction< bool() > Callable );
	FUsdSchemaTranslatorTaskChain& Then( ESchemaTranslationLaunchPolicy Policy, TFunction< bool() > Callable );

	ESchemaTranslationStatus Execute(bool bExclusiveSyncTasks = false);

private:
	TSharedPtr< FSchemaTranslatorTask > CurrentTask;
};<|MERGE_RESOLUTION|>--- conflicted
+++ resolved
@@ -128,8 +128,6 @@
 
 struct USDSCHEMAS_API FUsdSchemaTranslationContext : public TSharedFromThis< FUsdSchemaTranslationContext >
 {
-<<<<<<< HEAD
-=======
 	// Explicitly declare these defaulted special functions or else the compiler will do it elsewhere and emit
 	// deprecated warnings due to usage of bCollapseTopLevelPointInstancers
 	PRAGMA_DISABLE_DEPRECATION_WARNINGS
@@ -137,20 +135,16 @@
 	FUsdSchemaTranslationContext& operator=(const FUsdSchemaTranslationContext& Other) = default;
 	PRAGMA_ENABLE_DEPRECATION_WARNINGS
 
->>>>>>> 4af6daef
 	explicit FUsdSchemaTranslationContext( const UE::FUsdStage& InStage, UUsdAssetCache2& InAssetCache );
 
 	/** True if we're a context created by the USDStageImporter to fully import to persistent assets and actors */
 	bool bIsImporting = false;
-<<<<<<< HEAD
-=======
 
 	/**
 	 * True if we're building the InfoCache assigned to this context. This usually means we shouldn't query it for information, and should instead
 	 * compute it manually so that it can be cached
 	 */
 	bool bIsBuildingInfoCache = false;
->>>>>>> 4af6daef
 
 	/** pxr::UsdStage we're translating from */
 	UE::FUsdStage Stage;
@@ -236,12 +230,9 @@
 	/** If true, we will also try creating UAnimSequence skeletal animation assets when parsing SkelRoot prims */
 	bool bAllowParsingSkeletalAnimations = true;
 
-<<<<<<< HEAD
-=======
 	/** If true, means we will try generating GroomAssets, GroomCaches and GroomBindings */
 	bool bAllowParsingGroomAssets = true;
 
->>>>>>> 4af6daef
 	/** Skip the import of materials that aren't being used by any prim on the stage */
 	bool bTranslateOnlyUsedMaterials = false;
 
