--- conflicted
+++ resolved
@@ -122,18 +122,7 @@
 
 struct USDSCHEMAS_API FUsdSchemaTranslationContext : public TSharedFromThis< FUsdSchemaTranslationContext >
 {
-<<<<<<< HEAD
-	explicit FUsdSchemaTranslationContext( const UE::FUsdStage& InStage, TMap< FString, UObject* >& InPrimPathsToAssets, TMap< FString, UObject* >& InAssetsCache, UsdUtils::FBlendShapeMap* InBlendShapesByPath = nullptr )
-		: Stage( InStage )
-		, PrimPathsToAssets( InPrimPathsToAssets )
-		, AssetsCache( InAssetsCache )
-		, BlendShapesByPath( InBlendShapesByPath )
-	{
-		MaterialToPrimvarToUVIndex = nullptr;
-	}
-=======
 	explicit FUsdSchemaTranslationContext( const UE::FUsdStage& InStage, UUsdAssetCache& InAssetCache );
->>>>>>> 3aae9151
 
 	/** pxr::UsdStage we're translating from */
 	UE::FUsdStage Stage;
@@ -160,9 +149,6 @@
 	TStrongObjectPtr< UUsdAssetCache > AssetCache;
 
 
-	/** Subset of AssetsCache with assets that were created for/reused by the current translation context. Useful as AssetsCache may contain older/other things */
-	TSet<UObject*> CurrentlyUsedAssets;
-
 	/** Where we place imported blend shapes, if available */
 	UsdUtils::FBlendShapeMap* BlendShapesByPath = nullptr;
 
@@ -170,13 +156,7 @@
 	 * When parsing materials, we keep track of which primvar we mapped to which UV channel.
 	 * When parsing meshes later, we use this data to place the correct primvar values in each UV channel.
 	 */
-<<<<<<< HEAD
-	TMap< FString, TMap< FString, int32 > >* MaterialToPrimvarToUVIndex;
-
-	FCriticalSection CriticalSection;
-=======
 	TMap< FString, TMap< FString, int32 > >* MaterialToPrimvarToUVIndex = nullptr;
->>>>>>> 3aae9151
 
 	bool bAllowCollapsing = true;
 
