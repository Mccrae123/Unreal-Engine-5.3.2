--- conflicted
+++ resolved
@@ -152,15 +152,12 @@
 	/** The render context to use when translating materials */
 	FName RenderContext;
 
-<<<<<<< HEAD
-=======
 	/** The material purpose to use when translating material bindings */
 	FName MaterialPurpose;
 
 	/** Describes what to add to the root bone animation within generated AnimSequences, if anything */
 	EUsdRootMotionHandling RootMotionHandling = EUsdRootMotionHandling::NoAdditionalRootMotion;
 
->>>>>>> d731a049
 	/** If a generated UStaticMesh has at least this many triangles we will attempt to enable Nanite */
 	int32 NaniteTriangleThreshold;
 
@@ -180,8 +177,6 @@
 	TMap< FString, TMap< FString, int32 > >* MaterialToPrimvarToUVIndex = nullptr;
 
 	/**
-<<<<<<< HEAD
-=======
 	 * Sometimes we must upgrade a material from non-VT to VT, and so upgrade all of its textures to VT (and then
 	 * upgrade all materials that use them to VT, etc.).
 	 * This member lets us cache which generated materials use which generated textures in order to help with that.
@@ -191,13 +186,10 @@
 	TMap<UTexture*, TSet<UMaterialInterface*>> TextureToUserMaterials;
 
 	/**
->>>>>>> d731a049
 	 * Whether to try to combine individual assets and components of the same type on a kind-per-kind basis,
 	 * like multiple Mesh prims into a single Static Mesh
 	 */
 	EUsdDefaultKind KindsToCollapse = EUsdDefaultKind::Component | EUsdDefaultKind::Subcomponent;
-<<<<<<< HEAD
-=======
 
 	/**
 	 * If enabled, when multiple mesh prims are collapsed into a single static mesh, identical material slots are merged into one slot.
@@ -211,7 +203,6 @@
 	 * Point instancers inside other point instancer prototypes are *always* collapsed into the prototype's static mesh.
 	 */
 	bool bCollapseTopLevelPointInstancers = false;
->>>>>>> d731a049
 
 	/**
 	 * If true, prims with a "LOD" variant set, and "LOD0", "LOD1", etc. variants containing each
