--- conflicted
+++ resolved
@@ -114,18 +114,12 @@
 
 	const TSet< FName >& GetRenderContexts() const { return RegisteredRenderContexts; }
 	const FName& GetUniversalRenderContext() const { return UniversalRenderContext; }
-<<<<<<< HEAD
-=======
 	const FName& GetUnrealRenderContext() const { return UnrealRenderContext; }
->>>>>>> 6bbb88c8
 
 protected:
 	TSet< FName > RegisteredRenderContexts;
 	FName UniversalRenderContext;
-<<<<<<< HEAD
-=======
 	FName UnrealRenderContext;
->>>>>>> 6bbb88c8
 };
 
 struct USDSCHEMAS_API FUsdSchemaTranslationContext : public TSharedFromThis< FUsdSchemaTranslationContext >
@@ -153,12 +147,9 @@
 	/** The render context to use when translating materials */
 	FName RenderContext;
 
-<<<<<<< HEAD
-=======
 	/** If a generated UStaticMesh has at least this many triangles we will attempt to enable Nanite */
 	int32 NaniteTriangleThreshold;
 
->>>>>>> 6bbb88c8
 	/** Where the translated assets will be stored */
 	TStrongObjectPtr< UUsdAssetCache > AssetCache;
 
@@ -172,15 +163,11 @@
 	 */
 	TMap< FString, TMap< FString, int32 > >* MaterialToPrimvarToUVIndex = nullptr;
 
-<<<<<<< HEAD
-	bool bAllowCollapsing = true;
-=======
 	/**
 	 * Whether to try to combine individual assets and components of the same type on a kind-per-kind basis,
 	 * like multiple Mesh prims into a single Static Mesh
 	 */
 	EUsdDefaultKind KindsToCollapse = EUsdDefaultKind::Component | EUsdDefaultKind::Subcomponent;
->>>>>>> 6bbb88c8
 
 	/**
 	 * If true, prims with a "LOD" variant set, and "LOD0", "LOD1", etc. variants containing each
