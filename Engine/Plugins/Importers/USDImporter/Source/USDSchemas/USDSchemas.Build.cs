--- conflicted
+++ resolved
@@ -21,10 +21,7 @@
 					"GeometryCache",
 					"MeshDescription",
 					"RenderCore",
-<<<<<<< HEAD
-=======
 					"RHI", // For FMaterialUpdateContext and the right way of updating material instance constants
->>>>>>> 3aae9151
 					"Slate",
 					"SlateCore",
 					"StaticMeshDescription",
