// Copyright Epic Games, Inc. All Rights Reserved.

using System;
using System.IO;

namespace UnrealBuildTool.Rules
{
	public class USDSchemas : ModuleRules
	{
		public USDSchemas(ReadOnlyTargetRules Target) : base(Target)
		{
			// Does not compile with C++20:
			// error C4002: too many arguments for function-like macro invocation 'TF_PP_CAT_IMPL'
			// warning C5103: pasting '"TF_LOG_STACK_TRACE_ON_ERROR"' and '"TF_LOG_STACK_TRACE_ON_WARNING"' does not result in a valid preprocessing token
			CppStandard = CppStandardVersion.Cpp17;

			bUseRTTI = true;

			PrivateDependencyModuleNames.AddRange(
				new string[]
				{
					"Boost",
					"CinematicCamera",
					"Core",
					"CoreUObject",
					"Engine",
					"GeometryCache",
<<<<<<< HEAD
=======
					"InterchangeCore",
					"InterchangeEngine",
					"InterchangeFactoryNodes",
					"InterchangeNodes",
					"InterchangePipelines",
>>>>>>> 4af6daef
					"LiveLinkAnimationCore",
					"LiveLinkComponents",
					"LiveLinkInterface",
					"MeshDescription",
					"RenderCore",
					"RHI", // For FMaterialUpdateContext and the right way of updating material instance constants
					"Slate",
					"SlateCore",
					"StaticMeshDescription",
					"UnrealUSDWrapper",
					"USDClasses",
					"USDUtilities",
				}
			);

			PublicDependencyModuleNames.AddRange(
				new string[]
				{
					"HairStrandsCore",
				}
			);

			if (Target.bBuildEditor)
			{
				PrivateDependencyModuleNames.AddRange(
					new string[]
					{
						"BlueprintGraph",
						"GeometryCacheUSD",
						"HairStrandsEditor",
						"Kismet",
						"LiveLinkGraphNode",
						"MaterialEditor",
						"MDLImporter",
						"MeshUtilities",
						"PhysicsUtilities", // For generating UPhysicsAssets for SkeletalMeshes
						"PropertyEditor",
						"UnrealEd",
					}
				);

				AddEngineThirdPartyPrivateStaticDependencies(Target, "MaterialX");
			}
		}
	}
}<|MERGE_RESOLUTION|>--- conflicted
+++ resolved
@@ -25,14 +25,11 @@
 					"CoreUObject",
 					"Engine",
 					"GeometryCache",
-<<<<<<< HEAD
-=======
 					"InterchangeCore",
 					"InterchangeEngine",
 					"InterchangeFactoryNodes",
 					"InterchangeNodes",
 					"InterchangePipelines",
->>>>>>> 4af6daef
 					"LiveLinkAnimationCore",
 					"LiveLinkComponents",
 					"LiveLinkInterface",
