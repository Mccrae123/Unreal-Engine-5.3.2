--- conflicted
+++ resolved
@@ -206,15 +206,9 @@
 #if USE_USD_SDK
 	TRACE_CPUPROFILER_EVENT_SCOPE( FUsdSchemaTranslator::IsCollapsed );
 
-<<<<<<< HEAD
-	if ( Context->InfoCache.IsValid() )
-	{
-		return Context->InfoCache->IsPathCollapsed( PrimPath, CollapsingType );
-=======
 	if (!Context->bIsBuildingInfoCache)
 	{
 		return Context->InfoCache->IsPathCollapsed(PrimPath, CollapsingType);
->>>>>>> 4af6daef
 	}
 
 	// This is merely a fallback, and we should never need this
