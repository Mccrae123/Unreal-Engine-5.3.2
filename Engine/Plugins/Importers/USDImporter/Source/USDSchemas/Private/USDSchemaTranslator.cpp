--- conflicted
+++ resolved
@@ -57,12 +57,9 @@
 #if USE_USD_SDK
 	UniversalRenderContext = FName( UsdToUnreal::ConvertToken( pxr::UsdShadeTokens->universalRenderContext ) );
 	Register( UniversalRenderContext );
-<<<<<<< HEAD
-=======
 
 	UnrealRenderContext = FName( UsdToUnreal::ConvertToken( UnrealIdentifiers::Unreal ) );
 	Register( UnrealRenderContext );
->>>>>>> 6bbb88c8
 #endif // #if USE_USD_SDK
 }
 
@@ -162,15 +159,10 @@
 
 	FScopedSlowTask SlowTask( TranslatorTasks.Num(), LOCTEXT( "TasksProgress", "Executing USD Schema tasks" ) );
 
-<<<<<<< HEAD
-	// Some tasks need to not only be executed serially, but also with the guarantee that no other concurrent tasks are running
-	TArray< TSharedPtr< FUsdSchemaTranslatorTaskChain >> PendingTaskChains;
-=======
 	// These are just pointers into the TranslatorTasks items that are task chains that are in the ESchemaTranslationStatus::Pending state.
 	// We'll use this below to execute tasks until all items in TranslatorTasks are pending, and then we switch to/from an ExclusiveSync pass.
 	// This because we need to ensure that all ExclusiveSync tasks are run in isolation.
 	TSet< FUsdSchemaTranslatorTaskChain* > PendingTaskChains;
->>>>>>> 6bbb88c8
 
 	// Note that this first pass is for tasks that allow concurrent execution (so *not* exclusive sync tasks). If this is ever changed,
 	// we would also need to change the behavior of StartIfAsync to delay until the proper async pass, and not start right away
@@ -194,11 +186,7 @@
 				}
 				else if ( TaskChainStatus == ESchemaTranslationStatus::Pending )
 				{
-<<<<<<< HEAD
-					PendingTaskChains.Add(TaskChain);
-=======
 					PendingTaskChains.Add( TaskChain.Get() );
->>>>>>> 6bbb88c8
 				}
 			}
 		}
