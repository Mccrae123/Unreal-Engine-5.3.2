--- conflicted
+++ resolved
@@ -10,30 +10,20 @@
 #include "USDConversionUtils.h"
 #include "USDErrorUtils.h"
 #include "USDGeomMeshConversion.h"
-<<<<<<< HEAD
-=======
 #include "USDLayerUtils.h"
->>>>>>> 6bbb88c8
 #include "USDLog.h"
 #include "USDMemory.h"
 #include "USDSkeletalDataConversion.h"
 #include "USDTypesConversion.h"
 
-<<<<<<< HEAD
-=======
 #include "UsdWrappers/SdfLayer.h"
->>>>>>> 6bbb88c8
 #include "UsdWrappers/SdfPath.h"
 #include "UsdWrappers/UsdPrim.h"
 
 #include "Animation/AnimSequence.h"
 #include "Animation/Skeleton.h"
 #include "AnimationUtils.h"
-<<<<<<< HEAD
-#include "Components/PoseableMeshComponent.h"
-=======
 #include "Components/SkeletalMeshComponent.h"
->>>>>>> 6bbb88c8
 #include "Components/SkinnedMeshComponent.h"
 #include "Engine/SkeletalMesh.h"
 #include "Materials/Material.h"
@@ -79,11 +69,7 @@
 		}
 
 		TArray<UMaterialInterface*> ExistingAssignments;
-<<<<<<< HEAD
-		for ( const FSkeletalMaterial& SkeletalMaterial : SkeletalMesh->GetMaterials() )
-=======
 		for ( const FSkeletalMaterial& SkeletalMaterial : SkeletalMesh->GetMaterials())
->>>>>>> 6bbb88c8
 		{
 			ExistingAssignments.Add( SkeletalMaterial.MaterialInterface );
 		}
@@ -207,225 +193,6 @@
 	}
 
 	FSHAHash ComputeSHAHash( const pxr::UsdSkelSkeletonQuery& InUsdSkeletonQuery )
-<<<<<<< HEAD
-	{
-		TRACE_CPUPROFILER_EVENT_SCOPE( UsdSkelRootTranslatorImpl::ComputeSHAHash_SkelQuery );
-
-		FSHAHash OutHash;
-		FSHA1 HashState;
-
-		FScopedUsdAllocs Allocs;
-
-		pxr::UsdSkelAnimQuery AnimQuery = InUsdSkeletonQuery.GetAnimQuery();
-		if ( !AnimQuery )
-		{
-			return OutHash;
-		}
-
-		pxr::UsdPrim UsdPrim = InUsdSkeletonQuery.GetPrim();
-		if ( !UsdPrim )
-		{
-			return OutHash;
-		}
-
-		pxr::UsdStageRefPtr Stage = UsdPrim.GetStage();
-		if ( !Stage )
-		{
-			return OutHash;
-		}
-
-		int32 InterpolationType = static_cast< int32 >( Stage->GetInterpolationType() );
-		HashState.Update( ( uint8* ) &InterpolationType, sizeof( int32 ) );
-
-		// Time samples for joint transforms
-		std::vector<double> TimeData;
-		AnimQuery.GetJointTransformTimeSamples( &TimeData );
-		HashState.Update( ( uint8* ) TimeData.data(), TimeData.size() * sizeof( double ) );
-
-		// Joint transform values
-		pxr::VtArray<pxr::GfMatrix4d> JointTransforms;
-		for ( double JointTimeSample : TimeData )
-		{
-			InUsdSkeletonQuery.ComputeJointLocalTransforms( &JointTransforms, JointTimeSample );
-			HashState.Update( ( uint8* ) JointTransforms.data(), JointTransforms.size() * sizeof( pxr::GfMatrix4d ) );
-		}
-
-		// Time samples for blend shape curves
-		AnimQuery.GetBlendShapeWeightTimeSamples( &TimeData );
-		HashState.Update( ( uint8* ) TimeData.data(), TimeData.size() * sizeof( double ) );
-
-		// Blend shape curve values
-		pxr::VtArray< float > WeightsForSample;
-		for ( double CurveTimeSample : TimeData )
-		{
-			AnimQuery.ComputeBlendShapeWeights( &WeightsForSample, pxr::UsdTimeCode( CurveTimeSample ) );
-			HashState.Update( ( uint8* ) WeightsForSample.data(), WeightsForSample.size() * sizeof( float ) );
-		}
-
-		HashState.Final();
-		HashState.GetHash( &OutHash.Hash[ 0 ] );
-
-		return OutHash;
-	}
-
-	void SetMorphTargetWeight( UPoseableMeshComponent& PoseableMeshComponent, const FString& MorphTargetName, float Weight )
-	{
-		USkeletalMesh* SkeletalMesh = PoseableMeshComponent.SkeletalMesh;
-
-		// We try keeping a perfect correspondence between SkeletalMesh->MorphTargets and PoseableMeshComponent.ActiveMorphTargets
-		int32 IndexInSkeletalMesh = INDEX_NONE;
-		PoseableMeshComponent.SkeletalMesh->FindMorphTargetAndIndex( *MorphTargetName, IndexInSkeletalMesh );
-		if ( IndexInSkeletalMesh == INDEX_NONE )
-		{
-			return;
-		}
-
-		UMorphTarget* MorphTarget = PoseableMeshComponent.SkeletalMesh->GetMorphTargets()[ IndexInSkeletalMesh ];
-		if ( !MorphTarget )
-		{
-			return;
-		}
-
-		int32 WeightIndex = INDEX_NONE;
-		if ( PoseableMeshComponent.ActiveMorphTargets.IsValidIndex( IndexInSkeletalMesh ) )
-		{
-			FActiveMorphTarget& ActiveMorphTarget = PoseableMeshComponent.ActiveMorphTargets[ IndexInSkeletalMesh ];
-			if ( ActiveMorphTarget.MorphTarget == MorphTarget )
-			{
-				WeightIndex = ActiveMorphTarget.WeightIndex;
-			}
-		}
-
-		// Morph target is not at expected location (i.e. after CreateComponents, duplicate for PIE or undo/redo) --> Rebuild ActiveMorphTargets
-		// This may lead to one frame of glitchiness, as we'll reset all weights to zero...
-		if ( WeightIndex == INDEX_NONE )
-		{
-			PoseableMeshComponent.ActiveMorphTargets.Reset();
-			PoseableMeshComponent.MorphTargetWeights.Reset();
-			TArray<UMorphTarget*>& MorphTargets = SkeletalMesh->GetMorphTargets();
-			for ( int32 MorphTargetIndex = 0; MorphTargetIndex < MorphTargets.Num(); ++MorphTargetIndex )
-			{
-				FActiveMorphTarget ActiveMorphTarget;
-				ActiveMorphTarget.MorphTarget = MorphTargets[ MorphTargetIndex ];
-				ActiveMorphTarget.WeightIndex = MorphTargetIndex;
-
-				PoseableMeshComponent.ActiveMorphTargets.Add( ActiveMorphTarget );
-				PoseableMeshComponent.MorphTargetWeights.Add( 0.0f ); // We'll update these right afterwards when we call UpdateComponents
-			}
-
-			WeightIndex = IndexInSkeletalMesh;
-		}
-
-		PoseableMeshComponent.MorphTargetWeights[ WeightIndex ] = Weight;
-	}
-
-	bool LoadAllSkeletalData(
-		pxr::UsdSkelCache& InSkeletonCache,
-		const pxr::UsdSkelRoot& InSkeletonRoot,
-		TArray<FSkeletalMeshImportData>& OutLODIndexToSkeletalMeshImportData,
-		TArray<UsdUtils::FUsdPrimMaterialAssignmentInfo>& OutLODIndexToMaterialInfo,
-		TArray<SkeletalMeshImportData::FBone>& OutSkeletonBones,
-		UsdUtils::FBlendShapeMap* OutBlendShapes,
-		TSet<FString>& InOutUsedMorphTargetNames,
-		const TMap< FString, TMap< FString, int32 > >& InMaterialToPrimvarsUVSetNames,
-		float InTime,
-		const UUsdAssetCache& AssetCache,
-		bool bInInterpretLODs
-	)
-	{
-		if ( !InSkeletonRoot )
-		{
-			return false;
-		}
-
-		FScopedUsdAllocs UsdAllocs;
-
-		pxr::UsdStageRefPtr Stage = InSkeletonRoot.GetPrim().GetStage();
-		const FUsdStageInfo StageInfo( Stage );
-
-		std::vector< pxr::UsdSkelBinding > SkeletonBindings;
-		InSkeletonCache.Populate( InSkeletonRoot, pxr::UsdTraverseInstanceProxies() );
-		InSkeletonCache.ComputeSkelBindings( InSkeletonRoot, &SkeletonBindings, pxr::UsdTraverseInstanceProxies() );
-		if ( SkeletonBindings.size() < 1 )
-		{
-			FUsdLogManager::LogMessage( EMessageSeverity::Warning,
-										FText::Format( LOCTEXT("InvalidBinding", "SkelRoot {0} doesn't have any binding. No skinned mesh will be generated."),
-										FText::FromString( UsdToUnreal::ConvertPath( InSkeletonRoot.GetPath() ) ) ) );
-			return false;
-		}
-
-		// Note that there could be multiple skeleton bindings under the SkeletonRoot
-		// For now, extract just the first one
-		const pxr::UsdSkelBinding& SkeletonBinding = SkeletonBindings[0];
-		const pxr::UsdSkelSkeleton& Skeleton = SkeletonBinding.GetSkeleton();
-		if ( SkeletonBindings.size() > 1 )
-		{
-			UE_LOG(LogUsd, Warning, TEXT("Currently only a single skeleton is supported per UsdSkelRoot! '%s' will use skeleton '%s'"),
-				*UsdToUnreal::ConvertPath( InSkeletonRoot.GetPrim().GetPath() ),
-				*UsdToUnreal::ConvertPath( Skeleton.GetPrim().GetPath() )
-			);
-		}
-
-		// Import skeleton data
-		pxr::UsdSkelSkeletonQuery SkelQuery = InSkeletonCache.GetSkelQuery( Skeleton );
-		{
-			FSkeletalMeshImportData DummyImportData;
-			const bool bSkeletonValid = UsdToUnreal::ConvertSkeleton( SkelQuery, DummyImportData );
-			if ( !bSkeletonValid )
-			{
-				return false;
-			}
-			OutSkeletonBones = MoveTemp(DummyImportData.RefBonesBinary);
-		}
-
-		TMap<int32, FSkeletalMeshImportData> LODIndexToSkeletalMeshImportDataMap;
-		TMap<int32, UsdUtils::FUsdPrimMaterialAssignmentInfo> LODIndexToMaterialInfoMap;
-		TSet<FString> ProcessedLODParentPaths;
-
-		// Since we may need to switch variants to parse LODs, we could invalidate references to SkinningQuery objects, so we need
-		// to keep track of these by path and construct one whenever we need them
-		TArray<pxr::SdfPath> PathsToSkinnedPrims;
-		for ( const pxr::UsdSkelSkinningQuery& SkinningQuery : SkeletonBinding.GetSkinningTargets() )
-		{
-			// In USD, the skinning target need not be a mesh, but for Unreal we are only interested in skinning meshes
-			if ( pxr::UsdGeomMesh SkinningMesh = pxr::UsdGeomMesh( SkinningQuery.GetPrim() ) )
-			{
-				PathsToSkinnedPrims.Add(SkinningMesh.GetPrim().GetPath());
-			}
-		}
-
-		TFunction<bool( const pxr::UsdGeomMesh&, int32 )> ConvertLOD =
-		[ &LODIndexToSkeletalMeshImportDataMap, &LODIndexToMaterialInfoMap, &SkelQuery, InTime, &InMaterialToPrimvarsUVSetNames, &InOutUsedMorphTargetNames, OutBlendShapes, &StageInfo ]
-		( const pxr::UsdGeomMesh& LODMesh, int32 LODIndex )
-		{
-			pxr::UsdSkelSkinningQuery SkinningQuery = UsdUtils::CreateSkinningQuery( LODMesh, SkelQuery );
-			if ( !SkinningQuery )
-			{
-				return true; // Continue trying other LODs
-			}
-
-			if ( LODMesh && LODMesh.ComputeVisibility() == pxr::UsdGeomTokens->invisible )
-			{
-				return true;
-			}
-
-			pxr::GfMatrix4d GeomBindTransformUSD = SkinningQuery.GetGeomBindTransform( pxr::UsdTimeCode( InTime ) );
-			FTransform AdditionalTransform = FTransform( UsdToUnreal::ConvertMatrix( StageInfo, GeomBindTransformUSD ) );
-
-			FSkeletalMeshImportData& LODImportData = LODIndexToSkeletalMeshImportDataMap.FindOrAdd( LODIndex );
-			TArray<UsdUtils::FUsdPrimMaterialSlot>& LODSlots = LODIndexToMaterialInfoMap.FindOrAdd( LODIndex ).Slots;
-
-			// BlendShape data is respective to point indices for each mesh in isolation, but we combine all points
-			// into one FSkeletalMeshImportData per LOD, so we need to remap the indices using this
-			uint32 NumPointsBeforeThisMesh = static_cast< uint32 >( LODImportData.Points.Num() );
-
-			bool bSuccess = UsdToUnreal::ConvertSkinnedMesh( SkinningQuery, AdditionalTransform, LODImportData, LODSlots, InMaterialToPrimvarsUVSetNames );
-			if ( !bSuccess )
-			{
-				return true;
-			}
-
-=======
 	{
 		TRACE_CPUPROFILER_EVENT_SCOPE( UsdSkelRootTranslatorImpl::ComputeSHAHash_SkelQuery );
 
@@ -644,7 +411,6 @@
 				return true;
 			}
 
->>>>>>> 6bbb88c8
 			if ( OutBlendShapes )
 			{
 				pxr::UsdSkelBindingAPI SkelBindingAPI{ LODMesh.GetPrim() };
@@ -665,7 +431,6 @@
 					}
 				}
 			}
-<<<<<<< HEAD
 
 			return true;
 		};
@@ -694,36 +459,6 @@
 				bInterpretedLODs = UsdUtils::IterateLODMeshes(ParentPrim, ConvertLOD);
 			}
 
-=======
-
-			return true;
-		};
-
-		// Actually parse all mesh data
-		for ( const pxr::SdfPath& SkinnedPrimPath : PathsToSkinnedPrims )
-		{
-			pxr::UsdGeomMesh SkinnedMesh{ Stage->GetPrimAtPath( SkinnedPrimPath ) };
-			if ( !SkinnedMesh )
-			{
-				continue;
-			}
-
-			pxr::UsdPrim ParentPrim = SkinnedMesh.GetPrim().GetParent();
-			FString ParentPrimPath = UsdToUnreal::ConvertPath(ParentPrim.GetPath());
-
-			bool bInterpretedLODs = false;
-			if ( bInInterpretLODs && ParentPrim && !ProcessedLODParentPaths.Contains(ParentPrimPath))
-			{
-				// At the moment we only consider a single mesh per variant, so if multiple meshes tell us to process the same parent prim, we skip.
-				// This check would also prevent us from getting in here in case we just have many meshes children of a same prim, outside
-				// of a variant. In this case they don't fit the "one mesh per variant" pattern anyway, and we want to fallback to ignoring LODs
-				ProcessedLODParentPaths.Add(ParentPrimPath);
-
-				// WARNING: After this is called, references to objects that were inside any of the LOD Meshes will be invalidated!
-				bInterpretedLODs = UsdUtils::IterateLODMeshes(ParentPrim, ConvertLOD);
-			}
-
->>>>>>> 6bbb88c8
 			if ( !bInterpretedLODs )
 			{
 				// Refresh reference to this prim as it could have been inside a variant that was temporarily switched by IterateLODMeshes
@@ -774,7 +509,6 @@
 				}
 
 				BlendShape.LODIndicesThatUseThis = MoveTemp(NewLODIndexUsers);
-<<<<<<< HEAD
 			}
 		}
 
@@ -782,7 +516,7 @@
 	}
 
 	/** Warning: This function will temporarily switch the active LOD variant if one exists, so it's *not* thread safe! */
-	void SetMaterialOverrides( const pxr::UsdPrim& SkelRootPrim, const TArray<UMaterialInterface*>& ExistingAssignments, UMeshComponent& MeshComponent, UUsdAssetCache& AssetCache, float Time, EObjectFlags Flags, bool bInterpretLODs )
+	void SetMaterialOverrides( const pxr::UsdPrim& SkelRootPrim, const TArray<UMaterialInterface*>& ExistingAssignments, UMeshComponent& MeshComponent, UUsdAssetCache& AssetCache, float Time, EObjectFlags Flags, bool bInterpretLODs, const FName& RenderContext )
 	{
 		FScopedUsdAllocs Allocs;
 
@@ -794,9 +528,15 @@
 		pxr::SdfPath SkelRootPrimPath = SkelRootPrim.GetPath();
 		pxr::UsdStageRefPtr Stage = SkelRoot.GetPrim().GetStage();
 
+		pxr::TfToken RenderContextToken = pxr::UsdShadeTokens->universalRenderContext;
+		if ( !RenderContext.IsNone() )
+		{
+			RenderContextToken = UnrealToUsd::ConvertToken( *RenderContext.ToString() ).Get();
+		}
+
 		TMap<int32, UsdUtils::FUsdPrimMaterialAssignmentInfo> LODIndexToMaterialInfoMap;
 		TMap<int32, TSet<UsdUtils::FUsdPrimMaterialSlot>> CombinedSlotsForLODIndex;
-		TFunction<bool( const pxr::UsdGeomMesh&, int32 )> IterateLODsLambda = [ &LODIndexToMaterialInfoMap, &CombinedSlotsForLODIndex, Time ]( const pxr::UsdGeomMesh& LODMesh, int32 LODIndex )
+		TFunction<bool( const pxr::UsdGeomMesh&, int32 )> IterateLODsLambda = [ &LODIndexToMaterialInfoMap, &CombinedSlotsForLODIndex, Time, RenderContextToken ]( const pxr::UsdGeomMesh& LODMesh, int32 LODIndex )
 		{
 			if ( LODMesh && LODMesh.ComputeVisibility() == pxr::UsdGeomTokens->invisible )
 			{
@@ -807,7 +547,7 @@
 			TSet<UsdUtils::FUsdPrimMaterialSlot>& CombinedLODSlotsSet = CombinedSlotsForLODIndex.FindOrAdd( LODIndex );
 
 			const bool bProvideMaterialIndices = false; // We have no use for material indices and it can be slow to retrieve, as it will iterate all faces
-			UsdUtils::FUsdPrimMaterialAssignmentInfo LocalInfo = UsdUtils::GetPrimMaterialAssignments( LODMesh.GetPrim(), pxr::UsdTimeCode( Time ), bProvideMaterialIndices );
+			UsdUtils::FUsdPrimMaterialAssignmentInfo LocalInfo = UsdUtils::GetPrimMaterialAssignments( LODMesh.GetPrim(), pxr::UsdTimeCode( Time ), bProvideMaterialIndices, RenderContextToken );
 
 			// Combine material slots in the same order that UsdToUnreal::ConvertSkinnedMesh does
 			for ( UsdUtils::FUsdPrimMaterialSlot& LocalSlot : LocalInfo.Slots )
@@ -936,175 +676,6 @@
 			}
 		}
 
-=======
-			}
-		}
-
-		return true;
-	}
-
-	/** Warning: This function will temporarily switch the active LOD variant if one exists, so it's *not* thread safe! */
-	void SetMaterialOverrides( const pxr::UsdPrim& SkelRootPrim, const TArray<UMaterialInterface*>& ExistingAssignments, UMeshComponent& MeshComponent, UUsdAssetCache& AssetCache, float Time, EObjectFlags Flags, bool bInterpretLODs, const FName& RenderContext )
-	{
-		FScopedUsdAllocs Allocs;
-
-		pxr::UsdSkelRoot SkelRoot{ SkelRootPrim };
-		if ( !SkelRoot )
-		{
-			return;
-		}
-		pxr::SdfPath SkelRootPrimPath = SkelRootPrim.GetPath();
-		pxr::UsdStageRefPtr Stage = SkelRoot.GetPrim().GetStage();
-
-		pxr::TfToken RenderContextToken = pxr::UsdShadeTokens->universalRenderContext;
-		if ( !RenderContext.IsNone() )
-		{
-			RenderContextToken = UnrealToUsd::ConvertToken( *RenderContext.ToString() ).Get();
-		}
-
-		TMap<int32, UsdUtils::FUsdPrimMaterialAssignmentInfo> LODIndexToMaterialInfoMap;
-		TMap<int32, TSet<UsdUtils::FUsdPrimMaterialSlot>> CombinedSlotsForLODIndex;
-		TFunction<bool( const pxr::UsdGeomMesh&, int32 )> IterateLODsLambda = [ &LODIndexToMaterialInfoMap, &CombinedSlotsForLODIndex, Time, RenderContextToken ]( const pxr::UsdGeomMesh& LODMesh, int32 LODIndex )
-		{
-			if ( LODMesh && LODMesh.ComputeVisibility() == pxr::UsdGeomTokens->invisible )
-			{
-				return true;
-			}
-
-			TArray<UsdUtils::FUsdPrimMaterialSlot>& CombinedLODSlots = LODIndexToMaterialInfoMap.FindOrAdd( LODIndex ).Slots;
-			TSet<UsdUtils::FUsdPrimMaterialSlot>& CombinedLODSlotsSet = CombinedSlotsForLODIndex.FindOrAdd( LODIndex );
-
-			const bool bProvideMaterialIndices = false; // We have no use for material indices and it can be slow to retrieve, as it will iterate all faces
-			UsdUtils::FUsdPrimMaterialAssignmentInfo LocalInfo = UsdUtils::GetPrimMaterialAssignments( LODMesh.GetPrim(), pxr::UsdTimeCode( Time ), bProvideMaterialIndices, RenderContextToken );
-
-			// Combine material slots in the same order that UsdToUnreal::ConvertSkinnedMesh does
-			for ( UsdUtils::FUsdPrimMaterialSlot& LocalSlot : LocalInfo.Slots )
-			{
-				if ( !CombinedLODSlotsSet.Contains( LocalSlot ) )
-				{
-					CombinedLODSlots.Add( LocalSlot );
-					CombinedLODSlotsSet.Add( LocalSlot );
-				}
-			}
-
-			return true;
-		};
-
-		TSet<FString> ProcessedLODParentPaths;
-
-		// Because we combine all skinning target meshes into a single skeletal mesh, we'll have to reconstruct the combined
-		// material assignment info that this SkelRoot wants in order to compare with the existing assignments.
-		pxr::UsdSkelCache SkeletonCache;
-		SkeletonCache.Populate( SkelRoot, pxr::UsdTraverseInstanceProxies() );
-		std::vector< pxr::UsdSkelBinding > SkeletonBindings;
-		SkeletonCache.ComputeSkelBindings( SkelRoot, &SkeletonBindings, pxr::UsdTraverseInstanceProxies() );
-		for ( const pxr::UsdSkelBinding& Binding : SkeletonBindings )
-		{
-			for ( const pxr::UsdSkelSkinningQuery& SkinningQuery : Binding.GetSkinningTargets() )
-			{
-				pxr::UsdPrim MeshPrim = SkinningQuery.GetPrim();
-				pxr::UsdGeomMesh Mesh{ MeshPrim };
-				if ( !Mesh )
-				{
-					continue;
-				}
-				pxr::SdfPath MeshPrimPath = MeshPrim.GetPath();
-
-				pxr::UsdPrim ParentPrim = MeshPrim.GetParent();
-				FString ParentPrimPath = UsdToUnreal::ConvertPath( ParentPrim.GetPath() );
-
-				bool bInterpretedLODs = false;
-				if ( bInterpretLODs && UsdUtils::IsGeomMeshALOD( MeshPrim ) && !ProcessedLODParentPaths.Contains( ParentPrimPath ) )
-				{
-					ProcessedLODParentPaths.Add( ParentPrimPath );
-
-					bInterpretedLODs = UsdUtils::IterateLODMeshes( ParentPrim, IterateLODsLambda );
-				}
-
-				if ( !bInterpretedLODs )
-				{
-					// Refresh reference to this prim as it could have been inside a variant that was temporarily switched by IterateLODMeshes
-					IterateLODsLambda( pxr::UsdGeomMesh{ Stage->GetPrimAtPath( MeshPrimPath ) }, 0 );
-				}
-			}
-		}
-
-		// Refresh reference to SkelRootPrim because variant switching potentially invalidated it
-		pxr::UsdPrim ValidSkelRootPrim = Stage->GetPrimAtPath( SkelRootPrimPath );
-
-		// Place the LODs in order as we can't have e.g. LOD0 and LOD2 without LOD1, and there's no reason downstream code needs to care about
-		// what LOD number these data originally wanted to be
-		TArray<UsdUtils::FUsdPrimMaterialAssignmentInfo> LODIndexToAssignments;
-		LODIndexToMaterialInfoMap.KeySort( TLess<int32>() );
-		for ( TPair<int32, UsdUtils::FUsdPrimMaterialAssignmentInfo>& Entry : LODIndexToMaterialInfoMap )
-		{
-			LODIndexToAssignments.Add( MoveTemp( Entry.Value ) );
-		}
-
-		TMap<const UsdUtils::FUsdPrimMaterialSlot*, UMaterialInterface*> ResolvedMaterials = MeshTranslationImpl::ResolveMaterialAssignmentInfo(
-			ValidSkelRootPrim,
-			LODIndexToAssignments,
-			ExistingAssignments,
-			AssetCache,
-			Time,
-			Flags
-		);
-
-		// Compare resolved materials with existing assignments, and create overrides if we need to
-		uint32 SkeletalMeshSlotIndex = 0;
-		for ( int32 LODIndex = 0; LODIndex < LODIndexToAssignments.Num(); ++LODIndex )
-		{
-			const TArray< UsdUtils::FUsdPrimMaterialSlot >& LODSlots = LODIndexToAssignments[ LODIndex ].Slots;
-			for ( int32 LODSlotIndex = 0; LODSlotIndex < LODSlots.Num(); ++LODSlotIndex, ++SkeletalMeshSlotIndex )
-			{
-				const UsdUtils::FUsdPrimMaterialSlot& Slot = LODSlots[ LODSlotIndex ];
-
-				UMaterialInterface* Material = nullptr;
-				if ( UMaterialInterface** FoundMaterial = ResolvedMaterials.Find( &Slot ) )
-				{
-					Material = *FoundMaterial;
-				}
-				else
-				{
-					UE_LOG( LogUsd, Error, TEXT( "Lost track of resolved material for slot '%d' of LOD '%d' for mesh '%s'" ), LODSlotIndex, LODIndex, *UsdToUnreal::ConvertPath( ValidSkelRootPrim.GetPath() ) );
-					continue;
-				}
-
-				UMaterialInterface* ExistingMaterial = ExistingAssignments[ SkeletalMeshSlotIndex ];
-				if ( ExistingMaterial == Material )
-				{
-					continue;
-				}
-				else
-				{
-					MeshComponent.SetMaterial( SkeletalMeshSlotIndex, Material );
-				}
-			}
-		}
-	}
-
-	bool HasLODSkinningTargets( const pxr::UsdSkelRoot& SkelRoot )
-	{
-		FScopedUsdAllocs Allocs;
-
-		pxr::UsdSkelCache SkeletonCache;
-		SkeletonCache.Populate( SkelRoot, pxr::UsdTraverseInstanceProxies() );
-
-		std::vector< pxr::UsdSkelBinding > SkeletonBindings;
-		SkeletonCache.ComputeSkelBindings( SkelRoot, &SkeletonBindings, pxr::UsdTraverseInstanceProxies() );
-
-		for ( const pxr::UsdSkelBinding& Binding : SkeletonBindings )
-		{
-			for ( const pxr::UsdSkelSkinningQuery& SkinningQuery : Binding.GetSkinningTargets() )
-			{
-				if ( UsdUtils::IsGeomMeshALOD( SkinningQuery.GetPrim() ) )
-				{
-					return true;
-				}
-			}
-		}
-
->>>>>>> 6bbb88c8
 		return false;
 	}
 
@@ -1156,117 +727,6 @@
 		{
 			LaunchPolicy = ESchemaTranslationLaunchPolicy::ExclusiveSync;
 		}
-<<<<<<< HEAD
-
-		// Create SkeletalMeshImportData (Async or ExclusiveSync)
-		Do( LaunchPolicy,
-			[ this ]()
-			{
-				// No point in importing blend shapes if the import context doesn't want them
-				UsdUtils::FBlendShapeMap* OutBlendShapes = Context->BlendShapesByPath ? &NewBlendShapes : nullptr;
-
-				TMap< FString, TMap< FString, int32 > > Unused;
-				const TMap< FString, TMap< FString, int32 > >* MaterialToPrimvarToUVIndex = Context->MaterialToPrimvarToUVIndex ? Context->MaterialToPrimvarToUVIndex : &Unused;
-
-				const bool bContinueTaskChain = UsdSkelRootTranslatorImpl::LoadAllSkeletalData(
-					SkeletonCache.Get(),
-					pxr::UsdSkelRoot( GetPrim() ),
-					LODIndexToSkeletalMeshImportData,
-					LODIndexToMaterialInfo,
-					SkeletonBones,
-					OutBlendShapes,
-					UsedMorphTargetNames,
-					*MaterialToPrimvarToUVIndex,
-					Context->Time,
-					*Context->AssetCache.Get(),
-					Context->bAllowInterpretingLODs
-				);
-
-				return bContinueTaskChain;
-			} );
-
-		// Create USkeletalMesh (Main thread)
-		Then( ESchemaTranslationLaunchPolicy::Sync,
-			[ this ]()
-			{
-				FString SkelRootPath = PrimPath.GetString();
-				FSHAHash SkeletalMeshHash = UsdSkelRootTranslatorImpl::ComputeSHAHash( LODIndexToSkeletalMeshImportData, SkeletonBones );
-
-				USkeletalMesh* SkeletalMesh = Cast< USkeletalMesh >( Context->AssetCache->GetCachedAsset( SkeletalMeshHash.ToString() ) );
-
-				bool bIsNew = false;
-				if ( !SkeletalMesh )
-				{
-					bIsNew = true;
-					SkeletalMesh = UsdToUnreal::GetSkeletalMeshFromImportData( LODIndexToSkeletalMeshImportData, SkeletonBones, NewBlendShapes, Context->ObjectFlags );
-				}
-
-				if ( SkeletalMesh )
-				{
-					if ( bIsNew )
-					{
-						const bool bMaterialsHaveChanged = UsdSkelRootTranslatorImpl::ProcessMaterials(
-							GetPrim(),
-							LODIndexToMaterialInfo,
-							SkeletalMesh,
-							*Context->AssetCache.Get(),
-							Context->Time,
-							Context->ObjectFlags,
-							NewBlendShapes.Num() > 0
-						);
-
-						if ( bMaterialsHaveChanged )
-						{
-							const bool bRebuildAll = true;
-							SkeletalMesh->UpdateUVChannelData( bRebuildAll );
-						}
-
-						UUsdAssetImportData* ImportData = NewObject< UUsdAssetImportData >( SkeletalMesh, TEXT( "USDAssetImportData" ) );
-						ImportData->PrimPath = SkelRootPath;
-						SkeletalMesh->SetAssetImportData(ImportData);
-
-						Context->AssetCache->CacheAsset( SkeletalMeshHash.ToString(), SkeletalMesh );
-						Context->AssetCache->CacheAsset( SkeletalMeshHash.ToString() + TEXT( "_Skeleton" ), SkeletalMesh->GetSkeleton() );
-					}
-
-					Context->AssetCache->LinkAssetToPrim( SkelRootPath, SkeletalMesh );
-
-					// We may be reusing a skeletal mesh we got in the cache, but we always need the BlendShapesByPath stored on the
-					// actor to be up-to-date with the Skeletal Mesh that is actually being displayed
-					if ( Context->BlendShapesByPath )
-					{
-						Context->BlendShapesByPath->Append( NewBlendShapes );
-					}
-				}
-
-				// Continuing even if the mesh is not new as we currently don't add the SkelAnimation info to the mesh hash, so the animations
-				// may have changed
-				return true;
-			} );
-
-		// Create UAnimSequences (requires a completed USkeleton. Main thread as some steps of the animation compression require it)
-		Then( ESchemaTranslationLaunchPolicy::Sync,
-			[ this ]()
-			{
-				if ( !Context->bAllowParsingSkeletalAnimations )
-				{
-					return false;
-				}
-
-				USkeletalMesh* SkeletalMesh = Cast< USkeletalMesh >( Context->AssetCache->GetAssetForPrim( PrimPath.GetString() ) );
-				if ( !SkeletalMesh )
-				{
-					return false;
-				}
-
-				FScopedUsdAllocs Allocs;
-
-				if ( pxr::UsdSkelRoot SkeletonRoot{ GetPrim() } )
-				{
-					std::vector< pxr::UsdSkelBinding > SkeletonBindings;
-					SkeletonCache.Get().Populate( SkeletonRoot, pxr::UsdTraverseInstanceProxies() );
-					SkeletonCache.Get().ComputeSkelBindings( SkeletonRoot, &SkeletonBindings, pxr::UsdTraverseInstanceProxies() );
-=======
 
 		// Create SkeletalMeshImportData (Async or ExclusiveSync)
 		Do( LaunchPolicy,
@@ -1310,7 +770,6 @@
 				FSHAHash SkeletalMeshHash = UsdSkelRootTranslatorImpl::ComputeSHAHash( LODIndexToSkeletalMeshImportData, SkeletonBones );
 
 				USkeletalMesh* SkeletalMesh = Cast< USkeletalMesh >( Context->AssetCache->GetCachedAsset( SkeletalMeshHash.ToString() ) );
->>>>>>> 6bbb88c8
 
 				bool bIsNew = false;
 				if ( !SkeletalMesh )
@@ -1323,51 +782,6 @@
 				{
 					if ( bIsNew )
 					{
-<<<<<<< HEAD
-						const pxr::UsdSkelSkeleton& Skeleton = Binding.GetSkeleton();
-						pxr::UsdSkelSkeletonQuery SkelQuery = SkeletonCache.Get().GetSkelQuery( Skeleton );
-						pxr::UsdSkelAnimQuery AnimQuery = SkelQuery.GetAnimQuery();
-						if ( !AnimQuery )
-						{
-							continue;
-						}
-
-						if ( !AnimQuery.JointTransformsMightBeTimeVarying() &&
-							( NewBlendShapes.Num() == 0 || !AnimQuery.BlendShapeWeightsMightBeTimeVarying() ) )
-						{
-							continue;
-						}
-
-						FSHAHash Hash = UsdSkelRootTranslatorImpl::ComputeSHAHash( SkelQuery );
-						FString HashString = Hash.ToString();
-						UAnimSequence* AnimSequence = Cast< UAnimSequence >( Context->AssetCache->GetCachedAsset( HashString ) );
-
-						if ( !AnimSequence || AnimSequence->GetSkeleton() != SkeletalMesh->GetSkeleton() )
-						{
-							FScopedUnrealAllocs UEAllocs;
-
-							pxr::UsdPrim SkelAnimPrim = AnimQuery.GetPrim();
-
-							// The UAnimSequence can't be created with the RF_Transactional flag, or else it will be serialized without
-							// Bone/CurveCompressionSettings. Undoing that transaction would call UAnimSequence::Serialize with nullptr values for both, which crashes.
-							// Besides, this particular asset type is only ever created when we import to content folder assets (so never for realtime), and
-							// in that case we don't need it to be transactional anyway
-							AnimSequence = NewObject<UAnimSequence>( GetTransientPackage(), NAME_None, Context->ObjectFlags & ~EObjectFlags::RF_Transactional );
-							AnimSequence->SetSkeleton( SkeletalMesh->GetSkeleton() );
-
-							// This is read back in the USDImporter, so that if we ever import this AnimSequence we will always also import the SkeletalMesh for it
-							AnimSequence->SetPreviewMesh( SkeletalMesh );
-
-							TUsdStore<pxr::VtArray<pxr::UsdSkelSkinningQuery>> SkinningTargets = Binding.GetSkinningTargets();
-							UsdToUnreal::ConvertSkelAnim( SkelQuery, &SkinningTargets.Get(), &NewBlendShapes, Context->bAllowInterpretingLODs, AnimSequence );
-
-							if ( AnimSequence->GetRawAnimationData().Num() != 0 || AnimSequence->RawCurveData.FloatCurves.Num() != 0 )
-							{
-								UUsdAssetImportData* ImportData = NewObject< UUsdAssetImportData >( AnimSequence, TEXT( "USDAssetImportData" ) );
-								ImportData->PrimPath = GetPrim().GetPrimPath().GetString(); // Point to the SkelRoot so that it ends up next to the skeletal mesh
-								AnimSequence->AssetImportData = ImportData;
-
-=======
 						const bool bMaterialsHaveChanged = UsdSkelRootTranslatorImpl::ProcessMaterials(
 							GetPrim(),
 							LODIndexToMaterialInfo,
@@ -1483,16 +897,10 @@
 								ImportData->PrimPath = SkelAnimationPrimPath;
 								ImportData->LayerStartOffsetSeconds = LayerStartOffsetSeconds;
 
->>>>>>> 6bbb88c8
 								Context->AssetCache->CacheAsset( HashString, AnimSequence );
 							}
 							else
 							{
-<<<<<<< HEAD
-								AnimSequence->MarkPendingKill();
-							}
-						}
-=======
 								AnimSequence->MarkAsGarbage();
 							}
 						}
@@ -1501,7 +909,6 @@
 						{
 							Context->AssetCache->LinkAssetToPrim( SkelAnimationPrimPath, AnimSequence );
 						}
->>>>>>> 6bbb88c8
 					}
 				}
 
@@ -1534,78 +941,17 @@
 
 void FUsdSkelRootTranslator::UpdateComponents( USceneComponent* SceneComponent )
 {
-<<<<<<< HEAD
-	UPoseableMeshComponent* PoseableMeshComponent = Cast< UPoseableMeshComponent >( SceneComponent );
-	if ( !PoseableMeshComponent )
-=======
 	USkeletalMeshComponent* SkeletalMeshComponent = Cast< USkeletalMeshComponent >( SceneComponent );
 	if ( !SkeletalMeshComponent )
->>>>>>> 6bbb88c8
 	{
 		return;
 	}
 
-<<<<<<< HEAD
-	Super::UpdateComponents( SceneComponent );
-
-#if WITH_EDITOR
-	// Re-set the skeletal mesh if we created a new one (maybe the hash changed, a skinned UsdGeomMesh was hidden, etc.)
-	USkeletalMesh* TargetSkeletalMesh = Cast< USkeletalMesh >( Context->AssetCache->GetAssetForPrim( PrimPath.GetString() ) );
-	if ( PoseableMeshComponent->SkeletalMesh != TargetSkeletalMesh )
-	{
-		PoseableMeshComponent->SetSkeletalMesh(TargetSkeletalMesh);
-
-		// Handle material overrides
-		if ( TargetSkeletalMesh )
-		{
-			if ( UUsdAssetImportData* UsdImportData = Cast<UUsdAssetImportData>( TargetSkeletalMesh->GetAssetImportData() ) )
-			{
-				// If the prim paths match, it means that it was this prim that created (and so "owns") the mesh,
-				// so its material assignments will already be directly on the mesh. If they differ, we're using some other prim's mesh,
-				// so we may need material overrides on our component
-				if ( UsdImportData->PrimPath != PrimPath.GetString() )
-				{
-					TArray<UMaterialInterface*> ExistingAssignments;
-					for ( FSkeletalMaterial& SkeletalMaterial : TargetSkeletalMesh->GetMaterials() )
-					{
-						ExistingAssignments.Add( SkeletalMaterial.MaterialInterface );
-					}
-
-					UsdSkelRootTranslatorImpl::SetMaterialOverrides(
-						GetPrim(),
-						ExistingAssignments,
-						*PoseableMeshComponent,
-						*Context->AssetCache.Get(),
-						Context->Time,
-						Context->ObjectFlags,
-						Context->bAllowInterpretingLODs
-					);
-				}
-			}
-		}
-	}
-
-	if( PoseableMeshComponent->SkeletalMesh )
-	{
-		FScopedUsdAllocs UsdAllocs;
-
-		pxr::UsdPrim Prim = GetPrim();
-
-		pxr::UsdSkelCache SkeletonCache;
-		pxr::UsdSkelRoot SkeletonRoot( Prim );
-		SkeletonCache.Populate( SkeletonRoot, pxr::UsdTraverseInstanceProxies() );
-
-		std::vector< pxr::UsdSkelBinding > SkeletonBindings;
-		SkeletonCache.ComputeSkelBindings( SkeletonRoot, &SkeletonBindings, pxr::UsdTraverseInstanceProxies() );
-
-		if ( SkeletonBindings.size() == 0 )
-=======
 	UE::FUsdPrim SkelAnimPrim;
 	if ( SkeletalMeshComponent->AnimationData.AnimToPlay == nullptr )
 	{
 		SkelAnimPrim = UsdUtils::FindAnimationSource( GetPrim() );
 		if ( SkelAnimPrim )
->>>>>>> 6bbb88c8
 		{
 			if ( UAnimSequence* TargetAnimSequence = Cast< UAnimSequence >( Context->AssetCache->GetAssetForPrim( SkelAnimPrim.GetPrimPath().GetString() ) ) )
 			{
@@ -1619,13 +965,7 @@
 		}
 	}
 
-<<<<<<< HEAD
-		const FUsdStageInfo StageInfo( Prim.GetStage() );
-
-		pxr::UsdGeomXformable Xformable( Prim );
-=======
 	Super::UpdateComponents( SceneComponent );
->>>>>>> 6bbb88c8
 
 #if WITH_EDITOR
 	// Re-set the skeletal mesh if we created a new one (maybe the hash changed, a skinned UsdGeomMesh was hidden, etc.)
@@ -1637,40 +977,11 @@
 		// Handle material overrides
 		if ( TargetSkeletalMesh )
 		{
-<<<<<<< HEAD
-			const pxr::UsdSkelSkeleton& Skeleton = Binding.GetSkeleton();
-			pxr::UsdSkelSkeletonQuery SkelQuery = SkeletonCache.GetSkelQuery( Skeleton );
-			if ( !SkelQuery )
-			{
-				continue;
-			}
-
-			const pxr::UsdSkelAnimQuery& AnimQuery = SkelQuery.GetAnimQuery();
-			if ( !AnimQuery )
-			{
-				continue;
-			}
-
-			const bool bRes = AnimQuery.GetJointTransformTimeSamples( &TimeSamples );
-
-			if ( TimeSamples.size() > 0 )
-			{
-				FScopedUnrealAllocs UnrealAllocs;
-
-				if ( PoseableMeshComponent->BoneSpaceTransforms.Num() != PoseableMeshComponent->SkeletalMesh->GetRefSkeleton().GetNum() )
-				{
-					PoseableMeshComponent->AllocateTransformData();
-				}
-
-				TArray< FTransform > BoneTransforms;
-				TUsdStore< pxr::VtArray< pxr::GfMatrix4d > > UsdBoneTransforms;
-=======
 			TArray<UMaterialInterface*> ExistingAssignments;
 			for ( FSkeletalMaterial& SkeletalMaterial : TargetSkeletalMesh->GetMaterials())
 			{
 				ExistingAssignments.Add( SkeletalMaterial.MaterialInterface );
 			}
->>>>>>> 6bbb88c8
 
 			UsdSkelRootTranslatorImpl::SetMaterialOverrides(
 				GetPrim(),
@@ -1706,79 +1017,6 @@
 				LayerStartOffsetSeconds = ImportData->LayerStartOffsetSeconds;
 			}
 
-<<<<<<< HEAD
-			// Update blend shape weights
-			pxr::VtArray< float > Weights;
-			if ( Context->BlendShapesByPath && AnimQuery.ComputeBlendShapeWeights( &Weights, pxr::UsdTimeCode( Context->Time ) ) )
-			{
-				for ( const pxr::UsdSkelSkinningQuery& SkinningQuery : Binding.GetSkinningTargets() )
-				{
-					if ( !SkinningQuery )
-					{
-						continue;
-					}
-
-					// Our SkelAnimation may have blend shapes ["A", "B', "C", "D"], but our Mesh may only use blendShapes ["D", "A"],
-					// so we use this to map the weights into the right order for this prim
-					const pxr::UsdSkelAnimMapperRefPtr& BlendShapeMapper = SkinningQuery.GetBlendShapeMapper();
-					if ( !BlendShapeMapper )
-					{
-						continue;
-					}
-					pxr::VtFloatArray WeightsInPrimOrder;
-					BlendShapeMapper->Remap( Weights, &WeightsInPrimOrder );
-
-					// Each prim may "listen" to the SkelAnim's 'skel:blendShapes' properties ["D", "A"], but actually map
-					// these like this: 'rel skel:blendShapeTargets = [<BlendShape1>, <BlendShape4>]'
-					// Here we get the BlendShapeTargets array, that will look like [<BlendShape1>, <BlendShape4>]
-					pxr::SdfPathVector BlendShapeTargets;
-					const pxr::UsdRelationship& BlendShapeTargetsRel = SkinningQuery.GetBlendShapeTargetsRel();
-					BlendShapeTargetsRel.GetTargets( &BlendShapeTargets );
-
-					int32 NumWeights = static_cast< int32 >( WeightsInPrimOrder.size() );
-					if ( NumWeights != static_cast< int32 >( BlendShapeTargets.size() ) )
-					{
-						continue;
-					}
-
-					pxr::SdfPath MeshPath = SkinningQuery.GetPrim().GetPath();
-
-					for ( int32 WeightIndex = 0; WeightIndex < NumWeights; ++WeightIndex )
-					{
-						FString PrimaryBlendShapePath = UsdToUnreal::ConvertPath( BlendShapeTargets[ WeightIndex ].MakeAbsolutePath( MeshPath ) );
-						float InputWeight = WeightsInPrimOrder[ WeightIndex ];
-
-						if ( UsdUtils::FUsdBlendShape* FoundPrimaryBlendShape = Context->BlendShapesByPath->Find( PrimaryBlendShapePath ) )
-						{
-							float PrimaryWeight = 0.0f;
-							TArray<float> InbetweenWeights;
-							UsdUtils::ResolveWeightsForBlendShape( *FoundPrimaryBlendShape, InputWeight, PrimaryWeight, InbetweenWeights );
-
-							for ( int32 InbetweenIndex = 0; InbetweenIndex < FoundPrimaryBlendShape->Inbetweens.Num(); ++InbetweenIndex )
-							{
-								const UsdUtils::FUsdBlendShapeInbetween& Inbetween = FoundPrimaryBlendShape->Inbetweens[ InbetweenIndex ];
-								float InbetweenWeight = InbetweenWeights[ InbetweenIndex ];
-
-								UsdSkelRootTranslatorImpl::SetMorphTargetWeight( *PoseableMeshComponent, Inbetween.Name, InbetweenWeight );
-							}
-
-							UsdSkelRootTranslatorImpl::SetMorphTargetWeight( *PoseableMeshComponent, FoundPrimaryBlendShape->Name, PrimaryWeight );
-						}
-					}
-				}
-
-				if ( Weights.size() > 0 )
-				{
-					// All of these seem required, or else it won't e.g. update morph targets unless there's also a joint animation update
-					PoseableMeshComponent->RefreshBoneTransforms();
-					PoseableMeshComponent->RefreshSlaveComponents();
-					PoseableMeshComponent->UpdateComponentToWorld();
-					PoseableMeshComponent->FinalizeBoneTransform();
-					PoseableMeshComponent->MarkRenderTransformDirty();
-					PoseableMeshComponent->MarkRenderDynamicDataDirty();
-				}
-			}
-=======
 			// Always change the mode here because the sequencer will change it back to AnimationCustomMode when animating
 			SkeletalMeshComponent->SetAnimationMode( EAnimationMode::AnimationSingleNode );
 
@@ -1801,7 +1039,6 @@
 			SkeletalMeshComponent->FinalizeBoneTransform();
 			SkeletalMeshComponent->MarkRenderTransformDirty();
 			SkeletalMeshComponent->MarkRenderDynamicDataDirty();
->>>>>>> 6bbb88c8
 		}
 	}
 #endif // WITH_EDITOR
