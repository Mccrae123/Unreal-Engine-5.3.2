// Copyright Epic Games, Inc. All Rights Reserved.

#include "USDSkelRootTranslator.h"

#if USE_USD_SDK

#include "MeshTranslationImpl.h"
#include "USDAssetCache.h"
#include "USDAssetImportData.h"
#include "USDConversionUtils.h"
#include "USDErrorUtils.h"
#include "USDGeomMeshConversion.h"
<<<<<<< HEAD
=======
#include "USDGroomTranslatorUtils.h"
#include "USDIntegrationUtils.h"
>>>>>>> d731a049
#include "USDLayerUtils.h"
#include "USDLog.h"
#include "USDMemory.h"
#include "USDSkeletalDataConversion.h"
#include "USDTypesConversion.h"
#include "USDValueConversion.h"

#include "UsdWrappers/SdfLayer.h"
#include "UsdWrappers/SdfPath.h"
#include "UsdWrappers/UsdPrim.h"

#include "Animation/AnimBlueprint.h"
#include "Animation/AnimSequence.h"
#include "Animation/Skeleton.h"
#include "AnimationUtils.h"
#include "Components/SkeletalMeshComponent.h"
#include "Components/SkinnedMeshComponent.h"
#include "Engine/SkeletalMesh.h"
#include "GroomComponent.h"
#include "Materials/Material.h"
#include "Materials/MaterialInstanceConstant.h"
#include "Rendering/SkeletalMeshLODImporterData.h"
#include "Serialization/BufferArchive.h"

#if WITH_EDITOR
	#include "AnimGraphNode_LiveLinkPose.h"
	#include "AnimNode_LiveLinkPose.h"
	#include "BlueprintCompilationManager.h"
	#include "EdGraph/EdGraph.h"
	#include "EdGraph/EdGraphNode.h"
	#include "K2Node_VariableGet.h"
	#include "Kismet2/BlueprintEditorUtils.h"
	#include "Kismet2/CompilerResultsLog.h"
	#include "MaterialEditingLibrary.h"
	#include "ObjectTools.h"
	#include "PhysicsAssetUtils.h"
#endif // WITH_EDITOR

#include "USDIncludesStart.h"
	#include "pxr/usd/usdGeom/mesh.h"
	#include "pxr/usd/usdShade/material.h"
	#include "pxr/usd/usdSkel/binding.h"
	#include "pxr/usd/usdSkel/bindingAPI.h"
	#include "pxr/usd/usdSkel/blendShapeQuery.h"
	#include "pxr/usd/usdSkel/cache.h"
	#include "pxr/usd/usdSkel/root.h"
	#include "pxr/usd/usdSkel/skeletonQuery.h"
	#include "pxr/usd/usdSkel/tokens.h"
#include "USDIncludesEnd.h"

#define LOCTEXT_NAMESPACE "UsdSkelRoot"

static bool bGeneratePhysicsAssets = true;
static FAutoConsoleVariableRef CVarGeneratePhysicsAssets(
	TEXT( "USD.GeneratePhysicsAssets" ),
	bGeneratePhysicsAssets,
	TEXT( "Whether to automatically generate and assign PhysicsAssets to generated SkeletalMeshes." ) );

namespace UsdSkelRootTranslatorImpl
{
#if WITH_EDITOR
	bool ProcessMaterials(
		const pxr::UsdPrim& UsdPrim,
		TArray<UsdUtils::FUsdPrimMaterialAssignmentInfo>& LODIndexToMaterialInfo,
		USkeletalMesh* SkeletalMesh,
		UUsdAssetCache& AssetCache,
		float Time, EObjectFlags Flags,
		bool bSkeletalMeshHasMorphTargets
	)
	{
		TRACE_CPUPROFILER_EVENT_SCOPE( UsdSkelRootTranslatorImpl::ProcessMaterials );

		if ( !SkeletalMesh )
		{
			return false;
		}

		TArray<UMaterialInterface*> ExistingAssignments;
		for ( const FSkeletalMaterial& SkeletalMaterial : SkeletalMesh->GetMaterials())
		{
			ExistingAssignments.Add( SkeletalMaterial.MaterialInterface );
		}

		TMap<const UsdUtils::FUsdPrimMaterialSlot*, UMaterialInterface*> ResolvedMaterials = MeshTranslationImpl::ResolveMaterialAssignmentInfo( UsdPrim, LODIndexToMaterialInfo, ExistingAssignments, AssetCache, Time, Flags );

		bool bMaterialsHaveChanged = false;

		uint32 SkeletalMeshSlotIndex = 0;
		for ( int32 LODIndex = 0; LODIndex < LODIndexToMaterialInfo.Num(); ++LODIndex )
		{
			const TArray< UsdUtils::FUsdPrimMaterialSlot >& LODSlots = LODIndexToMaterialInfo[ LODIndex ].Slots;

			// We need to fill this in with the mapping from LOD material slots (i.e. sections) to the skeletal mesh's material slots
			FSkeletalMeshLODInfo* LODInfo = SkeletalMesh->GetLODInfo( LODIndex );
			if ( !LODInfo )
			{
				UE_LOG( LogUsd, Error, TEXT( "When processing materials for SkeletalMesh '%s', encountered no LOD info for LOD index %d!" ), *SkeletalMesh->GetName(), LODIndex );
				continue;
			}
			TArray<int32>& LODMaterialMap = LODInfo->LODMaterialMap;
			LODMaterialMap.Reserve(LODSlots.Num());

			for ( int32 LODSlotIndex = 0; LODSlotIndex < LODSlots.Num(); ++LODSlotIndex, ++SkeletalMeshSlotIndex )
			{
				const UsdUtils::FUsdPrimMaterialSlot& Slot = LODSlots[ LODSlotIndex ];

				UMaterialInterface* Material = nullptr;

				if ( UMaterialInterface** FoundMaterial = ResolvedMaterials.Find( &Slot ) )
				{
					Material = *FoundMaterial;
				}
				else
				{
					UE_LOG( LogUsd, Error, TEXT( "Failed to resolve material '%s' for slot '%d' of LOD '%d' for mesh '%s'" ), *Slot.MaterialSource, LODSlotIndex, LODIndex, *UsdToUnreal::ConvertPath( UsdPrim.GetPath() ) );
					continue;
				}

				if ( Material )
				{
					bool bNeedsRecompile = false;
					Material->GetMaterial()->SetMaterialUsage( bNeedsRecompile, MATUSAGE_SkeletalMesh );
					if ( bSkeletalMeshHasMorphTargets )
					{
						Material->GetMaterial()->SetMaterialUsage( bNeedsRecompile, MATUSAGE_MorphTargets );
					}
				}

				FName MaterialSlotName = *LexToString( SkeletalMeshSlotIndex );

				// Already have a material at that skeletal mesh slot, need to reassign
				if ( SkeletalMesh->GetMaterials().IsValidIndex( SkeletalMeshSlotIndex ) )
				{
					FSkeletalMaterial& ExistingMaterial = SkeletalMesh->GetMaterials()[ SkeletalMeshSlotIndex ];

					if ( ExistingMaterial.MaterialInterface != Material ||
						 ExistingMaterial.MaterialSlotName != MaterialSlotName ||
						 ExistingMaterial.ImportedMaterialSlotName != MaterialSlotName )
					{
						ExistingMaterial.MaterialInterface = Material;
						ExistingMaterial.MaterialSlotName = MaterialSlotName;
						ExistingMaterial.ImportedMaterialSlotName = MaterialSlotName;
						bMaterialsHaveChanged = true;
					}
				}
				// Add new material
				else
				{
					const bool bEnableShadowCasting = true;
					const bool bRecomputeTangents = false;
					SkeletalMesh->GetMaterials().Add( FSkeletalMaterial( Material, bEnableShadowCasting, bRecomputeTangents, MaterialSlotName, MaterialSlotName ) );
					bMaterialsHaveChanged = true;
				}

				// Already have a material at that LOD remap slot, need to reassign
				if ( LODMaterialMap.IsValidIndex( LODSlotIndex ) )
				{
					LODMaterialMap[ LODSlotIndex ] = SkeletalMeshSlotIndex;
				}
				// Add new material slot remap
				else
				{
					LODMaterialMap.Add( SkeletalMeshSlotIndex );
				}
			}
		}

		return bMaterialsHaveChanged;
	}

	FSHAHash ComputeSHAHash( const TArray<FSkeletalMeshImportData>& LODIndexToSkeletalMeshImportData, TArray<SkeletalMeshImportData::FBone>& ImportedBones )
	{
		FSHA1 HashState;

		for ( const FSkeletalMeshImportData& ImportData : LODIndexToSkeletalMeshImportData )
		{
			HashState.Update( ( uint8* ) ImportData.Points.GetData(), ImportData.Points.Num() * ImportData.Points.GetTypeSize() );
			HashState.Update( ( uint8* ) ImportData.Wedges.GetData(), ImportData.Wedges.Num() * ImportData.Wedges.GetTypeSize() );
			HashState.Update( ( uint8* ) ImportData.Faces.GetData(), ImportData.Faces.Num() * ImportData.Faces.GetTypeSize() );
			HashState.Update( ( uint8* ) ImportData.Influences.GetData(), ImportData.Influences.Num() * ImportData.Influences.GetTypeSize() );
		}

		// Hash the bones as well because it is possible for the mesh to be identical while only the bone configuration changed, and in that case we'd need new skeleton and ref skeleton
		// Maybe in the future (as a separate feature) we could split off the skeleton import so that it could vary independently of the skeletal mesh
		for ( const SkeletalMeshImportData::FBone& Bone : ImportedBones )
		{
			HashState.UpdateWithString( *Bone.Name, Bone.Name.Len() );
			HashState.Update( ( uint8* ) &Bone.Flags, sizeof( Bone.Flags ) );
			HashState.Update( ( uint8* ) &Bone.NumChildren, sizeof( Bone.NumChildren ) );
			HashState.Update( ( uint8* ) &Bone.ParentIndex, sizeof( Bone.ParentIndex ) );
			HashState.Update( ( uint8* ) &Bone.BonePos, sizeof( Bone.BonePos ) );
		}

		FSHAHash OutHash;

		HashState.Final();
		HashState.GetHash( &OutHash.Hash[0] );

		return OutHash;
	}

	FSHAHash ComputeSHAHash( const pxr::UsdSkelSkeletonQuery& InUsdSkeletonQuery, const pxr::UsdPrim& RootMotionPrim )
	{
		TRACE_CPUPROFILER_EVENT_SCOPE( UsdSkelRootTranslatorImpl::ComputeSHAHash_SkelQuery );

		FSHAHash OutHash;
		FSHA1 HashState;

		FScopedUsdAllocs Allocs;

		pxr::UsdSkelAnimQuery AnimQuery = InUsdSkeletonQuery.GetAnimQuery();
		if ( !AnimQuery )
		{
			return OutHash;
		}

		pxr::UsdPrim UsdPrim = InUsdSkeletonQuery.GetPrim();
		if ( !UsdPrim )
		{
			return OutHash;
		}

		pxr::UsdStageRefPtr Stage = UsdPrim.GetStage();
		if ( !Stage )
		{
			return OutHash;
		}

		int32 InterpolationType = static_cast< int32 >( Stage->GetInterpolationType() );
		HashState.Update( ( uint8* ) &InterpolationType, sizeof( int32 ) );

		// Time samples for joint transforms
		std::vector<double> TimeData;
		AnimQuery.GetJointTransformTimeSamples( &TimeData );
		HashState.Update( ( uint8* ) TimeData.data(), TimeData.size() * sizeof( double ) );

		// Joint transform values
		pxr::VtArray<pxr::GfMatrix4d> JointTransforms;
		for ( double JointTimeSample : TimeData )
		{
			InUsdSkeletonQuery.ComputeJointLocalTransforms( &JointTransforms, JointTimeSample );
			HashState.Update( ( uint8* ) JointTransforms.data(), JointTransforms.size() * sizeof( pxr::GfMatrix4d ) );
		}

		// restTransforms
		pxr::VtArray<pxr::GfMatrix4d> Transforms;
		const bool bAtRest = true;
		InUsdSkeletonQuery.ComputeJointLocalTransforms( &Transforms, pxr::UsdTimeCode::EarliestTime(), bAtRest );
		HashState.Update( ( uint8* ) Transforms.data(), Transforms.size() * sizeof( pxr::GfMatrix4d ) );

		// bindTransforms
		InUsdSkeletonQuery.GetJointWorldBindTransforms( &Transforms );
		HashState.Update( ( uint8* ) Transforms.data(), Transforms.size() * sizeof( pxr::GfMatrix4d ) );

		// Time samples for blend shape curves
		AnimQuery.GetBlendShapeWeightTimeSamples( &TimeData );
		HashState.Update( ( uint8* ) TimeData.data(), TimeData.size() * sizeof( double ) );

		// Blend shape curve values
		pxr::VtArray< float > WeightsForSample;
		for ( double CurveTimeSample : TimeData )
		{
			AnimQuery.ComputeBlendShapeWeights( &WeightsForSample, pxr::UsdTimeCode( CurveTimeSample ) );
			HashState.Update( ( uint8* ) WeightsForSample.data(), WeightsForSample.size() * sizeof( float ) );
		}

		// If we're pulling root motion from anywhere, hash that too because if it changes we'll need to rebake
		// the AnimSequence asset
		if ( pxr::UsdGeomXformable Xformable{ RootMotionPrim } )
		{
			std::vector<double> TimeSamples;
			Xformable.GetTimeSamples( &TimeSamples );

			pxr::GfMatrix4d Transform{};
			bool bResetsXformSack = false;
			for ( double TimeSample : TimeSamples )
			{
				Xformable.GetLocalTransformation( &Transform, &bResetsXformSack, TimeSample );
				HashState.Update( ( uint8* ) Transform.data(), 16 * sizeof( double ) );
			}

			HashState.Update( ( uint8* ) &bResetsXformSack, sizeof( bool ) );
		}

		HashState.Final();
		HashState.GetHash( &OutHash.Hash[ 0 ] );

		return OutHash;
	}

	void SetMorphTargetWeight( USkeletalMeshComponent& SkeletalMeshComponent, const FString& MorphTargetName, float Weight )
	{
<<<<<<< HEAD
		USkeletalMesh* SkeletalMesh = SkeletalMeshComponent.SkeletalMesh;

		// We try keeping a perfect correspondence between SkeletalMesh->GetMorphTargets() and SkeletalMeshComponent.ActiveMorphTargets
		int32 IndexInSkeletalMesh = INDEX_NONE;
		SkeletalMeshComponent.SkeletalMesh->FindMorphTargetAndIndex( *MorphTargetName, IndexInSkeletalMesh );
=======
		USkeletalMesh* SkeletalMesh = SkeletalMeshComponent.GetSkeletalMeshAsset();

		// We try keeping a perfect correspondence between SkeletalMesh->GetMorphTargets() and SkeletalMeshComponent.ActiveMorphTargets
		int32 IndexInSkeletalMesh = INDEX_NONE;
		SkeletalMeshComponent.GetSkeletalMeshAsset()->FindMorphTargetAndIndex( *MorphTargetName, IndexInSkeletalMesh );
>>>>>>> d731a049
		if ( IndexInSkeletalMesh == INDEX_NONE )
		{
			return;
		}

<<<<<<< HEAD
		UMorphTarget* MorphTarget = SkeletalMeshComponent.SkeletalMesh->GetMorphTargets()[ IndexInSkeletalMesh ];
=======
		const UMorphTarget* MorphTarget = SkeletalMeshComponent.GetSkeletalMeshAsset()->GetMorphTargets()[ IndexInSkeletalMesh ];
>>>>>>> d731a049
		if ( !MorphTarget )
		{
			return;
		}

		int32 WeightIndex = INDEX_NONE;
<<<<<<< HEAD
		if ( SkeletalMeshComponent.ActiveMorphTargets.IsValidIndex( IndexInSkeletalMesh ) )
		{
			FActiveMorphTarget& ActiveMorphTarget = SkeletalMeshComponent.ActiveMorphTargets[ IndexInSkeletalMesh ];
			if ( ActiveMorphTarget.MorphTarget == MorphTarget )
			{
				WeightIndex = ActiveMorphTarget.WeightIndex;
			}
=======
		if ( SkeletalMeshComponent.ActiveMorphTargets.Contains( MorphTarget ) )
		{
			WeightIndex = SkeletalMeshComponent.ActiveMorphTargets[ MorphTarget ];
>>>>>>> d731a049
		}

		// Morph target is not at expected location (i.e. after CreateComponents, duplicate for PIE or undo/redo) --> Rebuild ActiveMorphTargets
		// This may lead to one frame of glitchiness, as we'll reset all weights to zero...
		if ( WeightIndex == INDEX_NONE )
		{
			SkeletalMeshComponent.ActiveMorphTargets.Reset();
			SkeletalMeshComponent.MorphTargetWeights.Reset();
			TArray<UMorphTarget*>& MorphTargets = SkeletalMesh->GetMorphTargets();
			for ( int32 MorphTargetIndex = 0; MorphTargetIndex < MorphTargets.Num(); ++MorphTargetIndex )
			{
<<<<<<< HEAD
				FActiveMorphTarget ActiveMorphTarget;
				ActiveMorphTarget.MorphTarget = MorphTargets[ MorphTargetIndex ];
				ActiveMorphTarget.WeightIndex = MorphTargetIndex;

				SkeletalMeshComponent.ActiveMorphTargets.Add( ActiveMorphTarget );
=======
				SkeletalMeshComponent.ActiveMorphTargets.Add( MorphTargets[ MorphTargetIndex ], MorphTargetIndex );
>>>>>>> d731a049
				SkeletalMeshComponent.MorphTargetWeights.Add( 0.0f ); // We'll update these right afterwards when we call UpdateComponents
			}

			WeightIndex = IndexInSkeletalMesh;
		}

		SkeletalMeshComponent.MorphTargetWeights[ WeightIndex ] = Weight;
	}

	bool LoadAllSkeletalData(
		pxr::UsdSkelCache& InSkeletonCache,
		const pxr::UsdSkelRoot& InSkeletonRoot,
		TArray<FSkeletalMeshImportData>& OutLODIndexToSkeletalMeshImportData,
		TArray<UsdUtils::FUsdPrimMaterialAssignmentInfo>& OutLODIndexToMaterialInfo,
		TArray<SkeletalMeshImportData::FBone>& OutSkeletonBones,
		FName& OutSkeletonName,
		UsdUtils::FBlendShapeMap* OutBlendShapes,
		TSet<FString>& InOutUsedMorphTargetNames,
		const TMap< FString, TMap< FString, int32 > >& InMaterialToPrimvarsUVSetNames,
		float InTime,
		const UUsdAssetCache& AssetCache,
		bool bInInterpretLODs,
<<<<<<< HEAD
		const pxr::TfToken& RenderContext
=======
		const pxr::TfToken& RenderContext,
		const pxr::TfToken& MaterialPurpose
>>>>>>> d731a049
	)
	{
		if ( !InSkeletonRoot )
		{
			return false;
		}

		FScopedUsdAllocs UsdAllocs;

		pxr::UsdStageRefPtr Stage = InSkeletonRoot.GetPrim().GetStage();
		const FUsdStageInfo StageInfo( Stage );

		std::vector< pxr::UsdSkelBinding > SkeletonBindings;
		InSkeletonCache.Populate( InSkeletonRoot, pxr::UsdTraverseInstanceProxies() );
		InSkeletonCache.ComputeSkelBindings( InSkeletonRoot, &SkeletonBindings, pxr::UsdTraverseInstanceProxies() );
		if ( SkeletonBindings.size() < 1 )
		{
			FUsdLogManager::LogMessage( EMessageSeverity::Warning,
										FText::Format( LOCTEXT("InvalidBinding", "SkelRoot {0} doesn't have any binding. No skinned mesh will be generated."),
										FText::FromString( UsdToUnreal::ConvertPath( InSkeletonRoot.GetPath() ) ) ) );
			return false;
		}

		// Note that there could be multiple skeleton bindings under the SkeletonRoot
		// For now, extract just the first one
		const pxr::UsdSkelBinding& SkeletonBinding = SkeletonBindings[0];
		const pxr::UsdSkelSkeleton& Skeleton = SkeletonBinding.GetSkeleton();
		if ( SkeletonBindings.size() > 1 )
		{
			UE_LOG(LogUsd, Warning, TEXT("Currently only a single skeleton is supported per UsdSkelRoot! '%s' will use skeleton '%s'"),
				*UsdToUnreal::ConvertPath( InSkeletonRoot.GetPrim().GetPath() ),
				*UsdToUnreal::ConvertPath( Skeleton.GetPrim().GetPath() )
			);
		}

		// Import skeleton data
		pxr::UsdSkelSkeletonQuery SkelQuery = InSkeletonCache.GetSkelQuery( Skeleton );
		{
			FSkeletalMeshImportData DummyImportData;
			const bool bSkeletonValid = UsdToUnreal::ConvertSkeleton( SkelQuery, DummyImportData );
			if ( !bSkeletonValid )
			{
				return false;
			}
			OutSkeletonBones = MoveTemp(DummyImportData.RefBonesBinary);
			OutSkeletonName = *UsdToUnreal::ConvertString( SkelQuery.GetSkeleton().GetPrim().GetName() );
		}

		TMap<int32, FSkeletalMeshImportData> LODIndexToSkeletalMeshImportDataMap;
		TMap<int32, UsdUtils::FUsdPrimMaterialAssignmentInfo> LODIndexToMaterialInfoMap;
		TSet<FString> ProcessedLODParentPaths;

		// Since we may need to switch variants to parse LODs, we could invalidate references to SkinningQuery objects, so we need
		// to keep track of these by path and construct one whenever we need them
		TArray<pxr::SdfPath> PathsToSkinnedPrims;
		for ( const pxr::UsdSkelSkinningQuery& SkinningQuery : SkeletonBinding.GetSkinningTargets() )
		{
			// In USD, the skinning target need not be a mesh, but for Unreal we are only interested in skinning meshes
			if ( pxr::UsdGeomMesh SkinningMesh = pxr::UsdGeomMesh( SkinningQuery.GetPrim() ) )
			{
				PathsToSkinnedPrims.Add(SkinningMesh.GetPrim().GetPath());
			}
		}

		TFunction<bool( const pxr::UsdGeomMesh&, int32 )> ConvertLOD =
<<<<<<< HEAD
		[ &LODIndexToSkeletalMeshImportDataMap, &LODIndexToMaterialInfoMap, &SkelQuery, InTime, &InMaterialToPrimvarsUVSetNames, &InOutUsedMorphTargetNames, OutBlendShapes, &StageInfo, RenderContext ]
=======
		[
			&LODIndexToSkeletalMeshImportDataMap,
			&LODIndexToMaterialInfoMap,
			&SkelQuery,
			InTime,
			&InMaterialToPrimvarsUVSetNames,
			&InOutUsedMorphTargetNames,
			OutBlendShapes,
			&StageInfo,
			RenderContext,
			MaterialPurpose
		]
>>>>>>> d731a049
		( const pxr::UsdGeomMesh& LODMesh, int32 LODIndex )
		{
			pxr::UsdSkelSkinningQuery SkinningQuery = UsdUtils::CreateSkinningQuery( LODMesh, SkelQuery );
			if ( !SkinningQuery )
			{
				return true; // Continue trying other LODs
			}

			if ( LODMesh && LODMesh.ComputeVisibility() == pxr::UsdGeomTokens->invisible )
			{
				return true;
			}

			FSkeletalMeshImportData& LODImportData = LODIndexToSkeletalMeshImportDataMap.FindOrAdd( LODIndex );
			TArray<UsdUtils::FUsdPrimMaterialSlot>& LODSlots = LODIndexToMaterialInfoMap.FindOrAdd( LODIndex ).Slots;

			// BlendShape data is respective to point indices for each mesh in isolation, but we combine all points
			// into one FSkeletalMeshImportData per LOD, so we need to remap the indices using this
			uint32 NumPointsBeforeThisMesh = static_cast< uint32 >( LODImportData.Points.Num() );

<<<<<<< HEAD
			bool bSuccess = UsdToUnreal::ConvertSkinnedMesh( SkinningQuery, FTransform::Identity, LODImportData, LODSlots, InMaterialToPrimvarsUVSetNames, RenderContext );
=======
			bool bSuccess = UsdToUnreal::ConvertSkinnedMesh(
				SkinningQuery,
				SkelQuery,
				LODImportData,
				LODSlots,
				InMaterialToPrimvarsUVSetNames,
				RenderContext,
				MaterialPurpose
			);
>>>>>>> d731a049
			if ( !bSuccess )
			{
				return true;
			}

			if ( OutBlendShapes )
			{
				pxr::UsdSkelBindingAPI SkelBindingAPI{ LODMesh.GetPrim() };
				pxr::UsdSkelBlendShapeQuery BlendShapeQuery{ SkelBindingAPI };
				if ( BlendShapeQuery )
				{
					for ( int32 BlendShapeIndex = 0; BlendShapeIndex < BlendShapeQuery.GetNumBlendShapes(); ++BlendShapeIndex )
					{
						UsdToUnreal::ConvertBlendShape(
							BlendShapeQuery.GetBlendShape( BlendShapeIndex ),
							StageInfo,
							LODIndex,
<<<<<<< HEAD
							FTransform::Identity,
=======
>>>>>>> d731a049
							NumPointsBeforeThisMesh,
							InOutUsedMorphTargetNames,
							*OutBlendShapes
						);
					}
				}
			}

			return true;
		};

		// Actually parse all mesh data
		for ( const pxr::SdfPath& SkinnedPrimPath : PathsToSkinnedPrims )
		{
			pxr::UsdGeomMesh SkinnedMesh{ Stage->GetPrimAtPath( SkinnedPrimPath ) };
			if ( !SkinnedMesh )
			{
				continue;
			}

			pxr::UsdPrim ParentPrim = SkinnedMesh.GetPrim().GetParent();
			FString ParentPrimPath = UsdToUnreal::ConvertPath(ParentPrim.GetPath());

			bool bInterpretedLODs = false;
			if ( bInInterpretLODs && ParentPrim && !ProcessedLODParentPaths.Contains(ParentPrimPath))
			{
				// At the moment we only consider a single mesh per variant, so if multiple meshes tell us to process the same parent prim, we skip.
				// This check would also prevent us from getting in here in case we just have many meshes children of a same prim, outside
				// of a variant. In this case they don't fit the "one mesh per variant" pattern anyway, and we want to fallback to ignoring LODs
				ProcessedLODParentPaths.Add(ParentPrimPath);

				// WARNING: After this is called, references to objects that were inside any of the LOD Meshes will be invalidated!
				bInterpretedLODs = UsdUtils::IterateLODMeshes(ParentPrim, ConvertLOD);
			}

			if ( !bInterpretedLODs )
			{
				// Refresh reference to this prim as it could have been inside a variant that was temporarily switched by IterateLODMeshes
				ConvertLOD( pxr::UsdGeomMesh{ Stage->GetPrimAtPath( SkinnedPrimPath ) }, 0);
			}
		}

		// Place the LODs in order as we can't have e.g. LOD0 and LOD2 without LOD1, and there's no reason downstream code needs to care about
		// what LOD number these data originally wanted to be
		TMap<int32, int32> OldLODIndexToNewLODIndex;
		LODIndexToSkeletalMeshImportDataMap.KeySort( TLess<int32>() );
		OutLODIndexToSkeletalMeshImportData.Reset( LODIndexToSkeletalMeshImportDataMap.Num() );
		OutLODIndexToMaterialInfo.Reset( LODIndexToMaterialInfoMap.Num() );
		for ( TPair<int32, FSkeletalMeshImportData>& Entry : LODIndexToSkeletalMeshImportDataMap )
		{
			FSkeletalMeshImportData& ImportData = Entry.Value;
			if ( Entry.Value.Points.Num() == 0 )
			{
				continue;
			}

			const int32 OldLODIndex = Entry.Key;
			const int32 NewLODIndex = OutLODIndexToSkeletalMeshImportData.Add( MoveTemp( ImportData ) );
			OutLODIndexToMaterialInfo.Add( LODIndexToMaterialInfoMap[ OldLODIndex ] );

			// Keep track of these to remap blendshapes
			OldLODIndexToNewLODIndex.Add( OldLODIndex, NewLODIndex );
		}
		if ( OutBlendShapes )
		{
			for ( auto& Pair : *OutBlendShapes )
			{
				UsdUtils::FUsdBlendShape& BlendShape = Pair.Value;

				TSet<int32> NewLODIndexUsers;
				NewLODIndexUsers.Reserve(BlendShape.LODIndicesThatUseThis.Num());

				for ( int32 OldLODIndexUser : BlendShape.LODIndicesThatUseThis )
				{
					if ( int32* FoundNewLODIndex = OldLODIndexToNewLODIndex.Find( OldLODIndexUser ) )
					{
						NewLODIndexUsers.Add(*FoundNewLODIndex);
					}
					else
					{
						UE_LOG(LogUsd, Error, TEXT("Failed to remap blend shape '%s's LOD index '%d'"), *BlendShape.Name, OldLODIndexUser );
					}
				}

				BlendShape.LODIndicesThatUseThis = MoveTemp(NewLODIndexUsers);
			}
		}

		return true;
	}

	/** Warning: This function will temporarily switch the active LOD variant if one exists, so it's *not* thread safe! */
<<<<<<< HEAD
	void SetMaterialOverrides( const pxr::UsdPrim& SkelRootPrim, const TArray<UMaterialInterface*>& ExistingAssignments, UMeshComponent& MeshComponent, UUsdAssetCache& AssetCache, float Time, EObjectFlags Flags, bool bInterpretLODs, const FName& RenderContext )
=======
	void SetMaterialOverrides(
		const pxr::UsdPrim& SkelRootPrim,
		const TArray<UMaterialInterface*>& ExistingAssignments,
		UMeshComponent& MeshComponent,
		UUsdAssetCache& AssetCache,
		float Time,
		EObjectFlags Flags,
		bool bInterpretLODs,
		const FName& RenderContext,
		const FName& MaterialPurpose
	)
>>>>>>> d731a049
	{
		FScopedUsdAllocs Allocs;

		pxr::UsdSkelRoot SkelRoot{ SkelRootPrim };
		if ( !SkelRoot )
		{
			return;
		}
		pxr::SdfPath SkelRootPrimPath = SkelRootPrim.GetPath();
		pxr::UsdStageRefPtr Stage = SkelRoot.GetPrim().GetStage();

		pxr::TfToken RenderContextToken = pxr::UsdShadeTokens->universalRenderContext;
		if ( !RenderContext.IsNone() )
		{
			RenderContextToken = UnrealToUsd::ConvertToken( *RenderContext.ToString() ).Get();
		}

<<<<<<< HEAD
		TMap<int32, UsdUtils::FUsdPrimMaterialAssignmentInfo> LODIndexToMaterialInfoMap;
		TMap<int32, TSet<UsdUtils::FUsdPrimMaterialSlot>> CombinedSlotsForLODIndex;
		TFunction<bool( const pxr::UsdGeomMesh&, int32 )> IterateLODsLambda = [ &LODIndexToMaterialInfoMap, &CombinedSlotsForLODIndex, Time, RenderContextToken ]( const pxr::UsdGeomMesh& LODMesh, int32 LODIndex )
=======
		pxr::TfToken MaterialPurposeToken = pxr::UsdShadeTokens->allPurpose;
		if ( !MaterialPurpose.IsNone() )
		{
			MaterialPurposeToken = UnrealToUsd::ConvertToken( *MaterialPurpose.ToString() ).Get();
		}

		TMap<int32, UsdUtils::FUsdPrimMaterialAssignmentInfo> LODIndexToMaterialInfoMap;
		TMap<int32, TSet<UsdUtils::FUsdPrimMaterialSlot>> CombinedSlotsForLODIndex;
		TFunction<bool( const pxr::UsdGeomMesh&, int32 )> IterateLODsLambda =
		[
			&LODIndexToMaterialInfoMap,
			&CombinedSlotsForLODIndex,
			Time,
			RenderContextToken,
			MaterialPurposeToken
		]
		( const pxr::UsdGeomMesh& LODMesh, int32 LODIndex )
>>>>>>> d731a049
		{
			if ( LODMesh && LODMesh.ComputeVisibility() == pxr::UsdGeomTokens->invisible )
			{
				return true;
			}

			TArray<UsdUtils::FUsdPrimMaterialSlot>& CombinedLODSlots = LODIndexToMaterialInfoMap.FindOrAdd( LODIndex ).Slots;
			TSet<UsdUtils::FUsdPrimMaterialSlot>& CombinedLODSlotsSet = CombinedSlotsForLODIndex.FindOrAdd( LODIndex );

			const bool bProvideMaterialIndices = false; // We have no use for material indices and it can be slow to retrieve, as it will iterate all faces
<<<<<<< HEAD
			UsdUtils::FUsdPrimMaterialAssignmentInfo LocalInfo = UsdUtils::GetPrimMaterialAssignments( LODMesh.GetPrim(), pxr::UsdTimeCode( Time ), bProvideMaterialIndices, RenderContextToken );
=======
			UsdUtils::FUsdPrimMaterialAssignmentInfo LocalInfo = UsdUtils::GetPrimMaterialAssignments(
				LODMesh.GetPrim(),
				pxr::UsdTimeCode( Time ),
				bProvideMaterialIndices,
				RenderContextToken,
				MaterialPurposeToken
			);
>>>>>>> d731a049

			// Combine material slots in the same order that UsdToUnreal::ConvertSkinnedMesh does
			for ( UsdUtils::FUsdPrimMaterialSlot& LocalSlot : LocalInfo.Slots )
			{
				if ( !CombinedLODSlotsSet.Contains( LocalSlot ) )
				{
					CombinedLODSlots.Add( LocalSlot );
					CombinedLODSlotsSet.Add( LocalSlot );
				}
			}

			return true;
		};

		TSet<FString> ProcessedLODParentPaths;

		// Because we combine all skinning target meshes into a single skeletal mesh, we'll have to reconstruct the combined
		// material assignment info that this SkelRoot wants in order to compare with the existing assignments.
		pxr::UsdSkelCache SkeletonCache;
		SkeletonCache.Populate( SkelRoot, pxr::UsdTraverseInstanceProxies() );
		std::vector< pxr::UsdSkelBinding > SkeletonBindings;
		SkeletonCache.ComputeSkelBindings( SkelRoot, &SkeletonBindings, pxr::UsdTraverseInstanceProxies() );
		for ( const pxr::UsdSkelBinding& Binding : SkeletonBindings )
		{
			for ( const pxr::UsdSkelSkinningQuery& SkinningQuery : Binding.GetSkinningTargets() )
			{
				pxr::UsdPrim MeshPrim = SkinningQuery.GetPrim();
				pxr::UsdGeomMesh Mesh{ MeshPrim };
				if ( !Mesh )
				{
					continue;
				}
				pxr::SdfPath MeshPrimPath = MeshPrim.GetPath();

				pxr::UsdPrim ParentPrim = MeshPrim.GetParent();
				FString ParentPrimPath = UsdToUnreal::ConvertPath( ParentPrim.GetPath() );

				bool bInterpretedLODs = false;
				if ( bInterpretLODs && UsdUtils::IsGeomMeshALOD( MeshPrim ) && !ProcessedLODParentPaths.Contains( ParentPrimPath ) )
				{
					ProcessedLODParentPaths.Add( ParentPrimPath );

					bInterpretedLODs = UsdUtils::IterateLODMeshes( ParentPrim, IterateLODsLambda );
				}

				if ( !bInterpretedLODs )
				{
					// Refresh reference to this prim as it could have been inside a variant that was temporarily switched by IterateLODMeshes
					IterateLODsLambda( pxr::UsdGeomMesh{ Stage->GetPrimAtPath( MeshPrimPath ) }, 0 );
				}
			}

			// We only ever handle the first skeleton binding for now, so lets ignore material
			// overrides on the others
			break;
		}

		// Refresh reference to SkelRootPrim because variant switching potentially invalidated it
		pxr::UsdPrim ValidSkelRootPrim = Stage->GetPrimAtPath( SkelRootPrimPath );

		// Place the LODs in order as we can't have e.g. LOD0 and LOD2 without LOD1, and there's no reason downstream code needs to care about
		// what LOD number these data originally wanted to be
		TArray<UsdUtils::FUsdPrimMaterialAssignmentInfo> LODIndexToAssignments;
		LODIndexToMaterialInfoMap.KeySort( TLess<int32>() );
		for ( TPair<int32, UsdUtils::FUsdPrimMaterialAssignmentInfo>& Entry : LODIndexToMaterialInfoMap )
		{
			LODIndexToAssignments.Add( MoveTemp( Entry.Value ) );
		}

		TMap<const UsdUtils::FUsdPrimMaterialSlot*, UMaterialInterface*> ResolvedMaterials = MeshTranslationImpl::ResolveMaterialAssignmentInfo(
			ValidSkelRootPrim,
			LODIndexToAssignments,
			ExistingAssignments,
			AssetCache,
			Time,
			Flags
		);

		// Compare resolved materials with existing assignments, and create overrides if we need to
		uint32 SkeletalMeshSlotIndex = 0;
		for ( int32 LODIndex = 0; LODIndex < LODIndexToAssignments.Num(); ++LODIndex )
		{
			const TArray< UsdUtils::FUsdPrimMaterialSlot >& LODSlots = LODIndexToAssignments[ LODIndex ].Slots;
			for ( int32 LODSlotIndex = 0; LODSlotIndex < LODSlots.Num(); ++LODSlotIndex, ++SkeletalMeshSlotIndex )
			{
				const UsdUtils::FUsdPrimMaterialSlot& Slot = LODSlots[ LODSlotIndex ];

				UMaterialInterface* Material = nullptr;
				if ( UMaterialInterface** FoundMaterial = ResolvedMaterials.Find( &Slot ) )
				{
					Material = *FoundMaterial;
				}
				else
				{
					UE_LOG( LogUsd, Error, TEXT( "Lost track of resolved material for slot '%d' of LOD '%d' for mesh '%s'" ), LODSlotIndex, LODIndex, *UsdToUnreal::ConvertPath( ValidSkelRootPrim.GetPath() ) );
					continue;
				}

				UMaterialInterface* ExistingMaterial = ExistingAssignments[ SkeletalMeshSlotIndex ];
				if ( ExistingMaterial == Material )
				{
					continue;
				}
				else
				{
					MeshComponent.SetMaterial( SkeletalMeshSlotIndex, Material );
				}
			}
		}
	}

	bool HasLODSkinningTargets( const pxr::UsdSkelRoot& SkelRoot )
	{
		FScopedUsdAllocs Allocs;

		pxr::UsdSkelCache SkeletonCache;
		SkeletonCache.Populate( SkelRoot, pxr::UsdTraverseInstanceProxies() );

		std::vector< pxr::UsdSkelBinding > SkeletonBindings;
		SkeletonCache.ComputeSkelBindings( SkelRoot, &SkeletonBindings, pxr::UsdTraverseInstanceProxies() );

		for ( const pxr::UsdSkelBinding& Binding : SkeletonBindings )
		{
			for ( const pxr::UsdSkelSkinningQuery& SkinningQuery : Binding.GetSkinningTargets() )
			{
				if ( UsdUtils::IsGeomMeshALOD( SkinningQuery.GetPrim() ) )
				{
					return true;
				}
			}
		}

		return false;
	}

	UPhysicsAsset* GenerateAndAssignPhysicsAsset( USkeletalMesh* SkeletalMesh, EObjectFlags Flags )
	{
#if WITH_EDITOR
		FName AssetName = MakeUniqueObjectName(
			GetTransientPackage(),
			UPhysicsAsset::StaticClass(),
			*FPaths::GetBaseFilename( TEXT( "PHYS_" ) + SkeletalMesh->GetName() )
		);

		UPhysicsAsset* Result = NewObject< UPhysicsAsset >(
			GetTransientPackage(),
			AssetName,
			Flags | EObjectFlags::RF_Public
		);

		FPhysAssetCreateParams NewBodyData;
		FText CreationErrorMessage;
		bool bSuccess = FPhysicsAssetUtils::CreateFromSkeletalMesh( Result, SkeletalMesh, NewBodyData, CreationErrorMessage );
		if ( !bSuccess )
		{
			UE_LOG( LogUsd, Error, TEXT( "Couldn't create PhysicsAsset for SkeletalMesh '%s': %s" ),
				*SkeletalMesh->GetName(),
				*CreationErrorMessage.ToString()
			);

			ensure( ObjectTools::DeleteSingleObject( Result ) );

			Result = nullptr;
		}

		return Result;
#else
		return nullptr;
#endif // WITH_EDITOR
	}

	UAnimBlueprint* CreateAnimBlueprint(
		const FUsdSchemaTranslationContext& Context,
		const pxr::UsdPrim& Prim,
		bool bDelayRecompilation = false,  // Whether we should recompile within this function or not
		bool* bOutNeedsRecompile = nullptr // Whether this function wants the returned AnimBP to be recompiled
	)
	{
		if ( !Prim )
		{
			return nullptr;
		}

		FString PrimPath = UsdToUnreal::ConvertPath( Prim.GetPath() );
		FString PrimName = UsdToUnreal::ConvertString( Prim.GetName() );

		USkeletalMesh* SkeletalMesh = Cast< USkeletalMesh >( Context.AssetCache->GetAssetForPrim( PrimPath ) );
		if ( !SkeletalMesh )
		{
			return nullptr;
		}

		USkeleton* Skeleton = SkeletalMesh->GetSkeleton();
		if ( !Skeleton )
		{
			return nullptr;
		}

		// Fetch relevant attributes from prim, since we know it has the schema
		FString AnimBPPath;
		{
			FScopedUsdAllocs Allocs;

			if ( pxr::UsdAttribute Attr = Prim.GetAttribute( UnrealIdentifiers::UnrealAnimBlueprintPath ) )
			{
				std::string PathString;
				if ( Attr.Get( &PathString ) )
				{
					AnimBPPath = UsdToUnreal::ConvertString( PathString );
				}
			}
		}
		if ( AnimBPPath.IsEmpty() )
		{
			return nullptr;
		}

		bool bNeedRecompile = false;

		UAnimBlueprint* AnimBP = Cast<UAnimBlueprint>( FSoftObjectPath( AnimBPPath ).TryLoad() );
		if ( !AnimBP )
		{
			return nullptr;
		}

		// Create transient AnimBP based on our template, so that we can assign it a proper skeleton
		const static FString DefaultAnimBPPath = TEXT( "/USDImporter/Blueprint/DefaultLiveLinkAnimBP.DefaultLiveLinkAnimBP" );
		if ( DefaultAnimBPPath == AnimBPPath )
		{
			const FString CacheKey = UsdToUnreal::ConvertPath( Prim.GetPrimPath() ) + TEXT( "_DefaultAnimBlueprint" );

			// Check if we can find an AnimBP for this prim in the asset cache (useful when doing Action->Import)
			bool bReusedAnimBP = false;
			if ( UAnimBlueprint* CachedAnimBP = Cast< UAnimBlueprint >( Context.AssetCache->GetCachedAsset( CacheKey ) ) )
			{
				if ( CachedAnimBP->TargetSkeleton == Skeleton )
				{
					AnimBP = CachedAnimBP;
					bReusedAnimBP = true;
				}
			}

			// We have to generate a new transient AnimBP
			if ( !bReusedAnimBP )
			{
				FName UniqueName = MakeUniqueObjectName(
					GetTransientPackage(),
					UAnimBlueprint::StaticClass(),
					*( PrimName + TEXT( "_DefaultAnimBlueprint" ) )
				);

				// Duplicate and never reuse these so that they can be assigned independent subject names if desired.
				// Its not as if scenes will have thousands of these anyway.
				AnimBP = DuplicateObject( AnimBP, GetTransientPackage(), UniqueName );

				// Patch up the flags here or else the rest of the engine code (and our plugin code) will get confused
				// as to what a non-transient asset in the transient package even means. It can lead to some crashes
				// when saving after import if we don't do this
				AnimBP->ClearFlags( AnimBP->GetFlags() );
				AnimBP->SetFlags( Skeleton->GetFlags() );

				AnimBP->TargetSkeleton = Skeleton;
				AnimBP->bIsTemplate = false;

				bNeedRecompile = true;

				Context.AssetCache->CacheAsset( CacheKey, AnimBP );
			}
		}
		// Path is pointing to an existing, persistent AnimBP
		else
		{
			// Force skeletons to be compatible if they aren't (we need both ways!)
			if ( !Skeleton->IsCompatible( AnimBP->TargetSkeleton ) )
			{
				AnimBP->TargetSkeleton->AddCompatibleSkeleton( Skeleton );
				Skeleton->AddCompatibleSkeleton( AnimBP->TargetSkeleton );

				if ( AnimBP->TargetSkeleton->GetReferenceSkeleton().GetRefBoneInfo() != Skeleton->GetReferenceSkeleton().GetRefBoneInfo() )
				{
					UE_LOG( LogUsd, Warning, TEXT( "Forcing AnimBlueprint '%s's Skeleton '%s' to be compatible with the Skeleton generated for prim '%s', but they may be different!" ),
						*AnimBP->GetPathName(),
						*AnimBP->TargetSkeleton->GetPathName(),
						*PrimName
					);
				}
			}
		}

		if ( bNeedRecompile && !bDelayRecompilation )
		{
			FCompilerResultsLog Results;
			FBPCompileRequest Request( AnimBP, EBlueprintCompileOptions::None, &Results );
			FBlueprintCompilationManager::CompileSynchronously( Request );
			bNeedRecompile = false;
		}

		if ( bOutNeedsRecompile )
		{
			*bOutNeedsRecompile = bNeedRecompile;
		}

		return AnimBP;
	}

	void UpdateLiveLinkProperties( const FUsdSchemaTranslationContext& Context, USkeletalMeshComponent* Component, const pxr::UsdPrim& Prim )
	{
		if ( !Component || !Component->GetSkeletalMeshAsset() || !Prim )
		{
			return;
		}

		FString PrimName = UsdToUnreal::ConvertString( Prim.GetName() );

		USkeleton* Skeleton = Component->GetSkeletalMeshAsset()->GetSkeleton();
		if ( !Skeleton )
		{
			return;
		}

		UAnimBlueprint* ExistingAnimBP = nullptr;
		if ( Component->AnimClass )
		{
			ExistingAnimBP = Cast<UAnimBlueprint>( Component->AnimClass->ClassGeneratedBy );
		}

		// Fetch relevant attributes from prim, since we know it has the schema
		FString SubjectName;
		FString AnimBPPath;
		{
			FScopedUsdAllocs Allocs;

			if ( pxr::UsdAttribute Attr = Prim.GetAttribute( UnrealIdentifiers::UnrealLiveLinkSubjectName ) )
			{
				std::string SubjectNameString;
				if ( Attr.Get( &SubjectNameString ) )
				{
					SubjectName = UsdToUnreal::ConvertString( SubjectNameString );
				}
			}

			if ( pxr::UsdAttribute Attr = Prim.GetAttribute( UnrealIdentifiers::UnrealAnimBlueprintPath ) )
			{
				std::string PathString;
				if ( Attr.Get( &PathString ) )
				{
					AnimBPPath = UsdToUnreal::ConvertString( PathString );
				}
			}
		}

		UAnimBlueprint* AnimBP = Cast<UAnimBlueprint>( FSoftObjectPath( AnimBPPath ).TryLoad() );

		// Check if we need to change the AnimBP
		bool bNeedRecompile = false;
		if ( ExistingAnimBP != AnimBP )
		{
			const bool bDelayRecompilation = true;
			AnimBP = UsdSkelRootTranslatorImpl::CreateAnimBlueprint(
				Context,
				Prim,
				bDelayRecompilation,
				&bNeedRecompile
			);
		}

		// Apply subject name to live link pose AnimBlueprint node
		// Reference: UAnimationBlueprintLibrary::AddNodeAssetOverride
		if ( AnimBP )
		{
			TArray<UBlueprint*> BlueprintHierarchy;
			AnimBP->GetBlueprintHierarchyFromClass( AnimBP->GetAnimBlueprintGeneratedClass(), BlueprintHierarchy );

			TArray<UAnimGraphNode_LiveLinkPose*> LiveLinkNodes;

			for ( int32 BlueprintIndex = 0; BlueprintIndex < BlueprintHierarchy.Num(); ++BlueprintIndex )
			{
				UBlueprint* CurrentBlueprint = BlueprintHierarchy[ BlueprintIndex ];

				TArray<UEdGraph*> Graphs;
				CurrentBlueprint->GetAllGraphs( Graphs );

				for ( UEdGraph* Graph : Graphs )
				{
					for ( UEdGraphNode* Node : Graph->Nodes )
					{
						if ( UAnimGraphNode_LiveLinkPose* AnimNode = Cast<UAnimGraphNode_LiveLinkPose>( Node ) )
						{
							LiveLinkNodes.Add( AnimNode );
						}
					}
				}
			}

			if ( LiveLinkNodes.Num() > 1 && !ExistingAnimBP )
			{
				UE_LOG( LogUsd, Warning, TEXT( "Found more than one LiveLinkPose blueprint node on AnimBlueprint '%s's graphs."
					"Note that all of those nodes will have their LiveLink SubjectName's updated to '%s', as described for prim '%s'!" ),
					*AnimBP->GetPathName(),
					*SubjectName,
					*UsdToUnreal::ConvertPath( Prim.GetPrimPath() )
				);
			}

			for ( UAnimGraphNode_LiveLinkPose* Node : LiveLinkNodes )
			{
				const UEdGraphSchema* Schema = Node->GetSchema();
				if ( !Schema )
				{
					continue;
				}

				UEdGraphPin* SubjectNamePin = nullptr;
				for ( UEdGraphPin* Pin : Node->Pins )
				{
					if ( Pin->GetName() == GET_MEMBER_NAME_STRING_CHECKED( FAnimNode_LiveLinkPose, LiveLinkSubjectName ) )
					{
						SubjectNamePin = Pin;
						break;
					}
				}

				// The subject name pin is already connected to something...
				if ( SubjectNamePin->LinkedTo.Num() != 0 )
				{
					if ( !ExistingAnimBP )
					{
						UE_LOG( LogUsd, Warning, TEXT( "Failed to update a LiveLinkPose node's 'Subject Name' to '%s' on AnimBlueprint '%s', "
							"because the pin is already connected to some other node. Disconnect it if you want it to be updated automatically." ),
							*SubjectName,
							*AnimBP->GetPathName()
						);
					}

					continue;
				}

				if ( SubjectNamePin )
				{
					// The pin type is FLiveLinkSubjectName, so we must create an instance of it and serialize it using
					// UScriptStruct::ExportText to generate a proper default value string
					FLiveLinkSubjectName Dummy;
					Dummy.Name = *SubjectName;

					FString ValueString;
					const void* Defaults = nullptr;
					const UObject* OwnerObject = nullptr;
					const int32 PortFlags = EPropertyPortFlags::PPF_None;
					const UObject* ExportRootScope = nullptr;
					FLiveLinkSubjectName::StaticStruct()->ExportText( ValueString, &Dummy, nullptr, nullptr, EPropertyPortFlags::PPF_None, nullptr );

					if ( !Schema->DoesDefaultValueMatch( *SubjectNamePin, ValueString ) )
					{
						SubjectNamePin->Modify();
						Schema->TrySetDefaultValue( *SubjectNamePin, ValueString );

						FBlueprintEditorUtils::MarkBlueprintAsModified( AnimBP );
						bNeedRecompile = true;
					}
				}
			}
		}

		if ( bNeedRecompile )
		{
			FCompilerResultsLog Results;
			FBPCompileRequest Request( AnimBP, EBlueprintCompileOptions::None, &Results );
			FBlueprintCompilationManager::CompileSynchronously( Request );

			// We need to force the component to update its anim after we regenerate the blueprint class
			Component->ClearAnimScriptInstance();
			Component->InitAnim( true );
		}

		if ( AnimBP != ExistingAnimBP )
		{
			// This can internally change AnimationMode, but lets revert it to what it was so that we can control it from
			// that single place in ::UpdateComponents
			EAnimationMode::Type OldMode = Component->GetAnimationMode();
			Component->SetAnimInstanceClass( AnimBP->GeneratedClass );
			Component->SetAnimationMode( OldMode );
		}
	}

	class FSkelRootCreateAssetsTaskChain : public FUsdSchemaTranslatorTaskChain
	{
	public:
		explicit FSkelRootCreateAssetsTaskChain( const TSharedRef< FUsdSchemaTranslationContext >& InContext, const UE::FSdfPath& InPrimPath );

	protected:
		// Inputs
		UE::FSdfPath PrimPath;
		TSharedRef< FUsdSchemaTranslationContext > Context;

		// Outputs
		TArray<FSkeletalMeshImportData> LODIndexToSkeletalMeshImportData;
		TArray<UsdUtils::FUsdPrimMaterialAssignmentInfo> LODIndexToMaterialInfo;
		TArray<SkeletalMeshImportData::FBone> SkeletonBones;
		FName SkeletonName;
		UsdUtils::FBlendShapeMap NewBlendShapes;

		// Note that we want this to be case insensitive so that our UMorphTarget FNames are unique not only due to case differences
		TSet<FString> UsedMorphTargetNames;
		TUsdStore< pxr::UsdSkelCache > SkeletonCache;

		// Don't keep a live reference to the prim because other translators may mutate the stage in an ExclusiveSync translation step, invalidating the reference
		UE::FUsdPrim GetPrim() const { return Context->Stage.GetPrimAtPath( PrimPath ); }

		void SetupTasks();
	};

	FSkelRootCreateAssetsTaskChain::FSkelRootCreateAssetsTaskChain( const TSharedRef< FUsdSchemaTranslationContext >& InContext, const UE::FSdfPath& InPrimPath )
		: PrimPath( InPrimPath )
		, Context( InContext )
	{
		SetupTasks();
	}

	void FSkelRootCreateAssetsTaskChain::SetupTasks()
	{
		// Ignore prims from disabled purposes
		if ( !EnumHasAllFlags( Context->PurposesToLoad, IUsdPrim::GetPurpose( GetPrim() ) ) )
		{
			return;
		}

		// To parse all LODs we need to actively switch variant sets to other variants (triggering prim loading/unloading and notices),
		// which could cause race conditions if other async translation tasks are trying to access those prims
		ESchemaTranslationLaunchPolicy LaunchPolicy = ESchemaTranslationLaunchPolicy::Async;
		if ( Context->bAllowInterpretingLODs && HasLODSkinningTargets( pxr::UsdSkelRoot( GetPrim() ) ) )
		{
			LaunchPolicy = ESchemaTranslationLaunchPolicy::ExclusiveSync;
		}

		// Create SkeletalMeshImportData (Async or ExclusiveSync)
		Do( LaunchPolicy,
			[ this ]()
			{
				// No point in importing blend shapes if the import context doesn't want them
				UsdUtils::FBlendShapeMap* OutBlendShapes = Context->BlendShapesByPath ? &NewBlendShapes : nullptr;

				TMap< FString, TMap< FString, int32 > > Unused;
				const TMap< FString, TMap< FString, int32 > >* MaterialToPrimvarToUVIndex = Context->MaterialToPrimvarToUVIndex ? Context->MaterialToPrimvarToUVIndex : &Unused;

				pxr::TfToken RenderContextToken = pxr::UsdShadeTokens->universalRenderContext;
				if ( !Context->RenderContext.IsNone() )
				{
					RenderContextToken = UnrealToUsd::ConvertToken( *Context->RenderContext.ToString() ).Get();
				}

<<<<<<< HEAD
=======
				pxr::TfToken MaterialPurposeToken = pxr::UsdShadeTokens->allPurpose;
				if ( !Context->MaterialPurpose.IsNone() )
				{
					MaterialPurposeToken = UnrealToUsd::ConvertToken( *Context->MaterialPurpose.ToString() ).Get();
				}

>>>>>>> d731a049
				const bool bContinueTaskChain = UsdSkelRootTranslatorImpl::LoadAllSkeletalData(
					SkeletonCache.Get(),
					pxr::UsdSkelRoot( GetPrim() ),
					LODIndexToSkeletalMeshImportData,
					LODIndexToMaterialInfo,
					SkeletonBones,
					SkeletonName,
					OutBlendShapes,
					UsedMorphTargetNames,
					*MaterialToPrimvarToUVIndex,
					Context->Time,
					*Context->AssetCache.Get(),
					Context->bAllowInterpretingLODs,
<<<<<<< HEAD
					RenderContextToken
=======
					RenderContextToken,
					MaterialPurposeToken
>>>>>>> d731a049
				);

				return bContinueTaskChain;
			} );

		// Create USkeletalMesh (Main thread)
		Then( ESchemaTranslationLaunchPolicy::Sync,
			[ this ]()
			{
				FString SkelRootPath = PrimPath.GetString();
				FSHAHash SkeletalMeshHash = UsdSkelRootTranslatorImpl::ComputeSHAHash( LODIndexToSkeletalMeshImportData, SkeletonBones );
				const FString SkeletalMeshHashString = SkeletalMeshHash.ToString();

				USkeletalMesh* SkeletalMesh = Cast< USkeletalMesh >( Context->AssetCache->GetCachedAsset( SkeletalMeshHashString ) );

				bool bIsNew = false;
				if ( !SkeletalMesh )
				{
					bIsNew = true;
					SkeletalMesh = UsdToUnreal::GetSkeletalMeshFromImportData(
						LODIndexToSkeletalMeshImportData,
						SkeletonBones,
						NewBlendShapes,
						Context->ObjectFlags,
						*FPaths::GetBaseFilename( SkelRootPath ),
						SkeletonName
					);
				}

				if ( SkeletalMesh )
				{
					if ( bIsNew )
					{
						const bool bMaterialsHaveChanged = UsdSkelRootTranslatorImpl::ProcessMaterials(
							GetPrim(),
							LODIndexToMaterialInfo,
							SkeletalMesh,
							*Context->AssetCache.Get(),
							Context->Time,
							Context->ObjectFlags,
							NewBlendShapes.Num() > 0
						);

						if ( bMaterialsHaveChanged )
						{
							const bool bRebuildAll = true;
							SkeletalMesh->UpdateUVChannelData( bRebuildAll );
						}

						UUsdAssetImportData* ImportData = NewObject< UUsdAssetImportData >( SkeletalMesh, TEXT( "USDAssetImportData" ) );
						ImportData->PrimPath = SkelRootPath;
						SkeletalMesh->SetAssetImportData(ImportData);

						Context->AssetCache->CacheAsset( SkeletalMeshHashString, SkeletalMesh );
						Context->AssetCache->CacheAsset( SkeletalMeshHashString + TEXT( "_Skeleton" ), SkeletalMesh->GetSkeleton() );
					}

					if ( bGeneratePhysicsAssets )
					{
						if ( !SkeletalMesh->GetPhysicsAsset() )
						{
							UPhysicsAsset* PhysicsAsset = UsdSkelRootTranslatorImpl::GenerateAndAssignPhysicsAsset(
								SkeletalMesh,
								Context->ObjectFlags
							);

							if ( PhysicsAsset )
							{
								Context->AssetCache->CacheAsset(
									SkeletalMeshHashString + TEXT( "_PhysicsAsset" ),
									PhysicsAsset
								);
							}
						}
					}
					else
					{
						// Actively clear this so that if we toggle the cvar and reload we'll clear our physics assets
						SkeletalMesh->SetPhysicsAsset( nullptr );
					}

					Context->AssetCache->LinkAssetToPrim( SkelRootPath, SkeletalMesh );

					// Track our Skeleton by the source skeleton prim path
					if ( USkeleton* Skeleton = SkeletalMesh->GetSkeleton() )
					{
						FScopedUsdAllocs Allocs;

						// Our SkeletonCache should already have been populated by our call to UsdSkelRootTranslatorImpl::LoadAllSkeletalData, so we should
						// be able to quickly query our skeleton again to find its path
						std::vector< pxr::UsdSkelBinding > SkeletonBindings;
						SkeletonCache.Get().ComputeSkelBindings( pxr::UsdSkelRoot( GetPrim() ), &SkeletonBindings, pxr::UsdTraverseInstanceProxies() );
						if ( SkeletonBindings.size() > 0 )
						{
							pxr::UsdSkelBinding& SkeletonBinding = SkeletonBindings[ 0 ];
							const pxr::UsdSkelSkeleton& UsdSkeleton = SkeletonBinding.GetSkeleton();
							Context->AssetCache->LinkAssetToPrim( UsdToUnreal::ConvertPath( UsdSkeleton.GetPrim().GetPrimPath() ), Skeleton );
						}
					}

					// We may be reusing a skeletal mesh we got in the cache, but we always need the BlendShapesByPath stored on the
					// actor to be up-to-date with the Skeletal Mesh that is actually being displayed
					if ( Context->BlendShapesByPath )
					{
						Context->BlendShapesByPath->Append( NewBlendShapes );
					}
				}

				// Continuing even if the mesh is not new as we currently don't add the SkelAnimation info to the mesh hash, so the animations
				// may have changed
				return true;
			} );

		// Create AnimBP asset if we need to
		Then( ESchemaTranslationLaunchPolicy::Sync,
			[ this ]()
			{
				UE::FUsdPrim Prim = GetPrim();

				// We need to *also* create the AnimBP within CreateAssets so that we will still generate it even if
				// we never call Create/UpdateComponents (e.g. importing without importing actors).
				const bool bPrimHasLiveLinkSchema = UsdUtils::PrimHasSchema( Prim, UnrealIdentifiers::LiveLinkAPI );
				if ( bPrimHasLiveLinkSchema )
				{
					TSharedPtr< FUsdSchemaTranslationContext > ContextPtr = Context;

					// When importing, we can't delay creating the AnimBP to the next frame as that will be after the
					// import. We don't need to worry about deadlocks though, because we will never *import* as a
					// response to a USD event: It's always an intentional function call, where the Python GIL is
					// properly handled
					if ( ContextPtr && ContextPtr->bIsImporting )
					{
						UsdSkelRootTranslatorImpl::CreateAnimBlueprint( *ContextPtr.Get(), Prim );
					}
					else
					{
						// HACK. c.f. the large comment on the analogous timer inside
						// FUsdSkelRootTranslator::UpdateComponents
						FTSTicker::GetCoreTicker().AddTicker(
							FTickerDelegate::CreateLambda( [ContextPtr, Prim]( float Time )
							{
								if ( ContextPtr )
								{
									UsdSkelRootTranslatorImpl::CreateAnimBlueprint( *ContextPtr.Get(), Prim );
								}

								// Returning false means this is a one-off, and won't repeat
								return false;
							})
						);
					}
				}

				return true;
			});

		// Create UAnimSequences (requires a completed USkeleton. Main thread as some steps of the animation compression require it)
		Then( ESchemaTranslationLaunchPolicy::Sync,
			[ this ]()
			{
				if ( !Context->bAllowParsingSkeletalAnimations )
				{
					return false;
				}

				USkeletalMesh* SkeletalMesh = Cast< USkeletalMesh >( Context->AssetCache->GetAssetForPrim( PrimPath.GetString() ) );
				if ( !SkeletalMesh )
				{
					return false;
				}

				FScopedUsdAllocs Allocs;

				if ( pxr::UsdSkelRoot SkeletonRoot{ GetPrim() } )
				{
					std::vector< pxr::UsdSkelBinding > SkeletonBindings;
					SkeletonCache.Get().Populate( SkeletonRoot, pxr::UsdTraverseInstanceProxies() );
					SkeletonCache.Get().ComputeSkelBindings( SkeletonRoot, &SkeletonBindings, pxr::UsdTraverseInstanceProxies() );

					for ( const pxr::UsdSkelBinding& Binding : SkeletonBindings )
					{
						const pxr::UsdSkelSkeleton& Skeleton = Binding.GetSkeleton();
						pxr::UsdSkelSkeletonQuery SkelQuery = SkeletonCache.Get().GetSkelQuery( Skeleton );
						pxr::UsdSkelAnimQuery AnimQuery = SkelQuery.GetAnimQuery();
						if ( !AnimQuery )
						{
							continue;
						}

						pxr::UsdPrim SkelAnimationPrim = AnimQuery.GetPrim();
						if ( !SkelAnimationPrim )
						{
							continue;
						}
						FString SkelAnimationPrimPath = UsdToUnreal::ConvertPath( SkelAnimationPrim.GetPath() );

<<<<<<< HEAD
						if ( !AnimQuery.JointTransformsMightBeTimeVarying() &&
							( NewBlendShapes.Num() == 0 || !AnimQuery.BlendShapeWeightsMightBeTimeVarying() ) )
=======
						std::vector<double> JointTimeSamples;
						std::vector<double> BlendShapeTimeSamples;
						if ( ( !AnimQuery.GetJointTransformTimeSamples( &JointTimeSamples ) || JointTimeSamples.size() == 0 ) &&
							( NewBlendShapes.Num() == 0 || ( !AnimQuery.GetBlendShapeWeightTimeSamples( &BlendShapeTimeSamples ) || BlendShapeTimeSamples.size() == 0 ) ) )
>>>>>>> d731a049
						{
							continue;
						}

						pxr::UsdPrim RootMotionPrim = Context->RootMotionHandling == EUsdRootMotionHandling::UseMotionFromSkelRoot
							? SkeletonRoot.GetPrim()
							: Context->RootMotionHandling == EUsdRootMotionHandling::UseMotionFromSkeleton
								? Skeleton.GetPrim()
								: pxr::UsdPrim{};

						FSHAHash Hash = UsdSkelRootTranslatorImpl::ComputeSHAHash( SkelQuery, RootMotionPrim );
						FString HashString = Hash.ToString();
						UAnimSequence* AnimSequence = Cast< UAnimSequence >( Context->AssetCache->GetCachedAsset( HashString ) );

						if ( !AnimSequence || AnimSequence->GetSkeleton() != SkeletalMesh->GetSkeleton() )
						{
							FScopedUnrealAllocs UEAllocs;

							// The UAnimSequence can't be created with the RF_Transactional flag, or else it will be serialized without
							// Bone/CurveCompressionSettings. Undoing that transaction would call UAnimSequence::Serialize with nullptr values for both, which crashes.
							// Besides, this particular asset type is only ever created when we import to content folder assets (so never for realtime), and
							// in that case we don't need it to be transactional anyway
							AnimSequence = NewObject<UAnimSequence>( GetTransientPackage(), NAME_None, Context->ObjectFlags & ~EObjectFlags::RF_Transactional );
							AnimSequence->SetSkeleton( SkeletalMesh->GetSkeleton() );

							// This is read back in the USDImporter, so that if we ever import this AnimSequence we will always also import the SkeletalMesh for it
							AnimSequence->SetPreviewMesh( SkeletalMesh );

							TUsdStore<pxr::VtArray<pxr::UsdSkelSkinningQuery>> SkinningTargets = Binding.GetSkinningTargets();
							float LayerStartOffsetSeconds = 0.0f;
<<<<<<< HEAD
							UsdToUnreal::ConvertSkelAnim( SkelQuery, &SkinningTargets.Get(), &NewBlendShapes, Context->bAllowInterpretingLODs, AnimSequence, &LayerStartOffsetSeconds );
=======
							UsdToUnreal::ConvertSkelAnim(
								SkelQuery,
								&SkinningTargets.Get(),
								&NewBlendShapes,
								Context->bAllowInterpretingLODs,
								RootMotionPrim,
								AnimSequence,
								&LayerStartOffsetSeconds
							);
>>>>>>> d731a049

							if (AnimSequence->GetDataModel()->GetNumBoneTracks() != 0 || AnimSequence->GetDataModel()->GetNumberOfFloatCurves() != 0 )
							{
								UUsdAnimSequenceAssetImportData* ImportData = NewObject< UUsdAnimSequenceAssetImportData >( AnimSequence, TEXT( "USDAssetImportData" ) );
								AnimSequence->AssetImportData = ImportData;

								ImportData->PrimPath = SkelAnimationPrimPath;
								ImportData->LayerStartOffsetSeconds = LayerStartOffsetSeconds;

								Context->AssetCache->CacheAsset( HashString, AnimSequence );
							}
							else
							{
								AnimSequence->MarkAsGarbage();
							}
						}

						if ( AnimSequence )
						{
							Context->AssetCache->LinkAssetToPrim( SkelAnimationPrimPath, AnimSequence );
						}
<<<<<<< HEAD
=======

						// For now we shouldn't try to parse the SkelAnimations from skeletal bindings other than the first one as we only
						// ever actually parse the first skeleton from the SkelRoot (check LoadAllSkeletalData). This is not only a matter of
						// not wasting time, because as we would try reusing the first generated USkeleton for all other UAnimSequences,
						// they'd likely end up not being usable or crash due to unexpected number of joints/blend shapes/etc.
						break;
>>>>>>> d731a049
					}
				}

				return true;
			});
	}

#endif // WITH_EDITOR
}

void FUsdSkelRootTranslator::CreateAssets()
{
#if WITH_EDITOR
	// Importing skeletal meshes actually works in Standalone mode, but we intentionally block it here
	// to not confuse users as to why it doesn't work at runtime
	TSharedRef< UsdSkelRootTranslatorImpl::FSkelRootCreateAssetsTaskChain > AssetsTaskChain =
		MakeShared< UsdSkelRootTranslatorImpl::FSkelRootCreateAssetsTaskChain >( Context, PrimPath );

	Context->TranslatorTasks.Add( MoveTemp( AssetsTaskChain ) );
#endif // WITH_EDITOR
}

USceneComponent* FUsdSkelRootTranslator::CreateComponents()
{
	USceneComponent* SceneComponent = FUsdGeomXformableTranslator::CreateComponents();

#if WITH_EDITOR
	// Check if the prim has the GroomBinding schema and setup the component and assets necessary to bind the groom to the SkeletalMesh
	if ( UsdUtils::PrimHasSchema( GetPrim(), UnrealIdentifiers::GroomBindingAPI ) )
	{
		UsdGroomTranslatorUtils::CreateGroomBindingAsset( GetPrim(), *( Context->AssetCache ), Context->ObjectFlags );

		// For the groom binding to work, the GroomComponent must be a child of the SceneComponent
		// so the Context ParentComponent is set to the SceneComponent temporarily
		TGuardValue< USceneComponent* > ParentComponentGuard{ Context->ParentComponent, SceneComponent };
		const bool bNeedsActor = false;
		UGroomComponent* GroomComponent = Cast< UGroomComponent >( CreateComponentsEx( TSubclassOf< USceneComponent >( UGroomComponent::StaticClass() ), bNeedsActor ) );
		if ( GroomComponent )
		{
			UpdateComponents( SceneComponent );
		}
	}
#endif // WITH_EDITOR

	return SceneComponent;
}

void FUsdSkelRootTranslator::UpdateComponents( USceneComponent* SceneComponent )
{
	USkeletalMeshComponent* SkeletalMeshComponent = Cast< USkeletalMeshComponent >( SceneComponent );
	if ( !SkeletalMeshComponent )
	{
		return;
	}

<<<<<<< HEAD
	UE::FUsdPrim SkelAnimPrim;
	if ( SkeletalMeshComponent->AnimationData.AnimToPlay == nullptr )
	{
		SkelAnimPrim = UsdUtils::FindAnimationSource( GetPrim() );
		if ( SkelAnimPrim )
		{
			if ( UAnimSequence* TargetAnimSequence = Cast< UAnimSequence >( Context->AssetCache->GetAssetForPrim( SkelAnimPrim.GetPrimPath().GetString() ) ) )
			{
				SkeletalMeshComponent->AnimationData.AnimToPlay = TargetAnimSequence;
				SkeletalMeshComponent->AnimationData.bSavedLooping = false;
				SkeletalMeshComponent->AnimationData.bSavedPlaying = false;
				SkeletalMeshComponent->SetUpdateAnimationInEditor( true );
				SkeletalMeshComponent->SetAnimationMode( EAnimationMode::AnimationSingleNode );
				SkeletalMeshComponent->SetAnimation( TargetAnimSequence );
			}
		}
	}

	Super::UpdateComponents( SceneComponent );

#if WITH_EDITOR
	// Re-set the skeletal mesh if we created a new one (maybe the hash changed, a skinned UsdGeomMesh was hidden, etc.)
	USkeletalMesh* TargetSkeletalMesh = Cast< USkeletalMesh >( Context->AssetCache->GetAssetForPrim( PrimPath.GetString() ) );
	if ( SkeletalMeshComponent->SkeletalMesh != TargetSkeletalMesh )
	{
		SkeletalMeshComponent->SetSkeletalMesh(TargetSkeletalMesh);
=======
	UE::FUsdPrim Prim = GetPrim();

	const bool bPrimHasLiveLinkSchema = UsdUtils::PrimHasSchema( Prim, UnrealIdentifiers::LiveLinkAPI );
	const bool bPrimHasControlRigSchema = UsdUtils::PrimHasSchema( Prim, UnrealIdentifiers::ControlRigAPI );

	bool bPrimHasLiveLinkEnabled = bPrimHasLiveLinkSchema;
	if ( bPrimHasLiveLinkSchema )
	{
		FScopedUsdAllocs Allocs;
>>>>>>> d731a049

		if ( pxr::UsdAttribute Attr = pxr::UsdPrim{ Prim }.GetAttribute( UnrealIdentifiers::UnrealLiveLinkEnabled ) )
		{
<<<<<<< HEAD
			TArray<UMaterialInterface*> ExistingAssignments;
			for ( FSkeletalMaterial& SkeletalMaterial : TargetSkeletalMesh->GetMaterials())
			{
				ExistingAssignments.Add( SkeletalMaterial.MaterialInterface );
=======
			bool bEnabled = true;
			if ( Attr.Get( &bEnabled ) )
			{
				bPrimHasLiveLinkEnabled = bEnabled;
>>>>>>> d731a049
			}

			UsdSkelRootTranslatorImpl::SetMaterialOverrides(
				GetPrim(),
				ExistingAssignments,
				*SkeletalMeshComponent,
				*Context->AssetCache.Get(),
				Context->Time,
				Context->ObjectFlags,
				Context->bAllowInterpretingLODs,
				Context->RenderContext
			);
		}
	}

<<<<<<< HEAD
	// Update the animation state
	if( SkeletalMeshComponent->SkeletalMesh )
	{
		if ( UAnimSequence* AnimSequence = Cast<UAnimSequence>( SkeletalMeshComponent->AnimationData.AnimToPlay.Get() ) )
		{
			UE::FSdfLayerOffset CombinedOffset;
			if ( !SkelAnimPrim )
			{
				SkelAnimPrim = UsdUtils::FindAnimationSource( GetPrim() );
			}
			if ( SkelAnimPrim )
			{
				CombinedOffset = UsdUtils::GetPrimToStageOffset( SkelAnimPrim );
			}

			double LayerStartOffsetSeconds = 0.0f;
			if ( UUsdAnimSequenceAssetImportData* ImportData = Cast<UUsdAnimSequenceAssetImportData>( AnimSequence->AssetImportData ) )
			{
				LayerStartOffsetSeconds = ImportData->LayerStartOffsetSeconds;
			}

=======
	SkeletalMeshComponent->SetAnimationMode(
		bPrimHasLiveLinkEnabled
			? EAnimationMode::AnimationBlueprint
			: Context->bSequencerIsAnimating
				? EAnimationMode::AnimationCustomMode
				: EAnimationMode::AnimationSingleNode
	);

	UE::FUsdPrim SkelAnimPrim = UsdUtils::FindFirstAnimationSource( Prim );
	if ( SkelAnimPrim )
	{
		UAnimSequence* TargetAnimSequence = Cast< UAnimSequence >( Context->AssetCache->GetAssetForPrim( SkelAnimPrim.GetPrimPath().GetString() ) );
		if ( TargetAnimSequence != SkeletalMeshComponent->AnimationData.AnimToPlay )
		{
			SkeletalMeshComponent->AnimationData.AnimToPlay = TargetAnimSequence;
			SkeletalMeshComponent->AnimationData.bSavedLooping = false;
			SkeletalMeshComponent->AnimationData.bSavedPlaying = false;
			SkeletalMeshComponent->SetAnimation( TargetAnimSequence );
		}
	}

	Super::UpdateComponents( SceneComponent );

	// We always want this, but need to be registered for this to work (Super::UpdateComponents should register us)
	const bool bNewUpdateState = true;
	SkeletalMeshComponent->SetUpdateAnimationInEditor( bNewUpdateState );

#if WITH_EDITOR
	// Re-set the skeletal mesh if we created a new one (maybe the hash changed, a skinned UsdGeomMesh was hidden, etc.)
	USkeletalMesh* TargetSkeletalMesh = Cast< USkeletalMesh >( Context->AssetCache->GetAssetForPrim( PrimPath.GetString() ) );
	if ( SkeletalMeshComponent->GetSkeletalMeshAsset() != TargetSkeletalMesh )
	{
		SkeletalMeshComponent->SetSkeletalMesh(TargetSkeletalMesh);

		// Handle material overrides
		if ( TargetSkeletalMesh )
		{
			TArray<UMaterialInterface*> ExistingAssignments;
			for ( FSkeletalMaterial& SkeletalMaterial : TargetSkeletalMesh->GetMaterials())
			{
				ExistingAssignments.Add( SkeletalMaterial.MaterialInterface );
			}

			UsdSkelRootTranslatorImpl::SetMaterialOverrides(
				Prim,
				ExistingAssignments,
				*SkeletalMeshComponent,
				*Context->AssetCache.Get(),
				Context->Time,
				Context->ObjectFlags,
				Context->bAllowInterpretingLODs,
				Context->RenderContext,
				Context->MaterialPurpose
			);
		}
	}

	if ( bPrimHasLiveLinkSchema )
	{
		TSharedPtr< FUsdSchemaTranslationContext > ContextPtr = Context;
		TStrongObjectPtr< USkeletalMeshComponent > PinnedSkelMeshComponent{ SkeletalMeshComponent };

		if ( ContextPtr && ContextPtr->bIsImporting )
		{
			UsdSkelRootTranslatorImpl::UpdateLiveLinkProperties( *ContextPtr.Get(), PinnedSkelMeshComponent.Get(), Prim );
		}
		else
		{
			// HACK: This is a temporary work-around for a GIL deadlock. See UE-156489 and UE-156370 for more details, but
			// the long-story short of it is that at this point we may have a callstack that originates from Python,
			// triggers a USD stage notice and causes C++ code to run as our stage actor is listening to them. If we
			// cause GC to run right now (which the DuplicateObject inside UpdateLiveLinkProperties will) we may cause
			// a deadlock, as the game thread still holds the GIL and a background reference collector thread may want
			// to acquire it too. What this does is run this part of the UpdateComponents on tick, that has a callstack
			// that doesn't originate from Python, and so doesn't have the GIL locked
			FTSTicker::GetCoreTicker().AddTicker(
				FTickerDelegate::CreateLambda( [ContextPtr, PinnedSkelMeshComponent, Prim]( float Time )
				{
					if ( ContextPtr )
					{
						UsdSkelRootTranslatorImpl::UpdateLiveLinkProperties( *ContextPtr.Get(), PinnedSkelMeshComponent.Get(), Prim );
					}

					// Returning false means this is a one-off, and won't repeat
					return false;
				})
			);
		}
	}

	// Update the animation state
	// Don't try animating ourselves if the sequencer is animating as it will just overwrite the animation state on next
	// tick anyway, and all this would do is lead to flickering and other issues
	if ( !Context->bSequencerIsAnimating && SkeletalMeshComponent->GetSkeletalMeshAsset() && !bPrimHasLiveLinkEnabled )
	{
		if ( UAnimSequence* AnimSequence = Cast<UAnimSequence>( SkeletalMeshComponent->AnimationData.AnimToPlay.Get() ) )
		{
			UE::FSdfLayerOffset CombinedOffset;
			if ( !SkelAnimPrim )
			{
				SkelAnimPrim = UsdUtils::FindFirstAnimationSource( Prim );
			}
			if ( SkelAnimPrim )
			{
				CombinedOffset = UsdUtils::GetPrimToStageOffset( SkelAnimPrim );
			}

			double LayerStartOffsetSeconds = 0.0f;
			if ( UUsdAnimSequenceAssetImportData* ImportData = Cast<UUsdAnimSequenceAssetImportData>( AnimSequence->AssetImportData ) )
			{
				LayerStartOffsetSeconds = ImportData->LayerStartOffsetSeconds;
			}

>>>>>>> d731a049
			// Always change the mode here because the sequencer will change it back to AnimationCustomMode when animating
			SkeletalMeshComponent->SetAnimationMode( EAnimationMode::AnimationSingleNode );

			// Part of the CombinedOffset will be due to a framerate difference. We don't care about that part here though, so remove it
			const double TimeCodesPerSecondDifference = Context->Stage.GetTimeCodesPerSecond() / AnimSequence->ImportFileFramerate;
			CombinedOffset.Scale /= TimeCodesPerSecondDifference;

			// Always use the sequence's framerate here because we need to sample the UAnimSequence with in seconds, and that
			// asset may have been created when the stage had a different framesPerSecond (and was reused by the assets cache)
			// Use the import framerate here because we will need to change the sampling framerate of the sequence in order to get it
			// to match the target duration in seconds and the number of source frames.
			const double LayerTimeCode = ( ( Context->Time - CombinedOffset.Offset ) / CombinedOffset.Scale );
			const double AnimSequenceTime = LayerTimeCode / AnimSequence->ImportFileFramerate;
			SkeletalMeshComponent->SetPosition( AnimSequenceTime - LayerStartOffsetSeconds );

			SkeletalMeshComponent->TickAnimation( 0.f, false );
			SkeletalMeshComponent->RefreshBoneTransforms();
<<<<<<< HEAD
			SkeletalMeshComponent->RefreshSlaveComponents();
=======
			SkeletalMeshComponent->RefreshFollowerComponents();
>>>>>>> d731a049
			SkeletalMeshComponent->UpdateComponentToWorld();
			SkeletalMeshComponent->FinalizeBoneTransform();
			SkeletalMeshComponent->MarkRenderTransformDirty();
			SkeletalMeshComponent->MarkRenderDynamicDataDirty();
		}
	}

	// If the prim has a GroomBinding schema, apply the target groom to its associated GroomComponent
	if ( UsdUtils::PrimHasSchema( Prim, UnrealIdentifiers::GroomBindingAPI ) )
	{
		UsdGroomTranslatorUtils::SetGroomFromPrim( Prim, *Context->AssetCache, SceneComponent );
	}
#endif // WITH_EDITOR
}

#undef LOCTEXT_NAMESPACE

#endif // #if USE_USD_SDK<|MERGE_RESOLUTION|>--- conflicted
+++ resolved
@@ -10,11 +10,8 @@
 #include "USDConversionUtils.h"
 #include "USDErrorUtils.h"
 #include "USDGeomMeshConversion.h"
-<<<<<<< HEAD
-=======
 #include "USDGroomTranslatorUtils.h"
 #include "USDIntegrationUtils.h"
->>>>>>> d731a049
 #include "USDLayerUtils.h"
 #include "USDLog.h"
 #include "USDMemory.h"
@@ -307,48 +304,26 @@
 
 	void SetMorphTargetWeight( USkeletalMeshComponent& SkeletalMeshComponent, const FString& MorphTargetName, float Weight )
 	{
-<<<<<<< HEAD
-		USkeletalMesh* SkeletalMesh = SkeletalMeshComponent.SkeletalMesh;
-
-		// We try keeping a perfect correspondence between SkeletalMesh->GetMorphTargets() and SkeletalMeshComponent.ActiveMorphTargets
-		int32 IndexInSkeletalMesh = INDEX_NONE;
-		SkeletalMeshComponent.SkeletalMesh->FindMorphTargetAndIndex( *MorphTargetName, IndexInSkeletalMesh );
-=======
 		USkeletalMesh* SkeletalMesh = SkeletalMeshComponent.GetSkeletalMeshAsset();
 
 		// We try keeping a perfect correspondence between SkeletalMesh->GetMorphTargets() and SkeletalMeshComponent.ActiveMorphTargets
 		int32 IndexInSkeletalMesh = INDEX_NONE;
 		SkeletalMeshComponent.GetSkeletalMeshAsset()->FindMorphTargetAndIndex( *MorphTargetName, IndexInSkeletalMesh );
->>>>>>> d731a049
 		if ( IndexInSkeletalMesh == INDEX_NONE )
 		{
 			return;
 		}
 
-<<<<<<< HEAD
-		UMorphTarget* MorphTarget = SkeletalMeshComponent.SkeletalMesh->GetMorphTargets()[ IndexInSkeletalMesh ];
-=======
 		const UMorphTarget* MorphTarget = SkeletalMeshComponent.GetSkeletalMeshAsset()->GetMorphTargets()[ IndexInSkeletalMesh ];
->>>>>>> d731a049
 		if ( !MorphTarget )
 		{
 			return;
 		}
 
 		int32 WeightIndex = INDEX_NONE;
-<<<<<<< HEAD
-		if ( SkeletalMeshComponent.ActiveMorphTargets.IsValidIndex( IndexInSkeletalMesh ) )
-		{
-			FActiveMorphTarget& ActiveMorphTarget = SkeletalMeshComponent.ActiveMorphTargets[ IndexInSkeletalMesh ];
-			if ( ActiveMorphTarget.MorphTarget == MorphTarget )
-			{
-				WeightIndex = ActiveMorphTarget.WeightIndex;
-			}
-=======
 		if ( SkeletalMeshComponent.ActiveMorphTargets.Contains( MorphTarget ) )
 		{
 			WeightIndex = SkeletalMeshComponent.ActiveMorphTargets[ MorphTarget ];
->>>>>>> d731a049
 		}
 
 		// Morph target is not at expected location (i.e. after CreateComponents, duplicate for PIE or undo/redo) --> Rebuild ActiveMorphTargets
@@ -360,15 +335,7 @@
 			TArray<UMorphTarget*>& MorphTargets = SkeletalMesh->GetMorphTargets();
 			for ( int32 MorphTargetIndex = 0; MorphTargetIndex < MorphTargets.Num(); ++MorphTargetIndex )
 			{
-<<<<<<< HEAD
-				FActiveMorphTarget ActiveMorphTarget;
-				ActiveMorphTarget.MorphTarget = MorphTargets[ MorphTargetIndex ];
-				ActiveMorphTarget.WeightIndex = MorphTargetIndex;
-
-				SkeletalMeshComponent.ActiveMorphTargets.Add( ActiveMorphTarget );
-=======
 				SkeletalMeshComponent.ActiveMorphTargets.Add( MorphTargets[ MorphTargetIndex ], MorphTargetIndex );
->>>>>>> d731a049
 				SkeletalMeshComponent.MorphTargetWeights.Add( 0.0f ); // We'll update these right afterwards when we call UpdateComponents
 			}
 
@@ -391,12 +358,8 @@
 		float InTime,
 		const UUsdAssetCache& AssetCache,
 		bool bInInterpretLODs,
-<<<<<<< HEAD
-		const pxr::TfToken& RenderContext
-=======
 		const pxr::TfToken& RenderContext,
 		const pxr::TfToken& MaterialPurpose
->>>>>>> d731a049
 	)
 	{
 		if ( !InSkeletonRoot )
@@ -462,9 +425,6 @@
 		}
 
 		TFunction<bool( const pxr::UsdGeomMesh&, int32 )> ConvertLOD =
-<<<<<<< HEAD
-		[ &LODIndexToSkeletalMeshImportDataMap, &LODIndexToMaterialInfoMap, &SkelQuery, InTime, &InMaterialToPrimvarsUVSetNames, &InOutUsedMorphTargetNames, OutBlendShapes, &StageInfo, RenderContext ]
-=======
 		[
 			&LODIndexToSkeletalMeshImportDataMap,
 			&LODIndexToMaterialInfoMap,
@@ -477,7 +437,6 @@
 			RenderContext,
 			MaterialPurpose
 		]
->>>>>>> d731a049
 		( const pxr::UsdGeomMesh& LODMesh, int32 LODIndex )
 		{
 			pxr::UsdSkelSkinningQuery SkinningQuery = UsdUtils::CreateSkinningQuery( LODMesh, SkelQuery );
@@ -498,9 +457,6 @@
 			// into one FSkeletalMeshImportData per LOD, so we need to remap the indices using this
 			uint32 NumPointsBeforeThisMesh = static_cast< uint32 >( LODImportData.Points.Num() );
 
-<<<<<<< HEAD
-			bool bSuccess = UsdToUnreal::ConvertSkinnedMesh( SkinningQuery, FTransform::Identity, LODImportData, LODSlots, InMaterialToPrimvarsUVSetNames, RenderContext );
-=======
 			bool bSuccess = UsdToUnreal::ConvertSkinnedMesh(
 				SkinningQuery,
 				SkelQuery,
@@ -510,7 +466,6 @@
 				RenderContext,
 				MaterialPurpose
 			);
->>>>>>> d731a049
 			if ( !bSuccess )
 			{
 				return true;
@@ -528,10 +483,6 @@
 							BlendShapeQuery.GetBlendShape( BlendShapeIndex ),
 							StageInfo,
 							LODIndex,
-<<<<<<< HEAD
-							FTransform::Identity,
-=======
->>>>>>> d731a049
 							NumPointsBeforeThisMesh,
 							InOutUsedMorphTargetNames,
 							*OutBlendShapes
@@ -624,9 +575,6 @@
 	}
 
 	/** Warning: This function will temporarily switch the active LOD variant if one exists, so it's *not* thread safe! */
-<<<<<<< HEAD
-	void SetMaterialOverrides( const pxr::UsdPrim& SkelRootPrim, const TArray<UMaterialInterface*>& ExistingAssignments, UMeshComponent& MeshComponent, UUsdAssetCache& AssetCache, float Time, EObjectFlags Flags, bool bInterpretLODs, const FName& RenderContext )
-=======
 	void SetMaterialOverrides(
 		const pxr::UsdPrim& SkelRootPrim,
 		const TArray<UMaterialInterface*>& ExistingAssignments,
@@ -638,7 +586,6 @@
 		const FName& RenderContext,
 		const FName& MaterialPurpose
 	)
->>>>>>> d731a049
 	{
 		FScopedUsdAllocs Allocs;
 
@@ -656,11 +603,6 @@
 			RenderContextToken = UnrealToUsd::ConvertToken( *RenderContext.ToString() ).Get();
 		}
 
-<<<<<<< HEAD
-		TMap<int32, UsdUtils::FUsdPrimMaterialAssignmentInfo> LODIndexToMaterialInfoMap;
-		TMap<int32, TSet<UsdUtils::FUsdPrimMaterialSlot>> CombinedSlotsForLODIndex;
-		TFunction<bool( const pxr::UsdGeomMesh&, int32 )> IterateLODsLambda = [ &LODIndexToMaterialInfoMap, &CombinedSlotsForLODIndex, Time, RenderContextToken ]( const pxr::UsdGeomMesh& LODMesh, int32 LODIndex )
-=======
 		pxr::TfToken MaterialPurposeToken = pxr::UsdShadeTokens->allPurpose;
 		if ( !MaterialPurpose.IsNone() )
 		{
@@ -678,7 +620,6 @@
 			MaterialPurposeToken
 		]
 		( const pxr::UsdGeomMesh& LODMesh, int32 LODIndex )
->>>>>>> d731a049
 		{
 			if ( LODMesh && LODMesh.ComputeVisibility() == pxr::UsdGeomTokens->invisible )
 			{
@@ -689,9 +630,6 @@
 			TSet<UsdUtils::FUsdPrimMaterialSlot>& CombinedLODSlotsSet = CombinedSlotsForLODIndex.FindOrAdd( LODIndex );
 
 			const bool bProvideMaterialIndices = false; // We have no use for material indices and it can be slow to retrieve, as it will iterate all faces
-<<<<<<< HEAD
-			UsdUtils::FUsdPrimMaterialAssignmentInfo LocalInfo = UsdUtils::GetPrimMaterialAssignments( LODMesh.GetPrim(), pxr::UsdTimeCode( Time ), bProvideMaterialIndices, RenderContextToken );
-=======
 			UsdUtils::FUsdPrimMaterialAssignmentInfo LocalInfo = UsdUtils::GetPrimMaterialAssignments(
 				LODMesh.GetPrim(),
 				pxr::UsdTimeCode( Time ),
@@ -699,7 +637,6 @@
 				RenderContextToken,
 				MaterialPurposeToken
 			);
->>>>>>> d731a049
 
 			// Combine material slots in the same order that UsdToUnreal::ConvertSkinnedMesh does
 			for ( UsdUtils::FUsdPrimMaterialSlot& LocalSlot : LocalInfo.Slots )
@@ -1250,15 +1187,12 @@
 					RenderContextToken = UnrealToUsd::ConvertToken( *Context->RenderContext.ToString() ).Get();
 				}
 
-<<<<<<< HEAD
-=======
 				pxr::TfToken MaterialPurposeToken = pxr::UsdShadeTokens->allPurpose;
 				if ( !Context->MaterialPurpose.IsNone() )
 				{
 					MaterialPurposeToken = UnrealToUsd::ConvertToken( *Context->MaterialPurpose.ToString() ).Get();
 				}
 
->>>>>>> d731a049
 				const bool bContinueTaskChain = UsdSkelRootTranslatorImpl::LoadAllSkeletalData(
 					SkeletonCache.Get(),
 					pxr::UsdSkelRoot( GetPrim() ),
@@ -1272,12 +1206,8 @@
 					Context->Time,
 					*Context->AssetCache.Get(),
 					Context->bAllowInterpretingLODs,
-<<<<<<< HEAD
-					RenderContextToken
-=======
 					RenderContextToken,
 					MaterialPurposeToken
->>>>>>> d731a049
 				);
 
 				return bContinueTaskChain;
@@ -1474,15 +1404,10 @@
 						}
 						FString SkelAnimationPrimPath = UsdToUnreal::ConvertPath( SkelAnimationPrim.GetPath() );
 
-<<<<<<< HEAD
-						if ( !AnimQuery.JointTransformsMightBeTimeVarying() &&
-							( NewBlendShapes.Num() == 0 || !AnimQuery.BlendShapeWeightsMightBeTimeVarying() ) )
-=======
 						std::vector<double> JointTimeSamples;
 						std::vector<double> BlendShapeTimeSamples;
 						if ( ( !AnimQuery.GetJointTransformTimeSamples( &JointTimeSamples ) || JointTimeSamples.size() == 0 ) &&
 							( NewBlendShapes.Num() == 0 || ( !AnimQuery.GetBlendShapeWeightTimeSamples( &BlendShapeTimeSamples ) || BlendShapeTimeSamples.size() == 0 ) ) )
->>>>>>> d731a049
 						{
 							continue;
 						}
@@ -1513,9 +1438,6 @@
 
 							TUsdStore<pxr::VtArray<pxr::UsdSkelSkinningQuery>> SkinningTargets = Binding.GetSkinningTargets();
 							float LayerStartOffsetSeconds = 0.0f;
-<<<<<<< HEAD
-							UsdToUnreal::ConvertSkelAnim( SkelQuery, &SkinningTargets.Get(), &NewBlendShapes, Context->bAllowInterpretingLODs, AnimSequence, &LayerStartOffsetSeconds );
-=======
 							UsdToUnreal::ConvertSkelAnim(
 								SkelQuery,
 								&SkinningTargets.Get(),
@@ -1525,7 +1447,6 @@
 								AnimSequence,
 								&LayerStartOffsetSeconds
 							);
->>>>>>> d731a049
 
 							if (AnimSequence->GetDataModel()->GetNumBoneTracks() != 0 || AnimSequence->GetDataModel()->GetNumberOfFloatCurves() != 0 )
 							{
@@ -1547,15 +1468,12 @@
 						{
 							Context->AssetCache->LinkAssetToPrim( SkelAnimationPrimPath, AnimSequence );
 						}
-<<<<<<< HEAD
-=======
 
 						// For now we shouldn't try to parse the SkelAnimations from skeletal bindings other than the first one as we only
 						// ever actually parse the first skeleton from the SkelRoot (check LoadAllSkeletalData). This is not only a matter of
 						// not wasting time, because as we would try reusing the first generated USkeleton for all other UAnimSequences,
 						// they'd likely end up not being usable or crash due to unexpected number of joints/blend shapes/etc.
 						break;
->>>>>>> d731a049
 					}
 				}
 
@@ -1611,34 +1529,6 @@
 		return;
 	}
 
-<<<<<<< HEAD
-	UE::FUsdPrim SkelAnimPrim;
-	if ( SkeletalMeshComponent->AnimationData.AnimToPlay == nullptr )
-	{
-		SkelAnimPrim = UsdUtils::FindAnimationSource( GetPrim() );
-		if ( SkelAnimPrim )
-		{
-			if ( UAnimSequence* TargetAnimSequence = Cast< UAnimSequence >( Context->AssetCache->GetAssetForPrim( SkelAnimPrim.GetPrimPath().GetString() ) ) )
-			{
-				SkeletalMeshComponent->AnimationData.AnimToPlay = TargetAnimSequence;
-				SkeletalMeshComponent->AnimationData.bSavedLooping = false;
-				SkeletalMeshComponent->AnimationData.bSavedPlaying = false;
-				SkeletalMeshComponent->SetUpdateAnimationInEditor( true );
-				SkeletalMeshComponent->SetAnimationMode( EAnimationMode::AnimationSingleNode );
-				SkeletalMeshComponent->SetAnimation( TargetAnimSequence );
-			}
-		}
-	}
-
-	Super::UpdateComponents( SceneComponent );
-
-#if WITH_EDITOR
-	// Re-set the skeletal mesh if we created a new one (maybe the hash changed, a skinned UsdGeomMesh was hidden, etc.)
-	USkeletalMesh* TargetSkeletalMesh = Cast< USkeletalMesh >( Context->AssetCache->GetAssetForPrim( PrimPath.GetString() ) );
-	if ( SkeletalMeshComponent->SkeletalMesh != TargetSkeletalMesh )
-	{
-		SkeletalMeshComponent->SetSkeletalMesh(TargetSkeletalMesh);
-=======
 	UE::FUsdPrim Prim = GetPrim();
 
 	const bool bPrimHasLiveLinkSchema = UsdUtils::PrimHasSchema( Prim, UnrealIdentifiers::LiveLinkAPI );
@@ -1648,59 +1538,17 @@
 	if ( bPrimHasLiveLinkSchema )
 	{
 		FScopedUsdAllocs Allocs;
->>>>>>> d731a049
 
 		if ( pxr::UsdAttribute Attr = pxr::UsdPrim{ Prim }.GetAttribute( UnrealIdentifiers::UnrealLiveLinkEnabled ) )
 		{
-<<<<<<< HEAD
-			TArray<UMaterialInterface*> ExistingAssignments;
-			for ( FSkeletalMaterial& SkeletalMaterial : TargetSkeletalMesh->GetMaterials())
-			{
-				ExistingAssignments.Add( SkeletalMaterial.MaterialInterface );
-=======
 			bool bEnabled = true;
 			if ( Attr.Get( &bEnabled ) )
 			{
 				bPrimHasLiveLinkEnabled = bEnabled;
->>>>>>> d731a049
-			}
-
-			UsdSkelRootTranslatorImpl::SetMaterialOverrides(
-				GetPrim(),
-				ExistingAssignments,
-				*SkeletalMeshComponent,
-				*Context->AssetCache.Get(),
-				Context->Time,
-				Context->ObjectFlags,
-				Context->bAllowInterpretingLODs,
-				Context->RenderContext
-			);
-		}
-	}
-
-<<<<<<< HEAD
-	// Update the animation state
-	if( SkeletalMeshComponent->SkeletalMesh )
-	{
-		if ( UAnimSequence* AnimSequence = Cast<UAnimSequence>( SkeletalMeshComponent->AnimationData.AnimToPlay.Get() ) )
-		{
-			UE::FSdfLayerOffset CombinedOffset;
-			if ( !SkelAnimPrim )
-			{
-				SkelAnimPrim = UsdUtils::FindAnimationSource( GetPrim() );
-			}
-			if ( SkelAnimPrim )
-			{
-				CombinedOffset = UsdUtils::GetPrimToStageOffset( SkelAnimPrim );
-			}
-
-			double LayerStartOffsetSeconds = 0.0f;
-			if ( UUsdAnimSequenceAssetImportData* ImportData = Cast<UUsdAnimSequenceAssetImportData>( AnimSequence->AssetImportData ) )
-			{
-				LayerStartOffsetSeconds = ImportData->LayerStartOffsetSeconds;
-			}
-
-=======
+			}
+		}
+	}
+
 	SkeletalMeshComponent->SetAnimationMode(
 		bPrimHasLiveLinkEnabled
 			? EAnimationMode::AnimationBlueprint
@@ -1814,7 +1662,6 @@
 				LayerStartOffsetSeconds = ImportData->LayerStartOffsetSeconds;
 			}
 
->>>>>>> d731a049
 			// Always change the mode here because the sequencer will change it back to AnimationCustomMode when animating
 			SkeletalMeshComponent->SetAnimationMode( EAnimationMode::AnimationSingleNode );
 
@@ -1832,11 +1679,7 @@
 
 			SkeletalMeshComponent->TickAnimation( 0.f, false );
 			SkeletalMeshComponent->RefreshBoneTransforms();
-<<<<<<< HEAD
-			SkeletalMeshComponent->RefreshSlaveComponents();
-=======
 			SkeletalMeshComponent->RefreshFollowerComponents();
->>>>>>> d731a049
 			SkeletalMeshComponent->UpdateComponentToWorld();
 			SkeletalMeshComponent->FinalizeBoneTransform();
 			SkeletalMeshComponent->MarkRenderTransformDirty();
