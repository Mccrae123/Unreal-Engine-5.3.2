--- conflicted
+++ resolved
@@ -12,13 +12,10 @@
 
 #include "UsdWrappers/UsdTyped.h"
 
-<<<<<<< HEAD
-=======
 #if WITH_EDITOR
 #include "Editor.h"
 #endif // WITH_EDITOR
 
->>>>>>> 6bbb88c8
 #if USE_USD_SDK
 
 #include "Components/HierarchicalInstancedStaticMeshComponent.h"
@@ -144,8 +141,6 @@
 		return;
 	}
 
-<<<<<<< HEAD
-=======
 	// The components that we will spawn in here will not have prim twins, and so would otherwise never be destroyed.
 	// Here we make sure we get rid of the old ones because we will create new ones right afterwards
 	PointInstancerRootComponent->Modify();
@@ -184,7 +179,6 @@
 	// visibilities of *parents* of prototype prims, only theirs and down from there
 	const bool bPointInstancerVisible = UsdUtils::IsVisible( UE::FUsdPrim{ Prim }, Context->Time );
 
->>>>>>> 6bbb88c8
 	// For each prototype
 	const pxr::UsdRelationship& Prototypes = PointInstancer.GetPrototypesRel();
 	pxr::SdfPathVector PrototypesPaths;
@@ -207,23 +201,11 @@
 
 			USceneComponent* PrototypeParentComponent = Context->ParentComponent;
 
-<<<<<<< HEAD
-			USceneComponent* PrototypeParentComponent = Context->ParentComponent;
-=======
 			bool bPrototypeRootVisible = true;
->>>>>>> 6bbb88c8
 
 			// Temp fix to prevent us from creating yet another UStaticMeshComponent as a parent prim to the HISM component
 			const bool bNeedsActor = false;
 			TOptional<TGuardValue< USceneComponent* >> ParentComponentGuard2;
-<<<<<<< HEAD
-			if ( !PrototypePrim.IsA<pxr::UsdGeomMesh>() )
-			{
-				FUsdGeomXformableTranslator PrototypeXformTranslator( Context, UE::FUsdTyped( PrototypePrim ) );
-
-				if ( USceneComponent* PrototypeXformComponent = PrototypeXformTranslator.CreateComponentsEx( {}, bNeedsActor ) )
-				{
-=======
 			if ( !PrototypeUsdPrim.IsA<pxr::UsdGeomMesh>() )
 			{
 				FUsdGeomXformableTranslator PrototypeXformTranslator( Context, UE::FUsdTyped( PrototypeUsdPrim ) );
@@ -236,18 +218,13 @@
 					bPrototypeRootVisible = UsdUtils::HasInheritedVisibility( PrototypePrim, Context->Time );
 					PrototypeXformComponent->SetHiddenInGame( !bPointInstancerVisible || !bPrototypeRootVisible );
 
->>>>>>> 6bbb88c8
 					PrototypeParentComponent = PrototypeXformComponent;
 				}
 
 				ParentComponentGuard2.Emplace(Context->ParentComponent, PrototypeParentComponent );
 			}
 
-<<<<<<< HEAD
-			TArray< TUsdStore< pxr::UsdPrim > > ChildGeomMeshPrims = UsdUtils::GetAllPrimsOfType( PrototypePrim, pxr::TfType::Find< pxr::UsdGeomMesh >() );
-=======
 			TArray< TUsdStore< pxr::UsdPrim > > ChildGeomMeshPrims = UsdUtils::GetAllPrimsOfType( PrototypeUsdPrim, pxr::TfType::Find< pxr::UsdGeomMesh >() );
->>>>>>> 6bbb88c8
 
 			for ( const TUsdStore< pxr::UsdPrim >& PrototypeGeomMeshPrim : ChildGeomMeshPrims )
 			{
@@ -261,19 +238,13 @@
 
 					if ( pxr::UsdPrim PrototypeTargetUsdPrim = Prim.GetStage()->GetPrimAtPath( PrototypeTargetPrimPath.Get() ) )
 					{
-<<<<<<< HEAD
-						pxr::UsdGeomMesh PrototypeGeomMesh( PrototypeTargetPrim );
-=======
 						pxr::UsdGeomMesh PrototypeGeomMesh( PrototypeTargetUsdPrim );
->>>>>>> 6bbb88c8
 						FUsdGeomXformableTranslator PrototypeGeomXformableTranslator( UHierarchicalInstancedStaticMeshComponent::StaticClass(), Context, UE::FUsdTyped( PrototypeGeomMesh ) );
 
 						USceneComponent* UsdGeomPrimComponent = PrototypeGeomXformableTranslator.CreateComponentsEx( {}, bNeedsActor );
 
 						if ( UHierarchicalInstancedStaticMeshComponent* HismComponent = Cast< UHierarchicalInstancedStaticMeshComponent >( UsdGeomPrimComponent ) )
 						{
-<<<<<<< HEAD
-=======
 							UE::FUsdPrim PrototypeTargetPrim{ PrototypeTargetUsdPrim };
 
 							// Traverse up every time because we have no idea how far deep each UsdGeomMesh prim is
@@ -281,7 +252,6 @@
 							const bool bPrototypeMeshVisible = UsdUtils::HasInheritedVisibility( PrototypeTargetPrim, Context->Time );
 							HismComponent->SetHiddenInGame( !bPointInstancerVisible || !bPrototypeRootVisible || !bPrototypeMeshVisible || bHasInvisibleParent );
 
->>>>>>> 6bbb88c8
 							UUsdAssetCache& AssetCache = *Context->AssetCache.Get();
 							UStaticMesh* StaticMesh = UsdGeomPointInstancerTranslatorImpl::SetStaticMesh( PrototypeGeomMesh, *HismComponent, AssetCache );
 							UsdGeomPointInstancerTranslatorImpl::ConvertGeomPointInstancer( Prim.GetStage(), PointInstancer, PrototypeIndex, *HismComponent, pxr::UsdTimeCode( Context->Time ) );
@@ -304,11 +274,7 @@
 									}
 
 									MeshTranslationImpl::SetMaterialOverrides(
-<<<<<<< HEAD
-										PrototypeTargetPrim,
-=======
 										PrototypeTargetUsdPrim,
->>>>>>> 6bbb88c8
 										ExistingAssignments,
 										*HismComponent,
 										AssetCache,
