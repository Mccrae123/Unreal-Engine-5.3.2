// Copyright Epic Games, Inc. All Rights Reserved.

#include "USDGeomPointInstancerTranslator.h"

#include "MeshTranslationImpl.h"
#include "USDAssetCache.h"
#include "USDAssetUserData.h"
#include "USDConversionUtils.h"
#include "USDGeomMeshConversion.h"
#include "USDGeomMeshTranslator.h"
#include "USDLog.h"
#include "USDPrimConversion.h"
#include "USDSchemasModule.h"
#include "USDTypesConversion.h"

#include "UsdWrappers/UsdTyped.h"

#if WITH_EDITOR
#include "Editor.h"
#endif // WITH_EDITOR

#if USE_USD_SDK

#include "Async/Async.h"
#include "Components/HierarchicalInstancedStaticMeshComponent.h"
#include "Engine/StaticMesh.h"
#include "Misc/ScopedSlowTask.h"
#include "Modules/ModuleManager.h"

#include "USDIncludesStart.h"
	#include "pxr/usd/usd/prim.h"
	#include "pxr/usd/usd/primRange.h"
	#include "pxr/usd/usd/stage.h"
	#include "pxr/usd/usdGeom/camera.h"
	#include "pxr/usd/usdGeom/mesh.h"
	#include "pxr/usd/usdGeom/pointInstancer.h"
	#include "pxr/usd/usdGeom/xform.h"
	#include "pxr/usd/usdGeom/xformable.h"
#include "USDIncludesEnd.h"

#define LOCTEXT_NAMESPACE "USDGeomPointInstancer"

static bool GCollapseTopLevelPointInstancers = false;
static FAutoConsoleVariableRef CVarCollapseTopLevelPointInstancers(
	TEXT( "USD.CollapseTopLevelPointInstancers" ),
	GCollapseTopLevelPointInstancers,
	TEXT( "If this is true will cause any point instancer to be collapsed to a single static mesh. Point instancers that are used as prototypes for other point instancers will always be collapsed." ) );

namespace UsdGeomPointInstancerTranslatorImpl
{
	void ApplyPointInstanceTransforms( UInstancedStaticMeshComponent* Component, TArray<FTransform>& InstanceTransforms )
	{
		if ( Component )
		{
			TRACE_CPUPROFILER_EVENT_SCOPE(ApplyPointInstanceTransforms);
<<<<<<< HEAD

			Component->AddInstances( InstanceTransforms, false );
		}
	}

	void SetStaticMesh( UStaticMesh* StaticMesh, UStaticMeshComponent& MeshComponent )
	{
		if ( StaticMesh == MeshComponent.GetStaticMesh() )
		{
			return;
		}

		if ( MeshComponent.IsRegistered() )
		{
			MeshComponent.UnregisterComponent();
		}

		if ( StaticMesh )
		{
			StaticMesh->CreateBodySetup(); // BodySetup is required for HISM component
		}

		MeshComponent.SetStaticMesh( StaticMesh );

		MeshComponent.RegisterComponent();
	}
}

FUsdGeomPointInstancerCreateAssetsTaskChain::FUsdGeomPointInstancerCreateAssetsTaskChain(
	const TSharedRef< FUsdSchemaTranslationContext >& InContext,
	const UE::FSdfPath& InPrimPath,
	bool bInIgnoreTopLevelTransformAndVisibility
)
	: FBuildStaticMeshTaskChain( InContext, InPrimPath )
	, bIgnoreTopLevelTransformAndVisibility( bInIgnoreTopLevelTransformAndVisibility )
{
	SetupTasks();
}

void FUsdGeomPointInstancerCreateAssetsTaskChain::SetupTasks()
{
	FScopedUnrealAllocs UnrealAllocs;

	// Create mesh description (Async)
	Do( ESchemaTranslationLaunchPolicy::Async,
		[this]() -> bool
		{
			LODIndexToMeshDescription.Reset( 1 );
			LODIndexToMaterialInfo.Reset( 1 );

			FMeshDescription& AddedMeshDescription = LODIndexToMeshDescription.Emplace_GetRef();
			UsdUtils::FUsdPrimMaterialAssignmentInfo& AssignmentInfo = LODIndexToMaterialInfo.Emplace_GetRef();

			TMap< FString, TMap< FString, int32 > > Unused;
			TMap< FString, TMap< FString, int32 > >* MaterialToPrimvarToUVIndex = Context->MaterialToPrimvarToUVIndex ? Context->MaterialToPrimvarToUVIndex : &Unused;

			pxr::TfToken RenderContextToken = pxr::UsdShadeTokens->universalRenderContext;
			if ( !Context->RenderContext.IsNone() )
			{
				RenderContextToken = UnrealToUsd::ConvertToken( *Context->RenderContext.ToString() ).Get();
			}

			pxr::TfToken MaterialPurposeToken = pxr::UsdShadeTokens->allPurpose;
			if (!Context->MaterialPurpose.IsNone())
			{
				MaterialPurposeToken = UnrealToUsd::ConvertToken(*Context->MaterialPurpose.ToString()).Get();
			}

			UsdToUnreal::FUsdMeshConversionOptions Options;
			Options.TimeCode = Context->Time;
			Options.PurposesToLoad = Context->PurposesToLoad;
			Options.RenderContext = RenderContextToken;
			Options.MaterialPurpose = MaterialPurposeToken;
			Options.MaterialToPrimvarToUVIndex = MaterialToPrimvarToUVIndex;
			Options.bMergeIdenticalMaterialSlots = Context->bMergeIdenticalMaterialSlots;

			UsdToUnreal::ConvertGeomMeshHierarchy(
				GetPrim(),
				AddedMeshDescription,
				AssignmentInfo,
				Options,
				bIgnoreTopLevelTransformAndVisibility
			);

			return !AddedMeshDescription.IsEmpty();
		});

	FBuildStaticMeshTaskChain::SetupTasks();
}

void FUsdGeomPointInstancerTranslator::CreateAssets()
{
	TRACE_CPUPROFILER_EVENT_SCOPE( FUsdGeomPointInstancerTranslator::CreateAssets );

	FScopedUsdAllocs Allocs;

	pxr::UsdPrim Prim = GetPrim();
	pxr::UsdGeomPointInstancer PointInstancer( Prim );
	if ( !PointInstancer )
	{
		return;
	}

	// If another FUsdGeomXformableTranslator is collapsing the point instancer prim, it will do so by calling
	// UsdToUnreal::ConvertGeomMeshHierarchy which will consume the prim directly.
	// This case right here is if we're collapsing *ourselves*, where we'll essentially pretend we're a single static mesh.
	if ( GCollapseTopLevelPointInstancers )
	{
		// Don't bake our actual point instancer's transform or visibility into the mesh as its nice to have these on the static mesh component instead
		const bool bIgnoreTopLevelTransformAndVisibility = true;
		Context->TranslatorTasks.Add( MakeShared< FUsdGeomPointInstancerCreateAssetsTaskChain >( Context, PrimPath, bIgnoreTopLevelTransformAndVisibility ) );
	}
	// Otherwise we're just going to spawn HISM components instead
	else
	{
		const pxr::UsdRelationship& Prototypes = PointInstancer.GetPrototypesRel();

		pxr::SdfPathVector PrototypePaths;
		if ( !Prototypes.GetTargets( &PrototypePaths ) )
		{
			return;
		}

		for ( const pxr::SdfPath& PrototypePath : PrototypePaths )
		{
			pxr::UsdPrim PrototypeUsdPrim = Prim.GetStage()->GetPrimAtPath( PrototypePath );
			UE::FSdfPath UEPrototypePath{ PrototypePath };

			if ( !PrototypeUsdPrim )
			{
				UE_LOG( LogUsd, Warning, TEXT( "Failed to find prototype '%s' for PointInstancer '%s' when collapsing assets" ), *UEPrototypePath.GetString(), *PrimPath.GetString() );
				continue;
			}

			if ( Context->bAllowInterpretingLODs && UsdUtils::DoesPrimContainMeshLODs( PrototypeUsdPrim ) )
			{
				// We have to provide one of the LOD meshes to the task chain, so find the path to one
				UE::FSdfPath ChildMeshPath;
				pxr::UsdPrimSiblingRange PrimRange = PrototypeUsdPrim.GetChildren();
				for ( pxr::UsdPrimSiblingRange::iterator PrimRangeIt = PrimRange.begin(); PrimRangeIt != PrimRange.end(); ++PrimRangeIt )
				{
					const pxr::UsdPrim& Child = *PrimRangeIt;
					if ( pxr::UsdGeomMesh ChildMesh{ Child } )
					{
						ChildMeshPath = UE::FSdfPath{ Child.GetPrimPath() };
						break;
					}
				}

				// This is in charge of baking in 'Prim's transform into the generated static mesh for the prototype, as it
				// otherwise wouldn't end up anywhere else. Note that in the default/export case 'Prim' (the prim that actually contains the LOD
				// variant set) is schema-less (and so not an Xform), but this is just in case the user manually made it an Xform instead
				FTransform AdditionalUESpaceTransform = FTransform::Identity;
				if ( pxr::UsdGeomXform ParentXform{ PrototypeUsdPrim } )
				{
					// Skip this LOD mesh if its invisible
					pxr::TfToken Visibility;
					pxr::UsdAttribute VisibilityAttr = ParentXform.GetVisibilityAttr();
					if ( VisibilityAttr && VisibilityAttr.Get( &Visibility, Context->Time ) && Visibility == pxr::UsdGeomTokens->invisible )
					{
						continue;
					}

					// TODO: Handle the resetXformStack op for LOD parents
					bool bOutResetTransformStack = false;
					UsdToUnreal::ConvertXformable( Prim.GetStage(), ParentXform, AdditionalUESpaceTransform, Context->Time, &bOutResetTransformStack );
=======

			Component->ClearInstances();
			Component->AddInstances( InstanceTransforms, false );
		}
	}

	void SetStaticMesh( UStaticMesh* StaticMesh, UStaticMeshComponent& MeshComponent )
	{
		if ( StaticMesh == MeshComponent.GetStaticMesh() )
		{
			return;
		}

		MeshComponent.Modify();

		if ( MeshComponent.IsRegistered() )
		{
			MeshComponent.UnregisterComponent();
		}

		if ( StaticMesh )
		{
			StaticMesh->CreateBodySetup(); // BodySetup is required for HISM component
			StaticMesh->MarkAsNotHavingNavigationData(); // Needed or else it will warn if we try cooking with body setup
		}

		MeshComponent.SetStaticMesh( StaticMesh );

		MeshComponent.RegisterComponent();
	}
}

FUsdGeomPointInstancerCreateAssetsTaskChain::FUsdGeomPointInstancerCreateAssetsTaskChain(
	const TSharedRef< FUsdSchemaTranslationContext >& InContext,
	const UE::FSdfPath& InPrimPath,
	bool bInIgnoreTopLevelTransformAndVisibility,
	const TOptional<UE::FSdfPath>& InAlternativePrimToLinkAssetsTo
)
	: FBuildStaticMeshTaskChain(
		InContext,
		InPrimPath,
		InAlternativePrimToLinkAssetsTo
	)
	, bIgnoreTopLevelTransformAndVisibility(bInIgnoreTopLevelTransformAndVisibility)
{
	SetupTasks();
}

void FUsdGeomPointInstancerCreateAssetsTaskChain::SetupTasks()
{
	FScopedUnrealAllocs UnrealAllocs;

	// Create mesh description (Async)
	Do( ESchemaTranslationLaunchPolicy::Async,
		[this]() -> bool
		{
			LODIndexToMeshDescription.Reset( 1 );
			LODIndexToMaterialInfo.Reset( 1 );

			FMeshDescription& AddedMeshDescription = LODIndexToMeshDescription.Emplace_GetRef();
			UsdUtils::FUsdPrimMaterialAssignmentInfo& AssignmentInfo = LODIndexToMaterialInfo.Emplace_GetRef();

			pxr::TfToken RenderContextToken = pxr::UsdShadeTokens->universalRenderContext;
			if ( !Context->RenderContext.IsNone() )
			{
				RenderContextToken = UnrealToUsd::ConvertToken( *Context->RenderContext.ToString() ).Get();
			}

			pxr::TfToken MaterialPurposeToken = pxr::UsdShadeTokens->allPurpose;
			if (!Context->MaterialPurpose.IsNone())
			{
				MaterialPurposeToken = UnrealToUsd::ConvertToken(*Context->MaterialPurpose.ToString()).Get();
			}

			UsdToUnreal::FUsdMeshConversionOptions Options;
			Options.TimeCode = Context->Time;
			Options.PurposesToLoad = Context->PurposesToLoad;
			Options.RenderContext = RenderContextToken;
			Options.MaterialPurpose = MaterialPurposeToken;
			Options.bMergeIdenticalMaterialSlots = Context->bMergeIdenticalMaterialSlots;

			UsdToUnreal::ConvertGeomMeshHierarchy(
				GetPrim(),
				AddedMeshDescription,
				AssignmentInfo,
				Options,
				bIgnoreTopLevelTransformAndVisibility
			);

			return !AddedMeshDescription.IsEmpty();
		});

	FBuildStaticMeshTaskChain::SetupTasks();
}

void FUsdGeomPointInstancerTranslator::CreateAssets()
{
	TRACE_CPUPROFILER_EVENT_SCOPE( FUsdGeomPointInstancerTranslator::CreateAssets );

	FScopedUsdAllocs Allocs;

	pxr::UsdPrim Prim = GetPrim();
	pxr::UsdGeomPointInstancer PointInstancer( Prim );
	if ( !PointInstancer )
	{
		return;
	}

	// If another FUsdGeomXformableTranslator is collapsing the point instancer prim, it will do so by calling
	// UsdToUnreal::ConvertGeomMeshHierarchy which will consume the prim directly.
	// This case right here is if we're collapsing *ourselves*, where we'll essentially pretend we're a single static mesh.
	if ( GCollapseTopLevelPointInstancers )
	{
		// Don't bake our actual point instancer's transform or visibility into the mesh as its nice to have these on the static mesh component instead
		const bool bIgnoreTopLevelTransformAndVisibility = true;
		Context->TranslatorTasks.Add(MakeShared<FUsdGeomPointInstancerCreateAssetsTaskChain>(
			Context,
			PrimPath,
			bIgnoreTopLevelTransformAndVisibility
		));
	}
	// Otherwise we're just going to spawn HISM components instead
	else
	{
		const pxr::UsdRelationship& Prototypes = PointInstancer.GetPrototypesRel();

		pxr::SdfPathVector PrototypePaths;
		if ( !Prototypes.GetTargets( &PrototypePaths ) )
		{
			return;
		}

		for ( const pxr::SdfPath& PrototypePath : PrototypePaths )
		{
			// Note how we will spawn a task chain for the prototype *regardless of where it is*. This prototype
			// could even be external to the point instancer itself, and so will already have been handled by
			// another translator. Unfortunately we need to do this because we need to generate a task chain for
			// it in case it is another point instancer itself

			pxr::UsdPrim PrototypeUsdPrim = Prim.GetStage()->GetPrimAtPath( PrototypePath );
			UE::FSdfPath UEPrototypePath{ PrototypePath };

			if ( !PrototypeUsdPrim )
			{
				UE_LOG( LogUsd, Warning, TEXT( "Failed to find prototype '%s' for PointInstancer '%s' when collapsing assets" ), *UEPrototypePath.GetString(), *PrimPath.GetString() );
				continue;
			}

			if ( Context->bAllowInterpretingLODs && UsdUtils::DoesPrimContainMeshLODs( PrototypeUsdPrim ) )
			{
				// We have to provide one of the LOD meshes to the task chain, so find the path to one
				UE::FSdfPath ChildMeshPath;
				pxr::UsdPrimSiblingRange PrimRange = PrototypeUsdPrim.GetChildren();
				for ( pxr::UsdPrimSiblingRange::iterator PrimRangeIt = PrimRange.begin(); PrimRangeIt != PrimRange.end(); ++PrimRangeIt )
				{
					const pxr::UsdPrim& Child = *PrimRangeIt;
					if ( pxr::UsdGeomMesh ChildMesh{ Child } )
					{
						ChildMeshPath = UE::FSdfPath{ Child.GetPrimPath() };
						break;
					}
				}

				// This is in charge of baking in 'Prim's transform into the generated static mesh for the prototype, as it
				// otherwise wouldn't end up anywhere else. Note that in the default/export case 'Prim' (the prim that actually contains the LOD
				// variant set) is schema-less (and so not an Xform), but this is just in case the user manually made it an Xform instead
				FTransform AdditionalUESpaceTransform = FTransform::Identity;
				if ( pxr::UsdGeomXform ParentXform{ PrototypeUsdPrim } )
				{
					// Skip this LOD mesh if its invisible
					pxr::TfToken Visibility;
					pxr::UsdAttribute VisibilityAttr = ParentXform.GetVisibilityAttr();
					if ( VisibilityAttr && VisibilityAttr.Get( &Visibility, Context->Time ) && Visibility == pxr::UsdGeomTokens->invisible )
					{
						continue;
					}

					// TODO: Handle the resetXformStack op for LOD parents
					bool bOutResetTransformStack = false;
					UsdToUnreal::ConvertXformable( Prim.GetStage(), ParentXform, AdditionalUESpaceTransform, Context->Time, &bOutResetTransformStack );
				}

				Context->TranslatorTasks.Add(MakeShared<FGeomMeshCreateAssetsTaskChain>(
					Context,
					ChildMeshPath,
					PrimPath,
					AdditionalUESpaceTransform
				));
			}
			else
			{
				// Fully bake the prototype top level transform and visibility into its own static mesh
				const bool bIgnoreTopLevelTransformAndVisibility = false;
				Context->TranslatorTasks.Add(MakeShared<FUsdGeomPointInstancerCreateAssetsTaskChain>(
					Context,
					UEPrototypePath,
					bIgnoreTopLevelTransformAndVisibility,
					PrimPath
				));
			}
		}
	}
}

USceneComponent* FUsdGeomPointInstancerTranslator::CreateComponents()
{
	TRACE_CPUPROFILER_EVENT_SCOPE( FUsdGeomPointInstancerTranslator::CreateComponents );

	// If we're collapsing ourselves, we're really just a collapsed Xform prim, so let that translator handle it
	if ( GCollapseTopLevelPointInstancers )
	{
		return FUsdGeomXformableTranslator::CreateComponents();
	}

	// Otherwise, the plan here is to create an USceneComponent that corresponds to the PointInstancer prim itself, and then spawn a child
	// HISM component for each prototype.
	// We always request a scene component here explicitly or else we'll be upgraded to a static mesh component by the mechanism that
	// handles collapsed meshes/static mesh components for the GeomXFormable translator.
	USceneComponent* MainSceneComponent = CreateComponentsEx( { USceneComponent::StaticClass() }, {} );
	if ( !MainSceneComponent )
	{
		return MainSceneComponent;
	}

	// Actually create the child HISM components for each point instancer prototype
	{
		FScopedUsdAllocs UsdAllocs;

		pxr::UsdPrim Prim = GetPrim();
		pxr::UsdGeomPointInstancer PointInstancer(Prim);
		if (!PointInstancer)
		{
			return MainSceneComponent;
		}

		pxr::SdfPathVector PrototypePaths;
		if (!PointInstancer.GetPrototypesRel().GetTargets(&PrototypePaths))
		{
			return MainSceneComponent;
		}

		if (!Context->AssetCache.IsValid() || !Context->InfoCache.IsValid())
		{
			return MainSceneComponent;
		}
		UUsdAssetCache2& AssetCache = *Context->AssetCache.Get();
		FUsdInfoCache& InfoCache = *Context->InfoCache.Get();

		// Lets pretend ParentComponent is pointing to the parent USceneComponent while we create the child HISMs, so they get
		// automatically attached to it as children
		TGuardValue< USceneComponent* > ParentComponentGuard{Context->ParentComponent, MainSceneComponent};

		TArray<TFuture<TTuple<UHierarchicalInstancedStaticMeshComponent*, TArray<FTransform>>>> Tasks;
		FScopedSlowTask PrototypePathsSlowTask((float)PrototypePaths.size(), LOCTEXT("GeomPointCreateComponents", "Creating HierarchicalInstancedStaticMeshComponents for point instancers"));
		for (int32 PrototypeIndex = 0; PrototypeIndex < PrototypePaths.size(); ++PrototypeIndex)
		{
			PrototypePathsSlowTask.EnterProgressFrame();

			const pxr::SdfPath& PrototypePath = PrototypePaths[PrototypeIndex];
			FString PrototypePathStr = UsdToUnreal::ConvertPath(PrototypePath);

			pxr::UsdPrim PrototypeUsdPrim = Prim.GetStage()->GetPrimAtPath(PrototypePath);
			if (!PrototypeUsdPrim)
			{
				UE_LOG(LogUsd, Warning, TEXT("Failed to find prototype '%s' for PointInstancer '%s' when creating components"), *PrototypePathStr, *PrimPath.GetString());
				continue;
			}

			// If our prototype was a LOD mesh we will have used the path of one of the actual LOD meshes to start the FGeomMeshCreateAssetsTaskChain,
			// so we have to look for our resulting mesh with the same path
			if (Context->bAllowInterpretingLODs && UsdUtils::DoesPrimContainMeshLODs(PrototypeUsdPrim))
			{
				pxr::UsdPrimSiblingRange PrimRange = PrototypeUsdPrim.GetChildren();
				for (pxr::UsdPrimSiblingRange::iterator PrimRangeIt = PrimRange.begin(); PrimRangeIt != PrimRange.end(); ++PrimRangeIt)
				{
					const pxr::UsdPrim& Child = *PrimRangeIt;
					if (pxr::UsdGeomMesh ChildMesh{Child})
					{
						PrototypeUsdPrim = Child;
						PrototypePathStr = UsdToUnreal::ConvertPath(Child.GetPrimPath());
						break;
					}
>>>>>>> 4af6daef
				}

				Context->TranslatorTasks.Add( MakeShared< FGeomMeshCreateAssetsTaskChain >( Context, ChildMeshPath, AdditionalUESpaceTransform ) );
			}
			else
			{
				// Fully bake the prototype top level transform and visibility into its own static mesh
				const bool bIgnoreTopLevelTransformAndVisibility = false;
				Context->TranslatorTasks.Add( MakeShared< FUsdGeomPointInstancerCreateAssetsTaskChain >( Context, UEPrototypePath, bIgnoreTopLevelTransformAndVisibility ) );
			}
<<<<<<< HEAD
		}
	}
}

USceneComponent* FUsdGeomPointInstancerTranslator::CreateComponents()
{
	TRACE_CPUPROFILER_EVENT_SCOPE( FUsdGeomPointInstancerTranslator::CreateComponents );

	// If we're collapsing ourselves, we're really just a collapsed Xform prim, so let that translator handle it
	if ( GCollapseTopLevelPointInstancers )
	{
		return FUsdGeomXformableTranslator::CreateComponents();
	}

	// Otherwise, the plan here is to create an USceneComponent that corresponds to the PointInstancer prim itself, and then spawn a child
	// HISM component for each prototype.
	// We always request a scene component here explicitly or else we'll be upgraded to a static mesh component by the mechanism that
	// handles collapsed meshes/static mesh components for the GeomXFormable translator.
	USceneComponent* MainSceneComponent = CreateComponentsEx( { USceneComponent::StaticClass() }, {} );
	if ( !MainSceneComponent )
	{
		return MainSceneComponent;
	}
	UpdateComponents( MainSceneComponent );
=======

			using UHISMComponent = UHierarchicalInstancedStaticMeshComponent;

			FUsdGeomXformableTranslator XformableTranslator{UHISMComponent::StaticClass(), Context, UE::FUsdTyped(PrototypeUsdPrim)};

			const bool bNeedsActor = false;
			UHISMComponent* HISMComponent = Cast<UHISMComponent>(XformableTranslator.CreateComponentsEx({UHISMComponent::StaticClass()}, bNeedsActor));
			if (!HISMComponent)
			{
				UE_LOG(LogUsd, Warning, TEXT("Failed to generate HISM component for prototype '%s' for PointInstancer '%s'"), *PrototypePathStr, *PrimPath.GetString());
				continue;
			}
		}
	}

	UpdateComponents( MainSceneComponent );

	return MainSceneComponent;
}
>>>>>>> 4af6daef

void FUsdGeomPointInstancerTranslator::UpdateComponents(USceneComponent* PointInstancerRootComponent)
{
	FScopedUsdAllocs UsdAllocs;

	pxr::UsdPrim Prim = GetPrim();
	pxr::UsdGeomPointInstancer PointInstancer( Prim );
	if ( !PointInstancer )
	{
		return MainSceneComponent;
	}

	pxr::SdfPathVector PrototypePaths;
	if ( !PointInstancer.GetPrototypesRel().GetTargets( &PrototypePaths ) )
	{
		return MainSceneComponent;
	}

<<<<<<< HEAD
	if (!Context->AssetCache.IsValid() || !Context->InfoCache.IsValid())
	{
		return MainSceneComponent;
=======
	pxr::SdfPathVector PrototypePaths;
	if ( !PointInstancer.GetPrototypesRel().GetTargets( &PrototypePaths ) )
	{
		return;
	}

	if (!Context->AssetCache.IsValid() || !Context->InfoCache.IsValid())
	{
		return;
>>>>>>> 4af6daef
	}
	UUsdAssetCache2& AssetCache = *Context->AssetCache.Get();
	FUsdInfoCache& InfoCache = *Context->InfoCache.Get();

	// Lets pretend ParentComponent is pointing to the parent USceneComponent while we create the child HISMs, so they get
	// automatically attached to it as children
<<<<<<< HEAD
	TGuardValue< USceneComponent* > ParentComponentGuard{ Context->ParentComponent, MainSceneComponent };

	TArray<TFuture<TTuple<UHierarchicalInstancedStaticMeshComponent*, TArray<FTransform>>>> Tasks;
	FScopedSlowTask PrototypePathsSlowTask( ( float ) PrototypePaths.size(), LOCTEXT( "GeomPointCreateComponents", "Creating HierarchicalInstancedStaticMeshComponents for point instancers" ) );
	for ( int32 PrototypeIndex = 0; PrototypeIndex < PrototypePaths.size(); ++PrototypeIndex )
	{
		PrototypePathsSlowTask.EnterProgressFrame();

		const pxr::SdfPath& PrototypePath = PrototypePaths[ PrototypeIndex ];
		FString PrototypePathStr = UsdToUnreal::ConvertPath( PrototypePath );

		pxr::UsdPrim PrototypeUsdPrim = Prim.GetStage()->GetPrimAtPath( PrototypePath );
		if ( !PrototypeUsdPrim )
		{
			UE_LOG( LogUsd, Warning, TEXT( "Failed to find prototype '%s' for PointInstancer '%s' when creating components" ), *PrototypePathStr, *PrimPath.GetString() );
			continue;
		}

=======
	TGuardValue< USceneComponent* > ParentComponentGuard{Context->ParentComponent, PointInstancerRootComponent};

	const TArray<TObjectPtr<USceneComponent>>& AttachedChildren = PointInstancerRootComponent->GetAttachChildren();
	TArray<UHierarchicalInstancedStaticMeshComponent*> AttachedHISMs;
	AttachedHISMs.Reserve(AttachedChildren.Num());
	for (const TObjectPtr<USceneComponent>& AttachedChild : AttachedChildren)
	{
		if (UHierarchicalInstancedStaticMeshComponent* HISM = Cast<UHierarchicalInstancedStaticMeshComponent>(AttachedChild))
		{
			AttachedHISMs.Add(HISM);
		}
	}

	// We "link" the prototype meshes to the point instancer, but we don't know which mesh corresponds to each
	// prototype, as we translate these with task pools and some of those prototypes may have generated nullptr.
	// We always put the prototype path on the asset import data though, so here we use that to figure out where
	// each mesh should go
	TArray<UStaticMesh*> PrototypeMeshArr = InfoCache.GetAssetsForPrim<UStaticMesh>(PrimPath);
	std::unordered_map<pxr::SdfPath, UStaticMesh*, pxr::SdfPath::Hash> PrototypeMeshes;
	PrototypeMeshes.reserve(PrototypeMeshArr.Num());
	for (UStaticMesh* PrototypeMesh : PrototypeMeshArr)
	{
		if (UUsdAssetUserData* UserData = PrototypeMesh->GetAssetUserData<UUsdAssetUserData>())
		{
			for (const FString& SourcePrimPath : UserData->PrimPaths)
			{
				pxr::SdfPath PrototypePath = UnrealToUsd::ConvertPath(*SourcePrimPath).Get();
				PrototypeMeshes[PrototypePath] = PrototypeMesh;
			}
		}
	}

	TArray<TFuture<TTuple<UHierarchicalInstancedStaticMeshComponent*, TArray<FTransform>>>> Tasks;
	FScopedSlowTask PrototypePathsSlowTask( ( float ) PrototypePaths.size(), LOCTEXT( "GeomPointUpdateComponents", "Updating HierarchicalInstancedStaticMeshComponents for point instancers" ) );
	for ( int32 PrototypeIndex = 0; PrototypeIndex < PrototypePaths.size(); ++PrototypeIndex )
	{
		PrototypePathsSlowTask.EnterProgressFrame();

		pxr::SdfPath PrototypePath = PrototypePaths[PrototypeIndex];

		pxr::UsdPrim PrototypeUsdPrim = Prim.GetStage()->GetPrimAtPath( PrototypePath );
		if ( !PrototypeUsdPrim )
		{
			UE_LOG(
				LogUsd,
				Warning,
				TEXT("Failed to find prototype '%s' for PointInstancer '%s' when updating components"),
				*UsdToUnreal::ConvertPath(PrototypePath),
				*PrimPath.GetString()
			);
			continue;
		}

		UHierarchicalInstancedStaticMeshComponent* HISMComponent = nullptr;

		// The user could have just manually deleted the component, so we must check
		if (!AttachedHISMs.IsValidIndex(PrototypeIndex))
		{
			UE_LOG(
				LogUsd,
				Warning,
				TEXT("Failed to find corresponding HISM component for prototype '%s' of PointInstancer '%s'. Cancelling component update"),
				*UsdToUnreal::ConvertPath(PrototypePath),
				*PrimPath.GetString()
			);
			break;
		}
		HISMComponent = AttachedHISMs[PrototypeIndex];

>>>>>>> 4af6daef
		// If our prototype was a LOD mesh we will have used the path of one of the actual LOD meshes to start the FGeomMeshCreateAssetsTaskChain,
		// so we have to look for our resulting mesh with the same path
		if ( Context->bAllowInterpretingLODs && UsdUtils::DoesPrimContainMeshLODs( PrototypeUsdPrim ) )
		{
			pxr::UsdPrimSiblingRange PrimRange = PrototypeUsdPrim.GetChildren();
			for ( pxr::UsdPrimSiblingRange::iterator PrimRangeIt = PrimRange.begin(); PrimRangeIt != PrimRange.end(); ++PrimRangeIt )
			{
				const pxr::UsdPrim& Child = *PrimRangeIt;
				if ( pxr::UsdGeomMesh ChildMesh{ Child } )
<<<<<<< HEAD
				{
					PrototypeUsdPrim = Child;
					PrototypePathStr = UsdToUnreal::ConvertPath( Child.GetPrimPath() );
					break;
				}
=======
				{
					PrototypeUsdPrim = Child;
					PrototypePath = Child.GetPrimPath();
					break;
				}
			}
		}

		// This mesh could be nullptr, but that's OK
		UStaticMesh* StaticMesh = nullptr;
		std::unordered_map<pxr::SdfPath, UStaticMesh*, pxr::SdfPath::Hash>::iterator Iter = PrototypeMeshes.find(PrototypePath);
		if (Iter != PrototypeMeshes.end())
		{
			StaticMesh = Iter->second;
		}
		UsdGeomPointInstancerTranslatorImpl::SetStaticMesh( StaticMesh, *HISMComponent );

		// Evaluating point instancer can take a long time and is thread-safe. Move to async task while we work on something else.
		pxr::UsdTimeCode TimeCode{ Context->Time };
		FUsdStageInfo StageInfo{ Prim.GetStage() };
		Tasks.Emplace(
			Async(
				EAsyncExecution::ThreadPool,
				[ TimeCode, StageInfo, PointInstancer, PrototypeIndex, HISMComponent ]()
				{
					TArray<FTransform> InstanceTransforms;
					UsdUtils::GetPointInstancerTransforms( StageInfo, PointInstancer, PrototypeIndex, TimeCode, InstanceTransforms );

					return MakeTuple( HISMComponent, MoveTemp( InstanceTransforms ) );
				}
			)
		);

		// Handle material overrides
		if ( StaticMesh )
		{
			TArray<UMaterialInterface*> ExistingAssignments;
			for ( FStaticMaterial& StaticMaterial : StaticMesh->GetStaticMaterials() )
			{
				ExistingAssignments.Add( StaticMaterial.MaterialInterface );
>>>>>>> 4af6daef
			}
		}

<<<<<<< HEAD
		using UHISMComponent = UHierarchicalInstancedStaticMeshComponent;

		FUsdGeomXformableTranslator XformableTranslator{ UHISMComponent::StaticClass(), Context, UE::FUsdTyped( PrototypeUsdPrim ) };

		const bool bNeedsActor = false;
		UHISMComponent* HISMComponent = Cast<UHISMComponent>( XformableTranslator.CreateComponentsEx( { UHISMComponent::StaticClass() }, bNeedsActor ) );
		if ( !HISMComponent )
		{
			UE_LOG( LogUsd, Warning, TEXT( "Failed to generate HISM component for prototype '%s' for PointInstancer '%s'" ), *PrototypePathStr, *PrimPath.GetString() );
			continue;
		}

		UStaticMesh* StaticMesh = InfoCache.GetSingleAssetForPrim<UStaticMesh>(
			UE::FSdfPath{*PrototypePathStr}
		);
		UsdGeomPointInstancerTranslatorImpl::SetStaticMesh( StaticMesh, *HISMComponent );

		// Evaluating point instancer can take a long time and is thread-safe. Move to async task while we work on something else.
		pxr::UsdTimeCode TimeCode{ Context->Time };
		FUsdStageInfo StageInfo{ Prim.GetStage() };
		Tasks.Emplace(
			Async(
				EAsyncExecution::ThreadPool,
				[ TimeCode, StageInfo, PointInstancer, PrototypeIndex, HISMComponent ]()
				{
					TArray<FTransform> InstanceTransforms;
					UsdUtils::GetPointInstancerTransforms( StageInfo, PointInstancer, PrototypeIndex, TimeCode, InstanceTransforms );

					return MakeTuple( HISMComponent, MoveTemp( InstanceTransforms ) );
=======
			MeshTranslationImpl::SetMaterialOverrides(
				PrototypeUsdPrim,
				ExistingAssignments,
				*HISMComponent,
				AssetCache,
				InfoCache,
				Context->Time,
				Context->ObjectFlags,
				Context->bAllowInterpretingLODs,
				Context->RenderContext,
				Context->MaterialPurpose
			);
		}
	}

	// Wait on and assign results of the point instancer.
	for ( auto& Future : Tasks )
	{
		TTuple<UHierarchicalInstancedStaticMeshComponent*, TArray<FTransform>> Result{ Future.Get() };
		UsdGeomPointInstancerTranslatorImpl::ApplyPointInstanceTransforms( Result.Key, Result.Value );
	}

	Super::UpdateComponents(PointInstancerRootComponent);
}

bool FUsdGeomPointInstancerTranslator::CanBeCollapsed( ECollapsingType CollapsingType ) const
{
	return GCollapseTopLevelPointInstancers;
}

TSet<UE::FSdfPath> FUsdGeomPointInstancerTranslator::CollectAuxiliaryPrims() const
{
	if (!Context->bIsBuildingInfoCache)
	{
		return Context->InfoCache->GetAuxiliaryPrims(PrimPath);
	}

	FScopedUsdAllocs UsdAllocs;

	pxr::UsdPrim Prim = GetPrim();
	pxr::UsdGeomPointInstancer PointInstancer(Prim);
	if (!PointInstancer)
	{
		return {};
	}

	pxr::SdfPathVector PrototypePaths;
	if (!PointInstancer.GetPrototypesRel().GetTargets(&PrototypePaths))
	{
		return {};
	}

	IUsdSchemasModule& UsdSchemasModule = FModuleManager::Get().LoadModuleChecked< IUsdSchemasModule >(TEXT("USDSchemas"));

	TSet<UE::FSdfPath> Result;
	Result.Reserve(PrototypePaths.size());
	for (int32 PrototypeIndex = 0; PrototypeIndex < PrototypePaths.size(); ++PrototypeIndex)
	{
		UE::FSdfPath PrototypePath = UE::FSdfPath{PrototypePaths[PrototypeIndex]};
		UE::FUsdPrim PrototypePrim = Context->Stage.GetPrimAtPath(PrototypePath);

		Result.Add(PrototypePath);

		// Internal prototype
		// We must depend on all prims of the prototype subtree, because we're in charge of collapsing it
		if (PrototypePath.HasPrefix(PrimPath))
		{
			TArray<TUsdStore<pxr::UsdPrim>> ChildPrims = UsdUtils::GetAllPrimsOfType(
				PrototypePrim,
				pxr::TfType::Find<pxr::UsdGeomImageable>()
			);

			for (const TUsdStore<pxr::UsdPrim>& ChildPrim : ChildPrims)
			{
				Result.Add(UE::FSdfPath{ChildPrim.Get().GetPrimPath()});

				TSharedPtr< FUsdSchemaTranslator > ChildSchemaTranslator = UsdSchemasModule.GetTranslatorRegistry().CreateTranslatorForSchema(
					Context,
					UE::FUsdTyped(ChildPrim.Get())
				);

				if (ChildSchemaTranslator)
				{
					TSet<UE::FSdfPath> RecursiveDependencies = ChildSchemaTranslator->CollectAuxiliaryPrims();
					for (const UE::FSdfPath& RecursiveDependency : RecursiveDependencies)
					{
						Result.Add(RecursiveDependency);
					}
>>>>>>> 4af6daef
				}
			)
		);

		// Handle material overrides
		if ( StaticMesh )
		{
			TArray<UMaterialInterface*> ExistingAssignments;
			for ( FStaticMaterial& StaticMaterial : StaticMesh->GetStaticMaterials() )
			{
				ExistingAssignments.Add( StaticMaterial.MaterialInterface );
			}

			MeshTranslationImpl::SetMaterialOverrides(
				PrototypeUsdPrim,
				ExistingAssignments,
				*HISMComponent,
				AssetCache,
				InfoCache,
				Context->Time,
				Context->ObjectFlags,
				Context->bAllowInterpretingLODs,
				Context->RenderContext,
				Context->MaterialPurpose
			);
		}
		// External prototype
		// Depend on prims until they collapse into something, at which point we can stop as they will depend on their
		// own subtree by themselves already
		else
		{
			pxr::UsdPrimRange PrimRange(PrototypePrim, pxr::UsdTraverseInstanceProxies());

			for (pxr::UsdPrimRange::iterator PrimRangeIt = PrimRange.begin(); PrimRangeIt != PrimRange.end(); ++PrimRangeIt)
			{
				Result.Add(UE::FSdfPath{PrimRangeIt->GetPrimPath()});

				TSharedPtr< FUsdSchemaTranslator > SchemaTranslator = UsdSchemasModule.GetTranslatorRegistry().CreateTranslatorForSchema(
					Context,
					UE::FUsdTyped(*PrimRangeIt)
				);
				if (SchemaTranslator && SchemaTranslator->CollapsesChildren(ECollapsingType::Assets))
				{
					PrimRangeIt.PruneChildren();
				}
			}
		}
	}

<<<<<<< HEAD
	// Wait on and assign results of the point instancer.
	for ( auto& Future : Tasks )
	{
		TTuple<UHierarchicalInstancedStaticMeshComponent*, TArray<FTransform>> Result{ Future.Get() };
		UsdGeomPointInstancerTranslatorImpl::ApplyPointInstanceTransforms( Result.Key, Result.Value );
	}

	return MainSceneComponent;
}

void FUsdGeomPointInstancerTranslator::UpdateComponents( USceneComponent* PointInstancerRootComponent )
{
	Super::UpdateComponents( PointInstancerRootComponent );
}

bool FUsdGeomPointInstancerTranslator::CanBeCollapsed( ECollapsingType CollapsingType ) const
{
	return GCollapseTopLevelPointInstancers;
}

=======
	return Result;
}

>>>>>>> 4af6daef
#undef LOCTEXT_NAMESPACE

#endif // #if USE_USD_SDK
<|MERGE_RESOLUTION|>--- conflicted
+++ resolved
@@ -53,8 +53,8 @@
 		if ( Component )
 		{
 			TRACE_CPUPROFILER_EVENT_SCOPE(ApplyPointInstanceTransforms);
-<<<<<<< HEAD
-
+
+			Component->ClearInstances();
 			Component->AddInstances( InstanceTransforms, false );
 		}
 	}
@@ -66,6 +66,8 @@
 			return;
 		}
 
+		MeshComponent.Modify();
+
 		if ( MeshComponent.IsRegistered() )
 		{
 			MeshComponent.UnregisterComponent();
@@ -74,6 +76,7 @@
 		if ( StaticMesh )
 		{
 			StaticMesh->CreateBodySetup(); // BodySetup is required for HISM component
+			StaticMesh->MarkAsNotHavingNavigationData(); // Needed or else it will warn if we try cooking with body setup
 		}
 
 		MeshComponent.SetStaticMesh( StaticMesh );
@@ -85,10 +88,15 @@
 FUsdGeomPointInstancerCreateAssetsTaskChain::FUsdGeomPointInstancerCreateAssetsTaskChain(
 	const TSharedRef< FUsdSchemaTranslationContext >& InContext,
 	const UE::FSdfPath& InPrimPath,
-	bool bInIgnoreTopLevelTransformAndVisibility
+	bool bInIgnoreTopLevelTransformAndVisibility,
+	const TOptional<UE::FSdfPath>& InAlternativePrimToLinkAssetsTo
 )
-	: FBuildStaticMeshTaskChain( InContext, InPrimPath )
-	, bIgnoreTopLevelTransformAndVisibility( bInIgnoreTopLevelTransformAndVisibility )
+	: FBuildStaticMeshTaskChain(
+		InContext,
+		InPrimPath,
+		InAlternativePrimToLinkAssetsTo
+	)
+	, bIgnoreTopLevelTransformAndVisibility(bInIgnoreTopLevelTransformAndVisibility)
 {
 	SetupTasks();
 }
@@ -106,9 +114,6 @@
 
 			FMeshDescription& AddedMeshDescription = LODIndexToMeshDescription.Emplace_GetRef();
 			UsdUtils::FUsdPrimMaterialAssignmentInfo& AssignmentInfo = LODIndexToMaterialInfo.Emplace_GetRef();
-
-			TMap< FString, TMap< FString, int32 > > Unused;
-			TMap< FString, TMap< FString, int32 > >* MaterialToPrimvarToUVIndex = Context->MaterialToPrimvarToUVIndex ? Context->MaterialToPrimvarToUVIndex : &Unused;
 
 			pxr::TfToken RenderContextToken = pxr::UsdShadeTokens->universalRenderContext;
 			if ( !Context->RenderContext.IsNone() )
@@ -127,7 +132,6 @@
 			Options.PurposesToLoad = Context->PurposesToLoad;
 			Options.RenderContext = RenderContextToken;
 			Options.MaterialPurpose = MaterialPurposeToken;
-			Options.MaterialToPrimvarToUVIndex = MaterialToPrimvarToUVIndex;
 			Options.bMergeIdenticalMaterialSlots = Context->bMergeIdenticalMaterialSlots;
 
 			UsdToUnreal::ConvertGeomMeshHierarchy(
@@ -164,7 +168,11 @@
 	{
 		// Don't bake our actual point instancer's transform or visibility into the mesh as its nice to have these on the static mesh component instead
 		const bool bIgnoreTopLevelTransformAndVisibility = true;
-		Context->TranslatorTasks.Add( MakeShared< FUsdGeomPointInstancerCreateAssetsTaskChain >( Context, PrimPath, bIgnoreTopLevelTransformAndVisibility ) );
+		Context->TranslatorTasks.Add(MakeShared<FUsdGeomPointInstancerCreateAssetsTaskChain>(
+			Context,
+			PrimPath,
+			bIgnoreTopLevelTransformAndVisibility
+		));
 	}
 	// Otherwise we're just going to spawn HISM components instead
 	else
@@ -179,6 +187,11 @@
 
 		for ( const pxr::SdfPath& PrototypePath : PrototypePaths )
 		{
+			// Note how we will spawn a task chain for the prototype *regardless of where it is*. This prototype
+			// could even be external to the point instancer itself, and so will already have been handled by
+			// another translator. Unfortunately we need to do this because we need to generate a task chain for
+			// it in case it is another point instancer itself
+
 			pxr::UsdPrim PrototypeUsdPrim = Prim.GetStage()->GetPrimAtPath( PrototypePath );
 			UE::FSdfPath UEPrototypePath{ PrototypePath };
 
@@ -220,187 +233,6 @@
 					// TODO: Handle the resetXformStack op for LOD parents
 					bool bOutResetTransformStack = false;
 					UsdToUnreal::ConvertXformable( Prim.GetStage(), ParentXform, AdditionalUESpaceTransform, Context->Time, &bOutResetTransformStack );
-=======
-
-			Component->ClearInstances();
-			Component->AddInstances( InstanceTransforms, false );
-		}
-	}
-
-	void SetStaticMesh( UStaticMesh* StaticMesh, UStaticMeshComponent& MeshComponent )
-	{
-		if ( StaticMesh == MeshComponent.GetStaticMesh() )
-		{
-			return;
-		}
-
-		MeshComponent.Modify();
-
-		if ( MeshComponent.IsRegistered() )
-		{
-			MeshComponent.UnregisterComponent();
-		}
-
-		if ( StaticMesh )
-		{
-			StaticMesh->CreateBodySetup(); // BodySetup is required for HISM component
-			StaticMesh->MarkAsNotHavingNavigationData(); // Needed or else it will warn if we try cooking with body setup
-		}
-
-		MeshComponent.SetStaticMesh( StaticMesh );
-
-		MeshComponent.RegisterComponent();
-	}
-}
-
-FUsdGeomPointInstancerCreateAssetsTaskChain::FUsdGeomPointInstancerCreateAssetsTaskChain(
-	const TSharedRef< FUsdSchemaTranslationContext >& InContext,
-	const UE::FSdfPath& InPrimPath,
-	bool bInIgnoreTopLevelTransformAndVisibility,
-	const TOptional<UE::FSdfPath>& InAlternativePrimToLinkAssetsTo
-)
-	: FBuildStaticMeshTaskChain(
-		InContext,
-		InPrimPath,
-		InAlternativePrimToLinkAssetsTo
-	)
-	, bIgnoreTopLevelTransformAndVisibility(bInIgnoreTopLevelTransformAndVisibility)
-{
-	SetupTasks();
-}
-
-void FUsdGeomPointInstancerCreateAssetsTaskChain::SetupTasks()
-{
-	FScopedUnrealAllocs UnrealAllocs;
-
-	// Create mesh description (Async)
-	Do( ESchemaTranslationLaunchPolicy::Async,
-		[this]() -> bool
-		{
-			LODIndexToMeshDescription.Reset( 1 );
-			LODIndexToMaterialInfo.Reset( 1 );
-
-			FMeshDescription& AddedMeshDescription = LODIndexToMeshDescription.Emplace_GetRef();
-			UsdUtils::FUsdPrimMaterialAssignmentInfo& AssignmentInfo = LODIndexToMaterialInfo.Emplace_GetRef();
-
-			pxr::TfToken RenderContextToken = pxr::UsdShadeTokens->universalRenderContext;
-			if ( !Context->RenderContext.IsNone() )
-			{
-				RenderContextToken = UnrealToUsd::ConvertToken( *Context->RenderContext.ToString() ).Get();
-			}
-
-			pxr::TfToken MaterialPurposeToken = pxr::UsdShadeTokens->allPurpose;
-			if (!Context->MaterialPurpose.IsNone())
-			{
-				MaterialPurposeToken = UnrealToUsd::ConvertToken(*Context->MaterialPurpose.ToString()).Get();
-			}
-
-			UsdToUnreal::FUsdMeshConversionOptions Options;
-			Options.TimeCode = Context->Time;
-			Options.PurposesToLoad = Context->PurposesToLoad;
-			Options.RenderContext = RenderContextToken;
-			Options.MaterialPurpose = MaterialPurposeToken;
-			Options.bMergeIdenticalMaterialSlots = Context->bMergeIdenticalMaterialSlots;
-
-			UsdToUnreal::ConvertGeomMeshHierarchy(
-				GetPrim(),
-				AddedMeshDescription,
-				AssignmentInfo,
-				Options,
-				bIgnoreTopLevelTransformAndVisibility
-			);
-
-			return !AddedMeshDescription.IsEmpty();
-		});
-
-	FBuildStaticMeshTaskChain::SetupTasks();
-}
-
-void FUsdGeomPointInstancerTranslator::CreateAssets()
-{
-	TRACE_CPUPROFILER_EVENT_SCOPE( FUsdGeomPointInstancerTranslator::CreateAssets );
-
-	FScopedUsdAllocs Allocs;
-
-	pxr::UsdPrim Prim = GetPrim();
-	pxr::UsdGeomPointInstancer PointInstancer( Prim );
-	if ( !PointInstancer )
-	{
-		return;
-	}
-
-	// If another FUsdGeomXformableTranslator is collapsing the point instancer prim, it will do so by calling
-	// UsdToUnreal::ConvertGeomMeshHierarchy which will consume the prim directly.
-	// This case right here is if we're collapsing *ourselves*, where we'll essentially pretend we're a single static mesh.
-	if ( GCollapseTopLevelPointInstancers )
-	{
-		// Don't bake our actual point instancer's transform or visibility into the mesh as its nice to have these on the static mesh component instead
-		const bool bIgnoreTopLevelTransformAndVisibility = true;
-		Context->TranslatorTasks.Add(MakeShared<FUsdGeomPointInstancerCreateAssetsTaskChain>(
-			Context,
-			PrimPath,
-			bIgnoreTopLevelTransformAndVisibility
-		));
-	}
-	// Otherwise we're just going to spawn HISM components instead
-	else
-	{
-		const pxr::UsdRelationship& Prototypes = PointInstancer.GetPrototypesRel();
-
-		pxr::SdfPathVector PrototypePaths;
-		if ( !Prototypes.GetTargets( &PrototypePaths ) )
-		{
-			return;
-		}
-
-		for ( const pxr::SdfPath& PrototypePath : PrototypePaths )
-		{
-			// Note how we will spawn a task chain for the prototype *regardless of where it is*. This prototype
-			// could even be external to the point instancer itself, and so will already have been handled by
-			// another translator. Unfortunately we need to do this because we need to generate a task chain for
-			// it in case it is another point instancer itself
-
-			pxr::UsdPrim PrototypeUsdPrim = Prim.GetStage()->GetPrimAtPath( PrototypePath );
-			UE::FSdfPath UEPrototypePath{ PrototypePath };
-
-			if ( !PrototypeUsdPrim )
-			{
-				UE_LOG( LogUsd, Warning, TEXT( "Failed to find prototype '%s' for PointInstancer '%s' when collapsing assets" ), *UEPrototypePath.GetString(), *PrimPath.GetString() );
-				continue;
-			}
-
-			if ( Context->bAllowInterpretingLODs && UsdUtils::DoesPrimContainMeshLODs( PrototypeUsdPrim ) )
-			{
-				// We have to provide one of the LOD meshes to the task chain, so find the path to one
-				UE::FSdfPath ChildMeshPath;
-				pxr::UsdPrimSiblingRange PrimRange = PrototypeUsdPrim.GetChildren();
-				for ( pxr::UsdPrimSiblingRange::iterator PrimRangeIt = PrimRange.begin(); PrimRangeIt != PrimRange.end(); ++PrimRangeIt )
-				{
-					const pxr::UsdPrim& Child = *PrimRangeIt;
-					if ( pxr::UsdGeomMesh ChildMesh{ Child } )
-					{
-						ChildMeshPath = UE::FSdfPath{ Child.GetPrimPath() };
-						break;
-					}
-				}
-
-				// This is in charge of baking in 'Prim's transform into the generated static mesh for the prototype, as it
-				// otherwise wouldn't end up anywhere else. Note that in the default/export case 'Prim' (the prim that actually contains the LOD
-				// variant set) is schema-less (and so not an Xform), but this is just in case the user manually made it an Xform instead
-				FTransform AdditionalUESpaceTransform = FTransform::Identity;
-				if ( pxr::UsdGeomXform ParentXform{ PrototypeUsdPrim } )
-				{
-					// Skip this LOD mesh if its invisible
-					pxr::TfToken Visibility;
-					pxr::UsdAttribute VisibilityAttr = ParentXform.GetVisibilityAttr();
-					if ( VisibilityAttr && VisibilityAttr.Get( &Visibility, Context->Time ) && Visibility == pxr::UsdGeomTokens->invisible )
-					{
-						continue;
-					}
-
-					// TODO: Handle the resetXformStack op for LOD parents
-					bool bOutResetTransformStack = false;
-					UsdToUnreal::ConvertXformable( Prim.GetStage(), ParentXform, AdditionalUESpaceTransform, Context->Time, &bOutResetTransformStack );
 				}
 
 				Context->TranslatorTasks.Add(MakeShared<FGeomMeshCreateAssetsTaskChain>(
@@ -503,43 +335,8 @@
 						PrototypePathStr = UsdToUnreal::ConvertPath(Child.GetPrimPath());
 						break;
 					}
->>>>>>> 4af6daef
 				}
-
-				Context->TranslatorTasks.Add( MakeShared< FGeomMeshCreateAssetsTaskChain >( Context, ChildMeshPath, AdditionalUESpaceTransform ) );
-			}
-			else
-			{
-				// Fully bake the prototype top level transform and visibility into its own static mesh
-				const bool bIgnoreTopLevelTransformAndVisibility = false;
-				Context->TranslatorTasks.Add( MakeShared< FUsdGeomPointInstancerCreateAssetsTaskChain >( Context, UEPrototypePath, bIgnoreTopLevelTransformAndVisibility ) );
-			}
-<<<<<<< HEAD
-		}
-	}
-}
-
-USceneComponent* FUsdGeomPointInstancerTranslator::CreateComponents()
-{
-	TRACE_CPUPROFILER_EVENT_SCOPE( FUsdGeomPointInstancerTranslator::CreateComponents );
-
-	// If we're collapsing ourselves, we're really just a collapsed Xform prim, so let that translator handle it
-	if ( GCollapseTopLevelPointInstancers )
-	{
-		return FUsdGeomXformableTranslator::CreateComponents();
-	}
-
-	// Otherwise, the plan here is to create an USceneComponent that corresponds to the PointInstancer prim itself, and then spawn a child
-	// HISM component for each prototype.
-	// We always request a scene component here explicitly or else we'll be upgraded to a static mesh component by the mechanism that
-	// handles collapsed meshes/static mesh components for the GeomXFormable translator.
-	USceneComponent* MainSceneComponent = CreateComponentsEx( { USceneComponent::StaticClass() }, {} );
-	if ( !MainSceneComponent )
-	{
-		return MainSceneComponent;
-	}
-	UpdateComponents( MainSceneComponent );
-=======
+			}
 
 			using UHISMComponent = UHierarchicalInstancedStaticMeshComponent;
 
@@ -559,7 +356,6 @@
 
 	return MainSceneComponent;
 }
->>>>>>> 4af6daef
 
 void FUsdGeomPointInstancerTranslator::UpdateComponents(USceneComponent* PointInstancerRootComponent)
 {
@@ -569,56 +365,24 @@
 	pxr::UsdGeomPointInstancer PointInstancer( Prim );
 	if ( !PointInstancer )
 	{
-		return MainSceneComponent;
+		return;
 	}
 
 	pxr::SdfPathVector PrototypePaths;
 	if ( !PointInstancer.GetPrototypesRel().GetTargets( &PrototypePaths ) )
 	{
-		return MainSceneComponent;
-	}
-
-<<<<<<< HEAD
+		return;
+	}
+
 	if (!Context->AssetCache.IsValid() || !Context->InfoCache.IsValid())
 	{
-		return MainSceneComponent;
-=======
-	pxr::SdfPathVector PrototypePaths;
-	if ( !PointInstancer.GetPrototypesRel().GetTargets( &PrototypePaths ) )
-	{
 		return;
-	}
-
-	if (!Context->AssetCache.IsValid() || !Context->InfoCache.IsValid())
-	{
-		return;
->>>>>>> 4af6daef
 	}
 	UUsdAssetCache2& AssetCache = *Context->AssetCache.Get();
 	FUsdInfoCache& InfoCache = *Context->InfoCache.Get();
 
 	// Lets pretend ParentComponent is pointing to the parent USceneComponent while we create the child HISMs, so they get
 	// automatically attached to it as children
-<<<<<<< HEAD
-	TGuardValue< USceneComponent* > ParentComponentGuard{ Context->ParentComponent, MainSceneComponent };
-
-	TArray<TFuture<TTuple<UHierarchicalInstancedStaticMeshComponent*, TArray<FTransform>>>> Tasks;
-	FScopedSlowTask PrototypePathsSlowTask( ( float ) PrototypePaths.size(), LOCTEXT( "GeomPointCreateComponents", "Creating HierarchicalInstancedStaticMeshComponents for point instancers" ) );
-	for ( int32 PrototypeIndex = 0; PrototypeIndex < PrototypePaths.size(); ++PrototypeIndex )
-	{
-		PrototypePathsSlowTask.EnterProgressFrame();
-
-		const pxr::SdfPath& PrototypePath = PrototypePaths[ PrototypeIndex ];
-		FString PrototypePathStr = UsdToUnreal::ConvertPath( PrototypePath );
-
-		pxr::UsdPrim PrototypeUsdPrim = Prim.GetStage()->GetPrimAtPath( PrototypePath );
-		if ( !PrototypeUsdPrim )
-		{
-			UE_LOG( LogUsd, Warning, TEXT( "Failed to find prototype '%s' for PointInstancer '%s' when creating components" ), *PrototypePathStr, *PrimPath.GetString() );
-			continue;
-		}
-
-=======
 	TGuardValue< USceneComponent* > ParentComponentGuard{Context->ParentComponent, PointInstancerRootComponent};
 
 	const TArray<TObjectPtr<USceneComponent>>& AttachedChildren = PointInstancerRootComponent->GetAttachChildren();
@@ -688,7 +452,6 @@
 		}
 		HISMComponent = AttachedHISMs[PrototypeIndex];
 
->>>>>>> 4af6daef
 		// If our prototype was a LOD mesh we will have used the path of one of the actual LOD meshes to start the FGeomMeshCreateAssetsTaskChain,
 		// so we have to look for our resulting mesh with the same path
 		if ( Context->bAllowInterpretingLODs && UsdUtils::DoesPrimContainMeshLODs( PrototypeUsdPrim ) )
@@ -698,13 +461,6 @@
 			{
 				const pxr::UsdPrim& Child = *PrimRangeIt;
 				if ( pxr::UsdGeomMesh ChildMesh{ Child } )
-<<<<<<< HEAD
-				{
-					PrototypeUsdPrim = Child;
-					PrototypePathStr = UsdToUnreal::ConvertPath( Child.GetPrimPath() );
-					break;
-				}
-=======
 				{
 					PrototypeUsdPrim = Child;
 					PrototypePath = Child.GetPrimPath();
@@ -745,41 +501,8 @@
 			for ( FStaticMaterial& StaticMaterial : StaticMesh->GetStaticMaterials() )
 			{
 				ExistingAssignments.Add( StaticMaterial.MaterialInterface );
->>>>>>> 4af6daef
-			}
-		}
-
-<<<<<<< HEAD
-		using UHISMComponent = UHierarchicalInstancedStaticMeshComponent;
-
-		FUsdGeomXformableTranslator XformableTranslator{ UHISMComponent::StaticClass(), Context, UE::FUsdTyped( PrototypeUsdPrim ) };
-
-		const bool bNeedsActor = false;
-		UHISMComponent* HISMComponent = Cast<UHISMComponent>( XformableTranslator.CreateComponentsEx( { UHISMComponent::StaticClass() }, bNeedsActor ) );
-		if ( !HISMComponent )
-		{
-			UE_LOG( LogUsd, Warning, TEXT( "Failed to generate HISM component for prototype '%s' for PointInstancer '%s'" ), *PrototypePathStr, *PrimPath.GetString() );
-			continue;
-		}
-
-		UStaticMesh* StaticMesh = InfoCache.GetSingleAssetForPrim<UStaticMesh>(
-			UE::FSdfPath{*PrototypePathStr}
-		);
-		UsdGeomPointInstancerTranslatorImpl::SetStaticMesh( StaticMesh, *HISMComponent );
-
-		// Evaluating point instancer can take a long time and is thread-safe. Move to async task while we work on something else.
-		pxr::UsdTimeCode TimeCode{ Context->Time };
-		FUsdStageInfo StageInfo{ Prim.GetStage() };
-		Tasks.Emplace(
-			Async(
-				EAsyncExecution::ThreadPool,
-				[ TimeCode, StageInfo, PointInstancer, PrototypeIndex, HISMComponent ]()
-				{
-					TArray<FTransform> InstanceTransforms;
-					UsdUtils::GetPointInstancerTransforms( StageInfo, PointInstancer, PrototypeIndex, TimeCode, InstanceTransforms );
-
-					return MakeTuple( HISMComponent, MoveTemp( InstanceTransforms ) );
-=======
+			}
+
 			MeshTranslationImpl::SetMaterialOverrides(
 				PrototypeUsdPrim,
 				ExistingAssignments,
@@ -868,32 +591,8 @@
 					{
 						Result.Add(RecursiveDependency);
 					}
->>>>>>> 4af6daef
 				}
-			)
-		);
-
-		// Handle material overrides
-		if ( StaticMesh )
-		{
-			TArray<UMaterialInterface*> ExistingAssignments;
-			for ( FStaticMaterial& StaticMaterial : StaticMesh->GetStaticMaterials() )
-			{
-				ExistingAssignments.Add( StaticMaterial.MaterialInterface );
-			}
-
-			MeshTranslationImpl::SetMaterialOverrides(
-				PrototypeUsdPrim,
-				ExistingAssignments,
-				*HISMComponent,
-				AssetCache,
-				InfoCache,
-				Context->Time,
-				Context->ObjectFlags,
-				Context->bAllowInterpretingLODs,
-				Context->RenderContext,
-				Context->MaterialPurpose
-			);
+			}
 		}
 		// External prototype
 		// Depend on prims until they collapse into something, at which point we can stop as they will depend on their
@@ -918,32 +617,9 @@
 		}
 	}
 
-<<<<<<< HEAD
-	// Wait on and assign results of the point instancer.
-	for ( auto& Future : Tasks )
-	{
-		TTuple<UHierarchicalInstancedStaticMeshComponent*, TArray<FTransform>> Result{ Future.Get() };
-		UsdGeomPointInstancerTranslatorImpl::ApplyPointInstanceTransforms( Result.Key, Result.Value );
-	}
-
-	return MainSceneComponent;
-}
-
-void FUsdGeomPointInstancerTranslator::UpdateComponents( USceneComponent* PointInstancerRootComponent )
-{
-	Super::UpdateComponents( PointInstancerRootComponent );
-}
-
-bool FUsdGeomPointInstancerTranslator::CanBeCollapsed( ECollapsingType CollapsingType ) const
-{
-	return GCollapseTopLevelPointInstancers;
-}
-
-=======
 	return Result;
 }
 
->>>>>>> 4af6daef
 #undef LOCTEXT_NAMESPACE
 
 #endif // #if USE_USD_SDK
