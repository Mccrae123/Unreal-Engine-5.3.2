// Copyright Epic Games, Inc. All Rights Reserved.

#include "USDGeomPointInstancerTranslator.h"

#include "MeshTranslationImpl.h"
#include "USDAssetCache.h"
#include "USDAssetImportData.h"
#include "USDConversionUtils.h"
#include "USDGeomMeshConversion.h"
#include "USDGeomMeshTranslator.h"
#include "USDLog.h"
#include "USDPrimConversion.h"
#include "USDSchemasModule.h"
#include "USDTypesConversion.h"

#include "UsdWrappers/UsdTyped.h"

#if WITH_EDITOR
#include "Editor.h"
#endif // WITH_EDITOR

#if USE_USD_SDK

#include "Async/Async.h"
#include "Components/HierarchicalInstancedStaticMeshComponent.h"
#include "Engine/StaticMesh.h"
#include "Misc/ScopedSlowTask.h"
#include "Modules/ModuleManager.h"

#include "USDIncludesStart.h"
	#include "pxr/usd/usd/prim.h"
	#include "pxr/usd/usd/stage.h"
	#include "pxr/usd/usdGeom/camera.h"
	#include "pxr/usd/usdGeom/mesh.h"
	#include "pxr/usd/usdGeom/pointInstancer.h"
	#include "pxr/usd/usdGeom/xform.h"
	#include "pxr/usd/usdGeom/xformable.h"
#include "USDIncludesEnd.h"

#define LOCTEXT_NAMESPACE "USDGeomPointInstancer"

namespace UsdGeomPointInstancerTranslatorImpl
{
	void ApplyPointInstanceTransforms( UInstancedStaticMeshComponent* Component, TArray<FTransform>& InstanceTransforms )
	{
		if ( Component )
		{
			TRACE_CPUPROFILER_EVENT_SCOPE(ApplyPointInstanceTransforms);

			Component->AddInstances( InstanceTransforms, false );
		}
	}

	void SetStaticMesh( UStaticMesh* StaticMesh, UStaticMeshComponent& MeshComponent )
	{
		if ( StaticMesh == MeshComponent.GetStaticMesh() )
		{
			return;
		}

		if ( MeshComponent.IsRegistered() )
		{
			MeshComponent.UnregisterComponent();
		}

		if ( StaticMesh )
		{
			StaticMesh->CreateBodySetup(); // BodySetup is required for HISM component
		}

		MeshComponent.SetStaticMesh( StaticMesh );

		MeshComponent.RegisterComponent();
	}
}

FUsdGeomPointInstancerCreateAssetsTaskChain::FUsdGeomPointInstancerCreateAssetsTaskChain(
	const TSharedRef< FUsdSchemaTranslationContext >& InContext,
	const UE::FSdfPath& InPrimPath,
	bool bInIgnoreTopLevelTransformAndVisibility
)
	: FBuildStaticMeshTaskChain( InContext, InPrimPath )
	, bIgnoreTopLevelTransformAndVisibility( bInIgnoreTopLevelTransformAndVisibility )
{
	SetupTasks();
}

void FUsdGeomPointInstancerCreateAssetsTaskChain::SetupTasks()
{
	FScopedUnrealAllocs UnrealAllocs;

	// Create mesh description (Async)
	Do( ESchemaTranslationLaunchPolicy::Async,
		[this]() -> bool
		{
			// TODO: Restore support for LOD prototypes
			LODIndexToMeshDescription.Reset( 1 );
			LODIndexToMaterialInfo.Reset( 1 );

			FMeshDescription& AddedMeshDescription = LODIndexToMeshDescription.Emplace_GetRef();
			UsdUtils::FUsdPrimMaterialAssignmentInfo& AssignmentInfo = LODIndexToMaterialInfo.Emplace_GetRef();

			TMap< FString, TMap< FString, int32 > > Unused;
			TMap< FString, TMap< FString, int32 > >* MaterialToPrimvarToUVIndex = Context->MaterialToPrimvarToUVIndex ? Context->MaterialToPrimvarToUVIndex : &Unused;

			pxr::TfToken RenderContextToken = pxr::UsdShadeTokens->universalRenderContext;
			if ( !Context->RenderContext.IsNone() )
			{
				RenderContextToken = UnrealToUsd::ConvertToken( *Context->RenderContext.ToString() ).Get();
			}

			UsdToUnreal::FUsdMeshConversionOptions Options;
			Options.TimeCode = Context->Time;
			Options.PurposesToLoad = Context->PurposesToLoad;
			Options.RenderContext = RenderContextToken;
			Options.MaterialToPrimvarToUVIndex = MaterialToPrimvarToUVIndex;
			Options.bMergeIdenticalMaterialSlots = Context->bMergeIdenticalMaterialSlots;

			UsdToUnreal::ConvertGeomMeshHierarchy(
				GetPrim(),
				AddedMeshDescription,
				AssignmentInfo,
				Options,
				bIgnoreTopLevelTransformAndVisibility
			);

			return !AddedMeshDescription.IsEmpty();
		});

	FBuildStaticMeshTaskChain::SetupTasks();
}

void FUsdGeomPointInstancerTranslator::CreateAssets()
{
	TRACE_CPUPROFILER_EVENT_SCOPE( FUsdGeomPointInstancerTranslator::CreateAssets );

	FScopedUsdAllocs Allocs;

	pxr::UsdPrim Prim = GetPrim();
	pxr::UsdGeomPointInstancer PointInstancer( Prim );
	if ( !PointInstancer )
	{
		return;
	}

	// If another FUsdGeomXformableTranslator is collapsing the point instancer prim, it will do so by calling
	// UsdToUnreal::ConvertGeomMeshHierarchy which will consume the prim directly.
	// This case right here is if we're collapsing *ourselves*, where we'll essentially pretend we're a single static mesh.
	if ( Context->bCollapseTopLevelPointInstancers )
	{
		// Don't bake our actual point instancer's transform or visibility into the mesh as its nice to have these on the static mesh component instead
		const bool bIgnoreTopLevelTransformAndVisibility = true;
		Context->TranslatorTasks.Add( MakeShared< FUsdGeomPointInstancerCreateAssetsTaskChain >( Context, PrimPath, bIgnoreTopLevelTransformAndVisibility ) );
	}
	// Otherwise we're just going to spawn HISM components instead
	else
	{
		const pxr::UsdRelationship& Prototypes = PointInstancer.GetPrototypesRel();

		pxr::SdfPathVector PrototypePaths;
		if ( !Prototypes.GetTargets( &PrototypePaths ) )
		{
			return;
		}

		for ( const pxr::SdfPath& PrototypePath : PrototypePaths )
		{
			pxr::UsdPrim PrototypeUsdPrim = Prim.GetStage()->GetPrimAtPath( PrototypePath );
			UE::FSdfPath UEPrototypePath{ PrototypePath };

			if ( !PrototypeUsdPrim )
			{
				UE_LOG( LogUsd, Warning, TEXT( "Failed to find prototype '%s' for PointInstancer '%s' when collapsing assets" ), *UEPrototypePath.GetString(), *PrimPath.GetString() );
				continue;
			}

			if ( Context->bAllowInterpretingLODs && UsdUtils::DoesPrimContainMeshLODs( PrototypeUsdPrim ) )
			{
				// We have to provide one of the LOD meshes to the task chain, so find the path to one
				UE::FSdfPath ChildMeshPath;
				pxr::UsdPrimSiblingRange PrimRange = PrototypeUsdPrim.GetChildren();
				for ( pxr::UsdPrimSiblingRange::iterator PrimRangeIt = PrimRange.begin(); PrimRangeIt != PrimRange.end(); ++PrimRangeIt )
				{
					const pxr::UsdPrim& Child = *PrimRangeIt;
					if ( pxr::UsdGeomMesh ChildMesh{ Child } )
					{
						ChildMeshPath = UE::FSdfPath{ Child.GetPrimPath() };
						break;
					}
				}

				// This is in charge of baking in 'Prim's transform into the generated static mesh for the prototype, as it
				// otherwise wouldn't end up anywhere else. Note that in the default/export case 'Prim' (the prim that actually contains the LOD
				// variant set) is schema-less (and so not an Xform), but this is just in case the user manually made it an Xform instead
				FTransform AdditionalUESpaceTransform = FTransform::Identity;
				if ( pxr::UsdGeomXform ParentXform{ PrototypeUsdPrim } )
				{
					// Skip this LOD mesh if its invisible
					pxr::TfToken Visibility;
					pxr::UsdAttribute VisibilityAttr = ParentXform.GetVisibilityAttr();
					if ( VisibilityAttr && VisibilityAttr.Get( &Visibility, Context->Time ) && Visibility == pxr::UsdGeomTokens->invisible )
					{
						continue;
					}

					// TODO: Handle the resetXformStack op for LOD parents
					bool bOutResetTransformStack = false;
					UsdToUnreal::ConvertXformable( Prim.GetStage(), ParentXform, AdditionalUESpaceTransform, Context->Time, &bOutResetTransformStack );
				}

				Context->TranslatorTasks.Add( MakeShared< FGeomMeshCreateAssetsTaskChain >( Context, ChildMeshPath, AdditionalUESpaceTransform ) );
			}
			else
			{
				// Fully bake the prototype top level transform and visibility into its own static mesh
				const bool bIgnoreTopLevelTransformAndVisibility = false;
				Context->TranslatorTasks.Add( MakeShared< FUsdGeomPointInstancerCreateAssetsTaskChain >( Context, UEPrototypePath, bIgnoreTopLevelTransformAndVisibility ) );
			}
		}
	}
}

USceneComponent* FUsdGeomPointInstancerTranslator::CreateComponents()
{
	TRACE_CPUPROFILER_EVENT_SCOPE( FUsdGeomPointInstancerTranslator::CreateComponents );

	// If we're collapsing ourselves, we're really just a collapsed Xform prim, so let that translator handle it
	if ( Context->bCollapseTopLevelPointInstancers )
	{
		return FUsdGeomXformableTranslator::CreateComponents();
	}

	// Otherwise, the plan here is to create an USceneComponent that corresponds to the PointInstancer prim itself, and then spawn a child
	// HISM component for each prototype.
	// We always request a scene component here explicitly or else we'll be upgraded to a static mesh component by the mechanism that
	// handles collapsed meshes/static mesh components for the GeomXFormable translator.
	USceneComponent* MainSceneComponent = CreateComponentsEx( { USceneComponent::StaticClass() }, {} );
	if ( !MainSceneComponent )
	{
		return MainSceneComponent;
	}
	UpdateComponents( MainSceneComponent );

	FScopedUsdAllocs UsdAllocs;

	pxr::UsdPrim Prim = GetPrim();
	pxr::UsdGeomPointInstancer PointInstancer( Prim );
	if ( !PointInstancer )
	{
		return MainSceneComponent;
	}

	pxr::SdfPathVector PrototypePaths;
	if ( !PointInstancer.GetPrototypesRel().GetTargets( &PrototypePaths ) )
	{
		return MainSceneComponent;
	}

	UUsdAssetCache& AssetCache = *Context->AssetCache.Get();

	// Lets pretend ParentComponent is pointing to the parent USceneComponent while we create the child HISMs, so they get
	// automatically attached to it as children
	TGuardValue< USceneComponent* > ParentComponentGuard{ Context->ParentComponent, MainSceneComponent };

	TArray<TFuture<TTuple<UHierarchicalInstancedStaticMeshComponent*, TArray<FTransform>>>> Tasks;
	FScopedSlowTask PrototypePathsSlowTask( ( float ) PrototypePaths.size(), LOCTEXT( "GeomPointCreateComponents", "Creating HierarchicalInstancedStaticMeshComponents for point instancers" ) );
	for ( int32 PrototypeIndex = 0; PrototypeIndex < PrototypePaths.size(); ++PrototypeIndex )
	{
		PrototypePathsSlowTask.EnterProgressFrame();

		const pxr::SdfPath& PrototypePath = PrototypePaths[ PrototypeIndex ];
		FString PrototypePathStr = UsdToUnreal::ConvertPath( PrototypePath );

		pxr::UsdPrim PrototypeUsdPrim = Prim.GetStage()->GetPrimAtPath( PrototypePath );
		if ( !PrototypeUsdPrim )
		{
			UE_LOG( LogUsd, Warning, TEXT( "Failed to find prototype '%s' for PointInstancer '%s' when creating components" ), *PrototypePathStr, *PrimPath.GetString() );
			continue;
		}

		// If our prototype was a LOD mesh we will have used the path of one of the actual LOD meshes to start the FGeomMeshCreateAssetsTaskChain,
		// so we have to look for our resulting mesh with the same path
		if ( Context->bAllowInterpretingLODs && UsdUtils::DoesPrimContainMeshLODs( PrototypeUsdPrim ) )
		{
			pxr::UsdPrimSiblingRange PrimRange = PrototypeUsdPrim.GetChildren();
			for ( pxr::UsdPrimSiblingRange::iterator PrimRangeIt = PrimRange.begin(); PrimRangeIt != PrimRange.end(); ++PrimRangeIt )
			{
				const pxr::UsdPrim& Child = *PrimRangeIt;
				if ( pxr::UsdGeomMesh ChildMesh{ Child } )
				{
<<<<<<< HEAD
					// We have to be careful with prototype visibilities and can't defer to just using ComputeVisibility() because sometimes source apps
					// can mark the prototype parent prim as invisible, as an attempt to prevent them from being parsed directly as scene meshes.
					// We will handle the visibility of all the components we spawn manually
					bPrototypeRootVisible = UsdUtils::HasInheritedVisibility( PrototypePrim, Context->Time );
					PrototypeXformComponent->SetHiddenInGame( !bPointInstancerVisible || !bPrototypeRootVisible );

					PrototypeParentComponent = PrototypeXformComponent;
=======
					PrototypeUsdPrim = Child;
					PrototypePathStr = UsdToUnreal::ConvertPath( Child.GetPrimPath() );
					break;
>>>>>>> d731a049
				}
			}
		}

		using UHISMComponent = UHierarchicalInstancedStaticMeshComponent;

		FUsdGeomXformableTranslator XformableTranslator{ UHISMComponent::StaticClass(), Context, UE::FUsdTyped( PrototypeUsdPrim ) };

		const bool bNeedsActor = false;
		UHISMComponent* HISMComponent = Cast<UHISMComponent>( XformableTranslator.CreateComponentsEx( { UHISMComponent::StaticClass() }, bNeedsActor ) );
		if ( !HISMComponent )
		{
			UE_LOG( LogUsd, Warning, TEXT( "Failed to generate HISM component for prototype '%s' for PointInstancer '%s'" ), *PrototypePathStr, *PrimPath.GetString() );
			continue;
		}

		UStaticMesh* StaticMesh = Cast< UStaticMesh >( AssetCache.GetAssetForPrim( PrototypePathStr ) );
		UsdGeomPointInstancerTranslatorImpl::SetStaticMesh( StaticMesh, *HISMComponent );

<<<<<<< HEAD
							// Traverse up every time because we have no idea how far deep each UsdGeomMesh prim is
							const bool bHasInvisibleParent = UsdUtils::HasInvisibleParent( PrototypeTargetPrim, PrototypePrim, Context->Time );
							const bool bPrototypeMeshVisible = UsdUtils::HasInheritedVisibility( PrototypeTargetPrim, Context->Time );
							HismComponent->SetHiddenInGame( !bPointInstancerVisible || !bPrototypeRootVisible || !bPrototypeMeshVisible || bHasInvisibleParent );
=======
		// Evaluating point instancer can take a long time and is thread-safe. Move to async task while we work on something else.
		pxr::UsdTimeCode TimeCode{ Context->Time };
		FUsdStageInfo StageInfo{ Prim.GetStage() };
		Tasks.Emplace(
			Async(
				EAsyncExecution::ThreadPool,
				[ TimeCode, StageInfo, PointInstancer, PrototypeIndex, HISMComponent ]()
				{
					TArray<FTransform> InstanceTransforms;
					UsdUtils::GetPointInstancerTransforms( StageInfo, PointInstancer, PrototypeIndex, TimeCode, InstanceTransforms );
>>>>>>> d731a049

					return MakeTuple( HISMComponent, MoveTemp( InstanceTransforms ) );
				}
			)
		);

		// Handle material overrides
		if ( StaticMesh )
		{
#if WITH_EDITOR
			// If the prim paths match, it means that it was this prim that created (and so "owns") the static mesh,
			// so its material assignments will already be directly on the mesh. If they differ, we're using some other prim's mesh,
			// so we may need material overrides on our component
			UUsdAssetImportData* UsdImportData = Cast<UUsdAssetImportData>( StaticMesh->AssetImportData );
			if ( UsdImportData && UsdImportData->PrimPath != PrototypePathStr )
#endif // WITH_EDITOR
			{
				TArray<UMaterialInterface*> ExistingAssignments;
				for ( FStaticMaterial& StaticMaterial : StaticMesh->GetStaticMaterials() )
				{
					ExistingAssignments.Add( StaticMaterial.MaterialInterface );
				}

				MeshTranslationImpl::SetMaterialOverrides(
					PrototypeUsdPrim,
					ExistingAssignments,
					*HISMComponent,
					AssetCache,
					Context->Time,
					Context->ObjectFlags,
					Context->bAllowInterpretingLODs,
					Context->RenderContext,
					Context->MaterialPurpose
				);
			}
		}
	}

	// Wait on and assign results of the point instancer.
	for ( auto& Future : Tasks )
	{
		TTuple<UHierarchicalInstancedStaticMeshComponent*, TArray<FTransform>> Result{ Future.Get() };
		UsdGeomPointInstancerTranslatorImpl::ApplyPointInstanceTransforms( Result.Key, Result.Value );
	}

	return MainSceneComponent;
}

void FUsdGeomPointInstancerTranslator::UpdateComponents( USceneComponent* PointInstancerRootComponent )
{
	Super::UpdateComponents( PointInstancerRootComponent );
}

#undef LOCTEXT_NAMESPACE

#endif // #if USE_USD_SDK
<|MERGE_RESOLUTION|>--- conflicted
+++ resolved
@@ -288,19 +288,9 @@
 				const pxr::UsdPrim& Child = *PrimRangeIt;
 				if ( pxr::UsdGeomMesh ChildMesh{ Child } )
 				{
-<<<<<<< HEAD
-					// We have to be careful with prototype visibilities and can't defer to just using ComputeVisibility() because sometimes source apps
-					// can mark the prototype parent prim as invisible, as an attempt to prevent them from being parsed directly as scene meshes.
-					// We will handle the visibility of all the components we spawn manually
-					bPrototypeRootVisible = UsdUtils::HasInheritedVisibility( PrototypePrim, Context->Time );
-					PrototypeXformComponent->SetHiddenInGame( !bPointInstancerVisible || !bPrototypeRootVisible );
-
-					PrototypeParentComponent = PrototypeXformComponent;
-=======
 					PrototypeUsdPrim = Child;
 					PrototypePathStr = UsdToUnreal::ConvertPath( Child.GetPrimPath() );
 					break;
->>>>>>> d731a049
 				}
 			}
 		}
@@ -320,12 +310,6 @@
 		UStaticMesh* StaticMesh = Cast< UStaticMesh >( AssetCache.GetAssetForPrim( PrototypePathStr ) );
 		UsdGeomPointInstancerTranslatorImpl::SetStaticMesh( StaticMesh, *HISMComponent );
 
-<<<<<<< HEAD
-							// Traverse up every time because we have no idea how far deep each UsdGeomMesh prim is
-							const bool bHasInvisibleParent = UsdUtils::HasInvisibleParent( PrototypeTargetPrim, PrototypePrim, Context->Time );
-							const bool bPrototypeMeshVisible = UsdUtils::HasInheritedVisibility( PrototypeTargetPrim, Context->Time );
-							HismComponent->SetHiddenInGame( !bPointInstancerVisible || !bPrototypeRootVisible || !bPrototypeMeshVisible || bHasInvisibleParent );
-=======
 		// Evaluating point instancer can take a long time and is thread-safe. Move to async task while we work on something else.
 		pxr::UsdTimeCode TimeCode{ Context->Time };
 		FUsdStageInfo StageInfo{ Prim.GetStage() };
@@ -336,7 +320,6 @@
 				{
 					TArray<FTransform> InstanceTransforms;
 					UsdUtils::GetPointInstancerTransforms( StageInfo, PointInstancer, PrototypeIndex, TimeCode, InstanceTransforms );
->>>>>>> d731a049
 
 					return MakeTuple( HISMComponent, MoveTemp( InstanceTransforms ) );
 				}
