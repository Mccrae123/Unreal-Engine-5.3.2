// Copyright Epic Games, Inc. All Rights Reserved.

#include "USDGeomXformableTranslator.h"

<<<<<<< HEAD
#include "Engine/Level.h"
=======
>>>>>>> 4af6daef
#include "MeshTranslationImpl.h"
#include "UnrealUSDWrapper.h"
#include "USDAssetCache.h"
#include "USDClassesModule.h"
#include "USDConversionUtils.h"
#include "USDErrorUtils.h"
#include "USDGeomMeshConversion.h"
#include "USDGeomMeshTranslator.h"
#include "USDIntegrationUtils.h"
#include "USDLog.h"
#include "USDMemory.h"
#include "USDPrimConversion.h"
#include "USDSchemasModule.h"
#include "USDTypesConversion.h"

#include "Components/HierarchicalInstancedStaticMeshComponent.h"
#include "Components/LightComponentBase.h"
#include "Components/SceneComponent.h"
#include "Components/SkeletalMeshComponent.h"
#include "Components/StaticMeshComponent.h"
<<<<<<< HEAD
=======
#include "Engine/Level.h"
>>>>>>> 4af6daef
#include "Engine/StaticMesh.h"
#include "Engine/World.h"
#include "LiveLinkComponentController.h"
#include "LiveLinkRole.h"
#include "Modules/ModuleManager.h"
#include "Roles/LiveLinkTransformRole.h"
#include "StaticMeshAttributes.h"

#include "UsdWrappers/SdfPath.h"
#include "UsdWrappers/UsdGeomXformable.h"
#include "UsdWrappers/UsdPrim.h"
#include "UsdWrappers/UsdStage.h"

#if USE_USD_SDK

#include "USDIncludesStart.h"
	#include "pxr/usd/kind/registry.h"
	#include "pxr/usd/usd/modelAPI.h"
	#include "pxr/usd/usd/prim.h"
	#include "pxr/usd/usd/primRange.h"
	#include "pxr/usd/usd/variantSets.h"
	#include "pxr/usd/usdGeom/mesh.h"
	#include "pxr/usd/usdGeom/pointInstancer.h"
	#include "pxr/usd/usdGeom/subset.h"
	#include "pxr/usd/usdGeom/xformable.h"
	#include "pxr/usd/usdShade/materialBindingAPI.h"
#include "USDIncludesEnd.h"

static bool GCollapsePrimsWithoutKind = true;
static FAutoConsoleVariableRef CVarCollapsePrimsWithoutKind(
	TEXT( "USD.CollapsePrimsWithoutKind" ),
	GCollapsePrimsWithoutKind,
	TEXT( "Allow collapsing prims that have no authored 'Kind' value" ) );

static bool GEnableCollision = true;
static FAutoConsoleVariableRef CVarEnableCollision(
	TEXT( "USD.EnableCollision" ),
	GEnableCollision,
	TEXT( "Whether to have collision enabled for spawned components and generated meshes" ) );

namespace UE::UsdXformableTranslatorImpl::Private
{
	void SetUpSceneComponentForLiveLink( const FUsdSchemaTranslationContext& Context, USceneComponent* Component, const pxr::UsdPrim& Prim )
	{
		if ( !Component || !Prim )
		{
			return;
		}
<<<<<<< HEAD

		AActor* Parent = Component->GetOwner();
		if ( !Parent )
		{
			return;
		}

		USceneComponent* RootComponent = Parent->GetRootComponent();
		if ( !RootComponent )
=======

		AActor* Parent = Component->GetOwner();
		if ( !Parent )
>>>>>>> 4af6daef
		{
			return;
		}

<<<<<<< HEAD
		ULiveLinkComponentController* Controller = nullptr;
		{
=======
		USceneComponent* RootComponent = Parent->GetRootComponent();
		if ( !RootComponent )
		{
			return;
		}

		ULiveLinkComponentController* Controller = nullptr;
		{
>>>>>>> 4af6daef
			// We would have to traverse all top-level actor components to know if our component is set up for live link already
			// or not, so this just helps us make that a little bit faster. Its important because UpdateComponents (which calls us)
			// is the main function that is called to animate components, so it can be spammed in case this prim has animations
			static TMap<TWeakObjectPtr<USceneComponent>, TWeakObjectPtr<ULiveLinkComponentController>> LiveLinkEnabledComponents;
			if ( ULiveLinkComponentController* ExistingController = LiveLinkEnabledComponents.FindRef( Component ).Get() )
			{
				// We found an existing controller we created to track this component, so use that
				Controller = ExistingController;
			}
			// We don't know of any controllers handling this component yet, get a new one
			else
			{
				TArray<ULiveLinkComponentController*> LiveLinkComponents;
				Parent->GetComponents( LiveLinkComponents );

				for ( ULiveLinkComponentController* LiveLinkComponent : LiveLinkComponents )
				{
					if ( LiveLinkComponent->GetControlledComponent( ULiveLinkTransformRole::StaticClass() ) == Component )
					{
						// We found some other controller handling this component somehow, use that
						Controller = LiveLinkComponent;
						break;
					}
				}

				if ( !Controller )
				{
					// We'll get a warning from the live link controller component in case the component its controlling is not movable
					Component->Mobility = EComponentMobility::Movable;
<<<<<<< HEAD

					Controller = NewObject<ULiveLinkComponentController>( Parent, NAME_None, Context.ObjectFlags );
					Controller->bUpdateInEditor = true;

=======

					Controller = NewObject<ULiveLinkComponentController>( Parent, NAME_None, Context.ObjectFlags );
					Controller->bUpdateInEditor = true;

>>>>>>> 4af6daef
					// Important because of how ULiveLinkComponentController::TickComponent also checks for the sequencer
					// tag to try and guess if the controlled component is a spawnable
					Controller->bDisableEvaluateLiveLinkWhenSpawnable = false;

					Parent->AddInstanceComponent( Controller );
					Controller->RegisterComponent();
				}

				if ( Controller )
				{
					LiveLinkEnabledComponents.Add( Component, Controller );
				}
			}
		}

		// Configure controller with our desired parameters
		if ( Controller )
		{
			FScopedUsdAllocs Allocs;
<<<<<<< HEAD

			FLiveLinkSubjectRepresentation SubjectRepresentation;
			SubjectRepresentation.Role = ULiveLinkTransformRole::StaticClass();

=======

			FLiveLinkSubjectRepresentation SubjectRepresentation;
			SubjectRepresentation.Role = ULiveLinkTransformRole::StaticClass();

>>>>>>> 4af6daef
			if ( pxr::UsdAttribute Attr = Prim.GetAttribute( UnrealIdentifiers::UnrealLiveLinkSubjectName ) )
			{
				std::string SubjectName;
				if ( Attr.Get( &SubjectName ) )
				{
					SubjectRepresentation.Subject = FName{ *UsdToUnreal::ConvertString( SubjectName ) };
				}
			}
			Controller->SetSubjectRepresentation( SubjectRepresentation );

			// This should be done after setting the subject representation to ensure that the LiveLink component's ControllerMap has a transform controller
			Controller->SetControlledComponent( ULiveLinkTransformRole::StaticClass(), Component );

			if ( pxr::UsdAttribute Attr = Prim.GetAttribute( UnrealIdentifiers::UnrealLiveLinkEnabled ) )
			{
				bool bEnabled = true;
				if ( Attr.Get( &bEnabled ) )
				{
					Controller->bEvaluateLiveLink = bEnabled;
				}
			}
		}
	}

	void RemoveLiveLinkFromComponent( USceneComponent* Component )
	{
		if ( !Component )
		{
			return;
		}

		AActor* Parent = Component->GetOwner();
		if ( !Parent )
		{
			return;
		}

		TArray<ULiveLinkComponentController*> LiveLinkComponents;
		Parent->GetComponents( LiveLinkComponents );

		for ( ULiveLinkComponentController* LiveLinkComponent : LiveLinkComponents )
		{
			if ( LiveLinkComponent->GetControlledComponent( ULiveLinkTransformRole::StaticClass() ) == Component )
			{
				LiveLinkComponent->SetControlledComponent( ULiveLinkTransformRole::StaticClass(), nullptr );
				Parent->RemoveInstanceComponent( LiveLinkComponent );
				break;
			}
		}
	}
}

class FUsdGeomXformableCreateAssetsTaskChain : public FBuildStaticMeshTaskChain
{
public:
	explicit FUsdGeomXformableCreateAssetsTaskChain( const TSharedRef< FUsdSchemaTranslationContext >& InContext, const UE::FSdfPath& InPrimPath )
		: FBuildStaticMeshTaskChain( InContext, InPrimPath )
	{
		SetupTasks();
	}

protected:
	virtual void SetupTasks() override;
};

void FUsdGeomXformableCreateAssetsTaskChain::SetupTasks()
{
	FScopedUnrealAllocs UnrealAllocs;

	// Create mesh description (Async)
	Do( ESchemaTranslationLaunchPolicy::Async,
		[ this ]() -> bool
		{
			// We will never have multiple LODs of meshes that were collapsed together, as LOD'd meshes don't collapse. So just parse the mesh we get as LOD0
			LODIndexToMeshDescription.Reset(1);
			LODIndexToMaterialInfo.Reset(1);

			FMeshDescription& AddedMeshDescription = LODIndexToMeshDescription.Emplace_GetRef();
			UsdUtils::FUsdPrimMaterialAssignmentInfo& AssignmentInfo = LODIndexToMaterialInfo.Emplace_GetRef();

			pxr::TfToken RenderContextToken = pxr::UsdShadeTokens->universalRenderContext;
			if ( !Context->RenderContext.IsNone() )
			{
				RenderContextToken = UnrealToUsd::ConvertToken( *Context->RenderContext.ToString() ).Get();
			}

			pxr::TfToken MaterialPurposeToken = pxr::UsdShadeTokens->allPurpose;
			if (!Context->MaterialPurpose.IsNone())
			{
				MaterialPurposeToken = UnrealToUsd::ConvertToken(*Context->MaterialPurpose.ToString()).Get();
			}

			// We're going to put Prim's transform and visibility on the component, so we don't need to bake it into the combined mesh
			const bool bSkipRootPrimTransformAndVis = true;

<<<<<<< HEAD
			pxr::TfToken RenderContextToken = pxr::UsdShadeTokens->universalRenderContext;
			if ( !Context->RenderContext.IsNone() )
			{
				RenderContextToken = UnrealToUsd::ConvertToken( *Context->RenderContext.ToString() ).Get();
			}

			pxr::TfToken MaterialPurposeToken = pxr::UsdShadeTokens->allPurpose;
			if (!Context->MaterialPurpose.IsNone())
			{
				MaterialPurposeToken = UnrealToUsd::ConvertToken(*Context->MaterialPurpose.ToString()).Get();
			}

			// We're going to put Prim's transform and visibility on the component, so we don't need to bake it into the combined mesh
			const bool bSkipRootPrimTransformAndVis = true;

=======
>>>>>>> 4af6daef
			UsdToUnreal::FUsdMeshConversionOptions Options;
			Options.TimeCode = Context->Time;
			Options.PurposesToLoad = Context->PurposesToLoad;
			Options.RenderContext = RenderContextToken;
			Options.MaterialPurpose = MaterialPurposeToken;
<<<<<<< HEAD
			Options.MaterialToPrimvarToUVIndex = MaterialToPrimvarToUVIndex;
=======
>>>>>>> 4af6daef
			Options.bMergeIdenticalMaterialSlots = Context->bMergeIdenticalMaterialSlots;

			UsdToUnreal::ConvertGeomMeshHierarchy(
				GetPrim(),
				AddedMeshDescription,
				AssignmentInfo,
				Options,
				bSkipRootPrimTransformAndVis
			);

			return !AddedMeshDescription.IsEmpty();
		} );

	FBuildStaticMeshTaskChain::SetupTasks();
}

void FUsdGeomXformableTranslator::CreateAssets()
{
	TRACE_CPUPROFILER_EVENT_SCOPE( FUsdGeomMeshTranslator::CreateAssets );

	if ( !CollapsesChildren( ECollapsingType::Assets ) )
	{
		// We only have to create assets when our children are collapsed together
		return;
	}

	Context->TranslatorTasks.Add( MakeShared< FUsdGeomXformableCreateAssetsTaskChain >( Context, PrimPath ) );
}

FUsdGeomXformableTranslator::FUsdGeomXformableTranslator( TSubclassOf< USceneComponent > InComponentTypeOverride, TSharedRef< FUsdSchemaTranslationContext > InContext, const UE::FUsdTyped& InSchema )
	: FUsdSchemaTranslator( InContext, InSchema )
	, ComponentTypeOverride( InComponentTypeOverride )
{
}

USceneComponent* FUsdGeomXformableTranslator::CreateComponents()
{
	USceneComponent* SceneComponent = CreateComponentsEx( {}, {} );

	// We pulled UpdateComponents outside CreateComponentsEx as in some cases we don't want to do it
	// right away (like on FUsdGeomPointInstancerTranslator::CreateComponents)
	UpdateComponents(SceneComponent);

	// Handle material overrides for collapsed meshes. This can happen if we have two separate subtrees that collapse
	// the same: A single static mesh will be shared between them and one of the task chains will manage to put their
	// material assignments on the mesh directly. To ensure the correct materials for the second subtree, we need to
	// set overrides.
<<<<<<< HEAD
	// Note how we don't have to handle geometry caches in here like the geom mesh translator does though: We don't
	// collapse geometry caches, at least for now
=======
	// Note how we don't have to handle geometry caches in here as they're handled by the geometry cache translator now
>>>>>>> 4af6daef
	if (UStaticMeshComponent* StaticMeshComponent = Cast<UStaticMeshComponent>(SceneComponent))
	{
		if (Context->InfoCache)
		{
			if (UStaticMesh* StaticMesh = Context->InfoCache->GetSingleAssetForPrim<UStaticMesh>(
				PrimPath
			))
			{
				TArray<UMaterialInterface*> ExistingAssignments;
				for (FStaticMaterial& StaticMaterial : StaticMesh->GetStaticMaterials())
				{
					ExistingAssignments.Add(StaticMaterial.MaterialInterface);
				}

				MeshTranslationImpl::SetMaterialOverrides(
					GetPrim(),
					ExistingAssignments,
					*StaticMeshComponent,
					*Context->AssetCache.Get(),
					*Context->InfoCache.Get(),
					Context->Time,
					Context->ObjectFlags,
					Context->bAllowInterpretingLODs,
					Context->RenderContext,
					Context->MaterialPurpose
				);
			}
		}
	}

	return SceneComponent;
}

USceneComponent* FUsdGeomXformableTranslator::CreateComponentsEx( TOptional< TSubclassOf< USceneComponent > > ComponentType, TOptional< bool > bNeedsActor )
{
	TRACE_CPUPROFILER_EVENT_SCOPE( FUsdGeomXformableTranslator::CreateComponentsEx );

	if ( !Context->IsValid() )
	{
		return nullptr;
	}

	UE::FUsdPrim Prim = GetPrim();
	if ( !Prim )
	{
		return nullptr;
	}

	FScopedUnrealAllocs UnrealAllocs;

	if ( !bNeedsActor.IsSet() )
	{
		// Don't add components to the AUsdStageActor or the USDStageImport 'scene actor'
		UE::FUsdPrim ParentPrim = Prim.GetParent();
		bool bIsTopLevelPrim = ParentPrim.IsValid() && ParentPrim.IsPseudoRoot();

		// If we don't have any parent prim with a type that generates a component, we are still technically a top-level prim
		if ( !bIsTopLevelPrim )
		{
			bool bHasParentComponent = false;
			while ( ParentPrim.IsValid() )
			{
				if ( UE::FUsdGeomXformable( ParentPrim ) )
				{
					bHasParentComponent = true;
					break;
				}

				ParentPrim = ParentPrim.GetParent();
			}
			if ( !bHasParentComponent )
			{
				bIsTopLevelPrim = true;
			}
		}

		auto PrimNeedsActor = []( const UE::FUsdPrim& UsdPrim ) -> bool
		{
			return  UsdPrim.IsPseudoRoot() ||
					UsdPrim.IsModel() ||
					UsdPrim.IsGroup() ||
					UsdUtils::HasCompositionArcs( UsdPrim ) ||
					UsdPrim.HasAttribute( TEXT( "unrealCameraPrimName" ) );  // If we have this, then we correspond to the root component
																			 // of an exported ACineCameraActor. Let's create an actual
																			 // CineCameraActor here so that our child camera prim can just
																			 // take it's UCineCameraComponent instead
		};

		bNeedsActor =
		(
			bIsTopLevelPrim ||
			Context->ParentComponent == nullptr ||
			PrimNeedsActor( Prim )
		);

		// We don't want to start a component hierarchy if one of our child will break it by being an actor
		if ( !bNeedsActor.GetValue() )
		{
			TFunction< bool( const UE::FUsdPrim& ) > RecursiveChildPrimsNeedsActor;
			RecursiveChildPrimsNeedsActor = [ PrimNeedsActor, &RecursiveChildPrimsNeedsActor ]( const UE::FUsdPrim& UsdPrim ) -> bool
			{
				const bool bTraverseInstanceProxies = true;
				for ( const pxr::UsdPrim& Child : UsdPrim.GetFilteredChildren( bTraverseInstanceProxies ) )
				{
					if ( PrimNeedsActor( UE::FUsdPrim( Child ) ) )
					{
						return true;
					}
					else if ( RecursiveChildPrimsNeedsActor( UE::FUsdPrim( Child ) ) )
					{
						return true;
					}
				}

				return false;
			};

			bNeedsActor = RecursiveChildPrimsNeedsActor( UE::FUsdPrim( Prim ) );
		}
	}

	USceneComponent* SceneComponent = nullptr;
	UObject* ComponentOuter = nullptr;

	// Can't have public or standalone on spawned actors and components because that
	// will lead to asserts when trying to collect them during a level change, or when
<<<<<<< HEAD
	// trying to replace them (right-clicking from the world outliner)
	EObjectFlags ComponentFlags = Context->ObjectFlags & ~RF_Standalone & ~RF_Public;
=======
	// trying to replace them (right-clicking from the world outliner). Also, must set
	// the transient flag after spawn to make sure the spawned actor get an external
	// package if needed.
	const EObjectFlags PreComponentFlags = Context->ObjectFlags & ~(RF_Standalone | RF_Public | RF_Transient);
	const EObjectFlags PostComponentFlags = Context->ObjectFlags & RF_Transient;
>>>>>>> 4af6daef

	if ( bNeedsActor.GetValue() )
	{
		// Spawn actor
		FActorSpawnParameters SpawnParameters;
<<<<<<< HEAD
		SpawnParameters.ObjectFlags = ComponentFlags;
=======
		SpawnParameters.ObjectFlags = PreComponentFlags;
>>>>>>> 4af6daef
		SpawnParameters.OverrideLevel =  Context->Level;
		SpawnParameters.Name = Prim.GetName();
		SpawnParameters.NameMode = FActorSpawnParameters::ESpawnActorNameMode::Requested; // Will generate a unique name in case of a conflict

		UClass* ActorClass = UsdUtils::GetActorTypeForPrim( Prim );
		AActor* SpawnedActor = Context->Level->GetWorld()->SpawnActor( ActorClass, nullptr, SpawnParameters );

		if ( SpawnedActor )
		{
			SpawnedActor->SetFlags(PostComponentFlags);

#if WITH_EDITOR
			const bool bMarkDirty = false;
			SpawnedActor->SetActorLabel( Prim.GetName().ToString(), bMarkDirty );

			// If our AUsdStageActor is in a hidden level/layer and we spawn actors, they should also be hidden
			if ( Context->ParentComponent )
			{
				if ( AActor* ParentActor = Context->ParentComponent->GetOwner() )
				{
					SpawnedActor->bHiddenEdLevel = ParentActor->bHiddenEdLevel;
					SpawnedActor->bHiddenEdLayer = ParentActor->bHiddenEdLayer;
				}
			}
#endif // WITH_EDITOR

			SceneComponent = SpawnedActor->GetRootComponent();

			ComponentOuter = SpawnedActor;
		}
	}
	else
	{
		ComponentOuter = Context->ParentComponent;
	}

	if ( !ComponentOuter )
	{
		UE_LOG( LogUsd, Warning, TEXT("Invalid outer when trying to create SceneComponent for prim (%s)"), *PrimPath.GetString() );
		return nullptr;
	}

	if ( !SceneComponent )
	{
		if ( !ComponentType.IsSet() )
		{
			if ( ComponentTypeOverride.IsSet() )
			{
				ComponentType = ComponentTypeOverride.GetValue();
			}
			else
			{
				ComponentType = UsdUtils::GetComponentTypeForPrim( Prim );

				// For now only upgrade actual scene components to static mesh components (important because skeletal mesh components will also fit this
				// criteria but we don't want to use a static mesh component for those)
				if ( CollapsesChildren( ECollapsingType::Assets ) && ComponentType.IsSet() && ComponentType.GetValue() == USceneComponent::StaticClass() )
				{
					// If we're a type that collapses assets, we should probably be a static mesh component as we only really collapse static meshes together right now.
					// We can't just check if there's a static mesh for this prim on the cache, because the prims with meshes could be potentially invisible (and so
					// we don't have parsed their meshes yet), so here we traverse our child hierarchy and if we have any chance of ever generating a Mesh, we go
					// for a static mesh component
					TArray< UE::FUsdPrim > ChildMeshPrims = UsdUtils::GetAllPrimsOfType( Prim, TEXT( "UsdGeomMesh" ) );
					if ( ChildMeshPrims.Num() > 0 )
					{
						ComponentType = UStaticMeshComponent::StaticClass();
					}
				}
				// If this is a component for a point instancer that just collapsed itself into a static mesh, just make
				// a static mesh component that can receive it
				else if ( pxr::UsdPrim{ Prim }.IsA<pxr::UsdGeomPointInstancer>() )
				{
					static IConsoleVariable* CollapseCvar =
						IConsoleManager::Get().FindConsoleVariable( TEXT( "USD.CollapseTopLevelPointInstancers" ) );
					if ( CollapseCvar && CollapseCvar->GetBool() )
					{
						ComponentType = UStaticMeshComponent::StaticClass();
					}
				}
			}
		}

		if ( ComponentType.IsSet() && ComponentType.GetValue() != nullptr )
		{
<<<<<<< HEAD
			const FName ComponentName = MakeUniqueObjectName( ComponentOuter, ComponentType.GetValue(), FName( Prim.GetName() ) );
			SceneComponent = NewObject< USceneComponent >( ComponentOuter, ComponentType.GetValue(), ComponentName, ComponentFlags );
=======
			const FName ComponentName = MakeUniqueObjectName(
				ComponentOuter,
				ComponentType.GetValue(),
				*IUsdClassesModule::SanitizeObjectName(Prim.GetName().ToString())
			);
			SceneComponent = NewObject< USceneComponent >( ComponentOuter, ComponentType.GetValue(), ComponentName, PreComponentFlags );
			SceneComponent->SetFlags(PostComponentFlags);
>>>>>>> 4af6daef

			if ( AActor* Owner = SceneComponent->GetOwner() )
			{
				Owner->AddInstanceComponent( SceneComponent );
			}
		}
	}

	if ( SceneComponent )
	{
		if ( !GEnableCollision )
		{
			// In most cases this will have no benefit memory-wise, as regular UStaticMeshComponents build their physics meshes anyway
			// when registering, regardless of these. HISM components will *not* build them though, so disabling the cvar may lead
			// to some memory savings
			if ( UPrimitiveComponent* PrimComp = Cast<UPrimitiveComponent>( SceneComponent ) )
			{
				PrimComp->SetCollisionEnabled( ECollisionEnabled::NoCollision );
				PrimComp->SetCollisionProfileName( UCollisionProfile::NoCollision_ProfileName );
			}
		}

		if ( !SceneComponent->GetOwner()->GetRootComponent() )
		{
			SceneComponent->GetOwner()->SetRootComponent( SceneComponent );
		}

		// If we're spawning into a level that is being streamed in, our construction scripts will be rerun, and may want to set the scene component
		// location again. Since our spawned actors are already initialized, that may trigger a warning about the component not being movable,
		// so we must force them movable here
		const bool bIsAssociating = Context->Level && Context->Level->bIsAssociatingLevel;
		const bool bParentIsMovable = Context->ParentComponent && Context->ParentComponent->Mobility == EComponentMobility::Movable;
		const bool bParentIsStationary = Context->ParentComponent && Context->ParentComponent->Mobility == EComponentMobility::Stationary;

		// Don't call SetMobility as it would trigger a reregister, queuing unnecessary rhi commands since this is a brand new component
		// Always have movable Skeletal mesh components or else we get some warnings when building physics assets
		if (bIsAssociating || bParentIsMovable || SceneComponent->IsA<USkeletalMeshComponent>() || UsdUtils::IsAnimated(Prim))
		{
			SceneComponent->Mobility = EComponentMobility::Movable;
		}
		else if (bParentIsStationary || SceneComponent->IsA<ULightComponentBase>())
		{
			SceneComponent->Mobility = EComponentMobility::Stationary;
		}
		else
		{
<<<<<<< HEAD
			SceneComponent->Mobility = UsdUtils::IsAnimated( Prim )
				? EComponentMobility::Movable
				: SceneComponent->IsA<ULightComponentBase>()	// Lights need to be stationary by default
					? EComponentMobility::Stationary
					: EComponentMobility::Static;
=======
			SceneComponent->Mobility = EComponentMobility::Static;
>>>>>>> 4af6daef
		}

		// Attach to parent
		// Do this before UpdatingComponents as we may need to use the parent transform to set a world transform directly
		// (in case of resetXformStack). Besides, this is more consistent anyway as during stage updates we'll call
		// UpdateComponents with all the components already attached
		SceneComponent->AttachToComponent( Context->ParentComponent, FAttachmentTransformRules::KeepRelativeTransform );

		if ( !SceneComponent->IsRegistered() )
		{
			SceneComponent->RegisterComponent();
		}
	}

	return SceneComponent;
}

void FUsdGeomXformableTranslator::UpdateComponents( USceneComponent* SceneComponent )
{
	TRACE_CPUPROFILER_EVENT_SCOPE( FUsdGeomXformableTranslator::UpdateComponents );

	if (SceneComponent && Context->InfoCache)
	{
		SceneComponent->Modify();

		// UsdToUnreal::ConvertXformable will set a new transform, which will emit warnings during PIE/Runtime if the component
		// has Static mobility, so here we unregister, set the new transform value, and reregister below
		const bool bStaticMobility = SceneComponent->Mobility == EComponentMobility::Static;
		if ( bStaticMobility && SceneComponent->IsRegistered() )
		{
			SceneComponent->UnregisterComponent();
		}

		// If the user modified a mesh parameter (e.g. vertex color), the hash will be different and it will become a separate asset
		// so we must check for this and assign the new StaticMesh
		bool bHasMultipleLODs = false;
		if ( UStaticMeshComponent* StaticMeshComponent = Cast< UStaticMeshComponent >( SceneComponent ) )
		{
			UStaticMesh* PrimStaticMesh = Context->InfoCache->GetSingleAssetForPrim<UStaticMesh>(
				PrimPath
			);

			if ( PrimStaticMesh )
			{
				bHasMultipleLODs = PrimStaticMesh->GetNumLODs() > 1;
			}

			if ( PrimStaticMesh != StaticMeshComponent->GetStaticMesh() )
			{
				// Need to make sure the mesh's resources are initialized here as it may have just been built in another thread
				// Only do this if required though, as this mesh could using these resources currently (e.g. PIE and editor world sharing the mesh)
				if ( PrimStaticMesh && !PrimStaticMesh->AreRenderingResourcesInitialized() )
				{
					PrimStaticMesh->InitResources();
				}

				if ( StaticMeshComponent->IsRegistered() )
				{
					StaticMeshComponent->UnregisterComponent();
				}

				StaticMeshComponent->SetStaticMesh( PrimStaticMesh );

				// We can't register yet, as UsdToUnreal::ConvertXformable below us may want to move the component.
				// We'll always re-register when needed below, though.
<<<<<<< HEAD
			}
		}

		UE::FUsdPrim Prim = GetPrim();

		// Handle LiveLink, but only i we're not a skeletal mesh component: The SkelRootTranslator will deal with the
		// skeletal version of the LiveLink configuration, we only handle setting up LiveLink for simple transforms
		if ( !SceneComponent->IsA<USkeletalMeshComponent>() )
		{
			if ( UsdUtils::PrimHasSchema( Prim, UnrealIdentifiers::LiveLinkAPI ) )
			{
				UE::UsdXformableTranslatorImpl::Private::SetUpSceneComponentForLiveLink( Context.Get(), SceneComponent, Prim );
			}
			else
			{
				UE::UsdXformableTranslatorImpl::Private::RemoveLiveLinkFromComponent( SceneComponent );
			}
		}

=======
			}
		}

		UE::FUsdPrim Prim = GetPrim();

		// Handle LiveLink, but only i we're not a skeletal mesh component: The SkelRootTranslator will deal with the
		// skeletal version of the LiveLink configuration, we only handle setting up LiveLink for simple transforms
		if ( !SceneComponent->IsA<USkeletalMeshComponent>() )
		{
			if ( UsdUtils::PrimHasSchema( Prim, UnrealIdentifiers::LiveLinkAPI ) )
			{
				UE::UsdXformableTranslatorImpl::Private::SetUpSceneComponentForLiveLink( Context.Get(), SceneComponent, Prim );
			}
			else
			{
				UE::UsdXformableTranslatorImpl::Private::RemoveLiveLinkFromComponent( SceneComponent );
			}
		}

>>>>>>> 4af6daef
		// Only put the transform into the component if we haven't parsed LODs for our static mesh: The Mesh transforms will already be baked
		// into the mesh at that case, as each LOD could technically have a separate transform
		if ( !Context->bAllowInterpretingLODs || !bHasMultipleLODs )
		{
			// Don't update the component's transform if this is already factored in as root motion within the AnimSequence
			bool bConvertTransform = true;
			if ( Prim.IsA( TEXT( "SkelRoot" ) ) && Context->RootMotionHandling == EUsdRootMotionHandling::UseMotionFromSkelRoot )
			{
				bConvertTransform = false;
			}

			UsdToUnreal::ConvertXformable( Context->Stage, pxr::UsdGeomXformable( Prim ), *SceneComponent, Context->Time, bConvertTransform );
		}

		// Note how we should only register if we unregistered ourselves: If we did this every time we would
		// register too early during the process of duplicating into PIE, and that would prevent a future RegisterComponent
		// call from naturally creating the required render state
		if ( !SceneComponent->IsRegistered() )
		{
			SceneComponent->RegisterComponent();
		}
	}
}

bool FUsdGeomXformableTranslator::CollapsesChildren( ECollapsingType CollapsingType ) const
{
	TRACE_CPUPROFILER_EVENT_SCOPE( FUsdGeomXformableTranslator::CollapsesChildren );

<<<<<<< HEAD
	if ( Context->InfoCache.IsValid() )
	{
		return Context->InfoCache->DoesPathCollapseChildren( PrimPath, CollapsingType );
=======
	if (!Context->bIsBuildingInfoCache)
	{
		return Context->InfoCache->DoesPathCollapseChildren(PrimPath, CollapsingType);
>>>>>>> 4af6daef
	}

	bool bCollapsesChildren = false;

	FScopedUsdAllocs UsdAllocs;

	pxr::UsdPrim Prim = GetPrim();
	pxr::UsdModelAPI Model{ pxr::UsdTyped( Prim ) };

	if ( Model )
	{
		EUsdDefaultKind PrimKind = UsdUtils::GetDefaultKind( Prim );
<<<<<<< HEAD
		bCollapsesChildren = Context->KindsToCollapse != EUsdDefaultKind::None && ( EnumHasAnyFlags( Context->KindsToCollapse, PrimKind ) || ( PrimKind == EUsdDefaultKind::None && GCollapsePrimsWithoutKind ) );
=======

		// Note that this is false if PrimKind is None
		const bool bPrimKindShouldCollapse = EnumHasAnyFlags( Context->KindsToCollapse, PrimKind );

		bCollapsesChildren = Context->KindsToCollapse != EUsdDefaultKind::None &&
			( bPrimKindShouldCollapse || ( PrimKind == EUsdDefaultKind::None && GCollapsePrimsWithoutKind ) );
>>>>>>> 4af6daef

		if ( !bCollapsesChildren )
		{
			// Temp support for the prop kind
			bCollapsesChildren = Model.IsKind( pxr::TfToken( "prop" ), pxr::UsdModelAPI::KindValidationNone );
		}

		if ( bCollapsesChildren )
		{
			IUsdSchemasModule& UsdSchemasModule = FModuleManager::Get().LoadModuleChecked< IUsdSchemasModule >( TEXT("USDSchemas") );

			// TODO: This can be optimized in order to make FUsdInfoCache::RebuildCacheForSubtree faster: If we have a child prim that we know doesn't collapse,
			// any of our parents should be able to know they can't collapse *us* either.
			// This is somewhat niche though: Realistically to waste time here a prim and its children need to have a kind that allows collapsing, and also not be able to collapse.
			// Also, if any of these prims *does* manage to collapse, FUsdInfoCache will already not actually query the subtree children if they can collapse or not anymore,
			// and just consider them collapsed by the parent
			TArray< TUsdStore< pxr::UsdPrim > > ChildXformPrims = UsdUtils::GetAllPrimsOfType( Prim, pxr::TfType::Find< pxr::UsdGeomXformable >() );
			for ( const TUsdStore< pxr::UsdPrim >& ChildXformPrim : ChildXformPrims )
			{
				if ( TSharedPtr< FUsdSchemaTranslator > SchemaTranslator = UsdSchemasModule.GetTranslatorRegistry().CreateTranslatorForSchema( Context, UE::FUsdTyped( ChildXformPrim.Get() ) ) )
				{
					if ( !SchemaTranslator->CanBeCollapsed( CollapsingType ) )
					{
						return false;
					}
				}
			}
		}
	}

	return bCollapsesChildren;
}
<<<<<<< HEAD

bool FUsdGeomXformableTranslator::CanBeCollapsed( ECollapsingType CollapsingType ) const
{
	FScopedUsdAllocs UsdAllocs;

	pxr::UsdPrim UsdPrim{ GetPrim() };
	if ( !UsdPrim )
	{
		return false;
	}

	if ( UsdUtils::IsAnimated( UsdPrim ) )
	{
		return false;
	}

	if ( UsdUtils::PrimHasSchema( UsdPrim, UnrealIdentifiers::LiveLinkAPI ) )
	{
		return false;
	}

	return true;
=======

bool FUsdGeomXformableTranslator::CanBeCollapsed( ECollapsingType CollapsingType ) const
{
	FScopedUsdAllocs UsdAllocs;

	pxr::UsdPrim UsdPrim{ GetPrim() };
	if ( !UsdPrim )
	{
		return false;
	}

	if (UsdUtils::IsAnimated(UsdPrim) ||
		UsdUtils::PrimHasSchema(UsdPrim, UnrealIdentifiers::LiveLinkAPI) ||
		(Context->bAllowInterpretingLODs && UsdUtils::DoesPrimContainMeshLODs(UsdPrim))
	)
	{
		return false;
	}

	EUsdDefaultKind PrimKind = UsdUtils::GetDefaultKind(GetPrim());
	// Note that this is false if PrimKind is None
	const bool bThisPrimCanCollapse = EnumHasAnyFlags(Context->KindsToCollapse, PrimKind);
	return bThisPrimCanCollapse || (PrimKind == EUsdDefaultKind::None && GCollapsePrimsWithoutKind);
}

TSet<UE::FSdfPath> FUsdGeomXformableTranslator::CollectAuxiliaryPrims() const
{
	if (!Context->bIsBuildingInfoCache)
	{
		return Context->InfoCache->GetAuxiliaryPrims(PrimPath);
	}

	if (!Context->InfoCache->DoesPathCollapseChildren(PrimPath, ECollapsingType::Assets))
	{
		return {};
	}

	TSet<UE::FSdfPath> Result;
	{
		FScopedUsdAllocs UsdAllocs;

		pxr::UsdPrim Prim = GetPrim();

		// We check imageable because that is the most basal schema that is still relevant for collapsed meshes (it
		// holds the visibility attribute)
		TArray<TUsdStore<pxr::UsdPrim>> ChildPrims = UsdUtils::GetAllPrimsOfType(
			Prim,
			pxr::TfType::Find<pxr::UsdGeomImageable>()
		);

		Result.Reserve(ChildPrims.Num());
		for (const TUsdStore<pxr::UsdPrim>& ChildPrim : ChildPrims)
		{
			Result.Add(UE::FSdfPath{ChildPrim.Get().GetPrimPath()});
		}
	}
	return Result;
>>>>>>> 4af6daef
}

#endif // #if USE_USD_SDK<|MERGE_RESOLUTION|>--- conflicted
+++ resolved
@@ -2,10 +2,6 @@
 
 #include "USDGeomXformableTranslator.h"
 
-<<<<<<< HEAD
-#include "Engine/Level.h"
-=======
->>>>>>> 4af6daef
 #include "MeshTranslationImpl.h"
 #include "UnrealUSDWrapper.h"
 #include "USDAssetCache.h"
@@ -26,10 +22,7 @@
 #include "Components/SceneComponent.h"
 #include "Components/SkeletalMeshComponent.h"
 #include "Components/StaticMeshComponent.h"
-<<<<<<< HEAD
-=======
 #include "Engine/Level.h"
->>>>>>> 4af6daef
 #include "Engine/StaticMesh.h"
 #include "Engine/World.h"
 #include "LiveLinkComponentController.h"
@@ -78,7 +71,6 @@
 		{
 			return;
 		}
-<<<<<<< HEAD
 
 		AActor* Parent = Component->GetOwner();
 		if ( !Parent )
@@ -88,28 +80,12 @@
 
 		USceneComponent* RootComponent = Parent->GetRootComponent();
 		if ( !RootComponent )
-=======
-
-		AActor* Parent = Component->GetOwner();
-		if ( !Parent )
->>>>>>> 4af6daef
 		{
 			return;
 		}
 
-<<<<<<< HEAD
 		ULiveLinkComponentController* Controller = nullptr;
 		{
-=======
-		USceneComponent* RootComponent = Parent->GetRootComponent();
-		if ( !RootComponent )
-		{
-			return;
-		}
-
-		ULiveLinkComponentController* Controller = nullptr;
-		{
->>>>>>> 4af6daef
 			// We would have to traverse all top-level actor components to know if our component is set up for live link already
 			// or not, so this just helps us make that a little bit faster. Its important because UpdateComponents (which calls us)
 			// is the main function that is called to animate components, so it can be spammed in case this prim has animations
@@ -139,17 +115,10 @@
 				{
 					// We'll get a warning from the live link controller component in case the component its controlling is not movable
 					Component->Mobility = EComponentMobility::Movable;
-<<<<<<< HEAD
 
 					Controller = NewObject<ULiveLinkComponentController>( Parent, NAME_None, Context.ObjectFlags );
 					Controller->bUpdateInEditor = true;
 
-=======
-
-					Controller = NewObject<ULiveLinkComponentController>( Parent, NAME_None, Context.ObjectFlags );
-					Controller->bUpdateInEditor = true;
-
->>>>>>> 4af6daef
 					// Important because of how ULiveLinkComponentController::TickComponent also checks for the sequencer
 					// tag to try and guess if the controlled component is a spawnable
 					Controller->bDisableEvaluateLiveLinkWhenSpawnable = false;
@@ -169,17 +138,10 @@
 		if ( Controller )
 		{
 			FScopedUsdAllocs Allocs;
-<<<<<<< HEAD
 
 			FLiveLinkSubjectRepresentation SubjectRepresentation;
 			SubjectRepresentation.Role = ULiveLinkTransformRole::StaticClass();
 
-=======
-
-			FLiveLinkSubjectRepresentation SubjectRepresentation;
-			SubjectRepresentation.Role = ULiveLinkTransformRole::StaticClass();
-
->>>>>>> 4af6daef
 			if ( pxr::UsdAttribute Attr = Prim.GetAttribute( UnrealIdentifiers::UnrealLiveLinkSubjectName ) )
 			{
 				std::string SubjectName;
@@ -275,33 +237,11 @@
 			// We're going to put Prim's transform and visibility on the component, so we don't need to bake it into the combined mesh
 			const bool bSkipRootPrimTransformAndVis = true;
 
-<<<<<<< HEAD
-			pxr::TfToken RenderContextToken = pxr::UsdShadeTokens->universalRenderContext;
-			if ( !Context->RenderContext.IsNone() )
-			{
-				RenderContextToken = UnrealToUsd::ConvertToken( *Context->RenderContext.ToString() ).Get();
-			}
-
-			pxr::TfToken MaterialPurposeToken = pxr::UsdShadeTokens->allPurpose;
-			if (!Context->MaterialPurpose.IsNone())
-			{
-				MaterialPurposeToken = UnrealToUsd::ConvertToken(*Context->MaterialPurpose.ToString()).Get();
-			}
-
-			// We're going to put Prim's transform and visibility on the component, so we don't need to bake it into the combined mesh
-			const bool bSkipRootPrimTransformAndVis = true;
-
-=======
->>>>>>> 4af6daef
 			UsdToUnreal::FUsdMeshConversionOptions Options;
 			Options.TimeCode = Context->Time;
 			Options.PurposesToLoad = Context->PurposesToLoad;
 			Options.RenderContext = RenderContextToken;
 			Options.MaterialPurpose = MaterialPurposeToken;
-<<<<<<< HEAD
-			Options.MaterialToPrimvarToUVIndex = MaterialToPrimvarToUVIndex;
-=======
->>>>>>> 4af6daef
 			Options.bMergeIdenticalMaterialSlots = Context->bMergeIdenticalMaterialSlots;
 
 			UsdToUnreal::ConvertGeomMeshHierarchy(
@@ -349,12 +289,7 @@
 	// the same: A single static mesh will be shared between them and one of the task chains will manage to put their
 	// material assignments on the mesh directly. To ensure the correct materials for the second subtree, we need to
 	// set overrides.
-<<<<<<< HEAD
-	// Note how we don't have to handle geometry caches in here like the geom mesh translator does though: We don't
-	// collapse geometry caches, at least for now
-=======
 	// Note how we don't have to handle geometry caches in here as they're handled by the geometry cache translator now
->>>>>>> 4af6daef
 	if (UStaticMeshComponent* StaticMeshComponent = Cast<UStaticMeshComponent>(SceneComponent))
 	{
 		if (Context->InfoCache)
@@ -481,26 +416,17 @@
 
 	// Can't have public or standalone on spawned actors and components because that
 	// will lead to asserts when trying to collect them during a level change, or when
-<<<<<<< HEAD
-	// trying to replace them (right-clicking from the world outliner)
-	EObjectFlags ComponentFlags = Context->ObjectFlags & ~RF_Standalone & ~RF_Public;
-=======
 	// trying to replace them (right-clicking from the world outliner). Also, must set
 	// the transient flag after spawn to make sure the spawned actor get an external
 	// package if needed.
 	const EObjectFlags PreComponentFlags = Context->ObjectFlags & ~(RF_Standalone | RF_Public | RF_Transient);
 	const EObjectFlags PostComponentFlags = Context->ObjectFlags & RF_Transient;
->>>>>>> 4af6daef
 
 	if ( bNeedsActor.GetValue() )
 	{
 		// Spawn actor
 		FActorSpawnParameters SpawnParameters;
-<<<<<<< HEAD
-		SpawnParameters.ObjectFlags = ComponentFlags;
-=======
 		SpawnParameters.ObjectFlags = PreComponentFlags;
->>>>>>> 4af6daef
 		SpawnParameters.OverrideLevel =  Context->Level;
 		SpawnParameters.Name = Prim.GetName();
 		SpawnParameters.NameMode = FActorSpawnParameters::ESpawnActorNameMode::Requested; // Will generate a unique name in case of a conflict
@@ -585,10 +511,6 @@
 
 		if ( ComponentType.IsSet() && ComponentType.GetValue() != nullptr )
 		{
-<<<<<<< HEAD
-			const FName ComponentName = MakeUniqueObjectName( ComponentOuter, ComponentType.GetValue(), FName( Prim.GetName() ) );
-			SceneComponent = NewObject< USceneComponent >( ComponentOuter, ComponentType.GetValue(), ComponentName, ComponentFlags );
-=======
 			const FName ComponentName = MakeUniqueObjectName(
 				ComponentOuter,
 				ComponentType.GetValue(),
@@ -596,7 +518,6 @@
 			);
 			SceneComponent = NewObject< USceneComponent >( ComponentOuter, ComponentType.GetValue(), ComponentName, PreComponentFlags );
 			SceneComponent->SetFlags(PostComponentFlags);
->>>>>>> 4af6daef
 
 			if ( AActor* Owner = SceneComponent->GetOwner() )
 			{
@@ -643,15 +564,7 @@
 		}
 		else
 		{
-<<<<<<< HEAD
-			SceneComponent->Mobility = UsdUtils::IsAnimated( Prim )
-				? EComponentMobility::Movable
-				: SceneComponent->IsA<ULightComponentBase>()	// Lights need to be stationary by default
-					? EComponentMobility::Stationary
-					: EComponentMobility::Static;
-=======
 			SceneComponent->Mobility = EComponentMobility::Static;
->>>>>>> 4af6daef
 		}
 
 		// Attach to parent
@@ -717,7 +630,6 @@
 
 				// We can't register yet, as UsdToUnreal::ConvertXformable below us may want to move the component.
 				// We'll always re-register when needed below, though.
-<<<<<<< HEAD
 			}
 		}
 
@@ -737,27 +649,6 @@
 			}
 		}
 
-=======
-			}
-		}
-
-		UE::FUsdPrim Prim = GetPrim();
-
-		// Handle LiveLink, but only i we're not a skeletal mesh component: The SkelRootTranslator will deal with the
-		// skeletal version of the LiveLink configuration, we only handle setting up LiveLink for simple transforms
-		if ( !SceneComponent->IsA<USkeletalMeshComponent>() )
-		{
-			if ( UsdUtils::PrimHasSchema( Prim, UnrealIdentifiers::LiveLinkAPI ) )
-			{
-				UE::UsdXformableTranslatorImpl::Private::SetUpSceneComponentForLiveLink( Context.Get(), SceneComponent, Prim );
-			}
-			else
-			{
-				UE::UsdXformableTranslatorImpl::Private::RemoveLiveLinkFromComponent( SceneComponent );
-			}
-		}
-
->>>>>>> 4af6daef
 		// Only put the transform into the component if we haven't parsed LODs for our static mesh: The Mesh transforms will already be baked
 		// into the mesh at that case, as each LOD could technically have a separate transform
 		if ( !Context->bAllowInterpretingLODs || !bHasMultipleLODs )
@@ -786,15 +677,9 @@
 {
 	TRACE_CPUPROFILER_EVENT_SCOPE( FUsdGeomXformableTranslator::CollapsesChildren );
 
-<<<<<<< HEAD
-	if ( Context->InfoCache.IsValid() )
-	{
-		return Context->InfoCache->DoesPathCollapseChildren( PrimPath, CollapsingType );
-=======
 	if (!Context->bIsBuildingInfoCache)
 	{
 		return Context->InfoCache->DoesPathCollapseChildren(PrimPath, CollapsingType);
->>>>>>> 4af6daef
 	}
 
 	bool bCollapsesChildren = false;
@@ -807,16 +692,12 @@
 	if ( Model )
 	{
 		EUsdDefaultKind PrimKind = UsdUtils::GetDefaultKind( Prim );
-<<<<<<< HEAD
-		bCollapsesChildren = Context->KindsToCollapse != EUsdDefaultKind::None && ( EnumHasAnyFlags( Context->KindsToCollapse, PrimKind ) || ( PrimKind == EUsdDefaultKind::None && GCollapsePrimsWithoutKind ) );
-=======
 
 		// Note that this is false if PrimKind is None
 		const bool bPrimKindShouldCollapse = EnumHasAnyFlags( Context->KindsToCollapse, PrimKind );
 
 		bCollapsesChildren = Context->KindsToCollapse != EUsdDefaultKind::None &&
 			( bPrimKindShouldCollapse || ( PrimKind == EUsdDefaultKind::None && GCollapsePrimsWithoutKind ) );
->>>>>>> 4af6daef
 
 		if ( !bCollapsesChildren )
 		{
@@ -849,30 +730,6 @@
 
 	return bCollapsesChildren;
 }
-<<<<<<< HEAD
-
-bool FUsdGeomXformableTranslator::CanBeCollapsed( ECollapsingType CollapsingType ) const
-{
-	FScopedUsdAllocs UsdAllocs;
-
-	pxr::UsdPrim UsdPrim{ GetPrim() };
-	if ( !UsdPrim )
-	{
-		return false;
-	}
-
-	if ( UsdUtils::IsAnimated( UsdPrim ) )
-	{
-		return false;
-	}
-
-	if ( UsdUtils::PrimHasSchema( UsdPrim, UnrealIdentifiers::LiveLinkAPI ) )
-	{
-		return false;
-	}
-
-	return true;
-=======
 
 bool FUsdGeomXformableTranslator::CanBeCollapsed( ECollapsingType CollapsingType ) const
 {
@@ -930,7 +787,6 @@
 		}
 	}
 	return Result;
->>>>>>> 4af6daef
 }
 
 #endif // #if USE_USD_SDK