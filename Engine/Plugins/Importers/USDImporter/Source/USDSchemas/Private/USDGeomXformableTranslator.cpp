--- conflicted
+++ resolved
@@ -20,11 +20,6 @@
 #include "Engine/StaticMesh.h"
 #include "Engine/World.h"
 #include "Framework/Notifications/NotificationManager.h"
-<<<<<<< HEAD
-#include "Interfaces/ITargetPlatform.h"
-#include "Interfaces/ITargetPlatformManagerModule.h"
-=======
->>>>>>> 3aae9151
 #include "Modules/ModuleManager.h"
 #include "StaticMeshAttributes.h"
 #include "Widgets/Notifications/SNotificationList.h"
@@ -335,11 +330,7 @@
 		if ( ComponentType.IsSet() && ComponentType.GetValue() != nullptr )
 		{
 			const FName ComponentName = MakeUniqueObjectName( ComponentOuter, ComponentType.GetValue(), FName( Prim.GetName() ) );
-<<<<<<< HEAD
-			SceneComponent = NewObject< USceneComponent >( ComponentOuter, ComponentType.GetValue(), ComponentName, Context->ObjectFlags );
-=======
 			SceneComponent = NewObject< USceneComponent >( ComponentOuter, ComponentType.GetValue(), ComponentName, Context->ObjectFlags & ~RF_Standalone);
->>>>>>> 3aae9151
 
 			if ( AActor* Owner = SceneComponent->GetOwner() )
 			{
@@ -482,14 +473,6 @@
 			const int32 MaxVertices = 500000;
 			int32 NumMaxExpectedMaterialSlots = 0;
 			int32 NumVertices = 0;
-<<<<<<< HEAD
-
-			int32 NumMaxExpectedMaterialSlots = 0;
-			ITargetPlatform* Platform = GetTargetPlatformManagerRef().GetRunningTargetPlatform();
-			const bool bUsesRaytracing = Platform && Platform->UsesRayTracing();
-
-=======
->>>>>>> 3aae9151
 			for ( const TUsdStore< pxr::UsdPrim >& ChildPrim : ChildGeomMeshes )
 			{
 				pxr::UsdGeomMesh ChildGeomMesh( ChildPrim.Get() );
@@ -532,10 +515,6 @@
 						break;
 					}
 				}
-<<<<<<< HEAD
-
-=======
->>>>>>> 3aae9151
 			}
 		}
 	}
