--- conflicted
+++ resolved
@@ -21,63 +21,7 @@
 	#include "pxr/usd/usdShade/material.h"
 #include "USDIncludesEnd.h"
 
-namespace UE
-{
-	namespace UsdShadeMaterialTranslator
-	{
-		namespace Private
-		{
-			bool IsMaterialUsingUDIMs(const pxr::UsdShadeMaterial& UsdShadeMaterial)
-			{
-				FScopedUsdAllocs UsdAllocs;
 
-				pxr::UsdShadeShader SurfaceShader = UsdShadeMaterial.ComputeSurfaceSource();
-				if (!SurfaceShader)
-				{
-					return false;
-				}
-
-				for (const pxr::UsdShadeInput& ShadeInput : SurfaceShader.GetInputs())
-				{
-					pxr::UsdShadeConnectableAPI Source;
-					pxr::TfToken SourceName;
-					pxr::UsdShadeAttributeType AttributeType;
-
-					if (ShadeInput.GetConnectedSource(&Source, &SourceName, &AttributeType))
-					{
-						pxr::UsdShadeInput FileInput;
-
-						// UsdUVTexture: Get its file input
-						if (AttributeType == pxr::UsdShadeAttributeType::Output)
-						{
-							FileInput = Source.GetInput(UnrealIdentifiers::File);
-						}
-						// Check if we are being directly passed an asset
-						else
-						{
-							FileInput = Source.GetInput(SourceName);
-						}
-
-						if (FileInput && FileInput.GetTypeName() == pxr::SdfValueTypeNames->Asset) // Check that FileInput is of type Asset
-						{
-							pxr::SdfAssetPath TextureAssetPath;
-							FileInput.GetAttr().Get< pxr::SdfAssetPath >(&TextureAssetPath);
-
-							FString TexturePath = UsdToUnreal::ConvertString(TextureAssetPath.GetAssetPath());
-
-							if (TexturePath.Contains(TEXT("<UDIM>")))
-							{
-								return true;
-							}
-						}
-					}
-				}
-
-				return false;
-			}
-		}
-	}
-}
 void FUsdShadeMaterialTranslator::CreateAssets()
 {
 	pxr::UsdShadeMaterial ShadeMaterial( GetPrim() );
@@ -91,25 +35,17 @@
 
 	FString MaterialHashString = UsdUtils::HashShadeMaterial( ShadeMaterial ).ToString();
 
-<<<<<<< HEAD
-	UMaterialInterface* ConvertedMaterial = Cast<UMaterialInterface>( Context->AssetCache->GetCachedAsset( MaterialHashString ) );
-=======
 	UMaterialInterface* ConvertedMaterial = nullptr;
 
 	if ( Context->AssetCache )
 	{
 		ConvertedMaterial = Cast< UMaterialInterface >( Context->AssetCache->GetCachedAsset( MaterialHashString ) );
 	}
->>>>>>> 6bbb88c8
 
 	if ( !ConvertedMaterial )
 	{
 		const bool bIsTranslucent = UsdUtils::IsMaterialTranslucent( ShadeMaterial );
-<<<<<<< HEAD
-		const bool bNeedsVirtualTextures = UE::UsdShadeMaterialTranslator::Private::IsMaterialUsingUDIMs( ShadeMaterial );
-=======
 		const bool bNeedsVirtualTextures = UsdUtils::IsMaterialUsingUDIMs( ShadeMaterial );
->>>>>>> 6bbb88c8
 
 		FString MasterMaterialName = TEXT("UsdPreviewSurface");
 
@@ -127,18 +63,11 @@
 
 		if ( UMaterialInterface* MasterMaterial = Cast< UMaterialInterface >( FSoftObjectPath( MasterMaterialPath ).TryLoad() ) )
 		{
-<<<<<<< HEAD
-			if ( GIsEditor ) // Also have to prevent Standalone game from going with MaterialInstanceConstants
-			{
-#if WITH_EDITOR
-				if ( UMaterialInstanceConstant* NewMaterial = NewObject<UMaterialInstanceConstant>( GetTransientPackage(), NAME_None, Context->ObjectFlags ) )
-=======
 			FName InstanceName = MakeUniqueObjectName( GetTransientPackage(), UMaterialInstance::StaticClass(), *FPaths::GetBaseFilename( PrimPath.GetString() ) );
 			if ( GIsEditor ) // Also have to prevent Standalone game from going with MaterialInstanceConstants
 			{
 #if WITH_EDITOR
 				if ( UMaterialInstanceConstant* NewMaterial = NewObject<UMaterialInstanceConstant>( GetTransientPackage(), InstanceName, Context->ObjectFlags ) )
->>>>>>> 6bbb88c8
 				{
 					NewMaterial->SetParentEditorOnly( MasterMaterial );
 
@@ -149,20 +78,6 @@
 					TMap<FString, int32> Unused;
 					TMap<FString, int32>& PrimvarToUVIndex = Context->MaterialToPrimvarToUVIndex ? Context->MaterialToPrimvarToUVIndex->FindOrAdd( PrimPath.GetString() ) : Unused;
 
-<<<<<<< HEAD
-					UsdToUnreal::ConvertMaterial( ShadeMaterial, *NewMaterial, Context->AssetCache.Get(), PrimvarToUVIndex );
-
-					FMaterialUpdateContext UpdateContext( FMaterialUpdateContext::EOptions::Default, GMaxRHIShaderPlatform );
-					UpdateContext.AddMaterialInstance( NewMaterial );
-					NewMaterial->PreEditChange( nullptr );
-					NewMaterial->PostEditChange();
-
-					ConvertedMaterial = NewMaterial;
-				}
-#endif // WITH_EDITOR
-			}
-			else if ( UMaterialInstanceDynamic* NewMaterial = UMaterialInstanceDynamic::Create( MasterMaterial, GetTransientPackage() ) )
-=======
 					if ( UsdToUnreal::ConvertMaterial( ShadeMaterial, *NewMaterial, Context->AssetCache.Get(), PrimvarToUVIndex, *Context->RenderContext.ToString() ) )
 					{
 						// We can't blindly recreate all component render states when a level is being added, because we may end up first creating
@@ -185,41 +100,23 @@
 #endif // WITH_EDITOR
 			}
 			else if ( UMaterialInstanceDynamic* NewMaterial = UMaterialInstanceDynamic::Create( MasterMaterial, GetTransientPackage(), InstanceName ) )
->>>>>>> 6bbb88c8
 			{
 				TMap<FString, int32> Unused;
 				TMap<FString, int32>& PrimvarToUVIndex = Context->MaterialToPrimvarToUVIndex ? Context->MaterialToPrimvarToUVIndex->FindOrAdd( PrimPath.GetString() ) : Unused;
 
-<<<<<<< HEAD
-				UsdToUnreal::ConvertMaterial( ShadeMaterial, *NewMaterial, Context->AssetCache.Get(), PrimvarToUVIndex );
-
-				ConvertedMaterial = NewMaterial;
-=======
 				if ( UsdToUnreal::ConvertMaterial( ShadeMaterial, *NewMaterial, Context->AssetCache.Get(), PrimvarToUVIndex, *Context->RenderContext.ToString() ) )
 				{
 					ConvertedMaterial = NewMaterial;
 				}
->>>>>>> 6bbb88c8
 			}
 		}
 	}
 	else if ( Context->MaterialToPrimvarToUVIndex && Context->AssetCache )
 	{
-<<<<<<< HEAD
-		const TMap<FString, UObject*> AssetPrimLinks = Context->AssetCache->GetAssetPrimLinks();
-		if ( const FString* PrimPathForCachedAsset = AssetPrimLinks.FindKey( ConvertedMaterial ) )
-		{
-			if ( TMap<FString, int32>* PrimvarToUVIndex = Context->MaterialToPrimvarToUVIndex->Find(*PrimPathForCachedAsset) )
-			{
-				// Copy the Material -> Primvar -> UV index mapping from the cached material prim path to this prim path
-				Context->MaterialToPrimvarToUVIndex->FindOrAdd(PrimPath.GetString()) = *PrimvarToUVIndex;
-			}
-=======
 		if ( TMap<FString, int32>* PrimvarToUVIndex = Context->MaterialToPrimvarToUVIndex->Find( Context->AssetCache->GetPrimForAsset( ConvertedMaterial ) ) )
 		{
 			// Copy the Material -> Primvar -> UV index mapping from the cached material prim path to this prim path
 			Context->MaterialToPrimvarToUVIndex->FindOrAdd( PrimPath.GetString() ) = *PrimvarToUVIndex;
->>>>>>> 6bbb88c8
 		}
 	}
 
