// Copyright Epic Games, Inc. All Rights Reserved.

#include "USDShadeMaterialTranslator.h"

#include "USDAssetCache.h"
#include "USDAssetImportData.h"
#include "USDShadeConversion.h"
#include "USDTypesConversion.h"

#include "UsdWrappers/SdfPath.h"

#include "Engine/Texture.h"
#include "Materials/Material.h"
#include "Materials/MaterialInstanceConstant.h"
#include "Materials/MaterialInstanceDynamic.h"
#include "Misc/SecureHash.h"

#if USE_USD_SDK

#include "USDIncludesStart.h"
	#include "pxr/usd/usdShade/material.h"
#include "USDIncludesEnd.h"


void FUsdShadeMaterialTranslator::CreateAssets()
{
	pxr::UsdShadeMaterial ShadeMaterial( GetPrim() );

	if ( !ShadeMaterial )
	{
		return;
	}

	TRACE_CPUPROFILER_EVENT_SCOPE( FUsdShadeMaterialTranslator::CreateAssets );

	FString MaterialHashString = UsdUtils::HashShadeMaterial( ShadeMaterial ).ToString();

	UMaterialInterface* ConvertedMaterial = Cast<UMaterialInterface>( Context->AssetCache->GetCachedAsset( MaterialHashString ) );

	if ( !ConvertedMaterial )
	{
<<<<<<< HEAD
		UMaterial* NewMaterial = NewObject< UMaterial >( GetTransientPackage(), NAME_None, Context->ObjectFlags );

		UUsdAssetImportData* ImportData = NewObject< UUsdAssetImportData >( NewMaterial, TEXT("USDAssetImportData") );
		ImportData->PrimPath = PrimPath.GetString();
		NewMaterial->AssetImportData = ImportData;

		TMap<FString, int32> Unused;
		TMap<FString, int32>& PrimvarToUVIndex = Context->MaterialToPrimvarToUVIndex ? Context->MaterialToPrimvarToUVIndex->FindOrAdd( PrimPath.GetString() ) : Unused;
=======
		FString MaterialPath = UsdUtils::IsMaterialTranslucent( ShadeMaterial )
			? TEXT( "Material'/USDImporter/Materials/UsdPreviewSurfaceTranslucent.UsdPreviewSurfaceTranslucent'" )
			: TEXT( "Material'/USDImporter/Materials/UsdPreviewSurface.UsdPreviewSurface'" );
>>>>>>> 3aae9151

		if ( UMaterialInterface* MasterMaterial = Cast< UMaterialInterface >( FSoftObjectPath( MaterialPath ).TryLoad() ) )
		{
			if ( GIsEditor ) // Also have to prevent Standalone game from going with MaterialInstanceConstants
			{
#if WITH_EDITOR
				if ( UMaterialInstanceConstant* NewMaterial = NewObject<UMaterialInstanceConstant>( GetTransientPackage(), NAME_None, Context->ObjectFlags ) )
				{
					NewMaterial->SetParentEditorOnly( MasterMaterial );

					UUsdAssetImportData* ImportData = NewObject< UUsdAssetImportData >( NewMaterial, TEXT( "USDAssetImportData" ) );
					ImportData->PrimPath = PrimPath.GetString();
					NewMaterial->AssetImportData = ImportData;

					TMap<FString, int32> Unused;
					TMap<FString, int32>& PrimvarToUVIndex = Context->MaterialToPrimvarToUVIndex ? Context->MaterialToPrimvarToUVIndex->FindOrAdd( PrimPath.GetString() ) : Unused;

					UsdToUnreal::ConvertMaterial( ShadeMaterial, *NewMaterial, Context->AssetCache.Get(), PrimvarToUVIndex );

					FMaterialUpdateContext UpdateContext( FMaterialUpdateContext::EOptions::Default, GMaxRHIShaderPlatform );
					UpdateContext.AddMaterialInstance( NewMaterial );
					NewMaterial->PreEditChange( nullptr );
					NewMaterial->PostEditChange();

					ConvertedMaterial = NewMaterial;
				}
#endif // WITH_EDITOR
			}
			else if ( UMaterialInstanceDynamic* NewMaterial = UMaterialInstanceDynamic::Create( MasterMaterial, GetTransientPackage() ) )
			{
				TMap<FString, int32> Unused;
				TMap<FString, int32>& PrimvarToUVIndex = Context->MaterialToPrimvarToUVIndex ? Context->MaterialToPrimvarToUVIndex->FindOrAdd( PrimPath.GetString() ) : Unused;

				UsdToUnreal::ConvertMaterial( ShadeMaterial, *NewMaterial, Context->AssetCache.Get(), PrimvarToUVIndex );

				ConvertedMaterial = NewMaterial;
			}
		}
	}

<<<<<<< HEAD
	Context->CurrentlyUsedAssets.Add( CachedMaterial );
	if ( UMaterial* ImportedMaterial = Cast<UMaterial>( CachedMaterial ) )
	{
		TArray<UTexture*> UsedTextures;
		const bool bAllQualityLevels = true;
		const bool bAllFeatureLevels = true;
		ImportedMaterial->GetUsedTextures( UsedTextures, EMaterialQualityLevel::High, bAllQualityLevels, ERHIFeatureLevel::SM5, bAllFeatureLevels );
		for ( UTexture* UsedTexture : UsedTextures )
		{
			Context->CurrentlyUsedAssets.Add( UsedTexture );
		}
	}

	FScopeLock Lock( &Context->CriticalSection );
=======
	if ( ConvertedMaterial )
>>>>>>> 3aae9151
	{
		Context->AssetCache->CacheAsset( MaterialHashString, ConvertedMaterial, PrimPath.GetString() );
	}
}

#endif // #if USE_USD_SDK<|MERGE_RESOLUTION|>--- conflicted
+++ resolved
@@ -39,20 +39,9 @@
 
 	if ( !ConvertedMaterial )
 	{
-<<<<<<< HEAD
-		UMaterial* NewMaterial = NewObject< UMaterial >( GetTransientPackage(), NAME_None, Context->ObjectFlags );
-
-		UUsdAssetImportData* ImportData = NewObject< UUsdAssetImportData >( NewMaterial, TEXT("USDAssetImportData") );
-		ImportData->PrimPath = PrimPath.GetString();
-		NewMaterial->AssetImportData = ImportData;
-
-		TMap<FString, int32> Unused;
-		TMap<FString, int32>& PrimvarToUVIndex = Context->MaterialToPrimvarToUVIndex ? Context->MaterialToPrimvarToUVIndex->FindOrAdd( PrimPath.GetString() ) : Unused;
-=======
 		FString MaterialPath = UsdUtils::IsMaterialTranslucent( ShadeMaterial )
 			? TEXT( "Material'/USDImporter/Materials/UsdPreviewSurfaceTranslucent.UsdPreviewSurfaceTranslucent'" )
 			: TEXT( "Material'/USDImporter/Materials/UsdPreviewSurface.UsdPreviewSurface'" );
->>>>>>> 3aae9151
 
 		if ( UMaterialInterface* MasterMaterial = Cast< UMaterialInterface >( FSoftObjectPath( MaterialPath ).TryLoad() ) )
 		{
@@ -93,24 +82,7 @@
 		}
 	}
 
-<<<<<<< HEAD
-	Context->CurrentlyUsedAssets.Add( CachedMaterial );
-	if ( UMaterial* ImportedMaterial = Cast<UMaterial>( CachedMaterial ) )
-	{
-		TArray<UTexture*> UsedTextures;
-		const bool bAllQualityLevels = true;
-		const bool bAllFeatureLevels = true;
-		ImportedMaterial->GetUsedTextures( UsedTextures, EMaterialQualityLevel::High, bAllQualityLevels, ERHIFeatureLevel::SM5, bAllFeatureLevels );
-		for ( UTexture* UsedTexture : UsedTextures )
-		{
-			Context->CurrentlyUsedAssets.Add( UsedTexture );
-		}
-	}
-
-	FScopeLock Lock( &Context->CriticalSection );
-=======
 	if ( ConvertedMaterial )
->>>>>>> 3aae9151
 	{
 		Context->AssetCache->CacheAsset( MaterialHashString, ConvertedMaterial, PrimPath.GetString() );
 	}
