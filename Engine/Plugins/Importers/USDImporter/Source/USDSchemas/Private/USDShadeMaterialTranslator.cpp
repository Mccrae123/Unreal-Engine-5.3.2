--- conflicted
+++ resolved
@@ -365,25 +365,6 @@
 				{
 					NewMaterial->SetParentEditorOnly( BaseMaterial );
 
-<<<<<<< HEAD
-					if ( UsdToUnreal::ConvertMaterial( ShadeMaterial, *NewMaterial, Context->AssetCache.Get(), PrimvarToUVIndex, *Context->RenderContext.ToString() ) )
-					{
-						// We can't blindly recreate all component render states when a level is being added, because we may end up first creating
-						// render states for some components, and UWorld::AddToWorld calls FScene::AddPrimitive which expects the component to not have
-						// primitives yet
-						FMaterialUpdateContext::EOptions::Type Options = FMaterialUpdateContext::EOptions::Default;
-						if ( Context->Level->bIsAssociatingLevel )
-						{
-							Options = ( FMaterialUpdateContext::EOptions::Type ) ( Options & ~FMaterialUpdateContext::EOptions::RecreateRenderStates );
-						}
-
-						FMaterialUpdateContext UpdateContext( Options, GMaxRHIShaderPlatform );
-						UpdateContext.AddMaterialInstance( NewMaterial );
-						NewMaterial->PreEditChange( nullptr );
-						NewMaterial->PostEditChange();
-
-						ConvertedMaterial = NewMaterial;
-=======
 					// We can't blindly recreate all component render states when a level is being added, because we may end up first creating
 					// render states for some components, and UWorld::AddToWorld calls FScene::AddPrimitive which expects the component to not have
 					// primitives yet
@@ -403,7 +384,6 @@
 					for ( UTexture* Texture : VTTextures.Union( NonVTTextures ) )
 					{
 						Context->TextureToUserMaterials.FindOrAdd( Texture ).Add( NewMaterial );
->>>>>>> d731a049
 					}
 				}
 			}
@@ -455,11 +435,6 @@
 							Context->TextureToUserMaterials.FindOrAdd( Texture ).Add( NewMaterial );
 						}
 
-<<<<<<< HEAD
-				if ( UsdToUnreal::ConvertMaterial( ShadeMaterial, *NewMaterial, Context->AssetCache.Get(), PrimvarToUVIndex, *Context->RenderContext.ToString() ) )
-				{
-					ConvertedMaterial = NewMaterial;
-=======
 						// Our VT material only has VT texture samplers, so *all* of its textures must be VT
 						if ( VTTextures.Num() && NonVTTextures.Num() )
 						{
@@ -473,7 +448,6 @@
 						// may have created a new MID for this material with a VT base
 						ConvertedMaterial = Cast<UMaterialInterface>( Context->AssetCache->GetCachedAsset( MaterialHashString ) );
 					}
->>>>>>> d731a049
 				}
 			}
 		}
