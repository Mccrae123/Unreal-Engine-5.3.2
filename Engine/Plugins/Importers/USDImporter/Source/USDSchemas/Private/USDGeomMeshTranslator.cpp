// Copyright Epic Games, Inc. All Rights Reserved.

#include "USDGeomMeshTranslator.h"

#if USE_USD_SDK

#include "MeshTranslationImpl.h"
#include "UnrealUSDWrapper.h"
#include "USDAssetCache.h"
#include "USDAssetImportData.h"
#include "USDConversionUtils.h"
#include "USDGeomMeshConversion.h"
#include "USDLog.h"
#include "USDTypesConversion.h"

#include "UsdWrappers/SdfPath.h"
#include "UsdWrappers/UsdPrim.h"

#include "Async/Async.h"
#include "Components/StaticMeshComponent.h"
#include "Engine/CollisionProfile.h"
#include "Engine/StaticMesh.h"
#include "GeometryCache.h"
#include "Interfaces/ITargetPlatform.h"
#include "Interfaces/ITargetPlatformManagerModule.h"
#include "Materials/Material.h"
#include "Materials/MaterialInstanceConstant.h"
#include "Materials/MaterialInstanceDynamic.h"
#include "Materials/MaterialInterface.h"
#include "Misc/SecureHash.h"
#include "Modules/ModuleManager.h"
#include "PhysicsEngine/BodySetup.h"
#include "StaticMeshAttributes.h"
#include "StaticMeshOperations.h"
#include "StaticMeshResources.h"
#include "UObject/SoftObjectPath.h"

#if WITH_EDITOR
#include "GeometryCacheTrackUSD.h"
#include "GeometryCacheUSDComponent.h"
#include "IMeshBuilderModule.h"
#endif // WITH_EDITOR

#include "USDIncludesStart.h"
	#include "pxr/usd/usd/editContext.h"
	#include "pxr/usd/usd/prim.h"
	#include "pxr/usd/usd/stage.h"
	#include "pxr/usd/usdGeom/mesh.h"
	#include "pxr/usd/usdGeom/xformable.h"
	#include "pxr/usd/usdShade/material.h"
#include "USDIncludesEnd.h"

#if WITH_EDITOR  // The GeometryCacheStreamer module is editor-only
// Can toggle on/off to compare performance with StaticMesh instead of GeometryCache
static bool bUseGeometryCacheUSD = true;
#endif // WITH_EDITOR

namespace UsdGeomMeshTranslatorImpl
{
	bool IsAnimated( const pxr::UsdPrim& Prim )
	{
		FScopedUsdAllocs UsdAllocs;

		bool bHasAttributesTimeSamples = false;
		{
			constexpr bool bIncludeInherited = false;
			pxr::TfTokenVector GeomMeshAttributeNames = pxr::UsdGeomMesh::GetSchemaAttributeNames( bIncludeInherited );
			pxr::TfTokenVector GeomPointBasedAttributeNames = pxr::UsdGeomPointBased::GetSchemaAttributeNames( bIncludeInherited );

			GeomMeshAttributeNames.reserve( GeomMeshAttributeNames.size() + GeomPointBasedAttributeNames.size() );
			GeomMeshAttributeNames.insert( GeomMeshAttributeNames.end(), GeomPointBasedAttributeNames.begin(), GeomPointBasedAttributeNames.end() );

			for ( const pxr::TfToken& AttributeName : GeomMeshAttributeNames )
			{
				const pxr::UsdAttribute& Attribute = Prim.GetAttribute( AttributeName );

				if ( Attribute.ValueMightBeTimeVarying() )
				{
					bHasAttributesTimeSamples = true;
					break;
				}
			}
		}

		return bHasAttributesTimeSamples;
	}

	/** Returns true if material infos have changed on the StaticMesh */
	bool ProcessMaterials( const pxr::UsdPrim& UsdPrim, const TArray<UsdUtils::FUsdPrimMaterialAssignmentInfo>& LODIndexToMaterialInfo, UStaticMesh& StaticMesh, UUsdAssetCache& AssetCache, float Time, EObjectFlags Flags )
	{
		bool bMaterialAssignementsHaveChanged = false;

		TArray<UMaterialInterface*> ExistingAssignments;
<<<<<<< HEAD
		for ( const FStaticMaterial& StaticMaterial : StaticMesh.StaticMaterials )
=======
		for ( const FStaticMaterial& StaticMaterial : StaticMesh.GetStaticMaterials() )
>>>>>>> 3aae9151
		{
			ExistingAssignments.Add(StaticMaterial.MaterialInterface);
		}

<<<<<<< HEAD
		TMap<const UsdUtils::FUsdPrimMaterialSlot*, UMaterialInterface*> ResolvedMaterials = MeshTranslationImpl::ResolveMaterialAssignmentInfo(UsdPrim, LODIndexToMaterialInfo, ExistingAssignments, PrimPathsToAssets, AssetsCache, Time, Flags );
=======
		TMap<const UsdUtils::FUsdPrimMaterialSlot*, UMaterialInterface*> ResolvedMaterials = MeshTranslationImpl::ResolveMaterialAssignmentInfo(UsdPrim, LODIndexToMaterialInfo, ExistingAssignments, AssetCache, Time, Flags );
>>>>>>> 3aae9151

		uint32 StaticMeshSlotIndex = 0;
		for ( int32 LODIndex = 0; LODIndex < LODIndexToMaterialInfo.Num(); ++LODIndex )
		{
			const TArray< UsdUtils::FUsdPrimMaterialSlot >& LODSlots = LODIndexToMaterialInfo[ LODIndex ].Slots;

			for ( int32 LODSlotIndex = 0; LODSlotIndex < LODSlots.Num(); ++LODSlotIndex, ++StaticMeshSlotIndex )
			{
				const UsdUtils::FUsdPrimMaterialSlot& Slot = LODSlots[ LODSlotIndex ];

				UMaterialInterface* Material = nullptr;
				if ( UMaterialInterface** FoundMaterial = ResolvedMaterials.Find( &Slot ) )
				{
					Material = *FoundMaterial;
				}
				else
				{
					UE_LOG(LogUsd, Error, TEXT("Failed to resolve material '%s' for slot '%d' of LOD '%d' for mesh '%s'"), *Slot.MaterialSource, LODSlotIndex, LODIndex, *UsdToUnreal::ConvertPath(UsdPrim.GetPath()));
					continue;
				}

				// Create and set the static material
				FStaticMaterial StaticMaterial( Material, *LexToString( StaticMeshSlotIndex ) );
				if ( !StaticMesh.GetStaticMaterials().IsValidIndex( StaticMeshSlotIndex ) )
				{
					StaticMesh.GetStaticMaterials().Add( MoveTemp( StaticMaterial ) );
					bMaterialAssignementsHaveChanged = true;
				}
				else if ( !( StaticMesh.GetStaticMaterials()[ StaticMeshSlotIndex ] == StaticMaterial ) )
				{
					StaticMesh.GetStaticMaterials()[ StaticMeshSlotIndex ] = MoveTemp( StaticMaterial );
					bMaterialAssignementsHaveChanged = true;
				}

#if WITH_EDITOR
				// Setup the section map so that our LOD material index is properly mapped to the static mesh material index
				// At runtime we don't ever parse these variants as LODs so we don't need this
				if ( StaticMesh.GetSectionInfoMap().IsValidSection( LODIndex, LODSlotIndex ) )
				{
					FMeshSectionInfo MeshSectionInfo = StaticMesh.GetSectionInfoMap().Get( LODIndex, LODSlotIndex );

					if ( MeshSectionInfo.MaterialIndex != StaticMeshSlotIndex )
					{
						MeshSectionInfo.MaterialIndex = StaticMeshSlotIndex;
						StaticMesh.GetSectionInfoMap().Set( LODIndex, LODSlotIndex, MeshSectionInfo );

						bMaterialAssignementsHaveChanged = true;
					}
				}
				else
				{
					FMeshSectionInfo MeshSectionInfo;
					MeshSectionInfo.MaterialIndex = StaticMeshSlotIndex;

					StaticMesh.GetSectionInfoMap().Set( LODIndex, LODSlotIndex, MeshSectionInfo );

					bMaterialAssignementsHaveChanged = true;
				}
#endif // WITH_EDITOR
			}
		}

#if WITH_EDITOR
		StaticMesh.GetOriginalSectionInfoMap().CopyFrom( StaticMesh.GetSectionInfoMap() );
#endif // WITH_EDITOR

		return bMaterialAssignementsHaveChanged;
	}

#if WITH_EDITOR
	// #ueent_todo: Merge the code with ProcessMaterials
	bool ProcessGeometryCacheMaterials( const pxr::UsdPrim& UsdPrim, const TArray< UsdUtils::FUsdPrimMaterialAssignmentInfo >& LODIndexToMaterialInfo, UGeometryCache& GeometryCache, UUsdAssetCache& AssetCache, float Time, EObjectFlags Flags)
	{
		bool bMaterialAssignementsHaveChanged = false;

		uint32 StaticMeshSlotIndex = 0;
		for ( int32 LODIndex = 0; LODIndex < LODIndexToMaterialInfo.Num(); ++LODIndex )
		{
			const TArray< UsdUtils::FUsdPrimMaterialSlot >& LODSlots = LODIndexToMaterialInfo[ LODIndex ].Slots;

			for ( int32 LODSlotIndex = 0; LODSlotIndex < LODSlots.Num(); ++LODSlotIndex, ++StaticMeshSlotIndex )
			{
				const UsdUtils::FUsdPrimMaterialSlot& Slot = LODSlots[ LODSlotIndex ];
				UMaterialInterface* Material = nullptr;

				switch ( Slot.AssignmentType )
				{
				case UsdUtils::EPrimAssignmentType::DisplayColor:
				{
					FScopedUsdAllocs Allocs;

					// Try reusing an already created DisplayColor material
					if ( UMaterialInstanceConstant* ExistingMaterial = Cast< UMaterialInstanceConstant >( AssetCache.GetCachedAsset( Slot.MaterialSource ) ) )
					{
						Material = ExistingMaterial;
					}

					// Need to create a new DisplayColor material
					if ( Material == nullptr )
					{
						if ( TOptional< UsdUtils::FDisplayColorMaterial > DisplayColorDesc = UsdUtils::FDisplayColorMaterial::FromString( Slot.MaterialSource ) )
						{
							UMaterialInstance* MaterialInstance = nullptr;

							if ( GIsEditor )  // Editor, PIE => true; Standlone, packaged => false
							{
								MaterialInstance = UsdUtils::CreateDisplayColorMaterialInstanceConstant( DisplayColorDesc.GetValue() );

								// Leave PrimPath as empty as it likely will be reused by many prims
								UUsdAssetImportData* ImportData = NewObject< UUsdAssetImportData >( MaterialInstance, TEXT( "USDAssetImportData" ) );
								MaterialInstance->AssetImportData = ImportData;
							}
							else
							{
								MaterialInstance = UsdUtils::CreateDisplayColorMaterialInstanceDynamic( DisplayColorDesc.GetValue() );
							}

							AssetCache.CacheAsset( Slot.MaterialSource, MaterialInstance );
							Material = MaterialInstance;
						}
					}

					break;
				}
				case UsdUtils::EPrimAssignmentType::MaterialPrim:
				{
					FScopedUsdAllocs Allocs;

					// Check first or else we may get a warning
					if ( pxr::SdfPath::IsValidPathString( UnrealToUsd::ConvertString( *Slot.MaterialSource ).Get() ) )
					{
						pxr::SdfPath MaterialPrimPath = UnrealToUsd::ConvertPath( *Slot.MaterialSource ).Get();

						// TODO: This may break if MaterialPrimPath targets a prim inside a LOD variant that is disabled...
						TUsdStore< pxr::UsdPrim > MaterialPrim = UsdPrim.GetStage()->GetPrimAtPath( MaterialPrimPath );
						if ( MaterialPrim.Get() )
						{
							Material = Cast< UMaterialInterface >( AssetCache.GetAssetForPrim( UsdToUnreal::ConvertPath( MaterialPrim.Get().GetPrimPath() ) ) );
						}
					}

					break;
				}
				case UsdUtils::EPrimAssignmentType::UnrealMaterial:
				{
					Material = Cast< UMaterialInterface >( FSoftObjectPath( Slot.MaterialSource ).TryLoad() );
					break;
				}
				case UsdUtils::EPrimAssignmentType::None:
				default:
				{
					// Check if there is a material already on the mesh
					UMaterialInstanceConstant* ExistingMaterialInstance = GeometryCache.Materials.IsValidIndex( StaticMeshSlotIndex ) ? Cast< UMaterialInstanceConstant >( GeometryCache.Materials[ StaticMeshSlotIndex ] ) : nullptr;

					// Assuming that we own the material instance and that we can change it as we wish, reuse it
					if ( ExistingMaterialInstance && ExistingMaterialInstance->GetOuter() == GetTransientPackage() )
					{
#if WITH_EDITOR
						UUsdAssetImportData* AssetImportData = Cast< UUsdAssetImportData >( ExistingMaterialInstance->AssetImportData );
						if ( AssetImportData && AssetImportData->PrimPath == UsdToUnreal::ConvertPath( UsdPrim.GetPrimPath() ) )
#endif // WITH_EDITOR
						{
							// If we have displayColor data on our prim, repurpose this material to show it
							if ( TOptional< UsdUtils::FDisplayColorMaterial > DisplayColorDescription = UsdUtils::ExtractDisplayColorMaterial( pxr::UsdGeomMesh( UsdPrim ) ) )
							{
								UsdToUnreal::ConvertDisplayColor( DisplayColorDescription.GetValue(), *ExistingMaterialInstance );
							}

							Material = ExistingMaterialInstance;
						}
					}
					break;
				}
				}

				// Fallback to this UsdGeomMesh DisplayColor material if present
				if ( Material == nullptr )
				{
					FScopedUsdAllocs Allocs;

					// Try reusing an already created DisplayColor material
					if ( UMaterialInstanceConstant* ExistingMaterial = Cast< UMaterialInstanceConstant >( AssetCache.GetCachedAsset( Slot.MaterialSource ) ) )
					{
						Material = ExistingMaterial;
					}

					// Need to create a new DisplayColor material
					if ( Material == nullptr )
					{
						if ( TOptional< UsdUtils::FDisplayColorMaterial > DisplayColorDesc = UsdUtils::ExtractDisplayColorMaterial( pxr::UsdGeomMesh( UsdPrim ) ) )
						{
							UMaterialInstance* MaterialInstance = nullptr;

							if ( GIsEditor )  // Editor, PIE => true; Standlone, packaged => false
							{
								MaterialInstance = UsdUtils::CreateDisplayColorMaterialInstanceConstant( DisplayColorDesc.GetValue() );

								// Leave PrimPath as empty as it likely will be reused by many prims
								UUsdAssetImportData* ImportData = NewObject< UUsdAssetImportData >( MaterialInstance, TEXT( "USDAssetImportData" ) );
								MaterialInstance->AssetImportData = ImportData;
							}
							else
							{
								MaterialInstance = UsdUtils::CreateDisplayColorMaterialInstanceDynamic( DisplayColorDesc.GetValue() );
							}

							AssetCache.CacheAsset( Slot.MaterialSource, MaterialInstance );
							Material = MaterialInstance;
						}
					}
				}

				if ( !GeometryCache.Materials.IsValidIndex( StaticMeshSlotIndex ) )
				{
					GeometryCache.Materials.Add( Material );
					bMaterialAssignementsHaveChanged = true;
				}
				else if ( !( GeometryCache.Materials[ StaticMeshSlotIndex ] == Material ) )
				{
					GeometryCache.Materials[ StaticMeshSlotIndex ] = Material;
					bMaterialAssignementsHaveChanged = true;
				}
			}
		}

		return bMaterialAssignementsHaveChanged;
	}
#endif // WITH_EDITOR

	// If UsdMesh is a LOD, will parse it and all of the other LODs, and and place them in OutLODIndexToMeshDescription and OutLODIndexToMaterialInfo.
	// Note that these other LODs will be hidden in other variants, and won't show up on traversal unless we actively switch the variants (which we do here).
	// We use a separate function for this because there is a very specific set of conditions where we successfully can do this, and we
	// want to fall back to just parsing UsdMesh as a simple single-LOD mesh if we fail.
	bool TryLoadingMultipleLODs( const pxr::UsdTyped& UsdMesh, TArray<FMeshDescription>& OutLODIndexToMeshDescription, TArray<UsdUtils::FUsdPrimMaterialAssignmentInfo>& OutLODIndexToMaterialInfo, const TMap< FString, TMap< FString, int32 > >& InMaterialToPrimvarToUVIndex, const pxr::UsdTimeCode InTimeCode )
	{
		FScopedUsdAllocs Allocs;

		pxr::UsdPrim UsdMeshPrim = UsdMesh.GetPrim();
		if ( !UsdMeshPrim )
		{
			return false;
		}

		pxr::UsdPrim ParentPrim = UsdMeshPrim.GetParent();
		if ( !ParentPrim )
		{
			return false;
		}

		TMap<int32, FMeshDescription> LODIndexToMeshDescriptionMap;
		TMap<int32, UsdUtils::FUsdPrimMaterialAssignmentInfo> LODIndexToMaterialInfoMap;

		TFunction<bool( const pxr::UsdGeomMesh&, int32 )> ConvertLOD = [ & ]( const pxr::UsdGeomMesh& LODMesh, int32 LODIndex )
		{
			FMeshDescription TempMeshDescription;
			UsdUtils::FUsdPrimMaterialAssignmentInfo TempMaterialInfo;

			FStaticMeshAttributes StaticMeshAttributes( TempMeshDescription );
			StaticMeshAttributes.Register();

			bool bSuccess = UsdToUnreal::ConvertGeomMesh( LODMesh, TempMeshDescription, TempMaterialInfo, FTransform::Identity, InMaterialToPrimvarToUVIndex, InTimeCode );
			if ( bSuccess )
			{
				LODIndexToMeshDescriptionMap.Add( LODIndex, MoveTemp( TempMeshDescription ) );
				LODIndexToMaterialInfoMap.Add( LODIndex, MoveTemp( TempMaterialInfo ) );
			}

			return true;
		};
		bool bFoundLODs = UsdUtils::IterateLODMeshes( ParentPrim, ConvertLOD );

		// Place them in order as we can't have e.g. LOD0 and LOD2 without LOD1, and there's no reason downstream code needs to care about this
		OutLODIndexToMeshDescription.Reset( LODIndexToMeshDescriptionMap.Num() );
		OutLODIndexToMaterialInfo.Reset( LODIndexToMaterialInfoMap.Num() );
		LODIndexToMeshDescriptionMap.KeySort( TLess<int32>() );
		for ( TPair<int32, FMeshDescription>& Entry : LODIndexToMeshDescriptionMap )
		{
			const int32 OldLODIndex = Entry.Key;
			OutLODIndexToMeshDescription.Add( MoveTemp( Entry.Value ) );
			OutLODIndexToMaterialInfo.Add( MoveTemp( LODIndexToMaterialInfoMap[ OldLODIndex ] ) );
		}

		return bFoundLODs;
	}

	void LoadMeshDescriptions( const pxr::UsdTyped& UsdMesh, TArray<FMeshDescription>& OutLODIndexToMeshDescription, TArray<UsdUtils::FUsdPrimMaterialAssignmentInfo>& OutLODIndexToMaterialInfo,
		const TMap< FString, TMap< FString, int32 > >& MaterialToPrimvarToUVIndex, const pxr::UsdTimeCode TimeCode, bool bInterpretLODs, const FName& RenderContext )
	{
		if ( !UsdMesh )
		{
			return;
		}

		bool bInterpretedLODs = false;
		if ( bInterpretLODs )
		{
			bInterpretedLODs = TryLoadingMultipleLODs( UsdMesh, OutLODIndexToMeshDescription, OutLODIndexToMaterialInfo, MaterialToPrimvarToUVIndex, TimeCode );
		}

		if ( !bInterpretedLODs )
		{
			FMeshDescription TempMeshDescription;
			UsdUtils::FUsdPrimMaterialAssignmentInfo TempMaterialInfo;

			FStaticMeshAttributes StaticMeshAttributes( TempMeshDescription );
			StaticMeshAttributes.Register();

			pxr::TfToken RenderContextToken = pxr::UsdShadeTokens->universalRenderContext;
			if ( !RenderContext.IsNone() )
			{
				RenderContextToken = UnrealToUsd::ConvertToken( *RenderContext.ToString() ).Get();
			}

			bool bSuccess = UsdToUnreal::ConvertGeomMesh( UsdMesh, TempMeshDescription, TempMaterialInfo, FTransform::Identity, MaterialToPrimvarToUVIndex, TimeCode, RenderContextToken );

			if ( bSuccess )
			{
				OutLODIndexToMeshDescription = { MoveTemp( TempMeshDescription ) };
				OutLODIndexToMaterialInfo = { MoveTemp( TempMaterialInfo ) };
			}
		}
	}

	UStaticMesh* CreateStaticMesh( TArray<FMeshDescription>& LODIndexToMeshDescription, FUsdSchemaTranslationContext& Context, bool& bOutIsNew )
	{
		UStaticMesh* StaticMesh = nullptr;

		bool bHasValidMeshDescription = false;

		FSHAHash AllLODHash;
		FSHA1 SHA1;
		for (const FMeshDescription& MeshDescription : LODIndexToMeshDescription )
		{
			FSHAHash LODHash = FStaticMeshOperations::ComputeSHAHash( MeshDescription );
			SHA1.Update( &LODHash.Hash[0], sizeof(LODHash.Hash) );

			if ( !MeshDescription.IsEmpty() )
			{
				bHasValidMeshDescription = true;
			}
		}
		SHA1.Final();
		SHA1.GetHash(&AllLODHash.Hash[0]);

		StaticMesh = Cast< UStaticMesh >( Context.AssetCache->GetCachedAsset( AllLODHash.ToString() ) );

		if ( !StaticMesh && bHasValidMeshDescription )
		{
			bOutIsNew = true;

			StaticMesh = NewObject< UStaticMesh >( GetTransientPackage(), NAME_None, Context.ObjectFlags | EObjectFlags::RF_Public );

#if WITH_EDITOR
			for ( int32 LODIndex = 0; LODIndex < LODIndexToMeshDescription.Num(); ++LODIndex )
			{
				FMeshDescription& MeshDescription = LODIndexToMeshDescription[LODIndex];

				// Make sure our normals/tangents can be rebuilt from MeshDescription::InitializeAutoGeneratedAttributes in case some tool needs them
				bool bHasInvalidNormals, bHasInvalidTangents;
				FStaticMeshOperations::AreNormalsAndTangentsValid( MeshDescription, bHasInvalidNormals, bHasInvalidTangents );

				FStaticMeshSourceModel& SourceModel = StaticMesh->AddSourceModel();
				SourceModel.BuildSettings.bGenerateLightmapUVs = false;
				SourceModel.BuildSettings.bRecomputeNormals = bHasInvalidNormals;
				SourceModel.BuildSettings.bRecomputeTangents = bHasInvalidTangents;
				SourceModel.BuildSettings.bBuildAdjacencyBuffer = false;
				SourceModel.BuildSettings.bBuildReversedIndexBuffer = false;

				FMeshDescription* StaticMeshDescription = StaticMesh->CreateMeshDescription(LODIndex);
				check( StaticMeshDescription );
				*StaticMeshDescription = MoveTemp( MeshDescription );
			}
#endif // WITH_EDITOR

			StaticMesh->SetLightingGuid();

<<<<<<< HEAD
			StaticMesh->SetLightingGuid();

			Context.AssetsCache.Add( AllLODHash.ToString() ) = StaticMesh;
=======
			Context.AssetCache->CacheAsset( AllLODHash.ToString(), StaticMesh );
>>>>>>> 3aae9151
		}
		else
		{
			//FPlatformMisc::LowLevelOutputDebugStringf( TEXT("Mesh found in cache %s\n"), *StaticMesh->GetName() );
			bOutIsNew = false;
		}

		return StaticMesh;
	}

	void PreBuildStaticMesh( UStaticMesh& StaticMesh )
	{
		TRACE_CPUPROFILER_EVENT_SCOPE( UsdGeomMeshTranslatorImpl::PreBuildStaticMesh );

		if ( StaticMesh.GetRenderData())
		{
			StaticMesh.ReleaseResources();
			StaticMesh.ReleaseResourcesFence.Wait();
		}

		StaticMesh.SetRenderData(MakeUnique< FStaticMeshRenderData >());
		StaticMesh.CreateBodySetup();
	}

	bool BuildStaticMesh( UStaticMesh& StaticMesh, TArray<FMeshDescription>& LODIndexToMeshDescription )
	{
		TRACE_CPUPROFILER_EVENT_SCOPE( UsdGeomMeshTranslatorImpl::BuildStaticMesh );

		if ( LODIndexToMeshDescription.Num() == 0 )
		{
			return false;
		}

#if WITH_EDITOR
		ITargetPlatformManagerModule& TargetPlatformManager = GetTargetPlatformManagerRef();
		ITargetPlatform* RunningPlatform = TargetPlatformManager.GetRunningTargetPlatform();
		check( RunningPlatform );

		const FStaticMeshLODSettings& LODSettings = RunningPlatform->GetStaticMeshLODSettings();
		StaticMesh.GetRenderData()->Cache( RunningPlatform, &StaticMesh, LODSettings );
#else
		StaticMesh.GetRenderData()->AllocateLODResources( LODIndexToMeshDescription.Num() );

		// Build render data from each mesh description
		for ( int32 LODIndex = 0; LODIndex < LODIndexToMeshDescription.Num(); ++LODIndex )
		{
			FStaticMeshLODResources& LODResources = StaticMesh.GetRenderData()->LODResources[ LODIndex ];

			FMeshDescription& MeshDescription = LODIndexToMeshDescription[ LODIndex ];
			TVertexInstanceAttributesConstRef< FVector4 > MeshDescriptionColors = MeshDescription.VertexInstanceAttributes().GetAttributesRef<FVector4>( MeshAttribute::VertexInstance::Color );

			// Compute normals here if necessary because they're not going to be computed via the regular static mesh build pipeline at runtime
			// (i.e. StaticMeshBuilder is not available at runtime)
			// We need polygon info because ComputeTangentsAndNormals uses it to repair the invalid vertex normals/tangents
			// Can't calculate just the required polygons as ComputeTangentsAndNormals is parallel and we can't guarantee thread-safe access patterns
			FStaticMeshOperations::ComputePolygonTangentsAndNormals( MeshDescription );
			FStaticMeshOperations::ComputeTangentsAndNormals( MeshDescription, EComputeNTBsFlags::UseMikkTSpace );

			// Manually set this as it seems the UStaticMesh only sets this whenever the mesh is serialized, which we won't do
			LODResources.bHasColorVertexData = MeshDescriptionColors.GetNumElements() > 0;

			StaticMesh.BuildFromMeshDescription( MeshDescription, LODResources );
		}

#endif // WITH_EDITOR
		if ( StaticMesh.GetBodySetup())
		{
			StaticMesh.GetBodySetup()->CreatePhysicsMeshes();
		}
		return true;
	}

	void PostBuildStaticMesh( UStaticMesh& StaticMesh, const TArray<FMeshDescription>& LODIndexToMeshDescription )
	{
		// For runtime builds, the analogue for this stuff is already done from within BuildFromMeshDescriptions
		TRACE_CPUPROFILER_EVENT_SCOPE( UsdGeomMeshTranslatorImpl::PostBuildStaticMesh );

		StaticMesh.InitResources();

#if WITH_EDITOR
		// Fetch the MeshDescription from the StaticMesh because we'll have moved it away from LODIndexToMeshDescription CreateStaticMesh
		if ( const FMeshDescription* MeshDescription = StaticMesh.GetMeshDescription( 0 ) )
		{
			StaticMesh.GetRenderData()->Bounds = MeshDescription->GetBounds();
		}
		StaticMesh.CalculateExtendedBounds();
		StaticMesh.ClearMeshDescriptions(); // Clear mesh descriptions to reduce memory usage, they are kept only in bulk data form
#else
		// Fetch the MeshDescription from the imported LODIndexToMeshDescription as StaticMesh.GetMeshDescription is editor-only
		StaticMesh.GetRenderData()->Bounds = LODIndexToMeshDescription[ 0 ].GetBounds();
		StaticMesh.CalculateExtendedBounds();
#endif // WITH_EDITOR
	}

#if WITH_EDITOR
	void GeometryCacheDataForMeshDescription( FGeometryCacheMeshData& OutMeshData, FMeshDescription& MeshDescription );

	UGeometryCache* CreateGeometryCache( const FString& InPrimPath, TArray< FMeshDescription >& LODIndexToMeshDescription, TSharedRef< FUsdSchemaTranslationContext> Context, bool& bOutIsNew )
	{
		UGeometryCache* GeometryCache = nullptr;

		bool bHasValidMeshDescription = false;

		FSHAHash AllLODHash;
		FSHA1 SHA1;
		for ( const FMeshDescription& MeshDescription : LODIndexToMeshDescription )
		{
			FSHAHash LODHash = FStaticMeshOperations::ComputeSHAHash( MeshDescription );
			SHA1.Update( &LODHash.Hash[ 0 ], sizeof( LODHash.Hash ) );

			if ( !MeshDescription.IsEmpty() )
			{
				bHasValidMeshDescription = true;
			}
		}
		SHA1.Final();
		SHA1.GetHash( &AllLODHash.Hash[ 0 ] );

		GeometryCache = Cast< UGeometryCache >( Context->AssetCache->GetCachedAsset( AllLODHash.ToString() ) );

		if ( !GeometryCache && bHasValidMeshDescription )
		{
			bOutIsNew = true;

			GeometryCache = NewObject< UGeometryCache >( GetTransientPackage(), NAME_None, Context->ObjectFlags | EObjectFlags::RF_Public );

			// Create and configure a new USDTrack to be added to the GeometryCache
			UGeometryCacheTrackUsd* UsdTrack = NewObject< UGeometryCacheTrackUsd >( GeometryCache );

			UE::FUsdStage Stage = Context->Stage;
			TMap< FString, TMap< FString, int32 > > MaterialToPrimvarToUVIndex = Context->MaterialToPrimvarToUVIndex ? *Context->MaterialToPrimvarToUVIndex : TMap< FString, TMap< FString, int32 > >();
			const bool bAllowInterpretingLODs = Context->bAllowInterpretingLODs;
			FName RenderContext = Context->RenderContext;
			UsdTrack->Initialize( [ = ]( FGeometryCacheMeshData& OutMeshData, const FString& InPrimPath, float Time )
				{
					// Get MeshDescription associated with the prim
					// #ueent_todo: Replace MeshDescription with RawMesh to optimize
					TArray< FMeshDescription > LODIndexToMeshDescription;
					TArray< UsdUtils::FUsdPrimMaterialAssignmentInfo > LODIndexToMaterialInfo;

					UE::FSdfPath PrimPath( *InPrimPath );
					UE::FUsdPrim Prim = Stage.GetPrimAtPath( PrimPath );

					TMap< FString, TMap< FString, int32 > > Unused;
					TMap< FString, TMap< FString, int32 > >* MaterialToPrimvarToUVIndex = ContextPtr->MaterialToPrimvarToUVIndex ? ContextPtr->MaterialToPrimvarToUVIndex : &Unused;

					UsdGeomMeshTranslatorImpl::LoadMeshDescriptions(
						pxr::UsdTyped( Prim ),
						LODIndexToMeshDescription,
						LODIndexToMaterialInfo,
<<<<<<< HEAD
						*MaterialToPrimvarToUVIndex,
=======
						MaterialToPrimvarToUVIndex,
>>>>>>> 3aae9151
						pxr::UsdTimeCode( Time ),
						bAllowInterpretingLODs,
						RenderContext
					);

					// Convert the MeshDescription to MeshData
					for ( FMeshDescription& MeshDescription : LODIndexToMeshDescription )
					{
						if ( !MeshDescription.IsEmpty() )
						{
							// Compute the normals and tangents for the mesh
							const float ComparisonThreshold = THRESH_POINTS_ARE_SAME;

							// This function make sure the Polygon Normals Tangents Binormals are computed and also remove degenerated triangle from the render mesh description.
							FStaticMeshOperations::ComputePolygonTangentsAndNormals(MeshDescription, ComparisonThreshold);

							// Compute any missing normals or tangents.
							// Static meshes always blend normals of overlapping corners.
							EComputeNTBsFlags ComputeNTBsOptions = EComputeNTBsFlags::BlendOverlappingNormals;
							ComputeNTBsOptions |= EComputeNTBsFlags::IgnoreDegenerateTriangles;
							ComputeNTBsOptions |= EComputeNTBsFlags::UseMikkTSpace;

							FStaticMeshOperations::ComputeTangentsAndNormals( MeshDescription, ComputeNTBsOptions );

							UsdGeomMeshTranslatorImpl::GeometryCacheDataForMeshDescription( OutMeshData, MeshDescription );

							return true;
						}
					}
					return false;
				},
				InPrimPath,
				Stage.GetStartTimeCode(),
				Stage.GetEndTimeCode()
			);

			GeometryCache->AddTrack( UsdTrack );

			TArray< FMatrix > Mats;
			Mats.Add( FMatrix::Identity );
			Mats.Add( FMatrix::Identity );

			TArray< float > MatTimes;
			MatTimes.Add( 0.0f );
			MatTimes.Add( 0.0f );
			UsdTrack->SetMatrixSamples( Mats, MatTimes );

			Context->AssetCache->CacheAsset( AllLODHash.ToString(), GeometryCache );
		}
		else
		{
			bOutIsNew = false;
		}

		return GeometryCache;
	}

	// #ueent_todo: Replace MeshDescription with RawMesh and also make it work with StaticMesh
	void GeometryCacheDataForMeshDescription( FGeometryCacheMeshData& OutMeshData, FMeshDescription& MeshDescription )
	{
		TRACE_CPUPROFILER_EVENT_SCOPE( GeometryCacheDataForMeshDescription );

		OutMeshData.Positions.Reset();
		OutMeshData.TextureCoordinates.Reset();
		OutMeshData.TangentsX.Reset();
		OutMeshData.TangentsZ.Reset();
		OutMeshData.Colors.Reset();
		OutMeshData.Indices.Reset();

		OutMeshData.MotionVectors.Reset();
		OutMeshData.BatchesInfo.Reset();
		OutMeshData.BoundingBox.Init();

		OutMeshData.VertexInfo.bHasColor0 = true;
		OutMeshData.VertexInfo.bHasTangentX = true;
		OutMeshData.VertexInfo.bHasTangentZ = true;
		OutMeshData.VertexInfo.bHasUV0 = true;
		OutMeshData.VertexInfo.bHasMotionVectors = false;

		FStaticMeshAttributes MeshDescriptionAttributes( MeshDescription );

		TVertexAttributesConstRef< FVector > VertexPositions = MeshDescriptionAttributes.GetVertexPositions();
		TVertexInstanceAttributesConstRef< FVector > VertexInstanceNormals = MeshDescriptionAttributes.GetVertexInstanceNormals();
		TVertexInstanceAttributesConstRef< FVector > VertexInstanceTangents = MeshDescriptionAttributes.GetVertexInstanceTangents();
		TVertexInstanceAttributesConstRef< float > VertexInstanceBinormalSigns = MeshDescriptionAttributes.GetVertexInstanceBinormalSigns();
		TVertexInstanceAttributesConstRef< FVector4 > VertexInstanceColors = MeshDescriptionAttributes.GetVertexInstanceColors();
		TVertexInstanceAttributesConstRef< FVector2D > VertexInstanceUVs = MeshDescriptionAttributes.GetVertexInstanceUVs();

		const int32 NumVertices = MeshDescription.Vertices().Num();
		const int32 NumTriangles = MeshDescription.Triangles().Num();
		const int32 NumMeshDataVertices = NumTriangles * 3;

		OutMeshData.Positions.Reserve( NumVertices );
		OutMeshData.Indices.Reserve( NumMeshDataVertices );
		OutMeshData.TangentsZ.Reserve( NumMeshDataVertices );
		OutMeshData.Colors.Reserve( NumMeshDataVertices );
		OutMeshData.TextureCoordinates.Reserve( NumMeshDataVertices );

		FBox BoundingBox( EForceInit::ForceInitToZero );
		int32 MaterialIndex = 0;
		int32 VertexIndex = 0;
		for ( FPolygonGroupID PolygonGroupID : MeshDescription.PolygonGroups().GetElementIDs() )
		{
			// Skip empty polygon groups
			if ( MeshDescription.GetNumPolygonGroupPolygons( PolygonGroupID ) == 0 )
			{
				continue;
			}

			FGeometryCacheMeshBatchInfo BatchInfo;
			BatchInfo.StartIndex = OutMeshData.Indices.Num();
			BatchInfo.MaterialIndex = MaterialIndex++;

			int32 TriangleCount = 0;
			for ( FPolygonID PolygonID : MeshDescription.GetPolygonGroupPolygons( PolygonGroupID ) )
			{
				for ( FTriangleID TriangleID : MeshDescription.GetPolygonTriangleIDs( PolygonID ) )
				{
					for ( FVertexInstanceID VertexInstanceID : MeshDescription.GetTriangleVertexInstances( TriangleID ) )
					{
						const FVector& Position = VertexPositions[ MeshDescription.GetVertexInstanceVertex( VertexInstanceID ) ];
						OutMeshData.Positions.Add( Position );
						BoundingBox += Position;

						OutMeshData.Indices.Add( VertexIndex++ );

						FPackedNormal Normal = VertexInstanceNormals[ VertexInstanceID ];
						Normal.Vector.W = VertexInstanceBinormalSigns[ VertexInstanceID ] < 0 ? -127 : 127;
						OutMeshData.TangentsZ.Add( Normal );
						OutMeshData.TangentsX.Add( VertexInstanceTangents[ VertexInstanceID ] );

						const bool bSRGB = true;
						OutMeshData.Colors.Add( FLinearColor( VertexInstanceColors[ VertexInstanceID ] ).ToFColor( bSRGB ) );

						// Supporting only one UV channel
						const int32 UVIndex = 0;
						OutMeshData.TextureCoordinates.Add( VertexInstanceUVs.Get( VertexInstanceID, UVIndex ) );
					}

					++TriangleCount;
				}
			}

			OutMeshData.BoundingBox = BoundingBox;

			BatchInfo.NumTriangles = TriangleCount;
			OutMeshData.BatchesInfo.Add( BatchInfo );
		}
	}
<<<<<<< HEAD

	/** Warning: This function will temporarily switch the active LOD variant if one exists, so it's *not* thread safe! */
	void SetMaterialOverrides( const pxr::UsdPrim& Prim, const TArray<UMaterialInterface*>& ExistingAssignments, UMeshComponent& MeshComponent, const TMap< FString, UObject* >& PrimPathsToAssets, TMap< FString, UObject* >& AssetsCache, float Time, EObjectFlags Flags, bool bInterpretLODs )
	{
		if ( !Prim )
		{
			return;
		}

		FScopedUsdAllocs Allocs;

		pxr::UsdGeomMesh Mesh{ Prim };
		if ( !Mesh )
		{
			return;
		}

		TArray<UsdUtils::FUsdPrimMaterialAssignmentInfo> LODIndexToAssignments;
		const bool bProvideMaterialIndices = false; // We have no use for material indices and it can be slow to retrieve, as it will iterate all faces

		// Extract material assignment info from prim if it is a LOD mesh
		bool bInterpretedLODs = false;
		if ( bInterpretLODs && UsdUtils::IsGeomMeshALOD( Prim ) )
		{
			TMap<int32, UsdUtils::FUsdPrimMaterialAssignmentInfo> LODIndexToAssignmentsMap;
			TFunction<bool( const pxr::UsdGeomMesh&, int32 )> IterateLODs = [ & ]( const pxr::UsdGeomMesh& LODMesh, int32 LODIndex )
			{
				UsdUtils::FUsdPrimMaterialAssignmentInfo LODInfo = UsdUtils::GetPrimMaterialAssignments( LODMesh.GetPrim(), pxr::UsdTimeCode( Time ), bProvideMaterialIndices );
				LODIndexToAssignmentsMap.Add( LODIndex, LODInfo );
				return true;
			};

			pxr::UsdPrim ParentPrim = Prim.GetParent();
			bInterpretedLODs = UsdUtils::IterateLODMeshes( ParentPrim, IterateLODs );

			if ( bInterpretedLODs )
			{
				LODIndexToAssignmentsMap.KeySort( TLess<int32>() );
				for ( TPair<int32, UsdUtils::FUsdPrimMaterialAssignmentInfo>& Entry : LODIndexToAssignmentsMap )
				{
					LODIndexToAssignments.Add( MoveTemp( Entry.Value ) );
				}
			}
		}

		// Extract material assignment info from prim if its *not* a LOD mesh, or if we failed to parse LODs
		if ( !bInterpretedLODs )
		{
			LODIndexToAssignments = { UsdUtils::GetPrimMaterialAssignments( Prim, pxr::UsdTimeCode( Time ), bProvideMaterialIndices ) };
		}

		// Resolve all material assignment info
		TMap<const UsdUtils::FUsdPrimMaterialSlot*, UMaterialInterface*> ResolvedMaterials = MeshTranslationImpl::ResolveMaterialAssignmentInfo( Prim, LODIndexToAssignments, ExistingAssignments, PrimPathsToAssets, AssetsCache, Time, Flags );

		// Compare resolved materials with existing assignments, and create overrides if we need to
		uint32 StaticMeshSlotIndex = 0;
		for ( int32 LODIndex = 0; LODIndex < LODIndexToAssignments.Num(); ++LODIndex )
		{
			const TArray< UsdUtils::FUsdPrimMaterialSlot >& LODSlots = LODIndexToAssignments[ LODIndex ].Slots;
			for ( int32 LODSlotIndex = 0; LODSlotIndex < LODSlots.Num(); ++LODSlotIndex, ++StaticMeshSlotIndex )
			{
				const UsdUtils::FUsdPrimMaterialSlot& Slot = LODSlots[ LODSlotIndex ];

				UMaterialInterface* Material = nullptr;
				if ( UMaterialInterface** FoundMaterial = ResolvedMaterials.Find( &Slot ) )
				{
					Material = *FoundMaterial;
				}
				else
				{
					UE_LOG( LogUsd, Error, TEXT( "Lost track of resolved material for slot '%d' of LOD '%d' for mesh '%s'" ), LODSlotIndex, LODIndex, *UsdToUnreal::ConvertPath( Prim.GetPath() ) );
					continue;
				}

				UMaterialInterface* ExistingMaterial = ExistingAssignments[ StaticMeshSlotIndex ];
				if ( ExistingMaterial == Material )
				{
					continue;
				}
				else
				{
					MeshComponent.SetMaterial( StaticMeshSlotIndex, Material );
				}
			}
		}
	}
=======
#endif // WITH_EDITOR
>>>>>>> 3aae9151
}

FBuildStaticMeshTaskChain::FBuildStaticMeshTaskChain( const TSharedRef< FUsdSchemaTranslationContext >& InContext, const UE::FSdfPath& InPrimPath )
	: PrimPath( InPrimPath )
	, Context( InContext )
{
}

void FBuildStaticMeshTaskChain::SetupTasks()
{
	// Ignore meshes from disabled purposes
	if ( !EnumHasAllFlags( Context->PurposesToLoad, IUsdPrim::GetPurpose( GetPrim() ) ) )
	{
		return;
	}

	// Create static mesh (Main thread)
	Do( ESchemaTranslationLaunchPolicy::Sync,
		[ this ]()
		{
			// Force load MeshBuilderModule so that it's ready for the async tasks
#if WITH_EDITOR
			FModuleManager::LoadModuleChecked< IMeshBuilderModule >( TEXT("MeshBuilder") );
#endif // WITH_EDITOR

			bool bIsNew = true;
			StaticMesh = UsdGeomMeshTranslatorImpl::CreateStaticMesh( LODIndexToMeshDescription, *Context, bIsNew );

			const FString PrimPathString = PrimPath.GetString();

			if ( StaticMesh )
			{
				Context->AssetCache->LinkAssetToPrim( PrimPathString, StaticMesh );

<<<<<<< HEAD
			if ( StaticMesh )
			{
				Context->CurrentlyUsedAssets.Add( StaticMesh );

=======
#if WITH_EDITOR
>>>>>>> 3aae9151
				if ( bIsNew )
				{
					UUsdAssetImportData* ImportData = NewObject<UUsdAssetImportData>( StaticMesh, TEXT( "UUSDAssetImportData" ) );
					ImportData->PrimPath = PrimPathString;
					StaticMesh->AssetImportData = ImportData;
				}
<<<<<<< HEAD

				UUsdAssetImportData* ImportData = Cast<UUsdAssetImportData>( StaticMesh->AssetImportData );
=======
#endif // WITH_EDITOR

>>>>>>> 3aae9151

				// Only process the materials if we own the mesh. If it's new we know we do
#if WITH_EDITOR
				UUsdAssetImportData* ImportData = Cast<UUsdAssetImportData>( StaticMesh->AssetImportData );
				if ( ImportData && ImportData->PrimPath == PrimPathString )
#endif // WITH_EDITOR
				{
					if ( !bIsNew )
					{
						// We may change material assignments
						StaticMesh->Modify();
					}

					const bool bMaterialsHaveChanged = UsdGeomMeshTranslatorImpl::ProcessMaterials(
						GetPrim(),
						LODIndexToMaterialInfo,
						*StaticMesh,
<<<<<<< HEAD
						Context->PrimPathsToAssets,
						Context->AssetsCache,
=======
						*Context->AssetCache.Get(),
>>>>>>> 3aae9151
						Context->Time,
						Context->ObjectFlags
					);

					if ( bMaterialsHaveChanged )
					{
						const bool bRebuildAll = true;
<<<<<<< HEAD
						StaticMesh->UpdateUVChannelData( bRebuildAll );
					}
				}

				for ( FStaticMaterial& StaticMaterial : StaticMesh->StaticMaterials )
				{
					Context->CurrentlyUsedAssets.Add( StaticMaterial.MaterialInterface );
=======

#if WITH_EDITOR
						StaticMesh->UpdateUVChannelData( bRebuildAll );
#else
						// UpdateUVChannelData doesn't do anything without the editor
						for ( FStaticMaterial& Material : StaticMesh->GetStaticMaterials() )
						{
							Material.UVChannelData.bInitialized = true;
						}
#endif // WITH_EDITOR
					}
>>>>>>> 3aae9151
				}
			}

			// Only need to continue building the mesh if we just created it
			return bIsNew;
		} );

#if WITH_EDITOR
	// Commit mesh description (Async)
	Then( ESchemaTranslationLaunchPolicy::Async,
		[ this ]()
		{
			UStaticMesh::FCommitMeshDescriptionParams Params;
			Params.bMarkPackageDirty = false;
			Params.bUseHashAsGuid = true;

			for ( int32 LODIndex = 0; LODIndex < LODIndexToMeshDescription.Num(); ++LODIndex )
			{
				StaticMesh->CommitMeshDescription( LODIndex, Params );
			}

			return true;
		} );
#endif // WITH_EDITOR

	// PreBuild static mesh (Main thread)
	Then( ESchemaTranslationLaunchPolicy::Sync,
		[ this ]()
		{
			RecreateRenderStateContextPtr = MakeShared<FStaticMeshComponentRecreateRenderStateContext>( StaticMesh, true, true );

			UsdGeomMeshTranslatorImpl::PreBuildStaticMesh( *StaticMesh );

			return true;
		} );

	// Build static mesh (Async)
	Then( ESchemaTranslationLaunchPolicy::Async,
		[ this ]() mutable
		{
			if ( !UsdGeomMeshTranslatorImpl::BuildStaticMesh( *StaticMesh, LODIndexToMeshDescription ) )
			{
				// Build failed, discard the mesh
				StaticMesh = nullptr;

				return false;
			}

			return true;
		} );

	// PostBuild static mesh (Main thread)
	Then( ESchemaTranslationLaunchPolicy::Sync,
		[ this ]()
		{
			UsdGeomMeshTranslatorImpl::PostBuildStaticMesh( *StaticMesh, LODIndexToMeshDescription );

			RecreateRenderStateContextPtr.Reset();

			return true;
		} );
}

FGeomMeshCreateAssetsTaskChain::FGeomMeshCreateAssetsTaskChain( const TSharedRef< FUsdSchemaTranslationContext >& InContext, const UE::FSdfPath& InPrimPath )
	: FBuildStaticMeshTaskChain( InContext, InPrimPath )
{
	SetupTasks();
}

void FGeomMeshCreateAssetsTaskChain::SetupTasks()
{
	FScopedUnrealAllocs UnrealAllocs;

	// To parse all LODs we need to actively switch variant sets to other variants (triggering prim loading/unloading and notices),
	// which could cause race conditions if other async translation tasks are trying to access those prims
	ESchemaTranslationLaunchPolicy LaunchPolicy = ESchemaTranslationLaunchPolicy::Async;
	if ( Context->bAllowInterpretingLODs && UsdUtils::IsGeomMeshALOD( GetPrim() ) )
	{
		LaunchPolicy = ESchemaTranslationLaunchPolicy::ExclusiveSync;
	}

	// Create mesh descriptions (Async or ExclusiveSync)
	Do( LaunchPolicy,
		[ this ]() -> bool
		{
			TMap< FString, TMap< FString, int32 > > Unused;
			TMap< FString, TMap< FString, int32 > >* MaterialToPrimvarToUVIndex = Context->MaterialToPrimvarToUVIndex ? Context->MaterialToPrimvarToUVIndex : &Unused;

			UsdGeomMeshTranslatorImpl::LoadMeshDescriptions(
				pxr::UsdTyped( GetPrim() ),
				LODIndexToMeshDescription,
				LODIndexToMaterialInfo,
				*MaterialToPrimvarToUVIndex,
				pxr::UsdTimeCode( Context->Time ),
				Context->bAllowInterpretingLODs,
				Context->RenderContext
			);

			// If we have at least one valid LOD, we should keep going
			for ( const FMeshDescription& MeshDescription : LODIndexToMeshDescription )
			{
				if ( !MeshDescription.IsEmpty() )
				{
					return true;
				}
			}
			return false;
		} );

	FBuildStaticMeshTaskChain::SetupTasks();
}

#if WITH_EDITOR
class FGeometryCacheCreateAssetsTaskChain : public FBuildStaticMeshTaskChain
{
public:
	explicit FGeometryCacheCreateAssetsTaskChain( const TSharedRef< FUsdSchemaTranslationContext >& InContext, const UE::FSdfPath& InPrimPath )
		: FBuildStaticMeshTaskChain( InContext, InPrimPath )
	{
		SetupTasks();
	}

protected:
	virtual void SetupTasks() override;
};

void FGeometryCacheCreateAssetsTaskChain::SetupTasks()
{
	FScopedUnrealAllocs UnrealAllocs;

	// To parse all LODs we need to actively switch variant sets to other variants (triggering prim loading/unloading and notices),
	// which could cause race conditions if other async translation tasks are trying to access those prims
	ESchemaTranslationLaunchPolicy LaunchPolicy = ESchemaTranslationLaunchPolicy::Async;
	if ( Context->bAllowInterpretingLODs && UsdUtils::IsGeomMeshALOD( GetPrim() ) )
	{
		LaunchPolicy = ESchemaTranslationLaunchPolicy::ExclusiveSync;
	}

	// Create mesh descriptions (Async or ExclusiveSync)
	Do( LaunchPolicy,
		[ this ]() -> bool
		{
			TMap< FString, TMap< FString, int32 > > Unused;
			TMap< FString, TMap< FString, int32 > >* MaterialToPrimvarToUVIndex = Context->MaterialToPrimvarToUVIndex ? Context->MaterialToPrimvarToUVIndex : &Unused;

			UsdGeomMeshTranslatorImpl::LoadMeshDescriptions(
				pxr::UsdTyped( GetPrim() ),
				LODIndexToMeshDescription,
				LODIndexToMaterialInfo,
				*MaterialToPrimvarToUVIndex,
				pxr::UsdTimeCode( Context->Time ),
				Context->bAllowInterpretingLODs,
				Context->RenderContext
			);

			// If we have at least one valid LOD, we should keep going
			for ( const FMeshDescription& MeshDescription : LODIndexToMeshDescription )
			{
				if ( !MeshDescription.IsEmpty() )
				{
					return true;
				}
			}
			return false;
		} );

	// Create the GeometryCache (Main thread)
	Then( ESchemaTranslationLaunchPolicy::Sync,
		[ this ]()
		{
			bool bIsNew = true;
			const FString PrimPathString = PrimPath.GetString();
			UGeometryCache* GeometryCache = UsdGeomMeshTranslatorImpl::CreateGeometryCache( PrimPathString, LODIndexToMeshDescription, Context, bIsNew );

			if ( bIsNew && GeometryCache )
			{
				UUsdAssetImportData* ImportData = NewObject< UUsdAssetImportData >( GeometryCache, TEXT( "UUSDAssetImportData" ) );
				ImportData->PrimPath = PrimPathString;
				GeometryCache->AssetImportData = ImportData;
			}

			bool bMaterialsHaveChanged = false;
			if ( GeometryCache )
			{
<<<<<<< HEAD
				Context->CurrentlyUsedAssets.Add( GeometryCache );

				UUsdAssetImportData* ImportData = Cast< UUsdAssetImportData >( GeometryCache->AssetImportData );
=======
				Context->AssetCache->LinkAssetToPrim( PrimPathString, GeometryCache );
>>>>>>> 3aae9151

				// Only process the materials if we own the GeometryCache. If it's new we know we do
				UUsdAssetImportData* ImportData = Cast< UUsdAssetImportData >( GeometryCache->AssetImportData );
				if ( ImportData && ImportData->PrimPath == PrimPathString )
				{
					bMaterialsHaveChanged = UsdGeomMeshTranslatorImpl::ProcessGeometryCacheMaterials( GetPrim(), LODIndexToMaterialInfo, *GeometryCache, *Context->AssetCache.Get(), Context->Time, Context->ObjectFlags );
				}

				for ( UMaterialInterface* Material : GeometryCache->Materials )
				{
					Context->CurrentlyUsedAssets.Add( Material );
				}
			}

			const bool bContinueTaskChain = ( bIsNew || bMaterialsHaveChanged );
			return bContinueTaskChain;
		} );
}
#endif // WITH_EDITOR

void FUsdGeomMeshTranslator::CreateAssets()
{
	TRACE_CPUPROFILER_EVENT_SCOPE( FUsdGeomMeshTranslator::CreateAssets );

#if WITH_EDITOR
	if ( bUseGeometryCacheUSD && UsdGeomMeshTranslatorImpl::IsAnimated( GetPrim() ) )
	{
		// Create the GeometryCache TaskChain
		TSharedRef< FGeometryCacheCreateAssetsTaskChain > AssetsTaskChain = MakeShared< FGeometryCacheCreateAssetsTaskChain >( Context, PrimPath );

		Context->TranslatorTasks.Add( MoveTemp( AssetsTaskChain ) );
	}
	else
#endif // WITH_EDITOR
	{
		TSharedRef< FGeomMeshCreateAssetsTaskChain > AssetsTaskChain = MakeShared< FGeomMeshCreateAssetsTaskChain >( Context, PrimPath );

		Context->TranslatorTasks.Add( MoveTemp( AssetsTaskChain ) );
	}
}

USceneComponent* FUsdGeomMeshTranslator::CreateComponents()
{
#if WITH_EDITOR
	// Animated meshes as GeometryCache
	if ( bUseGeometryCacheUSD && UsdGeomMeshTranslatorImpl::IsAnimated( GetPrim() ) )
	{
		TOptional< TSubclassOf< USceneComponent > > GeometryCacheComponent( UGeometryCacheUsdComponent::StaticClass() );
		return CreateComponentsEx( GeometryCacheComponent, {} );
	}
#endif // WITH_EDITOR

	// Animated and static meshes as StaticMesh
	USceneComponent* SceneComponent = CreateComponentsEx( {}, {} );

	// Handle material overrides
	// #ueent_todo: Do the analogue for geometry cache
	// Note: This can be here and not in USDGeomXformableTranslator because there is no way that a collapsed mesh prim could end up with a material override
	if ( UStaticMeshComponent* StaticMeshComponent = Cast<UStaticMeshComponent>( SceneComponent ) )
	{
<<<<<<< HEAD
		if ( UStaticMesh* StaticMesh = Cast< UStaticMesh >( Context->PrimPathsToAssets.FindRef( PrimPath.GetString() ) ) )
		{
			if ( UUsdAssetImportData* UsdImportData = Cast<UUsdAssetImportData>( StaticMesh->AssetImportData ) )
			{
				// If the prim paths match, it means that it was this prim that created (and so "owns") the static mesh,
				// so its material assignments will already be directly on the mesh. If they differ, we're using some other prim's mesh,
				// so we may need material overrides on our component
				if ( UsdImportData->PrimPath != PrimPath.GetString() )
				{
					TArray<UMaterialInterface*> ExistingAssignments;
					for ( FStaticMaterial& StaticMaterial : StaticMesh->StaticMaterials )
					{
						ExistingAssignments.Add( StaticMaterial.MaterialInterface );
					}

					UsdGeomMeshTranslatorImpl::SetMaterialOverrides(
						GetPrim(),
						ExistingAssignments,
						*StaticMeshComponent,
						Context->PrimPathsToAssets,
						Context->AssetsCache,
						Context->Time,
						Context->ObjectFlags,
						Context->bAllowInterpretingLODs
					);

					for ( UMaterialInterface* OverrideMaterial : StaticMeshComponent->OverrideMaterials )
					{
						Context->CurrentlyUsedAssets.Add( OverrideMaterial );
					}
				}
=======
		if ( UStaticMesh* StaticMesh = Cast< UStaticMesh >( Context->AssetCache->GetAssetForPrim( PrimPath.GetString() ) ) )
		{
#if WITH_EDITOR
			// If the prim paths match, it means that it was this prim that created (and so "owns") the static mesh,
			// so its material assignments will already be directly on the mesh. If they differ, we're using some other prim's mesh,
			// so we may need material overrides on our component
			UUsdAssetImportData* UsdImportData = Cast<UUsdAssetImportData>( StaticMesh->AssetImportData );
			if ( UsdImportData && UsdImportData->PrimPath != PrimPath.GetString() )
#endif // WITH_EDITOR
			{
				TArray<UMaterialInterface*> ExistingAssignments;
				for ( FStaticMaterial& StaticMaterial : StaticMesh->GetStaticMaterials() )
				{
					ExistingAssignments.Add( StaticMaterial.MaterialInterface );
				}

				MeshTranslationImpl::SetMaterialOverrides(
					GetPrim(),
					ExistingAssignments,
					*StaticMeshComponent,
					*Context->AssetCache.Get(),
					Context->Time,
					Context->ObjectFlags,
					Context->bAllowInterpretingLODs,
					Context->RenderContext
				);
>>>>>>> 3aae9151
			}
		}
	}

	return SceneComponent;
}

void FUsdGeomMeshTranslator::UpdateComponents( USceneComponent* SceneComponent )
{
	if ( SceneComponent )
	{
		SceneComponent->Modify();
	}

	if (
#if WITH_EDITOR
		!bUseGeometryCacheUSD &&
#endif // !WITH_EDITOR
		UsdGeomMeshTranslatorImpl::IsAnimated( GetPrim() )
	)
	{
		// The assets might have changed since our attributes are animated
		CreateAssets();
	}

#if WITH_EDITOR
	// Set the initial GeometryCache on the GeometryCacheUsdComponent
	if ( UGeometryCacheUsdComponent* GeometryCacheUsdComponent = Cast< UGeometryCacheUsdComponent >( SceneComponent ) )
	{
		UGeometryCache* GeometryCache = Cast< UGeometryCache >( Context->AssetCache->GetAssetForPrim( PrimPath.GetString() ) );

		if ( GeometryCache != GeometryCacheUsdComponent->GetGeometryCache() )
		{
			if ( GeometryCacheUsdComponent->IsRegistered() )
			{
				GeometryCacheUsdComponent->UnregisterComponent();
			}

			// Skip the extra handling in SetGeometryCache
			GeometryCacheUsdComponent->GeometryCache = GeometryCache;

			GeometryCacheUsdComponent->RegisterComponent();
		}
		else
		{
			GeometryCacheUsdComponent->SetManualTick( true );
			GeometryCacheUsdComponent->TickAtThisTime( Context->Time, true, false, true );
		}
	}
#endif // WITH_EDITOR

	Super::UpdateComponents( SceneComponent );
}

bool FUsdGeomMeshTranslator::CanBeCollapsed( ECollapsingType CollapsingType ) const
{
	if ( !Context->bAllowCollapsing )
	{
		return false;
	}

	UE::FUsdPrim Prim = GetPrim();

	// Don't collapse if our final UStaticMesh would have multiple LODs
	if ( Context->bAllowInterpretingLODs &&
		 CollapsingType == FUsdSchemaTranslator::ECollapsingType::Assets &&
		 UsdUtils::IsGeomMeshALOD( Prim ) )
	{
		return false;
	}

	return !UsdGeomMeshTranslatorImpl::IsAnimated( Prim );
}

#endif // #if USE_USD_SDK<|MERGE_RESOLUTION|>--- conflicted
+++ resolved
@@ -91,20 +91,12 @@
 		bool bMaterialAssignementsHaveChanged = false;
 
 		TArray<UMaterialInterface*> ExistingAssignments;
-<<<<<<< HEAD
-		for ( const FStaticMaterial& StaticMaterial : StaticMesh.StaticMaterials )
-=======
 		for ( const FStaticMaterial& StaticMaterial : StaticMesh.GetStaticMaterials() )
->>>>>>> 3aae9151
 		{
 			ExistingAssignments.Add(StaticMaterial.MaterialInterface);
 		}
 
-<<<<<<< HEAD
-		TMap<const UsdUtils::FUsdPrimMaterialSlot*, UMaterialInterface*> ResolvedMaterials = MeshTranslationImpl::ResolveMaterialAssignmentInfo(UsdPrim, LODIndexToMaterialInfo, ExistingAssignments, PrimPathsToAssets, AssetsCache, Time, Flags );
-=======
 		TMap<const UsdUtils::FUsdPrimMaterialSlot*, UMaterialInterface*> ResolvedMaterials = MeshTranslationImpl::ResolveMaterialAssignmentInfo(UsdPrim, LODIndexToMaterialInfo, ExistingAssignments, AssetCache, Time, Flags );
->>>>>>> 3aae9151
 
 		uint32 StaticMeshSlotIndex = 0;
 		for ( int32 LODIndex = 0; LODIndex < LODIndexToMaterialInfo.Num(); ++LODIndex )
@@ -481,13 +473,7 @@
 
 			StaticMesh->SetLightingGuid();
 
-<<<<<<< HEAD
-			StaticMesh->SetLightingGuid();
-
-			Context.AssetsCache.Add( AllLODHash.ToString() ) = StaticMesh;
-=======
 			Context.AssetCache->CacheAsset( AllLODHash.ToString(), StaticMesh );
->>>>>>> 3aae9151
 		}
 		else
 		{
@@ -631,18 +617,11 @@
 					UE::FSdfPath PrimPath( *InPrimPath );
 					UE::FUsdPrim Prim = Stage.GetPrimAtPath( PrimPath );
 
-					TMap< FString, TMap< FString, int32 > > Unused;
-					TMap< FString, TMap< FString, int32 > >* MaterialToPrimvarToUVIndex = ContextPtr->MaterialToPrimvarToUVIndex ? ContextPtr->MaterialToPrimvarToUVIndex : &Unused;
-
 					UsdGeomMeshTranslatorImpl::LoadMeshDescriptions(
 						pxr::UsdTyped( Prim ),
 						LODIndexToMeshDescription,
 						LODIndexToMaterialInfo,
-<<<<<<< HEAD
-						*MaterialToPrimvarToUVIndex,
-=======
 						MaterialToPrimvarToUVIndex,
->>>>>>> 3aae9151
 						pxr::UsdTimeCode( Time ),
 						bAllowInterpretingLODs,
 						RenderContext
@@ -792,96 +771,7 @@
 			OutMeshData.BatchesInfo.Add( BatchInfo );
 		}
 	}
-<<<<<<< HEAD
-
-	/** Warning: This function will temporarily switch the active LOD variant if one exists, so it's *not* thread safe! */
-	void SetMaterialOverrides( const pxr::UsdPrim& Prim, const TArray<UMaterialInterface*>& ExistingAssignments, UMeshComponent& MeshComponent, const TMap< FString, UObject* >& PrimPathsToAssets, TMap< FString, UObject* >& AssetsCache, float Time, EObjectFlags Flags, bool bInterpretLODs )
-	{
-		if ( !Prim )
-		{
-			return;
-		}
-
-		FScopedUsdAllocs Allocs;
-
-		pxr::UsdGeomMesh Mesh{ Prim };
-		if ( !Mesh )
-		{
-			return;
-		}
-
-		TArray<UsdUtils::FUsdPrimMaterialAssignmentInfo> LODIndexToAssignments;
-		const bool bProvideMaterialIndices = false; // We have no use for material indices and it can be slow to retrieve, as it will iterate all faces
-
-		// Extract material assignment info from prim if it is a LOD mesh
-		bool bInterpretedLODs = false;
-		if ( bInterpretLODs && UsdUtils::IsGeomMeshALOD( Prim ) )
-		{
-			TMap<int32, UsdUtils::FUsdPrimMaterialAssignmentInfo> LODIndexToAssignmentsMap;
-			TFunction<bool( const pxr::UsdGeomMesh&, int32 )> IterateLODs = [ & ]( const pxr::UsdGeomMesh& LODMesh, int32 LODIndex )
-			{
-				UsdUtils::FUsdPrimMaterialAssignmentInfo LODInfo = UsdUtils::GetPrimMaterialAssignments( LODMesh.GetPrim(), pxr::UsdTimeCode( Time ), bProvideMaterialIndices );
-				LODIndexToAssignmentsMap.Add( LODIndex, LODInfo );
-				return true;
-			};
-
-			pxr::UsdPrim ParentPrim = Prim.GetParent();
-			bInterpretedLODs = UsdUtils::IterateLODMeshes( ParentPrim, IterateLODs );
-
-			if ( bInterpretedLODs )
-			{
-				LODIndexToAssignmentsMap.KeySort( TLess<int32>() );
-				for ( TPair<int32, UsdUtils::FUsdPrimMaterialAssignmentInfo>& Entry : LODIndexToAssignmentsMap )
-				{
-					LODIndexToAssignments.Add( MoveTemp( Entry.Value ) );
-				}
-			}
-		}
-
-		// Extract material assignment info from prim if its *not* a LOD mesh, or if we failed to parse LODs
-		if ( !bInterpretedLODs )
-		{
-			LODIndexToAssignments = { UsdUtils::GetPrimMaterialAssignments( Prim, pxr::UsdTimeCode( Time ), bProvideMaterialIndices ) };
-		}
-
-		// Resolve all material assignment info
-		TMap<const UsdUtils::FUsdPrimMaterialSlot*, UMaterialInterface*> ResolvedMaterials = MeshTranslationImpl::ResolveMaterialAssignmentInfo( Prim, LODIndexToAssignments, ExistingAssignments, PrimPathsToAssets, AssetsCache, Time, Flags );
-
-		// Compare resolved materials with existing assignments, and create overrides if we need to
-		uint32 StaticMeshSlotIndex = 0;
-		for ( int32 LODIndex = 0; LODIndex < LODIndexToAssignments.Num(); ++LODIndex )
-		{
-			const TArray< UsdUtils::FUsdPrimMaterialSlot >& LODSlots = LODIndexToAssignments[ LODIndex ].Slots;
-			for ( int32 LODSlotIndex = 0; LODSlotIndex < LODSlots.Num(); ++LODSlotIndex, ++StaticMeshSlotIndex )
-			{
-				const UsdUtils::FUsdPrimMaterialSlot& Slot = LODSlots[ LODSlotIndex ];
-
-				UMaterialInterface* Material = nullptr;
-				if ( UMaterialInterface** FoundMaterial = ResolvedMaterials.Find( &Slot ) )
-				{
-					Material = *FoundMaterial;
-				}
-				else
-				{
-					UE_LOG( LogUsd, Error, TEXT( "Lost track of resolved material for slot '%d' of LOD '%d' for mesh '%s'" ), LODSlotIndex, LODIndex, *UsdToUnreal::ConvertPath( Prim.GetPath() ) );
-					continue;
-				}
-
-				UMaterialInterface* ExistingMaterial = ExistingAssignments[ StaticMeshSlotIndex ];
-				if ( ExistingMaterial == Material )
-				{
-					continue;
-				}
-				else
-				{
-					MeshComponent.SetMaterial( StaticMeshSlotIndex, Material );
-				}
-			}
-		}
-	}
-=======
-#endif // WITH_EDITOR
->>>>>>> 3aae9151
+#endif // WITH_EDITOR
 }
 
 FBuildStaticMeshTaskChain::FBuildStaticMeshTaskChain( const TSharedRef< FUsdSchemaTranslationContext >& InContext, const UE::FSdfPath& InPrimPath )
@@ -916,27 +806,15 @@
 			{
 				Context->AssetCache->LinkAssetToPrim( PrimPathString, StaticMesh );
 
-<<<<<<< HEAD
-			if ( StaticMesh )
-			{
-				Context->CurrentlyUsedAssets.Add( StaticMesh );
-
-=======
-#if WITH_EDITOR
->>>>>>> 3aae9151
+#if WITH_EDITOR
 				if ( bIsNew )
 				{
 					UUsdAssetImportData* ImportData = NewObject<UUsdAssetImportData>( StaticMesh, TEXT( "UUSDAssetImportData" ) );
 					ImportData->PrimPath = PrimPathString;
 					StaticMesh->AssetImportData = ImportData;
 				}
-<<<<<<< HEAD
-
-				UUsdAssetImportData* ImportData = Cast<UUsdAssetImportData>( StaticMesh->AssetImportData );
-=======
-#endif // WITH_EDITOR
-
->>>>>>> 3aae9151
+#endif // WITH_EDITOR
+
 
 				// Only process the materials if we own the mesh. If it's new we know we do
 #if WITH_EDITOR
@@ -954,12 +832,7 @@
 						GetPrim(),
 						LODIndexToMaterialInfo,
 						*StaticMesh,
-<<<<<<< HEAD
-						Context->PrimPathsToAssets,
-						Context->AssetsCache,
-=======
 						*Context->AssetCache.Get(),
->>>>>>> 3aae9151
 						Context->Time,
 						Context->ObjectFlags
 					);
@@ -967,15 +840,6 @@
 					if ( bMaterialsHaveChanged )
 					{
 						const bool bRebuildAll = true;
-<<<<<<< HEAD
-						StaticMesh->UpdateUVChannelData( bRebuildAll );
-					}
-				}
-
-				for ( FStaticMaterial& StaticMaterial : StaticMesh->StaticMaterials )
-				{
-					Context->CurrentlyUsedAssets.Add( StaticMaterial.MaterialInterface );
-=======
 
 #if WITH_EDITOR
 						StaticMesh->UpdateUVChannelData( bRebuildAll );
@@ -987,7 +851,6 @@
 						}
 #endif // WITH_EDITOR
 					}
->>>>>>> 3aae9151
 				}
 			}
 
@@ -1172,24 +1035,13 @@
 			bool bMaterialsHaveChanged = false;
 			if ( GeometryCache )
 			{
-<<<<<<< HEAD
-				Context->CurrentlyUsedAssets.Add( GeometryCache );
-
-				UUsdAssetImportData* ImportData = Cast< UUsdAssetImportData >( GeometryCache->AssetImportData );
-=======
 				Context->AssetCache->LinkAssetToPrim( PrimPathString, GeometryCache );
->>>>>>> 3aae9151
 
 				// Only process the materials if we own the GeometryCache. If it's new we know we do
 				UUsdAssetImportData* ImportData = Cast< UUsdAssetImportData >( GeometryCache->AssetImportData );
 				if ( ImportData && ImportData->PrimPath == PrimPathString )
 				{
 					bMaterialsHaveChanged = UsdGeomMeshTranslatorImpl::ProcessGeometryCacheMaterials( GetPrim(), LODIndexToMaterialInfo, *GeometryCache, *Context->AssetCache.Get(), Context->Time, Context->ObjectFlags );
-				}
-
-				for ( UMaterialInterface* Material : GeometryCache->Materials )
-				{
-					Context->CurrentlyUsedAssets.Add( Material );
 				}
 			}
 
@@ -1239,39 +1091,6 @@
 	// Note: This can be here and not in USDGeomXformableTranslator because there is no way that a collapsed mesh prim could end up with a material override
 	if ( UStaticMeshComponent* StaticMeshComponent = Cast<UStaticMeshComponent>( SceneComponent ) )
 	{
-<<<<<<< HEAD
-		if ( UStaticMesh* StaticMesh = Cast< UStaticMesh >( Context->PrimPathsToAssets.FindRef( PrimPath.GetString() ) ) )
-		{
-			if ( UUsdAssetImportData* UsdImportData = Cast<UUsdAssetImportData>( StaticMesh->AssetImportData ) )
-			{
-				// If the prim paths match, it means that it was this prim that created (and so "owns") the static mesh,
-				// so its material assignments will already be directly on the mesh. If they differ, we're using some other prim's mesh,
-				// so we may need material overrides on our component
-				if ( UsdImportData->PrimPath != PrimPath.GetString() )
-				{
-					TArray<UMaterialInterface*> ExistingAssignments;
-					for ( FStaticMaterial& StaticMaterial : StaticMesh->StaticMaterials )
-					{
-						ExistingAssignments.Add( StaticMaterial.MaterialInterface );
-					}
-
-					UsdGeomMeshTranslatorImpl::SetMaterialOverrides(
-						GetPrim(),
-						ExistingAssignments,
-						*StaticMeshComponent,
-						Context->PrimPathsToAssets,
-						Context->AssetsCache,
-						Context->Time,
-						Context->ObjectFlags,
-						Context->bAllowInterpretingLODs
-					);
-
-					for ( UMaterialInterface* OverrideMaterial : StaticMeshComponent->OverrideMaterials )
-					{
-						Context->CurrentlyUsedAssets.Add( OverrideMaterial );
-					}
-				}
-=======
 		if ( UStaticMesh* StaticMesh = Cast< UStaticMesh >( Context->AssetCache->GetAssetForPrim( PrimPath.GetString() ) ) )
 		{
 #if WITH_EDITOR
@@ -1298,7 +1117,6 @@
 					Context->bAllowInterpretingLODs,
 					Context->RenderContext
 				);
->>>>>>> 3aae9151
 			}
 		}
 	}
