// Copyright Epic Games, Inc. All Rights Reserved.

#pragma once

#if USE_USD_SDK

#include "CoreMinimal.h"
#include "UObject/ObjectMacros.h"

#include "USDIncludesStart.h"
	#include "pxr/pxr.h"
#include "USDIncludesEnd.h"

PXR_NAMESPACE_OPEN_SCOPE
	class UsdPrim;
PXR_NAMESPACE_CLOSE_SCOPE

class FUsdInfoCache;
<<<<<<< HEAD
class UUsdAssetCache2;
=======
>>>>>>> 4af6daef
class UMaterialInterface;
class UMeshComponent;
class UUsdAssetCache2;
class UUsdMeshAssetUserData;
namespace UsdUtils
{
	struct FUsdPrimMaterialSlot;
	struct FUsdPrimMaterialAssignmentInfo;
}

/** Implementation that can be shared between the SkelRoot translator and GeomMesh translators */
namespace MeshTranslationImpl
{
	/** Resolves the material assignments in AssignmentInfo, returning an UMaterialInterface for each material slot */
	TMap<const UsdUtils::FUsdPrimMaterialSlot*, UMaterialInterface*> ResolveMaterialAssignmentInfo(
		const pxr::UsdPrim& UsdPrim,
		const TArray<UsdUtils::FUsdPrimMaterialAssignmentInfo>& AssignmentInfo,
		UUsdAssetCache2& AssetCache,
		FUsdInfoCache& InfoCache,
		EObjectFlags Flags
	);

	/**
	 * Sets the material overrides on MeshComponent according to the material assignments of the UsdGeomMesh Prim.
	 * Warning: This function will temporarily switch the active LOD variant if one exists, so it's *not* thread safe!
	 */
	void SetMaterialOverrides(
		const pxr::UsdPrim& Prim,
		const TArray<UMaterialInterface*>& ExistingAssignments,
		UMeshComponent& MeshComponent,
		UUsdAssetCache2& AssetCache,
		FUsdInfoCache& InfoCache,
		float Time,
		EObjectFlags Flags,
		bool bInterpretLODs,
		const FName& RenderContext,
		const FName& MaterialPurpose
	);

<<<<<<< HEAD
=======
	void RecordSourcePrimsForMaterialSlots(
		const TArray<UsdUtils::FUsdPrimMaterialAssignmentInfo>& LODIndexToMaterialInfo,
		UUsdMeshAssetUserData* UserData
	);

>>>>>>> 4af6daef
	enum class EUsdReferenceMaterialProperties
	{
		None = 0,
		Translucent = 1,
		VT = 2,
		TwoSided = 4
	};
	ENUM_CLASS_FLAGS( EUsdReferenceMaterialProperties )

	// Returns one of the alternatives of the UsdPreviewSurface reference material depending on the material overrides
	// provided, and nullptr otherwise
	UMaterialInterface* GetReferencePreviewSurfaceMaterial( EUsdReferenceMaterialProperties ReferenceMaterialProperties );

	// Returns the VT version of the provided UsdPreviewSurface ReferenceMaterial. Returns the provided ReferenceMaterial back if
	// it is already a VT-capable reference material, and returns nullptr if ReferenceMaterial isn't one of our reference material
	// alternatives.
	// Example: Receives UsdPreviewSurfaceTwoSided -> Returns UsdPreviewSurfaceTwoSidedVT
	// Example: Receives UsdPreviewSurfaceTwoSidedVT -> Returns UsdPreviewSurfaceTwoSidedVT
	// Example: Receives SomeOtherReferenceMaterial -> Returns nullptr
	UMaterialInterface* GetVTVersionOfReferencePreviewSurfaceMaterial( UMaterialInterface* ReferenceMaterial );

	// Returns the two-sided version of the provided UsdPreviewSurface ReferenceMaterial. Returns the provided ReferenceMaterial
	// back if it is already a two-sided-capable reference material, and returns nullptr if ReferenceMaterial isn't one of our reference
	// material alternatives.
	// Example: Receives UsdPreviewSurfaceTranslucent -> Returns UsdPreviewSurfaceTwoSidedTranslucent
	// Example: Receives UsdPreviewSurfaceTwoSidedTranslucent -> Returns UsdPreviewSurfaceTwoSidedTranslucent
	// Example: Receives SomeOtherReferenceMaterial -> Returns nullptr
	UMaterialInterface* GetTwoSidedVersionOfReferencePreviewSurfaceMaterial( UMaterialInterface* ReferenceMaterial );
<<<<<<< HEAD
=======

	// Returns whether the Material is one of the UsdPreviewSurface reference materials (which can be reassigned by the
	// user on a per project basis)
	bool IsReferencePreviewSurfaceMaterial(UMaterialInterface* Material);
>>>>>>> 4af6daef
}

#endif // #if USE_USD_SDK<|MERGE_RESOLUTION|>--- conflicted
+++ resolved
@@ -16,10 +16,6 @@
 PXR_NAMESPACE_CLOSE_SCOPE
 
 class FUsdInfoCache;
-<<<<<<< HEAD
-class UUsdAssetCache2;
-=======
->>>>>>> 4af6daef
 class UMaterialInterface;
 class UMeshComponent;
 class UUsdAssetCache2;
@@ -59,14 +55,11 @@
 		const FName& MaterialPurpose
 	);
 
-<<<<<<< HEAD
-=======
 	void RecordSourcePrimsForMaterialSlots(
 		const TArray<UsdUtils::FUsdPrimMaterialAssignmentInfo>& LODIndexToMaterialInfo,
 		UUsdMeshAssetUserData* UserData
 	);
 
->>>>>>> 4af6daef
 	enum class EUsdReferenceMaterialProperties
 	{
 		None = 0,
@@ -95,13 +88,10 @@
 	// Example: Receives UsdPreviewSurfaceTwoSidedTranslucent -> Returns UsdPreviewSurfaceTwoSidedTranslucent
 	// Example: Receives SomeOtherReferenceMaterial -> Returns nullptr
 	UMaterialInterface* GetTwoSidedVersionOfReferencePreviewSurfaceMaterial( UMaterialInterface* ReferenceMaterial );
-<<<<<<< HEAD
-=======
 
 	// Returns whether the Material is one of the UsdPreviewSurface reference materials (which can be reassigned by the
 	// user on a per project basis)
 	bool IsReferencePreviewSurfaceMaterial(UMaterialInterface* Material);
->>>>>>> 4af6daef
 }
 
 #endif // #if USE_USD_SDK