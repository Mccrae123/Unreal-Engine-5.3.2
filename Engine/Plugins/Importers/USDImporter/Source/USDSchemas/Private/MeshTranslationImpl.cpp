--- conflicted
+++ resolved
@@ -3,21 +3,14 @@
 #include "MeshTranslationImpl.h"
 
 #include "USDAssetCache2.h"
-<<<<<<< HEAD
-#include "USDAssetImportData.h"
-=======
 #include "USDConversionUtils.h"
 #include "USDAssetUserData.h"
->>>>>>> 4af6daef
 #include "USDGeomMeshConversion.h"
 #include "USDInfoCache.h"
 #include "USDLog.h"
 #include "USDMemory.h"
 #include "USDProjectSettings.h"
-<<<<<<< HEAD
-=======
 #include "USDShadeConversion.h"
->>>>>>> 4af6daef
 #include "USDTypesConversion.h"
 
 #include "Components/MeshComponent.h"
@@ -30,35 +23,13 @@
 #include "Materials/MaterialInstanceConstant.h"
 #include "Materials/MaterialInstanceDynamic.h"
 #include "Materials/MaterialInterface.h"
-<<<<<<< HEAD
-#include "Misc/Paths.h"
-=======
 #include "MaterialShared.h"
 #include "MeshDescription.h"
->>>>>>> 4af6daef
 #include "UObject/Package.h"
 
 #if USE_USD_SDK
 
 #include "USDIncludesStart.h"
-<<<<<<< HEAD
-#include "pxr/usd/usd/editContext.h"
-#include "pxr/usd/usd/prim.h"
-#include "pxr/usd/usd/stage.h"
-#include "pxr/usd/usdGeom/mesh.h"
-#include "pxr/usd/usdGeom/xformable.h"
-#include "pxr/usd/usdShade/material.h"
-#include "USDIncludesEnd.h"
-
-TMap<const UsdUtils::FUsdPrimMaterialSlot*, UMaterialInterface*> MeshTranslationImpl::ResolveMaterialAssignmentInfo(
-	const pxr::UsdPrim& UsdPrim,
-	const TArray<UsdUtils::FUsdPrimMaterialAssignmentInfo>& AssignmentInfo,
-	UUsdAssetCache2& AssetCache,
-	FUsdInfoCache& InfoCache,
-	EObjectFlags Flags
-)
-{
-=======
 #include "pxr/usd/usd/prim.h"
 #include "pxr/usd/usd/stage.h"
 #include "pxr/usd/usdGeom/mesh.h"
@@ -450,7 +421,6 @@
 	EObjectFlags Flags
 )
 {
->>>>>>> 4af6daef
 	FScopedUnrealAllocs Allocs;
 
 	TMap<const UsdUtils::FUsdPrimMaterialSlot*, UMaterialInterface*> ResolvedMaterials;
@@ -495,22 +465,12 @@
 						if (GIsEditor)  // Editor, PIE => true; Standlone, packaged => false
 						{
 							MaterialInstance = UsdUtils::CreateDisplayColorMaterialInstanceConstant(DisplayColorDesc.GetValue());
-<<<<<<< HEAD
-#if WITH_EDITOR
-							// Leave PrimPath as empty as it likely will be reused by many prims
-							UUsdAssetImportData* ImportData = NewObject< UUsdAssetImportData >(MaterialInstance, TEXT("USDAssetImportData"));
-							MaterialInstance->AssetImportData = ImportData;
-#endif // WITH_EDITOR
-=======
->>>>>>> 4af6daef
 						}
 						else
 						{
 							MaterialInstance = UsdUtils::CreateDisplayColorMaterialInstanceDynamic(DisplayColorDesc.GetValue());
 						}
 
-<<<<<<< HEAD
-=======
 						if(MaterialInstance)
 						{
 							// Leave PrimPath as empty as it likely will be reused by many prims
@@ -518,7 +478,6 @@
 							MaterialInstance->AddAssetUserData(UserData);
 						}
 
->>>>>>> 4af6daef
 						// We can only cache transient assets
 						MaterialInstance->SetFlags(RF_Transient);
 
@@ -531,22 +490,6 @@
 			}
 			case UsdUtils::EPrimAssignmentType::MaterialPrim:
 			{
-<<<<<<< HEAD
-				UMaterialInstance* OneSidedMat = nullptr;
-
-				TSet<UMaterialInstance*> ExistingMaterials = InfoCache.GetAssetsForPrim<UMaterialInstance>(UE::FSdfPath{*Slot.MaterialSource});
-				for (UMaterialInstance* ExistingMaterial : ExistingMaterials)
-				{
-					const bool bExistingIsTwoSided = ExistingMaterial->IsTwoSided();
-
-					if (!bExistingIsTwoSided)
-					{
-						OneSidedMat = ExistingMaterial;
-					}
-
-					if (Slot.bMeshIsDoubleSided == bExistingIsTwoSided)
-					{
-=======
 				UMaterialInterface* OneSidedMat = nullptr;
 				bool bOneSidedMatIsInstanceOfReferencePreviewSurface = false;
 
@@ -582,99 +525,10 @@
 
 					if (Slot.bMeshIsDoubleSided == bExistingIsTwoSided)
 					{
->>>>>>> 4af6daef
 						Material = ExistingMaterial;
 					}
 				}
 
-<<<<<<< HEAD
-				FString MaterialHash = AssetCache.GetHashForAsset(OneSidedMat);
-
-				if (Slot.bMeshIsDoubleSided)
-				{
-					MaterialHash = MaterialHash + UnrealIdentifiers::TwoSidedMaterialSuffix;
-
-					// Need to create a two-sided material on-demand
-					if (!Material)
-					{
-						// By now we parsed all materials so we must have the single-sided version of this material
-						if (!OneSidedMat)
-						{
-							UE_LOG(LogUsd, Warning, TEXT("Failed to generate a two-sided material from the material prim at path '%s' as no single-sided material was generated for it."), *Slot.MaterialSource);
-							continue;
-						}
-
-						// Check if for some reason we already have a two-sided material ready due to a complex scenario
-						// related to the global cache
-						UMaterialInstance* TwoSidedMat = Cast<UMaterialInstance>(AssetCache.GetCachedAsset(MaterialHash));
-						if (!TwoSidedMat)
-						{
-							// Important to not use GetBaseMaterial() here because if our parent is the translucent we'll
-							// get the reference UsdPreviewSurface instead, as that is also *its* reference
-							UMaterialInterface* ReferenceMaterial = OneSidedMat->Parent.Get();
-							UMaterialInterface* ReferenceMaterialTwoSided =
-								MeshTranslationImpl::GetTwoSidedVersionOfReferencePreviewSurfaceMaterial(ReferenceMaterial);
-							if (!ensure(ReferenceMaterialTwoSided && ReferenceMaterialTwoSided != ReferenceMaterial))
-							{
-								continue;
-							}
-
-							const FName NewInstanceName = MakeUniqueObjectName(
-								GetTransientPackage(),
-								UMaterialInstance::StaticClass(),
-								*(FPaths::GetBaseFilename(Slot.MaterialSource) + UnrealIdentifiers::TwoSidedMaterialSuffix)
-							);
-
-#if WITH_EDITOR
-							UMaterialInstanceConstant* MIC = Cast<UMaterialInstanceConstant>(OneSidedMat);
-							if (GIsEditor && MIC)
-							{
-								UMaterialInstanceConstant* TwoSidedMIC = NewObject<UMaterialInstanceConstant>(
-									GetTransientPackage(),
-									NewInstanceName,
-									Flags
-								);
-								if (TwoSidedMIC)
-								{
-									UUsdAssetImportData* ImportData = NewObject< UUsdAssetImportData >(
-										TwoSidedMIC,
-										TEXT("USDAssetImportData")
-									);
-									ImportData->PrimPath = Slot.MaterialSource;
-									TwoSidedMIC->AssetImportData = ImportData;
-								}
-
-								TwoSidedMIC->SetParentEditorOnly(ReferenceMaterialTwoSided);
-								TwoSidedMIC->CopyMaterialUniformParametersEditorOnly(OneSidedMat);
-
-								TwoSidedMat = TwoSidedMIC;
-							}
-							else
-#endif // WITH_EDITOR
-							if (UMaterialInstanceDynamic* MID = Cast<UMaterialInstanceDynamic>(OneSidedMat))
-							{
-								UMaterialInstanceDynamic* TwoSidedMID = UMaterialInstanceDynamic::Create(
-									ReferenceMaterialTwoSided,
-									GetTransientPackage(),
-									NewInstanceName
-								);
-								if (!ensure(TwoSidedMID))
-								{
-									continue;
-								}
-
-								TwoSidedMID->CopyParameterOverrides(MID);
-
-								TwoSidedMat = TwoSidedMID;
-							}
-
-						}
-
-						if (TwoSidedMat)
-						{
-							TwoSidedMat->SetFlags(RF_Transient);
-							Material = TwoSidedMat;
-=======
 				FString MaterialHash = Material ? AssetCache.GetHashForAsset(Material) : FString{};
 
 				// Need to create a two-sided material on-demand, *before* we make it compatible:
@@ -760,35 +614,22 @@
 						{
 							MaterialToCompatibleMaterial.Add(Material, CompatibleMaterial);
 							Material = CompatibleMaterial;
->>>>>>> 4af6daef
 						}
 					}
 				}
 
-				// Cache the material to "ping it" as active, but also register two sided materials for the
-				// first time
-				AssetCache.CacheAsset(MaterialHash, Material);
-				InfoCache.LinkAssetToPrim(UE::FSdfPath{*Slot.MaterialSource}, Material);
-
 				break;
 			}
 			case UsdUtils::EPrimAssignmentType::UnrealMaterial:
 			{
-<<<<<<< HEAD
-				Material = Cast< UMaterialInterface >(FSoftObjectPath(Slot.MaterialSource).TryLoad());
-				if (!Material)
-=======
 				UObject* Object = FSoftObjectPath(Slot.MaterialSource).TryLoad();
 				Material = Cast< UMaterialInterface >(Object);
 				if (!Object)
->>>>>>> 4af6daef
 				{
 					UE_LOG(LogUsd, Warning, TEXT("UE material '%s' for prim '%s' could not be loaded or was not found."),
 						*Slot.MaterialSource,
 						*UsdToUnreal::ConvertPath(UsdPrim.GetPrimPath()));
 				}
-<<<<<<< HEAD
-=======
 				else if (!Material)
 				{
 					UE_LOG(LogUsd, Warning, TEXT("Object '%s' assigned as an Unreal Material for prim '%s' is not actually a material (but instead a '%s') and will not be used"),
@@ -797,7 +638,6 @@
 						*Object->GetClass()->GetName()
 					);
 				}
->>>>>>> 4af6daef
 				else if (!Material->IsTwoSided() && Slot.bMeshIsDoubleSided)
 				{
 					UE_LOG(LogUsd, Warning, TEXT("Using one-sided UE material '%s' for doubleSided prim '%s'"),
@@ -923,14 +763,6 @@
 		}
 	}
 
-<<<<<<< HEAD
-	TMap<const UsdUtils::FUsdPrimMaterialSlot*, UMaterialInterface*> ResolvedMaterials = MeshTranslationImpl::ResolveMaterialAssignmentInfo(
-		ValidPrim,
-		LODIndexToAssignments,
-		AssetCache,
-		InfoCache,
-		Flags
-=======
 	TMap<const UsdUtils::FUsdPrimMaterialSlot*, UMaterialInterface*> ResolvedMaterials;
 
 	UUsdMeshAssetUserData* UserData = nullptr;
@@ -966,7 +798,6 @@
 	ensureMsgf(UserData, TEXT("Mesh assigned to component '%s' generated for prim '%s' should have an UUsdMeshAssetUserData at this point!"),
 		*MeshComponent.GetPathName(),
 		*UsdToUnreal::ConvertPath(Prim.GetPrimPath())
->>>>>>> 4af6daef
 	);
 
 	if(UserData && LODIndexToAssignments.Num() > 0)
@@ -990,8 +821,6 @@
 		const TArray< UsdUtils::FUsdPrimMaterialSlot >& LODSlots = LODIndexToAssignments[LODIndex].Slots;
 		for (int32 LODSlotIndex = 0; LODSlotIndex < LODSlots.Num(); ++LODSlotIndex, ++StaticMeshSlotIndex)
 		{
-<<<<<<< HEAD
-=======
 			// If we don't even have as many existing assignments as we have overrides just stop here.
 			// This should happen often now because we'll always at least attempt at setting overrides on every
 			// component (but only ever set anything if we really need to).
@@ -1003,7 +832,6 @@
 				break;
 			}
 
->>>>>>> 4af6daef
 			const UsdUtils::FUsdPrimMaterialSlot& Slot = LODSlots[LODSlotIndex];
 
 			UMaterialInterface* Material = nullptr;
@@ -1014,20 +842,6 @@
 			else
 			{
 				UE_LOG(LogUsd, Error, TEXT("Lost track of resolved material for slot '%d' of LOD '%d' for mesh '%s'"), LODSlotIndex, LODIndex, *UsdToUnreal::ConvertPath(Prim.GetPath()));
-<<<<<<< HEAD
-				continue;
-			}
-
-			// If we don't even have as many existing assignments as we have overrides just stop here.
-			// This should happen often now because we'll always at least attempt at setting overrides on every
-			// component (but only ever set anything if we really need to).
-			// Previously we only attempted setting overrides in case the component didn't "own" the mesh prim,
-			// but now it is not feasible to do that given the global asset cache and how assets may have come
-			// from an entirely new stage/session.
-			if (!ExistingAssignments.IsValidIndex(StaticMeshSlotIndex))
-			{
-=======
->>>>>>> 4af6daef
 				continue;
 			}
 
@@ -1044,8 +858,6 @@
 	}
 }
 
-<<<<<<< HEAD
-=======
 void MeshTranslationImpl::RecordSourcePrimsForMaterialSlots(
 	const TArray<UsdUtils::FUsdPrimMaterialAssignmentInfo>& LODIndexToMaterialInfo,
 	UUsdMeshAssetUserData* UserData
@@ -1069,7 +881,6 @@
 	}
 }
 
->>>>>>> 4af6daef
 UMaterialInterface* MeshTranslationImpl::GetReferencePreviewSurfaceMaterial(EUsdReferenceMaterialProperties ReferenceMaterialProperties)
 {
 	const UUsdProjectSettings* Settings = GetDefault<UUsdProjectSettings>();
@@ -1153,7 +964,6 @@
 	if (!Settings)
 	{
 		return nullptr;
-<<<<<<< HEAD
 	}
 
 	const FSoftObjectPath PathName = ReferenceMaterial->GetPathName();
@@ -1197,27 +1007,23 @@
 	}
 
 	const FSoftObjectPath PathName = ReferenceMaterial->GetPathName();
-=======
-	}
-
-	const FSoftObjectPath PathName = ReferenceMaterial->GetPathName();
-	if (PathName.ToString().Contains(TEXT("VT"), ESearchCase::CaseSensitive, ESearchDir::FromEnd))
+	if (PathName.ToString().Contains(TEXT("TwoSided"), ESearchCase::CaseSensitive, ESearchDir::FromEnd))
 	{
 		return ReferenceMaterial;
 	}
 	else if (PathName == Settings->ReferencePreviewSurfaceMaterial)
 	{
-		return Cast< UMaterialInterface >(Settings->ReferencePreviewSurfaceVTMaterial.TryLoad());
-	}
-	else if (PathName == Settings->ReferencePreviewSurfaceTwoSidedMaterial)
+		return Cast< UMaterialInterface >(Settings->ReferencePreviewSurfaceTwoSidedMaterial.TryLoad());
+	}
+	else if (PathName == Settings->ReferencePreviewSurfaceTranslucentMaterial)
+	{
+		return Cast< UMaterialInterface >(Settings->ReferencePreviewSurfaceTranslucentTwoSidedMaterial.TryLoad());
+	}
+	else if (PathName == Settings->ReferencePreviewSurfaceVTMaterial)
 	{
 		return Cast< UMaterialInterface >(Settings->ReferencePreviewSurfaceTwoSidedVTMaterial.TryLoad());
 	}
-	else if (PathName == Settings->ReferencePreviewSurfaceTranslucentMaterial)
-	{
-		return Cast< UMaterialInterface >(Settings->ReferencePreviewSurfaceTranslucentVTMaterial.TryLoad());
-	}
-	else if (PathName == Settings->ReferencePreviewSurfaceTranslucentTwoSidedMaterial)
+	else if (PathName == Settings->ReferencePreviewSurfaceTranslucentVTMaterial)
 	{
 		return Cast< UMaterialInterface >(Settings->ReferencePreviewSurfaceTranslucentTwoSidedVTMaterial.TryLoad());
 	}
@@ -1225,49 +1031,6 @@
 	// We should only ever call this function with a ReferenceMaterial that matches one of the above paths
 	ensure(false);
 	return nullptr;
-}
-
-UMaterialInterface* MeshTranslationImpl::GetTwoSidedVersionOfReferencePreviewSurfaceMaterial(UMaterialInterface* ReferenceMaterial)
-{
-	if (!ReferenceMaterial)
-	{
-		return nullptr;
-	}
-
-	const UUsdProjectSettings* Settings = GetDefault<UUsdProjectSettings>();
-	if (!Settings)
-	{
-		return nullptr;
-	}
-
-	const FSoftObjectPath PathName = ReferenceMaterial->GetPathName();
->>>>>>> 4af6daef
-	if (PathName.ToString().Contains(TEXT("TwoSided"), ESearchCase::CaseSensitive, ESearchDir::FromEnd))
-	{
-		return ReferenceMaterial;
-	}
-	else if (PathName == Settings->ReferencePreviewSurfaceMaterial)
-	{
-		return Cast< UMaterialInterface >(Settings->ReferencePreviewSurfaceTwoSidedMaterial.TryLoad());
-	}
-	else if (PathName == Settings->ReferencePreviewSurfaceTranslucentMaterial)
-	{
-		return Cast< UMaterialInterface >(Settings->ReferencePreviewSurfaceTranslucentTwoSidedMaterial.TryLoad());
-	}
-	else if (PathName == Settings->ReferencePreviewSurfaceVTMaterial)
-	{
-		return Cast< UMaterialInterface >(Settings->ReferencePreviewSurfaceTwoSidedVTMaterial.TryLoad());
-	}
-	else if (PathName == Settings->ReferencePreviewSurfaceTranslucentVTMaterial)
-	{
-		return Cast< UMaterialInterface >(Settings->ReferencePreviewSurfaceTranslucentTwoSidedVTMaterial.TryLoad());
-	}
-
-	// We should only ever call this function with a ReferenceMaterial that matches one of the above paths
-	ensure(false);
-	return nullptr;
-<<<<<<< HEAD
-=======
 }
 
 bool MeshTranslationImpl::IsReferencePreviewSurfaceMaterial(UMaterialInterface* Material)
@@ -1297,7 +1060,6 @@
 	};
 
 	return ReferenceMaterials.Contains(PathName);
->>>>>>> 4af6daef
 }
 
 #endif // #if USE_USD_SDK