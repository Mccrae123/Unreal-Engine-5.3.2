--- conflicted
+++ resolved
@@ -26,10 +26,7 @@
 					"Analytics",
 					"AnalyticsBlueprintLibrary",
 					"CinematicCamera",
-<<<<<<< HEAD
-=======
 					"Constraints",
->>>>>>> 4af6daef
 					"ControlRig", // For detecting rigged skeletal animations when exporting level sequences to USD
 					"EditorStyle",
 					"GeometryCache",
