--- conflicted
+++ resolved
@@ -7,10 +7,7 @@
 #include "USDClassesModule.h"
 #include "USDConversionUtils.h"
 #include "USDGeomMeshConversion.h"
-<<<<<<< HEAD
-=======
 #include "USDLog.h"
->>>>>>> d731a049
 #include "USDMemory.h"
 #include "USDOptionsWindow.h"
 #include "USDShadeConversion.h"
@@ -22,11 +19,8 @@
 #include "UsdWrappers/UsdStage.h"
 
 #include "AssetExportTask.h"
-<<<<<<< HEAD
-=======
 #include "Engine/Font.h"
 #include "Engine/Texture.h"
->>>>>>> d731a049
 #include "EngineAnalytics.h"
 #include "HAL/FileManager.h"
 #include "IMaterialBakingModule.h"
@@ -37,46 +31,6 @@
 #include "Misc/Paths.h"
 #include "Modules/ModuleManager.h"
 #include "UObject/UObjectGlobals.h"
-<<<<<<< HEAD
-
-namespace UE
-{
-	namespace MaterialExporterUSD
-	{
-		namespace Private
-		{
-			void SendAnalytics( const UMaterialInterface& Material, const FUsdMaterialBakingOptions& Options, bool bAutomated, double ElapsedSeconds, double NumberOfFrames, const FString& Extension )
-			{
-				if ( FEngineAnalytics::IsAvailable() )
-				{
-					FString ClassName = Material.GetClass()->GetName();
-
-					TArray<FAnalyticsEventAttribute> EventAttributes;
-
-					EventAttributes.Emplace( TEXT( "AssetType" ), ClassName );
-
-					FString BakedPropertiesString;
-					{
-						const UEnum* PropertyEnum = StaticEnum<EMaterialProperty>();
-						for ( const FPropertyEntry& PropertyEntry : Options.Properties )
-						{
-							FString PropertyString = PropertyEnum->GetNameByValue( PropertyEntry.Property ).ToString();
-							PropertyString.RemoveFromStart( TEXT( "MP_" ) );
-							BakedPropertiesString += PropertyString + TEXT( ", " );
-						}
-
-						BakedPropertiesString.RemoveFromEnd( TEXT( ", " ) );
-					}
-
-					EventAttributes.Emplace( TEXT( "BakedProperties" ), BakedPropertiesString );
-					EventAttributes.Emplace( TEXT( "DefaultTextureSize" ), Options.DefaultTextureSize.ToString() );
-
-					IUsdClassesModule::SendAnalytics( MoveTemp( EventAttributes ), FString::Printf( TEXT( "Export.%s" ), *ClassName ), bAutomated, ElapsedSeconds, NumberOfFrames, Extension );
-				}
-			}
-		}
-	}
-=======
 #include "VT/RuntimeVirtualTexture.h"
 
 namespace UE::MaterialExporterUSD::Private
@@ -229,7 +183,6 @@
 
 		VersionHash.UpdateWithString( *Options.TexturesDir.Path, Options.TexturesDir.Path.Len() );
 	}
->>>>>>> d731a049
 }
 
 UMaterialExporterUsd::UMaterialExporterUsd()
@@ -265,33 +218,6 @@
 	{
 		Options = Cast<UMaterialExporterUSDOptions>( ExportTask->Options );
 	}
-<<<<<<< HEAD
-	if ( !Options && ( !ExportTask || !ExportTask->bAutomated ) )
-	{
-		Options = GetMutableDefault<UMaterialExporterUSDOptions>();
-		if ( Options )
-		{
-			Options->MaterialBakingOptions.TexturesDir.Path = FPaths::Combine( FPaths::GetPath( UExporter::CurrentFilename ), TEXT( "Textures" ) );
-
-			const bool bIsImport = false;
-			const bool bContinue = SUsdOptionsWindow::ShowOptions( *Options, bIsImport );
-			if ( !bContinue )
-			{
-				return false;
-			}
-		}
-	}
-
-	return UMaterialExporterUsd::ExportMaterial( *Material, Options->MaterialBakingOptions, FFilePath{ UExporter::CurrentFilename } );
-#else
-	return false;
-#endif // #if USE_USD_SDK
-}
-
-bool UMaterialExporterUsd::ExportMaterial( const UMaterialInterface& Material, const FUsdMaterialBakingOptions& Options, const FFilePath& FilePath )
-{
-#if USE_USD_SDK
-=======
 	if ( !Options )
 	{
 		Options = GetMutableDefault<UMaterialExporterUSDOptions>();
@@ -403,7 +329,6 @@
 		}
 	}
 
->>>>>>> d731a049
 	double StartTime = FPlatformTime::Cycles64();
 
 	UE::FUsdStage UsdStage = UnrealUSDWrapper::NewStage( *FilePath.FilePath );
@@ -431,8 +356,6 @@
 		Options.TexturesDir,
 		RootPrim
 	);
-<<<<<<< HEAD
-=======
 
 	// Write asset info now that we finished exporting
 	{
@@ -447,23 +370,15 @@
 
 		UsdUtils::SetPrimAssetInfo( RootPrim, Info );
 	}
->>>>>>> d731a049
 
 	UsdStage.GetRootLayer().Save();
 
 	// Analytics
 	{
-<<<<<<< HEAD
-		bool bAutomated = false;  // TODO: Can't properly fetch this yet as it would change the function signature
-=======
->>>>>>> d731a049
 		double ElapsedSeconds = FPlatformTime::ToSeconds64( FPlatformTime::Cycles64() - StartTime );
 		FString Extension = FPaths::GetExtension( FilePath.FilePath );
 		double NumberOfFrames = 1 + UsdStage.GetEndTimeCode() - UsdStage.GetStartTimeCode();
 
-<<<<<<< HEAD
-		UE::MaterialExporterUSD::Private::SendAnalytics( Material, Options, bAutomated, ElapsedSeconds, NumberOfFrames, Extension );
-=======
 		UE::MaterialExporterUSD::Private::SendAnalytics(
 			Material,
 			Options,
@@ -472,7 +387,6 @@
 			NumberOfFrames,
 			Extension
 		);
->>>>>>> d731a049
 	}
 
 	return true;
@@ -484,15 +398,6 @@
 bool UMaterialExporterUsd::ExportMaterialsForStage(
 	const TArray<UMaterialInterface*>& Materials,
 	const FUsdMaterialBakingOptions& Options,
-<<<<<<< HEAD
-	const UE::FUsdStage& Stage,
-	bool bIsAssetLayer,
-	bool bUsePayload,
-	bool bRemoveUnrealMaterials )
-{
-#if USE_USD_SDK
-	if ( !Stage )
-=======
 	const FString& StageRootLayerPath,
 	bool bIsAssetLayer,
 	bool bUsePayload,
@@ -504,7 +409,6 @@
 {
 #if USE_USD_SDK
 	if ( StageRootLayerPath.IsEmpty() )
->>>>>>> d731a049
 	{
 		return false;
 	}
@@ -514,13 +418,7 @@
 		return true;
 	}
 
-<<<<<<< HEAD
-	const UE::FSdfLayer RootLayer = Stage.GetRootLayer();
-	const FString RootLayerPath = RootLayer.GetRealPath();
-	const FString ExtensionNoDot = FPaths::GetExtension( RootLayerPath );
-=======
 	const FString ExtensionNoDot = FPaths::GetExtension( StageRootLayerPath );
->>>>>>> d731a049
 
 	// If we have multiple materials *within this mesh* that want to be emitted to the same filepath we'll append
 	// a suffix, but we will otherwise overwrite any unrelated existing files that were there before we began the export.
@@ -528,19 +426,13 @@
 	TSet<FString> UsedFilePathsWithoutExt;
 
 	TMap<FString, FString> MaterialPathNameToFilePath;
-<<<<<<< HEAD
-	for ( const UMaterialInterface* Material : Materials )
-=======
 	for ( UMaterialInterface* Material : Materials )
->>>>>>> d731a049
 	{
 		if ( !Material )
 		{
 			continue;
 		}
 
-<<<<<<< HEAD
-=======
 		// Make sure the material has a resource as we'll use it to fetch some version GUIDs and ExportMaterial
 		// can't do it directly due to receiving the material by const ref
 		if ( UMaterial* Parent = Material->GetMaterial() )
@@ -552,7 +444,6 @@
 			}
 		}
 
->>>>>>> d731a049
 		// "/Game/ContentFolder/Blue.Blue"
 		FString MaterialPathName = Material->GetPathName();
 
@@ -565,9 +456,6 @@
 		// "C:/MyFolder/Export/Blue_4.usda"
 		FString FinalPath = FString::Printf( TEXT( "%s.%s" ), *FinalPathNoExt, *ExtensionNoDot );
 
-<<<<<<< HEAD
-		if ( UMaterialExporterUsd::ExportMaterial( *Material, Options, FFilePath{ FinalPath } ) )
-=======
 		if ( UMaterialExporterUsd::ExportMaterial(
 			*Material,
 			Options,
@@ -576,15 +464,12 @@
 			bReExportIdenticalAssets,
 			bIsAutomated
 		))
->>>>>>> d731a049
 		{
 			UsedFilePathsWithoutExt.Add( FinalPathNoExt );
 			MaterialPathNameToFilePath.Add( MaterialPathName, FinalPath );
 		}
 	}
 
-<<<<<<< HEAD
-=======
 	// We can only open the stage *after* we finished exporting the materials. This because if we're exporting over
 	// existing files, it could be that this stage still references the existing material layers that the individual
 	// material exports would try to replace, meaning the exports would fail as those files would be currently open.
@@ -602,7 +487,6 @@
 		return false;
 	}
 
->>>>>>> d731a049
 	UsdUtils::ReplaceUnrealMaterialsWithBaked(
 		Stage,
 		RootLayer,
@@ -612,11 +496,8 @@
 		bRemoveUnrealMaterials
 	);
 
-<<<<<<< HEAD
-=======
 	RootLayer.Save();
 
->>>>>>> d731a049
 	return true;
 #else
 	return false;
