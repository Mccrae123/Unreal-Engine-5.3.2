// Copyright Epic Games, Inc. All Rights Reserved.

#include "USDExporterModule.h"

#include "LevelExporterUSDOptionsCustomization.h"
<<<<<<< HEAD
=======
#include "USDAssetOptions.h"
>>>>>>> 6bbb88c8
#include "USDMemory.h"

#include "Modules/ModuleManager.h"
#include "PropertyEditorModule.h"

class FUsdExporterModule : public IUsdExporterModule
{
public:
	virtual void StartupModule() override
	{
		FPropertyEditorModule& PropertyModule = FModuleManager::LoadModuleChecked< FPropertyEditorModule >( TEXT( "PropertyEditor" ) );
<<<<<<< HEAD
		PropertyModule.RegisterCustomClassLayout( TEXT( "LevelExporterUSDOptions" ), FOnGetDetailCustomizationInstance::CreateStatic( &FLevelExporterUSDOptionsCustomization::MakeInstance ) );
=======

		// We intentionally use the same customization for both of these
		PropertyModule.RegisterCustomClassLayout( TEXT( "LevelExporterUSDOptions" ), FOnGetDetailCustomizationInstance::CreateStatic( &FLevelExporterUSDOptionsCustomization::MakeInstance ) );
		PropertyModule.RegisterCustomClassLayout( TEXT( "LevelSequenceExporterUSDOptions" ), FOnGetDetailCustomizationInstance::CreateStatic( &FLevelExporterUSDOptionsCustomization::MakeInstance ) );

		// Modify the static mesh LOD range to have the proper define value as the maximum.
		// We have to do this the hard way here because we can't use the define within the meta tag itself
		if ( UScriptStruct* ScriptStruct = FUsdMeshAssetOptions::StaticStruct() )
		{
			if ( FProperty* LowestMeshLODProperty = ScriptStruct->FindPropertyByName( GET_MEMBER_NAME_CHECKED( FUsdMeshAssetOptions, LowestMeshLOD ) ) )
			{
				LowestMeshLODProperty->SetMetaData( TEXT( "ClampMax" ), LexToString( MAX_MESH_LOD_COUNT - 1 ) );
			}

			if ( FProperty* HighestMeshLODProperty = ScriptStruct->FindPropertyByName( GET_MEMBER_NAME_CHECKED( FUsdMeshAssetOptions, HighestMeshLOD ) ) )
			{
				HighestMeshLODProperty->SetMetaData( TEXT( "ClampMax" ), LexToString( MAX_MESH_LOD_COUNT - 1 ) );
			}
		}
>>>>>>> 6bbb88c8
	}

	virtual void ShutdownModule() override
	{
		if ( FPropertyEditorModule* PropertyModule = FModuleManager::GetModulePtr< FPropertyEditorModule >( TEXT( "PropertyEditor" ) ) )
		{
			PropertyModule->UnregisterCustomClassLayout( TEXT( "LevelExporterUSDOptions" ) );
<<<<<<< HEAD
=======
			PropertyModule->UnregisterCustomClassLayout( TEXT( "LevelSequenceExporterUSDOptions" ) );
>>>>>>> 6bbb88c8
		}
	}
};

IMPLEMENT_MODULE_USD( FUsdExporterModule, USDExporter );<|MERGE_RESOLUTION|>--- conflicted
+++ resolved
@@ -3,10 +3,7 @@
 #include "USDExporterModule.h"
 
 #include "LevelExporterUSDOptionsCustomization.h"
-<<<<<<< HEAD
-=======
 #include "USDAssetOptions.h"
->>>>>>> 6bbb88c8
 #include "USDMemory.h"
 
 #include "Modules/ModuleManager.h"
@@ -18,9 +15,6 @@
 	virtual void StartupModule() override
 	{
 		FPropertyEditorModule& PropertyModule = FModuleManager::LoadModuleChecked< FPropertyEditorModule >( TEXT( "PropertyEditor" ) );
-<<<<<<< HEAD
-		PropertyModule.RegisterCustomClassLayout( TEXT( "LevelExporterUSDOptions" ), FOnGetDetailCustomizationInstance::CreateStatic( &FLevelExporterUSDOptionsCustomization::MakeInstance ) );
-=======
 
 		// We intentionally use the same customization for both of these
 		PropertyModule.RegisterCustomClassLayout( TEXT( "LevelExporterUSDOptions" ), FOnGetDetailCustomizationInstance::CreateStatic( &FLevelExporterUSDOptionsCustomization::MakeInstance ) );
@@ -40,7 +34,6 @@
 				HighestMeshLODProperty->SetMetaData( TEXT( "ClampMax" ), LexToString( MAX_MESH_LOD_COUNT - 1 ) );
 			}
 		}
->>>>>>> 6bbb88c8
 	}
 
 	virtual void ShutdownModule() override
@@ -48,10 +41,7 @@
 		if ( FPropertyEditorModule* PropertyModule = FModuleManager::GetModulePtr< FPropertyEditorModule >( TEXT( "PropertyEditor" ) ) )
 		{
 			PropertyModule->UnregisterCustomClassLayout( TEXT( "LevelExporterUSDOptions" ) );
-<<<<<<< HEAD
-=======
 			PropertyModule->UnregisterCustomClassLayout( TEXT( "LevelSequenceExporterUSDOptions" ) );
->>>>>>> 6bbb88c8
 		}
 	}
 };
