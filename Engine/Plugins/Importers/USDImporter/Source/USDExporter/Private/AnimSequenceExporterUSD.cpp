--- conflicted
+++ resolved
@@ -6,10 +6,7 @@
 #include "Engine/SkeletalMesh.h"
 #include "EngineAnalytics.h"
 #include "MaterialExporterUSD.h"
-<<<<<<< HEAD
-=======
 #include "SkeletalMeshExporterUSDOptions.h"
->>>>>>> d731a049
 #include "UnrealUSDWrapper.h"
 #include "USDClassesModule.h"
 #include "USDErrorUtils.h"
@@ -46,48 +43,8 @@
 
 		FString ClassName = Asset->GetClass()->GetName();
 
-<<<<<<< HEAD
-					if ( Options )
-					{
-						EventAttributes.Emplace( TEXT( "MetersPerUnit" ), LexToString( Options->StageOptions.MetersPerUnit ) );
-						EventAttributes.Emplace( TEXT( "UpAxis" ), Options->StageOptions.UpAxis == EUsdUpAxis::YAxis ? TEXT( "Y" ) : TEXT( "Z" ) );
-
-						EventAttributes.Emplace( TEXT( "ExportPreviewMesh" ), LexToString( Options->bExportPreviewMesh ) );
-						if ( Options->bExportPreviewMesh )
-						{
-							EventAttributes.Emplace( TEXT( "UsePayload" ), LexToString( Options->PreviewMeshOptions.bUsePayload ) );
-							if ( Options->PreviewMeshOptions.bUsePayload )
-							{
-								EventAttributes.Emplace( TEXT( "PayloadFormat" ), Options->PreviewMeshOptions.PayloadFormat );
-							}
-							EventAttributes.Emplace( TEXT( "BakeMaterials" ), Options->PreviewMeshOptions.bBakeMaterials );
-							if ( Options->PreviewMeshOptions.bBakeMaterials )
-							{
-								FString BakedPropertiesString;
-								{
-									const UEnum* PropertyEnum = StaticEnum<EMaterialProperty>();
-									for ( const FPropertyEntry& PropertyEntry : Options->PreviewMeshOptions.MaterialBakingOptions.Properties )
-									{
-										FString PropertyString = PropertyEnum->GetNameByValue( PropertyEntry.Property ).ToString();
-										PropertyString.RemoveFromStart( TEXT( "MP_" ) );
-										BakedPropertiesString += PropertyString + TEXT( ", " );
-									}
-
-									BakedPropertiesString.RemoveFromEnd( TEXT( ", " ) );
-								}
-
-								EventAttributes.Emplace( TEXT( "RemoveUnrealMaterials" ), Options->PreviewMeshOptions.bRemoveUnrealMaterials );
-								EventAttributes.Emplace( TEXT( "BakedProperties" ), BakedPropertiesString );
-								EventAttributes.Emplace( TEXT( "DefaultTextureSize" ), Options->PreviewMeshOptions.MaterialBakingOptions.DefaultTextureSize.ToString() );
-							}
-							EventAttributes.Emplace( TEXT( "LowestMeshLOD" ), LexToString( Options->PreviewMeshOptions.LowestMeshLOD ) );
-							EventAttributes.Emplace( TEXT( "HighestMeshLOD" ), LexToString( Options->PreviewMeshOptions.HighestMeshLOD ) );
-						}
-					}
-=======
 		TArray<FAnalyticsEventAttribute> EventAttributes;
 		EventAttributes.Emplace( TEXT( "AssetType" ), ClassName );
->>>>>>> d731a049
 
 		if ( Options )
 		{
@@ -151,16 +108,9 @@
 		// Prompt with an options dialog if we can
 		if ( Options && ( !ExportTask || !ExportTask->bAutomated ) )
 		{
-<<<<<<< HEAD
-			Options->PreviewMeshOptions.MaterialBakingOptions.TexturesDir.Path = FPaths::Combine( FPaths::GetPath( UExporter::CurrentFilename ), TEXT( "Textures" ) );
-
-			const bool bIsImport = false;
-			const bool bContinue = SUsdOptionsWindow::ShowOptions( *Options, bIsImport );
-=======
 			Options->PreviewMeshOptions.MaterialBakingOptions.TexturesDir.Path = FPaths::Combine( FPaths::GetPath( AnimSequenceFile ), TEXT( "Textures" ) );
 
 			const bool bContinue = SUsdOptionsWindow::ShowExportOptions( *Options );
->>>>>>> d731a049
 			if ( !bContinue )
 			{
 				return false;
@@ -172,20 +122,8 @@
 		return false;
 	}
 
-<<<<<<< HEAD
-	if ( Options )
-	{
-		UsdUtils::SetUsdStageMetersPerUnit( AssetStage, Options->StageOptions.MetersPerUnit );
-		UsdUtils::SetUsdStageUpAxis( AssetStage, Options->StageOptions.UpAxis );
-	}
-
-	FString PrimPath;
-	UE::FUsdPrim SkelRootPrim;
-	USkeletalMesh* SkeletalMesh = nullptr;
-=======
 	// See comment on the analogous line within StaticMeshExporterUSD.cpp
 	ExportTask->bPrompt = false;
->>>>>>> d731a049
 
 	// Export preview mesh if needed
 	USkeletalMesh* SkeletalMesh = nullptr;
@@ -246,16 +184,6 @@
 		}
 	}
 
-<<<<<<< HEAD
-			if ( SkelRootPrim )
-			{
-				AssetStage.SetDefaultPrim( SkelRootPrim );
-			}
-
-			// Using payload: Convert mesh data through the asset stage (that references the payload) so that we can
-			// author mesh data on the payload layer and material data on the asset layer
-			if ( Options->PreviewMeshOptions.bUsePayload )
-=======
 	// Collect the target paths for our SkelAnimation prim and its SkelRoot, if any
 	UE::FSdfPath SkelRootPath;
 	UE::FSdfPath SkelAnimPath;
@@ -312,16 +240,10 @@
 			const bool bUseStageCache = false;
 			const EUsdInitialLoadSet InitialLoadSet = EUsdInitialLoadSet::LoadNone;
 			if ( UE::FUsdStage TempStage = UnrealUSDWrapper::OpenStage( *AnimSequenceFile, InitialLoadSet, bUseStageCache ) )
->>>>>>> d731a049
 			{
 				if ( UE::FUsdPrim SkelAnimPrim = TempStage.GetPrimAtPath( SkelAnimPath ) )
 				{
-<<<<<<< HEAD
-					UsdUtils::SetUsdStageMetersPerUnit( PayloadStage, Options->StageOptions.MetersPerUnit );
-					UsdUtils::SetUsdStageUpAxis( PayloadStage, Options->StageOptions.UpAxis );
-=======
 					FUsdUnrealAssetInfo Info = UsdUtils::GetPrimAssetInfo( SkelAnimPrim );
->>>>>>> d731a049
 
 					const bool bVersionMatches = !Info.Version.IsEmpty() && Info.Version == AnimSequenceVersion;
 
@@ -330,16 +252,12 @@
 
 					if ( bVersionMatches && bAssetTypeMatches )
 					{
-<<<<<<< HEAD
-						UsdUtils::AddPayload( SkelRootPrim, *PayloadFilename );
-=======
 						UE_LOG( LogUsd, Log,
 							TEXT( "Skipping export of asset '%s' as the target file '%s' already contains up-to-date exported data." ),
 							*Object->GetPathName(),
 							*AnimSequenceFile
 						);
 						return true;
->>>>>>> d731a049
 					}
 				}
 			}
@@ -421,32 +339,7 @@
 		UsdUtils::SetPrimAssetInfo( SkelAnimPrim, Info );
 	}
 
-<<<<<<< HEAD
-	// Bake materials and replace unrealMaterials with references to the baked files.
-	// Do this last because we will need to check the default prim of the stage during the traversal for replacing baked materials
-	if ( Options && Options->bExportPreviewMesh && SkeletalMesh && Options->PreviewMeshOptions.bBakeMaterials )
-	{
-		TSet<UMaterialInterface*> MaterialsToBake;
-		for ( const FSkeletalMaterial& SkeletalMaterial : SkeletalMesh->GetMaterials() )
-		{
-			MaterialsToBake.Add( SkeletalMaterial.MaterialInterface );
-		}
-
-		const bool bIsAssetLayer = true;
-		UMaterialExporterUsd::ExportMaterialsForStage(
-			MaterialsToBake.Array(),
-			Options->PreviewMeshOptions.MaterialBakingOptions,
-			AssetStage,
-			bIsAssetLayer,
-			Options->PreviewMeshOptions.bUsePayload,
-			Options->PreviewMeshOptions.bRemoveUnrealMaterials
-		);
-	}
-
-	AssetStage.GetRootLayer().Save();
-=======
 	AnimationStage.GetRootLayer().Save();
->>>>>>> d731a049
 
 	// Analytics
 	{
