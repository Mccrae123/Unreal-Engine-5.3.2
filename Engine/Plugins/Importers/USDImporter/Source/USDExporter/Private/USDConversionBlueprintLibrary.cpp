// Copyright Epic Games, Inc. All Rights Reserved.

#include "USDConversionBlueprintLibrary.h"

#include "LevelExporterUSD.h"
#include "LevelExporterUSDOptions.h"
#include "UnrealUSDWrapper.h"
#include "USDClassesModule.h"
#include "USDConversionUtils.h"
#include "USDExporterModule.h"
#include "USDLayerUtils.h"
#include "USDLog.h"

#include "UsdWrappers/SdfLayer.h"
#include "UsdWrappers/SdfPath.h"
#include "UsdWrappers/UsdPrim.h"
#include "UsdWrappers/UsdStage.h"

#include "AnalyticsBlueprintLibrary.h"
#include "AnalyticsEventAttribute.h"
<<<<<<< HEAD
=======
#include "AssetCompilingManager.h"
#include "ContentStreaming.h"
>>>>>>> 4af6daef
#include "CoreMinimal.h"
#include "Editor.h"
#include "Engine/Engine.h"
#include "Engine/Level.h"
#include "Engine/LevelStreaming.h"
#include "Engine/Texture.h"
#include "Engine/World.h"
#include "InstancedFoliageActor.h"
#include "ISequencer.h"
#include "LevelEditorSequencerIntegration.h"
#include "UObject/ObjectMacros.h"

namespace UE
{
	namespace UsdConversionBlueprintLibraryImpl
	{
		namespace Private
		{
<<<<<<< HEAD
=======
			void WaitForAllAsyncAndSteamingTasks(UWorld* World)
			{
				FlushAsyncLoading();

				if (World)
				{
					World->BlockTillLevelStreamingCompleted();

					if (!FPlatformProperties::RequiresCookedData())
					{
						UMaterialInterface::SubmitRemainingJobsForWorld(World);
						FAssetCompilingManager::Get().FinishAllCompilation();
					}
				}

				UTexture::ForceUpdateTextureStreaming();

				IStreamingManager::Get().StreamAllResources(0.0f);
			}

>>>>>>> 4af6daef
			void StreamInLevels( ULevel* Level, const TSet<FString>& LevelsToIgnore )
			{
				UWorld* InnerWorld = Level->GetTypedOuter<UWorld>();
				if ( !InnerWorld || InnerWorld->GetStreamingLevels().Num() == 0 )
				{
					return;
				}

				// Ensure our world to export has a context so that level streaming doesn't crash.
				// This is needed exclusively to be able to load other levels from python scripts using just `load_asset`
				// and have them be exportable.
				bool bCreatedContext = false;
				FWorldContext* Context = GEngine->GetWorldContextFromWorld( InnerWorld );
				if ( !Context )
				{
					FWorldContext& NewContext = GEngine->CreateNewWorldContext( EWorldType::EditorPreview );
					NewContext.SetCurrentWorld( InnerWorld );

					bCreatedContext = true;
				}

				// Mark all sublevels that we need to be loaded
				for ( ULevelStreaming* StreamingLevel : InnerWorld->GetStreamingLevels() )
				{
					if ( StreamingLevel )
					{
						// Note how we will always load the sublevel's package even if will ignore this level. This is a workaround
						// to a level streaming bug/quirk:
						// As soon as we first load the sublevels's package the component scene proxies will be (incorrectly?) placed on
						// the vestigial worlds' FScene. When exporting sublevels though, we need the scene proxies to be on the owning
						// world, especially for landscapes as their materials will be baked by essentially taking a camera screenshot
						// from the FScene.
						// Because of that, we have to always at least load the sublevels here so that the FlushLevelStreaming call below can
						// call World->RemoveFromWorld from within ULevelStreaming::UpdateStreamingState when we call FlushLevelStreaming
						// below and leave the loaded level's component's unregistered.
						// This ensures that if we later try exporting this same sublevel, we won't get the components first registered
						// during the process of actually first loading the sublevel (which would have placed them on the vestigial world), but
						// instead, since the level *is already loaded*, a future call to to FlushLevelStreaming below can trigger the landscape
						// components to be registered on the owning world by the World->AddToWorld call.
						const FString StreamingLevelWorldAssetPackageName = StreamingLevel->GetWorldAssetPackageName();
						const FName StreamingLevelWorldAssetPackageFName = StreamingLevel->GetWorldAssetPackageFName();
						ULevel::StreamedLevelsOwningWorld.Add( StreamingLevelWorldAssetPackageFName, InnerWorld );
						UPackage* Package = LoadPackage( nullptr, *StreamingLevelWorldAssetPackageName, LOAD_None );
						ULevel::StreamedLevelsOwningWorld.Remove( StreamingLevelWorldAssetPackageFName );

						const FString LevelName = FPaths::GetBaseFilename( StreamingLevel->GetWorldAssetPackageName() );
						if ( LevelsToIgnore.Contains( LevelName ) )
						{
							continue;
						}

						const bool bInShouldBeLoaded = true;
						StreamingLevel->SetShouldBeLoaded( bInShouldBeLoaded );

						// This is a workaround to a level streaming bug/quirk:
						// We must set these to false here in order to get both our streaming level's current and target
						// state to LoadedNotVisible. If the level is already visible when we call FlushLevelStreaming,
						// our level will go directly to the LoadedVisible state.
						// This may seem desirable, but it means the second FlushLevelStreaming call below won't really do anything.
						// We need ULevelStreaming::UpdateStreamingState to call World->RemoveFromWorld and World->AddToWorld though,
						// as that is the only thing that will force the sublevel components' scene proxies to being added to the
						// *owning* world's FScene, as opposed to being left at the vestigial world's FScenes instead.
						// If we don't do this, we may get undesired effects when exporting anything that relies on the actual FScene,
						// like baking landscape materials (see UE-126953)
						{
							const bool bShouldBeVisible = false;
							StreamingLevel->SetShouldBeVisible( bShouldBeVisible );
							StreamingLevel->SetShouldBeVisibleInEditor( bShouldBeVisible );
						}
					}
				}

				// Synchronously stream in levels
				InnerWorld->FlushLevelStreaming( EFlushLevelStreamingType::Full );

				// Mark all sublevels that we need to be made visible
				// For whatever reason this needs to be done with two separate flushes: One for loading, one for
				// turning visible. If we do this with a single flush the levels will not be synchronously loaded *and* made visible
				// on this same exact frame, and if we're e.g. baking a landscape immediately after this,
				// its material will be baked incorrectly (check test_export_level_landscape_bake.py)
				for ( ULevelStreaming* StreamingLevel : InnerWorld->GetStreamingLevels() )
				{
					if ( StreamingLevel )
					{
						const FString LevelName = FPaths::GetBaseFilename( StreamingLevel->GetWorldAssetPackageName() );
						if ( LevelsToIgnore.Contains( LevelName ) )
						{
							continue;
						}

						const bool bInShouldBeVisible = true;
						StreamingLevel->SetShouldBeVisible( bInShouldBeVisible );
						StreamingLevel->SetShouldBeVisibleInEditor( bInShouldBeVisible );
					}
				}

				// Synchronously show levels right now
				InnerWorld->FlushLevelStreaming( EFlushLevelStreamingType::Visibility );

<<<<<<< HEAD
=======
				WaitForAllAsyncAndSteamingTasks(InnerWorld);

>>>>>>> 4af6daef
				if ( bCreatedContext )
				{
					GEngine->DestroyWorldContext( InnerWorld );
				}
			}
		}
	}
}

<<<<<<< HEAD
=======
int32 UUsdConversionBlueprintLibrary::GetNumLevelsToExport(UWorld* World, const TSet<FString>& LevelsToIgnore)
{
	int32 Count = 0;

	if (!World)
	{
		return Count;
	}

	if (!LevelsToIgnore.Contains("Persistent Level"))
	{
		Count += 1;
	}

	for (ULevelStreaming* StreamingLevel : World->GetStreamingLevels())
	{
		if (StreamingLevel)
		{
			const FString LevelName = FPaths::GetBaseFilename(StreamingLevel->GetWorldAssetPackageName());
			if (!LevelsToIgnore.Contains(LevelName))
			{
				continue;
			}

			Count += 1;
		}
	}

	return Count;
}

>>>>>>> 4af6daef
void UUsdConversionBlueprintLibrary::StreamInRequiredLevels( UWorld* World, const TSet<FString>& LevelsToIgnore )
{
	if ( !World )
	{
		return;
	}

	if ( ULevel* PersistentLevel = World->PersistentLevel )
	{
		UE::UsdConversionBlueprintLibraryImpl::Private::StreamInLevels( PersistentLevel, LevelsToIgnore );
	}
}

void UUsdConversionBlueprintLibrary::RevertSequencerAnimations()
{
	for ( const TWeakPtr<ISequencer>& Sequencer : FLevelEditorSequencerIntegration::Get().GetSequencers() )
	{
		if ( TSharedPtr<ISequencer> PinnedSequencer = Sequencer.Pin() )
		{
			PinnedSequencer->EnterSilentMode();
			PinnedSequencer->RestorePreAnimatedState();
		}
	}
}

void UUsdConversionBlueprintLibrary::ReapplySequencerAnimations()
{
	for ( const TWeakPtr<ISequencer>& Sequencer : FLevelEditorSequencerIntegration::Get().GetSequencers() )
	{
		if ( TSharedPtr<ISequencer> PinnedSequencer = Sequencer.Pin() )
		{
			PinnedSequencer->InvalidateCachedData();
			PinnedSequencer->ForceEvaluate();
			PinnedSequencer->ExitSilentMode();
		}
	}
}

TArray<FString> UUsdConversionBlueprintLibrary::GetLoadedLevelNames( UWorld* World )
{
	TArray<FString> Result;

	for ( ULevelStreaming* StreamingLevel : World->GetStreamingLevels() )
	{
		if ( StreamingLevel && StreamingLevel->IsLevelLoaded() )
		{
			Result.Add( StreamingLevel->GetWorldAssetPackageName() );
		}
	}

	return Result;
}

TArray<FString> UUsdConversionBlueprintLibrary::GetVisibleInEditorLevelNames( UWorld* World )
{
	TArray<FString> Result;

	for ( ULevelStreaming* StreamingLevel : World->GetStreamingLevels() )
	{
		if ( StreamingLevel && StreamingLevel->GetShouldBeVisibleInEditor() )
		{
			Result.Add( StreamingLevel->GetWorldAssetPackageName() );
		}
	}

	return Result;
}

void UUsdConversionBlueprintLibrary::StreamOutLevels( UWorld* OwningWorld, const TArray<FString>& LevelNamesToStreamOut, const TArray<FString>& LevelNamesToHide )
{
	if ( LevelNamesToStreamOut.Num() == 0 && LevelNamesToHide.Num() == 0 )
	{
		return;
	}

	bool bCreatedContext = false;
	FWorldContext* Context = GEngine->GetWorldContextFromWorld( OwningWorld );
	if ( !Context )
	{
		FWorldContext& NewContext = GEngine->CreateNewWorldContext( EWorldType::EditorPreview );
		NewContext.SetCurrentWorld( OwningWorld );

		bCreatedContext = true;
	}

	for ( ULevelStreaming* StreamingLevel : OwningWorld->GetStreamingLevels() )
	{
		if ( StreamingLevel )
		{
			const FString& LevelName = StreamingLevel->GetWorldAssetPackageName();

			if ( LevelNamesToHide.Contains( LevelName ) )
			{
				const bool bInShouldBeVisible = false;
				StreamingLevel->SetShouldBeVisible( bInShouldBeVisible );
				StreamingLevel->SetShouldBeVisibleInEditor( bInShouldBeVisible );
			}

			if ( LevelNamesToStreamOut.Contains( LevelName ) )
			{
				const bool bInShouldBeLoaded = false;
				StreamingLevel->SetShouldBeVisible( bInShouldBeLoaded );
				StreamingLevel->SetShouldBeLoaded( bInShouldBeLoaded );
			}
		}
	}

<<<<<<< HEAD
=======
	UE::UsdConversionBlueprintLibraryImpl::Private::WaitForAllAsyncAndSteamingTasks(OwningWorld);

>>>>>>> 4af6daef
	if ( bCreatedContext )
	{
		GEngine->DestroyWorldContext( OwningWorld );
	}
}

TSet<AActor*> UUsdConversionBlueprintLibrary::GetActorsToConvert( UWorld* World )
{
	TSet<AActor*> Result;
	if ( !World )
	{
		return Result;
	}

	auto CollectActors = [ &Result ]( ULevel* Level )
	{
		if ( !Level )
		{
			return;
		}

		Result.Append( ObjectPtrDecay(Level->Actors) );
	};

	CollectActors( World->PersistentLevel );

	for ( ULevelStreaming* StreamingLevel : World->GetStreamingLevels() )
	{
		if ( StreamingLevel && StreamingLevel->IsLevelLoaded() && StreamingLevel->GetShouldBeVisibleInEditor() )
		{
			if ( ULevel* Level = StreamingLevel->GetLoadedLevel() )
			{
				CollectActors( Level );
			}
		}
	}

	Result.Remove( nullptr );

	// Remove transient actors here because it is not possible to do this via Python
	TSet<AActor*> ActorsToRemove;
	ActorsToRemove.Reserve( Result.Num() );
	for ( AActor* Actor : Result )
	{
		// Actors marked with this tag are transient because they're spawnables: We still want to export those, in case
		// we're exporting a level for a LevelSequence export with spawnables.
		if ( Actor->HasAnyFlags( EObjectFlags::RF_Transient ) && !Actor->Tags.Contains( TEXT( "SequencerActor" ) ) )
		{
			ActorsToRemove.Add( Actor );
		}
	}
	Result = Result.Difference( ActorsToRemove );
	return Result;
}

FString UUsdConversionBlueprintLibrary::GenerateObjectVersionString( const UObject* ObjectToExport, UObject* ExportOptions )
{
	if ( !ObjectToExport )
	{
		return {};
	}

	FSHA1 SHA1;

	if ( !IUsdClassesModule::HashObjectPackage( ObjectToExport, SHA1 ) )
	{
		return {};
	}

	if ( ULevelExporterUSDOptions* LevelExportOptions = Cast<ULevelExporterUSDOptions>( ExportOptions ) )
	{
		UsdUtils::HashForLevelExport( *LevelExportOptions, SHA1 );
	}

	FSHAHash Hash;
	SHA1.Final();
	SHA1.GetHash( &Hash.Hash[ 0 ] );
	return Hash.ToString();
}

bool UUsdConversionBlueprintLibrary::CanExportToLayer( const FString& TargetFilePath )
{
	return IUsdExporterModule::CanExportToLayer( TargetFilePath );
}

FString UUsdConversionBlueprintLibrary::MakePathRelativeToLayer( const FString& AnchorLayerPath, const FString& PathToMakeRelative )
{
#if USE_USD_SDK
	if ( UE::FSdfLayer Layer = UE::FSdfLayer::FindOrOpen( *AnchorLayerPath ) )
	{
		FString Path = PathToMakeRelative;
		UsdUtils::MakePathRelativeToLayer( Layer, Path );
		return Path;
	}
	else
	{
		UE_LOG(LogUsd, Error, TEXT("Failed to find a layer with path '%s' to make the path '%s' relative to"), *AnchorLayerPath, *PathToMakeRelative );
		return PathToMakeRelative;
	}
#else
	return FString();
#endif // USE_USD_SDK
}

void UUsdConversionBlueprintLibrary::InsertSubLayer( const FString& ParentLayerPath, const FString& SubLayerPath, int32 Index /*= -1 */ )
{
#if USE_USD_SDK
	if ( ParentLayerPath.IsEmpty() || SubLayerPath.IsEmpty() )
	{
		return;
	}

	if ( UE::FSdfLayer Layer = UE::FSdfLayer::FindOrOpen( *ParentLayerPath ) )
	{
		UsdUtils::InsertSubLayer( Layer, *SubLayerPath, Index );
	}
	else
	{
		UE_LOG( LogUsd, Error, TEXT( "Failed to find a parent layer '%s' when trying to insert sublayer '%s'" ), *ParentLayerPath, *SubLayerPath );
	}
#endif // USE_USD_SDK
}

void UUsdConversionBlueprintLibrary::AddReference( const FString& ReferencingStagePath, const FString& ReferencingPrimPath, const FString& TargetStagePath )
{
#if USE_USD_SDK
	TArray<UE::FUsdStage> PreviouslyOpenedStages = UnrealUSDWrapper::GetAllStagesFromCache();

	// Open using the stage cache as it's very likely this stage is already in there anyway
	UE::FUsdStage ReferencingStage = UnrealUSDWrapper::OpenStage( *ReferencingStagePath, EUsdInitialLoadSet::LoadAll );
	if ( ReferencingStage )
	{
		if ( UE::FUsdPrim ReferencingPrim = ReferencingStage.GetPrimAtPath( UE::FSdfPath( *ReferencingPrimPath ) ) )
		{
			UsdUtils::AddReference( ReferencingPrim, *TargetStagePath );
		}
	}

	// Cleanup or else the stage cache will keep these stages open forever
	if ( !PreviouslyOpenedStages.Contains( ReferencingStage ) )
	{
		UnrealUSDWrapper::EraseStageFromCache( ReferencingStage );
	}
#endif // USE_USD_SDK
}

void UUsdConversionBlueprintLibrary::AddPayload( const FString& ReferencingStagePath, const FString& ReferencingPrimPath, const FString& TargetStagePath )
{
#if USE_USD_SDK
	TArray<UE::FUsdStage> PreviouslyOpenedStages = UnrealUSDWrapper::GetAllStagesFromCache();

	// Open using the stage cache as it's very likely this stage is already in there anyway
	UE::FUsdStage ReferencingStage = UnrealUSDWrapper::OpenStage( *ReferencingStagePath, EUsdInitialLoadSet::LoadAll );
	if ( ReferencingStage )
	{
		if ( UE::FUsdPrim ReferencingPrim = ReferencingStage.GetPrimAtPath( UE::FSdfPath( *ReferencingPrimPath ) ) )
		{
			UsdUtils::AddPayload( ReferencingPrim, *TargetStagePath );
		}
	}

	// Cleanup or else the stage cache will keep these stages open forever
	if ( !PreviouslyOpenedStages.Contains( ReferencingStage ) )
	{
		UnrealUSDWrapper::EraseStageFromCache( ReferencingStage );
	}
#endif // USE_USD_SDK
}

FString UUsdConversionBlueprintLibrary::GetPrimPathForObject( const UObject* ActorOrComponent, const FString& ParentPrimPath, bool bUseActorFolders )
{
#if USE_USD_SDK
	return UsdUtils::GetPrimPathForObject( ActorOrComponent, ParentPrimPath, bUseActorFolders );
#else
	return {};
#endif // USE_USD_SDK
}

FString UUsdConversionBlueprintLibrary::GetSchemaNameForComponent( const USceneComponent* Component )
{
#if USE_USD_SDK
	if ( Component )
	{
		return UsdUtils::GetSchemaNameForComponent( *Component );
	}
#endif // USE_USD_SDK

	return {};
}

AInstancedFoliageActor* UUsdConversionBlueprintLibrary::GetInstancedFoliageActorForLevel( bool bCreateIfNone /*= false */, ULevel* Level /*= nullptr */ )
{
	if ( !Level )
	{
		const bool bEnsureIsGWorld = false;
		UWorld* EditorWorld = GEditor ? GEditor->GetEditorWorldContext( bEnsureIsGWorld ).World() : nullptr;
		if ( !EditorWorld )
		{
			return nullptr;
		}

		Level = EditorWorld->GetCurrentLevel();
		if ( !Level )
		{
			return nullptr;
		}
	}

	return AInstancedFoliageActor::GetInstancedFoliageActorForLevel( Level, bCreateIfNone );
}

TArray<UFoliageType*> UUsdConversionBlueprintLibrary::GetUsedFoliageTypes( AInstancedFoliageActor* Actor )
{
	TArray<UFoliageType*> Result;
	if ( !Actor )
	{
		return Result;
	}

	for ( const TPair<UFoliageType*, TUniqueObj<FFoliageInfo>>& FoliagePair : Actor->GetFoliageInfos() )
	{
		Result.Add( FoliagePair.Key );
	}

	return Result;
}

UObject* UUsdConversionBlueprintLibrary::GetSource( UFoliageType* FoliageType )
{
	if ( FoliageType )
	{
		return FoliageType->GetSource();
	}

	return nullptr;
}

TArray<FTransform> UUsdConversionBlueprintLibrary::GetInstanceTransforms( AInstancedFoliageActor* Actor, UFoliageType* FoliageType, ULevel* InstancesLevel )
{
	TArray<FTransform> Result;
	if ( !Actor || !FoliageType )
	{
		return Result;
	}

	// Modified from AInstancedFoliageActor::GetInstancesForComponent to limit traversal only to our FoliageType

	if ( const TUniqueObj<FFoliageInfo>* FoundInfo = Actor->GetFoliageInfos().Find( FoliageType ) )
	{
		const FFoliageInfo& Info = ( *FoundInfo ).Get();

		// Collect IDs of components that are on the same level as the actor's level. This because later on we'll have level-by-level
		// export, and we'd want one point instancer per level
		for ( const TPair<FFoliageInstanceBaseId, FFoliageInstanceBaseInfo>& FoliageInstancePair : Actor->InstanceBaseCache.InstanceBaseMap )
		{
			UActorComponent* Comp = FoliageInstancePair.Value.BasePtr.Get();
			if ( !Comp || ( InstancesLevel && ( Comp->GetComponentLevel() != InstancesLevel ) ) )
			{
				continue;
			}

			if ( const auto* InstanceSet = Info.ComponentHash.Find( FoliageInstancePair.Key ) )
			{
				Result.Reserve( Result.Num() + InstanceSet->Num() );
				for ( int32 InstanceIndex : *InstanceSet )
				{
					const FFoliageInstancePlacementInfo* Instance = &Info.Instances[ InstanceIndex ];
					Result.Emplace( FQuat( Instance->Rotation ), Instance->Location, ( FVector ) Instance->DrawScale3D );
				}
			}
		}
	}

	return Result;
}

TArray<FAnalyticsEventAttr> UUsdConversionBlueprintLibrary::GetAnalyticsAttributes( const ULevelExporterUSDOptions* Options )
{
	TArray<FAnalyticsEventAttr> Attrs;
	if ( Options )
	{
		TArray<FAnalyticsEventAttribute> Attributes;
		UsdUtils::AddAnalyticsAttributes( *Options, Attributes );

		Attrs.Reserve( Attributes.Num() );
		for(const FAnalyticsEventAttribute& Attribute : Attributes )
		{
			FAnalyticsEventAttr& NewAttr = Attrs.Emplace_GetRef();
			NewAttr.Name = Attribute.GetName();
			NewAttr.Value = Attribute.GetValue();
		}
	}
	return Attrs;
}

void UUsdConversionBlueprintLibrary::SendAnalytics( const TArray<FAnalyticsEventAttr>& Attrs, const FString& EventName, bool bAutomated, double ElapsedSeconds, double NumberOfFrames, const FString& Extension )
{
	TArray<FAnalyticsEventAttribute> Converted;
	Converted.Reserve( Attrs.Num() );
	for ( const FAnalyticsEventAttr& Attr : Attrs )
	{
		Converted.Emplace( Attr.Name, Attr.Value );
	}

	IUsdClassesModule::SendAnalytics( MoveTemp( Converted ), EventName, bAutomated, ElapsedSeconds, NumberOfFrames, Extension );
}

void UUsdConversionBlueprintLibrary::RemoveAllPrimSpecs( const FString& StageRootLayer, const FString& PrimPath, const FString& TargetLayer )
{
#if USE_USD_SDK
	const bool bUseStageCache = true;
	UE::FUsdStage Stage = UnrealUSDWrapper::OpenStage( *StageRootLayer, EUsdInitialLoadSet::LoadAll, bUseStageCache );
	if ( !Stage )
	{
		return;
	}

	UsdUtils::RemoveAllLocalPrimSpecs(
		Stage.GetPrimAtPath( UE::FSdfPath{ *PrimPath } ),
		UE::FSdfLayer::FindOrOpen( *TargetLayer )
	);
#endif // USE_USD_SDK
}

bool UUsdConversionBlueprintLibrary::CutPrims( const FString& StageRootLayer, const TArray<FString>& PrimPaths )
{
#if USE_USD_SDK
	const bool bUseStageCache = true;
	UE::FUsdStage Stage = UnrealUSDWrapper::OpenStage( *StageRootLayer, EUsdInitialLoadSet::LoadAll, bUseStageCache );
	if ( !Stage )
	{
		return false;
	}

	TArray<UE::FUsdPrim> Prims;
	Prims.Reserve( PrimPaths.Num() );

	for ( const FString& PrimPath : PrimPaths )
	{
		Prims.Add( Stage.GetPrimAtPath( UE::FSdfPath{ *PrimPath } ) );
	}

	return UsdUtils::CutPrims( Prims );
#else
	return false;
#endif // USE_USD_SDK
}

bool UUsdConversionBlueprintLibrary::CopyPrims( const FString& StageRootLayer, const TArray<FString>& PrimPaths )
{
#if USE_USD_SDK
	const bool bUseStageCache = true;
	UE::FUsdStage Stage = UnrealUSDWrapper::OpenStage( *StageRootLayer, EUsdInitialLoadSet::LoadAll, bUseStageCache );
	if ( !Stage )
	{
		return false;
	}

	TArray<UE::FUsdPrim> Prims;
	Prims.Reserve( PrimPaths.Num() );

	for ( const FString& PrimPath : PrimPaths )
	{
		Prims.Add( Stage.GetPrimAtPath( UE::FSdfPath{ *PrimPath } ) );
	}

	return UsdUtils::CopyPrims( Prims );
#else
	return false;
#endif // USE_USD_SDK
}

TArray<FString> UUsdConversionBlueprintLibrary::PastePrims( const FString& StageRootLayer, const FString& ParentPrimPath )
{
	TArray<FString> Result;

#if USE_USD_SDK
	const bool bUseStageCache = true;
	UE::FUsdStage Stage = UnrealUSDWrapper::OpenStage( *StageRootLayer, EUsdInitialLoadSet::LoadAll, bUseStageCache );
	if ( !Stage )
	{
		return Result;
	}

	TArray<UE::FSdfPath> PastedPrims = UsdUtils::PastePrims( Stage.GetPrimAtPath( UE::FSdfPath{ *ParentPrimPath } ) );

	for ( const UE::FSdfPath& DuplicatePrim : PastedPrims )
	{
		Result.Add( DuplicatePrim.GetString() );
	}
#endif // USE_USD_SDK

	return Result;
}

bool UUsdConversionBlueprintLibrary::CanPastePrims()
{
	return UsdUtils::CanPastePrims();
}

void UUsdConversionBlueprintLibrary::ClearPrimClipboard()
{
	UsdUtils::ClearPrimClipboard();
}

TArray<FString> UUsdConversionBlueprintLibrary::DuplicatePrims( const FString& StageRootLayer, const TArray<FString>& PrimPaths, EUsdDuplicateType DuplicateType, const FString& TargetLayer )
{
	TArray<FString> Result;
	Result.SetNum( PrimPaths.Num() );

#if USE_USD_SDK
	const bool bUseStageCache = true;
	UE::FUsdStage Stage = UnrealUSDWrapper::OpenStage( *StageRootLayer, EUsdInitialLoadSet::LoadAll, bUseStageCache );
	if ( !Stage )
	{
		return Result;
	}

	TArray<UE::FUsdPrim> Prims;
	Prims.Reserve( PrimPaths.Num() );

	for ( const FString& PrimPath : PrimPaths )
	{
		Prims.Add( Stage.GetPrimAtPath( UE::FSdfPath{ *PrimPath } ) );
	}

	TArray<UE::FSdfPath> DuplicatedPrims = UsdUtils::DuplicatePrims(
		Prims,
		DuplicateType,
		UE::FSdfLayer::FindOrOpen( *TargetLayer )
	);

	for ( int32 Index = 0; Index < DuplicatedPrims.Num(); ++Index )
	{
		const UE::FSdfPath& DuplicatePrim = DuplicatedPrims[Index];
		Result[ Index ] = DuplicatePrim.GetString();
	}
#endif // USE_USD_SDK

	return Result;
}<|MERGE_RESOLUTION|>--- conflicted
+++ resolved
@@ -18,11 +18,8 @@
 
 #include "AnalyticsBlueprintLibrary.h"
 #include "AnalyticsEventAttribute.h"
-<<<<<<< HEAD
-=======
 #include "AssetCompilingManager.h"
 #include "ContentStreaming.h"
->>>>>>> 4af6daef
 #include "CoreMinimal.h"
 #include "Editor.h"
 #include "Engine/Engine.h"
@@ -41,8 +38,6 @@
 	{
 		namespace Private
 		{
-<<<<<<< HEAD
-=======
 			void WaitForAllAsyncAndSteamingTasks(UWorld* World)
 			{
 				FlushAsyncLoading();
@@ -63,7 +58,6 @@
 				IStreamingManager::Get().StreamAllResources(0.0f);
 			}
 
->>>>>>> 4af6daef
 			void StreamInLevels( ULevel* Level, const TSet<FString>& LevelsToIgnore )
 			{
 				UWorld* InnerWorld = Level->GetTypedOuter<UWorld>();
@@ -163,11 +157,8 @@
 				// Synchronously show levels right now
 				InnerWorld->FlushLevelStreaming( EFlushLevelStreamingType::Visibility );
 
-<<<<<<< HEAD
-=======
 				WaitForAllAsyncAndSteamingTasks(InnerWorld);
 
->>>>>>> 4af6daef
 				if ( bCreatedContext )
 				{
 					GEngine->DestroyWorldContext( InnerWorld );
@@ -177,8 +168,6 @@
 	}
 }
 
-<<<<<<< HEAD
-=======
 int32 UUsdConversionBlueprintLibrary::GetNumLevelsToExport(UWorld* World, const TSet<FString>& LevelsToIgnore)
 {
 	int32 Count = 0;
@@ -210,7 +199,6 @@
 	return Count;
 }
 
->>>>>>> 4af6daef
 void UUsdConversionBlueprintLibrary::StreamInRequiredLevels( UWorld* World, const TSet<FString>& LevelsToIgnore )
 {
 	if ( !World )
@@ -318,11 +306,8 @@
 		}
 	}
 
-<<<<<<< HEAD
-=======
 	UE::UsdConversionBlueprintLibraryImpl::Private::WaitForAllAsyncAndSteamingTasks(OwningWorld);
 
->>>>>>> 4af6daef
 	if ( bCreatedContext )
 	{
 		GEngine->DestroyWorldContext( OwningWorld );
