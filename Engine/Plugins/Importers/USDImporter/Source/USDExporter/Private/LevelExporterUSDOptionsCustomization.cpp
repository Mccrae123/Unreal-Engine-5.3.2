--- conflicted
+++ resolved
@@ -273,11 +273,7 @@
 	[
 		SNew( STextBlock )
 		.Text( FText::FromString( TEXT( "Levels To Export" ) ) )
-<<<<<<< HEAD
-		.Font( FEditorStyle::GetFontStyle( TEXT( "PropertyWindow.NormalFont" ) ) )
-=======
 		.Font( FAppStyle::GetFontStyle( TEXT( "PropertyWindow.NormalFont" ) ) )
->>>>>>> d731a049
 	]
 	.ValueContent()
 	.MinDesiredWidth(300)
