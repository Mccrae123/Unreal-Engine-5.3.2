--- conflicted
+++ resolved
@@ -80,12 +80,7 @@
 	{
 		Options->Inner.AssetFolder.Path = FPaths::Combine( FPaths::GetPath( UExporter::CurrentFilename ), TEXT( "Assets" ) );
 
-<<<<<<< HEAD
-		const bool bIsImport = false;
-		const bool bContinue = SUsdOptionsWindow::ShowOptions( *Options, bIsImport );
-=======
 		const bool bContinue = SUsdOptionsWindow::ShowExportOptions( *Options );
->>>>>>> d731a049
 		if ( !bContinue )
 		{
 			return false;
