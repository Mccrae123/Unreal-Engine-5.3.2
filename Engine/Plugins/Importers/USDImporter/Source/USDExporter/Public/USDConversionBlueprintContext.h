// Copyright Epic Games, Inc. All Rights Reserved.

#pragma once

#include "UnrealUSDWrapper.h"
#include "USDStageOptions.h"
#include "USDUnrealAssetInfo.h"
#include "UsdWrappers/SdfLayer.h"
#include "UsdWrappers/UsdStage.h"

#include "Engine/EngineTypes.h"
#include "MaterialOptions.h"

#include "USDConversionBlueprintContext.generated.h"

class AInstancedFoliageActor;
class ALandscapeProxy;
class UCineCameraComponent;
class UDirectionalLightComponent;
class UHierarchicalInstancedStaticMeshComponent;
class ULevelExporterUSDOptions;
class ULightComponentBase;
class UMeshComponent;
class UPointLightComponent;
class URectLightComponent;
class USceneComponent;
class USkyLightComponent;
class USpotLightComponent;

/**
 * Wraps the UnrealToUsd component conversion functions from the USDUtilities module so that they can be used by
 * scripting languages.
 *
 * This is an instanceable object instead of just static functions so that the USDStage to use for the
 * conversions can be provided and cached between function calls, which is helpful because we're forced to provide
 * at most prim and layer file paths (as opposed to direct pxr::UsdPrim objects).
 *
 * We can't provide the pxr::UsdPrim object directly because USD types can't be part of C++ function signatures that
 * are automatically exposed to scripting languages. Lucikly we can use UsdUtils' stage cache to make sure that
 * C++ and e.g. Python are still referencing the same USD Stage in memory, so that we can e.g. use these functions to
 * convert data within stages created via Python.
 */
UCLASS(meta=(ScriptName="UsdConversionContext"))
class USDEXPORTER_API UUsdConversionBlueprintContext : public UObject
{
	GENERATED_BODY()

	virtual ~UUsdConversionBlueprintContext();

private:
	/** Stage to use when converting components */
    UE::FUsdStage Stage;

	/**
	 * Whether we will erase our current stage from the stage cache when we Cleanup().
	 * This is true if we were the ones that put the stage in the cache in the first place.
	 */
	bool bEraseFromStageCache = false;

public:
    /**
     * Opens or creates a USD stage using `StageRootLayerPath` as root layer, creating the root layer if needed.
     * All future conversions will fetch prims and get/set USD data to/from this stage.
	 * Note: You must remember to call Cleanup() when done, or else this object will permanently hold a reference to the opened stage!
     */
	UFUNCTION( BlueprintCallable, Category = "Export context" )
	void SetStageRootLayer( FFilePath StageRootLayerPath );

	/**
	 * Gets the file path of the root layer of our current stage
	 */
	UFUNCTION( BlueprintCallable, Category = "Export context" )
	FFilePath GetStageRootLayer();

	/**
     * Sets the current edit target of our internal stage. When calling the conversion functions, prims and attributes
	 * will be authored on this edit target only
     */
	UFUNCTION( BlueprintCallable, Category = "Export context" )
	void SetEditTarget( FFilePath EditTargetLayerPath );

	/**
	 * Gets the filepath of the current edit target layer of our internal stage
	 */
	UFUNCTION( BlueprintCallable, Category = "Export context" )
	FFilePath GetEditTarget();

	/**
	 * Discards the currently opened stage. This is critical when using this class via scripting: The C++ destructor will
	 * not be called when the python object runs out of scope, so we would otherwise keep a strong reference to the stage
	 */
	UFUNCTION( BlueprintCallable, Category = "Export context" )
	void Cleanup();

public:
	// Note: We use FLT_MAX on these functions because Usd.TimeCode.Default().GetValue() is actually a nan, and nan arguments are automatically sanitized to 0.0f.
	// We manually convert the FLT_MAX value into Usd.TimeCode.Default().GetValue() within the functions though, so if you want the Default timecode just omit the argument
	// We are also forced to copypaste the FLT_MAX value (3.402823466e+38F) in here as the default arguments are parsed before the preprocessor replaces the defines

	UFUNCTION( BlueprintCallable, Category = "Component conversion" )
	bool ConvertLightComponent( const ULightComponentBase* Component, const FString& PrimPath, float TimeCode = 3.402823466e+38F );

	UFUNCTION( BlueprintCallable, Category = "Component conversion" )
	bool ConvertDirectionalLightComponent( const UDirectionalLightComponent* Component, const FString& PrimPath, float TimeCode = 3.402823466e+38F );

	UFUNCTION( BlueprintCallable, Category = "Component conversion" )
	bool ConvertRectLightComponent( const URectLightComponent* Component, const FString& PrimPath, float TimeCode = 3.402823466e+38F );

	UFUNCTION( BlueprintCallable, Category = "Component conversion" )
	bool ConvertPointLightComponent( const UPointLightComponent* Component, const FString& PrimPath, float TimeCode = 3.402823466e+38F );

	UFUNCTION( BlueprintCallable, Category = "Component conversion" )
	bool ConvertSkyLightComponent( const USkyLightComponent* Component, const FString& PrimPath, float TimeCode = 3.402823466e+38F );

	UFUNCTION( BlueprintCallable, Category = "Component conversion" )
	bool ConvertSpotLightComponent( const USpotLightComponent* Component, const FString& PrimPath, float TimeCode = 3.402823466e+38F );

	UFUNCTION( BlueprintCallable, Category = "Component conversion" )
	bool ConvertSceneComponent( const USceneComponent* Component, const FString& PrimPath );

	UFUNCTION( BlueprintCallable, Category = "Component conversion" )
	bool ConvertHismComponent( const UHierarchicalInstancedStaticMeshComponent* Component, const FString& PrimPath, float TimeCode = 3.402823466e+38F );

	UFUNCTION( BlueprintCallable, Category = "Component conversion" )
	bool ConvertMeshComponent( const UMeshComponent* Component, const FString& PrimPath );

	UFUNCTION( BlueprintCallable, Category = "Component conversion" )
	bool ConvertCineCameraComponent( const UCineCameraComponent* Component, const FString& PrimPath, float TimeCode = 3.402823466e+38F );

	UFUNCTION( BlueprintCallable, Category = "Component conversion" )
	bool ConvertInstancedFoliageActor( const AInstancedFoliageActor* Actor, const FString& PrimPath, ULevel* InstancesLevel = nullptr, float TimeCode = 3.402823466e+38F );

	UFUNCTION( BlueprintCallable, Category = "Component conversion" )
	bool ConvertLandscapeProxyActorMesh( const ALandscapeProxy* Actor, const FString& PrimPath, int32 LowestLOD, int32 HighestLOD, float TimeCode = 3.402823466e+38F );

	UFUNCTION( BlueprintCallable, Category = "Component conversion" )
	bool ConvertLandscapeProxyActorMaterial( ALandscapeProxy* Actor, const FString& PrimPath, const TArray<FPropertyEntry>& PropertiesToBake, const FIntPoint& DefaultTextureSize, const FDirectoryPath& TexturesDir, float TimeCode = 3.402823466e+38F );

public:
	/**
	 * Traverses the context's stage and authors material binding attributes for all `unrealMaterials` that were baked into USD material assets.
	 * @param LayerToAuthorIn - File path to the layer where the material binding opinions are authored
	 * @param BakedMaterials - Maps from material path names to file paths where they were baked
	 *                         Example: { "/Game/MyMaterials/Red.Red": "C:/MyFolder/Red.usda" }
	 * @param bIsAssetLayer - True when we're exporting a single mesh/animation asset. False when we're exporting a level. Dictates minor behaviors
	 *                        when authoring the material binding relationships, e.g. whether we author them inside variants or not
	 * @param bUsePayload - Should be True if the Stage was exported using payload files to store the actual Mesh prims. Also dictates minor
	 *                      behaviors when authoring the material binding relationships.
	 * @param bRemoveUnrealMaterials - Whether to remove the `unrealMaterial` attributes after replacing them with material bindings.
	 *                                 Important because the `unrealMaterial` attributes will be used as a higher priority when determining material assignments on import
	 */
	UFUNCTION( BlueprintCallable, Category = "Conversion utils" )
	void ReplaceUnrealMaterialsWithBaked( const FFilePath& LayerToAuthorIn, const TMap<FString, FString>& BakedMaterials, bool bIsAssetLayer, bool bUsePayload, bool bRemoveUnrealMaterials );

	/**
	 * Clears any opinions for the 'unreal' render context surface output of MaterialPrim within LayerToAuthorIn.
	 * If LayerToAuthorIn is empty it will clear opinions from all layers of the stage's layer stack.
	 *
	 * @param Primpath - Path to the prim pxr::UsdShadeMaterial schema to update the 'unreal' surface output of (e.g. "/Root/MyCube/Red")
	 * @param LayerToAuthorIn - Layer to clear the opinions in. Can be the empty string to clear opinions from all layers in the layer stack
	 * @return Whether we successfully cleared the opinions or not
	 */
	UFUNCTION( BlueprintCallable, Category = "Conversion utils" )
	bool RemoveUnrealSurfaceOutput( const FString& PrimPath, const FFilePath& LayerToAuthorIn );
<<<<<<< HEAD
=======

	/** Returns how many frames of animation the stage would generate if imported */
	UFUNCTION( BlueprintCallable, Category = "Conversion utils" )
	int32 GetUsdStageNumFrames();

	/** Adds to Prim the assetInfo metadata the values described in Info */
	UFUNCTION( BlueprintCallable, Category = "Conversion utils" )
	void SetPrimAssetInfo( const FString& PrimPath, const FUsdUnrealAssetInfo& Info );

	/** Retrieves from Prim the assetInfo metadata values that we use as export metadata, when exporting Unreal assets */
	UFUNCTION( BlueprintCallable, Category = "Conversion utils" )
	FUsdUnrealAssetInfo GetPrimAssetInfo( const FString& PrimPath );
>>>>>>> d731a049
};<|MERGE_RESOLUTION|>--- conflicted
+++ resolved
@@ -162,8 +162,6 @@
 	 */
 	UFUNCTION( BlueprintCallable, Category = "Conversion utils" )
 	bool RemoveUnrealSurfaceOutput( const FString& PrimPath, const FFilePath& LayerToAuthorIn );
-<<<<<<< HEAD
-=======
 
 	/** Returns how many frames of animation the stage would generate if imported */
 	UFUNCTION( BlueprintCallable, Category = "Conversion utils" )
@@ -176,5 +174,4 @@
 	/** Retrieves from Prim the assetInfo metadata values that we use as export metadata, when exporting Unreal assets */
 	UFUNCTION( BlueprintCallable, Category = "Conversion utils" )
 	FUsdUnrealAssetInfo GetPrimAssetInfo( const FString& PrimPath );
->>>>>>> d731a049
 };