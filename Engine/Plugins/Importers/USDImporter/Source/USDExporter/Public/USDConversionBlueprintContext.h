// Copyright Epic Games, Inc. All Rights Reserved.

#pragma once

#include "UnrealUSDWrapper.h"
#include "USDStageOptions.h"
#include "USDUnrealAssetInfo.h"
#include "UsdWrappers/SdfLayer.h"
#include "UsdWrappers/UsdStage.h"

#include "Engine/EngineTypes.h"
#include "MaterialOptions.h"

#include "USDConversionBlueprintContext.generated.h"

class AInstancedFoliageActor;
class ALandscapeProxy;
class UCineCameraComponent;
class UDirectionalLightComponent;
class UHierarchicalInstancedStaticMeshComponent;
class ULevelExporterUSDOptions;
class ULightComponentBase;
class UMeshComponent;
class UPointLightComponent;
class URectLightComponent;
class USceneComponent;
class USkyLightComponent;
class USpotLightComponent;

/**
 * Wraps the UnrealToUsd component conversion functions from the USDUtilities module so that they can be used by
 * scripting languages.
 *
 * This is an instanceable object instead of just static functions so that the USDStage to use for the
 * conversions can be provided and cached between function calls, which is helpful because we're forced to provide
 * at most prim and layer file paths (as opposed to direct pxr::UsdPrim objects).
 *
 * We can't provide the pxr::UsdPrim object directly because USD types can't be part of C++ function signatures that
 * are automatically exposed to scripting languages. Lucikly we can use UsdUtils' stage cache to make sure that
 * C++ and e.g. Python are still referencing the same USD Stage in memory, so that we can e.g. use these functions to
 * convert data within stages created via Python.
 */
UCLASS(meta=(ScriptName="UsdConversionContext"))
class USDEXPORTER_API UUsdConversionBlueprintContext : public UObject
{
	GENERATED_BODY()

	virtual ~UUsdConversionBlueprintContext();

private:
	/** Stage to use when converting components */
    UE::FUsdStage Stage;

	/**
	 * Whether we will erase our current stage from the stage cache when we Cleanup().
	 * This is true if we were the ones that put the stage in the cache in the first place.
	 */
	bool bEraseFromStageCache = false;

public:
    /**
     * Opens or creates a USD stage using `StageRootLayerPath` as root layer, creating the root layer if needed.
     * All future conversions will fetch prims and get/set USD data to/from this stage.
	 * Note: You must remember to call Cleanup() when done, or else this object will permanently hold a reference to the opened stage!
     */
	UFUNCTION( BlueprintCallable, Category = "Export context" )
	void SetStageRootLayer( FFilePath StageRootLayerPath );

	/**
	 * Gets the file path of the root layer of our current stage
	 */
	UFUNCTION( BlueprintCallable, Category = "Export context" )
	FFilePath GetStageRootLayer();

	/**
     * Sets the current edit target of our internal stage. When calling the conversion functions, prims and attributes
	 * will be authored on this edit target only
     */
	UFUNCTION( BlueprintCallable, Category = "Export context" )
	void SetEditTarget( FFilePath EditTargetLayerPath );

	/**
	 * Gets the filepath of the current edit target layer of our internal stage
	 */
	UFUNCTION( BlueprintCallable, Category = "Export context" )
	FFilePath GetEditTarget();

	/**
	 * Discards the currently opened stage. This is critical when using this class via scripting: The C++ destructor will
	 * not be called when the python object runs out of scope, so we would otherwise keep a strong reference to the stage
	 */
	UFUNCTION( BlueprintCallable, Category = "Export context" )
	void Cleanup();

public:
	// Note: We use FLT_MAX on these functions because Usd.TimeCode.Default().GetValue() is actually a nan, and nan arguments are automatically sanitized to 0.0f.
	// We manually convert the FLT_MAX value into Usd.TimeCode.Default().GetValue() within the functions though, so if you want the Default timecode just omit the argument
	// We are also forced to copypaste the FLT_MAX value (3.402823466e+38F) in here as the default arguments are parsed before the preprocessor replaces the defines

	UFUNCTION( BlueprintCallable, Category = "Component conversion" )
	bool ConvertLightComponent( const ULightComponentBase* Component, const FString& PrimPath, float TimeCode = 3.402823466e+38F );

	UFUNCTION( BlueprintCallable, Category = "Component conversion" )
	bool ConvertDirectionalLightComponent( const UDirectionalLightComponent* Component, const FString& PrimPath, float TimeCode = 3.402823466e+38F );

	UFUNCTION( BlueprintCallable, Category = "Component conversion" )
	bool ConvertRectLightComponent( const URectLightComponent* Component, const FString& PrimPath, float TimeCode = 3.402823466e+38F );

	UFUNCTION( BlueprintCallable, Category = "Component conversion" )
	bool ConvertPointLightComponent( const UPointLightComponent* Component, const FString& PrimPath, float TimeCode = 3.402823466e+38F );

	UFUNCTION( BlueprintCallable, Category = "Component conversion" )
	bool ConvertSkyLightComponent( const USkyLightComponent* Component, const FString& PrimPath, float TimeCode = 3.402823466e+38F );

	UFUNCTION( BlueprintCallable, Category = "Component conversion" )
	bool ConvertSpotLightComponent( const USpotLightComponent* Component, const FString& PrimPath, float TimeCode = 3.402823466e+38F );

	UFUNCTION( BlueprintCallable, Category = "Component conversion" )
	bool ConvertSceneComponent( const USceneComponent* Component, const FString& PrimPath );

	UFUNCTION( BlueprintCallable, Category = "Component conversion" )
	bool ConvertHismComponent( const UHierarchicalInstancedStaticMeshComponent* Component, const FString& PrimPath, float TimeCode = 3.402823466e+38F );

	UFUNCTION( BlueprintCallable, Category = "Component conversion" )
	bool ConvertMeshComponent( const UMeshComponent* Component, const FString& PrimPath );

	UFUNCTION( BlueprintCallable, Category = "Component conversion" )
	bool ConvertCineCameraComponent( const UCineCameraComponent* Component, const FString& PrimPath, float TimeCode = 3.402823466e+38F );

	UFUNCTION( BlueprintCallable, Category = "Component conversion" )
	bool ConvertInstancedFoliageActor( const AInstancedFoliageActor* Actor, const FString& PrimPath, ULevel* InstancesLevel = nullptr, float TimeCode = 3.402823466e+38F );

	UFUNCTION( BlueprintCallable, Category = "Component conversion" )
	bool ConvertLandscapeProxyActorMesh( const ALandscapeProxy* Actor, const FString& PrimPath, int32 LowestLOD, int32 HighestLOD, float TimeCode = 3.402823466e+38F );

	UFUNCTION( BlueprintCallable, Category = "Component conversion" )
	bool ConvertLandscapeProxyActorMaterial( ALandscapeProxy* Actor, const FString& PrimPath, const TArray<FPropertyEntry>& PropertiesToBake, const FIntPoint& DefaultTextureSize, const FDirectoryPath& TexturesDir, float TimeCode = 3.402823466e+38F );

public:
<<<<<<< HEAD
=======
	UFUNCTION( BlueprintCallable, Category = "Conversion utils" )
	bool ConvertMaterialOverrides(
		const UObject* MeshAsset,
		const TArray<UMaterialInterface*> MaterialOverrides,
		const FString& PrimPath,
		int32 LowestLOD,
		int32 HighestLOD
	);

>>>>>>> 4af6daef
	/**
	 * Traverses the context's stage and authors material binding attributes for all `unrealMaterials` that were baked into USD material assets.
	 * @param LayerToAuthorIn - File path to the layer where the material binding opinions are authored
	 * @param BakedMaterials - Maps from material path names to file paths where they were baked
	 *                         Example: { "/Game/MyMaterials/Red.Red": "C:/MyFolder/Red.usda" }
	 * @param bIsAssetLayer - True when we're exporting a single mesh/animation asset. False when we're exporting a level. Dictates minor behaviors
	 *                        when authoring the material binding relationships, e.g. whether we author them inside variants or not
	 * @param bUsePayload - Should be True if the Stage was exported using payload files to store the actual Mesh prims. Also dictates minor
	 *                      behaviors when authoring the material binding relationships.
	 * @param bRemoveUnrealMaterials - No longer used.
	 */
	UFUNCTION( BlueprintCallable, Category = "Conversion utils" )
	void ReplaceUnrealMaterialsWithBaked( const FFilePath& LayerToAuthorIn, const TMap<FString, FString>& BakedMaterials, bool bIsAssetLayer, bool bUsePayload, bool bRemoveUnrealMaterials = false );

	/**
	 * Clears any opinions for the 'unreal' render context surface output of MaterialPrim within LayerToAuthorIn.
	 * If LayerToAuthorIn is empty it will clear opinions from all layers of the stage's layer stack.
	 *
	 * @param Primpath - Path to the prim pxr::UsdShadeMaterial schema to update the 'unreal' surface output of (e.g. "/Root/MyCube/Red")
	 * @param LayerToAuthorIn - Layer to clear the opinions in. Can be the empty string to clear opinions from all layers in the layer stack
	 * @return Whether we successfully cleared the opinions or not
	 */
	UE_DEPRECATED( 5.2, "No longer used as UE material assignments are only visible in the 'unreal' render context anyway" )
	UFUNCTION( BlueprintCallable, Category = "Conversion utils" )
	bool RemoveUnrealSurfaceOutput( const FString& PrimPath, const FFilePath& LayerToAuthorIn );

	/** Returns how many frames of animation the stage would generate if imported */
	UFUNCTION( BlueprintCallable, Category = "Conversion utils" )
	int32 GetUsdStageNumFrames();

	/** Adds to Prim the assetInfo metadata the values described in Info */
	UFUNCTION( BlueprintCallable, Category = "Conversion utils" )
	void SetPrimAssetInfo( const FString& PrimPath, const FUsdUnrealAssetInfo& Info );

	/** Retrieves from Prim the assetInfo metadata values that we use as export metadata, when exporting Unreal assets */
	UFUNCTION( BlueprintCallable, Category = "Conversion utils" )
	FUsdUnrealAssetInfo GetPrimAssetInfo( const FString& PrimPath );
};<|MERGE_RESOLUTION|>--- conflicted
+++ resolved
@@ -137,8 +137,6 @@
 	bool ConvertLandscapeProxyActorMaterial( ALandscapeProxy* Actor, const FString& PrimPath, const TArray<FPropertyEntry>& PropertiesToBake, const FIntPoint& DefaultTextureSize, const FDirectoryPath& TexturesDir, float TimeCode = 3.402823466e+38F );
 
 public:
-<<<<<<< HEAD
-=======
 	UFUNCTION( BlueprintCallable, Category = "Conversion utils" )
 	bool ConvertMaterialOverrides(
 		const UObject* MeshAsset,
@@ -148,7 +146,6 @@
 		int32 HighestLOD
 	);
 
->>>>>>> 4af6daef
 	/**
 	 * Traverses the context's stage and authors material binding attributes for all `unrealMaterials` that were baked into USD material assets.
 	 * @param LayerToAuthorIn - File path to the layer where the material binding opinions are authored
