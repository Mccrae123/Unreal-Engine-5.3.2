--- conflicted
+++ resolved
@@ -65,13 +65,6 @@
 	UPROPERTY( EditAnywhere, config, BlueprintReadWrite, Category = "Level Sequence" )
 	bool bExportLevel = false;
 
-<<<<<<< HEAD
-	UPROPERTY( EditAnywhere, BlueprintReadWrite, Category = "Level Export", meta = ( EditCondition = "bExportLevel" ) )
-	TWeakObjectPtr<UWorld> Level = nullptr;
-
-	UPROPERTY( EditAnywhere, config, BlueprintReadWrite, Category = "Level Export", meta = ( EditCondition = "bExportLevel" ) )
-	FLevelExporterUSDOptionsInner LevelExportOptions;
-=======
 	/**
 	 * If checked this will also add the exported level as a sublayer to the USD files emitted for all exported level sequences
 	 */
@@ -84,17 +77,11 @@
 	 */
 	UPROPERTY( EditAnywhere, config, BlueprintReadWrite, Category = "Collision", meta = ( DisplayName = "Re-export Identical Levels and Sequences" ) )
 	bool bReExportIdenticalLevelsAndSequences = false;
->>>>>>> d731a049
 
 	/**
 	 * Whether to export any asset (StaticMesh, Material, etc.) even if the existing file already describes the same version of a compatible asset.
 	 * This is only checked when bReplaceIdentical is set on the asset export task. Otherwise we'll never overwrite files.
 	 */
-<<<<<<< HEAD
-	UPROPERTY( EditAnywhere, config, BlueprintReadWrite, Category = "Level Export", meta = ( EditCondition = "bExportLevel" ) )
-	bool bUseExportedLevelAsSublayer = false;
-};
-=======
 	UPROPERTY( EditAnywhere, config, BlueprintReadWrite, Category = "Collision", meta = ( DisplayName = "Re-export Identical Assets" ) )
 	bool bReExportIdenticalAssets = false;
 
@@ -116,5 +103,4 @@
 		const ULevelSequenceExporterUsdOptions& Options,
 		FSHA1& HashToUpdate
 	);
-}
->>>>>>> d731a049
+}