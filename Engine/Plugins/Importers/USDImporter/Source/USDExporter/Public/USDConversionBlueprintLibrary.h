--- conflicted
+++ resolved
@@ -20,13 +20,10 @@
 	GENERATED_BODY()
 
 public:
-<<<<<<< HEAD
-=======
 	/** Returns how many total Unreal levels (persistent + all sublevels) will be exported if we consider LevelsToIgnore */
 	UFUNCTION( BlueprintCallable, Category = "World utils" )
 	static int32 GetNumLevelsToExport( UWorld* World, const TSet<FString>& LevelsToIgnore );
 
->>>>>>> 4af6daef
 	/** Fully streams in and displays all levels whose names are not in LevelsToIgnore */
 	UFUNCTION( BlueprintCallable, Category = "World utils" )
 	static void StreamInRequiredLevels( UWorld* World, const TSet<FString>& LevelsToIgnore );
