// Copyright Epic Games, Inc. All Rights Reserved.

#pragma once

#include "USDAssetOptions.h"
#include "USDStageOptions.h"

#include "Engine/EngineTypes.h"

#include "StaticMeshExporterUSDOptions.generated.h"

struct FAnalyticsEventAttribute;

/**
 * Options for exporting static meshes to USD format.
 */
UCLASS( Config = Editor, Blueprintable )
class USDEXPORTER_API UStaticMeshExporterUSDOptions : public UObject
{
	GENERATED_BODY()

public:
	UPROPERTY( EditAnywhere, config, BlueprintReadWrite, Category = "Stage options", meta = ( ShowOnlyInnerProperties ) )
	FUsdStageOptions StageOptions;

	UPROPERTY( EditAnywhere, config, BlueprintReadWrite, Category = "Mesh options", meta = ( ShowOnlyInnerProperties ) )
	FUsdMeshAssetOptions MeshAssetOptions;
<<<<<<< HEAD
};
=======

	/**
	 * Whether to export any asset (StaticMesh, Material, etc.) even if the existing file already describes the same version of a compatible asset.
	 * This is only checked when bReplaceIdentical is set on the asset export task. Otherwise we'll never overwrite files.
	 */
	UPROPERTY( EditAnywhere, config, BlueprintReadWrite, Category = "Collision", meta = ( DisplayName = "Re-export Identical Assets" ) )
	bool bReExportIdenticalAssets = false;
};

namespace UsdUtils
{
	USDEXPORTER_API void AddAnalyticsAttributes(
		const UStaticMeshExporterUSDOptions& Options,
		TArray< FAnalyticsEventAttribute >& InOutAttributes
	);

	USDEXPORTER_API void HashForStaticMeshExport(
		const UStaticMeshExporterUSDOptions& Options,
		FSHA1& HashToUpdate
	);
}
>>>>>>> d731a049
<|MERGE_RESOLUTION|>--- conflicted
+++ resolved
@@ -25,9 +25,6 @@
 
 	UPROPERTY( EditAnywhere, config, BlueprintReadWrite, Category = "Mesh options", meta = ( ShowOnlyInnerProperties ) )
 	FUsdMeshAssetOptions MeshAssetOptions;
-<<<<<<< HEAD
-};
-=======
 
 	/**
 	 * Whether to export any asset (StaticMesh, Material, etc.) even if the existing file already describes the same version of a compatible asset.
@@ -48,5 +45,4 @@
 		const UStaticMeshExporterUSDOptions& Options,
 		FSHA1& HashToUpdate
 	);
-}
->>>>>>> d731a049
+}