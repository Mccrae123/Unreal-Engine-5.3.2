// Copyright Epic Games, Inc. All Rights Reserved.

#pragma once

#include "Exporters/Exporter.h"

#include "UsdWrappers/ForwardDeclarations.h"

#include "MaterialExporterUSD.generated.h"

class UMaterialInterface;
struct FUsdMaterialBakingOptions;

UCLASS()
class UMaterialExporterUsd : public UExporter
{
	GENERATED_BODY()

public:
	UMaterialExporterUsd();

	//~ Begin UExporter Interface
	virtual bool ExportBinary( UObject* Object, const TCHAR* Type, FArchive& Ar, FFeedbackContext* Warn, int32 FileIndex = 0, uint32 PortFlags=0 ) override;
	//~ End UExporter Interface

	/**
	 * Exports a single material with given options to the target filepath as a UsdPreviewSurface USD asset.
	 * @param Material - Material to bake
	 * @param Options - Options to use when baking
	 * @param FilePath - Filepath of the destination file (e.g. "C:/MyFolder/Red.usda")
<<<<<<< HEAD
	 * @return Whether the export was successful or not.
	 */
	static bool ExportMaterial( const UMaterialInterface& Material, const FUsdMaterialBakingOptions& Options, const FFilePath& FilePath );
=======
	 * @param ReplaceIdentical - Whether to overwrite the destination file in case it already exists
	 * @param bReExportIdenticalAssets - Whether to overwrite the destination file even if it already describes an up-to-date version of Material
	 * @param bIsAutomated - Whether the export is being done by a script or not. Just used for analytics
	 * @return Whether the export was successful or not.
	 */
	static bool ExportMaterial(
		const UMaterialInterface& Material,
		const FUsdMaterialBakingOptions& Options,
		const FFilePath& FilePath,
		bool bReplaceIdentical = true,
		bool bReExportIdenticalAssets = false,
		bool bIsAutomated = false
	);
>>>>>>> d731a049

	/**
	 * Exports the provided materials next to the stage's root layer on disk, replacing usages of unrealMaterials within `Stage` with references
	 * to the exported UsdPreviewMaterial assets.
	 * @param Materials - Materials to bake
	 * @param Options - Options to use when baking
<<<<<<< HEAD
	 * @param Stage - Stage to replace the unrealMaterials attributes in. All of it's layers will be traversed.
	 *                The root layer folder on disk is used as destination folder for the baked materials
=======
	 * @param StageRootLayerPath - Path to the stage to replace the unrealMaterials attributes in.
	 *                             Note that this stage must not be opened in case you want this function to be able to
	 *                             replace exported materials with new files.
	 *                             All of it's layers will be traversed.
	 *                             The root layer folder on disk is used as destination folder for the baked materials
>>>>>>> d731a049
	 * @param bIsAssetLayer - True when we're exporting a single mesh/animation asset. False when we're exporting a level. Dictates minor behaviors
	 *                        when authoring the material binding relationships, e.g. whether we author them inside variants or not
	 * @param bUsePayload - Should be True if the Stage was exported using payload files to store the actual Mesh prims. Also dictates minor
	 *                      behaviors when authoring the material binding relationships.
	 * @param bRemoveUnrealMaterials - Whether to remove the `unrealMaterial` attributes after replacing them with material bindings.
	 *                                 Important because the `unrealMaterial` attributes will be used as a higher priority when determining material assignments
<<<<<<< HEAD
=======
	 * @param ReplaceIdentical - Whether to overwrite the destination files in case they already exist
	 * @param bReExportIdenticalAssets - Whether to overwrite the destination files even if they already describe up-to-date versions of Materials
	 * @param bIsAutomated - Whether the export is being done by a script or not. Just used for analytics
>>>>>>> d731a049
	 * @return Whether the export was successful or not.
	 */
	static bool ExportMaterialsForStage(
		const TArray<UMaterialInterface*>& Materials,
		const FUsdMaterialBakingOptions& Options,
<<<<<<< HEAD
		const UE::FUsdStage& Stage,
		bool bIsAssetLayer,
		bool bUsePayload,
		bool bRemoveUnrealMaterials
=======
		const FString& StageRootLayerPath,
		bool bIsAssetLayer,
		bool bUsePayload,
		bool bRemoveUnrealMaterials,
		bool bReplaceIdentical = true,
		bool bReExportIdenticalAssets = false,
		bool bIsAutomated = false
>>>>>>> d731a049
	);
};<|MERGE_RESOLUTION|>--- conflicted
+++ resolved
@@ -28,11 +28,6 @@
 	 * @param Material - Material to bake
 	 * @param Options - Options to use when baking
 	 * @param FilePath - Filepath of the destination file (e.g. "C:/MyFolder/Red.usda")
-<<<<<<< HEAD
-	 * @return Whether the export was successful or not.
-	 */
-	static bool ExportMaterial( const UMaterialInterface& Material, const FUsdMaterialBakingOptions& Options, const FFilePath& FilePath );
-=======
 	 * @param ReplaceIdentical - Whether to overwrite the destination file in case it already exists
 	 * @param bReExportIdenticalAssets - Whether to overwrite the destination file even if it already describes an up-to-date version of Material
 	 * @param bIsAutomated - Whether the export is being done by a script or not. Just used for analytics
@@ -46,46 +41,31 @@
 		bool bReExportIdenticalAssets = false,
 		bool bIsAutomated = false
 	);
->>>>>>> d731a049
 
 	/**
 	 * Exports the provided materials next to the stage's root layer on disk, replacing usages of unrealMaterials within `Stage` with references
 	 * to the exported UsdPreviewMaterial assets.
 	 * @param Materials - Materials to bake
 	 * @param Options - Options to use when baking
-<<<<<<< HEAD
-	 * @param Stage - Stage to replace the unrealMaterials attributes in. All of it's layers will be traversed.
-	 *                The root layer folder on disk is used as destination folder for the baked materials
-=======
 	 * @param StageRootLayerPath - Path to the stage to replace the unrealMaterials attributes in.
 	 *                             Note that this stage must not be opened in case you want this function to be able to
 	 *                             replace exported materials with new files.
 	 *                             All of it's layers will be traversed.
 	 *                             The root layer folder on disk is used as destination folder for the baked materials
->>>>>>> d731a049
 	 * @param bIsAssetLayer - True when we're exporting a single mesh/animation asset. False when we're exporting a level. Dictates minor behaviors
 	 *                        when authoring the material binding relationships, e.g. whether we author them inside variants or not
 	 * @param bUsePayload - Should be True if the Stage was exported using payload files to store the actual Mesh prims. Also dictates minor
 	 *                      behaviors when authoring the material binding relationships.
 	 * @param bRemoveUnrealMaterials - Whether to remove the `unrealMaterial` attributes after replacing them with material bindings.
 	 *                                 Important because the `unrealMaterial` attributes will be used as a higher priority when determining material assignments
-<<<<<<< HEAD
-=======
 	 * @param ReplaceIdentical - Whether to overwrite the destination files in case they already exist
 	 * @param bReExportIdenticalAssets - Whether to overwrite the destination files even if they already describe up-to-date versions of Materials
 	 * @param bIsAutomated - Whether the export is being done by a script or not. Just used for analytics
->>>>>>> d731a049
 	 * @return Whether the export was successful or not.
 	 */
 	static bool ExportMaterialsForStage(
 		const TArray<UMaterialInterface*>& Materials,
 		const FUsdMaterialBakingOptions& Options,
-<<<<<<< HEAD
-		const UE::FUsdStage& Stage,
-		bool bIsAssetLayer,
-		bool bUsePayload,
-		bool bRemoveUnrealMaterials
-=======
 		const FString& StageRootLayerPath,
 		bool bIsAssetLayer,
 		bool bUsePayload,
@@ -93,6 +73,5 @@
 		bool bReplaceIdentical = true,
 		bool bReExportIdenticalAssets = false,
 		bool bIsAutomated = false
->>>>>>> d731a049
 	);
 };