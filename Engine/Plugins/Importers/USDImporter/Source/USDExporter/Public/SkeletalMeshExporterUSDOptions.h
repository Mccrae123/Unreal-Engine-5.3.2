// Copyright Epic Games, Inc. All Rights Reserved.

#pragma once

#include "USDAssetOptions.h"
#include "USDStageOptions.h"

#include "Engine/EngineTypes.h"

#include "SkeletalMeshExporterUSDOptions.generated.h"

struct FAnalyticsEventAttribute;

/**
 * Options for exporting skeletal meshes to USD format.
 */
UCLASS( Config = Editor, Blueprintable )
class USDEXPORTER_API USkeletalMeshExporterUSDOptions : public UObject
<<<<<<< HEAD
{
	GENERATED_BODY()

public:
	UPROPERTY( EditAnywhere, config, BlueprintReadWrite, Category = "Stage options", meta = ( ShowOnlyInnerProperties ) )
	FUsdStageOptions StageOptions;

	UPROPERTY( EditAnywhere, config, BlueprintReadWrite, Category = "Mesh options", meta = ( ShowOnlyInnerProperties ) )
	FUsdMeshAssetOptions MeshAssetOptions;
};
=======
{
	GENERATED_BODY()

public:
	UPROPERTY( EditAnywhere, config, BlueprintReadWrite, Category = "Stage options", meta = ( ShowOnlyInnerProperties ) )
	FUsdStageOptions StageOptions;

	UPROPERTY( EditAnywhere, config, BlueprintReadWrite, Category = "Mesh options", meta = ( ShowOnlyInnerProperties ) )
	FUsdMeshAssetOptions MeshAssetOptions;

	/**
	 * Whether to export any asset (StaticMesh, Material, etc.) even if the existing file already describes the same version of a compatible asset.
	 * This is only checked when bReplaceIdentical is set on the asset export task. Otherwise we'll never overwrite files.
	 */
	UPROPERTY( EditAnywhere, config, BlueprintReadWrite, Category = "Collision", meta = ( DisplayName = "Re-export Identical Assets" ) )
	bool bReExportIdenticalAssets = false;
};

namespace UsdUtils
{
	USDEXPORTER_API void AddAnalyticsAttributes(
		const USkeletalMeshExporterUSDOptions& Options,
		TArray< FAnalyticsEventAttribute >& InOutAttributes
	);

	USDEXPORTER_API void HashForSkeletalMeshExport(
		const USkeletalMeshExporterUSDOptions& Options,
		FSHA1& HashToUpdate
	);
}
>>>>>>> d731a049
<|MERGE_RESOLUTION|>--- conflicted
+++ resolved
@@ -16,18 +16,6 @@
  */
 UCLASS( Config = Editor, Blueprintable )
 class USDEXPORTER_API USkeletalMeshExporterUSDOptions : public UObject
-<<<<<<< HEAD
-{
-	GENERATED_BODY()
-
-public:
-	UPROPERTY( EditAnywhere, config, BlueprintReadWrite, Category = "Stage options", meta = ( ShowOnlyInnerProperties ) )
-	FUsdStageOptions StageOptions;
-
-	UPROPERTY( EditAnywhere, config, BlueprintReadWrite, Category = "Mesh options", meta = ( ShowOnlyInnerProperties ) )
-	FUsdMeshAssetOptions MeshAssetOptions;
-};
-=======
 {
 	GENERATED_BODY()
 
@@ -57,5 +45,4 @@
 		const USkeletalMeshExporterUSDOptions& Options,
 		FSHA1& HashToUpdate
 	);
-}
->>>>>>> d731a049
+}