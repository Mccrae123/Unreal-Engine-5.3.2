// Copyright Epic Games, Inc. All Rights Reserved.

#pragma once

#include "UnrealUSDWrapper.h"
#include "USDAssetOptions.h"
#include "USDStageOptions.h"

#include "AssetExportTask.h"
#include "Engine/EngineTypes.h"
#include "RHIDefinitions.h"

#include "LevelExporterUSDOptions.generated.h"

struct FAnalyticsEventAttribute;

USTRUCT( BlueprintType )
struct USDEXPORTER_API FLevelExporterUSDOptionsInner
{
	GENERATED_BODY()

	/** Whether to export only the selected actors, and assets used by them */
    UPROPERTY( EditAnywhere, config, BlueprintReadWrite, Category = "Export options" )
    bool bSelectionOnly = false;

	/** Whether to use UE actor folders as empty prims */
    UPROPERTY( EditAnywhere, config, BlueprintReadWrite, Category = "Export options" )
    bool bExportActorFolders = false;

	/** If true, and if we have a level sequence animating the level during export, it will revert any actor or component to its unanimated state before writing to USD */
	UPROPERTY( EditAnywhere, config, BlueprintReadWrite, Category = "Export options" )
	bool bIgnoreSequencerAnimations = false;

	/**
	 * By default foliage instances will be exported to the same layer as the component they were placed on in the editor.
	 * Enable this to instead export the foliage instances to the same layer as the foliage actor they belong to.
	 * This is useful if those foliage instances were placed with the "Place In Current Level" option.
	 */
	UPROPERTY( EditAnywhere, config, BlueprintReadWrite, Category = "Export options" )
	bool bExportFoliageOnActorsLayer = false;

	/** Where to place all the generated asset files */
	UPROPERTY( EditAnywhere, config, BlueprintReadWrite, Category = "Asset options" )
	FDirectoryPath AssetFolder;

	/** Options to use for all exported assets when appropriate (e.g. static and skeletal meshes, materials, etc.) */
	UPROPERTY( EditAnywhere, config, BlueprintReadWrite, Category = "Asset options", meta = ( ShowOnlyInnerProperties ) )
	FUsdMeshAssetOptions AssetOptions;

	/** Lowest of the LOD indices to export landscapes with (use 0 for full resolution) */
	UPROPERTY( EditAnywhere, config, BlueprintReadWrite, Category = "Landscape options", meta = ( ClampMin = "0" ) )
	int32 LowestLandscapeLOD = 0;

	/**
	 * Highest of the LOD indices to export landscapes with. Each value above 0 halves resolution.
	 * The max value depends on the number of components and sections per component of each landscape, and may be clamped.
	 */
	UPROPERTY( EditAnywhere, config, BlueprintReadWrite, Category = "Landscape options", meta = ( ClampMin = "0" ) )
	int32 HighestLandscapeLOD = 0;

	/** Resolution to use when baking landscape materials into textures  */
	UPROPERTY( EditAnywhere, config, BlueprintReadWrite, Category = "Landscape options", meta = ( ClampMin = "1" ) )
	FIntPoint LandscapeBakeResolution = FIntPoint( 1024, 1024 );

	/** If true, will export sub-levels as separate layers (referenced as sublayers). If false, will collapse all sub-levels in a single exported root layer */
<<<<<<< HEAD
    UPROPERTY( EditAnywhere, config, BlueprintReadWrite, Category = "Sublayers" )
=======
    UPROPERTY( EditAnywhere, config, BlueprintReadWrite, Category = "Sublayers", meta = ( DisplayName = "Export Sublevels as Layers" ) )
>>>>>>> d731a049
    bool bExportSublayers = false;

	/** Names of levels that should be ignored when collecting actors to export (e.g. "Persistent Level", "Level1", "MySubLevel", etc.) */
    UPROPERTY( EditAnywhere, config, BlueprintReadWrite, Category = "Sublayers" )
    TSet<FString> LevelsToIgnore;
};

/**
 * Options for exporting levels to USD format.
 */
UCLASS( Config = Editor, Blueprintable, HideCategories=Hidden )
class USDEXPORTER_API ULevelExporterUSDOptions : public UObject
{
	GENERATED_BODY()

public:
	/** Basic options about the stage to export */
	UPROPERTY( EditAnywhere, config, BlueprintReadWrite, Category = "Stage options", meta = ( ShowOnlyInnerProperties ) )
	FUsdStageOptions StageOptions;

	/** StartTimeCode to be used for all exported layers */
    UPROPERTY( EditAnywhere, config, BlueprintReadWrite, Category = "Stage options" )
    float StartTimeCode = 0.0f;

	/** EndTimeCode to be used for all exported layers */
    UPROPERTY( EditAnywhere, config, BlueprintReadWrite, Category = "Stage options" )
    float EndTimeCode = 0.0f;

	/** Inner struct that actually contains most of the export options */
    UPROPERTY( EditAnywhere, config, BlueprintReadWrite, Category = "Export settings", meta = ( ShowOnlyInnerProperties ) )
    FLevelExporterUSDOptionsInner Inner;

	/**
	 * Whether to export levels and LevelSequences even if the existing files already describe the same versions of compatible assets.
	 * This is only checked when bReplaceIdentical is set on the asset export task. Otherwise we'll never overwrite files.
	 */
	UPROPERTY( EditAnywhere, config, BlueprintReadWrite, Category = "Collision", meta = ( DisplayName = "Re-export Identical Levels and Sequences" ) )
	bool bReExportIdenticalLevelsAndSequences = false;

	/**
	 * Whether to export any asset (StaticMesh, Material, etc.) even if the existing file already describes the same version of a compatible asset.
	 * This is only checked when bReplaceIdentical is set on the asset export task. Otherwise we'll never overwrite files.
	 */
	UPROPERTY( EditAnywhere, config, BlueprintReadWrite, Category = "Collision", meta = ( DisplayName = "Re-export Identical Assets" ) )
	bool bReExportIdenticalAssets = false;

public:
	// We temporarily stash our export task here as a way of passing our options down to
	// the Python exporter, that does the actual level exporting.
	// This is weak because we often use the CDO of this class directly, and we never want to
	// permanently hold on to a particular export task
	UPROPERTY( VisibleAnywhere, BlueprintReadOnly, Category = Hidden )
	TWeakObjectPtr<UAssetExportTask> CurrentTask;

private:
	UFUNCTION()
	static TArray<FString> GetUsdExtensions();
};

namespace UsdUtils
{
	USDEXPORTER_API void AddAnalyticsAttributes(
		const FLevelExporterUSDOptionsInner& Options,
		TArray< FAnalyticsEventAttribute >& InOutAttributes
	);

	USDEXPORTER_API void AddAnalyticsAttributes(
		const ULevelExporterUSDOptions& Options,
		TArray< FAnalyticsEventAttribute >& InOutAttributes
	);

	USDEXPORTER_API void HashForLevelExport(
		const FLevelExporterUSDOptionsInner& Options,
		FSHA1& HashToUpdate
	);

	USDEXPORTER_API void HashForLevelExport(
		const ULevelExporterUSDOptions& Options,
		FSHA1& HashToUpdate
	);
}<|MERGE_RESOLUTION|>--- conflicted
+++ resolved
@@ -63,11 +63,7 @@
 	FIntPoint LandscapeBakeResolution = FIntPoint( 1024, 1024 );
 
 	/** If true, will export sub-levels as separate layers (referenced as sublayers). If false, will collapse all sub-levels in a single exported root layer */
-<<<<<<< HEAD
-    UPROPERTY( EditAnywhere, config, BlueprintReadWrite, Category = "Sublayers" )
-=======
     UPROPERTY( EditAnywhere, config, BlueprintReadWrite, Category = "Sublayers", meta = ( DisplayName = "Export Sublevels as Layers" ) )
->>>>>>> d731a049
     bool bExportSublayers = false;
 
 	/** Names of levels that should be ignored when collecting actors to export (e.g. "Persistent Level", "Level1", "MySubLevel", etc.) */
