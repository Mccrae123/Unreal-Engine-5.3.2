--- conflicted
+++ resolved
@@ -53,12 +53,8 @@
 	 * Returns the transforms of all instances of a particular UFoliageType on a given level. If no level is provided all instances will be returned.
 	 * Use GetUsedFoliageTypes() to retrieve all foliage types managed by a particular actor.
 	 */
-<<<<<<< HEAD
-	UFUNCTION( BlueprintCallable, meta = ( ScriptMethod ), Category = "USD Foliage Exporter" )
-=======
 	UE_DEPRECATED( 5.1, "This function was moved to the UUsdConversionBlueprintLibrary C++ class (UsdConversionLibrary on Python/Blueprint)" )
 	UFUNCTION( BlueprintCallable, Category = "USD Foliage Exporter" )
->>>>>>> d731a049
 	static TArray<FTransform> GetInstanceTransforms( AInstancedFoliageActor* Actor, UFoliageType* FoliageType, ULevel* InstancesLevel = nullptr );
 
 	/** Defer to the USDClasses module to actually send analytics information */
