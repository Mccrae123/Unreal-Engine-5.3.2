--- conflicted
+++ resolved
@@ -31,9 +31,6 @@
 	/** Export options to use for the preview mesh, if enabled */
 	UPROPERTY( EditAnywhere, config, BlueprintReadWrite, Category = "Mesh options", meta = ( ShowOnlyInnerProperties, EditCondition = bExportPreviewMesh ) )
 	FUsdMeshAssetOptions PreviewMeshOptions;
-<<<<<<< HEAD
-};
-=======
 
 	/**
 	 * Whether to export any asset (StaticMesh, Material, etc.) even if the existing file already describes the same version of a compatible asset.
@@ -54,5 +51,4 @@
 		const UAnimSequenceExporterUSDOptions& Options,
 		FSHA1& HashToUpdate
 	);
-}
->>>>>>> d731a049
+}