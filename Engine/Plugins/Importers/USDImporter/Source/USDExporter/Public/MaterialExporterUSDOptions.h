// Copyright Epic Games, Inc. All Rights Reserved.

#pragma once

#include "USDAssetOptions.h"

#include "Engine/EngineTypes.h"

#include "MaterialExporterUSDOptions.generated.h"

struct FAnalyticsEventAttribute;

/**
 * Options for exporting materials to USD format.
 * We use a dedicated object instead of reusing the MaterialBaking module as automated export tasks
 * can only have one options object, and we need to also provide the textures directory.
 */
UCLASS( Config = Editor, Blueprintable )
class USDEXPORTER_API UMaterialExporterUSDOptions : public UObject
{
	GENERATED_BODY()

public:
	UPROPERTY( EditAnywhere, config, BlueprintReadWrite, Category = "Material baking options", meta = ( ShowOnlyInnerProperties ))
	FUsdMaterialBakingOptions MaterialBakingOptions;
<<<<<<< HEAD
};
=======

	/**
	 * Whether to export any asset (StaticMesh, Material, etc.) even if the existing file already describes the same version of a compatible asset.
	 * This is only checked when bReplaceIdentical is set on the asset export task. Otherwise we'll never overwrite files.
	 */
	UPROPERTY( EditAnywhere, config, BlueprintReadWrite, Category = "Collision", meta = ( DisplayName = "Re-export Identical Assets" ) )
	bool bReExportIdenticalAssets = false;
};

namespace UsdUtils
{
	USDEXPORTER_API void AddAnalyticsAttributes(
		const UMaterialExporterUSDOptions& Options,
		TArray< FAnalyticsEventAttribute >& InOutAttributes
	);

	USDEXPORTER_API void HashForMaterialExport(
		const UMaterialExporterUSDOptions& Options,
		FSHA1& HashToUpdate
	);
}
>>>>>>> d731a049
<|MERGE_RESOLUTION|>--- conflicted
+++ resolved
@@ -23,9 +23,6 @@
 public:
 	UPROPERTY( EditAnywhere, config, BlueprintReadWrite, Category = "Material baking options", meta = ( ShowOnlyInnerProperties ))
 	FUsdMaterialBakingOptions MaterialBakingOptions;
-<<<<<<< HEAD
-};
-=======
 
 	/**
 	 * Whether to export any asset (StaticMesh, Material, etc.) even if the existing file already describes the same version of a compatible asset.
@@ -46,5 +43,4 @@
 		const UMaterialExporterUSDOptions& Options,
 		FSHA1& HashToUpdate
 	);
-}
->>>>>>> d731a049
+}