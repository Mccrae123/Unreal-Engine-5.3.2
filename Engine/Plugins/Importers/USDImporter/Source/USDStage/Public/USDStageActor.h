--- conflicted
+++ resolved
@@ -38,11 +38,7 @@
 	friend class FUsdLevelSequenceHelperImpl;
 
 public:
-<<<<<<< HEAD
-	UPROPERTY(EditAnywhere, Category = "USD", meta = (RelativeToGameDir))
-=======
 	UPROPERTY(EditAnywhere, BlueprintReadOnly, Category = "USD", meta = (RelativeToGameDir))
->>>>>>> 3aae9151
 	FFilePath RootLayer;
 
 	UPROPERTY(EditAnywhere, BlueprintReadOnly, Category = "USD")
@@ -145,11 +141,8 @@
 	TMap< FString, TMap< FString, int32 > > GetMaterialToPrimvarToUVIndex() { return MaterialToPrimvarToUVIndex; }
 
 public:
-<<<<<<< HEAD
-=======
 #if WITH_EDITOR
 	virtual void PostEditChangeProperty( FPropertyChangedEvent& PropertyChangedEvent ) override;
->>>>>>> 3aae9151
 	virtual void PostTransacted(const FTransactionObjectEvent& TransactionEvent) override;
 	virtual void PreEditChange( FProperty* PropertyThatWillChange ) override;
 	virtual void PreEditUndo() override;
@@ -158,10 +151,7 @@
 	virtual void PostDuplicate( bool bDuplicateForPIE ) override;
 	virtual void Serialize(FArchive& Ar) override;
 	virtual void Destroyed() override;
-<<<<<<< HEAD
-=======
 	virtual void PostActorCreated() override;
->>>>>>> 3aae9151
 
 	virtual void PostRegisterAllComponents() override;
 	virtual void PostUnregisterAllComponents() override;
@@ -192,11 +182,7 @@
 
 	void OnObjectPropertyChanged( UObject* ObjectBeingModified, FPropertyChangedEvent& PropertyChangedEvent );
 	void HandlePropertyChangedEvent( FPropertyChangedEvent& PropertyChangedEvent );
-<<<<<<< HEAD
-	bool HasAutorithyOverStage() const;
-=======
 	bool HasAuthorityOverStage() const;
->>>>>>> 3aae9151
 
 private:
 	// Note: This cannot be instanced: Read the comment in the constructor
@@ -236,11 +222,6 @@
 	FUsdListener& GetUsdListener() { return UsdListener; }
 	const FUsdListener& GetUsdListener() const { return UsdListener; }
 
-<<<<<<< HEAD
-	/** Prevents writing back data to the USD stage whenever our LevelSequences are modified */
-	USDSTAGE_API void StopMonitoringLevelSequence();
-	USDSTAGE_API void ResumeMonitoringLevelSequence();
-=======
 	/** Control whether we respond to USD notices or not. Mostly used to prevent us from responding to them when we're writing data to the stage */
 	USDSTAGE_API void StopListeningToUsdNotices();
 	USDSTAGE_API void ResumeListeningToUsdNotices();
@@ -250,7 +231,6 @@
 	USDSTAGE_API void StopMonitoringLevelSequence();
 	USDSTAGE_API void ResumeMonitoringLevelSequence();
 	USDSTAGE_API void BlockMonitoringLevelSequenceForThisTransaction();
->>>>>>> 3aae9151
 
 	UUsdPrimTwin* GetOrCreatePrimTwin( const UE::FSdfPath& UsdPrimPath );
 	UUsdPrimTwin* ExpandPrim( const UE::FUsdPrim& Prim, FUsdSchemaTranslationContext& TranslationContext );
@@ -284,9 +264,6 @@
 	FUsdLevelSequenceHelper LevelSequenceHelper;
 
 	FDelegateHandle OnRedoHandle;
-<<<<<<< HEAD
-};
-=======
 	FThreadSafeCounter IsBlockedFromUsdNotices;
 
 	/**
@@ -313,4 +290,3 @@
 private:
 	TWeakObjectPtr<AUsdStageActor> StageActor;
 };
->>>>>>> 3aae9151
