// Copyright Epic Games, Inc. All Rights Reserved.

#pragma once

#include "GameFramework/Actor.h"
#include "Misc/SecureHash.h"
#include "Templates/Function.h"

#include "USDLevelSequenceHelper.h"
#include "USDListener.h"
#include "USDMemory.h"
#include "USDPrimTwin.h"

#if USE_USD_SDK

#include "USDIncludesStart.h"

#include "pxr/pxr.h"
#include "pxr/usd/sdf/path.h"
#include "pxr/usd/usd/stage.h"
#include "pxr/usd/usdGeom/mesh.h"

#include "USDIncludesEnd.h"

#endif // #if USE_USD_SDK

#include "USDStageActor.generated.h"

class ALevelSequenceActor;
class IMeshBuilderModule;
class ULevelSequence;
class UMaterial;
class UUsdAsset;
enum class EMapChangeType : uint8;
enum class EUsdPurpose : int32;
struct FMeshDescription;
struct FUsdSchemaTranslationContext;

UENUM()
enum class EUsdInitialLoadSet
{
	LoadAll,
	LoadNone
};

UCLASS( MinimalAPI )
class AUsdStageActor : public AActor
{
	GENERATED_BODY()

	friend struct FUsdStageActorImpl;
	friend class FUsdLevelSequenceHelperImpl;

public:
	UPROPERTY(EditAnywhere, Category = "USD", meta = (FilePathFilter = "usd files (*.usd; *.usda; *.usdc)|*.usd; *.usda; *.usdc"))
	FFilePath RootLayer;

	UPROPERTY(EditAnywhere, Category = "USD")
	EUsdInitialLoadSet InitialLoadSet;

	/* Only load prims with these specific purposes from the USD file */
	UPROPERTY(EditAnywhere, Category = "USD", meta = (Bitmask, BitmaskEnum=EUsdPurpose))
	int32 PurposesToLoad;

	UFUNCTION(BlueprintCallable, Category = "USD", meta = (CallInEditor = "true"))
	float GetTime() const { return Time; }

	UFUNCTION(BlueprintCallable, Category = "USD", meta = (CallInEditor = "true"))
	void SetTime(float InTime);

private:
	UPROPERTY(Category = UsdStageActor, VisibleAnywhere, BlueprintReadOnly, meta = (ExposeFunctionCategories = "Mesh,Rendering,Physics,Components|StaticMesh", AllowPrivateAccess = "true"))
	class USceneComponent* SceneComponent;

	/* TimeCode to evaluate the USD stage at */
	UPROPERTY(EditAnywhere, Category = "USD")
	float Time;

	UPROPERTY(EditAnywhere, Category = "USD")
	float StartTimeCode;

	UPROPERTY(EditAnywhere, Category = "USD")
	float EndTimeCode;

	UPROPERTY(VisibleAnywhere, Category = "USD")
	float TimeCodesPerSecond;

	UPROPERTY(VisibleAnywhere, Category = "USD", Transient)
	ULevelSequence* LevelSequence;
<<<<<<< HEAD
=======

	UPROPERTY(Transient)
	TMap<FString, ULevelSequence*> SubLayerLevelSequencesByIdentifier;
>>>>>>> 90fae962

public:
	DECLARE_EVENT_OneParam( AUsdStageActor, FOnActorLoaded, AUsdStageActor* );
	USDSTAGE_API static FOnActorLoaded OnActorLoaded;

<<<<<<< HEAD
	DECLARE_EVENT( AUsdStageActor, FOnStageChanged );
	FOnStageChanged OnStageChanged;
=======
	DECLARE_EVENT( AUsdStageActor, FOnStageActorEvent );
	FOnStageActorEvent OnStageChanged;
	FOnStageActorEvent OnActorDestroyed;
>>>>>>> 90fae962

	DECLARE_EVENT_TwoParams( AUsdStageActor, FOnPrimChanged, const FString&, bool );
	FOnPrimChanged OnPrimChanged;

	DECLARE_MULTICAST_DELEGATE(FOnUsdStageTimeChanged);
	FOnUsdStageTimeChanged OnTimeChanged;

public:
	AUsdStageActor();
	virtual ~AUsdStageActor();

	USDSTAGE_API void Reset() override;
	void Refresh() const;
	void ReloadAnimations();

public:
	virtual void PostEditChangeProperty( FPropertyChangedEvent& PropertyChangedEvent ) override;
<<<<<<< HEAD
	virtual void PostRegisterAllComponents() override;
	virtual void PostLoad() override;
=======
	virtual void PostTransacted(const FTransactionObjectEvent& TransactionEvent) override;
	virtual void PostDuplicate( bool bDuplicateForPIE ) override;
	virtual void PostLoad() override;
	virtual void Serialize(FArchive& Ar) override;
>>>>>>> 90fae962

private:
	void Clear();
	void OpenUsdStage();
	void LoadUsdStage();

#if WITH_EDITOR
	void OnMapChanged(UWorld* World, EMapChangeType ChangeType);
	void OnBeginPIE(bool bIsSimulating);
	void OnPostPIEStarted(bool bIsSimulating);
#endif // WITH_EDITOR

	void UpdateSpawnedObjectsTransientFlag( bool bTransient );

	void OnPrimsChanged( const TMap< FString, bool >& PrimsChangedList );
	void OnUsdPrimTwinDestroyed( const UUsdPrimTwin& UsdPrimTwin );

	void OnPrimObjectPropertyChanged( UObject* ObjectBeingModified, FPropertyChangedEvent& PropertyChangedEvent );
	bool HasAutorithyOverStage() const;

private:
	UPROPERTY(Transient)
	UUsdPrimTwin* RootUsdTwin;

	UPROPERTY(Transient)
	TSet< FString > PrimsToAnimate;

	UPROPERTY( Transient )
	TMap< UObject*, FString > ObjectsToWatch;

private:
	/** Hash based assets cache */
	UPROPERTY(Transient)
	TMap< FString, UObject* > AssetsCache;

	/** Map of USD Prim Paths to UE assets */
	UPROPERTY(Transient)
	TMap< FString, UObject* > PrimPathsToAssets;

#if USE_USD_SDK
public:
	USDSTAGE_API const pxr::UsdStageRefPtr& GetUsdStage();

	FUsdListener& GetUsdListener() { return UsdListener; }
	const FUsdListener& GetUsdListener() const { return UsdListener; }

	UUsdPrimTwin* GetOrCreatePrimTwin( const pxr::SdfPath& UsdPrimPath );
	UUsdPrimTwin* ExpandPrim( const pxr::UsdPrim& Prim, FUsdSchemaTranslationContext& TranslationContext );
	void UpdatePrim( const pxr::SdfPath& UsdPrimPath, bool bResync, FUsdSchemaTranslationContext& TranslationContext );

protected:
	/** Loads the asset for a single prim */
	void LoadAsset( FUsdSchemaTranslationContext& TranslationContext, const pxr::UsdPrim& Prim );

	/** Loads the assets for all prims from StartPrim and its children */
	void LoadAssets( FUsdSchemaTranslationContext& TranslationContext, const pxr::UsdPrim& StartPrim );

	void AnimatePrims();

private:
	TUsdStore< pxr::UsdStageRefPtr > UsdStageStore;
	FUsdListener UsdListener;
#endif // #if USE_USD_SDK

	FUsdLevelSequenceHelper LevelSequenceHelper;
};<|MERGE_RESOLUTION|>--- conflicted
+++ resolved
@@ -87,25 +87,17 @@
 
 	UPROPERTY(VisibleAnywhere, Category = "USD", Transient)
 	ULevelSequence* LevelSequence;
-<<<<<<< HEAD
-=======
 
 	UPROPERTY(Transient)
 	TMap<FString, ULevelSequence*> SubLayerLevelSequencesByIdentifier;
->>>>>>> 90fae962
 
 public:
 	DECLARE_EVENT_OneParam( AUsdStageActor, FOnActorLoaded, AUsdStageActor* );
 	USDSTAGE_API static FOnActorLoaded OnActorLoaded;
 
-<<<<<<< HEAD
-	DECLARE_EVENT( AUsdStageActor, FOnStageChanged );
-	FOnStageChanged OnStageChanged;
-=======
 	DECLARE_EVENT( AUsdStageActor, FOnStageActorEvent );
 	FOnStageActorEvent OnStageChanged;
 	FOnStageActorEvent OnActorDestroyed;
->>>>>>> 90fae962
 
 	DECLARE_EVENT_TwoParams( AUsdStageActor, FOnPrimChanged, const FString&, bool );
 	FOnPrimChanged OnPrimChanged;
@@ -123,15 +115,10 @@
 
 public:
 	virtual void PostEditChangeProperty( FPropertyChangedEvent& PropertyChangedEvent ) override;
-<<<<<<< HEAD
-	virtual void PostRegisterAllComponents() override;
-	virtual void PostLoad() override;
-=======
 	virtual void PostTransacted(const FTransactionObjectEvent& TransactionEvent) override;
 	virtual void PostDuplicate( bool bDuplicateForPIE ) override;
 	virtual void PostLoad() override;
 	virtual void Serialize(FArchive& Ar) override;
->>>>>>> 90fae962
 
 private:
 	void Clear();
