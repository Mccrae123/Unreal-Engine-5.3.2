// Copyright Epic Games, Inc. All Rights Reserved.

#pragma once

#include "CoreMinimal.h"

#include "Containers/Map.h"
#include "Containers/UnrealString.h"
#include "Delegates/Delegate.h"
#include "Delegates/DelegateCombinations.h"
#include "Templates/UniquePtr.h"
#include "UObject/WeakObjectPtr.h"
#include "UObject/WeakObjectPtrTemplates.h"
#include "UObject/SoftObjectPtr.h"

#include "USDPrimTwin.generated.h"

/** The Unreal equivalent (twin) of a USD prim */
UCLASS( Transient, MinimalAPI )
class UUsdPrimTwin final : public UObject
{
	GENERATED_BODY()

public:
	UUsdPrimTwin& AddChild( const FString& InPrimPath );
	void RemoveChild( const TCHAR* InPrimPath );
	const TMap< FString, UUsdPrimTwin* >& GetChildren() const { return Children; }

	UUsdPrimTwin* GetParent() const { return Parent.Get(); }

	void Clear();

	void Iterate( TFunction< void( UUsdPrimTwin& ) > Func, bool bRecursive )
	{
		for ( TMap< FString, UUsdPrimTwin* >::TIterator It = Children.CreateIterator(); It; ++It )
		{
			UUsdPrimTwin* Child = It->Value;

			Func( *Child );

			if ( bRecursive )
			{
				Child->Iterate( Func, bRecursive );
			}
		}
	}

	UUsdPrimTwin* Find( const FString& InPrimPath );
	UUsdPrimTwin* Find( const USceneComponent* InSceneComponent );

<<<<<<< HEAD
	USceneComponent* GetSceneComponent();
	const USceneComponent* GetSceneComponent() const;
=======
	USceneComponent* GetSceneComponent() const;
>>>>>>> 6bbb88c8

	DECLARE_EVENT_OneParam( UUsdPrimTwin, FOnUsdPrimTwinDestroyed, const UUsdPrimTwin& );
	FOnUsdPrimTwinDestroyed OnDestroyed;

public:
	const static FName GetChildrenPropertyName() { return GET_MEMBER_NAME_CHECKED( UUsdPrimTwin, Children ); }

public:
	UPROPERTY()
	FString PrimPath;

	UPROPERTY()
	TSoftObjectPtr< class AActor > SpawnedActor;

	UPROPERTY()
	TWeakObjectPtr< class USceneComponent > SceneComponent;

private:
	UPROPERTY( Transient )
	TMap< FString, UUsdPrimTwin* > Children;

	UPROPERTY( Transient )
	TWeakObjectPtr< UUsdPrimTwin > Parent;
};<|MERGE_RESOLUTION|>--- conflicted
+++ resolved
@@ -48,12 +48,7 @@
 	UUsdPrimTwin* Find( const FString& InPrimPath );
 	UUsdPrimTwin* Find( const USceneComponent* InSceneComponent );
 
-<<<<<<< HEAD
-	USceneComponent* GetSceneComponent();
-	const USceneComponent* GetSceneComponent() const;
-=======
 	USceneComponent* GetSceneComponent() const;
->>>>>>> 6bbb88c8
 
 	DECLARE_EVENT_OneParam( UUsdPrimTwin, FOnUsdPrimTwinDestroyed, const UUsdPrimTwin& );
 	FOnUsdPrimTwinDestroyed OnDestroyed;
