--- conflicted
+++ resolved
@@ -4,17 +4,6 @@
 
 #include "CoreMinimal.h"
 
-<<<<<<< HEAD
-class AUsdStageActor;
-class FUsdLevelSequenceHelperImpl;
-class ULevelSequence;
-class UUsdPrimTwin;
-
-namespace UE
-{
-	class FUsdStage;
-}
-=======
 #include "UsdWrappers/ForwardDeclarations.h"
 
 class AUsdStageActor;
@@ -22,7 +11,6 @@
 class ULevelSequence;
 class UUsdAssetCache;
 class UUsdPrimTwin;
->>>>>>> 6bbb88c8
 
 /**
  * Builds and maintains the level sequence and subsequences for a Usd Stage
@@ -46,8 +34,6 @@
 	/** Creates the main level sequence and subsequences from the usd stage layers */
 	ULevelSequence* Init(const UE::FUsdStage& UsdStage);
 
-<<<<<<< HEAD
-=======
 	/** Sets the asset cache to use when fetching assets and asset info required for the level sequence animation, like UAnimSequences */
 	void SetAssetCache( UUsdAssetCache* AssetCache );
 
@@ -57,7 +43,6 @@
 	/** Call this whenever the stage actor is renamed, to replace the possessable binding with a new one */
 	void OnStageActorRenamed();
 
->>>>>>> 6bbb88c8
 	/** Resets the helper, abandoning all managed LevelSequences */
 	void Clear();
 
