// Copyright Epic Games, Inc. All Rights Reserved.

#pragma once

#include "CoreMinimal.h"

class AUsdStageActor;
class FUsdLevelSequenceHelperImpl;
class ULevelSequence;
class UUsdPrimTwin;

namespace UE
{
	class FUsdStage;
}

/**
 * Builds and maintains the level sequence and subsequences for a Usd Stage
 */
class USDSTAGE_API FUsdLevelSequenceHelper
{
public:
	FUsdLevelSequenceHelper();
	UE_DEPRECATED(4.27, "This function is deprecated, use the default constructor and call Init and BindToUsdStageActor(optional) instead.")
	explicit FUsdLevelSequenceHelper(TWeakObjectPtr<AUsdStageActor> InStageActor);
	virtual ~FUsdLevelSequenceHelper();

	// Copy semantics are there for convenience only. Copied FUsdLevelSequenceHelper are empty and require a call to Init().
	FUsdLevelSequenceHelper(const FUsdLevelSequenceHelper& Other);
	FUsdLevelSequenceHelper& operator=(const FUsdLevelSequenceHelper& Other);

	FUsdLevelSequenceHelper(FUsdLevelSequenceHelper&& Other);
	FUsdLevelSequenceHelper& operator=(FUsdLevelSequenceHelper&& Other);

public:
	/** Creates the main level sequence and subsequences from the usd stage layers */
	ULevelSequence* Init(const UE::FUsdStage& UsdStage);

	/** Resets the helper, abandoning all managed LevelSequences */
	void Clear();

	UE_DEPRECATED(4.27, "This function is deprecated, use Init instead.")
	void InitLevelSequence(const UE::FUsdStage& UsdStage);

	/** Creates the time track for the StageActor */
	void BindToUsdStageActor(AUsdStageActor* StageActor);
	void UnbindFromUsdStageActor();

	/** Adds the necessary tracks for a given prim to the level sequence */
	void AddPrim(UUsdPrimTwin& PrimTwin);

	/** Removes any track associated with this prim */
	void RemovePrim(const UUsdPrimTwin& PrimTwin);

<<<<<<< HEAD
=======
	/** Blocks updating the level sequences & tracks from object changes. */
>>>>>>> 56c511cf
	void StartMonitoringChanges();
	void StopMonitoringChanges();

	ULevelSequence* GetMainLevelSequence() const;
	TArray< ULevelSequence* > GetSubSequences() const;

private:
	TUniquePtr<FUsdLevelSequenceHelperImpl> UsdSequencerImpl;
};<|MERGE_RESOLUTION|>--- conflicted
+++ resolved
@@ -52,10 +52,7 @@
 	/** Removes any track associated with this prim */
 	void RemovePrim(const UUsdPrimTwin& PrimTwin);
 
-<<<<<<< HEAD
-=======
 	/** Blocks updating the level sequences & tracks from object changes. */
->>>>>>> 56c511cf
 	void StartMonitoringChanges();
 	void StopMonitoringChanges();
 
