--- conflicted
+++ resolved
@@ -3109,11 +3109,7 @@
 	{
 		return;
 	}
-<<<<<<< HEAD
-	ensure( BoundComponent->Mobility != EComponentMobility::Static );
-=======
 	ensure(BoundComponent->Mobility != EComponentMobility::Static);
->>>>>>> 74d0b334
 
 	USkeleton* Skeleton = BoundComponent->GetSkeletalMeshAsset() ? BoundComponent->GetSkeletalMeshAsset()->GetSkeleton() : nullptr;
 	if (!Skeleton)
@@ -3302,7 +3298,6 @@
 	{
 		return;
 	}
-	ensure( BoundSceneComponent->Mobility != EComponentMobility::Static );
 
 	ensure( BoundSceneComponent->Mobility != EComponentMobility::Static );
 
