--- conflicted
+++ resolved
@@ -38,10 +38,7 @@
 #include "Components/SceneComponent.h"
 #include "Components/SkeletalMeshComponent.h"
 #include "Components/SpotLightComponent.h"
-<<<<<<< HEAD
-=======
 #include "ControlRigObjectBinding.h"
->>>>>>> d731a049
 #include "CoreMinimal.h"
 #include "GroomCache.h"
 #include "GroomComponent.h"
@@ -55,10 +52,7 @@
 #include "MovieSceneGroomCacheTrack.h"
 #include "MovieSceneTimeHelpers.h"
 #include "MovieSceneTrack.h"
-<<<<<<< HEAD
-=======
 #include "Rigs/FKControlRig.h"
->>>>>>> d731a049
 #include "Sections/MovieSceneFloatSection.h"
 #include "Sections/MovieSceneSubSection.h"
 #include "Sequencer/MovieSceneControlRigParameterSection.h"
@@ -207,8 +201,6 @@
 
 		return nullptr;
 	}
-<<<<<<< HEAD
-=======
 
 	void MuteTrack( UMovieSceneTrack* Track, UMovieScene* MovieScene, const FString& ComponentBindingString, const FString& TrackName, bool bMute )
 	{
@@ -445,7 +437,6 @@
 		return bResult;
 	}
 #endif // WITH_EDITOR
->>>>>>> d731a049
 }
 
 class FUsdLevelSequenceHelperImpl : private FGCObject
@@ -548,27 +539,16 @@
 	void CreateTimeTrack(const FUsdLevelSequenceHelperImpl::FLayerTimeInfo& Info);
 	void RemoveTimeTrack(const FUsdLevelSequenceHelperImpl::FLayerTimeInfo* Info);
 
-<<<<<<< HEAD
-	void AddCommonTracks( const UUsdPrimTwin& PrimTwin, const UE::FUsdPrim& Prim );
-	void AddCameraTracks( const UUsdPrimTwin& PrimTwin, const UE::FUsdPrim& Prim );
-	void AddLightTracks( const UUsdPrimTwin& PrimTwin, const UE::FUsdPrim& Prim, const TSet<FName>& PropertyPathsToRead = {} );
-	void AddSkeletalTracks( const UUsdPrimTwin& PrimTwin, const UE::FUsdPrim& Prim );
-=======
 	void AddCommonTracks( const UUsdPrimTwin& PrimTwin, const UE::FUsdPrim& Prim, bool bForceVisibilityTracks = false );
 	void AddCameraTracks( const UUsdPrimTwin& PrimTwin, const UE::FUsdPrim& Prim );
 	void AddLightTracks( const UUsdPrimTwin& PrimTwin, const UE::FUsdPrim& Prim, const TSet<FName>& PropertyPathsToRead = {} );
 	void AddSkeletalTracks( const UUsdPrimTwin& PrimTwin, const UE::FUsdPrim& Prim );
 	void AddGroomTracks( const UUsdPrimTwin& PrimTwin, const UE::FUsdPrim& Prim );
->>>>>>> d731a049
 
 	template<typename TrackType>
 	TrackType* AddTrack( const FName& PropertyPath, const UUsdPrimTwin& PrimTwin, USceneComponent& ComponentToBind, ULevelSequence& Sequence, bool bIsMuted = false  );
 
-<<<<<<< HEAD
-	void RemovePossessable( ULevelSequence& Sequence, const UUsdPrimTwin& PrimTwin );
-=======
 	void RemovePossessable( const UUsdPrimTwin& PrimTwin );
->>>>>>> d731a049
 
 // Prims handling
 public:
@@ -578,12 +558,9 @@
 	void AddPrim( UUsdPrimTwin& PrimTwin, bool bForceVisibilityTracks = false );
 	void RemovePrim(const UUsdPrimTwin& PrimTwin);
 
-<<<<<<< HEAD
-=======
 	// These functions assume the skeletal animation tracks (if any) were already added to the level sequence
 	void UpdateControlRigTracks( UUsdPrimTwin& PrimTwin );
 
->>>>>>> d731a049
 private:
 	// Sequence Name to Prim Path. Relationship: 1 Sequence to N Prim Path.
 	TMultiMap<FName, FString> PrimPathByLevelSequenceName;
@@ -638,10 +615,7 @@
 	void HandleTransactionStateChanged( const FTransactionContext& InTransactionContext, const ETransactionStateEventType InTransactionState );
 	void HandleMovieSceneChange(UMovieScene& MovieScene);
 	void HandleSubSectionChange(UMovieSceneSubSection& Section);
-<<<<<<< HEAD
-=======
 	void HandleControlRigSectionChange( UMovieSceneControlRigParameterSection& Section );
->>>>>>> d731a049
 	void HandleTrackChange( const UMovieSceneTrack& Track, bool bIsMuteChange );
 	void HandleDisplayRateChange(const double DisplayRate);
 
@@ -663,15 +637,10 @@
 	static const TCHAR* TimeTrackName;
 	static const double EmptySubSectionRange; // How many frames should an empty subsection cover, only needed so that the subsection is visible and the user can edit it
 
-<<<<<<< HEAD
-	TWeakObjectPtr<AUsdStageActor> StageActor;
-	UUsdAssetCache* AssetCache;  // We keep a pointer to this directly because we may be called via the USDStageImporter directly, when we don't have an available actor
-=======
 	FUsdLevelSequenceHelper::FOnSkelAnimationBaked OnSkelAnimationBaked;
 
 	TWeakObjectPtr<AUsdStageActor> StageActor = nullptr;
 	UUsdAssetCache* AssetCache = nullptr;  // We keep a pointer to this directly because we may be called via the USDStageImporter directly, when we don't have an available actor
->>>>>>> d731a049
 	FGuid StageActorBinding;
 
 	// Only when this is zero we write LevelSequence object (tracks, moviescene, sections, etc.) transactions back to the USD stage
@@ -1202,21 +1171,12 @@
 	}
 
 	const double TimeCodesPerSecond = Layer.GetTimeCodesPerSecond();
-<<<<<<< HEAD
 
 	// Section full duration is always [0, endTimeCode]. The play range varies: For the root layer it will be [startTimeCode, endTimeCode],
 	// but for sublayers it will be [0, endTimeCode] too in order to match how USD composes sublayers with non-zero startTimeCode
 	const double SubDurationTimeCodes = SubLayer.GetEndTimeCode() * SubLayerOffset.Scale;
 	const double SubDurationSeconds = SubDurationTimeCodes / TimeCodesPerSecond;
 
-=======
-
-	// Section full duration is always [0, endTimeCode]. The play range varies: For the root layer it will be [startTimeCode, endTimeCode],
-	// but for sublayers it will be [0, endTimeCode] too in order to match how USD composes sublayers with non-zero startTimeCode
-	const double SubDurationTimeCodes = SubLayer.GetEndTimeCode() * SubLayerOffset.Scale;
-	const double SubDurationSeconds = SubDurationTimeCodes / TimeCodesPerSecond;
-
->>>>>>> d731a049
 	const double SubStartTimeSeconds = SubLayerOffset.Offset / TimeCodesPerSecond;
 	const double SubEndTimeSeconds = SubStartTimeSeconds + SubDurationSeconds;
 
@@ -1385,11 +1345,7 @@
 	}
 }
 
-<<<<<<< HEAD
-void FUsdLevelSequenceHelperImpl::AddCommonTracks( const UUsdPrimTwin& PrimTwin, const UE::FUsdPrim& Prim )
-=======
 void FUsdLevelSequenceHelperImpl::AddCommonTracks( const UUsdPrimTwin& PrimTwin, const UE::FUsdPrim& Prim, bool bForceVisibilityTracks )
->>>>>>> d731a049
 {
 	USceneComponent* ComponentToBind = PrimTwin.GetSceneComponent();
 	if ( !ComponentToBind )
@@ -1399,45 +1355,6 @@
 
 	UE::FSdfLayer PrimLayer = UsdUtils::FindLayerForPrim( Prim );
 	ULevelSequence* PrimSequence = FindSequenceForIdentifier( PrimLayer.GetIdentifier() );
-<<<<<<< HEAD
-
-	UE::FUsdGeomXformable Xformable( Prim );
-	if ( Xformable.TransformMightBeTimeVarying() ) // Test that transform might be time varying and not TransformAttribute since it will check each xform ops
-	{
-		TArray<UE::FUsdAttribute> Attrs = UnrealToUsd::GetAttributesForProperty( Prim, UnrealIdentifiers::TransformPropertyName );
-		if ( Attrs.Num() > 0 )
-		{
-			if( UE::FUsdAttribute& TransformAttribute = Attrs[ 0 ] )
-			{
-				if ( ULevelSequence* AttributeSequence = FindOrAddSequenceForAttribute( TransformAttribute ) )
-				{
-					const bool bIsMuted = UsdUtils::IsAttributeMuted( TransformAttribute, UsdStage );
-
-					FMovieSceneSequenceTransform SequenceTransform;
-					FMovieSceneSequenceID SequenceID = SequencesID.FindRef( AttributeSequence );
-					if ( FMovieSceneSubSequenceData* SubSequenceData = SequenceHierarchyCache.FindSubData( SequenceID ) )
-					{
-						SequenceTransform = SubSequenceData->RootToSequenceTransform;
-					}
-
-					if ( UMovieScene* MovieScene = AttributeSequence->GetMovieScene() )
-					{
-						const bool bReadonly = false;
-						UsdLevelSequenceHelperImpl::FMovieSceneReadonlyGuard MovieSceneReadonlyGuard{ *MovieScene, bReadonly };
-
-						TArray<double> TimeSamples;
-						if ( Xformable.GetTimeSamples( &TimeSamples ) )
-						{
-							if ( UMovieScene3DTransformTrack* TransformTrack = AddTrack<UMovieScene3DTransformTrack>( UnrealIdentifiers::TransformPropertyName, PrimTwin, *ComponentToBind, *AttributeSequence, bIsMuted ) )
-							{
-								UsdToUnreal::FPropertyTrackReader Reader = UsdToUnreal::CreatePropertyTrackReader( Prim, UnrealIdentifiers::TransformPropertyName );
-								UsdToUnreal::ConvertTransformTimeSamples( UsdStage, TimeSamples, Reader.TransformReader, *TransformTrack, SequenceTransform );
-							}
-
-							PrimPathByLevelSequenceName.AddUnique( AttributeSequence->GetFName(), Prim.GetPrimPath().GetString() );
-						}
-					}
-=======
 
 	UE::FUsdGeomXformable Xformable( Prim );
 
@@ -1469,7 +1386,6 @@
 				if ( AncestorXformable.GetResetXformStack() )
 				{
 					break;
->>>>>>> d731a049
 				}
 			}
 
@@ -1477,64 +1393,6 @@
 		}
 	}
 
-<<<<<<< HEAD
-	TArray<UE::FUsdAttribute> Attrs = UnrealToUsd::GetAttributesForProperty( Prim, UnrealIdentifiers::HiddenInGamePropertyName );
-	if ( Attrs.Num() > 0 )
-	{
-		UE::FUsdAttribute VisibilityAttribute = Attrs[ 0 ];
-		if ( VisibilityAttribute && VisibilityAttribute.ValueMightBeTimeVarying() )
-		{
-			if ( ULevelSequence* AttributeSequence = FindOrAddSequenceForAttribute( VisibilityAttribute ) )
-			{
-				const bool bIsMuted = UsdUtils::IsAttributeMuted( VisibilityAttribute, UsdStage );
-
-				FMovieSceneSequenceTransform SequenceTransform;
-				FMovieSceneSequenceID SequenceID = SequencesID.FindRef( AttributeSequence );
-				if ( FMovieSceneSubSequenceData* SubSequenceData = SequenceHierarchyCache.FindSubData( SequenceID ) )
-				{
-					SequenceTransform = SubSequenceData->RootToSequenceTransform;
-				}
-
-				if ( UMovieScene* MovieScene = AttributeSequence->GetMovieScene() )
-				{
-					const bool bReadonly = false;
-					UsdLevelSequenceHelperImpl::FMovieSceneReadonlyGuard MovieSceneReadonlyGuard{ *MovieScene, bReadonly };
-
-					TArray<double> TimeSamples;
-					if ( VisibilityAttribute.GetTimeSamples( TimeSamples ) )
-					{
-						if ( UMovieSceneVisibilityTrack* VisibilityTrack = AddTrack<UMovieSceneVisibilityTrack>( UnrealIdentifiers::HiddenInGamePropertyName, PrimTwin, *ComponentToBind, *AttributeSequence, bIsMuted ) )
-						{
-							UsdToUnreal::FPropertyTrackReader Reader = UsdToUnreal::CreatePropertyTrackReader( Prim, UnrealIdentifiers::HiddenInGamePropertyName );
-							UsdToUnreal::ConvertBoolTimeSamples( UsdStage, TimeSamples, Reader.BoolReader, *VisibilityTrack, SequenceTransform );
-						}
-
-						PrimPathByLevelSequenceName.AddUnique( AttributeSequence->GetFName(), Prim.GetPrimPath().GetString() );
-					}
-				}
-			}
-		}
-	}
-}
-
-void FUsdLevelSequenceHelperImpl::AddCameraTracks( const UUsdPrimTwin& PrimTwin, const UE::FUsdPrim& Prim )
- {
-	TArray<FName> TrackedProperties = {
-		UnrealIdentifiers::CurrentFocalLengthPropertyName,
-		UnrealIdentifiers::ManualFocusDistancePropertyName,
-		UnrealIdentifiers::CurrentAperturePropertyName,
-		UnrealIdentifiers::SensorWidthPropertyName,
-		UnrealIdentifiers::SensorHeightPropertyName
-	};
-
-	UE::FSdfLayer PrimLayer = UsdUtils::FindLayerForPrim( Prim );
-	ULevelSequence* PrimSequence = FindSequenceForIdentifier( PrimLayer.GetIdentifier() );
-
-	// For ACineCameraActor the camera component is not the actual root component, so we need to fetch it manually here
-	ACineCameraActor* CameraActor = Cast<ACineCameraActor>( PrimTwin.GetSceneComponent()->GetOwner() );
-	if ( !CameraActor )
-	{
-=======
 	// Check whether we should ignore the prim's local transform or not. We only do this for SkelRoots, in case we
 	// already appended their transform animations to the root bone as additional root motion
 	bool bIgnorePrimLocalTransform = false;
@@ -1708,7 +1566,6 @@
 	ACineCameraActor* CameraActor = Cast<ACineCameraActor>( PrimTwin.GetSceneComponent()->GetOwner() );
 	if ( !CameraActor )
 	{
->>>>>>> d731a049
 		return;
 	}
 	UCineCameraComponent* ComponentToBind = CameraActor->GetCineCameraComponent();
@@ -1721,17 +1578,6 @@
 	{
 		TArray<UE::FUsdAttribute> Attrs = UnrealToUsd::GetAttributesForProperty( Prim, PropertyName );
 		if ( Attrs.Num() < 1 )
-<<<<<<< HEAD
-		{
-			continue;
-		}
-
-		// Camera attributes should always match UE properties 1-to-1 here so just get the first
-		const UE::FUsdAttribute& Attr = Attrs[0];
-		if ( !Attr || !Attr.ValueMightBeTimeVarying() )
-		{
-			continue;
-=======
 		{
 			continue;
 		}
@@ -1918,7 +1764,6 @@
 				UsdToUnreal::ConvertFloatTimeSamples( UsdStage, UnionedTimeSamples, Reader.FloatReader, *FloatTrack, SequenceTransform );
 			}
 			break;
->>>>>>> d731a049
 		}
 		case ETrackType::Color:
 		{
@@ -1968,44 +1813,6 @@
 		return;
 	}
 
-<<<<<<< HEAD
-		// Find out the sequence where this attribute should be written to
-		if ( ULevelSequence* AttributeSequence = FindOrAddSequenceForAttribute( Attr ) )
-		{
-			const bool bIsMuted = UsdUtils::IsAttributeMuted( Attr, UsdStage );
-
-			FMovieSceneSequenceTransform SequenceTransform;
-			FMovieSceneSequenceID SequenceID = SequencesID.FindRef( AttributeSequence );
-			if ( FMovieSceneSubSequenceData* SubSequenceData = SequenceHierarchyCache.FindSubData( SequenceID ) )
-			{
-				SequenceTransform = SubSequenceData->RootToSequenceTransform;
-			}
-
-			UMovieScene* MovieScene = AttributeSequence->GetMovieScene();
-			if ( !MovieScene )
-			{
-				continue;
-			}
-
-			const bool bReadonly = false;
-			UsdLevelSequenceHelperImpl::FMovieSceneReadonlyGuard MovieSceneReadonlyGuard{ *MovieScene, bReadonly };
-
-			TArray<double> TimeSamples;
-			if ( !Attr.GetTimeSamples( TimeSamples ) )
-			{
-				continue;
-			}
-
-			if ( UMovieSceneFloatTrack* FloatTrack = AddTrack<UMovieSceneFloatTrack>( PropertyName, PrimTwin, *ComponentToBind, *AttributeSequence, bIsMuted ) )
-			{
-				UsdToUnreal::FPropertyTrackReader Reader = UsdToUnreal::CreatePropertyTrackReader( Prim, PropertyName );
-				UsdToUnreal::ConvertFloatTimeSamples( UsdStage, TimeSamples, Reader.FloatReader, *FloatTrack, SequenceTransform );
-			}
-
-			PrimPathByLevelSequenceName.AddUnique( AttributeSequence->GetFName(), Prim.GetPrimPath().GetString() );
-		}
-	}
-=======
 	UE::FUsdAttribute TranslationsAttr = SkelAnimationPrim.GetAttribute( TEXT( "translations" ) );
 	UE::FUsdAttribute RotationsAttr = SkelAnimationPrim.GetAttribute( TEXT( "rotations" ) );
 	UE::FUsdAttribute ScalesAttr = SkelAnimationPrim.GetAttribute( TEXT( "scales" ) );
@@ -2227,92 +2034,50 @@
 	UsdLevelSequenceHelperImpl::MuteTrack( Track, MovieScene, ComponentBinding.ToString(), Track->GetName(), bIsMuted );
 
 	return Track;
->>>>>>> d731a049
-}
-
-void FUsdLevelSequenceHelperImpl::AddLightTracks( const UUsdPrimTwin& PrimTwin, const UE::FUsdPrim& Prim, const TSet<FName>& PropertyPathsToRead )
-{
-	using namespace UnrealIdentifiers;
-
-	USceneComponent* ComponentToBind = PrimTwin.GetSceneComponent();
-	if ( !ComponentToBind )
-	{
-		return;
-	}
-
-	enum class ETrackType : uint8
-	{
-		Bool,
-		Float,
-		Color,
-	};
-
-	TMap<FName, ETrackType> PropertyPathToTrackType;
-	PropertyPathToTrackType.Add( IntensityPropertyName, ETrackType::Float );
-	PropertyPathToTrackType.Add( LightColorPropertyName, ETrackType::Color );
-
-	if ( const ULightComponent* LightComponent = Cast<ULightComponent>( ComponentToBind ) )
-	{
-		PropertyPathToTrackType.Add( UseTemperaturePropertyName, ETrackType::Bool );
-		PropertyPathToTrackType.Add( TemperaturePropertyName, ETrackType::Float );
-
-		if ( const URectLightComponent* RectLightComponent = Cast<URectLightComponent>( ComponentToBind ) )
-		{
-			PropertyPathToTrackType.Add( SourceWidthPropertyName, ETrackType::Float );
-			PropertyPathToTrackType.Add( SourceHeightPropertyName, ETrackType::Float );
-		}
-		else if ( const UPointLightComponent* PointLightComponent = Cast<UPointLightComponent>( ComponentToBind ) )
-		{
-			PropertyPathToTrackType.Add( SourceRadiusPropertyName, ETrackType::Float );
-
-			if ( const USpotLightComponent* SpotLightComponent = Cast<USpotLightComponent>( ComponentToBind ) )
-			{
-				PropertyPathToTrackType.Add( OuterConeAnglePropertyName, ETrackType::Float );
-				PropertyPathToTrackType.Add( InnerConeAnglePropertyName, ETrackType::Float );
-			}
-		}
-		else if ( const UDirectionalLightComponent* DirectionalLightComponent = Cast<UDirectionalLightComponent>( ComponentToBind ) )
-		{
-			PropertyPathToTrackType.Add( LightSourceAnglePropertyName, ETrackType::Float );
-		}
-	}
-
-	// If we were told to specifically read only some property paths, ignore the other ones
-	if ( PropertyPathsToRead.Num() > 0 )
-	{
-		for ( TMap< FName, ETrackType >::TIterator Iter = PropertyPathToTrackType.CreateIterator(); Iter; ++Iter)
-		{
-			const FName& PropertyPath = Iter->Key;
-			if ( !PropertyPathsToRead.Contains( PropertyPath ) )
-			{
-				Iter.RemoveCurrent();
-			}
-		}
-	}
-
-<<<<<<< HEAD
-	UE::FSdfLayer PrimLayer = UsdUtils::FindLayerForPrim( Prim );
-	ULevelSequence* PrimSequence = FindSequenceForIdentifier( PrimLayer.GetIdentifier() );
-	if ( !PrimSequence )
-	{
-		return;
-	}
-=======
+}
+
+void FUsdLevelSequenceHelperImpl::RemovePrim( const UUsdPrimTwin& PrimTwin )
+{
+	if ( !UsdStage )
+	{
+		return;
+	}
+
+	// We can't assume that the UsdPrim still exists in the stage, it might have been removed already so work from the PrimTwin PrimPath.
+
+	TSet< FName > PrimSequences;
+
+	for ( TPair< FName, FString >& PrimPathByLevelSequenceNamePair : PrimPathByLevelSequenceName )
+	{
+		if ( PrimPathByLevelSequenceNamePair.Value == PrimTwin.PrimPath )
+		{
+			PrimSequences.Add( PrimPathByLevelSequenceNamePair.Key );
+		}
+	}
+
+	TSet< ULevelSequence* > SequencesToRemoveForPrim;
+
+	for ( const FName& PrimSequenceName : PrimSequences )
+	{
+		for ( const TPair< FString, ULevelSequence* >& IdentifierSequencePair : LevelSequencesByIdentifier )
+		{
+			if ( IdentifierSequencePair.Value && IdentifierSequencePair.Value->GetFName() == PrimSequenceName )
+			{
+				SequencesToRemoveForPrim.Add( IdentifierSequencePair.Value );
+			}
+		}
+	}
+
 	RemovePossessable( PrimTwin );
->>>>>>> d731a049
-
-	for ( const TPair< FName, ETrackType >& Pair : PropertyPathToTrackType )
-	{
-		const FName& PropertyPath = Pair.Key;
-		ETrackType TrackType = Pair.Value;
-
-<<<<<<< HEAD
-		TArray<UE::FUsdAttribute> Attrs = UnrealToUsd::GetAttributesForProperty( Prim, PropertyPath );
-		if ( Attrs.Num() < 1 )
-		{
-			continue;
-		}
-=======
+
+	for ( ULevelSequence* SequenceToRemoveForPrim : SequencesToRemoveForPrim )
+	{
+		RemoveSequenceForPrim( *SequenceToRemoveForPrim, PrimTwin );
+	}
+
+	RefreshSequencer();
+}
+
 void FUsdLevelSequenceHelperImpl::UpdateControlRigTracks( UUsdPrimTwin& PrimTwin )
 {
 #if WITH_EDITOR
@@ -2504,350 +2269,6 @@
 {
 	TArray< FString > PrimPathsForSequence;
 	PrimPathByLevelSequenceName.MultiFind( Sequence.GetFName(), PrimPathsForSequence );
->>>>>>> d731a049
-
-		// The main attribute is the first one, and that will dictate whether the track is muted or not
-		// This because we don't want to mute the intensity track if just our rect light width track is muted, for example
-		UE::FUsdAttribute MainAttr = Attrs[0];
-		const bool bIsMuted = MainAttr && MainAttr.ValueMightBeTimeVarying() && UsdUtils::IsAttributeMuted( MainAttr, UsdStage );
-
-		// Remove attributes we failed to find on this prim (no authored data)
-		// As long as we have at least one attribute with timesamples we can carry on, because we can rely on fallback/default values for the others
-		for ( int32 AttrIndex = Attrs.Num() - 1; AttrIndex >= 0; --AttrIndex )
-		{
-			UE::FUsdAttribute& Attr = Attrs[AttrIndex];
-			FString AttrPath = Attr.GetPath().GetString();
-			const bool bMightBeTimeVarying = Attr.ValueMightBeTimeVarying();
-
-			if ( !Attr || !bMightBeTimeVarying )
-			{
-				Attrs.RemoveAt( AttrIndex );
-			}
-		}
-
-		TArray<double> UnionedTimeSamples;
-		if ( Attrs.Num() == 0 || !UE::FUsdAttribute::GetUnionedTimeSamples( Attrs, UnionedTimeSamples ) )
-		{
-			continue;
-		}
-
-		FMovieSceneSequenceTransform SequenceTransform;
-		FMovieSceneSequenceID SequenceID = SequencesID.FindRef( PrimSequence );
-		if ( FMovieSceneSubSequenceData* SubSequenceData = SequenceHierarchyCache.FindSubData( SequenceID ) )
-		{
-			SequenceTransform = SubSequenceData->RootToSequenceTransform;
-		}
-
-		UMovieScene* MovieScene = PrimSequence->GetMovieScene();
-		if ( !MovieScene )
-		{
-			continue;
-		}
-
-		const bool bReadonly = false;
-		UsdLevelSequenceHelperImpl::FMovieSceneReadonlyGuard MovieSceneReadonlyGuard{ *MovieScene, bReadonly };
-
-		UsdToUnreal::FPropertyTrackReader Reader = UsdToUnreal::CreatePropertyTrackReader( Prim, PropertyPath );
-
-		switch ( TrackType )
-		{
-		case ETrackType::Bool:
-		{
-			if ( UMovieSceneBoolTrack* BoolTrack = AddTrack<UMovieSceneBoolTrack>( PropertyPath, PrimTwin, *ComponentToBind, *PrimSequence, bIsMuted ) )
-			{
-				UsdToUnreal::ConvertBoolTimeSamples( UsdStage, UnionedTimeSamples, Reader.BoolReader, *BoolTrack, SequenceTransform );
-			}
-			break;
-		}
-		case ETrackType::Float:
-		{
-			if ( UMovieSceneFloatTrack* FloatTrack = AddTrack<UMovieSceneFloatTrack>( PropertyPath, PrimTwin, *ComponentToBind, *PrimSequence, bIsMuted ) )
-			{
-				UsdToUnreal::ConvertFloatTimeSamples( UsdStage, UnionedTimeSamples, Reader.FloatReader, *FloatTrack, SequenceTransform );
-			}
-			break;
-		}
-		case ETrackType::Color:
-		{
-			if ( UMovieSceneColorTrack* ColorTrack = AddTrack<UMovieSceneColorTrack>( PropertyPath, PrimTwin, *ComponentToBind, *PrimSequence, bIsMuted ) )
-			{
-				UsdToUnreal::ConvertColorTimeSamples( UsdStage, UnionedTimeSamples, Reader.ColorReader, *ColorTrack, SequenceTransform );
-			}
-			break;
-		}
-		default:
-			continue;
-			break;
-		}
-
-		PrimPathByLevelSequenceName.AddUnique( PrimSequence->GetFName(), Prim.GetPrimPath().GetString() );
-	}
-}
-
-void FUsdLevelSequenceHelperImpl::AddSkeletalTracks( const UUsdPrimTwin& PrimTwin, const UE::FUsdPrim& Prim )
-{
-	USkeletalMeshComponent* ComponentToBind = Cast<USkeletalMeshComponent>( PrimTwin.GetSceneComponent() );
-	if ( !ComponentToBind )
-	{
-		return;
-	}
-
-	if ( !AssetCache )
-	{
-		return;
-	}
-
-	// We'll place the skeletal animation track wherever the SkelAnimation prim is defined (not necessarily the
-	// same layer as the skel root)
-	UE::FUsdPrim SkelAnimationPrim = UsdUtils::FindAnimationSource( Prim );
-	if ( !SkelAnimationPrim )
-	{
-		return;
-	}
-
-	// Fetch the UAnimSequence asset from the asset cache. Ideally we'd call AUsdStageActor::GetGeneratedAssets,
-	// but we may belong to a FUsdStageImportContext, and so there's no AUsdStageActor at all to use.
-	// At this point it doesn't matter much though, because we shouldn't need to uncollapse a SkelAnimation prim path anyway
-	FString PrimPath = SkelAnimationPrim.GetPrimPath().GetString();
-	UAnimSequence* Sequence = Cast<UAnimSequence>( AssetCache->GetAssetForPrim( PrimPath ) );
-	if ( !Sequence )
-	{
-		return;
-	}
-
-	UE::FUsdAttribute TranslationsAttr = SkelAnimationPrim.GetAttribute( TEXT( "translations" ) );
-	UE::FUsdAttribute RotationsAttr = SkelAnimationPrim.GetAttribute( TEXT( "rotations" ) );
-	UE::FUsdAttribute ScalesAttr = SkelAnimationPrim.GetAttribute( TEXT( "scales" ) );
-	UE::FUsdAttribute BlendShapeWeightsAttr = SkelAnimationPrim.GetAttribute( TEXT( "blendShapeWeights" ) );
-
-	const bool bIncludeSessionLayers = false;
-	UE::FSdfLayer SkelAnimationLayer = UsdUtils::FindLayerForAttributes( { TranslationsAttr, RotationsAttr, ScalesAttr, BlendShapeWeightsAttr }, 0.0, bIncludeSessionLayers );
-	if ( !SkelAnimationLayer )
-	{
-		return;
-	}
-
-	ULevelSequence* SkelAnimationSequence = FindOrAddSequenceForLayer( SkelAnimationLayer, SkelAnimationLayer.GetIdentifier(), SkelAnimationLayer.GetDisplayName() );
-	if ( !SkelAnimationSequence )
-	{
-		return;
-	}
-
-	UMovieScene* MovieScene = SkelAnimationSequence->GetMovieScene();
-	if ( !MovieScene )
-	{
-		return;
-	}
-
-	const bool bReadonly = false;
-	UsdLevelSequenceHelperImpl::FMovieSceneReadonlyGuard MovieSceneReadonlyGuard{ *MovieScene, bReadonly };
-
-	// We will mute all SkelAnimation attributes if we mute, so here let's only consider something muted
-	// if it has all attributes muted as well.
-	// We know at least one of these attributes ones is valid and animated because we have an UAnimSequence
-	const bool bIsMuted =
-		( !TranslationsAttr || UsdUtils::IsAttributeMuted( TranslationsAttr, UsdStage ) ) &&
-		( !RotationsAttr || UsdUtils::IsAttributeMuted( RotationsAttr, UsdStage ) ) &&
-		( !ScalesAttr || UsdUtils::IsAttributeMuted( ScalesAttr, UsdStage ) ) &&
-		( !BlendShapeWeightsAttr || UsdUtils::IsAttributeMuted( BlendShapeWeightsAttr, UsdStage ) );
-
-	if ( UMovieSceneSkeletalAnimationTrack* SkeletalTrack = AddTrack<UMovieSceneSkeletalAnimationTrack>( SkelAnimationPrim.GetName(), PrimTwin, *ComponentToBind, *SkelAnimationSequence, bIsMuted ) )
-	{
-		double LayerStartOffsetSeconds = 0.0f;
-#if WITH_EDITOR
-		if ( UUsdAnimSequenceAssetImportData* ImportData = Cast<UUsdAnimSequenceAssetImportData>( Sequence->AssetImportData ) )
-		{
-			LayerStartOffsetSeconds = ImportData->LayerStartOffsetSeconds;
-		}
-#endif // WITH_EDITOR
-		FFrameNumber StartOffsetTick = FFrameTime::FromDecimal( LayerStartOffsetSeconds * MovieScene->GetTickResolution().AsDecimal() ).RoundToFrame();
-
-		SkeletalTrack->RemoveAllAnimationData();
-
-		UMovieSceneSkeletalAnimationSection* NewSection = Cast< UMovieSceneSkeletalAnimationSection >( SkeletalTrack->AddNewAnimation( StartOffsetTick, Sequence ) );
-		NewSection->EvalOptions.CompletionMode = EMovieSceneCompletionMode::KeepState;
-	}
-
-	PrimPathByLevelSequenceName.AddUnique( SkelAnimationSequence->GetFName(), PrimPath );
-}
-
-void FUsdLevelSequenceHelperImpl::AddPrim( UUsdPrimTwin& PrimTwin )
-{
-	if ( !UsdStage )
-	{
-		return;
-	}
-
-	UE::FSdfPath PrimPath( *PrimTwin.PrimPath );
-	UE::FUsdPrim UsdPrim( UsdStage.GetPrimAtPath( PrimPath ) );
-
-	UE::FSdfLayer PrimLayer = UsdUtils::FindLayerForPrim( UsdPrim );
-	ULevelSequence* PrimSequence = FindSequenceForIdentifier( PrimLayer.GetIdentifier() );
-
-	TArray< UE::FUsdAttribute > PrimAttributes = UsdPrim.GetAttributes();
-
-	for ( const UE::FUsdAttribute& PrimAttribute : PrimAttributes )
-	{
-		if ( PrimAttribute.ValueMightBeTimeVarying() )
-		{
-			if ( ULevelSequence* AttributeSequence = FindOrAddSequenceForAttribute( PrimAttribute ) )
-			{
-				PrimPathByLevelSequenceName.AddUnique( AttributeSequence->GetFName(), PrimTwin.PrimPath );
-
-				if ( !SequencesID.Contains( AttributeSequence ) )
-				{
-					if ( PrimSequence )
-					{
-						// Create new subsequence section for this referencing prim
-						CreateSubSequenceSection( *PrimSequence, *AttributeSequence );
-					}
-				}
-			}
-		}
-	}
-
-	if ( UsdPrim.IsA( TEXT( "Camera" ) ) )
-	{
-		AddCameraTracks( PrimTwin, UsdPrim );
-	}
-	else if ( UsdPrim.IsA( TEXT( "Light" ) ) )
-	{
-		AddLightTracks( PrimTwin, UsdPrim );
-	}
-	else if ( UsdPrim.IsA( TEXT( "SkelRoot" ) ) )
-	{
-		AddSkeletalTracks( PrimTwin, UsdPrim );
-	}
-
-	AddCommonTracks( PrimTwin, UsdPrim );
-
-	RefreshSequencer();
-}
-
-template<typename TrackType>
-TrackType* FUsdLevelSequenceHelperImpl::AddTrack( const FName& TrackName, const UUsdPrimTwin& PrimTwin, USceneComponent& ComponentToBind, ULevelSequence& Sequence, bool bIsMuted )
-{
-	if ( !UsdStage )
-	{
-		return nullptr;
-	}
-
-	UMovieScene* MovieScene = Sequence.GetMovieScene();
-	if ( !MovieScene )
-	{
-		return nullptr;
-	}
-
-	const FGuid ComponentBinding = [&]() -> FGuid
-	{
-		if ( TPair< ULevelSequence*, FGuid >* SceneComponentBinding = SceneComponentsBindings.Find( &PrimTwin ) )
-		{
-			return SceneComponentBinding->Value;
-		}
-		else
-		{
-			// Bind component
-			FGuid Binding = MovieScene->AddPossessable( FPaths::GetBaseFilename( PrimTwin.PrimPath ), ComponentToBind.GetClass() );
-			Sequence.BindPossessableObject( Binding, ComponentToBind, ComponentToBind.GetWorld() );
-
-			SceneComponentsBindings.Emplace( &PrimTwin ) = TPair< ULevelSequence*, FGuid >( &Sequence, Binding );
-			return Binding;
-		}
-	}( );
-
-	const bool bReadonly = false;
-	UsdLevelSequenceHelperImpl::FMovieSceneReadonlyGuard MovieSceneReadonlyGuard{ *MovieScene, bReadonly };
-
-	TrackType* Track = MovieScene->FindTrack< TrackType >( ComponentBinding, TrackName );
-	if ( Track )
-	{
-		Track->RemoveAllAnimationData();
-	}
-	else
-	{
-		Track = MovieScene->AddTrack< TrackType >( ComponentBinding );
-		if ( !Track )
-		{
-			return nullptr;
-		}
-
-		if ( UMovieScenePropertyTrack* PropertyTrack = Cast<UMovieScenePropertyTrack>( Track ) )
-		{
-			PropertyTrack->SetPropertyNameAndPath( TrackName, TrackName.ToString() );
-		}
-#if WITH_EDITOR
-		else if ( UMovieSceneSkeletalAnimationTrack* SkeletalTrack = Cast<UMovieSceneSkeletalAnimationTrack>( Track ) )
-		{
-			SkeletalTrack->SetDisplayName( FText::FromName( TrackName ) );
-		}
-#endif // WITH_EDITOR
-	}
-
-	if ( bIsMuted )
-	{
-#if WITH_EDITOR
-		// We need to update the MovieScene too, because if MuteNodes disagrees with Track->IsEvalDisabled() the sequencer
-		// will chose in favor of MuteNodes
-		MovieScene->Modify();
-		MovieScene->GetMuteNodes().AddUnique( FString::Printf( TEXT( "%s.%s" ), *ComponentBinding.ToString(), *Track->GetName() ) );
-#endif // WITH_EDITOR
-
-		Track->Modify();
-		Track->SetEvalDisabled( bIsMuted );
-	}
-
-	return Track;
-}
-
-void FUsdLevelSequenceHelperImpl::RemovePrim( const UUsdPrimTwin& PrimTwin )
-{
-	if ( !UsdStage )
-	{
-		return;
-	}
-
-	// We can't assume that the UsdPrim still exists in the stage, it might have been removed already so work from the PrimTwin PrimPath.
-
-	TSet< FName > PrimSequences;
-
-	for ( TPair< FName, FString >& PrimPathByLevelSequenceNamePair : PrimPathByLevelSequenceName )
-	{
-		if ( PrimPathByLevelSequenceNamePair.Value == PrimTwin.PrimPath )
-		{
-			PrimSequences.Add( PrimPathByLevelSequenceNamePair.Key );
-		}
-	}
-
-	TSet< ULevelSequence* > SequencesToRemoveForPrim;
-
-	for ( const FName& PrimSequenceName : PrimSequences )
-	{
-		for ( const TPair< FString, ULevelSequence* >& IdentifierSequencePair : LevelSequencesByIdentifier )
-		{
-			if ( IdentifierSequencePair.Value && IdentifierSequencePair.Value->GetFName() == PrimSequenceName )
-			{
-				SequencesToRemoveForPrim.Add( IdentifierSequencePair.Value );
-			}
-		}
-	}
-
-	if ( ULevelSequence* Sequence = SceneComponentsBindings.FindRef( &PrimTwin ).Key )
-	{
-		RemovePossessable( *Sequence, PrimTwin );
-	}
-
-	for ( ULevelSequence* SequenceToRemoveForPrim : SequencesToRemoveForPrim )
-	{
-		RemoveSequenceForPrim( *SequenceToRemoveForPrim, PrimTwin );
-	}
-
-	RefreshSequencer();
-}
-
-void FUsdLevelSequenceHelperImpl::RemoveSequenceForPrim( ULevelSequence& Sequence, const UUsdPrimTwin& PrimTwin )
-{
-	TArray< FString > PrimPathsForSequence;
-	PrimPathByLevelSequenceName.MultiFind( Sequence.GetFName(), PrimPathsForSequence );
 
 	if ( PrimPathsForSequence.Find( PrimTwin.PrimPath ) != INDEX_NONE )
 	{
@@ -2880,11 +2301,6 @@
 	}
 }
 
-<<<<<<< HEAD
-void FUsdLevelSequenceHelperImpl::RemovePossessable( ULevelSequence& Sequence, const UUsdPrimTwin& PrimTwin )
-{
-	UMovieScene* MovieScene = Sequence.GetMovieScene();
-=======
 void FUsdLevelSequenceHelperImpl::RemovePossessable( const UUsdPrimTwin& PrimTwin )
 {
 	FPrimTwinBindings* Bindings = PrimTwinToBindings.Find( &PrimTwin );
@@ -2899,7 +2315,6 @@
 	}
 
 	UMovieScene* MovieScene = Bindings->Sequence->GetMovieScene();
->>>>>>> d731a049
 	if ( !MovieScene )
 	{
 		return;
@@ -2911,10 +2326,6 @@
 
 	for ( const TPair< const UClass*, FGuid >& Pair : Bindings->ComponentClassToBindingGuid )
 	{
-<<<<<<< HEAD
-		// This will also remove all tracks bound to this guid
-		if ( MovieScene->RemovePossessable( SceneComponentBinding->Value ) )
-=======
 		const FGuid& ComponentPossessableGuid = Pair.Value;
 
 		FGuid ActorPossessableGuid;
@@ -2925,7 +2336,6 @@
 
 		// This will also remove all tracks bound to this guid
 		if ( MovieScene->RemovePossessable( ComponentPossessableGuid ) )
->>>>>>> d731a049
 		{
 			Bindings->Sequence->UnbindPossessableObjects( ComponentPossessableGuid );
 		}
@@ -2968,11 +2378,7 @@
 		// can crash
 		if ( UMovieSceneSequence* FocusedSequence = Sequencer->GetFocusedMovieSceneSequence() )
 		{
-<<<<<<< HEAD
-			Sequencer->NotifyMovieSceneDataChanged( EMovieSceneDataChangeType::TrackValueChanged );
-=======
 			Sequencer->NotifyMovieSceneDataChanged( EMovieSceneDataChangeType::RefreshTree );
->>>>>>> d731a049
 		}
 	}
 #endif // WITH_EDITOR
@@ -3193,22 +2599,6 @@
 		HandleMovieSceneChange( *MovieScene );
 	}
 	else if ( UMovieSceneSubSection* SubSection = Cast<UMovieSceneSubSection>(Object) )
-<<<<<<< HEAD
-	{
-		HandleSubSectionChange(*SubSection);
-	}
-	else if ( UMovieSceneTrack* Track = Cast<UMovieSceneTrack>(Object) )
-	{
-		const bool bIsMuteChange = Event.GetChangedProperties().Contains( TEXT("bIsEvalDisabled") );
-		HandleTrackChange( *Track, bIsMuteChange );
-	}
-	else if ( UMovieSceneSection* Section = Cast<UMovieSceneSection>(Object) )
-	{
-		if ( UMovieSceneTrack* ParentTrack = Section->GetTypedOuter<UMovieSceneTrack>() )
-		{
-			const bool bIsMuteChange = Event.GetChangedProperties().Contains( TEXT( "bIsActive" ) );
-			HandleTrackChange( *ParentTrack, bIsMuteChange );
-=======
 	{
 		HandleSubSectionChange( *SubSection );
 	}
@@ -3289,7 +2679,6 @@
 					}
 				}
 			}
->>>>>>> d731a049
 		}
 	}
 }
@@ -3346,8 +2735,6 @@
 	FGuid ActorBinding;
 	UObject* ComponentContext = ComponentToBind.GetWorld();
 
-<<<<<<< HEAD
-=======
 	FString PrimName = FPaths::GetBaseFilename( PrimTwin.PrimPath );
 
 	// Make sure we always bind the parent actor too
@@ -3390,7 +2777,6 @@
 	return ComponentBinding;
 }
 
->>>>>>> d731a049
 void FUsdLevelSequenceHelperImpl::HandleMovieSceneChange( UMovieScene& MovieScene )
 {
 	// It's possible to get this called when the actor and it's level sequences are being all destroyed in one go.
@@ -3464,23 +2850,13 @@
 
 	auto RemoveTimeSamplesForAttr = []( const UE::FUsdAttribute& Attr )
 	{
-<<<<<<< HEAD
-		if ( !Attr || !Attr.ValueMightBeTimeVarying() )
+		if ( !Attr || Attr.GetNumTimeSamples() == 0 )
 		{
 			return;
 		}
 
 		if ( UE::FSdfLayer AttrLayer = UsdUtils::FindLayerForAttribute( Attr, 0.0 ) )
 		{
-=======
-		if ( !Attr || Attr.GetNumTimeSamples() == 0 )
-		{
-			return;
-		}
-
-		if ( UE::FSdfLayer AttrLayer = UsdUtils::FindLayerForAttribute( Attr, 0.0 ) )
-		{
->>>>>>> d731a049
 			UE::FSdfPath AttrPath = Attr.GetPath();
 			for ( double TimeSample : AttrLayer.ListTimeSamplesForPath( AttrPath ) )
 			{
@@ -3501,13 +2877,6 @@
 	};
 
 	// Check if we deleted things
-<<<<<<< HEAD
-	for ( TMap< TWeakObjectPtr< const UUsdPrimTwin >, TPair< ULevelSequence*, FGuid > >::TIterator SceneComponentBindingIt = SceneComponentsBindings.CreateIterator();
-		SceneComponentBindingIt;
-		++SceneComponentBindingIt )
-	{
-		if ( SceneComponentBindingIt->Value.Key != Sequence )
-=======
 	for ( TMap< TWeakObjectPtr< const UUsdPrimTwin >, FPrimTwinBindings >::TIterator PrimTwinIt = PrimTwinToBindings.CreateIterator();
 		PrimTwinIt;
 		++PrimTwinIt )
@@ -3516,73 +2885,10 @@
 		FPrimTwinBindings& Bindings = PrimTwinIt->Value;
 
 		if ( Bindings.Sequence != Sequence )
->>>>>>> d731a049
 		{
 			continue;
 		}
 
-<<<<<<< HEAD
-		const FGuid& Guid = SceneComponentBindingIt->Value.Value;
-
-		// Deleted the entire possessable
-		if ( !MovieScene.FindPossessable( Guid ) )
-		{
-			SceneComponentBindingIt.RemoveCurrent();
-		}
-
-		// Check if we have an animated attribute and no track for it --> We may have deleted the track, so clear that attribute
-		// We could keep track of these when adding in some kind of map, but while slower this is likely more robust due to the need to support undo/redo
-		if ( const UUsdPrimTwin* UsdPrimTwin = SceneComponentBindingIt->Key.Get() )
-		{
-			USceneComponent* BoundComponent = UsdPrimTwin->GetSceneComponent();
-			if ( !BoundComponent )
-			{
-				continue;
-			}
-
-			const bool bIsCamera = BoundComponent->GetOwner()->IsA<ACineCameraActor>();
-			const bool bIsLight = BoundComponent->IsA<ULightComponentBase>();
-			const bool bIsSkeletal = BoundComponent->IsA<USkeletalMeshComponent>();
-
-			if ( UE::FUsdPrim UsdPrim = UsdStage.GetPrimAtPath( UE::FSdfPath( *UsdPrimTwin->PrimPath ) ) )
-			{
-				RemoveTimeSamplesForPropertyIfNeeded( UsdPrim, Guid, UnrealIdentifiers::TransformPropertyName );
-				RemoveTimeSamplesForPropertyIfNeeded( UsdPrim, Guid, UnrealIdentifiers::HiddenInGamePropertyName );
-
-				if ( bIsCamera )
-				{
-					RemoveTimeSamplesForPropertyIfNeeded( UsdPrim, Guid, UnrealIdentifiers::CurrentFocalLengthPropertyName );
-					RemoveTimeSamplesForPropertyIfNeeded( UsdPrim, Guid, UnrealIdentifiers::ManualFocusDistancePropertyName );
-					RemoveTimeSamplesForPropertyIfNeeded( UsdPrim, Guid, UnrealIdentifiers::CurrentAperturePropertyName );
-					RemoveTimeSamplesForPropertyIfNeeded( UsdPrim, Guid, UnrealIdentifiers::SensorWidthPropertyName );
-					RemoveTimeSamplesForPropertyIfNeeded( UsdPrim, Guid, UnrealIdentifiers::SensorHeightPropertyName );
-				}
-				else if ( bIsLight )
-				{
-					RemoveTimeSamplesForPropertyIfNeeded( UsdPrim, Guid, UnrealIdentifiers::IntensityPropertyName );
-					RemoveTimeSamplesForPropertyIfNeeded( UsdPrim, Guid, UnrealIdentifiers::LightColorPropertyName );
-					RemoveTimeSamplesForPropertyIfNeeded( UsdPrim, Guid, UnrealIdentifiers::UseTemperaturePropertyName );
-					RemoveTimeSamplesForPropertyIfNeeded( UsdPrim, Guid, UnrealIdentifiers::TemperaturePropertyName );
-					RemoveTimeSamplesForPropertyIfNeeded( UsdPrim, Guid, UnrealIdentifiers::SourceRadiusPropertyName );
-					RemoveTimeSamplesForPropertyIfNeeded( UsdPrim, Guid, UnrealIdentifiers::SourceWidthPropertyName );
-					RemoveTimeSamplesForPropertyIfNeeded( UsdPrim, Guid, UnrealIdentifiers::SourceHeightPropertyName );
-					RemoveTimeSamplesForPropertyIfNeeded( UsdPrim, Guid, UnrealIdentifiers::OuterConeAnglePropertyName );
-					RemoveTimeSamplesForPropertyIfNeeded( UsdPrim, Guid, UnrealIdentifiers::InnerConeAnglePropertyName );
-					RemoveTimeSamplesForPropertyIfNeeded( UsdPrim, Guid, UnrealIdentifiers::LightSourceAnglePropertyName );
-				}
-				else if ( bIsSkeletal )
-				{
-					if ( !MovieScene.FindTrack( UMovieSceneSkeletalAnimationTrack::StaticClass(), Guid ) )
-					{
-						if ( UE::FUsdPrim SkelAnimationPrim = UsdUtils::FindAnimationSource( UsdPrim ) )
-						{
-							if ( UE::FSdfLayer SkelAnimationLayer = UsdUtils::FindLayerForPrim( SkelAnimationPrim ) )
-							{
-								RemoveTimeSamplesForAttr( SkelAnimationPrim.GetAttribute( TEXT( "blendShapeWeights" ) ) );
-								RemoveTimeSamplesForAttr( SkelAnimationPrim.GetAttribute( TEXT( "rotations" ) ) );
-								RemoveTimeSamplesForAttr( SkelAnimationPrim.GetAttribute( TEXT( "translations" ) ) );
-								RemoveTimeSamplesForAttr( SkelAnimationPrim.GetAttribute( TEXT( "scales" ) ) );
-=======
 		for ( TMap< const UClass*, FGuid >::TIterator BindingIt = Bindings.ComponentClassToBindingGuid.CreateIterator();
 			BindingIt;
 			++BindingIt )
@@ -3648,7 +2954,6 @@
 									RemoveTimeSamplesForAttr( SkelAnimationPrim.GetAttribute( TEXT( "translations" ) ) );
 									RemoveTimeSamplesForAttr( SkelAnimationPrim.GetAttribute( TEXT( "scales" ) ) );
 								}
->>>>>>> d731a049
 							}
 						}
 					}
@@ -3669,11 +2974,7 @@
 	UpdateUsdLayerOffsetFromSection(ParentSequence, &Section);
 }
 
-<<<<<<< HEAD
-void FUsdLevelSequenceHelperImpl::HandleTrackChange( const UMovieSceneTrack& Track, bool bIsMuteChange )
-=======
 void FUsdLevelSequenceHelperImpl::HandleControlRigSectionChange( UMovieSceneControlRigParameterSection& Section )
->>>>>>> d731a049
 {
 #if WITH_EDITOR
 	AUsdStageActor* StageActorValue = StageActor.Get();
@@ -3682,20 +2983,12 @@
 		return;
 	}
 
-<<<<<<< HEAD
-	ULevelSequence* Sequence = Track.GetTypedOuter< ULevelSequence >();
-	if ( !Sequence )
-=======
 	UWorld* World = StageActorValue->GetWorld();
 	if ( !World )
->>>>>>> d731a049
-	{
-		return;
-	}
-
-<<<<<<< HEAD
-	UMovieScene* MovieScene = Sequence->GetMovieScene();
-=======
+	{
+		return;
+	}
+
 	ULevelSequence* LevelSequence = Section.GetTypedOuter<ULevelSequence>();
 	if ( !LevelSequence )
 	{
@@ -3703,7 +2996,6 @@
 	}
 
 	UMovieScene* MovieScene = LevelSequence->GetMovieScene();
->>>>>>> d731a049
 	if ( !MovieScene )
 	{
 		return;
@@ -3716,20 +3008,11 @@
 	}
 
 	FGuid PossessableGuid;
-<<<<<<< HEAD
-	bool bFound = MovieScene->FindTrackBinding( Track, PossessableGuid );
-=======
 	const bool bFound = MovieScene->FindTrackBinding( *ParentTrack, PossessableGuid );
->>>>>>> d731a049
 	if ( !bFound )
 	{
 		return;
 	}
-<<<<<<< HEAD
-
-	FMovieScenePossessable* Possessable = MovieScene->FindPossessable( PossessableGuid );
-	if ( !Possessable )
-=======
 
 	FMovieScenePossessable* Possessable = MovieScene->FindPossessable( PossessableGuid );
 	if ( !Possessable )
@@ -3759,74 +3042,10 @@
 
 	UE::FUsdPrim UsdPrim = UsdStage.GetPrimAtPath( UE::FSdfPath( *PrimTwin->PrimPath ) );
 	if ( !UsdPrim )
->>>>>>> d731a049
-	{
-		return;
-	}
-
-<<<<<<< HEAD
-	UObject* BoundObject = UsdLevelSequenceHelperImpl::LocateBoundObject( *Sequence, *Possessable );
-	if( !BoundObject )
-	{
-		return;
-	}
-
-	USceneComponent* BoundSceneComponent = nullptr;
-	if ( AActor* BoundActor = Cast< AActor >( BoundObject ) )
-	{
-		BoundSceneComponent = BoundActor->GetRootComponent();
-	}
-	else
-	{
-		BoundSceneComponent = Cast< USceneComponent >( BoundObject );
-	}
-
-	if ( !BoundSceneComponent )
-	{
-		return;
-	}
-
-	UUsdPrimTwin* PrimTwin = StageActor->RootUsdTwin->Find( BoundSceneComponent );
-
-	// If we exported/created this Camera prim ourselves, we'll have a decomposed parent Xform and a child Camera prim (to mirror
-	// the ACineCameraActor structure), and we should have created prim twins for both when opening this stage.
-	// If this USD layer is not authored by us, it may just be a standalone Camera prim: In this scenario the created PrimTwin
-	// will be pointing at the parent USceneComponent of the spawned ACineCameraActor, and we wouldn't find anything when searching
-	// for the camera component directly, so try again
-	if ( !PrimTwin && BoundSceneComponent->IsA<UCineCameraComponent>() )
-	{
-		if ( const UMovieScenePropertyTrack* PropertyTrack = Cast<const UMovieScenePropertyTrack>( &Track ) )
-		{
-			const FName& PropertyPath = PropertyTrack->GetPropertyPath();
-
-			// In the scenario where we're trying to make non-decomposed Camera prims work, we only ever want to write out
-			// actual camera properties from the CameraComponent to the Camera prim. We won't write its USceneComponent
-			// properties, as we will use the ones from the ACineCameraActor's parent USceneComponent instead
-			if ( PropertyPath == UnrealIdentifiers::CurrentFocalLengthPropertyName ||
-				 PropertyPath == UnrealIdentifiers::ManualFocusDistancePropertyName ||
-				 PropertyPath == UnrealIdentifiers::ManualFocusDistancePropertyName ||
-				 PropertyPath == UnrealIdentifiers::CurrentAperturePropertyName ||
-				 PropertyPath == UnrealIdentifiers::SensorWidthPropertyName ||
-				 PropertyPath == UnrealIdentifiers::SensorHeightPropertyName
-			)
-			{
-				PrimTwin = StageActor->RootUsdTwin->Find( BoundSceneComponent->GetAttachParent() );
-			}
-		}
-	}
-
-	if ( PrimTwin )
-	{
-		FScopedBlockNoticeListening BlockNotices( StageActor.Get() );
-		UE::FUsdPrim UsdPrim = UsdStage.GetPrimAtPath( UE::FSdfPath( *PrimTwin->PrimPath ) );
-
-		SceneComponentsBindings.Emplace( PrimTwin ) = TPair< ULevelSequence*, FGuid >( Sequence, PossessableGuid ); // Make sure we track this binding
-
-		if ( bIsMuteChange )
-		{
-			if ( const UMovieScenePropertyTrack* PropertyTrack = Cast<const UMovieScenePropertyTrack>( &Track ) )
-			{
-=======
+	{
+		return;
+	}
+
 	// We'll place the skeletal animation track wherever the SkelAnimation prim is defined (not necessarily the
 	// same layer as the skel root)
 	UE::FUsdPrim SkelAnimationPrim = UsdUtils::FindFirstAnimationSource( UsdPrim );
@@ -4027,7 +3246,6 @@
 		{
 			if ( const UMovieScenePropertyTrack* PropertyTrack = Cast<const UMovieScenePropertyTrack>( &Track ) )
 			{
->>>>>>> d731a049
 				const FName& PropertyPath = PropertyTrack->GetPropertyPath();
 
 				TArray<UE::FUsdAttribute> Attrs = UnrealToUsd::GetAttributesForProperty( UsdPrim, PropertyPath );
@@ -4064,11 +3282,7 @@
 					bAllSectionsMuted &= !Section->IsActive();
 				}
 
-<<<<<<< HEAD
-				if ( UE::FUsdPrim SkelAnimationPrim = UsdUtils::FindAnimationSource( UsdPrim ) )
-=======
 				if ( UE::FUsdPrim SkelAnimationPrim = UsdUtils::FindFirstAnimationSource( UsdPrim ) )
->>>>>>> d731a049
 				{
 					UE::FUsdAttribute TranslationsAttr = SkelAnimationPrim.GetAttribute( TEXT( "translations" ) );
 					UE::FUsdAttribute RotationsAttr = SkelAnimationPrim.GetAttribute( TEXT( "rotations" ) );
@@ -4294,35 +3508,6 @@
 }
 
 void FUsdLevelSequenceHelper::OnStageActorRenamed()
-<<<<<<< HEAD
-{
-	if ( UsdSequencerImpl.IsValid() )
-	{
-		UsdSequencerImpl->OnStageActorRenamed();
-	}
-}
-
-void FUsdLevelSequenceHelper::SetAssetCache( UUsdAssetCache* AssetCache )
-{
-	if ( UsdSequencerImpl.IsValid() )
-	{
-		UsdSequencerImpl->SetAssetCache( AssetCache );
-	}
-}
-
-bool FUsdLevelSequenceHelper::HasData() const
-{
-	if ( UsdSequencerImpl.IsValid() )
-	{
-		return UsdSequencerImpl->HasData();
-	}
-
-	return false;
-}
-
-void FUsdLevelSequenceHelper::Clear()
-=======
->>>>>>> d731a049
 {
 	if ( UsdSequencerImpl.IsValid() )
 	{
