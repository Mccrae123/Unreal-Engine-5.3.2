--- conflicted
+++ resolved
@@ -308,10 +308,7 @@
 		OnStageEditTargetChangedHandle.Reset();
 	}
 
-<<<<<<< HEAD
-=======
 #if WITH_EDITOR
->>>>>>> 3aae9151
 	FCoreUObjectDelegates::OnObjectTransacted.Remove(OnObjectTransactedHandle);
 	OnObjectTransactedHandle.Reset();
 
@@ -341,17 +338,10 @@
 	LayerIdentifierByLevelSequenceName.Empty();
 	LayerTimeInfosByLayerIdentifier.Empty();
 	PrimPathByLevelSequenceName.Empty();
-<<<<<<< HEAD
-	StageActorBinding = FGuid::NewGuid();
 	SequencesID.Empty();
 	SceneComponentsBindings.Empty();
 	SequenceHierarchyCache = FMovieSceneSequenceHierarchy();
-=======
-	SequencesID.Empty();
-	SceneComponentsBindings.Empty();
-	SequenceHierarchyCache = FMovieSceneSequenceHierarchy();
-}
->>>>>>> 3aae9151
+}
 
 void FUsdLevelSequenceHelperImpl::AddReferencedObjects( FReferenceCollector& Collector )
 {
@@ -413,11 +403,7 @@
 
 							CreateSubSequenceSection( ParentSequence, *SubSequence );
 
-<<<<<<< HEAD
-							RecursivelyCreateSequencesForLayer( LayerTimeInfosByLayerIdentifier.Find( SubLayer.GetIdentifier() ), *SubSequence );
-=======
 							RecursivelyCreateSequencesForLayer( FindLayerTimeInfo( SubLayer ), *SubSequence );
->>>>>>> 3aae9151
 						}
 					}
 				}
@@ -560,23 +546,10 @@
 
 	if ( !Sequence )
 	{
-<<<<<<< HEAD
-		AUsdStageActor* ValidStageActor = StageActor.Get();
-		if ( !ValidStageActor )
-		{
-			return nullptr;
-		}
-
-		// This needs to be unique, or else when we reload the stage we will end up with a new ULevelSequence with the same class, outer and name as the
-		// previous one. Also note that the previous level sequence, even though unreferenced by the stage actor, is likely still alive and valid due to references
-		// from the transaction buffer, so we would basically end up creating a identical new object on top of an existing one (the new object has the same address as the existing one)
-		FName UniqueSequenceName = MakeUniqueObjectName( GetTransientPackage(), ULevelSequence::StaticClass(), *ObjectTools::SanitizeObjectName( SequenceDisplayName ) );
-=======
 		// This needs to be unique, or else when we reload the stage we will end up with a new ULevelSequence with the same class, outer and name as the
 		// previous one. Also note that the previous level sequence, even though unreferenced by the stage actor, is likely still alive and valid due to references
 		// from the transaction buffer, so we would basically end up creating a identical new object on top of an existing one (the new object has the same address as the existing one)
 		FName UniqueSequenceName = MakeUniqueObjectName( GetTransientPackage(), ULevelSequence::StaticClass(), *UsdLevelSequenceHelperImpl::SanitizeObjectName( SequenceDisplayName ) );
->>>>>>> 3aae9151
 
 		Sequence = NewObject< ULevelSequence >( GetTransientPackage(), UniqueSequenceName, FUsdLevelSequenceHelperImpl::DefaultObjFlags );
 		Sequence->Initialize();
@@ -754,11 +727,7 @@
 
 	if ( MainLevelSequence )
 	{
-<<<<<<< HEAD
-		UMovieSceneCompiledDataManager::CompileHierarchy( StageActor->LevelSequence, &SequenceHierarchyCache );
-=======
 		UMovieSceneCompiledDataManager::CompileHierarchy( MainLevelSequence, &SequenceHierarchyCache, EMovieSceneServerClientMask::All );
->>>>>>> 3aae9151
 
 		for ( const TTuple< FMovieSceneSequenceID, FMovieSceneSubSequenceData >& Pair : SequenceHierarchyCache.AllSubSequenceData() )
 		{
@@ -784,15 +753,9 @@
 			SubTrack->Modify();
 			SubTrack->RemoveSection( *SubSection );
 
-<<<<<<< HEAD
-			if ( StageActor->LevelSequence )
-			{
-				UMovieSceneCompiledDataManager::CompileHierarchy( StageActor->LevelSequence, &SequenceHierarchyCache );
-=======
 			if ( MainLevelSequence )
 			{
 				UMovieSceneCompiledDataManager::CompileHierarchy( MainLevelSequence, &SequenceHierarchyCache, EMovieSceneServerClientMask::All );
->>>>>>> 3aae9151
 			}
 		}
 	}
@@ -876,11 +839,6 @@
 
 	ULevelSequence* Sequence = FindSequenceForIdentifier( LayerTimeInfo->Identifier );
 
-<<<<<<< HEAD
-	TArray< UE::FUsdAttribute > PrimAttributes = UsdPrim.GetAttributes();
-
-	for ( const UE::FUsdAttribute& PrimAttribute : PrimAttributes )
-=======
 	if ( !Sequence )
 	{
 		return;
@@ -889,40 +847,10 @@
 	UMovieScene* MovieScene = Sequence->GetMovieScene();
 
 	if ( !MovieScene )
->>>>>>> 3aae9151
-	{
-		if ( PrimAttribute.ValueMightBeTimeVarying() )
-		{
-			if ( ULevelSequence* AttributeSequence = FindOrAddSequenceForAttribute( PrimAttribute ) )
-			{
-				PrimPathByLevelSequenceName.AddUnique( AttributeSequence->GetFName(), PrimTwin.PrimPath );
-
-<<<<<<< HEAD
-				if ( !SequencesID.Contains( AttributeSequence ) )
-				{
-					UE::FSdfLayer PrimLayer = UsdUtils::FindLayerForPrim( UsdPrim );
-					ULevelSequence* PrimSequence = FindSequenceForIdentifier( PrimLayer.GetIdentifier() );
-
-					// Create new subsequence section for this referencing prim
-					CreateSubSequenceSection( *PrimSequence, *AttributeSequence );
-				}
-			}
-		}
-	}
-
-	if ( UE::FUsdAttribute TransformAttribute = GetXformAttribute( UsdPrim ) )
-	{
-		UE::FUsdGeomXformable Xformable( UsdPrim );
-		if ( Xformable.TransformMightBeTimeVarying() ) // Test that transform might be time varying and not TransformAttribute since it will check each xform ops
-		{
-			if ( ULevelSequence* TransformSequence = FindOrAddSequenceForAttribute( TransformAttribute ) )
-			{
-				AddXformTrack( PrimTwin, *TransformSequence );
-			}
-		}
-	}
-
-=======
+	{
+		return;
+	}
+
 	UMovieSceneFloatTrack* TimeTrack = MovieScene->FindTrack< UMovieSceneFloatTrack >( StageActorBinding, FName( FUsdLevelSequenceHelperImpl::TimeTrackName ) );
 	if ( TimeTrack )
 	{
@@ -976,7 +904,6 @@
 		}
 	}
 
->>>>>>> 3aae9151
 	RefreshSequencer();
 }
 
@@ -1085,22 +1012,11 @@
 		}
 	}
 
-<<<<<<< HEAD
-	TSet< FName > PrimSequences;
-
-	for ( TPair< FName, FString >& PrimPathByLevelSequenceNamePair : PrimPathByLevelSequenceName )
-	{
-		if ( PrimPathByLevelSequenceNamePair.Value == PrimTwin.PrimPath )
-		{
-			PrimSequences.Add( PrimPathByLevelSequenceNamePair.Key );
-		}
-	}
-
 	TSet< ULevelSequence* > SequencesToRemoveForPrim;
 
 	for ( const FName& PrimSequenceName : PrimSequences )
 	{
-		for ( const TPair< FString, ULevelSequence* >& IdentifierSequencePair : ValidStageActor->LevelSequencesByIdentifier )
+		for ( const TPair< FString, ULevelSequence* >& IdentifierSequencePair : LevelSequencesByIdentifier )
 		{
 			if ( IdentifierSequencePair.Value && IdentifierSequencePair.Value->GetFName() == PrimSequenceName )
 			{
@@ -1108,32 +1024,12 @@
 			}
 		}
 	}
-	
+
 	if ( ULevelSequence* TransformSequence = SceneComponentsBindings.FindRef( &PrimTwin ).Key )
 	{
 		RemoveXformTrack( *TransformSequence, PrimTwin );
 	}
 
-=======
-	TSet< ULevelSequence* > SequencesToRemoveForPrim;
-
-	for ( const FName& PrimSequenceName : PrimSequences )
-	{
-		for ( const TPair< FString, ULevelSequence* >& IdentifierSequencePair : LevelSequencesByIdentifier )
-		{
-			if ( IdentifierSequencePair.Value && IdentifierSequencePair.Value->GetFName() == PrimSequenceName )
-			{
-				SequencesToRemoveForPrim.Add( IdentifierSequencePair.Value );
-			}
-		}
-	}
-
-	if ( ULevelSequence* TransformSequence = SceneComponentsBindings.FindRef( &PrimTwin ).Key )
-	{
-		RemoveXformTrack( *TransformSequence, PrimTwin );
-	}
-
->>>>>>> 3aae9151
 	for ( ULevelSequence* SequenceToRemoveForPrim : SequencesToRemoveForPrim )
 	{
 		RemoveSequenceForPrim( *SequenceToRemoveForPrim, PrimTwin );
@@ -1362,7 +1258,6 @@
 void FUsdLevelSequenceHelperImpl::UpdateMovieSceneTimeRanges( UMovieScene& MovieScene, const FLayerTimeInfo& LayerTimeInfo )
 {
 	const double FramesPerSecond = GetFramesPerSecond();
-<<<<<<< HEAD
 
 	if ( LayerTimeInfo.IsAnimated() )
 	{
@@ -1384,28 +1279,6 @@
 	// from the sequencer. Realistically it makes no difference because if the root layer is not animated (i.e. has 0 for start and end timecodes)
 	// nothing will actually play, but this just prevents the warning
 	MovieScene.SetDisplayRate( FFrameRate( FramesPerSecond, 1 ) );
-=======
-
-	if ( LayerTimeInfo.IsAnimated() )
-	{
-		const double StartTimeCode = LayerTimeInfo.StartTimeCode.Get(0.0);
-		const double EndTimeCode = LayerTimeInfo.EndTimeCode.Get(0.0);
-		const double TimeCodesPerSecond = GetTimeCodesPerSecond();
-
-		const FFrameRate DestFrameRate = MovieScene.GetTickResolution();
-		const FFrameNumber StartFrame  = UsdLevelSequenceHelperImpl::RoundAsFrameNumber( DestFrameRate, StartTimeCode / TimeCodesPerSecond );
-		const FFrameNumber EndFrame    = UsdLevelSequenceHelperImpl::RoundAsFrameNumber( DestFrameRate, EndTimeCode / TimeCodesPerSecond );
-		TRange< FFrameNumber > TimeRange = TRange<FFrameNumber>::Inclusive( StartFrame, EndFrame );
-
-		MovieScene.SetPlaybackRange( TimeRange );
-		MovieScene.SetViewRange( StartTimeCode / TimeCodesPerSecond -1.0f, 1.0f + EndTimeCode / TimeCodesPerSecond );
-		MovieScene.SetWorkingRange( StartTimeCode / TimeCodesPerSecond -1.0f, 1.0f + EndTimeCode / TimeCodesPerSecond );
-	}
-
-	// Always set these even if we're not animated because if a child layer IS animated and has a different framerate we'll get a warning
-	// from the sequencer. Realistically it makes no difference because if the root layer is not animated (i.e. has 0 for start and end timecodes)
-	// nothing will actually play, but this just prevents the warning
-	MovieScene.SetDisplayRate( FFrameRate( FramesPerSecond, 1 ) );
 }
 
 void FUsdLevelSequenceHelperImpl::BlockMonitoringChangesForThisTransaction()
@@ -1425,18 +1298,11 @@
 
 	// Also block via the regular way in case we're receiving a notice due to a Python change and the user hasn't manually created a transaction
 	StopMonitoringChanges();
->>>>>>> 3aae9151
 }
 
 void FUsdLevelSequenceHelperImpl::OnObjectTransacted(UObject* Object, const class FTransactionObjectEvent& Event)
 {
-<<<<<<< HEAD
-	AUsdStageActor* ValidStageActor = StageActor.Get();
-
-	if ( !ValidStageActor || !ValidStageActor->LevelSequence || !bMonitorChanges )
-=======
 	if ( !MainLevelSequence || !IsMonitoringChanges() || !Object || Object->IsPendingKill() || !UsdStage || BlockedTransactionGuids.Contains( Event.GetTransactionId() ) )
->>>>>>> 3aae9151
 	{
 		return;
 	}
