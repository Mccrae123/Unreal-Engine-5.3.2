// Copyright Epic Games, Inc. All Rights Reserved.

#include "USDStageActor.h"

#include "UnrealUSDWrapper.h"
#include "USDAssetCache.h"
#include "USDAssetImportData.h"
#include "USDClassesModule.h"
#include "USDConversionUtils.h"
#include "USDErrorUtils.h"
#include "USDGeomMeshConversion.h"
#include "USDGeomMeshTranslator.h"
#include "USDGeomXformableTranslator.h"
#include "USDInfoCache.h"
#include "USDIntegrationUtils.h"
#include "USDLayerUtils.h"
#include "USDLightConversion.h"
#include "USDListener.h"
#include "USDLog.h"
#include "USDPrimConversion.h"
#include "USDSchemasModule.h"
#include "USDSchemaTranslator.h"
#include "USDSkelRootTranslator.h"
#include "USDTransactor.h"
#include "USDTypesConversion.h"

#include "UsdWrappers/SdfChangeBlock.h"
#include "UsdWrappers/SdfLayer.h"
#include "UsdWrappers/UsdAttribute.h"
#include "UsdWrappers/UsdGeomXformable.h"
#include "UsdWrappers/UsdStage.h"

#include "Async/ParallelFor.h"
#include "CineCameraActor.h"
#include "CineCameraComponent.h"
#include "Components/DirectionalLightComponent.h"
#include "Components/LightComponent.h"
#include "Components/LightComponentBase.h"
#include "Components/PointLightComponent.h"
#include "Components/RectLightComponent.h"
#include "Components/SkeletalMeshComponent.h"
#include "Components/SkyLightComponent.h"
#include "Components/SpotLightComponent.h"
#include "Components/StaticMeshComponent.h"
#include "Engine/Engine.h"
#include "Engine/Light.h"
#include "Engine/SkeletalMesh.h"
#include "Engine/StaticMesh.h"
#include "Engine/World.h"
#include "EngineAnalytics.h"
#include "HAL/FileManager.h"
#include "LevelSequence.h"
#include "LiveLinkComponentController.h"
#include "Materials/Material.h"
#include "Materials/MaterialInstanceConstant.h"
#include "Materials/MaterialInterface.h"
#include "MeshDescription.h"
#include "Misc/Paths.h"
#include "Misc/ScopedSlowTask.h"
#include "Modules/ModuleManager.h"
#include "PhysicsEngine/BodySetup.h"
#include "Rendering/SkeletalMeshLODImporterData.h"
#include "Roles/LiveLinkTransformRole.h"
#include "StaticMeshAttributes.h"
#include "StaticMeshOperations.h"
#include "Tracks/MovieScene3DTransformTrack.h"

#if WITH_EDITOR
#include "Editor.h"
#include "Editor/TransBuffer.h"
#include "Editor/UnrealEdEngine.h"
#include "Engine/Selection.h"
#include "ILevelSequenceEditorToolkit.h"
#include "LevelEditor.h"
#include "PropertyEditorModule.h"
#include "Subsystems/AssetEditorSubsystem.h"
#include "UnrealEdGlobals.h"
#endif // WITH_EDITOR

#define LOCTEXT_NAMESPACE "USDStageActor"

static bool GRegenerateSkeletalAssetsOnControlRigBake = true;
static FAutoConsoleVariableRef CVarRegenerateSkeletalAssetsOnControlRigBake(
	TEXT( "USD.RegenerateSkeletalAssetsOnControlRigBake" ),
	GRegenerateSkeletalAssetsOnControlRigBake,
	TEXT( "Whether to regenerate the assets associated with a SkelRoot (mesh, skeleton, anim sequence, etc.) whenever we modify Control Rig tracks. The USD Stage itself is always updated however." ) );

static const EObjectFlags DefaultObjFlag = EObjectFlags::RF_Transactional | EObjectFlags::RF_Transient;

AUsdStageActor::FOnActorLoaded AUsdStageActor::OnActorLoaded;

struct FUsdStageActorImpl
{
	static TSharedRef< FUsdSchemaTranslationContext > CreateUsdSchemaTranslationContext( AUsdStageActor* StageActor, const FString& PrimPath )
	{
		TSharedRef< FUsdSchemaTranslationContext > TranslationContext = MakeShared< FUsdSchemaTranslationContext >(
			StageActor->GetOrLoadUsdStage(),
			*StageActor->AssetCache
		);

		TranslationContext->Level = StageActor->GetLevel();
		TranslationContext->ObjectFlags = DefaultObjFlag;
		TranslationContext->Time = StageActor->GetTime();
		TranslationContext->PurposesToLoad = (EUsdPurpose) StageActor->PurposesToLoad;
		TranslationContext->NaniteTriangleThreshold = StageActor->NaniteTriangleThreshold;
		TranslationContext->RenderContext = StageActor->RenderContext;
		TranslationContext->MaterialPurpose = StageActor->MaterialPurpose;
		TranslationContext->RootMotionHandling = StageActor->RootMotionHandling;
		TranslationContext->MaterialToPrimvarToUVIndex = &StageActor->MaterialToPrimvarToUVIndex;
		TranslationContext->BlendShapesByPath = &StageActor->BlendShapesByPath;
		TranslationContext->InfoCache = StageActor->InfoCache;

		// Its more convenient to toggle between variants using the USDStage window, as opposed to parsing LODs
		TranslationContext->bAllowInterpretingLODs = false;

		// We parse these even when opening the stage now, as they are used in the skeletal animation tracks
		TranslationContext->bAllowParsingSkeletalAnimations = true;

		TranslationContext->KindsToCollapse = (EUsdDefaultKind) StageActor->KindsToCollapse;
<<<<<<< HEAD
=======
		TranslationContext->bMergeIdenticalMaterialSlots = StageActor->bMergeIdenticalMaterialSlots;
		TranslationContext->bCollapseTopLevelPointInstancers = StageActor->bCollapseTopLevelPointInstancers;
>>>>>>> d731a049

		UE::FSdfPath UsdPrimPath( *PrimPath );
		UUsdPrimTwin* ParentUsdPrimTwin = StageActor->GetRootPrimTwin()->Find( UsdPrimPath.GetParentPath().GetString() );

		if ( !ParentUsdPrimTwin )
		{
			ParentUsdPrimTwin = StageActor->RootUsdTwin;
		}

		TranslationContext->ParentComponent = ParentUsdPrimTwin ? ParentUsdPrimTwin->SceneComponent.Get() : nullptr;

		if ( !TranslationContext->ParentComponent )
		{
			TranslationContext->ParentComponent = StageActor->RootComponent;
		}

		return TranslationContext;
	}

	// Workaround some issues where the details panel will crash when showing a property of a component we'll force-delete
	static void DeselectActorsAndComponents( AUsdStageActor* StageActor )
	{
#if WITH_EDITOR
		if ( !StageActor )
		{
			return;
		}

		// This can get called when an actor is being destroyed due to GC.
		// Don't do this during garbage collecting if we need to delay-create the root twin (can't NewObject during garbage collection).
		// If we have no root twin we don't have any tracked spawned actors and components, so we don't need to deselect anything in the first place
		bool bDeselected = false;
		if ( GEditor && !IsGarbageCollecting() && StageActor->RootUsdTwin )
		{
			TArray<UObject*> ActorsToDeselect;
			TArray<UObject*> ComponentsToDeselect;

			const bool bRecursive = true;
			StageActor->GetRootPrimTwin()->Iterate( [&ActorsToDeselect, &ComponentsToDeselect]( UUsdPrimTwin& PrimTwin )
			{
				if ( AActor* ReferencedActor = PrimTwin.SpawnedActor.Get() )
				{
					ActorsToDeselect.Add( ReferencedActor );
				}
				if ( USceneComponent* ReferencedComponent = PrimTwin.SceneComponent.Get() )
				{
					ComponentsToDeselect.Add( ReferencedComponent );

					AActor* Owner = ReferencedComponent->GetOwner();
					if ( Owner && Owner->GetRootComponent() == ReferencedComponent )
					{
						ActorsToDeselect.Add( Owner );
					}
				}
			}, bRecursive );

			if ( USelection* SelectedComponents = GEditor->GetSelectedComponents() )
			{
				for ( UObject* Component : ComponentsToDeselect )
				{
					if ( SelectedComponents->IsSelected( Component ) )
					{
						SelectedComponents->Deselect( Component );
						bDeselected = true;
					}
				}
			}

			if ( USelection* SelectedActors = GEditor->GetSelectedActors() )
			{
				for ( UObject* Actor : ActorsToDeselect )
				{
					if ( SelectedActors->IsSelected( Actor ) )
					{
						SelectedActors->Deselect( Actor );
						bDeselected = true;
					}
				}
			}

			if ( bDeselected && GIsEditor ) // Make sure we're not in standalone either
			{
				GEditor->NoteSelectionChange();
			}
		}
#endif // WITH_EDITOR
	}

	template<typename ObjectPtr>
	static void CloseEditorsForAssets( const TMap< FString, ObjectPtr >& AssetsCache )
	{
#if WITH_EDITOR
		if ( GIsEditor && GEditor )
		{
			if ( UAssetEditorSubsystem* AssetEditorSubsysttem = GEditor->GetEditorSubsystem<UAssetEditorSubsystem>() )
			{
				for ( const TPair<FString, ObjectPtr>& Pair : AssetsCache )
				{
					if ( UObject* Asset = Pair.Value )
					{
						AssetEditorSubsysttem->CloseAllEditorsForAsset( Asset );
					}
				}
			}
		}
#endif // WITH_EDITOR
	}

	static void DiscardStage( const UE::FUsdStage& Stage, AUsdStageActor* DiscardingActor )
	{
		if ( !Stage || !DiscardingActor )
		{
			return;
		}

		UE::FSdfLayer RootLayer = Stage.GetRootLayer();
		if ( RootLayer && RootLayer.IsAnonymous() )
		{
			// Erasing an anonymous stage would fully delete it. If we later undo/redo into a path that referenced
			// one of those anonymous layers, we wouldn't be able to load it back again.
			// To prevent that, for now we don't actually erase anonymous stages when discarding them. This shouldn't be
			// so bad as these stages are likely to be pretty small anyway... in the future we may have some better way of
			// undo/redoing USD operations that could eliminate this issue
			return;
		}

		TArray<UObject*> Instances;
		AUsdStageActor::StaticClass()->GetDefaultObject()->GetArchetypeInstances( Instances );
		for ( UObject* Instance : Instances )
		{
			if ( Instance == DiscardingActor || !Instance || !IsValidChecked(Instance) || Instance->IsTemplate() )
			{
				continue;
			}

			// Need to use the const version here or we may inadvertently load the stage
			if ( const AUsdStageActor* Actor = Cast<const AUsdStageActor>( Instance ) )
			{
				const UE::FUsdStage& OtherStage = Actor->GetUsdStage();
				if ( OtherStage && Stage == OtherStage )
				{
					// Some other actor is still using our stage, so don't close it
					return;
				}
			}
		}

		UnrealUSDWrapper::EraseStageFromCache( Stage );
	}

	static bool ObjectNeedsMultiUserTag( UObject* Object, AUsdStageActor* StageActor )
	{
		// Don't need to tag non-transient stuff
		if ( !Object->HasAnyFlags( RF_Transient ) )
		{
			return false;
		}

		// Object already has tag
		if ( AActor* Actor = Cast<AActor>( Object ) )
		{
			if ( Actor->Tags.Contains( UE::UsdTransactor::ConcertSyncEnableTag ) )
			{
				return false;
			}
		}
		else if ( USceneComponent* Component = Cast<USceneComponent>( Object ) )
		{
			if ( Component->ComponentTags.Contains( UE::UsdTransactor::ConcertSyncEnableTag ) )
			{
				return false;
			}
		}

		// Only care about objects that the same actor spawned
		bool bOwnedByStageActor = false;
		if ( StageActor->ObjectsToWatch.Contains( Object ) )
		{
			bOwnedByStageActor = true;
		}
		if ( AActor* Actor = Cast<AActor>( Object ) )
		{
			if ( StageActor->ObjectsToWatch.Contains( Actor->GetRootComponent() ) )
			{
				bOwnedByStageActor = true;
			}
		}
		else if ( AActor* Outer = Object->GetTypedOuter<AActor>() )
		{
			if ( StageActor->ObjectsToWatch.Contains( Outer->GetRootComponent() ) )
			{
				bOwnedByStageActor = true;
			}
		}
		if ( !bOwnedByStageActor )
		{
			return false;
		}

		return bOwnedByStageActor;
	}

	static void AllowListComponentHierarchy( USceneComponent* Component, TSet<UObject*>& VisitedObjects )
	{
		if ( !Component || VisitedObjects.Contains( Component ) )
		{
			return;
		}

		VisitedObjects.Add( Component );

		if ( Component->HasAnyFlags( RF_Transient ) )
		{
			Component->ComponentTags.AddUnique( UE::UsdTransactor::ConcertSyncEnableTag );
		}

		if ( AActor* Owner = Component->GetOwner() )
		{
			if ( !VisitedObjects.Contains( Owner ) && Owner->HasAnyFlags( RF_Transient ) )
			{
				Owner->Tags.AddUnique( UE::UsdTransactor::ConcertSyncEnableTag );
			}

			VisitedObjects.Add( Owner );
		}

		// Iterate the attachment hierarchy directly because maybe some of those actors have additional components that aren't being
		// tracked by a prim twin
		for ( USceneComponent* Child : Component->GetAttachChildren() )
		{
			AllowListComponentHierarchy( Child, VisitedObjects );
		}
	}

	// Checks if a project-relative file path refers to a layer. It requires caution because anonymous layers need to be handled differently.
	// WARNING: This will break if FilePath is a relative path relative to anything else other than the Project directory (i.e. engine binary)
	static bool DoesPathPointToLayer( FString FilePath, const UE::FSdfLayer& Layer )
	{
#if USE_USD_SDK
		if ( !Layer )
		{
			return false;
		}

		if ( !FilePath.IsEmpty() && !FPaths::IsRelative( FilePath ) && !FilePath.StartsWith( UnrealIdentifiers::IdentifierPrefix ) )
		{
			FilePath = UsdUtils::MakePathRelativeToProjectDir( FilePath );
		}

		// Special handling for anonymous layers as the RealPath is empty
		if ( Layer.IsAnonymous() )
		{
			// Something like "anon:0000022F9E194D50:tmp.usda"
			const FString LayerIdentifier = Layer.GetIdentifier();

			// Something like "@identifier:anon:0000022F9E194D50:tmp.usda" if we're also pointing at an anonymous layer
			if ( FilePath.RemoveFromStart( UnrealIdentifiers::IdentifierPrefix ) )
			{
				// Same anonymous layers
				if ( FilePath == LayerIdentifier )
				{
					return true;
				}
			}
			// RootLayer.FilePath is not an anonymous layer but the stage is
			else
			{
				return false;
			}
		}
		else
		{
			return FPaths::IsSamePath( UsdUtils::MakePathRelativeToProjectDir( Layer.GetRealPath() ), FilePath );
		}
#endif // USE_USD_SDK

		return false;
	}

	/**
	 * Uses USD's MakeVisible to handle the visible/inherited update logic as it is a bit complex.
	 * Will update a potentially large chunk of the component hierarchy to having/not the `invisible` component tag, as well as the
	 * correct value of bHiddenInGame.
	 * Note that bHiddenInGame corresponds to computed visibility, and the component tags correspond to individual prim-level visibilities
	 */
	static void MakeVisible( UUsdPrimTwin& UsdPrimTwin, const UE::FUsdStage& Stage )
	{
		// Find the highest invisible prim parent: Nothing above this can possibly change with what we're doing
		UUsdPrimTwin* Iter = &UsdPrimTwin;
		UUsdPrimTwin* HighestInvisibleParent = nullptr;
		while ( Iter )
		{
			if ( USceneComponent* Component = Iter->GetSceneComponent() )
			{
				if ( Component->ComponentTags.Contains( UnrealIdentifiers::Invisible ) )
				{
					HighestInvisibleParent = Iter;
				}
			}

			Iter = Iter->GetParent();
		}

		// No parent (not even UsdPrimTwin's prim directly) was invisible, so we should already be visible and there's nothing to do
		if ( !HighestInvisibleParent )
		{
			return;
		}

		UE::FUsdPrim Prim = Stage.GetPrimAtPath( UE::FSdfPath( *UsdPrimTwin.PrimPath ) );
		if ( !Prim )
		{
			return;
		}
		UsdUtils::MakeVisible( Prim );

		TFunction<void(UUsdPrimTwin&, bool)> RecursiveResyncVisibility;
		RecursiveResyncVisibility = [ &Stage, &RecursiveResyncVisibility ]( UUsdPrimTwin& PrimTwin, bool bPrimHasInvisibleParent )
		{
			USceneComponent* Component = PrimTwin.GetSceneComponent();
			if ( !Component )
			{
				return;
			}

			UE::FUsdPrim CurrentPrim = Stage.GetPrimAtPath( UE::FSdfPath( *PrimTwin.PrimPath ) );
			if ( !CurrentPrim )
			{
				return;
			}

			const bool bPrimHasInheritedVisibility = UsdUtils::HasInheritedVisibility( CurrentPrim );
			const bool bPrimIsVisible = bPrimHasInheritedVisibility && !bPrimHasInvisibleParent;

			const bool bComponentHasInvisibleTag = Component->ComponentTags.Contains( UnrealIdentifiers::Invisible );
			const bool bComponentIsVisible = !Component->bHiddenInGame;

			const bool bTagIsCorrect = bComponentHasInvisibleTag == !bPrimHasInheritedVisibility;
			const bool bComputedVisibilityIsCorrect = bPrimIsVisible == bComponentIsVisible;

			// Stop recursing as this prim's or its children couldn't possibly need to be updated
			if ( bTagIsCorrect && bComputedVisibilityIsCorrect )
			{
				return;
			}

			if ( !bTagIsCorrect )
			{
				if ( bPrimHasInheritedVisibility )
				{
					Component->ComponentTags.Remove( UnrealIdentifiers::Invisible );
					Component->ComponentTags.AddUnique( UnrealIdentifiers::Inherited );
				}
				else
				{
					Component->ComponentTags.AddUnique( UnrealIdentifiers::Invisible );
					Component->ComponentTags.Remove( UnrealIdentifiers::Inherited );
				}
			}

			if ( !bComputedVisibilityIsCorrect )
			{
				const bool bPropagateToChildren = false;
				Component->Modify();
				Component->SetHiddenInGame( !bPrimIsVisible, bPropagateToChildren );
			}

			for ( const TPair<FString, TObjectPtr<UUsdPrimTwin>>& ChildPair : PrimTwin.GetChildren() )
			{
				if ( UUsdPrimTwin* ChildTwin = ChildPair.Value )
				{
					RecursiveResyncVisibility( *ChildTwin, !bPrimIsVisible );
				}
			}
		};

		const bool bHasInvisibleParent = false;
		RecursiveResyncVisibility( *HighestInvisibleParent, bHasInvisibleParent );
	}

	/**
	 * Sets this prim to 'invisible', and force all of the child components
	 * to bHiddenInGame = false. Leave their individual prim-level visibilities intact though.
	 * Note that bHiddenInGame corresponds to computed visibility, and the component tags correspond to individual prim-level visibilities
	 */
	static void MakeInvisible( UUsdPrimTwin& UsdPrimTwin )
	{
		USceneComponent* PrimSceneComponent = UsdPrimTwin.GetSceneComponent();
		if ( !PrimSceneComponent )
		{
			return;
		}

		PrimSceneComponent->ComponentTags.AddUnique( UnrealIdentifiers::Invisible );
		PrimSceneComponent->ComponentTags.Remove( UnrealIdentifiers::Inherited );

		const bool bPropagateToChildren = true;
		const bool bNewHidden = true;
		PrimSceneComponent->SetHiddenInGame( bNewHidden, bPropagateToChildren );
	}

	static void SendAnalytics( AUsdStageActor* StageActor, double ElapsedSeconds, double NumberOfFrames, const FString& Extension )
	{
		if ( !StageActor )
		{
			return;
		}

		if ( FEngineAnalytics::IsAvailable() )
		{
			TArray<FAnalyticsEventAttribute> EventAttributes;

			EventAttributes.Emplace( TEXT( "InitialLoadSet" ), LexToString( (uint8)StageActor->InitialLoadSet ) );
			EventAttributes.Emplace( TEXT( "InterpolationType" ), LexToString( (uint8)StageActor->InterpolationType) );
			EventAttributes.Emplace( TEXT( "KindsToCollapse" ), LexToString( StageActor->KindsToCollapse ) );
<<<<<<< HEAD
=======
			EventAttributes.Emplace( TEXT( "MergeIdenticalMaterialSlots" ), LexToString( StageActor->bMergeIdenticalMaterialSlots ) );
			EventAttributes.Emplace( TEXT( "CollapseTopLevelPointInstancers" ), LexToString( StageActor->bCollapseTopLevelPointInstancers ) );
>>>>>>> d731a049
			EventAttributes.Emplace( TEXT( "PurposesToLoad" ), LexToString( StageActor->PurposesToLoad ) );
			EventAttributes.Emplace( TEXT( "NaniteTriangleThreshold" ), LexToString( StageActor->NaniteTriangleThreshold ) );
			EventAttributes.Emplace( TEXT( "RenderContext" ), StageActor->RenderContext.ToString() );
			EventAttributes.Emplace( TEXT( "MaterialPurpose" ), StageActor->MaterialPurpose.ToString() );
			EventAttributes.Emplace( TEXT( "RootMotionHandling" ), LexToString( ( uint8 ) StageActor->RootMotionHandling ) );

			const bool bAutomated = false;
			IUsdClassesModule::SendAnalytics( MoveTemp( EventAttributes ), TEXT( "Open" ), bAutomated, ElapsedSeconds, NumberOfFrames, Extension );
		}
	}
};

/**
 * Class that helps us know when a blueprint that derives from AUsdStageActor is being compiled.
 * Crucially this includes the process where existing instances of that blueprint are being reinstantiated and replaced.
 *
 * Recompiling a blueprint is not a transaction, which means we can't ever load a new stage during the process of
 * recompilation, or else the spawned assets/actors wouldn't be accounted for in the undo buffer and would lead to undo/redo bugs.
 *
 * This is a problem because we use PostActorCreated to load the stage whenever a blueprint is first placed on a level,
 * but that function also gets called during the reinstantiation process (where we can't load the stage). This means we need to be
 * able to tell from PostActorCreated when we're a new actor being dropped on the level, or just a reinstantiating actor
 * replacing an existing one, which is what this class provides.
 */
#if WITH_EDITOR
struct FRecompilationTracker
{
	static void SetupEvents()
	{
		if ( bEventIsSetup || !GIsEditor || !GEditor )
		{
			return;
		}

		GEditor->OnBlueprintPreCompile().AddStatic( &FRecompilationTracker::OnCompilationStarted );
		bEventIsSetup = true;
	}

	static bool IsBeingCompiled( UBlueprint* BP )
	{
		return FRecompilationTracker::RecompilingBlueprints.Contains( BP );
	}

	static void OnCompilationStarted( UBlueprint* BP )
	{
		// We don't care if a BP is compiling on first load: It only matters to use if we're compiling one that already has loaded instances on the level
		if ( !BP ||
			 BP->bIsRegeneratingOnLoad ||
			 !BP->GeneratedClass ||
			 !BP->GeneratedClass->IsChildOf( AUsdStageActor::StaticClass() ) ||
			 RecompilingBlueprints.Contains( BP ) )
		{
			return;
		}

		FDelegateHandle Handle = BP->OnCompiled().AddStatic( &FRecompilationTracker::OnCompilationEnded );
		FRecompilationTracker::RecompilingBlueprints.Add( BP, Handle );
	}

	static void OnCompilationEnded( UBlueprint* BP )
	{
		if ( !BP )
		{
			return;
		}

		FDelegateHandle RemovedHandle;
		if ( FRecompilationTracker::RecompilingBlueprints.RemoveAndCopyValue( BP, RemovedHandle ) )
		{
			BP->OnCompiled().Remove( RemovedHandle );
		}
	}

private:
	static bool bEventIsSetup;
	static TMap<UBlueprint*, FDelegateHandle> RecompilingBlueprints;
};
bool FRecompilationTracker::bEventIsSetup = false;
TMap<UBlueprint*, FDelegateHandle> FRecompilationTracker::RecompilingBlueprints;
#endif // WITH_EDITOR

AUsdStageActor::AUsdStageActor()
	: InitialLoadSet( EUsdInitialLoadSet::LoadAll )
	, InterpolationType( EUsdInterpolationType::Linear )
	, KindsToCollapse( ( int32 ) ( EUsdDefaultKind::Component | EUsdDefaultKind::Subcomponent ) )
<<<<<<< HEAD
	, PurposesToLoad( (int32) EUsdPurpose::Proxy )
	, NaniteTriangleThreshold( (uint64) 1000000 )
=======
	, bMergeIdenticalMaterialSlots( true )
	, bCollapseTopLevelPointInstancers( false )
	, PurposesToLoad( (int32) EUsdPurpose::Proxy )
	, NaniteTriangleThreshold( (uint64) 1000000 )
	, MaterialPurpose( *UnrealIdentifiers::MaterialAllPurpose )
	, RootMotionHandling( EUsdRootMotionHandling::NoAdditionalRootMotion )
>>>>>>> d731a049
	, Time( 0.0f )
	, bIsTransitioningIntoPIE( false )
	, bIsModifyingAProperty( false )
	, bIsUndoRedoing( false )
{
	SceneComponent = CreateDefaultSubobject< USceneComponent >( TEXT("SceneComponent0") );
	SceneComponent->Mobility = EComponentMobility::Static;

	RootComponent = SceneComponent;

	AssetCache = CreateDefaultSubobject< UUsdAssetCache >( TEXT("AssetCache") );

	// Note: We can't construct our RootUsdTwin as a default subobject here, it needs to be built on-demand.
	// Even if we NewObject'd one it will work as a subobject in some contexts (maybe because the CDO will have a dedicated root twin?).
	// As far as the engine is concerned, our prim twins are static assets like meshes or textures. However, they live on the transient
	// package and we are the only strong reference to them, so the lifetime works out about the same, except we get to keep them during
	// some transitions like reinstantiation.
	// c.f. doc comment on FRecompilationTracker for more info.

	IUsdSchemasModule& UsdSchemasModule = FModuleManager::Get().LoadModuleChecked< IUsdSchemasModule >( TEXT("USDSchemas") );
	RenderContext = UsdSchemasModule.GetRenderContextRegistry().GetUnrealRenderContext();

	Transactor = NewObject<UUsdTransactor>( this, TEXT( "Transactor" ), EObjectFlags::RF_Transactional );
	Transactor->Initialize( this );

	if ( HasAuthorityOverStage() )
	{
#if WITH_EDITOR
		// Update the supported filetypes in our RootPath property
		for ( TFieldIterator<FProperty> PropertyIterator( AUsdStageActor::StaticClass() ); PropertyIterator; ++PropertyIterator )
		{
			FProperty* Property = *PropertyIterator;
			if ( Property && Property->GetFName() == GET_MEMBER_NAME_CHECKED( AUsdStageActor, RootLayer ) )
			{
				TArray< FString > SupportedExtensions = UnrealUSDWrapper::GetAllSupportedFileFormats();
				if ( SupportedExtensions.Num() > 0 )
				{
					FString JoinedExtensions = FString::Join( SupportedExtensions, TEXT( "; *." ) ); // Combine "usd" and "usda" into "usd; *.usda"
					Property->SetMetaData( TEXT("FilePathFilter"), FString::Printf( TEXT( "Universal Scene Description files|*.%s" ), *JoinedExtensions, *JoinedExtensions ) );
				}
				break;
			}
		}

		FEditorDelegates::BeginPIE.AddUObject(this, &AUsdStageActor::OnBeginPIE);
		FEditorDelegates::PostPIEStarted.AddUObject(this, &AUsdStageActor::OnPostPIEStarted);

		FUsdDelegates::OnPostUsdImport.AddUObject( this, &AUsdStageActor::OnPostUsdImport );
		FUsdDelegates::OnPreUsdImport.AddUObject( this, &AUsdStageActor::OnPreUsdImport );

		GEngine->OnLevelActorDeleted().AddUObject( this, &AUsdStageActor::OnLevelActorDeleted );

		// When another client of a multi-user session modifies their version of this actor, the transaction will be replicated here.
		// The multi-user system uses "redo" to apply those transactions, so this is our best chance to respond to events as e.g. neither
		// PostTransacted nor Destroyed get called when the other user deletes the actor
		if ( UTransBuffer* TransBuffer = GUnrealEd ? Cast<UTransBuffer>( GUnrealEd->Trans ) : nullptr )
		{
			TransBuffer->OnTransactionStateChanged().AddUObject( this, &AUsdStageActor::HandleTransactionStateChanged );

			// We can't use AddUObject here as we may specifically want to respond *after* we're marked as pending kill
			OnRedoHandle = TransBuffer->OnRedo().AddLambda(
				[ this ]( const FTransactionContext& TransactionContext, bool bSucceeded )
				{
					// This text should match the one in ConcertClientTransactionBridge.cpp
					if ( this &&
						 HasAuthorityOverStage() &&
						 TransactionContext.Title.EqualTo( LOCTEXT( "ConcertTransactionEvent", "Concert Transaction Event" ) ) &&
						 !RootLayer.FilePath.IsEmpty() )
					{
						// Other user deleted us
						if ( !IsValid(this) )
						{
							Reset();
						}
						// We have a valid filepath but no objects/assets spawned, so it's likely we were just spawned on the
						// other client, and were replicated here with our RootLayer path already filled out, meaning we should just load that stage
						// Note that now our UUsdTransactor may have already caused the stage itself to be loaded, but we may still need to call LoadUsdStage on our end.
						else if ( ObjectsToWatch.Num() == 0 && ( !AssetCache || AssetCache->GetNumAssets() == 0 ) )
						{
							this->LoadUsdStage();
							AUsdStageActor::OnActorLoaded.Broadcast( this );
						}
					}
				}
			);
		}

		FCoreUObjectDelegates::OnObjectPropertyChanged.AddUObject( this, &AUsdStageActor::OnObjectPropertyChanged );

		// Also prevent standalone from doing this
		if ( GIsEditor && GEditor )
		{
			if ( UBlueprintGeneratedClass* BPClass = Cast<UBlueprintGeneratedClass>( GetClass() ) )
			{
				FRecompilationTracker::SetupEvents();
				FCoreUObjectDelegates::OnObjectsReplaced.AddUObject( this, &AUsdStageActor::OnObjectsReplaced );
			}
		}

		LevelSequenceHelper.GetOnSkelAnimationBaked().AddUObject( this, &AUsdStageActor::OnSkelAnimationBaked );

#endif // WITH_EDITOR

		OnTimeChanged.AddUObject( this, &AUsdStageActor::AnimatePrims );

		UsdListener.GetOnObjectsChanged().AddUObject( this, &AUsdStageActor::OnUsdObjectsChanged );

		UsdListener.GetOnLayersChanged().AddLambda(
			[&]( const TArray< FString >& ChangeVec )
			{
				if ( !IsListeningToUsdNotices() )
				{
					return;
				}

				TOptional< TGuardValue< ITransaction* > > SuppressTransaction;
				if ( this->GetOutermost()->HasAnyPackageFlags( PKG_PlayInEditor ) )
				{
					SuppressTransaction.Emplace( GUndo, nullptr );
				}

				// Check to see if any layer reloaded. If so, rebuild all of our animations as a single layer changing
				// might propagate timecodes through all level sequences
				for ( const FString& ChangeVecItem : ChangeVec )
				{
					UE_LOG( LogUsd, Verbose, TEXT("Reloading animations because layer '%s' was added/removed/reloaded"), *ChangeVecItem );
					ReloadAnimations();

					// Make sure our PrimsToAnimate and the LevelSequenceHelper are kept in sync, because we'll use PrimsToAnimate to
					// check whether we need to call LevelSequenceHelper::AddPrim within AUsdStageActor::ExpandPrim. Without this reset
					// our prims would already be in here by the time we're checking if we need to add tracks or not, and we wouldn't re-add
					// the tracks
					PrimsToAnimate.Reset();
					return;
				}
			}
		);
	}
}

void AUsdStageActor::NewStage()
{
#if USE_USD_SDK
	UE::FUsdStage NewStage = UnrealUSDWrapper::NewStage();
	if ( !NewStage )
	{
		return;
	}

	// We'll create an in-memory stage, and so the "RootLayer" path we'll use will be a
	// magic path that is guaranteed to never exist in a filesystem due to invalid characters.
	UE::FSdfLayer Layer = NewStage.GetRootLayer();
	if ( !Layer )
	{
		return;
	}
	FString	StagePath = FString( UnrealIdentifiers::IdentifierPrefix ) + Layer.GetIdentifier();

	UE::FUsdPrim RootPrim = NewStage.DefinePrim( UE::FSdfPath{ TEXT( "/Root" ) }, TEXT( "Xform" ) );
	ensure( UsdUtils::SetDefaultKind( RootPrim, EUsdDefaultKind::Assembly ) );

	NewStage.SetDefaultPrim( RootPrim );

	SetRootLayer( StagePath );
#endif // USE_USD_SDK
}

void AUsdStageActor::IsolateLayer( const UE::FSdfLayer& Layer )
{
	if ( IsolatedStage && IsolatedStage.GetRootLayer() == Layer )
	{
		return;
	}

	// Stop isolating
	if ( !Layer || Layer == UsdStage.GetRootLayer() )
	{
		IsolatedStage = UE::FUsdStage{};

		UsdListener.Register( UsdStage );

		LoadUsdStage();
		return;
	}

	if ( UsdStage )
	{
		// Ideally we'd check to see if Layer belonged to the stage first, but there isn't any foolproof way to check
		// for that because if the layer is muted it won't show up on the layer stack at all. Its also valid to mute
		// any layer anyway (even one that doesn't belong to the stage yet), so checking the list of muted layers also
		// wouldn't improve anything: It would always be possible to trick that code into isolating an external layer
		// by just muting the layer first...

		// We really want our own stage for this and not something from the stage cache.
		// Plus, this means its easier to cleanup: Just drop our IsolatedStage
		const bool bUseStageCache = false;
		IsolatedStage = UnrealUSDWrapper::OpenStage( Layer, {}, EUsdInitialLoadSet::LoadAll, bUseStageCache );
		IsolatedStage.SetEditTarget( IsolatedStage.GetRootLayer() );
		IsolatedStage.SetInterpolationType( InterpolationType );

		UsdListener.Register( IsolatedStage );

		LoadUsdStage();
	}
}

void AUsdStageActor::OnUsdObjectsChanged( const UsdUtils::FObjectChangesByPath& InfoChanges, const UsdUtils::FObjectChangesByPath& ResyncChanges )
{
#if USE_USD_SDK
	if ( !IsListeningToUsdNotices() )
	{
		return;
	}

	// Only update the transactor if we're listening to USD notices. Within OnObjectPropertyChanged we will stop listening when writing stage changes
	// from our component changes, and this will also make sure we're not duplicating the events we store and replicate via multi-user: If a modification
	// can be described purely via UObject changes, then those changes will be responsible for the whole modification and we won't record the corresponding
	// stage changes. The intent is that when undo/redo/replicating that UObject change, it will automatically generate the corresponding stage changes
	if ( Transactor )
	{
		Transactor->Update( InfoChanges, ResyncChanges );
	}

	const UE::FUsdStage& Stage = GetOrLoadUsdStage();
	if ( !Stage )
	{
		return;
	}

	// If the stage was closed in a big transaction (e.g. undo open) a random UObject may be transacting before us and triggering USD changes,
	// and the UE::FUsdStage will still be opened and valid (even though we intend on closing/changing it when we transact). It could be problematic/wasteful if we
	// responded to those notices, so just early out here. We can do this check because our RootLayer property will already have the new value
	{
		const UE::FUsdStage& BaseStage = GetBaseUsdStage();
		const UE::FSdfLayer& StageRoot = BaseStage.GetRootLayer();
		if ( !StageRoot )
		{
			return;
		}

		if ( !FUsdStageActorImpl::DoesPathPointToLayer( RootLayer.FilePath, StageRoot ) )
		{
			return;
		}
	}

	// Mark the level as dirty since we received a notice about our stage having changed in some way.
	// The main goal of this is to trigger the "save layers" dialog if we then save the UE level
	const bool bAlwaysMarkDirty = true;
	Modify( bAlwaysMarkDirty );

	// We may update our levelsequence objects (tracks, moviescene, sections, etc.) due to these changes. We definitely don't want to write anything
	// back to USD when these objects change though.
	FScopedBlockMonitoringChangesForTransaction BlockMonitoring{ LevelSequenceHelper };

	bool bHasResync = ResyncChanges.Num() > 0;

	// The most important thing here is to iterate in parent to child order, so build SortedPrimsChangedList
	TMap< FString, bool > SortedPrimsChangedList;
	for ( const TPair<FString, TArray<UsdUtils::FObjectChangeNotice>>& InfoChange : InfoChanges )
	{
		UE::FSdfPath PrimPath = UE::FSdfPath( *InfoChange.Key ).StripAllVariantSelections();

		// Upgrade some info changes into resync changes
		bool bIsResync = false;
		for ( const UsdUtils::FObjectChangeNotice& ObjectChange : InfoChange.Value )
		{
			for ( const UsdUtils::FAttributeChange& AttributeChange : ObjectChange.AttributeChanges )
			{
				static const TSet<FString> StageResyncProperties = {
					TEXT( "metersPerUnit" ),
					TEXT( "upAxis" )
				};

				// Upgrade these to resync so that the prim twins are regenerated, which clears all the existing
				// animation tracks and adds new ones, automatically re-baking to control rig
				static const TSet<FString> PrimResyncProperties = {
					*UsdToUnreal::ConvertToken( UnrealIdentifiers::UnrealControlRigPath ),
					*UsdToUnreal::ConvertToken( UnrealIdentifiers::UnrealUseFKControlRig ),
					*UsdToUnreal::ConvertToken( UnrealIdentifiers::UnrealControlRigReduceKeys ),
					*UsdToUnreal::ConvertToken( UnrealIdentifiers::UnrealControlRigReductionTolerance )
				};

				// Some stage info should trigger some resyncs because they should trigger reparsing of geometry
				if ( ( PrimPath.IsAbsoluteRootPath() && StageResyncProperties.Contains( AttributeChange.PropertyName ) )
					|| PrimResyncProperties.Contains( AttributeChange.PropertyName ) )
				{
					bIsResync = true;
					bHasResync = true;
					break;
				}
			}
		}

		// We may need the full spec path with variant selections later, but for traversal and retrieving prims from the stage we always need
		// the prim path without any variant selections in it (i.e. GetPrimAtPath("/Root{Varset=Var}Child") doesn't work, we need GetPrimAtPath("/Root/Child")),
		// and USD sometimes emits changes with the variant selection path (like during renames).
		SortedPrimsChangedList.Add( UE::FSdfPath( *InfoChange.Key ).StripAllVariantSelections().GetString(), bIsResync );
	}
	// Do Resyncs after so that they overwrite pure info changes if we have any
	for ( const TPair<FString, TArray<UsdUtils::FObjectChangeNotice>>& ResyncChange : ResyncChanges )
	{
		UE::FSdfPath PrimPath = UE::FSdfPath( *ResyncChange.Key ).StripAllVariantSelections();

		const bool bIsResync = true;
		SortedPrimsChangedList.Add( PrimPath.GetString(), bIsResync );
	}

	// If we have just resynced a child prim that was collapsed, we actually need to resync from its collapsed root
	// downwards instead.
	// UpdateComponents/ReloadAssets below will already do this of course, but the point of this is that we unwind
	// the collapsed prim paths *before* we rebuild the cache: We're really interested in whether this prim was
	// collapsed or not before this change, as the change itself may have made the prim uncollapsible now
	if ( InfoCache.IsValid() )
	{
		TMap<FString, bool> NewEntries;
		NewEntries.Reserve( SortedPrimsChangedList.Num() );

		for ( TMap< FString, bool >::TIterator ChangeIt = SortedPrimsChangedList.CreateIterator(); ChangeIt; ++ChangeIt )
		{
			if ( ChangeIt.Value() )
			{
				UE::FSdfPath ChildPath{ *ChangeIt.Key() };

				// Usually the cache should contain info about any prim on the stage, but if this is a
				// notice about a prim being *created*, it may not have anything about this prim yet
				if ( InfoCache->ContainsInfoAboutPrim( ChildPath ) )
				{
					NewEntries.Add( InfoCache->UnwindToNonCollapsedPath( ChildPath, ECollapsingType::Assets ).GetString(), true );
					NewEntries.Add( InfoCache->UnwindToNonCollapsedPath( ChildPath, ECollapsingType::Components ).GetString(), true );

					ChangeIt.RemoveCurrent();
				}
			}
		}

		SortedPrimsChangedList.Append( NewEntries );
	}

	SortedPrimsChangedList.KeySort([]( const FString& A, const FString& B ) -> bool { return A.Len() < B.Len(); } );

	// During PIE, the PIE and the editor world will respond to notices. We have to prevent any PIE
	// objects from being added to the transaction however, or else it will be discarded when finalized.
	// We need to keep the transaction, or else we may end up with actors outside of the transaction
	// system that want to use assets that will be destroyed by it on an undo.
	// Note that we can't just make the spawned components/assets nontransactional because the PIE world will transact too
	TOptional<TGuardValue<ITransaction*>> SuppressTransaction;
	if ( this->GetOutermost()->HasAnyPackageFlags( PKG_PlayInEditor ) )
	{
		SuppressTransaction.Emplace(GUndo, nullptr);
	}

	FScopedSlowTask RefreshStageTask( SortedPrimsChangedList.Num(), LOCTEXT( "RefreshingUSDStage", "Refreshing USD Stage" ) );
	RefreshStageTask.MakeDialog();

	FScopedUsdMessageLog ScopedMessageLog;

	TSet< UE::FSdfPath > UpdatedAssets;
	TSet< UE::FSdfPath > ResyncedAssets;
	TSet< UE::FSdfPath > UpdatedComponents;
	TSet< UE::FSdfPath > ResyncedComponents;

	bool bDeselected = false;

	if ( bHasResync && InfoCache.IsValid() )
	{
		// TODO: Selective rebuild of only the required parts of the cache.
		// If a prim changes from CanBeCollapsed to not (or vice-versa), that means its parent may change, and its grandparent, etc. so we'd need to check a large
		// part of the tree (here we're just rebuilding the whole thing for now).
		// However, if we know that only Prim resynced, we can traverse the tree root down and if we reach Prim and its collapsing state
		// hasn't updated from before, we don't have to update its subtree at all, or sibling subtrees.
		TSharedRef< FUsdSchemaTranslationContext > TranslationContext = FUsdStageActorImpl::CreateUsdSchemaTranslationContext( this, TEXT( "/" ) );
		InfoCache->RebuildCacheForSubtree( Stage.GetPseudoRoot(), TranslationContext.Get() );
	}

	for ( const TPair< FString, bool >& PrimChangedInfo : SortedPrimsChangedList )
	{
		RefreshStageTask.EnterProgressFrame();

		const UE::FSdfPath PrimPath = UE::FSdfPath{ *PrimChangedInfo.Key };
		const bool bIsResync = PrimChangedInfo.Value;

		if ( bIsResync && !bDeselected )
		{
			FUsdStageActorImpl::DeselectActorsAndComponents( this );
			bDeselected = true;
		}

		// Return if the path or any of its higher level paths are already processed
		auto IsPathAlreadyProcessed = []( TSet< UE::FSdfPath >& PathsProcessed, UE::FSdfPath PathToProcess ) -> bool
		{
			FString SubPath;
			FString ParentPath;

			if ( PathsProcessed.Contains( UE::FSdfPath::AbsoluteRootPath() ) )
			{
				return true;
			}

			while ( !PathToProcess.IsEmpty() && !PathsProcessed.Contains( PathToProcess ) )
			{
				if ( !PathToProcess.IsAbsoluteRootPath() )
				{
					PathToProcess = PathToProcess.GetParentPath();
				}
				else
				{
					return false;
				}
			}

			return !PathToProcess.IsEmpty() && PathsProcessed.Contains( PathToProcess );
		};

		auto UpdateComponents = [&]( const UE::FUsdPrim& Prim, const UE::FSdfPath& InPrimPath, const bool bInResync )
		{
			// Don't query the InfoCache about prims that don't exist since that will ensure.
			// We need to carry on though, because we must update components in case a prim is renamed or deleted,
			// which will emit notices for prims that don't actually exist on the stage
			UE::FSdfPath ComponentsPrimPath = ( Prim && InfoCache.IsValid() )
				? InfoCache->UnwindToNonCollapsedPath( InPrimPath, ECollapsingType::Components )
				: InPrimPath;

			TSet< UE::FSdfPath >& RefreshedComponents = bInResync ? ResyncedComponents : UpdatedComponents;

			if ( !IsPathAlreadyProcessed( RefreshedComponents, ComponentsPrimPath ) )
			{
				TSharedRef< FUsdSchemaTranslationContext > TranslationContext = FUsdStageActorImpl::CreateUsdSchemaTranslationContext( this, ComponentsPrimPath.GetString() );
				UpdatePrim( ComponentsPrimPath, bInResync, *TranslationContext );
				TranslationContext->CompleteTasks();

				RefreshedComponents.Add( ComponentsPrimPath );

				if ( bInResync )
				{
					// Consider that the path has been updated in the case of a resync
					UpdatedComponents.Add( ComponentsPrimPath );
				}
			}
		};

		auto ReloadAssets = [&]( const UE::FUsdPrim& Prim, const UE::FSdfPath& InPrimPath, const bool bInResync )
		{
			UE::FSdfPath AssetsPrimPath = ( Prim && InfoCache.IsValid() )
				? InfoCache->UnwindToNonCollapsedPath( InPrimPath, ECollapsingType::Assets )
				: InPrimPath;

			TSet< UE::FSdfPath >& RefreshedAssets = bInResync ? ResyncedAssets : UpdatedAssets;

			if ( !IsPathAlreadyProcessed( RefreshedAssets, AssetsPrimPath ) )
			{
				TSharedRef< FUsdSchemaTranslationContext > TranslationContext = FUsdStageActorImpl::CreateUsdSchemaTranslationContext( this, AssetsPrimPath.GetString() );

				if ( bInResync )
				{
					UMaterialInterface* ExistingMaterial = Cast<UMaterialInterface>( AssetCache->GetAssetForPrim( AssetsPrimPath.GetString() ) );

					UE::FUsdPrim PrimToResync = GetOrLoadUsdStage().GetPrimAtPath( AssetsPrimPath );
					LoadAssets( *TranslationContext, PrimToResync );

					UMaterialInterface* NewMaterial = Cast<UMaterialInterface>( AssetCache->GetAssetForPrim( AssetsPrimPath.GetString() ) );

					// For UE-120185: If we recreated a material for a prim path we also need to update all components that were using it.
					// This could be fleshed out further if other asset types require this refresh of "dependent components" but materials
					// seem to be the only ones that do at the moment
					if ( ExistingMaterial && ( ExistingMaterial != NewMaterial ) )
					{
						for ( const FString& MaterialUserPrim : UsdUtils::GetMaterialUsers( PrimToResync, MaterialPurpose ) )
						{
							const bool bResyncComponent = true; // We need to force resync to reassign materials
							UE::FSdfPath MaterialPrimPath{ *MaterialUserPrim };
							UE::FUsdPrim MaterialPrim = GetOrLoadUsdStage().GetPrimAtPath( MaterialPrimPath );
							UpdateComponents( MaterialPrim, MaterialPrimPath, bResyncComponent );
						}
					}

					// Resyncing also includes "updating" the prim
					UpdatedAssets.Add( AssetsPrimPath );
				}
				else
				{
					LoadAsset( *TranslationContext, GetOrLoadUsdStage().GetPrimAtPath( AssetsPrimPath ) );
				}

				RefreshedAssets.Add( AssetsPrimPath );
			}
		};

		UE::FUsdPrim Prim = GetOrLoadUsdStage().GetPrimAtPath( PrimPath );
		ReloadAssets( Prim, PrimPath, bIsResync );
		UpdateComponents( Prim, PrimPath, bIsResync );

		if ( HasAuthorityOverStage() )
		{
			OnPrimChanged.Broadcast( PrimChangedInfo.Key, PrimChangedInfo.Value );
		}
	}
#endif // USE_USD_SDK
}

USDSTAGE_API void AUsdStageActor::Reset()
{
	Super::Reset();

	UnloadUsdStage();

	Time = 0.f;
	RootLayer.FilePath.Empty();
}

void AUsdStageActor::StopListeningToUsdNotices()
{
	IsBlockedFromUsdNotices.Increment();
}

void AUsdStageActor::ResumeListeningToUsdNotices()
{
	IsBlockedFromUsdNotices.Decrement();
}

bool AUsdStageActor::IsListeningToUsdNotices() const
{
	return IsBlockedFromUsdNotices.GetValue() == 0;
}

void AUsdStageActor::StopMonitoringLevelSequence()
{
	LevelSequenceHelper.StopMonitoringChanges();
}

void AUsdStageActor::ResumeMonitoringLevelSequence()
{
	LevelSequenceHelper.StartMonitoringChanges();
}

void AUsdStageActor::BlockMonitoringLevelSequenceForThisTransaction()
{
	LevelSequenceHelper.BlockMonitoringChangesForThisTransaction();
}

UUsdPrimTwin* AUsdStageActor::GetOrCreatePrimTwin( const UE::FSdfPath& UsdPrimPath )
{
	const FString PrimPath = UsdPrimPath.GetString();
	const FString ParentPrimPath = UsdPrimPath.GetParentPath().GetString();

	UUsdPrimTwin* RootTwin = GetRootPrimTwin();
	UUsdPrimTwin* UsdPrimTwin = RootTwin->Find( PrimPath );
	UUsdPrimTwin* ParentUsdPrimTwin = RootTwin->Find( ParentPrimPath );

	const UE::FUsdPrim Prim = GetOrLoadUsdStage().GetPrimAtPath( UsdPrimPath );

	if ( !Prim )
	{
		return nullptr;
	}

	if ( !ParentUsdPrimTwin )
	{
		ParentUsdPrimTwin = RootUsdTwin;
	}

	if ( !UsdPrimTwin )
	{
		UsdPrimTwin = &ParentUsdPrimTwin->AddChild( *PrimPath );

		UsdPrimTwin->OnDestroyed.AddUObject( this, &AUsdStageActor::OnUsdPrimTwinDestroyed );
	}

	return UsdPrimTwin;
}

UUsdPrimTwin* AUsdStageActor::ExpandPrim( const UE::FUsdPrim& Prim, FUsdSchemaTranslationContext& TranslationContext )
{
	UUsdPrimTwin* UsdPrimTwin = nullptr;
#if USE_USD_SDK
	// "Active" is the non-destructive deletion used in USD. Sometimes when we rename/remove a prim in a complex stage it may remain in
	// an inactive state, but its otherwise effectively deleted
	if ( !Prim || !Prim.IsActive() )
	{
		return nullptr;
	}

	TRACE_CPUPROFILER_EVENT_SCOPE( AUsdStageActor::ExpandPrim );

	UsdPrimTwin = GetOrCreatePrimTwin( Prim.GetPrimPath() );

	if ( !UsdPrimTwin )
	{
		return nullptr;
	}

	bool bExpandChildren = true;

	IUsdSchemasModule& UsdSchemasModule = FModuleManager::Get().LoadModuleChecked< IUsdSchemasModule >( TEXT("USDSchemas") );

	if ( TSharedPtr< FUsdSchemaTranslator > SchemaTranslator = UsdSchemasModule.GetTranslatorRegistry().CreateTranslatorForSchema( TranslationContext.AsShared(), UE::FUsdTyped( Prim ) ) )
	{
		if ( !UsdPrimTwin->SceneComponent.IsValid() )
		{
			UsdPrimTwin->SceneComponent = SchemaTranslator->CreateComponents();
		}
		else
		{
			ObjectsToWatch.Remove( UsdPrimTwin->SceneComponent.Get() );
			SchemaTranslator->UpdateComponents( UsdPrimTwin->SceneComponent.Get() );
		}

		bExpandChildren = !SchemaTranslator->CollapsesChildren( ECollapsingType::Components );
	}

	if ( bExpandChildren )
	{
		USceneComponent* ContextParentComponent = TranslationContext.ParentComponent;

		if ( UsdPrimTwin->SceneComponent.IsValid() )
		{
			ContextParentComponent = UsdPrimTwin->SceneComponent.Get();
		}

		TGuardValue< USceneComponent* > ParentComponentGuard( TranslationContext.ParentComponent, ContextParentComponent );

		const bool bTraverseInstanceProxies = true;
		const TArray< UE::FUsdPrim > PrimChildren = Prim.GetFilteredChildren( bTraverseInstanceProxies );

		for ( const UE::FUsdPrim& ChildPrim : PrimChildren )
		{
			ExpandPrim( ChildPrim, TranslationContext );
		}
	}

	if ( UsdPrimTwin->SceneComponent.IsValid() )
	{
#if WITH_EDITOR
		UsdPrimTwin->SceneComponent->PostEditChange();
#endif // WITH_EDITOR

		if ( !UsdPrimTwin->SceneComponent->IsRegistered() )
		{
			UsdPrimTwin->SceneComponent->RegisterComponent();
		}

		ObjectsToWatch.Add( UsdPrimTwin->SceneComponent.Get(), UsdPrimTwin->PrimPath );
	}

	// Update the prim animated status
<<<<<<< HEAD
#if USE_USD_SDK
	if ( UsdUtils::IsAnimated( Prim ) )
=======
	const bool bIsAnimated = UsdUtils::IsAnimated( Prim );
	if ( bIsAnimated )
>>>>>>> d731a049
	{
		if ( !PrimsToAnimate.Contains( UsdPrimTwin->PrimPath ) )
		{
			// Unfortunately if we have animated visibility we need to be ready to update the visibility
			// of all components that we spawned for child prims whenever this prim's visibility updates.
			// We can't just have this prim's FUsdGeomXformableTranslator::UpdateComponents ->
			// -> UsdToUnreal::ConvertXformable call use SetHiddenInGame recursively, because we may have
			// child prims that are themselves also invisible, and so their own subtrees should be invisible
			// even if this prim goes visible. Also keep in mind that technically we'll always update each
			// prim in the order that they are within PrimsToAnimate, but that order is not strictly enforced
			// to be e.g. a breadth first traversal on the prim tree or anything like this, so these updates
			// need to be order-independent, which means we really should add the entire subtree to the list
			// and have UpdateComponents called on all components.
			if ( UsdUtils::HasAnimatedVisibility( Prim ) )
			{
				const bool bRecursive = true;
				UsdPrimTwin->Iterate(
					[this]( UUsdPrimTwin& Twin )
					{
						if ( !PrimsToAnimate.Contains( Twin.PrimPath ) )
						{
							PrimsToAnimate.Add( Twin.PrimPath );
							LevelSequenceHelper.AddPrim( Twin );
						}
					},
					bRecursive
				);
			}

			PrimsToAnimate.Add( UsdPrimTwin->PrimPath );
			LevelSequenceHelper.AddPrim( *UsdPrimTwin );
		}
	}
	else
#endif // USE_USD_SDK
	{
		if ( PrimsToAnimate.Contains( UsdPrimTwin->PrimPath ) )
		{
			PrimsToAnimate.Remove( UsdPrimTwin->PrimPath );
			LevelSequenceHelper.RemovePrim( *UsdPrimTwin );
		}
	}

	// Setup Control Rig tracks if we need to. This must be done after adding regular skeletal animation tracks
	// if we have any as if will properly deactivate them like the usual "Bake to Control Rig" workflow.
	if ( Prim.IsA( TEXT( "SkelRoot" ) ) )
	{
		if ( UsdUtils::PrimHasSchema( Prim, UnrealIdentifiers::ControlRigAPI ) )
		{
			LevelSequenceHelper.UpdateControlRigTracks( *UsdPrimTwin );

			// If our prim wasn't originally considered animated and we just added a new track, it should be
			// considered animated too, so lets add it to the proper locations. This will also ensure that
			// we can close the sequencer after creating a new animation in this way and see it animate on
			// the level
			if ( !bIsAnimated )
			{
				PrimsToAnimate.Add( UsdPrimTwin->PrimPath );
				LevelSequenceHelper.AddPrim( *UsdPrimTwin );

				// Prevent register/unregister spam when calling FUsdGeomXformableTranslator::UpdateComponents later
				// during sequencer animation (which can cause the Sequencer UI to glitch out a bit)
				UsdPrimTwin->SceneComponent->SetMobility( EComponentMobility::Movable );
			}
		}
	}

#endif // USE_USD_SDK
	return UsdPrimTwin;
}

void AUsdStageActor::UpdatePrim( const UE::FSdfPath& InUsdPrimPath, bool bResync, FUsdSchemaTranslationContext& TranslationContext )
{
	TRACE_CPUPROFILER_EVENT_SCOPE( AUsdStageActor::UpdatePrim );

	FScopedSlowTask SlowTask( 1.f, LOCTEXT( "UpdatingUSDPrim", "Updating USD Prim" ) );
	SlowTask.MakeDialog();
	SlowTask.EnterProgressFrame();

	UE::FSdfPath UsdPrimPath = InUsdPrimPath;

	if ( !UsdPrimPath.IsAbsoluteRootOrPrimPath() )
	{
		UsdPrimPath = UsdPrimPath.GetAbsoluteRootOrPrimPath();
	}

	if ( UsdPrimPath.IsAbsoluteRootOrPrimPath() )
	{
		if ( bResync )
		{
			FString PrimPath = UsdPrimPath.GetString();
			if ( UUsdPrimTwin* UsdPrimTwin = GetRootPrimTwin()->Find( PrimPath ) )
			{
				UsdPrimTwin->Clear();
			}
		}

		UE::FUsdPrim PrimToExpand = GetOrLoadUsdStage().GetPrimAtPath( UsdPrimPath );
		UUsdPrimTwin* UsdPrimTwin = ExpandPrim( PrimToExpand, TranslationContext );

#if WITH_EDITOR
		if ( GIsEditor && GEditor && !IsGarbageCollecting() ) // Make sure we're not in standalone either
		{
			GEditor->BroadcastLevelActorListChanged();
			GEditor->RedrawLevelEditingViewports();
		}
#endif // WITH_EDITOR
	}
}

const UE::FUsdStage& AUsdStageActor::GetUsdStage() const
{
	return IsolatedStage ? IsolatedStage : UsdStage;
}

const UE::FUsdStage& AUsdStageActor::GetBaseUsdStage() const
{
	return UsdStage;
}

const UE::FUsdStage& AUsdStageActor::GetIsolatedUsdStage() const
{
	return IsolatedStage;
}

UE::FUsdStage& AUsdStageActor::GetOrLoadUsdStage()
{
	OpenUsdStage();

	return IsolatedStage ? IsolatedStage : UsdStage;
}

void AUsdStageActor::SetRootLayer( const FString& RootFilePath )
{
	const bool bMarkDirty = false;
	Modify(bMarkDirty);

	FString RelativeFilePath = RootFilePath;
#if USE_USD_SDK
	if ( !RelativeFilePath.IsEmpty() && !FPaths::IsRelative( RelativeFilePath ) && !RelativeFilePath.StartsWith( UnrealIdentifiers::IdentifierPrefix ) )
	{
		RelativeFilePath = UsdUtils::MakePathRelativeToProjectDir( RootFilePath );
	}
#endif // USE_USD_SDK

	// See if we're talking about the stage that is already loaded
	if ( UsdStage )
	{
		const UE::FSdfLayer& StageRootLayer = UsdStage.GetRootLayer();
		if ( StageRootLayer )
		{
			if ( FUsdStageActorImpl::DoesPathPointToLayer( RelativeFilePath, StageRootLayer ) )
			{
				return;
			}
		}
	}

	UnloadUsdStage();
	RootLayer.FilePath = RelativeFilePath;
	LoadUsdStage();
}

void AUsdStageActor::SetInitialLoadSet( EUsdInitialLoadSet NewLoadSet )
{
	const bool bMarkDirty = false;
	Modify(bMarkDirty);

	InitialLoadSet = NewLoadSet;
	LoadUsdStage();
}

void AUsdStageActor::SetInterpolationType( EUsdInterpolationType NewType )
{
	const bool bMarkDirty = false;
	Modify(bMarkDirty);

	InterpolationType = NewType;
	LoadUsdStage();
}

void AUsdStageActor::SetKindsToCollapse( int32 NewKindsToCollapse )
{
	const bool bMarkDirty = false;
	Modify(bMarkDirty);

	const EUsdDefaultKind NewEnum = ( EUsdDefaultKind ) NewKindsToCollapse;
	EUsdDefaultKind Result = NewEnum;

	// If we're collapsing all 'model's, then we must collapse all of its derived kinds
	if ( EnumHasAnyFlags( NewEnum, EUsdDefaultKind::Model ) )
	{
		Result |= ( EUsdDefaultKind::Component | EUsdDefaultKind::Group | EUsdDefaultKind::Assembly );
	}

	// If we're collapsing all 'group's, then we must collapse all of its derived kinds
	if ( EnumHasAnyFlags( NewEnum, EUsdDefaultKind::Group ) )
	{
		Result |= ( EUsdDefaultKind::Assembly );
	}

	KindsToCollapse = ( int32 ) Result;
	LoadUsdStage();
}

<<<<<<< HEAD
void AUsdStageActor::SetPurposesToLoad( int32 NewPurposesToLoad )
=======
void AUsdStageActor::SetMergeIdenticalMaterialSlots( bool bMerge )
>>>>>>> d731a049
{
	const bool bMarkDirty = false;
	Modify(bMarkDirty);

	bMergeIdenticalMaterialSlots = bMerge;
	LoadUsdStage();
}

void AUsdStageActor::SetCollapseTopLevelPointInstancers( bool bCollapse )
{
	Modify();

	bCollapseTopLevelPointInstancers = bCollapse;
	LoadUsdStage();
}

void AUsdStageActor::SetPurposesToLoad( int32 NewPurposesToLoad )
{
	const bool bMarkDirty = false;
	Modify(bMarkDirty);

	PurposesToLoad = NewPurposesToLoad;
	LoadUsdStage();
}

void AUsdStageActor::SetNaniteTriangleThreshold( int32 NewNaniteTriangleThreshold )
{
	const bool bMarkDirty = false;
	Modify(bMarkDirty);

	NaniteTriangleThreshold = NewNaniteTriangleThreshold;
	LoadUsdStage();
}

void AUsdStageActor::SetRenderContext( const FName& NewRenderContext )
{
	const bool bMarkDirty = false;
	Modify(bMarkDirty);

	RenderContext = NewRenderContext;
	LoadUsdStage();
}

void AUsdStageActor::SetMaterialPurpose( const FName& NewMaterialPurpose )
{
	const bool bMarkDirty = false;
	Modify( bMarkDirty );

	MaterialPurpose = NewMaterialPurpose;
	LoadUsdStage();
}

USDSTAGE_API void AUsdStageActor::SetRootMotionHandling( EUsdRootMotionHandling NewHandlingStrategy )
{
	const bool bMarkDirty = false;
	Modify( bMarkDirty );

	RootMotionHandling = NewHandlingStrategy;
	LoadUsdStage();
}

void AUsdStageActor::SetTime(float InTime)
{
	const bool bMarkDirty = false;
	Modify(bMarkDirty);

	Time = InTime;
	Refresh();
}

USceneComponent* AUsdStageActor::GetGeneratedComponent( const FString& PrimPath )
{
	const UE::FUsdStage& CurrentStage = static_cast< const AUsdStageActor* >( this )->GetUsdStage();
	if ( !CurrentStage )
	{
		return nullptr;
	}

	// We can't query our InfoCache with invalid paths, as we're using ensures to track when we miss the cache (which shouldn't ever happen)
	UE::FSdfPath UsdPath{ *PrimPath };
	if ( !CurrentStage.GetPrimAtPath( UsdPath ) )
	{
		return nullptr;
	}

	FString UncollapsedPath = PrimPath;
	if ( InfoCache.IsValid() )
	{
		UncollapsedPath = InfoCache->UnwindToNonCollapsedPath( UsdPath, ECollapsingType::Components ).GetString();
	}

	if ( UUsdPrimTwin* UsdPrimTwin = GetRootPrimTwin()->Find( UncollapsedPath ) )
	{
		return UsdPrimTwin->GetSceneComponent();
	}

	return nullptr;
}

TArray<UObject*> AUsdStageActor::GetGeneratedAssets( const FString& PrimPath )
{
	const UE::FUsdStage& CurrentStage = static_cast<const AUsdStageActor*>(this)->GetUsdStage();
	if ( !CurrentStage )
	{
		return {};
	}

	// We can't query our InfoCache with invalid paths, as we're using ensures to track when we miss the cache (which shouldn't ever happen)
	UE::FSdfPath UsdPath{ *PrimPath };
	if ( !CurrentStage.GetPrimAtPath( UsdPath ) )
	{
		return {};
	}

	if ( !AssetCache )
	{
		return {};
	}

	TSet<UObject*> Result;
	FString PathToUse = PrimPath;

	// If we found an asset generated specifically for a prim path, use that. If this prim has been collapsed,
	// the asset generated for it will be assigned to its collapsing root, so we won't find anything here
	if ( UObject* FoundAsset = AssetCache->GetAssetForPrim( PrimPath ) )
	{
		Result.Add( FoundAsset );
	}
	// If we haven't try seeing if we collapsed into another asset
	else if ( InfoCache.IsValid() )
	{
		PathToUse = InfoCache->UnwindToNonCollapsedPath( UsdPath, ECollapsingType::Assets ).GetString();
		if ( UObject* FoundCollapsedAsset = AssetCache->GetAssetForPrim( PathToUse ) )
		{
			Result.Add( FoundCollapsedAsset );
		}
	}

	// Collect any other asset that claims they came from the same prim (e.g. also return the skeleton if we query
	// the SkelRoot, or return textures if we query a material prim that used them, etc.)
	for ( const TPair<FString, TObjectPtr<UObject>>& HashToAsset : AssetCache->GetCachedAssets() )
	{
		if ( UUsdAssetImportData* ImportData = UsdUtils::GetAssetImportData( HashToAsset.Value ) )
		{
			if ( ImportData->PrimPath == PathToUse )
			{
				Result.Add( HashToAsset.Value );
			}
		}
	}

	return Result.Array();
}

FString AUsdStageActor::GetSourcePrimPath( UObject* Object )
{
	if ( USceneComponent* Component = Cast<USceneComponent>( Object ) )
	{
		if ( UUsdPrimTwin* UsdPrimTwin = GetRootPrimTwin()->Find( Component ) )
		{
			return UsdPrimTwin->PrimPath;
		}
	}

	if ( AssetCache )
	{
		for ( const TPair<FString, TWeakObjectPtr<UObject>>& PrimPathToAsset : AssetCache->GetAssetPrimLinks() )
		{
			if ( PrimPathToAsset.Value.Get() == Object )
			{
				return PrimPathToAsset.Key;
			}
		}

		for ( const TPair<FString, TObjectPtr<UObject>>& HashToAsset : AssetCache->GetCachedAssets() )
		{
			if ( HashToAsset.Value == Object )
			{
				if ( UUsdAssetImportData* ImportData = UsdUtils::GetAssetImportData( HashToAsset.Value ) )
				{
					return ImportData->PrimPath;
				}
			}
		}
	}

	return FString();
}

void AUsdStageActor::OpenUsdStage()
{
	// Early exit if stage is already opened
	if ( UsdStage || RootLayer.FilePath.IsEmpty() )
	{
		return;
	}

	TRACE_CPUPROFILER_EVENT_SCOPE( AUsdStageActor::OpenUsdStage );

	UsdUtils::StartMonitoringErrors();

	FString AbsPath;
	if ( !RootLayer.FilePath.StartsWith( UnrealIdentifiers::IdentifierPrefix ) && FPaths::IsRelative( RootLayer.FilePath ) )
	{
		// The RootLayer property is marked as RelativeToGameDir, and FUsdStageViewModel::OpenStage will also give us paths relative to the project's directory
		FString ProjectDir = FPaths::ConvertRelativePathToFull( FPaths::ProjectDir() );
		AbsPath = FPaths::ConvertRelativePathToFull( FPaths::Combine( ProjectDir, RootLayer.FilePath ) );
	}
	else
	{
		AbsPath = RootLayer.FilePath;
	}

	OnPreStageChanged.Broadcast();

	UsdStage = UnrealUSDWrapper::OpenStage( *AbsPath, InitialLoadSet );
	IsolatedStage = UE::FUsdStage{};

	if ( UsdStage )
	{
		UsdStage.SetEditTarget( UsdStage.GetRootLayer() );

		UsdStage.SetInterpolationType( InterpolationType );

		UsdListener.Register( UsdStage );

#if USE_USD_SDK
		// Try loading a UE-state session layer if we can find one
		const bool bCreateIfNeeded = false;
		UsdUtils::GetUEPersistentStateSublayer( UsdStage, bCreateIfNeeded );
#endif // #if USE_USD_SDK

		OnStageChanged.Broadcast();
	}

	UsdUtils::ShowErrorsAndStopMonitoring( FText::Format( LOCTEXT("USDOpenError", "Encountered some errors opening USD file at path '{0}!\nCheck the Output Log for details."), FText::FromString( RootLayer.FilePath ) ) );
}

void AUsdStageActor::CloseUsdStage()
{
	OnPreStageChanged.Broadcast();

	FUsdStageActorImpl::DiscardStage( UsdStage, this );
	UsdStage = UE::FUsdStage();
	IsolatedStage = UE::FUsdStage();  // We don't keep our isolated stages on the stage cache
	LevelSequenceHelper.Init( UE::FUsdStage() ); // Drop the helper's reference to the stage
	OnStageChanged.Broadcast();
}

#if WITH_EDITOR
void AUsdStageActor::OnBeginPIE( bool bIsSimulating )
{
	// Remove transient flag from our spawned actors and components so they can be duplicated for PIE
	const bool bTransient = false;
	UpdateSpawnedObjectsTransientFlag( bTransient );

	bIsTransitioningIntoPIE = true;

	// Take ownership of our RootTwin and pretend our entire prim tree is a subobject so that it's duplicated over with us into PIE
	if ( UUsdPrimTwin* RootTwin = GetRootPrimTwin() )
	{
		RootTwin->Rename( nullptr, this );

		if ( FProperty* Prop = GetClass()->FindPropertyByName( GET_MEMBER_NAME_CHECKED( AUsdStageActor, RootUsdTwin ) ) )
		{
			Prop->ClearPropertyFlags( CPF_Transient );
		}

		if ( FProperty* Prop = UUsdPrimTwin::StaticClass()->FindPropertyByName( UUsdPrimTwin::GetChildrenPropertyName() ) )
		{
			Prop->ClearPropertyFlags( CPF_Transient );
		}
	}
}

void AUsdStageActor::OnPostPIEStarted( bool bIsSimulating )
{
	// Restore transient flags to our spawned actors and components so they aren't saved otherwise
	const bool bTransient = true;
	UpdateSpawnedObjectsTransientFlag( bTransient );

	bIsTransitioningIntoPIE = false;

	// Put our RootTwin back on the transient package so that if our blueprint is compiled it doesn't get reconstructed with us
	if ( UUsdPrimTwin* RootTwin = GetRootPrimTwin() )
	{
		RootTwin->Rename( nullptr, GetTransientPackage() );

		if ( FProperty* Prop = GetClass()->FindPropertyByName( GET_MEMBER_NAME_CHECKED( AUsdStageActor, RootUsdTwin ) ) )
		{
			Prop->SetPropertyFlags( CPF_Transient );
		}

		if ( FProperty* Prop = UUsdPrimTwin::StaticClass()->FindPropertyByName( UUsdPrimTwin::GetChildrenPropertyName() ) )
		{
			Prop->SetPropertyFlags( CPF_Transient );
		}
	}

	// Setup for the very first frame when we duplicate into PIE, or else we will display skeletal mesh components on their
	// StartTimeCode state. We have to do this here (after duplicating) as we need the calls to FUsdSkelRootTranslator::UpdateComponents
	// to actually animate the components, and they will only be able to do anything after they have been registered (which
	// needs to be done by the engine when going into PIE)
	AnimatePrims();
}

void AUsdStageActor::OnObjectsReplaced( const TMap<UObject*, UObject*>& ObjectReplacementMap )
{
	UBlueprintGeneratedClass* BPClass = Cast<UBlueprintGeneratedClass>( GetClass() );
	if ( !BPClass )
	{
		return;
	}

	UBlueprint* BP = Cast<UBlueprint>( BPClass->ClassGeneratedBy );
	if ( !BP )
	{
		return;
	}

	// We are a replacement actor: Anything that is a property was already copied over,
	// and the spawned actors and components are still alive. We just need to move over any remaining non-property data
	if ( AUsdStageActor* NewActor = Cast<AUsdStageActor>( ObjectReplacementMap.FindRef( this ) ) )
	{
		// If our BP has changes and we're going into PIE, we'll get automatically recompiled. Sadly OnBeginPIE will trigger
		// before we're duplicated for the reinstantiation process, which is a problem because our prim twins will then be
		// owned by us by the time we're duplicated, which will clear them. This handles that case, and just duplicates the prim
		// twins from the old actor, which is what the reinstantiation process should have done instead anyway. Note that only
		// later will the components and actors being pointed to by this duplicated prim twin be moved to the PIE world, so those
		// references would be updated correctly.
		if ( RootUsdTwin && RootUsdTwin->GetOuter() == this )
		{
			NewActor->RootUsdTwin = DuplicateObject( RootUsdTwin, NewActor );
		}

		if ( FRecompilationTracker::IsBeingCompiled( BP ) )
		{
			// Can't just move out of this one as TUsdStore expects its TOptional to always contain a value, and we may
			// still need to use the bool operator on it to test for validity
			NewActor->UsdStage = UsdStage;
			NewActor->IsolatedStage = IsolatedStage;

			NewActor->LevelSequenceHelper = MoveTemp( LevelSequenceHelper );
			NewActor->LevelSequence = LevelSequence;
			NewActor->BlendShapesByPath = MoveTemp( BlendShapesByPath );
			NewActor->MaterialToPrimvarToUVIndex = MoveTemp( MaterialToPrimvarToUVIndex );

			NewActor->UsdListener.Register( NewActor->UsdStage );

			// This does not look super safe...
			NewActor->OnActorDestroyed = OnActorDestroyed;
			NewActor->OnActorLoaded = OnActorLoaded;
			NewActor->OnStageChanged = OnStageChanged;
			NewActor->OnPreStageChanged = OnPreStageChanged;
			NewActor->OnPrimChanged = OnPrimChanged;

			// UEngine::CopyPropertiesForUnrelatedObjects won't copy over the cache's transient assets, but we still
			// need to ensure their lifetime here, so just take the previous asset cache instead, which still that has the transient assets
			AssetCache->Rename( nullptr, NewActor );
			NewActor->AssetCache = AssetCache;

<<<<<<< HEAD
=======
			NewActor->InfoCache = InfoCache;
			InfoCache = nullptr;

>>>>>>> d731a049
			// It could be that we're automatically recompiling when going into PIE because our blueprint was dirty.
			// In that case we also need bIsTransitioningIntoPIE to be true to prevent us from calling LoadUsdStage from PostRegisterAllComponents
			NewActor->bIsTransitioningIntoPIE = bIsTransitioningIntoPIE;
			NewActor->bIsModifyingAProperty = bIsModifyingAProperty;
			NewActor->bIsUndoRedoing = bIsUndoRedoing;

			NewActor->IsBlockedFromUsdNotices.Set( IsBlockedFromUsdNotices.GetValue() );
			NewActor->OldRootLayer = OldRootLayer;

			// Close our stage or else it will remain open forever. NewActor has a a reference to it now so it won't actually close
			CloseUsdStage();
		}
	}
}

void AUsdStageActor::OnLevelActorDeleted( AActor* DeletedActor )
{
	// Check for this here because it could be that we tried to delete this actor before changing any of its
	// properties, in which case our similar check within OnObjectPropertyChange hasn't had the chance to tag this actor
	if ( RootLayer.FilePath == OldRootLayer.FilePath && FUsdStageActorImpl::ObjectNeedsMultiUserTag( DeletedActor, this ) )
	{
		// DeletedActor is already detached from our hierarchy, so we must tag it directly
		TSet<UObject*> VisitedObjects;
		FUsdStageActorImpl::AllowListComponentHierarchy( DeletedActor->GetRootComponent(), VisitedObjects );
	}
}

#endif // WITH_EDITOR

void AUsdStageActor::LoadUsdStage()
{
	TRACE_CPUPROFILER_EVENT_SCOPE( AUsdStageActor::LoadUsdStage );

	double StartTime = FPlatformTime::Cycles64();

	FScopedSlowTask SlowTask( 1.f, LOCTEXT( "LoadingUDStage", "Loading USD Stage") );
	SlowTask.MakeDialog();

	OnPreStageChanged.Broadcast();

	if ( !AssetCache )
	{
		AssetCache = NewObject< UUsdAssetCache >( this, TEXT("AssetCache"), GetMaskedFlags( RF_PropagateToSubObjects ) );
	}

	// Block writing level sequence changes back to the USD stage until we finished this transaction, because once we do
	// the movie scene and tracks will all trigger OnObjectTransacted. We listen for those on FUsdLevelSequenceHelperImpl::OnObjectTransacted,
	// and would otherwise end up writing all of the data we just loaded back to the USD stage
	BlockMonitoringLevelSequenceForThisTransaction();

	ObjectsToWatch.Reset();

	FUsdStageActorImpl::DeselectActorsAndComponents( this );

	UUsdPrimTwin* RootTwin = GetRootPrimTwin();
	RootTwin->Clear();
	RootTwin->PrimPath = TEXT( "/" );

	FScopedUsdMessageLog ScopedMessageLog;

	// If we have an isolated stage we may have been asked to refresh to display it: We should keep our UsdStage opened
	UE::FUsdStage StageToLoad;
	if ( IsolatedStage )
	{
		StageToLoad = IsolatedStage;
	}
	else
	{
		// If we're in here we don't expect our current stage to be the same as the new stage we're trying to load, so
		// get rid of it so that OpenUsdStage can open it
		UsdStage = UE::FUsdStage();

		OpenUsdStage();
		if ( !UsdStage )
		{
			OnStageChanged.Broadcast();
			return;
		}

		StageToLoad = UsdStage;
	}

<<<<<<< HEAD
	UsdStage.SetInterpolationType( InterpolationType );
=======
	StageToLoad.SetInterpolationType( InterpolationType );
>>>>>>> d731a049

	ReloadAnimations();

	// Make sure our PrimsToAnimate and the LevelSequenceHelper are kept in sync, because we'll use PrimsToAnimate to
	// check whether we need to call LevelSequenceHelper::AddPrim within AUsdStageActor::ExpandPrim. Without this reset
	// our prims would already be in here by the time we're checking if we need to add tracks or not, and we wouldn't re-add
	// the tracks
	PrimsToAnimate.Reset();

	TSharedRef< FUsdSchemaTranslationContext > TranslationContext = FUsdStageActorImpl::CreateUsdSchemaTranslationContext( this, RootTwin->PrimPath );

	SlowTask.EnterProgressFrame( 0.1f );
	if ( !InfoCache.IsValid() )
	{
		InfoCache = MakeShared<FUsdInfoCache>();
	}
	InfoCache->RebuildCacheForSubtree( StageToLoad.GetPseudoRoot(), TranslationContext.Get() );

	SlowTask.EnterProgressFrame( 0.7f );
	LoadAssets( *TranslationContext, StageToLoad.GetPseudoRoot() );

	SlowTask.EnterProgressFrame( 0.2f );
	UpdatePrim( StageToLoad.GetPseudoRoot().GetPrimPath(), true, *TranslationContext );

	TranslationContext->CompleteTasks();

	// Keep our old Time value if we're loading the stage during initialization, so that we can save/load Time values
	if ( StageToLoad.GetRootLayer() && IsActorInitialized() )
	{
		SetTime( StageToLoad.GetRootLayer().GetStartTimeCode() );

		// If we're an instance of a blueprint that derives the stage actor and we're in the editor preview world, it means we're the
		// blueprint preview actor. We (the instance) will load the stage and update our Time to StartTimeCode, but our CDO will not.
		// The blueprint editor shows the property values of the CDO however, so our Time may desync with the CDO's. If that happens, setting the Time
		// value in the blueprint editor won't be propagated to the instance, so we wouldn't be able to animate the preview actor at all.
		// Here we fix that by updating our CDO to our new Time value. Note how we just do this if we're the preview instance though, we don't
		// want other instances driving the CDO like this
		if ( UBlueprintGeneratedClass* BPClass = Cast<UBlueprintGeneratedClass>( GetClass() ) )
		{
			UWorld* World = GetWorld();
			if ( World && World->WorldType == EWorldType::EditorPreview )
			{
				// Note: CDO is an instance of a BlueprintGeneratedClass here and this is just a base class pointer. We're not changing the actual AUsdStageActor's CDO
				if ( AUsdStageActor* CDO = Cast<AUsdStageActor>( GetClass()->GetDefaultObject() ) )
				{
					CDO->SetTime( GetTime() );
				}
			}
		}
	}

#if WITH_EDITOR
	if ( GIsEditor && GEditor && !IsGarbageCollecting() )
	{
		GEditor->BroadcastLevelActorListChanged();
	}
#endif // WITH_EDITOR

	// Log time spent to load the stage
	double ElapsedSeconds = FPlatformTime::ToSeconds64(FPlatformTime::Cycles64() - StartTime);

	int ElapsedMin = int(ElapsedSeconds / 60.0);
	ElapsedSeconds -= 60.0 * (double)ElapsedMin;

	UE_LOG( LogUsd, Log, TEXT("%s %s in [%d min %.3f s]"), TEXT("Stage loaded"), *FPaths::GetBaseFilename( RootLayer.FilePath ), ElapsedMin, ElapsedSeconds );

#if USE_USD_SDK
	FUsdStageActorImpl::SendAnalytics(
		this,
		ElapsedSeconds,
		UsdUtils::GetUsdStageNumFrames( StageToLoad ),
		FPaths::GetExtension( RootLayer.FilePath )
	);
#endif // #if USE_USD_SDK
}

void AUsdStageActor::UnloadUsdStage()
{
	const bool bMarkDirty = false;
	Modify(bMarkDirty);

	FUsdStageActorImpl::DeselectActorsAndComponents( this );

	// Stop listening because we'll discard LevelSequence assets, which may trigger transactions
	// and could lead to stage changes
	BlockMonitoringLevelSequenceForThisTransaction();

	if ( AssetCache )
	{
		FUsdStageActorImpl::CloseEditorsForAssets( AssetCache->GetCachedAssets() );
		AssetCache->Reset();
	}

	if ( InfoCache )
	{
		InfoCache->Clear();
	}

	ObjectsToWatch.Reset();
	BlendShapesByPath.Reset();
	MaterialToPrimvarToUVIndex.Reset();

	if ( LevelSequence )
	{
#if WITH_EDITOR
		if ( GEditor )
		{
			GEditor->GetEditorSubsystem<UAssetEditorSubsystem>()->CloseAllEditorsForAsset( LevelSequence );
		}
#endif // WITH_EDITOR
		LevelSequence = nullptr;
	}
	LevelSequenceHelper.Clear();

	if ( RootUsdTwin )
	{
		RootUsdTwin->Clear();
		RootUsdTwin->PrimPath = TEXT( "/" );
	}

#if WITH_EDITOR
	// We can't emit this when garbage collecting as it may lead to objects being created
	// (we may unload stage when going into PIE or other sensitive transitions)
	if ( GEditor && !IsGarbageCollecting() )
	{
		GEditor->BroadcastLevelActorListChanged();
	}
#endif // WITH_EDITOR

	CloseUsdStage();

	OnStageChanged.Broadcast();
}

UUsdPrimTwin* AUsdStageActor::GetRootPrimTwin()
{
	if ( !RootUsdTwin )
	{
		FScopedUnrealAllocs Allocs;

		// Be careful not to give it a name, as there could be multiple of these on the transient package.
		// It needs to be public or else FArchiveReplaceOrClearExternalReferences will reset our property
		// whenever it is used from UEngine::CopyPropertiesForUnrelatedObjects for blueprint recompilation (if we're a blueprint class)
		RootUsdTwin = NewObject<UUsdPrimTwin>( GetTransientPackage(), NAME_None, DefaultObjFlag | RF_Public );
	}

	return RootUsdTwin;
}

void AUsdStageActor::Refresh() const
{
	OnTimeChanged.Broadcast();
}

void AUsdStageActor::ReloadAnimations()
{
	TRACE_CPUPROFILER_EVENT_SCOPE( AUsdStageActor::ReloadAnimations );

	// If we're using some property editor that can trigger a stage reload (like the Nanite threshold spinbox),
	// applying a value may trigger ReloadAnimations -> Can trigger asset editors to open/close/change focus ->
	// -> Can trigger focus to drop from the property editors -> Can cause the values to be applied from the
	// property editors when releasing focus -> Can trigger another call to ReloadAnimations.
	// CloseAllEditorsForAsset in particular is problematic for this because it will destroy the asset editor
	// (which is TSharedFromThis) and the reentrant call will try use AsShared() internally and assert, as it
	// hasn't finished being destroyed.
	// In that case we only want the outer call to change the level sequence, so a reentrant guard does what we need
	static bool bIsReentrant = false;
	if ( bIsReentrant )
	{
		return;
	}
	TGuardValue<bool> ReentrantGuard( bIsReentrant, true );

<<<<<<< HEAD
	if ( !UsdStage )
=======
	const UE::FUsdStage& CurrentStage = GetOrLoadUsdStage();
	if ( !CurrentStage )
>>>>>>> d731a049
	{
		return;
	}

	// Don't check for full authority here because even if we can't write back to the stage (i.e. during PIE) we still
	// want to listen to it and have valid level sequences
	if ( !IsTemplate() )
	{
		bool bLevelSequenceEditorWasOpened = false;
		if (LevelSequence)
		{
			// The sequencer won't update on its own, so let's at least force it closed
#if WITH_EDITOR
			if ( GIsEditor && GEditor )
			{
				bLevelSequenceEditorWasOpened = GEditor->GetEditorSubsystem<UAssetEditorSubsystem>()->CloseAllEditorsForAsset(LevelSequence) > 0;
			}
#endif // WITH_EDITOR
		}

		// We need to guarantee we'll record our change of LevelSequence into the transaction, as Init() will create a new one
		const bool bMarkDirty = false;
		Modify(bMarkDirty);

		LevelSequence = LevelSequenceHelper.Init( CurrentStage );
		LevelSequenceHelper.BindToUsdStageActor( this );

#if WITH_EDITOR
		if (GIsEditor && GEditor && LevelSequence && bLevelSequenceEditorWasOpened)
		{
			GEditor->GetEditorSubsystem<UAssetEditorSubsystem>()->OpenEditorForAsset(LevelSequence);
		}
#endif // WITH_EDITOR
	}
}

#if WITH_EDITOR

void AUsdStageActor::PostEditChangeProperty( FPropertyChangedEvent& PropertyChangedEvent )
{
	// For handling root layer changes via direct changes to properties we want to go through OnObjectPropertyChanged -> HandlePropertyChangedEvent ->
	// -> SetRootLayer (which checks whether this stage is already opened or not) -> PostRegisterAllComponents.
	// We need to intercept PostEditChangeProperty too because in the editor any call to PostEditChangeProperty can also *directly* trigger
	// PostRegister/UnregisterAllComponents which would have sidestepped our checks in SetRootLayer.
	// Note that any property change event would also end up calling our intended path via OnObjectPropertyChanged, this just prevents us from loading
	// the same stage again if we don't need to.

	bIsModifyingAProperty = true;
	Super::PostEditChangeProperty( PropertyChangedEvent );
}

void AUsdStageActor::PostTransacted(const FTransactionObjectEvent& TransactionEvent)
{
	const TArray<FName>& ChangedProperties = TransactionEvent.GetChangedProperties();

	if ( TransactionEvent.HasPendingKillChange() )
	{
		// Fires when being deleted in editor, redo delete
		if ( !IsValidChecked(this) )
		{
			CloseUsdStage();
		}
		// This fires when being spawned in an existing level, undo delete, redo spawn
		else
		{
			OpenUsdStage();
		}
	}

	// If we're in the persistent level don't do anything, because hiding/showing the persistent level doesn't
	// cause actors to load/unload like it does if they're in sublevels
	ULevel* CurrentLevel = GetLevel();
	if ( CurrentLevel && !CurrentLevel->IsPersistentLevel() )
	{
		// If we're in a sublevel that is hidden, we'll respond to the generated PostUnregisterAllComponent call
		// and unload our spawned actors/assets, so let's close/open the stage too
		if ( ChangedProperties.Contains( GET_MEMBER_NAME_CHECKED( AActor, bHiddenEdLevel ) ) ||
			 ChangedProperties.Contains( GET_MEMBER_NAME_CHECKED( AActor, bHiddenEdLayer ) ) ||
			 ChangedProperties.Contains( GET_MEMBER_NAME_CHECKED( AActor, bHiddenEd ) ) )
		{
			if ( IsHiddenEd() )
			{
				CloseUsdStage();
			}
			else
			{
				OpenUsdStage();
			}
		}
	}

	if (TransactionEvent.GetEventType() == ETransactionObjectEventType::UndoRedo)
	{
		// PostTransacted marks the end of the undo/redo cycle, so reset this bool so that we can resume
		// listening to PostRegister/PostUnregister calls
		bIsUndoRedoing = false;

		// UsdStageStore can't be a UPROPERTY, so we have to make sure that it
		// is kept in sync with the state of RootLayer, because LoadUsdStage will
		// do the job of clearing our instanced actors/components if the path is empty
		if (ChangedProperties.Contains(GET_MEMBER_NAME_CHECKED(AUsdStageActor, RootLayer)))
		{
			// Changed the path, so we need to reopen the correct stage
			CloseUsdStage();
			OpenUsdStage();
			ReloadAnimations();
		}
		else if (ChangedProperties.Contains(GET_MEMBER_NAME_CHECKED(AUsdStageActor, Time)))
		{
			Refresh();

			// Sometimes when we undo/redo changes that modify SkinnedMeshComponents, their render state is not correctly updated which can show some
			// very garbled meshes. Here we workaround that by recreating all those render states manually
			const bool bRecurive = true;
			GetRootPrimTwin()->Iterate([](UUsdPrimTwin& PrimTwin)
			{
				if ( USkinnedMeshComponent* Component = Cast<USkinnedMeshComponent>( PrimTwin.GetSceneComponent() ) )
				{
					FRenderStateRecreator RecreateRenderState{ Component };
				}
			}, bRecurive);
		}
	}

	// Fire OnObjectTransacted so that multi-user can track our transactions
	Super::PostTransacted( TransactionEvent );
}

void AUsdStageActor::PreEditChange( FProperty* PropertyThatWillChange )
{
	// If we're just editing some other actor property like Time or anything else, we will get
	// PostRegister/Unregister calls in the editor due to AActor::PostEditChangeProperty *and* AActor::PreEditChange.
	// Here we determine in which cases we should ignore those PostRegister/Unregister calls by using the
	// bIsModifyingAProperty flag
	if ( !IsActorBeingDestroyed() )
	{
		if ( ( GEditor && GEditor->bIsSimulatingInEditor && GetWorld() != nullptr ) || ReregisterComponentsWhenModified() )
		{
			// PreEditChange gets called for actor lifecycle functions too (like if the actor transacts on undo/redo).
			// In those cases we will have nullptr PropertyThatWillChange, and we don't want to block our PostRegister/Unregister
			// functions. We only care about blocking the calls triggered by AActor::PostEditChangeProperty and AActor::PreEditChange
			if ( PropertyThatWillChange )
			{
				bIsModifyingAProperty = true;
			}
		}
	}

	Super::PreEditChange( PropertyThatWillChange );
}

void AUsdStageActor::PreEditUndo()
{
	bIsUndoRedoing = true;

	Super::PreEditUndo();
}

void AUsdStageActor::HandleTransactionStateChanged( const FTransactionContext& InTransactionContext, const ETransactionStateEventType InTransactionState )
{
	// Hack for solving UE-127253
	// When we Reload (or open a new stage), we call ReloadAnimations which will close the Sequencer (if opened), recreate our LevelSequence, and get the Sequencer
	// to show that one instead. If we undo the Reload, that new LevelSequence will be deleted and the Sequencer will be left open trying to display it,
	// which leads to crashes. Here we try detecting for that case and close/reopen the sequencer to show the correct one.
#if WITH_EDITOR
	if ( GIsEditor && GEditor && ( InTransactionState == ETransactionStateEventType::UndoRedoStarted || InTransactionState == ETransactionStateEventType::UndoRedoFinalized ) )
	{
		if ( UTransactor* Trans = GEditor->Trans )
		{
			static TSet<AUsdStageActor*> ActorsThatClosedTheSequencer;

			int32 CurrentTransactionIndex = Trans->FindTransactionIndex( InTransactionContext.TransactionId );
			const FTransaction* Transaction = Trans->GetTransaction( CurrentTransactionIndex );

			if ( Transaction )
			{
				TArray<UObject*> TransactionObjects;
				Transaction->GetTransactionObjects( TransactionObjects );

				if ( TransactionObjects.Contains( this ) )
				{
					if ( InTransactionState == ETransactionStateEventType::UndoRedoStarted )
					{
						const bool bLevelSequenceEditorWasOpened = GEditor->GetEditorSubsystem<UAssetEditorSubsystem>()->CloseAllEditorsForAsset( LevelSequence ) > 0;
						if ( bLevelSequenceEditorWasOpened )
						{
							ActorsThatClosedTheSequencer.Add( this );
						}
					}

					if ( InTransactionState == ETransactionStateEventType::UndoRedoFinalized )
					{
						if ( ActorsThatClosedTheSequencer.Contains( this ) )
						{
							GEditor->GetEditorSubsystem<UAssetEditorSubsystem>()->OpenEditorForAsset( LevelSequence );
							ActorsThatClosedTheSequencer.Remove( this );
						}
					}
				}
			}
		}
	}
#endif // WITH_EDITOR

	if ( InTransactionState == ETransactionStateEventType::TransactionFinalized ||
		 InTransactionState == ETransactionStateEventType::UndoRedoFinalized ||
		 InTransactionState == ETransactionStateEventType::TransactionCanceled )
	{
		OldRootLayer = RootLayer;
	}
}

#endif // WITH_EDITOR

void AUsdStageActor::PostDuplicate( bool bDuplicateForPIE )
{
	Super::PostDuplicate( bDuplicateForPIE );

	if ( bDuplicateForPIE )
	{
		OpenUsdStage();
	}
	else
	{
		LoadUsdStage();
	}
}

void AUsdStageActor::Serialize(FArchive& Ar)
{
	Super::Serialize(Ar);

	if (Ar.GetPortFlags() & PPF_DuplicateForPIE)
	{
		// We want to duplicate these properties for PIE only, as they are required to animate and listen to notices
		Ar << LevelSequence;
		Ar << RootUsdTwin;
		Ar << PrimsToAnimate;
		Ar << ObjectsToWatch;
		Ar << BlendShapesByPath;
		Ar << MaterialToPrimvarToUVIndex;
		Ar << bIsTransitioningIntoPIE;
	}

	if ( ( Ar.GetPortFlags() & PPF_DuplicateForPIE ) || Ar.IsTransacting() )
	{
		if ( !InfoCache.IsValid() )
		{
			InfoCache = MakeShared<FUsdInfoCache>();
		}

		InfoCache->Serialize( Ar );
	}
}

void AUsdStageActor::Destroyed()
{
	// This is fired before the actor is actually deleted or components/actors are detached.
	// We modify our child actors here because they will be detached by UWorld::DestroyActor before they're modified. Later,
	// on AUsdStageActor::Reset (called from PostTransacted), we would Modify() these actors, but if their first modify is in
	// this detached state, they're saved to the transaction as being detached from us. If we undo that transaction,
	// they will be restored as detached, which we don't want, so here we make sure they are first recorded as attached.

	TArray<AActor*> ChildActors;
	GetAttachedActors( ChildActors );

	for ( AActor* Child : ChildActors )
	{
		Child->Modify();
	}

	Super::Destroyed();
}

void AUsdStageActor::PostActorCreated()
{
	Super::PostActorCreated();
}

void AUsdStageActor::PostRename( UObject* OldOuter, const FName OldName )
{
	Super::PostRename( OldOuter, OldName );

	// Update the binding to this actor on the level sequence. This happens consistently when placing a BP-derived
	// stage actor with a set root layer onto the stage: We will call ReloadAnimations() before something else calls SetActorLabel()
	// and changes the actor's name, which means the level sequence would never be bound to the actor
	LevelSequenceHelper.OnStageActorRenamed();
}

void AUsdStageActor::BeginDestroy()
{
#if WITH_EDITOR
	if ( !IsEngineExitRequested() && HasAuthorityOverStage() )
	{
		FEditorDelegates::BeginPIE.RemoveAll( this );
		FEditorDelegates::PostPIEStarted.RemoveAll( this );
		FUsdDelegates::OnPostUsdImport.RemoveAll( this );
		FUsdDelegates::OnPreUsdImport.RemoveAll( this );
		if ( UTransBuffer* TransBuffer = GUnrealEd ? Cast<UTransBuffer>( GUnrealEd->Trans ) : nullptr )
		{
			TransBuffer->OnTransactionStateChanged().RemoveAll( this );
			TransBuffer->OnRedo().Remove( OnRedoHandle );
		}

		GEngine->OnLevelActorDeleted().RemoveAll( this );
		FCoreUObjectDelegates::OnObjectsReplaced.RemoveAll( this );
	}

	// This clears the SUSDStage window whenever the level we're currently in gets destroyed.
	// Note that this is not called when deleting from the Editor, as the actor goes into the undo buffer.
	OnActorDestroyed.Broadcast();
	CloseUsdStage();

	// If our prims are already destroyed then likely the entire map has been destroyed anyway, so don't need to clear it
	if ( RootUsdTwin && !RootUsdTwin->HasAnyFlags( RF_BeginDestroyed ) )
	{
		RootUsdTwin->Clear();
	}
#endif // WITH_EDITOR

	Super::BeginDestroy();
}

void AUsdStageActor::PostRegisterAllComponents()
{
	Super::PostRegisterAllComponents();

	// This may fail if our stage happened to not spawn any components, actors or assets, but by that
	// point "being loaded" doesn't really mean anything anyway
	const bool bStageIsLoaded = GetBaseUsdStage()
		&& ( ( RootUsdTwin && RootUsdTwin->GetSceneComponent() != nullptr ) || ( AssetCache && AssetCache->GetNumAssets() > 0 ) );

	// Blocks loading stage when going into PIE, if we already have something loaded (we'll want to duplicate stuff instead).
	// We need to allow loading when going into PIE when we have nothing loaded yet because the MovieRenderQueue (or other callers)
	// may directly trigger PIE sessions providing an override world. Without this exception a map saved with a loaded stage
	// wouldn't load it at all when opening the level in that way
	UWorld* World = GetWorld();
	if ( bIsTransitioningIntoPIE && bStageIsLoaded && ( !World || World->WorldType == EWorldType::PIE ) )
	{
		return;
	}

	// We get an inactive world when dragging a ULevel asset
	// This is just hiding though, so we shouldn't actively load/unload anything
	if ( !World || World->WorldType == EWorldType::Inactive )
	{
		return;
	}

#if WITH_EDITOR
	// Prevent loading on bHiddenEdLevel because PostRegisterAllComponents gets called in the process of hiding our level, if we're in the persistent level.
	if ( bIsEditorPreviewActor || bHiddenEdLevel )
	{
		return;
	}

<<<<<<< HEAD
	// We can't load stage when recompiling our blueprint because blueprint recompilation is not a transaction. We're forced
	// to reuse the existing spawned components, actors and prim twins instead ( which we move over on OnObjectsReplaced ), or
	// we'd get tons of undo/redo bugs.
	if ( UBlueprintGeneratedClass* BPClass = Cast<UBlueprintGeneratedClass>( GetClass() ) )
	{
=======
	if ( UBlueprintGeneratedClass* BPClass = Cast<UBlueprintGeneratedClass>( GetClass() ) )
	{
		// We can't load stage when recompiling our blueprint because blueprint recompilation is not a transaction. We're forced
		// to reuse the existing spawned components, actors and prim twins instead ( which we move over on OnObjectsReplaced ), or
		// we'd get tons of undo/redo bugs.
>>>>>>> d731a049
		if ( FRecompilationTracker::IsBeingCompiled( Cast<UBlueprint>( BPClass->ClassGeneratedBy ) ) )
		{
			return;
		}
<<<<<<< HEAD
=======

		// For blueprints that derive from the stage actor, any property change on the blueprint preview window will trigger a full
		// PostRegisterAllComponents. We don't want to reload the stage when e.g. changing the Time property, so we have to return here
		if ( World && World->WorldType == EWorldType::EditorPreview && bStageIsLoaded )
		{
			return;
		}
>>>>>>> d731a049
	}
#endif // WITH_EDITOR

	// When we add a sublevel the very first time (i.e. when it is associating) it may still be invisible, but we should load the stage anyway because by
	// default it will become visible shortly after this call. On subsequent postregisters, if our level is invisible there is no point to loading our stage,
	// as our spawned actors/components should be invisible too
	ULevel* Level = GetLevel();
	const bool bIsLevelHidden = !Level || ( !Level->bIsVisible && !Level->bIsAssociatingLevel );
	if ( bIsLevelHidden )
	{
		return;
	}

	if ( IsTemplate() || bIsModifyingAProperty || bIsUndoRedoing )
	{
		return;
	}

	// Send this before we load the stage so that we know SUSDStage is synced to a potential OnStageChanged broadcast
	OnActorLoaded.Broadcast( this );

	LoadUsdStage();
}

void AUsdStageActor::UnregisterAllComponents( bool bForReregister )
{
	Super::UnregisterAllComponents( bForReregister );

	if ( bForReregister || bIsModifyingAProperty || bIsUndoRedoing )
	{
		return;
	}

#if WITH_EDITOR
	if ( bIsEditorPreviewActor )
	{
		return;
	}

	// We can't unload stage when recompiling our blueprint because blueprint recompilation is not a transaction.
	// After recompiling we will reuse these already spawned actors and assets.
	if ( UBlueprintGeneratedClass* BPClass = Cast<UBlueprintGeneratedClass>( GetClass() ) )
	{
		if ( FRecompilationTracker::IsBeingCompiled( Cast<UBlueprint>( BPClass->ClassGeneratedBy ) ) )
		{
			return;
		}
	}
#endif // WITH_EDITOR

	const bool bStageIsLoaded = GetBaseUsdStage()
		&& ( ( RootUsdTwin && RootUsdTwin->GetSceneComponent() != nullptr ) || ( AssetCache && AssetCache->GetNumAssets() > 0 ) );

	UWorld* World = GetWorld();
	if ( bIsTransitioningIntoPIE && bStageIsLoaded && ( !World || World->WorldType == EWorldType::PIE ) )
	{
		return;
	}

	// We get an inactive world when dragging a ULevel asset
	// Unlike on PostRegister, we still want to unload our stage if our world is nullptr, as that likely means we were in
	// a sublevel that got unloaded
	if ( World && World->WorldType == EWorldType::Inactive )
	{
		return;
	}

	if ( IsTemplate() || IsEngineExitRequested() )
	{
		return;
	}

	UnloadUsdStage();
}

void AUsdStageActor::PostUnregisterAllComponents()
{
	Super::PostUnregisterAllComponents();
}

void AUsdStageActor::OnPreUsdImport( FString FilePath )
{
	const UE::FUsdStage& CurrentStage = static_cast< const AUsdStageActor* >( this )->GetUsdStage();
	if ( !CurrentStage || !HasAuthorityOverStage() )
	{
		return;
	}

	// Stop listening to events because a USD import may temporarily modify the stage (e.g. when importing with
	// a different MetersPerUnit value), and we don't want to respond to the notices in the meantime
	FString RootPath = CurrentStage.GetRootLayer().GetRealPath();
	FPaths::NormalizeFilename( RootPath );
	if ( RootPath == FilePath )
	{
		StopListeningToUsdNotices();
	}
}

void AUsdStageActor::OnPostUsdImport( FString FilePath )
{
	const UE::FUsdStage& CurrentStage = static_cast< const AUsdStageActor* >( this )->GetUsdStage();
	if ( !CurrentStage || !HasAuthorityOverStage() )
	{
		return;
	}

	// Resume listening to events
	FString RootPath = CurrentStage.GetRootLayer().GetRealPath();
	FPaths::NormalizeFilename( RootPath );
	if ( RootPath == FilePath )
	{
		ResumeListeningToUsdNotices();
	}
}

void AUsdStageActor::UpdateSpawnedObjectsTransientFlag(bool bTransient)
{
	if (!RootUsdTwin)
	{
		return;
	}

	EObjectFlags Flag = bTransient ? EObjectFlags::RF_Transient : EObjectFlags::RF_NoFlags;
	TFunction<void(UUsdPrimTwin&)> UpdateTransient = [=](UUsdPrimTwin& PrimTwin)
	{
		if (AActor* SpawnedActor = PrimTwin.SpawnedActor.Get())
		{
			SpawnedActor->ClearFlags(EObjectFlags::RF_Transient);
			SpawnedActor->SetFlags(Flag);
		}

		if (USceneComponent* Component = PrimTwin.SceneComponent.Get())
		{
			Component->ClearFlags(EObjectFlags::RF_Transient);
			Component->SetFlags(Flag);

			if (AActor* ComponentOwner = Component->GetOwner())
			{
				ComponentOwner->ClearFlags(EObjectFlags::RF_Transient);
				ComponentOwner->SetFlags(Flag);
			}
		}
	};

	const bool bRecursive = true;
	GetRootPrimTwin()->Iterate(UpdateTransient, bRecursive);
}

void AUsdStageActor::OnUsdPrimTwinDestroyed( const UUsdPrimTwin& UsdPrimTwin )
{
	PrimsToAnimate.Remove( UsdPrimTwin.PrimPath );

	UObject* WatchedObject = UsdPrimTwin.SpawnedActor.IsValid() ? (UObject*)UsdPrimTwin.SpawnedActor.Get() : (UObject*)UsdPrimTwin.SceneComponent.Get();
	ObjectsToWatch.Remove( WatchedObject );

	LevelSequenceHelper.RemovePrim( UsdPrimTwin );
}

void AUsdStageActor::OnObjectPropertyChanged( UObject* ObjectBeingModified, FPropertyChangedEvent& PropertyChangedEvent )
{
	if ( ObjectBeingModified == this )
	{
		HandlePropertyChangedEvent( PropertyChangedEvent );
		return;
	}

	// Don't modify the stage if we're in PIE
	if ( !HasAuthorityOverStage() )
	{
		return;
	}

	// This transient object is owned by us but it doesn't have the multi user tag. If we're not in a transaction
	// where we're spawning objects and components, traverse our hierarchy and tag everything that needs it.
	// We avoid the RootLayer change transaction because if we tagged our spawns then the actual spawning would be
	// replicated, and we want other clients to spawn their own actors and components instead
	if ( RootLayer.FilePath == OldRootLayer.FilePath && FUsdStageActorImpl::ObjectNeedsMultiUserTag( ObjectBeingModified, this ) )
	{
		TSet<UObject*> VisitedObjects;
		FUsdStageActorImpl::AllowListComponentHierarchy( GetRootComponent(), VisitedObjects );
<<<<<<< HEAD
=======
	}

	// So that we can detect when the user enables/disables live link properties on a ULiveLinkComponentController that may
	// be controlling a component that we *do* care about
	ULiveLinkComponentController* Controller = Cast< ULiveLinkComponentController >( ObjectBeingModified );
	if ( Controller )
	{
		if (UActorComponent* ControlledComponent = Controller->GetControlledComponent(ULiveLinkTransformRole::StaticClass()))
		{
			ObjectBeingModified = ControlledComponent;
		}
>>>>>>> d731a049
	}

	UObject* PrimObject = ObjectBeingModified;

	if ( !ObjectsToWatch.Contains( ObjectBeingModified ) )
	{
		if ( AActor* ActorBeingModified = Cast< AActor >( ObjectBeingModified ) )
		{
			if ( !ObjectsToWatch.Contains( ActorBeingModified->GetRootComponent() ) )
			{
				return;
			}
			else
			{
				PrimObject = ActorBeingModified->GetRootComponent();
			}
		}
		else
		{
			return;
		}
	}

	const UE::FUsdStage& CurrentStage = static_cast< const AUsdStageActor* >( this )->GetUsdStage();

	FString PrimPath = ObjectsToWatch[ PrimObject ];

	if ( UUsdPrimTwin* UsdPrimTwin = GetRootPrimTwin()->Find( PrimPath ) )
	{
		// Update prim from UE
		USceneComponent* PrimSceneComponent = UsdPrimTwin->SceneComponent.Get();

		if ( !PrimSceneComponent && UsdPrimTwin->SpawnedActor.IsValid() )
		{
			PrimSceneComponent = UsdPrimTwin->SpawnedActor->GetRootComponent();
		}

		if ( PrimSceneComponent )
		{
			if ( CurrentStage )
			{
				// This block is important, as it not only prevents us from getting into infinite loops with the USD notices,
				// but it also guarantees that if we have an object property change, the corresponding stage notice is not also
				// independently saved to the transaction via the UUsdTransactor, which would be duplication
				FScopedBlockNoticeListening BlockNotices( this );

				UE::FUsdPrim UsdPrim = CurrentStage.GetPrimAtPath( UE::FSdfPath( *PrimPath ) );

				// We want to keep component visibilities in sync with USD, which uses inherited visibilities
				// To accomplish that while blocking notices we must always propagate component visibility changes manually.
				// This part is effectively the same as calling pxr::UsdGeomImageable::MakeVisible/Invisible.
				if ( PropertyChangedEvent.GetPropertyName() == TEXT( "bHiddenInGame" ) )
				{
					PrimSceneComponent->Modify();

					if ( PrimSceneComponent->bHiddenInGame )
					{
						FUsdStageActorImpl::MakeInvisible( *UsdPrimTwin );
					}
					else
					{
<<<<<<< HEAD
						FUsdStageActorImpl::MakeVisible( *UsdPrimTwin, UsdStage );
=======
						FUsdStageActorImpl::MakeVisible( *UsdPrimTwin, CurrentStage );
>>>>>>> d731a049
					}
				}

#if USE_USD_SDK

				UnrealToUsd::ConvertLiveLinkProperties( Controller ? Cast<UActorComponent>( Controller ) : PrimSceneComponent, UsdPrim );

				UnrealToUsd::ConvertSceneComponent( CurrentStage, PrimSceneComponent, UsdPrim );

				if ( UMeshComponent* MeshComponent = Cast< UMeshComponent >( PrimSceneComponent ) )
				{
					UnrealToUsd::ConvertMeshComponent( CurrentStage, MeshComponent, UsdPrim );
				}
				else if ( UsdPrim && UsdPrim.IsA( TEXT( "Camera" ) ) )
				{
					// Our component may be pointing directly at a camera component in case we recreated an exported
					// ACineCameraActor (see UE-120826)
					if ( UCineCameraComponent* RecreatedCameraComponent = Cast<UCineCameraComponent>( PrimSceneComponent ) )
					{
						UnrealToUsd::ConvertCameraComponent( *RecreatedCameraComponent, UsdPrim );
					}
					// Or it could have been just a generic Camera prim, at which case we'll have spawned an entire new
					// ACineCameraActor for it. In this scenario our prim twin is pointing at the root component, so we need
					// to dig to the actual UCineCameraComponent to write out the camera data.
					// We should only do this when the Prim actually corresponds to the Camera though, or else we'll also catch
					// the prim/component pair that corresponds to the root scene component in case we recreated an exported
					// ACineCameraActor.
					else if ( ACineCameraActor* CameraActor = Cast<ACineCameraActor>( PrimSceneComponent->GetOwner() ) )
					{
						if ( UCineCameraComponent* CameraComponent = CameraActor->GetCineCameraComponent() )
						{
							UnrealToUsd::ConvertCameraComponent( *CameraComponent, UsdPrim );
						}
					}
				}
				else if ( ALight* LightActor = Cast<ALight>( PrimSceneComponent->GetOwner() ) )
				{
					if ( ULightComponent* LightComponent = LightActor->GetLightComponent() )
					{
						UnrealToUsd::ConvertLightComponent( *LightComponent, UsdPrim, UsdUtils::GetDefaultTimeCode() );

						if ( UDirectionalLightComponent* DirectionalLight = Cast<UDirectionalLightComponent>( LightComponent ) )
						{
							UnrealToUsd::ConvertDirectionalLightComponent( *DirectionalLight, UsdPrim, UsdUtils::GetDefaultTimeCode() );
						}
						else if ( URectLightComponent* RectLight = Cast<URectLightComponent>( LightComponent ) )
						{
							UnrealToUsd::ConvertRectLightComponent( *RectLight, UsdPrim, UsdUtils::GetDefaultTimeCode() );
						}
						else if ( UPointLightComponent* PointLight = Cast<UPointLightComponent>( LightComponent ) )
						{
							UnrealToUsd::ConvertPointLightComponent( *PointLight, UsdPrim, UsdUtils::GetDefaultTimeCode() );

							if ( USpotLightComponent* SpotLight = Cast<USpotLightComponent>( LightComponent ) )
							{
								UnrealToUsd::ConvertSpotLightComponent( *SpotLight, UsdPrim, UsdUtils::GetDefaultTimeCode() );
							}
						}
					}
				}
				// In contrast to the other light types, the USkyLightComponent is the root component of the ASkyLight
				else if ( USkyLightComponent* SkyLightComponent = Cast<USkyLightComponent>( PrimSceneComponent ) )
				{
					UnrealToUsd::ConvertLightComponent( *SkyLightComponent, UsdPrim, UsdUtils::GetDefaultTimeCode() );
					UnrealToUsd::ConvertSkyLightComponent( *SkyLightComponent, UsdPrim, UsdUtils::GetDefaultTimeCode() );
				}
#endif // #if USE_USD_SDK

				// Update stage window in case any of our component changes trigger USD stage changes
				this->OnPrimChanged.Broadcast( PrimPath, false );
			}
		}
	}
}

void AUsdStageActor::HandlePropertyChangedEvent( FPropertyChangedEvent& PropertyChangedEvent )
{
	// Handle property changed events with this function (called from our OnObjectPropertyChanged delegate) instead of overriding PostEditChangeProperty because replicated
	// multi-user transactions directly broadcast OnObjectPropertyChanged on the properties that were changed, instead of making PostEditChangeProperty events.
	// Note that UObject::PostEditChangeProperty ends up broadcasting OnObjectPropertyChanged anyway, so this works just the same as before.
	// see ConcertClientTransactionBridge.cpp, function ConcertClientTransactionBridgeUtil::ProcessTransactionEvent

	FProperty* PropertyThatChanged = PropertyChangedEvent.MemberProperty;
	const FName PropertyName = PropertyThatChanged ? PropertyThatChanged->GetFName() : NAME_None;

	if ( PropertyName == GET_MEMBER_NAME_CHECKED( AUsdStageActor, RootLayer ) )
	{
		SetRootLayer( RootLayer.FilePath );
	}
	else if ( PropertyName == GET_MEMBER_NAME_CHECKED( AUsdStageActor, Time ) )
	{
		SetTime( Time );
	}
	else if ( PropertyName == GET_MEMBER_NAME_CHECKED( AUsdStageActor, InitialLoadSet ) )
	{
		SetInitialLoadSet( InitialLoadSet );
	}
	else if ( PropertyName == GET_MEMBER_NAME_CHECKED( AUsdStageActor, InterpolationType ) )
	{
		SetInterpolationType( InterpolationType );
	}
	else if ( PropertyName == GET_MEMBER_NAME_CHECKED( AUsdStageActor, KindsToCollapse ) )
	{
		SetKindsToCollapse( KindsToCollapse );
	}
<<<<<<< HEAD
=======
	else if ( PropertyName == GET_MEMBER_NAME_CHECKED( AUsdStageActor, bMergeIdenticalMaterialSlots ) )
	{
		SetMergeIdenticalMaterialSlots( bMergeIdenticalMaterialSlots );
	}
	else if ( PropertyName == GET_MEMBER_NAME_CHECKED( AUsdStageActor, bCollapseTopLevelPointInstancers ) )
	{
		SetCollapseTopLevelPointInstancers( bCollapseTopLevelPointInstancers );
	}
>>>>>>> d731a049
	else if ( PropertyName == GET_MEMBER_NAME_CHECKED( AUsdStageActor, PurposesToLoad ) )
	{
		SetPurposesToLoad( PurposesToLoad );
	}
	else if ( PropertyName == GET_MEMBER_NAME_CHECKED( AUsdStageActor, NaniteTriangleThreshold ) )
	{
		SetNaniteTriangleThreshold( NaniteTriangleThreshold );
	}
	else if ( PropertyName == GET_MEMBER_NAME_CHECKED( AUsdStageActor, RenderContext ) )
	{
		SetRenderContext( RenderContext );
	}
	else if ( PropertyName == GET_MEMBER_NAME_CHECKED( AUsdStageActor, MaterialPurpose ) )
	{
		SetMaterialPurpose( MaterialPurpose );
	}
	else if ( PropertyName == GET_MEMBER_NAME_CHECKED( AUsdStageActor, RootMotionHandling ) )
	{
		SetRootMotionHandling( RootMotionHandling );
	}

	bIsModifyingAProperty = false;
}

bool AUsdStageActor::HasAuthorityOverStage() const
{
#if WITH_EDITOR
	if ( GIsEditor ) // Don't check for world in Standalone: The game world is the only one there, so it's OK if we have authority while in it
	{
		// In the editor we have to prevent actors in PIE worlds from having authority
		return !IsTemplate() && ( !GetWorld() || !GetWorld()->IsGameWorld() );
	}
#endif // WITH_EDITOR

	return !IsTemplate();
}

void AUsdStageActor::OnSkelAnimationBaked( const FString& SkelRootPrimPath )
{
#if USE_USD_SDK
	const UE::FUsdStage& CurrentStage = static_cast< const AUsdStageActor* >( this )->GetUsdStage();
	if ( !CurrentStage || !GRegenerateSkeletalAssetsOnControlRigBake )
	{
		return;
	}

	UE::FUsdPrim SkelRootPrim = CurrentStage.GetPrimAtPath( UE::FSdfPath{ *SkelRootPrimPath } );
	if ( !SkelRootPrim || !SkelRootPrim.IsA( TEXT( "SkelRoot" ) ) )
	{
		return;
	}

	UUsdPrimTwin* RootTwin = GetRootPrimTwin();
	if ( !RootTwin )
	{
		return;
	}

	UUsdPrimTwin* Twin = RootTwin->Find(SkelRootPrimPath);
	if ( !Twin )
	{
		return;
	}

	USkeletalMeshComponent* SkeletalMeshComponent = Cast<USkeletalMeshComponent>( Twin->GetSceneComponent() );
	if ( !SkeletalMeshComponent )
	{
		return;
	}

	TSharedRef< FUsdSchemaTranslationContext > TranslationContext = FUsdStageActorImpl::CreateUsdSchemaTranslationContext( this, SkelRootPrimPath );
	// The only way we could have baked a skel animation is via the sequencer, so we know its playing
	TranslationContext->bSequencerIsAnimating = true;

	IUsdSchemasModule& UsdSchemasModule = FModuleManager::Get().LoadModuleChecked< IUsdSchemasModule >( TEXT( "USDSchemas" ) );
	if ( TSharedPtr< FUsdSchemaTranslator > SchemaTranslator = UsdSchemasModule.GetTranslatorRegistry().CreateTranslatorForSchema( TranslationContext, UE::FUsdTyped( SkelRootPrim ) ) )
	{
		if ( TSharedPtr< FUsdSkelRootTranslator > SkelRootTranslator = StaticCastSharedPtr<FUsdSkelRootTranslator>( SchemaTranslator ) )
		{
			// For now we're regenerating all asset types (including skeletal meshes) but we could
			// eventually just split off the anim sequence generation and call exclusively that from
			// here
			SkelRootTranslator->CreateAssets();
			TranslationContext->CompleteTasks();

			// Have to update the components to assign the new assets
			SkelRootTranslator->UpdateComponents( SkeletalMeshComponent );
		}
	}
#endif // #if USE_USD_SDK
}

void AUsdStageActor::LoadAsset( FUsdSchemaTranslationContext& TranslationContext, const UE::FUsdPrim& Prim )
{
	TRACE_CPUPROFILER_EVENT_SCOPE( AUsdStageActor::LoadAsset );

	// Mark the assets as non transactional so that they don't get serialized in the transaction buffer
	TGuardValue< EObjectFlags > ContextFlagsGuard( TranslationContext.ObjectFlags, TranslationContext.ObjectFlags & ~RF_Transactional );

	FString PrimPath;
#if USE_USD_SDK
	PrimPath = UsdToUnreal::ConvertPath( Prim.GetPrimPath() );
#endif // #if USE_USD_SDK

	if ( AssetCache )
	{
		AssetCache->RemoveAssetPrimLink( PrimPath );
	}

	IUsdSchemasModule& UsdSchemasModule = FModuleManager::Get().LoadModuleChecked< IUsdSchemasModule >( TEXT("USDSchemas") );
	if ( TSharedPtr< FUsdSchemaTranslator > SchemaTranslator = UsdSchemasModule.GetTranslatorRegistry().CreateTranslatorForSchema( TranslationContext.AsShared(), UE::FUsdTyped( Prim ) ) )
	{
		TRACE_CPUPROFILER_EVENT_SCOPE( AUsdStageActor::CreateAssetsForPrim );
		SchemaTranslator->CreateAssets();
	}

	TranslationContext.CompleteTasks(); // Finish the asset tasks before moving on
}

void AUsdStageActor::LoadAssets( FUsdSchemaTranslationContext& TranslationContext, const UE::FUsdPrim& StartPrim )
{
	TRACE_CPUPROFILER_EVENT_SCOPE( AUsdStageActor::LoadAssets );

	// Mark the assets as non transactional so that they don't get serialized in the transaction buffer
	TGuardValue< EObjectFlags > ContextFlagsGuard( TranslationContext.ObjectFlags, TranslationContext.ObjectFlags & ~RF_Transactional );

	// Clear existing prim/asset association
	if ( AssetCache )
	{
		FString StartPrimPath = StartPrim.GetPrimPath().GetString();
		TSet<FString> PrimPathsToRemove;
		for ( const TPair< FString, TWeakObjectPtr<UObject> >& PrimPathToAssetIt : AssetCache->GetAssetPrimLinks() )
		{
			const FString& PrimPath = PrimPathToAssetIt.Key;
			if ( PrimPath.StartsWith( StartPrimPath ) || PrimPath == StartPrimPath )
			{
				PrimPathsToRemove.Add( PrimPath );
			}
		}
		for ( const FString& PrimPathToRemove : PrimPathsToRemove )
		{
			AssetCache->RemoveAssetPrimLink( PrimPathToRemove );
		}
	}

	IUsdSchemasModule& UsdSchemasModule = FModuleManager::Get().LoadModuleChecked< IUsdSchemasModule >( TEXT("USDSchemas") );

	auto CreateAssetsForPrims = [ &UsdSchemasModule, &TranslationContext ]( const TArray< UE::FUsdPrim >& AllPrimAssets, FSlowTask& Progress )
	{
		TRACE_CPUPROFILER_EVENT_SCOPE( AUsdStageActor::CreateAssetsForPrims );

		for ( const UE::FUsdPrim& UsdPrim : AllPrimAssets )
		{
			Progress.EnterProgressFrame(1.f);

			if ( TSharedPtr< FUsdSchemaTranslator > SchemaTranslator = UsdSchemasModule.GetTranslatorRegistry().CreateTranslatorForSchema( TranslationContext.AsShared(), UE::FUsdTyped( UsdPrim ) ) )
			{
				TRACE_CPUPROFILER_EVENT_SCOPE( AUsdStageActor::CreateAssetsForPrim );
				SchemaTranslator->CreateAssets();
			}
		}

		TranslationContext.CompleteTasks(); // Finish the assets tasks before moving on
	};

	auto PruneChildren = [ &UsdSchemasModule, &TranslationContext ]( const UE::FUsdPrim& UsdPrim ) -> bool
	{
		if ( TSharedPtr< FUsdSchemaTranslator > SchemaTranslator = UsdSchemasModule.GetTranslatorRegistry().CreateTranslatorForSchema( TranslationContext.AsShared(), UE::FUsdTyped( UsdPrim ) ) )
		{
			return SchemaTranslator->CollapsesChildren( ECollapsingType::Assets );
		}

		return false;
	};

	// Load materials first since meshes are referencing them
	TArray< UE::FUsdPrim > AllPrimAssets = UsdUtils::GetAllPrimsOfType( StartPrim, TEXT( "UsdShadeMaterial" ) );
	{
		FScopedSlowTask MaterialsProgress( AllPrimAssets.Num(), LOCTEXT("CreateMaterials", "Creating materials"));
		CreateAssetsForPrims( AllPrimAssets, MaterialsProgress );
	}

	// Load everything else (including meshes)
	AllPrimAssets = UsdUtils::GetAllPrimsOfType( StartPrim, TEXT( "UsdSchemaBase" ), PruneChildren, { TEXT( "UsdShadeMaterial" ) } );
	{
		FScopedSlowTask AssetsProgress( AllPrimAssets.Num(), LOCTEXT("CreateAssets", "Creating assets"));
		CreateAssetsForPrims( AllPrimAssets, AssetsProgress );
	}
}

void AUsdStageActor::AnimatePrims()
{
	// Don't try to animate if we don't have a stage opened
	const UE::FUsdStage& CurrentStage = static_cast< const AUsdStageActor* >( this )->GetUsdStage();
	if ( !CurrentStage )
	{
		return;
	}

	TSharedRef< FUsdSchemaTranslationContext > TranslationContext = FUsdStageActorImpl::CreateUsdSchemaTranslationContext( this, GetRootPrimTwin()->PrimPath );

	// c.f. comment on bSequencerIsAnimating's declaration
#if WITH_EDITOR
    if ( GEditor )
    {
        const bool bFocusIfOpen = false;
        IAssetEditorInstance* AssetEditor = GEditor->GetEditorSubsystem<UAssetEditorSubsystem>()->FindEditorForAsset( LevelSequence, bFocusIfOpen );
        if ( ILevelSequenceEditorToolkit* LevelSequenceEditor = static_cast< ILevelSequenceEditorToolkit* >( AssetEditor ) )
        {
            TranslationContext->bSequencerIsAnimating = true;
        }
    }
#endif // WITH_EDITOR

	for ( const FString& PrimToAnimate : PrimsToAnimate )
	{
		UE::FSdfPath PrimPath( *PrimToAnimate );

		IUsdSchemasModule& SchemasModule = FModuleManager::Get().LoadModuleChecked< IUsdSchemasModule >( "USDSchemas" );
		if ( TSharedPtr< FUsdSchemaTranslator > SchemaTranslator = SchemasModule.GetTranslatorRegistry().CreateTranslatorForSchema( TranslationContext, UE::FUsdTyped( CurrentStage.GetPrimAtPath( PrimPath ) ) ) )
		{
			if ( UUsdPrimTwin* UsdPrimTwin = GetRootPrimTwin()->Find( PrimToAnimate ) )
			{
				SchemaTranslator->UpdateComponents( UsdPrimTwin->SceneComponent.Get() );
			}
		}
	}

	TranslationContext->CompleteTasks();

#if WITH_EDITOR
	if ( GIsEditor && GEditor && !IsGarbageCollecting() )
	{
		GEditor->BroadcastLevelActorListChanged();
		GEditor->RedrawLevelEditingViewports();
	}
#endif // WITH_EDITOR
}

FScopedBlockNoticeListening::FScopedBlockNoticeListening( AUsdStageActor* InStageActor )
{
	StageActor = InStageActor;
	if ( InStageActor )
	{
		StageActor->StopListeningToUsdNotices();
	}
}

FScopedBlockNoticeListening::~FScopedBlockNoticeListening()
{
	if ( AUsdStageActor* StageActorPtr = StageActor.Get() )
	{
		StageActorPtr->ResumeListeningToUsdNotices();
	}
}

#undef LOCTEXT_NAMESPACE<|MERGE_RESOLUTION|>--- conflicted
+++ resolved
@@ -117,11 +117,8 @@
 		TranslationContext->bAllowParsingSkeletalAnimations = true;
 
 		TranslationContext->KindsToCollapse = (EUsdDefaultKind) StageActor->KindsToCollapse;
-<<<<<<< HEAD
-=======
 		TranslationContext->bMergeIdenticalMaterialSlots = StageActor->bMergeIdenticalMaterialSlots;
 		TranslationContext->bCollapseTopLevelPointInstancers = StageActor->bCollapseTopLevelPointInstancers;
->>>>>>> d731a049
 
 		UE::FSdfPath UsdPrimPath( *PrimPath );
 		UUsdPrimTwin* ParentUsdPrimTwin = StageActor->GetRootPrimTwin()->Find( UsdPrimPath.GetParentPath().GetString() );
@@ -537,11 +534,8 @@
 			EventAttributes.Emplace( TEXT( "InitialLoadSet" ), LexToString( (uint8)StageActor->InitialLoadSet ) );
 			EventAttributes.Emplace( TEXT( "InterpolationType" ), LexToString( (uint8)StageActor->InterpolationType) );
 			EventAttributes.Emplace( TEXT( "KindsToCollapse" ), LexToString( StageActor->KindsToCollapse ) );
-<<<<<<< HEAD
-=======
 			EventAttributes.Emplace( TEXT( "MergeIdenticalMaterialSlots" ), LexToString( StageActor->bMergeIdenticalMaterialSlots ) );
 			EventAttributes.Emplace( TEXT( "CollapseTopLevelPointInstancers" ), LexToString( StageActor->bCollapseTopLevelPointInstancers ) );
->>>>>>> d731a049
 			EventAttributes.Emplace( TEXT( "PurposesToLoad" ), LexToString( StageActor->PurposesToLoad ) );
 			EventAttributes.Emplace( TEXT( "NaniteTriangleThreshold" ), LexToString( StageActor->NaniteTriangleThreshold ) );
 			EventAttributes.Emplace( TEXT( "RenderContext" ), StageActor->RenderContext.ToString() );
@@ -627,17 +621,12 @@
 	: InitialLoadSet( EUsdInitialLoadSet::LoadAll )
 	, InterpolationType( EUsdInterpolationType::Linear )
 	, KindsToCollapse( ( int32 ) ( EUsdDefaultKind::Component | EUsdDefaultKind::Subcomponent ) )
-<<<<<<< HEAD
-	, PurposesToLoad( (int32) EUsdPurpose::Proxy )
-	, NaniteTriangleThreshold( (uint64) 1000000 )
-=======
 	, bMergeIdenticalMaterialSlots( true )
 	, bCollapseTopLevelPointInstancers( false )
 	, PurposesToLoad( (int32) EUsdPurpose::Proxy )
 	, NaniteTriangleThreshold( (uint64) 1000000 )
 	, MaterialPurpose( *UnrealIdentifiers::MaterialAllPurpose )
 	, RootMotionHandling( EUsdRootMotionHandling::NoAdditionalRootMotion )
->>>>>>> d731a049
 	, Time( 0.0f )
 	, bIsTransitioningIntoPIE( false )
 	, bIsModifyingAProperty( false )
@@ -1283,13 +1272,8 @@
 	}
 
 	// Update the prim animated status
-<<<<<<< HEAD
-#if USE_USD_SDK
-	if ( UsdUtils::IsAnimated( Prim ) )
-=======
 	const bool bIsAnimated = UsdUtils::IsAnimated( Prim );
 	if ( bIsAnimated )
->>>>>>> d731a049
 	{
 		if ( !PrimsToAnimate.Contains( UsdPrimTwin->PrimPath ) )
 		{
@@ -1324,7 +1308,6 @@
 		}
 	}
 	else
-#endif // USE_USD_SDK
 	{
 		if ( PrimsToAnimate.Contains( UsdPrimTwin->PrimPath ) )
 		{
@@ -1495,14 +1478,9 @@
 	LoadUsdStage();
 }
 
-<<<<<<< HEAD
-void AUsdStageActor::SetPurposesToLoad( int32 NewPurposesToLoad )
-=======
 void AUsdStageActor::SetMergeIdenticalMaterialSlots( bool bMerge )
->>>>>>> d731a049
-{
-	const bool bMarkDirty = false;
-	Modify(bMarkDirty);
+{
+	Modify();
 
 	bMergeIdenticalMaterialSlots = bMerge;
 	LoadUsdStage();
@@ -1861,12 +1839,9 @@
 			AssetCache->Rename( nullptr, NewActor );
 			NewActor->AssetCache = AssetCache;
 
-<<<<<<< HEAD
-=======
 			NewActor->InfoCache = InfoCache;
 			InfoCache = nullptr;
 
->>>>>>> d731a049
 			// It could be that we're automatically recompiling when going into PIE because our blueprint was dirty.
 			// In that case we also need bIsTransitioningIntoPIE to be true to prevent us from calling LoadUsdStage from PostRegisterAllComponents
 			NewActor->bIsTransitioningIntoPIE = bIsTransitioningIntoPIE;
@@ -1949,11 +1924,7 @@
 		StageToLoad = UsdStage;
 	}
 
-<<<<<<< HEAD
-	UsdStage.SetInterpolationType( InterpolationType );
-=======
 	StageToLoad.SetInterpolationType( InterpolationType );
->>>>>>> d731a049
 
 	ReloadAnimations();
 
@@ -2127,12 +2098,8 @@
 	}
 	TGuardValue<bool> ReentrantGuard( bIsReentrant, true );
 
-<<<<<<< HEAD
-	if ( !UsdStage )
-=======
 	const UE::FUsdStage& CurrentStage = GetOrLoadUsdStage();
 	if ( !CurrentStage )
->>>>>>> d731a049
 	{
 		return;
 	}
@@ -2489,25 +2456,15 @@
 		return;
 	}
 
-<<<<<<< HEAD
-	// We can't load stage when recompiling our blueprint because blueprint recompilation is not a transaction. We're forced
-	// to reuse the existing spawned components, actors and prim twins instead ( which we move over on OnObjectsReplaced ), or
-	// we'd get tons of undo/redo bugs.
-	if ( UBlueprintGeneratedClass* BPClass = Cast<UBlueprintGeneratedClass>( GetClass() ) )
-	{
-=======
 	if ( UBlueprintGeneratedClass* BPClass = Cast<UBlueprintGeneratedClass>( GetClass() ) )
 	{
 		// We can't load stage when recompiling our blueprint because blueprint recompilation is not a transaction. We're forced
 		// to reuse the existing spawned components, actors and prim twins instead ( which we move over on OnObjectsReplaced ), or
 		// we'd get tons of undo/redo bugs.
->>>>>>> d731a049
 		if ( FRecompilationTracker::IsBeingCompiled( Cast<UBlueprint>( BPClass->ClassGeneratedBy ) ) )
 		{
 			return;
 		}
-<<<<<<< HEAD
-=======
 
 		// For blueprints that derive from the stage actor, any property change on the blueprint preview window will trigger a full
 		// PostRegisterAllComponents. We don't want to reload the stage when e.g. changing the Time property, so we have to return here
@@ -2515,7 +2472,6 @@
 		{
 			return;
 		}
->>>>>>> d731a049
 	}
 #endif // WITH_EDITOR
 
@@ -2696,8 +2652,6 @@
 	{
 		TSet<UObject*> VisitedObjects;
 		FUsdStageActorImpl::AllowListComponentHierarchy( GetRootComponent(), VisitedObjects );
-<<<<<<< HEAD
-=======
 	}
 
 	// So that we can detect when the user enables/disables live link properties on a ULiveLinkComponentController that may
@@ -2709,7 +2663,6 @@
 		{
 			ObjectBeingModified = ControlledComponent;
 		}
->>>>>>> d731a049
 	}
 
 	UObject* PrimObject = ObjectBeingModified;
@@ -2771,11 +2724,7 @@
 					}
 					else
 					{
-<<<<<<< HEAD
-						FUsdStageActorImpl::MakeVisible( *UsdPrimTwin, UsdStage );
-=======
 						FUsdStageActorImpl::MakeVisible( *UsdPrimTwin, CurrentStage );
->>>>>>> d731a049
 					}
 				}
 
@@ -2881,8 +2830,6 @@
 	{
 		SetKindsToCollapse( KindsToCollapse );
 	}
-<<<<<<< HEAD
-=======
 	else if ( PropertyName == GET_MEMBER_NAME_CHECKED( AUsdStageActor, bMergeIdenticalMaterialSlots ) )
 	{
 		SetMergeIdenticalMaterialSlots( bMergeIdenticalMaterialSlots );
@@ -2891,7 +2838,6 @@
 	{
 		SetCollapseTopLevelPointInstancers( bCollapseTopLevelPointInstancers );
 	}
->>>>>>> d731a049
 	else if ( PropertyName == GET_MEMBER_NAME_CHECKED( AUsdStageActor, PurposesToLoad ) )
 	{
 		SetPurposesToLoad( PurposesToLoad );
