// Copyright Epic Games, Inc. All Rights Reserved.

#include "USDStageActor.h"

#include "UnrealUSDWrapper.h"
#include "USDAssetCache.h"
#include "USDAssetImportData.h"
#include "USDConversionUtils.h"
#include "USDErrorUtils.h"
#include "USDGeomMeshTranslator.h"
#include "USDGeomXformableTranslator.h"
#include "USDLightConversion.h"
#include "USDListener.h"
#include "USDLog.h"
#include "USDPrimConversion.h"
#include "USDSchemasModule.h"
#include "USDSchemaTranslator.h"
#include "USDSkelRootTranslator.h"
#include "USDTypesConversion.h"

#include "UsdWrappers/UsdAttribute.h"
#include "UsdWrappers/UsdGeomXformable.h"
#include "UsdWrappers/SdfLayer.h"

#include "Async/ParallelFor.h"
#include "CineCameraActor.h"
#include "CineCameraComponent.h"
#include "Components/DirectionalLightComponent.h"
#include "Components/LightComponent.h"
#include "Components/LightComponentBase.h"
#include "Components/PointLightComponent.h"
#include "Components/PoseableMeshComponent.h"
#include "Components/RectLightComponent.h"
#include "Components/SkyLightComponent.h"
#include "Components/SpotLightComponent.h"
#include "Components/StaticMeshComponent.h"
#include "Engine/Engine.h"
#include "Engine/Light.h"
#include "Engine/SkeletalMesh.h"
#include "Engine/StaticMesh.h"
#include "Engine/World.h"
#include "HAL/FileManager.h"
#include "LevelSequence.h"
#include "Materials/Material.h"
#include "Materials/MaterialInstanceConstant.h"
#include "Materials/MaterialInterface.h"
#include "MeshDescription.h"
#include "Misc/Paths.h"
#include "Misc/ScopedSlowTask.h"
#include "Modules/ModuleManager.h"
#include "PhysicsEngine/BodySetup.h"
#include "PropertyEditorModule.h"
#include "Rendering/SkeletalMeshLODImporterData.h"
#include "StaticMeshAttributes.h"
#include "StaticMeshOperations.h"
#include "Tracks/MovieScene3DTransformTrack.h"

#if WITH_EDITOR
<<<<<<< HEAD
#include "Editor/TransBuffer.h"
#include "Editor/UnrealEdEngine.h"
#include "LevelEditor.h"
=======
#include "Editor.h"
#include "Editor/TransBuffer.h"
#include "Editor/UnrealEdEngine.h"
#include "LevelEditor.h"
#include "PropertyEditorModule.h"
#include "Subsystems/AssetEditorSubsystem.h"
>>>>>>> 56c511cf
#include "UnrealEdGlobals.h"
#endif // WITH_EDITOR

#define LOCTEXT_NAMESPACE "USDStageActor"

static const EObjectFlags DefaultObjFlag = EObjectFlags::RF_Transactional | EObjectFlags::RF_Transient;

AUsdStageActor::FOnActorLoaded AUsdStageActor::OnActorLoaded;

struct FUsdStageActorImpl
{
	static TSharedRef< FUsdSchemaTranslationContext > CreateUsdSchemaTranslationContext( AUsdStageActor* StageActor, const FString& PrimPath )
	{
		TSharedRef< FUsdSchemaTranslationContext > TranslationContext = MakeShared< FUsdSchemaTranslationContext >(
			StageActor->GetUsdStage(),
			*StageActor->AssetCache
		);

		TranslationContext->Level = StageActor->GetLevel();
		TranslationContext->ObjectFlags = DefaultObjFlag;
		TranslationContext->Time = StageActor->GetTime();
		TranslationContext->PurposesToLoad = (EUsdPurpose) StageActor->PurposesToLoad;
<<<<<<< HEAD
		TranslationContext->MaterialToPrimvarToUVIndex = &StageActor->MaterialToPrimvarToUVIndex;
=======
		TranslationContext->RenderContext = StageActor->RenderContext;
		TranslationContext->MaterialToPrimvarToUVIndex = &StageActor->MaterialToPrimvarToUVIndex;
		TranslationContext->BlendShapesByPath = &StageActor->BlendShapesByPath;
>>>>>>> 56c511cf

		// Its more convenient to toggle between variants using the USDStage window, as opposed to parsing LODs
		TranslationContext->bAllowInterpretingLODs = false;

		// No point in baking these UAnimSequence assets if we're going to be sampling the stage in real time anyway
		TranslationContext->bAllowParsingSkeletalAnimations = false;

		UE::FSdfPath UsdPrimPath( *PrimPath );
		UUsdPrimTwin* ParentUsdPrimTwin = StageActor->RootUsdTwin->Find( UsdPrimPath.GetParentPath().GetString() );

		if ( !ParentUsdPrimTwin )
		{
			ParentUsdPrimTwin = StageActor->RootUsdTwin;
		}

		TranslationContext->ParentComponent = ParentUsdPrimTwin ? ParentUsdPrimTwin->SceneComponent.Get() : nullptr;

		if ( !TranslationContext->ParentComponent )
		{
			TranslationContext->ParentComponent = StageActor->RootComponent;
		}

		return TranslationContext;
	}

	// Workaround some issues where the details panel will crash when showing a property of a component we'll force-delete
	static void DeselectActorsAndComponents( AUsdStageActor* StageActor )
	{
<<<<<<< HEAD
=======
#if WITH_EDITOR
>>>>>>> 56c511cf
		if ( !StageActor )
		{
			return;
		}

		TArray<UObject*> ObjectsToDelete;
		const bool bRecursive = true;
		StageActor->RootUsdTwin->Iterate( [ &ObjectsToDelete ]( UUsdPrimTwin& PrimTwin )
		{
			if ( AActor* ReferencedActor = PrimTwin.SpawnedActor.Get() )
			{
				ObjectsToDelete.Add( ReferencedActor );
			}
			if ( USceneComponent* ReferencedComponent = PrimTwin.SceneComponent.Get() )
			{
				ObjectsToDelete.Add( ReferencedComponent );
			}
		}, bRecursive );

		FPropertyEditorModule& PropertyEditorModule = FModuleManager::GetModuleChecked<FPropertyEditorModule>( "PropertyEditor" );
		PropertyEditorModule.RemoveDeletedObjects( ObjectsToDelete );

<<<<<<< HEAD
		GEditor->NoteSelectionChange();
=======
		if ( GIsEditor && GEditor ) // Make sure we're not in standalone either
		{
			GEditor->NoteSelectionChange();
		}
#endif // WITH_EDITOR
>>>>>>> 56c511cf
	}

	static void CloseEditorsForAssets( const TMap< FString, UObject* >& AssetsCache )
	{
<<<<<<< HEAD
=======
#if WITH_EDITOR
>>>>>>> 56c511cf
		if ( UAssetEditorSubsystem* AssetEditorSubsysttem = GEditor->GetEditorSubsystem<UAssetEditorSubsystem>() )
		{
			for ( const TPair<FString, UObject*>& Pair : AssetsCache )
			{
				if ( UObject* Asset = Pair.Value )
				{
					AssetEditorSubsysttem->CloseAllEditorsForAsset( Asset );
				}
			}
		}
<<<<<<< HEAD
	}
=======
#endif // WITH_EDITOR
	}

	static void DiscardStage( const UE::FUsdStage& Stage )
	{
		if ( Stage )
		{
			UE::FSdfLayer RootLayer = Stage.GetRootLayer();
			if ( RootLayer && RootLayer.IsAnonymous() )
			{
				// Erasing an anonymous stage would fully delete it. If we later undo/redo into a path that referenced
				// one of those anonymous layers, we wouldn't be able to load it back again.
				// To prevent that, for now we don't actually erase anonymous stages when discarding them. This shouldn't be
				// so bad as these stages are likely to be pretty small anyway... in the future we may have some better way of
				// undo/redoing USD operations that could eliminate this issue
				return;
			}
		}

		UnrealUSDWrapper::EraseStageFromCache( Stage );
	}

	static UE::FSdfPath UnwindToNonCollapsedPrim( AUsdStageActor* StageActor, const FString& InPrimPath, FUsdSchemaTranslator::ECollapsingType CollapsingType )
	{
		IUsdSchemasModule& UsdSchemasModule = FModuleManager::Get().LoadModuleChecked< IUsdSchemasModule >( TEXT( "USDSchemas" ) );

		TSharedRef< FUsdSchemaTranslationContext > TranslationContext = FUsdStageActorImpl::CreateUsdSchemaTranslationContext( StageActor, InPrimPath );

		UE::FSdfPath UsdPrimPath( *InPrimPath );
		UE::FUsdPrim UsdPrim = StageActor->GetUsdStage().GetPrimAtPath( UsdPrimPath );

		if ( TSharedPtr< FUsdSchemaTranslator > SchemaTranslator = UsdSchemasModule.GetTranslatorRegistry().CreateTranslatorForSchema( TranslationContext, UE::FUsdTyped( UsdPrim ) ) )
		{
			while ( SchemaTranslator->IsCollapsed( CollapsingType ) )
			{
				UE::FSdfPath ParentUsdPrimPath = UsdPrimPath.GetParentPath();
				UE::FUsdPrim ParentUsdPrim = StageActor->GetUsdStage().GetPrimAtPath( ParentUsdPrimPath );
				if ( ParentUsdPrim.IsPseudoRoot() )
				{
					// It doesn't matter if we're collapsed when our parent is the root: We'll be a separate component/asset anyway.
					// At that point we don't want to return "/" from this function though, so break here
					break;
				}

				UsdPrimPath = ParentUsdPrimPath;
				UsdPrim = ParentUsdPrim;

				TranslationContext = FUsdStageActorImpl::CreateUsdSchemaTranslationContext( StageActor, UsdPrimPath.GetString() );
				TSharedPtr< FUsdSchemaTranslator > ParentSchemaTranslator = UsdSchemasModule.GetTranslatorRegistry().CreateTranslatorForSchema( TranslationContext, UE::FUsdTyped( UsdPrim ) );

				// Note how we continue looping with the child translator when the parent has an invalid translator.
				// This is intentional: If our parent here has no valid translator, it will always be collapsed, so we need to check
				// whether we have a valid schema translator for our grandparent. If that one is valid and collapses, both us and our parent will
				// be collapsed into the grandparent, and that's the path we need to return
				if ( ParentSchemaTranslator.IsValid() )
				{
					SchemaTranslator = ParentSchemaTranslator;
				}
			}
		}

		return UsdPrimPath;
	};
>>>>>>> 56c511cf
};

AUsdStageActor::AUsdStageActor()
	: InitialLoadSet( EUsdInitialLoadSet::LoadAll )
	, PurposesToLoad( (int32) EUsdPurpose::Proxy )
	, Time( 0.0f )
{
	SceneComponent = CreateDefaultSubobject< USceneComponent >( TEXT("SceneComponent0") );
	SceneComponent->Mobility = EComponentMobility::Static;

	RootComponent = SceneComponent;

	AssetCache = MakeShared<FUsdAssetCache>();

	RootUsdTwin = NewObject<UUsdPrimTwin>(this, TEXT("RootUsdTwin"), DefaultObjFlag);
	RootUsdTwin->PrimPath = TEXT( "/" );

	IUsdSchemasModule& UsdSchemasModule = FModuleManager::Get().LoadModuleChecked< IUsdSchemasModule >( TEXT("USDSchemas") );
	RenderContext = UsdSchemasModule.GetRenderContextRegistry().GetUniversalRenderContext();

	if ( HasAuthorityOverStage() )
	{
#if WITH_EDITOR
		// Update the supported filetypes in our RootPath property
		for ( TFieldIterator<FProperty> PropertyIterator( AUsdStageActor::StaticClass() ); PropertyIterator; ++PropertyIterator )
		{
			FProperty* Property = *PropertyIterator;
			if ( Property && Property->GetFName() == GET_MEMBER_NAME_CHECKED( AUsdStageActor, RootLayer ) )
			{
				TArray< FString > SupportedExtensions = UnrealUSDWrapper::GetAllSupportedFileFormats();
				if ( SupportedExtensions.Num() > 0 )
				{
					FString JoinedExtensions = FString::Join( SupportedExtensions, TEXT( "; *." ) ); // Combine "usd" and "usda" into "usd; *.usda"
					Property->SetMetaData( TEXT("FilePathFilter"), FString::Printf( TEXT( "usd files (*.%s)|*.%s" ), *JoinedExtensions, *JoinedExtensions ) );
				}
				break;
			}
		}

		if ( GIsEditor ) // Make sure we're not in standalone either
		{
			// We can't use PostLoad to trigger LoadUsdStage when first loading a saved level because LoadUsdStage may trigger
			// Rename() calls, and that is not allowed.
			FLevelEditorModule& LevelEditorModule = FModuleManager::LoadModuleChecked<FLevelEditorModule>("LevelEditor");
			LevelEditorModule.OnMapChanged().AddUObject(this, &AUsdStageActor::OnMapChanged);
		}
		FEditorDelegates::BeginPIE.AddUObject(this, &AUsdStageActor::OnBeginPIE);
		FEditorDelegates::PostPIEStarted.AddUObject(this, &AUsdStageActor::OnPostPIEStarted);

		FWorldDelegates::LevelAddedToWorld.AddUObject( this, &AUsdStageActor::OnLevelAddedToWorld );
		FWorldDelegates::LevelRemovedFromWorld.AddUObject( this, &AUsdStageActor::OnLevelRemovedFromWorld );

		FUsdDelegates::OnPostUsdImport.AddUObject( this, &AUsdStageActor::OnPostUsdImport );
		FUsdDelegates::OnPreUsdImport.AddUObject( this, &AUsdStageActor::OnPreUsdImport );

		// When another client of a multi-user session modifies their version of this actor, the transaction will be replicated here.
		// The multi-user system uses "redo" to apply those transactions, so this is our best chance to respond to events as e.g. neither
		// PostTransacted nor Destroyed get called when the other user deletes the actor
		if ( UTransBuffer* TransBuffer = GUnrealEd ? Cast<UTransBuffer>( GUnrealEd->Trans ) : nullptr )
		{
			// We can't use AddUObject here as we may specifically want to respond *after* we're marked as pending kill
			OnRedoHandle = TransBuffer->OnRedo().AddLambda(
				[ this ]( const FTransactionContext& TransactionContext, bool bSucceeded )
				{
					// This text should match the one in ConcertClientTransactionBridge.cpp
					if ( this &&
<<<<<<< HEAD
						 HasAutorithyOverStage() &&
=======
						 HasAuthorityOverStage() &&
>>>>>>> 56c511cf
						 TransactionContext.Title.EqualTo( LOCTEXT( "ConcertTransactionEvent", "Concert Transaction Event" ) ) &&
						 !RootLayer.FilePath.IsEmpty() )
					{
						// Other user deleted us
						if ( this->IsPendingKill() )
						{
							Reset();
						}
						// We have a valid filepath but no objects/assets spawned, so it's likely we were just spawned on the
						// other client, and were replicated here with our RootLayer path already filled out, meaning we should just load that stage
<<<<<<< HEAD
						else if ( ObjectsToWatch.Num() == 0 && AssetsCache.Num() == 0 )
=======
						else if ( ObjectsToWatch.Num() == 0 && AssetCache->GetNumAssets() == 0 )
>>>>>>> 56c511cf
						{
							bool bNeedLoad = true;

							TArray<UE::FUsdStage> OpenedStages = UnrealUSDWrapper::GetAllStagesFromCache();
							for ( const UE::FUsdStage& Stage : OpenedStages )
							{
								if ( FPaths::IsSamePath( Stage.GetRootLayer().GetRealPath(), RootLayer.FilePath ) )
								{
									bNeedLoad = false;
									break;
								}
							}

							if ( bNeedLoad )
							{
								this->LoadUsdStage();
								AUsdStageActor::OnActorLoaded.Broadcast( this );
							}
						}
					}
				}
			);
		}
<<<<<<< HEAD
=======

		FCoreUObjectDelegates::OnObjectPropertyChanged.AddUObject( this, &AUsdStageActor::OnObjectPropertyChanged );
>>>>>>> 56c511cf
#endif // WITH_EDITOR

		OnTimeChanged.AddUObject( this, &AUsdStageActor::AnimatePrims );

		UsdListener.GetOnPrimsChanged().AddUObject( this, &AUsdStageActor::OnPrimsChanged );

		UsdListener.GetOnLayersChanged().AddLambda(
			[&]( const TArray< FString >& ChangeVec )
			{
				TOptional< TGuardValue< ITransaction* > > SuppressTransaction;
				if ( this->GetOutermost()->HasAnyPackageFlags( PKG_PlayInEditor ) )
				{
					SuppressTransaction.Emplace( GUndo, nullptr );
				}

				// Check to see if any layer reloaded. If so, rebuild all of our animations as a single layer changing
				// might propagate timecodes through all level sequences
				for ( const FString& ChangeVecItem : ChangeVec )
				{
					UE_LOG( LogUsd, Verbose, TEXT("Reloading animations because layer '%s' was added/removed/reloaded"), *ChangeVecItem );
					ReloadAnimations();
					return;
				}
			}
		);
<<<<<<< HEAD

		FCoreUObjectDelegates::OnObjectPropertyChanged.AddUObject( this, &AUsdStageActor::OnObjectPropertyChanged );
=======
>>>>>>> 56c511cf
	}
}

void AUsdStageActor::OnPrimsChanged( const TMap< FString, bool >& PrimsChangedList )
{
	if ( !GetUsdStage() )
	{
		return;
	}

	// Sort paths by length so that we parse the root paths first
	TMap< FString, bool > SortedPrimsChangedList = PrimsChangedList;
	SortedPrimsChangedList.KeySort( []( const FString& A, const FString& B ) -> bool { return A.Len() < B.Len(); } );

	// During PIE, the PIE and the editor world will respond to notices. We have to prevent any PIE
	// objects from being added to the transaction however, or else it will be discarded when finalized.
	// We need to keep the transaction, or else we may end up with actors outside of the transaction
	// system that want to use assets that will be destroyed by it on an undo.
	// Note that we can't just make the spawned components/assets nontransactional because the PIE world will transact too
	TOptional<TGuardValue<ITransaction*>> SuppressTransaction;
	if ( this->GetOutermost()->HasAnyPackageFlags( PKG_PlayInEditor ) )
	{
		SuppressTransaction.Emplace(GUndo, nullptr);
	}

	FScopedSlowTask RefreshStageTask( SortedPrimsChangedList.Num(), LOCTEXT( "RefreshingUSDStage", "Refreshing USD Stage" ) );
	RefreshStageTask.MakeDialog();

	FScopedUsdMessageLog ScopedMessageLog;

	TSet< FString > UpdatedAssets;
	TSet< FString > ResyncedAssets;
	TSet< FString > UpdatedComponents;
	TSet< FString > ResyncedComponents;

	bool bDeselected = false;

	for ( const TPair< FString, bool >& PrimChangedInfo : SortedPrimsChangedList )
	{
		RefreshStageTask.EnterProgressFrame();

		const bool bIsResync = PrimChangedInfo.Value;

		if ( bIsResync && !bDeselected )
<<<<<<< HEAD
		{
			FUsdStageActorImpl::DeselectActorsAndComponents( this );
			bDeselected = true;
		}

		auto UnwindToNonCollapsedPrim = [ &PrimChangedInfo, this ]( FUsdSchemaTranslator::ECollapsingType CollapsingType ) -> UE::FSdfPath
=======
>>>>>>> 56c511cf
		{
			FUsdStageActorImpl::DeselectActorsAndComponents( this );
			bDeselected = true;
		}

		// Return if the path or any of its higher level paths are already processed
		auto IsPathAlreadyProcessed = []( TSet< FString >& PathsProcessed, FString PathToProcess ) -> bool
		{
			FString SubPath;
			FString ParentPath;

			if ( PathsProcessed.Contains( TEXT("/") ) )
			{
				return true;
			}

			while ( !PathToProcess.IsEmpty() && !PathsProcessed.Contains( PathToProcess ) )
			{
				if ( PathToProcess.Split( TEXT("/"), &ParentPath, &SubPath, ESearchCase::IgnoreCase, ESearchDir::FromEnd ) )
				{
					PathToProcess = ParentPath;
				}
				else
				{
					return false;
				}
			}

			return !PathToProcess.IsEmpty() && PathsProcessed.Contains( PathToProcess );
		};

		// Reload assets
		{
			UE::FSdfPath AssetsPrimPath = FUsdStageActorImpl::UnwindToNonCollapsedPrim( this, PrimChangedInfo.Key, FUsdSchemaTranslator::ECollapsingType::Assets );

			TSet< FString >& RefreshedAssets = bIsResync ? ResyncedAssets : UpdatedAssets;

			if ( !IsPathAlreadyProcessed( RefreshedAssets, AssetsPrimPath.GetString() ) )
			{
				TSharedRef< FUsdSchemaTranslationContext > TranslationContext = FUsdStageActorImpl::CreateUsdSchemaTranslationContext( this, AssetsPrimPath.GetString() );

				if ( bIsResync )
				{
					LoadAssets( *TranslationContext, GetUsdStage().GetPrimAtPath( AssetsPrimPath ) );

					// Resyncing also includes "updating" the prim
					UpdatedAssets.Add( AssetsPrimPath.GetString() );
				}
				else
				{
					LoadAsset( *TranslationContext, GetUsdStage().GetPrimAtPath( AssetsPrimPath ) );
				}

				RefreshedAssets.Add( AssetsPrimPath.GetString() );
			}
		}

		// Update components
		{
			UE::FSdfPath ComponentsPrimPath = FUsdStageActorImpl::UnwindToNonCollapsedPrim( this, PrimChangedInfo.Key, FUsdSchemaTranslator::ECollapsingType::Components );

			TSet< FString >& RefreshedComponents = bIsResync ? ResyncedComponents : UpdatedComponents;

			if ( !IsPathAlreadyProcessed( RefreshedComponents, ComponentsPrimPath.GetString() ) )
			{
				TSharedRef< FUsdSchemaTranslationContext > TranslationContext = FUsdStageActorImpl::CreateUsdSchemaTranslationContext( this, ComponentsPrimPath.GetString() );
				UpdatePrim( ComponentsPrimPath, bIsResync, *TranslationContext );
				TranslationContext->CompleteTasks();

				RefreshedComponents.Add( ComponentsPrimPath.GetString() );

				if ( bIsResync )
				{
					// Consider that the path has been updated in the case of a resync
					UpdatedComponents.Add( ComponentsPrimPath.GetString() );
				}
			}
		}

		if ( HasAuthorityOverStage() )
		{
			OnPrimChanged.Broadcast( PrimChangedInfo.Key, PrimChangedInfo.Value );
		}
	}
}

AUsdStageActor::~AUsdStageActor()
{
#if WITH_EDITOR
<<<<<<< HEAD
	if ( !IsEngineExitRequested() && HasAutorithyOverStage() )
=======
	if ( !IsEngineExitRequested() && HasAuthorityOverStage() )
>>>>>>> 56c511cf
	{
		FLevelEditorModule& LevelEditorModule = FModuleManager::LoadModuleChecked<FLevelEditorModule>("LevelEditor");
		LevelEditorModule.OnMapChanged().RemoveAll(this);
		FEditorDelegates::BeginPIE.RemoveAll(this);
		FEditorDelegates::PostPIEStarted.RemoveAll(this);
		FWorldDelegates::LevelAddedToWorld.RemoveAll(this);
		FWorldDelegates::LevelRemovedFromWorld.RemoveAll(this);
		FUsdDelegates::OnPostUsdImport.RemoveAll(this);
		FUsdDelegates::OnPreUsdImport.RemoveAll(this);
		if ( UTransBuffer* TransBuffer = GUnrealEd ? Cast<UTransBuffer>( GUnrealEd->Trans ) : nullptr )
		{
			TransBuffer->OnRedo().Remove( OnRedoHandle );
		}

		// This clears the SUSDStage window whenever the level we're currently in gets destroyed.
		// Note that this is not called when deleting from the Editor, as the actor goes into the undo buffer.
		// Also note that we don't handle clearing SUSDStage when unloading a level in OnMapChanged because in some situations
		// (e.g. when changing to a level that also uses this level as sublevel) the engine will reuse the level and this
		// same actor, so we can't reset our properties and cache, as they will be reused on the new level.
		OnActorDestroyed.Broadcast();
		FUsdStageActorImpl::DiscardStage( UsdStage );
	}
#endif // WITH_EDITOR
}

USDSTAGE_API void AUsdStageActor::Reset()
{
	Super::Reset();

	Modify();

	FUsdStageActorImpl::DeselectActorsAndComponents( this );
<<<<<<< HEAD
	FUsdStageActorImpl::CloseEditorsForAssets( AssetsCache );

	Clear();
	AssetsCache.Reset();
=======
	FUsdStageActorImpl::CloseEditorsForAssets( AssetCache->GetCachedAssets() );

	// Stop listening because we'll discard LevelSequence assets, which may trigger transactions
	// and could lead to stage changes
	StopMonitoringLevelSequence();

	ObjectsToWatch.Reset();
	AssetCache->Reset();
>>>>>>> 56c511cf
	BlendShapesByPath.Reset();
	MaterialToPrimvarToUVIndex.Reset();

	if ( LevelSequence )
	{
<<<<<<< HEAD
		GEditor->GetEditorSubsystem<UAssetEditorSubsystem>()->CloseAllEditorsForAsset(LevelSequence);
=======
#if WITH_EDITOR
		GEditor->GetEditorSubsystem<UAssetEditorSubsystem>()->CloseAllEditorsForAsset(LevelSequence);
#endif // WITH_EDITOR
>>>>>>> 56c511cf
		LevelSequence = nullptr;
	}
	Time = 0.f;
	LevelSequenceHelper.Clear();

	RootUsdTwin->Clear();
	RootUsdTwin->PrimPath = TEXT("/");

#if WITH_EDITOR
	GEditor->BroadcastLevelActorListChanged();
#endif // WITH_EDITOR

	RootLayer.FilePath.Empty();

	FUsdStageActorImpl::DiscardStage( UsdStage );
	UsdStage = UE::FUsdStage();

	OnStageChanged.Broadcast();
}

void AUsdStageActor::StopMonitoringLevelSequence()
{
	LevelSequenceHelper.StopMonitoringChanges();
}

void AUsdStageActor::ResumeMonitoringLevelSequence()
{
	LevelSequenceHelper.StartMonitoringChanges();
}

UUsdPrimTwin* AUsdStageActor::GetOrCreatePrimTwin( const UE::FSdfPath& UsdPrimPath )
{
	const FString PrimPath = UsdPrimPath.GetString();
	const FString ParentPrimPath = UsdPrimPath.GetParentPath().GetString();

	UUsdPrimTwin* UsdPrimTwin = RootUsdTwin->Find( PrimPath );
	UUsdPrimTwin* ParentUsdPrimTwin = RootUsdTwin->Find( ParentPrimPath );

	const UE::FUsdPrim Prim = GetUsdStage().GetPrimAtPath( UsdPrimPath );

	if ( !Prim )
	{
		return nullptr;
	}

	if ( !ParentUsdPrimTwin )
	{
		ParentUsdPrimTwin = RootUsdTwin;
	}

	if ( !UsdPrimTwin )
	{
		UsdPrimTwin = &ParentUsdPrimTwin->AddChild( *PrimPath );

		UsdPrimTwin->OnDestroyed.AddLambda(
			[ this ]( const UUsdPrimTwin& UsdPrimTwin )
			{
				this->OnUsdPrimTwinDestroyed( UsdPrimTwin );
			} );
	}

	return UsdPrimTwin;
}

UUsdPrimTwin* AUsdStageActor::ExpandPrim( const UE::FUsdPrim& Prim, FUsdSchemaTranslationContext& TranslationContext )
{
	if ( !Prim )
	{
		return nullptr;
	}

	TRACE_CPUPROFILER_EVENT_SCOPE( AUsdStageActor::ExpandPrim );

	UUsdPrimTwin* UsdPrimTwin = GetOrCreatePrimTwin( Prim.GetPrimPath() );

	if ( !UsdPrimTwin )
	{
		return nullptr;
	}

	bool bExpandChilren = true;

	IUsdSchemasModule& UsdSchemasModule = FModuleManager::Get().LoadModuleChecked< IUsdSchemasModule >( TEXT("USDSchemas") );

	if ( TSharedPtr< FUsdSchemaTranslator > SchemaTranslator = UsdSchemasModule.GetTranslatorRegistry().CreateTranslatorForSchema( TranslationContext.AsShared(), UE::FUsdTyped( Prim ) ) )
	{
		if ( !UsdPrimTwin->SceneComponent.IsValid() )
		{
			UsdPrimTwin->SceneComponent = SchemaTranslator->CreateComponents();
		}
		else
		{
			ObjectsToWatch.Remove( UsdPrimTwin->SceneComponent.Get() );
			SchemaTranslator->UpdateComponents( UsdPrimTwin->SceneComponent.Get() );
		}

		bExpandChilren = !SchemaTranslator->CollapsesChildren( FUsdSchemaTranslator::ECollapsingType::Components );
	}

	if ( bExpandChilren )
	{
		USceneComponent* ContextParentComponent = TranslationContext.ParentComponent;

		if ( UsdPrimTwin->SceneComponent.IsValid() )
		{
			ContextParentComponent = UsdPrimTwin->SceneComponent.Get();
		}

		TGuardValue< USceneComponent* > ParentComponentGuard( TranslationContext.ParentComponent, ContextParentComponent );

		const bool bTraverseInstanceProxies = true;
		const TArray< UE::FUsdPrim > PrimChildren = Prim.GetFilteredChildren( bTraverseInstanceProxies );

		for ( const UE::FUsdPrim& ChildPrim : PrimChildren )
		{
			ExpandPrim( ChildPrim, TranslationContext );
		}
	}

	if ( UsdPrimTwin->SceneComponent.IsValid() )
	{
#if WITH_EDITOR
		UsdPrimTwin->SceneComponent->PostEditChange();
#endif // WITH_EDITOR

		if ( !UsdPrimTwin->SceneComponent->IsRegistered() )
		{
			UsdPrimTwin->SceneComponent->RegisterComponent();
		}

		ObjectsToWatch.Add( UsdPrimTwin->SceneComponent.Get(), UsdPrimTwin->PrimPath );
	}

	// Update the prim animated status
	if ( UsdUtils::IsAnimated( Prim ) )
	{
		if ( !PrimsToAnimate.Contains( UsdPrimTwin->PrimPath ) )
		{
			PrimsToAnimate.Add( UsdPrimTwin->PrimPath );
			LevelSequenceHelper.AddPrim( *UsdPrimTwin );
		}
	}
	else
	{
		if ( PrimsToAnimate.Contains( UsdPrimTwin->PrimPath ) )
		{
			PrimsToAnimate.Remove( UsdPrimTwin->PrimPath );
			LevelSequenceHelper.RemovePrim( *UsdPrimTwin );
		}
	}

	return UsdPrimTwin;
}

void AUsdStageActor::UpdatePrim( const UE::FSdfPath& InUsdPrimPath, bool bResync, FUsdSchemaTranslationContext& TranslationContext )
{
	TRACE_CPUPROFILER_EVENT_SCOPE( AUsdStageActor::UpdatePrim );

	FScopedSlowTask SlowTask( 1.f, LOCTEXT( "UpdatingUSDPrim", "Updating USD Prim" ) );
	SlowTask.MakeDialog();
	SlowTask.EnterProgressFrame();

	UE::FSdfPath UsdPrimPath = InUsdPrimPath;

	if ( !UsdPrimPath.IsAbsoluteRootOrPrimPath() )
	{
		UsdPrimPath = UsdPrimPath.GetAbsoluteRootOrPrimPath();
	}

	if ( UsdPrimPath.IsAbsoluteRootOrPrimPath() )
	{
		if ( bResync )
		{
			FString PrimPath = UsdPrimPath.GetString();
			if ( UUsdPrimTwin* UsdPrimTwin = RootUsdTwin->Find( PrimPath ) )
			{
				UsdPrimTwin->Clear();
			}
		}

		UE::FUsdPrim PrimToExpand = GetUsdStage().GetPrimAtPath( UsdPrimPath );
		UUsdPrimTwin* UsdPrimTwin = ExpandPrim( PrimToExpand, TranslationContext );

#if WITH_EDITOR
		if ( GIsEditor && GEditor ) // Make sure we're not in standalone either
		{
			GEditor->BroadcastLevelActorListChanged();
			GEditor->RedrawLevelEditingViewports();
		}
#endif // WITH_EDITOR
	}
}

UE::FUsdStage& AUsdStageActor::GetUsdStage()
{
	OpenUsdStage();

	return UsdStage;
}

const UE::FUsdStage& AUsdStageActor::GetUsdStage() const
{
	return UsdStage;
}

void AUsdStageActor::SetRootLayer( const FString& RootFilePath )
{
	UnrealUSDWrapper::EraseStageFromCache( UsdStage );
	UsdStage = UE::FUsdStage();

	AssetCache->Reset(); // We've changed USD file, clear the cache
	BlendShapesByPath.Reset();
	MaterialToPrimvarToUVIndex.Reset();

	RootLayer.FilePath = RootFilePath;
	LoadUsdStage();
}

void AUsdStageActor::SetInitialLoadSet( EUsdInitialLoadSet NewLoadSet )
{
	InitialLoadSet = NewLoadSet;
	LoadUsdStage();
}

void AUsdStageActor::SetPurposesToLoad( int32 NewPurposesToLoad )
{
	PurposesToLoad = NewPurposesToLoad;
	LoadUsdStage();
}

void AUsdStageActor::SetRenderContext( const FName& NewRenderContext )
{
	RenderContext = NewRenderContext;
	LoadUsdStage();
}

void AUsdStageActor::SetTime(float InTime)
{
	Time = InTime;

	Refresh();
}

<<<<<<< HEAD
void AUsdStageActor::Clear()
=======
USceneComponent* AUsdStageActor::GetGeneratedComponent( const FString& PrimPath )
{
	FString UncollapsedPath = FUsdStageActorImpl::UnwindToNonCollapsedPrim( this, PrimPath, FUsdSchemaTranslator::ECollapsingType::Components ).GetString();

	if ( UUsdPrimTwin* UsdPrimTwin = RootUsdTwin->Find( UncollapsedPath ) )
	{
		return UsdPrimTwin->GetSceneComponent();
	}

	return nullptr;
}

TArray<UObject*> AUsdStageActor::GetGeneratedAssets( const FString& PrimPath )
{
	FString UncollapsedPath = FUsdStageActorImpl::UnwindToNonCollapsedPrim( this, PrimPath, FUsdSchemaTranslator::ECollapsingType::Assets ).GetString();

	TSet<UObject*> Result;

	if ( UObject* FoundAsset = AssetCache->GetAssetForPrim( UncollapsedPath ) )
	{
		Result.Add( FoundAsset );
	}

	for ( const TPair<FString, UObject*>& HashToAsset : AssetCache->GetCachedAssets() )
	{
		if ( UUsdAssetImportData* ImportData = UsdUtils::GetAssetImportData( HashToAsset.Value ) )
		{
			if ( ImportData->PrimPath == UncollapsedPath )
			{
				Result.Add( HashToAsset.Value );
			}
		}
	}

	return Result.Array();
}

FString AUsdStageActor::GetSourcePrimPath( UObject* Object )
>>>>>>> 56c511cf
{
	if ( USceneComponent* Component = Cast<USceneComponent>( Object ) )
	{
		if ( UUsdPrimTwin* UsdPrimTwin = RootUsdTwin->Find( Component ) )
		{
			return UsdPrimTwin->PrimPath;
		}
	}

	for ( const TPair<FString, UObject*>& PrimPathToAsset : AssetCache->GetAssetPrimLinks() )
	{
		if ( PrimPathToAsset.Value == Object )
		{
			return PrimPathToAsset.Key;
		}
	}
	for ( const TPair<FString, UObject*>& HashToAsset : AssetCache->GetCachedAssets() )
	{
		if ( HashToAsset.Value == Object )
		{
			if ( UUsdAssetImportData* ImportData = UsdUtils::GetAssetImportData( HashToAsset.Value ) )
			{
				return ImportData->PrimPath;
			}
		}
	}

	return FString();
}

void AUsdStageActor::OpenUsdStage()
{
	// Early exit if stage is already opened
	if ( UsdStage || RootLayer.FilePath.IsEmpty() )
	{
		return;
	}

	TRACE_CPUPROFILER_EVENT_SCOPE( AUsdStageActor::OpenUsdStage );

	UsdUtils::StartMonitoringErrors();

	FString AbsPath;
<<<<<<< HEAD
	if ( FPaths::IsRelative( RootLayer.FilePath ) )
=======
	if ( !RootLayer.FilePath.StartsWith( USD_IDENTIFIER_TOKEN ) && FPaths::IsRelative( RootLayer.FilePath ) )
>>>>>>> 56c511cf
	{
		// The RootLayer property is marked as RelativeToGameDir, and UsdUtils::BrowseUsdFile will also emit paths relative to the project's directory
		FString ProjectDir = FPaths::ConvertRelativePathToFull( FPaths::ProjectDir() );
		AbsPath = FPaths::ConvertRelativePathToFull( FPaths::Combine( ProjectDir, RootLayer.FilePath ) );
	}
	else
	{
		AbsPath = RootLayer.FilePath;
<<<<<<< HEAD
	}

	if ( FPaths::FileExists( AbsPath ) )
	{
		UsdStage = UnrealUSDWrapper::OpenStage( *AbsPath, InitialLoadSet );
=======
>>>>>>> 56c511cf
	}

	UsdStage = UnrealUSDWrapper::OpenStage( *AbsPath, InitialLoadSet );

	if ( UsdStage )
	{
		UsdStage.SetEditTarget( UsdStage.GetRootLayer() );

		UsdListener.Register( UsdStage );

		OnStageChanged.Broadcast();
	}

	UsdUtils::ShowErrorsAndStopMonitoring( FText::Format( LOCTEXT("USDOpenError", "Encountered some errors opening USD file at path '{0}!\nCheck the Output Log for details."), FText::FromString( RootLayer.FilePath ) ) );
}

#if WITH_EDITOR
void AUsdStageActor::OnMapChanged( UWorld* World, EMapChangeType ChangeType )
{
	// This is in charge of loading the stage when we load a level that had a AUsdStageActor saved with a valid root layer filepath.
	// Note that we don't handle here updating the SUSDStage window when our level/world is being destroyed, we do it in the destructor.
	if ( HasAuthorityOverStage() &&
		World && World == GetWorld() && World->GetCurrentLevel() == GetLevel() &&
		( ChangeType == EMapChangeType::LoadMap || ChangeType == EMapChangeType::NewMap ) )
	{
		LoadUsdStage();

		// SUSDStage window needs to update
		OnActorLoaded.Broadcast( this );
	}
}

void AUsdStageActor::OnBeginPIE(bool bIsSimulating)
{
	// Remove transient flag from our spawned actors and components so they can be duplicated for PIE
	const bool bTransient = false;
	UpdateSpawnedObjectsTransientFlag(bTransient);
}

void AUsdStageActor::OnPostPIEStarted(bool bIsSimulating)
{
	// Restore transient flags to our spawned actors and components so they aren't saved otherwise
	const bool bTransient = true;
	UpdateSpawnedObjectsTransientFlag(bTransient);
}

#endif // WITH_EDITOR

void AUsdStageActor::LoadUsdStage()
{
	TRACE_CPUPROFILER_EVENT_SCOPE( AUsdStageActor::LoadUsdStage );

	double StartTime = FPlatformTime::Cycles64();

	FScopedSlowTask SlowTask( 1.f, LOCTEXT( "LoadingUDStage", "Loading USD Stage") );
	SlowTask.MakeDialog();

	ObjectsToWatch.Reset();

	FUsdStageActorImpl::DeselectActorsAndComponents( this );

	FUsdStageActorImpl::DeselectActorsAndComponents( this );

	RootUsdTwin->Clear();
	RootUsdTwin->PrimPath = TEXT("/");

	FScopedUsdMessageLog ScopedMessageLog;

	OpenUsdStage();
	if ( !UsdStage )
	{
		OnStageChanged.Broadcast();
		return;
	}

	ReloadAnimations();

	TSharedRef< FUsdSchemaTranslationContext > TranslationContext = FUsdStageActorImpl::CreateUsdSchemaTranslationContext( this, RootUsdTwin->PrimPath );

	SlowTask.EnterProgressFrame( 0.8f );
	LoadAssets( *TranslationContext, UsdStage.GetPseudoRoot() );

	SlowTask.EnterProgressFrame( 0.2f );
	UpdatePrim( UsdStage.GetPseudoRoot().GetPrimPath(), true, *TranslationContext );

	TranslationContext->CompleteTasks();

	if ( UsdStage.GetRootLayer() )
	{
		SetTime( UsdStage.GetRootLayer().GetStartTimeCode() );
	}

#if WITH_EDITOR
	if ( GIsEditor && GEditor )
	{
		GEditor->BroadcastLevelActorListChanged();
	}
#endif // WITH_EDITOR

	// Log time spent to load the stage
	double ElapsedSeconds = FPlatformTime::ToSeconds64(FPlatformTime::Cycles64() - StartTime);

	int ElapsedMin = int(ElapsedSeconds / 60.0);
	ElapsedSeconds -= 60.0 * (double)ElapsedMin;

	UE_LOG( LogUsd, Log, TEXT("%s %s in [%d min %.3f s]"), TEXT("Stage loaded"), *FPaths::GetBaseFilename( RootLayer.FilePath ), ElapsedMin, ElapsedSeconds );
}

void AUsdStageActor::Refresh() const
{
	OnTimeChanged.Broadcast();
}

void AUsdStageActor::ReloadAnimations()
{
	TRACE_CPUPROFILER_EVENT_SCOPE( AUsdStageActor::ReloadAnimations );

	if ( !UsdStage )
	{
		return;
	}

	// Don't check for full authority here because even if we can't write back to the stage (i.e. during PIE) we still
	// want to listen to it and have valid level sequences
	if ( !IsTemplate() )
	{
		bool bLevelSequenceEditorWasOpened = false;
		if (LevelSequence)
		{
			// The sequencer won't update on its own, so let's at least force it closed
#if WITH_EDITOR
			if ( GIsEditor )
			{
				bLevelSequenceEditorWasOpened = GEditor->GetEditorSubsystem<UAssetEditorSubsystem>()->CloseAllEditorsForAsset(LevelSequence) > 0;
			}
#endif // WITH_EDITOR
		}

		LevelSequence = LevelSequenceHelper.Init( UsdStage );
		LevelSequenceHelper.BindToUsdStageActor( this );

#if WITH_EDITOR
		if (GIsEditor && GEditor && LevelSequence && bLevelSequenceEditorWasOpened)
		{
			GEditor->GetEditorSubsystem<UAssetEditorSubsystem>()->OpenEditorForAsset(LevelSequence);
		}
#endif // WITH_EDITOR
	}
}

#if WITH_EDITOR
void AUsdStageActor::PostTransacted(const FTransactionObjectEvent& TransactionEvent)
{
	if (TransactionEvent.HasPendingKillChange())
	{
		// Fires when being deleted in editor, redo delete
		if (this->IsPendingKill())
		{
			OnActorDestroyed.Broadcast();
			Reset();
		}
		// This fires when being spawned in an existing level, undo delete, redo spawn
		else
		{
			OnActorLoaded.Broadcast( this );
			OnStageChanged.Broadcast();
		}
	}
	else if (TransactionEvent.GetEventType() == ETransactionObjectEventType::UndoRedo)
	{
		// UsdStageStore can't be a UPROPERTY, so we have to make sure that it
		// is kept in sync with the state of RootLayer, because LoadUsdStage will
		// do the job of clearing our instanced actors/components if the path is empty
		const TArray<FName>& ChangedProperties = TransactionEvent.GetChangedProperties();
		if (ChangedProperties.Contains(GET_MEMBER_NAME_CHECKED(AUsdStageActor, RootLayer)))
		{
			// Changed the path, so we need to reopen to the correct stage
			FUsdStageActorImpl::DiscardStage( UsdStage );
			UsdStage = UE::FUsdStage();
			OnStageChanged.Broadcast();

			ReloadAnimations();
		}
		else if (ChangedProperties.Contains(GET_MEMBER_NAME_CHECKED(AUsdStageActor, Time)))
		{
			Refresh();

			// Sometimes when we undo/redo changes that modify SkinnedMeshComponents, their render state is not correctly updated which can show some
			// very garbled meshes. Here we workaround that by recreating all those render states manually
			const bool bRecurive = true;
			RootUsdTwin->Iterate([](UUsdPrimTwin& PrimTwin)
			{
				if ( USkinnedMeshComponent* Component = Cast<USkinnedMeshComponent>( PrimTwin.GetSceneComponent() ) )
				{
					FRenderStateRecreator RecreateRenderState{ Component };
				}
			}, bRecurive);
		}
	}

	// Fire OnObjectTransacted so that multi-user can track our transactions
	Super::PostTransacted( TransactionEvent );
}
#endif // WITH_EDITOR

void AUsdStageActor::PostDuplicate( bool bDuplicateForPIE )
{
	Super::PostDuplicate( bDuplicateForPIE );

	// Setup for the very first frame when we duplicate into PIE, or else we will just show a T-pose
	if ( bDuplicateForPIE )
	{
		OpenUsdStage();
		AnimatePrims();
	}
}

void AUsdStageActor::PostLoad()
{
	Super::PostLoad();

	// This may be reset to nullptr when loading a level or serializing, because the property is Transient
	if (RootUsdTwin == nullptr)
	{
		RootUsdTwin = NewObject<UUsdPrimTwin>(this, TEXT("RootUsdTwin"), DefaultObjFlag);
	}
}

void AUsdStageActor::Serialize(FArchive& Ar)
{
	Super::Serialize(Ar);

	if (Ar.GetPortFlags() & PPF_DuplicateForPIE)
	{
		// We want to duplicate these properties for PIE only, as they are required to animate and listen to notices
		Ar << LevelSequence;
		Ar << RootUsdTwin;
		Ar << PrimsToAnimate;
		Ar << ObjectsToWatch;
		Ar << BlendShapesByPath;
		Ar << MaterialToPrimvarToUVIndex;
<<<<<<< HEAD
=======

		if ( !AssetCache.IsValid() )
		{
			AssetCache = MakeShared<FUsdAssetCache>();
		}
		Ar << *AssetCache;
	}
}

void AUsdStageActor::Destroyed()
{
	// This is fired before the actor is actually deleted or components/actors are detached.
	// We modify our child actors here because they will be detached by UWorld::DestroyActor before they're modified. Later,
	// on AUsdStageActor::Reset (called from PostTransacted), we would Modify() these actors, but if their first modify is in
	// this detached state, they're saved to the transaction as being detached from us. If we undo that transaction,
	// they will be restored as detached, which we don't want, so here we make sure they are first recorded as attached.

	TArray<AActor*> ChildActors;
	GetAttachedActors( ChildActors );

	for ( AActor* Child : ChildActors )
	{
		Child->Modify();
>>>>>>> 56c511cf
	}

	Super::Destroyed();
}

void AUsdStageActor::Destroyed()
{
	// This is fired before the actor is actually deleted or components/actors are detached.
	// We modify our child actors here because they will be detached by UWorld::DestroyActor before they're modified. Later,
	// on AUsdStageActor::Reset (called from PostTransacted), we would Modify() these actors, but if their first modify is in
	// this detached state, they're saved to the transaction as being detached from us. If we undo that transaction,
	// they will be restored as detached, which we don't want, so here we make sure they are first recorded as attached.

	TArray<AActor*> ChildActors;
	GetAttachedActors( ChildActors );

	for ( AActor* Child : ChildActors )
	{
		Child->Modify();
	}

	Super::Destroyed();
}

void AUsdStageActor::OnLevelAddedToWorld( ULevel* Level, UWorld* World )
{
	if ( !HasAuthorityOverStage() )
	{
		return;
	}

	// Load the stage if we're an actor in a level that is being added as a sublevel to the world
	if ( GetLevel() == Level && GetWorld() == World )
	{
		FString PathOnProperty = RootLayer.FilePath;
		FString CurrentStagePath = UsdStage && UsdStage.GetRootLayer() ? UsdStage.GetRootLayer().GetRealPath() : FString();

		FPaths::NormalizeFilename(PathOnProperty);
		FPaths::NormalizeFilename(CurrentStagePath);

		if ( PathOnProperty != CurrentStagePath )
		{
			LoadUsdStage();

			// SUSDStage window needs to update
			OnActorLoaded.Broadcast( this );
		}
	}
}

void AUsdStageActor::OnLevelRemovedFromWorld( ULevel* Level, UWorld* World )
{
	if ( !HasAuthorityOverStage() )
	{
		return;
	}

	// Unload if we're in a level that is being removed from the world.
	// We need to really make sure we're supposed to unload because this function gets called in many scenarios,
	// including right *after* the level has been added to the world (?). For some reason, 'bIsBeingRemoved' is
	// false only for when the level is actually being removed so that's what we check here
	if ( GetLevel() == Level && GetWorld() == World && UsdStage && !Level->bIsBeingRemoved )
	{
		// Clear the SUSDStage window
		OnActorDestroyed.Broadcast();
		Reset();
	}
}

void AUsdStageActor::OnPreUsdImport( FString FilePath )
{
	if ( !UsdStage || !HasAuthorityOverStage() )
	{
		return;
	}

	// Stop listening to events because a USD import may temporarily modify the stage (e.g. when importing with
	// a different MetersPerUnit value), and we don't want to respond to the notices in the meantime
	FString RootPath = UsdStage.GetRootLayer().GetRealPath();
	FPaths::NormalizeFilename( RootPath );
	if ( RootPath == FilePath )
	{
		UsdListener.Block();
	}
}

void AUsdStageActor::OnPostUsdImport( FString FilePath )
{
	if ( !UsdStage || !HasAuthorityOverStage() )
	{
		return;
	}

	// Resume listening to events
	FString RootPath = UsdStage.GetRootLayer().GetRealPath();
	FPaths::NormalizeFilename( RootPath );
	if ( RootPath == FilePath )
	{
		UsdListener.Unblock();
	}
}

void AUsdStageActor::UpdateSpawnedObjectsTransientFlag(bool bTransient)
{
	if (!RootUsdTwin)
	{
		return;
	}

	EObjectFlags Flag = bTransient ? EObjectFlags::RF_Transient : EObjectFlags::RF_NoFlags;
	TFunction<void(UUsdPrimTwin&)> UpdateTransient = [=](UUsdPrimTwin& PrimTwin)
	{
		if (AActor* SpawnedActor = PrimTwin.SpawnedActor.Get())
		{
			SpawnedActor->ClearFlags(EObjectFlags::RF_Transient);
			SpawnedActor->SetFlags(Flag);
		}

		if (USceneComponent* Component = PrimTwin.SceneComponent.Get())
		{
			Component->ClearFlags(EObjectFlags::RF_Transient);
			Component->SetFlags(Flag);

			if (AActor* ComponentOwner = Component->GetOwner())
			{
				ComponentOwner->ClearFlags(EObjectFlags::RF_Transient);
				ComponentOwner->SetFlags(Flag);
			}
		}
	};

	const bool bRecursive = true;
	RootUsdTwin->Iterate(UpdateTransient, bRecursive);
}

void AUsdStageActor::OnUsdPrimTwinDestroyed( const UUsdPrimTwin& UsdPrimTwin )
{
	PrimsToAnimate.Remove( UsdPrimTwin.PrimPath );

	UObject* WatchedObject = UsdPrimTwin.SpawnedActor.IsValid() ? (UObject*)UsdPrimTwin.SpawnedActor.Get() : (UObject*)UsdPrimTwin.SceneComponent.Get();
	ObjectsToWatch.Remove( WatchedObject );

	LevelSequenceHelper.RemovePrim( UsdPrimTwin );
}

void AUsdStageActor::OnObjectPropertyChanged( UObject* ObjectBeingModified, FPropertyChangedEvent& PropertyChangedEvent )
{
	if ( ObjectBeingModified == this )
	{
		HandlePropertyChangedEvent( PropertyChangedEvent );
		return;
	}

<<<<<<< HEAD
	// Don't change the stage from PIE
	if ( !this->HasAutorithyOverStage() )
=======
	// Don't modify the stage if we're in PIE
	if ( !HasAuthorityOverStage() )
>>>>>>> 56c511cf
	{
		return;
	}

	UObject* PrimObject = ObjectBeingModified;

	if ( !ObjectsToWatch.Contains( ObjectBeingModified ) )
	{
		if ( AActor* ActorBeingModified = Cast< AActor >( ObjectBeingModified ) )
		{
			if ( !ObjectsToWatch.Contains( ActorBeingModified->GetRootComponent() ) )
			{
				return;
			}
			else
			{
				PrimObject = ActorBeingModified->GetRootComponent();
			}
		}
		else
		{
			return;
		}
	}

	FString PrimPath = ObjectsToWatch[ PrimObject ];

	if ( UUsdPrimTwin* UsdPrimTwin = RootUsdTwin->Find( PrimPath ) )
	{
		// Update prim from UE
		USceneComponent* PrimSceneComponent = UsdPrimTwin->SceneComponent.Get();

		if ( !PrimSceneComponent && UsdPrimTwin->SpawnedActor.IsValid() )
		{
			PrimSceneComponent = UsdPrimTwin->SpawnedActor->GetRootComponent();
		}

		if ( PrimSceneComponent )
		{
			if ( UsdStage )
			{
				FScopedBlockNotices BlockNotices( UsdListener );

				UE::FUsdPrim UsdPrim = UsdStage.GetPrimAtPath( UE::FSdfPath( *PrimPath ) );

#if USE_USD_SDK
				UnrealToUsd::ConvertSceneComponent( UsdStage, PrimSceneComponent, UsdPrim );

				if ( UMeshComponent* MeshComponent = Cast< UMeshComponent >( PrimSceneComponent ) )
				{
					UnrealToUsd::ConvertMeshComponent( UsdStage, MeshComponent, UsdPrim );
				}
				// Rely on the fact that FUsdGeomCameraTranslator::CreateComponents always forces bNeedsActor = true,
				// meaning all cameras that we spawned are actually ACineCameraActors. If so, PrimSceneComponent is actually
				// just the root scene component of one of them, so we need to dig down to the camera component
				else if ( ACineCameraActor* CameraActor = Cast<ACineCameraActor>( PrimSceneComponent->GetOwner() ) )
				{
					if ( UCineCameraComponent* CameraComponent = CameraActor->GetCineCameraComponent() )
					{
						UnrealToUsd::ConvertCameraComponent( UsdStage, CameraComponent, UsdPrim );
					}
				}
				else if ( ALight* LightActor = Cast<ALight>( PrimSceneComponent->GetOwner() ) )
				{
					if ( ULightComponent* LightComponent = LightActor->GetLightComponent() )
					{
						UnrealToUsd::ConvertLightComponent( *LightComponent, UsdPrim, Time );

						if ( UDirectionalLightComponent* DirectionalLight = Cast<UDirectionalLightComponent>( LightComponent ) )
						{
							UnrealToUsd::ConvertDirectionalLightComponent( *DirectionalLight, UsdPrim, Time );
						}
						else if ( URectLightComponent* RectLight = Cast<URectLightComponent>( LightComponent ) )
						{
							UnrealToUsd::ConvertRectLightComponent( *RectLight, UsdPrim, Time );
						}
						else if ( UPointLightComponent* PointLight = Cast<UPointLightComponent>( LightComponent ) )
						{
							UnrealToUsd::ConvertPointLightComponent( *PointLight, UsdPrim, Time );

							if ( USpotLightComponent* SpotLight = Cast<USpotLightComponent>( LightComponent ) )
							{
								UnrealToUsd::ConvertSpotLightComponent( *SpotLight, UsdPrim, Time );
							}
						}
					}
				}
				// In contrast to the other light types, the USkyLightComponent is the root component of the ASkyLight
				else if ( USkyLightComponent* SkyLightComponent = Cast<USkyLightComponent>( PrimSceneComponent ) )
				{
					UnrealToUsd::ConvertSkyLightComponent( *SkyLightComponent, UsdPrim, Time );
				}
#endif // #if USE_USD_SDK

				// We want to keep component visibilities in sync with USD, which uses inherited visibilities
				// To accomplish that while blocking notices we must always propagate component visibility changes
				if ( PropertyChangedEvent.GetPropertyName() == TEXT( "bVisible" ) )
				{
					PrimSceneComponent->Modify();
					PrimSceneComponent->SetVisibility( PrimSceneComponent->GetVisibleFlag(), true );
				}

				// Update stage window in case any of our component changes trigger USD stage changes
				this->OnPrimChanged.Broadcast( PrimPath, false );
			}
		}
	}
}

void AUsdStageActor::HandlePropertyChangedEvent( FPropertyChangedEvent& PropertyChangedEvent )
<<<<<<< HEAD
{
	// Handle property changed events with this function (called from our OnObjectPropertyChanged delegate) instead of overriding PostEditChangeProperty because replicated
	// multi-user transactions directly broadcast OnObjectPropertyChanged on the properties that were changed, instead of making PostEditChangeProperty events.
	// Note that UObject::PostEditChangeProperty ends up broadcasting OnObjectPropertyChanged anyway, so this works just the same as before.
	// see ConcertClientTransactionBridge.cpp, function ConcertClientTransactionBridgeUtil::ProcessTransactionEvent

	FProperty* PropertyThatChanged = PropertyChangedEvent.MemberProperty;
	const FName PropertyName = PropertyThatChanged ? PropertyThatChanged->GetFName() : NAME_None;

	if ( PropertyName == GET_MEMBER_NAME_CHECKED( AUsdStageActor, RootLayer ) )
	{
		UnrealUSDWrapper::EraseStageFromCache( UsdStage );
		UsdStage = UE::FUsdStage();

		FUsdStageActorImpl::CloseEditorsForAssets( AssetsCache );
		AssetsCache.Reset(); // We've changed USD file, clear the cache
		BlendShapesByPath.Reset();
		MaterialToPrimvarToUVIndex.Reset();
		LoadUsdStage();
	}
	else if ( PropertyName == GET_MEMBER_NAME_CHECKED( AUsdStageActor, Time ) )
	{
		Refresh();
	}
	else if ( PropertyName == GET_MEMBER_NAME_CHECKED( AUsdStageActor, InitialLoadSet ) ||
		PropertyName == GET_MEMBER_NAME_CHECKED( AUsdStageActor, PurposesToLoad ) )
	{
		LoadUsdStage();
	}
}

bool AUsdStageActor::HasAutorithyOverStage() const
=======
>>>>>>> 56c511cf
{
	// Handle property changed events with this function (called from our OnObjectPropertyChanged delegate) instead of overriding PostEditChangeProperty because replicated
	// multi-user transactions directly broadcast OnObjectPropertyChanged on the properties that were changed, instead of making PostEditChangeProperty events.
	// Note that UObject::PostEditChangeProperty ends up broadcasting OnObjectPropertyChanged anyway, so this works just the same as before.
	// see ConcertClientTransactionBridge.cpp, function ConcertClientTransactionBridgeUtil::ProcessTransactionEvent

	FProperty* PropertyThatChanged = PropertyChangedEvent.MemberProperty;
	const FName PropertyName = PropertyThatChanged ? PropertyThatChanged->GetFName() : NAME_None;

	if ( PropertyName == GET_MEMBER_NAME_CHECKED( AUsdStageActor, RootLayer ) )
	{
		FUsdStageActorImpl::DiscardStage( UsdStage );
		UsdStage = UE::FUsdStage();

		FUsdStageActorImpl::CloseEditorsForAssets( AssetCache->GetCachedAssets() );
		AssetCache->Reset(); // We've changed USD file, clear the cache
		BlendShapesByPath.Reset();
		MaterialToPrimvarToUVIndex.Reset();
		LoadUsdStage();
	}
	else if ( PropertyName == GET_MEMBER_NAME_CHECKED( AUsdStageActor, Time ) )
	{
		Refresh();
	}
	else if ( PropertyName == GET_MEMBER_NAME_CHECKED( AUsdStageActor, InitialLoadSet ) ||
		PropertyName == GET_MEMBER_NAME_CHECKED( AUsdStageActor, PurposesToLoad ) ||
		PropertyName == GET_MEMBER_NAME_CHECKED( AUsdStageActor, RenderContext ) )
	{
		LoadUsdStage();
	}
}

bool AUsdStageActor::HasAuthorityOverStage() const
{
#if WITH_EDITOR
	if ( GIsEditor ) // Don't check for world in Standalone: The game world is the only one there, so it's OK if we have authority while in it
	{
		// In the editor we have to prevent actors in PIE worlds from having authority
		return !IsTemplate() && ( !GetWorld() || !GetWorld()->IsGameWorld() );
	}
#endif // WITH_EDITOR

	return !IsTemplate();
}

void AUsdStageActor::LoadAsset( FUsdSchemaTranslationContext& TranslationContext, const UE::FUsdPrim& Prim )
{
	TRACE_CPUPROFILER_EVENT_SCOPE( AUsdStageActor::LoadAsset );

	// Mark the assets as non transactional so that they don't get serialized in the transaction buffer
	TGuardValue< EObjectFlags > ContextFlagsGuard( TranslationContext.ObjectFlags, TranslationContext.ObjectFlags & ~RF_Transactional );

	FString PrimPath;
#if USE_USD_SDK
	PrimPath = UsdToUnreal::ConvertPath( Prim.GetPrimPath() );
#endif // #if USE_USD_SDK

	AssetCache->RemoveAssetPrimLink( PrimPath );

	IUsdSchemasModule& UsdSchemasModule = FModuleManager::Get().LoadModuleChecked< IUsdSchemasModule >( TEXT("USDSchemas") );
	if ( TSharedPtr< FUsdSchemaTranslator > SchemaTranslator = UsdSchemasModule.GetTranslatorRegistry().CreateTranslatorForSchema( TranslationContext.AsShared(), UE::FUsdTyped( Prim ) ) )
	{
		TRACE_CPUPROFILER_EVENT_SCOPE( AUsdStageActor::CreateAssetsForPrim );
		SchemaTranslator->CreateAssets();
	}

	TranslationContext.CompleteTasks(); // Finish the asset tasks before moving on
}

void AUsdStageActor::LoadAssets( FUsdSchemaTranslationContext& TranslationContext, const UE::FUsdPrim& StartPrim )
{
	TRACE_CPUPROFILER_EVENT_SCOPE( AUsdStageActor::LoadAssets );

	// Mark the assets as non transactional so that they don't get serialized in the transaction buffer
	TGuardValue< EObjectFlags > ContextFlagsGuard( TranslationContext.ObjectFlags, TranslationContext.ObjectFlags & ~RF_Transactional );

	// Clear existing prim/asset association
	FString StartPrimPath = StartPrim.GetPrimPath().GetString();
	TSet<FString> PrimPathsToRemove;
	for ( const TPair< FString, UObject* >& PrimPathToAssetIt : AssetCache->GetAssetPrimLinks() )
	{
		const FString& PrimPath = PrimPathToAssetIt.Key;
		if ( PrimPath.StartsWith( StartPrimPath ) || PrimPath == StartPrimPath )
		{
			PrimPathsToRemove.Add( PrimPath );
		}
	}
	for ( const FString& PrimPathToRemove : PrimPathsToRemove )
	{
		AssetCache->RemoveAssetPrimLink( PrimPathToRemove );
	}

	IUsdSchemasModule& UsdSchemasModule = FModuleManager::Get().LoadModuleChecked< IUsdSchemasModule >( TEXT("USDSchemas") );

	auto CreateAssetsForPrims = [ &UsdSchemasModule, &TranslationContext ]( const TArray< UE::FUsdPrim >& AllPrimAssets, FSlowTask& Progress )
	{
		TRACE_CPUPROFILER_EVENT_SCOPE( AUsdStageActor::CreateAssetsForPrims );

		for ( const UE::FUsdPrim& UsdPrim : AllPrimAssets )
		{
			Progress.EnterProgressFrame(1.f);

			if ( TSharedPtr< FUsdSchemaTranslator > SchemaTranslator = UsdSchemasModule.GetTranslatorRegistry().CreateTranslatorForSchema( TranslationContext.AsShared(), UE::FUsdTyped( UsdPrim ) ) )
			{
				TRACE_CPUPROFILER_EVENT_SCOPE( AUsdStageActor::CreateAssetsForPrim );
				SchemaTranslator->CreateAssets();
			}
		}

		TranslationContext.CompleteTasks(); // Finish the assets tasks before moving on
	};

	auto PruneChildren = [ &UsdSchemasModule, &TranslationContext ]( const UE::FUsdPrim& UsdPrim ) -> bool
	{
		if ( TSharedPtr< FUsdSchemaTranslator > SchemaTranslator = UsdSchemasModule.GetTranslatorRegistry().CreateTranslatorForSchema( TranslationContext.AsShared(), UE::FUsdTyped( UsdPrim ) ) )
		{
			return SchemaTranslator->CollapsesChildren( FUsdSchemaTranslator::ECollapsingType::Assets );
		}

		return false;
	};

	// Load materials first since meshes are referencing them
<<<<<<< HEAD
	TArray< UE::FUsdPrim > AllPrimAssets = UsdUtils::GetAllPrimsOfType( StartPrim, TEXT("UsdShadeMaterial") );
	CreateAssetsForPrims( AllPrimAssets );

	// Load everything else (including meshes)
	AllPrimAssets = UsdUtils::GetAllPrimsOfType( StartPrim, TEXT("UsdSchemaBase"), PruneChildren, { TEXT("UsdShadeMaterial") } );
	CreateAssetsForPrims( AllPrimAssets );
=======
	TArray< UE::FUsdPrim > AllPrimAssets = UsdUtils::GetAllPrimsOfType( StartPrim, TEXT( "UsdShadeMaterial" ) );
	{
		FScopedSlowTask MaterialsProgress( AllPrimAssets.Num(), LOCTEXT("CreateMaterials", "Creating materials"));
		CreateAssetsForPrims( AllPrimAssets, MaterialsProgress );
	}

	// Load everything else (including meshes)
	AllPrimAssets = UsdUtils::GetAllPrimsOfType( StartPrim, TEXT( "UsdSchemaBase" ), PruneChildren, { TEXT( "UsdShadeMaterial" ) } );
	{
		FScopedSlowTask AssetsProgress( AllPrimAssets.Num(), LOCTEXT("CreateAssets", "Creating assets"));
		CreateAssetsForPrims( AllPrimAssets, AssetsProgress );
	}
>>>>>>> 56c511cf
}

void AUsdStageActor::AnimatePrims()
{
	// Don't try to animate if we don't have a stage opened
	if ( !UsdStage )
	{
		return;
	}

	TSharedRef< FUsdSchemaTranslationContext > TranslationContext = FUsdStageActorImpl::CreateUsdSchemaTranslationContext( this, RootUsdTwin->PrimPath );

	for ( const FString& PrimToAnimate : PrimsToAnimate )
	{
		UE::FSdfPath PrimPath( *PrimToAnimate );

		IUsdSchemasModule& SchemasModule = FModuleManager::Get().LoadModuleChecked< IUsdSchemasModule >( "USDSchemas" );
		if ( TSharedPtr< FUsdSchemaTranslator > SchemaTranslator = SchemasModule.GetTranslatorRegistry().CreateTranslatorForSchema( TranslationContext, UE::FUsdTyped( UsdStage.GetPrimAtPath( PrimPath ) ) ) )
		{
			if ( UUsdPrimTwin* UsdPrimTwin = RootUsdTwin->Find( PrimToAnimate ) )
			{
				SchemaTranslator->UpdateComponents( UsdPrimTwin->SceneComponent.Get() );
			}
		}
	}

	TranslationContext->CompleteTasks();

#if WITH_EDITOR
	if ( GIsEditor && GEditor )
	{
		GEditor->BroadcastLevelActorListChanged();
		GEditor->RedrawLevelEditingViewports();
	}
#endif
}

#undef LOCTEXT_NAMESPACE<|MERGE_RESOLUTION|>--- conflicted
+++ resolved
@@ -49,25 +49,18 @@
 #include "Misc/ScopedSlowTask.h"
 #include "Modules/ModuleManager.h"
 #include "PhysicsEngine/BodySetup.h"
-#include "PropertyEditorModule.h"
 #include "Rendering/SkeletalMeshLODImporterData.h"
 #include "StaticMeshAttributes.h"
 #include "StaticMeshOperations.h"
 #include "Tracks/MovieScene3DTransformTrack.h"
 
 #if WITH_EDITOR
-<<<<<<< HEAD
-#include "Editor/TransBuffer.h"
-#include "Editor/UnrealEdEngine.h"
-#include "LevelEditor.h"
-=======
 #include "Editor.h"
 #include "Editor/TransBuffer.h"
 #include "Editor/UnrealEdEngine.h"
 #include "LevelEditor.h"
 #include "PropertyEditorModule.h"
 #include "Subsystems/AssetEditorSubsystem.h"
->>>>>>> 56c511cf
 #include "UnrealEdGlobals.h"
 #endif // WITH_EDITOR
 
@@ -90,13 +83,9 @@
 		TranslationContext->ObjectFlags = DefaultObjFlag;
 		TranslationContext->Time = StageActor->GetTime();
 		TranslationContext->PurposesToLoad = (EUsdPurpose) StageActor->PurposesToLoad;
-<<<<<<< HEAD
-		TranslationContext->MaterialToPrimvarToUVIndex = &StageActor->MaterialToPrimvarToUVIndex;
-=======
 		TranslationContext->RenderContext = StageActor->RenderContext;
 		TranslationContext->MaterialToPrimvarToUVIndex = &StageActor->MaterialToPrimvarToUVIndex;
 		TranslationContext->BlendShapesByPath = &StageActor->BlendShapesByPath;
->>>>>>> 56c511cf
 
 		// Its more convenient to toggle between variants using the USDStage window, as opposed to parsing LODs
 		TranslationContext->bAllowInterpretingLODs = false;
@@ -125,10 +114,7 @@
 	// Workaround some issues where the details panel will crash when showing a property of a component we'll force-delete
 	static void DeselectActorsAndComponents( AUsdStageActor* StageActor )
 	{
-<<<<<<< HEAD
-=======
 #if WITH_EDITOR
->>>>>>> 56c511cf
 		if ( !StageActor )
 		{
 			return;
@@ -151,23 +137,16 @@
 		FPropertyEditorModule& PropertyEditorModule = FModuleManager::GetModuleChecked<FPropertyEditorModule>( "PropertyEditor" );
 		PropertyEditorModule.RemoveDeletedObjects( ObjectsToDelete );
 
-<<<<<<< HEAD
-		GEditor->NoteSelectionChange();
-=======
 		if ( GIsEditor && GEditor ) // Make sure we're not in standalone either
 		{
 			GEditor->NoteSelectionChange();
 		}
 #endif // WITH_EDITOR
->>>>>>> 56c511cf
 	}
 
 	static void CloseEditorsForAssets( const TMap< FString, UObject* >& AssetsCache )
 	{
-<<<<<<< HEAD
-=======
 #if WITH_EDITOR
->>>>>>> 56c511cf
 		if ( UAssetEditorSubsystem* AssetEditorSubsysttem = GEditor->GetEditorSubsystem<UAssetEditorSubsystem>() )
 		{
 			for ( const TPair<FString, UObject*>& Pair : AssetsCache )
@@ -178,9 +157,6 @@
 				}
 			}
 		}
-<<<<<<< HEAD
-	}
-=======
 #endif // WITH_EDITOR
 	}
 
@@ -244,7 +220,6 @@
 
 		return UsdPrimPath;
 	};
->>>>>>> 56c511cf
 };
 
 AUsdStageActor::AUsdStageActor()
@@ -311,11 +286,7 @@
 				{
 					// This text should match the one in ConcertClientTransactionBridge.cpp
 					if ( this &&
-<<<<<<< HEAD
-						 HasAutorithyOverStage() &&
-=======
 						 HasAuthorityOverStage() &&
->>>>>>> 56c511cf
 						 TransactionContext.Title.EqualTo( LOCTEXT( "ConcertTransactionEvent", "Concert Transaction Event" ) ) &&
 						 !RootLayer.FilePath.IsEmpty() )
 					{
@@ -326,11 +297,7 @@
 						}
 						// We have a valid filepath but no objects/assets spawned, so it's likely we were just spawned on the
 						// other client, and were replicated here with our RootLayer path already filled out, meaning we should just load that stage
-<<<<<<< HEAD
-						else if ( ObjectsToWatch.Num() == 0 && AssetsCache.Num() == 0 )
-=======
 						else if ( ObjectsToWatch.Num() == 0 && AssetCache->GetNumAssets() == 0 )
->>>>>>> 56c511cf
 						{
 							bool bNeedLoad = true;
 
@@ -354,11 +321,8 @@
 				}
 			);
 		}
-<<<<<<< HEAD
-=======
 
 		FCoreUObjectDelegates::OnObjectPropertyChanged.AddUObject( this, &AUsdStageActor::OnObjectPropertyChanged );
->>>>>>> 56c511cf
 #endif // WITH_EDITOR
 
 		OnTimeChanged.AddUObject( this, &AUsdStageActor::AnimatePrims );
@@ -384,11 +348,6 @@
 				}
 			}
 		);
-<<<<<<< HEAD
-
-		FCoreUObjectDelegates::OnObjectPropertyChanged.AddUObject( this, &AUsdStageActor::OnObjectPropertyChanged );
-=======
->>>>>>> 56c511cf
 	}
 }
 
@@ -433,15 +392,6 @@
 		const bool bIsResync = PrimChangedInfo.Value;
 
 		if ( bIsResync && !bDeselected )
-<<<<<<< HEAD
-		{
-			FUsdStageActorImpl::DeselectActorsAndComponents( this );
-			bDeselected = true;
-		}
-
-		auto UnwindToNonCollapsedPrim = [ &PrimChangedInfo, this ]( FUsdSchemaTranslator::ECollapsingType CollapsingType ) -> UE::FSdfPath
-=======
->>>>>>> 56c511cf
 		{
 			FUsdStageActorImpl::DeselectActorsAndComponents( this );
 			bDeselected = true;
@@ -531,11 +481,7 @@
 AUsdStageActor::~AUsdStageActor()
 {
 #if WITH_EDITOR
-<<<<<<< HEAD
-	if ( !IsEngineExitRequested() && HasAutorithyOverStage() )
-=======
 	if ( !IsEngineExitRequested() && HasAuthorityOverStage() )
->>>>>>> 56c511cf
 	{
 		FLevelEditorModule& LevelEditorModule = FModuleManager::LoadModuleChecked<FLevelEditorModule>("LevelEditor");
 		LevelEditorModule.OnMapChanged().RemoveAll(this);
@@ -568,12 +514,6 @@
 	Modify();
 
 	FUsdStageActorImpl::DeselectActorsAndComponents( this );
-<<<<<<< HEAD
-	FUsdStageActorImpl::CloseEditorsForAssets( AssetsCache );
-
-	Clear();
-	AssetsCache.Reset();
-=======
 	FUsdStageActorImpl::CloseEditorsForAssets( AssetCache->GetCachedAssets() );
 
 	// Stop listening because we'll discard LevelSequence assets, which may trigger transactions
@@ -582,19 +522,14 @@
 
 	ObjectsToWatch.Reset();
 	AssetCache->Reset();
->>>>>>> 56c511cf
 	BlendShapesByPath.Reset();
 	MaterialToPrimvarToUVIndex.Reset();
 
 	if ( LevelSequence )
 	{
-<<<<<<< HEAD
-		GEditor->GetEditorSubsystem<UAssetEditorSubsystem>()->CloseAllEditorsForAsset(LevelSequence);
-=======
 #if WITH_EDITOR
 		GEditor->GetEditorSubsystem<UAssetEditorSubsystem>()->CloseAllEditorsForAsset(LevelSequence);
 #endif // WITH_EDITOR
->>>>>>> 56c511cf
 		LevelSequence = nullptr;
 	}
 	Time = 0.f;
@@ -838,9 +773,6 @@
 	Refresh();
 }
 
-<<<<<<< HEAD
-void AUsdStageActor::Clear()
-=======
 USceneComponent* AUsdStageActor::GetGeneratedComponent( const FString& PrimPath )
 {
 	FString UncollapsedPath = FUsdStageActorImpl::UnwindToNonCollapsedPrim( this, PrimPath, FUsdSchemaTranslator::ECollapsingType::Components ).GetString();
@@ -879,7 +811,6 @@
 }
 
 FString AUsdStageActor::GetSourcePrimPath( UObject* Object )
->>>>>>> 56c511cf
 {
 	if ( USceneComponent* Component = Cast<USceneComponent>( Object ) )
 	{
@@ -923,11 +854,7 @@
 	UsdUtils::StartMonitoringErrors();
 
 	FString AbsPath;
-<<<<<<< HEAD
-	if ( FPaths::IsRelative( RootLayer.FilePath ) )
-=======
 	if ( !RootLayer.FilePath.StartsWith( USD_IDENTIFIER_TOKEN ) && FPaths::IsRelative( RootLayer.FilePath ) )
->>>>>>> 56c511cf
 	{
 		// The RootLayer property is marked as RelativeToGameDir, and UsdUtils::BrowseUsdFile will also emit paths relative to the project's directory
 		FString ProjectDir = FPaths::ConvertRelativePathToFull( FPaths::ProjectDir() );
@@ -936,14 +863,6 @@
 	else
 	{
 		AbsPath = RootLayer.FilePath;
-<<<<<<< HEAD
-	}
-
-	if ( FPaths::FileExists( AbsPath ) )
-	{
-		UsdStage = UnrealUSDWrapper::OpenStage( *AbsPath, InitialLoadSet );
-=======
->>>>>>> 56c511cf
 	}
 
 	UsdStage = UnrealUSDWrapper::OpenStage( *AbsPath, InitialLoadSet );
@@ -1002,8 +921,6 @@
 	SlowTask.MakeDialog();
 
 	ObjectsToWatch.Reset();
-
-	FUsdStageActorImpl::DeselectActorsAndComponents( this );
 
 	FUsdStageActorImpl::DeselectActorsAndComponents( this );
 
@@ -1185,8 +1102,6 @@
 		Ar << ObjectsToWatch;
 		Ar << BlendShapesByPath;
 		Ar << MaterialToPrimvarToUVIndex;
-<<<<<<< HEAD
-=======
 
 		if ( !AssetCache.IsValid() )
 		{
@@ -1210,26 +1125,6 @@
 	for ( AActor* Child : ChildActors )
 	{
 		Child->Modify();
->>>>>>> 56c511cf
-	}
-
-	Super::Destroyed();
-}
-
-void AUsdStageActor::Destroyed()
-{
-	// This is fired before the actor is actually deleted or components/actors are detached.
-	// We modify our child actors here because they will be detached by UWorld::DestroyActor before they're modified. Later,
-	// on AUsdStageActor::Reset (called from PostTransacted), we would Modify() these actors, but if their first modify is in
-	// this detached state, they're saved to the transaction as being detached from us. If we undo that transaction,
-	// they will be restored as detached, which we don't want, so here we make sure they are first recorded as attached.
-
-	TArray<AActor*> ChildActors;
-	GetAttachedActors( ChildActors );
-
-	for ( AActor* Child : ChildActors )
-	{
-		Child->Modify();
 	}
 
 	Super::Destroyed();
@@ -1364,13 +1259,8 @@
 		return;
 	}
 
-<<<<<<< HEAD
-	// Don't change the stage from PIE
-	if ( !this->HasAutorithyOverStage() )
-=======
 	// Don't modify the stage if we're in PIE
 	if ( !HasAuthorityOverStage() )
->>>>>>> 56c511cf
 	{
 		return;
 	}
@@ -1481,41 +1371,6 @@
 }
 
 void AUsdStageActor::HandlePropertyChangedEvent( FPropertyChangedEvent& PropertyChangedEvent )
-<<<<<<< HEAD
-{
-	// Handle property changed events with this function (called from our OnObjectPropertyChanged delegate) instead of overriding PostEditChangeProperty because replicated
-	// multi-user transactions directly broadcast OnObjectPropertyChanged on the properties that were changed, instead of making PostEditChangeProperty events.
-	// Note that UObject::PostEditChangeProperty ends up broadcasting OnObjectPropertyChanged anyway, so this works just the same as before.
-	// see ConcertClientTransactionBridge.cpp, function ConcertClientTransactionBridgeUtil::ProcessTransactionEvent
-
-	FProperty* PropertyThatChanged = PropertyChangedEvent.MemberProperty;
-	const FName PropertyName = PropertyThatChanged ? PropertyThatChanged->GetFName() : NAME_None;
-
-	if ( PropertyName == GET_MEMBER_NAME_CHECKED( AUsdStageActor, RootLayer ) )
-	{
-		UnrealUSDWrapper::EraseStageFromCache( UsdStage );
-		UsdStage = UE::FUsdStage();
-
-		FUsdStageActorImpl::CloseEditorsForAssets( AssetsCache );
-		AssetsCache.Reset(); // We've changed USD file, clear the cache
-		BlendShapesByPath.Reset();
-		MaterialToPrimvarToUVIndex.Reset();
-		LoadUsdStage();
-	}
-	else if ( PropertyName == GET_MEMBER_NAME_CHECKED( AUsdStageActor, Time ) )
-	{
-		Refresh();
-	}
-	else if ( PropertyName == GET_MEMBER_NAME_CHECKED( AUsdStageActor, InitialLoadSet ) ||
-		PropertyName == GET_MEMBER_NAME_CHECKED( AUsdStageActor, PurposesToLoad ) )
-	{
-		LoadUsdStage();
-	}
-}
-
-bool AUsdStageActor::HasAutorithyOverStage() const
-=======
->>>>>>> 56c511cf
 {
 	// Handle property changed events with this function (called from our OnObjectPropertyChanged delegate) instead of overriding PostEditChangeProperty because replicated
 	// multi-user transactions directly broadcast OnObjectPropertyChanged on the properties that were changed, instead of making PostEditChangeProperty events.
@@ -1639,14 +1494,6 @@
 	};
 
 	// Load materials first since meshes are referencing them
-<<<<<<< HEAD
-	TArray< UE::FUsdPrim > AllPrimAssets = UsdUtils::GetAllPrimsOfType( StartPrim, TEXT("UsdShadeMaterial") );
-	CreateAssetsForPrims( AllPrimAssets );
-
-	// Load everything else (including meshes)
-	AllPrimAssets = UsdUtils::GetAllPrimsOfType( StartPrim, TEXT("UsdSchemaBase"), PruneChildren, { TEXT("UsdShadeMaterial") } );
-	CreateAssetsForPrims( AllPrimAssets );
-=======
 	TArray< UE::FUsdPrim > AllPrimAssets = UsdUtils::GetAllPrimsOfType( StartPrim, TEXT( "UsdShadeMaterial" ) );
 	{
 		FScopedSlowTask MaterialsProgress( AllPrimAssets.Num(), LOCTEXT("CreateMaterials", "Creating materials"));
@@ -1659,7 +1506,6 @@
 		FScopedSlowTask AssetsProgress( AllPrimAssets.Num(), LOCTEXT("CreateAssets", "Creating assets"));
 		CreateAssetsForPrims( AllPrimAssets, AssetsProgress );
 	}
->>>>>>> 56c511cf
 }
 
 void AUsdStageActor::AnimatePrims()
