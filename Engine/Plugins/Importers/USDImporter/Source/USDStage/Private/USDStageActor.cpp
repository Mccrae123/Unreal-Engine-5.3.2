// Copyright Epic Games, Inc. All Rights Reserved.

#include "USDStageActor.h"

#include "USDConversionUtils.h"
#include "USDGeomMeshTranslator.h"
#include "USDGeomXformableTranslator.h"
#include "USDListener.h"
#include "USDLog.h"
#include "USDPrimConversion.h"
#include "USDSchemaTranslator.h"
#include "USDSchemasModule.h"
#include "USDSkelRootTranslator.h"
#include "USDTypesConversion.h"
#include "UnrealUSDWrapper.h"

#include "Async/ParallelFor.h"
#include "Components/PoseableMeshComponent.h"
#include "Components/StaticMeshComponent.h"
#include "Editor.h"
#include "Engine/Engine.h"
#include "Engine/SkeletalMesh.h"
#include "Engine/StaticMesh.h"
#include "Engine/World.h"
#include "HAL/FileManager.h"
#include "LevelSequence.h"
#include "MaterialEditingLibrary.h"
#include "Materials/Material.h"
#include "Materials/MaterialInstanceConstant.h"
#include "Materials/MaterialInterface.h"
#include "MeshDescription.h"
#include "Misc/Paths.h"
#include "Misc/ScopedSlowTask.h"
#include "PhysicsEngine/BodySetup.h"
#include "Rendering/SkeletalMeshLODImporterData.h"
#include "StaticMeshAttributes.h"
#include "StaticMeshOperations.h"
#include "Subsystems/AssetEditorSubsystem.h"
#if WITH_EDITOR
#include "LevelEditor.h"
#endif // WITH_EDITOR

#include "Modules/ModuleManager.h"

#if USE_USD_SDK
#include "USDIncludesStart.h"
	#include "pxr/usd/sdf/layer.h"
	#include "pxr/usd/usd/modelAPI.h"
	#include "pxr/usd/usd/stageCache.h"
	#include "pxr/usd/usd/stageCacheContext.h"
	#include "pxr/usd/usdGeom/camera.h"
	#include "pxr/usd/usdGeom/mesh.h"
	#include "pxr/usd/usdGeom/metrics.h"
	#include "pxr/usd/usdGeom/pointInstancer.h"
	#include "pxr/usd/usdGeom/scope.h"
	#include "pxr/usd/usdGeom/xform.h"
	#include "pxr/usd/usdGeom/xformCommonAPI.h"
	#include "pxr/usd/usdShade/material.h"
	#include "pxr/usd/usdSkel/root.h"
#include "USDIncludesEnd.h"
#endif // #if USE_USD_SDK

#define LOCTEXT_NAMESPACE "USDStageActor"

static const EObjectFlags DefaultObjFlag = EObjectFlags::RF_Transactional | EObjectFlags::RF_Transient;

<<<<<<< HEAD
AUsdStageActor::FOnActorLoaded AUsdStageActor::OnActorLoaded{};

#if USE_USD_SDK
FMeshDescription LoadMeshDescription( const pxr::UsdGeomMesh& UsdMesh, const pxr::UsdTimeCode TimeCode )
{
	if ( !UsdMesh )
	{
		return {};
	}
=======
AUsdStageActor::FOnActorLoaded AUsdStageActor::OnActorLoaded;
>>>>>>> 90fae962

#if USE_USD_SDK

struct FUsdStageActorImpl
{
	static TSharedRef< FUsdSchemaTranslationContext > CreateUsdSchemaTranslationContext( AUsdStageActor* StageActor, const FString& PrimPath )
	{
		TSharedRef< FUsdSchemaTranslationContext > TranslationContext = MakeShared< FUsdSchemaTranslationContext >( StageActor->PrimPathsToAssets, StageActor->AssetsCache );
		TranslationContext->Level = StageActor->GetLevel();
		TranslationContext->ObjectFlags = DefaultObjFlag;
		TranslationContext->Time = StageActor->GetTime();
		TranslationContext->PurposesToLoad = (EUsdPurpose) StageActor->PurposesToLoad;

		TUsdStore< pxr::SdfPath > UsdPrimPath = UnrealToUsd::ConvertPath( *PrimPath );
		UUsdPrimTwin* ParentUsdPrimTwin = StageActor->RootUsdTwin->Find( UsdToUnreal::ConvertPath( UsdPrimPath.Get().GetParentPath() ) );

		if ( !ParentUsdPrimTwin )
		{
			ParentUsdPrimTwin = StageActor->RootUsdTwin;
		}

		TranslationContext->ParentComponent = ParentUsdPrimTwin ? ParentUsdPrimTwin->SceneComponent.Get() : nullptr;

		if ( !TranslationContext->ParentComponent )
		{
<<<<<<< HEAD
			FSoftObjectPath VertexColorMaterialPath( TEXT("Material'/USDImporter/Materials/DisplayColor.DisplayColor'") );
			Material = Cast< UMaterialInterface >( VertexColorMaterialPath.TryLoad() );
=======
			TranslationContext->ParentComponent = StageActor->RootComponent;
>>>>>>> 90fae962
		}

		return TranslationContext;
	}
};

<<<<<<< HEAD
void ProcessMaterials( const pxr::UsdStageRefPtr& Stage, FSkeletalMeshImportData& SkelMeshImportData, TMap< FString, UMaterial* >& MaterialsCache, bool bHasPrimDisplayColor )
{
	for (SkeletalMeshImportData::FMaterial& ImportedMaterial : SkelMeshImportData.Materials)
	{
		if (!ImportedMaterial.Material.IsValid())
		{
			UMaterialInterface* Material = nullptr;
			TUsdStore< pxr::UsdPrim > MaterialPrim = Stage->GetPrimAtPath( UnrealToUsd::ConvertPath( *ImportedMaterial.MaterialImportName ).Get() );

			if ( MaterialPrim.Get() )
			{
				UMaterial*& CachedMaterial = MaterialsCache.FindOrAdd( UsdToUnreal::ConvertPath( MaterialPrim.Get().GetPrimPath() ) );

				if ( !CachedMaterial )
				{
					CachedMaterial = NewObject< UMaterial >();

					if ( UsdToUnreal::ConvertMaterial( pxr::UsdShadeMaterial( MaterialPrim.Get() ), *CachedMaterial ) )
					{
						CachedMaterial->bUsedWithSkeletalMesh = true;
						bool bNeedsRecompile = false;
						CachedMaterial->GetMaterial()->SetMaterialUsage(bNeedsRecompile, MATUSAGE_SkeletalMesh);

						CachedMaterial->PostEditChange();
					}
					else
					{
						CachedMaterial = nullptr;
					}
				}
				Material = CachedMaterial;
			}

			if ( Material == nullptr && bHasPrimDisplayColor )
			{
				FSoftObjectPath VertexColorMaterialPath( TEXT("Material'/USDImporter/Materials/DisplayColor.DisplayColor'") );
				Material = Cast< UMaterialInterface >( VertexColorMaterialPath.TryLoad() );
			}
			ImportedMaterial.Material = Material;
		}
	}
}
=======
>>>>>>> 90fae962
#endif // #if USE_USD_SDK

AUsdStageActor::AUsdStageActor()
	: InitialLoadSet( EUsdInitialLoadSet::LoadAll )
	, PurposesToLoad((int32) EUsdPurpose::Proxy)
	, Time( 0.0f )
	, StartTimeCode( 0.f )
	, EndTimeCode( 100.f )
	, TimeCodesPerSecond( 24.f )
	, LevelSequenceHelper(this)
{
	SceneComponent = CreateDefaultSubobject< USceneComponent >( TEXT("SceneComponent0") );
<<<<<<< HEAD
	
	RootComponent = SceneComponent;

#if USE_USD_SDK
	UsdListener.OnPrimChanged.AddLambda(
		[ this ]( const FString& PrimPath, bool bResync )
			{
				TUsdStore< pxr::SdfPath > UsdPrimPath = UnrealToUsd::ConvertPath( *PrimPath );
				this->UpdatePrim( UsdPrimPath.Get(), bResync );
=======
	SceneComponent->Mobility = EComponentMobility::Static;
>>>>>>> 90fae962

	RootComponent = SceneComponent;

	RootUsdTwin = NewObject<UUsdPrimTwin>(this, TEXT("RootUsdTwin"), DefaultObjFlag);

#if WITH_EDITOR
	// We can't use PostLoad to trigger LoadUsdStage when first loading a saved level because LoadUsdStage may trigger
	// Rename() calls, and that is not allowed.
	FLevelEditorModule& LevelEditorModule = FModuleManager::LoadModuleChecked<FLevelEditorModule>("LevelEditor");
	LevelEditorModule.OnMapChanged().AddUObject(this, &AUsdStageActor::OnMapChanged);
	FEditorDelegates::BeginPIE.AddUObject(this, &AUsdStageActor::OnBeginPIE);
	FEditorDelegates::PostPIEStarted.AddUObject(this, &AUsdStageActor::OnPostPIEStarted);
#endif // WITH_EDITOR

AUsdStageActor::~AUsdStageActor()
{
#if USE_USD_SDK
	UnrealUSDWrapper::GetUsdStageCache().Erase( UsdStageStore.Get() );
#endif // #if USE_USD_SDK
}

#if USE_USD_SDK
	OnTimeChanged.AddUObject( this, &AUsdStageActor::AnimatePrims );

	RootUsdTwin->PrimPath = TEXT("/");

	UsdListener.OnPrimsChanged.AddUObject( this, &AUsdStageActor::OnPrimsChanged );

	UsdListener.OnLayersChanged.AddLambda(
		[&](const pxr::SdfLayerChangeListVec& ChangeVec)
		{
			TUniquePtr<TGuardValue<ITransaction*>> SuppressTransaction = nullptr;
			if ( this->GetOutermost()->HasAnyPackageFlags( PKG_PlayInEditor ) )
			{
				SuppressTransaction = MakeUnique<TGuardValue<ITransaction*>>( GUndo, nullptr );
			}

			// Check to see if any layer reloaded. If so, rebuild all of our animations as a single layer changing
			// might propagate timecodes through all level sequences
			for (const std::pair<pxr::SdfLayerHandle, pxr::SdfChangeList>& ChangeVecItem : ChangeVec)
			{
				const pxr::SdfChangeList::EntryList& ChangeList = ChangeVecItem.second.GetEntryList();
				for (const std::pair<pxr::SdfPath, pxr::SdfChangeList::Entry>& Change : ChangeList)
				{
					for (const pxr::SdfChangeList::Entry::SubLayerChange& SubLayerChange : Change.second.subLayerChanges)
					{
						const pxr::SdfChangeList::SubLayerChangeType ChangeType = SubLayerChange.second;
						if (ChangeType == pxr::SdfChangeList::SubLayerChangeType::SubLayerAdded ||
							ChangeType == pxr::SdfChangeList::SubLayerChangeType::SubLayerRemoved)
						{
							UE_LOG(LogUsd, Verbose, TEXT("Reloading animations because layer '%s' was added/removed"), *UsdToUnreal::ConvertString(SubLayerChange.first));
							ReloadAnimations();
							return;
						}
					}

					const pxr::SdfChangeList::Entry::_Flags& Flags = Change.second.flags;
					if (Flags.didReloadContent)
					{
						UE_LOG(LogUsd, Verbose, TEXT("Reloading animations because layer '%s' reloaded"), *UsdToUnreal::ConvertPath(Change.first));
						ReloadAnimations();
						return;
					}
				}
			}
		}
	);
#endif // #if USE_USD_SDK

	if ( HasAutorithyOverStage() )
	{
		FCoreUObjectDelegates::OnObjectPropertyChanged.AddUObject( this, &AUsdStageActor::OnPrimObjectPropertyChanged );
	}
}

void AUsdStageActor::OnPrimsChanged( const TMap< FString, bool >& PrimsChangedList )
{
#if USE_USD_SDK
	// Sort paths by length so that we parse the root paths first
	TMap< FString, bool > SortedPrimsChangedList = PrimsChangedList;
	SortedPrimsChangedList.KeySort( []( const FString& A, const FString& B ) -> bool { return A.Len() < B.Len(); } );

	// During PIE, the PIE and the editor world will respond to notices. We have to prevent any PIE
	// objects from being added to the transaction however, or else it will be discarded when finalized.
	// We need to keep the transaction, or else we may end up with actors outside of the transaction
	// system that want to use assets that will be destroyed by it on an undo.
	// Note that we can't just make the spawned components/assets nontransactional because the PIE world will transact too
	TUniquePtr<TGuardValue<ITransaction*>> SuppressTransaction = nullptr;
	if ( this->GetOutermost()->HasAnyPackageFlags( PKG_PlayInEditor ) )
	{
		SuppressTransaction = MakeUnique<TGuardValue<ITransaction*>>(GUndo, nullptr);
	}

	FScopedSlowTask RefreshStageTask( SortedPrimsChangedList.Num(), LOCTEXT( "RefreshingUSDStage", "Refreshing USD Stage" ) );
	RefreshStageTask.MakeDialog();

	TSet< FString > UpdatedAssets;
	TSet< FString > UpdatedComponents;
	TSet< FString > ResyncedComponents;

	for ( const TPair< FString, bool >& PrimChangedInfo : SortedPrimsChangedList )
	{
		RefreshStageTask.EnterProgressFrame();

		auto UnwindToNonCollapsedPrim = [ &PrimChangedInfo, this ]( FUsdSchemaTranslator::ECollapsingType CollapsingType ) -> TUsdStore< pxr::SdfPath >
		{
			IUsdSchemasModule& UsdSchemasModule = FModuleManager::Get().LoadModuleChecked< IUsdSchemasModule >( TEXT("USDSchemas") );

			TSharedRef< FUsdSchemaTranslationContext > TranslationContext = FUsdStageActorImpl::CreateUsdSchemaTranslationContext( this, PrimChangedInfo.Key );

			TUsdStore< pxr::SdfPath > UsdPrimPath = UnrealToUsd::ConvertPath( *PrimChangedInfo.Key );
			TUsdStore< pxr::UsdPrim > UsdPrim = this->GetUsdStage()->GetPrimAtPath( UsdPrimPath.Get() );

			if ( TSharedPtr< FUsdSchemaTranslator > SchemaTranslator = UsdSchemasModule.GetTranslatorRegistry().CreateTranslatorForSchema( TranslationContext, pxr::UsdTyped( UsdPrim.Get() ) ) )
			{
				while ( SchemaTranslator->IsCollapsed( CollapsingType ) )
				{
					UsdPrimPath = UsdPrimPath.Get().GetParentPath();
					UsdPrim = this->GetUsdStage()->GetPrimAtPath( UsdPrimPath.Get() );

					TranslationContext = FUsdStageActorImpl::CreateUsdSchemaTranslationContext( this, UsdToUnreal::ConvertPath( UsdPrimPath.Get() ) );
					SchemaTranslator = UsdSchemasModule.GetTranslatorRegistry().CreateTranslatorForSchema( TranslationContext, pxr::UsdTyped( UsdPrim.Get() ) );

					if ( !SchemaTranslator.IsValid() )
					{
						break;
					}
				}
			}

			return UsdPrimPath;
		};

<<<<<<< HEAD
	FScopedUnrealAllocs UnrealAllocs;

	const bool bNeedsActor = ( ParentUsdPrimTwin->SceneComponent == nullptr || Prim.IsModel() || UsdUtils::HasCompositionArcs( Prim ) || Prim.IsGroup() || Prim.IsA< pxr::UsdGeomScope >() || Prim.IsA< pxr::UsdGeomCamera >() );

	if ( bNeedsActor && !UsdPrimTwin->SpawnedActor.IsValid() )
	{
		// Try to find an existing actor for the new prim
		AActor* ParentActor = ParentUsdPrimTwin->SpawnedActor.Get();

		if ( !ParentActor )
		{
			ParentActor = this;
		}

		if ( ParentActor )
=======
		// Return if the path or any of its higher level paths are already processed
		auto IsPathAlreadyProcessed = []( TSet< FString >& PathsProcessed, FString PathToProcess ) -> bool
>>>>>>> 90fae962
		{
			FString SubPath;
			FString ParentPath;

			if ( PathsProcessed.Contains( TEXT("/") ) )
			{
				return true;
			}

			while ( !PathToProcess.IsEmpty() && !PathsProcessed.Contains( PathToProcess ) )
			{
				if ( PathToProcess.Split( TEXT("/"), &ParentPath, &SubPath, ESearchCase::IgnoreCase, ESearchDir::FromEnd ) )
				{
					PathToProcess = ParentPath;
				}
				else
				{
					return false;
				}
			}
			
			return !PathToProcess.IsEmpty() && PathsProcessed.Contains( PathToProcess );
		};

		// Reload assets
		{
			TUsdStore< pxr::SdfPath > AssetsPrimPath = UnwindToNonCollapsedPrim( FUsdSchemaTranslator::ECollapsingType::Assets );
			const FString UEAssetsPrimPath = UsdToUnreal::ConvertPath( AssetsPrimPath.Get() );

			if ( !IsPathAlreadyProcessed( UpdatedAssets, UEAssetsPrimPath ) )
			{
				TSharedRef< FUsdSchemaTranslationContext > TranslationContext = FUsdStageActorImpl::CreateUsdSchemaTranslationContext( this, UsdToUnreal::ConvertPath( AssetsPrimPath.Get() ) );
				
				const bool bIsResync = PrimChangedInfo.Value;
				if ( bIsResync )
				{
					this->LoadAssets( *TranslationContext, this->GetUsdStage()->GetPrimAtPath( AssetsPrimPath.Get() ) );
				}
				else
				{
					this->LoadAsset( *TranslationContext, this->GetUsdStage()->GetPrimAtPath( AssetsPrimPath.Get() ) );
				}

				UpdatedAssets.Add( UEAssetsPrimPath );
			}
		}

		// Update components
		{
			TUsdStore< pxr::SdfPath > ComponentsPrimPath = UnwindToNonCollapsedPrim( FUsdSchemaTranslator::ECollapsingType::Components );
			const FString UEComponentsPrimPath = UsdToUnreal::ConvertPath( ComponentsPrimPath.Get() );

			const bool bResync = PrimChangedInfo.Value;
			TSet< FString >& RefreshedComponents = bResync ? ResyncedComponents : UpdatedComponents;

			if ( !IsPathAlreadyProcessed( RefreshedComponents, UEComponentsPrimPath ) )
			{
				TSharedRef< FUsdSchemaTranslationContext > TranslationContext = FUsdStageActorImpl::CreateUsdSchemaTranslationContext( this, UsdToUnreal::ConvertPath( ComponentsPrimPath.Get() ) );
				UpdatePrim( ComponentsPrimPath.Get(), PrimChangedInfo.Value, *TranslationContext );
				TranslationContext->CompleteTasks();

				RefreshedComponents.Add( UEComponentsPrimPath );

				if ( bResync )
				{
					// Consider that the path has been updated in the case of a resync
					UpdatedComponents.Add( UEComponentsPrimPath );
				}
			}
		}

		if ( HasAutorithyOverStage() )
		{
			OnPrimChanged.Broadcast( PrimChangedInfo.Key, PrimChangedInfo.Value );
		}
	}
#endif // #if USE_USD_SDK
}

AUsdStageActor::~AUsdStageActor()
{
#if WITH_EDITOR
	FLevelEditorModule& LevelEditorModule = FModuleManager::LoadModuleChecked<FLevelEditorModule>("LevelEditor");
	LevelEditorModule.OnMapChanged().RemoveAll(this);
	FEditorDelegates::BeginPIE.RemoveAll(this);
	FEditorDelegates::PostPIEStarted.RemoveAll(this);
#endif // WITH_EDITOR
}

USDSTAGE_API void AUsdStageActor::Reset()
{
	Super::Reset();

	Modify();

	Clear();
	AssetsCache.Reset();

	GEditor->GetEditorSubsystem<UAssetEditorSubsystem>()->CloseAllEditorsForAsset(LevelSequence);
	LevelSequence = nullptr;
	StartTimeCode = 0.0f;
	EndTimeCode = 100.0f;
	TimeCodesPerSecond = 24.0f;
	Time = 0;

	RootUsdTwin->Clear();
	RootUsdTwin->PrimPath = TEXT("/");
	GEditor->BroadcastLevelActorListChanged();

	RootLayer.FilePath.Empty();

#if USE_USD_SDK
	UnrealUSDWrapper::GetUsdStageCache().Erase( UsdStageStore.Get() );
	UsdStageStore = TUsdStore< pxr::UsdStageRefPtr >();
#endif // #if USE_USD_SDK

	OnStageChanged.Broadcast();
}

#if USE_USD_SDK

UUsdPrimTwin* AUsdStageActor::GetOrCreatePrimTwin( const pxr::SdfPath& UsdPrimPath )
{
	const FString PrimPath = UsdToUnreal::ConvertPath( UsdPrimPath );
	const FString ParentPrimPath = UsdToUnreal::ConvertPath( UsdPrimPath.GetParentPath() );

	UUsdPrimTwin* UsdPrimTwin = RootUsdTwin->Find( PrimPath );
	UUsdPrimTwin* ParentUsdPrimTwin = RootUsdTwin->Find( ParentPrimPath );

	const pxr::UsdPrim Prim = GetUsdStage()->GetPrimAtPath( UsdPrimPath );

	if ( !Prim )
	{
		return nullptr;
	}

	if ( !ParentUsdPrimTwin )
	{
		ParentUsdPrimTwin = RootUsdTwin;
	}

	if ( !UsdPrimTwin )
	{
		UsdPrimTwin = &ParentUsdPrimTwin->AddChild( *PrimPath );

		UsdPrimTwin->OnDestroyed.AddLambda(
			[ this ]( const UUsdPrimTwin& UsdPrimTwin )
			{
				this->OnUsdPrimTwinDestroyed( UsdPrimTwin );
			} );
	}

	// Update the prim animated status
	if ( UsdUtils::IsAnimated( Prim ) )
	{
		PrimsToAnimate.Add( PrimPath );
	}
	else
	{
		PrimsToAnimate.Remove( PrimPath );
	}

	return UsdPrimTwin;
}

UUsdPrimTwin* AUsdStageActor::ExpandPrim( const pxr::UsdPrim& Prim, FUsdSchemaTranslationContext& TranslationContext )
{
	if ( !Prim )
	{
		return nullptr;
	}

	TRACE_CPUPROFILER_EVENT_SCOPE( AUsdStageActor::ExpandPrim );

	UUsdPrimTwin* UsdPrimTwin = GetOrCreatePrimTwin( Prim.GetPrimPath() );

	bool bExpandChilren = true;

	IUsdSchemasModule& UsdSchemasModule = FModuleManager::Get().LoadModuleChecked< IUsdSchemasModule >( TEXT("USDSchemas") );

	if ( TSharedPtr< FUsdSchemaTranslator > SchemaTranslator = UsdSchemasModule.GetTranslatorRegistry().CreateTranslatorForSchema( TranslationContext.AsShared(), pxr::UsdTyped( Prim ) ) )
	{
		if ( !UsdPrimTwin->SceneComponent.IsValid() )
		{
			UsdPrimTwin->SceneComponent = SchemaTranslator->CreateComponents();

			if ( UsdPrimTwin->SceneComponent.IsValid() )
			{
				ObjectsToWatch.Add( UsdPrimTwin->SceneComponent.Get(), UsdPrimTwin->PrimPath );
			}
		}
		else
		{
			SchemaTranslator->UpdateComponents( UsdPrimTwin->SceneComponent.Get() );
		}

		bExpandChilren = !SchemaTranslator->CollapsesChildren( FUsdSchemaTranslator::ECollapsingType::Components );
	}

	if ( bExpandChilren )
	{
		USceneComponent* ContextParentComponent = TranslationContext.ParentComponent;

		if ( UsdPrimTwin && UsdPrimTwin->SceneComponent.IsValid() )
		{
			ContextParentComponent = UsdPrimTwin->SceneComponent.Get();
		}

		TGuardValue< USceneComponent* > ParentComponentGuard( TranslationContext.ParentComponent, ContextParentComponent );

		pxr::UsdPrimSiblingRange PrimChildren = Prim.GetFilteredChildren( pxr::UsdTraverseInstanceProxies() );
		for ( TUsdStore< pxr::UsdPrim > ChildStore : PrimChildren )
		{
			ExpandPrim( ChildStore.Get(), TranslationContext );
		}
	}

	if ( UsdPrimTwin && UsdPrimTwin->SceneComponent.IsValid() && !UsdPrimTwin->SceneComponent->IsRegistered() )
	{
		UsdPrimTwin->SceneComponent->RegisterComponent();
	}

	return UsdPrimTwin;
}

void AUsdStageActor::UpdatePrim( const pxr::SdfPath& InUsdPrimPath, bool bResync, FUsdSchemaTranslationContext& TranslationContext )
{
	TRACE_CPUPROFILER_EVENT_SCOPE( AUsdStageActor::UpdatePrim );

	FScopedSlowTask SlowTask( 1.f, LOCTEXT( "UpdatingUSDPrim", "Updating USD Prim" ) );
	SlowTask.MakeDialog();
	SlowTask.EnterProgressFrame();

	pxr::SdfPath UsdPrimPath = InUsdPrimPath;

	if ( !UsdPrimPath.IsAbsoluteRootOrPrimPath() )
	{
		UsdPrimPath = UsdPrimPath.GetAbsoluteRootOrPrimPath();
	}

	if ( UsdPrimPath.IsAbsoluteRootOrPrimPath() )
	{
		if ( bResync )
		{
			FString PrimPath = UsdToUnreal::ConvertPath( UsdPrimPath );
			if ( UUsdPrimTwin* UsdPrimTwin = RootUsdTwin->Find( PrimPath ) )
			{
				UsdPrimTwin->Clear();
			}
		}

		TUsdStore< pxr::UsdPrim > PrimToExpand = GetUsdStage()->GetPrimAtPath( UsdPrimPath );
		UUsdPrimTwin* UsdPrimTwin = ExpandPrim( PrimToExpand.Get(), TranslationContext );

		GEditor->BroadcastLevelActorListChanged();
		GEditor->RedrawLevelEditingViewports();
	}
}

const pxr::UsdStageRefPtr& AUsdStageActor::GetUsdStage()
{
	OpenUsdStage();

	return UsdStageStore.Get();
}

#endif // #if USE_USD_SDK

void AUsdStageActor::SetTime(float InTime)
{
	Time = InTime;

	Refresh();
}

void AUsdStageActor::PostEditChangeProperty(FPropertyChangedEvent& PropertyChangedEvent)
{
	FProperty* PropertyThatChanged = PropertyChangedEvent.MemberProperty;
	const FName PropertyName = PropertyThatChanged ? PropertyThatChanged->GetFName() : NAME_None;

#if USE_USD_SDK
	if ( PropertyName == GET_MEMBER_NAME_CHECKED( AUsdStageActor, RootLayer ) )
	{
<<<<<<< HEAD
#if USE_USD_SDK
		UnrealUSDWrapper::GetUsdStageCache().Erase( UsdStageStore.Get() );

=======
		UnrealUSDWrapper::GetUsdStageCache().Erase( UsdStageStore.Get() );
>>>>>>> 90fae962
		UsdStageStore = TUsdStore< pxr::UsdStageRefPtr >();

		AssetsCache.Reset(); // We've changed USD file, clear the cache
		LoadUsdStage();
	}
	else if ( PropertyName == GET_MEMBER_NAME_CHECKED( AUsdStageActor, Time ) )
	{
		Refresh();
	}
<<<<<<< HEAD
	else
	{
		Super::PostEditChangeProperty( PropertyChangedEvent );
	}
=======
	else if ( PropertyName == GET_MEMBER_NAME_CHECKED( AUsdStageActor, StartTimeCode ) || PropertyName == GET_MEMBER_NAME_CHECKED( AUsdStageActor, EndTimeCode ) )
	{
		if ( const pxr::UsdStageRefPtr& UsdStage = GetUsdStage() )
		{
			UsdStage->SetStartTimeCode( StartTimeCode );
			UsdStage->SetEndTimeCode( EndTimeCode );

			LevelSequenceHelper.UpdateLevelSequence( UsdStage );
		}
	}
	else if ( PropertyName == GET_MEMBER_NAME_CHECKED( AUsdStageActor, InitialLoadSet ) ||
		      PropertyName == GET_MEMBER_NAME_CHECKED( AUsdStageActor, PurposesToLoad ) )
	{
		LoadUsdStage();
	}
#endif // #if USE_USD_SDK

	Super::PostEditChangeProperty(PropertyChangedEvent);
>>>>>>> 90fae962
}

void AUsdStageActor::Clear()
{
	PrimPathsToAssets.Reset();
	ObjectsToWatch.Reset();
}

void AUsdStageActor::OpenUsdStage()
{
#if USE_USD_SDK
	// Early exit if stage is already opened
	if ( UsdStageStore.Get() || RootLayer.FilePath.IsEmpty() )
	{
		return;
	}

	TRACE_CPUPROFILER_EVENT_SCOPE( AUsdStageActor::OpenUsdStage );

	FString FilePath = IFileManager::Get().ConvertToAbsolutePathForExternalAppForRead( *RootLayer.FilePath );
	FilePath = FPaths::GetPath(FilePath) + TEXT("/");
	FString CleanFilename = FPaths::GetCleanFilename( RootLayer.FilePath );

	if ( FPaths::FileExists( RootLayer.FilePath ) )
	{
		FScopedUsdAllocs UsdAllocs;

		pxr::UsdStageCacheContext UsdStageCacheContext( UnrealUSDWrapper::GetUsdStageCache() );
		UsdStageStore = pxr::UsdStage::Open( UnrealToUsd::ConvertString( *RootLayer.FilePath ).Get(), pxr::UsdStage::InitialLoadSet( InitialLoadSet ) );
	}

	if ( UsdStageStore.Get() )
	{
		UsdStageStore.Get()->SetEditTarget( UsdStageStore.Get()->GetRootLayer() );

		UsdListener.Register( UsdStageStore.Get() );

		OnStageChanged.Broadcast();
	}
<<<<<<< HEAD

	if ( UsdStageStore.Get() )
	{
		UsdStageStore.Get()->SetEditTarget( UsdStageStore.Get()->GetRootLayer() );

		UsdListener.Register( UsdStageStore.Get() );

		OnStageChanged.Broadcast();
	}
=======
>>>>>>> 90fae962
#endif // #if USE_USD_SDK
}

#if WITH_EDITOR
void AUsdStageActor::OnMapChanged(UWorld* World, EMapChangeType ChangeType)
{
<<<<<<< HEAD
	if (LevelSequence)
=======
	// Our current level has changed
	if (HasAutorithyOverStage() && World && World == GetWorld() && World->GetCurrentLevel() == GetTypedOuter<ULevel>())
>>>>>>> 90fae962
	{
		if (ChangeType == EMapChangeType::LoadMap || ChangeType == EMapChangeType::NewMap)
		{
			// This is in charge of first loading our stage when we load a level that had a AUsdStageActor saved with
			// a valid root layer filepath
			LoadUsdStage();

			// SUSDStage window needs to update
			OnActorLoaded.Broadcast(this);
		}
		else if (ChangeType == EMapChangeType::TearDownWorld)
		{
			// This is in charge of clearing the SUSDStage window when switching away from our level
			// SUSDStage window needs to update
			OnActorDestroyed.Broadcast();
			Reset();
		}
	}
}

void AUsdStageActor::OnBeginPIE(bool bIsSimulating)
{
	// Remove transient flag from our spawned actors and components so they can be duplicated for PIE
	const bool bTransient = false;
	UpdateSpawnedObjectsTransientFlag(bTransient);
}

void AUsdStageActor::OnPostPIEStarted(bool bIsSimulating)
{
	// Restore transient flags to our spawned actors and components so they aren't saved otherwise
	const bool bTransient = true;
	UpdateSpawnedObjectsTransientFlag(bTransient);
}

#endif // WITH_EDITOR

void AUsdStageActor::LoadUsdStage()
{
#if USE_USD_SDK
	TRACE_CPUPROFILER_EVENT_SCOPE( AUsdStageActor::LoadUsdStage );

	double StartTime = FPlatformTime::Cycles64();

	FScopedSlowTask SlowTask( 1.f, LOCTEXT( "LoadingUDStage", "Loading USD Stage") );
	SlowTask.MakeDialog();
	SlowTask.EnterProgressFrame();

	Clear();

	RootUsdTwin->Clear();
	RootUsdTwin->PrimPath = TEXT("/");

<<<<<<< HEAD
void AUsdStageActor::SetupLevelSequence()
{
	if (!LevelSequence)
	{
		return;
	}
=======
	const pxr::UsdStageRefPtr& UsdStage = GetUsdStage();
>>>>>>> 90fae962

	if ( !UsdStage )
	{
		OnStageChanged.Broadcast();
		return;
	}

	ReloadAnimations();

	TSharedRef< FUsdSchemaTranslationContext > TranslationContext = FUsdStageActorImpl::CreateUsdSchemaTranslationContext( this, RootUsdTwin->PrimPath );

	LoadAssets( *TranslationContext, UsdStage->GetPseudoRoot() );

	UpdatePrim( UsdStage->GetPseudoRoot().GetPrimPath(), true, *TranslationContext );

	TranslationContext->CompleteTasks();

	SetTime( StartTimeCode );

	GEditor->BroadcastLevelActorListChanged();

	// Log time spent to load the stage
	double ElapsedSeconds = FPlatformTime::ToSeconds64(FPlatformTime::Cycles64() - StartTime);

	int ElapsedMin = int(ElapsedSeconds / 60.0);
	ElapsedSeconds -= 60.0 * (double)ElapsedMin;

	UE_LOG( LogUsd, Log, TEXT("%s %s in [%d min %.3f s]"), TEXT("Stage loaded"), *FPaths::GetBaseFilename( RootLayer.FilePath ), ElapsedMin, ElapsedSeconds );
#endif // #if USE_USD_SDK
}

void AUsdStageActor::Refresh() const
{
	OnTimeChanged.Broadcast();
}

void AUsdStageActor::ReloadAnimations()
{
#if USE_USD_SDK
	TRACE_CPUPROFILER_EVENT_SCOPE( AUsdStageActor::ReloadAnimations );

	const pxr::UsdStageRefPtr& UsdStage = GetUsdStage();
	if ( !UsdStage )
	{
		return;
	}

	if ( HasAutorithyOverStage() )
	{
		if (LevelSequence)
		{
			// The sequencer won't update on its own, so let's at least force it closed
			GEditor->GetEditorSubsystem<UAssetEditorSubsystem>()->CloseAllEditorsForAsset(LevelSequence);
		}

		LevelSequence = nullptr;
		SubLayerLevelSequencesByIdentifier.Reset();

		LevelSequenceHelper.InitLevelSequence(UsdStage);
	}
#endif // #if USE_USD_SDK
}

void AUsdStageActor::PostTransacted(const FTransactionObjectEvent& TransactionEvent)
{
	if (TransactionEvent.HasPendingKillChange())
	{
		// Fires when being deleted in editor, redo delete
		if (this->IsPendingKill())
		{
			OnActorDestroyed.Broadcast();
			Reset();
		}
		// This fires when being spawned in an existing level, undo delete, redo spawn
		else
		{
			OnActorLoaded.Broadcast( this );
			OnStageChanged.Broadcast();
		}
	}
	else if (TransactionEvent.GetEventType() == ETransactionObjectEventType::UndoRedo)
	{
		// UsdStageStore can't be a UPROPERTY, so we have to make sure that it
		// is kept in sync with the state of RootLayer, because LoadUsdStage will
		// do the job of clearing our instanced actors/components if the path is empty
#if USE_USD_SDK
		const TArray<FName>& ChangedProperties = TransactionEvent.GetChangedProperties();
		if (ChangedProperties.Contains(GET_MEMBER_NAME_CHECKED(AUsdStageActor, RootLayer)))
		{
			// Changed the path, so we need to reopen to the correct stage
			UnrealUSDWrapper::GetUsdStageCache().Erase( UsdStageStore.Get() );
			UsdStageStore = TUsdStore< pxr::UsdStageRefPtr >();
			OnStageChanged.Broadcast();

			ReloadAnimations();
		}
		else if (ChangedProperties.Contains(GET_MEMBER_NAME_CHECKED(AUsdStageActor, Time)))
		{
			Refresh();
		}
#endif // #if USE_USD_SDK
	}
}

void AUsdStageActor::PostDuplicate( bool bDuplicateForPIE )
{
	Super::PostDuplicate( bDuplicateForPIE );

#if USE_USD_SDK
	// Setup for the very first frame when we duplicate into PIE, or else we will just show a T-pose
	if ( bDuplicateForPIE )
	{
		AnimatePrims();
	}
#endif // #if USE_USD_SDK
}

void AUsdStageActor::PostLoad()
{
	Super::PostLoad();

<<<<<<< HEAD
	OnActorLoaded.Broadcast( this );
}

void AUsdStageActor::OnUsdPrimTwinDestroyed( const FUsdPrimTwin& UsdPrimTwin )
=======
	// This may be reset to nullptr when loading a level or serializing, because the property is Transient
	if (RootUsdTwin == nullptr)
	{
		RootUsdTwin = NewObject<UUsdPrimTwin>(this, TEXT("RootUsdTwin"), DefaultObjFlag);
	}
}

void AUsdStageActor::Serialize(FArchive& Ar)
>>>>>>> 90fae962
{
	Super::Serialize(Ar);

	if (Ar.GetPortFlags() & PPF_DuplicateForPIE)
	{
		// We want to duplicate these properties for PIE only, as they are required to animate and listen to notices
		Ar << LevelSequence;
		Ar << SubLayerLevelSequencesByIdentifier;
		Ar << RootUsdTwin;
		Ar << PrimsToAnimate;
		Ar << ObjectsToWatch;
		Ar << AssetsCache;
		Ar << PrimPathsToAssets;
	}
}

void AUsdStageActor::UpdateSpawnedObjectsTransientFlag(bool bTransient)
{
	if (!RootUsdTwin)
	{
		return;
	}

	EObjectFlags Flag = bTransient ? EObjectFlags::RF_Transient : EObjectFlags::RF_NoFlags;
	TFunction<void(UUsdPrimTwin&)> UpdateTransient = [=](UUsdPrimTwin& PrimTwin)
	{
		if (AActor* SpawnedActor = PrimTwin.SpawnedActor.Get())
		{
			SpawnedActor->ClearFlags(EObjectFlags::RF_Transient);
			SpawnedActor->SetFlags(Flag);
		}

		if (USceneComponent* Component = PrimTwin.SceneComponent.Get())
		{
			Component->ClearFlags(EObjectFlags::RF_Transient);
			Component->SetFlags(Flag);

			if (AActor* ComponentOwner = Component->GetOwner())
			{
				ComponentOwner->ClearFlags(EObjectFlags::RF_Transient);
				ComponentOwner->SetFlags(Flag);
			}
		}
	};

	const bool bRecursive = true;
	RootUsdTwin->Iterate(UpdateTransient, bRecursive);
}

void AUsdStageActor::OnUsdPrimTwinDestroyed( const UUsdPrimTwin& UsdPrimTwin )
{
	PrimsToAnimate.Remove( UsdPrimTwin.PrimPath );

	UObject* WatchedObject = UsdPrimTwin.SpawnedActor.IsValid() ? (UObject*)UsdPrimTwin.SpawnedActor.Get() : (UObject*)UsdPrimTwin.SceneComponent.Get();
	ObjectsToWatch.Remove( WatchedObject );
}

void AUsdStageActor::OnPrimObjectPropertyChanged( UObject* ObjectBeingModified, FPropertyChangedEvent& PropertyChangedEvent )
{
#if USE_USD_SDK
<<<<<<< HEAD
	if ( ObjectBeingModified == this || !ObjectsToWatch.Contains( ObjectBeingModified ) )
=======
	if ( ObjectBeingModified == this )
>>>>>>> 90fae962
	{
		return;
	}

	UObject* PrimObject = ObjectBeingModified;

	if ( !ObjectsToWatch.Contains( ObjectBeingModified ) )
	{
		if ( AActor* ActorBeingModified = Cast< AActor >( ObjectBeingModified ) )
		{
			if ( !ObjectsToWatch.Contains( ActorBeingModified->GetRootComponent() ) )
			{
				return;
			}
			else
			{
				PrimObject = ActorBeingModified->GetRootComponent();
			}
		}
		else
		{
			return;
		}
	}

	FString PrimPath = ObjectsToWatch[ PrimObject ];

	if ( UUsdPrimTwin* UsdPrimTwin = RootUsdTwin->Find( PrimPath ) )
	{
		// Update prim from UE
		USceneComponent* PrimSceneComponent = UsdPrimTwin->SceneComponent.Get();

		if ( !PrimSceneComponent && UsdPrimTwin->SpawnedActor.IsValid() )
		{
			PrimSceneComponent = UsdPrimTwin->SpawnedActor->GetRootComponent();
		}

		if ( PrimSceneComponent )
		{
			const pxr::UsdStageRefPtr& UsdStage = GetUsdStage();

			if ( UsdStage )
			{
				FScopedBlockNotices BlockNotices( UsdListener );

				TUsdStore< pxr::UsdPrim > UsdPrim = UsdStage->GetPrimAtPath( UnrealToUsd::ConvertPath( *PrimPath ).Get() );
<<<<<<< HEAD
				UnrealToUsd::ConvertSceneComponent( UsdStage, PrimSceneComponent, UsdPrim.Get() );
=======

				if ( UMeshComponent* MeshComponent = Cast< UMeshComponent >( PrimSceneComponent ) )
				{
					UnrealToUsd::ConvertMeshComponent( UsdStage, MeshComponent, UsdPrim.Get() );
				}
				else
				{
					UnrealToUsd::ConvertSceneComponent( UsdStage, PrimSceneComponent, UsdPrim.Get() );
				}

				// We want to keep component visibilities in sync with USD, which uses inherited visibilities
				// To accomplish that while blocking notices we must always propagate component visibility changes
				if ( PropertyChangedEvent.GetPropertyName() == TEXT( "bVisible" ) )
				{
					PrimSceneComponent->Modify();
					PrimSceneComponent->SetVisibility( PrimSceneComponent->GetVisibleFlag(), true );
				}

				// Update stage window in case any of our component changes trigger USD stage changes
				if ( this->HasAutorithyOverStage() )
				{
					this->OnPrimChanged.Broadcast( PrimPath, false );
				}
>>>>>>> 90fae962
			}
		}
	}
#endif // #if USE_USD_SDK
}

bool AUsdStageActor::HasAutorithyOverStage() const
{
	return !IsTemplate() && ( !GetWorld() || !GetWorld()->IsGameWorld() );
}

#if USE_USD_SDK
void AUsdStageActor::LoadAsset( FUsdSchemaTranslationContext& TranslationContext, const pxr::UsdPrim& Prim )
{
	TRACE_CPUPROFILER_EVENT_SCOPE( AUsdStageActor::LoadAsset );

	// Mark the assets as non transactional so that they don't get serialized in the transaction buffer
	TGuardValue< EObjectFlags > ContextFlagsGuard( TranslationContext.ObjectFlags, TranslationContext.ObjectFlags & ~RF_Transactional );

	const FString PrimPath = UsdToUnreal::ConvertPath( Prim.GetPrimPath() );
	PrimPathsToAssets.Remove( PrimPath );

	IUsdSchemasModule& UsdSchemasModule = FModuleManager::Get().LoadModuleChecked< IUsdSchemasModule >( TEXT("USDSchemas") );
	if ( TSharedPtr< FUsdSchemaTranslator > SchemaTranslator = UsdSchemasModule.GetTranslatorRegistry().CreateTranslatorForSchema( TranslationContext.AsShared(), pxr::UsdTyped( Prim ) ) )
	{
		TRACE_CPUPROFILER_EVENT_SCOPE( AUsdStageActor::CreateAssetsForPrim );
		SchemaTranslator->CreateAssets();
	}

	TranslationContext.CompleteTasks(); // Finish the asset tasks before moving on
}

void AUsdStageActor::LoadAssets( FUsdSchemaTranslationContext& TranslationContext, const pxr::UsdPrim& StartPrim )
{
	TRACE_CPUPROFILER_EVENT_SCOPE( AUsdStageActor::LoadAssets );

	// Mark the assets as non transactional so that they don't get serialized in the transaction buffer
	TGuardValue< EObjectFlags > ContextFlagsGuard( TranslationContext.ObjectFlags, TranslationContext.ObjectFlags & ~RF_Transactional );

	// Clear existing prim/asset association
	FString StartPrimPath = UsdToUnreal::ConvertPath( StartPrim.GetPrimPath() );
	for ( TMap< FString, UObject* >::TIterator PrimPathToAssetIt = PrimPathsToAssets.CreateIterator(); PrimPathToAssetIt; ++PrimPathToAssetIt )
	{
		if ( PrimPathToAssetIt.Key().StartsWith( StartPrimPath ) || PrimPathToAssetIt.Key() == StartPrimPath )
		{
			PrimPathToAssetIt.RemoveCurrent();
		}
	}

	IUsdSchemasModule& UsdSchemasModule = FModuleManager::Get().LoadModuleChecked< IUsdSchemasModule >( TEXT("USDSchemas") );

	auto CreateAssetsForPrims = [ &UsdSchemasModule, &TranslationContext ]( const TArray< TUsdStore< pxr::UsdPrim > >& AllPrimAssets )
	{
		TRACE_CPUPROFILER_EVENT_SCOPE( AUsdStageActor::CreateAssetsForPrims );

		for ( const TUsdStore< pxr::UsdPrim >& UsdPrim : AllPrimAssets )
		{
			if ( TSharedPtr< FUsdSchemaTranslator > SchemaTranslator = UsdSchemasModule.GetTranslatorRegistry().CreateTranslatorForSchema( TranslationContext.AsShared(), pxr::UsdTyped( UsdPrim.Get() ) ) )
			{
				TRACE_CPUPROFILER_EVENT_SCOPE( AUsdStageActor::CreateAssetsForPrim );
				SchemaTranslator->CreateAssets();
			}
		}

		TranslationContext.CompleteTasks(); // Finish the assets tasks before moving on
	};

	auto PruneChildren = [ &UsdSchemasModule, &TranslationContext ]( const pxr::UsdPrim& UsdPrim ) -> bool
	{
		if ( TSharedPtr< FUsdSchemaTranslator > SchemaTranslator = UsdSchemasModule.GetTranslatorRegistry().CreateTranslatorForSchema( TranslationContext.AsShared(), pxr::UsdTyped( UsdPrim ) ) )
		{
			return SchemaTranslator->CollapsesChildren( FUsdSchemaTranslator::ECollapsingType::Assets );
		}

		return false;
	};

	// Load materials first since meshes are referencing them
	TArray< TUsdStore< pxr::UsdPrim > > AllPrimAssets = UsdUtils::GetAllPrimsOfType( StartPrim, pxr::TfType::Find< pxr::UsdShadeMaterial >() );

	CreateAssetsForPrims( AllPrimAssets );

	// Load meshes
	AllPrimAssets = UsdUtils::GetAllPrimsOfType( StartPrim, pxr::TfType::Find< pxr::UsdGeomXformable >(), PruneChildren );
	CreateAssetsForPrims( AllPrimAssets );
}

void AUsdStageActor::AnimatePrims()
{
	// Don't try to animate if we don't have a stage opened
	const pxr::UsdStageRefPtr& UsdStage = GetUsdStage();
	if (!UsdStage)
	{
		return;
	}

	TSharedRef< FUsdSchemaTranslationContext > TranslationContext = FUsdStageActorImpl::CreateUsdSchemaTranslationContext( this, RootUsdTwin->PrimPath );

	for ( const FString& PrimToAnimate : PrimsToAnimate )
	{
		TUsdStore< pxr::SdfPath > PrimPath = UnrealToUsd::ConvertPath( *PrimToAnimate );

		IUsdSchemasModule& SchemasModule = FModuleManager::Get().LoadModuleChecked< IUsdSchemasModule >( "USDSchemas" );
		if ( TSharedPtr< FUsdSchemaTranslator > SchemaTranslator = SchemasModule.GetTranslatorRegistry().CreateTranslatorForSchema( TranslationContext, pxr::UsdTyped( this->GetUsdStage()->GetPrimAtPath( PrimPath.Get() ) ) ) )
		{
			if ( UUsdPrimTwin* UsdPrimTwin = RootUsdTwin->Find( PrimToAnimate ) )
			{
				SchemaTranslator->UpdateComponents( UsdPrimTwin->SceneComponent.Get() );
			}
		}
	}

	TranslationContext->CompleteTasks();

	GEditor->BroadcastLevelActorListChanged();
	GEditor->RedrawLevelEditingViewports();
}

#endif // #if USE_USD_SDK

#undef LOCTEXT_NAMESPACE<|MERGE_RESOLUTION|>--- conflicted
+++ resolved
@@ -64,19 +64,7 @@
 
 static const EObjectFlags DefaultObjFlag = EObjectFlags::RF_Transactional | EObjectFlags::RF_Transient;
 
-<<<<<<< HEAD
-AUsdStageActor::FOnActorLoaded AUsdStageActor::OnActorLoaded{};
-
-#if USE_USD_SDK
-FMeshDescription LoadMeshDescription( const pxr::UsdGeomMesh& UsdMesh, const pxr::UsdTimeCode TimeCode )
-{
-	if ( !UsdMesh )
-	{
-		return {};
-	}
-=======
 AUsdStageActor::FOnActorLoaded AUsdStageActor::OnActorLoaded;
->>>>>>> 90fae962
 
 #if USE_USD_SDK
 
@@ -102,63 +90,13 @@
 
 		if ( !TranslationContext->ParentComponent )
 		{
-<<<<<<< HEAD
-			FSoftObjectPath VertexColorMaterialPath( TEXT("Material'/USDImporter/Materials/DisplayColor.DisplayColor'") );
-			Material = Cast< UMaterialInterface >( VertexColorMaterialPath.TryLoad() );
-=======
 			TranslationContext->ParentComponent = StageActor->RootComponent;
->>>>>>> 90fae962
 		}
 
 		return TranslationContext;
 	}
 };
 
-<<<<<<< HEAD
-void ProcessMaterials( const pxr::UsdStageRefPtr& Stage, FSkeletalMeshImportData& SkelMeshImportData, TMap< FString, UMaterial* >& MaterialsCache, bool bHasPrimDisplayColor )
-{
-	for (SkeletalMeshImportData::FMaterial& ImportedMaterial : SkelMeshImportData.Materials)
-	{
-		if (!ImportedMaterial.Material.IsValid())
-		{
-			UMaterialInterface* Material = nullptr;
-			TUsdStore< pxr::UsdPrim > MaterialPrim = Stage->GetPrimAtPath( UnrealToUsd::ConvertPath( *ImportedMaterial.MaterialImportName ).Get() );
-
-			if ( MaterialPrim.Get() )
-			{
-				UMaterial*& CachedMaterial = MaterialsCache.FindOrAdd( UsdToUnreal::ConvertPath( MaterialPrim.Get().GetPrimPath() ) );
-
-				if ( !CachedMaterial )
-				{
-					CachedMaterial = NewObject< UMaterial >();
-
-					if ( UsdToUnreal::ConvertMaterial( pxr::UsdShadeMaterial( MaterialPrim.Get() ), *CachedMaterial ) )
-					{
-						CachedMaterial->bUsedWithSkeletalMesh = true;
-						bool bNeedsRecompile = false;
-						CachedMaterial->GetMaterial()->SetMaterialUsage(bNeedsRecompile, MATUSAGE_SkeletalMesh);
-
-						CachedMaterial->PostEditChange();
-					}
-					else
-					{
-						CachedMaterial = nullptr;
-					}
-				}
-				Material = CachedMaterial;
-			}
-
-			if ( Material == nullptr && bHasPrimDisplayColor )
-			{
-				FSoftObjectPath VertexColorMaterialPath( TEXT("Material'/USDImporter/Materials/DisplayColor.DisplayColor'") );
-				Material = Cast< UMaterialInterface >( VertexColorMaterialPath.TryLoad() );
-			}
-			ImportedMaterial.Material = Material;
-		}
-	}
-}
-=======
->>>>>>> 90fae962
 #endif // #if USE_USD_SDK
 
 AUsdStageActor::AUsdStageActor()
@@ -171,19 +109,7 @@
 	, LevelSequenceHelper(this)
 {
 	SceneComponent = CreateDefaultSubobject< USceneComponent >( TEXT("SceneComponent0") );
-<<<<<<< HEAD
-	
-	RootComponent = SceneComponent;
-
-#if USE_USD_SDK
-	UsdListener.OnPrimChanged.AddLambda(
-		[ this ]( const FString& PrimPath, bool bResync )
-			{
-				TUsdStore< pxr::SdfPath > UsdPrimPath = UnrealToUsd::ConvertPath( *PrimPath );
-				this->UpdatePrim( UsdPrimPath.Get(), bResync );
-=======
 	SceneComponent->Mobility = EComponentMobility::Static;
->>>>>>> 90fae962
 
 	RootComponent = SceneComponent;
 
@@ -197,13 +123,6 @@
 	FEditorDelegates::BeginPIE.AddUObject(this, &AUsdStageActor::OnBeginPIE);
 	FEditorDelegates::PostPIEStarted.AddUObject(this, &AUsdStageActor::OnPostPIEStarted);
 #endif // WITH_EDITOR
-
-AUsdStageActor::~AUsdStageActor()
-{
-#if USE_USD_SDK
-	UnrealUSDWrapper::GetUsdStageCache().Erase( UsdStageStore.Get() );
-#endif // #if USE_USD_SDK
-}
 
 #if USE_USD_SDK
 	OnTimeChanged.AddUObject( this, &AUsdStageActor::AnimatePrims );
@@ -317,26 +236,8 @@
 			return UsdPrimPath;
 		};
 
-<<<<<<< HEAD
-	FScopedUnrealAllocs UnrealAllocs;
-
-	const bool bNeedsActor = ( ParentUsdPrimTwin->SceneComponent == nullptr || Prim.IsModel() || UsdUtils::HasCompositionArcs( Prim ) || Prim.IsGroup() || Prim.IsA< pxr::UsdGeomScope >() || Prim.IsA< pxr::UsdGeomCamera >() );
-
-	if ( bNeedsActor && !UsdPrimTwin->SpawnedActor.IsValid() )
-	{
-		// Try to find an existing actor for the new prim
-		AActor* ParentActor = ParentUsdPrimTwin->SpawnedActor.Get();
-
-		if ( !ParentActor )
-		{
-			ParentActor = this;
-		}
-
-		if ( ParentActor )
-=======
 		// Return if the path or any of its higher level paths are already processed
 		auto IsPathAlreadyProcessed = []( TSet< FString >& PathsProcessed, FString PathToProcess ) -> bool
->>>>>>> 90fae962
 		{
 			FString SubPath;
 			FString ParentPath;
@@ -620,13 +521,7 @@
 #if USE_USD_SDK
 	if ( PropertyName == GET_MEMBER_NAME_CHECKED( AUsdStageActor, RootLayer ) )
 	{
-<<<<<<< HEAD
-#if USE_USD_SDK
 		UnrealUSDWrapper::GetUsdStageCache().Erase( UsdStageStore.Get() );
-
-=======
-		UnrealUSDWrapper::GetUsdStageCache().Erase( UsdStageStore.Get() );
->>>>>>> 90fae962
 		UsdStageStore = TUsdStore< pxr::UsdStageRefPtr >();
 
 		AssetsCache.Reset(); // We've changed USD file, clear the cache
@@ -636,12 +531,6 @@
 	{
 		Refresh();
 	}
-<<<<<<< HEAD
-	else
-	{
-		Super::PostEditChangeProperty( PropertyChangedEvent );
-	}
-=======
 	else if ( PropertyName == GET_MEMBER_NAME_CHECKED( AUsdStageActor, StartTimeCode ) || PropertyName == GET_MEMBER_NAME_CHECKED( AUsdStageActor, EndTimeCode ) )
 	{
 		if ( const pxr::UsdStageRefPtr& UsdStage = GetUsdStage() )
@@ -660,7 +549,6 @@
 #endif // #if USE_USD_SDK
 
 	Super::PostEditChangeProperty(PropertyChangedEvent);
->>>>>>> 90fae962
 }
 
 void AUsdStageActor::Clear()
@@ -700,30 +588,14 @@
 
 		OnStageChanged.Broadcast();
 	}
-<<<<<<< HEAD
-
-	if ( UsdStageStore.Get() )
-	{
-		UsdStageStore.Get()->SetEditTarget( UsdStageStore.Get()->GetRootLayer() );
-
-		UsdListener.Register( UsdStageStore.Get() );
-
-		OnStageChanged.Broadcast();
-	}
-=======
->>>>>>> 90fae962
 #endif // #if USE_USD_SDK
 }
 
 #if WITH_EDITOR
 void AUsdStageActor::OnMapChanged(UWorld* World, EMapChangeType ChangeType)
 {
-<<<<<<< HEAD
-	if (LevelSequence)
-=======
 	// Our current level has changed
 	if (HasAutorithyOverStage() && World && World == GetWorld() && World->GetCurrentLevel() == GetTypedOuter<ULevel>())
->>>>>>> 90fae962
 	{
 		if (ChangeType == EMapChangeType::LoadMap || ChangeType == EMapChangeType::NewMap)
 		{
@@ -776,16 +648,7 @@
 	RootUsdTwin->Clear();
 	RootUsdTwin->PrimPath = TEXT("/");
 
-<<<<<<< HEAD
-void AUsdStageActor::SetupLevelSequence()
-{
-	if (!LevelSequence)
-	{
-		return;
-	}
-=======
 	const pxr::UsdStageRefPtr& UsdStage = GetUsdStage();
->>>>>>> 90fae962
 
 	if ( !UsdStage )
 	{
@@ -907,12 +770,6 @@
 {
 	Super::PostLoad();
 
-<<<<<<< HEAD
-	OnActorLoaded.Broadcast( this );
-}
-
-void AUsdStageActor::OnUsdPrimTwinDestroyed( const FUsdPrimTwin& UsdPrimTwin )
-=======
 	// This may be reset to nullptr when loading a level or serializing, because the property is Transient
 	if (RootUsdTwin == nullptr)
 	{
@@ -921,7 +778,6 @@
 }
 
 void AUsdStageActor::Serialize(FArchive& Ar)
->>>>>>> 90fae962
 {
 	Super::Serialize(Ar);
 
@@ -982,11 +838,7 @@
 void AUsdStageActor::OnPrimObjectPropertyChanged( UObject* ObjectBeingModified, FPropertyChangedEvent& PropertyChangedEvent )
 {
 #if USE_USD_SDK
-<<<<<<< HEAD
-	if ( ObjectBeingModified == this || !ObjectsToWatch.Contains( ObjectBeingModified ) )
-=======
 	if ( ObjectBeingModified == this )
->>>>>>> 90fae962
 	{
 		return;
 	}
@@ -1033,9 +885,6 @@
 				FScopedBlockNotices BlockNotices( UsdListener );
 
 				TUsdStore< pxr::UsdPrim > UsdPrim = UsdStage->GetPrimAtPath( UnrealToUsd::ConvertPath( *PrimPath ).Get() );
-<<<<<<< HEAD
-				UnrealToUsd::ConvertSceneComponent( UsdStage, PrimSceneComponent, UsdPrim.Get() );
-=======
 
 				if ( UMeshComponent* MeshComponent = Cast< UMeshComponent >( PrimSceneComponent ) )
 				{
@@ -1059,7 +908,6 @@
 				{
 					this->OnPrimChanged.Broadcast( PrimPath, false );
 				}
->>>>>>> 90fae962
 			}
 		}
 	}
