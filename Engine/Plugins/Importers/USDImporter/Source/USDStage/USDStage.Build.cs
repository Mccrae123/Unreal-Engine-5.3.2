--- conflicted
+++ resolved
@@ -36,10 +36,7 @@
 				PrivateDependencyModuleNames.AddRange(
 					new string[]
 					{
-<<<<<<< HEAD
-=======
 						"DeveloperToolSettings",
->>>>>>> 6bbb88c8
 						"LevelSequenceEditor",
 						"Sequencer",
 						"UnrealEd",
