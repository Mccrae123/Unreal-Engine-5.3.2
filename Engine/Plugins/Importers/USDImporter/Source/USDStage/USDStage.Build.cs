--- conflicted
+++ resolved
@@ -21,10 +21,6 @@
 				{
 					"AnimationCore",
 					"CinematicCamera",
-<<<<<<< HEAD
-					"RigVM",
-=======
->>>>>>> 4af6daef
 					"ControlRig",
 					"Core",
 					"CoreUObject",
@@ -33,10 +29,7 @@
 					"GeometryCacheTracks",
 					"GeometryCacheUSD",
 					"HairStrandsCore",
-<<<<<<< HEAD
-=======
 					"InterchangePipelines",
->>>>>>> 4af6daef
 					"LevelSequence",
 					"LiveLinkComponents", // For tracking edits to LiveLinkComponentController properties and writing to USD
 					"LiveLinkInterface",
@@ -44,10 +37,7 @@
 					"MovieScene",
 					"MovieSceneTracks",
 					"Niagara",	// Needed by GroomComponent.h
-<<<<<<< HEAD
-=======
 					"RigVM",
->>>>>>> 4af6daef
 					"Slate",
 					"SlateCore",
 					"StaticMeshDescription",
@@ -62,12 +52,6 @@
 				PrivateDependencyModuleNames.AddRange(
 					new string[]
 					{
-<<<<<<< HEAD
-						"ControlRigDeveloper",
-						"DeveloperToolSettings",
-						"EditorStyle", // For the font style on the stage actor customization
-						"InputCore", // For keyboard control on the widget in the stage actor customization
-=======
 						"BlueprintGraph", // For setting up the Sequencer Dynamic Binding blueprint graphs
 						"ControlRigDeveloper",
 						"RigVMDeveloper",
@@ -75,7 +59,6 @@
 						"EditorStyle", // For the font style on the stage actor customization
 						"InputCore", // For keyboard control on the widget in the stage actor customization
 						"Kismet", // For setting up the Sequencer Dynamic Binding blueprint graphs
->>>>>>> 4af6daef
 						"LevelSequenceEditor",
 						"MovieSceneTools",
 						"PropertyEditor", // For the stage actor's details customization
