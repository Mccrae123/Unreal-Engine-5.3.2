// Copyright Epic Games, Inc. All Rights Reserved.

#include "GeometryCacheTrackUSD.h"

#include "USDLog.h"
#include "UsdWrappers/SdfLayer.h"
#include "UsdWrappers/UsdStage.h"

#include "GeometryCacheHelpers.h"
#include "GeometryCacheUSDStream.h"
#include "HAL/IConsoleManager.h"
#include "IGeometryCacheStreamer.h"

<<<<<<< HEAD
// Currently disabled by default as it prevents AUsdStageActor::ExpandPrim from animating Mesh prim transforms,
// and fixing it is not trivial: UGeometryCacheTrackUsd currently either works for animating via the Time property
// *OR* via the geometry cache Sequencer tracks, while we still need the Time property animation to work in both cases
static bool GDisableGeoCacheTracks = true;
=======
static bool GDisableGeoCacheTracks = false;
>>>>>>> 4af6daef
static FAutoConsoleVariableRef CVarDisableGeoCacheTracks(
	TEXT("USD.DisableGeoCacheTracks"),
	GDisableGeoCacheTracks,
	TEXT("Set to true to disable geometry cache tracks in Sequencer and drive them by the Time property instead. The stage must be reloaded after changing this value."));

UGeometryCacheTrackUsd::UGeometryCacheTrackUsd()
	: FramesPerSecond(24.0)
	, StartFrameIndex(0)
	, EndFrameIndex(0)
{}
<<<<<<< HEAD

void UGeometryCacheTrackUsd::BeginDestroy()
{
	UnloadUsdStage();

	IGeometryCacheStreamer::Get().UnregisterTrack(this);
	UsdStream.Reset();

	Super::BeginDestroy();
=======

void UGeometryCacheTrackUsd::BeginDestroy()
{
	UnloadUsdStage();

	IGeometryCacheStreamer::Get().UnregisterTrack(this);
	UsdStream.Reset();

	Super::BeginDestroy();
}

void UGeometryCacheTrackUsd::GetResourceSizeEx(FResourceSizeEx& CumulativeResourceSize)
{
	Super::GetResourceSizeEx(CumulativeResourceSize);

	// This is an additional copy that lives on the track
	MeshData.GetResourceSizeEx(CumulativeResourceSize);

	if (FGeometryCacheUsdStream* UsdStreamPtr = UsdStream.Get())
	{
		const FGeometryCacheStreamStats& Stats = UsdStreamPtr->GetStreamStats();

		int32 NumFramesFullyLoaded = Stats.NumCachedFrames;
		float TotalMemoryForLoadedFramesMB = Stats.MemoryUsed;
		float MemoryPerFrameMB = TotalMemoryForLoadedFramesMB / NumFramesFullyLoaded;

		// Also account for frames we're going to prefetch
		uint32 NumRemainingFrames = UsdStreamPtr->GetNumFramesNeeded();
		float TotalMemoryMB = TotalMemoryForLoadedFramesMB + NumRemainingFrames * MemoryPerFrameMB;

		// Using 1048576 instead of 1000000 for megabyte as that's what's used by FGeometryCacheStreamBase memory stats
		double TotalMemoryBytes = TotalMemoryMB * 1048576;
		CumulativeResourceSize.AddDedicatedSystemMemoryBytes(static_cast<SIZE_T>(TotalMemoryBytes + 0.5));
	}

	CumulativeResourceSize.AddDedicatedSystemMemoryBytes(SampleInfos.GetAllocatedSize());
>>>>>>> 4af6daef
}

const bool UGeometryCacheTrackUsd::UpdateMeshData(const float Time, const bool bLooping, int32& InOutMeshSampleIndex, FGeometryCacheMeshData*& OutMeshData)
{
	const int32 SampleIndex = FindSampleIndexFromTime(Time, bLooping);

	// If InOutMeshSampleIndex equals -1 (first creation) update the OutVertices and InOutMeshSampleIndex
	// Update the Vertices and Index if SampleIndex is different from the stored InOutMeshSampleIndex
	if (InOutMeshSampleIndex == -1 || SampleIndex != InOutMeshSampleIndex)
	{
		if (GetMeshData(SampleIndex, MeshData))
		{
			OutMeshData = &MeshData;
			InOutMeshSampleIndex = SampleIndex;
			return true;
		}
	}
	return false;
}

const bool UGeometryCacheTrackUsd::UpdateBoundsData(const float Time, const bool bLooping, const bool bIsPlayingBackward, int32& InOutBoundsSampleIndex, FBox& OutBounds)
{
	const int32 SampleIndex = FindSampleIndexFromTime(Time, bLooping);

	const FGeometryCacheTrackSampleInfo& SampledInfo = GetSampleInfo(Time, bLooping);
	if (InOutBoundsSampleIndex != SampleIndex)
	{
		OutBounds = SampledInfo.BoundingBox;
		InOutBoundsSampleIndex = SampleIndex;
		return true;
	}
	return false;
}

const int32 UGeometryCacheTrackUsd::FindSampleIndexFromTime(const float Time, const bool bLooping) const
{
<<<<<<< HEAD
	if (!GDisableGeoCacheTracks)
	{
		// Time is relative to the start of the section on the track
		float SampleTime = Time;
		if (bLooping)
		{
			SampleTime = GeometyCacheHelpers::WrapAnimationTime(Time, Duration);
		}
		// Which is converted to an index
		int32 FrameIndex = FMath::RoundToInt(Time * FramesPerSecond);

		// The final computed frame index must be offset by the start frame index
		return FMath::Clamp(FrameIndex + StartFrameIndex, StartFrameIndex, EndFrameIndex - 1);
	}
	// Treat the time as the frame index
	int32 FrameIndex = (int32)Time;
	return FMath::Clamp(FrameIndex, StartFrameIndex, EndFrameIndex - 1);
=======
	// Time is relative to the start of the section on the track
	float SampleTime = Time;
	if (bLooping)
	{
		SampleTime = GeometyCacheHelpers::WrapAnimationTime(Time, Duration);
	}
	// Which is converted to an index
	int32 FrameIndex = FMath::FloorToInt(Time * FramesPerSecond);

	// The final computed frame index must be offset by the start frame index
	return FMath::Clamp(FrameIndex + StartFrameIndex, StartFrameIndex, EndFrameIndex - 1);
}

float UGeometryCacheTrackUsd::GetTimeFromSampleIndex(int32 SampleIndex) const
{
	// Time is relative to the start of the section on the track
	return float((SampleIndex - StartFrameIndex) / FramesPerSecond);
}

void UGeometryCacheTrackUsd::GetFractionalFrameIndexFromTime(const float Time, const bool bLooping, int& OutFrameIndex, float& OutFraction) const
{
	OutFrameIndex = FindSampleIndexFromTime(Time, bLooping);

	float AdjustedTime = Time;
	if (bLooping)
	{
		AdjustedTime = GeometyCacheHelpers::WrapAnimationTime(Time, Duration);
	}
	// Time at ThisFrameIndex with index normalized to 0
	const float FrameIndexTime = (OutFrameIndex - StartFrameIndex) / FramesPerSecond;
	OutFraction = float((AdjustedTime - FrameIndexTime) * FramesPerSecond);
	// The fractional part is clamped to (0, 1) for subframe interpolation since the FrameIndex is floored
	OutFraction = FMath::Clamp(OutFraction, 0.0f, 1.0f);
>>>>>>> 4af6daef
}

float UGeometryCacheTrackUsd::GetTimeFromSampleIndex(int32 SampleIndex) const
{
	if (!GDisableGeoCacheTracks)
	{
		// Time is relative to the start of the section on the track
		return float((SampleIndex - StartFrameIndex) / FramesPerSecond);
	}
	// Treat the frame index as time
	return SampleIndex;
}

void UGeometryCacheTrackUsd::GetFractionalFrameIndexFromTime(const float Time, const bool bLooping, int& OutFrameIndex, float& OutFraction) const
{
	OutFrameIndex = FindSampleIndexFromTime(Time, bLooping);

	float AdjustedTime = Time;
	if (!GDisableGeoCacheTracks)
	{
		if (bLooping)
		{
			AdjustedTime = GeometyCacheHelpers::WrapAnimationTime(Time, Duration);
		}
		// Time at ThisFrameIndex with index normalized to 0
		const float FrameIndexTime = (OutFrameIndex - StartFrameIndex) / FramesPerSecond;
		OutFraction = float((AdjustedTime - FrameIndexTime) * FramesPerSecond);
	}
	else
	{
		// Clamp the Time (which is the FrameNumber) to the range of the USD GeometryCache track
		// EndFrameIndex - 1 since last frame index is not included
		OutFraction = FMath::Clamp(Time, float(StartFrameIndex), float(EndFrameIndex - 1)) - OutFrameIndex;
	}
}

const FGeometryCacheTrackSampleInfo& UGeometryCacheTrackUsd::GetSampleInfo(float Time, bool bLooping)
{
	if (SampleInfos.Num() == 0)
	{
		if (Duration > 0.f)
		{
			const int32 NumFrames = EndFrameIndex - StartFrameIndex + 1;
			SampleInfos.SetNum(NumFrames);
		}
		else
		{
			return FGeometryCacheTrackSampleInfo::EmptySampleInfo;
		}
	}

	// The sample info index must start from 0, while the sample index is between the range of the animation
	const int32 SampleIndex = FindSampleIndexFromTime(Time, bLooping);
	const int32 SampleInfoIndex = SampleIndex - StartFrameIndex;

	FGeometryCacheTrackSampleInfo& CurrentSampleInfo = SampleInfos[SampleInfoIndex];

	if (CurrentSampleInfo.SampleTime == 0.0f && CurrentSampleInfo.NumVertices == 0 && CurrentSampleInfo.NumIndices == 0)
	{
		FGeometryCacheMeshData TempMeshData;
		if (GetMeshData(SampleIndex, TempMeshData))
		{
			CurrentSampleInfo = FGeometryCacheTrackSampleInfo(
				Time,
				(FBox)TempMeshData.BoundingBox,
				TempMeshData.Positions.Num(),
				TempMeshData.Indices.Num()
			);
		}
		else
		{
			// This shouldn't really happen but if it does make sure this is initialized,
			// as it can crash/throw ensures depending on the uninitialized memory values,
			// while it will only be slightly visually glitchy with a zero bounding box
			CurrentSampleInfo.BoundingBox.Init();
		}
	}

	return CurrentSampleInfo;
}

bool UGeometryCacheTrackUsd::GetMeshDataAtTime(float Time, FGeometryCacheMeshData& OutMeshData)
{
	const bool bLooping = true;
	const int32 SampleIndex = FindSampleIndexFromTime(Time, bLooping);
	return GetMeshData(SampleIndex, OutMeshData);
}

bool UGeometryCacheTrackUsd::GetMeshData(int32 SampleIndex, FGeometryCacheMeshData& OutMeshData)
{
	if (IGeometryCacheStreamer::Get().IsTrackRegistered(this))
	{
		return IGeometryCacheStreamer::Get().TryGetFrameData(this, SampleIndex, OutMeshData);
	}
	return false;
}

bool UGeometryCacheTrackUsd::LoadUsdStage()
{
	if (CurrentStagePinned)
	{
		// Already loaded
		return true;
	}

	if (CurrentStageWeak)
	{
		// Upgrade our weak pointer if its not invalid already
		CurrentStagePinned = CurrentStageWeak;
		return true;
	}
	else if (!StageRootLayerPath.IsEmpty())
	{
		UE_LOG(LogUsd, Warning, TEXT("UGeometryCacheTrackUsd is reopening the stage '%s' to stream in frames for the geometry cache generated for prim '%s'"), *StageRootLayerPath, *PrimPath);

		// Reopen the stage. If our weak pointer is no longer valid then nothing cared about keeping that
		// stage alive anyway, so it's likely not a problem if we start reading frames from the reopened stage
		// and abandon any previous in-memory changes we had, if any.
		// Keep in mind currently it's effectively impossible to get in here at all anyway, as we'll only
		// have UGeometryCacheTrackUsd streaming stuff if a stage actor caused it to stream more frames,
		// and in that case that stage actor would have kept our stage opened.
		// Not using the stage cache here because there's currently no way of knowing when to erase it from the cache
		// after we're done with it, and the UGeometryCacheTrackUsd shouldn't have authority to blindly just remove it
		// from the cache as the user may have place it there intentionally
		const bool bUseStageCache = false;
		CurrentStagePinned = UnrealUSDWrapper::OpenStage(*StageRootLayerPath, EUsdInitialLoadSet::LoadAll, bUseStageCache);
		CurrentStageWeak = CurrentStagePinned;
		return true;
	}

	UE_LOG(LogUsd, Warning, TEXT("UGeometryCacheTrackUsd track failed to access USD stage to stream requested frames"));
	return false;
}

void UGeometryCacheTrackUsd::UnloadUsdStage()
{
	CurrentStagePinned = UE::FUsdStage();
}

void UGeometryCacheTrackUsd::Initialize(
	const UE::FUsdStage& InStage,
	const FString& InPrimPath,
<<<<<<< HEAD
	const FName& InRenderContext,
	const TMap< FString, TMap< FString, int32 > >& InMaterialToPrimvarToUVIndex,
=======
>>>>>>> 4af6daef
	int32 InStartFrameIndex,
	int32 InEndFrameIndex,
	FReadUsdMeshFunction InReadFunc
)
{
	CurrentStagePinned = InStage;
	CurrentStageWeak = CurrentStagePinned;
	StageRootLayerPath = CurrentStagePinned ? CurrentStagePinned.GetRootLayer().GetRealPath() : FString();

	PrimPath = InPrimPath;
<<<<<<< HEAD
	RenderContext = InRenderContext;
	MaterialToPrimvarToUVIndex = InMaterialToPrimvarToUVIndex;
	StartFrameIndex = InStartFrameIndex;
	EndFrameIndex = InEndFrameIndex;
	FramesPerSecond = CurrentStagePinned.GetTimeCodesPerSecond();

	if (FramesPerSecond == 0)
	{
		ensureMsgf(false, TEXT("Invalid USD GeometryCache FPS detected. Falling back to 1 FPS"));
		FramesPerSecond = 1;
	}

	// The main difference between GDisableGeoCacheTracks true or false is in how time
	// is converted to frame index. When true, the time is basically the frame indices
	// and no conversion is actually needed.
	const int32 NumFrames = EndFrameIndex - StartFrameIndex + 1;
	Duration = GDisableGeoCacheTracks ? NumFrames : NumFrames / FramesPerSecond;

	UsdStream.Reset(new FGeometryCacheUsdStream(this, InReadFunc));
	IGeometryCacheStreamer::Get().RegisterTrack(this, UsdStream.Get());
	UsdStream->Prefetch(StartFrameIndex);
=======
	StartFrameIndex = InStartFrameIndex;
	EndFrameIndex = InEndFrameIndex;
	FramesPerSecond = CurrentStagePinned.GetTimeCodesPerSecond();

	if (FramesPerSecond == 0)
	{
		ensureMsgf(false, TEXT("Invalid USD GeometryCache FPS detected. Falling back to 1 FPS"));
		FramesPerSecond = 1;
	}

	const int32 NumFrames = EndFrameIndex - StartFrameIndex + 1;
	Duration = NumFrames / FramesPerSecond;

	UsdStream.Reset(new FGeometryCacheUsdStream(this, InReadFunc));
	IGeometryCacheStreamer::Get().RegisterTrack(this, UsdStream.Get());
	UsdStream->Prefetch(StartFrameIndex);
}

void UGeometryCacheTrackUsd::Initialize(
	const UE::FUsdStage& InStage,
	const FString& InPrimPath,
	const FName& InRenderContext,
	const TMap< FString, TMap< FString, int32 > >& InMaterialToPrimvarToUVIndex,
	int32 InStartFrameIndex,
	int32 InEndFrameIndex,
	FReadUsdMeshFunction InReadFunc
)
{
	Initialize(InStage, InPrimPath, InStartFrameIndex, InEndFrameIndex, InReadFunc);
>>>>>>> 4af6daef
}

void UGeometryCacheTrackUsd::UpdateTime(float Time, bool bLooping)
{
	if (UsdStream)
	{
		int32 FrameIndex = FindSampleIndexFromTime(Time, bLooping);
		UsdStream->UpdateCurrentFrameIndex(FrameIndex);
	}
}<|MERGE_RESOLUTION|>--- conflicted
+++ resolved
@@ -11,14 +11,7 @@
 #include "HAL/IConsoleManager.h"
 #include "IGeometryCacheStreamer.h"
 
-<<<<<<< HEAD
-// Currently disabled by default as it prevents AUsdStageActor::ExpandPrim from animating Mesh prim transforms,
-// and fixing it is not trivial: UGeometryCacheTrackUsd currently either works for animating via the Time property
-// *OR* via the geometry cache Sequencer tracks, while we still need the Time property animation to work in both cases
-static bool GDisableGeoCacheTracks = true;
-=======
 static bool GDisableGeoCacheTracks = false;
->>>>>>> 4af6daef
 static FAutoConsoleVariableRef CVarDisableGeoCacheTracks(
 	TEXT("USD.DisableGeoCacheTracks"),
 	GDisableGeoCacheTracks,
@@ -29,17 +22,6 @@
 	, StartFrameIndex(0)
 	, EndFrameIndex(0)
 {}
-<<<<<<< HEAD
-
-void UGeometryCacheTrackUsd::BeginDestroy()
-{
-	UnloadUsdStage();
-
-	IGeometryCacheStreamer::Get().UnregisterTrack(this);
-	UsdStream.Reset();
-
-	Super::BeginDestroy();
-=======
 
 void UGeometryCacheTrackUsd::BeginDestroy()
 {
@@ -76,7 +58,6 @@
 	}
 
 	CumulativeResourceSize.AddDedicatedSystemMemoryBytes(SampleInfos.GetAllocatedSize());
->>>>>>> 4af6daef
 }
 
 const bool UGeometryCacheTrackUsd::UpdateMeshData(const float Time, const bool bLooping, int32& InOutMeshSampleIndex, FGeometryCacheMeshData*& OutMeshData)
@@ -113,25 +94,6 @@
 
 const int32 UGeometryCacheTrackUsd::FindSampleIndexFromTime(const float Time, const bool bLooping) const
 {
-<<<<<<< HEAD
-	if (!GDisableGeoCacheTracks)
-	{
-		// Time is relative to the start of the section on the track
-		float SampleTime = Time;
-		if (bLooping)
-		{
-			SampleTime = GeometyCacheHelpers::WrapAnimationTime(Time, Duration);
-		}
-		// Which is converted to an index
-		int32 FrameIndex = FMath::RoundToInt(Time * FramesPerSecond);
-
-		// The final computed frame index must be offset by the start frame index
-		return FMath::Clamp(FrameIndex + StartFrameIndex, StartFrameIndex, EndFrameIndex - 1);
-	}
-	// Treat the time as the frame index
-	int32 FrameIndex = (int32)Time;
-	return FMath::Clamp(FrameIndex, StartFrameIndex, EndFrameIndex - 1);
-=======
 	// Time is relative to the start of the section on the track
 	float SampleTime = Time;
 	if (bLooping)
@@ -165,41 +127,6 @@
 	OutFraction = float((AdjustedTime - FrameIndexTime) * FramesPerSecond);
 	// The fractional part is clamped to (0, 1) for subframe interpolation since the FrameIndex is floored
 	OutFraction = FMath::Clamp(OutFraction, 0.0f, 1.0f);
->>>>>>> 4af6daef
-}
-
-float UGeometryCacheTrackUsd::GetTimeFromSampleIndex(int32 SampleIndex) const
-{
-	if (!GDisableGeoCacheTracks)
-	{
-		// Time is relative to the start of the section on the track
-		return float((SampleIndex - StartFrameIndex) / FramesPerSecond);
-	}
-	// Treat the frame index as time
-	return SampleIndex;
-}
-
-void UGeometryCacheTrackUsd::GetFractionalFrameIndexFromTime(const float Time, const bool bLooping, int& OutFrameIndex, float& OutFraction) const
-{
-	OutFrameIndex = FindSampleIndexFromTime(Time, bLooping);
-
-	float AdjustedTime = Time;
-	if (!GDisableGeoCacheTracks)
-	{
-		if (bLooping)
-		{
-			AdjustedTime = GeometyCacheHelpers::WrapAnimationTime(Time, Duration);
-		}
-		// Time at ThisFrameIndex with index normalized to 0
-		const float FrameIndexTime = (OutFrameIndex - StartFrameIndex) / FramesPerSecond;
-		OutFraction = float((AdjustedTime - FrameIndexTime) * FramesPerSecond);
-	}
-	else
-	{
-		// Clamp the Time (which is the FrameNumber) to the range of the USD GeometryCache track
-		// EndFrameIndex - 1 since last frame index is not included
-		OutFraction = FMath::Clamp(Time, float(StartFrameIndex), float(EndFrameIndex - 1)) - OutFrameIndex;
-	}
 }
 
 const FGeometryCacheTrackSampleInfo& UGeometryCacheTrackUsd::GetSampleInfo(float Time, bool bLooping)
@@ -308,11 +235,6 @@
 void UGeometryCacheTrackUsd::Initialize(
 	const UE::FUsdStage& InStage,
 	const FString& InPrimPath,
-<<<<<<< HEAD
-	const FName& InRenderContext,
-	const TMap< FString, TMap< FString, int32 > >& InMaterialToPrimvarToUVIndex,
-=======
->>>>>>> 4af6daef
 	int32 InStartFrameIndex,
 	int32 InEndFrameIndex,
 	FReadUsdMeshFunction InReadFunc
@@ -323,29 +245,6 @@
 	StageRootLayerPath = CurrentStagePinned ? CurrentStagePinned.GetRootLayer().GetRealPath() : FString();
 
 	PrimPath = InPrimPath;
-<<<<<<< HEAD
-	RenderContext = InRenderContext;
-	MaterialToPrimvarToUVIndex = InMaterialToPrimvarToUVIndex;
-	StartFrameIndex = InStartFrameIndex;
-	EndFrameIndex = InEndFrameIndex;
-	FramesPerSecond = CurrentStagePinned.GetTimeCodesPerSecond();
-
-	if (FramesPerSecond == 0)
-	{
-		ensureMsgf(false, TEXT("Invalid USD GeometryCache FPS detected. Falling back to 1 FPS"));
-		FramesPerSecond = 1;
-	}
-
-	// The main difference between GDisableGeoCacheTracks true or false is in how time
-	// is converted to frame index. When true, the time is basically the frame indices
-	// and no conversion is actually needed.
-	const int32 NumFrames = EndFrameIndex - StartFrameIndex + 1;
-	Duration = GDisableGeoCacheTracks ? NumFrames : NumFrames / FramesPerSecond;
-
-	UsdStream.Reset(new FGeometryCacheUsdStream(this, InReadFunc));
-	IGeometryCacheStreamer::Get().RegisterTrack(this, UsdStream.Get());
-	UsdStream->Prefetch(StartFrameIndex);
-=======
 	StartFrameIndex = InStartFrameIndex;
 	EndFrameIndex = InEndFrameIndex;
 	FramesPerSecond = CurrentStagePinned.GetTimeCodesPerSecond();
@@ -375,7 +274,6 @@
 )
 {
 	Initialize(InStage, InPrimPath, InStartFrameIndex, InEndFrameIndex, InReadFunc);
->>>>>>> 4af6daef
 }
 
 void UGeometryCacheTrackUsd::UpdateTime(float Time, bool bLooping)
