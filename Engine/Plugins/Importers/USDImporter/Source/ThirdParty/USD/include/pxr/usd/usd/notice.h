//
// Copyright 2016 Pixar
//
// Licensed under the Apache License, Version 2.0 (the "Apache License")
// with the following modification; you may not use this file except in
// compliance with the Apache License and the following modification to it:
// Section 6. Trademarks. is deleted and replaced with:
//
// 6. Trademarks. This License does not grant permission to use the trade
//    names, trademarks, service marks, or product names of the Licensor
//    and its affiliates, except as required to comply with Section 4(c) of
//    the License and to reproduce the content of the NOTICE file.
//
// You may obtain a copy of the Apache License at
//
//     http://www.apache.org/licenses/LICENSE-2.0
//
// Unless required by applicable law or agreed to in writing, software
// distributed under the Apache License with the above modification is
// distributed on an "AS IS" BASIS, WITHOUT WARRANTIES OR CONDITIONS OF ANY
// KIND, either express or implied. See the Apache License for the specific
// language governing permissions and limitations under the Apache License.
//
#ifndef PXR_USD_USD_NOTICE_H
#define PXR_USD_USD_NOTICE_H

#include "pxr/pxr.h"
#include "pxr/usd/usd/api.h"
#include "pxr/usd/usd/common.h"
#include "pxr/usd/usd/object.h"

#include "pxr/usd/sdf/changeList.h"
#include "pxr/usd/sdf/path.h"
#include "pxr/base/tf/notice.h"

PXR_NAMESPACE_OPEN_SCOPE


/// \class UsdNotice
///
/// Container class for Usd notices
///
class UsdNotice {
public:

    /// Base class for UsdStage notices.
    class StageNotice : public TfNotice {
    public:
        USD_API
        StageNotice(const UsdStageWeakPtr &stage);
        USD_API
        virtual ~StageNotice();

        /// Return the stage associated with this notice.
        const UsdStageWeakPtr &GetStage() const { return _stage; }

    private:
        UsdStageWeakPtr _stage;
    };

    /// \class StageContentsChanged
    ///
    /// Ultra-conservative notice sent when the given UsdStage's contents
    /// have changed in any way.  This notice is sent when \em any authoring
    /// is performed in any of the stage's participatory layers, in the
    /// thread performing the authoring, \em after the affected UsdStage
    /// has reconfigured itself in response to the authored changes.
    ///
    /// Receipt of this notice should cause clients to disregard any cached
    /// values for properties or metadata.  It does not \em necessarily imply
    /// invalidation of UsdPrim s.
    ///
    class StageContentsChanged : public StageNotice {
    public:
        explicit StageContentsChanged(const UsdStageWeakPtr& stage)
            : StageNotice(stage) {}
        USD_API virtual ~StageContentsChanged();
    };

    /// \class ObjectsChanged
    ///
    /// Notice sent in response to authored changes that affect UsdObjects.
    ///
    /// The kinds of object changes are divided into two categories: "resync"
    /// and "changed-info".  "Resyncs" are potentially structural changes that
    /// invalidate entire subtrees of UsdObjects (including prims and
    /// properties).  For example, if the path "/foo" is resynced, then all
    /// subpaths like "/foo/bar" and "/foo/bar.baz" may be arbitrarily changed.
    /// In contrast, "changed-info" means that a nonstructural change has
    /// occurred, like an attribute value change or a value change to a metadata
    /// field not related to composition.
    ///
    /// When a prim is resynced, say "/foo/bar", it might have been created or
    /// destroyed.  In that case "/foo"'s list of children will have changed,
    /// but we *do not* consider "/foo" to be resynced.  If we did, it would
    /// mean clients would have to consider all of "/foo/bar"'s siblings (and
    /// their descendants) to be resynced which might be egregious
    /// overinvalidation.
    ///
    /// This notice provides API for two client use-cases.  Clients interested
    /// in testing whether specific objects are affected by the changes should
    /// use the AffectedObject() method (and the ResyncedObject() and
    /// ChangedInfoOnly() methods).  Clients that wish to reason about all
    /// changes as a whole should use the GetResyncedPaths() and
    /// GetChangedInfoOnlyPaths() methods.
    ///
    class ObjectsChanged : public StageNotice {
        using _PathsToChangesMap = 
            std::map<SdfPath, std::vector<const SdfChangeList::Entry*>>;

        friend class UsdStage;
        ObjectsChanged(const UsdStageWeakPtr &stage,
                       const _PathsToChangesMap *resyncChanges,
                       const _PathsToChangesMap *infoChanges)
            : StageNotice(stage)
            , _resyncChanges(resyncChanges)
            , _infoChanges(infoChanges) {}
    public:
        USD_API virtual ~ObjectsChanged();

        /// Return true if \p obj was possibly affected by the layer changes
        /// that generated this notice.  This is the case if either the object
        /// is subject to a resync or has changed info.  Equivalent to:
        /// \code
        /// ResyncedObject(obj) or ChangedInfoOnly(obj)
        /// \endcode
        bool AffectedObject(const UsdObject &obj) const {
            return ResyncedObject(obj) || ChangedInfoOnly(obj);
        }

        /// Return true if \p obj was resynced by the layer changes that
        /// generated this notice.  This is the case if the object's path or an
        /// ancestor path is present in GetResyncedPrimPaths().
        USD_API bool ResyncedObject(const UsdObject &obj) const;

        /// Return true if \p obj was changed but not resynced by the layer
        /// changes that generated this notice.
        USD_API bool ChangedInfoOnly(const UsdObject &obj) const;

        /// \class PathRange
        /// An iterable range of paths to objects that have changed.
        ///
        /// Users may use this object in range-based for loops, or use the
        /// iterators to access additional information about each changed
        /// object.
        class PathRange
        {
        public:
            /// \class iterator
            class iterator : public boost::iterator_adaptor<
                iterator,                           // crtp base,
                _PathsToChangesMap::const_iterator, // base iterator
                const SdfPath&                      // value type
            >
            {
            public:
                iterator() 
                    : iterator_adaptor_(base_type()) {}

                /// Return the set of changed fields in layers that affected 
                /// the object at the path specified by this iterator.  See
                /// UsdNotice::ObjectsChanged::GetChangedFields for more
                /// details.
                USD_API TfTokenVector GetChangedFields() const;

                /// Return true if the object at the path specified by this
                /// iterator has any changed fields, false otherwise.  See
                /// UsdNotice::ObjectsChanged::HasChangedFields for more
                /// details.
                USD_API bool HasChangedFields() const;

            private:
                friend class PathRange;
                friend class boost::iterator_core_access;

                iterator(base_type baseIter) 
                    : iterator_adaptor_(baseIter) {}
                inline reference dereference() const { 
                    return base()->first;
                }
            };

            using const_iterator = iterator;

            PathRange() : _changes(nullptr) { }

            /// Explicit conversion to SdfPathVector for convenience
            explicit operator SdfPathVector() const {
                return SdfPathVector(begin(), end());
            }
        
            /// Return true if this range contains any paths, false otherwise.
            bool empty() const { 
                return !_changes || _changes->empty(); 
            }

            /// Return the number of paths in this range.
            size_t size() const { 
                return _changes ? _changes->size() : 0; 
            }

            /// Return iterator to the start of this range.
            iterator begin() const { 
                return iterator(_changes->cbegin()); 
            }

            /// Return iterator to the start of this range.
            const_iterator cbegin() const { 
                return iterator(_changes->cbegin()); 
            }

            /// Return the end iterator for this range.
            iterator end() const { 
                return iterator(_changes->cend()); 
            }

            /// Return the end iterator for this range.
            const_iterator cend() const { 
                return iterator(_changes->cend()); 
            }

            /// Return an iterator to the specified \p path in this range if
            /// it exists, or end() if it does not.  This is potentially more
            /// efficient than std::find(begin(), end()).
            const_iterator find(const SdfPath& path) const {
                return const_iterator(_changes->find(path));
            }

        private:
            friend class ObjectsChanged;
            explicit PathRange(const _PathsToChangesMap* changes)
                : _changes(changes)
            { }

            const _PathsToChangesMap* _changes;
        };

        /// Return the set of paths that are resynced in lexicographical order.
        /// Resyncs imply entire subtree invalidation of all descendant prims
        /// and properties, so this set is minimal regarding ancestors and
        /// descendants.  For example, if the path '/foo' appears in this set,
        /// the entire subtree at '/foo' is resynced so the path '/foo/bar' will
        /// not appear, but it should be considered resynced.
        USD_API PathRange GetResyncedPaths() const;

        /// Return the set of paths that have only info changes (those that do
        /// not affect the structure of cached UsdPrims on a UsdStage) in
        /// lexicographical order.  Info changes do not imply entire subtree
        /// invalidation, so this set is not minimal regarding ancestors and
        /// descendants, as opposed to GetResyncedPaths().  For example, both
        /// the paths '/foo' and '/foo/bar' may appear in this set.
        USD_API PathRange GetChangedInfoOnlyPaths() const;

        /// Return the set of changed fields in layers that affected \p obj. 
        ///
        /// This set will be empty for objects whose paths are not in
        /// GetResyncedPaths() or GetChangedInfoOnlyPaths().  
        ///
        /// If a field is present in this set, it does not necessarily mean the 
        /// composed value of that field on \p obj has changed.  For example, if
        /// a metadata value on \p obj is overridden in a stronger layer and
        /// is changed in a weaker layer, that field will appear in this set.
        /// However, since the value in the stronger layer did not change,
        /// the composed value returned by GetMetadata() will not have changed.
        USD_API TfTokenVector GetChangedFields(const UsdObject &obj) const;

        /// \overload
        USD_API TfTokenVector GetChangedFields(const SdfPath &path) const;

        /// Return true if there are any changed fields that affected \p obj,
        /// false otherwise.  See GetChangedFields for more details.
        USD_API bool HasChangedFields(const UsdObject &obj) const;
        
        /// \overload
        USD_API bool HasChangedFields(const SdfPath &path) const;

    private:
        const _PathsToChangesMap *_resyncChanges;
        const _PathsToChangesMap *_infoChanges;
    };

    /// \class StageEditTargetChanged
    ///
    /// Notice sent when a stage's EditTarget has changed.  Sent in the
    /// thread that changed the target.
    ///
    class StageEditTargetChanged : public StageNotice {
    public:
        explicit StageEditTargetChanged(const UsdStageWeakPtr &stage)
            : StageNotice(stage) {}
        USD_API virtual ~StageEditTargetChanged();
    };

    /// \class LayerMutingChanged
    ///
    /// Notice sent after a set of layers have been newly muted or unmuted.
    /// Note this does not necessarily mean the specified layers are currently 
    /// loaded.
    ///
    /// LayerMutingChanged notice is sent before any UsdNotice::ObjectsChanged 
    /// or UsdNotice::StageContentsChanged notices are sent resulting from
    /// muting or unmuting of layers.
    /// 
    /// Note that LayerMutingChanged notice is sent even if the
    /// muting/unmuting layer does not belong to the current stage, or is a 
    /// layer that does belong to the current stage but is not yet loaded 
    /// because it is behind an unloaded payload or unselected variant.
    class LayerMutingChanged : public StageNotice {
    public:
        explicit LayerMutingChanged(const UsdStageWeakPtr &stage, 
                const std::vector<std::string>& mutedLayers, 
                const std::vector<std::string>& unmutedLayers)
            : StageNotice(stage),
             _mutedLayers(mutedLayers),
             _unMutedLayers(unmutedLayers) {}

        USD_API virtual ~LayerMutingChanged();

        /// Returns the identifier of the layers that were muted.
<<<<<<< HEAD
=======
        ///
        /// The stage's resolver context must be bound when looking up
        /// layers using the returned identifiers to ensure the same layers
        /// that would be used by the stage are found.
>>>>>>> 6bbb88c8
        const std::vector<std::string>& GetMutedLayers() const {
            return _mutedLayers;
        }

        /// Returns the identifier of the layers that were unmuted.
<<<<<<< HEAD
=======
        ///
        /// The stage's resolver context must be bound when looking up
        /// layers using the returned identifiers to ensure the same layers
        /// that would be used by the stage are found.
>>>>>>> 6bbb88c8
        const std::vector<std::string>& GetUnmutedLayers() const {
            return _unMutedLayers;
        }

    private:
        const std::vector<std::string>& _mutedLayers;
        const std::vector<std::string>& _unMutedLayers;
    };

};


PXR_NAMESPACE_CLOSE_SCOPE

#endif // PXR_USD_USD_NOTICE_H<|MERGE_RESOLUTION|>--- conflicted
+++ resolved
@@ -317,25 +317,19 @@
         USD_API virtual ~LayerMutingChanged();
 
         /// Returns the identifier of the layers that were muted.
-<<<<<<< HEAD
-=======
         ///
         /// The stage's resolver context must be bound when looking up
         /// layers using the returned identifiers to ensure the same layers
         /// that would be used by the stage are found.
->>>>>>> 6bbb88c8
         const std::vector<std::string>& GetMutedLayers() const {
             return _mutedLayers;
         }
 
         /// Returns the identifier of the layers that were unmuted.
-<<<<<<< HEAD
-=======
         ///
         /// The stage's resolver context must be bound when looking up
         /// layers using the returned identifiers to ensure the same layers
         /// that would be used by the stage are found.
->>>>>>> 6bbb88c8
         const std::vector<std::string>& GetUnmutedLayers() const {
             return _unMutedLayers;
         }
