//
// Copyright 2016 Pixar
//
// Licensed under the Apache License, Version 2.0 (the "Apache License")
// with the following modification; you may not use this file except in
// compliance with the Apache License and the following modification to it:
// Section 6. Trademarks. is deleted and replaced with:
//
// 6. Trademarks. This License does not grant permission to use the trade
//    names, trademarks, service marks, or product names of the Licensor
//    and its affiliates, except as required to comply with Section 4(c) of
//    the License and to reproduce the content of the NOTICE file.
//
// You may obtain a copy of the Apache License at
//
//     http://www.apache.org/licenses/LICENSE-2.0
//
// Unless required by applicable law or agreed to in writing, software
// distributed under the Apache License with the above modification is
// distributed on an "AS IS" BASIS, WITHOUT WARRANTIES OR CONDITIONS OF ANY
// KIND, either express or implied. See the Apache License for the specific
// language governing permissions and limitations under the Apache License.
//
#ifndef USDGEOM_GENERATED_CAPSULE_H
#define USDGEOM_GENERATED_CAPSULE_H

/// \file usdGeom/capsule.h

#include "pxr/pxr.h"
#include "pxr/usd/usdGeom/api.h"
#include "pxr/usd/usdGeom/gprim.h"
#include "pxr/usd/usd/prim.h"
#include "pxr/usd/usd/stage.h"
#include "pxr/usd/usdGeom/tokens.h"

#include "pxr/base/vt/value.h"

#include "pxr/base/gf/vec3d.h"
#include "pxr/base/gf/vec3f.h"
#include "pxr/base/gf/matrix4d.h"

#include "pxr/base/tf/token.h"
#include "pxr/base/tf/type.h"

PXR_NAMESPACE_OPEN_SCOPE

class SdfAssetPath;

// -------------------------------------------------------------------------- //
// CAPSULE                                                                    //
// -------------------------------------------------------------------------- //

/// \class UsdGeomCapsule
///
/// Defines a primitive capsule, i.e. a cylinder capped by two half
/// spheres, centered at the origin, whose spine is along the specified
/// \em axis.
///
/// For any described attribute \em Fallback \em Value or \em Allowed \em Values below
/// that are text/tokens, the actual token is published and defined in \ref UsdGeomTokens.
/// So to set an attribute to the value "rightHanded", use UsdGeomTokens->rightHanded
/// as the value.
///
class UsdGeomCapsule : public UsdGeomGprim
{
public:
    /// Compile time constant representing what kind of schema this class is.
    ///
    /// \sa UsdSchemaKind
    static const UsdSchemaKind schemaKind = UsdSchemaKind::ConcreteTyped;
<<<<<<< HEAD

    /// \deprecated
    /// Same as schemaKind, provided to maintain temporary backward 
    /// compatibility with older generated schemas.
    static const UsdSchemaKind schemaType = UsdSchemaKind::ConcreteTyped;
=======
>>>>>>> 6bbb88c8

    /// Construct a UsdGeomCapsule on UsdPrim \p prim .
    /// Equivalent to UsdGeomCapsule::Get(prim.GetStage(), prim.GetPath())
    /// for a \em valid \p prim, but will not immediately throw an error for
    /// an invalid \p prim
    explicit UsdGeomCapsule(const UsdPrim& prim=UsdPrim())
        : UsdGeomGprim(prim)
    {
    }

    /// Construct a UsdGeomCapsule on the prim held by \p schemaObj .
    /// Should be preferred over UsdGeomCapsule(schemaObj.GetPrim()),
    /// as it preserves SchemaBase state.
    explicit UsdGeomCapsule(const UsdSchemaBase& schemaObj)
        : UsdGeomGprim(schemaObj)
    {
    }

    /// Destructor.
    USDGEOM_API
    virtual ~UsdGeomCapsule();

    /// Return a vector of names of all pre-declared attributes for this schema
    /// class and all its ancestor classes.  Does not include attributes that
    /// may be authored by custom/extended methods of the schemas involved.
    USDGEOM_API
    static const TfTokenVector &
    GetSchemaAttributeNames(bool includeInherited=true);

    /// Return a UsdGeomCapsule holding the prim adhering to this
    /// schema at \p path on \p stage.  If no prim exists at \p path on
    /// \p stage, or if the prim at that path does not adhere to this schema,
    /// return an invalid schema object.  This is shorthand for the following:
    ///
    /// \code
    /// UsdGeomCapsule(stage->GetPrimAtPath(path));
    /// \endcode
    ///
    USDGEOM_API
    static UsdGeomCapsule
    Get(const UsdStagePtr &stage, const SdfPath &path);

    /// Attempt to ensure a \a UsdPrim adhering to this schema at \p path
    /// is defined (according to UsdPrim::IsDefined()) on this stage.
    ///
    /// If a prim adhering to this schema at \p path is already defined on this
    /// stage, return that prim.  Otherwise author an \a SdfPrimSpec with
    /// \a specifier == \a SdfSpecifierDef and this schema's prim type name for
    /// the prim at \p path at the current EditTarget.  Author \a SdfPrimSpec s
    /// with \p specifier == \a SdfSpecifierDef and empty typeName at the
    /// current EditTarget for any nonexistent, or existing but not \a Defined
    /// ancestors.
    ///
    /// The given \a path must be an absolute prim path that does not contain
    /// any variant selections.
    ///
    /// If it is impossible to author any of the necessary PrimSpecs, (for
    /// example, in case \a path cannot map to the current UsdEditTarget's
    /// namespace) issue an error and return an invalid \a UsdPrim.
    ///
    /// Note that this method may return a defined prim whose typeName does not
    /// specify this schema class, in case a stronger typeName opinion overrides
    /// the opinion at the current EditTarget.
    ///
    USDGEOM_API
    static UsdGeomCapsule
    Define(const UsdStagePtr &stage, const SdfPath &path);

protected:
    /// Returns the kind of schema this class belongs to.
    ///
    /// \sa UsdSchemaKind
<<<<<<< HEAD
    USDGEOM_API
    UsdSchemaKind _GetSchemaKind() const override;

    /// \deprecated
    /// Same as _GetSchemaKind, provided to maintain temporary backward 
    /// compatibility with older generated schemas.
    USDGEOM_API
    UsdSchemaKind _GetSchemaType() const override;
=======
    USDGEOM_API
    UsdSchemaKind _GetSchemaKind() const override;
>>>>>>> 6bbb88c8

private:
    // needs to invoke _GetStaticTfType.
    friend class UsdSchemaRegistry;
    USDGEOM_API
    static const TfType &_GetStaticTfType();

    static bool _IsTypedSchema();

    // override SchemaBase virtuals.
    USDGEOM_API
    const TfType &_GetTfType() const override;

public:
    // --------------------------------------------------------------------- //
    // HEIGHT 
    // --------------------------------------------------------------------- //
    /// The size of the capsule's spine along the specified
    /// \em axis excluding the size of the two half spheres, i.e.
    /// the size of the cylinder portion of the capsule.
    /// If you author \em height you must also author \em extent.
    /// \sa GetExtentAttr()
    ///
    /// | ||
    /// | -- | -- |
    /// | Declaration | `double height = 1` |
    /// | C++ Type | double |
    /// | \ref Usd_Datatypes "Usd Type" | SdfValueTypeNames->Double |
    USDGEOM_API
    UsdAttribute GetHeightAttr() const;

    /// See GetHeightAttr(), and also 
    /// \ref Usd_Create_Or_Get_Property for when to use Get vs Create.
    /// If specified, author \p defaultValue as the attribute's default,
    /// sparsely (when it makes sense to do so) if \p writeSparsely is \c true -
    /// the default for \p writeSparsely is \c false.
    USDGEOM_API
    UsdAttribute CreateHeightAttr(VtValue const &defaultValue = VtValue(), bool writeSparsely=false) const;

public:
    // --------------------------------------------------------------------- //
    // RADIUS 
    // --------------------------------------------------------------------- //
    /// The radius of the capsule.  If you
    /// author \em radius you must also author \em extent.
    /// 
    /// \sa GetExtentAttr()
    ///
    /// | ||
    /// | -- | -- |
    /// | Declaration | `double radius = 0.5` |
    /// | C++ Type | double |
    /// | \ref Usd_Datatypes "Usd Type" | SdfValueTypeNames->Double |
    USDGEOM_API
    UsdAttribute GetRadiusAttr() const;

    /// See GetRadiusAttr(), and also 
    /// \ref Usd_Create_Or_Get_Property for when to use Get vs Create.
    /// If specified, author \p defaultValue as the attribute's default,
    /// sparsely (when it makes sense to do so) if \p writeSparsely is \c true -
    /// the default for \p writeSparsely is \c false.
    USDGEOM_API
    UsdAttribute CreateRadiusAttr(VtValue const &defaultValue = VtValue(), bool writeSparsely=false) const;

public:
    // --------------------------------------------------------------------- //
    // AXIS 
    // --------------------------------------------------------------------- //
    /// The axis along which the spine of the capsule is aligned
    ///
    /// | ||
    /// | -- | -- |
    /// | Declaration | `uniform token axis = "Z"` |
    /// | C++ Type | TfToken |
    /// | \ref Usd_Datatypes "Usd Type" | SdfValueTypeNames->Token |
    /// | \ref SdfVariability "Variability" | SdfVariabilityUniform |
    /// | \ref UsdGeomTokens "Allowed Values" | X, Y, Z |
    USDGEOM_API
    UsdAttribute GetAxisAttr() const;

    /// See GetAxisAttr(), and also 
    /// \ref Usd_Create_Or_Get_Property for when to use Get vs Create.
    /// If specified, author \p defaultValue as the attribute's default,
    /// sparsely (when it makes sense to do so) if \p writeSparsely is \c true -
    /// the default for \p writeSparsely is \c false.
    USDGEOM_API
    UsdAttribute CreateAxisAttr(VtValue const &defaultValue = VtValue(), bool writeSparsely=false) const;

public:
    // --------------------------------------------------------------------- //
    // EXTENT 
    // --------------------------------------------------------------------- //
    /// Extent is re-defined on Capsule only to provide a fallback
    /// value. \sa UsdGeomGprim::GetExtentAttr().
    ///
    /// | ||
    /// | -- | -- |
    /// | Declaration | `float3[] extent = [(-0.5, -0.5, -1), (0.5, 0.5, 1)]` |
    /// | C++ Type | VtArray<GfVec3f> |
    /// | \ref Usd_Datatypes "Usd Type" | SdfValueTypeNames->Float3Array |
    USDGEOM_API
    UsdAttribute GetExtentAttr() const;

    /// See GetExtentAttr(), and also 
    /// \ref Usd_Create_Or_Get_Property for when to use Get vs Create.
    /// If specified, author \p defaultValue as the attribute's default,
    /// sparsely (when it makes sense to do so) if \p writeSparsely is \c true -
    /// the default for \p writeSparsely is \c false.
    USDGEOM_API
    UsdAttribute CreateExtentAttr(VtValue const &defaultValue = VtValue(), bool writeSparsely=false) const;

public:
    // ===================================================================== //
    // Feel free to add custom code below this line, it will be preserved by 
    // the code generator. 
    //
    // Just remember to: 
    //  - Close the class declaration with }; 
    //  - Close the namespace with PXR_NAMESPACE_CLOSE_SCOPE
    //  - Close the include guard with #endif
    // ===================================================================== //
    // --(BEGIN CUSTOM CODE)--

    /// Compute the extent for the capsule defined by the height, radius, and
    /// axis.
    ///
    /// \return true upon success, false if unable to calculate extent.
    ///
    /// On success, extent will contain an approximate axis-aligned bounding 
    /// box of the capsule defined by the height, radius, and axis.
    ///
    /// This function is to provide easy authoring of extent for usd authoring 
    /// tools, hence it is static and acts outside a specific prim (as in 
    /// attribute based methods).
    USDGEOM_API
    static bool ComputeExtent(double height, double radius, const TfToken& axis,
        VtVec3fArray* extent);

    /// \overload
    /// Computes the extent as if the matrix \p transform was first applied.
    USDGEOM_API
    static bool ComputeExtent(double height, double radius, const TfToken& axis,
        const GfMatrix4d& transform, VtVec3fArray* extent);
};

PXR_NAMESPACE_CLOSE_SCOPE

#endif<|MERGE_RESOLUTION|>--- conflicted
+++ resolved
@@ -68,14 +68,6 @@
     ///
     /// \sa UsdSchemaKind
     static const UsdSchemaKind schemaKind = UsdSchemaKind::ConcreteTyped;
-<<<<<<< HEAD
-
-    /// \deprecated
-    /// Same as schemaKind, provided to maintain temporary backward 
-    /// compatibility with older generated schemas.
-    static const UsdSchemaKind schemaType = UsdSchemaKind::ConcreteTyped;
-=======
->>>>>>> 6bbb88c8
 
     /// Construct a UsdGeomCapsule on UsdPrim \p prim .
     /// Equivalent to UsdGeomCapsule::Get(prim.GetStage(), prim.GetPath())
@@ -148,19 +140,8 @@
     /// Returns the kind of schema this class belongs to.
     ///
     /// \sa UsdSchemaKind
-<<<<<<< HEAD
     USDGEOM_API
     UsdSchemaKind _GetSchemaKind() const override;
-
-    /// \deprecated
-    /// Same as _GetSchemaKind, provided to maintain temporary backward 
-    /// compatibility with older generated schemas.
-    USDGEOM_API
-    UsdSchemaKind _GetSchemaType() const override;
-=======
-    USDGEOM_API
-    UsdSchemaKind _GetSchemaKind() const override;
->>>>>>> 6bbb88c8
 
 private:
     // needs to invoke _GetStaticTfType.
