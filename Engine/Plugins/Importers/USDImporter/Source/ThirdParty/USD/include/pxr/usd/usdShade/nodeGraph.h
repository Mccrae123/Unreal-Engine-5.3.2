//
// Copyright 2016 Pixar
//
// Licensed under the Apache License, Version 2.0 (the "Apache License")
// with the following modification; you may not use this file except in
// compliance with the Apache License and the following modification to it:
// Section 6. Trademarks. is deleted and replaced with:
//
// 6. Trademarks. This License does not grant permission to use the trade
//    names, trademarks, service marks, or product names of the Licensor
//    and its affiliates, except as required to comply with Section 4(c) of
//    the License and to reproduce the content of the NOTICE file.
//
// You may obtain a copy of the Apache License at
//
//     http://www.apache.org/licenses/LICENSE-2.0
//
// Unless required by applicable law or agreed to in writing, software
// distributed under the Apache License with the above modification is
// distributed on an "AS IS" BASIS, WITHOUT WARRANTIES OR CONDITIONS OF ANY
// KIND, either express or implied. See the Apache License for the specific
// language governing permissions and limitations under the Apache License.
//
#ifndef USDSHADE_GENERATED_NODEGRAPH_H
#define USDSHADE_GENERATED_NODEGRAPH_H

/// \file usdShade/nodeGraph.h

#include "pxr/pxr.h"
#include "pxr/usd/usdShade/api.h"
#include "pxr/usd/usd/typed.h"
#include "pxr/usd/usd/prim.h"
#include "pxr/usd/usd/stage.h"

#include <utility>
#include "pxr/usd/usd/editTarget.h"
#include "pxr/usd/usd/relationship.h"
#include "pxr/usd/usdShade/input.h"
#include "pxr/usd/usdShade/output.h"
#include "pxr/usd/usdShade/shader.h"
#include "pxr/usd/usdShade/connectableAPIBehavior.h"

#include "pxr/base/vt/value.h"

#include "pxr/base/gf/vec3d.h"
#include "pxr/base/gf/vec3f.h"
#include "pxr/base/gf/matrix4d.h"

#include "pxr/base/tf/token.h"
#include "pxr/base/tf/type.h"

PXR_NAMESPACE_OPEN_SCOPE

class SdfAssetPath;

// -------------------------------------------------------------------------- //
// NODEGRAPH                                                                  //
// -------------------------------------------------------------------------- //

/// \class UsdShadeNodeGraph
///
/// A node-graph is a container for shading nodes, as well as other 
/// node-graphs. It has a public input interface and provides a list of public 
/// outputs.
/// 
/// <b>Node Graph Interfaces</b>
/// 
/// One of the most important functions of a node-graph is to host the "interface"
/// with which clients of already-built shading networks will interact.  Please
/// see \ref UsdShadeNodeGraph_Interfaces "Interface Inputs" for a detailed
/// explanation of what the interface provides, and how to construct and
/// use it, to effectively share/instance shader networks.
/// 
/// <b>Node Graph Outputs</b>
/// 
/// These behave like outputs on a shader and are typically connected to an 
/// output on a shader inside the node-graph.
/// 
///
class UsdShadeNodeGraph : public UsdTyped
{
public:
    /// Compile time constant representing what kind of schema this class is.
    ///
    /// \sa UsdSchemaKind
    static const UsdSchemaKind schemaKind = UsdSchemaKind::ConcreteTyped;
<<<<<<< HEAD

    /// \deprecated
    /// Same as schemaKind, provided to maintain temporary backward 
    /// compatibility with older generated schemas.
    static const UsdSchemaKind schemaType = UsdSchemaKind::ConcreteTyped;
=======
>>>>>>> 6bbb88c8

    /// Construct a UsdShadeNodeGraph on UsdPrim \p prim .
    /// Equivalent to UsdShadeNodeGraph::Get(prim.GetStage(), prim.GetPath())
    /// for a \em valid \p prim, but will not immediately throw an error for
    /// an invalid \p prim
    explicit UsdShadeNodeGraph(const UsdPrim& prim=UsdPrim())
        : UsdTyped(prim)
    {
    }

    /// Construct a UsdShadeNodeGraph on the prim held by \p schemaObj .
    /// Should be preferred over UsdShadeNodeGraph(schemaObj.GetPrim()),
    /// as it preserves SchemaBase state.
    explicit UsdShadeNodeGraph(const UsdSchemaBase& schemaObj)
        : UsdTyped(schemaObj)
    {
    }

    /// Destructor.
    USDSHADE_API
    virtual ~UsdShadeNodeGraph();

    /// Return a vector of names of all pre-declared attributes for this schema
    /// class and all its ancestor classes.  Does not include attributes that
    /// may be authored by custom/extended methods of the schemas involved.
    USDSHADE_API
    static const TfTokenVector &
    GetSchemaAttributeNames(bool includeInherited=true);

    /// Return a UsdShadeNodeGraph holding the prim adhering to this
    /// schema at \p path on \p stage.  If no prim exists at \p path on
    /// \p stage, or if the prim at that path does not adhere to this schema,
    /// return an invalid schema object.  This is shorthand for the following:
    ///
    /// \code
    /// UsdShadeNodeGraph(stage->GetPrimAtPath(path));
    /// \endcode
    ///
    USDSHADE_API
    static UsdShadeNodeGraph
    Get(const UsdStagePtr &stage, const SdfPath &path);

    /// Attempt to ensure a \a UsdPrim adhering to this schema at \p path
    /// is defined (according to UsdPrim::IsDefined()) on this stage.
    ///
    /// If a prim adhering to this schema at \p path is already defined on this
    /// stage, return that prim.  Otherwise author an \a SdfPrimSpec with
    /// \a specifier == \a SdfSpecifierDef and this schema's prim type name for
    /// the prim at \p path at the current EditTarget.  Author \a SdfPrimSpec s
    /// with \p specifier == \a SdfSpecifierDef and empty typeName at the
    /// current EditTarget for any nonexistent, or existing but not \a Defined
    /// ancestors.
    ///
    /// The given \a path must be an absolute prim path that does not contain
    /// any variant selections.
    ///
    /// If it is impossible to author any of the necessary PrimSpecs, (for
    /// example, in case \a path cannot map to the current UsdEditTarget's
    /// namespace) issue an error and return an invalid \a UsdPrim.
    ///
    /// Note that this method may return a defined prim whose typeName does not
    /// specify this schema class, in case a stronger typeName opinion overrides
    /// the opinion at the current EditTarget.
    ///
    USDSHADE_API
    static UsdShadeNodeGraph
    Define(const UsdStagePtr &stage, const SdfPath &path);

protected:
    /// Returns the kind of schema this class belongs to.
    ///
    /// \sa UsdSchemaKind
<<<<<<< HEAD
    USDSHADE_API
    UsdSchemaKind _GetSchemaKind() const override;

    /// \deprecated
    /// Same as _GetSchemaKind, provided to maintain temporary backward 
    /// compatibility with older generated schemas.
    USDSHADE_API
    UsdSchemaKind _GetSchemaType() const override;
=======
    USDSHADE_API
    UsdSchemaKind _GetSchemaKind() const override;
>>>>>>> 6bbb88c8

private:
    // needs to invoke _GetStaticTfType.
    friend class UsdSchemaRegistry;
    USDSHADE_API
    static const TfType &_GetStaticTfType();

    static bool _IsTypedSchema();

    // override SchemaBase virtuals.
    USDSHADE_API
    const TfType &_GetTfType() const override;

public:
    // ===================================================================== //
    // Feel free to add custom code below this line, it will be preserved by 
    // the code generator. 
    //
    // Just remember to: 
    //  - Close the class declaration with }; 
    //  - Close the namespace with PXR_NAMESPACE_CLOSE_SCOPE
    //  - Close the include guard with #endif
    // ===================================================================== //
    // --(BEGIN CUSTOM CODE)--

    /// Constructor that takes a ConnectableAPI object.
    /// Allow implicit (auto) conversion of UsdShadeNodeGraph to 
    /// UsdShadeConnectableAPI, so that a NodeGraph can be passed into any 
    /// function that accepts a ConnectableAPI.
    USDSHADE_API
    UsdShadeNodeGraph(const UsdShadeConnectableAPI &connectable);

    /// Contructs and returns a UsdShadeConnectableAPI object with this 
    /// node-graph.
    /// 
    /// Note that most tasks can be accomplished without explicitly constructing 
    /// a UsdShadeConnectable API, since connection-related API such as
    /// UsdShadeConnectableAPI::ConnectToSource() are static methods, and 
    /// UsdShadeNodeGraph will auto-convert to a UsdShadeConnectableAPI when 
    /// passed to functions that want to act generically on a connectable
    /// UsdShadeConnectableAPI object.
    USDSHADE_API
    UsdShadeConnectableAPI ConnectableAPI() const;

    /// \anchor UsdShadeNodeGraph_Output
    /// \name Outputs of a node-graph. These typically connect to outputs of 
    /// shaders or nested node-graphs within the node-graph.
    /// 
    /// @{

    /// Create an output which can either have a value or can be connected.
    /// The attribute representing the output is created in the "outputs:" 
    /// namespace.
    /// 
    USDSHADE_API
    UsdShadeOutput CreateOutput(const TfToken& name,
                                const SdfValueTypeName& typeName) const;

    /// Return the requested output if it exists.
    /// 
    USDSHADE_API
    UsdShadeOutput GetOutput(const TfToken &name) const;

    /// Outputs are represented by attributes in the "outputs:" namespace.
    /// If \p onlyAuthored is true (the default), then only return authored
    /// attributes; otherwise, this also returns un-authored builtins.
    ///
    USDSHADE_API
    std::vector<UsdShadeOutput> GetOutputs(bool onlyAuthored=true) const;

    /// \deprecated in favor of GetValueProducingAttributes on UsdShadeOutput
    /// Resolves the connection source of the requested output, identified by
    /// \p outputName to a shader output.
    /// 
    /// \p sourceName is an output parameter that is set to the name of the 
    /// resolved output, if the node-graph output is connected to a valid 
    /// shader source.
    ///
    /// \p sourceType is an output parameter that is set to the type of the 
    /// resolved output, if the node-graph output is connected to a valid 
    /// shader source.
    /// 
    /// \return Returns a valid shader object if the specified output exists and 
    /// is connected to one. Return an empty shader object otherwise.
    /// The python version of this method returns a tuple containing three 
    /// elements (the source shader, sourceName, sourceType).
    USDSHADE_API
    UsdShadeShader ComputeOutputSource(
        const TfToken &outputName, 
        TfToken *sourceName, 
        UsdShadeAttributeType *sourceType) const;

    /// @}

    /// \anchor UsdShadeNodeGraph_Interfaces
    /// \name Interface inputs of a node-graph. 
    ///
    /// In addition to serving as the "head" for all of the shading networks
    /// that describe each render target's particular node-graph, the node-graph
    /// prim provides a unified "interface" that allows node-graphs to share 
    /// shading networks while retaining the ability for each to specify its own
    /// set of unique values for the interface inputs that users may need to 
    /// modify.
    ///
    /// A "Node-graph Interface" is a combination of:
    /// \li a flat collection of attributes, of arbitrary names
    /// \li for each such attribute, a list of UsdShaderInput targets
    /// whose attributes on Shader prims should be driven by the interface
    /// input.
    ///
    /// A single interface input can drive multiple shader inputs and be 
    /// consumed by multiple render targets. The set of interface inputs itself 
    /// is intentionally flat, to encourage sharing of the interface between 
    /// render targets.  Clients are always free to create interface inputs with 
    /// namespacing to segregate "private" attributes exclusive to the render 
    /// target, but we hope this will be an exception.
    ///
    /// To facilitate connecting, qualifying, and interrogating interface
    /// attributes, we use the attribute schema UsdShadeInput, which also
    /// serves as an abstraction for shader inputs.
    ///
    /// <b>Scoped Interfaces</b>
    ///
    /// \todo describe scoped interfaces and fix bug/108940 to account for them.
    ///
    /// @{

    /// Create an Input which can either have a value or can be connected.
    /// The attribute representing the input is created in the "inputs:" 
    /// namespace.
    /// 
    /// \todo clarify error behavior if typeName does not match existing,
    /// defined attribute - should match UsdPrim::CreateAttribute - bug/108970
    ///
    USDSHADE_API
    UsdShadeInput CreateInput(const TfToken& name,
                              const SdfValueTypeName& typeName) const;

    /// Return the requested input if it exists.
    /// 
    USDSHADE_API
    UsdShadeInput GetInput(const TfToken &name) const;

    /// Returns all inputs present on the node-graph. These are represented by
    /// attributes in the "inputs:" namespace.
    /// If \p onlyAuthored is true (the default), then only return authored
    /// attributes; otherwise, this also returns un-authored builtins.
    ///
    USDSHADE_API
    std::vector<UsdShadeInput> GetInputs(bool onlyAuthored=true) const;
    
    /// @}

    // Provide custom hash and equality comparison function objects for 
    // UsdShadeNodeGraph until bug 143077 is resolved.

    /// Hash functor for UsdShadeNodeGraph objects.
    struct NodeGraphHasher {
        inline size_t operator()(const UsdShadeNodeGraph &nodeGraph) const {
            return hash_value(nodeGraph.GetPrim());
        }
    };
    /// Equality comparator for UsdShadeNodeGraph objects.
    struct NodeGraphEqualFn
    {
        inline bool operator() (UsdShadeNodeGraph const& s1, 
                                UsdShadeNodeGraph const& s2) const
        {
            return s1.GetPrim() == s2.GetPrim();
        }
    };

    // ---------------------------------------------------------------------- //
    /// \anchor UsdShadeNodeGraph_InterfaceInputs
    /// \name Interface Inputs
    /// 
    /// API to query the inputs that form the interface of the node-graph and 
    /// their connections.
    /// 
    /// @{
        
    /// Returns all the "Interface Inputs" of the node-graph. This is the same 
    /// as GetInputs(), but is provided  as a convenience, to allow clients to
    /// distinguish between inputs on shaders vs. interface-inputs on 
    /// node-graphs.
    USDSHADE_API
    std::vector<UsdShadeInput> GetInterfaceInputs() const;

    /// Map of interface inputs to corresponding vectors of inputs that 
    /// consume their values.
    typedef std::unordered_map<UsdShadeInput, std::vector<UsdShadeInput>, 
        UsdShadeInput::Hash> InterfaceInputConsumersMap;

    /// Map of node-graphs to their associated input-consumers map.
    typedef std::unordered_map<UsdShadeNodeGraph,
                               InterfaceInputConsumersMap, 
                               NodeGraphHasher,
                               NodeGraphEqualFn> 
            NodeGraphInputConsumersMap;

    /// Walks the namespace subtree below the node-graph and computes a map 
    /// containing the list of all inputs on the node-graph and the associated 
    /// vector of consumers of their values. The consumers can be inputs on 
    /// shaders within the node-graph or on nested node-graphs).
    /// 
    /// If \p computeTransitiveConsumers is true, then value consumers
    /// belonging to <b>node-graphs</b> are resolved transitively to compute the 
    /// transitive mapping from inputs on the node-graph to inputs on shaders 
    /// inside the material. Note that inputs on node-graphs that don't have 
    /// value consumers will continue to be included in the result.
    /// 
    /// This API is provided for use by DCC's that want to present node-graph
    /// interface / shader connections in the opposite direction than they are 
    /// encoded in USD.
    /// 
    USDSHADE_API
    InterfaceInputConsumersMap ComputeInterfaceInputConsumersMap(
        bool computeTransitiveConsumers=false) const;

    /// @}

    /// UsdShadeNodeGraph provides its own connectability behavior,
    /// to support nesting of node graphs.
    class ConnectableAPIBehavior : public UsdShadeConnectableAPIBehavior {
        USDSHADE_API
        bool
        CanConnectOutputToSource(const UsdShadeOutput &output,
                                 const UsdAttribute &source,
<<<<<<< HEAD
                                 std::string *reason) override;
=======
                                 std::string *reason) const override;
>>>>>>> 6bbb88c8

        USDSHADE_API
        bool IsContainer() const override;
    };

};

PXR_NAMESPACE_CLOSE_SCOPE

#endif<|MERGE_RESOLUTION|>--- conflicted
+++ resolved
@@ -84,14 +84,6 @@
     ///
     /// \sa UsdSchemaKind
     static const UsdSchemaKind schemaKind = UsdSchemaKind::ConcreteTyped;
-<<<<<<< HEAD
-
-    /// \deprecated
-    /// Same as schemaKind, provided to maintain temporary backward 
-    /// compatibility with older generated schemas.
-    static const UsdSchemaKind schemaType = UsdSchemaKind::ConcreteTyped;
-=======
->>>>>>> 6bbb88c8
 
     /// Construct a UsdShadeNodeGraph on UsdPrim \p prim .
     /// Equivalent to UsdShadeNodeGraph::Get(prim.GetStage(), prim.GetPath())
@@ -164,19 +156,8 @@
     /// Returns the kind of schema this class belongs to.
     ///
     /// \sa UsdSchemaKind
-<<<<<<< HEAD
     USDSHADE_API
     UsdSchemaKind _GetSchemaKind() const override;
-
-    /// \deprecated
-    /// Same as _GetSchemaKind, provided to maintain temporary backward 
-    /// compatibility with older generated schemas.
-    USDSHADE_API
-    UsdSchemaKind _GetSchemaType() const override;
-=======
-    USDSHADE_API
-    UsdSchemaKind _GetSchemaKind() const override;
->>>>>>> 6bbb88c8
 
 private:
     // needs to invoke _GetStaticTfType.
@@ -405,11 +386,7 @@
         bool
         CanConnectOutputToSource(const UsdShadeOutput &output,
                                  const UsdAttribute &source,
-<<<<<<< HEAD
-                                 std::string *reason) override;
-=======
                                  std::string *reason) const override;
->>>>>>> 6bbb88c8
 
         USDSHADE_API
         bool IsContainer() const override;
