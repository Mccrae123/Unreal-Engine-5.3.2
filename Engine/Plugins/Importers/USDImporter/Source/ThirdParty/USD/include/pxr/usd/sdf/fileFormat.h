--- conflicted
+++ resolved
@@ -144,27 +144,6 @@
     /// layers.
     SDF_API bool ShouldSkipAnonymousReload() const;
 
-<<<<<<< HEAD
-#if AR_VERSION == 1
-    /// Return true if layers produced by this file format are based
-    /// on physical files on disk. If so, this file format requires
-    /// layers to be serialized to and read from files on disk.
-    ///
-    /// For file formats where this function returns true, when
-    /// opening a layer Sdf will fetch layers to the filesystem 
-    /// via calls to ArResolver::FetchToLocalResolvedPath prior 
-    /// to calling ReadFromFile.
-    ///
-    /// This allows asset systems that do not store layers as individual
-    /// files to operate with file formats that require these files.
-    ///
-    /// \sa ArResolver::Resolve
-    /// \sa ArResolver::FetchToLocalResolvedPath
-    SDF_API bool LayersAreFileBased() const;
-#endif
-
-=======
->>>>>>> d731a049
     /// Returns true if anonymous layer identifiers should be passed to Read 
     /// when a layer is opened or reloaded.
     /// 
@@ -384,15 +363,6 @@
     SDF_API
     virtual bool _ShouldSkipAnonymousReload() const;
 
-#if AR_VERSION == 1
-    /// File format subclasses may override this to specify whether
-<<<<<<< HEAD
-    /// their layers are backed by physical files on disk.
-    /// Default implementation returns true.
-    SDF_API
-    virtual bool _LayersAreFileBased() const;
-#endif
-
     /// File format subclasses may override this to specify whether
     /// Read should be called when creating, opening, or reloading an anonymous
     /// layer of this format.
@@ -400,14 +370,6 @@
     SDF_API 
     virtual bool _ShouldReadAnonymousLayers() const;
 
-=======
-    /// Read should be called when creating, opening, or reloading an anonymous
-    /// layer of this format.
-    /// Default implementation returns false.
-    SDF_API 
-    virtual bool _ShouldReadAnonymousLayers() const;
-
->>>>>>> d731a049
 private:
     const SdfSchemaBase& _schema;
     const TfToken _formatId;
