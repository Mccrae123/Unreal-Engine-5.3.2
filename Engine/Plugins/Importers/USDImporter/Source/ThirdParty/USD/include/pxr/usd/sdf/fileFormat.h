--- conflicted
+++ resolved
@@ -373,8 +373,6 @@
     SDF_API
     static SdfAbstractDataConstPtr _GetLayerData(const SdfLayer& layer);
 
-<<<<<<< HEAD
-=======
     /// Helper function for _ReadDetached.
     ///
     /// Calls Read with the given parameters. If successful and \p layer is
@@ -396,7 +394,6 @@
         bool metadataOnly,
         bool* didCopyData = nullptr) const;
 
->>>>>>> 4af6daef
 protected:
     SDF_API
     virtual SdfLayer *_InstantiateNewLayer(
@@ -417,9 +414,6 @@
     /// Default implementation returns false.
     SDF_API 
     virtual bool _ShouldReadAnonymousLayers() const;
-<<<<<<< HEAD
-
-=======
 
     /// \see InitDetachedData
     ///
@@ -448,7 +442,6 @@
         const std::string& resolvedPath,
         bool metadataOnly) const;
 
->>>>>>> 4af6daef
 private:
     const SdfSchemaBase& _schema;
     const TfToken _formatId;
