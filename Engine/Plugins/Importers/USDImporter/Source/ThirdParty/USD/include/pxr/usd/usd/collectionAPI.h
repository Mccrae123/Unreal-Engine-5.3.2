--- conflicted
+++ resolved
@@ -156,14 +156,6 @@
     ///
     /// \sa UsdSchemaKind
     static const UsdSchemaKind schemaKind = UsdSchemaKind::MultipleApplyAPI;
-<<<<<<< HEAD
-
-    /// \deprecated
-    /// Same as schemaKind, provided to maintain temporary backward 
-    /// compatibility with older generated schemas.
-    static const UsdSchemaKind schemaType = UsdSchemaKind::MultipleApplyAPI;
-=======
->>>>>>> 6bbb88c8
 
     /// Construct a UsdCollectionAPI on UsdPrim \p prim with
     /// name \p name . Equivalent to
@@ -243,8 +235,6 @@
     USD_API
     static bool
     IsCollectionAPIPath(const SdfPath &path, TfToken *name);
-<<<<<<< HEAD
-=======
 
     /// Returns true if this <b>multiple-apply</b> API schema can be applied,
     /// with the given instance name, \p name, to the given \p prim. If this 
@@ -266,7 +256,6 @@
     static bool 
     CanApply(const UsdPrim &prim, const TfToken &name, 
              std::string *whyNot=nullptr);
->>>>>>> 6bbb88c8
 
     /// Applies this <b>multiple-apply</b> API schema to the given \p prim 
     /// along with the given instance name, \p name. 
@@ -283,10 +272,7 @@
     /// 
     /// \sa UsdPrim::GetAppliedSchemas()
     /// \sa UsdPrim::HasAPI()
-<<<<<<< HEAD
-=======
     /// \sa UsdPrim::CanApplyAPI()
->>>>>>> 6bbb88c8
     /// \sa UsdPrim::ApplyAPI()
     /// \sa UsdPrim::RemoveAPI()
     ///
@@ -300,15 +286,6 @@
     /// \sa UsdSchemaKind
     USD_API
     UsdSchemaKind _GetSchemaKind() const override;
-<<<<<<< HEAD
-
-    /// \deprecated
-    /// Same as _GetSchemaKind, provided to maintain temporary backward 
-    /// compatibility with older generated schemas.
-    USD_API
-    UsdSchemaKind _GetSchemaType() const override;
-=======
->>>>>>> 6bbb88c8
 
 private:
     // needs to invoke _GetStaticTfType.
