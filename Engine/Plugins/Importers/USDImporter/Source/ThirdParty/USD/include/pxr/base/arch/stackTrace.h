//
// Copyright 2016 Pixar
//
// Licensed under the Apache License, Version 2.0 (the "Apache License")
// with the following modification; you may not use this file except in
// compliance with the Apache License and the following modification to it:
// Section 6. Trademarks. is deleted and replaced with:
//
// 6. Trademarks. This License does not grant permission to use the trade
//    names, trademarks, service marks, or product names of the Licensor
//    and its affiliates, except as required to comply with Section 4(c) of
//    the License and to reproduce the content of the NOTICE file.
//
// You may obtain a copy of the Apache License at
//
//     http://www.apache.org/licenses/LICENSE-2.0
//
// Unless required by applicable law or agreed to in writing, software
// distributed under the Apache License with the above modification is
// distributed on an "AS IS" BASIS, WITHOUT WARRANTIES OR CONDITIONS OF ANY
// KIND, either express or implied. See the Apache License for the specific
// language governing permissions and limitations under the Apache License.
//
#ifndef PXR_BASE_ARCH_STACK_TRACE_H
#define PXR_BASE_ARCH_STACK_TRACE_H

/// \file arch/stackTrace.h
/// \ingroup group_arch_Diagnostics
/// Architecture-specific call-stack tracing routines.

#include "pxr/pxr.h"
#include "pxr/base/arch/api.h"
#include "pxr/base/arch/defines.h"

#include <inttypes.h>
#include <stdio.h>
#include <functional>
#include <vector>
#include <string>
#include <iosfwd>
#include <ctime>

PXR_NAMESPACE_OPEN_SCOPE

/// \addtogroup group_arch_Diagnostics
///@{

/// Dumps call-stack info to a file, prints a message to the terminal, and 
/// invokes crash handling script.
///
/// The reason for the trace should be supplied in \p reason. An additional
/// message may be provided in \p message.  If \p reason is \c NULL then this
/// function only writes \p message to the banner (if any).
///
/// This routine can be slow and is intended to be called for a fatal error, 
/// such as a caught coredump signal. While it can theoretically be called at
/// any time, \c ArchLogCurrentProcessState() should be used for nonfatal cases.
///
/// This function is implemented by calling an external program.  This is
/// suitable for times where the current process may be corrupted.  In other
/// cases, using \c ArchPrintStackTrace() or other related functions would be
/// much faster.
///
/// Note the use of \c char* as opposed to \c string: this is intentional,
/// because we are trying to use only async-safe function from here on and
/// malloc() is not async-safe.
ARCH_API
void ArchLogFatalProcessState(const char* reason,
                              const char* message = nullptr,
                              const char* extraLogMsg = nullptr);
<<<<<<< HEAD

/// Dumps call-stack info to a file, and prints an informative message.
///
/// The reason for the trace should be supplied in \p reason. An additional
/// message may be provided in \p message.  If \p reason is \c NULL then this
/// function only writes \p message to the banner (if any).
///
/// This function is nearly identical to ArchLogFatalProcessState, including 
/// calling an external program. However, it is intended for cases that may
/// simulate or require the output info from a full fatal crash, but are 
/// not truly fatal errors. For cases where that is not necessary, 
/// using \c ArchPrintStackTrace() or other related functions would be
/// much faster.
///
/// Note the use of \c char* as opposed to \c string: this is intentional,
/// because we are trying to use only async-safe function from here on and
/// malloc() is not async-safe.
ARCH_API
void ArchLogCurrentProcessState(const char* reason,
                                const char* message = nullptr,
                                const char* extraLogMsg = nullptr);

=======

/// Dumps call-stack info to a file, and prints an informative message.
///
/// The reason for the trace should be supplied in \p reason. An additional
/// message may be provided in \p message.  If \p reason is \c NULL then this
/// function only writes \p message to the banner (if any).
///
/// This function is nearly identical to ArchLogFatalProcessState, including 
/// calling an external program. However, it is intended for cases that may
/// simulate or require the output info from a full fatal crash, but are 
/// not truly fatal errors. For cases where that is not necessary, 
/// using \c ArchPrintStackTrace() or other related functions would be
/// much faster.
///
/// Note the use of \c char* as opposed to \c string: this is intentional,
/// because we are trying to use only async-safe function from here on and
/// malloc() is not async-safe.
ARCH_API
void ArchLogCurrentProcessState(const char* reason,
                                const char* message = nullptr,
                                const char* extraLogMsg = nullptr);

>>>>>>> 4af6daef
/// Sets command line that gets call-stack info and triggers crash handling
/// script.
///
/// This function sets the command line to execute to gather and log
/// call-stack info.  \p argv must be NULL terminated. If \p command and/or \p
/// argv (or \p fatalArgv in the case of a fatal crash) are NULL, then 
/// the command will not be executed. Otherwise argv[0] and fatalArgv[0] must be 
/// the full path to the program to execute, typically \p command or "$cmd" as
/// described below.
///
/// \p command, \p argv, and \p fatalArgv are not copied and must remain valid 
/// until the next call to \c ArchSetProcessStateLogCommand.
///
/// Simple substitution is supported on argv elements:
/// \li $cmd:      Substitutes the command pathname, or $ARCH_POSTMORTEM if set
/// \li $pid:      Substitutes the process id
/// \li $log:      Substitutes the log pathname
/// \li $time:     Substitutes the user time (if available, else wall time)
/// \li $reason:   Substitutes the reason string for the crash
///
/// \sa ArchLogFatalProcessState
ARCH_API
void ArchSetProcessStateLogCommand(const char* command, 
                                   const char *const argv[],
                                   const char* const fatalArgv[]);

/// Returns true if the fatal signal handler ArchLogFatalProcessState
/// has been invoked.
ARCH_API
bool ArchIsAppCrashing();

/// Log session info.
///
/// Optionally indicate that this is due to a crash by providing
/// the path to a file containing a stack trace in \p crashStackTrace.
///
ARCH_API
void ArchLogSessionInfo(const char *crashStackTrace=NULL);

/// Sets the command line to log sessions.
///
/// This function sets the command line to execute to log session info. \p
/// argv is used if no crash stack trace is provided, otherwise \p crashArgv
/// is used.  Both must be NULL terminated.  If \p command or \p argv is NULL
/// then non-crashes are not logged;  if \p command or \p crashArgv is NULL
/// then crashes are not logged.  If not NULL then argv[0] and crashArgv[0]
/// must be full path to the program to execute, typically \p command or
/// "$cmd" as described below.
///
/// \p command, \p argv, and \p crashArgv are not copied and must remain valid
/// until the next call to \c ArchSetLogSession.
///
/// Simple substitution is supported on argv elements:
/// \li $cmd:      Substitutes the command pathname, or $ARCH_LOGSESSION if set
/// \li $prog      Substitutes the program name
/// \li $pid:      Substitutes the process id
/// \li $time:     Substitutes the user time (if available, else wall time)
/// \li $stack:    Substitutes the crash stack string (only in crashArgv)
///
/// \sa ArchLogSessionInfo
ARCH_API
void ArchSetLogSession(const char* command,
                       const char* const argv[],
                       const char* const crashArgv[]);

/// Register the callback to invoke logging at end of a successful session.
///
/// This function registers ArchLogSessionInfo() and records the current
/// timestamp, to send up-time to the DB upon exiting.
ARCH_API
void ArchEnableSessionLogging();

/// Print a stack trace to the given FILE pointer.
ARCH_API
void ArchPrintStackTrace(FILE *fout,
                         const std::string& programName,
                         const std::string& reason);

/// Print a stack trace to the given FILE pointer.
/// This function uses ArchGetProgramInfoForErrors as the \c programName.
/// \overload
ARCH_API
void ArchPrintStackTrace(FILE *fout, const std::string& reason);

/// Print a stack trace to the given ostream.
/// \overload
ARCH_API
void ArchPrintStackTrace(std::ostream& out,
                         const std::string& programName,
                         const std::string& reason);

/// Print a stack trace to the given ostream.
/// This function uses ArchGetProgramInfoForErrors as the \c programName.
/// \overload
ARCH_API
void ArchPrintStackTrace(std::ostream& out, const std::string& reason);

/// A callback to get a symbolic representation of an address.
typedef std::function<std::string(uintptr_t address)> ArchStackTraceCallback;

/// Sets a callback to get a symbolic representation of an address.
///
/// The callback returns a string for an address in a stack trace, typically
/// including the name of the function containing the address. \p cb may be \c
/// NULL to use a default implementation.
ARCH_API
void ArchSetStackTraceCallback(const ArchStackTraceCallback& cb);

/// Returns the callback to get a symbolic representation of an address.
/// \sa ArchSetStackTraceCallback
ARCH_API
void ArchGetStackTraceCallback(ArchStackTraceCallback* cb);

/// Returns the set value for the application's launch time.
/// The timestamp for this value is set when the arch library is initialized.
ARCH_API
time_t ArchGetAppLaunchTime();

/// Enables or disables the automatic logging of crash information.
///
/// This function controls whether the stack trace and build information is
/// automatically caught and stored to an internal database when a fatal crash
/// occurs.
ARCH_API 
void ArchSetFatalStackLogging(bool flag);

/// Returns whether automatic logging of fatal crashes is enabled
/// This is set to false by default.
/// \see ArchSetFatalStackLogging
ARCH_API
bool ArchGetFatalStackLogging();

/// Sets the program name to be used in diagnostic output
///
/// The default value is initialized to ArchGetExecutablePath().
ARCH_API
void ArchSetProgramNameForErrors(const char * progName);

/// Returns the currently set program name for reporting errors.
/// Defaults to ArchGetExecutablePath().
ARCH_API
const char * ArchGetProgramNameForErrors();

/// Sets additional program info to be reported to the terminal in case of a
/// fatal error.
ARCH_API
void ArchSetProgramInfoForErrors( const std::string& key, const std::string& value );

/// Returns currently set program info. 
/// \see ArchSetExtraLogInfoForErrors
ARCH_API
std::string ArchGetProgramInfoForErrors(const std::string& key);

/// Stores (or removes if \p lines is nullptr) a pointer to additional log data
/// that will be output in the stack trace log in case of a fatal error. Note
/// that the pointer \p lines is copied, not the pointed-to data.  In addition,
/// Arch might read the data pointed to by \p lines concurrently at any time.
/// Thus it is the caller's responsibility to ensure that \p lines is both valid
/// and not mutated until replacing or removing it by invoking this function
/// again with the same \p key and different \p lines.
ARCH_API
void ArchSetExtraLogInfoForErrors(const std::string &key,
                                  std::vector<std::string> const *lines);

/// Logs a stack trace to a file in /var/tmp.
///
/// This function is similar to \c ArchLogPostMortem(), but will not fork an
/// external process and only reports a stack trace.  A file in /var/tmp is
/// created with the name \c st_APPNAME.XXXXXX, where \c mktemp is used to
/// make a unique extension for the file.  If \c sessionLog is specified, then
/// it will be appended to this file.  A message is printed to \c stderr
/// reporting that a stack trace has been taken and what file it has been
/// written to.  And if \c fatal is true, then the stack trace will  be added
/// to the stack_trace database table.
ARCH_API
void ArchLogStackTrace(const std::string& progName,
                       const std::string& reason,
                       bool fatal = false,
                       const std::string& sessionLog = "");

/// Logs a stack trace to a file in /var/tmp.
///
/// This function is similar to \c ArchLogPostMortem(), but will not fork an
/// external process and only reports a stack trace.  A file in /var/tmp is
/// created with the  name \c st_APPNAME.XXXXXX, where \c mktemp is used to
/// make a unique  extension for the file.  If \c sessionLog is specified,
/// then it will be appended to this file.  A message is printed to \c stderr
/// reporting that a stack trace has been taken and what file it has been
/// written to.  And if \c fatal is true, then the stack trace will  be added
/// to the stack_trace database table.
ARCH_API
void ArchLogStackTrace(const std::string& reason,
                       bool fatal = false, 
                       const std::string& sessionLog = "");

/// Return stack trace.
///
/// This function will return a vector of strings containing the current
/// stack. The vector will be of maximum size \p maxDepth.
ARCH_API
std::vector<std::string> ArchGetStackTrace(size_t maxDepth);


/// Save frames of current stack
///
/// This function saves at maximum \c maxDepth frames of the current stack
/// into the vector \c frames.
ARCH_API
void ArchGetStackFrames(size_t maxDepth, std::vector<uintptr_t> *frames);

/// Store at most \p maxDepth frames of the current stack into \p frames.
/// Return the number of stack frames written to \p frames.
ARCH_API
size_t ArchGetStackFrames(size_t maxDepth, uintptr_t *frames);

/// Save frames of current stack.
///
/// This function saves at maximum \p maxDepth frames of the current stack
/// into the vector \p frames, skipping the first \p numFramesToSkipAtTop
/// frames.  The first frame will be at depth \p numFramesToSkipAtTop and the
/// last at depth \p numFramesToSkipAtTop + \p maxDepth - 1.
ARCH_API
void ArchGetStackFrames(size_t maxDepth, size_t numFramesToSkipAtTop,
                        std::vector<uintptr_t> *frames);

/// Store at most \p maxDepth frames of the current stack into \p frames,
/// skipping the first \p numFramesToSkipAtTop frames.  Return the number of
/// stack frames written to \p frames.
ARCH_API
size_t ArchGetStackFrames(size_t maxDepth, size_t numFramesToSkipAtTop,
                          uintptr_t *frames);


/// Print stack frames to the given ostream.
ARCH_API
void ArchPrintStackFrames(std::ostream& out,
                          const std::vector<uintptr_t> &frames,
                          bool skipUnknownFrames = false);

/// Callback for handling crashes.
/// \see ArchCrashHandlerSystemv
typedef void (*ArchCrashHandlerSystemCB)(void* userData);

/// Replacement for 'system' safe for a crash handler
///
/// This function is a substitute for system() which does not allocate or free
/// any data, and times out after \c timeout seconds if the operation in \c
/// argv is not complete. Unlike system, it takes the full \c pathname of the
/// program to run, and won't search the path. Also unlike system, \c argv[]
/// are the separated arguments, starting with the program's name, as for
/// execv. \c callback is called every second. \c userData is passed to \c
/// callback.  \c callback can be used, for example, to print a '.' repeatedly
/// to show progress.  The alarm used in this function could interfere with
/// setitimer or other calls to alarm, and this function uses non-locking fork
/// and exec if available so should not generally be used except following a
/// catastrophe.
ARCH_API
int ArchCrashHandlerSystemv(const char* pathname, char *const argv[],
			    int timeout, ArchCrashHandlerSystemCB callback, 
			    void* userData);

#if defined(ARCH_OS_DARWIN)
// macOS has no ETIME. ECANCELED seems to have about the closest meaning to
// the actual error here. The operation is timing out, not being explicitly
// canceled, but it is canceled.
#ifndef ETIME
#define ETIME ECANCELED
#endif  // end ETIME
#endif  // end ARCH_OS_DARWIN

///@}

PXR_NAMESPACE_CLOSE_SCOPE

#endif  // PXR_BASE_ARCH_STACK_TRACE_H<|MERGE_RESOLUTION|>--- conflicted
+++ resolved
@@ -68,7 +68,6 @@
 void ArchLogFatalProcessState(const char* reason,
                               const char* message = nullptr,
                               const char* extraLogMsg = nullptr);
-<<<<<<< HEAD
 
 /// Dumps call-stack info to a file, and prints an informative message.
 ///
@@ -91,30 +90,6 @@
                                 const char* message = nullptr,
                                 const char* extraLogMsg = nullptr);
 
-=======
-
-/// Dumps call-stack info to a file, and prints an informative message.
-///
-/// The reason for the trace should be supplied in \p reason. An additional
-/// message may be provided in \p message.  If \p reason is \c NULL then this
-/// function only writes \p message to the banner (if any).
-///
-/// This function is nearly identical to ArchLogFatalProcessState, including 
-/// calling an external program. However, it is intended for cases that may
-/// simulate or require the output info from a full fatal crash, but are 
-/// not truly fatal errors. For cases where that is not necessary, 
-/// using \c ArchPrintStackTrace() or other related functions would be
-/// much faster.
-///
-/// Note the use of \c char* as opposed to \c string: this is intentional,
-/// because we are trying to use only async-safe function from here on and
-/// malloc() is not async-safe.
-ARCH_API
-void ArchLogCurrentProcessState(const char* reason,
-                                const char* message = nullptr,
-                                const char* extraLogMsg = nullptr);
-
->>>>>>> 4af6daef
 /// Sets command line that gets call-stack info and triggers crash handling
 /// script.
 ///
