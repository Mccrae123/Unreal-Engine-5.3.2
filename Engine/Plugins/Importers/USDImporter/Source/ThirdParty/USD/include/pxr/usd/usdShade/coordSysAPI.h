//
// Copyright 2016 Pixar
//
// Licensed under the Apache License, Version 2.0 (the "Apache License")
// with the following modification; you may not use this file except in
// compliance with the Apache License and the following modification to it:
// Section 6. Trademarks. is deleted and replaced with:
//
// 6. Trademarks. This License does not grant permission to use the trade
//    names, trademarks, service marks, or product names of the Licensor
//    and its affiliates, except as required to comply with Section 4(c) of
//    the License and to reproduce the content of the NOTICE file.
//
// You may obtain a copy of the Apache License at
//
//     http://www.apache.org/licenses/LICENSE-2.0
//
// Unless required by applicable law or agreed to in writing, software
// distributed under the Apache License with the above modification is
// distributed on an "AS IS" BASIS, WITHOUT WARRANTIES OR CONDITIONS OF ANY
// KIND, either express or implied. See the Apache License for the specific
// language governing permissions and limitations under the Apache License.
//
#ifndef USDSHADE_GENERATED_COORDSYSAPI_H
#define USDSHADE_GENERATED_COORDSYSAPI_H

/// \file usdShade/coordSysAPI.h

#include "pxr/pxr.h"
#include "pxr/usd/usdShade/api.h"
#include "pxr/usd/usd/apiSchemaBase.h"
#include "pxr/usd/usd/prim.h"
#include "pxr/usd/usd/stage.h"
#include "pxr/usd/usdShade/tokens.h"

#include "pxr/usd/usdGeom/xformable.h"

#include "pxr/base/vt/value.h"

#include "pxr/base/gf/vec3d.h"
#include "pxr/base/gf/vec3f.h"
#include "pxr/base/gf/matrix4d.h"

#include "pxr/base/tf/token.h"
#include "pxr/base/tf/type.h"

PXR_NAMESPACE_OPEN_SCOPE

class SdfAssetPath;

// -------------------------------------------------------------------------- //
// COORDSYSAPI                                                                //
// -------------------------------------------------------------------------- //

/// \class UsdShadeCoordSysAPI
///
/// UsdShadeCoordSysAPI provides a way to designate, name,
/// and discover coordinate systems.
/// 
/// Coordinate systems are implicitly established by UsdGeomXformable
/// prims, using their local space.  That coordinate system may be
/// bound (i.e., named) from another prim.  The binding is encoded
/// as a single-target relationship in the "coordSys:" namespace.
/// Coordinate system bindings apply to descendants of the prim
/// where the binding is expressed, but names may be re-bound by
/// descendant prims.
/// 
/// Named coordinate systems are useful in shading workflows.
/// An example is projection paint, which projects a texture
/// from a certain view (the paint coordinate system).  Using
/// the paint coordinate frame avoids the need to assign a UV
/// set to the object, and can be a concise way to project
/// paint across a collection of objects with a single shared
/// paint coordinate system.
/// 
/// This is a non-applied API schema.
/// 
///
class UsdShadeCoordSysAPI : public UsdAPISchemaBase
{
public:
    /// Compile time constant representing what kind of schema this class is.
    ///
    /// \sa UsdSchemaKind
    static const UsdSchemaKind schemaKind = UsdSchemaKind::NonAppliedAPI;
<<<<<<< HEAD

    /// \deprecated
    /// Same as schemaKind, provided to maintain temporary backward 
    /// compatibility with older generated schemas.
    static const UsdSchemaKind schemaType = UsdSchemaKind::NonAppliedAPI;
=======
>>>>>>> 6bbb88c8

    /// Construct a UsdShadeCoordSysAPI on UsdPrim \p prim .
    /// Equivalent to UsdShadeCoordSysAPI::Get(prim.GetStage(), prim.GetPath())
    /// for a \em valid \p prim, but will not immediately throw an error for
    /// an invalid \p prim
    explicit UsdShadeCoordSysAPI(const UsdPrim& prim=UsdPrim())
        : UsdAPISchemaBase(prim)
    {
    }

    /// Construct a UsdShadeCoordSysAPI on the prim held by \p schemaObj .
    /// Should be preferred over UsdShadeCoordSysAPI(schemaObj.GetPrim()),
    /// as it preserves SchemaBase state.
    explicit UsdShadeCoordSysAPI(const UsdSchemaBase& schemaObj)
        : UsdAPISchemaBase(schemaObj)
    {
    }

    /// Destructor.
    USDSHADE_API
    virtual ~UsdShadeCoordSysAPI();

    /// Return a vector of names of all pre-declared attributes for this schema
    /// class and all its ancestor classes.  Does not include attributes that
    /// may be authored by custom/extended methods of the schemas involved.
    USDSHADE_API
    static const TfTokenVector &
    GetSchemaAttributeNames(bool includeInherited=true);

    /// Return a UsdShadeCoordSysAPI holding the prim adhering to this
    /// schema at \p path on \p stage.  If no prim exists at \p path on
    /// \p stage, or if the prim at that path does not adhere to this schema,
    /// return an invalid schema object.  This is shorthand for the following:
    ///
    /// \code
    /// UsdShadeCoordSysAPI(stage->GetPrimAtPath(path));
    /// \endcode
    ///
    USDSHADE_API
    static UsdShadeCoordSysAPI
    Get(const UsdStagePtr &stage, const SdfPath &path);


protected:
    /// Returns the kind of schema this class belongs to.
    ///
    /// \sa UsdSchemaKind
<<<<<<< HEAD
    USDSHADE_API
    UsdSchemaKind _GetSchemaKind() const override;

    /// \deprecated
    /// Same as _GetSchemaKind, provided to maintain temporary backward 
    /// compatibility with older generated schemas.
    USDSHADE_API
    UsdSchemaKind _GetSchemaType() const override;
=======
    USDSHADE_API
    UsdSchemaKind _GetSchemaKind() const override;
>>>>>>> 6bbb88c8

private:
    // needs to invoke _GetStaticTfType.
    friend class UsdSchemaRegistry;
    USDSHADE_API
    static const TfType &_GetStaticTfType();

    static bool _IsTypedSchema();

    // override SchemaBase virtuals.
    USDSHADE_API
    const TfType &_GetTfType() const override;

public:
    // ===================================================================== //
    // Feel free to add custom code below this line, it will be preserved by 
    // the code generator. 
    //
    // Just remember to: 
    //  - Close the class declaration with }; 
    //  - Close the namespace with PXR_NAMESPACE_CLOSE_SCOPE
    //  - Close the include guard with #endif
    // ===================================================================== //
    // --(BEGIN CUSTOM CODE)--

    /// A coordinate system binding.
    /// Binds a name to a coordSysPrim for the bindingPrim
    /// (and its descendants, unless overriden).
    typedef struct {
        TfToken name;
        SdfPath bindingRelPath;
        SdfPath coordSysPrimPath;
    } Binding;

    /// Returns true if the prim has local coordinate system binding
    /// opinions.  Note that the resulting binding list may still be
    /// empty.
    USDSHADE_API
    bool HasLocalBindings() const;

    /// Get the list of coordinate system bindings local to this prim.
    /// This does not process inherited bindings.  It does not
    /// validate that a prim exists at the indicated path.
    /// If the binding relationship has multiple targets,
    /// only the first is used.
    USDSHADE_API
    std::vector<Binding> GetLocalBindings() const;

    /// Find the list of coordinate system bindings that apply
    /// to this prim, including inherited bindings.
    ///
    /// This computation examines this prim and ancestors for
    /// the strongest binding for each name.  A binding expressed by
    /// a child prim supercedes bindings on ancestors.
    ///
    /// Note that this API does not validate the prims at the
    /// target paths; they may be of incorrect type, or missing
    /// entirely.
    ///
    /// Binding relationships with no resolved targets are skipped.
    USDSHADE_API
    std::vector<Binding> FindBindingsWithInheritance() const;

    /// Bind the name to the given path.
    /// The prim at the given path is expected to be UsdGeomXformable,
    /// in order for the binding to be succesfully resolved.
    USDSHADE_API
    bool Bind(const TfToken &name, const SdfPath &path) const;

    /// Clear the indicated coordinate system binding on this prim
    /// from the current edit target.
    ///
    /// Only remove the spec if \p removeSpec is true (leave the spec to
    /// preserve meta-data we may have intentionally authored on the
    /// relationship)
    USDSHADE_API
    bool ClearBinding(const TfToken &name, bool removeSpec) const;

    /// Block the indicated coordinate system binding on this prim
    /// by blocking targets on the underlying relationship.
    USDSHADE_API
    bool BlockBinding(const TfToken &name) const;

    /// Returns the fully namespaced coordinate system relationship
    /// name, given the coordinate system name.
    USDSHADE_API
    static TfToken GetCoordSysRelationshipName(const std::string &coordSysName);

    /// Test whether a given \p name contains the "coordSys:" prefix
    ///
    USDSHADE_API
    static bool CanContainPropertyName(const TfToken &name);
};

PXR_NAMESPACE_CLOSE_SCOPE

#endif<|MERGE_RESOLUTION|>--- conflicted
+++ resolved
@@ -83,14 +83,6 @@
     ///
     /// \sa UsdSchemaKind
     static const UsdSchemaKind schemaKind = UsdSchemaKind::NonAppliedAPI;
-<<<<<<< HEAD
-
-    /// \deprecated
-    /// Same as schemaKind, provided to maintain temporary backward 
-    /// compatibility with older generated schemas.
-    static const UsdSchemaKind schemaType = UsdSchemaKind::NonAppliedAPI;
-=======
->>>>>>> 6bbb88c8
 
     /// Construct a UsdShadeCoordSysAPI on UsdPrim \p prim .
     /// Equivalent to UsdShadeCoordSysAPI::Get(prim.GetStage(), prim.GetPath())
@@ -138,19 +130,8 @@
     /// Returns the kind of schema this class belongs to.
     ///
     /// \sa UsdSchemaKind
-<<<<<<< HEAD
     USDSHADE_API
     UsdSchemaKind _GetSchemaKind() const override;
-
-    /// \deprecated
-    /// Same as _GetSchemaKind, provided to maintain temporary backward 
-    /// compatibility with older generated schemas.
-    USDSHADE_API
-    UsdSchemaKind _GetSchemaType() const override;
-=======
-    USDSHADE_API
-    UsdSchemaKind _GetSchemaKind() const override;
->>>>>>> 6bbb88c8
 
 private:
     // needs to invoke _GetStaticTfType.
