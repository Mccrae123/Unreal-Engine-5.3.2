//
// Copyright 2016 Pixar
//
// Licensed under the Apache License, Version 2.0 (the "Apache License")
// with the following modification; you may not use this file except in
// compliance with the Apache License and the following modification to it:
// Section 6. Trademarks. is deleted and replaced with:
//
// 6. Trademarks. This License does not grant permission to use the trade
//    names, trademarks, service marks, or product names of the Licensor
//    and its affiliates, except as required to comply with Section 4(c) of
//    the License and to reproduce the content of the NOTICE file.
//
// You may obtain a copy of the Apache License at
//
//     http://www.apache.org/licenses/LICENSE-2.0
//
// Unless required by applicable law or agreed to in writing, software
// distributed under the Apache License with the above modification is
// distributed on an "AS IS" BASIS, WITHOUT WARRANTIES OR CONDITIONS OF ANY
// KIND, either express or implied. See the Apache License for the specific
// language governing permissions and limitations under the Apache License.
//
#ifndef USDSHADE_GENERATED_COORDSYSAPI_H
#define USDSHADE_GENERATED_COORDSYSAPI_H

/// \file usdShade/coordSysAPI.h

#include "pxr/pxr.h"
#include "pxr/usd/usdShade/api.h"
#include "pxr/usd/usd/apiSchemaBase.h"
#include "pxr/usd/usd/prim.h"
#include "pxr/usd/usd/stage.h"
#include "pxr/usd/usdShade/tokens.h"

#include "pxr/usd/usdGeom/xformable.h"

#include "pxr/base/vt/value.h"

#include "pxr/base/gf/vec3d.h"
#include "pxr/base/gf/vec3f.h"
#include "pxr/base/gf/matrix4d.h"

#include "pxr/base/tf/token.h"
#include "pxr/base/tf/type.h"

PXR_NAMESPACE_OPEN_SCOPE

class SdfAssetPath;

// -------------------------------------------------------------------------- //
// COORDSYSAPI                                                                //
// -------------------------------------------------------------------------- //

/// \class UsdShadeCoordSysAPI
///
/// UsdShadeCoordSysAPI provides a way to designate, name,
/// and discover coordinate systems.
/// 
/// Coordinate systems are implicitly established by UsdGeomXformable
/// prims, using their local space.  That coordinate system may be
/// bound (i.e., named) from another prim.  The binding is encoded
/// as a single-target relationship.
/// Coordinate system bindings apply to descendants of the prim
/// where the binding is expressed, but names may be re-bound by
/// descendant prims.
/// 
/// CoordSysAPI is a multi-apply API schema, where instance names 
/// signify the named coordinate systems. The instance names are
/// used with the "coordSys:" namespace to determine the binding
/// to the UsdGeomXformable prim.
/// 
/// Named coordinate systems are useful in shading (and other) workflows.
/// An example is projection paint, which projects a texture
/// from a certain view (the paint coordinate system), encoded as 
/// (e.g.) "rel coordSys:paint:binding".  Using the paint coordinate frame 
/// avoids the need to assign a UV set to the object, and can be a 
/// concise way to project paint across a collection of objects with 
/// a single shared paint coordinate system.
/// 
///
class UsdShadeCoordSysAPI : public UsdAPISchemaBase
{
public:
    /// Compile time constant representing what kind of schema this class is.
    ///
    /// \sa UsdSchemaKind
<<<<<<< HEAD
    static const UsdSchemaKind schemaKind = UsdSchemaKind::NonAppliedAPI;

    /// Construct a UsdShadeCoordSysAPI on UsdPrim \p prim .
    /// Equivalent to UsdShadeCoordSysAPI::Get(prim.GetStage(), prim.GetPath())
=======
    static const UsdSchemaKind schemaKind = UsdSchemaKind::MultipleApplyAPI;

    /// Construct a UsdShadeCoordSysAPI on UsdPrim \p prim with
    /// name \p name . Equivalent to
    /// UsdShadeCoordSysAPI::Get(
    ///    prim.GetStage(),
    ///    prim.GetPath().AppendProperty(
    ///        "coordSys:name"));
    ///
>>>>>>> 4af6daef
    /// for a \em valid \p prim, but will not immediately throw an error for
    /// an invalid \p prim
    explicit UsdShadeCoordSysAPI(
        const UsdPrim& prim=UsdPrim(), const TfToken &name=TfToken())
        : UsdAPISchemaBase(prim, /*instanceName*/ name)
    { }

    /// Construct a UsdShadeCoordSysAPI on the prim held by \p schemaObj with
    /// name \p name.  Should be preferred over
    /// UsdShadeCoordSysAPI(schemaObj.GetPrim(), name), as it preserves
    /// SchemaBase state.
    explicit UsdShadeCoordSysAPI(
        const UsdSchemaBase& schemaObj, const TfToken &name)
        : UsdAPISchemaBase(schemaObj, /*instanceName*/ name)
    { }

    /// Destructor.
    USDSHADE_API
    virtual ~UsdShadeCoordSysAPI();

    /// Return a vector of names of all pre-declared attributes for this schema
    /// class and all its ancestor classes.  Does not include attributes that
    /// may be authored by custom/extended methods of the schemas involved.
    USDSHADE_API
    static const TfTokenVector &
    GetSchemaAttributeNames(bool includeInherited=true);

    /// Return a vector of names of all pre-declared attributes for this schema
    /// class and all its ancestor classes for a given instance name.  Does not
    /// include attributes that may be authored by custom/extended methods of
    /// the schemas involved. The names returned will have the proper namespace
    /// prefix.
    USDSHADE_API
    static TfTokenVector
    GetSchemaAttributeNames(bool includeInherited, const TfToken &instanceName);

    /// Returns the name of this multiple-apply schema instance
    TfToken GetName() const {
        return _GetInstanceName();
    }

    /// Return a UsdShadeCoordSysAPI holding the prim adhering to this
    /// schema at \p path on \p stage.  If no prim exists at \p path on
    /// \p stage, or if the prim at that path does not adhere to this schema,
    /// return an invalid schema object.  \p path must be of the format
    /// <path>.coordSys:name .
    ///
    /// This is shorthand for the following:
    ///
    /// \code
    /// TfToken name = SdfPath::StripNamespace(path.GetToken());
    /// UsdShadeCoordSysAPI(
    ///     stage->GetPrimAtPath(path.GetPrimPath()), name);
    /// \endcode
    ///
    USDSHADE_API
    static UsdShadeCoordSysAPI
    Get(const UsdStagePtr &stage, const SdfPath &path);

    /// Return a UsdShadeCoordSysAPI with name \p name holding the
    /// prim \p prim. Shorthand for UsdShadeCoordSysAPI(prim, name);
    USDSHADE_API
    static UsdShadeCoordSysAPI
    Get(const UsdPrim &prim, const TfToken &name);

    /// Return a vector of all named instances of UsdShadeCoordSysAPI on the 
    /// given \p prim.
    USDSHADE_API
    static std::vector<UsdShadeCoordSysAPI>
    GetAll(const UsdPrim &prim);

    /// Checks if the given name \p baseName is the base name of a property
    /// of CoordSysAPI.
    USDSHADE_API
    static bool
    IsSchemaPropertyBaseName(const TfToken &baseName);

    /// Checks if the given path \p path is of an API schema of type
    /// CoordSysAPI. If so, it stores the instance name of
    /// the schema in \p name and returns true. Otherwise, it returns false.
    USDSHADE_API
    static bool
    IsCoordSysAPIPath(const SdfPath &path, TfToken *name);

    /// Returns true if this <b>multiple-apply</b> API schema can be applied,
    /// with the given instance name, \p name, to the given \p prim. If this 
    /// schema can not be a applied the prim, this returns false and, if 
    /// provided, populates \p whyNot with the reason it can not be applied.
    /// 
    /// Note that if CanApply returns false, that does not necessarily imply
    /// that calling Apply will fail. Callers are expected to call CanApply
    /// before calling Apply if they want to ensure that it is valid to 
    /// apply a schema.
    /// 
    /// \sa UsdPrim::GetAppliedSchemas()
    /// \sa UsdPrim::HasAPI()
    /// \sa UsdPrim::CanApplyAPI()
    /// \sa UsdPrim::ApplyAPI()
    /// \sa UsdPrim::RemoveAPI()
    ///
    USDSHADE_API
    static bool 
    CanApply(const UsdPrim &prim, const TfToken &name, 
             std::string *whyNot=nullptr);

    /// Applies this <b>multiple-apply</b> API schema to the given \p prim 
    /// along with the given instance name, \p name. 
    /// 
    /// This information is stored by adding "CoordSysAPI:<i>name</i>" 
    /// to the token-valued, listOp metadata \em apiSchemas on the prim.
    /// For example, if \p name is 'instance1', the token 
    /// 'CoordSysAPI:instance1' is added to 'apiSchemas'.
    /// 
    /// \return A valid UsdShadeCoordSysAPI object is returned upon success. 
    /// An invalid (or empty) UsdShadeCoordSysAPI object is returned upon 
    /// failure. See \ref UsdPrim::ApplyAPI() for 
    /// conditions resulting in failure. 
    /// 
    /// \sa UsdPrim::GetAppliedSchemas()
    /// \sa UsdPrim::HasAPI()
    /// \sa UsdPrim::CanApplyAPI()
    /// \sa UsdPrim::ApplyAPI()
    /// \sa UsdPrim::RemoveAPI()
    ///
    USDSHADE_API
    static UsdShadeCoordSysAPI 
    Apply(const UsdPrim &prim, const TfToken &name);

protected:
    /// Returns the kind of schema this class belongs to.
    ///
    /// \sa UsdSchemaKind
    USDSHADE_API
    UsdSchemaKind _GetSchemaKind() const override;

private:
    // needs to invoke _GetStaticTfType.
    friend class UsdSchemaRegistry;
    USDSHADE_API
    static const TfType &_GetStaticTfType();

    static bool _IsTypedSchema();

    // override SchemaBase virtuals.
    USDSHADE_API
    const TfType &_GetTfType() const override;

public:
    // --------------------------------------------------------------------- //
    // BINDING 
    // --------------------------------------------------------------------- //
    /// Prim binding expressing the appropriate coordinate systems.
    ///
    USDSHADE_API
    UsdRelationship GetBindingRel() const;

    /// See GetBindingRel(), and also 
    /// \ref Usd_Create_Or_Get_Property for when to use Get vs Create
    USDSHADE_API
    UsdRelationship CreateBindingRel() const;

public:
    // ===================================================================== //
    // Feel free to add custom code below this line, it will be preserved by 
    // the code generator. 
    //
    // Just remember to: 
    //  - Close the class declaration with }; 
    //  - Close the namespace with PXR_NAMESPACE_CLOSE_SCOPE
    //  - Close the include guard with #endif
    // ===================================================================== //
    // --(BEGIN CUSTOM CODE)--

    /// A coordinate system binding.
    /// Binds a name to a coordSysPrim for the bindingPrim (and its descendants,
    /// unless overriden).
    typedef struct {
        TfToken name;
        SdfPath bindingRelPath;
        SdfPath coordSysPrimPath;
    } Binding;

    /// Returns true if the prim has local coordinate system relationship exists. 
    ///
    /// \deprecated 
    /// This method is deprecated as it operates on the old non-applied
    /// UsdShadeCoordSysAPI
    /// If USD_SHADE_COORD_SYS_IS_MULTI_APPLY is set to True, if prim has
    /// appropriate API applied, that is conforming to the new behavior.
    /// If USD_SHADE_COORD_SYS_IS_MULTI_APPLY is set to Warn, try to see if
    /// multi-apply API compliant local bindings are present for the prim, if 
    /// not fallback to backward compatible deprecated behavior.
    ///
    USDSHADE_API
    bool HasLocalBindings() const;

    /// Returns true if the prim has UsdShadeCoordSysAPI applied. Which implies
    /// it has the appropriate binding relationship(s).
    ///
    USDSHADE_API
    static bool HasLocalBindingsForPrim(const UsdPrim &prim);

    /// Get the list of coordinate system bindings local to this prim. This 
    /// does not process inherited bindings.  It does not validate that a prim 
    /// exists at the indicated path. If the binding relationship has multiple 
    /// targets, only the first is used.
    /// 
    /// \deprecated 
    /// This method is deprecated as it operates on the old non-applied
    /// UsdShadeCoordSysAPI
    /// If USD_SHADE_COORD_SYS_IS_MULTI_APPLY is set to True, returns 
    /// bindings conforming to the new multi-apply UsdShadeCoordSysAPI schema.
    /// If USD_SHADE_COORD_SYS_IS_MULTI_APPLY is set to Warn, try to get 
    /// multi-apply API compliant local bindings for the prim, if none 
    /// fallback to backward compatible deprecated behavior.
    ///
    USDSHADE_API
    std::vector<Binding> GetLocalBindings() const;

    /// Get the list of coordinate system bindings local to this prim, across
    /// all multi-apply instanceNames. This does not process inherited bindings.
    /// It does not validate that a prim exists at the indicated path. If the 
    /// binding relationship has multiple targets, only the first is used.
    ///
    /// Note that this will always return empty vector of bindings if the 
    /// \p prim being queried does not have UsdShadeCoordSysAPI applied.
    ///
    USDSHADE_API
    static std::vector<Binding> GetLocalBindingsForPrim(const UsdPrim &prim);

    /// Get the coordinate system bindings local to this prim cooresponding to
    /// this instance name. This does not process inherited bindings. It does 
    /// not validate that a prim exists at the indicated path. If the binding 
    /// relationship has multiple targets, only the first is used.
    /// 
    USDSHADE_API
    Binding GetLocalBinding() const;

    /// Find the list of coordinate system bindings that apply to this prim,
    /// including inherited bindings.
    ///
    /// This computation examines this prim and ancestors for the strongest
    /// binding for each name. A binding expressed by a child prim supercedes
    /// bindings on ancestors.
    ///
    /// Note that this API does not validate the prims at the target paths;
    /// they may be of incorrect type, or missing entirely.
    ///
    /// Binding relationships with no resolved targets are skipped.
    /// 
    /// \deprecated 
    /// This method is deprecated as it operates on the old non-applied
    /// UsdShadeCoordSysAPI
    /// If USD_SHADE_COORD_SYS_IS_MULTI_APPLY is set to True, returns 
    /// bindings conforming to the new multi-apply UsdShadeCoordSysAPI schema.
    /// If USD_SHADE_COORD_SYS_IS_MULTI_APPLY is set to Warn, try to get 
    /// multi-apply API compliant local bindings for the prim, if none 
    /// fallback to backward compatible deprecated behavior.
    ///
    USDSHADE_API
    std::vector<Binding> FindBindingsWithInheritance() const;

    /// Find the list of coordinate system bindings that apply to this prim,
    /// including inherited bindings.
    ///
    /// This computation examines this prim and ancestors for the strongest
    /// binding for each name. A binding expressed by a child prim supercedes
    /// bindings on ancestors. Only prims which have the UsdShadeCoordSysAPI
    /// applied are considered and queried for a binding.
    ///
    /// Note that this API does not validate the prims at the target paths;
    /// they may be of incorrect type, or missing entirely.
    ///
    /// Binding relationships with no resolved targets are skipped.
    USDSHADE_API
    static std::vector<Binding> FindBindingsWithInheritanceForPrim(
            const UsdPrim &prim);

    /// Find the coordinate system bindings that apply to this prim, including
    /// inherited bindings.
    ///
    /// This computation examines this prim and ancestors for the strongest
    /// binding for the specific instanceName. A binding expressed by a child 
    /// prim supercedes bindings on ancestors. Only ancestor prims which have 
    /// the UsdShadeCoordSysAPI:instanceName applied are considered.
    ///
    /// Note that this API does not validate the prims at the target paths;
    /// they may be of incorrect type, or missing entirely.
    ///
    /// Binding relationships with no resolved targets are skipped.
    USDSHADE_API
    Binding FindBindingWithInheritance() const;

    /// Bind the name to the given path. The prim at the given path is expected
    /// to be UsdGeomXformable, in order for the binding to be succesfully
    /// resolved.
    ///
    /// \deprecated 
    /// This method is deprecated as it operates on the old non-applied
    /// UsdShadeCoordSysAPI
    /// If USD_SHADE_COORD_SYS_IS_MULTI_APPLY is set to True, adds a binding
    /// conforming to the new multi-apply UsdShadeCoordSysAPI schema.
    /// If USD_SHADE_COORD_SYS_IS_MULTI_APPLY is set to Warn, try to also 
    /// bind to multi-apply API compliant relationship for the prim, along with
    /// backward compatible deprecated behavior.
    ///
    USDSHADE_API
    bool Bind(const TfToken &name, const SdfPath &path) const;

    /// A convinience API for clients to use to Apply schema in accordance with
    /// new UsdShadeCoordSysAPI schema constructs and appropriate Bind the
    /// target. Note that this is only for clients using old behavior.
    ///
    /// \deprecated
    USDSHADE_API
    bool ApplyAndBind(const TfToken &name, const SdfPath &path) const;

    /// Bind the name to the given path. The prim at the given path is expected
    /// to be UsdGeomXformable, in order for the binding to be succesfully
    /// resolved.
    ///
    USDSHADE_API
    bool Bind(const SdfPath &path) const;

    /// Clear the indicated coordinate system binding on this prim from the
    /// current edit target.
    ///
    /// Only remove the spec if \p removeSpec is true (leave the spec to 
    /// preserve meta-data we may have intentionally authored on the 
    /// relationship)
    ///
    /// \deprecated 
    /// This method is deprecated as it operates on the old non-applied
    /// UsdShadeCoordSysAPI
    /// If USD_SHADE_COORD_SYS_IS_MULTI_APPLY is set to True, clears a binding
    /// conforming to the new multi-apply UsdShadeCoordSysAPI schema.
    /// If USD_SHADE_COORD_SYS_IS_MULTI_APPLY is set to Warn, try to also 
    /// clear binding for multi-apply API compliant relationship for the prim, 
    /// along with backward compatible deprecated behavior.
    ///
    USDSHADE_API
    bool ClearBinding(const TfToken &name, bool removeSpec) const;

    /// Clear the coordinate system binding on the prim corresponding to the
    /// instanceName of this UsdShadeCoordSysAPI, from the current edit target.
    ///
    /// Only remove the spec if \p removeSpec is true (leave the spec to 
    /// preserve meta-data we may have intentionally authored on the 
    /// relationship)
    ///
    USDSHADE_API
    bool ClearBinding(bool removeSpec) const;

    /// Block the indicated coordinate system binding on this prim by blocking
    /// targets on the underlying relationship.
    ///
    /// \deprecated 
    /// This method is deprecated as it operates on the old non-applied
    /// UsdShadeCoordSysAPI
    /// If USD_SHADE_COORD_SYS_IS_MULTI_APPLY is set to True, blocks binding
    /// conforming to the new multi-apply UsdShadeCoordSysAPI schema.
    /// If USD_SHADE_COORD_SYS_IS_MULTI_APPLY is set to Warn, try to also 
    /// block binding for multi-apply API compliant relationship for the prim, 
    /// along with backward compatible deprecated behavior.
    ///
    USDSHADE_API
    bool BlockBinding(const TfToken &name) const;

    /// Block the indicated coordinate system binding on this prim by blocking
    /// targets on the underlying relationship.
    ///
    USDSHADE_API
    bool BlockBinding() const;

    /// Returns the fully namespaced coordinate system relationship
    /// name, given the coordinate system name.
    //
    /// \deprecated 
    /// This method is deprecated as it operates on the old non-applied
    /// UsdShadeCoordSysAPI
    //
    USDSHADE_API
    static TfToken GetCoordSysRelationshipName(const std::string &coordSysName);

    /// Test whether a given \p name contains the "coordSys:" prefix
    USDSHADE_API
    static bool CanContainPropertyName(const TfToken &name);

    /// Strips "coordSys:" from the relationship name and returns
    /// "<instanceName>:binding".
    USDSHADE_API
    static TfToken GetBindingBaseName(const TfToken &name);

    /// Strips "coordSys:" from the relationship name and returns
    /// "<instanceName>:binding".
    USDSHADE_API
    TfToken GetBindingBaseName() const;

private:
    USDSHADE_API
    static void _GetBindingsForPrim(const UsdPrim &prim, 
            std::vector<Binding> &result, bool checkExistingBindings=false);

};

PXR_NAMESPACE_CLOSE_SCOPE

#include "pxr/base/tf/envSetting.h"

PXR_NAMESPACE_OPEN_SCOPE
USDSHADE_API
extern TfEnvSetting<std::string> USD_SHADE_COORD_SYS_IS_MULTI_APPLY;

PXR_NAMESPACE_CLOSE_SCOPE

#endif<|MERGE_RESOLUTION|>--- conflicted
+++ resolved
@@ -85,12 +85,6 @@
     /// Compile time constant representing what kind of schema this class is.
     ///
     /// \sa UsdSchemaKind
-<<<<<<< HEAD
-    static const UsdSchemaKind schemaKind = UsdSchemaKind::NonAppliedAPI;
-
-    /// Construct a UsdShadeCoordSysAPI on UsdPrim \p prim .
-    /// Equivalent to UsdShadeCoordSysAPI::Get(prim.GetStage(), prim.GetPath())
-=======
     static const UsdSchemaKind schemaKind = UsdSchemaKind::MultipleApplyAPI;
 
     /// Construct a UsdShadeCoordSysAPI on UsdPrim \p prim with
@@ -100,7 +94,6 @@
     ///    prim.GetPath().AppendProperty(
     ///        "coordSys:name"));
     ///
->>>>>>> 4af6daef
     /// for a \em valid \p prim, but will not immediately throw an error for
     /// an invalid \p prim
     explicit UsdShadeCoordSysAPI(
