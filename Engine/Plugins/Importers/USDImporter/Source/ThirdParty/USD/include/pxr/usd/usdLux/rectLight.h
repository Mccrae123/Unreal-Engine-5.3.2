--- conflicted
+++ resolved
@@ -65,14 +65,6 @@
     ///
     /// \sa UsdSchemaKind
     static const UsdSchemaKind schemaKind = UsdSchemaKind::ConcreteTyped;
-<<<<<<< HEAD
-
-    /// \deprecated
-    /// Same as schemaKind, provided to maintain temporary backward 
-    /// compatibility with older generated schemas.
-    static const UsdSchemaKind schemaType = UsdSchemaKind::ConcreteTyped;
-=======
->>>>>>> 6bbb88c8
 
     /// Construct a UsdLuxRectLight on UsdPrim \p prim .
     /// Equivalent to UsdLuxRectLight::Get(prim.GetStage(), prim.GetPath())
@@ -145,19 +137,8 @@
     /// Returns the kind of schema this class belongs to.
     ///
     /// \sa UsdSchemaKind
-<<<<<<< HEAD
     USDLUX_API
     UsdSchemaKind _GetSchemaKind() const override;
-
-    /// \deprecated
-    /// Same as _GetSchemaKind, provided to maintain temporary backward 
-    /// compatibility with older generated schemas.
-    USDLUX_API
-    UsdSchemaKind _GetSchemaType() const override;
-=======
-    USDLUX_API
-    UsdSchemaKind _GetSchemaKind() const override;
->>>>>>> 6bbb88c8
 
 private:
     // needs to invoke _GetStaticTfType.
