//
// Copyright 2016 Pixar
//
// Licensed under the Apache License, Version 2.0 (the "Apache License")
// with the following modification; you may not use this file except in
// compliance with the Apache License and the following modification to it:
// Section 6. Trademarks. is deleted and replaced with:
//
// 6. Trademarks. This License does not grant permission to use the trade
//    names, trademarks, service marks, or product names of the Licensor
//    and its affiliates, except as required to comply with Section 4(c) of
//    the License and to reproduce the content of the NOTICE file.
//
// You may obtain a copy of the Apache License at
//
//     http://www.apache.org/licenses/LICENSE-2.0
//
// Unless required by applicable law or agreed to in writing, software
// distributed under the Apache License with the above modification is
// distributed on an "AS IS" BASIS, WITHOUT WARRANTIES OR CONDITIONS OF ANY
// KIND, either express or implied. See the Apache License for the specific
// language governing permissions and limitations under the Apache License.
//
#ifndef PXR_BASE_TF_REF_PTR_H
#define PXR_BASE_TF_REF_PTR_H

/// \file tf/refPtr.h
/// \ingroup group_tf_Memory
/// Reference counting.
///
/// \anchor refPtr_QuickStart
/// <B> Quick Start </B>
///
/// Here is how to make a class \c Bunny usable through \c TfRefPtr.
///
/// \code
///     #include "pxr/base/tf/refPtr.h"
///     typedef TfRefPtr<Bunny> BunnyRefPtr;
///
///     class Bunny : public TfRefBase {
///     public:
///         static BunnyRefPtr New() {
///            // warning: return new Bunny directly will leak memory!
///            return TfCreateRefPtr(new Bunny);
///         }
///         static BunnyRefPtr New(bool isRabid) {
///            return TfCreateRefPtr(new Bunny(isRabid));
///         }
///
///         ~Bunny();
///
///         bool IsHungry();
///      private:
///         Bunny();
///         Bunny(bool);
///     };
///
///     BunnyRefPtr nice = Bunny::New();
///     BunnyRefPtr mean = Bunny::New(true);    // this one is rabid
///
///     BunnyRefPtr mean2 = mean;               // two references to mean rabbit
///     mean.Reset();                        // one reference to mean rabbit
///
///     if (mean2->IsHungry())
///          nice.Reset();                   // nice bunny gone now...
///
///                                          // this function comes from
///                                          // TfRefBase; meaning is that
///     if (mean2->IsUnique())               // mean2 is the last pointer to
///         mean2.Reset();                   // this bunny...
/// \endcode
///
/// Pretty much any pointer operation that is legal with regular pointers
/// is legal with the \c BunnyRefPtr; continue reading for a more detailed
/// description.
///
/// Note that by virtue of deriving from \c TfRefBase, the reference
/// count can be queried: see \c TfRefBase for details.
///
/// \anchor refPtr_DetailedDiscussion
/// <B> Detailed Discussion: Overview </B>
///
/// Objects created by the \c new operator can easily be a source of
/// both memory leaks and dangling pointers.  One solution is
/// \e reference counting; when an object is created by \c new,
/// the number of pointers given the object's address is continually
/// tracked in a \e reference \e counter.  Then, \c delete is called on
/// the object \e only when the object's reference count drops to zero,
/// meaning there are no more pointers left pointing to the object.
/// Reference counting avoids both dangling pointers and memory leaks.
///
/// Access by regular pointers does not perform reference counting, but
/// the \c TfRefPtr<T> class implements reference-counted pointer access
/// to objects of type \c T, with minimal overhead.  The reference counting
/// is made thread-safe by use of atomic integers.
///
///
/// <B> Basic Use </B>
///
/// The use of a \c TfRefPtr is simple.  Whenever a \c TfRefPtr is
/// made to point at an object, either by initialization or assignment,
/// the object being pointed at has its reference count incremented.
/// When a \c TfRefPtr with a non-NULL address is reassigned, or
/// goes out of scope, the object being pointed to has its reference
/// count decremented.
///
/// A \c TfRefPtr<T> can access \c T's public members by the
/// \c -> operator and can be dereferenced by the "\c *" operator.
/// Here is a simple example:
/// \code
///    #include "pxr/base/tf/refPtr.h"
///
///    typedef TfRefPtr<Simple> SimpleRefPtr;
///
///    class Simple : public TfRefBase {
///    public:
///        void Method1();
///        int  Method2();
///
///        static SimpleRefPtr New() {
///            return TfCreateRefPtr(new Simple);
///        }
///      private:
///        Simple();
///    };
///
///
///    SimpleRefPtr p1;                         // p1 points to NULL
///    SimpleRefPtr p2 = Simple::New();         // p2 points to new object A
///    SimpleRefPtr p3 = Simple::New();         // p3 points to new object B
///
///    p1->Method1();                        // runtime error -- p1 is NULL
///    p3 = p2;                              // object B is deleted
///    p2->Method1();                        // Method1 on object A
///    int value = p3->Method2();            // Method2 on object A
///
///    p2.Reset();                           // only p3 still points at A
///    p3 = p1;                              // object A is deleted
///
///    if (...) {
///        SimpleRefPtr p4 = Simple::New();     // p4 points to object C
///        p4->Method1();
///    }                                     // object C destroyed
/// \endcode
///
/// Note that \c Simple's constructor is private; this ensures that one
/// can only get at a \c Simple through \c Simple::New(), which is careful
/// to return a \c SimpleRefPtr.
///
/// Note that it is often useful to have both const and non-const
/// versions of \c TfRefPtr for the same data type. Our convention
/// is to use a \c typedef for each of these, with the const version
/// beginning with "Const", after any prefix. The const version can be
/// used as a parameter to a function in which you want to prevent
/// changes to the pointed-to object. For example:
/// \code
///    typedef TfRefPtr<XySimple>       XySimpleRefPtr;
///    typedef TfRefPtr<const XySimple> XyConstSimpleRefPtr;
///
///    void
///    Func1(const XySimpleRefPtr &p)
///    {
///        p->Modify();  // OK even if Modify() is not a const member
///    }
///
///    void
///    Func2(const XyConstSimpleRefPtr &p)
///    {
///        p->Query();   // OK only if Query() is a const member
///    }
/// \endcode
///
/// It is always possible to assign a non-const pointer to a const
/// pointer variable. In extremely rare cases where you want to do the
/// opposite, you can use the \c TfConst_cast function, as in:
/// \code
///    XyConstSimpleRefPtr p1;
///    XySimpleRefPtr      p2;
///
///    p1 = p2;                            // OK
///    p2 = p1;                            // Illegal!
///    p2 = TfConst_cast<XySimpleRefPtr>(p1); // OK, but discouraged
/// \endcode
///
/// <B> Comparisons and Tests </B>
///
/// Reference-counted pointers of like type can be compared; any \c TfRefPtr
/// can be tested to see it is NULL or not:
///
/// \code
///     TfRefPtr<Elf>   elf = Elf::New();
///     TfRefPtr<Dwarf> sleepy,
///                     sneezy = Dwarf::New();
///
///     if (!sleepy)
///         ...                          // true: sleepy is NULL
///
///     if (sneezy)
///         ...                          // true: sneezy is non-nULL
///
///     bool b1 = (sleepy != sneezy),
///          b2 = (sleepy == sneezy),
///          b3 = (elf == sneezy);       // compilation error -- type clash
///
/// \endcode
///
/// <B> Opaqueness </B>
///
/// A \c TfRefPtr can be used as an opaque pointer, just as a regular
/// pointer can.  For example, without having included the header file
/// for a class \c XySimple, the following will still compile:
/// \code
///     #include "pxr/base/tf/refPtr.h"
///
///     class XySimple;
///
///     class Complicated {
///      public:
///         void SetSimple(const TfRefPtr<XySimple>& s) {
///             _simplePtr = s;
///         }
///
///         TfRefPtr<XySimple> GetSimple() {
///             return _simplePtr;
///         }
///
///         void Forget() {
///              _simplePtr.Reset();
///         }
///
///      private:
///         TfRefPtr<XySimple> _simplePtr;
///     };
/// \endcode
///
/// Note that the call \c Forget() (or \c SetSimple() for that matter)
/// may implicitly cause destruction of an \c XySimple object, if the count
/// of the object pointed to by \c _simplePtr drops to zero.  Even though
/// the definition of \c XySimple is unknown, this compiles and works correctly.
///
/// The only time that the definition of \c XySimple is required is when
/// putting a raw \c XySimple* into a \c TfRefPtr<XySimple>; note however, that
/// this should in fact only be done within the class definition of
/// \c XySimple itself.
///
/// Other cases that require a definition of \c XySimple are parallel to
/// regular raw pointers, such as calling a member function, static or
/// dynamic casts (but not const casts) and using the \c TfTypeid
/// function.  Transferring a \c TfWeakPtr to a \c TfRefPtr also
/// requires knowing the definition of \c XySimple.
///
/// Sometimes a class may have many typedefs associated with it, having
/// to do with \c TfRefPtr or \c TfWeakPtr.  If it is useful to use
/// the class opaquely, we recommend creating a separate file
/// as follows:
///
/// \code
/// // file: proj/xy/simplePtrDefs.h
/// #include "pxr/base/tf/refPtr.h"
/// #include "pxr/base/tf/weakPtr.h"
///
/// typedef TfRefPtr<class XySimple>       XySimpleRefPtr;
/// typedef TfRefPtr<const class XySimple> XyConstSimpleRefPtr;
///
/// // typedefs for TfWeakPtr<XySimple> would follow,
/// // if XySimple derives from TfWeakBase
/// \endcode
///
/// The definition for \c XySimple would then use the typedefs:
///
/// \code
/// #include "Proj/Xy/SimpleRefPtrDefs.h"
///
/// class XySimple : public TfRefBase {
/// public:
///     static XySimpleRefPtr New();
///     ...
/// };
///
/// \endcode
///
/// The above pattern now allows a consumer of class \c XySimple the option
/// to include only \c simplePtrDefs.h, if using the type opaquely suffices,
/// or to include \c simple.h, if the class definition is required.
///
///
/// <B> Cyclic Dependencies </B>
///
/// If you build a tree using \c TfRefPtr, and you only have pointers
/// from parent to child, everything is fine: if you "lose" the root of the
/// tree, the tree will correctly destroy itself.
///
/// But what if children point back to parents?  Then a simple parent/child
/// pair is stable, because the parent and child point at each other, and
/// even if nobody else has a pointer to the parent, the reference count
/// of the two nodes remains at one.
///
/// The solution to this is to make one of the links (typically from child back
/// to parent) use a \c TfWeakPtr.  If a class \c T is enabled for both
/// "guarding" (see \c TfWeakBase) and reference counting, then a \c TfRefPtr
/// can be converted to a \c TfWeakPtr (in this context, a "back pointer")
/// and vice versa.
///
/// <B> Inheritance </B>
///
///
/// Reference-counted pointers obey the same rules with respect to inheritance
/// as regular pointers.  In particular, if class \c Derived is derived
/// from class \c Base, then the following are legal:
///
/// \code
///     TfRefPtr<Base>    bPtr = new Base;
///     TfRefPtr<Derived> dPtr = new Derived;
///
///     TfRefPtr<Base> b2Ptr = dPtr;      // initialization
///     b2Ptr = dPtr;                        // assignment
///     b2Ptr == dPtr;                       // comparison
///
///     dPtr = bPtr;                         // Not legal: compilation error
/// \endcode
///
/// As the last example shows, initialization or assignment to
/// a \c TfRefPtr<Derived> from a \c TfRefPtr<Base> is illegal,
/// just as it is illegal to assign a \c Base* to a \c Derived*.
/// However, if \c Derived and \c Base are polymorphic
/// (i.e. have virtual functions) then the analogue of a \c dynamic_cast<>
/// is possible:
///
/// \code
///        dPtr = TfDynamic_cast<TfRefPtr<Derived> >(bPtr);
/// \endcode
///
/// Just like a regular \c dynamic_cast<> operation, the \c TfRefPtr
/// returned by \c TfDynamic_cast<> points to NULL if the conversion fails,
/// so that the operator can also be used to check types:
///
/// \code
///     if (! TfDynamic_cast<TfRefPtr<T2> >(ptr))
///         // complain: ptr is not of type T2
/// \endcode
///
/// Similarly, one can use the \c TfStatic_cast<> operator to statically
/// convert \c TfRefPtrs:
///
/// \code
///        dPtr = TfStatic_cast<TfRefPtr<Derived> >(bPtr);
/// \endcode
///
/// This is faster, but not as safe as using \c TfDynamic_cast.
///
/// Finally, remember that in \c C++, a \c Derived** is
/// not a \c Base**, nor is a \c Derived*& a \c Base*&.  This implies
/// that
///
/// \code
///    TfRefPtr<Base>*  bPtrPtr = &dPtr;      // compilation error
///    TfRefPtr<Base>&  bPtrRef = dPtr;       // compilation error
///    const TfRefPtr<Base>&bPtrRef = dPtr;   // OK
/// \endcode
///
/// The last initialization is legal because the compiler implicitly
/// converts dPtr into a temporary variable of type \c TfRefPtr<Base>.
///
///
/// <B> Thread Safety </B>
///
/// One more comment about thread-safety: the above examples are thread-safe
/// in the sense that if two or more threads create and destroy their \e own
/// \c TfRefPtr objects, the reference counts of the underlying objects are
/// always correct; said another way, the reference count it a thread-safe
/// quantity.
///
/// However, it is never safe for two threads to simultaneously try to alter
/// the same \c TfRefPtr object, nor can two threads safely call methods on the
/// same underlying object unless that object itself guarantees thread safety.
///
/// \anchor refPtr_Tracking
/// <B> Tracking References </B>
///
/// The \c TfRefPtrTracker singleton can track \c TfRefPtr objects that
/// point to particular instances.  The macros \c TF_DECLARE_REFBASE_TRACK
/// and \c TF_DEFINE_REFBASE_TRACK are used to enable tracking.  Tracking
/// is enabled at compile time but which instances to track is chosen at
/// runtime.
///
/// <B> Total Encapsulation  </B>
/// \anchor refPtr_encapsulation
///
/// If you're using \c TfRefPtrs on a type \c T, you probably want
/// to completely forbid clients from creating their own objects of
/// type \c T, and force them to go through \c TfRefPtrs.  Such
/// encapsulation is strongly encouraged.  Here is the recommended
/// technique:
///
/// \code
///
/// typedef TfRefPtr<class Simple> SimpleRefPtr;
///
/// class Simple : public TfRefBase {
/// private:         // use protected if you plan to derive later
///     Simple();
///     Simple(<arg-list>);
/// public:
///     static SimpleRefPtr New() {
///        return TfCreateRefPtr(new Simple);
///     }
///
///     static SimpleRefPtr New(<arg-list>) {
///        return TfCreateRefPtr(new Simple(<arg-list>));
///     }
///
///     ~Simple();
/// };
/// \endcode
///
/// Clients can now only create objects of type \c Simple using a
/// \c TfRefPtr:
///
/// \code
///     Simple    s;                                 // compilation error
///     SimpleRefPtr sPtr1 = new Simple;                // compilation error
///     SimpleRefPtr sPtr2 = Simple::New();             // OK
///     SimpleRefPtr sPtr3 = Simple::New(<arg-list>);   // Ok
/// \endcode
///

#include "pxr/pxr.h"

#include "pxr/base/tf/diagnosticLite.h"
#include "pxr/base/tf/nullPtr.h"
#include "pxr/base/tf/refBase.h"
#include "pxr/base/tf/safeTypeCompare.h"
#include "pxr/base/tf/typeFunctions.h"
#include "pxr/base/tf/api.h"

#include "pxr/base/arch/hints.h"

#include <boost/functional/hash_fwd.hpp>

#include <typeinfo>
#include <type_traits>
#include <cstddef>

PXR_NAMESPACE_OPEN_SCOPE

// Tf_SupportsUniqueChanged is a metafunction that may be specialized to return
// false for classes (and all derived classes) that *cannot* ever invoke unique
// changed listeners.
template <class T>
struct Tf_SupportsUniqueChanged {
    static const bool Value = true;
};

// Remnants are never able to support weak changed listeners.
class Tf_Remnant;
template <>
struct Tf_SupportsUniqueChanged<Tf_Remnant> {
    static const bool Value = false;
};

class TfWeakBase;

template <class T> class TfWeakPtr;
template <template <class> class X, class Y>
class TfWeakPtrFacade;

// Functions used for tracking.  Do not implement these.
inline void Tf_RefPtrTracker_FirstRef(const void*, const void*) { }
inline void Tf_RefPtrTracker_LastRef(const void*, const void*) { }
inline void Tf_RefPtrTracker_New(const void*, const void*) { }
inline void Tf_RefPtrTracker_Delete(const void*, const void*) { }
inline void Tf_RefPtrTracker_Assign(const void*, const void*, const void*) { }

// This code is used to increment and decrement ref counts in the common case.
// It may lock and invoke the unique changed listener, if the reference count
// becomes unique or non-unique.
struct Tf_RefPtr_UniqueChangedCounter {
    static inline int
    AddRef(TfRefBase const *refBase)
    {
        if (refBase) {
            // Check to see if we need to invoke the unique changed listener.
            if (refBase->_shouldInvokeUniqueChangedListener)
                return _AddRef(refBase);
            else
                return refBase->GetRefCount()._FetchAndAdd(1);
        }
        return 0;
    }

    static inline bool
    RemoveRef(TfRefBase const* refBase) {
        if (refBase) {
            // Check to see if we need to invoke the unique changed listener.
            return refBase->_shouldInvokeUniqueChangedListener ?
                        _RemoveRef(refBase) :
                        refBase->GetRefCount()._DecrementAndTestIfZero();
        }
        return false;
    }

    // Increment ptr's count if it is not zero.  Return true if done so
    // successfully, false if its count is zero.
    static inline bool
    AddRefIfNonzero(TfRefBase const *ptr) {
        if (!ptr)
            return false;
        if (ptr->_shouldInvokeUniqueChangedListener) {
            return _AddRefIfNonzero(ptr);
        } else {
            auto &counter = ptr->GetRefCount()._counter;
            auto val = counter.load();
            do {
                if (val == 0)
                    return false;
            } while (!counter.compare_exchange_weak(val, val + 1));
            return true;
        }
    }
    
    TF_API static bool _RemoveRef(TfRefBase const *refBase);

    TF_API static int _AddRef(TfRefBase const *refBase);

    TF_API static bool _AddRefIfNonzero(TfRefBase const *refBase);
};

// This code is used to increment and decrement ref counts in the case where
// the object pointed to explicitly does not support unique changed listeners.
struct Tf_RefPtr_Counter {
    static inline int
    AddRef(TfRefBase const *refBase) {
        if (refBase)
            return refBase->GetRefCount()._FetchAndAdd(1);
        return 0;
    }

    static inline bool
    RemoveRef(TfRefBase const *ptr) {
        return (ptr && (ptr->GetRefCount()._DecrementAndTestIfZero()));
    }

    // Increment ptr's count if it is not zero.  Return true if done so
    // successfully, false if its count is zero.
    static inline bool
    AddRefIfNonzero(TfRefBase const *ptr) {
        if (!ptr)
            return false;
        auto &counter = ptr->GetRefCount()._counter;
        auto val = counter.load();
        do {
            if (val == 0)
                return false;
        } while (!counter.compare_exchange_weak(val, val + 1));
        return true;
    }
};

// Helper to post a fatal error when a NULL Tf pointer is dereferenced.
[[noreturn]]
TF_API void
Tf_PostNullSmartPtrDereferenceFatalError(const TfCallContext &, const char *);

/// \class TfRefPtr
/// \ingroup group_tf_Memory
///
/// Reference-counted smart pointer utility class
///
/// The \c TfRefPtr class implements a reference counting on objects
/// that inherit from \c TfRefBase.
///
/// For more information, see either the \ref refPtr_QuickStart "Quick Start"
/// example or read the \ref refPtr_DetailedDiscussion "detailed discussion".
///
template <class T>
class TfRefPtr {
    // Select the counter based on whether T supports unique changed listeners.
    using _Counter = typename std::conditional<
        Tf_SupportsUniqueChanged<T>::Value &&
        !std::is_convertible<T*, TfSimpleRefBase*>::value,
        Tf_RefPtr_UniqueChangedCounter,
        Tf_RefPtr_Counter>::type;
    
public:
    /// Convenience type accessor to underlying type \c T for template code.
    typedef T DataType;


    template <class U> struct Rebind {
        typedef TfRefPtr<U> Type;
    };    

    /// Initialize pointer to nullptr.
    ///
    /// The default constructor leaves the pointer initialized to point to the
    /// NULL object. Attempts to use the \c -> operator will cause an abort
    /// until the pointer is given a value.
    TfRefPtr() : _refBase(nullptr) {
        Tf_RefPtrTracker_New(this, _GetObjectForTracking());
    }

    /// Moves the pointer managed by \p p to \c *this.
    ///
    /// After construction, \c *this will point to the object \p p had
    /// been pointing at and \p p will be pointing at the NULL object. 
    /// The reference count of the object being pointed at does not
    /// change.
    TfRefPtr(TfRefPtr<T>&& p) : _refBase(p._refBase) {
        p._refBase = nullptr;
        Tf_RefPtrTracker_New(this, _GetObjectForTracking());
        Tf_RefPtrTracker_Assign(&p, p._GetObjectForTracking(),
                                _GetObjectForTracking());
    }

    /// Initializes \c *this to point at \p p's object.
    ///
    /// Increments \p p's object's reference count.
    TfRefPtr(const TfRefPtr<T>& p) : _refBase(p._refBase) {
        _AddRef();
        Tf_RefPtrTracker_New(this, _GetObjectForTracking());
    }

    /// Initializes \c *this to point at \p gp's object.
    ///
    /// Increments \p gp's object's reference count.
    template <template <class> class X, class U>
    inline TfRefPtr(const TfWeakPtrFacade<X, U>& p,
                    typename std::enable_if<
                        std::is_convertible<U*, T*>::value
                    >::type * = 0);

    /// Transfer a raw pointer to a reference-counted pointer.
    ///
    /// The \c TfCreateRefPtr() function should only be used from within a
    /// static \c New() function (or similarly, a \c Clone() function) of a
    /// reference-counted class.  Reference-counted objects have their
    /// reference count initially set to one to account for the fact that a
    /// newly created object must always persist at least until its \c New()
    /// function returns.  Therefore, the transfer of the pointer returned by
    /// \c new into a reference pointer must \e not increase the reference
    /// count.  The transfer of the raw pointer returned by \c new into the
    /// object returned by \c New() is a "transfer of ownership" and does not
    /// represent an additional reference to the object.
    ///
    /// In summary, this code is wrong, and will return an object that can
    /// never be destroyed:
    ///
    /// \code
    ///     SimpleRefPtr Simple::New() {
    ///         return SimpleRefPtr(new Simple);      // legal, but leaks memory: beware!!
    ///     }
    /// \endcode
    ///
    /// The correct form is
    ///
    /// \code
    ///     SimpleRefPtr Simple::New() {
    ///         return TfCreateRefPtr(new Simple);
    ///     }
    /// \endcode
    ///
    /// Note also that a function which is essentially like \c New(),
    /// for example \c Clone(), would also want to use \c TfCreateRefPtr().
#if defined(doxygen)
    friend inline TfRefPtr TfCreateRefPtr(T*);
#else
    template <class U>
    friend inline TfRefPtr<U> TfCreateRefPtr(U*);
#endif

    /// Initializes to point at \c *ptr.
    ///
    /// Increments \c *ptr's reference count.  Note that newly constructed
    /// objects start with a reference count of one.  Therefore, you should \e
    /// NOT use this constructor (either implicitly or explicitly) from within
    /// a \c New() function.  Use \c TfCreateRefPtr() instead.
    template <class U>
    explicit TfRefPtr(
        U* ptr, typename std::enable_if<
            std::is_convertible<U*, T*>::value>::type * = nullptr) :
        _refBase(ptr)
    {
        _AddRef();
        Tf_RefPtrTracker_New(this, _GetObjectForTracking());
    }

    /// Implicit conversion from \a TfNullPtr to TfRefPtr.
    TfRefPtr(TfNullPtrType) : _refBase(nullptr)
    {
        Tf_RefPtrTracker_New(this, _GetObjectForTracking());
    }

    /// Implicit conversion from \a nullptr to TfRefPtr.
    TfRefPtr(std::nullptr_t) : _refBase(nullptr)
    {
        Tf_RefPtrTracker_New(this, _GetObjectForTracking());
    }

    /// Assigns pointer to point at \c p's object, and increments reference
    /// count.
    ///
    /// The object (if any) pointed at before the assignment has its
    /// reference count decremented, while the object newly pointed at
    /// has its reference count incremented.
    /// If the object previously pointed to now has nobody left to point at it,
    /// the object will typically be destroyed at this point.
    ///
    /// An assignment
    /// \code
    ///     ptr = TfNullPtr;
    /// \endcode
    ///
    /// can be used to make \c ptr "forget" where it is pointing; note
    /// however that this has an important side effect, since it
    /// decrements the reference count of the object previously pointed
    /// to by \c ptr, possibly triggering destruction of that object.
    TfRefPtr<T>& operator=(const TfRefPtr<T>& p) {
        //
        // It is quite possible for
        //   ptr = TfNullPtr;
        // to delete the space that ptr actually lives in (this happens
        // when you use a circular reference to keep an object alive).
        // To avoid a crash, we have to ensure that deletion of the object
        // is the last thing done in the assignment; so we use some
        // local variables to help us out.
        //

        Tf_RefPtrTracker_Assign(this, p._GetObjectForTracking(),
                                _GetObjectForTracking());

        const TfRefBase* tmp = _refBase;
        _refBase = p._refBase;

        p._AddRef();            // first!
        _RemoveRef(tmp);        // second!
        return *this;
    }

    /// Moves the pointer managed by \p p to \c *this and leaves \p p
    /// pointing at the NULL object.
    /// 
    /// The object (if any) pointed at before the assignment has its
    /// reference count decremented, while the reference count of the
    /// object newly pointed at is not changed.
    TfRefPtr<T>& operator=(TfRefPtr<T>&& p) {
        // See comment in assignment operator.
        Tf_RefPtrTracker_Assign(this, p._GetObjectForTracking(),
                                _GetObjectForTracking());
        Tf_RefPtrTracker_Assign(&p, nullptr,
                                p._GetObjectForTracking());

        const TfRefBase* tmp = _refBase;
        _refBase = p._refBase;
        p._refBase = nullptr;
        
        _RemoveRef(tmp);
        return *this;
    }

    /// Decrements reference count of object being pointed to.
    ///
    /// If the reference count of the object (if any) that was just pointed at
    /// reaches zero, the object will typically be destroyed at this point.
    ~TfRefPtr() {
        Tf_RefPtrTracker_Delete(this, _GetObjectForTracking());
        _RemoveRef(_refBase);
    }

    /// Initializes to point at \c p's object, and increments reference count.
    ///
    /// This initialization is legal only if
    /// \code
    ///     U* uPtr;
    ///     T* tPtr = uPtr;
    /// \endcode
    /// is legal.
#if !defined(doxygen)
    template <class U>
#endif
    TfRefPtr(const TfRefPtr<U>& p) : _refBase(p._refBase) {
        static_assert(std::is_convertible<U*, T*>::value, "");
        _AddRef();
        Tf_RefPtrTracker_New(this, _GetObjectForTracking());
    }

    /// Moves the pointer managed by \p p to \c *this and leaves \p p
    /// pointing at the NULL object. The reference count of the object
    /// being pointed to is not changed.
    ///
    /// This initialization is legal only if
    /// \code
    ///     U* uPtr;
    ///     T* tPtr = uPtr;
    /// \endcode
    /// is legal.
#if !defined(doxygen)
    template <class U>
#endif
    TfRefPtr(TfRefPtr<U>&& p) : _refBase(p._refBase) {
        static_assert(std::is_convertible<U*, T*>::value, "");
        p._refBase = nullptr;
        Tf_RefPtrTracker_New(this, _GetObjectForTracking());
        Tf_RefPtrTracker_Assign(&p, p._GetObjectForTracking(),
                                _GetObjectForTracking());
    }

    /// Assigns pointer to point at \c p's object, and increments reference
    /// count.
    ///
    /// This assignment is legal only if
    /// \code
    ///     U* uPtr;
    ///     T* tPtr;
    ///     tPtr = uPtr;
    /// \endcode
    /// is legal.
#if !defined(doxygen)
    template <class U>
#endif
    TfRefPtr<T>& operator=(const TfRefPtr<U>& p) {
        static_assert(std::is_convertible<U*, T*>::value, "");

        Tf_RefPtrTracker_Assign(this,
                                reinterpret_cast<T*>(p._GetObjectForTracking()),
                                _GetObjectForTracking());
        const TfRefBase* tmp = _refBase;
        _refBase = p._GetData();
        p._AddRef();            // first!
        _RemoveRef(tmp);        // second!
        return *this;
    }

    /// Moves the pointer managed by \p p to \c *this and leaves \p p
    /// pointing at the NULL object. The reference count of the object
    /// being pointed to is not changed.
    /// 
    /// This assignment is legal only if
    /// \code
    ///     U* uPtr;
    ///     T* tPtr;
    ///     tPtr = uPtr;
    /// \endcode
    /// is legal.
#if !defined(doxygen)
    template <class U>
#endif
    TfRefPtr<T>& operator=(TfRefPtr<U>&& p) {
        static_assert(std::is_convertible<U*, T*>::value, "");

        Tf_RefPtrTracker_Assign(this,
                                reinterpret_cast<T*>(p._GetObjectForTracking()),
                                _GetObjectForTracking());
        Tf_RefPtrTracker_Assign(&p,
                                nullptr,
                                reinterpret_cast<T*>(p._GetObjectForTracking()));
        const TfRefBase* tmp = _refBase;
        _refBase = p._GetData();
        p._refBase = nullptr;
        _RemoveRef(tmp);
        return *this;
    }

    /// Returns true if \c *this and \c p point to the same object (or if they
    /// both point to NULL).
    ///
    /// The comparison is legal only if a \c T* and a \c U* are comparable.
#if !defined(doxygen)
    template <class U>
#endif
    auto operator==(const TfRefPtr<U>& p) const 
        -> decltype(std::declval<T *>() == std::declval<U *>(), bool()) {
        return _refBase == p._refBase;
    }

    /// Returns true if \c *this and \c p do not point to the same object.
    ///
    /// The comparison is legal only if a \c T* and a \c U* are comparable.
#if !defined(doxygen)
    template <class U>
#endif
    auto operator!=(const TfRefPtr<U>& p) const
        -> decltype(std::declval<T *>() != std::declval<U *>(), bool()) {
        return _refBase != p._refBase;
    }

    /// Returns true if the address of the object pointed to by \c *this
    /// compares less than the address of the object pointed to by \p p.
    ///
    /// The comparison is legal only if a \c T* and a \c U* are comparable.
#if !defined(doxygen)
    template <class U>
#endif
    auto operator<(const TfRefPtr<U>& p) const
        -> decltype(std::declval<T *>() < std::declval<U *>(), bool()) {
        return _refBase < p._refBase;
    }

#if !defined(doxygen)
    template <class U>
#endif
    auto operator>(const TfRefPtr<U>& p) const
        -> decltype(std::declval<T *>() > std::declval<U *>(), bool()) {
        return _refBase > p._refBase;
    }

#if !defined(doxygen)
    template <class U>
#endif
    auto operator<=(const TfRefPtr<U>& p) const
        -> decltype(std::declval<T *>() <= std::declval<U *>(), bool()) {
        return _refBase <= p._refBase;
    }

#if !defined(doxygen)
    template <class U>
#endif
    auto operator>=(const TfRefPtr<U>& p) const
        -> decltype(std::declval<T *>() >= std::declval<U *>(), bool()) {
        return _refBase >= p._refBase;
    }

    /// Accessor to \c T's public members.
<<<<<<< HEAD
    T* operator ->() const {
=======
    T* operator->() const {
>>>>>>> 4af6daef
        if (_refBase) {
            return static_cast<T*>(const_cast<TfRefBase*>(_refBase));
        }
        Tf_PostNullSmartPtrDereferenceFatalError(
            TF_CALL_CONTEXT, typeid(TfRefPtr).name());
    }

    /// Dereferences the stored pointer.
    T& operator *() const {
        return *operator->();
    }

#if !defined(doxygen)
    using UnspecifiedBoolType = const TfRefBase * (TfRefPtr::*);
#endif

    /// True if the pointer points to an object.
    operator UnspecifiedBoolType() const {
        return _refBase ? &TfRefPtr::_refBase : nullptr;
    }

    /// True if the pointer points to \c NULL.
    bool operator !() const {
        return _refBase == nullptr;
    }

    /// Swap this pointer with \a other.
    /// After this operation, this pointer will point to what \a other
    /// formerly pointed to, and \a other will point to what this pointer
    /// formerly pointed to.
    void swap(TfRefPtr &other) {
        Tf_RefPtrTracker_Assign(this, other._GetObjectForTracking(),
                                _GetObjectForTracking());
        Tf_RefPtrTracker_Assign(&other, _GetObjectForTracking(),
                                other._GetObjectForTracking());
        std::swap(_refBase, other._refBase);
    }

    /// Set this pointer to point to no object.
    /// Equivalent to assignment with TfNullPtr.
    void Reset() {
        *this = TfNullPtr;
    }        

private:
    const TfRefBase* _refBase;
    
    template <class HashState, class U>
    friend inline void TfHashAppend(HashState &, const TfRefPtr<U>&);
    template <class U>
    friend inline size_t hash_value(const TfRefPtr<U>&);

    friend T *get_pointer(TfRefPtr const &p) {
        return static_cast<T *>(const_cast<TfRefBase *>(p._refBase));
    }

    // Used to distinguish construction in TfCreateRefPtr.
    class _CreateRefPtr { };

    // private constructor, used by TfCreateRefPtr()
    TfRefPtr(T* ptr, _CreateRefPtr /* unused */)
        : _refBase(ptr)
    {
        /* reference count is NOT bumped */
        Tf_RefPtrTracker_FirstRef(this, _GetObjectForTracking());
        Tf_RefPtrTracker_New(this, _GetObjectForTracking());
    }

    // Hide confusing internals of actual C++ definition (e.g. DataType)
    // for doxygen output:

    /// Allows dynamic casting of a \c TfRefPtr.
    ///
    /// If it is legal to dynamically cast a \c T* to a \c D* , then
    /// the following is also legal:
    /// \code
    ///     TfRefPtr<T> tPtr = ... ;
    ///     TfRefPtr<D> dPtr;
    ///
    ///     if (!(dPtr = TfDynamic_cast< TfRefPtr<D> >(tPtr)))
    ///         ...;       // cast failed
    /// \endcode
    /// The runtime performance of this function is exactly the same
    /// as a \c dynamic_cast (i.e. one virtual function call). If the pointer
    /// being cast is NULL or does not point to an object of the requisite
    /// type, the result is a \c TfRefPtr pointing to NULL.
#if defined(doxygen)
    // Sanitized for documentation:
    template <class D>
    friend inline TfRefPtr<D> TfDynamic_cast(const TfRefPtr<T>&);
#else
    template <class D, class B>
    friend TfRefPtr<typename D::DataType>
    TfDynamic_cast(const TfRefPtr<B>&);

    template <class D, class B>
    friend TfRefPtr<typename D::DataType>
    TfSafeDynamic_cast(const TfRefPtr<B>&);
#endif

    /// Allows static casting of a \c TfRefPtr.
    ///
    /// If it is legal to statically cast a \c T* to a \c D* , then
    /// the following is also legal:
    /// \code
    ///     TfRefPtr<T> tPtr = ... ;
    ///     TfRefPtr<D> dPtr;
    ///
    ///     dPtr = TfStatic_cast< TfRefPtr<D> >(tPtr);
    /// \endcode
    /// The runtime performance of this function is exactly the same
    /// as a regular \c TfRefPtr initialization, since the cost of
    /// the underlying \c static_cast is zero.  Of course, a \c TfDynamic_cast
    /// is preferred, assuming the underlying types are polymorphic
    /// (i.e. have virtual functions).
    ///
#if defined(doxygen)
    // Sanitized for documentation:
    template <class D>
    friend inline TfRefPtr<D> TfStatic_cast(const TfRefPtr<T>&);
#else
    template <class D, class B>
    friend TfRefPtr<typename D::DataType>
    TfStatic_cast(const TfRefPtr<B>&);

#endif

    /// Allows const casting of a \c TfRefPtr.
    ///
    /// The following is always legal:
    /// \code
    ///     TfRefPtr<const T> cPtr = ...;
    ///     TfRefPtr<T>       tPtr;
    ///
    ///     tPtr = TfConst_cast< TfRefPtr<T> >(cPtr);
    /// \endcode
    /// As with the C++ \c const_cast operator, use of this function is
    /// discouraged.
#if defined(doxygen)
    // Sanitized for documentation:
    template <class D>
    friend inline TfRefPtr<D> TfConst_cast(const TfRefPtr<const D>&);
#else
    template <class D>
    friend TfRefPtr<typename D::DataType>
    TfConst_cast(const TfRefPtr<const typename D::DataType>&);
#endif

    T* _GetData() const {
        return static_cast<T*>(const_cast<TfRefBase*>(_refBase));
    }
    
    // This method is only used when calling the hook functions for
    // tracking.  We reinterpret_cast instead of static_cast so that
    // we don't need the definition of T.  However, if TfRefBase is
    // not the first base class of T then the resulting pointer may
    // not point to a T.  Nevertheless, it should be consistent to
    // all calls to the tracking functions.
    T* _GetObjectForTracking() const {
        return reinterpret_cast<T*>(const_cast<TfRefBase*>(_refBase));
    }

    /// Call \c typeid on the object pointed to by a \c TfRefPtr.
    ///
    /// If \c ptr is a \c TfRefPtr, \c typeid(ptr) will return
    /// type information about the \c TfRefPtr.  To access type
    /// information about the object pointed to by a \c TfRefPtr,
    /// one can use \c TfTypeid.

    template <class U>
    friend const std::type_info& TfTypeid(const TfRefPtr<U>& ptr);

    void _AddRef() const {
        _Counter::AddRef(_refBase);
    }

    void _RemoveRef(const TfRefBase* ptr) const {
        if (_Counter::RemoveRef(ptr)) {
            Tf_RefPtrTracker_LastRef(this,
                reinterpret_cast<T*>(const_cast<TfRefBase*>(ptr)));
            delete ptr;
        }
    }

#if ! defined(doxygen)
    // doxygen is very confused by this. It declares all TfRefPtrs
    // to be friends.
    template <class U> friend class TfRefPtr;
    template <class U> friend class TfWeakPtr;
    friend class Tf_Remnant;

    template <class U>
    friend TfRefPtr<U> TfCreateRefPtrFromProtectedWeakPtr(TfWeakPtr<U> const &);
#endif
    friend class TfWeakBase;
};

#if !defined(doxygen)

//
// nullptr comparisons
//
// These are provided to avoid ambiguous overloads due to
// TfWeakPtrFacade::Derived comparisons with TfRefPtr.
//

template <class T>
inline bool operator== (const TfRefPtr<T> &p, std::nullptr_t)
{
    return !p;
}
template <class T>
inline bool operator== (std::nullptr_t, const TfRefPtr<T> &p)
{
    return !p;
}

template <class T>
inline bool operator!= (const TfRefPtr<T> &p, std::nullptr_t)
{
    return !(p == nullptr);
}
template <class T>
inline bool operator!= (std::nullptr_t, const TfRefPtr<T> &p)
{
    return !(nullptr == p);
}

template <class T>
inline bool operator< (const TfRefPtr<T> &p, std::nullptr_t)
{
    return std::less<const TfRefBase *>()(get_pointer(p), nullptr);
}
template <class T>
inline bool operator< (std::nullptr_t, const TfRefPtr<T> &p)
{
    return std::less<const TfRefBase *>()(nullptr, get_pointer(p));
}

template <class T>
inline bool operator<= (const TfRefPtr<T> &p, std::nullptr_t)
{
    return !(nullptr < p);
}
template <class T>
inline bool operator<= (std::nullptr_t, const TfRefPtr<T> &p)
{
    return !(p < nullptr);
}

template <class T>
inline bool operator> (const TfRefPtr<T> &p, std::nullptr_t)
{
    return nullptr < p;
}
template <class T>
inline bool operator> (std::nullptr_t, const TfRefPtr<T> &p)
{
    return p < nullptr;
}

template <class T>
inline bool operator>= (const TfRefPtr<T> &p, std::nullptr_t)
{
    return !(p < nullptr);
}
template <class T>
inline bool operator>= (std::nullptr_t, const TfRefPtr<T> &p)
{
    return !(nullptr < p);
}


template <typename T>
inline TfRefPtr<T> TfCreateRefPtr(T* ptr) {
    return TfRefPtr<T>(ptr, typename TfRefPtr<T>::_CreateRefPtr());
}

template <class T>
const std::type_info&
TfTypeid(const TfRefPtr<T>& ptr)
{
    if (ARCH_UNLIKELY(!ptr._refBase))
        TF_FATAL_ERROR("called TfTypeid on NULL TfRefPtr");

    return typeid(*ptr._GetData());
}

template <class D, class T>
inline
TfRefPtr<typename D::DataType>
TfDynamic_cast(const TfRefPtr<T>& ptr)
{
    typedef TfRefPtr<typename D::DataType> RefPtr;
    return RefPtr(dynamic_cast<typename D::DataType*>(ptr._GetData()));
}

template <class D, class T>
inline
TfRefPtr<typename D::DataType>
TfSafeDynamic_cast(const TfRefPtr<T>& ptr)
{
    typedef TfRefPtr<typename D::DataType> RefPtr;
    return RefPtr(TfSafeDynamic_cast<typename D::DataType*>(ptr._GetData()));
}

template <class D, class T>
inline
TfRefPtr<typename D::DataType>
TfStatic_cast(const TfRefPtr<T>& ptr)
{
    typedef TfRefPtr<typename D::DataType> RefPtr;
    return RefPtr(static_cast<typename D::DataType*>(ptr._GetData()));
}

template <class T>
inline
TfRefPtr<typename T::DataType>
TfConst_cast(const TfRefPtr<const typename T::DataType>& ptr)
{
    // this ugly cast allows TfConst_cast to work without requiring
    // a definition for T.
    typedef TfRefPtr<typename T::DataType> NonConstRefPtr;
    return *((NonConstRefPtr*)(&ptr));
}

// Specialization: prevent construction of a TfRefPtr<TfRefBase>.

template <>
class TfRefPtr<TfRefBase> {
private:
    TfRefPtr<TfRefBase>() {
    }
};

template <>
class TfRefPtr<const TfRefBase> {
private:
    TfRefPtr<const TfRefBase>() {
    }
};

template <class T>
struct TfTypeFunctions<TfRefPtr<T> > {
    static T* GetRawPtr(const TfRefPtr<T>& t) {
        return t.operator-> ();
    }

    static TfRefPtr<T> ConstructFromRawPtr(T* ptr) {
        return TfRefPtr<T>(ptr);
    }
    
    static bool IsNull(const TfRefPtr<T>& t) {
        return !t;
    }

    static void Class_Object_MUST_Be_Passed_By_Address() { }
    static void Class_Object_MUST_Not_Be_Const() { }
};

template <class T>
struct TfTypeFunctions<TfRefPtr<const T> > {
    static const T* GetRawPtr(const TfRefPtr<const T>& t) {
        return t.operator-> ();
    }

    static TfRefPtr<const T> ConstructFromRawPtr(T* ptr) {
        return TfRefPtr<const T>(ptr);
    }

    static bool IsNull(const TfRefPtr<const T>& t) {
        return !t;
    }

    static void Class_Object_MUST_Be_Passed_By_Address() { }
};

#endif

#if !defined(doxygen)

template <class T>
inline void
swap(TfRefPtr<T>& lhs, TfRefPtr<T>& rhs)
{
    lhs.swap(rhs);
}

PXR_NAMESPACE_CLOSE_SCOPE

namespace boost {

template<typename T>
T *
get_pointer(PXR_NS::TfRefPtr<T> const& p)
{
    return get_pointer(p);
}

} // end namespace boost

PXR_NAMESPACE_OPEN_SCOPE

// Extend boost::hash to support TfRefPtr.
template <class T>
inline size_t
hash_value(const TfRefPtr<T>& ptr)
{
    // Make the boost::hash type depend on T so that we don't have to always
    // include boost/functional/hash.hpp in this header for the definition of
    // boost::hash.
    auto refBase = ptr._refBase;
    return boost::hash<decltype(refBase)>()(refBase);
}

template <class HashState, class T>
inline void
TfHashAppend(HashState &h, const TfRefPtr<T> &ptr)
{
    h.Append(get_pointer(ptr));
}

#endif // !doxygen

#define TF_SUPPORTS_REFPTR(T) std::is_base_of<TfRefBase, T>::value

#if defined(ARCH_COMPILER_MSVC) 
// There is a bug in the compiler which means we have to provide this
// implementation. See here for more information:
// https://connect.microsoft.com/VisualStudio/Feedback/Details/2852624

#define TF_REFPTR_CONST_VOLATILE_GET(x)                                       \
        namespace boost                                                       \
        {                                                                     \
            template<>                                                        \
            const volatile x*                                                 \
                get_pointer(const volatile x* p)                              \
            {                                                                 \
                return p;                                                     \
            }                                                                 \
        }
#else
#define TF_REFPTR_CONST_VOLATILE_GET(x)
#endif

PXR_NAMESPACE_CLOSE_SCOPE

#endif // PXR_BASE_TF_REF_PTR_H<|MERGE_RESOLUTION|>--- conflicted
+++ resolved
@@ -920,11 +920,7 @@
     }
 
     /// Accessor to \c T's public members.
-<<<<<<< HEAD
-    T* operator ->() const {
-=======
     T* operator->() const {
->>>>>>> 4af6daef
         if (_refBase) {
             return static_cast<T*>(const_cast<TfRefBase*>(_refBase));
         }
