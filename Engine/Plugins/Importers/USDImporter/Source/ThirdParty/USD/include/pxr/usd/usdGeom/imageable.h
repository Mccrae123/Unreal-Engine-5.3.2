--- conflicted
+++ resolved
@@ -435,7 +435,6 @@
     /// includes final computed purpose value of the prim as well as whether
     /// the purpose value should be inherited by namespace children without 
     /// their own purpose opinions.
-<<<<<<< HEAD
     ///
     /// This function should be considered a reference implementation for
     /// correctness. <b>If called on each prim in the context of a traversal
@@ -458,7 +457,11 @@
     ///
     /// \sa GetPurposeAttr(), \ref UsdGeom_ImageablePurpose
     USDGEOM_API
-=======
+    PurposeInfo ComputePurposeInfo(const PurposeInfo &parentPurposeInfo) const;
+
+    /// Calculate the effective purpose information about this prim. This is 
+    /// equivalent to extracting the purpose from the value returned by
+    /// ComputePurposeInfo().
     ///
     /// This function should be considered a reference implementation for
     /// correctness. <b>If called on each prim in the context of a traversal
@@ -470,34 +473,6 @@
     ///
     /// \sa GetPurposeAttr(), \ref UsdGeom_ImageablePurpose
     USDGEOM_API
-    PurposeInfo ComputePurposeInfo() const;
-
-    /// \overload
-    /// Calculates the effective purpose information about this prim, given the
-    /// computed purpose information of its parent prim. This can be much more 
-    /// efficient than using CommputePurposeInfo() when PurposeInfo values are 
-    /// properly computed and cached for a hierarchy of prims using this 
-    /// function.
-    ///
-    /// \sa GetPurposeAttr(), \ref UsdGeom_ImageablePurpose
-    USDGEOM_API
->>>>>>> 3aae9151
-    PurposeInfo ComputePurposeInfo(const PurposeInfo &parentPurposeInfo) const;
-
-    /// Calculate the effective purpose information about this prim. This is 
-    /// equivalent to extracting the purpose from the value returned by
-    /// ComputePurposeInfo().
-    ///
-    /// This function should be considered a reference implementation for
-    /// correctness. <b>If called on each prim in the context of a traversal
-    /// we will perform massive overcomputation, because sibling prims share
-    /// sub-problems in the query that can be efficiently cached, but are not
-    /// (cannot be) by this simple implementation.</b> If you have control of
-    /// your traversal, it will be far more efficient to manage purpose, along
-    /// with visibility, on a stack as you traverse.
-    ///
-    /// \sa GetPurposeAttr(), \ref UsdGeom_ImageablePurpose
-    USDGEOM_API
     TfToken ComputePurpose() const;
 
     /// Find the prim whose purpose is \em proxy that serves as the proxy
