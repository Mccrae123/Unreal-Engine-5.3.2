--- conflicted
+++ resolved
@@ -78,14 +78,6 @@
     ///
     /// \sa UsdSchemaKind
     static const UsdSchemaKind schemaKind = UsdSchemaKind::AbstractTyped;
-<<<<<<< HEAD
-
-    /// \deprecated
-    /// Same as schemaKind, provided to maintain temporary backward 
-    /// compatibility with older generated schemas.
-    static const UsdSchemaKind schemaType = UsdSchemaKind::AbstractTyped;
-=======
->>>>>>> 6bbb88c8
 
     /// Construct a UsdGeomImageable on UsdPrim \p prim .
     /// Equivalent to UsdGeomImageable::Get(prim.GetStage(), prim.GetPath())
@@ -133,19 +125,8 @@
     /// Returns the kind of schema this class belongs to.
     ///
     /// \sa UsdSchemaKind
-<<<<<<< HEAD
     USDGEOM_API
     UsdSchemaKind _GetSchemaKind() const override;
-
-    /// \deprecated
-    /// Same as _GetSchemaKind, provided to maintain temporary backward 
-    /// compatibility with older generated schemas.
-    USDGEOM_API
-    UsdSchemaKind _GetSchemaType() const override;
-=======
-    USDGEOM_API
-    UsdSchemaKind _GetSchemaKind() const override;
->>>>>>> 6bbb88c8
 
 private:
     // needs to invoke _GetStaticTfType.
@@ -443,7 +424,6 @@
     /// includes final computed purpose value of the prim as well as whether
     /// the purpose value should be inherited by namespace children without 
     /// their own purpose opinions.
-<<<<<<< HEAD
     ///
     /// This function should be considered a reference implementation for
     /// correctness. <b>If called on each prim in the context of a traversal
@@ -466,7 +446,11 @@
     ///
     /// \sa GetPurposeAttr(), \ref UsdGeom_ImageablePurpose
     USDGEOM_API
-=======
+    PurposeInfo ComputePurposeInfo(const PurposeInfo &parentPurposeInfo) const;
+
+    /// Calculate the effective purpose information about this prim. This is 
+    /// equivalent to extracting the purpose from the value returned by
+    /// ComputePurposeInfo().
     ///
     /// This function should be considered a reference implementation for
     /// correctness. <b>If called on each prim in the context of a traversal
@@ -478,34 +462,6 @@
     ///
     /// \sa GetPurposeAttr(), \ref UsdGeom_ImageablePurpose
     USDGEOM_API
-    PurposeInfo ComputePurposeInfo() const;
-
-    /// \overload
-    /// Calculates the effective purpose information about this prim, given the
-    /// computed purpose information of its parent prim. This can be much more 
-    /// efficient than using CommputePurposeInfo() when PurposeInfo values are 
-    /// properly computed and cached for a hierarchy of prims using this 
-    /// function.
-    ///
-    /// \sa GetPurposeAttr(), \ref UsdGeom_ImageablePurpose
-    USDGEOM_API
->>>>>>> 6bbb88c8
-    PurposeInfo ComputePurposeInfo(const PurposeInfo &parentPurposeInfo) const;
-
-    /// Calculate the effective purpose information about this prim. This is 
-    /// equivalent to extracting the purpose from the value returned by
-    /// ComputePurposeInfo().
-    ///
-    /// This function should be considered a reference implementation for
-    /// correctness. <b>If called on each prim in the context of a traversal
-    /// we will perform massive overcomputation, because sibling prims share
-    /// sub-problems in the query that can be efficiently cached, but are not
-    /// (cannot be) by this simple implementation.</b> If you have control of
-    /// your traversal, it will be far more efficient to manage purpose, along
-    /// with visibility, on a stack as you traverse.
-    ///
-    /// \sa GetPurposeAttr(), \ref UsdGeom_ImageablePurpose
-    USDGEOM_API
     TfToken ComputePurpose() const;
 
     /// Find the prim whose purpose is \em proxy that serves as the proxy
