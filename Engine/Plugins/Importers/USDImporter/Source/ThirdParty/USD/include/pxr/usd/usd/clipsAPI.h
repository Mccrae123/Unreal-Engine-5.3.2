--- conflicted
+++ resolved
@@ -109,14 +109,6 @@
     ///
     /// \sa UsdSchemaKind
     static const UsdSchemaKind schemaKind = UsdSchemaKind::NonAppliedAPI;
-<<<<<<< HEAD
-
-    /// \deprecated
-    /// Same as schemaKind, provided to maintain temporary backward 
-    /// compatibility with older generated schemas.
-    static const UsdSchemaKind schemaType = UsdSchemaKind::NonAppliedAPI;
-=======
->>>>>>> 6bbb88c8
 
     /// Construct a UsdClipsAPI on UsdPrim \p prim .
     /// Equivalent to UsdClipsAPI::Get(prim.GetStage(), prim.GetPath())
@@ -164,19 +156,8 @@
     /// Returns the kind of schema this class belongs to.
     ///
     /// \sa UsdSchemaKind
-<<<<<<< HEAD
     USD_API
     UsdSchemaKind _GetSchemaKind() const override;
-
-    /// \deprecated
-    /// Same as _GetSchemaKind, provided to maintain temporary backward 
-    /// compatibility with older generated schemas.
-    USD_API
-    UsdSchemaKind _GetSchemaType() const override;
-=======
-    USD_API
-    UsdSchemaKind _GetSchemaKind() const override;
->>>>>>> 6bbb88c8
 
 private:
     // needs to invoke _GetStaticTfType.
