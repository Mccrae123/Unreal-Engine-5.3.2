--- conflicted
+++ resolved
@@ -558,45 +558,6 @@
     USD_API
     bool IsA(const TfType& schemaType) const;
 
-<<<<<<< HEAD
-    // Separate implementations for UsdPrim::HasAPI for single and multiple
-    // apply API schema TfTypes.
-    USD_API
-    bool _HasSingleApplyAPI(const TfType& schemaType) const;
-
-    USD_API
-    bool _HasMultiApplyAPI(const TfType& schemaType, 
-                           const TfToken &instanceName) const;
-
-    // Private implementation for all ApplyAPI, CanApplyAPI, and RemoveAPI 
-    // methods for both single apply and multiple apply APIs. The multiple 
-    // apply API methods validate that the instance name is non-empty, but 
-    // otherwise all of these methods do no other input validation as the 
-    // public methods are expected to have already done either compile time or 
-    // runtime validation already.
-    USD_API
-    bool _CanApplyAPI(const TfType& schemaType, 
-                      std::string *whyNot) const;
-
-    USD_API
-    bool _CanApplyAPI(const TfType& schemaType, 
-                      const TfToken& instanceName,
-                      std::string *whyNot) const;
-
-    USD_API
-    bool _ApplyAPI(const TfType& schemaType) const;
-
-    USD_API
-    bool _ApplyAPI(const TfType& schemaType, 
-                   const TfToken& instanceName) const;
-
-    USD_API
-    bool _RemoveAPI(const TfType& schemaType) const;
-
-    USD_API
-    bool _RemoveAPI(const TfType& schemaType,
-                    const TfToken& instanceName) const;
-=======
     /// This is an overload of \ref IsA that takes a \p schemaIdentifier to 
     /// determine the schema type. 
     USD_API
@@ -627,7 +588,6 @@
         const TfToken &schemaFamily,
         UsdSchemaVersion schemaVersion,
         UsdSchemaRegistry::VersionPolicy versionPolicy) const;
->>>>>>> 4af6daef
 
     /// Overload for convenience of 
     /// \ref IsInFamily(const TfToken&, UsdSchemaVersion, UsdSchemaRegistry::VersionPolicy) const "IsInFamily"
@@ -650,8 +610,6 @@
         const TfType &schemaType,
         UsdSchemaRegistry::VersionPolicy versionPolicy) const;
 
-<<<<<<< HEAD
-=======
     /// Overload for convenience of 
     /// \ref IsInFamily(const TfToken&, UsdSchemaVersion, UsdSchemaRegistry::VersionPolicy) const "IsInFamily"
     /// that parses the schema family and version to use from the given 
@@ -678,7 +636,6 @@
 
     /// \name HasAPI
     ///
->>>>>>> 4af6daef
     /// __Using HasAPI in C++__
     /// \code 
     /// UsdPrim prim = stage->OverridePrim("/path/to/prim");
@@ -720,19 +677,6 @@
     /// assert(prim.HasAPI("CollectionAPI", instanceName="geom"))
     /// assert(prim.HasAPI("CollectionAPI", 0, instanceName="geom"))
     /// \endcode
-<<<<<<< HEAD
-    /// @{
-
-    /// Return true if the UsdPrim has had a single API schema represented by 
-    /// the C++ class type __T__ applied to it through the Apply() method 
-    /// provided on the API schema class. 
-    /// 
-    template <typename T>
-    typename std::enable_if<T::schemaKind != UsdSchemaKind::MultipleApplyAPI, 
-        bool>::type
-    HasAPI() const {
-        static_assert(std::is_base_of<UsdAPISchemaBase, T>::value,
-=======
     ///
     /// @{
 
@@ -746,57 +690,9 @@
     bool
     HasAPI() const {
         static_assert(std::is_base_of<UsdAPISchemaBase, SchemaType>::value,
->>>>>>> 4af6daef
                       "Provided type must derive UsdAPISchemaBase.");
         static_assert(!std::is_same<UsdAPISchemaBase, SchemaType>::value,
                       "Provided type must not be UsdAPISchemaBase.");
-<<<<<<< HEAD
-        // Note that this function template is enabled for any schema kind, 
-        // other than MultipleApplyAPI, but is only valid for SingleApplyAPI. 
-        // This static assert provides better error information for calling 
-        // HasAPI with an invalid template type than if we limited HasAPI 
-        // substitution matching to just the two valid schema kinds.
-        static_assert(T::schemaKind == UsdSchemaKind::SingleApplyAPI,
-            "Provided schema type must be a single apply API schema.");
-
-        return _HasSingleApplyAPI(TfType::Find<T>());
-    }
-
-    /// Return true if the UsdPrim has had a multiple-apply API schema 
-    /// represented by the C++ class type __T__ applied to it through the 
-    /// Apply() method provided on the API schema class. 
-    /// 
-    /// \p instanceName, if non-empty is used to determine if a particular 
-    /// instance of a multiple-apply API schema (eg. UsdCollectionAPI) has been 
-    /// applied to the prim, otherwise this returns true if any instance of
-    /// the multiple-apply API has been applied.
-    template <typename T>
-    typename std::enable_if<T::schemaKind == UsdSchemaKind::MultipleApplyAPI, 
-        bool>::type 
-    HasAPI(const TfToken &instanceName = TfToken()) const {
-        static_assert(std::is_base_of<UsdAPISchemaBase, T>::value,
-                      "Provided type must derive UsdAPISchemaBase.");
-        static_assert(!std::is_same<UsdAPISchemaBase, T>::value,
-                      "Provided type must not be UsdAPISchemaBase.");
-        static_assert(T::schemaKind == UsdSchemaKind::MultipleApplyAPI,
-            "Provided schema type must be a multi apply API schema.");
-
-        return _HasMultiApplyAPI(TfType::Find<T>(), instanceName);
-    }
-        
-    /// Return true if a prim has an API schema with TfType \p schemaType.
-    ///
-    /// \p instanceName, if non-empty is used to determine if a particular 
-    /// instance of a multiple-apply API schema (eg. UsdCollectionAPI) has been 
-    /// applied to the prim. A coding error is issued if a non-empty 
-    /// \p instanceName is passed in and __T__ represents a single-apply API 
-    /// schema.
-    ///
-    /// This function behaves exactly like the templated HasAPI functions
-    /// except for the runtime schemaType validation which happens at compile 
-    /// time in the templated versions. This method is provided for python 
-    /// clients. Use of the templated HasAPI functions are preferred.
-=======
         static_assert(
             SchemaType::schemaKind == UsdSchemaKind::SingleApplyAPI ||
             SchemaType::schemaKind == UsdSchemaKind::MultipleApplyAPI,
@@ -829,7 +725,6 @@
 
     /// This is an overload of \ref HasAPI(const TfToken &) const "HasAPI" with
     /// \p instanceName that takes a TfType \p schemaType . 
->>>>>>> 4af6daef
     USD_API
     bool HasAPI(const TfType& schemaType,
                 const TfToken& instanceName) const;
@@ -1111,85 +1006,6 @@
                      const TfToken& instanceName,
                      std::string *whyNot = nullptr) const;
 
-<<<<<<< HEAD
-    /// }@
-
-    /// Returns whether a __single-apply__ API schema with the given C++ type 
-    /// 'SchemaType' can be applied to this prim. If the return value is false, 
-    /// and \p whyNot is provided, the reason the schema cannot be applied is 
-    /// written to whyNot.
-    /// 
-    /// Whether the schema can be applied is determined by the schema type 
-    /// definition which may specify that the API schema can only be applied to
-    /// certain prim types.
-    /// 
-    /// The return value of this function only indicates whether it would be 
-    /// valid to apply this schema to the prim. It has no bearing on whether
-    /// calling ApplyAPI will be successful or not.
-    template <typename SchemaType>
-    bool CanApplyAPI(std::string *whyNot = nullptr) const {
-        static_assert(std::is_base_of<UsdAPISchemaBase, SchemaType>::value,
-            "Provided type must derive UsdAPISchemaBase.");
-        static_assert(!std::is_same<UsdAPISchemaBase, SchemaType>::value,
-            "Provided type must not be UsdAPISchemaBase.");
-        static_assert(SchemaType::schemaKind == UsdSchemaKind::SingleApplyAPI,
-            "Provided schema type must be a single apply API schema.");
-
-        static const TfType schemaType = TfType::Find<SchemaType>();
-        return _CanApplyAPI(schemaType, whyNot);
-    }
-
-    /// Non-templated overload of the templated CanApplyAPI above.
-    ///
-    /// This function behaves exactly like the templated CanApplyAPI  
-    /// except for the runtime schemaType validation which happens at compile 
-    /// time in the templated version. This method is provided for python 
-    /// clients. Use of the templated CanApplyAPI is preferred.
-    USD_API
-    bool CanApplyAPI(const TfType& schemaType,
-                     std::string *whyNot = nullptr) const;
-
-    /// Returns whether a __multiple-apply__ API schema with the given C++ 
-    /// type 'SchemaType' can be applied to this prim with the given 
-    /// \p instanceName. If the return value is false, and \p whyNot is 
-    /// provided, the reason the schema cannot be applied is written to whyNot.
-    /// 
-    /// Whether the schema can be applied is determined by the schema type 
-    /// definition which may specify that the API schema can only be applied to 
-    /// certain prim types. It also determines whether the instance name is a 
-    /// valid instance name for the multiple apply schema.
-    /// 
-    /// The return value of this function only indicates whether it would be 
-    /// valid to apply this schema to the prim. It has no bearing on whether
-    /// calling ApplyAPI will be successful or not.
-    template <typename SchemaType>
-    bool CanApplyAPI(const TfToken &instanceName, 
-                     std::string *whyNot = nullptr) const {
-        static_assert(std::is_base_of<UsdAPISchemaBase, SchemaType>::value,
-            "Provided type must derive UsdAPISchemaBase.");
-        static_assert(!std::is_same<UsdAPISchemaBase, SchemaType>::value,
-            "Provided type must not be UsdAPISchemaBase.");
-        static_assert(SchemaType::schemaKind == UsdSchemaKind::MultipleApplyAPI,
-            "Provided schema type must be a multiple apply API schema.");
-
-        static const TfType schemaType = TfType::Find<SchemaType>();
-        return _CanApplyAPI(schemaType, instanceName, whyNot);
-    }
-
-    /// Non-templated overload of the templated CanApplyAPI above.
-    ///
-    /// This function behaves exactly like the templated CanApplyAPI  
-    /// except for the runtime schemaType validation which happens at compile 
-    /// time in the templated version. This method is provided for python 
-    /// clients. Use of the templated CanApplyAPI is preferred.
-    USD_API
-    bool CanApplyAPI(const TfType& schemaType,
-                     const TfToken& instanceName,
-                     std::string *whyNot = nullptr) const;
-
-    /// Applies a __single-apply__ API schema with the given C++ type 
-    /// 'SchemaType' to this prim in the current edit target. 
-=======
     /// This is an overload of \ref CanApplyAPI that takes a \p schemaFamily and 
     /// \p schemaVersion to determine the schema type. 
     USD_API
@@ -1215,7 +1031,6 @@
 
     /// Applies a __single-apply__ API schema with the given C++ type 
     /// \p SchemaType to this prim in the current edit target. 
->>>>>>> 4af6daef
     /// 
     /// This information is stored by adding the API schema's name token to the 
     /// token-valued, listOp metadata \em apiSchemas on this prim.
@@ -1239,28 +1054,11 @@
             "Provided schema type must be a single apply API schema.");
 
         static const TfType schemaType = TfType::Find<SchemaType>();
-<<<<<<< HEAD
-        return _ApplyAPI(schemaType);
-    }
-
-    /// Non-templated overload of the templated ApplyAPI above.
-    ///
-    /// This function behaves exactly like the templated ApplyAPI  
-    /// except for the runtime schemaType validation which happens at compile 
-    /// time in the templated version. This method is provided for python 
-    /// clients. Use of the templated ApplyAPI is preferred.
-    USD_API
-    bool ApplyAPI(const TfType& schemaType) const;
-
-    /// Applies a __multiple-apply__ API schema with the given C++ type 
-    /// 'SchemaType' and instance name \p instanceName to this prim in the 
-=======
         return ApplyAPI(schemaType);
     }
 
     /// Applies a __multiple-apply__ API schema with the given C++ type 
     /// \p SchemaType and instance name \p instanceName to this prim in the 
->>>>>>> 4af6daef
     /// current edit target. 
     /// 
     /// This information is stored in the token-valued, listOp metadata
@@ -1289,22 +1087,6 @@
             "Provided schema type must be a multiple apply API schema.");
 
         static const TfType schemaType = TfType::Find<SchemaType>();
-<<<<<<< HEAD
-        return _ApplyAPI(schemaType, instanceName);
-    }
-
-    /// Non-templated overload of the templated ApplyAPI above.
-    ///
-    /// This function behaves exactly like the templated ApplyAPI  
-    /// except for the runtime schemaType validation which happens at compile 
-    /// time in the templated version. This method is provided for python 
-    /// clients. Use of the templated ApplyAPI is preferred.
-    USD_API
-    bool ApplyAPI(const TfType& schemaType, const TfToken& instanceName) const;
-
-    /// Removes a __single-apply__ API schema with the given C++ type 
-    /// 'SchemaType' from this prim in the current edit target. 
-=======
         return ApplyAPI(schemaType, instanceName);
     }
 
@@ -1352,7 +1134,6 @@
 
     /// Removes a __single-apply__ API schema with the given C++ type 
     /// \p SchemaType from this prim in the current edit target. 
->>>>>>> 4af6daef
     /// 
     /// This is done by removing the API schema's name token from the 
     /// token-valued, listOp metadata \em apiSchemas on this prim as well as 
@@ -1377,24 +1158,9 @@
             "Provided schema type must be a single apply API schema.");
 
         static const TfType schemaType = TfType::Find<SchemaType>();
-<<<<<<< HEAD
-        return _RemoveAPI(schemaType);
-    }
-
-    /// Non-templated overload of the templated RemoveAPI above.
-    ///
-    /// This function behaves exactly like the templated RemoveAPI  
-    /// except for the runtime schemaType validation which happens at compile 
-    /// time in the templated version. This method is provided for python 
-    /// clients. Use of the templated RemoveAPI is preferred.
-    USD_API
-    bool RemoveAPI(const TfType& schemaType) const;
-
-=======
         return RemoveAPI(schemaType);
     }
 
->>>>>>> 4af6daef
     /// Removes a __multiple-apply__ API schema with the given C++ type 
     /// 'SchemaType' and instance name \p instanceName from this prim in the 
     /// current edit target. 
@@ -1426,20 +1192,6 @@
             "Provided schema type must be a multiple apply API schema.");
 
         static const TfType schemaType = TfType::Find<SchemaType>();
-<<<<<<< HEAD
-        return _RemoveAPI(schemaType, instanceName);
-    }
-
-    /// Non-templated overload of the templated RemoveAPI above.
-    ///
-    /// This function behaves exactly like the templated RemoveAPI  
-    /// except for the runtime schemaType validation which happens at compile 
-    /// time in the templated version. This method is provided for python 
-    /// clients. Use of the templated RemoveAPI is preferred.
-    USD_API
-    bool RemoveAPI(const TfType& schemaType,
-                   const TfToken& instanceName) const;
-=======
         return RemoveAPI(schemaType, instanceName);
     }
 
@@ -1480,7 +1232,6 @@
                   const TfToken& instanceName) const;
 
     /// @}
->>>>>>> 4af6daef
 
     /// Adds the applied API schema name token \p appliedSchemaName to the 
     /// \em apiSchemas metadata for this prim at the current edit target. For
