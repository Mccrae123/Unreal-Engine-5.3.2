//
// Copyright 2016 Pixar
//
// Licensed under the Apache License, Version 2.0 (the "Apache License")
// with the following modification; you may not use this file except in
// compliance with the Apache License and the following modification to it:
// Section 6. Trademarks. is deleted and replaced with:
//
// 6. Trademarks. This License does not grant permission to use the trade
//    names, trademarks, service marks, or product names of the Licensor
//    and its affiliates, except as required to comply with Section 4(c) of
//    the License and to reproduce the content of the NOTICE file.
//
// You may obtain a copy of the Apache License at
//
//     http://www.apache.org/licenses/LICENSE-2.0
//
// Unless required by applicable law or agreed to in writing, software
// distributed under the Apache License with the above modification is
// distributed on an "AS IS" BASIS, WITHOUT WARRANTIES OR CONDITIONS OF ANY
// KIND, either express or implied. See the Apache License for the specific
// language governing permissions and limitations under the Apache License.
//
#ifndef PXR_USD_USD_PRIM_H
#define PXR_USD_USD_PRIM_H

/// \file usd/prim.h

#include "pxr/pxr.h"
#include "pxr/usd/usd/api.h"
#include "pxr/usd/usd/common.h"
#include "pxr/usd/usd/object.h"
#include "pxr/usd/usd/primFlags.h"

#include "pxr/usd/sdf/schema.h"
#include "pxr/base/trace/trace.h"

#include "pxr/base/tf/declarePtrs.h"
#include "pxr/base/tf/refBase.h"
#include "pxr/base/tf/token.h"
#include "pxr/base/tf/weakBase.h"

#include "pxr/usd/sdf/path.h"

#include <boost/iterator/iterator_adaptor.hpp>
#include <boost/range/iterator_range.hpp>

#include <string>
#include <type_traits>
#include <vector>

PXR_NAMESPACE_OPEN_SCOPE

class UsdPrim;
class UsdPrimDefinition;
class UsdPrimRange;
class Usd_PrimData;

class UsdAttribute;
class UsdRelationship;
class UsdPayloads;
class UsdReferences;
class UsdSchemaBase;
class UsdAPISchemaBase;
class UsdInherits;
class UsdSpecializes;
class UsdVariantSets;
class UsdVariantSet;

class SdfPayload;

class UsdPrimSiblingIterator;
typedef boost::iterator_range<UsdPrimSiblingIterator> UsdPrimSiblingRange;

class UsdPrimSubtreeIterator;
typedef boost::iterator_range<UsdPrimSubtreeIterator> UsdPrimSubtreeRange;

/// \class UsdPrim
///
/// UsdPrim is the sole persistent scenegraph object on a UsdStage, and
/// is the embodiment of a "Prim" as described in the <em>Universal Scene
/// Description Composition Compendium</em>
///
/// A UsdPrim is the principal container of other types of scene description.
/// It provides API for accessing and creating all of the contained kinds
/// of scene description, which include:
/// \li UsdVariantSets - all VariantSets on the prim (GetVariantSets(), GetVariantSet())
/// \li UsdReferences - all references on the prim (GetReferences())
/// \li UsdInherits - all inherits on the prim (GetInherits())
/// \li UsdSpecializes - all specializes on the prim (GetSpecializes())
///
/// As well as access to the API objects for properties contained within the 
/// prim - UsdPrim as well as all of the following classes are subclasses
/// of UsdObject:
/// \li UsdProperty - generic access to all attributes and relationships.
/// A UsdProperty can be queried and cast to a UsdAttribute or UsdRelationship
/// using UsdObject::Is<>() and UsdObject::As<>(). (GetPropertyNames(), 
/// GetProperties(), GetPropertiesInNamespace(), GetPropertyOrder(),
/// SetPropertyOrder())
/// \li UsdAttribute - access to default and timesampled attribute values, as 
/// well as value resolution information, and attribute-specific metadata 
/// (CreateAttribute(), GetAttribute(), GetAttributes(), HasAttribute())
/// \li UsdRelationship - access to authoring and resolving relationships
/// to other prims and properties (CreateRelationship(), GetRelationship(), 
/// GetRelationships(), HasRelationship())
///
/// UsdPrim also provides access to iteration through its prim children,
/// optionally making use of the \ref primFlags.h "prim predicates facility" 
/// (GetChildren(), GetAllChildren(), GetFilteredChildren()).
///
/// \section Lifetime Management
///
/// Clients acquire UsdPrim objects, which act like weak/guarded pointers
/// to persistent objects owned and managed by their originating UsdStage.
/// We provide the following guarantees for a UsdPrim acquired via 
/// UsdStage::GetPrimAtPath() or UsdStage::OverridePrim() or 
/// UsdStage::DefinePrim():
/// \li As long as no further mutations to the structure of the UsdStage
///     are made, the UsdPrim will still be valid.  Loading and
///     Unloading are considered structural mutations.
/// \li When the UsdStage's structure \em is mutated, the thread performing
///     the mutation will receive a UsdNotice::ObjectsChanged notice
///     after the stage has been reconfigured, which provides details as to
///     what prims may have been created or destroyed, and what prims
///     may simply have changed in some structural way.
///
/// Prim access in "reader" threads should be limited to GetPrimAtPath(), which
/// will never cause a mutation to the Stage or its layers.
///
/// Please refer to \ref UsdNotice for a listing of
/// the events that could cause UsdNotice::ObjectsChanged to be emitted.
class UsdPrim : public UsdObject
{
public:
    /// Convenience typedefs.
    typedef UsdPrimSiblingIterator SiblingIterator;
    typedef UsdPrimSiblingRange SiblingRange;

    /// Convenience typedefs.
    typedef UsdPrimSubtreeIterator SubtreeIterator;
    typedef UsdPrimSubtreeRange SubtreeRange;

    /// Construct an invalid prim.
    UsdPrim() : UsdObject(_Null<UsdPrim>()) {}

    /// Return the prim's full type info composed from its type name, applied
    /// API schemas, and any fallback types defined on the stage for 
    /// unrecognized prim type names. The returned type structure contains the 
    /// "true" schema type used to create this prim's prim definition and answer
    /// the IsA query. This value is cached and efficient to query.
    /// \sa GetTypeName
    /// \sa GetAppliedSchemas
    /// \sa \ref Usd_OM_FallbackPrimTypes
    const UsdPrimTypeInfo &GetPrimTypeInfo() const {
        return _Prim()->GetPrimTypeInfo();
    }

    /// Return this prim's definition based on the prim's type if the type
    /// is a registered prim type. Returns an empty prim definition if it is 
    /// not.
    const UsdPrimDefinition &GetPrimDefinition() const {
        return _Prim()->GetPrimDefinition();
    }

    /// Return this prim's composed specifier.
    SdfSpecifier GetSpecifier() const { return _Prim()->GetSpecifier(); };

    /// Return all the authored SdfPrimSpecs that may contain opinions for this
    /// prim in order from strong to weak.
    ///
    /// This does not include all the places where contributing prim specs could
    /// potentially be created; rather, it includes only those prim specs that
    /// already exist.  To discover all the places that prim specs could be
    /// authored that would contribute opinions, see
    /// \ref "Composition Structure"
    ///
    /// \note Use this method for debugging and diagnostic purposes.  It is
    /// **not** advisable to retain a PrimStack for expedited metadata value
    /// resolution, since not all metadata resolves with simple "strongest
    /// opinion wins" semantics.
    USD_API
    SdfPrimSpecHandleVector GetPrimStack() const;

    /// Author an opinion for this Prim's specifier at the current edit
    /// target.
    bool SetSpecifier(SdfSpecifier specifier) const {
        return SetMetadata(SdfFieldKeys->Specifier, specifier);
    }

    /// Return this prim's composed type name. This value is cached and is 
    /// efficient to query. 
    /// Note that this is just the composed type name as authored and may not 
    /// represent the full type of the prim and its prim definition. If you 
    /// need to reason about the actual type of the prim, use GetPrimTypeInfo 
    /// instead as it accounts for recognized schemas, applied API schemas,
    /// fallback types, etc.
    const TfToken &GetTypeName() const { return _Prim()->GetTypeName(); };

    /// Author this Prim's typeName at the current EditTarget.
    bool SetTypeName(const TfToken & typeName) const {
        return SetMetadata(SdfFieldKeys->TypeName, typeName);
    }

    /// Clear the opinion for this Prim's typeName at the current edit
    /// target.
    bool ClearTypeName() const {
        return ClearMetadata(SdfFieldKeys->TypeName);
    }

    /// Return true if a typeName has been authored.
    bool HasAuthoredTypeName() const {
        return HasAuthoredMetadata(SdfFieldKeys->TypeName);
    }

    /// Return true if this prim is active, meaning neither it nor any of its
    /// ancestors have active=false.  Return false otherwise.
    ///
    /// See \ref Usd_ActiveInactive for what it means for a prim to be active.
    bool IsActive() const { return _Prim()->IsActive(); }

    /// Author 'active' metadata for this prim at the current EditTarget.
    ///
    /// See \ref Usd_ActiveInactive for the effects of activating or deactivating
    /// a prim.
    bool SetActive(bool active) const {
        return SetMetadata(SdfFieldKeys->Active, active);
    }

    /// Remove the authored 'active' opinion at the current EditTarget.  Do
    /// nothing if there is no authored opinion.
    ///
    /// See \ref Usd_ActiveInactive for the effects of activating or deactivating
    /// a prim.
    bool ClearActive() const {
        return ClearMetadata(SdfFieldKeys->Active);
    }

    /// Return true if this prim has an authored opinion for 'active', false
    /// otherwise.
    ///
    /// See \ref Usd_ActiveInactive for what it means for a prim to be active.
    bool HasAuthoredActive() const {
        return HasAuthoredMetadata(SdfFieldKeys->Active);
    }

    /// Return true if this prim is active, and \em either it is loadable and
    /// it is loaded, \em or its nearest loadable ancestor is loaded, \em or it
    /// has no loadable ancestor; false otherwise.
    bool IsLoaded() const { return _Prim()->IsLoaded(); }

    /// Return true if this prim is a model based on its kind metadata, false
    /// otherwise.
    bool IsModel() const { return _Prim()->IsModel(); }

    /// Return true if this prim is a model group based on its kind metadata,
    /// false otherwise.  If this prim is a group, it is also necessarily a
    /// model.
    bool IsGroup() const { return _Prim()->IsGroup(); }

    /// Return true if this prim or any of its ancestors is a class.
    bool IsAbstract() const { return _Prim()->IsAbstract(); }

    /// Return true if this prim and all its ancestors have defining specifiers,
    /// false otherwise. \sa SdfIsDefiningSpecifier.
    bool IsDefined() const { return _Prim()->IsDefined(); }

    /// Return true if this prim has a specifier of type SdfSpecifierDef
    /// or SdfSpecifierClass. \sa SdfIsDefiningSpecifier
    bool HasDefiningSpecifier() const { 
        return _Prim()->HasDefiningSpecifier(); 
    }

    /// Return a vector containing the names of API schemas which have
    /// been applied to this prim. This includes both the authored API schemas
    /// applied using the Apply() method on the particular schema class as 
    /// well as any built-in API schemas that are automatically included 
    /// through the prim type's prim definition.
    /// To get only the authored API schemas use GetPrimTypeInfo instead.
    USD_API
    TfTokenVector GetAppliedSchemas() const;

    /// Alias for the "predicate" function parameter passed into the various
    /// Get{Authored}{PropertyNames,Properties} methods.
    using PropertyPredicateFunc = 
        std::function<bool (const TfToken &propertyName)>;

    /// Return all of this prim's property names (attributes and relationships),
    /// including all builtin properties.
    /// 
    /// If a valid \p predicate is passed in, then only properties whose names 
    /// pass the predicate are included in the result. This is useful if the 
    /// client is interested only in a subset of properties on the prim. For 
    /// example, only the ones in a given namespace or only the ones needed to 
    /// compute a value.
    /// 
    /// \sa GetAuthoredPropertyNames()
    /// \sa UsdProperty::IsAuthored()
    USD_API
    TfTokenVector GetPropertyNames(
        const PropertyPredicateFunc &predicate={}) const;

    /// Return this prim's property names (attributes and relationships) that
    /// have authored scene description, ordered according to the strongest
    /// propertyOrder statement in scene description if one exists, otherwise
    /// ordered according to TfDictionaryLessThan.
    /// 
    /// If a valid \p predicate is passed in, then only the authored properties 
    /// whose names pass the predicate are included in the result. This is 
    /// useful if the client is interested only in a subset of authored 
    /// properties on the prim. For example, only the ones in a given namespace 
    /// or only the ones needed to compute a value.
    ///
    /// \sa GetPropertyNames()
    /// \sa UsdProperty::IsAuthored() 
    USD_API
    TfTokenVector GetAuthoredPropertyNames(
        const PropertyPredicateFunc &predicate={}) const;

    /// Return all of this prim's properties (attributes and relationships),
    /// including all builtin properties, ordered by name according to the
    /// strongest propertyOrder statement in scene description if one exists,
    /// otherwise ordered according to TfDictionaryLessThan.
    ///
    /// If a valid \p predicate is passed in, then only properties whose names  
    /// pass the predicate are included in the result. This is useful if the 
    /// client is interested only in a subset of properties on the prim. For 
    /// example, only the ones in a given namespace or only the ones needed to 
    /// compute a value.
    ///
    /// To obtain only either attributes or relationships, use either
    /// GetAttributes() or GetRelationships().
    ///
    /// To determine whether a property is either an attribute or a
    /// relationship, use the UsdObject::As() and UsdObject::Is() methods in
    /// C++:
    ///
    /// \code
    /// // Use As<>() to obtain a subclass instance.
    /// if (UsdAttribute attr = property.As<UsdAttribute>()) {
    ///     // use attribute 'attr'.
    /// else if (UsdRelationship rel = property.As<UsdRelationship>()) {
    ///     // use relationship 'rel'.
    /// }
    ///
    /// // Use Is<>() to discriminate only.
    /// if (property.Is<UsdAttribute>()) {
    ///     // property is an attribute.
    /// }
    /// \endcode
    ///
    /// In Python, use the standard isinstance() function:
    ///
    /// \code
    /// if isinstance(property, Usd.Attribute):
    ///     # property is a Usd.Attribute.
    /// elif isinstance(property, Usd.Relationship):
    ///     # property is a Usd.Relationship.
    /// \endcode
    ///
    /// \sa GetAuthoredProperties()
    /// \sa UsdProperty::IsAuthored()
    USD_API
    std::vector<UsdProperty> GetProperties(
        const PropertyPredicateFunc &predicate={}) const;

    /// Return this prim's properties (attributes and relationships) that have
    /// authored scene description, ordered by name according to the strongest
    /// propertyOrder statement in scene description if one exists, otherwise
    /// ordered according to TfDictionaryLessThan.
    ///
    /// If a valid \p predicate is passed in, then only authored properties 
    /// whose names pass the predicate are included in the result. This is 
    /// useful if the client is interested only in a subset of authored 
    /// properties on the prim. For example, only the ones in a given namespace 
    /// or only the ones needed to compute a value.
    ///
    /// \sa GetProperties()
    /// \sa UsdProperty::IsAuthored()
    USD_API
    std::vector<UsdProperty> GetAuthoredProperties(
        const PropertyPredicateFunc &predicate={}) const;

    /// Return this prim's properties that are inside the given property
    /// namespace ordered according to the strongest propertyOrder statement in
    /// scene description if one exists, otherwise ordered according to
    /// TfDictionaryLessThan.
    ///
    /// A \p namespaces argument whose elements are ["ri", "attribute"] will
    /// return all the properties under the namespace "ri:attribute",
    /// i.e. "ri:attribute:*". An empty \p namespaces argument is equivalent to
    /// GetProperties().
    ///
    /// For details of namespaced properties, see \ref Usd_Ordering
    USD_API
    std::vector<UsdProperty>
    GetPropertiesInNamespace(const std::vector<std::string> &namespaces) const;

    /// \overload
    /// \p namespaces must be an already-concatenated ordered set of namespaces,
    /// and may or may not terminate with the namespace-separator character. If
    /// \p namespaces is empty, this method is equivalent to GetProperties().
    USD_API
    std::vector<UsdProperty>
    GetPropertiesInNamespace(const std::string &namespaces) const;

    /// Like GetPropertiesInNamespace(), but exclude properties that do not have
    /// authored scene description from the result.  See
    /// UsdProperty::IsAuthored().
    ///
    /// For details of namespaced properties, see \ref Usd_Ordering
    USD_API
    std::vector<UsdProperty>
    GetAuthoredPropertiesInNamespace(
        const std::vector<std::string> &namespaces) const;

    /// \overload
    /// \p namespaces must be an already-concatenated ordered set of namespaces,
    /// and may or may not terminate with the namespace-separator character. If
    /// \p namespaces is empty, this method is equivalent to
    /// GetAuthoredProperties().
    USD_API
    std::vector<UsdProperty>
    GetAuthoredPropertiesInNamespace(const std::string &namespaces) const;

    /// Return the strongest propertyOrder metadata value authored on this prim.
    USD_API
    TfTokenVector GetPropertyOrder() const;

    /// Author an opinion for propertyOrder metadata on this prim at the current
    /// EditTarget.
    void SetPropertyOrder(const TfTokenVector &order) const {
        SetMetadata(SdfFieldKeys->PropertyOrder, order);
    }

    /// Remove the opinion for propertyOrder metadata on this prim at the current
    /// EditTarget.
    void ClearPropertyOrder() const {
        ClearMetadata(SdfFieldKeys->PropertyOrder);
    }

    /// Remove all scene description for the property with the
    /// given \p propName <em>in the current UsdEditTarget</em>.
    /// Return true if the property is removed, false otherwise.
    ///
    /// Because this method can only remove opinions about the property from
    /// the current EditTarget, you may generally find it more useful to use
    /// UsdAttribute::Block(), which will ensure that all values from the 
    /// EditTarget and weaker layers for the property will be ignored.
    USD_API
    bool RemoveProperty(const TfToken &propName);

    /// Return a UsdProperty with the name \a propName. The property 
    /// returned may or may not \b actually exist so it must be checked for
    /// validity. Suggested use:
    ///
    /// \code
    /// if (UsdProperty myProp = prim.GetProperty("myProp")) {
    ///    // myProp is safe to use. 
    ///    // Edits to the owning stage requires subsequent validation.
    /// } else {
    ///    // myProp was not defined/authored
    /// }
    /// \endcode
    USD_API
    UsdProperty GetProperty(const TfToken &propName) const;

    /// Return true if this prim has an property named \p propName, false
    /// otherwise.
    USD_API
    bool HasProperty(const TfToken &propName) const;

private:
    // The non-templated implementation of UsdPrim::IsA using the
    // TfType system. \p validateSchemaType is provided for python clients
    // because they can't use compile time assertions on the input type.
    USD_API
    bool _IsA(const TfType& schemaType, bool validateSchemaType) const;

    // The non-templated implementation of UsdPrim::HasAPI using the
    // TfType system. 
    // 
    // \p validateSchemaType is provided for python clients
    // because they can't use compile time assertions on the input type.
    // 
    // \p instanceName is used to determine whether a particular instance 
    // of a multiple-apply API schema has been applied to the prim.
    USD_API
    bool _HasAPI(const TfType& schemaType, bool validateSchemaType,
                 const TfToken &instanceName) const;

<<<<<<< HEAD
    // Private implementation for all ApplyAPI methods. This does no input
    // validation as the public methods are expected to have already done either
    // compile time or runtime validation already.
    USD_API
    bool _ApplyAPI(const TfType& schemaType,
                   const TfToken& instanceName = TfToken()) const;

    // Private implementation for all RemoveAPI methods. This does no input
    // validation as the public methods are expected to have already done either
    // compile time or runtime validation already.
    USD_API
    bool _RemoveAPI(const TfType& schemaType,
                    const TfToken& instanceName = TfToken()) const;
=======
    // Private implementation for all ApplyAPI, CanApplyAPI, and RemoveAPI 
    // methods for both single apply and multiple apply APIs. The multiple 
    // apply API methods validate that the instance name is non-empty, but 
    // otherwise all of these methods do no other input validation as the 
    // public methods are expected to have already done either compile time or 
    // runtime validation already.
    USD_API
    bool _CanApplyAPI(const TfType& schemaType, 
                      std::string *whyNot) const;

    USD_API
    bool _CanApplyAPI(const TfType& schemaType, 
                      const TfToken& instanceName,
                      std::string *whyNot) const;

    USD_API
    bool _ApplyAPI(const TfType& schemaType) const;

    USD_API
    bool _ApplyAPI(const TfType& schemaType, 
                   const TfToken& instanceName) const;

    USD_API
    bool _RemoveAPI(const TfType& schemaType) const;

    USD_API
    bool _RemoveAPI(const TfType& schemaType,
                    const TfToken& instanceName) const;
>>>>>>> 6bbb88c8

public:
    /// Return true if the prim's schema type, is or inherits schema type T.
    /// \sa GetPrimTypeInfo 
    /// \sa UsdPrimTypeInfo::GetSchemaType
    /// \sa \ref Usd_OM_FallbackPrimTypes
    template <typename T>
    bool IsA() const {
        static_assert(std::is_base_of<UsdSchemaBase, T>::value,
                      "Provided type must derive UsdSchemaBase.");
        return _IsA(TfType::Find<T>(), /*validateSchemaType=*/false);
    };
    
    /// Return true if the prim's schema type is or inherits \p schemaType.
    /// \sa GetPrimTypeInfo 
    /// \sa UsdPrimTypeInfo::GetSchemaType
    /// \sa \ref Usd_OM_FallbackPrimTypes
    USD_API
    bool IsA(const TfType& schemaType) const;

    /// Return true if the UsdPrim has had an API schema represented by the C++ 
    /// class type __T__ applied to it through the Apply() method provided 
    /// on the API schema class. 
    /// 
    /// \p instanceName, if non-empty is used to determine if a particular 
    /// instance of a multiple-apply API schema (eg. UsdCollectionAPI) has been 
    /// applied to the prim. A coding error is issued if a non-empty 
    /// \p instanceName is passed in and __T__ represents a single-apply API 
    /// schema.
    /// 
    /// __Using HasAPI in C++__
    /// \code 
    /// UsdPrim prim = stage->OverridePrim("/path/to/prim");
    /// MyDomainBozAPI = MyDomainBozAPI::Apply(prim);
    /// assert(prim.HasAPI<MyDomainBozAPI>());
    /// 
    /// UsdCollectionAPI collAPI = UsdCollectionAPI::Apply(prim, 
    ///         /*instanceName*/ TfToken("geom"))
    /// assert(prim.HasAPI<UsdCollectionAPI>()
    /// assert(prim.HasAPI<UsdCollectionAPI>(/*instanceName*/ TfToken("geom")))
    /// \endcode
    /// 
    /// The python version of this method takes as an argument the TfType
    /// of the API schema class. Similar validation of the schema type is 
    /// performed in python at run-time and a coding error is issued if 
    /// the given type is not a valid applied API schema.
    /// 
    /// __Using HasAPI in Python__
    /// \code{.py}
    /// prim = stage.OverridePrim("/path/to/prim")
    /// bozAPI = MyDomain.BozAPI.Apply(prim)
    /// assert prim.HasAPI(MyDomain.BozAPI)
    /// 
    /// collAPI = Usd.CollectionAPI.Apply(prim, "geom")
    /// assert(prim.HasAPI(Usd.CollectionAPI))
    /// assert(prim.HasAPI(Usd.CollectionAPI, instanceName="geom"))
    /// \endcode
    template <typename T>
    bool HasAPI(const TfToken &instanceName=TfToken()) const {
        static_assert(std::is_base_of<UsdAPISchemaBase, T>::value,
                      "Provided type must derive UsdAPISchemaBase.");
        static_assert(!std::is_same<UsdAPISchemaBase, T>::value,
                      "Provided type must not be UsdAPISchemaBase.");
        static_assert(
<<<<<<< HEAD
            (T::schemaType == UsdSchemaKind::SingleApplyAPI
            || T::schemaType == UsdSchemaKind::MultipleApplyAPI),
            "Provided schema type must be an applied API schema.");

        if (T::schemaType != UsdSchemaKind::MultipleApplyAPI
=======
            (T::schemaKind == UsdSchemaKind::SingleApplyAPI
            || T::schemaKind == UsdSchemaKind::MultipleApplyAPI),
            "Provided schema type must be an applied API schema.");

        if (T::schemaKind != UsdSchemaKind::MultipleApplyAPI
>>>>>>> 6bbb88c8
            && !instanceName.IsEmpty()) {
            TF_CODING_ERROR("HasAPI: single application API schemas like %s do "
                "not contain an application instanceName ( %s ).",
                TfType::GetCanonicalTypeName(typeid(T)).c_str(),
                instanceName.GetText());
            return false;
        }

        return _HasAPI(TfType::Find<T>(), /*validateSchemaType=*/false, 
                       instanceName);
    }
    
    /// Return true if a prim has an API schema with TfType \p schemaType.
    ///
    /// \p instanceName, if non-empty is used to determine if a particular 
    /// instance of a multiple-apply API schema (eg. UsdCollectionAPI) has been 
    /// applied to the prim. A coding error is issued if a non-empty 
    /// \p instanceName is passed in and __T__ represents a single-apply API 
    /// schema.
    USD_API
    bool HasAPI(const TfType& schemaType,
                const TfToken& instanceName=TfToken()) const;

<<<<<<< HEAD
    /// Applies a <b>single-apply</b> API schema with the given C++ type 
=======
    /// Returns whether a __single-apply__ API schema with the given C++ type 
    /// 'SchemaType' can be applied to this prim. If the return value is false, 
    /// and \p whyNot is provided, the reason the schema cannot be applied is 
    /// written to whyNot.
    /// 
    /// Whether the schema can be applied is determined by the schema type 
    /// definition which may specify that the API schema can only be applied to
    /// certain prim types.
    /// 
    /// The return value of this function only indicates whether it would be 
    /// valid to apply this schema to the prim. It has no bearing on whether
    /// calling ApplyAPI will be successful or not.
    template <typename SchemaType>
    bool CanApplyAPI(std::string *whyNot = nullptr) const {
        static_assert(std::is_base_of<UsdAPISchemaBase, SchemaType>::value,
            "Provided type must derive UsdAPISchemaBase.");
        static_assert(!std::is_same<UsdAPISchemaBase, SchemaType>::value,
            "Provided type must not be UsdAPISchemaBase.");
        static_assert(SchemaType::schemaKind == UsdSchemaKind::SingleApplyAPI,
            "Provided schema type must be a single apply API schema.");

        static const TfType schemaType = TfType::Find<SchemaType>();
        return _CanApplyAPI(schemaType, whyNot);
    }

    /// Non-templated overload of the templated CanApplyAPI above.
    ///
    /// This function behaves exactly like the templated CanApplyAPI  
    /// except for the runtime schemaType validation which happens at compile 
    /// time in the templated version. This method is provided for python 
    /// clients. Use of the templated CanApplyAPI is preferred.
    USD_API
    bool CanApplyAPI(const TfType& schemaType,
                     std::string *whyNot = nullptr) const;

    /// Returns whether a __multiple-apply__ API schema with the given C++ 
    /// type 'SchemaType' can be applied to this prim with the given 
    /// \p instanceName. If the return value is false, and \p whyNot is 
    /// provided, the reason the schema cannot be applied is written to whyNot.
    /// 
    /// Whether the schema can be applied is determined by the schema type 
    /// definition which may specify that the API schema can only be applied to 
    /// certain prim types. It also determines whether the instance name is a 
    /// valid instance name for the multiple apply schema.
    /// 
    /// The return value of this function only indicates whether it would be 
    /// valid to apply this schema to the prim. It has no bearing on whether
    /// calling ApplyAPI will be successful or not.
    template <typename SchemaType>
    bool CanApplyAPI(const TfToken &instanceName, 
                     std::string *whyNot = nullptr) const {
        static_assert(std::is_base_of<UsdAPISchemaBase, SchemaType>::value,
            "Provided type must derive UsdAPISchemaBase.");
        static_assert(!std::is_same<UsdAPISchemaBase, SchemaType>::value,
            "Provided type must not be UsdAPISchemaBase.");
        static_assert(SchemaType::schemaKind == UsdSchemaKind::MultipleApplyAPI,
            "Provided schema type must be a multiple apply API schema.");

        static const TfType schemaType = TfType::Find<SchemaType>();
        return _CanApplyAPI(schemaType, instanceName, whyNot);
    }

    /// Non-templated overload of the templated CanApplyAPI above.
    ///
    /// This function behaves exactly like the templated CanApplyAPI  
    /// except for the runtime schemaType validation which happens at compile 
    /// time in the templated version. This method is provided for python 
    /// clients. Use of the templated CanApplyAPI is preferred.
    USD_API
    bool CanApplyAPI(const TfType& schemaType,
                     const TfToken& instanceName,
                     std::string *whyNot = nullptr) const;

    /// Applies a __single-apply__ API schema with the given C++ type 
>>>>>>> 6bbb88c8
    /// 'SchemaType' to this prim in the current edit target. 
    /// 
    /// This information is stored by adding the API schema's name token to the 
    /// token-valued, listOp metadata \em apiSchemas on this prim.
    /// 
    /// Returns true upon success or if the API schema is already applied in 
    /// the current edit target.
    /// 
    /// An error is issued and false returned for any of the following 
    /// conditions:
    /// \li this prim is not a valid prim for editing
    /// \li this prim is valid, but cannot be reached or overridden in the 
    /// current edit target
    /// \li the schema name cannot be added to the apiSchemas listOp metadata
    template <typename SchemaType>
    bool ApplyAPI() const {
        static_assert(std::is_base_of<UsdAPISchemaBase, SchemaType>::value,
            "Provided type must derive UsdAPISchemaBase.");
        static_assert(!std::is_same<UsdAPISchemaBase, SchemaType>::value,
            "Provided type must not be UsdAPISchemaBase.");
<<<<<<< HEAD
        static_assert(SchemaType::schemaType == UsdSchemaKind::SingleApplyAPI,
            "Provided schema type must be an single apply API schema.");

        static TfType schemaType = TfType::Find<SchemaType>();
        return _ApplyAPI(schemaType);
    }

    /// Applies a </b>multiple-apply</b> API schema with the given C++ type 
=======
        static_assert(SchemaType::schemaKind == UsdSchemaKind::SingleApplyAPI,
            "Provided schema type must be a single apply API schema.");

        static const TfType schemaType = TfType::Find<SchemaType>();
        return _ApplyAPI(schemaType);
    }

    /// Non-templated overload of the templated ApplyAPI above.
    ///
    /// This function behaves exactly like the templated ApplyAPI  
    /// except for the runtime schemaType validation which happens at compile 
    /// time in the templated version. This method is provided for python 
    /// clients. Use of the templated ApplyAPI is preferred.
    USD_API
    bool ApplyAPI(const TfType& schemaType) const;

    /// Applies a __multiple-apply__ API schema with the given C++ type 
>>>>>>> 6bbb88c8
    /// 'SchemaType' and instance name \p instanceName to this prim in the 
    /// current edit target. 
    /// 
    /// This information is stored in the token-valued, listOp metadata
    /// \em apiSchemas on this prim. For example, if SchemaType is
    /// 'UsdCollectionAPI' and \p instanceName is 'plasticStuff', the name 
    /// 'CollectionAPI:plasticStuff' is added to the 'apiSchemas' listOp 
    /// metadata. 
    /// 
    /// Returns true upon success or if the API schema is already applied with
    /// this \p instanceName in the current edit target.
    /// 
    /// An error is issued and false returned for any of the following 
    /// conditions:
    /// \li \p instanceName is empty
    /// \li this prim is not a valid prim for editing
    /// \li this prim is valid, but cannot be reached or overridden in the 
    /// current edit target
    /// \li the schema name cannot be added to the apiSchemas listOp metadata
    template <typename SchemaType>
    bool ApplyAPI(const TfToken &instanceName) const {
        static_assert(std::is_base_of<UsdAPISchemaBase, SchemaType>::value,
            "Provided type must derive UsdAPISchemaBase.");
        static_assert(!std::is_same<UsdAPISchemaBase, SchemaType>::value,
            "Provided type must not be UsdAPISchemaBase.");
<<<<<<< HEAD
        static_assert(SchemaType::schemaType == UsdSchemaKind::MultipleApplyAPI,
            "Provided schema type must be a multiple apply API schema.");

        if (instanceName.IsEmpty()) {
            TF_CODING_ERROR("ApplyAPI: for mutiple apply API schema %s, a "
                            "non-empty instance name must be provided.",
                TfType::GetCanonicalTypeName(typeid(SchemaType)).c_str());
            return false;
        }

        static TfType schemaType = TfType::Find<SchemaType>();
        return _ApplyAPI(schemaType, instanceName);
    }

    /// Applies an API schema with the given TfType \p schemaType on this prim
    /// in the current edit target.
    /// 
    /// The \p schemaType must be an applied API schema type. If the 
    /// \p schemaType is a multiple-apply schema, \p instanceName must
    /// be non-empty while for single-apply schema, \p instanceName must be
    /// empty. A error is issued and false returned if these conditions are
    /// not met.
    ///
    /// This function behaves exactly like the templated ApplyAPI functions 
    /// except for the runtime schemaType validation which happens at compile 
    /// time for the templated functions. This method is provided for python 
    /// clients. Use of the templated ApplyAPI is preferred.
    USD_API
    bool ApplyAPI(const TfType& schemaType,
                  const TfToken& instanceName=TfToken()) const;


    /// Removes a <b>single-apply</b> API schema with the given C++ type 
=======
        static_assert(SchemaType::schemaKind == UsdSchemaKind::MultipleApplyAPI,
            "Provided schema type must be a multiple apply API schema.");

        static const TfType schemaType = TfType::Find<SchemaType>();
        return _ApplyAPI(schemaType, instanceName);
    }

    /// Non-templated overload of the templated ApplyAPI above.
    ///
    /// This function behaves exactly like the templated ApplyAPI  
    /// except for the runtime schemaType validation which happens at compile 
    /// time in the templated version. This method is provided for python 
    /// clients. Use of the templated ApplyAPI is preferred.
    USD_API
    bool ApplyAPI(const TfType& schemaType, const TfToken& instanceName) const;

    /// Removes a __single-apply__ API schema with the given C++ type 
>>>>>>> 6bbb88c8
    /// 'SchemaType' from this prim in the current edit target. 
    /// 
    /// This is done by removing the API schema's name token from the 
    /// token-valued, listOp metadata \em apiSchemas on this prim as well as 
    /// authoring an explicit deletion of schema name from the listOp.
    /// 
    /// Returns true upon success or if the API schema is already deleted in 
    /// the current edit target.
    /// 
    /// An error is issued and false returned for any of the following 
    /// conditions:
    /// \li this prim is not a valid prim for editing
    /// \li this prim is valid, but cannot be reached or overridden in the 
    /// current edit target
    /// \li the schema name cannot be deleted in the apiSchemas listOp metadata
    template <typename SchemaType>
    bool RemoveAPI() const {
        static_assert(std::is_base_of<UsdAPISchemaBase, SchemaType>::value,
            "Provided type must derive UsdAPISchemaBase.");
        static_assert(!std::is_same<UsdAPISchemaBase, SchemaType>::value,
            "Provided type must not be UsdAPISchemaBase.");
<<<<<<< HEAD
        static_assert(SchemaType::schemaType == UsdSchemaKind::SingleApplyAPI,
            "Provided schema type must be an single apply API schema.");

        static TfType schemaType = TfType::Find<SchemaType>();
        return _RemoveAPI(schemaType);
    }

    /// Removes a </b>multiple-apply</b> API schema with the given C++ type 
=======
        static_assert(SchemaType::schemaKind == UsdSchemaKind::SingleApplyAPI,
            "Provided schema type must be a single apply API schema.");

        static const TfType schemaType = TfType::Find<SchemaType>();
        return _RemoveAPI(schemaType);
    }

    /// Non-templated overload of the templated RemoveAPI above.
    ///
    /// This function behaves exactly like the templated RemoveAPI  
    /// except for the runtime schemaType validation which happens at compile 
    /// time in the templated version. This method is provided for python 
    /// clients. Use of the templated RemoveAPI is preferred.
    USD_API
    bool RemoveAPI(const TfType& schemaType) const;

    /// Removes a __multiple-apply__ API schema with the given C++ type 
>>>>>>> 6bbb88c8
    /// 'SchemaType' and instance name \p instanceName from this prim in the 
    /// current edit target. 
    /// 
    /// This is done by removing the instanced schema name token from the 
    /// token-valued, listOp metadata \em apiSchemas on this prim as well as 
    /// authoring an explicit deletion of the name from the listOp. For example,
    /// if SchemaType is 'UsdCollectionAPI' and \p instanceName is 
    /// 'plasticStuff', the name 'CollectionAPI:plasticStuff' is deleted 
    /// from the 'apiSchemas' listOp  metadata. 
    /// 
    /// Returns true upon success or if the API schema with this \p instanceName
    /// is already deleted in the current edit target.
    /// 
    /// An error is issued and false returned for any of the following 
    /// conditions:
    /// \li \p instanceName is empty
    /// \li this prim is not a valid prim for editing
    /// \li this prim is valid, but cannot be reached or overridden in the 
    /// current edit target
    /// \li the schema name cannot be deleted in the apiSchemas listOp metadata
    template <typename SchemaType>
    bool RemoveAPI(const TfToken &instanceName) const {
        static_assert(std::is_base_of<UsdAPISchemaBase, SchemaType>::value,
            "Provided type must derive UsdAPISchemaBase.");
        static_assert(!std::is_same<UsdAPISchemaBase, SchemaType>::value,
            "Provided type must not be UsdAPISchemaBase.");
<<<<<<< HEAD
        static_assert(SchemaType::schemaType == UsdSchemaKind::MultipleApplyAPI,
            "Provided schema type must be a multiple apply API schema.");

        static TfType schemaType = TfType::Find<SchemaType>();
        return _RemoveAPI(schemaType, instanceName);
    }

    /// Removes an API schema with the given TfType \p schemaType from this prim
    /// in the current edit target.
    /// 
    /// The \p schemaType must be an applied API schema type. If the 
    /// \p schemaType is a multiple-apply schema, \p instanceName must
    /// be non-empty while for single-apply schema, \p instanceName must be
    /// empty. A error is issued and false returned if these conditions are
    /// not met.
    ///
    /// This function behaves exactly like the templated RemoveAPI functions 
    /// except for the runtime schemaType validation which happens at compile 
    /// time for the templated functions. This method is provided for python 
    /// clients. Use of the templated RemoveAPI is preferred.
    USD_API
    bool RemoveAPI(const TfType& schemaType,
                   const TfToken& instanceName=TfToken()) const;
=======
        static_assert(SchemaType::schemaKind == UsdSchemaKind::MultipleApplyAPI,
            "Provided schema type must be a multiple apply API schema.");

        static const TfType schemaType = TfType::Find<SchemaType>();
        return _RemoveAPI(schemaType, instanceName);
    }

    /// Non-templated overload of the templated RemoveAPI above.
    ///
    /// This function behaves exactly like the templated RemoveAPI  
    /// except for the runtime schemaType validation which happens at compile 
    /// time in the templated version. This method is provided for python 
    /// clients. Use of the templated RemoveAPI is preferred.
    USD_API
    bool RemoveAPI(const TfType& schemaType,
                   const TfToken& instanceName) const;
>>>>>>> 6bbb88c8

    /// Adds the applied API schema name token \p appliedSchemaName to the 
    /// \em apiSchemas metadata for this prim at the current edit target. For
    /// multiple-apply schemas the name token should include the instance name
    /// for the applied schema, for example 'CollectionAPI:plasticStuff'.
    ///
    /// The name will only be added if the \ref SdfListOp "list operation" at
    /// the edit target does not already have this applied schema in its 
    /// explicit, prepended, or appended lists and is always added to the end 
    /// of either the prepended or explicit items.
    /// 
    /// Returns true upon success or if the API schema is already applied in 
    /// the current edit target.
    /// 
    /// An error is issued and false returned for any of the following 
    /// conditions:
    /// \li this prim is not a valid prim for editing
    /// \li this prim is valid, but cannot be reached or overridden in the 
    /// current edit target
    /// \li the schema name cannot be added to the apiSchemas listOp metadata
    ///
    /// Unlike ApplyAPI this method does not require that the name token 
    /// refer to a valid API schema type. ApplyAPI is the preferred method
    /// for applying valid API schemas.
    USD_API
    bool AddAppliedSchema(const TfToken &appliedSchemaName) const;

    /// Removes the applied API schema name token \p appliedSchemaName from the 
    /// \em apiSchemas metadata for this prim at the current edit target. For
    /// multiple-apply schemas the name token should include the instance name
    /// for the applied schema, for example 'CollectionAPI:plasticStuff'
    ///
    /// For an explicit \ref SdfListOp "list operation", this removes the 
    /// applied schema name from the explicit items list if it was present. For 
    /// a non-explicit \ref SdfListOp "list operation", this will remove any 
    /// occurrence of the applied schema name from the prepended and appended 
    /// item as well as adding it to the deleted items list.
    /// 
    /// Returns true upon success or if the API schema is already deleted in 
    /// the current edit target.
    /// 
    /// An error is issued and false returned for any of the following 
    /// conditions:
    /// \li this prim is not a valid prim for editing
    /// \li this prim is valid, but cannot be reached or overridden in the 
    /// current edit target
    /// \li the schema name cannot be deleted in the apiSchemas listOp metadata
    ///
    /// Unlike RemoveAPI this method does not require that the name token 
    /// refer to a valid API schema type. RemoveAPI is the preferred method 
    /// for removing valid API schemas.
    USD_API
    bool RemoveAppliedSchema(const TfToken &appliedSchemaName) const;

    // --------------------------------------------------------------------- //
    /// \name Prim Children
    // --------------------------------------------------------------------- //

    /// Return this prim's direct child named \p name if it has one, otherwise
    /// return an invalid UsdPrim.  Equivalent to:
    /// \code
    /// prim.GetStage()->GetPrimAtPath(prim.GetPath().AppendChild(name))
    /// \endcode
    USD_API
    UsdPrim GetChild(const TfToken &name) const;

    /// Return this prim's active, loaded, defined, non-abstract children as an
    /// iterable range.  Equivalent to:
    /// \code
    /// GetFilteredChildren(UsdPrimDefaultPredicate)
    /// \endcode
    ///
    /// See \ref Usd_PrimFlags "Prim predicate flags" 
    /// and #UsdPrimDefaultPredicate for more information.
    inline SiblingRange GetChildren() const;

    /// Return all this prim's children as an iterable range.
    inline SiblingRange GetAllChildren() const;

    /// Return a subset of all of this prim's children filtered by \p predicate
    /// as an iterable range.  The \p predicate is generated by combining a
    /// series of prim flag terms with either && or || and !.
    ///
    /// Example usage:
    /// \code
    /// // Get all active model children.
    /// GetFilteredChildren(UsdPrimIsActive && UsdPrimIsModel);
    ///
    /// // Get all model children that pass the default predicate.
    /// GetFilteredChildren(UsdPrimDefaultPredicate && UsdPrimIsModel);
    /// \endcode
    ///
    /// If this prim is an instance, no children will be returned unless
    /// #UsdTraverseInstanceProxies is used to allow instance proxies to be
    /// returned, or if this prim is itself an instance proxy.
    ///
    /// See \ref Usd_PrimFlags "Prim predicate flags" 
    /// and #UsdPrimDefaultPredicate for more information.
    inline SiblingRange
    GetFilteredChildren(const Usd_PrimFlagsPredicate &predicate) const;

    /// Return the names of the child prims in the order they appear when
    /// iterating over GetChildren.  
    USD_API
    TfTokenVector GetChildrenNames() const;

    /// Return the names of the child prims in the order they appear when
    /// iterating over GetAllChildren.  
    USD_API
    TfTokenVector GetAllChildrenNames() const;

    /// Return the names of the child prims in the order they appear when
    /// iterating over GetFilteredChildren(\p predicate).  
    USD_API
    TfTokenVector GetFilteredChildrenNames(
        const Usd_PrimFlagsPredicate &predicate) const;

    /// Return this prim's active, loaded, defined, non-abstract descendants as
    /// an iterable range.  Equivalent to:
    /// \code
    /// GetFilteredDescendants(UsdPrimDefaultPredicate)
    /// \endcode
    ///
    /// \note This method is not yet available in python, pending some
    /// refactoring to make it more feasible.
    ///
    /// See \ref Usd_PrimFlags "Prim predicate flags" and 
    /// #UsdPrimDefaultPredicate for more information, UsdStage::Traverse(), 
    /// and \c UsdPrimRange for more general Stage traversal behaviors.
    inline SubtreeRange GetDescendants() const;

    /// Return all this prim's descendants as an iterable range.
    ///
    /// \note This method is not yet available in python, pending some
    /// refactoring to make it more feasible.
    ///
    /// See \ref Usd_PrimFlags "Prim predicate flags" and 
    /// #UsdPrimDefaultPredicate for more information, UsdStage::Traverse(), 
    /// and \c UsdPrimRange for more general Stage traversal behaviors.
    inline SubtreeRange GetAllDescendants() const;

    /// Return a subset of all of this prim's descendants filtered by
    /// \p predicate as an iterable range.  The \p predicate is generated by
    /// combining a series of prim flag terms with either && or || and !.
    ///
    /// Example usage:
    /// \code
    /// // Get all active model descendants.
    /// GetFilteredDescendants(UsdPrimIsActive && UsdPrimIsModel);
    /// 
    /// // Get all model descendants that pass the default predicate.
    /// GetFilteredDescendants(UsdPrimDefaultPredicate && UsdPrimIsModel);
    /// \endcode
    ///
    /// If this prim is an instance, no descendants will be returned unless
    /// #UsdTraverseInstanceProxies is used to allow instance proxies to be
    /// returned, or if this prim is itself an instance proxy.
    ///
    /// \note This method is not yet available in python, pending some
    /// refactoring to make it more feasible.
    ///
    /// See \ref Usd_PrimFlags "Prim predicate flags" and 
    /// #UsdPrimDefaultPredicate for more information, UsdStage::Traverse(), 
    /// and \c UsdPrimRange for more general Stage traversal behaviors.
    inline SubtreeRange
    GetFilteredDescendants(const Usd_PrimFlagsPredicate &predicate) const;

    /// Return the strongest opinion for the metadata used to reorder children 
    /// of this prim. Due to how reordering of prim children is composed,
    /// this value cannot be relied on to get the actual order of the prim's 
    /// children. Use GetChidrenNames, GetAllChildrenNames, 
    /// GetFilteredChildrenNames to get the true child order if needed.
    USD_API
    TfTokenVector GetChildrenReorder() const;

    /// Author an opinion for the metadata used to reorder children of this 
    /// prim at the current EditTarget.
    void SetChildrenReorder(const TfTokenVector &order) const {
        SetMetadata(SdfFieldKeys->PrimOrder, order);
    }

    /// Remove the opinion for the metadata used to reorder children of this 
    /// prim at the current EditTarget.
    void ClearChildrenReorder() const {
        ClearMetadata(SdfFieldKeys->PrimOrder);
    }

public:
    // --------------------------------------------------------------------- //
    /// \name Parent & Stage
    // --------------------------------------------------------------------- //

    /// Return this prim's parent prim.  Return an invalid UsdPrim if this is a
    /// root prim.
    UsdPrim GetParent() const {
        Usd_PrimDataConstPtr prim = get_pointer(_Prim());
        SdfPath proxyPrimPath = _ProxyPrimPath();
        Usd_MoveToParent(prim, proxyPrimPath);
        return UsdPrim(prim, proxyPrimPath);
    }

    /// Return this prim's next active, loaded, defined, non-abstract sibling 
    /// if it has one, otherwise return an invalid UsdPrim.  Equivalent to:
    /// \code
    /// GetFilteredNextSibling(UsdPrimDefaultPredicate)
    /// \endcode
    ///
    /// See \ref Usd_PrimFlags "Prim predicate flags" 
    /// and #UsdPrimDefaultPredicate for more information.
    USD_API
    UsdPrim GetNextSibling() const;

    /// Return this prim's next sibling that matches \p predicate if it has one,
    /// otherwise return the invalid UsdPrim.
    ///
    /// See \ref Usd_PrimFlags "Prim predicate flags" 
    /// and #UsdPrimDefaultPredicate for more information.
    USD_API
    UsdPrim GetFilteredNextSibling(
        const Usd_PrimFlagsPredicate &predicate) const;
        
    /// Returns true if the prim is the pseudo root.  
    ///
    /// Equivalent to 
    /// \code
    /// prim.GetPath() == SdfPath::AbsoluteRootPath()
    /// \endcode
    USD_API
    bool IsPseudoRoot() const;

    /// Returns the prim at \p path on the same stage as this prim.
    /// If path is is relative, it will be anchored to the path of this prim.
    /// \sa UsdStage::GetPrimAtPath(const SdfPath&) const
    USD_API UsdPrim GetPrimAtPath(const SdfPath& path) const;

    /// Returns the object at \p path on the same stage as this prim.
    /// If path is is relative, it will be anchored to the path of this prim.
    /// \sa UsdStage::GetObjectAtPath(const SdfPath&) const
    USD_API UsdObject GetObjectAtPath(const SdfPath& path) const;

    /// Returns the property at \p path on the same stage as this prim.
    /// If path is relative, it will be anchored to the path of this prim.
    ///
    /// \note There is no guarantee that this method returns a property on
    /// this prim. This is only guaranteed if path is a purely relative
    /// property path.
    /// \sa GetProperty(const TfToken&) const
    /// \sa UsdStage::GetPropertyAtPath(const SdfPath&) const
    USD_API UsdProperty GetPropertyAtPath(const SdfPath& path) const;
    
    /// Returns the attribute at \p path on the same stage as this prim.
    /// If path is relative, it will be anchored to the path of this prim.
    ///
    /// \note There is no guarantee that this method returns an attribute on
    /// this prim. This is only guaranteed if path is a purely relative
    /// property path.
    /// \sa GetAttribute(const TfToken&) const
    /// \sa UsdStage::GetAttributeAtPath(const SdfPath&) const
    USD_API UsdAttribute GetAttributeAtPath(const SdfPath& path) const;

    /// Returns the relationship at \p path on the same stage as this prim.
    /// If path is relative, it will be anchored to the path of this prim.
    ///
    /// \note There is no guarantee that this method returns a relationship on
    /// this prim. This is only guaranteed if path is a purely relative
    /// property path.
    /// \sa GetRelationship(const TfToken&) const
    /// \sa UsdStage::GetRelationshipAtPath(const SdfPath&) const
    USD_API UsdRelationship GetRelationshipAtPath(const SdfPath& path) const;

    // --------------------------------------------------------------------- //
    /// \name Variants 
    // --------------------------------------------------------------------- //

    /// Return a UsdVariantSets object representing all the VariantSets
    /// present on this prim.
    ///
    /// The returned object also provides the API for adding new VariantSets
    /// to the prim.
    USD_API
    UsdVariantSets GetVariantSets() const;

    /// Retrieve a specifically named VariantSet for editing or constructing
    /// a UsdEditTarget.
    ///
    /// This is a shortcut for 
    /// \code
    /// prim.GetVariantSets().GetVariantSet(variantSetName)
    /// \endcode
    USD_API
    UsdVariantSet GetVariantSet(const std::string& variantSetName) const;

    /// Return true if this prim has any authored VariantSets.
    ///
    /// \note this connotes only the *existence* of one of more VariantSets,
    /// *not* that such VariantSets necessarily contain any variants or
    /// variant opinions.
    USD_API
    bool HasVariantSets() const;

    // --------------------------------------------------------------------- //
    /// \name Attributes 
    // --------------------------------------------------------------------- //

    /// Author scene description for the attribute named \a attrName at the
    /// current EditTarget if none already exists.  Return a valid attribute if
    /// scene description was successfully authored or if it already existed,
    /// return invalid attribute otherwise.  Note that the supplied \a typeName
    /// and \a custom arguments are only used in one specific case.  See below
    /// for details.
    ///
    /// Suggested use:
    /// \code
    /// if (UsdAttribute myAttr = prim.CreateAttribute(...)) {
    ///    // success. 
    /// }
    /// \endcode
    ///
    /// To call this, GetPrim() must return a valid prim.
    ///
    /// - If a spec for this attribute already exists at the current edit
    /// target, do nothing.
    ///
    /// - If a spec for \a attrName of a different spec type (e.g. a
    /// relationship) exists at the current EditTarget, issue an error.
    ///
    /// - If \a name refers to a builtin attribute according to the prim's
    /// definition, author an attribute spec with required metadata from the
    /// definition.
    ///
    /// - If \a name refers to a builtin relationship, issue an error.
    ///
    /// - If there exists an absolute strongest authored attribute spec for
    /// \a attrName, author an attribute spec at the current EditTarget by
    /// copying required metadata from that strongest spec.
    ///
    /// - If there exists an absolute strongest authored relationship spec for
    /// \a attrName, issue an error.
    ///
    /// - Otherwise author an attribute spec at the current EditTarget using
    /// the provided \a typeName and \a custom for the required metadata fields.
    /// Note that these supplied arguments are only ever used in this particular
    /// circumstance, in all other cases they are ignored.
    USD_API
    UsdAttribute
    CreateAttribute(const TfToken& name,
                    const SdfValueTypeName &typeName,
                    bool custom,
                    SdfVariability variability = SdfVariabilityVarying) const;
    /// \overload
    /// Create a custom attribute with \p name, \p typeName and \p variability.
    USD_API
    UsdAttribute
    CreateAttribute(const TfToken& name,
                    const SdfValueTypeName &typeName,
                    SdfVariability variability = SdfVariabilityVarying) const;

    /// \overload
    /// This overload of CreateAttribute() accepts a vector of name components
    /// used to construct a \em namespaced property name.  For details, see
    /// \ref Usd_Ordering
    USD_API
    UsdAttribute CreateAttribute(
        const std::vector<std::string> &nameElts,
        const SdfValueTypeName &typeName,
        bool custom,
        SdfVariability variability = SdfVariabilityVarying) const;
    /// \overload
    /// Create a custom attribute with \p nameElts, \p typeName, and
    /// \p variability.
    USD_API
    UsdAttribute CreateAttribute(
        const std::vector<std::string> &nameElts,
        const SdfValueTypeName &typeName,
        SdfVariability variability = SdfVariabilityVarying) const;

    /// Like GetProperties(), but exclude all relationships from the result.
    USD_API
    std::vector<UsdAttribute> GetAttributes() const;

    /// Like GetAttributes(), but exclude attributes without authored scene
    /// description from the result.  See UsdProperty::IsAuthored().
    USD_API
    std::vector<UsdAttribute> GetAuthoredAttributes() const;

    /// Return a UsdAttribute with the name \a attrName. The attribute 
    /// returned may or may not \b actually exist so it must be checked for
    /// validity. Suggested use:
    ///
    /// \code
    /// if (UsdAttribute myAttr = prim.GetAttribute("myAttr")) {
    ///    // myAttr is safe to use. 
    ///    // Edits to the owning stage requires subsequent validation.
    /// } else {
    ///    // myAttr was not defined/authored
    /// }
    /// \endcode
    USD_API
    UsdAttribute GetAttribute(const TfToken& attrName) const;

    /// Return true if this prim has an attribute named \p attrName, false
    /// otherwise.
    USD_API
    bool HasAttribute(const TfToken& attrName) const;

    /// Search the prim subtree rooted at this prim for attributes for which
    /// \p predicate returns true, collect their connection source paths and
    /// return them in an arbitrary order.  If \p recurseOnSources is true,
    /// act as if this function was invoked on the connected prims and owning
    /// prims of connected properties also and return the union.
    USD_API
    SdfPathVector
    FindAllAttributeConnectionPaths(
        std::function<bool (UsdAttribute const &)> const &pred = nullptr,
        bool recurseOnSources = false) const;

    // --------------------------------------------------------------------- //
    /// \name Relationships
    // --------------------------------------------------------------------- //

    /// Author scene description for the relationship named \a relName at the
    /// current EditTarget if none already exists.  Return a valid relationship
    /// if scene description was successfully authored or if it already existed,
    /// return an invalid relationship otherwise.
    ///
    /// Suggested use:
    /// \code
    /// if (UsdRelationship myRel = prim.CreateRelationship(...)) {
    ///    // success. 
    /// }
    /// \endcode
    ///
    /// To call this, GetPrim() must return a valid prim.
    ///
    /// - If a spec for this relationship already exists at the current edit
    /// target, do nothing.
    ///
    /// - If a spec for \a relName of a different spec type (e.g. an
    /// attribute) exists at the current EditTarget, issue an error.
    ///
    /// - If \a name refers to a builtin relationship according to the prim's
    /// definition, author a relationship spec with required metadata from the
    /// definition.
    ///
    /// - If \a name refers to a builtin attribute, issue an error.
    ///
    /// - If there exists an absolute strongest authored relationship spec for
    /// \a relName, author a relationship spec at the current EditTarget by
    /// copying required metadata from that strongest spec.
    ///
    /// - If there exists an absolute strongest authored attribute spec for \a
    /// relName, issue an error.
    ///
    /// - Otherwise author a uniform relationship spec at the current
    /// EditTarget, honoring \p custom .
    ///
    USD_API
    UsdRelationship CreateRelationship(const TfToken& relName,
                                       bool custom=true) const;

    /// \overload 
    /// This overload of CreateRelationship() accepts a vector of
    /// name components used to construct a \em namespaced property name.
    /// For details, see \ref Usd_Ordering
    USD_API
    UsdRelationship CreateRelationship(const std::vector<std::string> &nameElts,
                                       bool custom=true)
        const;

    /// Like GetProperties(), but exclude all attributes from the result.
    USD_API
    std::vector<UsdRelationship> GetRelationships() const;

    /// Like GetRelationships(), but exclude relationships without authored
    /// scene description from the result.  See UsdProperty::IsAuthored().
    USD_API
    std::vector<UsdRelationship> GetAuthoredRelationships() const;

    /// Return a UsdRelationship with the name \a relName. The relationship
    /// returned may or may not \b actually exist so it must be checked for
    /// validity. Suggested use:
    ///
    /// \code
    /// if (UsdRelationship myRel = prim.GetRelationship("myRel")) {
    ///    // myRel is safe to use.
    ///    // Edits to the owning stage requires subsequent validation.
    /// } else {
    ///    // myRel was not defined/authored
    /// }
    /// \endcode
    USD_API
    UsdRelationship GetRelationship(const TfToken& relName) const;

    /// Return true if this prim has a relationship named \p relName, false
    /// otherwise.
    USD_API
    bool HasRelationship(const TfToken& relName) const;

    /// Search the prim subtree rooted at this prim for relationships for which
    /// \p predicate returns true, collect their target paths and return them in
    /// an arbitrary order.  If \p recurseOnTargets is true, act as if this
    /// function was invoked on the targeted prims and owning prims of targeted
    /// properties also (but not of forwarding relationships) and return the
    /// union.
    USD_API
    SdfPathVector
    FindAllRelationshipTargetPaths(
        std::function<bool (UsdRelationship const &)> const &pred = nullptr,
        bool recurseOnTargets = false) const;

    // --------------------------------------------------------------------- //
    /// \name Payload Authoring 
    /// \deprecated 
    /// This API is now deprecated. Please use the HasAuthoredPayloads and the
    /// UsdPayloads API returned from GetPayloads() to query and author payloads 
    /// instead. 
    /// @{ 
    // --------------------------------------------------------------------- //

    /// \deprecated 
    /// Clears the payload at the current EditTarget for this prim. Return false 
    /// if the payload could not be cleared. 
    USD_API
    bool ClearPayload() const;

    /// \deprecated 
    /// Return true if a payload is present on this prim.
    ///
    /// \sa \ref Usd_Payloads
    USD_API
    bool HasPayload() const;

    /// \deprecated 
    /// Author payload metadata for this prim at the current edit
    /// target. Return true on success, false if the value could not be set. 
    ///
    /// \sa \ref Usd_Payloads
    USD_API
    bool SetPayload(const SdfPayload& payload) const;

    /// \deprecated 
    /// Shorthand for SetPayload(SdfPayload(assetPath, primPath)).
    USD_API
    bool SetPayload(
        const std::string& assetPath, const SdfPath& primPath) const;
    
    /// \deprecated 
    /// Shorthand for SetPayload(SdfPayload(layer->GetIdentifier(),
    /// primPath)).
    USD_API
    bool SetPayload(const SdfLayerHandle& layer, const SdfPath& primPath) const;

    /// @}

    // --------------------------------------------------------------------- //
    /// \name Payloads, Load and Unload 
    // --------------------------------------------------------------------- //

    /// Return a UsdPayloads object that allows one to add, remove, or
    /// mutate payloads <em>at the currently set UsdEditTarget</em>.
    ///
    /// While the UsdPayloads object has no methods for \em listing the 
    /// currently authored payloads on a prim, one can use a 
    /// UsdPrimCompositionQuery to query the payload arcs that are composed 
    /// by this prim.
    USD_API
    UsdPayloads GetPayloads() const;

    /// Return true if this prim has any authored payloads.
    USD_API
    bool HasAuthoredPayloads() const;

    /// Load this prim, all its ancestors, and by default all its descendants.
    /// If \p loadPolicy is UsdLoadWithoutDescendants, then load only this prim
    /// and its ancestors.
    ///
    /// See UsdStage::Load for additional details.
    USD_API
    void Load(UsdLoadPolicy policy = UsdLoadWithDescendants) const;

    /// Unloads this prim and all its descendants.
    ///
    /// See UsdStage::Unload for additional details.
    USD_API
    void Unload() const;

    // --------------------------------------------------------------------- //
    /// \name References 
    // --------------------------------------------------------------------- //

    /// Return a UsdReferences object that allows one to add, remove, or
    /// mutate references <em>at the currently set UsdEditTarget</em>.
    ///
    /// While the UsdReferences object has no methods for \em listing the 
    /// currently authored references on a prim, one can use a 
    /// UsdPrimCompositionQuery to query the reference arcs that are composed 
    /// by this prim.
    /// 
    /// \sa UsdPrimCompositionQuery::GetDirectReferences
    USD_API
    UsdReferences GetReferences() const;

    /// Return true if this prim has any authored references.
    USD_API
    bool HasAuthoredReferences() const;

    // --------------------------------------------------------------------- //
    /// \name Inherits 
    // --------------------------------------------------------------------- //
    
    /// Return a UsdInherits object that allows one to add, remove, or
    /// mutate inherits <em>at the currently set UsdEditTarget</em>.
    ///
    /// While the UsdInherits object has no methods for \em listing the 
    /// currently authored inherits on a prim, one can use a 
    /// UsdPrimCompositionQuery to query the inherits arcs that are composed 
    /// by this prim.
    /// 
    /// \sa UsdPrimCompositionQuery::GetDirectInherits
    USD_API
    UsdInherits GetInherits() const;

    /// Return true if this prim has any authored inherits.
    USD_API
    bool HasAuthoredInherits() const;

    // --------------------------------------------------------------------- //
    /// \name Specializes 
    // --------------------------------------------------------------------- //
    
    /// Return a UsdSpecializes object that allows one to add, remove, or
    /// mutate specializes <em>at the currently set UsdEditTarget</em>.
    ///
    /// While the UsdSpecializes object has no methods for \em listing the 
    /// currently authored specializes on a prim, one can use a 
    /// UsdPrimCompositionQuery to query the specializes arcs that are composed 
    /// by this prim.
    USD_API
    UsdSpecializes GetSpecializes() const;

    /// Returns true if this prim has any authored specializes.
    USD_API
    bool HasAuthoredSpecializes() const;

    // --------------------------------------------------------------------- //
    /// \name Instancing
    /// See \ref Usd_Page_ScenegraphInstancing for more details.
    /// @{
    // --------------------------------------------------------------------- //

    /// Return true if this prim has been marked as instanceable.
    ///
    /// Note that this is not the same as IsInstance(). A prim may return
    /// true for IsInstanceable() and false for IsInstance() if this prim
    /// is not active or if it is marked as instanceable but contains no 
    /// instanceable data.
    bool IsInstanceable() const { 
        bool instanceable = false;
        return GetMetadata(SdfFieldKeys->Instanceable, &instanceable) &&
            instanceable;
    }

    /// Author 'instanceable' metadata for this prim at the current
    /// EditTarget.
    bool SetInstanceable(bool instanceable) const {
        return SetMetadata(SdfFieldKeys->Instanceable, instanceable);
    }

    /// Remove the authored 'instanceable' opinion at the current EditTarget.
    /// Do nothing if there is no authored opinion.
    bool ClearInstanceable() const {
        return ClearMetadata(SdfFieldKeys->Instanceable);
    }

    /// Return true if this prim has an authored opinion for 'instanceable', 
    /// false otherwise.
    bool HasAuthoredInstanceable() const {
        return HasAuthoredMetadata(SdfFieldKeys->Instanceable);
    }

    /// Return true if this prim is an instance of a prototype, false
    /// otherwise.
    ///
    /// If this prim is an instance, calling GetPrototype() will return
    /// the UsdPrim for the corresponding prototype prim.
    bool IsInstance() const { return _Prim()->IsInstance(); }

    /// Return true if this prim is an instance proxy, false otherwise.
    /// An instance proxy prim represents a descendent of an instance
    /// prim.
    bool IsInstanceProxy() const { 
        return Usd_IsInstanceProxy(_Prim(), _ProxyPrimPath());
    }

    /// Return true if the given \p path identifies a prototype prim,
    /// false otherwise.
    ///
    /// This function will return false for prim and property paths
    /// that are descendants of a prototype prim path.
    ///
    /// \sa IsPathInPrototype
    USD_API
    static bool IsPrototypePath(const SdfPath& path);
<<<<<<< HEAD

    /// Return true if the given \p path identifies a prototype prim or
    /// a prim or property descendant of a prototype prim, false otherwise.
    ///
    /// \sa IsPrototypePath
    USD_API
    static bool IsPathInPrototype(const SdfPath& path);

    /// Return true if this prim is an instancing prototype prim,
    /// false otherwise.
    ///
=======

    /// Return true if the given \p path identifies a prototype prim or
    /// a prim or property descendant of a prototype prim, false otherwise.
    ///
    /// \sa IsPrototypePath
    USD_API
    static bool IsPathInPrototype(const SdfPath& path);

    /// Return true if this prim is an instancing prototype prim,
    /// false otherwise.
    ///
>>>>>>> 6bbb88c8
    /// \sa IsInPrototype
    bool IsPrototype() const { return _Prim()->IsPrototype(); }

    /// Return true if this prim is a prototype prim or a descendant
    /// of a prototype prim, false otherwise.
    ///
    /// \sa IsPrototype
    bool IsInPrototype() const { 
        return (IsInstanceProxy() ? 
            IsPathInPrototype(GetPrimPath()) : _Prim()->IsInPrototype());
    }

    /// If this prim is an instance, return the UsdPrim for the corresponding
    /// prototype. Otherwise, return an invalid UsdPrim.
    USD_API
    UsdPrim GetPrototype() const;

    /// If this prim is an instance proxy, return the UsdPrim for the
    /// corresponding prim in the instance's prototype. Otherwise, return an
    /// invalid UsdPrim.
    UsdPrim GetPrimInPrototype() const {
        if (IsInstanceProxy()) {
            return UsdPrim(_Prim(), SdfPath());
        }
        return UsdPrim();
    }

<<<<<<< HEAD
    /// Return true if the given \p path identifies a prototype prim,
    /// false otherwise.
    ///
    /// This function will return false for prim and property paths
    /// that are descendants of a prototype prim path.
    ///
    /// \deprecated Use UsdPrim::IsPrototypePath instead
    USD_API
    static bool IsMasterPath(const SdfPath& path);

    /// Return true if the given \p path identifies a prototype prim or
    /// a prim or property descendant of a prototype prim, false otherwise.
    ///
    /// \deprecated Use UsdPrim::IsPathInPrototype instead
    USD_API
    static bool IsPathInMaster(const SdfPath& path);

    /// Return true if this prim is an instancing prototype prim,
    /// false otherwise.
    ///
    /// \deprecated Use UsdPrim::IsPrototype instead.
    bool IsMaster() const { return IsPrototype(); }

    /// Return true if this prim is a prototype prim or a descendant
    /// of a prototype prim, false otherwise.
    ///
    /// \deprecated Use UsdPrim::IsInPrototype instead.
    bool IsInMaster() const { 
        return IsInPrototype();
    }

    /// If this prim is an instance, return the UsdPrim for the corresponding
    /// prototype. Otherwise, return an invalid UsdPrim.
    ///
    /// \deprecated Use UsdPrim::GetPrototype instead.
    USD_API
    UsdPrim GetMaster() const;

    /// If this prim is an instance proxy, return the UsdPrim for the
    /// corresponding prim in the instance's prototype. Otherwise, return an
    /// invalid UsdPrim.
    ///
    /// \deprecated Use UsdPrim::GetPrimInPrototype instead.
    UsdPrim GetPrimInMaster() const {
        return GetPrimInPrototype();
    }

=======
>>>>>>> 6bbb88c8
    /// If this prim is a prototype prim, returns all prims that are instances
    /// of this prototype. Otherwise, returns an empty vector.
    ///
    /// Note that this function will return prims in prototypes for instances
    /// that are nested beneath other instances.
    USD_API
    std::vector<UsdPrim> GetInstances() const;
    /// @}

    // --------------------------------------------------------------------- //
    /// \name Composition Structure
    /// @{
    // --------------------------------------------------------------------- //

    /// Return the cached prim index containing all sites that can contribute 
    /// opinions to this prim.
    ///
    /// The prim index can be used to examine the composition arcs and scene
    /// description sites that can contribute to this prim's property and
    /// metadata values.
    ///
    /// The prim index returned by this function is optimized and may not
    /// include sites that do not contribute opinions to this prim. Use 
    /// UsdPrim::ComputeExpandedPrimIndex to compute a prim index that includes 
    /// all possible sites that could contribute opinions.
    ///
    /// This prim index will be empty for prototype prims. This ensures that
    /// these prims do not provide any attribute or metadata values. For all
    /// other prims in prototypes, this is the prim index that was chosen to
    /// be shared with all other instances. In either case, the prim index's
    /// path will not be the same as the prim's path.
    ///
    /// Prim indexes may be invalidated by changes to the UsdStage and cannot
    /// detect if they are expired. Clients should avoid keeping copies of the 
    /// prim index across such changes, which include scene description
    /// changes or changes to load state.
    const PcpPrimIndex &GetPrimIndex() const { return _Prim()->GetPrimIndex(); }

    /// Compute the prim index containing all sites that could contribute
    /// opinions to this prim.
    ///
    /// This function is similar to UsdPrim::GetPrimIndex. However, the
    /// returned prim index includes all sites that could possibly contribute 
    /// opinions to this prim, not just the sites that currently do so. This is 
    /// useful in certain situations; for example, this could be used to 
    /// generate a list of sites where clients could make edits to affect this 
    /// prim, or for debugging purposes.
    ///
    /// This function may be relatively slow, since it will recompute the prim
    /// index on every call. Clients should prefer UsdPrim::GetPrimIndex unless 
    /// the additional site information is truly needed.
    USD_API
    PcpPrimIndex ComputeExpandedPrimIndex() const;

    /// @}

private:
    friend class UsdObject;
    friend class UsdPrimSiblingIterator;
    friend class UsdPrimSubtreeIterator;
    friend class UsdProperty;
    friend class UsdSchemaBase;
    friend class UsdAPISchemaBase;
    friend class UsdStage;
    friend class UsdPrimRange;
    friend class Usd_PrimData;
    friend class Usd_PrimFlagsPredicate;
    friend struct UsdPrim_RelTargetFinder;
    friend struct UsdPrim_AttrConnectionFinder;

    // Prim constructor.
    UsdPrim(const Usd_PrimDataHandle &primData,
            const SdfPath &proxyPrimPath) 
        : UsdObject(primData, proxyPrimPath) { }

    // General constructor.
    UsdPrim(UsdObjType objType,
            const Usd_PrimDataHandle &prim, 
            const SdfPath &proxyPrimPath,
            const TfToken &propName)
        : UsdObject(objType, prim, proxyPrimPath, propName) {}

    // Helper to make a sibling range.
    inline SiblingRange
    _MakeSiblingRange(const Usd_PrimFlagsPredicate &pred) const;

    // Helper to make a range of descendants.
    inline SubtreeRange
    _MakeDescendantsRange(const Usd_PrimFlagsPredicate &pred) const;

    // Helper to make a vector of properties from names.
    std::vector<UsdProperty>
    _MakeProperties(const TfTokenVector &names) const;

    // Helper for Get{Authored}{PropertyNames,Properties} 
    TfTokenVector _GetPropertyNames(
        bool onlyAuthored,
        bool applyOrder=true,
        const PropertyPredicateFunc &predicate={}) const;

    // Helper for Get(Authored)PropertiesInNamespace.
    std::vector<UsdProperty>
    _GetPropertiesInNamespace(const std::string &namespaces,
                              bool onlyAuthored) const;

    // Helper for Get(Authored)Attributes.
    std::vector<UsdAttribute>
    _GetAttributes(bool onlyAuthored, bool applyOrder=false) const;

    // Helper for Get(Authored)Relationships.
    std::vector<UsdRelationship>
    _GetRelationships(bool onlyAuthored, bool applyOrder=false) const;

    friend const PcpPrimIndex &Usd_PrimGetSourcePrimIndex(const UsdPrim&);
    // Return a const reference to the source PcpPrimIndex for this prim.
    //
    // For all prims in prototypes (which includes the prototype prim itself), 
    // this is the prim index for the instance that was chosen to serve
    // as the prototype for all other instances.  This prim index will not
    // have the same path as the prim's path.
    //
    // This is a private helper but is also wrapped out to Python
    // for testing and debugging purposes.
    const PcpPrimIndex &_GetSourcePrimIndex() const
    { return _Prim()->GetSourcePrimIndex(); }
};

#ifdef doxygen

/// Forward traversal iterator of sibling ::UsdPrim s.  This is a
/// standard-compliant iterator that may be used with STL algorithms, etc.
class UsdPrimSiblingIterator {
public:
    /// Iterator value type.
    typedef UsdPrim value_type;
    /// Iterator reference type, in this case the same as \a value_type.
    typedef value_type reference;
    /// Iterator difference type.
    typedef unspecified-integral-type difference_type;
    /// Dereference.
    reference operator*() const;
    /// Indirection.
    unspecified-type operator->() const;
    /// Postincrement.
    UsdPrimSiblingIterator &operator++();
    /// Preincrement.
    UsdPrimSiblingIterator operator++(int);
private:
    /// Equality.
    friend bool operator==(const UsdPrimSiblingIterator &lhs,
                           const UsdPrimSiblingIterator &rhs);
    /// Inequality.
    friend bool operator!=(const UsdPrimSiblingIterator &lhs,
                           const UsdPrimSiblingIterator &rhs);
};

/// Forward iterator range of sibling ::UsdPrim s.  This range type contains a
/// pair of UsdPrimSiblingIterator s, denoting a half-open range of UsdPrim
/// siblings.  It provides a subset of container-like API, such as begin(),
/// end(), front(), empty(), etc.
class UsdPrimSiblingRange {
public:
    /// Iterator type.
    typedef UsdPrimSiblingIterator iterator;
    /// Const iterator type.
    typedef UsdPrimSiblingIterator const_iterator;
    /// Iterator difference type.
    typedef unspecified-integral-type difference_type;
    /// Iterator value_type.
    typedef iterator::value_type value_type;
    /// Iterator reference_type.
    typedef iterator::reference reference;

    /// Construct with a pair of iterators.
    UsdPrimSiblingRange(UsdPrimSiblingIterator begin,
                        UsdPrimSiblingIterator end);

    /// Construct/convert from another compatible range type.
    template <class ForwardRange>
    UsdPrimSiblingRange(const ForwardRange &r);

    /// Assign from another compatible range type.
    template <class ForwardRange>
    UsdPrimSiblingRange &operator=(const ForwardRange &r);

    /// First iterator.
    iterator begin() const;

    /// Past-the-end iterator.
    iterator end() const;

    /// Return !empty().
    operator unspecified_bool_type() const;

    /// Equality compare.
    bool equal(const iterator_range&) const;

    /// Return *begin().  This range must not be empty.
    reference front() const;

    /// Advance this range's begin iterator.
    iterator_range& advance_begin(difference_type n);

    /// Advance this range's end iterator.
    iterator_range& advance_end(difference_type n);

    ;    /// Return begin() == end().
    bool empty() const;

private:
    /// Equality comparison.
    friend bool operator==(const UsdPrimSiblingRange &lhs,
                           const UsdPrimSiblingRange &rhs);
    /// Inequality comparison.
    friend bool operator!=(const UsdPrimSiblingRange &lhs,
                           const UsdPrimSiblingRange &rhs);
};

#else

// Sibling iterator class.  Converts ref to weak and filters according to a
// supplied predicate.
class UsdPrimSiblingIterator : public boost::iterator_adaptor<
    UsdPrimSiblingIterator,                       // crtp base.
    const Usd_PrimData *,                         // base iterator.
    UsdPrim,                                      // value type.
    boost::forward_traversal_tag,                 // traversal
    UsdPrim>                                      // reference type.
{
public:
    // Default ctor.
    UsdPrimSiblingIterator() {}

private:
    friend class UsdPrim;

    // Constructor used by Prim.
    UsdPrimSiblingIterator(const base_type &i, const SdfPath& proxyPrimPath,
                           const Usd_PrimFlagsPredicate &predicate)
        : iterator_adaptor_(i)
        , _proxyPrimPath(proxyPrimPath)
        , _predicate(predicate) {
        // Need to advance iterator to first matching element.
        if (base() && !Usd_EvalPredicate(_predicate, base(), _proxyPrimPath))
            increment();
    }

    // Core implementation invoked by iterator_adaptor.
    friend class boost::iterator_core_access;
    bool equal(const UsdPrimSiblingIterator &other) const {
        return base() == other.base() && 
            _proxyPrimPath == other._proxyPrimPath &&
            _predicate == other._predicate;
    }

    void increment() {
        base_type &base = base_reference();
        if (Usd_MoveToNextSiblingOrParent(base, _proxyPrimPath, _predicate)) {
            base = nullptr;
            _proxyPrimPath = SdfPath();
        }
    }

    reference dereference() const {
        return UsdPrim(base(), _proxyPrimPath);
    }

    SdfPath _proxyPrimPath;
    Usd_PrimFlagsPredicate _predicate;
};

// Typedef iterator range.
typedef boost::iterator_range<UsdPrimSiblingIterator> UsdPrimSiblingRange;

// Inform TfIterator it should feel free to make copies of the range type.
template <>
struct Tf_ShouldIterateOverCopy<
    UsdPrimSiblingRange> : boost::true_type {};
template <>
struct Tf_ShouldIterateOverCopy<
    const UsdPrimSiblingRange> : boost::true_type {};

#endif // doxygen


UsdPrimSiblingRange
UsdPrim::GetFilteredChildren(const Usd_PrimFlagsPredicate &pred) const
{
    return _MakeSiblingRange(
        Usd_CreatePredicateForTraversal(_Prim(), _ProxyPrimPath(), pred));
}

UsdPrimSiblingRange
UsdPrim::GetAllChildren() const
{
    return GetFilteredChildren(UsdPrimAllPrimsPredicate);
}

UsdPrimSiblingRange
UsdPrim::GetChildren() const
{
    return GetFilteredChildren(UsdPrimDefaultPredicate);
}

// Helper to make a sibling range.
UsdPrim::SiblingRange
UsdPrim::_MakeSiblingRange(const Usd_PrimFlagsPredicate &pred) const {
    Usd_PrimDataConstPtr firstChild = get_pointer(_Prim());
    SdfPath firstChildPath = _ProxyPrimPath();
    if (!Usd_MoveToChild(firstChild, firstChildPath, pred)) {
        firstChild = nullptr;
        firstChildPath = SdfPath();
    }

    return SiblingRange(
        SiblingIterator(firstChild, firstChildPath, pred),
        SiblingIterator(nullptr, SdfPath(), pred));
}

#ifdef doxygen

/// Forward traversal iterator of sibling ::UsdPrim s.  This is a
/// standard-compliant iterator that may be used with STL algorithms, etc.
class UsdPrimSubtreeIterator {
public:
    /// Iterator value type.
    typedef UsdPrim value_type;
    /// Iterator reference type, in this case the same as \a value_type.
    typedef value_type reference;
    /// Iterator difference type.
    typedef unspecified-integral-type difference_type;
    /// Dereference.
    reference operator*() const;
    /// Indirection.
    unspecified-type operator->() const;
    /// Postincrement.
    UsdPrimSubtreeIterator &operator++();
    /// Preincrement.
    UsdPrimSubtreeIterator operator++(int);
private:
    /// Equality.
    friend bool operator==(const UsdPrimSubtreeIterator &lhs,
                           const UsdPrimSubtreeIterator &rhs);
    /// Inequality.
    friend bool operator!=(const UsdPrimSubtreeIterator &lhs,
                           const UsdPrimSubtreeIterator &rhs);
};

/// Forward iterator range of sibling ::UsdPrim s.  This range type contains a
/// pair of UsdPrimSubtreeIterator s, denoting a half-open range of UsdPrim
/// siblings.  It provides a subset of container-like API, such as begin(),
/// end(), front(), empty(), etc.
class UsdPrimSubtreeRange {
public:
    /// Iterator type.
    typedef UsdPrimSubtreeIterator iterator;
    /// Const iterator type.
    typedef UsdPrimSubtreeIterator const_iterator;
    /// Iterator difference type.
    typedef unspecified-integral-type difference_type;
    /// Iterator value_type.
    typedef iterator::value_type value_type;
    /// Iterator reference_type.
    typedef iterator::reference reference;

    /// Construct with a pair of iterators.
    UsdPrimSubtreeRange(UsdPrimSubtreeIterator begin,
                        UsdPrimSubtreeIterator end);

    /// Construct/convert from another compatible range type.
    template <class ForwardRange>
    UsdPrimSubtreeRange(const ForwardRange &r);

    /// Assign from another compatible range type.
    template <class ForwardRange>
    UsdPrimSubtreeRange &operator=(const ForwardRange &r);

    /// First iterator.
    iterator begin() const;

    /// Past-the-end iterator.
    iterator end() const;

    /// Return !empty().
    operator unspecified_bool_type() const;

    /// Equality compare.
    bool equal(const iterator_range&) const;

    /// Return *begin().  This range must not be empty.
    reference front() const;

    /// Advance this range's begin iterator.
    iterator_range& advance_begin(difference_type n);

    /// Advance this range's end iterator.
    iterator_range& advance_end(difference_type n);

    /// Return begin() == end().
    bool empty() const;

private:
    /// Equality comparison.
    friend bool operator==(const UsdPrimSubtreeRange &lhs,
                           const UsdPrimSubtreeRange &rhs);
    /// Inequality comparison.
    friend bool operator!=(const UsdPrimSubtreeRange &lhs,
                           const UsdPrimSubtreeRange &rhs);
};

#else

// Subtree iterator class.  Converts ref to weak and filters according to a
// supplied predicate.
class UsdPrimSubtreeIterator : public boost::iterator_adaptor<
    UsdPrimSubtreeIterator,                       // crtp base.
    const Usd_PrimData *,                         // base iterator.
    UsdPrim,                                      // value type.
    boost::forward_traversal_tag,                 // traversal
    UsdPrim>                                      // reference type.
{
public:
    // Default ctor.
    UsdPrimSubtreeIterator() {}

private:
    friend class UsdPrim;

    // Constructor used by Prim.
    UsdPrimSubtreeIterator(const base_type &i, const SdfPath &proxyPrimPath,
                           const Usd_PrimFlagsPredicate &predicate)
        : iterator_adaptor_(i)
        , _proxyPrimPath(proxyPrimPath)
        , _predicate(predicate) {
        // Need to advance iterator to first matching element.
        base_type &base = base_reference();
        if (base && !Usd_EvalPredicate(_predicate, base, _proxyPrimPath)) {
            if (Usd_MoveToNextSiblingOrParent(base, _proxyPrimPath, 
                                              _predicate)) {
                base = nullptr;
                _proxyPrimPath = SdfPath();
            }
        }
    }

    // Core implementation invoked by iterator_adaptor.
    friend class boost::iterator_core_access;
    bool equal(const UsdPrimSubtreeIterator &other) const {
        return base() == other.base() && 
            _proxyPrimPath == other._proxyPrimPath &&
            _predicate == other._predicate;
    }

    void increment() {
        base_type &base = base_reference();
        if (!Usd_MoveToChild(base, _proxyPrimPath, _predicate)) {
            while (Usd_MoveToNextSiblingOrParent(base, _proxyPrimPath, 
                                                 _predicate)) {}
        }
    }

    reference dereference() const {
        return UsdPrim(base(), _proxyPrimPath);
    }

    SdfPath _proxyPrimPath;
    Usd_PrimFlagsPredicate _predicate;
};

// Typedef iterator range.
typedef boost::iterator_range<UsdPrimSubtreeIterator> UsdPrimSubtreeRange;

// Inform TfIterator it should feel free to make copies of the range type.
template <>
struct Tf_ShouldIterateOverCopy<
    UsdPrimSubtreeRange> : boost::true_type {};
template <>
struct Tf_ShouldIterateOverCopy<
    const UsdPrimSubtreeRange> : boost::true_type {};

#endif // doxygen

UsdPrimSubtreeRange
UsdPrim::GetFilteredDescendants(const Usd_PrimFlagsPredicate &pred) const
{
    return _MakeDescendantsRange(
        Usd_CreatePredicateForTraversal(_Prim(), _ProxyPrimPath(), pred));
}

UsdPrimSubtreeRange
UsdPrim::GetAllDescendants() const
{
    return GetFilteredDescendants(UsdPrimAllPrimsPredicate);
}

UsdPrimSubtreeRange
UsdPrim::GetDescendants() const
{
    return GetFilteredDescendants(UsdPrimDefaultPredicate);
}

// Helper to make a sibling range.
UsdPrim::SubtreeRange
UsdPrim::_MakeDescendantsRange(const Usd_PrimFlagsPredicate &pred) const {
    Usd_PrimDataConstPtr firstChild = get_pointer(_Prim());
    SdfPath firstChildPath = _ProxyPrimPath();
    Usd_PrimDataConstPtr endChild = firstChild;
    SdfPath endChildPath = firstChildPath;
    if (Usd_MoveToChild(firstChild, firstChildPath, pred)) {
        while (Usd_MoveToNextSiblingOrParent(endChild, endChildPath, pred)) {}
    }

    return SubtreeRange(
        SubtreeIterator(firstChild, firstChildPath, pred),
        SubtreeIterator(endChild, endChildPath, pred));
}


////////////////////////////////////////////////////////////////////////
// UsdObject methods that require UsdPrim be a complete type.

inline UsdPrim
UsdObject::GetPrim() const
{
    return UsdPrim(_prim, _proxyPrimPath);
}

PXR_NAMESPACE_CLOSE_SCOPE

#endif // PXR_USD_USD_PRIM_H
<|MERGE_RESOLUTION|>--- conflicted
+++ resolved
@@ -488,21 +488,6 @@
     bool _HasAPI(const TfType& schemaType, bool validateSchemaType,
                  const TfToken &instanceName) const;
 
-<<<<<<< HEAD
-    // Private implementation for all ApplyAPI methods. This does no input
-    // validation as the public methods are expected to have already done either
-    // compile time or runtime validation already.
-    USD_API
-    bool _ApplyAPI(const TfType& schemaType,
-                   const TfToken& instanceName = TfToken()) const;
-
-    // Private implementation for all RemoveAPI methods. This does no input
-    // validation as the public methods are expected to have already done either
-    // compile time or runtime validation already.
-    USD_API
-    bool _RemoveAPI(const TfType& schemaType,
-                    const TfToken& instanceName = TfToken()) const;
-=======
     // Private implementation for all ApplyAPI, CanApplyAPI, and RemoveAPI 
     // methods for both single apply and multiple apply APIs. The multiple 
     // apply API methods validate that the instance name is non-empty, but 
@@ -531,7 +516,6 @@
     USD_API
     bool _RemoveAPI(const TfType& schemaType,
                     const TfToken& instanceName) const;
->>>>>>> 6bbb88c8
 
 public:
     /// Return true if the prim's schema type, is or inherits schema type T.
@@ -596,19 +580,11 @@
         static_assert(!std::is_same<UsdAPISchemaBase, T>::value,
                       "Provided type must not be UsdAPISchemaBase.");
         static_assert(
-<<<<<<< HEAD
-            (T::schemaType == UsdSchemaKind::SingleApplyAPI
-            || T::schemaType == UsdSchemaKind::MultipleApplyAPI),
-            "Provided schema type must be an applied API schema.");
-
-        if (T::schemaType != UsdSchemaKind::MultipleApplyAPI
-=======
             (T::schemaKind == UsdSchemaKind::SingleApplyAPI
             || T::schemaKind == UsdSchemaKind::MultipleApplyAPI),
             "Provided schema type must be an applied API schema.");
 
         if (T::schemaKind != UsdSchemaKind::MultipleApplyAPI
->>>>>>> 6bbb88c8
             && !instanceName.IsEmpty()) {
             TF_CODING_ERROR("HasAPI: single application API schemas like %s do "
                 "not contain an application instanceName ( %s ).",
@@ -632,9 +608,6 @@
     bool HasAPI(const TfType& schemaType,
                 const TfToken& instanceName=TfToken()) const;
 
-<<<<<<< HEAD
-    /// Applies a <b>single-apply</b> API schema with the given C++ type 
-=======
     /// Returns whether a __single-apply__ API schema with the given C++ type 
     /// 'SchemaType' can be applied to this prim. If the return value is false, 
     /// and \p whyNot is provided, the reason the schema cannot be applied is 
@@ -709,7 +682,6 @@
                      std::string *whyNot = nullptr) const;
 
     /// Applies a __single-apply__ API schema with the given C++ type 
->>>>>>> 6bbb88c8
     /// 'SchemaType' to this prim in the current edit target. 
     /// 
     /// This information is stored by adding the API schema's name token to the 
@@ -730,16 +702,6 @@
             "Provided type must derive UsdAPISchemaBase.");
         static_assert(!std::is_same<UsdAPISchemaBase, SchemaType>::value,
             "Provided type must not be UsdAPISchemaBase.");
-<<<<<<< HEAD
-        static_assert(SchemaType::schemaType == UsdSchemaKind::SingleApplyAPI,
-            "Provided schema type must be an single apply API schema.");
-
-        static TfType schemaType = TfType::Find<SchemaType>();
-        return _ApplyAPI(schemaType);
-    }
-
-    /// Applies a </b>multiple-apply</b> API schema with the given C++ type 
-=======
         static_assert(SchemaType::schemaKind == UsdSchemaKind::SingleApplyAPI,
             "Provided schema type must be a single apply API schema.");
 
@@ -757,7 +719,6 @@
     bool ApplyAPI(const TfType& schemaType) const;
 
     /// Applies a __multiple-apply__ API schema with the given C++ type 
->>>>>>> 6bbb88c8
     /// 'SchemaType' and instance name \p instanceName to this prim in the 
     /// current edit target. 
     /// 
@@ -783,41 +744,6 @@
             "Provided type must derive UsdAPISchemaBase.");
         static_assert(!std::is_same<UsdAPISchemaBase, SchemaType>::value,
             "Provided type must not be UsdAPISchemaBase.");
-<<<<<<< HEAD
-        static_assert(SchemaType::schemaType == UsdSchemaKind::MultipleApplyAPI,
-            "Provided schema type must be a multiple apply API schema.");
-
-        if (instanceName.IsEmpty()) {
-            TF_CODING_ERROR("ApplyAPI: for mutiple apply API schema %s, a "
-                            "non-empty instance name must be provided.",
-                TfType::GetCanonicalTypeName(typeid(SchemaType)).c_str());
-            return false;
-        }
-
-        static TfType schemaType = TfType::Find<SchemaType>();
-        return _ApplyAPI(schemaType, instanceName);
-    }
-
-    /// Applies an API schema with the given TfType \p schemaType on this prim
-    /// in the current edit target.
-    /// 
-    /// The \p schemaType must be an applied API schema type. If the 
-    /// \p schemaType is a multiple-apply schema, \p instanceName must
-    /// be non-empty while for single-apply schema, \p instanceName must be
-    /// empty. A error is issued and false returned if these conditions are
-    /// not met.
-    ///
-    /// This function behaves exactly like the templated ApplyAPI functions 
-    /// except for the runtime schemaType validation which happens at compile 
-    /// time for the templated functions. This method is provided for python 
-    /// clients. Use of the templated ApplyAPI is preferred.
-    USD_API
-    bool ApplyAPI(const TfType& schemaType,
-                  const TfToken& instanceName=TfToken()) const;
-
-
-    /// Removes a <b>single-apply</b> API schema with the given C++ type 
-=======
         static_assert(SchemaType::schemaKind == UsdSchemaKind::MultipleApplyAPI,
             "Provided schema type must be a multiple apply API schema.");
 
@@ -835,7 +761,6 @@
     bool ApplyAPI(const TfType& schemaType, const TfToken& instanceName) const;
 
     /// Removes a __single-apply__ API schema with the given C++ type 
->>>>>>> 6bbb88c8
     /// 'SchemaType' from this prim in the current edit target. 
     /// 
     /// This is done by removing the API schema's name token from the 
@@ -857,16 +782,6 @@
             "Provided type must derive UsdAPISchemaBase.");
         static_assert(!std::is_same<UsdAPISchemaBase, SchemaType>::value,
             "Provided type must not be UsdAPISchemaBase.");
-<<<<<<< HEAD
-        static_assert(SchemaType::schemaType == UsdSchemaKind::SingleApplyAPI,
-            "Provided schema type must be an single apply API schema.");
-
-        static TfType schemaType = TfType::Find<SchemaType>();
-        return _RemoveAPI(schemaType);
-    }
-
-    /// Removes a </b>multiple-apply</b> API schema with the given C++ type 
-=======
         static_assert(SchemaType::schemaKind == UsdSchemaKind::SingleApplyAPI,
             "Provided schema type must be a single apply API schema.");
 
@@ -884,7 +799,6 @@
     bool RemoveAPI(const TfType& schemaType) const;
 
     /// Removes a __multiple-apply__ API schema with the given C++ type 
->>>>>>> 6bbb88c8
     /// 'SchemaType' and instance name \p instanceName from this prim in the 
     /// current edit target. 
     /// 
@@ -911,31 +825,6 @@
             "Provided type must derive UsdAPISchemaBase.");
         static_assert(!std::is_same<UsdAPISchemaBase, SchemaType>::value,
             "Provided type must not be UsdAPISchemaBase.");
-<<<<<<< HEAD
-        static_assert(SchemaType::schemaType == UsdSchemaKind::MultipleApplyAPI,
-            "Provided schema type must be a multiple apply API schema.");
-
-        static TfType schemaType = TfType::Find<SchemaType>();
-        return _RemoveAPI(schemaType, instanceName);
-    }
-
-    /// Removes an API schema with the given TfType \p schemaType from this prim
-    /// in the current edit target.
-    /// 
-    /// The \p schemaType must be an applied API schema type. If the 
-    /// \p schemaType is a multiple-apply schema, \p instanceName must
-    /// be non-empty while for single-apply schema, \p instanceName must be
-    /// empty. A error is issued and false returned if these conditions are
-    /// not met.
-    ///
-    /// This function behaves exactly like the templated RemoveAPI functions 
-    /// except for the runtime schemaType validation which happens at compile 
-    /// time for the templated functions. This method is provided for python 
-    /// clients. Use of the templated RemoveAPI is preferred.
-    USD_API
-    bool RemoveAPI(const TfType& schemaType,
-                   const TfToken& instanceName=TfToken()) const;
-=======
         static_assert(SchemaType::schemaKind == UsdSchemaKind::MultipleApplyAPI,
             "Provided schema type must be a multiple apply API schema.");
 
@@ -952,7 +841,6 @@
     USD_API
     bool RemoveAPI(const TfType& schemaType,
                    const TfToken& instanceName) const;
->>>>>>> 6bbb88c8
 
     /// Adds the applied API schema name token \p appliedSchemaName to the 
     /// \em apiSchemas metadata for this prim at the current edit target. For
@@ -1656,7 +1544,6 @@
     /// \sa IsPathInPrototype
     USD_API
     static bool IsPrototypePath(const SdfPath& path);
-<<<<<<< HEAD
 
     /// Return true if the given \p path identifies a prototype prim or
     /// a prim or property descendant of a prototype prim, false otherwise.
@@ -1668,19 +1555,6 @@
     /// Return true if this prim is an instancing prototype prim,
     /// false otherwise.
     ///
-=======
-
-    /// Return true if the given \p path identifies a prototype prim or
-    /// a prim or property descendant of a prototype prim, false otherwise.
-    ///
-    /// \sa IsPrototypePath
-    USD_API
-    static bool IsPathInPrototype(const SdfPath& path);
-
-    /// Return true if this prim is an instancing prototype prim,
-    /// false otherwise.
-    ///
->>>>>>> 6bbb88c8
     /// \sa IsInPrototype
     bool IsPrototype() const { return _Prim()->IsPrototype(); }
 
@@ -1708,56 +1582,6 @@
         return UsdPrim();
     }
 
-<<<<<<< HEAD
-    /// Return true if the given \p path identifies a prototype prim,
-    /// false otherwise.
-    ///
-    /// This function will return false for prim and property paths
-    /// that are descendants of a prototype prim path.
-    ///
-    /// \deprecated Use UsdPrim::IsPrototypePath instead
-    USD_API
-    static bool IsMasterPath(const SdfPath& path);
-
-    /// Return true if the given \p path identifies a prototype prim or
-    /// a prim or property descendant of a prototype prim, false otherwise.
-    ///
-    /// \deprecated Use UsdPrim::IsPathInPrototype instead
-    USD_API
-    static bool IsPathInMaster(const SdfPath& path);
-
-    /// Return true if this prim is an instancing prototype prim,
-    /// false otherwise.
-    ///
-    /// \deprecated Use UsdPrim::IsPrototype instead.
-    bool IsMaster() const { return IsPrototype(); }
-
-    /// Return true if this prim is a prototype prim or a descendant
-    /// of a prototype prim, false otherwise.
-    ///
-    /// \deprecated Use UsdPrim::IsInPrototype instead.
-    bool IsInMaster() const { 
-        return IsInPrototype();
-    }
-
-    /// If this prim is an instance, return the UsdPrim for the corresponding
-    /// prototype. Otherwise, return an invalid UsdPrim.
-    ///
-    /// \deprecated Use UsdPrim::GetPrototype instead.
-    USD_API
-    UsdPrim GetMaster() const;
-
-    /// If this prim is an instance proxy, return the UsdPrim for the
-    /// corresponding prim in the instance's prototype. Otherwise, return an
-    /// invalid UsdPrim.
-    ///
-    /// \deprecated Use UsdPrim::GetPrimInPrototype instead.
-    UsdPrim GetPrimInMaster() const {
-        return GetPrimInPrototype();
-    }
-
-=======
->>>>>>> 6bbb88c8
     /// If this prim is a prototype prim, returns all prims that are instances
     /// of this prototype. Otherwise, returns an empty vector.
     ///
