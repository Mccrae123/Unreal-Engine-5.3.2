--- conflicted
+++ resolved
@@ -120,14 +120,6 @@
     ///
     /// \sa UsdSchemaKind
     static const UsdSchemaKind schemaKind = UsdSchemaKind::AbstractBase;
-<<<<<<< HEAD
-
-    /// \deprecated
-    /// Same as schemaKind, provided to maintain temporary backward 
-    /// compatibility with older generated schemas.
-    static const UsdSchemaKind schemaType = UsdSchemaKind::AbstractBase;
-=======
->>>>>>> 6bbb88c8
 
     /// Construct a UsdAPISchemaBase on UsdPrim \p prim .
     /// Equivalent to UsdAPISchemaBase::Get(prim.GetStage(), prim.GetPath())
@@ -162,19 +154,8 @@
     /// Returns the kind of schema this class belongs to.
     ///
     /// \sa UsdSchemaKind
-<<<<<<< HEAD
     USD_API
     UsdSchemaKind _GetSchemaKind() const override;
-
-    /// \deprecated
-    /// Same as _GetSchemaKind, provided to maintain temporary backward 
-    /// compatibility with older generated schemas.
-    USD_API
-    UsdSchemaKind _GetSchemaType() const override;
-=======
-    USD_API
-    UsdSchemaKind _GetSchemaKind() const override;
->>>>>>> 6bbb88c8
 
 private:
     // needs to invoke _GetStaticTfType.
