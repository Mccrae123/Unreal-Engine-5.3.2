--- conflicted
+++ resolved
@@ -209,15 +209,12 @@
         return _instanceName;
     }
 
-<<<<<<< HEAD
-=======
     /// Returns a vector of names of API schema objects belonging to a
     /// multiple-apply API schema applied to a given prim.
     USD_API
     static TfTokenVector _GetMultipleApplyInstanceNames(const UsdPrim &prim,
                                                         const TfType &schemaType);
 
->>>>>>> 4af6daef
 protected:        
     /// Check whether this APISchema object is valid for the currently held  
     /// prim. 
