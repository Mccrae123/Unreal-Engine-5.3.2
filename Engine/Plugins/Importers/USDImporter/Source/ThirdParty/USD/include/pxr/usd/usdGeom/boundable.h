//
// Copyright 2016 Pixar
//
// Licensed under the Apache License, Version 2.0 (the "Apache License")
// with the following modification; you may not use this file except in
// compliance with the Apache License and the following modification to it:
// Section 6. Trademarks. is deleted and replaced with:
//
// 6. Trademarks. This License does not grant permission to use the trade
//    names, trademarks, service marks, or product names of the Licensor
//    and its affiliates, except as required to comply with Section 4(c) of
//    the License and to reproduce the content of the NOTICE file.
//
// You may obtain a copy of the Apache License at
//
//     http://www.apache.org/licenses/LICENSE-2.0
//
// Unless required by applicable law or agreed to in writing, software
// distributed under the Apache License with the above modification is
// distributed on an "AS IS" BASIS, WITHOUT WARRANTIES OR CONDITIONS OF ANY
// KIND, either express or implied. See the Apache License for the specific
// language governing permissions and limitations under the Apache License.
//
#ifndef USDGEOM_GENERATED_BOUNDABLE_H
#define USDGEOM_GENERATED_BOUNDABLE_H

/// \file usdGeom/boundable.h

#include "pxr/pxr.h"
#include "pxr/usd/usdGeom/api.h"
#include "pxr/usd/usdGeom/xformable.h"
#include "pxr/usd/usd/prim.h"
#include "pxr/usd/usd/stage.h"
#include "pxr/usd/usdGeom/tokens.h"

#include "pxr/base/vt/value.h"

#include "pxr/base/gf/vec3d.h"
#include "pxr/base/gf/vec3f.h"
#include "pxr/base/gf/matrix4d.h"

#include "pxr/base/tf/token.h"
#include "pxr/base/tf/type.h"

PXR_NAMESPACE_OPEN_SCOPE

class SdfAssetPath;

// -------------------------------------------------------------------------- //
// BOUNDABLE                                                                  //
// -------------------------------------------------------------------------- //

/// \class UsdGeomBoundable
///
/// Boundable introduces the ability for a prim to persistently
/// cache a rectilinear, local-space, extent.
/// 
/// \section UsdGeom_Boundable_Extent Why Extent and not Bounds ?
/// Boundable introduces the notion of "extent", which is a cached computation
/// of a prim's local-space 3D range for its resolved attributes <b>at the
/// layer and time in which extent is authored</b>.  We have found that with
/// composed scene description, attempting to cache pre-computed bounds at
/// interior prims in a scene graph is very fragile, given the ease with which
/// one can author a single attribute in a stronger layer that can invalidate
/// many authored caches - or with which a re-published, referenced asset can
/// do the same.
/// 
/// Therefore, we limit to precomputing (generally) leaf-prim extent, which
/// avoids the need to read in large point arrays to compute bounds, and
/// provides UsdGeomBBoxCache the means to efficiently compute and
/// (session-only) cache intermediate bounds.  You are free to compute and
/// author intermediate bounds into your scenes, of course, which may work
/// well if you have sufficient locks on your pipeline to guarantee that once
/// authored, the geometry and transforms upon which they are based will
/// remain unchanged, or if accuracy of the bounds is not an ironclad
/// requisite. 
/// 
/// When intermediate bounds are authored on Boundable parents, the child prims
/// will be pruned from BBox computation; the authored extent is expected to
/// incorporate all child bounds.
///
class UsdGeomBoundable : public UsdGeomXformable
{
public:
    /// Compile time constant representing what kind of schema this class is.
    ///
    /// \sa UsdSchemaKind
    static const UsdSchemaKind schemaKind = UsdSchemaKind::AbstractTyped;
<<<<<<< HEAD

    /// \deprecated
    /// Same as schemaKind, provided to maintain temporary backward 
    /// compatibility with older generated schemas.
    static const UsdSchemaKind schemaType = UsdSchemaKind::AbstractTyped;
=======
>>>>>>> 6bbb88c8

    /// Construct a UsdGeomBoundable on UsdPrim \p prim .
    /// Equivalent to UsdGeomBoundable::Get(prim.GetStage(), prim.GetPath())
    /// for a \em valid \p prim, but will not immediately throw an error for
    /// an invalid \p prim
    explicit UsdGeomBoundable(const UsdPrim& prim=UsdPrim())
        : UsdGeomXformable(prim)
    {
    }

    /// Construct a UsdGeomBoundable on the prim held by \p schemaObj .
    /// Should be preferred over UsdGeomBoundable(schemaObj.GetPrim()),
    /// as it preserves SchemaBase state.
    explicit UsdGeomBoundable(const UsdSchemaBase& schemaObj)
        : UsdGeomXformable(schemaObj)
    {
    }

    /// Destructor.
    USDGEOM_API
    virtual ~UsdGeomBoundable();

    /// Return a vector of names of all pre-declared attributes for this schema
    /// class and all its ancestor classes.  Does not include attributes that
    /// may be authored by custom/extended methods of the schemas involved.
    USDGEOM_API
    static const TfTokenVector &
    GetSchemaAttributeNames(bool includeInherited=true);

    /// Return a UsdGeomBoundable holding the prim adhering to this
    /// schema at \p path on \p stage.  If no prim exists at \p path on
    /// \p stage, or if the prim at that path does not adhere to this schema,
    /// return an invalid schema object.  This is shorthand for the following:
    ///
    /// \code
    /// UsdGeomBoundable(stage->GetPrimAtPath(path));
    /// \endcode
    ///
    USDGEOM_API
    static UsdGeomBoundable
    Get(const UsdStagePtr &stage, const SdfPath &path);


protected:
    /// Returns the kind of schema this class belongs to.
    ///
    /// \sa UsdSchemaKind
<<<<<<< HEAD
    USDGEOM_API
    UsdSchemaKind _GetSchemaKind() const override;

    /// \deprecated
    /// Same as _GetSchemaKind, provided to maintain temporary backward 
    /// compatibility with older generated schemas.
    USDGEOM_API
    UsdSchemaKind _GetSchemaType() const override;
=======
    USDGEOM_API
    UsdSchemaKind _GetSchemaKind() const override;
>>>>>>> 6bbb88c8

private:
    // needs to invoke _GetStaticTfType.
    friend class UsdSchemaRegistry;
    USDGEOM_API
    static const TfType &_GetStaticTfType();

    static bool _IsTypedSchema();

    // override SchemaBase virtuals.
    USDGEOM_API
    const TfType &_GetTfType() const override;

public:
    // --------------------------------------------------------------------- //
    // EXTENT 
    // --------------------------------------------------------------------- //
    /// Extent is a three dimensional range measuring the geometric
    /// extent of the authored gprim in its own local space (i.e. its own
    /// transform not applied), \em without accounting for any shader-induced
    /// displacement.  Whenever any geometry-affecting attribute is authored
    /// for any gprim in a layer, extent must also be authored at the same
    /// timesample; failure to do so will result in incorrect bounds-computation.
    /// \sa \ref UsdGeom_Boundable_Extent.
    /// 
    /// An authored extent on a prim which has children is expected to include
    /// the extent of all children, as they will be pruned from BBox computation
    /// during traversal.
    ///
    /// | ||
    /// | -- | -- |
    /// | Declaration | `float3[] extent` |
    /// | C++ Type | VtArray<GfVec3f> |
    /// | \ref Usd_Datatypes "Usd Type" | SdfValueTypeNames->Float3Array |
    USDGEOM_API
    UsdAttribute GetExtentAttr() const;

    /// See GetExtentAttr(), and also 
    /// \ref Usd_Create_Or_Get_Property for when to use Get vs Create.
    /// If specified, author \p defaultValue as the attribute's default,
    /// sparsely (when it makes sense to do so) if \p writeSparsely is \c true -
    /// the default for \p writeSparsely is \c false.
    USDGEOM_API
    UsdAttribute CreateExtentAttr(VtValue const &defaultValue = VtValue(), bool writeSparsely=false) const;

public:
    // ===================================================================== //
    // Feel free to add custom code below this line, it will be preserved by 
    // the code generator. 
    //
    // Just remember to: 
    //  - Close the class declaration with }; 
    //  - Close the namespace with PXR_NAMESPACE_CLOSE_SCOPE
    //  - Close the include guard with #endif
    // ===================================================================== //
    // --(BEGIN CUSTOM CODE)--
    
    /// Compute the extent for the Boundable prim \p boundable at time
    /// \p time.  If successful, populates \p extent with the result and
    /// returns \c true, otherwise returns \c false.
    ///
    /// The extent computation is based on the concrete type of the prim
    /// represented by \p boundable.  Plugins that provide a Boundable
    /// prim type may implement and register an extent computation for that
    /// type using #UsdGeomRegisterComputeExtentFunction.
    /// ComputeExtentFromPlugins will use this function to compute extents
    /// for all prims of that type.  If no function has been registered for
    /// a prim type, but a function has been registered for one of its 
    /// base types, that function will be used instead.
    ///
    /// \note This function may load plugins in order to access the extent
    /// computation for a prim type.
    USDGEOM_API
    static bool ComputeExtentFromPlugins(const UsdGeomBoundable &boundable,
                                         const UsdTimeCode &time,
                                         VtVec3fArray *extent);

    /// \overload
    /// Computes the extent as if the matrix \p transform was first applied.
    USDGEOM_API
    static bool ComputeExtentFromPlugins(const UsdGeomBoundable &boundable,
                                         const UsdTimeCode &time,
                                         const GfMatrix4d &transform,
                                         VtVec3fArray *extent);

};

PXR_NAMESPACE_CLOSE_SCOPE

#endif<|MERGE_RESOLUTION|>--- conflicted
+++ resolved
@@ -86,14 +86,6 @@
     ///
     /// \sa UsdSchemaKind
     static const UsdSchemaKind schemaKind = UsdSchemaKind::AbstractTyped;
-<<<<<<< HEAD
-
-    /// \deprecated
-    /// Same as schemaKind, provided to maintain temporary backward 
-    /// compatibility with older generated schemas.
-    static const UsdSchemaKind schemaType = UsdSchemaKind::AbstractTyped;
-=======
->>>>>>> 6bbb88c8
 
     /// Construct a UsdGeomBoundable on UsdPrim \p prim .
     /// Equivalent to UsdGeomBoundable::Get(prim.GetStage(), prim.GetPath())
@@ -141,19 +133,8 @@
     /// Returns the kind of schema this class belongs to.
     ///
     /// \sa UsdSchemaKind
-<<<<<<< HEAD
     USDGEOM_API
     UsdSchemaKind _GetSchemaKind() const override;
-
-    /// \deprecated
-    /// Same as _GetSchemaKind, provided to maintain temporary backward 
-    /// compatibility with older generated schemas.
-    USDGEOM_API
-    UsdSchemaKind _GetSchemaType() const override;
-=======
-    USDGEOM_API
-    UsdSchemaKind _GetSchemaKind() const override;
->>>>>>> 6bbb88c8
 
 private:
     // needs to invoke _GetStaticTfType.
