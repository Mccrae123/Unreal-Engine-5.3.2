--- conflicted
+++ resolved
@@ -122,11 +122,7 @@
     /// Note that SdfAssetPath carries a resolved path only if its creator
     /// passed one to the constructor.  SdfAssetPath never performs resolution
     /// itself.
-<<<<<<< HEAD
-    const std::string &GetResolvedPath() const {
-=======
     const std::string &GetResolvedPath() const & {
->>>>>>> 4af6daef
         return _resolvedPath;
     }
 
