//
// Copyright 2016 Pixar
//
// Licensed under the Apache License, Version 2.0 (the "Apache License")
// with the following modification; you may not use this file except in
// compliance with the Apache License and the following modification to it:
// Section 6. Trademarks. is deleted and replaced with:
//
// 6. Trademarks. This License does not grant permission to use the trade
//    names, trademarks, service marks, or product names of the Licensor
//    and its affiliates, except as required to comply with Section 4(c) of
//    the License and to reproduce the content of the NOTICE file.
//
// You may obtain a copy of the Apache License at
//
//     http://www.apache.org/licenses/LICENSE-2.0
//
// Unless required by applicable law or agreed to in writing, software
// distributed under the Apache License with the above modification is
// distributed on an "AS IS" BASIS, WITHOUT WARRANTIES OR CONDITIONS OF ANY
// KIND, either express or implied. See the Apache License for the specific
// language governing permissions and limitations under the Apache License.
//
#ifndef PXR_USD_USD_SCHEMA_REGISTRY_H
#define PXR_USD_USD_SCHEMA_REGISTRY_H

#include "pxr/pxr.h"
#include "pxr/usd/usd/api.h"
#include "pxr/usd/usd/common.h"

#include "pxr/usd/sdf/layer.h"
#include "pxr/usd/sdf/primSpec.h"

#include "pxr/base/tf/hash.h"
#include "pxr/base/tf/singleton.h"

#include <unordered_map>

PXR_NAMESPACE_OPEN_SCOPE

SDF_DECLARE_HANDLES(SdfAttributeSpec);
SDF_DECLARE_HANDLES(SdfRelationshipSpec);

class UsdPrimDefinition;

/// Schema versions are specified as a single unsigned integer value.
using UsdSchemaVersion = unsigned int;

/// \class UsdSchemaRegistry
///
/// Singleton registry that provides access to schema type information and
/// the prim definitions for registered Usd "IsA" and applied API schema 
/// types. It also contains the data from the generated schemas that is used
/// by prim definitions to provide properties and fallbacks.
///
/// The data contained herein comes from the generatedSchema.usda file
/// (generated when a schema.usda file is processed by \em usdGenSchema)
/// of each schema-defining module. The registry expects each schema type to
/// be represented as a single prim spec with its inheritance flattened, i.e.
/// the prim spec contains a union of all its local and class inherited property
/// specs and metadata fields.
///
/// It is used by the Usd core, via UsdPrimDefinition, to determine how to 
/// create scene description for unauthored "built-in" properties of schema
/// classes, to enumerate all properties for a given schema class, and finally 
/// to provide fallback values for unauthored built-in properties.
///
class UsdSchemaRegistry : public TfWeakBase, boost::noncopyable {
public:
    /// Structure that holds the information about a schema that is registered
    /// with the schema registry.
    struct SchemaInfo {

        /// The schema's identifier which is how the schema type is referred to
        /// in scene description and is also the key used to look up the 
        /// schema's prim definition.
        TfToken identifier;

        /// The schema's type as registered with the TfType registry. This will
        /// correspond to the C++ class of the schema if a class was generated
        /// for it.
        TfType type;

        /// The name of the family of schema's which the schema is a version
        /// of. This is the same as the schema identifier with the version 
        /// suffix removed (or exactly the same as the schema identifier in the
        /// case of version 0 of a schema which will not have a version suffix.)
        TfToken family;

        /// The version number of the schema within its schema family.
        UsdSchemaVersion version;

        /// The schema's kind: ConcreteTyped, SingleApplyAPI, etc.
        UsdSchemaKind kind;
    };

    USD_API
    static UsdSchemaRegistry& GetInstance() {
        return TfSingleton<UsdSchemaRegistry>::GetInstance();
    }

    /// Creates the schema identifier that would be used to define a schema of
    /// the given \p schemaFamily with the given \p schemaVersion.
    ///
    /// If the provided schema version is zero, the returned identifier will
    /// be the schema family itself. For all other versions, the returned 
    /// identifier will be the family followed by an underscore and the version
    /// number.
    ///
    /// If \p schemaFamily is not an 
    /// \ref IsAllowedSchemaFamily "allowed schema family", this function will
    /// append the appropriate version suffix, but the returned identifier will
    /// not be an \ref IsAllowedSchemaIdentifier "allowed schema identifier".
    USD_API
    static TfToken
    MakeSchemaIdentifierForFamilyAndVersion(
        const TfToken &schemaFamily, 
        UsdSchemaVersion schemaVersion);

    /// Parses and returns the schema family and version values from the given 
    /// \p schemaIdentifier.
    ///
    /// A schema identifier's version is indicated by a suffix consisting of an
    /// underscore followed by a positive integer which is its version. The
    /// schema family is the string before this suffix. If the identifier does
    /// not have a suffix matching this pattern, then the schema version is zero
    /// and the schema family is the identifier itself.
    ///
    /// For example:
    /// Identifier "FooAPI_1" returns ("FooAPI", 1)
    /// Identifier "FooAPI" returns ("FooAPI", 0)
    ///
    /// Note that this function only parses what the schema family and version
    /// would be for the given schema identifier and does not require that 
    /// \p schemaIdentifier be a registered schema itself or even an 
    /// \ref IsAllowedSchemaIdentifier "allowed schema identifier".
    USD_API
    static std::pair<TfToken, UsdSchemaVersion> 
    ParseSchemaFamilyAndVersionFromIdentifier(const TfToken &schemaIdentifier);

    /// Returns whether the given \p schemaFamily is an allowed schema family
    /// name.
    ///
    /// A schema family is allowed if it's a 
    /// \ref SdfPath::IsValidIdentifier "valid identifier" 
    /// and does not itself contain a 
    /// \ref ParseSchemaFamilyAndVersionFromIdentifier "version suffix".
    USD_API
    static bool
    IsAllowedSchemaFamily(const TfToken &schemaFamily);

    /// Returns whether the given \p schemaIdentifier is an allowed schema 
    /// identifier.
    ///
    /// A schema identifier is allowed if it can be  
    /// \ref ParseSchemaFamilyAndVersionFromIdentifier "parsed" into a 
    /// \ref IsAllowedSchemaFamily "allowed schema family" and schema version
    /// and it is the identifier that would be 
    /// \ref MakeSchemaIdentifierForFamilyAndVersion "created" from that parsed
    /// family and version.
    USD_API
    static bool
    IsAllowedSchemaIdentifier(const TfToken &schemaIdentifier);

    /// Finds and returns the schema info for a registered schema with the 
    /// given \p schemaType. Returns null if no registered schema with the 
    /// schema type exists.
    USD_API
    static const SchemaInfo *
    FindSchemaInfo(const TfType &schemaType);

    /// Finds and returns the schema info for a registered schema with the 
    /// given \p schemaIdentifier. Returns null if no registered schema with the 
    /// schema identifier exists.
    USD_API
    static const SchemaInfo *
    FindSchemaInfo(const TfToken &schemaIdentifier);

    /// Finds and returns the schema info for a registered schema in the 
    /// given \p schemaFamily with the given \p schemaVersion. Returns null if 
    /// no registered schema in the schema family with the given version exists.
    USD_API
    static const SchemaInfo *
    FindSchemaInfo(const TfToken &schemaFamily, UsdSchemaVersion schemaVersion);

    /// A policy for filtering by schema version when querying for schemas in a
    /// particular schema family.
    enum class VersionPolicy {
        All,
        GreaterThan,
        GreaterThanOrEqual,
        LessThan,
        LessThanOrEqual
    };

    /// Finds all schemas in the given \p schemaFamily and returns their
    /// their schema info ordered from highest version to lowest version.
    USD_API
    static const std::vector<const SchemaInfo *> &
    FindSchemaInfosInFamily(
        const TfToken &schemaFamily);

    /// Finds all schemas in the given \p schemaFamily, filtered according to 
    /// the given \p schemaVersion and \p versionPolicy, and returns their
    /// their schema info ordered from highest version to lowest version.
    USD_API
    static std::vector<const SchemaInfo *>
    FindSchemaInfosInFamily(
        const TfToken &schemaFamily, 
        UsdSchemaVersion schemaVersion, 
        VersionPolicy versionPolicy);

    /// Return the type name in the USD schema for prims or API schemas of the 
    /// given registered \p schemaType.
    USD_API
    static TfToken GetSchemaTypeName(const TfType &schemaType);

    /// Return the type name in the USD schema for prims or API schemas of the 
    /// given registered \p SchemaType.
    template <class SchemaType>
    static
    TfToken GetSchemaTypeName() {
        return GetSchemaTypeName(SchemaType::_GetStaticTfType());
    }

    /// Return the type name in the USD schema for concrete prim types only from
    /// the given registered \p schemaType.
    USD_API
    static TfToken GetConcreteSchemaTypeName(const TfType &schemaType);

    /// Return the type name in the USD schema for API schema types only from
    /// the given registered \p schemaType.
    USD_API
    static TfToken GetAPISchemaTypeName(const TfType &schemaType);

    /// Return the TfType of the schema corresponding to the given prim or API 
    /// schema name \p typeName. This the inverse of GetSchemaTypeName.
    USD_API
    static TfType GetTypeFromSchemaTypeName(const TfToken &typeName);

    /// Return the TfType of the schema corresponding to the given concrete prim
    /// type name \p typeName. This the inverse of GetConcreteSchemaTypeName.
    USD_API
    static TfType GetConcreteTypeFromSchemaTypeName(const TfToken &typeName);

    /// Return the TfType of the schema corresponding to the given API schema
    /// type name \p typeName. This the inverse of GetAPISchemaTypeNAme.
    USD_API
    static TfType GetAPITypeFromSchemaTypeName(const TfToken &typeName);

    /// Returns true if the field \p fieldName cannot have fallback values 
    /// specified in schemas. 
    /// 
    /// Fields are generally disallowed because their fallback values
    /// aren't used. For instance, fallback values for composition arcs
    /// aren't used during composition, so allowing them to be set in
    /// schemas would be misleading.
    USD_API
    static bool IsDisallowedField(const TfToken &fieldName);

    /// Returns true if the prim type \p primType inherits from \ref UsdTyped. 
    USD_API
    static bool IsTyped(const TfType& primType);

    /// Returns the kind of the schema the given \p schemaType represents.
    ///
    /// This returns UsdSchemaKind::Invalid if \p schemaType is not a valid 
    /// schema type or if the kind cannot be determined from type's plugin 
    /// information.
    USD_API 
    static UsdSchemaKind GetSchemaKind(const TfType &schemaType);

    /// Returns the kind of the schema the given \p typeName represents.
    ///
    /// This returns UsdSchemaKind::Invalid if \p typeName is not a valid 
    /// schema type name or if the kind cannot be determined from type's plugin 
    /// information.
    USD_API 
    static UsdSchemaKind GetSchemaKind(const TfToken &typeName);

    /// Returns true if the prim type \p primType is instantiable
    /// in scene description.
    USD_API
    static bool IsConcrete(const TfType& primType);

    /// Returns true if the prim type \p primType is instantiable
    /// in scene description.
    USD_API
    static bool IsConcrete(const TfToken& primType);

    /// Returns true if the prim type \p primType is an abstract schema type 
    /// and, unlike a concrete type, is not instantiable in scene description.
    USD_API
    static bool IsAbstract(const TfType& primType);

    /// Returns true if the prim type \p primType is an abstract schema type 
    /// and, unlike a concrete type, is not instantiable in scene description.
    USD_API
    static bool IsAbstract(const TfToken& primType);

    /// Returns true if \p apiSchemaType is an applied API schema type.
    USD_API
    static bool IsAppliedAPISchema(const TfType& apiSchemaType);

    /// Returns true if \p apiSchemaType is an applied API schema type.
    USD_API
    static bool IsAppliedAPISchema(const TfToken& apiSchemaType);

    /// Returns true if \p apiSchemaType is a multiple-apply API schema type.
    USD_API
    static bool IsMultipleApplyAPISchema(const TfType& apiSchemaType);
    
    /// Returns true if \p apiSchemaType is a multiple-apply API schema type.
    USD_API
    static bool IsMultipleApplyAPISchema(const TfToken& apiSchemaType);
        
    /// Finds the TfType of a schema with \p typeName
    ///
    /// This is primarily for when you have been provided Schema typeName
    /// (perhaps from a User Interface or Script) and need to identify
    /// if a prim's type inherits/is that typeName. If the type name IS known,
    /// then using the schema class is preferred.
    ///
    /// \code{.py}
    /// # This code attempts to match all prims on a stage to a given
    /// # user specified type, making the traditional schema based idioms not
    /// # applicable.
    /// data = parser.parse_args()
    /// tfType = UsdSchemaRegistry.GetTypeFromName(data.type)
    /// matchedPrims = [p for p in stage.Traverse() if p.IsA(tfType)] 
    /// \endcode
    ///
    /// \note It's worth noting that
    /// GetTypeFromName("Sphere") == GetTypeFromName("UsdGeomSphere"), as
    /// this function resolves both the Schema's C++ class name and any
    /// registered aliases from a libraries plugInfo.json file. However,
    /// GetTypeFromName("Boundable") != GetTypeFromName("UsdGeomBoundable")
    /// because type aliases don't get registered for abstract schema types.
    USD_API
    static TfType GetTypeFromName(const TfToken& typeName);

    /// Returns the schema type name and the instance name parsed from the 
    /// given \p apiSchemaName
    ///
    /// \p apiSchemaName is the name of an applied schema as it appears in 
    /// the list of applied schemas on a prim. For single-apply API schemas 
    /// the name will just be the schema type name. For multiple-apply schemas 
    /// the name should include the schema type name and the applied instance
    /// name separated by a namespace delimiter, for example 
    /// 'CollectionAPI:plasticStuff'.
    ///
    /// This function returns the separated schema type name and instance name 
    /// component tokens if possible, otherwise it returns the \p apiSchemaName 
    /// as the type name and an empty instance name. 
    ///
    /// Note that no validation is done on the returned tokens. Clients are
    /// advised to use GetTypeFromSchemaTypeName() to validate the typeName 
    /// token.
    ///
    /// \sa UsdPrim::AddAppliedSchema(const TfToken&) const
    /// \sa UsdPrim::GetAppliedSchemas() const
    USD_API
    static std::pair<TfToken, TfToken> GetTypeNameAndInstance(
            const TfToken &apiSchemaName);

    /// Returns true if the given \p instanceName is an allowed instance name
    /// for the multiple apply API schema named \p apiSchemaName. 
    /// 
    /// Any instance name that matches the name of a property provided by the 
    /// API schema is disallowed and will return false. If the schema type
    /// has plugin metadata that specifies allowed instance names, then only
    /// those specified names are allowed for the schema type.
    /// If the instance name is empty or the API is not a multiple apply schema,
    /// this will return false.
    USD_API
    static bool IsAllowedAPISchemaInstanceName(
        const TfToken &apiSchemaName,
        const TfToken &instanceName);

    /// Returns a list of prim type names that the given \p apiSchemaName can
    /// only be applied to. 
    /// 
    /// A non-empty list indicates that the API schema can only be applied to 
    /// prim that are or derive from prim type names in the list. If the list
    /// is empty, the API schema can be applied to prims of any type.
    /// 
    /// If a non-empty \p instanceName is provided, this will first look for
    /// a list of "can only apply to" names specific to that instance of the API
    /// schema and return that if found. If a list is not found for the specific
    /// instance, it will fall back to looking for a "can only apply to" list
    /// for just the schema name itself.
    USD_API
    static const TfTokenVector &GetAPISchemaCanOnlyApplyToTypeNames(
        const TfToken &apiSchemaName, 
        const TfToken &instanceName = TfToken());

    /// Returns a map of the names of all registered auto apply API schemas
    /// to the list of type names each is registered to be auto applied to.
    ///
    /// The list of type names to apply to will directly match what is specified
    /// in the plugin metadata for each schema type. While auto apply schemas do
    /// account for the existence and validity of the type names and expand to 
    /// include derived types of the listed types, the type lists returned by 
    /// this function do not. 
    USD_API
    static const std::map<TfToken, TfTokenVector> &GetAutoApplyAPISchemas();

    /// Collects all the additional auto apply schemas that can be defined in 
    /// a plugin through "AutoApplyAPISchemas" metadata and adds the mappings
    /// to \p autoApplyAPISchemas. 
    /// 
    /// These are separate from the auto-apply schemas that are built in to the 
    /// applied API schema types themselves and can be defined in any plugin to 
    /// map any applied API schema to any concrete prim type.
    ///
    /// Note that GetAutoApplyAPISchemas will already include API schemas 
    /// collected from this method; this function is provided for clients that
    /// may want to collect just these plugin API schema mappings.
    USD_API
    static void CollectAddtionalAutoApplyAPISchemasFromPlugins(
        std::map<TfToken, TfTokenVector> *autoApplyAPISchemas);

    /// Creates a name template that can represent a property or API schema that
    /// belongs to a multiple apply schema and will therefore have multiple 
    /// instances with different names.
    ///
    /// The name template is created by joining the \p namespacePrefix, 
    /// the instance name placeholder "__INSTANCE_NAME__", and the 
    /// \p baseName using the namespace delimiter. Therefore the 
    /// returned name template will be of one of the following forms depending 
    /// on whether either of the inputs is empty:
    /// 1. namespacePrefix:__INSTANCE_NAME__:baseName
    /// 2. namespacePrefix:__INSTANCE_NAME__
    /// 3. __INSTANCE_NAME__:baseName
    /// 4. __INSTANCE_NAME__
    /// 
    /// Name templates can be passed to MakeMultipleApplyNameInstance along with
    /// an instance name to create the name for a particular instance.
    /// 
<<<<<<< HEAD
    USD_API
    static TfToken MakeMultipleApplyNameTemplate(
        const std::string &namespacePrefix, 
        const std::string &baseName);

    /// Returns an instance of a multiple apply schema name from the given 
    /// \p nameTemplate for the given \p instanceName.
    ///
    /// The returned name is created by replacing the instance name placeholder 
    /// "__INSTANCE_NAME__" in the name template with the given instance name.
    /// If the instance name placeholder is not found in \p nameTemplate, then 
    /// the name template is not multiple apply name template and is returned as
    /// is.
    /// 
    /// Note that the instance name placeholder must be found as an exact full
    /// word match with one of the tokenized components of the name template, 
    /// when tokenized by the namespace delimiter, in order for it to be treated
    /// as a placeholder and substituted with the instance name.
    ///
    USD_API
    static TfToken MakeMultipleApplyNameInstance(
        const std::string &nameTemplate,
        const std::string &instanceName);

    /// Returns the base name for the multiple apply schema name template 
    /// \p nameTemplate.
    ///
    /// The base name is the substring of the given name template that comes
    /// after the instance name placeholder and the subsequent namespace 
    /// delimiter. If the given property name does not contain the instance name
    /// placeholder, it is not a name template and the name template is returned
    /// as is.
    ///
    USD_API
    static TfToken GetMultipleApplyNameTemplateBaseName(
        const std::string &nameTemplate);

    /// Returns true if \p nameTemplate is a multiple apply schema name 
    /// template.
    ///
    /// The given \p nameTemplate is a name template if and only if it 
    /// contains the instance name place holder "__INSTANCE_NAME__" as an exact
    /// match as one of the tokenized components of the name tokenized by
    /// the namespace delimiter.
    ///
    USD_API
=======
    USD_API
    static TfToken MakeMultipleApplyNameTemplate(
        const std::string &namespacePrefix, 
        const std::string &baseName);

    /// Returns an instance of a multiple apply schema name from the given 
    /// \p nameTemplate for the given \p instanceName.
    ///
    /// The returned name is created by replacing the instance name placeholder 
    /// "__INSTANCE_NAME__" in the name template with the given instance name.
    /// If the instance name placeholder is not found in \p nameTemplate, then 
    /// the name template is not multiple apply name template and is returned as
    /// is.
    /// 
    /// Note that the instance name placeholder must be found as an exact full
    /// word match with one of the tokenized components of the name template, 
    /// when tokenized by the namespace delimiter, in order for it to be treated
    /// as a placeholder and substituted with the instance name.
    ///
    USD_API
    static TfToken MakeMultipleApplyNameInstance(
        const std::string &nameTemplate,
        const std::string &instanceName);

    /// Returns the base name for the multiple apply schema name template 
    /// \p nameTemplate.
    ///
    /// The base name is the substring of the given name template that comes
    /// after the instance name placeholder and the subsequent namespace 
    /// delimiter. If the given property name does not contain the instance name
    /// placeholder, it is not a name template and the name template is returned
    /// as is.
    ///
    USD_API
    static TfToken GetMultipleApplyNameTemplateBaseName(
        const std::string &nameTemplate);

    /// Returns true if \p nameTemplate is a multiple apply schema name 
    /// template.
    ///
    /// The given \p nameTemplate is a name template if and only if it 
    /// contains the instance name place holder "__INSTANCE_NAME__" as an exact
    /// match as one of the tokenized components of the name tokenized by
    /// the namespace delimiter.
    ///
    USD_API
>>>>>>> 4af6daef
    static bool IsMultipleApplyNameTemplate(
        const std::string &nameTemplate);

    /// Finds the prim definition for the given \p typeName token if 
    /// \p typeName is a registered concrete typed schema type. Returns null if
    /// it is not.
    const UsdPrimDefinition* FindConcretePrimDefinition(
        const TfToken &typeName) const {
        const auto it = _concreteTypedPrimDefinitions.find(typeName);
        return it != _concreteTypedPrimDefinitions.end() ? it->second.get() : nullptr;
    }

    /// Finds the prim definition for the given \p typeName token if 
    /// \p typeName is a registered applied API schema type. Returns null if
    /// it is not.
    const UsdPrimDefinition *FindAppliedAPIPrimDefinition(
        const TfToken &typeName) const {
        // Check the single apply API schemas first then check for multiple
        // apply schemas. This function will most often be used to find a 
        // single apply schema's prim definition as the prim definitions for
        // multiple apply schemas aren't generally useful.
        const auto it = _appliedAPIPrimDefinitions.find(typeName);
        if (it != _appliedAPIPrimDefinitions.end()) {
            return it->second.get();
        }
        const auto multiIt = _multiApplyAPIPrimDefinitions.find(typeName);
        return multiIt != _multiApplyAPIPrimDefinitions.end() ? 
            multiIt->second : nullptr;
    }

    /// Returns the empty prim definition.
    const UsdPrimDefinition *GetEmptyPrimDefinition() const {
        return _emptyPrimDefinition;
    }

    /// Composes and returns a new UsdPrimDefinition from the given \p primType
    /// and list of \p appliedSchemas. This prim definition will contain a union
    /// of properties from the registered prim definitions of each of the 
    /// provided types. 
    USD_API
    std::unique_ptr<UsdPrimDefinition>
    BuildComposedPrimDefinition(
        const TfToken &primType, const TfTokenVector &appliedAPISchemas) const;

    /// Returns a dictionary mapping concrete schema prim type names to a 
    /// VtTokenArray of fallback prim type names if fallback types are defined
    /// for the schema type in its registered schema.
    /// 
    /// The standard use case for this to provide schema defined metadata that
    /// can be saved with a stage to inform an older version of USD - that 
    /// may not have some schema types - as to which types it can used instead 
    /// when encountering a prim of one these types.
    ///
    /// \sa UsdStage::WriteFallbackPrimTypes
    /// \sa \ref Usd_OM_FallbackPrimTypes
    const VtDictionary &GetFallbackPrimTypes() const {
        return _fallbackPrimTypes;
    }

private:
    friend class TfSingleton<UsdSchemaRegistry>;

    UsdSchemaRegistry();

    // For the given full API schema name (which may be "type:instance" for 
    // multiple apply API schemas), finds and returns the prim definition for 
    // the API schema type. If the API schema is an instance of a multiple 
    // apply API, the instance name will be set in instanceName.
    const UsdPrimDefinition *_FindAPIPrimDefinitionByFullName(
        const TfToken &apiSchemaName, 
        TfToken *instanceName) const;

    void _ComposeAPISchemasIntoPrimDefinition(
        UsdPrimDefinition *primDef, 
        const TfTokenVector &appliedAPISchemas) const;

    // Private class for helping initialize the schema registry. Defined 
    // entirely in the implementation. Declared here for private access to the
    // registry.
    class _SchemaDefInitHelper;

    using _TypeNameToPrimDefinitionMap = std::unordered_map<
        TfToken, const std::unique_ptr<UsdPrimDefinition>, TfToken::HashFunctor>;

    SdfLayerRefPtr _schematics;

    _TypeNameToPrimDefinitionMap _concreteTypedPrimDefinitions;
    _TypeNameToPrimDefinitionMap _appliedAPIPrimDefinitions;

    // This is a mapping from multiple apply API schema name (e.g. 
    // "CollectionAPI") to the template prim definition stored for it in
    // _appliedAPIPrimDefinitions as the template prim definition is actually 
    // mapped to its template name (e.g. "CollectionAPI:__INSTANCE_NAME__") in
    // that map.
    std::unordered_map<TfToken, const UsdPrimDefinition *, TfToken::HashFunctor> 
        _multiApplyAPIPrimDefinitions;
    UsdPrimDefinition *_emptyPrimDefinition;

    VtDictionary _fallbackPrimTypes;

    friend class UsdPrimDefinition;
};

USD_API_TEMPLATE_CLASS(TfSingleton<UsdSchemaRegistry>);

// Utility function for extracting the metadata about applying API schemas from
// the plugin metadata for the schema's type. It is useful for certain clients
// to be able to access this plugin data in the same way that the 
// UsdSchemaRegistry does.
void Usd_GetAPISchemaPluginApplyToInfoForType(
    const TfType &apiSchemaType,
    const TfToken &apiSchemaName,
    std::map<TfToken, TfTokenVector> *autoApplyAPISchemasMap,
    TfHashMap<TfToken, TfTokenVector, TfHash> *canOnlyApplyAPISchemasMap,
    TfHashMap<TfToken, TfToken::Set, TfHash> *allowedInstanceNamesMap);

PXR_NAMESPACE_CLOSE_SCOPE

#endif //PXR_USD_USD_SCHEMA_REGISTRY_H<|MERGE_RESOLUTION|>--- conflicted
+++ resolved
@@ -437,7 +437,6 @@
     /// Name templates can be passed to MakeMultipleApplyNameInstance along with
     /// an instance name to create the name for a particular instance.
     /// 
-<<<<<<< HEAD
     USD_API
     static TfToken MakeMultipleApplyNameTemplate(
         const std::string &namespacePrefix, 
@@ -484,54 +483,6 @@
     /// the namespace delimiter.
     ///
     USD_API
-=======
-    USD_API
-    static TfToken MakeMultipleApplyNameTemplate(
-        const std::string &namespacePrefix, 
-        const std::string &baseName);
-
-    /// Returns an instance of a multiple apply schema name from the given 
-    /// \p nameTemplate for the given \p instanceName.
-    ///
-    /// The returned name is created by replacing the instance name placeholder 
-    /// "__INSTANCE_NAME__" in the name template with the given instance name.
-    /// If the instance name placeholder is not found in \p nameTemplate, then 
-    /// the name template is not multiple apply name template and is returned as
-    /// is.
-    /// 
-    /// Note that the instance name placeholder must be found as an exact full
-    /// word match with one of the tokenized components of the name template, 
-    /// when tokenized by the namespace delimiter, in order for it to be treated
-    /// as a placeholder and substituted with the instance name.
-    ///
-    USD_API
-    static TfToken MakeMultipleApplyNameInstance(
-        const std::string &nameTemplate,
-        const std::string &instanceName);
-
-    /// Returns the base name for the multiple apply schema name template 
-    /// \p nameTemplate.
-    ///
-    /// The base name is the substring of the given name template that comes
-    /// after the instance name placeholder and the subsequent namespace 
-    /// delimiter. If the given property name does not contain the instance name
-    /// placeholder, it is not a name template and the name template is returned
-    /// as is.
-    ///
-    USD_API
-    static TfToken GetMultipleApplyNameTemplateBaseName(
-        const std::string &nameTemplate);
-
-    /// Returns true if \p nameTemplate is a multiple apply schema name 
-    /// template.
-    ///
-    /// The given \p nameTemplate is a name template if and only if it 
-    /// contains the instance name place holder "__INSTANCE_NAME__" as an exact
-    /// match as one of the tokenized components of the name tokenized by
-    /// the namespace delimiter.
-    ///
-    USD_API
->>>>>>> 4af6daef
     static bool IsMultipleApplyNameTemplate(
         const std::string &nameTemplate);
 
