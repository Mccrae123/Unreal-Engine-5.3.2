//
// Copyright 2016 Pixar
//
// Licensed under the Apache License, Version 2.0 (the "Apache License")
// with the following modification; you may not use this file except in
// compliance with the Apache License and the following modification to it:
// Section 6. Trademarks. is deleted and replaced with:
//
// 6. Trademarks. This License does not grant permission to use the trade
//    names, trademarks, service marks, or product names of the Licensor
//    and its affiliates, except as required to comply with Section 4(c) of
//    the License and to reproduce the content of the NOTICE file.
//
// You may obtain a copy of the Apache License at
//
//     http://www.apache.org/licenses/LICENSE-2.0
//
// Unless required by applicable law or agreed to in writing, software
// distributed under the Apache License with the above modification is
// distributed on an "AS IS" BASIS, WITHOUT WARRANTIES OR CONDITIONS OF ANY
// KIND, either express or implied. See the Apache License for the specific
// language governing permissions and limitations under the Apache License.
//
#ifndef PXR_USD_USD_SCHEMA_REGISTRY_H
#define PXR_USD_USD_SCHEMA_REGISTRY_H

#include "pxr/pxr.h"
#include "pxr/usd/usd/api.h"
#include "pxr/usd/usd/common.h"

#include "pxr/usd/sdf/layer.h"
#include "pxr/usd/sdf/primSpec.h"

#include "pxr/base/tf/hash.h"
#include "pxr/base/tf/singleton.h"

#include <unordered_map>

PXR_NAMESPACE_OPEN_SCOPE

SDF_DECLARE_HANDLES(SdfAttributeSpec);
SDF_DECLARE_HANDLES(SdfRelationshipSpec);

class UsdPrimDefinition;

/// \class UsdSchemaRegistry
///
/// Singleton registry that provides access to schema type information and
/// the prim definitions for registered Usd "IsA" and applied API schema 
/// types. It also contains the data from the generated schemas that is used
/// by prim definitions to provide properties and fallbacks.
///
/// The data contained herein comes from the generatedSchema.usda file
/// (generated when a schema.usda file is processed by \em usdGenSchema)
/// of each schema-defining module. The registry expects each schema type to
/// be represented as a single prim spec with its inheritance flattened, i.e.
/// the prim spec contains a union of all its local and class inherited property
/// specs and metadata fields.
///
/// It is used by the Usd core, via UsdPrimDefinition, to determine how to 
/// create scene description for unauthored "built-in" properties of schema
/// classes, to enumerate all properties for a given schema class, and finally 
/// to provide fallback values for unauthored built-in properties.
///
class UsdSchemaRegistry : public TfWeakBase, boost::noncopyable {
public:
    USD_API
    static UsdSchemaRegistry& GetInstance() {
        return TfSingleton<UsdSchemaRegistry>::GetInstance();
    }

    /// Return the type name in the USD schema for prims or API schemas of the 
    /// given registered \p schemaType.
    USD_API
    static TfToken GetSchemaTypeName(const TfType &schemaType);

    /// Return the type name in the USD schema for prims or API schemas of the 
    /// given registered \p SchemaType.
    template <class SchemaType>
    static
    TfToken GetSchemaTypeName() {
        return GetSchemaTypeName(SchemaType::_GetStaticTfType());
    }

    /// Return the type name in the USD schema for concrete prim types only from
    /// the given registered \p schemaType.
    USD_API
    static TfToken GetConcreteSchemaTypeName(const TfType &schemaType);

    /// Return the type name in the USD schema for API schema types only from
    /// the given registered \p schemaType.
    USD_API
    static TfToken GetAPISchemaTypeName(const TfType &schemaType);

    /// Return the TfType of the schema corresponding to the given prim or API 
    /// schema name \p typeName. This the inverse of GetSchemaTypeName.
    USD_API
    static TfType GetTypeFromSchemaTypeName(const TfToken &typeName);

    /// Return the TfType of the schema corresponding to the given concrete prim
    /// type name \p typeName. This the inverse of GetConcreteSchemaTypeName.
    USD_API
    static TfType GetConcreteTypeFromSchemaTypeName(const TfToken &typeName);

    /// Return the TfType of the schema corresponding to the given API schema
    /// type name \p typeName. This the inverse of GetAPISchemaTypeNAme.
    USD_API
    static TfType GetAPITypeFromSchemaTypeName(const TfToken &typeName);

    /// Returns true if the field \p fieldName cannot have fallback values 
    /// specified in schemas. 
    /// 
    /// Fields are generally disallowed because their fallback values
    /// aren't used. For instance, fallback values for composition arcs
    /// aren't used during composition, so allowing them to be set in
    /// schemas would be misleading.
    USD_API
    static bool IsDisallowedField(const TfToken &fieldName);

    /// Returns true if the prim type \p primType inherits from \ref UsdTyped. 
    USD_API
    static bool IsTyped(const TfType& primType);

    /// Returns the kind of the schema the given \p schemaType represents.
    ///
    /// This returns UsdSchemaKind::Invalid if \p schemaType is not a valid 
    /// schema type or if the kind cannot be determined from type's plugin 
    /// information.
    USD_API 
    static UsdSchemaKind GetSchemaKind(const TfType &schemaType);

    /// Returns the kind of the schema the given \p typeName represents.
    ///
    /// This returns UsdSchemaKind::Invalid if \p typeName is not a valid 
    /// schema type name or if the kind cannot be determined from type's plugin 
    /// information.
    USD_API 
    static UsdSchemaKind GetSchemaKind(const TfToken &typeName);

    /// Returns true if the prim type \p primType is instantiable
    /// in scene description.
    USD_API
    static bool IsConcrete(const TfType& primType);

    /// Returns true if the prim type \p primType is instantiable
    /// in scene description.
    USD_API
    static bool IsConcrete(const TfToken& primType);

    /// Returns true if the prim type \p primType is an abstract schema type 
    /// and, unlike a concrete type, is not instantiable in scene description.
    USD_API
    static bool IsAbstract(const TfType& primType);

    /// Returns true if the prim type \p primType is an abstract schema type 
    /// and, unlike a concrete type, is not instantiable in scene description.
    USD_API
    static bool IsAbstract(const TfToken& primType);

    /// Returns true if \p apiSchemaType is an applied API schema type.
    USD_API
    static bool IsAppliedAPISchema(const TfType& apiSchemaType);

    /// Returns true if \p apiSchemaType is an applied API schema type.
    USD_API
    static bool IsAppliedAPISchema(const TfToken& apiSchemaType);

    /// Returns true if \p apiSchemaType is a multiple-apply API schema type.
    USD_API
    static bool IsMultipleApplyAPISchema(const TfType& apiSchemaType);
    
    /// Returns true if \p apiSchemaType is a multiple-apply API schema type.
    USD_API
    static bool IsMultipleApplyAPISchema(const TfToken& apiSchemaType);
        
    /// Finds the TfType of a schema with \p typeName
    ///
    /// This is primarily for when you have been provided Schema typeName
    /// (perhaps from a User Interface or Script) and need to identify
    /// if a prim's type inherits/is that typeName. If the type name IS known,
    /// then using the schema class is preferred.
    ///
    /// \code{.py}
    /// # This code attempts to match all prims on a stage to a given
    /// # user specified type, making the traditional schema based idioms not
    /// # applicable.
    /// data = parser.parse_args()
    /// tfType = UsdSchemaRegistry.GetTypeFromName(data.type)
    /// matchedPrims = [p for p in stage.Traverse() if p.IsA(tfType)] 
    /// \endcode
    ///
    /// \note It's worth noting that
    /// GetTypeFromName("Sphere") == GetTypeFromName("UsdGeomSphere"), as
    /// this function resolves both the Schema's C++ class name and any
    /// registered aliases from a libraries plugInfo.json file. However,
    /// GetTypeFromName("Boundable") != GetTypeFromName("UsdGeomBoundable")
    /// because type aliases don't get registered for abstract schema types.
    USD_API
    static TfType GetTypeFromName(const TfToken& typeName);

    /// Returns the schema type name and the instance name parsed from the 
    /// given \p apiSchemaName
    ///
    /// \p apiSchemaName is the name of an applied schema as it appears in 
    /// the list of applied schemas on a prim. For single-apply API schemas 
    /// the name will just be the schema type name. For multiple-apply schemas 
    /// the name should include the schema type name and the applied instance
    /// name separated by a namespace delimiter, for example 
    /// 'CollectionAPI:plasticStuff'.
    ///
    /// This function returns the separated schema type name and instance name 
    /// component tokens if possible, otherwise it returns the \p apiSchemaName 
    /// as the type name and an empty instance name. 
    ///
    /// Note that no validation is done on the returned tokens. Clients are
    /// advised to use GetTypeFromSchemaTypeName() to validate the typeName 
    /// token.
    ///
    /// \sa UsdPrim::AddAppliedSchema(const TfToken&) const
    /// \sa UsdPrim::GetAppliedSchemas() const
    USD_API
    static std::pair<TfToken, TfToken> GetTypeNameAndInstance(
            const TfToken &apiSchemaName);

    /// Returns true if the given \p instanceName is an allowed instance name
    /// for the multiple apply API schema named \p apiSchemaName. 
    /// 
    /// Any instance name that matches the name of a property provided by the 
    /// API schema is disallowed and will return false. If the schema type
    /// has plugin metadata that specifies allowed instance names, then only
    /// those specified names are allowed for the schema type.
    /// If the instance name is empty or the API is not a multiple apply schema,
    /// this will return false.
    USD_API
    static bool IsAllowedAPISchemaInstanceName(
        const TfToken &apiSchemaName,
        const TfToken &instanceName);

    /// Returns a list of prim type names that the given \p apiSchemaName can
    /// only be applied to. 
    /// 
    /// A non-empty list indicates that the API schema can only be applied to 
    /// prim that are or derive from prim type names in the list. If the list
    /// is empty, the API schema can be applied to prims of any type.
    /// 
    /// If a non-empty \p instanceName is provided, this will first look for
    /// a list of "can only apply to" names specific to that instance of the API
    /// schema and return that if found. If a list is not found for the specific
    /// instance, it will fall back to looking for a "can only apply to" list
    /// for just the schema name itself.
    USD_API
    static const TfTokenVector &GetAPISchemaCanOnlyApplyToTypeNames(
        const TfToken &apiSchemaName, 
        const TfToken &instanceName = TfToken());

    /// Returns a map of the names of all registered auto apply API schemas
    /// to the list of type names each is registered to be auto applied to.
    ///
    /// The list of type names to apply to will directly match what is specified
    /// in the plugin metadata for each schema type. While auto apply schemas do
    /// account for the existence and validity of the type names and expand to 
    /// include derived types of the listed types, the type lists returned by 
    /// this function do not. 
    USD_API
    static const std::map<TfToken, TfTokenVector> &GetAutoApplyAPISchemas();

    /// Collects all the additional auto apply schemas that can be defined in 
    /// a plugin through "AutoApplyAPISchemas" metadata and adds the mappings
    /// to \p autoApplyAPISchemas. 
    /// 
    /// These are separate from the auto-apply schemas that are built in to the 
    /// applied API schema types themselves and can be defined in any plugin to 
    /// map any applied API schema to any concrete prim type.
    ///
    /// Note that GetAutoApplyAPISchemas will already include API schemas 
    /// collected from this method; this function is provided for clients that
    /// may want to collect just these plugin API schema mappings.
    USD_API
    static void CollectAddtionalAutoApplyAPISchemasFromPlugins(
        std::map<TfToken, TfTokenVector> *autoApplyAPISchemas);

    /// Creates a name template that can represent a property or API schema that
    /// belongs to a multiple apply schema and will therefore have multiple 
    /// instances with different names.
    ///
    /// The name template is created by joining the \p namespacePrefix, 
    /// the instance name placeholder "__INSTANCE_NAME__", and the 
    /// \p baseName using the namespace delimiter. Therefore the 
    /// returned name template will be of one of the following forms depending 
    /// on whether either of the inputs is empty:
    /// 1. namespacePrefix:__INSTANCE_NAME__:baseName
    /// 2. namespacePrefix:__INSTANCE_NAME__
    /// 3. __INSTANCE_NAME__:baseName
    /// 4. __INSTANCE_NAME__
    /// 
    /// Name templates can be passed to MakeMultipleApplyNameInstance along with
    /// an instance name to create the name for a particular instance.
    /// 
    USD_API
    static TfToken MakeMultipleApplyNameTemplate(
        const std::string &namespacePrefix, 
        const std::string &baseName);

    /// Returns an instance of a multiple apply schema name from the given 
    /// \p nameTemplate for the given \p instanceName.
    ///
    /// The returned name is created by replacing the instance name placeholder 
    /// "__INSTANCE_NAME__" in the name template with the given instance name.
    /// If the instance name placeholder is not found in \p nameTemplate, then 
    /// the name template is not multiple apply name template and is returned as
    /// is.
    /// 
    /// Note that the instance name placeholder must be found as an exact full
    /// word match with one of the tokenized components of the name template, 
    /// when tokenized by the namespace delimiter, in order for it to be treated
    /// as a placeholder and substituted with the instance name.
    ///
    USD_API
    static TfToken MakeMultipleApplyNameInstance(
        const std::string &nameTemplate,
        const std::string &instanceName);

    /// Returns the base name for the multiple apply schema name template 
    /// \p nameTemplate.
    ///
    /// The base name is the substring of the given name template that comes
    /// after the instance name placeholder and the subsequent namespace 
    /// delimiter. If the given property name does not contain the instance name
    /// placeholder, it is not a name template and the name template is returned
    /// as is.
    ///
    USD_API
    static TfToken GetMultipleApplyNameTemplateBaseName(
        const std::string &nameTemplate);

    /// Returns true if \p nameTemplate is a multiple apply schema name 
    /// template.
    ///
    /// The given \p nameTemplate is a name template if and only if it 
    /// contains the instance name place holder "__INSTANCE_NAME__" as an exact
    /// match as one of the tokenized components of the name tokenized by
    /// the namespace delimiter.
    ///
    USD_API
    static bool IsMultipleApplyNameTemplate(
        const std::string &nameTemplate);

    /// Finds the prim definition for the given \p typeName token if 
    /// \p typeName is a registered concrete typed schema type. Returns null if
    /// it is not.
    const UsdPrimDefinition* FindConcretePrimDefinition(
        const TfToken &typeName) const {
        const auto it = _concreteTypedPrimDefinitions.find(typeName);
        return it != _concreteTypedPrimDefinitions.end() ? it->second.get() : nullptr;
    }

    /// Finds the prim definition for the given \p typeName token if 
    /// \p typeName is a registered applied API schema type. Returns null if
    /// it is not.
    const UsdPrimDefinition *FindAppliedAPIPrimDefinition(
        const TfToken &typeName) const {
        // Check the single apply API schemas first then check for multiple
        // apply schemas. This function will most often be used to find a 
        // single apply schema's prim definition as the prim definitions for
        // multiple apply schemas aren't generally useful.
        const auto it = _appliedAPIPrimDefinitions.find(typeName);
        if (it != _appliedAPIPrimDefinitions.end()) {
            return it->second.get();
        }
        const auto multiIt = _multiApplyAPIPrimDefinitions.find(typeName);
        return multiIt != _multiApplyAPIPrimDefinitions.end() ? 
            multiIt->second : nullptr;
    }

    /// Returns the empty prim definition.
    const UsdPrimDefinition *GetEmptyPrimDefinition() const {
        return _emptyPrimDefinition;
    }

    /// Composes and returns a new UsdPrimDefinition from the given \p primType
    /// and list of \p appliedSchemas. This prim definition will contain a union
    /// of properties from the registered prim definitions of each of the 
    /// provided types. 
    USD_API
    std::unique_ptr<UsdPrimDefinition>
    BuildComposedPrimDefinition(
        const TfToken &primType, const TfTokenVector &appliedAPISchemas) const;

    /// Returns a dictionary mapping concrete schema prim type names to a 
    /// VtTokenArray of fallback prim type names if fallback types are defined
    /// for the schema type in its registered schema.
    /// 
    /// The standard use case for this to provide schema defined metadata that
    /// can be saved with a stage to inform an older version of USD - that 
    /// may not have some schema types - as to which types it can used instead 
    /// when encountering a prim of one these types.
    ///
    /// \sa UsdStage::WriteFallbackPrimTypes
    /// \sa \ref Usd_OM_FallbackPrimTypes
    const VtDictionary &GetFallbackPrimTypes() const {
        return _fallbackPrimTypes;
    }

private:
    friend class TfSingleton<UsdSchemaRegistry>;

    UsdSchemaRegistry();

<<<<<<< HEAD
    void _FindAndAddPluginSchema();
=======
    // For the given full API schema name (which may be "type:instance" for 
    // multiple apply API schemas), finds and returns the prim definition for 
    // the API schema type. If the API schema is an instance of a multiple 
    // apply API, the instance name will be set in instanceName.
    const UsdPrimDefinition *_FindAPIPrimDefinitionByFullName(
        const TfToken &apiSchemaName, 
        TfToken *instanceName) const;

    void _ComposeAPISchemasIntoPrimDefinition(
        UsdPrimDefinition *primDef, 
        const TfTokenVector &appliedAPISchemas) const;
>>>>>>> d731a049

    // Private class for helping initialize the schema registry. Defined 
    // entirely in the implementation. Declared here for private access to the
    // registry.
    class _SchemaDefInitHelper;

    using _TypeNameToPrimDefinitionMap = std::unordered_map<
        TfToken, const std::unique_ptr<UsdPrimDefinition>, TfToken::HashFunctor>;

    SdfLayerRefPtr _schematics;

    _TypeNameToPrimDefinitionMap _concreteTypedPrimDefinitions;
    _TypeNameToPrimDefinitionMap _appliedAPIPrimDefinitions;

    // This is a mapping from multiple apply API schema name (e.g. 
    // "CollectionAPI") to the template prim definition stored for it in
    // _appliedAPIPrimDefinitions as the template prim definition is actually 
    // mapped to its template name (e.g. "CollectionAPI:__INSTANCE_NAME__") in
    // that map.
    std::unordered_map<TfToken, const UsdPrimDefinition *, TfToken::HashFunctor> 
        _multiApplyAPIPrimDefinitions;
    UsdPrimDefinition *_emptyPrimDefinition;

    VtDictionary _fallbackPrimTypes;

    friend class UsdPrimDefinition;
};

USD_API_TEMPLATE_CLASS(TfSingleton<UsdSchemaRegistry>);

// Utility function for extracting the metadata about applying API schemas from
// the plugin metadata for the schema's type. It is useful for certain clients
// to be able to access this plugin data in the same way that the 
// UsdSchemaRegistry does.
void Usd_GetAPISchemaPluginApplyToInfoForType(
    const TfType &apiSchemaType,
    const TfToken &apiSchemaName,
    std::map<TfToken, TfTokenVector> *autoApplyAPISchemasMap,
    TfHashMap<TfToken, TfTokenVector, TfHash> *canOnlyApplyAPISchemasMap,
    TfHashMap<TfToken, TfToken::Set, TfHash> *allowedInstanceNamesMap);

PXR_NAMESPACE_CLOSE_SCOPE

#endif //PXR_USD_USD_SCHEMA_REGISTRY_H<|MERGE_RESOLUTION|>--- conflicted
+++ resolved
@@ -406,9 +406,6 @@
 
     UsdSchemaRegistry();
 
-<<<<<<< HEAD
-    void _FindAndAddPluginSchema();
-=======
     // For the given full API schema name (which may be "type:instance" for 
     // multiple apply API schemas), finds and returns the prim definition for 
     // the API schema type. If the API schema is an instance of a multiple 
@@ -420,7 +417,6 @@
     void _ComposeAPISchemasIntoPrimDefinition(
         UsdPrimDefinition *primDef, 
         const TfTokenVector &appliedAPISchemas) const;
->>>>>>> d731a049
 
     // Private class for helping initialize the schema registry. Defined 
     // entirely in the implementation. Declared here for private access to the
