//
// Copyright 2016 Pixar
//
// Licensed under the Apache License, Version 2.0 (the "Apache License")
// with the following modification; you may not use this file except in
// compliance with the Apache License and the following modification to it:
// Section 6. Trademarks. is deleted and replaced with:
//
// 6. Trademarks. This License does not grant permission to use the trade
//    names, trademarks, service marks, or product names of the Licensor
//    and its affiliates, except as required to comply with Section 4(c) of
//    the License and to reproduce the content of the NOTICE file.
//
// You may obtain a copy of the Apache License at
//
//     http://www.apache.org/licenses/LICENSE-2.0
//
// Unless required by applicable law or agreed to in writing, software
// distributed under the Apache License with the above modification is
// distributed on an "AS IS" BASIS, WITHOUT WARRANTIES OR CONDITIONS OF ANY
// KIND, either express or implied. See the Apache License for the specific
// language governing permissions and limitations under the Apache License.
//
#ifndef PXR_USD_PCP_CHANGES_H
#define PXR_USD_PCP_CHANGES_H

/// \file pcp/changes.h

#include "pxr/pxr.h"
#include "pxr/usd/pcp/api.h"
#include "pxr/usd/sdf/changeList.h"
#include "pxr/usd/sdf/declareHandles.h"
#include "pxr/usd/sdf/path.h"
#include "pxr/usd/sdf/types.h"
#include "pxr/base/tf/declarePtrs.h"
#include "pxr/base/tf/span.h"

#include <map>
#include <set>

PXR_NAMESPACE_OPEN_SCOPE

SDF_DECLARE_HANDLES(SdfLayer);
TF_DECLARE_WEAK_AND_REF_PTRS(PcpLayerStack);

class PcpCache;
class PcpSite;

/// \class PcpLayerStackChanges
///
/// Types of changes per layer stack.
///
class PcpLayerStackChanges {
public:
    /// Must rebuild the layer tree.  Implies didChangeLayerOffsets.
    bool didChangeLayers;

    /// Must rebuild the layer offsets.
    bool didChangeLayerOffsets;

    /// Must rebuild the relocation tables.
    bool didChangeRelocates;

    /// A significant layer stack change means the composed opinions of
    /// the layer stack may have changed in arbitrary ways.  This
    /// represents a coarse invalidation. By way of contrast, an example
    /// of an insignificant change is adding or removing a layer empty
    /// of opinions.
    bool didChangeSignificantly;

    /// New relocation maps for this layer stack.
    /// If didChangeRelocates is true, these fields will be populated
    /// as part of determining the changes to this layer stack.
    /// However, we do not immediately apply those changes to the
    /// layer stack; we store them here and commit them in Apply().
    SdfRelocatesMap newRelocatesTargetToSource;
    SdfRelocatesMap newRelocatesSourceToTarget;
    SdfRelocatesMap newIncrementalRelocatesSourceToTarget;
    SdfRelocatesMap newIncrementalRelocatesTargetToSource;
    SdfPathVector newRelocatesPrimPaths;

    /// Paths that are affected by the above relocation changes.
    SdfPathSet pathsAffectedByRelocationChanges;

    PcpLayerStackChanges() :
        didChangeLayers(false),
        didChangeLayerOffsets(false),
        didChangeRelocates(false),
        didChangeSignificantly(false)
    {}
};

/// \class PcpCacheChanges
///
/// Types of changes per cache.
///
class PcpCacheChanges {
public:
    enum TargetType {
        TargetTypeConnection         = 1 << 0,
        TargetTypeRelationshipTarget = 1 << 1
    };

    /// Must rebuild the indexes at and below each path.  This
    /// implies rebuilding the prim/property stacks at
    /// and below each path.
    SdfPathSet didChangeSignificantly;

    /// Must rebuild the prim/property stacks at each path.
    SdfPathSet didChangeSpecs;

    /// Must rebuild the prim indexes at each path.  This implies rebuilding
    /// the prim stack at each path.
    SdfPathSet didChangePrims;

    /// Must rebuild the connections/targets at each path.
    std::map<SdfPath, int, SdfPath::FastLessThan> didChangeTargets;

    /// Must update the path on every namespace object at and below each
    /// given path. The first path is the old path to the object and the
    /// second path is the new path. The order of the vector matters and 
    /// indicates the order in which the namespace edits occur.
    std::vector<std::pair<SdfPath, SdfPath>> didChangePath;
<<<<<<< HEAD
=======

    /// Layers used in the composition may have changed.
    bool didMaybeChangeLayers = false;
>>>>>>> 6bbb88c8

private:
    friend class PcpCache;
    friend class PcpChanges;

    // Must rebuild the prim/property stacks at each path due to a change
    // that only affects the internal representation of the stack and
    // not its contents.  Because this causes no externally-observable
    // changes in state, clients do not need to be aware of these changes.
    SdfPathSet _didChangeSpecsInternal;
};

/// Structure used to temporarily retain layers and layerStacks within
/// a code block.  Analogous to the autorelease pool in obj-c.
class PcpLifeboat {
public:
    PcpLifeboat();
    ~PcpLifeboat();

    /// Ensure that \p layer exists until this object is destroyed.
    void Retain(const SdfLayerRefPtr& layer);

    /// Ensure that \p layerStack exists until this object is destroyed.
    void Retain(const PcpLayerStackRefPtr& layerStack);

    /// Returns reference to the set of layer stacks currently being held
    /// in the lifeboat.
    const std::set<PcpLayerStackRefPtr>& GetLayerStacks() const;

    /// Swap the contents of this and \p other.
    void Swap(PcpLifeboat& other);

private:
    std::set<SdfLayerRefPtr> _layers;
    std::set<PcpLayerStackRefPtr> _layerStacks;
};

/// \class PcpChanges
///
/// Describes Pcp changes.
///
/// Collects changes to Pcp necessary to reflect changes in Sd.  It does
/// not cause any changes to any Pcp caches, layer stacks, etc;  it only
/// computes what changes would be necessary to Pcp to reflect the Sd
/// changes.
///
class PcpChanges {
public:
    PCP_API PcpChanges();
    PCP_API ~PcpChanges();

    /// Breaks down \p changes into individual changes on the caches in
    /// \p caches.  This simply translates data in \p changes into other
    /// Did...() calls on this object.
    ///
    /// Clients will typically call this method once then call \c Apply() or
    /// get the changes using \c GetLayerStackChanges() and
    /// \c GetCacheChanges().
    PCP_API 
    void DidChange(const TfSpan<const PcpCache*> &caches,
                   const SdfLayerChangeListVec& changes);

    /// Tries to load the sublayer of \p layer at \p sublayerPath.  If
    /// successful, any layer stack using \p layer is marked as having changed
    /// and all prims in \p cache using any prim in any of those layer stacks
    /// are marked as changed.
    PCP_API 
    void DidMaybeFixSublayer(const PcpCache* cache,
                             const SdfLayerHandle& layer,
                             const std::string& assetPath);

    /// Tries to load the asset at \p assetPath.  If successful, any prim
    /// in \p cache using the site \p site is marked as changed.
    PCP_API 
    void DidMaybeFixAsset(const PcpCache* cache,
                          const PcpSite& site,
                          const SdfLayerHandle& srcLayer,
                          const std::string& assetPath);

    /// The layer identified by \p layerId was muted in \p cache.
    PCP_API 
    void DidMuteLayer(const PcpCache* cache, const std::string& layerId);

    /// The layer identified by \p layerId was unmuted in \p cache.
    PCP_API 
    void DidUnmuteLayer(const PcpCache* cache, const std::string& layerId);

    /// The sublayer tree changed.  This often, but doesn't always, imply that
    /// anything and everything may have changed.  If clients want to indicate
    /// that anything and everything may have changed they should call this
    /// method and \c DidChangePrimGraph() with the absolute root path.
    PCP_API
    void DidChangeLayers(const PcpCache* cache);

    /// The sublayer offsets changed.
    PCP_API
    void DidChangeLayerOffsets(const PcpCache* cache);

    /// The object at \p path changed significantly enough to require
    /// recomputing the entire prim or property index.  A significant change
    /// implies changes to every namespace descendant's index, specs, and
    /// dependencies.
    PCP_API 
    void DidChangeSignificantly(const PcpCache* cache, const SdfPath& path);

    /// The spec stack for the prim or property has changed, due to the
    /// addition or removal of the spec in \p changedLayer at \p changedPath.
    /// This is used when inert prims/properties are added or removed or when 
    /// any change requires rebuilding the property stack.  It implies that 
    /// dependencies on those specs has changed.
    PCP_API 
    void DidChangeSpecs(const PcpCache* cache, const SdfPath& path,
                        const SdfLayerHandle& changedLayer,
                        const SdfPath& changedPath);

    /// The spec stack for the prim or property at \p path in \p cache has
    /// changed.
    PCP_API 
    void DidChangeSpecStack(const PcpCache* cache, const SdfPath& path);

    /// The connections on the attribute or targets on the relationship have
    /// changed.
    PCP_API 
    void DidChangeTargets(const PcpCache* cache, const SdfPath& path,
                          PcpCacheChanges::TargetType targetType);

    /// The relocates that affect prims and properties at and below
    /// the given cache path have changed.
    PCP_API 
    void DidChangeRelocates(const PcpCache* cache, const SdfPath& path);

    /// The composed object at \p oldPath was moved to \p newPath.  This
    /// implies every corresponding Sd change.  This object will subsume
    /// those Sd changes under this higher-level move.  Sd path changes
    /// that are not so subsumed will be converted to DidChangePrimGraph()
    /// and/or DidChangeSpecs() changes.
    PCP_API 
    void DidChangePaths(const PcpCache* cache,
                        const SdfPath& oldPath, const SdfPath& newPath);

    /// Remove any changes for \p cache.
    PCP_API
    void DidDestroyCache(const PcpCache* cache);
<<<<<<< HEAD
=======

    /// The asset resolver has changed, invalidating previously-resolved
    /// asset paths. This function will check all prim indexes in \p cache
    /// for composition arcs that may now refer to a different asset and
    /// mark them as needing significant resyncs.
    PCP_API
    void DidChangeAssetResolver(const PcpCache* cache);
>>>>>>> 6bbb88c8

    /// Swap the contents of this and \p other.
    PCP_API
    void Swap(PcpChanges& other);

    /// Returns \c true iff there are no changes.
    PCP_API
    bool IsEmpty() const;

    typedef std::map<PcpLayerStackPtr, PcpLayerStackChanges> LayerStackChanges;
    typedef std::map<PcpCache*, PcpCacheChanges> CacheChanges;

    /// Returns a map of all of the layer stack changes.  Note that some
    /// keys may be to expired layer stacks.
    PCP_API
    const LayerStackChanges& GetLayerStackChanges() const;

    /// Returns a map of all of the cache changes.
    PCP_API
    const CacheChanges& GetCacheChanges() const;

    /// Returns the lifeboat responsible for maintaining the lifetime of
    /// layers and layer stacks during change processing. Consumers may
    /// inspect this object to determine which of these objects, if any,
    /// had their lifetimes affected during change processing.
    PCP_API
    const PcpLifeboat& GetLifeboat() const;

    /// Applies the changes to the layer stacks and caches.
    PCP_API
    void Apply() const;

private:
    // Internal data types for namespace edits from Sd.
    typedef std::map<SdfPath, SdfPath> _PathEditMap;
    typedef std::map<PcpCache*, _PathEditMap> _RenameChanges;

    // Returns the PcpLayerStackChanges for the given cache's layer stack.
    PcpLayerStackChanges& _GetLayerStackChanges(const PcpCache* cache);

    // Returns the PcpLayerStackChanges for the given layer stack.
    PcpLayerStackChanges& _GetLayerStackChanges(const PcpLayerStackPtr&);

    // Returns the PcpCacheChanges for the given cache.
    PcpCacheChanges& _GetCacheChanges(const PcpCache* cache);

    // Returns the _PathEditMap for the given cache.
    _PathEditMap& _GetRenameChanges(const PcpCache* cache);


    // Optimize the changes.
    void _Optimize() const;

    // Optimize the changes.
    void _Optimize();

    // Optimize the changes for a given cache.
    void _Optimize(PcpCacheChanges*);

    // Optimize path changes.
    void _OptimizePathChanges(const PcpCache* cache, PcpCacheChanges* changes,
                              const _PathEditMap* pathChanges);

    // Sublayer change type for _DidChangeSublayer.
    enum _SublayerChangeType {
        _SublayerAdded,
        _SublayerRemoved
    };

    // Helper function for loading a sublayer of \p layer at \p sublayerPath
    // for processing changes described by \p sublayerChange.
    SdfLayerRefPtr _LoadSublayerForChange(const PcpCache* cache,
                                          const SdfLayerHandle& layer,
                                          const std::string& sublayerPath,
                                          _SublayerChangeType changeType) const;

    // Helper function for loading a sublayer at \p sublayerPath
    // for processing changes described by \p sublayerChange.
    SdfLayerRefPtr _LoadSublayerForChange(const PcpCache* cache,
                                          const std::string& sublayerPath,
                                          _SublayerChangeType changeType) const;

    // Propagates changes to \p sublayer specified by \p sublayerChange to 
    // the dependents of that sublayer.  This includes all layer stacks
    // that include the sublayer.
    void _DidChangeSublayerAndLayerStacks(const PcpCache* cache,
                                          const PcpLayerStackPtrVector& stacks,
                                          const std::string& sublayerPath,
                                          const SdfLayerHandle& sublayer,
                                          _SublayerChangeType sublayerChange,
                                          std::string* debugSummary);

    // Propagates changes to \p sublayer specified by \p sublayerChange to 
    // the dependents of that sublayer.
    void _DidChangeSublayer(const PcpCache* cache,
                            const PcpLayerStackPtrVector& layerStacks,
                            const std::string& sublayerPath,
                            const SdfLayerHandle& sublayer,
                            _SublayerChangeType sublayerChange,
                            std::string* debugSummary,
                            bool *significant);

    // Mark the layer stack as having changed.
    void _DidChangeLayerStack(
        const TfSpan<const PcpCache*>& caches,
        const PcpLayerStackPtr& layerStack,
        bool requiresLayerStackChange,
        bool requiresLayerStackOffsetsChange,
        bool requiresSignificantChange);

    // Mark the layer stack's relocations as having changed.
    // Recompute the new relocations, storing the result in the Changes,
    // so that change-processing can determine which other caches it
    // needs to invalidate.
    void _DidChangeLayerStackRelocations(
        const TfSpan<const PcpCache*>& caches,
        const PcpLayerStackPtr & layerStack,
        std::string* debugSummary);

    // Register changes to any prim indexes in \p caches that are affected
    // by a change to a layer's resolved path used by \p layerStack.
    void _DidChangeLayerStackResolvedPath(
        const TfSpan<const PcpCache*>& caches,
        const PcpLayerStackPtr& layerStack,
        std::string* debugSummary);

    // The spec stack for the prim or property index at \p path must be
    // recomputed due to a change that affects only the internal representation
    // of the stack and not its contents.
    void _DidChangeSpecStackInternal(
        const PcpCache* cache, const SdfPath& path);

private:
    LayerStackChanges _layerStackChanges;
    CacheChanges _cacheChanges;
    _RenameChanges _renameChanges;
    mutable PcpLifeboat _lifeboat;
};

PXR_NAMESPACE_CLOSE_SCOPE

#endif // PXR_USD_PCP_CHANGES_H<|MERGE_RESOLUTION|>--- conflicted
+++ resolved
@@ -121,12 +121,9 @@
     /// second path is the new path. The order of the vector matters and 
     /// indicates the order in which the namespace edits occur.
     std::vector<std::pair<SdfPath, SdfPath>> didChangePath;
-<<<<<<< HEAD
-=======
 
     /// Layers used in the composition may have changed.
     bool didMaybeChangeLayers = false;
->>>>>>> 6bbb88c8
 
 private:
     friend class PcpCache;
@@ -270,8 +267,6 @@
     /// Remove any changes for \p cache.
     PCP_API
     void DidDestroyCache(const PcpCache* cache);
-<<<<<<< HEAD
-=======
 
     /// The asset resolver has changed, invalidating previously-resolved
     /// asset paths. This function will check all prim indexes in \p cache
@@ -279,7 +274,6 @@
     /// mark them as needing significant resyncs.
     PCP_API
     void DidChangeAssetResolver(const PcpCache* cache);
->>>>>>> 6bbb88c8
 
     /// Swap the contents of this and \p other.
     PCP_API
