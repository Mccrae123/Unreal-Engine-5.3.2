//
// Copyright 2018 Pixar
//
// Licensed under the Apache License, Version 2.0 (the "Apache License")
// with the following modification; you may not use this file except in
// compliance with the Apache License and the following modification to it:
// Section 6. Trademarks. is deleted and replaced with:
//
// 6. Trademarks. This License does not grant permission to use the trade
//    names, trademarks, service marks, or product names of the Licensor
//    and its affiliates, except as required to comply with Section 4(c) of
//    the License and to reproduce the content of the NOTICE file.
//
// You may obtain a copy of the Apache License at
//
//     http://www.apache.org/licenses/LICENSE-2.0
//
// Unless required by applicable law or agreed to in writing, software
// distributed under the Apache License with the above modification is
// distributed on an "AS IS" BASIS, WITHOUT WARRANTIES OR CONDITIONS OF ANY
// KIND, either express or implied. See the Apache License for the specific
// language governing permissions and limitations under the Apache License.
//
#ifndef PXR_USD_AR_ASSET_H
#define PXR_USD_AR_ASSET_H

/// \file ar/asset.h

#include "pxr/pxr.h"
#include "pxr/usd/ar/ar.h"
#include "pxr/usd/ar/api.h"

#include <cstdio>
#include <memory>
#include <utility>

PXR_NAMESPACE_OPEN_SCOPE

/// \class ArAsset
///
/// Interface for accessing the contents of an asset.
///
/// \see ArResolver::OpenAsset for how to retrieve instances of this object.
class ArAsset {
public:
    AR_API
    virtual ~ArAsset();

    ArAsset(const ArAsset&) = delete;
    ArAsset& operator=(const ArAsset&) = delete;

    /// Returns size of the asset.
    AR_API
    virtual size_t GetSize() const = 0;

    /// Returns a pointer to a buffer with the contents of the asset,
    /// with size given by GetSize(). Returns an invalid std::shared_ptr 
    /// if the contents could not be retrieved.
    ///
    /// The data in the returned buffer must remain valid while there are 
    /// outstanding copies of the returned std::shared_ptr. Note that the 
    /// deleter stored in the std::shared_ptr may contain additional data 
    /// needed to maintain the buffer's validity.
    AR_API
    virtual std::shared_ptr<const char> GetBuffer() const = 0;

    /// Read \p count bytes at \p offset from the beginning of the asset
    /// into \p buffer. Returns number of bytes read, or 0 on error.
    ///
    /// Implementers should range-check calls and return zero for out-of-bounds
    /// reads.
    AR_API
    virtual size_t Read(void* buffer, size_t count, size_t offset) const = 0;
        
    /// Returns a read-only FILE* handle and offset for this asset if
    /// available, or (nullptr, 0) otherwise.
    ///
    /// The returned handle must remain valid for the lifetime of this 
    /// ArAsset object. The returned offset is the offset from the beginning 
    /// of the FILE* where the asset's contents begins.
    ///
    /// This function is marked unsafe because the handle may wind up
    /// being used in multiple threads depending on the underlying
    /// resolver implementation. For instance, a resolver may cache
    /// and return ArAsset objects with the same FILE* to multiple 
    /// threads.
    ///
    /// Clients MUST NOT use this handle with functions that cannot be
    /// called concurrently on the same file descriptor, e.g. read, 
    /// fread, fseek, etc. See ArchPRead for a function that can be used
    /// to read data from this handle safely.
    AR_API
    virtual std::pair<FILE*, size_t> GetFileUnsafe() const = 0;
<<<<<<< HEAD
=======

    /// Returns an ArAsset with the contents of this asset detached from
    /// from this asset's serialized data. External changes to the serialized
    /// data must not have any effect on the ArAsset returned by this function.
    ///
    /// The default implementation returns a new instance of an ArInMemoryAsset
    /// that reads the entire contents of this asset into a heap-allocated
    /// buffer.
    AR_API
    virtual std::shared_ptr<ArAsset> GetDetachedAsset() const;
>>>>>>> 4af6daef

protected:
    AR_API
    ArAsset();
};

PXR_NAMESPACE_CLOSE_SCOPE

#endif // PXR_USD_AR_ASSET_H<|MERGE_RESOLUTION|>--- conflicted
+++ resolved
@@ -91,8 +91,6 @@
     /// to read data from this handle safely.
     AR_API
     virtual std::pair<FILE*, size_t> GetFileUnsafe() const = 0;
-<<<<<<< HEAD
-=======
 
     /// Returns an ArAsset with the contents of this asset detached from
     /// from this asset's serialized data. External changes to the serialized
@@ -103,7 +101,6 @@
     /// buffer.
     AR_API
     virtual std::shared_ptr<ArAsset> GetDetachedAsset() const;
->>>>>>> 4af6daef
 
 protected:
     AR_API
