--- conflicted
+++ resolved
@@ -28,24 +28,14 @@
 
 #include "pxr/pxr.h"
 #include "pxr/usd/ar/ar.h"
-<<<<<<< HEAD
-=======
 #include "pxr/usd/ar/api.h"
->>>>>>> d731a049
 
-#define INCLUDE_AR_ASSET
+#include <cstdio>
+#include <memory>
+#include <utility>
 
-#if AR_VERSION == 1
-#include "pxr/usd/ar/asset_v1.h"
-#elif AR_VERSION == 2
-#include "pxr/usd/ar/asset_v2.h"
-#else
-#error Unhandled AR_VERSION
-#endif
+PXR_NAMESPACE_OPEN_SCOPE
 
-<<<<<<< HEAD
-#undef INCLUDE_AR_ASSET
-=======
 /// \class ArAsset
 ///
 /// Interface for accessing the contents of an asset.
@@ -108,6 +98,5 @@
 };
 
 PXR_NAMESPACE_CLOSE_SCOPE
->>>>>>> d731a049
 
 #endif // PXR_USD_AR_ASSET_H