//
// Copyright 2018 Pixar
//
// Licensed under the Apache License, Version 2.0 (the "Apache License")
// with the following modification; you may not use this file except in
// compliance with the Apache License and the following modification to it:
// Section 6. Trademarks. is deleted and replaced with:
//
// 6. Trademarks. This License does not grant permission to use the trade
//    names, trademarks, service marks, or product names of the Licensor
//    and its affiliates, except as required to comply with Section 4(c) of
//    the License and to reproduce the content of the NOTICE file.
//
// You may obtain a copy of the Apache License at
//
//     http://www.apache.org/licenses/LICENSE-2.0
//
// Unless required by applicable law or agreed to in writing, software
// distributed under the Apache License with the above modification is
// distributed on an "AS IS" BASIS, WITHOUT WARRANTIES OR CONDITIONS OF ANY
// KIND, either express or implied. See the Apache License for the specific
// language governing permissions and limitations under the Apache License.
//

#ifndef PXR_USD_NDR_PROPERTY_H
#define PXR_USD_NDR_PROPERTY_H

/// \file ndr/property.h

#include "pxr/pxr.h"
#include "pxr/usd/ndr/api.h"
#include "pxr/base/tf/token.h"
#include "pxr/base/vt/value.h"
#include "pxr/usd/ndr/declare.h"

PXR_NAMESPACE_OPEN_SCOPE

/// \class NdrProperty
///
/// Represents a property (input or output) that is part of a `NdrNode`
/// instance.
///
/// A property must have a name and type, but may also specify a host of
/// additional metadata. Instances can also be queried to determine if another
/// `NdrProperty` instance can be connected to it.
///
/// In almost all cases, this class will not be used directly. More specialized
/// properties can be created that derive from `NdrProperty`; those specialized
/// properties can add their own domain-specific data and methods.
class NdrProperty
{
public:
    /// Constructor.
    NDR_API
    NdrProperty(
        const TfToken& name,
        const TfToken& type,
        const VtValue& defaultValue,
        bool isOutput,
        size_t arraySize,
        bool isDynamicArray,
        const NdrTokenMap& metadata
    );

    /// Destructor.
    NDR_API
    virtual ~NdrProperty();

    /// \name The Basics
    /// @{

    /// Gets the name of the property.
    NDR_API
    const TfToken& GetName() const { return _name; }

    /// Gets the type of the property.
    NDR_API
    const TfToken& GetType() const { return _type; }

    /// Gets this property's default value associated with the type of the
    /// property.
    /// 
    /// \sa GetType()
    NDR_API
    const VtValue& GetDefaultValue() const { return _defaultValue; }

    /// Whether this property is an output.
    NDR_API
    bool IsOutput() const { return _isOutput; }

    /// Whether this property's type is an array type.
    NDR_API
    bool IsArray() const { return (_arraySize > 0) || _isDynamicArray; }

    /// Whether this property's array type is dynamically-sized.
    NDR_API
    bool IsDynamicArray() const { return _isDynamicArray; };

    /// Gets this property's array size.
    ///
    /// If this property is a fixed-size array type, the array size is returned.
    /// In the case of a dynamically-sized array, this method returns the array
    /// size that the parser reports, and should not be relied upon to be
    /// accurate. A parser may report -1 for the array size, for example, to
    /// indicate a dynamically-sized array. For types that are not a fixed-size
    /// array or dynamic array, this returns 0.
    NDR_API
    int GetArraySize() const { return _arraySize; }

    /// Gets a string with basic information about this property. Helpful for
    /// things like adding this property to a log.
    NDR_API
    virtual std::string GetInfoString() const;

    /// @}


    /// \name Metadata
    /// The metadata returned here is a direct result of what the parser plugin
    /// is able to determine about the node. See the documentation for a
    /// specific parser plugin to get help on what the parser is looking for to
    /// populate these values.
    /// @{

    /// All of the metadata that came from the parse process.
    NDR_API
    virtual const NdrTokenMap& GetMetadata() const { return _metadata; }

    /// @}


    /// \name Connection Information
    /// @{

    /// Whether this property can be connected to other properties.
    NDR_API
    virtual bool IsConnectable() const;

    /// Determines if this property can be connected to the specified property.
    NDR_API
    virtual bool CanConnectTo(const NdrProperty& other) const;

    /// @}


    /// \name Utilities
    /// @{

    /// Converts the property's type from `GetType()` into a `SdfValueTypeName`.
    ///
    /// Two scenarios can result: an exact mapping from property type to Sdf
    /// type, and an inexact mapping. In the first scenario, the first element
    /// in the pair will be the cleanly-mapped Sdf type, and the second element,
    /// a TfToken, will be empty. In the second scenario, the Sdf type will be
    /// set to `Token` to indicate an unclean mapping, and the second element
    /// will be set to the original type returned by `GetType()`.
    ///
    /// This base property class is generic and cannot know ahead of time how to
    /// perform this mapping reliably, thus it will always fall into the second
    /// scenario. It is up to specialized properties to perform the mapping.
    ///
    /// \sa GetDefaultValueAsSdfType()
    NDR_API
    virtual const NdrSdfTypeIndicator GetTypeAsSdfType() const;

    /// Provides default value corresponding to the SdfValueTypeName returned 
    /// by GetTypeAsSdfType. 
    /// 
    /// Derived classes providing an implementation for GetTypeAsSdfType should
    /// also provide an implementation for this.
    ///
    /// \sa GetTypeAsSdfType()
    NDR_API
<<<<<<< HEAD
    virtual const NdrSdfTypeIndicator GetTypeAsSdfType() const;
=======
    virtual const VtValue& GetDefaultValueAsSdfType() const;
>>>>>>> d731a049

    /// @}

protected:
    NdrProperty& operator=(const NdrProperty&) = delete;

    TfToken _name;
    TfToken _type;
    VtValue _defaultValue;
    bool _isOutput;
    size_t _arraySize;
    bool _isDynamicArray;
    bool _isConnectable;
    NdrTokenMap _metadata;
};

PXR_NAMESPACE_CLOSE_SCOPE

#endif // PXR_USD_NDR_PROPERTY_H<|MERGE_RESOLUTION|>--- conflicted
+++ resolved
@@ -171,11 +171,7 @@
     ///
     /// \sa GetTypeAsSdfType()
     NDR_API
-<<<<<<< HEAD
-    virtual const NdrSdfTypeIndicator GetTypeAsSdfType() const;
-=======
     virtual const VtValue& GetDefaultValueAsSdfType() const;
->>>>>>> d731a049
 
     /// @}
 
