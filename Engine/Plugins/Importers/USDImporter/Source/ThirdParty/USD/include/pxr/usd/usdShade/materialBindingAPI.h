--- conflicted
+++ resolved
@@ -716,15 +716,11 @@
     USDSHADE_API
     static TfTokenVector GetMaterialPurposes();
 
-<<<<<<< HEAD
-    /// \overload
-=======
     /// returns the path of the resolved target identified by \p bindingRel.
     USDSHADE_API
     static const SdfPath GetResolvedTargetPathFromBindingRel(
             const UsdRelationship &bindingRel);
 
->>>>>>> 4af6daef
     /// Computes the resolved bound material for this prim, for the given 
     /// material purpose. 
     /// 
