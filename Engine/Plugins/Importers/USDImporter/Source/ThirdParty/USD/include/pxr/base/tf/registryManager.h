//
// Copyright 2016 Pixar
//
// Licensed under the Apache License, Version 2.0 (the "Apache License")
// with the following modification; you may not use this file except in
// compliance with the Apache License and the following modification to it:
// Section 6. Trademarks. is deleted and replaced with:
//
// 6. Trademarks. This License does not grant permission to use the trade
//    names, trademarks, service marks, or product names of the Licensor
//    and its affiliates, except as required to comply with Section 4(c) of
//    the License and to reproduce the content of the NOTICE file.
//
// You may obtain a copy of the Apache License at
//
//     http://www.apache.org/licenses/LICENSE-2.0
//
// Unless required by applicable law or agreed to in writing, software
// distributed under the Apache License with the above modification is
// distributed on an "AS IS" BASIS, WITHOUT WARRANTIES OR CONDITIONS OF ANY
// KIND, either express or implied. See the Apache License for the specific
// language governing permissions and limitations under the Apache License.
//
#ifndef PXR_BASE_TF_REGISTRY_MANAGER_H
#define PXR_BASE_TF_REGISTRY_MANAGER_H

/// \file tf/registryManager.h
/// \ingroup group_tf_Initialization

#include "pxr/pxr.h"

#include "pxr/base/arch/attributes.h"
#include "pxr/base/tf/preprocessorUtilsLite.h"
#include "pxr/base/tf/api.h"

<<<<<<< HEAD
#include <boost/noncopyable.hpp>
#include <boost/preprocessor/cat.hpp>

=======
>>>>>>> 3aae9151
#include <functional>
#include <typeinfo>

PXR_NAMESPACE_OPEN_SCOPE

/// \class TfRegistryManager
/// \ingroup group_tf_Initialization
///
/// Manage initialization of registries.
///
/// See \ref page_tf_RegistryManager for a detailed description.
///
class TfRegistryManager {
    TfRegistryManager(const TfRegistryManager&) = delete;
    TfRegistryManager& operator=(const TfRegistryManager&) = delete;

public:
    // The type of a registration function.  The arguments are not used.
    typedef void (*RegistrationFunctionType)(void*, void*);
    typedef std::function<void ()> UnloadFunctionType;

    /// Return the singleton \c TfRegistryManager instance.
    TF_API static TfRegistryManager& GetInstance();

    /// Request that any initialization for service \c T be performed.
    ///
    /// Calling \c SubscribeTo<T>() causes all existing \c
    /// TF_REGISTRY_FUNCTION() functions of type \c T to be run.  Once
    /// this call is made, when new code is dynamically loaded then any
    /// \c TF_REGISTRY_FUNCTION() functions of type \c T in the new code
    /// will automatically be run when the code is loaded.
    template <class T>
    void SubscribeTo() {
        _SubscribeTo(typeid(T));
    }

    /// Cancel any previous subscriptions to service \c T.
    ///
    /// After this call, newly added code will no longer have \c
    /// TF_REGISTRY_FUNCTION() functions of type \c T run.
    template <class T>
    void UnsubscribeFrom() {
        _UnsubscribeFrom(typeid(T));
    }

    /// Add an action to be performed at code unload time.
    ///
    /// When a \c TF_REGISTRY_FUNCTION() is run, it often needs to register an
    /// inverse action to be taken when the code containing that function is
    /// unloaded.  For example, a plugin that adds information to a registry
    /// will typically want to remove that information when the registry is
    /// unloaded.
    ///
    /// Calling \c AddFunctionForUnload() requests that the given function be
    /// run if the code from which the function is called is unloaded.
    /// However, this is detectable only if this call is made from within the
    /// call chain of some \c TF_REGISTRY_FUNCTION() function.  In this case,
    /// \c AddFunctionForUnload() returns true.  Otherwise, false is returned
    /// and the function is never run.
    ///
    /// Note however that by default, no unload functions are run when code is
    /// being unloaded because exit() has been called.  This is an
    /// optimization, because most registries don't need to be deconstructed
    /// at exit time. This behavior can be changed by calling \c
    /// RunUnloadersAtExit().
    TF_API bool AddFunctionForUnload(const UnloadFunctionType&);

    /// Run unload functions program exit time.
    ///
    /// The functions added by \c AddFunctionForUnload() are normally not run
    /// when a program exits.  For debugging purposes (e.g. checking for
    /// memory leaks) it may be desirable to run the functions even at program
    /// exit time.  This call will force functions to be run at program exit
    /// time.
    ///
    /// Note that this call does not cause construction of the singleton \c
    /// TfRegistryManager object if it does not already exist.
    TF_API static void RunUnloadersAtExit();

private:
    TF_API TfRegistryManager();
    TF_API ~TfRegistryManager();

    TF_API void _SubscribeTo(const std::type_info&);
    TF_API void _UnsubscribeFrom(const std::type_info&);
};

TF_API void Tf_RegistryInitCtor(char const *name);
TF_API void Tf_RegistryInitDtor(char const *name);

namespace {
struct Tf_RegistryStaticInit {
    Tf_RegistryStaticInit() {
        Tf_RegistryInitCtor(TF_PP_STRINGIZE(MFB_ALT_PACKAGE_NAME));
    }
    ~Tf_RegistryStaticInit() {
        Tf_RegistryInitDtor(TF_PP_STRINGIZE(MFB_ALT_PACKAGE_NAME));
    }
};
}

// Private class used to indicate the library has finished registering
// functions, to indicate that the library is being unloaded and to
// add functions to the registry.
class Tf_RegistryInit {
public:
    TF_API static void Add(const char* libName,
                    TfRegistryManager::RegistrationFunctionType func,
                    const char* typeName);
    template <class T, class U>
    static void Add(const char* libName,
                    void (*func)(T*, U*),
                    const char* typeName)
    {
        Add(libName,(TfRegistryManager::RegistrationFunctionType)func,typeName);
    }
};

// The ARCH_CONSTRUCTOR priority for registering registry functions.
#define TF_REGISTRY_PRIORITY 100

//
// Macros for adding registry functions outside class templates.
//

// Define a registry function outside of a template.  Follow the macro with
// the body of the function inside braces.  KEY_TYPE and TAG must be types.
#define TF_REGISTRY_DEFINE_WITH_TYPE(KEY_TYPE, TAG)                            \
    static void _Tf_RegistryFunction(KEY_TYPE*, TAG*);                         \
    ARCH_CONSTRUCTOR(TF_PP_CAT(_Tf_RegistryAdd, __LINE__),                     \
                     TF_REGISTRY_PRIORITY, KEY_TYPE*, TAG*)                    \
    {                                                                          \
        Tf_RegistryInit::Add(TF_PP_STRINGIZE(MFB_ALT_PACKAGE_NAME),            \
                             (void(*)(KEY_TYPE*, TAG*))_Tf_RegistryFunction,   \
                             TF_PP_STRINGIZE(KEY_TYPE));                       \
    }                                                                          \
    _ARCH_ENSURE_PER_LIB_INIT(Tf_RegistryStaticInit, _tfRegistryInit);         \
    static void _Tf_RegistryFunction(KEY_TYPE*, TAG*)
    
// Define a registry function outside of a template.  Follow the macro with
// the body of the function inside braces.  KEY_TYPE must be a type and NAME
// must be a valid C++ name.
#define TF_REGISTRY_DEFINE(KEY_TYPE, NAME)                                     \
    static void TF_PP_CAT(_Tf_RegistryFunction, NAME)(KEY_TYPE*, void*);       \
    ARCH_CONSTRUCTOR(TF_PP_CAT(_Tf_RegistryAdd, NAME),                         \
                     TF_REGISTRY_PRIORITY, KEY_TYPE*)                          \
    {                                                                          \
        Tf_RegistryInit::Add(TF_PP_STRINGIZE(MFB_ALT_PACKAGE_NAME),            \
                             (void(*)(KEY_TYPE*, void*))                       \
<<<<<<< HEAD
                             BOOST_PP_CAT(_Tf_RegistryFunction, NAME),         \
=======
                             TF_PP_CAT(_Tf_RegistryFunction, NAME),            \
>>>>>>> 3aae9151
                             TF_PP_STRINGIZE(KEY_TYPE));                       \
    }                                                                          \
    _ARCH_ENSURE_PER_LIB_INIT(Tf_RegistryStaticInit, _tfRegistryInit);         \
    static void TF_PP_CAT(_Tf_RegistryFunction, NAME)(KEY_TYPE*, void*)


/// Define a function that is called on demand by \c TfRegistryManager.
///
/// This is a simpler form of TF_REGISTRY_FUNCTION_WITH_TAG() that provides
/// a tag for you, based on the MFB package, file name, and line number being
/// compiled.  For most cases (private registry functions inside .cpp files)
/// this should do.
///
/// A very common use is to symbolically define enum names (see \c TfEnum):
/// \code
/// TF_REGISTRY_FUNCTION(TfEnum)
/// {
///        // Bit-depth types.
///        TF_ADD_ENUM_NAME(ELEM_BITDEPTH_8);
///        TF_ADD_ENUM_NAME(ELEM_BITDEPTH_10);
///        TF_ADD_ENUM_NAME(ELEM_BITDEPTH_32);
///
///        // Destination types.
///        TF_ADD_ENUM_NAME(ELEM_DESTINATION_DISKFARM);
///        TF_ADD_ENUM_NAME(ELEM_DESTINATION_JOBDIR);
/// 
///        // Renderer types.
///        TF_ADD_ENUM_NAME(ELEM_RENDERER_GRAIL);
///        TF_ADD_ENUM_NAME(ELEM_RENDERER_PRMAN);
/// }
/// \endcode
///
/// \hideinitializer
#define TF_REGISTRY_FUNCTION(KEY_TYPE) \
    TF_REGISTRY_DEFINE(KEY_TYPE, __LINE__)

/// Define a function that is called on demand by \c TfRegistryManager.
///
/// Here is an example of using this macro:
/// \code
/// #include "pxr/base/tf/registryManager.h"
///
/// TF_REGISTRY_FUNCTION_WITH_TAG(XyzRegistry, MyTag)
/// {
///      // calls to, presumably, XyzRegistry:
///      ...
/// }
///\endcode
///
/// Given the above, a call to \c TfRegistryManager::SubscribeTo<XyzRegistry>()
/// will cause the above function to be immediately run.  (If the above function
/// has not yet been loaded, but is loaded in the future, it will be run then.)
/// The second type, \c MyType, is unimportant, but cannot be repeated with the
/// first type (i.e. there can be at most one call to \c TF_REGISTRY_FUNCTION()
/// for a given pair of types).
///
/// In contrast to the typical static-constructor design, the code within a
/// TF_REGISTRY_FUNCTION() function is (usually) not run before main();
/// specifically, it is not run unless and until a call to SubscribeTo<T>()
/// occurs.  This is important: if there are no subscribers, the code may never
/// be run.
///
/// Note two restrictions: the type-names \p KEY_TYPE and \c TAG passed
/// to this macro must be untemplated, and not qualified with a
/// namespace. (Translation: the name as given must consist solely of letters and
/// numbers: no "\<", "\>" or ":" characters are allowed.)  KEY_TYPE may be inside
/// a namespace but must not be explicitly qualified; you must use 'using
/// namespace &lt;foo\>::KEY_TYPE' before calling this macro.  Every use of \c
/// TF_REGISTRY_FUNCTION() must use a different pair for \c KEY_TYPE and \c
/// TAG or a multiply defined symbol will result at link time.  Note
/// that this means the same KEY_TYPE in two or more namespaces may not be
/// registered in more than one namespace.
///
/// \hideinitializer
#define TF_REGISTRY_FUNCTION_WITH_TAG(KEY_TYPE, TAG) \
    TF_REGISTRY_DEFINE(KEY_TYPE, TF_PP_CAT(TAG, __LINE__))

PXR_NAMESPACE_CLOSE_SCOPE

#endif // PXR_BASE_TF_REGISTRY_MANAGER_H<|MERGE_RESOLUTION|>--- conflicted
+++ resolved
@@ -33,12 +33,6 @@
 #include "pxr/base/tf/preprocessorUtilsLite.h"
 #include "pxr/base/tf/api.h"
 
-<<<<<<< HEAD
-#include <boost/noncopyable.hpp>
-#include <boost/preprocessor/cat.hpp>
-
-=======
->>>>>>> 3aae9151
 #include <functional>
 #include <typeinfo>
 
@@ -188,11 +182,7 @@
     {                                                                          \
         Tf_RegistryInit::Add(TF_PP_STRINGIZE(MFB_ALT_PACKAGE_NAME),            \
                              (void(*)(KEY_TYPE*, void*))                       \
-<<<<<<< HEAD
-                             BOOST_PP_CAT(_Tf_RegistryFunction, NAME),         \
-=======
                              TF_PP_CAT(_Tf_RegistryFunction, NAME),            \
->>>>>>> 3aae9151
                              TF_PP_STRINGIZE(KEY_TYPE));                       \
     }                                                                          \
     _ARCH_ENSURE_PER_LIB_INIT(Tf_RegistryStaticInit, _tfRegistryInit);         \
