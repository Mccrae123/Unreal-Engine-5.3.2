//
// Copyright 2016 Pixar
//
// Licensed under the Apache License, Version 2.0 (the "Apache License")
// with the following modification; you may not use this file except in
// compliance with the Apache License and the following modification to it:
// Section 6. Trademarks. is deleted and replaced with:
//
// 6. Trademarks. This License does not grant permission to use the trade
//    names, trademarks, service marks, or product names of the Licensor
//    and its affiliates, except as required to comply with Section 4(c) of
//    the License and to reproduce the content of the NOTICE file.
//
// You may obtain a copy of the Apache License at
//
//     http://www.apache.org/licenses/LICENSE-2.0
//
// Unless required by applicable law or agreed to in writing, software
// distributed under the Apache License with the above modification is
// distributed on an "AS IS" BASIS, WITHOUT WARRANTIES OR CONDITIONS OF ANY
// KIND, either express or implied. See the Apache License for the specific
// language governing permissions and limitations under the Apache License.
//
#ifndef PXR_USD_USD_SHADE_INPUT_H
#define PXR_USD_USD_SHADE_INPUT_H

#include "pxr/pxr.h"
#include "pxr/usd/usdShade/api.h"
#include "pxr/usd/usdShade/types.h"
#include "pxr/usd/usdShade/utils.h"
#include "pxr/usd/usd/attribute.h"

#include "pxr/usd/ndr/declare.h"

#include <vector>

PXR_NAMESPACE_OPEN_SCOPE

class UsdShadeConnectableAPI;
struct UsdShadeConnectionSourceInfo;
class UsdShadeOutput;

/// \class UsdShadeInput
/// 
/// This class encapsulates a shader or node-graph input, which is a 
/// connectable attribute representing a typed value.
/// 
class UsdShadeInput
{
public:
    /// Default constructor returns an invalid Input.  Exists for the sake of
    /// container classes
    UsdShadeInput()
    {
        // nothing
    }

    /// Get the name of the attribute associated with the Input. 
    /// 
    TfToken const &GetFullName() const { 
        return _attr.GetName(); 
    }

    /// Returns the name of the input. 
    /// 
    /// We call this the base name since it strips off the "inputs:" namespace 
    /// prefix from the attribute name, and returns it.
    /// 
    USDSHADE_API
    TfToken GetBaseName() const;

    /// Get the "scene description" value type name of the attribute associated 
    /// with the Input.
    /// 
    USDSHADE_API
    SdfValueTypeName GetTypeName() const;
    
    /// Get the prim that the input belongs to.
    UsdPrim GetPrim() const {
        return _attr.GetPrim();
    }

    /// Convenience wrapper for the templated UsdAttribute::Get().
    template <typename T>
    bool Get(T* value, UsdTimeCode time = UsdTimeCode::Default()) const {
        return GetAttr().Get(value, time);
    }

    /// Convenience wrapper for VtValue version of UsdAttribute::Get().
    USDSHADE_API
    bool Get(VtValue* value, UsdTimeCode time = UsdTimeCode::Default()) const;

    /// Set a value for the Input at \p time.
    /// 
    USDSHADE_API
    bool Set(const VtValue& value, 
             UsdTimeCode time = UsdTimeCode::Default()) const;

    /// \overload 
    /// Set a value of the Input at \p time.
    /// 
    template <typename T>
    bool Set(const T& value, UsdTimeCode time = UsdTimeCode::Default()) const {
        return _attr.Set(value, time);
    }

    /// Hash functor.
    struct Hash {
        inline size_t operator()(const UsdShadeInput &input) const {
            return hash_value(input._attr);
        }
    };

    /// \name Configuring the Input's Type
    /// @{

    /// Specify an alternative, renderer-specific type to use when
    /// emitting/translating this Input, rather than translating based
    /// on its GetTypeName()
    ///
    /// For example, we set the renderType to "struct" for Inputs that
    /// are of renderman custom struct types.
    ///
    /// \return true on success.
    ///
    USDSHADE_API
    bool SetRenderType(TfToken const& renderType) const;

    /// Return this Input's specialized renderType, or an empty
    /// token if none was authored.
    ///
    /// \sa SetRenderType()
    USDSHADE_API
    TfToken GetRenderType() const;

    /// Return true if a renderType has been specified for this Input.
    ///
    /// \sa SetRenderType()
    USDSHADE_API
    bool HasRenderType() const;

    /// @}

    /// \name API to author and query an Input's sdrMetadata
    /// 
    /// This section provides API for authoring and querying shader registry
    /// metadata on an Input. When the owning shader prim is providing a shader 
    /// definition, the authored "sdrMetadata" dictionary value provides 
    /// metadata needed to populate the Input correctly in the shader registry. 
    /// 
    /// We expect the keys in sdrMetadata to correspond to the keys 
    /// in \ref SdrPropertyMetadata. However, this is not strictly enforced by
    /// the API. The only allowed value type in the "sdrMetadata" dictionary is 
    /// a std::string since it needs to be converted into a NdrTokenMap, which 
    /// Sdr will parse using the utilities available in \ref SdrMetadataHelpers.
    /// 
    /// @{

    /// Returns this Input's composed "sdrMetadata" dictionary as a 
    /// NdrTokenMap.
    USDSHADE_API
    NdrTokenMap GetSdrMetadata() const;
    
    /// Returns the value corresponding to \p key in the composed 
    /// <b>sdrMetadata</b> dictionary.
    USDSHADE_API
    std::string GetSdrMetadataByKey(const TfToken &key) const;
        
    /// Authors the given \p sdrMetadata value on this Input at the current 
    /// EditTarget.
    USDSHADE_API
    void SetSdrMetadata(const NdrTokenMap &sdrMetadata) const;

    /// Sets the value corresponding to \p key to the given string \p value, in 
    /// the Input's "sdrMetadata" dictionary at the current EditTarget.
    USDSHADE_API
    void SetSdrMetadataByKey(
        const TfToken &key, 
        const std::string &value) const;

    /// Returns true if the Input has a non-empty composed "sdrMetadata" 
    /// dictionary value.
    USDSHADE_API
    bool HasSdrMetadata() const;

    /// Returns true if there is a value corresponding to the given \p key in 
    /// the composed "sdrMetadata" dictionary.
    USDSHADE_API
    bool HasSdrMetadataByKey(const TfToken &key) const;

    /// Clears any "sdrMetadata" value authored on the Input in the current 
    /// EditTarget.
    USDSHADE_API
    void ClearSdrMetadata() const;

    /// Clears the entry corresponding to the given \p key in the 
    /// "sdrMetadata" dictionary authored in the current EditTarget.
    USDSHADE_API
    void ClearSdrMetadataByKey(const TfToken &key) const;

    /// @}

    // ---------------------------------------------------------------
    /// \name UsdAttribute API
    // ---------------------------------------------------------------

    /// @{

    /// Speculative constructor that will produce a valid UsdShadeInput when
    /// \p attr already represents a shade Input, and produces an \em invalid 
    /// UsdShadeInput otherwise (i.e. the explicit bool conversion operator will 
    /// return false).
    USDSHADE_API
    explicit UsdShadeInput(const UsdAttribute &attr);

    /// Test whether a given UsdAttribute represents a valid Input, which
    /// implies that creating a UsdShadeInput from the attribute will succeed.
    ///
    /// Success implies that \c attr.IsDefined() is true.
    USDSHADE_API
    static bool IsInput(const UsdAttribute &attr);

    /// Test if this name has a namespace that indicates it could be an
    /// input.
    USDSHADE_API
    static bool IsInterfaceInputName(const std::string & name);

    /// Explicit UsdAttribute extractor.
    const UsdAttribute &GetAttr() const { return _attr; }

    /// Allow UsdShadeInput to auto-convert to UsdAttribute, so you can
    /// pass a UsdShadeInput to any function that accepts a UsdAttribute or
    /// const-ref thereto.
    operator const UsdAttribute & () const { return GetAttr(); }

    /// Return true if the wrapped UsdAttribute is defined, and in addition the 
    /// attribute is identified as an input.
    bool IsDefined() const {
        return _attr && IsInput(_attr);
    }

    /// Set documentation string for this Input.
    /// \sa UsdObject::SetDocumentation()
    USDSHADE_API
    bool SetDocumentation(const std::string& docs) const;

    /// Get documentation string for this Input.
    /// \sa UsdObject::GetDocumentation()
    USDSHADE_API
    std::string GetDocumentation() const;

    /// Set the displayGroup metadata for this Input,  i.e. hinting for the
    /// location and nesting of the attribute.
    /// \sa UsdProperty::SetDisplayGroup(), UsdProperty::SetNestedDisplayGroup()
    USDSHADE_API
    bool SetDisplayGroup(const std::string& displayGroup) const;

    /// Get the displayGroup metadata for this Input, i.e. hint for the location 
    /// and nesting of the attribute.
    /// \sa UsdProperty::GetDisplayGroup(), UsdProperty::GetNestedDisplayGroup()
    USDSHADE_API
    std::string GetDisplayGroup() const;

    /// @}

    /// Return true if this Input is valid for querying and authoring
    /// values and metadata, which is identically equivalent to IsDefined().
    explicit operator bool() const { 
        return IsDefined(); 
    }

    /// Equality comparison. Returns true if \a lhs and \a rhs represent the 
    /// same UsdShadeInput, false otherwise.
    friend bool operator==(const UsdShadeInput &lhs, const UsdShadeInput &rhs) {
        return lhs.GetAttr() == rhs.GetAttr();
    }

    /// Inequality comparison. Return false if \a lhs and \a rhs represent the
    /// same UsdShadeInput, true otherwise.
    friend bool operator!=(const UsdShadeInput &lhs, const UsdShadeInput &rhs) {
        return !(lhs == rhs);
    }
    
    // -------------------------------------------------------------------------
    /// \name Connections API
    // -------------------------------------------------------------------------
    /// @{

    /// Determines whether this Input can be connected to the given 
    /// source attribute, which can be an input or an output.
    /// 
    /// \sa UsdShadeConnectableAPI::CanConnect
    USDSHADE_API
    bool CanConnect(const UsdAttribute &source) const;

    /// \overload
    USDSHADE_API
    bool CanConnect(const UsdShadeInput &sourceInput) const;

    /// \overload
    USDSHADE_API
    bool CanConnect(const UsdShadeOutput &sourceOutput) const;

    using ConnectionModification = UsdShadeConnectionModification;

    /// Authors a connection for this Input
    /// 
    /// \p source is a struct that describes the upstream source attribute
    /// with all the information necessary to make a connection. See the
    /// documentation for UsdShadeConnectionSourceInfo.
    /// \p mod describes the operation that should be applied to the list of
    /// connections. By default the new connection will replace any existing
    /// connections, but it can add to the list of connections to represent
    /// multiple input connections.
    /// 
    /// \return
    /// \c true if a connection was created successfully.
    /// \c false if this input or \p source is invalid.
    /// 
    /// \note This method does not verify the connectability of the shading
    /// attribute to the source. Clients must invoke CanConnect() themselves
    /// to ensure compatibility.
    /// \note The source shading attribute is created if it doesn't exist
    /// already.
    /// 
    /// \sa UsdShadeConnectableAPI::ConnectToSource
    ///
    USDSHADE_API
    bool ConnectToSource(
        UsdShadeConnectionSourceInfo const &source,
        ConnectionModification const mod =
            ConnectionModification::Replace) const;

    /// \deprecated
    /// \overload
    USDSHADE_API
    bool ConnectToSource(
        UsdShadeConnectableAPI const &source,
        TfToken const &sourceName,
        UsdShadeAttributeType const sourceType=UsdShadeAttributeType::Output,
        SdfValueTypeName typeName=SdfValueTypeName()) const;

    /// Authors a connection for this Input to the source at the given path.
    /// 
    /// \sa UsdShadeConnectableAPI::ConnectToSource
    ///
    USDSHADE_API
    bool ConnectToSource(SdfPath const &sourcePath) const;

    /// Connects this Input to the given input, \p sourceInput.
    /// 
    /// \sa UsdShadeConnectableAPI::ConnectToSource
    ///
    USDSHADE_API
    bool ConnectToSource(UsdShadeInput const &sourceInput) const;

    /// Connects this Input to the given output, \p sourceOutput.
    /// 
    /// \sa UsdShadeConnectableAPI::ConnectToSource
    ///
    USDSHADE_API
    bool ConnectToSource(UsdShadeOutput const &sourceOutput) const;

    /// Connects this Input to the given sources, \p sourceInfos
    /// 
<<<<<<< HEAD
    /// \p source is an output parameter which will be set to the source 
    /// connectable prim.
    /// \p sourceName will be set to the name of the source shading attribute, 
    /// which may be an input or an output, as specified by \p sourceType
    /// \p sourceType will have the type of the source shading attribute, i.e.
    /// whether it is an \c Input or \c Output
    ///
    /// \return 
    /// \c true if the shading attribute is connected to a valid, defined source
    /// attribute.
    /// \c false if the shading attribute is not connected to a single, defined 
    /// source attribute. 
    /// 
    /// \note The python wrapping for this method returns a 
    /// (source, sourceName, sourceType) tuple if the parameter is connected, 
    /// else \c None
=======
    /// \sa UsdShadeConnectableAPI::SetConnectedSources
>>>>>>> 3aae9151
    ///
    USDSHADE_API
    bool SetConnectedSources(
        std::vector<UsdShadeConnectionSourceInfo> const &sourceInfos) const;

    using SourceInfoVector = TfSmallVector<UsdShadeConnectionSourceInfo, 1>;

    /// Finds the valid sources of connections for the Input.
    /// 
    /// \p invalidSourcePaths is an optional output parameter to collect the
    /// invalid source paths that have not been reported in the returned vector.
    /// 
    /// Returns a vector of \p UsdShadeConnectionSourceInfo structs with
    /// information about each upsteam attribute. If the vector is empty, there
    /// have been no valid connections.
    /// 
    /// \note A valid connection requires the existence of the source attribute
    /// and also requires that the source prim is UsdShadeConnectableAPI
    /// compatible.
    /// \note The python wrapping returns a tuple with the valid connections
    /// first, followed by the invalid source paths.
    /// 
    /// \sa UsdShadeConnectableAPI::GetConnectedSources
    ///
    USDSHADE_API
    SourceInfoVector GetConnectedSources(
        SdfPathVector *invalidSourcePaths = nullptr) const;

    /// \deprecated
    USDSHADE_API
    bool GetConnectedSource(UsdShadeConnectableAPI *source,
                            TfToken *sourceName,
                            UsdShadeAttributeType *sourceType) const;

    /// \deprecated
    /// Returns the "raw" (authored) connected source paths for this Input.
    /// 
    /// \sa UsdShadeConnectableAPI::GetRawConnectedSourcePaths
    ///
    USDSHADE_API
    bool GetRawConnectedSourcePaths(SdfPathVector *sourcePaths) const;

    /// Returns true if and only if this Input is currently connected to a 
    /// valid (defined) source. 
    ///
    /// \sa UsdShadeConnectableAPI::HasConnectedSource
    /// 
    USDSHADE_API
    bool HasConnectedSource() const;

    /// Returns true if the connection to this Input's source, as returned by 
    /// GetConnectedSource(), is authored across a specializes arc, which is 
    /// used to denote a base material.
    /// 
    /// \sa UsdShadeConnectableAPI::IsSourceConnectionFromBaseMaterial
    ///
    USDSHADE_API
    bool IsSourceConnectionFromBaseMaterial() const;

    /// Disconnect source for this Input. If \p sourceAttr is valid, only a
    /// connection to the specified attribute is disconnected, otherwise all
    /// connections are removed.
    /// 
    /// \sa UsdShadeConnectableAPI::DisconnectSource
    ///
    USDSHADE_API
    bool DisconnectSource(UsdAttribute const &sourceAttr = UsdAttribute()) const;

<<<<<<< HEAD
    /// Clears source for this shading attribute in the current UsdEditTarget.
=======
    /// Clears sources for this Input in the current UsdEditTarget.
>>>>>>> 3aae9151
    ///
    /// Most of the time, what you probably want is DisconnectSource()
    /// rather than this function.
    ///
    /// \sa UsdShadeConnectableAPI::ClearSources
    ///
    USDSHADE_API
    bool ClearSources() const;

    /// \deprecated
    USDSHADE_API
    bool ClearSource() const;

    /// @}

    // -------------------------------------------------------------------------
    /// \name Connectability API
    // -------------------------------------------------------------------------
    /// @{
        
    /// \brief Set the connectability of the Input. 
    /// 
    /// In certain shading data models, there is a need to distinguish which 
    /// inputs <b>can</b> vary over a surface from those that must be 
    /// <b>uniform</b>. This is accomplished in UsdShade by limiting the 
    /// connectability of the input. This is done by setting the 
    /// "connectability" metadata on the associated attribute.
    /// 
    /// Connectability of an Input can be set to UsdShadeTokens->full or 
    /// UsdShadeTokens->interfaceOnly. 
    /// 
    /// \li <b>full</b> implies that  the Input can be connected to any other 
    /// Input or Output.  
    /// \li <b>interfaceOnly</b> implies that the Input can only be connected to 
    /// a NodeGraph Input (which represents an interface override, not a 
    /// render-time dataflow connection), or another Input whose connectability 
    /// is also "interfaceOnly".
    /// 
    /// The default connectability of an input is UsdShadeTokens->full.
    /// 
    /// \sa SetConnectability()
    USDSHADE_API
    bool SetConnectability(const TfToken &connectability) const;

    /// \brief Returns the connectability of the Input.
    /// 
    /// \sa SetConnectability()
    USDSHADE_API
    TfToken GetConnectability() const;

    /// \brief Clears any authored connectability on the Input.
    /// 
    USDSHADE_API
    bool ClearConnectability() const;

    /// @}

    // -------------------------------------------------------------------------
    /// \name Connected Value API
    // -------------------------------------------------------------------------
    /// @{

    /// \brief Find what is connected to this Input recursively
    ///
    /// \sa UsdShadeUtils::GetValueProducingAttributes
    USDSHADE_API
    UsdShadeAttributeVector GetValueProducingAttributes(
        bool shaderOutputsOnly = false) const;

    /// \deprecated in favor of calling GetValueProducingAttributes
    USDSHADE_API
    UsdAttribute GetValueProducingAttribute(
        UsdShadeAttributeType* attrType) const;

    /// @}

private:
    friend class UsdShadeConnectableAPI;

    // Constructor that creates a UsdShadeInput with the given name on the 
    // given prim.
    // \p name here is the unnamespaced name of the input.
    UsdShadeInput(UsdPrim prim,
                  TfToken const &name,
                  SdfValueTypeName const &typeName);
    
    UsdAttribute _attr;
};

PXR_NAMESPACE_CLOSE_SCOPE

#endif // PXR_USD_USD_SHADE_INPUT_H<|MERGE_RESOLUTION|>--- conflicted
+++ resolved
@@ -363,26 +363,7 @@
 
     /// Connects this Input to the given sources, \p sourceInfos
     /// 
-<<<<<<< HEAD
-    /// \p source is an output parameter which will be set to the source 
-    /// connectable prim.
-    /// \p sourceName will be set to the name of the source shading attribute, 
-    /// which may be an input or an output, as specified by \p sourceType
-    /// \p sourceType will have the type of the source shading attribute, i.e.
-    /// whether it is an \c Input or \c Output
-    ///
-    /// \return 
-    /// \c true if the shading attribute is connected to a valid, defined source
-    /// attribute.
-    /// \c false if the shading attribute is not connected to a single, defined 
-    /// source attribute. 
-    /// 
-    /// \note The python wrapping for this method returns a 
-    /// (source, sourceName, sourceType) tuple if the parameter is connected, 
-    /// else \c None
-=======
     /// \sa UsdShadeConnectableAPI::SetConnectedSources
->>>>>>> 3aae9151
     ///
     USDSHADE_API
     bool SetConnectedSources(
@@ -451,11 +432,7 @@
     USDSHADE_API
     bool DisconnectSource(UsdAttribute const &sourceAttr = UsdAttribute()) const;
 
-<<<<<<< HEAD
-    /// Clears source for this shading attribute in the current UsdEditTarget.
-=======
     /// Clears sources for this Input in the current UsdEditTarget.
->>>>>>> 3aae9151
     ///
     /// Most of the time, what you probably want is DisconnectSource()
     /// rather than this function.
