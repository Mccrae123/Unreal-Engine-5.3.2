//
// Copyright 2016 Pixar
//
// Licensed under the Apache License, Version 2.0 (the "Apache License")
// with the following modification; you may not use this file except in
// compliance with the Apache License and the following modification to it:
// Section 6. Trademarks. is deleted and replaced with:
//
// 6. Trademarks. This License does not grant permission to use the trade
//    names, trademarks, service marks, or product names of the Licensor
//    and its affiliates, except as required to comply with Section 4(c) of
//    the License and to reproduce the content of the NOTICE file.
//
// You may obtain a copy of the Apache License at
//
//     http://www.apache.org/licenses/LICENSE-2.0
//
// Unless required by applicable law or agreed to in writing, software
// distributed under the Apache License with the above modification is
// distributed on an "AS IS" BASIS, WITHOUT WARRANTIES OR CONDITIONS OF ANY
// KIND, either express or implied. See the Apache License for the specific
// language governing permissions and limitations under the Apache License.
//
#ifndef USDGEOM_GENERATED_BASISCURVES_H
#define USDGEOM_GENERATED_BASISCURVES_H

/// \file usdGeom/basisCurves.h

#include "pxr/pxr.h"
#include "pxr/usd/usdGeom/api.h"
#include "pxr/usd/usdGeom/curves.h"
#include "pxr/usd/usd/prim.h"
#include "pxr/usd/usd/stage.h"
#include "pxr/usd/usdGeom/tokens.h"

#include "pxr/base/vt/value.h"

#include "pxr/base/gf/vec3d.h"
#include "pxr/base/gf/vec3f.h"
#include "pxr/base/gf/matrix4d.h"

#include "pxr/base/tf/token.h"
#include "pxr/base/tf/type.h"

PXR_NAMESPACE_OPEN_SCOPE

class SdfAssetPath;

// -------------------------------------------------------------------------- //
// BASISCURVES                                                                //
// -------------------------------------------------------------------------- //

/// \class UsdGeomBasisCurves
///
/// BasisCurves are a batched curve representation analogous to the
/// classic RIB definition via Basis and Curves statements. BasisCurves are
/// often used to render dense aggregate geometry like hair or grass.
/// 
/// A 'matrix' and 'vstep' associated with the \em basis are used to
/// interpolate the vertices of a cubic BasisCurves. (The basis attribute
/// is unused for linear BasisCurves.)
/// 
/// A single prim may have many curves whose count is determined implicitly by
/// the length of the \em curveVertexCounts vector.  Each individual curve is
/// composed of one or more segments. Each segment is defined by four vertices
/// for cubic curves and two vertices for linear curves. See the next section
/// for more information on how to map curve vertex counts to segment counts.
/// 
/// \section UsdGeomBasisCurves_Segment Segment Indexing
/// Interpolating a curve requires knowing how to decompose it into its 
/// individual segments.
/// 
/// The segments of a cubic curve are determined by the vertex count,
/// the \em wrap (periodicity), and the vstep of the basis. For linear
/// curves, the basis token is ignored and only the vertex count and
/// wrap are needed.
/// 
/// cubic basis   | vstep
/// ------------- | ------
/// bezier        | 3
/// catmullRom    | 1
/// bspline       | 1
/// 
/// The first segment of a cubic (nonperiodic) curve is always defined by its
/// first four points. The vstep is the increment used to determine what
/// vertex indices define the next segment.  For a two segment (nonperiodic)
/// bspline basis curve (vstep = 1), the first segment will be defined by
/// interpolating vertices [0, 1, 2, 3] and the second segment will be defined
/// by [1, 2, 3, 4].  For a two segment bezier basis curve (vstep = 3), the
/// first segment will be defined by interpolating vertices [0, 1, 2, 3] and
/// the second segment will be defined by [3, 4, 5, 6].  If the vstep is not
/// one, then you must take special care to make sure that the number of cvs
/// properly divides by your vstep. (The indices described are relative to
/// the initial vertex index for a batched curve.)
/// 
/// For periodic curves, at least one of the curve's initial vertices are
/// repeated to close the curve. For cubic curves, the number of vertices
/// repeated is '4 - vstep'. For linear curves, only one vertex is repeated
/// to close the loop.
/// 
/// Pinned curves are a special case of nonperiodic curves that only affects
/// the behavior of cubic Bspline and Catmull-Rom curves. To evaluate or render
/// pinned curves, a client must effectively add 'phantom points' at the 
/// beginning and end of every curve in a batch.  These phantom points
/// are injected to ensure that the inteprolated curve begins at P[0] and
/// ends at P[n-1].
/// 
/// For a curve with initial point P[0] and last point P[n-1], the phantom
/// points are defined as.
/// P[-1]  = 2 * P[0] - P[1]
/// P[n] = 2 * P[n-1] - P[n-2]
/// 
/// Pinned cubic curves will (usually) have to be unpacked into the standard
/// nonperiodic representation before rendering. This unpacking can add some 
/// additional overhead. However, using pinned curves reduces the amount of
/// data recorded in a scene and (more importantly) better records the
/// authors' intent for interchange.
/// 
/// \note The additional phantom points mean that the minimum curve vertex
/// count for cubic bspline and catmullRom curves is 2.
/// 
/// Linear curve segments are defined by two vertices.
/// A two segment linear curve's first segment would be defined by
/// interpolating vertices [0, 1]. The second segment would be defined by 
/// vertices [1, 2]. (Again, for a batched curve, indices are relative to
/// the initial vertex index.)
/// 
/// When validating curve topology, each renderable entry in the
/// curveVertexCounts vector must pass this check.
/// 
/// type    | wrap                        | validitity
/// ------- | --------------------------- | ----------------
/// linear  | nonperiodic                 | curveVertexCounts[i] > 2
/// linear  | periodic                    | curveVertexCounts[i] > 3
/// cubic   | nonperiodic                 | (curveVertexCounts[i] - 4) % vstep == 0
/// cubic   | periodic                    | (curveVertexCounts[i]) % vstep == 0
/// cubic   | pinned (catmullRom/bspline) | (curveVertexCounts[i] - 2) >= 0
/// 
/// \section UsdGeomBasisCurves_BasisMatrix Cubic Vertex Interpolation
/// 
/// \image html USDCurveBasisMatrix.png width=750
/// 
/// \section UsdGeomBasisCurves_Linear Linear Vertex Interpolation
/// 
/// Linear interpolation is always used on curves of type linear.
/// 't' with domain [0, 1], the curve is defined by the equation 
/// P0 * (1-t) + P1 * t. t at 0 describes the first point and t at 1 describes
/// the end point.
/// 
/// \section UsdGeomBasisCurves_PrimvarInterpolation Primvar Interpolation
/// 
/// For cubic curves, primvar data can be either interpolated cubically between 
/// vertices or linearly across segments.  The corresponding token
/// for cubic interpolation is 'vertex' and for linear interpolation is
/// 'varying'.  Per vertex data should be the same size as the number
/// of vertices in your curve.  Segment varying data is dependent on the 
/// wrap (periodicity) and number of segments in your curve.  For linear curves,
/// varying and vertex data would be interpolated the same way.  By convention 
/// varying is the preferred interpolation because of the association of 
/// varying with linear interpolation.
/// 
/// \image html USDCurvePrimvars.png 
/// 
/// To convert an entry in the curveVertexCounts vector into a segment count 
/// for an individual curve, apply these rules.  Sum up all the results in
/// order to compute how many total segments all curves have.
/// 
/// The following tables describe the expected segment count for the 'i'th
/// curve in a curve batch as well as the entire batch. Python syntax
/// like '[:]' (to describe all members of an array) and 'len(...)' 
/// (to describe the length of an array) are used.
/// 
/// type    | wrap                        | curve segment count                    | batch segment count                                                       
/// ------- | --------------------------- | -------------------------------------- | --------------------------
/// linear  | nonperiodic                 | curveVertexCounts[i] - 1               | sum(curveVertexCounts[:]) - len(curveVertexCounts)
/// linear  | periodic                    | curveVertexCounts[i]                   | sum(curveVertexCounts[:])
/// cubic   | nonperiodic                 | (curveVertexCounts[i] - 4) / vstep + 1 | sum(curveVertexCounts[:] - 4) / vstep + len(curveVertexCounts)
/// cubic   | periodic                    | curveVertexCounts[i] / vstep           | sum(curveVertexCounts[:]) / vstep
/// cubic   | pinned (catmullRom/bspline) | (curveVertexCounts[i] - 2) + 1         | sum(curveVertexCounts[:] - 2) + len(curveVertexCounts)
/// 
/// The following table descrives the expected size of varying
/// (linearly interpolated) data, derived from the segment counts computed
/// above.
/// 
/// wrap                | curve varying count          | batch varying count
/// ------------------- | ---------------------------- | ------------------------------------------------
/// nonperiodic/pinned  | segmentCounts[i] + 1         | sum(segmentCounts[:]) + len(curveVertexCounts)
/// periodic            | segmentCounts[i]             | sum(segmentCounts[:])
/// 
/// Both curve types additionally define 'constant' interpolation for the
/// entire prim and 'uniform' interpolation as per curve data.
/// 
/// 
/// \note Take care when providing support for linearly interpolated data for
/// cubic curves. Its shape doesn't provide a one to one mapping with either
/// the number of curves (like 'uniform') or the number of vertices (like
/// 'vertex') and so it is often overlooked. This is the only primitive in
/// UsdGeom (as of this writing) where this is true. For meshes, while they
/// use different interpolation methods, 'varying' and 'vertex' are both
/// specified per point. It's common to assume that curves follow a similar
/// pattern and build in structures and language for per primitive, per
/// element, and per point data only to come upon these arrays that don't 
/// quite fit into either of those categories. It is
/// also common to conflate 'varying' with being per segment data and use the
/// segmentCount rules table instead of its neighboring varying data table
/// rules. We suspect that this is because for the common case of
/// nonperiodic cubic curves, both the provided segment count and varying data
/// size formula end with '+ 1'. While debugging, users may look at the double
/// '+ 1' as a mistake and try to remove it.  We take this time to enumerate
/// these issues because we've fallen into them before and hope that we save
/// others time in their own implementations.
/// 
/// As an example of deriving per curve segment and varying primvar data counts from
/// the wrap, type, basis, and curveVertexCount, the following table is provided.
/// 
/// wrap          | type    | basis   | curveVertexCount  | curveSegmentCount  | varyingDataCount
/// ------------- | ------- | ------- | ----------------- | ------------------ | -------------------------
/// nonperiodic   | linear  | N/A     | [2 3 2 5]         | [1 2 1 4]          | [2 3 2 5]
/// nonperiodic   | cubic   | bezier  | [4 7 10 4 7]      | [1 2 3 1 2]        | [2 3 4 2 3]
/// nonperiodic   | cubic   | bspline | [5 4 6 7]         | [2 1 3 4]          | [3 2 4 5]
/// periodic      | cubic   | bezier  | [6 9 6]           | [2 3 2]            | [2 3 2]
/// periodic      | linear  | N/A     | [3 7]             | [3 7]              | [3 7]
/// 
/// \section UsdGeomBasisCurves_TubesAndRibbons Tubes and Ribbons
/// 
/// The strictest definition of a curve as an infinitely thin wire is not 
/// particularly useful for describing production scenes. The additional
/// \em widths and \em normals attributes can be used to describe cylindrical
/// tubes and or flat oriented ribbons.
/// 
/// Curves with only widths defined are imaged as tubes with radius
/// 'width / 2'. Curves with both widths and normals are imaged as ribbons
/// oriented in the direction of the interpolated normal vectors.
/// 
/// While not technically UsdGeomPrimvars, widths and normals
/// also have interpolation metadata. It's common for authored widths to have
/// constant, varying, or vertex interpolation 
/// (see UsdGeomCurves::GetWidthsInterpolation()).  It's common for
/// authored normals to have varying interpolation 
/// (see UsdGeomPointBased::GetNormalsInterpolation()).
/// 
/// \image html USDCurveHydra.png
/// 
/// The file used to generate these curves can be found in
/// pxr/extras/examples/usdGeomExamples/basisCurves.usda.  It's provided
/// as a reference on how to properly image both tubes and ribbons. The first
/// row of curves are linear; the second are cubic bezier. (We aim in future
/// releases of HdSt to fix the discontinuity seen with broken tangents to
/// better match offline renderers like RenderMan.) The yellow and violet
/// cubic curves represent cubic vertex width interpolation for which there is
/// no equivalent for linear curves.
/// 
/// \note How did this prim type get its name?  This prim is a portmanteau of
/// two different statements in the original RenderMan specification:
/// 'Basis' and 'Curves'.
/// 
///
/// For any described attribute \em Fallback \em Value or \em Allowed \em Values below
/// that are text/tokens, the actual token is published and defined in \ref UsdGeomTokens.
/// So to set an attribute to the value "rightHanded", use UsdGeomTokens->rightHanded
/// as the value.
///
class UsdGeomBasisCurves : public UsdGeomCurves
{
public:
    /// Compile time constant representing what kind of schema this class is.
    ///
    /// \sa UsdSchemaKind
    static const UsdSchemaKind schemaKind = UsdSchemaKind::ConcreteTyped;

    /// \deprecated
    /// Same as schemaKind, provided to maintain temporary backward 
    /// compatibility with older generated schemas.
    static const UsdSchemaKind schemaType = UsdSchemaKind::ConcreteTyped;

    /// Construct a UsdGeomBasisCurves on UsdPrim \p prim .
    /// Equivalent to UsdGeomBasisCurves::Get(prim.GetStage(), prim.GetPath())
    /// for a \em valid \p prim, but will not immediately throw an error for
    /// an invalid \p prim
    explicit UsdGeomBasisCurves(const UsdPrim& prim=UsdPrim())
        : UsdGeomCurves(prim)
    {
    }

    /// Construct a UsdGeomBasisCurves on the prim held by \p schemaObj .
    /// Should be preferred over UsdGeomBasisCurves(schemaObj.GetPrim()),
    /// as it preserves SchemaBase state.
    explicit UsdGeomBasisCurves(const UsdSchemaBase& schemaObj)
        : UsdGeomCurves(schemaObj)
    {
    }

    /// Destructor.
    USDGEOM_API
    virtual ~UsdGeomBasisCurves();

    /// Return a vector of names of all pre-declared attributes for this schema
    /// class and all its ancestor classes.  Does not include attributes that
    /// may be authored by custom/extended methods of the schemas involved.
    USDGEOM_API
    static const TfTokenVector &
    GetSchemaAttributeNames(bool includeInherited=true);

    /// Return a UsdGeomBasisCurves holding the prim adhering to this
    /// schema at \p path on \p stage.  If no prim exists at \p path on
    /// \p stage, or if the prim at that path does not adhere to this schema,
    /// return an invalid schema object.  This is shorthand for the following:
    ///
    /// \code
    /// UsdGeomBasisCurves(stage->GetPrimAtPath(path));
    /// \endcode
    ///
    USDGEOM_API
    static UsdGeomBasisCurves
    Get(const UsdStagePtr &stage, const SdfPath &path);

    /// Attempt to ensure a \a UsdPrim adhering to this schema at \p path
    /// is defined (according to UsdPrim::IsDefined()) on this stage.
    ///
    /// If a prim adhering to this schema at \p path is already defined on this
    /// stage, return that prim.  Otherwise author an \a SdfPrimSpec with
    /// \a specifier == \a SdfSpecifierDef and this schema's prim type name for
    /// the prim at \p path at the current EditTarget.  Author \a SdfPrimSpec s
    /// with \p specifier == \a SdfSpecifierDef and empty typeName at the
    /// current EditTarget for any nonexistent, or existing but not \a Defined
    /// ancestors.
    ///
    /// The given \a path must be an absolute prim path that does not contain
    /// any variant selections.
    ///
    /// If it is impossible to author any of the necessary PrimSpecs, (for
    /// example, in case \a path cannot map to the current UsdEditTarget's
    /// namespace) issue an error and return an invalid \a UsdPrim.
    ///
    /// Note that this method may return a defined prim whose typeName does not
    /// specify this schema class, in case a stronger typeName opinion overrides
    /// the opinion at the current EditTarget.
    ///
    USDGEOM_API
    static UsdGeomBasisCurves
    Define(const UsdStagePtr &stage, const SdfPath &path);

protected:
    /// Returns the kind of schema this class belongs to.
    ///
    /// \sa UsdSchemaKind
    USDGEOM_API
    UsdSchemaKind _GetSchemaKind() const override;

    /// \deprecated
    /// Same as _GetSchemaKind, provided to maintain temporary backward 
    /// compatibility with older generated schemas.
    USDGEOM_API
    UsdSchemaKind _GetSchemaType() const override;

private:
    // needs to invoke _GetStaticTfType.
    friend class UsdSchemaRegistry;
    USDGEOM_API
    static const TfType &_GetStaticTfType();

    static bool _IsTypedSchema();

    // override SchemaBase virtuals.
    USDGEOM_API
    const TfType &_GetTfType() const override;

public:
    // --------------------------------------------------------------------- //
    // TYPE 
    // --------------------------------------------------------------------- //
    /// Linear curves interpolate linearly between two vertices.  
    /// Cubic curves use a basis matrix with four vertices to interpolate a segment.
    ///
    /// | ||
    /// | -- | -- |
    /// | Declaration | `uniform token type = "cubic"` |
    /// | C++ Type | TfToken |
    /// | \ref Usd_Datatypes "Usd Type" | SdfValueTypeNames->Token |
    /// | \ref SdfVariability "Variability" | SdfVariabilityUniform |
    /// | \ref UsdGeomTokens "Allowed Values" | linear, cubic |
    USDGEOM_API
    UsdAttribute GetTypeAttr() const;

    /// See GetTypeAttr(), and also 
    /// \ref Usd_Create_Or_Get_Property for when to use Get vs Create.
    /// If specified, author \p defaultValue as the attribute's default,
    /// sparsely (when it makes sense to do so) if \p writeSparsely is \c true -
    /// the default for \p writeSparsely is \c false.
    USDGEOM_API
    UsdAttribute CreateTypeAttr(VtValue const &defaultValue = VtValue(), bool writeSparsely=false) const;

public:
    // --------------------------------------------------------------------- //
    // BASIS 
    // --------------------------------------------------------------------- //
    /// The basis specifies the vstep and matrix used for cubic 
    /// interpolation.  \note The 'hermite' and 'power' tokens have been
<<<<<<< HEAD
    /// marked as deprecated for the 20.05 release of USD and are targeted
    /// for removal in the 20.08 release. We've provided UsdGeomHermiteCurves
=======
    /// removed. We've provided UsdGeomHermiteCurves
>>>>>>> 3aae9151
    /// as an alternative for the 'hermite' basis.
    ///
    /// | ||
    /// | -- | -- |
    /// | Declaration | `uniform token basis = "bezier"` |
    /// | C++ Type | TfToken |
    /// | \ref Usd_Datatypes "Usd Type" | SdfValueTypeNames->Token |
    /// | \ref SdfVariability "Variability" | SdfVariabilityUniform |
    /// | \ref UsdGeomTokens "Allowed Values" | bezier, bspline, catmullRom |
    USDGEOM_API
    UsdAttribute GetBasisAttr() const;

    /// See GetBasisAttr(), and also 
    /// \ref Usd_Create_Or_Get_Property for when to use Get vs Create.
    /// If specified, author \p defaultValue as the attribute's default,
    /// sparsely (when it makes sense to do so) if \p writeSparsely is \c true -
    /// the default for \p writeSparsely is \c false.
    USDGEOM_API
    UsdAttribute CreateBasisAttr(VtValue const &defaultValue = VtValue(), bool writeSparsely=false) const;

public:
    // --------------------------------------------------------------------- //
    // WRAP 
    // --------------------------------------------------------------------- //
    /// If wrap is set to periodic, the curve when rendered will 
    /// repeat the initial vertices (dependent on the vstep) to close the
    /// curve. If wrap is set to 'pinned', phantom points may be created
    /// to ensure that the curve interpolation starts at P[0] and ends at P[n-1].
    /// 
    ///
    /// | ||
    /// | -- | -- |
    /// | Declaration | `uniform token wrap = "nonperiodic"` |
    /// | C++ Type | TfToken |
    /// | \ref Usd_Datatypes "Usd Type" | SdfValueTypeNames->Token |
    /// | \ref SdfVariability "Variability" | SdfVariabilityUniform |
    /// | \ref UsdGeomTokens "Allowed Values" | nonperiodic, periodic, pinned |
    USDGEOM_API
    UsdAttribute GetWrapAttr() const;

    /// See GetWrapAttr(), and also 
    /// \ref Usd_Create_Or_Get_Property for when to use Get vs Create.
    /// If specified, author \p defaultValue as the attribute's default,
    /// sparsely (when it makes sense to do so) if \p writeSparsely is \c true -
    /// the default for \p writeSparsely is \c false.
    USDGEOM_API
    UsdAttribute CreateWrapAttr(VtValue const &defaultValue = VtValue(), bool writeSparsely=false) const;

public:
    // ===================================================================== //
    // Feel free to add custom code below this line, it will be preserved by 
    // the code generator. 
    //
    // Just remember to: 
    //  - Close the class declaration with }; 
    //  - Close the namespace with PXR_NAMESPACE_CLOSE_SCOPE
    //  - Close the include guard with #endif
    // ===================================================================== //
    // --(BEGIN CUSTOM CODE)--

    /// \name Helper functions for working with UsdGeomCurves
    /// \{

    typedef std::vector< std::pair<TfToken, size_t> > ComputeInterpolationInfo;

    /// Computes interpolation token for \p n.
    ///
    /// If this returns an empty token and \p info was non-NULL, it'll contain
    /// the expected value for each token.
    ///
    /// The topology is determined using \p timeCode.
    USDGEOM_API
    TfToken ComputeInterpolationForSize(size_t n, 
            const UsdTimeCode& timeCode,
            ComputeInterpolationInfo* info=NULL) const;

    /// Computes the expected size for data with "uniform" interpolation.
    ///
    /// If you're trying to determine what interpolation to use, it is more
    /// efficient to use \c ComputeInterpolationForSize
    USDGEOM_API
    size_t ComputeUniformDataSize(const UsdTimeCode& timeCode) const;

    /// Computes the expected size for data with "varying" interpolation.
    ///
    /// If you're trying to determine what interpolation to use, it is more
    /// efficient to use \c ComputeInterpolationForSize
    USDGEOM_API
    size_t ComputeVaryingDataSize(const UsdTimeCode& timeCode) const;

    /// Computes the expected size for data with "vertex" interpolation.
    ///
    /// If you're trying to determine what interpolation to use, it is more
    /// efficient to use \c ComputeInterpolationForSize
    USDGEOM_API
    size_t ComputeVertexDataSize(const UsdTimeCode& timeCode) const;

    /// \}
};

PXR_NAMESPACE_CLOSE_SCOPE

#endif<|MERGE_RESOLUTION|>--- conflicted
+++ resolved
@@ -396,12 +396,7 @@
     // --------------------------------------------------------------------- //
     /// The basis specifies the vstep and matrix used for cubic 
     /// interpolation.  \note The 'hermite' and 'power' tokens have been
-<<<<<<< HEAD
-    /// marked as deprecated for the 20.05 release of USD and are targeted
-    /// for removal in the 20.08 release. We've provided UsdGeomHermiteCurves
-=======
     /// removed. We've provided UsdGeomHermiteCurves
->>>>>>> 3aae9151
     /// as an alternative for the 'hermite' basis.
     ///
     /// | ||
