--- conflicted
+++ resolved
@@ -54,12 +54,9 @@
     #define ARCH_PRAGMA_WRITE_STRINGS \
         _Pragma("GCC diagnostic ignored \"-Wwrite-strings\"")
 
-<<<<<<< HEAD
-=======
     #define ARCH_PRAGMA_UNUSED_FUNCTION \
         _Pragma("GCC diagnostic ignored \"-Wunused-function\"")
 
->>>>>>> 6bbb88c8
 #elif defined(ARCH_COMPILER_CLANG)
 
     #define ARCH_PRAGMA_PUSH \
