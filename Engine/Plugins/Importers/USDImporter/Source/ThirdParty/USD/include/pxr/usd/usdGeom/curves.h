--- conflicted
+++ resolved
@@ -62,8 +62,6 @@
 /// NURBS Patches. HermiteCurves are useful for the
 /// interchange of animation guides and paths.
 /// 
-<<<<<<< HEAD
-=======
 /// It is safe to use the length of the curve vertex count to derive
 /// the number of curves and the number and layout of curve vertices,
 /// but this schema should NOT be used to derive the number of curve
@@ -73,7 +71,6 @@
 /// sure to key any indexing behavior off the concrete type, not this
 /// abstract type.
 /// 
->>>>>>> 3aae9151
 ///
 class UsdGeomCurves : public UsdGeomPointBased
 {
