--- conflicted
+++ resolved
@@ -41,10 +41,7 @@
 #include "pxr/base/tf/weakBase.h"
 
 #include "pxr/usd/ar/ar.h"
-<<<<<<< HEAD
-=======
 #include "pxr/usd/ar/notice.h"
->>>>>>> 6bbb88c8
 #include "pxr/usd/sdf/declareHandles.h"
 #include "pxr/usd/sdf/notice.h"
 #include "pxr/usd/sdf/path.h"
@@ -1409,17 +1406,10 @@
     /// contained in the stage to seconds. If timeCodesPerSecond is 24, then a 
     /// sample at time ordinate 24 should be viewed exactly one second after the 
     /// sample at time ordinate 0.
-<<<<<<< HEAD
     ///
     /// Like SdfLayer::GetTimeCodesPerSecond, this accessor uses a dynamic
     /// fallback to framesPerSecond.  The order of precedence is:
     ///
-=======
-    ///
-    /// Like SdfLayer::GetTimeCodesPerSecond, this accessor uses a dynamic
-    /// fallback to framesPerSecond.  The order of precedence is:
-    ///
->>>>>>> 6bbb88c8
     /// \li timeCodesPerSecond from session layer
     /// \li timeCodesPerSecond from root layer
     /// \li framesPerSecond from session layer
@@ -1607,14 +1597,6 @@
     // --------------------------------------------------------------------- //
 
     /// Returns all native instancing prototype prims.
-<<<<<<< HEAD
-    /// \deprecated Use UsdStage::GetPrototypes instead.
-=======
->>>>>>> 6bbb88c8
-    USD_API
-    std::vector<UsdPrim> GetPrototypes() const;
-
-    /// Returns all native instancing prototype prims.
     USD_API
     std::vector<UsdPrim> GetPrototypes() const;
 
@@ -2231,11 +2213,8 @@
 
     TfHashMap<TfToken, TfToken, TfHash> _invalidPrimTypeToFallbackMap;
 
-<<<<<<< HEAD
-=======
     size_t _usedLayersRevision;
 
->>>>>>> 6bbb88c8
     // A map from Path to Prim, for fast random access.
     typedef TfHashMap<
         SdfPath, Usd_PrimDataIPtr, SdfPath::Hash> PathToNodeMap;
