//
// Copyright 2016 Pixar
//
// Licensed under the Apache License, Version 2.0 (the "Apache License")
// with the following modification; you may not use this file except in
// compliance with the Apache License and the following modification to it:
// Section 6. Trademarks. is deleted and replaced with:
//
// 6. Trademarks. This License does not grant permission to use the trade
//    names, trademarks, service marks, or product names of the Licensor
//    and its affiliates, except as required to comply with Section 4(c) of
//    the License and to reproduce the content of the NOTICE file.
//
// You may obtain a copy of the Apache License at
//
//     http://www.apache.org/licenses/LICENSE-2.0
//
// Unless required by applicable law or agreed to in writing, software
// distributed under the Apache License with the above modification is
// distributed on an "AS IS" BASIS, WITHOUT WARRANTIES OR CONDITIONS OF ANY
// KIND, either express or implied. See the Apache License for the specific
// language governing permissions and limitations under the Apache License.
//
#ifndef PXR_USD_USD_STAGE_H
#define PXR_USD_USD_STAGE_H

/// \file usd/stage.h

#include "pxr/pxr.h"
#include "pxr/usd/usd/api.h"
#include "pxr/usd/usd/common.h"
#include "pxr/usd/usd/editTarget.h"
#include "pxr/usd/usd/interpolation.h"
#include "pxr/usd/usd/schemaRegistry.h"
#include "pxr/usd/usd/stageLoadRules.h"
#include "pxr/usd/usd/stagePopulationMask.h"
#include "pxr/usd/usd/primFlags.h"

#include "pxr/base/tf/declarePtrs.h"
#include "pxr/base/tf/hashmap.h"
#include "pxr/base/tf/weakBase.h"

#include "pxr/usd/ar/ar.h"
#include "pxr/usd/sdf/declareHandles.h"
#include "pxr/usd/sdf/notice.h"
#include "pxr/usd/sdf/path.h"
#include "pxr/usd/sdf/types.h"
#include "pxr/usd/pcp/cache.h"
#include "pxr/base/vt/value.h"
#include "pxr/base/work/arenaDispatcher.h"

#include <boost/optional.hpp>

#include <tbb/concurrent_vector.h>
#include <tbb/concurrent_unordered_set.h>
#include <tbb/spin_rw_mutex.h>

#include <functional>
#include <string>
#include <memory>
#include <unordered_map>
#include <utility>

PXR_NAMESPACE_OPEN_SCOPE


class ArResolverContext;
class GfInterval;
class SdfAbstractDataValue;
class Usd_ClipCache;
class Usd_InstanceCache;
class Usd_InstanceChanges;
class Usd_InterpolatorBase;
class UsdResolveInfo;
class Usd_Resolver;
class UsdPrim;
class UsdPrimRange;

SDF_DECLARE_HANDLES(SdfLayer);

/// \class UsdStage
///
/// The outermost container for scene description, which owns and presents
/// composed prims as a scenegraph, following the composition recipe
/// recursively described in its associated "root layer".
///
/// USD derives its persistent-storage scalability by combining and reusing
/// simple compositions into richer aggregates using referencing and layering
/// with sparse overrides.  Ultimately, every composition (i.e. "scene") is
/// identifiable by its root layer, i.e. the <tt>.usd</tt> file, and a scene
/// is instantiated in an application on a UsdStage that presents a composed
/// view of the scene's root layer.  Each simple composition referenced into
/// a larger composition could be presented on its own UsdStage, at the same
/// (or not) time that it is participating in the larger composition on its
/// own UsdStage; all of the underlying layers will be shared by the two
/// stages, while each maintains its own scenegraph of composed prims.
///
/// A UsdStage has sole ownership over the UsdPrim 's with which it is populated,
/// and retains \em shared ownership (with other stages and direct clients of
/// SdfLayer's, via the Sdf_LayerRegistry that underlies all SdfLayer creation
/// methods) of layers.  It provides roughly five categories of API that
/// address different aspects of scene management:
///
/// - \ref Usd_lifetimeManagement "Stage lifetime management" methods for
/// constructing and initially populating a UsdStage from an existing layer
/// file, or one that will be created as a result, in memory or on the 
/// filesystem.
/// - \ref Usd_workingSetManagement "Load/unload working set management" methods
/// that allow you to specify which \ref Usd_Payloads "payloads" should be
/// included and excluded from the stage's composition.
/// - \ref Usd_variantManagement "Variant management" methods to manage
/// policy for which variant to use when composing prims that provide
/// a named variant set, but do not specify a selection.
/// - \ref Usd_primManagement "Prim access, creation, and mutation" methods
/// that allow you to find, create, or remove a prim identified by a path on
/// the stage.  This group also provides methods for efficiently traversing the
/// prims on the stage.
/// - \ref Usd_layerManagement "Layers and EditTargets" methods provide access
/// to the layers in the stage's <em>root LayerStack</em> (i.e. the root layer
/// and all of its recursive sublayers), and the ability to set a UsdEditTarget
/// into which all subsequent mutations to objects associated with the stage
/// (e.g. prims, properties, etc) will go.
/// - \ref Usd_stageSerialization "Serialization" methods for "flattening" a
/// composition (to varying degrees), and exporting a completely flattened
/// view of the stage to a string or file.  These methods can be very useful
/// for targetted asset optimization and debugging, though care should be 
/// exercized with large scenes, as flattening defeats some of the benefits of
/// referenced scene description, and may produce very large results, 
/// especially in file formats that do not support data de-duplication, like
/// the usda ASCII format!
///
/// \section Usd_SessionLayer Stage Session Layers
///
/// Each UsdStage can possess an optional "session layer".  The purpose of
/// a session layer is to hold ephemeral edits that modify a UsdStage's contents
/// or behavior in a way that is useful to the client, but should not be
/// considered as permanent mutations to be recorded upon export.  A very 
/// common use of session layers is to make variant selections, to pick a
/// specific LOD or shading variation, for example.  The session layer is
/// also frequently used to perform interactive vising/invsning of geometry
/// and assets in the scene.   A session layer, if present, contributes to a 
/// UsdStage's identity, for purposes of stage-caching, etc.
///
class UsdStage : public TfRefBase, public TfWeakBase {
public:

    // --------------------------------------------------------------------- //
    /// \anchor Usd_lifetimeManagement
    /// \name Lifetime Management
    /// @{
    // --------------------------------------------------------------------- //
    
    /// \enum InitialLoadSet
    ///
    /// Specifies the initial set of prims to load when opening a UsdStage.
    ///
    enum InitialLoadSet
    {
        LoadAll, ///< Load all loadable prims
        LoadNone ///< Load no loadable prims
    };

    /// Create a new stage with root layer \p identifier, destroying
    /// potentially existing files with that identifier; it is considered an
    /// error if an existing, open layer is present with this identifier.
    ///
    /// \sa SdfLayer::CreateNew()
    ///
    /// Invoking an overload that does not take a \p sessionLayer argument will
    /// create a stage with an anonymous in-memory session layer.  To create a
    /// stage without a session layer, pass TfNullPtr (or None in python) as the
    /// \p sessionLayer argument.
    //
    /// The initial set of prims to load on the stage can be specified
    /// using the \p load parameter. \sa UsdStage::InitialLoadSet.
    ///
    /// Note that the \p pathResolverContext passed here will apply to all path
    /// resolutions for this stage, regardless of what other context may be
    /// bound at resolve time. If no context is passed in here, Usd will create
    /// one by calling \sa ArResolver::CreateDefaultContextForAsset with the
    /// root layer's repository path if the layer has one, otherwise its real 
    /// path.
    USD_API
    static UsdStageRefPtr
    CreateNew(const std::string& identifier, 
              InitialLoadSet load = LoadAll);
    /// \overload
    USD_API
    static UsdStageRefPtr
    CreateNew(const std::string& identifier,
              const SdfLayerHandle& sessionLayer,
              InitialLoadSet load = LoadAll);
    /// \overload
    USD_API
    static UsdStageRefPtr
    CreateNew(const std::string& identifier,
              const SdfLayerHandle& sessionLayer,
              const ArResolverContext& pathResolverContext,
              InitialLoadSet load = LoadAll);
    /// \overload
    USD_API
    static UsdStageRefPtr
    CreateNew(const std::string& identifier,
              const ArResolverContext& pathResolverContext,
              InitialLoadSet load = LoadAll);

    /// Creates a new stage only in memory, analogous to creating an
    /// anonymous SdfLayer.
    ///
    /// Note that the \p pathResolverContext passed here will apply to all path
    /// resolutions for this stage, regardless of what other context may be
    /// bound at resolve time. If no context is passed in here, Usd will create
    /// one by calling \sa ArResolver::CreateDefaultContext.
    ///
    /// The initial set of prims to load on the stage can be specified
    /// using the \p load parameter. \sa UsdStage::InitialLoadSet.
    ///
    /// Invoking an overload that does not take a \p sessionLayer argument will
    /// create a stage with an anonymous in-memory session layer.  To create a
    /// stage without a session layer, pass TfNullPtr (or None in python) as the
    /// \p sessionLayer argument.
    USD_API
    static UsdStageRefPtr
    CreateInMemory(InitialLoadSet load = LoadAll);
    /// \overload
    USD_API
    static UsdStageRefPtr
    CreateInMemory(const std::string& identifier,
                   InitialLoadSet load = LoadAll);
    /// \overload
    USD_API
    static UsdStageRefPtr
    CreateInMemory(const std::string& identifier,
                   const ArResolverContext& pathResolverContext,
                   InitialLoadSet load = LoadAll);
    /// \overload
    USD_API
    static UsdStageRefPtr
    CreateInMemory(const std::string& identifier,
                   const SdfLayerHandle &sessionLayer,
                   InitialLoadSet load = LoadAll);
    /// \overload
    USD_API
    static UsdStageRefPtr
    CreateInMemory(const std::string& identifier,
                   const SdfLayerHandle &sessionLayer,
                   const ArResolverContext& pathResolverContext,
                   InitialLoadSet load = LoadAll);


    /// Attempt to find a matching existing stage in a cache if
    /// UsdStageCacheContext objects exist on the stack. Failing that, create a
    /// new stage and recursively compose prims defined within and referenced by
    /// the layer at \p filePath, which must already exist.
    ///
    /// The initial set of prims to load on the stage can be specified
    /// using the \p load parameter. \sa UsdStage::InitialLoadSet.
    ///
    /// Note that the \p pathResolverContext passed here will apply to all path
    /// resolutions for this stage, regardless of what other context may be
    /// bound at resolve time. If no context is passed in here, Usd will create
    /// one by calling \sa ArResolver::CreateDefaultContextForAsset with the
    /// root layer's repository path if the layer has one, otherwise its real 
    /// path.
    USD_API
    static UsdStageRefPtr
    Open(const std::string& filePath, InitialLoadSet load = LoadAll);
    /// \overload
    USD_API
    static UsdStageRefPtr
    Open(const std::string& filePath,
         const ArResolverContext& pathResolverContext,
         InitialLoadSet load = LoadAll);

    /// Create a new stage and recursively compose prims defined within and
    /// referenced by the layer at \p filePath which must already exist, subject
    /// to \p mask.
    /// 
    /// These OpenMasked() methods do not automatically consult or populate
    /// UsdStageCache s.
    ///
    /// The initial set of prims to load on the stage can be specified
    /// using the \p load parameter. \sa UsdStage::InitialLoadSet.
    ///
    /// Note that the \p pathResolverContext passed here will apply to all path
    /// resolutions for this stage, regardless of what other context may be
    /// bound at resolve time. If no context is passed in here, Usd will create
    /// one by calling \sa ArResolver::CreateDefaultContextForAsset with the
    /// root layer's repository path if the layer has one, otherwise its real 
    /// path.
    USD_API
    static UsdStageRefPtr
    OpenMasked(const std::string &filePath,
               UsdStagePopulationMask const &mask,
               InitialLoadSet load = LoadAll);
    /// \overload
    USD_API
    static UsdStageRefPtr
    OpenMasked(const std::string &filePath,
               const ArResolverContext &pathResolverContext,
               UsdStagePopulationMask const &mask,
               InitialLoadSet load = LoadAll);

    /// Open a stage rooted at \p rootLayer.
    ///
    /// Attempt to find a stage that matches the passed arguments in a
    /// UsdStageCache if UsdStageCacheContext objects exist on the calling
    /// stack.  If a matching stage is found, return that stage.  Otherwise,
    /// create a new stage rooted at \p rootLayer.
    ///
    /// Invoking an overload that does not take a \p sessionLayer argument will
    /// create a stage with an anonymous in-memory session layer.  To create a
    /// stage without a session layer, pass TfNullPtr (or None in python) as the
    /// \p sessionLayer argument.
    ///
    /// The initial set of prims to load on the stage can be specified
    /// using the \p load parameter. \sa UsdStage::InitialLoadSet.
    ///
    /// Note that the \p pathResolverContext passed here will apply to all path
    /// resolutions for this stage, regardless of what other context may be
    /// bound at resolve time. If no context is passed in here, Usd will create
    /// one by calling \sa ArResolver::CreateDefaultContextForAsset with the
    /// root layer's repository path if the layer has one, otherwise its real 
    /// path.
    ///
    /// When searching for a matching stage in bound UsdStageCache s, only the
    /// provided arguments matter for cache lookup.  For example, if only a root
    /// layer (or a root layer file path) is provided, the first stage found in
    /// any cache that has that root layer is returned.  So, for example if you
    /// require that the stage have no session layer, you must explicitly
    /// specify TfNullPtr (or None in python) for the sessionLayer argument.
    USD_API
    static UsdStageRefPtr
    Open(const SdfLayerHandle& rootLayer,
         InitialLoadSet load=LoadAll);
    /// \overload
    USD_API
    static UsdStageRefPtr
    Open(const SdfLayerHandle& rootLayer,
         const SdfLayerHandle& sessionLayer,
         InitialLoadSet load=LoadAll);
    /// \overload
    USD_API
    static UsdStageRefPtr
    Open(const SdfLayerHandle& rootLayer,
         const ArResolverContext& pathResolverContext,
         InitialLoadSet load=LoadAll);
    /// \overload
    USD_API
    static UsdStageRefPtr
    Open(const SdfLayerHandle& rootLayer,
         const SdfLayerHandle& sessionLayer,
         const ArResolverContext& pathResolverContext,
         InitialLoadSet load=LoadAll);

    /// Open a stage rooted at \p rootLayer and with limited population subject
    /// to \p mask.
    ///
    /// These OpenMasked() methods do not automatically consult or populate
    /// UsdStageCache s.
    ///
    /// Invoking an overload that does not take a \p sessionLayer argument will
    /// create a stage with an anonymous in-memory session layer.  To create a
    /// stage without a session layer, pass TfNullPtr (or None in python) as the
    /// \p sessionLayer argument.
    ///
    /// The initial set of prims to load on the stage can be specified
    /// using the \p load parameter. \sa UsdStage::InitialLoadSet.
    ///
    /// Note that the \p pathResolverContext passed here will apply to all path
    /// resolutions for this stage, regardless of what other context may be
    /// bound at resolve time. If no context is passed in here, Usd will create
    /// one by calling \sa ArResolver::CreateDefaultContextForAsset with the
    /// root layer's repository path if the layer has one, otherwise its real 
    /// path.
    USD_API
    static UsdStageRefPtr
    OpenMasked(const SdfLayerHandle& rootLayer,
               const UsdStagePopulationMask &mask,
               InitialLoadSet load=LoadAll);
    /// \overload
    USD_API
    static UsdStageRefPtr
    OpenMasked(const SdfLayerHandle& rootLayer,
               const SdfLayerHandle& sessionLayer,
               const UsdStagePopulationMask &mask,
               InitialLoadSet load=LoadAll);
    /// \overload
    USD_API
    static UsdStageRefPtr
    OpenMasked(const SdfLayerHandle& rootLayer,
               const ArResolverContext& pathResolverContext,
               const UsdStagePopulationMask &mask,
               InitialLoadSet load=LoadAll);
    /// \overload
    USD_API
    static UsdStageRefPtr
    OpenMasked(const SdfLayerHandle& rootLayer,
               const SdfLayerHandle& sessionLayer,
               const ArResolverContext& pathResolverContext,
               const UsdStagePopulationMask &mask,
               InitialLoadSet load=LoadAll);
    
    USD_API
    virtual ~UsdStage();

    /// Calls SdfLayer::Reload on all layers contributing to this stage,
    /// except session layers and sublayers of session layers.
    ///
    /// This includes non-session sublayers, references and payloads.
    /// Note that reloading anonymous layers clears their content, so
    /// invoking Reload() on a stage constructed via CreateInMemory()
    /// will clear its root layer.
    ///
    /// \note This method is considered a mutation, which has potentially
    /// global effect!  Unlike the various Load() methods whose actions
    /// affect only **this stage**, Reload() may cause layers to change their
    /// contents, and because layers are global resources shared by
    /// potentially many Stages, calling Reload() on one stage may result in
    /// a mutation to any number of stages.  In general, unless you are
    /// highly confident your stage is the only consumer of its layers, you
    /// should only call Reload() when you are assured no other threads may
    /// be reading from any Stages.
    USD_API
    void Reload();

    /// Indicates whether the specified file is supported by UsdStage.
    ///
    /// This function is a cheap way to determine whether a
    /// file might be open-able with UsdStage::Open. It is
    /// purely based on the given \p filePath and does not
    /// open the file or perform analysis on the contents.
    /// As such, UsdStage::Open may still fail even if this
    /// function returns true.
    USD_API
    static bool
    IsSupportedFile(const std::string& filePath);

    /// @}

    // --------------------------------------------------------------------- //
    /// \anchor Usd_layerSerialization
    /// \name Layer Serialization
    ///
    /// Functions for saving changes to layers that contribute opinions to
    /// this stage.  Layers may also be saved by calling SdfLayer::Save or
    /// exported to a new file by calling SdfLayer::Export.
    ///
    /// @{

    /// Calls SdfLayer::Save on all dirty layers contributing to this stage
    /// except session layers and sublayers of session layers.
    ///
    /// This function will emit a warning and skip each dirty anonymous
    /// layer it encounters, since anonymous layers cannot be saved with
    /// SdfLayer::Save. These layers must be manually exported by calling
    /// SdfLayer::Export.
    USD_API
    void Save();

    /// Calls SdfLayer::Save on all dirty session layers and sublayers of 
    /// session layers contributing to this stage.
    ///
    /// This function will emit a warning and skip each dirty anonymous
    /// layer it encounters, since anonymous layers cannot be saved with
    /// SdfLayer::Save. These layers must be manually exported by calling
    /// SdfLayer::Export.
    USD_API
    void SaveSessionLayers();

    /// @}

    // --------------------------------------------------------------------- //
    /// \anchor Usd_variantManagement
    /// \name Variant Management
    ///
    /// These methods provide control over the policy to use when composing
    /// prims that specify a variant set but do not specify a selection.
    ///
    /// The first is to declare a list of preferences in plugInfo.json
    /// metadata on a plugin using this structure:
    ///
    /// \code{.json}
    ///     "UsdVariantFallbacks": {    # top level key
    ///         "shadingComplexity": [  # example variant set
    ///             "full",             # example fallback #1
    ///             "light"             # example fallback #2
    ///         ]
    ///     },
    /// \endcode
    ///
    /// This example ensures that we will get the "full" shadingComplexity
    /// for any prim with a shadingComplexity VariantSet that doesn't
    /// otherwise specify a selection, \em and has a "full" variant; if its
    /// shadingComplexity does not have a "full" variant, but \em does have
    /// a "light" variant, then the selection will be "light".  In other
    /// words, the entries in the "shadingComplexity" list in the plugInfo.json
    /// represent a priority-ordered list of fallback selections.
    ///
    /// The plugin metadata is discovered and applied before the first
    /// UsdStage is constructed in a given process.  It can be defined
    /// in any plugin.  However, if multiple plugins express contrary
    /// lists for the same named variant set, the result is undefined.
    /// 
    /// The plugin metadata approach is useful for ensuring that sensible
    /// default behavior applies across a pipeline without requiring
    /// every script and binary to explicitly configure every VariantSet
    /// that subscribes to fallback in the pipeline.
    /// There may be times when you want to override this behavior in a
    /// particular script -- for example, a pipeline script that knows
    /// it wants to entirely ignore shading in order to minimize
    /// processing time -- which motivates the second approach.
    ///
    /// SetGlobalVariantFallbacks() provides a way to override, for
    /// the entire process, which fallbacks to use in subsequently
    /// constructed UsdStage instances.
    ///
    /// @{

    /// Get the global variant fallback preferences used in new UsdStages.
    USD_API
    static PcpVariantFallbackMap GetGlobalVariantFallbacks();

    /// Set the global variant fallback preferences used in new
    /// UsdStages. This overrides any fallbacks configured in plugin
    /// metadata, and only affects stages created after this call.
    ///
    /// \note This does not affect existing UsdStages.
    USD_API
    static void
    SetGlobalVariantFallbacks(const PcpVariantFallbackMap &fallbacks);

    /// @}

    // --------------------------------------------------------------------- //
    /// \anchor Usd_workingSetManagement
    /// \name Working Set Management
    ///
    /// The following rules apply to all Load/Unload methods:
    ///
    ///     - Loading an already loaded prim is legal, though may result in
    ///       some recomposition cost. Similarly, unloading an unloaded prim
    ///       is legal.
    ///     - Specifying a path that does not target a prim is legal as long it
    ///       has an ancestor present in the scene graph (other than the
    ///       absolute root). If the given path has no such ancestor, it is an
    ///       error.
    ///     - Specifying a path to an inactive prim is an error.
    ///     - Specifying a path to a prototype prim or a prim within a
    ///       prototype is an error.
    ///
    /// If an instance prim (or a path identifying a prim descendant to an
    /// instance) is encountered during a Load/Unload operation, these functions
    /// may cause instancing to change on the stage in order to ensure that no
    /// other instances are affected.  The load/unload rules that affect a given
    /// prim hierarchy are considered when determining which prims can be
    /// instanced together.  Instance sharing occurs when different instances
    /// have equivalent load rules.
    ///
    /// The GetLoadRules() and SetLoadRules() provide direct low-level access to
    /// the UsdStageLoadRules that govern payload inclusion on a stage.
    ///
    /// @{
    // --------------------------------------------------------------------- //

    /// Modify this stage's load rules to load the prim at \p path, its
    /// ancestors, and all of its descendants if \p policy is
    /// UsdLoadWithDescendants.  If \p policy is UsdLoadWithoutDescendants, then
    /// payloads on descendant prims are not loaded.
    ///
    /// See \ref Usd_workingSetManagement "Working Set Management" for more
    /// information.
    USD_API
    UsdPrim Load(const SdfPath& path=SdfPath::AbsoluteRootPath(),
                 UsdLoadPolicy policy=UsdLoadWithDescendants);

    /// Modify this stage's load rules to unload the prim and its descendants
    /// specified by \p path.
    ///
    /// See \ref Usd_workingSetManagement "Working Set Management" for more
    /// information.
    USD_API
    void Unload(const SdfPath& path=SdfPath::AbsoluteRootPath());

    /// Unload and load the given path sets.  The effect is as if the unload set
    /// were processed first followed by the load set.
    ///
    /// This is equivalent to calling UsdStage::Unload for each item in the
    /// unloadSet followed by UsdStage::Load for each item in the loadSet,
    /// however this method is more efficient as all operations are committed in
    /// a single batch.  The \p policy argument is described in the
    /// documentation for Load().
    ///
    /// See \ref Usd_workingSetManagement "Working Set Management" for more
    /// information.
    USD_API
    void LoadAndUnload(const SdfPathSet &loadSet, const SdfPathSet &unloadSet,
                       UsdLoadPolicy policy=UsdLoadWithDescendants);

    /// Returns a set of all loaded paths.
    ///
    /// The paths returned are both those that have been explicitly loaded and
    /// those that were loaded as a result of dependencies, ancestors or
    /// descendants of explicitly loaded paths.
    ///
    /// This method does not return paths to inactive prims.
    ///
    /// See \ref Usd_workingSetManagement "Working Set Management" for more
    /// information.
    USD_API
    SdfPathSet GetLoadSet();

    /// Returns an SdfPathSet of all paths that can be loaded.
    ///
    /// Note that this method does not return paths to inactive prims as they
    /// cannot be loaded.
    ///
    /// The set returned includes loaded and unloaded paths. To determine the
    /// set of unloaded paths, one can diff this set with the current load set,
    /// for example:
    /// \code
    /// SdfPathSet loaded = stage->GetLoadSet(),
    ///            all = stage->FindLoadable(),
    ///            result;
    /// std::set_difference(loaded.begin(), loaded.end(),
    ///                     all.begin(), all.end(),
    ///                     std::inserter(result, result.end()));
    /// \endcode
    ///
    /// See \ref Usd_workingSetManagement "Working Set Management" for more
    /// information.
    USD_API
    SdfPathSet FindLoadable(
        const SdfPath& rootPath = SdfPath::AbsoluteRootPath());

    /// Return the stage's current UsdStageLoadRules governing payload
    /// inclusion.
    ///
    /// See \ref Usd_workingSetManagement "Working Set Management" for more
    /// information.
    UsdStageLoadRules const &GetLoadRules() const {
        return _loadRules;
    }

    /// Set the UsdStageLoadRules to govern payload inclusion on this stage.
    /// This rebuilds the stage's entire prim hierarchy to follow \p rules.
    ///
    /// Note that subsequent calls to Load(), Unload(), LoadAndUnload() will
    /// modify this stages load rules as described in the documentation for
    /// those member functions.
    ///
    /// See \ref Usd_workingSetManagement "Working Set Management" for more
    /// information.
    USD_API
    void SetLoadRules(UsdStageLoadRules const &rules);

    /// Return this stage's population mask.
    UsdStagePopulationMask GetPopulationMask() const {
        return _populationMask;
    }

    /// Set this stage's population mask and recompose the stage.
    USD_API
    void SetPopulationMask(UsdStagePopulationMask const &mask);

    /// Expand this stage's population mask to include the targets of all
    /// relationships that pass \p relPred and connections to all attributes
    /// that pass \p attrPred recursively.  If \p relPred is null, include all
    /// relationship targets; if \p attrPred is null, include all connections.
    ///
    /// This function can be used, for example, to expand a population mask for
    /// a given prim to include bound materials, if those bound materials are
    /// expressed as relationships or attribute connections.
    ///
    /// See also UsdPrim::FindAllRelationshipTargetPaths() and
    /// UsdPrim::FindAllAttributeConnectionPaths().
    USD_API
    void ExpandPopulationMask(
        std::function<bool (UsdRelationship const &)> const &relPred = nullptr,
        std::function<bool (UsdAttribute const &)> const &attrPred = nullptr);
    
    /// @}

    // --------------------------------------------------------------------- //
    /// \anchor Usd_primManagement
    /// \name Prim Access, Creation and Mutation
    /// All of the methods in this group that accept a prim path as argument
    /// require paths in the namespace of the stage's root layer, \em regardless
    /// of what the currently active UsdEditTarget is set to.  In other words,
    /// a UsdStage always presents a composed view of its scene, and all
    /// prim operations are specified in the composed namespace.
    /// @{
    // --------------------------------------------------------------------- //

    /// Return the stage's "pseudo-root" prim, whose name is defined by Usd.
    ///
    /// The stage's named root prims are namespace children of this prim,
    /// which exists to make the namespace hierarchy a tree instead of a
    /// forest.  This simplifies algorithms that want to traverse all prims.
    ///
    /// A UsdStage always has a pseudo-root prim, unless there was an error
    /// opening or creating the stage, in which case this method returns
    /// an invalid UsdPrim.
    USD_API
    UsdPrim GetPseudoRoot() const;

    /// Return the root UsdPrim on this stage whose name is the root layer's
    /// defaultPrim metadata's value.  Return an invalid prim if there is no
    /// such prim or if the root layer's defaultPrim metadata is unset or is not
    /// a valid prim name.  Note that this function only examines this stage's
    /// rootLayer.  It does not consider sublayers of the rootLayer.  See also
    /// SdfLayer::GetDefaultPrim().
    USD_API
    UsdPrim GetDefaultPrim() const;

    /// Set the default prim layer metadata in this stage's root layer.  This is
    /// shorthand for:
    /// \code
    /// stage->GetRootLayer()->SetDefaultPrim(prim.GetName());
    /// \endcode
    /// Note that this function always authors to the stage's root layer.  To
    /// author to a different layer, use the SdfLayer::SetDefaultPrim() API.
    USD_API
    void SetDefaultPrim(const UsdPrim &prim);
    
    /// Clear the default prim layer metadata in this stage's root layer.  This
    /// is shorthand for:
    /// \code
    /// stage->GetRootLayer()->ClearDefaultPrim();
    /// \endcode
    /// Note that this function always authors to the stage's root layer.  To
    /// author to a different layer, use the SdfLayer::SetDefaultPrim() API.
    USD_API
    void ClearDefaultPrim();

    /// Return true if this stage's root layer has an authored opinion for the
    /// default prim layer metadata.  This is shorthand for:
    /// \code
    /// stage->GetRootLayer()->HasDefaultPrim();
    /// \endcode
    /// Note that this function only consults the stage's root layer.  To
    /// consult a different layer, use the SdfLayer::HasDefaultPrim() API.
    USD_API
    bool HasDefaultPrim() const;

    /// Return the UsdPrim at \p path, or an invalid UsdPrim if none exists.
    /// 
    /// If \p path indicates a prim beneath an instance, returns an instance
    /// proxy prim if a prim exists at the corresponding path in that instance's
    /// prototype.
    ///
    /// Unlike OverridePrim() and DefinePrim(), this method will never author
    /// scene description, and therefore is safe to use as a "reader" in the Usd
    /// multi-threading model.
    USD_API
    UsdPrim GetPrimAtPath(const SdfPath &path) const;

    /// Return the UsdObject at \p path, or an invalid UsdObject if none exists.
    ///
    /// If \p path indicates a prim beneath an instance, returns an instance
    /// proxy prim if a prim exists at the corresponding path in that instance's
    /// prototype. If \p path indicates a property beneath a child of an
    /// instance, returns a property whose parent prim is an instance proxy
    /// prim.
    ///
    /// Example:
    ///
    /// \code
    ///if (UsdObject obj = stage->GetObjectAtPath(path)) {
    ///    if (UsdPrim prim = obj.As<UsdPrim>()) {
    ///        // Do things with prim
    ///    }
    ///    else if (UsdProperty prop = obj.As<UsdProperty>()) {
    ///        // Do things with property. We can also cast to
    ///        // UsdRelationship or UsdAttribute using this same pattern.
    ///    }
    ///}
    ///else {
    ///    // No object at specified path
    ///}
    /// \endcode
    USD_API
    UsdObject GetObjectAtPath(const SdfPath &path) const;

    /// Return the UsdProperty at \p path, or an invalid UsdProperty
    /// if none exists.
    ///
    /// This is equivalent to 
    /// \code{.cpp}
    /// stage.GetObjectAtPath(path).As<UsdProperty>();
    /// \endcode
    /// \sa GetObjectAtPath(const SdfPath&) const
    USD_API
    UsdProperty GetPropertyAtPath(const SdfPath &path) const;

    /// Return the UsdAttribute at \p path, or an invalid UsdAttribute
    /// if none exists.
    ///
    /// This is equivalent to 
    /// \code{.cpp}
    /// stage.GetObjectAtPath(path).As<UsdAttribute>();
    /// \endcode
    /// \sa GetObjectAtPath(const SdfPath&) const
    USD_API
    UsdAttribute GetAttributeAtPath(const SdfPath &path) const;

    /// Return the UsdAttribute at \p path, or an invalid UsdAttribute
    /// if none exists.
    ///
    /// This is equivalent to 
    /// \code{.cpp}
    /// stage.GetObjectAtPath(path).As<UsdRelationship>();
    /// \endcode
    /// \sa GetObjectAtPath(const SdfPath&) const
    USD_API
    UsdRelationship GetRelationshipAtPath(const SdfPath &path) const;
private:
    // Return the primData object at \p path.
    Usd_PrimDataConstPtr _GetPrimDataAtPath(const SdfPath &path) const;
    Usd_PrimDataPtr _GetPrimDataAtPath(const SdfPath &path);

    // Return the primData object at \p path.  If \p path indicates a prim
    // beneath an instance, return the primData object for the corresponding 
    // prim in the instance's prototype.
    Usd_PrimDataConstPtr 
    _GetPrimDataAtPathOrInPrototype(const SdfPath &path) const;

    /// See documentation on UsdPrim::GetInstances()
    std::vector<UsdPrim>
    _GetInstancesForPrototype(const UsdPrim& prototype) const;

    /// See documentation on UsdPrim::GetInstances()
    std::vector<UsdPrim> _GetInstancesForMaster(const UsdPrim& master) const;

public:

    /// Traverse the active, loaded, defined, non-abstract prims on this stage
    /// depth-first.
    ///
    /// Traverse() returns a UsdPrimRange , which allows low-latency
    /// traversal, with the ability to prune subtrees from traversal.  It
    /// is python iterable, so in its simplest form, one can do:
    ///
    /// \code{.py}
    /// for prim in stage.Traverse():
    ///     print prim.GetPath()
    /// \endcode
    ///
    /// If either a pre-and-post-order traversal or a traversal rooted at a
    /// particular prim is desired, construct a UsdPrimRange directly.
    ///
    /// This is equivalent to UsdPrimRange::Stage() . 
    USD_API
    UsdPrimRange Traverse();

    /// \overload
    /// Traverse the prims on this stage subject to \p predicate.
    ///
    /// This is equivalent to UsdPrimRange::Stage() .
    USD_API
    UsdPrimRange Traverse(const Usd_PrimFlagsPredicate &predicate);

    /// Traverse all the prims on this stage depth-first.
    ///
    /// \sa Traverse()
    /// \sa UsdPrimRange::Stage()
    USD_API
    UsdPrimRange TraverseAll();

    /// Attempt to ensure a \a UsdPrim at \p path exists on this stage.
    ///
    /// If a prim already exists at \p path, return it.  Otherwise author
    /// \a SdfPrimSpecs with \a specifier == \a SdfSpecifierOver and empty
    /// \a typeName at the current EditTarget to create this prim and any
    /// nonexistent ancestors, then return it.
    ///
    /// The given \a path must be an absolute prim path that does not contain
    /// any variant selections.
    ///
    /// If it is impossible to author any of the necessary PrimSpecs, (for
    /// example, in case \a path cannot map to the current UsdEditTarget's
    /// namespace) issue an error and return an invalid \a UsdPrim.
    ///
    /// If an ancestor of \p path identifies an \a inactive prim, author scene
    /// description as described above but return an invalid prim, since the
    /// resulting prim is descendant to an inactive prim.
    ///
    USD_API
    UsdPrim OverridePrim(const SdfPath &path);

    /// Attempt to ensure a \a UsdPrim at \p path is defined (according to
    /// UsdPrim::IsDefined()) on this stage.
    ///
    /// If a prim at \p path is already defined on this stage and \p typeName is
    /// empty or equal to the existing prim's typeName, return that prim.
    /// Otherwise author an \a SdfPrimSpec with \a specifier ==
    /// \a SdfSpecifierDef and \p typeName for the prim at \p path at the
    /// current EditTarget.  Author \a SdfPrimSpec s with \p specifier ==
    /// \a SdfSpecifierDef and empty typeName at the current EditTarget for any
    /// nonexistent, or existing but not \a Defined ancestors.
    ///
    /// The given \a path must be an absolute prim path that does not contain
    /// any variant selections.
    ///
    /// If it is impossible to author any of the necessary PrimSpecs (for
    /// example, in case \a path cannot map to the current UsdEditTarget's
    /// namespace or one of the ancestors of \p path is inactive on the 
    /// UsdStage), issue an error and return an invalid \a UsdPrim.
    ///
    /// Note that this method may return a defined prim whose typeName does not
    /// match the supplied \p typeName, in case a stronger typeName opinion
    /// overrides the opinion at the current EditTarget.
    ///
    USD_API
    UsdPrim DefinePrim(const SdfPath &path,
                       const TfToken &typeName=TfToken());

    /// Author an \a SdfPrimSpec with \a specifier == \a SdfSpecifierClass for
    /// the class at root prim path \p path at the current EditTarget.  The
    /// current EditTarget must have UsdEditTarget::IsLocalLayer() == true.
    ///
    /// The given \a path must be an absolute, root prim path that does not
    /// contain any variant selections.
    ///
    /// If a defined (UsdPrim::IsDefined()) non-class prim already exists at
    /// \p path, issue an error and return an invalid UsdPrim.
    ///
    /// If it is impossible to author the necessary PrimSpec, issue an error
    /// and return an invalid \a UsdPrim.
    USD_API
    UsdPrim CreateClassPrim(const SdfPath &rootPrimPath);

    /// Remove all scene description for the given \p path and its subtree
    /// <em>in the current UsdEditTarget</em>.
    ///
    /// This method does not do what you might initially think!  Calling this
    /// function will not necessarily cause the UsdPrim at \p path on this
    /// stage to disappear.  Completely eradicating a prim from a composition
    /// can be an involved process, involving edits to many contributing layers,
    /// some of which (in many circumstances) will not be editable by a client.
    /// This method is a surgical instrument that \em can be used iteratively
    /// to effect complete removal of a prim and its subtree from namespace,
    /// assuming the proper permissions are acquired, but more commonly it
    /// is used to perform layer-level operations; e.g.: ensuring that a given
    /// layer (as expressed by a UsdEditTarget) provides no opinions for a
    /// prim and its subtree.
    ///
    /// Generally, if your eye is attracted to this method, you probably want
    /// to instead use UsdPrim::SetActive(false) , which will provide the
    /// \ref Usd_ActiveInactive "composed effect" of removing the prim and
    /// its subtree from the composition, without actually removing any
    /// scene description, which as a bonus, means that the effect is 
    /// reversible at a later time!
    USD_API
    bool RemovePrim(const SdfPath& path);

    /// @}

    // --------------------------------------------------------------------- //
    /// \anchor Usd_layerManagement
    /// \name Layers and EditTargets
    /// @{
    // --------------------------------------------------------------------- //

    /// Return this stage's root session layer.
    USD_API
    SdfLayerHandle GetSessionLayer() const;

    /// Return this stage's root layer.
    USD_API
    SdfLayerHandle GetRootLayer() const;

    /// Return the path resolver context for all path resolution during
    /// composition of this stage. Useful for external clients that want to
    /// resolve paths with the same context as this stage, or create new
    /// stages with the same context.
    USD_API
    ArResolverContext GetPathResolverContext() const;

    /// Resolve the given identifier using this stage's 
    /// ArResolverContext and the layer of its GetEditTarget()
    /// as an anchor for relative references (e.g. \@./siblingFile.usd\@).   
    ///
    /// \return a non-empty string containing either the same
    /// identifier that was passed in (if the identifier refers to an
    /// already-opened layer or an "anonymous", in-memory layer), or a resolved
    /// layer filepath.  If the identifier was not resolvable, return the
    /// empty string.
    USD_API
    std::string
    ResolveIdentifierToEditTarget(std::string const &identifier) const;

    /// Return this stage's local layers in strong-to-weak order.  If
    /// \a includeSessionLayers is true, return the linearized strong-to-weak
    /// sublayers rooted at the stage's session layer followed by the linearized
    /// strong-to-weak sublayers rooted at this stage's root layer.  If
    /// \a includeSessionLayers is false, omit the sublayers rooted at this
    /// stage's session layer.
    USD_API
    SdfLayerHandleVector GetLayerStack(bool includeSessionLayers=true) const;

    /// Return a vector of all of the layers \em currently consumed by this
    /// stage, as determined by the composition arcs that were traversed to
    /// compose and populate the stage.
    ///
    /// The list of consumed layers will change with the stage's load-set and
    /// variant selections, so the return value should be considered only
    /// a snapshot.  The return value will include the stage's session layer,
    /// if it has one. If \a includeClipLayers is true, we will also include
    /// all of the layers that this stage has had to open so far to perform
    /// value resolution of attributes affected by 
    /// \ref Usd_Page_ValueClips "Value Clips"
    USD_API
    SdfLayerHandleVector GetUsedLayers(bool includeClipLayers=true) const;

    /// Return true if \a layer is one of the layers in this stage's local,
    /// root layerStack.
    USD_API
    bool HasLocalLayer(const SdfLayerHandle &layer) const;
    
    /// Return the stage's EditTarget.
    USD_API
    const UsdEditTarget &GetEditTarget() const;

    /// Return a UsdEditTarget for editing the layer at index \a i in the
    /// layer stack.  This edit target will incorporate any layer time
    /// offset that applies to the sublayer.
    USD_API
    UsdEditTarget GetEditTargetForLocalLayer(size_t i);

    /// Return a UsdEditTarget for editing the given local \a layer.
    /// If the given layer appears more than once in the layer stack,
    /// the time offset to the first occurrence will be used.
    USD_API
    UsdEditTarget GetEditTargetForLocalLayer(const SdfLayerHandle &layer);

    /// Set the stage's EditTarget.  If \a editTarget.IsLocalLayer(), check to
    /// see if it's a layer in this stage's local LayerStack.  If not, issue an
    /// error and do nothing.  If \a editTarget is invalid, issue an error
    /// and do nothing.  If \a editTarget differs from the stage's current
    /// EditTarget, set the EditTarget and send
    /// UsdNotice::StageChangedEditTarget.  Otherwise do nothing.
    USD_API
    void SetEditTarget(const UsdEditTarget &editTarget);

    /// Mute the layer identified by \p layerIdentifier.  Muted layers are
    /// ignored by the stage; they do not participate in value resolution
    /// or composition and do not appear in any LayerStack.  If the root 
    /// layer of a reference or payload LayerStack is muted, the behavior 
    /// is as if the muted layer did not exist, which means a composition 
    /// error will be generated.
    ///
#if AR_VERSION == 1
    /// A canonical identifier for each layer in \p layersToMute will be
    /// computed using ArResolver::ComputeRepositoryPath.  Any layer 
    /// encountered during composition with the same repository path will
    /// be considered muted and ignored.  Relative paths will be assumed to
    /// be relative to the cache's root layer.  Search paths are immediately 
    /// resolved and the result is used for computing the canonical path.
#else
    /// A canonical identifier for each layer in \p layersToMute will be
    /// computed using ArResolver::CreateIdentifier using the stage's root
    /// layer as the anchoring asset. Any layer encountered during composition
    /// with the same identifier will be considered muted and ignored.
#endif
    ///
    /// Note that muting a layer will cause this stage to release all
    /// references to that layer.  If no other client is holding on to
    /// references to that layer, it will be unloaded.  In this case, if 
    /// there are unsaved edits to the muted layer, those edits are lost.  
    /// Since anonymous layers are not serialized, muting an anonymous
    /// layer will cause that layer and its contents to be lost in this
    /// case.
    ///
    /// Muting a layer that has not been used by this stage is not an error.
    /// If that layer is encountered later, muting will take effect and that
    /// layer will be ignored.  
    ///
    /// The root layer of this stage may not be muted; attempting to do so
    /// will generate a coding error.
    USD_API
    void MuteLayer(const std::string &layerIdentifier);

    /// Unmute the layer identified by \p layerIdentifier if it had
    /// previously been muted.
    USD_API
    void UnmuteLayer(const std::string &layerIdentifier);

    /// Mute and unmute the layers identified in \p muteLayers and
    /// \p unmuteLayers.  
    ///
    /// This is equivalent to calling UsdStage::UnmuteLayer for each layer 
    /// in \p unmuteLayers followed by UsdStage::MuteLayer for each layer 
    /// in \p muteLayers, however this method is more efficient as all
    /// operations are committed in a single batch.
    USD_API
    void MuteAndUnmuteLayers(const std::vector<std::string> &muteLayers,
                             const std::vector<std::string> &unmuteLayers);

    /// Returns a vector of all layers that have been muted on this stage.
    USD_API
    const std::vector<std::string>& GetMutedLayers() const;

    /// Returns true if the layer specified by \p layerIdentifier is
    /// muted in this cache, false otherwise.  See documentation on
    /// MuteLayer for details on how \p layerIdentifier is compared to the 
    /// layers that have been muted.
    USD_API
    bool IsLayerMuted(const std::string& layerIdentifier) const;

    /// @}

    // --------------------------------------------------------------------- //
    /// \anchor Usd_stageSerialization
    /// \name Flatten & Export Utilities
    /// @{
    // --------------------------------------------------------------------- //
    // Future Work:
    //    * Flatten sub-trees or individual prims
    //    * Allow flattening of local LayerStack
    //    * Move Flatten into a free-function to ensure it doesn't rely on
    //      Stage internals.

    /// Writes out the composite scene as a single flattened layer into
    /// \a filename.
    ///
    /// If addSourceFileComment is true, a comment in the output layer
    /// will mention the input layer it was generated from.
    ///
    /// See UsdStage::Flatten for details of the flattening transformation.
    USD_API
    bool Export(const std::string &filename,
                bool addSourceFileComment=true,
                const SdfLayer::FileFormatArguments &args = 
                    SdfLayer::FileFormatArguments()) const;

    /// Writes the composite scene as a flattened Usd text
    /// representation into the given \a string.
    ///
    /// If addSourceFileComment is true, a comment in the output layer
    /// will mention the input layer it was generated from.
    ///
    /// See UsdStage::Flatten for details of the flattening transformation.
    USD_API
    bool ExportToString(std::string *result,
                        bool addSourceFileComment=true) const;

    /// Returns a single, anonymous, merged layer for this composite
    /// scene.
    ///
    /// Specifically, this function removes **most** composition metadata and
    /// authors the resolved values for each object directly into the flattened
    /// layer.
    ///
    /// All VariantSets are removed and only the currently selected variants
    /// will be present in the resulting layer.
    ///
    /// Class prims will still exist, however all inherits arcs will have
    /// been removed and the inherited data will be copied onto each child
    /// object. Composition arcs authored on the class itself will be flattened
    /// into the class.
    ///
    /// Flatten preserves 
    /// \ref Usd_Page_ScenegraphInstancing "scenegraph instancing" by creating 
    /// independent roots for each prototype currently composed on this stage,
    /// and adding a single internal reference arc on each instance prim to its 
    /// corresponding prototype.
    ///
    /// Time samples across sublayer offsets will will have the time offset and
    /// scale applied to each time index.
    ///
    /// Finally, any deactivated prims will be pruned from the result.
    ///
    USD_API
    SdfLayerRefPtr Flatten(bool addSourceFileComment=true) const;
    /// @}

public:
    // --------------------------------------------------------------------- //
    /// \anchor Usd_stageMetadata
    /// \name Stage Metadata
    /// Stage metadata applies to the entire contents of the stage, and is
    /// recorded only in the stage's root or primary session-layer.  Most of
    /// the other, specific metadata methods on UsdStage are defined in terms
    /// of these generic methods.
    /// @{
    // --------------------------------------------------------------------- //

    /// Return in \p value an authored or fallback value (if one was defined
    /// for the given metadatum) for Stage metadatum \p key.  Order of
    /// resolution is session layer, followed by root layer, else fallback to
    /// the SdfSchema.
    ///
    /// \return true if we successfully retrieved a value of the requested type;
    /// false if \p key is not allowed as layer metadata or no value was found.
    /// Generates a coding error if we retrieved a stored value of a type other
    /// than the requested type
    ///
    /// \sa \ref Usd_OM_Metadata
    template <class T>
    bool GetMetadata(const TfToken &key, T *value) const;
    /// \overload
    USD_API
    bool GetMetadata(const TfToken &key, VtValue *value) const;

    /// Returns true if the \a key has a meaningful value, that is, if
    /// GetMetadata() will provide a value, either because it was authored
    /// or because the Stage metadata was defined with a meaningful fallback 
    /// value.
    ///
    /// Returns false if \p key is not allowed as layer metadata.
    USD_API
    bool HasMetadata(const TfToken &key) const;

    /// Returns \c true if the \a key has an authored value, \c false if no
    /// value was authored or the only value available is the SdfSchema's
    /// metadata fallback.
    ///
    /// \note If a value for a metadatum \em not legal to author on layers 
    /// is present in the root or session layer (which could happen through
    /// hand-editing or use of certain low-level API's), this method will
    /// still return \c false.
    USD_API
    bool HasAuthoredMetadata(const TfToken &key) const;

    /// Set the value of Stage metadatum \p key to \p value, if the stage's
    /// current UsdEditTarget is the root or session layer.
    ///
    /// If the current EditTarget is any other layer, raise a coding error.
    /// \return true if authoring was successful, false otherwise.
    /// Generates a coding error if \p key is not allowed as layer metadata.
    ///
    /// \sa \ref Usd_OM_Metadata
    template<typename T>
    bool SetMetadata(const TfToken &key, const T &value) const;
    /// \overload
    USD_API
    bool SetMetadata(const TfToken &key, const VtValue &value) const;

    /// Clear the value of stage metadatum \p key, if the stage's
    /// current UsdEditTarget is the root or session layer.
    ///
    /// If the current EditTarget is any other layer, raise a coding error.
    /// \return true if authoring was successful, false otherwise.
    /// Generates a coding error if \p key is not allowed as layer metadata.
    ///
    /// \sa \ref Usd_OM_Metadata
    USD_API
    bool ClearMetadata(const TfToken &key) const;

    /// Resolve the requested dictionary sub-element \p keyPath of
    /// dictionary-valued metadatum named \p key, returning the resolved
    /// value.
    ///
    /// If you know you need just a small number of elements from a dictionary,
    /// accessing them element-wise using this method can be much less
    /// expensive than fetching the entire dictionary with GetMetadata(key).
    ///
    /// \return true if we successfully retrieved a value of the requested type;
    /// false if \p key is not allowed as layer metadata or no value was found.
    /// Generates a coding error if we retrieved a stored value of a type other
    /// than the requested type
    ///
    /// The \p keyPath is a ':'-separated path addressing an element
    /// in subdictionaries.  If \p keyPath is empty, returns an empty VtValue.
    template<typename T>
    bool GetMetadataByDictKey(const TfToken& key, const TfToken &keyPath, 
                              T* value) const;
    /// overload
    USD_API
    bool GetMetadataByDictKey(
        const TfToken& key, const TfToken &keyPath, VtValue *value) const;

    /// Return true if there exists any authored or fallback opinion for
    /// \p key and \p keyPath.
    ///
    /// The \p keyPath is a ':'-separated path identifying a value in
    /// subdictionaries stored in the metadata field at \p key.  If
    /// \p keyPath is empty, returns \c false.
    ///
    /// Returns false if \p key is not allowed as layer metadata.
    ///
    /// \sa \ref Usd_Dictionary_Type
    USD_API
    bool HasMetadataDictKey(
        const TfToken& key, const TfToken &keyPath) const;

    /// Return true if there exists any authored opinion (excluding
    /// fallbacks) for \p key and \p keyPath.  
    ///
    /// The \p keyPath is a ':'-separated path identifying a value in
    /// subdictionaries stored in the metadata field at \p key.  If 
    /// \p keyPath is empty, returns \c false.
    ///
    /// \sa \ref Usd_Dictionary_Type
    USD_API
    bool HasAuthoredMetadataDictKey(
        const TfToken& key, const TfToken &keyPath) const;

    /// Author \p value to the field identified by \p key and \p keyPath
    /// at the current EditTarget.
    ///
    /// The \p keyPath is a ':'-separated path identifying a value in
    /// subdictionaries stored in the metadata field at \p key.  If 
    /// \p keyPath is empty, no action is taken.
    ///
    /// \return true if the value is authored successfully, false otherwise.
    /// Generates a coding error if \p key is not allowed as layer metadata.
    ///
    /// \sa \ref Usd_Dictionary_Type
    template<typename T>
    bool SetMetadataByDictKey(const TfToken& key, const TfToken &keyPath, 
                              const T& value) const;
    /// \overload
    USD_API
    bool SetMetadataByDictKey(
        const TfToken& key, const TfToken &keyPath, const VtValue& value) const;

    /// Clear any authored value identified by \p key and \p keyPath
    /// at the current EditTarget.
    ///
    /// The \p keyPath is a ':'-separated path identifying a path in
    /// subdictionaries stored in the metadata field at \p key.  If
    /// \p keyPath is empty, no action is taken.
    ///
    /// \return true if the value is cleared successfully, false otherwise.
    /// Generates a coding error if \p key is not allowed as layer metadata.
    ///
    /// \sa \ref Usd_Dictionary_Type
    USD_API
    bool ClearMetadataByDictKey(
        const TfToken& key, const TfToken& keyPath) const;

    /// Writes the fallback prim types defined in the schema registry to the 
    /// stage as dictionary valued fallback prim type metadata. If the stage 
    /// already has fallback prim type metadata, the fallback types from the 
    /// schema registry will be added to the existing metadata, only for types 
    /// that are already present in the dictionary, i.e. this won't overwrite 
    /// existing fallback entries.
    ///
    /// The current edit target determines whether the metadata is written to 
    /// the root layer or the session layer. If the edit target specifies 
    /// another layer besides these, this will produce an error.
    ///
    /// This function can be used at any point before calling Save or Export on 
    /// a stage to record the fallback types for the current schemas. This 
    /// allows another version of Usd to open this stage and treat prim types it
    /// doesn't recognize as a type it does recognize defined for it in this 
    /// metadata.
    /// 
    /// \sa \ref Usd_OM_FallbackPrimTypes UsdSchemaRegistry::GetFallbackPrimTypes
    USD_API
    void WriteFallbackPrimTypes();

    /// @}

    // --------------------------------------------------------------------- //
    /// \anchor Usd_timeCodeAPI
    /// \name TimeCode API
    /// Methods for managing the Stage's active timeSample range, time units,
    /// and intended rate of playback.  See \ref Usd_OM_UsdTimeCode for more
    /// on time and TimeCodes in USD.
    /// @{
    // --------------------------------------------------------------------- //
    /// Returns the stage's start timeCode. If the stage has an associated
    /// session layer with a start timeCode opinion, this value is returned. 
    /// Otherwise, the start timeCode opinion from the root layer is returned.
    USD_API
    double GetStartTimeCode() const;

    /// Sets the stage's start timeCode. 
    /// 
    /// The start timeCode is set in the current EditTarget, if it is the root 
    /// layer of the stage or the session layer associated with the stage. If 
    /// the current EditTarget is neither, a warning is issued and the start 
    /// timeCode is not set.
    USD_API
    void SetStartTimeCode(double);

    /// Returns the stage's end timeCode. If the stage has an associated
    /// session layer with an end timeCode opinion, this value is returned. 
    /// Otherwise, the end timeCode opinion from the root layer is returned.
    USD_API
    double GetEndTimeCode() const;

    /// Sets the stage's end timeCode. 
    /// 
    /// The end timeCode is set in the current EditTarget, if it is the root 
    /// layer of the stage or the session layer associated with the stage. If 
    /// the current EditTarget is neither, a warning is issued and the end 
    /// timeCode is not set.
    USD_API
    void SetEndTimeCode(double);

    /// Returns true if the stage has both start and end timeCodes 
    /// authored in the session layer or the root layer of the stage.
    USD_API
    bool HasAuthoredTimeCodeRange() const;

    /// Returns the stage's timeCodesPerSecond value.
    /// 
    /// The timeCodesPerSecond value scales the time ordinate for the samples
    /// contained in the stage to seconds. If timeCodesPerSecond is 24, then a 
    /// sample at time ordinate 24 should be viewed exactly one second after the 
    /// sample at time ordinate 0.
    ///
    /// Like SdfLayer::GetTimeCodesPerSecond, this accessor uses a dynamic
    /// fallback to framesPerSecond.  The order of precedence is:
    ///
    /// \li timeCodesPerSecond from session layer
    /// \li timeCodesPerSecond from root layer
    /// \li framesPerSecond from session layer
    /// \li framesPerSecond from root layer
    /// \li fallback value of 24
    USD_API
    double GetTimeCodesPerSecond() const;

    /// Sets the stage's timeCodesPerSecond value.
    ///
    /// The timeCodesPerSecond value is set in the current EditTarget, if it 
    /// is the root layer of the stage or the session layer associated with the 
    /// stage. If the current EditTarget is neither, a warning is issued and no 
    /// value is set.
    ///
    /// \sa GetTimeCodesPerSecond()
    USD_API
    void SetTimeCodesPerSecond(double timeCodesPerSecond) const;

    /// Returns the stage's framesPerSecond value.
    /// 
    /// This makes an advisory statement about how the contained data can be 
    /// most usefully consumed and presented.  It's primarily an indication of 
    /// the expected playback rate for the data, but a timeline editing tool 
    /// might also want to use this to decide how to scale and label its 
    /// timeline.  
    ///
    /// The default value of framesPerSecond is 24.
    USD_API
    double GetFramesPerSecond() const;
    
    /// Sets the stage's framesPerSecond value.
    /// 
    /// The framesPerSecond value is set in the current EditTarget, if it 
    /// is the root layer of the stage or the session layer associated with the 
    /// stage. If the current EditTarget is neither, a warning is issued and no 
    /// value is set.
    /// 
    /// \sa GetFramesPerSecond()
    USD_API
    void SetFramesPerSecond(double framesPerSecond) const;
    
    /// @}

    // --------------------------------------------------------------------- //
    /// \anchor Usd_ColorConfigurationAPI
    /// \name Color Configuration API
    ///
    /// Methods for authoring and querying the color configuration to 
    /// be used to interpret the per-attribute color-spaces. An external 
    /// system (like OpenColorIO) is typically used for interpreting the
    /// configuration.
    /// 
    /// Site-wide fallback values for the colorConfiguration and
    /// colorManagementSystem metadata can be set in the plugInfo.json file of 
    /// a plugin using this structure:
    /// 
    /// \code{.json}
    ///         "UsdColorConfigFallbacks": {
    ///             "colorConfiguration" = "https://github.com/imageworks/OpenColorIO-Configs/blob/master/aces_1.0.1/config.ocio",
    ///             "colorManagementSystem" : "OpenColorIO"
    ///         }
    /// \endcode
    /// 
    /// The color space in which a given color or texture attribute is authored 
    /// is set as token-valued metadata 'colorSpace' on the attribute. For 
    /// color or texture attributes that don't have an authored 'colorSpace'
    /// value, the fallback color-space is gleaned from the color configuration 
    /// oracle. This is usually the config's <b>scene_linear</b> role
    /// color-space.
    /// 
    /// Here's the pseudo-code for determining an attribute's color-space.
    /// 
    /// \code{.cpp}
    /// UsdStageRefPtr stage = UsdStage::Open(filePath);
    /// UsdPrim prim = stage->GetPrimAtPath("/path/to/prim")
    /// UsdAttribute attr = prim.GetAttribute("someColorAttr");
    /// TfToken colorSpace = attr.GetColorSpace();
    /// if (colorSpace.IsEmpty()) {
    ///     // If colorSpace is empty, get the default from the stage's 
    ///     // colorConfiguration, using external API (not provided by USD).
    ///     colorSpace = ExternalAPI::GetDefaultColorSpace(
    ///                         stage->GetColorConfiguration());
    /// }
    /// \endcode
    ///
    /// \sa \ref Usd_AttributeColorSpaceAPI "UsdAttribute ColorSpace API"
    /// 
    /// 
    /// @{
    // --------------------------------------------------------------------- //

    /// Sets the default color configuration to be used to interpret the 
    /// per-attribute color-spaces in the composed USD stage. This is specified
    /// as asset path which can be resolved to the color spec file.
    /// 
    /// \ref Usd_ColorConfigurationAPI "Color Configuration API"
    USD_API
    void SetColorConfiguration(const SdfAssetPath &colorConfig) const;

    /// Returns the default color configuration used to interpret the per-
    /// attribute color-spaces in the composed USD stage.
    /// 
    /// \ref Usd_ColorConfigurationAPI "Color Configuration API"
    USD_API
    SdfAssetPath GetColorConfiguration() const;

    /// Sets the name of the color management system used to interpret the 
    /// color configuration file pointed at by the colorConfiguration metadata.
    /// 
    /// \ref Usd_ColorConfigurationAPI "Color Configuration API"
    USD_API
    void SetColorManagementSystem(const TfToken &cms) const;

    /// Sets the name of the color management system to be used for loading 
    /// and interpreting the color configuration file.
    /// 
    /// \ref Usd_ColorConfigurationAPI "Color Configuration API"
    USD_API
    TfToken GetColorManagementSystem() const;

    /// Returns the global fallback values of 'colorConfiguration' and 
    /// 'colorManagementSystem'. These are set in the plugInfo.json file 
    /// of a plugin, but can be overridden by calling the static method 
    /// SetColorConfigFallbacks().
    /// 
    /// The python wrapping of this method returns a tuple containing 
    /// (colorConfiguration, colorManagementSystem).
    /// 
    /// 
    /// \sa SetColorConfigFallbacks,
    /// \ref Usd_ColorConfigurationAPI "Color Configuration API"
    USD_API
    static void GetColorConfigFallbacks(SdfAssetPath *colorConfiguration,
                                        TfToken *colorManagementSystem);

    /// Sets the global fallback values of color configuration metadata which 
    /// includes the 'colorConfiguration' asset path and the name of the 
    /// color management system. This overrides any fallback values authored 
    /// in plugInfo files.
    /// 
    /// If the specified value of \p colorConfiguration or 
    /// \p colorManagementSystem is empty, then the corresponding fallback 
    /// value isn't set. In other words, for this call to have an effect, 
    /// at least one value must be non-empty. Additionally, these can't be
    /// reset to empty values.
    ///
    /// \sa GetColorConfigFallbacks()
    /// \ref Usd_ColorConfigurationAPI "Color Configuration API"
    USD_API
    static void
    SetColorConfigFallbacks(const SdfAssetPath &colorConfiguration, 
                            const TfToken &colorManagementSystem);

    /// @}

    // --------------------------------------------------------------------- //
    /// \anchor Usd_interpolation
    /// \name Attribute Value Interpolation
    /// Controls the interpolation behavior when retrieving attribute
    /// values.  The default behavior is linear interpolation.
    /// See \ref Usd_AttributeInterpolation for more details.
    /// @{
    // --------------------------------------------------------------------- //

    /// Sets the interpolation type used during value resolution
    /// for all attributes on this stage.  Changing this will cause a
    /// UsdNotice::StageContentsChanged notice to be sent, as values at
    /// times where no samples are authored may have changed.
    USD_API
    void SetInterpolationType(UsdInterpolationType interpolationType);

    /// Returns the interpolation type used during value resolution
    /// for all attributes on this stage.
    USD_API
    UsdInterpolationType GetInterpolationType() const;

    /// @}

    // --------------------------------------------------------------------- //
    /// \anchor Usd_instancing
    /// \name Instancing
    /// See \ref Usd_Page_ScenegraphInstancing for more details.
    /// @{
    // --------------------------------------------------------------------- //

    /// Returns all native instancing prototype prims.
    /// \deprecated Use UsdStage::GetPrototypes instead.
    USD_API
    std::vector<UsdPrim> GetMasters() const;

    /// Returns all native instancing prototype prims.
    USD_API
    std::vector<UsdPrim> GetPrototypes() const;

    /// @}

private:
    struct _IncludePayloadsPredicate;

    // --------------------------------------------------------------------- //
    // Stage Construction & Initialization
    // --------------------------------------------------------------------- //

    UsdStage(const SdfLayerRefPtr& rootLayer,
             const SdfLayerRefPtr& sessionLayer,
             const ArResolverContext& pathResolverContext,
             const UsdStagePopulationMask& mask,
             InitialLoadSet load);

    // Helper for Open() overloads -- searches and publishes to bound caches.
    template <class... Args>
    static UsdStageRefPtr _OpenImpl(InitialLoadSet load, Args const &... args);

    // Releases resources used by this stage.
    void _Close();

    // Common ref ptr initialization, called by public, static constructors.
    //
    // This method will either return a valid refptr (if the stage is correctly
    // initialized) or it will return a null ref pointer, deleting the
    // raw stage pointer in the process.
    static UsdStageRefPtr
    _InstantiateStage(const SdfLayerRefPtr &rootLayer,
                      const SdfLayerRefPtr &sessionLayer,
                      const ArResolverContext &pathResolverContext,
                      const UsdStagePopulationMask &mask,
                      InitialLoadSet load);

    // --------------------------------------------------------------------- //
    // Spec Existence & Definition Helpers
    // --------------------------------------------------------------------- //

    SdfPropertySpecHandleVector
    _GetPropertyStack(const UsdProperty &prop, UsdTimeCode time) const;

    SdfPropertySpecHandle
    _GetSchemaPropertySpec(const UsdPrim &prim, const TfToken &propName) const;

    SdfPropertySpecHandle
    _GetSchemaPropertySpec(const UsdProperty &prop) const;

    template <class PropType>
    SdfHandle<PropType>
    _GetSchemaPropertySpec(const UsdProperty &prop) const;

    SdfAttributeSpecHandle
    _GetSchemaAttributeSpec(const UsdAttribute &attr) const;

    SdfRelationshipSpecHandle
    _GetSchemaRelationshipSpec(const UsdRelationship &rel) const;

    SdfPrimSpecHandle
    _CreatePrimSpecForEditing(const UsdPrim& prim);

    template <class PropType>
    SdfHandle<PropType>
    _CreatePropertySpecForEditing(const UsdProperty &prop);

    SdfPropertySpecHandle
    _CreatePropertySpecForEditing(const UsdProperty &prop);

    SdfAttributeSpecHandle
    _CreateAttributeSpecForEditing(const UsdAttribute &attr);

    SdfRelationshipSpecHandle
    _CreateRelationshipSpecForEditing(const UsdRelationship &rel);

    // Check if the given path is valid to use with the prim creation API,
    // like DefinePrim. If it is valid, returns (true, GetPrimAtPath(path)).
    // Otherwise, returns (false, UsdPrim()).
    std::pair<bool, UsdPrim> 
    _IsValidPathForCreatingPrim(const SdfPath &path) const;

    // Validates that editing a specified prim is allowed. If editing is not
    // allowed, issues a coding error like "Cannot <operation> ..." and 
    // returns false. Otherwise, returns true.
    bool _ValidateEditPrim(const UsdPrim &prim, const char* operation) const;
    bool _ValidateEditPrimAtPath(const SdfPath &primPath, 
                                 const char* operation) const;

    UsdPrim _DefinePrim(const SdfPath &path, const TfToken &typeName);

    bool _RemoveProperty(const SdfPath& path);

    UsdProperty _FlattenProperty(const UsdProperty &srcProp,
                                 const UsdPrim &dstParent, 
                                 const TfToken &dstName);

    // --------------------------------------------------------------------- //
    // Value & Metadata Authoring
    // --------------------------------------------------------------------- //

    // Trait that allows us to call the correct versions of _SetValue and 
    // _SetMetadata for types whose values need to be mapped when written to
    // different edit targets.
    template <class T>
    struct _IsEditTargetMappable {
        static const bool value =
            std::is_same<T, SdfTimeCode>::value ||
            std::is_same<T, VtArray<SdfTimeCode>>::value ||
            std::is_same<T, SdfTimeSampleMap>::value ||
            std::is_same<T, VtDictionary>::value;
    };

    // Set value for types that don't need to be mapped for edit targets.
    template <class T>
    typename std::enable_if<!_IsEditTargetMappable<T>::value, bool>::type
    _SetValue(
        UsdTimeCode time, const UsdAttribute &attr, const T &newValue);

    // Set value for types that do need to be mapped for edit targets.
    template <class T>
    typename std::enable_if<_IsEditTargetMappable<T>::value, bool>::type
    _SetValue(
        UsdTimeCode time, const UsdAttribute &attr, const T &newValue);

    // Set value for dynamically typed VtValue. Will map the value across edit
    // targets if the held value type supports it.
    bool _SetValue(
        UsdTimeCode time, const UsdAttribute &attr, const VtValue &newValue);

    template <class T>
    bool _SetEditTargetMappedValue(
        UsdTimeCode time, const UsdAttribute &attr, const T &newValue);

    template <class T>
    bool _SetValueImpl(
        UsdTimeCode time, const UsdAttribute &attr, const T& value);

    bool _ClearValue(UsdTimeCode time, const UsdAttribute &attr);

    // Set metadata for types that don't need to be mapped across edit targets.
    template <class T>
    typename std::enable_if<!_IsEditTargetMappable<T>::value, bool>::type
    _SetMetadata(const UsdObject &object, const TfToken& key,
                 const TfToken &keyPath, const T& value);

    // Set metadata for types that do need to be mapped for edit targets.
    template <class T>
    typename std::enable_if<_IsEditTargetMappable<T>::value, bool>::type
    _SetMetadata(const UsdObject &object, const TfToken& key,
                 const TfToken &keyPath, const T& value);

    // Set metadata for dynamically typed VtValue. Will map the value across 
    // edit targets if the held value type supports it.
    USD_API
    bool _SetMetadata(const UsdObject &object,
                      const TfToken& key,
                      const TfToken &keyPath,
                      const VtValue& value);

    template <class T>
    bool _SetEditTargetMappedMetadata(
        const UsdObject &obj, const TfToken& fieldName,
        const TfToken &keyPath, const T &newValue);

    template <class T>
    bool _SetMetadataImpl(
        const UsdObject &obj, const TfToken& fieldName,
        const TfToken &keyPath, const T &value);

    bool _ClearMetadata(const UsdObject &obj, const TfToken& fieldName,
                        const TfToken &keyPath=TfToken());

    // --------------------------------------------------------------------- //
    // Misc Internal Helpers
    // --------------------------------------------------------------------- //

    // Pcp helpers.
    PcpCache const *_GetPcpCache() const { return _cache.get(); }
    PcpCache *_GetPcpCache() { return _cache.get(); }

    // Returns the PrimIndex, using the read-only PcpCache API. We expect prims
    // to be composed during initial stage composition, so this method should
    // not be used in that context.
    const PcpPrimIndex* _GetPcpPrimIndex(const SdfPath& primPath) const;

    // Helper to report pcp errors.
    void _ReportPcpErrors(const PcpErrorVector &errors,
                          const std::string &context) const;
    void _ReportErrors(const PcpErrorVector &errors,
                       const std::vector<std::string>& otherErrors,
                       const std::string &context) const;

    // --------------------------------------------------------------------- //
    // Scenegraph Composition & Change Processing
    // --------------------------------------------------------------------- //

    // Compose the prim indexes in the subtrees rooted at the paths in 
    // \p primIndexPaths.  If \p instanceChanges is given, returns
    // changes to prototypes and instances due to the discovery of new instances
    // during composition.
    void _ComposePrimIndexesInParallel(
        const std::vector<SdfPath>& primIndexPaths,
        const std::string& context,
        Usd_InstanceChanges* instanceChanges = nullptr);

    // Recompose the subtree rooted at \p prim: compose its type, flags, and
    // list of children, then invoke _ComposeSubtree on all its children.
    void _ComposeSubtree(
        Usd_PrimDataPtr prim, Usd_PrimDataConstPtr parent,
        UsdStagePopulationMask const *mask,
        const SdfPath &primIndexPath = SdfPath());
    void _ComposeSubtreeImpl(
        Usd_PrimDataPtr prim, Usd_PrimDataConstPtr parent,
        UsdStagePopulationMask const *mask,
        const SdfPath &primIndexPath = SdfPath());
    void _ComposeSubtreeInParallel(Usd_PrimDataPtr prim);
    void _ComposeSubtreesInParallel(
        const std::vector<Usd_PrimDataPtr> &prims,
        const std::vector<SdfPath> *primIndexPaths = nullptr);

    // Compose subtree rooted at \p prim under \p parent.  This function
    // ensures that the appropriate prim index is specified for \p prim if
    // \p parent is in a prototype.
    void _ComposeChildSubtree(Usd_PrimDataPtr prim, 
                              Usd_PrimDataConstPtr parent,
                              UsdStagePopulationMask const *mask);

    // Compose \p prim's list of children and make any modifications necessary
    // to its _children member and the stage's _primMap, including possibly
    // instantiating new prims, or destroying existing subtrees of prims.  The
    // any newly created prims *do not* have their prim index, type, flags, or
    // children composed.
    //
    // Compose only \p prim's direct children if recurse=false.  Otherwise
    // recompose every descendent of \p prim.  Callers that pass recurse=false
    // should invoke _ComposeSubtree on any newly created prims to ensure caches
    // are correctly populated.
    void _ComposeChildren(Usd_PrimDataPtr prim,
                          UsdStagePopulationMask const *mask, bool recurse);

    // Instantiate a prim instance.  There must not already be an instance
    // at \p primPath.
    Usd_PrimDataPtr _InstantiatePrim(const SdfPath &primPath);

<<<<<<< HEAD
    // Instantiate a master prim and sets its parent to pseudoroot.  
    // There must not already be a master at \p primPath.
    Usd_PrimDataPtr _InstantiateMasterPrim(const SdfPath &primPath);
=======
    // Instantiate a prototype prim and sets its parent to pseudoroot.  
    // There must not already be a prototype at \p primPath.
    Usd_PrimDataPtr _InstantiatePrototypePrim(const SdfPath &primPath);
>>>>>>> 3aae9151

    // For \p prim and all of its descendants, remove from _primMap and empty
    // their _children vectors.
    void _DestroyPrim(Usd_PrimDataPtr prim);

    // Destroy the prim subtrees rooted at each path in \p paths. \p paths may
    // not contain any path that is a descendent of another path in \p paths.
    void _DestroyPrimsInParallel(const std::vector<SdfPath>& paths);

    // Invoke _DestroyPrim() on all of \p prim's direct children.
    void _DestroyDescendents(Usd_PrimDataPtr prim);

    // Returns true if the object at the given path is a descendant of
    // an instance prim, i.e. a prim beneath an instance prim, or a property
    // of a prim beneath an instance prim.
    bool _IsObjectDescendantOfInstance(const SdfPath& path) const;

    // If the given prim is an instance, returns the corresponding 
    // prototype prim.  Otherwise, returns an invalid prim.
    Usd_PrimDataConstPtr _GetPrototypeForInstance(Usd_PrimDataConstPtr p) const;

    // Returns the path of the Usd prim using the prim index at the given path.
    SdfPath _GetPrimPathUsingPrimIndexAtPath(const SdfPath& primIndexPath) const;

    // Update stage contents in response to changes in scene description.
    void _HandleLayersDidChange(const SdfNotice::LayersDidChangeSentPerLayer &);

    // Remove scene description for the prim at \p fullPath in the current edit
    // target.
    bool _RemovePrim(const SdfPath& fullPath);

    SdfPrimSpecHandle _GetPrimSpec(const SdfPath& fullPath);

    // Find and return the defining spec type for the property spec at the given
    // path, or SdfSpecTypeUnknown if none exists.  The defining spec type is
    // either the builtin definition's spec type, if the indicated property is
    // builtin, otherwise it's the strongest authored spec's type if one exists,
    // otherwise it's SdfSpecTypeUnknown.
    SdfSpecType _GetDefiningSpecType(Usd_PrimDataConstPtr primData,
                                     const TfToken &propName) const;

    // Helper to apply Pcp changes and recompose the scenegraph accordingly,
    // given an optional initial set of paths to recompose.
    void _Recompose(const PcpChanges &changes);
    template <class T>
    void _Recompose(const PcpChanges &changes, T *pathsToRecompose);
    template <class T>
    void _RecomposePrims(T *pathsToRecompose);

    // Helper for _Recompose to find the subtrees that need to be
    // fully recomposed and to recompose the name children of the
    // parents of these subtrees. Note that [start, finish) must be a
    // sorted range of paths with no descendent paths.
    template <class Iter>
    void _ComputeSubtreesToRecompose(Iter start, Iter finish,
                                     std::vector<Usd_PrimDataPtr>* recompose);

    // return true if the path is valid for load/unload operations.
    // This method will emit errors when invalid paths are encountered.
    bool _IsValidForLoad(const SdfPath& path) const;
    bool _IsValidForUnload(const SdfPath& path) const;

    // Discover all payloads in a given subtree, adding the path of each
    // discovered prim index to the \p primIndexPaths set. If specified,
    // the corresponding UsdPrim path will be added to the \p usdPrimPaths
    // set. The root path will be considered for inclusion in the result set.
    //
    // Note that some payloads may not be discoverable in until an ancestral
    // payload has been included. UsdStage::LoadAndUnload takes this into
    // account.
    void _DiscoverPayloads(const SdfPath& rootPath,
                           UsdLoadPolicy policy,
                           SdfPathSet* primIndexPaths,
                           bool unloadedOnly = false,
                           SdfPathSet* usdPrimPaths = nullptr) const;

    // ===================================================================== //
    //                          VALUE RESOLUTION                             //
    // ===================================================================== //
    // --------------------------------------------------------------------- //
    // Specialized Value Resolution
    // --------------------------------------------------------------------- //

    // Helpers for resolving values for metadata fields requiring
    // special behaviors.
    static SdfSpecifier _GetSpecifier(Usd_PrimDataConstPtr primData);
    static TfToken _GetKind(Usd_PrimDataConstPtr primData);
    static bool _IsActive(Usd_PrimDataConstPtr primData);

    // Custom is true if it is true anywhere in the stack.
    bool _IsCustom(const UsdProperty &prop) const;

    // Variability is determined by the weakest opinion in the stack.
    SdfVariability _GetVariability(const UsdProperty &prop) const;

    // Helper functions for resolving asset paths during value resolution.
    void _MakeResolvedAssetPaths(UsdTimeCode time, const UsdAttribute &attr,
                                 SdfAssetPath *assetPaths,
                                 size_t numAssetPaths,
                                 bool anchorAssetPathsOnly = false) const;

    void _MakeResolvedAssetPathsValue(UsdTimeCode time, const UsdAttribute &attr,
                                      VtValue *value,
                                      bool anchorAssetPathsOnly = false) const;

    void _MakeResolvedTimeCodes(UsdTimeCode time, const UsdAttribute &attr,
                                SdfTimeCode *timeCodes,
                                size_t numTimeCodes) const;

    void _MakeResolvedAttributeValue(UsdTimeCode time, const UsdAttribute &attr,
                                     VtValue *value) const;

    // --------------------------------------------------------------------- //
    // Metadata Resolution
    // --------------------------------------------------------------------- //

public:
    // Trait that allows us to call the correct version of _GetMetadata for 
    // types that require type specific value resolution as opposed to just
    // strongest opinion. These types also use type specific resolution 
    // in _GetValue.
    template <class T>
    struct _HasTypeSpecificResolution {
        static const bool value =
            std::is_same<T, SdfAssetPath>::value ||
            std::is_same<T, VtArray<SdfAssetPath>>::value ||
            std::is_same<T, SdfTimeCode>::value ||
            std::is_same<T, VtArray<SdfTimeCode>>::value ||
            std::is_same<T, SdfTimeSampleMap>::value ||
            std::is_same<T, VtDictionary>::value;
    };

private:
    // Get metadata for types that do not have type specific value resolution.
    template <class T>
    typename std::enable_if<!_HasTypeSpecificResolution<T>::value, bool>::type
    _GetMetadata(const UsdObject &obj,
                 const TfToken& fieldName,
                 const TfToken &keyPath,
                 bool useFallbacks,
                 T* result) const;

    // Get metadata for types that do have type specific value resolution.
    template <class T>
    typename std::enable_if<_HasTypeSpecificResolution<T>::value, bool>::type
    _GetMetadata(const UsdObject &obj,
                 const TfToken& fieldName,
                 const TfToken &keyPath,
                 bool useFallbacks,
                 T* result) const;

    // Get metadata as a dynamically typed VtValue. Will perform type specific
    // value resolution if the returned held type requires it.
    bool _GetMetadata(const UsdObject &obj,
                      const TfToken& fieldName,
                      const TfToken &keyPath,
                      bool useFallbacks,
                      VtValue* result) const;

    // Gets a metadata value using only strongest value resolution. It is 
    // assumed that result is holding a value that does not require type 
    // specific value resolution.
    USD_API
    bool _GetStrongestResolvedMetadata(const UsdObject &obj,
                                       const TfToken& fieldName,
                                       const TfToken &keyPath,
                                       bool useFallbacks,
                                       SdfAbstractDataValue* result) const;

    // Gets a metadata value with the type specific value resolution for the 
    // type applied. This is only implemented for types that 
    // _HasTypeSpecificResolution.
    template <class T>
    USD_API
    bool _GetTypeSpecificResolvedMetadata(const UsdObject &obj,
                                          const TfToken& fieldName,
                                          const TfToken &keyPath,
                                          bool useFallbacks,
                                          T* result) const;

    template <class Composer>
    void _GetAttrTypeImpl(const UsdAttribute &attr,
                          const TfToken &fieldName,
                          bool useFallbacks,
                          Composer *composer) const;

    template <class Composer>
    void _GetAttrVariabilityImpl(const UsdAttribute &attr,
                                 bool useFallbacks,
                                 Composer *composer) const;

    template <class Composer>
    void _GetPropCustomImpl(const UsdProperty &prop,
                            bool useFallbacks,
                            Composer *composer) const;

    template <class Composer>
<<<<<<< HEAD
    void _GetPrimTypeNameImpl(const UsdPrim &prim,
                              bool useFallbacks,
                              Composer *composer) const;

    template <class Composer>
    bool _GetSpecialMetadataImpl(const UsdObject &obj,
                                 const TfToken &fieldName,
                                 const TfToken &keyPath,
                                 bool useFallbacks,
                                 Composer *composer) const;
=======
    bool _GetSpecialPropMetadataImpl(const UsdObject &obj,
                                     const TfToken &fieldName,
                                     const TfToken &keyPath,
                                     bool useFallbacks,
                                     Composer *composer) const;
>>>>>>> 3aae9151
    template <class Composer>
    bool _GetMetadataImpl(const UsdObject &obj,
                          const TfToken& fieldName,
                          const TfToken& keyPath,
                          bool includeFallbacks,
                          Composer *composer) const;

    template <class Composer>
    bool _GetGeneralMetadataImpl(const UsdObject &obj,
                                 const TfToken& fieldName,
                                 const TfToken& keyPath,
                                 bool includeFallbacks,
                                 Composer *composer) const;

    // NOTE: The "authoredOnly" flag is not yet in use, but when we have
    // support for prim-based metadata fallbacks, they should be ignored when
    // this flag is set to true.
    bool _HasMetadata(const UsdObject &obj, const TfToken& fieldName,
                      const TfToken &keyPath, bool useFallbacks) const;

    TfTokenVector
    _ListMetadataFields(const UsdObject &obj, bool useFallbacks) const;

    void _GetAllMetadata(const UsdObject &obj,
                         bool useFallbacks,
                         UsdMetadataValueMap* result,
                         bool anchorAssetPathsOnly = false) const;

    // --------------------------------------------------------------------- //
    // Default & TimeSample Resolution
    // --------------------------------------------------------------------- //

    void _GetResolveInfo(const UsdAttribute &attr, 
                         UsdResolveInfo *resolveInfo,
                         const UsdTimeCode *time = nullptr) const;

    template <class T> struct _ExtraResolveInfo;

    template <class T>
    void _GetResolveInfo(const UsdAttribute &attr, 
                         UsdResolveInfo *resolveInfo,
                         const UsdTimeCode *time = nullptr,
                         _ExtraResolveInfo<T> *extraInfo = nullptr) const;

    template <class T> struct _ResolveInfoResolver;
    struct _PropertyStackResolver;

    template <class Resolver>
    void _GetResolvedValueImpl(const UsdProperty &prop,
                               Resolver *resolver,
                               const UsdTimeCode *time = nullptr) const;

    bool _GetValue(UsdTimeCode time, const UsdAttribute &attr, 
                   VtValue* result) const;

    template <class T>
    bool _GetValue(UsdTimeCode time, const UsdAttribute &attr,
                   T* result) const;

    template <class T>
    bool _GetValueImpl(UsdTimeCode time, const UsdAttribute &attr, 
                       Usd_InterpolatorBase* interpolator,
                       T* value) const;

    SdfLayerRefPtr
    _GetLayerWithStrongestValue(
        UsdTimeCode time, const UsdAttribute &attr) const;



    USD_API
    bool _GetValueFromResolveInfo(const UsdResolveInfo &info,
                                  UsdTimeCode time, const UsdAttribute &attr,
                                  VtValue* result) const;

    template <class T>
    USD_API
    bool _GetValueFromResolveInfo(const UsdResolveInfo &info,
                                  UsdTimeCode time, const UsdAttribute &attr,
                                  T* result) const;

    template <class T>
    bool _GetValueFromResolveInfoImpl(const UsdResolveInfo &info,
                                      UsdTimeCode time, const UsdAttribute &attr,
                                      Usd_InterpolatorBase* interpolator,
                                      T* value) const;

    // --------------------------------------------------------------------- //
    // Specialized Time Sample I/O
    // --------------------------------------------------------------------- //

    /// Gets the set of time samples authored for a given attribute 
    /// within the \p interval. The interval may have any combination 
    /// of open/infinite and closed/finite endpoints; it may not have 
    /// open/finite endpoints, however, this restriction may be lifted 
    /// in the future.
    /// Returns false on an error.
    bool _GetTimeSamplesInInterval(const UsdAttribute &attr,
                                   const GfInterval& interval,
                                   std::vector<double>* times) const;

    bool _GetTimeSamplesInIntervalFromResolveInfo(
                                   const UsdResolveInfo &info,
                                   const UsdAttribute &attr,
                                   const GfInterval& interval,
                                   std::vector<double>* times) const;

    size_t _GetNumTimeSamples(const UsdAttribute &attr) const;

    size_t _GetNumTimeSamplesFromResolveInfo(const UsdResolveInfo &info,
                                           const UsdAttribute &attr) const;

    /// Gets the bracketing times around a desiredTime. Only false on error
    /// or if no value exists (default or timeSamples). See
    /// UsdAttribute::GetBracketingTimeSamples for details.
    bool _GetBracketingTimeSamples(const UsdAttribute &attr,
                                   double desiredTime,
                                   bool authoredOnly,
                                   double* lower,
                                   double* upper,
                                   bool* hasSamples) const;

    bool _GetBracketingTimeSamplesFromResolveInfo(const UsdResolveInfo &info,
                                                  const UsdAttribute &attr,
                                                  double desiredTime,
                                                  bool authoredOnly,
                                                  double* lower,
                                                  double* upper,
                                                  bool* hasSamples) const;

    bool _ValueMightBeTimeVarying(const UsdAttribute &attr) const;

    bool _ValueMightBeTimeVaryingFromResolveInfo(const UsdResolveInfo &info,
                                                 const UsdAttribute &attr) const;

    void _RegisterPerLayerNotices();

private:

    // The 'pseudo root' prim.
    Usd_PrimDataPtr _pseudoRoot;

    // The stage's root layer.
    SdfLayerRefPtr _rootLayer;

    // Every UsdStage has an implicit, in-memory session layer.
    // This is to allow for runtime overrides such as variant selections.
    SdfLayerRefPtr _sessionLayer;

    // The stage's EditTarget.
    UsdEditTarget _editTarget;

    std::unique_ptr<PcpCache> _cache;
    std::unique_ptr<Usd_ClipCache> _clipCache;
    std::unique_ptr<Usd_InstanceCache> _instanceCache;

    TfHashMap<TfToken, TfToken, TfHash> _invalidPrimTypeToFallbackMap;

    // A map from Path to Prim, for fast random access.
    typedef TfHashMap<
        SdfPath, Usd_PrimDataIPtr, SdfPath::Hash> PathToNodeMap;
    PathToNodeMap _primMap;
    mutable boost::optional<tbb::spin_rw_mutex> _primMapMutex;

    // The interpolation type used for all attributes on the stage.
    UsdInterpolationType _interpolationType;

    typedef std::vector<
        std::pair<SdfLayerHandle, TfNotice::Key> > _LayerAndNoticeKeyVec;
    _LayerAndNoticeKeyVec _layersAndNoticeKeys;
    size_t _lastChangeSerialNumber;

    boost::optional<WorkArenaDispatcher> _dispatcher;

    // To provide useful aggregation of malloc stats, we bill everything
    // for this stage - from all access points - to this tag.
    char const *_mallocTagID;

    // The state used when instantiating the stage.
    const InitialLoadSet _initialLoadSet;

    // The population mask that applies to this stage.
    UsdStagePopulationMask _populationMask;
    
    // The load rules that apply to this stage.
    UsdStageLoadRules _loadRules;
    
    bool _isClosingStage;
    bool _isWritingFallbackPrimTypes;

    friend class UsdAPISchemaBase;
    friend class UsdAttribute;
    friend class UsdAttributeQuery;
    friend class UsdEditTarget;
    friend class UsdInherits;
    friend class UsdObject;
    friend class UsdPrim;
    friend class UsdProperty;
    friend class UsdRelationship;
    friend class UsdSpecializes;
    friend class UsdVariantSet;
    friend class UsdVariantSets;
    friend class Usd_FlattenAccess;
    friend class Usd_PcpCacheAccess;
    friend class Usd_PrimData;
    friend class Usd_StageOpenRequest;
    template <class T> friend struct Usd_AttrGetValueHelper;
    friend struct Usd_AttrGetUntypedValueHelper;
    template <class RefsOrPayloadsEditorType, class RefsOrPayloadsProxyType> 
        friend struct Usd_ListEditImpl;
};

// UsdObject's typed metadata query relies on this specialization being
// externally visible and exporting the primary template does not
// automatically export this specialization.
template <>
USD_API
bool
UsdStage::_GetTypeSpecificResolvedMetadata(const UsdObject &obj,
                                           const TfToken& fieldName,
                                           const TfToken &keyPath,
                                           bool useFallbacks,
                                           SdfTimeSampleMap* result) const;

template<typename T>
bool
UsdStage::GetMetadata(const TfToken& key, T* value) const
{
    VtValue result;
    if (!GetMetadata(key, &result)){
        return false;
    }

    if (result.IsHolding<T>()){
        *value = result.UncheckedGet<T>();
        return true;
    } else {
        TF_CODING_ERROR("Requested type %s for stage metadatum %s does not"
                        " match retrieved type %s",
                        ArchGetDemangled<T>().c_str(),
                        key.GetText(),
                        result.GetTypeName().c_str());
        return false;
    }
}

template<typename T>
bool 
UsdStage::SetMetadata(const TfToken& key, const T& value) const
{
    VtValue in(value);
    return SetMetadata(key, in);
}

template<typename T>
bool
UsdStage::GetMetadataByDictKey(const TfToken& key, const TfToken &keyPath, 
                               T* value) const
{
    VtValue result;
    if (!GetMetadataByDictKey(key, keyPath, &result)){
        return false;
    }

    if (result.IsHolding<T>()){
        *value = result.UncheckedGet<T>();
        return true;
    } else {
        TF_CODING_ERROR("Requested type %s for stage metadatum %s[%s] does not"
                        " match retrieved type %s",
                        ArchGetDemangled<T>().c_str(),
                        key.GetText(),
                        keyPath.GetText(),
                        result.GetTypeName().c_str());
        return false;
    }
}

template<typename T>
bool 
UsdStage::SetMetadataByDictKey(const TfToken& key, const TfToken &keyPath, 
                               const T& value) const
{
    VtValue in(value);
    return SetMetadataByDictKey(key, keyPath, in);
}

// Get metadata for types that do not have type specific value resolution.
template <class T>
typename std::enable_if<
    !UsdStage::_HasTypeSpecificResolution<T>::value, bool>::type
UsdStage::_GetMetadata(const UsdObject &obj,
                       const TfToken& fieldName,
                       const TfToken &keyPath,
                       bool useFallbacks,
                       T* result) const
{
    // Since these types don't have type specific value resolution, we can just 
    // get the strongest metadata value and be done.
    SdfAbstractDataTypedValue<T> out(result);
    return _GetStrongestResolvedMetadata(
        obj, fieldName, keyPath, useFallbacks, &out);
}

// Get metadata for types that do have type specific value resolution.
template <class T>
typename std::enable_if<
    UsdStage::_HasTypeSpecificResolution<T>::value, bool>::type
UsdStage::_GetMetadata(const UsdObject &obj,
                       const TfToken& fieldName,
                       const TfToken &keyPath,
                       bool useFallbacks,
                       T* result) const
{
    // Call the templated type specifice resolved metadata implementation that 
    // will only be implemented for types that support it.
    return _GetTypeSpecificResolvedMetadata(
        obj, fieldName, keyPath, useFallbacks, result);
}


// Set metadata for types that don't need to be mapped across edit targets.
template <class T>
typename std::enable_if<!UsdStage::_IsEditTargetMappable<T>::value, bool>::type
UsdStage::_SetMetadata(const UsdObject &object, const TfToken& key,
                       const TfToken &keyPath, const T& value)
{
    // Since we know that we don't need to map the value for edit targets, 
    // we can just type erase the value and set the metadata as is.
    SdfAbstractDataConstTypedValue<T> in(&value);
    return _SetMetadataImpl<SdfAbstractDataConstValue>(
        object, key, keyPath, in);
}

// Set metadata for types that do need to be mapped for edit targets.
template <class T>
typename std::enable_if<UsdStage::_IsEditTargetMappable<T>::value, bool>::type
UsdStage::_SetMetadata(const UsdObject &object, const TfToken& key,
                       const TfToken &keyPath, const T& value)
{
    return _SetEditTargetMappedMetadata(object, key, keyPath, value);
}


PXR_NAMESPACE_CLOSE_SCOPE

#endif //PXR_USD_USD_STAGE_H
<|MERGE_RESOLUTION|>--- conflicted
+++ resolved
@@ -829,9 +829,6 @@
     std::vector<UsdPrim>
     _GetInstancesForPrototype(const UsdPrim& prototype) const;
 
-    /// See documentation on UsdPrim::GetInstances()
-    std::vector<UsdPrim> _GetInstancesForMaster(const UsdPrim& master) const;
-
 public:
 
     /// Traverse the active, loaded, defined, non-abstract prims on this stage
@@ -1844,15 +1841,9 @@
     // at \p primPath.
     Usd_PrimDataPtr _InstantiatePrim(const SdfPath &primPath);
 
-<<<<<<< HEAD
-    // Instantiate a master prim and sets its parent to pseudoroot.  
-    // There must not already be a master at \p primPath.
-    Usd_PrimDataPtr _InstantiateMasterPrim(const SdfPath &primPath);
-=======
     // Instantiate a prototype prim and sets its parent to pseudoroot.  
     // There must not already be a prototype at \p primPath.
     Usd_PrimDataPtr _InstantiatePrototypePrim(const SdfPath &primPath);
->>>>>>> 3aae9151
 
     // For \p prim and all of its descendants, remove from _primMap and empty
     // their _children vectors.
@@ -2050,24 +2041,11 @@
                             Composer *composer) const;
 
     template <class Composer>
-<<<<<<< HEAD
-    void _GetPrimTypeNameImpl(const UsdPrim &prim,
-                              bool useFallbacks,
-                              Composer *composer) const;
-
-    template <class Composer>
-    bool _GetSpecialMetadataImpl(const UsdObject &obj,
-                                 const TfToken &fieldName,
-                                 const TfToken &keyPath,
-                                 bool useFallbacks,
-                                 Composer *composer) const;
-=======
     bool _GetSpecialPropMetadataImpl(const UsdObject &obj,
                                      const TfToken &fieldName,
                                      const TfToken &keyPath,
                                      bool useFallbacks,
                                      Composer *composer) const;
->>>>>>> 3aae9151
     template <class Composer>
     bool _GetMetadataImpl(const UsdObject &obj,
                           const TfToken& fieldName,
