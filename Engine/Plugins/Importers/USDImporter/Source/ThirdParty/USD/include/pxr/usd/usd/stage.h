//
// Copyright 2016 Pixar
//
// Licensed under the Apache License, Version 2.0 (the "Apache License")
// with the following modification; you may not use this file except in
// compliance with the Apache License and the following modification to it:
// Section 6. Trademarks. is deleted and replaced with:
//
// 6. Trademarks. This License does not grant permission to use the trade
//    names, trademarks, service marks, or product names of the Licensor
//    and its affiliates, except as required to comply with Section 4(c) of
//    the License and to reproduce the content of the NOTICE file.
//
// You may obtain a copy of the Apache License at
//
//     http://www.apache.org/licenses/LICENSE-2.0
//
// Unless required by applicable law or agreed to in writing, software
// distributed under the Apache License with the above modification is
// distributed on an "AS IS" BASIS, WITHOUT WARRANTIES OR CONDITIONS OF ANY
// KIND, either express or implied. See the Apache License for the specific
// language governing permissions and limitations under the Apache License.
//
#ifndef PXR_USD_USD_STAGE_H
#define PXR_USD_USD_STAGE_H

/// \file usd/stage.h

#include "pxr/pxr.h"
#include "pxr/usd/usd/api.h"
#include "pxr/usd/usd/common.h"
#include "pxr/usd/usd/editTarget.h"
#include "pxr/usd/usd/interpolation.h"
#include "pxr/usd/usd/schemaRegistry.h"
#include "pxr/usd/usd/stageLoadRules.h"
#include "pxr/usd/usd/stagePopulationMask.h"
#include "pxr/usd/usd/primFlags.h"

#include "pxr/base/tf/declarePtrs.h"
#include "pxr/base/tf/hashmap.h"
#include "pxr/base/tf/weakBase.h"

#include "pxr/usd/ar/ar.h"
#include "pxr/usd/ar/notice.h"
#include "pxr/usd/sdf/declareHandles.h"
#include "pxr/usd/sdf/notice.h"
#include "pxr/usd/sdf/path.h"
#include "pxr/usd/sdf/types.h"
#include "pxr/usd/pcp/cache.h"
#include "pxr/base/vt/value.h"
#include "pxr/base/work/dispatcher.h"

#include <boost/optional.hpp>

#include <tbb/concurrent_vector.h>
#include <tbb/concurrent_unordered_set.h>
#include <tbb/concurrent_hash_map.h>
#include <tbb/spin_rw_mutex.h>

#include <functional>
#include <string>
#include <memory>
#include <unordered_map>
#include <utility>

PXR_NAMESPACE_OPEN_SCOPE


class ArResolverContext;
class GfInterval;
class SdfAbstractDataValue;
class Usd_ClipCache;
class Usd_InstanceCache;
class Usd_InstanceChanges;
class Usd_InterpolatorBase;
class UsdResolveInfo;
class Usd_Resolver;
class UsdPrim;
class UsdPrimRange;

SDF_DECLARE_HANDLES(SdfLayer);

/// \class UsdStage
///
/// The outermost container for scene description, which owns and presents
/// composed prims as a scenegraph, following the composition recipe
/// recursively described in its associated "root layer".
///
/// USD derives its persistent-storage scalability by combining and reusing
/// simple compositions into richer aggregates using referencing and layering
/// with sparse overrides.  Ultimately, every composition (i.e. "scene") is
/// identifiable by its root layer, i.e. the <tt>.usd</tt> file, and a scene
/// is instantiated in an application on a UsdStage that presents a composed
/// view of the scene's root layer.  Each simple composition referenced into
/// a larger composition could be presented on its own UsdStage, at the same
/// (or not) time that it is participating in the larger composition on its
/// own UsdStage; all of the underlying layers will be shared by the two
/// stages, while each maintains its own scenegraph of composed prims.
///
/// A UsdStage has sole ownership over the UsdPrim 's with which it is populated,
/// and retains \em shared ownership (with other stages and direct clients of
/// SdfLayer's, via the Sdf_LayerRegistry that underlies all SdfLayer creation
/// methods) of layers.  It provides roughly five categories of API that
/// address different aspects of scene management:
///
/// - \ref Usd_lifetimeManagement "Stage lifetime management" methods for
/// constructing and initially populating a UsdStage from an existing layer
/// file, or one that will be created as a result, in memory or on the 
/// filesystem.
/// - \ref Usd_workingSetManagement "Load/unload working set management" methods
/// that allow you to specify which \ref Usd_Payloads "payloads" should be
/// included and excluded from the stage's composition.
/// - \ref Usd_variantManagement "Variant management" methods to manage
/// policy for which variant to use when composing prims that provide
/// a named variant set, but do not specify a selection.
/// - \ref Usd_primManagement "Prim access, creation, and mutation" methods
/// that allow you to find, create, or remove a prim identified by a path on
/// the stage.  This group also provides methods for efficiently traversing the
/// prims on the stage.
/// - \ref Usd_layerManagement "Layers and EditTargets" methods provide access
/// to the layers in the stage's <em>root LayerStack</em> (i.e. the root layer
/// and all of its recursive sublayers), and the ability to set a UsdEditTarget
/// into which all subsequent mutations to objects associated with the stage
/// (e.g. prims, properties, etc) will go.
/// - \ref Usd_stageSerialization "Serialization" methods for "flattening" a
/// composition (to varying degrees), and exporting a completely flattened
/// view of the stage to a string or file.  These methods can be very useful
/// for targeted asset optimization and debugging, though care should be
/// exercized with large scenes, as flattening defeats some of the benefits of
/// referenced scene description, and may produce very large results, 
/// especially in file formats that do not support data de-duplication, like
/// the usda ASCII format!
///
/// \section Usd_SessionLayer Stage Session Layers
///
/// Each UsdStage can possess an optional "session layer".  The purpose of
/// a session layer is to hold ephemeral edits that modify a UsdStage's contents
/// or behavior in a way that is useful to the client, but should not be
/// considered as permanent mutations to be recorded upon export.  A very 
/// common use of session layers is to make variant selections, to pick a
/// specific LOD or shading variation, for example.  The session layer is
/// also frequently used to perform interactive vising/invsning of geometry
/// and assets in the scene.   A session layer, if present, contributes to a 
/// UsdStage's identity, for purposes of stage-caching, etc.
///
class UsdStage : public TfRefBase, public TfWeakBase {
public:

    // --------------------------------------------------------------------- //
    /// \anchor Usd_lifetimeManagement
    /// \name Lifetime Management
    /// @{
    // --------------------------------------------------------------------- //
    
    /// \enum InitialLoadSet
    ///
    /// Specifies the initial set of prims to load when opening a UsdStage.
    ///
    enum InitialLoadSet
    {
        LoadAll, ///< Load all loadable prims
        LoadNone ///< Load no loadable prims
    };

    /// Create a new stage with root layer \p identifier, destroying
    /// potentially existing files with that identifier; it is considered an
    /// error if an existing, open layer is present with this identifier.
    ///
    /// \sa SdfLayer::CreateNew()
    ///
    /// Invoking an overload that does not take a \p sessionLayer argument will
    /// create a stage with an anonymous in-memory session layer.  To create a
    /// stage without a session layer, pass TfNullPtr (or None in python) as the
    /// \p sessionLayer argument.
    //
    /// The initial set of prims to load on the stage can be specified
    /// using the \p load parameter. \sa UsdStage::InitialLoadSet.
    ///
    /// If \p pathResolverContext is provided it will be bound when creating the
    /// root layer at \p identifier and whenever asset path resolution is done
    /// for this stage, regardless of what other context may be bound at that
    /// time. Otherwise Usd will create the root layer with no context bound,
    /// then create a context for all future asset path resolution for the stage
    /// by calling ArResolver::CreateDefaultContextForAsset with the root
    /// layer's repository path if the layer has one, otherwise its resolved
    /// path.
    USD_API
    static UsdStageRefPtr
    CreateNew(const std::string& identifier, 
              InitialLoadSet load = LoadAll);
    /// \overload
    USD_API
    static UsdStageRefPtr
    CreateNew(const std::string& identifier,
              const SdfLayerHandle& sessionLayer,
              InitialLoadSet load = LoadAll);
    /// \overload
    USD_API
    static UsdStageRefPtr
    CreateNew(const std::string& identifier,
              const SdfLayerHandle& sessionLayer,
              const ArResolverContext& pathResolverContext,
              InitialLoadSet load = LoadAll);
    /// \overload
    USD_API
    static UsdStageRefPtr
    CreateNew(const std::string& identifier,
              const ArResolverContext& pathResolverContext,
              InitialLoadSet load = LoadAll);

    /// Creates a new stage only in memory, analogous to creating an
    /// anonymous SdfLayer.
    ///
    /// If \p pathResolverContext is provided it will be bound when creating the
    /// root layer at \p identifier and whenever asset path resolution is done
    /// for this stage, regardless of what other context may be bound at that
    /// time. Otherwise Usd will create the root layer with no context bound,
    /// then create a context for all future asset path resolution for the stage
    /// by calling ArResolver::CreateDefaultContext.
    ///
    /// The initial set of prims to load on the stage can be specified
    /// using the \p load parameter. \sa UsdStage::InitialLoadSet.
    ///
    /// Invoking an overload that does not take a \p sessionLayer argument will
    /// create a stage with an anonymous in-memory session layer.  To create a
    /// stage without a session layer, pass TfNullPtr (or None in python) as the
    /// \p sessionLayer argument.
    USD_API
    static UsdStageRefPtr
    CreateInMemory(InitialLoadSet load = LoadAll);
    /// \overload
    USD_API
    static UsdStageRefPtr
    CreateInMemory(const std::string& identifier,
                   InitialLoadSet load = LoadAll);
    /// \overload
    USD_API
    static UsdStageRefPtr
    CreateInMemory(const std::string& identifier,
                   const ArResolverContext& pathResolverContext,
                   InitialLoadSet load = LoadAll);
    /// \overload
    USD_API
    static UsdStageRefPtr
    CreateInMemory(const std::string& identifier,
                   const SdfLayerHandle &sessionLayer,
                   InitialLoadSet load = LoadAll);
    /// \overload
    USD_API
    static UsdStageRefPtr
    CreateInMemory(const std::string& identifier,
                   const SdfLayerHandle &sessionLayer,
                   const ArResolverContext& pathResolverContext,
                   InitialLoadSet load = LoadAll);

    /// Attempt to find a matching existing stage in a cache if
    /// UsdStageCacheContext objects exist on the stack. Failing that, create a
    /// new stage and recursively compose prims defined within and referenced by
    /// the layer at \p filePath, which must already exist.
    ///
    /// The initial set of prims to load on the stage can be specified
    /// using the \p load parameter. \sa UsdStage::InitialLoadSet.
    ///
    /// If \p pathResolverContext is provided it will be bound when opening the
    /// root layer at \p filePath and whenever asset path resolution is done for
    /// this stage, regardless of what other context may be bound at that
    /// time. Otherwise Usd will open the root layer with no context bound, then
    /// create a context for all future asset path resolution for the stage by
    /// calling ArResolver::CreateDefaultContextForAsset with the layer's
    /// repository path if the layer has one, otherwise its resolved path.
    USD_API
    static UsdStageRefPtr
    Open(const std::string& filePath, InitialLoadSet load = LoadAll);
    /// \overload
    USD_API
    static UsdStageRefPtr
    Open(const std::string& filePath,
         const ArResolverContext& pathResolverContext,
         InitialLoadSet load = LoadAll);

    /// Create a new stage and recursively compose prims defined within and
    /// referenced by the layer at \p filePath which must already exist, subject
    /// to \p mask.
    /// 
    /// These OpenMasked() methods do not automatically consult or populate
    /// UsdStageCache s.
    ///
    /// The initial set of prims to load on the stage can be specified
    /// using the \p load parameter. \sa UsdStage::InitialLoadSet.
    ///
    /// If \p pathResolverContext is provided it will be bound when opening the
    /// root layer at \p filePath and whenever asset path resolution is done for
    /// this stage, regardless of what other context may be bound at that
    /// time. Otherwise Usd will open the root layer with no context bound, then
    /// create a context for all future asset path resolution for the stage by
    /// calling ArResolver::CreateDefaultContextForAsset with the layer's
    /// repository path if the layer has one, otherwise its resolved path.
    USD_API
    static UsdStageRefPtr
    OpenMasked(const std::string &filePath,
               UsdStagePopulationMask const &mask,
               InitialLoadSet load = LoadAll);
    /// \overload
    USD_API
    static UsdStageRefPtr
    OpenMasked(const std::string &filePath,
               const ArResolverContext &pathResolverContext,
               UsdStagePopulationMask const &mask,
               InitialLoadSet load = LoadAll);

    /// Open a stage rooted at \p rootLayer.
    ///
    /// Attempt to find a stage that matches the passed arguments in a
    /// UsdStageCache if UsdStageCacheContext objects exist on the calling
    /// stack.  If a matching stage is found, return that stage.  Otherwise,
    /// create a new stage rooted at \p rootLayer.
    ///
    /// Invoking an overload that does not take a \p sessionLayer argument will
    /// create a stage with an anonymous in-memory session layer.  To create a
    /// stage without a session layer, pass TfNullPtr (or None in python) as the
    /// \p sessionLayer argument.
    ///
    /// The initial set of prims to load on the stage can be specified
    /// using the \p load parameter. \sa UsdStage::InitialLoadSet.
    ///
    /// If \p pathResolverContext is provided it will be bound when whenever
    /// asset path resolution is done for this stage, regardless of what other
    /// context may be bound at that time. Otherwise Usd will create a context
    /// for all future asset path resolution for the stage by calling
    /// ArResolver::CreateDefaultContextForAsset with the layer's repository
    /// path if the layer has one, otherwise its resolved path.
    ///
    /// When searching for a matching stage in bound UsdStageCache s, only the
    /// provided arguments matter for cache lookup.  For example, if only a root
    /// layer (or a root layer file path) is provided, the first stage found in
    /// any cache that has that root layer is returned.  So, for example if you
    /// require that the stage have no session layer, you must explicitly
    /// specify TfNullPtr (or None in python) for the sessionLayer argument.
    USD_API
    static UsdStageRefPtr
    Open(const SdfLayerHandle& rootLayer,
         InitialLoadSet load=LoadAll);
    /// \overload
    USD_API
    static UsdStageRefPtr
    Open(const SdfLayerHandle& rootLayer,
         const SdfLayerHandle& sessionLayer,
         InitialLoadSet load=LoadAll);
    /// \overload
    USD_API
    static UsdStageRefPtr
    Open(const SdfLayerHandle& rootLayer,
         const ArResolverContext& pathResolverContext,
         InitialLoadSet load=LoadAll);
    /// \overload
    USD_API
    static UsdStageRefPtr
    Open(const SdfLayerHandle& rootLayer,
         const SdfLayerHandle& sessionLayer,
         const ArResolverContext& pathResolverContext,
         InitialLoadSet load=LoadAll);

    /// Open a stage rooted at \p rootLayer and with limited population subject
    /// to \p mask.
    ///
    /// These OpenMasked() methods do not automatically consult or populate
    /// UsdStageCache s.
    ///
    /// Invoking an overload that does not take a \p sessionLayer argument will
    /// create a stage with an anonymous in-memory session layer.  To create a
    /// stage without a session layer, pass TfNullPtr (or None in python) as the
    /// \p sessionLayer argument.
    ///
    /// The initial set of prims to load on the stage can be specified
    /// using the \p load parameter. \sa UsdStage::InitialLoadSet.
    ///
    /// If \p pathResolverContext is provided it will be bound when whenever
    /// asset path resolution is done for this stage, regardless of what other
    /// context may be bound at that time. Otherwise Usd will create a context
    /// for all future asset path resolution for the stage by calling
    /// ArResolver::CreateDefaultContextForAsset with the layer's repository
    /// path if the layer has one, otherwise its resolved path.
    USD_API
    static UsdStageRefPtr
    OpenMasked(const SdfLayerHandle& rootLayer,
               const UsdStagePopulationMask &mask,
               InitialLoadSet load=LoadAll);
    /// \overload
    USD_API
    static UsdStageRefPtr
    OpenMasked(const SdfLayerHandle& rootLayer,
               const SdfLayerHandle& sessionLayer,
               const UsdStagePopulationMask &mask,
               InitialLoadSet load=LoadAll);
    /// \overload
    USD_API
    static UsdStageRefPtr
    OpenMasked(const SdfLayerHandle& rootLayer,
               const ArResolverContext& pathResolverContext,
               const UsdStagePopulationMask &mask,
               InitialLoadSet load=LoadAll);
    /// \overload
    USD_API
    static UsdStageRefPtr
    OpenMasked(const SdfLayerHandle& rootLayer,
               const SdfLayerHandle& sessionLayer,
               const ArResolverContext& pathResolverContext,
               const UsdStagePopulationMask &mask,
               InitialLoadSet load=LoadAll);
    
    USD_API
    virtual ~UsdStage();

    /// Calls SdfLayer::Reload on all layers contributing to this stage,
    /// except session layers and sublayers of session layers.
    ///
    /// This includes non-session sublayers, references and payloads.
    /// Note that reloading anonymous layers clears their content, so
    /// invoking Reload() on a stage constructed via CreateInMemory()
    /// will clear its root layer.
    ///
    /// \note This method is considered a mutation, which has potentially
    /// global effect!  Unlike the various Load() methods whose actions
    /// affect only **this stage**, Reload() may cause layers to change their
    /// contents, and because layers are global resources shared by
    /// potentially many Stages, calling Reload() on one stage may result in
    /// a mutation to any number of stages.  In general, unless you are
    /// highly confident your stage is the only consumer of its layers, you
    /// should only call Reload() when you are assured no other threads may
    /// be reading from any Stages.
    USD_API
    void Reload();

    /// Indicates whether the specified file is supported by UsdStage.
    ///
    /// This function is a cheap way to determine whether a
    /// file might be open-able with UsdStage::Open. It is
    /// purely based on the given \p filePath and does not
    /// open the file or perform analysis on the contents.
    /// As such, UsdStage::Open may still fail even if this
    /// function returns true.
    USD_API
    static bool
    IsSupportedFile(const std::string& filePath);

    /// @}

    // --------------------------------------------------------------------- //
    /// \anchor Usd_layerSerialization
    /// \name Layer Serialization
    ///
    /// Functions for saving changes to layers that contribute opinions to
    /// this stage.  Layers may also be saved by calling SdfLayer::Save or
    /// exported to a new file by calling SdfLayer::Export.
    ///
    /// @{

    /// Calls SdfLayer::Save on all dirty layers contributing to this stage
    /// except session layers and sublayers of session layers.
    ///
    /// This function will emit a warning and skip each dirty anonymous
    /// layer it encounters, since anonymous layers cannot be saved with
    /// SdfLayer::Save. These layers must be manually exported by calling
    /// SdfLayer::Export.
    USD_API
    void Save();

    /// Calls SdfLayer::Save on all dirty session layers and sublayers of 
    /// session layers contributing to this stage.
    ///
    /// This function will emit a warning and skip each dirty anonymous
    /// layer it encounters, since anonymous layers cannot be saved with
    /// SdfLayer::Save. These layers must be manually exported by calling
    /// SdfLayer::Export.
    USD_API
    void SaveSessionLayers();

    /// @}

    // --------------------------------------------------------------------- //
    /// \anchor Usd_variantManagement
    /// \name Variant Management
    ///
    /// These methods provide control over the policy to use when composing
    /// prims that specify a variant set but do not specify a selection.
    ///
    /// The first is to declare a list of preferences in plugInfo.json
    /// metadata on a plugin using this structure:
    ///
    /// \code{.json}
    ///     "UsdVariantFallbacks": {    # top level key
    ///         "shadingComplexity": [  # example variant set
    ///             "full",             # example fallback #1
    ///             "light"             # example fallback #2
    ///         ]
    ///     },
    /// \endcode
    ///
    /// This example ensures that we will get the "full" shadingComplexity
    /// for any prim with a shadingComplexity VariantSet that doesn't
    /// otherwise specify a selection, \em and has a "full" variant; if its
    /// shadingComplexity does not have a "full" variant, but \em does have
    /// a "light" variant, then the selection will be "light".  In other
    /// words, the entries in the "shadingComplexity" list in the plugInfo.json
    /// represent a priority-ordered list of fallback selections.
    ///
    /// The plugin metadata is discovered and applied before the first
    /// UsdStage is constructed in a given process.  It can be defined
    /// in any plugin.  However, if multiple plugins express contrary
    /// lists for the same named variant set, the result is undefined.
    /// 
    /// The plugin metadata approach is useful for ensuring that sensible
    /// default behavior applies across a pipeline without requiring
    /// every script and binary to explicitly configure every VariantSet
    /// that subscribes to fallback in the pipeline.
    /// There may be times when you want to override this behavior in a
    /// particular script -- for example, a pipeline script that knows
    /// it wants to entirely ignore shading in order to minimize
    /// processing time -- which motivates the second approach.
    ///
    /// SetGlobalVariantFallbacks() provides a way to override, for
    /// the entire process, which fallbacks to use in subsequently
    /// constructed UsdStage instances.
    ///
    /// @{

    /// Get the global variant fallback preferences used in new UsdStages.
    USD_API
    static PcpVariantFallbackMap GetGlobalVariantFallbacks();

    /// Set the global variant fallback preferences used in new
    /// UsdStages. This overrides any fallbacks configured in plugin
    /// metadata, and only affects stages created after this call.
    ///
    /// \note This does not affect existing UsdStages.
    USD_API
    static void
    SetGlobalVariantFallbacks(const PcpVariantFallbackMap &fallbacks);

    /// @}

    // --------------------------------------------------------------------- //
    /// \anchor Usd_workingSetManagement
    /// \name Working Set Management
    ///
    /// The following rules apply to all Load/Unload methods:
    ///
    ///     - Loading an already loaded prim is legal, though may result in
    ///       some recomposition cost. Similarly, unloading an unloaded prim
    ///       is legal.
    ///     - Specifying a path that does not target a prim is legal as long it
    ///       has an ancestor present in the scene graph (other than the
    ///       absolute root). If the given path has no such ancestor, it is an
    ///       error.
    ///     - Specifying a path to an inactive prim is an error.
    ///     - Specifying a path to a prototype prim or a prim within a
    ///       prototype is an error.
    ///
    /// If an instance prim (or a path identifying a prim descendant to an
    /// instance) is encountered during a Load/Unload operation, these functions
    /// may cause instancing to change on the stage in order to ensure that no
    /// other instances are affected.  The load/unload rules that affect a given
    /// prim hierarchy are considered when determining which prims can be
    /// instanced together.  Instance sharing occurs when different instances
    /// have equivalent load rules.
    ///
    /// The GetLoadRules() and SetLoadRules() provide direct low-level access to
    /// the UsdStageLoadRules that govern payload inclusion on a stage.
    ///
    /// @{
    // --------------------------------------------------------------------- //

    /// Modify this stage's load rules to load the prim at \p path, its
    /// ancestors, and all of its descendants if \p policy is
    /// UsdLoadWithDescendants.  If \p policy is UsdLoadWithoutDescendants, then
    /// payloads on descendant prims are not loaded.
    ///
    /// See \ref Usd_workingSetManagement "Working Set Management" for more
    /// information.
    USD_API
    UsdPrim Load(const SdfPath& path=SdfPath::AbsoluteRootPath(),
                 UsdLoadPolicy policy=UsdLoadWithDescendants);

    /// Modify this stage's load rules to unload the prim and its descendants
    /// specified by \p path.
    ///
    /// See \ref Usd_workingSetManagement "Working Set Management" for more
    /// information.
    USD_API
    void Unload(const SdfPath& path=SdfPath::AbsoluteRootPath());

    /// Unload and load the given path sets.  The effect is as if the unload set
    /// were processed first followed by the load set.
    ///
    /// This is equivalent to calling UsdStage::Unload for each item in the
    /// unloadSet followed by UsdStage::Load for each item in the loadSet,
    /// however this method is more efficient as all operations are committed in
    /// a single batch.  The \p policy argument is described in the
    /// documentation for Load().
    ///
    /// See \ref Usd_workingSetManagement "Working Set Management" for more
    /// information.
    USD_API
    void LoadAndUnload(const SdfPathSet &loadSet, const SdfPathSet &unloadSet,
                       UsdLoadPolicy policy=UsdLoadWithDescendants);

    /// Returns a set of all loaded paths.
    ///
    /// The paths returned are both those that have been explicitly loaded and
    /// those that were loaded as a result of dependencies, ancestors or
    /// descendants of explicitly loaded paths.
    ///
    /// This method does not return paths to inactive prims.
    ///
    /// See \ref Usd_workingSetManagement "Working Set Management" for more
    /// information.
    USD_API
    SdfPathSet GetLoadSet();

    /// Returns an SdfPathSet of all paths that can be loaded.
    ///
    /// Note that this method does not return paths to inactive prims as they
    /// cannot be loaded.
    ///
    /// The set returned includes loaded and unloaded paths. To determine the
    /// set of unloaded paths, one can diff this set with the current load set,
    /// for example:
    /// \code
    /// SdfPathSet loaded = stage->GetLoadSet(),
    ///            all = stage->FindLoadable(),
    ///            result;
    /// std::set_difference(loaded.begin(), loaded.end(),
    ///                     all.begin(), all.end(),
    ///                     std::inserter(result, result.end()));
    /// \endcode
    ///
    /// See \ref Usd_workingSetManagement "Working Set Management" for more
    /// information.
    USD_API
    SdfPathSet FindLoadable(
        const SdfPath& rootPath = SdfPath::AbsoluteRootPath());

    /// Return the stage's current UsdStageLoadRules governing payload
    /// inclusion.
    ///
    /// See \ref Usd_workingSetManagement "Working Set Management" for more
    /// information.
    UsdStageLoadRules const &GetLoadRules() const {
        return _loadRules;
    }

    /// Set the UsdStageLoadRules to govern payload inclusion on this stage.
    /// This rebuilds the stage's entire prim hierarchy to follow \p rules.
    ///
    /// Note that subsequent calls to Load(), Unload(), LoadAndUnload() will
    /// modify this stages load rules as described in the documentation for
    /// those member functions.
    ///
    /// See \ref Usd_workingSetManagement "Working Set Management" for more
    /// information.
    USD_API
    void SetLoadRules(UsdStageLoadRules const &rules);

    /// Return this stage's population mask.
    UsdStagePopulationMask GetPopulationMask() const {
        return _populationMask;
    }

    /// Set this stage's population mask and recompose the stage.
    USD_API
    void SetPopulationMask(UsdStagePopulationMask const &mask);

    /// Expand this stage's population mask to include the targets of all
    /// relationships that pass \p relPred and connections to all attributes
    /// that pass \p attrPred recursively.  If \p relPred is null, include all
    /// relationship targets; if \p attrPred is null, include all connections.
    ///
    /// This function can be used, for example, to expand a population mask for
    /// a given prim to include bound materials, if those bound materials are
    /// expressed as relationships or attribute connections.
    ///
    /// See also UsdPrim::FindAllRelationshipTargetPaths() and
    /// UsdPrim::FindAllAttributeConnectionPaths().
    USD_API
    void ExpandPopulationMask(
        std::function<bool (UsdRelationship const &)> const &relPred = nullptr,
        std::function<bool (UsdAttribute const &)> const &attrPred = nullptr);
    
    /// @}

    // --------------------------------------------------------------------- //
    /// \anchor Usd_primManagement
    /// \name Prim Access, Creation and Mutation
    /// All of the methods in this group that accept a prim path as argument
    /// require paths in the namespace of the stage's root layer, \em regardless
    /// of what the currently active UsdEditTarget is set to.  In other words,
    /// a UsdStage always presents a composed view of its scene, and all
    /// prim operations are specified in the composed namespace.
    /// @{
    // --------------------------------------------------------------------- //

    /// Return the stage's "pseudo-root" prim, whose name is defined by Usd.
    ///
    /// The stage's named root prims are namespace children of this prim,
    /// which exists to make the namespace hierarchy a tree instead of a
    /// forest.  This simplifies algorithms that want to traverse all prims.
    ///
    /// A UsdStage always has a pseudo-root prim, unless there was an error
    /// opening or creating the stage, in which case this method returns
    /// an invalid UsdPrim.
    USD_API
    UsdPrim GetPseudoRoot() const;

    /// Return the root UsdPrim on this stage whose name is the root layer's
    /// defaultPrim metadata's value.  Return an invalid prim if there is no
    /// such prim or if the root layer's defaultPrim metadata is unset or is not
    /// a valid prim name.  Note that this function only examines this stage's
    /// rootLayer.  It does not consider sublayers of the rootLayer.  See also
    /// SdfLayer::GetDefaultPrim().
    USD_API
    UsdPrim GetDefaultPrim() const;

    /// Set the default prim layer metadata in this stage's root layer.  This is
    /// shorthand for:
    /// \code
    /// stage->GetRootLayer()->SetDefaultPrim(prim.GetName());
    /// \endcode
    /// Note that this function always authors to the stage's root layer.  To
    /// author to a different layer, use the SdfLayer::SetDefaultPrim() API.
    USD_API
    void SetDefaultPrim(const UsdPrim &prim);
    
    /// Clear the default prim layer metadata in this stage's root layer.  This
    /// is shorthand for:
    /// \code
    /// stage->GetRootLayer()->ClearDefaultPrim();
    /// \endcode
    /// Note that this function always authors to the stage's root layer.  To
    /// author to a different layer, use the SdfLayer::SetDefaultPrim() API.
    USD_API
    void ClearDefaultPrim();

    /// Return true if this stage's root layer has an authored opinion for the
    /// default prim layer metadata.  This is shorthand for:
    /// \code
    /// stage->GetRootLayer()->HasDefaultPrim();
    /// \endcode
    /// Note that this function only consults the stage's root layer.  To
    /// consult a different layer, use the SdfLayer::HasDefaultPrim() API.
    USD_API
    bool HasDefaultPrim() const;

    /// Return the UsdPrim at \p path, or an invalid UsdPrim if none exists.
    /// 
    /// If \p path indicates a prim beneath an instance, returns an instance
    /// proxy prim if a prim exists at the corresponding path in that instance's
    /// prototype.
    ///
    /// Unlike OverridePrim() and DefinePrim(), this method will never author
    /// scene description, and therefore is safe to use as a "reader" in the Usd
    /// multi-threading model.
    USD_API
    UsdPrim GetPrimAtPath(const SdfPath &path) const;

    /// Return the UsdObject at \p path, or an invalid UsdObject if none exists.
    ///
    /// If \p path indicates a prim beneath an instance, returns an instance
    /// proxy prim if a prim exists at the corresponding path in that instance's
    /// prototype. If \p path indicates a property beneath a child of an
    /// instance, returns a property whose parent prim is an instance proxy
    /// prim.
    ///
    /// Example:
    ///
    /// \code
    ///if (UsdObject obj = stage->GetObjectAtPath(path)) {
    ///    if (UsdPrim prim = obj.As<UsdPrim>()) {
    ///        // Do things with prim
    ///    }
    ///    else if (UsdProperty prop = obj.As<UsdProperty>()) {
    ///        // Do things with property. We can also cast to
    ///        // UsdRelationship or UsdAttribute using this same pattern.
    ///    }
    ///}
    ///else {
    ///    // No object at specified path
    ///}
    /// \endcode
    USD_API
    UsdObject GetObjectAtPath(const SdfPath &path) const;

    /// Return the UsdProperty at \p path, or an invalid UsdProperty
    /// if none exists.
    ///
    /// This is equivalent to 
    /// \code{.cpp}
    /// stage.GetObjectAtPath(path).As<UsdProperty>();
    /// \endcode
    /// \sa GetObjectAtPath(const SdfPath&) const
    USD_API
    UsdProperty GetPropertyAtPath(const SdfPath &path) const;

    /// Return the UsdAttribute at \p path, or an invalid UsdAttribute
    /// if none exists.
    ///
    /// This is equivalent to 
    /// \code{.cpp}
    /// stage.GetObjectAtPath(path).As<UsdAttribute>();
    /// \endcode
    /// \sa GetObjectAtPath(const SdfPath&) const
    USD_API
    UsdAttribute GetAttributeAtPath(const SdfPath &path) const;

    /// Return the UsdAttribute at \p path, or an invalid UsdAttribute
    /// if none exists.
    ///
    /// This is equivalent to 
    /// \code{.cpp}
    /// stage.GetObjectAtPath(path).As<UsdRelationship>();
    /// \endcode
    /// \sa GetObjectAtPath(const SdfPath&) const
    USD_API
    UsdRelationship GetRelationshipAtPath(const SdfPath &path) const;
private:
    // Return the primData object at \p path.
    Usd_PrimDataConstPtr _GetPrimDataAtPath(const SdfPath &path) const;
    Usd_PrimDataPtr _GetPrimDataAtPath(const SdfPath &path);

    // Return the primData object at \p path.  If \p path indicates a prim
    // beneath an instance, return the primData object for the corresponding 
    // prim in the instance's prototype.
    Usd_PrimDataConstPtr 
    _GetPrimDataAtPathOrInPrototype(const SdfPath &path) const;

    /// See documentation on UsdPrim::GetInstances()
    std::vector<UsdPrim>
    _GetInstancesForPrototype(const UsdPrim& prototype) const;

public:

    /// Traverse the active, loaded, defined, non-abstract prims on this stage
    /// depth-first.
    ///
    /// Traverse() returns a UsdPrimRange , which allows low-latency
    /// traversal, with the ability to prune subtrees from traversal.  It
    /// is python iterable, so in its simplest form, one can do:
    ///
    /// \code{.py}
    /// for prim in stage.Traverse():
    ///     print prim.GetPath()
    /// \endcode
    ///
    /// If either a pre-and-post-order traversal or a traversal rooted at a
    /// particular prim is desired, construct a UsdPrimRange directly.
    ///
    /// This is equivalent to UsdPrimRange::Stage() . 
    USD_API
    UsdPrimRange Traverse();

    /// \overload
    /// Traverse the prims on this stage subject to \p predicate.
    ///
    /// This is equivalent to UsdPrimRange::Stage() .
    USD_API
    UsdPrimRange Traverse(const Usd_PrimFlagsPredicate &predicate);

    /// Traverse all the prims on this stage depth-first.
    ///
    /// \sa Traverse()
    /// \sa UsdPrimRange::Stage()
    USD_API
    UsdPrimRange TraverseAll();

    /// Attempt to ensure a \a UsdPrim at \p path exists on this stage.
    ///
    /// If a prim already exists at \p path, return it.  Otherwise author
    /// \a SdfPrimSpecs with \a specifier == \a SdfSpecifierOver and empty
    /// \a typeName at the current EditTarget to create this prim and any
    /// nonexistent ancestors, then return it.
    ///
    /// The given \a path must be an absolute prim path that does not contain
    /// any variant selections.
    ///
    /// If it is impossible to author any of the necessary PrimSpecs, (for
    /// example, in case \a path cannot map to the current UsdEditTarget's
    /// namespace) issue an error and return an invalid \a UsdPrim.
    ///
    /// If an ancestor of \p path identifies an \a inactive prim, author scene
    /// description as described above but return an invalid prim, since the
    /// resulting prim is descendant to an inactive prim.
    ///
    USD_API
    UsdPrim OverridePrim(const SdfPath &path);

    /// Attempt to ensure a \a UsdPrim at \p path is defined (according to
    /// UsdPrim::IsDefined()) on this stage.
    ///
    /// If a prim at \p path is already defined on this stage and \p typeName is
    /// empty or equal to the existing prim's typeName, return that prim.
    /// Otherwise author an \a SdfPrimSpec with \a specifier ==
    /// \a SdfSpecifierDef and \p typeName for the prim at \p path at the
    /// current EditTarget.  Author \a SdfPrimSpec s with \p specifier ==
    /// \a SdfSpecifierDef and empty typeName at the current EditTarget for any
    /// nonexistent, or existing but not \a Defined ancestors.
    ///
    /// The given \a path must be an absolute prim path that does not contain
    /// any variant selections.
    ///
    /// If it is impossible to author any of the necessary PrimSpecs (for
    /// example, in case \a path cannot map to the current UsdEditTarget's
    /// namespace or one of the ancestors of \p path is inactive on the 
    /// UsdStage), issue an error and return an invalid \a UsdPrim.
    ///
    /// Note that this method may return a defined prim whose typeName does not
    /// match the supplied \p typeName, in case a stronger typeName opinion
    /// overrides the opinion at the current EditTarget.
    ///
    USD_API
    UsdPrim DefinePrim(const SdfPath &path,
                       const TfToken &typeName=TfToken());

    /// Author an \a SdfPrimSpec with \a specifier == \a SdfSpecifierClass for
    /// the class at root prim path \p path at the current EditTarget.  The
    /// current EditTarget must have UsdEditTarget::IsLocalLayer() == true.
    ///
    /// The given \a path must be an absolute, root prim path that does not
    /// contain any variant selections.
    ///
    /// If a defined (UsdPrim::IsDefined()) non-class prim already exists at
    /// \p path, issue an error and return an invalid UsdPrim.
    ///
    /// If it is impossible to author the necessary PrimSpec, issue an error
    /// and return an invalid \a UsdPrim.
    USD_API
    UsdPrim CreateClassPrim(const SdfPath &rootPrimPath);

    /// Remove all scene description for the given \p path and its subtree
    /// <em>in the current UsdEditTarget</em>.
    ///
    /// This method does not do what you might initially think!  Calling this
    /// function will not necessarily cause the UsdPrim at \p path on this
    /// stage to disappear.  Completely eradicating a prim from a composition
    /// can be an involved process, involving edits to many contributing layers,
    /// some of which (in many circumstances) will not be editable by a client.
    /// This method is a surgical instrument that \em can be used iteratively
    /// to effect complete removal of a prim and its subtree from namespace,
    /// assuming the proper permissions are acquired, but more commonly it
    /// is used to perform layer-level operations; e.g.: ensuring that a given
    /// layer (as expressed by a UsdEditTarget) provides no opinions for a
    /// prim and its subtree.
    ///
    /// Generally, if your eye is attracted to this method, you probably want
    /// to instead use UsdPrim::SetActive(false) , which will provide the
    /// \ref Usd_ActiveInactive "composed effect" of removing the prim and
    /// its subtree from the composition, without actually removing any
    /// scene description, which as a bonus, means that the effect is 
    /// reversible at a later time!
    USD_API
    bool RemovePrim(const SdfPath& path);

    /// @}

    // --------------------------------------------------------------------- //
    /// \anchor Usd_layerManagement
    /// \name Layers and EditTargets
    /// @{
    // --------------------------------------------------------------------- //

    /// Return this stage's root session layer.
    USD_API
    SdfLayerHandle GetSessionLayer() const;

    /// Return this stage's root layer.
    USD_API
    SdfLayerHandle GetRootLayer() const;

    /// Return the path resolver context for all path resolution during
    /// composition of this stage. Useful for external clients that want to
    /// resolve paths with the same context as this stage, or create new
    /// stages with the same context.
    USD_API
    ArResolverContext GetPathResolverContext() const;

    /// Resolve the given identifier using this stage's 
    /// ArResolverContext and the layer of its GetEditTarget()
    /// as an anchor for relative references (e.g. \@./siblingFile.usd\@).   
    ///
    /// \return a non-empty string containing either the same
    /// identifier that was passed in (if the identifier refers to an
    /// already-opened layer or an "anonymous", in-memory layer), or a resolved
    /// layer filepath.  If the identifier was not resolvable, return the
    /// empty string.
    USD_API
    std::string
    ResolveIdentifierToEditTarget(std::string const &identifier) const;

    /// Return this stage's local layers in strong-to-weak order.  If
    /// \a includeSessionLayers is true, return the linearized strong-to-weak
    /// sublayers rooted at the stage's session layer followed by the linearized
    /// strong-to-weak sublayers rooted at this stage's root layer.  If
    /// \a includeSessionLayers is false, omit the sublayers rooted at this
    /// stage's session layer.
    USD_API
    SdfLayerHandleVector GetLayerStack(bool includeSessionLayers=true) const;

    /// Return a vector of all of the layers \em currently consumed by this
    /// stage, as determined by the composition arcs that were traversed to
    /// compose and populate the stage.
    ///
    /// The list of consumed layers will change with the stage's load-set and
    /// variant selections, so the return value should be considered only
    /// a snapshot.  The return value will include the stage's session layer,
    /// if it has one. If \a includeClipLayers is true, we will also include
    /// all of the layers that this stage has had to open so far to perform
    /// value resolution of attributes affected by 
    /// \ref Usd_Page_ValueClips "Value Clips"
    USD_API
    SdfLayerHandleVector GetUsedLayers(bool includeClipLayers=true) const;

    /// Return true if \a layer is one of the layers in this stage's local,
    /// root layerStack.
    USD_API
    bool HasLocalLayer(const SdfLayerHandle &layer) const;
    
    /// Return the stage's EditTarget.
    USD_API
    const UsdEditTarget &GetEditTarget() const;

    /// Return a UsdEditTarget for editing the layer at index \a i in the
    /// layer stack.  This edit target will incorporate any layer time
    /// offset that applies to the sublayer.
    USD_API
    UsdEditTarget GetEditTargetForLocalLayer(size_t i);

    /// Return a UsdEditTarget for editing the given local \a layer.
    /// If the given layer appears more than once in the layer stack,
    /// the time offset to the first occurrence will be used.
    USD_API
    UsdEditTarget GetEditTargetForLocalLayer(const SdfLayerHandle &layer);

    /// Set the stage's EditTarget.  If \a editTarget.IsLocalLayer(), check to
    /// see if it's a layer in this stage's local LayerStack.  If not, issue an
    /// error and do nothing.  If \a editTarget is invalid, issue an error
    /// and do nothing.  If \a editTarget differs from the stage's current
    /// EditTarget, set the EditTarget and send
    /// UsdNotice::StageChangedEditTarget.  Otherwise do nothing.
    USD_API
    void SetEditTarget(const UsdEditTarget &editTarget);

    /// Mute the layer identified by \p layerIdentifier.  Muted layers are
    /// ignored by the stage; they do not participate in value resolution
    /// or composition and do not appear in any LayerStack.  If the root 
    /// layer of a reference or payload LayerStack is muted, the behavior 
    /// is as if the muted layer did not exist, which means a composition 
    /// error will be generated.
    ///
    /// A canonical identifier for each layer in \p layersToMute will be
    /// computed using ArResolver::CreateIdentifier using the stage's root
    /// layer as the anchoring asset. Any layer encountered during composition
    /// with the same identifier will be considered muted and ignored.
    ///
    /// Note that muting a layer will cause this stage to release all
    /// references to that layer.  If no other client is holding on to
    /// references to that layer, it will be unloaded.  In this case, if 
    /// there are unsaved edits to the muted layer, those edits are lost.  
    /// Since anonymous layers are not serialized, muting an anonymous
    /// layer will cause that layer and its contents to be lost in this
    /// case.
    ///
    /// Muting a layer that has not been used by this stage is not an error.
    /// If that layer is encountered later, muting will take effect and that
    /// layer will be ignored.  
    ///
    /// The root layer of this stage may not be muted; attempting to do so
    /// will generate a coding error.
    USD_API
    void MuteLayer(const std::string &layerIdentifier);

    /// Unmute the layer identified by \p layerIdentifier if it had
    /// previously been muted.
    USD_API
    void UnmuteLayer(const std::string &layerIdentifier);

    /// Mute and unmute the layers identified in \p muteLayers and
    /// \p unmuteLayers.  
    ///
    /// This is equivalent to calling UsdStage::UnmuteLayer for each layer 
    /// in \p unmuteLayers followed by UsdStage::MuteLayer for each layer 
    /// in \p muteLayers, however this method is more efficient as all
    /// operations are committed in a single batch.
    USD_API
    void MuteAndUnmuteLayers(const std::vector<std::string> &muteLayers,
                             const std::vector<std::string> &unmuteLayers);

    /// Returns a vector of all layers that have been muted on this stage.
    USD_API
    const std::vector<std::string>& GetMutedLayers() const;

    /// Returns true if the layer specified by \p layerIdentifier is
    /// muted in this cache, false otherwise.  See documentation on
    /// MuteLayer for details on how \p layerIdentifier is compared to the 
    /// layers that have been muted.
    USD_API
    bool IsLayerMuted(const std::string& layerIdentifier) const;

    /// @}

    // --------------------------------------------------------------------- //
    /// \anchor Usd_stageSerialization
    /// \name Flatten & Export Utilities
    /// @{
    // --------------------------------------------------------------------- //
    // Future Work:
    //    * Flatten sub-trees or individual prims
    //    * Allow flattening of local LayerStack
    //    * Move Flatten into a free-function to ensure it doesn't rely on
    //      Stage internals.

    /// Writes out the composite scene as a single flattened layer into
    /// \a filename.
    ///
    /// If addSourceFileComment is true, a comment in the output layer
    /// will mention the input layer it was generated from.
    ///
    /// See UsdStage::Flatten for details of the flattening transformation.
    USD_API
    bool Export(const std::string &filename,
                bool addSourceFileComment=true,
                const SdfLayer::FileFormatArguments &args = 
                    SdfLayer::FileFormatArguments()) const;

    /// Writes the composite scene as a flattened Usd text
    /// representation into the given \a string.
    ///
    /// If addSourceFileComment is true, a comment in the output layer
    /// will mention the input layer it was generated from.
    ///
    /// See UsdStage::Flatten for details of the flattening transformation.
    USD_API
    bool ExportToString(std::string *result,
                        bool addSourceFileComment=true) const;

    /// Returns a single, anonymous, merged layer for this composite
    /// scene.
    ///
    /// Specifically, this function removes **most** composition metadata and
    /// authors the resolved values for each object directly into the flattened
    /// layer.
    ///
    /// All VariantSets are removed and only the currently selected variants
    /// will be present in the resulting layer.
    ///
    /// Class prims will still exist, however all inherits arcs will have
    /// been removed and the inherited data will be copied onto each child
    /// object. Composition arcs authored on the class itself will be flattened
    /// into the class.
    ///
    /// Flatten preserves 
    /// \ref Usd_Page_ScenegraphInstancing "scenegraph instancing" by creating 
    /// independent roots for each prototype currently composed on this stage,
    /// and adding a single internal reference arc on each instance prim to its 
    /// corresponding prototype.
    ///
    /// Time samples across sublayer offsets will will have the time offset and
    /// scale applied to each time index.
    ///
    /// Finally, any deactivated prims will be pruned from the result.
    ///
    USD_API
    SdfLayerRefPtr Flatten(bool addSourceFileComment=true) const;
    /// @}

public:
    // --------------------------------------------------------------------- //
    /// \anchor Usd_stageMetadata
    /// \name Stage Metadata
    /// Stage metadata applies to the entire contents of the stage, and is
    /// recorded only in the stage's root or primary session-layer.  Most of
    /// the other, specific metadata methods on UsdStage are defined in terms
    /// of these generic methods.
    /// @{
    // --------------------------------------------------------------------- //

    /// Return in \p value an authored or fallback value (if one was defined
    /// for the given metadatum) for Stage metadatum \p key.  Order of
    /// resolution is session layer, followed by root layer, else fallback to
    /// the SdfSchema.
    ///
    /// \return true if we successfully retrieved a value of the requested type;
    /// false if \p key is not allowed as layer metadata or no value was found.
    /// Generates a coding error if we retrieved a stored value of a type other
    /// than the requested type
    ///
    /// \sa \ref Usd_OM_Metadata
    template <class T>
    bool GetMetadata(const TfToken &key, T *value) const;
    /// \overload
    USD_API
    bool GetMetadata(const TfToken &key, VtValue *value) const;

    /// Returns true if the \a key has a meaningful value, that is, if
    /// GetMetadata() will provide a value, either because it was authored
    /// or because the Stage metadata was defined with a meaningful fallback 
    /// value.
    ///
    /// Returns false if \p key is not allowed as layer metadata.
    USD_API
    bool HasMetadata(const TfToken &key) const;

    /// Returns \c true if the \a key has an authored value, \c false if no
    /// value was authored or the only value available is the SdfSchema's
    /// metadata fallback.
    ///
    /// \note If a value for a metadatum \em not legal to author on layers 
    /// is present in the root or session layer (which could happen through
    /// hand-editing or use of certain low-level API's), this method will
    /// still return \c false.
    USD_API
    bool HasAuthoredMetadata(const TfToken &key) const;

    /// Set the value of Stage metadatum \p key to \p value, if the stage's
    /// current UsdEditTarget is the root or session layer.
    ///
    /// If the current EditTarget is any other layer, raise a coding error.
    /// \return true if authoring was successful, false otherwise.
    /// Generates a coding error if \p key is not allowed as layer metadata.
    ///
    /// \sa \ref Usd_OM_Metadata
    template<typename T>
    bool SetMetadata(const TfToken &key, const T &value) const;
    /// \overload
    USD_API
    bool SetMetadata(const TfToken &key, const VtValue &value) const;

    /// Clear the value of stage metadatum \p key, if the stage's
    /// current UsdEditTarget is the root or session layer.
    ///
    /// If the current EditTarget is any other layer, raise a coding error.
    /// \return true if authoring was successful, false otherwise.
    /// Generates a coding error if \p key is not allowed as layer metadata.
    ///
    /// \sa \ref Usd_OM_Metadata
    USD_API
    bool ClearMetadata(const TfToken &key) const;

    /// Resolve the requested dictionary sub-element \p keyPath of
    /// dictionary-valued metadatum named \p key, returning the resolved
    /// value.
    ///
    /// If you know you need just a small number of elements from a dictionary,
    /// accessing them element-wise using this method can be much less
    /// expensive than fetching the entire dictionary with GetMetadata(key).
    ///
    /// \return true if we successfully retrieved a value of the requested type;
    /// false if \p key is not allowed as layer metadata or no value was found.
    /// Generates a coding error if we retrieved a stored value of a type other
    /// than the requested type
    ///
    /// The \p keyPath is a ':'-separated path addressing an element
    /// in subdictionaries.  If \p keyPath is empty, returns an empty VtValue.
    template<typename T>
    bool GetMetadataByDictKey(const TfToken& key, const TfToken &keyPath, 
                              T* value) const;
    /// overload
    USD_API
    bool GetMetadataByDictKey(
        const TfToken& key, const TfToken &keyPath, VtValue *value) const;

    /// Return true if there exists any authored or fallback opinion for
    /// \p key and \p keyPath.
    ///
    /// The \p keyPath is a ':'-separated path identifying a value in
    /// subdictionaries stored in the metadata field at \p key.  If
    /// \p keyPath is empty, returns \c false.
    ///
    /// Returns false if \p key is not allowed as layer metadata.
    ///
    /// \sa \ref Usd_Dictionary_Type
    USD_API
    bool HasMetadataDictKey(
        const TfToken& key, const TfToken &keyPath) const;

    /// Return true if there exists any authored opinion (excluding
    /// fallbacks) for \p key and \p keyPath.  
    ///
    /// The \p keyPath is a ':'-separated path identifying a value in
    /// subdictionaries stored in the metadata field at \p key.  If 
    /// \p keyPath is empty, returns \c false.
    ///
    /// \sa \ref Usd_Dictionary_Type
    USD_API
    bool HasAuthoredMetadataDictKey(
        const TfToken& key, const TfToken &keyPath) const;

    /// Author \p value to the field identified by \p key and \p keyPath
    /// at the current EditTarget.
    ///
    /// The \p keyPath is a ':'-separated path identifying a value in
    /// subdictionaries stored in the metadata field at \p key.  If 
    /// \p keyPath is empty, no action is taken.
    ///
    /// \return true if the value is authored successfully, false otherwise.
    /// Generates a coding error if \p key is not allowed as layer metadata.
    ///
    /// \sa \ref Usd_Dictionary_Type
    template<typename T>
    bool SetMetadataByDictKey(const TfToken& key, const TfToken &keyPath, 
                              const T& value) const;
    /// \overload
    USD_API
    bool SetMetadataByDictKey(
        const TfToken& key, const TfToken &keyPath, const VtValue& value) const;

    /// Clear any authored value identified by \p key and \p keyPath
    /// at the current EditTarget.
    ///
    /// The \p keyPath is a ':'-separated path identifying a path in
    /// subdictionaries stored in the metadata field at \p key.  If
    /// \p keyPath is empty, no action is taken.
    ///
    /// \return true if the value is cleared successfully, false otherwise.
    /// Generates a coding error if \p key is not allowed as layer metadata.
    ///
    /// \sa \ref Usd_Dictionary_Type
    USD_API
    bool ClearMetadataByDictKey(
        const TfToken& key, const TfToken& keyPath) const;

    /// Writes the fallback prim types defined in the schema registry to the 
    /// stage as dictionary valued fallback prim type metadata. If the stage 
    /// already has fallback prim type metadata, the fallback types from the 
    /// schema registry will be added to the existing metadata, only for types 
    /// that are already present in the dictionary, i.e. this won't overwrite 
    /// existing fallback entries.
    ///
    /// The current edit target determines whether the metadata is written to 
    /// the root layer or the session layer. If the edit target specifies 
    /// another layer besides these, this will produce an error.
    ///
    /// This function can be used at any point before calling Save or Export on 
    /// a stage to record the fallback types for the current schemas. This 
    /// allows another version of Usd to open this stage and treat prim types it
    /// doesn't recognize as a type it does recognize defined for it in this 
    /// metadata.
    /// 
    /// \sa \ref Usd_OM_FallbackPrimTypes UsdSchemaRegistry::GetFallbackPrimTypes
    USD_API
    void WriteFallbackPrimTypes();

    /// @}

    // --------------------------------------------------------------------- //
    /// \anchor Usd_timeCodeAPI
    /// \name TimeCode API
    /// Methods for managing the Stage's active timeSample range, time units,
    /// and intended rate of playback.  See \ref Usd_OM_UsdTimeCode for more
    /// on time and TimeCodes in USD.
    /// @{
    // --------------------------------------------------------------------- //
    /// Returns the stage's start timeCode. If the stage has an associated
    /// session layer with a start timeCode opinion, this value is returned. 
    /// Otherwise, the start timeCode opinion from the root layer is returned.
    USD_API
    double GetStartTimeCode() const;

    /// Sets the stage's start timeCode. 
    /// 
    /// The start timeCode is set in the current EditTarget, if it is the root 
    /// layer of the stage or the session layer associated with the stage. If 
    /// the current EditTarget is neither, a warning is issued and the start 
    /// timeCode is not set.
    USD_API
    void SetStartTimeCode(double);

    /// Returns the stage's end timeCode. If the stage has an associated
    /// session layer with an end timeCode opinion, this value is returned. 
    /// Otherwise, the end timeCode opinion from the root layer is returned.
    USD_API
    double GetEndTimeCode() const;

    /// Sets the stage's end timeCode. 
    /// 
    /// The end timeCode is set in the current EditTarget, if it is the root 
    /// layer of the stage or the session layer associated with the stage. If 
    /// the current EditTarget is neither, a warning is issued and the end 
    /// timeCode is not set.
    USD_API
    void SetEndTimeCode(double);

    /// Returns true if the stage has both start and end timeCodes 
    /// authored in the session layer or the root layer of the stage.
    USD_API
    bool HasAuthoredTimeCodeRange() const;

    /// Returns the stage's timeCodesPerSecond value.
    /// 
    /// The timeCodesPerSecond value scales the time ordinate for the samples
    /// contained in the stage to seconds. If timeCodesPerSecond is 24, then a 
    /// sample at time ordinate 24 should be viewed exactly one second after the 
    /// sample at time ordinate 0.
    ///
    /// Like SdfLayer::GetTimeCodesPerSecond, this accessor uses a dynamic
    /// fallback to framesPerSecond.  The order of precedence is:
    ///
    /// \li timeCodesPerSecond from session layer
    /// \li timeCodesPerSecond from root layer
    /// \li framesPerSecond from session layer
    /// \li framesPerSecond from root layer
    /// \li fallback value of 24
    USD_API
    double GetTimeCodesPerSecond() const;

    /// Sets the stage's timeCodesPerSecond value.
    ///
    /// The timeCodesPerSecond value is set in the current EditTarget, if it 
    /// is the root layer of the stage or the session layer associated with the 
    /// stage. If the current EditTarget is neither, a warning is issued and no 
    /// value is set.
    ///
    /// \sa GetTimeCodesPerSecond()
    USD_API
    void SetTimeCodesPerSecond(double timeCodesPerSecond) const;

    /// Returns the stage's framesPerSecond value.
    /// 
    /// This makes an advisory statement about how the contained data can be 
    /// most usefully consumed and presented.  It's primarily an indication of 
    /// the expected playback rate for the data, but a timeline editing tool 
    /// might also want to use this to decide how to scale and label its 
    /// timeline.  
    ///
    /// The default value of framesPerSecond is 24.
    USD_API
    double GetFramesPerSecond() const;
    
    /// Sets the stage's framesPerSecond value.
    /// 
    /// The framesPerSecond value is set in the current EditTarget, if it 
    /// is the root layer of the stage or the session layer associated with the 
    /// stage. If the current EditTarget is neither, a warning is issued and no 
    /// value is set.
    /// 
    /// \sa GetFramesPerSecond()
    USD_API
    void SetFramesPerSecond(double framesPerSecond) const;
    
    /// @}

    // --------------------------------------------------------------------- //
    /// \anchor Usd_ColorConfigurationAPI
    /// \name Color Configuration API
    ///
    /// Methods for authoring and querying the color configuration to 
    /// be used to interpret the per-attribute color-spaces. An external 
    /// system (like OpenColorIO) is typically used for interpreting the
    /// configuration.
    /// 
    /// Site-wide fallback values for the colorConfiguration and
    /// colorManagementSystem metadata can be set in the plugInfo.json file of 
    /// a plugin using this structure:
    /// 
    /// \code{.json}
    ///         "UsdColorConfigFallbacks": {
    ///             "colorConfiguration" = "https://github.com/imageworks/OpenColorIO-Configs/blob/master/aces_1.0.1/config.ocio",
    ///             "colorManagementSystem" : "OpenColorIO"
    ///         }
    /// \endcode
    /// 
    /// The color space in which a given color or texture attribute is authored 
    /// is set as token-valued metadata 'colorSpace' on the attribute. For 
    /// color or texture attributes that don't have an authored 'colorSpace'
    /// value, the fallback color-space is gleaned from the color configuration 
    /// oracle. This is usually the config's <b>scene_linear</b> role
    /// color-space.
    /// 
    /// Here's the pseudo-code for determining an attribute's color-space.
    /// 
    /// \code{.cpp}
    /// UsdStageRefPtr stage = UsdStage::Open(filePath);
    /// UsdPrim prim = stage->GetPrimAtPath("/path/to/prim")
    /// UsdAttribute attr = prim.GetAttribute("someColorAttr");
    /// TfToken colorSpace = attr.GetColorSpace();
    /// if (colorSpace.IsEmpty()) {
    ///     // If colorSpace is empty, get the default from the stage's 
    ///     // colorConfiguration, using external API (not provided by USD).
    ///     colorSpace = ExternalAPI::GetDefaultColorSpace(
    ///                         stage->GetColorConfiguration());
    /// }
    /// \endcode
    ///
    /// \sa \ref Usd_AttributeColorSpaceAPI "UsdAttribute ColorSpace API"
    /// 
    /// 
    /// @{
    // --------------------------------------------------------------------- //

    /// Sets the default color configuration to be used to interpret the 
    /// per-attribute color-spaces in the composed USD stage. This is specified
    /// as asset path which can be resolved to the color spec file.
    /// 
    /// \ref Usd_ColorConfigurationAPI "Color Configuration API"
    USD_API
    void SetColorConfiguration(const SdfAssetPath &colorConfig) const;

    /// Returns the default color configuration used to interpret the per-
    /// attribute color-spaces in the composed USD stage.
    /// 
    /// \ref Usd_ColorConfigurationAPI "Color Configuration API"
    USD_API
    SdfAssetPath GetColorConfiguration() const;

    /// Sets the name of the color management system used to interpret the 
    /// color configuration file pointed at by the colorConfiguration metadata.
    /// 
    /// \ref Usd_ColorConfigurationAPI "Color Configuration API"
    USD_API
    void SetColorManagementSystem(const TfToken &cms) const;

    /// Sets the name of the color management system to be used for loading 
    /// and interpreting the color configuration file.
    /// 
    /// \ref Usd_ColorConfigurationAPI "Color Configuration API"
    USD_API
    TfToken GetColorManagementSystem() const;

    /// Returns the global fallback values of 'colorConfiguration' and 
    /// 'colorManagementSystem'. These are set in the plugInfo.json file 
    /// of a plugin, but can be overridden by calling the static method 
    /// SetColorConfigFallbacks().
    /// 
    /// The python wrapping of this method returns a tuple containing 
    /// (colorConfiguration, colorManagementSystem).
    /// 
    /// 
    /// \sa SetColorConfigFallbacks,
    /// \ref Usd_ColorConfigurationAPI "Color Configuration API"
    USD_API
    static void GetColorConfigFallbacks(SdfAssetPath *colorConfiguration,
                                        TfToken *colorManagementSystem);

    /// Sets the global fallback values of color configuration metadata which 
    /// includes the 'colorConfiguration' asset path and the name of the 
    /// color management system. This overrides any fallback values authored 
    /// in plugInfo files.
    /// 
    /// If the specified value of \p colorConfiguration or 
    /// \p colorManagementSystem is empty, then the corresponding fallback 
    /// value isn't set. In other words, for this call to have an effect, 
    /// at least one value must be non-empty. Additionally, these can't be
    /// reset to empty values.
    ///
    /// \sa GetColorConfigFallbacks()
    /// \ref Usd_ColorConfigurationAPI "Color Configuration API"
    USD_API
    static void
    SetColorConfigFallbacks(const SdfAssetPath &colorConfiguration, 
                            const TfToken &colorManagementSystem);

    /// @}

    // --------------------------------------------------------------------- //
    /// \anchor Usd_interpolation
    /// \name Attribute Value Interpolation
    /// Controls the interpolation behavior when retrieving attribute
    /// values.  The default behavior is linear interpolation.
    /// See \ref Usd_AttributeInterpolation for more details.
    /// @{
    // --------------------------------------------------------------------- //

    /// Sets the interpolation type used during value resolution
    /// for all attributes on this stage.  Changing this will cause a
    /// UsdNotice::StageContentsChanged notice to be sent, as values at
    /// times where no samples are authored may have changed.
    USD_API
    void SetInterpolationType(UsdInterpolationType interpolationType);

    /// Returns the interpolation type used during value resolution
    /// for all attributes on this stage.
    USD_API
    UsdInterpolationType GetInterpolationType() const;

    /// @}

    // --------------------------------------------------------------------- //
    /// \anchor Usd_instancing
    /// \name Instancing
    /// See \ref Usd_Page_ScenegraphInstancing for more details.
    /// @{
    // --------------------------------------------------------------------- //

    /// Returns all native instancing prototype prims.
    USD_API
    std::vector<UsdPrim> GetPrototypes() const;

    /// @}

private:
    struct _IncludePayloadsPredicate;

    // --------------------------------------------------------------------- //
    // Stage Construction & Initialization
    // --------------------------------------------------------------------- //

    UsdStage(const SdfLayerRefPtr& rootLayer,
             const SdfLayerRefPtr& sessionLayer,
             const ArResolverContext& pathResolverContext,
             const UsdStagePopulationMask& mask,
             InitialLoadSet load);

    // Helper for Open() overloads -- searches and publishes to bound caches.
    template <class... Args>
    static UsdStageRefPtr _OpenImpl(InitialLoadSet load, Args const &... args);

    // Releases resources used by this stage.
    void _Close();

    // Common ref ptr initialization, called by public, static constructors.
    //
    // This method will either return a valid refptr (if the stage is correctly
    // initialized) or it will return a null ref pointer, deleting the
    // raw stage pointer in the process.
    static UsdStageRefPtr
    _InstantiateStage(const SdfLayerRefPtr &rootLayer,
                      const SdfLayerRefPtr &sessionLayer,
                      const ArResolverContext &pathResolverContext,
                      const UsdStagePopulationMask &mask,
                      InitialLoadSet load);

    // --------------------------------------------------------------------- //
    // Spec Existence & Definition Helpers
    // --------------------------------------------------------------------- //

    SdfPropertySpecHandleVector
    _GetPropertyStack(const UsdProperty &prop, UsdTimeCode time) const;

    SdfPropertySpecHandle
    _GetSchemaPropertySpec(const UsdPrim &prim, const TfToken &propName) const;

    SdfPropertySpecHandle
    _GetSchemaPropertySpec(const UsdProperty &prop) const;

    template <class PropType>
    SdfHandle<PropType>
    _GetSchemaPropertySpec(const UsdProperty &prop) const;

    SdfAttributeSpecHandle
    _GetSchemaAttributeSpec(const UsdAttribute &attr) const;

    SdfRelationshipSpecHandle
    _GetSchemaRelationshipSpec(const UsdRelationship &rel) const;

    SdfPrimSpecHandle
    _CreatePrimSpecForEditing(const UsdPrim& prim);

    template <class PropType>
    SdfHandle<PropType>
    _CreatePropertySpecForEditing(const UsdProperty &prop);

    SdfPropertySpecHandle
    _CreatePropertySpecForEditing(const UsdProperty &prop);

    SdfAttributeSpecHandle
    _CreateAttributeSpecForEditing(const UsdAttribute &attr);

    SdfRelationshipSpecHandle
    _CreateRelationshipSpecForEditing(const UsdRelationship &rel);

    // Check if the given path is valid to use with the prim creation API,
    // like DefinePrim. If it is valid, returns (true, GetPrimAtPath(path)).
    // Otherwise, returns (false, UsdPrim()).
    std::pair<bool, UsdPrim> 
    _IsValidPathForCreatingPrim(const SdfPath &path) const;

    // Validates that editing a specified prim is allowed. If editing is not
    // allowed, issues a coding error like "Cannot <operation> ..." and 
    // returns false. Otherwise, returns true.
    bool _ValidateEditPrim(const UsdPrim &prim, const char* operation) const;
    bool _ValidateEditPrimAtPath(const SdfPath &primPath, 
                                 const char* operation) const;

    UsdPrim _DefinePrim(const SdfPath &path, const TfToken &typeName);

    bool _RemoveProperty(const SdfPath& path);

    UsdProperty _FlattenProperty(const UsdProperty &srcProp,
                                 const UsdPrim &dstParent, 
                                 const TfToken &dstName);

    // --------------------------------------------------------------------- //
    // Value & Metadata Authoring
    // --------------------------------------------------------------------- //

    // Trait that allows us to call the correct versions of _SetValue and 
    // _SetMetadata for types whose values need to be mapped when written to
    // different edit targets.
    template <class T>
    struct _IsEditTargetMappable {
        static const bool value =
            std::is_same<T, SdfTimeCode>::value ||
            std::is_same<T, VtArray<SdfTimeCode>>::value ||
            std::is_same<T, SdfTimeSampleMap>::value ||
            std::is_same<T, VtDictionary>::value;
    };

    // Set value for types that don't need to be mapped for edit targets.
    template <class T>
    typename std::enable_if<!_IsEditTargetMappable<T>::value, bool>::type
    _SetValue(
        UsdTimeCode time, const UsdAttribute &attr, const T &newValue);

    // Set value for types that do need to be mapped for edit targets.
    template <class T>
    typename std::enable_if<_IsEditTargetMappable<T>::value, bool>::type
    _SetValue(
        UsdTimeCode time, const UsdAttribute &attr, const T &newValue);

    // Set value for dynamically typed VtValue. Will map the value across edit
    // targets if the held value type supports it.
    bool _SetValue(
        UsdTimeCode time, const UsdAttribute &attr, const VtValue &newValue);

    template <class T>
    bool _SetEditTargetMappedValue(
        UsdTimeCode time, const UsdAttribute &attr, const T &newValue);

    template <class T>
    bool _SetValueImpl(
        UsdTimeCode time, const UsdAttribute &attr, const T& value);

    bool _ClearValue(UsdTimeCode time, const UsdAttribute &attr);

    // Set metadata for types that don't need to be mapped across edit targets.
    template <class T>
    typename std::enable_if<!_IsEditTargetMappable<T>::value, bool>::type
    _SetMetadata(const UsdObject &object, const TfToken& key,
                 const TfToken &keyPath, const T& value);

    // Set metadata for types that do need to be mapped for edit targets.
    template <class T>
    typename std::enable_if<_IsEditTargetMappable<T>::value, bool>::type
    _SetMetadata(const UsdObject &object, const TfToken& key,
                 const TfToken &keyPath, const T& value);

    // Set metadata for dynamically typed VtValue. Will map the value across 
    // edit targets if the held value type supports it.
    USD_API
    bool _SetMetadata(const UsdObject &object,
                      const TfToken& key,
                      const TfToken &keyPath,
                      const VtValue& value);

    template <class T>
    bool _SetEditTargetMappedMetadata(
        const UsdObject &obj, const TfToken& fieldName,
        const TfToken &keyPath, const T &newValue);

    template <class T>
    bool _SetMetadataImpl(
        const UsdObject &obj, const TfToken& fieldName,
        const TfToken &keyPath, const T &value);

    bool _ClearMetadata(const UsdObject &obj, const TfToken& fieldName,
                        const TfToken &keyPath=TfToken());

    // --------------------------------------------------------------------- //
    // Misc Internal Helpers
    // --------------------------------------------------------------------- //

    // Pcp helpers.
    PcpCache const *_GetPcpCache() const { return _cache.get(); }
    PcpCache *_GetPcpCache() { return _cache.get(); }

    // Returns the PrimIndex, using the read-only PcpCache API. We expect prims
    // to be composed during initial stage composition, so this method should
    // not be used in that context.
    const PcpPrimIndex* _GetPcpPrimIndex(const SdfPath& primPath) const;

    // Helper to report pcp errors.
    void _ReportPcpErrors(const PcpErrorVector &errors,
                          const std::string &context) const;
    void _ReportErrors(const PcpErrorVector &errors,
                       const std::vector<std::string>& otherErrors,
                       const std::string &context) const;

    // --------------------------------------------------------------------- //
    // Scenegraph Composition & Change Processing
    // --------------------------------------------------------------------- //

    // Compose the prim indexes in the subtrees rooted at the paths in 
    // \p primIndexPaths.  If \p instanceChanges is given, returns
    // changes to prototypes and instances due to the discovery of new instances
    // during composition.
    void _ComposePrimIndexesInParallel(
        const std::vector<SdfPath>& primIndexPaths,
        const std::string& context,
        Usd_InstanceChanges* instanceChanges = nullptr);

    // Recompose the subtree rooted at \p prim: compose its type, flags, and
    // list of children, then invoke _ComposeSubtree on all its children.
    void _ComposeSubtree(
        Usd_PrimDataPtr prim, Usd_PrimDataConstPtr parent,
        UsdStagePopulationMask const *mask,
        const SdfPath &primIndexPath = SdfPath());
    void _ComposeSubtreeImpl(
        Usd_PrimDataPtr prim, Usd_PrimDataConstPtr parent,
        UsdStagePopulationMask const *mask,
        const SdfPath &primIndexPath = SdfPath());
    void _ComposeSubtreesInParallel(
        const std::vector<Usd_PrimDataPtr> &prims,
        const std::vector<SdfPath> *primIndexPaths = nullptr);

    // Compose subtree rooted at \p prim under \p parent.  This function
    // ensures that the appropriate prim index is specified for \p prim if
    // \p parent is in a prototype.
    void _ComposeChildSubtree(Usd_PrimDataPtr prim, 
                              Usd_PrimDataConstPtr parent,
                              UsdStagePopulationMask const *mask);

    // Compose \p prim's list of children and make any modifications necessary
    // to its _children member and the stage's _primMap, including possibly
    // instantiating new prims, or destroying existing subtrees of prims.  The
    // any newly created prims *do not* have their prim index, type, flags, or
    // children composed.
    //
    // Compose only \p prim's direct children if recurse=false.  Otherwise
    // recompose every descendent of \p prim.  Callers that pass recurse=false
    // should invoke _ComposeSubtree on any newly created prims to ensure caches
    // are correctly populated.
    void _ComposeChildren(Usd_PrimDataPtr prim,
                          UsdStagePopulationMask const *mask, bool recurse);

    // Instantiate a prim instance.  There must not already be an instance
    // at \p primPath.
    Usd_PrimDataPtr _InstantiatePrim(const SdfPath &primPath);

    // Instantiate a prototype prim and sets its parent to pseudoroot.  
    // There must not already be a prototype at \p primPath.
    Usd_PrimDataPtr _InstantiatePrototypePrim(const SdfPath &primPath);

    // For \p prim and all of its descendants, remove from _primMap and empty
    // their _children vectors.
    void _DestroyPrim(Usd_PrimDataPtr prim);

    // Destroy the prim subtrees rooted at each path in \p paths. \p paths may
    // not contain any path that is a descendent of another path in \p paths.
    void _DestroyPrimsInParallel(const std::vector<SdfPath>& paths);

    // Invoke _DestroyPrim() on all of \p prim's direct children.
    void _DestroyDescendents(Usd_PrimDataPtr prim);

    // Returns true if the object at the given path is a descendant of
    // an instance prim, i.e. a prim beneath an instance prim, or a property
    // of a prim beneath an instance prim.
    bool _IsObjectDescendantOfInstance(const SdfPath& path) const;

    // If the given prim is an instance, returns the corresponding 
    // prototype prim.  Otherwise, returns an invalid prim.
    Usd_PrimDataConstPtr _GetPrototypeForInstance(Usd_PrimDataConstPtr p) const;

    // Returns the path of the Usd prim using the prim index at the given path.
    SdfPath _GetPrimPathUsingPrimIndexAtPath(const SdfPath& primIndexPath) const;

    // Update stage contents in response to changes in scene description.
    void _HandleLayersDidChange(const SdfNotice::LayersDidChangeSentPerLayer &);

    // Update stage contents in response to changes to the asset resolver.
    void _HandleResolverDidChange(const ArNotice::ResolverChanged &);

    // Process stage change information stored in _pendingChanges.
    // _pendingChanges will be set to nullptr by the end of the function.
    void _ProcessPendingChanges();

    // Remove scene description for the prim at \p fullPath in the current edit
    // target.
    bool _RemovePrim(const SdfPath& fullPath);

    SdfPrimSpecHandle _GetPrimSpec(const SdfPath& fullPath);

    // Find and return the defining spec type for the property spec at the given
    // path, or SdfSpecTypeUnknown if none exists.  The defining spec type is
    // either the builtin definition's spec type, if the indicated property is
    // builtin, otherwise it's the strongest authored spec's type if one exists,
    // otherwise it's SdfSpecTypeUnknown.
    SdfSpecType _GetDefiningSpecType(Usd_PrimDataConstPtr primData,
                                     const TfToken &propName) const;

    // Helper to apply Pcp changes and recompose the scenegraph accordingly,
    // given an optional initial set of paths to recompose.
    void _Recompose(const PcpChanges &changes);
    template <class T>
    void _Recompose(const PcpChanges &changes, T *pathsToRecompose);
    template <class T>
    void _RecomposePrims(T *pathsToRecompose);

    // Helper for _Recompose to find the subtrees that need to be
    // fully recomposed and to recompose the name children of the
    // parents of these subtrees. Note that [start, finish) must be a
    // sorted range of paths with no descendent paths.
    template <class Iter>
    void _ComputeSubtreesToRecompose(Iter start, Iter finish,
                                     std::vector<Usd_PrimDataPtr>* recompose);

    // return true if the path is valid for load/unload operations.
    // This method will emit errors when invalid paths are encountered.
    bool _IsValidForLoad(const SdfPath& path) const;
    bool _IsValidForUnload(const SdfPath& path) const;

    // Discover all payloads in a given subtree, adding the path of each
    // discovered prim index to the \p primIndexPaths set. If specified,
    // the corresponding UsdPrim path will be added to the \p usdPrimPaths
    // set. The root path will be considered for inclusion in the result set.
    //
    // Note that some payloads may not be discoverable in until an ancestral
    // payload has been included. UsdStage::LoadAndUnload takes this into
    // account.
    void _DiscoverPayloads(const SdfPath& rootPath,
                           UsdLoadPolicy policy,
                           SdfPathSet* primIndexPaths,
                           bool unloadedOnly = false,
                           SdfPathSet* usdPrimPaths = nullptr) const;

    // ===================================================================== //
    //                          VALUE RESOLUTION                             //
    // ===================================================================== //
    // --------------------------------------------------------------------- //
    // Specialized Value Resolution
    // --------------------------------------------------------------------- //

    // Helpers for resolving values for metadata fields requiring
    // special behaviors.
    static SdfSpecifier _GetSpecifier(Usd_PrimDataConstPtr primData);
    static TfToken _GetKind(Usd_PrimDataConstPtr primData);
    static bool _IsActive(Usd_PrimDataConstPtr primData);

    // Custom is true if it is true anywhere in the stack.
    bool _IsCustom(const UsdProperty &prop) const;

    // Variability is determined by the weakest opinion in the stack.
    SdfVariability _GetVariability(const UsdProperty &prop) const;

    // Helper functions for resolving asset paths during value resolution.
    void _MakeResolvedAssetPaths(UsdTimeCode time, const UsdAttribute &attr,
                                 SdfAssetPath *assetPaths,
                                 size_t numAssetPaths,
                                 bool anchorAssetPathsOnly = false) const;

    void _MakeResolvedAssetPathsValue(UsdTimeCode time, const UsdAttribute &attr,
                                      VtValue *value,
                                      bool anchorAssetPathsOnly = false) const;

    void _MakeResolvedTimeCodes(UsdTimeCode time, const UsdAttribute &attr,
                                SdfTimeCode *timeCodes,
                                size_t numTimeCodes) const;

    void _MakeResolvedAttributeValue(UsdTimeCode time, const UsdAttribute &attr,
                                     VtValue *value) const;

    // --------------------------------------------------------------------- //
    // Metadata Resolution
    // --------------------------------------------------------------------- //

public:
    // Trait that allows us to call the correct version of _GetMetadata for 
    // types that require type specific value resolution as opposed to just
    // strongest opinion. These types also use type specific resolution 
    // in _GetValue.
    template <class T>
    struct _HasTypeSpecificResolution {
        static const bool value =
            std::is_same<T, SdfAssetPath>::value ||
            std::is_same<T, VtArray<SdfAssetPath>>::value ||
            std::is_same<T, SdfTimeCode>::value ||
            std::is_same<T, VtArray<SdfTimeCode>>::value ||
            std::is_same<T, SdfTimeSampleMap>::value ||
            std::is_same<T, VtDictionary>::value;
    };

private:
    // Get metadata for types that do not have type specific value resolution.
    template <class T>
    typename std::enable_if<!_HasTypeSpecificResolution<T>::value, bool>::type
    _GetMetadata(const UsdObject &obj,
                 const TfToken& fieldName,
                 const TfToken &keyPath,
                 bool useFallbacks,
                 T* result) const;

    // Get metadata for types that do have type specific value resolution.
    template <class T>
    typename std::enable_if<_HasTypeSpecificResolution<T>::value, bool>::type
    _GetMetadata(const UsdObject &obj,
                 const TfToken& fieldName,
                 const TfToken &keyPath,
                 bool useFallbacks,
                 T* result) const;

    // Get metadata as a dynamically typed VtValue. Will perform type specific
    // value resolution if the returned held type requires it.
    bool _GetMetadata(const UsdObject &obj,
                      const TfToken& fieldName,
                      const TfToken &keyPath,
                      bool useFallbacks,
                      VtValue* result) const;

    // Gets a metadata value using only strongest value resolution. It is 
    // assumed that result is holding a value that does not require type 
    // specific value resolution.
    USD_API
    bool _GetStrongestResolvedMetadata(const UsdObject &obj,
                                       const TfToken& fieldName,
                                       const TfToken &keyPath,
                                       bool useFallbacks,
                                       SdfAbstractDataValue* result) const;

    // Gets a metadata value with the type specific value resolution for the 
    // type applied. This is only implemented for types that 
    // _HasTypeSpecificResolution.
    template <class T>
    USD_API
    bool _GetTypeSpecificResolvedMetadata(const UsdObject &obj,
                                          const TfToken& fieldName,
                                          const TfToken &keyPath,
                                          bool useFallbacks,
                                          T* result) const;

    template <class Composer>
    void _GetAttrTypeImpl(const UsdAttribute &attr,
                          const TfToken &fieldName,
                          bool useFallbacks,
                          Composer *composer) const;

    template <class Composer>
    void _GetAttrVariabilityImpl(const UsdAttribute &attr,
                                 bool useFallbacks,
                                 Composer *composer) const;

    template <class Composer>
    void _GetPropCustomImpl(const UsdProperty &prop,
                            bool useFallbacks,
                            Composer *composer) const;

    template <class Composer>
    bool _GetSpecialPropMetadataImpl(const UsdObject &obj,
                                     const TfToken &fieldName,
                                     const TfToken &keyPath,
                                     bool useFallbacks,
                                     Composer *composer) const;
    template <class Composer>
    bool _GetMetadataImpl(const UsdObject &obj,
                          const TfToken& fieldName,
                          const TfToken& keyPath,
                          bool includeFallbacks,
                          Composer *composer) const;

    template <class Composer>
    bool _GetGeneralMetadataImpl(const UsdObject &obj,
                                 const TfToken& fieldName,
                                 const TfToken& keyPath,
                                 bool includeFallbacks,
                                 Composer *composer) const;

    // NOTE: The "authoredOnly" flag is not yet in use, but when we have
    // support for prim-based metadata fallbacks, they should be ignored when
    // this flag is set to true.
    bool _HasMetadata(const UsdObject &obj, const TfToken& fieldName,
                      const TfToken &keyPath, bool useFallbacks) const;

    TfTokenVector
    _ListMetadataFields(const UsdObject &obj, bool useFallbacks) const;

    void _GetAllMetadata(const UsdObject &obj,
                         bool useFallbacks,
                         UsdMetadataValueMap* result,
                         bool anchorAssetPathsOnly = false) const;

    // --------------------------------------------------------------------- //
    // Default & TimeSample Resolution
    // --------------------------------------------------------------------- //

    void _GetResolveInfo(const UsdAttribute &attr, 
                         UsdResolveInfo *resolveInfo,
                         const UsdTimeCode *time = nullptr) const;

    template <class T> struct _ExtraResolveInfo;

    template <class T>
    void _GetResolveInfo(const UsdAttribute &attr, 
                         UsdResolveInfo *resolveInfo,
                         const UsdTimeCode *time = nullptr,
                         _ExtraResolveInfo<T> *extraInfo = nullptr) const;

    template <class T> struct _ResolveInfoResolver;
    struct _PropertyStackResolver;

    template <class Resolver>
    void _GetResolvedValueImpl(const UsdProperty &prop,
                               Resolver *resolver,
                               const UsdTimeCode *time = nullptr) const;

    bool _GetValue(UsdTimeCode time, const UsdAttribute &attr, 
                   VtValue* result) const;

    template <class T>
    bool _GetValue(UsdTimeCode time, const UsdAttribute &attr,
                   T* result) const;

    template <class T>
    bool _GetValueImpl(UsdTimeCode time, const UsdAttribute &attr, 
                       Usd_InterpolatorBase* interpolator,
                       T* value) const;

    SdfLayerRefPtr
    _GetLayerWithStrongestValue(
        UsdTimeCode time, const UsdAttribute &attr) const;



    USD_API
    bool _GetValueFromResolveInfo(const UsdResolveInfo &info,
                                  UsdTimeCode time, const UsdAttribute &attr,
                                  VtValue* result) const;

    template <class T>
    USD_API
    bool _GetValueFromResolveInfo(const UsdResolveInfo &info,
                                  UsdTimeCode time, const UsdAttribute &attr,
                                  T* result) const;

    template <class T>
    bool _GetValueFromResolveInfoImpl(const UsdResolveInfo &info,
                                      UsdTimeCode time, const UsdAttribute &attr,
                                      Usd_InterpolatorBase* interpolator,
                                      T* value) const;

    // --------------------------------------------------------------------- //
    // Specialized Time Sample I/O
    // --------------------------------------------------------------------- //

    /// Gets the set of time samples authored for a given attribute 
    /// within the \p interval. The interval may have any combination 
    /// of open/infinite and closed/finite endpoints; it may not have 
    /// open/finite endpoints, however, this restriction may be lifted 
    /// in the future.
    /// Returns false on an error.
    bool _GetTimeSamplesInInterval(const UsdAttribute &attr,
                                   const GfInterval& interval,
                                   std::vector<double>* times) const;

    bool _GetTimeSamplesInIntervalFromResolveInfo(
                                   const UsdResolveInfo &info,
                                   const UsdAttribute &attr,
                                   const GfInterval& interval,
                                   std::vector<double>* times) const;

    size_t _GetNumTimeSamples(const UsdAttribute &attr) const;

    size_t _GetNumTimeSamplesFromResolveInfo(const UsdResolveInfo &info,
                                           const UsdAttribute &attr) const;

    /// Gets the bracketing times around a desiredTime. Only false on error
    /// or if no value exists (default or timeSamples). See
    /// UsdAttribute::GetBracketingTimeSamples for details.
    bool _GetBracketingTimeSamples(const UsdAttribute &attr,
                                   double desiredTime,
                                   bool authoredOnly,
                                   double* lower,
                                   double* upper,
                                   bool* hasSamples) const;

    bool _GetBracketingTimeSamplesFromResolveInfo(const UsdResolveInfo &info,
                                                  const UsdAttribute &attr,
                                                  double desiredTime,
                                                  bool authoredOnly,
                                                  double* lower,
                                                  double* upper,
                                                  bool* hasSamples) const;

    bool _ValueMightBeTimeVarying(const UsdAttribute &attr) const;

    bool _ValueMightBeTimeVaryingFromResolveInfo(const UsdResolveInfo &info,
                                                 const UsdAttribute &attr) const;

    void _RegisterPerLayerNotices();
    void _RegisterResolverChangeNotice();

private:

    // The 'pseudo root' prim.
    Usd_PrimDataPtr _pseudoRoot;

    // The stage's root layer.
    SdfLayerRefPtr _rootLayer;

    // Every UsdStage has an implicit, in-memory session layer.
    // This is to allow for runtime overrides such as variant selections.
    SdfLayerRefPtr _sessionLayer;

    // The stage's EditTarget.
    UsdEditTarget _editTarget;
    bool _editTargetIsLocalLayer;

    std::unique_ptr<PcpCache> _cache;
    std::unique_ptr<Usd_ClipCache> _clipCache;
    std::unique_ptr<Usd_InstanceCache> _instanceCache;

    TfHashMap<TfToken, TfToken, TfHash> _invalidPrimTypeToFallbackMap;

    size_t _usedLayersRevision;

<<<<<<< HEAD
    // A map from Path to Prim, for fast random access.
    typedef TfHashMap<
        SdfPath, Usd_PrimDataIPtr, SdfPath::Hash> PathToNodeMap;
=======
    // A concurrent map from Path to Prim, for fast random access.
    struct _TbbHashEq {
        inline bool equal(SdfPath const &l, SdfPath const &r) const {
            return l == r;
        }
        inline size_t hash(SdfPath const &path) const {
            return path.GetHash();
        }
    };
    using PathToNodeMap = tbb::concurrent_hash_map<
        SdfPath, Usd_PrimDataIPtr, _TbbHashEq>;
>>>>>>> d731a049
    PathToNodeMap _primMap;

    // The interpolation type used for all attributes on the stage.
    UsdInterpolationType _interpolationType;

    typedef std::vector<
        std::pair<SdfLayerHandle, TfNotice::Key> > _LayerAndNoticeKeyVec;
    _LayerAndNoticeKeyVec _layersAndNoticeKeys;
    size_t _lastChangeSerialNumber;

    TfNotice::Key _resolverChangeKey;

    // Data for pending change processing.
    class _PendingChanges;
    _PendingChanges* _pendingChanges;

    boost::optional<WorkDispatcher> _dispatcher;

    // To provide useful aggregation of malloc stats, we bill everything
    // for this stage - from all access points - to this tag.
    char const *_mallocTagID;

    // The state used when instantiating the stage.
    const InitialLoadSet _initialLoadSet;

    // The population mask that applies to this stage.
    UsdStagePopulationMask _populationMask;
    
    // The load rules that apply to this stage.
    UsdStageLoadRules _loadRules;
    
    bool _isClosingStage;
    bool _isWritingFallbackPrimTypes;

    friend class UsdAPISchemaBase;
    friend class UsdAttribute;
    friend class UsdAttributeQuery;
    friend class UsdEditTarget;
    friend class UsdInherits;
    friend class UsdObject;
    friend class UsdPrim;
    friend class UsdProperty;
    friend class UsdRelationship;
    friend class UsdSpecializes;
    friend class UsdVariantSet;
    friend class UsdVariantSets;
    friend class Usd_FlattenAccess;
    friend class Usd_PcpCacheAccess;
    friend class Usd_PrimData;
    friend class Usd_StageOpenRequest;
    template <class T> friend struct Usd_AttrGetValueHelper;
    friend struct Usd_AttrGetUntypedValueHelper;
    template <class RefsOrPayloadsEditorType, class RefsOrPayloadsProxyType> 
        friend struct Usd_ListEditImpl;
};

// UsdObject's typed metadata query relies on this specialization being
// externally visible and exporting the primary template does not
// automatically export this specialization.
template <>
USD_API
bool
UsdStage::_GetTypeSpecificResolvedMetadata(const UsdObject &obj,
                                           const TfToken& fieldName,
                                           const TfToken &keyPath,
                                           bool useFallbacks,
                                           SdfTimeSampleMap* result) const;

template<typename T>
bool
UsdStage::GetMetadata(const TfToken& key, T* value) const
{
    VtValue result;
    if (!GetMetadata(key, &result)){
        return false;
    }

    if (result.IsHolding<T>()){
        *value = result.UncheckedGet<T>();
        return true;
    } else {
        TF_CODING_ERROR("Requested type %s for stage metadatum %s does not"
                        " match retrieved type %s",
                        ArchGetDemangled<T>().c_str(),
                        key.GetText(),
                        result.GetTypeName().c_str());
        return false;
    }
}

template<typename T>
bool 
UsdStage::SetMetadata(const TfToken& key, const T& value) const
{
    VtValue in(value);
    return SetMetadata(key, in);
}

template<typename T>
bool
UsdStage::GetMetadataByDictKey(const TfToken& key, const TfToken &keyPath, 
                               T* value) const
{
    VtValue result;
    if (!GetMetadataByDictKey(key, keyPath, &result)){
        return false;
    }

    if (result.IsHolding<T>()){
        *value = result.UncheckedGet<T>();
        return true;
    } else {
        TF_CODING_ERROR("Requested type %s for stage metadatum %s[%s] does not"
                        " match retrieved type %s",
                        ArchGetDemangled<T>().c_str(),
                        key.GetText(),
                        keyPath.GetText(),
                        result.GetTypeName().c_str());
        return false;
    }
}

template<typename T>
bool 
UsdStage::SetMetadataByDictKey(const TfToken& key, const TfToken &keyPath, 
                               const T& value) const
{
    VtValue in(value);
    return SetMetadataByDictKey(key, keyPath, in);
}

// Get metadata for types that do not have type specific value resolution.
template <class T>
typename std::enable_if<
    !UsdStage::_HasTypeSpecificResolution<T>::value, bool>::type
UsdStage::_GetMetadata(const UsdObject &obj,
                       const TfToken& fieldName,
                       const TfToken &keyPath,
                       bool useFallbacks,
                       T* result) const
{
    // Since these types don't have type specific value resolution, we can just 
    // get the strongest metadata value and be done.
    SdfAbstractDataTypedValue<T> out(result);
    return _GetStrongestResolvedMetadata(
        obj, fieldName, keyPath, useFallbacks, &out);
}

// Get metadata for types that do have type specific value resolution.
template <class T>
typename std::enable_if<
    UsdStage::_HasTypeSpecificResolution<T>::value, bool>::type
UsdStage::_GetMetadata(const UsdObject &obj,
                       const TfToken& fieldName,
                       const TfToken &keyPath,
                       bool useFallbacks,
                       T* result) const
{
    // Call the templated type specifice resolved metadata implementation that 
    // will only be implemented for types that support it.
    return _GetTypeSpecificResolvedMetadata(
        obj, fieldName, keyPath, useFallbacks, result);
}


// Set metadata for types that don't need to be mapped across edit targets.
template <class T>
typename std::enable_if<!UsdStage::_IsEditTargetMappable<T>::value, bool>::type
UsdStage::_SetMetadata(const UsdObject &object, const TfToken& key,
                       const TfToken &keyPath, const T& value)
{
    // Since we know that we don't need to map the value for edit targets, 
    // we can just type erase the value and set the metadata as is.
    SdfAbstractDataConstTypedValue<T> in(&value);
    return _SetMetadataImpl<SdfAbstractDataConstValue>(
        object, key, keyPath, in);
}

// Set metadata for types that do need to be mapped for edit targets.
template <class T>
typename std::enable_if<UsdStage::_IsEditTargetMappable<T>::value, bool>::type
UsdStage::_SetMetadata(const UsdObject &object, const TfToken& key,
                       const TfToken &keyPath, const T& value)
{
    return _SetEditTargetMappedMetadata(object, key, keyPath, value);
}


PXR_NAMESPACE_CLOSE_SCOPE

#endif //PXR_USD_USD_STAGE_H
<|MERGE_RESOLUTION|>--- conflicted
+++ resolved
@@ -2207,11 +2207,6 @@
 
     size_t _usedLayersRevision;
 
-<<<<<<< HEAD
-    // A map from Path to Prim, for fast random access.
-    typedef TfHashMap<
-        SdfPath, Usd_PrimDataIPtr, SdfPath::Hash> PathToNodeMap;
-=======
     // A concurrent map from Path to Prim, for fast random access.
     struct _TbbHashEq {
         inline bool equal(SdfPath const &l, SdfPath const &r) const {
@@ -2223,7 +2218,6 @@
     };
     using PathToNodeMap = tbb::concurrent_hash_map<
         SdfPath, Usd_PrimDataIPtr, _TbbHashEq>;
->>>>>>> d731a049
     PathToNodeMap _primMap;
 
     // The interpolation type used for all attributes on the stage.
