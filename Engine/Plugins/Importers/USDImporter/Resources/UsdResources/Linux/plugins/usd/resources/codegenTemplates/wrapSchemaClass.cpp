--- conflicted
+++ resolved
@@ -92,8 +92,6 @@
 {% endif %}
 }
 {% endif %}
-<<<<<<< HEAD
-=======
 {% if cls.isAppliedAPISchema %}
 
 struct {{ cls.cppClassName }}_CanApplyResult : 
@@ -121,7 +119,6 @@
 }
 {% endif %}
 {% endif %}
->>>>>>> 6bbb88c8
 {% if useExportAPI %}
 
 } // anonymous namespace
@@ -178,8 +175,6 @@
         .staticmethod("Define")
 {% endif %}
 {% if cls.isAppliedAPISchema and not cls.isMultipleApply %}
-<<<<<<< HEAD
-=======
 
         .def("CanApply", &_WrapCanApply, (arg("prim")))
         .staticmethod("CanApply")
@@ -190,7 +185,6 @@
         .staticmethod("CanApply")
 {% endif %}
 {% if cls.isAppliedAPISchema and not cls.isMultipleApply %}
->>>>>>> 6bbb88c8
 
         .def("Apply", &This::Apply, (arg("prim")))
         .staticmethod("Apply")
