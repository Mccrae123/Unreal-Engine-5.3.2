//
// Copyright 2016 Pixar
//
// Licensed under the Apache License, Version 2.0 (the "Apache License")
// with the following modification; you may not use this file except in
// compliance with the Apache License and the following modification to it:
// Section 6. Trademarks. is deleted and replaced with:
//
// 6. Trademarks. This License does not grant permission to use the trade
//    names, trademarks, service marks, or product names of the Licensor
//    and its affiliates, except as required to comply with Section 4(c) of
//    the License and to reproduce the content of the NOTICE file.
//
// You may obtain a copy of the Apache License at
//
//     http://www.apache.org/licenses/LICENSE-2.0
//
// Unless required by applicable law or agreed to in writing, software
// distributed under the Apache License with the above modification is
// distributed on an "AS IS" BASIS, WITHOUT WARRANTIES OR CONDITIONS OF ANY
// KIND, either express or implied. See the Apache License for the specific
// language governing permissions and limitations under the Apache License.
//
#include "{{ libraryPath }}/{{ cls.GetHeaderFile() }}"
#include "pxr/usd/usd/schemaRegistry.h"
#include "pxr/usd/usd/typed.h"
{% if cls.isApi %}
#include "pxr/usd/usd/tokens.h"
{% endif %}

#include "pxr/usd/sdf/types.h"
#include "pxr/usd/sdf/assetPath.h"

{% if useExportAPI %}
{{ namespaceOpen }}

{% endif %}
// Register the schema with the TfType system.
TF_REGISTRY_FUNCTION(TfType)
{
    TfType::Define<{{ cls.cppClassName }},
        TfType::Bases< {{ cls.parentCppClassName }} > >();
    
{% if cls.isConcrete %}
    // Register the usd prim typename as an alias under UsdSchemaBase. This
    // enables one to call
    // TfType::Find<UsdSchemaBase>().FindDerivedByName("{{ cls.usdPrimTypeName }}")
    // to find TfType<{{ cls.cppClassName }}>, which is how IsA queries are
    // answered.
    TfType::AddAlias<UsdSchemaBase, {{ cls.cppClassName }}>("{{ cls.usdPrimTypeName }}");
{% endif %}
}

{% if cls.isApi %}
TF_DEFINE_PRIVATE_TOKENS(
    _schemaTokens,
    ({{ cls.primName }})
{% if cls.isMultipleApply and cls.propertyNamespacePrefix %}
    ({{ cls.propertyNamespacePrefix }})
{% endif %}
);

{% endif %}
/* virtual */
{{ cls.cppClassName }}::~{{ cls.cppClassName }}()
{
}

{% if not cls.isAPISchemaBase %}
/* static */
{{ cls.cppClassName }}
{{ cls.cppClassName }}::Get(const UsdStagePtr &stage, const SdfPath &path)
{
    if (!stage) {
        TF_CODING_ERROR("Invalid stage");
        return {{ cls.cppClassName }}();
    }
{% if cls.isMultipleApply and cls.propertyNamespacePrefix %}
    TfToken name;
    if (!Is{{ cls.usdPrimTypeName }}Path(path, &name)) {
        TF_CODING_ERROR("Invalid {{ cls.propertyNamespacePrefix }} path <%s>.", path.GetText());
        return {{ cls.cppClassName }}();
    }
    return {{ cls.cppClassName }}(stage->GetPrimAtPath(path.GetPrimPath()), name);
{% else %}
    return {{ cls.cppClassName }}(stage->GetPrimAtPath(path));
{% endif %}
}

{% if cls.isMultipleApply %}
{{ cls.cppClassName }}
{{ cls.cppClassName }}::Get(const UsdPrim &prim, const TfToken &name)
{
    return {{ cls.cppClassName }}(prim, name);
}

{% endif %}
{% endif %}
{% if cls.isConcrete %}
/* static */
{{ cls.cppClassName }}
{{ cls.cppClassName }}::Define(
    const UsdStagePtr &stage, const SdfPath &path)
{
    static TfToken usdPrimTypeName("{{ cls.usdPrimTypeName }}");
    if (!stage) {
        TF_CODING_ERROR("Invalid stage");
        return {{ cls.cppClassName }}();
    }
    return {{ cls.cppClassName }}(
        stage->DefinePrim(path, usdPrimTypeName));
}
{% endif %}
{% if cls.isMultipleApply and cls.propertyNamespacePrefix %}

/* static */
bool 
{{ cls.cppClassName }}::IsSchemaPropertyBaseName(const TfToken &baseName)
{
    static TfTokenVector attrsAndRels = {
{% for attrName in cls.attrOrder %}
{% set attr = cls.attrs[attrName] %}
        {{ tokensPrefix }}Tokens->{{ attr.name }},
{% endfor %}
{% for relName in cls.relOrder %}
{% set rel = cls.rels[relName] %}
        {{ tokensPrefix }}Tokens->{{ rel.name }},
{% endfor %}
    };

    return find(attrsAndRels.begin(), attrsAndRels.end(), baseName)
            != attrsAndRels.end();
}

/* static */
bool
{{ cls.cppClassName }}::Is{{ cls.usdPrimTypeName }}Path(
    const SdfPath &path, TfToken *name)
{
    if (!path.IsPropertyPath()) {
        return false;
    }

    std::string propertyName = path.GetName();
    TfTokenVector tokens = SdfPath::TokenizeIdentifierAsTokens(propertyName);

    // The baseName of the {{ cls.usdPrimTypename }} path can't be one of the 
    // schema properties. We should validate this in the creation (or apply)
    // API.
    TfToken baseName = *tokens.rbegin();
    if (IsSchemaPropertyBaseName(baseName)) {
        return false;
    }

    if (tokens.size() >= 2
        && tokens[0] == _schemaTokens->{{ cls.propertyNamespacePrefix }}) {
        *name = TfToken(propertyName.substr(
            _schemaTokens->{{ cls.propertyNamespacePrefix }}.GetString().size() + 1));
        return true;
    }

    return false;
}
{% endif %}

/* virtual */
<<<<<<< HEAD
UsdSchemaKind {{ cls.cppClassName }}::_GetSchemaKind() const {
    return {{ cls.cppClassName }}::schemaKind;
}

/* virtual */
UsdSchemaKind {{ cls.cppClassName }}::_GetSchemaType() const {
    return {{ cls.cppClassName }}::schemaType;
=======
UsdSchemaKind {{ cls.cppClassName }}::_GetSchemaKind() const
{
    return {{ cls.cppClassName }}::schemaKind;
>>>>>>> 6bbb88c8
}
{% if cls.isAppliedAPISchema %}

/* static */
<<<<<<< HEAD
=======
bool
{% if not cls.isMultipleApply %}
{{ cls.cppClassName }}::CanApply(
    const UsdPrim &prim, std::string *whyNot)
{% else %}
{{ cls.cppClassName }}::CanApply(
    const UsdPrim &prim, const TfToken &name, std::string *whyNot)
{% endif %}
{
{% if cls.isMultipleApply %}
    return prim.CanApplyAPI<{{ cls.cppClassName }}>(name, whyNot);
{% else %}
    return prim.CanApplyAPI<{{ cls.cppClassName }}>(whyNot);
{% endif %}
}

/* static */
>>>>>>> 6bbb88c8
{{ cls.cppClassName }}
{% if not cls.isMultipleApply %}
{{ cls.cppClassName }}::Apply(const UsdPrim &prim)
{% else %}
{{ cls.cppClassName }}::Apply(const UsdPrim &prim, const TfToken &name)
{% endif %}
{
{% if cls.isMultipleApply %}
    // Ensure that the instance name is valid.
    TfTokenVector tokens = SdfPath::TokenizeIdentifierAsTokens(name);

    if (tokens.empty()) {
        TF_CODING_ERROR("Invalid {{ cls.usdPrimTypeName }} name '%s'.", 
                        name.GetText());
        return {{ cls.cppClassName }}();
    }

    const TfToken &baseName = tokens.back();
    if (IsSchemaPropertyBaseName(baseName)) {
        TF_CODING_ERROR("Invalid {{ cls.usdPrimTypeName }} name '%s'. "
                        "The base-name '%s' is a schema property name.", 
                        name.GetText(), baseName.GetText());
        return {{ cls.cppClassName }}();
    }

    if (prim.ApplyAPI<{{ cls.cppClassName }}>(name)) {
        return {{ cls.cppClassName }}(prim, name);
    }
{% else %}
    if (prim.ApplyAPI<{{ cls.cppClassName }}>()) {
        return {{ cls.cppClassName }}(prim);
    }
{% endif %}
    return {{ cls.cppClassName }}();
}
{% endif %}

/* static */
const TfType &
{{ cls.cppClassName }}::_GetStaticTfType()
{
    static TfType tfType = TfType::Find<{{ cls.cppClassName }}>();
    return tfType;
}

/* static */
bool 
{{ cls.cppClassName }}::_IsTypedSchema()
{
    static bool isTyped = _GetStaticTfType().IsA<UsdTyped>();
    return isTyped;
}

/* virtual */
const TfType &
{{ cls.cppClassName }}::_GetTfType() const
{
    return _GetStaticTfType();
}
{% if cls.isMultipleApply and cls.propertyNamespacePrefix %}

/// Returns the property name prefixed with the correct namespace prefix, which
/// is composed of the the API's propertyNamespacePrefix metadata and the
/// instance name of the API.
static inline
TfToken
_GetNamespacedPropertyName(const TfToken instanceName, const TfToken propName)
{
    TfTokenVector identifiers =
        {_schemaTokens->{{ cls.propertyNamespacePrefix }}, instanceName, propName};
    return TfToken(SdfPath::JoinIdentifier(identifiers));
}
{% endif %}

{% for attrName in cls.attrOrder %}
{% set attr = cls.attrs[attrName] %}
{# Only emit Create/Get API and doxygen if apiName is not empty string. #}
{% if attr.apiName != '' %}
{% if attr.apiGet != "custom" %}
UsdAttribute
{{ cls.cppClassName }}::Get{{ Proper(attr.apiName) }}Attr() const
{
{% if cls.isMultipleApply and cls.propertyNamespacePrefix %}
    return GetPrim().GetAttribute(
        _GetNamespacedPropertyName(
            GetName(),
            {{ tokensPrefix }}Tokens->{{ attr.name }}));
{% else %}
    return GetPrim().GetAttribute({{ tokensPrefix }}Tokens->{{ attr.name }});
{% endif %}
}
{% endif %}

UsdAttribute
{{ cls.cppClassName }}::Create{{ Proper(attr.apiName) }}Attr(VtValue const &defaultValue, bool writeSparsely) const
{
{% if cls.isMultipleApply and cls.propertyNamespacePrefix %}
    return UsdSchemaBase::_CreateAttr(
                       _GetNamespacedPropertyName(
                            GetName(),
                           {{ tokensPrefix }}Tokens->{{ attr.name }}),
{% else %}
    return UsdSchemaBase::_CreateAttr({{ tokensPrefix }}Tokens->{{ attr.name }},
{% endif %}
                       {{ attr.usdType }},
                       /* custom = */ {{ "true" if attr.custom else "false" }},
                       {{ attr.variability }},
                       defaultValue,
                       writeSparsely);
}

{% endif %}
{% endfor %}
{% for relName in cls.relOrder %}
{% set rel = cls.rels[relName] %}
{# Only emit Create/Get API and doxygen if apiName is not empty string. #}
{% if rel.apiName != '' %}
{% if rel.apiGet != "custom" %}
UsdRelationship
{{ cls.cppClassName }}::Get{{ Proper(rel.apiName) }}Rel() const
{
{% if cls.isMultipleApply and cls.propertyNamespacePrefix %}
    return GetPrim().GetRelationship(
        _GetNamespacedPropertyName(
            GetName(),
            {{ tokensPrefix }}Tokens->{{ rel.name }}));
{% else %}
    return GetPrim().GetRelationship({{ tokensPrefix }}Tokens->{{ rel.name }});
{% endif %}
}
{% endif %}

UsdRelationship
{{ cls.cppClassName }}::Create{{ Proper(rel.apiName) }}Rel() const
{
{% if cls.isMultipleApply and cls.propertyNamespacePrefix %}
    return GetPrim().CreateRelationship(
                       _GetNamespacedPropertyName(
                           GetName(),
                           {{ tokensPrefix }}Tokens->{{ rel.name }}),
{% else %}
    return GetPrim().CreateRelationship({{ tokensPrefix }}Tokens->{{rel.name}},
{% endif %}
                       /* custom = */ {{ "true" if rel.custom else "false" }});
}

{% endif %}
{% endfor %}
{% if cls.attrOrder|length > 0 %}
namespace {
static inline TfTokenVector
{% if cls.isMultipleApply %}
_ConcatenateAttributeNames(
    const TfToken instanceName,
    const TfTokenVector& left,
    const TfTokenVector& right)
{% else %}
_ConcatenateAttributeNames(const TfTokenVector& left,const TfTokenVector& right)
{% endif %}
{
    TfTokenVector result;
    result.reserve(left.size() + right.size());
    result.insert(result.end(), left.begin(), left.end());
{% if cls.isMultipleApply %}

    for (const TfToken attrName : right) {
        result.push_back(
            _GetNamespacedPropertyName(instanceName, attrName));
    }
{% endif %}
    result.insert(result.end(), right.begin(), right.end());
    return result;
}
}

{% endif %}
/*static*/
const TfTokenVector&
{% if cls.isMultipleApply %}
{{ cls.cppClassName }}::GetSchemaAttributeNames(
    bool includeInherited, const TfToken instanceName)
{% else %}
{{ cls.cppClassName }}::GetSchemaAttributeNames(bool includeInherited)
{% endif %}
{
{% if cls.attrOrder|length > 0 %}
    static TfTokenVector localNames = {
{% for attrName in cls.attrOrder %}
{% set attr = cls.attrs[attrName] %}
        {{ tokensPrefix }}Tokens->{{ attr.name }},
{% endfor %}
    };
{% if cls.isMultipleApply %}
    static TfTokenVector allNames =
        _ConcatenateAttributeNames(
            instanceName,
{# The schema generator has already validated whether our parent is #}
{# a multiple apply schema or UsdSchemaBaseAPI, choose the correct function #}
{# depending on the situation #}
{% if cls.parentCppClassName == "UsdAPISchemaBase" %}
            {{ cls.parentCppClassName }}::GetSchemaAttributeNames(true),
{% else %}
            {{ cls.parentCppClassName }}::GetSchemaAttributeNames(true, instanceName),
{% endif %}
            localNames);
{% else %}
    static TfTokenVector allNames =
        _ConcatenateAttributeNames(
            {{ cls.parentCppClassName }}::GetSchemaAttributeNames(true),
            localNames);
{% endif %}
{% else %}
    static TfTokenVector localNames;
    static TfTokenVector allNames =
        {{ cls.parentCppClassName }}::GetSchemaAttributeNames(true);
{% endif %}

    if (includeInherited)
        return allNames;
    else
        return localNames;
}

{% if useExportAPI %}
{{ namespaceClose }}

{% endif %}
// ===================================================================== //
// Feel free to add custom code below this line. It will be preserved by
// the code generator.
{% if useExportAPI %}
//
// Just remember to wrap code in the appropriate delimiters:
// '{{ namespaceOpen }}', '{{ namespaceClose }}'.
{% endif %}
// ===================================================================== //
// --(BEGIN CUSTOM CODE)--
<|MERGE_RESOLUTION|>--- conflicted
+++ resolved
@@ -164,25 +164,13 @@
 {% endif %}
 
 /* virtual */
-<<<<<<< HEAD
-UsdSchemaKind {{ cls.cppClassName }}::_GetSchemaKind() const {
+UsdSchemaKind {{ cls.cppClassName }}::_GetSchemaKind() const
+{
     return {{ cls.cppClassName }}::schemaKind;
 }
-
-/* virtual */
-UsdSchemaKind {{ cls.cppClassName }}::_GetSchemaType() const {
-    return {{ cls.cppClassName }}::schemaType;
-=======
-UsdSchemaKind {{ cls.cppClassName }}::_GetSchemaKind() const
-{
-    return {{ cls.cppClassName }}::schemaKind;
->>>>>>> 6bbb88c8
-}
 {% if cls.isAppliedAPISchema %}
 
 /* static */
-<<<<<<< HEAD
-=======
 bool
 {% if not cls.isMultipleApply %}
 {{ cls.cppClassName }}::CanApply(
@@ -200,7 +188,6 @@
 }
 
 /* static */
->>>>>>> 6bbb88c8
 {{ cls.cppClassName }}
 {% if not cls.isMultipleApply %}
 {{ cls.cppClassName }}::Apply(const UsdPrim &prim)
