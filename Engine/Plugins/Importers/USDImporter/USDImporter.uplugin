{
	"FileVersion": 3,
	"Version": 1,
	"VersionName": "1.0",
	"FriendlyName": "USD Importer",
	"Description": "Adds support for importing the USD file format into Unreal Engine",
	"Category": "Importers",
	"CreatedBy": "Epic Games, Inc.",
	"CreatedByURL": "http://epicgames.com",
	"DocsURL": "",
	"MarketplaceURL": "",
	"SupportURL": "",
	"EnabledByDefault": false,
	"CanContainContent": true,
	"IsBetaVersion": true,
	"Installed": false,
	"SupportedTargetPlatforms": [
		"Win64", "Mac", "Linux"
	],
	"Modules": [
		{
			"Name": "UnrealUSDWrapper",
			"Type": "Runtime",
			"LoadingPhase": "Default"
		},
		{
			"Name": "USDUtilities",
			"Type": "Runtime",
			"LoadingPhase": "Default"
		},
		{
			"Name": "USDSchemas",
			"Type": "Runtime",
			"LoadingPhase": "Default"
		},
		{
			"Name": "USDStage",
			"Type": "Runtime",
			"LoadingPhase": "Default"
		},
		{
			"Name": "USDStageEditor",
			"Type": "Editor",
			"LoadingPhase": "Default"
		},
		{
<<<<<<< HEAD
			"Name": "USDImporter",
			"Type": "Editor",
			"LoadingPhase": "Default"
		},
		{
=======
>>>>>>> 6bbb88c8
			"Name": "USDStageImporter",
			"Type": "Editor",
			"LoadingPhase": "Default"
		},
		{
			"Name": "USDStageEditorViewModels",
			"Type": "Editor",
			"LoadingPhase": "Default"
		},
		{
			"Name": "USDExporter",
			"Type": "Editor",
			"LoadingPhase": "Default"
		},
		{
			"Name": "USDClasses",
			"Type": "Runtime",
			"LoadingPhase": "Default"
		},
		{
			"Name": "GeometryCacheUSD",
			"Type": "Editor",
			"LoadingPhase": "Default"
<<<<<<< HEAD
=======
		},
		{
			"Name": "USDTests",
			"Type": "Editor",
			"LoadingPhase": "Default"
>>>>>>> 6bbb88c8
		}
	],
	"Plugins": [
		{
			"Name": "GeometryCache",
			"Enabled": true
		},
		{
			"Name": "EditorScriptingUtilities",
			"Enabled": true
		},
		{
			"Name": "LevelSequenceEditor",
			"Enabled": true
		},
		{
			"Name": "MDLImporter",
			"Enabled": true
		},
		{
			"Name": "PythonScriptPlugin",
			"Enabled": true
		},
		{
			"Name": "SequencerScripting",
			"Enabled": true
		},
		{
			"Name": "AnalyticsBlueprintLibrary",
			"Enabled": true
		}
	]
}<|MERGE_RESOLUTION|>--- conflicted
+++ resolved
@@ -44,14 +44,6 @@
 			"LoadingPhase": "Default"
 		},
 		{
-<<<<<<< HEAD
-			"Name": "USDImporter",
-			"Type": "Editor",
-			"LoadingPhase": "Default"
-		},
-		{
-=======
->>>>>>> 6bbb88c8
 			"Name": "USDStageImporter",
 			"Type": "Editor",
 			"LoadingPhase": "Default"
@@ -75,14 +67,11 @@
 			"Name": "GeometryCacheUSD",
 			"Type": "Editor",
 			"LoadingPhase": "Default"
-<<<<<<< HEAD
-=======
 		},
 		{
 			"Name": "USDTests",
 			"Type": "Editor",
 			"LoadingPhase": "Default"
->>>>>>> 6bbb88c8
 		}
 	],
 	"Plugins": [
