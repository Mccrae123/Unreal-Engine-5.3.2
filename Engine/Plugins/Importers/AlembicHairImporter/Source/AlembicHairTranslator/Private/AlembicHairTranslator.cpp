--- conflicted
+++ resolved
@@ -230,8 +230,6 @@
 		}
 	};
 
-<<<<<<< HEAD
-=======
 	EGroomBasisType MapAlembicEnumToUe(Alembic::AbcGeom::BasisType AlembicBasisType, bool& bSuccess)
 	{
 		bSuccess = true;
@@ -306,7 +304,6 @@
 		return bSuccess;
 	}
 
->>>>>>> d731a049
 	template <typename AbcParamType, typename AbcArraySampleType, typename AttributeType>
 	void ConvertAlembicAttribute(FHairDescription& HairDescription, int32 StartStrandID, int32 NumStrands, int32 StartVertexID, int32 NumVertices, const Alembic::AbcGeom::ICompoundProperty& Parameters, const std::string& PropName)
 	{
