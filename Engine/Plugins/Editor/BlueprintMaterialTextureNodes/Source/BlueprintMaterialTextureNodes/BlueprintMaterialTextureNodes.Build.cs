--- conflicted
+++ resolved
@@ -8,43 +8,6 @@
 	public BlueprintMaterialTextureNodes(ReadOnlyTargetRules Target) : base(Target)
 	{
 		PCHUsage = ModuleRules.PCHUsageMode.UseExplicitOrSharedPCHs;
-<<<<<<< HEAD
-		
-		PublicIncludePaths.AddRange(
-			new string[] {
-                "Runtime/Engine/Classes/Materials",
-				
-				// ... add public include paths required here ...
-			}
-			);			
-		
-		PublicDependencyModuleNames.AddRange(
-			new string[]
-			{
-				"Core",
-				"ImageCore",
-				"AssetRegistry",
-                "AssetTools",
-                "RHI",
-                "StaticMeshEditor",
-				
-				// ... add other public dependencies that you statically link with here ...
-			}
-			);
-			
-		
-		PrivateDependencyModuleNames.AddRange(
-			new string[]
-			{
-                "CoreUObject",
-				"EditorFramework",
-                "UnrealEd",
-                "Engine",
-                "PropertyEditor",
-                "Slate",
-                "SlateCore",
-=======
->>>>>>> 4af6daef
 
 		PublicDependencyModuleNames.AddRange(new string[]
 			{
