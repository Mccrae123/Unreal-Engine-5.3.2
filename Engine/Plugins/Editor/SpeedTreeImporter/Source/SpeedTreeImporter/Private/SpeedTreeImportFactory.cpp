--- conflicted
+++ resolved
@@ -102,11 +102,7 @@
 	{
 		TArray<FStaticMaterial> OldMaterials;
 	
-<<<<<<< HEAD
-		OldMaterials = Mesh.StaticMaterials;
-=======
 		OldMaterials = Mesh.GetStaticMaterials();
->>>>>>> 3aae9151
 		UMaterialInterface* DefaultMaterial = UMaterial::GetDefaultMaterial(MD_Surface);
 		for (int32 i = 0; i < OldMaterials.Num(); ++i)
 		{
@@ -1919,7 +1915,6 @@
 			IMainFrameModule& MainFrame = FModuleManager::LoadModuleChecked<IMainFrameModule>( "MainFrame" );
 			ParentWindow = MainFrame.GetParentWindow();
 		}
-<<<<<<< HEAD
 
 		TSharedPtr<SSpeedTreeImportOptions> Options;
 
@@ -1931,19 +1926,6 @@
 
 		FSlateApplication::Get().AddModalWindow(Window, ParentWindow, false);
 
-=======
-
-		TSharedPtr<SSpeedTreeImportOptions> Options;
-
-		TSharedRef<SWindow> Window = SNew(SWindow)
-			.Title(LOCTEXT("WindowTitle", "SpeedTree Options" ))
-				.SizingRule( ESizingRule::Autosized );
-
-		Window->SetContent(SAssignNew(Options, SSpeedTreeImportOptions).WidgetWindow(Window).ReimportAssetData(ExistingImportData));
-
-		FSlateApplication::Get().AddModalWindow(Window, ParentWindow, false);
-
->>>>>>> 3aae9151
 		SpeedTreeImportData = Options->SpeedTreeImportData;
 
 		if (!Options->ShouldImport())
@@ -1951,19 +1933,11 @@
 			//If user cancel, set the boolean
 			bOutOperationCanceled = true;
 		}
-<<<<<<< HEAD
 
 	}
 	
 	UStaticMesh* StaticMesh = nullptr;
 
-=======
-
-	}
-	
-	UStaticMesh* StaticMesh = nullptr;
-
->>>>>>> 3aae9151
 	if ( !bOutOperationCanceled )
 	{
 #ifdef SPEEDTREE_KEY
@@ -2274,11 +2248,7 @@
 
 					FString MaterialName = MeshName + "_Billboard";
 					UMaterialInterface* Material = CreateSpeedTreeMaterial7(InParent, MaterialName, &SpeedTreeGeometry->m_aBillboardRenderStates[SpeedTree::RENDER_PASS_MAIN], SpeedTreeImportData, WindType, SpeedTreeGeometry->m_sVertBBs.m_nNumBillboards, LoadedPackages, ImportContext);
-<<<<<<< HEAD
-					int32 MaterialIndex = StaticMesh->StaticMaterials.Add(FStaticMaterial(Material, FName(*MaterialName), FName(*MaterialName)));
-=======
 					int32 MaterialIndex = StaticMesh->GetStaticMaterials().Add(FStaticMaterial(Material, FName(*MaterialName), FName(*MaterialName)));
->>>>>>> 3aae9151
 
 					const FPolygonGroupID CurrentPolygonGroupID = MeshDescription->CreatePolygonGroup();
 					PolygonGroupImportedMaterialSlotNames[CurrentPolygonGroupID] = StaticMesh->GetStaticMaterials()[MaterialIndex].ImportedMaterialSlotName;
@@ -2496,21 +2466,12 @@
 			
 			SpeedTreeImportData = Options->SpeedTreeImportData;
 		}
-<<<<<<< HEAD
 
 		if (bIsAutomatedImport)
 		{
 			SpeedTreeImportData = GetAutomatedImportOptions(SpeedTreeImportData);
 		}
 
-=======
-
-		if (bIsAutomatedImport)
-		{
-			SpeedTreeImportData = GetAutomatedImportOptions(SpeedTreeImportData);
-		}
-
->>>>>>> 3aae9151
 		if (!StaticMesh)
 		{
 			StaticMesh = NewObject<UStaticMesh>(Package, FName(*MeshName), Flags | RF_Public);
@@ -2646,13 +2607,8 @@
 					FString MaterialName = FString(SpeedTreeMaterial.Name().Data());
 					MaterialName.InsertAt(MaterialName.Len() - 4, GeomString);
 					UMaterialInterface* Material = CreateSpeedTreeMaterial8(InParent, MaterialName, SpeedTreeMaterial, SpeedTreeImportData, WindType, GeomType, LoadedPackages, bCrossfadeLOD, ImportContext);
-<<<<<<< HEAD
-					MaterialMap.Add(MaterialKey, StaticMesh->StaticMaterials.Num());
-					StaticMesh->StaticMaterials.Add(FStaticMaterial(Material, FName(*MaterialName), FName(*MaterialName)));
-=======
 					MaterialMap.Add(MaterialKey, StaticMesh->GetStaticMaterials().Num());
 					StaticMesh->GetStaticMaterials().Add(FStaticMaterial(Material, FName(*MaterialName), FName(*MaterialName)));
->>>>>>> 3aae9151
 				}
 
 				const int32 MaterialIndex = MaterialMap[MaterialKey];
