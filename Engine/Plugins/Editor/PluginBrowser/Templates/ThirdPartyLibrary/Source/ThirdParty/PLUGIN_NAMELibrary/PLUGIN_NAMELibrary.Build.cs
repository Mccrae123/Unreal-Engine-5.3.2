// Fill out your copyright notice in the Description page of Project Settings.

using System.IO;
using UnrealBuildTool;

public class PLUGIN_NAMELibrary : ModuleRules
{
	public PLUGIN_NAMELibrary(ReadOnlyTargetRules Target) : base(Target)
	{
		Type = ModuleType.External;
		PublicSystemIncludePaths.Add("$(ModuleDir)/Public");

		if (Target.Platform == UnrealTargetPlatform.Win64)
		{
			// Add the import library
			PublicAdditionalLibraries.Add(Path.Combine(ModuleDirectory, "x64", "Release", "ExampleLibrary.lib"));

			// Delay-load the DLL, so we can load it from the right place first
			PublicDelayLoadDLLs.Add("ExampleLibrary.dll");

			// Ensure that the DLL is staged along with the executable
			RuntimeDependencies.Add("$(PluginDir)/Binaries/ThirdParty/PLUGIN_NAMELibrary/Win64/ExampleLibrary.dll");
<<<<<<< HEAD
        }
        else if (Target.Platform == UnrealTargetPlatform.Mac)
        {
            PublicDelayLoadDLLs.Add(Path.Combine(ModuleDirectory, "Mac", "Release", "libExampleLibrary.dylib"));
            RuntimeDependencies.Add("$(PluginDir)/Source/ThirdParty/PLUGIN_NAMELibrary/Mac/Release/libExampleLibrary.dylib");
        }
        else if (Target.Platform == UnrealTargetPlatform.Linux)
=======
		}
		else if (Target.Platform == UnrealTargetPlatform.Mac)
		{
			PublicDelayLoadDLLs.Add(Path.Combine(ModuleDirectory, "Mac", "Release", "libExampleLibrary.dylib"));
			RuntimeDependencies.Add("$(PluginDir)/Source/ThirdParty/PLUGIN_NAMELibrary/Mac/Release/libExampleLibrary.dylib");
		}
		else if (Target.Platform == UnrealTargetPlatform.Linux)
>>>>>>> 4af6daef
		{
			string ExampleSoPath = Path.Combine("$(PluginDir)", "Binaries", "ThirdParty", "PLUGIN_NAMELibrary", "Linux", "x86_64-unknown-linux-gnu", "libExampleLibrary.so");
			PublicAdditionalLibraries.Add(ExampleSoPath);
			PublicDelayLoadDLLs.Add(ExampleSoPath);
			RuntimeDependencies.Add(ExampleSoPath);
		}
	}
}<|MERGE_RESOLUTION|>--- conflicted
+++ resolved
@@ -20,15 +20,6 @@
 
 			// Ensure that the DLL is staged along with the executable
 			RuntimeDependencies.Add("$(PluginDir)/Binaries/ThirdParty/PLUGIN_NAMELibrary/Win64/ExampleLibrary.dll");
-<<<<<<< HEAD
-        }
-        else if (Target.Platform == UnrealTargetPlatform.Mac)
-        {
-            PublicDelayLoadDLLs.Add(Path.Combine(ModuleDirectory, "Mac", "Release", "libExampleLibrary.dylib"));
-            RuntimeDependencies.Add("$(PluginDir)/Source/ThirdParty/PLUGIN_NAMELibrary/Mac/Release/libExampleLibrary.dylib");
-        }
-        else if (Target.Platform == UnrealTargetPlatform.Linux)
-=======
 		}
 		else if (Target.Platform == UnrealTargetPlatform.Mac)
 		{
@@ -36,7 +27,6 @@
 			RuntimeDependencies.Add("$(PluginDir)/Source/ThirdParty/PLUGIN_NAMELibrary/Mac/Release/libExampleLibrary.dylib");
 		}
 		else if (Target.Platform == UnrealTargetPlatform.Linux)
->>>>>>> 4af6daef
 		{
 			string ExampleSoPath = Path.Combine("$(PluginDir)", "Binaries", "ThirdParty", "PLUGIN_NAMELibrary", "Linux", "x86_64-unknown-linux-gnu", "libExampleLibrary.so");
 			PublicAdditionalLibraries.Add(ExampleSoPath);
