// Copyright 1998-2016 Epic Games, Inc. All Rights Reserved.

#include "PluginBrowserPrivatePCH.h"
#include "SNewPluginWizard.h"
#include "SListView.h"
#include "PluginStyle.h"
#include "PluginHelpers.h"
#include "DesktopPlatformModule.h"
#include "SDockTab.h"
#include "SNotificationList.h"
#include "NotificationManager.h"
#include "GameProjectUtils.h"
#include "PluginBrowserModule.h"
#include "SFilePathBlock.h"
#include "IMainFrameModule.h"

DEFINE_LOG_CATEGORY(LogPluginWizard);

#define LOCTEXT_NAMESPACE "NewPluginWizard"

SNewPluginWizard::SNewPluginWizard()
	: bIsPluginPathValid(false)
	, bIsPluginNameValid(false)
	, bIsEnginePlugin(false)
{
	const FText BlankTemplateName = LOCTEXT("BlankLabel", "Blank");
	const FText BasicTemplateName = LOCTEXT("BasicTemplateTabLabel", "Toolbar Button");
	const FText AdvancedTemplateName = LOCTEXT("AdvancedTemplateTabLabel", "Standalone Window");
	const FText BlueprintLibTemplateName = LOCTEXT("BlueprintLibTemplateLabel", "Blueprint Library");
	const FText EditorModeTemplateName = LOCTEXT("EditorModeTemplateLabel", "Editor Mode");
	const FText ThirdPartyTemplateName = LOCTEXT("ThirdPartyTemplateLabel", "Third Party Library");

	const FText BlankDescription = LOCTEXT("BlankTemplateDesc", "Create a blank plugin with a minimal amount of code.\n\nChoose this if you want to set everything up from scratch or are making a non-visual plugin.\nA plugin created with this template will appear in the Editor's plugin list but will not register any buttons or menu entries.");
	const FText BasicDescription = LOCTEXT("BasicTemplateDesc", "Create a plugin that will add a button to the toolbar in the Level Editor.\n\nStart by implementing something in the created \"OnButtonClick\" event.");
	const FText AdvancedDescription = LOCTEXT("AdvancedTemplateDesc", "Create a plugin that will add a button to the toolbar in the Level Editor that summons an empty standalone tab window when clicked.");
	const FText BlueprintLibDescription = LOCTEXT("BPLibTemplateDesc", "Create a plugin that will contain Blueprint Function Library.\n\nChoose this if you want to create static blueprint nodes.");
	const FText EditorModeDescription = LOCTEXT("EditorModeDesc", "Create a plugin that will have an editor mode.\n\nThis will include a toolkit example to specify UI that will appear in \"Modes\" tab (next to Foliage, Landscape etc).\nIt will also include very basic UI that demonstrates editor interaction and undo/redo functions usage.");
	const FText ThirdPartyDescription = LOCTEXT("ThirdPartyDesc", "Create a plugin that uses an included third party library.\n\nThis can be used as an example of how to include, load and use a third party library yourself.");

	Templates.Add(MakeShareable(new FPluginTemplateDescription(BlankTemplateName, BlankDescription, TEXT("Blank"))));
	Templates.Add(MakeShareable(new FPluginTemplateDescription(BasicTemplateName, BasicDescription, TEXT("Basic"))));
	Templates.Add(MakeShareable(new FPluginTemplateDescription(AdvancedTemplateName, AdvancedDescription, TEXT("Advanced"))));
	Templates.Add(MakeShareable(new FPluginTemplateDescription(BlueprintLibTemplateName, BlueprintLibDescription, TEXT("BlueprintLibrary"))));
	Templates.Add(MakeShareable(new FPluginTemplateDescription(EditorModeTemplateName, EditorModeDescription, TEXT("EditorMode"))));
	Templates.Add(MakeShareable(new FPluginTemplateDescription(ThirdPartyTemplateName, ThirdPartyDescription, TEXT("ThirdPartyLibrary"))));

	AbsoluteGamePluginPath = IFileManager::Get().ConvertToAbsolutePathForExternalAppForWrite(*FPaths::GamePluginsDir());
	FPaths::MakePlatformFilename(AbsoluteGamePluginPath);
	AbsoluteEnginePluginPath = IFileManager::Get().ConvertToAbsolutePathForExternalAppForWrite(*FPaths::EnginePluginsDir());
	FPaths::MakePlatformFilename(AbsoluteEnginePluginPath);
}

void SNewPluginWizard::Construct(const FArguments& Args, TSharedPtr<SDockTab> InOwnerTab)
{
	OwnerTab = InOwnerTab;

	LastBrowsePath = AbsoluteGamePluginPath;
	PluginFolderPath = AbsoluteGamePluginPath;
	bIsPluginPathValid = true;

	const float PaddingAmount = FPluginStyle::Get()->GetFloat("PluginCreator.Padding");

	TSharedRef<SVerticalBox> MainContent = SNew(SVerticalBox)
	+SVerticalBox::Slot()
	.Padding(PaddingAmount)
	.AutoHeight()
	[
		SNew(SBox)
		.Padding(PaddingAmount)
		[
			SNew(STextBlock)
			.Text(LOCTEXT("ChoosePluginTemplate", "Choose a template and then specify a name to create a new plugin."))
		]
	]
	+SVerticalBox::Slot()
	.Padding(PaddingAmount)
	[
		// main list of plugins
		SNew( SListView<TSharedRef<FPluginTemplateDescription>> )
		.SelectionMode(ESelectionMode::Single)
		.ListItemsSource(&Templates)
		.OnGenerateRow(this, &SNewPluginWizard::OnGenerateTemplateRow)
		.OnSelectionChanged(this, &SNewPluginWizard::OnTemplateSelectionChanged)
	]
	+SVerticalBox::Slot()
	.AutoHeight()
	.Padding(PaddingAmount)
	.HAlign(HAlign_Center)
	[
		SAssignNew(FilePathBlock, SFilePathBlock)
		.OnBrowseForFolder(this, &SNewPluginWizard::OnBrowseButtonClicked)
		.LabelBackgroundBrush(FPluginStyle::Get()->GetBrush("PluginCreator.Background"))
		.LabelBackgroundColor(FLinearColor::White)
		.FolderPath(this, &SNewPluginWizard::GetPluginDestinationPath)
		.Name(this, &SNewPluginWizard::GetCurrentPluginName)
		.NameHint(LOCTEXT("PluginNameTextHint", "Plugin name"))
		.OnFolderChanged(this, &SNewPluginWizard::OnFolderPathTextChanged)
		.OnNameChanged(this, &SNewPluginWizard::OnPluginNameTextChanged)
	];

	// Don't show the option to make an engine plugin in installed builds
	if (!FApp::IsEngineInstalled())
	{
		MainContent->AddSlot()
		.AutoHeight()
		.Padding(PaddingAmount)
		[
			SNew(SBox)
			.Padding(PaddingAmount)
			.HAlign(HAlign_Left)
			.VAlign(VAlign_Center)
			[
				SNew(SCheckBox)
				.OnCheckStateChanged(this, &SNewPluginWizard::OnEnginePluginCheckboxChanged)
				.IsChecked(this, &SNewPluginWizard::IsEnginePlugin)
				.ToolTipText(LOCTEXT("EnginePluginButtonToolTip", "Toggles whether this plugin will be created in the current project or the engine directory."))
				.Content()
				[
					SNew(STextBlock)
					.Text(LOCTEXT("EnginePluginCheckbox", "Is Engine Plugin"))
				]
			]
		];
	}

	MainContent->AddSlot()
	.AutoHeight()
	.Padding(5)
	.HAlign(HAlign_Right)
	[
		SNew(SButton)
		.ContentPadding(5)
		.TextStyle(FEditorStyle::Get(), "LargeText")
		.ButtonStyle(FEditorStyle::Get(), "FlatButton.Success")
		.IsEnabled(this, &SNewPluginWizard::CanCreatePlugin)
		.HAlign(HAlign_Center)
		.Text(LOCTEXT("CreateButtonLabel", "Create plugin"))
		.OnClicked(this, &SNewPluginWizard::OnCreatePluginClicked)
	];

	ChildSlot
	[
		MainContent
	];
}

TSharedRef<ITableRow> SNewPluginWizard::OnGenerateTemplateRow(TSharedRef<FPluginTemplateDescription> Item, const TSharedRef<STableViewBase>& OwnerTable)
{
	const float PaddingAmount = FPluginStyle::Get()->GetFloat("PluginTile.Padding");
	const float ThumbnailImageSize = FPluginStyle::Get()->GetFloat("PluginTile.ThumbnailImageSize");

	// Plugin thumbnail image
	FString PluginBaseDir = IPluginManager::Get().FindPlugin(TEXT("PluginBrowser"))->GetBaseDir();
	FString Icon128FilePath = PluginBaseDir / TEXT("Templates") / Item->OnDiskPath / TEXT("Resources/Icon128.png");
	if (!FPlatformFileManager::Get().GetPlatformFile().FileExists(*Icon128FilePath))
	{
		Icon128FilePath = PluginBaseDir / TEXT("Resources/DefaultIcon128.png");
	}

	const FName BrushName(*Icon128FilePath);
	const FIntPoint Size = FSlateApplication::Get().GetRenderer()->GenerateDynamicImageResource(BrushName);
	if ((Size.X > 0) && (Size.Y > 0))
	{
		Item->PluginIconDynamicImageBrush = MakeShareable(new FSlateDynamicImageBrush(BrushName, FVector2D(Size.X, Size.Y)));
	}

	return SNew(STableRow< TSharedRef<FPluginTemplateDescription> >, OwnerTable)
	[
		SNew(SBorder)
		.BorderImage(FEditorStyle::GetBrush("NoBorder"))
		.Padding(PaddingAmount)
		[
			SNew(SBorder)
			.BorderImage(FEditorStyle::GetBrush("ToolPanel.GroupBorder"))
			.Padding(PaddingAmount)
			[
				SNew(SHorizontalBox)
				// Thumbnail image
				+ SHorizontalBox::Slot()
				.Padding(PaddingAmount)
				.AutoWidth()
				[
					SNew(SBox)
					.WidthOverride(ThumbnailImageSize)
					.HeightOverride(ThumbnailImageSize)
					[
						SNew(SImage)
						.Image(Item->PluginIconDynamicImageBrush.IsValid() ? Item->PluginIconDynamicImageBrush.Get() : nullptr)
					]
				]

				+ SHorizontalBox::Slot()
				[
					SNew(SVerticalBox)

					+ SVerticalBox::Slot()
					.AutoHeight()
					.Padding(PaddingAmount)
					[
						SNew(STextBlock)
						.Text(Item->Name)
						.TextStyle(FPluginStyle::Get(), "PluginTile.NameText")
					]
					+ SVerticalBox::Slot()
					.AutoHeight()
					.Padding(PaddingAmount)
					[
						SNew(SRichTextBlock)
						.Text(Item->Description)
						.TextStyle(FPluginStyle::Get(), "PluginTile.DescriptionText")
						.AutoWrapText(true)
					]
				]
			]
		]
	];
}

void SNewPluginWizard::OnTemplateSelectionChanged( TSharedPtr<FPluginTemplateDescription> InItem, ESelectInfo::Type SelectInfo )
{
	CurrentTemplate = InItem;
}

void SNewPluginWizard::OnFolderPathTextChanged(const FText& InText)
{
	PluginFolderPath = InText.ToString();
	FPaths::MakePlatformFilename(PluginFolderPath);
	ValidateFullPluginPath();
}

void SNewPluginWizard::OnPluginNameTextChanged(const FText& InText)
{
	PluginNameText = InText;
	ValidateFullPluginPath();
}

FReply SNewPluginWizard::OnBrowseButtonClicked()
{
	IDesktopPlatform* DesktopPlatform = FDesktopPlatformModule::Get();
	if (DesktopPlatform)
<<<<<<< HEAD
	{
		void* ParentWindowWindowHandle = NULL;

		IMainFrameModule& MainFrameModule = FModuleManager::LoadModuleChecked<IMainFrameModule>(TEXT("MainFrame"));
		const TSharedPtr<SWindow>& MainFrameParentWindow = MainFrameModule.GetParentWindow();
		if (MainFrameParentWindow.IsValid() && MainFrameParentWindow->GetNativeWindow().IsValid())
		{
			ParentWindowWindowHandle = MainFrameParentWindow->GetNativeWindow()->GetOSWindowHandle();
		}

		FString FolderName;
		const FString Title = LOCTEXT("NewPluginBrowseTitle", "Choose a plugin location").ToString();
		const bool bFolderSelected = DesktopPlatform->OpenDirectoryDialog(
			ParentWindowWindowHandle,
			Title,
			LastBrowsePath,
			FolderName
			);

		if (bFolderSelected)
		{
			LastBrowsePath = FolderName;
			OnFolderPathTextChanged(FText::FromString(FolderName));
		}
	}

	return FReply::Handled();
}

void SNewPluginWizard::ValidateFullPluginPath()
{
	// Check for issues with path
	bIsPluginPathValid = false;
	bool bIsNewPathValid = true;
	FText FolderPathError;

	if (!FPaths::ValidatePath(GetPluginDestinationPath().ToString(), &FolderPathError))
	{
		bIsNewPathValid = false;
	}

	if (bIsNewPathValid)
	{
		bool bFoundValidPath = false;
		FString AbsolutePath = IFileManager::Get().ConvertToAbsolutePathForExternalAppForWrite(*GetPluginDestinationPath().ToString());
		FPaths::MakePlatformFilename(AbsolutePath);

		if (AbsolutePath.StartsWith(AbsoluteGamePluginPath))
		{
			bFoundValidPath = true;
			bIsEnginePlugin = false;
		}

		if (!bFoundValidPath && !FApp::IsEngineInstalled())
		{
			if (AbsolutePath.StartsWith(AbsoluteEnginePluginPath))
			{
				bFoundValidPath = true;
				bIsEnginePlugin = true;
			}
		}

		bIsNewPathValid = bFoundValidPath;
		if (!bFoundValidPath)
		{
			if (FApp::IsEngineInstalled())
			{
				FolderPathError = LOCTEXT("InstalledPluginFolderPathError", "Plugins can only be created within your Project's Plugins folder");
			}
			else
			{
				FolderPathError = LOCTEXT("PluginFolderPathError", "Plugins can only be created within the Engine Plugins folder or your Project's Plugins folder");
			}
		}
	}

	bIsPluginPathValid = bIsNewPathValid;
	FilePathBlock->SetFolderPathError(FolderPathError);

	// Check for issues with name
	bIsPluginNameValid = false;
	bool bIsNewNameValid = true;
	FText PluginNameError;

	// Fail silently if text is empty
	if (GetCurrentPluginName().IsEmpty())
	{
=======
	{
		void* ParentWindowWindowHandle = NULL;

		IMainFrameModule& MainFrameModule = FModuleManager::LoadModuleChecked<IMainFrameModule>(TEXT("MainFrame"));
		const TSharedPtr<SWindow>& MainFrameParentWindow = MainFrameModule.GetParentWindow();
		if (MainFrameParentWindow.IsValid() && MainFrameParentWindow->GetNativeWindow().IsValid())
		{
			ParentWindowWindowHandle = MainFrameParentWindow->GetNativeWindow()->GetOSWindowHandle();
		}

		FString FolderName;
		const FString Title = LOCTEXT("NewPluginBrowseTitle", "Choose a plugin location").ToString();
		const bool bFolderSelected = DesktopPlatform->OpenDirectoryDialog(
			ParentWindowWindowHandle,
			Title,
			LastBrowsePath,
			FolderName
			);

		if (bFolderSelected)
		{
			LastBrowsePath = FolderName;
			OnFolderPathTextChanged(FText::FromString(FolderName));
		}
	}

	return FReply::Handled();
}

void SNewPluginWizard::ValidateFullPluginPath()
{
	// Check for issues with path
	bIsPluginPathValid = false;
	bool bIsNewPathValid = true;
	FText FolderPathError;

	if (!FPaths::ValidatePath(GetPluginDestinationPath().ToString(), &FolderPathError))
	{
		bIsNewPathValid = false;
	}

	if (bIsNewPathValid)
	{
		bool bFoundValidPath = false;
		FString AbsolutePath = IFileManager::Get().ConvertToAbsolutePathForExternalAppForWrite(*GetPluginDestinationPath().ToString());
		FPaths::MakePlatformFilename(AbsolutePath);

		if (AbsolutePath.StartsWith(AbsoluteGamePluginPath))
		{
			bFoundValidPath = true;
			bIsEnginePlugin = false;
		}

		if (!bFoundValidPath && !FApp::IsEngineInstalled())
		{
			if (AbsolutePath.StartsWith(AbsoluteEnginePluginPath))
			{
				bFoundValidPath = true;
				bIsEnginePlugin = true;
			}
		}

		bIsNewPathValid = bFoundValidPath;
		if (!bFoundValidPath)
		{
			if (FApp::IsEngineInstalled())
			{
				FolderPathError = LOCTEXT("InstalledPluginFolderPathError", "Plugins can only be created within your Project's Plugins folder");
			}
			else
			{
				FolderPathError = LOCTEXT("PluginFolderPathError", "Plugins can only be created within the Engine Plugins folder or your Project's Plugins folder");
			}
		}
	}

	bIsPluginPathValid = bIsNewPathValid;
	FilePathBlock->SetFolderPathError(FolderPathError);

	// Check for issues with name
	bIsPluginNameValid = false;
	bool bIsNewNameValid = true;
	FText PluginNameError;

	// Fail silently if text is empty
	if (GetCurrentPluginName().IsEmpty())
	{
>>>>>>> 73f66985
		bIsNewNameValid = false;
	}

	// Don't allow commas, dots, etc...
	FString IllegalCharacters;
	if (bIsNewNameValid && !GameProjectUtils::NameContainsOnlyLegalCharacters(GetCurrentPluginName().ToString(), IllegalCharacters))
	{
		FFormatNamedArguments Args;
		Args.Add(TEXT("IllegalCharacters"), FText::FromString(IllegalCharacters));
		PluginNameError = FText::Format(LOCTEXT("WrongPluginNameErrorText", "Plugin name cannot contain illegal characters like: \"{IllegalCharacters}\""), Args);
		bIsNewNameValid = false;
	}

<<<<<<< HEAD
=======
	// Fail if name doesn't begin with alphabetic character.
	if (bIsNewNameValid && !FChar::IsAlpha(GetCurrentPluginName().ToString()[0]))
	{
		PluginNameError = LOCTEXT("PluginNameMustBeginWithACharacter", "Plugin names must begin with an alphabetic character.");
		bIsNewNameValid = false;
	}

>>>>>>> 73f66985
	if (bIsNewNameValid)
	{
		const FString& TestPluginName = GetCurrentPluginName().ToString();

		// Check to see if a a compiled plugin with this name exists (at any path)
		const TArray< FPluginStatus > Plugins = IPluginManager::Get().QueryStatusForAllPlugins();
		for (auto PluginIt(Plugins.CreateConstIterator()); PluginIt; ++PluginIt)
		{
			const auto& PluginStatus = *PluginIt;

			if (PluginStatus.Name == TestPluginName)
			{
				PluginNameError = LOCTEXT("PluginNameExistsErrorText", "A plugin with this name already exists!");
				bIsNewNameValid = false;
				break;
			}
		}
	}

	// Check to see if a .uplugin exists at this path (in case there is an uncompiled or disabled plugin)
	if (bIsNewNameValid)
	{
		const FString TestPluginPath = GetPluginFilenameWithPath();
		if (!TestPluginPath.IsEmpty())
		{
			if (FPlatformFileManager::Get().GetPlatformFile().FileExists(*TestPluginPath))
			{
				PluginNameError = LOCTEXT("PluginPathExistsErrorText", "A plugin already exists at this path!");
				bIsNewNameValid = false;
			}
		}
	}

	bIsPluginNameValid = bIsNewNameValid;
	FilePathBlock->SetNameError(PluginNameError);
}

bool SNewPluginWizard::CanCreatePlugin() const
{
	return bIsPluginPathValid && bIsPluginNameValid && CurrentTemplate.IsValid();
}

FText SNewPluginWizard::GetPluginDestinationPath() const
{
	return FText::FromString(PluginFolderPath);
}

FText SNewPluginWizard::GetCurrentPluginName() const
{
	return PluginNameText;
}

FString SNewPluginWizard::GetPluginFilenameWithPath() const
{
	if (PluginFolderPath.IsEmpty() || PluginNameText.IsEmpty())
	{
		// Don't even try to assemble the path or else it may be relative to the binaries folder!
		return TEXT("");
	}
	else
	{
		const FString& TestPluginName = PluginNameText.ToString();
		FString TestPluginPath = PluginFolderPath / TestPluginName / (TestPluginName + TEXT(".uplugin"));
		FPaths::MakePlatformFilename(TestPluginPath);
		return TestPluginPath;
	}
}

ECheckBoxState SNewPluginWizard::IsEnginePlugin() const
{
	return bIsEnginePlugin ? ECheckBoxState::Checked : ECheckBoxState::Unchecked;
}

void SNewPluginWizard::OnEnginePluginCheckboxChanged(ECheckBoxState NewCheckedState)
{
	bool bNewEnginePluginState = NewCheckedState == ECheckBoxState::Checked;
	if (bIsEnginePlugin != bNewEnginePluginState)
	{
		bIsEnginePlugin = bNewEnginePluginState;
		if (bIsEnginePlugin)
		{
			PluginFolderPath = AbsoluteEnginePluginPath;
		}
		else
		{
			PluginFolderPath = AbsoluteGamePluginPath;
		}
		bIsPluginPathValid = true;
		FilePathBlock->SetFolderPathError(FText::GetEmpty());
	}
}

FReply SNewPluginWizard::OnCreatePluginClicked()
{
	const FString AutoPluginName = PluginNameText.ToString();
	const FPluginTemplateDescription& SelectedTemplate = *CurrentTemplate.Get();

	// Plugin thumbnail image
	bool bRequiresDefaultIcon = false;
	FString PluginBaseDir = IPluginManager::Get().FindPlugin(TEXT("PluginBrowser"))->GetBaseDir();
	FString TemplateFolderName = PluginBaseDir / TEXT("Templates") / SelectedTemplate.OnDiskPath;
	FString PluginEditorIconPath = TemplateFolderName / TEXT("Resources/Icon128.png");
	if (!FPlatformFileManager::Get().GetPlatformFile().FileExists(*PluginEditorIconPath))
	{
		PluginEditorIconPath = PluginBaseDir / TEXT("Resources/DefaultIcon128.png");
		bRequiresDefaultIcon = true;
	}

	TArray<FString> CreatedFiles;

	FText LocalFailReason;

	bool bSucceeded = true;

	// Save descriptor file as .uplugin file
	const FString UPluginFilePath = GetPluginFilenameWithPath();
	bSucceeded = bSucceeded && WritePluginDescriptor(AutoPluginName, UPluginFilePath);

	// Main plugin dir
	const FString PluginFolder = GetPluginDestinationPath().ToString() / AutoPluginName;

	// Resource folder
	const FString ResourcesFolder = PluginFolder / TEXT("Resources");

	if (bRequiresDefaultIcon)
	{
		// Copy the icon
		bSucceeded = bSucceeded && CopyFile(ResourcesFolder / TEXT("Icon128.png"), PluginEditorIconPath, /*inout*/ CreatedFiles);
	}

	if (bSucceeded && !FPluginHelpers::CopyPluginTemplateFolder(*PluginFolder, *TemplateFolderName, AutoPluginName))
	{
		PopErrorNotification(FText::Format(LOCTEXT("FailedTemplateCopy", "Failed to copy plugin Template: {0}"), FText::FromString(TemplateFolderName)));
		bSucceeded = false;
	}

	if (bSucceeded)
	{
		// Generate project files if we happen to be using a project file.
		if (!FDesktopPlatformModule::Get()->GenerateProjectFiles(FPaths::RootDir(), FPaths::GetProjectFilePath(), GWarn))
		{
			PopErrorNotification(LOCTEXT("FailedToGenerateProjectFiles", "Failed to generate project files."));
		}

		// Notify that a new plugin has been created
		FPluginBrowserModule& PluginBrowserModule = FPluginBrowserModule::Get();
		PluginBrowserModule.BroadcastNewPluginCreated();

		// Add game plugins to list of pending enable plugins 
		if (!bIsEnginePlugin)
		{
			PluginBrowserModule.SetPluginPendingEnableState(AutoPluginName, false, true);
		}

		FText DialogTitle = LOCTEXT("PluginCreatedTitle", "New Plugin Created");
		FText DialogText = LOCTEXT("PluginCreatedText", "Restart the editor to activate new Plugin or reopen your code solution to see/edit the newly created source files.");
		FMessageDialog::Open(EAppMsgType::Ok, DialogText, &DialogTitle);

		auto PinnedOwnerTab = OwnerTab.Pin();
		if (PinnedOwnerTab.IsValid())
		{
			PinnedOwnerTab->RequestCloseTab();
		}

		return FReply::Handled();
	}
	else
	{
		DeletePluginDirectory(*PluginFolder);
		return FReply::Unhandled();
	}
}

bool SNewPluginWizard::CopyFile(const FString& DestinationFile, const FString& SourceFile, TArray<FString>& InOutCreatedFiles)
{
	if (IFileManager::Get().Copy(*DestinationFile, *SourceFile, /*bReplaceExisting=*/ false) != COPY_OK)
	{
		const FText ErrorMessage = FText::Format(LOCTEXT("ErrorCopyingFile", "Error: Couldn't copy file '{0}' to '{1}'"), FText::AsCultureInvariant(SourceFile), FText::AsCultureInvariant(DestinationFile));
		PopErrorNotification(ErrorMessage);
		return false;
	}
	else
	{
		InOutCreatedFiles.Add(DestinationFile);
		return true;
	}
}

bool SNewPluginWizard::WritePluginDescriptor(const FString& PluginModuleName, const FString& UPluginFilePath)
{
	FPluginDescriptor Descriptor;

	Descriptor.FriendlyName = PluginModuleName;
	Descriptor.Version = 1;
	Descriptor.VersionName = TEXT("1.0");
	Descriptor.Category = TEXT("Other");
	Descriptor.Modules.Add(FModuleDescriptor(*PluginModuleName, EHostType::Developer));

	// Save the descriptor using JSon
	FText FailReason;
	if (Descriptor.Save(UPluginFilePath, FailReason))
	{
		return true;
	}
	else
	{
		PopErrorNotification(FText::Format(LOCTEXT("FailedToWriteDescriptor", "Couldn't save plugin descriptor under %s"), FText::AsCultureInvariant(UPluginFilePath)));
		return false;
	}
}

void SNewPluginWizard::PopErrorNotification(const FText& ErrorMessage)
{
	UE_LOG(LogPluginWizard, Log, TEXT("%s"), *ErrorMessage.ToString());

	// Create and display a notification about the failure
	FNotificationInfo Info(ErrorMessage);
	Info.ExpireDuration = 2.0f;

	TSharedPtr<SNotificationItem> Notification = FSlateNotificationManager::Get().AddNotification(Info);
	if (Notification.IsValid())
	{
		Notification->SetCompletionState(SNotificationItem::CS_Fail);
	}
}

void SNewPluginWizard::DeletePluginDirectory(const FString& InPath)
{
	IFileManager::Get().DeleteDirectory(*InPath, false, true);
}

#undef LOCTEXT_NAMESPACE<|MERGE_RESOLUTION|>--- conflicted
+++ resolved
@@ -238,7 +238,6 @@
 {
 	IDesktopPlatform* DesktopPlatform = FDesktopPlatformModule::Get();
 	if (DesktopPlatform)
-<<<<<<< HEAD
 	{
 		void* ParentWindowWindowHandle = NULL;
 
@@ -326,95 +325,6 @@
 	// Fail silently if text is empty
 	if (GetCurrentPluginName().IsEmpty())
 	{
-=======
-	{
-		void* ParentWindowWindowHandle = NULL;
-
-		IMainFrameModule& MainFrameModule = FModuleManager::LoadModuleChecked<IMainFrameModule>(TEXT("MainFrame"));
-		const TSharedPtr<SWindow>& MainFrameParentWindow = MainFrameModule.GetParentWindow();
-		if (MainFrameParentWindow.IsValid() && MainFrameParentWindow->GetNativeWindow().IsValid())
-		{
-			ParentWindowWindowHandle = MainFrameParentWindow->GetNativeWindow()->GetOSWindowHandle();
-		}
-
-		FString FolderName;
-		const FString Title = LOCTEXT("NewPluginBrowseTitle", "Choose a plugin location").ToString();
-		const bool bFolderSelected = DesktopPlatform->OpenDirectoryDialog(
-			ParentWindowWindowHandle,
-			Title,
-			LastBrowsePath,
-			FolderName
-			);
-
-		if (bFolderSelected)
-		{
-			LastBrowsePath = FolderName;
-			OnFolderPathTextChanged(FText::FromString(FolderName));
-		}
-	}
-
-	return FReply::Handled();
-}
-
-void SNewPluginWizard::ValidateFullPluginPath()
-{
-	// Check for issues with path
-	bIsPluginPathValid = false;
-	bool bIsNewPathValid = true;
-	FText FolderPathError;
-
-	if (!FPaths::ValidatePath(GetPluginDestinationPath().ToString(), &FolderPathError))
-	{
-		bIsNewPathValid = false;
-	}
-
-	if (bIsNewPathValid)
-	{
-		bool bFoundValidPath = false;
-		FString AbsolutePath = IFileManager::Get().ConvertToAbsolutePathForExternalAppForWrite(*GetPluginDestinationPath().ToString());
-		FPaths::MakePlatformFilename(AbsolutePath);
-
-		if (AbsolutePath.StartsWith(AbsoluteGamePluginPath))
-		{
-			bFoundValidPath = true;
-			bIsEnginePlugin = false;
-		}
-
-		if (!bFoundValidPath && !FApp::IsEngineInstalled())
-		{
-			if (AbsolutePath.StartsWith(AbsoluteEnginePluginPath))
-			{
-				bFoundValidPath = true;
-				bIsEnginePlugin = true;
-			}
-		}
-
-		bIsNewPathValid = bFoundValidPath;
-		if (!bFoundValidPath)
-		{
-			if (FApp::IsEngineInstalled())
-			{
-				FolderPathError = LOCTEXT("InstalledPluginFolderPathError", "Plugins can only be created within your Project's Plugins folder");
-			}
-			else
-			{
-				FolderPathError = LOCTEXT("PluginFolderPathError", "Plugins can only be created within the Engine Plugins folder or your Project's Plugins folder");
-			}
-		}
-	}
-
-	bIsPluginPathValid = bIsNewPathValid;
-	FilePathBlock->SetFolderPathError(FolderPathError);
-
-	// Check for issues with name
-	bIsPluginNameValid = false;
-	bool bIsNewNameValid = true;
-	FText PluginNameError;
-
-	// Fail silently if text is empty
-	if (GetCurrentPluginName().IsEmpty())
-	{
->>>>>>> 73f66985
 		bIsNewNameValid = false;
 	}
 
@@ -428,8 +338,6 @@
 		bIsNewNameValid = false;
 	}
 
-<<<<<<< HEAD
-=======
 	// Fail if name doesn't begin with alphabetic character.
 	if (bIsNewNameValid && !FChar::IsAlpha(GetCurrentPluginName().ToString()[0]))
 	{
@@ -437,7 +345,6 @@
 		bIsNewNameValid = false;
 	}
 
->>>>>>> 73f66985
 	if (bIsNewNameValid)
 	{
 		const FString& TestPluginName = GetCurrentPluginName().ToString();
