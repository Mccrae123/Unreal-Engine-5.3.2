--- conflicted
+++ resolved
@@ -54,12 +54,9 @@
 	/** Called when the 'package' hyperlink is clicked */
 	void OnPackagePlugin();
 
-<<<<<<< HEAD
-=======
 	/** Called when the "reference viewer' hyperlink is clicked */
 	void OnOpenPluginReferenceViewer();
 
->>>>>>> 4af6daef
 	/** Called when the beta or experimental flags are hovered over, or when a beta or experimental plugin is enabled */
 	FText GetBetaOrExperimentalHelpText() const;
 
