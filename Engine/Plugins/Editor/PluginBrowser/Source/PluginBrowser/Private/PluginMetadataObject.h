// Copyright Epic Games, Inc. All Rights Reserved.

#pragma once

#include "IDetailCustomization.h"
#include "PluginMetadataObject.generated.h"

class IDetailLayoutBuilder;
struct FPluginDescriptor;
struct FPluginReferenceDescriptor;
class IPlugin;
struct FPluginEditorExtension;

/**
 * We use this object to display plugin reference properties using details view.
 */
USTRUCT()
struct FPluginReferenceMetadata
{
public:
	GENERATED_BODY()

	/** Name of the dependency plugin */
	UPROPERTY(EditAnywhere, Category = "Plugin Reference", meta=(GetOptions=GetAvailablePluginDependencies))
	FString Name;

	/** Whether the dependency plugin is optional meaning it will be silently ignored if not present */
	UPROPERTY(EditAnywhere, Category = "Plugin Reference")
	bool bOptional = false;

	/** Whether the dependency plugin should be enabled by default */
	UPROPERTY(EditAnywhere, Category = "Plugin Reference")
	bool bEnabled = true;

	/**
	 * Populate the fields of this object from an existing descriptor.
	 */
	void PopulateFromDescriptor(const FPluginReferenceDescriptor& InDescriptor);

	/**
	 * Copy the metadata fields into a plugin descriptor.
	 */
	void CopyIntoDescriptor(FPluginReferenceDescriptor& OutDescriptor) const;
};

/**
 * We use this object to display plugin properties using details view.
 */
UCLASS()
class UPluginMetadataObject : public UObject
{
public:
	GENERATED_BODY()

	/* Default constructor */
	UPluginMetadataObject(const FObjectInitializer& ObjectInitializer);

	/** Path to this this plugin's icon */
	FString TargetIconPath;

	/** Version number for the plugin.  The version number must increase with every version of the plugin, so that the system
	can determine whether one version of a plugin is newer than another, or to enforce other requirements.  This version
	number is not displayed in front-facing UI.  Use the VersionName for that. */
	UPROPERTY(VisibleAnywhere, Category = Details)
	int32 Version;

	/** Name of the version for this plugin.  This is the front-facing part of the version number.  It doesn't need to match
	the version number numerically, but should be updated when the version number is increased accordingly. */
	UPROPERTY(EditAnywhere, Category = Details)
	FString VersionName;

	/** Friendly name of the plugin */
	UPROPERTY(EditAnywhere, Category = Details)
	FString FriendlyName;

	/** Description of the plugin */
	UPROPERTY(EditAnywhere, Category = Details)
	FString Description;

	/** The category that this plugin belongs to */
	UPROPERTY(EditAnywhere, Category = Details)
	FString Category;

	/** The company or individual who created this plugin.  This is an optional field that may be displayed in the user interface. */
	UPROPERTY(EditAnywhere, Category = Details)
	FString CreatedBy;

	/** Hyperlink URL string for the company or individual who created this plugin.  This is optional. */
	UPROPERTY(EditAnywhere, Category = Details)
	FString CreatedByURL;

	/** Documentation URL string. */
	UPROPERTY(EditAnywhere, Category = Details)
	FString DocsURL;

	/** Marketplace URL string. */
	UPROPERTY(EditAnywhere, Category = Details)
	FString MarketplaceURL;

	/** Support URL/email for this plugin. Email addresses must be prefixed with 'mailto:' */
	UPROPERTY(EditAnywhere, Category = Details)
	FString SupportURL;

	/** Optional custom virtual path to display in editor to better organize. Inserted just before this plugin's directory in the path: /All/Plugins/EditorCustomVirtualPath/PluginName */
	UPROPERTY(EditAnywhere, Category = Details)
	FString EditorCustomVirtualPath;

	/** Can this plugin contain content? */
	UPROPERTY(EditAnywhere, Category = Details)
	bool bCanContainContent;

	/** Marks the plugin as beta in the UI */
	UPROPERTY(EditAnywhere, Category = Details)
	bool bIsBetaVersion;

	/** If true, the plugin will be enabled by default without needing to modify the project file. This cannot be changed while the editor is running */
	UPROPERTY(VisibleAnywhere, Category = Details)
	bool bIsEnabledByDefault;

	/** If true, the plugin will not load at startup and must be explicitly loaded. This cannot be changed while the editor is running */
	UPROPERTY(VisibleAnywhere, Category = Details)
	bool bExplicitlyLoaded;

<<<<<<< HEAD
=======
	/** If true, prevents other plugins from depending on this plugin */
	UPROPERTY(EditAnywhere, Category = Details)
	bool bIsSealed;

	UPROPERTY(EditAnywhere, Category = Details)
	bool bNoCode;

>>>>>>> 4af6daef
	/** Plugins used by this plugin */
	UPROPERTY(EditAnywhere, Category = Dependencies, meta=(TitleProperty=Name))
	TArray<FPluginReferenceMetadata> Plugins;

	/** Plugins that cannot be used by this plugin */
	UPROPERTY(EditAnywhere, Category = Dependencies, meta=(DisplayName="Disallowed", GetOptions= GetDisallowedPluginsOptions))
	TArray<FString> DisallowedPlugins;

	/** Plugin this proxy object was constructed from */
	TWeakPtr<IPlugin> SourcePlugin;

	/** Editing extensions */
	TArray<TSharedPtr<FPluginEditorExtension>> Extensions;

	/**
	 * Populate the fields of this object from an existing descriptor.
	 */
	void PopulateFromPlugin(TSharedPtr<IPlugin> InPlugin);

	/**
	 * Copy the metadata fields into a plugin descriptor.
	 */
	void CopyIntoDescriptor(FPluginDescriptor& OutDescriptor) const;

	UFUNCTION()
	TArray<FString> GetAvailablePluginDependencies() const;

	UFUNCTION()
	TArray<FString> GetDisallowedPluginsOptions() const;
};

/**
 * Detail customization to allow editing the plugin's icon
 */
class FPluginMetadataCustomization : public IDetailCustomization
{
public:
	static TSharedRef<IDetailCustomization> MakeInstance();
	virtual void CustomizeDetails(IDetailLayoutBuilder& DetailBuilder) override;
};<|MERGE_RESOLUTION|>--- conflicted
+++ resolved
@@ -121,8 +121,6 @@
 	UPROPERTY(VisibleAnywhere, Category = Details)
 	bool bExplicitlyLoaded;
 
-<<<<<<< HEAD
-=======
 	/** If true, prevents other plugins from depending on this plugin */
 	UPROPERTY(EditAnywhere, Category = Details)
 	bool bIsSealed;
@@ -130,7 +128,6 @@
 	UPROPERTY(EditAnywhere, Category = Details)
 	bool bNoCode;
 
->>>>>>> 4af6daef
 	/** Plugins used by this plugin */
 	UPROPERTY(EditAnywhere, Category = Dependencies, meta=(TitleProperty=Name))
 	TArray<FPluginReferenceMetadata> Plugins;
