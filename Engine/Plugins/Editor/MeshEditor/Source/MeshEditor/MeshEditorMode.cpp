// Copyright 1998-2018 Epic Games, Inc. All Rights Reserved.

#include "MeshEditorMode.h"
#include "MeshEditorCommands.h"
#include "MeshEditorStyle.h"
#include "MeshEditorModeToolkit.h"
#include "MeshEditorUtilities.h"
#include "EditableMesh.h"
#include "MeshAttributes.h"
#include "EditableMeshFactory.h"
#include "MeshElement.h"
#include "DynamicMeshBuilder.h"
#include "ScopedTransaction.h"
#include "SnappingUtils.h"
#include "GeomTools.h"
#include "Toolkits/ToolkitManager.h"
#include "SEditorViewport.h"
#include "ContentBrowserModule.h"
#include "EditorViewportClient.h"
#include "EditorWorldExtension.h"
#include "MeshElementViewportTransformable.h"
#include "MeshElementTransformer.h"
#include "ViewportInteractor.h"
#include "ActorViewportTransformable.h"
#include "ViewportWorldInteraction.h"
#include "IViewportInteractionModule.h"
#include "VIBaseTransformGizmo.h"	// For EGizmoHandleTypes
#include "Engine/Selection.h"
#include "EngineUtils.h"
#include "DrawDebugHelpers.h"	// For DrawDebugSphere
#include "MeshEditorSettings.h"
#include "LevelEditor.h"
#include "VREditorMode.h" // @TODO: remove once radial menu code is in a non-VREditor module
#include "Framework/MultiBox/MultiBoxBuilder.h"
#include "Framework/Commands/UICommandList.h"
#include "MeshEditorAssetContainer.h"
#include "Kismet/GameplayStatics.h"
#include "Framework/Application/SlateApplication.h"	// For GetCurrentTime()
#include "Materials/Material.h"
#include "Materials/MaterialInterface.h"
#include "MeshEditorStaticMeshAdapter.h"
#include "MeshEditorSubdividedStaticMeshAdapter.h"
#include "WireframeMeshComponent.h"
#include "Misc/FeedbackContext.h"
#include "Framework/Application/SlateApplication.h"
#include "Materials/Material.h"
#include "Components/PrimitiveComponent.h"
#include "ILevelViewport.h"
#include "SLevelViewport.h"
#include "MeshEditorSelectionModifiers.h"
#include "Algo/Find.h"

#define LOCTEXT_NAMESPACE "MeshEditorMode"


// @todo mesheditor extensibility: This should probably be removed after we've evicted all current mesh editing actions to another module
namespace EMeshEditAction
{
	/** Selecting mesh elements by 'painting' over multiple elements */
	const FName SelectByPainting( "SelectByPainting" );

	/** Moving elements using a transform gizmo */
	const FName MoveUsingGizmo( "MoveUsingGizmo" );

	/** Moving selected mesh elements (vertices, edges or polygons) */
	const FName Move( "Move" );

	/** Freehand vertex drawing */
	const FName DrawVertices( "DrawVertices" );
}


namespace MeshEd
{
	static FAutoConsoleVariable HoverFadeDuration( TEXT( "MeshEd.HoverFadeDuration" ), 0.3f, TEXT( "How many seconds over which we should fade out hovered mesh elements." ) );
	static FAutoConsoleVariable SelectionAnimationDuration( TEXT( "MeshEd.SelectionAnimationDuration" ), 0.2f, TEXT( "How long the animation should last when selecting a mesh element." ) );
	static FAutoConsoleVariable MinDeltaForInertialMovement( TEXT( "MeshEd.MinDeltaForInertialMovement" ), 0.01f, TEXT( "Minimum velocity in cm/frame for inertial movement to kick in when releasing a drag" ) );
	static FAutoConsoleVariable ShowDebugStats( TEXT( "MeshEd.ShowDebugStats" ), 0, TEXT( "Enables debug overlay text for the currently selected mesh" ) );
	static FAutoConsoleVariable EnableSelectByPainting( TEXT( "MeshEd.EnableSelectByPainting" ), 0, TEXT( "Enables selection by clicking and dragging over elements" ) );
	static FAutoConsoleVariable ShowWiresForSelectedMeshes( TEXT( "MeshEd.ShowWiresForSelectedMeshes" ), 1, TEXT( "Enables rendering of a polygonal wireframe overlay on selected meshes" ) );

	static FAutoConsoleVariable OverlayDepthOffset( TEXT( "MeshEd.OverlayDepthOffset" ), 2.0f, TEXT( "How far to offset overlay wires/polygons on top of meshes when hovered or selected" ) );
	static FAutoConsoleVariable OverlayVertexSize( TEXT( "MeshEd.OverlayVertexSize" ), 4.0f, TEXT( "How large a vertex is on a mesh overlay" ) );
	static FAutoConsoleVariable OverlayLineThickness( TEXT( "MeshEd.OverlayLineThickness" ), 0.9f, TEXT( "How thick overlay lines should be on top of meshes when hovered or selected" ) );
	static FAutoConsoleVariable OverlayDistanceScaleFactor( TEXT( "MeshEd.OverlayDistanceScaleFactor" ), 0.002f, TEXT( "How much to scale overlay wires automatically based on distance to the viewer" ) );
	static FAutoConsoleVariable OverlayPerspectiveDistanceBias( TEXT( "MeshEd.OverlayPerspectiveDistanceBias" ), 0.05f, TEXT( "How much to bias distance scale by in perspective views, regardless of distance to the viewer" ) );
	static FAutoConsoleVariable OverlayOrthographicDistanceBias( TEXT( "MeshEd.OverlayOrthographicDistanceBias" ), 1.0f, TEXT( "How much to bias distance scale by in orthograph views, regardless of distance to the viewer" ) );
	static FAutoConsoleVariable SelectedSizeBias( TEXT( "MeshEd.SelectedSizeBias" ), 0.1f, TEXT( "Selected mesh element size bias" ) );
	static FAutoConsoleVariable SelectedAnimationExtraSizeBias( TEXT( "MeshEd.SelectedAnimationExtraSizeBias" ), 2.5f, TEXT( "Extra hovered mesh element size bias when animating" ) );
	static FAutoConsoleVariable HoveredSizeBias( TEXT( "MeshEd.HoveredSizeBias" ), 0.1f, TEXT( "Selected mesh element size bias" ) );
	static FAutoConsoleVariable HoveredAnimationExtraSizeBias( TEXT( "MeshEd.HoveredAnimationExtraSizeBias" ), 0.5f, TEXT( "Extra hovered mesh element size bias when animating" ) );
	
	static FAutoConsoleVariable LaserFuzzySelectionDistance( TEXT( "MeshEd.LaserFuzzySelectionDistance" ), 4.0f, TEXT( "Distance in world space to allow selection of mesh elements using laser, even when not directly over them" ) );
	static FAutoConsoleVariable GrabberSphereFuzzySelectionDistance( TEXT( "MeshEd.GrabberSphereFuzzySelectionDistance" ), 2.0f, TEXT( "Distance in world space to allow selection of mesh elements using grabber sphere, even when not directly over them" ) );
	static FAutoConsoleVariable SFXMultiplier(TEXT("MeshEd.SFXMultiplier"), 2.0f, TEXT("Default Sound Effect Volume Multiplier"));
}


TUniquePtr<FChange> FMeshEditorMode::FSelectOrDeselectMeshElementsChange::Execute( UObject* Object )
{
	// @todo mesheditor urgent: What if mode is EXITED and user presses Ctrl+Z!  Force pending kill and skip?  Currently, the FEdMode object is not destroyed.  So it sort of just works.
	//     --> Should selection persist after exiting the mode?  It's weird that undo/redo won't show you changes...  Not sure though.  This is the sort of thing needed if we want whole-application-undo/redo though.  Even a mode switch belongs in the undo buffer.
	UMeshEditorModeProxyObject* LocalMeshEditorModeProxyObject = CastChecked<UMeshEditorModeProxyObject>( Object );
	FMeshEditorMode& MeshEditorMode = *LocalMeshEditorModeProxyObject->OwningMeshEditorMode;

	// Get the current element selection mode
	const EEditableMeshElementType CurrentElementSelectionMode = MeshEditorMode.MeshElementSelectionMode;

	// Back up the current selection so we can restore it on undo
	FCompoundChangeInput CompoundRevertInput;

	FSelectOrDeselectMeshElementsChangeInput RevertInput;
	RevertInput.MeshElementsToSelect = Input.MeshElementsToDeselect;
	RevertInput.MeshElementsToDeselect = Input.MeshElementsToSelect;
	CompoundRevertInput.Subchanges.Add( MakeUnique<FSelectOrDeselectMeshElementsChange>( MoveTemp( RevertInput ) ) );

	const double CurrentRealTime = FSlateApplication::Get().GetCurrentTime();

	// Selection changed.  This is a good time to reset the hover animation time value, to avoid problems with floating point precision
	// when it gets too large.
	MeshEditorMode.HoverFeedbackTimeValue = 0.0;

	if( MeshEditorMode.IsActive() )
	{
		for( FMeshElement& MeshElementToDeselect : Input.MeshElementsToDeselect )
		{
			const int32 RemoveAtIndex = MeshEditorMode.GetSelectedMeshElementIndex( MeshElementToDeselect );
			if( RemoveAtIndex != INDEX_NONE )
			{
				MeshEditorMode.SelectedMeshElements.RemoveAtSwap( RemoveAtIndex );
			}
		}

		if( Input.MeshElementsToSelect.Num() > 0 )
		{
			// Make sure they're all the same type.
			EEditableMeshElementType ElementTypeToSelect = Input.MeshElementsToSelect[ 0 ].ElementAddress.ElementType;
			for( FMeshElement& MeshElementToSelect : Input.MeshElementsToSelect )
			{
				check( MeshElementToSelect.ElementAddress.ElementType == ElementTypeToSelect );
			}

			if( MeshEditorMode.GetSelectedMeshElementType() != EEditableMeshElementType::Invalid &&
				MeshEditorMode.GetSelectedMeshElementType() != ElementTypeToSelect )
			{
				// We're selecting elements of a different type than we already had selected, so we need to clear our selection first
				CompoundRevertInput.Subchanges.Add( FDeselectAllMeshElementsChange( FDeselectAllMeshElementsChangeInput() ).Execute( Object ) );
			}

			for( FMeshElement& MeshElementToSelect : Input.MeshElementsToSelect )
			{
				if( MeshElementToSelect.IsValidMeshElement() )
				{
					if( CurrentElementSelectionMode == EEditableMeshElementType::Any ||
					    MeshElementToSelect.ElementAddress.ElementType == CurrentElementSelectionMode )
					{
						const UEditableMesh* EditableMesh = MeshEditorMode.FindEditableMesh( *MeshElementToSelect.Component, MeshElementToSelect.ElementAddress.SubMeshAddress );
						if( EditableMesh != nullptr )
						{
							if( MeshElementToSelect.IsElementIDValid( EditableMesh ) && MeshEditorMode.GetSelectedMeshElementIndex( MeshElementToSelect ) == INDEX_NONE )
							{
								FMeshElement& AddedSelectedMeshElement = MeshEditorMode.SelectedMeshElements[ MeshEditorMode.SelectedMeshElements.Add( MeshElementToSelect ) ];
								AddedSelectedMeshElement.LastSelectTime = CurrentRealTime;
							}
						}
					}
				}
			}
		}

		MeshEditorMode.UpdateSelectedEditableMeshes();

		// Update our transformable list
		const bool bNewObjectsSelected = true;
		MeshEditorMode.RefreshTransformables( bNewObjectsSelected );
	}

	return MakeUnique<FCompoundChange>( MoveTemp( CompoundRevertInput ) );
}


FString FMeshEditorMode::FSelectOrDeselectMeshElementsChange::ToString() const
{
	return FString::Printf(
		TEXT( "Select or Deselect Mesh Elements [MeshElementsToSelect:%s, MeshElementsToDeselect:%s]" ),
		*LogHelpers::ArrayToString( Input.MeshElementsToSelect ),
		*LogHelpers::ArrayToString( Input.MeshElementsToDeselect ));
}


TUniquePtr<FChange> FMeshEditorMode::FDeselectAllMeshElementsChange::Execute( UObject* Object )
{
	UMeshEditorModeProxyObject* LocalMeshEditorModeProxyObject = CastChecked<UMeshEditorModeProxyObject>( Object );
	FMeshEditorMode& MeshEditorMode = *LocalMeshEditorModeProxyObject->OwningMeshEditorMode;

	// Back up the current selection so we can restore it on undo
	FSelectOrDeselectMeshElementsChangeInput RevertInput;
	RevertInput.MeshElementsToSelect = MeshEditorMode.SelectedMeshElements;

	if( MeshEditorMode.IsActive() )
	{
		MeshEditorMode.SelectedMeshElements.Reset();

		MeshEditorMode.UpdateSelectedEditableMeshes();

		const bool bNewObjectsSelected = true;
		MeshEditorMode.RefreshTransformables( bNewObjectsSelected );
	}

	return ( RevertInput.MeshElementsToSelect.Num() > 0 ) ? MakeUnique <FSelectOrDeselectMeshElementsChange>( MoveTemp( RevertInput ) ) : nullptr;
}


FString FMeshEditorMode::FDeselectAllMeshElementsChange::ToString() const
{
	return FString::Printf(
		TEXT( "Deselect All Mesh Elements" ) );
}


TUniquePtr<FChange> FMeshEditorMode::FSetElementSelectionModeChange::Execute( UObject* Object )
{
	UMeshEditorModeProxyObject* LocalMeshEditorModeProxyObject = CastChecked<UMeshEditorModeProxyObject>( Object );
	FMeshEditorMode& MeshEditorMode = *LocalMeshEditorModeProxyObject->OwningMeshEditorMode;

	if( !MeshEditorMode.IsActive() ||
		Input.Mode == MeshEditorMode.MeshElementSelectionMode )
	{
		return nullptr;
	}

	static TArray<FMeshElement> ElementsToSelect;
	ElementsToSelect.Empty();

	if( Input.bApplyStoredSelection )
	{
		ElementsToSelect = Input.StoredSelection;
	}
	else if( GetDefault<UMeshEditorSettings>()->bSeparateSelectionSetPerMode )
	{
		// In this mode, the selected elements for each mode are remembered and restored when changing modes

		auto GetSelectedElementsForType = [ &MeshEditorMode ]( EEditableMeshElementType ElementType ) -> TArray<FMeshElement>&
		{
			switch( ElementType )
			{
				case EEditableMeshElementType::Vertex: return MeshEditorMode.SelectedVertices;
				case EEditableMeshElementType::Edge: return MeshEditorMode.SelectedEdges;
				case EEditableMeshElementType::Polygon: return MeshEditorMode.SelectedPolygons;
				case EEditableMeshElementType::Any: return MeshEditorMode.SelectedMeshElements;
				default: return MeshEditorMode.SelectedMeshElements;
			}
		};

		check( MeshEditorMode.MeshElementSelectionMode != EEditableMeshElementType::Invalid );
		GetSelectedElementsForType( MeshEditorMode.MeshElementSelectionMode ) = MeshEditorMode.SelectedMeshElements;

		ElementsToSelect = GetSelectedElementsForType( Input.Mode );
	}
	else
	{
		// In this mode, the current selection is adapted to select related elements of the new type.
		// e.g. when selecting edge mode, edges of the currently selected polygon or vertices will be selected.

		for( const FMeshElement& MeshElement : MeshEditorMode.SelectedMeshElements )
		{
			UPrimitiveComponent* Component = MeshElement.Component.Get();
			const FEditableMeshElementAddress& ElementAddress = MeshElement.ElementAddress;
			const FEditableMeshSubMeshAddress& SubMeshAddress = ElementAddress.SubMeshAddress;

			if( Component )
			{
				const UEditableMesh* EditableMesh = MeshEditorMode.FindEditableMesh( *Component, SubMeshAddress );

				if( Input.Mode == EEditableMeshElementType::Vertex )
				{
					if( ElementAddress.ElementType == EEditableMeshElementType::Edge )
					{
						// Select vertices of the selected edge
						const FEdgeID EdgeID = FEdgeID( ElementAddress.ElementID );
						ElementsToSelect.Emplace( Component, SubMeshAddress, EditableMesh->GetEdgeVertex( EdgeID, 0 ) );
						ElementsToSelect.Emplace( Component, SubMeshAddress, EditableMesh->GetEdgeVertex( EdgeID, 1 ) );
					}
					else if( ElementAddress.ElementType == EEditableMeshElementType::Polygon )
					{
						// Select vertices of the selected polygon
						const FPolygonID PolygonID = FPolygonID( ElementAddress.ElementID );
						const int32 PolygonVertexCount = EditableMesh->GetPolygonPerimeterVertexCount( PolygonID );
						for( int32 Index = 0; Index < PolygonVertexCount; ++Index )
						{
							ElementsToSelect.Emplace( Component, SubMeshAddress, EditableMesh->GetPolygonPerimeterVertex( PolygonID, Index ) );
						}
					}
				}
				else if( Input.Mode == EEditableMeshElementType::Edge )
				{
					if( ElementAddress.ElementType == EEditableMeshElementType::Vertex )
					{
						// Select edges connected to the selected vertex
						const FVertexID VertexID = FVertexID( ElementAddress.ElementID );
						const int32 VertexConnectedEdgeCount = EditableMesh->GetVertexConnectedEdgeCount( VertexID );
						for( int32 Index = 0; Index < VertexConnectedEdgeCount; ++Index )
						{
							ElementsToSelect.Emplace( Component, SubMeshAddress, EditableMesh->GetVertexConnectedEdge( VertexID, Index ) );
						}
					}
					else if( ElementAddress.ElementType == EEditableMeshElementType::Polygon )
					{
						// Select edges forming the selected polygon
						const FPolygonID PolygonID = FPolygonID( ElementAddress.ElementID );
						const int32 PolygonEdgeCount = EditableMesh->GetPolygonPerimeterEdgeCount( PolygonID );
						for( int32 Index = 0; Index < PolygonEdgeCount; ++Index )
						{
							bool bEdgeWindingIsReversedForPolygon;
							ElementsToSelect.Emplace( Component, SubMeshAddress, EditableMesh->GetPolygonPerimeterEdge( PolygonID, Index, bEdgeWindingIsReversedForPolygon ) );
						}
					}
				}
				else if( Input.Mode == EEditableMeshElementType::Polygon )
				{
					if( ElementAddress.ElementType == EEditableMeshElementType::Vertex )
					{
						// Select all polygons containing the selected vertex
						// @todo mesheditor: is that reasonable? Should it only select a polygon which has all its vertices selected?
						TArray<FPolygonID> VertexConnectedPolygons;
						EditableMesh->GetVertexConnectedPolygons( FVertexID( ElementAddress.ElementID ), VertexConnectedPolygons );
						for( const FPolygonID VertexConnectedPolygon : VertexConnectedPolygons )
						{
							ElementsToSelect.Emplace( Component, SubMeshAddress, VertexConnectedPolygon );
						}
					}
					else if( ElementAddress.ElementType == EEditableMeshElementType::Edge )
					{
						// Select all polygons containing the selected edge
						const FEdgeID EdgeID = FEdgeID( ElementAddress.ElementID );
						const int32 EdgeConnectedPolygonCount = EditableMesh->GetEdgeConnectedPolygonCount( EdgeID );
						for( int32 Index = 0; Index < EdgeConnectedPolygonCount; ++Index )
						{
							ElementsToSelect.Emplace( Component, SubMeshAddress, EditableMesh->GetEdgeConnectedPolygon( EdgeID, Index ) );
						}
					}
				}
				else if( Input.Mode == EEditableMeshElementType::Any )
				{
					ElementsToSelect = MeshEditorMode.SelectedMeshElements;
				}
			}
		}
	}

	FSetElementSelectionModeChangeInput RevertInput;
	RevertInput.Mode = MeshEditorMode.MeshElementSelectionMode;
	RevertInput.bApplyStoredSelection = true;
	RevertInput.StoredSelection = MeshEditorMode.SelectedMeshElements;

	// Set new selection mode
	MeshEditorMode.MeshElementSelectionMode = Input.Mode;

	FSelectOrDeselectMeshElementsChangeInput Select;
	Select.MeshElementsToSelect = ElementsToSelect;
	Select.MeshElementsToDeselect = MeshEditorMode.SelectedMeshElements;
	FSelectOrDeselectMeshElementsChange( MoveTemp( Select ) ).Execute( Object );

	return MakeUnique<FSetElementSelectionModeChange>( RevertInput );
}


FString FMeshEditorMode::FSetElementSelectionModeChange::ToString() const
{
	switch( Input.Mode )
	{
		case EEditableMeshElementType::Vertex:
			return TEXT( "Set Vertex Selection Mode" );
		case EEditableMeshElementType::Edge:
			return TEXT( "Set Edge Selection Mode" );
		case EEditableMeshElementType::Polygon:
			return TEXT( "Set Polygon Selection Mode" );
		case EEditableMeshElementType::Any:
			return TEXT( "Set Any Selection Mode" );
	}

	return FString();
}


FMeshEditorMode::FMeshEditorInteractorData::FMeshEditorInteractorData()
	: ViewportInteractor( nullptr ),
	  bGrabberSphereIsValid( false ),
	  GrabberSphere( 0 ),
	  bLaserIsValid( false ),
	  LaserStart( FVector::ZeroVector ),
	  LaserEnd( FVector::ZeroVector ),
	  HoverInteractorShape(EInteractorShape::Invalid),
	  HoveredMeshElement(),
	  PreviouslyHoveredMeshElement(),
	  HoverLocation( FVector::ZeroVector )
{
}

FMeshEditorMode::FMeshEditorMode()
	: HoveredGeometryMaterial( nullptr ),
	  HoveredFaceMaterial( nullptr ),
	  WireMaterial( nullptr ),
	  HoverFeedbackTimeValue( 0.0 ),
	  MeshElementSelectionMode( EEditableMeshElementType::Any ),
	  EquippedVertexAction( EMeshEditAction::Move ),
	  EquippedEdgeAction( EMeshEditAction::Move ),
	  EquippedPolygonAction( EMeshEditAction::Move ),
	  ActiveAction( NAME_None ),
	  EquippedVertexSelectionModifier( NAME_None ),
	  EquippedEdgeSelectionModifier( NAME_None ),
	  EquippedPolygonSelectionModifier( NAME_None ),
	  bIsCapturingUndoForPreview( false ),
	  PreviewRevertChanges(),
	  ActiveActionModifiedMeshes(),
	  MeshEditorModeProxyObject( nullptr ),
	  WireframeComponentContainer( nullptr ),
	  HoveredElementsComponent( nullptr ),
	  SelectedElementsComponent( nullptr ),
	  SelectedSubDElementsComponent( nullptr ),
	  DebugNormalsComponent( nullptr ),
	  ActiveActionInteractor( nullptr ),
	  bActiveActionNeedsHoverLocation( false ),
	  bIsFirstActiveActionUpdate( false ),
	  SelectingByPaintingRevertChangeInput( nullptr ),
	  bShowVertexNormals( false ),
	  bMarqueeSelectTransactionActive( false ),
	  bShouldFocusToSelection( false ),
	  bShouldUpdateSelectedElementsOverlay( false ),
	  bPerInstanceEdits( false ),
	  AssetContainer( nullptr )
{
	AssetContainer = LoadObject<UMeshEditorAssetContainer>( nullptr, TEXT( "/MeshEditor/MeshEditorAssetContainer" ) );
	check(AssetContainer != nullptr);

	HoveredGeometryMaterial = AssetContainer->HoveredGeometryMaterial;
	check( HoveredGeometryMaterial != nullptr );

	HoveredFaceMaterial = AssetContainer->HoveredFaceMaterial;
	check( HoveredFaceMaterial != nullptr );

	WireMaterial = AssetContainer->WireMaterial;
	check( WireMaterial != nullptr );

	OverlayLineMaterial = AssetContainer->OverlayLineMaterial;
	check( OverlayLineMaterial != nullptr );

	OverlayPointMaterial = AssetContainer->OverlayPointMaterial;
	check( OverlayPointMaterial != nullptr );

	SubdividedMeshWireMaterial = AssetContainer->SubdividedMeshWireMaterial;
	check( SubdividedMeshWireMaterial != nullptr );

	MeshEditorModeProxyObject = NewObject<UMeshEditorModeProxyObject>();
	MeshEditorModeProxyObject->OwningMeshEditorMode = this;

	// Register mesh editor actions
	FMeshEditorCommonCommands::Register();
	FMeshEditorAnyElementCommands::Register();
	FMeshEditorVertexCommands::Register();
	FMeshEditorEdgeCommands::Register();
	FMeshEditorPolygonCommands::Register();
	FMeshEditorSelectionModifiers::Register();

	// Register UI commands
	BindCommands();
}


FMeshEditorMode::~FMeshEditorMode()
{
	// Unregister mesh editor actions
	FMeshEditorSelectionModifiers::Unregister();
	FMeshEditorPolygonCommands::Unregister();
	FMeshEditorEdgeCommands::Unregister();
	FMeshEditorVertexCommands::Unregister();
	FMeshEditorAnyElementCommands::Unregister();
	FMeshEditorCommonCommands::Unregister();

	// Remove the event registered on all cached editable meshes
	for( auto& CachedEditableMesh : CachedEditableMeshes )
	{
		CachedEditableMesh.Value.EditableMesh->OnElementIDsRemapped().RemoveAll( this );
	}

	MeshEditorModeProxyObject = nullptr;
	AssetContainer = nullptr;
}


void FMeshEditorMode::OnMapChanged( UWorld* World, EMapChangeType MapChangeType )
{
	if( MapChangeType == EMapChangeType::TearDownWorld )
	{
		RemoveEditableMeshReferences();
		WireframeComponentContainer = nullptr;
	}
	else if( MapChangeType == EMapChangeType::LoadMap || MapChangeType == EMapChangeType::NewMap )
	{
		// New world, new component container actor
		FActorSpawnParameters ActorSpawnParameters;
		ActorSpawnParameters.ObjectFlags |= RF_Transient;
		WireframeComponentContainer = GetWorld()->SpawnActor<AActor>( ActorSpawnParameters );
	}
}


void FMeshEditorMode::OnEndPIE( bool bIsSimulating )
{
	if( bIsSimulating )
	{
		RemoveEditableMeshReferences();
	}
}


void FMeshEditorMode::OnEditableMeshElementIDsRemapped( UEditableMesh* EditableMesh, const FElementIDRemappings& Remappings )
{
	// Helper function which performs the remapping of a given FMeshElement
	auto RemapMeshElement = [ this, EditableMesh, &Remappings ]( FMeshElement& MeshElement )
	{
		if( MeshElement.Component.IsValid() )
		{
			UEditableMesh* MeshElementEditableMesh = this->FindOrCreateEditableMesh( *MeshElement.Component, MeshElement.ElementAddress.SubMeshAddress );
			if( MeshElementEditableMesh == EditableMesh )
			{
				switch( MeshElement.ElementAddress.ElementType )
				{
				case EEditableMeshElementType::Vertex:
					MeshElement.ElementAddress.ElementID = Remappings.GetRemappedVertexID( FVertexID( MeshElement.ElementAddress.ElementID ) );
					break;

				case EEditableMeshElementType::Edge:
					MeshElement.ElementAddress.ElementID = Remappings.GetRemappedEdgeID( FEdgeID( MeshElement.ElementAddress.ElementID ) );
					break;

				case EEditableMeshElementType::Polygon:
					MeshElement.ElementAddress.ElementID = Remappings.GetRemappedPolygonID( FPolygonID( MeshElement.ElementAddress.ElementID ) );
					break;
				}
			}
		}
	};

	for( FMeshElement& MeshElement : SelectedMeshElements )
	{
		RemapMeshElement( MeshElement );
	}

	for( FMeshElement& SelectedVertex : SelectedVertices )
	{
		check( SelectedVertex.ElementAddress.ElementType == EEditableMeshElementType::Vertex );
		RemapMeshElement( SelectedVertex );
	}

	for( FMeshElement& SelectedEdge : SelectedEdges )
	{
		check( SelectedEdge.ElementAddress.ElementType == EEditableMeshElementType::Edge );
		RemapMeshElement( SelectedEdge );
	}

	for( FMeshElement& SelectedPolygon : SelectedPolygons )
	{
		check( SelectedPolygon.ElementAddress.ElementType == EEditableMeshElementType::Polygon );
		RemapMeshElement( SelectedPolygon );
	}

	for( FMeshElement& FadingOutHoveredMeshElement : FadingOutHoveredMeshElements )
	{
		RemapMeshElement( FadingOutHoveredMeshElement );
	}

	for( FMeshEditorInteractorData& MeshEditorInteractorData : MeshEditorInteractorDatas )
	{
		RemapMeshElement( MeshEditorInteractorData.HoveredMeshElement );
		RemapMeshElement( MeshEditorInteractorData.PreviouslyHoveredMeshElement );
	}
}


void FMeshEditorMode::RemoveEditableMeshReferences()
{
	// Instanced meshes live within the level itself. So remove all possible references to any editable mesh when the map changes,
	// to prevent unreachable paths following GC.
	CachedEditableMeshes.Empty();
	SelectedComponentsAndEditableMeshes.Reset();
	SelectedEditableMeshes.Reset();
	SelectedMeshElements.Empty();
	SelectedVertices.Empty();
	SelectedEdges.Empty();
	SelectedPolygons.Empty();
	PreviewRevertChanges.Empty();
	ActiveActionModifiedMeshes.Reset();

	// Remove wireframe overlays
	for( const auto& ComponentAndWireframeComponents : ComponentToWireframeComponentMap )
	{
		ComponentAndWireframeComponents.Value.WireframeMeshComponent->DestroyComponent();
		ComponentAndWireframeComponents.Value.WireframeSubdividedMeshComponent->DestroyComponent();
	}
	ComponentToWireframeComponentMap.Empty();

	if( ViewportWorldInteraction != nullptr )
	{
		const bool bNewObjectsSelected = false;
		RefreshTransformables( bNewObjectsSelected );
	}
}

void FMeshEditorMode::PlayStartActionSound( FName NewAction, UViewportInteractor* ActionInteractor)
{
	if (ActionInteractor != nullptr)
	{
		UGameplayStatics::PlaySoundAtLocation(GetWorld(), AssetContainer->DefaultSound,
			ActionInteractor->GetTransform().GetLocation(), FRotator::ZeroRotator,
			MeshEd::SFXMultiplier->GetFloat());
	}
	else
	{
		UGameplayStatics::PlaySound2D(GetWorld(), AssetContainer->DefaultSound, MeshEd::SFXMultiplier->GetFloat());
	}
}

void FMeshEditorMode::PlayFinishActionSound( FName NewAction, UViewportInteractor* ActionInteractor)
{
	if (ActionInteractor != nullptr)
	{
		UGameplayStatics::PlaySoundAtLocation(GetWorld(), AssetContainer->DefaultSound,
			ActionInteractor->GetTransform().GetLocation(), FRotator::ZeroRotator, 
			0.5f);
	}
	else
	{
		UGameplayStatics::PlaySound2D(GetWorld(), AssetContainer->DefaultSound, 1.5f);
	}
}

void FMeshEditorMode::BindCommands()
{
	const FMeshEditorCommonCommands& MeshEditorCommonCommands( FMeshEditorCommonCommands::Get() );
	const FMeshEditorVertexCommands& MeshEditorVertexCommands( FMeshEditorVertexCommands::Get() );
	const FMeshEditorEdgeCommands& MeshEditorEdgeCommands( FMeshEditorEdgeCommands::Get() );
	const FMeshEditorPolygonCommands& MeshEditorPolygonCommands( FMeshEditorPolygonCommands::Get() );

	// Register editing modes (equipped actions)
	RegisterVertexEditingMode( MeshEditorVertexCommands.MoveVertex, EMeshEditAction::Move );

	RegisterEdgeEditingMode( MeshEditorEdgeCommands.MoveEdge, EMeshEditAction::Move );

	RegisterPolygonEditingMode( MeshEditorPolygonCommands.MovePolygon, EMeshEditAction::Move );
	RegisterCommonEditingMode( MeshEditorCommonCommands.DrawVertices, EMeshEditAction::DrawVertices );

	// Register commands which work even without a selected element, as long as at least one mesh is selected
#if EDITABLE_MESH_USE_OPENSUBDIV
	RegisterCommonCommand( MeshEditorCommonCommands.AddSubdivisionLevel, FExecuteAction::CreateLambda( [this] { AddOrRemoveSubdivisionLevel( true ); } ) );
	RegisterCommonCommand( MeshEditorCommonCommands.RemoveSubdivisionLevel, 
		FExecuteAction::CreateLambda( [this] { AddOrRemoveSubdivisionLevel( false ); } ),
		FCanExecuteAction::CreateLambda( [this] 
			{ 
				// Only allow 'Remove' if any selected meshes are already subdivided
				bool bAnySubdividedMeshes = false;
				for( const UEditableMesh* EditableMesh : GetSelectedEditableMeshes() )
				{
					if( EditableMesh->GetSubdivisionCount() > 0 )
					{
						bAnySubdividedMeshes = true;
						break;
					}
				}
				return bAnySubdividedMeshes;
			}
		) 
	);
#endif

	// @todo mesheditor: support EUserInterfaceActionType::ToggleButton actions in the UI, and extend RegisterCommand to allow
	// a delegate returning check state.
	RegisterCommonCommand( MeshEditorCommonCommands.ShowVertexNormals, FExecuteAction::CreateLambda( [this] { bShowVertexNormals = !bShowVertexNormals; } ) );

	RegisterCommonCommand( MeshEditorCommonCommands.MarqueeSelectVertices, FExecuteAction::CreateLambda( [this] { PerformMarqueeSelect( EEditableMeshElementType::Vertex ); } ) );
	RegisterCommonCommand( MeshEditorCommonCommands.MarqueeSelectEdges, FExecuteAction::CreateLambda( [this] { PerformMarqueeSelect( EEditableMeshElementType::Edge ); } ) );
	RegisterCommonCommand( MeshEditorCommonCommands.MarqueeSelectPolygons, FExecuteAction::CreateLambda( [this] { PerformMarqueeSelect( EEditableMeshElementType::Polygon ); } ) );
	RegisterCommonCommand( MeshEditorCommonCommands.FrameSelectedElements, FExecuteAction::CreateLambda( [this] { bShouldFocusToSelection = true; } ) );

	RegisterCommonCommand( MeshEditorCommonCommands.SetVertexSelectionMode, FExecuteAction::CreateLambda( [this] { SetMeshElementSelectionMode( EEditableMeshElementType::Vertex ); } ) );
	RegisterCommonCommand( MeshEditorCommonCommands.SetEdgeSelectionMode, FExecuteAction::CreateLambda( [this] { SetMeshElementSelectionMode( EEditableMeshElementType::Edge ); } ) );
	RegisterCommonCommand( MeshEditorCommonCommands.SetPolygonSelectionMode, FExecuteAction::CreateLambda( [this] { SetMeshElementSelectionMode( EEditableMeshElementType::Polygon ); } ) );
	RegisterCommonCommand( MeshEditorCommonCommands.SetAnySelectionMode, FExecuteAction::CreateLambda( [this] { SetMeshElementSelectionMode( EEditableMeshElementType::Any ); } ) );

	// Register element-specific commands
	RegisterVertexCommand( MeshEditorVertexCommands.WeldVertices, FExecuteAction::CreateLambda( [this] { WeldSelectedVertices(); } ) );

	RegisterEdgeCommand( MeshEditorEdgeCommands.SelectEdgeLoop, FExecuteAction::CreateLambda( [ this ] { SelectEdgeLoops(); } ) );

	RegisterPolygonCommand( MeshEditorPolygonCommands.TriangulatePolygon, FExecuteAction::CreateLambda( [this] { TriangulateSelectedPolygons(); } ) );

	for( UMeshEditorCommand* Command : MeshEditorCommands::Get() )
	{
		switch( Command->GetElementType() )
		{
			case EEditableMeshElementType::Invalid:
				{
					// Common action
					FUIAction UIAction = Command->MakeUIAction( *this );
					CommonActions.Emplace( Command->GetUICommandInfo(), UIAction );
				}
				break;

			case EEditableMeshElementType::Vertex:
				VertexActions.Emplace( Command->GetUICommandInfo(), Command->MakeUIAction( *this ) );
				break;
				
			case EEditableMeshElementType::Edge:
				EdgeActions.Emplace( Command->GetUICommandInfo(), Command->MakeUIAction( *this ) );
				break;

			case EEditableMeshElementType::Polygon:
				PolygonActions.Emplace( Command->GetUICommandInfo(), Command->MakeUIAction( *this ) );
				break;
			case EEditableMeshElementType::Any:
				VertexActions.Emplace( Command->GetUICommandInfo(), Command->MakeUIAction( *this ) );
				EdgeActions.Emplace( Command->GetUICommandInfo(), Command->MakeUIAction( *this ) );
				PolygonActions.Emplace( Command->GetUICommandInfo(), Command->MakeUIAction( *this ) );
				break;
			default:
				check( 0 );
		}
	}



	// Bind common actions
	CommonCommands = MakeShared<FUICommandList>();
	for( const TTuple<TSharedPtr<FUICommandInfo>, FUIAction>& CommonAction : CommonActions )
	{
		CommonCommands->MapAction( CommonAction.Get<0>(), CommonAction.Get<1>() );
	}

	// Bind vertex actions
	VertexCommands = MakeShared<FUICommandList>();
	for( const TTuple<TSharedPtr<FUICommandInfo>, FUIAction>& VertexAction : VertexActions )
	{
		VertexCommands->MapAction( VertexAction.Get<0>(), VertexAction.Get<1>() );
	}

	// Bind edge actions
	EdgeCommands = MakeShared<FUICommandList>();
	for( const TTuple<TSharedPtr<FUICommandInfo>, FUIAction>& EdgeAction : EdgeActions )
	{
		EdgeCommands->MapAction( EdgeAction.Get<0>(), EdgeAction.Get<1>() );
	}

	// Bind polygon actions
	PolygonCommands = MakeShared<FUICommandList>();
	for( const TTuple<TSharedPtr<FUICommandInfo>, FUIAction>& PolygonAction : PolygonActions )
	{
		PolygonCommands->MapAction( PolygonAction.Get<0>(), PolygonAction.Get<1>() );
	}

	BindSelectionModifiersCommands();
}


void FMeshEditorMode::RegisterCommonEditingMode( const TSharedPtr<FUICommandInfo>& Command, FName EditingMode )
{
	RegisterVertexEditingMode( Command, EditingMode );
	RegisterEdgeEditingMode( Command, EditingMode );
	RegisterPolygonEditingMode( Command, EditingMode );
}

void FMeshEditorMode::RegisterVertexEditingMode( const TSharedPtr<FUICommandInfo>& Command, FName EditingMode )
{
	VertexActions.Emplace( Command, FUIAction(
		FExecuteAction::CreateLambda( [this, EditingMode] { SetEquippedAction( EEditableMeshElementType::Vertex, EditingMode ); } ),
		FCanExecuteAction::CreateLambda( [this] { return IsMeshElementTypeSelectedOrIsActiveSelectionMode( EEditableMeshElementType::Vertex ); } ),
		FIsActionChecked::CreateLambda( [this, EditingMode] { return ( EquippedVertexAction == EditingMode ); } )
	) );
}


void FMeshEditorMode::RegisterEdgeEditingMode( const TSharedPtr<FUICommandInfo>& Command, FName EditingMode )
{
	EdgeActions.Emplace( Command, FUIAction(
		FExecuteAction::CreateLambda( [this, EditingMode] { SetEquippedAction( EEditableMeshElementType::Edge, EditingMode ); } ),
		FCanExecuteAction::CreateLambda( [this] { return IsMeshElementTypeSelectedOrIsActiveSelectionMode( EEditableMeshElementType::Edge ); } ),
		FIsActionChecked::CreateLambda( [this, EditingMode] { return ( EquippedEdgeAction == EditingMode ); } )
	) );
}


void FMeshEditorMode::RegisterPolygonEditingMode( const TSharedPtr<FUICommandInfo>& Command, FName EditingMode )
{
	PolygonActions.Emplace( Command, FUIAction(
		FExecuteAction::CreateLambda( [this, EditingMode] { SetEquippedAction(EEditableMeshElementType::Polygon, EditingMode ); } ),
		FCanExecuteAction::CreateLambda( [this] { return IsMeshElementTypeSelectedOrIsActiveSelectionMode( EEditableMeshElementType::Polygon ); } ),
		FIsActionChecked::CreateLambda( [this, EditingMode] { return ( EquippedPolygonAction == EditingMode ); } )
	) );
}


void FMeshEditorMode::RegisterCommonCommand( const TSharedPtr<FUICommandInfo>& Command, const FExecuteAction& ExecuteAction, const FCanExecuteAction CanExecuteAction )
{
	FCanExecuteAction CompositeCanExecuteAction = FCanExecuteAction::CreateLambda( [this, CanExecuteAction] { return GetSelectedEditableMeshes().Num() > 0 && ( !CanExecuteAction.IsBound() || CanExecuteAction.Execute() ); } );
	CommonActions.Emplace( Command, FUIAction( ExecuteAction, CompositeCanExecuteAction ) );
}


void FMeshEditorMode::RegisterAnyElementCommand( const TSharedPtr<FUICommandInfo>& Command, const FExecuteAction& ExecuteAction )
{
	FCanExecuteAction CanExecute = FCanExecuteAction::CreateLambda( [this] { return GetSelectedMeshElementType() != EEditableMeshElementType::Invalid;} );
	VertexActions.Emplace( Command, FUIAction( ExecuteAction, CanExecute ) );
	EdgeActions.Emplace( Command, FUIAction( ExecuteAction, CanExecute ) );
	PolygonActions.Emplace( Command, FUIAction( ExecuteAction, CanExecute ) );
}


void FMeshEditorMode::RegisterVertexCommand( const TSharedPtr<FUICommandInfo>& Command, const FExecuteAction& ExecuteAction )
{
	VertexActions.Emplace( Command, FUIAction( ExecuteAction, FCanExecuteAction::CreateLambda( [this] { return IsMeshElementTypeSelected( EEditableMeshElementType::Vertex ); } ) ) );
}


void FMeshEditorMode::RegisterEdgeCommand( const TSharedPtr<FUICommandInfo>& Command, const FExecuteAction& ExecuteAction )
{
	EdgeActions.Emplace( Command, FUIAction( ExecuteAction, FCanExecuteAction::CreateLambda( [this] { return IsMeshElementTypeSelected( EEditableMeshElementType::Edge ); } ) ) );
}


void FMeshEditorMode::RegisterPolygonCommand( const TSharedPtr<FUICommandInfo>& Command, const FExecuteAction& ExecuteAction )
{
	PolygonActions.Emplace( Command, FUIAction( ExecuteAction, FCanExecuteAction::CreateLambda( [this] { return IsMeshElementTypeSelected( EEditableMeshElementType::Polygon ); } ) ) );
}


void FMeshEditorMode::Enter()
{
	// Call parent implementation
	FEdMode::Enter();

	// Initialize selection sets and caches
	SelectedComponentsAndEditableMeshes.Reset();
	SelectedEditableMeshes.Reset();
	SelectedMeshElements.Empty();
	SelectedVertices.Empty();
	SelectedEdges.Empty();
	SelectedPolygons.Empty();
	ComponentToWireframeComponentMap.Empty();

	// Notify when the map changes
	FLevelEditorModule& LevelEditorModule = FModuleManager::LoadModuleChecked<FLevelEditorModule>( "LevelEditor" );
	LevelEditorModule.OnMapChanged().AddRaw( this, &FMeshEditorMode::OnMapChanged );
	LevelEditorModule.OnActorSelectionChanged().AddRaw( this, &FMeshEditorMode::OnActorSelectionChanged );

	FEditorDelegates::EndPIE.AddRaw( this, &FMeshEditorMode::OnEndPIE );

	// Create wireframe component container
	FActorSpawnParameters ActorSpawnParameters;
	ActorSpawnParameters.ObjectFlags |= RF_Transient;
	WireframeComponentContainer = GetWorld()->SpawnActor<AActor>( ActorSpawnParameters );

	// Add overlay component for rendering hovered elements
	HoveredElementsComponent = NewObject<UOverlayComponent>( WireframeComponentContainer );
	HoveredElementsComponent->SetLineMaterial( OverlayLineMaterial );
	HoveredElementsComponent->SetPointMaterial( OverlayPointMaterial );
	HoveredElementsComponent->TranslucencySortPriority = 400;
	HoveredElementsComponent->RegisterComponent();

	// Add overlay component for rendering selected elements
	SelectedElementsComponent = NewObject<UOverlayComponent>( WireframeComponentContainer );
	SelectedElementsComponent->SetLineMaterial( OverlayLineMaterial );
	SelectedElementsComponent->SetPointMaterial( OverlayPointMaterial );
	SelectedElementsComponent->TranslucencySortPriority = 500;
	SelectedElementsComponent->RegisterComponent();

	// Add overlay component for rendering selected wires on the SubD mesh
	SelectedSubDElementsComponent = NewObject<UOverlayComponent>( WireframeComponentContainer );
	SelectedSubDElementsComponent->SetLineMaterial( OverlayLineMaterial );
	SelectedSubDElementsComponent->SetPointMaterial( OverlayPointMaterial );
	SelectedSubDElementsComponent->TranslucencySortPriority = 200;
	SelectedSubDElementsComponent->RegisterComponent();

	// Add overlay component for rendering debug normals/tangents on the base cage
	DebugNormalsComponent = NewObject<UOverlayComponent>( WireframeComponentContainer );
	DebugNormalsComponent->SetLineMaterial( OverlayLineMaterial );
	DebugNormalsComponent->SetPointMaterial( OverlayPointMaterial );
	DebugNormalsComponent->TranslucencySortPriority = 600;
	DebugNormalsComponent->RegisterComponent();

	UEditorWorldExtensionCollection* ExtensionCollection = GEditor->GetEditorWorldExtensionsManager()->GetEditorWorldExtensions( GetWorld() );
	check( ExtensionCollection != nullptr );

	this->ViewportWorldInteraction = Cast<UViewportWorldInteraction>( ExtensionCollection->AddExtension( UViewportWorldInteraction::StaticClass() ) );
	check( ViewportWorldInteraction != nullptr );

	// Register to find out about viewport interaction events
	ViewportWorldInteraction->OnViewportInteractionHoverUpdate().AddRaw( this, &FMeshEditorMode::OnViewportInteractionHoverUpdate );
	ViewportWorldInteraction->OnViewportInteractionInputAction().AddRaw( this, &FMeshEditorMode::OnViewportInteractionInputAction );
	ViewportWorldInteraction->OnViewportInteractionInputUnhandled().AddRaw( this, &FMeshEditorMode::OnViewportInteractionInputUnhandled );
	ViewportWorldInteraction->OnStartDragging().AddRaw( this, &FMeshEditorMode::OnViewportInteractionStartDragging );
	ViewportWorldInteraction->OnStopDragging().AddRaw( this, &FMeshEditorMode::OnViewportInteractionStopDragging );
	ViewportWorldInteraction->OnFinishedMovingTransformables().AddRaw( this, &FMeshEditorMode::OnViewportInteractionFinishedMovingTransformables );

	// Register our system for transforming mesh elements
	UMeshElementTransformer* MeshElementTransformer = NewObject<UMeshElementTransformer>();
	ViewportWorldInteraction->SetTransformer( MeshElementTransformer );

	this->VREditorMode = Cast<UVREditorMode>( ExtensionCollection->FindExtension( UVREditorMode::StaticClass() ) );
	if( VREditorMode && VREditorMode->IsFullyInitialized() )
	{
		VREditorMode->OnPlaceDraggedMaterial().AddRaw( this, &FMeshEditorMode::OnVREditorModePlaceDraggedMaterial );

		FOnRadialMenuGenerated MeshEditActions;
		MeshEditActions.BindRaw( this, &FMeshEditorMode::MakeVRRadialMenuActionsMenu );
		VREditorMode->SetActionsMenuGenerator( MeshEditActions, LOCTEXT( "MeshActions", "Mesh Actions" ) );
	}

	// Add toolkit
	if( !Toolkit.IsValid() )
	{
		IMeshEditorModeUIContract* UIContract = this;
		Toolkit = MakeShared< FMeshEditorModeToolkit >( *UIContract );
		Toolkit->Init( Owner->GetToolkitHost() );
	}

	// Set the current viewport.
	{
		const TSharedRef<ILevelEditor>& LevelEditor = LevelEditorModule.GetFirstLevelEditor().ToSharedRef();

		// Do we have an active perspective viewport that is valid for VR?  If so, go ahead and use that.
		TSharedPtr<FEditorViewportClient> ViewportClient;
		{
			TSharedPtr<ILevelViewport> ActiveLevelViewport = LevelEditor->GetActiveViewportInterface();
			if (ActiveLevelViewport.IsValid())
			{
				ViewportClient = StaticCastSharedRef<SLevelViewport>(ActiveLevelViewport->AsWidget())->GetViewportClient();
			}
		}

		ViewportWorldInteraction->SetDefaultOptionalViewportClient(ViewportClient);
	}

	UpdateSelectedEditableMeshes();
}


void FMeshEditorMode::Exit()
{
	if( VREditorMode && VREditorMode->IsFullyInitialized() )
	{
		VREditorMode->ResetActionsMenuGenerator();
		VREditorMode->OnPlaceDraggedMaterial().RemoveAll( this );
	}

	// If anything is selected, go ahead and deselect everything now
	if( SelectedMeshElements.Num() > 0 )
	{
		const FScopedTransaction Transaction( LOCTEXT( "UndoDeselectingAllMeshElements", "Deselect All Elements" ) );

		DeselectAllMeshElements();
	}

	FToolkitManager::Get().CloseToolkit( Toolkit.ToSharedRef() );
	Toolkit.Reset();

	// Unregister from event handlers
	if( IViewportInteractionModule::IsAvailable() )
	{
		if( ViewportWorldInteraction != nullptr )
		{
			// Make sure gizmo is visible.  We may have hidden it
			ViewportWorldInteraction->SetTransformGizmoVisible( true );

			// Unregister mesh element transformer
			ViewportWorldInteraction->SetTransformer( nullptr );

			ViewportWorldInteraction->OnStartDragging().RemoveAll( this );
			ViewportWorldInteraction->OnStopDragging().RemoveAll( this );
			ViewportWorldInteraction->OnFinishedMovingTransformables().RemoveAll( this );
			ViewportWorldInteraction->OnViewportInteractionHoverUpdate().RemoveAll( this );
			ViewportWorldInteraction->OnViewportInteractionInputAction().RemoveAll( this );
			ViewportWorldInteraction->OnViewportInteractionInputUnhandled().RemoveAll( this );

			UEditorWorldExtensionCollection* ExtensionCollection = GEditor->GetEditorWorldExtensionsManager()->GetEditorWorldExtensions( GetWorld() );
			if( ExtensionCollection != nullptr )
			{
				ExtensionCollection->RemoveExtension( ViewportWorldInteraction );
			}

			ViewportWorldInteraction = nullptr;
		}
	}

	// Geometry will no longer be selected, so notify that selection changed.  This makes sure that other modes are prepared
	// to interact with whichever objects are still selected, now that mesh editing has finished
	if( !GIsRequestingExit )
	{
		GEditor->NoteSelectionChange();
	}

	// Remove wireframe overlays
	for( const auto& ComponentAndWireframeComponents : ComponentToWireframeComponentMap )
	{
		ComponentAndWireframeComponents.Value.WireframeMeshComponent->DestroyComponent();
		ComponentAndWireframeComponents.Value.WireframeSubdividedMeshComponent->DestroyComponent();
	}
	ComponentToWireframeComponentMap.Empty();

	// Remove overlay components
	DebugNormalsComponent->DestroyComponent();
	SelectedSubDElementsComponent->DestroyComponent();
	SelectedElementsComponent->DestroyComponent();
	HoveredElementsComponent->DestroyComponent();
	DebugNormalsComponent = nullptr;
	SelectedSubDElementsComponent = nullptr;
	SelectedElementsComponent = nullptr;
	HoveredElementsComponent = nullptr;

	WireframeComponentContainer->Destroy();
	WireframeComponentContainer = nullptr;

	FEditorDelegates::EndPIE.RemoveAll( this );

	FLevelEditorModule* LevelEditor = FModuleManager::GetModulePtr<FLevelEditorModule>( "LevelEditor" );
	if( LevelEditor )
	{
		LevelEditor->OnActorSelectionChanged().RemoveAll( this );
		LevelEditor->OnMapChanged().RemoveAll( this );
	}

	// Call parent implementation
	FEdMode::Exit();
}


const UEditableMesh* FMeshEditorMode::FindEditableMesh( UPrimitiveComponent& Component, const FEditableMeshSubMeshAddress& SubMeshAddress ) const
{
	const UEditableMesh* EditableMesh = nullptr;

	// Grab the existing editable mesh from our cache if we have one
	const FEditableAndWireframeMeshes* EditableAndWireframeMeshes = CachedEditableMeshes.Find( SubMeshAddress );
	if( EditableAndWireframeMeshes )
	{
		EditableMesh = EditableAndWireframeMeshes->EditableMesh;
	}

	return EditableMesh;
}


UEditableMesh* FMeshEditorMode::FindOrCreateEditableMesh( UPrimitiveComponent& Component, const FEditableMeshSubMeshAddress& SubMeshAddress )
{
	UEditableMesh* EditableMesh = nullptr;

	// Grab the existing editable mesh from our cache if we have one, otherwise create one now
	const FEditableAndWireframeMeshes* EditableAndWireframeMeshesPtr = CachedEditableMeshes.Find( SubMeshAddress );
	if( EditableAndWireframeMeshesPtr )
	{
		EditableMesh = EditableAndWireframeMeshesPtr->EditableMesh;
	}
	else
	{
		if( SubMeshAddress.EditableMeshFormat != nullptr )
		{
			// @todo mesheditor perf: This is going to HITCH as you hover over meshes.  Ideally we do this on a thread, or worst case give the user a progress dialog.  Maybe save out the editable mesh in editor builds?
			EditableMesh = UEditableMeshFactory::MakeEditableMesh( &Component, SubMeshAddress );

			if( GetDefault<UMeshEditorSettings>()->bAutoQuadrangulate )
			{
				EditableMesh->StartModification( EMeshModificationType::Final, EMeshTopologyChange::TopologyChange );

				static TArray<FPolygonID> NewPolygonIDs;
				EditableMesh->QuadrangulateMesh( NewPolygonIDs );

				EditableMesh->EndModification();
			}

			// Enable undo tracking on this mesh
			EditableMesh->SetAllowUndo( true );

			// Enable spatial database, so that we can quickly query which polygons are under the mouse cursor
			EditableMesh->SetAllowSpatialDatabase( true );

			// Enable compaction on this mesh and set a callback so any cached ElementIDs can be remapped
			EditableMesh->SetAllowCompact( true );
			EditableMesh->OnElementIDsRemapped().AddRaw( this, &FMeshEditorMode::OnEditableMeshElementIDsRemapped );

			// Create a wireframe mesh for the base cage
			UWireframeMesh* WireframeBaseCage = NewObject<UWireframeMesh>();

			UMeshEditorStaticMeshAdapter* WireframeAdapter = NewObject<UMeshEditorStaticMeshAdapter>();
			EditableMesh->Adapters.Add( WireframeAdapter );
			WireframeAdapter->Initialize( EditableMesh, WireframeBaseCage );

			// Create a wireframe mesh for the subdivided mesh
			UWireframeMesh* WireframeSubdividedMesh = NewObject<UWireframeMesh>();

			UMeshEditorSubdividedStaticMeshAdapter* WireframeSubdividedAdapter = NewObject<UMeshEditorSubdividedStaticMeshAdapter>();
			EditableMesh->Adapters.Add( WireframeSubdividedAdapter );
			WireframeSubdividedAdapter->Initialize( EditableMesh, WireframeSubdividedMesh );

			// Rebuild mesh so that the wireframe meshes get their render data built through the adapters
			EditableMesh->RebuildRenderMesh();

			// Cache the editable mesh and the associated wireframe meshes
			FEditableAndWireframeMeshes EditableAndWireframeMeshes;
			EditableAndWireframeMeshes.EditableMesh = EditableMesh;
			EditableAndWireframeMeshes.WireframeBaseCage = WireframeBaseCage;
			EditableAndWireframeMeshes.WireframeSubdividedMesh = WireframeSubdividedMesh;

			CachedEditableMeshes.Add( SubMeshAddress, EditableAndWireframeMeshes );
		}
	}

	// Create a wireframe component if necessary
	const FWireframeMeshComponents& WireframeMeshComponents = CreateWireframeMeshComponents( &Component );
	const FTransform Transform = Component.GetComponentTransform();
	WireframeMeshComponents.WireframeMeshComponent->SetWorldTransform( Transform );
	WireframeMeshComponents.WireframeSubdividedMeshComponent->SetWorldTransform( Transform );

	return EditableMesh;
}


void FMeshEditorMode::RollbackPreviewChanges()
{
	// NOTE: We iterate backwards here, because changes were added to our array in the order they originally
	// happened.  But we'll need to apply their revert in the opposite order.
	if( PreviewRevertChanges.Num() > 0 )
	{
		UE_LOG( LogEditableMesh, Verbose, TEXT( "------- ROLLING BACK PREVIEW CHANGE -------" ) );
	}

	for( int32 ChangeIndex = PreviewRevertChanges.Num() - 1; ChangeIndex >= 0; --ChangeIndex )
	{
		TTuple<UObject*, TUniquePtr<FChange>>& ObjectAndPreviewRevertChange = PreviewRevertChanges[ ChangeIndex ];

		UObject* Object = ObjectAndPreviewRevertChange.Get<0>();
		TUniquePtr<FChange>& PreviewRevertChange = ObjectAndPreviewRevertChange.Get<1>();

		UEditableMesh* EditableMesh = Cast<UEditableMesh>( Object );

		// @todo mesheditor perf: When rolling back a preview change right before applying an edit in the same frame, we might be able 
		// to skip certain parts of the update (such as subdivision geometry refresh).  This should get us better performance!

		// @todo mesheditor debug
//		GWarn->Logf( TEXT( "---------- Rolling Back Preview Change (Object:%s) ----------" ), *Object->GetName() );
//		PreviewRevertChange->PrintToLog( *GWarn );
//		GWarn->Logf( TEXT( "---------- End (Object:%s) ----------" ), *Object->GetName() );

		UE_LOG( LogEditableMesh, Verbose, TEXT( "------- Transaction start -------" ) );
		TUniquePtr<FChange> UnusedChangeToUndoRevert = PreviewRevertChange->Execute( Object );
		UE_LOG( LogEditableMesh, Verbose, TEXT( "------- Transaction end -------" ) );

		// @todo mesheditor debug
//		GWarn->Logf( TEXT( "-----(Here's what the Redo looks like)-----" ) );
//		UnusedChangeToUndoRevert->PrintToLog( *GWarn );
//		GWarn->Logf( TEXT( "-------------------------------------------" ) );
	}

	if( PreviewRevertChanges.Num() > 0 )
	{
		UE_LOG( LogEditableMesh, Verbose, TEXT( "------- END ROLL BACK PREVIEW CHANGE -------" ) );
	}

	PreviewRevertChanges.Reset();
}


void FMeshEditorMode::Tick( FEditorViewportClient* ViewportClient, float DeltaTime )
{
	// Call parent implementation
	FEdMode::Tick( ViewportClient, DeltaTime );


	// Roll back whatever we changed last time while previewing.  We need the selected mesh elements to match
	// the mesh before any temporary changes were made.
	RollbackPreviewChanges();

	// Update the cached view location
	UpdateCameraToWorldTransform( *ViewportClient );

	if( bShouldFocusToSelection )
	{
		bShouldFocusToSelection = false;

		// Are any elements selected?  If so, we'll focus directly on those
		if( SelectedMeshElements.Num() > 0 )
		{
			FrameSelectedElements( ViewportClient );
		}
		else
		{
			// No elements selected, so focus on selected actors/components instead.
			TArray<UObject*> SelectedActors;
			GEditor->GetSelectedActors()->GetSelectedObjects( AActor::StaticClass(), /* Out */ SelectedActors );
			GEditor->MoveViewportCamerasToActor( *reinterpret_cast<TArray<AActor*>*>( &SelectedActors ), true );
		}
	}

	// @todo mesheditor: Should take into account world scaling while in VR (room space interactor movement threshold)
	const float MinDeltaForInertialMovement = MeshEd::MinDeltaForInertialMovement->GetFloat();	// cm/frame


	// If we're currently selecting elements by painting, go ahead and do that now
	if( ActiveAction == EMeshEditAction::SelectByPainting )
	{
		const FMeshElement& HoveredMeshElement = GetHoveredMeshElement( ActiveActionInteractor );

		// If not already selected, add it to our selection set
		if( HoveredMeshElement.IsValidMeshElement() && !IsMeshElementSelected( HoveredMeshElement ) )
		{
			// Only add elements of the same type.  Otherwise it would just cause things to become deselected as you move between
			// different element types, as we don't allow you to select elements that have overlapping geometry
			if( GetSelectedMeshElementType() == EEditableMeshElementType::Invalid || 
				GetSelectedMeshElementType() == HoveredMeshElement.ElementAddress.ElementType ) 
			{
				FSelectOrDeselectMeshElementsChangeInput ChangeInput;

				// Select the element under the mouse cursor
				ChangeInput.MeshElementsToSelect.Add( HoveredMeshElement );

				check( MeshEditorModeProxyObject != nullptr );
				SelectingByPaintingRevertChangeInput->Subchanges.Add( FSelectOrDeselectMeshElementsChange( MoveTemp( ChangeInput ) ).Execute( MeshEditorModeProxyObject ) );
			}
		}
	}


	// Expire any fully faded out hovered elements
	{
		const double CurrentRealTime = FSlateApplication::Get().GetCurrentTime();

		const float HoverFadeTime = MeshEd::HoverFadeDuration->GetFloat();
		for( int32 ElementIndex = 0; ElementIndex < FadingOutHoveredMeshElements.Num(); ++ElementIndex )
		{
			const FMeshElement& ExistingElement = FadingOutHoveredMeshElements[ ElementIndex ];
			const float TimeSinceLastHovered = CurrentRealTime - ExistingElement.LastHoverTime;
			if( TimeSinceLastHovered >= HoverFadeTime )
			{
				FadingOutHoveredMeshElements.RemoveAtSwap( ElementIndex-- );
			}
		}
	}

	if( ActiveAction != NAME_None &&
		ActiveAction != EMeshEditAction::SelectByPainting )		// When selecting, no updates are needed
	{
		const bool bIsActionFinishing = false;
		UpdateActiveAction( bIsActionFinishing );

	}


	// Advanced hover feedback time
	HoverFeedbackTimeValue += DeltaTime;

	// End the marquee select transaction if necessary
	if( MarqueeSelectTransaction.IsValid() && !bMarqueeSelectTransactionActive )
	{
		MarqueeSelectTransaction.Reset();
	}


	// Hide the transform gizmo while we're doing things.  It actually will get in the way of our hit tests!
	{
		const EEditableMeshElementType SelectedMeshElementType = GetSelectedMeshElementType();
		ViewportWorldInteraction->SetTransformGizmoVisible(
			( ActiveAction == EMeshEditAction::MoveUsingGizmo ) ||
			( ActiveAction == NAME_None &&
				( ( EquippedPolygonAction == EMeshEditAction::Move && SelectedMeshElementType == EEditableMeshElementType::Polygon ) ||
				  ( EquippedVertexAction == EMeshEditAction::Move && SelectedMeshElementType == EEditableMeshElementType::Vertex ) ||
				  ( EquippedEdgeAction == EMeshEditAction::Move && SelectedMeshElementType == EEditableMeshElementType::Edge ) ) ) 
			);
	}

	// Update hovered/selected elements.
	// @todo mesheditor: Ideally selected elements would be persistent and just updated when selection changes, or when geometry changes.
	// There's currently not a simple way of doing the latter as there's no common path in the mesh editor for when mesh edits are performed.
	// Potentially this could be done with another adapter, although it's a per-component thing rather than a per-editable mesh thing.

	HoveredElementsComponent->Clear();
//	SelectedElementsComponent->Clear();

	const double CurrentRealTime = FSlateApplication::Get().GetCurrentTime();

	// Only draw hover if we're not in the middle of an interactive edit
	if( ActiveAction == NAME_None )
	{
		const float HoveredSizeBias = MeshEd::HoveredSizeBias->GetFloat() + MeshEd::HoveredAnimationExtraSizeBias->GetFloat() * FMath::MakePulsatingValue( HoverFeedbackTimeValue, 0.5f );

		// Update hovered meshes
		for( FMeshEditorInteractorData& MeshEditorInteractorData : MeshEditorInteractorDatas )
		{
			if( MeshElementSelectionMode == EEditableMeshElementType::Any ||
				MeshEditorInteractorData.HoveredMeshElement.ElementAddress.ElementType == MeshElementSelectionMode )
			{
				FMeshElement HoveredMeshElement = GetHoveredMeshElement( MeshEditorInteractorData.ViewportInteractor.Get() );

				const FColor Color = FLinearColor::Green.ToFColor( false );
				AddMeshElementToOverlay( HoveredElementsComponent, HoveredMeshElement, Color, HoveredSizeBias );
			}
		}

		// Update meshes that were previously hovered
		const float HoverFadeTime = MeshEd::HoverFadeDuration->GetFloat();

		for( FMeshElement& FadingOutHoveredMeshElement : FadingOutHoveredMeshElements )
		{
			const UEditableMesh* EditableMesh = FindEditableMesh( *FadingOutHoveredMeshElement.Component.Get(), FadingOutHoveredMeshElement.ElementAddress.SubMeshAddress );
			if( FadingOutHoveredMeshElement.IsElementIDValid( EditableMesh ) )
			{
				const float TimeSinceLastHovered = CurrentRealTime - FadingOutHoveredMeshElement.LastHoverTime;
				float Opacity = 1.0f - ( TimeSinceLastHovered / HoverFadeTime );
				Opacity = Opacity * Opacity * Opacity * Opacity;		// Exponential falloff
				Opacity = FMath::Clamp( Opacity, 0.0f, 1.0f );

				const FColor Color = FLinearColor::Green.CopyWithNewOpacity( Opacity ).ToFColor( false );
				AddMeshElementToOverlay( HoveredElementsComponent, FadingOutHoveredMeshElement, Color, HoveredSizeBias );
			}
		}
	}

	// Update selected mesh elements

	const float SelectionAnimationDuration = MeshEd::SelectionAnimationDuration->GetFloat();
	for( FMeshElement& SelectedMeshElement : SelectedMeshElements )
	{
		const float TimeSinceSelected = CurrentRealTime - SelectedMeshElement.LastSelectTime;
		if( TimeSinceSelected < SelectionAnimationDuration )
		{
			bShouldUpdateSelectedElementsOverlay = true;
			break;
		}
	}

	if( bShouldUpdateSelectedElementsOverlay )
	{
		bShouldUpdateSelectedElementsOverlay = false;
		UpdateSelectedElementsOverlay();
	}

	// Update debug normals/tangents
	if( bShowVertexNormals )
	{
		UpdateDebugNormals();
	}
	else
	{
		DebugNormalsComponent->Clear();
	}
}


void FMeshEditorMode::UpdateDebugNormals()
{
	// @todo mesheditor: There's nothing clever about this method.
	// It just clears the old overlay lines and adds a bunch of new ones each tick.
	// This should be a UWireframeMeshComponent with an adapter so that it can be updated incrementally as the mesh changes.
	DebugNormalsComponent->Clear();

	for( const FComponentAndEditableMesh& ComponentAndEditableMesh : SelectedComponentsAndEditableMeshes )
	{
		if( !ComponentAndEditableMesh.Component.IsValid() )
		{
			continue;
		}

		const UPrimitiveComponent* Component = ComponentAndEditableMesh.Component.Get();
		const UEditableMesh* EditableMesh = ComponentAndEditableMesh.EditableMesh;
		const FMeshDescription* MeshDescription = EditableMesh->GetMeshDescription();

		TVertexAttributesConstRef<FVector> VertexPositions = MeshDescription->VertexAttributes().GetAttributesRef<FVector>( MeshAttribute::Vertex::Position );
		TVertexInstanceAttributesConstRef<FVector> VertexNormals = MeshDescription->VertexInstanceAttributes().GetAttributesRef<FVector>( MeshAttribute::VertexInstance::Normal );
		TVertexInstanceAttributesConstRef<FVector> VertexTangents = MeshDescription->VertexInstanceAttributes().GetAttributesRef<FVector>( MeshAttribute::VertexInstance::Tangent );

		const FMatrix ComponentToWorldMatrix = Component->GetRenderMatrix();

		for( const FPolygonID PolygonID : MeshDescription->Polygons().GetElementIDs() )
		{
			// @todo mesheditor: total debug feature for now. Need a way of making this look nice.
			const float Length = 10.0f; // @todo mesheditor: determine length of debug line from distance from the mesh origin to the camera?

			for( const FVertexInstanceID VertexInstanceID : MeshDescription->GetPolygonPerimeterVertexInstances( PolygonID ) )
			{
				const FVector Position = VertexPositions[ MeshDescription->GetVertexInstanceVertex( VertexInstanceID ) ];
				const FVector Normal = VertexNormals[ VertexInstanceID ];
				const FVector Tangent = VertexTangents[ VertexInstanceID ];

				const FVector Start( ComponentToWorldMatrix.TransformPosition( Position ) );
				const FVector NormalEnd( ComponentToWorldMatrix.TransformPosition( Position + Normal * Length ) );
				const FVector TangentEnd( ComponentToWorldMatrix.TransformPosition( Position + Tangent * Length * 0.5f ) );

				DebugNormalsComponent->AddLine( FOverlayLine( Start, NormalEnd, FColor::Magenta, 0.0f ) );
				DebugNormalsComponent->AddLine( FOverlayLine( Start, TangentEnd, FColor::Yellow, 0.0f ) );
			}
		}
	}
}


void FMeshEditorMode::RequestSelectedElementsOverlayUpdate()
{
	bShouldUpdateSelectedElementsOverlay = true;
}


void FMeshEditorMode::UpdateSelectedElementsOverlay()
{
	SelectedElementsComponent->Clear();
	SelectedSubDElementsComponent->Clear();

	const double CurrentRealTime = FSlateApplication::Get().GetCurrentTime();
	const float SelectionAnimationDuration = MeshEd::SelectionAnimationDuration->GetFloat();

	static TMap<TTuple<UPrimitiveComponent*, FEditableMeshSubMeshAddress>, TSet<FEdgeID>> SelectedEdgesByComponentsAndSubMeshes;
	SelectedEdgesByComponentsAndSubMeshes.Reset();

	for( const FMeshElement& SelectedMeshElement : SelectedMeshElements )
	{
		// Add selected elements to base cage overlay

		const float TimeSinceSelected = CurrentRealTime - SelectedMeshElement.LastSelectTime;
		const float SizeBias = MeshEd::SelectedSizeBias->GetFloat() + MeshEd::SelectedAnimationExtraSizeBias->GetFloat() * FMath::Clamp( 1.0f - ( TimeSinceSelected / SelectionAnimationDuration ), 0.0f, 1.0f );
		const FColor Color = FLinearColor::White.ToFColor( false );

		AddMeshElementToOverlay( SelectedElementsComponent, SelectedMeshElement, Color, SizeBias );

		// If the editable mesh is previewing subdivisions, cache all selected edges (including sides of selected polygons)

		if( SelectedMeshElement.Component.IsValid() )
		{
			UPrimitiveComponent* Component = SelectedMeshElement.Component.Get();
			const FEditableMeshSubMeshAddress& SubMeshAddress = SelectedMeshElement.ElementAddress.SubMeshAddress;

			const UEditableMesh* EditableMesh = FindEditableMesh( *Component, SubMeshAddress );
			check( EditableMesh );
			if( EditableMesh->IsPreviewingSubdivisions() )
			{
				TSet<FEdgeID>& EdgesToHighlight = SelectedEdgesByComponentsAndSubMeshes.FindOrAdd( MakeTuple( Component, SubMeshAddress ) );

				if( SelectedMeshElement.ElementAddress.ElementType == EEditableMeshElementType::Edge )
				{
					const FEdgeID EdgeID( SelectedMeshElement.ElementAddress.ElementID );
					EdgesToHighlight.Add( EdgeID );
				}
				else if( SelectedMeshElement.ElementAddress.ElementType == EEditableMeshElementType::Polygon )
				{
					const FPolygonID PolygonID( SelectedMeshElement.ElementAddress.ElementID );
					const int32 PolygonEdgeCount = EditableMesh->GetPolygonPerimeterEdgeCount( PolygonID );
					for( int32 EdgeIndex = 0; EdgeIndex < PolygonEdgeCount; ++EdgeIndex )
					{
						bool OutEdgeWindingReversed;
						EdgesToHighlight.Add( EditableMesh->GetPolygonPerimeterEdge( PolygonID, EdgeIndex, OutEdgeWindingReversed ) );
					}
				}
			}
		}
	}

	// Add selected wires to subdivided mesh overlay

	for( const auto& SelectedEdgesByComponentAndSubMesh : SelectedEdgesByComponentsAndSubMeshes )
	{
		const TTuple<UPrimitiveComponent*, FEditableMeshSubMeshAddress>& ComponentAndSubMesh = SelectedEdgesByComponentAndSubMesh.Key;
		const TSet<FEdgeID>& EdgesToHighlight = SelectedEdgesByComponentAndSubMesh.Value;

		if( EdgesToHighlight.Num() > 0 )
		{
			UPrimitiveComponent* Component = ComponentAndSubMesh.Get<0>();
			const FEditableMeshSubMeshAddress& SubMeshAddress = ComponentAndSubMesh.Get<1>();

			const UEditableMesh* EditableMesh = FindEditableMesh( *Component, SubMeshAddress );
			check( EditableMesh != nullptr );

			const FMatrix ComponentToWorldMatrix = Component->GetRenderMatrix();

			const FSubdivisionLimitData& SubdivisionLimitData = EditableMesh->GetSubdivisionLimitData();

			for( int32 WireEdgeNumber = 0; WireEdgeNumber < SubdivisionLimitData.SubdividedWireEdges.Num(); ++WireEdgeNumber )
			{
				const FSubdividedWireEdge& SubdividedWireEdge = SubdivisionLimitData.SubdividedWireEdges[ WireEdgeNumber ];

				if( SubdividedWireEdge.CounterpartEdgeID != FEdgeID::Invalid && EdgesToHighlight.Contains( SubdividedWireEdge.CounterpartEdgeID ) )
				{
					const int32 EdgeVertexIndex0 = SubdividedWireEdge.EdgeVertex0PositionIndex;
					const int32 EdgeVertexIndex1 = SubdividedWireEdge.EdgeVertex1PositionIndex;

					const FVector Position0 = ComponentToWorldMatrix.TransformPosition( SubdivisionLimitData.VertexPositions[ EdgeVertexIndex0 ] );
					const FVector Position1 = ComponentToWorldMatrix.TransformPosition( SubdivisionLimitData.VertexPositions[ EdgeVertexIndex1 ] );

					const FColor Color = FLinearColor::White.CopyWithNewOpacity( 0.8f ).ToFColor( false );

					SelectedSubDElementsComponent->AddLine( FOverlayLine( Position0, Position1, Color, 0.0f ) );
				}
			}
		}
	}
}


void FMeshEditorMode::UpdateCameraToWorldTransform( const FEditorViewportClient& ViewportClient )
{
	// Get it from VR head position, if valid
	if( ViewportWorldInteraction->HaveHeadTransform() )
	{
		CachedCameraToWorld = ViewportWorldInteraction->GetHeadTransform();
	}
	else
	{
		CachedCameraToWorld = FTransform( ViewportClient.GetViewTransform().GetRotation(), ViewportClient.GetViewTransform().GetLocation() );
	}
	bCachedIsPerspectiveView = ViewportClient.IsPerspective();
}


bool FMeshEditorMode::InputKey( FEditorViewportClient* ViewportClient, FViewport* Viewport, FKey Key, EInputEvent Event )
{
	bool bHandled = false;

	// Roll back whatever we changed last time while previewing.  We need the selected mesh elements to match
	// the mesh before any temporary changes were made.
	RollbackPreviewChanges();

	// If there is still a marquee select transaction pending completion since the last drag operation,
	// end it here (prior to the next drag operation potentially starting).
	if( MarqueeSelectTransaction.IsValid() )
	{
		MarqueeSelectTransaction.Reset();
		bMarqueeSelectTransactionActive = false;
	}

	if( Event == IE_Pressed )
	{
		FModifierKeysState ModifierKeysState = FSlateApplication::Get().GetModifierKeys();

		const FUICommandList* CommandList = GetCommandListForSelectedElementType();
		if( CommandList != nullptr )
		{
			bHandled = CommandList->ProcessCommandBindings( Key, ModifierKeysState, false );
		}
		else
		{
			bHandled = CommonCommands->ProcessCommandBindings( Key, ModifierKeysState, false );
		}
	}

	else if( Event == IE_DoubleClick )
	{
		// Absorb double clicks.  Otherwise they'll select actors/components while editing geometry.
		bHandled = true;
	}

	return bHandled ? true : FEdMode::InputKey( ViewportClient, Viewport, Key, Event );
}


const FUICommandList* FMeshEditorMode::GetCommandListForSelectedElementType() const
{
	switch( GetSelectedMeshElementType() )
	{
		case EEditableMeshElementType::Vertex:
			return VertexCommands.Get();

		case EEditableMeshElementType::Edge:
			return EdgeCommands.Get();

		case EEditableMeshElementType::Polygon:
			return PolygonCommands.Get();

		case EEditableMeshElementType::Any:
			return AnyElementCommands.Get();
	}

	return nullptr;
}


void FMeshEditorMode::CommitEditableMeshIfNecessary( UEditableMesh* EditableMesh, UPrimitiveComponent* Component )
{
	if( bPerInstanceEdits && !EditableMesh->IsCommittedAsInstance() )
	{
		UEditableMesh* NewEditableMesh = EditableMesh->CommitInstance( Component );
		NewEditableMesh->SetAllowUndo(true);
		NewEditableMesh->SetAllowSpatialDatabase(true);
		NewEditableMesh->SetAllowCompact(true);

		// Create a wireframe mesh for the base cage
		UWireframeMesh* WireframeBaseCage = NewObject<UWireframeMesh>();

		UMeshEditorStaticMeshAdapter* WireframeAdapter = NewObject<UMeshEditorStaticMeshAdapter>();
		NewEditableMesh->Adapters.Add( WireframeAdapter );
		WireframeAdapter->Initialize( NewEditableMesh, WireframeBaseCage );

		// Create a wireframe mesh for the subdivided mesh
		UWireframeMesh* WireframeSubdividedMesh = NewObject<UWireframeMesh>();

		UMeshEditorSubdividedStaticMeshAdapter* WireframeSubdividedAdapter = NewObject<UMeshEditorSubdividedStaticMeshAdapter>();
		NewEditableMesh->Adapters.Add( WireframeSubdividedAdapter );
		WireframeSubdividedAdapter->Initialize( NewEditableMesh, WireframeSubdividedMesh );

		// Rebuild mesh so that the wireframe meshes get their render data built through the adapters
		NewEditableMesh->RebuildRenderMesh();

		// Cache the editable mesh and the associated wireframe meshes
		FEditableAndWireframeMeshes EditableAndWireframeMeshes;
		EditableAndWireframeMeshes.EditableMesh = NewEditableMesh;
		EditableAndWireframeMeshes.WireframeBaseCage = WireframeBaseCage;
		EditableAndWireframeMeshes.WireframeSubdividedMesh = WireframeSubdividedMesh;

		// Commit the editable mesh as a new instance in the static mesh component
		const FEditableMeshSubMeshAddress& OldSubMeshAddress = EditableMesh->GetSubMeshAddress();
		const FEditableMeshSubMeshAddress& NewSubMeshAddress = NewEditableMesh->GetSubMeshAddress();

		CachedEditableMeshes.Add( NewSubMeshAddress, EditableAndWireframeMeshes );

		auto FixUpMeshElement = [ &OldSubMeshAddress, &NewSubMeshAddress, Component ]( FMeshElement& MeshElement )
		{
			if( MeshElement.Component.Get() == Component &&
			   MeshElement.ElementAddress.SubMeshAddress == OldSubMeshAddress )
			{
				MeshElement.ElementAddress.SubMeshAddress = NewSubMeshAddress;
			}
		};

		auto FixUpMeshElements = [ &OldSubMeshAddress, &NewSubMeshAddress, Component, &FixUpMeshElement ]( TArray<FMeshElement>& MeshElements )
		{
			for( FMeshElement& MeshElement : MeshElements )
			{
				FixUpMeshElement( MeshElement );
			}
		};

		// Change selection as an undoable transaction
		FSelectOrDeselectMeshElementsChangeInput ChangeInput;
		for( const FMeshElement& MeshElement : SelectedMeshElements )
		{
			if( MeshElement.ElementAddress.SubMeshAddress == OldSubMeshAddress )
			{
				ChangeInput.MeshElementsToDeselect.Add( MeshElement );
				FMeshElement NewMeshElement = MeshElement;
				NewMeshElement.ElementAddress.SubMeshAddress = NewSubMeshAddress;
				ChangeInput.MeshElementsToSelect.Add( NewMeshElement );
			}
		}
		TrackUndo( MeshEditorModeProxyObject, FSelectOrDeselectMeshElementsChange( MoveTemp( ChangeInput ) ).Execute( MeshEditorModeProxyObject ) );

		FixUpMeshElements( SelectedVertices );
		FixUpMeshElements( SelectedEdges );
		FixUpMeshElements( SelectedPolygons );
		FixUpMeshElements( FadingOutHoveredMeshElements );

		for( FMeshEditorInteractorData& MeshEditorInteractorData : MeshEditorInteractorDatas )
		{
			FixUpMeshElement( MeshEditorInteractorData.HoveredMeshElement );
			FixUpMeshElement( MeshEditorInteractorData.PreviouslyHoveredMeshElement );
		}

		// @todo mesheditor: this is a little bit fragile. Ideally we initialize these things after the new instance has been created.
		// @todo mesheditor extensibility: Figure out how external FMeshElements can be fixed up (either a callback with FixUpMeshElement function access, or they are registered with this system?)
		// FixUpMeshElement( InsetUsingPolygonElement );
		// 		for( auto& SplitEdgeMeshAndEdgesToSplit : SplitEdgeMeshesAndEdgesToSplit )
		// 		{
		// 			for( auto& EdgeToSplit : SplitEdgeMeshAndEdgesToSplit.Value )
		// 			{
		// 				FixUpMeshElement( EdgeToSplit );
		// 			}
		// 		}

		const bool bNewObjectsSelected = false;
		RefreshTransformables( bNewObjectsSelected );
	}
	else if( !EditableMesh->IsCommitted() )
	{
		EditableMesh->Commit();
	}
}


void FMeshEditorMode::CommitSelectedMeshes()
{
	for( FComponentAndEditableMesh& ComponentAndEditableMesh : SelectedComponentsAndEditableMeshes )
	{
		CommitEditableMeshIfNecessary( ComponentAndEditableMesh.EditableMesh, ComponentAndEditableMesh.Component.Get() );
	}
}


void FMeshEditorMode::PropagateInstanceChanges()
{
	for( UEditableMesh* EditableMesh : SelectedEditableMeshes )
	{
		EditableMesh->PropagateInstanceChanges();
	}

	CachedEditableMeshes.Empty();
}


bool FMeshEditorMode::CanPropagateInstanceChanges() const
{
	// @todo mesheditor: this could be more thorough:
	// it should not allow instance changes to be propagated if more than one instance is selected which derives from the same static mesh.
	// However MeshEditorMode has no generic way to know if this is the case (and it's unclear how that might be presented in the API).
	const TArray<UEditableMesh*>& LocalSelectedEditableMeshes = GetSelectedEditableMeshes();
	for( const UEditableMesh* EditableMesh : LocalSelectedEditableMeshes )
	{
		if( EditableMesh != nullptr && EditableMesh->IsCommittedAsInstance() )
		{
			return true;
		}
	}

	return false;
}

const UMeshEditorAssetContainer& FMeshEditorMode::GetAssetContainer() const
{
	return *AssetContainer;
}


void FMeshEditorMode::GetSelectedMeshesAndPolygonsPerimeterEdges( TMap<UEditableMesh*, TArray<FMeshElement>>& OutMeshesAndPolygonsEdges )
{
	OutMeshesAndPolygonsEdges.Reset();

	static TMap<UEditableMesh*, TArray<FMeshElement>> MeshesAndPolygons;
	GetSelectedMeshesAndElements( EEditableMeshElementType::Polygon, /* Out */ MeshesAndPolygons );

	for( auto& MeshAndPolygonElements : MeshesAndPolygons )
	{
		UEditableMesh* EditableMesh = MeshAndPolygonElements.Key;

		static TArray<FEdgeID> UniqueSelectedEdgeIDs;
		UniqueSelectedEdgeIDs.Reset();

		FMeshElement FirstPolygonElement;
		for( const FMeshElement& PolygonElement : MeshAndPolygonElements.Value )
		{
			if( !FirstPolygonElement.IsValidMeshElement() )
			{
				FirstPolygonElement = PolygonElement;
			}

			static TArray<FEdgeID> PerimeterEdgeIDs;
			EditableMesh->GetPolygonPerimeterEdges( FPolygonID( PolygonElement.ElementAddress.ElementID ), /* Out */ PerimeterEdgeIDs );

			for( const FEdgeID PerimeterEdgeID : PerimeterEdgeIDs )
			{
				UniqueSelectedEdgeIDs.AddUnique( PerimeterEdgeID );	// Unique add, because polygons can share edges
			}
		}

		TArray<FMeshElement>& EdgeElementsToFill = OutMeshesAndPolygonsEdges.Add( EditableMesh, TArray<FMeshElement>() );
		for( const FEdgeID EdgeID : UniqueSelectedEdgeIDs )
		{
			FMeshElement EdgeElement;
			EdgeElement.Component = FirstPolygonElement.Component;
			EdgeElement.ElementAddress.SubMeshAddress = FirstPolygonElement.ElementAddress.SubMeshAddress;
			EdgeElement.ElementAddress.ElementID = EdgeID;
			EdgeElement.ElementAddress.ElementType = EEditableMeshElementType::Edge;

			EdgeElementsToFill.Add( EdgeElement );
		}
	}
}

void FMeshEditorMode::SelectMeshElements( const TArray<FMeshElement>& MeshElementsToSelect )
{
	if( MeshElementsToSelect.Num() > 0 )
	{
		FSelectOrDeselectMeshElementsChangeInput ChangeInput;
		ChangeInput.MeshElementsToSelect = MeshElementsToSelect;
		TrackUndo( MeshEditorModeProxyObject, FSelectOrDeselectMeshElementsChange( ChangeInput ).Execute( MeshEditorModeProxyObject ) );
	}
}


void FMeshEditorMode::DeselectAllMeshElements()
{
	if( SelectedMeshElements.Num() > 0 )
	{
		TrackUndo( MeshEditorModeProxyObject, FDeselectAllMeshElementsChange( FDeselectAllMeshElementsChangeInput() ).Execute( MeshEditorModeProxyObject ) );
	}
}


void FMeshEditorMode::DeselectMeshElements( const TArray<FMeshElement>& MeshElementsToDeselect )
{
	if( MeshElementsToDeselect.Num() > 0 )
	{
		FSelectOrDeselectMeshElementsChangeInput ChangeInput;
		ChangeInput.MeshElementsToDeselect = MeshElementsToDeselect;
		TrackUndo( MeshEditorModeProxyObject, FSelectOrDeselectMeshElementsChange( ChangeInput ).Execute( MeshEditorModeProxyObject ) );
	}
}


void FMeshEditorMode::DeselectMeshElements( const TMap<UEditableMesh*, TArray<FMeshElement>>& MeshElementsToDeselect )
{
	FSelectOrDeselectMeshElementsChangeInput ChangeInput;
	for( const auto& MeshAndElements : MeshElementsToDeselect )
	{
		for( const auto& MeshElementToDeselect : MeshAndElements.Value )
		{
			ChangeInput.MeshElementsToDeselect.Add( MeshElementToDeselect );
		}
	}
	if( ChangeInput.MeshElementsToDeselect.Num() > 0 )
	{
		TrackUndo( MeshEditorModeProxyObject, FSelectOrDeselectMeshElementsChange( ChangeInput ).Execute( MeshEditorModeProxyObject ) );
	}
}


void FMeshEditorMode::BindSelectionModifiersCommands()
{
	for( UMeshEditorSelectionModifier* SelectionModifier : MeshEditorSelectionModifiers::Get() )
	{
		FUIAction SelectionModifierUIAction = FUIAction(
			FExecuteAction::CreateLambda( [ SelectionModifier, MeshEditorMode = this] { MeshEditorMode->SetEquippedSelectionModifier( MeshEditorMode->GetMeshElementSelectionMode(), SelectionModifier->GetSelectionModifierName() ); } ),
			FCanExecuteAction::CreateLambda( [ SelectionModifier, MeshEditorMode = this ]
			{
				return MeshEditorMode->IsMeshElementTypeSelectedOrIsActiveSelectionMode( SelectionModifier->GetElementType() ) || SelectionModifier->GetElementType() == EEditableMeshElementType::Any;
			} ),
			FIsActionChecked::CreateLambda( [ SelectionModifier, MeshEditorMode = this ] { return SelectionModifier == MeshEditorMode->GetEquippedSelectionModifier(); } ) );

		switch ( SelectionModifier->GetElementType() )
		{
		case EEditableMeshElementType::Invalid:
			break;
		case EEditableMeshElementType::Vertex:
			VertexSelectionModifiersActions.Emplace( SelectionModifier->GetUICommandInfo(), SelectionModifierUIAction );
			
			if ( EquippedVertexSelectionModifier == NAME_None )
			{
				EquippedVertexSelectionModifier = SelectionModifier->GetSelectionModifierName();
			}
			break;
		case EEditableMeshElementType::Edge:
			EdgeSelectionModifiersActions.Emplace( SelectionModifier->GetUICommandInfo(), SelectionModifierUIAction );

			if ( EquippedEdgeSelectionModifier == NAME_None )
			{
				EquippedEdgeSelectionModifier = SelectionModifier->GetSelectionModifierName();
			}
			break;
		case EEditableMeshElementType::Polygon:
			PolygonSelectionModifiersActions.Emplace( SelectionModifier->GetUICommandInfo(), SelectionModifierUIAction );

			if ( EquippedPolygonSelectionModifier == NAME_None )
			{
				EquippedPolygonSelectionModifier = SelectionModifier->GetSelectionModifierName();
			}
			break;
		case EEditableMeshElementType::Any:
			VertexSelectionModifiersActions.Emplace( SelectionModifier->GetUICommandInfo(), SelectionModifierUIAction );
			EdgeSelectionModifiersActions.Emplace( SelectionModifier->GetUICommandInfo(), SelectionModifierUIAction );
			PolygonSelectionModifiersActions.Emplace( SelectionModifier->GetUICommandInfo(), SelectionModifierUIAction );

			if ( EquippedVertexSelectionModifier == NAME_None )
			{
				EquippedVertexSelectionModifier = SelectionModifier->GetSelectionModifierName();
			}

			if ( EquippedEdgeSelectionModifier == NAME_None )
			{
				EquippedEdgeSelectionModifier = SelectionModifier->GetSelectionModifierName();
			}

			if ( EquippedPolygonSelectionModifier == NAME_None )
			{
				EquippedPolygonSelectionModifier = SelectionModifier->GetSelectionModifierName();
			}
			break;
		default:
			check( false );
		}
	}
}

void FMeshEditorMode::ModifySelection( TArray< FMeshElement >& InOutMeshElementsToSelect )
{
	UMeshEditorSelectionModifier* SelectionModifier = GetEquippedSelectionModifier();

	if ( !SelectionModifier )
	{
		return;
	}

	TMap< UEditableMesh*, TArray< FMeshElement > > EditableMeshesAndPolygons;
	for ( FMeshElement& MeshElement : InOutMeshElementsToSelect )
	{
		EditableMeshesAndPolygons.Add( FindOrCreateEditableMesh( *MeshElement.Component, MeshElement.ElementAddress.SubMeshAddress ) ).Add( MeshElement );
	}
<<<<<<< HEAD

	SelectionModifier->ModifySelection( EditableMeshesAndPolygons );
	InOutMeshElementsToSelect.Reset();

=======

	SelectionModifier->ModifySelection( EditableMeshesAndPolygons );
	InOutMeshElementsToSelect.Reset();

>>>>>>> cf6d231e
	for ( TPair< UEditableMesh*, TArray< FMeshElement > >& MeshElements : EditableMeshesAndPolygons )
	{
		for ( FMeshElement& MeshElement : MeshElements.Value )
		{
			InOutMeshElementsToSelect.Add( MeshElement );
		}
	}
}

#if EDITABLE_MESH_USE_OPENSUBDIV
void FMeshEditorMode::AddOrRemoveSubdivisionLevel( const bool bShouldAdd )
{
	if( ActiveAction == NAME_None )
	{
		if( GetSelectedEditableMeshes().Num() == 0 )
		{
			return;
		}

		FScopedTransaction Transaction( bShouldAdd ?
											 LOCTEXT( "UndoAddSubdivisionLevel", "Add Subdivision Level" ) :
											 LOCTEXT( "UndoRemoveSubdivisionLevel", "Remove Subdivision Level" ) );

		CommitSelectedMeshes();

		const TArray<UEditableMesh*>& SelectedMeshes = GetSelectedEditableMeshes();

		for( UEditableMesh* EditableMesh : SelectedMeshes )
		{
			EditableMesh->StartModification( EMeshModificationType::Final, EMeshTopologyChange::TopologyChange );

			if( GIsDemoMode )
			{
				// @todo mesheditor demo: Use specific subD count for demo
				EditableMesh->SetSubdivisionCount( bShouldAdd ? 3 : 0 );
			}
			else
			{
				EditableMesh->SetSubdivisionCount( FMath::Max( 0, EditableMesh->GetSubdivisionCount() + ( bShouldAdd ? 1 : -1 ) ) );
			}

			EditableMesh->EndModification();

			TrackUndo( EditableMesh, EditableMesh->MakeUndo() );
		}
	}
}
#endif


void FMeshEditorMode::FrameSelectedElements( FEditorViewportClient* ViewportClient )
{
	FBox BoundingBox( ForceInitToZero );

	switch( GetSelectedMeshElementType() )
	{
		case EEditableMeshElementType::Vertex:
		{
			static TMap<UEditableMesh*, TArray<FMeshElement>> SelectedMeshesAndVertices;
			GetSelectedMeshesAndVertices( SelectedMeshesAndVertices );
			for( const auto& SelectedMeshAndVertices : SelectedMeshesAndVertices )
			{
				UEditableMesh* EditableMesh = SelectedMeshAndVertices.Key;
				const TArray<FMeshElement>& VertexElements = SelectedMeshAndVertices.Value;

				const FMeshDescription* MeshDescription = EditableMesh->GetMeshDescription();
<<<<<<< HEAD
				const TVertexAttributeArray<FVector>& VertexPositions = MeshDescription->VertexAttributes().GetAttributes<FVector>( MeshAttribute::Vertex::Position );
=======
				TVertexAttributesConstRef<FVector> VertexPositions = MeshDescription->VertexAttributes().GetAttributesRef<FVector>( MeshAttribute::Vertex::Position );
>>>>>>> cf6d231e

				for( const auto& VertexElement : VertexElements )
				{
					const FVertexID VertexID( VertexElement.ElementAddress.ElementID );

					const UPrimitiveComponent* Component = VertexElement.Component.Get();
					if( Component )
					{
						const FVector VertexPosition = VertexPositions[ VertexID ];
						BoundingBox += Component->GetComponentTransform().TransformPosition( VertexPosition );
					}
				}
			}
			break;
		}

		case EEditableMeshElementType::Edge:
		{
			static TMap<UEditableMesh*, TArray<FMeshElement>> SelectedMeshesAndEdges;
			GetSelectedMeshesAndEdges( SelectedMeshesAndEdges );
			for( const auto& SelectedMeshAndEdges : SelectedMeshesAndEdges )
			{
				UEditableMesh* EditableMesh = SelectedMeshAndEdges.Key;
				const TArray<FMeshElement>& EdgeElements = SelectedMeshAndEdges.Value;

				const FMeshDescription* MeshDescription = EditableMesh->GetMeshDescription();
<<<<<<< HEAD
				const TVertexAttributeArray<FVector>& VertexPositions = MeshDescription->VertexAttributes().GetAttributes<FVector>( MeshAttribute::Vertex::Position );
=======
				TVertexAttributesConstRef<FVector> VertexPositions = MeshDescription->VertexAttributes().GetAttributesRef<FVector>( MeshAttribute::Vertex::Position );
>>>>>>> cf6d231e

				for( const auto& EdgeElement : EdgeElements )
				{
					const FEdgeID EdgeID( EdgeElement.ElementAddress.ElementID );

					const UPrimitiveComponent* Component = EdgeElement.Component.Get();
					if( Component )
					{
						const FVertexID VertexID0 = EditableMesh->GetEdgeVertex( EdgeID, 0 );
						const FVector VertexPosition0 = VertexPositions[ VertexID0 ];
						BoundingBox += Component->GetComponentTransform().TransformPosition( VertexPosition0 );

						const FVertexID VertexID1 = EditableMesh->GetEdgeVertex( EdgeID, 1 );
						const FVector VertexPosition1 = VertexPositions[ VertexID1 ];
						BoundingBox += Component->GetComponentTransform().TransformPosition( VertexPosition1 );
					}
				}
			}
			break;
		}

		case EEditableMeshElementType::Polygon:
		{
			static TMap<UEditableMesh*, TArray<FMeshElement>> SelectedMeshesAndPolygons;
			GetSelectedMeshesAndPolygons( SelectedMeshesAndPolygons );
			for( const auto& SelectedMeshAndPolygons : SelectedMeshesAndPolygons )
			{
				UEditableMesh* EditableMesh = SelectedMeshAndPolygons.Key;
				const TArray<FMeshElement>& PolygonElements = SelectedMeshAndPolygons.Value;

				const FMeshDescription* MeshDescription = EditableMesh->GetMeshDescription();
<<<<<<< HEAD
				const TVertexAttributeArray<FVector>& VertexPositions = MeshDescription->VertexAttributes().GetAttributes<FVector>( MeshAttribute::Vertex::Position );
=======
				TVertexAttributesConstRef<FVector> VertexPositions = MeshDescription->VertexAttributes().GetAttributesRef<FVector>( MeshAttribute::Vertex::Position );
>>>>>>> cf6d231e

				for( const auto& PolygonElement : PolygonElements )
				{
					const UPrimitiveComponent* Component = PolygonElement.Component.Get();
					if( Component )
					{
						const FPolygonID PolygonID( PolygonElement.ElementAddress.ElementID );

						for( const FVertexInstanceID VertexInstanceID : MeshDescription->GetPolygonPerimeterVertexInstances( PolygonID ) )
						{
							const FVector VertexPosition = VertexPositions[ MeshDescription->GetVertexInstanceVertex( VertexInstanceID ) ];
							BoundingBox += Component->GetComponentTransform().TransformPosition( VertexPosition );
						}
					}
				}
			}
			break;
		}

		default:
			return;
	}

	ViewportClient->FocusViewportOnBox( BoundingBox );
}


bool FMeshEditorMode::SelectEdgeLoops()
{
	if( ActiveAction != NAME_None )
	{
		return false;
	}

	static TMap< UEditableMesh*, TArray< FMeshElement > > MeshesWithEdgesToRemove;
	GetSelectedMeshesAndEdges( MeshesWithEdgesToRemove );

	if( MeshesWithEdgesToRemove.Num() == 0 )
	{
		// @todo should this count as a failure case?
		return false;
	}

	FScopedTransaction Transaction( LOCTEXT( "SelectEdgeLoops", "Select Edge Loops" ) );

	TArray<FMeshElement> MeshElementsToSelect;

	for( const auto& MeshAndElements : MeshesWithEdgesToRemove )
	{
		UEditableMesh* EditableMesh = MeshAndElements.Key;

		const TArray<FMeshElement>& SelectedEdgeElements = MeshAndElements.Value;
		
		TArray<FEdgeID> UniqueEdgeIDsPerMesh;

		for( const FMeshElement& SelectedEdgeElement : SelectedEdgeElements )
		{
			const FEdgeID EdgeID( SelectedEdgeElement.ElementAddress.ElementID );
			TArray<FEdgeID> EdgeLoopIDs;
			EditableMesh->GetEdgeLoopElements( EdgeID, EdgeLoopIDs );
			for( const FEdgeID EdgeLoopID : EdgeLoopIDs )
			{
				UniqueEdgeIDsPerMesh.AddUnique( EdgeLoopID );
			}
		}

		for( const FEdgeID UniqueEdgeID : UniqueEdgeIDsPerMesh )
		{
			MeshElementsToSelect.Emplace( SelectedEdgeElements[ 0 ].Component.Get(), EditableMesh->GetSubMeshAddress(), UniqueEdgeID );
		}
	}

	DeselectAllMeshElements();
	SelectMeshElements( MeshElementsToSelect );

	return true;
}


bool FMeshEditorMode::WeldSelectedVertices()
{
	if( ActiveAction != NAME_None )
	{
		return false;
	}

	static TMap< UEditableMesh*, TArray<FMeshElement> > MeshesWithVerticesToWeld;
	GetSelectedMeshesAndVertices( MeshesWithVerticesToWeld );

	if( MeshesWithVerticesToWeld.Num() == 0 )
	{
		// @todo should this count as a failure case?
		return false;
	}

	const FScopedTransaction Transaction( LOCTEXT( "UndoWeldVertices", "Weld Vertices" ) );

	CommitSelectedMeshes();

	// Refresh selection (committing may have created a new mesh instance)
	GetSelectedMeshesAndVertices( MeshesWithVerticesToWeld );

	// Deselect the mesh elements before we delete them.  This will make sure they become selected again after undo.
	DeselectMeshElements( MeshesWithVerticesToWeld );

	TArray<FMeshElement> MeshElementsToSelect;
	for( auto& MeshAndElements : MeshesWithVerticesToWeld )
	{
		UEditableMesh* EditableMesh = MeshAndElements.Key;
		const TArray<FMeshElement>& VertexElementsToWeld = MeshAndElements.Value;

		if( VertexElementsToWeld.Num() < 2 )
		{
			continue;
		}

		static TArray<FVertexID> VertexIDsToWeld;
		VertexIDsToWeld.Reset( MeshAndElements.Value.Num() );

		EditableMesh->StartModification( EMeshModificationType::Final, EMeshTopologyChange::TopologyChange );

		for( const FMeshElement& VertexElementToWeld : VertexElementsToWeld )
		{
			const FVertexID VertexID( VertexElementToWeld.ElementAddress.ElementID );
			VertexIDsToWeld.Add( VertexID );
		}

		FVertexID WeldedVertexID = FVertexID::Invalid;
		EditableMesh->WeldVertices( VertexIDsToWeld, WeldedVertexID );

		if( WeldedVertexID != FVertexID::Invalid )
		{
			FMeshElement NewVertexMeshElement;
			{
				NewVertexMeshElement.Component = VertexElementsToWeld[ 0 ].Component;
				NewVertexMeshElement.ElementAddress = VertexElementsToWeld[ 0 ].ElementAddress;
				NewVertexMeshElement.ElementAddress.ElementType = EEditableMeshElementType::Vertex;
				NewVertexMeshElement.ElementAddress.ElementID = WeldedVertexID;
			}

			MeshElementsToSelect.Add( NewVertexMeshElement );
		}
		else
		{
			// Couldn't weld the vertices
			// @todo mesheditor: Needs good user feedback when this happens
			// @todo mesheditor: If this fails, it will already potentially have created a new instance. To be 100% correct, it needs to do a prepass
			// to determine whether the operation can complete successfully before actually doing it.
		}

		EditableMesh->EndModification();

		TrackUndo( EditableMesh, EditableMesh->MakeUndo() );
	}

	SelectMeshElements( MeshElementsToSelect );

	return true;
}


bool FMeshEditorMode::TriangulateSelectedPolygons()
{
	if( ActiveAction != NAME_None )
	{
		return false;
	}

	static TMap< UEditableMesh*, TArray<FMeshElement> > MeshesAndPolygons;
	GetSelectedMeshesAndPolygons( /* Out */ MeshesAndPolygons );

	if( MeshesAndPolygons.Num() == 0 )
	{
		// @todo should this count as a failure case?
		return false;
	}

	const FScopedTransaction Transaction( LOCTEXT( "UndoTrianglulatePolygon", "Triangulate Polygon" ) );

	CommitSelectedMeshes();

	// Refresh selection (committing may have created a new mesh instance)
	GetSelectedMeshesAndPolygons( /* Out */ MeshesAndPolygons );

	// Deselect the polygons first.  They'll be deleted and replaced by triangles.  This will also make sure 
	// they become selected again after undo.
	DeselectMeshElements( MeshesAndPolygons );

	static TArray<FMeshElement> MeshElementsToSelect;
	MeshElementsToSelect.Reset();

	for( const auto& MeshAndPolygons : MeshesAndPolygons )
	{
		UEditableMesh* EditableMesh = MeshAndPolygons.Key;
		
		UPrimitiveComponent* Component = nullptr;
		for( const FMeshElement& PolygonElement : MeshAndPolygons.Value )
		{
			Component = PolygonElement.Component.Get();
			break;
		}
		check( Component != nullptr );


		EditableMesh->StartModification( EMeshModificationType::Final, EMeshTopologyChange::TopologyChange );

		static TArray<FPolygonID> PolygonsToTriangulate;
		PolygonsToTriangulate.Reset( MeshAndPolygons.Value.Num() );

		for( const FMeshElement& PolygonElement : MeshAndPolygons.Value )
		{
			const FPolygonID PolygonID( PolygonElement.ElementAddress.ElementID );
			PolygonsToTriangulate.Add( PolygonID );
		}

		static TArray<FPolygonID> NewTrianglePolygonIDs;
		EditableMesh->TriangulatePolygons( PolygonsToTriangulate, /* Out */ NewTrianglePolygonIDs );

		for( const FPolygonID NewTrianglePolygonID : NewTrianglePolygonIDs )
		{
			// Select the new polygon
			FMeshElement NewPolygonMeshElement;
			{
				NewPolygonMeshElement.Component = Component;
				NewPolygonMeshElement.ElementAddress.SubMeshAddress = EditableMesh->GetSubMeshAddress();
				NewPolygonMeshElement.ElementAddress.ElementType = EEditableMeshElementType::Polygon;
				NewPolygonMeshElement.ElementAddress.ElementID = NewTrianglePolygonID;
			}

			MeshElementsToSelect.Add( NewPolygonMeshElement );
		}

		EditableMesh->EndModification();

		TrackUndo( EditableMesh, EditableMesh->MakeUndo() );
	}

	// Select the newly-created triangles
	SelectMeshElements( MeshElementsToSelect );


	return true;
}


bool FMeshEditorMode::AssignMaterialToSelectedPolygons( UMaterialInterface* SelectedMaterial )
{
	if( SelectedMaterial )
	{
		if( ActiveAction != NAME_None )
		{
			return false;
		}

		static TMap< UEditableMesh*, TArray<FMeshElement> > MeshesAndPolygons;
		GetSelectedMeshesAndPolygons( /* Out */ MeshesAndPolygons );

		if( MeshesAndPolygons.Num() == 0 )
		{
			// @todo should this count as a failure case?
			return false;
		}

		const FScopedTransaction Transaction( LOCTEXT( "UndoAssignMaterialToPolygon", "Assign Material to Polygon" ) );

		CommitSelectedMeshes();

		// Refresh selection (committing may have created a new mesh instance)
		GetSelectedMeshesAndPolygons( /* Out */ MeshesAndPolygons );
		for( const auto& MeshAndPolygons : MeshesAndPolygons )
		{
			UEditableMesh* EditableMesh = MeshAndPolygons.Key;

			FMeshEditorUtilities::AssignMaterialToPolygons( SelectedMaterial, EditableMesh, MeshAndPolygons.Value );

			TrackUndo( EditableMesh, EditableMesh->MakeUndo() );
		}
	}

	return true;
}


bool FMeshEditorMode::InputAxis( FEditorViewportClient* ViewportClient, FViewport* Viewport, int32 ControllerId, FKey Key, float Delta, float DeltaTime )
{
	bool bHandled = false;

	return bHandled ? true : FEdMode::InputAxis( ViewportClient, Viewport, ControllerId, Key, Delta, DeltaTime );
}


bool FMeshEditorMode::InputDelta( FEditorViewportClient* ViewportClient, FViewport* Viewport, FVector& Drag, FRotator& Rotation, FVector& Scale )
{
	bool bHandled = false;

	return bHandled ? true : FEdMode::InputDelta( ViewportClient, Viewport, Drag, Rotation, Scale );
}


bool FMeshEditorMode::IsCompatibleWith(FEditorModeID OtherModeID) const
{
	// We are compatible with all other modes!
	return true;
}


void FMeshEditorMode::AddReferencedObjects( FReferenceCollector& Collector )
{
	Collector.AddReferencedObject( ActiveActionInteractor );

	Collector.AddReferencedObject( HoveredGeometryMaterial );
	Collector.AddReferencedObject( HoveredFaceMaterial );

	Collector.AddReferencedObjects( SelectedEditableMeshes );
	for( FComponentAndEditableMesh& ComponentAndEditableMesh : SelectedComponentsAndEditableMeshes )
	{
		Collector.AddReferencedObject( ComponentAndEditableMesh.EditableMesh );
	}

	for( auto Pair : CachedEditableMeshes )
	{
		Collector.AddReferencedObject( Pair.Value.EditableMesh );
		Collector.AddReferencedObject( Pair.Value.WireframeBaseCage );
		Collector.AddReferencedObject( Pair.Value.WireframeSubdividedMesh );
	}

	for( auto Pair : ComponentToWireframeComponentMap )
	{
		Collector.AddReferencedObject( Pair.Value.WireframeMeshComponent );
		Collector.AddReferencedObject( Pair.Value.WireframeSubdividedMeshComponent );
	}

	for( TTuple<UObject*, TUniquePtr<FChange>>& ObjectAndPreviewRevertChange : PreviewRevertChanges )
	{
		UObject* Object = ObjectAndPreviewRevertChange.Get<0>();
		Collector.AddReferencedObject( Object );
	}

	Collector.AddReferencedObjects( ActiveActionModifiedMeshes );

	Collector.AddReferencedObject( MeshEditorModeProxyObject );
	Collector.AddReferencedObject( AssetContainer );
}


void FMeshEditorMode::AddMeshElementToOverlay( UOverlayComponent* OverlayComponent, const FMeshElement& MeshElement, const FColor Color, const float Size )
{
	if( MeshElement.IsValidMeshElement() )
	{
		UEditableMesh* EditableMesh = FindOrCreateEditableMesh( *MeshElement.Component, MeshElement.ElementAddress.SubMeshAddress );
		if( EditableMesh != nullptr )
		{
			if( MeshElement.IsElementIDValid( EditableMesh ) )
			{
				const FMeshDescription* MeshDescription = EditableMesh->GetMeshDescription();
<<<<<<< HEAD
				const TVertexAttributeArray<FVector>& VertexPositions = MeshDescription->VertexAttributes().GetAttributes<FVector>( MeshAttribute::Vertex::Position );
=======
				TVertexAttributesConstRef<FVector> VertexPositions = MeshDescription->VertexAttributes().GetAttributesRef<FVector>( MeshAttribute::Vertex::Position );
>>>>>>> cf6d231e

				UPrimitiveComponent* Component = MeshElement.Component.Get();
				check( Component != nullptr );

				const FMatrix ComponentToWorldMatrix = Component->GetRenderMatrix();

				switch( MeshElement.ElementAddress.ElementType )
				{
					case EEditableMeshElementType::Vertex:
					{
						const FVertexID VertexID( MeshElement.ElementAddress.ElementID );
						const FVector Position( ComponentToWorldMatrix.TransformPosition( VertexPositions[ VertexID ] ) );

						OverlayComponent->AddPoint( FOverlayPoint( Position, Color, Size ) );
						break;
					}

					case EEditableMeshElementType::Edge:
					{
						const FEdgeID EdgeID( MeshElement.ElementAddress.ElementID );
						const FVertexID StartVertexID( EditableMesh->GetEdgeVertex( EdgeID, 0 ) );
						const FVertexID EndVertexID( EditableMesh->GetEdgeVertex( EdgeID, 1 ) );
						const FVector StartPosition( ComponentToWorldMatrix.TransformPosition( VertexPositions[ StartVertexID ] ) );
						const FVector EndPosition( ComponentToWorldMatrix.TransformPosition( VertexPositions[ EndVertexID ] ) );

						OverlayComponent->AddLine( FOverlayLine( StartPosition, EndPosition, Color, Size ) );
						break;
					}

					case EEditableMeshElementType::Polygon:
					{
						const FPolygonID PolygonID( MeshElement.ElementAddress.ElementID );
						const int32 PolygonTriangleCount = EditableMesh->GetPolygonTriangulatedTriangleCount( PolygonID );

						for( int32 PolygonTriangle = 0; PolygonTriangle < PolygonTriangleCount; PolygonTriangle++ )
						{
							FVector TriangleVertexPositions[ 3 ];
							for( int32 TriangleVertex = 0; TriangleVertex < 3; TriangleVertex++ )
							{
								const FVertexInstanceID VertexInstanceID = EditableMesh->GetPolygonTriangulatedTriangle( PolygonID, PolygonTriangle ).GetVertexInstanceID( TriangleVertex );
								const FVertexID VertexID = EditableMesh->GetVertexInstanceVertex( VertexInstanceID );
								TriangleVertexPositions[ TriangleVertex ] = ComponentToWorldMatrix.TransformPosition( VertexPositions[ VertexID ] );
							}

							OverlayComponent->AddTriangle( FOverlayTriangle( 
								HoveredFaceMaterial,
								FOverlayTriangleVertex( TriangleVertexPositions[ 0 ], FVector2D( 0, 0 ), FVector::UpVector, Color ),
								FOverlayTriangleVertex( TriangleVertexPositions[ 1 ], FVector2D( 0, 1 ), FVector::UpVector, Color ),
								FOverlayTriangleVertex( TriangleVertexPositions[ 2 ], FVector2D( 1, 1 ), FVector::UpVector, Color )
							) );
						}
						break;
					}
				}
			}
		}
	}
}


void FMeshEditorMode::Render( const FSceneView* SceneView, FViewport* Viewport, FPrimitiveDrawInterface* PDI )
{
	FEdMode::Render( SceneView, Viewport, PDI );

	// @todo mesheditor debug
	if( MeshEd::ShowDebugStats->GetInt() > 0 && SelectedMeshElements.Num() > 0 )
	{
		FMeshElement& MeshElement = SelectedMeshElements[ 0 ];
		UEditableMesh* EditableMesh = FindOrCreateEditableMesh( *MeshElement.Component, MeshElement.ElementAddress.SubMeshAddress );
		if( EditableMesh != nullptr )
		{
			GEngine->AddOnScreenDebugMessage( INDEX_NONE, 0.0f, FColor::White,
				FString::Printf( TEXT( "MeshElement: %s" ), *MeshElement.ToString() ), false );
			GEngine->AddOnScreenDebugMessage( INDEX_NONE, 0.0f, FColor::White,
				FString::Printf( TEXT( "Vertices: %i (array size: %i)" ), EditableMesh->GetVertexCount(), EditableMesh->GetMeshDescription()->Vertices().GetArraySize() ), false );
			GEngine->AddOnScreenDebugMessage( INDEX_NONE, 0.0f, FColor::White,
				FString::Printf( TEXT( "Vertex instances: %i (array size: %i)" ), EditableMesh->GetVertexInstanceCount(), EditableMesh->GetMeshDescription()->VertexInstances().GetArraySize() ), false );
			GEngine->AddOnScreenDebugMessage( INDEX_NONE, 0.0f, FColor::White,
				FString::Printf( TEXT( "Edges: %i (array size: %i)" ), EditableMesh->GetEdgeCount(), EditableMesh->GetMeshDescription()->Edges().GetArraySize() ), false );
			GEngine->AddOnScreenDebugMessage( INDEX_NONE, 0.0f, FColor::White,
				FString::Printf( TEXT( "Polygons: %i (array size: %i)" ), EditableMesh->GetPolygonCount(), EditableMesh->GetMeshDescription()->Polygons().GetArraySize() ), false );
			GEngine->AddOnScreenDebugMessage( INDEX_NONE, 0.0f, FColor::White,
				FString::Printf( TEXT( "Sections: %i (array size: %i)" ), EditableMesh->GetPolygonGroupCount(), EditableMesh->GetMeshDescription()->PolygonGroups().GetArraySize() ), false );
			// @todo mesheditor: triangles array is now an implementation detail in the adapter. Discuss if it's worth preserving access to it somehow.
			//for( int32 PolygonGroupIndex = 0; PolygonGroupIndex < EditableMesh->GetPolygonGroupArraySize(); ++PolygonGroupIndex )
			//{
			//	const FPolygonGroupID PolygonGroupID( PolygonGroupIndex );
			//	if( EditableMesh->IsValidPolygonGroup( PolygonGroupID ) )
			//	{
			//		GEngine->AddOnScreenDebugMessage( INDEX_NONE, 0.0f, FColor::White,
			//			FString::Printf( TEXT( "   [%i] Triangles: %i (array size: %i)" ), PolygonGroupID.GetValue(), EditableMesh->GetTriangleCount( PolygonGroupID ), EditableMesh->GetTriangleArraySize( PolygonGroupID ) ), false );
			//	}
			//}
		}
	}
}


FMeshEditorMode::FMeshEditorInteractorData& FMeshEditorMode::GetMeshEditorInteractorData( const UViewportInteractor* ViewportInteractor ) const
{
	check( ViewportInteractor != nullptr );

	// @todo mesheditor perf: We could use a hash table here for a faster lookup, but it's unlikely there will be more than a handful
	// of viewport interactors to iterate over.
	FMeshEditorInteractorData* FoundMeshEditorInteractorData = nullptr;
	for( int32 MeshEditorInteractorDataIndex = 0; MeshEditorInteractorDataIndex < MeshEditorInteractorDatas.Num(); ++MeshEditorInteractorDataIndex )
	{
		FMeshEditorInteractorData& MeshEditorInteractorData = MeshEditorInteractorDatas[ MeshEditorInteractorDataIndex ];

		const UViewportInteractor* CurrentViewportInteractor = MeshEditorInteractorData.ViewportInteractor.Get();
		if( CurrentViewportInteractor == nullptr )
		{
			// Expired
			MeshEditorInteractorDatas.RemoveAt( MeshEditorInteractorDataIndex-- );
		}
		else
		{
			if( CurrentViewportInteractor == ViewportInteractor )
			{
				FoundMeshEditorInteractorData = &MeshEditorInteractorData;
			}
		}
	}

	if( FoundMeshEditorInteractorData == nullptr )
	{
		FMeshEditorInteractorData& NewMeshEditorInteractorData = *new( MeshEditorInteractorDatas ) FMeshEditorInteractorData();
		NewMeshEditorInteractorData.ViewportInteractor = ViewportInteractor;
		FoundMeshEditorInteractorData = &NewMeshEditorInteractorData;
	}

	check( FoundMeshEditorInteractorData != nullptr );
	return *FoundMeshEditorInteractorData;
}


// @todo mesheditor debug
// static UViewportWorldInteraction* GHackVWI = nullptr;
// static FTransform GHackComponentToWorld;

void FMeshEditorMode::OnViewportInteractionHoverUpdate( UViewportInteractor* ViewportInteractor, FVector& OutHoverImpactPoint, bool& bWasHandled )
{
	FMeshEditorInteractorData& MeshEditorInteractorData = GetMeshEditorInteractorData( ViewportInteractor );
	MeshEditorInteractorData.PreviouslyHoveredMeshElement = MeshEditorInteractorData.HoveredMeshElement;
	MeshEditorInteractorData.HoveredMeshElement = FMeshElement();
	MeshEditorInteractorData.HoverLocation = FVector::ZeroVector;

	// Make sure there are no outstanding changes being previewed.  Usually, OnViewportInteractionHoverUpdate() will be the first function
	// called on our class each frame.  We definitely don't want to do hover testing against the mesh we were previewing at the end of
	// the last frame.  So let's roll those changes back first thing.
	RollbackPreviewChanges();

	if( !bWasHandled )
	{
		MeshEditorInteractorData.bGrabberSphereIsValid = ViewportInteractor->GetGrabberSphere( /* Out */ MeshEditorInteractorData.GrabberSphere );
		MeshEditorInteractorData.bLaserIsValid = ViewportInteractor->GetLaserPointer( /* Out */ MeshEditorInteractorData.LaserStart, /* Out */ MeshEditorInteractorData.LaserEnd );

		const int32 LODIndex = 0;			// @todo mesheditor: We'll want to select an LOD to edit in various different wants (LOD that's visible, or manual user select, etc.)
											
		// Don't use the laser pointer while if someone else has captured input
		// @todo vreditor: We need to re-think how input capture works.  This seems too hacky/complex
		FViewportActionKeyInput* SelectAndMoveAction = ViewportInteractor->GetActionWithName( ViewportWorldActionTypes::SelectAndMove );
		FViewportActionKeyInput* WorldMovementAction = ViewportInteractor->GetActionWithName( ViewportWorldActionTypes::WorldMovement );
 		const bool bIsLaserPointerBusy = 
			( SelectAndMoveAction != nullptr && SelectAndMoveAction->bIsInputCaptured && ActiveAction == NAME_None ) ||
			( WorldMovementAction != nullptr && WorldMovementAction->bIsInputCaptured && ActiveAction == NAME_None );

		bool bIsGrabberSphereOverMeshElement = false;

		if( !bIsLaserPointerBusy )
		{
			if( ActiveAction == NAME_None || 
				bActiveActionNeedsHoverLocation )
			{
				const float WorldSpaceRayFuzzyDistance = MeshEd::LaserFuzzySelectionDistance->GetFloat() * ViewportWorldInteraction->GetWorldScaleFactor();
				const float WorldSpaceGrabberSphereFuzzyDistance = MeshEd::GrabberSphereFuzzySelectionDistance->GetFloat() * ViewportWorldInteraction->GetWorldScaleFactor();
				const float ExtraFuzzyScalingForCollisionQuery = 1.25f;	// @todo mesheditor urgent: Inflates collision query bounds to account for us not doing any distance-based scaling of query size

				// Two passes -- first with grabber sphere, then again with the laser
				const int32 FirstInteractorPassNumber = GetDefault<UMeshEditorSettings>()->bAllowGrabberSphere ? 0 : 1;
				for( int32 InteractorPassNumber = FirstInteractorPassNumber; InteractorPassNumber < 2; ++InteractorPassNumber )
				{
					const EInteractorShape InteractorShape = ( InteractorPassNumber == 0 ) ? EInteractorShape::GrabberSphere : EInteractorShape::Laser;

					if( ( InteractorShape == EInteractorShape::GrabberSphere && MeshEditorInteractorData.bGrabberSphereIsValid ) ||
						( InteractorShape == EInteractorShape::Laser && MeshEditorInteractorData.bLaserIsValid ) )
					{
						static TArray< UPrimitiveComponent* > HitComponents;
						HitComponents.Reset();

						// Trace against the world twice.  Once for simple collision and then again for complex collision.
						// We need the simple collision pass so that we can catch editable meshes with inflated bounds for
						// subdivision cages.
						for( int32 CollisionPassNumber = 0; CollisionPassNumber < 2; ++CollisionPassNumber )
						{
							const bool bTraceComplex = ( CollisionPassNumber == 0 );
							FCollisionQueryParams TraceParams( NAME_None, bTraceComplex, nullptr );

							static TArray<UPrimitiveComponent*> ComponentsFoundThisPass;
							ComponentsFoundThisPass.Reset();

							if( InteractorShape == EInteractorShape::GrabberSphere )
							{
								// Grabber sphere testing
								FCollisionShape CollisionShape;
								CollisionShape.SetSphere( MeshEditorInteractorData.GrabberSphere.W + WorldSpaceGrabberSphereFuzzyDistance * ExtraFuzzyScalingForCollisionQuery );

	 							//DrawDebugSphere( GetWorld(), MeshEditorInteractorData.GrabberSphere.Center, 1.5f * ViewportWorldInteraction->GetWorldScaleFactor(), 32, FColor::White, false, 0.0f );
	 							//DrawDebugSphere( GetWorld(), MeshEditorInteractorData.GrabberSphere.Center, CollisionShape.GetSphereRadius(), 32, FColor( 255, 40, 40, 255 ), false, 0.0f );

								static TArray< FOverlapResult > OverlapResults;
								OverlapResults.Reset();
								if( GetWorld()->OverlapMultiByChannel( OverlapResults, MeshEditorInteractorData.GrabberSphere.Center, FQuat::Identity, ECC_Visibility, CollisionShape, TraceParams ) )
								{
									for( FOverlapResult& OverlapResult : OverlapResults )
									{
										if( OverlapResult.GetComponent() != nullptr )
										{
											ComponentsFoundThisPass.Add( OverlapResult.GetComponent() );
										}
									}
								}
							}
							else
							{
								// Fuzzy hit testing (thick laser)
								FCollisionShape CollisionShape;
								CollisionShape.SetSphere( WorldSpaceRayFuzzyDistance * ExtraFuzzyScalingForCollisionQuery );

								// @todo mesheditor perf: This could be fairly slow, tracing so many objects.  We could do SweepSingleByChannel, but the nearest mesh might not actually have the best element to select
								// @todo mesheditor perf: Do we really need to even do a complex PhysX trace now that we have spatial databases for editable meshes?
								static TArray< FHitResult > HitResults;
								HitResults.Reset();
								if( GetWorld()->SweepMultiByChannel( HitResults, MeshEditorInteractorData.LaserStart, MeshEditorInteractorData.LaserEnd, FQuat::Identity, ECC_Visibility, CollisionShape, TraceParams ) )
								{
									for( FHitResult& HitResult : HitResults )
									{
										if( HitResult.GetComponent() != nullptr )
										{
											ComponentsFoundThisPass.Add( HitResult.GetComponent() );
										}
									}
								}
							}

							// @todo mesheditor: We could avoid multiple collision test passes if the physics system had a way to do
							// per-shape filtering during our query.  Basically we'd recognize the bounds shape for editable mesh's
							// components and always trace against that instead of its complex collision
							for( UPrimitiveComponent* Component : ComponentsFoundThisPass )
							{
								// Always add components we find from the complex collision pass, but only add meshes from the simple collision pass if 
								// they're in subdivision preview mode.  Their base cage mesh won't match their complex collision geometry, but we
								// still need to allow the user to interact with mesh elements outside the bounds of that geometry.
								FEditableMeshSubMeshAddress SubMeshAddress = UEditableMeshFactory::MakeSubmeshAddress( Component, LODIndex );
								const UEditableMesh* EditableMesh = FindEditableMesh( *Component, SubMeshAddress );
								if( bTraceComplex || ( EditableMesh != nullptr && EditableMesh->IsPreviewingSubdivisions() ) )
								{
									// Don't bother with editor-only 'helper' actors, we never want to visualize or edit geometry on those
									if( !Component->IsEditorOnly() &&
										( Component->GetOwner() == nullptr || !Component->GetOwner()->IsEditorOnly() ) )
									{
										HitComponents.AddUnique( Component );
									}
								}
							}
						}

						// Find *everything* under the cursor, as well as the closest thing under the cursor.  This is so that
						// systems can choose to filter out elements they aren't interested in.
						// @todo mesheditor selection: We need to finish implementing this so that you can pick up something that's selected, even if the
						// closest thing under the cursor isn't the same element type that you have selected.
		// 						static TArray<FEditableMeshElementAddress> CandidateElementAddresses;
		// 						CandidateElementAddresses.Reset();

						UPrimitiveComponent* ClosestComponent = nullptr;
						FEditableMeshElementAddress ClosestElementAddress;
						EInteractorShape ClosestInteractorShape = EInteractorShape::Invalid;
						FVector ClosestHoverLocation = FVector::ZeroVector;

						for( UPrimitiveComponent* HitComponent : HitComponents )
						{
							if( GEditor->GetSelectedActors()->IsSelected( HitComponent->GetOwner() ) )
							{
								// @todo mesheditor debug
								// GHackComponentToWorld = HitComponent->GetComponentToWorld();
								// GHackVWI = this->ViewportWorldInteraction;

								const FMatrix& ComponentToWorldMatrix = HitComponent->GetRenderMatrix();
								const float ComponentSpaceRayFuzzyDistance = ComponentToWorldMatrix.InverseTransformVector( FVector( WorldSpaceRayFuzzyDistance, 0.0f, 0.0f ) ).Size();
								const float ComponentSpaceGrabberSphereFuzzyDistance = ComponentToWorldMatrix.InverseTransformVector( FVector( WorldSpaceGrabberSphereFuzzyDistance, 0.0f, 0.0f ) ).Size();

								FEditableMeshSubMeshAddress SubMeshAddressToQuery = UEditableMeshFactory::MakeSubmeshAddress( HitComponent, LODIndex );

								// Grab the existing editable mesh from our cache if we have one, otherwise create one now
								UEditableMesh* EditableMesh = FindOrCreateEditableMesh( *HitComponent, SubMeshAddressToQuery );
								if( EditableMesh != nullptr )
								{
									// If we're selecting by painting, only hover over elements of the same type that we already have selected
									EEditableMeshElementType OnlyElementType = EEditableMeshElementType::Invalid;
									if( this->MeshElementSelectionMode != EEditableMeshElementType::Any )
									{
										OnlyElementType = this->MeshElementSelectionMode;
									}
									else if( ActiveAction == EMeshEditAction::SelectByPainting )
									{
										OnlyElementType = GetSelectedMeshElementType();
									}

									// Shapes are in world space, but we need it in the local space of our component
									const FVector ComponentSpaceLaserStart = ComponentToWorldMatrix.InverseTransformPosition( MeshEditorInteractorData.LaserStart );
									const FVector ComponentSpaceLaserEnd = ComponentToWorldMatrix.InverseTransformPosition( MeshEditorInteractorData.LaserEnd );

									const FSphere ComponentSpaceGrabberSphere(
										ComponentToWorldMatrix.InverseTransformPosition( MeshEditorInteractorData.GrabberSphere.Center ),
										ComponentToWorldMatrix.InverseTransformVector( FVector( MeshEditorInteractorData.GrabberSphere.W ) ).X );

									const FTransform CameraToWorld = CachedCameraToWorld.IsSet() ? CachedCameraToWorld.GetValue() : HitComponent->GetComponentToWorld();	// @todo mesheditor: We're expecting to have a CameraToWorld here
									const bool bIsPerspectiveView = bCachedIsPerspectiveView.IsSet() ? bCachedIsPerspectiveView.GetValue() : true;
									const FVector ComponentSpaceCameraLocation = ComponentToWorldMatrix.InverseTransformPosition( CameraToWorld.GetLocation() );
									const float ComponentSpaceFuzzyDistanceScaleFactor = ComponentToWorldMatrix.InverseTransformVector( FVector( MeshEd::OverlayDistanceScaleFactor->GetFloat() / ViewportWorldInteraction->GetWorldScaleFactor(), 0.0f, 0.0f ) ).Size();

									EInteractorShape HitInteractorShape = EInteractorShape::Invalid;
									FVector ComponentSpaceHitLocation = FVector::ZeroVector;
									FEditableMeshElementAddress MeshElementAddress = QueryElement( 
										*EditableMesh, 
										InteractorShape,
										ComponentSpaceGrabberSphere, 
										ComponentSpaceGrabberSphereFuzzyDistance, 
										ComponentSpaceLaserStart, 
										ComponentSpaceLaserEnd, 
										ComponentSpaceRayFuzzyDistance, 
										OnlyElementType, 
										ComponentSpaceCameraLocation,
										bIsPerspectiveView,
										ComponentSpaceFuzzyDistanceScaleFactor,
										/* Out */ HitInteractorShape,
										/* Out */ ComponentSpaceHitLocation );

									if( MeshElementAddress.ElementType != EEditableMeshElementType::Invalid )
									{
										const FVector WorldSpaceHitLocation = ComponentToWorldMatrix.TransformPosition( ComponentSpaceHitLocation );
										
										const float ClosestDistanceToGrabberSphere = ( MeshEditorInteractorData.GrabberSphere.Center - ClosestHoverLocation ).Size();
										const float DistanceToGrabberSphere = ( MeshEditorInteractorData.GrabberSphere.Center - WorldSpaceHitLocation ).Size();

										const float ClosestDistanceOnRay = ( MeshEditorInteractorData.LaserStart - ClosestHoverLocation ).Size();
										const float DistanceOnRay = ( MeshEditorInteractorData.LaserStart - WorldSpaceHitLocation ).Size();

										// NOTE: We're preferring any grabber sphere hit over laser hits
										if( ClosestComponent == nullptr ||
											( HitInteractorShape == EInteractorShape::GrabberSphere && DistanceToGrabberSphere < ClosestDistanceToGrabberSphere ) ||
											( HitInteractorShape == EInteractorShape::Laser && DistanceOnRay < ClosestDistanceOnRay ) )
										{
											ClosestComponent = HitComponent;
											ClosestElementAddress = MeshElementAddress;
											ClosestInteractorShape = HitInteractorShape;
											ClosestHoverLocation = WorldSpaceHitLocation;
										}
									}
								}
							}
						}

						if( ClosestElementAddress.ElementType != EEditableMeshElementType::Invalid )
						{
							// We have a hovered element!
							MeshEditorInteractorData.HoveredMeshElement.Component = ClosestComponent;
							MeshEditorInteractorData.HoveredMeshElement.LastHoverTime = FSlateApplication::Get().GetCurrentTime();
							MeshEditorInteractorData.HoveredMeshElement.ElementAddress = ClosestElementAddress;
							MeshEditorInteractorData.HoverInteractorShape = ClosestInteractorShape;
							MeshEditorInteractorData.HoverLocation = ClosestHoverLocation;

							bWasHandled = true;
							OutHoverImpactPoint = MeshEditorInteractorData.HoverLocation;

							// If we hit something with our grabber sphere, then don't bother checking with the laser.  We always
							// prefer grabber sphere hits.
							if( InteractorShape == EInteractorShape::GrabberSphere )
							{
								//	DrawDebugSphere( GetWorld(), MeshEditorInteractorData.HoverLocation, 1.5f * ViewportWorldInteraction->GetWorldScaleFactor(), 16, FColor( 255, 40, 40, 255 ), false, 0.0f );
								bIsGrabberSphereOverMeshElement = true;
								break;
							}
						}
					}
				}
			}
		}

		const FMeshElement& PreviouslyHoveredMeshElement = MeshEditorInteractorData.PreviouslyHoveredMeshElement;

		// Are we hovering over something new? (or nothing?)  If so, then we'll fade out the old hovered mesh element
		if( PreviouslyHoveredMeshElement.IsValidMeshElement() &&
			!PreviouslyHoveredMeshElement.IsSameMeshElement( MeshEditorInteractorData.HoveredMeshElement ) )
		{
			// Replace any existing previously hovered element that points to the same mesh element
			bool bAlreadyExisted = false;
			for( int32 ElementIndex = 0; ElementIndex < FadingOutHoveredMeshElements.Num(); ++ElementIndex )
			{
				FMeshElement& ExistingElement = FadingOutHoveredMeshElements[ ElementIndex ];
				if( ExistingElement.IsSameMeshElement( PreviouslyHoveredMeshElement ) )
				{
					ExistingElement = PreviouslyHoveredMeshElement;
					bAlreadyExisted = true;
					break;
				}
			}
			if( !bAlreadyExisted )
			{
				if( MeshElementSelectionMode == EEditableMeshElementType::Any ||
				    MeshElementSelectionMode == PreviouslyHoveredMeshElement.ElementAddress.ElementType )
				{
					FadingOutHoveredMeshElements.Add( PreviouslyHoveredMeshElement );
				}
			}
		}
	}
}


void FMeshEditorMode::OnViewportInteractionInputUnhandled( FEditorViewportClient& ViewportClient, class UViewportInteractor* ViewportInteractor, const struct FViewportActionKeyInput& Action )
{
	if( Action.ActionType == ViewportWorldActionTypes::SelectAndMove )
	{
		if( Action.Event == IE_Pressed )
		{
			// Deselect everything
			if( SelectedMeshElements.Num() > 0 )
			{
				const FScopedTransaction Transaction( LOCTEXT( "UndoDeselectingAllMeshElements", "Deselect All Elements" ) );
				DeselectAllMeshElements();
			}
		}
	}
}


void FMeshEditorMode::OnViewportInteractionStartDragging( UViewportInteractor* ViewportInteractor )
{
	if( ActiveAction == NAME_None )
	{
		// NOTE: We pass an empty Undo text string to tell StartAction() that we don't need it to start a transaction
		// because the caller of this delegate will have already done that (the viewport interaction system)
		const bool bActionNeedsHoverLocation = false;
		StartAction( EMeshEditAction::MoveUsingGizmo, ViewportInteractor, bActionNeedsHoverLocation, FText() );
	}
}


void FMeshEditorMode::OnViewportInteractionStopDragging( UViewportInteractor* ViewportInteractor )
{
	// This will be called when the user releases the button/trigger to stop dragging, however the objects
	// could still be moving after this is called.  This is because objects can interpolate to their final
	// (snapped) position, or they could be "thrown" and inertia will carry them further.  To find out
	// when the objects have finally stopped moving, check out OnViewportInteractionFinishedMovingTransformables()
}


void FMeshEditorMode::OnViewportInteractionFinishedMovingTransformables()
{
	if( ActiveAction != NAME_None )
	{
		FinishAction();
	}
}


void FMeshEditorMode::OnVREditorModePlaceDraggedMaterial( UPrimitiveComponent* HitComponent, UMaterialInterface* MaterialInterface, bool& bPlaced )
{
	if( !bPlaced )
	{
		static TMap< UEditableMesh*, TArray<FMeshElement> > MeshesAndPolygons;
		GetSelectedMeshesAndPolygons( /* Out */ MeshesAndPolygons );
		for( const auto& MeshAndPolygons : MeshesAndPolygons )
		{
			if( MeshAndPolygons.Value.Num() > 0 )
			{
				if( MeshAndPolygons.Value[ 0 ].Component.Get() == HitComponent )
				{
					AssignMaterialToSelectedPolygons( MaterialInterface );
					bPlaced = true;
					break;
				}
			}
		}
	}
}


void FMeshEditorMode::UpdateActiveAction( const bool bIsActionFinishing )
{

	// Make sure there are no outstanding changes being previewed -- we never want changes to STACK.  This can happen
	// when UpdateActiveAction() is called more than once per frame.
	RollbackPreviewChanges();

	if( bIsFirstActiveActionUpdate &&
	   ActiveAction != NAME_None &&
	   ActiveAction != EMeshEditAction::SelectByPainting )
	{
		CommitSelectedMeshes();
	}


	// @todo mesheditor urgent: During an interactive edit, if nothing ends up selected after the edit is complete, 
	// no mesh elements will be rendered that frame, which makes it hard to see what's going on.  Currently, we make
	// sure that something is always selected after every type of interactive edit, but in the future that may not make sense.


	// If this is an interim change, then everything that happens here -- all changes to our meshes, and even selection
	// changes -- are guaranteed to be rolled back at the beginning of the next frame.  So we'll intercept any requests
	// to store Undo history, and instead store those in a separate array to be processed ourselves next frame.
	const EMeshModificationType MeshModificationType = bIsActionFinishing ? EMeshModificationType::Final : ( bIsFirstActiveActionUpdate ? EMeshModificationType::FirstInterim : EMeshModificationType::Interim );
	this->bIsCapturingUndoForPreview = ( MeshModificationType != EMeshModificationType::Final );
	check( GUndo == nullptr || GEditor->IsTransactionActive() );
	ActiveActionModifiedMeshes.Reset();


	// Make sure StartModification() is called on all selected meshes
	const EMeshTopologyChange MeshTopologyChange = ( ( ActiveAction == EMeshEditAction::Move || ActiveAction == EMeshEditAction::MoveUsingGizmo ) ? EMeshTopologyChange::NoTopologyChange : EMeshTopologyChange::TopologyChange );
	{
		for( const FMeshElement& SelectedMeshElement : SelectedMeshElements )
		{
			if( SelectedMeshElement.IsValidMeshElement() )
			{
				UEditableMesh* EditableMesh = FindOrCreateEditableMesh( *SelectedMeshElement.Component, SelectedMeshElement.ElementAddress.SubMeshAddress );
				if( EditableMesh != nullptr )
				{
					// @todo mesheditor debug
					//GWarn->Logf( TEXT( "Selected: %s, Element: %s" ), *SelectedMeshElement.Component->GetName(), *SelectedMeshElement.ToString() );

					if( !ActiveActionModifiedMeshes.Contains( EditableMesh ) )	// @todo gizmo: All transformables will also hit this right?
					{
						ActiveActionModifiedMeshes.Add( EditableMesh );

						EditableMesh->StartModification( MeshModificationType, MeshTopologyChange );

						TrackUndo( EditableMesh, EditableMesh->MakeUndo() );
					}
				}
			}
		}
	}

	bool bIsMovingSelectedMeshElements = false;

	if( ActiveAction == EMeshEditAction::Move ||
		ActiveAction == EMeshEditAction::MoveUsingGizmo )
	{
		bIsMovingSelectedMeshElements = true;
	}
	else if( ActiveAction == EMeshEditAction::DrawVertices )
	{
		// @todo mesheditor: need a way to determine the plane we are going to create the polygon on.
		// This is because the depth of placed points is ambiguous in a perspective viewport.
		// For testing purposes, define a hardcoded plane.
		const FPlane PolygonPlane( FVector( 0, 0, 50 ), FVector( 0, 0, 1 ) );

		FMeshEditorInteractorData& MeshEditorInteractorData = GetMeshEditorInteractorData( ActiveActionInteractor );
		if( MeshEditorInteractorData.bLaserIsValid || MeshEditorInteractorData.bGrabberSphereIsValid )
		{
			UEditableMesh* EditableMesh = nullptr;
			UPrimitiveComponent* Component = nullptr;
			FEditableMeshSubMeshAddress SubMeshAddress;

			if( SelectedEditableMeshes.Num() == 0 )
			{
				// @todo mesheditor: support creating a new mesh from scratch here
				// Look into support for creating new assets in the transient package without needing to specify a filename?
			}
			else
			{
				// Currently adds new vertices to whichever editable mesh is currently selected
				Component = SelectedComponentsAndEditableMeshes[ 0 ].Component.Get();
				EditableMesh = SelectedComponentsAndEditableMeshes[ 0 ].EditableMesh;
				// @todo mesheditor: allow multiple selected meshes? What should this do?

				check( EditableMesh );
				check( Component );

				FVector Point = FMath::LinePlaneIntersection( MeshEditorInteractorData.LaserStart, MeshEditorInteractorData.LaserEnd, PolygonPlane );

				// @todo mesheditor: Hard coded tweakables. MinDistanceSqr should probably be in screen space.
				const float MinDistanceSqr = FMath::Square( 5.0f );
				const float MinTimeToPlacePoint = 0.25f;
				const float AngleThreshold = 0.86f;		// cos(30 degrees)

				const double CurrentTime = FSlateApplication::Get().GetCurrentTime();

				if( DrawnPoints.Num() == 0 )
				{
					// Always place the first point regardless
					DrawnPoints.Emplace( CurrentTime, Point );
				}
				else if ( DrawnPoints.Num() == 1 )
				{
					// Place the second point if it's sufficiently far away from the first
					if( FVector::DistSquared( Point, DrawnPoints.Last().Get<1>() ) > MinDistanceSqr )
					{
						DrawnPoints.Emplace( CurrentTime, Point );
					}
				}
				else
				{
					// Function which determines whether the segment formed with the given endpoint intersects with any other segment
					auto IsSelfIntersecting = []( const FPlane& Plane, const TArray<TTuple<double, FVector>>& Points, const FVector& EndPoint )
					{
						// Calculate a 2d basis for the plane (origin and 2d axes)
						const FVector PlaneNormal( Plane );
						check( PlaneNormal.IsNormalized() );
						const FVector PlaneOrigin( PlaneNormal * Plane.W );

						const FVector DirectionX = ( PlaneNormal.X == 0.0f && PlaneNormal.Y == 0.0f )
							? FVector( PlaneNormal.Z, 0.0f, -PlaneNormal.X )
							: FVector( -PlaneNormal.Y, PlaneNormal.X, 0.0f ).GetSafeNormal();

						const FVector DirectionY = FVector::CrossProduct( PlaneNormal, DirectionX );

						// Transforms a point in 3D space into the basis on the plane described by an origin and two orthogonal direction vectors on the plane
						auto ToPlaneBasis = []( const FVector& InOrigin, const FVector& InDirectionX, const FVector& InDirectionY, const FVector& InPoint )
						{
							const FVector Offset( InPoint - InOrigin );
							return FVector2D( FVector::DotProduct( Offset, InDirectionX ), FVector::DotProduct( Offset, InDirectionY ) );
						};

						// Determine whether two line segments intersect in 2D space
						// @todo core: Put this into FMath static library?
						auto DoSegmentsIntersect = []( const FVector2D& Start1, const FVector2D& End1, const FVector2D& Start2, const FVector2D& End2 )
						{
							const FVector2D Dir1( End1 - Start1 );
							const FVector2D Dir2( End2 - Start2 );
							const FVector2D Offset( Start2 - Start1 );
							const float Det = FVector2D::CrossProduct( Dir1, Dir2 );
							if( Det == 0.0f )
							{
								// Determinant of zero implies parallel segments.
								// If the below cross product is also zero, this indicates colinear segments which we'll consider an intersection.
								return ( FVector2D::CrossProduct( Offset, Dir1 ) == 0.0f );
							}

							const float OneOverDet = 1.0f / Det;
							const float Intersect1 = FVector2D::CrossProduct( Offset, Dir2 ) * OneOverDet;
							const float Intersect2 = FVector2D::CrossProduct( Offset, Dir1 ) * OneOverDet;

							return ( Intersect1 >= 0.0f && Intersect1 <= 1.0f && Intersect2 >= 0.0f && Intersect2 <= 1.0f );
						};

						const int32 NumPoints = Points.Num();
						const FVector2D SegmentToTestStart = ToPlaneBasis( PlaneOrigin, DirectionX, DirectionY, Points[ NumPoints - 1 ].Get<1>() );
						const FVector2D SegmentToTestEnd = ToPlaneBasis( PlaneOrigin, DirectionX, DirectionY, EndPoint );

						for( int32 Index = 0; Index < Points.Num() - 2; Index++ )
						{
							FVector2D IntersectionPoint;
							const FVector2D Start = ToPlaneBasis( PlaneOrigin, DirectionX, DirectionY, Points[ Index ].Get<1>() );
							const FVector2D End = ToPlaneBasis( PlaneOrigin, DirectionX, DirectionY, Points[ Index + 1 ].Get<1>() );
							if( DoSegmentsIntersect( Start, End, SegmentToTestStart, SegmentToTestEnd ) )
							{
								return true;
							}
						}

						return false;
					};

					// Place subsequent points if:
					// a) they are sufficiently far away from the previous point; and
					// b) they do not form a self-intersecting poly; and
					// c) they make a sufficiently big angle with the previous edge; or
					// d) there was a small pause in the drawing movement
					const int32 NumDrawnPoints = DrawnPoints.Num();
					const FVector Point1 = DrawnPoints[ NumDrawnPoints - 2 ].Get<1>();
					const FVector Point2 = DrawnPoints[ NumDrawnPoints - 1 ].Get<1>();
					if( FVector::DistSquared( Point, Point2 ) > MinDistanceSqr &&
					    !IsSelfIntersecting( PolygonPlane, DrawnPoints, Point ) )
					{
						if( CurrentTime - DrawnPoints[ NumDrawnPoints - 1 ].Get<0>() > MinTimeToPlacePoint ||
						    FVector::DotProduct( ( Point2 - Point1 ).GetSafeNormal(), ( Point - Point2 ).GetSafeNormal() ) < AngleThreshold )
						{
							// Point is distinct enough from the last, add a new one
							DrawnPoints.Emplace( CurrentTime, Point );
						}
						else
						{
							// Point is an extension of the previous edge, update the previous point
							DrawnPoints[ NumDrawnPoints - 1 ] = MakeTuple( CurrentTime, Point );
						}
					}
				}

				// Create new vertices
				static TArray<FVertexID> NewVertexIDs;
				static TArray<FVertexToCreate> VerticesToCreate;
				NewVertexIDs.Reset( DrawnPoints.Num() );
				VerticesToCreate.Reset( DrawnPoints.Num() );

				for( const TTuple<double, FVector>& DrawnPoint : DrawnPoints )
				{
					VerticesToCreate.Emplace();
					FVertexToCreate& VertexToCreate = VerticesToCreate.Last();

					VertexToCreate.VertexAttributes.Attributes.Emplace(
						MeshAttribute::Vertex::Position,
						0,
						FMeshElementAttributeValue( Component->GetComponentTransform().InverseTransformPosition( DrawnPoint.Get<1>() ) )
					);
				}

				EditableMesh->CreateVertices( VerticesToCreate, NewVertexIDs );

				DeselectAllMeshElements();

				// Select new vertices
				TArray<FMeshElement> MeshElementsToSelect;
				for( FVertexID VertexID : NewVertexIDs )
				{
					MeshElementsToSelect.Emplace(
						Component,
						SubMeshAddress,
						VertexID
					);
				}

				SelectMeshElements( MeshElementsToSelect );

				if( DrawnPoints.Num() == 2 )
				{
					// If only two points, create an edge
					static TArray<FEdgeID> NewEdgeIDs;
					static TArray<FEdgeToCreate> EdgesToCreate;
					NewEdgeIDs.Reset( 1 );
					EdgesToCreate.Reset( 1 );

					EdgesToCreate.Emplace();
					FEdgeToCreate& EdgeToCreate = EdgesToCreate.Last();
					EdgeToCreate.VertexID0 = NewVertexIDs[ 0 ];
					EdgeToCreate.VertexID1 = NewVertexIDs[ 1 ];

					EdgeToCreate.EdgeAttributes.Attributes.Emplace( MeshAttribute::Edge::IsHard, 0, FMeshElementAttributeValue( true ) );

					EditableMesh->CreateEdges( EdgesToCreate, NewEdgeIDs );
				}
				else if( DrawnPoints.Num() > 2 )
				{
					// If more than two points, create a polygon
					static TArray<FPolygonID> NewPolygonIDs;
					static TArray<FEdgeID> NewEdgeIDs;
					static TArray<FPolygonToCreate> PolygonsToCreate;
					NewPolygonIDs.Reset( 1 );
					NewEdgeIDs.Reset( 1 );
					PolygonsToCreate.Reset( 1 );

					// Find first valid polygon group to add the polygon to
					FPolygonGroupID PolygonGroupID = EditableMesh->GetFirstValidPolygonGroup();
					check( PolygonGroupID != FPolygonGroupID::Invalid );

					// Create new polygon
					PolygonsToCreate.Emplace();
					FPolygonToCreate& PolygonToCreate = PolygonsToCreate.Last();
					PolygonToCreate.PolygonGroupID = PolygonGroupID;

					for( FVertexID NewVertexID : NewVertexIDs )
					{
						PolygonToCreate.PerimeterVertices.Emplace();
						FVertexAndAttributes& VertexAndAttributes = PolygonToCreate.PerimeterVertices.Last();
						VertexAndAttributes.VertexID = NewVertexID;
					}

					EditableMesh->CreatePolygons( PolygonsToCreate, NewPolygonIDs, NewEdgeIDs );

					// Check if the polygon normal is pointing towards us. If not, we need to flip the polygon
					FVector PolygonNormal = EditableMesh->ComputePolygonNormal( NewPolygonIDs[ 0 ] );

					// @todo mesheditor: Add support for backface checks in orthographic mode
					if( CachedCameraToWorld.IsSet() && bCachedIsPerspectiveView.IsSet() && !bCachedIsPerspectiveView.GetValue() )
					{
						if( FVector::DotProduct( Component->GetComponentTransform().TransformVector( PolygonNormal ), DrawnPoints[ 0 ].Get<1>() - CachedCameraToWorld.GetValue().GetLocation() ) > 0.0f )
						{
							EditableMesh->FlipPolygons( NewPolygonIDs );
							PolygonNormal = -PolygonNormal;
						}
					}

					// Set polygon vertex normals (assuming hard edges)
					static TArray<FVertexAttributesForPolygon> VertexAttributesForPolygon;
					VertexAttributesForPolygon.Reset( 1 );

					VertexAttributesForPolygon.Emplace();
					FVertexAttributesForPolygon& VertexAttrs = VertexAttributesForPolygon.Last();
					VertexAttrs.PolygonID = NewPolygonIDs[ 0 ];

					for( int32 PolygonVertexIndex = 0; PolygonVertexIndex < NewVertexIDs.Num(); ++PolygonVertexIndex )
					{
						VertexAttrs.PerimeterVertexAttributeLists.Emplace();
						FMeshElementAttributeList& AttributeList = VertexAttrs.PerimeterVertexAttributeLists.Last();

						AttributeList.Attributes.Emplace(
							MeshAttribute::VertexInstance::Normal,
							0,
							FMeshElementAttributeValue( PolygonNormal )
						);
					}
				}

				TrackUndo( EditableMesh, EditableMesh->MakeUndo() );
			}
		}
	}
	else
	{
		// Check for registered commands that are active right now
		bool bFoundValidCommand = false;
		for( UMeshEditorCommand* Command : MeshEditorCommands::Get() )
		{
			UMeshEditorEditCommand* EditCommand = Cast<UMeshEditorEditCommand>( Command );
			if( EditCommand != nullptr )
			{
				if( ActiveAction == EditCommand->GetCommandName() )
				{
					EditCommand->ApplyDuringDrag( *this, ActiveActionInteractor );

					bIsMovingSelectedMeshElements = EditCommand->NeedsDraggingInitiated();

					// Should always only be one candidate
					bFoundValidCommand = true;
					break;
				}
			}
		}
		check( bFoundValidCommand );	// There must have been a command registered to initiate this action
	}


	// Note that we intentionally make sure all selection set changes are finished  BEFORE we perform any dragging, so that
	// we'll be dragging any newly-generated geometry from the mesh edit action.  For example, when extending
	// an edge we want to drag around the newly-created edge, not the edge that was selected before.
	if( bIsMovingSelectedMeshElements )
	{
		static TMap< UEditableMesh*, TArray< const FMeshElementViewportTransformable* > > MeshesAndTransformables;
		MeshesAndTransformables.Reset();

		{
			const TArray<TUniquePtr<class FViewportTransformable>>& Transformables = ViewportWorldInteraction->GetTransformables();
			for( const TUniquePtr<class FViewportTransformable>& TransformablePtr : Transformables )
			{
				const FViewportTransformable& Transformable = *TransformablePtr;

				// @todo gizmo: Can we only bother updating elements that actually have moved? (LastTransform isn't useful here because of tick order)
//					if( !Transformable.LastTransform.Equals( Transformable.GetTransform() ) )
				{
					const FMeshElementViewportTransformable& MeshElementTransformable = static_cast<const FMeshElementViewportTransformable&>( Transformable );
					const FMeshElement& ElementToMove = MeshElementTransformable.MeshElement;

					UPrimitiveComponent* ComponentPtr = ElementToMove.Component.Get();
					check( ComponentPtr != nullptr );
					UPrimitiveComponent& Component = *ComponentPtr;

					UEditableMesh* EditableMesh = FindOrCreateEditableMesh( Component, ElementToMove.ElementAddress.SubMeshAddress );
					check( EditableMesh != nullptr );

					MeshesAndTransformables.FindOrAdd( EditableMesh ).Add( &MeshElementTransformable );
				}
			}
		}


		for( auto& MeshAndTransformables : MeshesAndTransformables )
		{
			static TArray<FVertexToMove> VerticesToMove;
			VerticesToMove.Reset();

			// We use a TSet, so that the same vertex (from the same mesh) isn't moved more than once
			static TSet<FVertexID> VertexIDsAlreadyMoved;
			VertexIDsAlreadyMoved.Reset();

			UEditableMesh* EditableMesh = MeshAndTransformables.Key;
			const FMeshDescription* MeshDescription = EditableMesh->GetMeshDescription();
<<<<<<< HEAD
			const TVertexAttributeArray<FVector>& VertexPositions = MeshDescription->VertexAttributes().GetAttributes<FVector>( MeshAttribute::Vertex::Position );
=======
			TVertexAttributesConstRef<FVector> VertexPositions = MeshDescription->VertexAttributes().GetAttributesRef<FVector>( MeshAttribute::Vertex::Position );
>>>>>>> cf6d231e

			const TArray< const FMeshElementViewportTransformable* >& TransformablesForMesh = MeshAndTransformables.Value;

			UPrimitiveComponent* ComponentPtr = TransformablesForMesh[0]->MeshElement.Component.Get();
			check( ComponentPtr != nullptr );
			UPrimitiveComponent& Component = *ComponentPtr;

			const FTransform ComponentToWorld = Component.GetComponentToWorld();
			const FTransform WorldToComponent = ComponentToWorld.Inverse();

			for( const FMeshElementViewportTransformable* TransformablePtr : TransformablesForMesh )
			{
				const FMeshElementViewportTransformable& MeshElementTransformable = *TransformablePtr;
				const FMeshElement& ElementToMove = MeshElementTransformable.MeshElement;
				check( ElementToMove.IsValidMeshElement() );

				// Build a matrix that transforms any vertex (in component space) using the mesh elements current
				// transform (in world space), and finally back to a final position in component space
				const FTransform ComponentDeltaFromStartTransform =
					ComponentToWorld *
					MeshElementTransformable.StartTransform.Inverse() *
					MeshElementTransformable.CurrentTransform *
					WorldToComponent;

				if( ElementToMove.ElementAddress.ElementType == EEditableMeshElementType::Vertex )
				{
					const FVertexID VertexID( ElementToMove.ElementAddress.ElementID );

					if( !VertexIDsAlreadyMoved.Contains( VertexID ) )
					{
						const FVector NewVertexPosition = ComponentToWorld.InverseTransformPosition( MeshElementTransformable.CurrentTransform.GetLocation() );

						FVertexToMove& VertexToMove = *new( VerticesToMove ) FVertexToMove();
						VertexToMove.VertexID = VertexID;
						VertexToMove.NewVertexPosition = NewVertexPosition;

						VertexIDsAlreadyMoved.Add( VertexToMove.VertexID );
					}
				}
				else if( ElementToMove.ElementAddress.ElementType == EEditableMeshElementType::Edge )
				{
					const FEdgeID EdgeID( ElementToMove.ElementAddress.ElementID );

					FVertexID EdgeVertexIDs[ 2 ];
					EditableMesh->GetEdgeVertices( EdgeID, /* Out */ EdgeVertexIDs[ 0 ], /* Out */ EdgeVertexIDs[ 1 ] );

					for( const FVertexID EdgeVertexID : EdgeVertexIDs )
					{
						if( !VertexIDsAlreadyMoved.Contains( EdgeVertexID ) )
						{
							const FVector OriginalComponentSpaceVertexPosition = VertexPositions[ EdgeVertexID ];
							const FVector NewComponentSpaceVertexPosition = ComponentDeltaFromStartTransform.TransformPosition( OriginalComponentSpaceVertexPosition );

							FVertexToMove& VertexToMove = *new( VerticesToMove ) FVertexToMove();
							VertexToMove.VertexID = EdgeVertexID;
							VertexToMove.NewVertexPosition = NewComponentSpaceVertexPosition;

							VertexIDsAlreadyMoved.Add( VertexToMove.VertexID );
						}
					}
				}
				else if( ElementToMove.ElementAddress.ElementType == EEditableMeshElementType::Polygon )
				{
					const FPolygonID PolygonID( ElementToMove.ElementAddress.ElementID );

					static TArray<FVertexID> PolygonPerimeterVertexIDs;
					EditableMesh->GetPolygonPerimeterVertices( PolygonID, /* Out */ PolygonPerimeterVertexIDs );

					for( const FVertexID PolygonPerimeterVertexID : PolygonPerimeterVertexIDs )
					{
						if( !VertexIDsAlreadyMoved.Contains( PolygonPerimeterVertexID ) )
						{
							const FVector OriginalComponentSpaceVertexPosition = VertexPositions[ PolygonPerimeterVertexID ];
							const FVector NewComponentSpaceVertexPosition = ComponentDeltaFromStartTransform.TransformPosition( OriginalComponentSpaceVertexPosition );

							FVertexToMove& VertexToMove = *new( VerticesToMove ) FVertexToMove();
							VertexToMove.VertexID = PolygonPerimeterVertexID;
							VertexToMove.NewVertexPosition = NewComponentSpaceVertexPosition;

							VertexIDsAlreadyMoved.Add( VertexToMove.VertexID );
						}
					}
				}
			}

			if( VerticesToMove.Num() > 0 )
			{
				verify( !EditableMesh->AnyChangesToUndo() );

				EditableMesh->MoveVertices( VerticesToMove );
				RequestSelectedElementsOverlayUpdate();

				TrackUndo( EditableMesh, EditableMesh->MakeUndo() );
			}
		}
	}


	// Make sure EndModification() is called on any EditableMesh objects that were modified, so their graphics and physics
	// state is updated.
	{
		for( UEditableMesh* EditableMesh : ActiveActionModifiedMeshes )
		{
			if( EditableMesh != nullptr )
			{
				verify( !EditableMesh->AnyChangesToUndo() );
				EditableMesh->EndModification();
				TrackUndo( EditableMesh, EditableMesh->MakeUndo() );
			}
		}
	}
	

	// Reset temporary containers
	bIsCapturingUndoForPreview = false;
	ActiveActionModifiedMeshes.Reset();

	bIsFirstActiveActionUpdate = false;
}


void FMeshEditorMode::GetSelectedMeshesAndElements( EEditableMeshElementType ElementType, TMap<UEditableMesh*, TArray<FMeshElement>>& OutMeshesAndElements )
{
	OutMeshesAndElements.Reset();

	for( int32 SelectedElementIndex = 0; SelectedElementIndex < this->SelectedMeshElements.Num(); ++SelectedElementIndex )
	{
		const FMeshElement& SelectedMeshElement = this->SelectedMeshElements[ SelectedElementIndex ];
		if( SelectedMeshElement.IsValidMeshElement() )
		{
			UEditableMesh* EditableMesh = this->FindOrCreateEditableMesh( *SelectedMeshElement.Component, SelectedMeshElement.ElementAddress.SubMeshAddress );
			if( EditableMesh != nullptr )
			{
				if( ElementType == EEditableMeshElementType::Any || SelectedMeshElement.ElementAddress.ElementType == ElementType )
				{
					TArray<FMeshElement>& Elements = OutMeshesAndElements.FindOrAdd( EditableMesh );
					Elements.Add( SelectedMeshElement );
				}
			}
		}
	}
}


bool FMeshEditorMode::FindEdgeSplitUnderInteractor(	UViewportInteractor* ViewportInteractor, const UEditableMesh* EditableMesh, const TArray<FMeshElement>& EdgeElements, FEdgeID& OutClosestEdgeID, float& OutSplit )
{
	check( ViewportInteractor != nullptr );

	OutClosestEdgeID = FEdgeID::Invalid;
	bool bFoundSplit = false;

	const FMeshDescription* MeshDescription = EditableMesh->GetMeshDescription();
<<<<<<< HEAD
	const TVertexAttributeArray<FVector>& VertexPositions = MeshDescription->VertexAttributes().GetAttributes<FVector>( MeshAttribute::Vertex::Position );
=======
	TVertexAttributesConstRef<FVector> VertexPositions = MeshDescription->VertexAttributes().GetAttributesRef<FVector>( MeshAttribute::Vertex::Position );
>>>>>>> cf6d231e

	// Figure out where to split based on where the interactor is aiming.  We'll look at all of the
	// selected edges, and choose a split offset based on the closest point along one of those edges
	// to the interactor.  All selected edges will then be split by the same proportion.
	float ClosestDistanceToEdge = MAX_flt;
	for( const FMeshElement& EdgeMeshElement : EdgeElements )
	{
		const FEdgeID EdgeID( EdgeMeshElement.ElementAddress.ElementID );

		FMeshEditorInteractorData& MeshEditorInteractorData = this->GetMeshEditorInteractorData( ViewportInteractor );
		if( MeshEditorInteractorData.bLaserIsValid || MeshEditorInteractorData.bGrabberSphereIsValid )
		{
			FVertexID EdgeVertexIDs[ 2 ];
			EditableMesh->GetEdgeVertices( EdgeID, /* Out */ EdgeVertexIDs[0], /* Out */ EdgeVertexIDs[1] );

			const FTransform ComponentToWorld = EdgeMeshElement.Component.Get()->GetComponentToWorld();

			FVector WorldSpaceEdgeVertexPositions[ 2 ];
			for( int32 EdgeVertexNumber = 0; EdgeVertexNumber < 2; ++EdgeVertexNumber )
			{
				WorldSpaceEdgeVertexPositions[ EdgeVertexNumber ] =
					ComponentToWorld.TransformPosition( VertexPositions[ EdgeVertexIDs[ EdgeVertexNumber ] ] );
			}


			// Compute how far along the edge the interactor is aiming
			// @todo mesheditor: HoverLocation is only valid when actually hovering over some mesh element.  Really we probably want
			// to just use the impact point of whatever is under the interactor, even if it's not an editable mesh.
			const FVector WorldSpaceClosestPointOnEdge = FMath::ClosestPointOnSegment( MeshEditorInteractorData.HoverLocation, WorldSpaceEdgeVertexPositions[ 0 ], WorldSpaceEdgeVertexPositions[ 1 ] );

			// How close are we to this edge?
			const float DistanceToEdge = ( MeshEditorInteractorData.HoverLocation - WorldSpaceClosestPointOnEdge ).Size();
			if( DistanceToEdge <= ClosestDistanceToEdge )
			{
				ClosestDistanceToEdge = DistanceToEdge;

				const float WorldSpaceEdgeLength = ( WorldSpaceEdgeVertexPositions[ 1 ] - WorldSpaceEdgeVertexPositions[ 0 ] ).Size();
				float ProgressAlongEdge = 0.0f;
				if( WorldSpaceEdgeLength > 0.0f )
				{
					// NOTE: This should never actually need to be clamped, but we do it just to avoid floating point precision problems
					// where the value is slightly smaller than zero or greater than one

					// @todo mesheditor: Splitting an edge at position 0 or 1 will introduce a coincident point and degenerate polygons.  Might want to
					// have a practical min and max progress amount?
					ProgressAlongEdge = FMath::Clamp(
						( WorldSpaceClosestPointOnEdge - WorldSpaceEdgeVertexPositions[ 0 ] ).Size() / WorldSpaceEdgeLength,
						0.0f,
						1.0f );
				}

				bFoundSplit = true;
				OutClosestEdgeID = EdgeID;
				OutSplit = ProgressAlongEdge;
			}
		}
	}

	return bFoundSplit;
}


FEditableMeshElementAddress FMeshEditorMode::QueryElement( const UEditableMesh& EditableMesh, const EInteractorShape InteractorShape, const FSphere& Sphere, const float SphereFuzzyDistance, const FVector& RayStart, const FVector& RayEnd, const float RayFuzzyDistance, const EEditableMeshElementType OnlyElementType, const FVector& CameraLocation, const bool bIsPerspectiveView, const float FuzzyDistanceScaleFactor, EInteractorShape& OutInteractorShape, FVector& OutHitLocation ) const
{
	OutHitLocation = FVector::ZeroVector;

	FEditableMeshElementAddress HitElementAddress;
	HitElementAddress.SubMeshAddress = EditableMesh.GetSubMeshAddress();


	// Figure out our candidate set of polygons by performing a spatial query on the mesh
	static TArray<FPolygonID> CandidatePolygons;
	CandidatePolygons.Reset();

	if( InteractorShape == EInteractorShape::Laser )
	{
		// @todo mesheditor spatial: Do we need to use a "fat ray" to account for fuzzy testing (or expanded octree boxes)?  We don't currently have a 'segment distance to AABB' function.

		check( EditableMesh.IsSpatialDatabaseAllowed() );	// We need a spatial database to do this query fast!
		EditableMesh.SearchSpatialDatabaseForPolygonsPotentiallyIntersectingLineSegment( RayStart, RayEnd, /* Out */ CandidatePolygons );

		// @todo mesheditor debug
		// 	if( EditableMesh.GetPolygonCount() > 0 )
		// 	{
		// 		UE_LOG( LogEditableMesh, Display, TEXT( "%i  (%0.1f%%)" ), CandidatePolygons.Num(), ( (float)CandidatePolygons.Num() / (float)EditableMesh.GetPolygonCount() ) * 100.0f );
		// 	}
	}
	else
	{
		// @todo mesheditor spatial: Need GrabberSphere support for spatial queries.  Currently we're just testing all polygons (slow!)
		for( const FPolygonID PolygonID : EditableMesh.GetMeshDescription()->Polygons().GetElementIDs() )
		{
			CandidatePolygons.Add( PolygonID );
		}
	}

	static TSet<FVertexID> FrontFacingVertices;
	FrontFacingVertices.Reset();
	
	static TSet<FEdgeID> FrontFacingEdges;
	FrontFacingEdges.Reset();

	static TSet<FPolygonID> FrontFacingPolygons;
	FrontFacingPolygons.Reset();

	TPolygonAttributesConstRef<FVector> PolygonCenters = EditableMesh.GetMeshDescription()->PolygonAttributes().GetAttributesRef<FVector>( MeshAttribute::Polygon::Center );

	// Look for all the front-facing elements
	for( const FPolygonID PolygonID : CandidatePolygons )
	{
		const FVector PolygonNormal = EditableMesh.ComputePolygonNormal( PolygonID );
		const FVector PolygonCenter = PolygonCenters[ PolygonID ];
		if( ( InteractorShape == EInteractorShape::GrabberSphere ) ||	// Sphere tests never eliminate back-facing geometry
			!bIsPerspectiveView ||			// @todo mesheditor: Add support for backface culling in orthographic views
			FVector::DotProduct( CameraLocation - PolygonCenter, PolygonNormal ) > 0.0f )
		{
			FrontFacingPolygons.Add( PolygonID );

			const int32 PolygonVertexCount = EditableMesh.GetPolygonPerimeterVertexCount( PolygonID );
			for( int32 Index = 0; Index < PolygonVertexCount; ++Index )
			{
				FrontFacingVertices.Add( EditableMesh.GetPolygonPerimeterVertex( PolygonID, Index ) );
				bool bOutEdgeWindingIsReversedForPolygons;
				FrontFacingEdges.Add( EditableMesh.GetPolygonPerimeterEdge( PolygonID, Index, bOutEdgeWindingIsReversedForPolygons ) );
			}
		}
	}

	EInteractorShape ClosestInteractorShape = EInteractorShape::Invalid;
	FVector ClosestHitLocation = FVector::ZeroVector;
	float ClosestDistanceOnRay = TNumericLimits<float>::Max();
	float ClosestDistanceToRay = TNumericLimits<float>::Max();
	FVector CurrentRayEnd = RayEnd;

	const FMeshDescription* MeshDescription = EditableMesh.GetMeshDescription();
<<<<<<< HEAD
	const TVertexAttributeArray<FVector>& VertexPositions = MeshDescription->VertexAttributes().GetAttributes<FVector>( MeshAttribute::Vertex::Position );
=======
	TVertexAttributesConstRef<FVector> VertexPositions = MeshDescription->VertexAttributes().GetAttributesRef<FVector>( MeshAttribute::Vertex::Position );
>>>>>>> cf6d231e

	// Check polygons first; this is so we always impose a closest hit location at the poly before checking other elements, so anything behind is occluded
	for( const FPolygonID PolygonID : FrontFacingPolygons )
	{
		static TArray<FVertexID> MeshVertexIDs;
		MeshVertexIDs.Reset();
		EditableMesh.GetPolygonPerimeterVertices( PolygonID, /* Out */ MeshVertexIDs );

		const uint32 PolygonTriangleCount = EditableMesh.GetPolygonTriangulatedTriangleCount( PolygonID );
		for( uint32 PolygonTriangleNumber = 0; PolygonTriangleNumber < PolygonTriangleCount; ++PolygonTriangleNumber )
		{
			FVector TriangleVertexPositions[ 3 ];
			for( uint32 TriangleVertexNumber = 0; TriangleVertexNumber < 3; ++TriangleVertexNumber )
			{
				const FVertexInstanceID VertexInstanceID = EditableMesh.GetPolygonTriangulatedTriangle( PolygonID, PolygonTriangleNumber ).GetVertexInstanceID( TriangleVertexNumber );
				const FVertexID VertexID = EditableMesh.GetVertexInstanceVertex( VertexInstanceID );
				TriangleVertexPositions[ TriangleVertexNumber ] = VertexPositions[ VertexID ];
			}

			const bool bAlreadyHitTriangle = ( HitElementAddress.ElementType == EEditableMeshElementType::Polygon );
			const bool bHit = CheckTriangle( InteractorShape, Sphere, SphereFuzzyDistance, RayStart, CurrentRayEnd, RayFuzzyDistance, TriangleVertexPositions, CameraLocation, bIsPerspectiveView, FuzzyDistanceScaleFactor, ClosestInteractorShape, ClosestDistanceToRay, ClosestDistanceOnRay, ClosestHitLocation, bAlreadyHitTriangle );
			if( bHit )
			{
				HitElementAddress.ElementType = EEditableMeshElementType::Polygon;
				HitElementAddress.ElementID = PolygonID;
			}
		}
	}

	// Reset the closest distance to ray (which will have been set to 0 by the polygon check) so other elements can be found within the fuzzy distance
	ClosestDistanceToRay = TNumericLimits<float>::Max();

	// Check edges
	if( OnlyElementType == EEditableMeshElementType::Invalid || OnlyElementType == EEditableMeshElementType::Edge )
	{
		for( const FEdgeID EdgeID : FrontFacingEdges )
		{
			FVector EdgeVertexPositions[ 2 ];
			EdgeVertexPositions[ 0 ] = VertexPositions[ EditableMesh.GetEdgeVertex( EdgeID, 0 ) ];
			EdgeVertexPositions[ 1 ] = VertexPositions[ EditableMesh.GetEdgeVertex( EdgeID, 1 ) ];

			const bool bAlreadyHitEdge = ( HitElementAddress.ElementType == EEditableMeshElementType::Edge );
			const bool bHit = CheckEdge( InteractorShape, Sphere, SphereFuzzyDistance, RayStart, CurrentRayEnd, RayFuzzyDistance, EdgeVertexPositions, CameraLocation, bIsPerspectiveView, FuzzyDistanceScaleFactor, ClosestInteractorShape, ClosestDistanceToRay, ClosestDistanceOnRay, ClosestHitLocation, bAlreadyHitEdge );
			if( bHit )
			{
				HitElementAddress.ElementType = EEditableMeshElementType::Edge;
				HitElementAddress.ElementID = EdgeID;
			}
		}
	}

	ClosestDistanceToRay = TNumericLimits<float>::Max();

	// Check vertices
	if( OnlyElementType == EEditableMeshElementType::Invalid || OnlyElementType == EEditableMeshElementType::Vertex )
	{
		for( const FVertexID VertexID : FrontFacingVertices )
		{
			const FVector VertexPosition = VertexPositions[ VertexID ];
			const bool bAlreadyHitVertex = ( HitElementAddress.ElementType == EEditableMeshElementType::Vertex );
			const bool bHit = CheckVertex( InteractorShape, Sphere, SphereFuzzyDistance, RayStart, CurrentRayEnd, RayFuzzyDistance, VertexPosition, CameraLocation, bIsPerspectiveView, FuzzyDistanceScaleFactor, ClosestInteractorShape, ClosestDistanceToRay, ClosestDistanceOnRay, ClosestHitLocation, bAlreadyHitVertex );
			if( bHit )
			{
				HitElementAddress.ElementType = EEditableMeshElementType::Vertex;
				HitElementAddress.ElementID = VertexID;
			}
		}
	}

	if( HitElementAddress.ElementType != EEditableMeshElementType::Invalid )
	{
		OutInteractorShape = ClosestInteractorShape;
		OutHitLocation = ClosestHitLocation;
	}

	return HitElementAddress;
}


bool FMeshEditorMode::CheckVertex( const EInteractorShape InteractorShape, const FSphere& Sphere, const float SphereFuzzyDistance, const FVector& RayStart, const FVector& RayEnd, const float RayFuzzyDistance, const FVector& VertexPosition, const FVector& CameraLocation, const bool bIsPerspectiveView, const float FuzzyDistanceScaleFactor, EInteractorShape& ClosestInteractorShape, float& ClosestDistanceToRay, float& ClosestDistanceOnRay, FVector& ClosestHitLocation, const bool bAlreadyHitVertex )
{
	bool bHit = false;

	const float DistanceBias = bIsPerspectiveView ? MeshEd::OverlayPerspectiveDistanceBias->GetFloat() : MeshEd::OverlayOrthographicDistanceBias->GetFloat();
	const float DistanceToCamera = bIsPerspectiveView ? ( CameraLocation - VertexPosition ).Size() : 0.0f;
	const float DistanceBasedScaling = DistanceBias + DistanceToCamera * FuzzyDistanceScaleFactor;
	check( DistanceBasedScaling > 0.0f );

	if( InteractorShape == EInteractorShape::GrabberSphere )
	{
		const float DistanceToSphere = ( VertexPosition - Sphere.Center ).Size();
		if( DistanceToSphere <= Sphere.W )
		{
			// Inside sphere
			if( DistanceToSphere < ClosestDistanceToRay ||
				( !bAlreadyHitVertex && FMath::Abs( DistanceToSphere - ClosestDistanceToRay ) < SphereFuzzyDistance * DistanceBasedScaling ) )
			{
				ClosestDistanceToRay = DistanceToSphere;
				ClosestDistanceOnRay = 0.0f;
				ClosestHitLocation = VertexPosition;
				ClosestInteractorShape = EInteractorShape::GrabberSphere;

				bHit = true;
			}
		}
	}

	if( InteractorShape == EInteractorShape::Laser )
	{
		const FVector ClosestPointOnRay = FMath::ClosestPointOnSegment( VertexPosition, RayStart, RayEnd );
		const float DistanceToRay = ( ClosestPointOnRay - VertexPosition ).Size();
		const float DistanceOnRay = ( ClosestPointOnRay - RayStart ).Size();

		const FVector RayDirection = ( RayEnd - RayStart ).GetSafeNormal();
		const FVector DirectionTowardClosestPointOnRay = ( ClosestPointOnRay - RayStart ).GetSafeNormal();
		const bool bIsBehindRay = FVector::DotProduct( RayDirection, DirectionTowardClosestPointOnRay ) < 0.0f;
		if( !bIsBehindRay )
		{
			// Are we within the minimum distance for hitting a vertex?
			if( DistanceToRay < RayFuzzyDistance * DistanceBasedScaling )
			{
				const bool bWithinFuzzyRadius = FMath::Abs( DistanceOnRay - ClosestDistanceOnRay ) < RayFuzzyDistance * DistanceBasedScaling;

				if( ( bWithinFuzzyRadius && DistanceToRay < ClosestDistanceToRay ) || ( !bWithinFuzzyRadius && DistanceOnRay < ClosestDistanceOnRay ) )
				{
					ClosestDistanceToRay = DistanceToRay;
					ClosestDistanceOnRay = DistanceOnRay;
					ClosestHitLocation = ClosestPointOnRay;
					ClosestInteractorShape = EInteractorShape::Laser;
					bHit = true;
				}

				// @todo mesheditor debug
				// const float Radius = GHackComponentToWorld.InverseTransformVector( FVector( RayFuzzyDistance * DistanceBasedScaling, 0.0f, 0.0f ) ).X;
				// DrawDebugSphere( GHackVWI->GetWorld(), GHackComponentToWorld.TransformPosition( VertexPosition ), Radius, 8, bHit ? FColor::Green : FColor::Yellow, false, 0.0f );
			}
		}
	}

	return bHit;
}


bool FMeshEditorMode::CheckEdge( const EInteractorShape InteractorShape, const FSphere& Sphere, const float SphereFuzzyDistance, const FVector& RayStart, const FVector& RayEnd, const float RayFuzzyDistance, const FVector EdgeVertexPositions[ 2 ], const FVector& CameraLocation, const bool bIsPerspectiveView, const float FuzzyDistanceScaleFactor, EInteractorShape& ClosestInteractorShape, float& ClosestDistanceToRay, float& ClosestDistanceOnRay, FVector& ClosestHitLocation, const bool bAlreadyHitEdge )
{
	bool bHit = false;

	if( InteractorShape == EInteractorShape::GrabberSphere )
	{
		const float DistanceToSphere = FMath::PointDistToSegment( Sphere.Center, EdgeVertexPositions[ 0 ], EdgeVertexPositions[ 1 ] );
		if( DistanceToSphere <= Sphere.W )
		{
			const FVector ClosestPointOnEdge = FMath::ClosestPointOnSegment( Sphere.Center, EdgeVertexPositions[ 0 ], EdgeVertexPositions[ 1 ] );
			const float DistanceToCamera = bIsPerspectiveView ? ( CameraLocation - ClosestPointOnEdge ).Size() : 0.0f;
			const float DistanceBias = bIsPerspectiveView ? MeshEd::OverlayPerspectiveDistanceBias->GetFloat() : MeshEd::OverlayOrthographicDistanceBias->GetFloat();
			const float DistanceBasedScaling = DistanceBias + DistanceToCamera * FuzzyDistanceScaleFactor;

			// Inside sphere
			if( DistanceToSphere < ClosestDistanceToRay ||
				( !bAlreadyHitEdge && FMath::Abs( DistanceToSphere - ClosestDistanceToRay ) < SphereFuzzyDistance * DistanceBasedScaling ) )
			{
				ClosestDistanceToRay = DistanceToSphere;
				ClosestDistanceOnRay = 0.0f;
				ClosestHitLocation = ClosestPointOnEdge;
				ClosestInteractorShape = EInteractorShape::GrabberSphere;

				bHit = true;
			}
		}
	}


	if( InteractorShape == EInteractorShape::Laser )
	{
		FVector ClosestPointOnEdge, ClosestPointOnRay;
		FMath::SegmentDistToSegmentSafe(
			EdgeVertexPositions[ 0 ], EdgeVertexPositions[ 1 ],
			RayStart, RayEnd,
			/* Out */ ClosestPointOnEdge,
			/* Out */ ClosestPointOnRay );
		const float DistanceToRay = ( ClosestPointOnEdge - ClosestPointOnRay ).Size();
		const float DistanceOnRay = ( ClosestPointOnRay - RayStart ).Size();

		const FVector RayDirection = ( RayEnd - RayStart ).GetSafeNormal();
		const FVector DirectionTowardClosestPointOnRay = ( ClosestPointOnRay - RayStart ).GetSafeNormal();
		const bool bIsBehindRay = FVector::DotProduct( RayDirection, DirectionTowardClosestPointOnRay ) < 0.0f;
		if( !bIsBehindRay )
		{
			const float DistanceToCamera = bIsPerspectiveView ? ( CameraLocation - ClosestPointOnEdge ).Size() : 0.0f;
			const float DistanceBias = bIsPerspectiveView ? MeshEd::OverlayPerspectiveDistanceBias->GetFloat() : MeshEd::OverlayOrthographicDistanceBias->GetFloat();
			const float DistanceBasedScaling = DistanceBias + DistanceToCamera * FuzzyDistanceScaleFactor;
			check( DistanceBasedScaling > 0.0f );

			// Are we within the minimum distance for hitting an edge?
			if( DistanceToRay < RayFuzzyDistance * DistanceBasedScaling )
			{
				const bool bWithinFuzzyRadius = FMath::Abs( DistanceOnRay - ClosestDistanceOnRay ) < RayFuzzyDistance * DistanceBasedScaling;

				if( ( bWithinFuzzyRadius && DistanceToRay < ClosestDistanceToRay ) || ( !bWithinFuzzyRadius && DistanceOnRay < ClosestDistanceOnRay ) )
				{
					ClosestDistanceToRay = DistanceToRay;
					ClosestDistanceOnRay = DistanceOnRay;
					ClosestHitLocation = ClosestPointOnRay;
					ClosestInteractorShape = EInteractorShape::Laser;
					bHit = true;
				}

				// @todo mesheditor debug
				// const float Radius = GHackComponentToWorld.InverseTransformVector( FVector( RayFuzzyDistance * DistanceBasedScaling, 0.0f, 0.0f ) ).X;
				// DrawDebugSphere( GHackVWI->GetWorld(), GHackComponentToWorld.InverseTransformPosition( ClosestPointOnEdge ), Radius, 12, bHit ? FColor::Green : FColor::Yellow, false, 0.0f );
			}
		}
	}

	return bHit;
}


bool FMeshEditorMode::CheckTriangle( const EInteractorShape InteractorShape, const FSphere& Sphere, const float SphereFuzzyDistance, const FVector& RayStart, const FVector& RayEnd, const float RayFuzzyDistance, const FVector TriangleVertexPositions[ 3 ], const FVector& CameraLocation, const bool bIsPerspectiveView, const float FuzzyDistanceScaleFactor, EInteractorShape& ClosestInteractorShape, float& ClosestDistanceToRay, float& ClosestDistanceOnRay, FVector& ClosestHitLocation, const bool bAlreadyHitTriangle )
{
	bool bHit = false;

	if( InteractorShape == EInteractorShape::GrabberSphere )
	{
		// @todo grabber: FMath::ClosestPointOnTriangleToPoint doesn't work with degenerates (always returns ray start point?)
		const FVector ClosestPointOnTriangleToSphere = FMath::ClosestPointOnTriangleToPoint( Sphere.Center, TriangleVertexPositions[ 0 ], TriangleVertexPositions[ 1 ], TriangleVertexPositions[ 2 ] );
		const float DistanceToSphere = ( ClosestPointOnTriangleToSphere - Sphere.Center ).Size();
		if( DistanceToSphere <= Sphere.W )
		{
			const float DistanceToCamera = bIsPerspectiveView ? ( CameraLocation - ClosestPointOnTriangleToSphere ).Size() : 0.0f;
			const float DistanceBias = bIsPerspectiveView ? MeshEd::OverlayPerspectiveDistanceBias->GetFloat() : MeshEd::OverlayOrthographicDistanceBias->GetFloat();
			const float DistanceBasedScaling = DistanceBias + DistanceToCamera * FuzzyDistanceScaleFactor;

			// Inside sphere
			if( DistanceToSphere < ClosestDistanceToRay ||
				( !bAlreadyHitTriangle && FMath::Abs( DistanceToSphere - ClosestDistanceToRay ) < SphereFuzzyDistance * DistanceBasedScaling ) )
			{
				ClosestHitLocation = ClosestPointOnTriangleToSphere;
				ClosestDistanceToRay = DistanceToSphere;
				ClosestDistanceOnRay = 0.0f;
				ClosestInteractorShape = EInteractorShape::GrabberSphere;

				bHit = true;
			}
		}
	}


	if( InteractorShape == EInteractorShape::Laser )
	{
		// @todo mesheditor: We have like 5 different versions of this in the engine, but nothing generic in a nice place
		struct Local
		{
			static bool RayIntersectTriangle( const FVector& Start, const FVector& End, const FVector& A, const FVector& B, const FVector& C, FVector& IntersectPoint )
			{
				const FVector TriNormal = ( B - A ) ^ ( C - A );

				bool bCollide = FMath::SegmentPlaneIntersection( Start, End, FPlane( A, TriNormal ), IntersectPoint );
				if( !bCollide )
				{
					return false;
				}

				// Make sure points are not colinear.  ComputeBaryCentric2D() doesn't like that.
				if( TriNormal.SizeSquared() > SMALL_NUMBER )
				{
					FVector BaryCentric = FMath::ComputeBaryCentric2D( IntersectPoint, A, B, C );
					if( BaryCentric.X > 0.0f && BaryCentric.Y > 0.0f && BaryCentric.Z > 0.0f )
					{
						return true;
					}
				}
				return false;
			}
		};


		// @todo mesheditor: Possibly we shouldn't always check for faces when in wire frame view mode?

		// Note: Polygon is assumed to be front facing
		FVector IntersectionPoint;

		// @todo mesheditor hole: Needs support for polygon hole contours
		// @todo mesheditor perf: We also have a SIMD version of this that does four triangles at once
		if( Local::RayIntersectTriangle( RayStart, RayEnd, TriangleVertexPositions[ 0 ], TriangleVertexPositions[ 1 ], TriangleVertexPositions[ 2 ], /* Out */ IntersectionPoint ) )
		{
			const float DistanceToCamera = bIsPerspectiveView ? ( CameraLocation - IntersectionPoint ).Size() : 0.0f;
			const float DistanceBias = bIsPerspectiveView ? MeshEd::OverlayPerspectiveDistanceBias->GetFloat() : MeshEd::OverlayOrthographicDistanceBias->GetFloat();
			const float DistanceBasedScaling = DistanceBias + DistanceToCamera * FuzzyDistanceScaleFactor;
    
			const float DistanceToRay = 0.0f;  // We intersected the triangle, otherwise we wouldn't even be in here
			const float DistanceOnRay = ( IntersectionPoint - RayStart ).Size();
			if( DistanceOnRay < ClosestDistanceOnRay ||
				( !bAlreadyHitTriangle && FMath::Abs( DistanceOnRay - ClosestDistanceOnRay ) < RayFuzzyDistance * DistanceBasedScaling ) )
			{
				ClosestHitLocation = IntersectionPoint;
				ClosestDistanceToRay = DistanceToRay;
				ClosestDistanceOnRay = DistanceOnRay;
				ClosestInteractorShape = EInteractorShape::Laser;

				bHit = true;
			}

			// @todo mesheditor debug
			// const float Radius = GHackComponentToWorld.InverseTransformVector( FVector( RayFuzzyDistance * DistanceBasedScaling, 0.0f, 0.0f ) ).X;
			// DrawDebugSphere( GHackVWI->GetWorld(), GHackComponentToWorld.TransformPosition( IntersectionPoint ), Radius, 16, bHit ? FColor::Green : FColor::Yellow, false, 0.0f );
		}
	}

	return bHit;
}



void FMeshEditorMode::SetMeshElementSelectionMode( EEditableMeshElementType ElementType )
{
	const FScopedTransaction Transaction( LOCTEXT( "ChangeMeshElementSelectionMode", "Change Mesh Element Selection Mode" ) );
	FSetElementSelectionModeChangeInput ChangeInput;
	ChangeInput.Mode = ElementType;
	TrackUndo( MeshEditorModeProxyObject, FSetElementSelectionModeChange( MoveTemp( ChangeInput ) ).Execute( MeshEditorModeProxyObject ) );
}


int32 FMeshEditorMode::GetSelectedMeshElementIndex(const FMeshElement& MeshElement) const
{
	int32 FoundSelectedElementIndex = INDEX_NONE;

	if( MeshElement.ElementAddress.ElementType == GetSelectedMeshElementType() )
	{
		for( int32 SelectedElementIndex = 0; SelectedElementIndex < SelectedMeshElements.Num(); ++SelectedElementIndex )
		{
			const FMeshElement& SelectedMeshElement = SelectedMeshElements[ SelectedElementIndex ];
			if( SelectedMeshElement.IsSameMeshElement( MeshElement ) )
			{
				FoundSelectedElementIndex = SelectedElementIndex;
				break;
			}
		}
	}

	return FoundSelectedElementIndex;
}


EEditableMeshElementType FMeshEditorMode::GetSelectedMeshElementType() const
{
	// All elements in the list MUST be of the same type, so we simply return the type of the first element
	return SelectedMeshElements.Num() > 0 ? SelectedMeshElements[ 0 ].ElementAddress.ElementType : EEditableMeshElementType::Invalid;
}


void FMeshEditorMode::OnViewportInteractionInputAction( FEditorViewportClient& ViewportClient, UViewportInteractor* ViewportInteractor, const FViewportActionKeyInput& Action, bool& bOutIsInputCaptured, bool& bWasHandled )
{
	if( !bWasHandled && Action.ActionType == ViewportWorldActionTypes::SelectAndMove )
	{
		UpdateCameraToWorldTransform( ViewportClient );

		const FMeshEditorInteractorData& MeshEditorInteractorData = GetMeshEditorInteractorData( ViewportInteractor );

		// If we're interactively editing something, clicking will commit that change
		if( Action.Event == IE_Pressed &&
			ActiveAction != NAME_None )
		{
			// We're busy doing something else right now.  It might be an interactor trying to click while a different one is in the middle of something.
			bWasHandled = true;
		}

		// Otherwise, go ahead and try to interact with what's under the interactor
		else if( Action.Event == IE_Pressed &&
				 !bOutIsInputCaptured &&
				 ActiveAction == NAME_None )	// Only if we're not already doing something
		{
			bool bWantToStartMoving = false;

			if( EquippedVertexAction == EMeshEditAction::DrawVertices ||
				EquippedEdgeAction == EMeshEditAction::DrawVertices ||
				EquippedPolygonAction == EMeshEditAction::DrawVertices )
			{
				DrawnPoints.Reset();
			
				const bool bActionNeedsHoverLocation = false;
				StartAction( EMeshEditAction::DrawVertices, ViewportInteractor, bActionNeedsHoverLocation, LOCTEXT( "DrawVertices", "Draw Vertices" ) );

				bOutIsInputCaptured = true;
				bWasHandled = true;
			}

			else if( GetHoveredMeshElement( MeshEditorInteractorData.ViewportInteractor.Get() ).IsValidMeshElement() && 
				( MeshEditorInteractorData.bLaserIsValid || MeshEditorInteractorData.bGrabberSphereIsValid ) )
			{
				FMeshElement HoveredMeshElement = GetHoveredMeshElement( MeshEditorInteractorData.ViewportInteractor.Get() );

				// Make sure the actor is selected
				// @todo mesheditor: Do we need/want to automatically select actors when doing mesh editing?  If so, consider how undo will 
				// encapsulate the actor selection change with the mesh element selection change
				if( false )
				{
					UPrimitiveComponent* Component = HoveredMeshElement.Component.Get();
					if( Component == nullptr || !GEditor->GetSelectedActors()->IsSelected( Component->GetOwner() ) )
					{
						GEditor->SelectNone( true, true );
					}
					else
					{
						GEditor->SelectActor( HoveredMeshElement.Component->GetOwner(), true, true );
					}
				}

				// Holding down Control enables multi-select (adds to selection, or deselects single elements when already selected)
				const bool bIsMultiSelecting = ViewportInteractor->IsModifierPressed();

				const int32 AlreadySelectedMeshElement = GetSelectedMeshElementIndex( HoveredMeshElement );
				if( AlreadySelectedMeshElement != INDEX_NONE && !bIsMultiSelecting )
				{
					const EEditableMeshElementType SelectedMeshElementType = GetSelectedMeshElementType();

					if( SelectedMeshElementType == EEditableMeshElementType::Vertex && EquippedVertexAction == EMeshEditAction::Move )
					{
						bWantToStartMoving = true;
						const bool bActionNeedsHoverLocation = false;
						StartAction( EMeshEditAction::Move, ViewportInteractor, bActionNeedsHoverLocation, LOCTEXT( "UndoDragVertex", "Drag Vertex" ) );
					}
					else if( SelectedMeshElementType == EEditableMeshElementType::Edge && EquippedEdgeAction == EMeshEditAction::Move )
					{
						bWantToStartMoving = true;
						const bool bActionNeedsHoverLocation = false;
						StartAction( EMeshEditAction::Move, ViewportInteractor, bActionNeedsHoverLocation, LOCTEXT( "UndoDragEdge", "Drag Edge" ) );

					}
					else if( SelectedMeshElementType == EEditableMeshElementType::Polygon && EquippedPolygonAction == EMeshEditAction::Move )
					{
						bWantToStartMoving = true;
						const bool bActionNeedsHoverLocation = false;
						StartAction( EMeshEditAction::Move, ViewportInteractor, bActionNeedsHoverLocation, LOCTEXT( "UndoDragPolygon", "Drag Polygon" ) );
					}
					else
					{
						for( UMeshEditorCommand* Command : MeshEditorCommands::Get() )
						{
							UMeshEditorEditCommand* EditCommand = Cast<UMeshEditorEditCommand>( Command );
							if( EditCommand != nullptr )
							{
								FName EquippedAction = NAME_None;
								switch( SelectedMeshElementType )
								{
									case EEditableMeshElementType::Vertex:
										EquippedAction = EquippedVertexAction;
										break;

									case EEditableMeshElementType::Edge:
										EquippedAction = EquippedEdgeAction;
										break;

									case EEditableMeshElementType::Polygon:
										EquippedAction = EquippedPolygonAction;
										break;
								}

								const EEditableMeshElementType CommandElementType = EditCommand->GetElementType();
								if( ( CommandElementType == SelectedMeshElementType || CommandElementType == EEditableMeshElementType::Invalid || CommandElementType == EEditableMeshElementType::Any ) &&
									EquippedAction == EditCommand->GetCommandName() )
								{
									if( EditCommand->TryStartingToDrag( *this, ViewportInteractor ) )
									{
										StartAction( EquippedAction, ViewportInteractor, EditCommand->NeedsHoverLocation(), EditCommand->GetUndoText() );

										if( EditCommand->NeedsDraggingInitiated() )
										{
											bWantToStartMoving = true;
										}
										else
										{
											bOutIsInputCaptured = true;
										}
									}

									// Should always only be one candidate
									break;
								}
							}
						}
					}
				}
				else 
				{
					if( AlreadySelectedMeshElement != INDEX_NONE && bIsMultiSelecting )
					{
						// Deselect it
						const FScopedTransaction Transaction( LOCTEXT( "DeselectMeshElements", "Deselect Element" ) );

						FSelectOrDeselectMeshElementsChangeInput ChangeInput;
						ChangeInput.MeshElementsToDeselect.Add( SelectedMeshElements[ AlreadySelectedMeshElement ] );
						ModifySelection( ChangeInput.MeshElementsToDeselect );

						TrackUndo( MeshEditorModeProxyObject, FSelectOrDeselectMeshElementsChange( MoveTemp( ChangeInput ) ).Execute( MeshEditorModeProxyObject ) );
					}
					else if( MeshElementSelectionMode == EEditableMeshElementType::Any || MeshElementSelectionMode == HoveredMeshElement.ElementAddress.ElementType )
					{
						// Start painting selection
						const bool bIsSelectByPaintingEnabled = MeshEd::EnableSelectByPainting->GetInt() != 0;
						if( bIsSelectByPaintingEnabled )
						{
							const bool bActionNeedsHoverLocation = true;
							StartAction( EMeshEditAction::SelectByPainting, ViewportInteractor, bActionNeedsHoverLocation, LOCTEXT( "UndoSelectingMeshElements", "Select Element" ) );
							bOutIsInputCaptured = true;
						}
					
						FSelectOrDeselectMeshElementsChangeInput ChangeInput;

						// Unless we're trying to multi-select, clear selection before selecting something new
						if( !bIsMultiSelecting )
						{
							ChangeInput.MeshElementsToDeselect = SelectedMeshElements;
						}

						// Select the element under the mouse cursor
						ChangeInput.MeshElementsToSelect.Add( HoveredMeshElement );
						ModifySelection( ChangeInput.MeshElementsToSelect );

						TUniquePtr<FChange> RevertChange = FSelectOrDeselectMeshElementsChange( MoveTemp( ChangeInput ) ).Execute( MeshEditorModeProxyObject );

						if( bIsSelectByPaintingEnabled )
						{
							SelectingByPaintingRevertChangeInput = MakeUnique<FCompoundChangeInput>();
							SelectingByPaintingRevertChangeInput->Subchanges.Add( MoveTemp( RevertChange ) );
						}
						else
						{
							// If select by painting is disabled, add a transaction immediately
							const FScopedTransaction Transaction( LOCTEXT( "SelectElement", "Select Element" ) );
							TrackUndo( MeshEditorModeProxyObject, MoveTemp( RevertChange ) );
						}
					}
				}

				bWasHandled = true;
			}

			if( bWantToStartMoving )
			{
				UPrimitiveComponent* ClickedTransformGizmoComponent = nullptr;
				const bool bIsPlacingNewObjects = false;
				const bool bAllowInterpolationWhenPlacing = true;
				const bool bStartTransaction = false;
				const bool bShouldUseLaserImpactDrag = true;
				const bool bWithGrabberSphere = ( MeshEditorInteractorData.HoverInteractorShape == EInteractorShape::GrabberSphere );
				ViewportWorldInteraction->StartDragging(
					ActiveActionInteractor,
					ClickedTransformGizmoComponent,
					MeshEditorInteractorData.HoverLocation,
					bIsPlacingNewObjects,
					bAllowInterpolationWhenPlacing,
					bShouldUseLaserImpactDrag,
					bStartTransaction,
					bWithGrabberSphere );

				// NOTE: We purposely don't set bIsInputCaptured=true here, because ViewportWorldInteraction will take over handling
				//		 of the 'release' input event for this drag
				// ...
			}
		}
		else if( Action.Event == IE_Released )
		{
			if( ActiveAction != NAME_None && 
				ActiveAction != EMeshEditAction::MoveUsingGizmo &&	// The button 'release' for gizmo-based movement is handled by the viewport world interaction system
				bOutIsInputCaptured )
			{
				if( ActiveActionInteractor == nullptr || ActiveActionInteractor == ViewportInteractor )
				{
					if( ActiveAction == EMeshEditAction::SelectByPainting )
					{
						check( SelectingByPaintingRevertChangeInput.IsValid() );

						// Did we end up selecting anything?
						if( SelectingByPaintingRevertChangeInput->Subchanges.Num() > 0 )
						{
							// Make sure we still have an active transaction.  It's possible that something strange happened and
							// we received a release event out of band with where we started it, or some other editor event
							// canceled our transaction while the mouse was down.
							if( GUndo != nullptr )
							{
								TrackUndo( MeshEditorModeProxyObject, MakeUnique<FCompoundChange>( MoveTemp( *SelectingByPaintingRevertChangeInput.Release() ) ) );
							}
						}
						SelectingByPaintingRevertChangeInput.Reset();
					}

					FinishAction();
				}

				bOutIsInputCaptured = false;
				bWasHandled = true;
			}
		}
	}
}


void FMeshEditorMode::StartAction( FName NewAction, UViewportInteractor* ActionInteractor, const bool bActionNeedsHoverLocation, const FText& UndoText )
{
	// Don't start a new action without finishing the previous one!
	check( ActiveAction == NAME_None );

	PlayStartActionSound( NewAction, ActionInteractor );

	ActiveAction = NewAction;
	ActiveActionInteractor = ActionInteractor;
	bActiveActionNeedsHoverLocation = bActionNeedsHoverLocation;
	bIsFirstActiveActionUpdate = true;

	// Start tracking undo state (unless the undo string was empty.)
	if( !UndoText.IsEmpty() )
	{
		TrackingTransaction.TransCount++;
		TrackingTransaction.Begin( UndoText );

		// Suspend actor/component modification during each delta step to avoid recording unnecessary overhead into the transaction buffer
		GEditor->DisableDeltaModification( true );
	}
}


void FMeshEditorMode::FinishAction()
{
	// @todo mesheditor: Make sure this is called before Undo is invoked (PreEditUndo!), otherwise the previous action will be undone instead of the active one

	check( ActiveAction != NAME_None );
	check( GUndo == nullptr || GEditor->IsTransactionActive() );	// Someone must have started a transaction! (It might not have been us though.)

	const bool bIsActionFinishing = true;

	if( ActiveAction != EMeshEditAction::SelectByPainting )
	{
		UpdateActiveAction( bIsActionFinishing );
	}

	if( ActiveAction == EMeshEditAction::DrawVertices )
	{
		// @todo mesheditor: Drawing vertices will likely need to be a different kind of active action as it works differently to the others.
		// For now, this just forces vertex drawing to be a "one shot" kind of mode.
		SetEquippedAction(EEditableMeshElementType::Vertex, EMeshEditAction::Move );
		SetEquippedAction(EEditableMeshElementType::Edge, EMeshEditAction::Move );
		SetEquippedAction( EEditableMeshElementType::Polygon, EMeshEditAction::Move );
	}

	if( bIsActionFinishing )
	{
		PlayFinishActionSound( ActiveAction, ActiveActionInteractor );
	}

	ActiveAction = NAME_None;
	ActiveActionInteractor = nullptr;
	bActiveActionNeedsHoverLocation = false;

	if( TrackingTransaction.IsActive() )
	{
		--TrackingTransaction.TransCount;
		TrackingTransaction.End();
		GEditor->DisableDeltaModification( false );
	}

	// If the action has finished, make sure the gizmo is in the correct place as elements may have moved.
	if( bIsActionFinishing )
	{
		const bool bNewObjectsSelected = false;
		RefreshTransformables( bNewObjectsSelected );
	}
}


void FMeshEditorMode::PostUndo()
{
	// Update our transformable list
	const bool bNewObjectsSelected = false;
	RefreshTransformables( bNewObjectsSelected );
}


bool FMeshEditorMode::FrustumSelect( const FConvexVolume& InFrustum, FEditorViewportClient* InViewportClient, bool InSelect )
{
	// @todo mesheditor spatial: Need to update marquee select to use spatial queries

	// @todo mesheditor urgent: settings class for bundling together all these kind of things
	const bool bShouldDeselectAllFirst = true;	// @todo mesheditor: needs to be passed to this method
	const bool bOnlySelectVisibleMeshes = GetDefault<UMeshEditorSettings>()->bOnlySelectVisibleMeshes;
	const bool bOnlySelectVisibleElements = GetDefault<UMeshEditorSettings>()->bOnlySelectVisibleElements;

	UWorld* World = GetWorld();

	UpdateCameraToWorldTransform( *InViewportClient );

	// First obtain a list of candidate editable meshes which intersect with the frustum

	static TArray<TTuple<UPrimitiveComponent*, UEditableMesh*>> CandidateMeshes;
	CandidateMeshes.Empty();

	// Lambda which creates editable meshes from any eligible component in the actor
	auto AddEditableMeshFromActor = [ this, &InFrustum ]( AActor* Actor )
	{
		if( Actor->IsEditorOnly() && Actor->IsSelectable() )
		{
			return;
		}

		TInlineComponentArray<UPrimitiveComponent*> Components;
		Actor->GetComponents( Components );

		for( UPrimitiveComponent* Component : Components )
		{
			check( Component );
			if( Component->IsRegistered() &&
			    Component->IsVisibleInEditor() &&
				!Component->IsEditorOnly() &&
			    InFrustum.IntersectBox( Component->Bounds.Origin, Component->Bounds.BoxExtent ) )
			{
				const int32 LODIndex = 0;
				UEditableMesh* EditableMesh = FindOrCreateEditableMesh( *Component, UEditableMeshFactory::MakeSubmeshAddress( Component, LODIndex ) );
				if( EditableMesh )
				{
					CandidateMeshes.Emplace( Component, EditableMesh );
				}
			}
		}
	};

	// Now find all actors which lie within the selection box and find or create editable meshes for them.
	// There are two possible paths.

	if( bOnlySelectVisibleMeshes )
	{
		// By this method, interrogate the hit proxy to determine which actors are within the selection box

		float StartX = TNumericLimits<float>::Max();
		float StartY = TNumericLimits<float>::Max();
		float EndX = TNumericLimits<float>::Lowest();
		float EndY = TNumericLimits<float>::Lowest();

		// Frustum sides are in the first four indices
		// Find intersection points and project to screen space to determine the bounding rectangle of the selection box
		for( int32 PlaneIndex = 0; PlaneIndex < 4; ++PlaneIndex )
		{
			const FPlane& Plane1 = InFrustum.Planes[ PlaneIndex ];
			const FPlane& Plane2 = InFrustum.Planes[ ( PlaneIndex + 1 ) % 4 ];
			FVector I, D;
			if( FMath::IntersectPlanes2( I, D, Plane1, Plane2 ) )
			{
				FSceneViewFamilyContext ViewFamily(FSceneViewFamily::ConstructionValues(InViewportClient->Viewport, InViewportClient->GetScene(), InViewportClient->EngineShowFlags ));
				FSceneView* SceneView = InViewportClient->CalcSceneView(&ViewFamily);

				FVector2D V;
				if( SceneView->WorldToPixel( I, V ) )
				{
					StartX = FMath::Min( StartX, V.X );
					StartY = FMath::Min( StartY, V.Y );
					EndX = FMath::Max( EndX, V.X );
					EndY = FMath::Max( EndY, V.Y );
				}
			}
		}

		const int32 ViewportSizeX = InViewportClient->Viewport->GetSizeXY().X;
		const int32 ViewportSizeY = InViewportClient->Viewport->GetSizeXY().Y;
		FIntRect BoxRect( FIntPoint( FMath::Max( 0.0f, StartX ), FMath::Max( 0.0f, StartY ) ), FIntPoint( FMath::Min( ViewportSizeX, FMath::TruncToInt( EndX + 1 ) ), FMath::Min( ViewportSizeY, FMath::TruncToInt( EndY + 1) ) ) );

		TSet<AActor*> HitActors;
		TSet<UModel*> HitModels;
		InViewportClient->Viewport->GetActorsAndModelsInHitProxy( BoxRect, HitActors, HitModels );

		for( AActor* Actor : HitActors )
		{
			if( GEditor->GetSelectedActors()->IsSelected( Actor ) )
			{
				AddEditableMeshFromActor( Actor );
			}
		}
	}
	else
	{
		// Determine actors within the selection box by testing intersections between all candidate actors' bounding boxes and the frustum

		for( FActorIterator It( World ); It; ++It )
		{
			AActor* Actor = *It;

			if( !Actor->IsA( ABrush::StaticClass() ) &&
			    !Actor->IsHiddenEd() &&
			    GEditor->GetSelectedActors()->IsSelected( Actor ) )
			{
				AddEditableMeshFromActor( Actor );
			}
		}
	}

	// Now find candidate editable mesh elements.

	MarqueeSelectVertices.Empty();
	MarqueeSelectEdges.Empty();
	MarqueeSelectPolygons.Empty();

	for( TTuple<UPrimitiveComponent*, UEditableMesh*> CandidateMesh : CandidateMeshes )
	{
		UPrimitiveComponent* Component = CandidateMesh.Get<0>();
		UEditableMesh* EditableMesh = CandidateMesh.Get<1>();
		FTransform ComponentTransform = Component->GetComponentTransform();

		const FMeshDescription* MeshDescription = EditableMesh->GetMeshDescription();
<<<<<<< HEAD
		const TVertexAttributeArray<FVector>& VertexPositions = MeshDescription->VertexAttributes().GetAttributes<FVector>( MeshAttribute::Vertex::Position );
=======
		TVertexAttributesConstRef<FVector> VertexPositions = MeshDescription->VertexAttributes().GetAttributesRef<FVector>( MeshAttribute::Vertex::Position );
>>>>>>> cf6d231e

		static TArray<FEdgeID> SelectedEdgeIDs;
		SelectedEdgeIDs.Empty();

		static TSet<FPolygonID> SelectedPolygonIDs;
		SelectedPolygonIDs.Empty();

		static TSet<FVertexID> SelectedVertexIDs;
		SelectedVertexIDs.Empty();

		// First, find all edges which lie at least partially within the frustum.
		for( const FEdgeID EdgeID : EditableMesh->GetMeshDescription()->Edges().GetElementIDs() )
		{
			const FVertexID VertexID1( EditableMesh->GetEdgeVertex( EdgeID, 0 ) );
			const FVertexID VertexID2( EditableMesh->GetEdgeVertex( EdgeID, 1 ) );

			const FVector VertexPosition1( ComponentTransform.TransformPosition( VertexPositions[ VertexID1 ] ) );
			const FVector VertexPosition2( ComponentTransform.TransformPosition( VertexPositions[ VertexID2 ] ) );

			if( InFrustum.IntersectLineSegment( VertexPosition1, VertexPosition2 ) )
			{
				bool bAreAllPolysBackFacing = true;

				// Now iterate through all connected polygons.
				// If any are front facing, we consider the edge also to be front facing.
				const int32 EdgeConnectedPolygonCount = EditableMesh->GetEdgeConnectedPolygonCount( EdgeID );
				for( int32 EdgeConnectedPolygonIndex = 0; EdgeConnectedPolygonIndex < EdgeConnectedPolygonCount; ++EdgeConnectedPolygonIndex )
				{
					const FPolygonID EdgeConnectedPolygonID( EditableMesh->GetEdgeConnectedPolygon( EdgeID, EdgeConnectedPolygonIndex ) );

					// Determine whether polygon is back facing or not using dot product of its normal with the direction vector from the eye position to somewhere on the plane
					// (one of the vertex positions is sufficient for this)
					const FVector PolyNormal = ComponentTransform.TransformVector( EditableMesh->ComputePolygonNormal( EdgeConnectedPolygonID ) );
					const FVector ViewDirection = VertexPosition1 - CachedCameraToWorld.GetValue().GetLocation();
					const bool bIsBackFacing = ( FVector::DotProduct( PolyNormal, ViewDirection ) > 0.0f );

					bAreAllPolysBackFacing &= bIsBackFacing;

					if( !bOnlySelectVisibleElements || !bIsBackFacing )
					{
						// Add the polygon if it is front facing, or if we don't care about only selecting visible elements
						SelectedPolygonIDs.Add( EdgeConnectedPolygonID );
					}
				}

				if( !bOnlySelectVisibleElements || !bAreAllPolysBackFacing )
				{
					// If at least one of the connected polygons is front facing, we deem the edge also to be front facing
					SelectedEdgeIDs.Add( EdgeID );

					// Just because the edge is in the frustum doesn't imply that both its constituent vertices are.
					// We have to do further frustum / point checks.
					if( InFrustum.IntersectPoint( VertexPosition1 ) )
					{
						SelectedVertexIDs.Add( VertexID1 );
					}

					if( InFrustum.IntersectPoint( VertexPosition2 ) )
					{
						SelectedVertexIDs.Add( VertexID2 );
					}
				}
			}
		}

		// Next, look for any orphaned vertices (i.e. which do not form part of an edge)
		for( const FVertexID VertexID : EditableMesh->GetMeshDescription()->Vertices().GetElementIDs() )
		{
			// If the vertex has connected edges, it will have already been considered in the above code.
			// Here we only want to catch vertices with no associated edges.
			if( EditableMesh->GetVertexConnectedEdgeCount( VertexID ) == 0 )
			{
				const FVector VertexPosition( ComponentTransform.TransformPosition( VertexPositions[ VertexID ] ) );
				if( InFrustum.IntersectPoint( VertexPosition ) )
				{
					// As the vertex is orphaned, it cannot be front or back facing. So we add it regardless.
					SelectedVertexIDs.Add( VertexID );
				}
			}
		}

		// Fill arrays with the selected elements

		if( MeshElementSelectionMode == EEditableMeshElementType::Vertex || MeshElementSelectionMode == EEditableMeshElementType::Any )
		{
			MarqueeSelectVertices.Reserve( MarqueeSelectVertices.Num() + SelectedVertexIDs.Num() );
			for( FVertexID SelectedVertexID : SelectedVertexIDs )
			{
				MarqueeSelectVertices.Emplace( Component, EditableMesh->GetSubMeshAddress(), SelectedVertexID );
			}
		}

		if( MeshElementSelectionMode == EEditableMeshElementType::Edge || MeshElementSelectionMode == EEditableMeshElementType::Any )
		{
			MarqueeSelectEdges.Reserve( MarqueeSelectEdges.Num() + SelectedEdgeIDs.Num() );
			for( FEdgeID SelectedEdgeID : SelectedEdgeIDs )
			{
				MarqueeSelectEdges.Emplace( Component, EditableMesh->GetSubMeshAddress(), SelectedEdgeID );
			}
		}

		if( MeshElementSelectionMode == EEditableMeshElementType::Polygon || MeshElementSelectionMode == EEditableMeshElementType::Any )
		{
			MarqueeSelectPolygons.Reserve( MarqueeSelectPolygons.Num() + SelectedPolygonIDs.Num() );
			for( const FPolygonID SelectedPolygonID : SelectedPolygonIDs )
			{
				MarqueeSelectPolygons.Emplace( Component, EditableMesh->GetSubMeshAddress(), SelectedPolygonID );
			}
		}
	}

	if( MeshElementSelectionMode != EEditableMeshElementType::Any )
	{
		PerformMarqueeSelect( MeshElementSelectionMode );
		return true;
	}

	// If we are in 'any' selection mode, build a context menu to pop up in order to choose which element type the user wishes to select

	const bool bShouldCloseWindowAfterMenuSelection = true;
	FMenuBuilder MenuBuilder( bShouldCloseWindowAfterMenuSelection, CommonCommands );
	{
		MenuBuilder.AddMenuEntry( FMeshEditorCommonCommands::Get().MarqueeSelectVertices );
		MenuBuilder.AddMenuEntry( FMeshEditorCommonCommands::Get().MarqueeSelectEdges );
		MenuBuilder.AddMenuEntry( FMeshEditorCommonCommands::Get().MarqueeSelectPolygons );
	}

	TSharedRef<SWidget> MenuWidget = MenuBuilder.MakeWidget();

	TSharedPtr<SEditorViewport> ViewportWidget = InViewportClient->GetEditorViewportWidget();
	if( ViewportWidget.IsValid() )
	{
		TSharedPtr<IMenu> Menu = FSlateApplication::Get().PushMenu(
			ViewportWidget.ToSharedRef(),
			FWidgetPath(),
			MenuWidget,
			FSlateApplication::Get().GetCursorPos(),
			FPopupTransitionEffect( FPopupTransitionEffect::ContextMenu )
		);

		// Continue the scope of the current transaction while the menu is active.
		// It will be ended when the menu is dismissed.
		MarqueeSelectTransaction = MakeUnique<FScopedTransaction>( LOCTEXT( "MarqueeSelectElements", "Marquee Select Elements" ) );
		bMarqueeSelectTransactionActive = true;

		auto OnMenuDismissed = [ this ]( TSharedRef<IMenu> InMenu )
		{
			// End transaction here.
			// This will actually be released in the next Tick() - this is necessary because the OnMenuDismissed callback happens *before* the action has been executed,
			// and we need the transaction to remain active until afterwards.
			bMarqueeSelectTransactionActive = false;
		};

		Menu->GetOnMenuDismissed().AddLambda( OnMenuDismissed );
	}

	return true;
}


bool FMeshEditorMode::ShouldDrawWidget() const
{
	// We draw our own transform gizmo
	return false;
}


void FMeshEditorMode::PerformMarqueeSelect( EEditableMeshElementType ElementType )
{
	const FScopedTransaction Transaction( LOCTEXT( "MarqueeSelectElements", "Marquee Select Elements" ) );

	FSelectOrDeselectMeshElementsChangeInput ChangeInput;

	const bool bShouldDeselectAllFirst = true;
	if( bShouldDeselectAllFirst )
	{
		ChangeInput.MeshElementsToDeselect = SelectedMeshElements;
	}

	switch( ElementType )
	{
		case EEditableMeshElementType::Vertex:
			ChangeInput.MeshElementsToSelect = MarqueeSelectVertices;
			break;

		case EEditableMeshElementType::Edge:
			ChangeInput.MeshElementsToSelect = MarqueeSelectEdges;
			break;

		case EEditableMeshElementType::Polygon:
			ChangeInput.MeshElementsToSelect = MarqueeSelectPolygons;
			break;
	}

	TrackUndo( MeshEditorModeProxyObject, FSelectOrDeselectMeshElementsChange( MoveTemp( ChangeInput ) ).Execute( MeshEditorModeProxyObject ) );
}


void FMeshEditorMode::RefreshTransformables( const bool bNewObjectsSelected )
{
	// Don't refresh transformables while we're actively moving them around
	const bool bAllowRefresh =
		ActiveAction == NAME_None ||
		ActiveAction == EMeshEditAction::SelectByPainting ||
		bIsFirstActiveActionUpdate;
	if( !bAllowRefresh )
	{
		return;
	}

	// @todo gizmo: For better performance, we should probably avoid setting up transformables while churning through undo states,
	//      and instead defer it until the user will actually be able to see the end result
	//		NOTE:  We also do this in FDeselectAllMeshElementsChange::Execute()
	TArray<TUniquePtr<FViewportTransformable>> Transformables;
	for( const FMeshElement& MeshElement : SelectedMeshElements )
	{
		if( MeshElement.IsValidMeshElement() )
		{
			UEditableMesh* EditableMesh = FindOrCreateEditableMesh( *MeshElement.Component, MeshElement.ElementAddress.SubMeshAddress );
			if( EditableMesh != nullptr )
			{
				if( MeshElement.IsElementIDValid( EditableMesh ) )
				{
					UPrimitiveComponent* Component = MeshElement.Component.Get();
					check( Component != nullptr );
					const FTransform ComponentToWorld = Component->GetComponentToWorld();
					const FMatrix ComponentToWorldMatrix = Component->GetRenderMatrix();

					const FMeshDescription* MeshDescription = EditableMesh->GetMeshDescription();
<<<<<<< HEAD
					const TVertexAttributeArray<FVector>& VertexPositions = MeshDescription->VertexAttributes().GetAttributes<FVector>( MeshAttribute::Vertex::Position );
=======
					TVertexAttributesConstRef<FVector> VertexPositions = MeshDescription->VertexAttributes().GetAttributesRef<FVector>( MeshAttribute::Vertex::Position );
>>>>>>> cf6d231e

					FTransform ElementTransform = FTransform::Identity;
					switch( MeshElement.ElementAddress.ElementType )
					{
						case EEditableMeshElementType::Vertex:
							ElementTransform.SetLocation(
								ComponentToWorldMatrix.TransformPosition(
									VertexPositions[ FVertexID( MeshElement.ElementAddress.ElementID ) ]
								)
							);
							break;

						case EEditableMeshElementType::Edge:
						{
							FVertexID EdgeVertexID0, EdgeVertexID1;
							EditableMesh->GetEdgeVertices( FEdgeID( MeshElement.ElementAddress.ElementID ), /* Out */ EdgeVertexID0, /* Out */ EdgeVertexID1 );

							const FVector ComponentSpaceEdgeCenter =
								FMath::Lerp(
									VertexPositions[ EdgeVertexID0 ],
									VertexPositions[ EdgeVertexID1 ],
									0.5f );

							ElementTransform.SetLocation( ComponentToWorldMatrix.TransformPosition( ComponentSpaceEdgeCenter ) );
						}
						break;

						case EEditableMeshElementType::Polygon:
						{
							const FPolygonID PolygonID( MeshElement.ElementAddress.ElementID );

							TPolygonAttributesConstRef<FVector> PolygonCenters = EditableMesh->GetMeshDescription()->PolygonAttributes().GetAttributesRef<FVector>( MeshAttribute::Polygon::Center );

							const FVector ComponentSpacePolygonCenter = PolygonCenters[ PolygonID ];
							ElementTransform.SetLocation( ComponentToWorldMatrix.TransformPosition( ComponentSpacePolygonCenter ) );

							const FVector WindingVector =
								( ComponentToWorldMatrix.TransformPosition( VertexPositions[ EditableMesh->GetPolygonPerimeterVertex( PolygonID, 1 ) ] ) -
									ComponentToWorldMatrix.TransformPosition( VertexPositions[ EditableMesh->GetPolygonPerimeterVertex( PolygonID, 0 ) ] ) ).GetSafeNormal();

							const FVector PolygonNormal = ComponentToWorld.TransformVectorNoScale( EditableMesh->ComputePolygonNormal( PolygonID ) ).GetSafeNormal();

							const FVector PolygonBinormal = FVector::CrossProduct( PolygonNormal, WindingVector ).GetSafeNormal();
							const FVector PolygonTangent = FVector::CrossProduct( PolygonBinormal, PolygonNormal );

							const FQuat PolygonOrientation( FMatrix( PolygonTangent, PolygonBinormal, PolygonNormal, FVector::ZeroVector ).ToQuat() );

							ElementTransform.SetRotation( PolygonOrientation );
						}
						break;

						default:
							check( 0 );
					}

					FMeshElementViewportTransformable* Transformable = new FMeshElementViewportTransformable( *this );

					Transformables.Add( TUniquePtr<FViewportTransformable>( Transformable ) );

					Transformable->MeshElement = MeshElement;
					Transformable->CurrentTransform = Transformable->StartTransform = ElementTransform;
				}
			}
		}
	}

	ViewportWorldInteraction->SetTransformables( MoveTemp( Transformables ), bNewObjectsSelected );
}


const FMeshEditorMode::FWireframeMeshComponents& FMeshEditorMode::CreateWireframeMeshComponents( UPrimitiveComponent* Component )
{
	FWireframeMeshComponents* WireframeMeshComponentsPtr = ComponentToWireframeComponentMap.Find( FObjectKey( Component ) );
	if( !WireframeMeshComponentsPtr )
	{
		WireframeMeshComponentsPtr = &ComponentToWireframeComponentMap.Add( FObjectKey( Component ) );

		const int32 LODIndex = 0;		// @todo mesheditor: We'll want to select an LOD to edit in various different wants (LOD that's visible, or manual user select, etc.)
		const FEditableMeshSubMeshAddress SubMeshAddress = UEditableMeshFactory::MakeSubmeshAddress( Component, LODIndex );

		const FEditableAndWireframeMeshes& EditableAndWireframeMeshes = CachedEditableMeshes.FindChecked( SubMeshAddress );

		// Create the subdivided wireframe mesh component
		UWireframeMeshComponent* WireframeSubdividedMeshComponent = NewObject<UWireframeMeshComponent>( WireframeComponentContainer );
		WireframeSubdividedMeshComponent->SetMaterial( 0, SubdividedMeshWireMaterial );
		WireframeSubdividedMeshComponent->TranslucencySortPriority = 100;
		WireframeSubdividedMeshComponent->SetWireframeMesh( EditableAndWireframeMeshes.WireframeSubdividedMesh );
		WireframeSubdividedMeshComponent->RegisterComponent();

		// Create the base cage wireframe mesh component
		UWireframeMeshComponent* WireframeMeshComponent = NewObject<UWireframeMeshComponent>( WireframeComponentContainer );
		WireframeMeshComponent->SetMaterial( 0, WireMaterial );
		WireframeMeshComponent->TranslucencySortPriority = 300;
		WireframeMeshComponent->SetWireframeMesh( EditableAndWireframeMeshes.WireframeBaseCage );
		WireframeMeshComponent->RegisterComponent();

		WireframeMeshComponentsPtr->WireframeMeshComponent = WireframeMeshComponent;
		WireframeMeshComponentsPtr->WireframeSubdividedMeshComponent = WireframeSubdividedMeshComponent;
	}

	return *WireframeMeshComponentsPtr;
}


void FMeshEditorMode::DestroyWireframeMeshComponents( UPrimitiveComponent* Component )
{
	FWireframeMeshComponents& WireframeMeshComponents = ComponentToWireframeComponentMap.FindChecked( FObjectKey( Component ) );
	WireframeMeshComponents.WireframeMeshComponent->DestroyComponent();
	WireframeMeshComponents.WireframeSubdividedMeshComponent->DestroyComponent();
	ComponentToWireframeComponentMap.Remove( FObjectKey( Component ) );
}


void FMeshEditorMode::UpdateSelectedEditableMeshes()
{
	static TSet<UPrimitiveComponent*> DeselectedComponents;
	DeselectedComponents.Reset();

	// Remove wireframe components corresponding to deleted components
	for( auto It( ComponentToWireframeComponentMap.CreateIterator() ); It; ++It )
	{
		if( It->Key.ResolveObjectPtr() == nullptr )
		{
			It->Value.WireframeMeshComponent->DestroyComponent();
			It->Value.WireframeSubdividedMeshComponent->DestroyComponent();
			It.RemoveCurrent();
		}
	}

	// Make a list of components which have just been deselected.
	// First add all the components which appear in the out-of-date list.
	// Later, any components which are still selected will be removed from this list.
	for( const FComponentAndEditableMesh& ComponentAndEditableMesh : SelectedComponentsAndEditableMeshes )
	{
		if( ComponentAndEditableMesh.Component.IsValid() )
		{
			DeselectedComponents.Add( ComponentAndEditableMesh.Component.Get() );
		}
	}

	SelectedEditableMeshes.Reset();
	SelectedComponentsAndEditableMeshes.Reset();

	// If we have selected elements, make sure those are in our set
	for( FMeshElement& SelectedMeshElement : SelectedMeshElements )
	{
		if( SelectedMeshElement.IsValidMeshElement() )
		{
			UEditableMesh* EditableMesh = FindOrCreateEditableMesh( *SelectedMeshElement.Component, SelectedMeshElement.ElementAddress.SubMeshAddress );
			if( EditableMesh != nullptr )
			{
				SelectedComponentsAndEditableMeshes.AddUnique( FComponentAndEditableMesh( SelectedMeshElement.Component.Get(), EditableMesh ) );
				SelectedEditableMeshes.AddUnique( EditableMesh );
			}
		}
	}

	// Check the actors that are selected, and add any meshes we find
	for( TSelectionIterator<FGenericSelectionFilter> SelectionIt( *GEditor->GetSelectedActors() ); SelectionIt; ++SelectionIt )
	{
		AActor* Actor = Cast<AActor>( *SelectionIt );
		if( Actor != nullptr )
		{
			TArray<UActorComponent*> PrimitiveComponents = Actor->GetComponentsByClass( UPrimitiveComponent::StaticClass() );
			for( UActorComponent* PrimitiveActorComponent : PrimitiveComponents )
			{
				UPrimitiveComponent* Component = CastChecked<UPrimitiveComponent>( PrimitiveActorComponent );

				// Don't bother with editor-only 'helper' actors, we never want to visualize or edit geometry on those
				if( !Component->IsEditorOnly() &&
					Component->GetCollisionEnabled() != ECollisionEnabled::NoCollision &&
					( Component->GetOwner() == nullptr || !Component->GetOwner()->IsEditorOnly() ) )
				{
					const int32 LODIndex = 0;			// @todo mesheditor: We'll want to select an LOD to edit in various different wants (LOD that's visible, or manual user select, etc.)

					FEditableMeshSubMeshAddress SubMeshAddress = UEditableMeshFactory::MakeSubmeshAddress( Component, LODIndex );
					UEditableMesh* EditableMesh = FindOrCreateEditableMesh( *Component, SubMeshAddress );
					if( EditableMesh != nullptr )
					{
						SelectedComponentsAndEditableMeshes.AddUnique( FComponentAndEditableMesh( Component, EditableMesh ) );
						SelectedEditableMeshes.AddUnique( EditableMesh );
					}
				}
			}
		}
	}

	for( const FComponentAndEditableMesh& ComponentAndEditableMesh : SelectedComponentsAndEditableMeshes )
	{
		if( DeselectedComponents.Contains( ComponentAndEditableMesh.Component.Get() ) )
		{
			DeselectedComponents.Remove( ComponentAndEditableMesh.Component.Get() );
		}

		const FWireframeMeshComponents& OverlayComponents = CreateWireframeMeshComponents( ComponentAndEditableMesh.Component.Get() );
		const FTransform Transform = ComponentAndEditableMesh.Component->GetComponentTransform();
		OverlayComponents.WireframeMeshComponent->SetWorldTransform( Transform );
		OverlayComponents.WireframeSubdividedMeshComponent->SetWorldTransform( Transform );
	}

	for( UPrimitiveComponent* DeselectedComponent : DeselectedComponents )
	{
		DestroyWireframeMeshComponents( DeselectedComponent );
	}

	RequestSelectedElementsOverlayUpdate();
}


void FMeshEditorMode::OnActorSelectionChanged( const TArray<UObject*>& NewSelection, bool bForceRefresh )
{
	// Deselect any elements that no longer belong to the selected set of actors.
	{
		// Don't respond to actor selection changes if a transaction isn't in progress, because it's probably
		// initiated from an undo/redo action itself, in which case the selection state changes will already
		// be part of the undo history and we don't need to do anything.
		if( GEditor->IsTransactionActive() )
		{
			bool bAnyInvalidElementsSelected = false;
			for( int32 SelectedElementIndex = 0; SelectedElementIndex < this->SelectedMeshElements.Num(); ++SelectedElementIndex )
			{
				const FMeshElement& SelectedMeshElement = this->SelectedMeshElements[ SelectedElementIndex ];
				if( !SelectedMeshElement.Component.IsValid() || ( SelectedMeshElement.IsValidMeshElement() && !SelectedMeshElement.Component->GetOwner()->IsSelected() ) )
				{
					bAnyInvalidElementsSelected = true;
					break;
				}
			}

			if( bAnyInvalidElementsSelected )
			{
				DeselectAllMeshElements();
			}
		}
	}

	// Update our set of selected meshes
	UpdateSelectedEditableMeshes();
}

void FMeshEditorMode::MakeVRRadialMenuActionsMenu(FMenuBuilder& MenuBuilder, TSharedPtr<FUICommandList> CommandList, class UVREditorMode* VRMode, float& RadiusOverride)
{
#if EDITABLE_MESH_USE_OPENSUBDIV
	MenuBuilder.AddMenuEntry(
		LOCTEXT("AddSubdivision", "Add SubD"),
		FText(),
		FSlateIcon(FMeshEditorStyle::GetStyleSetName(), "MeshEditorMode.AddSubdivision"),
		FUIAction
		(
			FExecuteAction::CreateSP(this, &FMeshEditorMode::AddOrRemoveSubdivisionLevel, true )
		),
		NAME_None,
		EUserInterfaceActionType::ToggleButton
		);
	MenuBuilder.AddMenuEntry(
		LOCTEXT("RemoveSubdivision", "Remove SubD"),
		FText(),
		FSlateIcon(FMeshEditorStyle::GetStyleSetName(), "MeshEditorMode.RemoveSubdivision"),
		FUIAction
		(
			FExecuteAction::CreateSP(this, &FMeshEditorMode::AddOrRemoveSubdivisionLevel, false)
		),
		NAME_None,
		EUserInterfaceActionType::ToggleButton
		);
#endif
	MenuBuilder.AddMenuEntry(
		LOCTEXT("EditInstance", "Edit Instance"),
		FText(),
		FSlateIcon(FMeshEditorStyle::GetStyleSetName(), "MeshEditorMode.EditInstance"),
		FUIAction
		(
			FExecuteAction::CreateLambda([this] { SetEditingPerInstance(IsEditingPerInstance() == false); }),
			FCanExecuteAction::CreateLambda([this] {return true; }),
			FIsActionChecked::CreateLambda([this] { return IsEditingPerInstance(); })
		),
		NAME_None,
		EUserInterfaceActionType::ToggleButton
		);

	if (GetMeshElementSelectionMode() == EEditableMeshElementType::Polygon)
	{
		MenuBuilder.AddMenuEntry(
			LOCTEXT("Move", "Move"),
			FText(),
			FSlateIcon(FMeshEditorStyle::GetStyleSetName(), "MeshEditorMode.PolyMove"),
			FUIAction
			(
				FExecuteAction::CreateLambda([this] { SetEquippedAction(EEditableMeshElementType::Polygon, EMeshEditAction::Move ); }),
				FCanExecuteAction::CreateSP(this, &FMeshEditorMode::IsMeshElementTypeSelectedOrIsActiveSelectionMode, EEditableMeshElementType::Polygon),
				FIsActionChecked::CreateLambda([this] { return (EquippedPolygonAction == EMeshEditAction::Move); })
				),
			NAME_None,
			EUserInterfaceActionType::ToggleButton
			);
	}
	else if (GetMeshElementSelectionMode() == EEditableMeshElementType::Edge)
	{
		MenuBuilder.AddMenuEntry(
			LOCTEXT("Move", "Move"),
			FText(),
			FSlateIcon(FMeshEditorStyle::GetStyleSetName(), "MeshEditorMode.EdgeMove"),
			FUIAction
			(
				FExecuteAction::CreateLambda([this] { SetEquippedAction( EEditableMeshElementType::Edge, EMeshEditAction::Move ); }),
				FCanExecuteAction::CreateSP(this, &FMeshEditorMode::IsMeshElementTypeSelectedOrIsActiveSelectionMode, EEditableMeshElementType::Edge),
				FIsActionChecked::CreateLambda([this] { return (EquippedEdgeAction == EMeshEditAction::Move); })
			),
			NAME_None,
			EUserInterfaceActionType::ToggleButton
			);
		MenuBuilder.AddMenuEntry(
			LOCTEXT( "SelectEdgeLoop", "Select Edge Loop" ),
			FText(),
			FSlateIcon(FMeshEditorStyle::GetStyleSetName(), "MeshEditorMode.SelectLoop"),
			FUIAction
			(
				FExecuteAction::CreateLambda([this] { SelectEdgeLoops(); }),
				FCanExecuteAction::CreateSP(this, &FMeshEditorMode::IsMeshElementTypeSelected, EEditableMeshElementType::Edge)
				),
			NAME_None,
			EUserInterfaceActionType::CollapsedButton
			);
	}
	else if (GetMeshElementSelectionMode() == EEditableMeshElementType::Vertex)
	{
		MenuBuilder.AddMenuEntry(
			LOCTEXT("Move", "Move"),
			FText(),
			FSlateIcon(FMeshEditorStyle::GetStyleSetName(), "MeshEditorMode.VertexMove"),
			FUIAction
			(
				FExecuteAction::CreateLambda([this] { SetEquippedAction( EEditableMeshElementType::Vertex, EMeshEditAction::Move ); }),
				FCanExecuteAction::CreateSP(this, &FMeshEditorMode::IsMeshElementTypeSelectedOrIsActiveSelectionMode, EEditableMeshElementType::Vertex),
				FIsActionChecked::CreateLambda([this] { return (EquippedVertexAction == EMeshEditAction::Move); })
				),
			NAME_None,
			EUserInterfaceActionType::ToggleButton
			);
		MenuBuilder.AddMenuEntry(
			LOCTEXT("WeldSelected", "Weld Selected"),
			FText(),
			FSlateIcon(FMeshEditorStyle::GetStyleSetName(), "MeshEditorMode.VertexWeld"),
			FUIAction
			(
				FExecuteAction::CreateLambda([this] { WeldSelectedVertices(); }),
				FCanExecuteAction::CreateSP(this, &FMeshEditorMode::IsMeshElementTypeSelected, EEditableMeshElementType::Vertex)
				),
			NAME_None,
			EUserInterfaceActionType::CollapsedButton
			);
	}

	for( UMeshEditorCommand* Command : MeshEditorCommands::Get() )
	{
		Command->AddToVRRadialMenuActionsMenu( *this, MenuBuilder, CommandList, FMeshEditorStyle::GetStyleSetName(), VRMode );
	}
}


FName FMeshEditorMode::GetEquippedAction( const EEditableMeshElementType ForElementType ) const
{
	FName EquippedAction = NAME_None;

	switch( ForElementType )
	{
		case EEditableMeshElementType::Vertex:
			EquippedAction = EquippedVertexAction;
			break;

		case EEditableMeshElementType::Edge:
			EquippedAction = EquippedEdgeAction;
			break;

		case EEditableMeshElementType::Polygon:
			EquippedAction = EquippedPolygonAction;
			break;

		default:
			check( 0 );
	}

	return EquippedAction;
}


void FMeshEditorMode::SetEquippedAction( const EEditableMeshElementType ForElementType, const FName ActionToEquip )
{
	switch( ForElementType )
	{
		case EEditableMeshElementType::Vertex:
			EquippedVertexAction = ActionToEquip;
			break;

		case EEditableMeshElementType::Edge:
			EquippedEdgeAction = ActionToEquip;
			break;

		case EEditableMeshElementType::Polygon:
			EquippedPolygonAction = ActionToEquip;
			break;

		default:
			check( 0 );
	}
}

FName FMeshEditorMode::GetEquippedSelectionModifier( const EEditableMeshElementType ForElementType ) const
{
	switch ( ForElementType )
	{
	case EEditableMeshElementType::Vertex :
		return EquippedVertexSelectionModifier;
	case EEditableMeshElementType::Edge :
		return EquippedEdgeSelectionModifier;
	case EEditableMeshElementType::Polygon :
		return EquippedPolygonSelectionModifier;
	default:
		return NAME_None;
	}
}

UMeshEditorSelectionModifier* FMeshEditorMode::GetEquippedSelectionModifier() const
{
	FName EquippedSelectionModifierName = GetEquippedSelectionModifier( GetMeshElementSelectionMode() );

	if ( EquippedSelectionModifierName == NAME_None )
	{
		EquippedSelectionModifierName = GetEquippedSelectionModifier( GetSelectedMeshElementType() );

		if ( EquippedSelectionModifierName == NAME_None )
		{
			return nullptr;
		}
	}

	UMeshEditorSelectionModifier* const* SelectionModifierPtr = Algo::FindByPredicate( MeshEditorSelectionModifiers::Get(), [ EquippedSelectionModifierName ]( const UMeshEditorSelectionModifier* Element ) -> bool
	{
		return EquippedSelectionModifierName == Element->GetSelectionModifierName();
	});

	if ( SelectionModifierPtr == nullptr )
	{
		return nullptr;
	}

	return *SelectionModifierPtr;
}

void FMeshEditorMode::SetEquippedSelectionModifier( const EEditableMeshElementType ForElementType, const FName ModifierToEquip )
{
	switch ( ForElementType )
	{
	case EEditableMeshElementType::Vertex :
		EquippedVertexSelectionModifier = ModifierToEquip;
		break;
	case EEditableMeshElementType::Edge :
		EquippedEdgeSelectionModifier = ModifierToEquip;
		break;
	case EEditableMeshElementType::Polygon :
		EquippedPolygonSelectionModifier = ModifierToEquip;
		break;
	default:
		break;
	}

	FScopedTransaction Transaction( LOCTEXT( "SetEquippedSelectionModifier", "Set Selection Modifier" ) );
	DeselectAllMeshElements();
}

void FMeshEditorMode::TrackUndo( UObject* Object, TUniquePtr<FChange> RevertChange )
{
	if( RevertChange.IsValid() )
	{
		check( Object != nullptr );

		if( !bIsCapturingUndoForPreview )
		{
			// If we're finalizing the action, this will save the undo state for everything that happened in this function, including
			// selection changes.  

			// Did you forget to use an FScopedTransaction?  If GUndo was null, then most likely we forgot to wrap this call within an editor transaction.
			// The only exception is in Simulate mode, where Undo is not allowed.
			check( GUndo != nullptr || GEditor == nullptr || GEditor->bIsSimulatingInEditor );
			if( GUndo != nullptr )
			{
				GUndo->StoreUndo( Object, MoveTemp( RevertChange ) );
			}
		}
		else
		{
			// Otherwise, we'll store the commands to undo in our 'PreviewRevertChanges' member, so they can be
			// rolled back at the beginning of the next frame before any new interactions take place.  This allows the user to preview
			// (potentially highly destructive) changes live!

			// If the object is a mesh, make sure we've started to modify it
			UEditableMesh* EditableMesh = Cast<UEditableMesh>( Object );
			if( EditableMesh != nullptr )
			{
				// StartModification() must have already been called, otherwise it's too late at this point -- the mesh has been changed
				// while the render thread was still using it.  Bad things will happen.  So we assert here.
				check( ActiveActionModifiedMeshes.Contains( EditableMesh ) );
			}

			// NOTE: These changes will be rolled back in the opposite order they were added to the list
			PreviewRevertChanges.Add( MakeTuple( Object, MoveTemp( RevertChange ) ) );
		}
	}
}


FMeshElement FMeshEditorMode::GetHoveredMeshElement( const UViewportInteractor* ViewportInteractor ) const
{
	FMeshElement HoveredMeshElement;

	const FMeshEditorInteractorData& InteractorData = GetMeshEditorInteractorData( ViewportInteractor );
	if( InteractorData.HoveredMeshElement.IsValidMeshElement() )
	{
		const UEditableMesh* EditableMesh = FindEditableMesh( *InteractorData.HoveredMeshElement.Component, InteractorData.HoveredMeshElement.ElementAddress.SubMeshAddress );
		if( EditableMesh != nullptr )
		{
			if( InteractorData.HoveredMeshElement.IsElementIDValid( EditableMesh ) )
			{
				HoveredMeshElement = InteractorData.HoveredMeshElement;
			}
		}
	}

	return HoveredMeshElement;
}


#undef LOCTEXT_NAMESPACE<|MERGE_RESOLUTION|>--- conflicted
+++ resolved
@@ -1892,17 +1892,10 @@
 	{
 		EditableMeshesAndPolygons.Add( FindOrCreateEditableMesh( *MeshElement.Component, MeshElement.ElementAddress.SubMeshAddress ) ).Add( MeshElement );
 	}
-<<<<<<< HEAD
 
 	SelectionModifier->ModifySelection( EditableMeshesAndPolygons );
 	InOutMeshElementsToSelect.Reset();
 
-=======
-
-	SelectionModifier->ModifySelection( EditableMeshesAndPolygons );
-	InOutMeshElementsToSelect.Reset();
-
->>>>>>> cf6d231e
 	for ( TPair< UEditableMesh*, TArray< FMeshElement > >& MeshElements : EditableMeshesAndPolygons )
 	{
 		for ( FMeshElement& MeshElement : MeshElements.Value )
@@ -1969,11 +1962,7 @@
 				const TArray<FMeshElement>& VertexElements = SelectedMeshAndVertices.Value;
 
 				const FMeshDescription* MeshDescription = EditableMesh->GetMeshDescription();
-<<<<<<< HEAD
-				const TVertexAttributeArray<FVector>& VertexPositions = MeshDescription->VertexAttributes().GetAttributes<FVector>( MeshAttribute::Vertex::Position );
-=======
 				TVertexAttributesConstRef<FVector> VertexPositions = MeshDescription->VertexAttributes().GetAttributesRef<FVector>( MeshAttribute::Vertex::Position );
->>>>>>> cf6d231e
 
 				for( const auto& VertexElement : VertexElements )
 				{
@@ -2000,11 +1989,7 @@
 				const TArray<FMeshElement>& EdgeElements = SelectedMeshAndEdges.Value;
 
 				const FMeshDescription* MeshDescription = EditableMesh->GetMeshDescription();
-<<<<<<< HEAD
-				const TVertexAttributeArray<FVector>& VertexPositions = MeshDescription->VertexAttributes().GetAttributes<FVector>( MeshAttribute::Vertex::Position );
-=======
 				TVertexAttributesConstRef<FVector> VertexPositions = MeshDescription->VertexAttributes().GetAttributesRef<FVector>( MeshAttribute::Vertex::Position );
->>>>>>> cf6d231e
 
 				for( const auto& EdgeElement : EdgeElements )
 				{
@@ -2036,11 +2021,7 @@
 				const TArray<FMeshElement>& PolygonElements = SelectedMeshAndPolygons.Value;
 
 				const FMeshDescription* MeshDescription = EditableMesh->GetMeshDescription();
-<<<<<<< HEAD
-				const TVertexAttributeArray<FVector>& VertexPositions = MeshDescription->VertexAttributes().GetAttributes<FVector>( MeshAttribute::Vertex::Position );
-=======
 				TVertexAttributesConstRef<FVector> VertexPositions = MeshDescription->VertexAttributes().GetAttributesRef<FVector>( MeshAttribute::Vertex::Position );
->>>>>>> cf6d231e
 
 				for( const auto& PolygonElement : PolygonElements )
 				{
@@ -2396,11 +2377,7 @@
 			if( MeshElement.IsElementIDValid( EditableMesh ) )
 			{
 				const FMeshDescription* MeshDescription = EditableMesh->GetMeshDescription();
-<<<<<<< HEAD
-				const TVertexAttributeArray<FVector>& VertexPositions = MeshDescription->VertexAttributes().GetAttributes<FVector>( MeshAttribute::Vertex::Position );
-=======
 				TVertexAttributesConstRef<FVector> VertexPositions = MeshDescription->VertexAttributes().GetAttributesRef<FVector>( MeshAttribute::Vertex::Position );
->>>>>>> cf6d231e
 
 				UPrimitiveComponent* Component = MeshElement.Component.Get();
 				check( Component != nullptr );
@@ -3278,11 +3255,7 @@
 
 			UEditableMesh* EditableMesh = MeshAndTransformables.Key;
 			const FMeshDescription* MeshDescription = EditableMesh->GetMeshDescription();
-<<<<<<< HEAD
-			const TVertexAttributeArray<FVector>& VertexPositions = MeshDescription->VertexAttributes().GetAttributes<FVector>( MeshAttribute::Vertex::Position );
-=======
 			TVertexAttributesConstRef<FVector> VertexPositions = MeshDescription->VertexAttributes().GetAttributesRef<FVector>( MeshAttribute::Vertex::Position );
->>>>>>> cf6d231e
 
 			const TArray< const FMeshElementViewportTransformable* >& TransformablesForMesh = MeshAndTransformables.Value;
 
@@ -3435,11 +3408,7 @@
 	bool bFoundSplit = false;
 
 	const FMeshDescription* MeshDescription = EditableMesh->GetMeshDescription();
-<<<<<<< HEAD
-	const TVertexAttributeArray<FVector>& VertexPositions = MeshDescription->VertexAttributes().GetAttributes<FVector>( MeshAttribute::Vertex::Position );
-=======
 	TVertexAttributesConstRef<FVector> VertexPositions = MeshDescription->VertexAttributes().GetAttributesRef<FVector>( MeshAttribute::Vertex::Position );
->>>>>>> cf6d231e
 
 	// Figure out where to split based on where the interactor is aiming.  We'll look at all of the
 	// selected edges, and choose a split offset based on the closest point along one of those edges
@@ -3575,11 +3544,7 @@
 	FVector CurrentRayEnd = RayEnd;
 
 	const FMeshDescription* MeshDescription = EditableMesh.GetMeshDescription();
-<<<<<<< HEAD
-	const TVertexAttributeArray<FVector>& VertexPositions = MeshDescription->VertexAttributes().GetAttributes<FVector>( MeshAttribute::Vertex::Position );
-=======
 	TVertexAttributesConstRef<FVector> VertexPositions = MeshDescription->VertexAttributes().GetAttributesRef<FVector>( MeshAttribute::Vertex::Position );
->>>>>>> cf6d231e
 
 	// Check polygons first; this is so we always impose a closest hit location at the poly before checking other elements, so anything behind is occluded
 	for( const FPolygonID PolygonID : FrontFacingPolygons )
@@ -4386,11 +4351,7 @@
 		FTransform ComponentTransform = Component->GetComponentTransform();
 
 		const FMeshDescription* MeshDescription = EditableMesh->GetMeshDescription();
-<<<<<<< HEAD
-		const TVertexAttributeArray<FVector>& VertexPositions = MeshDescription->VertexAttributes().GetAttributes<FVector>( MeshAttribute::Vertex::Position );
-=======
 		TVertexAttributesConstRef<FVector> VertexPositions = MeshDescription->VertexAttributes().GetAttributesRef<FVector>( MeshAttribute::Vertex::Position );
->>>>>>> cf6d231e
 
 		static TArray<FEdgeID> SelectedEdgeIDs;
 		SelectedEdgeIDs.Empty();
@@ -4620,11 +4581,7 @@
 					const FMatrix ComponentToWorldMatrix = Component->GetRenderMatrix();
 
 					const FMeshDescription* MeshDescription = EditableMesh->GetMeshDescription();
-<<<<<<< HEAD
-					const TVertexAttributeArray<FVector>& VertexPositions = MeshDescription->VertexAttributes().GetAttributes<FVector>( MeshAttribute::Vertex::Position );
-=======
 					TVertexAttributesConstRef<FVector> VertexPositions = MeshDescription->VertexAttributes().GetAttributesRef<FVector>( MeshAttribute::Vertex::Position );
->>>>>>> cf6d231e
 
 					FTransform ElementTransform = FTransform::Identity;
 					switch( MeshElement.ElementAddress.ElementType )
