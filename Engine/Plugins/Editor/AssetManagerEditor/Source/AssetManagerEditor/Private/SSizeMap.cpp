--- conflicted
+++ resolved
@@ -552,11 +552,7 @@
 				}
 				else
 				{
-<<<<<<< HEAD
-					CurrentPlatformState->GetDependencies(AssetIdentifier, References, DependencyQuery.Categories, DependencyQuery.Flags);
-=======
 					CurrentRegistrySource->GetDependencies(AssetIdentifier, References, DependencyQuery.Categories, DependencyQuery.Flags);
->>>>>>> 6bbb88c8
 				}
 				
 				// Filter for registry source
@@ -584,11 +580,7 @@
 							{
 								// Check to see if this is managed by the filter asset
 								TArray<FAssetIdentifier> Managers;
-<<<<<<< HEAD
-								CurrentPlatformState->GetReferencers(FoundAssetIdentifier, Managers, UE::AssetRegistry::EDependencyCategory::Manage);
-=======
 								CurrentRegistrySource->GetReferencers(FoundAssetIdentifier, Managers, UE::AssetRegistry::EDependencyCategory::Manage);
->>>>>>> 6bbb88c8
 
 								if (!Managers.Contains(FilterPrimaryAsset))
 								{
