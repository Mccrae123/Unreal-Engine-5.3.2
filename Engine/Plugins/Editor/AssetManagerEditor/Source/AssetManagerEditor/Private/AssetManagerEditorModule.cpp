// Copyright Epic Games, Inc. All Rights Reserved.

#include "AssetManagerEditorModule.h"
#include "AssetRegistry/AssetRegistryModule.h"
#include "ContentBrowserDataLegacyBridge.h"
#include "HAL/PlatformFile.h"
#include "PrimaryAssetTypeCustomization.h"
#include "IDesktopPlatform.h"
#include "PrimaryAssetIdCustomization.h"
#include "Misc/CommandLine.h"
#include "SAssetAuditBrowser.h"

#include "CollectionManagerModule.h"
#include "ICollectionManager.h"
#include "AssetRegistry/ARFilter.h"
#include "Misc/FileHelper.h"
#include "Misc/PackageName.h"
#include "ProfilingDebugging/ProfilingHelpers.h"
#include "Engine/AssetManager.h"
#include "ContentBrowserModule.h"
#include "ReferenceViewer/HistoryManager.h"
#include "WorkspaceMenuStructure.h"
#include "ToolMenu.h"
#include "WorkspaceMenuStructureModule.h"
#include "Framework/Application/SlateApplication.h"
#include "ToolMenuEntry.h"
#include "Widgets/Docking/SDockTab.h"
#include "ToolMenuSection.h"
#include "Widgets/Input/SComboButton.h"
#include "Widgets/SToolTip.h"
#include "PropertyCustomizationHelpers.h"

#include "LevelEditor.h"
#include "GraphEditorModule.h"
#include "Interfaces/ITargetPlatform.h"
#include "Interfaces/ITargetPlatformManagerModule.h"
#include "IPlatformFileSandboxWrapper.h"
#include "HAL/PlatformApplicationMisc.h"
#include "HAL/PlatformFileManager.h"
#include "Serialization/ArrayReader.h"
#include "EdGraphUtilities.h"
#include "EdGraphSchema_K2.h"
#include "AssetManagerEditorCommands.h"
#include "AssetSourceControlContextMenu.h"
#include "ReferenceViewer/SReferenceViewer.h"
#include "ReferenceViewer/SReferenceNode.h"
#include "ReferenceViewer/EdGraphNode_Reference.h"
#include "SSizeMap.h"
#include "Widgets/Notifications/SNotificationList.h"
#include "Framework/Notifications/NotificationManager.h"
#include "DesktopPlatformModule.h"
#include "Misc/FileHelper.h"
#include "Misc/MessageDialog.h"
#include "Misc/ScopedSlowTask.h"
#include "IStatsViewer.h"
#include "StatsViewerModule.h"
#include "ToolMenus.h"
#include "Toolkits/AssetEditorToolkitMenuContext.h"
#include "ContentBrowserMenuContexts.h"
#include "IContentBrowserDataModule.h"
#include "ContentBrowserDataSubsystem.h"
#include "Insights/Common/InsightsStyle.h"
#include "Insights/Filter/ViewModels/Filters.h"
#include "TreeView/AssetTable.h"
#include "TreeView/SAssetTableTreeView.h"

#define LOCTEXT_NAMESPACE "AssetManagerEditor"

DEFINE_LOG_CATEGORY(LogAssetManagerEditor);

class FAssetManagerGraphPanelNodeFactory : public FGraphPanelNodeFactory
{
	virtual TSharedPtr<SGraphNode> CreateNode(UEdGraphNode* Node) const override
	{
		if (UEdGraphNode_Reference* DependencyNode = Cast<UEdGraphNode_Reference>(Node))
		{
			return SNew(SReferenceNode, DependencyNode);
		}

		return nullptr;
	}
};

class FAssetManagerGraphPanelPinFactory : public FGraphPanelPinFactory
{
	virtual TSharedPtr<SGraphPin> CreatePin(UEdGraphPin* InPin) const override
	{
		if (InPin->PinType.PinCategory == UEdGraphSchema_K2::PC_Struct && InPin->PinType.PinSubCategoryObject == TBaseStructure<FPrimaryAssetId>::Get())
		{
			return SNew(SPrimaryAssetIdGraphPin, InPin);
		}
		if (InPin->PinType.PinCategory == UEdGraphSchema_K2::PC_Struct && InPin->PinType.PinSubCategoryObject == TBaseStructure<FPrimaryAssetType>::Get())
		{
			return SNew(SPrimaryAssetTypeGraphPin, InPin);
		}

		return nullptr;
	}
};

const FName IAssetManagerEditorModule::ChunkFakeAssetDataPackageName = FName("/Temp/PrimaryAsset/PackageChunk");
const FName IAssetManagerEditorModule::PrimaryAssetFakeAssetDataPackagePath = FName("/Temp/PrimaryAsset");
const FPrimaryAssetType IAssetManagerEditorModule::AllPrimaryAssetTypes = FName("AllTypes");

const FName IAssetManagerEditorModule::ResourceSizeName = FName("ResourceSize");
const FName IAssetManagerEditorModule::DiskSizeName = FName("DiskSize");
const FName IAssetManagerEditorModule::ManagedResourceSizeName = FName("ManagedResourceSize");
const FName IAssetManagerEditorModule::ManagedDiskSizeName = FName("ManagedDiskSize");
const FName IAssetManagerEditorModule::TotalUsageName = FName("TotalUsage");
const FName IAssetManagerEditorModule::CookRuleName = FName("CookRule");
const FName IAssetManagerEditorModule::ChunksName = FName("Chunks");
const FName IAssetManagerEditorModule::StageChunkSizeName = FName("Stage_ChunkSize");
const FName IAssetManagerEditorModule::StageChunkCompressedSizeName = FName("Stage_ChunkCompressedSize");
const FName IAssetManagerEditorModule::PluginName = FName("GameFeaturePlugins");

const FString FAssetManagerEditorRegistrySource::EditorSourceName = TEXT("Editor");
const FString FAssetManagerEditorRegistrySource::CustomSourceName = TEXT("Custom");

TSharedRef<SWidget> IAssetManagerEditorModule::MakePrimaryAssetTypeSelector(FOnGetPrimaryAssetDisplayText OnGetDisplayText, FOnSetPrimaryAssetType OnSetType, bool bAllowClear, bool bAllowAll)
{
	FOnGetPropertyComboBoxStrings GetStrings = FOnGetPropertyComboBoxStrings::CreateStatic(&IAssetManagerEditorModule::GeneratePrimaryAssetTypeComboBoxStrings, bAllowClear, bAllowAll);
	FOnGetPropertyComboBoxValue GetValue = FOnGetPropertyComboBoxValue::CreateLambda([OnGetDisplayText]
	{
		return OnGetDisplayText.Execute().ToString();
	});
	FOnPropertyComboBoxValueSelected SetValue = FOnPropertyComboBoxValueSelected::CreateLambda([OnSetType](const FString& StringValue)
	{
		OnSetType.Execute(FPrimaryAssetType(*StringValue));
	});

	return PropertyCustomizationHelpers::MakePropertyComboBox(nullptr, GetStrings, GetValue, SetValue);
}

TSharedRef<SWidget> IAssetManagerEditorModule::MakePrimaryAssetIdSelector(FOnGetPrimaryAssetDisplayText OnGetDisplayText, FOnSetPrimaryAssetId OnSetId, bool bAllowClear, 
	TArray<FPrimaryAssetType> AllowedTypes, TArray<const UClass*> AllowedClasses, TArray<const UClass*> DisallowedClasses)
{
	FOnGetContent OnCreateMenuContent = FOnGetContent::CreateLambda([OnGetDisplayText, OnSetId, bAllowClear, AllowedTypes, AllowedClasses, DisallowedClasses]()
	{
		FOnShouldFilterAsset AssetFilter = FOnShouldFilterAsset::CreateStatic(&IAssetManagerEditorModule::OnShouldFilterPrimaryAsset, AllowedTypes);
		FOnSetObject OnSetObject = FOnSetObject::CreateLambda([OnSetId](const FAssetData& AssetData)
		{
			FSlateApplication::Get().DismissAllMenus();
			UAssetManager& Manager = UAssetManager::Get();

			FPrimaryAssetId AssetId;
			if (AssetData.IsValid())
			{
				AssetId = Manager.GetPrimaryAssetIdForData(AssetData);
				ensure(AssetId.IsValid());
			}

			OnSetId.Execute(AssetId);
		});

		TArray<UFactory*> NewAssetFactories;

		return PropertyCustomizationHelpers::MakeAssetPickerWithMenu(
			FAssetData(),
			bAllowClear,
			AllowedClasses,
			DisallowedClasses,
			NewAssetFactories,
			AssetFilter,
			OnSetObject,
			FSimpleDelegate());
	});

	TAttribute<FText> OnGetObjectText = TAttribute<FText>::Create(OnGetDisplayText);

	return SNew(SComboButton)
		.OnGetMenuContent(OnCreateMenuContent)
		.ContentPadding(FMargin(2.0f, 2.0f))
		.ButtonContent()
		[
			SNew(STextBlock)
			.Text(OnGetObjectText)
			.ToolTipText(OnGetObjectText)
			.Font(FAppStyle::GetFontStyle(TEXT("PropertyWindow.NormalFont")))
		];
}

void IAssetManagerEditorModule::GeneratePrimaryAssetTypeComboBoxStrings(TArray< TSharedPtr<FString> >& OutComboBoxStrings, TArray<TSharedPtr<SToolTip>>& OutToolTips, TArray<bool>& OutRestrictedItems, bool bAllowClear, bool bAllowAll)
{
	UAssetManager& AssetManager = UAssetManager::Get();

	TArray<FPrimaryAssetTypeInfo> TypeInfos;

	AssetManager.GetPrimaryAssetTypeInfoList(TypeInfos);
	TypeInfos.Sort([](const FPrimaryAssetTypeInfo& LHS, const FPrimaryAssetTypeInfo& RHS) { return LHS.PrimaryAssetType.LexicalLess(RHS.PrimaryAssetType); });

	// Can the field be cleared
	if (bAllowClear)
	{
		// Add None
		OutComboBoxStrings.Add(MakeShared<FString>(FPrimaryAssetType().ToString()));
		OutToolTips.Add(SNew(SToolTip).Text(LOCTEXT("NoType", "None")));
		OutRestrictedItems.Add(false);
	}

	for (FPrimaryAssetTypeInfo& Info : TypeInfos)
	{
		OutComboBoxStrings.Add(MakeShared<FString>(Info.PrimaryAssetType.ToString()));

		FText TooltipText = FText::Format(LOCTEXT("ToolTipFormat", "{0}:{1}{2}"),
			FText::FromString(Info.PrimaryAssetType.ToString()),
			Info.bIsEditorOnly ? LOCTEXT("EditorOnly", " EditorOnly") : FText(),
			Info.bHasBlueprintClasses ? LOCTEXT("Blueprints", " Blueprints") : FText());

		OutToolTips.Add(SNew(SToolTip).Text(TooltipText));
		OutRestrictedItems.Add(false);
	}

	if (bAllowAll)
	{
		// Add All
		OutComboBoxStrings.Add(MakeShared<FString>(IAssetManagerEditorModule::AllPrimaryAssetTypes.ToString()));
		OutToolTips.Add(SNew(SToolTip).Text(LOCTEXT("AllTypes", "All Primary Asset Types")));
		OutRestrictedItems.Add(false);
	}
}

bool IAssetManagerEditorModule::OnShouldFilterPrimaryAsset(const FAssetData& InAssetData, TArray<FPrimaryAssetType> AllowedTypes)
{
	// Make sure it has a primary asset id, and do type check
	UAssetManager& Manager = UAssetManager::Get();

	if (InAssetData.IsValid())
	{
		FPrimaryAssetId AssetId = Manager.GetPrimaryAssetIdForData(InAssetData);
		if (AssetId.IsValid())
		{
			if (AllowedTypes.Num() > 0)
			{
				if (!AllowedTypes.Contains(AssetId.PrimaryAssetType))
				{
					return true;
				}
			}

			return false;
		}
	}

	return true;
}

FAssetData IAssetManagerEditorModule::CreateFakeAssetDataFromChunkId(int32 ChunkID)
{
	return CreateFakeAssetDataFromPrimaryAssetId(UAssetManager::CreatePrimaryAssetIdFromChunkId(ChunkID));
}

int32 IAssetManagerEditorModule::ExtractChunkIdFromFakeAssetData(const FAssetData& InAssetData)
{
	return UAssetManager::ExtractChunkIdFromPrimaryAssetId(ExtractPrimaryAssetIdFromFakeAssetData(InAssetData));
}

FAssetData IAssetManagerEditorModule::CreateFakeAssetDataFromPrimaryAssetId(const FPrimaryAssetId& PrimaryAssetId)
{
	FString PackageNameString = PrimaryAssetFakeAssetDataPackagePath.ToString() / PrimaryAssetId.PrimaryAssetType.ToString();

	// Need to make sure the package part of FTopLevelAssetPath is set otherwise it's gonna be invalid
	FTopLevelAssetPath FakeAssetClass(PrimaryAssetId.PrimaryAssetType, PrimaryAssetId.PrimaryAssetType);
	return FAssetData(*PackageNameString, PrimaryAssetFakeAssetDataPackagePath, PrimaryAssetId.PrimaryAssetName, FakeAssetClass);
}

FPrimaryAssetId IAssetManagerEditorModule::ExtractPrimaryAssetIdFromFakeAssetData(const FAssetData& InAssetData)
{
	if (InAssetData.PackagePath == PrimaryAssetFakeAssetDataPackagePath)
	{
		// See how CreateFakeAssetDataFromPrimaryAssetId stores the asset type inside of FTopLevelAssetPath
		return FPrimaryAssetId(InAssetData.AssetClassPath.GetAssetName(), InAssetData.AssetName);
	}
	return FPrimaryAssetId();
}

void IAssetManagerEditorModule::ExtractAssetIdentifiersFromAssetDataList(const TArray<FAssetData>& AssetDataList, TArray<FAssetIdentifier>& OutAssetIdentifiers)
{
	for (const FAssetData& AssetData : AssetDataList)
	{
		FPrimaryAssetId PrimaryAssetId = IAssetManagerEditorModule::ExtractPrimaryAssetIdFromFakeAssetData(AssetData);

		if (PrimaryAssetId.IsValid())
		{
			OutAssetIdentifiers.Add(PrimaryAssetId);
		}
		else
		{
			OutAssetIdentifiers.Add(AssetData.PackageName);
		}
	}
}

// Concrete implementation

class FAssetManagerEditorModule : public IAssetManagerEditorModule
{
public:
	// IModuleInterface interface
	virtual void StartupModule() override;
	virtual void ShutdownModule() override;
	// End of IModuleInterface interface

	void PerformAuditConsoleCommand(const TArray<FString>& Args);
	void PerformDependencyChainConsoleCommand(const TArray<FString>& Args);
	void PerformDependencyClassConsoleCommand(const TArray<FString>& Args);
	void DumpAssetRegistry(const TArray<FString>& Args);
	void DumpAssetDependencies(const TArray<FString>& Args);

	virtual void OpenAssetAuditUI(TArray<FAssetData> SelectedAssets) override;
	virtual void OpenAssetAuditUI(TArray<FAssetIdentifier> SelectedIdentifiers) override;
	virtual void OpenAssetAuditUI(TArray<FName> SelectedPackages) override;
	virtual FCanOpenReferenceViewerUI& OnCanOpenReferenceViewerUI() override;
	virtual void OpenReferenceViewerUI(const TArray<FAssetIdentifier> SelectedIdentifiers, const FReferenceViewerParams ReferenceViewerParams = FReferenceViewerParams()) override;
	virtual void OpenReferenceViewerUI(const TArray<FName> SelectedPackages, const FReferenceViewerParams ReferenceViewerParams = FReferenceViewerParams()) override;
	virtual void OpenSizeMapUI(TArray<FAssetIdentifier> SelectedIdentifiers) override;
	virtual void OpenSizeMapUI(TArray<FName> SelectedPackages) override;	
	virtual void OpenShaderCookStatistics(TArray<FName> SelectedIdentifiers) override;
	virtual bool GetStringValueForCustomColumn(const FAssetData& AssetData, FName ColumnName, FString& OutValue, const FAssetManagerEditorRegistrySource* OverrideRegistrySource = nullptr) override;
	virtual bool GetDisplayTextForCustomColumn(const FAssetData& AssetData, FName ColumnName, FText& OutValue, const FAssetManagerEditorRegistrySource* OverrideRegistrySource = nullptr) override;
	virtual bool GetIntegerValueForCustomColumn(const FAssetData& AssetData, FName ColumnName, int64& OutValue, const FAssetManagerEditorRegistrySource* OverrideRegistrySource = nullptr) override;
	virtual bool GetManagedPackageListForAssetData(const FAssetData& AssetData, TSet<FName>& ManagedPackageSet) override;
	virtual void GetAvailableRegistrySources(TArray<const FAssetManagerEditorRegistrySource*>& AvailableSources) override;
	virtual const FAssetManagerEditorRegistrySource* GetCurrentRegistrySource(bool bNeedManagementData = false) override;
	virtual void SetCurrentRegistrySource(const FString& SourceName) override;
	virtual bool PopulateRegistrySource(FAssetManagerEditorRegistrySource* OutRegistrySource) override;
	virtual void RefreshRegistryData() override;
	virtual bool IsPackageInCurrentRegistrySource(FName PackageName) override;
	virtual bool FilterAssetIdentifiersForCurrentRegistrySource(TArray<FAssetIdentifier>& AssetIdentifiers, const FAssetManagerDependencyQuery& DependencyQuery = FAssetManagerDependencyQuery::None(), bool bForwardDependency = true) override;
	virtual bool WriteCollection(FName CollectionName, ECollectionShareType::Type ShareType, const TArray<FName>& PackageNames, bool bShowFeedback) override;

private:

	static bool GetDependencyTypeArg(const FString& Arg, UE::AssetRegistry::EDependencyQuery& OutRequiredFlags);

	//Prints all dependency chains from assets in the search path to the target package.
	void FindReferenceChains(FName TargetPackageName, FName RootSearchPath, UE::AssetRegistry::EDependencyQuery RequiredDependencyFlags);

	//Prints all dependency chains from the PackageName to any dependency of one of the given class names.
	//If the package name is a path rather than a package, then it will do this for each package in the path.
	void FindClassDependencies(FName PackagePath, const TArray<FTopLevelAssetPath>& TargetClasses, UE::AssetRegistry::EDependencyQuery RequiredDependencyFlags);
<<<<<<< HEAD
=======

	void CopyPackageReferences(const TArray<FAssetData> SelectedPackages);
	void CopyPackagePaths(const TArray<FAssetData> SelectedPackages);
>>>>>>> 4af6daef

	bool GetPackageDependencyChain(FName SourcePackage, FName TargetPackage, TArray<FName>& VisitedPackages, TArray<FName>& OutDependencyChain, UE::AssetRegistry::EDependencyQuery RequiredFlags);
	void GetPackageDependenciesPerClass(FName SourcePackage, const TArray<FTopLevelAssetPath>& TargetClasses, TArray<FName>& VisitedPackages, TArray<FName>& OutDependentPackages, UE::AssetRegistry::EDependencyQuery RequiredDependencyFlags);

	void LogAssetsWithMultipleLabels();
	bool CreateOrEmptyCollection(FName CollectionName, ECollectionShareType::Type ShareType);
	void WriteProfileFile(const FString& Extension, const FString& FileContents);
	
	FString GetSavedAssetRegistryPath(ITargetPlatform* TargetPlatform);
	void GetAssetDataInPaths(const TArray<FString>& Paths, TArray<FAssetData>& OutAssetData);
	bool AreLevelEditorPackagesSelected();
	TArray<FName> GetLevelEditorSelectedAssetPackages();
	TArray<FName> GetContentBrowserSelectedAssetPackages(FOnContentBrowserGetSelection GetSelectionDelegate);
	void InitializeRegistrySources(bool bNeedManagementData);

	TArray<IConsoleObject*> AuditCmds;

	static const TCHAR* FindDepChainHelpText;
	static const TCHAR* FindClassDepHelpText;
	static const FName AssetAuditTabName;
	static const FName AssetDiskSizeTabName;
	static const FName AssetDiskSize2TabName;
	static const FName ReferenceViewerTabName;
	static const FName SizeMapTabName;

	FDelegateHandle ContentBrowserCommandExtenderDelegateHandle;
	FDelegateHandle ReferenceViewerDelegateHandle;
	FDelegateHandle AssetEditorExtenderDelegateHandle;

	TWeakPtr<SDockTab> AssetAuditTab;
	TWeakPtr<SDockTab> AssetDiskSizeTab;
	TWeakPtr<SDockTab> ReferenceViewerTab;
	TWeakPtr<SDockTab> SizeMapTab;
	TWeakPtr<SAssetAuditBrowser> AssetAuditUI;
	TWeakPtr<SAssetTableTreeView> AssetDiskSizeUI;
	TWeakPtr<SSizeMap> SizeMapUI;
	TWeakPtr<SReferenceViewer> ReferenceViewerUI;
	TMap<FString, FAssetManagerEditorRegistrySource> RegistrySourceMap;
	FAssetManagerEditorRegistrySource* CurrentRegistrySource;

	IAssetRegistry* AssetRegistry;
	TUniquePtr<FSandboxPlatformFile> CookedSandbox;
	TUniquePtr<FSandboxPlatformFile> EditorCookedSandbox;
	TSharedPtr<FAssetManagerGraphPanelNodeFactory> AssetManagerGraphPanelNodeFactory;
	TSharedPtr<FAssetManagerGraphPanelPinFactory> AssetManagerGraphPanelPinFactory;

	FAssetSourceControlContextMenu AssetSourceControlContextMenu;

<<<<<<< HEAD
=======
	FCanOpenReferenceViewerUI CanOpenReferenceViewerUIDelegate;

>>>>>>> 4af6daef
	void CreateAssetContextMenu(FToolMenuSection& InSection);
	void OnExtendContentBrowserCommands(TSharedRef<FUICommandList> CommandList, FOnContentBrowserGetSelection GetSelectionDelegate);
	void OnExtendLevelEditorCommands(TSharedRef<FUICommandList> CommandList);
	void RegisterMenus();
	void ExtendContentBrowserAssetSelectionMenu();
	void ExtendContentBrowserPathSelectionMenu();
	TSharedRef<FExtender> OnExtendAssetEditor(const TSharedRef<FUICommandList> CommandList, const TArray<UObject*> ContextSensitiveObjects);
	void ExtendAssetEditorMenu();
	void ExtendLevelEditorActorContextMenu();
	void OnReloadComplete(EReloadCompleteReason Reason);
	void OnMarkPackageDirty(UPackage* Pkg, bool bWasDirty);
	void OnEditAssetIdentifiers(TArray<FAssetIdentifier> AssetIdentifiers);

	TSharedRef<SDockTab> SpawnAssetAuditTab(const FSpawnTabArgs& Args);
	TSharedRef<SDockTab> SpawnAssetDiskSizeTab(const FSpawnTabArgs& Args);
	TSharedRef<SDockTab> SpawnReferenceViewerTab(const FSpawnTabArgs& Args);
	TSharedRef<SDockTab> SpawnSizeMapTab(const FSpawnTabArgs& Args);
};

const TCHAR* FAssetManagerEditorModule::FindDepChainHelpText = TEXT("Finds all dependency chains from assets in the given search path, to the target package.\n Usage: FindDepChain TargetPackagePath SearchRootPath (optional: -hardonly/-softonly)\n e.g. FindDepChain /game/characters/heroes/muriel/meshes/muriel /game/cards ");
const TCHAR* FAssetManagerEditorModule::FindClassDepHelpText = TEXT("Finds all dependencies of a certain set of classes to the target asset.\n Usage: FindDepClasses TargetPackagePath ClassName1 ClassName2 etc (optional: -hardonly/-softonly) \n e.g. FindDepChain /game/characters/heroes/muriel/meshes/muriel /game/cards");
const FName FAssetManagerEditorModule::AssetAuditTabName = TEXT("AssetAudit");
const FName FAssetManagerEditorModule::AssetDiskSizeTabName = TEXT("AssetDiskSize");
const FName FAssetManagerEditorModule::AssetDiskSize2TabName = TEXT("AssetDiskSize2");
const FName FAssetManagerEditorModule::ReferenceViewerTabName = TEXT("ReferenceViewer");
const FName FAssetManagerEditorModule::SizeMapTabName = TEXT("SizeMap");

///////////////////////////////////////////

IMPLEMENT_MODULE(FAssetManagerEditorModule, AssetManagerEditor);


void FAssetManagerEditorModule::StartupModule()
{
	CookedSandbox = nullptr;
	EditorCookedSandbox = nullptr;
	CurrentRegistrySource = nullptr;

	// Load the tree map module so we can use it for size map
	FModuleManager::Get().LoadModule(TEXT("TreeMap"));

	FAssetRegistryModule& AssetRegistryModule = FModuleManager::LoadModuleChecked<FAssetRegistryModule>(TEXT("AssetRegistry"));
	AssetRegistry = &AssetRegistryModule.Get();

	FAssetManagerEditorCommands::Register();

	if (GIsEditor && !IsRunningCommandlet())
	{
		UE::Insights::FInsightsStyle::Initialize();
		UE::Insights::FFilterService::Initialize();

		AuditCmds.Add(IConsoleManager::Get().RegisterConsoleCommand(
			TEXT("AssetManager.AssetAudit"),
			TEXT("Dumps statistics about assets to the log."),
			FConsoleCommandWithArgsDelegate::CreateRaw(this, &FAssetManagerEditorModule::PerformAuditConsoleCommand),
			ECVF_Default
			));

		AuditCmds.Add(IConsoleManager::Get().RegisterConsoleCommand(
			TEXT("AssetManager.FindDepChain"),
			FindDepChainHelpText,
			FConsoleCommandWithArgsDelegate::CreateRaw(this, &FAssetManagerEditorModule::PerformDependencyChainConsoleCommand),
			ECVF_Default
			));

		AuditCmds.Add(IConsoleManager::Get().RegisterConsoleCommand(
			TEXT("AssetManager.FindDepClasses"),
			FindClassDepHelpText,
			FConsoleCommandWithArgsDelegate::CreateRaw(this, &FAssetManagerEditorModule::PerformDependencyClassConsoleCommand),
			ECVF_Default
			));

	#if ASSET_REGISTRY_STATE_DUMPING_ENABLED
		AuditCmds.Add(IConsoleManager::Get().RegisterConsoleCommand(
			TEXT("AssetManager.DumpAssetRegistry"),
			TEXT("Prints entries in the asset registry. Arguments are required: ObjectPath, PackageName, Path, Class, Tag, Dependencies, PackageData."),
			FConsoleCommandWithArgsDelegate::CreateRaw(this, &FAssetManagerEditorModule::DumpAssetRegistry),
			ECVF_Default
		));
	#endif

		AuditCmds.Add(IConsoleManager::Get().RegisterConsoleCommand(
			TEXT("AssetManager.DumpAssetDependencies"),
			TEXT("Shows a list of all primary assets and the secondary assets that they depend on. Also writes out a .graphviz file"),
			FConsoleCommandWithArgsDelegate::CreateRaw(this, &FAssetManagerEditorModule::DumpAssetDependencies),
			ECVF_Default
			));

		// Register customizations
		FPropertyEditorModule& PropertyModule = FModuleManager::LoadModuleChecked<FPropertyEditorModule>("PropertyEditor");
		PropertyModule.RegisterCustomPropertyTypeLayout("PrimaryAssetType", FOnGetPropertyTypeCustomizationInstance::CreateStatic(&FPrimaryAssetTypeCustomization::MakeInstance));
		PropertyModule.RegisterCustomPropertyTypeLayout("PrimaryAssetId", FOnGetPropertyTypeCustomizationInstance::CreateStatic(&FPrimaryAssetIdCustomization::MakeInstance));
		PropertyModule.NotifyCustomizationModuleChanged();

		// Register Pins and nodes
		AssetManagerGraphPanelPinFactory = MakeShareable(new FAssetManagerGraphPanelPinFactory());
		FEdGraphUtilities::RegisterVisualPinFactory(AssetManagerGraphPanelPinFactory);

		AssetManagerGraphPanelNodeFactory = MakeShareable(new FAssetManagerGraphPanelNodeFactory());
		FEdGraphUtilities::RegisterVisualNodeFactory(AssetManagerGraphPanelNodeFactory);

		// Register content browser hook
		FContentBrowserModule& ContentBrowserModule = FModuleManager::LoadModuleChecked<FContentBrowserModule>(TEXT("ContentBrowser"));

		TArray<FContentBrowserCommandExtender>& CBCommandExtenderDelegates = ContentBrowserModule.GetAllContentBrowserCommandExtenders();
		CBCommandExtenderDelegates.Add(FContentBrowserCommandExtender::CreateRaw(this, &FAssetManagerEditorModule::OnExtendContentBrowserCommands));
		ContentBrowserCommandExtenderDelegateHandle = CBCommandExtenderDelegates.Last().GetHandle();

		// Register asset editor hooks
		TArray<FAssetEditorExtender>& AssetEditorMenuExtenderDelegates = FAssetEditorToolkit::GetSharedMenuExtensibilityManager()->GetExtenderDelegates();
		AssetEditorMenuExtenderDelegates.Add(FAssetEditorExtender::CreateRaw(this, &FAssetManagerEditorModule::OnExtendAssetEditor));
		AssetEditorExtenderDelegateHandle = AssetEditorMenuExtenderDelegates.Last().GetHandle();
		ExtendAssetEditorMenu();

		// Register level editor hooks and commands
		FLevelEditorModule& LevelEditorModule = FModuleManager::Get().LoadModuleChecked<FLevelEditorModule>("LevelEditor");

		TSharedRef<FUICommandList> CommandList = LevelEditorModule.GetGlobalLevelEditorActions();
		OnExtendLevelEditorCommands(CommandList);

		// Add nomad tabs
		FGlobalTabmanager::Get()->RegisterNomadTabSpawner(AssetAuditTabName, FOnSpawnTab::CreateRaw(this, &FAssetManagerEditorModule::SpawnAssetAuditTab))
			.SetDisplayName(LOCTEXT("AssetAuditTitle", "Asset Audit"))
			.SetTooltipText(LOCTEXT("AssetAuditTooltip", "Open Asset Audit window, allows viewing detailed information about assets."))
			.SetGroup(WorkspaceMenu::GetMenuStructure().GetDeveloperToolsAuditCategory())
			.SetIcon(FSlateIcon(FAppStyle::GetAppStyleSetName(), "LevelEditor.Audit"));
		FGlobalTabmanager::Get()->RegisterDefaultTabWindowSize(AssetAuditTabName, FVector2D(1080, 600));
<<<<<<< HEAD
=======

		FGlobalTabmanager::Get()->RegisterNomadTabSpawner(AssetDiskSizeTabName, FOnSpawnTab::CreateRaw(this, &FAssetManagerEditorModule::SpawnAssetDiskSizeTab))
			.SetDisplayName(LOCTEXT("AssetDiskSize1Title", "Asset Disk Size 1"))
			.SetTooltipText(LOCTEXT("AssetDiskSize1Tooltip", "Open Asset Disk Size window, allows to analyze disk size for assets."))
			.SetGroup(WorkspaceMenu::GetMenuStructure().GetDeveloperToolsAuditCategory())
			.SetIcon(FSlateIcon(FAppStyle::GetAppStyleSetName(), "LevelEditor.Audit"));
		FGlobalTabmanager::Get()->RegisterDefaultTabWindowSize(AssetDiskSizeTabName, FVector2D(1080, 600));

		FGlobalTabmanager::Get()->RegisterNomadTabSpawner(AssetDiskSize2TabName, FOnSpawnTab::CreateRaw(this, &FAssetManagerEditorModule::SpawnAssetDiskSizeTab))
			.SetDisplayName(LOCTEXT("AssetDiskSize2Title", "Asset Disk Size 2"))
			.SetTooltipText(LOCTEXT("AssetDiskSize2Tooltip", "Open Asset Disk Size window, allows to analyze disk size for assets."))
			.SetGroup(WorkspaceMenu::GetMenuStructure().GetDeveloperToolsAuditCategory())
			.SetIcon(FSlateIcon(FAppStyle::GetAppStyleSetName(), "LevelEditor.Audit"));
		FGlobalTabmanager::Get()->RegisterDefaultTabWindowSize(AssetDiskSize2TabName, FVector2D(1080, 600));
>>>>>>> 4af6daef

		FGlobalTabmanager::Get()->RegisterNomadTabSpawner(ReferenceViewerTabName, FOnSpawnTab::CreateRaw(this, &FAssetManagerEditorModule::SpawnReferenceViewerTab))
			.SetDisplayName(LOCTEXT("ReferenceViewerTitle", "Reference Viewer"))
			.SetMenuType(ETabSpawnerMenuType::Hidden);

		FGlobalTabmanager::Get()->RegisterNomadTabSpawner(SizeMapTabName, FOnSpawnTab::CreateRaw(this, &FAssetManagerEditorModule::SpawnSizeMapTab))
			.SetDisplayName(LOCTEXT("SizeMapTitle", "Size Map"))
			.SetMenuType(ETabSpawnerMenuType::Hidden);

		// Register for hot reload and package dirty to invalidate data
		FCoreUObjectDelegates::ReloadCompleteDelegate.AddRaw(this, &FAssetManagerEditorModule::OnReloadComplete);

		UPackage::PackageMarkedDirtyEvent.AddRaw(this, &FAssetManagerEditorModule::OnMarkPackageDirty);

		// Register view callbacks
		FEditorDelegates::OnOpenReferenceViewer.AddRaw(this, &FAssetManagerEditorModule::OpenReferenceViewerUI);
		FEditorDelegates::OnOpenSizeMap.AddRaw(this, &FAssetManagerEditorModule::OpenSizeMapUI);
		FEditorDelegates::OnOpenAssetAudit.AddRaw(this, &FAssetManagerEditorModule::OpenAssetAuditUI);
		FEditorDelegates::OnEditAssetIdentifiers.AddRaw(this, &FAssetManagerEditorModule::OnEditAssetIdentifiers);

		// Register callback for extending tool menus
		UToolMenus::RegisterStartupCallback(
			FSimpleMulticastDelegate::FDelegate::CreateRaw(this, &FAssetManagerEditorModule::RegisterMenus));
	}
}

void FAssetManagerEditorModule::ShutdownModule()
{
	CookedSandbox.Reset();
	EditorCookedSandbox.Reset();

	for (IConsoleObject* AuditCmd : AuditCmds)
	{
		IConsoleManager::Get().UnregisterConsoleObject(AuditCmd);
	}
	AuditCmds.Empty();

	if ((GIsEditor && !IsRunningCommandlet()) && UObjectInitialized() && FSlateApplication::IsInitialized())
	{
		FContentBrowserModule& ContentBrowserModule = FModuleManager::LoadModuleChecked<FContentBrowserModule>(TEXT("ContentBrowser"));
		
		TArray<FContentBrowserCommandExtender>& CBCommandExtenderDelegates = ContentBrowserModule.GetAllContentBrowserCommandExtenders();
		CBCommandExtenderDelegates.RemoveAll([this](const FContentBrowserCommandExtender& Delegate) { return Delegate.GetHandle() == ContentBrowserCommandExtenderDelegateHandle; });
		
		FGraphEditorModule& GraphEdModule = FModuleManager::LoadModuleChecked<FGraphEditorModule>(TEXT("GraphEditor"));
		
		TArray<FGraphEditorModule::FGraphEditorMenuExtender_SelectedNode>& ReferenceViewerMenuExtenderDelegates = GraphEdModule.GetAllGraphEditorContextMenuExtender();
		ReferenceViewerMenuExtenderDelegates.RemoveAll([this](const FGraphEditorModule::FGraphEditorMenuExtender_SelectedNode& Delegate) { return Delegate.GetHandle() == ReferenceViewerDelegateHandle; });

		TArray<FAssetEditorExtender>& AssetEditorMenuExtenderDelegates = FAssetEditorToolkit::GetSharedMenuExtensibilityManager()->GetExtenderDelegates();
		AssetEditorMenuExtenderDelegates.RemoveAll([this](const FAssetEditorExtender& Delegate) { return Delegate.GetHandle() == AssetEditorExtenderDelegateHandle; });

		FLevelEditorModule& LevelEditorModule = FModuleManager::Get().LoadModuleChecked<FLevelEditorModule>("LevelEditor");

		TSharedRef<FUICommandList> CommandList = LevelEditorModule.GetGlobalLevelEditorActions();
		CommandList->UnmapAction(FAssetManagerEditorCommands::Get().ViewReferences);
		CommandList->UnmapAction(FAssetManagerEditorCommands::Get().ViewSizeMap);
		CommandList->UnmapAction(FAssetManagerEditorCommands::Get().ViewAssetAudit);
		CommandList->UnmapAction(FAssetManagerEditorCommands::Get().ViewShaderCookStatistics);

		if (AssetManagerGraphPanelNodeFactory.IsValid())
		{
			FEdGraphUtilities::UnregisterVisualNodeFactory(AssetManagerGraphPanelNodeFactory);
		}

		if (AssetManagerGraphPanelPinFactory.IsValid())
		{
			FEdGraphUtilities::UnregisterVisualPinFactory(AssetManagerGraphPanelPinFactory);
		}

		FGlobalTabmanager::Get()->UnregisterNomadTabSpawner(AssetAuditTabName);
		FGlobalTabmanager::Get()->UnregisterNomadTabSpawner(AssetDiskSizeTabName);
		FGlobalTabmanager::Get()->UnregisterNomadTabSpawner(ReferenceViewerTabName);
		FGlobalTabmanager::Get()->UnregisterNomadTabSpawner(SizeMapTabName);

		if (AssetAuditTab.IsValid())
		{
			AssetAuditTab.Pin()->RequestCloseTab();
		}
		if (ReferenceViewerTab.IsValid())
		{
			ReferenceViewerTab.Pin()->RequestCloseTab();
		}
		if (SizeMapTab.IsValid())
		{
			SizeMapTab.Pin()->RequestCloseTab();
		}

		FCoreUObjectDelegates::ReloadCompleteDelegate.RemoveAll(this);

		UPackage::PackageMarkedDirtyEvent.RemoveAll(this);
		FEditorDelegates::OnOpenReferenceViewer.RemoveAll(this);
		FEditorDelegates::OnOpenSizeMap.RemoveAll(this);
		FEditorDelegates::OnOpenAssetAudit.RemoveAll(this);
		FEditorDelegates::OnEditAssetIdentifiers.RemoveAll(this);

		// Cleanup tool menus
		UToolMenus::UnRegisterStartupCallback(this);
		UToolMenus::UnregisterOwner(this);
<<<<<<< HEAD
=======

		UE::Insights::FFilterService::Shutdown();
		UE::Insights::FInsightsStyle::Shutdown();
>>>>>>> 4af6daef
	}
}

TSharedRef<SDockTab> FAssetManagerEditorModule::SpawnAssetAuditTab(const FSpawnTabArgs& Args)
{
	check(UAssetManager::IsInitialized());

	TSharedRef<SDockTab> DockTab = SAssignNew(AssetAuditTab, SDockTab)
		.TabRole(ETabRole::NomadTab)
		[
			SAssignNew(AssetAuditUI, SAssetAuditBrowser)
		];

	DockTab->SetOnTabClosed(SDockTab::FOnTabClosedCallback::CreateLambda([this](TSharedRef<SDockTab>)
		{
			if (AssetAuditUI.IsValid())
			{
				AssetAuditUI.Pin()->OnClose();
			}
		}));

	return DockTab;
}

TSharedRef<SDockTab> FAssetManagerEditorModule::SpawnAssetDiskSizeTab(const FSpawnTabArgs& Args)
{
	check(UAssetManager::IsInitialized());

	TSharedRef<FAssetTable> AssetTable = MakeShared<FAssetTable>();
	AssetTable->Reset();
	AssetTable->SetDisplayName(FText::FromString(TEXT("AssetTable")));

	TSharedRef<SDockTab> DockTab = SAssignNew(AssetDiskSizeTab, SDockTab)
		.TabRole(ETabRole::NomadTab)
		[
			SAssignNew(AssetDiskSizeUI, SAssetTableTreeView, AssetTable)
		];

	DockTab->SetOnTabClosed(SDockTab::FOnTabClosedCallback::CreateLambda([this](TSharedRef<SDockTab>)
		{
			if (AssetDiskSizeUI.IsValid())
			{
				AssetDiskSizeUI.Pin()->OnClose();
			}
		}));

	return DockTab;
}

TSharedRef<SDockTab> FAssetManagerEditorModule::SpawnReferenceViewerTab(const FSpawnTabArgs& Args)
{
	TSharedRef<SDockTab> NewTab = SAssignNew(ReferenceViewerTab, SDockTab)
		.TabRole(ETabRole::NomadTab);

	NewTab->SetContent(SAssignNew(ReferenceViewerUI, SReferenceViewer));

	return NewTab;
}

TSharedRef<SDockTab> FAssetManagerEditorModule::SpawnSizeMapTab(const FSpawnTabArgs& Args)
{
	TSharedRef<SDockTab> NewTab = SAssignNew(SizeMapTab, SDockTab)
		.TabRole(ETabRole::NomadTab);

	NewTab->SetContent(SAssignNew(SizeMapUI, SSizeMap));

	return NewTab;
}

void FAssetManagerEditorModule::OpenAssetAuditUI(TArray<FAssetData> SelectedAssets)
{
	FGlobalTabmanager::Get()->TryInvokeTab(AssetAuditTabName);

	if (AssetAuditUI.IsValid())
	{
		AssetAuditUI.Pin()->AddAssetsToList(SelectedAssets, false);
	}
}

void FAssetManagerEditorModule::OpenAssetAuditUI(TArray<FAssetIdentifier> SelectedIdentifiers)
{
	FGlobalTabmanager::Get()->TryInvokeTab(AssetAuditTabName);

	if (AssetAuditUI.IsValid())
	{
		AssetAuditUI.Pin()->AddAssetsToList(SelectedIdentifiers, false);
	}
}

void FAssetManagerEditorModule::OpenAssetAuditUI(TArray<FName> SelectedPackages)
{
	FGlobalTabmanager::Get()->TryInvokeTab(AssetAuditTabName);

	if (AssetAuditUI.IsValid())
	{
		AssetAuditUI.Pin()->AddAssetsToList(SelectedPackages, false);
	}
}

IAssetManagerEditorModule::FCanOpenReferenceViewerUI& FAssetManagerEditorModule::OnCanOpenReferenceViewerUI()
{
	return CanOpenReferenceViewerUIDelegate;
}

void FAssetManagerEditorModule::OpenReferenceViewerUI(const TArray<FAssetIdentifier> SelectedIdentifiers, const FReferenceViewerParams ReferenceViewerParams)
{
	if (!SelectedIdentifiers.IsEmpty())
	{
		FText ErrorMessage;
		if (OnCanOpenReferenceViewerUI().IsBound() && !OnCanOpenReferenceViewerUI().Execute(SelectedIdentifiers, &ErrorMessage))
		{
			if (!ErrorMessage.IsEmpty())
			{
				FNotificationInfo Info(ErrorMessage);
				Info.ExpireDuration = 5.0f;
				if (TSharedPtr<SNotificationItem> InfoItem = FSlateNotificationManager::Get().AddNotification(Info))
				{
					InfoItem->SetCompletionState(SNotificationItem::CS_Fail);
				}
			}
		}
		else if (TSharedPtr<SDockTab> NewTab = FGlobalTabmanager::Get()->TryInvokeTab(ReferenceViewerTabName))
		{
			TSharedRef<SReferenceViewer> ReferenceViewer = StaticCastSharedRef<SReferenceViewer>(NewTab->GetContent());
			ReferenceViewer->SetGraphRootIdentifiers(SelectedIdentifiers, ReferenceViewerParams);
		}
	}
}

void FAssetManagerEditorModule::OpenReferenceViewerUI(const TArray<FName> SelectedPackages, const FReferenceViewerParams ReferenceViewerParams)
{
	TArray<FAssetIdentifier> Identifiers;
	for (FName Name : SelectedPackages)
	{
		Identifiers.Add(FAssetIdentifier(Name));
	}

	OpenReferenceViewerUI(Identifiers, ReferenceViewerParams);
}

void FAssetManagerEditorModule::OpenSizeMapUI(TArray<FName> SelectedPackages)
{
	TArray<FAssetIdentifier> Identifiers;
	for (FName Name : SelectedPackages)
	{
		Identifiers.Add(FAssetIdentifier(Name));
	}

	OpenSizeMapUI(Identifiers);
}

void FAssetManagerEditorModule::OpenSizeMapUI(TArray<FAssetIdentifier> SelectedIdentifiers)
{
	if (SelectedIdentifiers.Num() > 0)
	{
		if (TSharedPtr<SDockTab> NewTab = FGlobalTabmanager::Get()->TryInvokeTab(SizeMapTabName))
		{
			TSharedRef<SSizeMap> SizeMap = StaticCastSharedRef<SSizeMap>(NewTab->GetContent());
			SizeMap->SetRootAssetIdentifiers(SelectedIdentifiers);
		}
	}
}

void FAssetManagerEditorModule::OpenShaderCookStatistics(TArray<FName> SelectedPackages)
{
	FString SubPath;
	FString CommonPath = "";
	if(SelectedPackages.Num())
	{
		//Find the common path
		CommonPath = SelectedPackages[0].ToString();
		uint32 CommonIdentical = CommonPath.Len();
		for (FName Name : SelectedPackages)
		{
			FString Path = Name.ToString();
			uint32 Identical = 0;
			uint32 NumCharacters = FMath::Min((uint32)Path.Len(), CommonIdentical);
			for(Identical = 0; Identical < NumCharacters; ++Identical)
			{
				if(CommonPath[Identical] != Path[Identical])
				{
					break;
				}
			}
			CommonIdentical = FMath::Min(Identical, CommonIdentical);
		}
		CommonPath.LeftInline(CommonIdentical);
	}
	static const FName LevelEditorModuleName("LevelEditor");
	static const FName LevelEditorStatsViewerTab("LevelEditorStatsViewer");
	FLevelEditorModule& LevelEditorModule = FModuleManager::GetModuleChecked<FLevelEditorModule>(LevelEditorModuleName);
	TSharedPtr<FTabManager> TabManager = LevelEditorModule.GetLevelEditorTabManager();
	if (TSharedPtr<SDockTab> Tab = TabManager->TryInvokeTab(LevelEditorStatsViewerTab))
	{
		TSharedRef<SWidget> Content = Tab->GetContent();
		IStatsViewer* StatsView = (IStatsViewer*)&*Content;
		StatsView->SwitchAndFilterPage(EStatsPage::ShaderCookerStats, CommonPath, FString("Path"));
	}
}

void FAssetManagerEditorModule::GetAssetDataInPaths(const TArray<FString>& Paths, TArray<FAssetData>& OutAssetData)
{
	// Form a filter from the paths
	FARFilter Filter;
	Filter.bRecursivePaths = true;
	for (const FString& Path : Paths)
	{
		new (Filter.PackagePaths) FName(*Path);
	}

	// Query for a list of assets in the selected paths
	AssetRegistry->GetAssets(Filter, OutAssetData);
}

bool FAssetManagerEditorModule::AreLevelEditorPackagesSelected()
{
	return GetLevelEditorSelectedAssetPackages().Num() > 0;
}

TArray<FName> FAssetManagerEditorModule::GetLevelEditorSelectedAssetPackages()
{
	TArray<FName> OutAssetPackages;
	TArray<UObject*> ReferencedAssets;
	GEditor->GetReferencedAssetsForEditorSelection(ReferencedAssets);

	for (UObject* EditedAsset : ReferencedAssets)
	{
		if (IsValid(EditedAsset) && EditedAsset->IsAsset())
		{
			OutAssetPackages.AddUnique(EditedAsset->GetOutermost()->GetFName());
		}
	}
	return OutAssetPackages;
}

TArray<FName> FAssetManagerEditorModule::GetContentBrowserSelectedAssetPackages(FOnContentBrowserGetSelection GetSelectionDelegate)
{
	TArray<FName> OutAssetPackages;
	TArray<FAssetData> SelectedAssets;
	TArray<FString> SelectedPaths;

	if (GetSelectionDelegate.IsBound())
	{
		TArray<FString> SelectedVirtualPaths;
		GetSelectionDelegate.Execute(SelectedAssets, SelectedVirtualPaths);

		for (const FString& VirtualPath : SelectedVirtualPaths)
		{
			FString InvariantPath;
			if (IContentBrowserDataModule::Get().GetSubsystem()->TryConvertVirtualPath(VirtualPath, InvariantPath) == EContentBrowserPathType::Internal)
			{
				SelectedPaths.Add(InvariantPath);
			}
		}
	}

	GetAssetDataInPaths(SelectedPaths, SelectedAssets);

	TArray<FName> PackageNames;
	for (const FAssetData& AssetData : SelectedAssets)
	{
		OutAssetPackages.AddUnique(AssetData.PackageName);
	}

	return OutAssetPackages;
}

void FAssetManagerEditorModule::CreateAssetContextMenu(FToolMenuSection& InSection)
{
	InSection.AddMenuEntry(
		FAssetManagerEditorCommands::Get().ViewReferences,
		TAttribute<FText>(), // Use command Label
		TAttribute<FText>(), // Use command tooltip
		FSlateIcon(FAppStyle::GetAppStyleSetName(), "ContentBrowser.ReferenceViewer")
	);
	InSection.AddMenuEntry(
		FAssetManagerEditorCommands::Get().ViewSizeMap,
		TAttribute<FText>(), // Use command Label
		TAttribute<FText>(), // Use command tooltip
		FSlateIcon(FAppStyle::GetAppStyleSetName(), "ContentBrowser.SizeMap")
	);
	InSection.AddMenuEntry(
		FAssetManagerEditorCommands::Get().ViewAssetAudit,
		TAttribute<FText>(), // Use command Label
		TAttribute<FText>(), // Use command tooltip
		FSlateIcon(FAppStyle::GetAppStyleSetName(), "Icons.Audit")
	);
	InSection.AddMenuEntry(
		FAssetManagerEditorCommands::Get().ViewShaderCookStatistics,
		TAttribute<FText>(), // Use command Label
		TAttribute<FText>(), // Use command tooltip
		FSlateIcon(FAppStyle::GetAppStyleSetName(), "MainFrame.CookContent")
	);

	AssetSourceControlContextMenu.MakeContextMenu(InSection);
}

void FAssetManagerEditorModule::OnExtendContentBrowserCommands(TSharedRef<FUICommandList> CommandList, FOnContentBrowserGetSelection GetSelectionDelegate)
{
	// There is no can execute because the focus state is weird during calls to it
	CommandList->MapAction(FAssetManagerEditorCommands::Get().ViewReferences, 
		FExecuteAction::CreateLambda([this, GetSelectionDelegate]
		{
			OpenReferenceViewerUI(GetContentBrowserSelectedAssetPackages(GetSelectionDelegate));
		})
	);

	CommandList->MapAction(FAssetManagerEditorCommands::Get().ViewSizeMap,
		FExecuteAction::CreateLambda([this, GetSelectionDelegate]
		{
			OpenSizeMapUI(GetContentBrowserSelectedAssetPackages(GetSelectionDelegate));
		})
	);


	CommandList->MapAction(FAssetManagerEditorCommands::Get().ViewShaderCookStatistics,
		FExecuteAction::CreateLambda([this, GetSelectionDelegate]
	{
		OpenShaderCookStatistics(GetContentBrowserSelectedAssetPackages(GetSelectionDelegate));
	})
	);

	CommandList->MapAction(FAssetManagerEditorCommands::Get().ViewAssetAudit,
		FExecuteAction::CreateLambda([this, GetSelectionDelegate]
		{
			OpenAssetAuditUI(GetContentBrowserSelectedAssetPackages(GetSelectionDelegate));
		})
	);
}

void FAssetManagerEditorModule::OnExtendLevelEditorCommands(TSharedRef<FUICommandList> CommandList)
{
	CommandList->MapAction(FAssetManagerEditorCommands::Get().ViewReferences, 
		FExecuteAction::CreateLambda([this]
		{
			OpenReferenceViewerUI(GetLevelEditorSelectedAssetPackages());
		}),
		FCanExecuteAction::CreateRaw(this, &FAssetManagerEditorModule::AreLevelEditorPackagesSelected)
	);

	CommandList->MapAction(FAssetManagerEditorCommands::Get().ViewSizeMap,
		FExecuteAction::CreateLambda([this]
		{
			OpenSizeMapUI(GetLevelEditorSelectedAssetPackages());
		}),
		FCanExecuteAction::CreateRaw(this, &FAssetManagerEditorModule::AreLevelEditorPackagesSelected)
	);

	CommandList->MapAction(FAssetManagerEditorCommands::Get().ViewShaderCookStatistics,
		FExecuteAction::CreateLambda([this]
		{
			OpenShaderCookStatistics(GetLevelEditorSelectedAssetPackages());
		}),
		FCanExecuteAction::CreateRaw(this, &FAssetManagerEditorModule::AreLevelEditorPackagesSelected)
	);



	CommandList->MapAction(FAssetManagerEditorCommands::Get().ViewAssetAudit,
		FExecuteAction::CreateLambda([this]
		{
			OpenAssetAuditUI(GetLevelEditorSelectedAssetPackages());
		}),
		FCanExecuteAction::CreateRaw(this, &FAssetManagerEditorModule::AreLevelEditorPackagesSelected)
	);
}

void FAssetManagerEditorModule::RegisterMenus()
{
	FToolMenuOwnerScoped OwnerScoped(this);

	ExtendContentBrowserAssetSelectionMenu();
	ExtendContentBrowserPathSelectionMenu();
	ExtendLevelEditorActorContextMenu();
}

void FAssetManagerEditorModule::ExtendContentBrowserAssetSelectionMenu()
{
	UToolMenu* Menu = UToolMenus::Get()->ExtendMenu("ContentBrowser.AssetContextMenu");
	FToolMenuSection& Section = Menu->FindOrAddSection("AssetContextReferences");
	FToolMenuEntry& Entry = Section.AddDynamicEntry("AssetManagerEditorViewCommands", FNewToolMenuSectionDelegate::CreateLambda([this](FToolMenuSection& InSection)
	{
		UContentBrowserAssetContextMenuContext* Context = InSection.FindContext<UContentBrowserAssetContextMenuContext>();
<<<<<<< HEAD
		if (Context && Context->bCanBeModified && Context->SelectedAssets.Num() > 0)
=======
		if (Context && Context->SelectedAssets.Num() > 0)
>>>>>>> 4af6daef
		{
			CreateAssetContextMenu(InSection);
		}
	}));
}

void FAssetManagerEditorModule::ExtendContentBrowserPathSelectionMenu()
{
	UToolMenu* Menu = UToolMenus::Get()->ExtendMenu("ContentBrowser.FolderContextMenu");
	FToolMenuSection& Section = Menu->FindOrAddSection("PathContextBulkOperations");
	FToolMenuEntry& Entry = Section.AddDynamicEntry("AssetManagerEditorViewCommands", FNewToolMenuSectionDelegate::CreateLambda([this](FToolMenuSection& InSection)
	{
		UContentBrowserFolderContext* Context = InSection.FindContext<UContentBrowserFolderContext>();
		if (Context && Context->NumAssetPaths > 0)
		{
			CreateAssetContextMenu(InSection);
		}
	}));
}

TSharedRef<FExtender> FAssetManagerEditorModule::OnExtendAssetEditor(const TSharedRef<FUICommandList> CommandList, const TArray<UObject*> ContextSensitiveObjects)
{
	TArray<FName> PackageNames;
	TArray<FAssetData> PackageAssets;
	for (UObject* EditedAsset : ContextSensitiveObjects)
	{
		if (IsValid(EditedAsset) && EditedAsset->IsAsset())
		{
			PackageNames.AddUnique(EditedAsset->GetOutermost()->GetFName());
			PackageAssets.AddUnique(FAssetData(EditedAsset));
		}
	}

	TSharedRef<FExtender> Extender(new FExtender());

	if (PackageNames.Num() > 0)
	{
		// It's safe to modify the CommandList here because this is run as the editor UI is created and the payloads are safe
		CommandList->MapAction(
			FAssetManagerEditorCommands::Get().CopyAssetReferences,
			FExecuteAction::CreateRaw(this, &FAssetManagerEditorModule::CopyPackageReferences, PackageAssets));

		CommandList->MapAction(
			FAssetManagerEditorCommands::Get().CopyAssetPaths,
			FExecuteAction::CreateRaw(this, &FAssetManagerEditorModule::CopyPackagePaths, PackageAssets));

		CommandList->MapAction(
			FAssetManagerEditorCommands::Get().ViewReferences,
			FExecuteAction::CreateRaw(this, &FAssetManagerEditorModule::OpenReferenceViewerUI, PackageNames, FReferenceViewerParams()));

		CommandList->MapAction(
			FAssetManagerEditorCommands::Get().ViewSizeMap,
			FExecuteAction::CreateRaw(this, &FAssetManagerEditorModule::OpenSizeMapUI, PackageNames));

		CommandList->MapAction(
			FAssetManagerEditorCommands::Get().ViewShaderCookStatistics,
			FExecuteAction::CreateRaw(this, &FAssetManagerEditorModule::OpenShaderCookStatistics, PackageNames));

		CommandList->MapAction(
			FAssetManagerEditorCommands::Get().ViewAssetAudit,
			FExecuteAction::CreateRaw(this, &FAssetManagerEditorModule::OpenAssetAuditUI, PackageNames));
	}

	return Extender;
}

void FAssetManagerEditorModule::ExtendAssetEditorMenu()
{
	UToolMenu* Menu = UToolMenus::Get()->ExtendMenu("MainFrame.MainMenu.Asset");
	FToolMenuSection& Section = Menu->FindOrAddSection("AssetEditorActions");
	FToolMenuEntry& Entry = Section.AddDynamicEntry("AssetManagerEditorViewCommands", FNewToolMenuSectionDelegate::CreateLambda([this](FToolMenuSection& InSection)
	{
		UAssetEditorToolkitMenuContext* MenuContext = InSection.FindContext<UAssetEditorToolkitMenuContext>();
		if (MenuContext && MenuContext->Toolkit.IsValid() && MenuContext->Toolkit.Pin()->IsActuallyAnAsset())
		{
			for (const UObject* EditedAsset : *MenuContext->Toolkit.Pin()->GetObjectsCurrentlyBeingEdited())
			{
				if (IsValid(EditedAsset) && EditedAsset->IsAsset())
				{
<<<<<<< HEAD
=======
					InSection.AddMenuEntry(
						FAssetManagerEditorCommands::Get().CopyAssetReferences,
						TAttribute<FText>(), // Use command Label
						TAttribute<FText>(), // Use command tooltip
						FSlateIcon(FAppStyle::GetAppStyleSetName(), "GenericCommands.Copy")
					);
					InSection.AddMenuEntry(
						FAssetManagerEditorCommands::Get().CopyAssetPaths,
						TAttribute<FText>(), // Use command Label
						TAttribute<FText>(), // Use command tooltip
						FSlateIcon(FAppStyle::GetAppStyleSetName(), "GenericCommands.Copy")
					);

>>>>>>> 4af6daef
					CreateAssetContextMenu(InSection);
					break;
				}
			}
		}
	}));
	Entry.InsertPosition = FToolMenuInsert("FindInContentBrowser", EToolMenuInsertType::After);
}

void FAssetManagerEditorModule::ExtendLevelEditorActorContextMenu()
{
	UToolMenu* Menu = UToolMenus::Get()->ExtendMenu("LevelEditor.ActorContextMenu.AssetToolsSubMenu");

	FToolMenuSection& Section = Menu->AddSection("AssetManagerEditorViewCommands", TAttribute<FText>(), FToolMenuInsert(NAME_None, EToolMenuInsertType::First));
	CreateAssetContextMenu(Section);
}

void FAssetManagerEditorModule::OnReloadComplete(EReloadCompleteReason Reason)
{
	// Invalidate on a hot reload
	check(UAssetManager::IsInitialized());
	UAssetManager::Get().InvalidatePrimaryAssetDirectory();
}

void FAssetManagerEditorModule::OnMarkPackageDirty(UPackage* Pkg, bool bWasDirty)
{
	if (!UAssetManager::IsInitialized())
	{
		// Can be called before InitializeObjectReferences; do nothing in that case
		return;
	}
	UAssetManager& AssetManager = UAssetManager::Get();

	// Check if this package is managed, if so invalidate
	FPrimaryAssetId AssetId = AssetManager.GetPrimaryAssetIdForPackage(Pkg->GetFName());

	if (AssetId.IsValid())
	{
		AssetManager.InvalidatePrimaryAssetDirectory();
	}
}

void FAssetManagerEditorModule::OnEditAssetIdentifiers(TArray<FAssetIdentifier> AssetIdentifiers)
{
	UAssetManager& AssetManager = UAssetManager::Get();

	// Determine which packages to load
	TArray<FAssetData> AssetsToLoad;
	for (FAssetIdentifier AssetIdentifier : AssetIdentifiers)
	{
		if (AssetIdentifier.IsPackage())
		{
			// Directly a package to load
			AssetRegistry->GetAssetsByPackageName(AssetIdentifier.PackageName, AssetsToLoad);
		}
		else
		{	
			// If it's a primary asset ID, resolve it to a package to load
			FPrimaryAssetId AssetId = AssetIdentifier.GetPrimaryAssetId();
			if (AssetId.IsValid())
			{
				//@TODO: We probably want to call UAssetManager::GetNameData with bCheckRedirector=false but that's protected
				FSoftObjectPath AssetPath = AssetManager.GetPrimaryAssetPath(AssetId);
				FAssetData AssetData;
				if (AssetManager.GetAssetDataForPath(AssetPath, /*out*/ AssetData))
				{
					AssetsToLoad.Add(AssetData);
				}
			}
		}
	}

	// Open the editor(s)
	if (AssetsToLoad.Num() > 0)
	{
		FScopedSlowTask SlowTask(0, LOCTEXT("LoadingSelectedObject", "Editing assets..."));
		SlowTask.MakeDialogDelayed(.1f);
		UAssetEditorSubsystem* AssetEditorSubsystem = GEditor->GetEditorSubsystem<UAssetEditorSubsystem>();

		for (const FAssetData& AssetData : AssetsToLoad)
		{
			UObject* EditObject = AssetData.GetAsset();
			if (EditObject)
			{
				AssetEditorSubsystem->OpenEditorForAsset(EditObject);
			}
		}
	}
}

bool FAssetManagerEditorModule::GetManagedPackageListForAssetData(const FAssetData& AssetData, TSet<FName>& ManagedPackageSet)
{
	InitializeRegistrySources(true);

	TSet<FPrimaryAssetId> PrimaryAssetSet;
	bool bFoundAny = false;
	int32 ChunkId = IAssetManagerEditorModule::ExtractChunkIdFromFakeAssetData(AssetData);
	if (ChunkId != INDEX_NONE)
	{
		// This is a chunk meta asset
		const FAssetManagerChunkInfo* FoundChunkInfo = CurrentRegistrySource->ChunkAssignments.Find(ChunkId);

		if (!FoundChunkInfo)
		{
			return false;
		}
		
		for (const FAssetIdentifier& AssetIdentifier : FoundChunkInfo->AllAssets)
		{
			if (AssetIdentifier.PackageName != NAME_None)
			{
				bFoundAny = true;
				ManagedPackageSet.Add(AssetIdentifier.PackageName);
			}
		}
	}
	else
	{
		FPrimaryAssetId FoundPrimaryAssetId = IAssetManagerEditorModule::ExtractPrimaryAssetIdFromFakeAssetData(AssetData);
		if (FoundPrimaryAssetId.IsValid())
		{
			// Primary asset meta package
			PrimaryAssetSet.Add(FoundPrimaryAssetId);
		}
		else
		{
			// Normal asset package
			FoundPrimaryAssetId = UAssetManager::Get().GetPrimaryAssetIdForData(AssetData);

			if (!FoundPrimaryAssetId.IsValid())
			{
				return false;
			}

			PrimaryAssetSet.Add(FoundPrimaryAssetId);
		}
	}

	TArray<FAssetIdentifier> FoundDependencies;

	if (CurrentRegistrySource->HasRegistry())
	{
		for (const FPrimaryAssetId& PrimaryAssetId : PrimaryAssetSet)
		{
			CurrentRegistrySource->GetDependencies(PrimaryAssetId, FoundDependencies, UE::AssetRegistry::EDependencyCategory::Manage);
		}
	}
	
	for (const FAssetIdentifier& Identifier : FoundDependencies)
	{
		if (Identifier.PackageName != NAME_None)
		{
			bFoundAny = true;
			ManagedPackageSet.Add(Identifier.PackageName);
		}
	}
	return bFoundAny;
}

bool FAssetManagerEditorModule::GetStringValueForCustomColumn(const FAssetData& AssetData, FName ColumnName, FString& OutValue, const FAssetManagerEditorRegistrySource* OverrideRegistrySource /*= nullptr*/)
{
	const FAssetManagerEditorRegistrySource* RegistrySource = (OverrideRegistrySource == nullptr) ? CurrentRegistrySource : OverrideRegistrySource;

	if (!RegistrySource || !RegistrySource->HasRegistry())
	{
		return false;
	}

	UAssetManager& AssetManager = UAssetManager::Get();

	if (ColumnName == ManagedResourceSizeName || ColumnName == ManagedDiskSizeName || ColumnName == DiskSizeName || ColumnName == TotalUsageName)
	{
		// Get integer, convert to string
		int64 IntegerValue = 0;
		if (GetIntegerValueForCustomColumn(AssetData, ColumnName, IntegerValue))
		{
			OutValue = LexToString(IntegerValue);
			return true;
		}
	}
	else if (ColumnName == CookRuleName)
	{
		EPrimaryAssetCookRule CookRule;

		CookRule = AssetManager.GetPackageCookRule(AssetData.PackageName);

		switch (CookRule)
		{
		case EPrimaryAssetCookRule::AlwaysCook: 
			OutValue = TEXT("Always");
			return true;
		case EPrimaryAssetCookRule::DevelopmentAlwaysProductionUnknownCook:
			OutValue = TEXT("DevelopmentAlwaysProductionUnknown");
			return true;
		case EPrimaryAssetCookRule::DevelopmentAlwaysProductionNeverCook:
			OutValue = TEXT("DevelopmentAlwaysProductionNever");
			return true;
		case EPrimaryAssetCookRule::ProductionNeverCook:
			OutValue = TEXT("ProductionNeverCook");
			return true;
		case EPrimaryAssetCookRule::NeverCook:
			OutValue = TEXT("Never");
			return true;
		}
	}
	else if (ColumnName == ChunksName)
	{
		TArray<int32> FoundChunks;
		OutValue.Reset();

		if (RegistrySource->bIsEditor)
		{
			// The in-memory data is wrong, ask the asset manager
<<<<<<< HEAD
			AssetManager.GetPackageChunkIds(AssetData.PackageName, CurrentRegistrySource->TargetPlatform, AssetData.GetChunkIDs(), FoundChunks);
		}
		else
		{
			FAssetData PlatformData = CurrentRegistrySource->GetAssetByObjectPath(AssetData.GetSoftObjectPath());
=======
			AssetManager.GetPackageChunkIds(AssetData.PackageName, RegistrySource->TargetPlatform, AssetData.GetChunkIDs(), FoundChunks);
		}
		else
		{
			FAssetData PlatformData = RegistrySource->GetAssetByObjectPath(AssetData.GetSoftObjectPath());
>>>>>>> 4af6daef
			if (PlatformData.IsValid())
			{
				FoundChunks = PlatformData.GetChunkIDs();
			}
		}
		
		FoundChunks.Sort();

		for (int32 Chunk : FoundChunks)
		{
			if (!OutValue.IsEmpty())
			{
				OutValue += TEXT("+");
			}
			OutValue += LexToString(Chunk);
		}
		return true;
	}
	else if (ColumnName == PluginName)
	{
		TArray<FString> ParsedPath;
		const FString& PackageNameString = AssetData.PackageName.ToString();
		if (PackageNameString.StartsWith(TEXT("/Game/")))
		{
			OutValue = TEXT("BaseGame");
			return true;
		}
		else if (PackageNameString.ParseIntoArray(ParsedPath, TEXT("/")) >= 1)
		{
			OutValue = ParsedPath[0];
			return true;
		}
	}
	else
	{
		// Get base value of asset tag
		return RegistrySource->GetAssetTagByObjectPath(AssetData.GetSoftObjectPath(), ColumnName, OutValue);
	}

	return false;
}

bool FAssetManagerEditorModule::GetDisplayTextForCustomColumn(const FAssetData& AssetData, FName ColumnName, FText& OutValue, const FAssetManagerEditorRegistrySource* OverrideRegistrySource /*= nullptr*/)
{
	const FAssetManagerEditorRegistrySource* RegistrySource = (OverrideRegistrySource == nullptr) ? CurrentRegistrySource : OverrideRegistrySource;

	if (!RegistrySource || !RegistrySource->HasRegistry())
	{
		return false;
	}

	UAssetManager& AssetManager = UAssetManager::Get();

	if (ColumnName == ManagedResourceSizeName || ColumnName == ManagedDiskSizeName || ColumnName == DiskSizeName || ColumnName == TotalUsageName || ColumnName == StageChunkSizeName || ColumnName == StageChunkCompressedSizeName)
	{
		// Get integer, convert to string
		int64 IntegerValue = 0;
		if (GetIntegerValueForCustomColumn(AssetData, ColumnName, IntegerValue))
		{
			if (ColumnName == TotalUsageName)
			{
				OutValue = FText::AsNumber(IntegerValue);
			}
			else
			{
				// Display size properly
				OutValue = FText::AsMemory(IntegerValue);
			}
			return true;
		}
	}
	else if (ColumnName == CookRuleName)
	{
		EPrimaryAssetCookRule CookRule;

		CookRule = AssetManager.GetPackageCookRule(AssetData.PackageName);

		switch (CookRule)
		{
		case EPrimaryAssetCookRule::AlwaysCook:
			OutValue = LOCTEXT("AlwaysCook", "Always");
			return true;
		case EPrimaryAssetCookRule::DevelopmentAlwaysProductionUnknownCook:
			OutValue = LOCTEXT("DevelopmentAlwaysProductionUnknownCook", "DevelopmentAlwaysProductionUnknown");
			return true;
		case EPrimaryAssetCookRule::DevelopmentAlwaysProductionNeverCook:
			OutValue = LOCTEXT("DevelopmentAlwaysProductionNeverCook", "DevelopmentAlwaysProductionNever");
			return true;
		case EPrimaryAssetCookRule::ProductionNeverCook:
			OutValue = LOCTEXT("ProductionNeverCook", "ProductionNever");
			return true;
		case EPrimaryAssetCookRule::NeverCook:
			OutValue = LOCTEXT("NeverCook", "Never");
			return true;
		}
	}
	else if (ColumnName == ChunksName || ColumnName == PluginName)
	{
		FString OutString;

		if (GetStringValueForCustomColumn(AssetData, ColumnName, OutString))
		{
			OutValue = FText::AsCultureInvariant(OutString);
			return true;
		}
	}
	else
	{
		// Get base value of asset tag
		return RegistrySource->GetAssetTagByObjectPath(AssetData.GetSoftObjectPath(), ColumnName, OutValue);
	}

	return false;
}

bool FAssetManagerEditorModule::GetIntegerValueForCustomColumn(const FAssetData& AssetData, FName ColumnName, int64& OutValue, const FAssetManagerEditorRegistrySource* OverrideRegistrySource /*= nullptr*/)
{
	const FAssetManagerEditorRegistrySource* RegistrySource = (OverrideRegistrySource == nullptr) ? CurrentRegistrySource : OverrideRegistrySource;

	if (!RegistrySource || !RegistrySource->HasRegistry())
	{
		return false;
	}

	UAssetManager& AssetManager = UAssetManager::Get();

	if (ColumnName == ManagedResourceSizeName || ColumnName == ManagedDiskSizeName)
	{
		FName SizeTag = (ColumnName == ManagedResourceSizeName) ? ResourceSizeName : DiskSizeName;
		TSet<FName> AssetPackageSet;

		if (!GetManagedPackageListForAssetData(AssetData, AssetPackageSet))
		{
			// Just return exclusive
			return GetIntegerValueForCustomColumn(AssetData, SizeTag, OutValue);
		}

		int64 TotalSize = 0;
		bool bFoundAny = false;

		for (FName PackageName : AssetPackageSet)
		{
			TArray<FAssetData> FoundData;
			FARFilter AssetFilter;
			AssetFilter.PackageNames.Add(PackageName);
			AssetFilter.bIncludeOnlyOnDiskAssets = true;

			if (AssetRegistry->GetAssets(AssetFilter, FoundData) && FoundData.Num() > 0)
			{
				// Use first one
				FAssetData& ManagedAssetData = FoundData[0];

				int64 PackageSize = 0;
				if (GetIntegerValueForCustomColumn(ManagedAssetData, SizeTag, PackageSize))
				{
					bFoundAny = true;
					TotalSize += PackageSize;
				}
			}
		}

		if (bFoundAny)
		{
			OutValue = TotalSize;
			return true;
		}
	}
	else if (ColumnName == DiskSizeName)
	{
		// If the asset registry has the staged sizes written back, then use that as an accurate representation of the
		// actual chunks in the package.
		if (RegistrySource->GetAssetTagByObjectPath(AssetData.GetSoftObjectPath(), StageChunkSizeName, OutValue))
		{
			return true;
		}

		// Otherwise, use the DiskSize generated by SavePackage.
		TOptional<FAssetPackageData> FoundData = RegistrySource->GetAssetPackageDataCopy(AssetData.PackageName);

		if (FoundData && FoundData->DiskSize >= 0)
		{
			OutValue = FoundData->DiskSize;
			return true;
		}
	}
	else if (ColumnName == ResourceSizeName)
	{
		// Resource size can currently only be calculated for loaded assets, so load and check
		UObject* Asset = AssetData.GetAsset();

		if (Asset)
		{
			OutValue = Asset->GetResourceSizeBytes(EResourceSizeMode::EstimatedTotal);
			return true;
		}
	}
	else if (ColumnName == TotalUsageName)
	{
		int64 TotalWeight = 0;

		TSet<FPrimaryAssetId> ReferencingPrimaryAssets;

		AssetManager.GetPackageManagers(AssetData.PackageName, false, ReferencingPrimaryAssets);

		for (const FPrimaryAssetId& PrimaryAssetId : ReferencingPrimaryAssets)
		{
			FPrimaryAssetRules Rules = AssetManager.GetPrimaryAssetRules(PrimaryAssetId);

			if (!Rules.IsDefault())
			{
				TotalWeight += Rules.Priority;
			}
		}

		OutValue = TotalWeight;
		return true;
	}
	else
	{
		// Get base value of asset tag
		return RegistrySource->GetAssetTagByObjectPath(AssetData.GetSoftObjectPath(), ColumnName, OutValue);
	}

	return false;
}

FString FAssetManagerEditorModule::GetSavedAssetRegistryPath(ITargetPlatform* TargetPlatform)
{
	if (!TargetPlatform)
	{
		return FString();
	}

	FString PlatformName = TargetPlatform->PlatformName();

	// Initialize sandbox wrapper
	if (!CookedSandbox)
	{
		CookedSandbox = FSandboxPlatformFile::Create(false);

		FString OutputDirectory = FPaths::Combine(*FPaths::ProjectDir(), TEXT("Saved"), TEXT("Cooked"), TEXT("[Platform]"));
		FPaths::NormalizeDirectoryName(OutputDirectory);

		CookedSandbox->Initialize(&FPlatformFileManager::Get().GetPlatformFile(), *FString::Printf(TEXT("-sandbox=\"%s\""), *OutputDirectory));
	}

	if (!EditorCookedSandbox)
	{
		EditorCookedSandbox = FSandboxPlatformFile::Create(false);

		FString OutputDirectory = FPaths::Combine(*FPaths::ProjectDir(), TEXT("Saved"), TEXT("EditorCooked"), TEXT("[Platform]"));
		FPaths::NormalizeDirectoryName(OutputDirectory);

		EditorCookedSandbox->Initialize(&FPlatformFileManager::Get().GetPlatformFile(), *FString::Printf(TEXT("-sandbox=\"%s\""), *OutputDirectory));
	}

	FString CommandLinePath;
	FParse::Value(FCommandLine::Get(), TEXT("AssetRegistryFile="), CommandLinePath);
	CommandLinePath.ReplaceInline(TEXT("[Platform]"), *PlatformName);
	
	// We can only load DevelopmentAssetRegistry, the normal asset registry doesn't have enough data to be useful
	FString CookedDevelopmentAssetRegistry = FPaths::ProjectDir() / TEXT("Metadata") / GetDevelopmentAssetRegistryFilename();

	FString DevCookedPath = CookedSandbox->ConvertToAbsolutePathForExternalAppForWrite(*CookedDevelopmentAssetRegistry).Replace(TEXT("[Platform]"), *PlatformName);
	FString DevEditorCookedPath = EditorCookedSandbox->ConvertToAbsolutePathForExternalAppForWrite(*CookedDevelopmentAssetRegistry).Replace(TEXT("[Platform]"), *PlatformName);
	FString DevSharedCookedPath = FPaths::Combine(*FPaths::ProjectSavedDir(), TEXT("SharedIterativeBuild"), PlatformName, TEXT("Metadata"), GetDevelopmentAssetRegistryFilename());

	// Try command line, then cooked, then shared build
	if (!CommandLinePath.IsEmpty() && IFileManager::Get().FileExists(*CommandLinePath))
	{
		return CommandLinePath;
	}

	if (IFileManager::Get().FileExists(*DevCookedPath))
	{
		return DevCookedPath;
	}

	if (IFileManager::Get().FileExists(*DevEditorCookedPath))
	{
		return DevEditorCookedPath;
	}

	if (IFileManager::Get().FileExists(*DevSharedCookedPath))
	{
		return DevSharedCookedPath;
	}

	return FString();
}

void FAssetManagerEditorModule::GetAvailableRegistrySources(TArray<const FAssetManagerEditorRegistrySource*>& AvailableSources)
{
	InitializeRegistrySources(false);

	for (const TPair<FString, FAssetManagerEditorRegistrySource>& Pair : RegistrySourceMap)
	{
		AvailableSources.Add(&Pair.Value);
	}
}

const FAssetManagerEditorRegistrySource* FAssetManagerEditorModule::GetCurrentRegistrySource(bool bNeedManagementData)
{
	InitializeRegistrySources(bNeedManagementData);

	return CurrentRegistrySource;
}

void FAssetManagerEditorRegistrySource::LoadRegistryTimestamp()
<<<<<<< HEAD
{
	FFileStatData TimeData = IFileManager::Get().GetStatData(*SourceFilename);
	FDateTime UseTime = FDateTime::MinValue();
	if (TimeData.bIsValid)
	{
		if (TimeData.ModificationTime != FDateTime::MinValue())
		{
			UseTime = TimeData.ModificationTime;
		}
		else
		{
			UseTime = TimeData.CreationTime;
		}
	}

	if (UseTime != FDateTime::MinValue())
	{
		//Turn UTC into local
		FTimespan UTCOffset = FDateTime::Now() - FDateTime::UtcNow();
		UseTime += UTCOffset;

		SourceTimestamp = UseTime.ToString(TEXT("%Y.%m.%d %h:%M %A"));
	}
}

void FAssetManagerEditorModule::SetCurrentRegistrySource(const FString& SourceName)
=======
>>>>>>> 4af6daef
{
	FFileStatData TimeData = IFileManager::Get().GetStatData(*SourceFilename);
	FDateTime UseTime = FDateTime::MinValue();
	if (TimeData.bIsValid)
	{
		if (TimeData.ModificationTime != FDateTime::MinValue())
		{
			UseTime = TimeData.ModificationTime;
		}
		else
		{
			UseTime = TimeData.CreationTime;
		}
	}

	if (UseTime != FDateTime::MinValue())
	{
		//Turn UTC into local
		FTimespan UTCOffset = FDateTime::Now() - FDateTime::UtcNow();
		UseTime += UTCOffset;

		SourceTimestamp = UseTime.ToString(TEXT("%Y.%m.%d %h:%M %A"));
	}
}

bool FAssetManagerEditorModule::PopulateRegistrySource(FAssetManagerEditorRegistrySource* InOutRegistrySource)
{
	if (InOutRegistrySource->SourceName == FAssetManagerEditorRegistrySource::CustomSourceName)
	{
		IDesktopPlatform* DesktopPlatform = FDesktopPlatformModule::Get();
		const void* ParentWindowWindowHandle = FSlateApplication::Get().FindBestParentWindowHandleForDialogs(nullptr);
		const TCHAR* DevelopmentAssetRegistryFilename = GetDevelopmentAssetRegistryFilename();
		const FText Title = LOCTEXT("LoadAssetRegistry", "Load DevelopmentAssetRegistry");
		const FString FileTypes = FString::Printf(TEXT("%s|*.bin"), DevelopmentAssetRegistryFilename);

		TArray<FString> OutFilenames;
		DesktopPlatform->OpenFileDialog(
			ParentWindowWindowHandle,
			Title.ToString(),
			TEXT(""),
			DevelopmentAssetRegistryFilename,
			FileTypes,
			EFileDialogFlags::None,
			OutFilenames
		);

		if (OutFilenames.Num() == 1)
		{
<<<<<<< HEAD
			CurrentRegistrySource->SourceTimestamp = FString();

			if (CurrentRegistrySource->HasRegistry())
			{
				CurrentRegistrySource->ClearRegistry();
				CurrentRegistrySource->ChunkAssignments.Reset();
				CurrentRegistrySource->bManagementDataInitialized = false;
			}
			CurrentRegistrySource->SourceFilename.Reset();

			IDesktopPlatform* DesktopPlatform = FDesktopPlatformModule::Get();
			const void* ParentWindowWindowHandle = FSlateApplication::Get().FindBestParentWindowHandleForDialogs(nullptr);
			const TCHAR* DevelopmentAssetRegistryFilename = GetDevelopmentAssetRegistryFilename();
			const FText Title = LOCTEXT("LoadAssetRegistry", "Load DevelopmentAssetRegistry");
			const FString FileTypes = FString::Printf(TEXT("%s|*.bin"), DevelopmentAssetRegistryFilename);

			TArray<FString> OutFilenames;
			DesktopPlatform->OpenFileDialog(
				ParentWindowWindowHandle,
				Title.ToString(),
				TEXT(""),
				DevelopmentAssetRegistryFilename,
				FileTypes,
				EFileDialogFlags::None,
				OutFilenames
			);

			if (OutFilenames.Num() == 1)
			{
				CurrentRegistrySource->SourceFilename = OutFilenames[0];
			}
			else
=======
			InOutRegistrySource->SourceTimestamp = FString();

			if (InOutRegistrySource->HasRegistry())
>>>>>>> 4af6daef
			{
				InOutRegistrySource->ClearRegistry();
				InOutRegistrySource->ChunkAssignments.Reset();
				InOutRegistrySource->bManagementDataInitialized = false;
			}

			InOutRegistrySource->SourceFilename = OutFilenames[0];
		}
		else
		{
			return false;
		}
	}

	if (!InOutRegistrySource->HasRegistry() && !InOutRegistrySource->SourceFilename.IsEmpty() && !InOutRegistrySource->bIsEditor)
	{
		InOutRegistrySource->SourceTimestamp = FString();

		bool bLoaded = false;
		FArrayReader SerializedAssetData;
		if (FFileHelper::LoadFileToArray(SerializedAssetData, *InOutRegistrySource->SourceFilename))
		{
<<<<<<< HEAD
			CurrentRegistrySource->SourceTimestamp = FString();

			bool bLoaded = false;
			FArrayReader SerializedAssetData;
			if (FFileHelper::LoadFileToArray(SerializedAssetData, *CurrentRegistrySource->SourceFilename))
			{
				CurrentRegistrySource->LoadRegistryTimestamp();

				FAssetRegistryState* NewState = new FAssetRegistryState();
				FAssetRegistrySerializationOptions Options(UE::AssetRegistry::ESerializationTarget::ForDevelopment);
=======
			InOutRegistrySource->LoadRegistryTimestamp();
>>>>>>> 4af6daef

			FAssetRegistryState* NewState = new FAssetRegistryState();
			FAssetRegistrySerializationOptions Options(UE::AssetRegistry::ESerializationTarget::ForDevelopment);

<<<<<<< HEAD
				if (NewState->GetNumAssets() > 0)
				{
					bLoaded = true;
					CurrentRegistrySource->SetRegistryState(NewState);
				}
			}
			if (!bLoaded)
=======
			NewState->Serialize(SerializedAssetData, Options);

			if (NewState->GetNumAssets() > 0)
>>>>>>> 4af6daef
			{
				bLoaded = true;
				InOutRegistrySource->SetRegistryState(NewState);
			}
		}
		if (!bLoaded)
		{
			FNotificationInfo Info(FText::Format(LOCTEXT("LoadRegistryFailed_FailedToLoad", "Failed to load asset registry from {0}!"), FText::FromString(InOutRegistrySource->SourceFilename)));
			Info.ExpireDuration = 10.0f;
			FSlateNotificationManager::Get().AddNotification(Info);
			return false;
		}
	}

	if (!InOutRegistrySource->bManagementDataInitialized && InOutRegistrySource->HasRegistry())
	{
		InOutRegistrySource->ChunkAssignments.Reset();
		if (InOutRegistrySource->bIsEditor)
		{
<<<<<<< HEAD
			CurrentRegistrySource->ChunkAssignments.Reset();
			if (CurrentRegistrySource->bIsEditor)
			{
				// Load chunk list from asset manager
				if (UAssetManager::IsValid())
				{
					CurrentRegistrySource->ChunkAssignments = UAssetManager::Get().GetChunkManagementMap();
				}
			}
			else
			{
				// Iterate assets and look for chunks
				const FAssetRegistryState* RegistryState = CurrentRegistrySource->GetOwnedRegistryState();
				checkf(RegistryState, TEXT("Should be non-null because HasRegistry() && !bIsEditor"));

				RegistryState->EnumerateAllAssets([&RegistryState, this](const FAssetData& AssetData)
=======
			// Load chunk list from asset manager
			InOutRegistrySource->ChunkAssignments = UAssetManager::Get().GetChunkManagementMap();
		}
		else
		{
			// Iterate assets and look for chunks
			const FAssetRegistryState* RegistryState = InOutRegistrySource->GetOwnedRegistryState();
			checkf(RegistryState, TEXT("Should be non-null because HasRegistry() && !bIsEditor"));

			RegistryState->EnumerateAllAssets([&RegistryState, &InOutRegistrySource, this](const FAssetData& AssetData)
>>>>>>> 4af6daef
				{
					const FAssetData::FChunkArrayView ChunkIDs = AssetData.GetChunkIDs();
					if (!ChunkIDs.IsEmpty())
					{
						TArray<FAssetIdentifier> ManagerAssets;
						RegistryState->GetReferencers(AssetData.PackageName, ManagerAssets, UE::AssetRegistry::EDependencyCategory::Manage);

						for (int32 ChunkId : ChunkIDs)
						{
							FPrimaryAssetId ChunkAssetId = UAssetManager::CreatePrimaryAssetIdFromChunkId(ChunkId);

							FAssetManagerChunkInfo* ChunkAssignmentSet = InOutRegistrySource->ChunkAssignments.Find(ChunkId);

							if (!ChunkAssignmentSet)
							{
								// First time found, read the graph
								ChunkAssignmentSet = &InOutRegistrySource->ChunkAssignments.Add(ChunkId);

								TArray<FAssetIdentifier> ManagedAssets;

								RegistryState->GetDependencies(ChunkAssetId, ManagedAssets, UE::AssetRegistry::EDependencyCategory::Manage);

								for (const FAssetIdentifier& ManagedAsset : ManagedAssets)
								{
									ChunkAssignmentSet->ExplicitAssets.Add(ManagedAsset);
								}
							}

							ChunkAssignmentSet->AllAssets.Add(AssetData.PackageName);

							// Check to see if this was added by a management reference, if not register as an explicit reference
							bool bAddedFromManager = false;
							for (const FAssetIdentifier& Manager : ManagerAssets)
							{
								if (ChunkAssignmentSet->ExplicitAssets.Find(Manager))
								{
									bAddedFromManager = true;
								}
							}

							if (!bAddedFromManager)
							{
								ChunkAssignmentSet->ExplicitAssets.Add(AssetData.PackageName);
							}
						}
					}
				});
<<<<<<< HEAD
			}
=======
		}

		InOutRegistrySource->bManagementDataInitialized = true;
	}

	return true;
}

void FAssetManagerEditorModule::SetCurrentRegistrySource(const FString& SourceName)
{
	InitializeRegistrySources(false);

	FAssetManagerEditorRegistrySource* NewSource = RegistrySourceMap.Find(SourceName);
>>>>>>> 4af6daef

	if (NewSource)
	{
		if (!PopulateRegistrySource(NewSource))
		{
			bool Success = PopulateRegistrySource(RegistrySourceMap.Find(FAssetManagerEditorRegistrySource::EditorSourceName));
			ensure(Success);
		}
		CurrentRegistrySource = NewSource;
	}
	else
	{
		FNotificationInfo Info(FText::Format(LOCTEXT("LoadRegistryFailed_MissingFile", "Can't find registry source {0}! Reverting to Editor."), FText::FromString(SourceName)));
		Info.ExpireDuration = 10.0f;
		FSlateNotificationManager::Get().AddNotification(Info);
		CurrentRegistrySource = RegistrySourceMap.Find(FAssetManagerEditorRegistrySource::EditorSourceName);
	}

	check(CurrentRegistrySource);
	
	// Refresh UI
	if (AssetAuditUI.IsValid())
	{
		AssetAuditUI.Pin()->SetCurrentRegistrySource(CurrentRegistrySource);
	}
	if (SizeMapUI.IsValid())
	{
		SizeMapUI.Pin()->SetCurrentRegistrySource(CurrentRegistrySource);
	}
	if (ReferenceViewerUI.IsValid())
	{
		ReferenceViewerUI.Pin()->SetCurrentRegistrySource(CurrentRegistrySource);
	}
}

void FAssetManagerEditorModule::RefreshRegistryData()
{
	UAssetManager::Get().UpdateManagementDatabase(true);

	// Rescan registry sources, try to restore the current one
	const FString OldSourceName = CurrentRegistrySource ? CurrentRegistrySource->SourceName : FString();

	CurrentRegistrySource = nullptr;
	InitializeRegistrySources(false);

	if (!OldSourceName.IsEmpty())
	{
		SetCurrentRegistrySource(OldSourceName);
	}
}

bool FAssetManagerEditorModule::IsPackageInCurrentRegistrySource(FName PackageName)
{
	if (CurrentRegistrySource && CurrentRegistrySource->HasRegistry() && !CurrentRegistrySource->bIsEditor)
	{
		const FAssetRegistryState* RegistryState = CurrentRegistrySource->GetOwnedRegistryState();
		checkf(RegistryState, TEXT("Should be non-null because HasRegistry() && !bIsEditor"));
		const FAssetPackageData* FoundData = RegistryState->GetAssetPackageData(PackageName);

		if (!FoundData || FoundData->DiskSize < 0)
		{
			return false;
		}
	}

	// In editor, no packages are filtered
	return true;
}

bool FAssetManagerEditorModule::FilterAssetIdentifiersForCurrentRegistrySource(TArray<FAssetIdentifier>& AssetIdentifiers, const FAssetManagerDependencyQuery& DependencyQuery, bool bForwardDependency)
{
	bool bMadeChange = false;
	if (!CurrentRegistrySource || !CurrentRegistrySource->HasRegistry() || CurrentRegistrySource->bIsEditor)
	{
		return bMadeChange;
	}
	const FAssetRegistryState* RegistryState = CurrentRegistrySource->GetOwnedRegistryState();
	checkf(RegistryState, TEXT("Should be non-null because HasRegistry() && !bIsEditor"));

	for (int32 Index = 0; Index < AssetIdentifiers.Num(); Index++)
	{
		FName PackageName = AssetIdentifiers[Index].PackageName;

		if (PackageName != NAME_None)
		{
			if (!IsPackageInCurrentRegistrySource(PackageName))
			{
				// Remove bad package
				AssetIdentifiers.RemoveAt(Index);

				if (!DependencyQuery.IsNone())
				{
					// If this is a redirector replace with references
					TArray<FAssetData> Assets;
					AssetRegistry->GetAssetsByPackageName(PackageName, Assets, true);

					for (const FAssetData& Asset : Assets)
					{
						if (Asset.IsRedirector())
						{
							TArray<FAssetIdentifier> FoundReferences;

							if (bForwardDependency)
							{
								RegistryState->GetDependencies(PackageName, FoundReferences, DependencyQuery.Categories, DependencyQuery.Flags);
							}
							else
							{
								RegistryState->GetReferencers(PackageName, FoundReferences, DependencyQuery.Categories, DependencyQuery.Flags);
							}

							AssetIdentifiers.Insert(FoundReferences, Index);
							break;
						}
					}
				}

				// Need to redo this index, it was either removed or replaced
				Index--;
			}
		}
	}
	return bMadeChange;
}

void FAssetManagerEditorModule::InitializeRegistrySources(bool bNeedManagementData)
{
	if (CurrentRegistrySource == nullptr)
	{
		// Clear old list
		RegistrySourceMap.Reset();

		// Add Editor source
		{
			FAssetManagerEditorRegistrySource EditorSource;
			EditorSource.SourceName = FAssetManagerEditorRegistrySource::EditorSourceName;
			EditorSource.SetUseEditorAssetRegistry(AssetRegistry);

			RegistrySourceMap.Add(FAssetManagerEditorRegistrySource::EditorSourceName, MoveTemp(EditorSource));
		}

		TArray<ITargetPlatform*> Platforms = GetTargetPlatformManager()->GetTargetPlatforms();

		for (ITargetPlatform* CheckPlatform : Platforms)
		{
			FString RegistryPath = GetSavedAssetRegistryPath(CheckPlatform);

			if (!RegistryPath.IsEmpty())
			{
				FAssetManagerEditorRegistrySource PlatformSource;
				PlatformSource.SourceName = CheckPlatform->PlatformName();
				PlatformSource.SourceFilename = RegistryPath;
				PlatformSource.TargetPlatform = CheckPlatform;

				RegistrySourceMap.Add(PlatformSource.SourceName, MoveTemp(PlatformSource));
			}
		}

		// Add Custom source
		{
			FAssetManagerEditorRegistrySource CustomSource;
			CustomSource.SourceName = FAssetManagerEditorRegistrySource::CustomSourceName;

			RegistrySourceMap.Add(CustomSource.SourceName, MoveTemp(CustomSource));
		}

		// Select the Editor source by default
		CurrentRegistrySource = RegistrySourceMap.Find(FAssetManagerEditorRegistrySource::EditorSourceName);
	}
	check(CurrentRegistrySource);

	if (bNeedManagementData && !CurrentRegistrySource->bManagementDataInitialized)
	{
		SetCurrentRegistrySource(CurrentRegistrySource->SourceName);
	}
}

void FAssetManagerEditorModule::PerformAuditConsoleCommand(const TArray<FString>& Args)
{
	// Turn off as it makes diffing hard
	TGuardValue<ELogTimes::Type> DisableLogTimes(GPrintLogTimes, ELogTimes::None);

	UAssetManager::Get().UpdateManagementDatabase();

	// Now print assets with multiple labels
	LogAssetsWithMultipleLabels();
}

bool FAssetManagerEditorModule::GetDependencyTypeArg(const FString& Arg, UE::AssetRegistry::EDependencyQuery& OutRequiredFlags)
{
	if (Arg.Compare(TEXT("-hardonly"), ESearchCase::IgnoreCase) == 0)
	{
		OutRequiredFlags = UE::AssetRegistry::EDependencyQuery::Hard;
		return true;
	}
	else if (Arg.Compare(TEXT("-softonly"), ESearchCase::IgnoreCase) == 0)
	{
		OutRequiredFlags = UE::AssetRegistry::EDependencyQuery::Soft;
		return true;
	}
	return false;
}

void FAssetManagerEditorModule::PerformDependencyChainConsoleCommand(const TArray<FString>& Args)
{
	if (Args.Num() < 2)
	{
		UE_LOG(LogAssetManagerEditor, Display, TEXT("FindDepChain given incorrect number of arguments.  Usage: %s"), FindDepChainHelpText);
		return;
	}

	FName TargetPath = FName(*Args[0].ToLower());
	FName SearchRoot = FName(*Args[1].ToLower());

	UE::AssetRegistry::EDependencyQuery RequiredDependencyFlags = UE::AssetRegistry::EDependencyQuery::NoRequirements;
	if (Args.Num() > 2)
	{
		GetDependencyTypeArg(Args[2], RequiredDependencyFlags);
	}

	FindReferenceChains(TargetPath, SearchRoot, RequiredDependencyFlags);
}

void FAssetManagerEditorModule::PerformDependencyClassConsoleCommand(const TArray<FString>& Args)
{
	if (Args.Num() < 2)
	{
		UE_LOG(LogAssetManagerEditor, Display, TEXT("FindDepClasses given incorrect number of arguments.  Usage: %s"), FindClassDepHelpText);
		return;
	}

	UE::AssetRegistry::EDependencyQuery RequiredDependencyFlags = UE::AssetRegistry::EDependencyQuery::NoRequirements;

	FName SourcePackagePath = FName(*Args[0].ToLower());
	TArray<FTopLevelAssetPath> TargetClasses;
	for (int32 i = 1; i < Args.Num(); ++i)
	{
		if (!GetDependencyTypeArg(Args[i], RequiredDependencyFlags))
		{
			if (!FPackageName::IsShortPackageName(Args[i]))
			{
				TargetClasses.AddUnique(FTopLevelAssetPath(Args[i]));
			}
			else
			{
				UE_LOG(LogClass, Warning, TEXT("Short class names are not supported: %s"), *Args[i]);
			}
		}
	}

	TArray<FName> PackagesToSearch;

	//determine if the user passed us a package, or a directory
	TArray<FAssetData> PackageAssets;
	AssetRegistry->GetAssetsByPackageName(SourcePackagePath, PackageAssets);
	if (PackageAssets.Num() > 0)
	{
		PackagesToSearch.Add(SourcePackagePath);
	}
	else
	{
		TArray<FAssetData> AssetsInSearchPath;
		if (AssetRegistry->GetAssetsByPath(SourcePackagePath, /*inout*/ AssetsInSearchPath, /*bRecursive=*/ true))
		{
			for (const FAssetData& AssetData : AssetsInSearchPath)
			{
				PackagesToSearch.AddUnique(AssetData.PackageName);
			}
		}
	}

	for (FName SourcePackage : PackagesToSearch)
	{
		UE_LOG(LogAssetManagerEditor, Verbose, TEXT("FindDepClasses for: %s"), *SourcePackage.ToString());
		FindClassDependencies(SourcePackage, TargetClasses, RequiredDependencyFlags);
	}
}

bool FAssetManagerEditorModule::GetPackageDependencyChain(FName SourcePackage, FName TargetPackage, TArray<FName>& VisitedPackages, TArray<FName>& OutDependencyChain, UE::AssetRegistry::EDependencyQuery RequiredFlags)
{
	//avoid crashing from circular dependencies.
	if (VisitedPackages.Contains(SourcePackage))
	{
		return false;
	}
	VisitedPackages.AddUnique(SourcePackage);

	if (SourcePackage == TargetPackage)
	{
		OutDependencyChain.Add(SourcePackage);
		return true;
	}

	TArray<FName> SourceDependencies;
	if (AssetRegistry->GetDependencies(SourcePackage, SourceDependencies, UE::AssetRegistry::EDependencyCategory::Package, RequiredFlags) == false)
	{
		return false;
	}

	int32 DependencyCounter = 0;
	while (DependencyCounter < SourceDependencies.Num())
	{
		const FName& ChildPackageName = SourceDependencies[DependencyCounter];
		if (GetPackageDependencyChain(ChildPackageName, TargetPackage, VisitedPackages, OutDependencyChain, RequiredFlags))
		{
			OutDependencyChain.Add(SourcePackage);
			return true;
		}
		++DependencyCounter;
	}

	return false;
}

void FAssetManagerEditorModule::GetPackageDependenciesPerClass(FName SourcePackage, const TArray<FTopLevelAssetPath>& TargetClasses, TArray<FName>& VisitedPackages, TArray<FName>& OutDependentPackages, UE::AssetRegistry::EDependencyQuery RequiredDependencyFlags)
{
	//avoid crashing from circular dependencies.
	if (VisitedPackages.Contains(SourcePackage))
	{
		return;
	}
	VisitedPackages.AddUnique(SourcePackage);

	TArray<FName> SourceDependencies;
	if (AssetRegistry->GetDependencies(SourcePackage, SourceDependencies, UE::AssetRegistry::EDependencyCategory::Package, RequiredDependencyFlags) == false)
	{
		return;
	}

	int32 DependencyCounter = 0;
	while (DependencyCounter < SourceDependencies.Num())
	{
		const FName& ChildPackageName = SourceDependencies[DependencyCounter];
		GetPackageDependenciesPerClass(ChildPackageName, TargetClasses, VisitedPackages, OutDependentPackages, RequiredDependencyFlags);
		++DependencyCounter;
	}

	FARFilter Filter;
	Filter.PackageNames.Add(SourcePackage);
	Filter.ClassPaths = TargetClasses;
	Filter.bIncludeOnlyOnDiskAssets = true;

	TArray<FAssetData> PackageAssets;
	if (AssetRegistry->GetAssets(Filter, PackageAssets))
	{
		for (const FAssetData& AssetData : PackageAssets)
		{
			OutDependentPackages.AddUnique(SourcePackage);
			break;
		}
	}
}

void FAssetManagerEditorModule::FindReferenceChains(FName TargetPackageName, FName RootSearchPath, UE::AssetRegistry::EDependencyQuery RequiredDependencyFlags)
{
	//find all the assets we think might depend on our target through some chain
	TArray<FAssetData> AssetsInSearchPath;
	AssetRegistry->GetAssetsByPath(RootSearchPath, /*inout*/ AssetsInSearchPath, /*bRecursive=*/ true);

	//consolidate assets into a unique set of packages for dependency searching. reduces redundant work.
	TArray<FName> SearchPackages;
	for (const FAssetData& AD : AssetsInSearchPath)
	{
		SearchPackages.AddUnique(AD.PackageName);
	}

	int32 CurrentFoundChain = 0;
	TArray<TArray<FName>> FoundChains;
	FoundChains.AddDefaulted(1);

	//try to find a dependency chain that links each of these packages to our target.
	TArray<FName> VisitedPackages;
	for (const FName& SearchPackage : SearchPackages)
	{
		VisitedPackages.Reset();
		if (GetPackageDependencyChain(SearchPackage, TargetPackageName, VisitedPackages, FoundChains[CurrentFoundChain], RequiredDependencyFlags))
		{
			++CurrentFoundChain;
			FoundChains.AddDefaulted(1);
		}
	}

	UE_LOG(LogAssetManagerEditor, Log, TEXT("Found %i, Dependency Chains to %s from directory %s"), CurrentFoundChain, *TargetPackageName.ToString(), *RootSearchPath.ToString());
	for (int32 ChainIndex = 0; ChainIndex < CurrentFoundChain; ++ChainIndex)
	{
		TArray<FName>& FoundChain = FoundChains[ChainIndex];
		UE_LOG(LogAssetManagerEditor, Log, TEXT("Chain %i"), ChainIndex);

		for (FName& Name : FoundChain)
		{
			UE_LOG(LogAssetManagerEditor, Log, TEXT("\t%s"), *Name.ToString());
		}
	}
}

void FAssetManagerEditorModule::FindClassDependencies(FName SourcePackageName, const TArray<FTopLevelAssetPath>& TargetClasses, UE::AssetRegistry::EDependencyQuery RequiredDependencyFlags)
{
	TArray<FAssetData> PackageAssets;
	if (!AssetRegistry->GetAssetsByPackageName(SourcePackageName, PackageAssets))
	{
		UE_LOG(LogAssetManagerEditor, Log, TEXT("Couldn't find source package %s. Abandoning class dep search.  "), *SourcePackageName.ToString());
		return;
	}

	TArray<FName> VisitedPackages;
	TArray<FName> DependencyPackages;
	GetPackageDependenciesPerClass(SourcePackageName, TargetClasses, VisitedPackages, DependencyPackages, RequiredDependencyFlags);

	if (DependencyPackages.Num() > 0)
	{
		UE_LOG(LogAssetManagerEditor, Log, TEXT("Found %i: dependencies for %s of the target classes"), DependencyPackages.Num(), *SourcePackageName.ToString());
		for (FName DependencyPackage : DependencyPackages)
		{
			UE_LOG(LogAssetManagerEditor, Log, TEXT("\t%s"), *DependencyPackage.ToString());
		}

		for (FName DependencyPackage : DependencyPackages)
		{
			TArray<FName> Chain;
			VisitedPackages.Reset();
			GetPackageDependencyChain(SourcePackageName, DependencyPackage, VisitedPackages, Chain, RequiredDependencyFlags);

			UE_LOG(LogAssetManagerEditor, Log, TEXT("Chain to package: %s"), *DependencyPackage.ToString());
			TArray<FAssetData> DepAssets;

			FARFilter Filter;
			Filter.PackageNames.Add(DependencyPackage);
			Filter.ClassPaths = TargetClasses;
			Filter.bIncludeOnlyOnDiskAssets = true;

			if (AssetRegistry->GetAssets(Filter, DepAssets))
			{
				for (const FAssetData& DepAsset : DepAssets)
				{
					if (TargetClasses.Contains(DepAsset.AssetClassPath))
					{
						UE_LOG(LogAssetManagerEditor, Log, TEXT("Asset: %s class: %s"), *DepAsset.AssetName.ToString(), *DepAsset.AssetClassPath.ToString());
					}
				}
			}

			for (FName DepChainEntry : Chain)
			{
				UE_LOG(LogAssetManagerEditor, Log, TEXT("\t%s"), *DepChainEntry.ToString());
			}
		}
	}
}

void FAssetManagerEditorModule::CopyPackageReferences(const TArray<FAssetData> SelectedPackages)
{
	TArray<FAssetData> SortedItems = SelectedPackages;
	SortedItems.Sort([](const FAssetData& One, const FAssetData Two)
		{
			return One.PackagePath.Compare(Two.PackagePath) < 0;
		});

	FString ClipboardText = FString::JoinBy(SortedItems, LINE_TERMINATOR, [](const FAssetData& Item)
		{
			return Item.GetExportTextName();
		});

	FPlatformApplicationMisc::ClipboardCopy(*ClipboardText);
}

void FAssetManagerEditorModule::CopyPackagePaths(const TArray<FAssetData> SelectedPackages)
{
	TArray<FAssetData> SortedItems = SelectedPackages;
	SortedItems.Sort([](const FAssetData& One, const FAssetData Two)
		{
			return One.PackagePath.Compare(Two.PackagePath) < 0;
		});

	FString ClipboardText = FString::JoinBy(SortedItems, LINE_TERMINATOR, [](const FAssetData& Item)
		{
			const FString ItemFilename = FPackageName::LongPackageNameToFilename(Item.PackageName.ToString(), FPackageName::GetAssetPackageExtension());

			if (FPaths::FileExists(ItemFilename))
			{
				return FPaths::ConvertRelativePathToFull(ItemFilename);
			}
			else
			{
				// Add a message for when a user tries to copy the path to a file that doesn't exist on disk of the form
				// <ItemName>: No file on disk
				return FString::Printf(TEXT("%s: No file on disk"), *Item.AssetName.ToString());
			}
		});

	FPlatformApplicationMisc::ClipboardCopy(*ClipboardText);
}

void FAssetManagerEditorModule::WriteProfileFile(const FString& Extension, const FString& FileContents)
{
	const FString PathName = *(FPaths::ProfilingDir() + TEXT("AssetAudit/"));
	IFileManager::Get().MakeDirectory(*PathName);

	const FString Filename = CreateProfileFilename(Extension, true);
	const FString FilenameFull = PathName + Filename;

	UE_LOG(LogAssetManagerEditor, Log, TEXT("Saving %s"), *FPaths::ConvertRelativePathToFull(FilenameFull));
	FFileHelper::SaveStringToFile(FileContents, *FilenameFull);
}


void FAssetManagerEditorModule::LogAssetsWithMultipleLabels()
{
	UAssetManager& Manager = UAssetManager::Get();

	TMap<FName, TArray<FPrimaryAssetId>> PackageToLabelMap;
	TArray<FPrimaryAssetId> LabelNames;

	Manager.GetPrimaryAssetIdList(UAssetManager::PrimaryAssetLabelType, LabelNames);

	for (const FPrimaryAssetId& Label : LabelNames)
	{
		TArray<FName> LabeledPackages;

		Manager.GetManagedPackageList(Label, LabeledPackages);

		for (FName Package : LabeledPackages)
		{
			PackageToLabelMap.FindOrAdd(Package).AddUnique(Label);
		}
	}

	PackageToLabelMap.KeySort(FNameLexicalLess());

	UE_LOG(LogAssetManagerEditor, Log, TEXT("\nAssets with multiple labels follow"));

	// Print them out
	for (TPair<FName, TArray<FPrimaryAssetId>> Pair : PackageToLabelMap)
	{
		if (Pair.Value.Num() > 1)
		{
			FString TagString;
			for (const FPrimaryAssetId& Label : Pair.Value)
			{
				if (!TagString.IsEmpty())
				{
					TagString += TEXT(", ");
				}
				TagString += Label.ToString();
			}

			UE_LOG(LogAssetManagerEditor, Log, TEXT("%s has %s"), *Pair.Key.ToString(), *TagString);
		}		
	}
}


void FAssetManagerEditorModule::DumpAssetRegistry(const TArray<FString>& Args)
{
#if ASSET_REGISTRY_STATE_DUMPING_ENABLED
	UAssetManager& Manager = UAssetManager::Get();
	TArray<FString> ReportLines;

	const IAssetRegistry& LocalAssetRegistry = Manager.GetAssetRegistry();
	LocalAssetRegistry.DumpState(Args, ReportLines);

	Manager.WriteCustomReport(FString::Printf(TEXT("AssetRegistryState-%s.txt"), *FDateTime::Now().ToString()), ReportLines);
#endif
}


void FAssetManagerEditorModule::DumpAssetDependencies(const TArray<FString>& Args)
{
	check(UAssetManager::IsInitialized());

	UAssetManager& Manager = UAssetManager::Get();
	TArray<FPrimaryAssetTypeInfo> TypeInfos;

	Manager.UpdateManagementDatabase();

	Manager.GetPrimaryAssetTypeInfoList(TypeInfos);

	TypeInfos.Sort([](const FPrimaryAssetTypeInfo& LHS, const FPrimaryAssetTypeInfo& RHS) { return LHS.PrimaryAssetType.LexicalLess(RHS.PrimaryAssetType); });

	UE_LOG(LogAssetManagerEditor, Log, TEXT("=========== Asset Manager Dependencies ==========="));

	TArray<FString> ReportLines;

	ReportLines.Add(TEXT("digraph { "));

	for (const FPrimaryAssetTypeInfo& TypeInfo : TypeInfos)
	{
		struct FDependencyInfo
		{
			FName AssetName;
			FString AssetListString;

			FDependencyInfo(FName InAssetName, const FString& InAssetListString) : AssetName(InAssetName), AssetListString(InAssetListString) {}
		};

		TArray<FDependencyInfo> DependencyInfos;
		TArray<FPrimaryAssetId> PrimaryAssetIds;

		Manager.GetPrimaryAssetIdList(TypeInfo.PrimaryAssetType, PrimaryAssetIds);

		for (const FPrimaryAssetId& PrimaryAssetId : PrimaryAssetIds)
		{
			TArray<FAssetIdentifier> FoundDependencies;
			TArray<FString> DependencyStrings;

			AssetRegistry->GetDependencies(PrimaryAssetId, FoundDependencies, UE::AssetRegistry::EDependencyCategory::Manage);

			for (const FAssetIdentifier& Identifier : FoundDependencies)
			{
				FString ReferenceString = Identifier.ToString();
				DependencyStrings.Add(ReferenceString);

				ReportLines.Add(FString::Printf(TEXT("\t\"%s\" -> \"%s\";"), *PrimaryAssetId.ToString(), *ReferenceString));
			}

			DependencyStrings.Sort();

			DependencyInfos.Emplace(PrimaryAssetId.PrimaryAssetName, *FString::Join(DependencyStrings, TEXT(", ")));
		}

		if (DependencyInfos.Num() > 0)
		{
			UE_LOG(LogAssetManagerEditor, Log, TEXT("  Type %s:"), *TypeInfo.PrimaryAssetType.ToString());

			DependencyInfos.Sort([](const FDependencyInfo& LHS, const FDependencyInfo& RHS) { return LHS.AssetName.LexicalLess(RHS.AssetName); });

			for (FDependencyInfo& DependencyInfo : DependencyInfos)
			{
				UE_LOG(LogAssetManagerEditor, Log, TEXT("    %s: depends on %s"), *DependencyInfo.AssetName.ToString(), *DependencyInfo.AssetListString);
			}
		}
	}

	ReportLines.Add(TEXT("}"));

	Manager.WriteCustomReport(FString::Printf(TEXT("PrimaryAssetReferences%s.gv"), *FDateTime::Now().ToString()), ReportLines);
}

bool FAssetManagerEditorModule::CreateOrEmptyCollection(FName CollectionName, ECollectionShareType::Type ShareType)
{
	ICollectionManager& CollectionManager = FCollectionManagerModule::GetModule().Get();

	if (CollectionManager.CollectionExists(CollectionName, ShareType))
	{
		return CollectionManager.EmptyCollection(CollectionName, ShareType);
	}
	else if (CollectionManager.CreateCollection(CollectionName, ShareType, ECollectionStorageMode::Static))
	{
		return true;
	}

	return false;
}

bool FAssetManagerEditorModule::WriteCollection(FName CollectionName, ECollectionShareType::Type ShareType, const TArray<FName>& PackageNames, bool bShowFeedback)
{
	ICollectionManager& CollectionManager = FCollectionManagerModule::GetModule().Get();
	FText ResultsMessage;
	bool bSuccess = false;

	TSet<FSoftObjectPath> ObjectPathsToAddToCollection;

	FARFilter Filter;
	Filter.PackageNames = PackageNames;
	Filter.bIncludeOnlyOnDiskAssets = true;
	TArray<FAssetData> AssetsInPackages;
	AssetRegistry->GetAssets(Filter, AssetsInPackages);
	for (const FAssetData& AssetData : AssetsInPackages)
	{
		ObjectPathsToAddToCollection.Add(AssetData.GetSoftObjectPath());
	}

	if (ObjectPathsToAddToCollection.Num() == 0)
	{
		UE_LOG(LogAssetManagerEditor, Log, TEXT("Nothing to add to collection %s"), *CollectionName.ToString());
		ResultsMessage = FText::Format(LOCTEXT("NothingToAddToCollection", "Nothing to add to collection {0}"), FText::FromName(CollectionName));
	}
	else if (CreateOrEmptyCollection(CollectionName, ShareType))
	{	
PRAGMA_DISABLE_DEPRECATION_WARNINGS
		if (CollectionManager.AddToCollection(CollectionName, ECollectionShareType::CST_Local, UE::SoftObjectPath::Private::ConvertSoftObjectPaths(ObjectPathsToAddToCollection.Array())))
PRAGMA_ENABLE_DEPRECATION_WARNINGS
		{
			UE_LOG(LogAssetManagerEditor, Log, TEXT("Updated collection %s"), *CollectionName.ToString());
			ResultsMessage = FText::Format(LOCTEXT("CreateCollectionSucceeded", "Updated collection {0}"), FText::FromName(CollectionName));
			bSuccess = true;
		}
		else
		{
			UE_LOG(LogAssetManagerEditor, Warning, TEXT("Failed to update collection %s. %s"), *CollectionName.ToString(), *CollectionManager.GetLastError().ToString());
			ResultsMessage = FText::Format(LOCTEXT("AddToCollectionFailed", "Failed to add to collection {0}. {1}"), FText::FromName(CollectionName), CollectionManager.GetLastError());
		}
	}
	else
	{
		UE_LOG(LogAssetManagerEditor, Warning, TEXT("Failed to create collection %s. %s"), *CollectionName.ToString(), *CollectionManager.GetLastError().ToString());
		ResultsMessage = FText::Format(LOCTEXT("CreateCollectionFailed", "Failed to create collection {0}. {1}"), FText::FromName(CollectionName), CollectionManager.GetLastError());
	}

	if (bShowFeedback)
	{
		FMessageDialog::Open(EAppMsgType::Ok, ResultsMessage);
	}

	return bSuccess;
}

#undef LOCTEXT_NAMESPACE<|MERGE_RESOLUTION|>--- conflicted
+++ resolved
@@ -338,12 +338,9 @@
 	//Prints all dependency chains from the PackageName to any dependency of one of the given class names.
 	//If the package name is a path rather than a package, then it will do this for each package in the path.
 	void FindClassDependencies(FName PackagePath, const TArray<FTopLevelAssetPath>& TargetClasses, UE::AssetRegistry::EDependencyQuery RequiredDependencyFlags);
-<<<<<<< HEAD
-=======
 
 	void CopyPackageReferences(const TArray<FAssetData> SelectedPackages);
 	void CopyPackagePaths(const TArray<FAssetData> SelectedPackages);
->>>>>>> 4af6daef
 
 	bool GetPackageDependencyChain(FName SourcePackage, FName TargetPackage, TArray<FName>& VisitedPackages, TArray<FName>& OutDependencyChain, UE::AssetRegistry::EDependencyQuery RequiredFlags);
 	void GetPackageDependenciesPerClass(FName SourcePackage, const TArray<FTopLevelAssetPath>& TargetClasses, TArray<FName>& VisitedPackages, TArray<FName>& OutDependentPackages, UE::AssetRegistry::EDependencyQuery RequiredDependencyFlags);
@@ -392,11 +389,8 @@
 
 	FAssetSourceControlContextMenu AssetSourceControlContextMenu;
 
-<<<<<<< HEAD
-=======
 	FCanOpenReferenceViewerUI CanOpenReferenceViewerUIDelegate;
 
->>>>>>> 4af6daef
 	void CreateAssetContextMenu(FToolMenuSection& InSection);
 	void OnExtendContentBrowserCommands(TSharedRef<FUICommandList> CommandList, FOnContentBrowserGetSelection GetSelectionDelegate);
 	void OnExtendLevelEditorCommands(TSharedRef<FUICommandList> CommandList);
@@ -524,8 +518,6 @@
 			.SetGroup(WorkspaceMenu::GetMenuStructure().GetDeveloperToolsAuditCategory())
 			.SetIcon(FSlateIcon(FAppStyle::GetAppStyleSetName(), "LevelEditor.Audit"));
 		FGlobalTabmanager::Get()->RegisterDefaultTabWindowSize(AssetAuditTabName, FVector2D(1080, 600));
-<<<<<<< HEAD
-=======
 
 		FGlobalTabmanager::Get()->RegisterNomadTabSpawner(AssetDiskSizeTabName, FOnSpawnTab::CreateRaw(this, &FAssetManagerEditorModule::SpawnAssetDiskSizeTab))
 			.SetDisplayName(LOCTEXT("AssetDiskSize1Title", "Asset Disk Size 1"))
@@ -540,7 +532,6 @@
 			.SetGroup(WorkspaceMenu::GetMenuStructure().GetDeveloperToolsAuditCategory())
 			.SetIcon(FSlateIcon(FAppStyle::GetAppStyleSetName(), "LevelEditor.Audit"));
 		FGlobalTabmanager::Get()->RegisterDefaultTabWindowSize(AssetDiskSize2TabName, FVector2D(1080, 600));
->>>>>>> 4af6daef
 
 		FGlobalTabmanager::Get()->RegisterNomadTabSpawner(ReferenceViewerTabName, FOnSpawnTab::CreateRaw(this, &FAssetManagerEditorModule::SpawnReferenceViewerTab))
 			.SetDisplayName(LOCTEXT("ReferenceViewerTitle", "Reference Viewer"))
@@ -640,12 +631,9 @@
 		// Cleanup tool menus
 		UToolMenus::UnRegisterStartupCallback(this);
 		UToolMenus::UnregisterOwner(this);
-<<<<<<< HEAD
-=======
 
 		UE::Insights::FFilterService::Shutdown();
 		UE::Insights::FInsightsStyle::Shutdown();
->>>>>>> 4af6daef
 	}
 }
 
@@ -1029,11 +1017,7 @@
 	FToolMenuEntry& Entry = Section.AddDynamicEntry("AssetManagerEditorViewCommands", FNewToolMenuSectionDelegate::CreateLambda([this](FToolMenuSection& InSection)
 	{
 		UContentBrowserAssetContextMenuContext* Context = InSection.FindContext<UContentBrowserAssetContextMenuContext>();
-<<<<<<< HEAD
-		if (Context && Context->bCanBeModified && Context->SelectedAssets.Num() > 0)
-=======
 		if (Context && Context->SelectedAssets.Num() > 0)
->>>>>>> 4af6daef
 		{
 			CreateAssetContextMenu(InSection);
 		}
@@ -1113,8 +1097,6 @@
 			{
 				if (IsValid(EditedAsset) && EditedAsset->IsAsset())
 				{
-<<<<<<< HEAD
-=======
 					InSection.AddMenuEntry(
 						FAssetManagerEditorCommands::Get().CopyAssetReferences,
 						TAttribute<FText>(), // Use command Label
@@ -1128,7 +1110,6 @@
 						FSlateIcon(FAppStyle::GetAppStyleSetName(), "GenericCommands.Copy")
 					);
 
->>>>>>> 4af6daef
 					CreateAssetContextMenu(InSection);
 					break;
 				}
@@ -1342,19 +1323,11 @@
 		if (RegistrySource->bIsEditor)
 		{
 			// The in-memory data is wrong, ask the asset manager
-<<<<<<< HEAD
-			AssetManager.GetPackageChunkIds(AssetData.PackageName, CurrentRegistrySource->TargetPlatform, AssetData.GetChunkIDs(), FoundChunks);
+			AssetManager.GetPackageChunkIds(AssetData.PackageName, RegistrySource->TargetPlatform, AssetData.GetChunkIDs(), FoundChunks);
 		}
 		else
 		{
-			FAssetData PlatformData = CurrentRegistrySource->GetAssetByObjectPath(AssetData.GetSoftObjectPath());
-=======
-			AssetManager.GetPackageChunkIds(AssetData.PackageName, RegistrySource->TargetPlatform, AssetData.GetChunkIDs(), FoundChunks);
-		}
-		else
-		{
 			FAssetData PlatformData = RegistrySource->GetAssetByObjectPath(AssetData.GetSoftObjectPath());
->>>>>>> 4af6daef
 			if (PlatformData.IsValid())
 			{
 				FoundChunks = PlatformData.GetChunkIDs();
@@ -1664,35 +1637,6 @@
 }
 
 void FAssetManagerEditorRegistrySource::LoadRegistryTimestamp()
-<<<<<<< HEAD
-{
-	FFileStatData TimeData = IFileManager::Get().GetStatData(*SourceFilename);
-	FDateTime UseTime = FDateTime::MinValue();
-	if (TimeData.bIsValid)
-	{
-		if (TimeData.ModificationTime != FDateTime::MinValue())
-		{
-			UseTime = TimeData.ModificationTime;
-		}
-		else
-		{
-			UseTime = TimeData.CreationTime;
-		}
-	}
-
-	if (UseTime != FDateTime::MinValue())
-	{
-		//Turn UTC into local
-		FTimespan UTCOffset = FDateTime::Now() - FDateTime::UtcNow();
-		UseTime += UTCOffset;
-
-		SourceTimestamp = UseTime.ToString(TEXT("%Y.%m.%d %h:%M %A"));
-	}
-}
-
-void FAssetManagerEditorModule::SetCurrentRegistrySource(const FString& SourceName)
-=======
->>>>>>> 4af6daef
 {
 	FFileStatData TimeData = IFileManager::Get().GetStatData(*SourceFilename);
 	FDateTime UseTime = FDateTime::MinValue();
@@ -1741,44 +1685,9 @@
 
 		if (OutFilenames.Num() == 1)
 		{
-<<<<<<< HEAD
-			CurrentRegistrySource->SourceTimestamp = FString();
-
-			if (CurrentRegistrySource->HasRegistry())
-			{
-				CurrentRegistrySource->ClearRegistry();
-				CurrentRegistrySource->ChunkAssignments.Reset();
-				CurrentRegistrySource->bManagementDataInitialized = false;
-			}
-			CurrentRegistrySource->SourceFilename.Reset();
-
-			IDesktopPlatform* DesktopPlatform = FDesktopPlatformModule::Get();
-			const void* ParentWindowWindowHandle = FSlateApplication::Get().FindBestParentWindowHandleForDialogs(nullptr);
-			const TCHAR* DevelopmentAssetRegistryFilename = GetDevelopmentAssetRegistryFilename();
-			const FText Title = LOCTEXT("LoadAssetRegistry", "Load DevelopmentAssetRegistry");
-			const FString FileTypes = FString::Printf(TEXT("%s|*.bin"), DevelopmentAssetRegistryFilename);
-
-			TArray<FString> OutFilenames;
-			DesktopPlatform->OpenFileDialog(
-				ParentWindowWindowHandle,
-				Title.ToString(),
-				TEXT(""),
-				DevelopmentAssetRegistryFilename,
-				FileTypes,
-				EFileDialogFlags::None,
-				OutFilenames
-			);
-
-			if (OutFilenames.Num() == 1)
-			{
-				CurrentRegistrySource->SourceFilename = OutFilenames[0];
-			}
-			else
-=======
 			InOutRegistrySource->SourceTimestamp = FString();
 
 			if (InOutRegistrySource->HasRegistry())
->>>>>>> 4af6daef
 			{
 				InOutRegistrySource->ClearRegistry();
 				InOutRegistrySource->ChunkAssignments.Reset();
@@ -1801,37 +1710,14 @@
 		FArrayReader SerializedAssetData;
 		if (FFileHelper::LoadFileToArray(SerializedAssetData, *InOutRegistrySource->SourceFilename))
 		{
-<<<<<<< HEAD
-			CurrentRegistrySource->SourceTimestamp = FString();
-
-			bool bLoaded = false;
-			FArrayReader SerializedAssetData;
-			if (FFileHelper::LoadFileToArray(SerializedAssetData, *CurrentRegistrySource->SourceFilename))
-			{
-				CurrentRegistrySource->LoadRegistryTimestamp();
-
-				FAssetRegistryState* NewState = new FAssetRegistryState();
-				FAssetRegistrySerializationOptions Options(UE::AssetRegistry::ESerializationTarget::ForDevelopment);
-=======
 			InOutRegistrySource->LoadRegistryTimestamp();
->>>>>>> 4af6daef
 
 			FAssetRegistryState* NewState = new FAssetRegistryState();
 			FAssetRegistrySerializationOptions Options(UE::AssetRegistry::ESerializationTarget::ForDevelopment);
 
-<<<<<<< HEAD
-				if (NewState->GetNumAssets() > 0)
-				{
-					bLoaded = true;
-					CurrentRegistrySource->SetRegistryState(NewState);
-				}
-			}
-			if (!bLoaded)
-=======
 			NewState->Serialize(SerializedAssetData, Options);
 
 			if (NewState->GetNumAssets() > 0)
->>>>>>> 4af6daef
 			{
 				bLoaded = true;
 				InOutRegistrySource->SetRegistryState(NewState);
@@ -1851,24 +1737,6 @@
 		InOutRegistrySource->ChunkAssignments.Reset();
 		if (InOutRegistrySource->bIsEditor)
 		{
-<<<<<<< HEAD
-			CurrentRegistrySource->ChunkAssignments.Reset();
-			if (CurrentRegistrySource->bIsEditor)
-			{
-				// Load chunk list from asset manager
-				if (UAssetManager::IsValid())
-				{
-					CurrentRegistrySource->ChunkAssignments = UAssetManager::Get().GetChunkManagementMap();
-				}
-			}
-			else
-			{
-				// Iterate assets and look for chunks
-				const FAssetRegistryState* RegistryState = CurrentRegistrySource->GetOwnedRegistryState();
-				checkf(RegistryState, TEXT("Should be non-null because HasRegistry() && !bIsEditor"));
-
-				RegistryState->EnumerateAllAssets([&RegistryState, this](const FAssetData& AssetData)
-=======
 			// Load chunk list from asset manager
 			InOutRegistrySource->ChunkAssignments = UAssetManager::Get().GetChunkManagementMap();
 		}
@@ -1879,7 +1747,6 @@
 			checkf(RegistryState, TEXT("Should be non-null because HasRegistry() && !bIsEditor"));
 
 			RegistryState->EnumerateAllAssets([&RegistryState, &InOutRegistrySource, this](const FAssetData& AssetData)
->>>>>>> 4af6daef
 				{
 					const FAssetData::FChunkArrayView ChunkIDs = AssetData.GetChunkIDs();
 					if (!ChunkIDs.IsEmpty())
@@ -1927,9 +1794,6 @@
 						}
 					}
 				});
-<<<<<<< HEAD
-			}
-=======
 		}
 
 		InOutRegistrySource->bManagementDataInitialized = true;
@@ -1943,7 +1807,6 @@
 	InitializeRegistrySources(false);
 
 	FAssetManagerEditorRegistrySource* NewSource = RegistrySourceMap.Find(SourceName);
->>>>>>> 4af6daef
 
 	if (NewSource)
 	{
