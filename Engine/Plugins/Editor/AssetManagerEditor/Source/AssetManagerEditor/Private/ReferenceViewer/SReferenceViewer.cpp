--- conflicted
+++ resolved
@@ -800,31 +800,8 @@
 
 void SReferenceViewer::OnAddressBarTextCommitted(const FText& NewText, ETextCommit::Type CommitInfo)
 {
-	TArray<FAssetIdentifier> NewPaths;
 	if (CommitInfo == ETextCommit::OnEnter)
 	{
-<<<<<<< HEAD
-		TArray<FAssetData> SelectedAssets;
-
-		FAssetIdentifier NewPath = FAssetIdentifier::FromString(NewText.ToString());
-
-		FAssetRegistryModule& AssetRegistryModule = FModuleManager::GetModuleChecked< FAssetRegistryModule >( TEXT("AssetRegistry") );
-		IAssetRegistry* AssetRegistry = &AssetRegistryModule.Get();
-
-		AssetRegistry->GetAssetsByPackageName(FName(*NewText.ToString()), SelectedAssets);
-		if (SelectedAssets.Num() > 0)
-		{
-			NewPaths.Add(NewPath);
-		}
-
-		else if (AssetRegistry->GetAssetsByPath(FName(*NewText.ToString()), SelectedAssets, true))
-		{
-			for (const FAssetData& AssetData : SelectedAssets)
-			{
-				NewPaths.AddUnique(FAssetIdentifier(AssetData.PackageName));
-			}
-		}	
-=======
 		TArray<FAssetIdentifier> NewPaths;
 		FAssetIdentifier NewPath = FAssetIdentifier::FromString(NewText.ToString());
 
@@ -837,7 +814,6 @@
 		{
 			NewPaths.Add(FAssetIdentifier::FromString(NewText.ToString()));
 		}
->>>>>>> 4af6daef
 
 		SetGraphRootIdentifiers(NewPaths);
 	}
@@ -1184,11 +1160,7 @@
 
 bool SReferenceViewer::GetManagementReferencesVisibility() const
 {
-<<<<<<< HEAD
-	return bShowShowReferencesOptions && UAssetManager::IsValid();
-=======
 	return bShowShowReferencesOptions;
->>>>>>> 4af6daef
 }
 
 void SReferenceViewer::OnShowManagementReferencesChanged()
