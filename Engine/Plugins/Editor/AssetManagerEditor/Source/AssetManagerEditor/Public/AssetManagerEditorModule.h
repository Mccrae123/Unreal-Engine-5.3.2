--- conflicted
+++ resolved
@@ -198,11 +198,6 @@
 
 	// grabs the SourceTimestamp from the asset registry file changed times.
 	void LoadRegistryTimestamp();
-<<<<<<< HEAD
-
-	// Functions to forward on to the RegistryState, either the owned one or the editor's global State.
-=======
->>>>>>> d731a049
 
 	// Functions to forward on to the RegistryState, either the owned one or the editor's global State.
 	FAssetData GetAssetByObjectPath(const FSoftObjectPath& ObjectPath) const
