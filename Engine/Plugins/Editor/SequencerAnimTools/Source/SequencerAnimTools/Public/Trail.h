// Copyright Epic Games, Inc. All Rights Reserved.

#pragma once

#include "Misc/Guid.h"
#include "Containers/Map.h"
#include "Containers/Array.h"
#include "Math/Range.h"
#include "Math/Color.h"
#include "UObject/WeakObjectPtrTemplates.h"
#include "GameFramework/Actor.h"

#include "TrajectoryCache.h"
#include "TrajectoryDrawInfo.h"
#include "HitProxies.h"
#include "Misc/Guid.h"

class FEditorViewportClient;
class FPrimitiveDrawInterface;
class UMotionTrailEditorMode;

namespace UE
{
namespace SequencerAnimTools
{
struct FInputClick
{
	FInputClick() {};
	FInputClick(bool bA, bool bC, bool bS) : bAltIsDown(bA), bCtrlIsDown(bC), bShiftIsDown(bS) {};
	bool bAltIsDown = false; 
	bool bCtrlIsDown = false;
	bool bShiftIsDown = false;
	bool bIsRightMouse = false;
};
struct HBaseTrailProxy : public HHitProxy
{
	DECLARE_HIT_PROXY();

	FGuid Guid;
	HBaseTrailProxy(const FGuid& InGuid, EHitProxyPriority InPriority = HPP_Foreground) 
		:HHitProxy(InPriority)
		,Guid(InGuid)
	{}
};
struct HMotionTrailProxy : public HBaseTrailProxy
{
	DECLARE_HIT_PROXY();

	FVector Point;
	double Second;

	HMotionTrailProxy(const FGuid& InGuid, const FVector& InPoint, double InSecond) 
		:HBaseTrailProxy(InGuid)
		,Point(InPoint)
		,Second(InSecond)
	{}

};

enum class ETrailCacheState : uint8
{
	UpToDate = 2,
	Stale = 1,
	Dead = 0,
	NotUpdated = 3
};

class FTrail
{
public:

	FTrail(UObject* InOwner)
		: Owner(InOwner)
		,CacheState(ETrailCacheState::Stale)
		, bForceEvaluateNextTick(true)
		, DrawInfo(nullptr)
	{}

	virtual ~FTrail() {}

	// Public interface methods
	struct FSceneContext
	{
		FGuid YourNode;
		const class FTrailEvaluateTimes& EvalTimes;
		class FTrailHierarchy* TrailHierarchy;
	};

	UObject* GetOwner() const
	{ 
		return (Owner.IsValid() ? Owner.Get() : nullptr);
	}

	virtual ETrailCacheState UpdateTrail(const FSceneContext& InSceneContext) = 0;
	virtual FTrajectoryCache* GetTrajectoryTransforms() = 0;

	//Additional Render/HitTest event handling for specific trails, usually let default renderer handle it
	virtual void Render(const FGuid& Guid, const FSceneView* View, FPrimitiveDrawInterface* PDI) {};
	virtual void DrawHUD(const FSceneView* View, FCanvas* Canvas) {};
	virtual bool HandleClick(const FGuid& Guid, FEditorViewportClient* InViewportClient, HHitProxy* HitProxy, FInputClick Click) { return false; }
	virtual bool IsAnythingSelected() const { return false; }
	virtual bool IsAnythingSelected(FVector& OutVectorPosition)const { return false;}
	virtual bool IsTrailSelected() const { return false; }
	virtual bool BoxSelect(FBox& InBox, bool InSelect = true) {return false;}
	virtual bool FrustumSelect(const FConvexVolume& InFrustum, FEditorViewportClient* InViewportClient, bool InSelect = true)  { return false; }

	virtual bool StartTracking() { return false; }
	virtual bool ApplyDelta(const FVector& Pos, const FRotator& Rot, const FVector& WidgetLocation) { return false; }
	virtual bool EndTracking() { return false; }
	virtual void TranslateSelectedKeys(bool bRight) {};
	virtual void DeleteSelectedKeys() {};
	virtual void SelectNone() {};
	virtual bool GetEditedTimes(const FTrailHierarchy* TrailHierarchy, const FFrameNumber& LastFrame, TArray<FFrameNumber>& OutEditedTimes) { return false; }
	virtual void UpdateKeysInRange(const TRange<double>& ViewRange) {};
	// Optionally implemented methods
	virtual TRange<double> GetEffectiveRange() const { return TRange<double>::Empty(); }
	virtual TArray<FFrameNumber> GetKeyTimes() const { return TArray<FFrameNumber>(); }
	virtual TArray<FFrameNumber> GetSelectedKeyTimes() const { return TArray<FFrameNumber>(); }

	virtual void GetTrajectoryPointsForDisplay(const FDisplayContext& InDisplayContext, TArray<FVector>& OutPoints, TArray<double>& OutSeconds)
	{
		if (FTrajectoryDrawInfo* DI = GetDrawInfo())
		{
			DI->GetTrajectoryPointsForDisplay(InDisplayContext, OutPoints, OutSeconds);
		}
	}
	virtual void GetTickPointsForDisplay(const FDisplayContext& InDisplayContext, TArray<FVector2D>& OutTicks, TArray<FVector2D>& OutTickTangents)
	{
		if (FTrajectoryDrawInfo* DI = GetDrawInfo())
		{
			DI->GetTickPointsForDisplay(InDisplayContext, OutTicks, OutTickTangents);
		}
	}
<<<<<<< HEAD
=======

	virtual void ForceEvaluateNextTick() { bForceEvaluateNextTick = true; }

>>>>>>> d731a049

	FTrajectoryDrawInfo* GetDrawInfo() { return DrawInfo.Get(); }

	ETrailCacheState GetCacheState() const { return CacheState; }
protected:

	TWeakObjectPtr<UObject> Owner;
	ETrailCacheState CacheState;

	bool bForceEvaluateNextTick;
	TUniquePtr<FTrajectoryDrawInfo> DrawInfo;
};
} // namespace MovieScene
} // namespace UE<|MERGE_RESOLUTION|>--- conflicted
+++ resolved
@@ -131,12 +131,9 @@
 			DI->GetTickPointsForDisplay(InDisplayContext, OutTicks, OutTickTangents);
 		}
 	}
-<<<<<<< HEAD
-=======
 
 	virtual void ForceEvaluateNextTick() { bForceEvaluateNextTick = true; }
 
->>>>>>> d731a049
 
 	FTrajectoryDrawInfo* GetDrawInfo() { return DrawInfo.Get(); }
 
