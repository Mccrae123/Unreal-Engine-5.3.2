// Copyright Epic Games, Inc. All Rights Reserved.

#include "TrailHierarchy.h"
#include "TrajectoryDrawInfo.h"
#include "Containers/Queue.h"
#include "CanvasItem.h"
#include "CanvasTypes.h"
#include "LevelEditor.h"
#include "Modules/ModuleManager.h"
#include "Framework/Application/SlateApplication.h"
#include "EditorModeManager.h"
#include "Tools/MotionTrailOptions.h"
#include "Widgets/Input/SButton.h"
#include "CanvasTypes.h"

#define LOCTEXT_NAMESPACE "MotionTrailEditorMode"

namespace UE
{
namespace SequencerAnimTools
{

IMPLEMENT_HIT_PROXY(HBaseTrailProxy, HHitProxy);
IMPLEMENT_HIT_PROXY(HMotionTrailProxy, HBaseTrailProxy);

void FTrailHierarchyRenderer::Render(const FSceneView* View, FPrimitiveDrawInterface* PDI)
{
	const FDateTime RenderStartTime = FDateTime::Now();
	
	const int32 NumEvalTimes = int32(OwningHierarchy->GetViewRange().Size<double>() / OwningHierarchy->GetSecondsPerSegment());
	const int32 NumLinesReserveSize = int32(NumEvalTimes * OwningHierarchy->GetAllTrails().Num() * 1.3);
	PDI->AddReserveLines(SDPG_Foreground, NumLinesReserveSize);

	TArray<FGuid> TrailsToRemove; //if trail is not visible we just get rid of it
	// <parent, current>
	for (const TPair<FGuid, TUniquePtr<FTrail>>& GuidTrailPair : OwningHierarchy->GetAllTrails())
	{
		FTrajectoryDrawInfo* CurDrawInfo = GuidTrailPair.Value->GetDrawInfo();
		if (CurDrawInfo && OwningHierarchy->GetVisibilityManager().IsTrailVisible(GuidTrailPair.Key, GuidTrailPair.Value.Get()))
		{
			FDisplayContext DisplayContext = {
				GuidTrailPair.Key,
<<<<<<< HEAD
				FTrailScreenSpaceTransform(View, Viewport),
=======
				FTrailScreenSpaceTransform(View),
>>>>>>> d731a049
				UMotionTrailToolOptions::GetTrailOptions()->SecondsPerMark,
				OwningHierarchy->GetViewRange(),
				OwningHierarchy->GetSecondsPerSegment()
			};

			const bool bHitTesting = PDI && PDI->IsHitTesting();
			TArray<FVector> PointsToDraw;
			TArray<double> TrajectoryTimes;
			GuidTrailPair.Value->GetTrajectoryPointsForDisplay(DisplayContext, PointsToDraw, TrajectoryTimes);
			FLinearColor Color = OwningHierarchy->GetVisibilityManager().IsTrailAlwaysVisible(GuidTrailPair.Key) ? CurDrawInfo->GetColor() : UMotionTrailToolOptions::GetTrailOptions()->TrailColor;
			Color = GuidTrailPair.Value->IsTrailSelected() ? FLinearColor(1.0f, 1.0f, 0.0f) : Color;
			if (PointsToDraw.Num() > 1)
			{
				const float TrailThickness = UMotionTrailToolOptions::GetTrailOptions()->TrailThickness;
				FVector LastPoint = PointsToDraw[0];
				for (int32 Idx = 1; Idx < PointsToDraw.Num(); Idx++)
				{
					if (bHitTesting)
					{
						const double CurSecond = TrajectoryTimes[Idx - 1];
						PDI->SetHitProxy(new HMotionTrailProxy(GuidTrailPair.Key, LastPoint, CurSecond));
					}
					const FVector CurPoint = PointsToDraw[Idx];
					PDI->DrawLine(LastPoint, CurPoint, Color, SDPG_Foreground,TrailThickness);
					LastPoint = CurPoint;
					if (bHitTesting)
					{
						PDI->SetHitProxy(nullptr);
					}
				}
			}
			GuidTrailPair.Value->Render(GuidTrailPair.Key,View,PDI);

		}
		else
		{
			TrailsToRemove.Add(GuidTrailPair.Key);
		}

	}
	for (const FGuid& Key : TrailsToRemove)
	{
		OwningHierarchy->RemoveTrail(Key);
	}
	const FTimespan RenderTimespan = FDateTime::Now() - RenderStartTime;
	OwningHierarchy->GetTimingStats().Add("FTrailHierarchyRenderer::Render", RenderTimespan);
}

void FTrailHierarchyRenderer::DrawHUD(const FSceneView* View, FCanvas* Canvas)
{

	if (UMotionTrailToolOptions::GetTrailOptions()->bShowMarks == false)
	{
		for (const TPair<FGuid, TUniquePtr<FTrail>>& GuidTrailPair : OwningHierarchy->GetAllTrails())
		{
			GuidTrailPair.Value->DrawHUD( View, Canvas);
		}
		return;
	}	

	const FDateTime DrawHUDStartTime = FDateTime::Now();

	const double SecondsPerMark = UMotionTrailToolOptions::GetTrailOptions()->bLockMarksToFrames ? OwningHierarchy->GetSecondsPerFrame() : UMotionTrailToolOptions::GetTrailOptions()->SecondsPerMark;
	const int32 PredictedNumMarks = int32((OwningHierarchy->GetViewRange().Size<double>() / SecondsPerMark) * OwningHierarchy->GetAllTrails().Num() * 1.3); // Multiply by 1.3 to be safe
	Canvas->GetBatchedElements(FCanvas::EElementType::ET_Line)->AddReserveLines(PredictedNumMarks);

	for(const TPair<FGuid, TUniquePtr<FTrail>>& GuidTrailPair : OwningHierarchy->GetAllTrails())
	{
		FTrajectoryDrawInfo* CurDrawInfo = GuidTrailPair.Value->GetDrawInfo();
		if (CurDrawInfo && OwningHierarchy->GetVisibilityManager().IsTrailVisible(GuidTrailPair.Key, GuidTrailPair.Value.Get()))
		{
			FDisplayContext DisplayContext = {
				GuidTrailPair.Key,
<<<<<<< HEAD
				FTrailScreenSpaceTransform(View, Viewport, ViewportClient->GetDPIScale()),
=======
				FTrailScreenSpaceTransform(View, Canvas->GetDPIScale()),
>>>>>>> d731a049
				SecondsPerMark,
				OwningHierarchy->GetViewRange(),
				OwningHierarchy->GetSecondsPerSegment()

			};

			TArray<FVector2D> Marks, MarkNormals;
			GuidTrailPair.Value->GetTickPointsForDisplay(DisplayContext, Marks, MarkNormals);
			const FLinearColor Color = OwningHierarchy->GetVisibilityManager().IsTrailAlwaysVisible(GuidTrailPair.Key) ? CurDrawInfo->GetColor() : UMotionTrailToolOptions::GetTrailOptions()->MarkColor;
			for (int32 Idx = 0; Idx < Marks.Num(); Idx++)
			{
				const FVector2D StartPoint = Marks[Idx] - MarkNormals[Idx] * UMotionTrailToolOptions::GetTrailOptions()->MarkSize;
				const FVector2D EndPoint = Marks[Idx] + MarkNormals[Idx] * UMotionTrailToolOptions::GetTrailOptions()->MarkSize;
				FCanvasLineItem LineItem = FCanvasLineItem(StartPoint, EndPoint);
				LineItem.SetColor(Color);
				Canvas->DrawItem(LineItem);
			}
		}
		GuidTrailPair.Value->DrawHUD(View, Canvas);

	}

	const FTimespan DrawHUDTimespan = FDateTime::Now() - DrawHUDStartTime;
	OwningHierarchy->GetTimingStats().Add("FTrailHierarchyRenderer::DrawHUD", DrawHUDTimespan);
}

class STrailOptionsPopup : public SCompoundWidget
{
public:

	SLATE_BEGIN_ARGS(STrailOptionsPopup)
	{}

	SLATE_ARGUMENT(FTrailVisibilityManager*, InVisibilityManager)
	SLATE_ARGUMENT(FGuid, InTrailGuid)
	SLATE_ARGUMENT(FTrajectoryDrawInfo*, InDrawInfo)

	SLATE_END_ARGS()


public:
	FTrailVisibilityManager* VisibilityManager;
	FGuid TrailGuid;
	FTrajectoryDrawInfo* DrawInfo;

	void SetTrailAlwaysVisible(ECheckBoxState NewState)
	{
		bool bSet = (NewState == ECheckBoxState::Checked);
		if (VisibilityManager)
		{
			VisibilityManager->SetTrailAlwaysVisible(TrailGuid,bSet);
			if (DrawInfo && bSet == true)
			{
				DrawInfo->SetColor(UMotionTrailToolOptions::GetTrailOptions()->TrailColor);
			}
		}
	}

	ECheckBoxState IsTrailAlwaysVisible() const
	{
		if (VisibilityManager)
		{
			return VisibilityManager->IsTrailAlwaysVisible(TrailGuid) ? ECheckBoxState::Checked : ECheckBoxState::Unchecked;
		}
		return ECheckBoxState::Undetermined;
	}

	FReply ShowOptions()
	{
		const FName ControlRigMotionTrailTab("ControlRigMotionTrailTab");
		FGlobalTabmanager::Get()->TryInvokeTab(ControlRigMotionTrailTab);
		return FReply::Handled();
	}

	void Construct(const FArguments& InArgs)
	{
		VisibilityManager = InArgs._InVisibilityManager;
		TrailGuid = InArgs._InTrailGuid;
		DrawInfo = InArgs._InDrawInfo;
		// Then make widget
		this->ChildSlot
		[
			SNew(SBorder)
			.BorderImage(FAppStyle::GetBrush(TEXT("Menu.Background")))
			.Padding(5)
			.Content()
			[
				SNew(SVerticalBox)
				+ SVerticalBox::Slot()
				.AutoHeight()
				.Padding(0.0f, 1.0f)
				[
					SNew(SHorizontalBox)
					+ SHorizontalBox::Slot()
					.AutoWidth()
					.VAlign(VAlign_Center)
					[
						SNew(SCheckBox)
						.OnCheckStateChanged(this, &STrailOptionsPopup::SetTrailAlwaysVisible)
						.IsChecked(this, &STrailOptionsPopup::IsTrailAlwaysVisible)
					]

					+ SHorizontalBox::Slot()
					.FillWidth(1.0f)
					.VAlign(VAlign_Center)
					[
						SNew(STextBlock)
						.AutoWrapText(true)
						.Text(LOCTEXT("AlwaysVisible", "Always Visible"))
					]	
				]
				+ SVerticalBox::Slot()
				.AutoHeight()
				.Padding(0.0f, 1.0f)
				[
					SNew(SButton)
					.ContentPadding(FMargin(8, 2))
					.Text(LOCTEXT("Show Options", "Show Options"))
					.OnClicked(this, &STrailOptionsPopup::ShowOptions)
				]
			]
		];
		
	}
};

void FTrailHierarchy::OpenContextMenu(const FGuid& TrailGuid)
{

	FLevelEditorModule& LevelEditorModule = FModuleManager::GetModuleChecked<FLevelEditorModule>("LevelEditor");
	TSharedPtr< ILevelEditor > LevelEditor = LevelEditorModule.GetFirstLevelEditor();

	TSharedPtr<SWidget> MenuWidget;
	if(const TUniquePtr<FTrail>* Trail = GetAllTrails().Find(TrailGuid))
	{
		FTrajectoryDrawInfo* CurDrawInfo = (*Trail)->GetDrawInfo();

		MenuWidget =
			SNew(STrailOptionsPopup)
			.InVisibilityManager(&GetVisibilityManager())
			.InTrailGuid(TrailGuid)
			.InDrawInfo(CurDrawInfo);

		// Create as context menu
		FSlateApplication::Get().PushMenu(
			LevelEditor.ToSharedRef(),
			FWidgetPath(),
			MenuWidget.ToSharedRef(),
			FSlateApplication::Get().GetCursorPos(),
			FPopupTransitionEffect(FPopupTransitionEffect::ContextMenu)
		);
	}
	
}

bool FTrailHierarchy::IsHitByClick(HHitProxy* InHitProxy)
{
	if (InHitProxy)
	{
		if (HBaseTrailProxy* HitProxy = HitProxyCast<HBaseTrailProxy>(InHitProxy))
		{
			return true;
		}
	}
	return false;
}

bool FTrailHierarchy::HandleClick(FEditorViewportClient* InViewportClient, HHitProxy* InHitProxy,FInputClick Click)
{
	bool bClickIsHandled = false;
	
	if (HMotionTrailProxy* HitProxy = HitProxyCast<HMotionTrailProxy>(InHitProxy))
	{
		if (Click.bIsRightMouse)
		{
			OpenContextMenu(HitProxy->Guid);
			return true;
		}
	}
	

	for (const TPair<FGuid, TUniquePtr<FTrail>>& GuidTrailPair :GetAllTrails())
	{
		bool bIsClickHandled = GuidTrailPair.Value->HandleClick(GuidTrailPair.Key, InViewportClient, InHitProxy, Click);
		if (bIsClickHandled)
		{
			bClickIsHandled = true;
		}
	}

	return bClickIsHandled;
}

bool FTrailHierarchy::IsAnythingSelected() const
{
	for (const TPair<FGuid, TUniquePtr<FTrail>>& GuidTrailPair : GetAllTrails())
	{
		FVector Location;
		bool bHandled = GuidTrailPair.Value->IsAnythingSelected();
		if (bHandled)
		{
			return true;
		}
	}
	return false;
}

bool FTrailHierarchy::IsAnythingSelected(FVector& OutVectorPosition) const
{
	OutVectorPosition = FVector::ZeroVector;
	int NumSelected = 0;
	for (const TPair<FGuid, TUniquePtr<FTrail>>& GuidTrailPair : GetAllTrails())
	{
		FVector Location;
		bool bHandled = GuidTrailPair.Value->IsAnythingSelected(Location);
		if (bHandled)
		{
			OutVectorPosition += Location;
			++NumSelected;
		}
	}

	if (NumSelected > 0)
	{
		OutVectorPosition /= (double)NumSelected;
	}
	return (NumSelected > 0);
}

bool FTrailHierarchy::IsAnythingSelected(TArray<FVector>& OutVectorPositions) const
{
	OutVectorPositions.SetNum(0);
	for (const TPair<FGuid, TUniquePtr<FTrail>>& GuidTrailPair : GetAllTrails())
	{
		FVector Location;
		bool bHandled = GuidTrailPair.Value->IsAnythingSelected(Location);
		if (bHandled)
		{
			OutVectorPositions.Add(Location);
		}
	}
	return (OutVectorPositions.Num() > 0);
}


bool FTrailHierarchy::IsSelected(const FGuid& Key) const
{
	const TUniquePtr<FTrail>* Trail = GetAllTrails().Find(Key);
	if (Trail != nullptr)
	{
		return (*Trail)->IsAnythingSelected();
	}
	return false;
}
void FTrailHierarchy::SelectNone()
{
	for (const TPair<FGuid, TUniquePtr<FTrail>>& GuidTrailPair : GetAllTrails())
	{
		GuidTrailPair.Value->SelectNone();
	}
}
void FTrailHierarchy::TranslateSelectedKeys(bool bRight)
{
	for (const TPair<FGuid, TUniquePtr<FTrail>>& GuidTrailPair : GetAllTrails())
	{		
		GuidTrailPair.Value->TranslateSelectedKeys(bRight);
	}
}

void FTrailHierarchy::DeleteSelectedKeys()
{
	for (const TPair<FGuid, TUniquePtr<FTrail>>& GuidTrailPair : GetAllTrails())
	{
		GuidTrailPair.Value->DeleteSelectedKeys();
	}
}

bool FTrailHierarchy::IsAlwaysVisible(const FGuid Key) const
{
	return VisibilityManager.IsTrailAlwaysVisible(Key);
}

bool FTrailHierarchy::BoxSelect(FBox& InBox, bool InSelect)
{
	bool bIsHandled = false;
	for (const TPair<FGuid, TUniquePtr<FTrail>>& GuidTrailPair : GetAllTrails())
	{
		bool bHandled = GuidTrailPair.Value->BoxSelect(InBox,InSelect);
		if (bHandled)
		{
			bIsHandled = true;
		}
	}
	return bIsHandled;
}
bool FTrailHierarchy::FrustumSelect(const FConvexVolume& InFrustum, FEditorViewportClient* InViewportClient, bool InSelect)
{
	bool bIsHandled = false;
	for (const TPair<FGuid, TUniquePtr<FTrail>>& GuidTrailPair : GetAllTrails())
	{
		bool bHandled = GuidTrailPair.Value->FrustumSelect(InFrustum,InViewportClient,InSelect);
		if (bHandled)
		{
			bIsHandled = true;
		}
	}
	return bIsHandled;
}


bool FTrailHierarchy::StartTracking()
{
	bool bIsHandled = false;
	for (const TPair<FGuid, TUniquePtr<FTrail>>& GuidTrailPair : GetAllTrails())
	{
		bool bHandled = GuidTrailPair.Value->StartTracking();
		if (bHandled)
		{
			bIsHandled = true;
		}
	}
	return bIsHandled;
}

bool FTrailHierarchy::ApplyDelta(const FVector& Pos, const FRotator& Rot, const FVector &WidgetLocation)

{
	bool bIsHandled = false;
	for (const TPair<FGuid, TUniquePtr<FTrail>>& GuidTrailPair : GetAllTrails())
	{
		bool bHandled =  GuidTrailPair.Value->ApplyDelta(Pos,Rot,WidgetLocation);
		if (bHandled)
		{
			bIsHandled = true;
		}
	}
	return bIsHandled;
}

bool FTrailHierarchy::EndTracking()
{
	bool bIsHandled = false;
	for (const TPair<FGuid, TUniquePtr<FTrail>>& GuidTrailPair : GetAllTrails())
	{
		bool bHandled = GuidTrailPair.Value->EndTracking();
		if (bHandled)
		{
			bIsHandled = true;
		}
	}
	return bIsHandled;
}

void FTrailHierarchy::CalculateEvalRangeArray()
{
	// Generate times to evaluate
	SecondsPerSegment = GetSecondsPerSegment();

	EvalTimesArr.Reserve(int32(EvalRange.Size<double>() / SecondsPerSegment) + 1);
	EvalTimesArr.SetNum(0);
	for (double SecondsItr = EvalRange.GetLowerBoundValue(); SecondsItr <= EvalRange.GetUpperBoundValue() + SecondsPerSegment; SecondsItr += SecondsPerSegment)
	{
		EvalTimesArr.Add(SecondsItr);
	}

	if (LastSecondsPerSegment != SecondsPerSegment || EvalRange != LastEvalRange)
	{
		for (const TPair<FGuid, TUniquePtr<FTrail>>& GuidTrailPair : GetAllTrails())
		{
			GuidTrailPair.Value->ForceEvaluateNextTick();
		}
		LastSecondsPerSegment = SecondsPerSegment;
		LastEvalRange = EvalRange;
	}
}
void FTrailHierarchy::Update()
{
	const FDateTime UpdateStartTime = FDateTime::Now();
	
	CalculateEvalRangeArray();
	FTrailEvaluateTimes EvalTimes = FTrailEvaluateTimes(EvalTimesArr, SecondsPerSegment);

	VisibilityManager.InactiveMask.Reset();
	TArray<FGuid> DeadTrails;

	for (const TPair<FGuid, TUniquePtr<FTrail>>& GuidTrailPair : GetAllTrails())
	{
		FGuid CurGuid = GuidTrailPair.Key;

		FTrail::FSceneContext SceneContext = {
			CurGuid,
			EvalTimes,
			this
		};

		if (!AllTrails.Contains(CurGuid))
		{
			continue;
		}

		// Update the trail
		ETrailCacheState CurCacheState = AllTrails[CurGuid]->UpdateTrail(SceneContext);
		if (CurCacheState == ETrailCacheState::Dead)
		{
			DeadTrails.Add(CurGuid);
		}

		if (CurCacheState == ETrailCacheState::NotUpdated)
		{
			VisibilityManager.InactiveMask.Add(CurGuid);
		}
	}

	for (const FGuid& TrailGuid : DeadTrails)
	{
		RemoveTrail(TrailGuid);
	}

	const FTimespan UpdateTimespan = FDateTime::Now() - UpdateStartTime;
	TimingStats.Add("FTrailHierarchy::Update", UpdateTimespan);
}

void FTrailHierarchy::AddTrail(const FGuid& Key, TUniquePtr<FTrail>&& TrailPtr)
{
	AllTrails.Add(Key, MoveTemp(TrailPtr));
}

void FTrailHierarchy::RemoveTrail(const FGuid& Key)
{
	AllTrails.Remove(Key);
}

void FTrailHierarchy::RemoveTrailIfNotAlwaysVisible(const FGuid& Key)
{
	if (IsAlwaysVisible(Key) == false)
	{
		RemoveTrail(Key);
	}
}

} // namespace SequencerAnimTools
} // namespace UE

#undef LOCTEXT_NAMESPACE<|MERGE_RESOLUTION|>--- conflicted
+++ resolved
@@ -40,11 +40,7 @@
 		{
 			FDisplayContext DisplayContext = {
 				GuidTrailPair.Key,
-<<<<<<< HEAD
-				FTrailScreenSpaceTransform(View, Viewport),
-=======
 				FTrailScreenSpaceTransform(View),
->>>>>>> d731a049
 				UMotionTrailToolOptions::GetTrailOptions()->SecondsPerMark,
 				OwningHierarchy->GetViewRange(),
 				OwningHierarchy->GetSecondsPerSegment()
@@ -118,11 +114,7 @@
 		{
 			FDisplayContext DisplayContext = {
 				GuidTrailPair.Key,
-<<<<<<< HEAD
-				FTrailScreenSpaceTransform(View, Viewport, ViewportClient->GetDPIScale()),
-=======
 				FTrailScreenSpaceTransform(View, Canvas->GetDPIScale()),
->>>>>>> d731a049
 				SecondsPerMark,
 				OwningHierarchy->GetViewRange(),
 				OwningHierarchy->GetSecondsPerSegment()
