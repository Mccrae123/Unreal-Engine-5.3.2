// Copyright Epic Games, Inc. All Rights Reserved.

#include "SequencerAnimEditPivotTool.h"
#include "LevelEditorSequencerIntegration.h"
#include "ISequencer.h"
#include "Sequencer/SequencerTrailHierarchy.h"
#include "Sequencer/MovieSceneTransformTrail.h"
#include "BaseGizmos/CombinedTransformGizmo.h"
#include "InteractiveGizmoManager.h"
#include "BaseBehaviors/SingleClickBehavior.h"
#include "BaseBehaviors/SingleKeyCaptureBehavior.h"
#include "BaseGizmos/TransformGizmoUtil.h"
#include "Framework/Commands/GenericCommands.h"
#include "LevelEditor.h"

#include "InteractiveToolManager.h"
#include "ToolBuilderUtil.h"
// for raycast into World
#include "CollisionQueryParams.h"
#include "Engine/World.h"

#include "SceneManagement.h"
#include "ScopedTransaction.h"
#include "Tools/MotionTrailOptions.h"
#include "EditorModeManager.h"
#include "EditorViewportClient.h"
#include "Modules/ModuleManager.h"
#include "ControlRig.h"
#include "ControlRigSequencerEditorLibrary.h"
#include "LevelSequence.h"
#include "LevelSequenceEditorBlueprintLibrary.h"
#include "ILevelSequenceEditorToolkit.h"
#include "InteractiveToolManager.h"
#include "EdModeInteractiveToolsContext.h"
#include "UnrealEdGlobals.h"
#include "Editor/UnrealEdEngine.h"
#include "Subsystems/EditorActorSubsystem.h"
#include "LevelEditorViewport.h"
#include "Modules/ModuleManager.h"
#include "IAssetViewport.h"
#include "Widgets/SWindow.h"
#include "Widgets/Layout/SBorder.h"
#include "Widgets/Text/STextBlock.h"
#include "Widgets/Layout/SBox.h"
#include "Widgets/Input/SButton.h"
<<<<<<< HEAD
#include "EditorStyleSet.h"
=======
#include "Styling/AppStyle.h"
>>>>>>> d731a049
#include "Viewports/InViewportUIDragOperation.h"
#include "Widgets/Layout/SUniformGridPanel.h"
#include "Styling/StyleColors.h"
#include "EditorModes.h"
#include "ControlRigObjectBinding.h"

#define LOCTEXT_NAMESPACE "SequencerAnimTools"

void FEditPivotCommands::RegisterCommands()
{
	UI_COMMAND(ResetPivot, "Reset Pivot To Original", "Reset pivot back to original location", EUserInterfaceActionType::Button, FInputChord(EModifierKey::Control|EModifierKey::Shift|EModifierKey::Alt, EKeys::G));
	UI_COMMAND(ToggleFreePivot, "Toggle Edit/Pose", "Toggle gizmo to move freely or to pivot the selection", EUserInterfaceActionType::Button, FInputChord(EKeys::P));
}


FSavedMappings USequencerPivotTool::SavedPivotLocations;
FLastSelectedObjects USequencerPivotTool::LastSelectedObjects;


static void GetControlRigsAndSequencer(TArray<TWeakObjectPtr<UControlRig>>& ControlRigs, TWeakPtr<ISequencer>& SequencerPtr, ULevelSequence** LevelSequence)
{
	*LevelSequence = ULevelSequenceEditorBlueprintLibrary::GetFocusedLevelSequence();
	//if getting sequencer from level sequence need to use the current(master), not the focused
	ULevelSequence* SequencerLevelSequence = ULevelSequenceEditorBlueprintLibrary::GetCurrentLevelSequence();
	if (*LevelSequence && SequencerLevelSequence)
	{
		IAssetEditorInstance* AssetEditor = GEditor->GetEditorSubsystem<UAssetEditorSubsystem>()->FindEditorForAsset(SequencerLevelSequence, false);
		ILevelSequenceEditorToolkit* LevelSequenceEditor = static_cast<ILevelSequenceEditorToolkit*>(AssetEditor);
		SequencerPtr = LevelSequenceEditor ? LevelSequenceEditor->GetSequencer() : nullptr;
		if (SequencerPtr.IsValid())
		{
			TArray<UControlRig*> TempControlRigs;
			TempControlRigs = UControlRigSequencerEditorLibrary::GetVisibleControlRigs();
			for (UControlRig* ControlRig : TempControlRigs)
			{
				ControlRigs.Add(ControlRig);
			}
		}
	}
}
bool USequencerPivotToolBuilder::CanBuildTool(const FToolBuilderState& SceneState) const
{
	//only start if we have anything selected  or we selected somethign last time
	//which will then get selected later once the tool starts.
	if (USequencerPivotTool::LastSelectedObjects.LastSelectedControlRigs.Num() > 0 || USequencerPivotTool::LastSelectedObjects.LastSelectedActors.Num() > 0)
	{
		return true;
	}
	ULevelSequence* LevelSequence;
	TArray<TWeakObjectPtr<UControlRig>> ControlRigs;
	TWeakPtr<ISequencer> SequencerPtr;
	GetControlRigsAndSequencer(ControlRigs, SequencerPtr, &LevelSequence);

	for (TWeakObjectPtr<UControlRig> ControlRig : ControlRigs)
	{
		if (ControlRig.IsValid() && ControlRig->CurrentControlSelection().Num() > 0)
		{
			return true;
		}
	}

	TArray<AActor*> SelectedActors;
	GEditor->GetSelectedActors()->GetSelectedObjects(SelectedActors);
	if (SelectedActors.Num() > 0)
	{
		return true;
	}
	
	return false;
}

UInteractiveTool* USequencerPivotToolBuilder::BuildTool(const FToolBuilderState& SceneState) const
{
	USequencerPivotTool* NewTool = NewObject<USequencerPivotTool>(SceneState.ToolManager);
	NewTool->SetWorld(SceneState.World, SceneState.GizmoManager);
	return NewTool;
}
/*
* ControlRig/Actor Mappings
*/
FTransform FControlRigMappings::GetParentTransform() const
{
	if (ControlRig.IsValid())
	{
		TSharedPtr<IControlRigObjectBinding> ObjectBinding = ControlRig->GetObjectBinding();
		if (ObjectBinding.IsValid())
		{
			USceneComponent* HostingComponent =  Cast<USceneComponent>(ObjectBinding->GetBoundObject());
			return HostingComponent ? HostingComponent->GetComponentTransform() : FTransform::Identity;
		}
	}
	return FTransform::Identity;
}

TOptional<FTransform> FControlRigMappings::GetWorldTransform(const FName& Name) const
{
	
	TOptional<FTransform> WorldTransform;
	if (ControlRig.IsValid())
	{
		const FTransform* LocalTransform = PivotTransforms.Find(Name);
		if (LocalTransform)
		{
			FTransform ToWorldTransform = GetParentTransform();
			FTransform CurrentTransform = ControlRig.Get()->GetControlGlobalTransform(Name);
			WorldTransform = (*LocalTransform) * CurrentTransform * ToWorldTransform;

		}
	}
	return WorldTransform;
}

void FControlRigMappings::SetFromWorldTransform(const FName& Name, const FTransform& WorldTransform)
{
	if (ControlRig.IsValid())
	{
		FTransform ToWorldTransform = GetParentTransform();
		FTransform GlobalTransform = ControlRig.Get()->GetControlGlobalTransform(Name) * ToWorldTransform;
		FTransform LocalTransform = WorldTransform.GetRelativeTransform(GlobalTransform);
		PivotTransforms.Add(Name, LocalTransform);
	}
}

TArray<FName> FControlRigMappings::GetAllControls() const
{
	TArray<FName> Controls;
	for (const TPair<FName, FTransform>& Pair : PivotTransforms)
	{
		Controls.Add(Pair.Key);
	}
	return Controls;
}

void FControlRigMappings::SelectControls()
{
	if (ControlRig.IsValid())
	{
		for (TPair<FName, FTransform>& Pair : PivotTransforms)
		{
			ControlRig->SelectControl(Pair.Key, true);
		}
	}
}

bool FControlRigMappings::IsAnyControlDeselected() const
{
	if (ControlRig.IsValid())
	{
		for (const TPair<FName, FTransform>& Pair : PivotTransforms)
		{
			if (ControlRig->IsControlSelected(Pair.Key) == false)
			{
				return true;
			}
		}
		return false;
	}
	return true;
}

TOptional<FTransform> FActorMappings::GetWorldTransform() const
{
	TOptional<FTransform> Transform;
	if (Actor.IsValid())
	{
		FTransform ActorTransform = Actor->ActorToWorld();
		Transform = PivotTransform * ActorTransform;
	}
	return Transform;
}

void FActorMappings::SetFromWorldTransform( const FTransform& WorldTransform)
{
	if (Actor.IsValid())
	{
		FTransform ActorTransform = Actor->ActorToWorld();
		FTransform LocalTransform = WorldTransform.GetRelativeTransform(ActorTransform);
		PivotTransform = LocalTransform;
	}

}
void FActorMappings::SelectActors()
{
	if (Actor.IsValid())
	{
		GEditor->SelectActor(Actor.Get(), true, true);
<<<<<<< HEAD
=======
		GEditor->NoteSelectionChange();
>>>>>>> d731a049
	}
}


/*
* Proxy
*/

struct HSequencerPivotProxy : public HHitProxy
{
	DECLARE_HIT_PROXY();

	HSequencerPivotProxy(EHitProxyPriority InPriority = HPP_Foreground) :
		HHitProxy(InPriority)
	{}
};

IMPLEMENT_HIT_PROXY(HSequencerPivotProxy, HHitProxy);

/*
* Tool
*/

void USequencerPivotTool::SetWorld(UWorld* World, UInteractiveGizmoManager* InGizmoManager)
{
	TargetWorld = World;
	GizmoManager = InGizmoManager;
}

void USequencerPivotTool::Setup()
{
	//when entered we check to see if shift is pressed this can change where we set the pivot on start or reset
	FModifierKeysState KeyState = FSlateApplication::Get().GetModifierKeys();
	bShiftPressedWhenStarted = KeyState.IsShiftDown();
	bCtrlPressedWhenStarted = KeyState.IsControlDown();
	if (bCtrlPressedWhenStarted)
	{
		bShiftPressedWhenStarted = false; //for now turn off shift which means we pivot from the last if control is also presseed
	}


	UInteractiveTool::Setup();

	ClickBehavior = NewObject<USingleClickInputBehavior>(this);
	ClickBehavior->Initialize(this);
	AddInputBehavior(ClickBehavior);

	TransformProxy = NewObject<UTransformProxy>(this);

	FString GizmoIdentifier = TEXT("PivotToolGizmoIdentifier");
	TransformGizmo = GizmoManager->Create3AxisTransformGizmo(this, GizmoIdentifier);

	TransformProxy->OnTransformChanged.AddUObject(this, &USequencerPivotTool::GizmoTransformChanged);
	TransformProxy->OnBeginTransformEdit.AddUObject(this, &USequencerPivotTool::GizmoTransformStarted);
	TransformProxy->OnEndTransformEdit.AddUObject(this, &USequencerPivotTool::GizmoTransformEnded);
	TransformGizmo->SetActiveTarget(TransformProxy, GetToolManager());

	GetControlRigsAndSequencer(ControlRigs, SequencerPtr, &LevelSequence);

	UpdateTransformAndSelectionOnEntering();

	TArray<AActor*> SelectedActors;
	GEditor->GetSelectedActors()->GetSelectedObjects(SelectedActors);
	Actors.SetNum(0);
	for (AActor* Actor : SelectedActors)
	{
		Actors.Add(Actor);
	}

	UpdateGizmoTransform();
	UpdateGizmoVisibility();
	//we get delegates last since we may select something above
	for (TWeakObjectPtr<UControlRig>& ControlRig : ControlRigs)
	{
		if (ControlRig.IsValid())
		{
			ControlRig->ControlSelected().AddUObject(this, &USequencerPivotTool::HandleControlSelected);
		}
	}

	OnEditorSelectionChangedHandle = USelection::SelectionChangedEvent.AddUObject(this, &USequencerPivotTool::OnEditorSelectionChanged);

	SaveLastSelected();

	CommandBindings = MakeShareable(new FUICommandList);

	FEditPivotCommands::Register();

	const FEditPivotCommands& Commands = FEditPivotCommands::Get();

	CommandBindings->MapAction(
		Commands.ResetPivot,
		FExecuteAction::CreateUObject(this, &USequencerPivotTool::ResetPivot)
		);
	CommandBindings->MapAction(
		Commands.ToggleFreePivot,
		FExecuteAction::CreateUObject(this, &USequencerPivotTool::TogglePivotMode)
	);
	SetPivotMode(false);
	CreateAndShowPivotOverlay();
	
}

void USequencerPivotTool::SetPivotMode(bool bVal)
{ 
	bInPivotMode = bVal;
	if (bInPivotMode == false)
	{
		FEditorModeTools& ModeManager = GLevelEditorModeTools(); //mz need to fix for persona/ animation edit mode
		ModeManager.SetCoordSystem(COORD_Local);
	}
}

void USequencerPivotTool::OnTick(float DeltaTime) 
{
	if (bGizmoBeingDragged == false)
	{
		SetGizmoBasedOnSelection(true);
		UpdateGizmoTransform();
	}
}

void USequencerPivotTool::ResetPivot()
{
	SetGizmoBasedOnSelection(false);
	UpdateGizmoTransform();
	SavePivotTransforms();
}

//Last selected is really the ones that were selected when you entered the tool
//we use this in case nothing was selected when the tool is active so that we instead select it.
void USequencerPivotTool::SaveLastSelected()
{
	LastSelectedObjects.LastSelectedControlRigs.SetNum(0);
	LastSelectedObjects.LastSelectedActors.SetNum(0);

	for (TWeakObjectPtr<UControlRig>& ControlRig : ControlRigs)
	{
		if (ControlRig.IsValid())
		{
			TArray<FName> SelectedControls = ControlRig->CurrentControlSelection();
			for (const FName& Name : SelectedControls)
			{
				FControlRigMappings Mapping;
				Mapping.ControlRig = ControlRig;
				Mapping.SetFromWorldTransform(Name, GizmoTransform);
				LastSelectedObjects.LastSelectedControlRigs.Add(Mapping);
			}
		}
	}
	for (TWeakObjectPtr<AActor>& Actor : Actors)
	{
		if (Actor.IsValid())
		{
			FActorMappings Mapping;
			Mapping.Actor = Actor;
			Mapping.SetFromWorldTransform(GizmoTransform);
			LastSelectedObjects.LastSelectedActors.Add(Mapping);
		}
	}
}

//when we enter the tool if we have things selected we get its last transform position
//if not we should have the last thing selected, and if so we select that.
void USequencerPivotTool::UpdateTransformAndSelectionOnEntering()
{
	//if shift was pressed when we started we don't use saved, this will move pivot to last object
	bool bhaveSomethingSelected = SetGizmoBasedOnSelection(!bShiftPressedWhenStarted && !bCtrlPressedWhenStarted);
	//okay nothing selected we select the last thing selected
	if (bhaveSomethingSelected == false)
	{
		for (FControlRigMappings& Mappings : LastSelectedObjects.LastSelectedControlRigs)
		{
			Mappings.SelectControls();
		}
		for (FActorMappings& ActorMappings : LastSelectedObjects.LastSelectedActors)
		{
			ActorMappings.SelectActors();

		}
		SetGizmoBasedOnSelection(!bShiftPressedWhenStarted && !bCtrlPressedWhenStarted);
	}
}

bool USequencerPivotTool::ProcessCommandBindings(const FKey Key, const bool bRepeat) const
{
	if (CommandBindings.IsValid())
	{
		FModifierKeysState KeyState = FSlateApplication::Get().GetModifierKeys();
		return CommandBindings->ProcessCommandBindings(Key, KeyState, bRepeat);
	}
	return false;
}

bool USequencerPivotTool::SetGizmoBasedOnSelection(bool bUseSaved)
{

	GizmoTransform = FTransform::Identity;
	FVector Location(0.0f, 0.0f, 0.0f);
	ISequencer* Sequencer = SequencerPtr.Pin().Get();
	if (Sequencer == nullptr)
	{
		return false;
	}
	const FFrameRate TickResolution = Sequencer->GetFocusedTickResolution();
	const FFrameTime FrameTime = Sequencer->GetLocalTime().ConvertTo(TickResolution);

	bool bHaveSomethingSelected = false;
	FVector AverageLocation(0.0f);
	int NumLocations = 0;
	for (TWeakObjectPtr<UControlRig>& ControlRig : ControlRigs)
	{
		if (ControlRig.IsValid() == false)
		{
			continue;
		}
		FControlRigMappings* Mappings = SavedPivotLocations.ControlRigMappings.Find(ControlRig);
		TArray<FName> SelectedControls = ControlRig->CurrentControlSelection();

		for (const FName& Name : SelectedControls)
		{
			bHaveSomethingSelected = true;
			bool bHasSavedPivot = false;
			if (bUseSaved && Mappings)
			{
				TOptional<FTransform>WorldTransform = Mappings->GetWorldTransform(Name);
				if (WorldTransform.IsSet())
				{
					GizmoTransform = WorldTransform.GetValue();
					bHasSavedPivot = true;
				}
			}
			if (bHasSavedPivot == false)
			{
				GizmoTransform = UControlRigSequencerEditorLibrary::GetControlRigWorldTransform(LevelSequence, ControlRig.Get(), Name, FrameTime.RoundToFrame(),
					ESequenceTimeUnit::TickResolution);
				AverageLocation += GizmoTransform.GetLocation();
				NumLocations++;
			}
		}
	}
	//now do actors, to do need to do them in order somehow if using bUseSaved.... (shift is pressed) and we have multiple

	TArray<AActor*> SelectedActors;
	GEditor->GetSelectedActors()->GetSelectedObjects(SelectedActors);
	for (AActor* SelectedActor : SelectedActors)
	{
		bHaveSomethingSelected = true;
		FActorMappings* Mappings = SavedPivotLocations.ActorMappings.Find(SelectedActor);
		if (bUseSaved && Mappings)
		{

			TOptional<FTransform>WorldTransform = Mappings->GetWorldTransform();
			if (WorldTransform.IsSet())
			{
				GizmoTransform = WorldTransform.GetValue();
			}
			else
			{
				GizmoTransform = UControlRigSequencerEditorLibrary::GetActorWorldTransform(LevelSequence, SelectedActor, FrameTime.RoundToFrame(),
					ESequenceTimeUnit::TickResolution);
			}
		}
		else
		{
			GizmoTransform = UControlRigSequencerEditorLibrary::GetActorWorldTransform(LevelSequence,SelectedActor, FrameTime.RoundToFrame(),
				ESequenceTimeUnit::TickResolution);
			AverageLocation += GizmoTransform.GetLocation();
			NumLocations++;
		}
	}
	if (bCtrlPressedWhenStarted && NumLocations > 1)
	{
		AverageLocation /= (float)(NumLocations);
		GizmoTransform.SetLocation(AverageLocation);
	}
	GizmoTransform.SetScale3D(FVector(1.0f, 1.0f, 1.0f));
	return bHaveSomethingSelected;
}
void USequencerPivotTool::Shutdown(EToolShutdownType ShutdownType)
{
	GizmoManager->DestroyAllGizmosByOwner(this);
	RemoveDelegates();
	RemoveAndDestroyPivotOverlay();
}

void USequencerPivotTool::DeactivateMe()
{
	//if in undo make sure we have lost selection else leave alone
	bool bDeactivate = true;
	if (GIsTransacting)
	{
		bDeactivate = false;
		for (FControlRigMappings& Mappings : LastSelectedObjects.LastSelectedControlRigs)
		{
			if (Mappings.ControlRig.IsValid())
			{
				bDeactivate = Mappings.IsAnyControlDeselected();
			}
			else
			{
				bDeactivate = true;
				break;
			}
		}

		if(bDeactivate == false)
		{ 
			TArray<AActor*> SelectedActors;
			GEditor->GetSelectedActors()->GetSelectedObjects(SelectedActors);

			for (FActorMappings& ActorMappings : LastSelectedObjects.LastSelectedActors)
			{
				
				if (ActorMappings.Actor.IsValid())
				{
					if (SelectedActors.Contains(ActorMappings.Actor.Get()) == false)
					{
						bDeactivate = true;
						break;
					}
				}
				else
				{
					bDeactivate = true;
					break;
				}
			}
		}
	}
	if (bDeactivate)
	{
		if (FLevelEditorModule* LevelEditorModule = FModuleManager::GetModulePtr<FLevelEditorModule>(TEXT("LevelEditor")))
		{
			TSharedPtr<ILevelEditor> LevelEditorPtr = LevelEditorModule->GetLevelEditorInstance().Pin();

			if (LevelEditorPtr.IsValid())
			{
				FString ActiveToolName = LevelEditorPtr->GetEditorModeManager().GetInteractiveToolsContext()->ToolManager->GetActiveToolName(EToolSide::Left);
				if (ActiveToolName == TEXT("SequencerPivotTool"))
				{
					LevelEditorPtr->GetEditorModeManager().GetInteractiveToolsContext()->ToolManager->DeactivateTool(EToolSide::Left, EToolShutdownType::Completed);
				}
			}
		}
	}

}

void USequencerPivotTool::OnEditorSelectionChanged(UObject* NewSelection)
{
	DeactivateMe();
	/** Later may need to keep track of ordering
	USelection* Selection = Cast<USelection>(NewSelection);
	if (!Selection)
	{
		return;
	}

	TArray<UObject*> SelectedActors;
	Selection->GetSelectedObjects(AActor::StaticClass(), SelectedActors);
	*/
}

void USequencerPivotTool::HandleControlSelected(UControlRig* Subject, FRigControlElement* InControl, bool bSelected)
{
	DeactivateMe();
}

void USequencerPivotTool::RemoveDelegates()
{
	for (TWeakObjectPtr<UControlRig>& ControlRig : ControlRigs)
	{
		if (ControlRig.IsValid())
		{
			ControlRig->ControlSelected().RemoveAll(this);
		}
	}

	USelection::SelectionChangedEvent.Remove(OnEditorSelectionChangedHandle);
	OnEditorSelectionChangedHandle.Reset();
}


void USequencerPivotTool::GizmoTransformStarted(UTransformProxy* Proxy)
{
	ControlRigDrags.SetNum(0);
	TransactionIndex = INDEX_NONE;
	ISequencer* Sequencer = SequencerPtr.Pin().Get();
	if (Sequencer && LevelSequence)
	{
		//TransactionIndex = GEditor->BeginTransaction(nullptr, LOCTEXT("TransformPivot", "Transform Pivot"), nullptr);
		const FFrameRate TickResolution = Sequencer->GetFocusedTickResolution();
		const FFrameTime FrameTime = Sequencer->GetLocalTime().ConvertTo(TickResolution);
		const FFrameNumber FrameNumber = FrameTime.RoundToFrame();

		for (TWeakObjectPtr<UControlRig>& ControlRig : ControlRigs)
		{
			if (ControlRig.IsValid() == false)
			{
				continue;
			}
			TArray<FName> SelectedControls = ControlRig->CurrentControlSelection();
			if (SelectedControls.Num() > 0)
			{
				ControlRig->Modify();

				for (const FName& Name : SelectedControls)
				{
					if (FRigControlElement* ControlElement = ControlRig->FindControl(Name))
					{
						//if we have a parent that's selected and we are a float/bool/int/enum skip
						if (FRigControlElement* ParentControlElement = Cast<FRigControlElement>(ControlRig->GetHierarchy()->GetFirstParent(ControlElement)))
						{
							if (ControlRig->IsControlSelected(ParentControlElement->GetName()) && (
								ControlElement->Settings.ControlType == ERigControlType::Bool || 
								ControlElement->Settings.ControlType == ERigControlType::Float || 
								ControlElement->Settings.ControlType == ERigControlType::Integer)
								)
							{
								continue;
							}
						}
						FTransform Transform = UControlRigSequencerEditorLibrary::GetControlRigWorldTransform(LevelSequence, ControlRig.Get(), Name, FrameNumber,
							ESequenceTimeUnit::TickResolution);

						FControlRigSelectionDuringDrag ControlDrag;
						ControlDrag.LevelSequence = LevelSequence;
						ControlDrag.ControlName = Name;
						ControlDrag.ControlRig = ControlRig.Get();
						ControlDrag.CurrentFrame = FrameNumber;
						ControlDrag.CurrentTransform = Transform;
						ControlRigDrags.Add(ControlDrag);
					}
				}
			}
		}

		for (TWeakObjectPtr<AActor>& Actor : Actors)
		{
			if (Actor.IsValid() == false)
			{
				continue;
			}
			if (USceneComponent* RootComponent = Actor->GetRootComponent())
			{
				if (RootComponent->HasAnyFlags(RF_DefaultSubObject))
				{
					// Default subobjects must be included in any undo/redo operations
					RootComponent->SetFlags(RF_Transactional);
				}
				RootComponent->Modify();
			}

			FTransform Transform = UControlRigSequencerEditorLibrary::GetActorWorldTransform(LevelSequence, Actor.Get(), FrameNumber,
				ESequenceTimeUnit::TickResolution);

			FActorSelectonDuringDrag ActorDrag;
			ActorDrag.LevelSequence = LevelSequence;
			ActorDrag.Actor = Actor.Get();
			ActorDrag.CurrentFrame = FrameNumber;
			ActorDrag.CurrentTransform = Transform;
			ActorDrags.Add(ActorDrag);
		}
	}

	StartDragTransform = Proxy->GetTransform();
	bGizmoBeingDragged = true;
	bManipulatorMadeChange = false;
	GizmoTransform = StartDragTransform;

	InteractionScopes.Reset();
	if(bInPivotMode)
	{
		TMap<UControlRig*, int32> RigToScopeIndex;
		for(int32 IndexA = 0; IndexA < ControlRigDrags.Num(); IndexA++)
		{
			const FControlRigSelectionDuringDrag& ControlRigDrag = ControlRigDrags[IndexA];

			// if we are hitting this for the first time
			const int32 ScopeIndex = RigToScopeIndex.FindOrAdd(ControlRigDrag.ControlRig, InteractionScopes.Num());
			if(!InteractionScopes.IsValidIndex(ScopeIndex))
			{
				// get all keys on the same control rig
				TArray<FRigElementKey> Keys = {FRigElementKey(ControlRigDrag.ControlName, ERigElementType::Control)};
				for(int32 IndexB = IndexA + 1; IndexB < ControlRigDrags.Num(); IndexB++)
				{
					if(ControlRigDrags[IndexB].ControlRig != ControlRigDrag.ControlRig)
					{
						continue;
					}
					Keys.Add(FRigElementKey(ControlRigDrags[IndexB].ControlName, ERigElementType::Control));
				}
				InteractionScopes.Emplace(MakeShareable(new FControlRigInteractionScope(ControlRigDrag.ControlRig, Keys)));
			}
		}
	}
}



//For some reason when just setting the location of the actor the gizmo was not updating, so we do the full suite of notifications to make
//sure the other systems know the actor got moved
static void SetLocation(AActor* Actor, const FVector& NewLocation,const TOptional<FQuat>& NewQuat)
{
	if (Actor != nullptr)
	{
		if (USceneComponent* RootComponent = Actor->GetRootComponent())
		{
			GEditor->BroadcastBeginObjectMovement(*Actor);
			FProperty* TransformProperty = FindFProperty<FProperty>(USceneComponent::StaticClass(), USceneComponent::GetRelativeLocationPropertyName());
			FEditPropertyChain PropertyChain;
			PropertyChain.AddHead(TransformProperty);
			FCoreUObjectDelegates::OnPreObjectPropertyChanged.Broadcast(Actor, PropertyChain);
			RootComponent->SetWorldLocation(NewLocation);
			if (NewQuat.IsSet())
			{
				RootComponent->SetWorldRotation(NewQuat.GetValue());
			}
			FPropertyChangedEvent PropertyChangedEvent(TransformProperty, EPropertyChangeType::ValueSet);
			// Broadcast Post Edit change notification, we can't call PostEditChangeProperty directly on Actor or ActorComponent from here since it wasn't pair with a proper PreEditChange
			FCoreUObjectDelegates::OnObjectPropertyChanged.Broadcast(Actor, PropertyChangedEvent);
			GUnrealEd->UpdatePivotLocationForSelection();
			GUnrealEd->SetPivotMovedIndependently(false);
			const bool bFinished = false;	// @todo gizmo: PostEditChange never called; and bFinished=true never known!!
			Actor->PostEditMove(bFinished);
			GEditor->BroadcastEndObjectMovement(*Actor);
		}
	}
}



//For some reason when just setting the location of the actor the gizmo was not updating, so we do the full suite of notifications to make
//sure the other systems know the actor got moved
static void SetLocation(AActor* Actor, const FVector& NewLocation,const TOptional<FQuat>& NewQuat)
{
	if (Actor != nullptr)
	{
		if (USceneComponent* RootComponent = Actor->GetRootComponent())
		{
			GEditor->BroadcastBeginObjectMovement(*Actor);
			FProperty* TransformProperty = FindFProperty<FProperty>(USceneComponent::StaticClass(), USceneComponent::GetRelativeLocationPropertyName());
			FEditPropertyChain PropertyChain;
			PropertyChain.AddHead(TransformProperty);
			FCoreUObjectDelegates::OnPreObjectPropertyChanged.Broadcast(Actor, PropertyChain);
			RootComponent->SetWorldLocation(NewLocation);
			if (NewQuat.IsSet())
			{
				RootComponent->SetWorldRotation(NewQuat.GetValue());
			}
			FPropertyChangedEvent PropertyChangedEvent(TransformProperty, EPropertyChangeType::ValueSet);
			// Broadcast Post Edit change notification, we can't call PostEditChangeProperty directly on Actor or ActorComponent from here since it wasn't pair with a proper PreEditChange
			FCoreUObjectDelegates::OnObjectPropertyChanged.Broadcast(Actor, PropertyChangedEvent);
			GUnrealEd->UpdatePivotLocationForSelection();
			GUnrealEd->SetPivotMovedIndependently(false);
			const bool bFinished = false;	// @todo gizmo: PostEditChange never called; and bFinished=true never known!!
			Actor->PostEditMove(bFinished);
			GEditor->BroadcastEndObjectMovement(*Actor);
		}
	}
}

void USequencerPivotTool::GizmoTransformChanged(UTransformProxy* Proxy, FTransform Transform)
{
	if (!bGizmoBeingDragged)
	{
		return;
	}
	bManipulatorMadeChange = true;

	FModifierKeysState KeyState = FSlateApplication::Get().GetModifierKeys();
	bool bAlsoCalcRotation = KeyState.IsShiftDown() == false;
	GizmoTransform = Transform;
	FTransform Diff = Transform.GetRelativeTransform(StartDragTransform);
	const bool bRotationChanged = (Diff.GetRotation().IsIdentity(1e-4f) == false);
	const bool bTranslationChanged = (Diff.GetTranslation().IsNearlyZero() == false);
	if (bRotationChanged || bTranslationChanged)
	{
		const bool bSetKey = false;
		int32 Index = 0;
		for (FControlRigSelectionDuringDrag& ControlDrag : ControlRigDrags)
		{
			if (bInPivotMode == false)
<<<<<<< HEAD
			{
				ControlDrag.CurrentTransform = Transform;
			}
			else if (!bShiftPressedWhenStarted || Index != (ControlRigDrags.Num() - 1))
			{
				if (bRotationChanged)
				{
					FVector LocDiff = ControlDrag.CurrentTransform.GetLocation() - Transform.GetLocation();
					if (LocDiff.IsNearlyZero(1e-4f) == false)
					{
						LocDiff = StartDragTransform.InverseTransformPosition(ControlDrag.CurrentTransform.GetLocation());
						FVector RotatedDiff = Diff.GetRotation().RotateVector(LocDiff);
						FVector NewLocation = StartDragTransform.TransformPosition(RotatedDiff);
						ControlDrag.CurrentTransform.SetLocation(NewLocation);
					}
					if (bAlsoCalcRotation)
					{
						FQuat StartDragRot = StartDragTransform.GetRotation();
						FQuat ActorDragRot = ControlDrag.CurrentTransform.GetRotation().Inverse();
						FQuat ParentRot = ActorDragRot * StartDragRot;
						ParentRot = ParentRot.Inverse();
						FQuat CurrentDragRot = Transform.GetRotation();
						FQuat OptQuat = CurrentDragRot * ParentRot;
						OptQuat.EnforceShortestArcWith(ControlDrag.CurrentTransform.GetRotation());
						ControlDrag.CurrentTransform.SetRotation(OptQuat);
					}
					UControlRigSequencerEditorLibrary::SetControlRigWorldTransform(ControlDrag.LevelSequence, ControlDrag.ControlRig, ControlDrag.ControlName,
						ControlDrag.CurrentFrame, ControlDrag.CurrentTransform, ESequenceTimeUnit::TickResolution, bSetKey);
					
				}
				else if (bTranslationChanged)
				{
=======
			{
				ControlDrag.CurrentTransform = Transform;
			}
			else if (!bShiftPressedWhenStarted || Index != (ControlRigDrags.Num() - 1))
			{
				if (bRotationChanged)
				{
					FVector LocDiff = ControlDrag.CurrentTransform.GetLocation() - Transform.GetLocation();
					if (LocDiff.IsNearlyZero(1e-4f) == false)
					{
						LocDiff = StartDragTransform.InverseTransformPosition(ControlDrag.CurrentTransform.GetLocation());
						FVector RotatedDiff = Diff.GetRotation().RotateVector(LocDiff);
						FVector NewLocation = StartDragTransform.TransformPosition(RotatedDiff);
						ControlDrag.CurrentTransform.SetLocation(NewLocation);
					}
					if (bAlsoCalcRotation)
					{
						FQuat StartDragRot = StartDragTransform.GetRotation();
						FQuat ActorDragRot = ControlDrag.CurrentTransform.GetRotation().Inverse();
						FQuat ParentRot = ActorDragRot * StartDragRot;
						ParentRot = ParentRot.Inverse();
						FQuat CurrentDragRot = Transform.GetRotation();
						FQuat OptQuat = CurrentDragRot * ParentRot;
						OptQuat.EnforceShortestArcWith(ControlDrag.CurrentTransform.GetRotation());
						ControlDrag.CurrentTransform.SetRotation(OptQuat);
					}
					UControlRigSequencerEditorLibrary::SetControlRigWorldTransform(ControlDrag.LevelSequence, ControlDrag.ControlRig, ControlDrag.ControlName,
						ControlDrag.CurrentFrame, ControlDrag.CurrentTransform, ESequenceTimeUnit::TickResolution, bSetKey);
					
				}
				else if (bTranslationChanged)
				{
>>>>>>> d731a049
					FVector DiffTranslation = StartDragTransform.GetRotation().RotateVector(Diff.GetTranslation());
					ControlDrag.CurrentTransform.AddToTranslation(DiffTranslation);
					UControlRigSequencerEditorLibrary::SetControlRigWorldTransform(ControlDrag.LevelSequence, ControlDrag.ControlRig, ControlDrag.ControlName,
						ControlDrag.CurrentFrame, ControlDrag.CurrentTransform, ESequenceTimeUnit::TickResolution, bSetKey);
				}
			}
			else //last one with shift we keep locked!
			{
				UControlRigSequencerEditorLibrary::SetControlRigWorldTransform(ControlDrag.LevelSequence, ControlDrag.ControlRig, ControlDrag.ControlName,
					ControlDrag.CurrentFrame, ControlDrag.CurrentTransform, ESequenceTimeUnit::TickResolution, bSetKey);
			}
			
			++Index;
		}

		Index = 0;
		for (FActorSelectonDuringDrag& ActorDrag : ActorDrags)
		{
			if (bInPivotMode == false)
<<<<<<< HEAD
			{
				ActorDrag.CurrentTransform = Transform;
			}
			else if (!bShiftPressedWhenStarted || Index != (ActorDrags.Num() - 1))
			{
=======
			{
				ActorDrag.CurrentTransform = Transform;
			}
			else if (!bShiftPressedWhenStarted || Index != (ActorDrags.Num() - 1))
			{
>>>>>>> d731a049
				if (bRotationChanged)
				{
					FVector LocDiff = ActorDrag.CurrentTransform.GetLocation() - Transform.GetLocation();
					if (LocDiff.IsNearlyZero(1e-4f) == false)
					{
						LocDiff = StartDragTransform.InverseTransformPosition(ActorDrag.CurrentTransform.GetLocation());
						FVector RotatedDiff = Diff.GetRotation().RotateVector(LocDiff);
						FVector NewLocation = StartDragTransform.TransformPosition(RotatedDiff);
						ActorDrag.CurrentTransform.SetLocation(NewLocation);
						TOptional <FQuat> OptQuat;
						if (bAlsoCalcRotation)
						{
							FQuat StartDragRot = StartDragTransform.GetRotation();
							FQuat ActorDragRot = ActorDrag.CurrentTransform.GetRotation().Inverse();
							FQuat ParentRot = ActorDragRot * StartDragRot;
							ParentRot = ParentRot.Inverse();
							FQuat CurrentDragRot = Transform.GetRotation();
							OptQuat = CurrentDragRot * ParentRot;
							ActorDrag.CurrentTransform.SetRotation(OptQuat.GetValue());
						}
						SetLocation(ActorDrag.Actor, NewLocation, OptQuat);
					}
					else if (bAlsoCalcRotation)
					{
						FQuat StartDragRot = StartDragTransform.GetRotation();
						FQuat ActorDragRot = ActorDrag.CurrentTransform.GetRotation().Inverse();
						FQuat ParentRot =  ActorDragRot * StartDragRot;
						ParentRot = ParentRot.Inverse();
						FQuat CurrentDragRot = Transform.GetRotation();
						FQuat OptQuat = CurrentDragRot * ParentRot;
						OptQuat.EnforceShortestArcWith(ActorDrag.CurrentTransform.GetRotation());
						ActorDrag.CurrentTransform.SetRotation(OptQuat);
						SetLocation(ActorDrag.Actor, ActorDrag.CurrentTransform.GetLocation(), OptQuat);
					}
				}
				else if (bTranslationChanged)
				{
					FVector DiffTranslation = StartDragTransform.GetRotation().RotateVector(Diff.GetTranslation());
					ActorDrag.CurrentTransform.AddToTranslation(DiffTranslation);
					const FVector NewLocation = ActorDrag.CurrentTransform.GetLocation();
					TOptional <FQuat> OptQuat;
					SetLocation(ActorDrag.Actor, NewLocation, OptQuat);
				}
			}
			else //last one with shift we keep locked!
			{
				TOptional <FQuat> OptQuat;
				SetLocation(ActorDrag.Actor, ActorDrag.CurrentTransform.GetLocation(),OptQuat);
			}
			++Index;
		}
	}
	
	StartDragTransform = Transform;
}

void USequencerPivotTool::GizmoTransformEnded(UTransformProxy* Proxy)
{

	if (bManipulatorMadeChange && TransactionIndex != INDEX_NONE)
	{
		//GEditor->EndTransaction();
	}
	else if (TransactionIndex != INDEX_NONE)
	{
	//	GEditor->CancelTransaction(TransactionIndex);
	}
	bGizmoBeingDragged = false;
	bManipulatorMadeChange = false;
	InteractionScopes.Reset();
	UpdateGizmoTransform();
	SavePivotTransforms();
}

void USequencerPivotTool::SavePivotTransforms()
{
	for (FControlRigMappings& LastObject : LastSelectedObjects.LastSelectedControlRigs)
	{
		FControlRigMappings& Mappings = SavedPivotLocations.ControlRigMappings.FindOrAdd(LastObject.ControlRig);
		Mappings.ControlRig = LastObject.ControlRig;
		TArray<FName> LastNames = LastObject.GetAllControls();
		for (const FName& Name : LastNames)
		{
			Mappings.SetFromWorldTransform(Name,GizmoTransform);
		}
	}

	for (FActorMappings& LastObject : LastSelectedObjects.LastSelectedActors)
	{
		FActorMappings& Mappings = SavedPivotLocations.ActorMappings.FindOrAdd(LastObject.Actor);
		Mappings.Actor = LastObject.Actor;
		Mappings.SetFromWorldTransform(GizmoTransform);
	}
}

//currently always visibile
void USequencerPivotTool::UpdateGizmoVisibility()
{
	if (TransformGizmo)
	{
		TransformGizmo->SetVisibility(true);
	}
}

void USequencerPivotTool::UpdateGizmoTransform()
{
	if (!TransformGizmo)
	{
		return;
	}

	TransformGizmo->ReinitializeGizmoTransform(GizmoTransform);

}

FInputRayHit USequencerPivotTool::IsHitByClick(const FInputDeviceRay& ClickPos)
{
	//OnUpdateModifierState is not called yet so use modifier keys unfortunately
	FModifierKeysState KeyState = FSlateApplication::Get().GetModifierKeys();
	bPickingPivotLocation = KeyState.IsControlDown();
	if (bPickingPivotLocation == true)
	{
		FVector Temp;
		FInputRayHit Result = FindRayHit(ClickPos.WorldRay, Temp);
		return Result;
	}
	return FInputRayHit();
}

void USequencerPivotTool::OnClicked(const FInputDeviceRay& ClickPos)
{
	if (bPickingPivotLocation)
	{
		FVector HitLocation;
		FInputRayHit Result = FindRayHit(ClickPos.WorldRay, HitLocation);
		if (Result.bHit)
		{
			GizmoTransform.SetLocation(HitLocation);
			UpdateGizmoTransform();
		}
	}
}

FInputRayHit USequencerPivotTool::FindRayHit(const FRay& WorldRay, FVector& HitPos)
{
	// trace a ray into the World
	FCollisionObjectQueryParams QueryParams(FCollisionObjectQueryParams::AllObjects);
	FHitResult Result;
	bool bHitWorld = TargetWorld->LineTraceSingleByObjectType(Result, WorldRay.Origin, WorldRay.PointAt(999999), QueryParams);
	if (bHitWorld)
	{
		HitPos = Result.ImpactPoint;
		return FInputRayHit(Result.Distance);
	}
	return FInputRayHit();
}



void USequencerPivotTool::OnPropertyModified(UObject* PropertySet, FProperty* Property)
{
	// if the user updated any of the property fields, update the distance
	//UpdateDistance();
}

#include "HitProxies.h"

#include UE_INLINE_GENERATED_CPP_BY_NAME(SequencerAnimEditPivotTool)


void USequencerPivotTool::Render(IToolsContextRenderAPI* RenderAPI)
{
	if (bPickingPivotLocation == false )
	{
		FPrimitiveDrawInterface* PDI = RenderAPI->GetPrimitiveDrawInterface();

		const bool bHitTesting = PDI && PDI->IsHitTesting();
		const float KeySize = 20.0f;
		const FLinearColor Color = FLinearColor(1.0f, 0.0f, 0.0f);
		if (bHitTesting)
		{
			PDI->SetHitProxy(new HSequencerPivotProxy());
		}

		PDI->DrawPoint(GizmoTransform.GetLocation(), Color, KeySize, SDPG_MAX);

		if (bHitTesting)
		{
			PDI->SetHitProxy(nullptr);
		}
	}
}

//Pivot Overlay functions

FVector2D USequencerPivotTool::LastPivotOverlayLocation = FVector2D(0.0, 0.0);
<<<<<<< HEAD

class SPivotOverlayWidget : public SCompoundWidget
{
	SLATE_BEGIN_ARGS(SPivotOverlayWidget) {}
	SLATE_ARGUMENT(USequencerPivotTool*, InPivotTool)
	SLATE_END_ARGS()
	~SPivotOverlayWidget()
	{
	}

	void Construct(const FArguments& InArgs)
	{
		OwningPivotTool = InArgs._InPivotTool;
		ChildSlot
		[
			SNew(SBorder)
			.BorderImage(FAppStyle::Get().GetBrush("EditorViewport.OverlayBrush"))
			.Padding(10.f)
			[
				SNew(SVerticalBox)
				+ SVerticalBox::Slot()
				.AutoHeight()
				.HAlign(HAlign_Center)
				.Padding(0.0f, 0.0f, 0.0f, 2.0f)
				[
					SNew(STextBlock)
					.TextStyle(FAppStyle::Get(), "NormalText.Important")
					.Text(LOCTEXT("PivotTool", "Pivot Tool"))
				]
				+ SVerticalBox::Slot()
				.AutoHeight()
				.HAlign(HAlign_Center)
				[
					SNew(SUniformGridPanel)
					.SlotPadding(2)
					+ SUniformGridPanel::Slot(0, 0)
					[	
						SNew(SButton)
						.OnClicked_Raw(this, &SPivotOverlayWidget::OnButtonClicked)
						.Text(LOCTEXT("Edit", "Edit"))
						.ToolTipText(LOCTEXT("Edit_Tooltip","When in edit mode you can move the pivot location freely without changing the object's transform"))
						.ButtonColorAndOpacity(this, &SPivotOverlayWidget::GetEditColor)				
					]
					+ SUniformGridPanel::Slot(1, 0)
					[							
						SNew(SButton)
						.OnClicked_Raw(this, &SPivotOverlayWidget::OnButtonClicked)
						.Text(LOCTEXT("Pose", "Pose"))
						.ToolTipText(LOCTEXT("Pose_Tooltip", "In pose mode you will rotate or translate the object about its pivot"))
						.ButtonColorAndOpacity(this, &SPivotOverlayWidget::GetPoseColor)
					]
				]
			]
		];
	}

private:
	TWeakObjectPtr<USequencerPivotTool> OwningPivotTool;

	FReply OnButtonClicked()
	{
		if (OwningPivotTool.IsValid())
		{
			OwningPivotTool.Get()->TogglePivotMode();
			return FReply::Handled();
		}
		return FReply::Unhandled();
	}

	FSlateColor GetEditColor() const
	{
		if (OwningPivotTool.IsValid())
		{
			return OwningPivotTool.Get()->IsInPivotMode() ? FStyleColors::Transparent : FStyleColors::Select;
		}
		return FStyleColors::Transparent;
	}

	FSlateColor GetPoseColor() const
	{
		if (OwningPivotTool.IsValid())
		{
			return OwningPivotTool.Get()->IsInPivotMode() ? FStyleColors::Select : FStyleColors::Transparent;
		}
		return FStyleColors::Transparent;
	}

	FReply OnMouseButtonDown(const FGeometry& MyGeometry, const FPointerEvent& MouseEvent) override
	{
		return FReply::Handled().DetectDrag(SharedThis(this), EKeys::LeftMouseButton);
	}

=======

class SPivotOverlayWidget : public SCompoundWidget
{
	SLATE_BEGIN_ARGS(SPivotOverlayWidget) {}
	SLATE_ARGUMENT(USequencerPivotTool*, InPivotTool)
	SLATE_END_ARGS()
	~SPivotOverlayWidget()
	{
	}

	void Construct(const FArguments& InArgs)
	{
		OwningPivotTool = InArgs._InPivotTool;
		ChildSlot
		[
			SNew(SBorder)
			.BorderImage(FAppStyle::Get().GetBrush("EditorViewport.OverlayBrush"))
			.Padding(10.f)
			[
				SNew(SVerticalBox)
				+ SVerticalBox::Slot()
				.AutoHeight()
				.HAlign(HAlign_Center)
				.Padding(0.0f, 0.0f, 0.0f, 2.0f)
				[
					SNew(STextBlock)
					.TextStyle(FAppStyle::Get(), "NormalText.Important")
					.Text(LOCTEXT("PivotTool", "Pivot Tool"))
				]
				+ SVerticalBox::Slot()
				.AutoHeight()
				.HAlign(HAlign_Center)
				[
					SNew(SUniformGridPanel)
					.SlotPadding(2)
					+ SUniformGridPanel::Slot(0, 0)
					[	
						SNew(SButton)
						.OnClicked_Raw(this, &SPivotOverlayWidget::OnButtonClicked)
						.Text(LOCTEXT("Edit", "Edit"))
						.ToolTipText(LOCTEXT("Edit_Tooltip","When in edit mode you can move the pivot location freely without changing the object's transform"))
						.ButtonColorAndOpacity(this, &SPivotOverlayWidget::GetEditColor)				
					]
					+ SUniformGridPanel::Slot(1, 0)
					[							
						SNew(SButton)
						.OnClicked_Raw(this, &SPivotOverlayWidget::OnButtonClicked)
						.Text(LOCTEXT("Pose", "Pose"))
						.ToolTipText(LOCTEXT("Pose_Tooltip", "In pose mode you will rotate or translate the object about its pivot"))
						.ButtonColorAndOpacity(this, &SPivotOverlayWidget::GetPoseColor)
					]
				]
			]
		];
	}

private:
	TWeakObjectPtr<USequencerPivotTool> OwningPivotTool;

	FReply OnButtonClicked()
	{
		if (OwningPivotTool.IsValid())
		{
			OwningPivotTool.Get()->TogglePivotMode();
			return FReply::Handled();
		}
		return FReply::Unhandled();
	}

	FSlateColor GetEditColor() const
	{
		if (OwningPivotTool.IsValid())
		{
			return OwningPivotTool.Get()->IsInPivotMode() ? FStyleColors::Transparent : FStyleColors::Select;
		}
		return FStyleColors::Transparent;
	}

	FSlateColor GetPoseColor() const
	{
		if (OwningPivotTool.IsValid())
		{
			return OwningPivotTool.Get()->IsInPivotMode() ? FStyleColors::Select : FStyleColors::Transparent;
		}
		return FStyleColors::Transparent;
	}

	FReply OnMouseButtonDown(const FGeometry& MyGeometry, const FPointerEvent& MouseEvent) override
	{
		return FReply::Handled().DetectDrag(SharedThis(this), EKeys::LeftMouseButton);
	}

>>>>>>> d731a049
	FReply OnDragDetected(const FGeometry& MyGeometry, const FPointerEvent& MouseEvent)
	{
		// Need to remember where within a tab we grabbed
		const FVector2D TabGrabScreenSpaceOffset = MouseEvent.GetScreenSpacePosition() - MyGeometry.GetAbsolutePosition();

		FOnInViewportUIDropped OnUIDropped = FOnInViewportUIDropped::CreateRaw(this, &SPivotOverlayWidget::FinishDraggingWidget);
		// Start dragging.
		TSharedRef<FInViewportUIDragOperation> DragDropOperation =
			FInViewportUIDragOperation::New(
				SharedThis(this),
				TabGrabScreenSpaceOffset,
				GetDesiredSize(),
				OnUIDropped
			);

		if (OwningPivotTool.IsValid())
		{
			OwningPivotTool.Get()->TryRemovePivotOverlay();
		}
		return FReply::Handled().BeginDragDrop(DragDropOperation);
	}

	void FinishDraggingWidget(const FVector2D InLocation)
	{
		if (OwningPivotTool.IsValid())
		{
			if (FLevelEditorModule* LevelEditorModule = FModuleManager::GetModulePtr<FLevelEditorModule>(TEXT("LevelEditor")))
			{
				TSharedPtr<IAssetViewport> ActiveLevelViewport = LevelEditorModule->GetFirstActiveViewport();
				if (ActiveLevelViewport.IsValid())
				{
					OwningPivotTool.Get()->UpdatePivotOverlayLocation(InLocation, ActiveLevelViewport);
					OwningPivotTool.Get()->TryShowPivotOverlay();
				}
			}
		}
	}
};

static FVector2D GetActiveViewportSize(TSharedPtr<IAssetViewport>& ActiveViewport)
{
	FSceneViewFamilyContext ViewFamily(FSceneViewFamily::ConstructionValues(
		ActiveViewport->GetActiveViewport(),
		ActiveViewport->GetAssetViewportClient().GetScene(),
		ActiveViewport->GetAssetViewportClient().EngineShowFlags)
		.SetRealtimeUpdate(ActiveViewport->GetAssetViewportClient().IsRealtime()));
	// SceneView is deleted with the ViewFamily
	FSceneView* SceneView = ActiveViewport->GetAssetViewportClient().CalcSceneView(&ViewFamily);
	const float InvDpiScale = 1.0f / ActiveViewport->GetAssetViewportClient().GetDPIScale();
	const float MaxX = SceneView->UnscaledViewRect.Width() * InvDpiScale;
	const float MaxY = SceneView->UnscaledViewRect.Height() * InvDpiScale;
	return FVector2D(MaxX, MaxY);
}

void USequencerPivotTool::CreateAndShowPivotOverlay()
{
	if (FLevelEditorModule* LevelEditorModule = FModuleManager::GetModulePtr<FLevelEditorModule>(TEXT("LevelEditor")))
	{
		TSharedPtr<IAssetViewport> ActiveLevelViewport = LevelEditorModule->GetFirstActiveViewport();
		if (ActiveLevelViewport.IsValid())
		{
			FVector2D NewWidgetLocation = LastPivotOverlayLocation;

			if (NewWidgetLocation.IsZero())
			{
				const FVector2D ActiveViewportSize = GetActiveViewportSize(ActiveLevelViewport);
				NewWidgetLocation.X = ActiveViewportSize.X / 2.0f;
				NewWidgetLocation.Y = 50.0f;			

			}
			UpdatePivotOverlayLocation(NewWidgetLocation, ActiveLevelViewport);

			TAttribute<FMargin> MarginPadding = TAttribute<FMargin>::Create(TAttribute<FMargin>::FGetter::CreateUObject(this, &USequencerPivotTool::GetPivotOverlayPadding));

			SAssignNew(PivotWidget, SHorizontalBox)

				+ SHorizontalBox::Slot()
				.FillWidth(1.0f)
				.VAlign(VAlign_Top)
				.HAlign(HAlign_Left)
				.Padding(MarginPadding)
				[
					SNew(SPivotOverlayWidget)
					.InPivotTool(this)
				];

			if (PivotWidget)
			{
				ActiveLevelViewport->AddOverlayWidget(PivotWidget.ToSharedRef());
			}
		}
	}
}

FMargin USequencerPivotTool::GetPivotOverlayPadding() const
{
	return FMargin(LastPivotOverlayLocation.X, LastPivotOverlayLocation.Y, 0, 0);
}

void USequencerPivotTool::RemoveAndDestroyPivotOverlay()
{
	if (FLevelEditorModule* LevelEditorModule = FModuleManager::GetModulePtr<FLevelEditorModule>(TEXT("LevelEditor")))
	{
		TSharedPtr<IAssetViewport> ActiveLevelViewport = LevelEditorModule->GetFirstActiveViewport();
		if (ActiveLevelViewport.IsValid())
		{
			if (PivotWidget)
			{
				ActiveLevelViewport->RemoveOverlayWidget(PivotWidget.ToSharedRef());
				PivotWidget.Reset();
			}
		}
	}
}

void USequencerPivotTool::TryRemovePivotOverlay()
{
	if (FLevelEditorModule* LevelEditorModule = FModuleManager::GetModulePtr<FLevelEditorModule>(TEXT("LevelEditor")))
	{
		TSharedPtr<IAssetViewport> ActiveLevelViewport = LevelEditorModule->GetFirstActiveViewport();
		if (ActiveLevelViewport.IsValid())
		{
			if (PivotWidget)
			{
				ActiveLevelViewport->RemoveOverlayWidget(PivotWidget.ToSharedRef());
			}
		}
	}
}

void USequencerPivotTool::TryShowPivotOverlay()
{
	if (FLevelEditorModule* LevelEditorModule = FModuleManager::GetModulePtr<FLevelEditorModule>(TEXT("LevelEditor")))
	{
		TSharedPtr<IAssetViewport> ActiveLevelViewport = LevelEditorModule->GetFirstActiveViewport();
		if (ActiveLevelViewport.IsValid())
		{
			if (PivotWidget)
			{
				ActiveLevelViewport->AddOverlayWidget(PivotWidget.ToSharedRef());
			}
		}
	}
}

void USequencerPivotTool::UpdatePivotOverlayLocation(const FVector2D InLocation, TSharedPtr<IAssetViewport> ActiveLevelViewport)
{
	const FVector2D ActiveViewportSize = GetActiveViewportSize(ActiveLevelViewport);
	FVector2D ScreenPos = InLocation;

	const float EdgeFactor = 0.97f;
	const float MinX = ActiveViewportSize.X * (1 - EdgeFactor);
	const float MinY = ActiveViewportSize.Y * (1 - EdgeFactor);
	const float MaxX = ActiveViewportSize.X * EdgeFactor;
	const float MaxY = ActiveViewportSize.Y * EdgeFactor;
	const bool bOutside = ScreenPos.X < MinX || ScreenPos.X > MaxX || ScreenPos.Y < MinY || ScreenPos.Y > MaxY;
	if (bOutside)
	{
		// reset the location if it was placed out of bounds
		ScreenPos.X = ActiveViewportSize.X / 2.0f;
		ScreenPos.Y = 50.0f;
	}
	LastPivotOverlayLocation = ScreenPos;
}


#undef LOCTEXT_NAMESPACE
<|MERGE_RESOLUTION|>--- conflicted
+++ resolved
@@ -43,11 +43,7 @@
 #include "Widgets/Text/STextBlock.h"
 #include "Widgets/Layout/SBox.h"
 #include "Widgets/Input/SButton.h"
-<<<<<<< HEAD
-#include "EditorStyleSet.h"
-=======
 #include "Styling/AppStyle.h"
->>>>>>> d731a049
 #include "Viewports/InViewportUIDragOperation.h"
 #include "Widgets/Layout/SUniformGridPanel.h"
 #include "Styling/StyleColors.h"
@@ -234,10 +230,7 @@
 	if (Actor.IsValid())
 	{
 		GEditor->SelectActor(Actor.Get(), true, true);
-<<<<<<< HEAD
-=======
 		GEditor->NoteSelectionChange();
->>>>>>> d731a049
 	}
 }
 
@@ -769,38 +762,6 @@
 	}
 }
 
-
-
-//For some reason when just setting the location of the actor the gizmo was not updating, so we do the full suite of notifications to make
-//sure the other systems know the actor got moved
-static void SetLocation(AActor* Actor, const FVector& NewLocation,const TOptional<FQuat>& NewQuat)
-{
-	if (Actor != nullptr)
-	{
-		if (USceneComponent* RootComponent = Actor->GetRootComponent())
-		{
-			GEditor->BroadcastBeginObjectMovement(*Actor);
-			FProperty* TransformProperty = FindFProperty<FProperty>(USceneComponent::StaticClass(), USceneComponent::GetRelativeLocationPropertyName());
-			FEditPropertyChain PropertyChain;
-			PropertyChain.AddHead(TransformProperty);
-			FCoreUObjectDelegates::OnPreObjectPropertyChanged.Broadcast(Actor, PropertyChain);
-			RootComponent->SetWorldLocation(NewLocation);
-			if (NewQuat.IsSet())
-			{
-				RootComponent->SetWorldRotation(NewQuat.GetValue());
-			}
-			FPropertyChangedEvent PropertyChangedEvent(TransformProperty, EPropertyChangeType::ValueSet);
-			// Broadcast Post Edit change notification, we can't call PostEditChangeProperty directly on Actor or ActorComponent from here since it wasn't pair with a proper PreEditChange
-			FCoreUObjectDelegates::OnObjectPropertyChanged.Broadcast(Actor, PropertyChangedEvent);
-			GUnrealEd->UpdatePivotLocationForSelection();
-			GUnrealEd->SetPivotMovedIndependently(false);
-			const bool bFinished = false;	// @todo gizmo: PostEditChange never called; and bFinished=true never known!!
-			Actor->PostEditMove(bFinished);
-			GEditor->BroadcastEndObjectMovement(*Actor);
-		}
-	}
-}
-
 void USequencerPivotTool::GizmoTransformChanged(UTransformProxy* Proxy, FTransform Transform)
 {
 	if (!bGizmoBeingDragged)
@@ -822,7 +783,6 @@
 		for (FControlRigSelectionDuringDrag& ControlDrag : ControlRigDrags)
 		{
 			if (bInPivotMode == false)
-<<<<<<< HEAD
 			{
 				ControlDrag.CurrentTransform = Transform;
 			}
@@ -855,40 +815,6 @@
 				}
 				else if (bTranslationChanged)
 				{
-=======
-			{
-				ControlDrag.CurrentTransform = Transform;
-			}
-			else if (!bShiftPressedWhenStarted || Index != (ControlRigDrags.Num() - 1))
-			{
-				if (bRotationChanged)
-				{
-					FVector LocDiff = ControlDrag.CurrentTransform.GetLocation() - Transform.GetLocation();
-					if (LocDiff.IsNearlyZero(1e-4f) == false)
-					{
-						LocDiff = StartDragTransform.InverseTransformPosition(ControlDrag.CurrentTransform.GetLocation());
-						FVector RotatedDiff = Diff.GetRotation().RotateVector(LocDiff);
-						FVector NewLocation = StartDragTransform.TransformPosition(RotatedDiff);
-						ControlDrag.CurrentTransform.SetLocation(NewLocation);
-					}
-					if (bAlsoCalcRotation)
-					{
-						FQuat StartDragRot = StartDragTransform.GetRotation();
-						FQuat ActorDragRot = ControlDrag.CurrentTransform.GetRotation().Inverse();
-						FQuat ParentRot = ActorDragRot * StartDragRot;
-						ParentRot = ParentRot.Inverse();
-						FQuat CurrentDragRot = Transform.GetRotation();
-						FQuat OptQuat = CurrentDragRot * ParentRot;
-						OptQuat.EnforceShortestArcWith(ControlDrag.CurrentTransform.GetRotation());
-						ControlDrag.CurrentTransform.SetRotation(OptQuat);
-					}
-					UControlRigSequencerEditorLibrary::SetControlRigWorldTransform(ControlDrag.LevelSequence, ControlDrag.ControlRig, ControlDrag.ControlName,
-						ControlDrag.CurrentFrame, ControlDrag.CurrentTransform, ESequenceTimeUnit::TickResolution, bSetKey);
-					
-				}
-				else if (bTranslationChanged)
-				{
->>>>>>> d731a049
 					FVector DiffTranslation = StartDragTransform.GetRotation().RotateVector(Diff.GetTranslation());
 					ControlDrag.CurrentTransform.AddToTranslation(DiffTranslation);
 					UControlRigSequencerEditorLibrary::SetControlRigWorldTransform(ControlDrag.LevelSequence, ControlDrag.ControlRig, ControlDrag.ControlName,
@@ -908,19 +834,11 @@
 		for (FActorSelectonDuringDrag& ActorDrag : ActorDrags)
 		{
 			if (bInPivotMode == false)
-<<<<<<< HEAD
 			{
 				ActorDrag.CurrentTransform = Transform;
 			}
 			else if (!bShiftPressedWhenStarted || Index != (ActorDrags.Num() - 1))
 			{
-=======
-			{
-				ActorDrag.CurrentTransform = Transform;
-			}
-			else if (!bShiftPressedWhenStarted || Index != (ActorDrags.Num() - 1))
-			{
->>>>>>> d731a049
 				if (bRotationChanged)
 				{
 					FVector LocDiff = ActorDrag.CurrentTransform.GetLocation() - Transform.GetLocation();
@@ -1117,7 +1035,6 @@
 //Pivot Overlay functions
 
 FVector2D USequencerPivotTool::LastPivotOverlayLocation = FVector2D(0.0, 0.0);
-<<<<<<< HEAD
 
 class SPivotOverlayWidget : public SCompoundWidget
 {
@@ -1210,100 +1127,6 @@
 		return FReply::Handled().DetectDrag(SharedThis(this), EKeys::LeftMouseButton);
 	}
 
-=======
-
-class SPivotOverlayWidget : public SCompoundWidget
-{
-	SLATE_BEGIN_ARGS(SPivotOverlayWidget) {}
-	SLATE_ARGUMENT(USequencerPivotTool*, InPivotTool)
-	SLATE_END_ARGS()
-	~SPivotOverlayWidget()
-	{
-	}
-
-	void Construct(const FArguments& InArgs)
-	{
-		OwningPivotTool = InArgs._InPivotTool;
-		ChildSlot
-		[
-			SNew(SBorder)
-			.BorderImage(FAppStyle::Get().GetBrush("EditorViewport.OverlayBrush"))
-			.Padding(10.f)
-			[
-				SNew(SVerticalBox)
-				+ SVerticalBox::Slot()
-				.AutoHeight()
-				.HAlign(HAlign_Center)
-				.Padding(0.0f, 0.0f, 0.0f, 2.0f)
-				[
-					SNew(STextBlock)
-					.TextStyle(FAppStyle::Get(), "NormalText.Important")
-					.Text(LOCTEXT("PivotTool", "Pivot Tool"))
-				]
-				+ SVerticalBox::Slot()
-				.AutoHeight()
-				.HAlign(HAlign_Center)
-				[
-					SNew(SUniformGridPanel)
-					.SlotPadding(2)
-					+ SUniformGridPanel::Slot(0, 0)
-					[	
-						SNew(SButton)
-						.OnClicked_Raw(this, &SPivotOverlayWidget::OnButtonClicked)
-						.Text(LOCTEXT("Edit", "Edit"))
-						.ToolTipText(LOCTEXT("Edit_Tooltip","When in edit mode you can move the pivot location freely without changing the object's transform"))
-						.ButtonColorAndOpacity(this, &SPivotOverlayWidget::GetEditColor)				
-					]
-					+ SUniformGridPanel::Slot(1, 0)
-					[							
-						SNew(SButton)
-						.OnClicked_Raw(this, &SPivotOverlayWidget::OnButtonClicked)
-						.Text(LOCTEXT("Pose", "Pose"))
-						.ToolTipText(LOCTEXT("Pose_Tooltip", "In pose mode you will rotate or translate the object about its pivot"))
-						.ButtonColorAndOpacity(this, &SPivotOverlayWidget::GetPoseColor)
-					]
-				]
-			]
-		];
-	}
-
-private:
-	TWeakObjectPtr<USequencerPivotTool> OwningPivotTool;
-
-	FReply OnButtonClicked()
-	{
-		if (OwningPivotTool.IsValid())
-		{
-			OwningPivotTool.Get()->TogglePivotMode();
-			return FReply::Handled();
-		}
-		return FReply::Unhandled();
-	}
-
-	FSlateColor GetEditColor() const
-	{
-		if (OwningPivotTool.IsValid())
-		{
-			return OwningPivotTool.Get()->IsInPivotMode() ? FStyleColors::Transparent : FStyleColors::Select;
-		}
-		return FStyleColors::Transparent;
-	}
-
-	FSlateColor GetPoseColor() const
-	{
-		if (OwningPivotTool.IsValid())
-		{
-			return OwningPivotTool.Get()->IsInPivotMode() ? FStyleColors::Select : FStyleColors::Transparent;
-		}
-		return FStyleColors::Transparent;
-	}
-
-	FReply OnMouseButtonDown(const FGeometry& MyGeometry, const FPointerEvent& MouseEvent) override
-	{
-		return FReply::Handled().DetectDrag(SharedThis(this), EKeys::LeftMouseButton);
-	}
-
->>>>>>> d731a049
 	FReply OnDragDetected(const FGeometry& MyGeometry, const FPointerEvent& MouseEvent)
 	{
 		// Need to remember where within a tab we grabbed
