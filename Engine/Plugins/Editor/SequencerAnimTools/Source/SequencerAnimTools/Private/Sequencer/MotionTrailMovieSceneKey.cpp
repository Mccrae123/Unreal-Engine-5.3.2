--- conflicted
+++ resolved
@@ -289,19 +289,11 @@
 		{
 			bIsFloat = true;
 			FloatChannels = FloatChannels.Slice(OwningTrail->GetChannelOffset(), MaxChannel + 1);
-<<<<<<< HEAD
 		}
 		else
 		{
 			return;
 		}
-=======
-		}
-		else
-		{
-			return;
-		}
->>>>>>> d731a049
 		for (int32 ChannelIdx = 0; ChannelIdx <= MaxChannel; ChannelIdx++)
 		{
 			TArray<FFrameNumber> KeyTimes;
@@ -629,25 +621,16 @@
 , bDirty(true)
 , OwningTrail(InOwningTrail)
 {
-<<<<<<< HEAD
+	if (OwningTrail->GetChannelOffset() == INDEX_NONE)
+	{
+		return;
+	}
 	int32 MaxChannel = (int32)ETransformChannel::TranslateZ;///only do the first three channels, 0,1,2 which are position.
 	TArrayView<FMovieSceneDoubleChannel*> DoubleChannels = InSection->GetChannelProxy().GetChannels<FMovieSceneDoubleChannel>();
 	TArrayView<FMovieSceneFloatChannel*> FloatChannels = InSection->GetChannelProxy().GetChannels<FMovieSceneFloatChannel>();
 
 	if (DoubleChannels.Num() > MaxChannel)
 	{
-=======
-	if (OwningTrail->GetChannelOffset() == INDEX_NONE)
-	{
-		return;
-	}
-	int32 MaxChannel = (int32)ETransformChannel::TranslateZ;///only do the first three channels, 0,1,2 which are position.
-	TArrayView<FMovieSceneDoubleChannel*> DoubleChannels = InSection->GetChannelProxy().GetChannels<FMovieSceneDoubleChannel>();
-	TArrayView<FMovieSceneFloatChannel*> FloatChannels = InSection->GetChannelProxy().GetChannels<FMovieSceneFloatChannel>();
-
-	if (DoubleChannels.Num() > MaxChannel)
-	{
->>>>>>> d731a049
 		DoubleChannels = DoubleChannels.Slice(OwningTrail->GetChannelOffset(),  MaxChannel + 1);
 		for (int32 Idx = 0; Idx <= MaxChannel; Idx++)
 		{
