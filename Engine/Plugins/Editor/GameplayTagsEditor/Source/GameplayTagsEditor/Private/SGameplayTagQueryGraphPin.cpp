--- conflicted
+++ resolved
@@ -2,13 +2,7 @@
 
 #include "SGameplayTagQueryGraphPin.h"
 #include "EdGraph/EdGraphSchema.h"
-<<<<<<< HEAD
-#include "Widgets/Input/SComboButton.h"
 #include "GameplayTagContainer.h"
-#include "Widgets/Layout/SScaleBox.h"
-=======
-#include "GameplayTagContainer.h"
->>>>>>> 4af6daef
 #include "ScopedTransaction.h"
 #include "GameplayTagEditorUtilities.h"
 #include "SGameplayTagQueryEntryBox.h"
@@ -23,76 +17,10 @@
 
 void SGameplayTagQueryGraphPin::OnTagQueryChanged(const FGameplayTagQuery& NewTagQuery)
 {
-<<<<<<< HEAD
-	ParseDefaultValueData();
-
-	//Create widget
-	return SNew(SVerticalBox)
-		+SVerticalBox::Slot()
-		.AutoHeight()
-		[
-			SAssignNew( ComboButton, SComboButton )
-			.OnGetMenuContent(this, &SGameplayTagQueryGraphPin::GetListContent)
-			.ContentPadding( FMargin( 2.0f, 2.0f ) )
-			.Visibility( this, &SGraphPin::GetDefaultValueVisibility )
-			.ButtonContent()
-			[
-				SNew( STextBlock )
-				.Text( LOCTEXT("GameplayTagQueryWidget_Edit", "Edit") )
-			]
-		]
-		+SVerticalBox::Slot()
-		.AutoHeight()
-		[
-			QueryDesc()
-		];
-}
-
-void SGameplayTagQueryGraphPin::ParseDefaultValueData()
-{
-	FString const TagQueryString = GraphPinObj->GetDefaultAsString();
-
-	FProperty* const TQProperty = FindFProperty<FProperty>(UEditableGameplayTagQuery::StaticClass(), TEXT("TagQueryExportText_Helper"));
-	if (TQProperty)
-	{
-		FGameplayTagQuery* const TQ = TagQuery.Get();
-		TQProperty->ImportText_Direct(*TagQueryString, TQ, nullptr, 0, GLog);
-	}
-}
-
-TSharedRef<SWidget> SGameplayTagQueryGraphPin::GetListContent()
-{
-	EditableQueries.Empty();
-	EditableQueries.Add(SGameplayTagQueryWidget::FEditableGameplayTagQueryDatum(GraphPinObj->GetOwningNode(), TagQuery.Get(), &TagQueryExportText));
-
-	return SNew( SVerticalBox )
-		+SVerticalBox::Slot()
-		.AutoHeight()
-		.MaxHeight( 400 )
-		[
-			SNew(SScaleBox)
-			.HAlign(EHorizontalAlignment::HAlign_Left)
-			.VAlign(EVerticalAlignment::VAlign_Top)
-			.StretchDirection(EStretchDirection::DownOnly)
-			.Stretch(EStretch::ScaleToFit)
-			.Content()
-			[
-				SNew(SGameplayTagQueryWidget, EditableQueries, nullptr)
-				.OnQueryChanged(this, &SGameplayTagQueryGraphPin::OnQueryChanged)
-				.Visibility( this, &SGraphPin::GetDefaultValueVisibility )
-				.AutoSave(true)
-			]
-		];
-}
-
-void SGameplayTagQueryGraphPin::OnQueryChanged()
-{
-=======
 	TagQuery = NewTagQuery;
 			
 	const FString TagQueryExportText = UE::GameplayTags::EditorUtilities::GameplayTagQueryExportText(TagQuery);
 
->>>>>>> 4af6daef
 	if (TagQueryExportText != GraphPinObj->GetDefaultAsString())
 	{
 		// Set Pin Data
