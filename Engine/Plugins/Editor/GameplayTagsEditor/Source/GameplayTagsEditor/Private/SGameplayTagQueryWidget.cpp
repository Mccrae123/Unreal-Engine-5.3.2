// Copyright Epic Games, Inc. All Rights Reserved.

#include "SGameplayTagQueryWidget.h"
#include "DetailsViewArgs.h"
#include "Modules/ModuleManager.h"
#include "PropertyHandle.h"
#include "Widgets/SBoxPanel.h"
#include "Widgets/Input/SButton.h"
#include "IDetailsView.h"
#include "GameplayTagsManager.h"
#include "Widgets/Layout/SUniformGridPanel.h"
#include "ScopedTransaction.h"
#include "Framework/Application/SlateApplication.h"
#include "Framework/Docking/TabManager.h"

#define LOCTEXT_NAMESPACE "GameplayTagQueryWidget"

<<<<<<< HEAD
void SGameplayTagQueryWidget::Construct(const FArguments& InArgs, const TArray<FEditableGameplayTagQueryDatum>& EditableTagQueries, const TSharedPtr<IPropertyHandle> InTagQueryPropertyHandle)
{
	ensure(EditableTagQueries.Num() > 0);
	TagQueries = EditableTagQueries;
	TagQueryPropertyHandle = InTagQueryPropertyHandle;
=======
void SGameplayTagQueryWidget::Construct(const FArguments& InArgs, const TArray<FGameplayTagQuery>& InTagQueries)
{
	ensure(InTagQueries.Num() > 0);
	TagQueries = InTagQueries;
>>>>>>> 4af6daef

	bReadOnly = InArgs._ReadOnly;
	OnQueriesCommitted = InArgs._OnQueriesCommitted;

	UGameplayTagsManager::Get().OnGetCategoriesMetaFromPropertyHandle.AddSP(this, &SGameplayTagQueryWidget::OnGetCategoriesMetaFromPropertyHandle);

	// build editable query object tree from the runtime query data
	UEditableGameplayTagQuery* const EditableGameplayTagQuery = CreateEditableQuery(TagQueries[0]);
	EditableQuery = EditableGameplayTagQuery;

	OriginalTagQueries = TagQueries;
	
	// create details view for the editable query object
	FDetailsViewArgs ViewArgs;
	ViewArgs.bAllowSearch = false;
	ViewArgs.NotifyHook = this;
	ViewArgs.bHideSelectionTip = true;
	ViewArgs.bShowObjectLabel = false;

	FPropertyEditorModule& PropertyModule = FModuleManager::LoadModuleChecked<FPropertyEditorModule>("PropertyEditor");
	Details = PropertyModule.CreateDetailView(ViewArgs);
	Details->SetObject(EditableGameplayTagQuery);

	ChildSlot
	[
		SNew(SBorder)
		.BorderImage(FAppStyle::GetBrush("ToolPanel.GroupBorder"))
		[
			SNew(SVerticalBox)

			// to delete!
			+ SVerticalBox::Slot()
<<<<<<< HEAD
			.AutoHeight()
			.VAlign(VAlign_Top)
			[
				SNew(SHorizontalBox)
				+ SHorizontalBox::Slot()
				.AutoWidth()
				[
					SNew(SButton)
					.IsEnabled(!bReadOnly)
					.Visibility(this, &SGameplayTagQueryWidget::GetSaveAndCloseButtonVisibility)
					.OnClicked(this, &SGameplayTagQueryWidget::OnSaveAndCloseClicked)
					.Text(LOCTEXT("GameplayTagQueryWidget_SaveAndClose", "Save and Close"))
				]
				+ SHorizontalBox::Slot()
				.AutoWidth()
				[
					SNew(SButton)
					.Visibility(this, &SGameplayTagQueryWidget::GetCancelButtonVisibility)
					.OnClicked(this, &SGameplayTagQueryWidget::OnCancelClicked)
					.Text(LOCTEXT("GameplayTagQueryWidget_Cancel", "Close Without Saving"))
				]
			]
			// to delete!
			+ SVerticalBox::Slot()
			[
				Details.ToSharedRef()
			]
		]
	];
=======
			.FillHeight(1)
			.Padding(2)
			[
				Details.ToSharedRef()
			]

			+ SVerticalBox::Slot()
			.AutoHeight()
			.HAlign(HAlign_Right)
			.Padding(5)
			[
				SNew(SUniformGridPanel)
				.MinDesiredSlotHeight(FAppStyle::Get().GetFloat("StandardDialog.MinDesiredSlotHeight"))
				.MinDesiredSlotWidth(FAppStyle::Get().GetFloat("StandardDialog.MinDesiredSlotWidth"))
				.SlotPadding(FAppStyle::Get().GetMargin("StandardDialog.SlotPadding"))

				+ SUniformGridPanel::Slot(0, 0)
				[
					// ok button
					SNew(SButton)
						.IsEnabled(!bReadOnly)
						.HAlign(HAlign_Center)
						.OnClicked(this, &SGameplayTagQueryWidget::OnOkClicked)
						.Text(LOCTEXT("GameplayTagQueryWidget_OK", "OK"))
				]

				+ SUniformGridPanel::Slot(1, 0)
				[
					// cancel button
					SNew(SButton)
						.ContentPadding(FAppStyle::Get().GetMargin("StandardDialog.ContentPadding") )
						.HAlign(HAlign_Center)
						.OnClicked(this, &SGameplayTagQueryWidget::OnCancelClicked)
						.Text(LOCTEXT("GameplayTagQueryWidget_Cancel", "Cancel"))
				]
			]
		]
	];
	
>>>>>>> 4af6daef
}

void SGameplayTagQueryWidget::OnGetCategoriesMetaFromPropertyHandle(TSharedPtr<IPropertyHandle> PropertyHandle, FString& MetaString) const
{
	TArray<UObject*> OuterObjects;
	PropertyHandle->GetOuterObjects(OuterObjects);
	for (const UObject* Object : OuterObjects)
	{
		UObject* Outer = Object->GetOuter();
		while (Outer)
		{
			if (Outer == EditableQuery)
			{
				// This is us, re-route
<<<<<<< HEAD
				MetaString = UGameplayTagsManager::StaticGetCategoriesMetaFromPropertyHandle(TagQueryPropertyHandle);
=======
				MetaString = Filter;
>>>>>>> 4af6daef
				return;
			}
			Outer = Outer->GetOuter();
		}
	}
}

UEditableGameplayTagQuery* SGameplayTagQueryWidget::CreateEditableQuery(FGameplayTagQuery& Q)
{
	UEditableGameplayTagQuery* const AnEditableQuery = Q.CreateEditableQuery();
	if (AnEditableQuery)
	{
		// prevent GC, will explicitly remove from root later
		AnEditableQuery->AddToRoot();
	}

	return AnEditableQuery;
}

SGameplayTagQueryWidget::~SGameplayTagQueryWidget()
{
	// clean up our temp editing uobjects
	UEditableGameplayTagQuery* const TagQuery = EditableQuery.Get();
	if (TagQuery)
	{
		TagQuery->RemoveFromRoot();
	}
	
	UGameplayTagsManager::Get().OnGetCategoriesMetaFromPropertyHandle.RemoveAll(this);
}

void SGameplayTagQueryWidget::NotifyPostChange(const FPropertyChangedEvent& PropertyChangedEvent, FProperty* PropertyThatChanged)
{
	if (!bReadOnly)
	{
		FScopedTransaction Transaction( LOCTEXT("GameplayTagQueryWidget_Edit", "Edit Gameplay Tag Query") );
		SaveToTagQuery();
		OnQueriesCommitted.ExecuteIfBound(TagQueries);
	}
}

void SGameplayTagQueryWidget::SaveToTagQuery()
{
	if (!EditableQuery.IsValid() || bReadOnly)
<<<<<<< HEAD
	{
		return;
	}

	FGameplayTagQuery NewQuery;
	NewQuery.BuildFromEditableQuery(*EditableQuery.Get());
	FString NewQueryAsString = EditableQuery.Get()->GetTagQueryExportText(NewQuery);

	// set query through property handle if possible to propagate changes to loaded instances
	// Note that all queries share the same property handle so we only need to set once since it will
	// take care of applying to all selected objects
	IPropertyHandle* PropertyHandle = TagQueryPropertyHandle.Get();
	if (PropertyHandle != nullptr)
	{
		PropertyHandle->SetValueFromFormattedString(NewQueryAsString);
	}

	// write to all selected queries
	for (FEditableGameplayTagQueryDatum& TQ : TagQueries)
	{
		if (TQ.TagQueryExportText != nullptr)
		{
			*TQ.TagQueryExportText = NewQueryAsString;
		}

		// when property handle is not available (e.g. BP pin) we set the query and dirty the package manually
		if (PropertyHandle == nullptr)
		{
			*TQ.TagQuery = NewQuery;
			if (TQ.TagQueryOwner.IsValid())
			{
				TQ.TagQueryOwner->MarkPackageDirty();
			}
=======
	{
		return;
	}

	FGameplayTagQuery NewQuery;

	if (UEditableGameplayTagQuery* CurrentEditableQuery = EditableQuery.Get())
	{
		// Do not try to build empty queries.
		if (CurrentEditableQuery->RootExpression != nullptr)
		{
			NewQuery.BuildFromEditableQuery(*CurrentEditableQuery);
>>>>>>> 4af6daef
		}
	}

	for (FGameplayTagQuery& TagQuery : TagQueries)
	{
		TagQuery = NewQuery;
	}
}

FReply SGameplayTagQueryWidget::OnOkClicked()
{
	if (!bReadOnly)
	{
		FScopedTransaction Transaction( LOCTEXT("GameplayTagQueryWidget_Edit", "Edit Gameplay Tag Query") );
		
		SaveToTagQuery();

		OnQueriesCommitted.ExecuteIfBound(TagQueries);
		OnOk.ExecuteIfBound();
	}
	else
	{
		OnCancel.ExecuteIfBound();
	}
	
	return FReply::Handled();
}

FReply SGameplayTagQueryWidget::OnCancelClicked() const
{
	TagQueries = OriginalTagQueries;
	
	OnQueriesCommitted.ExecuteIfBound(TagQueries);	
	OnCancel.ExecuteIfBound();
	
	return FReply::Handled();
}

namespace UE::GameplayTags::Editor
{

static TWeakPtr<SGameplayTagQueryWidget> GlobalTagQueryWidget;
static TWeakPtr<SWindow> GlobalTagQueryWidgetWindow;

TWeakPtr<SGameplayTagQueryWidget> OpenGameplayTagQueryWindow(const FGameplayTagQueryWindowArgs& Args)
{
	CloseGameplayTagQueryWindow(nullptr);
	
	const FVector2D WindowSize(600, 400);
	
	FText Title = Args.Title;
	if (Title.IsEmpty())
	{
		Title = LOCTEXT("GameplayTagQueryWidget_Title", "Tag Query Editor");
	}

	// Determine the position of the window so that it will spawn near the mouse, but not go off the screen.
	FSlateRect AnchorRect;
	if (Args.AnchorWidget.IsValid())
	{
		AnchorRect = Args.AnchorWidget->GetCachedGeometry().GetLayoutBoundingRect();
	}
	else
	{
		AnchorRect = FSlateRect::FromPointAndExtent(FSlateApplication::Get().GetCursorPos(), FVector2d());
	}
	AnchorRect = AnchorRect.ExtendBy(FMargin(20));
	
	const FVector2D ProposedPlacement = AnchorRect.GetTopLeft() + FVector2D(-WindowSize.X, -WindowSize.Y * 0.2);
	const FVector2D AdjustedSummonLocation = FSlateApplication::Get().CalculatePopupWindowPosition(AnchorRect, WindowSize, true, ProposedPlacement, Orient_Vertical);

	TSharedRef<SGameplayTagQueryWidget> QueryWidget = SNew(SGameplayTagQueryWidget, Args.EditableQueries)
			.OnQueriesCommitted(Args.OnQueriesCommitted)
			.Filter(Args.Filter)
			.ReadOnly(Args.bReadOnly);

	TSharedRef<SWindow> Window = SNew(SWindow)
		.Title(Args.Title)
		.SupportsMinimize(false)
		.SupportsMaximize(false)
		.AutoCenter(EAutoCenter::None)
		.IsTopmostWindow(true)
		.ScreenPosition(AdjustedSummonLocation)
		.ClientSize(WindowSize)
		[
			QueryWidget
		];

	// NOTE: FGlobalTabmanager::Get()-> is actually dereferencing a SharedReference, not a SharedPtr, so it cannot be null.
	if (FGlobalTabmanager::Get()->GetRootWindow().IsValid())
	{
		FSlateApplication::Get().AddWindowAsNativeChild(Window, FGlobalTabmanager::Get()->GetRootWindow().ToSharedRef());
	}
	else
	{
		FSlateApplication::Get().AddWindow(Window);
	}

	GlobalTagQueryWidget = QueryWidget;
	GlobalTagQueryWidgetWindow = Window;

	auto CloseWindow = [WeakQueryWidget = GlobalTagQueryWidget]()
	{
		CloseGameplayTagQueryWindow(WeakQueryWidget);
	};

	QueryWidget->SetOnOk(FSimpleDelegate::CreateLambda(CloseWindow));
	QueryWidget->SetOnCancel(FSimpleDelegate::CreateLambda(CloseWindow));

	return QueryWidget;
}

void CloseGameplayTagQueryWindow(TWeakPtr<SGameplayTagQueryWidget> QueryWidget)
{
	if (GlobalTagQueryWidget.IsValid() && GlobalTagQueryWidgetWindow.IsValid())
	{
		if (!QueryWidget.IsValid() || QueryWidget == GlobalTagQueryWidget)
		{
			GlobalTagQueryWidgetWindow.Pin()->RequestDestroyWindow();
		}
	}

	GlobalTagQueryWidget = nullptr;
	GlobalTagQueryWidgetWindow = nullptr;
}

} // UE::GameplayTags::Editor

#undef LOCTEXT_NAMESPACE<|MERGE_RESOLUTION|>--- conflicted
+++ resolved
@@ -15,18 +15,10 @@
 
 #define LOCTEXT_NAMESPACE "GameplayTagQueryWidget"
 
-<<<<<<< HEAD
-void SGameplayTagQueryWidget::Construct(const FArguments& InArgs, const TArray<FEditableGameplayTagQueryDatum>& EditableTagQueries, const TSharedPtr<IPropertyHandle> InTagQueryPropertyHandle)
-{
-	ensure(EditableTagQueries.Num() > 0);
-	TagQueries = EditableTagQueries;
-	TagQueryPropertyHandle = InTagQueryPropertyHandle;
-=======
 void SGameplayTagQueryWidget::Construct(const FArguments& InArgs, const TArray<FGameplayTagQuery>& InTagQueries)
 {
 	ensure(InTagQueries.Num() > 0);
 	TagQueries = InTagQueries;
->>>>>>> 4af6daef
 
 	bReadOnly = InArgs._ReadOnly;
 	OnQueriesCommitted = InArgs._OnQueriesCommitted;
@@ -59,37 +51,6 @@
 
 			// to delete!
 			+ SVerticalBox::Slot()
-<<<<<<< HEAD
-			.AutoHeight()
-			.VAlign(VAlign_Top)
-			[
-				SNew(SHorizontalBox)
-				+ SHorizontalBox::Slot()
-				.AutoWidth()
-				[
-					SNew(SButton)
-					.IsEnabled(!bReadOnly)
-					.Visibility(this, &SGameplayTagQueryWidget::GetSaveAndCloseButtonVisibility)
-					.OnClicked(this, &SGameplayTagQueryWidget::OnSaveAndCloseClicked)
-					.Text(LOCTEXT("GameplayTagQueryWidget_SaveAndClose", "Save and Close"))
-				]
-				+ SHorizontalBox::Slot()
-				.AutoWidth()
-				[
-					SNew(SButton)
-					.Visibility(this, &SGameplayTagQueryWidget::GetCancelButtonVisibility)
-					.OnClicked(this, &SGameplayTagQueryWidget::OnCancelClicked)
-					.Text(LOCTEXT("GameplayTagQueryWidget_Cancel", "Close Without Saving"))
-				]
-			]
-			// to delete!
-			+ SVerticalBox::Slot()
-			[
-				Details.ToSharedRef()
-			]
-		]
-	];
-=======
 			.FillHeight(1)
 			.Padding(2)
 			[
@@ -129,7 +90,6 @@
 		]
 	];
 	
->>>>>>> 4af6daef
 }
 
 void SGameplayTagQueryWidget::OnGetCategoriesMetaFromPropertyHandle(TSharedPtr<IPropertyHandle> PropertyHandle, FString& MetaString) const
@@ -144,11 +104,7 @@
 			if (Outer == EditableQuery)
 			{
 				// This is us, re-route
-<<<<<<< HEAD
-				MetaString = UGameplayTagsManager::StaticGetCategoriesMetaFromPropertyHandle(TagQueryPropertyHandle);
-=======
 				MetaString = Filter;
->>>>>>> 4af6daef
 				return;
 			}
 			Outer = Outer->GetOuter();
@@ -193,41 +149,6 @@
 void SGameplayTagQueryWidget::SaveToTagQuery()
 {
 	if (!EditableQuery.IsValid() || bReadOnly)
-<<<<<<< HEAD
-	{
-		return;
-	}
-
-	FGameplayTagQuery NewQuery;
-	NewQuery.BuildFromEditableQuery(*EditableQuery.Get());
-	FString NewQueryAsString = EditableQuery.Get()->GetTagQueryExportText(NewQuery);
-
-	// set query through property handle if possible to propagate changes to loaded instances
-	// Note that all queries share the same property handle so we only need to set once since it will
-	// take care of applying to all selected objects
-	IPropertyHandle* PropertyHandle = TagQueryPropertyHandle.Get();
-	if (PropertyHandle != nullptr)
-	{
-		PropertyHandle->SetValueFromFormattedString(NewQueryAsString);
-	}
-
-	// write to all selected queries
-	for (FEditableGameplayTagQueryDatum& TQ : TagQueries)
-	{
-		if (TQ.TagQueryExportText != nullptr)
-		{
-			*TQ.TagQueryExportText = NewQueryAsString;
-		}
-
-		// when property handle is not available (e.g. BP pin) we set the query and dirty the package manually
-		if (PropertyHandle == nullptr)
-		{
-			*TQ.TagQuery = NewQuery;
-			if (TQ.TagQueryOwner.IsValid())
-			{
-				TQ.TagQueryOwner->MarkPackageDirty();
-			}
-=======
 	{
 		return;
 	}
@@ -240,7 +161,6 @@
 		if (CurrentEditableQuery->RootExpression != nullptr)
 		{
 			NewQuery.BuildFromEditableQuery(*CurrentEditableQuery);
->>>>>>> 4af6daef
 		}
 	}
 
@@ -269,7 +189,7 @@
 	return FReply::Handled();
 }
 
-FReply SGameplayTagQueryWidget::OnCancelClicked() const
+FReply SGameplayTagQueryWidget::OnCancelClicked()
 {
 	TagQueries = OriginalTagQueries;
 	
