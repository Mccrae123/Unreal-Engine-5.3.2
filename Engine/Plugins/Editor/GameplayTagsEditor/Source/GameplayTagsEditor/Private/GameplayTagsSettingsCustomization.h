--- conflicted
+++ resolved
@@ -3,11 +3,6 @@
 #pragma once
 
 #include "IDetailCustomization.h"
-<<<<<<< HEAD
-
-class SGameplayTagWidget;
-=======
->>>>>>> 4af6daef
 
 class SGameplayTagWidget;
 class IDetailLayoutBuilder;
