--- conflicted
+++ resolved
@@ -2,10 +2,6 @@
 
 #include "SAddNewGameplayTagWidget.h"
 #include "DetailLayoutBuilder.h"
-<<<<<<< HEAD
-#include "Framework/Views/TableViewMetadata.h"
-=======
->>>>>>> 4af6daef
 #include "GameplayTagsEditorModule.h"
 #include "GameplayTagsManager.h"
 #include "GameplayTagsModule.h"
@@ -14,12 +10,9 @@
 #include "Misc/MessageDialog.h"
 #include "Widgets/Input/SComboBox.h"
 #include "Widgets/Input/SEditableTextBox.h"
-<<<<<<< HEAD
-=======
 #include "Widgets/Layout/SGridPanel.h"
 #include "Widgets/Notifications/SNotificationList.h"
 #include "Framework/Notifications/NotificationManager.h"
->>>>>>> 4af6daef
 
 #define LOCTEXT_NAMESPACE "AddNewGameplayTagWidget"
 
@@ -132,23 +125,10 @@
 					]
 				]
 
-<<<<<<< HEAD
-			+ SHorizontalBox::Slot()
-			.AutoWidth()
-			.VAlign(VAlign_Center)
-			[
-				SNew( SButton )
-				.ButtonStyle( FAppStyle::Get(), "NoBorder" )
-				.Visibility(this, &SAddNewGameplayTagWidget::OnGetTagSourceFavoritesVisibility)
-				.OnClicked(this, &SAddNewGameplayTagWidget::OnToggleTagSourceFavoriteClicked)
-				.ToolTipText(LOCTEXT("ToggleFavoriteTooltip", "Toggle whether or not this tag source is your favorite source (new tags will go into your favorite source by default)"))
-				.ContentPadding(0)
-=======
 				+ SHorizontalBox::Slot()
 				.AutoWidth()
 				.Padding(2.0f, 0, 0, 0)
 				.VAlign(VAlign_Center)
->>>>>>> 4af6daef
 				[
 					SNew( SButton )
 					.ButtonStyle( FAppStyle::Get(), "NoBorder" )
