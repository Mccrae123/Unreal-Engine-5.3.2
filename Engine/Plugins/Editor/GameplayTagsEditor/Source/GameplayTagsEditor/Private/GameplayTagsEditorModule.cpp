// Copyright Epic Games, Inc. All Rights Reserved.

#include "GameplayTagsEditorModule.h"

#include "Misc/Paths.h"
#include "PropertyEditorModule.h"
#include "Factories/Factory.h"
#include "EdGraphUtilities.h"
#include "GameplayTagContainer.h"
#include "Engine/DataTable.h"
#include "GameplayTagsManager.h"
#include "AssetData.h"
#include "Misc/ConfigCacheIni.h"
#include "GameplayTagsGraphPanelPinFactory.h"
#include "GameplayTagsGraphPanelNodeFactory.h"
#include "GameplayTagContainerCustomization.h"
#include "GameplayTagQueryCustomization.h"
#include "GameplayTagCustomization.h"
#include "GameplayTagsSettings.h"
#include "GameplayTagsSettingsCustomization.h"
#include "GameplayTagsModule.h"
#include "ISettingsModule.h"
#include "ISettingsEditorModule.h"
#include "Widgets/Notifications/SNotificationList.h"
#include "Widgets/SNullWidget.h"
#include "Framework/Notifications/NotificationManager.h"
#include "AssetRegistryModule.h"
#include "Editor.h"
#include "ISourceControlModule.h"
#include "SourceControlHelpers.h"
#include "HAL/PlatformFile.h"
#include "HAL/PlatformFileManager.h"
#include "Stats/StatsMisc.h"
#include "UObject/UObjectHash.h"
#include "HAL/IConsoleManager.h"
#include "Misc/FileHelper.h"
#include "UObject/ObjectSaveContext.h"

#define LOCTEXT_NAMESPACE "GameplayTagEditor"


class FGameplayTagsEditorModule
	: public IGameplayTagsEditorModule
{
public:

	// IModuleInterface

	virtual void StartupModule() override
	{
		FCoreDelegates::OnPostEngineInit.AddRaw(this, &FGameplayTagsEditorModule::OnPostEngineInit);
	}
	
	void OnPostEngineInit()
	{
		// Register the details customizer
		{
			FPropertyEditorModule& PropertyModule = FModuleManager::LoadModuleChecked<FPropertyEditorModule>("PropertyEditor");
			PropertyModule.RegisterCustomPropertyTypeLayout("GameplayTagContainer", FOnGetPropertyTypeCustomizationInstance::CreateStatic(&FGameplayTagContainerCustomization::MakeInstance));
			PropertyModule.RegisterCustomPropertyTypeLayout("GameplayTag", FOnGetPropertyTypeCustomizationInstance::CreateStatic(&FGameplayTagCustomizationPublic::MakeInstance));
			PropertyModule.RegisterCustomPropertyTypeLayout("GameplayTagQuery", FOnGetPropertyTypeCustomizationInstance::CreateStatic(&FGameplayTagQueryCustomization::MakeInstance));
			PropertyModule.RegisterCustomPropertyTypeLayout("GameplayTagCreationWidgetHelper", FOnGetPropertyTypeCustomizationInstance::CreateStatic(&FGameplayTagCreationWidgetHelperDetails::MakeInstance));

			PropertyModule.RegisterCustomClassLayout(UGameplayTagsSettings::StaticClass()->GetFName(), FOnGetDetailCustomizationInstance::CreateStatic(&FGameplayTagsSettingsCustomization::MakeInstance));

			PropertyModule.NotifyCustomizationModuleChanged();
		}

		TSharedPtr<FGameplayTagsGraphPanelPinFactory> GameplayTagsGraphPanelPinFactory = MakeShareable(new FGameplayTagsGraphPanelPinFactory());
		FEdGraphUtilities::RegisterVisualPinFactory(GameplayTagsGraphPanelPinFactory);

		TSharedPtr<FGameplayTagsGraphPanelNodeFactory> GameplayTagsGraphPanelNodeFactory = MakeShareable(new FGameplayTagsGraphPanelNodeFactory());
		FEdGraphUtilities::RegisterVisualNodeFactory(GameplayTagsGraphPanelNodeFactory);

		// These objects are not UDeveloperSettings because we only want them to register if the editor plugin is enabled

		if (ISettingsModule* SettingsModule = FModuleManager::GetModulePtr<ISettingsModule>("Settings"))
		{
			SettingsModule->RegisterSettings("Project", "Project", "GameplayTags",
				LOCTEXT("GameplayTagSettingsName", "GameplayTags"),
				LOCTEXT("GameplayTagSettingsNameDesc", "GameplayTag Settings"),
				GetMutableDefault<UGameplayTagsSettings>()
			);
		}

		GameplayTagPackageName = FGameplayTag::StaticStruct()->GetOutermost()->GetFName();
		GameplayTagStructName = FGameplayTag::StaticStruct()->GetFName();

		// Hook into notifications for object re-imports so that the gameplay tag tree can be reconstructed if the table changes
		if (GIsEditor)
		{
			GEditor->GetEditorSubsystem<UImportSubsystem>()->OnAssetPostImport.AddRaw(this, &FGameplayTagsEditorModule::OnObjectReimported);
			FEditorDelegates::OnEditAssetIdentifiers.AddRaw(this, &FGameplayTagsEditorModule::OnEditGameplayTag);
			IGameplayTagsModule::OnTagSettingsChanged.AddRaw(this, &FGameplayTagsEditorModule::OnEditorSettingsChanged);
			UPackage::PackageSavedWithContextEvent.AddRaw(this, &FGameplayTagsEditorModule::OnPackageSaved);
		}
	}

	void OnObjectReimported(UFactory* ImportFactory, UObject* InObject)
	{
		UGameplayTagsManager& Manager = UGameplayTagsManager::Get();

		// Re-construct the gameplay tag tree if the base table is re-imported
		if (GIsEditor && !IsRunningCommandlet() && InObject && Manager.GameplayTagTables.Contains(Cast<UDataTable>(InObject)))
		{
			Manager.EditorRefreshGameplayTagTree();
		}
	}

	virtual void ShutdownModule() override
	{
		FCoreDelegates::OnPostEngineInit.RemoveAll(this);

		// This function may be called during shutdown to clean up your module.  For modules that support dynamic reloading,
		// we call this function before unloading the module.

		if (ISettingsModule* SettingsModule = FModuleManager::GetModulePtr<ISettingsModule>("Settings"))
		{
			SettingsModule->UnregisterSettings("Project", "Project", "GameplayTags");
			SettingsModule->UnregisterSettings("Project", "Project", "GameplayTags Developer");
		}

		if (GEditor)
		{
			GEditor->GetEditorSubsystem<UImportSubsystem>()->OnAssetPostImport.RemoveAll(this);
		}
		FEditorDelegates::OnEditAssetIdentifiers.RemoveAll(this);
		IGameplayTagsModule::OnTagSettingsChanged.RemoveAll(this);
		UPackage::PackageSavedWithContextEvent.RemoveAll(this);
	}

	void OnEditorSettingsChanged()
	{
		// This is needed to make networking changes as well, so let's always refresh
		UGameplayTagsManager::Get().EditorRefreshGameplayTagTree();

		// Attempt to migrate the settings if needed
		MigrateSettings();
	}

	void WarnAboutRestart()
<<<<<<< HEAD
	{
		ISettingsEditorModule* SettingsEditorModule = FModuleManager::GetModulePtr<ISettingsEditorModule>("SettingsEditor");
		if (SettingsEditorModule)
		{
			SettingsEditorModule->OnApplicationRestartRequired();
		}
	}

	void OnPackageSaved(const FString& PackageFileName, UObject* PackageObj)
=======
>>>>>>> 6bbb88c8
	{
		ISettingsEditorModule* SettingsEditorModule = FModuleManager::GetModulePtr<ISettingsEditorModule>("SettingsEditor");
		if (SettingsEditorModule)
		{
			SettingsEditorModule->OnApplicationRestartRequired();
		}
	}

	void OnPackageSaved(const FString& PackageFileName, UPackage* Package, FObjectPostSaveContext ObjectSaveContext)
	{
		if (GIsEditor && !ObjectSaveContext.IsProceduralSave())
		{
			UGameplayTagsManager& Manager = UGameplayTagsManager::Get();

			bool bRefreshGameplayTagTree = false;

			TArray<UObject*> Objects;
			const bool bIncludeNestedObjects = false;
<<<<<<< HEAD
			GetObjectsWithPackage(Cast<UPackage>(PackageObj), Objects, bIncludeNestedObjects);
=======
			GetObjectsWithPackage(Package, Objects, bIncludeNestedObjects);
>>>>>>> 6bbb88c8
			for (UObject* Entry : Objects)
			{
				if (UDataTable* DataTable = Cast<UDataTable>(Entry))
				{
					if (Manager.GameplayTagTables.Contains(DataTable))
					{
						bRefreshGameplayTagTree = true;
						break;
					}
				}
			}

			// Re-construct the gameplay tag tree if a data table is saved (presumably with modifications).
			if (bRefreshGameplayTagTree)
			{
				Manager.EditorRefreshGameplayTagTree();
			}
		}
	}

	void OnEditGameplayTag(TArray<FAssetIdentifier> AssetIdentifierList)
	{
		// If any of these are gameplay tags, open up tag viewer
		for (FAssetIdentifier Identifier : AssetIdentifierList)
		{
			if (Identifier.IsValue() && Identifier.PackageName == GameplayTagPackageName && Identifier.ObjectName == GameplayTagStructName)
			{
				if (ISettingsModule* SettingsModule = FModuleManager::GetModulePtr<ISettingsModule>("Settings"))
				{
					// TODO: Select tag maybe?
					SettingsModule->ShowViewer("Project", "Project", "GameplayTags");
				}
				return;
			}
		}
	}

	void ShowNotification(const FText& TextToDisplay, float TimeToDisplay, bool bLogError = false)
	{
		FNotificationInfo Info(TextToDisplay);
		Info.ExpireDuration = TimeToDisplay;

		FSlateNotificationManager::Get().AddNotification(Info);

		// Also log if error
		if (bLogError)
		{
			UE_LOG(LogGameplayTags, Error, TEXT("%s"), *TextToDisplay.ToString())
		}
	}

	void MigrateSettings()
	{
		UGameplayTagsManager& Manager = UGameplayTagsManager::Get();

		FString DefaultEnginePath = FString::Printf(TEXT("%sDefaultEngine.ini"), *FPaths::SourceConfigDir());

		UGameplayTagsSettings* Settings = GetMutableDefault<UGameplayTagsSettings>();
		
		// The refresh has already set the in memory version of this to be correct, just need to save it out now
		if (!GConfig->GetSectionPrivate(TEXT("GameplayTags"), false, true, DefaultEnginePath))
		{
			// Already migrated or no data
			return;
		}

		// Check out defaultengine
		GameplayTagsUpdateSourceControl(DefaultEnginePath);

		// Delete gameplay tags section entirely. This modifies the disk version
		GConfig->EmptySection(TEXT("GameplayTags"), DefaultEnginePath);

		FConfigSection* PackageRedirects = GConfig->GetSectionPrivate(TEXT("/Script/Engine.Engine"), false, false, DefaultEnginePath);

		if (PackageRedirects)
		{
			for (FConfigSection::TIterator It(*PackageRedirects); It; ++It)
			{
				if (It.Key() == TEXT("+GameplayTagRedirects"))
				{
					It.RemoveCurrent();
				}
			}
		}

		// This will remove comments, etc. It is expected for someone to diff this before checking in to manually fix it
		GConfig->Flush(false, DefaultEnginePath);

		// Write out gameplaytags.ini
		GameplayTagsUpdateSourceControl(Settings->GetDefaultConfigFilename());
		Settings->TryUpdateDefaultConfigFile();

		GConfig->LoadFile(Settings->GetDefaultConfigFilename());
		
		// Write out all other tag lists
		TArray<const FGameplayTagSource*> Sources;

		Manager.FindTagSourcesWithType(EGameplayTagSourceType::TagList, Sources);
		Manager.FindTagSourcesWithType(EGameplayTagSourceType::RestrictedTagList, Sources);

		for (const FGameplayTagSource* Source : Sources)
		{
			UGameplayTagsList* TagList = Source->SourceTagList;
			if (TagList)
			{
				GameplayTagsUpdateSourceControl(TagList->ConfigFileName);
				TagList->TryUpdateDefaultConfigFile(TagList->ConfigFileName);

				// Reload off disk
				GConfig->LoadFile(TagList->ConfigFileName);
				//FString DestFileName;
				//FConfigCacheIni::LoadGlobalIniFile(DestFileName, *FString::Printf(TEXT("Tags/%s"), *Source->SourceName.ToString()), nullptr, true);

				// Explicitly remove user tags section
				GConfig->EmptySection(TEXT("UserTags"), TagList->ConfigFileName);
			}
		}

		ShowNotification(LOCTEXT("MigrationText", "Migrated Tag Settings, check DefaultEngine.ini before checking in!"), 10.0f);
	}

	void GameplayTagsUpdateSourceControl(const FString& RelativeConfigFilePath)
	{
		FString ConfigPath = FPaths::ConvertRelativePathToFull(RelativeConfigFilePath);

		if (!FPlatformFileManager::Get().GetPlatformFile().FileExists(*ConfigPath))
		{
			return;
		}

		if (ISourceControlModule::Get().IsEnabled())
		{
			FText ErrorMessage;

			if (!SourceControlHelpers::CheckoutOrMarkForAdd(ConfigPath, FText::FromString(ConfigPath), NULL, ErrorMessage))
			{
				ShowNotification(ErrorMessage, 3.0f);
			}
		}
		else
		{
			if (!FPlatformFileManager::Get().GetPlatformFile().SetReadOnly(*ConfigPath, false))
			{
				ShowNotification(FText::Format(LOCTEXT("FailedToMakeWritable", "Could not make {0} writable."), FText::FromString(ConfigPath)), 3.0f);
			}
		}
	}

	bool DeleteTagRedirector(const FName& TagToDelete)
	{
		UGameplayTagsSettings* Settings = GetMutableDefault<UGameplayTagsSettings>();
		UGameplayTagsManager& Manager = UGameplayTagsManager::Get();

		for (int32 i = 0; i < Settings->GameplayTagRedirects.Num(); i++)
		{
			if (Settings->GameplayTagRedirects[i].OldTagName == TagToDelete)
			{
				Settings->GameplayTagRedirects.RemoveAt(i);

				GameplayTagsUpdateSourceControl(Settings->GetDefaultConfigFilename());
				Settings->TryUpdateDefaultConfigFile();
				GConfig->LoadFile(Settings->GetDefaultConfigFilename());

				Manager.EditorRefreshGameplayTagTree();

				ShowNotification(FText::Format(LOCTEXT("RemoveTagRedirect", "Deleted tag redirect {0}"), FText::FromName(TagToDelete)), 5.0f);

				WarnAboutRestart();

				TSharedPtr<FGameplayTagNode> FoundNode = Manager.FindTagNode(TagToDelete);

				ensureMsgf(!FoundNode.IsValid() || FoundNode->GetCompleteTagName() == TagToDelete, TEXT("Failed to delete redirector %s!"), *TagToDelete.ToString());

				return true;
			}
		}

		return false;
	}

	virtual bool AddNewGameplayTagToINI(const FString& NewTag, const FString& Comment, FName TagSourceName, bool bIsRestrictedTag, bool bAllowNonRestrictedChildren) override
	{
		UGameplayTagsManager& Manager = UGameplayTagsManager::Get();

		if (NewTag.IsEmpty())
		{
			return false;
		}

		if (Manager.ShouldImportTagsFromINI() == false)
		{
			return false;
		}

		UGameplayTagsSettings*			Settings = GetMutableDefault<UGameplayTagsSettings>();
		UGameplayTagsDeveloperSettings* DevSettings = GetMutableDefault<UGameplayTagsDeveloperSettings>();

		FText ErrorText;
		FString FixedString;
		if (!Manager.IsValidGameplayTagString(NewTag, &ErrorText, &FixedString))
		{
			ShowNotification(FText::Format(LOCTEXT("AddTagFailure_BadString", "Failed to add gameplay tag {0}: {1}, try {2} instead!"), FText::FromString(NewTag), ErrorText, FText::FromString(FixedString)), 10.0f, true);
			return false;
		}

		FName NewTagName = FName(*NewTag);

		// Delete existing redirector
		DeleteTagRedirector(NewTagName);

		// Already in the list as an explicit tag, ignore. Note we want to add if it is in implicit tag. (E.g, someone added A.B.C then someone tries to add A.B)
		if (Manager.IsDictionaryTag(NewTagName))
		{
			ShowNotification(FText::Format(LOCTEXT("AddTagFailure_AlreadyExists", "Failed to add gameplay tag {0}, already exists!"), FText::FromString(NewTag)), 10.0f, true);

			return false;
		}

		if (bIsRestrictedTag)
		{
			// restricted tags can't be children of non-restricted tags
			FString AncestorTag = NewTag;
			bool bWasSplit = NewTag.Split(TEXT("."), &AncestorTag, nullptr, ESearchCase::IgnoreCase, ESearchDir::FromEnd);
			while (bWasSplit)
			{
				if (Manager.IsDictionaryTag(FName(*AncestorTag)))
				{
					FString TagComment;
					FName Source;
					bool bIsExplicit;
					bool bIsRestricted;
					bool bAllowsNonRestrictedChildren;

					Manager.GetTagEditorData(*AncestorTag, TagComment, Source, bIsExplicit, bIsRestricted, bAllowsNonRestrictedChildren);
					if (bIsRestricted)
					{
						break;
					}
					ShowNotification(FText::Format(LOCTEXT("AddRestrictedTagFailure", "Failed to add restricted gameplay tag {0}, {1} is not a restricted tag"), FText::FromString(NewTag), FText::FromString(AncestorTag)), 10.0f, true);

					return false;
				}

				bWasSplit = AncestorTag.Split(TEXT("."), &AncestorTag, nullptr, ESearchCase::IgnoreCase, ESearchDir::FromEnd);
			}
		}
		else
		{
			// non-restricted tags can only be children of restricted tags if the restricted tag allows it
			FString AncestorTag = NewTag;
			bool bWasSplit = NewTag.Split(TEXT("."), &AncestorTag, nullptr, ESearchCase::IgnoreCase, ESearchDir::FromEnd);
			while (bWasSplit)
			{
				if (Manager.IsDictionaryTag(FName(*AncestorTag)))
				{
					FString TagComment;
					FName Source;
					bool bIsExplicit;
					bool bIsRestricted;
					bool bAllowsNonRestrictedChildren;

					Manager.GetTagEditorData(*AncestorTag, TagComment, Source, bIsExplicit, bIsRestricted, bAllowsNonRestrictedChildren);
					if (bIsRestricted)
					{
						if (bAllowsNonRestrictedChildren)
						{
							break;
						}

						ShowNotification(FText::Format(LOCTEXT("AddTagFailure_RestrictedTag", "Failed to add gameplay tag {0}, {1} is a restricted tag and does not allow non-restricted children"), FText::FromString(NewTag), FText::FromString(AncestorTag)), 10.0f, true);

						return false;
					}
				}

				bWasSplit = AncestorTag.Split(TEXT("."), &AncestorTag, nullptr, ESearchCase::IgnoreCase, ESearchDir::FromEnd);
			}
		}

		if ((TagSourceName == NAME_None || TagSourceName == FGameplayTagSource::GetDefaultName()) && DevSettings && !DevSettings->DeveloperConfigName.IsEmpty())
		{
			// Try to use developer config file
			TagSourceName = FName(*FString::Printf(TEXT("%s.ini"), *DevSettings->DeveloperConfigName));
		}

		if (TagSourceName == NAME_None)
		{
			// If not set yet, set to default
			TagSourceName = FGameplayTagSource::GetDefaultName();
		}

		const FGameplayTagSource* TagSource = Manager.FindTagSource(TagSourceName);

		if (!TagSource)
		{
			// Create a new one
			TagSource = Manager.FindOrAddTagSource(TagSourceName, EGameplayTagSourceType::TagList);
		}

		bool bSuccess = false;
		if (TagSource)
		{
			UObject* TagListObj = nullptr;
			FString ConfigFileName;

			if (bIsRestrictedTag && TagSource->SourceRestrictedTagList)
			{
				URestrictedGameplayTagsList* RestrictedTagList = TagSource->SourceRestrictedTagList;
				TagListObj = RestrictedTagList;
				RestrictedTagList->RestrictedGameplayTagList.AddUnique(FRestrictedGameplayTagTableRow(FName(*NewTag), Comment, bAllowNonRestrictedChildren));
				RestrictedTagList->SortTags();
				ConfigFileName = RestrictedTagList->ConfigFileName;
				bSuccess = true;
			}
			else if (TagSource->SourceTagList)
			{
				UGameplayTagsList* TagList = TagSource->SourceTagList;
				TagListObj = TagList;
				TagList->GameplayTagList.AddUnique(FGameplayTagTableRow(FName(*NewTag), Comment));
				TagList->SortTags();
				ConfigFileName = TagList->ConfigFileName;
				bSuccess = true;
			}

			GameplayTagsUpdateSourceControl(ConfigFileName);

			// Check source control before and after writing, to make sure it gets created or checked out

			TagListObj->TryUpdateDefaultConfigFile(ConfigFileName);
			GameplayTagsUpdateSourceControl(ConfigFileName);
			GConfig->LoadFile(ConfigFileName);
		}
		
		if (!bSuccess)
		{
			ShowNotification(FText::Format(LOCTEXT("AddTagFailure", "Failed to add gameplay tag {0} to dictionary {1}!"), FText::FromString(NewTag), FText::FromName(TagSourceName)), 10.0f, true);

			return false;
		}

		{
			FString PerfMessage = FString::Printf(TEXT("ConstructGameplayTagTree GameplayTag tables after adding new tag"));
			SCOPE_LOG_TIME_IN_SECONDS(*PerfMessage, nullptr)

			Manager.EditorRefreshGameplayTagTree();
		}

		return true;
	}

	virtual bool DeleteTagFromINI(TSharedPtr<FGameplayTagNode> TagNodeToDelete) override
	{
		FName TagName = TagNodeToDelete->GetCompleteTagName();

		UGameplayTagsManager& Manager = UGameplayTagsManager::Get();
		UGameplayTagsSettings* Settings = GetMutableDefault<UGameplayTagsSettings>();

		FString Comment;
		FName TagSourceName;
		bool bTagIsExplicit;
		bool bTagIsRestricted;
		bool bTagAllowsNonRestrictedChildren;

		if (DeleteTagRedirector(TagName))
		{
			return true;
		}
		
		if (!Manager.GetTagEditorData(TagName, Comment, TagSourceName, bTagIsExplicit, bTagIsRestricted, bTagAllowsNonRestrictedChildren))
		{
			ShowNotification(FText::Format(LOCTEXT("RemoveTagFailureNoTag", "Cannot delete tag {0}, does not exist!"), FText::FromName(TagName)), 10.0f, true);
			return false;
		}

		ensure(bTagIsRestricted == TagNodeToDelete->IsRestrictedGameplayTag());

		const FGameplayTagSource* TagSource = Manager.FindTagSource(TagSourceName);

		// Check if the tag is implicitly defined
		if (!bTagIsExplicit || !TagSource)
		{
			ShowNotification(FText::Format(LOCTEXT("RemoveTagFailureNoSource", "Cannot delete tag {0} as it is implicit, remove children manually"), FText::FromName(TagName)), 10.0f, true);
			return false;
		}
		
		if (bTagIsRestricted && !TagSource->SourceRestrictedTagList)
		{
			ShowNotification(FText::Format(LOCTEXT("RemoveTagFailureBadSource", "Cannot delete tag {0} from source {1}, remove manually"), FText::FromName(TagName), FText::FromName(TagSourceName)), 10.0f, true);
			return false;
		}

		if (!bTagIsRestricted && !TagSource->SourceTagList)
		{
			ShowNotification(FText::Format(LOCTEXT("RemoveTagFailureBadSource", "Cannot delete tag {0} from source {1}, remove manually"), FText::FromName(TagName), FText::FromName(TagSourceName)), 10.0f, true);
			return false;
		}

		FGameplayTag ActualTag = Manager.RequestGameplayTag(TagName);
		FGameplayTagContainer ChildTags = Manager.RequestGameplayTagChildrenInDictionary(ActualTag);

		TArray<FName> TagsThatWillBeDeleted;

		TagsThatWillBeDeleted.Add(TagName);

		FGameplayTag ParentTag = ActualTag.RequestDirectParent();
		while (ParentTag.IsValid() && !Manager.FindTagNode(ParentTag)->IsExplicitTag())
		{
			// See if there are more children than the one we are about to delete
			FGameplayTagContainer ParentChildTags = Manager.RequestGameplayTagChildrenInDictionary(ParentTag);

			ensure(ParentChildTags.HasTagExact(ActualTag));
			if (ParentChildTags.Num() == 1)
			{
				// This is the only tag, add to deleted list
				TagsThatWillBeDeleted.Add(ParentTag.GetTagName());
				ParentTag = ParentTag.RequestDirectParent();
			}
			else
			{
				break;
			}
		}

		for (FName TagNameToDelete : TagsThatWillBeDeleted)
		{
			// Verify references
			FAssetIdentifier TagId = FAssetIdentifier(FGameplayTag::StaticStruct(), TagName);
			TArray<FAssetIdentifier> Referencers;

			FAssetRegistryModule& AssetRegistryModule = FModuleManager::LoadModuleChecked<FAssetRegistryModule>("AssetRegistry");
			AssetRegistryModule.Get().GetReferencers(TagId, Referencers, UE::AssetRegistry::EDependencyCategory::SearchableName);

			if (Referencers.Num() > 0)
			{
				ShowNotification(FText::Format(LOCTEXT("RemoveTagFailureBadSource_Referenced", "Cannot delete tag {0}, still referenced by {1} and possibly others"), FText::FromName(TagNameToDelete), FText::FromString(Referencers[0].ToString())), 10.0f, true);

				return false;
			}
		}

		// Passed, delete and save
		const FString& ConfigFileName = bTagIsRestricted ? TagSource->SourceRestrictedTagList->ConfigFileName : TagSource->SourceTagList->ConfigFileName;
		int32 TagListSize = bTagIsRestricted ? TagSource->SourceRestrictedTagList->RestrictedGameplayTagList.Num() : TagSource->SourceTagList->GameplayTagList.Num();

		for (int32 i = 0; i < TagListSize; i++)
		{
			bool bRemoved = false;
			if (bTagIsRestricted)
			{
				if (TagSource->SourceRestrictedTagList->RestrictedGameplayTagList[i].Tag == TagName)
				{
					TagSource->SourceRestrictedTagList->RestrictedGameplayTagList.RemoveAt(i);
					TagSource->SourceRestrictedTagList->TryUpdateDefaultConfigFile(ConfigFileName);
					bRemoved = true;
				}
			}
			else
			{
				if (TagSource->SourceTagList->GameplayTagList[i].Tag == TagName)
				{
					TagSource->SourceTagList->GameplayTagList.RemoveAt(i);
					TagSource->SourceTagList->TryUpdateDefaultConfigFile(ConfigFileName);
					bRemoved = true;
				}
			}

			if (bRemoved)
			{
				GameplayTagsUpdateSourceControl(ConfigFileName);
				GConfig->LoadFile(ConfigFileName);

				// See if we still live due to child tags

				if (ChildTags.Num() > 0)
				{
					ShowNotification(FText::Format(LOCTEXT("RemoveTagChildrenExist", "Deleted explicit tag {0}, still exists implicitly due to children"), FText::FromName(TagName)), 5.0f);
				}
				else
				{
					ShowNotification(FText::Format(LOCTEXT("RemoveTag", "Deleted tag {0}"), FText::FromName(TagName)), 5.0f);
				}

				// This invalidates all local variables, need to return right away
				Manager.EditorRefreshGameplayTagTree();

				return true;
			}
		}

		ShowNotification(FText::Format(LOCTEXT("RemoveTagFailureNoTag", "Cannot delete tag {0}, does not exist!"), FText::FromName(TagName)), 10.0f, true);
		
		return false;
	}

	virtual bool UpdateTagInINI(const FString& TagToUpdate, const FString& Comment, bool bIsRestrictedTag, bool bAllowNonRestrictedChildren) override
	{
		FName TagName = FName(*TagToUpdate);

		UGameplayTagsManager& Manager = UGameplayTagsManager::Get();
		UGameplayTagsSettings* Settings = GetMutableDefault<UGameplayTagsSettings>();

		FString OldComment;
		FName TagSourceName;
		bool bTagIsExplicit;
		bool bTagWasRestricted;
		bool bTagDidAllowNonRestrictedChildren;

		bool bSuccess = false;

		if (Manager.GetTagEditorData(TagName, OldComment, TagSourceName, bTagIsExplicit, bTagWasRestricted, bTagDidAllowNonRestrictedChildren))
		{
			if (const FGameplayTagSource* TagSource = Manager.FindTagSource(TagSourceName))
			{
				// if we're disallowing non-restricted children make sure we don't already have some
				if (bTagDidAllowNonRestrictedChildren && !bAllowNonRestrictedChildren)
				{
					FGameplayTag ActualTag = Manager.RequestGameplayTag(TagName);
					FGameplayTagContainer ChildTags = Manager.RequestGameplayTagDirectDescendantsInDictionary(ActualTag, EGameplayTagSelectionType::NonRestrictedOnly);
					if (!ChildTags.IsEmpty())
					{
						ShowNotification(LOCTEXT("ToggleAllowNonRestrictedChildrenFailure", "Cannot prevent non-restricted children since some already exist! Delete them first."), 10.0f, true);
						return false;
					}
				}

				UObject* TagListObj = nullptr;
				FString ConfigFileName;

				if (bIsRestrictedTag && TagSource->SourceRestrictedTagList)
				{
					URestrictedGameplayTagsList* RestrictedTagList = TagSource->SourceRestrictedTagList;
					TagListObj = RestrictedTagList;
					ConfigFileName = RestrictedTagList->ConfigFileName;

					for (int32 i = 0; i < RestrictedTagList->RestrictedGameplayTagList.Num(); i++)
					{
						if (RestrictedTagList->RestrictedGameplayTagList[i].Tag == TagName)
						{
							RestrictedTagList->RestrictedGameplayTagList[i].bAllowNonRestrictedChildren = bAllowNonRestrictedChildren;
							bSuccess = true;
							break;
						}
					}
				}

				if (bSuccess)
				{
					// Check source control before and after writing, to make sure it gets created or checked out
					GameplayTagsUpdateSourceControl(ConfigFileName);
					TagListObj->TryUpdateDefaultConfigFile(ConfigFileName);
					GameplayTagsUpdateSourceControl(ConfigFileName);

					GConfig->LoadFile(ConfigFileName);
				}

			}
		}

		return bSuccess;
	}

	virtual bool RenameTagInINI(const FString& TagToRename, const FString& TagToRenameTo) override
	{
		FName OldTagName = FName(*TagToRename);
		FName NewTagName = FName(*TagToRenameTo);

		UGameplayTagsManager& Manager = UGameplayTagsManager::Get();
		UGameplayTagsSettings* Settings = GetMutableDefault<UGameplayTagsSettings>();

		FString OldComment, NewComment;
		FName OldTagSourceName, NewTagSourceName;
		bool bTagIsExplicit;
		bool bTagIsRestricted;
		bool bTagAllowsNonRestrictedChildren;

		// Delete existing redirector
		DeleteTagRedirector(NewTagName);
		DeleteTagRedirector(OldTagName);

		if (Manager.GetTagEditorData(OldTagName, OldComment, OldTagSourceName, bTagIsExplicit, bTagIsRestricted, bTagAllowsNonRestrictedChildren))
		{
			// Add new tag if needed
			if (!Manager.GetTagEditorData(NewTagName, NewComment, NewTagSourceName, bTagIsExplicit, bTagIsRestricted, bTagAllowsNonRestrictedChildren))
			{
				if (!AddNewGameplayTagToINI(TagToRenameTo, OldComment, OldTagSourceName, bTagIsRestricted, bTagAllowsNonRestrictedChildren))
				{
					// Failed to add new tag, so fail
					return false;
				}
			}

			// Delete old tag if possible, still make redirector if this fails
			const FGameplayTagSource* OldTagSource = Manager.FindTagSource(OldTagSourceName);

			if (OldTagSource && OldTagSource->SourceTagList)
			{
				UGameplayTagsList* TagList = OldTagSource->SourceTagList;

				for (int32 i = 0; i < TagList->GameplayTagList.Num(); i++)
				{
					if (TagList->GameplayTagList[i].Tag == OldTagName)
					{
						TagList->GameplayTagList.RemoveAt(i);

						TagList->TryUpdateDefaultConfigFile(TagList->ConfigFileName);
						GameplayTagsUpdateSourceControl(TagList->ConfigFileName);
						GConfig->LoadFile(TagList->ConfigFileName);

						break;
					}
				}
			}
			else
			{
				ShowNotification(FText::Format(LOCTEXT("RenameFailure", "Tag {0} redirector was created but original tag was not destroyed as it has children"), FText::FromString(TagToRename)), 10.0f, true);
			}
		}

		// Add redirector no matter what
		FGameplayTagRedirect Redirect;
		Redirect.OldTagName = OldTagName;
		Redirect.NewTagName = NewTagName;

		Settings->GameplayTagRedirects.AddUnique(Redirect);

		GameplayTagsUpdateSourceControl(Settings->GetDefaultConfigFilename());
		Settings->TryUpdateDefaultConfigFile();
		GConfig->LoadFile(Settings->GetDefaultConfigFilename());

		ShowNotification(FText::Format(LOCTEXT("AddTagRedirect", "Renamed tag {0} to {1}"), FText::FromString(TagToRename), FText::FromString(TagToRenameTo)), 3.0f);

		Manager.EditorRefreshGameplayTagTree();

		WarnAboutRestart();

		return true;
	}

	virtual bool AddTransientEditorGameplayTag(const FString& NewTransientTag) override
	{
		UGameplayTagsManager& Manager = UGameplayTagsManager::Get();

		if (NewTransientTag.IsEmpty())
		{
			return false;
		}

		Manager.TransientEditorTags.Add(*NewTransientTag);

		{
			FString PerfMessage = FString::Printf(TEXT("ConstructGameplayTagTree GameplayTag tables after adding new transient tag"));
			SCOPE_LOG_TIME_IN_SECONDS(*PerfMessage, nullptr)

			Manager.EditorRefreshGameplayTagTree();
		}

		return true;
	}

	virtual bool AddNewGameplayTagSource(const FString& NewTagSource, const FString& RootDirToUse = FString()) override
	{
		UGameplayTagsManager& Manager = UGameplayTagsManager::Get();

		if (NewTagSource.IsEmpty())
		{
			return false;
		}

		Manager.FindOrAddTagSource(FName(*NewTagSource), EGameplayTagSourceType::TagList, RootDirToUse);

		IGameplayTagsModule::OnTagSettingsChanged.Broadcast();

		return true;
	}

	TSharedRef<SWidget> MakeGameplayTagContainerWidget(FOnSetGameplayTagContainer OnSetTag, TSharedPtr<FGameplayTagContainer> GameplayTagContainer, const FString& FilterString) override
	{
		if (!GameplayTagContainer.IsValid())
		{
			return SNullWidget::NullWidget;
		}

		TArray<SGameplayTagWidget::FEditableGameplayTagContainerDatum> EditableContainers;
		EditableContainers.Emplace(nullptr, GameplayTagContainer.Get());

		// This will keep the shared ptr and delegate alive as long as the widget is
		SGameplayTagWidget::FOnTagChanged OnChanged = SGameplayTagWidget::FOnTagChanged::CreateLambda([OnSetTag, GameplayTagContainer]()
		{
			OnSetTag.Execute(*GameplayTagContainer.Get());
		});

		return SNew(SGameplayTagWidget, EditableContainers)
			.Filter(FilterString)
			.ReadOnly(false)
			.MultiSelect(true)
			.OnTagChanged(OnChanged);
	}

	TSharedRef<SWidget> MakeGameplayTagWidget(FOnSetGameplayTag OnSetTag, TSharedPtr<FGameplayTag> GameplayTag, const FString& FilterString) override
	{
		if (!GameplayTag.IsValid())
		{
			return SNullWidget::NullWidget;
		}

		// Make a wrapper tag container
		TSharedPtr<FGameplayTagContainer> GameplayTagContainer = MakeShareable(new FGameplayTagContainer(*GameplayTag.Get()));

		TArray<SGameplayTagWidget::FEditableGameplayTagContainerDatum> EditableContainers;
		EditableContainers.Emplace(nullptr, GameplayTagContainer.Get());

		// This will keep the shared ptr and delegate alive as long as the widget is
		SGameplayTagWidget::FOnTagChanged OnChanged = SGameplayTagWidget::FOnTagChanged::CreateLambda([OnSetTag, GameplayTag, GameplayTagContainer]()
		{
			*GameplayTag.Get() = GameplayTagContainer->First();
			OnSetTag.Execute(*GameplayTag.Get());
		});

		return SNew(SGameplayTagWidget, EditableContainers)
			.Filter(FilterString)
			.ReadOnly(false)
			.MultiSelect(false)
			.OnTagChanged(OnChanged);
	}

	static bool WriteCustomReport(FString FileName, TArray<FString>& FileLines)
	{
		// Has a report been generated
		bool ReportGenerated = false;

		// Ensure we have a log to write
		if (FileLines.Num())
		{
			// Create the file name		
			FString FileLocation = FPaths::ConvertRelativePathToFull(FPaths::ProjectSavedDir() + TEXT("Reports/"));
			FString FullPath = FString::Printf(TEXT("%s%s"), *FileLocation, *FileName);

			// save file
			FArchive* LogFile = IFileManager::Get().CreateFileWriter(*FullPath);

			if (LogFile != NULL)
			{
				for (int32 Index = 0; Index < FileLines.Num(); ++Index)
				{
					FString LogEntry = FString::Printf(TEXT("%s"), *FileLines[Index]) + LINE_TERMINATOR;
					LogFile->Serialize(TCHAR_TO_ANSI(*LogEntry), LogEntry.Len());
				}

				LogFile->Close();
				delete LogFile;

				// A report has been generated
				ReportGenerated = true;
			}
		}

		return ReportGenerated;
	}

	static void DumpTagList()
	{
		UGameplayTagsManager& Manager = UGameplayTagsManager::Get();

		TArray<FString> ReportLines;

		ReportLines.Add(TEXT("Tag,Reference Count,Source,Comment"));

		FGameplayTagContainer AllTags;
		Manager.RequestAllGameplayTags(AllTags, true);

		TArray<FGameplayTag> ExplicitList;
		AllTags.GetGameplayTagArray(ExplicitList);

		ExplicitList.Sort();

		FAssetRegistryModule& AssetRegistryModule = FModuleManager::LoadModuleChecked<FAssetRegistryModule>("AssetRegistry");
		
		for (const FGameplayTag& Tag : ExplicitList)
		{
			TArray<FAssetIdentifier> Referencers;
			FAssetIdentifier TagId = FAssetIdentifier(FGameplayTag::StaticStruct(), Tag.GetTagName());
			AssetRegistryModule.Get().GetReferencers(TagId, Referencers, UE::AssetRegistry::EDependencyCategory::SearchableName);

			FString Comment;
			FName TagSource;
			bool bExplicit, bRestricted, bAllowNonRestrictedChildren;

			Manager.GetTagEditorData(Tag.GetTagName(), Comment, TagSource, bExplicit, bRestricted, bAllowNonRestrictedChildren);

			ReportLines.Add(FString::Printf(TEXT("%s,%d,%s,%s"), *Tag.ToString(), Referencers.Num(), *TagSource.ToString(), *Comment));
		}

		WriteCustomReport(TEXT("TagList.csv"), ReportLines);
	}

	FDelegateHandle AssetImportHandle;
	FDelegateHandle SettingsChangedHandle;

	FName GameplayTagPackageName;
	FName GameplayTagStructName;
};

static FAutoConsoleCommand CVarDumpTagList(
	TEXT("GameplayTags.DumpTagList"),
	TEXT("Writes out a csv with all tags to Reports/TagList.csv"),
	FConsoleCommandDelegate::CreateStatic(FGameplayTagsEditorModule::DumpTagList),
	ECVF_Cheat);

IMPLEMENT_MODULE(FGameplayTagsEditorModule, GameplayTagsEditor)

#undef LOCTEXT_NAMESPACE<|MERGE_RESOLUTION|>--- conflicted
+++ resolved
@@ -139,7 +139,6 @@
 	}
 
 	void WarnAboutRestart()
-<<<<<<< HEAD
 	{
 		ISettingsEditorModule* SettingsEditorModule = FModuleManager::GetModulePtr<ISettingsEditorModule>("SettingsEditor");
 		if (SettingsEditorModule)
@@ -148,17 +147,6 @@
 		}
 	}
 
-	void OnPackageSaved(const FString& PackageFileName, UObject* PackageObj)
-=======
->>>>>>> 6bbb88c8
-	{
-		ISettingsEditorModule* SettingsEditorModule = FModuleManager::GetModulePtr<ISettingsEditorModule>("SettingsEditor");
-		if (SettingsEditorModule)
-		{
-			SettingsEditorModule->OnApplicationRestartRequired();
-		}
-	}
-
 	void OnPackageSaved(const FString& PackageFileName, UPackage* Package, FObjectPostSaveContext ObjectSaveContext)
 	{
 		if (GIsEditor && !ObjectSaveContext.IsProceduralSave())
@@ -169,11 +157,7 @@
 
 			TArray<UObject*> Objects;
 			const bool bIncludeNestedObjects = false;
-<<<<<<< HEAD
-			GetObjectsWithPackage(Cast<UPackage>(PackageObj), Objects, bIncludeNestedObjects);
-=======
 			GetObjectsWithPackage(Package, Objects, bIncludeNestedObjects);
->>>>>>> 6bbb88c8
 			for (UObject* Entry : Objects)
 			{
 				if (UDataTable* DataTable = Cast<UDataTable>(Entry))
