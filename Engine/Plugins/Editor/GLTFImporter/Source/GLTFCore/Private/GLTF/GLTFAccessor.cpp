--- conflicted
+++ resolved
@@ -117,41 +117,6 @@
 				check(false);
 		}
 
-<<<<<<< HEAD
-		template<typename ItemType>
-		void GetItem(const FValidAccessor& Accessor, uint32 Index, ItemType& OutValue)
-		{
-		}
-
-		template<>
-		void GetItem(const FValidAccessor& Accessor, uint32 Index, FVector2f& OutValue)
-		{
-			OutValue = FVector2f(Accessor.GetVec2(Index));
-		}
-
-		template<>
-		void GetItem(const FValidAccessor& Accessor, uint32 Index, FVector3f& OutValue)
-		{
-			OutValue = FVector3f(Accessor.GetVec3(Index));
-		}
-
-		template<>
-		void GetItem(const FValidAccessor& Accessor, uint32 Index, FVector4f& OutValue)
-		{
-			OutValue = FVector4f(Accessor.GetVec4(Index));
-		}
-
-		// Copy data items that don't need conversion/expansion(i.e. Vec3 to Vec3, uint8 to uint8(not uint16)
-		// but including normalized from fixed-point types
-		template<typename ItemType>
-		void CopyWithoutConversion(const FValidAccessor& Accessor, ItemType* Buffer)
-		{
-			for (uint32 Index = 0; Index < Accessor.Count; ++Index)
-			{
-				// Using existing api to avoid changing public header for hotfix release
-				// Proper fix would use memcpy when buffer stride is trivial and other optimizations, requiring private fields access(and change of public headers as a consequence)
-				GetItem(Accessor, Index, Buffer[Index]);
-=======
 		// Copy data items that don't need conversion/expansion(i.e. Vec3 to Vec3, uint8 to uint8(not uint16)
 		// but including normalized from fixed-point types
 		template<typename ItemType, uint32 ItemElementCount>
@@ -188,7 +153,6 @@
 						Buffer[Index] = GetNormalized<ItemType, ItemElementCount>(Accessor.ComponentType, Pointer);
 					}
 				}
->>>>>>> d731a049
 			}
 		}
 	}
@@ -560,10 +524,6 @@
 	{
 		if (!ensure(Type == EType::Vec2))
 		{
-<<<<<<< HEAD
-			CopyWithoutConversion(*this, Buffer);
-=======
->>>>>>> d731a049
 			return;
 		}
 		CopyWithoutConversion<FVector2f, 2>(*this, Buffer);
@@ -573,10 +533,6 @@
 	{
 		if (!ensure(Type == EType::Vec3))
 		{
-<<<<<<< HEAD
-			CopyWithoutConversion(*this, Buffer);
-=======
->>>>>>> d731a049
 			return;
 		}
 		CopyWithoutConversion<FVector3f, 3>(*this, Buffer);
@@ -586,10 +542,6 @@
 	{
 		if (!ensure(Type == EType::Vec4))
 		{
-<<<<<<< HEAD
-			CopyWithoutConversion(*this, Buffer);
-=======
->>>>>>> d731a049
 			return;
 		}
 		CopyWithoutConversion<FVector4f, 4>(*this, Buffer);
