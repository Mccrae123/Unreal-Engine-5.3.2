// Copyright Epic Games, Inc. All Rights Reserved.

#include "GLTFMesh.h"

#include "ConversionUtilities.h"
#include "Misc/SecureHash.h"

namespace GLTF
{
	namespace
	{
		// convertible to 0.0 .. 1.0 factor
		// (colors, tex coords, weights, etc.)
		bool IsConvertibleToNormalizedFloat(const FAccessor& Attrib)
		{
			return Attrib.ComponentType == FAccessor::EComponentType::F32 ||
			       (Attrib.Normalized &&
			        (Attrib.ComponentType == FAccessor::EComponentType::U8 || Attrib.ComponentType == FAccessor::EComponentType::U16));
		}
	}

	FPrimitive::FPrimitive(EMode InMode, int32 InMaterial, const FAccessor& InIndices, const FAccessor& InPosition, const FAccessor& InNormal,
	                       const FAccessor& InTangent, const FAccessor& InTexCoord0, const FAccessor& InTexCoord1, const FAccessor& InColor0,
	                       const FAccessor& InJoints0, const FAccessor& InWeights0)
	    : Mode(InMode)
	    , MaterialIndex(InMaterial)
	    , Indices(InIndices)
	    , Position(InPosition)
	    , Normal(InNormal)
	    , Tangent(InTangent)
	    , TexCoord0(InTexCoord0)
	    , TexCoord1(InTexCoord1)
	    , Color0(InColor0)
	    , Joints0(InJoints0)
	    , Weights0(InWeights0)
	{
	}

	void FPrimitive::GetTangents(TArray<FVector4f>& Buffer) const
	{
		Buffer.Reserve(Tangent.Count);
		for (uint32 Index = 0; Index < Tangent.Count; ++Index)
		{
<<<<<<< HEAD
			Buffer.Push((FVector3f)GLTF::ConvertTangent(Tangent.GetVec4(Index)));
=======
			Buffer.Push((FVector4f)GLTF::ConvertTangent(Tangent.GetVec4(Index)));
>>>>>>> d731a049
		}
	}

	void FPrimitive::GetColors(TArray<FVector4f>& Buffer) const
	{
		if (Color0.Type == FAccessor::EType::Vec4)
		{
			Color0.GetVec4Array(Buffer);
		}
		else if (Color0.Type == FAccessor::EType::Vec3)
		{
			const int32 N = Color0.Count;
			Buffer.Reserve(N);
			for (int32 Index = 0; Index < N; ++Index)
			{
				const FVector Vec = Color0.GetVec3(Index);
				Buffer.Emplace((FVector3f)Vec, 1.f);
			}
		}
		else
			check(false);
	}

	void FPrimitive::GetJointInfluences(TArray<FJointInfluence>& Buffer) const
	{
		// return a flat array that corresponds 1-to-1 with vertex positions
		const int32 N = Joints0.Count;
		Buffer.Reserve(N);
		for (int32 Index = 0; Index < N; ++Index)
		{
			FJointInfluence& Joint = Buffer.Emplace_GetRef(Weights0.GetVec4(Index));
			Joints0.GetUnsignedInt16x4(Index, Joint.ID);
		}
	}

	FTriangle FPrimitive::TriangleVerts(uint32 T) const
	{
		FTriangle Result;
		if (T >= TriangleCount())
			return Result;

		const bool Indexed = Indices.IsValid();
		switch (Mode)
		{
			case EMode::Triangles:
				if (Indexed)
				{
					Result.A = Indices.GetUnsignedInt(3 * T);
					Result.B = Indices.GetUnsignedInt(3 * T + 1);
					Result.C = Indices.GetUnsignedInt(3 * T + 2);
				}
				else
				{
					Result.A = 3 * T;
					Result.B = 3 * T + 1;
					Result.C = 3 * T + 2;
				}
				break;
			case EMode::TriangleStrip:
				// are indexed TriangleStrip & TriangleFan valid?
				// I don't see anything in the spec that says otherwise...
				if (Indexed)
				{
					if (T % 2 == 0)
					{
						Result.A = Indices.GetUnsignedInt(T);
						Result.B = Indices.GetUnsignedInt(T + 1);
					}
					else
					{
						Result.A = Indices.GetUnsignedInt(T + 1);
						Result.B = Indices.GetUnsignedInt(T);
					}
					Result.C = Indices.GetUnsignedInt(T + 2);
				}
				else
				{
					if (T % 2 == 0)
					{
						Result.A = T;
						Result.B = T + 1;
					}
					else
					{
						Result.A = T + 1;
						Result.B = T;
					}
					Result.C = T + 2;
				}
				break;
			case EMode::TriangleFan:
				if (Indexed)
				{
					Result.A = Indices.GetUnsignedInt(0);
					Result.B = Indices.GetUnsignedInt(T + 1);
					Result.C = Indices.GetUnsignedInt(T + 2);
				}
				else
				{
					Result.A = 0;
					Result.B = T + 1;
					Result.C = T + 2;
				}
				break;
			default:
				break;
		}

		return Result;
	}

	void FPrimitive::GetTriangleIndices(TArray<uint32>& Buffer) const
	{
		if (Mode == EMode::Triangles)
		{
			if (Indices.IsValid())
			{
				return Indices.GetUnsignedIntArray(Buffer);
			}
			else
			{
				// generate indices [0 1 2][3 4 5]...
				const uint32 N = TriangleCount() * 3;
				Buffer.Reserve(N);
				for (uint32 Index = 0; Index < N; ++Index)
				{
					Buffer.Push(Index);
				}
			}
		}
		else
		{
			const uint32 N = TriangleCount() * 3;
			Buffer.Reserve(N);
			for (uint32 Index = 0; Index < TriangleCount(); ++Index)
			{
				FTriangle Tri = TriangleVerts(Index);
				Buffer.Push(Tri.A);
				Buffer.Push(Tri.B);
				Buffer.Push(Tri.C);
			}
		}
	}

	uint32 FPrimitive::VertexCount() const
	{
		if (Indices.IsValid())
			return Indices.Count;
		else
			return Position.Count;
	}

	uint32 FPrimitive::TriangleCount() const
	{
		switch (Mode)
		{
			case EMode::Triangles:
				return VertexCount() / 3;
			case EMode::TriangleStrip:
			case EMode::TriangleFan:
				return VertexCount() - 2;
			default:
				return 0;
		}
	}

	bool FPrimitive::IsValid() const
	{
		// make sure all semantic attributes meet the spec

		if (!Position.IsValid())
		{
			return false;
		}

		const uint32 VertexCount = Position.Count;

		if (Position.Type != FAccessor::EType::Vec3 || Position.ComponentType != FAccessor::EComponentType::F32)
		{
			return false;
		}

		if (Normal.IsValid())
		{
			if (Normal.Count != VertexCount)
			{
				return false;
			}

			if (Normal.Type != FAccessor::EType::Vec3 || Normal.ComponentType != FAccessor::EComponentType::F32)
			{
				return false;
			}
		}

		if (Tangent.IsValid())
		{
			if (Tangent.Count != VertexCount)
			{
				return false;
			}

			if (Tangent.Type != FAccessor::EType::Vec4 || Tangent.ComponentType != FAccessor::EComponentType::F32)
			{
				return false;
			}
		}

		const FAccessor* TexCoords[] = {&TexCoord0, &TexCoord1};
		for (const FAccessor* TexCoord : TexCoords)
		{
			if (TexCoord->IsValid())
			{
				if (TexCoord->Count != VertexCount)
				{
					return false;
				}

				if (TexCoord->Type != FAccessor::EType::Vec2 || !IsConvertibleToNormalizedFloat(*TexCoord))
				{
					return false;
				}
			}
		}

		if (Color0.IsValid())
		{
			if (Color0.Count != VertexCount)
			{
				return false;
			}

			if (!(Color0.Type == FAccessor::EType::Vec3 || Color0.Type == FAccessor::EType::Vec4) || !IsConvertibleToNormalizedFloat(Color0))
			{
				return false;
			}
		}

		// TODO: validate ranges? index buffer values?

		return true;
	}

	FMD5Hash FPrimitive::GetHash() const
	{
		if (!IsValid())
		{
			return FMD5Hash();
		}

		auto HashAccessor = [](FMD5& MD5, const FAccessor& Accessor)
		{
			if (!Accessor.IsValid())
			{
				return;
			}

			FMD5Hash MD5Hash = Accessor.GetHash();
			if (MD5Hash.IsValid())
			{
				MD5.Update(MD5Hash.GetBytes(), MD5Hash.GetSize());
			}
		};

		FMD5 MD5;

		uint8 ModeInt = static_cast<uint8>(Mode);
		MD5.Update(&ModeInt, sizeof(ModeInt));
		MD5.Update(reinterpret_cast<const uint8*>(&MaterialIndex), sizeof(MaterialIndex));

		HashAccessor(MD5, Indices);
		HashAccessor(MD5, Position);

		if (HasNormals())
		{
			HashAccessor(MD5, Normal);
		}

		if (HasTangents())
		{
			HashAccessor(MD5, Tangent);
		}

		if (HasTexCoords(0))
		{
			HashAccessor(MD5, TexCoord0);
		}

		if (HasTexCoords(1))
		{
			HashAccessor(MD5, TexCoord1);
		}

		if (HasColors())
		{
			HashAccessor(MD5, Color0);
		}

		if (HasJointWeights())
		{
			HashAccessor(MD5, Joints0);
			HashAccessor(MD5, Weights0);
		}

		FMD5Hash Hash;
		Hash.Set(MD5);
		return Hash;
	}

	FMD5Hash FMesh::GetHash() const
	{
		if (!IsValid())
		{
			return FMD5Hash();
		}

		FMD5 MD5;

		for (const GLTF::FPrimitive& Primitive : Primitives)
		{
			FMD5Hash PrimitiveHash = Primitive.GetHash();
			if (PrimitiveHash.IsValid())
			{
				MD5.Update(PrimitiveHash.GetBytes(), PrimitiveHash.GetSize());
			}
		}

		FMD5Hash Hash;
		Hash.Set(MD5);
		return Hash;
	}
}  // namespace GLTF<|MERGE_RESOLUTION|>--- conflicted
+++ resolved
@@ -41,11 +41,7 @@
 		Buffer.Reserve(Tangent.Count);
 		for (uint32 Index = 0; Index < Tangent.Count; ++Index)
 		{
-<<<<<<< HEAD
-			Buffer.Push((FVector3f)GLTF::ConvertTangent(Tangent.GetVec4(Index)));
-=======
 			Buffer.Push((FVector4f)GLTF::ConvertTangent(Tangent.GetVec4(Index)));
->>>>>>> d731a049
 		}
 	}
 
