// Copyright Epic Games, Inc. All Rights Reserved.

namespace UnrealBuildTool.Rules
{
	public class ContentBrowserFileDataSource : ModuleRules
	{
		public ContentBrowserFileDataSource(ReadOnlyTargetRules Target) : base(Target)
		{
			ShortName = "CBFileDataSource";

			PublicDependencyModuleNames.AddRange(
				new string[] {
					"Core",
					"CoreUObject",
					"ContentBrowserData",
				}
			);

			PrivateDependencyModuleNames.AddRange(
				new string[]
				{
<<<<<<< HEAD
					"EditorFramework",
					"AssetTools",
					"UnrealEd",
					"ToolMenus",
=======
					"AssetTools",
>>>>>>> 4af6daef
					"Slate",
					"SlateCore",
					"SourceControl",
					"SourceControlWindows",
					"ToolMenus",
					"UnrealEd",
					"UncontrolledChangelists",
				}
			);

			PrivateIncludePathModuleNames.AddRange(
				new string[]
				{
					"DirectoryWatcher",
				}
			);
			
			DynamicallyLoadedModuleNames.AddRange(
				new string[]
				{
					"DirectoryWatcher",
				}
			);
		}
	}
}<|MERGE_RESOLUTION|>--- conflicted
+++ resolved
@@ -19,14 +19,7 @@
 			PrivateDependencyModuleNames.AddRange(
 				new string[]
 				{
-<<<<<<< HEAD
-					"EditorFramework",
 					"AssetTools",
-					"UnrealEd",
-					"ToolMenus",
-=======
-					"AssetTools",
->>>>>>> 4af6daef
 					"Slate",
 					"SlateCore",
 					"SourceControl",
