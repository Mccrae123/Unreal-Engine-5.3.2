--- conflicted
+++ resolved
@@ -13,10 +13,7 @@
 
 class FContentBrowserAssetFileItemDataPayload;
 class FContentBrowserAssetFolderItemDataPayload;
-<<<<<<< HEAD
-=======
 class FContentBrowserUnsupportedAssetFileItemDataPayload;
->>>>>>> 4af6daef
 class FReply;
 struct FPropertyChangedEvent;
 
@@ -175,12 +172,9 @@
 		const FContentBrowserDataClassFilter* ClassFilter = nullptr;
 		const FContentBrowserDataCollectionFilter* CollectionFilter = nullptr;
 
-<<<<<<< HEAD
-=======
 		// Filter that convert showed items as unsupported items
 		const FContentBrowserDataUnsupportedClassFilter* UnsupportedClassFilter = nullptr;
 
->>>>>>> 4af6daef
 		const FPathPermissionList* PathPermissionList = nullptr;
 		const FPathPermissionList* ClassPermissionList = nullptr;
 
@@ -417,11 +411,8 @@
 
 	void OnAssetUpdated(const FAssetData& InAssetData);
 
-<<<<<<< HEAD
-=======
 	void OnAssetUpdatedOnDisk(const FAssetData& InAssetData);
 
->>>>>>> 4af6daef
 	void OnObjectPropertyChanged(UObject* InObject, FPropertyChangedEvent& InPropertyChangedEvent);
 
 	void OnObjectPreSave(UObject* InObject, class FObjectPreSaveContext InObjectPreSaveContext);
@@ -497,23 +488,11 @@
 	/**
 	 * Map of folders that have attributes set.
 	 */
-<<<<<<< HEAD
-	TSet<FName> AlwaysVisibleAssetFolders;
-=======
 	TMap<FName, EContentBrowserFolderAttributes> AssetFolderToAttributes;
->>>>>>> 4af6daef
 
 	/**
 	 * A cache of folders that have been populated since the last time any new asset folders were added.
 	 */
-<<<<<<< HEAD
-	TSet<FName> EmptyAssetFolders;
-	
-	/**
-	 * A cache of folders that visited since the last time any empty asset folders were added.
-	 */
-	TSet<FName> VisitedEmptyAssetFolders;
-=======
 	TMap<FName, EContentBrowserFolderAttributes> RecentlyPopulatedAssetFolders;
 
 	DECLARE_MULTICAST_DELEGATE_SixParams(FOnAssetDataSourcePathAdded, FName, FStringView, uint32, FName, uint32, int32);
@@ -523,7 +502,6 @@
 	static FOnAssetDataSourcePathRemoved OnAssetPathRemovedDelegate;
 
 	FAssetDataSourceFilterCache FilterCache;
->>>>>>> 4af6daef
 };
 
 #if UE_ENABLE_INCLUDE_ORDER_DEPRECATED_IN_5_2
