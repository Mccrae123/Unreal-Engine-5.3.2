// Copyright Epic Games, Inc. All Rights Reserved.

#include "NewAssetContextMenu.h"
#include "ToolMenu.h"
#include "Widgets/SBoxPanel.h"
#include "ToolMenuEntry.h"
#include "Widgets/SOverlay.h"
#include "ToolMenuSection.h"
#include "Widgets/Layout/SBorder.h"
#include "Widgets/Images/SImage.h"
#include "Widgets/Text/STextBlock.h"
#include "Factories/Factory.h"
#include "IAssetTools.h"
#include "IAssetTypeActions.h"
#include "AssetToolsModule.h"
#include "Widgets/SToolTip.h"
#include "IDocumentation.h"
#include "ClassIconFinder.h"
#include "AssetToolsModule.h"

#define LOCTEXT_NAMESPACE "ContentBrowser"

struct FFactoryItem
{
	UFactory* Factory;
	FText DisplayName;

	FFactoryItem(UFactory* InFactory, const FText& InDisplayName)
		: Factory(InFactory)
		, DisplayName(InDisplayName)
	{
	}
};

struct FCategorySubMenuItem
{
	FText Name;
	TArray<FFactoryItem> Factories;
	TMap<FString, TSharedPtr<FCategorySubMenuItem>> Children;

	void SortSubMenus(FCategorySubMenuItem* SubMenu = nullptr)
	{
		if (!SubMenu)
		{
			SubMenu = this;
		}

		// Sort the factories by display name
		SubMenu->Factories.Sort([](const FFactoryItem& A, const FFactoryItem& B) -> bool
		{
			return A.DisplayName.CompareToCaseIgnored(B.DisplayName) < 0;
		});

		for (TPair<FString, TSharedPtr<FCategorySubMenuItem>>& Pair : SubMenu->Children)
		{
			if (Pair.Value.IsValid())
			{
				FCategorySubMenuItem* MenuData = Pair.Value.Get();
				SortSubMenus(MenuData);
			}
		}
	}
};

<<<<<<< HEAD
TArray<FFactoryItem> FindFactoriesInCategory(EAssetTypeCategories::Type AssetTypeCategory, bool FindFirstOnly)
{
    QUICK_SCOPE_CYCLE_COUNTER(FindFactoriesInCategory);
	
	TArray<FFactoryItem> FactoriesInThisCategory;
=======
/** Utility to return the new asset factories from FAssetToolsModule */
static const TArray<UFactory*> GetNewAssetFactories()
{
	QUICK_SCOPE_CYCLE_COUNTER(GetNewAssetFactories);
>>>>>>> 4af6daef

	static const FName NAME_AssetTools = "AssetTools";
	const IAssetTools& AssetTools = FModuleManager::LoadModuleChecked<FAssetToolsModule>(NAME_AssetTools).Get();

	return AssetTools.GetNewAssetFactories();
}

/**
 * Utility to find the factories (from the set provided by the caller) with a given category.
 * 
 * @param Factories			The factories to look in
 * @param AssetTypeCategory	The category to find factories for
 * @param FindFirstOnly		Returns once the first factory has been found
 */
static TArray<FFactoryItem> FindFactoriesInCategory(const TArray<UFactory*>& Factories, EAssetTypeCategories::Type AssetTypeCategory, bool FindFirstOnly)
{
	QUICK_SCOPE_CYCLE_COUNTER(FindFactoriesInCategory);
	
	TArray<FFactoryItem> FactoriesInThisCategory;

	for (UFactory* Factory : Factories)
	{
		QUICK_SCOPE_CYCLE_COUNTER(GetMenuCategories);
	
		const uint32 FactoryCategories = Factory->GetMenuCategories();
		if (FactoryCategories & AssetTypeCategory)
		{
			FactoriesInThisCategory.Emplace(Factory, Factory->GetDisplayName());

			if (FindFirstOnly)
			{
				return FactoriesInThisCategory;
			}
		}
	}

	return FactoriesInThisCategory;
}

/** 
 * Utility to find the new assert factories with a given category.
 * 
 * @param AssetTypeCategory	The category to find factories for
 * @param FindFirstOnly		Returns once the first factory has been found
 */
static TArray<FFactoryItem> FindFactoriesInCategory(EAssetTypeCategories::Type AssetTypeCategory, bool FindFirstOnly)
{	
	return FindFactoriesInCategory(GetNewAssetFactories(), AssetTypeCategory, FindFirstOnly);
}

class SFactoryMenuEntry : public SCompoundWidget
{
public:

	SLATE_BEGIN_ARGS(SFactoryMenuEntry)
		: _Width(32)
		, _Height(32)
	{}
		SLATE_ARGUMENT(uint32, Width)
		SLATE_ARGUMENT(uint32, Height)
	SLATE_END_ARGS()

	/**
	 * Construct this widget.  Called by the SNew() Slate macro.
	 *
	 * @param	InArgs				Declaration used by the SNew() macro to construct this widget
	 * @param	Factory				The factory this menu entry represents
	 */
	void Construct(const FArguments& InArgs, UFactory* Factory)
	{
		const FName ClassThumbnailBrushOverride = Factory->GetNewAssetThumbnailOverride();
		const FSlateBrush* ClassThumbnail = nullptr;
		if (ClassThumbnailBrushOverride.IsNone())
		{
			ClassThumbnail = FClassIconFinder::FindThumbnailForClass(Factory->GetSupportedClass());
		}
		else
		{
			// Instead of getting the override thumbnail directly from the editor style here get it from the
			// ClassIconFinder since it may have additional styles registered which can be searched by passing
			// it as a default with no class to search for.
			ClassThumbnail = FClassIconFinder::FindThumbnailForClass(nullptr, ClassThumbnailBrushOverride);
		}

		FAssetToolsModule& AssetToolsModule = FAssetToolsModule::GetModule();
		TWeakPtr<IAssetTypeActions> AssetTypeActions = AssetToolsModule.Get().GetAssetTypeActionsForClass(Factory->GetSupportedClass());

		FLinearColor AssetColor = FLinearColor::White;
		if (AssetTypeActions.IsValid())
		{
			AssetColor = AssetTypeActions.Pin()->GetTypeColor();
		}

		ChildSlot
			[
				SNew(SHorizontalBox)

				+SHorizontalBox::Slot()
				.Padding(4, 0, 0, 0)
				.VAlign(VAlign_Center)
				.AutoWidth()
				[
					SNew(SOverlay)

					+SOverlay::Slot()
					[
						SNew(SBox)
						.WidthOverride(InArgs._Width + 4)
						.HeightOverride(InArgs._Height + 4)
						[
							SNew(SBorder)
							.BorderImage(FAppStyle::GetBrush("AssetThumbnail.AssetBackground"))
							.BorderBackgroundColor(AssetColor.CopyWithNewOpacity(0.3f))
							.Padding(2.0f)
							.VAlign(VAlign_Center)
							.HAlign(HAlign_Center)
							[
								SNew(SImage)
								.Image(ClassThumbnail)
							]
						]
					]

					+SOverlay::Slot()
					.HAlign(HAlign_Fill)
					.VAlign(VAlign_Bottom)
					[
						SNew(SBorder)
						.BorderImage(FAppStyle::GetBrush("WhiteBrush"))
						.BorderBackgroundColor(AssetColor)
						.Padding(FMargin(0, FMath::Max(FMath::CeilToFloat(InArgs._Width * 0.025f), 3.0f), 0, 0))
					]
				]

			+SHorizontalBox::Slot()
			.VAlign(VAlign_Center)
			.Padding(4, 0, 4, 0)
			[
				SNew(SVerticalBox)
				+SVerticalBox::Slot()
				.Padding(0, 0, 0, 1)
				.AutoHeight()
				[
					SNew(STextBlock)
					.Font(FAppStyle::GetFontStyle("LevelViewportContextMenu.AssetLabel.Text.Font"))
					.Text(Factory->GetDisplayName())
				]
			]
		];

		SetToolTip(IDocumentation::Get()->CreateToolTip(Factory->GetToolTip(), nullptr, Factory->GetToolTipDocumentationPage(), Factory->GetToolTipDocumentationExcerpt()));
	}
};

void FNewAssetContextMenu::MakeContextMenu(
	UToolMenu* Menu,
	const TArray<FName>& InSelectedAssetPaths,
	const FOnImportAssetRequested& InOnImportAssetRequested,
	const FOnNewAssetRequested& InOnNewAssetRequested
	)
{
	QUICK_SCOPE_CYCLE_COUNTER(STAT_ContentBrowser_MakeNewAssetContextMenu);
	
	if (InSelectedAssetPaths.Num() == 0)
	{
		return;
	}

	static const FName NAME_AssetTools = "AssetTools";
	FAssetToolsModule& AssetToolsModule = FModuleManager::LoadModuleChecked<FAssetToolsModule>(NAME_AssetTools);

	// Ensure we can modify assets at these paths
	{
		TArray<FString> SelectedAssetPathStrs;
		for (const FName& SelectedPath : InSelectedAssetPaths)
		{
			SelectedAssetPathStrs.Add(SelectedPath.ToString());
		}

		if (!AssetToolsModule.Get().AllPassWritableFolderFilter(SelectedAssetPathStrs))
		{
			return;
		}
	}

	const FCanExecuteAction CanExecuteAssetActionsDelegate = FCanExecuteAction::CreateLambda([NumSelectedAssetPaths = InSelectedAssetPaths.Num()]()
	{
		// We can execute asset actions when we only have a single asset path selected
		return NumSelectedAssetPaths == 1;
	});

	const FName FirstSelectedPath = (InSelectedAssetPaths.Num() > 0) ? InSelectedAssetPaths[0] : FName();

	// Import
	if (InOnImportAssetRequested.IsBound() && !FirstSelectedPath.IsNone())
	{
		QUICK_SCOPE_CYCLE_COUNTER(STAT_ContentBrowser_ImportSection);
	
		{
			FToolMenuSection& Section = Menu->FindOrAddSection("ContentBrowserGetContent");
			Section.AddMenuEntry(
				"ImportAsset",
				FText::Format(LOCTEXT("ImportAsset", "Import to {0}..."), FText::FromName(FirstSelectedPath)),
				LOCTEXT("ImportAssetTooltip_NewAsset", "Imports an asset from file to this folder."),
				FSlateIcon(FAppStyle::GetAppStyleSetName(), "Icons.Import"),
				FUIAction(
					FExecuteAction::CreateStatic(&FNewAssetContextMenu::ExecuteImportAsset, InOnImportAssetRequested, FirstSelectedPath),
					CanExecuteAssetActionsDelegate
					)
				).InsertPosition = FToolMenuInsert(NAME_None, EToolMenuInsertType::First);
		}
	}


	if (InOnNewAssetRequested.IsBound())
	{
		// Add Basic Asset
		{
			QUICK_SCOPE_CYCLE_COUNTER(STAT_ContentBrowser_BasicSection);
		
			FToolMenuSection& Section = Menu->AddSection("ContentBrowserNewBasicAsset", LOCTEXT("CreateBasicAssetsMenuHeading", "Create Basic Asset"));
			CreateNewAssetMenuCategory(
				Menu,
				"ContentBrowserNewBasicAsset",
				EAssetTypeCategories::Basic,
				FirstSelectedPath,
				InOnNewAssetRequested,
				CanExecuteAssetActionsDelegate
				);
		}

		// Add Advanced Asset
		{
			QUICK_SCOPE_CYCLE_COUNTER(STAT_ContentBrowser_AdvancedSection);
		
			FToolMenuSection& Section = Menu->AddSection("ContentBrowserNewAdvancedAsset", LOCTEXT("CreateAdvancedAssetsMenuHeading", "Create Advanced Asset"));

			TArray<FAdvancedAssetCategory> AdvancedAssetCategories;
			AssetToolsModule.Get().GetAllAdvancedAssetCategories(/*out*/ AdvancedAssetCategories);
			AdvancedAssetCategories.Sort([](const FAdvancedAssetCategory& A, const FAdvancedAssetCategory& B) {
				return (A.CategoryName.CompareToCaseIgnored(B.CategoryName) < 0);
			});

			const IAssetTools& AssetTools = AssetToolsModule.Get();
			const TArray<UFactory*> NewAssetFactories = AssetTools.GetNewAssetFactories();

			for (const FAdvancedAssetCategory& AdvancedAssetCategory : AdvancedAssetCategories)
			{
				const bool FindFirstOnly = true;
<<<<<<< HEAD
				TArray<FFactoryItem> Factories = FindFactoriesInCategory(AdvancedAssetCategory.CategoryType, FindFirstOnly);
=======
				TArray<FFactoryItem> Factories = FindFactoriesInCategory(NewAssetFactories, AdvancedAssetCategory.CategoryType, FindFirstOnly);
>>>>>>> 4af6daef
				if (Factories.Num() > 0)
				{
					Section.AddSubMenu(
						NAME_None,
						AdvancedAssetCategory.CategoryName,
						FText::GetEmpty(),
						FNewToolMenuDelegate::CreateStatic(
							&FNewAssetContextMenu::CreateNewAssetMenuCategory,
							FName("Section"),
							AdvancedAssetCategory.CategoryType,
							FirstSelectedPath,
							InOnNewAssetRequested,
							FCanExecuteAction() // We handle this at this level, rather than at the sub-menu item level
						),
						FUIAction(
							FExecuteAction(),
							CanExecuteAssetActionsDelegate
						),
						EUserInterfaceActionType::Button
					);
				}
			}
		}
	}
}

void FNewAssetContextMenu::CreateNewAssetMenuCategory(UToolMenu* Menu, FName SectionName, EAssetTypeCategories::Type AssetTypeCategory, FName InPath, FOnNewAssetRequested InOnNewAssetRequested, FCanExecuteAction InCanExecuteAction)
{
	// Find UFactory classes that can create new objects in this category.
	const bool FindFirstOnly = false;
	TArray<FFactoryItem> FactoriesInThisCategory = FindFactoriesInCategory(AssetTypeCategory, FindFirstOnly);
	if (FactoriesInThisCategory.Num() == 0)
	{
		return;
	}

	TSharedPtr<FCategorySubMenuItem> ParentMenuData = MakeShared<FCategorySubMenuItem>();
	for (FFactoryItem& Item : FactoriesInThisCategory)
	{
		FCategorySubMenuItem* SubMenu = ParentMenuData.Get();
		const TArray<FText>& CategoryNames = Item.Factory->GetMenuCategorySubMenus();
		for (FText CategoryName : CategoryNames)
		{
			const FString SourceString = CategoryName.BuildSourceString();
			if (TSharedPtr<FCategorySubMenuItem> SubMenuData = SubMenu->Children.FindRef(SourceString))
			{
				check(SubMenuData.IsValid());
				SubMenu = SubMenuData.Get();
			}
			else
			{
				TSharedPtr<FCategorySubMenuItem> NewSubMenu = MakeShared<FCategorySubMenuItem>();
				NewSubMenu->Name = CategoryName;
				SubMenu->Children.Add(SourceString, NewSubMenu);
				SubMenu = NewSubMenu.Get();
			}
		}
		SubMenu->Factories.Add(Item);
	}
	ParentMenuData->SortSubMenus();
	
	CreateNewAssetMenus(Menu, SectionName, ParentMenuData, InPath, InOnNewAssetRequested, InCanExecuteAction);
}

void FNewAssetContextMenu::CreateNewAssetMenus(UToolMenu* Menu, FName SectionName, TSharedPtr<FCategorySubMenuItem> SubMenuData, FName InPath, FOnNewAssetRequested InOnNewAssetRequested, FCanExecuteAction InCanExecuteAction)
{
	QUICK_SCOPE_CYCLE_COUNTER(CreateNewAssetMenus);

	FToolMenuSection& Section = Menu->FindOrAddSection(SectionName);
	for (const FFactoryItem& FactoryItem : SubMenuData->Factories)
	{
		TWeakObjectPtr<UClass> WeakFactoryClass = FactoryItem.Factory->GetClass();

		Section.AddEntry(FToolMenuEntry::InitMenuEntry(
			NAME_None,
			FUIAction(
				FExecuteAction::CreateStatic(&FNewAssetContextMenu::ExecuteNewAsset, InOnNewAssetRequested, InPath, WeakFactoryClass),
				InCanExecuteAction
			),
			SNew(SFactoryMenuEntry, FactoryItem.Factory)));
	}

	if (SubMenuData->Children.Num() == 0)
	{
		return;
	}

	Section.AddSeparator(NAME_None);

	TArray<TSharedPtr<FCategorySubMenuItem>> SortedMenus;
	SubMenuData->Children.GenerateValueArray(SortedMenus);
	SortedMenus.Sort([](const TSharedPtr<FCategorySubMenuItem>& A, const TSharedPtr<FCategorySubMenuItem>& B) -> bool
	{
		return A->Name.CompareToCaseIgnored(B->Name) < 0;
	});

	for (TSharedPtr<FCategorySubMenuItem>& ChildMenuData : SortedMenus)
	{
		check(ChildMenuData.IsValid());

		Section.AddSubMenu(
			NAME_None,
			ChildMenuData->Name,
			FText::GetEmpty(),
			FNewToolMenuDelegate::CreateStatic(
				&FNewAssetContextMenu::CreateNewAssetMenus,
				FName("Section"),
				ChildMenuData,
				InPath,
				InOnNewAssetRequested,
				InCanExecuteAction
			),
			FUIAction(
				FExecuteAction(),
				InCanExecuteAction
			),
			EUserInterfaceActionType::Button
		);
	}
}

void FNewAssetContextMenu::ExecuteImportAsset(FOnImportAssetRequested InOnInportAssetRequested, FName InPath)
{
	InOnInportAssetRequested.ExecuteIfBound(InPath);
}

void FNewAssetContextMenu::ExecuteNewAsset(FOnNewAssetRequested InOnNewAssetRequested, FName InPath, TWeakObjectPtr<UClass> FactoryClass)
{
	if (ensure(FactoryClass.IsValid()) && ensure(!InPath.IsNone()))
	{
		InOnNewAssetRequested.ExecuteIfBound(InPath, FactoryClass);
	}
}

#undef LOCTEXT_NAMESPACE<|MERGE_RESOLUTION|>--- conflicted
+++ resolved
@@ -62,18 +62,10 @@
 	}
 };
 
-<<<<<<< HEAD
-TArray<FFactoryItem> FindFactoriesInCategory(EAssetTypeCategories::Type AssetTypeCategory, bool FindFirstOnly)
-{
-    QUICK_SCOPE_CYCLE_COUNTER(FindFactoriesInCategory);
-	
-	TArray<FFactoryItem> FactoriesInThisCategory;
-=======
 /** Utility to return the new asset factories from FAssetToolsModule */
 static const TArray<UFactory*> GetNewAssetFactories()
 {
 	QUICK_SCOPE_CYCLE_COUNTER(GetNewAssetFactories);
->>>>>>> 4af6daef
 
 	static const FName NAME_AssetTools = "AssetTools";
 	const IAssetTools& AssetTools = FModuleManager::LoadModuleChecked<FAssetToolsModule>(NAME_AssetTools).Get();
@@ -323,11 +315,7 @@
 			for (const FAdvancedAssetCategory& AdvancedAssetCategory : AdvancedAssetCategories)
 			{
 				const bool FindFirstOnly = true;
-<<<<<<< HEAD
-				TArray<FFactoryItem> Factories = FindFactoriesInCategory(AdvancedAssetCategory.CategoryType, FindFirstOnly);
-=======
 				TArray<FFactoryItem> Factories = FindFactoriesInCategory(NewAssetFactories, AdvancedAssetCategory.CategoryType, FindFirstOnly);
->>>>>>> 4af6daef
 				if (Factories.Num() > 0)
 				{
 					Section.AddSubMenu(
