// Copyright Epic Games, Inc. All Rights Reserved.

#include "ContentBrowserAssetDataSource.h"
#include "ContentBrowserAssetDataCore.h"
#include "AssetRegistry/AssetRegistryModule.h"
#include "AssetToolsModule.h"
#include "CollectionManagerModule.h"
#include "ContentBrowserAssetDataPayload.h"
#include "ICollectionManager.h"
#include "AssetViewUtils.h"
#include "ContentBrowserItemPath.h"
#include "UObject/GCObjectScopeGuard.h"
#include "UObject/ObjectSaveContext.h"
#include "Factories/Factory.h"
#include "HAL/FileManager.h"
#include "Editor.h"
#include "IAssetTools.h"
#include "ToolMenus.h"
#include "Misc/PackageName.h"
#include "NewAssetContextMenu.h"
#include "AssetFolderContextMenu.h"
#include "AssetFileContextMenu.h"
#include "ContentBrowserDataSubsystem.h"
#include "ContentBrowserDataUtils.h"
#include "ContentBrowserModule.h"
#include "IContentBrowserSingleton.h"
#include "ContentBrowserMenuContexts.h"
#include "Misc/Paths.h"
#include "Widgets/Input/SButton.h"
#include "Subsystems/ImportSubsystem.h"
#include "Widgets/Images/SImage.h"
#include "ToolMenu.h"
#include "ToolMenuEntry.h"
#include "ToolMenuSection.h"
#include "Widgets/SBoxPanel.h"
#include "Widgets/Text/STextBlock.h"

#include UE_INLINE_GENERATED_CPP_BY_NAME(ContentBrowserAssetDataSource)

#define LOCTEXT_NAMESPACE "ContentBrowserAssetDataSource"

UContentBrowserAssetDataSource::FOnAssetDataSourcePathAdded UContentBrowserAssetDataSource::OnAssetPathAddedDelegate;
UContentBrowserAssetDataSource::FOnAssetDataSourcePathRemoved UContentBrowserAssetDataSource::OnAssetPathRemovedDelegate;

void UContentBrowserAssetDataSource::Initialize(const bool InAutoRegister)
{
	check(GIsEditor && !IsRunningCommandlet());

	Super::Initialize(InAutoRegister);

	AssetRegistry = &FModuleManager::LoadModuleChecked<FAssetRegistryModule>(AssetRegistryConstants::ModuleName).Get();
	AssetRegistry->OnFileLoadProgressUpdated().AddUObject(this, &UContentBrowserAssetDataSource::OnAssetRegistryFileLoadProgress);

	{
		static const FName NAME_AssetTools = "AssetTools";
		AssetTools = &FModuleManager::GetModuleChecked<FAssetToolsModule>(NAME_AssetTools).Get();
	}

	CollectionManager = &FCollectionManagerModule::GetModule().Get();

	// Listen for asset registry updates
	AssetRegistry->OnAssetAdded().AddUObject(this, &UContentBrowserAssetDataSource::OnAssetAdded);
	AssetRegistry->OnAssetRemoved().AddUObject(this, &UContentBrowserAssetDataSource::OnAssetRemoved);
	AssetRegistry->OnAssetRenamed().AddUObject(this, &UContentBrowserAssetDataSource::OnAssetRenamed);
	AssetRegistry->OnAssetUpdated().AddUObject(this, &UContentBrowserAssetDataSource::OnAssetUpdated);
	AssetRegistry->OnAssetUpdatedOnDisk().AddUObject(this, &UContentBrowserAssetDataSource::OnAssetUpdatedOnDisk);
	AssetRegistry->OnPathAdded().AddUObject(this, &UContentBrowserAssetDataSource::OnPathAdded);
	AssetRegistry->OnPathRemoved().AddUObject(this, &UContentBrowserAssetDataSource::OnPathRemoved);

	// Listen for when assets are loaded or changed
	FCoreUObjectDelegates::OnObjectPropertyChanged.AddUObject(this, &UContentBrowserAssetDataSource::OnObjectPropertyChanged);
	
	// Listen for when assets are saved, listerns are notified in time despite presave because we queue updates for later processing 
	FCoreUObjectDelegates::OnObjectPreSave.AddUObject(this, &UContentBrowserAssetDataSource::OnObjectPreSave);

	// Listen for new mount roots
	FPackageName::OnContentPathMounted().AddUObject(this, &UContentBrowserAssetDataSource::OnContentPathMounted);
	FPackageName::OnContentPathDismounted().AddUObject(this, &UContentBrowserAssetDataSource::OnContentPathDismounted);

	// Listen for paths being forced visible
	AssetViewUtils::OnAlwaysShowPath().AddUObject(this, &UContentBrowserAssetDataSource::OnAlwaysShowPath);

	// Register our ability to create assets via the legacy Content Browser API
	ContentBrowserDataLegacyBridge::OnCreateNewAsset().BindUObject(this, &UContentBrowserAssetDataSource::OnBeginCreateAsset);

	// Create the asset menu instances
	AssetFolderContextMenu = MakeShared<FAssetFolderContextMenu>();
	AssetFileContextMenu = MakeShared<FAssetFileContextMenu>();

	// Bind the asset specific menu extensions
	{
		if (UToolMenu* Menu = UToolMenus::Get()->ExtendMenu("ContentBrowser.AddNewContextMenu"))
		{
			Menu->AddDynamicSection(*FString::Printf(TEXT("DynamicSection_DataSource_%s"), *GetName()), FNewToolMenuDelegate::CreateLambda([WeakThis = TWeakObjectPtr<UContentBrowserAssetDataSource>(this)](UToolMenu* InMenu)
				{
					if (UContentBrowserAssetDataSource* This = WeakThis.Get())
					{
						This->PopulateAddNewContextMenu(InMenu);
					}
				}));
		}


		if (UToolMenu* Menu = UToolMenus::Get()->ExtendMenu("ContentBrowser.ToolBar"))
		{
			Menu->AddDynamicSection(*FString::Printf(TEXT("DynamicSection_DataSource_%s"), *GetName()), FNewToolMenuDelegate::CreateLambda([WeakThis = TWeakObjectPtr<UContentBrowserAssetDataSource>(this)](UToolMenu* InMenu)
				{
					if (UContentBrowserAssetDataSource* This = WeakThis.Get())
					{
						This->PopulateContentBrowserToolBar(InMenu);
					}
				}));
		}


		if (UToolMenu* Menu = UToolMenus::Get()->ExtendMenu("ContentBrowser.FolderContextMenu"))
		{
			Menu->AddDynamicSection(*FString::Printf(TEXT("DynamicSection_DataSource_%s"), *GetName()), FNewToolMenuDelegate::CreateLambda([WeakThis = TWeakObjectPtr<UContentBrowserAssetDataSource>(this)](UToolMenu* InMenu)
				{
					if (UContentBrowserAssetDataSource* This = WeakThis.Get())
					{
						This->PopulateAssetFolderContextMenu(InMenu);
					}
				}));
		}

		if (UToolMenu* Menu = UToolMenus::Get()->ExtendMenu("ContentBrowser.AssetContextMenu"))
		{
			Menu->AddDynamicSection(*FString::Printf(TEXT("DynamicSection_DataSource_%s"), *GetName()), FNewToolMenuDelegate::CreateLambda([WeakThis = TWeakObjectPtr<UContentBrowserAssetDataSource>(this)](UToolMenu* InMenu)
				{
					if (UContentBrowserAssetDataSource* This = WeakThis.Get())
					{
						This->PopulateAssetFileContextMenu(InMenu);
					}
				}));
		}

		if (UToolMenu* Menu = UToolMenus::Get()->ExtendMenu("ContentBrowser.DragDropContextMenu"))
		{
			Menu->AddDynamicSection(*FString::Printf(TEXT("DynamicSection_DataSource_%s"), *GetName()), FNewToolMenuDelegate::CreateLambda([WeakThis = TWeakObjectPtr<UContentBrowserAssetDataSource>(this)](UToolMenu* InMenu)
				{
					if (UContentBrowserAssetDataSource* This = WeakThis.Get())
					{
						This->PopulateDragDropContextMenu(InMenu);
					}
				}));
		}
	}

	DiscoveryStatusText = LOCTEXT("InitializingAssetDiscovery", "Initializing Asset Discovery...");

	// Populate the initial set of folder attributes
	// This will be updated as the scan finds more content
<<<<<<< HEAD
	AssetRegistry->EnumerateAllCachedPaths([this](FName InPath)
		{
			if (!AssetRegistry->HasAssets(InPath, /*bRecursive*/true))
			{
				EmptyAssetFolders.Add(InPath);
			}
			return true;
		});
	VisitedEmptyAssetFolders.Empty();
=======
	AssetRegistry->EnumerateAllAssets([this](const FAssetData& InAssetData)
		{
			OnPathPopulated(InAssetData);
			return true;
		}, /*bIncludeOnlyOnDiskAssets*/true);
	RecentlyPopulatedAssetFolders.Empty();
>>>>>>> 4af6daef

	FPackageName::QueryRootContentPaths(RootContentPaths);

	BuildRootPathVirtualTree();

	// Mount roots are always visible
	for (const FString& RootContentPath : RootContentPaths)
	{
		OnAlwaysShowPath(RootContentPath);
	}
}

void UContentBrowserAssetDataSource::Shutdown()
{
	CollectionManager = nullptr;

	AssetTools = nullptr;
	AssetRegistry = nullptr;

	if (FAssetRegistryModule* AssetRegistryModule = FModuleManager::GetModulePtr<FAssetRegistryModule>(AssetRegistryConstants::ModuleName))
	{
		IAssetRegistry* AssetRegistryMaybe = AssetRegistryModule->TryGet();
		if (AssetRegistryMaybe)
		{
			AssetRegistryMaybe->OnFileLoadProgressUpdated().RemoveAll(this);

			AssetRegistryMaybe->OnAssetAdded().RemoveAll(this);
			AssetRegistryMaybe->OnAssetRemoved().RemoveAll(this);
			AssetRegistryMaybe->OnAssetRenamed().RemoveAll(this);
			AssetRegistryMaybe->OnAssetUpdated().RemoveAll(this);
<<<<<<< HEAD
=======
			AssetRegistryMaybe->OnAssetUpdatedOnDisk().RemoveAll(this);	
>>>>>>> 4af6daef
			AssetRegistryMaybe->OnPathAdded().RemoveAll(this);
			AssetRegistryMaybe->OnPathRemoved().RemoveAll(this);
			AssetRegistryMaybe->OnFilesLoaded().RemoveAll(this);
		}
	}

	FCoreUObjectDelegates::OnObjectPropertyChanged.RemoveAll(this);
	FCoreUObjectDelegates::OnObjectPreSave.RemoveAll(this);

	AssetViewUtils::OnAlwaysShowPath().RemoveAll(this);

	ContentBrowserDataLegacyBridge::OnCreateNewAsset().Unbind();

	Super::Shutdown();
}

bool UContentBrowserAssetDataSource::PopulateAssetFilterInputParams(FAssetFilterInputParams& Params, UContentBrowserDataSource* DataSource, IAssetRegistry* InAssetRegistry, const FContentBrowserDataFilter& InFilter, FContentBrowserDataCompiledFilter& OutCompiledFilter, ICollectionManager* CollectionManager, FAssetDataSourceFilterCache* InFilterCache)
{
	Params.CollectionManager = CollectionManager;
	Params.AssetFilterCache = InFilterCache;

	Params.bIncludeFolders = EnumHasAnyFlags(InFilter.ItemTypeFilter, EContentBrowserItemTypeFilter::IncludeFolders);
	Params.bIncludeFiles = EnumHasAnyFlags(InFilter.ItemTypeFilter, EContentBrowserItemTypeFilter::IncludeFiles);
	Params.bIncludeAssets = EnumHasAnyFlags(InFilter.ItemCategoryFilter, EContentBrowserItemCategoryFilter::IncludeAssets);

	// If we aren't including anything, then we can just bail now
	if (!Params.bIncludeAssets || (!Params.bIncludeFolders && !Params.bIncludeFiles))
	{
		return false;
	}

	Params.CollectionFilter = InFilter.ExtraFilters.FindFilter<FContentBrowserDataCollectionFilter>();
	// If no CollectionManager is given, but there is a collection filter, there will be no results
	if (!CollectionManager && Params.CollectionFilter)
	{
		return false;
	}

	Params.ObjectFilter = InFilter.ExtraFilters.FindFilter<FContentBrowserDataObjectFilter>();
	Params.PackageFilter = InFilter.ExtraFilters.FindFilter<FContentBrowserDataPackageFilter>();
	Params.ClassFilter = InFilter.ExtraFilters.FindFilter<FContentBrowserDataClassFilter>();

	Params.PathPermissionList = Params.PackageFilter && Params.PackageFilter->PathPermissionList && Params.PackageFilter->PathPermissionList->HasFiltering() ? Params.PackageFilter->PathPermissionList.Get() : nullptr;
	Params.ClassPermissionList = Params.ClassFilter && Params.ClassFilter->ClassPermissionList && Params.ClassFilter->ClassPermissionList->HasFiltering() ? Params.ClassFilter->ClassPermissionList.Get() : nullptr;

	// If we are filtering all paths, then we can bail now as we won't return any content
	if (Params.PathPermissionList && Params.PathPermissionList->IsDenyListAll())
	{
		return false;
	}

	Params.DataSource = DataSource;
	Params.AssetRegistry = InAssetRegistry;
	Params.FilterList = &OutCompiledFilter.CompiledFilters.FindOrAdd(DataSource);
	Params.AssetDataFilter = &Params.FilterList->FindOrAddFilter<FContentBrowserCompiledAssetDataFilter>();
	Params.AssetDataFilter->bFilterExcludesAllAssets = true;
	Params.AssetDataFilter->ItemAttributeFilter = InFilter.ItemAttributeFilter;
	Params.InternalPaths.Reset();

	Params.UnsupportedClassFilter = InFilter.ExtraFilters.FindFilter<FContentBrowserDataUnsupportedClassFilter>();
	if (Params.UnsupportedClassFilter && Params.UnsupportedClassFilter->ClassPermissionList && Params.UnsupportedClassFilter->ClassPermissionList->HasFiltering())
	{
		Params.ConvertToUnsupportedAssetDataFilter = &Params.FilterList->FindOrAddFilter<FContentBrowserCompiledUnsupportedAssetDataFilter>();
	}

	return true;
}

bool UContentBrowserAssetDataSource::CreatePathFilter(FAssetFilterInputParams& Params, const FName InPath, const FContentBrowserDataFilter& InFilter, FContentBrowserDataCompiledFilter& OutCompiledFilter, FSubPathEnumerationFunc SubPathEnumeration)
{
	Params.AssetDataFilter->bFilterExcludesAllAssets = true;
	Params.AssetDataFilter->ItemAttributeFilter = InFilter.ItemAttributeFilter;

	FName ConvertedPath;
	const EContentBrowserPathType ConvertedPathType = Params.DataSource->TryConvertVirtualPath(InPath, ConvertedPath);

	if (ConvertedPathType == EContentBrowserPathType::Internal)
	{
		Params.InternalPaths.Add(ConvertedPath);
	}
	else if (ConvertedPathType != EContentBrowserPathType::Virtual)
	{
		return false;
	}

	if (Params.bIncludeFolders)
	{
		// If we're including folders, but not doing a recursive search then we need to handle that here as the asset code below can't deal with that correctly
		// We also go through this path if we're not including files, as then we don't run the asset code below
		if (!InFilter.bRecursivePaths || !Params.bIncludeFiles)
		{
			// Build the basic paths permissions from the given data
			if (Params.PackageFilter)
			{
				Params.AssetDataFilter->bRecursivePackagePathsToInclude = Params.PackageFilter->bRecursivePackagePathsToInclude;
				for (const FName PackagePathToInclude : Params.PackageFilter->PackagePathsToInclude)
				{
					Params.AssetDataFilter->PackagePathsToInclude.AddAllowListItem(NAME_None, PackagePathToInclude);
				}

				Params.AssetDataFilter->bRecursivePackagePathsToExclude = Params.PackageFilter->bRecursivePackagePathsToExclude;
				for (const FName PackagePathToExclude : Params.PackageFilter->PackagePathsToExclude)
				{
					Params.AssetDataFilter->PackagePathsToExclude.AddDenyListItem(NAME_None, PackagePathToExclude);
				}
			}
			if (Params.PathPermissionList)
			{
				Params.AssetDataFilter->PathPermissionList = *Params.PathPermissionList;
			}
		}

		// Recursive caching of folders is at least as slow as running the query on-demand
		// and significantly slower when only querying the status of a few updated items
		// To this end, we only attempt to pre-cache non-recursive queries
		if (InFilter.bRecursivePaths)
		{
			Params.AssetDataFilter->bRunFolderQueryOnDemand = true;
			Params.AssetDataFilter->VirtualPathToScanOnDemand = InPath.ToString();
		}
		else
		{
			if (ConvertedPathType == EContentBrowserPathType::Internal)
			{
				SubPathEnumeration(ConvertedPath, [&Params](FName SubPath)
				{
					if (UContentBrowserAssetDataSource::PathPassesCompiledDataFilter(*Params.AssetDataFilter, SubPath))
					{
						Params.AssetDataFilter->CachedSubPaths.Add(SubPath);
					}

					return true;
				}, false);
			}
			else if (ConvertedPathType == EContentBrowserPathType::Virtual)
			{
				FContentBrowserCompiledVirtualFolderFilter* VirtualFolderFilter = nullptr;
				Params.DataSource->GetRootPathVirtualTree().EnumerateSubPaths(InPath, [&Params, &VirtualFolderFilter](FName VirtualSubPath, FName InternalSubPath)
				{
					if (!InternalSubPath.IsNone())
					{
						if (UContentBrowserAssetDataSource::PathPassesCompiledDataFilter(*Params.AssetDataFilter, InternalSubPath))
						{
							Params.AssetDataFilter->CachedSubPaths.Add(InternalSubPath);
						}
					}
					else
					{
						// Determine if any internal path under VirtualSubPath passes
						bool bPassesFilter = false;
						Params.DataSource->GetRootPathVirtualTree().EnumerateSubPaths(VirtualSubPath, [&Params, &VirtualFolderFilter, &bPassesFilter](FName RecursiveVirtualSubPath, FName RecursiveInternalSubPath)
						{
							bPassesFilter = bPassesFilter || (!RecursiveInternalSubPath.IsNone() && UContentBrowserAssetDataSource::PathPassesCompiledDataFilter(*Params.AssetDataFilter, RecursiveInternalSubPath));
							return bPassesFilter == false;
						}, true);

						if (bPassesFilter)
						{
							if (!VirtualFolderFilter)
							{
								VirtualFolderFilter = &Params.FilterList->FindOrAddFilter<FContentBrowserCompiledVirtualFolderFilter>();
							}

							if (!VirtualFolderFilter->CachedSubPaths.Contains(VirtualSubPath))
							{
								VirtualFolderFilter->CachedSubPaths.Add(VirtualSubPath, Params.DataSource->CreateVirtualFolderItem(VirtualSubPath));
							}
						}
					}

					return true;
				}, false);
			}
		}
	}
	else if (Params.bIncludeFiles)
	{
		if (InFilter.bRecursivePaths)
		{
			if (ConvertedPathType == EContentBrowserPathType::Internal)
			{
				// Nothing more to do, Params.InternalPaths already contains ConvertedPath
			}
			else if (ConvertedPathType == EContentBrowserPathType::Virtual)
			{
				// Include all internal mounts that pass recursively
				Params.DataSource->GetRootPathVirtualTree().EnumerateSubPaths(InPath, [&Params](FName VirtualSubPath, FName InternalSubPath)
				{
					if (!InternalSubPath.IsNone() && UContentBrowserAssetDataSource::PathPassesCompiledDataFilter(*Params.AssetDataFilter, InternalSubPath))
					{
						Params.InternalPaths.Add(InternalSubPath);
					}
					return true;
				}, true);

				if (Params.InternalPaths.Num() == 0)
				{
					// No internal folders found in the hierarchy of virtual path that passed, there will be no files
					return false;
				}
			}
		}
		else
		{
			if (ConvertedPathType == EContentBrowserPathType::Internal)
			{
				// Nothing more to do, Params.InternalPaths already contains ConvertedPath
			}
			else if (ConvertedPathType == EContentBrowserPathType::Virtual)
			{
				// There are no files directly contained by a dynamically generated fully virtual folder
				return false;
			}
		}
	}

	return true;
}

bool UContentBrowserAssetDataSource::CreateAssetFilter(FAssetFilterInputParams& Params, FName InPath, const FContentBrowserDataFilter& InFilter, FContentBrowserDataCompiledFilter& OutCompiledFilter, FSubPathEnumerationFunc* GetSubPackagePathsFunc)
{
	TRACE_CPUPROFILER_EVENT_SCOPE(UContentBrowserAssetDataSource::CreateAssetFilter);

	// If we're not including files, then we can bail now as the rest of this function deals with assets
	if (!Params.bIncludeFiles)
	{
		return false;
	}

	// If we are filtering all classes, then we can bail now as we won't return any content
<<<<<<< HEAD
	if (Params.ClassPermissionList && Params.ClassPermissionList->IsDenyListAll())
=======
	if (Params.ClassPermissionList && Params.ClassPermissionList->IsDenyListAll() && !Params.UnsupportedClassFilter)
>>>>>>> 4af6daef
	{
		return false;
	}

	// If we are filtering out this path, then we can bail now as it won't return any content
	if (Params.PathPermissionList && !InFilter.bRecursivePaths)
	{
		for (auto It = Params.InternalPaths.CreateIterator(); It; ++It)
		{
			if (!Params.PathPermissionList->PassesStartsWithFilter(*It))
			{
				It.RemoveCurrent();
			}
		}

		if (Params.InternalPaths.Num() == 0)
		{
			return false;
		}
	}

	auto DefaultEnumarePackagePaths = [&Params](FName InPath, TFunctionRef<bool(FName)> Callback, bool bIsRecursive)
		{
			Params.AssetRegistry->EnumerateSubPaths(InPath
				, [&Callback](FName ChildPath)
					{
						return Callback(ChildPath);
					}
				, bIsRecursive);
		};

	FSubPathEnumerationFunc EnumeratePackagePaths = GetSubPackagePathsFunc ? *GetSubPackagePathsFunc : DefaultEnumarePackagePaths;

	// Build inclusive asset filter
	FARCompiledFilter CompiledInclusiveFilter;
	{
		// Build the basic inclusive filter from the given data
		{
			FARFilter InclusiveFilter;
			if (Params.ObjectFilter)
			{
PRAGMA_DISABLE_DEPRECATION_WARNINGS
				InclusiveFilter.ObjectPaths.Append(Params.ObjectFilter->ObjectNamesToInclude);
PRAGMA_ENABLE_DEPRECATION_WARNINGS
				InclusiveFilter.TagsAndValues.Append(Params.ObjectFilter->TagsAndValuesToInclude);
				InclusiveFilter.bIncludeOnlyOnDiskAssets |= Params.ObjectFilter->bOnDiskObjectsOnly;
			}
			if (Params.PackageFilter)
			{
				InclusiveFilter.PackageNames.Append(Params.PackageFilter->PackageNamesToInclude);
				InclusiveFilter.PackagePaths.Append(Params.PackageFilter->PackagePathsToInclude);
				if (Params.PackageFilter->bRecursivePackagePathsToInclude)
				{
					for (const FName Path : Params.PackageFilter->PackagePathsToInclude)
					{
						EnumeratePackagePaths(Path, [&InclusiveFilter](FName ChildPath)
							{
								InclusiveFilter.PackagePaths.Add(ChildPath);
								return true;
							}
							, Params.PackageFilter->bRecursivePackagePathsToInclude);
					}
				}
			}
			if (Params.ClassFilter)
			{
				InclusiveFilter.ClassPaths.Append(Params.ClassFilter->ClassNamesToInclude);
				InclusiveFilter.bRecursiveClasses |= Params.ClassFilter->bRecursiveClassNamesToInclude;
			}
			if (Params.CollectionFilter)
			{
				TArray<FSoftObjectPath> ObjectPathsForCollections;
				if (GetObjectPathsForCollections(Params.CollectionManager, Params.CollectionFilter->SelectedCollections, Params.CollectionFilter->bIncludeChildCollections, ObjectPathsForCollections) && ObjectPathsForCollections.Num() == 0)
				{
					// If we had collections but they contained no objects then we can bail as nothing will pass the filter
					return false;
				}
				InclusiveFilter.SoftObjectPaths.Append(MoveTemp(ObjectPathsForCollections));
			}

#if DO_ENSURE
			// Ensure paths do not have trailing slash	
			static const FName RootPath = "/";

			for (const FName ItPath : Params.InternalPaths)
			{
				ensure(ItPath == RootPath || !FStringView(FNameBuilder(ItPath)).EndsWith(TEXT('/')));
<<<<<<< HEAD
			}

			for (const FName ItPath : InclusiveFilter.PackagePaths)
			{
				ensure(ItPath == RootPath || !FStringView(FNameBuilder(ItPath)).EndsWith(TEXT('/')));
			}
#endif // DO_ENSURE

			CreateCompiledFilter(InclusiveFilter, CompiledInclusiveFilter);
=======
			}

			for (const FName ItPath : InclusiveFilter.PackagePaths)
			{
				ensure(ItPath == RootPath || !FStringView(FNameBuilder(ItPath)).EndsWith(TEXT('/')));
			}
#endif // DO_ENSURE

			Params.AssetRegistry->CompileFilter(InclusiveFilter, CompiledInclusiveFilter);
		}


		// Add the backend class filtering to the unsupported asset filtering before the class permission are added
		if (Params.ConvertToUnsupportedAssetDataFilter)
		{
			if (Params.UnsupportedClassFilter)
			{
				if (const FPathPermissionList* ClassPermissionList = Params.UnsupportedClassFilter->ClassPermissionList.Get())
				{
					if (ClassPermissionList->HasFiltering())
					{
						if (Params.ConvertToUnsupportedAssetDataFilter->InclusiveFilter.IsEmpty())
						{
							Params.ConvertToUnsupportedAssetDataFilter->InclusiveFilter.ClassPaths = CompiledInclusiveFilter.ClassPaths;
						}
						else
						{
							Params.ConvertToUnsupportedAssetDataFilter->InclusiveFilter.ClassPaths = Params.ConvertToUnsupportedAssetDataFilter->InclusiveFilter.ClassPaths.Intersect(CompiledInclusiveFilter.ClassPaths);
						}
					}
				}
			}
>>>>>>> 4af6daef
		}


		// Remove any inclusive paths that aren't under the set of internal paths that we want to enumerate
		{
			FARCompiledFilter CompiledInternalPathFilter;

			if (!Params.AssetFilterCache || !Params.AssetFilterCache->GetCachedCompiledInternalPaths(InFilter, InPath, CompiledInternalPathFilter.PackagePaths))
			{
				/**
				 * This filter is created by testing the paths while we are recursively going down the path hierarchy
				 * This effective because it can stop exploring a sub part of the path three when the current path fail the attribute filter
				 * Also after a certain depth it stop testing the paths against the attribute filter since the result will the same as the parent path
				 */
				TRACE_CPUPROFILER_EVENT_SCOPE(UContentBrowserAssetDataSource::CreateAssetFilter::CreateInternalPathFilter);
			
				CompiledInternalPathFilter.PackagePaths.Reserve(Params.InternalPaths.Num());

				const int32 MaxDepthPathTestNeeded = ContentBrowserDataUtils::GetMaxFolderDepthRequiredForAttributeFilter();

				// This builder is shared across calls because it is stack allocated and it could cause some issues in depth recursive calls
				FNameBuilder PathBufferStr;
				TFunction<void (FName, int32)> TestAndGatherChildPaths;
				TestAndGatherChildPaths = [&InFilter, &CompiledInternalPathFilter, &TestAndGatherChildPaths, &EnumeratePackagePaths, &PathBufferStr, MaxDepthPathTestNeeded](FName ChildPath, int32 CurrentDepth)
					{
						PathBufferStr.Reset();
						ChildPath.AppendString(PathBufferStr);
						if (ContentBrowserDataUtils::PathPassesAttributeFilter(PathBufferStr, CurrentDepth, InFilter.ItemAttributeFilter))
						{
							CompiledInternalPathFilter.PackagePaths.Add(ChildPath);
							++CurrentDepth;

							if (CurrentDepth < MaxDepthPathTestNeeded)
							{
								constexpr bool bIsRecursive = false;
								EnumeratePackagePaths(ChildPath
									, [&TestAndGatherChildPaths, CurrentDepth](FName ChildPath)
									{
										TestAndGatherChildPaths(ChildPath, CurrentDepth);
										return true;
									}
								, bIsRecursive);
							}
							else
							{
								constexpr bool bIsRecursive = true;
								EnumeratePackagePaths(ChildPath
									, [&CompiledInternalPathFilter](FName ChildPath)
									{
										CompiledInternalPathFilter.PackagePaths.Add(ChildPath);
										return true;
									}
								, bIsRecursive);
							}
						}
					};


				for (const FName InternalPath : Params.InternalPaths)
				{
					PathBufferStr.Reset();
					InternalPath.AppendString(PathBufferStr);
					FStringView Path(PathBufferStr);
					if (ContentBrowserDataUtils::PathPassesAttributeFilter(Path, 0, InFilter.ItemAttributeFilter))
					{
						CompiledInternalPathFilter.PackagePaths.Add(InternalPath);

						if (InFilter.bRecursivePaths)
						{
							// Minus one because the test depth start at zero
							const int32 CurrentDepth = ContentBrowserDataUtils::CalculateFolderDepthOfPath(Path) - 1;
							if (CurrentDepth < MaxDepthPathTestNeeded)
							{
								constexpr bool bIsRecursive = false;
								EnumeratePackagePaths(InternalPath
									, [&TestAndGatherChildPaths, CurrentDepth](FName ChildPath)
									{
										TestAndGatherChildPaths(ChildPath, CurrentDepth);
										return true;
									}
								, bIsRecursive);
							}
							else
							{
								constexpr bool bIsRecursive = true;
								EnumeratePackagePaths(InternalPath
									, [&CompiledInternalPathFilter](FName ChildPath)
									{
										CompiledInternalPathFilter.PackagePaths.Add(ChildPath);
										return true;
									}
								, bIsRecursive);
							}
						}
					}
				}
			
				if (Params.AssetFilterCache)
				{
					Params.AssetFilterCache->CacheCompiledInternalPaths(InFilter, InPath, CompiledInternalPathFilter.PackagePaths);
				}
<<<<<<< HEAD
				InternalPathFilter.bRecursivePaths = InFilter.bRecursivePaths;
				CreateCompiledFilter(InternalPathFilter, CompiledInternalPathFilter);

				// Remove paths that do not pass item attribute filter (Engine, Plugins, Developer, Localized, __ExternalActors__ etc..)
				for (auto It = CompiledInternalPathFilter.PackagePaths.CreateIterator(); It; ++It)
				{
					FNameBuilder PathStr(*It);
					FStringView Path(PathStr);
					if (!ContentBrowserDataUtils::PathPassesAttributeFilter(Path, 0, InFilter.ItemAttributeFilter))
					{
						It.RemoveCurrent();
					}
				}
=======
>>>>>>> 4af6daef
			}

			if (CompiledInclusiveFilter.PackagePaths.Num() > 0)
			{
				// Explicit paths given - remove anything not in the internal paths set
				// If the paths resolve as empty then the combined filter will return nothing and can be skipped
				CompiledInclusiveFilter.PackagePaths = CompiledInclusiveFilter.PackagePaths.Intersect(CompiledInternalPathFilter.PackagePaths);
				if (CompiledInclusiveFilter.PackagePaths.Num() == 0)
				{
					return false;
				}
			}
			else
			{
				// No explicit paths given - just use the internal paths set
				CompiledInclusiveFilter.PackagePaths = MoveTemp(CompiledInternalPathFilter.PackagePaths);
			}
		}

<<<<<<< HEAD
=======
		// Add the backend class filtering to the unsupported asset filtering before the class permission are added
		if (Params.ConvertToUnsupportedAssetDataFilter)
		{
			if (Params.UnsupportedClassFilter)
			{
				if (const FPathPermissionList* ClassPermissionList = Params.UnsupportedClassFilter->ClassPermissionList.Get())
				{
					if (ClassPermissionList->HasFiltering())
					{
						Params.ConvertToUnsupportedAssetDataFilter->InclusiveFilter.ClassPaths.Append(CompiledInclusiveFilter.ClassPaths);
					}
				}
			}
		}

>>>>>>> 4af6daef
		// Remove any inclusive paths that aren't in the explicit AllowList set
		if (Params.PathPermissionList && Params.PathPermissionList->GetAllowList().Num() > 0)
		{
			FARCompiledFilter CompiledPathFilterAllowList;
			{
<<<<<<< HEAD
				FARFilter AllowListPathFilter;
				for (const auto& AllowListPair : Params.PathPermissionList->GetAllowList())
				{
					AllowListPathFilter.PackagePaths.Add(*AllowListPair.Key);
				}
				AllowListPathFilter.bRecursivePaths = true;
				CreateCompiledFilter(AllowListPathFilter, CompiledPathFilterAllowList);
=======
				CompiledPathFilterAllowList.PackagePaths.Reserve(Params.PathPermissionList->GetAllowList().Num());
				for (const auto& AllowListPair : Params.PathPermissionList->GetAllowList())
				{
					FName PackageName = *AllowListPair.Key;
					CompiledPathFilterAllowList.PackagePaths.Add(PackageName);

					constexpr bool bIsRecursive = true;
					EnumeratePackagePaths(PackageName, [&CompiledPathFilterAllowList](FName ChildPath)
							{
								CompiledPathFilterAllowList.PackagePaths.Add(ChildPath);
								return true;
							}
							, bIsRecursive);

				}
>>>>>>> 4af6daef
			}

			if (CompiledInclusiveFilter.PackagePaths.Num() > 0)
			{
				// Explicit paths given - remove anything not in the allow list paths set
				// If the paths resolve as empty then the combined filter will return nothing and can be skipped
				CompiledInclusiveFilter.PackagePaths = CompiledInclusiveFilter.PackagePaths.Intersect(CompiledPathFilterAllowList.PackagePaths);
				if (CompiledInclusiveFilter.PackagePaths.Num() == 0)
				{
					return false;
				}
			}
			else
			{
				// No explicit paths given - just use the allow list paths set
				CompiledInclusiveFilter.PackagePaths = MoveTemp(CompiledPathFilterAllowList.PackagePaths);
			}
		}

		// Remove any inclusive classes that aren't in the explicit allow list set
		if (Params.ClassPermissionList && Params.ClassPermissionList->GetAllowList().Num() > 0)
		{
			FARCompiledFilter CompiledClassFilterAllowList;
			{
				FARFilter AllowListClassFilter;
				for (const auto& AllowListPair : Params.ClassPermissionList->GetAllowList())
				{
					AllowListClassFilter.ClassPaths.Add(FTopLevelAssetPath(AllowListPair.Key));
				}
				Params.AssetRegistry->CompileFilter(AllowListClassFilter, CompiledClassFilterAllowList);
			}

			if (CompiledInclusiveFilter.ClassPaths.Num() > 0)
			{
				// Explicit classes given - remove anything not in the allow list class set
				// If the classes resolve as empty then the combined filter will return nothing and can be skipped
				CompiledInclusiveFilter.ClassPaths = CompiledInclusiveFilter.ClassPaths.Intersect(CompiledClassFilterAllowList.ClassPaths);
<<<<<<< HEAD
				if (CompiledInclusiveFilter.ClassPaths.Num() == 0)
=======
				if (CompiledInclusiveFilter.ClassPaths.Num() == 0 && !Params.ConvertToUnsupportedAssetDataFilter)
>>>>>>> 4af6daef
				{
					return false;
				}
			}
			else
			{
				// No explicit classes given - just use the allow list class set
				CompiledInclusiveFilter.ClassPaths = MoveTemp(CompiledClassFilterAllowList.ClassPaths);
			}
		}
	}

	// Build exclusive asset filter
	FARCompiledFilter CompiledExclusiveFilter;
	{
		// Build the basic exclusive filter from the given data
		{
			FARFilter ExclusiveFilter;
			if (Params.ObjectFilter)
			{
PRAGMA_DISABLE_DEPRECATION_WARNINGS
				ExclusiveFilter.ObjectPaths.Append(Params.ObjectFilter->ObjectNamesToExclude);
PRAGMA_ENABLE_DEPRECATION_WARNINGS
				ExclusiveFilter.TagsAndValues.Append(Params.ObjectFilter->TagsAndValuesToExclude);
				ExclusiveFilter.bIncludeOnlyOnDiskAssets |= Params.ObjectFilter->bOnDiskObjectsOnly;
			}
			if (Params.PackageFilter)
			{
				ExclusiveFilter.PackageNames.Append(Params.PackageFilter->PackageNamesToExclude);
				ExclusiveFilter.PackagePaths.Append(Params.PackageFilter->PackagePathsToExclude);
				if (Params.PackageFilter->bRecursivePackagePathsToExclude)
				{
					for (const FName Path : Params.PackageFilter->PackagePathsToExclude)
					{
						EnumeratePackagePaths(Path, [&ExclusiveFilter](FName ChildPath)
							{
								ExclusiveFilter.PackagePaths.Add(ChildPath);
								return true;
							}
							, Params.PackageFilter->bRecursivePackagePathsToExclude);
					}
				}
			}
			if (Params.ClassFilter)
			{
				ExclusiveFilter.ClassPaths.Append(Params.ClassFilter->ClassNamesToExclude);
				ExclusiveFilter.bRecursiveClasses |= Params.ClassFilter->bRecursiveClassNamesToExclude;
			}

			Params.AssetRegistry->CompileFilter(ExclusiveFilter, CompiledExclusiveFilter);
		}

		// Add any exclusive paths that are in the explicit DenyList set
		if (Params.PathPermissionList && Params.PathPermissionList->GetDenyList().Num() > 0)
		{
<<<<<<< HEAD
			FARCompiledFilter CompiledClassFilter;
			{
				FARFilter ClassFilter;
				for (const auto& FilterPair : Params.PathPermissionList->GetDenyList())
				{
					ClassFilter.PackagePaths.Add(*FilterPair.Key);
				}
				ClassFilter.bRecursivePaths = true;
				CreateCompiledFilter(ClassFilter, CompiledClassFilter);
			}

			CompiledExclusiveFilter.PackagePaths.Append(CompiledClassFilter.PackagePaths);
=======
			CompiledExclusiveFilter.PackagePaths.Reserve(Params.PathPermissionList->GetDenyList().Num());
			for (const auto& FilterPair : Params.PathPermissionList->GetDenyList())
			{
				FName Path = *FilterPair.Key;
				CompiledExclusiveFilter.PackagePaths.Add(Path);

				constexpr bool bIsRecursive = true;
				EnumeratePackagePaths(Path, [&CompiledExclusiveFilter](FName ChildPath)
					{
						CompiledExclusiveFilter.PackagePaths.Add(ChildPath);
						return true;
					}
					, bIsRecursive);
			}
>>>>>>> 4af6daef
		}

		// Add any exclusive classes that are in the explicit DenyList set
		if (Params.ClassPermissionList && Params.ClassPermissionList->GetDenyList().Num() > 0)
		{
			FARCompiledFilter CompiledClassFilter;
			{
				FARFilter ClassFilter;
				for (const auto& FilterPair : Params.ClassPermissionList->GetDenyList())
				{
					ClassFilter.ClassPaths.Add(FTopLevelAssetPath(FilterPair.Key));
				}
				Params.AssetRegistry->CompileFilter(ClassFilter, CompiledClassFilter);
			}

			CompiledExclusiveFilter.ClassPaths.Append(CompiledClassFilter.ClassPaths);
		}
	}

	// Apply our exclusive filter to the inclusive one to resolve cases where the exclusive filter cancels out the inclusive filter
	// If any filter components resolve as empty then the combined filter will return nothing and can be skipped
	{
		if (CompiledInclusiveFilter.PackageNames.Num() > 0 && CompiledExclusiveFilter.PackageNames.Num() > 0)
		{
			CompiledInclusiveFilter.PackageNames = CompiledInclusiveFilter.PackageNames.Difference(CompiledExclusiveFilter.PackageNames);
			if (CompiledInclusiveFilter.PackageNames.Num() == 0)
			{
				return false;
			}
			CompiledExclusiveFilter.PackageNames.Reset();
		}
		if (CompiledInclusiveFilter.PackagePaths.Num() > 0 && CompiledExclusiveFilter.PackagePaths.Num() > 0)
		{
			CompiledInclusiveFilter.PackagePaths = CompiledInclusiveFilter.PackagePaths.Difference(CompiledExclusiveFilter.PackagePaths);
			if (CompiledInclusiveFilter.PackagePaths.Num() == 0)
			{
				return false;
			}
			CompiledExclusiveFilter.PackagePaths.Reset();
		}
		if (CompiledInclusiveFilter.SoftObjectPaths.Num() > 0 && CompiledExclusiveFilter.SoftObjectPaths.Num() > 0)
		{
			CompiledInclusiveFilter.SoftObjectPaths = CompiledInclusiveFilter.SoftObjectPaths.Difference(CompiledExclusiveFilter.SoftObjectPaths);
			if (CompiledInclusiveFilter.SoftObjectPaths.Num() == 0)
			{
				return false;
			}
			CompiledExclusiveFilter.SoftObjectPaths.Reset();
		}
		if (CompiledInclusiveFilter.ClassPaths.Num() > 0 && CompiledExclusiveFilter.ClassPaths.Num() > 0)
		{
			CompiledInclusiveFilter.ClassPaths = CompiledInclusiveFilter.ClassPaths.Difference(CompiledExclusiveFilter.ClassPaths);
<<<<<<< HEAD
			if (CompiledInclusiveFilter.ClassPaths.Num() == 0)
=======
			if (CompiledInclusiveFilter.ClassPaths.Num() == 0 && !!Params.ConvertToUnsupportedAssetDataFilter)
>>>>>>> 4af6daef
			{
				return false;
			}
			CompiledExclusiveFilter.ClassPaths.Reset();
		}
	}

	// When InPath is a fully virtual folder such as /All, having no package paths is expected
	if (CompiledInclusiveFilter.PackagePaths.Num() == 0)
	{
		// Leave bFilterExcludesAllAssets set to true
		// Otherwise PackagePaths.Num() == 0 is interpreted as everything passes
		return false;
	}

	// If we are enumerating recursively then the inclusive path list will already be fully filtered so just use that
	if (Params.bIncludeFolders && InFilter.bRecursivePaths)
	{
		Params.AssetDataFilter->CachedSubPaths = CompiledInclusiveFilter.PackagePaths;
		for (const FName InternalPath : Params.InternalPaths)
		{
			Params.AssetDataFilter->CachedSubPaths.Remove(InternalPath); // Remove the root as it's not a sub-path
		}
		Params.AssetDataFilter->CachedSubPaths.Sort(FNameLexicalLess()); // Sort as we enumerate these in parent->child order
	}

	// If we got this far then we have something in the filters and need to run the query
	Params.AssetDataFilter->bFilterExcludesAllAssets = false;
	Params.AssetDataFilter->InclusiveFilter = MoveTemp(CompiledInclusiveFilter);
	Params.AssetDataFilter->ExclusiveFilter = MoveTemp(CompiledExclusiveFilter);


	// Compile the filter to show the unsupported items
	if (Params.ConvertToUnsupportedAssetDataFilter)
	{
		if (Params.UnsupportedClassFilter)
		{
			if (const FPathPermissionList* ClassPermissionList = Params.UnsupportedClassFilter->ClassPermissionList.Get())
			{
				if (ClassPermissionList->HasFiltering())
				{
					// Create a Backend filter for the unsupported items
					{
<<<<<<< HEAD
						FARFilter CustomSourceAssetsFilter;
						CustomSourceAssetsFilter.PackageNames = Params.AssetDataFilter->InclusiveFilter.PackageNames.Array();
						CustomSourceAssetsFilter.PackagePaths = Params.AssetDataFilter->InclusiveFilter.PackagePaths.Array();
PRAGMA_DISABLE_DEPRECATION_WARNINGS
						CustomSourceAssetsFilter.ObjectPaths = Params.AssetDataFilter->InclusiveFilter.ObjectPaths.Array();
PRAGMA_ENABLE_DEPRECATION_WARNINGS
						CustomSourceAssetsFilter.ClassPaths = Params.AssetDataFilter->InclusiveFilter.ClassPaths.Array();
						CustomSourceAssetsFilter.TagsAndValues = Params.AssetDataFilter->InclusiveFilter.TagsAndValues;
						CustomSourceAssetsFilter.bIncludeOnlyOnDiskAssets = Params.AssetDataFilter->InclusiveFilter.bIncludeOnlyOnDiskAssets;
=======
						// Cache the existing class path
						TSet<FTopLevelAssetPath> InclusiveClassPath = MoveTemp(Params.ConvertToUnsupportedAssetDataFilter->InclusiveFilter.ClassPaths);
						TSet<FTopLevelAssetPath> ExclusiveClassPath = MoveTemp(Params.ConvertToUnsupportedAssetDataFilter->ExclusiveFilter.ClassPaths);
>>>>>>> 4af6daef

						// Remove temporally the class filtering from the asset data filter
						TSet<FTopLevelAssetPath> AssetDataInclusiveClassPath = MoveTemp(Params.AssetDataFilter->InclusiveFilter.ClassPaths);
						TSet<FTopLevelAssetPath> AssetDataExclusiveClassPath = MoveTemp(Params.AssetDataFilter->ExclusiveFilter.ClassPaths);

						Params.ConvertToUnsupportedAssetDataFilter->InclusiveFilter = Params.AssetDataFilter->InclusiveFilter;
						Params.ConvertToUnsupportedAssetDataFilter->ExclusiveFilter = Params.AssetDataFilter->ExclusiveFilter;

						// Restore the class filtering
						Params.AssetDataFilter->InclusiveFilter.ClassPaths = MoveTemp(AssetDataInclusiveClassPath);
						Params.AssetDataFilter->ExclusiveFilter.ClassPaths = MoveTemp(AssetDataExclusiveClassPath);

						Params.ConvertToUnsupportedAssetDataFilter->InclusiveFilter.ClassPaths = MoveTemp(InclusiveClassPath);
						Params.ConvertToUnsupportedAssetDataFilter->ExclusiveFilter.ClassPaths = MoveTemp(ExclusiveClassPath);
					}

					FPathPermissionList* FolderPermissionList = Params.UnsupportedClassFilter->FolderPermissionList.Get();

					// Compile the inclusive filter for where to show the unsupported asset
					{
						FARCompiledFilter CompiledShowInclusiveFilter;

						// Only show the unsupported asset in the specified folders
						if (FolderPermissionList && FolderPermissionList->HasFiltering())
						{
							FARFilter ShowInclusiveFilter;

							ShowInclusiveFilter.bRecursivePaths = true;

							ShowInclusiveFilter.PackagePaths.Reserve(FolderPermissionList->GetAllowList().Num());
							for (const auto& AllowListPair : ClassPermissionList->GetAllowList())
							{
								ShowInclusiveFilter.PackagePaths.Add(*(AllowListPair.Key));
							}

							Params.AssetRegistry->CompileFilter(ShowInclusiveFilter, CompiledShowInclusiveFilter);
						}

						if (CompiledShowInclusiveFilter.IsEmpty())
						{
							if (Params.ConvertToUnsupportedAssetDataFilter->ShowInclusiveFilter.PackagePaths.IsEmpty())
							{
								Params.ConvertToUnsupportedAssetDataFilter->ShowInclusiveFilter.PackagePaths = Params.ConvertToUnsupportedAssetDataFilter->InclusiveFilter.PackagePaths;
							}
							else
							{ 
								Params.ConvertToUnsupportedAssetDataFilter->ShowInclusiveFilter.PackagePaths = Params.ConvertToUnsupportedAssetDataFilter->ShowInclusiveFilter.PackagePaths.Intersect(Params.ConvertToUnsupportedAssetDataFilter->InclusiveFilter.PackagePaths);
							}
						}
						else
						{
							CompiledInclusiveFilter.PackagePaths = CompiledShowInclusiveFilter.PackagePaths.Intersect(Params.ConvertToUnsupportedAssetDataFilter->InclusiveFilter.PackagePaths);

							if (Params.ConvertToUnsupportedAssetDataFilter->ShowInclusiveFilter.PackagePaths.IsEmpty())
							{
								Params.ConvertToUnsupportedAssetDataFilter->ShowInclusiveFilter.PackagePaths = MoveTemp(CompiledInclusiveFilter.PackagePaths);
							}
							else
							{
								Params.ConvertToUnsupportedAssetDataFilter->ShowInclusiveFilter.PackagePaths = Params.ConvertToUnsupportedAssetDataFilter->ShowInclusiveFilter.PackagePaths.Intersect(CompiledInclusiveFilter.PackagePaths);
							}
						}
					}

					// Compile the exclusive filter for where to show the unsupported asset
					{
						FARCompiledFilter CompiledShowExclusiveFilter;

						// Only show the unsupported asset in the specified folders
						if (FolderPermissionList && FolderPermissionList->HasFiltering())
						{
							FARFilter ShowExclusiveFilter;

							ShowExclusiveFilter.bRecursivePaths = true;

							ShowExclusiveFilter.PackagePaths.Reserve(FolderPermissionList->GetDenyList().Num());
							for (const auto& DenyListPair : ClassPermissionList->GetDenyList())
							{
								ShowExclusiveFilter.PackagePaths.Add(*(DenyListPair.Key));
							}

							Params.AssetRegistry->CompileFilter(ShowExclusiveFilter, CompiledShowExclusiveFilter);
						}

						CompiledShowExclusiveFilter.PackagePaths.Append(Params.ConvertToUnsupportedAssetDataFilter->ExclusiveFilter.PackagePaths);

						if (Params.ConvertToUnsupportedAssetDataFilter->ShowExclusiveFilter.PackagePaths.IsEmpty())
						{
							Params.ConvertToUnsupportedAssetDataFilter->ShowExclusiveFilter.PackagePaths = MoveTemp(CompiledShowExclusiveFilter.PackagePaths);
						}
						else
						{
							Params.ConvertToUnsupportedAssetDataFilter->ShowExclusiveFilter.PackagePaths.Append(MoveTemp(CompiledShowExclusiveFilter.PackagePaths));
						}
					}


					// Compile the convert if fail inclusive filter
					if (!ClassPermissionList->GetAllowList().IsEmpty())
					{
						FARCompiledFilter CompiledConvertIfFailInclusiveFilter;
						FARFilter ConvertIfFailInclusiveFilter;

						// Remove any inclusive classes that aren't in the explicit allow list set
						ConvertIfFailInclusiveFilter.ClassPaths.Reserve(ClassPermissionList->GetAllowList().Num());
						for (const auto& AllowListPair : ClassPermissionList->GetAllowList())
						{
							ConvertIfFailInclusiveFilter.ClassPaths.Add(FTopLevelAssetPath(AllowListPair.Key));
						}

						Params.AssetRegistry->CompileFilter(ConvertIfFailInclusiveFilter, CompiledConvertIfFailInclusiveFilter);
					

						if (Params.ConvertToUnsupportedAssetDataFilter->ConvertIfFailInclusiveFilter.ClassPaths.Num() > 0)
						{
							// Explicit classes given - remove anything not in the allow list class set
							// If the classes resolve as empty then the combined filter will return nothing and can be skipped
							Params.ConvertToUnsupportedAssetDataFilter->ConvertIfFailInclusiveFilter.ClassPaths = Params.ConvertToUnsupportedAssetDataFilter->ConvertIfFailInclusiveFilter.ClassPaths.Intersect(CompiledConvertIfFailInclusiveFilter.ClassPaths);
						}
						else
						{
							// No explicit classes given - just use the allow list class set
							Params.ConvertToUnsupportedAssetDataFilter->ConvertIfFailInclusiveFilter.ClassPaths = MoveTemp(CompiledConvertIfFailInclusiveFilter.ClassPaths);
						}
					}

					// Compile the convert if fail exclusive filter
					if (!ClassPermissionList->GetDenyList().IsEmpty())
					{
						FARCompiledFilter CompiledConvertIfFailExclusiveFilter;
						FARFilter ConvertIfFailExclusiveFilter;

						// Add any exclusive classes that are in the explicit DenyList set
						ConvertIfFailExclusiveFilter.ClassPaths.Reserve(ClassPermissionList->GetDenyList().Num());
						for (const auto& FilterPair : ClassPermissionList->GetDenyList())
						{
							ConvertIfFailExclusiveFilter.ClassPaths.Add(FTopLevelAssetPath(FilterPair.Key));
						}


						Params.AssetRegistry->CompileFilter(ConvertIfFailExclusiveFilter, CompiledConvertIfFailExclusiveFilter);

						Params.ConvertToUnsupportedAssetDataFilter->ConvertIfFailExclusiveFilter.ClassPaths.Append(MoveTemp(CompiledConvertIfFailExclusiveFilter.ClassPaths));
					}
				}
			}
		}
	}

	return true;
}

bool UContentBrowserAssetDataSource::CreateAssetFilter(FAssetFilterInputParams& Params, FName InPath, const FContentBrowserDataFilter& InFilter, FContentBrowserDataCompiledFilter& OutCompiledFilter, FCompileARFilterFunc CreateCompiledFilter)
{
	TRACE_CPUPROFILER_EVENT_SCOPE(UContentBrowserAssetDataSource::LegacyCreateAssetFilter);

	// If we're not including files, then we can bail now as the rest of this function deals with assets
	if (!Params.bIncludeFiles)
	{
		return false;
	}

	// If we are filtering all classes, then we can bail now as we won't return any content
	if (Params.ClassPermissionList && Params.ClassPermissionList->IsDenyListAll() && !Params.UnsupportedClassFilter)
	{
		return false;
	}

	// If we are filtering out this path, then we can bail now as it won't return any content
	if (Params.PathPermissionList && !InFilter.bRecursivePaths)
	{
		for (auto It = Params.InternalPaths.CreateIterator(); It; ++It)
		{
			if (!Params.PathPermissionList->PassesStartsWithFilter(*It))
			{
				It.RemoveCurrent();
			}
		}

		if (Params.InternalPaths.Num() == 0)
		{
			return false;
		}
	}

	// Build inclusive asset filter
	FARCompiledFilter CompiledInclusiveFilter;
	{
		// Build the basic inclusive filter from the given data
		{
			FARFilter InclusiveFilter;
			if (Params.ObjectFilter)
			{
PRAGMA_DISABLE_DEPRECATION_WARNINGS
				InclusiveFilter.ObjectPaths.Append(Params.ObjectFilter->ObjectNamesToInclude);
PRAGMA_ENABLE_DEPRECATION_WARNINGS
				InclusiveFilter.TagsAndValues.Append(Params.ObjectFilter->TagsAndValuesToInclude);
				InclusiveFilter.bIncludeOnlyOnDiskAssets |= Params.ObjectFilter->bOnDiskObjectsOnly;
			}
			if (Params.PackageFilter)
			{
				InclusiveFilter.PackageNames.Append(Params.PackageFilter->PackageNamesToInclude);
				InclusiveFilter.PackagePaths.Append(Params.PackageFilter->PackagePathsToInclude);
				InclusiveFilter.bRecursivePaths |= Params.PackageFilter->bRecursivePackagePathsToInclude;
			}
			if (Params.ClassFilter)
			{
				InclusiveFilter.ClassPaths.Append(Params.ClassFilter->ClassNamesToInclude);
				InclusiveFilter.bRecursiveClasses |= Params.ClassFilter->bRecursiveClassNamesToInclude;
			}
			if (Params.CollectionFilter)
			{
				TArray<FSoftObjectPath> ObjectPathsForCollections;
				if (GetObjectPathsForCollections(Params.CollectionManager, Params.CollectionFilter->SelectedCollections, Params.CollectionFilter->bIncludeChildCollections, ObjectPathsForCollections) && ObjectPathsForCollections.Num() == 0)
				{
					// If we had collections but they contained no objects then we can bail as nothing will pass the filter
					return false;
				}
				InclusiveFilter.SoftObjectPaths.Append(MoveTemp(ObjectPathsForCollections));
			}

#if DO_ENSURE
			// Ensure paths do not have trailing slash	
			static const FName RootPath = "/";

			for (const FName ItPath : Params.InternalPaths)
			{
				ensure(ItPath == RootPath || !FStringView(FNameBuilder(ItPath)).EndsWith(TEXT('/')));
			}

			for (const FName ItPath : InclusiveFilter.PackagePaths)
			{
				ensure(ItPath == RootPath || !FStringView(FNameBuilder(ItPath)).EndsWith(TEXT('/')));
			}
#endif // DO_ENSURE

			CreateCompiledFilter(InclusiveFilter, CompiledInclusiveFilter);
		}


		// Add the backend class filtering to the unsupported asset filtering before the class permission are added
		if (Params.ConvertToUnsupportedAssetDataFilter)
		{
			if (Params.UnsupportedClassFilter)
			{
				if (const FPathPermissionList* ClassPermissionList = Params.UnsupportedClassFilter->ClassPermissionList.Get())
				{
					if (ClassPermissionList->HasFiltering())
					{
						if (Params.ConvertToUnsupportedAssetDataFilter->InclusiveFilter.IsEmpty())
						{
							Params.ConvertToUnsupportedAssetDataFilter->InclusiveFilter.ClassPaths = CompiledInclusiveFilter.ClassPaths;
						}
						else
						{
							Params.ConvertToUnsupportedAssetDataFilter->InclusiveFilter.ClassPaths = Params.ConvertToUnsupportedAssetDataFilter->InclusiveFilter.ClassPaths.Intersect(CompiledInclusiveFilter.ClassPaths);
						}
					}
				}
			}
		}


		// Remove any inclusive paths that aren't under the set of internal paths that we want to enumerate
		{
			FARCompiledFilter CompiledInternalPathFilter;
			{
				FARFilter InternalPathFilter;
				for (const FName InternalPath : Params.InternalPaths)
				{
					InternalPathFilter.PackagePaths.Add(InternalPath);
				}
				InternalPathFilter.bRecursivePaths = InFilter.bRecursivePaths;
				CreateCompiledFilter(InternalPathFilter, CompiledInternalPathFilter);

				{
					TRACE_CPUPROFILER_EVENT_SCOPE(UContentBrowserAssetDataSource::CreateAssetFilter::RemovePaths);
			
					// Remove paths that do not pass item attribute filter (Engine, Plugins, Developer, Localized, __ExternalActors__ etc..)
					for (auto It = CompiledInternalPathFilter.PackagePaths.CreateIterator(); It; ++It)
					{
						FNameBuilder PathStr(*It);
						FStringView Path(PathStr);
						if (!ContentBrowserDataUtils::PathPassesAttributeFilter(Path, 0, InFilter.ItemAttributeFilter))
						{
							It.RemoveCurrent();
						}
					}
				}
			}

			if (CompiledInclusiveFilter.PackagePaths.Num() > 0)
			{
				// Explicit paths given - remove anything not in the internal paths set
				// If the paths resolve as empty then the combined filter will return nothing and can be skipped
				CompiledInclusiveFilter.PackagePaths = CompiledInclusiveFilter.PackagePaths.Intersect(CompiledInternalPathFilter.PackagePaths);
				if (CompiledInclusiveFilter.PackagePaths.Num() == 0)
				{
					return false;
				}
			}
			else
			{
				// No explicit paths given - just use the internal paths set
				CompiledInclusiveFilter.PackagePaths = MoveTemp(CompiledInternalPathFilter.PackagePaths);
			}
		}

		// Add the backend class filtering to the unsupported asset filtering before the class permission are added
		if (Params.ConvertToUnsupportedAssetDataFilter)
		{
			if (Params.UnsupportedClassFilter)
			{
				if (const FPathPermissionList* ClassPermissionList = Params.UnsupportedClassFilter->ClassPermissionList.Get())
				{
					if (ClassPermissionList->HasFiltering())
					{
						Params.ConvertToUnsupportedAssetDataFilter->InclusiveFilter.ClassPaths.Append(CompiledInclusiveFilter.ClassPaths);
					}
				}
			}
		}

		// Remove any inclusive paths that aren't in the explicit AllowList set
		if (Params.PathPermissionList && Params.PathPermissionList->GetAllowList().Num() > 0)
		{
			FARCompiledFilter CompiledPathFilterAllowList;
			{
				FARFilter AllowListPathFilter;
				for (const auto& AllowListPair : Params.PathPermissionList->GetAllowList())
				{
					AllowListPathFilter.PackagePaths.Add(*AllowListPair.Key);
				}
				AllowListPathFilter.bRecursivePaths = true;
				CreateCompiledFilter(AllowListPathFilter, CompiledPathFilterAllowList);
			}

			if (CompiledInclusiveFilter.PackagePaths.Num() > 0)
			{
				// Explicit paths given - remove anything not in the allow list paths set
				// If the paths resolve as empty then the combined filter will return nothing and can be skipped
				CompiledInclusiveFilter.PackagePaths = CompiledInclusiveFilter.PackagePaths.Intersect(CompiledPathFilterAllowList.PackagePaths);
				if (CompiledInclusiveFilter.PackagePaths.Num() == 0)
				{
					return false;
				}
			}
			else
			{
				// No explicit paths given - just use the allow list paths set
				CompiledInclusiveFilter.PackagePaths = MoveTemp(CompiledPathFilterAllowList.PackagePaths);
			}
		}

		// Remove any inclusive classes that aren't in the explicit allow list set
		if (Params.ClassPermissionList && Params.ClassPermissionList->GetAllowList().Num() > 0)
		{
			FARCompiledFilter CompiledClassFilterAllowList;
			{
				FARFilter AllowListClassFilter;
				for (const auto& AllowListPair : Params.ClassPermissionList->GetAllowList())
				{
					AllowListClassFilter.ClassPaths.Add(FTopLevelAssetPath(AllowListPair.Key));
				}
				Params.AssetRegistry->CompileFilter(AllowListClassFilter, CompiledClassFilterAllowList);
			}

			if (CompiledInclusiveFilter.ClassPaths.Num() > 0)
			{
				// Explicit classes given - remove anything not in the allow list class set
				// If the classes resolve as empty then the combined filter will return nothing and can be skipped
				CompiledInclusiveFilter.ClassPaths = CompiledInclusiveFilter.ClassPaths.Intersect(CompiledClassFilterAllowList.ClassPaths);
				if (CompiledInclusiveFilter.ClassPaths.Num() == 0 && !Params.ConvertToUnsupportedAssetDataFilter)
				{
					return false;
				}
			}
			else
			{
				// No explicit classes given - just use the allow list class set
				CompiledInclusiveFilter.ClassPaths = MoveTemp(CompiledClassFilterAllowList.ClassPaths);
			}
		}
	}

	// Build exclusive asset filter
	FARCompiledFilter CompiledExclusiveFilter;
	{
		// Build the basic exclusive filter from the given data
		{
			FARFilter ExclusiveFilter;
			if (Params.ObjectFilter)
			{
PRAGMA_DISABLE_DEPRECATION_WARNINGS
				ExclusiveFilter.ObjectPaths.Append(Params.ObjectFilter->ObjectNamesToExclude);
PRAGMA_ENABLE_DEPRECATION_WARNINGS
				ExclusiveFilter.TagsAndValues.Append(Params.ObjectFilter->TagsAndValuesToExclude);
				ExclusiveFilter.bIncludeOnlyOnDiskAssets |= Params.ObjectFilter->bOnDiskObjectsOnly;
			}
			if (Params.PackageFilter)
			{
				ExclusiveFilter.PackageNames.Append(Params.PackageFilter->PackageNamesToExclude);
				ExclusiveFilter.PackagePaths.Append(Params.PackageFilter->PackagePathsToExclude);
				ExclusiveFilter.bRecursivePaths |= Params.PackageFilter->bRecursivePackagePathsToExclude;
			}
			if (Params.ClassFilter)
			{
				ExclusiveFilter.ClassPaths.Append(Params.ClassFilter->ClassNamesToExclude);
				ExclusiveFilter.bRecursiveClasses |= Params.ClassFilter->bRecursiveClassNamesToExclude;
			}
			CreateCompiledFilter(ExclusiveFilter, CompiledExclusiveFilter);
		}

		// Add any exclusive paths that are in the explicit DenyList set
		if (Params.PathPermissionList && Params.PathPermissionList->GetDenyList().Num() > 0)
		{
			FARCompiledFilter CompiledClassFilter;
			{
				FARFilter ClassFilter;
				for (const auto& FilterPair : Params.PathPermissionList->GetDenyList())
				{
					ClassFilter.PackagePaths.Add(*FilterPair.Key);
				}
				ClassFilter.bRecursivePaths = true;
				CreateCompiledFilter(ClassFilter, CompiledClassFilter);
			}

			CompiledExclusiveFilter.PackagePaths.Append(CompiledClassFilter.PackagePaths);
		}

		// Add any exclusive classes that are in the explicit DenyList set
		if (Params.ClassPermissionList && Params.ClassPermissionList->GetDenyList().Num() > 0)
		{
			FARCompiledFilter CompiledClassFilter;
			{
				FARFilter ClassFilter;
				for (const auto& FilterPair : Params.ClassPermissionList->GetDenyList())
				{
					ClassFilter.ClassPaths.Add(FTopLevelAssetPath(FilterPair.Key));
				}
				Params.AssetRegistry->CompileFilter(ClassFilter, CompiledClassFilter);
			}

			CompiledExclusiveFilter.ClassPaths.Append(CompiledClassFilter.ClassPaths);
		}
	}

	// Apply our exclusive filter to the inclusive one to resolve cases where the exclusive filter cancels out the inclusive filter
	// If any filter components resolve as empty then the combined filter will return nothing and can be skipped
	{
		if (CompiledInclusiveFilter.PackageNames.Num() > 0 && CompiledExclusiveFilter.PackageNames.Num() > 0)
		{
			CompiledInclusiveFilter.PackageNames = CompiledInclusiveFilter.PackageNames.Difference(CompiledExclusiveFilter.PackageNames);
			if (CompiledInclusiveFilter.PackageNames.Num() == 0)
			{
				return false;
			}
			CompiledExclusiveFilter.PackageNames.Reset();
		}
		if (CompiledInclusiveFilter.PackagePaths.Num() > 0 && CompiledExclusiveFilter.PackagePaths.Num() > 0)
		{
			CompiledInclusiveFilter.PackagePaths = CompiledInclusiveFilter.PackagePaths.Difference(CompiledExclusiveFilter.PackagePaths);
			if (CompiledInclusiveFilter.PackagePaths.Num() == 0)
			{
				return false;
			}
			CompiledExclusiveFilter.PackagePaths.Reset();
		}
		if (CompiledInclusiveFilter.SoftObjectPaths.Num() > 0 && CompiledExclusiveFilter.SoftObjectPaths.Num() > 0)
		{
			CompiledInclusiveFilter.SoftObjectPaths = CompiledInclusiveFilter.SoftObjectPaths.Difference(CompiledExclusiveFilter.SoftObjectPaths);
			if (CompiledInclusiveFilter.SoftObjectPaths.Num() == 0)
			{
				return false;
			}
			CompiledExclusiveFilter.SoftObjectPaths.Reset();
		}
		if (CompiledInclusiveFilter.ClassPaths.Num() > 0 && CompiledExclusiveFilter.ClassPaths.Num() > 0)
		{
			CompiledInclusiveFilter.ClassPaths = CompiledInclusiveFilter.ClassPaths.Difference(CompiledExclusiveFilter.ClassPaths);
			if (CompiledInclusiveFilter.ClassPaths.Num() == 0 && !!Params.ConvertToUnsupportedAssetDataFilter)
			{
				return false;
			}
			CompiledExclusiveFilter.ClassPaths.Reset();
		}
	}

	// When InPath is a fully virtual folder such as /All, having no package paths is expected
	if (CompiledInclusiveFilter.PackagePaths.Num() == 0)
	{
		// Leave bFilterExcludesAllAssets set to true
		// Otherwise PackagePaths.Num() == 0 is interpreted as everything passes
		return false;
	}

	// If we are enumerating recursively then the inclusive path list will already be fully filtered so just use that
	if (Params.bIncludeFolders && InFilter.bRecursivePaths)
	{
		Params.AssetDataFilter->CachedSubPaths = CompiledInclusiveFilter.PackagePaths;
		for (const FName InternalPath : Params.InternalPaths)
		{
			Params.AssetDataFilter->CachedSubPaths.Remove(InternalPath); // Remove the root as it's not a sub-path
		}
		Params.AssetDataFilter->CachedSubPaths.Sort(FNameLexicalLess()); // Sort as we enumerate these in parent->child order
	}

	// If we got this far then we have something in the filters and need to run the query
	Params.AssetDataFilter->bFilterExcludesAllAssets = false;
	Params.AssetDataFilter->InclusiveFilter = MoveTemp(CompiledInclusiveFilter);
	Params.AssetDataFilter->ExclusiveFilter = MoveTemp(CompiledExclusiveFilter);


	// Compile the filter to show the unsupported items
	if (Params.ConvertToUnsupportedAssetDataFilter)
	{
		if (Params.UnsupportedClassFilter)
		{
			if (const FPathPermissionList* ClassPermissionList = Params.UnsupportedClassFilter->ClassPermissionList.Get())
			{
				if (ClassPermissionList->HasFiltering())
				{
					// Create a Backend filter for the unsupported items
					{
						// Cache the existing class path
						TSet<FTopLevelAssetPath> InclusiveClassPath = MoveTemp(Params.ConvertToUnsupportedAssetDataFilter->InclusiveFilter.ClassPaths);
						TSet<FTopLevelAssetPath> ExclusiveClassPath = MoveTemp(Params.ConvertToUnsupportedAssetDataFilter->ExclusiveFilter.ClassPaths);

						// Remove temporally the class filtering from the asset data filter
						TSet<FTopLevelAssetPath> AssetDataInclusiveClassPath = MoveTemp(Params.AssetDataFilter->InclusiveFilter.ClassPaths);
						TSet<FTopLevelAssetPath> AssetDataExclusiveClassPath = MoveTemp(Params.AssetDataFilter->ExclusiveFilter.ClassPaths);

						Params.ConvertToUnsupportedAssetDataFilter->InclusiveFilter = Params.AssetDataFilter->InclusiveFilter;
						Params.ConvertToUnsupportedAssetDataFilter->ExclusiveFilter = Params.AssetDataFilter->ExclusiveFilter;

						// Restore the class filtering
						Params.AssetDataFilter->InclusiveFilter.ClassPaths = MoveTemp(AssetDataInclusiveClassPath);
						Params.AssetDataFilter->ExclusiveFilter.ClassPaths = MoveTemp(AssetDataExclusiveClassPath);

						Params.ConvertToUnsupportedAssetDataFilter->InclusiveFilter.ClassPaths = MoveTemp(InclusiveClassPath);
						Params.ConvertToUnsupportedAssetDataFilter->ExclusiveFilter.ClassPaths = MoveTemp(ExclusiveClassPath);
					}

					FPathPermissionList* FolderPermissionList = Params.UnsupportedClassFilter->FolderPermissionList.Get();

					// Compile the inclusive filter for where to show the unsupported asset
					{
						FARCompiledFilter CompiledShowInclusiveFilter;

						// Only show the unsupported asset in the specified folders
						if (FolderPermissionList && FolderPermissionList->HasFiltering())
						{
							FARFilter ShowInclusiveFilter;

							ShowInclusiveFilter.bRecursivePaths = true;

							ShowInclusiveFilter.PackagePaths.Reserve(FolderPermissionList->GetAllowList().Num());
							for (const auto& AllowListPair : ClassPermissionList->GetAllowList())
							{
								ShowInclusiveFilter.PackagePaths.Add(*(AllowListPair.Key));
							}

							Params.AssetRegistry->CompileFilter(ShowInclusiveFilter, CompiledShowInclusiveFilter);
						}

						if (CompiledShowInclusiveFilter.IsEmpty())
						{
							if (Params.ConvertToUnsupportedAssetDataFilter->ShowInclusiveFilter.PackagePaths.IsEmpty())
							{
								Params.ConvertToUnsupportedAssetDataFilter->ShowInclusiveFilter.PackagePaths = Params.ConvertToUnsupportedAssetDataFilter->InclusiveFilter.PackagePaths;
							}
							else
							{ 
								Params.ConvertToUnsupportedAssetDataFilter->ShowInclusiveFilter.PackagePaths = Params.ConvertToUnsupportedAssetDataFilter->ShowInclusiveFilter.PackagePaths.Intersect(Params.ConvertToUnsupportedAssetDataFilter->InclusiveFilter.PackagePaths);
							}
						}
						else
						{
							CompiledInclusiveFilter.PackagePaths = CompiledShowInclusiveFilter.PackagePaths.Intersect(Params.ConvertToUnsupportedAssetDataFilter->InclusiveFilter.PackagePaths);

							if (Params.ConvertToUnsupportedAssetDataFilter->ShowInclusiveFilter.PackagePaths.IsEmpty())
							{
								Params.ConvertToUnsupportedAssetDataFilter->ShowInclusiveFilter.PackagePaths = MoveTemp(CompiledInclusiveFilter.PackagePaths);
							}
							else
							{
								Params.ConvertToUnsupportedAssetDataFilter->ShowInclusiveFilter.PackagePaths = Params.ConvertToUnsupportedAssetDataFilter->ShowInclusiveFilter.PackagePaths.Intersect(CompiledInclusiveFilter.PackagePaths);
							}
						}
					}

					// Compile the exclusive filter for where to show the unsupported asset
					{
						FARCompiledFilter CompiledShowExclusiveFilter;

						// Only show the unsupported asset in the specified folders
						if (FolderPermissionList && FolderPermissionList->HasFiltering())
						{
							FARFilter ShowExclusiveFilter;

							ShowExclusiveFilter.bRecursivePaths = true;

							ShowExclusiveFilter.PackagePaths.Reserve(FolderPermissionList->GetDenyList().Num());
							for (const auto& DenyListPair : ClassPermissionList->GetDenyList())
							{
								ShowExclusiveFilter.PackagePaths.Add(*(DenyListPair.Key));
							}

							Params.AssetRegistry->CompileFilter(ShowExclusiveFilter, CompiledShowExclusiveFilter);
						}

						CompiledShowExclusiveFilter.PackagePaths.Append(Params.ConvertToUnsupportedAssetDataFilter->ExclusiveFilter.PackagePaths);

						if (Params.ConvertToUnsupportedAssetDataFilter->ShowExclusiveFilter.PackagePaths.IsEmpty())
						{
							Params.ConvertToUnsupportedAssetDataFilter->ShowExclusiveFilter.PackagePaths = MoveTemp(CompiledShowExclusiveFilter.PackagePaths);
						}
						else
						{
							Params.ConvertToUnsupportedAssetDataFilter->ShowExclusiveFilter.PackagePaths.Append(MoveTemp(CompiledShowExclusiveFilter.PackagePaths));
						}
					}


					// Compile the convert if fail inclusive filter
					if (!ClassPermissionList->GetAllowList().IsEmpty())
					{
						FARCompiledFilter CompiledConvertIfFailInclusiveFilter;
						FARFilter ConvertIfFailInclusiveFilter;

						// Remove any inclusive classes that aren't in the explicit allow list set
						ConvertIfFailInclusiveFilter.ClassPaths.Reserve(ClassPermissionList->GetAllowList().Num());
						for (const auto& AllowListPair : ClassPermissionList->GetAllowList())
						{
							ConvertIfFailInclusiveFilter.ClassPaths.Add(FTopLevelAssetPath(AllowListPair.Key));
						}

						Params.AssetRegistry->CompileFilter(ConvertIfFailInclusiveFilter, CompiledConvertIfFailInclusiveFilter);
					

						if (Params.ConvertToUnsupportedAssetDataFilter->ConvertIfFailInclusiveFilter.ClassPaths.Num() > 0)
						{
							// Explicit classes given - remove anything not in the allow list class set
							// If the classes resolve as empty then the combined filter will return nothing and can be skipped
							Params.ConvertToUnsupportedAssetDataFilter->ConvertIfFailInclusiveFilter.ClassPaths = Params.ConvertToUnsupportedAssetDataFilter->ConvertIfFailInclusiveFilter.ClassPaths.Intersect(CompiledConvertIfFailInclusiveFilter.ClassPaths);
						}
						else
						{
							// No explicit classes given - just use the allow list class set
							Params.ConvertToUnsupportedAssetDataFilter->ConvertIfFailInclusiveFilter.ClassPaths = MoveTemp(CompiledConvertIfFailInclusiveFilter.ClassPaths);
						}
					}

					// Compile the convert if fail exclusive filter
					if (!ClassPermissionList->GetDenyList().IsEmpty())
					{
						FARCompiledFilter CompiledConvertIfFailExclusiveFilter;
						FARFilter ConvertIfFailExclusiveFilter;

						// Add any exclusive classes that are in the explicit DenyList set
						ConvertIfFailExclusiveFilter.ClassPaths.Reserve(ClassPermissionList->GetDenyList().Num());
						for (const auto& FilterPair : ClassPermissionList->GetDenyList())
						{
							ConvertIfFailExclusiveFilter.ClassPaths.Add(FTopLevelAssetPath(FilterPair.Key));
						}


						Params.AssetRegistry->CompileFilter(ConvertIfFailExclusiveFilter, CompiledConvertIfFailExclusiveFilter);

						Params.ConvertToUnsupportedAssetDataFilter->ConvertIfFailExclusiveFilter.ClassPaths.Append(MoveTemp(CompiledConvertIfFailExclusiveFilter.ClassPaths));
					}
				}
			}
		}
	}

	return true;
}


void UContentBrowserAssetDataSource::CompileFilter(const FName InPath, const FContentBrowserDataFilter& InFilter, FContentBrowserDataCompiledFilter& OutCompiledFilter)
{
	TRACE_CPUPROFILER_EVENT_SCOPE(UContentBrowserAssetDataSource::CompileFilter);

	FAssetFilterInputParams Params;
	if (PopulateAssetFilterInputParams(Params, this, AssetRegistry, InFilter, OutCompiledFilter, CollectionManager, &FilterCache))
	{
		const bool bCreatedPathFilter = CreatePathFilter(Params, InPath, InFilter, OutCompiledFilter, [this](FName Path, TFunctionRef<bool(FName)> Callback, bool bRecursive)
		{
			AssetRegistry->EnumerateSubPaths(Path, Callback, bRecursive);
		});

		if (bCreatedPathFilter)
		{
			const bool bWasTemporaryCachingModeEnabled = AssetRegistry->GetTemporaryCachingMode();
			AssetRegistry->SetTemporaryCachingMode(true);
			ON_SCOPE_EXIT
			{
				AssetRegistry->SetTemporaryCachingMode(bWasTemporaryCachingModeEnabled);
			};

			const bool bCreatedAssetFilter = CreateAssetFilter(Params, InPath, InFilter, OutCompiledFilter);

			if (bCreatedAssetFilter)
			{
				// Resolve any custom assets
				if (const FContentBrowserDataLegacyFilter* LegacyFilter = InFilter.ExtraFilters.FindFilter<FContentBrowserDataLegacyFilter>())
				{
					if (LegacyFilter->OnGetCustomSourceAssets.IsBound())
					{
						FARFilter CustomSourceAssetsFilter;
						CustomSourceAssetsFilter.PackageNames = Params.AssetDataFilter->InclusiveFilter.PackageNames.Array();
						CustomSourceAssetsFilter.PackagePaths = Params.AssetDataFilter->InclusiveFilter.PackagePaths.Array();
PRAGMA_DISABLE_DEPRECATION_WARNINGS
						CustomSourceAssetsFilter.ObjectPaths = Params.AssetDataFilter->InclusiveFilter.ObjectPaths.Array();
PRAGMA_ENABLE_DEPRECATION_WARNINGS
						CustomSourceAssetsFilter.ClassPaths = Params.AssetDataFilter->InclusiveFilter.ClassPaths.Array();
						CustomSourceAssetsFilter.TagsAndValues = Params.AssetDataFilter->InclusiveFilter.TagsAndValues;
						CustomSourceAssetsFilter.bIncludeOnlyOnDiskAssets = Params.AssetDataFilter->InclusiveFilter.bIncludeOnlyOnDiskAssets;

						LegacyFilter->OnGetCustomSourceAssets.Execute(CustomSourceAssetsFilter, Params.AssetDataFilter->CustomSourceAssets);
					}
				}
			}
		}
	}
}

void UContentBrowserAssetDataSource::EnumerateFoldersMatchingFilter(UContentBrowserDataSource* DataSource, const FContentBrowserCompiledAssetDataFilter* AssetDataFilter, TFunctionRef<bool(FContentBrowserItemData&&)> InCallback, FSubPathEnumerationFunc SubPathEnumeration, FCreateFolderItemFunc CreateFolderItem)
{
	if (AssetDataFilter->bRunFolderQueryOnDemand)
	{
		auto HandleInternalPath = [&DataSource, &InCallback, &AssetDataFilter, &SubPathEnumeration, &CreateFolderItem](const FName InInternalPath)
		{
			TArray<FName, TInlineAllocator<16>> PathsToScan;
			PathsToScan.Add(InInternalPath);
			while (PathsToScan.Num() > 0)
			{
				const FName PathToScan = PathsToScan.Pop(/*bAllowShrinking*/false);
				SubPathEnumeration(PathToScan, [&DataSource, &InCallback, &AssetDataFilter, &PathsToScan, &CreateFolderItem](FName SubPath)
				{
					if (UContentBrowserAssetDataSource::PathPassesCompiledDataFilter(*AssetDataFilter, SubPath))
					{
						if (!InCallback(CreateFolderItem(SubPath)))
						{
							return false;
						}

						PathsToScan.Add(SubPath);
					}
					return true;
				}, false);
			}
		};

		const FName StartingVirtualPath = *AssetDataFilter->VirtualPathToScanOnDemand;
		bool bStartingPathIsFullyVirtual = false;
		DataSource->GetRootPathVirtualTree().PathExists(StartingVirtualPath, bStartingPathIsFullyVirtual);

		if (bStartingPathIsFullyVirtual)
		{
			// Virtual paths not supported by PathPassesCompiledDataFilter, enumerate internal paths in hierarchy and propagate results to virtual parents
			TSet<FName> VirtualPathsPassedFilter;
			VirtualPathsPassedFilter.Reserve(DataSource->GetRootPathVirtualTree().NumPaths());
			DataSource->GetRootPathVirtualTree().EnumerateSubPaths(StartingVirtualPath, [&DataSource, &AssetDataFilter, &VirtualPathsPassedFilter](FName VirtualSubPath, FName InternalPath)
			{
				if (!InternalPath.IsNone() && UContentBrowserAssetDataSource::PathPassesCompiledDataFilter(*AssetDataFilter, InternalPath))
				{
					// Propagate result to parents
					for (FName It = VirtualSubPath; !It.IsNone(); It = DataSource->GetRootPathVirtualTree().GetParentPath(It))
					{
						bool bIsAlreadySet = false;
						VirtualPathsPassedFilter.Add(It, &bIsAlreadySet);
						if (bIsAlreadySet)
						{
							break;
						}
					}
				}
				return true;
			}, true);

			// Enumerate virtual path hierarchy again
			TArray<FName, TInlineAllocator<16>> PathsToScan;
			PathsToScan.Add(StartingVirtualPath);
			while (PathsToScan.Num() > 0)
			{
				const FName PathToScan = PathsToScan.Pop(/*bAllowShrinking*/false);
				DataSource->GetRootPathVirtualTree().EnumerateSubPaths(PathToScan, [&DataSource, &InCallback, &AssetDataFilter, &VirtualPathsPassedFilter, &PathsToScan, &HandleInternalPath, &CreateFolderItem](FName VirtualSubPath, FName InternalPath)
				{
					if (VirtualPathsPassedFilter.Contains(VirtualSubPath))
					{
						if (!InternalPath.IsNone())
						{
							if (!InCallback(CreateFolderItem(InternalPath)))
							{
								return false;
							}

							HandleInternalPath(InternalPath);
						}
						else
						{
							if (!InCallback(DataSource->CreateVirtualFolderItem(VirtualSubPath)))
							{
								return false;
							}
						}

						PathsToScan.Add(VirtualSubPath);
					}
					return true;
				}, false);
			}
		}
		else
		{
			FName InternalPath;
			if (DataSource->TryConvertVirtualPathToInternal(StartingVirtualPath, InternalPath))
			{
				HandleInternalPath(InternalPath);
			}
		}
	}
	else
	{
		for (const FName& SubPath : AssetDataFilter->CachedSubPaths)
		{
			if (!InCallback(CreateFolderItem(SubPath)))
			{
				return;
			}
		}
	}
}

void UContentBrowserAssetDataSource::EnumerateItemsMatchingFilter(const FContentBrowserDataCompiledFilter& InFilter, TFunctionRef<bool(FContentBrowserItemData&&)> InCallback)
{
	const FContentBrowserDataFilterList* FilterList = InFilter.CompiledFilters.Find(this);
	if (!FilterList)
	{
		return;
	}
	
	const FContentBrowserCompiledAssetDataFilter* AssetDataFilter = FilterList->FindFilter<FContentBrowserCompiledAssetDataFilter>();
	if (!AssetDataFilter)
	{
		return;
	}

	if (EnumHasAnyFlags(InFilter.ItemTypeFilter, EContentBrowserItemTypeFilter::IncludeFolders))
	{
		auto EnumerateSubPaths = [this](FName Path, TFunctionRef<bool(FName)> Callback, bool bRecursive)
		{
			AssetRegistry->EnumerateSubPaths(Path, Callback, bRecursive);
		};
		auto CreateFolderItem = [this](FName Path) -> FContentBrowserItemData
		{
			return CreateAssetFolderItem(Path);
		};
		EnumerateFoldersMatchingFilter(this, AssetDataFilter, InCallback, EnumerateSubPaths, CreateFolderItem);
	}

	if (EnumHasAnyFlags(InFilter.ItemTypeFilter, EContentBrowserItemTypeFilter::IncludeFiles) && !AssetDataFilter->bFilterExcludesAllAssets)
	{
		for (const FAssetData& CustomSourceAsset : AssetDataFilter->CustomSourceAssets)
		{
			if (!InCallback(CreateAssetFileItem(CustomSourceAsset)))
			{
				return;
			}
		}

		if (const FContentBrowserCompiledUnsupportedAssetDataFilter* UnsupportedAssetDataFilter = FilterList->FindFilter<FContentBrowserCompiledUnsupportedAssetDataFilter>())
		{
			// Using the show unsupported asset filter
			AssetRegistry->EnumerateAssets(UnsupportedAssetDataFilter->InclusiveFilter, [this, &InCallback, &AssetDataFilter, UnsupportedAssetDataFilter](const FAssetData& AssetData)
			{
				if (ContentBrowserAssetData::IsPrimaryAsset(AssetData) && AssetData.GetOptionalOuterPathName().IsNone())
				{
					const bool bPassesExclusiveFilter = UnsupportedAssetDataFilter->ExclusiveFilter.IsEmpty() || !AssetRegistry->IsAssetIncludedByFilter(AssetData, UnsupportedAssetDataFilter->ExclusiveFilter);
					if (bPassesExclusiveFilter)
					{
						// Should this asset be presented as unsupported
						if (!(AssetRegistry->IsAssetIncludedByFilter(AssetData, UnsupportedAssetDataFilter->ConvertIfFailInclusiveFilter) && (UnsupportedAssetDataFilter->ConvertIfFailExclusiveFilter.IsEmpty() || AssetRegistry->IsAssetExcludedByFilter(AssetData, UnsupportedAssetDataFilter->ConvertIfFailExclusiveFilter))) // Do we fail the supported filter?
							&& (AssetRegistry->IsAssetIncludedByFilter(AssetData, UnsupportedAssetDataFilter->ShowInclusiveFilter) && (UnsupportedAssetDataFilter->ShowExclusiveFilter.IsEmpty() || AssetRegistry->IsAssetExcludedByFilter(AssetData, UnsupportedAssetDataFilter->ShowExclusiveFilter)))) // Do we pass the show filter for the unsupported asset?
						{
							return InCallback(CreateUnsupportedAssetFileItem(AssetData));
						}

						// Normal item test it against the class filter
						if ((AssetDataFilter->InclusiveFilter.ClassPaths.IsEmpty() || AssetDataFilter->InclusiveFilter.ClassPaths.Contains(AssetData.AssetClassPath)) && !AssetDataFilter->ExclusiveFilter.ClassPaths.Contains(AssetData.AssetClassPath))
						{
							return InCallback(CreateAssetFileItem(AssetData));
						}
					}
				}
				return true;
			});
		}
		else
		{
			AssetRegistry->EnumerateAssets(AssetDataFilter->InclusiveFilter, [this, &InCallback, &AssetDataFilter](const FAssetData& AssetData)
				{
					if (ContentBrowserAssetData::IsPrimaryAsset(AssetData))
					{
						const bool bPassesExclusiveFilter = AssetDataFilter->ExclusiveFilter.IsEmpty() || !AssetRegistry->IsAssetIncludedByFilter(AssetData, AssetDataFilter->ExclusiveFilter);
						if (bPassesExclusiveFilter)
						{
							return InCallback(CreateAssetFileItem(AssetData));
						}
					}
					return true;
				});
		}
	}
}

void UContentBrowserAssetDataSource::EnumerateItemsAtPath(const FName InPath, const EContentBrowserItemTypeFilter InItemTypeFilter, TFunctionRef<bool(FContentBrowserItemData&&)> InCallback)
{
	FName InternalPath;
	if (!TryConvertVirtualPathToInternal(InPath, InternalPath))
	{
		return;
	}
	
	if (EnumHasAnyFlags(InItemTypeFilter, EContentBrowserItemTypeFilter::IncludeFolders))
	{
		if (AssetRegistry->PathExists(InternalPath))
		{
			InCallback(CreateAssetFolderItem(InternalPath));
		}
	}

	if (EnumHasAnyFlags(InItemTypeFilter, EContentBrowserItemTypeFilter::IncludeFiles))
	{
		FARFilter ARFilter;
PRAGMA_DISABLE_DEPRECATION_WARNINGS
		ARFilter.ObjectPaths.Add(InternalPath);
PRAGMA_ENABLE_DEPRECATION_WARNINGS
		AssetRegistry->EnumerateAssets(ARFilter, [this, &InCallback](const FAssetData& AssetData)
		{
			if (ContentBrowserAssetData::IsPrimaryAsset(AssetData))
			{
				return InCallback(CreateAssetFileItem(AssetData));
			}
			return true;
		});
	}
}

bool UContentBrowserAssetDataSource::EnumerateItemsAtPaths(const TArrayView<FContentBrowserItemPath> InPaths, const EContentBrowserItemTypeFilter InItemTypeFilter, TFunctionRef<bool(FContentBrowserItemData&&)> InCallback)
{
	if (EnumHasAnyFlags(InItemTypeFilter, EContentBrowserItemTypeFilter::IncludeFolders))
	{
		for (const FContentBrowserItemPath& InPath : InPaths)
		{
			if (InPath.HasInternalPath())
			{
				if (AssetRegistry->PathExists(InPath.GetInternalPathName()))
				{
					if (!InCallback(CreateAssetFolderItem(InPath.GetInternalPathName())))
					{
						return false;
					}
				}
			}
		}
	}

	if (EnumHasAnyFlags(InItemTypeFilter, EContentBrowserItemTypeFilter::IncludeFiles) && !InPaths.IsEmpty())
	{
		FARFilter ARFilter;
<<<<<<< HEAD
PRAGMA_DISABLE_DEPRECATION_WARNINGS
		ARFilter.ObjectPaths.Add(InternalPath);
PRAGMA_ENABLE_DEPRECATION_WARNINGS
		AssetRegistry->EnumerateAssets(ARFilter, [this, &InCallback](const FAssetData& AssetData)
=======
		
		// TODO: EnumerateAssets for in memory assets needs optimization, currently enumerates every UObject in memory instead of calling find
		ARFilter.bIncludeOnlyOnDiskAssets = true;

		for (const FContentBrowserItemPath& InPath : InPaths)
		{
			if (InPath.HasInternalPath())
			{
				ARFilter.PackageNames.Add(InPath.GetInternalPathName());
			}
		}

		auto FileFoundCallback = [this, &InCallback](const FAssetData& AssetData)
>>>>>>> 4af6daef
		{
			if (ContentBrowserAssetData::IsPrimaryAsset(AssetData))
			{
				return InCallback(CreateAssetFileItem(AssetData));
			}
			return true;
		};

		if (!AssetRegistry->EnumerateAssets(ARFilter, FileFoundCallback))
		{
			return false;
		}
	}

	return true;
}

bool UContentBrowserAssetDataSource::EnumerateItemsAtPaths(const TArrayView<FContentBrowserItemPath> InPaths, const EContentBrowserItemTypeFilter InItemTypeFilter, TFunctionRef<bool(FContentBrowserItemData&&)> InCallback)
{
	if (EnumHasAnyFlags(InItemTypeFilter, EContentBrowserItemTypeFilter::IncludeFolders))
	{
		for (const FContentBrowserItemPath& InPath : InPaths)
		{
			if (InPath.HasInternalPath())
			{
				if (AssetRegistry->PathExists(InPath.GetInternalPathName()))
				{
					if (!InCallback(CreateAssetFolderItem(InPath.GetInternalPathName())))
					{
						return false;
					}
				}
			}
		}
	}

	if (EnumHasAnyFlags(InItemTypeFilter, EContentBrowserItemTypeFilter::IncludeFiles) && !InPaths.IsEmpty())
	{
		FARFilter ARFilter;
		
		// TODO: EnumerateAssets for in memory assets needs optimization, currently enumerates every UObject in memory instead of calling find
		ARFilter.bIncludeOnlyOnDiskAssets = true;

		for (const FContentBrowserItemPath& InPath : InPaths)
		{
			if (InPath.HasInternalPath())
			{
				ARFilter.PackageNames.Add(InPath.GetInternalPathName());
			}
		}

		auto FileFoundCallback = [this, &InCallback](const FAssetData& AssetData)
		{
			if (ContentBrowserAssetData::IsPrimaryAsset(AssetData))
			{
				return InCallback(CreateAssetFileItem(AssetData));
			}
			return true;
		};

		if (!AssetRegistry->EnumerateAssets(ARFilter, FileFoundCallback))
		{
			return false;
		}
	}

	return true;
}

bool UContentBrowserAssetDataSource::IsDiscoveringItems(FText* OutStatus)
{
	if (AssetRegistry->IsLoadingAssets())
	{
		ContentBrowserAssetData::SetOptionalErrorMessage(OutStatus, DiscoveryStatusText);
		return true;
	}

	return false;
}

bool UContentBrowserAssetDataSource::PrioritizeSearchPath(const FName InPath)
{
	FName InternalPath;
	if (!TryConvertVirtualPathToInternal(InPath, InternalPath))
	{
		return false;
	}

	AssetRegistry->PrioritizeSearchPath(InternalPath.ToString() / FString());
	return true;
}

bool UContentBrowserAssetDataSource::IsFolderVisible(const FName InPath, const EContentBrowserIsFolderVisibleFlags InFlags)
{
	FName ConvertedPath;
	const EContentBrowserPathType ConvertedPathType = TryConvertVirtualPath(InPath, ConvertedPath);
	if (ConvertedPathType == EContentBrowserPathType::Internal)
	{
		if (!IsKnownContentPath(ConvertedPath))
		{
			return false;
		}
	}
	else if (ConvertedPathType == EContentBrowserPathType::Virtual)
	{
		return true;
	}
	else
	{
		return false;
	}

<<<<<<< HEAD
	return AlwaysVisibleAssetFolders.Contains(ConvertedPath)
		|| !EmptyAssetFolders.Contains(ConvertedPath);
=======
	const EContentBrowserFolderAttributes FolderAttributes = GetAssetFolderAttributes(ConvertedPath);
	if (EnumHasAnyFlags(FolderAttributes, EContentBrowserFolderAttributes::AlwaysVisible))
	{
		return true;
	}

	// Hide folders that only contain cooked private content
	if (EnumHasAnyFlags(FolderAttributes, EContentBrowserFolderAttributes::HasContent) && !EnumHasAnyFlags(FolderAttributes, EContentBrowserFolderAttributes::HasPublicContent | EContentBrowserFolderAttributes::HasSourceContent))
	{
		return false;
	}

	return !EnumHasAnyFlags(InFlags, EContentBrowserIsFolderVisibleFlags::HideEmptyFolders)
		|| EnumHasAnyFlags(FolderAttributes, EContentBrowserFolderAttributes::HasContent);
>>>>>>> 4af6daef
}

bool UContentBrowserAssetDataSource::CanCreateFolder(const FName InPath, FText* OutErrorMsg)
{
	FName InternalPath;
	if (!TryConvertVirtualPathToInternal(InPath, InternalPath))
	{
		return false;
	}

	if (!IsKnownContentPath(InternalPath))
	{
		return false;
	}

	return ContentBrowserAssetData::CanModifyPath(AssetTools, InternalPath, OutErrorMsg);
}

bool UContentBrowserAssetDataSource::CreateFolder(const FName InPath, FContentBrowserItemDataTemporaryContext& OutPendingItem)
{
	const FString ParentPath = FPackageName::GetLongPackagePath(InPath.ToString());
	FName InternalParentPath;
	if (!TryConvertVirtualPathToInternal(*ParentPath, InternalParentPath))
	{
		return false;
	}

	const FString FolderItemName = FPackageName::GetShortName(InPath);
	FString InternalPathString = InternalParentPath.ToString() + TEXT("/") + FolderItemName;

	FContentBrowserItemData NewItemData(
		this,
		EContentBrowserItemFlags::Type_Folder | EContentBrowserItemFlags::Category_Asset | EContentBrowserItemFlags::Temporary_Creation,
		InPath,
		*FolderItemName,
		FText::AsCultureInvariant(FolderItemName),
		MakeShared<FContentBrowserAssetFolderItemDataPayload>(*InternalPathString)
		);

	OutPendingItem = FContentBrowserItemDataTemporaryContext(
		MoveTemp(NewItemData),
		FContentBrowserItemDataTemporaryContext::FOnValidateItem::CreateUObject(this, &UContentBrowserAssetDataSource::OnValidateItemName),
		FContentBrowserItemDataTemporaryContext::FOnFinalizeItem::CreateUObject(this, &UContentBrowserAssetDataSource::OnFinalizeCreateFolder)
		);

	return true;
}

bool UContentBrowserAssetDataSource::DoesItemPassFolderFilter(UContentBrowserDataSource* DataSource, const FContentBrowserItemData& InItem, const FContentBrowserCompiledAssetDataFilter& Filter)
{
	if (TSharedPtr<const FContentBrowserAssetFolderItemDataPayload> FolderPayload = ContentBrowserAssetData::GetAssetFolderItemPayload(DataSource, InItem))
	{
		if (Filter.bRunFolderQueryOnDemand)
		{
			bool bIsUnderSearchPath = false;
			const FString& PathToScan = Filter.VirtualPathToScanOnDemand;
			if (PathToScan == TEXT("/"))
			{
				bIsUnderSearchPath = true;
			}
			else 
			{
				const FName VirtualPath = InItem.GetVirtualPath();
				FNameBuilder VirtualPathBuilder(VirtualPath);
				const FStringView VirtualPathView(VirtualPathBuilder);
				if (VirtualPathView.StartsWith(PathToScan))
				{
					if ((VirtualPathView.Len() <= PathToScan.Len()) || (VirtualPathView[PathToScan.Len()] == TEXT('/')))
					{
						bIsUnderSearchPath = true;
					}
				}
			}

			const bool bPassesCompiledFilter = bIsUnderSearchPath && UContentBrowserAssetDataSource::PathPassesCompiledDataFilter(Filter, FolderPayload->GetInternalPath());

			return bIsUnderSearchPath && bPassesCompiledFilter;
		}
		else
		{
			return Filter.CachedSubPaths.Contains(FolderPayload->GetInternalPath());
		}
	}
	else
	{
		bool bPasses = false;
		DataSource->GetRootPathVirtualTree().EnumerateSubPaths(InItem.GetVirtualPath(), [&bPasses, &Filter](FName VirtualSubPath, FName InternalPath)
		{
			if (!InternalPath.IsNone())
			{
				if (UContentBrowserAssetDataSource::PathPassesCompiledDataFilter(Filter, InternalPath))
				{
					bPasses = true;

					// Stop enumerate
					return false;
				}
			}
			return true;
		}, true);

		return bPasses;
	}
}

bool UContentBrowserAssetDataSource::DoesItemPassFilter(const FContentBrowserItemData& InItem, const FContentBrowserDataCompiledFilter& InFilter)
{
	const FContentBrowserDataFilterList* FilterList = InFilter.CompiledFilters.Find(this);
	if (!FilterList)
	{
		return false;
	}

	const FContentBrowserCompiledAssetDataFilter* AssetDataFilter = FilterList->FindFilter<FContentBrowserCompiledAssetDataFilter>();
	if (!AssetDataFilter)
	{
		return false;
	}

	switch (InItem.GetItemType())
	{
	case EContentBrowserItemFlags::Type_Folder:
		if (EnumHasAnyFlags(InFilter.ItemTypeFilter, EContentBrowserItemTypeFilter::IncludeFolders))
		{
			return DoesItemPassFolderFilter(this, InItem, *AssetDataFilter);
		}
		break;

	case EContentBrowserItemFlags::Type_File:
		if (EnumHasAnyFlags(InFilter.ItemTypeFilter, EContentBrowserItemTypeFilter::IncludeFiles) && !AssetDataFilter->bFilterExcludesAllAssets)
		{
			auto FilterWithAssetData = [this, AssetDataFilter](const FAssetData& InAssetData, const FARCompiledFilter& InclusiveFilter, const FARCompiledFilter& ExclusiveFilter) -> bool
				{
				// Must pass Inclusive AND !Exclusive, or be a CustomAsset
				return (AssetRegistry->IsAssetIncludedByFilter(InAssetData, InclusiveFilter) // InclusiveFilter
					&& (ExclusiveFilter.IsEmpty() || !AssetRegistry->IsAssetIncludedByFilter(InAssetData, ExclusiveFilter))) // ExclusiveFilter
					|| AssetDataFilter->CustomSourceAssets.Contains(InAssetData); // CustomAsset
				};

			if (TSharedPtr<const FContentBrowserAssetFileItemDataPayload> AssetPayload = GetAssetFileItemPayload(InItem))
			{
				return FilterWithAssetData(AssetPayload->GetAssetData(), AssetDataFilter->InclusiveFilter, AssetDataFilter->ExclusiveFilter);
			}

			if (TSharedPtr<const FContentBrowserUnsupportedAssetFileItemDataPayload> UnsupportedAssetPayload = GetUnsupportedAssetFileItemPayload(InItem))
			{
				if (const FContentBrowserCompiledUnsupportedAssetDataFilter* UnsupportedAssetFilter = FilterList->FindFilter<FContentBrowserCompiledUnsupportedAssetDataFilter>())
				{
					if (const FAssetData* AssetData = UnsupportedAssetPayload->GetAssetDataIfAvailable())
					{
						return FilterWithAssetData(*AssetData, UnsupportedAssetFilter->InclusiveFilter, UnsupportedAssetFilter->ExclusiveFilter);
					}
				}
			}
		}
		break;

	default:
		break;
	}
	
	return false;
}

bool UContentBrowserAssetDataSource::ConvertItemForFilter(FContentBrowserItemData& Item, const FContentBrowserDataCompiledFilter& InFilter)
{
	const FContentBrowserDataFilterList* FilterList = InFilter.CompiledFilters.Find(this);
	if (!FilterList)
	{
		return false;
	}

	const FContentBrowserCompiledUnsupportedAssetDataFilter* UnsupportedAssetDataFilter = FilterList->FindFilter<FContentBrowserCompiledUnsupportedAssetDataFilter>();
	if (!UnsupportedAssetDataFilter)
	{
		return false;
	}

	if (Item.GetOwnerDataSource() != this)
	{
		return false;
	}

	const FContentBrowserCompiledAssetDataFilter* AssetDataFilter = FilterList->FindFilter<FContentBrowserCompiledAssetDataFilter>();

	if (TSharedPtr<const FContentBrowserAssetFileItemDataPayload> AssetPayload = GetAssetFileItemPayload(Item))
	{
		const FAssetData& AssetData = AssetPayload->GetAssetData();
		if (AssetData.GetOptionalOuterPathName().IsNone() && ContentBrowserAssetData::IsPrimaryAsset(AssetData))
		{
			if (!AssetDataFilter || !AssetDataFilter->CustomSourceAssets.Contains(AssetData))
			{
				if (!(AssetRegistry->IsAssetIncludedByFilter(AssetData, UnsupportedAssetDataFilter->ConvertIfFailInclusiveFilter) && (UnsupportedAssetDataFilter->ConvertIfFailExclusiveFilter.IsEmpty() || AssetRegistry->IsAssetExcludedByFilter(AssetData, UnsupportedAssetDataFilter->ConvertIfFailExclusiveFilter))) // Do we fail the supported filter?
					&& (AssetRegistry->IsAssetIncludedByFilter(AssetData, UnsupportedAssetDataFilter->ShowInclusiveFilter) && (UnsupportedAssetDataFilter->ShowExclusiveFilter.IsEmpty() || AssetRegistry->IsAssetExcludedByFilter(AssetData, UnsupportedAssetDataFilter->ShowExclusiveFilter)))) // Do we pass the show filter for the unsupported asset?
				{
					Item = CreateUnsupportedAssetFileItem(AssetData);
					return true;
				}
			}
		}
	}

	return false;
}

bool UContentBrowserAssetDataSource::GetItemAttribute(const FContentBrowserItemData& InItem, const bool InIncludeMetaData, const FName InAttributeKey, FContentBrowserItemDataAttributeValue& OutAttributeValue)
{
	return ContentBrowserAssetData::GetItemAttribute(this, InItem, InIncludeMetaData, InAttributeKey, OutAttributeValue);
}

bool UContentBrowserAssetDataSource::GetItemAttributes(const FContentBrowserItemData& InItem, const bool InIncludeMetaData, FContentBrowserItemDataAttributeValues& OutAttributeValues)
{
	return ContentBrowserAssetData::GetItemAttributes(this, InItem, InIncludeMetaData, OutAttributeValues);
}

bool UContentBrowserAssetDataSource::GetItemPhysicalPath(const FContentBrowserItemData& InItem, FString& OutDiskPath)
{
	return ContentBrowserAssetData::GetItemPhysicalPath(this, InItem, OutDiskPath);
}

bool UContentBrowserAssetDataSource::IsItemDirty(const FContentBrowserItemData& InItem)
{
	return ContentBrowserAssetData::IsItemDirty(this, InItem);
}

bool UContentBrowserAssetDataSource::CanEditItem(const FContentBrowserItemData& InItem, FText* OutErrorMsg)
{
	return ContentBrowserAssetData::CanEditItem(AssetTools, this, InItem, OutErrorMsg);
}

bool UContentBrowserAssetDataSource::EditItem(const FContentBrowserItemData& InItem)
{
	return ContentBrowserAssetData::EditItems(AssetTools, this, MakeArrayView(&InItem, 1));
}

bool UContentBrowserAssetDataSource::BulkEditItems(TArrayView<const FContentBrowserItemData> InItems)
{
	return ContentBrowserAssetData::EditItems(AssetTools, this, InItems);
}

bool UContentBrowserAssetDataSource::CanViewItem(const FContentBrowserItemData& InItem, FText* OutErrorMsg)
{
	return ContentBrowserAssetData::CanViewItem(AssetTools, this, InItem, OutErrorMsg);
}

bool UContentBrowserAssetDataSource::ViewItem(const FContentBrowserItemData& InItem)
{
	return ContentBrowserAssetData::ViewItems(AssetTools, this, MakeArrayView(&InItem, 1));
}

bool UContentBrowserAssetDataSource::BulkViewItems(TArrayView<const FContentBrowserItemData> InItems)
{
	return ContentBrowserAssetData::ViewItems(AssetTools, this, InItems);
}

bool UContentBrowserAssetDataSource::CanPreviewItem(const FContentBrowserItemData& InItem, FText* OutErrorMsg)
{
	return ContentBrowserAssetData::CanPreviewItem(AssetTools, this, InItem, OutErrorMsg);
}

bool UContentBrowserAssetDataSource::PreviewItem(const FContentBrowserItemData& InItem)
{
	return ContentBrowserAssetData::PreviewItems(AssetTools, this, MakeArrayView(&InItem, 1));
}

bool UContentBrowserAssetDataSource::BulkPreviewItems(TArrayView<const FContentBrowserItemData> InItems)
{
	return ContentBrowserAssetData::PreviewItems(AssetTools, this, InItems);
}

bool UContentBrowserAssetDataSource::CanDuplicateItem(const FContentBrowserItemData& InItem, FText* OutErrorMsg)
{
	return ContentBrowserAssetData::CanDuplicateItem(AssetTools, this, InItem, OutErrorMsg);
}

bool UContentBrowserAssetDataSource::DuplicateItem(const FContentBrowserItemData& InItem, FContentBrowserItemDataTemporaryContext& OutPendingItem)
{
	UObject* SourceAsset = nullptr;
	FAssetData NewAssetData;
	if (ContentBrowserAssetData::DuplicateItem(AssetTools, this, InItem, SourceAsset, NewAssetData))
	{
		FName VirtualizedPath;
PRAGMA_DISABLE_DEPRECATION_WARNINGS
		TryConvertInternalPathToVirtual(NewAssetData.ObjectPath, VirtualizedPath);
PRAGMA_ENABLE_DEPRECATION_WARNINGS

		FContentBrowserItemData NewItemData(
			this,
			EContentBrowserItemFlags::Type_File | EContentBrowserItemFlags::Category_Asset | EContentBrowserItemFlags::Temporary_Duplication,
			VirtualizedPath,
			NewAssetData.AssetName,
			FText::AsCultureInvariant(NewAssetData.AssetName.ToString()),
			MakeShared<FContentBrowserAssetFileItemDataPayload_Duplication>(MoveTemp(NewAssetData), SourceAsset)
			);

		OutPendingItem = FContentBrowserItemDataTemporaryContext(
			MoveTemp(NewItemData),
			FContentBrowserItemDataTemporaryContext::FOnValidateItem::CreateUObject(this, &UContentBrowserAssetDataSource::OnValidateItemName),
			FContentBrowserItemDataTemporaryContext::FOnFinalizeItem::CreateUObject(this, &UContentBrowserAssetDataSource::OnFinalizeDuplicateAsset)
			);

		return true;
	}

	return false;
}

bool UContentBrowserAssetDataSource::BulkDuplicateItems(TArrayView<const FContentBrowserItemData> InItems, TArray<FContentBrowserItemData>& OutNewItems)
{
	TArray<FAssetData> NewAssets;
	if (ContentBrowserAssetData::DuplicateItems(AssetTools, this, InItems, NewAssets))
	{
		for (const FAssetData& NewAsset : NewAssets)
		{
			OutNewItems.Emplace(CreateAssetFileItem(NewAsset));
		}

		return true;
	}

	return false;
}

bool UContentBrowserAssetDataSource::CanSaveItem(const FContentBrowserItemData& InItem, const EContentBrowserItemSaveFlags InSaveFlags, FText* OutErrorMsg)
{
	return ContentBrowserAssetData::CanSaveItem(AssetTools, this, InItem, InSaveFlags, OutErrorMsg);
}

bool UContentBrowserAssetDataSource::SaveItem(const FContentBrowserItemData& InItem, const EContentBrowserItemSaveFlags InSaveFlags)
{
	return ContentBrowserAssetData::SaveItems(AssetTools, this, MakeArrayView(&InItem, 1), InSaveFlags);
}

bool UContentBrowserAssetDataSource::BulkSaveItems(TArrayView<const FContentBrowserItemData> InItems, const EContentBrowserItemSaveFlags InSaveFlags)
{
	return ContentBrowserAssetData::SaveItems(AssetTools, this, InItems, InSaveFlags);
}

bool UContentBrowserAssetDataSource::CanDeleteItem(const FContentBrowserItemData& InItem, FText* OutErrorMsg)
{
	return ContentBrowserAssetData::CanDeleteItem(AssetTools, AssetRegistry, this, InItem, OutErrorMsg);
}

bool UContentBrowserAssetDataSource::DeleteItem(const FContentBrowserItemData& InItem)
{
	return ContentBrowserAssetData::DeleteItems(AssetTools, AssetRegistry, this, MakeArrayView(&InItem, 1));
}

bool UContentBrowserAssetDataSource::BulkDeleteItems(TArrayView<const FContentBrowserItemData> InItems)
{
	return ContentBrowserAssetData::DeleteItems(AssetTools, AssetRegistry, this, InItems);
}

bool UContentBrowserAssetDataSource::CanPrivatizeItem(const FContentBrowserItemData& InItem, FText* OutErrorMsg)
{
	return ContentBrowserAssetData::CanPrivatizeItem(AssetTools, AssetRegistry, this, InItem, OutErrorMsg);
}

bool UContentBrowserAssetDataSource::PrivatizeItem(const FContentBrowserItemData& InItem)
{
	return ContentBrowserAssetData::PrivatizeItems(AssetTools, AssetRegistry, this, MakeArrayView(&InItem, 1));
}

bool UContentBrowserAssetDataSource::BulkPrivatizeItems(TArrayView<const FContentBrowserItemData> InItems)
{
	return ContentBrowserAssetData::PrivatizeItems(AssetTools, AssetRegistry, this, InItems);
}

bool UContentBrowserAssetDataSource::CanRenameItem(const FContentBrowserItemData& InItem, const FString* InNewName, FText* OutErrorMsg)
{
	return ContentBrowserAssetData::CanRenameItem(AssetTools, this, InItem, InNewName, OutErrorMsg);
}

bool UContentBrowserAssetDataSource::RenameItem(const FContentBrowserItemData& InItem, const FString& InNewName, FContentBrowserItemData& OutNewItem)
{
	if (ContentBrowserAssetData::RenameItem(AssetTools, AssetRegistry, this, InItem, InNewName))
	{
		switch (InItem.GetItemType())
		{
		case EContentBrowserItemFlags::Type_Folder:
			if (TSharedPtr<const FContentBrowserAssetFolderItemDataPayload> FolderPayload = GetAssetFolderItemPayload(InItem))
			{
				const FName NewFolderPath = *(FPaths::GetPath(FolderPayload->GetInternalPath().ToString()) / InNewName);
				OutNewItem = CreateAssetFolderItem(NewFolderPath);
			}
			break;

		case EContentBrowserItemFlags::Type_File:
			if (TSharedPtr<const FContentBrowserAssetFileItemDataPayload> AssetPayload = GetAssetFileItemPayload(InItem))
			{
				// The asset should already be loaded from preforming the rename
				// We can use the renamed object instance to create the new asset data for the renamed item
				if (UObject* Asset = AssetPayload->GetAsset())
				{
					OutNewItem = CreateAssetFileItem(FAssetData(Asset));
				}
			}
			break;

		default:
			break;
		}

		return true;
	}

	return false;
}

bool UContentBrowserAssetDataSource::CanCopyItem(const FContentBrowserItemData& InItem, const FName InDestPath, FText* OutErrorMsg)
{
	if (!InItem.IsSupported())
	{
		ContentBrowserAssetData::SetOptionalErrorMessage(OutErrorMsg, FText::Format(LOCTEXT("Error_AssetIsNotSupported", "Asset {0} is not supported and it can't be copied"), InItem.GetDisplayName()));
		return false;
	}

	// Cannot copy an item outside the paths known to this data source
	FName InternalDestPath;
	if (!TryConvertVirtualPathToInternal(InDestPath, InternalDestPath))
	{
		ContentBrowserAssetData::SetOptionalErrorMessage(OutErrorMsg, FText::Format(LOCTEXT("Error_FolderIsUnknown", "Folder '{0}' is outside the mount roots of this data source"), FText::FromName(InDestPath)));
		return false;
	}

	// The destination path must be a content folder
	if (!IsKnownContentPath(InternalDestPath))
	{
		ContentBrowserAssetData::SetOptionalErrorMessage(OutErrorMsg, FText::Format(LOCTEXT("Error_FolderIsNotContent", "Folder '{0}' is not a known content path"), FText::FromName(InDestPath)));
		return false;
	}

	// The destination path must be writable
	if (!ContentBrowserAssetData::CanModifyPath(AssetTools, InternalDestPath, OutErrorMsg))
	{
		return false;
	}

	return true;
}

bool UContentBrowserAssetDataSource::CopyItem(const FContentBrowserItemData& InItem, const FName InDestPath)
{
	if (!InItem.IsSupported())
	{
		return false;
	}


	FName InternalDestPath;
	if (!TryConvertVirtualPathToInternal(InDestPath, InternalDestPath))
	{
		return false;
	}

	if (!IsKnownContentPath(InternalDestPath))
	{
		return false;
	}

	return ContentBrowserAssetData::CopyItems(AssetTools, this, MakeArrayView(&InItem, 1), InternalDestPath);
}

bool UContentBrowserAssetDataSource::BulkCopyItems(TArrayView<const FContentBrowserItemData> InItems, const FName InDestPath)
{
	FName InternalDestPath;
	if (!TryConvertVirtualPathToInternal(InDestPath, InternalDestPath))
	{
		return false;
	}

	if (!IsKnownContentPath(InternalDestPath))
	{
		return false;
	}

	return ContentBrowserAssetData::CopyItems(AssetTools, this, InItems, InternalDestPath);
}

bool UContentBrowserAssetDataSource::CanMoveItem(const FContentBrowserItemData& InItem, const FName InDestPath, FText* OutErrorMsg)
{
	// Cannot move an item outside the paths known to this data source
	FName InternalDestPath;
	if (!TryConvertVirtualPathToInternal(InDestPath, InternalDestPath))
	{
		ContentBrowserAssetData::SetOptionalErrorMessage(OutErrorMsg, FText::Format(LOCTEXT("Error_FolderIsUnknown", "Folder '{0}' is outside the mount roots of this data source"), FText::FromName(InDestPath)));
		return false;
	}

	// The destination path must be a content folder
	if (!IsKnownContentPath(InternalDestPath))
	{
		ContentBrowserAssetData::SetOptionalErrorMessage(OutErrorMsg, FText::Format(LOCTEXT("Error_FolderIsNotContent", "Folder '{0}' is not a known content path"), FText::FromName(InDestPath)));
		return false;
	}

	// The destination path must be writable
	if (!ContentBrowserAssetData::CanModifyPath(AssetTools, InternalDestPath, OutErrorMsg))
	{
		return false;
	}

	// Moving has to be able to delete the original item
	if (!ContentBrowserAssetData::CanModifyItem(AssetTools, this, InItem, OutErrorMsg))
	{
		return false;
	}

	return true;
}

bool UContentBrowserAssetDataSource::MoveItem(const FContentBrowserItemData& InItem, const FName InDestPath)
{
	FName InternalDestPath;
	if (!TryConvertVirtualPathToInternal(InDestPath, InternalDestPath))
	{
		return false;
	}

	if (!IsKnownContentPath(InternalDestPath))
	{
		return false;
	}

	return ContentBrowserAssetData::MoveItems(AssetTools, this, MakeArrayView(&InItem, 1), InternalDestPath);
}

bool UContentBrowserAssetDataSource::BulkMoveItems(TArrayView<const FContentBrowserItemData> InItems, const FName InDestPath)
{
	FName InternalDestPath;
	if (!TryConvertVirtualPathToInternal(InDestPath, InternalDestPath))
	{
		return false;
	}

	if (!IsKnownContentPath(InternalDestPath))
	{
		return false;
	}

	return ContentBrowserAssetData::MoveItems(AssetTools, this, InItems, InternalDestPath);
}

bool UContentBrowserAssetDataSource::AppendItemReference(const FContentBrowserItemData& InItem, FString& InOutStr)
{
	return ContentBrowserAssetData::AppendItemReference(AssetRegistry, this, InItem, InOutStr);
}

bool UContentBrowserAssetDataSource::UpdateThumbnail(const FContentBrowserItemData& InItem, FAssetThumbnail& InThumbnail)
{
	return ContentBrowserAssetData::UpdateItemThumbnail(this, InItem, InThumbnail);
}

bool UContentBrowserAssetDataSource::CanHandleDragDropEvent(const FContentBrowserItemData& InItem, const FDragDropEvent& InDragDropEvent) const
{
	if (TSharedPtr<const FContentBrowserAssetFolderItemDataPayload> FolderPayload = GetAssetFolderItemPayload(InItem))
	{
		if (TSharedPtr<FExternalDragOperation> ExternalDragDropOp = InDragDropEvent.GetOperationAs<FExternalDragOperation>())
		{
			TOptional<EMouseCursor::Type> NewDragCursor;
			if (!ExternalDragDropOp->HasFiles() || !ContentBrowserAssetData::CanModifyPath(AssetTools, FolderPayload->GetInternalPath(), nullptr))
			{
				NewDragCursor = EMouseCursor::SlashedCircle;
			}
			else if (ExternalDragDropOp->HasFiles())
			{
				bool bSupportOneFile = false;
				for (const FString& File : ExternalDragDropOp->GetFiles())
				{
					if (AssetTools->IsImportExtensionAllowed(FPaths::GetExtension(File)))
					{
						bSupportOneFile = true;
					}
				}
				if (!bSupportOneFile)
				{
					NewDragCursor = EMouseCursor::SlashedCircle;
				}
			}
			ExternalDragDropOp->SetCursorOverride(NewDragCursor);

			return true; // We will handle this drop, even if the result is invalid (eg, read-only folder)
		}
	}

	return false;
}

bool UContentBrowserAssetDataSource::HandleDragEnterItem(const FContentBrowserItemData& InItem, const FDragDropEvent& InDragDropEvent)
{
	return CanHandleDragDropEvent(InItem, InDragDropEvent);
}

bool UContentBrowserAssetDataSource::HandleDragOverItem(const FContentBrowserItemData& InItem, const FDragDropEvent& InDragDropEvent)
{
	return CanHandleDragDropEvent(InItem, InDragDropEvent);
}

bool UContentBrowserAssetDataSource::HandleDragLeaveItem(const FContentBrowserItemData& InItem, const FDragDropEvent& InDragDropEvent)
{
	return CanHandleDragDropEvent(InItem, InDragDropEvent);
}

bool UContentBrowserAssetDataSource::HandleDragDropOnItem(const FContentBrowserItemData& InItem, const FDragDropEvent& InDragDropEvent)
{
	if (TSharedPtr<const FContentBrowserAssetFolderItemDataPayload> FolderPayload = GetAssetFolderItemPayload(InItem))
	{
		if (TSharedPtr<FExternalDragOperation> ExternalDragDropOp = InDragDropEvent.GetOperationAs<FExternalDragOperation>())
		{
			FText ErrorMsg;
			FString UnsupportedFiles;
			if (ExternalDragDropOp->HasFiles() && ContentBrowserAssetData::CanModifyPath(AssetTools, FolderPayload->GetInternalPath(), &ErrorMsg))
			{
				TArray<FString> ImportFiles;
				for (const FString& File : ExternalDragDropOp->GetFiles())
				{
					if (AssetTools->IsImportExtensionAllowed(FPaths::GetExtension(File)))
					{
						ImportFiles.AddUnique(File);
					}
					else
					{
						if (!UnsupportedFiles.IsEmpty())
						{
							UnsupportedFiles += TEXT("\n");
						}
						UnsupportedFiles += File;
					}
				}
				if (ImportFiles.Num() > 0)
				{
					// Delay import until next tick to avoid blocking the process that files were dragged from
					GEditor->GetEditorSubsystem<UImportSubsystem>()->ImportNextTick(ImportFiles, FolderPayload->GetInternalPath().ToString());
				}
			}

			if (!UnsupportedFiles.IsEmpty())
			{
				ErrorMsg = FText::Format(LOCTEXT("HandleDragDropOnItemUnsupportedFile", "Unsupported file format to import:\n\t{0}"), FText::FromString(UnsupportedFiles));
			}

			if (!ErrorMsg.IsEmpty())
			{
				AssetViewUtils::ShowErrorNotifcation(ErrorMsg);
			}

			return true; // We handled this drop, even if the result was invalid (eg, read-only folder)
		}
	}

	return false;
}

bool UContentBrowserAssetDataSource::TryGetCollectionId(const FContentBrowserItemData& InItem, FSoftObjectPath& OutCollectionId)
{
	if (TSharedPtr<const FContentBrowserAssetFileItemDataPayload> AssetPayload = GetAssetFileItemPayload(InItem))
	{
		OutCollectionId = AssetPayload->GetAssetData().GetSoftObjectPath();
		return true;
	}
	return false;
}

bool UContentBrowserAssetDataSource::Legacy_TryGetPackagePath(const FContentBrowserItemData& InItem, FName& OutPackagePath)
{
	if (TSharedPtr<const FContentBrowserAssetFolderItemDataPayload> FolderPayload = GetAssetFolderItemPayload(InItem))
	{
		OutPackagePath = FolderPayload->GetInternalPath();
		return true;
	}
	return false;
}

bool UContentBrowserAssetDataSource::Legacy_TryGetAssetData(const FContentBrowserItemData& InItem, FAssetData& OutAssetData)
{
	if (TSharedPtr<const FContentBrowserAssetFileItemDataPayload> AssetPayload = GetAssetFileItemPayload(InItem))
	{
		OutAssetData = AssetPayload->GetAssetData();
		return true;
	}
	return false;
}

bool UContentBrowserAssetDataSource::Legacy_TryConvertPackagePathToVirtualPath(const FName InPackagePath, FName& OutPath)
{
	return IsKnownContentPath(InPackagePath) // Ignore unknown content paths
		&& TryConvertInternalPathToVirtual(InPackagePath, OutPath);
}

bool UContentBrowserAssetDataSource::Legacy_TryConvertAssetDataToVirtualPath(const FAssetData& InAssetData, const bool InUseFolderPaths, FName& OutPath)
{
	return InAssetData.AssetClassPath != FTopLevelAssetPath(TEXT("/Script/CoreUObject"), TEXT("Class")) // Ignore legacy class items
PRAGMA_DISABLE_DEPRECATION_WARNINGS
		&& TryConvertInternalPathToVirtual(InUseFolderPaths ? InAssetData.PackagePath : InAssetData.ObjectPath, OutPath);
PRAGMA_ENABLE_DEPRECATION_WARNINGS
<<<<<<< HEAD
=======
}

void UContentBrowserAssetDataSource::RemoveUnusedCachedFilterData(const FContentBrowserDataFilterCacheIDOwner& IDOwner, TArrayView<const FName> InVirtualPathsInUse, const FContentBrowserDataFilter& DataFilter)
{
	FilterCache.RemoveUnusedCachedData(IDOwner, InVirtualPathsInUse, DataFilter);
}

void UContentBrowserAssetDataSource::ClearCachedFilterData(const FContentBrowserDataFilterCacheIDOwner& IDOwner)
{
	FilterCache.ClearCachedData(IDOwner);
>>>>>>> 4af6daef
}

bool UContentBrowserAssetDataSource::IsKnownContentPath(const FName InPackagePath) const
{
	FNameBuilder PackagePathStr(InPackagePath);
	const FStringView PackagePathStrView = PackagePathStr;
	for (const FString& RootContentPath : RootContentPaths)
	{
		const FStringView RootContentPathNoSlash = FStringView(RootContentPath).LeftChop(1);
		if (PackagePathStrView.StartsWith(RootContentPath, ESearchCase::IgnoreCase) || PackagePathStrView.Equals(RootContentPathNoSlash, ESearchCase::IgnoreCase))
		{
			return true;
		}
	}

	return false;
}

bool UContentBrowserAssetDataSource::IsRootContentPath(const FName InPackagePath) const
{
	FNameBuilder PackagePathStr(InPackagePath);
	PackagePathStr << TEXT('/'); // RootContentPaths have a trailing slash

	const FStringView PackagePathStrView = PackagePathStr;
	return RootContentPaths.ContainsByPredicate([&PackagePathStrView](const FString& InRootContentPath)
	{
		return PackagePathStrView == InRootContentPath;
	});
}

bool UContentBrowserAssetDataSource::GetObjectPathsForCollections(ICollectionManager* CollectionManager, TArrayView<const FCollectionNameType> InCollections, const bool bIncludeChildCollections, TArray<FSoftObjectPath>& OutObjectPaths)
{
	if (InCollections.Num() > 0)
	{
		const ECollectionRecursionFlags::Flags CollectionRecursionMode = bIncludeChildCollections ? ECollectionRecursionFlags::SelfAndChildren : ECollectionRecursionFlags::Self;
		
		for (const FCollectionNameType& CollectionNameType : InCollections)
		{
			CollectionManager->GetObjectsInCollection(CollectionNameType.Name, CollectionNameType.Type, OutObjectPaths, CollectionRecursionMode);
		}

		return true;
	}

	return false;
}

FContentBrowserItemData UContentBrowserAssetDataSource::CreateAssetFolderItem(const FName InFolderPath)
{
	FName VirtualizedPath;
	TryConvertInternalPathToVirtual(InFolderPath, VirtualizedPath);

	const EContentBrowserFolderAttributes FolderAttributes = GetAssetFolderAttributes(InFolderPath);
	const bool bIsCookedPath = EnumHasAnyFlags(FolderAttributes, EContentBrowserFolderAttributes::HasContent) && !EnumHasAnyFlags(FolderAttributes, EContentBrowserFolderAttributes::HasSourceContent);

	return ContentBrowserAssetData::CreateAssetFolderItem(this, VirtualizedPath, InFolderPath, bIsCookedPath);
}

FContentBrowserItemData UContentBrowserAssetDataSource::CreateAssetFileItem(const FAssetData& InAssetData)
{
	FName VirtualizedPath;
PRAGMA_DISABLE_DEPRECATION_WARNINGS
	TryConvertInternalPathToVirtual(InAssetData.ObjectPath, VirtualizedPath);
PRAGMA_ENABLE_DEPRECATION_WARNINGS

	return ContentBrowserAssetData::CreateAssetFileItem(this, VirtualizedPath, InAssetData);
}

FContentBrowserItemData UContentBrowserAssetDataSource::CreateUnsupportedAssetFileItem(const FAssetData& InAssetData)
{
	FName VirtualizedPath;
	PRAGMA_DISABLE_DEPRECATION_WARNINGS
		TryConvertInternalPathToVirtual(InAssetData.ObjectPath, VirtualizedPath);
	PRAGMA_ENABLE_DEPRECATION_WARNINGS

	return ContentBrowserAssetData::CreateUnsupportedAssetFileItem(this, VirtualizedPath, InAssetData);
}

TSharedPtr<const FContentBrowserAssetFolderItemDataPayload> UContentBrowserAssetDataSource::GetAssetFolderItemPayload(const FContentBrowserItemData& InItem) const
{
	return ContentBrowserAssetData::GetAssetFolderItemPayload(this, InItem);
}

TSharedPtr<const FContentBrowserAssetFileItemDataPayload> UContentBrowserAssetDataSource::GetAssetFileItemPayload(const FContentBrowserItemData& InItem) const
{
	return ContentBrowserAssetData::GetAssetFileItemPayload(this, InItem);
}

TSharedPtr<const FContentBrowserUnsupportedAssetFileItemDataPayload> UContentBrowserAssetDataSource::GetUnsupportedAssetFileItemPayload(const FContentBrowserItemData& InItem) const
{
	return ContentBrowserAssetData::GetUnsupportedAssetFileItemPayload(this, InItem);
}

void UContentBrowserAssetDataSource::OnAssetRegistryFileLoadProgress(const IAssetRegistry::FFileLoadProgressUpdateData& InProgressUpdateData)
{
	if (InProgressUpdateData.bIsDiscoveringAssetFiles)
	{
		DiscoveryStatusText = FText::Format(LOCTEXT("DiscoveringAssetFiles", "Discovering Asset Files: {0} files found."), InProgressUpdateData.NumTotalAssets);
	}
	else
	{
		float ProgressFraction = 0.0f;
		if (InProgressUpdateData.NumTotalAssets > 0)
		{
			ProgressFraction = InProgressUpdateData.NumAssetsProcessedByAssetRegistry / (float)InProgressUpdateData.NumTotalAssets;
		}

		if (InProgressUpdateData.NumAssetsPendingDataLoad > 0)
		{
			DiscoveryStatusText = FText::Format(LOCTEXT("DiscoveringAssetData", "Discovering Asset Data ({0}): {1} assets remaining."), FText::AsPercent(ProgressFraction), InProgressUpdateData.NumAssetsPendingDataLoad);
		}
		else
		{
			const int32 NumAssetsLeftToProcess = InProgressUpdateData.NumTotalAssets - InProgressUpdateData.NumAssetsProcessedByAssetRegistry;
			if (NumAssetsLeftToProcess == 0)
			{
				DiscoveryStatusText = FText();
			}
			else
			{
				DiscoveryStatusText = FText::Format(LOCTEXT("ProcessingAssetData", "Processing Asset Data ({0}): {1} assets remaining."), FText::AsPercent(ProgressFraction), NumAssetsLeftToProcess);
			}
		}
	}
}

void UContentBrowserAssetDataSource::OnAssetAdded(const FAssetData& InAssetData)
{
	if (ContentBrowserAssetData::IsPrimaryAsset(InAssetData))
	{
		// The owner folder of this asset is no longer considered empty
		OnPathPopulated(InAssetData);

		QueueItemDataUpdate(FContentBrowserItemDataUpdate::MakeItemAddedUpdate(CreateAssetFileItem(InAssetData)));
	}
}

void UContentBrowserAssetDataSource::OnAssetRemoved(const FAssetData& InAssetData)
{
	if (ContentBrowserAssetData::IsPrimaryAsset(InAssetData))
	{
		QueueItemDataUpdate(FContentBrowserItemDataUpdate::MakeItemRemovedUpdate(CreateAssetFileItem(InAssetData)));
	}
}

void UContentBrowserAssetDataSource::OnAssetRenamed(const FAssetData& InAssetData, const FString& InOldObjectPath)
{
	if (ContentBrowserAssetData::IsPrimaryAsset(InAssetData))
	{
		// The owner folder of this asset is no longer considered empty
		OnPathPopulated(InAssetData);

		FName VirtualizedPath;
		TryConvertInternalPathToVirtual(*InOldObjectPath, VirtualizedPath);

		QueueItemDataUpdate(FContentBrowserItemDataUpdate::MakeItemMovedUpdate(CreateAssetFileItem(InAssetData), VirtualizedPath));
	}
}

void UContentBrowserAssetDataSource::OnAssetUpdated(const FAssetData& InAssetData)
{
	if (ContentBrowserAssetData::IsPrimaryAsset(InAssetData))
	{
		QueueItemDataUpdate(FContentBrowserItemDataUpdate::MakeItemModifiedUpdate(CreateAssetFileItem(InAssetData)));
	}
}

<<<<<<< HEAD
void UContentBrowserAssetDataSource::OnObjectPropertyChanged(UObject* InObject, FPropertyChangedEvent& InPropertyChangedEvent)
{
	if (InObject && InObject->IsAsset() && ContentBrowserAssetData::IsPrimaryAsset(InObject))
	{
		FAssetData AssetData(InObject);
		QueueItemDataUpdate(FContentBrowserItemDataUpdate::MakeItemModifiedUpdate(CreateAssetFileItem(AssetData)));
=======
void UContentBrowserAssetDataSource::OnAssetUpdatedOnDisk(const FAssetData& InAssetData)
{
	if (ContentBrowserAssetData::IsPrimaryAsset(InAssetData))
	{
		QueueItemDataUpdate(FContentBrowserItemDataUpdate::MakeItemModifiedUpdate(CreateAssetFileItem(InAssetData)));
>>>>>>> 4af6daef
	}
}

void UContentBrowserAssetDataSource::OnObjectPreSave(UObject* InObject, FObjectPreSaveContext InObjectPreSaveContext)
{
	if (InObject && InObject->IsAsset() && ContentBrowserAssetData::IsPrimaryAsset(InObject))
	{
		FAssetData AssetData(InObject);
		QueueItemDataUpdate(FContentBrowserItemDataUpdate::MakeItemModifiedUpdate(CreateAssetFileItem(AssetData)));
<<<<<<< HEAD
=======
	}
}

void UContentBrowserAssetDataSource::OnObjectPreSave(UObject* InObject, FObjectPreSaveContext InObjectPreSaveContext)
{
	if (InObject && InObject->IsAsset() && ContentBrowserAssetData::IsPrimaryAsset(InObject))
	{
		FAssetData AssetData(InObject);
		QueueItemDataUpdate(FContentBrowserItemDataUpdate::MakeItemModifiedUpdate(CreateAssetFileItem(AssetData)));
>>>>>>> 4af6daef
	}
}

void UContentBrowserAssetDataSource::OnPathAdded(const FString& InPath)
{
<<<<<<< HEAD
	// New paths are considered empty until assets are added inside them
	FName PathName(InPath);
	EmptyAssetFolders.Add(PathName);
	VisitedEmptyAssetFolders.Empty();

	QueueItemDataUpdate(FContentBrowserItemDataUpdate::MakeItemAddedUpdate(CreateAssetFolderItem(PathName)));
=======
	FName PathName(InPath);
	RecentlyPopulatedAssetFolders.Empty();
	
	QueueItemDataUpdate(FContentBrowserItemDataUpdate::MakeItemAddedUpdate(CreateAssetFolderItem(PathName)));

	FStringView PathView(InPath);
	// Minus one because the test depth start at zero
	const int32 CurrentDepth = ContentBrowserDataUtils::CalculateFolderDepthOfPath(PathView) - 1;
	int32 Index;
	if (PathView.FindLastChar(TEXT('/'), Index))
	{ 
		uint32 PathNameHash = GetTypeHash(PathName);
		FName ParentPath(PathView.Left(Index));
		uint32 ParentPathHash = GetTypeHash(ParentPath);
		OnAssetPathAddedDelegate.Broadcast(PathName, PathView, PathNameHash, ParentPath, ParentPathHash, CurrentDepth);
	}
>>>>>>> 4af6daef
}

void UContentBrowserAssetDataSource::OnPathRemoved(const FString& InPath)
{
	// Deleted paths are no longer relevant for tracking
	FName PathName(InPath);
<<<<<<< HEAD
	AlwaysVisibleAssetFolders.Remove(PathName);
	EmptyAssetFolders.Remove(PathName);

	QueueItemDataUpdate(FContentBrowserItemDataUpdate::MakeItemRemovedUpdate(CreateAssetFolderItem(PathName)));
=======
	RecentlyPopulatedAssetFolders.Remove(PathName);
	AssetFolderToAttributes.Remove(PathName);

	QueueItemDataUpdate(FContentBrowserItemDataUpdate::MakeItemRemovedUpdate(CreateAssetFolderItem(PathName)));

	OnAssetPathRemovedDelegate.Broadcast(PathName, GetTypeHash(PathName));
>>>>>>> 4af6daef
}

void UContentBrowserAssetDataSource::OnPathPopulated(const FAssetData& InAssetData)
{
	const EContentBrowserFolderAttributes FolderAttributes 
		= EContentBrowserFolderAttributes::HasContent
		| (InAssetData.PackageFlags & PKG_Cooked ? EContentBrowserFolderAttributes::None : EContentBrowserFolderAttributes::HasSourceContent)
		| (InAssetData.PackageFlags & PKG_NotExternallyReferenceable ? EContentBrowserFolderAttributes::None : EContentBrowserFolderAttributes::HasPublicContent);

	OnPathPopulated(FNameBuilder(InAssetData.PackagePath), FolderAttributes);
}

void UContentBrowserAssetDataSource::OnPathPopulated(const FStringView InPath, const EContentBrowserFolderAttributes InAttributesToSet)
{
	// Recursively un-hide this path, emitting update events for any paths that change state so that the view updates
	if (InPath.Len() > 1)
	{
		// Trim any trailing slash
		FStringView Path = InPath;
		if (Path[Path.Len() - 1] == TEXT('/'))
		{
			Path = Path.Left(Path.Len() - 1);
		}

		FName PathName(Path);

		// If we've already visited this path then we can assume we visited the parents as well
		// and can skip visiting this path and its parents
<<<<<<< HEAD
		if (VisitedEmptyAssetFolders.Contains(PathName))
=======
		if (const EContentBrowserFolderAttributes* RecentlyAddedFolderAttributesPtr = RecentlyPopulatedAssetFolders.Find(PathName);
			RecentlyAddedFolderAttributesPtr && EnumHasAllFlags(*RecentlyAddedFolderAttributesPtr, InAttributesToSet))
>>>>>>> 4af6daef
		{
			return;
		}

		// Recurse first as we want parents to be updated before their children
		if (int32 LastSlashIndex = INDEX_NONE;
			Path.FindLastChar(TEXT('/'), LastSlashIndex) && LastSlashIndex > 0)
		{
			OnPathPopulated(Path.Left(LastSlashIndex), InAttributesToSet);
		}

		// Unhide this folder and emit a notification if required
<<<<<<< HEAD
		if (EmptyAssetFolders.Remove(PathName) > 0)
=======
		if (SetAssetFolderAttributes(PathName, InAttributesToSet))
>>>>>>> 4af6daef
		{
			// Queue an update event for this path as it may have become visible in the view
			QueueItemDataUpdate(FContentBrowserItemDataUpdate::MakeItemModifiedUpdate(CreateAssetFolderItem(PathName)));
		}

		// Mark that this path has been visited
<<<<<<< HEAD
		VisitedEmptyAssetFolders.Add(PathName);
=======
		RecentlyPopulatedAssetFolders.FindOrAdd(PathName) |= InAttributesToSet;
>>>>>>> 4af6daef
	}
}

void UContentBrowserAssetDataSource::OnAlwaysShowPath(const FString& InPath)
{
	// Recursively force show this path, emitting update events for any paths that change state so that the view updates
	if (InPath.Len() > 1)
	{
		// Trim any trailing slash
		FString Path = InPath;
		if (Path[Path.Len() - 1] == TEXT('/'))
		{
			Path.LeftInline(Path.Len() - 1);
		}

		// Recurse first as we want parents to be updated before their children
		if (int32 LastSlashIndex = INDEX_NONE;
			Path.FindLastChar(TEXT('/'), LastSlashIndex) && LastSlashIndex > 0)
		{
			OnAlwaysShowPath(Path.Left(LastSlashIndex));
		}

		// Force show this folder and emit a notification if required
		FName PathName(Path);
<<<<<<< HEAD
		if (!AlwaysVisibleAssetFolders.Contains(PathName))
		{
			AlwaysVisibleAssetFolders.Add(PathName);

=======
		if (SetAssetFolderAttributes(PathName, EContentBrowserFolderAttributes::AlwaysVisible))
		{
>>>>>>> 4af6daef
			// Queue an update event for this path as it may have become visible in the view
			QueueItemDataUpdate(FContentBrowserItemDataUpdate::MakeItemModifiedUpdate(CreateAssetFolderItem(PathName)));
		}
	}
}

void UContentBrowserAssetDataSource::BuildRootPathVirtualTree() 
{
	Super::BuildRootPathVirtualTree();

	for (const FString& RootContentPath : RootContentPaths)
	{
		RootPathAdded(RootContentPath);
	}
}

void UContentBrowserAssetDataSource::OnContentPathMounted(const FString& InAssetPath, const FString& InFileSystemPath)
{
	RootContentPaths.AddUnique(InAssetPath);

	RootPathAdded(InAssetPath);

	// Mount roots are always visible
	OnAlwaysShowPath(InAssetPath);
}

void UContentBrowserAssetDataSource::OnContentPathDismounted(const FString& InAssetPath, const FString& InFileSystemPath)
{
	RootPathRemoved(InAssetPath);

	RootContentPaths.Remove(InAssetPath);
}

EContentBrowserFolderAttributes UContentBrowserAssetDataSource::GetAssetFolderAttributes(const FName InPath) const
{
	const EContentBrowserFolderAttributes* FolderAttributesPtr = AssetFolderToAttributes.Find(InPath);
	return FolderAttributesPtr
		? *FolderAttributesPtr
		: EContentBrowserFolderAttributes::None;
}

bool UContentBrowserAssetDataSource::SetAssetFolderAttributes(const FName InPath, const EContentBrowserFolderAttributes InAttributesToSet)
{
	if (InAttributesToSet != EContentBrowserFolderAttributes::None)
	{
		EContentBrowserFolderAttributes& FolderAttributes = AssetFolderToAttributes.FindOrAdd(InPath);

		const EContentBrowserFolderAttributes PreviousAttributes = FolderAttributes;
		EnumAddFlags(FolderAttributes, InAttributesToSet);

		const bool bHasChanged = FolderAttributes != PreviousAttributes;
		return bHasChanged;
	}

	return false;
}

bool UContentBrowserAssetDataSource::ClearAssetFolderAttributes(const FName InPath, const EContentBrowserFolderAttributes InAttributesToClear)
{
	if (InAttributesToClear != EContentBrowserFolderAttributes::None)
	{
		if (EContentBrowserFolderAttributes* FolderAttributesPtr = AssetFolderToAttributes.Find(InPath))
		{
			const EContentBrowserFolderAttributes PreviousAttributes = *FolderAttributesPtr;
			EnumRemoveFlags(*FolderAttributesPtr, InAttributesToClear);

			const bool bHasChanged = *FolderAttributesPtr != PreviousAttributes;
			if (*FolderAttributesPtr == EContentBrowserFolderAttributes::None)
			{
				AssetFolderToAttributes.Remove(InPath);
			}
			return bHasChanged;
		}
	}

	return false;
}

void UContentBrowserAssetDataSource::PopulateAddNewContextMenu(UToolMenu* InMenu)
{
	const UContentBrowserDataMenuContext_AddNewMenu* ContextObject = InMenu->FindContext<UContentBrowserDataMenuContext_AddNewMenu>();
	checkf(ContextObject, TEXT("Required context UContentBrowserDataMenuContext_AddNewMenu was missing!"));

	// Extract the internal asset paths that belong to this data source from the full list of selected paths given in the context
	TArray<FName> SelectedAssetPaths;
	for (const FName& SelectedPath : ContextObject->SelectedPaths)
	{
		FName InternalPath;
		if (TryConvertVirtualPathToInternal(SelectedPath, InternalPath) && IsKnownContentPath(InternalPath))
		{
			SelectedAssetPaths.Add(InternalPath);
		}
	}

	// Only add the asset items if we have an asset path selected
	FNewAssetContextMenu::FOnNewAssetRequested OnNewAssetRequested;
	FNewAssetContextMenu::FOnImportAssetRequested OnImportAssetRequested;
	if (SelectedAssetPaths.Num() > 0)
	{
		OnImportAssetRequested = FNewAssetContextMenu::FOnImportAssetRequested::CreateUObject(this, &UContentBrowserAssetDataSource::OnImportAsset);
		if (ContextObject->OnBeginItemCreation.IsBound())
		{
			OnNewAssetRequested = FNewAssetContextMenu::FOnNewAssetRequested::CreateUObject(this, &UContentBrowserAssetDataSource::OnNewAssetRequested, ContextObject->OnBeginItemCreation);
		}
	}

	FNewAssetContextMenu::MakeContextMenu(
		InMenu,
		SelectedAssetPaths,
		OnImportAssetRequested,
		OnNewAssetRequested
		);
}

void UContentBrowserAssetDataSource::PopulateContentBrowserToolBar(UToolMenu* InMenu)
{
	const UContentBrowserToolbarMenuContext* ContextObject = InMenu->FindContext<UContentBrowserToolbarMenuContext>();
	checkf(ContextObject, TEXT("Required context UContentBrowserToolbarMenuContext was missing!"));

	TSharedRef<SWidget> ImportButton = 
		SNew(SButton)
		.ButtonStyle(FAppStyle::Get(), "SimpleButton")
		.ToolTipText(LOCTEXT("ImportTooltip", "Import assets from files to the currently selected folder"))
		.ContentPadding(2)
		.OnClicked_UObject(this, &UContentBrowserAssetDataSource::OnImportClicked, ContextObject)
		.IsEnabled_UObject(this, &UContentBrowserAssetDataSource::IsImportEnabled, ContextObject)
		[
			SNew(SHorizontalBox)
			+ SHorizontalBox::Slot()
			.AutoWidth()
			.HAlign(HAlign_Center)
			.VAlign(VAlign_Center)
			[
				SNew(SImage)
				.Image(FAppStyle::Get().GetBrush("Icons.Import"))
				.ColorAndOpacity(FSlateColor::UseForeground())
			]
			+ SHorizontalBox::Slot()
			.Padding(FMargin(3, 0, 0, 0))
			.VAlign(VAlign_Center)
			.AutoWidth()
			[
				SNew(STextBlock)
				.TextStyle(FAppStyle::Get(), "NormalText")
				.Text(LOCTEXT("Import", "Import"))
			]
		];

	FToolMenuSection& Section = InMenu->FindOrAddSection("New");

	Section.AddSeparator(NAME_None);

	Section.AddEntry(
		FToolMenuEntry::InitWidget(
			"Import",
			ImportButton,
			FText::GetEmpty(),
			true,
			false
		));
	
}

void UContentBrowserAssetDataSource::PopulateAssetFolderContextMenu(UToolMenu* InMenu)
{
	return ContentBrowserAssetData::PopulateAssetFolderContextMenu(this, InMenu, *AssetFolderContextMenu);
}

void UContentBrowserAssetDataSource::PopulateAssetFileContextMenu(UToolMenu* InMenu)
{
	return ContentBrowserAssetData::PopulateAssetFileContextMenu(this, InMenu, *AssetFileContextMenu);
}

void UContentBrowserAssetDataSource::PopulateDragDropContextMenu(UToolMenu* InMenu)
{
	const UContentBrowserDataMenuContext_DragDropMenu* ContextObject = InMenu->FindContext<UContentBrowserDataMenuContext_DragDropMenu>();
	checkf(ContextObject, TEXT("Required context UContentBrowserDataMenuContext_DragDropMenu was missing!"));

	FToolMenuSection& Section = InMenu->FindOrAddSection("MoveCopy");
	if (ContextObject->bCanCopy)
	{
		// Get the internal drop path
		FName DropAssetPath;
		{
			for (const FContentBrowserItemData& DropTargetItemData : ContextObject->DropTargetItem.GetInternalItems())
			{
				if (TSharedPtr<const FContentBrowserAssetFolderItemDataPayload> FolderPayload = GetAssetFolderItemPayload(DropTargetItemData))
				{
					DropAssetPath = FolderPayload->GetInternalPath();
					break;
				}
			}
		}

		// Extract the internal package paths that belong to this data source from the full list of selected items given in the context
		TArray<FName> AdvancedCopyInputs;
		for (const FContentBrowserItem& DraggedItem : ContextObject->DraggedItems)
		{
			for (const FContentBrowserItemData& DraggedItemData : DraggedItem.GetInternalItems())
			{
				if (TSharedPtr<const FContentBrowserAssetFileItemDataPayload> AssetPayload = GetAssetFileItemPayload(DraggedItemData))
				{
					AdvancedCopyInputs.Add(AssetPayload->GetAssetData().PackageName);
				}

				if (TSharedPtr<const FContentBrowserAssetFolderItemDataPayload> FolderPayload = GetAssetFolderItemPayload(DraggedItemData))
				{
					AdvancedCopyInputs.Add(FolderPayload->GetInternalPath());
				}
			}
		}

		if (!DropAssetPath.IsNone() && AdvancedCopyInputs.Num() > 0)
		{
			Section.AddMenuEntry(
				"DragDropAdvancedCopy",
				LOCTEXT("DragDropAdvancedCopy", "Advanced Copy Here"),
				LOCTEXT("DragDropAdvancedCopyTooltip", "Copy the dragged items and any specified dependencies to this folder, afterwards fixing up any dependencies on copied files to the new files."),
				FSlateIcon(),
				FUIAction(FExecuteAction::CreateLambda([this, AdvancedCopyInputs, DestinationPath = DropAssetPath.ToString()]() { OnAdvancedCopyRequested(AdvancedCopyInputs, DestinationPath); }))
				);
		}
	}
}

void UContentBrowserAssetDataSource::OnAdvancedCopyRequested(const TArray<FName>& InAdvancedCopyInputs, const FString& InDestinationPath)
{
	AssetTools->BeginAdvancedCopyPackages(InAdvancedCopyInputs, InDestinationPath / FString());
}

void UContentBrowserAssetDataSource::OnImportAsset(const FName InPath)
{
	if (ensure(!InPath.IsNone()))
	{
		AssetTools->ImportAssetsWithDialogAsync(InPath.ToString());
	}
}

void UContentBrowserAssetDataSource::OnNewAssetRequested(const FName InPath, TWeakObjectPtr<UClass> InFactoryClass, UContentBrowserDataMenuContext_AddNewMenu::FOnBeginItemCreation InOnBeginItemCreation)
{
	UClass* FactoryClass = InFactoryClass.Get();
	if (ensure(!InPath.IsNone()) && ensure(FactoryClass) && ensure(InOnBeginItemCreation.IsBound()))
	{
		UFactory* NewFactory = NewObject<UFactory>(GetTransientPackage(), FactoryClass);

		// This factory may get gc'd as a side effect of various delegates potentially calling CollectGarbage so protect against it from being gc'd out from under us
		FGCObjectScopeGuard FactoryGCGuard(NewFactory);

		FEditorDelegates::OnConfigureNewAssetProperties.Broadcast(NewFactory);
		if (NewFactory->ConfigureProperties())
		{
			FEditorDelegates::OnNewAssetCreated.Broadcast(NewFactory);

			FString DefaultAssetName;
			FString PackageNameToUse;
			AssetTools->CreateUniqueAssetName(InPath.ToString() / NewFactory->GetDefaultNewAssetName(), FString(), PackageNameToUse, DefaultAssetName);

			OnBeginCreateAsset(*DefaultAssetName, InPath, NewFactory->GetSupportedClass(), NewFactory, InOnBeginItemCreation);
		}
	}
}

void UContentBrowserAssetDataSource::OnBeginCreateAsset(const FName InDefaultAssetName, const FName InPackagePath, UClass* InAssetClass, UFactory* InFactory, UContentBrowserDataMenuContext_AddNewMenu::FOnBeginItemCreation InOnBeginItemCreation)
{
	if (!ensure(InOnBeginItemCreation.IsBound()))
	{
		return;
	}

	if (!ensure(InAssetClass || InFactory))
	{
		return;
	}

	if (InAssetClass && InFactory && !ensure(InAssetClass->IsChildOf(InFactory->GetSupportedClass())))
	{
		return;
	}

	UClass* ClassToUse = InAssetClass ? InAssetClass : (InFactory ? InFactory->GetSupportedClass() : nullptr);
	if (!ensure(ClassToUse))
	{
		return;
	}

	FContentBrowserModule& ContentBrowserModule = FModuleManager::Get().GetModuleChecked<FContentBrowserModule>(TEXT("ContentBrowser"));
	FContentBrowserItemPath AssetPathToUse = ContentBrowserModule.Get().GetInitialPathToSaveAsset(FContentBrowserItemPath(InPackagePath, EContentBrowserPathType::Internal));

	const bool bShowDialogToPickPath = !AssetPathToUse.HasInternalPath() || (AssetPathToUse.GetInternalPathName() != InPackagePath);
	if (bShowDialogToPickPath)
	{
		FAssetToolsModule& AssetToolsModule = FModuleManager::Get().LoadModuleChecked<FAssetToolsModule>("AssetTools");
		const FString InitialInternalPath = AssetPathToUse.HasInternalPath() ? AssetPathToUse.GetInternalPathString() : TEXT("/Game");
		AssetToolsModule.Get().CreateAssetWithDialog(InDefaultAssetName.ToString(), InitialInternalPath, ClassToUse, InFactory, NAME_None, /*bCallConfigureProperties*/ false);
	}
	else
	{
		FAssetData NewAssetData(*(InPackagePath.ToString() / InDefaultAssetName.ToString()), InPackagePath, InDefaultAssetName, ClassToUse->GetClassPathName());

		FName VirtualizedPath;
PRAGMA_DISABLE_DEPRECATION_WARNINGS
		TryConvertInternalPathToVirtual(NewAssetData.ObjectPath, VirtualizedPath);
PRAGMA_ENABLE_DEPRECATION_WARNINGS

		FContentBrowserItemData NewItemData(
			this, 
			EContentBrowserItemFlags::Type_File | EContentBrowserItemFlags::Category_Asset | EContentBrowserItemFlags::Temporary_Creation,
			VirtualizedPath, 
			NewAssetData.AssetName,
			FText::AsCultureInvariant(NewAssetData.AssetName.ToString()),
			MakeShared<FContentBrowserAssetFileItemDataPayload_Creation>(MoveTemp(NewAssetData), InAssetClass, InFactory)
			);

		InOnBeginItemCreation.Execute(FContentBrowserItemDataTemporaryContext(
			MoveTemp(NewItemData), 
			FContentBrowserItemDataTemporaryContext::FOnValidateItem::CreateUObject(this, &UContentBrowserAssetDataSource::OnValidateItemName),
			FContentBrowserItemDataTemporaryContext::FOnFinalizeItem::CreateUObject(this, &UContentBrowserAssetDataSource::OnFinalizeCreateAsset)
			));
	}
}

bool UContentBrowserAssetDataSource::OnValidateItemName(const FContentBrowserItemData& InItem, const FString& InProposedName, FText* OutErrorMsg)
{
	return CanRenameItem(InItem, &InProposedName, OutErrorMsg);
}

FReply UContentBrowserAssetDataSource::OnImportClicked(const UContentBrowserToolbarMenuContext* ContextObject)
{
	// Extract the internal asset paths that belong to this data source from the full list of selected paths given in the context
	FName InternalPath;
	if (TryConvertVirtualPathToInternal(ContextObject->GetCurrentPath(), InternalPath) && IsKnownContentPath(InternalPath))
	{
		OnImportAsset(InternalPath);
	}

	return FReply::Handled();
}

bool UContentBrowserAssetDataSource::IsImportEnabled(const UContentBrowserToolbarMenuContext* ContextObject) const
{
	return ContextObject->CanWriteToCurrentPath();
}

FContentBrowserItemData UContentBrowserAssetDataSource::OnFinalizeCreateFolder(const FContentBrowserItemData& InItemData, const FString& InProposedName, FText* OutErrorMsg)
{
	checkf(InItemData.GetOwnerDataSource() == this, TEXT("OnFinalizeCreateFolder was bound to an instance from the wrong data source!"));
	checkf(EnumHasAllFlags(InItemData.GetItemFlags(), EContentBrowserItemFlags::Type_Folder | EContentBrowserItemFlags::Temporary_Creation), TEXT("OnFinalizeCreateFolder called for an instance with the incorrect type flags!"));

	// Committed creation
	if (TSharedPtr<const FContentBrowserAssetFolderItemDataPayload> FolderPayload = GetAssetFolderItemPayload(InItemData))
	{
		const FString FolderPath = FPaths::GetPath(FolderPayload->GetInternalPath().ToString()) / InProposedName;

		FString NewPathOnDisk;
		if (FPackageName::TryConvertLongPackageNameToFilename(FolderPath, NewPathOnDisk) && IFileManager::Get().MakeDirectory(*NewPathOnDisk, true))
		{
			AssetRegistry->AddPath(FolderPath);
			AssetViewUtils::OnAlwaysShowPath().Broadcast(FolderPath);
			return CreateAssetFolderItem(*FolderPath);
		}
	}

	ContentBrowserAssetData::SetOptionalErrorMessage(OutErrorMsg, LOCTEXT("Error_FailedToCreateFolder", "Failed to create folder"));
	return FContentBrowserItemData();
}

FContentBrowserItemData UContentBrowserAssetDataSource::OnFinalizeCreateAsset(const FContentBrowserItemData& InItemData, const FString& InProposedName, FText* OutErrorMsg)
{
	checkf(InItemData.GetOwnerDataSource() == this, TEXT("OnFinalizeCreateAsset was bound to an instance from the wrong data source!"));
	checkf(EnumHasAllFlags(InItemData.GetItemFlags(), EContentBrowserItemFlags::Type_File | EContentBrowserItemFlags::Temporary_Creation), TEXT("OnFinalizeCreateAsset called for an instance with the incorrect type flags!"));

	// Committed creation
	UObject* Asset = nullptr;
	{
		TSharedPtr<const FContentBrowserAssetFileItemDataPayload_Creation> CreationContext = StaticCastSharedPtr<const FContentBrowserAssetFileItemDataPayload_Creation>(InItemData.GetPayload());
		
		UClass* AssetClass = CreationContext->GetAssetClass();
		UFactory* Factory = CreationContext->GetFactory();
		
		if (AssetClass || Factory)
		{
			Asset = AssetTools->CreateAsset(InProposedName, CreationContext->GetAssetData().PackagePath.ToString(), AssetClass, Factory, FName("ContentBrowserNewAsset"));
		}
	}

	if (!Asset)
	{
		ContentBrowserAssetData::SetOptionalErrorMessage(OutErrorMsg, LOCTEXT("Error_FailedToCreateAsset", "Failed to create asset"));
		return FContentBrowserItemData();
	}

	return CreateAssetFileItem(FAssetData(Asset));
}

FContentBrowserItemData UContentBrowserAssetDataSource::OnFinalizeDuplicateAsset(const FContentBrowserItemData& InItemData, const FString& InProposedName, FText* OutErrorMsg)
{
	checkf(InItemData.GetOwnerDataSource() == this, TEXT("OnFinalizeDuplicateAsset was bound to an instance from the wrong data source!"));
	checkf(EnumHasAllFlags(InItemData.GetItemFlags(), EContentBrowserItemFlags::Type_File | EContentBrowserItemFlags::Temporary_Duplication), TEXT("OnFinalizeDuplicateAsset called for an instance with the incorrect type flags!"));

	// Committed duplication
	UObject* Asset = nullptr;
	{
		TSharedPtr<const FContentBrowserAssetFileItemDataPayload_Duplication> DuplicationContext = StaticCastSharedPtr<const FContentBrowserAssetFileItemDataPayload_Duplication>(InItemData.GetPayload());

		if (UObject* SourceObject = DuplicationContext->GetSourceObject())
		{
			Asset = AssetTools->DuplicateAsset(InProposedName, DuplicationContext->GetAssetData().PackagePath.ToString(), SourceObject);
		}
	}

	if (!Asset)
	{
		ContentBrowserAssetData::SetOptionalErrorMessage(OutErrorMsg, LOCTEXT("Error_FailedToCreateAsset", "Failed to create asset"));
		return FContentBrowserItemData();
	}

	return CreateAssetFileItem(FAssetData(Asset));
}

bool UContentBrowserAssetDataSource::PathPassesCompiledDataFilter(const FContentBrowserCompiledAssetDataFilter& InFilter, const FName InPath)
{
	FNameBuilder PathStr(InPath);
	FStringView Path(PathStr);

	auto PathPassesFilter = [Path](const FPathPermissionList& InPathFilter, const bool InRecursive)
	{
		return !InPathFilter.HasFiltering() || (InRecursive ? InPathFilter.PassesStartsWithFilter(Path, /*bAllowParentPaths*/true) : InPathFilter.PassesFilter(Path));
	};

	return PathPassesFilter(InFilter.PackagePathsToInclude, InFilter.bRecursivePackagePathsToInclude)
		&& PathPassesFilter(InFilter.PackagePathsToExclude, InFilter.bRecursivePackagePathsToExclude)
		&& PathPassesFilter(InFilter.PathPermissionList, /*bRecursive*/true) // PassesPathFilter
		&& !InFilter.ExcludedPackagePaths.Contains(InPath) // PassesExcludedPathsFilter
		&& ContentBrowserDataUtils::PathPassesAttributeFilter(Path, 0, InFilter.ItemAttributeFilter); // PassesAttributeFilter
}

<<<<<<< HEAD
=======
UContentBrowserAssetDataSource::FAssetDataSourceFilterCache::FAssetDataSourceFilterCache()
{
	UContentBrowserAssetDataSource::OnAssetPathAddedDelegate.AddRaw(this, &UContentBrowserAssetDataSource::FAssetDataSourceFilterCache::OnPathAdded);
	UContentBrowserAssetDataSource::OnAssetPathRemovedDelegate.AddRaw(this, &UContentBrowserAssetDataSource::FAssetDataSourceFilterCache::OnPathRemoved);
}

UContentBrowserAssetDataSource::FAssetDataSourceFilterCache::~FAssetDataSourceFilterCache()
{
	UContentBrowserAssetDataSource::OnAssetPathAddedDelegate.RemoveAll(this);
	UContentBrowserAssetDataSource::OnAssetPathRemovedDelegate.RemoveAll(this);
}

bool UContentBrowserAssetDataSource::FAssetDataSourceFilterCache::GetCachedCompiledInternalPaths(const FContentBrowserDataFilter& InFilter, FName InVirtualPath, TSet<FName>& OutCompiledInternalPath) const
{
	// We only use the cache if the query if is recursive
	if (InFilter.CacheID && InFilter.bRecursivePaths)
	{
		if (const FCachedDataPerID* CachedCompiledPathsForID = CachedCompiledInternalPaths.Find(InFilter.CacheID))
		{
			if (const TSet<FName>* CompiledPaths = CachedCompiledPathsForID->InternalPaths.Find(InVirtualPath))
			{
				OutCompiledInternalPath = *CompiledPaths;
				return true;
			}
		}
	}

	return false;
}

void UContentBrowserAssetDataSource::FAssetDataSourceFilterCache::CacheCompiledInternalPaths(const FContentBrowserDataFilter& InFilter, FName InVirtualPath, const TSet<FName>& CompiledInternalPaths)
{
	// We only use the cache if the query if is recursive
	if (InFilter.CacheID && InFilter.bRecursivePaths)
	{
		FCachedDataPerID& CachedCompiledPathsForID = CachedCompiledInternalPaths.FindOrAdd(InFilter.CacheID);
		CachedCompiledPathsForID.InternalPaths.Add(InVirtualPath, CompiledInternalPaths);
		CachedCompiledPathsForID.ItemAttributeFilter = InFilter.ItemAttributeFilter;
	}
}

void UContentBrowserAssetDataSource::FAssetDataSourceFilterCache::RemoveUnusedCachedData(const FContentBrowserDataFilterCacheIDOwner& IDOwner, TArrayView<const FName> InVirtualPathsInUse, const FContentBrowserDataFilter& DataFilter)
{
	// we always clear the cache for now. This should be improved in some future changes
	ClearCachedData(IDOwner);
}

void UContentBrowserAssetDataSource::FAssetDataSourceFilterCache::ClearCachedData(const FContentBrowserDataFilterCacheIDOwner& IDOwner)
{
	CachedCompiledInternalPaths.Remove(IDOwner);
}

void UContentBrowserAssetDataSource::FAssetDataSourceFilterCache::OnPathAdded(FName Path, FStringView PathString, uint32 PathHash, FName ParentPath, uint32 ParentPathHash, int32 PathDepth)
{
	for (TPair<FContentBrowserDataFilterCacheID, FCachedDataPerID>& CachedCompiledInternalPath : CachedCompiledInternalPaths)
	{
		if (ContentBrowserDataUtils::PathPassesAttributeFilter(PathString, PathDepth, CachedCompiledInternalPath.Value.ItemAttributeFilter))
		{
			for (TPair<FName, TSet<FName>>& CachedPaths : CachedCompiledInternalPath.Value.InternalPaths)
			{
				if (CachedPaths.Value.ContainsByHash(ParentPathHash, ParentPath))
				{
					CachedPaths.Value.AddByHash(PathHash, Path);
				}
			}
		}
	}
}

void UContentBrowserAssetDataSource::FAssetDataSourceFilterCache::OnPathRemoved(FName Path, uint32 PathHash)
{
	for (TPair<FContentBrowserDataFilterCacheID, FCachedDataPerID>& CachedCompiledInternalPath : CachedCompiledInternalPaths)
	{
		for (TPair<FName, TSet<FName>>& CachedPaths : CachedCompiledInternalPath.Value.InternalPaths)
		{
			CachedPaths.Value.RemoveByHash(PathHash, Path);
		}
	}
}

>>>>>>> 4af6daef
#undef LOCTEXT_NAMESPACE
<|MERGE_RESOLUTION|>--- conflicted
+++ resolved
@@ -151,24 +151,12 @@
 
 	// Populate the initial set of folder attributes
 	// This will be updated as the scan finds more content
-<<<<<<< HEAD
-	AssetRegistry->EnumerateAllCachedPaths([this](FName InPath)
-		{
-			if (!AssetRegistry->HasAssets(InPath, /*bRecursive*/true))
-			{
-				EmptyAssetFolders.Add(InPath);
-			}
-			return true;
-		});
-	VisitedEmptyAssetFolders.Empty();
-=======
 	AssetRegistry->EnumerateAllAssets([this](const FAssetData& InAssetData)
 		{
 			OnPathPopulated(InAssetData);
 			return true;
 		}, /*bIncludeOnlyOnDiskAssets*/true);
 	RecentlyPopulatedAssetFolders.Empty();
->>>>>>> 4af6daef
 
 	FPackageName::QueryRootContentPaths(RootContentPaths);
 
@@ -199,10 +187,7 @@
 			AssetRegistryMaybe->OnAssetRemoved().RemoveAll(this);
 			AssetRegistryMaybe->OnAssetRenamed().RemoveAll(this);
 			AssetRegistryMaybe->OnAssetUpdated().RemoveAll(this);
-<<<<<<< HEAD
-=======
 			AssetRegistryMaybe->OnAssetUpdatedOnDisk().RemoveAll(this);	
->>>>>>> 4af6daef
 			AssetRegistryMaybe->OnPathAdded().RemoveAll(this);
 			AssetRegistryMaybe->OnPathRemoved().RemoveAll(this);
 			AssetRegistryMaybe->OnFilesLoaded().RemoveAll(this);
@@ -433,11 +418,7 @@
 	}
 
 	// If we are filtering all classes, then we can bail now as we won't return any content
-<<<<<<< HEAD
-	if (Params.ClassPermissionList && Params.ClassPermissionList->IsDenyListAll())
-=======
 	if (Params.ClassPermissionList && Params.ClassPermissionList->IsDenyListAll() && !Params.UnsupportedClassFilter)
->>>>>>> 4af6daef
 	{
 		return false;
 	}
@@ -525,17 +506,6 @@
 			for (const FName ItPath : Params.InternalPaths)
 			{
 				ensure(ItPath == RootPath || !FStringView(FNameBuilder(ItPath)).EndsWith(TEXT('/')));
-<<<<<<< HEAD
-			}
-
-			for (const FName ItPath : InclusiveFilter.PackagePaths)
-			{
-				ensure(ItPath == RootPath || !FStringView(FNameBuilder(ItPath)).EndsWith(TEXT('/')));
-			}
-#endif // DO_ENSURE
-
-			CreateCompiledFilter(InclusiveFilter, CompiledInclusiveFilter);
-=======
 			}
 
 			for (const FName ItPath : InclusiveFilter.PackagePaths)
@@ -568,7 +538,6 @@
 					}
 				}
 			}
->>>>>>> 4af6daef
 		}
 
 
@@ -670,22 +639,6 @@
 				{
 					Params.AssetFilterCache->CacheCompiledInternalPaths(InFilter, InPath, CompiledInternalPathFilter.PackagePaths);
 				}
-<<<<<<< HEAD
-				InternalPathFilter.bRecursivePaths = InFilter.bRecursivePaths;
-				CreateCompiledFilter(InternalPathFilter, CompiledInternalPathFilter);
-
-				// Remove paths that do not pass item attribute filter (Engine, Plugins, Developer, Localized, __ExternalActors__ etc..)
-				for (auto It = CompiledInternalPathFilter.PackagePaths.CreateIterator(); It; ++It)
-				{
-					FNameBuilder PathStr(*It);
-					FStringView Path(PathStr);
-					if (!ContentBrowserDataUtils::PathPassesAttributeFilter(Path, 0, InFilter.ItemAttributeFilter))
-					{
-						It.RemoveCurrent();
-					}
-				}
-=======
->>>>>>> 4af6daef
 			}
 
 			if (CompiledInclusiveFilter.PackagePaths.Num() > 0)
@@ -705,8 +658,6 @@
 			}
 		}
 
-<<<<<<< HEAD
-=======
 		// Add the backend class filtering to the unsupported asset filtering before the class permission are added
 		if (Params.ConvertToUnsupportedAssetDataFilter)
 		{
@@ -722,21 +673,11 @@
 			}
 		}
 
->>>>>>> 4af6daef
 		// Remove any inclusive paths that aren't in the explicit AllowList set
 		if (Params.PathPermissionList && Params.PathPermissionList->GetAllowList().Num() > 0)
 		{
 			FARCompiledFilter CompiledPathFilterAllowList;
 			{
-<<<<<<< HEAD
-				FARFilter AllowListPathFilter;
-				for (const auto& AllowListPair : Params.PathPermissionList->GetAllowList())
-				{
-					AllowListPathFilter.PackagePaths.Add(*AllowListPair.Key);
-				}
-				AllowListPathFilter.bRecursivePaths = true;
-				CreateCompiledFilter(AllowListPathFilter, CompiledPathFilterAllowList);
-=======
 				CompiledPathFilterAllowList.PackagePaths.Reserve(Params.PathPermissionList->GetAllowList().Num());
 				for (const auto& AllowListPair : Params.PathPermissionList->GetAllowList())
 				{
@@ -752,7 +693,6 @@
 							, bIsRecursive);
 
 				}
->>>>>>> 4af6daef
 			}
 
 			if (CompiledInclusiveFilter.PackagePaths.Num() > 0)
@@ -790,11 +730,7 @@
 				// Explicit classes given - remove anything not in the allow list class set
 				// If the classes resolve as empty then the combined filter will return nothing and can be skipped
 				CompiledInclusiveFilter.ClassPaths = CompiledInclusiveFilter.ClassPaths.Intersect(CompiledClassFilterAllowList.ClassPaths);
-<<<<<<< HEAD
-				if (CompiledInclusiveFilter.ClassPaths.Num() == 0)
-=======
 				if (CompiledInclusiveFilter.ClassPaths.Num() == 0 && !Params.ConvertToUnsupportedAssetDataFilter)
->>>>>>> 4af6daef
 				{
 					return false;
 				}
@@ -850,20 +786,6 @@
 		// Add any exclusive paths that are in the explicit DenyList set
 		if (Params.PathPermissionList && Params.PathPermissionList->GetDenyList().Num() > 0)
 		{
-<<<<<<< HEAD
-			FARCompiledFilter CompiledClassFilter;
-			{
-				FARFilter ClassFilter;
-				for (const auto& FilterPair : Params.PathPermissionList->GetDenyList())
-				{
-					ClassFilter.PackagePaths.Add(*FilterPair.Key);
-				}
-				ClassFilter.bRecursivePaths = true;
-				CreateCompiledFilter(ClassFilter, CompiledClassFilter);
-			}
-
-			CompiledExclusiveFilter.PackagePaths.Append(CompiledClassFilter.PackagePaths);
-=======
 			CompiledExclusiveFilter.PackagePaths.Reserve(Params.PathPermissionList->GetDenyList().Num());
 			for (const auto& FilterPair : Params.PathPermissionList->GetDenyList())
 			{
@@ -878,7 +800,6 @@
 					}
 					, bIsRecursive);
 			}
->>>>>>> 4af6daef
 		}
 
 		// Add any exclusive classes that are in the explicit DenyList set
@@ -931,11 +852,7 @@
 		if (CompiledInclusiveFilter.ClassPaths.Num() > 0 && CompiledExclusiveFilter.ClassPaths.Num() > 0)
 		{
 			CompiledInclusiveFilter.ClassPaths = CompiledInclusiveFilter.ClassPaths.Difference(CompiledExclusiveFilter.ClassPaths);
-<<<<<<< HEAD
-			if (CompiledInclusiveFilter.ClassPaths.Num() == 0)
-=======
 			if (CompiledInclusiveFilter.ClassPaths.Num() == 0 && !!Params.ConvertToUnsupportedAssetDataFilter)
->>>>>>> 4af6daef
 			{
 				return false;
 			}
@@ -979,7 +896,719 @@
 				{
 					// Create a Backend filter for the unsupported items
 					{
-<<<<<<< HEAD
+						// Cache the existing class path
+						TSet<FTopLevelAssetPath> InclusiveClassPath = MoveTemp(Params.ConvertToUnsupportedAssetDataFilter->InclusiveFilter.ClassPaths);
+						TSet<FTopLevelAssetPath> ExclusiveClassPath = MoveTemp(Params.ConvertToUnsupportedAssetDataFilter->ExclusiveFilter.ClassPaths);
+
+						// Remove temporally the class filtering from the asset data filter
+						TSet<FTopLevelAssetPath> AssetDataInclusiveClassPath = MoveTemp(Params.AssetDataFilter->InclusiveFilter.ClassPaths);
+						TSet<FTopLevelAssetPath> AssetDataExclusiveClassPath = MoveTemp(Params.AssetDataFilter->ExclusiveFilter.ClassPaths);
+
+						Params.ConvertToUnsupportedAssetDataFilter->InclusiveFilter = Params.AssetDataFilter->InclusiveFilter;
+						Params.ConvertToUnsupportedAssetDataFilter->ExclusiveFilter = Params.AssetDataFilter->ExclusiveFilter;
+
+						// Restore the class filtering
+						Params.AssetDataFilter->InclusiveFilter.ClassPaths = MoveTemp(AssetDataInclusiveClassPath);
+						Params.AssetDataFilter->ExclusiveFilter.ClassPaths = MoveTemp(AssetDataExclusiveClassPath);
+
+						Params.ConvertToUnsupportedAssetDataFilter->InclusiveFilter.ClassPaths = MoveTemp(InclusiveClassPath);
+						Params.ConvertToUnsupportedAssetDataFilter->ExclusiveFilter.ClassPaths = MoveTemp(ExclusiveClassPath);
+					}
+
+					FPathPermissionList* FolderPermissionList = Params.UnsupportedClassFilter->FolderPermissionList.Get();
+
+					// Compile the inclusive filter for where to show the unsupported asset
+					{
+						FARCompiledFilter CompiledShowInclusiveFilter;
+
+						// Only show the unsupported asset in the specified folders
+						if (FolderPermissionList && FolderPermissionList->HasFiltering())
+						{
+							FARFilter ShowInclusiveFilter;
+
+							ShowInclusiveFilter.bRecursivePaths = true;
+
+							ShowInclusiveFilter.PackagePaths.Reserve(FolderPermissionList->GetAllowList().Num());
+							for (const auto& AllowListPair : ClassPermissionList->GetAllowList())
+							{
+								ShowInclusiveFilter.PackagePaths.Add(*(AllowListPair.Key));
+							}
+
+							Params.AssetRegistry->CompileFilter(ShowInclusiveFilter, CompiledShowInclusiveFilter);
+						}
+
+						if (CompiledShowInclusiveFilter.IsEmpty())
+						{
+							if (Params.ConvertToUnsupportedAssetDataFilter->ShowInclusiveFilter.PackagePaths.IsEmpty())
+							{
+								Params.ConvertToUnsupportedAssetDataFilter->ShowInclusiveFilter.PackagePaths = Params.ConvertToUnsupportedAssetDataFilter->InclusiveFilter.PackagePaths;
+							}
+							else
+							{ 
+								Params.ConvertToUnsupportedAssetDataFilter->ShowInclusiveFilter.PackagePaths = Params.ConvertToUnsupportedAssetDataFilter->ShowInclusiveFilter.PackagePaths.Intersect(Params.ConvertToUnsupportedAssetDataFilter->InclusiveFilter.PackagePaths);
+							}
+						}
+						else
+						{
+							CompiledInclusiveFilter.PackagePaths = CompiledShowInclusiveFilter.PackagePaths.Intersect(Params.ConvertToUnsupportedAssetDataFilter->InclusiveFilter.PackagePaths);
+
+							if (Params.ConvertToUnsupportedAssetDataFilter->ShowInclusiveFilter.PackagePaths.IsEmpty())
+							{
+								Params.ConvertToUnsupportedAssetDataFilter->ShowInclusiveFilter.PackagePaths = MoveTemp(CompiledInclusiveFilter.PackagePaths);
+							}
+							else
+							{
+								Params.ConvertToUnsupportedAssetDataFilter->ShowInclusiveFilter.PackagePaths = Params.ConvertToUnsupportedAssetDataFilter->ShowInclusiveFilter.PackagePaths.Intersect(CompiledInclusiveFilter.PackagePaths);
+							}
+						}
+					}
+
+					// Compile the exclusive filter for where to show the unsupported asset
+					{
+						FARCompiledFilter CompiledShowExclusiveFilter;
+
+						// Only show the unsupported asset in the specified folders
+						if (FolderPermissionList && FolderPermissionList->HasFiltering())
+						{
+							FARFilter ShowExclusiveFilter;
+
+							ShowExclusiveFilter.bRecursivePaths = true;
+
+							ShowExclusiveFilter.PackagePaths.Reserve(FolderPermissionList->GetDenyList().Num());
+							for (const auto& DenyListPair : ClassPermissionList->GetDenyList())
+							{
+								ShowExclusiveFilter.PackagePaths.Add(*(DenyListPair.Key));
+							}
+
+							Params.AssetRegistry->CompileFilter(ShowExclusiveFilter, CompiledShowExclusiveFilter);
+						}
+
+						CompiledShowExclusiveFilter.PackagePaths.Append(Params.ConvertToUnsupportedAssetDataFilter->ExclusiveFilter.PackagePaths);
+
+						if (Params.ConvertToUnsupportedAssetDataFilter->ShowExclusiveFilter.PackagePaths.IsEmpty())
+						{
+							Params.ConvertToUnsupportedAssetDataFilter->ShowExclusiveFilter.PackagePaths = MoveTemp(CompiledShowExclusiveFilter.PackagePaths);
+						}
+						else
+						{
+							Params.ConvertToUnsupportedAssetDataFilter->ShowExclusiveFilter.PackagePaths.Append(MoveTemp(CompiledShowExclusiveFilter.PackagePaths));
+						}
+					}
+
+
+					// Compile the convert if fail inclusive filter
+					if (!ClassPermissionList->GetAllowList().IsEmpty())
+					{
+						FARCompiledFilter CompiledConvertIfFailInclusiveFilter;
+						FARFilter ConvertIfFailInclusiveFilter;
+
+						// Remove any inclusive classes that aren't in the explicit allow list set
+						ConvertIfFailInclusiveFilter.ClassPaths.Reserve(ClassPermissionList->GetAllowList().Num());
+						for (const auto& AllowListPair : ClassPermissionList->GetAllowList())
+						{
+							ConvertIfFailInclusiveFilter.ClassPaths.Add(FTopLevelAssetPath(AllowListPair.Key));
+						}
+
+						Params.AssetRegistry->CompileFilter(ConvertIfFailInclusiveFilter, CompiledConvertIfFailInclusiveFilter);
+					
+
+						if (Params.ConvertToUnsupportedAssetDataFilter->ConvertIfFailInclusiveFilter.ClassPaths.Num() > 0)
+						{
+							// Explicit classes given - remove anything not in the allow list class set
+							// If the classes resolve as empty then the combined filter will return nothing and can be skipped
+							Params.ConvertToUnsupportedAssetDataFilter->ConvertIfFailInclusiveFilter.ClassPaths = Params.ConvertToUnsupportedAssetDataFilter->ConvertIfFailInclusiveFilter.ClassPaths.Intersect(CompiledConvertIfFailInclusiveFilter.ClassPaths);
+						}
+						else
+						{
+							// No explicit classes given - just use the allow list class set
+							Params.ConvertToUnsupportedAssetDataFilter->ConvertIfFailInclusiveFilter.ClassPaths = MoveTemp(CompiledConvertIfFailInclusiveFilter.ClassPaths);
+						}
+					}
+
+					// Compile the convert if fail exclusive filter
+					if (!ClassPermissionList->GetDenyList().IsEmpty())
+					{
+						FARCompiledFilter CompiledConvertIfFailExclusiveFilter;
+						FARFilter ConvertIfFailExclusiveFilter;
+
+						// Add any exclusive classes that are in the explicit DenyList set
+						ConvertIfFailExclusiveFilter.ClassPaths.Reserve(ClassPermissionList->GetDenyList().Num());
+						for (const auto& FilterPair : ClassPermissionList->GetDenyList())
+						{
+							ConvertIfFailExclusiveFilter.ClassPaths.Add(FTopLevelAssetPath(FilterPair.Key));
+						}
+
+
+						Params.AssetRegistry->CompileFilter(ConvertIfFailExclusiveFilter, CompiledConvertIfFailExclusiveFilter);
+
+						Params.ConvertToUnsupportedAssetDataFilter->ConvertIfFailExclusiveFilter.ClassPaths.Append(MoveTemp(CompiledConvertIfFailExclusiveFilter.ClassPaths));
+					}
+				}
+			}
+		}
+	}
+
+	return true;
+}
+
+bool UContentBrowserAssetDataSource::CreateAssetFilter(FAssetFilterInputParams& Params, FName InPath, const FContentBrowserDataFilter& InFilter, FContentBrowserDataCompiledFilter& OutCompiledFilter, FCompileARFilterFunc CreateCompiledFilter)
+{
+	TRACE_CPUPROFILER_EVENT_SCOPE(UContentBrowserAssetDataSource::LegacyCreateAssetFilter);
+
+	// If we're not including files, then we can bail now as the rest of this function deals with assets
+	if (!Params.bIncludeFiles)
+	{
+		return false;
+	}
+
+	// If we are filtering all classes, then we can bail now as we won't return any content
+	if (Params.ClassPermissionList && Params.ClassPermissionList->IsDenyListAll() && !Params.UnsupportedClassFilter)
+	{
+		return false;
+	}
+
+	// If we are filtering out this path, then we can bail now as it won't return any content
+	if (Params.PathPermissionList && !InFilter.bRecursivePaths)
+	{
+		for (auto It = Params.InternalPaths.CreateIterator(); It; ++It)
+		{
+			if (!Params.PathPermissionList->PassesStartsWithFilter(*It))
+			{
+				It.RemoveCurrent();
+			}
+		}
+
+		if (Params.InternalPaths.Num() == 0)
+		{
+			return false;
+		}
+	}
+
+	// Build inclusive asset filter
+	FARCompiledFilter CompiledInclusiveFilter;
+	{
+		// Build the basic inclusive filter from the given data
+		{
+			FARFilter InclusiveFilter;
+			if (Params.ObjectFilter)
+			{
+PRAGMA_DISABLE_DEPRECATION_WARNINGS
+				InclusiveFilter.ObjectPaths.Append(Params.ObjectFilter->ObjectNamesToInclude);
+PRAGMA_ENABLE_DEPRECATION_WARNINGS
+				InclusiveFilter.TagsAndValues.Append(Params.ObjectFilter->TagsAndValuesToInclude);
+				InclusiveFilter.bIncludeOnlyOnDiskAssets |= Params.ObjectFilter->bOnDiskObjectsOnly;
+			}
+			if (Params.PackageFilter)
+			{
+				InclusiveFilter.PackageNames.Append(Params.PackageFilter->PackageNamesToInclude);
+				InclusiveFilter.PackagePaths.Append(Params.PackageFilter->PackagePathsToInclude);
+				InclusiveFilter.bRecursivePaths |= Params.PackageFilter->bRecursivePackagePathsToInclude;
+			}
+			if (Params.ClassFilter)
+			{
+				InclusiveFilter.ClassPaths.Append(Params.ClassFilter->ClassNamesToInclude);
+				InclusiveFilter.bRecursiveClasses |= Params.ClassFilter->bRecursiveClassNamesToInclude;
+			}
+			if (Params.CollectionFilter)
+			{
+				TArray<FSoftObjectPath> ObjectPathsForCollections;
+				if (GetObjectPathsForCollections(Params.CollectionManager, Params.CollectionFilter->SelectedCollections, Params.CollectionFilter->bIncludeChildCollections, ObjectPathsForCollections) && ObjectPathsForCollections.Num() == 0)
+				{
+					// If we had collections but they contained no objects then we can bail as nothing will pass the filter
+					return false;
+				}
+				InclusiveFilter.SoftObjectPaths.Append(MoveTemp(ObjectPathsForCollections));
+			}
+
+#if DO_ENSURE
+			// Ensure paths do not have trailing slash	
+			static const FName RootPath = "/";
+
+			for (const FName ItPath : Params.InternalPaths)
+			{
+				ensure(ItPath == RootPath || !FStringView(FNameBuilder(ItPath)).EndsWith(TEXT('/')));
+			}
+
+			for (const FName ItPath : InclusiveFilter.PackagePaths)
+			{
+				ensure(ItPath == RootPath || !FStringView(FNameBuilder(ItPath)).EndsWith(TEXT('/')));
+			}
+#endif // DO_ENSURE
+
+			CreateCompiledFilter(InclusiveFilter, CompiledInclusiveFilter);
+		}
+
+
+		// Add the backend class filtering to the unsupported asset filtering before the class permission are added
+		if (Params.ConvertToUnsupportedAssetDataFilter)
+		{
+			if (Params.UnsupportedClassFilter)
+			{
+				if (const FPathPermissionList* ClassPermissionList = Params.UnsupportedClassFilter->ClassPermissionList.Get())
+				{
+					if (ClassPermissionList->HasFiltering())
+					{
+						if (Params.ConvertToUnsupportedAssetDataFilter->InclusiveFilter.IsEmpty())
+						{
+							Params.ConvertToUnsupportedAssetDataFilter->InclusiveFilter.ClassPaths = CompiledInclusiveFilter.ClassPaths;
+						}
+						else
+						{
+							Params.ConvertToUnsupportedAssetDataFilter->InclusiveFilter.ClassPaths = Params.ConvertToUnsupportedAssetDataFilter->InclusiveFilter.ClassPaths.Intersect(CompiledInclusiveFilter.ClassPaths);
+						}
+					}
+				}
+			}
+		}
+
+
+		// Remove any inclusive paths that aren't under the set of internal paths that we want to enumerate
+		{
+			FARCompiledFilter CompiledInternalPathFilter;
+			{
+				FARFilter InternalPathFilter;
+				for (const FName InternalPath : Params.InternalPaths)
+				{
+					InternalPathFilter.PackagePaths.Add(InternalPath);
+				}
+				InternalPathFilter.bRecursivePaths = InFilter.bRecursivePaths;
+				CreateCompiledFilter(InternalPathFilter, CompiledInternalPathFilter);
+
+				{
+					TRACE_CPUPROFILER_EVENT_SCOPE(UContentBrowserAssetDataSource::CreateAssetFilter::RemovePaths);
+			
+					// Remove paths that do not pass item attribute filter (Engine, Plugins, Developer, Localized, __ExternalActors__ etc..)
+					for (auto It = CompiledInternalPathFilter.PackagePaths.CreateIterator(); It; ++It)
+					{
+						FNameBuilder PathStr(*It);
+						FStringView Path(PathStr);
+						if (!ContentBrowserDataUtils::PathPassesAttributeFilter(Path, 0, InFilter.ItemAttributeFilter))
+						{
+							It.RemoveCurrent();
+						}
+					}
+				}
+			}
+
+			if (CompiledInclusiveFilter.PackagePaths.Num() > 0)
+			{
+				// Explicit paths given - remove anything not in the internal paths set
+				// If the paths resolve as empty then the combined filter will return nothing and can be skipped
+				CompiledInclusiveFilter.PackagePaths = CompiledInclusiveFilter.PackagePaths.Intersect(CompiledInternalPathFilter.PackagePaths);
+				if (CompiledInclusiveFilter.PackagePaths.Num() == 0)
+				{
+					return false;
+				}
+			}
+			else
+			{
+				// No explicit paths given - just use the internal paths set
+				CompiledInclusiveFilter.PackagePaths = MoveTemp(CompiledInternalPathFilter.PackagePaths);
+			}
+		}
+
+		// Add the backend class filtering to the unsupported asset filtering before the class permission are added
+		if (Params.ConvertToUnsupportedAssetDataFilter)
+		{
+			if (Params.UnsupportedClassFilter)
+			{
+				if (const FPathPermissionList* ClassPermissionList = Params.UnsupportedClassFilter->ClassPermissionList.Get())
+				{
+					if (ClassPermissionList->HasFiltering())
+					{
+						Params.ConvertToUnsupportedAssetDataFilter->InclusiveFilter.ClassPaths.Append(CompiledInclusiveFilter.ClassPaths);
+					}
+				}
+			}
+		}
+
+		// Remove any inclusive paths that aren't in the explicit AllowList set
+		if (Params.PathPermissionList && Params.PathPermissionList->GetAllowList().Num() > 0)
+		{
+			FARCompiledFilter CompiledPathFilterAllowList;
+			{
+				FARFilter AllowListPathFilter;
+				for (const auto& AllowListPair : Params.PathPermissionList->GetAllowList())
+				{
+					AllowListPathFilter.PackagePaths.Add(*AllowListPair.Key);
+				}
+				AllowListPathFilter.bRecursivePaths = true;
+				CreateCompiledFilter(AllowListPathFilter, CompiledPathFilterAllowList);
+			}
+
+			if (CompiledInclusiveFilter.PackagePaths.Num() > 0)
+			{
+				// Explicit paths given - remove anything not in the allow list paths set
+				// If the paths resolve as empty then the combined filter will return nothing and can be skipped
+				CompiledInclusiveFilter.PackagePaths = CompiledInclusiveFilter.PackagePaths.Intersect(CompiledPathFilterAllowList.PackagePaths);
+				if (CompiledInclusiveFilter.PackagePaths.Num() == 0)
+				{
+					return false;
+				}
+			}
+			else
+			{
+				// No explicit paths given - just use the allow list paths set
+				CompiledInclusiveFilter.PackagePaths = MoveTemp(CompiledPathFilterAllowList.PackagePaths);
+			}
+		}
+
+		// Remove any inclusive classes that aren't in the explicit allow list set
+		if (Params.ClassPermissionList && Params.ClassPermissionList->GetAllowList().Num() > 0)
+		{
+			FARCompiledFilter CompiledClassFilterAllowList;
+			{
+				FARFilter AllowListClassFilter;
+				for (const auto& AllowListPair : Params.ClassPermissionList->GetAllowList())
+				{
+					AllowListClassFilter.ClassPaths.Add(FTopLevelAssetPath(AllowListPair.Key));
+				}
+				Params.AssetRegistry->CompileFilter(AllowListClassFilter, CompiledClassFilterAllowList);
+			}
+
+			if (CompiledInclusiveFilter.ClassPaths.Num() > 0)
+			{
+				// Explicit classes given - remove anything not in the allow list class set
+				// If the classes resolve as empty then the combined filter will return nothing and can be skipped
+				CompiledInclusiveFilter.ClassPaths = CompiledInclusiveFilter.ClassPaths.Intersect(CompiledClassFilterAllowList.ClassPaths);
+				if (CompiledInclusiveFilter.ClassPaths.Num() == 0 && !Params.ConvertToUnsupportedAssetDataFilter)
+				{
+					return false;
+				}
+			}
+			else
+			{
+				// No explicit classes given - just use the allow list class set
+				CompiledInclusiveFilter.ClassPaths = MoveTemp(CompiledClassFilterAllowList.ClassPaths);
+			}
+		}
+	}
+
+	// Build exclusive asset filter
+	FARCompiledFilter CompiledExclusiveFilter;
+	{
+		// Build the basic exclusive filter from the given data
+		{
+			FARFilter ExclusiveFilter;
+			if (Params.ObjectFilter)
+			{
+PRAGMA_DISABLE_DEPRECATION_WARNINGS
+				ExclusiveFilter.ObjectPaths.Append(Params.ObjectFilter->ObjectNamesToExclude);
+PRAGMA_ENABLE_DEPRECATION_WARNINGS
+				ExclusiveFilter.TagsAndValues.Append(Params.ObjectFilter->TagsAndValuesToExclude);
+				ExclusiveFilter.bIncludeOnlyOnDiskAssets |= Params.ObjectFilter->bOnDiskObjectsOnly;
+			}
+			if (Params.PackageFilter)
+			{
+				ExclusiveFilter.PackageNames.Append(Params.PackageFilter->PackageNamesToExclude);
+				ExclusiveFilter.PackagePaths.Append(Params.PackageFilter->PackagePathsToExclude);
+				ExclusiveFilter.bRecursivePaths |= Params.PackageFilter->bRecursivePackagePathsToExclude;
+			}
+			if (Params.ClassFilter)
+			{
+				ExclusiveFilter.ClassPaths.Append(Params.ClassFilter->ClassNamesToExclude);
+				ExclusiveFilter.bRecursiveClasses |= Params.ClassFilter->bRecursiveClassNamesToExclude;
+			}
+			CreateCompiledFilter(ExclusiveFilter, CompiledExclusiveFilter);
+		}
+
+		// Add any exclusive paths that are in the explicit DenyList set
+		if (Params.PathPermissionList && Params.PathPermissionList->GetDenyList().Num() > 0)
+		{
+			FARCompiledFilter CompiledClassFilter;
+			{
+				FARFilter ClassFilter;
+				for (const auto& FilterPair : Params.PathPermissionList->GetDenyList())
+				{
+					ClassFilter.PackagePaths.Add(*FilterPair.Key);
+				}
+				ClassFilter.bRecursivePaths = true;
+				CreateCompiledFilter(ClassFilter, CompiledClassFilter);
+			}
+
+			CompiledExclusiveFilter.PackagePaths.Append(CompiledClassFilter.PackagePaths);
+		}
+
+		// Add any exclusive classes that are in the explicit DenyList set
+		if (Params.ClassPermissionList && Params.ClassPermissionList->GetDenyList().Num() > 0)
+		{
+			FARCompiledFilter CompiledClassFilter;
+			{
+				FARFilter ClassFilter;
+				for (const auto& FilterPair : Params.ClassPermissionList->GetDenyList())
+				{
+					ClassFilter.ClassPaths.Add(FTopLevelAssetPath(FilterPair.Key));
+				}
+				Params.AssetRegistry->CompileFilter(ClassFilter, CompiledClassFilter);
+			}
+
+			CompiledExclusiveFilter.ClassPaths.Append(CompiledClassFilter.ClassPaths);
+		}
+	}
+
+	// Apply our exclusive filter to the inclusive one to resolve cases where the exclusive filter cancels out the inclusive filter
+	// If any filter components resolve as empty then the combined filter will return nothing and can be skipped
+	{
+		if (CompiledInclusiveFilter.PackageNames.Num() > 0 && CompiledExclusiveFilter.PackageNames.Num() > 0)
+		{
+			CompiledInclusiveFilter.PackageNames = CompiledInclusiveFilter.PackageNames.Difference(CompiledExclusiveFilter.PackageNames);
+			if (CompiledInclusiveFilter.PackageNames.Num() == 0)
+			{
+				return false;
+			}
+			CompiledExclusiveFilter.PackageNames.Reset();
+		}
+		if (CompiledInclusiveFilter.PackagePaths.Num() > 0 && CompiledExclusiveFilter.PackagePaths.Num() > 0)
+		{
+			CompiledInclusiveFilter.PackagePaths = CompiledInclusiveFilter.PackagePaths.Difference(CompiledExclusiveFilter.PackagePaths);
+			if (CompiledInclusiveFilter.PackagePaths.Num() == 0)
+			{
+				return false;
+			}
+			CompiledExclusiveFilter.PackagePaths.Reset();
+		}
+		if (CompiledInclusiveFilter.SoftObjectPaths.Num() > 0 && CompiledExclusiveFilter.SoftObjectPaths.Num() > 0)
+		{
+			CompiledInclusiveFilter.SoftObjectPaths = CompiledInclusiveFilter.SoftObjectPaths.Difference(CompiledExclusiveFilter.SoftObjectPaths);
+			if (CompiledInclusiveFilter.SoftObjectPaths.Num() == 0)
+			{
+				return false;
+			}
+			CompiledExclusiveFilter.SoftObjectPaths.Reset();
+		}
+		if (CompiledInclusiveFilter.ClassPaths.Num() > 0 && CompiledExclusiveFilter.ClassPaths.Num() > 0)
+		{
+			CompiledInclusiveFilter.ClassPaths = CompiledInclusiveFilter.ClassPaths.Difference(CompiledExclusiveFilter.ClassPaths);
+			if (CompiledInclusiveFilter.ClassPaths.Num() == 0 && !!Params.ConvertToUnsupportedAssetDataFilter)
+			{
+				return false;
+			}
+			CompiledExclusiveFilter.ClassPaths.Reset();
+		}
+	}
+
+	// When InPath is a fully virtual folder such as /All, having no package paths is expected
+	if (CompiledInclusiveFilter.PackagePaths.Num() == 0)
+	{
+		// Leave bFilterExcludesAllAssets set to true
+		// Otherwise PackagePaths.Num() == 0 is interpreted as everything passes
+		return false;
+	}
+
+	// If we are enumerating recursively then the inclusive path list will already be fully filtered so just use that
+	if (Params.bIncludeFolders && InFilter.bRecursivePaths)
+	{
+		Params.AssetDataFilter->CachedSubPaths = CompiledInclusiveFilter.PackagePaths;
+		for (const FName InternalPath : Params.InternalPaths)
+		{
+			Params.AssetDataFilter->CachedSubPaths.Remove(InternalPath); // Remove the root as it's not a sub-path
+		}
+		Params.AssetDataFilter->CachedSubPaths.Sort(FNameLexicalLess()); // Sort as we enumerate these in parent->child order
+	}
+
+	// If we got this far then we have something in the filters and need to run the query
+	Params.AssetDataFilter->bFilterExcludesAllAssets = false;
+	Params.AssetDataFilter->InclusiveFilter = MoveTemp(CompiledInclusiveFilter);
+	Params.AssetDataFilter->ExclusiveFilter = MoveTemp(CompiledExclusiveFilter);
+
+
+	// Compile the filter to show the unsupported items
+	if (Params.ConvertToUnsupportedAssetDataFilter)
+	{
+		if (Params.UnsupportedClassFilter)
+		{
+			if (const FPathPermissionList* ClassPermissionList = Params.UnsupportedClassFilter->ClassPermissionList.Get())
+			{
+				if (ClassPermissionList->HasFiltering())
+				{
+					// Create a Backend filter for the unsupported items
+					{
+						// Cache the existing class path
+						TSet<FTopLevelAssetPath> InclusiveClassPath = MoveTemp(Params.ConvertToUnsupportedAssetDataFilter->InclusiveFilter.ClassPaths);
+						TSet<FTopLevelAssetPath> ExclusiveClassPath = MoveTemp(Params.ConvertToUnsupportedAssetDataFilter->ExclusiveFilter.ClassPaths);
+
+						// Remove temporally the class filtering from the asset data filter
+						TSet<FTopLevelAssetPath> AssetDataInclusiveClassPath = MoveTemp(Params.AssetDataFilter->InclusiveFilter.ClassPaths);
+						TSet<FTopLevelAssetPath> AssetDataExclusiveClassPath = MoveTemp(Params.AssetDataFilter->ExclusiveFilter.ClassPaths);
+
+						Params.ConvertToUnsupportedAssetDataFilter->InclusiveFilter = Params.AssetDataFilter->InclusiveFilter;
+						Params.ConvertToUnsupportedAssetDataFilter->ExclusiveFilter = Params.AssetDataFilter->ExclusiveFilter;
+
+						// Restore the class filtering
+						Params.AssetDataFilter->InclusiveFilter.ClassPaths = MoveTemp(AssetDataInclusiveClassPath);
+						Params.AssetDataFilter->ExclusiveFilter.ClassPaths = MoveTemp(AssetDataExclusiveClassPath);
+
+						Params.ConvertToUnsupportedAssetDataFilter->InclusiveFilter.ClassPaths = MoveTemp(InclusiveClassPath);
+						Params.ConvertToUnsupportedAssetDataFilter->ExclusiveFilter.ClassPaths = MoveTemp(ExclusiveClassPath);
+					}
+
+					FPathPermissionList* FolderPermissionList = Params.UnsupportedClassFilter->FolderPermissionList.Get();
+
+					// Compile the inclusive filter for where to show the unsupported asset
+					{
+						FARCompiledFilter CompiledShowInclusiveFilter;
+
+						// Only show the unsupported asset in the specified folders
+						if (FolderPermissionList && FolderPermissionList->HasFiltering())
+						{
+							FARFilter ShowInclusiveFilter;
+
+							ShowInclusiveFilter.bRecursivePaths = true;
+
+							ShowInclusiveFilter.PackagePaths.Reserve(FolderPermissionList->GetAllowList().Num());
+							for (const auto& AllowListPair : ClassPermissionList->GetAllowList())
+							{
+								ShowInclusiveFilter.PackagePaths.Add(*(AllowListPair.Key));
+							}
+
+							Params.AssetRegistry->CompileFilter(ShowInclusiveFilter, CompiledShowInclusiveFilter);
+						}
+
+						if (CompiledShowInclusiveFilter.IsEmpty())
+						{
+							if (Params.ConvertToUnsupportedAssetDataFilter->ShowInclusiveFilter.PackagePaths.IsEmpty())
+							{
+								Params.ConvertToUnsupportedAssetDataFilter->ShowInclusiveFilter.PackagePaths = Params.ConvertToUnsupportedAssetDataFilter->InclusiveFilter.PackagePaths;
+							}
+							else
+							{ 
+								Params.ConvertToUnsupportedAssetDataFilter->ShowInclusiveFilter.PackagePaths = Params.ConvertToUnsupportedAssetDataFilter->ShowInclusiveFilter.PackagePaths.Intersect(Params.ConvertToUnsupportedAssetDataFilter->InclusiveFilter.PackagePaths);
+							}
+						}
+						else
+						{
+							CompiledInclusiveFilter.PackagePaths = CompiledShowInclusiveFilter.PackagePaths.Intersect(Params.ConvertToUnsupportedAssetDataFilter->InclusiveFilter.PackagePaths);
+
+							if (Params.ConvertToUnsupportedAssetDataFilter->ShowInclusiveFilter.PackagePaths.IsEmpty())
+							{
+								Params.ConvertToUnsupportedAssetDataFilter->ShowInclusiveFilter.PackagePaths = MoveTemp(CompiledInclusiveFilter.PackagePaths);
+							}
+							else
+							{
+								Params.ConvertToUnsupportedAssetDataFilter->ShowInclusiveFilter.PackagePaths = Params.ConvertToUnsupportedAssetDataFilter->ShowInclusiveFilter.PackagePaths.Intersect(CompiledInclusiveFilter.PackagePaths);
+							}
+						}
+					}
+
+					// Compile the exclusive filter for where to show the unsupported asset
+					{
+						FARCompiledFilter CompiledShowExclusiveFilter;
+
+						// Only show the unsupported asset in the specified folders
+						if (FolderPermissionList && FolderPermissionList->HasFiltering())
+						{
+							FARFilter ShowExclusiveFilter;
+
+							ShowExclusiveFilter.bRecursivePaths = true;
+
+							ShowExclusiveFilter.PackagePaths.Reserve(FolderPermissionList->GetDenyList().Num());
+							for (const auto& DenyListPair : ClassPermissionList->GetDenyList())
+							{
+								ShowExclusiveFilter.PackagePaths.Add(*(DenyListPair.Key));
+							}
+
+							Params.AssetRegistry->CompileFilter(ShowExclusiveFilter, CompiledShowExclusiveFilter);
+						}
+
+						CompiledShowExclusiveFilter.PackagePaths.Append(Params.ConvertToUnsupportedAssetDataFilter->ExclusiveFilter.PackagePaths);
+
+						if (Params.ConvertToUnsupportedAssetDataFilter->ShowExclusiveFilter.PackagePaths.IsEmpty())
+						{
+							Params.ConvertToUnsupportedAssetDataFilter->ShowExclusiveFilter.PackagePaths = MoveTemp(CompiledShowExclusiveFilter.PackagePaths);
+						}
+						else
+						{
+							Params.ConvertToUnsupportedAssetDataFilter->ShowExclusiveFilter.PackagePaths.Append(MoveTemp(CompiledShowExclusiveFilter.PackagePaths));
+						}
+					}
+
+
+					// Compile the convert if fail inclusive filter
+					if (!ClassPermissionList->GetAllowList().IsEmpty())
+					{
+						FARCompiledFilter CompiledConvertIfFailInclusiveFilter;
+						FARFilter ConvertIfFailInclusiveFilter;
+
+						// Remove any inclusive classes that aren't in the explicit allow list set
+						ConvertIfFailInclusiveFilter.ClassPaths.Reserve(ClassPermissionList->GetAllowList().Num());
+						for (const auto& AllowListPair : ClassPermissionList->GetAllowList())
+						{
+							ConvertIfFailInclusiveFilter.ClassPaths.Add(FTopLevelAssetPath(AllowListPair.Key));
+						}
+
+						Params.AssetRegistry->CompileFilter(ConvertIfFailInclusiveFilter, CompiledConvertIfFailInclusiveFilter);
+					
+
+						if (Params.ConvertToUnsupportedAssetDataFilter->ConvertIfFailInclusiveFilter.ClassPaths.Num() > 0)
+						{
+							// Explicit classes given - remove anything not in the allow list class set
+							// If the classes resolve as empty then the combined filter will return nothing and can be skipped
+							Params.ConvertToUnsupportedAssetDataFilter->ConvertIfFailInclusiveFilter.ClassPaths = Params.ConvertToUnsupportedAssetDataFilter->ConvertIfFailInclusiveFilter.ClassPaths.Intersect(CompiledConvertIfFailInclusiveFilter.ClassPaths);
+						}
+						else
+						{
+							// No explicit classes given - just use the allow list class set
+							Params.ConvertToUnsupportedAssetDataFilter->ConvertIfFailInclusiveFilter.ClassPaths = MoveTemp(CompiledConvertIfFailInclusiveFilter.ClassPaths);
+						}
+					}
+
+					// Compile the convert if fail exclusive filter
+					if (!ClassPermissionList->GetDenyList().IsEmpty())
+					{
+						FARCompiledFilter CompiledConvertIfFailExclusiveFilter;
+						FARFilter ConvertIfFailExclusiveFilter;
+
+						// Add any exclusive classes that are in the explicit DenyList set
+						ConvertIfFailExclusiveFilter.ClassPaths.Reserve(ClassPermissionList->GetDenyList().Num());
+						for (const auto& FilterPair : ClassPermissionList->GetDenyList())
+						{
+							ConvertIfFailExclusiveFilter.ClassPaths.Add(FTopLevelAssetPath(FilterPair.Key));
+						}
+
+
+						Params.AssetRegistry->CompileFilter(ConvertIfFailExclusiveFilter, CompiledConvertIfFailExclusiveFilter);
+
+						Params.ConvertToUnsupportedAssetDataFilter->ConvertIfFailExclusiveFilter.ClassPaths.Append(MoveTemp(CompiledConvertIfFailExclusiveFilter.ClassPaths));
+					}
+				}
+			}
+		}
+	}
+
+	return true;
+}
+
+
+void UContentBrowserAssetDataSource::CompileFilter(const FName InPath, const FContentBrowserDataFilter& InFilter, FContentBrowserDataCompiledFilter& OutCompiledFilter)
+{
+	TRACE_CPUPROFILER_EVENT_SCOPE(UContentBrowserAssetDataSource::CompileFilter);
+
+	FAssetFilterInputParams Params;
+	if (PopulateAssetFilterInputParams(Params, this, AssetRegistry, InFilter, OutCompiledFilter, CollectionManager, &FilterCache))
+	{
+		const bool bCreatedPathFilter = CreatePathFilter(Params, InPath, InFilter, OutCompiledFilter, [this](FName Path, TFunctionRef<bool(FName)> Callback, bool bRecursive)
+		{
+			AssetRegistry->EnumerateSubPaths(Path, Callback, bRecursive);
+		});
+
+		if (bCreatedPathFilter)
+		{
+			const bool bWasTemporaryCachingModeEnabled = AssetRegistry->GetTemporaryCachingMode();
+			AssetRegistry->SetTemporaryCachingMode(true);
+			ON_SCOPE_EXIT
+			{
+				AssetRegistry->SetTemporaryCachingMode(bWasTemporaryCachingModeEnabled);
+			};
+
+			const bool bCreatedAssetFilter = CreateAssetFilter(Params, InPath, InFilter, OutCompiledFilter);
+
+			if (bCreatedAssetFilter)
+			{
+				// Resolve any custom assets
+				if (const FContentBrowserDataLegacyFilter* LegacyFilter = InFilter.ExtraFilters.FindFilter<FContentBrowserDataLegacyFilter>())
+				{
+					if (LegacyFilter->OnGetCustomSourceAssets.IsBound())
+					{
 						FARFilter CustomSourceAssetsFilter;
 						CustomSourceAssetsFilter.PackageNames = Params.AssetDataFilter->InclusiveFilter.PackageNames.Array();
 						CustomSourceAssetsFilter.PackagePaths = Params.AssetDataFilter->InclusiveFilter.PackagePaths.Array();
@@ -989,730 +1618,6 @@
 						CustomSourceAssetsFilter.ClassPaths = Params.AssetDataFilter->InclusiveFilter.ClassPaths.Array();
 						CustomSourceAssetsFilter.TagsAndValues = Params.AssetDataFilter->InclusiveFilter.TagsAndValues;
 						CustomSourceAssetsFilter.bIncludeOnlyOnDiskAssets = Params.AssetDataFilter->InclusiveFilter.bIncludeOnlyOnDiskAssets;
-=======
-						// Cache the existing class path
-						TSet<FTopLevelAssetPath> InclusiveClassPath = MoveTemp(Params.ConvertToUnsupportedAssetDataFilter->InclusiveFilter.ClassPaths);
-						TSet<FTopLevelAssetPath> ExclusiveClassPath = MoveTemp(Params.ConvertToUnsupportedAssetDataFilter->ExclusiveFilter.ClassPaths);
->>>>>>> 4af6daef
-
-						// Remove temporally the class filtering from the asset data filter
-						TSet<FTopLevelAssetPath> AssetDataInclusiveClassPath = MoveTemp(Params.AssetDataFilter->InclusiveFilter.ClassPaths);
-						TSet<FTopLevelAssetPath> AssetDataExclusiveClassPath = MoveTemp(Params.AssetDataFilter->ExclusiveFilter.ClassPaths);
-
-						Params.ConvertToUnsupportedAssetDataFilter->InclusiveFilter = Params.AssetDataFilter->InclusiveFilter;
-						Params.ConvertToUnsupportedAssetDataFilter->ExclusiveFilter = Params.AssetDataFilter->ExclusiveFilter;
-
-						// Restore the class filtering
-						Params.AssetDataFilter->InclusiveFilter.ClassPaths = MoveTemp(AssetDataInclusiveClassPath);
-						Params.AssetDataFilter->ExclusiveFilter.ClassPaths = MoveTemp(AssetDataExclusiveClassPath);
-
-						Params.ConvertToUnsupportedAssetDataFilter->InclusiveFilter.ClassPaths = MoveTemp(InclusiveClassPath);
-						Params.ConvertToUnsupportedAssetDataFilter->ExclusiveFilter.ClassPaths = MoveTemp(ExclusiveClassPath);
-					}
-
-					FPathPermissionList* FolderPermissionList = Params.UnsupportedClassFilter->FolderPermissionList.Get();
-
-					// Compile the inclusive filter for where to show the unsupported asset
-					{
-						FARCompiledFilter CompiledShowInclusiveFilter;
-
-						// Only show the unsupported asset in the specified folders
-						if (FolderPermissionList && FolderPermissionList->HasFiltering())
-						{
-							FARFilter ShowInclusiveFilter;
-
-							ShowInclusiveFilter.bRecursivePaths = true;
-
-							ShowInclusiveFilter.PackagePaths.Reserve(FolderPermissionList->GetAllowList().Num());
-							for (const auto& AllowListPair : ClassPermissionList->GetAllowList())
-							{
-								ShowInclusiveFilter.PackagePaths.Add(*(AllowListPair.Key));
-							}
-
-							Params.AssetRegistry->CompileFilter(ShowInclusiveFilter, CompiledShowInclusiveFilter);
-						}
-
-						if (CompiledShowInclusiveFilter.IsEmpty())
-						{
-							if (Params.ConvertToUnsupportedAssetDataFilter->ShowInclusiveFilter.PackagePaths.IsEmpty())
-							{
-								Params.ConvertToUnsupportedAssetDataFilter->ShowInclusiveFilter.PackagePaths = Params.ConvertToUnsupportedAssetDataFilter->InclusiveFilter.PackagePaths;
-							}
-							else
-							{ 
-								Params.ConvertToUnsupportedAssetDataFilter->ShowInclusiveFilter.PackagePaths = Params.ConvertToUnsupportedAssetDataFilter->ShowInclusiveFilter.PackagePaths.Intersect(Params.ConvertToUnsupportedAssetDataFilter->InclusiveFilter.PackagePaths);
-							}
-						}
-						else
-						{
-							CompiledInclusiveFilter.PackagePaths = CompiledShowInclusiveFilter.PackagePaths.Intersect(Params.ConvertToUnsupportedAssetDataFilter->InclusiveFilter.PackagePaths);
-
-							if (Params.ConvertToUnsupportedAssetDataFilter->ShowInclusiveFilter.PackagePaths.IsEmpty())
-							{
-								Params.ConvertToUnsupportedAssetDataFilter->ShowInclusiveFilter.PackagePaths = MoveTemp(CompiledInclusiveFilter.PackagePaths);
-							}
-							else
-							{
-								Params.ConvertToUnsupportedAssetDataFilter->ShowInclusiveFilter.PackagePaths = Params.ConvertToUnsupportedAssetDataFilter->ShowInclusiveFilter.PackagePaths.Intersect(CompiledInclusiveFilter.PackagePaths);
-							}
-						}
-					}
-
-					// Compile the exclusive filter for where to show the unsupported asset
-					{
-						FARCompiledFilter CompiledShowExclusiveFilter;
-
-						// Only show the unsupported asset in the specified folders
-						if (FolderPermissionList && FolderPermissionList->HasFiltering())
-						{
-							FARFilter ShowExclusiveFilter;
-
-							ShowExclusiveFilter.bRecursivePaths = true;
-
-							ShowExclusiveFilter.PackagePaths.Reserve(FolderPermissionList->GetDenyList().Num());
-							for (const auto& DenyListPair : ClassPermissionList->GetDenyList())
-							{
-								ShowExclusiveFilter.PackagePaths.Add(*(DenyListPair.Key));
-							}
-
-							Params.AssetRegistry->CompileFilter(ShowExclusiveFilter, CompiledShowExclusiveFilter);
-						}
-
-						CompiledShowExclusiveFilter.PackagePaths.Append(Params.ConvertToUnsupportedAssetDataFilter->ExclusiveFilter.PackagePaths);
-
-						if (Params.ConvertToUnsupportedAssetDataFilter->ShowExclusiveFilter.PackagePaths.IsEmpty())
-						{
-							Params.ConvertToUnsupportedAssetDataFilter->ShowExclusiveFilter.PackagePaths = MoveTemp(CompiledShowExclusiveFilter.PackagePaths);
-						}
-						else
-						{
-							Params.ConvertToUnsupportedAssetDataFilter->ShowExclusiveFilter.PackagePaths.Append(MoveTemp(CompiledShowExclusiveFilter.PackagePaths));
-						}
-					}
-
-
-					// Compile the convert if fail inclusive filter
-					if (!ClassPermissionList->GetAllowList().IsEmpty())
-					{
-						FARCompiledFilter CompiledConvertIfFailInclusiveFilter;
-						FARFilter ConvertIfFailInclusiveFilter;
-
-						// Remove any inclusive classes that aren't in the explicit allow list set
-						ConvertIfFailInclusiveFilter.ClassPaths.Reserve(ClassPermissionList->GetAllowList().Num());
-						for (const auto& AllowListPair : ClassPermissionList->GetAllowList())
-						{
-							ConvertIfFailInclusiveFilter.ClassPaths.Add(FTopLevelAssetPath(AllowListPair.Key));
-						}
-
-						Params.AssetRegistry->CompileFilter(ConvertIfFailInclusiveFilter, CompiledConvertIfFailInclusiveFilter);
-					
-
-						if (Params.ConvertToUnsupportedAssetDataFilter->ConvertIfFailInclusiveFilter.ClassPaths.Num() > 0)
-						{
-							// Explicit classes given - remove anything not in the allow list class set
-							// If the classes resolve as empty then the combined filter will return nothing and can be skipped
-							Params.ConvertToUnsupportedAssetDataFilter->ConvertIfFailInclusiveFilter.ClassPaths = Params.ConvertToUnsupportedAssetDataFilter->ConvertIfFailInclusiveFilter.ClassPaths.Intersect(CompiledConvertIfFailInclusiveFilter.ClassPaths);
-						}
-						else
-						{
-							// No explicit classes given - just use the allow list class set
-							Params.ConvertToUnsupportedAssetDataFilter->ConvertIfFailInclusiveFilter.ClassPaths = MoveTemp(CompiledConvertIfFailInclusiveFilter.ClassPaths);
-						}
-					}
-
-					// Compile the convert if fail exclusive filter
-					if (!ClassPermissionList->GetDenyList().IsEmpty())
-					{
-						FARCompiledFilter CompiledConvertIfFailExclusiveFilter;
-						FARFilter ConvertIfFailExclusiveFilter;
-
-						// Add any exclusive classes that are in the explicit DenyList set
-						ConvertIfFailExclusiveFilter.ClassPaths.Reserve(ClassPermissionList->GetDenyList().Num());
-						for (const auto& FilterPair : ClassPermissionList->GetDenyList())
-						{
-							ConvertIfFailExclusiveFilter.ClassPaths.Add(FTopLevelAssetPath(FilterPair.Key));
-						}
-
-
-						Params.AssetRegistry->CompileFilter(ConvertIfFailExclusiveFilter, CompiledConvertIfFailExclusiveFilter);
-
-						Params.ConvertToUnsupportedAssetDataFilter->ConvertIfFailExclusiveFilter.ClassPaths.Append(MoveTemp(CompiledConvertIfFailExclusiveFilter.ClassPaths));
-					}
-				}
-			}
-		}
-	}
-
-	return true;
-}
-
-bool UContentBrowserAssetDataSource::CreateAssetFilter(FAssetFilterInputParams& Params, FName InPath, const FContentBrowserDataFilter& InFilter, FContentBrowserDataCompiledFilter& OutCompiledFilter, FCompileARFilterFunc CreateCompiledFilter)
-{
-	TRACE_CPUPROFILER_EVENT_SCOPE(UContentBrowserAssetDataSource::LegacyCreateAssetFilter);
-
-	// If we're not including files, then we can bail now as the rest of this function deals with assets
-	if (!Params.bIncludeFiles)
-	{
-		return false;
-	}
-
-	// If we are filtering all classes, then we can bail now as we won't return any content
-	if (Params.ClassPermissionList && Params.ClassPermissionList->IsDenyListAll() && !Params.UnsupportedClassFilter)
-	{
-		return false;
-	}
-
-	// If we are filtering out this path, then we can bail now as it won't return any content
-	if (Params.PathPermissionList && !InFilter.bRecursivePaths)
-	{
-		for (auto It = Params.InternalPaths.CreateIterator(); It; ++It)
-		{
-			if (!Params.PathPermissionList->PassesStartsWithFilter(*It))
-			{
-				It.RemoveCurrent();
-			}
-		}
-
-		if (Params.InternalPaths.Num() == 0)
-		{
-			return false;
-		}
-	}
-
-	// Build inclusive asset filter
-	FARCompiledFilter CompiledInclusiveFilter;
-	{
-		// Build the basic inclusive filter from the given data
-		{
-			FARFilter InclusiveFilter;
-			if (Params.ObjectFilter)
-			{
-PRAGMA_DISABLE_DEPRECATION_WARNINGS
-				InclusiveFilter.ObjectPaths.Append(Params.ObjectFilter->ObjectNamesToInclude);
-PRAGMA_ENABLE_DEPRECATION_WARNINGS
-				InclusiveFilter.TagsAndValues.Append(Params.ObjectFilter->TagsAndValuesToInclude);
-				InclusiveFilter.bIncludeOnlyOnDiskAssets |= Params.ObjectFilter->bOnDiskObjectsOnly;
-			}
-			if (Params.PackageFilter)
-			{
-				InclusiveFilter.PackageNames.Append(Params.PackageFilter->PackageNamesToInclude);
-				InclusiveFilter.PackagePaths.Append(Params.PackageFilter->PackagePathsToInclude);
-				InclusiveFilter.bRecursivePaths |= Params.PackageFilter->bRecursivePackagePathsToInclude;
-			}
-			if (Params.ClassFilter)
-			{
-				InclusiveFilter.ClassPaths.Append(Params.ClassFilter->ClassNamesToInclude);
-				InclusiveFilter.bRecursiveClasses |= Params.ClassFilter->bRecursiveClassNamesToInclude;
-			}
-			if (Params.CollectionFilter)
-			{
-				TArray<FSoftObjectPath> ObjectPathsForCollections;
-				if (GetObjectPathsForCollections(Params.CollectionManager, Params.CollectionFilter->SelectedCollections, Params.CollectionFilter->bIncludeChildCollections, ObjectPathsForCollections) && ObjectPathsForCollections.Num() == 0)
-				{
-					// If we had collections but they contained no objects then we can bail as nothing will pass the filter
-					return false;
-				}
-				InclusiveFilter.SoftObjectPaths.Append(MoveTemp(ObjectPathsForCollections));
-			}
-
-#if DO_ENSURE
-			// Ensure paths do not have trailing slash	
-			static const FName RootPath = "/";
-
-			for (const FName ItPath : Params.InternalPaths)
-			{
-				ensure(ItPath == RootPath || !FStringView(FNameBuilder(ItPath)).EndsWith(TEXT('/')));
-			}
-
-			for (const FName ItPath : InclusiveFilter.PackagePaths)
-			{
-				ensure(ItPath == RootPath || !FStringView(FNameBuilder(ItPath)).EndsWith(TEXT('/')));
-			}
-#endif // DO_ENSURE
-
-			CreateCompiledFilter(InclusiveFilter, CompiledInclusiveFilter);
-		}
-
-
-		// Add the backend class filtering to the unsupported asset filtering before the class permission are added
-		if (Params.ConvertToUnsupportedAssetDataFilter)
-		{
-			if (Params.UnsupportedClassFilter)
-			{
-				if (const FPathPermissionList* ClassPermissionList = Params.UnsupportedClassFilter->ClassPermissionList.Get())
-				{
-					if (ClassPermissionList->HasFiltering())
-					{
-						if (Params.ConvertToUnsupportedAssetDataFilter->InclusiveFilter.IsEmpty())
-						{
-							Params.ConvertToUnsupportedAssetDataFilter->InclusiveFilter.ClassPaths = CompiledInclusiveFilter.ClassPaths;
-						}
-						else
-						{
-							Params.ConvertToUnsupportedAssetDataFilter->InclusiveFilter.ClassPaths = Params.ConvertToUnsupportedAssetDataFilter->InclusiveFilter.ClassPaths.Intersect(CompiledInclusiveFilter.ClassPaths);
-						}
-					}
-				}
-			}
-		}
-
-
-		// Remove any inclusive paths that aren't under the set of internal paths that we want to enumerate
-		{
-			FARCompiledFilter CompiledInternalPathFilter;
-			{
-				FARFilter InternalPathFilter;
-				for (const FName InternalPath : Params.InternalPaths)
-				{
-					InternalPathFilter.PackagePaths.Add(InternalPath);
-				}
-				InternalPathFilter.bRecursivePaths = InFilter.bRecursivePaths;
-				CreateCompiledFilter(InternalPathFilter, CompiledInternalPathFilter);
-
-				{
-					TRACE_CPUPROFILER_EVENT_SCOPE(UContentBrowserAssetDataSource::CreateAssetFilter::RemovePaths);
-			
-					// Remove paths that do not pass item attribute filter (Engine, Plugins, Developer, Localized, __ExternalActors__ etc..)
-					for (auto It = CompiledInternalPathFilter.PackagePaths.CreateIterator(); It; ++It)
-					{
-						FNameBuilder PathStr(*It);
-						FStringView Path(PathStr);
-						if (!ContentBrowserDataUtils::PathPassesAttributeFilter(Path, 0, InFilter.ItemAttributeFilter))
-						{
-							It.RemoveCurrent();
-						}
-					}
-				}
-			}
-
-			if (CompiledInclusiveFilter.PackagePaths.Num() > 0)
-			{
-				// Explicit paths given - remove anything not in the internal paths set
-				// If the paths resolve as empty then the combined filter will return nothing and can be skipped
-				CompiledInclusiveFilter.PackagePaths = CompiledInclusiveFilter.PackagePaths.Intersect(CompiledInternalPathFilter.PackagePaths);
-				if (CompiledInclusiveFilter.PackagePaths.Num() == 0)
-				{
-					return false;
-				}
-			}
-			else
-			{
-				// No explicit paths given - just use the internal paths set
-				CompiledInclusiveFilter.PackagePaths = MoveTemp(CompiledInternalPathFilter.PackagePaths);
-			}
-		}
-
-		// Add the backend class filtering to the unsupported asset filtering before the class permission are added
-		if (Params.ConvertToUnsupportedAssetDataFilter)
-		{
-			if (Params.UnsupportedClassFilter)
-			{
-				if (const FPathPermissionList* ClassPermissionList = Params.UnsupportedClassFilter->ClassPermissionList.Get())
-				{
-					if (ClassPermissionList->HasFiltering())
-					{
-						Params.ConvertToUnsupportedAssetDataFilter->InclusiveFilter.ClassPaths.Append(CompiledInclusiveFilter.ClassPaths);
-					}
-				}
-			}
-		}
-
-		// Remove any inclusive paths that aren't in the explicit AllowList set
-		if (Params.PathPermissionList && Params.PathPermissionList->GetAllowList().Num() > 0)
-		{
-			FARCompiledFilter CompiledPathFilterAllowList;
-			{
-				FARFilter AllowListPathFilter;
-				for (const auto& AllowListPair : Params.PathPermissionList->GetAllowList())
-				{
-					AllowListPathFilter.PackagePaths.Add(*AllowListPair.Key);
-				}
-				AllowListPathFilter.bRecursivePaths = true;
-				CreateCompiledFilter(AllowListPathFilter, CompiledPathFilterAllowList);
-			}
-
-			if (CompiledInclusiveFilter.PackagePaths.Num() > 0)
-			{
-				// Explicit paths given - remove anything not in the allow list paths set
-				// If the paths resolve as empty then the combined filter will return nothing and can be skipped
-				CompiledInclusiveFilter.PackagePaths = CompiledInclusiveFilter.PackagePaths.Intersect(CompiledPathFilterAllowList.PackagePaths);
-				if (CompiledInclusiveFilter.PackagePaths.Num() == 0)
-				{
-					return false;
-				}
-			}
-			else
-			{
-				// No explicit paths given - just use the allow list paths set
-				CompiledInclusiveFilter.PackagePaths = MoveTemp(CompiledPathFilterAllowList.PackagePaths);
-			}
-		}
-
-		// Remove any inclusive classes that aren't in the explicit allow list set
-		if (Params.ClassPermissionList && Params.ClassPermissionList->GetAllowList().Num() > 0)
-		{
-			FARCompiledFilter CompiledClassFilterAllowList;
-			{
-				FARFilter AllowListClassFilter;
-				for (const auto& AllowListPair : Params.ClassPermissionList->GetAllowList())
-				{
-					AllowListClassFilter.ClassPaths.Add(FTopLevelAssetPath(AllowListPair.Key));
-				}
-				Params.AssetRegistry->CompileFilter(AllowListClassFilter, CompiledClassFilterAllowList);
-			}
-
-			if (CompiledInclusiveFilter.ClassPaths.Num() > 0)
-			{
-				// Explicit classes given - remove anything not in the allow list class set
-				// If the classes resolve as empty then the combined filter will return nothing and can be skipped
-				CompiledInclusiveFilter.ClassPaths = CompiledInclusiveFilter.ClassPaths.Intersect(CompiledClassFilterAllowList.ClassPaths);
-				if (CompiledInclusiveFilter.ClassPaths.Num() == 0 && !Params.ConvertToUnsupportedAssetDataFilter)
-				{
-					return false;
-				}
-			}
-			else
-			{
-				// No explicit classes given - just use the allow list class set
-				CompiledInclusiveFilter.ClassPaths = MoveTemp(CompiledClassFilterAllowList.ClassPaths);
-			}
-		}
-	}
-
-	// Build exclusive asset filter
-	FARCompiledFilter CompiledExclusiveFilter;
-	{
-		// Build the basic exclusive filter from the given data
-		{
-			FARFilter ExclusiveFilter;
-			if (Params.ObjectFilter)
-			{
-PRAGMA_DISABLE_DEPRECATION_WARNINGS
-				ExclusiveFilter.ObjectPaths.Append(Params.ObjectFilter->ObjectNamesToExclude);
-PRAGMA_ENABLE_DEPRECATION_WARNINGS
-				ExclusiveFilter.TagsAndValues.Append(Params.ObjectFilter->TagsAndValuesToExclude);
-				ExclusiveFilter.bIncludeOnlyOnDiskAssets |= Params.ObjectFilter->bOnDiskObjectsOnly;
-			}
-			if (Params.PackageFilter)
-			{
-				ExclusiveFilter.PackageNames.Append(Params.PackageFilter->PackageNamesToExclude);
-				ExclusiveFilter.PackagePaths.Append(Params.PackageFilter->PackagePathsToExclude);
-				ExclusiveFilter.bRecursivePaths |= Params.PackageFilter->bRecursivePackagePathsToExclude;
-			}
-			if (Params.ClassFilter)
-			{
-				ExclusiveFilter.ClassPaths.Append(Params.ClassFilter->ClassNamesToExclude);
-				ExclusiveFilter.bRecursiveClasses |= Params.ClassFilter->bRecursiveClassNamesToExclude;
-			}
-			CreateCompiledFilter(ExclusiveFilter, CompiledExclusiveFilter);
-		}
-
-		// Add any exclusive paths that are in the explicit DenyList set
-		if (Params.PathPermissionList && Params.PathPermissionList->GetDenyList().Num() > 0)
-		{
-			FARCompiledFilter CompiledClassFilter;
-			{
-				FARFilter ClassFilter;
-				for (const auto& FilterPair : Params.PathPermissionList->GetDenyList())
-				{
-					ClassFilter.PackagePaths.Add(*FilterPair.Key);
-				}
-				ClassFilter.bRecursivePaths = true;
-				CreateCompiledFilter(ClassFilter, CompiledClassFilter);
-			}
-
-			CompiledExclusiveFilter.PackagePaths.Append(CompiledClassFilter.PackagePaths);
-		}
-
-		// Add any exclusive classes that are in the explicit DenyList set
-		if (Params.ClassPermissionList && Params.ClassPermissionList->GetDenyList().Num() > 0)
-		{
-			FARCompiledFilter CompiledClassFilter;
-			{
-				FARFilter ClassFilter;
-				for (const auto& FilterPair : Params.ClassPermissionList->GetDenyList())
-				{
-					ClassFilter.ClassPaths.Add(FTopLevelAssetPath(FilterPair.Key));
-				}
-				Params.AssetRegistry->CompileFilter(ClassFilter, CompiledClassFilter);
-			}
-
-			CompiledExclusiveFilter.ClassPaths.Append(CompiledClassFilter.ClassPaths);
-		}
-	}
-
-	// Apply our exclusive filter to the inclusive one to resolve cases where the exclusive filter cancels out the inclusive filter
-	// If any filter components resolve as empty then the combined filter will return nothing and can be skipped
-	{
-		if (CompiledInclusiveFilter.PackageNames.Num() > 0 && CompiledExclusiveFilter.PackageNames.Num() > 0)
-		{
-			CompiledInclusiveFilter.PackageNames = CompiledInclusiveFilter.PackageNames.Difference(CompiledExclusiveFilter.PackageNames);
-			if (CompiledInclusiveFilter.PackageNames.Num() == 0)
-			{
-				return false;
-			}
-			CompiledExclusiveFilter.PackageNames.Reset();
-		}
-		if (CompiledInclusiveFilter.PackagePaths.Num() > 0 && CompiledExclusiveFilter.PackagePaths.Num() > 0)
-		{
-			CompiledInclusiveFilter.PackagePaths = CompiledInclusiveFilter.PackagePaths.Difference(CompiledExclusiveFilter.PackagePaths);
-			if (CompiledInclusiveFilter.PackagePaths.Num() == 0)
-			{
-				return false;
-			}
-			CompiledExclusiveFilter.PackagePaths.Reset();
-		}
-		if (CompiledInclusiveFilter.SoftObjectPaths.Num() > 0 && CompiledExclusiveFilter.SoftObjectPaths.Num() > 0)
-		{
-			CompiledInclusiveFilter.SoftObjectPaths = CompiledInclusiveFilter.SoftObjectPaths.Difference(CompiledExclusiveFilter.SoftObjectPaths);
-			if (CompiledInclusiveFilter.SoftObjectPaths.Num() == 0)
-			{
-				return false;
-			}
-			CompiledExclusiveFilter.SoftObjectPaths.Reset();
-		}
-		if (CompiledInclusiveFilter.ClassPaths.Num() > 0 && CompiledExclusiveFilter.ClassPaths.Num() > 0)
-		{
-			CompiledInclusiveFilter.ClassPaths = CompiledInclusiveFilter.ClassPaths.Difference(CompiledExclusiveFilter.ClassPaths);
-			if (CompiledInclusiveFilter.ClassPaths.Num() == 0 && !!Params.ConvertToUnsupportedAssetDataFilter)
-			{
-				return false;
-			}
-			CompiledExclusiveFilter.ClassPaths.Reset();
-		}
-	}
-
-	// When InPath is a fully virtual folder such as /All, having no package paths is expected
-	if (CompiledInclusiveFilter.PackagePaths.Num() == 0)
-	{
-		// Leave bFilterExcludesAllAssets set to true
-		// Otherwise PackagePaths.Num() == 0 is interpreted as everything passes
-		return false;
-	}
-
-	// If we are enumerating recursively then the inclusive path list will already be fully filtered so just use that
-	if (Params.bIncludeFolders && InFilter.bRecursivePaths)
-	{
-		Params.AssetDataFilter->CachedSubPaths = CompiledInclusiveFilter.PackagePaths;
-		for (const FName InternalPath : Params.InternalPaths)
-		{
-			Params.AssetDataFilter->CachedSubPaths.Remove(InternalPath); // Remove the root as it's not a sub-path
-		}
-		Params.AssetDataFilter->CachedSubPaths.Sort(FNameLexicalLess()); // Sort as we enumerate these in parent->child order
-	}
-
-	// If we got this far then we have something in the filters and need to run the query
-	Params.AssetDataFilter->bFilterExcludesAllAssets = false;
-	Params.AssetDataFilter->InclusiveFilter = MoveTemp(CompiledInclusiveFilter);
-	Params.AssetDataFilter->ExclusiveFilter = MoveTemp(CompiledExclusiveFilter);
-
-
-	// Compile the filter to show the unsupported items
-	if (Params.ConvertToUnsupportedAssetDataFilter)
-	{
-		if (Params.UnsupportedClassFilter)
-		{
-			if (const FPathPermissionList* ClassPermissionList = Params.UnsupportedClassFilter->ClassPermissionList.Get())
-			{
-				if (ClassPermissionList->HasFiltering())
-				{
-					// Create a Backend filter for the unsupported items
-					{
-						// Cache the existing class path
-						TSet<FTopLevelAssetPath> InclusiveClassPath = MoveTemp(Params.ConvertToUnsupportedAssetDataFilter->InclusiveFilter.ClassPaths);
-						TSet<FTopLevelAssetPath> ExclusiveClassPath = MoveTemp(Params.ConvertToUnsupportedAssetDataFilter->ExclusiveFilter.ClassPaths);
-
-						// Remove temporally the class filtering from the asset data filter
-						TSet<FTopLevelAssetPath> AssetDataInclusiveClassPath = MoveTemp(Params.AssetDataFilter->InclusiveFilter.ClassPaths);
-						TSet<FTopLevelAssetPath> AssetDataExclusiveClassPath = MoveTemp(Params.AssetDataFilter->ExclusiveFilter.ClassPaths);
-
-						Params.ConvertToUnsupportedAssetDataFilter->InclusiveFilter = Params.AssetDataFilter->InclusiveFilter;
-						Params.ConvertToUnsupportedAssetDataFilter->ExclusiveFilter = Params.AssetDataFilter->ExclusiveFilter;
-
-						// Restore the class filtering
-						Params.AssetDataFilter->InclusiveFilter.ClassPaths = MoveTemp(AssetDataInclusiveClassPath);
-						Params.AssetDataFilter->ExclusiveFilter.ClassPaths = MoveTemp(AssetDataExclusiveClassPath);
-
-						Params.ConvertToUnsupportedAssetDataFilter->InclusiveFilter.ClassPaths = MoveTemp(InclusiveClassPath);
-						Params.ConvertToUnsupportedAssetDataFilter->ExclusiveFilter.ClassPaths = MoveTemp(ExclusiveClassPath);
-					}
-
-					FPathPermissionList* FolderPermissionList = Params.UnsupportedClassFilter->FolderPermissionList.Get();
-
-					// Compile the inclusive filter for where to show the unsupported asset
-					{
-						FARCompiledFilter CompiledShowInclusiveFilter;
-
-						// Only show the unsupported asset in the specified folders
-						if (FolderPermissionList && FolderPermissionList->HasFiltering())
-						{
-							FARFilter ShowInclusiveFilter;
-
-							ShowInclusiveFilter.bRecursivePaths = true;
-
-							ShowInclusiveFilter.PackagePaths.Reserve(FolderPermissionList->GetAllowList().Num());
-							for (const auto& AllowListPair : ClassPermissionList->GetAllowList())
-							{
-								ShowInclusiveFilter.PackagePaths.Add(*(AllowListPair.Key));
-							}
-
-							Params.AssetRegistry->CompileFilter(ShowInclusiveFilter, CompiledShowInclusiveFilter);
-						}
-
-						if (CompiledShowInclusiveFilter.IsEmpty())
-						{
-							if (Params.ConvertToUnsupportedAssetDataFilter->ShowInclusiveFilter.PackagePaths.IsEmpty())
-							{
-								Params.ConvertToUnsupportedAssetDataFilter->ShowInclusiveFilter.PackagePaths = Params.ConvertToUnsupportedAssetDataFilter->InclusiveFilter.PackagePaths;
-							}
-							else
-							{ 
-								Params.ConvertToUnsupportedAssetDataFilter->ShowInclusiveFilter.PackagePaths = Params.ConvertToUnsupportedAssetDataFilter->ShowInclusiveFilter.PackagePaths.Intersect(Params.ConvertToUnsupportedAssetDataFilter->InclusiveFilter.PackagePaths);
-							}
-						}
-						else
-						{
-							CompiledInclusiveFilter.PackagePaths = CompiledShowInclusiveFilter.PackagePaths.Intersect(Params.ConvertToUnsupportedAssetDataFilter->InclusiveFilter.PackagePaths);
-
-							if (Params.ConvertToUnsupportedAssetDataFilter->ShowInclusiveFilter.PackagePaths.IsEmpty())
-							{
-								Params.ConvertToUnsupportedAssetDataFilter->ShowInclusiveFilter.PackagePaths = MoveTemp(CompiledInclusiveFilter.PackagePaths);
-							}
-							else
-							{
-								Params.ConvertToUnsupportedAssetDataFilter->ShowInclusiveFilter.PackagePaths = Params.ConvertToUnsupportedAssetDataFilter->ShowInclusiveFilter.PackagePaths.Intersect(CompiledInclusiveFilter.PackagePaths);
-							}
-						}
-					}
-
-					// Compile the exclusive filter for where to show the unsupported asset
-					{
-						FARCompiledFilter CompiledShowExclusiveFilter;
-
-						// Only show the unsupported asset in the specified folders
-						if (FolderPermissionList && FolderPermissionList->HasFiltering())
-						{
-							FARFilter ShowExclusiveFilter;
-
-							ShowExclusiveFilter.bRecursivePaths = true;
-
-							ShowExclusiveFilter.PackagePaths.Reserve(FolderPermissionList->GetDenyList().Num());
-							for (const auto& DenyListPair : ClassPermissionList->GetDenyList())
-							{
-								ShowExclusiveFilter.PackagePaths.Add(*(DenyListPair.Key));
-							}
-
-							Params.AssetRegistry->CompileFilter(ShowExclusiveFilter, CompiledShowExclusiveFilter);
-						}
-
-						CompiledShowExclusiveFilter.PackagePaths.Append(Params.ConvertToUnsupportedAssetDataFilter->ExclusiveFilter.PackagePaths);
-
-						if (Params.ConvertToUnsupportedAssetDataFilter->ShowExclusiveFilter.PackagePaths.IsEmpty())
-						{
-							Params.ConvertToUnsupportedAssetDataFilter->ShowExclusiveFilter.PackagePaths = MoveTemp(CompiledShowExclusiveFilter.PackagePaths);
-						}
-						else
-						{
-							Params.ConvertToUnsupportedAssetDataFilter->ShowExclusiveFilter.PackagePaths.Append(MoveTemp(CompiledShowExclusiveFilter.PackagePaths));
-						}
-					}
-
-
-					// Compile the convert if fail inclusive filter
-					if (!ClassPermissionList->GetAllowList().IsEmpty())
-					{
-						FARCompiledFilter CompiledConvertIfFailInclusiveFilter;
-						FARFilter ConvertIfFailInclusiveFilter;
-
-						// Remove any inclusive classes that aren't in the explicit allow list set
-						ConvertIfFailInclusiveFilter.ClassPaths.Reserve(ClassPermissionList->GetAllowList().Num());
-						for (const auto& AllowListPair : ClassPermissionList->GetAllowList())
-						{
-							ConvertIfFailInclusiveFilter.ClassPaths.Add(FTopLevelAssetPath(AllowListPair.Key));
-						}
-
-						Params.AssetRegistry->CompileFilter(ConvertIfFailInclusiveFilter, CompiledConvertIfFailInclusiveFilter);
-					
-
-						if (Params.ConvertToUnsupportedAssetDataFilter->ConvertIfFailInclusiveFilter.ClassPaths.Num() > 0)
-						{
-							// Explicit classes given - remove anything not in the allow list class set
-							// If the classes resolve as empty then the combined filter will return nothing and can be skipped
-							Params.ConvertToUnsupportedAssetDataFilter->ConvertIfFailInclusiveFilter.ClassPaths = Params.ConvertToUnsupportedAssetDataFilter->ConvertIfFailInclusiveFilter.ClassPaths.Intersect(CompiledConvertIfFailInclusiveFilter.ClassPaths);
-						}
-						else
-						{
-							// No explicit classes given - just use the allow list class set
-							Params.ConvertToUnsupportedAssetDataFilter->ConvertIfFailInclusiveFilter.ClassPaths = MoveTemp(CompiledConvertIfFailInclusiveFilter.ClassPaths);
-						}
-					}
-
-					// Compile the convert if fail exclusive filter
-					if (!ClassPermissionList->GetDenyList().IsEmpty())
-					{
-						FARCompiledFilter CompiledConvertIfFailExclusiveFilter;
-						FARFilter ConvertIfFailExclusiveFilter;
-
-						// Add any exclusive classes that are in the explicit DenyList set
-						ConvertIfFailExclusiveFilter.ClassPaths.Reserve(ClassPermissionList->GetDenyList().Num());
-						for (const auto& FilterPair : ClassPermissionList->GetDenyList())
-						{
-							ConvertIfFailExclusiveFilter.ClassPaths.Add(FTopLevelAssetPath(FilterPair.Key));
-						}
-
-
-						Params.AssetRegistry->CompileFilter(ConvertIfFailExclusiveFilter, CompiledConvertIfFailExclusiveFilter);
-
-						Params.ConvertToUnsupportedAssetDataFilter->ConvertIfFailExclusiveFilter.ClassPaths.Append(MoveTemp(CompiledConvertIfFailExclusiveFilter.ClassPaths));
-					}
-				}
-			}
-		}
-	}
-
-	return true;
-}
-
-
-void UContentBrowserAssetDataSource::CompileFilter(const FName InPath, const FContentBrowserDataFilter& InFilter, FContentBrowserDataCompiledFilter& OutCompiledFilter)
-{
-	TRACE_CPUPROFILER_EVENT_SCOPE(UContentBrowserAssetDataSource::CompileFilter);
-
-	FAssetFilterInputParams Params;
-	if (PopulateAssetFilterInputParams(Params, this, AssetRegistry, InFilter, OutCompiledFilter, CollectionManager, &FilterCache))
-	{
-		const bool bCreatedPathFilter = CreatePathFilter(Params, InPath, InFilter, OutCompiledFilter, [this](FName Path, TFunctionRef<bool(FName)> Callback, bool bRecursive)
-		{
-			AssetRegistry->EnumerateSubPaths(Path, Callback, bRecursive);
-		});
-
-		if (bCreatedPathFilter)
-		{
-			const bool bWasTemporaryCachingModeEnabled = AssetRegistry->GetTemporaryCachingMode();
-			AssetRegistry->SetTemporaryCachingMode(true);
-			ON_SCOPE_EXIT
-			{
-				AssetRegistry->SetTemporaryCachingMode(bWasTemporaryCachingModeEnabled);
-			};
-
-			const bool bCreatedAssetFilter = CreateAssetFilter(Params, InPath, InFilter, OutCompiledFilter);
-
-			if (bCreatedAssetFilter)
-			{
-				// Resolve any custom assets
-				if (const FContentBrowserDataLegacyFilter* LegacyFilter = InFilter.ExtraFilters.FindFilter<FContentBrowserDataLegacyFilter>())
-				{
-					if (LegacyFilter->OnGetCustomSourceAssets.IsBound())
-					{
-						FARFilter CustomSourceAssetsFilter;
-						CustomSourceAssetsFilter.PackageNames = Params.AssetDataFilter->InclusiveFilter.PackageNames.Array();
-						CustomSourceAssetsFilter.PackagePaths = Params.AssetDataFilter->InclusiveFilter.PackagePaths.Array();
-PRAGMA_DISABLE_DEPRECATION_WARNINGS
-						CustomSourceAssetsFilter.ObjectPaths = Params.AssetDataFilter->InclusiveFilter.ObjectPaths.Array();
-PRAGMA_ENABLE_DEPRECATION_WARNINGS
-						CustomSourceAssetsFilter.ClassPaths = Params.AssetDataFilter->InclusiveFilter.ClassPaths.Array();
-						CustomSourceAssetsFilter.TagsAndValues = Params.AssetDataFilter->InclusiveFilter.TagsAndValues;
-						CustomSourceAssetsFilter.bIncludeOnlyOnDiskAssets = Params.AssetDataFilter->InclusiveFilter.bIncludeOnlyOnDiskAssets;
 
 						LegacyFilter->OnGetCustomSourceAssets.Execute(CustomSourceAssetsFilter, Params.AssetDataFilter->CustomSourceAssets);
 					}
@@ -1967,12 +1872,6 @@
 	if (EnumHasAnyFlags(InItemTypeFilter, EContentBrowserItemTypeFilter::IncludeFiles) && !InPaths.IsEmpty())
 	{
 		FARFilter ARFilter;
-<<<<<<< HEAD
-PRAGMA_DISABLE_DEPRECATION_WARNINGS
-		ARFilter.ObjectPaths.Add(InternalPath);
-PRAGMA_ENABLE_DEPRECATION_WARNINGS
-		AssetRegistry->EnumerateAssets(ARFilter, [this, &InCallback](const FAssetData& AssetData)
-=======
 		
 		// TODO: EnumerateAssets for in memory assets needs optimization, currently enumerates every UObject in memory instead of calling find
 		ARFilter.bIncludeOnlyOnDiskAssets = true;
@@ -1986,59 +1885,6 @@
 		}
 
 		auto FileFoundCallback = [this, &InCallback](const FAssetData& AssetData)
->>>>>>> 4af6daef
-		{
-			if (ContentBrowserAssetData::IsPrimaryAsset(AssetData))
-			{
-				return InCallback(CreateAssetFileItem(AssetData));
-			}
-			return true;
-		};
-
-		if (!AssetRegistry->EnumerateAssets(ARFilter, FileFoundCallback))
-		{
-			return false;
-		}
-	}
-
-	return true;
-}
-
-bool UContentBrowserAssetDataSource::EnumerateItemsAtPaths(const TArrayView<FContentBrowserItemPath> InPaths, const EContentBrowserItemTypeFilter InItemTypeFilter, TFunctionRef<bool(FContentBrowserItemData&&)> InCallback)
-{
-	if (EnumHasAnyFlags(InItemTypeFilter, EContentBrowserItemTypeFilter::IncludeFolders))
-	{
-		for (const FContentBrowserItemPath& InPath : InPaths)
-		{
-			if (InPath.HasInternalPath())
-			{
-				if (AssetRegistry->PathExists(InPath.GetInternalPathName()))
-				{
-					if (!InCallback(CreateAssetFolderItem(InPath.GetInternalPathName())))
-					{
-						return false;
-					}
-				}
-			}
-		}
-	}
-
-	if (EnumHasAnyFlags(InItemTypeFilter, EContentBrowserItemTypeFilter::IncludeFiles) && !InPaths.IsEmpty())
-	{
-		FARFilter ARFilter;
-		
-		// TODO: EnumerateAssets for in memory assets needs optimization, currently enumerates every UObject in memory instead of calling find
-		ARFilter.bIncludeOnlyOnDiskAssets = true;
-
-		for (const FContentBrowserItemPath& InPath : InPaths)
-		{
-			if (InPath.HasInternalPath())
-			{
-				ARFilter.PackageNames.Add(InPath.GetInternalPathName());
-			}
-		}
-
-		auto FileFoundCallback = [this, &InCallback](const FAssetData& AssetData)
 		{
 			if (ContentBrowserAssetData::IsPrimaryAsset(AssetData))
 			{
@@ -2099,10 +1945,6 @@
 		return false;
 	}
 
-<<<<<<< HEAD
-	return AlwaysVisibleAssetFolders.Contains(ConvertedPath)
-		|| !EmptyAssetFolders.Contains(ConvertedPath);
-=======
 	const EContentBrowserFolderAttributes FolderAttributes = GetAssetFolderAttributes(ConvertedPath);
 	if (EnumHasAnyFlags(FolderAttributes, EContentBrowserFolderAttributes::AlwaysVisible))
 	{
@@ -2117,7 +1959,6 @@
 
 	return !EnumHasAnyFlags(InFlags, EContentBrowserIsFolderVisibleFlags::HideEmptyFolders)
 		|| EnumHasAnyFlags(FolderAttributes, EContentBrowserFolderAttributes::HasContent);
->>>>>>> 4af6daef
 }
 
 bool UContentBrowserAssetDataSource::CanCreateFolder(const FName InPath, FText* OutErrorMsg)
@@ -2813,8 +2654,6 @@
 PRAGMA_DISABLE_DEPRECATION_WARNINGS
 		&& TryConvertInternalPathToVirtual(InUseFolderPaths ? InAssetData.PackagePath : InAssetData.ObjectPath, OutPath);
 PRAGMA_ENABLE_DEPRECATION_WARNINGS
-<<<<<<< HEAD
-=======
 }
 
 void UContentBrowserAssetDataSource::RemoveUnusedCachedFilterData(const FContentBrowserDataFilterCacheIDOwner& IDOwner, TArrayView<const FName> InVirtualPathsInUse, const FContentBrowserDataFilter& DataFilter)
@@ -2825,7 +2664,6 @@
 void UContentBrowserAssetDataSource::ClearCachedFilterData(const FContentBrowserDataFilterCacheIDOwner& IDOwner)
 {
 	FilterCache.ClearCachedData(IDOwner);
->>>>>>> 4af6daef
 }
 
 bool UContentBrowserAssetDataSource::IsKnownContentPath(const FName InPackagePath) const
@@ -2993,20 +2831,20 @@
 	}
 }
 
-<<<<<<< HEAD
+void UContentBrowserAssetDataSource::OnAssetUpdatedOnDisk(const FAssetData& InAssetData)
+{
+	if (ContentBrowserAssetData::IsPrimaryAsset(InAssetData))
+	{
+		QueueItemDataUpdate(FContentBrowserItemDataUpdate::MakeItemModifiedUpdate(CreateAssetFileItem(InAssetData)));
+	}
+}
+
 void UContentBrowserAssetDataSource::OnObjectPropertyChanged(UObject* InObject, FPropertyChangedEvent& InPropertyChangedEvent)
 {
 	if (InObject && InObject->IsAsset() && ContentBrowserAssetData::IsPrimaryAsset(InObject))
 	{
 		FAssetData AssetData(InObject);
 		QueueItemDataUpdate(FContentBrowserItemDataUpdate::MakeItemModifiedUpdate(CreateAssetFileItem(AssetData)));
-=======
-void UContentBrowserAssetDataSource::OnAssetUpdatedOnDisk(const FAssetData& InAssetData)
-{
-	if (ContentBrowserAssetData::IsPrimaryAsset(InAssetData))
-	{
-		QueueItemDataUpdate(FContentBrowserItemDataUpdate::MakeItemModifiedUpdate(CreateAssetFileItem(InAssetData)));
->>>>>>> 4af6daef
 	}
 }
 
@@ -3016,31 +2854,11 @@
 	{
 		FAssetData AssetData(InObject);
 		QueueItemDataUpdate(FContentBrowserItemDataUpdate::MakeItemModifiedUpdate(CreateAssetFileItem(AssetData)));
-<<<<<<< HEAD
-=======
-	}
-}
-
-void UContentBrowserAssetDataSource::OnObjectPreSave(UObject* InObject, FObjectPreSaveContext InObjectPreSaveContext)
-{
-	if (InObject && InObject->IsAsset() && ContentBrowserAssetData::IsPrimaryAsset(InObject))
-	{
-		FAssetData AssetData(InObject);
-		QueueItemDataUpdate(FContentBrowserItemDataUpdate::MakeItemModifiedUpdate(CreateAssetFileItem(AssetData)));
->>>>>>> 4af6daef
 	}
 }
 
 void UContentBrowserAssetDataSource::OnPathAdded(const FString& InPath)
 {
-<<<<<<< HEAD
-	// New paths are considered empty until assets are added inside them
-	FName PathName(InPath);
-	EmptyAssetFolders.Add(PathName);
-	VisitedEmptyAssetFolders.Empty();
-
-	QueueItemDataUpdate(FContentBrowserItemDataUpdate::MakeItemAddedUpdate(CreateAssetFolderItem(PathName)));
-=======
 	FName PathName(InPath);
 	RecentlyPopulatedAssetFolders.Empty();
 	
@@ -3057,26 +2875,18 @@
 		uint32 ParentPathHash = GetTypeHash(ParentPath);
 		OnAssetPathAddedDelegate.Broadcast(PathName, PathView, PathNameHash, ParentPath, ParentPathHash, CurrentDepth);
 	}
->>>>>>> 4af6daef
 }
 
 void UContentBrowserAssetDataSource::OnPathRemoved(const FString& InPath)
 {
 	// Deleted paths are no longer relevant for tracking
 	FName PathName(InPath);
-<<<<<<< HEAD
-	AlwaysVisibleAssetFolders.Remove(PathName);
-	EmptyAssetFolders.Remove(PathName);
-
-	QueueItemDataUpdate(FContentBrowserItemDataUpdate::MakeItemRemovedUpdate(CreateAssetFolderItem(PathName)));
-=======
 	RecentlyPopulatedAssetFolders.Remove(PathName);
 	AssetFolderToAttributes.Remove(PathName);
 
 	QueueItemDataUpdate(FContentBrowserItemDataUpdate::MakeItemRemovedUpdate(CreateAssetFolderItem(PathName)));
 
 	OnAssetPathRemovedDelegate.Broadcast(PathName, GetTypeHash(PathName));
->>>>>>> 4af6daef
 }
 
 void UContentBrowserAssetDataSource::OnPathPopulated(const FAssetData& InAssetData)
@@ -3105,12 +2915,8 @@
 
 		// If we've already visited this path then we can assume we visited the parents as well
 		// and can skip visiting this path and its parents
-<<<<<<< HEAD
-		if (VisitedEmptyAssetFolders.Contains(PathName))
-=======
 		if (const EContentBrowserFolderAttributes* RecentlyAddedFolderAttributesPtr = RecentlyPopulatedAssetFolders.Find(PathName);
 			RecentlyAddedFolderAttributesPtr && EnumHasAllFlags(*RecentlyAddedFolderAttributesPtr, InAttributesToSet))
->>>>>>> 4af6daef
 		{
 			return;
 		}
@@ -3123,22 +2929,14 @@
 		}
 
 		// Unhide this folder and emit a notification if required
-<<<<<<< HEAD
-		if (EmptyAssetFolders.Remove(PathName) > 0)
-=======
 		if (SetAssetFolderAttributes(PathName, InAttributesToSet))
->>>>>>> 4af6daef
 		{
 			// Queue an update event for this path as it may have become visible in the view
 			QueueItemDataUpdate(FContentBrowserItemDataUpdate::MakeItemModifiedUpdate(CreateAssetFolderItem(PathName)));
 		}
 
 		// Mark that this path has been visited
-<<<<<<< HEAD
-		VisitedEmptyAssetFolders.Add(PathName);
-=======
 		RecentlyPopulatedAssetFolders.FindOrAdd(PathName) |= InAttributesToSet;
->>>>>>> 4af6daef
 	}
 }
 
@@ -3163,15 +2961,8 @@
 
 		// Force show this folder and emit a notification if required
 		FName PathName(Path);
-<<<<<<< HEAD
-		if (!AlwaysVisibleAssetFolders.Contains(PathName))
-		{
-			AlwaysVisibleAssetFolders.Add(PathName);
-
-=======
 		if (SetAssetFolderAttributes(PathName, EContentBrowserFolderAttributes::AlwaysVisible))
 		{
->>>>>>> 4af6daef
 			// Queue an update event for this path as it may have become visible in the view
 			QueueItemDataUpdate(FContentBrowserItemDataUpdate::MakeItemModifiedUpdate(CreateAssetFolderItem(PathName)));
 		}
@@ -3608,8 +3399,6 @@
 		&& ContentBrowserDataUtils::PathPassesAttributeFilter(Path, 0, InFilter.ItemAttributeFilter); // PassesAttributeFilter
 }
 
-<<<<<<< HEAD
-=======
 UContentBrowserAssetDataSource::FAssetDataSourceFilterCache::FAssetDataSourceFilterCache()
 {
 	UContentBrowserAssetDataSource::OnAssetPathAddedDelegate.AddRaw(this, &UContentBrowserAssetDataSource::FAssetDataSourceFilterCache::OnPathAdded);
@@ -3690,5 +3479,4 @@
 	}
 }
 
->>>>>>> 4af6daef
 #undef LOCTEXT_NAMESPACE
