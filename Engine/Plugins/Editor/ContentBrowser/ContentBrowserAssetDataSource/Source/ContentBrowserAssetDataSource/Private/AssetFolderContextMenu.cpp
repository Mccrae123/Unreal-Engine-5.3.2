--- conflicted
+++ resolved
@@ -94,13 +94,8 @@
 			{
 				FToolMenuEntry& Entry = Section.AddMenuEntry(
 					"FixUpRedirectorsInFolder",
-<<<<<<< HEAD
-					LOCTEXT("FixUpRedirectorsInFolder", "Fix Up Redirectors in Folder"),
-					LOCTEXT("FixUpRedirectorsInFolderTooltip", "Finds referencers to all redirectors in the selected folders and resaves them if possible, then deletes any redirectors that had all their referencers fixed."),
-=======
 					LOCTEXT("FixUpRedirectorsInFolder", "Fix Up Redirectors"),
 					LOCTEXT("FixUpRedirectorsInFolderTooltip", "Finds referencers to all redirectors in the selected items and resaves them if possible, then deletes any redirectors that had all their referencers fixed."),
->>>>>>> d731a049
 					FSlateIcon(FAppStyle::GetAppStyleSetName(), "Icons.Adjust"),
 					FUIAction(FExecuteAction::CreateSP(this, &FAssetFolderContextMenu::ExecuteFixUpRedirectorsInFolder))
 					);
@@ -113,11 +108,7 @@
 				FToolMenuEntry& Entry = Section.AddMenuEntry(
 					"MigrateFolder",
 					LOCTEXT("MigrateFolder", "Migrate..."),
-<<<<<<< HEAD
-					LOCTEXT("MigrateFolderTooltip", "Copies assets found in this folder and their dependencies to another game content folder."),
-=======
 					LOCTEXT("MigrateFolderTooltip", "Copies assets found in the selection and their dependencies to another content folder."),
->>>>>>> d731a049
 					FSlateIcon(FAppStyle::GetAppStyleSetName(), "ContentBrowser.Migrate"),
 					FUIAction( FExecuteAction::CreateSP( this, &FAssetFolderContextMenu::ExecuteMigrateFolder ) )
 					);
