--- conflicted
+++ resolved
@@ -93,12 +93,7 @@
 			// Don't collect the external packages here
 			if (AssetIt->GetOptionalOuterPathName().IsNone())
 			{
-<<<<<<< HEAD
-				PackageNames.Add((*AssetIt).PackageName);
-			}
-=======
 			PackageNames.Add((*AssetIt).PackageName);
->>>>>>> 74d0b334
 		}
 		}
 
