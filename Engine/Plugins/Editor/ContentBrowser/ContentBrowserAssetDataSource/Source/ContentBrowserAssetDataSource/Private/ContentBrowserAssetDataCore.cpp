--- conflicted
+++ resolved
@@ -18,13 +18,9 @@
 #include "AssetFileContextMenu.h"
 #include "ContentBrowserDataUtils.h"
 #include "Settings/ContentBrowserSettings.h"
-<<<<<<< HEAD
-#include "Engine/World.h"
-=======
 #include "Engine/Level.h"
 #include "Framework/Notifications/NotificationManager.h"
 #include "Widgets/Notifications/SNotificationList.h"
->>>>>>> d731a049
 
 #define LOCTEXT_NAMESPACE "ContentBrowserAssetDataSource"
 
@@ -350,8 +346,6 @@
 		return false;
 	}
 
-<<<<<<< HEAD
-=======
 	if (const UClass* AssetClass = InAssetPayload.GetAssetData().GetClass())
 	{
 		if (AssetClass->IsChildOf<UClass>())
@@ -361,7 +355,6 @@
 		}
 	}
 
->>>>>>> d731a049
 	if (TSharedPtr<IAssetTypeActions> AssetTypeActions = InAssetPayload.GetAssetTypeActions())
 	{
 		if (!AssetTypeActions->CanDuplicate(InAssetPayload.GetAssetData(), OutErrorMsg))
@@ -389,12 +382,7 @@
 bool DuplicateAssetFileItem(IAssetTools* InAssetTools, const FContentBrowserAssetFileItemDataPayload& InAssetPayload, UObject*& OutSourceAsset, FAssetData& OutNewAsset)
 {
 	// We need to potentially load the asset in order to duplicate it
-<<<<<<< HEAD
-	FScopedLoadAllExternalObjects Scope(InAssetPayload.GetAssetData().PackageName);
-	if (UObject* Asset = InAssetPayload.LoadAsset())
-=======
 	if (UObject* Asset = InAssetPayload.LoadAsset({ ULevel::LoadAllExternalObjectsTag }))
->>>>>>> d731a049
 	{
 		// Find a unique default name for the duplicated asset
 		FString DefaultAssetName;
@@ -432,12 +420,7 @@
 	for (const TSharedRef<const FContentBrowserAssetFileItemDataPayload>& AssetPayload : InAssetPayloads)
 	{
 		// We need to potentially load the asset in order to duplicate it
-<<<<<<< HEAD
-		FScopedLoadAllExternalObjects Scope(AssetPayload->GetAssetData().PackageName);
-		if (UObject* Asset = AssetPayload->LoadAsset())
-=======
 		if (UObject* Asset = AssetPayload->LoadAsset({ ULevel::LoadAllExternalObjectsTag }))
->>>>>>> d731a049
 		{
 			ObjectsToDuplicate.Add(Asset);
 		}
@@ -871,12 +854,7 @@
 bool RenameAssetFileItem(IAssetTools* InAssetTools, const FContentBrowserAssetFileItemDataPayload& InAssetPayload, const FString& InNewName)
 {
 	// We need to potentially load the asset in order to rename it
-<<<<<<< HEAD
-	FScopedLoadAllExternalObjects Scope(InAssetPayload.GetAssetData().PackageName);
-	if (UObject* Asset = InAssetPayload.LoadAsset())
-=======
 	if (UObject* Asset = InAssetPayload.LoadAsset({ ULevel::LoadAllExternalObjectsTag }))
->>>>>>> d731a049
 	{
 		FResultMessage Result;
 		Result.bSucceeded = true;
@@ -958,12 +936,7 @@
 	for (const TSharedRef<const FContentBrowserAssetFileItemDataPayload>& AssetPayload : InAssetPayloads)
 	{
 		// We need to potentially load the asset in order to duplicate it
-<<<<<<< HEAD
-		FScopedLoadAllExternalObjects Scope(AssetPayload->GetAssetData().PackageName);
-		if (UObject* Asset = AssetPayload->LoadAsset())
-=======
 		if (UObject* Asset = AssetPayload->LoadAsset({ ULevel::LoadAllExternalObjectsTag }))
->>>>>>> d731a049
 		{
 			AssetsToCopy.Add(Asset);
 		}
@@ -1048,12 +1021,7 @@
 	for (const TSharedRef<const FContentBrowserAssetFileItemDataPayload>& AssetPayload : InAssetPayloads)
 	{
 		// We need to potentially load the asset in order to duplicate it
-<<<<<<< HEAD
-		FScopedLoadAllExternalObjects Scope(AssetPayload->GetAssetData().PackageName);
-		if (UObject* Asset = AssetPayload->LoadAsset())
-=======
 		if (UObject* Asset = AssetPayload->LoadAsset({ ULevel::LoadAllExternalObjectsTag }))
->>>>>>> d731a049
 		{
 			AssetsToMove.Add(Asset);
 		}
