--- conflicted
+++ resolved
@@ -10,8 +10,6 @@
 #include "Materials/Material.h"
 #include "IAssetTypeActions.h"
 #include "Misc/PackageName.h"
-<<<<<<< HEAD
-=======
 
 namespace UE::ContentBrowserAssetDataSource::Private
 {
@@ -29,7 +27,6 @@
 		}
 	}
 }
->>>>>>> 4af6daef
 
 const FString& FContentBrowserAssetFolderItemDataPayload::GetFilename() const
 {
@@ -152,20 +149,7 @@
 				return GetPackage(); 
 			};
 
-<<<<<<< HEAD
-		// Get the filename by finding it on disk first
-		if (!FPackageName::DoesPackageExist(PackageNameStr, &CachedFilename))
-		{
-			if (const UPackage* Package = GetPackage())
-			{
-				// This is a package in memory that has not yet been saved. Determine the extension and convert to a filename
-				const FString* PackageExtension = Package->ContainsMap() ? &FPackageName::GetMapPackageExtension() : &FPackageName::GetAssetPackageExtension();
-				FPackageName::TryConvertLongPackageNameToFilename(PackageNameStr, CachedFilename, *PackageExtension);
-			}
-		}
-=======
 		UE::ContentBrowserAssetDataSource::Private::GetFilenameFromPackageName(AssetData.PackageName.ToString(), CachedFilename, GetPackageLambda);
->>>>>>> 4af6daef
 
 		bHasCachedFilename = true;
 	}
