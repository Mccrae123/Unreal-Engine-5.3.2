--- conflicted
+++ resolved
@@ -837,10 +837,7 @@
 				LOCTEXT("ShowSourceAsset", "Show Source Asset"),
 				LOCTEXT("ShowSourceAssetTooltip", "Show the source asset in the Content Browser."),
 				FSlateIcon(FAppStyle::GetAppStyleSetName(), "SystemWideCommands.FindInContentBrowser"),
-<<<<<<< HEAD
-=======
 PRAGMA_DISABLE_DEPRECATION_WARNINGS
->>>>>>> d731a049
 				FUIAction(FExecuteAction::CreateSP(this, &FAssetFileContextMenu::ExecuteFindInAssetTree, SourceAssetsState.CurrentAssets.Array()))
 PRAGMA_ENABLE_DEPRECATION_WARNINGS
 				);
@@ -850,10 +847,7 @@
 				LOCTEXT("EditSourceAsset", "Edit Source Asset"),
 				LOCTEXT("EditSourceAssetTooltip", "Edit the source asset."),
 				FSlateIcon(FAppStyle::GetAppStyleSetName(), "ContentBrowser.AssetActions.Edit"),
-<<<<<<< HEAD
-=======
 PRAGMA_DISABLE_DEPRECATION_WARNINGS
->>>>>>> d731a049
 				FUIAction(FExecuteAction::CreateSP(this, &FAssetFileContextMenu::ExecuteOpenEditorsForAssets, SourceAssetsState.CurrentAssets.Array()))
 PRAGMA_ENABLE_DEPRECATION_WARNINGS
 				);
@@ -1538,13 +1532,7 @@
 			continue;
 		}
 
-<<<<<<< HEAD
-		UObject* Object = SelectedAssets[AssetIdx].FastGetAsset();
-
-		if (Object)
-=======
 		if (UObject* Object = SelectedAssets[AssetIdx].GetAsset())
->>>>>>> d731a049
 		{
 			Assets.Add(Object);
 		}
