// Copyright Epic Games, Inc. All Rights Reserved.

#pragma once

#include "CoreMinimal.h"
#include "Containers/ArrayView.h"
#include "HAL/PlatformTime.h"
#include "Interfaces/IPluginManager.h"
#include "UObject/UObjectGlobals.h"

/**
 * Type of hierarchy node
 */
enum class ENativeClassHierarchyNodeType : uint8
{
	Folder,
	Class,
};

/**
 * Cache to avoid regenerating some necessary data during repeated calls to GetClassPathRootForModule during enumerate
 */
struct FNativeClassHierarchyGetClassPathCache
{
	TSet<FName> GameModules;
<<<<<<< HEAD
	TMap<FName, FNativeClassHierarchyPluginModuleInfo> PluginModules;
=======
>>>>>>> d731a049

	void Reset()
	{
		GameModules.Reset();
<<<<<<< HEAD
		PluginModules.Reset();
=======
>>>>>>> d731a049
	}
};

/**
 * Type used as a key in a map to resolve name conflicts between folders and classes
 */
struct FNativeClassHierarchyNodeKey
{
	FNativeClassHierarchyNodeKey(const FName InName, const ENativeClassHierarchyNodeType InType)
		: Name(InName)
		, Type(InType)
	{
	}

	FORCEINLINE bool operator==(const FNativeClassHierarchyNodeKey& Other) const
	{
		return Name == Other.Name && Type == Other.Type;
	}

	FORCEINLINE bool operator!=(const FNativeClassHierarchyNodeKey& Other) const
	{
		return Name != Other.Name || Type != Other.Type;
	}

	friend FORCEINLINE uint32 GetTypeHash(const FNativeClassHierarchyNodeKey& InKey)
	{
		uint32 KeyHash = 0;
		KeyHash = HashCombine(KeyHash, GetTypeHash(InKey.Name));
		KeyHash = HashCombine(KeyHash, GetTypeHash(InKey.Type));
		return KeyHash;
	}

	/** Name of this entry */
	FName Name;

	/** Type of this entry */
	ENativeClassHierarchyNodeType Type;
};

/**
 * Single node in the class hierarchy
 */
struct FNativeClassHierarchyNode
{
	/** Helper function to make a folder node entry */
	static TSharedRef<FNativeClassHierarchyNode> MakeFolderEntry(FName InEntryName, FString InEntryPath);

	/** Helper function to make a class node entry */
	static TSharedRef<FNativeClassHierarchyNode> MakeClassEntry(UClass* InClass, FName InClassModuleName, FString InClassModuleRelativePath, FString InEntryPath);

	void AddChild(TSharedRef<FNativeClassHierarchyNode> ChildEntry);

	/** Type of node, folder or class */
	ENativeClassHierarchyNodeType Type;

	/** The class this node is for (Type == Class) */
	UClass* Class;

	/** The name of the module the class is in (Type == Class) */
	FName ClassModuleName;

	/** Folder this class is in, relative to the class module (Type == Class) */
	FString ClassModuleRelativePath;

	/** Name used when showing this entry in the UI */
	FName EntryName;

	/** Path to this entry in the class hierarchy (not the same as the location on disk) */
	FString EntryPath;

	/** Child entries (Type == Folder) */
	TMap<FNativeClassHierarchyNodeKey, TSharedPtr<FNativeClassHierarchyNode>> Children;

	/** Which type of plugin this data was originally loaded from (if loaded from a plugin)*/
	EPluginLoadedFrom LoadedFrom;
};

/**
 * A filter used when querying the native class hierarchy.
 * Each component element is processed as an 'OR' operation while all the components are processed together as an 'AND' operation.
 */
struct FNativeClassHierarchyFilter
{
	/** The filter component for class paths */
	TArray<FName> ClassPaths;
	/** If true, ClassPaths components will be recursive */
	bool bRecursivePaths;

	FNativeClassHierarchyFilter()
	{
		bRecursivePaths = false;
	}

	/** Appends the other filter to this one */
	void Append(const FNativeClassHierarchyFilter& Other)
	{
		ClassPaths.Append(Other.ClassPaths);

		bRecursivePaths |= Other.bRecursivePaths;
	}

	/** Returns true if this filter has no entries */
	bool IsEmpty() const
	{
		return ClassPaths.Num() == 0;
	}

	/** Clears this filter of all entries */
	void Clear()
	{
		ClassPaths.Empty();

		bRecursivePaths = false;

		ensure(IsEmpty());
	}
};

/** 
 * Generates a hierarchical tree of native UObject classes based on their location in the file system as used by the asset view when showing C++ classes
 * This keeps its class hierarchy up-to-date as modules are loaded/unloaded
 */
class FNativeClassHierarchy
{
public:
	/** Constructor and destructor */
	FNativeClassHierarchy();
	~FNativeClassHierarchy();

	/** Get the delegate called when classes are added or removed from this class hierarchy */
	FSimpleMulticastDelegate& OnClassHierarchyUpdated()
	{
		return ClassHierarchyUpdatedDelegate;
	}

	/**
	 * Find the node for the given path, if any.
	 *
	 * @param InClassPath - The path to get the node of
	 * @param InType - The type of node to find
	 */
	TSharedPtr<const FNativeClassHierarchyNode> FindNode(const FName InClassPath, const ENativeClassHierarchyNodeType InType) const;

	/**
	 * Does the given path contain classes, optionally also testing sub-paths?
	 *
	 * @param InClassPath - The path to query classes in
	 * @param bRecursive - If true, the supplied path will be tested recursively
	 */
	bool HasClasses(const FName InClassPath, const bool bRecursive = false) const;

	/**
	 * Does the given path contain folders, optionally also testing sub-paths?
	 *
	 * @param InClassPath - The path to query classes in
	 * @param bRecursive - If true, the supplied path will be tested recursively
	 */
	bool HasFolders(const FName InClassPath, const bool bRecursive = false) const;

	/**
	 * Work out which classes known to the class hierarchy match the given filter
	 *
	 * @param Filter - The filter to apply when working out which classes match
	 * @param OutClasses - Array to be populated with matching classes
	 */
	void GetMatchingClasses(const FNativeClassHierarchyFilter& Filter, TArray<UClass*>& OutClasses) const;

	/**
	 * Work out which folders known to the class hierarchy match the given filter
	 *
	 * @param Filter - The filter to apply when working out which folders match
	 * @param OutFolders - Array to be populated with matching folder paths (these are in the form "/Classes_Name/ModuleName/SubFolder")
	 */
	void GetMatchingFolders(const FNativeClassHierarchyFilter& Filter, TArray<FString>& OutFolders) const;

	/**
	 * Get all root folders known to the class hierarchy
	 *
	 * @param OutClassRoots - Array to be populated with the known class path root folders (these are in the form "/Classes_Name")
	 * @param bIncludeEngineClasses - Whether we should include the "/Classes_Engine" root (and its associated folders) in the returned results
	 * @param bIncludePluginClasses - Whether we should include plugin class path roots (and their associated folders) in the returned results (these are all roots except for "/Classes_Game" and "/Classes_Engine")
	 */
	void GetClassRoots(TArray<FName>& OutClassRoots, const bool bIncludeEngineClasses = true, const bool bIncludePluginClasses = true) const;

	/**
	 * Get all folders known to the class hierarchy
	 *
	 * @param OutClassRoots - Array to be populated with the known class path root folders (these are in the form "/Classes_Name")
	 * @param OutClassFolders - Array to be populated with known class folder paths (these are in the form "/Classes_Name/ModuleName/SubFolder")
	 * @param bIncludeEngineClasses - Whether we should include the "/Classes_Engine" root (and its associated folders) in the returned results
	 * @param bIncludePluginClasses - Whether we should include plugin class path roots (and their associated folders) in the returned results (these are all roots except for "/Classes_Game" and "/Classes_Engine")
	 */
	void GetClassFolders(TArray<FName>& OutClassRoots, TArray<FString>& OutClassFolders, const bool bIncludeEngineClasses = true, const bool bIncludePluginClasses = true) const;

	/**
	 * Given a class path, work out the corresponding filesystem path on disk
	 * eg) Given "/Classes_Game/MyGame/MyAwesomeCode", we might resolve that to "../../../MyGame/Source/MyGame/MyAwesomeCode"
	 *
	 * @param InClassPath - The class path to try and resolve, eg) "/Classes_Game/MyGame/MyAwesomeCode"
	 * @param OutFileSystemPath - The string to fill with the resolved filesystem path, eg) "../../../MyGame/Source/MyGame/MyAwesomeCode"
	 * 
	 * @return true if the file system path could be resolved and OutFileSystemPath was filled in, false otherwise
	 */
	bool GetFileSystemPath(const FString& InClassPath, FString& OutFileSystemPath) const;

	/**
	 * Work out the class path that should be used for the given class
	 *
	 * @param InClass - The class path to try and get the class path for
	 * @param OutClassPath - The string to fill with the resolved class path, eg) "/Classes_Game/MyGame/MyAwesomeCode/MyAwesomeClass"
	 * @param bIncludeClassName - true to include the class name on the returned class path, false to get the class path of the containing folder
	 * 
	 * @return true if the class path could be resolved and OutClassPath was filled in, false otherwise
	 */
	bool GetClassPath(const UClass* InClass, FString& OutClassPath, FNativeClassHierarchyGetClassPathCache& InCache, const bool bIncludeClassName = true) const;

	/**
	 * This will add a transient folder into the hierarchy
	 * The folder will be lost unless a class is added to it before the hierarchy is next re-populated
	 *
	 * @param InClassPath - The location of the new folder (in class path form - eg) "/Classes_Game/MyGame/MyAwesomeCode")
	 */
	void AddFolder(const FString& InClassPath);

	/**
	 * Test if root node passes given rules
	 */
	bool RootNodePassesFilter(const FName InRootName, const TSharedPtr<const FNativeClassHierarchyNode>& InRootNode, const bool bIncludeEngineClasses, const bool bIncludePluginClasses) const;

	/**
	 * Test if root node passes given rules
	 */
	bool RootNodePassesFilter(const FName InRootName, const bool bIncludeEngineClasses, const bool bIncludePluginClasses) const;

private:
	struct FAddClassMetrics
	{
		FAddClassMetrics()
			: StartTime(FPlatformTime::Seconds())
			, NumClassesAdded(0)
			, NumFoldersAdded(0)
		{
		}

		double StartTime;
		int32 NumClassesAdded;
		int32 NumFoldersAdded;
	};

	/**
	 * Test to see whether the given node has any child classes
	 *
	 * @param HierarchyNode - The node to test the children of
	 * @param bRecurse - True to recurse into sub-folders, false to only check the given node
	 *
	 * @return True if the node has child classes, false otherwise
	 */
	static bool HasClassesRecursive(const TSharedRef<FNativeClassHierarchyNode>& HierarchyNode, const bool bRecurse = true);

	/**
	 * Test to see whether the given node has any child folders
	 *
	 * @param HierarchyNode - The node to test the children of
	 * @param bRecurse - True to recurse into sub-folders, false to only check the given node
	 *
	 * @return True if the node has child folders, false otherwise
	 */
	static bool HasFoldersRecursive(const TSharedRef<FNativeClassHierarchyNode>& HierarchyNode, const bool bRecurse = true);

	/**
	 * Update OutClasses with any classes that are children of the given node
	 *
	 * @param HierarchyNode - The node to add the children of
	 * @param OutClasses - Array to be populated with the child classes
	 * @param bRecurse - True to recurse into sub-folders, false to only check the given node
	 */
	static void GetClassesRecursive(const TSharedRef<FNativeClassHierarchyNode>& HierarchyNode, TArray<UClass*>& OutClasses, const bool bRecurse = true);

	/**
	 * Update OutFolders with any folders that are children of the given node
	 *
	 * @param HierarchyNode - The node to add the children of
	 * @param OutFolders - Array to be populated with the child folders
	 * @param bRecurse - True to recurse into sub-folders, false to only check the given node
	 */
	static void GetFoldersRecursive(const TSharedRef<FNativeClassHierarchyNode>& HierarchyNode, TArray<FString>& OutFolders, const bool bRecurse = true);

	/**
	 * Populate OutMatchingNodes with the nodes that correspond to the given class paths
	 *
	 * @param InClassPaths - The class paths to find the nodes for, or an empty list to get all root nodes
	 * @param OutMatchingNodes - Array to be populated the nodes that correspond to the given class paths
	 * @param InType - Type of node to search for, ie: class / folder
	 */
	void GatherMatchingNodesForPaths(const TArrayView<const FName>& InClassPaths, TArray<TSharedRef<FNativeClassHierarchyNode>, TInlineAllocator<4>>& OutMatchingNodes, const ENativeClassHierarchyNodeType InType = ENativeClassHierarchyNodeType::Folder) const;

	/**
	 * Completely clear and re-populate the known class hierarchy
	 */
	void PopulateHierarchy();

	/**
	 * Append any classes from the given module to the known class hierarchy
	 *
	 * @param InModuleName - The name of the module to add
	 */
	void AddClassesForModule(const FName& InModuleName);

	/**
	 * Remove any classes in the given module from the known class hierarchy
	 *
	 * @param InModuleName - The name of the module to remove
	 */
	void RemoveClassesForModule(const FName& InModuleName);

	/**
	 * Add a single class to the known class hierarchy, creating any folders as required
	 *
	 * @param InClass - The class that is to be added
	 * @param InGameModules - The list of modules that belong to the "/Classes_Game" root
	 * @param AddClassMetrics - Metrics to update as new classes and folders are added (used to report population performance)
	 */
	void AddClass(UClass* InClass, const TSet<FName>& InGameModules, FAddClassMetrics& AddClassMetrics);

	/**
	 * Called when we're notified that a module has changed status
	 *
	 * @param InModuleName - The module that changed status
	 * @param InModuleChangeReason - Why the module changed status
	 */
	void OnModulesChanged(FName InModuleName, EModuleChangeReason InModuleChangeReason);

	/**
	 * Called when we're notified that a module has been reloaded
	 *
	 * @param Reason - The reason why the module was reloaded
	 */
	void OnReloadComplete(EReloadCompleteReason Reason);

	/**
	 * Given a class, work out which module it belongs to
	 *
	 * @param InClass - The class we want to find the module for
	 *
	 * @return The name of the module that holds the class, eg) "CoreUObject"
	 */
	static FName GetClassModuleName(const UClass* InClass);

	/**
	 * Given a module, work out which root path it should use as a parent
	 *
	 * @param InModuleName - The module we want to find the root path for
	 * @param InGameModules - The list of modules that belong to the "/Classes_Game" root
	 * @param WhereLoadedFrom - Determine where this class was loaded from.
	 * 
	 * @return The name of the root path to use, eg "/Classes_Game"
	 */
	static FName GetClassPathRootForModule(const FName& InModuleName, const TSet<FName>& InGameModules, EPluginLoadedFrom& OutWhereLoadedFrom);

	/**
	 * Calculate the list of modules that belong to the "/Classes_Game" root
	 */
	static TSet<FName> GetGameModules();

	/** Root level nodes corresponding to the root folders used by the Content Browser, eg) Classes_Engine, Classes_Game, etc */
	TMap<FName, TSharedPtr<FNativeClassHierarchyNode>> RootNodes;

	/** Delegate called when the class hierarchy is updated */
	FSimpleMulticastDelegate ClassHierarchyUpdatedDelegate;
};<|MERGE_RESOLUTION|>--- conflicted
+++ resolved
@@ -23,18 +23,10 @@
 struct FNativeClassHierarchyGetClassPathCache
 {
 	TSet<FName> GameModules;
-<<<<<<< HEAD
-	TMap<FName, FNativeClassHierarchyPluginModuleInfo> PluginModules;
-=======
->>>>>>> d731a049
 
 	void Reset()
 	{
 		GameModules.Reset();
-<<<<<<< HEAD
-		PluginModules.Reset();
-=======
->>>>>>> d731a049
 	}
 };
 
