--- conflicted
+++ resolved
@@ -5,11 +5,7 @@
 #include "CoreMinimal.h"
 #include "Kismet/BlueprintFunctionLibrary.h"
 #include "Engine/EngineTypes.h"
-<<<<<<< HEAD
-
-=======
 #include "Editor.h"
->>>>>>> 6bbb88c8
 #include "EditorSkeletalMeshLibrary.generated.h"
 
 class UPhysicsAsset;
@@ -49,25 +45,6 @@
 	UFUNCTION(BlueprintPure, Category = "Editor Scripting | SkeletalMesh", meta = (DeprecatedFunction, DeprecationMessage = "The Editor Scripting Utilities Plugin is deprecated - Use the function in Skeletal Mesh Editor Subsystem"))
 	static int32 GetNumVerts(USkeletalMesh* SkeletalMesh, int32 LODIndex);
 
-	/** Get number of sections for a LOD of a Skeletal Mesh
-	 *
-	 * @param SkeletalMesh		Mesh to get number of vertices from.
-	 * @param LODIndex			Index of the mesh LOD.
-	 * @return Number of sections. Returns INDEX_NONE if invalid mesh or LOD index.
-	 */
-	UFUNCTION(BlueprintPure, Category = "Editor Scripting | SkeletalMesh")
-	static int32 GetNumSections(USkeletalMesh* SkeletalMesh, int32 LODIndex);
-
-	/**
-	 * Gets the material slot used for a specific LOD section.
-	 * @param	SkeletalMesh		SkeletalMesh to get the material index from.
-	 * @param	LODIndex			Index of the StaticMesh LOD.
-	 * @param	SectionIndex		Index of the StaticMesh Section.
-	 * @return  MaterialSlotIndex	Index of the material slot used by the section or INDEX_NONE in case of error.
-	 */
-	UFUNCTION(BlueprintCallable, Category = "Editor Scripting | StaticMesh")
-	static int32 GetLODMaterialSlot(USkeletalMesh* SkeletalMesh, int32 LODIndex, int32 SectionIndex);
-
 	/** Rename a socket within a skeleton
 	 * @param SkeletalMesh	The mesh inside which we are renaming a socket
 	 * @param OldName       The old name of the socket
@@ -85,12 +62,8 @@
 	 *
 	 * @return The LOD number.
 	 */
-<<<<<<< HEAD
-	UFUNCTION(BlueprintCallable, Category = "Editor Scripting | SkeletalMesh")
-=======
 	UE_DEPRECATED(5.0, "The Editor Scripting Utilities Plugin is deprecated - Use the function in Skeletal Mesh Utilities")
 	UFUNCTION(BlueprintCallable, Category = "Editor Scripting | SkeletalMesh", meta = (DeprecatedFunction, DeprecationMessage = "The Editor Scripting Utilities Plugin is deprecated - Use the function in Skeletal Mesh Editor Subsystem"))
->>>>>>> 6bbb88c8
 	static int32 GetLODCount(USkeletalMesh* SkeletalMesh);
 
 	/**
@@ -102,12 +75,8 @@
 	 *
 	 * @return The index of the LOD that was imported or re-imported. Will return INDEX_NONE if anything goes bad.
 	 */
-<<<<<<< HEAD
-	UFUNCTION(BlueprintCallable, Category = "Editor Scripting | SkeletalMesh")
-=======
 	UE_DEPRECATED(5.0, "The Editor Scripting Utilities Plugin is deprecated - Use the function in Skeletal Mesh Utilities")
 	UFUNCTION(BlueprintCallable, Category = "Editor Scripting | SkeletalMesh", meta = (DeprecatedFunction, DeprecationMessage = "The Editor Scripting Utilities Plugin is deprecated - Use the function in Skeletal Mesh Editor Subsystem"))
->>>>>>> 6bbb88c8
 	static int32 ImportLOD(USkeletalMesh* BaseMesh, const int32 LODIndex, const FString& SourceFilename);
 
 	/**
@@ -117,12 +86,8 @@
 	 *
 	 * @return true if re-import works, false otherwise see log for explanation.
 	 */
-<<<<<<< HEAD
-	UFUNCTION(BlueprintCallable, Category = "Editor Scripting | SkeletalMesh")
-=======
 	UE_DEPRECATED(5.0, "The Editor Scripting Utilities Plugin is deprecated - Use the function in Skeletal Mesh Utilities")
 	UFUNCTION(BlueprintCallable, Category = "Editor Scripting | SkeletalMesh", meta = (DeprecatedFunction, DeprecationMessage = "The Editor Scripting Utilities Plugin is deprecated - Use the function in Skeletal Mesh Editor Subsystem"))
->>>>>>> 6bbb88c8
 	static bool ReimportAllCustomLODs(USkeletalMesh* SkeletalMesh);
 
 	/**
@@ -131,12 +96,8 @@
 	 * @param LodIndex - The LOD we get the reduction settings.
 	 * @param OutBuildOptions - The build settings where we copy the build options.
 	 */
-<<<<<<< HEAD
-	UFUNCTION(BlueprintCallable, Category = "Editor Scripting | SkeletalMesh")
-=======
 	UE_DEPRECATED(5.0, "The Editor Scripting Utilities Plugin is deprecated - Use the function in Skeletal Mesh Utilities")
 	UFUNCTION(BlueprintCallable, Category = "Editor Scripting | SkeletalMesh", meta = (DeprecatedFunction, DeprecationMessage = "The Editor Scripting Utilities Plugin is deprecated - Use the function in Skeletal Mesh Editor Subsystem"))
->>>>>>> 6bbb88c8
 	static void GetLodBuildSettings(const USkeletalMesh* SkeletalMesh, const int32 LodIndex, FSkeletalMeshBuildSettings& OutBuildOptions);
 
 	/**
@@ -145,15 +106,9 @@
 	 * @param LodIndex - The LOD we will apply the build settings.
 	 * @param BuildOptions - The build settings we want to apply to the LOD.
 	 */
-<<<<<<< HEAD
-	UFUNCTION(BlueprintCallable, Category = "Editor Scripting | SkeletalMesh")
-	static void SetLodBuildSettings(USkeletalMesh* SkeletalMesh, const int32 LodIndex, const FSkeletalMeshBuildSettings& BuildOptions);
-
-=======
 	UE_DEPRECATED(5.0, "The Editor Scripting Utilities Plugin is deprecated - Use the function in Skeletal Mesh Utilities")
 	UFUNCTION(BlueprintCallable, Category = "Editor Scripting | SkeletalMesh", meta = (DeprecatedFunction, DeprecationMessage = "The Editor Scripting Utilities Plugin is deprecated - Use the function in Skeletal Mesh Editor Subsystem"))
 	static void SetLodBuildSettings(USkeletalMesh* SkeletalMesh, const int32 LodIndex, const FSkeletalMeshBuildSettings& BuildOptions);
->>>>>>> 6bbb88c8
 	/** Remove all the specified LODs. This function will remove all the valid LODs in the list.
 	 * Valid LOD is any LOD greater then 0 that exist in the skeletalmesh. We cannot remove the base LOD 0.
 	 *
