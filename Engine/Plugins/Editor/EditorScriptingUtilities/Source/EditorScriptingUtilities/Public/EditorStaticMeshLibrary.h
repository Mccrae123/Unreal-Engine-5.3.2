// Copyright Epic Games, Inc. All Rights Reserved.

#pragma once

#include "CoreMinimal.h"
#include "Kismet/BlueprintFunctionLibrary.h"
#include "Editor.h"
#include "Engine/StaticMesh.h"
#include "Engine/MeshMerging.h"
#include "GameFramework/Actor.h"
#include "BodySetupEnums.h"
#include "UVMapSettings.h"
#include "StaticMeshEditorSubsystemHelpers.h"
#include "StaticMeshEditorSubsystem.h"
#include "EditorStaticMeshLibrary.generated.h"

class UStaticMeshComponent;

//  Deprecated as of 5.0, use the struct FStaticMeshReductionSettings in Static Mesh Editor Library Instead
USTRUCT(BlueprintType)
struct FEditorScriptingMeshReductionSettings_Deprecated
{
	GENERATED_BODY()

	FEditorScriptingMeshReductionSettings_Deprecated()
		: PercentTriangles(0.5f)
		, ScreenSize(0.5f)
	{ }

	// Percentage of triangles to keep. Ranges from 0.0 to 1.0: 1.0 = no reduction, 0.0 = no triangles.
	UPROPERTY(EditAnywhere, BlueprintReadWrite, Category = Options)
	float PercentTriangles;

	// ScreenSize to display this LOD. Ranges from 0.0 to 1.0.
	UPROPERTY(EditAnywhere, BlueprintReadWrite, Category = Options)
	float ScreenSize;
};

//  Deprecated as of 5.0, use the struct FStaticMeshReductionOptions in Static Mesh Editor Library Instead
USTRUCT(BlueprintType)
struct FEditorScriptingMeshReductionOptions_Deprecated
{
	GENERATED_BODY()

	FEditorScriptingMeshReductionOptions_Deprecated()
		: bAutoComputeLODScreenSize(true)
	{ }

	// If true, the screen sizes at which LODs swap are computed automatically
	// @note that this is displayed as 'Auto Compute LOD Distances' in the UI
	UPROPERTY(EditAnywhere, BlueprintReadWrite, Category = Options)
	bool bAutoComputeLODScreenSize;

	// Array of reduction settings to apply to each new LOD mesh.
	UPROPERTY(EditAnywhere, BlueprintReadWrite, Category = Options)
	TArray<FEditorScriptingMeshReductionSettings_Deprecated> ReductionSettings;
};

//  Deprecated as of 5.0, use the enum EScriptCollisionShapeType in Static Mesh Editor Library Instead
/** Types of Collision Construct that are generated **/
UENUM(BlueprintType)
enum class EScriptingCollisionShapeType_Deprecated : uint8
{
	Box,
	Sphere,
	Capsule,
	NDOP10_X,
	NDOP10_Y,
	NDOP10_Z,
	NDOP18,
	NDOP26
};

/**
 * Utility class to altering and analyzing a StaticMesh and use the common functionalities of the Mesh Editor.
 * The editor should not be in play in editor mode.
 */
UCLASS(deprecated)
class EDITORSCRIPTINGUTILITIES_API UDEPRECATED_EditorStaticMeshLibrary : public UBlueprintFunctionLibrary
{
	GENERATED_BODY()

public:
	/**
	 * Remove then add LODs on a static mesh.
	 * The static mesh must have at least LOD 0.
	 * The LOD 0 of the static mesh is kept after removal.
	 * The build settings of LOD 0 will be applied to all subsequent LODs.
	 * @param	StaticMesh				Mesh to process.
	 * @param	ReductionOptions		Options on how to generate LODs on the mesh.
	 * @param	bApplyChanges				Indicates if change must be notified.
	 * @return the number of LODs generated on the input mesh.
	 * An negative value indicates that the reduction could not be performed. See log for explanation.
	 * No action will be performed if ReductionOptions.ReductionSettings is empty
	 */
	UE_DEPRECATED(5.0, "The Editor Scripting Utilities Plugin is deprecated - Use the function in Static Mesh Editor Subsystem")
	static int32 SetLodsWithNotification(UStaticMesh* StaticMesh, const FEditorScriptingMeshReductionOptions_Deprecated& ReductionOptions, bool bApplyChanges );

	/**
	 * Same as SetLodsWithNotification but changes are applied.
	 */
	UE_DEPRECATED(5.0, "The Editor Scripting Utilities Plugin is deprecated - Use the function in Static Mesh Editor Subsystem")
	static int32 SetLods(UStaticMesh* StaticMesh, const FEditorScriptingMeshReductionOptions_Deprecated& ReductionOptions)
	{
		UStaticMeshEditorSubsystem* StaticMeshEditorSubsystem = GEditor->GetEditorSubsystem<UStaticMeshEditorSubsystem>();

		return StaticMeshEditorSubsystem ? StaticMeshEditorSubsystem->SetLods(StaticMesh, ConvertReductionOptions(ReductionOptions)) : -1;
	}

	/**
	 * Copy the reduction options with the specified LOD reduction settings.
	 * @param StaticMesh - Mesh to process.
	 * @param LodIndex - The LOD we get the reduction settings.
	 * @param OutReductionOptions - The reduction settings where we copy the reduction options.
	 */
<<<<<<< HEAD
	UFUNCTION(BlueprintCallable, Category = "Editor Scripting | StaticMesh")
=======
	UE_DEPRECATED(5.0, "The Editor Scripting Utilities Plugin is deprecated - Use the function in Static Mesh Editor Library")
	UFUNCTION(BlueprintCallable, Category = "Editor Scripting | StaticMesh", meta = (DeprecatedFunction, DeprecationMessage = "The Editor Scripting Utilities Plugin is deprecated - Use the function in Static Mesh Editor Subsystem"))
>>>>>>> 6bbb88c8
	static void GetLodReductionSettings(const UStaticMesh* StaticMesh, const int32 LodIndex, FMeshReductionSettings& OutReductionOptions);

	/**
	 * Set the LOD reduction for the specified LOD index.
	 * @param StaticMesh - Mesh to process.
	 * @param LodIndex - The LOD we will apply the reduction settings.
	 * @param ReductionOptions - The reduction settings we want to apply to the LOD.
	 */
<<<<<<< HEAD
	UFUNCTION(BlueprintCallable, Category = "Editor Scripting | StaticMesh")
=======
	UE_DEPRECATED(5.0, "The Editor Scripting Utilities Plugin is deprecated - Use the function in Static Mesh Editor Library")
	UFUNCTION(BlueprintCallable, Category = "Editor Scripting | StaticMesh", meta = (DeprecatedFunction, DeprecationMessage = "The Editor Scripting Utilities Plugin is deprecated - Use the function in Static Mesh Editor Subsystem"))
>>>>>>> 6bbb88c8
	static void SetLodReductionSettings(UStaticMesh* StaticMesh, const int32 LodIndex, const FMeshReductionSettings& ReductionOptions);

	/**
	 * Copy the build options with the specified LOD build settings.
	 * @param StaticMesh - Mesh to process.
	 * @param LodIndex - The LOD we get the reduction settings.
	 * @param OutBuildOptions - The build settings where we copy the build options.
	 */
<<<<<<< HEAD
	UFUNCTION(BlueprintCallable, Category = "Editor Scripting | StaticMesh")
=======
	UE_DEPRECATED(5.0, "The Editor Scripting Utilities Plugin is deprecated - Use the function in Static Mesh Editor Library")
	UFUNCTION(BlueprintCallable, Category = "Editor Scripting | StaticMesh", meta = (DeprecatedFunction, DeprecationMessage = "The Editor Scripting Utilities Plugin is deprecated - Use the function in Static Mesh Editor Subsystem"))
>>>>>>> 6bbb88c8
	static void GetLodBuildSettings(const UStaticMesh* StaticMesh, const int32 LodIndex, FMeshBuildSettings& OutBuildOptions);

	/**
	 * Set the LOD build options for the specified LOD index.
	 * @param StaticMesh - Mesh to process.
	 * @param LodIndex - The LOD we will apply the build settings.
	 * @param BuildOptions - The build settings we want to apply to the LOD.
	 */
<<<<<<< HEAD
	UFUNCTION(BlueprintCallable, Category = "Editor Scripting | StaticMesh")
=======
	UE_DEPRECATED(5.0, "The Editor Scripting Utilities Plugin is deprecated - Use the function in Static Mesh Editor Library")
	UFUNCTION(BlueprintCallable, Category = "Editor Scripting | StaticMesh", meta = (DeprecatedFunction, DeprecationMessage = "The Editor Scripting Utilities Plugin is deprecated - Use the function in Static Mesh Editor Subsystem"))
>>>>>>> 6bbb88c8
	static void SetLodBuildSettings(UStaticMesh* StaticMesh, const int32 LodIndex, const FMeshBuildSettings& BuildOptions);

	/**
	 * Import or re-import a LOD into the specified base mesh. If the LOD do not exist it will import it and add it to the base static mesh. If the LOD already exist it will re-import the specified LOD.
<<<<<<< HEAD
	 *
=======
	 * 
>>>>>>> 6bbb88c8
	 * @param BaseStaticMesh: The static mesh we import or re-import a LOD.
	 * @param LODIndex: The index of the LOD to import or re-import. Valid value should be between 0 and the base static mesh LOD number. Invalid value will return INDEX_NONE
	 * @param SourceFilename: The fbx source filename. If we are re-importing an existing LOD, it can be empty in this case it will use the last import file. Otherwise it must be an existing fbx file.
	 *
	 * @return the index of the LOD that was imported or re-imported. Will return INDEX_NONE if anything goes bad.
	 */
<<<<<<< HEAD
	UFUNCTION(BlueprintCallable, Category = "Editor Scripting | StaticMesh")
=======
	UE_DEPRECATED(5.0, "The Editor Scripting Utilities Plugin is deprecated - Use the function in Static Mesh Editor Library")
	UFUNCTION(BlueprintCallable, Category = "Editor Scripting | StaticMesh", meta = (DeprecatedFunction, DeprecationMessage = "The Editor Scripting Utilities Plugin is deprecated - Use the function in Static Mesh Editor Subsystem"))
>>>>>>> 6bbb88c8
	static int32 ImportLOD(UStaticMesh* BaseStaticMesh, const int32 LODIndex, const FString& SourceFilename);

	/**
	 * Re-import all the custom LODs present in the specified static mesh.
	 *
	 * @param StaticMesh: is the static mesh we import or re-import all LODs.
	 *
	 * @return true if re-import all LODs works, false otherwise see log for explanation.
	 */
<<<<<<< HEAD
	UFUNCTION(BlueprintCallable, Category = "Editor Scripting | StaticMesh")
=======
	UE_DEPRECATED(5.0, "The Editor Scripting Utilities Plugin is deprecated - Use the function in Static Mesh Editor Library")
	UFUNCTION(BlueprintCallable, Category = "Editor Scripting | StaticMesh", meta = (DeprecatedFunction, DeprecationMessage = "The Editor Scripting Utilities Plugin is deprecated - Use the function in Static Mesh Editor Subsystem"))
>>>>>>> 6bbb88c8
	static bool ReimportAllCustomLODs(UStaticMesh* StaticMesh);

	/**
	 * Adds or create a LOD at DestinationLodIndex using the geometry from SourceStaticMesh SourceLodIndex
	 * @param	DestinationStaticMesh		The static mesh to set the LOD in.
	 * @param	DestinationLodIndex			The index of the LOD to set.
	 * @param	SourceStaticMesh			The static mesh to get the LOD from.
	 * @param	SourceLodIndex				The index of the LOD to get.
	 * @param	bReuseExistingMaterialSlots	If true, sections from SourceStaticMesh will be remapped to match the material slots of DestinationStaticMesh
											when they have the same material assigned. If false, all material slots of SourceStaticMesh will be appended in DestinationStaticMesh.
	 * @return	The index of the LOD that was set. It can be different than DestinationLodIndex if it wasn't a valid index.
	 *			A negative value indicates that the LOD was not set. See log for explanation.
	 */
	UE_DEPRECATED(5.0, "The Editor Scripting Utilities Plugin is deprecated - Use the function in Static Mesh Editor Subsystem")
	UFUNCTION(BlueprintCallable, Category = "Editor Scripting | StaticMesh", meta = (DeprecatedFunction, DeprecationMessage = "The Editor Scripting Utilities Plugin is deprecated - Use the function in Static Mesh Editor Subsystem"))
	static int32 SetLodFromStaticMesh(UStaticMesh* DestinationStaticMesh, int32 DestinationLodIndex, UStaticMesh* SourceStaticMesh, int32 SourceLodIndex, bool bReuseExistingMaterialSlots);

	/**
	 * Get number of LODs present on a static mesh.
	 * @param	StaticMesh				Mesh to process.
	 * @return the number of LODs present on the input mesh.
	 * An negative value indicates that the command could not be executed. See log for explanation.
	 */
	UE_DEPRECATED(5.0, "The Editor Scripting Utilities Plugin is deprecated - Use the function in Static Mesh Editor Subsystem")
	UFUNCTION(BlueprintCallable, Category = "Editor Scripting | StaticMesh", meta = (DeprecatedFunction, DeprecationMessage = "The Editor Scripting Utilities Plugin is deprecated - Use the function in Static Mesh Editor Subsystem"))
	static int32 GetLodCount(UStaticMesh* StaticMesh);

	/**
	 * Remove LODs on a static mesh except LOD 0.
	 * @param	StaticMesh			Mesh to remove LOD from.
	 * @return A boolean indicating if the removal was successful, true, or not.
	 */
	UE_DEPRECATED(5.0, "The Editor Scripting Utilities Plugin is deprecated - Use the function in Static Mesh Editor Subsystem")
	UFUNCTION(BlueprintCallable, Category = "Editor Scripting | StaticMesh", meta = (DeprecatedFunction, DeprecationMessage = "The Editor Scripting Utilities Plugin is deprecated - Use the function in Static Mesh Editor Subsystem"))
	static bool RemoveLods(UStaticMesh* StaticMesh);

	/**
	 * Get an array of LOD screen sizes for evaluation.
	 * @param	StaticMesh			Mesh to process.
	 * @return array of LOD screen sizes.
	 */
	UE_DEPRECATED(5.0, "The Editor Scripting Utilities Plugin is deprecated - Use the function in Static Mesh Editor Subsystem")
	UFUNCTION(BlueprintPure, Category = "Editor Scripting | StaticMesh", meta = (DeprecatedFunction, DeprecationMessage = "The Editor Scripting Utilities Plugin is deprecated - Use the function in Static Mesh Editor Subsystem"))
	static TArray<float> GetLodScreenSizes(UStaticMesh* StaticMesh);

public:
	/**
	 * Add simple collisions to a static mesh.
	 * This method replicates what is done when invoking menu entries "Collision > Add [...] Simplified Collision" in the Mesh Editor.
	 * @param	StaticMesh			Mesh to generate simple collision for.
	 * @param	ShapeType			Options on which simple collision to add to the mesh.
	 * @param	bApplyChanges		Indicates if changes must be apply or not.
	 * @return An integer indicating the index of the collision newly created.
	 * A negative value indicates the addition failed.
	 */
	UE_DEPRECATED(5.0, "The Editor Scripting Utilities Plugin is deprecated - Use the function in Static Mesh Editor Subsystem")
	static int32 AddSimpleCollisionsWithNotification(UStaticMesh* StaticMesh, const EScriptingCollisionShapeType_Deprecated ShapeType, bool bApplyChanges);

	/**
	 * Same as AddSimpleCollisionsWithNotification but changes are automatically applied.
	 */
	UE_DEPRECATED(5.0, "The Editor Scripting Utilities Plugin is deprecated - Use the function in Static Mesh Editor Subsystem")
	static int32 AddSimpleCollisions(UStaticMesh* StaticMesh, const EScriptingCollisionShapeType_Deprecated ShapeType)
	{
		UStaticMeshEditorSubsystem* StaticMeshEditorSubsystem = GEditor->GetEditorSubsystem<UStaticMeshEditorSubsystem>();

		return StaticMeshEditorSubsystem ? StaticMeshEditorSubsystem->AddSimpleCollisions(StaticMesh, ConvertCollisionShape(ShapeType)) : INDEX_NONE;
	}

	/**
	 * Get number of simple collisions present on a static mesh.
	 * @param	StaticMesh				Mesh to query on.
	 * @return An integer representing the number of simple collisions on the input static mesh.
	 * An negative value indicates that the command could not be executed. See log for explanation.
	 */
	UE_DEPRECATED(5.0, "The Editor Scripting Utilities Plugin is deprecated - Use the function in Static Mesh Editor Subsystem")
	UFUNCTION(BlueprintCallable, Category = "Editor Scripting | StaticMesh", meta = (DeprecatedFunction, DeprecationMessage = "The Editor Scripting Utilities Plugin is deprecated - Use the function in Static Mesh Editor Subsystem"))
	static int32 GetSimpleCollisionCount(UStaticMesh* StaticMesh);

	/**
	 * Get the Collision Trace behavior of a static mesh
	 * @param	StaticMesh				Mesh to query on.
	 * @return the Collision Trace behavior.
	 */
	UE_DEPRECATED(5.0, "The Editor Scripting Utilities Plugin is deprecated - Use the function in Static Mesh Editor Subsystem")
	UFUNCTION(BlueprintPure, Category = "Editor Scripting | StaticMesh", meta = (DeprecatedFunction, DeprecationMessage = "The Editor Scripting Utilities Plugin is deprecated - Use the function in Static Mesh Editor Subsystem"))
	static TEnumAsByte<ECollisionTraceFlag> GetCollisionComplexity(UStaticMesh* StaticMesh);

	/**
	 * Get number of convex collisions present on a static mesh.
	 * @param	StaticMesh				Mesh to query on.
	 * @return An integer representing the number of convex collisions on the input static mesh.
	 * An negative value indicates that the command could not be executed. See log for explanation.
	 */
	UE_DEPRECATED(5.0, "The Editor Scripting Utilities Plugin is deprecated - Use the function in Static Mesh Editor Subsystem")
	UFUNCTION(BlueprintCallable, Category = "Editor Scripting | StaticMesh", meta = (DeprecatedFunction, DeprecationMessage = "The Editor Scripting Utilities Plugin is deprecated - Use the function in Static Mesh Editor Subsystem"))
	static int32 GetConvexCollisionCount(UStaticMesh* StaticMesh);

	/**
	 * Add a convex collision to a static mesh.
	 * Any existing collisions will be removed from the static mesh.
	 * This method replicates what is done when invoking menu entry "Collision > Auto Convex Collision" in the Mesh Editor.
	 * @param	StaticMesh				Static mesh to add convex collision on.
	 * @param	HullCount				Maximum number of convex pieces that will be created. Must be positive.
	 * @param	MaxHullVerts			Maximum number of vertices allowed for any generated convex hull.
	 * @param	HullPrecision			Number of voxels to use when generating collision. Must be positive.
	 * @param	bApplyChanges			Indicates if changes must be apply or not.
	 * @return A boolean indicating if the addition was successful or not.
	 */
	UE_DEPRECATED(5.0, "The Editor Scripting Utilities Plugin is deprecated - Use the function in Static Mesh Editor Subsystem")
	UFUNCTION(BlueprintCallable, Category = "Editor Scripting | StaticMesh", meta = (DeprecatedFunction, DeprecationMessage = "The Editor Scripting Utilities Plugin is deprecated - Use the function in Static Mesh Editor Subsystem"))
	static bool SetConvexDecompositionCollisionsWithNotification(UStaticMesh* StaticMesh, int32 HullCount, int32 MaxHullVerts, int32 HullPrecision, bool bApplyChanges);

	/**
	 * Compute convex collisions for a set of static meshes.
	 * Any existing collisions will be removed from the static meshes.
	 * This method replicates what is done when invoking menu entry "Collision > Auto Convex Collision" in the Mesh Editor.
	 * @param	StaticMeshes			Set of Static mesh to add convex collision on.
	 * @param	HullCount				Maximum number of convex pieces that will be created. Must be positive.
	 * @param	MaxHullVerts			Maximum number of vertices allowed for any generated convex hull.
	 * @param	HullPrecision			Number of voxels to use when generating collision. Must be positive.
	 * @param	bApplyChanges			Indicates if changes must be apply or not.
	 * @return A boolean indicating if the addition was successful or not.
	 */
	UE_DEPRECATED(5.0, "The Editor Scripting Utilities Plugin is deprecated - Use the function in Static Mesh Editor Subsystem")
	UFUNCTION(BlueprintCallable, Category = "Editor Scripting | StaticMesh", meta = (DeprecatedFunction, DeprecationMessage = "The Editor Scripting Utilities Plugin is deprecated - Use the function in Static Mesh Editor Subsystem"))
	static bool BulkSetConvexDecompositionCollisionsWithNotification(const TArray<UStaticMesh*>& StaticMeshes, int32 HullCount, int32 MaxHullVerts, int32 HullPrecision, bool bApplyChanges);

	/**
	 * Same as SetConvexDecompositionCollisionsWithNotification but changes are automatically applied.
	 */
	UE_DEPRECATED(5.0, "The Editor Scripting Utilities Plugin is deprecated - Use the function in Static Mesh Editor Subsystem")
	UFUNCTION(BlueprintCallable, Category = "Editor Scripting | StaticMesh", meta = (DeprecatedFunction, DeprecationMessage = "The Editor Scripting Utilities Plugin is deprecated - Use the function in Static Mesh Editor Subsystem"))
	static bool SetConvexDecompositionCollisions(UStaticMesh* StaticMesh, int32 HullCount, int32 MaxHullVerts, int32 HullPrecision)
	{
		UStaticMeshEditorSubsystem* StaticMeshEditorSubsystem = GEditor->GetEditorSubsystem<UStaticMeshEditorSubsystem>();

		return StaticMeshEditorSubsystem ? StaticMeshEditorSubsystem->SetConvexDecompositionCollisions(StaticMesh, HullCount, MaxHullVerts, HullPrecision) : false;
	}

	/**
	 * Same as SetConvexDecompositionCollisionsWithNotification but changes are automatically applied.
	 */
	UE_DEPRECATED(5.0, "The Editor Scripting Utilities Plugin is deprecated - Use the function in Static Mesh Editor Subsystem")
	UFUNCTION(BlueprintCallable, Category = "Editor Scripting | StaticMesh", meta = (DeprecatedFunction, DeprecationMessage = "The Editor Scripting Utilities Plugin is deprecated - Use the function in Static Mesh Editor Subsystem"))
	static bool BulkSetConvexDecompositionCollisions(const TArray<UStaticMesh*>& StaticMeshes, int32 HullCount, int32 MaxHullVerts, int32 HullPrecision)
	{
		UStaticMeshEditorSubsystem* StaticMeshEditorSubsystem = GEditor->GetEditorSubsystem<UStaticMeshEditorSubsystem>();

		return StaticMeshEditorSubsystem ? StaticMeshEditorSubsystem->BulkSetConvexDecompositionCollisions(StaticMeshes, HullCount, MaxHullVerts, HullPrecision) : false;
	}

	/**
	 * Remove collisions from a static mesh.
	 * This method replicates what is done when invoking menu entries "Collision > Remove Collision" in the Mesh Editor.
	 * @param	StaticMesh			Static mesh to remove collisions from.
	 * @param	bApplyChanges		Indicates if changes must be apply or not.
	 * @return A boolean indicating if the removal was successful or not.
	 */
	UE_DEPRECATED(5.0, "The Editor Scripting Utilities Plugin is deprecated - Use the function in Static Mesh Editor Subsystem")
	UFUNCTION(BlueprintCallable, Category = "Editor Scripting | StaticMesh", meta = (DeprecatedFunction, DeprecationMessage = "The Editor Scripting Utilities Plugin is deprecated - Use the function in Static Mesh Editor Subsystem"))
	static bool RemoveCollisionsWithNotification(UStaticMesh* StaticMesh, bool bApplyChanges);

	/**
	 * Same as RemoveCollisionsWithNotification but changes are applied.
	 */
	UE_DEPRECATED(5.0, "The Editor Scripting Utilities Plugin is deprecated - Use the function in Static Mesh Editor Subsystem")
	UFUNCTION(BlueprintCallable, Category = "Editor Scripting | StaticMesh", meta = (DeprecatedFunction, DeprecationMessage = "The Editor Scripting Utilities Plugin is deprecated - Use the function in Static Mesh Editor Subsystem"))
	static bool RemoveCollisions(UStaticMesh* StaticMesh)
	{
		UStaticMeshEditorSubsystem* StaticMeshEditorSubsystem = GEditor->GetEditorSubsystem<UStaticMeshEditorSubsystem>();

		return StaticMeshEditorSubsystem ? StaticMeshEditorSubsystem->RemoveCollisions(StaticMesh) : false;
	}

	/**
	 * Enables/disables mesh section collision for a specific LOD.
	 * @param	StaticMesh			Static mesh to Enables/disables collisions from.
	 * @param	bCollisionEnabled	If the collision is enabled or not.
	 * @param	LODIndex			Index of the StaticMesh LOD.
	 * @param	SectionIndex		Index of the StaticMesh Section.
	 */
	UE_DEPRECATED(5.0, "The Editor Scripting Utilities Plugin is deprecated - Use the function in Static Mesh Editor Subsystem")
	UFUNCTION(BlueprintCallable, Category = "Editor Scripting | StaticMesh", meta = (DeprecatedFunction, DeprecationMessage = "The Editor Scripting Utilities Plugin is deprecated - Use the function in Static Mesh Editor Subsystem"))
	static void EnableSectionCollision(UStaticMesh* StaticMesh, bool bCollisionEnabled, int32 LODIndex, int32 SectionIndex);

	/**
	 * Checks if a specific LOD mesh section has collision.
	 * @param	StaticMesh			Static mesh to remove collisions from.
	 * @param	LODIndex			Index of the StaticMesh LOD.
	 * @param	SectionIndex		Index of the StaticMesh Section.
	 * @return True is the collision is enabled for the specified LOD of the StaticMesh section.
	 */
	UE_DEPRECATED(5.0, "The Editor Scripting Utilities Plugin is deprecated - Use the function in Static Mesh Editor Subsystem")
	UFUNCTION(BlueprintPure, Category = "Editor Scripting | StaticMesh", meta = (DeprecatedFunction, DeprecationMessage = "The Editor Scripting Utilities Plugin is deprecated - Use the function in Static Mesh Editor Subsystem"))
	static bool IsSectionCollisionEnabled(UStaticMesh* StaticMesh, int32 LODIndex, int32 SectionIndex);

public:

	/**
	 * Enables/disables mesh section shadow casting for a specific LOD.
	 * @param	StaticMesh			Static mesh to Enables/disables shadow casting from.
	 * @param	bCastShadow			If the section should cast shadow.
	 * @param	LODIndex			Index of the StaticMesh LOD.
	 * @param	SectionIndex		Index of the StaticMesh Section.
	 */
	UE_DEPRECATED(5.0, "The Editor Scripting Utilities Plugin is deprecated - Use the function in Static Mesh Editor Subsystem")
	UFUNCTION(BlueprintCallable, Category = "Editor Scripting | StaticMesh", meta = (DeprecatedFunction, DeprecationMessage = "The Editor Scripting Utilities Plugin is deprecated - Use the function in Static Mesh Editor Subsystem"))
	static void EnableSectionCastShadow(UStaticMesh* StaticMesh, bool bCastShadow, int32 LODIndex, int32 SectionIndex);

	/**
	 * Sets the material slot for a specific LOD.
	 * @param	StaticMesh			Static mesh to Enables/disables shadow casting from.
	 * @param	MaterialSlotIndex	Index of the material slot to use.
	 * @param	LODIndex			Index of the StaticMesh LOD.
	 * @param	SectionIndex		Index of the StaticMesh Section.
	 */
	UFUNCTION(BlueprintCallable, Category = "Editor Scripting | StaticMesh")
	static void SetLODMaterialSlot(UStaticMesh* StaticMesh, int32 MaterialSlotIndex, int32 LODIndex, int32 SectionIndex);

	/**
	 * Gets the material slot used for a specific LOD section.
	 * @param	StaticMesh			Static mesh to get the material index from.
	 * @param	LODIndex			Index of the StaticMesh LOD.
	 * @param	SectionIndex		Index of the StaticMesh Section.
	 * @return  MaterialSlotIndex	Index of the material slot used by the section or INDEX_NONE in case of error.
	 */
	UFUNCTION(BlueprintCallable, Category = "Editor Scripting | StaticMesh")
	static int32 GetLODMaterialSlot(UStaticMesh* StaticMesh, int32 LODIndex, int32 SectionIndex);

	/** Check whether a static mesh has vertex colors */
	UE_DEPRECATED(5.0, "The Editor Scripting Utilities Plugin is deprecated - Use the function in Static Mesh Editor Subsystem")
	UFUNCTION(BlueprintPure, Category = "Editor Scripting | StaticMesh", meta = (DeprecatedFunction, DeprecationMessage = "The Editor Scripting Utilities Plugin is deprecated - Use the function in Static Mesh Editor Subsystem"))
	static bool HasVertexColors(UStaticMesh* StaticMesh);

	/** Check whether a static mesh component has vertex colors */
	UE_DEPRECATED(5.0, "The Editor Scripting Utilities Plugin is deprecated - Use the function in Static Mesh Editor Subsystem")
	UFUNCTION(BlueprintPure, Category = "Editor Scripting | StaticMesh", meta = (DeprecatedFunction, DeprecationMessage = "The Editor Scripting Utilities Plugin is deprecated - Use the function in Static Mesh Editor Subsystem"))
	static bool HasInstanceVertexColors(UStaticMeshComponent* StaticMeshComponent);

	/** Set Generate Lightmap UVs for StaticMesh */
	UE_DEPRECATED(5.0, "The Editor Scripting Utilities Plugin is deprecated - Use the function in Static Mesh Editor Subsystem")
	UFUNCTION(BlueprintCallable, Category = "Editor Scripting | StaticMesh", meta=(ScriptName="SetGenerateLightmapUv", DeprecatedFunction, DeprecationMessage = "The Editor Scripting Utilities Plugin is deprecated - Use the function in Static Mesh Editor Subsystem"))
	static bool SetGenerateLightmapUVs(UStaticMesh* StaticMesh, bool bGenerateLightmapUVs);

	/** Get number of StaticMesh verts for an LOD */
	UE_DEPRECATED(5.0, "The Editor Scripting Utilities Plugin is deprecated - Use the function in Static Mesh Editor Subsystem")
	UFUNCTION(BlueprintPure, Category = "Editor Scripting | StaticMesh", meta = (DeprecatedFunction, DeprecationMessage = "The Editor Scripting Utilities Plugin is deprecated - Use the function in Static Mesh Editor Subsystem"))
	static int32 GetNumberVerts(UStaticMesh* StaticMesh, int32 LODIndex);

	/** Get number of Materials for a StaticMesh */
	UE_DEPRECATED(5.0, "The Editor Scripting Utilities Plugin is deprecated - Use the function in Static Mesh Editor Subsystem")
	UFUNCTION(BlueprintPure, Category = "Editor Scripting | StaticMesh", meta = (DeprecatedFunction, DeprecationMessage = "The Editor Scripting Utilities Plugin is deprecated - Use the function in Static Mesh Editor Subsystem"))
	static int32 GetNumberMaterials(UStaticMesh* StaticMesh);

	/** Sets StaticMeshFlag bAllowCPUAccess  */
	UE_DEPRECATED(5.0, "The Editor Scripting Utilities Plugin is deprecated - Use the function in Static Mesh Editor Subsystem")
	UFUNCTION(BlueprintCallable, Category = "Editor Scripting | StaticMesh", meta = (DeprecatedFunction, DeprecationMessage = "The Editor Scripting Utilities Plugin is deprecated - Use the function in Static Mesh Editor Subsystem"))
	static void SetAllowCPUAccess(UStaticMesh* StaticMesh, bool bAllowCPUAccess);

public:

	/**
	 * Returns the number of UV channels for the given LOD of a StaticMesh.
	 * @param	StaticMesh			Static mesh to query.
	 * @param	LODIndex			Index of the StaticMesh LOD.
	 * @return the number of UV channels.
	 */
	UE_DEPRECATED(5.0, "The Editor Scripting Utilities Plugin is deprecated - Use the function in Static Mesh Editor Subsystem")
	UFUNCTION(BlueprintCallable, Category = "Editor Scripting | StaticMesh", meta = (DeprecatedFunction, DeprecationMessage = "The Editor Scripting Utilities Plugin is deprecated - Use the function in Static Mesh Editor Subsystem"))
	static int32 GetNumUVChannels(UStaticMesh* StaticMesh, int32 LODIndex);

	/**
	 * Adds an empty UV channel at the end of the existing channels on the given LOD of a StaticMesh.
	 * @param	StaticMesh			Static mesh on which to add a UV channel.
	 * @param	LODIndex			Index of the StaticMesh LOD.
	 * @return true if a UV channel was added.
	 */
	UE_DEPRECATED(5.0, "The Editor Scripting Utilities Plugin is deprecated - Use the function in Static Mesh Editor Subsystem")
	UFUNCTION(BlueprintCallable, Category = "Editor Scripting | StaticMesh", meta = (DeprecatedFunction, DeprecationMessage = "The Editor Scripting Utilities Plugin is deprecated - Use the function in Static Mesh Editor Subsystem"))
	static bool AddUVChannel(UStaticMesh* StaticMesh, int32 LODIndex);

	/**
	 * Inserts an empty UV channel at the specified channel index on the given LOD of a StaticMesh.
	 * @param	StaticMesh			Static mesh on which to insert a UV channel.
	 * @param	LODIndex			Index of the StaticMesh LOD.
	 * @param	UVChannelIndex		Index where to insert the UV channel.
	 * @return true if a UV channel was added.
	 */
	UE_DEPRECATED(5.0, "The Editor Scripting Utilities Plugin is deprecated - Use the function in Static Mesh Editor Subsystem")
	UFUNCTION(BlueprintCallable, Category = "Editor Scripting | StaticMesh", meta = (DeprecatedFunction, DeprecationMessage = "The Editor Scripting Utilities Plugin is deprecated - Use the function in Static Mesh Editor Subsystem"))
	static bool InsertUVChannel(UStaticMesh* StaticMesh, int32 LODIndex, int32 UVChannelIndex);

	/**
	 * Removes the UV channel at the specified channel index on the given LOD of a StaticMesh.
	 * @param	StaticMesh			Static mesh on which to remove the UV channel.
	 * @param	LODIndex			Index of the StaticMesh LOD.
	 * @param	UVChannelIndex		Index where to remove the UV channel.
	 * @return true if the UV channel was removed.
	 */
	UE_DEPRECATED(5.0, "The Editor Scripting Utilities Plugin is deprecated - Use the function in Static Mesh Editor Subsystem")
	UFUNCTION(BlueprintCallable, Category = "Editor Scripting | StaticMesh", meta = (DeprecatedFunction, DeprecationMessage = "The Editor Scripting Utilities Plugin is deprecated - Use the function in Static Mesh Editor Subsystem"))
	static bool RemoveUVChannel(UStaticMesh* StaticMesh, int32 LODIndex, int32 UVChannelIndex);

	/**
	 * Generates planar UV mapping in the specified UV channel on the given LOD of a StaticMesh.
	 * @param	StaticMesh			Static mesh on which to generate the UV mapping.
	 * @param	LODIndex			Index of the StaticMesh LOD.
	 * @param	UVChannelIndex		Channel where to save the UV mapping.
	 * @param	Position			Position of the center of the projection gizmo.
	 * @param	Orientation			Rotation to apply to the projection gizmo.
	 * @param	Tiling				The UV tiling to use to generate the UV mapping.
	 * @return true if the UV mapping was generated.
	 */
	UE_DEPRECATED(5.0, "The Editor Scripting Utilities Plugin is deprecated - Use the function in Static Mesh Editor Subsystem")
	UFUNCTION(BlueprintCallable, Category = "Editor Scripting | StaticMesh", meta = (DeprecatedFunction, DeprecationMessage = "The Editor Scripting Utilities Plugin is deprecated - Use the function in Static Mesh Editor Subsystem"))
	static bool GeneratePlanarUVChannel(UStaticMesh* StaticMesh, int32 LODIndex, int32 UVChannelIndex, const FVector& Position, const FRotator& Orientation, const FVector2D& Tiling);

	/**
	 * Generates cylindrical UV mapping in the specified UV channel on the given LOD of a StaticMesh.
	 * @param	StaticMesh			Static mesh on which to generate the UV mapping.
	 * @param	LODIndex			Index of the StaticMesh LOD.
	 * @param	UVChannelIndex		Channel where to save the UV mapping.
	 * @param	Position			Position of the center of the projection gizmo.
	 * @param	Orientation			Rotation to apply to the projection gizmo.
	 * @param	Tiling				The UV tiling to use to generate the UV mapping.
	 * @return true if the UV mapping was generated.
	 */
	UE_DEPRECATED(5.0, "The Editor Scripting Utilities Plugin is deprecated - Use the function in Static Mesh Editor Subsystem")
	UFUNCTION(BlueprintCallable, Category = "Editor Scripting | StaticMesh", meta = (DeprecatedFunction, DeprecationMessage = "The Editor Scripting Utilities Plugin is deprecated - Use the function in Static Mesh Editor Subsystem"))
	static bool GenerateCylindricalUVChannel(UStaticMesh* StaticMesh, int32 LODIndex, int32 UVChannelIndex, const FVector& Position, const FRotator& Orientation, const FVector2D& Tiling);

	/**
	 * Generates box UV mapping in the specified UV channel on the given LOD of a StaticMesh.
	 * @param	StaticMesh			Static mesh on which to generate the UV mapping.
	 * @param	LODIndex			Index of the StaticMesh LOD.
	 * @param	UVChannelIndex		Channel where to save the UV mapping.
	 * @param	Position			Position of the center of the projection gizmo.
	 * @param	Orientation			Rotation to apply to the projection gizmo.
	 * @param	Size				The size of the box projection gizmo.
	 * @return true if the UV mapping was generated.
	 */
	UE_DEPRECATED(5.0, "The Editor Scripting Utilities Plugin is deprecated - Use the function in Static Mesh Editor Subsystem")
	UFUNCTION(BlueprintCallable, Category = "Editor Scripting | StaticMesh", meta = (DeprecatedFunction, DeprecationMessage = "The Editor Scripting Utilities Plugin is deprecated - Use the function in Static Mesh Editor Subsystem"))
	static bool GenerateBoxUVChannel(UStaticMesh* StaticMesh, int32 LODIndex, int32 UVChannelIndex, const FVector& Position, const FRotator& Orientation, const FVector& Size);

	// Converts the deprecated FEditorScriptingMeshReductionOptions to the new FStaticMeshReductionOptions
	static FStaticMeshReductionOptions ConvertReductionOptions(const FEditorScriptingMeshReductionOptions_Deprecated& ReductionOptions);

	// Converts the deprecated EScriptingCollisionShapeType_Deprecated to the new EScriptCollisionShapeType
	static EScriptCollisionShapeType ConvertCollisionShape(const EScriptingCollisionShapeType_Deprecated& CollisionShape);



	public:

	// The functions below are BP exposed copies of functions that use deprecated structs, updated to the new structs in StaticMeshEditorSubsytem
	// The old structs redirect to the new ones, so this makes blueprints that use the old structs still work
	// The old functions are still available as an overload, which makes old code that uses them compatible

	UE_DEPRECATED(5.0, "The Editor Scripting Utilities Plugin is deprecated - Use the function in Static Mesh Editor Subsystem")
	UFUNCTION(BlueprintCallable, Category = "Editor Scripting | StaticMesh", meta = (DeprecatedFunction, DeprecationMessage = "The Editor Scripting Utilities Plugin is deprecated - Use the function in Static Mesh Editor Subsystem"))
	static int32 SetLodsWithNotification(UStaticMesh* StaticMesh, const FStaticMeshReductionOptions& ReductionOptions, bool bApplyChanges );

	/**
	 * Same as SetLodsWithNotification but changes are applied.
	 */
	UE_DEPRECATED(5.0, "The Editor Scripting Utilities Plugin is deprecated - Use the function in Static Mesh Editor Subsystem")
	UFUNCTION(BlueprintCallable, Category = "Editor Scripting | StaticMesh", meta = (DeprecatedFunction, DeprecationMessage = "The Editor Scripting Utilities Plugin is deprecated - Use the function in Static Mesh Editor Subsystem"))
	static int32 SetLods(UStaticMesh* StaticMesh, const FStaticMeshReductionOptions& ReductionOptions)
	{
		UStaticMeshEditorSubsystem* StaticMeshEditorSubsystem = GEditor->GetEditorSubsystem<UStaticMeshEditorSubsystem>();

		return StaticMeshEditorSubsystem ? StaticMeshEditorSubsystem->SetLods(StaticMesh, ReductionOptions) : -1;
	}

	UE_DEPRECATED(5.0, "The Editor Scripting Utilities Plugin is deprecated - Use the function in Static Mesh Editor Subsystem")
	UFUNCTION(BlueprintCallable, Category = "Editor Scripting | StaticMesh", meta = (DeprecatedFunction, DeprecationMessage = "The Editor Scripting Utilities Plugin is deprecated - Use the function in Static Mesh Editor Subsystem"))
	static int32 AddSimpleCollisionsWithNotification(UStaticMesh* StaticMesh, const EScriptCollisionShapeType ShapeType, bool bApplyChanges);

	/**
	 * Same as AddSimpleCollisionsWithNotification but changes are automatically applied.
	 */
	UE_DEPRECATED(5.0, "The Editor Scripting Utilities Plugin is deprecated - Use the function in Static Mesh Editor Subsystem")
	UFUNCTION(BlueprintCallable, Category = "Editor Scripting | StaticMesh", meta = (DeprecatedFunction, DeprecationMessage = "The Editor Scripting Utilities Plugin is deprecated - Use the function in Static Mesh Editor Subsystem"))
	static int32 AddSimpleCollisions(UStaticMesh* StaticMesh, const EScriptCollisionShapeType ShapeType)
	{
		UStaticMeshEditorSubsystem* StaticMeshEditorSubsystem = GEditor->GetEditorSubsystem<UStaticMeshEditorSubsystem>();

		return StaticMeshEditorSubsystem ? StaticMeshEditorSubsystem->AddSimpleCollisions(StaticMesh, ShapeType) : INDEX_NONE;
	}

};<|MERGE_RESOLUTION|>--- conflicted
+++ resolved
@@ -113,12 +113,8 @@
 	 * @param LodIndex - The LOD we get the reduction settings.
 	 * @param OutReductionOptions - The reduction settings where we copy the reduction options.
 	 */
-<<<<<<< HEAD
-	UFUNCTION(BlueprintCallable, Category = "Editor Scripting | StaticMesh")
-=======
 	UE_DEPRECATED(5.0, "The Editor Scripting Utilities Plugin is deprecated - Use the function in Static Mesh Editor Library")
 	UFUNCTION(BlueprintCallable, Category = "Editor Scripting | StaticMesh", meta = (DeprecatedFunction, DeprecationMessage = "The Editor Scripting Utilities Plugin is deprecated - Use the function in Static Mesh Editor Subsystem"))
->>>>>>> 6bbb88c8
 	static void GetLodReductionSettings(const UStaticMesh* StaticMesh, const int32 LodIndex, FMeshReductionSettings& OutReductionOptions);
 
 	/**
@@ -127,12 +123,8 @@
 	 * @param LodIndex - The LOD we will apply the reduction settings.
 	 * @param ReductionOptions - The reduction settings we want to apply to the LOD.
 	 */
-<<<<<<< HEAD
-	UFUNCTION(BlueprintCallable, Category = "Editor Scripting | StaticMesh")
-=======
 	UE_DEPRECATED(5.0, "The Editor Scripting Utilities Plugin is deprecated - Use the function in Static Mesh Editor Library")
 	UFUNCTION(BlueprintCallable, Category = "Editor Scripting | StaticMesh", meta = (DeprecatedFunction, DeprecationMessage = "The Editor Scripting Utilities Plugin is deprecated - Use the function in Static Mesh Editor Subsystem"))
->>>>>>> 6bbb88c8
 	static void SetLodReductionSettings(UStaticMesh* StaticMesh, const int32 LodIndex, const FMeshReductionSettings& ReductionOptions);
 
 	/**
@@ -141,12 +133,8 @@
 	 * @param LodIndex - The LOD we get the reduction settings.
 	 * @param OutBuildOptions - The build settings where we copy the build options.
 	 */
-<<<<<<< HEAD
-	UFUNCTION(BlueprintCallable, Category = "Editor Scripting | StaticMesh")
-=======
 	UE_DEPRECATED(5.0, "The Editor Scripting Utilities Plugin is deprecated - Use the function in Static Mesh Editor Library")
 	UFUNCTION(BlueprintCallable, Category = "Editor Scripting | StaticMesh", meta = (DeprecatedFunction, DeprecationMessage = "The Editor Scripting Utilities Plugin is deprecated - Use the function in Static Mesh Editor Subsystem"))
->>>>>>> 6bbb88c8
 	static void GetLodBuildSettings(const UStaticMesh* StaticMesh, const int32 LodIndex, FMeshBuildSettings& OutBuildOptions);
 
 	/**
@@ -155,33 +143,21 @@
 	 * @param LodIndex - The LOD we will apply the build settings.
 	 * @param BuildOptions - The build settings we want to apply to the LOD.
 	 */
-<<<<<<< HEAD
-	UFUNCTION(BlueprintCallable, Category = "Editor Scripting | StaticMesh")
-=======
 	UE_DEPRECATED(5.0, "The Editor Scripting Utilities Plugin is deprecated - Use the function in Static Mesh Editor Library")
 	UFUNCTION(BlueprintCallable, Category = "Editor Scripting | StaticMesh", meta = (DeprecatedFunction, DeprecationMessage = "The Editor Scripting Utilities Plugin is deprecated - Use the function in Static Mesh Editor Subsystem"))
->>>>>>> 6bbb88c8
 	static void SetLodBuildSettings(UStaticMesh* StaticMesh, const int32 LodIndex, const FMeshBuildSettings& BuildOptions);
 
 	/**
 	 * Import or re-import a LOD into the specified base mesh. If the LOD do not exist it will import it and add it to the base static mesh. If the LOD already exist it will re-import the specified LOD.
-<<<<<<< HEAD
-	 *
-=======
 	 * 
->>>>>>> 6bbb88c8
 	 * @param BaseStaticMesh: The static mesh we import or re-import a LOD.
 	 * @param LODIndex: The index of the LOD to import or re-import. Valid value should be between 0 and the base static mesh LOD number. Invalid value will return INDEX_NONE
 	 * @param SourceFilename: The fbx source filename. If we are re-importing an existing LOD, it can be empty in this case it will use the last import file. Otherwise it must be an existing fbx file.
 	 *
 	 * @return the index of the LOD that was imported or re-imported. Will return INDEX_NONE if anything goes bad.
 	 */
-<<<<<<< HEAD
-	UFUNCTION(BlueprintCallable, Category = "Editor Scripting | StaticMesh")
-=======
 	UE_DEPRECATED(5.0, "The Editor Scripting Utilities Plugin is deprecated - Use the function in Static Mesh Editor Library")
 	UFUNCTION(BlueprintCallable, Category = "Editor Scripting | StaticMesh", meta = (DeprecatedFunction, DeprecationMessage = "The Editor Scripting Utilities Plugin is deprecated - Use the function in Static Mesh Editor Subsystem"))
->>>>>>> 6bbb88c8
 	static int32 ImportLOD(UStaticMesh* BaseStaticMesh, const int32 LODIndex, const FString& SourceFilename);
 
 	/**
@@ -191,12 +167,8 @@
 	 *
 	 * @return true if re-import all LODs works, false otherwise see log for explanation.
 	 */
-<<<<<<< HEAD
-	UFUNCTION(BlueprintCallable, Category = "Editor Scripting | StaticMesh")
-=======
 	UE_DEPRECATED(5.0, "The Editor Scripting Utilities Plugin is deprecated - Use the function in Static Mesh Editor Library")
 	UFUNCTION(BlueprintCallable, Category = "Editor Scripting | StaticMesh", meta = (DeprecatedFunction, DeprecationMessage = "The Editor Scripting Utilities Plugin is deprecated - Use the function in Static Mesh Editor Subsystem"))
->>>>>>> 6bbb88c8
 	static bool ReimportAllCustomLODs(UStaticMesh* StaticMesh);
 
 	/**
@@ -407,26 +379,6 @@
 	UFUNCTION(BlueprintCallable, Category = "Editor Scripting | StaticMesh", meta = (DeprecatedFunction, DeprecationMessage = "The Editor Scripting Utilities Plugin is deprecated - Use the function in Static Mesh Editor Subsystem"))
 	static void EnableSectionCastShadow(UStaticMesh* StaticMesh, bool bCastShadow, int32 LODIndex, int32 SectionIndex);
 
-	/**
-	 * Sets the material slot for a specific LOD.
-	 * @param	StaticMesh			Static mesh to Enables/disables shadow casting from.
-	 * @param	MaterialSlotIndex	Index of the material slot to use.
-	 * @param	LODIndex			Index of the StaticMesh LOD.
-	 * @param	SectionIndex		Index of the StaticMesh Section.
-	 */
-	UFUNCTION(BlueprintCallable, Category = "Editor Scripting | StaticMesh")
-	static void SetLODMaterialSlot(UStaticMesh* StaticMesh, int32 MaterialSlotIndex, int32 LODIndex, int32 SectionIndex);
-
-	/**
-	 * Gets the material slot used for a specific LOD section.
-	 * @param	StaticMesh			Static mesh to get the material index from.
-	 * @param	LODIndex			Index of the StaticMesh LOD.
-	 * @param	SectionIndex		Index of the StaticMesh Section.
-	 * @return  MaterialSlotIndex	Index of the material slot used by the section or INDEX_NONE in case of error.
-	 */
-	UFUNCTION(BlueprintCallable, Category = "Editor Scripting | StaticMesh")
-	static int32 GetLODMaterialSlot(UStaticMesh* StaticMesh, int32 LODIndex, int32 SectionIndex);
-
 	/** Check whether a static mesh has vertex colors */
 	UE_DEPRECATED(5.0, "The Editor Scripting Utilities Plugin is deprecated - Use the function in Static Mesh Editor Subsystem")
 	UFUNCTION(BlueprintPure, Category = "Editor Scripting | StaticMesh", meta = (DeprecatedFunction, DeprecationMessage = "The Editor Scripting Utilities Plugin is deprecated - Use the function in Static Mesh Editor Subsystem"))
