--- conflicted
+++ resolved
@@ -1,66 +1,26 @@
 // Copyright Epic Games, Inc. All Rights Reserved.
 
 #include "EditorSkeletalMeshLibrary.h"
-<<<<<<< HEAD
-
-#include "Animation/Skeleton.h"
-#include "AssetRegistry/AssetRegistryModule.h"
 #include "Components/SkinnedMeshComponent.h"
 #include "Editor.h"
-#include "EditorFramework/AssetImportData.h"
-=======
-#include "Components/SkinnedMeshComponent.h"
-#include "Editor.h"
->>>>>>> 6bbb88c8
 #include "EditorScriptingUtils.h"
-#include "Engine/EngineTypes.h"
+#include "Rendering/SkeletalMeshRenderData.h"
+#include "Rendering/SkeletalMeshLODRenderData.h"
 #include "Engine/SkeletalMesh.h"
+#include "Animation/Skeleton.h"
 #include "Engine/SkeletalMeshSocket.h"
-<<<<<<< HEAD
-#include "FbxMeshUtils.h"
-=======
->>>>>>> 6bbb88c8
 #include "Interfaces/ITargetPlatform.h"
 #include "Interfaces/ITargetPlatformManagerModule.h"
 #include "LODUtilities.h"
 #include "Misc/CoreMisc.h"
-<<<<<<< HEAD
-#include "ObjectTools.h"
-#include "PhysicsAssetUtils.h"
-#include "PhysicsEngine/PhysicsAsset.h"
-#include "Rendering/SkeletalMeshRenderData.h"
-#include "Rendering/SkeletalMeshLODRenderData.h"
-#include "ScopedTransaction.h"
-#include "SkeletalMeshTypes.h"
-#include "Subsystems/AssetEditorSubsystem.h"
-#include "Subsystems/ImportSubsystem.h"
-
-#define LOCTEXT_NAMESPACE "EditorSkeletalMeshLibrary"
-=======
 #include "Rendering/SkeletalMeshRenderData.h"
 #include "Rendering/SkeletalMeshLODRenderData.h"
 #include "SkeletalMeshEditorSubsystem.h"
 #include "Subsystems/AssetEditorSubsystem.h"
->>>>>>> 6bbb88c8
 
 bool UDEPRECATED_EditorSkeletalMeshLibrary::RegenerateLOD(USkeletalMesh* SkeletalMesh, int32 NewLODCount /*= 0*/, bool bRegenerateEvenIfImported /*= false*/, bool bGenerateBaseLOD /*= false*/)
 {
-<<<<<<< HEAD
-	TGuardValue<bool> UnattendedScriptGuard(GIsRunningUnattendedScript, true);
-
-	if (!EditorScriptingUtils::IsInEditorAndNotPlaying())
-	{
-		return false;
-	}
-
-	if (SkeletalMesh == nullptr)
-	{
-		UE_LOG(LogEditorScripting, Error, TEXT("RegenerateLOD: The SkeletalMesh is null."));
-		return false;
-	}
-=======
 	USkeletalMeshEditorSubsystem* SkeletalMeshEditorSubsystem = GEditor->GetEditorSubsystem<USkeletalMeshEditorSubsystem>();
->>>>>>> 6bbb88c8
 
 	return FLODUtilities::RegenerateLOD(SkeletalMesh, GetTargetPlatformManagerRef().GetRunningTargetPlatform(), NewLODCount, bRegenerateEvenIfImported, bGenerateBaseLOD);
 }
@@ -69,15 +29,8 @@
 {
 	USkeletalMeshEditorSubsystem* SkeletalMeshEditorSubsystem = GEditor->GetEditorSubsystem<USkeletalMeshEditorSubsystem>();
 
-<<<<<<< HEAD
-	if (!EditorScriptingUtils::IsInEditorAndNotPlaying())
-	{
-		return 0;
-	}
-=======
 	return SkeletalMeshEditorSubsystem ? SkeletalMeshEditorSubsystem->GetNumVerts(SkeletalMesh, LODIndex) : 0;
 }
->>>>>>> 6bbb88c8
 
 bool UDEPRECATED_EditorSkeletalMeshLibrary::RenameSocket(USkeletalMesh* SkeletalMesh, FName OldName, FName NewName)
 {
@@ -92,99 +45,12 @@
 	return SkeletalMeshEditorSubsystem ? SkeletalMeshEditorSubsystem->GetLODCount(SkeletalMesh) : INDEX_NONE;
 }
 
-<<<<<<< HEAD
-int32 UEditorSkeletalMeshLibrary::GetNumSections( USkeletalMesh* SkeletalMesh, int32 LODIndex )
-{
-	TGuardValue<bool> UnattendedScriptGuard( GIsRunningUnattendedScript, true );
-
-	if ( !EditorScriptingUtils::IsInEditorAndNotPlaying() )
-	{
-		return INDEX_NONE;
-	}
-
-	if ( SkeletalMesh == nullptr )
-	{
-		UE_LOG( LogEditorScripting, Error, TEXT( "GetNumSections: The SkeletalMesh is null." ) );
-		return INDEX_NONE;
-	}
-
-	if ( SkeletalMesh->GetResourceForRendering() && SkeletalMesh->GetResourceForRendering()->LODRenderData.Num() > 0 )
-	{
-		TIndirectArray<FSkeletalMeshLODRenderData>& LodRenderData = SkeletalMesh->GetResourceForRendering()->LODRenderData;
-		if ( LodRenderData.IsValidIndex( LODIndex ) )
-		{
-			return LodRenderData[ LODIndex ].RenderSections.Num();
-		}
-	}
-
-	return INDEX_NONE;
-}
-
-int32 UEditorSkeletalMeshLibrary::GetLODMaterialSlot( USkeletalMesh* SkeletalMesh, int32 LODIndex, int32 SectionIndex )
-{
-	TGuardValue<bool> UnattendedScriptGuard( GIsRunningUnattendedScript, true );
-
-	if ( !EditorScriptingUtils::IsInEditorAndNotPlaying() )
-	{
-		return INDEX_NONE;
-	}
-
-	if ( SkeletalMesh == nullptr )
-	{
-		UE_LOG( LogEditorScripting, Error, TEXT( "GetLODMaterialSlot: The SkeletalMesh is null." ) );
-		return INDEX_NONE;
-	}
-
-	if ( SkeletalMesh->GetResourceForRendering() && SkeletalMesh->GetResourceForRendering()->LODRenderData.Num() > 0 )
-	{
-		TIndirectArray<FSkeletalMeshLODRenderData>& LodRenderData = SkeletalMesh->GetResourceForRendering()->LODRenderData;
-		if ( LodRenderData.IsValidIndex( LODIndex ) )
-		{
-			const TArray<FSkelMeshRenderSection>& Sections = LodRenderData[ LODIndex ].RenderSections;
-			if ( Sections.IsValidIndex( SectionIndex ) )
-			{
-				int32 MaterialIndex = Sections[ SectionIndex ].MaterialIndex;
-
-				const FSkeletalMeshLODInfo* LODInfo = SkeletalMesh->GetLODInfo( LODIndex );
-				if ( LODInfo && LODInfo->LODMaterialMap.IsValidIndex( SectionIndex ) )
-				{
-					// If we have an optional LODMaterialMap, we need to reroute the material index through it
-					MaterialIndex = LODInfo->LODMaterialMap[ SectionIndex ];
-				}
-
-				return MaterialIndex;
-			}
-			else
-			{
-				UE_LOG( LogEditorScripting, Error, TEXT( "GetLODMaterialSlot: Invalid SectionIndex." ) );
-			}
-		}
-		else
-		{
-			UE_LOG( LogEditorScripting, Error, TEXT( "GetLODMaterialSlot: Invalid LODIndex." ) );
-		}
-	}
-
-	return INDEX_NONE;
-}
-
-bool UEditorSkeletalMeshLibrary::RenameSocket(USkeletalMesh* SkeletalMesh, FName OldName, FName NewName)
-=======
 int32 UDEPRECATED_EditorSkeletalMeshLibrary::ImportLOD(USkeletalMesh* BaseMesh, const int32 LODIndex, const FString& SourceFilename)
->>>>>>> 6bbb88c8
 {
 	USkeletalMeshEditorSubsystem* SkeletalMeshEditorSubsystem = GEditor->GetEditorSubsystem<USkeletalMeshEditorSubsystem>();
 
-<<<<<<< HEAD
-	if (SkeletalMesh->GetSkeleton() == nullptr)
-	{
-		UE_LOG(LogEditorScripting, Error, TEXT("RenameSocket: The SkeletalMesh's Skeleton is null."));
-		return false;
-	}
-=======
 	return SkeletalMeshEditorSubsystem ? SkeletalMeshEditorSubsystem->ImportLOD(BaseMesh, LODIndex, SourceFilename) : INDEX_NONE;
 }
->>>>>>> 6bbb88c8
 
 bool UDEPRECATED_EditorSkeletalMeshLibrary::ReimportAllCustomLODs(USkeletalMesh* SkeletalMesh)
 {
@@ -209,288 +75,7 @@
 	}
 }
 
-<<<<<<< HEAD
-	USkeletalMeshSocket* SkeletonSocket = SkeletalMesh->GetSkeleton()->FindSocket(OldName);
-	if (SkeletonSocket == nullptr)
-=======
 bool UDEPRECATED_EditorSkeletalMeshLibrary::RemoveLODs(USkeletalMesh* SkeletalMesh, TArray<int32> ToRemoveLODs)
-{
-	FSkeletalMeshUpdateContext UpdateContext;
-	UpdateContext.SkeletalMesh = SkeletalMesh;
-	int32 OriginalLODNumber = SkeletalMesh->GetLODNum();
-
-	// Close the mesh editor to be sure the editor is showing the correct data after the LODs are removed.
-	bool bMeshIsEdited = false;
-	UAssetEditorSubsystem* AssetEditorSubsystem = GEditor->GetEditorSubsystem<UAssetEditorSubsystem>();
-	if (AssetEditorSubsystem->FindEditorForAsset(SkeletalMesh, false))
->>>>>>> 6bbb88c8
-	{
-		AssetEditorSubsystem->CloseAllEditorsForAsset(SkeletalMesh);
-		bMeshIsEdited = true;
-	}
-
-<<<<<<< HEAD
-	FScopedTransaction Transaction(LOCTEXT("RenameSocket", "Rename Socket"));
-	MeshSocket->SetFlags(RF_Transactional);
-	MeshSocket->Modify();
-	MeshSocket->SocketName = NewName;
-
-	SkeletonSocket->SetFlags(RF_Transactional);
-	SkeletonSocket->Modify();
-	SkeletonSocket->SocketName = NewName;
-
-	bool bMeshModified = false;
-	for (int AttachedObjectIndex = 0; AttachedObjectIndex < SkeletalMesh->GetPreviewAttachedAssetContainer().Num(); ++AttachedObjectIndex)
-	{
-		FPreviewAttachedObjectPair& Pair = SkeletalMesh->GetPreviewAttachedAssetContainer()[AttachedObjectIndex];
-		if (Pair.AttachedTo == OldName)
-=======
-	// Now iterate over all skeletal mesh components to add them to the UpdateContext
-	for (TObjectIterator<USkinnedMeshComponent> It; It; ++It)
-	{
-		USkinnedMeshComponent* SkinComp = *It;
-		if (SkinComp->SkeletalMesh == SkeletalMesh)
->>>>>>> 6bbb88c8
-		{
-			UpdateContext.AssociatedComponents.Add(SkinComp);
-		}
-	}
-
-<<<<<<< HEAD
-	bool bSkeletonModified = false;
-	for (int AttachedObjectIndex = 0; AttachedObjectIndex < SkeletalMesh->GetSkeleton()->PreviewAttachedAssetContainer.Num(); ++AttachedObjectIndex)
-	{
-		FPreviewAttachedObjectPair& Pair = SkeletalMesh->GetSkeleton()->PreviewAttachedAssetContainer[AttachedObjectIndex];
-		if (Pair.AttachedTo == OldName)
-		{
-			// Only modify the skeleton if we actually intend to change something.
-			if (!bSkeletonModified)
-			{
-				SkeletalMesh->GetSkeleton()->Modify();
-				bSkeletonModified = true;
-			}
-			Pair.AttachedTo = NewName;
-		}
-=======
-	FLODUtilities::RemoveLODs(UpdateContext, ToRemoveLODs);
-
-	if (bMeshIsEdited)
-	{
-		AssetEditorSubsystem->OpenEditorForAsset(SkeletalMesh);
->>>>>>> 6bbb88c8
-	}
-
-	int32 FinalLODNumber = SkeletalMesh->GetLODNum();
-	return (OriginalLODNumber-FinalLODNumber == ToRemoveLODs.Num());
-}
-
-bool UDEPRECATED_EditorSkeletalMeshLibrary::StripLODGeometry(USkeletalMesh* SkeletalMesh, const int32 LODIndex, UTexture2D* TextureMask, const float Threshold)
-{
-	return FLODUtilities::StripLODGeometry(SkeletalMesh, LODIndex, TextureMask, Threshold);
-}
-
-<<<<<<< HEAD
-int32 UEditorSkeletalMeshLibrary::GetLODCount(USkeletalMesh* SkeletalMesh)
-{
-	if (SkeletalMesh == nullptr)
-	{
-		UE_LOG(LogEditorScripting, Error, TEXT("SkeletalMesh GetLODCount: The SkeletalMesh is null."));
-		return INDEX_NONE;
-	}
-
-	return SkeletalMesh->GetLODNum();
-}
-
-int32 UEditorSkeletalMeshLibrary::ImportLOD(USkeletalMesh* BaseMesh, const int32 LODIndex, const FString& SourceFilename)
-{
-	TGuardValue<bool> UnattendedScriptGuard(GIsRunningUnattendedScript, true);
-
-	if (!EditorScriptingUtils::IsInEditorAndNotPlaying())
-	{
-		UE_LOG(LogEditorScripting, Error, TEXT("SkeletalMesh ImportLOD: Cannot import or re-import when editor PIE is active."));
-		return INDEX_NONE;
-	}
-
-	if (BaseMesh == nullptr)
-	{
-		UE_LOG(LogEditorScripting, Error, TEXT("SkeletalMesh ImportLOD: The SkeletalMesh is null."));
-		return INDEX_NONE;
-	}
-
-	// Make sure the LODIndex we want to add the LOD is valid
-	if (BaseMesh->GetLODNum() < LODIndex)
-	{
-		UE_LOG(LogEditorScripting, Error, TEXT("SkeletalMesh ImportLOD: Invalid LODIndex, the LOD index cannot be greater the the number of LOD, skeletal mesh cannot have hole in the LOD array."));
-		return INDEX_NONE;
-	}
-
-	FString ResolveFilename = SourceFilename;
-	const bool bSourceFileExists = FPaths::FileExists(ResolveFilename);
-	if (!bSourceFileExists)
-	{
-		if (BaseMesh->IsValidLODIndex(LODIndex))
-		{
-			ResolveFilename = BaseMesh->GetLODInfo(LODIndex)->SourceImportFilename.IsEmpty() ?
-				BaseMesh->GetLODInfo(LODIndex)->SourceImportFilename :
-				UAssetImportData::ResolveImportFilename(BaseMesh->GetLODInfo(LODIndex)->SourceImportFilename, nullptr);
-		}
-	}
-
-	if (!FPaths::FileExists(ResolveFilename))
-	{
-		UE_LOG(LogEditorScripting, Error, TEXT("SkeletalMesh ImportLOD: Invalid source filename."));
-		return INDEX_NONE;
-	}
-
-	//We want to remove the Reduction this LOD if the following conditions are met
-	if (BaseMesh->IsValidLODIndex(LODIndex) //Only test valid LOD, this function can add LODs
-		&& BaseMesh->IsReductionActive(LODIndex) //We remove reduction settings only if they are active
-		&& BaseMesh->GetLODInfo(LODIndex) //this test is redundant (IsReductionActive test this), but to avoid static analysis
-		&& BaseMesh->GetLODInfo(LODIndex)->ReductionSettings.BaseLOD < LODIndex //We do not remove the reduction if the reduction is base on this LOD imported data
-		&& (!BaseMesh->GetLODSettings() || BaseMesh->GetLODSettings()->GetNumberOfSettings() < LODIndex)) //We do not remove the reduction if the skeletal mesh is using a LODSettings for this LOD
-	{
-		//Remove the reduction settings
-		BaseMesh->GetLODInfo(LODIndex)->ReductionSettings.NumOfTrianglesPercentage = 1.0f;
-		BaseMesh->GetLODInfo(LODIndex)->ReductionSettings.NumOfVertPercentage = 1.0f;
-		BaseMesh->GetLODInfo(LODIndex)->ReductionSettings.MaxNumOfTrianglesPercentage = MAX_uint32;
-		BaseMesh->GetLODInfo(LODIndex)->ReductionSettings.MaxNumOfVertsPercentage = MAX_uint32;
-		BaseMesh->GetLODInfo(LODIndex)->ReductionSettings.TerminationCriterion = SMTC_NumOfTriangles;
-
-		BaseMesh->GetLODInfo(LODIndex)->bHasBeenSimplified = false;
-	}
-
-	if (!FbxMeshUtils::ImportSkeletalMeshLOD(BaseMesh, ResolveFilename, LODIndex))
-	{
-		UE_LOG(LogEditorScripting, Error, TEXT("SkeletalMesh ImportLOD: Cannot import mesh LOD."));
-		return INDEX_NONE;
-	}
-
-	GEditor->GetEditorSubsystem<UImportSubsystem>()->BroadcastAssetPostLODImport(BaseMesh, LODIndex);
-
-	return LODIndex;
-}
-
-bool UEditorSkeletalMeshLibrary::ReimportAllCustomLODs(USkeletalMesh* SkeletalMesh)
-{
-	TGuardValue<bool> UnattendedScriptGuard(GIsRunningUnattendedScript, true);
-
-	if (!EditorScriptingUtils::IsInEditorAndNotPlaying())
-	{
-		UE_LOG(LogEditorScripting, Error, TEXT("SkeletalMesh ReimportAllCustomLODs: Cannot import or re-import when editor PIE is active."));
-		return false;
-	}
-
-	if (SkeletalMesh == nullptr)
-	{
-		UE_LOG(LogEditorScripting, Error, TEXT("SkeletalMesh ReimportAllCustomLODs: The SkeletalMesh is null."));
-		return false;
-	}
-
-	bool bResult = true;
-	int32 LODNumber = SkeletalMesh->GetLODNum();
-	//Iterate the static mesh LODs, start at index 1
-	for (int32 LODIndex = 1; LODIndex < LODNumber; ++LODIndex)
-	{
-		//Do not reimport LOD that was re-import with the base mesh
-		if (SkeletalMesh->GetLODInfo(LODIndex)->bImportWithBaseMesh)
-		{
-			continue;
-		}
-		if (SkeletalMesh->GetLODInfo(LODIndex)->bHasBeenSimplified)
-		{
-			 continue;
-		}
-
-		if (ImportLOD(SkeletalMesh, LODIndex, SkeletalMesh->GetLODInfo(LODIndex)->SourceImportFilename) != LODIndex)
-		{
-			UE_LOG(LogEditorScripting, Error, TEXT("SkeletalMesh ReimportAllCustomLODs: Cannot re-import LOD %d."), LODIndex);
-			bResult = false;
-		}
-	}
-	return bResult;
-}
-
-void UEditorSkeletalMeshLibrary::GetLodBuildSettings(const USkeletalMesh* SkeletalMesh, const int32 LodIndex, FSkeletalMeshBuildSettings& OutBuildOptions)
-{
-	TGuardValue<bool> UnattendedScriptGuard(GIsRunningUnattendedScript, true);
-
-	if (!EditorScriptingUtils::IsInEditorAndNotPlaying())
-	{
-		return;
-	}
-
-	if (SkeletalMesh == nullptr)
-	{
-		UE_LOG(LogEditorScripting, Error, TEXT("GetLodReductionSettings: The SkeletalMesh is null."));
-		return;
-	}
-
-	// If LOD 0 does not exist, warn and return
-	if (LodIndex < 0 || SkeletalMesh->GetLODNum() <= LodIndex)
-	{
-		UE_LOG(LogEditorScripting, Error, TEXT("GetLodReductionSettings: Invalid LOD index."));
-		return;
-	}
-
-	const FSkeletalMeshLODInfo* LODInfo = SkeletalMesh->GetLODInfo(LodIndex);
-	//LodIndex validity was verify before
-	check(LODInfo);
-
-	// Copy over the reduction settings
-	OutBuildOptions = LODInfo->BuildSettings;
-}
-
-void UEditorSkeletalMeshLibrary::SetLodBuildSettings(USkeletalMesh* SkeletalMesh, const int32 LodIndex, const FSkeletalMeshBuildSettings& BuildOptions)
-{
-	TGuardValue<bool> UnattendedScriptGuard(GIsRunningUnattendedScript, true);
-
-	if (!EditorScriptingUtils::IsInEditorAndNotPlaying())
-	{
-		return;
-	}
-
-	if (SkeletalMesh == nullptr)
-	{
-		UE_LOG(LogEditorScripting, Error, TEXT("SetLodReductionSettings: The SkeletalMesh is null."));
-		return;
-	}
-
-	// If LOD 0 does not exist, warn and return
-	if (LodIndex < 0 || SkeletalMesh->GetLODNum() <= LodIndex)
-	{
-		UE_LOG(LogEditorScripting, Error, TEXT("GetLodReductionSettings: Invalid LOD index."));
-		return;
-	}
-
-	FSkeletalMeshLODInfo* LODInfo = SkeletalMesh->GetLODInfo(LodIndex);
-	//LodIndex validity was verify before
-	check(LODInfo);
-
-	// Close the mesh editor to prevent crashing. If changes are applied, reopen it after the mesh has been built.
-	bool bSkeletalMeshIsEdited = false;
-	UAssetEditorSubsystem* AssetEditorSubsystem = GEditor->GetEditorSubsystem<UAssetEditorSubsystem>();
-	if (AssetEditorSubsystem->FindEditorForAsset(SkeletalMesh, false))
-	{
-		AssetEditorSubsystem->CloseAllEditorsForAsset(SkeletalMesh);
-		bSkeletalMeshIsEdited = true;
-	}
-
-	//Copy the reduction setting on the LODInfo
-	{
-		FScopedSkeletalMeshPostEditChange ScopedSkeletalMeshPostEditChange(SkeletalMesh);
-		SkeletalMesh->Modify();
-
-		// Copy over the reduction settings
-		LODInfo->BuildSettings = BuildOptions;
-	}
-	// Reopen MeshEditor on this mesh if the MeshEditor was previously opened in it
-	if (bSkeletalMeshIsEdited)
-	{
-		AssetEditorSubsystem->OpenEditorForAsset(SkeletalMesh);
-	}
-}
-
-bool UEditorSkeletalMeshLibrary::RemoveLODs(USkeletalMesh* SkeletalMesh, TArray<int32> ToRemoveLODs)
 {
 	FSkeletalMeshUpdateContext UpdateContext;
 	UpdateContext.SkeletalMesh = SkeletalMesh;
@@ -526,72 +111,14 @@
 	return (OriginalLODNumber-FinalLODNumber == ToRemoveLODs.Num());
 }
 
-bool UEditorSkeletalMeshLibrary::StripLODGeometry(USkeletalMesh* SkeletalMesh, const int32 LODIndex, UTexture2D* TextureMask, const float Threshold)
+bool UDEPRECATED_EditorSkeletalMeshLibrary::StripLODGeometry(USkeletalMesh* SkeletalMesh, const int32 LODIndex, UTexture2D* TextureMask, const float Threshold)
 {
 	return FLODUtilities::StripLODGeometry(SkeletalMesh, LODIndex, TextureMask, Threshold);
 }
 
-UPhysicsAsset* UEditorSkeletalMeshLibrary::CreatePhysicsAsset(USkeletalMesh* SkeletalMesh)
-{
-	if (!SkeletalMesh)
-	{
-		UE_LOG(LogEditorScripting, Error, TEXT("CreatePhysicsAsset failed: The SkeletalMesh is null."));
-		return nullptr;
-	}
-
-	FString ObjectName = FString::Printf(TEXT("%s_PhysicsAsset"), *SkeletalMesh->GetName());
-	FString PackageName = SkeletalMesh->GetOutermost()->GetName();
-
-	FString ParentPath = FString::Printf(TEXT("%s/%s"), *FPackageName::GetLongPackagePath(*PackageName), *ObjectName);
-	UObject* Package = CreatePackage(*ParentPath);
-
-	// See if an object with this name exists
-	UObject* Object = LoadObject<UObject>(Package, *ObjectName, nullptr, LOAD_NoWarn | LOAD_Quiet, nullptr);
-
-	// If an object with same name but different class exists, fail and warn the user
-	if ((Object != nullptr) && (Object->GetClass() != UPhysicsAsset::StaticClass()))
-	{
-		UE_LOG(LogEditorScripting, Error, TEXT("CreatePhysicsAsset failed: An object that is not a Physics Asset already exists with the name %s."), *ObjectName);
-		return nullptr;
-	}
-
-	if (Object == nullptr)
-	{
-		Object = NewObject<UPhysicsAsset>(Package, *ObjectName, RF_Public | RF_Standalone);
-
-		FAssetRegistryModule::AssetCreated(Object);
-	}
-
-	UPhysicsAsset* NewPhysicsAsset = Cast<UPhysicsAsset>(Object);
-	if (NewPhysicsAsset)
-	{
-		NewPhysicsAsset->MarkPackageDirty();
-
-		FPhysAssetCreateParams NewBodyData;
-		FText CreationErrorMessage;
-
-		bool bSuccess = FPhysicsAssetUtils::CreateFromSkeletalMesh(NewPhysicsAsset, SkeletalMesh, NewBodyData, CreationErrorMessage);
-		if (!bSuccess)
-		{
-			UE_LOG(LogEditorScripting, Error, TEXT("CreatePhysicsAsset failed: Couldn't create PhysicsAsset for the SkeletalMesh."));
-			ObjectTools::DeleteObjects({NewPhysicsAsset}, false);
-			return nullptr;
-		}
-		else
-		{
-			RefreshSkelMeshOnPhysicsAssetChange(SkeletalMesh);
-		}
-	}
-
-	return NewPhysicsAsset;
-}
-
-#undef LOCTEXT_NAMESPACE
-=======
 UPhysicsAsset* UDEPRECATED_EditorSkeletalMeshLibrary::CreatePhysicsAsset(USkeletalMesh* SkeletalMesh)
 {
 	USkeletalMeshEditorSubsystem* SkeletalMeshEditorSubsystem = GEditor->GetEditorSubsystem<USkeletalMeshEditorSubsystem>();
 
 	return SkeletalMeshEditorSubsystem ? SkeletalMeshEditorSubsystem->CreatePhysicsAsset(SkeletalMesh) : nullptr;
-}
->>>>>>> 6bbb88c8
+}