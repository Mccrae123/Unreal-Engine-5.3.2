--- conflicted
+++ resolved
@@ -540,905 +540,6 @@
 		return;
 	}
 
-<<<<<<< HEAD
-	// Load the asset and make sure it's a valid asset to work with
-	FString FailureReason;
-	UObject* AssetToDelete = InternalEditorLevelLibrary::LoadAsset(AssetPathToDelete, true, FailureReason);
-	if (AssetToDelete == nullptr)
-	{
-		UE_LOG(LogEditorScripting, Error, TEXT("DeleteAsset. Failed to find the source asset. %s"), *FailureReason);
-		return false;
-	}
-
-	TArray<UObject*> AssetsToDelete;
-	AssetsToDelete.Add(AssetToDelete);
-	const bool bShowConfirmation = false;
-	return ObjectTools::ForceDeleteObjects(AssetsToDelete, bShowConfirmation) == AssetsToDelete.Num();
-}
-
-bool UEditorAssetLibrary::DeleteDirectory(const FString& DirectoryPath)
-{
-	TGuardValue<bool> UnattendedScriptGuard(GIsRunningUnattendedScript, true);
-
-	if (!EditorScriptingUtils::IsInEditorAndNotPlaying() || !InternalEditorLevelLibrary::IsAssetRegistryModuleLoading())
-	{
-		return false;
-	}
-
-	FString FailureReason;
-	FString ValidDirectoryPath = EditorScriptingUtils::ConvertAnyPathToLongPackagePath(DirectoryPath, FailureReason);
-	if (ValidDirectoryPath.IsEmpty())
-	{
-		UE_LOG(LogEditorScripting, Error, TEXT("DeleteDirectory. Failed to convert the path. %s"), *FailureReason);
-		return false;
-	}
-
-	FString FilePath = FPaths::ConvertRelativePathToFull(FPackageName::LongPackageNameToFilename(ValidDirectoryPath + TEXT("/")));
-	if (FilePath.IsEmpty())
-	{
-		UE_LOG(LogEditorScripting, Error, TEXT("DeleteDirectory. Failed to convert the path '%s' to a full path. Was it rooted?"), *ValidDirectoryPath);
-		return false;
-	}
-
-	// Ask the AssetRegistry if it's a folder
-	FAssetRegistryModule& AssetRegistryModule = FModuleManager::LoadModuleChecked<FAssetRegistryModule>("AssetRegistry");
-
-	TArray<FAssetData> AssetDatas;
-	TArray<FAssetData> CouldNotLoadAssetDatas;
-	if (!EditorScriptingUtils::GetAssetsInPath(ValidDirectoryPath, true, AssetDatas, CouldNotLoadAssetDatas, FailureReason))
-	{
-		UE_LOG(LogEditorScripting, Error, TEXT("DeleteDirectory. The internal search input were not valid."));
-		return false;
-	}
-
-	AssetDatas.Append(CouldNotLoadAssetDatas);
-
-	// Load all assets including MAP and Build
-	TArray<UObject*> LoadedAssets;
-	LoadedAssets.Reserve(AssetDatas.Num());
-	for (const FAssetData& AssetData : AssetDatas)
-	{
-		bool bAllowMapAsset = true;
-		FString LoadFailureReason;
-		UObject* LoadedObject = EditorScriptingUtils::LoadAsset(AssetData, bAllowMapAsset, LoadFailureReason);
-		if (LoadedObject)
-		{
-			LoadedAssets.Add(LoadedObject);
-		}
-		else
-		{
-			UE_LOG(LogEditorScripting, Error, TEXT("DeleteDirectory. Failed to delete the directory. Some Asset couldn't be loaded. %s"), *LoadFailureReason);
-			return false;
-		}
-	}
-
-	bool bShowConfirmation = false;
-	if (ObjectTools::ForceDeleteObjects(LoadedAssets, bShowConfirmation) != LoadedAssets.Num())
-	{
-		UE_LOG(LogEditorScripting, Warning, TEXT("DeleteDirectory. Not all asset were deleted."));
-		return false;
-	}
-
-	// Remove the path from the Content Browser
-	if (!AssetRegistryModule.Get().RemovePath(ValidDirectoryPath))
-	{
-		UE_LOG(LogEditorScripting, Warning, TEXT("DeleteDirectory. The folder couldn't be removed from the Content Browser."));
-	}
-
-	// Delete the directory from the drive
-	if (!EditorScriptingUtils::DeleteEmptyDirectoryFromDisk(ValidDirectoryPath))
-	{
-		UE_LOG(LogEditorScripting, Warning, TEXT("DeleteDirectory. Failed to remove the folder but the assets have been removed."));
-		return false;
-	}
-
-	return true;
-}
-
-/**
- *
- * Duplicate operations
- *
- **/
-
-namespace InternalEditorLevelLibrary
-{
-	UObject* DuplicateAsset(UObject* SourceObject, const FString& DestinationAssetPath)
-	{
-		check(SourceObject);
-		if (!EditorScriptingUtils::IsInEditorAndNotPlaying() || !InternalEditorLevelLibrary::IsAssetRegistryModuleLoading())
-		{
-			return nullptr;
-		}
-
-		FString FailureReason;
-		FString DestinationObjectPath = EditorScriptingUtils::ConvertAnyPathToObjectPath(DestinationAssetPath, FailureReason);
-		if (DestinationObjectPath.IsEmpty())
-		{
-			UE_LOG(LogEditorScripting, Error, TEXT("DuplicateAsset. Failed to validate the destination. %s"), *FailureReason);
-			return nullptr;
-		}
-
-		if (!EditorScriptingUtils::IsAValidPathForCreateNewAsset(DestinationObjectPath, FailureReason))
-		{
-			UE_LOG(LogEditorScripting, Error, TEXT("DuplicateAsset. Failed to validate the destination. %s"), *FailureReason);
-			return nullptr;
-		}
-
-		// DuplicateAsset does it, but failed with a Modal
-		if (FPackageName::DoesPackageExist(DestinationObjectPath))
-		{
-			UE_LOG(LogEditorScripting, Error, TEXT("DuplicateAsset. Failed to validate the destination '%s'. There's alreay an asset at the destination."), *DestinationObjectPath);
-			return nullptr;
-		}
-
-		FString DestinationLongPackagePath = FPackageName::GetLongPackagePath(DestinationObjectPath);
-		FString DestinationObjectName = FPackageName::ObjectPathToObjectName(DestinationObjectPath);
-
-		// duplicate asset
-		FAssetToolsModule& Module = FModuleManager::GetModuleChecked<FAssetToolsModule>("AssetTools");
-		UObject* DuplicatedAsset = Module.Get().DuplicateAsset(DestinationObjectName, DestinationLongPackagePath, SourceObject);
-
-		return DuplicatedAsset;
-	}
-}
-
-UObject* UEditorAssetLibrary::DuplicateLoadedAsset(UObject* SourceAsset, const FString& DestinationAssetPath)
-{
-	TGuardValue<bool> UnattendedScriptGuard(GIsRunningUnattendedScript, true);
-
-	FString FailureReason;
-
-	// Make sure the asset is from the ContentBrowser
-	if (!EditorScriptingUtils::IsAContentBrowserAsset(SourceAsset, FailureReason))
-	{
-		UE_LOG(LogEditorScripting, Error, TEXT("DuplicateAsset. Failed to validate the source. %s"), *FailureReason);
-		return nullptr;
-	}
-
-	return InternalEditorLevelLibrary::DuplicateAsset(SourceAsset, DestinationAssetPath);
-}
-
-UObject* UEditorAssetLibrary::DuplicateAsset(const FString& SourceAssetPath, const FString& DestinationAssetPath)
-{
-	TGuardValue<bool> UnattendedScriptGuard(GIsRunningUnattendedScript, true);
-
-	FString FailureReason;
-
-	// Load the asset and make sure it's a valid asset to work with
-	UObject* SourceObject = InternalEditorLevelLibrary::LoadAsset(SourceAssetPath, false, FailureReason);
-	if (SourceObject == nullptr)
-	{
-		UE_LOG(LogEditorScripting, Error, TEXT("DuplicateAsset. Failed to find the source asset. %s"), *FailureReason);
-		return nullptr;
-	}
-
-	return InternalEditorLevelLibrary::DuplicateAsset(SourceObject, DestinationAssetPath);
-}
-
-bool UEditorAssetLibrary::DuplicateDirectory(const FString& SourceDirectoryPath, const FString& DestinationDirectoryPath)
-{
-	TGuardValue<bool> UnattendedScriptGuard(GIsRunningUnattendedScript, true);
-
-	if (!EditorScriptingUtils::IsInEditorAndNotPlaying() || !InternalEditorLevelLibrary::IsAssetRegistryModuleLoading())
-	{
-		return false;
-	}
-
-	const bool bNoFailureWithGetAssetInPaths = false;
-	InternalEditorLevelLibrary::FValidatedPaths ValidatedPaths;
-	InternalEditorLevelLibrary::FValidatedObjectInfos ValidatedObjectInfos;
-	if (!InternalEditorLevelLibrary::ValidateSourceAndDestinationForOperation(SourceDirectoryPath, DestinationDirectoryPath, bNoFailureWithGetAssetInPaths, TEXT("DuplicateDirectory"), ValidatedPaths, ValidatedObjectInfos))
-	{
-		return false;
-	}
-
-	// Prepare data
-	bool bHaveAFailedAsset = false;
-	if (ValidatedObjectInfos.PreviousLoadedAssets.Num() > 0)
-	{
-		FAssetToolsModule& Module = FModuleManager::GetModuleChecked<FAssetToolsModule>("AssetTools");
-
-		for (int32 Index = 0; Index < ValidatedObjectInfos.PreviousLoadedAssets.Num(); ++Index)
-		{
-			UObject* DuplicatedAsset = Module.Get().DuplicateAsset(ValidatedObjectInfos.PreviousLoadedAssets[Index]->GetName(), ValidatedObjectInfos.NewAssetsDirectoryPath[Index], ValidatedObjectInfos.PreviousLoadedAssets[Index]);
-			if (DuplicatedAsset == nullptr)
-			{
-				UE_LOG(LogEditorScripting, Warning, TEXT("DuplicateDirectory. Failed to duplicate object '%s'"), *ValidatedObjectInfos.PreviousLoadedAssets[Index]->GetPathName());
-				bHaveAFailedAsset = true;
-			}
-		}
-	}
-	else
-	{
-		UE_LOG(LogEditorScripting, Log, TEXT("DuplicateDirectory. No asset to duplicate."));
-	}
-
-	// Make sure the ContentBrowser knows about the new directory
-	FAssetRegistryModule& AssetRegistryModule = FModuleManager::LoadModuleChecked<FAssetRegistryModule>("AssetRegistry");
-	AssetRegistryModule.Get().AddPath(ValidatedPaths.DestinationValidDirectoryPath);
-
-	return !bHaveAFailedAsset;
-}
-
-/**
- *
- * Rename operations
- *
- **/
-
-namespace InternalEditorLevelLibrary
-{
-	bool RenameAsset(UObject* SourceObject, const FString& DestinationAssetPath)
-	{
-		check(SourceObject);
-		if (!EditorScriptingUtils::IsInEditorAndNotPlaying() || !InternalEditorLevelLibrary::IsAssetRegistryModuleLoading())
-		{
-			return false;
-		}
-
-		FString FailureReason;
-		FString DestinationObjectPath = EditorScriptingUtils::ConvertAnyPathToObjectPath(DestinationAssetPath, FailureReason);
-		if (DestinationObjectPath.IsEmpty())
-		{
-			UE_LOG(LogEditorScripting, Error, TEXT("RenameAsset. Failed to validate the destination. %s"), *FailureReason);
-			return false;
-		}
-
-		if (!EditorScriptingUtils::IsAValidPathForCreateNewAsset(DestinationObjectPath, FailureReason))
-		{
-			UE_LOG(LogEditorScripting, Error, TEXT("RenameAsset. Failed to validate the destination. %s"), *FailureReason);
-			return false;
-		}
-
-		// Rename should do it, but will suggest another location via a Modal
-		if (FPackageName::DoesPackageExist(DestinationObjectPath))
-		{
-			UE_LOG(LogEditorScripting, Error, TEXT("RenameAsset. Failed to validate the destination %s. There's alreay an asset at the destination."), *DestinationAssetPath);
-			return false;
-		}
-
-		FString DestinationLongPackagePath = FPackageName::GetLongPackagePath(DestinationObjectPath);
-		FString DestinationObjectName = FPackageName::ObjectPathToObjectName(DestinationObjectPath);
-
-		// rename asset
-		TArray<FAssetRenameData> AssetToRename;
-		AssetToRename.Add(FAssetRenameData(SourceObject, DestinationLongPackagePath, DestinationObjectName));
-
-		FAssetToolsModule& Module = FModuleManager::GetModuleChecked<FAssetToolsModule>("AssetTools");
-		return Module.Get().RenameAssets(AssetToRename);
-	}
-}
-
-bool UEditorAssetLibrary::RenameLoadedAsset(UObject* SourceAsset, const FString& DestinationAssetPath)
-{
-	TGuardValue<bool> UnattendedScriptGuard(GIsRunningUnattendedScript, true);
-
-	// Make sure the asset is from the ContentBrowser
-	FString FailureReason;
-	if (!EditorScriptingUtils::IsAContentBrowserAsset(SourceAsset, FailureReason))
-	{
-		UE_LOG(LogEditorScripting, Error, TEXT("RenameAsset. Failed to validate the source. %s"), *FailureReason);
-		return false;
-	}
-
-	return InternalEditorLevelLibrary::RenameAsset(SourceAsset, DestinationAssetPath);
-}
-
-bool UEditorAssetLibrary::RenameAsset(const FString& SourceAssetPath, const FString& DestinationAssetPath)
-{
-	TGuardValue<bool> UnattendedScriptGuard(GIsRunningUnattendedScript, true);
-
-	// Load the asset and make sure it's a valid asset to work with
-	FString FailureReason;
-	UObject* SourceObject = InternalEditorLevelLibrary::LoadAsset(SourceAssetPath, false, FailureReason);
-	if (SourceObject == nullptr)
-	{
-		UE_LOG(LogEditorScripting, Error, TEXT("RenameAsset. Failed to find the source asset. %s"), *FailureReason);
-		return false;
-	}
-
-	return InternalEditorLevelLibrary::RenameAsset(SourceObject, DestinationAssetPath);
-}
-
-bool UEditorAssetLibrary::RenameDirectory(const FString& SourceDirectoryPath, const FString& DestinationDirectoryPath)
-{
-	TGuardValue<bool> UnattendedScriptGuard(GIsRunningUnattendedScript, true);
-
-	if (!EditorScriptingUtils::IsInEditorAndNotPlaying() || !InternalEditorLevelLibrary::IsAssetRegistryModuleLoading())
-	{
-		return false;
-	}
-
-	const bool bNoFailureWithGetAssetInPaths = true;
-	InternalEditorLevelLibrary::FValidatedPaths ValidatedPaths;
-	InternalEditorLevelLibrary::FValidatedObjectInfos ValidatedObjectInfos;
-	if (!InternalEditorLevelLibrary::ValidateSourceAndDestinationForOperation(SourceDirectoryPath, DestinationDirectoryPath, bNoFailureWithGetAssetInPaths, TEXT("RenameDirectory"), ValidatedPaths, ValidatedObjectInfos))
-	{
-		return false;
-	}
-
-	// Prepare data
-	if (ValidatedObjectInfos.PreviousLoadedAssets.Num() > 0)
-	{
-		TArray<FAssetRenameData> AssetsToRename;
-		AssetsToRename.Reserve(ValidatedObjectInfos.PreviousLoadedAssets.Num());
-
-		for (int32 Index = 0; Index < ValidatedObjectInfos.PreviousLoadedAssets.Num(); ++Index)
-		{
-			AssetsToRename.Add(FAssetRenameData(ValidatedObjectInfos.PreviousLoadedAssets[Index], ValidatedObjectInfos.NewAssetsDirectoryPath[Index], ValidatedObjectInfos.PreviousLoadedAssets[Index]->GetName()));
-		}
-
-		// Rename the assets
-		FAssetToolsModule& Module = FModuleManager::GetModuleChecked<FAssetToolsModule>("AssetTools");
-		if (!Module.Get().RenameAssets(AssetsToRename))
-		{
-			UE_LOG(LogEditorScripting, Error, TEXT("RemameDirectory. Failed to rename the assets."));
-			return false;
-		}
-	}
-	else
-	{
-		UE_LOG(LogEditorScripting, Log, TEXT("RemameDirectory. No asset to rename."));
-	}
-
-	// Delete the old directory
-	if (!EditorScriptingUtils::DeleteEmptyDirectoryFromDisk(ValidatedPaths.SourceValidDirectoryPath))
-	{
-		UE_LOG(LogEditorScripting, Warning, TEXT("RemameDirectory. Failed to rename the folder but the assets have been renamed."));
-		return false;
-	}
-
-	FAssetRegistryModule& AssetRegistryModule = FModuleManager::LoadModuleChecked<FAssetRegistryModule>("AssetRegistry");
-	AssetRegistryModule.Get().RemovePath(ValidatedPaths.SourceValidDirectoryPath);
-	AssetRegistryModule.Get().AddPath(ValidatedPaths.DestinationValidDirectoryPath);
-	return true;
-}
-
-/**
- *
- * Checkout operations
- *
- **/
-
-namespace InternalEditorLevelLibrary
-{
-	bool Checkout(const TArray<UPackage*>& Packages)
-	{
-		if (Packages.Num() > 0)
-		{
-			// Checkout without a prompt
-			TArray<UPackage*>* PackagesCheckedOut = nullptr;
-			const bool bErrorIfAlreadyCheckedOut = false;
-			ECommandResult::Type Result = FEditorFileUtils::CheckoutPackages(Packages, PackagesCheckedOut, bErrorIfAlreadyCheckedOut);
-			return Result == ECommandResult::Succeeded;
-		}
-		return true;
-	}
-}
-
-bool UEditorAssetLibrary::CheckoutLoadedAsset(UObject* AssetToCheckout)
-{
-	TGuardValue<bool> UnattendedScriptGuard(GIsRunningUnattendedScript, true);
-
-	if (!EditorScriptingUtils::IsInEditorAndNotPlaying() || !InternalEditorLevelLibrary::IsAssetRegistryModuleLoading())
-	{
-		return false;
-	}
-
-	FString FailureReason;
-	if (!EditorScriptingUtils::IsAContentBrowserAsset(AssetToCheckout, FailureReason))
-	{
-		UE_LOG(LogEditorScripting, Error, TEXT("CheckoutLoadedAsset. Failed to validate the source. %s"), *FailureReason);
-		return false;
-	}
-
-	TArray<UPackage*> Packages;
-	Packages.Add(AssetToCheckout->GetOutermost()); // Fully load and check out is done in FEditorFileUtils::CheckoutPackages
-
-	return InternalEditorLevelLibrary::Checkout(Packages);
-}
-
-bool UEditorAssetLibrary::CheckoutLoadedAssets(const TArray<UObject*>& AssetsToCheckout)
-{
-	TGuardValue<bool> UnattendedScriptGuard(GIsRunningUnattendedScript, true);
-
-	if (!EditorScriptingUtils::IsInEditorAndNotPlaying() || !InternalEditorLevelLibrary::IsAssetRegistryModuleLoading())
-	{
-		return false;
-	}
-
-	FString FailureReason;
-	TArray<UPackage*> Packages;
-	Packages.Reserve(AssetsToCheckout.Num());
-	for (UObject* AssetToCheckout: AssetsToCheckout)
-	{
-		if (!EditorScriptingUtils::IsAContentBrowserAsset(AssetToCheckout, FailureReason))
-		{
-			UE_LOG(LogEditorScripting, Warning, TEXT("CheckoutLoadedAssets. The validation of a source asset failed. %s"), *FailureReason);
-		}
-		else
-		{
-			Packages.Add(AssetToCheckout->GetOutermost());
-		}
-	}
-
-	return InternalEditorLevelLibrary::Checkout(Packages);
-}
-
-bool UEditorAssetLibrary::CheckoutAsset(const FString& AssetsToCheckout)
-{
-	TGuardValue<bool> UnattendedScriptGuard(GIsRunningUnattendedScript, true);
-
-	if (!EditorScriptingUtils::IsInEditorAndNotPlaying() || !InternalEditorLevelLibrary::IsAssetRegistryModuleLoading())
-	{
-		return false;
-	}
-
-	FString FailureReason;
-	UObject* Result = InternalEditorLevelLibrary::LoadAsset(AssetsToCheckout, false, FailureReason);
-	if (Result == nullptr)
-	{
-		UE_LOG(LogEditorScripting, Error, TEXT("CheckoutAsset. Failed to load the asset: %s"), *FailureReason);
-		return false;
-	}
-
-	TArray<UPackage*> Packages;
-	Packages.Add(Result->GetOutermost()); // Fully load and check out is done in UEditorLoadingAndSavingUtils::SavePackages
-
-	return InternalEditorLevelLibrary::Checkout(Packages);
-}
-
-bool UEditorAssetLibrary::CheckoutDirectory(const FString& DirectoryPath, bool bRecursive)
-{
-	TGuardValue<bool> UnattendedScriptGuard(GIsRunningUnattendedScript, true);
-
-	if (!EditorScriptingUtils::IsInEditorAndNotPlaying())
-	{
-		return false;
-	}
-
-	const bool bOnlyIfIsDirty = false;
-	FString FailureReason;
-	TArray<UPackage*> Packages;
-	if (!InternalEditorLevelLibrary::GetContentBrowserPackagesForDirectory(DirectoryPath, bOnlyIfIsDirty, bRecursive, Packages, FailureReason))
-	{
-		UE_LOG(LogEditorScripting, Error, TEXT("CheckoutAssets. Failed to checkout. %s"), *FailureReason);
-		return false;
-	}
-
-	return InternalEditorLevelLibrary::Checkout(Packages);
-}
-
-/**
- *
- * Save operation
- *
- **/
-
-bool UEditorAssetLibrary::SaveLoadedAsset(UObject* AssetToSave, bool bOnlyIfIsDirty)
-{
-	TGuardValue<bool> UnattendedScriptGuard(GIsRunningUnattendedScript, true);
-
-	if (!EditorScriptingUtils::IsInEditorAndNotPlaying() || !InternalEditorLevelLibrary::IsAssetRegistryModuleLoading())
-	{
-		return false;
-	}
-
-	FString FailureReason;
-	if (!EditorScriptingUtils::IsAContentBrowserAsset(AssetToSave, FailureReason))
-	{
-		UE_LOG(LogEditorScripting, Error, TEXT("SaveLoadedAsset. Failed to validate the source. %s"), *FailureReason);
-		return false;
-	}
-
-	TArray<UPackage*> Packages;
-	Packages.Add(AssetToSave->GetOutermost()); // Fully load and check out is done in UEditorLoadingAndSavingUtils::SavePackages
-
-	// Save without a prompt
-	return UEditorLoadingAndSavingUtils::SavePackages(Packages, bOnlyIfIsDirty);
-}
-
-bool UEditorAssetLibrary::SaveLoadedAssets(const TArray<UObject*>& AssetsToSave, bool bOnlyIfIsDirty)
-{
-	TGuardValue<bool> UnattendedScriptGuard(GIsRunningUnattendedScript, true);
-
-	if (!EditorScriptingUtils::IsInEditorAndNotPlaying() || !InternalEditorLevelLibrary::IsAssetRegistryModuleLoading())
-	{
-		return false;
-	}
-
-	FString FailureReason;
-	TArray<UPackage*> Packages;
-	Packages.Reserve(AssetsToSave.Num());
-	for (UObject* AssetToSave : AssetsToSave)
-	{
-		if (!EditorScriptingUtils::IsAContentBrowserAsset(AssetToSave, FailureReason))
-		{
-			UE_LOG(LogEditorScripting, Warning, TEXT("SaveLoadedAsset. The validation of a source failed. %s"), *FailureReason);
-		}
-		else
-		{
-			Packages.Add(AssetToSave->GetOutermost());
-		}
-	}
-
-	// Save without a prompt
-	return UEditorLoadingAndSavingUtils::SavePackages(Packages, bOnlyIfIsDirty);
-}
-
-bool UEditorAssetLibrary::SaveAsset(const FString& AssetsToSave, bool bOnlyIfIsDirty)
-{
-	TGuardValue<bool> UnattendedScriptGuard(GIsRunningUnattendedScript, true);
-
-	if (!EditorScriptingUtils::IsInEditorAndNotPlaying() || !InternalEditorLevelLibrary::IsAssetRegistryModuleLoading())
-	{
-		return false;
-	}
-
-	FString FailureReason;
-	UObject* Result = InternalEditorLevelLibrary::LoadAsset(AssetsToSave, false, FailureReason);
-	if (Result == nullptr)
-	{
-		UE_LOG(LogEditorScripting, Error, TEXT("SaveAsset. Failed to load asset: %s"), *FailureReason);
-		return false;
-	}
-
-	TArray<UPackage*> Packages;
-	Packages.Add(Result->GetOutermost()); // Fully load and check out is done in UEditorLoadingAndSavingUtils::SavePackages
-
-	// Save without a prompt
-	return UEditorLoadingAndSavingUtils::SavePackages(Packages, bOnlyIfIsDirty);
-}
-
-bool UEditorAssetLibrary::SaveDirectory(const FString& DirectoryPath, bool bOnlyIfIsDirty, bool bRecursive)
-{
-	TGuardValue<bool> UnattendedScriptGuard(GIsRunningUnattendedScript, true);
-
-	if (!EditorScriptingUtils::IsInEditorAndNotPlaying() || !InternalEditorLevelLibrary::IsAssetRegistryModuleLoading())
-	{
-		return false;
-	}
-
-	FString FailureReason;
-	TArray<UPackage*> Packages;
-	if (!InternalEditorLevelLibrary::GetContentBrowserPackagesForDirectory(DirectoryPath, bOnlyIfIsDirty, bRecursive, Packages, FailureReason))
-	{
-		UE_LOG(LogEditorScripting, Error, TEXT("SaveDirectory. Failed to save. %s"), *FailureReason);
-		return false;
-	}
-
-	// Save without a prompt
-	return UEditorLoadingAndSavingUtils::SavePackages(Packages, bOnlyIfIsDirty);
-}
-
-/**
- *
- * Directory operations
- *
- **/
-
-bool UEditorAssetLibrary::DoesDirectoryExist(const FString& DirectoryPath)
-{
-	TGuardValue<bool> UnattendedScriptGuard(GIsRunningUnattendedScript, true);
-
-	if (!EditorScriptingUtils::IsInEditorAndNotPlaying() || !InternalEditorLevelLibrary::IsAssetRegistryModuleLoading())
-	{
-		return false;
-	}
-
-	FString FailureReason;
-	FString ValidDirectoryPath = EditorScriptingUtils::ConvertAnyPathToLongPackagePath(DirectoryPath, FailureReason);
-	if (ValidDirectoryPath.IsEmpty())
-	{
-		UE_LOG(LogEditorScripting, Error, TEXT("DoesDirectoryExists. Failed to convert the path. %s"), *FailureReason);
-		return false;
-	}
-
-	FString FilePath = FPaths::ConvertRelativePathToFull(FPackageName::LongPackageNameToFilename(ValidDirectoryPath + TEXT("/")));
-	if (FilePath.IsEmpty())
-	{
-		UE_LOG(LogEditorScripting, Error, TEXT("DoesDirectoryExists. Failed to convert the path '%s' to a full path. Was it rooted?"), *ValidDirectoryPath);
-		return false;
-	}
-
-	bool bResult = IFileManager::Get().DirectoryExists(*FilePath);
-	if (bResult)
-	{
-		// The folder may not exist in the ContentBrowser
-		FAssetRegistryModule& AssetRegistryModule = FModuleManager::LoadModuleChecked<FAssetRegistryModule>("AssetRegistry");
-		AssetRegistryModule.Get().AddPath(ValidDirectoryPath);
-	}
-	return bResult;
-}
-
-bool UEditorAssetLibrary::DoesDirectoryHaveAssets(const FString& DirectoryPath, bool bRecursive)
-{
-	TGuardValue<bool> UnattendedScriptGuard(GIsRunningUnattendedScript, true);
-
-	if (!EditorScriptingUtils::IsInEditorAndNotPlaying() || !InternalEditorLevelLibrary::IsAssetRegistryModuleLoading())
-	{
-		return false;
-	}
-
-	FString FailureReason;
-	FString ValidDirectoryPath = EditorScriptingUtils::ConvertAnyPathToLongPackagePath(DirectoryPath, FailureReason);
-	if (ValidDirectoryPath.IsEmpty())
-	{
-		UE_LOG(LogEditorScripting, Error, TEXT("DoesDirectoryHasAssets. Failed to convert the path. %s"), *FailureReason);
-		return false;
-	}
-
-	FString FilePath = FPaths::ConvertRelativePathToFull(FPackageName::LongPackageNameToFilename(ValidDirectoryPath + TEXT("/")));
-	if (FilePath.IsEmpty())
-	{
-		UE_LOG(LogEditorScripting, Error, TEXT("DoesDirectoryHasAssets. Failed to convert the path '%s' to a full path. Was it rooted?"), *ValidDirectoryPath);
-		return false;
-	}
-
-	FAssetRegistryModule& AssetRegistryModule = FModuleManager::LoadModuleChecked<FAssetRegistryModule>("AssetRegistry");
-	return AssetRegistryModule.Get().HasAssets(*ValidDirectoryPath, bRecursive);
-}
-
-bool UEditorAssetLibrary::MakeDirectory(const FString& DirectoryPath)
-{
-	TGuardValue<bool> UnattendedScriptGuard(GIsRunningUnattendedScript, true);
-
-	if (!EditorScriptingUtils::IsInEditorAndNotPlaying() || !InternalEditorLevelLibrary::IsAssetRegistryModuleLoading())
-	{
-		return false;
-	}
-
-	FString FailureReason;
-	FString ValidDirectoryPath = EditorScriptingUtils::ConvertAnyPathToLongPackagePath(DirectoryPath, FailureReason);
-	if (ValidDirectoryPath.IsEmpty())
-	{
-		UE_LOG(LogEditorScripting, Error, TEXT("MakeDirectory. Failed to convert the path. %s"), *FailureReason);
-		return false;
-	}
-
-	FString FilePath = FPaths::ConvertRelativePathToFull(FPackageName::LongPackageNameToFilename(ValidDirectoryPath + TEXT("/")));
-	if (FilePath.IsEmpty())
-	{
-		UE_LOG(LogEditorScripting, Error, TEXT("MakeDirectory. Failed to convert the path '%s' to a full path. Was it rooted?"), *ValidDirectoryPath);
-		return false;
-	}
-
-	// If the folder has not yet been created, create it before we try to add it to the AssetRegistry.
-	bool bResult = true;
-	if (!IFileManager::Get().DirectoryExists(*FilePath))
-	{
-		const bool bTree = true;
-		bResult = IFileManager::Get().MakeDirectory(*FilePath, bTree);
-	}
-
-	if (bResult)
-	{
-		FAssetRegistryModule& AssetRegistryModule = FModuleManager::LoadModuleChecked<FAssetRegistryModule>("AssetRegistry");
-		AssetRegistryModule.Get().AddPath(ValidDirectoryPath);
-	}
-	return bResult;
-}
-
-/**
- *
- * List operations
- *
- **/
-
-TArray<FString> UEditorAssetLibrary::ListAssets(const FString& DirectoryPath, bool bRecursive /*= false*/, bool bIncludeFolder /*= false*/)
-{
-	TGuardValue<bool> UnattendedScriptGuard(GIsRunningUnattendedScript, true);
-
-	TArray<FString> Result;
-	if (!EditorScriptingUtils::IsInEditorAndNotPlaying() || !InternalEditorLevelLibrary::IsAssetRegistryModuleLoading())
-	{
-		return Result;
-	}
-
-	TArray<FAssetData> AssetDatas;
-	bool bIsFolder = false;
-	FString ValidDirectoryPath;
-	FString FailureReason;
-	if (!InternalEditorLevelLibrary::ListAssetDatas(DirectoryPath, bRecursive, bIsFolder, AssetDatas, ValidDirectoryPath, FailureReason))
-	{
-		UE_LOG(LogEditorScripting, Error, TEXT("ListAssets. Failed to find a valid folder. %s"), *FailureReason);
-		return Result;
-	}
-
-	if (AssetDatas.Num() > 0)
-	{
-		AssetDatas.Reserve(AssetDatas.Num());
-		for (const FAssetData& AssetData : AssetDatas)
-		{
-			Result.Add(AssetData.ObjectPath.ToString());
-		}
-	}
-
-	if (bIncludeFolder && bIsFolder)
-	{
-		TArray<FString> SubPaths;
-		FAssetRegistryModule& AssetRegistryModule = FModuleManager::LoadModuleChecked<FAssetRegistryModule>(FName("AssetRegistry"));
-		AssetRegistryModule.Get().GetSubPaths(ValidDirectoryPath, SubPaths, bRecursive);
-
-		for (const FString& SubPath : SubPaths)
-		{
-			if (SubPath.Contains(DirectoryPath) && SubPath != DirectoryPath)
-			{
-				Result.Add(SubPath + TEXT('/'));
-			}
-		}
-	}
-
-	Result.Sort();
-	return Result;
-}
-
-TArray<FString> UEditorAssetLibrary::ListAssetByTagValue(FName TagName, const FString& TagValue)
-{
-	TGuardValue<bool> UnattendedScriptGuard(GIsRunningUnattendedScript, true);
-
-	TArray<FString> Result;
-	if (!EditorScriptingUtils::IsInEditorAndNotPlaying() || !InternalEditorLevelLibrary::IsAssetRegistryModuleLoading())
-	{
-		return Result;
-	}
-
-	if (TagName == NAME_None)
-	{
-		UE_LOG(LogEditorScripting, Error, TEXT("ListAssetByTagValue. The Tag '' is not valid."));
-		return Result;
-	}
-
-	TMultiMap<FName, FString> TagValues;
-	TagValues.Add(TagName, TagValue);
-
-	TArray<FAssetData> FoundAssets;
-	FAssetRegistryModule& AssetRegistryModule = FModuleManager::LoadModuleChecked<FAssetRegistryModule>("AssetRegistry");
-	if (!AssetRegistryModule.Get().GetAssetsByTagValues(TagValues, FoundAssets))
-	{
-		UE_LOG(LogEditorScripting, Warning, TEXT("ListAssetByTagValue failed. The internal search input were not valid."));
-		return Result;
-	}
-
-	for (const FAssetData& AssetData : FoundAssets)
-	{
-		FString ObjectPathStr = AssetData.PackageName.ToString();
-		Result.Add(ObjectPathStr);
-	}
-
-	return Result;
-}
-
-TMap<FName, FString> UEditorAssetLibrary::GetTagValues(const FString& AssetPath)
-{
-	TGuardValue<bool> UnattendedScriptGuard(GIsRunningUnattendedScript, true);
-
-	TMap<FName, FString> Result;
-	if (!EditorScriptingUtils::IsInEditorAndNotPlaying() || !InternalEditorLevelLibrary::IsAssetRegistryModuleLoading())
-	{
-		return Result;
-	}
-
-	FString FailureReason;
-	FAssetData AssetData = EditorScriptingUtils::FindAssetDataFromAnyPath(AssetPath, FailureReason);
-	if (!AssetData.IsValid())
-	{
-		UE_LOG(LogEditorScripting, Error, TEXT("UEditorAssetLibrary. Failed to find the AssetPath. %s"), *FailureReason);
-		return Result;
-	}
-
-	for (TPair<FName, FAssetTagValueRef> Itt : AssetData.TagsAndValues)
-	{
-		Result.Add(Itt.Key, Itt.Value.AsString());
-	}
-	return Result;
-}
-
-TMap<FName, FString> UEditorAssetLibrary::GetMetadataTagValues(UObject* Object)
-{
-	TGuardValue<bool> UnattendedScriptGuard(GIsRunningUnattendedScript, true);
-
-	TMap<FName, FString> Result;
-	if (!EditorScriptingUtils::IsInEditorAndNotPlaying())
-	{
-		return Result;
-	}
-
-#if WITH_EDITORONLY_DATA
-	if (Object)
-	{
-		TMap<FName, FString>* TagValues = UMetaData::GetMapForObject(Object);
-		if (TagValues != nullptr)
-		{
-			return *TagValues;
-		}
-	}
-	else
-	{
-		UE_LOG(LogEditorScripting, Error, TEXT("GetMetadataTagValues failed: Object is null."));
-	}
-#endif // WITH_EDITORONLY_DATA
-	return Result;
-}
-
-FString UEditorAssetLibrary::GetMetadataTag(UObject* Object, FName Tag)
-{
-	TGuardValue<bool> UnattendedScriptGuard(GIsRunningUnattendedScript, true);
-
-	if (!EditorScriptingUtils::IsInEditorAndNotPlaying())
-	{
-		return FString();
-	}
-
-#if WITH_EDITORONLY_DATA
-	if (Object)
-	{
-		return Object->GetOutermost()->GetMetaData()->GetValue(Object, Tag);
-	}
-	else
-	{
-		UE_LOG(LogEditorScripting, Error, TEXT("GetMetadataTag failed: Object is null."));
-	}
-#endif // WITH_EDITORONLY_DATA
-	return FString();
-}
-
-void UEditorAssetLibrary::SetMetadataTag(UObject* Object, FName Tag, const FString& Value)
-{
-	TGuardValue<bool> UnattendedScriptGuard(GIsRunningUnattendedScript, true);
-
-	if (!EditorScriptingUtils::IsInEditorAndNotPlaying())
-	{
-		return;
-	}
-
-#if WITH_EDITORONLY_DATA
-	if (Object)
-	{
-		Object->Modify();
-		Object->GetOutermost()->GetMetaData()->SetValue(Object, Tag, *Value);
-	}
-	else
-	{
-		UE_LOG(LogEditorScripting, Error, TEXT("SetMetadataTag failed: Object is null."));
-	}
-#endif // WITH_EDITORONLY_DATA
-}
-
-void UEditorAssetLibrary::RemoveMetadataTag(UObject* Object, FName Tag)
-{
-	TGuardValue<bool> UnattendedScriptGuard(GIsRunningUnattendedScript, true);
-
-	if (!EditorScriptingUtils::IsInEditorAndNotPlaying())
-	{
-		return;
-	}
-
-#if WITH_EDITORONLY_DATA
-	if (Object)
-	{
-		Object->Modify();
-		Object->GetOutermost()->GetMetaData()->RemoveValue(Object, Tag);
-	}
-	else
-	{
-		UE_LOG(LogEditorScripting, Error, TEXT("RemoveMetadataTag failed: Object is null."));
-	}
-#endif // WITH_EDITORONLY_DATA
-}
-
-void UEditorAssetLibrary::SyncBrowserToObjects(const TArray<FString>& AssetPaths)
-{
-	TGuardValue<bool> UnattendedScriptGuard(GIsRunningUnattendedScript, true);
-
-	if (!EditorScriptingUtils::IsInEditorAndNotPlaying() || !InternalEditorLevelLibrary::IsAssetRegistryModuleLoading())
-	{
-		return;
-	}
-
-=======
->>>>>>> d731a049
 	if (GEditor)
 	{
 		TArray<FAssetData> Assets;
