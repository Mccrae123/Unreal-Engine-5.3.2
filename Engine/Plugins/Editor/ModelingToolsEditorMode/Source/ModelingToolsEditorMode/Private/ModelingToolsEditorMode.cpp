// Copyright Epic Games, Inc. All Rights Reserved.

#include "ModelingToolsEditorMode.h"
#include "IGeometryProcessingInterfacesModule.h"
#include "GeometryProcessingInterfaces/UVEditorAssetEditor.h"
#include "InteractiveTool.h"
#include "ModelingToolsEditorModeToolkit.h"
#include "ModelingToolsEditorModeSettings.h"
#include "Toolkits/ToolkitManager.h"
#include "ToolTargetManager.h"
#include "ContextObjectStore.h"
#include "ToolTargets/StaticMeshComponentToolTarget.h"
#include "ToolTargets/VolumeComponentToolTarget.h"
#include "ToolTargets/DynamicMeshComponentToolTarget.h"
#include "ToolTargets/SkeletalMeshComponentToolTarget.h"
#include "Framework/Commands/UICommandList.h"
#include "Framework/Application/SlateApplication.h"
#include "Framework/MultiBox/MultiBoxBuilder.h"
#include "EditorViewportClient.h"
#include "EngineAnalytics.h"
#include "BaseGizmos/TransformGizmoUtil.h"
#include "Selection/StoredMeshSelectionUtil.h"
#include "Snapping/ModelingSceneSnappingManager.h"
#include "Scene/LevelObjectsObserver.h"

#include "Features/IModularFeatures.h"
#include "ModelingModeToolExtensions.h"

#include "DynamicMeshSculptTool.h"
#include "MeshVertexSculptTool.h"
#include "EditMeshPolygonsTool.h"
#include "DeformMeshPolygonsTool.h"
#include "SubdividePolyTool.h"
#include "ConvertToPolygonsTool.h"
#include "AddPrimitiveTool.h"
#include "AddPatchTool.h"
#include "CubeGridTool.h"
#include "RevolveBoundaryTool.h"
#include "SmoothMeshTool.h"
#include "OffsetMeshTool.h"
#include "RemeshMeshTool.h"
#include "SimplifyMeshTool.h"
#include "MeshInspectorTool.h"
#include "WeldMeshEdgesTool.h"
#include "DrawPolygonTool.h"
#include "DrawPolyPathTool.h"
#include "DrawAndRevolveTool.h"
#include "ShapeSprayTool.h"
#include "MergeMeshesTool.h"
#include "VoxelCSGMeshesTool.h"
#include "VoxelSolidifyMeshesTool.h"
#include "VoxelBlendMeshesTool.h"
#include "VoxelMorphologyMeshesTool.h"
#include "PlaneCutTool.h"
#include "MirrorTool.h"
#include "SelfUnionMeshesTool.h"
#include "CSGMeshesTool.h"
#include "CutMeshWithMeshTool.h"
#include "BspConversionTool.h"
#include "MeshToVolumeTool.h"
#include "VolumeToMeshTool.h"
#include "HoleFillTool.h"
#include "PolygonOnMeshTool.h"
#include "DisplaceMeshTool.h"
#include "MeshSpaceDeformerTool.h"
#include "EditNormalsTool.h"
#include "RemoveOccludedTrianglesTool.h"
#include "AttributeEditorTool.h"
#include "TransformMeshesTool.h"
#include "MeshSelectionTool.h"
#include "UVProjectionTool.h"
#include "UVLayoutTool.h"
#include "EditMeshMaterialsTool.h"
#include "AddPivotActorTool.h"
#include "EditPivotTool.h"
#include "BakeTransformTool.h"
#include "CombineMeshesTool.h"
#include "AlignObjectsTool.h"
#include "EditUVIslandsTool.h"
#include "BakeMeshAttributeMapsTool.h"
#include "BakeMultiMeshAttributeMapsTool.h"
#include "BakeMeshAttributeVertexTool.h"
#include "BakeRenderCaptureTool.h"
#include "MeshAttributePaintTool.h"
#include "ParameterizeMeshTool.h"
#include "RecomputeUVsTool.h"
#include "MeshTangentsTool.h"
#include "ProjectToTargetTool.h"
#include "LatticeDeformerTool.h"
#include "SeamSculptTool.h"
#include "MeshGroupPaintTool.h"
#include "TransferMeshTool.h"
#include "ConvertMeshesTool.h"
#include "SplitMeshesTool.h"
#include "PatternTool.h"

#include "Physics/PhysicsInspectorTool.h"
#include "Physics/SetCollisionGeometryTool.h"
#include "Physics/ExtractCollisionGeometryTool.h"
//#include "Physics/EditCollisionGeometryTool.h"

// asset tools
#include "Tools/GenerateStaticMeshLODAssetTool.h"
#include "Tools/LODManagerTool.h"
#include "ISMEditorTool.h"

// commands
#include "Commands/DeleteGeometrySelectionCommand.h"


#include "EditorModeManager.h"
#include "UnrealWidget.h"

// stylus support
#include "IStylusInputModule.h"

#include "LevelEditor.h"
#include "IAssetViewport.h"
#include "SLevelViewport.h"

#include "ModelingToolsActions.h"
#include "ModelingToolsManagerActions.h"
#include "ModelingModeAssetUtils.h"
#include "EditorModelingObjectsCreationAPI.h"

#include "Selections/GeometrySelection.h"
#include "Selection/GeometrySelectionManager.h"
#include "Selection/DynamicMeshSelector.h"
#include "ModelingSelectionInteraction.h"
#include "DynamicMeshActor.h"

#include UE_INLINE_GENERATED_CPP_BY_NAME(ModelingToolsEditorMode)

#define LOCTEXT_NAMESPACE "UModelingToolsEditorMode"

<<<<<<< HEAD
=======

>>>>>>> d731a049
const FEditorModeID UModelingToolsEditorMode::EM_ModelingToolsEditorModeId = TEXT("EM_ModelingToolsEditorMode");

FDateTime UModelingToolsEditorMode::LastModeStartTimestamp;
FDateTime UModelingToolsEditorMode::LastToolStartTimestamp;

namespace
{
FString GetToolName(const UInteractiveTool& Tool)
{
	const FString* ToolName = FTextInspector::GetSourceString(Tool.GetToolInfo().ToolDisplayName);
	return ToolName ? *ToolName : FString(TEXT("<Invalid ToolName>"));
}
}

UModelingToolsEditorMode::UModelingToolsEditorMode()
{
	Info = FEditorModeInfo(
		EM_ModelingToolsEditorModeId,
		LOCTEXT("ModelingToolsEditorModeName", "Modeling"),
		FSlateIcon("ModelingToolsStyle", "LevelEditor.ModelingToolsMode", "LevelEditor.ModelingToolsMode.Small"),
		true,
		5000);
}

UModelingToolsEditorMode::UModelingToolsEditorMode(FVTableHelper& Helper)
	: UBaseLegacyWidgetEdMode(Helper)
{
}

UModelingToolsEditorMode::~UModelingToolsEditorMode()
{
}

bool UModelingToolsEditorMode::ProcessEditDelete()
{
	if (UEdMode::ProcessEditDelete())
	{
		return true;
	}

	// for now we disable deleting in an Accept-style tool because it can result in crashes if we are deleting target object
	if ( GetToolManager()->HasAnyActiveTool() && GetToolManager()->GetActiveTool(EToolSide::Mouse)->HasAccept() )
	{
		GetToolManager()->DisplayMessage(
			LOCTEXT("CannotDeleteWarning", "Cannot delete objects while this Tool is active"), EToolMessageLevel::UserWarning);
		return true;
	}

	// clear any active selection
	UE::Geometry::ClearActiveToolSelection(GetToolManager());

	return false;
}


bool UModelingToolsEditorMode::ProcessEditCut()
{
	// for now we disable deleting in an Accept-style tool because it can result in crashes if we are deleting target object
	if (GetToolManager()->HasAnyActiveTool() && GetToolManager()->GetActiveTool(EToolSide::Mouse)->HasAccept())
	{
		GetToolManager()->DisplayMessage(
			LOCTEXT("CannotCutWarning", "Cannot cut objects while this Tool is active"), EToolMessageLevel::UserWarning);
		return true;
	}

	// clear any active selection
	UE::Geometry::ClearActiveToolSelection(GetToolManager());

	return false;
}


void UModelingToolsEditorMode::ActorSelectionChangeNotify()
{
	// would like to clear selection here, but this is called multiple times, including after a transaction when
	// we cannot identify that the selection should not be cleared
}


bool UModelingToolsEditorMode::CanAutoSave() const
{
	// prevent autosave if any tool is active
	return GetToolManager()->HasAnyActiveTool() == false;
}

bool UModelingToolsEditorMode::ShouldDrawWidget() const
{ 
	// hide standard xform gizmo if we have an active tool
	if (GetInteractiveToolsContext() != nullptr && GetToolManager()->HasAnyActiveTool())
	{
		return false;
	}

	// hide standard xform gizmo if we have an active selection
	if (GetSelectionManager() && GetSelectionManager()->HasSelection())
	{
		return false;
	}

	return UBaseLegacyWidgetEdMode::ShouldDrawWidget(); 
}

void UModelingToolsEditorMode::Tick(FEditorViewportClient* ViewportClient, float DeltaTime)
{
	Super::Tick(ViewportClient, DeltaTime);

	if (Toolkit.IsValid())
	{
		FModelingToolsEditorModeToolkit* ModelingToolkit = (FModelingToolsEditorModeToolkit*)Toolkit.Get();
		ModelingToolkit->ShowRealtimeAndModeWarnings(ViewportClient->IsRealtime() == false);
	}
}

//
// FStylusStateTracker registers itself as a listener for stylus events and implements
// the IToolStylusStateProviderAPI interface, which allows MeshSurfacePointTool implementations
 // to query for the pen pressure.
//
// This is kind of a hack. Unfortunately the current Stylus module is a Plugin so it
// cannot be used in the base ToolsFramework, and we need this in the Mode as a workaround.
//
class FStylusStateTracker : public IStylusMessageHandler, public IToolStylusStateProviderAPI
{
public:
	const IStylusInputDevice* ActiveDevice = nullptr;
	int32 ActiveDeviceIndex = -1;

	bool bPenDown = false;
	float ActivePressure = 1.0;

	FStylusStateTracker()
	{
		UStylusInputSubsystem* StylusSubsystem = GEditor->GetEditorSubsystem<UStylusInputSubsystem>();
		StylusSubsystem->AddMessageHandler(*this);

		ActiveDevice = FindFirstPenDevice(StylusSubsystem, ActiveDeviceIndex);
		bPenDown = false;
	}

	virtual ~FStylusStateTracker()
	{
		UStylusInputSubsystem* StylusSubsystem = GEditor->GetEditorSubsystem<UStylusInputSubsystem>();
		StylusSubsystem->RemoveMessageHandler(*this);
	}

	virtual void OnStylusStateChanged(const FStylusState& NewState, int32 StylusIndex) override
	{
		if (ActiveDevice == nullptr)
		{
			UStylusInputSubsystem* StylusSubsystem = GEditor->GetEditorSubsystem<UStylusInputSubsystem>();
			ActiveDevice = FindFirstPenDevice(StylusSubsystem, ActiveDeviceIndex);
			bPenDown = false;
		}
		if (ActiveDevice != nullptr && ActiveDeviceIndex == StylusIndex)
		{
			bPenDown = NewState.IsStylusDown();
			ActivePressure = NewState.GetPressure();
		}
	}


	bool HaveActiveStylusState() const
	{
		return ActiveDevice != nullptr && bPenDown;
	}

	static const IStylusInputDevice* FindFirstPenDevice(const UStylusInputSubsystem* StylusSubsystem, int32& ActiveDeviceOut)
	{
		int32 NumDevices = StylusSubsystem->NumInputDevices();
		for (int32 k = 0; k < NumDevices; ++k)
		{
			const IStylusInputDevice* Device = StylusSubsystem->GetInputDevice(k);
			const TArray<EStylusInputType>& Inputs = Device->GetSupportedInputs();
			for (EStylusInputType Input : Inputs)
			{
				if (Input == EStylusInputType::Pressure)
				{
					ActiveDeviceOut = k;
					return Device;
				}
			}
		}
		return nullptr;
	}



	// IToolStylusStateProviderAPI implementation
	virtual float GetCurrentPressure() const override
	{
		return (ActiveDevice != nullptr && bPenDown) ? ActivePressure : 1.0f;
	}

};







void UModelingToolsEditorMode::Enter()
{
	UEdMode::Enter();

	// Register builders for tool targets that the mode uses.
	GetInteractiveToolsContext()->TargetManager->AddTargetFactory(NewObject<UStaticMeshComponentToolTargetFactory>(GetToolManager()));
	GetInteractiveToolsContext()->TargetManager->AddTargetFactory(NewObject<UVolumeComponentToolTargetFactory>(GetToolManager()));
	GetInteractiveToolsContext()->TargetManager->AddTargetFactory(NewObject<UDynamicMeshComponentToolTargetFactory>(GetToolManager()));

	// Register read-only skeletal mesh tool targets. Currently tools that write to meshes risk breaking
	// skin weights.
	GetInteractiveToolsContext()->TargetManager->AddTargetFactory(NewObject<USkeletalMeshComponentReadOnlyToolTargetFactory>(GetToolManager()));

<<<<<<< HEAD
=======
	// listen to post-build
	GetToolManager()->OnToolPostBuild.AddUObject(this, &UModelingToolsEditorMode::OnToolPostBuild);

	// forward shutdown requests
	GetToolManager()->OnToolShutdownRequest.BindLambda([this](UInteractiveToolManager*, UInteractiveTool* Tool, EToolShutdownType ShutdownType)
	{
		GetInteractiveToolsContext()->EndTool(ShutdownType); 
		return true;
	});

>>>>>>> d731a049
	// register stylus event handler
	StylusStateTracker = MakeUnique<FStylusStateTracker>();

	// register gizmo helper
	UE::TransformGizmoUtil::RegisterTransformGizmoContextObject(GetInteractiveToolsContext());

	// register snapping manager
	UE::Geometry::RegisterSceneSnappingManager(GetInteractiveToolsContext());
	SceneSnappingManager = UE::Geometry::FindModelingSceneSnappingManager(GetToolManager());

<<<<<<< HEAD
	// register level objects observer that will update the snapping manager as the scene changes
	LevelObjectsObserver = MakeShared<FLevelObjectsObserver>();
	LevelObjectsObserver->OnActorAdded.AddLambda([this](AActor* Actor)
	{
		if (SceneSnappingManager)
		{
			SceneSnappingManager->OnActorAdded(Actor, [](UPrimitiveComponent*) { return true; });
		}
	});
	LevelObjectsObserver->OnActorRemoved.AddLambda([this](AActor* Actor)
	{
		if (SceneSnappingManager)
		{
			SceneSnappingManager->OnActorRemoved(Actor);
		}
	});
	// tracker will auto-populate w/ the current level, but must have registered the handlers first!
	LevelObjectsObserver->Initialize(GetWorld());

=======
>>>>>>> d731a049
	// register selection manager, if this feature is enabled in the mode settings
	const UModelingToolsEditorModeSettings* ModelingModeSettings = GetDefault<UModelingToolsEditorModeSettings>();
	if (ModelingModeSettings && ModelingModeSettings->bEnablePersistentSelections)
	{
		// set up SelectionManager and register known factory types
		SelectionManager = NewObject<UGeometrySelectionManager>(GetToolManager());
		SelectionManager->Initialize(GetInteractiveToolsContext(), GetToolManager()->GetContextTransactionsAPI());
		SelectionManager->RegisterSelectorFactory(MakeUnique<FDynamicMeshComponentSelectorFactory>());

		GetInteractiveToolsContext()->OnRender.AddUObject(this, &UModelingToolsEditorMode::OnToolsContextRender);
		// this is hopefully temporary? kinda gross...
		GetInteractiveToolsContext()->ContextObjectStore->AddContextObject(SelectionManager);

		// rebuild tool palette on any selection changes. This is expensive and ideally will be
		// optimized in the future.
		SelectionManager_SelectionModifiedHandle = SelectionManager->OnSelectionModified.AddLambda([this]()
		{
			((FModelingToolsEditorModeToolkit*)Toolkit.Get())->ForceToolPaletteRebuild();
		});

		// set up the selection interaction
		SelectionInteraction = NewObject<UModelingSelectionInteraction>(GetToolManager());
		SelectionInteraction->Initialize(SelectionManager,
			[this]() { return GetGeometrySelectionChangesAllowed(); },
			[this](const FInputDeviceRay& DeviceRay) { return TestForEditorGizmoHit(DeviceRay); });
		GetInteractiveToolsContext()->InputRouter->RegisterSource(SelectionInteraction);

		// Disable the SnappingManager while the SelectionInteraction is editing a mesh via transform gizmo
		SelectionInteraction->OnTransformBegin.AddLambda(
			[this]() { SceneSnappingManager->PauseSceneGeometryUpdates(); });
		SelectionInteraction->OnTransformEnd.AddLambda(
			[this]() { SceneSnappingManager->UnPauseSceneGeometryUpdates(); });
	}

	// register level objects observer that will update the snapping manager as the scene changes
	LevelObjectsObserver = MakeShared<FLevelObjectsObserver>();
	LevelObjectsObserver->OnActorAdded.AddLambda([this](AActor* Actor)
	{
		if (SceneSnappingManager)
		{
			SceneSnappingManager->OnActorAdded(Actor, [](UPrimitiveComponent*) { return true; });
		}
	});
	LevelObjectsObserver->OnActorRemoved.AddLambda([this](AActor* Actor)
	{
		if (SceneSnappingManager)
		{
			SceneSnappingManager->OnActorRemoved(Actor);
		}
	});
	// tracker will auto-populate w/ the current level, but must have registered the handlers first!
	LevelObjectsObserver->Initialize(GetWorld());

	// disable HitProxy rendering, it is not used in Modeling Mode and adds overhead to Render() calls
	GetInteractiveToolsContext()->SetEnableRenderingDuringHitProxyPass(false);

	// register object creation api
	UEditorModelingObjectsCreationAPI* ModelCreationAPI = UEditorModelingObjectsCreationAPI::Register(GetInteractiveToolsContext());
	if (ModelCreationAPI)
	{
		ModelCreationAPI->GetNewAssetPathNameCallback.BindLambda([](const FString& BaseName, const UWorld* TargetWorld, FString SuggestedFolder)
		{
			return UE::Modeling::GetNewAssetPathName(BaseName, TargetWorld, SuggestedFolder);
		});
		MeshCreatedEventHandle = ModelCreationAPI->OnModelingMeshCreated.AddLambda([this](const FCreateMeshObjectResult& CreatedInfo) 
		{
			if (CreatedInfo.NewAsset != nullptr)
			{
				UE::Modeling::OnNewAssetCreated(CreatedInfo.NewAsset);
			}
		});
		TextureCreatedEventHandle = ModelCreationAPI->OnModelingTextureCreated.AddLambda([](const FCreateTextureObjectResult& CreatedInfo)
		{
			if (CreatedInfo.NewAsset != nullptr)
			{
				UE::Modeling::OnNewAssetCreated(CreatedInfo.NewAsset);
			}
		});
	}

	const FModelingToolsManagerCommands& ToolManagerCommands = FModelingToolsManagerCommands::Get();

	// register tool set

	//
	// primitive tools
	//
	auto RegisterPrimitiveToolFunc  =
		[this](TSharedPtr<FUICommandInfo> UICommand,
								  FString&& ToolIdentifier,
								  UAddPrimitiveToolBuilder::EMakeMeshShapeType ShapeTypeIn)
	{
		auto AddPrimitiveToolBuilder = NewObject<UAddPrimitiveToolBuilder>();
		AddPrimitiveToolBuilder->ShapeType = ShapeTypeIn;
		RegisterTool(UICommand, ToolIdentifier, AddPrimitiveToolBuilder);
	};
	RegisterPrimitiveToolFunc(ToolManagerCommands.BeginAddBoxPrimitiveTool,
							  TEXT("BeginAddBoxPrimitiveTool"),
							  UAddPrimitiveToolBuilder::EMakeMeshShapeType::Box);
	RegisterPrimitiveToolFunc(ToolManagerCommands.BeginAddCylinderPrimitiveTool,
							  TEXT("BeginAddCylinderPrimitiveTool"),
							  UAddPrimitiveToolBuilder::EMakeMeshShapeType::Cylinder);
	RegisterPrimitiveToolFunc(ToolManagerCommands.BeginAddConePrimitiveTool,
							  TEXT("BeginAddConePrimitiveTool"),
							  UAddPrimitiveToolBuilder::EMakeMeshShapeType::Cone);
	RegisterPrimitiveToolFunc(ToolManagerCommands.BeginAddArrowPrimitiveTool,
							  TEXT("BeginAddArrowPrimitiveTool"),
							  UAddPrimitiveToolBuilder::EMakeMeshShapeType::Arrow);
	RegisterPrimitiveToolFunc(ToolManagerCommands.BeginAddRectanglePrimitiveTool,
							  TEXT("BeginAddRectanglePrimitiveTool"),
							  UAddPrimitiveToolBuilder::EMakeMeshShapeType::Rectangle);
	RegisterPrimitiveToolFunc(ToolManagerCommands.BeginAddDiscPrimitiveTool,
							  TEXT("BeginAddDiscPrimitiveTool"),
							  UAddPrimitiveToolBuilder::EMakeMeshShapeType::Disc);
	RegisterPrimitiveToolFunc(ToolManagerCommands.BeginAddTorusPrimitiveTool,
							  TEXT("BeginAddTorusPrimitiveTool"),
							  UAddPrimitiveToolBuilder::EMakeMeshShapeType::Torus);
	RegisterPrimitiveToolFunc(ToolManagerCommands.BeginAddSpherePrimitiveTool,
							  TEXT("BeginAddSpherePrimitiveTool"),
							  UAddPrimitiveToolBuilder::EMakeMeshShapeType::Sphere);
	RegisterPrimitiveToolFunc(ToolManagerCommands.BeginAddStairsPrimitiveTool,
							  TEXT("BeginAddStairsPrimitiveTool"),
							  UAddPrimitiveToolBuilder::EMakeMeshShapeType::Stairs);

	//
	// make shape tools
	//
	auto AddPatchToolBuilder = NewObject<UAddPatchToolBuilder>();
	RegisterTool(ToolManagerCommands.BeginAddPatchTool, TEXT("BeginAddPatchTool"), AddPatchToolBuilder);

	auto RevolveBoundaryToolBuilder = NewObject<URevolveBoundaryToolBuilder>();
	RegisterTool(ToolManagerCommands.BeginRevolveBoundaryTool, TEXT("BeginRevolveBoundaryTool"), RevolveBoundaryToolBuilder);

	auto DrawPolygonToolBuilder = NewObject<UDrawPolygonToolBuilder>();
	RegisterTool(ToolManagerCommands.BeginDrawPolygonTool, TEXT("BeginDrawPolygonTool"), DrawPolygonToolBuilder);

	auto DrawPolyPathToolBuilder = NewObject<UDrawPolyPathToolBuilder>();
	RegisterTool(ToolManagerCommands.BeginDrawPolyPathTool, TEXT("BeginDrawPolyPathTool"), DrawPolyPathToolBuilder);

	auto DrawAndRevolveToolBuilder = NewObject<UDrawAndRevolveToolBuilder>();
	RegisterTool(ToolManagerCommands.BeginDrawAndRevolveTool, TEXT("BeginDrawAndRevolveTool"), DrawAndRevolveToolBuilder);

	auto ShapeSprayToolBuilder = NewObject<UShapeSprayToolBuilder>();
	RegisterTool(ToolManagerCommands.BeginShapeSprayTool, TEXT("BeginShapeSprayTool"), ShapeSprayToolBuilder);

	auto CubeGridToolBuilder = NewObject<UCubeGridToolBuilder>();
	RegisterTool(ToolManagerCommands.BeginCubeGridTool, TEXT("BeginCubeGridTool"), CubeGridToolBuilder);

	//
	// vertex deform tools
	//

	auto MoveVerticesToolBuilder = NewObject<UMeshVertexSculptToolBuilder>();
	MoveVerticesToolBuilder->StylusAPI = StylusStateTracker.Get();
	RegisterTool(ToolManagerCommands.BeginSculptMeshTool, TEXT("BeginSculptMeshTool"), MoveVerticesToolBuilder);

	auto MeshGroupPaintToolBuilder = NewObject<UMeshGroupPaintToolBuilder>();
	MeshGroupPaintToolBuilder->StylusAPI = StylusStateTracker.Get();
	RegisterTool(ToolManagerCommands.BeginMeshGroupPaintTool, TEXT("BeginMeshGroupPaintTool"), MeshGroupPaintToolBuilder);

	RegisterTool(ToolManagerCommands.BeginPolyEditTool, TEXT("BeginPolyEditTool"), NewObject<UEditMeshPolygonsToolBuilder>());
	UEditMeshPolygonsToolBuilder* TriEditBuilder = NewObject<UEditMeshPolygonsToolBuilder>();
	TriEditBuilder->bTriangleMode = true;
	RegisterTool(ToolManagerCommands.BeginTriEditTool, TEXT("BeginTriEditTool"), TriEditBuilder);
	RegisterTool(ToolManagerCommands.BeginPolyDeformTool, TEXT("BeginPolyDeformTool"), NewObject<UDeformMeshPolygonsToolBuilder>());
	RegisterTool(ToolManagerCommands.BeginSmoothMeshTool, TEXT("BeginSmoothMeshTool"), NewObject<USmoothMeshToolBuilder>());
	RegisterTool(ToolManagerCommands.BeginOffsetMeshTool, TEXT("BeginOffsetMeshTool"), NewObject<UOffsetMeshToolBuilder>());
	RegisterTool(ToolManagerCommands.BeginDisplaceMeshTool, TEXT("BeginDisplaceMeshTool"), NewObject<UDisplaceMeshToolBuilder>());
	RegisterTool(ToolManagerCommands.BeginMeshSpaceDeformerTool, TEXT("BeginMeshSpaceDeformerTool"), NewObject<UMeshSpaceDeformerToolBuilder>());
	RegisterTool(ToolManagerCommands.BeginTransformMeshesTool, TEXT("BeginTransformMeshesTool"), NewObject<UTransformMeshesToolBuilder>());
	RegisterTool(ToolManagerCommands.BeginAddPivotActorTool, TEXT("BeginAddPivotActorTool"), NewObject<UAddPivotActorToolBuilder>());
	RegisterTool(ToolManagerCommands.BeginEditPivotTool, TEXT("BeginEditPivotTool"), NewObject<UEditPivotToolBuilder>());
	RegisterTool(ToolManagerCommands.BeginAlignObjectsTool, TEXT("BeginAlignObjectsTool"), NewObject<UAlignObjectsToolBuilder>());
	RegisterTool(ToolManagerCommands.BeginTransferMeshTool, TEXT("BeginTransferMeshTool"), NewObject<UTransferMeshToolBuilder>());
	RegisterTool(ToolManagerCommands.BeginConvertMeshesTool, TEXT("BeginConvertMeshesTool"), NewObject<UConvertMeshesToolBuilder>());
	RegisterTool(ToolManagerCommands.BeginSplitMeshesTool, TEXT("BeginSplitMeshesTool"), NewObject<USplitMeshesToolBuilder>());
	RegisterTool(ToolManagerCommands.BeginBakeTransformTool, TEXT("BeginBakeTransformTool"), NewObject<UBakeTransformToolBuilder>());
	RegisterTool(ToolManagerCommands.BeginTransformUVIslandsTool, TEXT("BeginTransformUVIslandsTool"), NewObject<UEditUVIslandsToolBuilder>());
	RegisterTool(ToolManagerCommands.BeginLatticeDeformerTool, TEXT("BeginLatticeDeformerTool"), NewObject<ULatticeDeformerToolBuilder>());
	RegisterTool(ToolManagerCommands.BeginSubdividePolyTool, TEXT("BeginSubdividePolyTool"), NewObject<USubdividePolyToolBuilder>());
	RegisterTool(ToolManagerCommands.BeginPatternTool, TEXT("BeginPatternTool"), NewObject<UPatternToolBuilder>());

	UCombineMeshesToolBuilder* CombineMeshesToolBuilder = NewObject<UCombineMeshesToolBuilder>();
	RegisterTool(ToolManagerCommands.BeginCombineMeshesTool, TEXT("BeginCombineMeshesTool"), CombineMeshesToolBuilder);

	UCombineMeshesToolBuilder* DuplicateMeshesToolBuilder = NewObject<UCombineMeshesToolBuilder>();
	DuplicateMeshesToolBuilder->bIsDuplicateTool = true;
	RegisterTool(ToolManagerCommands.BeginDuplicateMeshesTool, TEXT("BeginDuplicateMeshesTool"), DuplicateMeshesToolBuilder);


	ULODManagerToolBuilder* LODManagerToolBuilder = NewObject<ULODManagerToolBuilder>();
	RegisterTool(ToolManagerCommands.BeginLODManagerTool, TEXT("BeginLODManagerTool"), LODManagerToolBuilder);

	UGenerateStaticMeshLODAssetToolBuilder* GenerateSMLODToolBuilder = NewObject<UGenerateStaticMeshLODAssetToolBuilder>();
	RegisterTool(ToolManagerCommands.BeginGenerateStaticMeshLODAssetTool, TEXT("BeginGenerateStaticMeshLODAssetTool"), GenerateSMLODToolBuilder);

	UISMEditorToolBuilder* ISMEditorToolBuilder = NewObject<UISMEditorToolBuilder>();
	RegisterTool(ToolManagerCommands.BeginISMEditorTool, TEXT("BeginISMEditorTool"), ISMEditorToolBuilder);


	// edit tools


	auto DynaSculptToolBuilder = NewObject<UDynamicMeshSculptToolBuilder>();
	DynaSculptToolBuilder->bEnableRemeshing = true;
	DynaSculptToolBuilder->StylusAPI = StylusStateTracker.Get();
	RegisterTool(ToolManagerCommands.BeginRemeshSculptMeshTool, TEXT("BeginRemeshSculptMeshTool"), DynaSculptToolBuilder);

	RegisterTool(ToolManagerCommands.BeginRemeshMeshTool, TEXT("BeginRemeshMeshTool"), NewObject<URemeshMeshToolBuilder>());
	RegisterTool(ToolManagerCommands.BeginProjectToTargetTool, TEXT("BeginProjectToTargetTool"), NewObject<UProjectToTargetToolBuilder>());
	RegisterTool(ToolManagerCommands.BeginSimplifyMeshTool, TEXT("BeginSimplifyMeshTool"), NewObject<USimplifyMeshToolBuilder>());

	auto EditNormalsToolBuilder = NewObject<UEditNormalsToolBuilder>();
	RegisterTool(ToolManagerCommands.BeginEditNormalsTool, TEXT("BeginEditNormalsTool"), EditNormalsToolBuilder);

	RegisterTool(ToolManagerCommands.BeginEditTangentsTool, TEXT("BeginEditTangentsTool"), NewObject<UMeshTangentsToolBuilder>());

	auto RemoveOccludedTrianglesToolBuilder = NewObject<URemoveOccludedTrianglesToolBuilder>();
	RegisterTool(ToolManagerCommands.BeginRemoveOccludedTrianglesTool, TEXT("BeginRemoveOccludedTrianglesTool"), RemoveOccludedTrianglesToolBuilder);

	RegisterTool(ToolManagerCommands.BeginHoleFillTool, TEXT("BeginHoleFillTool"), NewObject<UHoleFillToolBuilder>());

	auto UVProjectionToolBuilder = NewObject<UUVProjectionToolBuilder>();
	RegisterTool(ToolManagerCommands.BeginUVProjectionTool, TEXT("BeginUVProjectionTool"), UVProjectionToolBuilder);

	auto UVLayoutToolBuilder = NewObject<UUVLayoutToolBuilder>();
	RegisterTool(ToolManagerCommands.BeginUVLayoutTool, TEXT("BeginUVLayoutTool"), UVLayoutToolBuilder);

#if WITH_PROXYLOD
	auto MergeMeshesToolBuilder = NewObject<UMergeMeshesToolBuilder>();
	RegisterTool(ToolManagerCommands.BeginVoxelMergeTool, TEXT("BeginVoxelMergeTool"), MergeMeshesToolBuilder);

	auto VoxelCSGMeshesToolBuilder = NewObject<UVoxelCSGMeshesToolBuilder>();
	RegisterTool(ToolManagerCommands.BeginVoxelBooleanTool, TEXT("BeginVoxelBooleanTool"), VoxelCSGMeshesToolBuilder);
#endif	// WITH_PROXYLOD

	auto VoxelSolidifyMeshesToolBuilder = NewObject<UVoxelSolidifyMeshesToolBuilder>();
	RegisterTool(ToolManagerCommands.BeginVoxelSolidifyTool, TEXT("BeginVoxelSolidifyTool"), VoxelSolidifyMeshesToolBuilder);

	auto VoxelBlendMeshesToolBuilder = NewObject<UVoxelBlendMeshesToolBuilder>();
	RegisterTool(ToolManagerCommands.BeginVoxelBlendTool, TEXT("BeginVoxelBlendTool"), VoxelBlendMeshesToolBuilder);

	auto VoxelMorphologyMeshesToolBuilder = NewObject<UVoxelMorphologyMeshesToolBuilder>();
	RegisterTool(ToolManagerCommands.BeginVoxelMorphologyTool, TEXT("BeginVoxelMorphologyTool"), VoxelMorphologyMeshesToolBuilder);

	auto SelfUnionMeshesToolBuilder = NewObject<USelfUnionMeshesToolBuilder>();
	RegisterTool(ToolManagerCommands.BeginSelfUnionTool, TEXT("BeginSelfUnionTool"), SelfUnionMeshesToolBuilder);

	auto CSGMeshesToolBuilder = NewObject<UCSGMeshesToolBuilder>();
	RegisterTool(ToolManagerCommands.BeginMeshBooleanTool, TEXT("BeginMeshBooleanTool"), CSGMeshesToolBuilder);

	auto CutMeshWithMeshToolBuilder = NewObject<UCutMeshWithMeshToolBuilder>();
	RegisterTool(ToolManagerCommands.BeginCutMeshWithMeshTool, TEXT("BeginCutMeshWithMeshTool"), CutMeshWithMeshToolBuilder);

	auto TrimMeshesToolBuilder = NewObject<UCSGMeshesToolBuilder>();
	TrimMeshesToolBuilder->bTrimMode = true;
	RegisterTool(ToolManagerCommands.BeginMeshTrimTool, TEXT("BeginMeshTrimTool"), TrimMeshesToolBuilder);

	RegisterTool(ToolManagerCommands.BeginBspConversionTool, TEXT("BeginBspConversionTool"), NewObject<UBspConversionToolBuilder>());

	auto MeshToVolumeToolBuilder = NewObject<UMeshToVolumeToolBuilder>();
	RegisterTool(ToolManagerCommands.BeginMeshToVolumeTool, TEXT("BeginMeshToVolumeTool"), MeshToVolumeToolBuilder);

	auto VolumeToMeshToolBuilder = NewObject<UVolumeToMeshToolBuilder>();
	RegisterTool(ToolManagerCommands.BeginVolumeToMeshTool, TEXT("BeginVolumeToMeshTool"), VolumeToMeshToolBuilder);

	auto PlaneCutToolBuilder = NewObject<UPlaneCutToolBuilder>();
	RegisterTool(ToolManagerCommands.BeginPlaneCutTool, TEXT("BeginPlaneCutTool"), PlaneCutToolBuilder);

	auto MirrorToolBuilder = NewObject<UMirrorToolBuilder>();
	RegisterTool(ToolManagerCommands.BeginMirrorTool, TEXT("BeginMirrorTool"), MirrorToolBuilder);

	auto PolygonCutToolBuilder = NewObject<UPolygonOnMeshToolBuilder>();
	RegisterTool(ToolManagerCommands.BeginPolygonCutTool, TEXT("BeginPolygonCutTool"), PolygonCutToolBuilder);

	auto GlobalUVGenerateToolBuilder = NewObject<UParameterizeMeshToolBuilder>();
	RegisterTool(ToolManagerCommands.BeginGlobalUVGenerateTool, TEXT("BeginGlobalUVGenerateTool"), GlobalUVGenerateToolBuilder);

	auto RecomputeUVsToolBuilder = NewObject<URecomputeUVsToolBuilder>();
	RegisterTool(ToolManagerCommands.BeginGroupUVGenerateTool, TEXT("BeginGroupUVGenerateTool"), RecomputeUVsToolBuilder);

	RegisterTool(ToolManagerCommands.BeginUVSeamEditTool, TEXT("BeginUVSeamEditTool"), NewObject< USeamSculptToolBuilder>());

	RegisterUVEditor();

	auto MeshSelectionToolBuilder = NewObject<UMeshSelectionToolBuilder>();
	RegisterTool(ToolManagerCommands.BeginMeshSelectionTool, TEXT("BeginMeshSelectionTool"), MeshSelectionToolBuilder);

	auto EditMeshMaterialsToolBuilder = NewObject<UEditMeshMaterialsToolBuilder>();
	RegisterTool(ToolManagerCommands.BeginEditMeshMaterialsTool, TEXT("BeginEditMeshMaterialsTool"), EditMeshMaterialsToolBuilder);
	
	RegisterTool(ToolManagerCommands.BeginMeshAttributePaintTool, TEXT("BeginMeshAttributePaintTool"), NewObject<UMeshAttributePaintToolBuilder>());

	auto BakeMeshAttributeMapsToolBuilder = NewObject<UBakeMeshAttributeMapsToolBuilder>();
	RegisterTool(ToolManagerCommands.BeginBakeMeshAttributeMapsTool, TEXT("BeginBakeMeshAttributeMapsTool"), BakeMeshAttributeMapsToolBuilder);

	auto BakeMultiMeshAttributeMapsToolBuilder = NewObject<UBakeMultiMeshAttributeMapsToolBuilder>();
	RegisterTool(ToolManagerCommands.BeginBakeMultiMeshAttributeMapsTool, TEXT("BeginBakeMultiMeshAttributeMapsTool"), BakeMultiMeshAttributeMapsToolBuilder);

	auto BakeRenderCaptureToolBuilder = NewObject<UBakeRenderCaptureToolBuilder>();
	RegisterTool(ToolManagerCommands.BeginBakeRenderCaptureTool, TEXT("BeginBakeRenderCaptureTool"), BakeRenderCaptureToolBuilder);

	auto BakeMeshAttributeVertexToolBuilder = NewObject<UBakeMeshAttributeVertexToolBuilder>();
	RegisterTool(ToolManagerCommands.BeginBakeMeshAttributeVertexTool, TEXT("BeginBakeMeshAttributeVertexTool"), BakeMeshAttributeVertexToolBuilder);

	// analysis tools

	RegisterTool(ToolManagerCommands.BeginMeshInspectorTool, TEXT("BeginMeshInspectorTool"), NewObject<UMeshInspectorToolBuilder>());
	RegisterTool(ToolManagerCommands.BeginWeldEdgesTool, TEXT("BeginWeldEdgesTool"), NewObject<UWeldMeshEdgesToolBuilder>());
	RegisterTool(ToolManagerCommands.BeginPolyGroupsTool, TEXT("BeginPolyGroupsTool"), NewObject<UConvertToPolygonsToolBuilder>());
	RegisterTool(ToolManagerCommands.BeginAttributeEditorTool, TEXT("BeginAttributeEditorTool"), NewObject<UAttributeEditorToolBuilder>());


	// Physics Tools

	RegisterTool(ToolManagerCommands.BeginPhysicsInspectorTool, TEXT("BeginPhysicsInspectorTool"), NewObject<UPhysicsInspectorToolBuilder>());
	RegisterTool(ToolManagerCommands.BeginSetCollisionGeometryTool, TEXT("BeginSetCollisionGeometryTool"), NewObject<USetCollisionGeometryToolBuilder>());
	//RegisterTool(ToolManagerCommands.BeginEditCollisionGeometryTool, TEXT("EditCollisionGeoTool"), NewObject<UEditCollisionGeometryToolBuilder>());

	auto ExtractCollisionGeoToolBuilder = NewObject<UExtractCollisionGeometryToolBuilder>();
	RegisterTool(ToolManagerCommands.BeginExtractCollisionGeometryTool, TEXT("BeginExtractCollisionGeometryTool"), ExtractCollisionGeoToolBuilder);

	// PolyModeling tools
	auto RegisterPolyModelSelectTool = [&](EEditMeshPolygonsToolSelectionMode SelectionMode, TSharedPtr<FUICommandInfo> UICommand, FString StringName)
	{
		UEditMeshPolygonsSelectionModeToolBuilder* SelectionModeBuilder = NewObject<UEditMeshPolygonsSelectionModeToolBuilder>();
		SelectionModeBuilder->SelectionMode = SelectionMode;
		RegisterTool(UICommand, StringName, SelectionModeBuilder);
	};
	RegisterPolyModelSelectTool(EEditMeshPolygonsToolSelectionMode::Faces, ToolManagerCommands.BeginPolyModelTool_FaceSelect, TEXT("PolyEdit_FaceSelect"));
	RegisterPolyModelSelectTool(EEditMeshPolygonsToolSelectionMode::Edges, ToolManagerCommands.BeginPolyModelTool_EdgeSelect, TEXT("PolyEdit_EdgeSelect"));
	RegisterPolyModelSelectTool(EEditMeshPolygonsToolSelectionMode::Vertices, ToolManagerCommands.BeginPolyModelTool_VertexSelect, TEXT("PolyEdit_VertexSelect"));
	RegisterPolyModelSelectTool(EEditMeshPolygonsToolSelectionMode::Loops, ToolManagerCommands.BeginPolyModelTool_LoopSelect, TEXT("PolyEdit_LoopSelect"));
	RegisterPolyModelSelectTool(EEditMeshPolygonsToolSelectionMode::Rings, ToolManagerCommands.BeginPolyModelTool_RingSelect, TEXT("PolyEdit_RingSelect"));
	RegisterPolyModelSelectTool(EEditMeshPolygonsToolSelectionMode::FacesEdgesVertices, ToolManagerCommands.BeginPolyModelTool_AllSelect, TEXT("PolyEdit_AllSelect"));

	auto RegisterPolyModelActionTool = [&](EEditMeshPolygonsToolActions Action, TSharedPtr<FUICommandInfo> UICommand, FString StringName)
	{
		UEditMeshPolygonsActionModeToolBuilder* ActionModeBuilder = NewObject<UEditMeshPolygonsActionModeToolBuilder>();
		ActionModeBuilder->StartupAction = Action;
		RegisterTool(UICommand, StringName, ActionModeBuilder);
	};
	RegisterPolyModelActionTool(EEditMeshPolygonsToolActions::Extrude, ToolManagerCommands.BeginPolyModelTool_Extrude, TEXT("PolyEdit_Extrude"));
	RegisterPolyModelActionTool(EEditMeshPolygonsToolActions::Inset, ToolManagerCommands.BeginPolyModelTool_Inset, TEXT("PolyEdit_Inset"));
	RegisterPolyModelActionTool(EEditMeshPolygonsToolActions::Outset, ToolManagerCommands.BeginPolyModelTool_Outset, TEXT("PolyEdit_Outset"));
	RegisterPolyModelActionTool(EEditMeshPolygonsToolActions::CutFaces, ToolManagerCommands.BeginPolyModelTool_CutFaces, TEXT("PolyEdit_CutFaces"));


	// set up selection type toggles
	auto RegisterSelectionTopologyType = [this](UGeometrySelectionManager::EMeshTopologyMode TopoMode, TSharedPtr<FUICommandInfo> UICommand)
	{
		Toolkit->GetToolkitCommands()->MapAction(UICommand,
			FExecuteAction::CreateLambda([this, TopoMode]() { GetSelectionManager()->SetMeshTopologyMode(TopoMode); }),
			FCanExecuteAction(),
			FIsActionChecked::CreateLambda([this, TopoMode]() { return GetSelectionManager()->GetMeshTopologyMode() == TopoMode; }),
			EUIActionRepeatMode::RepeatDisabled);
	};
	if (GetSelectionManager() != nullptr)
	{
		RegisterSelectionTopologyType(UGeometrySelectionManager::EMeshTopologyMode::None, ToolManagerCommands.BeginSelectionAction_ToObjectType);
		RegisterSelectionTopologyType(UGeometrySelectionManager::EMeshTopologyMode::Triangle, ToolManagerCommands.BeginSelectionAction_ToTriangleType);
		RegisterSelectionTopologyType(UGeometrySelectionManager::EMeshTopologyMode::Polygroup, ToolManagerCommands.BeginSelectionAction_ToPolygroupType);
	}

	auto RegisterSelectionElementType = [this](UE::Geometry::EGeometryElementType ElementMode, TSharedPtr<FUICommandInfo> UICommand)
	{
		Toolkit->GetToolkitCommands()->MapAction(UICommand,
			FExecuteAction::CreateLambda([this, ElementMode]() { GetSelectionManager()->SetSelectionElementType(ElementMode); }),
			FCanExecuteAction(),
			FIsActionChecked::CreateLambda([this, ElementMode]() { return GetSelectionManager()->GetSelectionElementType() == ElementMode; }),
			EUIActionRepeatMode::RepeatDisabled);
	};
	if (GetSelectionManager() != nullptr)
	{
		RegisterSelectionElementType(UE::Geometry::EGeometryElementType::Vertex, ToolManagerCommands.BeginSelectionAction_ToVertexType);
		RegisterSelectionElementType(UE::Geometry::EGeometryElementType::Edge, ToolManagerCommands.BeginSelectionAction_ToEdgeType);
		RegisterSelectionElementType(UE::Geometry::EGeometryElementType::Face, ToolManagerCommands.BeginSelectionAction_ToFaceType);
	}


	// this function registers and tracks an active UGeometrySelectionEditCommand and it's associated UICommand
	auto RegisterSelectionCommand = [&](UGeometrySelectionEditCommand* Command, TSharedPtr<FUICommandInfo> UICommand)
	{
		ModelingModeCommands.Add(Command);
		const TSharedRef<FUICommandList>& CommandList = Toolkit->GetToolkitCommands();
		CommandList->MapAction(UICommand,
			FExecuteAction::CreateUObject(GetSelectionManager(), &UGeometrySelectionManager::ExecuteSelectionCommand, Command),
			FCanExecuteAction::CreateUObject(GetSelectionManager(), &UGeometrySelectionManager::CanExecuteSelectionCommand, Command),
			FIsActionChecked(),
			EUIActionRepeatMode::RepeatDisabled);
	};

	// create and register InteractiveCommands for mesh selections
	RegisterSelectionCommand(NewObject<UDeleteGeometrySelectionCommand>(), ToolManagerCommands.BeginSelectionAction_Delete);


	// register extensions
	TArray<IModelingModeToolExtension*> Extensions = IModularFeatures::Get().GetModularFeatureImplementations<IModelingModeToolExtension>(
		IModelingModeToolExtension::GetModularFeatureName());
	if (Extensions.Num() > 0)
	{
		FExtensionToolQueryInfo ExtensionQueryInfo;
		ExtensionQueryInfo.ToolsContext = GetInteractiveToolsContext();
		ExtensionQueryInfo.AssetAPI = nullptr;

		UE_LOG(LogTemp, Log, TEXT("ModelingMode: Found %d Tool Extension Modules"), Extensions.Num());
		for (int32 k = 0; k < Extensions.Num(); ++k)
		{
			// TODO: extension name
			FText ExtensionName = Extensions[k]->GetExtensionName();
			FString ExtensionPrefix = FString::Printf(TEXT("[%d][%s]"), k, *ExtensionName.ToString());

			TArray<FExtensionToolDescription> ToolSet;
			Extensions[k]->GetExtensionTools(ExtensionQueryInfo, ToolSet);
			for (const FExtensionToolDescription& ToolInfo : ToolSet)
			{
				UE_LOG(LogTemp, Log, TEXT("%s - Registering Tool [%s]"), *ExtensionPrefix, *ToolInfo.ToolName.ToString());

				RegisterTool(ToolInfo.ToolCommand, ToolInfo.ToolName.ToString(), ToolInfo.ToolBuilder);
			}
		}
	}


	GetToolManager()->SelectActiveToolType(EToolSide::Left, TEXT("DynaSculptTool"));

	// Register modeling mode hotkeys. Note that we use the toolkit command list because we would like the hotkeys
	// to work even when the viewport is not focused, provided that nothing else captures the key presses.
	FModelingModeActionCommands::RegisterCommandBindings(Toolkit->GetToolkitCommands(), [this](EModelingModeActionCommands Command) {
		ModelingModeShortcutRequested(Command);
	});

	// enable realtime viewport override
	ConfigureRealTimeViewportsOverride(true);

	//
	// Engine Analytics
	//

	// Log mode starting
	if (FEngineAnalytics::IsAvailable())
	{
		LastModeStartTimestamp = FDateTime::UtcNow();

		TArray<FAnalyticsEventAttribute> Attributes;
		Attributes.Add(FAnalyticsEventAttribute(TEXT("Timestamp"), LastModeStartTimestamp.ToString()));

		FEngineAnalytics::GetProvider().RecordEvent(TEXT("Editor.Usage.MeshModelingMode.Enter"), Attributes);
	}

	// Log tool starting
	GetToolManager()->OnToolStarted.AddLambda([this](UInteractiveToolManager* Manager, UInteractiveTool* Tool)
	{
		if (FEngineAnalytics::IsAvailable())
		{
			LastToolStartTimestamp = FDateTime::UtcNow();

			TArray<FAnalyticsEventAttribute> Attributes;
			Attributes.Add(FAnalyticsEventAttribute(TEXT("ToolName"), GetToolName(*Tool)));
			Attributes.Add(FAnalyticsEventAttribute(TEXT("Timestamp"), LastToolStartTimestamp.ToString()));

			FEngineAnalytics::GetProvider().RecordEvent(TEXT("Editor.Usage.MeshModelingMode.ToolStarted"), Attributes);
		}
	});

	// Log tool ending
	GetToolManager()->OnToolEnded.AddLambda([this](UInteractiveToolManager* Manager, UInteractiveTool* Tool)
	{
		if (FEngineAnalytics::IsAvailable())
		{
			const FDateTime Now = FDateTime::UtcNow();
			const FTimespan ToolUsageDuration = Now - LastToolStartTimestamp;

			TArray<FAnalyticsEventAttribute> Attributes;
			Attributes.Add(FAnalyticsEventAttribute(TEXT("ToolName"), GetToolName(*Tool)));
			Attributes.Add(FAnalyticsEventAttribute(TEXT("Timestamp"), Now.ToString()));
			Attributes.Add(FAnalyticsEventAttribute(TEXT("Duration.Seconds"), static_cast<float>(ToolUsageDuration.GetTotalSeconds())));

			FEngineAnalytics::GetProvider().RecordEvent(TEXT("Editor.Usage.MeshModelingMode.ToolEnded"), Attributes);
		}
	});

	// do any toolkit UI initialization that depends on the mode setup above
	if (Toolkit.IsValid())
	{
		FModelingToolsEditorModeToolkit* ModelingToolkit = (FModelingToolsEditorModeToolkit*)Toolkit.Get();
		ModelingToolkit->InitializeAfterModeSetup();
	}

	// Need to know about selection changes to (eg) clear mesh selections. 
	// Listening to USelection::SelectionChangedEvent here instead of the underlying UTypedElementSelectionSet
	// events because they do not fire at the right times, particular wrt undo/redo. 
	SelectionModifiedEventHandle = GetModeManager()->GetSelectedActors()->SelectionChangedEvent.AddLambda(
		[this](const UObject* Object)  { UpdateSelectionManagerOnEditorSelectionChange(); } );

}

void UModelingToolsEditorMode::RegisterUVEditor()
{
	// Handle the inclusion of the optional UVEditor button if the UVEditor plugin has been found
	IGeometryProcessingInterfacesModule& GeomProcInterfaces = FModuleManager::Get().LoadModuleChecked<IGeometryProcessingInterfacesModule>("GeometryProcessingInterfaces");
	IGeometryProcessing_UVEditorAssetEditor* UVEditorAPI = GeomProcInterfaces.GetUVEditorAssetEditorImplementation();
	const FModelingToolsManagerCommands& ToolManagerCommands = FModelingToolsManagerCommands::Get();

	if (UVEditorAPI)
	{
		const TSharedRef<FUICommandList>& CommandList = Toolkit->GetToolkitCommands();
		CommandList->MapAction(ToolManagerCommands.LaunchUVEditor,
			FExecuteAction::CreateLambda([this, UVEditorAPI]() 
            {
				if (UVEditorAPI) 
                {
					EToolsContextScope ToolScope = GetDefaultToolScope();
					UEditorInteractiveToolsContext* UseToolsContext = GetInteractiveToolsContext(ToolScope);
					if (ensure(UseToolsContext != nullptr) == false)
					{
						return;
					}

					TArray<UObject*> SelectedActors, SelectedComponents;
					TArray<TObjectPtr<UObject>> SelectedObjects;
					UseToolsContext->GetParentEditorModeManager()->GetSelectedActors()->GetSelectedObjects(SelectedActors);
					UseToolsContext->GetParentEditorModeManager()->GetSelectedComponents()->GetSelectedObjects(SelectedComponents);
					SelectedObjects.Append(SelectedActors);
					SelectedObjects.Append(SelectedComponents);
					UVEditorAPI->LaunchUVEditor(SelectedObjects);
				}
				}),
			FCanExecuteAction::CreateLambda([this, UVEditorAPI]() 
            {
				if (UVEditorAPI) 
                {
					EToolsContextScope ToolScope = GetDefaultToolScope();
					UEditorInteractiveToolsContext* UseToolsContext = GetInteractiveToolsContext(ToolScope);
					if (ensure(UseToolsContext != nullptr) == false)
					{
						return false;
					}

					TArray<UObject*> SelectedActors, SelectedComponents;
					TArray<TObjectPtr<UObject>> SelectedObjects;
					UseToolsContext->GetParentEditorModeManager()->GetSelectedActors()->GetSelectedObjects(SelectedActors);
					UseToolsContext->GetParentEditorModeManager()->GetSelectedComponents()->GetSelectedObjects(SelectedComponents);
					SelectedObjects.Append(SelectedActors);
					SelectedObjects.Append(SelectedComponents);
					return UVEditorAPI->CanLaunchUVEditor(SelectedObjects);
				}
				return false;
				})
			);
	}

}



void UModelingToolsEditorMode::Exit()
{
	// shutdown selection interaction
	if (SelectionInteraction != nullptr)
	{
		SelectionInteraction->Shutdown();
		GetInteractiveToolsContext()->InputRouter->DeregisterSource(SelectionInteraction);
		SelectionInteraction = nullptr;
	}

	// stop listening to selection changes. On Editor Shutdown, some of these values become null, which will result in an ensure/crash
	if (SelectionModifiedEventHandle.IsValid() && UObjectInitialized() && GetModeManager() 
		&& ( GetModeManager()->GetSelectedActors() != nullptr) )
	{
		GetModeManager()->GetSelectedActors()->SelectionChangedEvent.Remove(SelectionModifiedEventHandle);
	}

	// exit any exclusive active tools w/ cancel
	if (UInteractiveTool* ActiveTool = GetToolManager()->GetActiveTool(EToolSide::Left))
	{
		if (Cast<IInteractiveToolExclusiveToolAPI>(ActiveTool))
		{
			GetToolManager()->DeactivateTool(EToolSide::Left, EToolShutdownType::Cancel);
		}
	}

	// Shutdown SelectionManager. Wait until after Tool shutdown in case some restore-selection
	// is involved (although since we are exiting Mode this currently would never matter)
	if (SelectionManager != nullptr)
	{
		SelectionManager->OnSelectionModified.Remove(SelectionManager_SelectionModifiedHandle);
		SelectionManager->ClearSelection();
		SelectionManager->Shutdown();		// will clear active targets

		// hopefully temporary...remove SelectionManager from ContextObjectStore
		GetInteractiveToolsContext()->ContextObjectStore->RemoveContextObject(SelectionManager);

		SelectionManager = nullptr;
	}

	// exit any exclusive active tools w/ cancel
	if (UInteractiveTool* ActiveTool = GetToolManager()->GetActiveTool(EToolSide::Left))
	{
		if (Cast<IInteractiveToolExclusiveToolAPI>(ActiveTool))
		{
			GetToolManager()->DeactivateTool(EToolSide::Left, EToolShutdownType::Cancel);
		}
	}

	//
	// Engine Analytics
	//
	// Log mode ending
	if (FEngineAnalytics::IsAvailable())
	{
		const FTimespan ModeUsageDuration = FDateTime::UtcNow() - LastModeStartTimestamp;

		TArray<FAnalyticsEventAttribute> Attributes;
		Attributes.Add(FAnalyticsEventAttribute(TEXT("Timestamp"), FDateTime::UtcNow().ToString()));
		Attributes.Add(FAnalyticsEventAttribute(TEXT("Duration.Seconds"), static_cast<float>(ModeUsageDuration.GetTotalSeconds())));

		FEngineAnalytics::GetProvider().RecordEvent(TEXT("Editor.Usage.MeshModelingMode.Exit"), Attributes);
	}

	StylusStateTracker = nullptr;

	// TODO: cannot deregister currently because if another mode is also registering, its Enter()
	// will be called before our Exit()
	//UE::TransformGizmoUtil::DeregisterTransformGizmoContextObject(ToolsContext.Get());
	
	// deregister snapping manager and shut down level objects tracker
	LevelObjectsObserver->Shutdown();		// do this first because it is going to fire events on the snapping manager
	LevelObjectsObserver.Reset();
	UE::Geometry::DeregisterSceneSnappingManager(GetInteractiveToolsContext());
	SceneSnappingManager = nullptr;

	// TODO: cannot deregister currently because if another mode is also registering, its Enter()
	// will be called before our Exit()
	UEditorModelingObjectsCreationAPI* ObjectCreationAPI = UEditorModelingObjectsCreationAPI::Find(GetInteractiveToolsContext());
	if (ObjectCreationAPI)
	{
		ObjectCreationAPI->GetNewAssetPathNameCallback.Unbind();
		ObjectCreationAPI->OnModelingMeshCreated.Remove(MeshCreatedEventHandle);
		ObjectCreationAPI->OnModelingTextureCreated.Remove(TextureCreatedEventHandle);
		//UEditorModelingObjectsCreationAPI::Deregister(ToolsContext.Get());		// cannot do currently because of shared ToolsContext, revisit in future
	}

	FModelingModeActionCommands::UnRegisterCommandBindings(Toolkit->GetToolkitCommands());

	// clear realtime viewport override
	ConfigureRealTimeViewportsOverride(false);

	// re-enable HitProxy rendering
	GetInteractiveToolsContext()->SetEnableRenderingDuringHitProxyPass(true);

	// Call base Exit method to ensure proper cleanup
	UEdMode::Exit();
}

<<<<<<< HEAD
=======
void UModelingToolsEditorMode::OnToolsContextRender(IToolsContextRenderAPI* RenderAPI)
{
	if (SelectionInteraction)
	{
		// Bake in transform changes. Note that if we do this in OnToolsContextTick, it will 
		// still block rendering updates if it is too expensive, unless it is only done every second Tick
		SelectionInteraction->ApplyPendingTransformInteractions();
	}

	if (SelectionManager)
	{
		// currently relying on debug rendering to visualize selections
		SelectionManager->DebugRender(RenderAPI);
	}
}

>>>>>>> d731a049
bool UModelingToolsEditorMode::ShouldToolStartBeAllowed(const FString& ToolIdentifier) const
{
	if (UInteractiveToolManager* Manager = GetToolManager())
	{
		if (UInteractiveTool* Tool = Manager->GetActiveTool(EToolSide::Left))
		{
			IInteractiveToolExclusiveToolAPI* ExclusiveAPI = Cast<IInteractiveToolExclusiveToolAPI>(Tool);
			if (ExclusiveAPI)
			{
				return false;
			}
		}
	}
	return Super::ShouldToolStartBeAllowed(ToolIdentifier);
}


<<<<<<< HEAD
=======
bool UModelingToolsEditorMode::GetGeometrySelectionChangesAllowed() const
{
	// disable selection system if we are in a Tool
	if ( GetToolManager() && GetToolManager()->HasAnyActiveTool() )
	{
		return false;
	}
	return true;
}

bool UModelingToolsEditorMode::TestForEditorGizmoHit(const FInputDeviceRay& ClickPos) const
{
	// Because the editor gizmo does not participate in InputRouter behavior system, in some input behaviors
	// we need to filter out clicks on the gizmo. This function can do this check.
	if ( ShouldDrawWidget() )
	{
		FViewport* FocusedViewport = GetToolManager()->GetContextQueriesAPI()->GetFocusedViewport();
		HHitProxy* HitResult = FocusedViewport->GetHitProxy(ClickPos.ScreenPosition.X, ClickPos.ScreenPosition.Y);
		if (HitResult && HitResult->IsA(HWidgetAxis::StaticGetType()))
		{
			return true;
		}
	}
	return false;
}



void UModelingToolsEditorMode::UpdateSelectionManagerOnEditorSelectionChange()
{
	if (!SelectionManager) return;

	// if we are in undo/redo, ignore selection change notifications, the required
	// changes are handled via FChanges that SelectionManager has emitted
	if (GIsTransacting)
	{
		return;
	}

	// If Editor is creating a transaction, we assume we must be in a selection change.
	// Need to handle all SelectionManager changes (deselect + change-targets) during
	// the transaction so that undo/redo works properly.
	bool bCreatingTransaction = (GUndo != nullptr);
	if (bCreatingTransaction)
	{
		TArray<AActor*> SelectedActors;
		GEditor->GetSelectedActors()->GetSelectedObjects<AActor>(SelectedActors); 

		TArray<FGeometryIdentifier> ValidIdentifiers;
		for ( AActor* Actor : SelectedActors)
		{
			if (Cast<ADynamicMeshActor>(Actor) != nullptr)
			{
				ValidIdentifiers.Add( FGeometryIdentifier::PrimitiveComponent(
					Cast<ADynamicMeshActor>(Actor)->GetDynamicMeshComponent(), FGeometryIdentifier::EObjectType::DynamicMeshComponent) );
			}
		}

		SelectionManager->SynchronizeActiveTargets(ValidIdentifiers,
			[this]() {
				SelectionManager->ClearSelection();
			});
	}

}


>>>>>>> d731a049
void UModelingToolsEditorMode::CreateToolkit()
{
	Toolkit = MakeShareable(new FModelingToolsEditorModeToolkit);
}

void UModelingToolsEditorMode::OnToolPostBuild(
	UInteractiveToolManager* InToolManager, EToolSide InSide, 
	UInteractiveTool* InBuiltTool, UInteractiveToolBuilder* InToolBuilder, const FToolBuilderState& ToolState)
{
	// Want to clear active selection when a Tool starts, but we have to wait until after it has been
	// built, so that the Tool has a chance to see the Selection
	if (GetSelectionManager() && GetSelectionManager()->HasSelection())
	{
		GetSelectionManager()->ClearSelection();
	}
}

void UModelingToolsEditorMode::OnToolStarted(UInteractiveToolManager* Manager, UInteractiveTool* Tool)
{
	FModelingToolActionCommands::UpdateToolCommandBinding(Tool, Toolkit->GetToolkitCommands(), false);
	
	if( FEngineAnalytics::IsAvailable() )
	{
		FEngineAnalytics::GetProvider().RecordEvent(TEXT("Editor.Usage.MeshModelingMode.ToolStarted"),
		                                            TEXT("ToolName"),
		                                            GetToolName(*Tool));
	}
}

void UModelingToolsEditorMode::OnToolEnded(UInteractiveToolManager* Manager, UInteractiveTool* Tool)
{
	FModelingToolActionCommands::UpdateToolCommandBinding(Tool, Toolkit->GetToolkitCommands(), true);
	
	if( FEngineAnalytics::IsAvailable() )
	{
		FEngineAnalytics::GetProvider().RecordEvent(TEXT("Editor.Usage.MeshModelingMode.ToolEnded"),
		                                            TEXT("ToolName"),
		                                            GetToolName(*Tool));
	}
}

void UModelingToolsEditorMode::BindCommands()
{
	const FModelingToolsManagerCommands& ToolManagerCommands = FModelingToolsManagerCommands::Get();
	const TSharedRef<FUICommandList>& CommandList = Toolkit->GetToolkitCommands();

	CommandList->MapAction(
		ToolManagerCommands.AcceptActiveTool,
		FExecuteAction::CreateLambda([this]() { 
			UE::Geometry::ClearActiveToolSelection(GetToolManager());
			GetInteractiveToolsContext()->EndTool(EToolShutdownType::Accept); 
		}),
		FCanExecuteAction::CreateLambda([this]() { return GetInteractiveToolsContext()->CanAcceptActiveTool(); }),
		FGetActionCheckState(),
		FIsActionButtonVisible::CreateLambda([this]() {return GetInteractiveToolsContext()->ActiveToolHasAccept(); }),
		EUIActionRepeatMode::RepeatDisabled
		);

	CommandList->MapAction(
		ToolManagerCommands.CancelActiveTool,
		FExecuteAction::CreateLambda([this]() { GetInteractiveToolsContext()->EndTool(EToolShutdownType::Cancel); }),
		FCanExecuteAction::CreateLambda([this]() { return GetInteractiveToolsContext()->CanCancelActiveTool(); }),
		FGetActionCheckState(),
		FIsActionButtonVisible::CreateLambda([this]() {return GetInteractiveToolsContext()->ActiveToolHasAccept(); }),
		EUIActionRepeatMode::RepeatDisabled
		);

	CommandList->MapAction(
		ToolManagerCommands.CompleteActiveTool,
		FExecuteAction::CreateLambda([this]() { GetInteractiveToolsContext()->EndTool(EToolShutdownType::Completed); }),
		FCanExecuteAction::CreateLambda([this]() { return GetInteractiveToolsContext()->CanCompleteActiveTool(); }),
		FGetActionCheckState(),
		FIsActionButtonVisible::CreateLambda([this]() {return GetInteractiveToolsContext()->CanCompleteActiveTool(); }),
		EUIActionRepeatMode::RepeatDisabled
		);

	// These aren't activated by buttons but have default chords that bind the keypresses to the action.
	CommandList->MapAction(
		ToolManagerCommands.AcceptOrCompleteActiveTool,
		FExecuteAction::CreateLambda([this]() { AcceptActiveToolActionOrTool(); }),
		FCanExecuteAction::CreateLambda([this]() {
				return GetInteractiveToolsContext()->CanAcceptActiveTool() || GetInteractiveToolsContext()->CanCompleteActiveTool();
			}),
		FGetActionCheckState(),
		FIsActionButtonVisible(),
		EUIActionRepeatMode::RepeatDisabled);

	CommandList->MapAction(
		ToolManagerCommands.CancelOrCompleteActiveTool,
		FExecuteAction::CreateLambda([this]() { CancelActiveToolActionOrTool(); }),
		FCanExecuteAction::CreateLambda([this]() {
				return GetInteractiveToolsContext()->CanCompleteActiveTool() || GetInteractiveToolsContext()->CanCancelActiveTool();
			}),
		FGetActionCheckState(),
		FIsActionButtonVisible(),
		EUIActionRepeatMode::RepeatDisabled);
}


void UModelingToolsEditorMode::AcceptActiveToolActionOrTool()
{
	// if we have an active Tool that implements 
	if (GetToolManager()->HasAnyActiveTool())
	{
		UInteractiveTool* Tool = GetToolManager()->GetActiveTool(EToolSide::Mouse);
		IInteractiveToolNestedAcceptCancelAPI* CancelAPI = Cast<IInteractiveToolNestedAcceptCancelAPI>(Tool);
		if (CancelAPI && CancelAPI->SupportsNestedAcceptCommand() && CancelAPI->CanCurrentlyNestedAccept())
		{
			bool bAccepted = CancelAPI->ExecuteNestedAcceptCommand();
			if (bAccepted)
			{
				return;
			}
		}
	}

	// clear existing selection
	UE::Geometry::ClearActiveToolSelection(GetToolManager());

	const EToolShutdownType ShutdownType = GetInteractiveToolsContext()->CanAcceptActiveTool() ? EToolShutdownType::Accept : EToolShutdownType::Completed;
	GetInteractiveToolsContext()->EndTool(ShutdownType);
}


void UModelingToolsEditorMode::CancelActiveToolActionOrTool()
{
	// if we have an active Tool that implements 
	if (GetToolManager()->HasAnyActiveTool())
	{
		UInteractiveTool* Tool = GetToolManager()->GetActiveTool(EToolSide::Mouse);
		IInteractiveToolNestedAcceptCancelAPI* CancelAPI = Cast<IInteractiveToolNestedAcceptCancelAPI>(Tool);
		if (CancelAPI && CancelAPI->SupportsNestedCancelCommand() && CancelAPI->CanCurrentlyNestedCancel())
		{
			bool bCancelled = CancelAPI->ExecuteNestedCancelCommand();
			if (bCancelled)
			{
				return;
			}
		}
	}

	const EToolShutdownType ShutdownType = GetInteractiveToolsContext()->CanCancelActiveTool() ? EToolShutdownType::Cancel : EToolShutdownType::Completed;
	GetInteractiveToolsContext()->EndTool(ShutdownType);
}

void UModelingToolsEditorMode::ModelingModeShortcutRequested(EModelingModeActionCommands Command)
{
	if (Command == EModelingModeActionCommands::FocusViewToCursor)
	{
		FocusCameraAtCursorHotkey();
	}
}


void UModelingToolsEditorMode::FocusCameraAtCursorHotkey()
{
	FRay Ray = GetInteractiveToolsContext()->GetLastWorldRay();

	double NearestHitDist = (double)HALF_WORLD_MAX;
	FVector HitPoint = FVector::ZeroVector;

	// cast ray against visible objects
	FHitResult WorldHitResult;
	if (ToolSceneQueriesUtil::FindNearestVisibleObjectHit( USceneSnappingManager::Find(GetToolManager()), WorldHitResult, Ray) )
	{
		HitPoint = WorldHitResult.ImpactPoint;
		NearestHitDist = (double)Ray.GetParameter(HitPoint);
	}

	// cast ray against tool
	if (GetToolManager()->HasAnyActiveTool())
	{
		UInteractiveTool* Tool = GetToolManager()->GetActiveTool(EToolSide::Mouse);
		IInteractiveToolCameraFocusAPI* FocusAPI = Cast<IInteractiveToolCameraFocusAPI>(Tool);
		if (FocusAPI && FocusAPI->SupportsWorldSpaceFocusPoint())
		{
			FVector ToolHitPoint;
			if (FocusAPI->GetWorldSpaceFocusPoint(Ray, ToolHitPoint))
			{
				double HitDepth = (double)Ray.GetParameter(ToolHitPoint);
				if (HitDepth < NearestHitDist)
				{
					NearestHitDist = HitDepth;
					HitPoint = ToolHitPoint;
				}
			}
		}
	}


	if (NearestHitDist < (double)HALF_WORLD_MAX && GCurrentLevelEditingViewportClient)
	{
		GCurrentLevelEditingViewportClient->CenterViewportAtPoint(HitPoint, false);
	}
}


bool UModelingToolsEditorMode::ComputeBoundingBoxForViewportFocus(AActor* Actor, UPrimitiveComponent* PrimitiveComponent, FBox& InOutBox) const
{
	auto ProcessFocusBoxFunc = [](FBox& FocusBoxInOut)
	{
		double MaxDimension = FocusBoxInOut.GetExtent().GetMax();
		double ExpandAmount = (MaxDimension > SMALL_NUMBER) ? (MaxDimension * 0.2) : 25;		// 25 is a bit arbitrary here...
		FocusBoxInOut = FocusBoxInOut.ExpandBy(MaxDimension * 0.2);
	};

	// if Tool supports custom Focus box, use that
	if (GetToolManager()->HasAnyActiveTool())
	{
		UInteractiveTool* Tool = GetToolManager()->GetActiveTool(EToolSide::Mouse);
		IInteractiveToolCameraFocusAPI* FocusAPI = Cast<IInteractiveToolCameraFocusAPI>(Tool);
		if (FocusAPI && FocusAPI->SupportsWorldSpaceFocusBox() )
		{
			InOutBox = FocusAPI->GetWorldSpaceFocusBox();
			if (InOutBox.IsValid)
			{
				ProcessFocusBoxFunc(InOutBox);
				return true;
			}
		}
	}

	// if we have an active Selection we can focus on that
	if (GetSelectionManager() && GetSelectionManager()->HasSelection())
	{
		UE::Geometry::FGeometrySelectionBounds SelectionBounds;
		GetSelectionManager()->GetSelectionBounds(SelectionBounds);
		InOutBox = (FBox)SelectionBounds.WorldBounds;
		ProcessFocusBoxFunc(InOutBox);
		return true;
	}

	// fallback to base focus behavior
	return false;
}


bool UModelingToolsEditorMode::GetPivotForOrbit(FVector& OutPivot) const
{
	if (GCurrentLevelEditingViewportClient)
	{
		OutPivot = GCurrentLevelEditingViewportClient->GetViewTransform().GetLookAt();
		return true;
	}
	return false;
}



void UModelingToolsEditorMode::ConfigureRealTimeViewportsOverride(bool bEnable)
{
	FLevelEditorModule& LevelEditorModule = FModuleManager::GetModuleChecked<FLevelEditorModule>("LevelEditor");
	TSharedPtr<ILevelEditor> LevelEditor = LevelEditorModule.GetFirstLevelEditor();
	if (LevelEditor.IsValid())
	{
		TArray<TSharedPtr<SLevelViewport>> Viewports = LevelEditor->GetViewports();
		for (const TSharedPtr<SLevelViewport>& ViewportWindow : Viewports)
		{
			if (ViewportWindow.IsValid())
			{
				FEditorViewportClient& Viewport = ViewportWindow->GetAssetViewportClient();
				const FText SystemDisplayName = LOCTEXT("RealtimeOverrideMessage_ModelingMode", "Modeling Mode");
				if (bEnable)
				{
					Viewport.AddRealtimeOverride(bEnable, SystemDisplayName);
				}
				else
				{
					Viewport.RemoveRealtimeOverride(SystemDisplayName, false);
				}
			}
		}
	}
}



#undef LOCTEXT_NAMESPACE
<|MERGE_RESOLUTION|>--- conflicted
+++ resolved
@@ -133,10 +133,7 @@
 
 #define LOCTEXT_NAMESPACE "UModelingToolsEditorMode"
 
-<<<<<<< HEAD
-=======
-
->>>>>>> d731a049
+
 const FEditorModeID UModelingToolsEditorMode::EM_ModelingToolsEditorModeId = TEXT("EM_ModelingToolsEditorMode");
 
 FDateTime UModelingToolsEditorMode::LastModeStartTimestamp;
@@ -351,8 +348,6 @@
 	// skin weights.
 	GetInteractiveToolsContext()->TargetManager->AddTargetFactory(NewObject<USkeletalMeshComponentReadOnlyToolTargetFactory>(GetToolManager()));
 
-<<<<<<< HEAD
-=======
 	// listen to post-build
 	GetToolManager()->OnToolPostBuild.AddUObject(this, &UModelingToolsEditorMode::OnToolPostBuild);
 
@@ -363,7 +358,6 @@
 		return true;
 	});
 
->>>>>>> d731a049
 	// register stylus event handler
 	StylusStateTracker = MakeUnique<FStylusStateTracker>();
 
@@ -374,28 +368,6 @@
 	UE::Geometry::RegisterSceneSnappingManager(GetInteractiveToolsContext());
 	SceneSnappingManager = UE::Geometry::FindModelingSceneSnappingManager(GetToolManager());
 
-<<<<<<< HEAD
-	// register level objects observer that will update the snapping manager as the scene changes
-	LevelObjectsObserver = MakeShared<FLevelObjectsObserver>();
-	LevelObjectsObserver->OnActorAdded.AddLambda([this](AActor* Actor)
-	{
-		if (SceneSnappingManager)
-		{
-			SceneSnappingManager->OnActorAdded(Actor, [](UPrimitiveComponent*) { return true; });
-		}
-	});
-	LevelObjectsObserver->OnActorRemoved.AddLambda([this](AActor* Actor)
-	{
-		if (SceneSnappingManager)
-		{
-			SceneSnappingManager->OnActorRemoved(Actor);
-		}
-	});
-	// tracker will auto-populate w/ the current level, but must have registered the handlers first!
-	LevelObjectsObserver->Initialize(GetWorld());
-
-=======
->>>>>>> d731a049
 	// register selection manager, if this feature is enabled in the mode settings
 	const UModelingToolsEditorModeSettings* ModelingModeSettings = GetDefault<UModelingToolsEditorModeSettings>();
 	if (ModelingModeSettings && ModelingModeSettings->bEnablePersistentSelections)
@@ -992,15 +964,6 @@
 		SelectionManager = nullptr;
 	}
 
-	// exit any exclusive active tools w/ cancel
-	if (UInteractiveTool* ActiveTool = GetToolManager()->GetActiveTool(EToolSide::Left))
-	{
-		if (Cast<IInteractiveToolExclusiveToolAPI>(ActiveTool))
-		{
-			GetToolManager()->DeactivateTool(EToolSide::Left, EToolShutdownType::Cancel);
-		}
-	}
-
 	//
 	// Engine Analytics
 	//
@@ -1051,8 +1014,6 @@
 	UEdMode::Exit();
 }
 
-<<<<<<< HEAD
-=======
 void UModelingToolsEditorMode::OnToolsContextRender(IToolsContextRenderAPI* RenderAPI)
 {
 	if (SelectionInteraction)
@@ -1069,7 +1030,6 @@
 	}
 }
 
->>>>>>> d731a049
 bool UModelingToolsEditorMode::ShouldToolStartBeAllowed(const FString& ToolIdentifier) const
 {
 	if (UInteractiveToolManager* Manager = GetToolManager())
@@ -1087,8 +1047,6 @@
 }
 
 
-<<<<<<< HEAD
-=======
 bool UModelingToolsEditorMode::GetGeometrySelectionChangesAllowed() const
 {
 	// disable selection system if we are in a Tool
@@ -1156,7 +1114,6 @@
 }
 
 
->>>>>>> d731a049
 void UModelingToolsEditorMode::CreateToolkit()
 {
 	Toolkit = MakeShareable(new FModelingToolsEditorModeToolkit);
