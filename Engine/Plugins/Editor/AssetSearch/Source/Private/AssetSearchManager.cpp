--- conflicted
+++ resolved
@@ -30,10 +30,7 @@
 #include "Materials/MaterialFunction.h"
 #include "Materials/MaterialParameterCollection.h"
 #include "Materials/MaterialInstance.h"
-<<<<<<< HEAD
-=======
 #include "Hash/CityHash.h"
->>>>>>> 4af6daef
 
 #include "Indexers/GenericObjectIndexer.h"
 #include "Indexers/DataTableIndexer.h"
@@ -736,12 +733,6 @@
 		return false;
 	}
 
-	const FString AssetPath = InAssetData.PackagePath.ToString();
-	if (AssetPath.Contains(FPackagePath::GetExternalActorsFolderName()) || AssetPath.Contains(FPackagePath::GetExternalObjectsFolderName()))
-	{
-		return false;
-	}
-
 	FString IndexersNamesAndVersions = GetIndexerVersion(InAssetData.GetClass());
 
 	// If the indexer names and versions is empty, then we know it's not possible to index this type of thing.
@@ -885,17 +876,11 @@
 	check(IsInGameThread());
 	check(IntermediateStorage == ESearchIntermediateStorage::AssetTagData);
 
-<<<<<<< HEAD
-					FTCHARToUTF8 IndexedJsonUTF8(*IndexedJson);
-					TArrayView<const uint8> IndexedJsonUTF8View((const uint8*)IndexedJsonUTF8.Get(), IndexedJsonUTF8.Length() * sizeof(UTF8CHAR));
-					GetDerivedDataCacheRef().Put(*InDDCKey, IndexedJsonUTF8View, InAssetData.GetObjectPathString(), false);
-=======
 	// StoreIndexForAsset doesn't really do much of anything when it's stored in tag data, all we can really
 	// do is mark the package dirty so that it can be saved.  There's really nothing else that need be done
 	// to upgrade it, since the index data was already grabbed from the tag data upon discovery.
 	InAsset->MarkPackageDirty();
 }
->>>>>>> 4af6daef
 
 void FAssetSearchManager::StoreIndexForAsset_DDC(const UObject* InAsset)
 {
