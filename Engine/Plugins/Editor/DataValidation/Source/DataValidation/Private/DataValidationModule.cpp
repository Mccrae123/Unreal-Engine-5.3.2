--- conflicted
+++ resolved
@@ -290,38 +290,7 @@
 	};
 	AssetList.SetNum(Algo::RemoveIf(AssetList, IsAssetPackageExternal));
 
-<<<<<<< HEAD
-// Extend content browser menu for groups of asset paths (folders)
-void FDataValidationModule::CreateDataValidationContentBrowserPathMenu(FMenuBuilder& MenuBuilder, TArray<FString> SelectedPaths)
-{
-	MenuBuilder.AddMenuEntry
-	(
-		LOCTEXT("ValidateAssetsPathTabTitle", "Validate Assets in Folder"),
-		LOCTEXT("ValidateAssetsPathTooltipText", "Runs data validation on the assets in the selected folder."),
-		FSlateIcon(FAppStyle::GetAppStyleSetName(), "Icons.Validate"),
-		FUIAction(FExecuteAction::CreateLambda([this, SelectedPaths]
-		{
-			FString FormattedSelectedPaths;
-			for (int32 i = 0; i < SelectedPaths.Num(); ++i)
-			{
-				FormattedSelectedPaths.Append(SelectedPaths[i]);
-				if (i < SelectedPaths.Num() - 1)
-				{
-					FormattedSelectedPaths.Append(LINE_TERMINATOR);
-				}
-			}
-			FFormatNamedArguments Args;
-			Args.Add(TEXT("Paths"), FText::FromString(FormattedSelectedPaths));
-			const EAppReturnType::Type Result = FMessageDialog::Open(EAppMsgType::YesNo, FText::Format(LOCTEXT("DataValidationConfirmation", "Are you sure you want to proceed with validating the following folders?\n\n{Paths}"), Args));
-			if (Result == EAppReturnType::Yes)
-			{
-				ValidateFolders(SelectedPaths, EDataValidationUsecase::Manual);
-			}
-		}))
-	);
-=======
 	ValidateAssets(AssetList, false, InValidationUsecase);
->>>>>>> d731a049
 }
 
 void FDataValidationModule::OnPackageSaved(const FString& PackageFileName, UPackage* Package, FObjectPostSaveContext ObjectSaveContext)
