--- conflicted
+++ resolved
@@ -16,11 +16,7 @@
 
 #define LOCTEXT_NAMESPACE "DataValidationChangelist"
 
-<<<<<<< HEAD
-void GatherDependencies(const FName& InPackageName, TSet<FName>& OutDependencies)
-=======
 void UDataValidationChangelist::GatherDependencies(const FName& InPackageName, TSet<FName>& OutDependencies)
->>>>>>> 4af6daef
 {
 	OutDependencies.Add(InPackageName);
 
@@ -114,7 +110,6 @@
 	TArray<FString> ExternalDependenciesFilenames;
 
 	Algo::Transform(ExternalDependencies, ExternalDependenciesFilenames, [](const FName& InFilename) -> FString
-<<<<<<< HEAD
 	{
 		return USourceControlHelpers::PackageFilename(InFilename.ToString());
 	});
@@ -129,22 +124,6 @@
 
 	for (int32 i = 0; i < ExternalDependenciesFilenames.Num(); ++i)
 	{
-=======
-	{
-		return USourceControlHelpers::PackageFilename(InFilename.ToString());
-	});
-
-	// Update External dependencies state in case it changed from what is in cache
-	SourceControlProvider.Execute(ISourceControlOperation::Create<FUpdateStatus>(), ExternalDependenciesFilenames);
-
-	check(ExternalDependenciesFilenames.Num() == ExternalDependencies.Num());
-
-	bool bIgnoreOutOfDateDependencies = false;
-	GConfig->GetBool(TEXT("DataValidationChangelistSettings"), TEXT("bIgnoreOutOfDateDependencies"), bIgnoreOutOfDateDependencies, GEditorIni);
-
-	for (int32 i = 0; i < ExternalDependenciesFilenames.Num(); ++i)
-	{
->>>>>>> 4af6daef
 		const FString& ExternalPackageFilename = ExternalDependenciesFilenames[i];
 		const FName& ExternalDependency = ExternalDependencies[i];
 
@@ -156,8 +135,6 @@
 			continue;
 		}
 
-<<<<<<< HEAD
-=======
 		// Some kinds of package dependencies create false positives because they're not checked into source
 		// control as of this writing (1/23/2023). We just skip over them.
 		if (FPackageName::IsVersePackage(ExternalDependency.ToString()))
@@ -165,41 +142,12 @@
 			continue;
 		}
 
->>>>>>> 4af6daef
 		// Dependency is checked out or added but is not in this changelist
 		if (ExternalDependencyFileState->IsCheckedOut() || ExternalDependencyFileState->IsAdded())
 		{
 			bHasChangelistErrors = true;
 			FText CurrentError = FText::Format(LOCTEXT("DataValidation.Changelist.Error", "{0} is missing from this changelist."), FText::FromString(GetPrettyPackageName(ExternalDependency)));
 			Context.AddError(CurrentError);
-<<<<<<< HEAD
-		}
-		// Dependency is not at the latest revision
-		else if (!ExternalDependencyFileState->IsCurrent())
-		{
-			if (!bIgnoreOutOfDateDependencies)
-			{
-				FText CurrentWarning = FText::Format(LOCTEXT("DataValidation.Changelist.NotLatest", "{0} is referenced but is not at the latest revision '{1}'"), FText::FromString(GetPrettyPackageName(ExternalDependency)), FText::FromString(ExternalPackageFilename));
-				Context.AddWarning(CurrentWarning);
-			}
-		}
-		// Dependency is not in source control
-		else if (ExternalDependencyFileState->CanAdd())
-		{
-			if (!FPaths::FileExists(ExternalDependencyFileState->GetFilename()))
-			{
-				bHasChangelistErrors = true;
-				FText CurrentError = FText::Format(LOCTEXT("DataValidation.Changelist.NotInWorkspace", "{0} is referenced and cannot be found in workspace '{1}'"), FText::FromString(GetPrettyPackageName(ExternalDependency)), FText::FromString(ExternalPackageFilename));
-				Context.AddError(CurrentError);
-			}
-			else
-			{
-				bHasChangelistErrors = true;
-				FText CurrentError = FText::Format(LOCTEXT("DataValidation.Changelist.NotInDepot", "{0} is referenced and must also be added to revision control '{1}'"), FText::FromString(GetPrettyPackageName(ExternalDependency)), FText::FromString(ExternalPackageFilename));
-				Context.AddError(CurrentError);
-			}
-=======
->>>>>>> 4af6daef
 		}
 		// Dependency is not at the latest revision
 		else if (!ExternalDependencyFileState->IsCurrent())
@@ -233,11 +181,6 @@
 		FUncontrolledChangelistsModule::Get().OnReconcileAssets();
 	}
 
-	if (bHasChangelistErrors)
-	{
-		FUncontrolledChangelistsModule::Get().OnReconcileAssets();
-	}
-
 	return bHasChangelistErrors ? EDataValidationResult::Invalid : EDataValidationResult::Valid;
 }
 
