// Copyright Epic Games, Inc. All Rights Reserved.

using UnrealBuildTool;

public class DataValidation : ModuleRules
{
	public DataValidation(ReadOnlyTargetRules Target) : base(Target)
	{
		PrivateIncludePathModuleNames.AddRange(
			new string[] {
<<<<<<< HEAD
				"MessageLog",
=======
>>>>>>> 4af6daef
			}
		);

		PublicDependencyModuleNames.AddRange(
			new string[] { 
				"Core",
				"CoreUObject",
				"Engine",
				"TargetPlatform",
				"EditorSubsystem"
			}
		);
//		goto through these one by one and remove extra ones
		PrivateDependencyModuleNames.AddRange(
			new string[] {
				"Slate",
				"SlateCore",
				"InputCore",
				"EditorFramework",
				"UnrealEd",
				"AssetRegistry",
				"Json",
				"CollectionManager",
				"ContentBrowser",
				"WorkspaceMenuStructure",
				"AssetTools",
				"PropertyEditor",
				"GraphEditor",
				"LevelEditor",
				"BlueprintGraph",
				"KismetCompiler",
				"SandboxFile",
				"Blutility",
				"ToolMenus",
<<<<<<< HEAD
=======
				"TypedElementRuntime",
>>>>>>> 4af6daef
				"SourceControl",
				"UncontrolledChangelists",
			}
		);
	}
}<|MERGE_RESOLUTION|>--- conflicted
+++ resolved
@@ -8,10 +8,6 @@
 	{
 		PrivateIncludePathModuleNames.AddRange(
 			new string[] {
-<<<<<<< HEAD
-				"MessageLog",
-=======
->>>>>>> 4af6daef
 			}
 		);
 
@@ -46,10 +42,7 @@
 				"SandboxFile",
 				"Blutility",
 				"ToolMenus",
-<<<<<<< HEAD
-=======
 				"TypedElementRuntime",
->>>>>>> 4af6daef
 				"SourceControl",
 				"UncontrolledChangelists",
 			}
