// Copyright Epic Games, Inc. All Rights Reserved.

#pragma once

#include "EditorSubsystem.h"

#include "DataValidationModule.h"

#include "UObject/Package.h"
#include "EditorValidatorSubsystem.generated.h"

class UEditorValidatorBase;
struct FDirectoryPath;

struct FAssetData;
class ISourceControlChangelist;
typedef TSharedPtr<class ISourceControlChangelist, ESPMode::ThreadSafe> FSourceControlChangelistPtr;

DECLARE_LOG_CATEGORY_EXTERN(LogContentValidation, Log, All);

USTRUCT(BlueprintType)
<<<<<<< HEAD
=======
struct DATAVALIDATION_API FValidateAssetsDetails
{
	GENERATED_BODY()

	/** Package Name */
	FName PackageName;

	/** Asset Name */
	FName AssetName;

	/** Validation Result */
	EDataValidationResult Result = EDataValidationResult::Valid;

	/** Validation Errors */
	TArray<FText> ValidationErrors;

	/** Validation Warnings */
	TArray<FText> ValidationWarnings;
};

USTRUCT(BlueprintType)
>>>>>>> 4af6daef
struct DATAVALIDATION_API FValidateAssetsResults
{
	GENERATED_BODY()

	FValidateAssetsResults() = default;

	/** Amount of tested assets */
	UPROPERTY(VisibleAnywhere, BlueprintReadOnly, Category = "Validation")
	int NumChecked = 0;

	/** Amount of assets without errors or warnings */
	UPROPERTY(VisibleAnywhere, BlueprintReadOnly, Category = "Validation")
	int NumValid = 0;

	/** Amount of assets with errors */
	UPROPERTY(VisibleAnywhere, BlueprintReadOnly, Category = "Validation")
	int NumInvalid = 0;

	/** Amount of assets skipped */
	UPROPERTY(VisibleAnywhere, BlueprintReadOnly, Category = "Validation")
	int NumSkipped = 0;

	/** Amount of assets with warnings */
	UPROPERTY(VisibleAnywhere, BlueprintReadOnly, Category = "Validation")
	int NumWarnings = 0;

	/** Amount of assets that could not be validated */
	UPROPERTY(VisibleAnywhere, BlueprintReadOnly, Category = "Validation")
	int NumUnableToValidate = 0;
<<<<<<< HEAD
=======

	/** 
	 * Per asset details
	 * Indexed by object path
	 * Only returned if FValidateAssetsSettings::bCollectPerAssetDetails is true.
	 */
	UPROPERTY(VisibleAnywhere, BlueprintReadOnly, Category = "Validation")
	TMap<FString, FValidateAssetsDetails> AssetsDetails;
>>>>>>> 4af6daef
};

USTRUCT(BlueprintType)
struct DATAVALIDATION_API FValidateAssetsSettings
{
	GENERATED_BODY()

	FValidateAssetsSettings() = default;

	/** If true, will not validate files in excluded directories */
	UPROPERTY(EditAnywhere, BlueprintReadWrite, Category = "Validation")
	bool bSkipExcludedDirectories = true;

	/** If true, will add notifications for files with no validation and display even if everything passes */
	UPROPERTY(EditAnywhere, BlueprintReadWrite, Category = "Validation")
	bool bShowIfNoFailures = true;

<<<<<<< HEAD
=======
	/** If true, will add an FValidateAssetsDetails for each asset to the results */
	UPROPERTY(EditAnywhere, BlueprintReadWrite, Category = "Validation")
	bool bCollectPerAssetDetails = false;

>>>>>>> 4af6daef
	/** The usecase requiring datavalidation */
	UPROPERTY(EditAnywhere, BlueprintReadWrite, Category = "Validation")
	EDataValidationUsecase ValidationUsecase = EDataValidationUsecase::None;

	/** If false, unloaded assets will get skipped from validation. */
	bool bLoadAssetsForValidation = true;
};

/**
* Implements the settings for Data Validation 
*/
UCLASS(config = Editor)
class DATAVALIDATION_API UDataValidationSettings : public UObject
{
	GENERATED_BODY()

public:
	/** Default constructor that sets up CDO properties */
	UDataValidationSettings();

	/** Whether or not to validate assets on save */
	UPROPERTY(EditAnywhere, config, Category = "Validation Scenarios")
	uint32 bValidateOnSave : 1;
};

/**
 * UEditorValidatorSubsystem manages all the asset validation in the engine. 
 * The first validation handled is UObject::IsDataValid and its overridden functions.
 * Those validations require custom classes and are most suited to project-specific
 * classes. The next validation set is of all registered UEditorValidationBases.
 * These validators have a function to determine if they can validate a given asset,
 * and if they are currently enabled. They are good candidates for validating engine
 * classes or very specific project logic.
 */
UCLASS(Config = Editor)
class DATAVALIDATION_API UEditorValidatorSubsystem : public UEditorSubsystem
{
	GENERATED_BODY()

public:
	UEditorValidatorSubsystem();

	virtual void Initialize(FSubsystemCollectionBase& Collection);

	virtual void Deinitialize();

	/*
	* Adds a validator to the list, making sure it is a unique instance
	*/
	UFUNCTION(BlueprintCallable, Category = "Validation")
	void AddValidator(UEditorValidatorBase* InValidator);

	/**
	 * @return Returns Valid if the object contains valid data; returns Invalid if the object contains invalid data; returns NotValidated if no validations was performed on the object
	 */
	UFUNCTION(BlueprintCallable, Category = "Asset Validation")
	virtual EDataValidationResult IsObjectValid(UObject* InObject, TArray<FText>& ValidationErrors, TArray<FText>& ValidationWarnings, const EDataValidationUsecase InValidationUsecase) const;

	/**
	 * @return Returns Valid if the object pointed to by AssetData contains valid data; returns Invalid if the object contains invalid data or does not exist; returns NotValidated if no validations was performed on the object
	 */
	UFUNCTION(BlueprintCallable, Category = "Asset Validation")
	virtual EDataValidationResult IsAssetValid(const FAssetData& AssetData, TArray<FText>& ValidationErrors, TArray<FText>& ValidationWarnings, const EDataValidationUsecase InValidationUsecase) const;

	/**
	 * Called to validate assets from either the UI or a commandlet
	 * @param InSettings Structure passing context and settings for ValidateAssetsWithSettings
	 * @param OutResults More detailed information about the results of the validate assets command
	 * @returns Number of assets with validation failures or warnings
	 */
	UFUNCTION(BlueprintCallable, Category = "Asset Validation")
	virtual int32 ValidateAssetsWithSettings(const TArray<FAssetData>& AssetDataList, const FValidateAssetsSettings& InSettings, FValidateAssetsResults& OutResults) const;
	
	UE_DEPRECATED(5.0, "Use ValidateAssetsWithSettings instead")
	UFUNCTION(BlueprintCallable, Category = "Asset Validation", meta = (DeprecatedFunction, DeprecationMessage = "Use ValidateAssetsWithSettings instead"))
	virtual int32 ValidateAssets(TArray<FAssetData> AssetDataList, bool bSkipExcludedDirectories = true, bool bShowIfNoFailures = true) const;
	
	UE_DEPRECATED(5.0, "Use version that takes bProceduralSave instead")
	virtual void ValidateOnSave(TArray<FAssetData> AssetDataList) const;

	/**
	 * Called to validate from an interactive save
	 * 
	 * @param AssetDataList List of Assets to validate
	 * @param bProceduralSave True iff this is e.g. a save from the editor, false if it is a procedural change from e.g. cooking
	 */
	virtual void ValidateOnSave(TArray<FAssetData> AssetDataList, bool bProceduralSave) const;

	UE_DEPRECATED(5.0, "Use version that takes bProceduralSave instead")
	virtual void ValidateSavedPackage(FName PackageName);

	/**
	 * Schedule a validation of a saved package, this will activate next frame by default so it can combine them
	 *
	 * @param PackageName Package to validate
	 * @param bProceduralSave True iff this is e.g. a save from the editor, false if it is a procedural change from e.g. cooking
	 */
	virtual void ValidateSavedPackage(FName PackageName, bool bProceduralSave);

protected:
	void CleanupValidators();

	/**
	 * @return Returns true if the current Path should be skipped for validation. Returns false otherwise.
	 */
	virtual bool IsPathExcludedFromValidation(const FString& Path) const;

	/**
	 * Handles validating all pending save packages
	 */
	void ValidateAllSavedPackages();

	void RegisterBlueprintValidators();

	/**
	 * Validates changelist before SCC submit operation
	 */
	void ValidateChangelistPreSubmit(FSourceControlChangelistPtr Changelist, EDataValidationResult& OutResult, TArray<FText>& ValidationErrors, TArray<FText>& ValidationWarnings) const;

protected:
	/**
	 * Directories to ignore for data validation. Useful for test assets
	 */
	UPROPERTY(config)
	TArray<FDirectoryPath> ExcludedDirectories;

	/**
	 * Whether it should validate assets on save inside the editor
	 */
	UPROPERTY(config, meta = (DeprecatedProperty, DeprecationMessage = "Use bValidateOnSave on UDataValidationSettings instead."))
	bool bValidateOnSave;

	/** List of saved package names to validate next frame */
	TArray<FName> SavedPackagesToValidate;

	UPROPERTY(Transient)
	TMap<FString, TObjectPtr<UEditorValidatorBase>> Validators;

	/** Specifies whether or not to validate assets on save when saving for a cook */
	UPROPERTY(config)
	bool bValidateAssetsWhileSavingForCook;

	/** Specifies whether or not to allow Blueprint validators */
	UPROPERTY(config)
	bool bAllowBlueprintValidators;

};


#if UE_ENABLE_INCLUDE_ORDER_DEPRECATED_IN_5_2
#include "AssetRegistry/AssetData.h"
#include "EditorValidatorBase.h"
#include "Engine/EngineTypes.h"
#include "Templates/SubclassOf.h"
#include "UObject/Interface.h"
#endif<|MERGE_RESOLUTION|>--- conflicted
+++ resolved
@@ -19,8 +19,6 @@
 DECLARE_LOG_CATEGORY_EXTERN(LogContentValidation, Log, All);
 
 USTRUCT(BlueprintType)
-<<<<<<< HEAD
-=======
 struct DATAVALIDATION_API FValidateAssetsDetails
 {
 	GENERATED_BODY()
@@ -42,7 +40,6 @@
 };
 
 USTRUCT(BlueprintType)
->>>>>>> 4af6daef
 struct DATAVALIDATION_API FValidateAssetsResults
 {
 	GENERATED_BODY()
@@ -72,8 +69,6 @@
 	/** Amount of assets that could not be validated */
 	UPROPERTY(VisibleAnywhere, BlueprintReadOnly, Category = "Validation")
 	int NumUnableToValidate = 0;
-<<<<<<< HEAD
-=======
 
 	/** 
 	 * Per asset details
@@ -82,7 +77,6 @@
 	 */
 	UPROPERTY(VisibleAnywhere, BlueprintReadOnly, Category = "Validation")
 	TMap<FString, FValidateAssetsDetails> AssetsDetails;
->>>>>>> 4af6daef
 };
 
 USTRUCT(BlueprintType)
@@ -100,13 +94,10 @@
 	UPROPERTY(EditAnywhere, BlueprintReadWrite, Category = "Validation")
 	bool bShowIfNoFailures = true;
 
-<<<<<<< HEAD
-=======
 	/** If true, will add an FValidateAssetsDetails for each asset to the results */
 	UPROPERTY(EditAnywhere, BlueprintReadWrite, Category = "Validation")
 	bool bCollectPerAssetDetails = false;
 
->>>>>>> 4af6daef
 	/** The usecase requiring datavalidation */
 	UPROPERTY(EditAnywhere, BlueprintReadWrite, Category = "Validation")
 	EDataValidationUsecase ValidationUsecase = EDataValidationUsecase::None;
