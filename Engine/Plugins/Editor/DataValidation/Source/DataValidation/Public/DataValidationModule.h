--- conflicted
+++ resolved
@@ -5,12 +5,6 @@
 #include "Modules/ModuleManager.h"
 #include "UObject/ObjectMacros.h"
 
-<<<<<<< HEAD
-struct FAssetData;
-
-#include "DataValidationModule.generated.h"
-
-=======
 #if UE_ENABLE_INCLUDE_ORDER_DEPRECATED_IN_5_2
 #include "AssetRegistry/AssetData.h"
 #include "CoreMinimal.h"
@@ -20,7 +14,6 @@
 
 struct FAssetData;
 
->>>>>>> 4af6daef
 UENUM(BlueprintType)
 enum class EDataValidationUsecase : uint8
 {
@@ -77,13 +70,4 @@
 
 	/** Validates selected assets and opens a window to report the results. If bValidateDependencies is true it will also validate any assets that the selected assets depend on. */
 	virtual void ValidateAssets(const TArray<FAssetData>& SelectedAssets, bool bValidateDependencies, const EDataValidationUsecase InValidationUsecase) = 0;
-<<<<<<< HEAD
-};
-
-#if UE_ENABLE_INCLUDE_ORDER_DEPRECATED_IN_5_2
-#include "AssetRegistry/AssetData.h"
-#include "CoreMinimal.h"
-#endif
-=======
-};
->>>>>>> 4af6daef
+};