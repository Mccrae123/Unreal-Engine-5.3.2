--- conflicted
+++ resolved
@@ -1234,11 +1234,7 @@
 
 			const auto IsPacketCulled = [&](const FResourcePacket& Packet)
 			{
-<<<<<<< HEAD
-				if (Packet.bCulled || Packet.bTransientUntracked)
-=======
 				if (Packet.bCulled || Packet.bTrackingSkipped || Packet.bTransientUntracked)
->>>>>>> d731a049
 				{
 					return true;
 				}
@@ -2011,11 +2007,7 @@
 		MenuBuilder.AddMenuEntry
 		(
 			LOCTEXT("4MiB", "4MiB"),
-<<<<<<< HEAD
-			LOCTEXT("4MiB_Tooltip", "Each depth slot in the timing view is 1MiB in size on the vertical axis."),
-=======
 			LOCTEXT("4MiB_Tooltip", "Each depth slot in the timing view is 4MiB in size on the vertical axis."),
->>>>>>> d731a049
 			FSlateIcon(),
 			FUIAction(
 				FExecuteAction::CreateLambda([this, MiB]()
@@ -2033,11 +2025,7 @@
 		MenuBuilder.AddMenuEntry
 		(
 			LOCTEXT("2MiB", "2MiB"),
-<<<<<<< HEAD
-			LOCTEXT("2MiB_Tooltip", "Each depth slot in the timing view is 1MiB in size on the vertical axis."),
-=======
 			LOCTEXT("2MiB_Tooltip", "Each depth slot in the timing view is 2MiB in size on the vertical axis."),
->>>>>>> d731a049
 			FSlateIcon(),
 			FUIAction(
 				FExecuteAction::CreateLambda([this, MiB]()
