--- conflicted
+++ resolved
@@ -562,10 +562,6 @@
 	MLResult Result = MLScreensGetScreenInfoListEx(&ScreensInfoList);
 	if (Result == MLResult_Ok)
 	{
-<<<<<<< HEAD
-		// TODO: Param to GetTrackingToWorldTransform is unused (?)
-=======
->>>>>>> 69078e53
 		const FTransform TrackingToWorld = UHeadMountedDisplayFunctionLibrary::GetTrackingToWorldTransform(nullptr);
 		for (uint32 i = 0; i < ScreensInfoList.count; ++i)
 		{
@@ -575,23 +571,6 @@
 			{
 				continue;
 			}
-<<<<<<< HEAD
-			if (!EntryTransform.GetRotation().IsNormalized())
-			{
-				FQuat rotation = EntryTransform.GetRotation();
-				rotation.Normalize();
-				EntryTransform.SetRotation(rotation);
-			}
-			EntryTransform = EntryTransform * TrackingToWorld;
-
-			ScreenTransform.ScreenPosition = EntryTransform.GetLocation();
-			ScreenTransform.ScreenOrientation = EntryTransform.Rotator();
-			ScreenTransform.ScreenDimensions = MagicLeap::ToFVector(Entry.dimensions, WorldToMetersScale);
-			ScreenTransform.ScreenDimensions.X = FMath::Abs<float>(ScreenTransform.ScreenDimensions.X);
-			ScreenTransform.ScreenDimensions.Y = FMath::Abs<float>(ScreenTransform.ScreenDimensions.Y);
-			ScreenTransform.ScreenDimensions.Z = FMath::Abs<float>(ScreenTransform.ScreenDimensions.Z);
-=======
->>>>>>> 69078e53
 
 			ScreensTransforms.Add(ScreenTransform);
 		}
