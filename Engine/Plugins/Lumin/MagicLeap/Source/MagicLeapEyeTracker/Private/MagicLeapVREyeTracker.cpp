// Copyright 1998-2019 Epic Games, Inc. All Rights Reserved.

#include "MagicLeapVREyeTracker.h"
#include "IEyeTrackerModule.h"
#include "EyeTrackerTypes.h"
#include "IEyeTracker.h"
#include "IMagicLeapVREyeTracker.h"
#include "MagicLeapEyeTrackerTypes.h"
#include "DrawDebugHelpers.h"
#include "GameFramework/PlayerController.h"
#include "Engine/LocalPlayer.h"
#include "SceneView.h"
#include "IMagicLeapPlugin.h"
#include "UnrealEngine.h"
#include "HeadMountedDisplayFunctionLibrary.h"
#include "IMagicLeapPlugin.h"
#include "Lumin/CAPIShims/LuminAPIEyeTracking.h"
#include "MagicLeapCFUID.h"

#if WITH_MLSDK
EMagicLeapEyeTrackingCalibrationStatus MLToUnrealEyeCalibrationStatus(MLEyeTrackingCalibrationStatus InStatus)
{
	switch (InStatus)
	{
	case MLEyeTrackingCalibrationStatus_None:
		return EMagicLeapEyeTrackingCalibrationStatus::None;
	case MLEyeTrackingCalibrationStatus_Bad:
		return EMagicLeapEyeTrackingCalibrationStatus::Bad;
	case MLEyeTrackingCalibrationStatus_Good:
		return EMagicLeapEyeTrackingCalibrationStatus::Good;
	}
	return EMagicLeapEyeTrackingCalibrationStatus::None;
}
#endif // WITH_MLSDK

FMagicLeapVREyeTracker::FMagicLeapVREyeTracker()
: EyeTrackingStatus(EMagicLeapEyeTrackingStatus::NotConnected)
, bReadyToInit(false)
, bInitialized(false)
#if WITH_MLSDK
, EyeTrackingHandle(ML_INVALID_HANDLE)
#endif //WITH_MLSDK
{
	IMagicLeapPlugin::Get().RegisterMagicLeapTrackerEntity(this);
	SetDefaultDataValues();
}

FMagicLeapVREyeTracker::~FMagicLeapVREyeTracker()
{
	DestroyEntityTracker();
	IMagicLeapPlugin::Get().UnregisterMagicLeapTrackerEntity(this);
}

void FMagicLeapVREyeTracker::DestroyEntityTracker()
{
#if WITH_MLSDK
	if (EyeTrackingHandle != ML_INVALID_HANDLE)
	{
		if (MLEyeTrackingDestroy(EyeTrackingHandle) != MLResult_Ok)
		{
			UE_LOG(LogCore, Warning, TEXT("   MLEyeTrackingDestroy failure"));
		}
		EyeTrackingHandle = ML_INVALID_HANDLE;
	}
#endif //WITH_MLSDK
	bInitialized = false;
}

void FMagicLeapVREyeTracker::SetDefaultDataValues()
{
	FMemory::Memzero(UnfilteredEyeTrackingData);
#if WITH_MLSDK
	FMemory::Memzero(EyeTrackingStaticData);
#endif //WITH_MLSDK
}


void FMagicLeapVREyeTracker::SetActivePlayerController(APlayerController* NewActivePlayerController)
{
	if (NewActivePlayerController && NewActivePlayerController->IsValidLowLevel() && NewActivePlayerController != ActivePlayerController)
	{
		ActivePlayerController = NewActivePlayerController;
	}
}

bool FMagicLeapVREyeTracker::Tick(float DeltaTime)
{
	bool bSuccess = true;
#if WITH_MLSDK
	//assume we're in a bad state
	UnfilteredEyeTrackingData.bIsStable = false;

	if (MLHandleIsValid(EyeTrackingHandle))
	{
		//check stat first to make sure everything is valid
		MLEyeTrackingState TempTrackingState;
		FMemory::Memzero(TempTrackingState);
		bSuccess = bSuccess && (MLEyeTrackingGetState(EyeTrackingHandle, &TempTrackingState) == MLResult_Ok);

		//make sure this is valid eye tracking data!
		if (bSuccess
			&& (TempTrackingState.error == MLEyeTrackingError_None) 
			&& (TempTrackingState.fixation_confidence > 0.0f)
			&& (TempTrackingState.left_center_confidence > 0.0f)
			&& (TempTrackingState.right_center_confidence > 0.0f))
		{
			EyeTrackingStatus = EMagicLeapEyeTrackingStatus::UserPresentAndWatchingWindow;
			EyeCalibrationStatus = MLToUnrealEyeCalibrationStatus(TempTrackingState.calibration_status);

			UnfilteredEyeTrackingData.bIsStable = true;
			FDateTime Now = FDateTime::UtcNow();
			UnfilteredEyeTrackingData.TimeStamp = Now;

			IMagicLeapPlugin& MLPlugin = IMagicLeapPlugin::Get();
			if (MLPlugin.IsPerceptionEnabled())
			{
<<<<<<< HEAD
				const FTransform TrackingToWorld = UHeadMountedDisplayFunctionLibrary::GetTrackingToWorldTransform(GWorld);
=======
				const FTransform TrackingToWorld = UHeadMountedDisplayFunctionLibrary::GetTrackingToWorldTransform(nullptr);
>>>>>>> 69078e53

				//harvest the 3 transforms
				EMagicLeapTransformFailReason FailReason;
				FTransform FixationTransform;
				if (MLPlugin.GetTransform(EyeTrackingStaticData.fixation, FixationTransform, FailReason))
				{
					FixationTransform = FixationTransform * TrackingToWorld;
					//get focal point
					UnfilteredEyeTrackingData.WorldAverageGazeConvergencePoint = FixationTransform.GetTranslation();
				}

				bool bLeftTransformValid = false;
				FTransform LeftCenterTransform;
				if (MLPlugin.GetTransform(EyeTrackingStaticData.left_center, LeftCenterTransform, FailReason))
				{
					LeftCenterTransform = LeftCenterTransform * TrackingToWorld;
					bLeftTransformValid = true;
				}

				bool bRightTransformValid = false;
				FTransform RightCenterTransform;
				if (MLPlugin.GetTransform(EyeTrackingStaticData.right_center, RightCenterTransform, FailReason))
				{
					RightCenterTransform = RightCenterTransform * TrackingToWorld;
					bRightTransformValid = true;
				}

				if (bLeftTransformValid && bRightTransformValid)
				{
					//average the left and right eye
					UnfilteredEyeTrackingData.AverageGazeOrigin = (LeftCenterTransform.GetLocation() + RightCenterTransform.GetLocation()) * .5f;
					//get the gaze vector (Point-Eye)
					UnfilteredEyeTrackingData.AverageGazeRay = (UnfilteredEyeTrackingData.WorldAverageGazeConvergencePoint - UnfilteredEyeTrackingData.AverageGazeOrigin);
					UnfilteredEyeTrackingData.AverageGazeRay.Normalize();

					UnfilteredEyeTrackingData.LeftOriginPoint = LeftCenterTransform.GetLocation();
					UnfilteredEyeTrackingData.RightOriginPoint = RightCenterTransform.GetLocation();
				}

				UnfilteredEyeTrackingData.Confidence = TempTrackingState.fixation_confidence;

				UnfilteredEyeTrackingData.bLeftBlink = TempTrackingState.left_blink;
				UnfilteredEyeTrackingData.bRightBlink = TempTrackingState.right_blink;

				UnfilteredEyeTrackingData.FixationDepthIsUncomfortable = TempTrackingState.fixation_depth_is_uncomfortable;
				UnfilteredEyeTrackingData.FixationDepthViolationHasOccurred = TempTrackingState.fixation_depth_violation_has_occurred;
				UnfilteredEyeTrackingData.RemainingTimeAtUncomfortableDepth = TempTrackingState.remaining_time_at_uncomfortable_depth;

				//UE_LOG(LogCore, Warning, TEXT("   SUCCESS -> "));
				//UE_LOG(LogCore, Warning, TEXT("        Gaze Origin %f, %f, %f"), UnfilteredEyeTrackingData.AverageGazeOrigin.X, UnfilteredEyeTrackingData.AverageGazeOrigin.Y, UnfilteredEyeTrackingData.AverageGazeOrigin.Z);
				//UE_LOG(LogCore, Warning, TEXT("        Converge    %f, %f, %f"), UnfilteredEyeTrackingData.WorldAverageGazeConvergencePoint.X, UnfilteredEyeTrackingData.WorldAverageGazeConvergencePoint.Y, UnfilteredEyeTrackingData.WorldAverageGazeConvergencePoint.Z);
				//UE_LOG(LogCore, Warning, TEXT("        Gaze Ray    %f, %f, %f"), UnfilteredEyeTrackingData.AverageGazeRay.X, UnfilteredEyeTrackingData.AverageGazeRay.Y, UnfilteredEyeTrackingData.AverageGazeRay.Z);
			}
		}
		else
		{
			EyeTrackingStatus = EMagicLeapEyeTrackingStatus::UserNotPresent;
		}
	}
	else
	{
		if (!bInitialized && IMagicLeapPlugin::Get().IsMagicLeapHMDValid())
		{
			if (IMagicLeapPlugin::Get().IsPerceptionEnabled())
			{
				//keep trying until we are successful in creating one
				MLResult CreateResult = MLResult_UnspecifiedFailure;
				CreateResult = MLEyeTrackingCreate(&EyeTrackingHandle);
				bInitialized = CreateResult == MLResult_Ok && MLHandleIsValid(EyeTrackingHandle);
				if (bInitialized)
				{
					//UE_LOG(LogCore, Log, TEXT("   VR Eye Tracker Created"));
					// Needs to be called only once.
					if (MLEyeTrackingGetStaticData(EyeTrackingHandle, &EyeTrackingStaticData) != MLResult_Ok)
					{
						UE_LOG(LogCore, Warning, TEXT("   Unable to get Eye Tracker Static Data"));
					}
				}
			}
		}
	}
#endif //WITH_MLSDK
	return true;
}

void FMagicLeapVREyeTracker::DrawDebug(AHUD* HUD, UCanvas* Canvas, const FDebugDisplayInfo& DisplayInfo, float& YL, float& YPos)
{
	DrawDebugSphere(HUD->GetWorld(), UnfilteredEyeTrackingData.WorldAverageGazeConvergencePoint, 20.0f, 16, UnfilteredEyeTrackingData.bIsStable ? FColor::Green : FColor::Red);
}

const FMagicLeapVREyeTrackingData& FMagicLeapVREyeTracker::GetVREyeTrackingData()
{
	bReadyToInit = true;
	return UnfilteredEyeTrackingData;
}

EMagicLeapEyeTrackingStatus FMagicLeapVREyeTracker::GetEyeTrackingStatus()
{
	bReadyToInit = true;
	return EyeTrackingStatus;
}

EMagicLeapEyeTrackingCalibrationStatus FMagicLeapVREyeTracker::GetCalibrationStatus() const
{
	return EyeCalibrationStatus;
}<|MERGE_RESOLUTION|>--- conflicted
+++ resolved
@@ -114,11 +114,7 @@
 			IMagicLeapPlugin& MLPlugin = IMagicLeapPlugin::Get();
 			if (MLPlugin.IsPerceptionEnabled())
 			{
-<<<<<<< HEAD
-				const FTransform TrackingToWorld = UHeadMountedDisplayFunctionLibrary::GetTrackingToWorldTransform(GWorld);
-=======
 				const FTransform TrackingToWorld = UHeadMountedDisplayFunctionLibrary::GetTrackingToWorldTransform(nullptr);
->>>>>>> 69078e53
 
 				//harvest the 3 transforms
 				EMagicLeapTransformFailReason FailReason;
