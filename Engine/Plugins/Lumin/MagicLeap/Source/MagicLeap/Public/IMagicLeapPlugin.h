--- conflicted
+++ resolved
@@ -1,8 +1,4 @@
-<<<<<<< HEAD
 // Copyright 1998-2019 Epic Games, Inc. All Rights Reserved.
-=======
-// Copyright 1998-2018 Epic Games, Inc. All Rights Reserved.
->>>>>>> df71d635
 
 #pragma once
 
@@ -10,6 +6,8 @@
 #include "Modules/ModuleManager.h"
 #include "IHeadMountedDisplayModule.h"
 #include "IMagicLeapHMD.h"
+
+class IMagicLeapInputDevice;
 
 /**
  * The public interface to this module.  In most cases, this interface is only public to sibling modules
@@ -53,4 +51,10 @@
 	* @return Shared pointer to the HMD.
 	*/
 	virtual TWeakPtr<IMagicLeapHMD, ESPMode::ThreadSafe> GetHMD() = 0;
+
+	virtual void RegisterMagicLeapInputDevice(IMagicLeapInputDevice* InputDevice) = 0;
+	virtual void UnregisterMagicLeapInputDevice(IMagicLeapInputDevice* InputDevice) = 0;
+	virtual void EnableInputDevices() = 0;
+	virtual void DisableInputDevices() = 0;
+	virtual void OnBeginRendering_GameThread_UpdateInputDevices() = 0;
 };