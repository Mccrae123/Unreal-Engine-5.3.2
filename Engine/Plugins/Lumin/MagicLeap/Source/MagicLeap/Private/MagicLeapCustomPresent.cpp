--- conflicted
+++ resolved
@@ -183,23 +183,7 @@
 		FPlatformAtomics::AtomicStore(&HFOV, static_cast<int64>(FMath::RadiansToDegrees((VCamInfo.left_half_angle + VCamInfo.right_half_angle)*2.0f)));
 		FPlatformAtomics::AtomicStore(&VFOV, static_cast<int64>(FMath::RadiansToDegrees((VCamInfo.top_half_angle + VCamInfo.bottom_half_angle)*2.0f)));
 	}
-<<<<<<< HEAD
-	Plugin->GetCurrentFrameMutable().bBeginFrameSucceeded = false;
-	Plugin->InitializeOldFrameFromRenderFrame();
-#endif //WITH_MLSDK
-}
-
-void FMagicLeapCustomPresentOpenGL::Reset()
-{
-	if (IsInGameThread())
-	{
-		// Wait for all resources to be released
-		FlushRenderingCommands();
-	}
-	else if (IsInRenderingThread() && bFramebuffersValid)
-=======
 	else
->>>>>>> 69078e53
 	{
 		Frame.bBeginFrameSucceeded = false;
 	}
@@ -209,120 +193,6 @@
 void FMagicLeapCustomPresent::NotifyFirstRender()
 {
 #if WITH_MLSDK
-<<<<<<< HEAD
-	check(IsInRenderingThread() || IsInRHIThread());
-
-	if (Plugin->IsDeviceInitialized() && Plugin->GetCurrentFrame().bBeginFrameSucceeded)
-	{
-		// TODO [Blake] : Hack since we cannot yet specify a handle per view in the view family
-		const MLGraphicsVirtualCameraInfoArray& vp_array = Plugin->GetCurrentFrame().RenderInfoArray;
-		const uint32 vp_width = static_cast<uint32>(vp_array.viewport.w);
-		const uint32 vp_height = static_cast<uint32>(vp_array.viewport.h);
-
-		bool bTestClear = false;
-		if (bTestClear)
-		{
-			FMagicLeapHelperVulkan::TestClear((uint64)vp_array.color_id);
-		}
-		else
-		{
-			// Alias the render target with an srgb image description for proper color space output.
-			if (RenderTargetTextureAllocation != VK_NULL_HANDLE && LastAliasedRenderTarget != RenderTargetTexture)
-			{
-				// SDKUNREAL-1135: ML remote image is corrupted on AMD hardware
-				if (!IsRHIDeviceAMD())
-				{
-					// TODO: If RenderTargetTextureSRGB is non-null, we're leaking the previous handle here. Also leaking on shutdown.
-					RenderTargetTextureSRGB = reinterpret_cast<void *>(FMagicLeapHelperVulkan::AliasImageSRGB((uint64)RenderTargetTextureAllocation, RenderTargetTextureAllocationOffset, vp_width * 2, vp_height));
-					check(RenderTargetTextureSRGB != VK_NULL_HANDLE);
-				}
-				LastAliasedRenderTarget = RenderTargetTexture;
-				UE_LOG(LogMagicLeap, Log, TEXT("Aliased render target for correct sRGB ouput."));
-			}
-
-			const VkImage FinalTarget = (RenderTargetTextureSRGB != VK_NULL_HANDLE) ? reinterpret_cast<const VkImage>(RenderTargetTextureSRGB) : reinterpret_cast<const VkImage>(RenderTargetTexture);
-			FMagicLeapHelperVulkan::BlitImage((uint64)FinalTarget, 0, 0, 0, 0, vp_width, vp_height, 1, (uint64)vp_array.color_id, 0, 0, 0, 0, vp_width, vp_height, 1);
-			FMagicLeapHelperVulkan::BlitImage((uint64)FinalTarget, 0, vp_width, 0, 0, vp_width, vp_height, 1, (uint64)vp_array.color_id, 1, 0, 0, 0, vp_width, vp_height, 1);
-		}
-
-		FMagicLeapHelperVulkan::SignalObjects((uint64)vp_array.virtual_cameras[0].sync_object, (uint64)vp_array.virtual_cameras[1].sync_object);
-
-#if BEGIN_END_FRAME_BALANCE_HACK
-		--BalanceCounter;
-#endif //BEGIN_END_FRAME_BALANCE_HACK
-
-		MLResult Result = MLGraphicsEndFrame(Plugin->GraphicsClient, Plugin->GetCurrentFrame().Handle);
-		if (Result != MLResult_Ok)
-		{
-#if !WITH_EDITOR
-			UE_LOG(LogMagicLeap, Error, TEXT("MLGraphicsEndFrame failed with status %d"), Result);
-#endif
-		}
-	}
-
-	Plugin->GetCurrentFrameMutable().bBeginFrameSucceeded = false;
-	Plugin->InitializeOldFrameFromRenderFrame();
-#endif // WITH_MLSDK
-}
-
-void FMagicLeapCustomPresentVulkan::Reset()
-{
-	if (IsInGameThread())
-	{
-		// Wait for all resources to be released
-		FlushRenderingCommands();
-	}
-}
-
-void FMagicLeapCustomPresentVulkan::Shutdown()
-{
-	Reset();
-}
-
-void FMagicLeapCustomPresentVulkan::UpdateViewport(const FViewport& Viewport, FRHIViewport* InViewportRHI)
-{
-	check(IsInGameThread());
-	check(InViewportRHI);
-
-	const FTexture2DRHIRef& RT = Viewport.GetRenderTargetTexture();
-	check(IsValidRef(RT));
-
-	RenderTargetTexture = RT->GetNativeResource();
-	RenderTargetTextureAllocation = reinterpret_cast<void*>(static_cast<FVulkanTexture2D*>(RT->GetTexture2D())->Surface.GetAllocationHandle());
-	RenderTargetTextureAllocationOffset = static_cast<FVulkanTexture2D*>(RT->GetTexture2D())->Surface.GetAllocationOffset();
-
-	InViewportRHI->SetCustomPresent(this);
-	
-	FMagicLeapCustomPresentVulkan* CustomPresent = this;
-	ENQUEUE_RENDER_COMMAND(UpdateViewport_RT)(
-		[CustomPresent](FRHICommandListImmediate& RHICmdList)
-		{
-			CustomPresent->UpdateViewport_RenderThread();
-		}
-	);
-}
-
-void FMagicLeapCustomPresentVulkan::UpdateViewport_RenderThread()
-{
-	check(IsInRenderingThread());
-
-	ExecuteOnRHIThread_DoNotWait([this]()
-	{
-		bCustomPresentIsSet = true;
-	});
-}
-
-void FMagicLeapCustomPresentVulkan::OnBackBufferResize()
-{
-}
-
-bool FMagicLeapCustomPresentVulkan::Present(int& SyncInterval)
-{
-#if WITH_MLSDK
-	check(IsInRenderingThread() || IsInRHIThread());
-
-=======
->>>>>>> 69078e53
 	if (bNotifyLifecycleOfFirstPresent)
 	{
 		MLResult Result = MLLifecycleSetReadyIndication();
