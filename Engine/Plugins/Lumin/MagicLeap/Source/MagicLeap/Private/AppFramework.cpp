<<<<<<< HEAD
// Copyright 1998-2019 Epic Games, Inc. All Rights Reserved.
=======
// Copyright 1998-2018 Epic Games, Inc. All Rights Reserved.
>>>>>>> df71d635

#include "AppFramework.h"
#include "MagicLeapHMD.h"
#include "GameFramework/WorldSettings.h"
#include "GameFramework/PlayerController.h"
#include "RenderingThread.h"
#include "Engine/Engine.h"
#include "Misc/CoreDelegates.h"
#include "RenderingThread.h"
#include "MagicLeapPluginUtil.h" // for ML_INCLUDES_START/END

#if WITH_MLSDK
ML_INCLUDES_START
#include <ml_snapshot.h>
ML_INCLUDES_END
#endif //WITH_MLSDK

TArray<MagicLeap::IAppEventHandler*> FAppFramework::EventHandlers;
FCriticalSection FAppFramework::EventHandlersCriticalSection;
MagicLeap::FAsyncDestroyer* FAppFramework::AsyncDestroyer = nullptr;

FAppFramework::FAppFramework()
{}

FAppFramework::~FAppFramework()
{
	Shutdown();
}

void FAppFramework::Startup()
{
	base_dirty_ = false;

#if WITH_MLSDK
	base_coordinate_frame_.data[0] = 0;
	base_coordinate_frame_.data[1] = 0;
#endif //WITH_MLSDK

	base_position_ = FVector::ZeroVector;
	base_orientation_ = FQuat::Identity;

	// Register application lifecycle delegates
	FCoreDelegates::ApplicationWillEnterBackgroundDelegate.AddRaw(this, &FAppFramework::ApplicationPauseDelegate);
	FCoreDelegates::ApplicationHasEnteredForegroundDelegate.AddRaw(this, &FAppFramework::ApplicationResumeDelegate);

	AsyncDestroyer = new MagicLeap::FAsyncDestroyer();

	bInitialized = true;

	saved_max_fps_ = 0.0f;
}

void FAppFramework::Shutdown()
{
	bInitialized = false;

	delete AsyncDestroyer;
	AsyncDestroyer = nullptr;
}

void FAppFramework::BeginUpdate()
{
#if WITH_MLSDK
	if (bInitialized)
	{
		if (base_dirty_)
		{
			MLTransform Transform = MagicLeap::kIdentityTransform;
			Transform.position = MagicLeap::ToMLVector(-base_position_, GetWorldToMetersScale());
			Transform.rotation = MagicLeap::ToMLQuat(base_orientation_.Inverse());

			base_coordinate_frame_.data[0] = 0;
			base_coordinate_frame_.data[1] = 0;
			base_position_ = FVector::ZeroVector;
			base_orientation_ = FQuat::Identity;
			base_dirty_ = false;
		}

		FScopeLock Lock(&EventHandlersCriticalSection);
		for (auto EventHandler : EventHandlers)
		{
			EventHandler->OnAppTick();
		}
	}
#endif //WITH_MLSDK
}

void FAppFramework::ApplicationPauseDelegate()
{
	UE_LOG(LogMagicLeap, Log, TEXT("+++++++ ML AppFramework APP PAUSE ++++++"));
<<<<<<< HEAD
=======

	FMagicLeapHMD * hmd = GEngine ? static_cast<FMagicLeapHMD*>(GEngine->XRSystem->GetHMDDevice()) : nullptr;
>>>>>>> df71d635


	if (GEngine)
	{
		saved_max_fps_ = GEngine->GetMaxFPS();
		// MaxFPS = 0 means uncapped. So we set it to something trivial like 10 to keep network connections alive.
		GEngine->SetMaxFPS(10.0f);

		APlayerController* PlayerController = GEngine->GetFirstLocalPlayerController(GWorld);
		if (PlayerController != nullptr)
		{
			PlayerController->SetPause(true);
		}
	}

	FScopeLock Lock(&EventHandlersCriticalSection);
	for (auto EventHandler : EventHandlers)
	{
		EventHandler->OnAppPause();
	}

	// Pause rendering
<<<<<<< HEAD
	FMagicLeapHMD * const HMD = GEngine ? static_cast<FMagicLeapHMD*>(GEngine->XRSystem->GetHMDDevice()) : nullptr;
	if (HMD)
	{
		HMD->PauseRendering(true);
=======
	if (GUseThreadedRendering)
	{
		if (GIsThreadedRendering)
		{
			StopRenderingThread(); 
		}
	}
	else
	{
		RHIReleaseThreadOwnership();
>>>>>>> df71d635
	}
}

void FAppFramework::ApplicationResumeDelegate()
{
	UE_LOG(LogMagicLeap, Log, TEXT("+++++++ ML AppFramework APP RESUME ++++++"));

	// Resume rendering
<<<<<<< HEAD
	FMagicLeapHMD * const HMD = GEngine ? static_cast<FMagicLeapHMD*>(GEngine->XRSystem->GetHMDDevice()) : nullptr;
	if (HMD)
	{
		HMD->PauseRendering(false);
=======
	if (GUseThreadedRendering)
	{
		if (!GIsThreadedRendering)
		{
			StartRenderingThread();
		}
	}
	else
	{
		RHIAcquireThreadOwnership();
>>>>>>> df71d635
	}

	if (GEngine)
	{
		APlayerController* PlayerController = GEngine->GetFirstLocalPlayerController(GWorld);
		if (PlayerController != nullptr)
		{
			PlayerController->SetPause(false);
		}

		GEngine->SetMaxFPS(saved_max_fps_);
	}

	FScopeLock Lock(&EventHandlersCriticalSection);
	for (auto EventHandler : EventHandlers)
	{
		EventHandler->OnAppResume();
	}
}

void FAppFramework::OnApplicationShutdown()
{
	FScopeLock Lock(&EventHandlersCriticalSection);
	for (auto EventHandler : EventHandlers)
	{
		EventHandler->OnAppShutDown();
	}
}

#if WITH_MLSDK
void FAppFramework::SetBaseCoordinateFrame(MLCoordinateFrameUID InBaseCoordinateFrame)
{
	base_coordinate_frame_ = InBaseCoordinateFrame;
	base_dirty_ = true;
}
#endif //WITH_MLSDK

void FAppFramework::SetBasePosition(const FVector& InBasePosition)
{
	base_position_ = InBasePosition;
	base_dirty_ = true;
}

void FAppFramework::SetBaseOrientation(const FQuat& InBaseOrientation)
{
	base_orientation_ = InBaseOrientation;
	base_dirty_ = true;
}

void FAppFramework::SetBaseRotation(const FRotator& InBaseRotation)
{
	base_orientation_ = InBaseRotation.Quaternion();
	base_dirty_ = true;
}

const FTrackingFrame* FAppFramework::GetCurrentFrame() const
{
	FMagicLeapHMD* hmd = GEngine ? static_cast<FMagicLeapHMD*>(GEngine->XRSystem->GetHMDDevice()) : nullptr;
	return hmd ? &(hmd->GetCurrentFrame()) : nullptr;
}

const FTrackingFrame* FAppFramework::GetOldFrame() const
{
	FMagicLeapHMD* hmd = GEngine ? static_cast<FMagicLeapHMD*>(GEngine->XRSystem->GetHMDDevice()) : nullptr;
	return hmd ? &(hmd->GetOldFrame()) : nullptr;
}

FVector2D FAppFramework::GetFieldOfView() const
{
	// TODO Pass correct values when graphics provides them through API.
	return FVector2D(80.0f, 60.0f);
}

bool FAppFramework::GetDeviceResolution(FVector2D& OutResolution) const
{
#if WITH_MLSDK
	// JMC: The size of the back buffer should not change, rather the internal
	// viewport should render to a sub region of the back buffer.
	// This will happen automatically once the render pipeline draws directly
	// to our provided color buffer.
	/*const FTrackingFrame *frame = GetOldFrame();

	if (frame && frame->RenderInfoArray.num_virtual_cameras > 0)
	{
		const float width = frame->RenderInfoArray.viewport.w * 2.0f;
		const float height = frame->RenderInfoArray.viewport.h;
		OutResolution = FVector2D(width, height);
		return true;
	}*/
#endif //WITH_MLSDK

	OutResolution = FVector2D(1280.0f * 2.0f, 960.0f);
	return true;
}

uint32 FAppFramework::GetViewportCount() const
{
#if WITH_MLSDK
	const FTrackingFrame *frame = GetOldFrame();
	return frame ? frame->RenderInfoArray.num_virtual_cameras : 2;
#else
	return 1;
#endif //WITH_MLSDK
}

float FAppFramework::GetWorldToMetersScale() const
{
	const FTrackingFrame *frame = GetCurrentFrame();

	// If the frame is not ready, return the default system scale.
	if (!frame)
	{
		return GWorld ? GWorld->GetWorldSettings()->WorldToMeters : 100.0f;
	}

	return frame->WorldToMetersScale;
}

FTransform FAppFramework::GetCurrentFrameUpdatePose() const
{
	const FTrackingFrame* frame = GetCurrentFrame();
	return frame ? frame->RawPose : FTransform::Identity;
}

#if WITH_MLSDK
bool FAppFramework::GetTransform(const MLCoordinateFrameUID& Id, FTransform& OutTransform, EFailReason& OutReason) const
{
	const FTrackingFrame* frame = GetCurrentFrame();
	if (frame == nullptr)
	{
		OutReason = EFailReason::InvalidTrackingFrame;
		return false;
	}

	MLTransform transform = MagicLeap::kIdentityTransform;
	MLResult Result = MLSnapshotGetTransform(frame->Snapshot, &Id, &transform);
	if (Result == MLResult_Ok)
	{
		OutTransform = MagicLeap::ToFTransform(transform, GetWorldToMetersScale());
		if (OutTransform.ContainsNaN())
		{
			OutReason = EFailReason::NaNsInTransform;
			return false;
		}
		// Unreal crashes if the incoming quaternion is not normalized.
		if (!OutTransform.GetRotation().IsNormalized())
		{
			FQuat rotation = OutTransform.GetRotation();
			rotation.Normalize();
			OutTransform.SetRotation(rotation);
		}
		OutReason = EFailReason::None;
		return true;
	}
	else if (Result == MLSnapshotResult_PoseNotFound)
	{
		OutReason = EFailReason::PoseNotFound;
	}
	else
	{
		OutReason = EFailReason::CallFailed;
	}

	return false;
}
#endif //WITH_MLSDK

TSharedPtr<FCameraCaptureRunnable, ESPMode::ThreadSafe> FAppFramework::GetCameraCaptureRunnable()
{
	if (!CameraCaptureRunnable.IsValid())
	{
		CameraCaptureRunnable = MakeShared<FCameraCaptureRunnable, ESPMode::ThreadSafe>();
	}
	return CameraCaptureRunnable;
}

void FAppFramework::RefreshCameraCaptureRunnableReferences()
{
	// a reference count of 1 is a self reference
	if (CameraCaptureRunnable.GetSharedReferenceCount() == 1)
	{
		CameraCaptureRunnable.Reset();
	}
}

TSharedPtr<FImageTrackerRunnable, ESPMode::ThreadSafe> FAppFramework::GetImageTrackerRunnable()
{
	if (!ImageTrackerRunnable.IsValid())
	{
		ImageTrackerRunnable = MakeShared<FImageTrackerRunnable, ESPMode::ThreadSafe>();
	}

	return ImageTrackerRunnable;
}

void FAppFramework::RefreshImageTrackerRunnableReferences()
{
	// a reference count of 1 is a self reference
	if (ImageTrackerRunnable.GetSharedReferenceCount() == 1)
	{
		ImageTrackerRunnable.Reset();
	}
}

void FAppFramework::AddEventHandler(MagicLeap::IAppEventHandler* EventHandler)
{
	FScopeLock Lock(&EventHandlersCriticalSection);
	EventHandlers.Add(EventHandler);
}

void FAppFramework::RemoveEventHandler(MagicLeap::IAppEventHandler* EventHandler)
{
	FScopeLock Lock(&EventHandlersCriticalSection);
	EventHandlers.Remove(EventHandler);
}

void FAppFramework::AsyncDestroy(MagicLeap::IAppEventHandler* InEventHandler)
{
	AsyncDestroyer->AddRaw(InEventHandler);
}<|MERGE_RESOLUTION|>--- conflicted
+++ resolved
@@ -1,8 +1,4 @@
-<<<<<<< HEAD
 // Copyright 1998-2019 Epic Games, Inc. All Rights Reserved.
-=======
-// Copyright 1998-2018 Epic Games, Inc. All Rights Reserved.
->>>>>>> df71d635
 
 #include "AppFramework.h"
 #include "MagicLeapHMD.h"
@@ -13,6 +9,7 @@
 #include "Misc/CoreDelegates.h"
 #include "RenderingThread.h"
 #include "MagicLeapPluginUtil.h" // for ML_INCLUDES_START/END
+#include "IMagicLeapModule.h"
 
 #if WITH_MLSDK
 ML_INCLUDES_START
@@ -23,6 +20,8 @@
 TArray<MagicLeap::IAppEventHandler*> FAppFramework::EventHandlers;
 FCriticalSection FAppFramework::EventHandlersCriticalSection;
 MagicLeap::FAsyncDestroyer* FAppFramework::AsyncDestroyer = nullptr;
+TMap<FName, IMagicLeapModule*> FAppFramework::RegisteredModules;
+
 
 FAppFramework::FAppFramework()
 {}
@@ -93,12 +92,6 @@
 void FAppFramework::ApplicationPauseDelegate()
 {
 	UE_LOG(LogMagicLeap, Log, TEXT("+++++++ ML AppFramework APP PAUSE ++++++"));
-<<<<<<< HEAD
-=======
-
-	FMagicLeapHMD * hmd = GEngine ? static_cast<FMagicLeapHMD*>(GEngine->XRSystem->GetHMDDevice()) : nullptr;
->>>>>>> df71d635
-
 
 	if (GEngine)
 	{
@@ -120,23 +113,10 @@
 	}
 
 	// Pause rendering
-<<<<<<< HEAD
 	FMagicLeapHMD * const HMD = GEngine ? static_cast<FMagicLeapHMD*>(GEngine->XRSystem->GetHMDDevice()) : nullptr;
 	if (HMD)
 	{
 		HMD->PauseRendering(true);
-=======
-	if (GUseThreadedRendering)
-	{
-		if (GIsThreadedRendering)
-		{
-			StopRenderingThread(); 
-		}
-	}
-	else
-	{
-		RHIReleaseThreadOwnership();
->>>>>>> df71d635
 	}
 }
 
@@ -145,23 +125,11 @@
 	UE_LOG(LogMagicLeap, Log, TEXT("+++++++ ML AppFramework APP RESUME ++++++"));
 
 	// Resume rendering
-<<<<<<< HEAD
+	// Resume rendering
 	FMagicLeapHMD * const HMD = GEngine ? static_cast<FMagicLeapHMD*>(GEngine->XRSystem->GetHMDDevice()) : nullptr;
 	if (HMD)
 	{
 		HMD->PauseRendering(false);
-=======
-	if (GUseThreadedRendering)
-	{
-		if (!GIsThreadedRendering)
-		{
-			StartRenderingThread();
-		}
-	}
-	else
-	{
-		RHIAcquireThreadOwnership();
->>>>>>> df71d635
 	}
 
 	if (GEngine)
@@ -378,7 +346,30 @@
 	EventHandlers.Remove(EventHandler);
 }
 
-void FAppFramework::AsyncDestroy(MagicLeap::IAppEventHandler* InEventHandler)
-{
-	AsyncDestroyer->AddRaw(InEventHandler);
+bool FAppFramework::AsyncDestroy(MagicLeap::IAppEventHandler* InEventHandler)
+{
+	if (AsyncDestroyer != nullptr)
+	{
+		AsyncDestroyer->AddRaw(InEventHandler);
+		return true;
+	}
+
+	return false;
+}
+
+void FAppFramework::RegisterMagicLeapModule(IMagicLeapModule* InModule)
+{
+	checkf(RegisteredModules.Find(InModule->GetName()) == nullptr, TEXT("MagicLeapModule %s has already been registered!"), *InModule->GetName().ToString());
+	RegisteredModules.Add(InModule->GetName(), InModule);
+}
+
+void FAppFramework::UnregisterMagicLeapModule(IMagicLeapModule* InModule)
+{
+	RegisteredModules.Remove(InModule->GetName());
+}
+
+IMagicLeapModule* FAppFramework::GetMagicLeapModule(FName InName)
+{
+	IMagicLeapModule** MagicLeapModule = RegisteredModules.Find(InName);
+	return MagicLeapModule ? *MagicLeapModule : nullptr;
 }