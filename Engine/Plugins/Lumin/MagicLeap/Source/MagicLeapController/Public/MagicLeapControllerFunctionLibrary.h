--- conflicted
+++ resolved
@@ -1,8 +1,4 @@
-<<<<<<< HEAD
 // Copyright 1998-2019 Epic Games, Inc. All Rights Reserved.
-=======
-// Copyright 1998-2018 Epic Games, Inc. All Rights Reserved.
->>>>>>> df71d635
 
 #pragma once
 
@@ -19,12 +15,92 @@
 	GENERATED_BODY()
 
 public:
+	/**
+	Light up the LED on the Magic Leap Controller in the given pattern for the specified duration.
+	@param MotionSource Controller to play the LED pattern on.
+	@param LEDPattern Pattern to play on the controller.
+	@param LEDColor Color of the LED.
+	@param DurationInSec Duration (in seconds) to play the LED pattern.
+	@return True if the command to play the LED pattern was successfully sent to the controller, false otherwise.
+	*/
+	UFUNCTION(BlueprintCallable, Category = "MotionController|MagicLeap")
+		static bool PlayLEDPattern(FName MotionSource, EMLControllerLEDPattern LEDPattern, EMLControllerLEDColor LEDColor, float DurationInSec);
 
+	/**
+	Starts a LED feedback effect using the specified pattern on the specified controller.
+	@param MotionSource Controller to play the LED pattern on.
+	@param LEDEffect Effect to play on the controller.
+	@param LEDSpeed Effect speed.
+	@param LEDPattern Pattern to play on the controller.
+	@param LEDColor Color of the LED.
+	@param DurationInSec Duration (in seconds) to play the LED pattern.
+	@return True if the command to play the LED effect was successfully sent to the controller, false otherwise.
+	*/
+	UFUNCTION(BlueprintCallable, Category = "MotionController|MagicLeap")
+		static bool PlayLEDEffect(FName MotionSource, EMLControllerLEDEffect LEDEffect, EMLControllerLEDSpeed LEDSpeed, EMLControllerLEDPattern LEDPattern, EMLControllerLEDColor LEDColor, float DurationInSec);
+
+	/**
+	Play haptic feedback on the controller.
+	@param MotionSource Controller to play the haptic feedback on.
+	@param HapticPattern Pattern to play on the controller.
+	@param Intensity Intensity to play on the controller.
+	@return True if the command to play the haptic feedback was successfully sent to the controller, false otherwise.
+	*/
+	UFUNCTION(BlueprintCallable, Category = "MotionController|MagicLeap")
+		static bool PlayHapticPattern(FName MotionSource, EMLControllerHapticPattern HapticPattern, EMLControllerHapticIntensity Intensity);
+
+	/**
+	Set controller tracking mode.
+	@param TrackingMode Controller tracking mode. Note that this is global (it affects all control devices).
+	@return True if the command to set the tracking mode was successfully sent to the controller, false otherwise.
+	*/
+	UFUNCTION(BlueprintCallable, Category = "MotionController|MagicLeap")
+		static bool SetControllerTrackingMode(EMLControllerTrackingMode TrackingMode);
+
+	/**
+	Get controller tracking mode.
+	@return Controller tracking mode.
+	*/
+	UFUNCTION(BlueprintCallable, Category = "MotionController|MagicLeap")
+		static EMLControllerTrackingMode GetControllerTrackingMode();
+
+	/**
+	Get motion source for hand.
+	@return Motion source to which hand is mapped.
+	*/
+	UFUNCTION(BlueprintCallable, Category = "MotionController|MagicLeap")
+		static FName GetMotionSourceForHand(EControllerHand Hand);
+
+	/**
+	Get motion source for hand.
+	@return Hand to which motion source is mapped, ControllerHand_Count if not mapped.
+	*/
+	UFUNCTION(BlueprintCallable, Category = "MotionController|MagicLeap")
+		static EControllerHand GetHandForMotionSource(FName MotionSource);
+
+	/**
+	Set motion source for hand.
+	@return True if successful, false otherwise.
+	*/
+	UFUNCTION(BlueprintCallable, Category = "MotionController|MagicLeap")
+		static bool SetMotionSourceForHand(EControllerHand Hand, FName MotionSource);
+
+	/**
+	Type of ML device bound to the specified motion source
+	@param MotionSource Motion source to query.
+	@return Type of ML device which maps to given Unreal controller hand.
+	*/
+	UFUNCTION(BlueprintCallable, BlueprintPure, Category = "MotionController|MagicLeap")
+		static EMLControllerType GetControllerType(FName MotionSource);
+
+	/////////////////////////////////////////////////////////////////////////////////////////////
+	// DEPRECATED FUNCTIONS
+	/////////////////////////////////////////////////////////////////////////////////////////////
 	/**
 	  Gets the maximum number of Magic Leap controllers supported at a time.
 	  @return the maximum number of Magic Leap controllers supported at a time.
 	*/
-	UFUNCTION(BlueprintCallable, Category = "MotionController|MagicLeap")
+	UFUNCTION(BlueprintCallable, Category = "MotionController|MagicLeap", meta = (DeprecatedFunction))
 	static int32 MaxSupportedMagicLeapControllers();
 
 	/**
@@ -37,23 +113,23 @@
 	  @param Hand Output parameter which is the hand the given index maps to. Valid only if the function returns true.
 	  @return true of the controller index maps to a valid hand, false otherwise
 	*/
-	UFUNCTION(BlueprintCallable, Category = "MotionController|MagicLeap")
+	UFUNCTION(BlueprintCallable, Category = "MotionController|MagicLeap", meta = (DeprecatedFunction, DeprecationMessage = "Use GetHandForMotionSource instead"))
 	static bool GetControllerMapping(int32 ControllerIndex, EControllerHand& Hand);
+
+	/**
+	Type of ML device being tracking the given hand.
+	@param Hand Controller hand to query.
+	@return Type of ML device which maps to given Unreal controller hand.
+	*/
+	UFUNCTION(BlueprintCallable, BlueprintPure, Category = "MotionController|MagicLeap", meta = (DeprecatedFunction, DeprecationMessage = "Use GetMotionSourceForHand instead"))
+		static EMLControllerType GetMLControllerType(EControllerHand Hand);
 
 	/**
 	  Inverts the controller mapping i.e. keys mapped to left hand controller will now be treated as right hand and vice-versa.
 	  @see GetControllerMapping()
 	*/
-	UFUNCTION(BlueprintCallable, Category = "MotionController|MagicLeap")
+	UFUNCTION(BlueprintCallable, Category = "MotionController|MagicLeap", meta = (DeprecatedFunction, DeprecationMessage = "Use SetMotionSourceForHand instead"))
 	static void InvertControllerMapping();
-
-	/**
-	  Type of ML device being tracking the given hand.
-	  @param Hand Controller hand to query.
-	  @return Type of ML device which maps to given Unreal controller hand.
-	*/
-	UFUNCTION(BlueprintCallable, BlueprintPure, Category = "MotionController|MagicLeap")
-	static EMLControllerType GetMLControllerType(EControllerHand Hand);
 
 	/**
 	  Light up the LED on the Magic Leap Controller in the given pattern for the specified duration.
@@ -63,7 +139,7 @@
 	  @param DurationInSec Duration (in seconds) to play the LED pattern.
 	  @return True if the command to play the LED pattern was successfully sent to the controller, false otherwise.
 	*/
-	UFUNCTION(BlueprintCallable, Category = "MotionController|MagicLeap")
+	UFUNCTION(BlueprintCallable, Category = "MotionController|MagicLeap", meta = (DeprecatedFunction, DeprecationMessage = "Use PlayLEDPattern instead"))
 	static bool PlayControllerLED(EControllerHand Hand, EMLControllerLEDPattern LEDPattern, EMLControllerLEDColor LEDColor, float DurationInSec);
 
 	/**
@@ -76,7 +152,7 @@
 	  @param DurationInSec Duration (in seconds) to play the LED pattern.
 	  @return True if the command to play the LED effect was successfully sent to the controller, false otherwise.
 	*/
-	UFUNCTION(BlueprintCallable, Category = "MotionController|MagicLeap")
+	UFUNCTION(BlueprintCallable, Category = "MotionController|MagicLeap", meta = (DeprecatedFunction, DeprecationMessage = "Use PlayLEDEffect instead"))
 	static bool PlayControllerLEDEffect(EControllerHand Hand, EMLControllerLEDEffect LEDEffect, EMLControllerLEDSpeed LEDSpeed, EMLControllerLEDPattern LEDPattern, EMLControllerLEDColor LEDColor, float DurationInSec);
 
 	/**
@@ -86,29 +162,6 @@
 	  @param Intensity Intensity to play on the controller.
 	  @return True if the command to play the haptic feedback was successfully sent to the controller, false otherwise.
 	*/
-	UFUNCTION(BlueprintCallable, Category = "MotionController|MagicLeap")
+	UFUNCTION(BlueprintCallable, Category = "MotionController|MagicLeap", meta = (DeprecatedFunction, DeprecationMessage = "Use PlayHapticPattern instead"))
 	static bool PlayControllerHapticFeedback(EControllerHand Hand, EMLControllerHapticPattern HapticPattern, EMLControllerHapticIntensity Intensity);
-
-	/**
-	Set controller tracking mode.
-	@param TrackingMode Controller tracking mode.
-	@return True if the command to set the tracking mode was successfully sent to the controller, false otherwise.
-	*/
-	UFUNCTION(BlueprintCallable, Category = "MotionController|MagicLeap")
-<<<<<<< HEAD
-	static bool SetControllerTrackingMode(EMLControllerTrackingMode TrackingMode);
-=======
-		static bool SetControllerTrackingMode(EMLControllerTrackingMode TrackingMode);
->>>>>>> df71d635
-
-	/**
-	Get controller tracking mode.
-	@return Controller tracking mode.
-	*/
-	UFUNCTION(BlueprintCallable, Category = "MotionController|MagicLeap")
-<<<<<<< HEAD
-	static EMLControllerTrackingMode GetControllerTrackingMode();
-=======
-		static EMLControllerTrackingMode GetControllerTrackingMode();
->>>>>>> df71d635
 };