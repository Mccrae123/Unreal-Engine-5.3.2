--- conflicted
+++ resolved
@@ -4,11 +4,7 @@
 
 #include "Math/Vector.h"
 #include "Modules/ModuleInterface.h"
-<<<<<<< HEAD
-#include "Stats/Stats2.h"
-=======
 #include "Stats/Stats.h"
->>>>>>> 4af6daef
 
 enum class EStatFlags : uint8;
 
