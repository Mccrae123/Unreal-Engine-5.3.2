--- conflicted
+++ resolved
@@ -35,11 +35,6 @@
 	Material = InComponent->GetMaterial(0);
 	if (Material == nullptr)
 	{
-<<<<<<< HEAD
-		TileMap = InTileComponent->TileMap;
-		Material = InTileComponent->GetMaterial(0);
-		MaterialRelevance = InTileComponent->GetMaterialRelevance(GetScene().GetFeatureLevel());
-=======
 		Material = UMaterial::GetDefaultMaterial(MD_Surface);
 	}
 	MaterialRelevance = InComponent->GetMaterialRelevance(GetScene().GetFeatureLevel());
@@ -229,7 +224,6 @@
 				LastVertexWS = ThisVertexWS;
 			}
 		}
->>>>>>> cce8678d
 	}
 }
 
