--- conflicted
+++ resolved
@@ -54,11 +54,7 @@
 		TexCoordBuffer.VertexBufferRHI = RHICmdList.CreateVertexBuffer(TexCoordSize, Usage, CreateInfo);
 		if (RHISupportsManualVertexFetch(GMaxRHIShaderPlatform))
 		{
-<<<<<<< HEAD
-			TexCoordBufferSRV = RHICreateShaderResourceView(TexCoordBuffer.VertexBufferRHI, sizeof(FVector2f), PF_G32R32F);
-=======
 			TexCoordBufferSRV = RHICmdList.CreateShaderResourceView(TexCoordBuffer.VertexBufferRHI, sizeof(FVector2f), PF_G32R32F);
->>>>>>> 4af6daef
 		}
 	}
 
@@ -124,11 +120,7 @@
 		FVector2f* TexCoordBufferData = nullptr;
 		uint32 TexCoordSize = Vertices.Num() * sizeof(FVector2f);
 		{
-<<<<<<< HEAD
-			void* Data = RHILockBuffer(TexCoordBuffer.VertexBufferRHI, 0, TexCoordSize, RLM_WriteOnly);
-=======
 			void* Data = RHICmdList.LockBuffer(TexCoordBuffer.VertexBufferRHI, 0, TexCoordSize, RLM_WriteOnly);
->>>>>>> 4af6daef
 			TexCoordBufferData = static_cast<FVector2f*>(Data);
 		}
 
