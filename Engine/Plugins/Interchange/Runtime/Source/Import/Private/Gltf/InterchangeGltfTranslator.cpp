// Copyright Epic Games, Inc. All Rights Reserved. 

#include "Gltf/InterchangeGltfTranslator.h"

#include "GLTFAccessor.h"
#include "GLTFAnimation.h"
#include "GLTFAsset.h"
#include "GLTFMesh.h"
#include "GLTFMeshFactory.h"
#include "GLTFNode.h"
#include "GLTFReader.h"
#include "GLTFTexture.h"

#include "InterchangeAnimationTrackSetNode.h"
#include "InterchangeCameraNode.h"
#include "InterchangeImportLog.h"
#include "InterchangeLightNode.h"
#include "InterchangeManager.h"
#include "InterchangeMaterialDefinitions.h"
#include "InterchangeMeshNode.h"
#include "InterchangeSceneNode.h"
#include "InterchangeShaderGraphNode.h"
#include "InterchangeTexture2DNode.h"
#include "InterchangeVariantSetNode.h"
#include "Nodes/InterchangeSourceNode.h"

#include "Sections/MovieScene3DTransformSection.h"
#include "Texture/InterchangeImageWrapperTranslator.h"

#include "Algo/Find.h"
#include "Async/Async.h"
#include "Misc/App.h"
#include "StaticMeshAttributes.h"
#include "SkeletalMeshAttributes.h"
#include "UObject/GCObjectScopeGuard.h"

#include "StaticMeshOperations.h"
#include "SkeletalMeshOperations.h"

#include "Gltf/InterchangeGltfPrivate.h"

#include "EngineAnalytics.h"

#include UE_INLINE_GENERATED_CPP_BY_NAME(InterchangeGltfTranslator)

#define LOCTEXT_NAMESPACE "InterchangeGltfTranslator"

static bool GInterchangeEnableGLTFImport = true;
static FAutoConsoleVariableRef CCvarInterchangeEnableGLTFImport(
	TEXT("Interchange.FeatureFlags.Import.GLTF"),
	GInterchangeEnableGLTFImport,
	TEXT("Whether glTF support is enabled."),
	ECVF_Default);

static const TArray<FString> SupportedExtensions = {/* Lights */
													TEXT("KHR_lights_punctual"),
													TEXT("KHR_lights"),
													/* Variants */
													TEXT("KHR_materials_variants"), 
													/* Materials */
													TEXT("KHR_materials_unlit"),
													TEXT("KHR_materials_ior"),
													TEXT("KHR_materials_clearcoat"),
													TEXT("KHR_materials_transmission"),
													TEXT("KHR_materials_sheen"),
													TEXT("KHR_materials_specular"),
													TEXT("KHR_materials_pbrSpecularGlossiness"),
													TEXT("MSFT_packing_occlusionRoughnessMetallic"),
													TEXT("MSFT_packing_normalRoughnessMetallic"),
													/* Textures */
													TEXT("KHR_texture_transform")
};

namespace UE::Interchange::Gltf::Private
{
	EInterchangeTextureWrapMode ConvertWrap(GLTF::FSampler::EWrap Wrap)
	{
		switch (Wrap)
		{
		case GLTF::FSampler::EWrap::Repeat:
			return EInterchangeTextureWrapMode::Wrap;
		case GLTF::FSampler::EWrap::MirroredRepeat:
			return EInterchangeTextureWrapMode::Mirror;
		case GLTF::FSampler::EWrap::ClampToEdge:
			return EInterchangeTextureWrapMode::Clamp;

		default:
			return EInterchangeTextureWrapMode::Wrap;
		}
	}

	EInterchangeTextureFilterMode ConvertFilter(GLTF::FSampler::EFilter Filter)
	{
		switch (Filter)
		{
			case GLTF::FSampler::EFilter::Nearest:
				return EInterchangeTextureFilterMode::Nearest;
			case GLTF::FSampler::EFilter::LinearMipmapNearest:
				return EInterchangeTextureFilterMode::Bilinear;
			case GLTF::FSampler::EFilter::LinearMipmapLinear:
				return EInterchangeTextureFilterMode::Trilinear;
				// Other glTF filter values have no direct correlation to Unreal
			default:
				return EInterchangeTextureFilterMode::Default;
		}
	}

	bool CheckForVariants(const GLTF::FMesh& Mesh, int32 VariantCount, int32 MaterialCount)
	{
		for (const GLTF::FPrimitive& Primitive : Mesh.Primitives)
		{
			for (const GLTF::FVariantMapping& VariantMapping : Primitive.VariantMappings)
			{
				if (FMath::IsWithin(VariantMapping.MaterialIndex, 0, MaterialCount))
				{
					for (int32 VariantIndex : VariantMapping.VariantIndices)
					{
						if (FMath::IsWithin(VariantIndex, 0, VariantCount))
						{
							return true;
						}
					}
				}
			}
		}

		return false;
	}

	void ScaleNodeTranslations(TArray<GLTF::FNode>& Nodes, float Scale)
	{
		for (GLTF::FNode& Node : Nodes)
		{
			Node.Transform.SetTranslation(Node.Transform.GetTranslation() * Scale);
		}
	}

<<<<<<< HEAD
	//Temporary Solution specifically for 5.1.1
	// As we cannot modify public headers (because of binary compatibility ) all necessary changes for gltf object uniqueness have been moved into here.
	// Appropriate/fully fledged solution will be addressed for 5.2
	struct GLTFUniqueIdGenerator
	{
		FString Prefix;
		
		// Node To UniqueId maps
		TMap<const GLTF::FAnimation*, FString> AnimationToUniqueId;
		TMap<const GLTF::FScene*, FString> SceneToUniqueId;
		TMap<const GLTF::FMaterial*, FString> MaterialToUniqueId;
		TMap<const GLTF::FMesh*, FString> MeshToUniqueId;
		TMap<const GLTF::FNode*, FString> NodeToUniqueId;
		TMap<const GLTF::FCamera*, FString> CameraToUniqueId;
		TMap<const GLTF::FLight*, FString> LightToUniqueId;
		TMap<const GLTF::FSkinInfo*, FString> SkinToUniqueId;
		TMap<const GLTF::FTexture*, FString> TextureToUniqueId;
		TMap<const GLTF::FImage*, FString> ImageToUniqueId;

		void Clear()
		{
			Prefix = "";

			AnimationToUniqueId.Empty();
			SceneToUniqueId.Empty();
			MaterialToUniqueId.Empty();
			MeshToUniqueId.Empty();
			NodeToUniqueId.Empty();
			CameraToUniqueId.Empty();
			LightToUniqueId.Empty();
			SkinToUniqueId.Empty();
			TextureToUniqueId.Empty();
			ImageToUniqueId.Empty();
		}

		template <typename T>
		FString GetUniqueId(T Object, TMap<T, FString>& ObjectToUniqueId, const FString& ObjectPrefix)
		{
			if (ObjectToUniqueId.Contains(Object))
			{
				return ObjectToUniqueId[Object];
			}
			else
			{
				FString UniqueIdCandidate = Prefix + ObjectPrefix + FString::FromInt(ObjectToUniqueId.Num());
				ObjectToUniqueId.Add(Object, UniqueIdCandidate);
				return UniqueIdCandidate;
			}
		}

		FString GetUniqueId(const GLTF::FAnimation* Object) { return GetUniqueId<const GLTF::FAnimation*>(Object, AnimationToUniqueId, "_animation_"); }
		FString GetUniqueId(const GLTF::FScene* Object) { return GetUniqueId<const GLTF::FScene*>(Object, SceneToUniqueId, "_scene_"); }
		FString GetUniqueId(const GLTF::FMaterial* Object) { return GetUniqueId<const GLTF::FMaterial*>(Object, MaterialToUniqueId, "_material_"); }
		FString GetUniqueId(const GLTF::FMesh* Object) { return GetUniqueId<const GLTF::FMesh*>(Object, MeshToUniqueId, "_mesh_"); }
		FString GetUniqueId(const GLTF::FNode* Object) { return GetUniqueId<const GLTF::FNode*>(Object, NodeToUniqueId, "_node_"); }
		FString GetUniqueId(const GLTF::FCamera* Object) { return GetUniqueId<const GLTF::FCamera*>(Object, CameraToUniqueId, "_camera_"); }
		FString GetUniqueId(const GLTF::FLight* Object) { return GetUniqueId<const GLTF::FLight*>(Object, LightToUniqueId, "_light_"); }
		FString GetUniqueId(const GLTF::FSkinInfo* Object) { return GetUniqueId<const GLTF::FSkinInfo*>(Object, SkinToUniqueId, "_skin_"); }
		FString GetUniqueId(const GLTF::FTexture* Object) { return GetUniqueId<const GLTF::FTexture*>(Object, TextureToUniqueId, "_texture_"); }
		FString GetUniqueId(const GLTF::FImage* Object) { return GetUniqueId<const GLTF::FImage*>(Object, ImageToUniqueId, "_image_"); }
	};

	static TMap<const UInterchangeSourceData*, GLTFUniqueIdGenerator> GltfUniqueIdGenerators;
	static TMap<const UInterchangeSourceData*, int> GltfUniqueIdGeneratorsRefCounter;
=======
	enum TranslationResult : int32
	{
		SUCCESSFULL = 0,
		INPUT_FILE_NOTFOUND,
		GLTFREADER_FAILED,
		NOTSUPPORTED_EXTENSION_FOUND
	};
	void SendAnalytics(const TranslationResult& TranslationResult,
		const FString& NotSupportedExtensions = FString(),
		const TSet<GLTF::EExtension>& ExtensionsUsed = TSet<GLTF::EExtension>(),
		const TArray<FString>& RequiredExtensions = TArray<FString>(),
		GLTF::FMetadata Metadata = GLTF::FMetadata(),
		const FString& GLTFReaderLogMessage = "")
	{
		if (FEngineAnalytics::IsAvailable())
		{
			TArray<FString> ExtensionsUsedStringified;
			for (GLTF::EExtension Extension : ExtensionsUsed)
			{
				ExtensionsUsedStringified.Add(FString(GLTF::ToString(Extension)));
			}

			TMap<FString, FString> MetadataExtras;
			for (GLTF::FMetadata::FExtraData ExtraData : Metadata.Extras)
			{
				MetadataExtras.Add(ExtraData.Name, ExtraData.Value);
			}

			TArray<FAnalyticsEventAttribute> GLTFAnalytics;
			if (NotSupportedExtensions.Len() > 0)			GLTFAnalytics.Add(FAnalyticsEventAttribute(TEXT("NotSupportedExtensions"), NotSupportedExtensions));
			if (RequiredExtensions.Num() > 0)		GLTFAnalytics.Add(FAnalyticsEventAttribute(TEXT("RequiredExtensions"), RequiredExtensions));
			if (ExtensionsUsedStringified.Num() > 0)		GLTFAnalytics.Add(FAnalyticsEventAttribute(TEXT("UsedExtensions"), ExtensionsUsedStringified));
			if (Metadata.GeneratorName.Len() > 0)	GLTFAnalytics.Add(FAnalyticsEventAttribute(TEXT("MetaData.GeneratorName"), Metadata.GeneratorName));
			if (MetadataExtras.Num() > 0)					GLTFAnalytics.Add(FAnalyticsEventAttribute(TEXT("MetaData.Extras"), MetadataExtras));
			/*Version is always set at this point.*/		GLTFAnalytics.Add(FAnalyticsEventAttribute(TEXT("MetaData.Version"), Metadata.Version));

			switch (TranslationResult)
			{
			case SUCCESSFULL:
				GLTFAnalytics.Add(FAnalyticsEventAttribute(TEXT("TranslationResult"), "Successfull."));
				break;
			case INPUT_FILE_NOTFOUND:
				GLTFAnalytics.Add(FAnalyticsEventAttribute(TEXT("TranslationResult"), "[Failed] Input File Not Found."));
				break;
			case GLTFREADER_FAILED:
				GLTFAnalytics.Add(FAnalyticsEventAttribute(TEXT("TranslationResult"), "[Failed] Parsing error: " + GLTFReaderLogMessage));
				break;
			case NOTSUPPORTED_EXTENSION_FOUND:
				GLTFAnalytics.Add(FAnalyticsEventAttribute(TEXT("TranslationResult"), "[Failed] Unsupported Extension Found."));
				break;
			default:
				break;
			}

			//Send Analytics
			FEngineAnalytics::GetProvider().RecordEvent(TEXT("Interchange.Usage.Import.GLTF"), GLTFAnalytics);
		}
	};
>>>>>>> 74d0b334
}

void UInterchangeGltfTranslator::HandleGltfNode( UInterchangeBaseNodeContainer& NodeContainer, const GLTF::FNode& GltfNode, const FString& ParentNodeUid, const int32 NodeIndex, 
	bool &bHasVariants, TArray<int32>& SkinnedMeshNodes, TSet<int>& UnusedMeshIndices ) const
{
	

	using namespace UE::Interchange::Gltf::Private;

<<<<<<< HEAD
	const FString NodeUid = ParentNodeUid + TEXT("\\") + GltfUniqueIdGenerators[GetSourceData()].GetUniqueId(&GltfNode);
=======
	const FString NodeUid = ParentNodeUid + TEXT("\\") + GltfNode.UniqueId;
>>>>>>> 74d0b334

	const UInterchangeSceneNode* ParentSceneNode = Cast< UInterchangeSceneNode >( NodeContainer.GetNode( ParentNodeUid ) );

	UInterchangeSceneNode* InterchangeSceneNode = NewObject< UInterchangeSceneNode >( &NodeContainer );
	InterchangeSceneNode->InitializeNode( NodeUid, GltfNode.Name, EInterchangeNodeContainerType::TranslatedScene );
	NodeContainer.AddNode( InterchangeSceneNode );

	NodeUidMap.Add( &GltfNode, NodeUid );

	FTransform Transform = GltfNode.Transform;

	Transform.SetTranslation( Transform.GetTranslation());

	switch ( GltfNode.Type )
	{
		case GLTF::FNode::EType::MeshSkinned:
		{
			SkinnedMeshNodes.Add(NodeIndex);

			if (!bHasVariants && GltfAsset.Variants.Num() > 0)
			{
				bHasVariants |= CheckForVariants(GltfAsset.Meshes[GltfNode.MeshIndex], GltfAsset.Variants.Num(), GltfAsset.Materials.Num());
			}
			break;
		}

		case GLTF::FNode::EType::Joint:
		{
			InterchangeSceneNode->AddSpecializedType(UE::Interchange::FSceneNodeStaticData::GetJointSpecializeTypeString());
			break;
		}

		case GLTF::FNode::EType::Mesh:
		{
			if ( GltfAsset.Meshes.IsValidIndex( GltfNode.MeshIndex ) )
			{
				HandleGltfMesh(NodeContainer, GltfAsset.Meshes[GltfNode.MeshIndex], GltfNode.MeshIndex, UnusedMeshIndices);

<<<<<<< HEAD
				const FString MeshNodeUid = TEXT("\\Mesh\\") + GltfUniqueIdGenerators[GetSourceData()].GetUniqueId(&GltfAsset.Meshes[ GltfNode.MeshIndex ]);
=======
				const FString MeshNodeUid = TEXT("\\Mesh\\") + GltfAsset.Meshes[ GltfNode.MeshIndex ].UniqueId;
>>>>>>> 74d0b334
				InterchangeSceneNode->SetCustomAssetInstanceUid( MeshNodeUid );

				if (!bHasVariants && GltfAsset.Variants.Num() > 0)
				{
					bHasVariants |= CheckForVariants(GltfAsset.Meshes[ GltfNode.MeshIndex ], GltfAsset.Variants.Num(), GltfAsset.Materials.Num());
				}
			}
			break;
		}

		case GLTF::FNode::EType::Camera:
		{
			Transform.ConcatenateRotation(FRotator(0, -90, 0).Quaternion());

			if ( GltfAsset.Cameras.IsValidIndex( GltfNode.CameraIndex ) )
			{
<<<<<<< HEAD
				const FString CameraNodeUid = TEXT("\\Camera\\") + GltfUniqueIdGenerators[GetSourceData()].GetUniqueId(&GltfAsset.Cameras[ GltfNode.CameraIndex ]);
=======
				const FString CameraNodeUid = TEXT("\\Camera\\") + GltfAsset.Cameras[ GltfNode.CameraIndex ].UniqueId;
>>>>>>> 74d0b334
				InterchangeSceneNode->SetCustomAssetInstanceUid( CameraNodeUid );
			}
			break;
		}

		case GLTF::FNode::EType::Light:
		{
			Transform.ConcatenateRotation(FRotator(0, -90, 0).Quaternion());

			if ( GltfAsset.Lights.IsValidIndex( GltfNode.LightIndex ) )
			{
<<<<<<< HEAD
				const FString LightNodeUid = TEXT("\\Light\\") + GltfUniqueIdGenerators[GetSourceData()].GetUniqueId(&GltfAsset.Lights[ GltfNode.LightIndex ]);
=======
				const FString LightNodeUid = TEXT("\\Light\\") + GltfAsset.Lights[ GltfNode.LightIndex ].UniqueId;
>>>>>>> 74d0b334
				InterchangeSceneNode->SetCustomAssetInstanceUid( LightNodeUid );
			}
		}

		case GLTF::FNode::EType::Transform:
		default:
		{
			break;
		}
	}

	constexpr bool bResetCache = false;

	InterchangeSceneNode->SetCustomLocalTransform(&NodeContainer, Transform, bResetCache);

	if ( !ParentNodeUid.IsEmpty() )
	{
		NodeContainer.SetNodeParentUid( NodeUid, ParentNodeUid );
	}

	for ( const int32 ChildIndex : GltfNode.Children )
	{
		if ( GltfAsset.Nodes.IsValidIndex( ChildIndex ) )
		{
			HandleGltfNode( NodeContainer, GltfAsset.Nodes[ ChildIndex ], NodeUid, ChildIndex, bHasVariants, SkinnedMeshNodes, UnusedMeshIndices );
		}
	}
}

void UInterchangeGltfTranslator::HandleGltfMaterialParameter( UInterchangeBaseNodeContainer& NodeContainer, const GLTF::FTextureMap& TextureMap, UInterchangeShaderNode& ShaderNode,
		const FString& MapName, const TVariant< FLinearColor, float >& MapFactor, const FString& OutputChannel, const bool bInverse, const bool bIsNormal ) const
{
	using namespace UE::Interchange::Materials;
	using namespace UE::Interchange::Gltf::Private;

	UInterchangeShaderNode* NodeToConnectTo = &ShaderNode;
	FString InputToConnectTo = MapName;

	if (bInverse)
	{
		const FString OneMinusNodeName = MapName + TEXT("OneMinus");
		UInterchangeShaderNode* OneMinusNode = UInterchangeShaderNode::Create( &NodeContainer, OneMinusNodeName, ShaderNode.GetUniqueID() );

		OneMinusNode->SetCustomShaderType(Standard::Nodes::OneMinus::Name.ToString());

		UInterchangeShaderPortsAPI::ConnectDefaultOuputToInput(NodeToConnectTo, InputToConnectTo, OneMinusNode->GetUniqueID());

		NodeToConnectTo = OneMinusNode;
		InputToConnectTo = Standard::Nodes::OneMinus::Inputs::Input.ToString();
	}

	bool bTextureHasImportance = true;

	if ( MapFactor.IsType< float >() )
	{
		bTextureHasImportance = !FMath::IsNearlyZero( MapFactor.Get< float >() );
	}
	else if ( MapFactor.IsType< FLinearColor >() )
	{
		bTextureHasImportance = !MapFactor.Get< FLinearColor >().IsAlmostBlack();
	}

	if ( bTextureHasImportance && GltfAsset.Textures.IsValidIndex( TextureMap.TextureIndex ) )
	{
		const FString ColorNodeName = MapName;
		UInterchangeShaderNode* ColorNode = UInterchangeShaderNode::Create( &NodeContainer, ColorNodeName, ShaderNode.GetUniqueID() );
		ColorNode->SetCustomShaderType( Standard::Nodes::TextureSample::Name.ToString() );

<<<<<<< HEAD
		const FString TextureUid = UInterchangeTextureNode::MakeNodeUid(GltfUniqueIdGenerators[GetSourceData()].GetUniqueId(&GltfAsset.Textures[TextureMap.TextureIndex]));
=======
		const FString TextureUid = UInterchangeTextureNode::MakeNodeUid(GltfAsset.Textures[TextureMap.TextureIndex].UniqueId);
>>>>>>> 74d0b334

		ColorNode->AddStringAttribute( UInterchangeShaderPortsAPI::MakeInputValueKey( Standard::Nodes::TextureSample::Inputs::Texture.ToString() ), TextureUid );

		if (TextureMap.TexCoord > 0 || TextureMap.bHasTextureTransform)
		{
			UInterchangeShaderNode* TexCoordNode = UInterchangeShaderNode::Create(&NodeContainer, MapName + TEXT("\\TexCoord"), ShaderNode.GetUniqueID());
			TexCoordNode->SetCustomShaderType(Standard::Nodes::TextureCoordinate::Name.ToString());

			TexCoordNode->AddInt32Attribute(UInterchangeShaderPortsAPI::MakeInputValueKey(Standard::Nodes::TextureCoordinate::Inputs::Index.ToString()), TextureMap.TexCoord);

			UInterchangeShaderPortsAPI::ConnectDefaultOuputToInput(ColorNode, Standard::Nodes::TextureSample::Inputs::Coordinates.ToString(), TexCoordNode->GetUniqueID());

			if (TextureMap.bHasTextureTransform)
			{
				HandleGltfTextureTransform(NodeContainer, TextureMap.TextureTransform, TextureMap.TexCoord, *TexCoordNode);
			}
		}

		bool bNeedsFactorNode = false;

		if ( MapFactor.IsType< float >() )
		{
			bNeedsFactorNode = !FMath::IsNearlyEqual( MapFactor.Get< float >(), 1.f );
		}
		else if ( MapFactor.IsType< FLinearColor >() )
		{
			bNeedsFactorNode = !MapFactor.Get< FLinearColor >().Equals( FLinearColor::White );
		}

		if ( bNeedsFactorNode )
		{
			UInterchangeShaderNode* FactorNode = UInterchangeShaderNode::Create( &NodeContainer, ColorNodeName + TEXT("_Factor"), ShaderNode.GetUniqueID() );

			if ( bIsNormal )
			{
				FactorNode->SetCustomShaderType( Standard::Nodes::FlattenNormal::Name.ToString() );

				UInterchangeShaderNode* FactorOneMinusNode = UInterchangeShaderNode::Create( &NodeContainer, ColorNodeName + TEXT("_Factor_OneMinus"), ShaderNode.GetUniqueID() );
				FactorOneMinusNode->SetCustomShaderType(Standard::Nodes::OneMinus::Name.ToString());

				if ( MapFactor.IsType< float >() )
				{
					FactorOneMinusNode->AddFloatAttribute( UInterchangeShaderPortsAPI::MakeInputValueKey( Standard::Nodes::OneMinus::Inputs::Input.ToString() ), MapFactor.Get< float >() );
				}

				UInterchangeShaderPortsAPI::ConnectOuputToInput( FactorNode, Standard::Nodes::FlattenNormal::Inputs::Normal.ToString(), ColorNode->GetUniqueID(), OutputChannel );
				UInterchangeShaderPortsAPI::ConnectDefaultOuputToInput( FactorNode, Standard::Nodes::FlattenNormal::Inputs::Flatness.ToString(), FactorOneMinusNode->GetUniqueID() );
			}
			else
			{
				FactorNode->SetCustomShaderType( Standard::Nodes::Multiply::Name.ToString() );

				if ( MapFactor.IsType< float >() )
				{
					FactorNode->AddFloatAttribute( UInterchangeShaderPortsAPI::MakeInputValueKey( Standard::Nodes::Multiply::Inputs::B.ToString() ), MapFactor.Get< float >() );
				}
				else if ( MapFactor.IsType< FLinearColor >() )
				{
					FactorNode->AddLinearColorAttribute( UInterchangeShaderPortsAPI::MakeInputValueKey( Standard::Nodes::Multiply::Inputs::B.ToString() ), MapFactor.Get< FLinearColor >() );
				}

				UInterchangeShaderPortsAPI::ConnectOuputToInput( FactorNode, Standard::Nodes::Multiply::Inputs::A.ToString(), ColorNode->GetUniqueID(), OutputChannel );
			}

			UInterchangeShaderPortsAPI::ConnectDefaultOuputToInput( NodeToConnectTo, InputToConnectTo, FactorNode->GetUniqueID() );
		}
		else
		{
			UInterchangeShaderPortsAPI::ConnectOuputToInput( NodeToConnectTo, InputToConnectTo, ColorNode->GetUniqueID(), OutputChannel );
		}
	}
	else
	{
		if ( bIsNormal && !bTextureHasImportance )
		{
			//default normal value is 0,0,1 (blue)
			NodeToConnectTo->AddLinearColorAttribute( UInterchangeShaderPortsAPI::MakeInputValueKey(InputToConnectTo), FLinearColor::Blue );
		}
		else
		{
			if ( MapFactor.IsType< FLinearColor >() )
			{
				NodeToConnectTo->AddLinearColorAttribute( UInterchangeShaderPortsAPI::MakeInputValueKey(InputToConnectTo), MapFactor.Get< FLinearColor >() );
			}
			else if ( MapFactor.IsType< float >() )
			{
				NodeToConnectTo->AddFloatAttribute( UInterchangeShaderPortsAPI::MakeInputValueKey(InputToConnectTo), MapFactor.Get< float >() );
			}
		}
	}
}

void UInterchangeGltfTranslator::HandleGltfMaterial( UInterchangeBaseNodeContainer& NodeContainer, const GLTF::FMaterial& GltfMaterial, UInterchangeShaderGraphNode& ShaderGraphNode ) const
{
	using namespace UE::Interchange::Materials;

	ShaderGraphNode.SetCustomTwoSided( GltfMaterial.bIsDoubleSided );

	//Based on the gltf specification the basecolor and emissive textures have SRGB colors:
	SetTextureSRGB(NodeContainer, GltfMaterial.BaseColor);
	SetTextureSRGB(NodeContainer, GltfMaterial.Emissive);
	//According to GLTF documentation the normal maps are right handed (following OpenGL convention),
	//however UE expects left handed normal maps, this can be resolved by flipping the green channel of the normal textures:
	//(based on https://github.com/KhronosGroup/glTF-Sample-Models/tree/master/2.0/NormalTangentTest#problem-flipped-y-axis-or-flipped-green-channel)
	SetTextureFlipGreenChannel(NodeContainer, GltfMaterial.Normal);
	SetTextureFlipGreenChannel(NodeContainer, GltfMaterial.ClearCoat.NormalMap);

	if (GltfMaterial.bIsUnlitShadingModel)
	{
		// Base Color
		{
			TVariant< FLinearColor, float > BaseColorFactor;
			BaseColorFactor.Set< FLinearColor >(FLinearColor(GltfMaterial.BaseColorFactor));

			HandleGltfMaterialParameter(NodeContainer, GltfMaterial.BaseColor, ShaderGraphNode, Unlit::Parameters::UnlitColor.ToString(),
				BaseColorFactor, Standard::Nodes::TextureSample::Outputs::RGB.ToString());
		}

		// Opacity (use the base color alpha channel)
		if (GltfMaterial.AlphaMode != GLTF::FMaterial::EAlphaMode::Opaque)
		{
			TVariant< FLinearColor, float > OpacityFactor;
			OpacityFactor.Set< float >(GltfMaterial.BaseColorFactor.W);

			HandleGltfMaterialParameter(NodeContainer, GltfMaterial.BaseColor, ShaderGraphNode, PBR::Parameters::Opacity.ToString(),
				OpacityFactor, Standard::Nodes::TextureSample::Outputs::A.ToString());
		}

		return;
	}
	
	//if there is a clearcoatnormal map then we want to swap it with the normals map
	//as the Interchange pipeline will connect the clearcoatnormal map to ClearCoatBottomNormalMap
	//however as per specification the gltf.clearcoatnormal.map should be the top clearcoat and the gltf.normal.map should be the bottom one.
	bool bSwapNormalAndClearCoatNormal = GltfMaterial.bHasClearCoat;

	if ( GltfMaterial.ShadingModel == GLTF::FMaterial::EShadingModel::MetallicRoughness )
	{
		// Base Color
		{
			TVariant< FLinearColor, float > BaseColorFactor;
			BaseColorFactor.Set< FLinearColor >( FLinearColor( GltfMaterial.BaseColorFactor ) );

			HandleGltfMaterialParameter( NodeContainer, GltfMaterial.BaseColor, ShaderGraphNode, PBR::Parameters::BaseColor.ToString(),
				BaseColorFactor, Standard::Nodes::TextureSample::Outputs::RGB.ToString() );
		}

		// Metallic
		{
			TVariant< FLinearColor, float > MetallicFactor;
			MetallicFactor.Set< float >( GltfMaterial.MetallicRoughness.MetallicFactor );

			HandleGltfMaterialParameter( NodeContainer, GltfMaterial.MetallicRoughness.Map, ShaderGraphNode, PBR::Parameters::Metallic.ToString(),
				MetallicFactor, Standard::Nodes::TextureSample::Outputs::B.ToString() );
		}

		// Roughness
		{
			TVariant< FLinearColor, float > RoughnessFactor;
			RoughnessFactor.Set< float >( GltfMaterial.MetallicRoughness.RoughnessFactor );

			HandleGltfMaterialParameter( NodeContainer, GltfMaterial.MetallicRoughness.Map, ShaderGraphNode, PBR::Parameters::Roughness.ToString(),
				RoughnessFactor, Standard::Nodes::TextureSample::Outputs::G.ToString() );
		}

		// Specular
		if (GltfMaterial.bHasSpecular)
		{
			TVariant< FLinearColor, float > SpecularFactor;
			SpecularFactor.Set< float >( GltfMaterial.Specular.SpecularFactor );

			HandleGltfMaterialParameter( NodeContainer, GltfMaterial.Specular.SpecularMap, ShaderGraphNode, PBR::Parameters::Specular.ToString(),
				SpecularFactor, Standard::Nodes::TextureSample::Outputs::RGB.ToString() );
		}
	}
	else if ( GltfMaterial.ShadingModel == GLTF::FMaterial::EShadingModel::SpecularGlossiness )
	{
		// Diffuse Color
		{
			TVariant< FLinearColor, float > DiffuseColorFactor;
			DiffuseColorFactor.Set< FLinearColor >( FLinearColor( GltfMaterial.BaseColorFactor ) );

			HandleGltfMaterialParameter( NodeContainer, GltfMaterial.BaseColor, ShaderGraphNode, Phong::Parameters::DiffuseColor.ToString(),
				DiffuseColorFactor, Standard::Nodes::TextureSample::Outputs::RGB.ToString() );
		}

		// Specular Color
		{
			TVariant< FLinearColor, float > SpecularColorFactor;
			SpecularColorFactor.Set< FLinearColor >( FLinearColor( GltfMaterial.SpecularGlossiness.SpecularFactor ) );

			HandleGltfMaterialParameter( NodeContainer, GltfMaterial.SpecularGlossiness.Map, ShaderGraphNode, Phong::Parameters::SpecularColor.ToString(),
				SpecularColorFactor, Standard::Nodes::TextureSample::Outputs::RGB.ToString() );
		}

		// Glossiness
		{
			TVariant< FLinearColor, float > GlossinessFactor;
			GlossinessFactor.Set< float >( GltfMaterial.SpecularGlossiness.GlossinessFactor );

			const bool bInverse = true;
			HandleGltfMaterialParameter( NodeContainer, GltfMaterial.SpecularGlossiness.Map, ShaderGraphNode, PBR::Parameters::Roughness.ToString(),
				GlossinessFactor, Standard::Nodes::TextureSample::Outputs::A.ToString(), bInverse );
		}
	}

	// Additional maps
	{
		// Normal
		if ( GltfMaterial.Normal.TextureIndex != INDEX_NONE )
		{
			TVariant< FLinearColor, float > NormalFactor;
			NormalFactor.Set< float >( GltfMaterial.NormalScale );

			const bool bInverse = false;
			const bool bIsNormal = true;

			HandleGltfMaterialParameter( NodeContainer, GltfMaterial.Normal, ShaderGraphNode, bSwapNormalAndClearCoatNormal ? ClearCoat::Parameters::ClearCoatNormal.ToString() : Common::Parameters::Normal.ToString(),
				NormalFactor, Standard::Nodes::TextureSample::Outputs::RGB.ToString(), bInverse, bIsNormal );
		}

		// Emissive
		if ( GltfMaterial.Emissive.TextureIndex != INDEX_NONE || !GltfMaterial.EmissiveFactor.IsNearlyZero() )
		{
			TVariant< FLinearColor, float > EmissiveFactor;
			EmissiveFactor.Set< FLinearColor >( FLinearColor( GltfMaterial.EmissiveFactor ) );

			HandleGltfMaterialParameter( NodeContainer, GltfMaterial.Emissive, ShaderGraphNode, Common::Parameters::EmissiveColor.ToString(),
				EmissiveFactor, Standard::Nodes::TextureSample::Outputs::RGB.ToString() );
		}

		// Occlusion
		if ( GltfMaterial.Occlusion .TextureIndex != INDEX_NONE )
		{
			TVariant< FLinearColor, float > OcclusionFactor;
			OcclusionFactor.Set< float >( GltfMaterial.OcclusionStrength );

			HandleGltfMaterialParameter( NodeContainer, GltfMaterial.Occlusion, ShaderGraphNode, PBR::Parameters::Occlusion.ToString(),
				OcclusionFactor, Standard::Nodes::TextureSample::Outputs::R.ToString() );
		}

		// Opacity (use the base color alpha channel)
		if ( GltfMaterial.AlphaMode != GLTF::FMaterial::EAlphaMode::Opaque )
		{
			TVariant< FLinearColor, float > OpacityFactor;
			OpacityFactor.Set< float >( GltfMaterial.BaseColorFactor.W );

			HandleGltfMaterialParameter( NodeContainer, GltfMaterial.BaseColor, ShaderGraphNode, PBR::Parameters::Opacity.ToString(),
				OpacityFactor, Standard::Nodes::TextureSample::Outputs::A.ToString() );
		}

		// Alpha cutoff
		if ( GltfMaterial.AlphaMode == GLTF::FMaterial::EAlphaMode::Mask )
		{
			ShaderGraphNode.SetCustomOpacityMaskClipValue( GltfMaterial.AlphaCutoff );
		}

		// IOR
		if ( GltfMaterial.bHasIOR )
		{
			ShaderGraphNode.AddFloatAttribute( UInterchangeShaderPortsAPI::MakeInputValueKey( PBR::Parameters::IndexOfRefraction.ToString() ), GltfMaterial.IOR );
		}
	}

	if ( GltfMaterial.bHasClearCoat )
	{
		HandleGltfClearCoat( NodeContainer, GltfMaterial, ShaderGraphNode, bSwapNormalAndClearCoatNormal );
	}

	if ( GltfMaterial.bHasSheen )
	{
		HandleGltfSheen( NodeContainer, GltfMaterial, ShaderGraphNode );
	}

	if ( GltfMaterial.bHasTransmission )
	{
		HandleGltfTransmission( NodeContainer, GltfMaterial, ShaderGraphNode );
	}
}

void UInterchangeGltfTranslator::HandleGltfClearCoat( UInterchangeBaseNodeContainer& NodeContainer, const GLTF::FMaterial& GltfMaterial, UInterchangeShaderGraphNode& ShaderGraphNode, const bool bSwapNormalAndClearCoatNormal) const
{
	using namespace UE::Interchange::Materials;

	if ( !GltfMaterial.bHasClearCoat || FMath::IsNearlyZero( GltfMaterial.ClearCoat.ClearCoatFactor ) )
	{
		return;
	}

	// ClearCoat::Parameters::ClearCoat
	{
		TVariant< FLinearColor, float > ClearCoatFactor;
		ClearCoatFactor.Set< float >( GltfMaterial.ClearCoat.ClearCoatFactor );

		HandleGltfMaterialParameter( NodeContainer, GltfMaterial.ClearCoat.ClearCoatMap, ShaderGraphNode, ClearCoat::Parameters::ClearCoat.ToString(),
			ClearCoatFactor, Standard::Nodes::TextureSample::Outputs::R.ToString() );
	}

	//  ClearCoat::Parameters::ClearCoatRoughness
	{
		TVariant< FLinearColor, float > ClearCoatRoughnessFactor;
		ClearCoatRoughnessFactor.Set< float >( GltfMaterial.ClearCoat.Roughness );

		HandleGltfMaterialParameter( NodeContainer, GltfMaterial.ClearCoat.RoughnessMap, ShaderGraphNode, ClearCoat::Parameters::ClearCoatRoughness.ToString(),
			ClearCoatRoughnessFactor, Standard::Nodes::TextureSample::Outputs::G.ToString() );
	}

	// ClearCoat::Parameters::ClearCoatNormal
	{
		TVariant< FLinearColor, float > ClearCoatNormalFactor;
		ClearCoatNormalFactor.Set< float >( GltfMaterial.ClearCoat.NormalMapUVScale );

		const bool bInverse = false;
		const bool bIsNormal = true;

		HandleGltfMaterialParameter( NodeContainer, GltfMaterial.ClearCoat.NormalMap, ShaderGraphNode, bSwapNormalAndClearCoatNormal ? Common::Parameters::Normal.ToString() : ClearCoat::Parameters::ClearCoatNormal.ToString(),
			ClearCoatNormalFactor, Standard::Nodes::TextureSample::Outputs::RGB.ToString(), bInverse, bIsNormal );
	}
}

void UInterchangeGltfTranslator::HandleGltfSheen( UInterchangeBaseNodeContainer& NodeContainer, const GLTF::FMaterial& GltfMaterial, UInterchangeShaderGraphNode& ShaderGraphNode ) const
{
	using namespace UE::Interchange::Materials;

	if ( !GltfMaterial.bHasSheen )
	{
		return;
	}

	// Sheen::Parameters::SheenColor
	{
		TVariant< FLinearColor, float > SheenColorFactor;
		SheenColorFactor.Set< FLinearColor >( FLinearColor( GltfMaterial.Sheen.SheenColorFactor ) );

		HandleGltfMaterialParameter( NodeContainer, GltfMaterial.Sheen.SheenColorMap, ShaderGraphNode, Sheen::Parameters::SheenColor.ToString(),
			SheenColorFactor, Standard::Nodes::TextureSample::Outputs::RGB.ToString() );
	}

	// Sheen::Parameters::SheenRoughness
	{
		TVariant< FLinearColor, float > SheenRoughnessFactor;
		SheenRoughnessFactor.Set< float >( GltfMaterial.Sheen.SheenRoughnessFactor );

		HandleGltfMaterialParameter( NodeContainer, GltfMaterial.Sheen.SheenRoughnessMap, ShaderGraphNode, Sheen::Parameters::SheenRoughness.ToString(),
			SheenRoughnessFactor, Standard::Nodes::TextureSample::Outputs::A.ToString() );
	}
}

/**
 * GLTF transmission is handled a little differently than UE's.
 * GLTF doesn't allow having different reflected and transmitted colors, UE does (base color vs transmittance color).
 * GLTF controls the amount of reflected light vs transmitted light using the transmission factor, UE does that through opacity.
 * GLTF opacity means that the medium is present of not, so it's normal for transmission materials to be considered opaque,
 * meaning that the medium is full present, and the transmission factor determines how much lights is transmitted.
 * When a transmission material isn't fully opaque, we reduce the transmission color by the opacity to mimic GLTF's BTDF.
 * Ideally, this would be better represented by blending a default lit alpha blended material with a thin translucent material based on GLTF's opacity.
 */
void UInterchangeGltfTranslator::HandleGltfTransmission( UInterchangeBaseNodeContainer& NodeContainer, const GLTF::FMaterial& GltfMaterial, UInterchangeShaderGraphNode& ShaderGraphNode ) const
{
	using namespace UE::Interchange::Materials;

	if ( !GltfMaterial.bHasTransmission || FMath::IsNearlyZero( GltfMaterial.Transmission.TransmissionFactor ) )
	{
		return;
	}
 
	FString OpacityNodeUid;
	FString OpacityNodeOutput;

	// Common::Parameters::Opacity
	{
		/**
		 * Per the spec, the red channel of the transmission texture drives how much light is transmitted vs diffused.
		 * So we're setting the inverse of the red channel as the opacity.
		 */
		const FString OneMinusNodeName =  TEXT("OpacityOneMinus");
		UInterchangeShaderNode* OneMinusNode = UInterchangeShaderNode::Create( &NodeContainer, OneMinusNodeName, ShaderGraphNode.GetUniqueID() );

		OneMinusNode->SetCustomShaderType(Standard::Nodes::OneMinus::Name.ToString());

		UInterchangeShaderNode* CurrentNode = OneMinusNode;
		FString CurrentInput = Standard::Nodes::OneMinus::Inputs::Input.ToString();

		TVariant< FLinearColor, float > TransmissionFactor;
		TransmissionFactor.Set< float >( GltfMaterial.Transmission.TransmissionFactor );

		HandleGltfMaterialParameter( NodeContainer, GltfMaterial.Transmission.TransmissionMap, *CurrentNode, CurrentInput,
			TransmissionFactor, Standard::Nodes::TextureSample::Outputs::R.ToString() );

		// The GLTF transmission model specifies that metallic surfaces don't transmit light, so adjust Common::Parameters::Opacity so that metallic surfaces are opaque.
		{
			FString MetallicNodeUid;
			FString MetallicNodeOutput;

			if ( UInterchangeShaderPortsAPI::GetInputConnection( &ShaderGraphNode, PBR::Parameters::Metallic.ToString(), MetallicNodeUid, MetallicNodeOutput ) )
			{
				const FString MetallicLerpNodeName =  TEXT("OpacityMetallicLerp");
				UInterchangeShaderNode* LerpMetallicNode = UInterchangeShaderNode::Create( &NodeContainer, MetallicLerpNodeName, ShaderGraphNode.GetUniqueID() );
				LerpMetallicNode->SetCustomShaderType( Standard::Nodes::Lerp::Name.ToString() );


				LerpMetallicNode->AddFloatAttribute( UInterchangeShaderPortsAPI::MakeInputValueKey( Standard::Nodes::Lerp::Inputs::B.ToString() ), 1.f );
				UInterchangeShaderPortsAPI::ConnectDefaultOuputToInput( LerpMetallicNode, Standard::Nodes::Lerp::Inputs::A.ToString(), CurrentNode->GetUniqueID() );
				UInterchangeShaderPortsAPI::ConnectOuputToInput( LerpMetallicNode, Standard::Nodes::Lerp::Inputs::Factor.ToString(), MetallicNodeUid, MetallicNodeOutput );

				CurrentNode = LerpMetallicNode;
				CurrentInput = TEXT("");
			}
		}

		if ( GltfMaterial.AlphaMode != GLTF::FMaterial::EAlphaMode::Opaque )
		{
			if ( UInterchangeShaderPortsAPI::GetInputConnection( &ShaderGraphNode, PBR::Parameters::Opacity.ToString(), OpacityNodeUid, OpacityNodeOutput ) )
			{
				const FString OpacityLerpNodeName =  TEXT("OpacityLerp");
				UInterchangeShaderNode* OpacityLerpNode = UInterchangeShaderNode::Create( &NodeContainer, OpacityLerpNodeName, ShaderGraphNode.GetUniqueID() );
				OpacityLerpNode->SetCustomShaderType( Standard::Nodes::Lerp::Name.ToString() );

				OpacityLerpNode->AddFloatAttribute( UInterchangeShaderPortsAPI::MakeInputValueKey( Standard::Nodes::Lerp::Inputs::A.ToString() ), 0.f );
				UInterchangeShaderPortsAPI::ConnectDefaultOuputToInput( OpacityLerpNode, Standard::Nodes::Lerp::Inputs::B.ToString(), CurrentNode->GetUniqueID() );
				UInterchangeShaderPortsAPI::ConnectOuputToInput( OpacityLerpNode, Standard::Nodes::Lerp::Inputs::Factor.ToString(), OpacityNodeUid, OpacityNodeOutput );

				CurrentNode = OpacityLerpNode;
				CurrentInput = TEXT("");
			}
		}

		UInterchangeShaderPortsAPI::ConnectDefaultOuputToInput( &ShaderGraphNode, Common::Parameters::Opacity.ToString(), CurrentNode->GetUniqueID() );
	}

	// ThinTranslucent::Parameters::Transmissioncolor
	{
		// There's no separation of reflected and transmitted color in this model. So the same color is used for the base color and the transmitted color.
		// Since this extension is only supported with the metallic-roughness model, we can reuse its base color
		const UInterchangeBaseNode* CurrentNode = &ShaderGraphNode;
		FString CurrentOuput = TEXT("");
		FLinearColor CurrentColor = FLinearColor::White;

		FString BaseColorNodeUid;
		FString BaseColorNodeOutput;

		if ( UInterchangeShaderPortsAPI::GetInputConnection( CurrentNode, PBR::Parameters::BaseColor.ToString(), BaseColorNodeUid, BaseColorNodeOutput ) )
		{
			CurrentNode = NodeContainer.GetNode( BaseColorNodeUid );
			CurrentOuput = BaseColorNodeOutput;
		}
		else
		{
			FLinearColor BaseColor;
			if ( ShaderGraphNode.GetLinearColorAttribute( UInterchangeShaderPortsAPI::MakeInputValueKey( PBR::Parameters::BaseColor.ToString() ), BaseColor ) )
			{
				CurrentNode = nullptr;
				CurrentColor = BaseColor;
			}
		}

		if ( GltfMaterial.AlphaMode != GLTF::FMaterial::EAlphaMode::Opaque )
		{
			if ( !OpacityNodeUid.IsEmpty() )
			{
				const FString OpacityLerpNodeName =  TEXT("OpacityTransmissionLerp");
				UInterchangeShaderNode* OpacityLerpNode = UInterchangeShaderNode::Create( &NodeContainer, OpacityLerpNodeName, ShaderGraphNode.GetUniqueID() );
				OpacityLerpNode->SetCustomShaderType( Standard::Nodes::Lerp::Name.ToString() );

				OpacityLerpNode->AddLinearColorAttribute( UInterchangeShaderPortsAPI::MakeInputValueKey( Standard::Nodes::Lerp::Inputs::A.ToString() ), FLinearColor::White );
				UInterchangeShaderPortsAPI::ConnectOuputToInput( OpacityLerpNode, Standard::Nodes::Lerp::Inputs::Factor.ToString(), OpacityNodeUid, OpacityNodeOutput );

				if ( CurrentNode )
				{
					UInterchangeShaderPortsAPI::ConnectOuputToInput( OpacityLerpNode, Standard::Nodes::Lerp::Inputs::B.ToString(), CurrentNode->GetUniqueID(), CurrentOuput );
				}
				else
				{
					OpacityLerpNode->AddLinearColorAttribute( UInterchangeShaderPortsAPI::MakeInputValueKey( Standard::Nodes::Lerp::Inputs::B.ToString() ), CurrentColor );
				}

				CurrentNode = OpacityLerpNode;
				CurrentOuput = TEXT("");
			}
		}

		if ( CurrentNode )
		{
			UInterchangeShaderPortsAPI::ConnectOuputToInput( &ShaderGraphNode, ThinTranslucent::Parameters::TransmissionColor.ToString(), CurrentNode->GetUniqueID(), CurrentOuput );
		}
		else
		{
			ShaderGraphNode.AddLinearColorAttribute( UInterchangeShaderPortsAPI::MakeInputValueKey( ThinTranslucent::Parameters::TransmissionColor.ToString() ), CurrentColor );
		}
	}
}

void UInterchangeGltfTranslator::HandleGltfTextureTransform( UInterchangeBaseNodeContainer& NodeContainer, const GLTF::FTextureTransform& TextureTransform, const int32 TexCoordIndex, UInterchangeShaderNode& ShaderNode ) const
{
	using namespace UE::Interchange::Materials;

	// Scale
	if ( !FMath::IsNearlyEqual( TextureTransform.Scale[0], 1.f ) || 
		 !FMath::IsNearlyEqual( TextureTransform.Scale[1], 1.f ) )
	{
		FVector2f TextureScale;
		TextureScale.X = TextureTransform.Scale[0];
		TextureScale.Y = TextureTransform.Scale[1];

		ShaderNode.SetAttribute< FVector2f >( UInterchangeShaderPortsAPI::MakeInputValueKey( Standard::Nodes::TextureCoordinate::Inputs::Scale.ToString() ), TextureScale );
	}

	// Offset
	if ( !FMath::IsNearlyZero( TextureTransform.Offset[0] ) || 
		 !FMath::IsNearlyZero( TextureTransform.Offset[1] ) )
	{
		FVector2f TextureOffset;
		TextureOffset.X = TextureTransform.Offset[0];
		TextureOffset.Y = TextureTransform.Offset[1];

		ShaderNode.SetAttribute< FVector2f >( UInterchangeShaderPortsAPI::MakeInputValueKey( Standard::Nodes::TextureCoordinate::Inputs::Offset.ToString() ), TextureOffset );
	}

	// Rotate
	if ( !FMath::IsNearlyZero( TextureTransform.Rotation ) )
	{
		float AngleRadians = TextureTransform.Rotation;

		if ( AngleRadians < 0.0f )
		{
			AngleRadians = TWO_PI - AngleRadians;
		}

		AngleRadians = 1.0f - ( AngleRadians / TWO_PI );

		ShaderNode.AddFloatAttribute( UInterchangeShaderPortsAPI::MakeInputValueKey( Standard::Nodes::TextureCoordinate::Inputs::Rotate.ToString() ), AngleRadians );

		FVector2f RotationCenter = FVector2f::Zero();
		ShaderNode.SetAttribute< FVector2f >( UInterchangeShaderPortsAPI::MakeInputValueKey( Standard::Nodes::TextureCoordinate::Inputs::RotationCenter.ToString() ), RotationCenter );
	}

}

EInterchangeTranslatorType UInterchangeGltfTranslator::GetTranslatorType() const
{
	return EInterchangeTranslatorType::Scenes;
}

EInterchangeTranslatorAssetType UInterchangeGltfTranslator::GetSupportedAssetTypes() const
{
	//gltf translator support Meshes and Materials
	return EInterchangeTranslatorAssetType::Materials | EInterchangeTranslatorAssetType::Meshes | EInterchangeTranslatorAssetType::Animations;
}

TArray<FString> UInterchangeGltfTranslator::GetSupportedFormats() const
{
	TArray<FString> GltfExtensions;

	if ( GInterchangeEnableGLTFImport || GIsAutomationTesting )
	{
		GltfExtensions.Reserve(2);
		GltfExtensions.Add(TEXT("gltf;GL Transmission Format"));
		GltfExtensions.Add(TEXT("glb;GL Transmission Format (Binary)"));
	}

	return GltfExtensions;
}

bool UInterchangeGltfTranslator::Translate( UInterchangeBaseNodeContainer& NodeContainer ) const
{
	using namespace UE::Interchange::Gltf::Private;

	FString FilePath = GetSourceData()->GetFilename();
	if ( !FPaths::FileExists( FilePath ) )
	{
		SendAnalytics(TranslationResult::INPUT_FILE_NOTFOUND);
		return false;
	}
	const FString FileName = FPaths::GetBaseFilename(FilePath);

	GLTF::FFileReader GltfFileReader;

	const bool bLoadImageData = false;
	const bool bLoadMetaData = false;
	GltfFileReader.ReadFile( FilePath, bLoadImageData, bLoadMetaData, const_cast< UInterchangeGltfTranslator* >( this )->GltfAsset );

	//Required Extension Check:
	FString NotSupportedExtensions;
	if (GltfAsset.RequiredExtensions.Num() != 0)
	{
		for (const FString& RequiredExtension : GltfAsset.RequiredExtensions)
		{
			if (SupportedExtensions.Find(RequiredExtension) == INDEX_NONE)
			{
				if (NotSupportedExtensions.Len() > 0)
				{
					NotSupportedExtensions += ", ";
				}
				NotSupportedExtensions += RequiredExtension;
			}
		}
	}

	//Check if ReadFile failed:
	TArray<GLTF::FLogMessage> GLTFReadFileLogMessages = GltfFileReader.GetLogMessages();
	for (GLTF::FLogMessage& LogMessage : GLTFReadFileLogMessages)
	{
		if (LogMessage.Key == GLTF::EMessageSeverity::Error)
		{
			UInterchangeResultError_Generic* ErrorResult = AddMessage< UInterchangeResultError_Generic >();
			ErrorResult->SourceAssetName = FileName;
			ErrorResult->Text = FText::Format(LOCTEXT("GLTF::FFileReader::ReadFile Failed.", "LogMessage: {0}"), FText::FromString(LogMessage.Value));

			SendAnalytics(TranslationResult::GLTFREADER_FAILED, NotSupportedExtensions, GltfAsset.ExtensionsUsed, GltfAsset.RequiredExtensions, GltfAsset.Metadata, LogMessage.Value);
			return false;
		}
	}

<<<<<<< HEAD
	const_cast< UInterchangeGltfTranslator* >( this )->GltfAsset.GenerateNames(FileName); //uniqueIds are generated on demand
	GltfUniqueIdGeneratorsRefCounter.FindOrAdd(GetSourceData())++;
	GltfUniqueIdGenerators.FindOrAdd(GetSourceData());
	GltfUniqueIdGenerators[GetSourceData()].Prefix = FileName;
=======
	//In case of non supported extensions fail out:
	if (NotSupportedExtensions.Len() > 0)
	{
		UInterchangeResultError_Generic* ErrorResult = AddMessage< UInterchangeResultError_Generic >();
		ErrorResult->SourceAssetName = FileName;
		ErrorResult->Text = FText::Format(
			LOCTEXT("UnsupportedRequiredExtensions", "Not All Required Extensions are supported. (Unsupported extensions: {0})"),
			FText::FromString(NotSupportedExtensions));

		SendAnalytics(TranslationResult::NOTSUPPORTED_EXTENSION_FOUND, NotSupportedExtensions, GltfAsset.ExtensionsUsed, GltfAsset.RequiredExtensions, GltfAsset.Metadata);
		return false;
	}

	ScaleNodeTranslations(const_cast<UInterchangeGltfTranslator*>(this)->GltfAsset.Nodes, GltfUnitConversionMultiplier);

	const_cast< UInterchangeGltfTranslator* >( this )->GltfAsset.GenerateNames(FileName);
>>>>>>> 74d0b334

	// Textures
	{
		int32 TextureIndex = 0;
		for ( const GLTF::FTexture& GltfTexture : GltfAsset.Textures )
		{
<<<<<<< HEAD
			UInterchangeTexture2DNode* TextureNode = UInterchangeTexture2DNode::Create(&NodeContainer, GltfUniqueIdGenerators[GetSourceData()].GetUniqueId(&GltfTexture));
=======
			UInterchangeTexture2DNode* TextureNode = UInterchangeTexture2DNode::Create(&NodeContainer, GltfTexture.UniqueId);
>>>>>>> 74d0b334
			TextureNode->SetDisplayLabel(GltfTexture.Name);

			TextureNode->SetCustomFilter(ConvertFilter(GltfTexture.Sampler.MinFilter));
			TextureNode->SetPayLoadKey( LexToString( TextureIndex++ ) );

			TextureNode->SetCustomWrapU( UE::Interchange::Gltf::Private::ConvertWrap( GltfTexture.Sampler.WrapS ) );
			TextureNode->SetCustomWrapV( UE::Interchange::Gltf::Private::ConvertWrap( GltfTexture.Sampler.WrapT ) );
		}
	}

	// Materials
	{
		int32 MaterialIndex = 0;
		for ( const GLTF::FMaterial& GltfMaterial : GltfAsset.Materials )
		{
<<<<<<< HEAD
			UInterchangeShaderGraphNode* ShaderGraphNode = UInterchangeShaderGraphNode::Create(&NodeContainer, GltfUniqueIdGenerators[GetSourceData()].GetUniqueId(&GltfMaterial));
=======
			UInterchangeShaderGraphNode* ShaderGraphNode = UInterchangeShaderGraphNode::Create(&NodeContainer, GltfMaterial.UniqueId);
>>>>>>> 74d0b334
			ShaderGraphNode->SetDisplayLabel(GltfMaterial.Name);

			HandleGltfMaterial( NodeContainer, GltfMaterial, *ShaderGraphNode );
			++MaterialIndex;
		}
	}

	TSet<int> UnusedGltfMeshIndices;
	// Meshes
	{
		int32 MeshIndex = 0;
		for (const GLTF::FMesh& GltfMesh : GltfAsset.Meshes)
		{
			UnusedGltfMeshIndices.Add(MeshIndex++);
		}
	}

	// Cameras
	{
		int32 CameraIndex = 0;
		for ( const GLTF::FCamera& GltfCamera : GltfAsset.Cameras )
		{
			UInterchangeCameraNode* CameraNode = NewObject< UInterchangeCameraNode >( &NodeContainer );
<<<<<<< HEAD
			FString CameraNodeUid = TEXT("\\Camera\\") + GltfUniqueIdGenerators[GetSourceData()].GetUniqueId(&GltfCamera);
=======
			FString CameraNodeUid = TEXT("\\Camera\\") + GltfCamera.UniqueId;
>>>>>>> 74d0b334
			CameraNode->InitializeNode( CameraNodeUid, GltfCamera.Name, EInterchangeNodeContainerType::TranslatedAsset );

			float       AspectRatio;
			float       FocalLength;
			const float SensorWidth = 36.f;  // mm
			CameraNode->SetCustomSensorWidth(SensorWidth);
			if (GltfCamera.bIsPerspective)
			{
				AspectRatio = GltfCamera.Perspective.AspectRatio;
				FocalLength = (SensorWidth / GltfCamera.Perspective.AspectRatio) / (2.0 * tan(GltfCamera.Perspective.Fov / 2.0));
			}
			else
			{
				AspectRatio = GltfCamera.Orthographic.XMagnification / GltfCamera.Orthographic.YMagnification;
				FocalLength = (SensorWidth / AspectRatio) / (AspectRatio * tan(AspectRatio / 4.0));  // can only approximate Fov
			}

			CameraNode->SetCustomSensorHeight(SensorWidth / AspectRatio);
			CameraNode->SetCustomFocalLength(FocalLength);
			CameraNode->SetCustomEnableDepthOfField(false);
			// ignoring znear and zfar

			NodeContainer.AddNode( CameraNode );
			++CameraIndex;
		}
	}

	// Lights
	{
		int32 LightIndex = 0;
		for ( const GLTF::FLight& GltfLight : GltfAsset.Lights )
		{
<<<<<<< HEAD
			FString LightNodeUid = TEXT("\\Light\\") + GltfUniqueIdGenerators[GetSourceData()].GetUniqueId(&GltfLight);
=======
			FString LightNodeUid = TEXT("\\Light\\") + GltfLight.UniqueId;
>>>>>>> 74d0b334

			switch (GltfLight.Type)
			{
			case GLTF::FLight::EType::Directional:
			{
				UInterchangeDirectionalLightNode* LightNode = NewObject< UInterchangeDirectionalLightNode >(&NodeContainer);
				LightNode->InitializeNode(LightNodeUid, GltfLight.Name, EInterchangeNodeContainerType::TranslatedAsset);

				LightNode->SetCustomLightColor(FLinearColor(GltfLight.Color));
				LightNode->SetCustomIntensity(GltfLight.Intensity);

				NodeContainer.AddNode(LightNode);
				++LightIndex;
			}
				break;
			case GLTF::FLight::EType::Point:
			{
				UInterchangePointLightNode* LightNode = NewObject< UInterchangePointLightNode >(&NodeContainer);
				LightNode->InitializeNode(LightNodeUid, GltfLight.Name, EInterchangeNodeContainerType::TranslatedAsset);
				
				LightNode->SetCustomIntensityUnits(EInterchangeLightUnits::Candelas);
				LightNode->SetCustomLightColor(FLinearColor(GltfLight.Color));
				LightNode->SetCustomIntensity(GltfLight.Intensity);
				
				LightNode->SetCustomAttenuationRadius(GltfLight.Range * GltfUnitConversionMultiplier);

				NodeContainer.AddNode(LightNode);
				++LightIndex;
			}
				break;
			case GLTF::FLight::EType::Spot:
			{
				UInterchangeSpotLightNode* LightNode = NewObject< UInterchangeSpotLightNode >(&NodeContainer);
				LightNode->InitializeNode(LightNodeUid, GltfLight.Name, EInterchangeNodeContainerType::TranslatedAsset);

				LightNode->SetCustomIntensityUnits(EInterchangeLightUnits::Candelas);
				LightNode->SetCustomLightColor(FLinearColor(GltfLight.Color));
				LightNode->SetCustomIntensity(GltfLight.Intensity);

				LightNode->SetCustomInnerConeAngle(FMath::RadiansToDegrees(GltfLight.Spot.InnerConeAngle));
				LightNode->SetCustomOuterConeAngle(FMath::RadiansToDegrees(GltfLight.Spot.OuterConeAngle));
				
				NodeContainer.AddNode(LightNode);
				++LightIndex;
			}
				break;
			default:
				break;
			}
		}
	}

	// Cache created scene nodes UIDs to use later for animation binding
	bool bHasVariants = false;

	// Scenes
	{
		int32 SceneIndex = 0;
		for ( const GLTF::FScene& GltfScene : GltfAsset.Scenes )
		{
			UInterchangeSceneNode* SceneNode = NewObject< UInterchangeSceneNode >( &NodeContainer );

			FString SceneName = GltfScene.Name;

<<<<<<< HEAD
			FString SceneNodeUid = TEXT("\\Scene\\") + GltfUniqueIdGenerators[GetSourceData()].GetUniqueId(&GltfScene);
=======
			FString SceneNodeUid = TEXT("\\Scene\\") + GltfScene.UniqueId;
>>>>>>> 74d0b334
			SceneNode->InitializeNode( SceneNodeUid, SceneName, EInterchangeNodeContainerType::TranslatedScene );
			NodeContainer.AddNode( SceneNode );

			//All scene node should have a valid local transform
			SceneNode->SetCustomLocalTransform(&NodeContainer, FTransform::Identity);

			TArray<int32> SkinnedMeshNodes;
			for ( const int32 NodeIndex : GltfScene.Nodes )
			{
				if ( GltfAsset.Nodes.IsValidIndex( NodeIndex ) )
				{
					HandleGltfNode( NodeContainer, GltfAsset.Nodes[ NodeIndex ], SceneNodeUid, NodeIndex, bHasVariants, SkinnedMeshNodes, UnusedGltfMeshIndices );
				}
			}

			// Skeletons:
			HandleGltfSkeletons( NodeContainer, SceneNodeUid, SkinnedMeshNodes, UnusedGltfMeshIndices );
		}
	}

	// Animations
	{
		for ( int32 AnimationIndex = 0; AnimationIndex < GltfAsset.Animations.Num(); ++AnimationIndex )
		{
			HandleGltfAnimation( NodeContainer, AnimationIndex );
		}
	}

	// Variants
	// Note: Variants are not supported yet in game play mode
	if ( !FApp::IsGame() && bHasVariants )
	{
		HandleGltfVariants( NodeContainer, FileName );
	}

	// Add glTF errors and warnings to the Interchange results
	for ( const GLTF::FLogMessage& LogMessage : GltfFileReader.GetLogMessages() )
	{
		UInterchangeResult* Result = nullptr;

		switch ( LogMessage.Get<0>() )
		{
		case GLTF::EMessageSeverity::Error :
			{
				UInterchangeResultError_Generic* ErrorResult = AddMessage< UInterchangeResultError_Generic >();
				ErrorResult->Text = FText::FromString(LogMessage.Get<1>());
				Result = ErrorResult;
			}
			break;
		case GLTF::EMessageSeverity::Warning:
		default:
			{
				UInterchangeResultWarning_Generic* WarningResult = AddMessage< UInterchangeResultWarning_Generic >();
				WarningResult->Text = FText::FromString(LogMessage.Get<1>());
				Result = WarningResult;
			}

			break;
		}

		if ( Result )
		{
			Result->SourceAssetName = FileName;
		}
	}

	// Create any Mesh Nodes for meshes that have not been used and just in the gltf as an asset:
	TSet<int> UnusedMeshIndices = UnusedGltfMeshIndices;
	for (int UnusedMeshIndex : UnusedMeshIndices)
	{
		HandleGltfMesh(NodeContainer, GltfAsset.Meshes[UnusedMeshIndex], UnusedMeshIndex, UnusedGltfMeshIndices);
	}

	if (UnusedGltfMeshIndices.Num() != 0)
	{
		UE_LOG(LogInterchangeImport, Warning, TEXT("GLTF Mesh Import Warning. Gltf Mesh Usage expectation is not met."));
	}

<<<<<<< HEAD
	GltfUniqueIdGeneratorsRefCounter[GetSourceData()]--;
	if (GltfUniqueIdGeneratorsRefCounter[GetSourceData()] <= 0)
	{
		GltfUniqueIdGenerators[GetSourceData()].Clear();
		GltfUniqueIdGenerators.Remove(GetSourceData());
		GltfUniqueIdGeneratorsRefCounter.Remove(GetSourceData());
	}

=======
	SendAnalytics(TranslationResult::SUCCESSFULL, NotSupportedExtensions, GltfAsset.ExtensionsUsed, GltfAsset.RequiredExtensions, GltfAsset.Metadata);;
>>>>>>> 74d0b334
	return true;
}

TFuture< TOptional< UE::Interchange::FStaticMeshPayloadData > > UInterchangeGltfTranslator::GetStaticMeshPayloadData( const FString& PayLoadKey ) const
{
	return Async(EAsyncExecution::TaskGraph, [this, PayLoadKey]
		{
			UE::Interchange::FStaticMeshPayloadData StaticMeshPayloadData;
			UE::Interchange::Gltf::Private::GetStaticMeshPayloadDataForPayLoadKey(GltfAsset, PayLoadKey, StaticMeshPayloadData);

			TOptional<UE::Interchange::FStaticMeshPayloadData> Result;
			Result.Emplace(StaticMeshPayloadData);

			return Result;
		});
}

TOptional< UE::Interchange::FImportImage > UInterchangeGltfTranslator::GetTexturePayloadData( const UInterchangeSourceData* InSourceData, const FString& PayLoadKey ) const
{
	int32 TextureIndex = 0;
	LexFromString( TextureIndex, *PayLoadKey );

	if ( !GltfAsset.Textures.IsValidIndex( TextureIndex ) )
	{
		return TOptional< UE::Interchange::FImportImage >();
	}

	const GLTF::FTexture& GltfTexture = GltfAsset.Textures[ TextureIndex ];

	if (GltfTexture.Source.FilePath.IsEmpty())
	{
		// Embedded texture -- try using ImageWrapper to decode it
		TArray64<uint8> ImageData(GltfTexture.Source.Data, GltfTexture.Source.DataByteLength);
		UInterchangeImageWrapperTranslator* ImageWrapperTranslator = NewObject<UInterchangeImageWrapperTranslator>(GetTransientPackage(), NAME_None);
		return ImageWrapperTranslator->GetTexturePayloadDataFromBuffer(ImageData);
	}
	else
	{
		const FString TextureFilePath = FPaths::ConvertRelativePathToFull(GltfTexture.Source.FilePath);

		UInterchangeSourceData* PayloadSourceData = UInterchangeManager::GetInterchangeManager().CreateSourceData(TextureFilePath);
		FGCObjectScopeGuard ScopedSourceData(PayloadSourceData);

		if (!PayloadSourceData)
		{
			return TOptional<UE::Interchange::FImportImage>();
		}

		UInterchangeTranslatorBase* SourceTranslator = UInterchangeManager::GetInterchangeManager().GetTranslatorForSourceData(PayloadSourceData);
		FGCObjectScopeGuard ScopedSourceTranslator(SourceTranslator);
		const IInterchangeTexturePayloadInterface* TextureTranslator = Cast< IInterchangeTexturePayloadInterface >(SourceTranslator);
		if (!ensure(TextureTranslator))
		{
			return TOptional<UE::Interchange::FImportImage>();
		}

		return TextureTranslator->GetTexturePayloadData(PayloadSourceData, TextureFilePath);
	}
}

TFuture<TOptional<UE::Interchange::FAnimationCurvePayloadData>> UInterchangeGltfTranslator::GetAnimationCurvePayloadData(const FString& PayLoadKey) const
{
	return Async(EAsyncExecution::TaskGraph, [this, PayLoadKey]
		{

			TOptional<UE::Interchange::FAnimationCurvePayloadData> Result;
			UE::Interchange::FAnimationCurvePayloadData AnimationCurvePayloadData;

			if (UE::Interchange::Gltf::Private::GetAnimationTransformPayloadData(PayLoadKey, GltfAsset, AnimationCurvePayloadData))
			{
				Result.Emplace(AnimationCurvePayloadData);
			}

			return Result;
		}
	);
}

TFuture<TOptional<UE::Interchange::FAnimationStepCurvePayloadData>> UInterchangeGltfTranslator::GetAnimationStepCurvePayloadData(const FString& PayLoadKey) const
{
	using namespace UE::Interchange;

	TSharedPtr<TPromise<TOptional<FAnimationStepCurvePayloadData>>> Promise = MakeShared<TPromise<TOptional<FAnimationStepCurvePayloadData>>>();
	Promise->SetValue(TOptional<FAnimationStepCurvePayloadData>());
	return Promise->GetFuture();
}

TFuture<TOptional<UE::Interchange::FAnimationBakeTransformPayloadData>> UInterchangeGltfTranslator::GetAnimationBakeTransformPayloadData(const FString& PayLoadKey, const double BakeFrequency, const double RangeStartSecond, const double RangeStopSecond) const
{
	return Async(EAsyncExecution::TaskGraph, [this, PayLoadKey, BakeFrequency, RangeStartSecond, RangeStopSecond]
		{
			TOptional<UE::Interchange::FAnimationBakeTransformPayloadData> Result;

			UE::Interchange::FAnimationBakeTransformPayloadData PayloadData;

			PayloadData.BakeFrequency = BakeFrequency;
			PayloadData.RangeStartTime = RangeStartSecond;
			PayloadData.RangeEndTime = RangeStopSecond;

			if (UE::Interchange::Gltf::Private::GetBakedAnimationTransformPayloadData(PayLoadKey, GltfAsset, PayloadData))
			{
				Result.Emplace(PayloadData);
			}

			return Result;
		});
}

void UInterchangeGltfTranslator::HandleGltfAnimation(UInterchangeBaseNodeContainer& NodeContainer, int32 AnimationIndex) const
{
	const GLTF::FAnimation& GltfAnimation = GltfAsset.Animations[AnimationIndex];

	TMap< const GLTF::FNode*, TArray<int32> > NodeChannelsMap;

	TMap<int32, UInterchangeSkeletalAnimationTrackNode*> RootJointIndexToTrackNodeMap;
	TMap<UInterchangeSkeletalAnimationTrackNode*, TMap<FString, TArray<int32>>> TrackNodeToJointUidWithChannelsUsedMap;

	for (int32 ChannelIndex = 0; ChannelIndex < GltfAnimation.Channels.Num(); ++ChannelIndex)
	{
		const GLTF::FAnimation::FChannel& Channel = GltfAnimation.Channels[ChannelIndex];
		const GLTF::FNode* AnimatedNode = &Channel.Target.Node;

		if (AnimatedNode->Type == GLTF::FNode::EType::Joint && GltfAsset.Nodes.IsValidIndex(AnimatedNode->RootJointIndex))
		{
			const FString* JointNodeUid = NodeUidMap.Find(AnimatedNode);
			if (ensure(JointNodeUid) && GltfAsset.Nodes.IsValidIndex(AnimatedNode->RootJointIndex))
			{
				UInterchangeSkeletalAnimationTrackNode* TrackNode = nullptr;
				if (RootJointIndexToTrackNodeMap.Contains(AnimatedNode->RootJointIndex))
				{
					TrackNode = RootJointIndexToTrackNodeMap[AnimatedNode->RootJointIndex];
				}
				else
				{
					TrackNode = NewObject< UInterchangeSkeletalAnimationTrackNode >(&NodeContainer);
					FString TrackNodeUid = "\\SkeletalAnimation\\" + LexToString(AnimatedNode->RootJointIndex) + "_" + LexToString(AnimationIndex);
					TrackNode->InitializeNode(TrackNodeUid, GltfAnimation.Name, EInterchangeNodeContainerType::TranslatedAsset);
					const GLTF::FNode& RootJointNode = GltfAsset.Nodes[AnimatedNode->RootJointIndex];
					const FString* SkeletonNodeUid = NodeUidMap.Find(&RootJointNode);
					TrackNode->SetCustomSkeletonNodeUid(*SkeletonNodeUid);

					NodeContainer.AddNode(TrackNode);

					RootJointIndexToTrackNodeMap.Add(AnimatedNode->RootJointIndex, TrackNode);
				}
				TMap<FString, TArray<int32>>& JointUidWithChannelsUsedMap = TrackNodeToJointUidWithChannelsUsedMap.FindOrAdd(TrackNode);
				TArray<int32>& ChannelsUsed = JointUidWithChannelsUsedMap.FindOrAdd(*JointNodeUid);
				ChannelsUsed.Add(ChannelIndex);
			}
			
			continue;
		}

		TArray<int32>& NodeChannels = NodeChannelsMap.FindOrAdd(AnimatedNode);
		NodeChannels.Add(ChannelIndex);
	}

	//setup rigged animations:
	{
		for (const TTuple<UInterchangeSkeletalAnimationTrackNode*, TMap<FString, TArray<int32>>>& TrackNodeAndJointNodeChannels : TrackNodeToJointUidWithChannelsUsedMap)
		{
			//@ StartTime = 0;
			//from gltf documentation: https://registry.khronos.org/glTF/specs/2.0/glTF-2.0.html#animations
			//Implementation Note
			//	For example, if the earliest sampler input for an animation is t = 10, a client implementation must begin playback of that animation channel at t = 0 with output clamped to the first available output value.
			double StartTime = 0.0;
			double StopTime = 0.0;
			double FrameRate = 30.0;
			double SingleFrameDuration = 1.0 / FrameRate;
			int32 FrameNumber = 0;
			bool bHasAnimationPayloadSet = false;

			for (const TTuple<FString, TArray<int32>>& JointNodeUidAndChannelsUsedPair : TrackNodeAndJointNodeChannels.Value)
			{
				double PreviousStopTime = StopTime;
				//check channel length and build payload
				FString Payload = LexToString(AnimationIndex);
				for (int32 ChannelIndex : JointNodeUidAndChannelsUsedPair.Value)
				{
					const GLTF::FAnimation::FChannel& Channel = GltfAnimation.Channels[ChannelIndex];
					const GLTF::FAnimation::FSampler& Sampler = GltfAnimation.Samplers[Channel.Sampler];
					TArray<float> Seconds;
					Sampler.Input.GetFloatArray(Seconds);

					if (Sampler.Interpolation == GLTF::FAnimation::EInterpolation::CubicSpline)
					{
						if (Sampler.Input.Count != 3 * Sampler.Output.Count)
						{
							// if any of the channels are corrupt the joint will not receive any of the  animation data
							Payload = "";
							UE_LOG(LogInterchangeImport, Warning, TEXT("GLTF Sampler Corrupt. Input and Output not meeting expectations."));
							break;
						}
					}
					else
					{
						if (Sampler.Input.Count != Sampler.Output.Count)
						{
							// if any of the channels are corrupt the joint will not receive any of the  animation data
							Payload = "";
							UE_LOG(LogInterchangeImport, Warning, TEXT("GLTF Sampler Corrupt. Input and Output not meeting expectations."));
							break;
						}
					}

					float CurrentStopTime = 0;
					int32 CurrentFrameNumber = 0;

					if (Seconds.Num() > 0)
					{
						//calculate FrameNumber and currentStopTime:
						CurrentStopTime = Seconds[Seconds.Num() - 1];

						float CurrentFrameNumberCandidate = CurrentStopTime / SingleFrameDuration;
						CurrentFrameNumber = int(CurrentFrameNumberCandidate);
						if (int(CurrentFrameNumberCandidate) < CurrentFrameNumberCandidate)
						{
							CurrentFrameNumber++;
						}
						CurrentStopTime = CurrentFrameNumber * SingleFrameDuration;
					}

					if (FrameNumber < CurrentFrameNumber)
					{
						FrameNumber = CurrentFrameNumber;
						StopTime = FrameNumber * SingleFrameDuration;
					}
					Payload += ":" + LexToString(ChannelIndex);
				}

				//set payload:
				if (Payload.Len() > 0)
				{
					TrackNodeAndJointNodeChannels.Key->SetAnimationPayloadKeyForSceneNodeUid(JointNodeUidAndChannelsUsedPair.Key, Payload);
					bHasAnimationPayloadSet = true;
				}
				else
				{
					StopTime = PreviousStopTime;
				}
			}

			//set animation length:
			if (bHasAnimationPayloadSet)
			{
				TrackNodeAndJointNodeChannels.Key->SetCustomAnimationSampleRate(FrameRate);
				TrackNodeAndJointNodeChannels.Key->SetCustomAnimationStartTime(StartTime);
				TrackNodeAndJointNodeChannels.Key->SetCustomAnimationStopTime(StopTime);
			}
		}
	}

	if (NodeChannelsMap.IsEmpty())
	{
		return;
	}

	UInterchangeAnimationTrackSetNode* TrackSetNode = NewObject< UInterchangeAnimationTrackSetNode >(&NodeContainer);

<<<<<<< HEAD
	const FString AnimTrackSetNodeUid = TEXT("\\Animation\\") + UE::Interchange::Gltf::Private::GltfUniqueIdGenerators[GetSourceData()].GetUniqueId(&GltfAnimation);
=======
	const FString AnimTrackSetNodeUid = TEXT("\\Animation\\") + GltfAnimation.UniqueId;
>>>>>>> 74d0b334
	TrackSetNode->InitializeNode(AnimTrackSetNodeUid, GltfAnimation.Name, EInterchangeNodeContainerType::TranslatedAsset);

	for (const TTuple<const GLTF::FNode*, TArray<int32>>& NodeChannelsEntry : NodeChannelsMap)
	{
		const TArray<int32>& ChannelIndices = NodeChannelsEntry.Value;
		if (ChannelIndices.Num() == 0)
		{
			continue;
		}

		const GLTF::FNode* GltfNode = NodeChannelsEntry.Key;
		const FString* NodeUid = NodeUidMap.Find(GltfNode);
		if (!ensure(NodeUid))
		{
			continue;
		}

		UInterchangeTransformAnimationTrackNode* TransformAnimTrackNode = NewObject< UInterchangeTransformAnimationTrackNode >(&NodeContainer);

		const FString TransformAnimTrackNodeName = FString::Printf(TEXT("%s_%s"), *GltfNode->Name, *GltfAnimation.Name);
		const FString TransformAnimTrackNodeUid = TEXT("\\AnimationTrack\\") + TransformAnimTrackNodeName;

		TransformAnimTrackNode->InitializeNode(TransformAnimTrackNodeUid, TransformAnimTrackNodeName, EInterchangeNodeContainerType::TranslatedAsset);

		TransformAnimTrackNode->SetCustomActorDependencyUid(*NodeUid);

		FString PayloadKey = FString::FromInt(AnimationIndex);

		constexpr int32 TranslationChannel = 0x0001 | 0x0002 | 0x0004;
		constexpr int32 RotationChannel = 0x0008 | 0x0010 | 0x0020;
		constexpr int32 ScaleChannel = 0x0040 | 0x0080 | 0x0100;

		int32 UsedChannels = 0;

		for (int32 ChannelIndex : ChannelIndices)
		{
			PayloadKey += TEXT(":") + FString::FromInt(ChannelIndex);

			const GLTF::FAnimation::FChannel& Channel = GltfAnimation.Channels[ChannelIndex];

			switch (Channel.Target.Path)
			{
				case GLTF::FAnimation::EPath::Translation:
				{
					UsedChannels |= TranslationChannel;
				} break;

				case GLTF::FAnimation::EPath::Rotation:
				{
					UsedChannels |= RotationChannel;
				} break;

				case GLTF::FAnimation::EPath::Scale:
				{
					UsedChannels |= ScaleChannel;
				} break;

				default: break;
			}
		}

		TransformAnimTrackNode->SetCustomAnimationPayloadKey(PayloadKey);
		TransformAnimTrackNode->SetCustomUsedChannels(UsedChannels);

		NodeContainer.AddNode(TransformAnimTrackNode);

		TrackSetNode->AddCustomAnimationTrackUid(TransformAnimTrackNodeUid);
	}

	NodeContainer.AddNode(TrackSetNode);
}

void UInterchangeGltfTranslator::SetTextureSRGB(UInterchangeBaseNodeContainer& NodeContainer, const GLTF::FTextureMap& TextureMap) const
{
	if (GltfAsset.Textures.IsValidIndex(TextureMap.TextureIndex))
	{
<<<<<<< HEAD
		const FString TextureUid = UInterchangeTextureNode::MakeNodeUid(UE::Interchange::Gltf::Private::GltfUniqueIdGenerators[GetSourceData()].GetUniqueId(&GltfAsset.Textures[TextureMap.TextureIndex]));
=======
		const FString TextureUid = UInterchangeTextureNode::MakeNodeUid(GltfAsset.Textures[TextureMap.TextureIndex].UniqueId);
>>>>>>> 74d0b334
		if (UInterchangeTextureNode* TextureNode = const_cast<UInterchangeTextureNode*>(Cast<UInterchangeTextureNode>(NodeContainer.GetNode(TextureUid))))
		{
			TextureNode->SetCustomSRGB(true);
		}
	}
}
void UInterchangeGltfTranslator::SetTextureFlipGreenChannel(UInterchangeBaseNodeContainer& NodeContainer, const GLTF::FTextureMap& TextureMap) const
{
	if (GltfAsset.Textures.IsValidIndex(TextureMap.TextureIndex))
	{
<<<<<<< HEAD
		const FString TextureUid = UInterchangeTextureNode::MakeNodeUid(UE::Interchange::Gltf::Private::GltfUniqueIdGenerators[GetSourceData()].GetUniqueId(&GltfAsset.Textures[TextureMap.TextureIndex]));
=======
		const FString TextureUid = UInterchangeTextureNode::MakeNodeUid(GltfAsset.Textures[TextureMap.TextureIndex].UniqueId);
>>>>>>> 74d0b334
		if (UInterchangeTextureNode* TextureNode = const_cast<UInterchangeTextureNode*>(Cast<UInterchangeTextureNode>(NodeContainer.GetNode(TextureUid))))
		{
			TextureNode->SetCustombFlipGreenChannel(true);
		}
	}
}

TFuture<TOptional<UE::Interchange::FVariantSetPayloadData>> UInterchangeGltfTranslator::GetVariantSetPayloadData(const FString& PayloadKey) const
{
	using namespace UE::Interchange;

	TPromise<TOptional<FVariantSetPayloadData>> EmptyPromise;
	EmptyPromise.SetValue(TOptional<FVariantSetPayloadData>());

	TArray<FString> PayloadTokens;

	// We need two indices to build the payload: index of LevelVariantSet and index of VariantSetIndex
	if (GltfAsset.Variants.Num() + 1 != PayloadKey.ParseIntoArray(PayloadTokens, TEXT(";")))
	{
		// Invalid payload
		return EmptyPromise.GetFuture();
	}

	//FString PayloadKey = FileName;
	for (int32 Index = 0; Index < GltfAsset.Variants.Num(); ++Index)
	{
		if (PayloadTokens[Index + 1] != GltfAsset.Variants[Index])
		{
			// Invalid payload
			return EmptyPromise.GetFuture();
		}
	}

	return Async(EAsyncExecution::TaskGraph, [this]
			{
				FVariantSetPayloadData PayloadData;
				TOptional<FVariantSetPayloadData> Result;

				if (this->GetVariantSetPayloadData(PayloadData))
				{
					Result.Emplace(MoveTemp(PayloadData));
				}

				return Result;
			}
		);
}

void UInterchangeGltfTranslator::HandleGltfVariants(UInterchangeBaseNodeContainer& NodeContainer, const FString& FileName) const
{
	UInterchangeVariantSetNode* VariantSetNode = nullptr;
	VariantSetNode = NewObject<UInterchangeVariantSetNode>(&NodeContainer);

	FString VariantSetNodeUid = TEXT("\\VariantSet\\") + FileName;
	VariantSetNode->InitializeNode(VariantSetNodeUid, FileName, EInterchangeNodeContainerType::TranslatedScene);
	NodeContainer.AddNode(VariantSetNode);

	VariantSetNode->SetCustomDisplayText(FileName);

	FString PayloadKey = FileName;
	for (int32 Index = 0; Index < GltfAsset.Variants.Num(); ++Index)
	{
		PayloadKey += TEXT(";") + GltfAsset.Variants[Index];
	}
	VariantSetNode->SetCustomVariantsPayloadKey(PayloadKey);

	TFunction<void(const TArray<int32>& Nodes)> CollectDependencies;
	CollectDependencies = [this, VariantSetNode, &CollectDependencies](const TArray<int32>& Nodes) -> void
	{
		const TArray<GLTF::FMaterial>& Materials = this->GltfAsset.Materials;

		for (const int32 NodeIndex : Nodes)
		{
			if (this->GltfAsset.Nodes.IsValidIndex(NodeIndex))
			{
				const GLTF::FNode& GltfNode = this->GltfAsset.Nodes[NodeIndex];

				if (GltfNode.Type == GLTF::FNode::EType::Mesh && this->GltfAsset.Meshes.IsValidIndex(GltfNode.MeshIndex))
				{
					const GLTF::FMesh& Mesh = this->GltfAsset.Meshes[GltfNode.MeshIndex];
					const FString* NodeUidPtr = this->NodeUidMap.Find(&GltfNode);
					if (!ensure(NodeUidPtr))
					{
						continue;
					}

					VariantSetNode->AddCustomDependencyUid(*NodeUidPtr);

					for (const GLTF::FPrimitive& Primitive : Mesh.Primitives)
					{
						if (Primitive.VariantMappings.Num() > 0)
						{
							for (const GLTF::FVariantMapping& VariantMapping : Primitive.VariantMappings)
							{
								if (!ensure(Materials.IsValidIndex(VariantMapping.MaterialIndex)))
								{
									continue;
								}

								const GLTF::FMaterial& GltfMaterial = Materials[VariantMapping.MaterialIndex];
<<<<<<< HEAD
								const FString MaterialUid = UInterchangeShaderGraphNode::MakeNodeUid(UE::Interchange::Gltf::Private::GltfUniqueIdGenerators[GetSourceData()].GetUniqueId(&GltfMaterial));
=======
								const FString MaterialUid = UInterchangeShaderGraphNode::MakeNodeUid(GltfMaterial.UniqueId);
>>>>>>> 74d0b334

								VariantSetNode->AddCustomDependencyUid(MaterialUid);

							}
						}
					}
				}

				if (GltfNode.Children.Num() > 0)
				{
					CollectDependencies(GltfNode.Children);
				}
			}
		}
	};

	for (const GLTF::FScene& GltfScene : GltfAsset.Scenes)
	{
		CollectDependencies(GltfScene.Nodes);
	}

	UInterchangeSceneVariantSetsNode* SceneVariantSetsNode = NewObject<UInterchangeSceneVariantSetsNode>(&NodeContainer);

	FString SceneVariantSetsNodeUid = TEXT("\\SceneVariantSets\\") + FileName;
	SceneVariantSetsNode->InitializeNode(SceneVariantSetsNodeUid, FileName, EInterchangeNodeContainerType::TranslatedScene);
	NodeContainer.AddNode(SceneVariantSetsNode);

	SceneVariantSetsNode->AddCustomVariantSetUid(VariantSetNodeUid);
}

bool UInterchangeGltfTranslator::GetVariantSetPayloadData(UE::Interchange::FVariantSetPayloadData& PayloadData) const
{
	using namespace UE;

	PayloadData.Variants.SetNum(GltfAsset.Variants.Num());

	TMap<const TCHAR*, Interchange::FVariant*> VariantMap;
	VariantMap.Reserve(GltfAsset.Variants.Num());

	for (int32 VariantIndex = 0; VariantIndex < GltfAsset.Variants.Num(); ++VariantIndex)
	{
		const FString& VariantName = GltfAsset.Variants[VariantIndex];
		PayloadData.Variants[VariantIndex].DisplayText = VariantName;
		VariantMap.Add(*VariantName, &PayloadData.Variants[VariantIndex]);
	}

	TFunction<void(const TArray<int32>& Nodes)> BuildPayloadData;
	BuildPayloadData = [this, VariantMap = MoveTemp(VariantMap), &BuildPayloadData](const TArray<int32>& Nodes) -> void
	{
		const TArray<FString>& VariantNames = this->GltfAsset.Variants;
		const TArray<GLTF::FMaterial>& Materials = this->GltfAsset.Materials;

		for (const int32 NodeIndex : Nodes)
		{
			if (!ensure(this->GltfAsset.Nodes.IsValidIndex(NodeIndex)))
			{
				continue;
			}

			const GLTF::FNode& GltfNode = this->GltfAsset.Nodes[NodeIndex];

			if (GltfNode.Type == GLTF::FNode::EType::Mesh && this->GltfAsset.Meshes.IsValidIndex(GltfNode.MeshIndex))
			{
				const GLTF::FMesh& Mesh = this->GltfAsset.Meshes[GltfNode.MeshIndex];
				const FString* NodeUidPtr = this->NodeUidMap.Find(&GltfNode);
				if (!ensure(NodeUidPtr))
				{
					continue;
				}

				for (const GLTF::FPrimitive& Primitive : Mesh.Primitives)
				{
					for (const GLTF::FVariantMapping& VariantMapping : Primitive.VariantMappings)
					{
						if (!ensure(Materials.IsValidIndex(VariantMapping.MaterialIndex)))
						{
							continue;
						}

						const GLTF::FMaterial& GltfMaterial = Materials[VariantMapping.MaterialIndex];
<<<<<<< HEAD
						const FString MaterialUid = UInterchangeShaderGraphNode::MakeNodeUid(UE::Interchange::Gltf::Private::GltfUniqueIdGenerators[GetSourceData()].GetUniqueId(&GltfMaterial));
=======
						const FString MaterialNodeUid = UInterchangeShaderGraphNode::MakeNodeUid(GltfMaterial.UniqueId);
>>>>>>> 74d0b334

						for (int32 VariantIndex : VariantMapping.VariantIndices)
						{
							if (!ensure(VariantMap.Contains(*VariantNames[VariantIndex])))
							{
								continue;
							}

							// This is on par with the Datasmith GLTF translator but might be wrong.
							// Each primitive should be a section of the static mesh and 
							// TODO: Revisit creation of static mesh and handling of variants: UE-159945.
							Interchange::FVariantPropertyCaptureData PropertyCaptureData;

							PropertyCaptureData.Category = Interchange::EVariantPropertyCaptureCategory::Material;
							PropertyCaptureData.ObjectUid = MaterialNodeUid;

							Interchange::FVariant& VariantData = *(VariantMap[*VariantNames[VariantIndex]]);

							Interchange::FVariantBinding& Binding = VariantData.Bindings.AddDefaulted_GetRef();

							Binding.TargetUid = *NodeUidPtr;
							Binding.Captures.Add(PropertyCaptureData);
						}

					}
				}
			}

			if (GltfNode.Children.Num() > 0)
			{
				BuildPayloadData(GltfNode.Children);
			}
		}
	};

	for (const GLTF::FScene& GltfScene : GltfAsset.Scenes)
	{
		BuildPayloadData(GltfScene.Nodes);
	}

	return true;
}

TFuture<TOptional<UE::Interchange::FSkeletalMeshLodPayloadData>> UInterchangeGltfTranslator::GetSkeletalMeshLodPayloadData(const FString& PayLoadKey) const
{
	return Async(EAsyncExecution::TaskGraph, [this, PayLoadKey]
		{
			TOptional<UE::Interchange::FSkeletalMeshLodPayloadData> Result;
			UE::Interchange::FSkeletalMeshLodPayloadData SkeletalMeshPayloadData;
			
			if (UE::Interchange::Gltf::Private::GetSkeletalMeshDescriptionForPayLoadKey(GltfAsset, PayLoadKey, SkeletalMeshPayloadData.LodMeshDescription, &SkeletalMeshPayloadData.JointNames))
			{
				Result.Emplace(SkeletalMeshPayloadData);
			}

			return Result;
		});
}

TFuture<TOptional<UE::Interchange::FSkeletalMeshMorphTargetPayloadData>> UInterchangeGltfTranslator::GetSkeletalMeshMorphTargetPayloadData(const FString& PayLoadKey) const
{
	TSharedPtr<TPromise<TOptional<UE::Interchange::FSkeletalMeshMorphTargetPayloadData>>> Promise = MakeShared<TPromise<TOptional<UE::Interchange::FSkeletalMeshMorphTargetPayloadData>>>();
	Promise->SetValue(TOptional<UE::Interchange::FSkeletalMeshMorphTargetPayloadData>{});
	return Promise->GetFuture();
}

void UInterchangeGltfTranslator::HandleGltfSkeletons(UInterchangeBaseNodeContainer& NodeContainer, const FString& SceneNodeUid, const TArray<int32>& SkinnedMeshNodes, TSet<int>& UnusedMeshIndices) const
{
	TMap<int32, TMap<int32, TArray<int32>>> MeshIndexToRootJointGroupedSkinnedMeshNodesMap;

	//group SkinnedMeshNodes based on Joint Root Parents and Mesh indices
	//this is needed in order to figure out how many duplications do we need for a given mesh
	for (int32 SkinnedMeshNodeIndex : SkinnedMeshNodes)
	{
		const GLTF::FNode& SkinnedMeshNode = GltfAsset.Nodes[SkinnedMeshNodeIndex];

		TMap<int32, TArray<int32>>& RootJointGroupedSkinnedMeshNodes = MeshIndexToRootJointGroupedSkinnedMeshNodesMap.FindOrAdd(SkinnedMeshNode.MeshIndex);

		//get the SkinnedMeshNode's skin's first joint as the starting ground and find the top most root joint for it:
		if (!GltfAsset.Skins.IsValidIndex(SkinnedMeshNode.Skindex)
			|| !GltfAsset.Skins[SkinnedMeshNode.Skindex].Joints.IsValidIndex(0)
			|| !GltfAsset.Nodes.IsValidIndex(GltfAsset.Skins[SkinnedMeshNode.Skindex].Joints[0]))
		{
			continue;
		}
		
		int32 RootJointIndex = GltfAsset.Nodes[GltfAsset.Skins[SkinnedMeshNode.Skindex].Joints[0]].RootJointIndex;
		if (!GltfAsset.Nodes.IsValidIndex(RootJointIndex))
		{
			continue;
		}

		//basedon that root joint group the SkinnedMeshNodes:
		TArray<int32>& GroupedSkinnedMeshNodes = RootJointGroupedSkinnedMeshNodes.FindOrAdd(RootJointIndex);
		GroupedSkinnedMeshNodes.Add(SkinnedMeshNodeIndex);
	}

	for (const TTuple<int32, TMap<int32, TArray<int32>>>& MeshIndexRootJointGroups : MeshIndexToRootJointGroupedSkinnedMeshNodesMap)
	{
		const TMap<int32, TArray<int32>>& RootJointGroupedSkinnedMeshNodes = MeshIndexRootJointGroups.Value;

		int MeshIndex = MeshIndexRootJointGroups.Key;

		//iterate through the groups:
		//rootjoint , array<skinnedMeshNodes>
		for (const TTuple<int32, TArray<int32>>& RootJointToSkinnedMeshNodes : RootJointGroupedSkinnedMeshNodes)
		{
			//Duplicate MeshNode for each group:
			int32 RootJointIndex = RootJointToSkinnedMeshNodes.Key;

			//Skeletal Mesh's naming policy: (Mesh.Name)_(RootJointNode.Name) naming policy:
			FString SkeletalName = GltfAsset.Meshes[MeshIndex].Name + TEXT("_") + GltfAsset.Nodes[RootJointIndex].Name;
<<<<<<< HEAD
			FString SkeletalId = UE::Interchange::Gltf::Private::GltfUniqueIdGenerators[GetSourceData()].GetUniqueId(&GltfAsset.Meshes[MeshIndex]) + TEXT("_") + UE::Interchange::Gltf::Private::GltfUniqueIdGenerators[GetSourceData()].GetUniqueId(&GltfAsset.Nodes[RootJointIndex]);

			UInterchangeMeshNode* SkeletalMeshNode = HandleGltfMesh(NodeContainer, GltfAsset.Meshes[MeshIndex], MeshIndex, UnusedMeshIndices, SkeletalId);
=======
			FString SkeletalId = GltfAsset.Meshes[MeshIndex].UniqueId + TEXT("_") + GltfAsset.Nodes[RootJointIndex].UniqueId;

			UInterchangeMeshNode* SkeletalMeshNode = HandleGltfMesh(NodeContainer, GltfAsset.Meshes[MeshIndex], MeshIndex, UnusedMeshIndices, SkeletalName, SkeletalId);
>>>>>>> 74d0b334

			SkeletalMeshNode->SetSkinnedMesh(true);

			//generate payload key:
			//of template:
			//"LexToString(SkinnedMeshNode.MeshIndex | (SkinnedMeshNode.Skindex << 16))":"LexToString(SkinnedMeshNode.MeshIndex | (SkinnedMeshNode.Skindex << 16))".....
			FString Payload = "";
			for (int32 SkinnedMeshIndex : RootJointToSkinnedMeshNodes.Value)
			{
				const GLTF::FNode& SkinnedMeshNode = GltfAsset.Nodes[SkinnedMeshIndex];
				if (Payload.Len() > 0)
				{
					Payload += ":";
				}
				Payload += LexToString(SkinnedMeshNode.MeshIndex | (SkinnedMeshNode.Skindex << 16));
			}
			SkeletalMeshNode->SetPayLoadKey(Payload);

			//set the root joint node as the skeletonDependency:
			int32 RootJointNodeIndex = RootJointToSkinnedMeshNodes.Key;
			const GLTF::FNode& RootJointNode = GltfAsset.Nodes[RootJointNodeIndex];
			const FString* SkeletonNodeUid = NodeUidMap.Find(&RootJointNode);
			if (ensure(SkeletonNodeUid))
			{
				SkeletalMeshNode->SetSkeletonDependencyUid(*SkeletonNodeUid);
			}
				

			//set the mesh actor node's custom asset instance uid to the new duplicated mesh
			//if there are more than one skins, then choose the topmost (root node of the collection, top most in a hierarchical tree term) occurance of SkinnedMeshIndex
			int32 MeshActorNodeIndex = UE::Interchange::Gltf::Private::GetRootNodeIndex(GltfAsset, RootJointToSkinnedMeshNodes.Value);
			const GLTF::FNode& MeshActorNode = GltfAsset.Nodes[MeshActorNodeIndex];
			const FString* SceneMeshActorNodeUid = NodeUidMap.Find(&MeshActorNode);
			if (const UInterchangeSceneNode* ConstSceneMeshActorNode = Cast< UInterchangeSceneNode >(NodeContainer.GetNode(*SceneMeshActorNodeUid)))
			{
				UInterchangeSceneNode* SceneMeshNode = const_cast<UInterchangeSceneNode*>(ConstSceneMeshActorNode);
				if (ensure(SceneMeshNode))
				{
					SceneMeshNode->SetCustomAssetInstanceUid(SkeletalMeshNode->GetUniqueID());
				}
			}

			NodeContainer.AddNode(SkeletalMeshNode);
		}
	}
}

UInterchangeMeshNode* UInterchangeGltfTranslator::HandleGltfMesh(UInterchangeBaseNodeContainer& NodeContainer, 
	const GLTF::FMesh& GltfMesh, int MeshIndex, 
	TSet<int>& UnusedMeshIndices, 
	const FString& SkeletalName/*If set it creates the mesh even if it was already created (for Skeletals)*/,
	const FString& SkeletalId) const
{
	if (!UnusedMeshIndices.Contains(MeshIndex) && SkeletalName.Len() == 0)
	{
		return nullptr;
	}
	FString MeshName = SkeletalName.Len() ? SkeletalName : GltfMesh.Name;
	UnusedMeshIndices.Remove(MeshIndex);

	UInterchangeMeshNode* MeshNode = NewObject< UInterchangeMeshNode >(&NodeContainer);
<<<<<<< HEAD
	FString MeshNodeUid = TEXT("\\Mesh\\") + (SkeletalName.Len() ? SkeletalName : UE::Interchange::Gltf::Private::GltfUniqueIdGenerators[GetSourceData()].GetUniqueId(&GltfMesh));
=======
	FString MeshNodeUid = TEXT("\\Mesh\\") + (SkeletalId.Len() ? SkeletalId : GltfMesh.UniqueId);
>>>>>>> 74d0b334

	MeshNode->InitializeNode(MeshNodeUid, MeshName, EInterchangeNodeContainerType::TranslatedAsset);
	MeshNode->SetPayLoadKey(LexToString(MeshIndex));

	NodeContainer.AddNode(MeshNode);

	for (int32 PrimitiveCounter = 0; PrimitiveCounter < GltfMesh.Primitives.Num(); PrimitiveCounter++)
	{
		const GLTF::FPrimitive& Primitive = GltfMesh.Primitives[PrimitiveCounter];

		// Assign materials
		if (GltfAsset.Materials.IsValidIndex(Primitive.MaterialIndex))
		{
			const FString MaterialName = GltfAsset.Materials[Primitive.MaterialIndex].Name;
<<<<<<< HEAD
			const FString ShaderGraphNodeUid = UInterchangeShaderGraphNode::MakeNodeUid(UE::Interchange::Gltf::Private::GltfUniqueIdGenerators[GetSourceData()].GetUniqueId(&GltfAsset.Materials[Primitive.MaterialIndex]));
=======
			const FString ShaderGraphNodeUid = UInterchangeShaderGraphNode::MakeNodeUid(GltfAsset.Materials[Primitive.MaterialIndex].UniqueId);
>>>>>>> 74d0b334
			MeshNode->SetSlotMaterialDependencyUid(MaterialName, ShaderGraphNodeUid);
		}
	}

	return MeshNode;
}

#undef LOCTEXT_NAMESPACE<|MERGE_RESOLUTION|>--- conflicted
+++ resolved
@@ -135,72 +135,6 @@
 		}
 	}
 
-<<<<<<< HEAD
-	//Temporary Solution specifically for 5.1.1
-	// As we cannot modify public headers (because of binary compatibility ) all necessary changes for gltf object uniqueness have been moved into here.
-	// Appropriate/fully fledged solution will be addressed for 5.2
-	struct GLTFUniqueIdGenerator
-	{
-		FString Prefix;
-		
-		// Node To UniqueId maps
-		TMap<const GLTF::FAnimation*, FString> AnimationToUniqueId;
-		TMap<const GLTF::FScene*, FString> SceneToUniqueId;
-		TMap<const GLTF::FMaterial*, FString> MaterialToUniqueId;
-		TMap<const GLTF::FMesh*, FString> MeshToUniqueId;
-		TMap<const GLTF::FNode*, FString> NodeToUniqueId;
-		TMap<const GLTF::FCamera*, FString> CameraToUniqueId;
-		TMap<const GLTF::FLight*, FString> LightToUniqueId;
-		TMap<const GLTF::FSkinInfo*, FString> SkinToUniqueId;
-		TMap<const GLTF::FTexture*, FString> TextureToUniqueId;
-		TMap<const GLTF::FImage*, FString> ImageToUniqueId;
-
-		void Clear()
-		{
-			Prefix = "";
-
-			AnimationToUniqueId.Empty();
-			SceneToUniqueId.Empty();
-			MaterialToUniqueId.Empty();
-			MeshToUniqueId.Empty();
-			NodeToUniqueId.Empty();
-			CameraToUniqueId.Empty();
-			LightToUniqueId.Empty();
-			SkinToUniqueId.Empty();
-			TextureToUniqueId.Empty();
-			ImageToUniqueId.Empty();
-		}
-
-		template <typename T>
-		FString GetUniqueId(T Object, TMap<T, FString>& ObjectToUniqueId, const FString& ObjectPrefix)
-		{
-			if (ObjectToUniqueId.Contains(Object))
-			{
-				return ObjectToUniqueId[Object];
-			}
-			else
-			{
-				FString UniqueIdCandidate = Prefix + ObjectPrefix + FString::FromInt(ObjectToUniqueId.Num());
-				ObjectToUniqueId.Add(Object, UniqueIdCandidate);
-				return UniqueIdCandidate;
-			}
-		}
-
-		FString GetUniqueId(const GLTF::FAnimation* Object) { return GetUniqueId<const GLTF::FAnimation*>(Object, AnimationToUniqueId, "_animation_"); }
-		FString GetUniqueId(const GLTF::FScene* Object) { return GetUniqueId<const GLTF::FScene*>(Object, SceneToUniqueId, "_scene_"); }
-		FString GetUniqueId(const GLTF::FMaterial* Object) { return GetUniqueId<const GLTF::FMaterial*>(Object, MaterialToUniqueId, "_material_"); }
-		FString GetUniqueId(const GLTF::FMesh* Object) { return GetUniqueId<const GLTF::FMesh*>(Object, MeshToUniqueId, "_mesh_"); }
-		FString GetUniqueId(const GLTF::FNode* Object) { return GetUniqueId<const GLTF::FNode*>(Object, NodeToUniqueId, "_node_"); }
-		FString GetUniqueId(const GLTF::FCamera* Object) { return GetUniqueId<const GLTF::FCamera*>(Object, CameraToUniqueId, "_camera_"); }
-		FString GetUniqueId(const GLTF::FLight* Object) { return GetUniqueId<const GLTF::FLight*>(Object, LightToUniqueId, "_light_"); }
-		FString GetUniqueId(const GLTF::FSkinInfo* Object) { return GetUniqueId<const GLTF::FSkinInfo*>(Object, SkinToUniqueId, "_skin_"); }
-		FString GetUniqueId(const GLTF::FTexture* Object) { return GetUniqueId<const GLTF::FTexture*>(Object, TextureToUniqueId, "_texture_"); }
-		FString GetUniqueId(const GLTF::FImage* Object) { return GetUniqueId<const GLTF::FImage*>(Object, ImageToUniqueId, "_image_"); }
-	};
-
-	static TMap<const UInterchangeSourceData*, GLTFUniqueIdGenerator> GltfUniqueIdGenerators;
-	static TMap<const UInterchangeSourceData*, int> GltfUniqueIdGeneratorsRefCounter;
-=======
 	enum TranslationResult : int32
 	{
 		SUCCESSFULL = 0,
@@ -259,21 +193,14 @@
 			FEngineAnalytics::GetProvider().RecordEvent(TEXT("Interchange.Usage.Import.GLTF"), GLTFAnalytics);
 		}
 	};
->>>>>>> 74d0b334
 }
 
 void UInterchangeGltfTranslator::HandleGltfNode( UInterchangeBaseNodeContainer& NodeContainer, const GLTF::FNode& GltfNode, const FString& ParentNodeUid, const int32 NodeIndex, 
 	bool &bHasVariants, TArray<int32>& SkinnedMeshNodes, TSet<int>& UnusedMeshIndices ) const
 {
-	
-
 	using namespace UE::Interchange::Gltf::Private;
 
-<<<<<<< HEAD
-	const FString NodeUid = ParentNodeUid + TEXT("\\") + GltfUniqueIdGenerators[GetSourceData()].GetUniqueId(&GltfNode);
-=======
 	const FString NodeUid = ParentNodeUid + TEXT("\\") + GltfNode.UniqueId;
->>>>>>> 74d0b334
 
 	const UInterchangeSceneNode* ParentSceneNode = Cast< UInterchangeSceneNode >( NodeContainer.GetNode( ParentNodeUid ) );
 
@@ -312,11 +239,7 @@
 			{
 				HandleGltfMesh(NodeContainer, GltfAsset.Meshes[GltfNode.MeshIndex], GltfNode.MeshIndex, UnusedMeshIndices);
 
-<<<<<<< HEAD
-				const FString MeshNodeUid = TEXT("\\Mesh\\") + GltfUniqueIdGenerators[GetSourceData()].GetUniqueId(&GltfAsset.Meshes[ GltfNode.MeshIndex ]);
-=======
 				const FString MeshNodeUid = TEXT("\\Mesh\\") + GltfAsset.Meshes[ GltfNode.MeshIndex ].UniqueId;
->>>>>>> 74d0b334
 				InterchangeSceneNode->SetCustomAssetInstanceUid( MeshNodeUid );
 
 				if (!bHasVariants && GltfAsset.Variants.Num() > 0)
@@ -333,11 +256,7 @@
 
 			if ( GltfAsset.Cameras.IsValidIndex( GltfNode.CameraIndex ) )
 			{
-<<<<<<< HEAD
-				const FString CameraNodeUid = TEXT("\\Camera\\") + GltfUniqueIdGenerators[GetSourceData()].GetUniqueId(&GltfAsset.Cameras[ GltfNode.CameraIndex ]);
-=======
 				const FString CameraNodeUid = TEXT("\\Camera\\") + GltfAsset.Cameras[ GltfNode.CameraIndex ].UniqueId;
->>>>>>> 74d0b334
 				InterchangeSceneNode->SetCustomAssetInstanceUid( CameraNodeUid );
 			}
 			break;
@@ -349,11 +268,7 @@
 
 			if ( GltfAsset.Lights.IsValidIndex( GltfNode.LightIndex ) )
 			{
-<<<<<<< HEAD
-				const FString LightNodeUid = TEXT("\\Light\\") + GltfUniqueIdGenerators[GetSourceData()].GetUniqueId(&GltfAsset.Lights[ GltfNode.LightIndex ]);
-=======
 				const FString LightNodeUid = TEXT("\\Light\\") + GltfAsset.Lights[ GltfNode.LightIndex ].UniqueId;
->>>>>>> 74d0b334
 				InterchangeSceneNode->SetCustomAssetInstanceUid( LightNodeUid );
 			}
 		}
@@ -422,11 +337,7 @@
 		UInterchangeShaderNode* ColorNode = UInterchangeShaderNode::Create( &NodeContainer, ColorNodeName, ShaderNode.GetUniqueID() );
 		ColorNode->SetCustomShaderType( Standard::Nodes::TextureSample::Name.ToString() );
 
-<<<<<<< HEAD
-		const FString TextureUid = UInterchangeTextureNode::MakeNodeUid(GltfUniqueIdGenerators[GetSourceData()].GetUniqueId(&GltfAsset.Textures[TextureMap.TextureIndex]));
-=======
 		const FString TextureUid = UInterchangeTextureNode::MakeNodeUid(GltfAsset.Textures[TextureMap.TextureIndex].UniqueId);
->>>>>>> 74d0b334
 
 		ColorNode->AddStringAttribute( UInterchangeShaderPortsAPI::MakeInputValueKey( Standard::Nodes::TextureSample::Inputs::Texture.ToString() ), TextureUid );
 
@@ -1040,12 +951,6 @@
 		}
 	}
 
-<<<<<<< HEAD
-	const_cast< UInterchangeGltfTranslator* >( this )->GltfAsset.GenerateNames(FileName); //uniqueIds are generated on demand
-	GltfUniqueIdGeneratorsRefCounter.FindOrAdd(GetSourceData())++;
-	GltfUniqueIdGenerators.FindOrAdd(GetSourceData());
-	GltfUniqueIdGenerators[GetSourceData()].Prefix = FileName;
-=======
 	//In case of non supported extensions fail out:
 	if (NotSupportedExtensions.Len() > 0)
 	{
@@ -1062,18 +967,13 @@
 	ScaleNodeTranslations(const_cast<UInterchangeGltfTranslator*>(this)->GltfAsset.Nodes, GltfUnitConversionMultiplier);
 
 	const_cast< UInterchangeGltfTranslator* >( this )->GltfAsset.GenerateNames(FileName);
->>>>>>> 74d0b334
 
 	// Textures
 	{
 		int32 TextureIndex = 0;
 		for ( const GLTF::FTexture& GltfTexture : GltfAsset.Textures )
 		{
-<<<<<<< HEAD
-			UInterchangeTexture2DNode* TextureNode = UInterchangeTexture2DNode::Create(&NodeContainer, GltfUniqueIdGenerators[GetSourceData()].GetUniqueId(&GltfTexture));
-=======
 			UInterchangeTexture2DNode* TextureNode = UInterchangeTexture2DNode::Create(&NodeContainer, GltfTexture.UniqueId);
->>>>>>> 74d0b334
 			TextureNode->SetDisplayLabel(GltfTexture.Name);
 
 			TextureNode->SetCustomFilter(ConvertFilter(GltfTexture.Sampler.MinFilter));
@@ -1089,11 +989,7 @@
 		int32 MaterialIndex = 0;
 		for ( const GLTF::FMaterial& GltfMaterial : GltfAsset.Materials )
 		{
-<<<<<<< HEAD
-			UInterchangeShaderGraphNode* ShaderGraphNode = UInterchangeShaderGraphNode::Create(&NodeContainer, GltfUniqueIdGenerators[GetSourceData()].GetUniqueId(&GltfMaterial));
-=======
 			UInterchangeShaderGraphNode* ShaderGraphNode = UInterchangeShaderGraphNode::Create(&NodeContainer, GltfMaterial.UniqueId);
->>>>>>> 74d0b334
 			ShaderGraphNode->SetDisplayLabel(GltfMaterial.Name);
 
 			HandleGltfMaterial( NodeContainer, GltfMaterial, *ShaderGraphNode );
@@ -1117,11 +1013,7 @@
 		for ( const GLTF::FCamera& GltfCamera : GltfAsset.Cameras )
 		{
 			UInterchangeCameraNode* CameraNode = NewObject< UInterchangeCameraNode >( &NodeContainer );
-<<<<<<< HEAD
-			FString CameraNodeUid = TEXT("\\Camera\\") + GltfUniqueIdGenerators[GetSourceData()].GetUniqueId(&GltfCamera);
-=======
 			FString CameraNodeUid = TEXT("\\Camera\\") + GltfCamera.UniqueId;
->>>>>>> 74d0b334
 			CameraNode->InitializeNode( CameraNodeUid, GltfCamera.Name, EInterchangeNodeContainerType::TranslatedAsset );
 
 			float       AspectRatio;
@@ -1154,11 +1046,7 @@
 		int32 LightIndex = 0;
 		for ( const GLTF::FLight& GltfLight : GltfAsset.Lights )
 		{
-<<<<<<< HEAD
-			FString LightNodeUid = TEXT("\\Light\\") + GltfUniqueIdGenerators[GetSourceData()].GetUniqueId(&GltfLight);
-=======
 			FString LightNodeUid = TEXT("\\Light\\") + GltfLight.UniqueId;
->>>>>>> 74d0b334
 
 			switch (GltfLight.Type)
 			{
@@ -1223,11 +1111,7 @@
 
 			FString SceneName = GltfScene.Name;
 
-<<<<<<< HEAD
-			FString SceneNodeUid = TEXT("\\Scene\\") + GltfUniqueIdGenerators[GetSourceData()].GetUniqueId(&GltfScene);
-=======
 			FString SceneNodeUid = TEXT("\\Scene\\") + GltfScene.UniqueId;
->>>>>>> 74d0b334
 			SceneNode->InitializeNode( SceneNodeUid, SceneName, EInterchangeNodeContainerType::TranslatedScene );
 			NodeContainer.AddNode( SceneNode );
 
@@ -1306,18 +1190,7 @@
 		UE_LOG(LogInterchangeImport, Warning, TEXT("GLTF Mesh Import Warning. Gltf Mesh Usage expectation is not met."));
 	}
 
-<<<<<<< HEAD
-	GltfUniqueIdGeneratorsRefCounter[GetSourceData()]--;
-	if (GltfUniqueIdGeneratorsRefCounter[GetSourceData()] <= 0)
-	{
-		GltfUniqueIdGenerators[GetSourceData()].Clear();
-		GltfUniqueIdGenerators.Remove(GetSourceData());
-		GltfUniqueIdGeneratorsRefCounter.Remove(GetSourceData());
-	}
-
-=======
 	SendAnalytics(TranslationResult::SUCCESSFULL, NotSupportedExtensions, GltfAsset.ExtensionsUsed, GltfAsset.RequiredExtensions, GltfAsset.Metadata);;
->>>>>>> 74d0b334
 	return true;
 }
 
@@ -1577,11 +1450,7 @@
 
 	UInterchangeAnimationTrackSetNode* TrackSetNode = NewObject< UInterchangeAnimationTrackSetNode >(&NodeContainer);
 
-<<<<<<< HEAD
-	const FString AnimTrackSetNodeUid = TEXT("\\Animation\\") + UE::Interchange::Gltf::Private::GltfUniqueIdGenerators[GetSourceData()].GetUniqueId(&GltfAnimation);
-=======
 	const FString AnimTrackSetNodeUid = TEXT("\\Animation\\") + GltfAnimation.UniqueId;
->>>>>>> 74d0b334
 	TrackSetNode->InitializeNode(AnimTrackSetNodeUid, GltfAnimation.Name, EInterchangeNodeContainerType::TranslatedAsset);
 
 	for (const TTuple<const GLTF::FNode*, TArray<int32>>& NodeChannelsEntry : NodeChannelsMap)
@@ -1658,11 +1527,7 @@
 {
 	if (GltfAsset.Textures.IsValidIndex(TextureMap.TextureIndex))
 	{
-<<<<<<< HEAD
-		const FString TextureUid = UInterchangeTextureNode::MakeNodeUid(UE::Interchange::Gltf::Private::GltfUniqueIdGenerators[GetSourceData()].GetUniqueId(&GltfAsset.Textures[TextureMap.TextureIndex]));
-=======
 		const FString TextureUid = UInterchangeTextureNode::MakeNodeUid(GltfAsset.Textures[TextureMap.TextureIndex].UniqueId);
->>>>>>> 74d0b334
 		if (UInterchangeTextureNode* TextureNode = const_cast<UInterchangeTextureNode*>(Cast<UInterchangeTextureNode>(NodeContainer.GetNode(TextureUid))))
 		{
 			TextureNode->SetCustomSRGB(true);
@@ -1673,11 +1538,7 @@
 {
 	if (GltfAsset.Textures.IsValidIndex(TextureMap.TextureIndex))
 	{
-<<<<<<< HEAD
-		const FString TextureUid = UInterchangeTextureNode::MakeNodeUid(UE::Interchange::Gltf::Private::GltfUniqueIdGenerators[GetSourceData()].GetUniqueId(&GltfAsset.Textures[TextureMap.TextureIndex]));
-=======
 		const FString TextureUid = UInterchangeTextureNode::MakeNodeUid(GltfAsset.Textures[TextureMap.TextureIndex].UniqueId);
->>>>>>> 74d0b334
 		if (UInterchangeTextureNode* TextureNode = const_cast<UInterchangeTextureNode*>(Cast<UInterchangeTextureNode>(NodeContainer.GetNode(TextureUid))))
 		{
 			TextureNode->SetCustombFlipGreenChannel(true);
@@ -1778,11 +1639,7 @@
 								}
 
 								const GLTF::FMaterial& GltfMaterial = Materials[VariantMapping.MaterialIndex];
-<<<<<<< HEAD
-								const FString MaterialUid = UInterchangeShaderGraphNode::MakeNodeUid(UE::Interchange::Gltf::Private::GltfUniqueIdGenerators[GetSourceData()].GetUniqueId(&GltfMaterial));
-=======
 								const FString MaterialUid = UInterchangeShaderGraphNode::MakeNodeUid(GltfMaterial.UniqueId);
->>>>>>> 74d0b334
 
 								VariantSetNode->AddCustomDependencyUid(MaterialUid);
 
@@ -1863,11 +1720,7 @@
 						}
 
 						const GLTF::FMaterial& GltfMaterial = Materials[VariantMapping.MaterialIndex];
-<<<<<<< HEAD
-						const FString MaterialUid = UInterchangeShaderGraphNode::MakeNodeUid(UE::Interchange::Gltf::Private::GltfUniqueIdGenerators[GetSourceData()].GetUniqueId(&GltfMaterial));
-=======
 						const FString MaterialNodeUid = UInterchangeShaderGraphNode::MakeNodeUid(GltfMaterial.UniqueId);
->>>>>>> 74d0b334
 
 						for (int32 VariantIndex : VariantMapping.VariantIndices)
 						{
@@ -1980,15 +1833,9 @@
 
 			//Skeletal Mesh's naming policy: (Mesh.Name)_(RootJointNode.Name) naming policy:
 			FString SkeletalName = GltfAsset.Meshes[MeshIndex].Name + TEXT("_") + GltfAsset.Nodes[RootJointIndex].Name;
-<<<<<<< HEAD
-			FString SkeletalId = UE::Interchange::Gltf::Private::GltfUniqueIdGenerators[GetSourceData()].GetUniqueId(&GltfAsset.Meshes[MeshIndex]) + TEXT("_") + UE::Interchange::Gltf::Private::GltfUniqueIdGenerators[GetSourceData()].GetUniqueId(&GltfAsset.Nodes[RootJointIndex]);
-
-			UInterchangeMeshNode* SkeletalMeshNode = HandleGltfMesh(NodeContainer, GltfAsset.Meshes[MeshIndex], MeshIndex, UnusedMeshIndices, SkeletalId);
-=======
 			FString SkeletalId = GltfAsset.Meshes[MeshIndex].UniqueId + TEXT("_") + GltfAsset.Nodes[RootJointIndex].UniqueId;
 
 			UInterchangeMeshNode* SkeletalMeshNode = HandleGltfMesh(NodeContainer, GltfAsset.Meshes[MeshIndex], MeshIndex, UnusedMeshIndices, SkeletalName, SkeletalId);
->>>>>>> 74d0b334
 
 			SkeletalMeshNode->SetSkinnedMesh(true);
 
@@ -2050,11 +1897,7 @@
 	UnusedMeshIndices.Remove(MeshIndex);
 
 	UInterchangeMeshNode* MeshNode = NewObject< UInterchangeMeshNode >(&NodeContainer);
-<<<<<<< HEAD
-	FString MeshNodeUid = TEXT("\\Mesh\\") + (SkeletalName.Len() ? SkeletalName : UE::Interchange::Gltf::Private::GltfUniqueIdGenerators[GetSourceData()].GetUniqueId(&GltfMesh));
-=======
 	FString MeshNodeUid = TEXT("\\Mesh\\") + (SkeletalId.Len() ? SkeletalId : GltfMesh.UniqueId);
->>>>>>> 74d0b334
 
 	MeshNode->InitializeNode(MeshNodeUid, MeshName, EInterchangeNodeContainerType::TranslatedAsset);
 	MeshNode->SetPayLoadKey(LexToString(MeshIndex));
@@ -2069,11 +1912,7 @@
 		if (GltfAsset.Materials.IsValidIndex(Primitive.MaterialIndex))
 		{
 			const FString MaterialName = GltfAsset.Materials[Primitive.MaterialIndex].Name;
-<<<<<<< HEAD
-			const FString ShaderGraphNodeUid = UInterchangeShaderGraphNode::MakeNodeUid(UE::Interchange::Gltf::Private::GltfUniqueIdGenerators[GetSourceData()].GetUniqueId(&GltfAsset.Materials[Primitive.MaterialIndex]));
-=======
 			const FString ShaderGraphNodeUid = UInterchangeShaderGraphNode::MakeNodeUid(GltfAsset.Materials[Primitive.MaterialIndex].UniqueId);
->>>>>>> 74d0b334
 			MeshNode->SetSlotMaterialDependencyUid(MaterialName, ShaderGraphNodeUid);
 		}
 	}
