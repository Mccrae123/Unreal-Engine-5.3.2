--- conflicted
+++ resolved
@@ -9,10 +9,7 @@
 #include "Misc/ConfigCacheIni.h"
 #include "Misc/App.h"
 #include "Misc/EngineVersion.h"
-<<<<<<< HEAD
-=======
 #include "UObject/CoreNet.h"
->>>>>>> 4af6daef
 
 #include "OodleNetworkTrainerCommandlet.h"
 #include "OodleNetworkAnalytics.h"
@@ -543,11 +540,7 @@
 
 #endif
 
-<<<<<<< HEAD
-		EOodleNetworkEnableMode EnableMode = (Handler->Mode == Handler::Mode::Server ? ServerEnableMode : ClientEnableMode);
-=======
 		EOodleNetworkEnableMode EnableMode = (Handler->Mode == UE::Handler::Mode::Server ? ServerEnableMode : ClientEnableMode);
->>>>>>> 4af6daef
 
 		if (EnableMode == EOodleNetworkEnableMode::AlwaysEnabled)
 		{
