// Copyright Epic Games, Inc. All Rights Reserved.
namespace UnrealBuildTool.Rules
{
	using System.Collections.Generic;
	using UnrealBuildTool;
	using System.IO;
	using System;

	public class Bridge  : ModuleRules
	{
		private string ThirdPartyPath
		{
			get { return Path.GetFullPath(Path.Combine(ModuleDirectory, "../../ThirdParty/")); }
		}

		private void stageFiles(String[] FilesToStage)
		{
			foreach (var File in FilesToStage)
			{
				RuntimeDependencies.Add(File);
			}
		}

		public Bridge (ReadOnlyTargetRules Target) : base(Target)
		{
			PublicDependencyModuleNames.AddRange(
				new string[] {
					"Projects",
					"Core",
					"CoreUObject",
					"UnrealEd",
					"Engine",
					"InputCore",
					"RenderCore",
					"RHI",
					"Slate",
					"SlateCore",
					"UMG",
					"Json",
					"WebBrowser",
					"Networking",
					"Sockets",
					"ToolMenus",
					"ContentBrowserData",
					"PlacementMode",
					"MegascansPlugin",
					"ApplicationCore"
<<<<<<< HEAD
					});

			PrivateIncludePaths.AddRange(
				new string[] {
					Path.Combine(ModuleDirectory, "Private"),
=======
>>>>>>> 4af6daef
					});
			}
		}
}<|MERGE_RESOLUTION|>--- conflicted
+++ resolved
@@ -45,14 +45,6 @@
 					"PlacementMode",
 					"MegascansPlugin",
 					"ApplicationCore"
-<<<<<<< HEAD
-					});
-
-			PrivateIncludePaths.AddRange(
-				new string[] {
-					Path.Combine(ModuleDirectory, "Private"),
-=======
->>>>>>> 4af6daef
 					});
 			}
 		}
