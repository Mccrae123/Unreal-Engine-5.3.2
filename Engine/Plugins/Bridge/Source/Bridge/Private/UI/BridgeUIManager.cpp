// Copyright Epic Games, Inc. All Rights Reserved.
#include "UI/BridgeUIManager.h"
#include "Misc/FileHelper.h"
#include "UI/BridgeStyle.h"
#include "LevelEditor.h"
#include "NodePort.h"
#include "NodeProcess.h"

// WebBrowser
#include "SWebBrowser.h"
#include "Serialization/JsonSerializer.h"
#include "WebBrowserModule.h"
#include "IWebBrowserWindow.h"
// Widgets
#include "Framework/Application/SlateApplication.h"
#include "ToolMenu.h"
#include "ToolMenus.h"
#include "ToolMenuEntry.h"
#include "ToolMenuSection.h"
#include "Misc/MessageDialog.h"
#include "ContentBrowserDataMenuContexts.h"
#include "UI/BrowserBinding.h"
#include "Widgets/Docking/SDockTab.h"

#define LOCTEXT_NAMESPACE "Bridge"
#define LEVELEDITOR_MODULE_NAME TEXT("LevelEditor")
#define CONTENTBROWSER_MODULE_NAME TEXT("ContentBrowser")

TSharedPtr<FBridgeUIManagerImpl> FBridgeUIManager::Instance;
UBrowserBinding* FBridgeUIManager::BrowserBinding;

const FName BridgeTabName = "BridgeTab";

void FBridgeUIManager::Initialize()
{
	if (!Instance.IsValid())
	{
		//Instance = MakeUnique<FBridgeUIManagerImpl>();
		Instance = MakeShareable(new FBridgeUIManagerImpl);
		Instance->Initialize();
	}
}

void FBridgeUIManagerImpl::Initialize()
{
	FBridgeStyle::Initialize();
	SetupMenuItem();
}

void FBridgeUIManagerImpl::SetupMenuItem()
{
	FBridgeStyle::SetIcon("Logo", "Logo80x80");
	FBridgeStyle::SetIcon("ContextLogo", "Logo32x32");
	FBridgeStyle::SetSVGIcon("MenuLogo", "QuixelBridgeB");
	FLevelEditorModule& LevelEditorModule = FModuleManager::LoadModuleChecked<FLevelEditorModule>(LEVELEDITOR_MODULE_NAME);
	TSharedPtr<FExtender> ToolbarExtender = MakeShareable(new FExtender);
	ToolbarExtender->AddToolBarExtension("Settings", EExtensionHook::After, nullptr, FToolBarExtensionDelegate::CreateRaw(this, &FBridgeUIManagerImpl::FillToolbar));
	LevelEditorModule.GetToolBarExtensibilityManager()->AddExtender(ToolbarExtender);

	// For Deleting Cookies
	// IWebBrowserSingleton* WebBrowserSingleton = IWebBrowserModule::Get().GetSingleton();
	// if (WebBrowserSingleton)
	// {
	// 	TSharedPtr<IWebBrowserCookieManager> CookieManager = WebBrowserSingleton->GetCookieManager();
	// 	if (CookieManager.IsValid())
	// 	{
	// 		CookieManager->DeleteCookies();
	// 	}
	// }

	// Adding Bridge entry to Quick Content menu.
	UToolMenu* AddMenu = UToolMenus::Get()->ExtendMenu("LevelEditor.LevelEditorToolBar.AddQuickMenu");
	FToolMenuSection& Section = AddMenu->FindOrAddSection("Content");
	Section.AddMenuEntry("OpenBridgeTab",
		LOCTEXT("OpenBridgeTab_Label", "Quixel Bridge"),
		LOCTEXT("OpenBridgeTab_Desc", "Opens the Quixel Bridge."),
		FSlateIcon(FBridgeStyle::GetStyleSetName(), "Bridge.MenuLogo"),
		FUIAction(FExecuteAction::CreateRaw(this, &FBridgeUIManagerImpl::CreateWindow), FCanExecuteAction())
	).InsertPosition = FToolMenuInsert("ImportContent", EToolMenuInsertType::After);


	UToolMenu* WindowMenu = UToolMenus::Get()->ExtendMenu("MainFrame.MainMenu.Window");
	FToolMenuSection* ContentSectionPtr = WindowMenu->FindSection("GetContent");
	if (!ContentSectionPtr)
	{
		ContentSectionPtr = &WindowMenu->AddSection("GetContent", NSLOCTEXT("MainAppMenu", "GetContentHeader", "Get Content"));
	}
	ContentSectionPtr->AddMenuEntry("OpenBridgeTab",
		LOCTEXT("OpenBridgeTab_Label", "Quixel Bridge"),
		LOCTEXT("OpenBridgeTab_Desc", "Opens the Quixel Bridge."),
		FSlateIcon(FBridgeStyle::GetStyleSetName(), "Bridge.MenuLogo"),
		FUIAction(FExecuteAction::CreateRaw(this, &FBridgeUIManagerImpl::CreateWindow), FCanExecuteAction())
	);
	//Section.AddSeparator(NAME_None);

	//Adding Bridge entry to Content Browser context and New menu.
	UToolMenu* ContextMenu = UToolMenus::Get()->ExtendMenu("ContentBrowser.AddNewContextMenu");
	//FToolMenuSection& ContextMenuSection = ContextMenu->AddSection("ContentBrowserMegascans", LOCTEXT("GetContentMenuHeading", "Quixel Content"));
	FToolMenuSection& ContextMenuSection = ContextMenu->FindOrAddSection("ContentBrowserGetContent");
	
	TWeakPtr<FBridgeUIManagerImpl> WeakPtr = AsShared();
	ContextMenuSection.AddDynamicEntry("GetMegascans", FNewToolMenuSectionDelegate::CreateLambda([WeakPtr](FToolMenuSection& InSection)
	{
		UContentBrowserDataMenuContext_AddNewMenu* AddNewMenuContext = InSection.FindContext<UContentBrowserDataMenuContext_AddNewMenu>();
		if (AddNewMenuContext && AddNewMenuContext->bCanBeModified && AddNewMenuContext->bContainsValidPackagePath && WeakPtr.IsValid())
		{
			InSection.AddMenuEntry(
				"GetMegascans",
				LOCTEXT("OpenBridgeTabText", "Add Quixel Content"),
				LOCTEXT("GetBridgeTooltip", "Add Megascans and DHI assets to project."),
				FSlateIcon(FBridgeStyle::GetStyleSetName(), "Bridge.MenuLogo"),
				FUIAction(FExecuteAction::CreateSP(WeakPtr.Pin().ToSharedRef(), &FBridgeUIManagerImpl::CreateWindow), FCanExecuteAction())
			);
		}
	}));

	/*TSharedPtr<FExtender> NewMenuExtender = MakeShareable(new FExtender);
	NewMenuExtender->AddMenuExtension("LevelEditor",
		EExtensionHook::After,
		NULL,
		FMenuExtensionDelegate::CreateRaw(this, &FBridgeUIManagerImpl::AddPluginMenu));
	LevelEditorModule.GetMenuExtensibilityManager()->AddExtender(NewMenuExtender);*/
	
	FGlobalTabmanager::Get()->RegisterNomadTabSpawner(BridgeTabName,
	FOnSpawnTab::CreateRaw(this, &FBridgeUIManagerImpl::CreateBridgeTab))
		.SetDisplayName(BridgeTabDisplay)
		.SetAutoGenerateMenuEntry(false)
		.SetTooltipText(BridgeToolTip);
}

void FBridgeUIManagerImpl::AddPluginMenu(FMenuBuilder& MenuBuilder)
{
	MenuBuilder.BeginSection("CustomMenu", TAttribute<FText>(FText::FromString("Quixel")));

	MenuBuilder.AddMenuEntry(
		LOCTEXT("OpenWindow", "Quixel Bridge"),
		LOCTEXT("ToolTip", "Open Quixel Bridge"),
		FSlateIcon(FBridgeStyle::GetStyleSetName(), "Bridge.Logo"),
		FUIAction(FExecuteAction::CreateRaw(this, &FBridgeUIManagerImpl::CreateWindow))
	);

	MenuBuilder.EndSection();
}

void FBridgeUIManagerImpl::FillToolbar(FToolBarBuilder& ToolbarBuilder)
{
	ToolbarBuilder.BeginSection(TEXT("QuixelBridge"));
	{
		ToolbarBuilder.AddToolBarButton(
			FUIAction(FExecuteAction::CreateRaw(this, &FBridgeUIManagerImpl::CreateWindow)),
			FName(TEXT("Quixel Bridge")),
			LOCTEXT("QMSLiveLink_label", "Bridge"),
			LOCTEXT("WorldProperties_ToolTipOverride", "Megascans Link with Bridge"),
			FSlateIcon(FBridgeStyle::GetStyleSetName(), "Bridge.Logo"),
			EUserInterfaceActionType::Button,
			FName(TEXT("QuixelBridge"))
		);
	}
	ToolbarBuilder.EndSection();
}

void FBridgeUIManagerImpl::CreateWindow()
{
// #if PLATFORM_MAC
// 	// Check if WebBrowserWidget plugin is enabled
// 	if (TSharedPtr<IPlugin> WebBrowserPlugin = IPluginManager::Get().FindPlugin("WebBrowserWidget"))
// 	{
// 		if (!WebBrowserPlugin->IsEnabled())
// 		{
// 			const FText Title = FText::FromString(TEXT("Enable Web Browser Plugin"));
// 			FMessageDialog::Open(EAppMsgType::Ok, FText::FromString(TEXT("Quixel Bridge requires the “Web Browser” plugin, which is disabled. Go to Edit > Plugins and search for “Web Browser” to enable it.")), &Title);
// 			return;
// 		}
// 	}
// 	else
// 	{
// 		FMessageDialog::Open(EAppMsgType::Ok, LOCTEXT("WebBrowserWidgetPluginNotFound", "Web Browser plugin is not found."));
// 		return;
// 	}
// #endif

	FGlobalTabmanager::Get()->TryInvokeTab(BridgeTabName);

	// Set desired window size (if the desired window size is less than main window size)
	// Rationale: the main window is mostly maximized - so the size is equal to screen size
	TArray<TSharedRef<SWindow>> Windows = FSlateApplication::Get().GetTopLevelWindows();
	if (Windows.Num() > 0)
	{
		FVector2D MainWindowSize = Windows[0]->GetSizeInScreen();
		float DesiredWidth = 1650;
		float DesiredHeight = 900;

		if (DesiredWidth < MainWindowSize.X && DesiredHeight < MainWindowSize.Y && LocalBrowserDock->GetParentWindow().IsValid())
		{
			// If Bridge is docked as a tab, the parent window will be the main window
			if (LocalBrowserDock->GetParentWindow() == Windows[0])
			{
				return;
			}

			LocalBrowserDock->GetParentWindow()->Resize(FVector2D(DesiredWidth, DesiredHeight));
			LocalBrowserDock->GetParentWindow()->MoveWindowTo(FVector2D((MainWindowSize.X - DesiredWidth) - 17, MainWindowSize.Y - DesiredHeight) / 2);
		}
	}
}

void FBridgeUIManager::Shutdown()
{
	if (FBridgeUIManager::Instance.IsValid())
	{
		if (FBridgeUIManager::Instance->Browser != NULL && FBridgeUIManager::Instance->Browser.IsValid())
		{
			FBridgeUIManager::Instance->Browser = NULL;
		}
		if (FBridgeUIManager::Instance->WebBrowserWidget != NULL && FBridgeUIManager::Instance->WebBrowserWidget.IsValid())
		{
			FBridgeUIManager::Instance->WebBrowserWidget = NULL;
		}
		if (FBridgeUIManager::Instance->LocalBrowserDock != NULL && FBridgeUIManager::Instance->LocalBrowserDock.IsValid())
		{
			FBridgeUIManager::Instance->LocalBrowserDock = NULL;
		}
	}

	FBridgeStyle::Shutdown();
	FGlobalTabmanager::Get()->UnregisterNomadTabSpawner(BridgeTabName);
}

TSharedRef<SDockTab> FBridgeUIManagerImpl::CreateBridgeTab(const FSpawnTabArgs& Args)
{
	// Start node process
	FNodeProcessManager::Get()->StartNodeProcess();

	// Delay launch on Mac to avoid getting "Background process stopped" toast
#if PLATFORM_MAC
	FGenericPlatformProcess::Sleep(1);
#endif

	FString PluginPath = FPaths::Combine(FPaths::EnginePluginsDir(), TEXT("Bridge"));
	FString IndexUrl = FPaths::ConvertRelativePathToFull(FPaths::Combine(PluginPath, TEXT("ThirdParty"), TEXT("megascans"), TEXT("index.html")));
	FString TokenPath = FPaths::ConvertRelativePathToFull(FPaths::Combine(PluginPath, TEXT("ThirdParty"), TEXT("megascans"), TEXT("token")));

	FString IndexFileContent;
	FFileHelper::LoadFileToString(IndexFileContent, *IndexUrl);

	FString Token;
	FFileHelper::LoadFileToString(Token, *TokenPath);

	FString FinalUrl;
	if (Token.Len() > 0)
	{
		TSharedPtr<FJsonObject> JsonParsed;
		TSharedRef<TJsonReader<TCHAR>> JsonReader = TJsonReaderFactory<TCHAR>::Create(Token);
		if (FJsonSerializer::Deserialize(JsonReader, JsonParsed))
		{
			FString AccessToken = JsonParsed->GetStringField("token");
			FString RefreshToken = JsonParsed->GetStringField("refreshToken");
			const FString FileUrl = FPaths::Combine(TEXT("file:///"), IndexUrl);
			FinalUrl = FString::Printf(TEXT("%s?token=%s&refreshToken=%s"), *FileUrl, *AccessToken, *RefreshToken);
		}
	}
	else
	{
		FinalUrl = FPaths::Combine(TEXT("file:///"), IndexUrl);
	}

	TSharedPtr<SWebBrowser> PluginWebBrowser;

<<<<<<< HEAD
=======
#if PLATFORM_MAC
	WindowSettings.InitialURL = FinalUrl;
	IWebBrowserSingleton* WebBrowserSingleton = IWebBrowserModule::Get().GetSingleton();
	Browser = WebBrowserSingleton->CreateBrowserWindow(WindowSettings);
	PluginWebBrowser = SAssignNew(WebBrowserWidget, SWebBrowser, Browser)
		.ShowAddressBar(false)
		.ShowControls(false);

#elif PLATFORM_WINDOWS || PLATFORM_LINUX
>>>>>>> 74d0b334
	FWebBrowserInitSettings browserInitSettings = FWebBrowserInitSettings();
	IWebBrowserModule::Get().CustomInitialize(browserInitSettings);
	WindowSettings.InitialURL = FinalUrl;
	WindowSettings.BrowserFrameRate = 60;
	if (IWebBrowserModule::IsAvailable() && IWebBrowserModule::Get().IsWebModuleAvailable())
	{
		IWebBrowserSingleton* WebBrowserSingleton = IWebBrowserModule::Get().GetSingleton();
		Browser = WebBrowserSingleton->CreateBrowserWindow(WindowSettings);
		PluginWebBrowser = SAssignNew(WebBrowserWidget, SWebBrowser, Browser)
			.ShowAddressBar(false)
			.ShowControls(false);
	}
	else
	{
		const FText Title = FText::FromString(TEXT("Enable Web Browser Plugin"));
		FMessageDialog::Open(EAppMsgType::Ok, FText::FromString(TEXT("Quixel Bridge requires the “Web Browser” plugin, which is disabled. Go to Edit > Plugins and search for “Web Browser” to enable it.")), &Title);

		return SAssignNew(LocalBrowserDock, SDockTab)
			.TabRole(ETabRole::NomadTab);
	}

	// by handling these keys, keys that were swallowed as Char events won't come out as unhandled KwyDown/Up events
	// that then go to the editor and change editor state (these arent needed if the function that calls these callbacks
	// was deleted, which may be the case soon)
	Browser->OnUnhandledKeyUp().BindLambda([](const FKeyEvent&) { return true; });
	Browser->OnUnhandledKeyDown().BindLambda([](const FKeyEvent&) { return true; });

	SAssignNew(LocalBrowserDock, SDockTab)
		.OnTabClosed_Lambda([](TSharedRef<class SDockTab> InParentTab)
		{
			// Kill node process if bound
			FBridgeUIManager::BrowserBinding->OnExitDelegate.ExecuteIfBound("Plugin Window Closed");
			FBridgeUIManager::BrowserBinding = NULL;

			// Clean up browser
			FBridgeUIManager::Instance->LocalBrowserDock = NULL;
			if (FBridgeUIManager::Instance->WebBrowserWidget.IsValid())
			{
				FBridgeUIManager::Instance->WebBrowserWidget.Reset();
				FBridgeUIManager::Instance->Browser.Reset();
			}
		})
		.TabRole(ETabRole::NomadTab)
		[
			PluginWebBrowser.ToSharedRef()
		];

	LocalBrowserDock->SetOnTabDraggedOverDockArea(
		FSimpleDelegate::CreateLambda([IndexUrl]()
										{
										FBridgeUIManager::Instance->WebBrowserWidget->Invalidate(EInvalidateWidgetReason::Layout);
										})
	);
	LocalBrowserDock->SetOnTabRelocated(
		FSimpleDelegate::CreateLambda([IndexUrl]()
										{
										FBridgeUIManager::Instance->WebBrowserWidget->Invalidate(EInvalidateWidgetReason::Layout);
										})
	);

	if (WebBrowserWidget.IsValid())
	{
		UNodePort* NodePortInfo = NewObject<UNodePort>();
		FBridgeUIManager::BrowserBinding = NewObject<UBrowserBinding>();
		FBridgeUIManager::Instance->WebBrowserWidget->BindUObject(TEXT("NodePortInfo"), NodePortInfo, true);
		FBridgeUIManager::Instance->WebBrowserWidget->BindUObject(TEXT("BrowserBinding"), FBridgeUIManager::BrowserBinding, true);
	}

	if (LocalBrowserDock.IsValid())
	{
		return LocalBrowserDock.ToSharedRef();
	}

	return SAssignNew(LocalBrowserDock, SDockTab);
}

#undef LOCTEXT_NAMESPACE<|MERGE_RESOLUTION|>--- conflicted
+++ resolved
@@ -266,8 +266,6 @@
 
 	TSharedPtr<SWebBrowser> PluginWebBrowser;
 
-<<<<<<< HEAD
-=======
 #if PLATFORM_MAC
 	WindowSettings.InitialURL = FinalUrl;
 	IWebBrowserSingleton* WebBrowserSingleton = IWebBrowserModule::Get().GetSingleton();
@@ -277,7 +275,6 @@
 		.ShowControls(false);
 
 #elif PLATFORM_WINDOWS || PLATFORM_LINUX
->>>>>>> 74d0b334
 	FWebBrowserInitSettings browserInitSettings = FWebBrowserInitSettings();
 	IWebBrowserModule::Get().CustomInitialize(browserInitSettings);
 	WindowSettings.InitialURL = FinalUrl;
@@ -298,6 +295,7 @@
 		return SAssignNew(LocalBrowserDock, SDockTab)
 			.TabRole(ETabRole::NomadTab);
 	}
+#endif
 
 	// by handling these keys, keys that were swallowed as Char events won't come out as unhandled KwyDown/Up events
 	// that then go to the editor and change editor state (these arent needed if the function that calls these callbacks
