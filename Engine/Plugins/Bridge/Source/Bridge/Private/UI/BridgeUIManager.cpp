--- conflicted
+++ resolved
@@ -169,12 +169,7 @@
 // 	{
 // 		if (!WebBrowserPlugin->IsEnabled())
 // 		{
-<<<<<<< HEAD
-// 			const FText Title = FText::FromString(TEXT("Enable Web Browser Plugin"));
-// 			FMessageDialog::Open(EAppMsgType::Ok, FText::FromString(TEXT("Quixel Bridge requires the “Web Browser” plugin, which is disabled. Go to Edit > Plugins and search for “Web Browser” to enable it.")), &Title);
-=======
 // 			FMessageDialog::Open(EAppMsgType::Ok, FText::FromString(TEXT("Quixel Bridge requires the “Web Browser” plugin, which is disabled. Go to Edit > Plugins and search for “Web Browser” to enable it.")), FText::FromString(TEXT("Enable Web Browser Plugin")));
->>>>>>> 4af6daef
 // 			return;
 // 		}
 // 	}
@@ -318,12 +313,7 @@
 	}
 	else
 	{
-<<<<<<< HEAD
-		const FText Title = FText::FromString(TEXT("Enable Web Browser Plugin"));
-		FMessageDialog::Open(EAppMsgType::Ok, FText::FromString(TEXT("Quixel Bridge requires the “Web Browser” plugin, which is disabled. Go to Edit > Plugins and search for “Web Browser” to enable it.")), &Title);
-=======
 		FMessageDialog::Open(EAppMsgType::Ok, FText::FromString(TEXT("Quixel Bridge requires the “Web Browser” plugin, which is disabled. Go to Edit > Plugins and search for “Web Browser” to enable it.")), FText::FromString(TEXT("Enable Web Browser Plugin")));
->>>>>>> 4af6daef
 
 		return SAssignNew(LocalBrowserDock, SDockTab)
 			.TabRole(ETabRole::NomadTab);
