--- conflicted
+++ resolved
@@ -52,10 +52,6 @@
 #include "Utilities/VersionInfoHandler.h"
 
 #include "JsonObjectConverter.h"
-<<<<<<< HEAD
-
-=======
->>>>>>> d731a049
 
 TSharedPtr<FJsonObject> DeserializeJson(const FString& JsonStringData)
 {
@@ -232,26 +228,8 @@
 		}
 	}
 
-<<<<<<< HEAD
-	
-		
-
-	
-
-	FUAssetMeta AssetUtils::GetAssetMetaData(const FString& JsonPath)
-	{
-		
-		FString UassetMetaString;
-		FFileHelper::LoadFileToString(UassetMetaString, *JsonPath);
-		FUAssetMeta AssetMetaData;
-		FJsonObjectConverter::JsonObjectStringToUStruct(UassetMetaString, &AssetMetaData);
-		
-		return AssetMetaData;
-	}
-=======
 	return false;
 }
->>>>>>> d731a049
 
 FUAssetMeta AssetUtils::GetAssetMetaData(const FString& JsonPath)
 {
@@ -325,11 +303,7 @@
 
 	}
 	else
-<<<<<<< HEAD
-	{	
-=======
-	{
->>>>>>> d731a049
+	{
 		return EAssetImportType::NONE;
 	}
 }
@@ -397,13 +371,6 @@
 {
 	if (IsVTEnabled())
 	{
-<<<<<<< HEAD
-		FMaterialBlend::Get()->ConvertToVirtualTextures(AssetMetaData);
-	}
-}
-
-
-=======
 
 		FMaterialBlend::Get()->ConvertToVirtualTextures(AssetMetaData);
 
@@ -414,7 +381,6 @@
 	}
 }
 
->>>>>>> d731a049
 bool AssetUtils::IsVTEnabled()
 {
 	static const auto CVarVirtualTexturesEnabled = IConsoleManager::Get().FindTConsoleVariableDataInt(TEXT("r.VirtualTextures"));
@@ -422,11 +388,6 @@
 	static const auto CVarVirtualTexturesImportEnabled = IConsoleManager::Get().FindTConsoleVariableDataInt(TEXT("r.VT.EnableAutoImport"));
 	check(CVarVirtualTexturesEnabled);
 
-<<<<<<< HEAD
-	static const auto CVarVirtualTexturesEnabled = IConsoleManager::Get().FindTConsoleVariableDataInt(TEXT("r.VirtualTextures")); check(CVarVirtualTexturesEnabled);
-	const bool bVirtualTextureEnabled = CVarVirtualTexturesEnabled->GetValueOnAnyThread() != 0;
-	return bVirtualTextureEnabled;
-=======
 	const bool bVirtualTextureEnabled = CVarVirtualTexturesEnabled->GetValueOnAnyThread() != 0;
 	const bool bVirtualTextureImportEnabled = CVarVirtualTexturesImportEnabled->GetValueOnAnyThread() != 0;
 
@@ -436,7 +397,6 @@
 	}
 
 	return false;
->>>>>>> d731a049
 }
 
 void CopyUassetFilesPlants(TArray<FString> FilesToCopy, FString DestinationDirectory, const int8& AssetTier)
@@ -489,27 +449,15 @@
 		{
 			AssetInfo.version = FString::SanitizeFloat(SourceAssetsVersionInfo[AssetInfo.path]);
 		}
-<<<<<<< HEAD
-		
-	}
-
-
-=======
-	}
-
->>>>>>> d731a049
+	}
+
 	for (FString AssetToAdd : AssetsStatus["Add"])
 	{
 		FAssetInfo NewAssetInfo;
 		NewAssetInfo.path = AssetToAdd;
 		if (SourceAssetsVersionInfo.Contains(AssetToAdd))
-<<<<<<< HEAD
-		{			
-			NewAssetInfo.version = FString::SanitizeFloat(SourceAssetsVersionInfo[AssetToAdd]);			
-=======
 		{
 			NewAssetInfo.version = FString::SanitizeFloat(SourceAssetsVersionInfo[AssetToAdd]);
->>>>>>> d731a049
 		}
 		else
 		{
@@ -517,20 +465,9 @@
 		}
 		VersionData.assets.Add(NewAssetInfo);
 	}
-
-<<<<<<< HEAD
 
 	FString OutputData;
 	FJsonObjectConverter::UStructToJsonObjectString(VersionData, OutputData);
 
-
 	FFileHelper::SaveStringToFile(OutputData, *ProjectAssetsVersionPath);
-
-
-=======
-	FString OutputData;
-	FJsonObjectConverter::UStructToJsonObjectString(VersionData, OutputData);
-
-	FFileHelper::SaveStringToFile(OutputData, *ProjectAssetsVersionPath);
->>>>>>> d731a049
 }