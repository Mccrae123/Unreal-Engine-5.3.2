--- conflicted
+++ resolved
@@ -16,7 +16,6 @@
 #include "Containers/Array.h"
 
 #include "HAL/IConsoleManager.h"
-<<<<<<< HEAD
 
 #include "AssetRegistry/AssetRegistryModule.h"
 #include "AssetRegistry/IAssetRegistry.h"
@@ -31,22 +30,6 @@
 #include "PackageTools.h"
 #include "AssetRegistry/AssetRegistryModule.h"
 #include "Misc/DateTime.h"
-=======
-
-#include "AssetRegistry/AssetRegistryModule.h"
-#include "AssetRegistry/IAssetRegistry.h"
-
-#include "UObject/SoftObjectPath.h"
-#include "Engine/StreamableManager.h"
-#include "Engine/AssetManager.h"
-#include "Engine/Texture.h"
->>>>>>> d731a049
-
-#include "Engine/AssetManager.h"
-#include "UObject/Linker.h"
-#include "PackageTools.h"
-#include "AssetRegistry/AssetRegistryModule.h"
-#include "Misc/DateTime.h"
 
 TSharedPtr<FMaterialBlend> FMaterialBlend::MaterialBlendInst;
 
@@ -54,15 +37,6 @@
 {
     if (!MaterialBlendInst.IsValid())
     {
-<<<<<<< HEAD
-
-        MaterialBlendInst = MakeShareable(new FMaterialBlend);
-    }
-    return MaterialBlendInst;
-}
-
-=======
->>>>>>> d731a049
 
         MaterialBlendInst = MakeShareable(new FMaterialBlend);
     }
@@ -70,24 +44,12 @@
 }
 
 void FMaterialBlend::BlendSelectedMaterials()
-<<<<<<< HEAD
-
-
-{
-	
-
-
-    const UMaterialBlendSettings *BlendSettings = GetDefault<UMaterialBlendSettings>();
-
-    TArray<UMaterialInstanceConstant *> SelectedMaterialInstances = AssetUtils::GetSelectedAssets(TEXT("MaterialInstanceConstant"));
-=======
 
 {
 
     const UMaterialBlendSettings *BlendSettings = GetDefault<UMaterialBlendSettings>();
 
     TArray<UMaterialInstanceConstant*> SelectedMaterialInstances = AssetUtils::GetSelectedAssets(FTopLevelAssetPath(TEXT("/Script/Engine"), TEXT("MaterialInstanceConstant")));
->>>>>>> d731a049
 
     if (SelectedMaterialInstances.Num() < 2)
     {
@@ -157,45 +119,6 @@
         ++BlendSetIt;
     }
 }
-<<<<<<< HEAD
-
-bool FMaterialBlend::ValidateSelectedAssets(TArray<FString> SelectedMaterials, FString &Failure)
-{
-    for (FString MaterialPath : SelectedMaterials)
-    {
-    }
-    return false;
-}
-
-void FMaterialBlend::HandleTextureLoading(FAssetData TextureData)
-{
-
-    UTexture *TextureAsset = Cast<UTexture>(TextureData.GetAsset());
-    uint8 VT = TextureAsset->VirtualTextureStreaming;
-
-    TextureAsset->VirtualTextureStreaming = 1;
-    TextureAsset->SetFlags(RF_Standalone);
-    TextureAsset->MarkPackageDirty();
-    TextureAsset->PostEditChange();
-
-    AssetUtils::SavePackage(TextureAsset);
-}
-
-void FMaterialBlend::ConvertToVirtualTextures(FUAssetMeta AssetMetaData)
-{
-
-    IAssetRegistry &AssetRegistry = FModuleManager::GetModuleChecked<FAssetRegistryModule>("AssetRegistry").Get();
-
-    FStreamableManager &Streamable = UAssetManager::GetStreamableManager();
-
-    for (FTexturesList TextureMeta : AssetMetaData.textureSets)
-    {
-        FAssetData TextureData = AssetRegistry.GetAssetByObjectPath(FName(*TextureMeta.path));
-
-        if (!TextureData.IsValid())
-            return;
-
-=======
 
 bool FMaterialBlend::ValidateSelectedAssets(TArray<FString> SelectedMaterials, FString &Failure)
 {
@@ -233,7 +156,6 @@
         if (!TextureData.IsValid())
             return;
 
->>>>>>> d731a049
         FSoftObjectPath ItemToStream = TextureData.ToSoftObjectPath();
         Streamable.RequestAsyncLoad(ItemToStream, FStreamableDelegate::CreateRaw(this, &FMaterialBlend::HandleTextureLoading, TextureData));
     }
