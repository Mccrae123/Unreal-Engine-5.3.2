--- conflicted
+++ resolved
@@ -53,14 +53,10 @@
 		CopyUassetFiles(AssetPaths, DestinationFolder);
 	}
 
-<<<<<<< HEAD
-	AssetUtils::ConvertToVT(AssetMetaData);
-=======
 	if (AssetMetaData.assetType != TEXT("3dplant"))
 	{
 		AssetUtils::ConvertToVT(AssetMetaData);
 	}
->>>>>>> d731a049
 
 	if (FMaterialUtils::ShouldOverrideMaterial(AssetMetaData.assetType))
 	{
