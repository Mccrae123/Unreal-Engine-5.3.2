--- conflicted
+++ resolved
@@ -1,12 +1,7 @@
 {
 	"FileVersion": 3,
-<<<<<<< HEAD
-	"Version": 11,
-	"VersionName": "2022.0.5",
-=======
 	"Version": 15,
 	"VersionName": "2022.1.0",
->>>>>>> d731a049
 	"FriendlyName": "Bridge",
 	"Description": "Megascans Link for Quixel Bridge.",
 	"Category": "Editor",
