--- conflicted
+++ resolved
@@ -1,12 +1,7 @@
 {
 	"FileVersion": 3,
-<<<<<<< HEAD
-	"Version": 16,
-	"VersionName": "2022.1.1",
-=======
 	"Version": 18,
 	"VersionName": "2023.0.2",
->>>>>>> 74d0b334
 	"FriendlyName": "Bridge",
 	"Description": "Megascans Link for Quixel Bridge.",
 	"Category": "Editor",
