// Copyright Epic Games, Inc. All Rights Reserved.

#include "Graph/ControlRigGraph.h"
#include "ControlRigBlueprint.h"
#include "ControlRigBlueprintGeneratedClass.h"
#include "Graph/ControlRigGraphSchema.h"
#include "ControlRig.h"
#include "RigVMModel/RigVMGraph.h"
#include "ControlRigObjectVersion.h"
#include "Units/RigUnit.h"
#include "EdGraphNode_Comment.h"
#include "GraphEditAction.h"
#include "Units/Execution/RigUnit_BeginExecution.h"
#include "RigVMModel/Nodes/RigVMLibraryNode.h"
#include "RigVMModel/Nodes/RigVMFunctionEntryNode.h"
#include "RigVMModel/Nodes/RigVMFunctionReturnNode.h"
#include "RigVMModel/Nodes/RigVMRerouteNode.h"

#include UE_INLINE_GENERATED_CPP_BY_NAME(ControlRigGraph)

#if WITH_EDITOR
#include "Kismet2/BlueprintEditorUtils.h"
#include "ControlRigBlueprintUtils.h"
#include "BlueprintCompilationManager.h"
#include "Widgets/Notifications/SNotificationList.h"
#include "Framework/Notifications/NotificationManager.h"
#endif

#define LOCTEXT_NAMESPACE "ControlRigGraph"

UControlRigGraph::UControlRigGraph()
{
	bSuspendModelNotifications = false;
	bIsTemporaryGraphForCopyPaste = false;
	bIsSelecting = false;
	LastHierarchyTopologyVersion = INDEX_NONE;
	bIsFunctionDefinition = false;
}

FRigVMClient* UControlRigGraph::GetRigVMClient() const
{
	if (const IRigVMClientHost* Host = GetImplementingOuter<IRigVMClientHost>())
	{
		return (FRigVMClient*)Host->GetRigVMClient();
	}
	return nullptr;
}

FString UControlRigGraph::GetRigVMNodePath() const
{
	return ModelNodePath;
}

void UControlRigGraph::HandleRigVMGraphRenamed(const FString& InOldNodePath, const FString& InNewNodePath)
{
	static constexpr TCHAR NodePathPrefixFormat[] = TEXT("%s|");
	const FString OldPrefix = FString::Printf(NodePathPrefixFormat, *InOldNodePath); 
	const FString NewPrefix = FString::Printf(NodePathPrefixFormat, *InNewNodePath);
	
	if(ModelNodePath == InOldNodePath)
	{
		Modify();
		ModelNodePath = InNewNodePath;

		FString GraphName;
		if(!ModelNodePath.Split(TEXT("|"), nullptr, &GraphName, ESearchCase::CaseSensitive, ESearchDir::FromEnd))
		{
			GraphName = ModelNodePath;
		}
		GraphName.RemoveFromEnd(TEXT("::"));
		GraphName.RemoveFromStart(UControlRigBlueprint::RigVMModelPrefix);
		GraphName.TrimStartAndEndInline();

		if(GraphName.IsEmpty())
		{
			GraphName = UControlRigGraphSchema::GraphName_ControlRig.ToString(); 
		}
		GraphName = FRigVMClient::GetUniqueName(GetOuter(), *GraphName).ToString();

		Rename(*GraphName, nullptr, REN_ForceNoResetLoaders | REN_DontCreateRedirectors);
	}
	else if(ModelNodePath.StartsWith(OldPrefix))
	{
		Modify();
		ModelNodePath = NewPrefix + ModelNodePath.RightChop(OldPrefix.Len() - 1);
	}
	else
	{
		return;
	}

	for(UEdGraphNode* Node : Nodes)
	{
		if(UControlRigGraphNode* RigNode = Cast<UControlRigGraphNode>(Node))
		{
			if(RigNode->ModelNodePath.StartsWith(OldPrefix))
			{
				RigNode->Modify();
				RigNode->ModelNodePath = NewPrefix + RigNode->ModelNodePath.RightChop(OldPrefix.Len() - 1);
			}
		}
	}
}

void UControlRigGraph::Initialize(UControlRigBlueprint* InBlueprint)
{
	DECLARE_SCOPE_HIERARCHICAL_COUNTER_FUNC()

	InBlueprint->OnModified().RemoveAll(this);
	InBlueprint->OnModified().AddUObject(this, &UControlRigGraph::HandleModifiedEvent);
	InBlueprint->OnVMCompiled().RemoveAll(this);
	InBlueprint->OnVMCompiled().AddUObject(this, &UControlRigGraph::HandleVMCompiledEvent);

	URigHierarchy* Hierarchy = InBlueprint->Hierarchy;

	if(UControlRig* ControlRig = Cast<UControlRig>(InBlueprint->GetObjectBeingDebugged()))
	{
		Hierarchy = ControlRig->GetHierarchy();
	}

	if(Hierarchy)
	{
		CacheNameLists(Hierarchy, &InBlueprint->DrawContainer, InBlueprint->ShapeLibraries);
	}
}

const UControlRigGraphSchema* UControlRigGraph::GetControlRigGraphSchema()
{
	return CastChecked<const UControlRigGraphSchema>(GetSchema());
}

#if WITH_EDITORONLY_DATA
void UControlRigGraph::Serialize(FArchive& Ar)
{
	Super::Serialize(Ar);

	Ar.UsingCustomVersion(FControlRigObjectVersion::GUID);

	if (Ar.IsLoading())
	{
		if(Schema == nullptr || !Schema->IsChildOf(UControlRigGraphSchema::StaticClass()))
		{
			Schema = UControlRigGraphSchema::StaticClass();
		}
	}
}
#endif

#if WITH_EDITOR

TArray<TSharedPtr<FString>> UControlRigGraph::EmptyElementNameList;

void UControlRigGraph::CacheNameLists(URigHierarchy* InHierarchy, const FControlRigDrawContainer* DrawContainer, TArray<TSoftObjectPtr<UControlRigShapeLibrary>> ShapeLibraries)
{
	if (UControlRigGraph* OuterGraph = Cast<UControlRigGraph>(GetOuter()))
	{
		return;
	}

	check(InHierarchy);
	check(DrawContainer);

	if(LastHierarchyTopologyVersion != InHierarchy->GetTopologyVersion())
	{
		ElementNameLists.FindOrAdd(ERigElementType::All);
		ElementNameLists.FindOrAdd(ERigElementType::Bone);
		ElementNameLists.FindOrAdd(ERigElementType::Null);
		ElementNameLists.FindOrAdd(ERigElementType::Control);
		ElementNameLists.FindOrAdd(ERigElementType::Curve);
		ElementNameLists.FindOrAdd(ERigElementType::RigidBody);
		ElementNameLists.FindOrAdd(ERigElementType::Reference);

		TArray<TSharedPtr<FString>>& AllNameList = ElementNameLists.FindChecked(ERigElementType::All);
		TArray<TSharedPtr<FString>>& BoneNameList = ElementNameLists.FindChecked(ERigElementType::Bone);
		TArray<TSharedPtr<FString>>& NullNameList = ElementNameLists.FindChecked(ERigElementType::Null);
		TArray<TSharedPtr<FString>>& ControlNameList = ElementNameLists.FindChecked(ERigElementType::Control);
		TArray<TSharedPtr<FString>>& CurveNameList = ElementNameLists.FindChecked(ERigElementType::Curve);
		TArray<TSharedPtr<FString>>& RigidBodyNameList = ElementNameLists.FindChecked(ERigElementType::RigidBody);
		TArray<TSharedPtr<FString>>& ReferenceNameList = ElementNameLists.FindChecked(ERigElementType::Reference);
		
<<<<<<< HEAD
		CacheNameListForHierarchy<FRigBaseElement>(InHierarchy, AllNameList);
		CacheNameListForHierarchy<FRigBoneElement>(InHierarchy, BoneNameList);
		CacheNameListForHierarchy<FRigNullElement>(InHierarchy, NullNameList);
		CacheNameListForHierarchy<FRigControlElement>(InHierarchy, ControlNameList);
		CacheNameListForHierarchy<FRigCurveElement>(InHierarchy, CurveNameList);
		CacheNameListForHierarchy<FRigRigidBodyElement>(InHierarchy, RigidBodyNameList);
		CacheNameListForHierarchy<FRigReferenceElement>(InHierarchy, ReferenceNameList);
=======
		CacheNameListForHierarchy<FRigBaseElement>(InHierarchy, AllNameList, false);
		CacheNameListForHierarchy<FRigBoneElement>(InHierarchy, BoneNameList, false);
		CacheNameListForHierarchy<FRigNullElement>(InHierarchy, NullNameList, false);
		CacheNameListForHierarchy<FRigControlElement>(InHierarchy, ControlNameList, false);
		CacheNameListForHierarchy<FRigControlElement>(InHierarchy, ControlNameListWithoutAnimationChannels, true);
		CacheNameListForHierarchy<FRigCurveElement>(InHierarchy, CurveNameList, false);
		CacheNameListForHierarchy<FRigRigidBodyElement>(InHierarchy, RigidBodyNameList, false);
		CacheNameListForHierarchy<FRigReferenceElement>(InHierarchy, ReferenceNameList, false);
>>>>>>> d731a049

		LastHierarchyTopologyVersion = InHierarchy->GetTopologyVersion();
	}
	CacheNameList<FControlRigDrawContainer>(*DrawContainer, DrawingNameList);

	EntryNameList.Reset();
	EntryNameList.Add(MakeShared<FString>(FName(NAME_None).ToString()));

	if(const UControlRigBlueprint* Blueprint = GetBlueprint())
	{
		const TArray<FName> EntryNames = Blueprint->GetRigVMClient()->GetEntryNames();
		for (const FName& EntryName : EntryNames)
		{
			EntryNameList.Add(MakeShared<FString>(EntryName.ToString()));
		}
	}

	ShapeNameList.Reset();
	ShapeNameList.Add(MakeShared<FString>(FName(NAME_None).ToString()));

	for(const TSoftObjectPtr<UControlRigShapeLibrary>& ShapeLibrary : ShapeLibraries)
	{
		if(ShapeLibrary.IsNull() || !ShapeLibrary.IsValid())
		{
			ShapeLibrary.LoadSynchronous();
		}

		if(ShapeLibrary.IsNull() || !ShapeLibrary.IsValid())
		{
			continue;
		}

		const bool bUseNameSpace = ShapeLibraries.Num() > 1;
		const FString NameSpace = bUseNameSpace ? ShapeLibrary->GetName() + TEXT(".") : FString();
		ShapeNameList.Add(MakeShared<FString>(NameSpace + ShapeLibrary->DefaultShape.ShapeName.ToString()));
		for (const FControlRigShapeDefinition& Shape : ShapeLibrary->Shapes)
		{
			ShapeNameList.Add(MakeShared<FString>(NameSpace + Shape.ShapeName.ToString()));
		}
	}
}

const TArray<TSharedPtr<FString>>* UControlRigGraph::GetElementNameList(ERigElementType InElementType) const
{
	if (UControlRigGraph* OuterGraph = Cast<UControlRigGraph>(GetOuter()))
	{
		return OuterGraph->GetElementNameList(InElementType);
	}
	
	if(InElementType == ERigElementType::None)
	{
		return &EmptyElementNameList;
	}
	
	if(!ElementNameLists.Contains(InElementType))
	{
		UControlRigBlueprint* Blueprint = GetBlueprint();
		if(Blueprint == nullptr)
		{
			return &EmptyElementNameList;
		}

		UControlRigGraph* MutableThis = (UControlRigGraph*)this;
		URigHierarchy* Hierarchy = Blueprint->Hierarchy;
		if(UControlRig* ControlRig = Cast<UControlRig>(Blueprint->GetObjectBeingDebugged()))
		{
			Hierarchy = ControlRig->GetHierarchy();
		}	
			
		MutableThis->CacheNameLists(Hierarchy, &Blueprint->DrawContainer, Blueprint->ShapeLibraries);
	}
	return &ElementNameLists.FindChecked(InElementType);
}

const TArray<TSharedPtr<FString>>* UControlRigGraph::GetElementNameList(URigVMPin* InPin) const
{
	if (InPin)
	{
		if (URigVMPin* ParentPin = InPin->GetParentPin())
		{
			if (ParentPin->GetCPPTypeObject() == FRigElementKey::StaticStruct())
			{
				if (URigVMPin* TypePin = ParentPin->FindSubPin(TEXT("Type")))
				{
					FString DefaultValue = TypePin->GetDefaultValue();
					if (!DefaultValue.IsEmpty())
					{
						ERigElementType Type = (ERigElementType)StaticEnum<ERigElementType>()->GetValueByNameString(DefaultValue);
						return GetElementNameList(Type);
					}
				}
			}
		}
	}

	return GetBoneNameList(nullptr);
}

const TArray<TSharedPtr<FString>> UControlRigGraph::GetSelectedElementsNameList() const
{
	TArray<TSharedPtr<FString>> Result;
	if (UControlRigGraph* OuterGraph = Cast<UControlRigGraph>(GetOuter()))
	{
		return OuterGraph->GetSelectedElementsNameList();
	}
	
	UControlRigBlueprint* Blueprint = GetBlueprint();
	if(Blueprint == nullptr)
	{
		return Result;
	}
	
	TArray<FRigElementKey> Keys = Blueprint->Hierarchy->GetSelectedKeys();
	for (const FRigElementKey& Key : Keys)
	{
		FString ValueStr;
		FRigElementKey::StaticStruct()->ExportText(ValueStr, &Key, nullptr, nullptr, PPF_None, nullptr);
		Result.Add(MakeShared<FString>(ValueStr));
	}
	
	return Result;
}

const TArray<TSharedPtr<FString>>* UControlRigGraph::GetDrawingNameList(URigVMPin* InPin) const
{
	if (UControlRigGraph* OuterGraph = Cast<UControlRigGraph>(GetOuter()))
	{
		return OuterGraph->GetDrawingNameList(InPin);
	}
	return &DrawingNameList;
}

const TArray<TSharedPtr<FString>>* UControlRigGraph::GetEntryNameList(URigVMPin* InPin) const
{
	if (UControlRigGraph* OuterGraph = Cast<UControlRigGraph>(GetOuter()))
	{
		return OuterGraph->GetEntryNameList(InPin);
	}
	return &EntryNameList;
}

const TArray<TSharedPtr<FString>>* UControlRigGraph::GetShapeNameList(URigVMPin* InPin) const
{
	if (UControlRigGraph* OuterGraph = Cast<UControlRigGraph>(GetOuter()))
	{
		return OuterGraph->GetShapeNameList(InPin);
	}
	return &ShapeNameList;
}


void UControlRigGraph::HandleModifiedEvent(ERigVMGraphNotifType InNotifType, URigVMGraph* InGraph, UObject* InSubject)
{
	DECLARE_SCOPE_HIERARCHICAL_COUNTER_FUNC()

	if (bSuspendModelNotifications)
	{
		return;
	}

	// only make sure to receive notifs for this graph - unless
	// we are on a template graph (used by node spawners)
	if (GetModel() != InGraph && TemplateController == nullptr)
	{
		return;
	}

	if(UControlRigGraphSchema* ControlRigSchema = (UControlRigGraphSchema*)GetControlRigGraphSchema())
<<<<<<< HEAD
=======
	{
		ControlRigSchema->HandleModifiedEvent(InNotifType, InGraph, InSubject);
	}

	if(TemplateController)
>>>>>>> d731a049
	{
		switch(InNotifType)
		{
			case ERigVMGraphNotifType::NodeRemoved:
			case ERigVMGraphNotifType::PinTypeChanged:
			case ERigVMGraphNotifType::PinDefaultValueChanged:
			case ERigVMGraphNotifType::PinRemoved:
			case ERigVMGraphNotifType::PinRenamed:
			case ERigVMGraphNotifType::VariableRemoved:
			case ERigVMGraphNotifType::VariableRenamed:
			case ERigVMGraphNotifType::GraphChanged:
			{
				return;
			}
			default:
			{
				break;
			}
		}
	}

	// increment the node topology version for any interaction
	// with a node.
	{
		UControlRigGraphNode* EdNode = nullptr;
		if (URigVMNode* ModelNode = Cast<URigVMNode>(InSubject))
		{
			EdNode = Cast<UControlRigGraphNode>(FindNodeForModelNodeName(ModelNode->GetFName()));
		}
		else if (URigVMPin* ModelPin = Cast<URigVMPin>(InSubject))
		{
			EdNode = Cast<UControlRigGraphNode>(FindNodeForModelNodeName(ModelPin->GetNode()->GetFName()));
		}

		if(EdNode)
		{
			EdNode->NodeTopologyVersion++;
		}
	}

	switch (InNotifType)
	{
		case ERigVMGraphNotifType::GraphChanged:
		{
			ModelNodePathToEdNode.Reset();

			for (URigVMNode* Node : InGraph->GetNodes())
			{
				UEdGraphNode* EdNode = FindNodeForModelNodeName(Node->GetFName(), false);
				if (EdNode != nullptr)
				{
					RemoveNode(EdNode);
				}
			}
			break;
		}
		case ERigVMGraphNotifType::NodeSelectionChanged:
		{
			if (bIsSelecting)
			{
				return;
			}
			TGuardValue<bool> SelectionGuard(bIsSelecting, true);

			TSet<const UEdGraphNode*> NodeSelection;
			for (FName NodeName : InGraph->GetSelectNodes())
			{
				if (UEdGraphNode* EdNode = FindNodeForModelNodeName(NodeName))
				{
					NodeSelection.Add(EdNode);
				}
			}
			SelectNodeSet(NodeSelection);
			break;
		}
		case ERigVMGraphNotifType::NodeAdded:
		{
			ModelNodePathToEdNode.Reset();
				
			if (URigVMNode* ModelNode = Cast<URigVMNode>(InSubject))
			{
				if (!ModelNode->IsVisibleInUI())
				{
					if (URigVMInjectionInfo* Injection = ModelNode->GetInjectionInfo())
					{
						if (URigVMPin* ModelPin = Injection->GetPin())
						{
							URigVMNode* ParentModelNode = ModelPin->GetNode();
							if (ParentModelNode)
							{
								UEdGraphNode* EdNode = FindNodeForModelNodeName(ParentModelNode->GetFName());
								if (EdNode)
								{
									if (UControlRigGraphNode* RigNode = Cast<UControlRigGraphNode>(EdNode))
									{
										RigNode->ReconstructNode_Internal(true);
									}
								}
							}
						}
					}
					break;
				}

				if (URigVMCommentNode* CommentModelNode = Cast<URigVMCommentNode>(ModelNode))
				{
					UEdGraphNode_Comment* NewNode = NewObject<UEdGraphNode_Comment>(this, CommentModelNode->GetFName());
					AddNode(NewNode, false, false);

					NewNode->CreateNewGuid();
					NewNode->PostPlacedNewNode();
					NewNode->AllocateDefaultPins();

					NewNode->NodePosX = ModelNode->GetPosition().X;
					NewNode->NodePosY = ModelNode->GetPosition().Y;
					NewNode->NodeWidth = ModelNode->GetSize().X;
					NewNode->NodeHeight = ModelNode->GetSize().Y;
					NewNode->CommentColor = ModelNode->GetNodeColor();
					NewNode->NodeComment = CommentModelNode->GetCommentText();
					NewNode->SetFlags(RF_Transactional);
					NewNode->GetNodesUnderComment();
				}
				else if (URigVMRerouteNode* RerouteModelNode = Cast<URigVMRerouteNode>(ModelNode))
				{
					UControlRigGraphNode* NewNode = NewObject<UControlRigGraphNode>(this, GetControlRigGraphSchema()->GetGraphNodeClass(), ModelNode->GetFName());
					AddNode(NewNode, false, false);

					NewNode->ModelNodePath = ModelNode->GetNodePath();
					NewNode->CreateNewGuid();
					NewNode->PostPlacedNewNode();
					NewNode->AllocateDefaultPins();

					NewNode->NodePosX = ModelNode->GetPosition().X;
					NewNode->NodePosY = ModelNode->GetPosition().Y;

					NewNode->SetFlags(RF_Transactional);
					NewNode->AllocateDefaultPins();

					if (UEdGraphPin* ValuePin = NewNode->FindPin(ModelNode->FindPin("Value")->GetPinPath()))
					{
						NewNode->SetColorFromModel(GetSchema()->GetPinTypeColor(ValuePin->PinType));
					}
				}
				else // struct, library, parameter + variable
				{
					UControlRigGraphNode* NewNode = NewObject<UControlRigGraphNode>(this, GetControlRigGraphSchema()->GetGraphNodeClass(), ModelNode->GetFName());
					AddNode(NewNode, false, false);

					NewNode->ModelNodePath = ModelNode->GetNodePath();
					NewNode->CreateNewGuid();
					NewNode->PostPlacedNewNode();
					NewNode->AllocateDefaultPins();

					NewNode->NodePosX = ModelNode->GetPosition().X;
					NewNode->NodePosY = ModelNode->GetPosition().Y;
					NewNode->SetColorFromModel(ModelNode->GetNodeColor());
					NewNode->SetFlags(RF_Transactional);
					NewNode->AllocateDefaultPins();
				}
			}
			break;
		}
		case ERigVMGraphNotifType::NodeRemoved:
		{
			ModelNodePathToEdNode.Reset();

			if (URigVMNode* ModelNode = Cast<URigVMNode>(InSubject))
			{
				if (URigVMInjectionInfo* Injection = ModelNode->GetInjectionInfo())
				{
					if (URigVMPin* ModelPin = Injection->GetPin())
					{
						URigVMNode* ParentModelNode = ModelPin->GetNode();
						if (ParentModelNode)
						{
							UEdGraphNode* EdNode = FindNodeForModelNodeName(ParentModelNode->GetFName());
							if (EdNode)
							{
								if (UControlRigGraphNode* RigNode = Cast<UControlRigGraphNode>(EdNode))
								{
									RigNode->ReconstructNode_Internal(true);
								}
							}
						}
					}
					break;
				}

				UEdGraphNode* EdNode = FindNodeForModelNodeName(ModelNode->GetFName(), false);
				if (EdNode)
				{
<<<<<<< HEAD
					// Make sure EdGraph is not part of the transaction
					TGuardValue<ITransaction*> TransactionGuard(GUndo, nullptr);
					
					static UObject* NewOuter = GetTransientPackage();
					EdNode->Rename(nullptr, NewOuter, REN_ForceNoResetLoaders | REN_DontCreateRedirectors);
					
					RemoveNode(EdNode, true);
					NotifyGraphChanged();
=======
					RemoveNode(EdNode);
>>>>>>> d731a049
				}
			}
			break;
		}
		case ERigVMGraphNotifType::NodePositionChanged:
		{
			if (URigVMNode* ModelNode = Cast<URigVMNode>(InSubject))
			{
				UEdGraphNode* EdNode = FindNodeForModelNodeName(ModelNode->GetFName());
				if (EdNode)
				{
					// No need to call Node->Modify(), since control rig has its own undo/redo system see RigVMControllerActions.cpp
					EdNode->NodePosX = (int32)ModelNode->GetPosition().X;
					EdNode->NodePosY = (int32)ModelNode->GetPosition().Y;
				}
			}
			break;
		}
		case ERigVMGraphNotifType::NodeSizeChanged:
		{
			if (URigVMNode* ModelNode = Cast<URigVMNode>(InSubject))
			{
				UEdGraphNode_Comment* EdNode = Cast<UEdGraphNode_Comment>(FindNodeForModelNodeName(ModelNode->GetFName()));
				if (EdNode)
				{
					// No need to call Node->Modify(), since control rig has its own undo/redo system see RigVMControllerActions.cpp
					EdNode->NodeWidth = (int32)ModelNode->GetSize().X;
					EdNode->NodeHeight = (int32)ModelNode->GetSize().Y;
				}
			}
			break;
		}
		case ERigVMGraphNotifType::NodeDescriptionChanged:
		case ERigVMGraphNotifType::NodeCategoryChanged:
		{
			if (URigVMNode* ModelNode = Cast<URigVMNode>(InSubject))
			{
				if (UControlRigGraphNode* RigNode = Cast<UControlRigGraphNode>(FindNodeForModelNodeName(ModelNode->GetFName())))
				{
					RigNode->InvalidateNodeTitle();
					RigNode->ReconstructNode_Internal(true);
				}
			}
			break;
		}
		case ERigVMGraphNotifType::RerouteCompactnessChanged:
		{
			if (URigVMRerouteNode* ModelNode = Cast<URigVMRerouteNode>(InSubject))
			{
				UEdGraphNode* EdNode = Cast<UEdGraphNode>(FindNodeForModelNodeName(ModelNode->GetFName()));
				if (EdNode)
				{
					if (UControlRigGraphNode* RigNode = Cast<UControlRigGraphNode>(EdNode))
					{
						// start at index 2 (the subpins below the top level value pin)
						// and hide the pins (or show them if they were hidden previously)
						for (int32 PinIndex = 2; PinIndex < RigNode->Pins.Num(); PinIndex++)
						{
							RigNode->Pins[PinIndex]->bHidden = !ModelNode->GetShowsAsFullNode();
						}
						NotifyGraphChanged(FEdGraphEditAction(EEdGraphActionType::GRAPHACTION_RemoveNode, EdNode->GetGraph(), EdNode, true));
						NotifyGraphChanged(FEdGraphEditAction(EEdGraphActionType::GRAPHACTION_AddNode, EdNode->GetGraph(), EdNode, true));
					}
				}
			}
			break;
		}
		case ERigVMGraphNotifType::NodeColorChanged:
		{
			if (URigVMNode* ModelNode = Cast<URigVMNode>(InSubject))
			{
				if (ModelNode->IsA<URigVMLibraryNode>() || ModelNode->IsA<URigVMTemplateNode>())
				{
					if (UControlRigGraphNode* RigNode = Cast<UControlRigGraphNode>(FindNodeForModelNodeName(ModelNode->GetFName())))
					{
						RigNode->SetColorFromModel(ModelNode->GetNodeColor());
					}
				}
				else if(UEdGraphNode_Comment * EdComment = Cast<UEdGraphNode_Comment>(FindNodeForModelNodeName(ModelNode->GetFName())))
				{
					EdComment->CommentColor = ModelNode->GetNodeColor();
				}
			}
			break;
		}
		case ERigVMGraphNotifType::CommentTextChanged:
		{
			if (URigVMCommentNode* ModelNode = Cast<URigVMCommentNode>(InSubject))
			{
				UEdGraphNode_Comment* EdNode = Cast<UEdGraphNode_Comment>(FindNodeForModelNodeName(ModelNode->GetFName()));
				if (EdNode)
				{
					EdNode->OnUpdateCommentText(ModelNode->GetCommentText());
					EdNode->FontSize = ModelNode->GetCommentFontSize();
					EdNode->bCommentBubbleVisible = ModelNode->GetCommentBubbleVisible();
					EdNode->bCommentBubbleVisible_InDetailsPanel = ModelNode->GetCommentBubbleVisible();
					EdNode->bColorCommentBubble = ModelNode->GetCommentColorBubble();
				}
			}
			break;
		}
		case ERigVMGraphNotifType::LinkAdded:
		case ERigVMGraphNotifType::LinkRemoved:
		{
			bool AddLink = InNotifType == ERigVMGraphNotifType::LinkAdded;

			if (URigVMLink* Link = Cast<URigVMLink>(InSubject))
			{
				URigVMPin* SourcePin = Link->GetSourcePin();
				URigVMPin* TargetPin = Link->GetTargetPin();

				if (SourcePin)
				{
					SourcePin = SourcePin->GetOriginalPinFromInjectedNode();
				}
				if (TargetPin)
				{
					TargetPin = TargetPin->GetOriginalPinFromInjectedNode();
				}

				if (SourcePin && TargetPin && SourcePin != TargetPin)
				{
					UControlRigGraphNode* SourceRigNode = Cast<UControlRigGraphNode>(FindNodeForModelNodeName(SourcePin->GetNode()->GetFName()));
					UControlRigGraphNode* TargetRigNode = Cast<UControlRigGraphNode>(FindNodeForModelNodeName(TargetPin->GetNode()->GetFName()));

					if (SourceRigNode != nullptr && TargetRigNode != nullptr)
					{
						FString SourcePinPath = SourcePin->GetPinPath();
						FString TargetPinPath = TargetPin->GetPinPath();
						UEdGraphPin* SourceRigPin = SourceRigNode->FindPin(*SourcePinPath, EGPD_Output);
						UEdGraphPin* TargetRigPin = TargetRigNode->FindPin(*TargetPinPath, EGPD_Input);

						if (SourceRigPin != nullptr && TargetRigPin != nullptr)
						{
							if (AddLink)
							{
								SourceRigPin->MakeLinkTo(TargetRigPin);
							}
							else
							{
								SourceRigPin->BreakLinkTo(TargetRigPin);
							}

							SourceRigPin->LinkedTo.Remove(nullptr);
							TargetRigPin->LinkedTo.Remove(nullptr);
						}
					}
				}
			}
			break;
		}
		case ERigVMGraphNotifType::PinDefaultValueChanged:
		{
			if (URigVMPin* ModelPin = Cast<URigVMPin>(InSubject))
			{
				if (UControlRigGraphNode* RigNode = Cast<UControlRigGraphNode>(FindNodeForModelNodeName(ModelPin->GetNode()->GetFName())))
				{
					UEdGraphPin* RigNodePin = RigNode->FindPin(ModelPin->GetPinPath());
					if (RigNodePin == nullptr)
					{
						if(ModelPin->GetNode()->IsEvent())
						{
							RigNode->InvalidateNodeTitle();
						}
						break;
					}

					RigNode->SetupPinDefaultsFromModel(RigNodePin);

					if (Cast<URigVMVariableNode>(ModelPin->GetNode()))
					{
						if (ModelPin->GetName() == TEXT("Variable"))
						{
							RigNode->InvalidateNodeTitle();
							RigNode->ReconstructNode_Internal(true);
						}
					}
					else if (Cast<URigVMUnitNode>(ModelPin->GetNode()))
					{
						RigNode->InvalidateNodeTitle();

						// if the node contains a rig element key - invalidate the node
						if(RigNode->GetAllPins().ContainsByPredicate([](UEdGraphPin* Pin) -> bool
						{
							return Pin->PinType.PinSubCategoryObject == FRigElementKey::StaticStruct();
						}))
						{
							// we do this to enforce the refresh of the element name widgets
							RigNode->ReconstructNode_Internal(true);
						}
					}
				}
				else if (URigVMInjectionInfo* Injection = ModelPin->GetNode()->GetInjectionInfo())
				{
					if (Injection->InputPin != ModelPin->GetRootPin())
					{
						if (URigVMPin* InjectionPin = Injection->GetPin())
						{
							URigVMNode* ParentModelNode = InjectionPin->GetNode();
							if (ParentModelNode)
							{
								UEdGraphNode* HostEdNode = FindNodeForModelNodeName(ParentModelNode->GetFName());
								if (HostEdNode)
								{
									if (UControlRigGraphNode* HostRigNode = Cast<UControlRigGraphNode>(HostEdNode))
									{
										HostRigNode->ReconstructNode_Internal(true);
									}
								}
							}
						}
					}
				}
			}
			break;
		}
		case ERigVMGraphNotifType::PinArraySizeChanged:
		case ERigVMGraphNotifType::PinDirectionChanged:
		case ERigVMGraphNotifType::PinTypeChanged:
		case ERigVMGraphNotifType::PinIndexChanged:
		case ERigVMGraphNotifType::PinBoundVariableChanged:
		case ERigVMGraphNotifType::PinAdded:
		case ERigVMGraphNotifType::PinRemoved:
		case ERigVMGraphNotifType::PinRenamed:
		{
			if (URigVMPin* ModelPin = Cast<URigVMPin>(InSubject))
			{
				if (UControlRigGraphNode* RigNode = Cast<UControlRigGraphNode>(FindNodeForModelNodeName(ModelPin->GetNode()->GetFName())))
				{
					RigNode->ReconstructNode_Internal(true);
				}
			}
			break;
		}
		case ERigVMGraphNotifType::NodeRenamed:
		{
			ModelNodePathToEdNode.Reset();
				
			if (URigVMNode* ModelNode = Cast<URigVMNode>(InSubject))
			{
				if (UControlRigGraphNode* RigNode = Cast<UControlRigGraphNode>(FindNodeForModelNodeName(ModelNode->GetPreviousFName())))
				{
					RigNode->Rename(*ModelNode->GetName());
					RigNode->ModelNodePath = ModelNode->GetNodePath();
					RigNode->InvalidateNodeTitle();
					RigNode->ReconstructNode_Internal(true);
				}
			}
			break;
		}
		case ERigVMGraphNotifType::VariableRenamed:
		case ERigVMGraphNotifType::NodeReferenceChanged:
		{
			if (URigVMNode* ModelNode = Cast<URigVMNode>(InSubject))
			{
				if (UControlRigGraphNode* RigNode = Cast<UControlRigGraphNode>(FindNodeForModelNodeName(ModelNode->GetFName())))
				{
					RigNode->InvalidateNodeTitle();
				}
			}
			break;
		}
		case ERigVMGraphNotifType::NodeSelected:
		{
			if (URigVMCommentNode* ModelNode = Cast<URigVMCommentNode>(InSubject))
			{
				// UEdGraphNode_Comment cannot access RigVMCommentNode's selection state, so we have to manually toggle its selection state
				// UControlRigGraphNode does not need this step because it overrides the IsSelectedInEditor() method
				UEdGraphNode_Comment* EdNode = Cast<UEdGraphNode_Comment>(FindNodeForModelNodeName(ModelNode->GetFName()));
				if (EdNode)
				{
					EdNode->SetSelectionState(UEdGraphNode_Comment::ESelectionState::Selected);
				}
			}
			break;
		}
		case ERigVMGraphNotifType::NodeDeselected:
		{
			if (URigVMCommentNode* ModelNode = Cast<URigVMCommentNode>(InSubject))
			{
				UEdGraphNode_Comment* EdNode = Cast<UEdGraphNode_Comment>(FindNodeForModelNodeName(ModelNode->GetFName()));
				if (EdNode)
				{
					EdNode->SetSelectionState(UEdGraphNode_Comment::ESelectionState::Deselected);
				}
			}
			break;
		}
		case ERigVMGraphNotifType::PinExpansionChanged:
		default:
		{
			break;
		}
	}
}

int32 UControlRigGraph::GetInstructionIndex(const UControlRigGraphNode* InNode, bool bAsInput)
{
	if (const TPair<int32, int32>* FoundIndex = CachedInstructionIndices.Find(InNode->GetModelNode()))
	{
		return bAsInput ? FoundIndex->Key : FoundIndex->Value;
	}

	struct Local
	{
		static int32 GetInstructionIndex(URigVMNode* InModelNode, const FRigVMByteCode* InByteCode, TMap<URigVMNode*, TPair<int32, int32>>& Indices, bool bAsInput)
		{
			if (InModelNode == nullptr)
			{
				return INDEX_NONE;
			}

			if (const TPair<int32, int32>* ExistingIndex = Indices.Find(InModelNode))
			{
				const int32 Index = bAsInput ? ExistingIndex->Key : ExistingIndex->Value;
				if(Index != INDEX_NONE)
				{
					return Index;
				}
			}

			if(const URigVMRerouteNode* RerouteNode = Cast<URigVMRerouteNode>(InModelNode))
			{
				int32 InstructionIndex = INDEX_NONE;
				if(bAsInput)
				{
					TArray<URigVMNode*> SourceNodes = RerouteNode->GetLinkedSourceNodes();
					for(URigVMNode* SourceNode : SourceNodes)
					{
						InstructionIndex = GetInstructionIndex(SourceNode, InByteCode, Indices, bAsInput);
						if(InstructionIndex != INDEX_NONE)
						{
							break;
						}
					}
					Indices.FindOrAdd(InModelNode).Key = InstructionIndex;
				}
				else
				{
					TArray<URigVMNode*> TargetNodes = RerouteNode->GetLinkedTargetNodes();
					for(URigVMNode* TargetNode : TargetNodes)
					{
						InstructionIndex = GetInstructionIndex(TargetNode, InByteCode, Indices, bAsInput);
						if(InstructionIndex != INDEX_NONE)
						{
							break;
						}
					}
					Indices.FindOrAdd(InModelNode).Value = InstructionIndex;
				}

				return InstructionIndex;
			}
			else if(URigVMFunctionEntryNode* EntryNode = Cast<URigVMFunctionEntryNode>(InModelNode))
			{
				int32 InstructionIndex = INDEX_NONE;
				if(!bAsInput)
				{
					TArray<URigVMNode*> TargetNodes = EntryNode->GetLinkedTargetNodes();
					for(URigVMNode* TargetNode : TargetNodes)
					{
						InstructionIndex = GetInstructionIndex(TargetNode, InByteCode, Indices, bAsInput);
						if(InstructionIndex != INDEX_NONE)
						{
							break;
						}
					}
					Indices.FindOrAdd(InModelNode).Key = InstructionIndex;
				}
				return InstructionIndex;
			}
			else if(URigVMFunctionReturnNode* ReturnNode = Cast<URigVMFunctionReturnNode>(InModelNode))
			{
				int32 InstructionIndex = INDEX_NONE;
				if(bAsInput)
				{
					TArray<URigVMNode*> SourceNodes = ReturnNode->GetLinkedSourceNodes();
					for(URigVMNode* SourceNode : SourceNodes)
					{
						InstructionIndex = GetInstructionIndex(SourceNode, InByteCode, Indices, bAsInput);
						if(InstructionIndex != INDEX_NONE)
						{
							break;
						}
					}
					Indices.FindOrAdd(InModelNode).Key = InstructionIndex;
				}
				return InstructionIndex;
			}

			Indices.FindOrAdd(InModelNode, TPair<int32, int32>(INDEX_NONE, INDEX_NONE));

			int32 InstructionIndex = InByteCode->GetFirstInstructionIndexForSubject(InModelNode);
			if (InstructionIndex != INDEX_NONE)
			{
				TPair<int32, int32> Pair(InstructionIndex, InstructionIndex);
				if(bAsInput)
				{
					Indices.FindOrAdd(InModelNode).Key = InstructionIndex;
				}
				else
				{
					Indices.FindOrAdd(InModelNode).Value = InstructionIndex;
				}
				return InstructionIndex;
			}

			FRigVMInstructionArray Instructions = InByteCode->GetInstructions();
			for (int32 i = 0; i < Instructions.Num(); ++i)
			{
				const FRigVMASTProxy Proxy = FRigVMASTProxy::MakeFromCallPath(InByteCode->GetCallPathForInstruction(i), InModelNode->GetRootGraph());
				if (Proxy.GetCallstack().Contains(InModelNode))
				{
					if(bAsInput)
					{
						Indices.FindOrAdd(InModelNode).Key = i;
					}
					else
					{
						Indices.FindOrAdd(InModelNode).Value = i;
					}
					return i;
				}
			}
			return INDEX_NONE;
		}
	};

	if (const FRigVMByteCode* ByteCode = GetController()->GetCurrentByteCode())
	{
		const int32 SourceInstructionIndex = Local::GetInstructionIndex(InNode->GetModelNode(), ByteCode, CachedInstructionIndices, true);
		const int32 TargetInstructionIndex = Local::GetInstructionIndex(InNode->GetModelNode(), ByteCode, CachedInstructionIndices, false);
		return bAsInput ? SourceInstructionIndex : TargetInstructionIndex;
	}

	return INDEX_NONE;
}

UEdGraphNode* UControlRigGraph::FindNodeForModelNodeName(const FName& InModelNodeName, const bool bCacheIfRequired)
{
	DECLARE_SCOPE_HIERARCHICAL_COUNTER_FUNC()

	if(UEdGraphNode** MappedNode = ModelNodePathToEdNode.Find(InModelNodeName))
	{
		return *MappedNode;
	}
	
	const FString InModelNodePath = InModelNodeName.ToString();
	for (UEdGraphNode* EdNode : Nodes)
	{
		if (UControlRigGraphNode* RigNode = Cast<UControlRigGraphNode>(EdNode))
		{
			if (RigNode->ModelNodePath == InModelNodePath)
			{
				if (RigNode->GetOuter() == this)
				{
					if (bCacheIfRequired)
					{
						ModelNodePathToEdNode.Add(InModelNodeName, EdNode);
					}
					return EdNode;
				}
			}
		}
		else if (EdNode)
		{
			if (EdNode->GetFName() == InModelNodeName)
			{
				if (EdNode->GetOuter() == this)
				{
					if (bCacheIfRequired)
					{
						ModelNodePathToEdNode.Add(InModelNodeName, EdNode);
					}
					return EdNode;
				}
			}
		}
	}
	return nullptr;
}

UControlRigBlueprint* UControlRigGraph::GetBlueprint() const
{
	if (UControlRigGraph* OuterGraph = Cast<UControlRigGraph>(GetOuter()))
	{
		return OuterGraph->GetBlueprint();
	}
	return Cast<UControlRigBlueprint>(GetOuter());
}

URigVMGraph* UControlRigGraph::GetModel() const
{
	if(CachedModelGraph.IsValid())
	{
		return CachedModelGraph.Get();
	}
	
	if (const FRigVMClient* Client = GetRigVMClient())
	{
		URigVMGraph* Model = Client->GetModel(this);
		CachedModelGraph = Model;
		return Model;
	}
	return nullptr;
}

URigVMController* UControlRigGraph::GetController() const
{
	if (FRigVMClient* Client = GetRigVMClient())
	{
		return Client->GetOrCreateController(GetModel());
	}
	return nullptr;
}

const UControlRigGraph* UControlRigGraph::GetRootGraph() const
{
	if(const UControlRigGraph* ParentGraph = Cast<UControlRigGraph>(GetOuter()))
	{
		return ParentGraph->GetRootGraph();
	}
	return this;
}

void UControlRigGraph::RemoveNode(UEdGraphNode* InNode)
{
	// Make sure EdGraph is not part of the transaction
	TGuardValue<ITransaction*> TransactionGuard(GUndo, nullptr);
					
	// Rename the soon to be deleted object to a unique name, so that other objects can use
	// the old name
	FString DeletedName;
	{
		UObject* ExistingObject = nullptr;
		static int32 DeletedIndex = FMath::Rand();
		do
		{
			DeletedName = FString::Printf(TEXT("%s_Deleted_%d"), *InNode->GetName(), DeletedIndex++); 
			ExistingObject = StaticFindObject(/*Class=*/ NULL, this, *DeletedName, true);						
		}
		while (ExistingObject);
	}
	InNode->Rename(*DeletedName, nullptr, REN_ForceNoResetLoaders | REN_DontCreateRedirectors);	
	Super::RemoveNode(InNode);

	NotifyGraphChanged(FEdGraphEditAction(EEdGraphActionType::GRAPHACTION_RemoveNode, this, InNode, false));
}

URigVMController* UControlRigGraph::GetTemplateController()
{
	if (TemplateController == nullptr)
	{
		TemplateController = GetBlueprint()->GetTemplateController();
		TemplateController->OnModified().RemoveAll(this);
		TemplateController->OnModified().AddUObject(this, &UControlRigGraph::HandleModifiedEvent);
	}
	return TemplateController;
}

void UControlRigGraph::HandleVMCompiledEvent(UObject* InCompiledObject, URigVM* InVM)
{
	CachedInstructionIndices.Reset();
}

#endif

FControlRigPublicFunctionData UControlRigGraph::GetPublicFunctionData() const
{
	FControlRigPublicFunctionData Data;

	FString Prefix, ModelNodeName;
	if(!URigVMNode::SplitNodePathAtEnd(ModelNodePath, Prefix, ModelNodeName))
	{
		ModelNodeName = ModelNodePath;
	}
	Data.Name = *ModelNodeName;

	if(URigVMGraph* RigGraph = GetModel())
	{
		if(URigVMCollapseNode* FunctionNode = Cast<URigVMCollapseNode>(RigGraph->GetOuter()))
		{
			Data.Category = FunctionNode->GetNodeCategory();
			Data.Keywords = FunctionNode->GetNodeKeywords();
			
			for(URigVMPin* Pin : FunctionNode->GetPins())
			{
				FControlRigPublicFunctionArg Arg;
				Arg.Name = Pin->GetFName();
				Arg.bIsArray = Pin->IsArray();
				Arg.Direction = Pin->GetDirection();
				Arg.CPPType = *Pin->GetCPPType();
				if(Pin->GetCPPTypeObject())
				{
					Arg.CPPTypeObjectPath = *Pin->GetCPPTypeObject()->GetPathName();
				}
				Data.Arguments.Add(Arg);
			}
		}
	}

	return Data;
}

#undef LOCTEXT_NAMESPACE
<|MERGE_RESOLUTION|>--- conflicted
+++ resolved
@@ -178,15 +178,6 @@
 		TArray<TSharedPtr<FString>>& RigidBodyNameList = ElementNameLists.FindChecked(ERigElementType::RigidBody);
 		TArray<TSharedPtr<FString>>& ReferenceNameList = ElementNameLists.FindChecked(ERigElementType::Reference);
 		
-<<<<<<< HEAD
-		CacheNameListForHierarchy<FRigBaseElement>(InHierarchy, AllNameList);
-		CacheNameListForHierarchy<FRigBoneElement>(InHierarchy, BoneNameList);
-		CacheNameListForHierarchy<FRigNullElement>(InHierarchy, NullNameList);
-		CacheNameListForHierarchy<FRigControlElement>(InHierarchy, ControlNameList);
-		CacheNameListForHierarchy<FRigCurveElement>(InHierarchy, CurveNameList);
-		CacheNameListForHierarchy<FRigRigidBodyElement>(InHierarchy, RigidBodyNameList);
-		CacheNameListForHierarchy<FRigReferenceElement>(InHierarchy, ReferenceNameList);
-=======
 		CacheNameListForHierarchy<FRigBaseElement>(InHierarchy, AllNameList, false);
 		CacheNameListForHierarchy<FRigBoneElement>(InHierarchy, BoneNameList, false);
 		CacheNameListForHierarchy<FRigNullElement>(InHierarchy, NullNameList, false);
@@ -195,7 +186,6 @@
 		CacheNameListForHierarchy<FRigCurveElement>(InHierarchy, CurveNameList, false);
 		CacheNameListForHierarchy<FRigRigidBodyElement>(InHierarchy, RigidBodyNameList, false);
 		CacheNameListForHierarchy<FRigReferenceElement>(InHierarchy, ReferenceNameList, false);
->>>>>>> d731a049
 
 		LastHierarchyTopologyVersion = InHierarchy->GetTopologyVersion();
 	}
@@ -364,14 +354,11 @@
 	}
 
 	if(UControlRigGraphSchema* ControlRigSchema = (UControlRigGraphSchema*)GetControlRigGraphSchema())
-<<<<<<< HEAD
-=======
 	{
 		ControlRigSchema->HandleModifiedEvent(InNotifType, InGraph, InSubject);
 	}
 
 	if(TemplateController)
->>>>>>> d731a049
 	{
 		switch(InNotifType)
 		{
@@ -563,18 +550,7 @@
 				UEdGraphNode* EdNode = FindNodeForModelNodeName(ModelNode->GetFName(), false);
 				if (EdNode)
 				{
-<<<<<<< HEAD
-					// Make sure EdGraph is not part of the transaction
-					TGuardValue<ITransaction*> TransactionGuard(GUndo, nullptr);
-					
-					static UObject* NewOuter = GetTransientPackage();
-					EdNode->Rename(nullptr, NewOuter, REN_ForceNoResetLoaders | REN_DontCreateRedirectors);
-					
-					RemoveNode(EdNode, true);
-					NotifyGraphChanged();
-=======
 					RemoveNode(EdNode);
->>>>>>> d731a049
 				}
 			}
 			break;
