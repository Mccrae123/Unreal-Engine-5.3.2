// Copyright Epic Games, Inc. All Rights Reserved.

/**
 *
 * Control Rig Sequencer Exposure
 */

#pragma once

#include "CoreMinimal.h"
#include "UObject/ObjectMacros.h"
#include "MovieSceneBindingProxy.h"
#include "ControlRig.h"
#include "Tools/ControlRigSnapper.h"
#include "TransformNoScale.h"
#include "EulerTransform.h"
#include "Tools/ControlRigSnapSettings.h"
#include "SequenceTimeUnit.h"
#include "RigSpacePickerBakeSettings.h"
#include "ControlRigSequencerEditorLibrary.generated.h"

class ULevelSequence;
class UTickableConstraint;

USTRUCT(BlueprintType)
struct FControlRigSequencerBindingProxy
{
	GENERATED_BODY()

	FControlRigSequencerBindingProxy()
		: ControlRig(nullptr)
		, Track(nullptr)
	{}

<<<<<<< HEAD
	FControlRigSequencerBindingProxy(const FSequencerBindingProxy& InProxy, UControlRig* InControlRig, UMovieSceneControlRigParameterTrack* InTrack)
=======
	FControlRigSequencerBindingProxy(const FMovieSceneBindingProxy& InProxy, UControlRig* InControlRig, UMovieSceneControlRigParameterTrack* InTrack)
>>>>>>> d731a049
		: Proxy(InProxy)
		, ControlRig(InControlRig)
		, Track(InTrack)
	{}

	UPROPERTY(BlueprintReadOnly, Category = ControlRig)
	FMovieSceneBindingProxy Proxy;

	UPROPERTY(BlueprintReadOnly, Category = ControlRig)
	TObjectPtr<UControlRig> ControlRig;

	UPROPERTY(BlueprintReadOnly, Category = ControlRig)
	TObjectPtr<UMovieSceneControlRigParameterTrack> Track;
};

/**
* This is a set of helper functions to access various parts of the Sequencer and Control Rig API via Python and Blueprints.
*/
UCLASS(meta=(Transient, ScriptName="ControlRigSequencerLibrary"))
class CONTROLRIGEDITOR_API UControlRigSequencerEditorLibrary : public UBlueprintFunctionLibrary
{

	public:
	GENERATED_BODY()

public:

	/**
	* Get all of the visible control rigs in the level
	* @return returns list of visible Control Rigs
	*/
	UFUNCTION(BlueprintCallable, Category = "Editor Scripting | Sequencer Tools | Control Rig")
	static TArray<UControlRig*> GetVisibleControlRigs();

	/**
	* Get all of the control rigs and their bindings in the level sequence
	* @param LevelSequence The movie scene sequence to look for Control Rigs
	* @return returns list of Control Rigs in the level sequence.
	*/
	UFUNCTION(BlueprintCallable, Category = "Editor Scripting | Sequencer Tools | Control Rig")
	static TArray<FControlRigSequencerBindingProxy> GetControlRigs(ULevelSequence* LevelSequence);

	/**
	* Find or create a Control Rig track of a specific class based upon the binding
	* @param World The world used to spawn into temporarily if binding is a spawnable
	* @param LevelSequence The LevelSequence to find or create
	* @param ControlRigClass The class of the Control Rig
	* @param InBinding The binding (actor or component binding) to find or create the Control Rig track
	* @return returns Return the found or created track
	*/
	UFUNCTION(BlueprintCallable, Category = "Editor Scripting | Sequencer Tools | Control Rig")
	static UMovieSceneTrack* FindOrCreateControlRigTrack(UWorld* World, ULevelSequence* LevelSequence, const UClass* ControlRigClass, const FMovieSceneBindingProxy& InBinding);

	/**
	* Find or create a Control Rig Component
	* @param World The world used to spawn into temporarily if binding is a spawnable
	* @param LevelSequence The LevelSequence to find or create
	* @param InBinding The binding (actor or component binding) to find or create the Control Rig tracks
	* @return returns Find array of component Control Rigs that were found or created
	*/
	UFUNCTION(BlueprintCallable, Category = "Editor Scripting | Sequencer Tools | Control Rig")
	static TArray<UMovieSceneTrack*> FindOrCreateControlRigComponentTrack(UWorld* World, ULevelSequence* LevelSequence, const FMovieSceneBindingProxy& InBinding);
	
	/**
	* Load anim sequence into this control rig section
	* @param MovieSceneSection The MovieSceneSectionto load into
	* @param AnimSequence The Sequence to load
	* @param MovieScene The MovieScene getting loaded into
	* @param SkelMeshComponent The Skeletal Mesh component getting loaded into.
	* @param InStartFrame Frame to insert the animation
	* @param TimeUnit Unit for all frame and time values, either in display rate or tick resolution
	* @param bKeyReduce If true do key reduction based upon Tolerance, if false don't
	* @param Tolerance If reducing keys, tolerance about which keys will be removed, smaller tolerance, more keys usually.

	* @return returns True if successful, False otherwise
	*/
	UFUNCTION(BlueprintCallable, Category = "Editor Scripting | Sequencer Tools | Control Rig")
	static bool LoadAnimSequenceIntoControlRigSection(UMovieSceneSection* MovieSceneSection, UAnimSequence* AnimSequence, USkeletalMeshComponent* SkelMeshComp,
		FFrameNumber InStartFrame, ESequenceTimeUnit TimeUnit = ESequenceTimeUnit::DisplayRate, bool bKeyReduce = false, float Tolerance = 0.001f);

	/**
	* Bake the current animation in the binding to a Control Rig track
	* @param World The active world
	* @param LevelSequence The LevelSequence we are baking
	* @param ControlRigClass The class of the Control Rig
	* @param ExportOptions Export options for creating an animation sequence
	* @param bKeyReduce If true do key reduction based upon Tolerance, if false don't
	* @param Tolerance If reducing keys, tolerance about which keys will be removed, smaller tolerance, more keys usually.
	* @param Binding The binding upon which to bake
	* @return returns True if successful, False otherwise
	*/
	UFUNCTION(BlueprintCallable, Category = "Editor Scripting | Sequencer Tools | Control Rig")
	static bool BakeToControlRig(UWorld* World, ULevelSequence* LevelSequence, UClass* ControlRigClass, UAnimSeqExportOption* ExportOptions, bool bReduceKeys, float Tolerance,
			const FMovieSceneBindingProxy& Binding);

	/**
	* Bake the constraint to keys based on the passed in frames. This will use the open sequencer to bake. See ConstraintsScriptingLibrary to get the list of available constraints
	* @param World The active world
	* @param Constraint The Constraint to bake. After baking it will be keyed to be inactive of the range of frames that are baked
	* @param Frames The frames to bake, if the array is empty it will use the active time ranges of the constraint to deteremine where it should bake
	* @param TimeUnit Unit for all frame and time values, either in display rate or tick resolution
	* @return returns True if successful, False otherwise
	*/
	UFUNCTION(BlueprintCallable, Category = "Editor Scripting | Sequencer Tools | Control Rig")
	static bool BakeConstraint(UWorld* World, UTickableConstraint* Constraint, const TArray<FFrameNumber>& Frames, ESequenceTimeUnit TimeUnit = ESequenceTimeUnit::DisplayRate);

	/**
	* Peform a Tween operation on the current active sequencer time(must be visible).
	* @param LevelSequence The LevelSequence that's loaded in the editor
	* @param ControlRig The Control Rig to tween.
	* @param TweenValue The tween value to use, range from -1(blend to previous) to 1(blend to next)
	*/
	UFUNCTION(BlueprintCallable, Category = "Editor Scripting | Sequencer Tools | Control Rig")
	static bool TweenControlRig(ULevelSequence* LevelSequence, UControlRig* ControlRig, float TweenValue);

	/**
	* Peform a Snap operation to snap the children to the parent. 
	* @param LevelSequence Active Sequence to snap
	* @param StartFrame Beginning of the snap
	* @param EndFrame End of the snap
	* @param ChildrenToSnap The children objects that snap and get keys set onto. They need to live in an active Sequencer in the level editor
	* @param ParentToSnap The parent object to snap relative to. If animated, it needs to live in an active Sequencer in the level editor
	* @param SnapSettings Settings to use
	* @param TimeUnit Unit for frame values, either in display rate or tick resolution
	* @param Returns True if successful, 
	*/
	UFUNCTION(BlueprintCallable, Category = "Editor Scripting | Sequencer Tools | Control Rig")
	static bool SnapControlRig(ULevelSequence* LevelSequence, FFrameNumber StartFrame, FFrameNumber EndFrame, const FControlRigSnapperSelection& ChildrenToSnap,
		const FControlRigSnapperSelection& ParentToSnap, const UControlRigSnapSettings* SnapSettings, ESequenceTimeUnit TimeUnit = ESequenceTimeUnit::DisplayRate);
	
	/**
	* Get Actors World Transform at a specific time
	* @param LevelSequence Active Sequence to get transform for
	* @param Actor The actor
	* @param Frame Time to get the transform
	* @param TimeUnit Unit for frame values, either in display rate or tick resolution
	* @return Returns World Transform
	*/
	UFUNCTION(BlueprintCallable, Category = "Editor Scripting | Sequencer Tools | Control Rig")
	static FTransform GetActorWorldTransform(ULevelSequence* LevelSequence,AActor* Actor, FFrameNumber Frame, ESequenceTimeUnit TimeUnit = ESequenceTimeUnit::DisplayRate);

	/**
	* Get Actors World Transforms at specific times
	* @param LevelSequence Active Sequence to get transform for
	* @param Actor The actor
	* @param Frames Times to get the transform
	* @param TimeUnit Unit for frame values, either in display rate or tick resolution
	* @return Returns World Transforms
	*/
	UFUNCTION(BlueprintCallable, Category = "Editor Scripting | Sequencer Tools | Control Rig")
	static TArray<FTransform> GetActorWorldTransforms(ULevelSequence* LevelSequence, AActor* Actor, const TArray<FFrameNumber>& Frames, ESequenceTimeUnit TimeUnit = ESequenceTimeUnit::DisplayRate);

	/**
	* Get SkeletalMeshComponent World Transform at a specific time
	* @param LevelSequence Active Sequence to get transform for
	* @param SkeletalMeshComponent The SkeletalMeshComponent
	* @param Frame Time to get the transform
	* @param TimeUnit Unit for frame values, either in display rate or tick resolution
	* @param ReferenceName Optional name of the referencer
	* @return Returns World Transform
	*/
	UFUNCTION(BlueprintCallable, Category = "Editor Scripting | Sequencer Tools | Control Rig")
	static FTransform GetSkeletalMeshComponentWorldTransform(ULevelSequence* LevelSequence, USkeletalMeshComponent* SkeletalMeshComponent, FFrameNumber Frame,
		ESequenceTimeUnit TimeUnit = ESequenceTimeUnit::DisplayRate,FName ReferenceName = NAME_None);

	/**
	* Get SkeletalMeshComponents World Transforms at specific times
	* @param LevelSequence Active Sequence to get transform for
	* @param SkeletalMeshComponent The SkeletalMeshComponent
	* @param Frames Times to get the transform
	* @param TimeUnit Unit for frame values, either in display rate or tick resolution
	* @param ReferenceName Optional name of the referencer
	* @return Returns World Transforms
	*/
	UFUNCTION(BlueprintCallable, Category = "Editor Scripting | Sequencer Tools | Control Rig")
	static TArray<FTransform> GetSkeletalMeshComponentWorldTransforms(ULevelSequence* LevelSequence, USkeletalMeshComponent* SkeletalMeshComponent, const TArray<FFrameNumber>& Frames, 
		ESequenceTimeUnit TimeUnit = ESequenceTimeUnit::DisplayRate,FName ReferenceName = NAME_None);

	/**
	* Get ControlRig Control's World Transform at a specific time
	* @param LevelSequence Active Sequence to get transform for
	* @param ControlRig The ControlRig
	* @param ControlName Name of the Control
	* @param Frame Time to get the transform
	* @param TimeUnit Unit for frame values, either in display rate or tick resolution
	* @return Returns World Transform
	*/
	UFUNCTION(BlueprintCallable, Category = "Editor Scripting | Sequencer Tools | Control Rig")
	static FTransform GetControlRigWorldTransform(ULevelSequence* LevelSequence, UControlRig* ControlRig, FName ControlName, FFrameNumber Frame,
		ESequenceTimeUnit TimeUnit = ESequenceTimeUnit::DisplayRate);

	/**
	* Get ControlRig Control's World Transforms at specific times
	* @param LevelSequence Active Sequence to get transform for
	* @param ControlRig The ControlRig
	* @param ControlName Name of the Control 
	* @param Frames Times to get the transform
	* @param TimeUnit Unit for frame values, either in display rate or tick resolution
	* @return Returns World Transforms
	*/
	UFUNCTION(BlueprintCallable, Category = "Editor Scripting | Sequencer Tools | Control Rig")
	static TArray<FTransform> GetControlRigWorldTransforms(ULevelSequence* LevelSequence, UControlRig* ControlRig, FName ControlName, const TArray<FFrameNumber>& Frames,
		ESequenceTimeUnit TimeUnit = ESequenceTimeUnit::DisplayRate);

	/**
	* Set ControlRig Control's World Transform at a specific time
	* @param LevelSequence Active Sequence to set transforms for. Must be loaded in Level Editor.
	* @param ControlRig The ControlRig
	* @param ControlName Name of the Control
	* @param Frame Time to set the transform
	* @oaram WorldTransform World Transform to set
	* @param TimeUnit Unit for frame values, either in display rate or tick resolution
	* @param bSetKey Whether or not to set a key.
	*/
	UFUNCTION(BlueprintCallable, Category = "Editor Scripting | Sequencer Tools | Control Rig")
	static void SetControlRigWorldTransform(ULevelSequence* LevelSequence, UControlRig* ControlRig, FName ControlName, FFrameNumber Frame, const FTransform& WorldTransform,
		ESequenceTimeUnit TimeUnit = ESequenceTimeUnit::DisplayRate, bool bSetKey = true);

	/**
	* Set ControlRig Control's World Transforms at a specific times.
	* @param LevelSequence Active Sequence to set transforms for. Must be loaded in Level Editor.
	* @param ControlRig The ControlRig
	* @param ControlName Name of the Control
	* @param Frames Times to set the transform
	* @oaram WorldTransform World Transform to set
	* @param TimeUnit Unit for frame values, either in display rate or tick resolution
	*/
	UFUNCTION(BlueprintCallable, Category = "Editor Scripting | Sequencer Tools | Control Rig")
	static void SetControlRigWorldTransforms(ULevelSequence* LevelSequence, UControlRig* ControlRig, FName ControlName, const TArray<FFrameNumber>& Frames, 
		 const TArray<FTransform>& WorldTransforms, ESequenceTimeUnit TimeUnit = ESequenceTimeUnit::DisplayRate);
	
	/**
	* Get ControlRig Control's float value at a specific time
	* @param LevelSequence Active Sequence to get value for
	* @param ControlRig The ControlRig
	* @param ControlName Name of the Control, should be a float control
	* @param Frame Time to get the value
	* @param TimeUnit Unit for frame values, either in display rate or tick resolution
	* @return Returns Value at that time
	*/
	UFUNCTION(BlueprintCallable, Category = "Editor Scripting | Sequencer Tools | Control Rig")
	static float GetLocalControlRigFloat(ULevelSequence* LevelSequence, UControlRig* ControlRig, FName ControlName, FFrameNumber Frame,
		ESequenceTimeUnit TimeUnit = ESequenceTimeUnit::DisplayRate);

	/**
	* Get ControlRig Control's float values at specific times
	* @param LevelSequence Active Sequence to get value for
	* @param ControlRig The ControlRig
	* @param ControlName Name of the Control, should be a float control
	* @param Frames Times to get the values
	* @param TimeUnit Unit for frame values, either in display rate or tick resolution
	* @return Returns Values at those times
	*/
	UFUNCTION(BlueprintCallable, Category = "Editor Scripting | Sequencer Tools | Control Rig")
	static TArray<float> GetLocalControlRigFloats(ULevelSequence* LevelSequence, UControlRig* ControlRig, FName ControlName, const TArray<FFrameNumber>& Frames,
		ESequenceTimeUnit TimeUnit = ESequenceTimeUnit::DisplayRate);

	/**
	* Set ControlRig Control's float value at specific time
	* @param LevelSequence Active Sequence to set value on
	* @param ControlRig The ControlRig
	* @param ControlName Name of the Control, should be a float control
	* @param Frame Time to set the value
	* @param Value to set
	* @param TimeUnit Unit for frame values, either in display rate or tick resolution
	* @param bSetKey If True set a key, if not just set the value
	*/
	UFUNCTION(BlueprintCallable, Category = "Editor Scripting | Sequencer Tools | Control Rig")
	static void SetLocalControlRigFloat(ULevelSequence* LevelSequence, UControlRig* ControlRig, FName ControlName, FFrameNumber Frame, float Value,
		ESequenceTimeUnit TimeUnit = ESequenceTimeUnit::DisplayRate,bool bSetKey = true);

	/**
	* Set ControlRig Control's float values at specific times
	* @param LevelSequence Active Sequence to set value on
	* @param ControlRig The ControlRig
	* @param ControlName Name of the Control, should be a float control
	* @param Frames Times to set the values
	* @param Values to set at those times
	* @param TimeUnit Unit for frame values, either in display rate or tick resolution
	*/
	UFUNCTION(BlueprintCallable, Category = "Editor Scripting | Sequencer Tools | Control Rig")
	static void SetLocalControlRigFloats(ULevelSequence* LevelSequence, UControlRig* ControlRig, FName ControlName, const TArray<FFrameNumber>& Frames, const TArray<float> Values,
		ESequenceTimeUnit TimeUnit = ESequenceTimeUnit::DisplayRate);

	/**
	* Get ControlRig Control's bool value at a specific time
	* @param LevelSequence Active Sequence to get value for
	* @param ControlRig The ControlRig
	* @param ControlName Name of the Control, should be a bool control
	* @param Frame Time to get the value
	* @param TimeUnit Unit for frame values, either in display rate or tick resolution
	* @return Returns Value at that time
	*/
	UFUNCTION(BlueprintCallable, Category = "Editor Scripting | Sequencer Tools | Control Rig")
	static bool GetLocalControlRigBool(ULevelSequence* LevelSequence, UControlRig* ControlRig, FName ControlName, FFrameNumber Frame,
		ESequenceTimeUnit TimeUnit = ESequenceTimeUnit::DisplayRate);

	/**
	* Get ControlRig Control's bool values at specific times
	* @param LevelSequence Active Sequence to get value for
	* @param ControlRig The ControlRig
	* @param ControlName Name of the Control, should be a bool control
	* @param Frames Times to get the values
	* @param TimeUnit Unit for frame values, either in display rate or tick resolution
	* @return Returns Values at those times
	*/
	UFUNCTION(BlueprintCallable, Category = "Editor Scripting | Sequencer Tools | Control Rig")
	static TArray<bool> GetLocalControlRigBools(ULevelSequence* LevelSequence, UControlRig* ControlRig, FName ControlName, const TArray<FFrameNumber>& Frames,
		ESequenceTimeUnit TimeUnit = ESequenceTimeUnit::DisplayRate);

	/**
	* Set ControlRig Control's bool value at specific time
	* @param LevelSequence Active Sequence to set value on
	* @param ControlRig The ControlRig
	* @param ControlName Name of the Control, should be a bool control
	* @param Frame Time to set the value
	* @param Value to set
	* @param TimeUnit Unit for frame values, either in display rate or tick resolution
	* @param bSetKey If True set a key, if not just set the value
	*/
	UFUNCTION(BlueprintCallable, Category = "Editor Scripting | Sequencer Tools | Control Rig")
	static void SetLocalControlRigBool(ULevelSequence* LevelSequence, UControlRig* ControlRig, FName ControlName, FFrameNumber Frame, bool Value,
		ESequenceTimeUnit TimeUnit = ESequenceTimeUnit::DisplayRate, bool bSetKey = true);

	/**
	* Set ControlRig Control's bool values at specific times
	* @param LevelSequence Active Sequence to set value on
	* @param ControlRig The ControlRig
	* @param ControlName Name of the Control, should be a bool control
	* @param Frames Times to set the values
	* @param Values to set at those times
	* @param TimeUnit Unit for frame values, either in display rate or tick resolution
*/
	UFUNCTION(BlueprintCallable, Category = "Editor Scripting | Sequencer Tools | Control Rig")
	static void SetLocalControlRigBools(ULevelSequence* LevelSequence, UControlRig* ControlRig, FName ControlName, const TArray<FFrameNumber>& Frames,
		const TArray<bool> Values, ESequenceTimeUnit TimeUnit = ESequenceTimeUnit::DisplayRate);

	/**
	* Get ControlRig Control's integer value at a specific time
	* @param LevelSequence Active Sequence to get value for
	* @param ControlRig The ControlRig
	* @param ControlName Name of the Control, should be a integer control
	* @param Frame Time to get the value
	* @param TimeUnit Unit for frame values, either in display rate or tick resolution
	* @return Returns Value at that time
	*/
	UFUNCTION(BlueprintCallable, Category = "Editor Scripting | Sequencer Tools | Control Rig")
	static int32 GetLocalControlRigInt(ULevelSequence* LevelSequence, UControlRig* ControlRig, FName ControlName, FFrameNumber Frame, 
		ESequenceTimeUnit TimeUnit = ESequenceTimeUnit::DisplayRate);

	/**
	* Get ControlRig Control's integer values at specific times
	* @param LevelSequence Active Sequence to get value for
	* @param ControlRig The ControlRig
	* @param ControlName Name of the Control, should be a intteger control
	* @param Frames Times to get the values
	* @param TimeUnit Unit for frame values, either in display rate or tick resolution
	* @return Returns Values at those times
	*/
	UFUNCTION(BlueprintCallable, Category = "Editor Scripting | Sequencer Tools | Control Rig")
	static TArray<int32> GetLocalControlRigInts(ULevelSequence* LevelSequence, UControlRig* ControlRig, FName ControlName, const TArray<FFrameNumber>& Frames,
		ESequenceTimeUnit TimeUnit = ESequenceTimeUnit::DisplayRate);

	/**
	* Set ControlRig Control's int value at specific time
	* @param LevelSequence Active Sequence to set value on
	* @param ControlRig The ControlRig
	* @param ControlName Name of the Control, should be a int control
	* @param Frame Time to set the value
	* @param Value to set
	* @param TimeUnit Unit for frame values, either in display rate or tick resolution
	* @param bSetKey If True set a key, if not just set the value
	*/
	UFUNCTION(BlueprintCallable, Category = "Editor Scripting | Sequencer Tools | Control Rig")
	static void SetLocalControlRigInt(ULevelSequence* LevelSequence, UControlRig* ControlRig, FName ControlName, FFrameNumber Frame, int32 Value,
		ESequenceTimeUnit TimeUnit = ESequenceTimeUnit::DisplayRate,bool bSetKey = true);


	/**
	* Set ControlRig Control's int values at specific times
	* @param LevelSequence Active Sequence to set value on
	* @param ControlRig The ControlRig
	* @param ControlName Name of the Control, should be a int control
	* @param Frames Times to set the values
	* @param Values to set at those times
	* @param TimeUnit Unit for frame values, either in display rate or tick resolution
	*/
	UFUNCTION(BlueprintCallable, Category = "Editor Scripting | Sequencer Tools | Control Rig")
	static void SetLocalControlRigInts(ULevelSequence* LevelSequence, UControlRig* ControlRig, FName ControlName, const TArray<FFrameNumber>& Frames, const TArray<int32> Values,
		ESequenceTimeUnit TimeUnit = ESequenceTimeUnit::DisplayRate);

	/**
	* Get ControlRig Control's Vector2D value at a specific time
	* @param LevelSequence Active Sequence to get value for
	* @param ControlRig The ControlRig
	* @param ControlName Name of the Control, should be a Vector2D control
	* @param Frame Time to get the value
	* @param TimeUnit Unit for frame values, either in display rate or tick resolution
	* @return Returns Value at that time
	*/
	UFUNCTION(BlueprintCallable, Category = "Editor Scripting | Sequencer Tools | Control Rig")
	static FVector2D GetLocalControlRigVector2D(ULevelSequence* LevelSequence, UControlRig* ControlRig, FName ControlName, FFrameNumber Frame,
		ESequenceTimeUnit TimeUnit = ESequenceTimeUnit::DisplayRate);

	/**
	* Get ControlRig Control's Vector2D values at specific times
	* @param LevelSequence Active Sequence to get value for
	* @param ControlRig The ControlRig
	* @param ControlName Name of the Control, should be a Vector2D control
	* @param Frames Times to get the values
	* @param TimeUnit Unit for frame values, either in display rate or tick resolution
	* @return Returns Values at those times
	*/
	UFUNCTION(BlueprintCallable, Category = "Editor Scripting | Sequencer Tools | Control Rig")
	static TArray<FVector2D> GetLocalControlRigVector2Ds(ULevelSequence* LevelSequence, UControlRig* ControlRig, FName ControlName, const TArray<FFrameNumber>& Frames,
		ESequenceTimeUnit TimeUnit = ESequenceTimeUnit::DisplayRate);

	/**
	* Set ControlRig Control's Vector2D value at specific time
	* @param LevelSequence Active Sequence to set value on
	* @param ControlRig The ControlRig
	* @param ControlName Name of the Control, should be a Vector2D control
	* @param Frame Time to set the value
	* @param Value to set
	* @param TimeUnit Unit for frame values, either in display rate or tick resolution
	* @param bSetKey If True set a key, if not just set the value
	*/
	UFUNCTION(BlueprintCallable, Category = "Editor Scripting | Sequencer Tools | Control Rig")
	static void SetLocalControlRigVector2D(ULevelSequence* LevelSequence, UControlRig* ControlRig, FName ControlName, FFrameNumber Frame, FVector2D Value,
		ESequenceTimeUnit TimeUnit = ESequenceTimeUnit::DisplayRate,bool bSetKey = true);


	/**
	* Set ControlRig Control's Vector2D values at specific times
	* @param LevelSequence Active Sequence to set value on
	* @param ControlRig The ControlRig
	* @param ControlName Name of the Control, should be a Vector2D control
	* @param Frames Times to set the values
	* @param Values to set at those times
	* @param TimeUnit Unit for frame values, either in display rate or tick resolution
	*/
	UFUNCTION(BlueprintCallable, Category = "Editor Scripting | Sequencer Tools | Control Rig")
	static void SetLocalControlRigVector2Ds(ULevelSequence* LevelSequence, UControlRig* ControlRig, FName ControlName, const TArray<FFrameNumber>& Frames, const TArray<FVector2D> Values,
		ESequenceTimeUnit TimeUnit = ESequenceTimeUnit::DisplayRate);

	/**
	* Get ControlRig Control's Position value at a specific time
	* @param LevelSequence Active Sequence to get value for
	* @param ControlRig The ControlRig
	* @param ControlName Name of the Control, should be a Position control
	* @param Frame Time to get the value
	* @param TimeUnit Unit for frame values, either in display rate or tick resolution
	* @return Returns Value at that time
	*/
	UFUNCTION(BlueprintCallable, Category = "Editor Scripting | Sequencer Tools | Control Rig")
	static FVector GetLocalControlRigPosition(ULevelSequence* LevelSequence, UControlRig* ControlRig, FName ControlName, FFrameNumber Frame,
		ESequenceTimeUnit TimeUnit = ESequenceTimeUnit::DisplayRate);

	/**
	* Get ControlRig Control's Position values at specific times
	* @param LevelSequence Active Sequence to get value for
	* @param ControlRig The ControlRig
	* @param ControlName Name of the Control, should be a Position control
	* @param Frames Times to get the values
	* @param TimeUnit Unit for frame values, either in display rate or tick resolution
	* @return Returns Values at those times
	*/
	UFUNCTION(BlueprintCallable, Category = "Editor Scripting | Sequencer Tools | Control Rig")
	static TArray<FVector> GetLocalControlRigPositions(ULevelSequence* LevelSequence, UControlRig* ControlRig, FName ControlName, const TArray<FFrameNumber>& Frames,
		ESequenceTimeUnit TimeUnit = ESequenceTimeUnit::DisplayRate);

	/**
	* Set ControlRig Control's Position value at specific time
	* @param LevelSequence Active Sequence to set value on
	* @param ControlRig The ControlRig
	* @param ControlName Name of the Control, should be a Position control
	* @param Frame Time to set the value
	* @param Value to set
	* @param TimeUnit Unit for frame values, either in display rate or tick resolution
	* @param bSetKey If True set a key, if not just set the value
	*/
	UFUNCTION(BlueprintCallable, Category = "Editor Scripting | Sequencer Tools | Control Rig")
	static void SetLocalControlRigPosition(ULevelSequence* LevelSequence, UControlRig* ControlRig, FName ControlName, FFrameNumber Frame, FVector Value,
		ESequenceTimeUnit TimeUnit = ESequenceTimeUnit::DisplayRate, bool bSetKey = true);

	/**
	* Set ControlRig Control's Position values at specific times
	* @param LevelSequence Active Sequence to set value on
	* @param ControlRig The ControlRig
	* @param ControlName Name of the Control, should be a Position control
	* @param Frames Times to set the values
	* @param Values to set at those times
	* @param TimeUnit Unit for frame values, either in display rate or tick resolution
	*/
	UFUNCTION(BlueprintCallable, Category = "Editor Scripting | Sequencer Tools | Control Rig")
	static void SetLocalControlRigPositions(ULevelSequence* LevelSequence, UControlRig* ControlRig, FName ControlName, const TArray<FFrameNumber>& Frames, const TArray<FVector> Values,
		ESequenceTimeUnit TimeUnit = ESequenceTimeUnit::DisplayRate);

	/**
	* Get ControlRig Control's Rotator value at a specific time
	* @param LevelSequence Active Sequence to get value for
	* @param ControlRig The ControlRig
	* @param ControlName Name of the Control, should be a Rotator control
	* @param Frame Time to get the value
	* @param TimeUnit Unit for frame values, either in display rate or tick resolution
	* @return Returns Value at that time
	*/
	UFUNCTION(BlueprintCallable, Category = "Editor Scripting | Sequencer Tools | Control Rig")
	static FRotator GetLocalControlRigRotator(ULevelSequence* LevelSequence, UControlRig* ControlRig, FName ControlName, FFrameNumber Frame,
		ESequenceTimeUnit TimeUnit = ESequenceTimeUnit::DisplayRate);

	/**
	* Get ControlRig Control's Rotator values at specific times
	* @param LevelSequence Active Sequence to get value for
	* @param ControlRig The ControlRig
	* @param ControlName Name of the Control, should be a Rotator control
	* @param Frames Times to get the values
	* @param TimeUnit Unit for frame values, either in display rate or tick resolution
	* @return Returns Values at those times
	*/
	UFUNCTION(BlueprintCallable, Category = "Editor Scripting | Sequencer Tools | Control Rig")
	static TArray<FRotator> GetLocalControlRigRotators(ULevelSequence* LevelSequence, UControlRig* ControlRig, FName ControlName, const TArray<FFrameNumber>& Frames,
		ESequenceTimeUnit TimeUnit = ESequenceTimeUnit::DisplayRate);

	/**
	* Set ControlRig Control's Rotator value at specific time
	* @param LevelSequence Active Sequence to set value on
	* @param ControlRig The ControlRig
	* @param ControlName Name of the Control, should be a Rotator control
	* @param Frame Time to set the value
	* @param Value to set
	* @param TimeUnit Unit for frame values, either in display rate or tick resolution
	* @param bSetKey If True set a key, if not just set the value
	*/
	UFUNCTION(BlueprintCallable, Category = "Editor Scripting | Sequencer Tools | Control Rig")
	static void SetLocalControlRigRotator(ULevelSequence* LevelSequence, UControlRig* ControlRig, FName ControlName, FFrameNumber Frame, FRotator Value, 
		ESequenceTimeUnit TimeUnit = ESequenceTimeUnit::DisplayRate, bool bSetKey = true);

	/**
	* Set ControlRig Control's Rotator values at specific times
	* @param LevelSequence Active Sequence to set value on
	* @param ControlRig The ControlRig
	* @param ControlName Name of the Control, should be a Rotator control
	* @param Frames Times to set the values
	* @param Values to set at those times
	* @param TimeUnit Unit for frame values, either in display rate or tick resolution
	*/
	UFUNCTION(BlueprintCallable, Category = "Editor Scripting | Sequencer Tools | Control Rig")
	static void SetLocalControlRigRotators(ULevelSequence* LevelSequence, UControlRig* ControlRig, FName ControlName, const TArray<FFrameNumber>& Frames, const TArray<FRotator> Values,
		ESequenceTimeUnit TimeUnit = ESequenceTimeUnit::DisplayRate);

	/**
	* Get ControlRig Control's Scale value at a specific time
	* @param LevelSequence Active Sequence to get value for
	* @param ControlRig The ControlRig
	* @param ControlName Name of the Control, should be a Scale control
	* @param Frame Time to get the value
	* @param TimeUnit Unit for frame values, either in display rate or tick resolution
	* @return Returns Value at that time
	*/
	UFUNCTION(BlueprintCallable, Category = "Editor Scripting | Sequencer Tools | Control Rig")
	static FVector GetLocalControlRigScale(ULevelSequence* LevelSequence, UControlRig* ControlRig, FName ControlName, FFrameNumber Frame,
		ESequenceTimeUnit TimeUnit = ESequenceTimeUnit::DisplayRate);

	/**
	* Get ControlRig Control's Scale values at specific times
	* @param LevelSequence Active Sequence to get value for
	* @param ControlRig The ControlRig
	* @param ControlName Name of the Control, should be a Scale control
	* @param Frames Times to get the values
	* @param TimeUnit Unit for frame values, either in display rate or tick resolution
	* @return Returns Values at those times
	*/
	UFUNCTION(BlueprintCallable, Category = "Editor Scripting | Sequencer Tools | Control Rig")
	static TArray<FVector> GetLocalControlRigScales(ULevelSequence* LevelSequence, UControlRig* ControlRig, FName ControlName, const TArray<FFrameNumber>& Frames,
		ESequenceTimeUnit TimeUnit = ESequenceTimeUnit::DisplayRate);

	/**
	* Set ControlRig Control's Scale value at specific time
	* @param LevelSequence Active Sequence to set value on
	* @param ControlRig The ControlRig
	* @param ControlName Name of the Control, should be a Scale control
	* @param Frame Time to set the value
	* @param Value to set
	* @param TimeUnit Unit for frame values, either in display rate or tick resolution
	* @param bSetKey If True set a key, if not just set the value
*/
	UFUNCTION(BlueprintCallable, Category = "Editor Scripting | Sequencer Tools | Control Rig")
	static void SetLocalControlRigScale(ULevelSequence* LevelSequence, UControlRig* ControlRig, FName ControlName, FFrameNumber Frame, FVector Value, 
		ESequenceTimeUnit TimeUnit = ESequenceTimeUnit::DisplayRate, bool bSetKey = true);

	/**
	* Set ControlRig Control's Scale values at specific times
	* @param LevelSequence Active Sequence to set value on
	* @param ControlRig The ControlRig
	* @param ControlName Name of the Control, should be a Scale control
	* @param Frames Times to set the values
	* @param Values to set at those times
	* @param TimeUnit Unit for frame values, either in display rate or tick resolution
	*/
	UFUNCTION(BlueprintCallable, Category = "Editor Scripting | Sequencer Tools | Control Rig")
	static void SetLocalControlRigScales(ULevelSequence* LevelSequence, UControlRig* ControlRig, FName ControlName, const TArray<FFrameNumber>& Frames, const TArray<FVector> Values,
		ESequenceTimeUnit TimeUnit = ESequenceTimeUnit::DisplayRate);


	/**
	* Get ControlRig Control's EulerTransform value at a specific time
	* @param LevelSequence Active Sequence to get value for
	* @param ControlRig The ControlRig
	* @param ControlName Name of the Control, should be a EulerTransfom control
	* @param Frame Time to get the value
	* @param TimeUnit Unit for frame values, either in display rate or tick resolution
	* @return Returns Value at that time
	*/
	UFUNCTION(BlueprintCallable, Category = "Editor Scripting | Sequencer Tools | Control Rig")
	static FEulerTransform GetLocalControlRigEulerTransform(ULevelSequence* LevelSequence, UControlRig* ControlRig, FName ControlName, FFrameNumber Frame,
		ESequenceTimeUnit TimeUnit = ESequenceTimeUnit::DisplayRate);

	/**
	* Get ControlRig Control's EulerTransform values at specific times
	* @param LevelSequence Active Sequence to get value for
	* @param ControlRig The ControlRig
	* @param ControlName Name of the Control, should be a EulerTransform control
	* @param Frames Times to get the values
	* @param TimeUnit Unit for frame values, either in display rate or tick resolution
	* @return Returns Values at those times
	*/
	UFUNCTION(BlueprintCallable, Category = "Editor Scripting | Sequencer Tools | Control Rig")
	static TArray<FEulerTransform> GetLocalControlRigEulerTransforms(ULevelSequence* LevelSequence, UControlRig* ControlRig, FName ControlName, const TArray<FFrameNumber>& Frames,
		ESequenceTimeUnit TimeUnit = ESequenceTimeUnit::DisplayRate);

	/**
	* Set ControlRig Control's EulerTransform value at specific time
	* @param LevelSequence Active Sequence to set value on
	* @param ControlRig The ControlRig
	* @param ControlName Name of the Control, should be a EulerTransform control
	* @param Frame Time to set the value
	* @param Value to set
	* @param TimeUnit Unit for frame values, either in display rate or tick resolution
	* @param bSetKey If True set a key, if not just set the value
	*/
	UFUNCTION(BlueprintCallable, Category = "Editor Scripting | Sequencer Tools | Control Rig")
	static void SetLocalControlRigEulerTransform(ULevelSequence* LevelSequence, UControlRig* ControlRig, FName ControlName, FFrameNumber Frame, FEulerTransform Value,
		ESequenceTimeUnit TimeUnit = ESequenceTimeUnit::DisplayRate, bool bSetKey = true);

	/**
	* Set ControlRig Control's EulerTransform values at specific times
	* @param LevelSequence Active Sequence to set value on
	* @param ControlRig The ControlRig
	* @param ControlName Name of the Control, should be a EulerTransform control
	* @param Frames Times to set the values
	* @param Values to set at those times
	* @param TimeUnit Unit for frame values, either in display rate or tick resolution
	*/
	UFUNCTION(BlueprintCallable, Category = "Editor Scripting | Sequencer Tools | Control Rig")
	static void SetLocalControlRigEulerTransforms(ULevelSequence* LevelSequence, UControlRig* ControlRig, FName ControlName, const TArray<FFrameNumber>& Frames, const TArray<FEulerTransform> Values,
		ESequenceTimeUnit TimeUnit = ESequenceTimeUnit::DisplayRate);

	/**
	* Get ControlRig Control's TransformNoScale value at a specific time
	* @param LevelSequence Active Sequence to get value for
	* @param ControlRig The ControlRig
	* @param ControlName Name of the Control, should be a TransformNoScale control
	* @param Frame Time to get the value
	* @param TimeUnit Unit for frame values, either in display rate or tick resolution
	* @return Returns Value at that time
	*/
	UFUNCTION(BlueprintCallable, Category = "Editor Scripting | Sequencer Tools | Control Rig")
	static FTransformNoScale GetLocalControlRigTransformNoScale(ULevelSequence* LevelSequence, UControlRig* ControlRig, FName ControlName, FFrameNumber Frame,
		ESequenceTimeUnit TimeUnit = ESequenceTimeUnit::DisplayRate);

	/**
	* Get ControlRig Control's TransformNoScale values at specific times
	* @param LevelSequence Active Sequence to get value for
	* @param ControlRig The ControlRig
	* @param ControlName Name of the Control, should be a TransformNoScale control
	* @param Frames Times to get the values
	* @param TimeUnit Unit for frame values, either in display rate or tick resolution
	* @return Returns Values at those times
	*/
	UFUNCTION(BlueprintCallable, Category = "Editor Scripting | Sequencer Tools | Control Rig")
	static TArray<FTransformNoScale> GetLocalControlRigTransformNoScales(ULevelSequence* LevelSequence, UControlRig* ControlRig, FName ControlName, const TArray<FFrameNumber>& Frames,
		ESequenceTimeUnit TimeUnit = ESequenceTimeUnit::DisplayRate);

	/**
	* Set ControlRig Control's TransformNoScale value at specific time
	* @param LevelSequence Active Sequence to set value on
	* @param ControlRig The ControlRig
	* @param ControlName Name of the Control, should be a TransformNoScale control
	* @param Frame Time to set the value
	* @param Value to set
	* @param TimeUnit Unit for frame values, either in display rate or tick resolution
	* @param bSetKey If True set a key, if not just set the value
	*/
	UFUNCTION(BlueprintCallable, Category = "Editor Scripting | Sequencer Tools | Control Rig")
	static void SetLocalControlRigTransformNoScale(ULevelSequence* LevelSequence, UControlRig* ControlRig, FName ControlName, FFrameNumber Frame, FTransformNoScale Value, 
		ESequenceTimeUnit TimeUnit = ESequenceTimeUnit::DisplayRate, bool bSetKey = true);

	/**
	* Set ControlRig Control's TransformNoScale values at specific times
	* @param LevelSequence Active Sequence to set value on
	* @param ControlRig The ControlRig
	* @param ControlName Name of the Control, should be a TransformNoScale control
	* @param Frames Times to set the values
	* @param Values to set at those times
	* @param TimeUnit Unit for frame values, either in display rate or tick resolution
	*/
	UFUNCTION(BlueprintCallable, Category = "Editor Scripting | Sequencer Tools | Control Rig")
	static void SetLocalControlRigTransformNoScales(ULevelSequence* LevelSequence, UControlRig* ControlRig, FName ControlName, const TArray<FFrameNumber>& Frames, const TArray<FTransformNoScale> Values,
		ESequenceTimeUnit TimeUnit = ESequenceTimeUnit::DisplayRate);

	/**
	* Get ControlRig Control's Transform value at a specific time
	* @param LevelSequence Active Sequence to get value for
	* @param ControlRig The ControlRig
	* @param ControlName Name of the Control, should be a Transform control
	* @param Frame Time to get the value
	* @param TimeUnit Unit for frame values, either in display rate or tick resolution
	* @return Returns Value at that time
	*/
	UFUNCTION(BlueprintCallable, Category = "Editor Scripting | Sequencer Tools | Control Rig")
	static FTransform GetLocalControlRigTransform(ULevelSequence* LevelSequence, UControlRig* ControlRig, FName ControlName, FFrameNumber Frame, 
		ESequenceTimeUnit TimeUnit = ESequenceTimeUnit::DisplayRate);

	/**
	* Get ControlRig Control's Transform values at specific times
	* @param LevelSequence Active Sequence to get value for
	* @param ControlRig The ControlRig
	* @param ControlName Name of the Control, should be a Transform control
	* @param Frames Times to get the values
	* @param TimeUnit Unit for frame values, either in display rate or tick resolution
	* @return Returns Values at those times
	*/
	UFUNCTION(BlueprintCallable, Category = "Editor Scripting | Sequencer Tools | Control Rig")
	static TArray<FTransform> GetLocalControlRigTransforms(ULevelSequence* LevelSequence, UControlRig* ControlRig, FName ControlName, const TArray<FFrameNumber>& Frames,
		ESequenceTimeUnit TimeUnit = ESequenceTimeUnit::DisplayRate);

	/**
	* Set ControlRig Control's Transform value at specific time
	* @param LevelSequence Active Sequence to set value on
	* @param ControlRig The ControlRig
	* @param ControlName Name of the Control, should be a Transform control
	* @param Frame Time to set the value
	* @param Value to set 
	* @param TimeUnit Unit for frame values, either in display rate or tick resolution
	* @param bSetKey If True set a key, if not just set the value
	*/
	UFUNCTION(BlueprintCallable, Category = "Editor Scripting | Sequencer Tools | Control Rig")
	static void SetLocalControlRigTransform(ULevelSequence* LevelSequence, UControlRig* ControlRig, FName ControlName, FFrameNumber Frame, FTransform Value, 
		ESequenceTimeUnit TimeUnit = ESequenceTimeUnit::DisplayRate, bool bSetKey = true);

	/**
	* Set ControlRig Control's Transform values at specific times
	* @param LevelSequence Active Sequence to set value on
	* @param ControlRig The ControlRig
	* @param ControlName Name of the Control, should be a Transform control
	* @param Frames Times to set the values
	* @param Values to set at those times
	* @param TimeUnit Unit for frame values, either in display rate or tick resolution
	*/
	UFUNCTION(BlueprintCallable, Category = "Editor Scripting | Sequencer Tools | Control Rig")
	static void SetLocalControlRigTransforms(ULevelSequence* LevelSequence, UControlRig* ControlRig, FName ControlName, const TArray<FFrameNumber>& Frames, const TArray<FTransform> Values,
		ESequenceTimeUnit TimeUnit = ESequenceTimeUnit::DisplayRate);

	/*
	 * Import FBX onto a control rig with the specified track and section
	 *
	 * @param InWorld World to import to
	 * @param InSequence Sequence to import
	 * @param InTrack Track to import onto
	 * @param InSection Section to import onto, may be null in which case we use the track's section to key
	 * @param SelectedControlRigNames  List of selected control rig names. Will use them if  ImportFBXControlRigSettings->bImportOntoSelectedControls is true
	 * @param ImportFBXControlRigSettings Settings to control import.
	 * @param InImportFileName Path to fbx file to create
	 */
	UFUNCTION(BlueprintCallable, Category = "Editor Scripting | Sequencer Tools | FBX")
	static bool ImportFBXToControlRigTrack(UWorld* World, ULevelSequence* InSequence, UMovieSceneControlRigParameterTrack* InTrack, UMovieSceneControlRigParameterSection* InSection,
			const TArray<FString>& SelectedControlRigNames,
			UMovieSceneUserImportFBXControlRigSettings* ImportFBXControlRigSettings,
			const FString& ImportFilename);

	/*
	 * Collapse and bake all sections and layers on a control rig track to just one section.
	 *
	 * @param InSequence Sequence that has track to collapse
	 * @param InTrack Track for layers to collapse
	 * @param bKeyReduce If true do key reduction based upon Tolerance, if false don't
	 * @param Tolerance If reducing keys, tolerance about which keys will be removed, smaller tolerance, more keys usually.
	 */
	UFUNCTION(BlueprintCallable, Category = "Editor Scripting | Sequencer Tools | Control Rig")
	static bool CollapseControlRigAnimLayers(ULevelSequence* InSequence,UMovieSceneControlRigParameterTrack* InTrack, bool bKeyReduce = false, float Tolerance = 0.001f);

	/*
	 * Get the default parent key, can be used a parent space.
	 *
	*/
	UFUNCTION(BlueprintCallable, Category = "Editor Scripting | Sequencer Tools | Control Rig")
	static FRigElementKey GetDefaultParentKey();

	/*
	 * Get the default world space key, can be used a world space.
	 *
	*/
	UFUNCTION(BlueprintCallable, Category = "Editor Scripting | Sequencer Tools | Control Rig")
	static FRigElementKey GetWorldSpaceReferenceKey();

	/*
	 * Set the a key for the Control Rig Space for the Control at the specified time. If space is the same as the current no key witll be set.
	 *
	 * @param InSequence Sequence to set the space
	 * @param InControlRig ControlRig with the Control
	 * @param InControlName The name of the Control
	 * @param InSpaceKey  The new space for the Control
	 * @param InTime Time to change the space.
	 * @param TimeUnit Unit for the InTime, either in display rate or tick resolution
	 */
	UFUNCTION(BlueprintCallable, Category = "Editor Scripting | Sequencer Tools | Control Rig")
	static bool SetControlRigSpace(ULevelSequence* InSequence, UControlRig* InControlRig, FName InControlName, const FRigElementKey& InSpaceKey, FFrameNumber InTime,  ESequenceTimeUnit TimeUnit = ESequenceTimeUnit::DisplayRate);

	/** Bake specified Control Rig Controls to a specified Space based upon the current settings
	* @param InSequence Sequence to bake
	* @param InControlRig ControlRig to bake
	* @param InControlNames The name of the Controls to bake
	* @param InSettings  The settings for the bake, e.g, how long to bake, to key reduce etc.
	* @param TimeUnit Unit for the start and end times in the InSettings parameter.
	*/
	UFUNCTION(BlueprintCallable, Category = "Editor Scripting | Sequencer Tools | Control Rig")
	static bool BakeControlRigSpace(ULevelSequence* InSequence, UControlRig* InControlRig, const TArray<FName>& InControlNames, FRigSpacePickerBakeSettings InSettings, ESequenceTimeUnit TimeUnit = ESequenceTimeUnit::DisplayRate);
	
	/** Delete the Control Rig Space Key for the Control at the specified time. This will delete any attached Control Rig keys at this time and will perform any needed compensation to the new space.
	*
	* @param InSequence Sequence to set the space
	* @param InControlRig ControlRig with the Control
	* @param InControlName The name of the Control
	* @param InTime Time to delete the space.
	* @param TimeUnit Unit for the InTime, either in display rate or tick resolution
	* @return Will return false if function fails,  for example if there is no key at this time it will fail.
	*/
	UFUNCTION(BlueprintCallable, Category = "Editor Scripting | Sequencer Tools | Control Rig")
	static bool DeleteControlRigSpace(ULevelSequence* InSequence, UControlRig* InControlRig, FName InControlName, FFrameNumber InTime, ESequenceTimeUnit TimeUnit = ESequenceTimeUnit::DisplayRate);

	/** Move the Control Rig Space Key for the Control at the specified time to the new time. This will also move any Control Rig keys at this space switch boundary.
	*
	* @param InSequence Sequence to set the space
	* @param InControlRig ControlRig with the Control
	* @param InControlName The name of the Control
	* @param InTime Original time of the space key
	* @param InNewTime New time for the space key
	* @param TimeUnit Unit for the time params, either in display rate or tick resolution
	* @return Will return false if function fails, for example if there is no key at this time it will fail, or if the new time is invalid it could fail also
	*/
	UFUNCTION(BlueprintCallable, Category = "Editor Scripting | Sequencer Tools | Control Rig")
	static bool MoveControlRigSpace(ULevelSequence* InSequence, UControlRig* InControlRig, FName InControlName, FFrameNumber InTime, FFrameNumber InNewTime, ESequenceTimeUnit TimeUnit = ESequenceTimeUnit::DisplayRate);



	/** Rename the Control Rig Channels in Sequencer to the specified new control names, which should be present on the Control Rig
	* @param InSequence Sequence to rename controls
	* @param InControlRig ControlRig to rename controls
	* @param InOldControlNames The name of the old Control Rig Control Channels to change. Will be replaced by the corresponding name in the InNewControlNames array
	* @param InNewControlNames  The name of the new Control Rig Channels 
	* @return Return true if the function succeeds, false if it doesn't which can happen if the name arrays don't match in size or any of the new Control Names aren't valid
	*/
	UFUNCTION(BlueprintCallable, Category = "Editor Scripting | Sequencer Tools | Control Rig")
	bool RenameControlRigControlChannels(ULevelSequence* InSequence, UControlRig* InControlRig, const TArray<FName>& InOldControlNames, const TArray<FName>& InNewControlNames);

<<<<<<< HEAD
};
=======
	/** Get the controls mask for the given ControlName */
	UFUNCTION(BlueprintPure, Category = "Editor Scripting | Sequencer Tools | Control Rig")
	static bool GetControlsMask(UMovieSceneSection* InSection, FName ControlName);

	/** Set the controls mask for the given ControlNames */
	UFUNCTION(BlueprintCallable, Category = "Editor Scripting | Sequencer Tools | Control Rig")
	static void SetControlsMask(UMovieSceneSection* InSection, const TArray<FName>& ControlNames, bool bVisible);

	/** Shows all of the controls for the given section */
	UFUNCTION(BlueprintCallable, Category = "Editor Scripting | Sequencer Tools | Control Rig")
	static void ShowAllControls(UMovieSceneSection* InSection);

	/** Hides all of the controls for the given section */
	UFUNCTION(BlueprintCallable, Category = "Editor Scripting | Sequencer Tools | Control Rig")
	static void HideAllControls(UMovieSceneSection* InSection);
};
>>>>>>> d731a049
<|MERGE_RESOLUTION|>--- conflicted
+++ resolved
@@ -32,11 +32,7 @@
 		, Track(nullptr)
 	{}
 
-<<<<<<< HEAD
-	FControlRigSequencerBindingProxy(const FSequencerBindingProxy& InProxy, UControlRig* InControlRig, UMovieSceneControlRigParameterTrack* InTrack)
-=======
 	FControlRigSequencerBindingProxy(const FMovieSceneBindingProxy& InProxy, UControlRig* InControlRig, UMovieSceneControlRigParameterTrack* InTrack)
->>>>>>> d731a049
 		: Proxy(InProxy)
 		, ControlRig(InControlRig)
 		, Track(InTrack)
@@ -903,9 +899,6 @@
 	UFUNCTION(BlueprintCallable, Category = "Editor Scripting | Sequencer Tools | Control Rig")
 	bool RenameControlRigControlChannels(ULevelSequence* InSequence, UControlRig* InControlRig, const TArray<FName>& InOldControlNames, const TArray<FName>& InNewControlNames);
 
-<<<<<<< HEAD
-};
-=======
 	/** Get the controls mask for the given ControlName */
 	UFUNCTION(BlueprintPure, Category = "Editor Scripting | Sequencer Tools | Control Rig")
 	static bool GetControlsMask(UMovieSceneSection* InSection, FName ControlName);
@@ -921,5 +914,4 @@
 	/** Hides all of the controls for the given section */
 	UFUNCTION(BlueprintCallable, Category = "Editor Scripting | Sequencer Tools | Control Rig")
 	static void HideAllControls(UMovieSceneSection* InSection);
-};
->>>>>>> d731a049
+};