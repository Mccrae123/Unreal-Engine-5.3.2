--- conflicted
+++ resolved
@@ -99,8 +99,4 @@
 
 public:
 	static bool IsMirror() { return bIsMirror; }
-<<<<<<< HEAD
-	static UControlRig* GetFirstControlRigInLevelSequence(UControlRig* ControlRig);
-=======
->>>>>>> d731a049
 };
