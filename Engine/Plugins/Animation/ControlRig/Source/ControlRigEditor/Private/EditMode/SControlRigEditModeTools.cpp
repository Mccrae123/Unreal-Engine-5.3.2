// Copyright Epic Games, Inc. All Rights Reserved.

#include "EditMode/SControlRigEditModeTools.h"
#include "EditMode/ControlRigControlsProxy.h"
#include "PropertyEditorModule.h"
#include "IDetailsView.h"
#include "ISequencer.h"
#include "PropertyHandle.h"
#include "ControlRig.h"
#include "EditMode/ControlRigEditModeSettings.h"
#include "IDetailRootObjectCustomization.h"
#include "Modules/ModuleManager.h"
#include "EditMode/ControlRigEditMode.h"
#include "EditorModeManager.h"
#include "Widgets/Input/SButton.h"
#include "Widgets/Layout/SExpandableArea.h"
#include "Widgets/Layout/SScrollBox.h"
#include "MovieSceneSequence.h"
#include "MovieScene.h"
#include "IDetailCustomization.h"
#include "DetailLayoutBuilder.h"
#include "DetailCategoryBuilder.h"
#include "DetailWidgetRow.h"
#include "Rigs/FKControlRig.h"
#include "EditMode/SControlRigBaseListWidget.h"
#include "Framework/MultiBox/MultiBoxBuilder.h"
#include "IControlRigEditorModule.h"
#include "Framework/Docking/TabManager.h"
#include "ControlRigEditorStyle.h"
#include "LevelEditor.h"
#include "EditorModeManager.h"
#include "InteractiveToolManager.h"
#include "EdModeInteractiveToolsContext.h"
#include "ControlRigSpaceChannelEditors.h"
#include "IKeyArea.h"
#include "Widgets/Notifications/SNotificationList.h"
#include "Framework/Notifications/NotificationManager.h"
#include "ScopedTransaction.h"
<<<<<<< HEAD
#include "ControlRigEditModeToolkit.h"
#include "SControlRigDetails.h"
#define LOCTEXT_NAMESPACE "ControlRigEditModeTools"



void SControlRigEditModeTools::SetControlRig(UControlRig* ControlRig)
{
	if(ViewportRig.IsValid())
=======
#include "EditMode/ControlRigEditModeToolkit.h"
#include "EditMode/SControlRigDetails.h"
#include "Editor/Constraints/SConstraintsWidget.h"

#define LOCTEXT_NAMESPACE "ControlRigEditModeTools"


void SControlRigEditModeTools::SetControlRigs(const TArrayView<TWeakObjectPtr<UControlRig>>& InControlRigs)
{
	for (TWeakObjectPtr<UControlRig>& ControlRig : ControlRigs)
	{
		if (ControlRig.IsValid())
		{
			ControlRig->ControlSelected().RemoveAll(this);
		}
	}
	ControlRigs = InControlRigs;
	for (TWeakObjectPtr<UControlRig>& InControlRig : InControlRigs)
>>>>>>> d731a049
	{
		if (InControlRig.IsValid())
		{
			InControlRig->ControlSelected().AddRaw(this, &SControlRigEditModeTools::OnRigElementSelected);
		}
	}

	//mz todo handle multiple rigs
	UControlRig* Rig = ControlRigs.Num() > 0 ? ControlRigs[0].Get() : nullptr;
	TArray<TWeakObjectPtr<>> Objects;
	Objects.Add(Rig);
	RigOptionsDetailsView->SetObjects(Objects);
<<<<<<< HEAD
#if USE_LOCAL_DETAILS
	HierarchyTreeView->RefreshTreeView(true);
#endif
	if (ViewportRig.IsValid())
	{
		ViewportRig->ControlSelected().AddRaw(this, &SControlRigEditModeTools::OnRigElementSelected);
	}
=======

#if USE_LOCAL_DETAILS
	HierarchyTreeView->RefreshTreeView(true);
#endif

>>>>>>> d731a049
}

const URigHierarchy* SControlRigEditModeTools::GetHierarchy() const
{
	//mz todo handle multiple rigs
	UControlRig* Rig = ControlRigs.Num() > 0 ? ControlRigs[0].Get() : nullptr;
	if (Rig)
	{
		Rig->GetHierarchy();
	}
	return nullptr;
}

void SControlRigEditModeTools::Construct(const FArguments& InArgs, TSharedPtr<FControlRigEditModeToolkit> InOwningToolkit, FControlRigEditMode& InEditMode,UWorld* InWorld)
{
	bIsChangingRigHierarchy = false;
	OwningToolkit = InOwningToolkit;
	// initialize settings view
	FDetailsViewArgs DetailsViewArgs;
	{
		DetailsViewArgs.bAllowSearch = true;
		DetailsViewArgs.bHideSelectionTip = true;
		DetailsViewArgs.bLockable = false;
		DetailsViewArgs.bSearchInitialKeyFocus = true;
		DetailsViewArgs.bUpdatesFromSelection = false;
		DetailsViewArgs.bShowOptions = false;
		DetailsViewArgs.bShowModifiedPropertiesOption = true;
		DetailsViewArgs.bCustomNameAreaLocation = true;
		DetailsViewArgs.bCustomFilterAreaLocation = true;
		DetailsViewArgs.NameAreaSettings = FDetailsViewArgs::HideNameArea;
		DetailsViewArgs.bAllowMultipleTopLevelObjects = false;
		DetailsViewArgs.bShowScrollBar = false; // Don't need to show this, as we are putting it in a scroll box
	}
	
	ModeTools = InEditMode.GetModeManager();

	SettingsDetailsView = FModuleManager::GetModuleChecked<FPropertyEditorModule>("PropertyEditor").CreateDetailView(DetailsViewArgs);
	SettingsDetailsView->SetKeyframeHandler(SharedThis(this));
	SettingsDetailsView->SetIsPropertyVisibleDelegate(FIsPropertyVisible::CreateSP(this, &SControlRigEditModeTools::ShouldShowPropertyOnDetailCustomization));
	SettingsDetailsView->SetIsPropertyReadOnlyDelegate(FIsPropertyReadOnly::CreateSP(this, &SControlRigEditModeTools::IsReadOnlyPropertyOnDetailCustomization));
	SettingsDetailsView->SetGenericLayoutDetailsDelegate(FOnGetDetailCustomizationInstance::CreateStatic(&FControlRigEditModeGenericDetails::MakeInstance, ModeTools));
#if USE_LOCAL_DETAILS
	ControlEulerTransformDetailsView = FModuleManager::GetModuleChecked<FPropertyEditorModule>("PropertyEditor").CreateDetailView(DetailsViewArgs);
	ControlEulerTransformDetailsView->SetKeyframeHandler(SharedThis(this));
	ControlEulerTransformDetailsView->SetIsPropertyVisibleDelegate(FIsPropertyVisible::CreateSP(this, &SControlRigEditModeTools::ShouldShowPropertyOnDetailCustomization));
	ControlEulerTransformDetailsView->SetIsPropertyReadOnlyDelegate(FIsPropertyReadOnly::CreateSP(this, &SControlRigEditModeTools::IsReadOnlyPropertyOnDetailCustomization));
	ControlEulerTransformDetailsView->SetGenericLayoutDetailsDelegate(FOnGetDetailCustomizationInstance::CreateStatic(&FControlRigEditModeGenericDetails::MakeInstance, ModeTools));

	ControlTransformDetailsView = FModuleManager::GetModuleChecked<FPropertyEditorModule>("PropertyEditor").CreateDetailView(DetailsViewArgs);
	ControlTransformDetailsView->SetKeyframeHandler(SharedThis(this));
	ControlTransformDetailsView->SetIsPropertyVisibleDelegate(FIsPropertyVisible::CreateSP(this, &SControlRigEditModeTools::ShouldShowPropertyOnDetailCustomization));
	ControlTransformDetailsView->SetIsPropertyReadOnlyDelegate(FIsPropertyReadOnly::CreateSP(this, &SControlRigEditModeTools::IsReadOnlyPropertyOnDetailCustomization));
	ControlTransformDetailsView->SetGenericLayoutDetailsDelegate(FOnGetDetailCustomizationInstance::CreateStatic(&FControlRigEditModeGenericDetails::MakeInstance, ModeTools));

	ControlTransformNoScaleDetailsView = FModuleManager::GetModuleChecked<FPropertyEditorModule>("PropertyEditor").CreateDetailView(DetailsViewArgs);
	ControlTransformNoScaleDetailsView->SetKeyframeHandler(SharedThis(this));
	ControlTransformNoScaleDetailsView->SetIsPropertyVisibleDelegate(FIsPropertyVisible::CreateSP(this, &SControlRigEditModeTools::ShouldShowPropertyOnDetailCustomization));
	ControlTransformNoScaleDetailsView->SetIsPropertyReadOnlyDelegate(FIsPropertyReadOnly::CreateSP(this, &SControlRigEditModeTools::IsReadOnlyPropertyOnDetailCustomization));
	ControlTransformNoScaleDetailsView->SetGenericLayoutDetailsDelegate(FOnGetDetailCustomizationInstance::CreateStatic(&FControlRigEditModeGenericDetails::MakeInstance, ModeTools));

	ControlFloatDetailsView = FModuleManager::GetModuleChecked<FPropertyEditorModule>("PropertyEditor").CreateDetailView(DetailsViewArgs);
	ControlFloatDetailsView->SetKeyframeHandler(SharedThis(this));
	ControlFloatDetailsView->SetIsPropertyVisibleDelegate(FIsPropertyVisible::CreateSP(this, &SControlRigEditModeTools::ShouldShowPropertyOnDetailCustomization));
	ControlFloatDetailsView->SetIsPropertyReadOnlyDelegate(FIsPropertyReadOnly::CreateSP(this, &SControlRigEditModeTools::IsReadOnlyPropertyOnDetailCustomization));
	ControlFloatDetailsView->SetGenericLayoutDetailsDelegate(FOnGetDetailCustomizationInstance::CreateStatic(&FControlRigEditModeGenericDetails::MakeInstance, ModeTools));

	ControlEnumDetailsView = FModuleManager::GetModuleChecked<FPropertyEditorModule>("PropertyEditor").CreateDetailView(DetailsViewArgs);
	ControlEnumDetailsView->SetKeyframeHandler(SharedThis(this));
	ControlEnumDetailsView->SetIsPropertyVisibleDelegate(FIsPropertyVisible::CreateSP(this, &SControlRigEditModeTools::ShouldShowPropertyOnDetailCustomization));
	ControlEnumDetailsView->SetIsPropertyReadOnlyDelegate(FIsPropertyReadOnly::CreateSP(this, &SControlRigEditModeTools::IsReadOnlyPropertyOnDetailCustomization));
	ControlEnumDetailsView->SetGenericLayoutDetailsDelegate(FOnGetDetailCustomizationInstance::CreateStatic(&FControlRigEditModeGenericDetails::MakeInstance, ModeTools));

	ControlIntegerDetailsView = FModuleManager::GetModuleChecked<FPropertyEditorModule>("PropertyEditor").CreateDetailView(DetailsViewArgs);
	ControlIntegerDetailsView->SetKeyframeHandler(SharedThis(this));
	ControlIntegerDetailsView->SetIsPropertyVisibleDelegate(FIsPropertyVisible::CreateSP(this, &SControlRigEditModeTools::ShouldShowPropertyOnDetailCustomization));
	ControlIntegerDetailsView->SetIsPropertyReadOnlyDelegate(FIsPropertyReadOnly::CreateSP(this, &SControlRigEditModeTools::IsReadOnlyPropertyOnDetailCustomization));
	ControlIntegerDetailsView->SetGenericLayoutDetailsDelegate(FOnGetDetailCustomizationInstance::CreateStatic(&FControlRigEditModeGenericDetails::MakeInstance, ModeTools));

	ControlBoolDetailsView = FModuleManager::GetModuleChecked<FPropertyEditorModule>("PropertyEditor").CreateDetailView(DetailsViewArgs);
	ControlBoolDetailsView->SetKeyframeHandler(SharedThis(this));
	ControlBoolDetailsView->SetIsPropertyVisibleDelegate(FIsPropertyVisible::CreateSP(this, &SControlRigEditModeTools::ShouldShowPropertyOnDetailCustomization));
	ControlBoolDetailsView->SetIsPropertyReadOnlyDelegate(FIsPropertyReadOnly::CreateSP(this, &SControlRigEditModeTools::IsReadOnlyPropertyOnDetailCustomization));
	ControlBoolDetailsView->SetGenericLayoutDetailsDelegate(FOnGetDetailCustomizationInstance::CreateStatic(&FControlRigEditModeGenericDetails::MakeInstance, ModeTools));

	ControlVectorDetailsView = FModuleManager::GetModuleChecked<FPropertyEditorModule>("PropertyEditor").CreateDetailView(DetailsViewArgs);
	ControlVectorDetailsView->SetKeyframeHandler(SharedThis(this));
	ControlVectorDetailsView->SetIsPropertyVisibleDelegate(FIsPropertyVisible::CreateSP(this, &SControlRigEditModeTools::ShouldShowPropertyOnDetailCustomization));
	ControlVectorDetailsView->SetIsPropertyReadOnlyDelegate(FIsPropertyReadOnly::CreateSP(this, &SControlRigEditModeTools::IsReadOnlyPropertyOnDetailCustomization));
	ControlVectorDetailsView->SetGenericLayoutDetailsDelegate(FOnGetDetailCustomizationInstance::CreateStatic(&FControlRigEditModeGenericDetails::MakeInstance, ModeTools));

	ControlVector2DDetailsView = FModuleManager::GetModuleChecked<FPropertyEditorModule>("PropertyEditor").CreateDetailView(DetailsViewArgs);
	ControlVector2DDetailsView->SetKeyframeHandler(SharedThis(this));
	ControlVector2DDetailsView->SetIsPropertyVisibleDelegate(FIsPropertyVisible::CreateSP(this, &SControlRigEditModeTools::ShouldShowPropertyOnDetailCustomization));
	ControlVector2DDetailsView->SetIsPropertyReadOnlyDelegate(FIsPropertyReadOnly::CreateSP(this, &SControlRigEditModeTools::IsReadOnlyPropertyOnDetailCustomization));
	ControlVector2DDetailsView->SetGenericLayoutDetailsDelegate(FOnGetDetailCustomizationInstance::CreateStatic(&FControlRigEditModeGenericDetails::MakeInstance, ModeTools));
#endif

	RigOptionsDetailsView = FModuleManager::GetModuleChecked<FPropertyEditorModule>("PropertyEditor").CreateDetailView(DetailsViewArgs);
	RigOptionsDetailsView->SetKeyframeHandler(SharedThis(this));
	RigOptionsDetailsView->OnFinishedChangingProperties().AddSP(this, &SControlRigEditModeTools::OnRigOptionFinishedChange);

	DisplaySettings.bShowBones = false;
	DisplaySettings.bShowControls = true;
	DisplaySettings.bShowNulls = false;
	DisplaySettings.bShowReferences = false;
	DisplaySettings.bShowRigidBodies = false;
	DisplaySettings.bHideParentsOnFilter = true;
	DisplaySettings.bFlattenHierarchyOnFilter = true;
	DisplaySettings.bShowIconColors = true;
#if USE_LOCAL_DETAILS
	FRigTreeDelegates RigTreeDelegates;
	RigTreeDelegates.OnGetHierarchy = FOnGetRigTreeHierarchy::CreateSP(this, &SControlRigEditModeTools::GetHierarchy);
	RigTreeDelegates.OnGetDisplaySettings = FOnGetRigTreeDisplaySettings::CreateSP(this, &SControlRigEditModeTools::GetDisplaySettings);
	RigTreeDelegates.OnSelectionChanged = FOnRigTreeSelectionChanged::CreateSP(this, &SControlRigEditModeTools::HandleSelectionChanged);
#endif
	ChildSlot
	[
		SNew(SScrollBox)
		+ SScrollBox::Slot()
		[
			SNew(SVerticalBox)
#if USE_LOCAL_DETAILS
			+SVerticalBox::Slot()
			.AutoHeight()
			[
				SAssignNew(PickerExpander, SExpandableArea)
				.InitiallyCollapsed(true)
				.AreaTitle(LOCTEXT("Picker_Header", "Controls"))
				.AreaTitleFont(FAppStyle::GetFontStyle("DetailsView.CategoryFontStyle"))
				.BorderBackgroundColor(FLinearColor(.6f, .6f, .6f))
				.BodyContent()
				[
					SAssignNew(HierarchyTreeView, SRigHierarchyTreeView)
					.RigTreeDelegates(RigTreeDelegates)
				]
			]
#endif
			+SVerticalBox::Slot()
			.AutoHeight()
			[
				SettingsDetailsView.ToSharedRef()
			]
#if USE_LOCAL_DETAILS
			+ SVerticalBox::Slot()
			.AutoHeight()
			[
				ControlEulerTransformDetailsView.ToSharedRef()
			]
			+ SVerticalBox::Slot()
			.AutoHeight()
			[
				ControlTransformDetailsView.ToSharedRef()
			]
			+ SVerticalBox::Slot()
			.AutoHeight()
			[
				ControlTransformNoScaleDetailsView.ToSharedRef()
			]
			+ SVerticalBox::Slot()
			.AutoHeight()
			[
				ControlBoolDetailsView.ToSharedRef()
<<<<<<< HEAD
=======
			]
			+ SVerticalBox::Slot()
			.AutoHeight()
			[
				ControlIntegerDetailsView.ToSharedRef()
			]
			+ SVerticalBox::Slot()
			.AutoHeight()
			[
				ControlEnumDetailsView.ToSharedRef()
			]
			+ SVerticalBox::Slot()
			.AutoHeight()
			[
				ControlVectorDetailsView.ToSharedRef()
			]
			+ SVerticalBox::Slot()
			.AutoHeight()
			[
				ControlVector2DDetailsView.ToSharedRef()
>>>>>>> d731a049
			]
			+ SVerticalBox::Slot()
			.AutoHeight()
			[
<<<<<<< HEAD
				ControlIntegerDetailsView.ToSharedRef()
			]
			+ SVerticalBox::Slot()
			.AutoHeight()
			[
				ControlEnumDetailsView.ToSharedRef()
			]
			+ SVerticalBox::Slot()
			.AutoHeight()
			[
				ControlVectorDetailsView.ToSharedRef()
			]
			+ SVerticalBox::Slot()
			.AutoHeight()
			[
				ControlVector2DDetailsView.ToSharedRef()
			]
			+ SVerticalBox::Slot()
			.AutoHeight()
			[
=======
>>>>>>> d731a049
				ControlFloatDetailsView.ToSharedRef()
			]
#endif

			+SVerticalBox::Slot()
			.AutoHeight()
			[
				SAssignNew(PickerExpander, SExpandableArea)
				.InitiallyCollapsed(true)
				.AreaTitle(LOCTEXT("Picker_SpaceWidget", "Spaces"))
				.AreaTitleFont(FAppStyle::GetFontStyle("DetailsView.CategoryFontStyle"))
				.BorderBackgroundColor(FLinearColor(.6f, .6f, .6f))
				.Padding(FMargin(8.f))
				.HeaderContent()
				[
					SNew(SHorizontalBox)

					+SHorizontalBox::Slot()
					.AutoWidth()
					.HAlign(HAlign_Left)
					.VAlign(VAlign_Center)
					.Padding(0.f, 0.f, 0.f, 0.f)
					[
						SNew(STextBlock)
						.Text(LOCTEXT("Picker_SpaceWidget", "Spaces"))
						.Font(FCoreStyle::Get().GetFontStyle("ExpandableArea.TitleFont"))
					]
					
					+SHorizontalBox::Slot()
					.FillWidth(1.f)
					[
						SNew(SSpacer)
					]

					+SHorizontalBox::Slot()
					.AutoWidth()
					.HAlign(HAlign_Right)
					.VAlign(VAlign_Center)
					.Padding(0.f, 2.f, 8.f, 2.f)
					[
						SNew(SButton)
						.ContentPadding(0.0f)
						.ButtonStyle(FAppStyle::Get(), "NoBorder")
						.OnClicked(this, &SControlRigEditModeTools::HandleAddSpaceClicked)
						.Cursor(EMouseCursor::Default)
						.ToolTipText(LOCTEXT("AddSpace", "Add Space"))
						[
							SNew(SImage)
							.Image(FAppStyle::GetBrush(TEXT("Icons.PlusCircle")))
						]
					]
				]
				.BodyContent()
				[
					SAssignNew(SpacePickerWidget, SRigSpacePickerWidget)
					.AllowDelete(true)
					.AllowReorder(true)
					.AllowAdd(false)
					.ShowBakeButton(true)
					.GetControlCustomization(this, &SControlRigEditModeTools::HandleGetControlElementCustomization)
					.OnActiveSpaceChanged(this, &SControlRigEditModeTools::HandleActiveSpaceChanged)
					.OnSpaceListChanged(this, &SControlRigEditModeTools::HandleSpaceListChanged)
					.OnBakeButtonClicked(this, &SControlRigEditModeTools::OnBakeControlsToNewSpaceButtonClicked)
					// todo: implement GetAdditionalSpacesDelegate to pull spaces from sequencer
				]
			]

			+SVerticalBox::Slot()
			.AutoHeight()
			[
				SAssignNew(ConstraintPickerExpander, SExpandableArea)
				.InitiallyCollapsed(true)
				.AreaTitle(LOCTEXT("ConstraintsWidget", "Constraints"))
				.AreaTitleFont(FAppStyle::GetFontStyle("DetailsView.CategoryFontStyle"))
				.BorderBackgroundColor(FLinearColor(.6f, .6f, .6f))
				.Padding(FMargin(8.f))
				.HeaderContent()
				[
					SNew(SHorizontalBox)

					// "Constraints" label
					+SHorizontalBox::Slot()
					.AutoWidth()
					.HAlign(HAlign_Left)
					.VAlign(VAlign_Center)
					.Padding(0.f, 0.f, 0.f, 0.f)
					[
						SNew(STextBlock)
						.Text(LOCTEXT("ConstraintsWidget", "Constraints"))
						.Font(FCoreStyle::Get().GetFontStyle("ExpandableArea.TitleFont"))
					]

					// Spacer
					+SHorizontalBox::Slot()
					.FillWidth(1.f)
					[
						SNew(SSpacer)
					]

					// "Plus" icon
					+SHorizontalBox::Slot()
					.AutoWidth()
					.HAlign(HAlign_Right)
					.VAlign(VAlign_Center)
					.Padding(0.f, 2.f, 8.f, 2.f)
					[
						SNew(SButton)
						.ContentPadding(0.0f)
						.ButtonStyle(FAppStyle::Get(), "NoBorder")
						.IsEnabled_Lambda([InWorld]()
						{
							const ULevel* CurrentLevel = InWorld->GetCurrentLevel();
							const TArray<AActor*> SelectedActors = CurrentLevel->Actors.FilterByPredicate( [](const AActor* Actor)
							{
								return Actor && Actor->IsSelected();
							});
							return !SelectedActors.IsEmpty();
						})
						.OnClicked(this, &SControlRigEditModeTools::HandleAddConstraintClicked)
						.Cursor(EMouseCursor::Default)
						.ToolTipText(LOCTEXT("AddConstraint", "Add Constraint"))
						[
							SNew(SImage)
							.Image(FAppStyle::GetBrush(TEXT("Icons.PlusCircle")))
						]
					]
				]
				.BodyContent()
				[
					SAssignNew(ConstraintsEditionWidget, SConstraintsEditionWidget)
				]
				.OnAreaExpansionChanged_Lambda( [this](bool bIsExpanded)
				{
					if (ConstraintsEditionWidget)
					{
						ConstraintsEditionWidget->RefreshConstraintList();
					}
				})
			]

			+ SVerticalBox::Slot()
			.AutoHeight()
			[
				SAssignNew(RigOptionExpander, SExpandableArea)
				.InitiallyCollapsed(false)
				.Visibility(this, &SControlRigEditModeTools::GetRigOptionExpanderVisibility)
				.AreaTitle(LOCTEXT("RigOption_Header", "Rig Options"))
				.AreaTitleFont(FAppStyle::GetFontStyle("DetailsView.CategoryFontStyle"))
				.BorderBackgroundColor(FLinearColor(.6f, .6f, .6f))
				.BodyContent()
				[
					RigOptionsDetailsView.ToSharedRef()
				]
			]
		]
	];
#if USE_LOCAL_DETAILS
	HierarchyTreeView->RefreshTreeView(true);
#endif
<<<<<<< HEAD
}

void SControlRigEditModeTools::SetSettingsDetailsObject(const TWeakObjectPtr<>& InObject)
{
	if (SettingsDetailsView)
	{
		TArray<TWeakObjectPtr<>> Objects;
		Objects.Add(InObject);
		SettingsDetailsView->SetObjects(Objects);

	}
}
#if USE_LOCAL_DETAILS

void SControlRigEditModeTools::SetEulerTransformDetailsObjects(const TArray<TWeakObjectPtr<>>& InObjects)
{
	if (ControlEulerTransformDetailsView)
	{
		ControlEulerTransformDetailsView->SetObjects(InObjects);
	}
};

void SControlRigEditModeTools::SetTransformDetailsObjects(const TArray<TWeakObjectPtr<>>& InObjects)
{
	if (ControlTransformDetailsView)
	{
		ControlTransformDetailsView->SetObjects(InObjects);
	}
}

void SControlRigEditModeTools::SetTransformNoScaleDetailsObjects(const TArray<TWeakObjectPtr<>>& InObjects)
{
	if (ControlTransformNoScaleDetailsView)
	{
		ControlTransformNoScaleDetailsView->SetObjects(InObjects);
	}
}

void SControlRigEditModeTools::SetFloatDetailsObjects(const TArray<TWeakObjectPtr<>>& InObjects)
{
	if (ControlFloatDetailsView)
	{
		ControlFloatDetailsView->SetObjects(InObjects);
	}
}

void SControlRigEditModeTools::SetBoolDetailsObjects(const TArray<TWeakObjectPtr<>>& InObjects)
{
	if (ControlBoolDetailsView)
	{
		ControlBoolDetailsView->SetObjects(InObjects);
	}
}

void SControlRigEditModeTools::SetIntegerDetailsObjects(const TArray<TWeakObjectPtr<>>& InObjects)
{
	if (ControlIntegerDetailsView)
	{
		ControlIntegerDetailsView->SetObjects(InObjects);
	}
}
void SControlRigEditModeTools::SetEnumDetailsObjects(const TArray<TWeakObjectPtr<>>& InObjects)
{
	if (ControlVectorDetailsView)
	{
		ControlVectorDetailsView->SetObjects(InObjects);
	}
}

void SControlRigEditModeTools::SetVectorDetailsObjects(const TArray<TWeakObjectPtr<>>& InObjects)
{
	if (ControlEnumDetailsView)
	{
		ControlEnumDetailsView->SetObjects(InObjects);
	}
}

=======
}

void SControlRigEditModeTools::SetSettingsDetailsObject(const TWeakObjectPtr<>& InObject)
{
	if (SettingsDetailsView)
	{
		TArray<TWeakObjectPtr<>> Objects;
		Objects.Add(InObject);
		SettingsDetailsView->SetObjects(Objects);

	}
}
#if USE_LOCAL_DETAILS

void SControlRigEditModeTools::SetEulerTransformDetailsObjects(const TArray<TWeakObjectPtr<>>& InObjects)
{
	if (ControlEulerTransformDetailsView)
	{
		ControlEulerTransformDetailsView->SetObjects(InObjects);
	}
};

void SControlRigEditModeTools::SetTransformDetailsObjects(const TArray<TWeakObjectPtr<>>& InObjects)
{
	if (ControlTransformDetailsView)
	{
		ControlTransformDetailsView->SetObjects(InObjects);
	}
}

void SControlRigEditModeTools::SetTransformNoScaleDetailsObjects(const TArray<TWeakObjectPtr<>>& InObjects)
{
	if (ControlTransformNoScaleDetailsView)
	{
		ControlTransformNoScaleDetailsView->SetObjects(InObjects);
	}
}

void SControlRigEditModeTools::SetFloatDetailsObjects(const TArray<TWeakObjectPtr<>>& InObjects)
{
	if (ControlFloatDetailsView)
	{
		ControlFloatDetailsView->SetObjects(InObjects);
	}
}

void SControlRigEditModeTools::SetBoolDetailsObjects(const TArray<TWeakObjectPtr<>>& InObjects)
{
	if (ControlBoolDetailsView)
	{
		ControlBoolDetailsView->SetObjects(InObjects);
	}
}

void SControlRigEditModeTools::SetIntegerDetailsObjects(const TArray<TWeakObjectPtr<>>& InObjects)
{
	if (ControlIntegerDetailsView)
	{
		ControlIntegerDetailsView->SetObjects(InObjects);
	}
}
void SControlRigEditModeTools::SetEnumDetailsObjects(const TArray<TWeakObjectPtr<>>& InObjects)
{
	if (ControlVectorDetailsView)
	{
		ControlVectorDetailsView->SetObjects(InObjects);
	}
}

void SControlRigEditModeTools::SetVectorDetailsObjects(const TArray<TWeakObjectPtr<>>& InObjects)
{
	if (ControlEnumDetailsView)
	{
		ControlEnumDetailsView->SetObjects(InObjects);
	}
}

>>>>>>> d731a049
void SControlRigEditModeTools::SetVector2DDetailsObjects(const TArray<TWeakObjectPtr<>>& InObjects)
{
	if (ControlVector2DDetailsView)
	{
		ControlVector2DDetailsView->SetObjects(InObjects);
	}
}
#endif
void SControlRigEditModeTools::SetSequencer(TWeakPtr<ISequencer> InSequencer)
{
	WeakSequencer = InSequencer.Pin();
}

bool SControlRigEditModeTools::IsPropertyKeyable(const UClass* InObjectClass, const IPropertyHandle& InPropertyHandle) const
{
	if (InObjectClass && InObjectClass->IsChildOf(UControlRigTransformNoScaleControlProxy::StaticClass()) && InObjectClass->IsChildOf(UControlRigEulerTransformControlProxy::StaticClass()) && InPropertyHandle.GetProperty()
		&& InPropertyHandle.GetProperty()->GetFName() == GET_MEMBER_NAME_CHECKED(UControlRigTransformControlProxy, Transform)) 
	{
		return true;
	}
	FCanKeyPropertyParams CanKeyPropertyParams(InObjectClass, InPropertyHandle);
	TSharedPtr<ISequencer> Sequencer = WeakSequencer.Pin();
	if (Sequencer.IsValid() && Sequencer->CanKeyProperty(CanKeyPropertyParams))
	{
		return true;
	}

	return false;
}

bool SControlRigEditModeTools::IsPropertyKeyingEnabled() const
{
	TSharedPtr<ISequencer> Sequencer = WeakSequencer.Pin();
	if (Sequencer.IsValid() && Sequencer->GetFocusedMovieSceneSequence())
	{
		return true;
	}

	return false;
}

bool SControlRigEditModeTools::IsPropertyAnimated(const IPropertyHandle& PropertyHandle, UObject *ParentObject) const
{
	TSharedPtr<ISequencer> Sequencer = WeakSequencer.Pin();
	if (Sequencer.IsValid() && Sequencer->GetFocusedMovieSceneSequence())
	{
		FGuid ObjectHandle = Sequencer->GetHandleToObject(ParentObject);
		if (ObjectHandle.IsValid()) 
		{
			UMovieScene* MovieScene = Sequencer->GetFocusedMovieSceneSequence()->GetMovieScene();
			FProperty* Property = PropertyHandle.GetProperty();
			TSharedRef<FPropertyPath> PropertyPath = FPropertyPath::CreateEmpty();
			PropertyPath->AddProperty(FPropertyInfo(Property));
			FName PropertyName(*PropertyPath->ToString(TEXT(".")));
			TSubclassOf<UMovieSceneTrack> TrackClass; //use empty @todo find way to get the UMovieSceneTrack from the Property type.
			return MovieScene->FindTrack(TrackClass, ObjectHandle, PropertyName) != nullptr;
		}
	}
	return false;
}

void SControlRigEditModeTools::OnKeyPropertyClicked(const IPropertyHandle& KeyedPropertyHandle)
{
	if (WeakSequencer.IsValid() && !WeakSequencer.Pin()->IsAllowedToChange())
	{
		return;
	}

	TArray<UObject*> Objects;
	KeyedPropertyHandle.GetOuterObjects(Objects);
	for (UObject *Object : Objects)
	{
		UControlRigControlsProxy* Proxy = Cast< UControlRigControlsProxy>(Object);
		if (Proxy)
	{
			Proxy->SetKey(KeyedPropertyHandle);
		}
	}
}

bool SControlRigEditModeTools::ShouldShowPropertyOnDetailCustomization(const FPropertyAndParent& InPropertyAndParent) const
{
	auto ShouldPropertyBeVisible = [](const FProperty& InProperty)
	{
		bool bShow = InProperty.HasAnyPropertyFlags(CPF_Interp) || InProperty.HasMetaData(FRigVMStruct::InputMetaName) || InProperty.HasMetaData(FRigVMStruct::OutputMetaName);

	/*	// Show 'PickerIKTogglePos' properties
		bShow |= (InProperty.GetFName() == GET_MEMBER_NAME_CHECKED(FLimbControl, PickerIKTogglePos));
		bShow |= (InProperty.GetFName() == GET_MEMBER_NAME_CHECKED(FSpineControl, PickerIKTogglePos));
*/

		// Always show settings properties
		const UClass* OwnerClass = InProperty.GetOwner<UClass>();
		bShow |= OwnerClass == UControlRigEditModeSettings::StaticClass();
		bShow |= OwnerClass == UControlRigTransformControlProxy::StaticClass();		
		bShow |= OwnerClass == UControlRigTransformNoScaleControlProxy::StaticClass();
		bShow |= OwnerClass == UControlRigEulerTransformControlProxy::StaticClass();
		bShow |= OwnerClass == UControlRigFloatControlProxy::StaticClass();
		bShow |= OwnerClass == UControlRigVectorControlProxy::StaticClass();
		bShow |= OwnerClass == UControlRigVector2DControlProxy::StaticClass();
		bShow |= OwnerClass == UControlRigBoolControlProxy::StaticClass();
		bShow |= OwnerClass == UControlRigEnumControlProxy::StaticClass();
		bShow |= OwnerClass == UControlRigIntegerControlProxy::StaticClass();

		return bShow;
	};

	bool bContainsVisibleProperty = false;
	if (InPropertyAndParent.Property.IsA<FStructProperty>())
	{
		const FStructProperty* StructProperty = CastField<FStructProperty>(&InPropertyAndParent.Property);
		for (TFieldIterator<FProperty> PropertyIt(StructProperty->Struct); PropertyIt; ++PropertyIt)
		{
			if (ShouldPropertyBeVisible(**PropertyIt))
			{
				return true;
			}
		}
	}

	return ShouldPropertyBeVisible(InPropertyAndParent.Property) || 
		(InPropertyAndParent.ParentProperties.Num() > 0 && ShouldPropertyBeVisible(*InPropertyAndParent.ParentProperties[0]));
}

bool SControlRigEditModeTools::IsReadOnlyPropertyOnDetailCustomization(const FPropertyAndParent& InPropertyAndParent) const
{
	auto ShouldPropertyBeEnabled = [](const FProperty& InProperty)
	{
		bool bShow = InProperty.HasAnyPropertyFlags(CPF_Interp) || InProperty.HasMetaData(FRigVMStruct::InputMetaName);

		// Always show settings properties
		const UClass* OwnerClass = InProperty.GetOwner<UClass>();
		bShow |= OwnerClass == UControlRigEditModeSettings::StaticClass();
		bShow |= OwnerClass == UControlRigTransformControlProxy::StaticClass();
		bShow |= OwnerClass == UControlRigTransformNoScaleControlProxy::StaticClass();
		bShow |= OwnerClass == UControlRigEulerTransformControlProxy::StaticClass();
		bShow |= OwnerClass == UControlRigFloatControlProxy::StaticClass();
		bShow |= OwnerClass == UControlRigVectorControlProxy::StaticClass();
		bShow |= OwnerClass == UControlRigVector2DControlProxy::StaticClass();
		bShow |= OwnerClass == UControlRigBoolControlProxy::StaticClass();
		bShow |= OwnerClass == UControlRigEnumControlProxy::StaticClass();
		bShow |= OwnerClass == UControlRigIntegerControlProxy::StaticClass();


		return bShow;
	};

	bool bContainsVisibleProperty = false;
	if (InPropertyAndParent.Property.IsA<FStructProperty>())
	{
		const FStructProperty* StructProperty = CastField<FStructProperty>(&InPropertyAndParent.Property);
		for (TFieldIterator<FProperty> PropertyIt(StructProperty->Struct); PropertyIt; ++PropertyIt)
		{
			if (ShouldPropertyBeEnabled(**PropertyIt))
			{
				return false;
			}
		}
	}

	return !(ShouldPropertyBeEnabled(InPropertyAndParent.Property) || 
		(InPropertyAndParent.ParentProperties.Num() > 0 && ShouldPropertyBeEnabled(*InPropertyAndParent.ParentProperties[0])));
}

#if USE_LOCAL_DETAILS
static bool bPickerChangingSelection = false;

void SControlRigEditModeTools::OnManipulatorsPicked(const TArray<FName>& Manipulators)
{
	FControlRigEditMode* ControlRigEditMode = static_cast<FControlRigEditMode*>(ModeTools->GetActiveMode(FControlRigEditMode::ModeName));
	if (ControlRigEditMode)
	{
		if (!bPickerChangingSelection)
		{
			TGuardValue<bool> SelectGuard(bPickerChangingSelection, true);
			ControlRigEditMode->ClearRigElementSelection((uint32)ERigElementType::Control);
			ControlRigEditMode->SetRigElementSelection(ERigElementType::Control, Manipulators, true);
		}
	}
}

void SControlRigEditModeTools::HandleModifiedEvent(ERigVMGraphNotifType InNotifType, URigVMGraph* InGraph, UObject* InSubject)
{
	if (bPickerChangingSelection)
	{
		return;
	}

	TGuardValue<bool> SelectGuard(bPickerChangingSelection, true);
	switch (InNotifType)
	{
		case ERigVMGraphNotifType::NodeSelected:
		case ERigVMGraphNotifType::NodeDeselected:
		{
			URigVMNode* Node = Cast<URigVMNode>(InSubject);
			if (Node)
			{
				// those are not yet implemented yet
				// ControlPicker->SelectManipulator(Node->Name, InType == EControlRigModelNotifType::NodeSelected);
			}
			break;
		}
		default:
		{
			break;
		}
	}
}

void SControlRigEditModeTools::HandleSelectionChanged(TSharedPtr<FRigTreeElement> Selection, ESelectInfo::Type SelectInfo)
{
	if(bIsChangingRigHierarchy)
	{
		return;
	}
	
	const URigHierarchy* Hierarchy = GetHierarchy();
	if (Hierarchy)
	{
		URigHierarchyController* Controller = ((URigHierarchy*)Hierarchy)->GetController(true);
		check(Controller);
		
		TGuardValue<bool> GuardRigHierarchyChanges(bIsChangingRigHierarchy, true);

		const TArray<FRigElementKey> NewSelection = HierarchyTreeView->GetSelectedKeys();
		if(!Controller->SetSelection(NewSelection))
		{
			return;
		}
	}
}
#endif

void SControlRigEditModeTools::OnRigElementSelected(UControlRig* Subject, FRigControlElement* ControlElement, bool bSelected)
{
#if USE_LOCAL_DETAILS
	const FRigElementKey Key = ControlElement->GetKey();
	for (int32 RootIndex = 0; RootIndex < HierarchyTreeView->GetRootElements().Num(); ++RootIndex)
	{
		TSharedPtr<FRigTreeElement> Found = HierarchyTreeView->FindElement(Key, HierarchyTreeView->GetRootElements()[RootIndex]);
		if (Found.IsValid())
		{
			HierarchyTreeView->SetItemSelection(Found, bSelected, ESelectInfo::OnNavigation);
			
			TArray<TSharedPtr<FRigTreeElement>> SelectedItems = HierarchyTreeView->GetSelectedItems();
			for (TSharedPtr<FRigTreeElement> SelectedItem : SelectedItems)
			{
				HierarchyTreeView->SetExpansionRecursive(SelectedItem, false, true);
			}

			if (SelectedItems.Num() > 0)
			{
				HierarchyTreeView->RequestScrollIntoView(SelectedItems.Last());
			}
		}
	}
#endif
<<<<<<< HEAD
	if (UControlRig* ControlRig = SequencerRig.Get())
=======

	if (Subject)
>>>>>>> d731a049
	{
		// get the selected controls
		TArray<FRigElementKey> SelectedControls = Subject->GetHierarchy()->GetSelectedKeys(ERigElementType::Control);
		SpacePickerWidget->SetControls(Subject->GetHierarchy(), SelectedControls);
		if (ConstraintsEditionWidget)
		{
			ConstraintsEditionWidget->InvalidateConstraintList();
		}
	}
}


const FRigControlElementCustomization* SControlRigEditModeTools::HandleGetControlElementCustomization(URigHierarchy* InHierarchy, const FRigElementKey& InControlKey)
{
	UControlRig* Rig = ControlRigs.Num() > 0 ? ControlRigs[0].Get() : nullptr;
	for (TWeakObjectPtr<UControlRig>& ControlRig : ControlRigs)
	{
		if (ControlRig.IsValid() && ControlRig->GetHierarchy() == InHierarchy)
		{
			return ControlRig->GetControlCustomization(InControlKey);
		}
	}
	return nullptr;
}

void SControlRigEditModeTools::HandleActiveSpaceChanged(URigHierarchy* InHierarchy, const FRigElementKey& InControlKey,
	const FRigElementKey& InSpaceKey)
{

	if (WeakSequencer.IsValid())
	{
		for (TWeakObjectPtr<UControlRig>& ControlRig : ControlRigs)
		{
<<<<<<< HEAD
			FString FailureReason;
			URigHierarchy::TElementDependencyMap DependencyMap = InHierarchy->GetDependenciesForVM(ControlRig->GetVM());
			if(!InHierarchy->CanSwitchToParent(InControlKey, InSpaceKey, DependencyMap, &FailureReason))
=======
			if (ControlRig.IsValid() && ControlRig->GetHierarchy() == InHierarchy)
>>>>>>> d731a049
			{
				FString FailureReason;
				URigHierarchy::TElementDependencyMap DependencyMap = InHierarchy->GetDependenciesForVM(ControlRig->GetVM());
				if(!InHierarchy->CanSwitchToParent(InControlKey, InSpaceKey, DependencyMap, &FailureReason))
				{
					// notification
					FNotificationInfo Info(FText::FromString(FailureReason));
					Info.bFireAndForget = true;
					Info.FadeOutDuration = 2.0f;
					Info.ExpireDuration = 8.0f;

					const TSharedPtr<SNotificationItem> NotificationPtr = FSlateNotificationManager::Get().AddNotification(Info);
					NotificationPtr->SetCompletionState(SNotificationItem::CS_Fail);
					return;
				}
			
				if (const FRigControlElement* ControlElement = InHierarchy->Find<FRigControlElement>(InControlKey))
				{
					ISequencer* Sequencer = WeakSequencer.Pin().Get();
					if (Sequencer)
					{
						FScopedTransaction Transaction(LOCTEXT("KeyControlRigSpace", "Key Control Rig Space"));
						ControlRig->Modify();

						FSpaceChannelAndSection SpaceChannelAndSection = FControlRigSpaceChannelHelpers::FindSpaceChannelAndSectionForControl(ControlRig.Get(), InControlKey.Name, Sequencer, true /*bCreateIfNeeded*/);
						if (SpaceChannelAndSection.SpaceChannel)
						{
							const FFrameRate TickResolution = Sequencer->GetFocusedTickResolution();
							const FFrameTime FrameTime = Sequencer->GetLocalTime().ConvertTo(TickResolution);
							FFrameNumber CurrentTime = FrameTime.GetFrame();
							FControlRigSpaceChannelHelpers::SequencerKeyControlRigSpaceChannel(ControlRig.Get(), Sequencer, SpaceChannelAndSection.SpaceChannel, SpaceChannelAndSection.SectionToKey, CurrentTime, InHierarchy, InControlKey, InSpaceKey);
						}
					}
				}
			}
		}
	}
}

void SControlRigEditModeTools::HandleSpaceListChanged(URigHierarchy* InHierarchy, const FRigElementKey& InControlKey,
	const TArray<FRigElementKey>& InSpaceList)
{
	for (TWeakObjectPtr<UControlRig>& ControlRig : ControlRigs)
	{
		if (ControlRig.IsValid() && ControlRig->GetHierarchy() == InHierarchy)
		{

			if (const FRigControlElement* ControlElement = InHierarchy->Find<FRigControlElement>(InControlKey))
			{
				FRigControlElementCustomization ControlCustomization = *ControlRig->GetControlCustomization(InControlKey);
				ControlCustomization.AvailableSpaces = InSpaceList;
				ControlCustomization.RemovedSpaces.Reset();

				// remember  the elements which are in the asset's available list but removed by the user
				for (const FRigElementKey& AvailableSpace : ControlElement->Settings.Customization.AvailableSpaces)
				{
					if (!ControlCustomization.AvailableSpaces.Contains(AvailableSpace))
					{
						ControlCustomization.RemovedSpaces.Add(AvailableSpace);
					}
				}

<<<<<<< HEAD
			ControlRig->SetControlCustomization(InControlKey, ControlCustomization);

			if (FControlRigEditMode* EditMode = static_cast<FControlRigEditMode*>(ModeTools->GetActiveMode(FControlRigEditMode::ModeName)))
			{
				const TGuardValue<bool> SuspendGuard(EditMode->bSuspendHierarchyNotifs, true);
				InHierarchy->Notify(ERigHierarchyNotification::ControlSettingChanged, ControlElement);
			}
			else
			{
				InHierarchy->Notify(ERigHierarchyNotification::ControlSettingChanged, ControlElement);
			}

			SpacePickerWidget->RefreshContents();
=======
				ControlRig->SetControlCustomization(InControlKey, ControlCustomization);

				if (FControlRigEditMode* EditMode = static_cast<FControlRigEditMode*>(ModeTools->GetActiveMode(FControlRigEditMode::ModeName)))
				{
					const TGuardValue<bool> SuspendGuard(EditMode->bSuspendHierarchyNotifs, true);
					InHierarchy->Notify(ERigHierarchyNotification::ControlSettingChanged, ControlElement);
				}
				else
				{
					InHierarchy->Notify(ERigHierarchyNotification::ControlSettingChanged, ControlElement);
				}

				SpacePickerWidget->RefreshContents();
			}
>>>>>>> d731a049
		}
	}
}

FReply SControlRigEditModeTools::HandleAddSpaceClicked()
{
	return SpacePickerWidget->HandleAddElementClicked();
}

FReply SControlRigEditModeTools::OnBakeControlsToNewSpaceButtonClicked()
{
	if (SpacePickerWidget->GetHierarchy() == nullptr)
	{
		return FReply::Unhandled();
	}
	if (SpacePickerWidget->GetControls().Num() == 0)
	{
		return FReply::Unhandled();
	}

	bool bNoValidControlRig = true;
	for (TWeakObjectPtr<UControlRig>& ControlRig : ControlRigs)
	{
		if (ControlRig.IsValid() && SpacePickerWidget->GetHierarchy() == ControlRig->GetHierarchy())
		{
			bNoValidControlRig = false;
			break;
		}
	}

	if (bNoValidControlRig)
	{
		return FReply::Unhandled();
	}
	ISequencer* Sequencer = WeakSequencer.Pin().Get();
	if (Sequencer == nullptr || Sequencer->GetFocusedMovieSceneSequence() == nullptr || Sequencer->GetFocusedMovieSceneSequence()->GetMovieScene() == nullptr)
	{
		return FReply::Unhandled();
	}
<<<<<<< HEAD
	UControlRig* ControlRig = SequencerRig.Get();

	FRigSpacePickerBakeSettings Settings;
	//Find default target space, just use first control and find space at current sequencer time
	//Then Find range

	// FindSpaceChannelAndSectionForControl() will trigger RecreateCurveEditor(), which will deselect the controls
	// but in theory the selection will be recovered in the next tick, so here we just cache the selected controls
	// and use it throughout this function. If this deselection is causing other problems, this part could use a revisit.
	TArray<FRigElementKey> ControlKeys = SpacePickerWidget->GetControls();

	FSpaceChannelAndSection SpaceChannelAndSection = FControlRigSpaceChannelHelpers::FindSpaceChannelAndSectionForControl(ControlRig, ControlKeys[0].Name, Sequencer, true /*bCreateIfNeeded*/);
	if (SpaceChannelAndSection.SpaceChannel != nullptr)
	{
		const FFrameRate TickResolution = Sequencer->GetFocusedTickResolution();
		const FFrameTime FrameTime = Sequencer->GetLocalTime().ConvertTo(TickResolution);
		FFrameNumber CurrentTime = FrameTime.GetFrame();
		FMovieSceneControlRigSpaceBaseKey Value;
		using namespace UE::MovieScene;
		URigHierarchy* RigHierarchy = SpacePickerWidget->GetHierarchy();
		Settings.TargetSpace = URigHierarchy::GetDefaultParentKey();
		
		TRange<FFrameNumber> Range = Sequencer->GetFocusedMovieSceneSequence()->GetMovieScene()->GetPlaybackRange();
		TArray<FFrameNumber> Keys;
		TArray < FKeyHandle> KeyHandles;

		Settings.StartFrame = Range.GetLowerBoundValue();
		Settings.EndFrame = Range.GetUpperBoundValue();
		if (Keys.Num() > 0)
=======
	for (TWeakObjectPtr<UControlRig>& ControlRig : ControlRigs)
	{
		if (ControlRig.IsValid() && SpacePickerWidget->GetHierarchy() == ControlRig->GetHierarchy())
>>>>>>> d731a049
		{

			FRigSpacePickerBakeSettings Settings;
			//Find default target space, just use first control and find space at current sequencer time
			//Then Find range

			// FindSpaceChannelAndSectionForControl() will trigger RecreateCurveEditor(), which will deselect the controls
			// but in theory the selection will be recovered in the next tick, so here we just cache the selected controls
			// and use it throughout this function. If this deselection is causing other problems, this part could use a revisit.
			TArray<FRigElementKey> ControlKeys = SpacePickerWidget->GetControls();

<<<<<<< HEAD
		TSharedRef<SRigSpacePickerBakeWidget> BakeWidget =
			SNew(SRigSpacePickerBakeWidget)
			.Settings(Settings)
			.Hierarchy(SpacePickerWidget->GetHierarchy())
			.Controls(ControlKeys) // use the cached controls here since the selection is not recovered until next tick.
			.Sequencer(Sequencer)
			.GetControlCustomization(this, &SControlRigEditModeTools::HandleGetControlElementCustomization)
			.OnBake_Lambda([Sequencer, ControlRig,TickResolution](URigHierarchy* InHierarchy, TArray<FRigElementKey> InControls, FRigSpacePickerBakeSettings InSettings)
=======
			FSpaceChannelAndSection SpaceChannelAndSection = FControlRigSpaceChannelHelpers::FindSpaceChannelAndSectionForControl(ControlRig.Get(), ControlKeys[0].Name, Sequencer, true /*bCreateIfNeeded*/);
			if (SpaceChannelAndSection.SpaceChannel != nullptr)
			{
				const FFrameRate TickResolution = Sequencer->GetFocusedTickResolution();
				const FFrameTime FrameTime = Sequencer->GetLocalTime().ConvertTo(TickResolution);
				FFrameNumber CurrentTime = FrameTime.GetFrame();
				FMovieSceneControlRigSpaceBaseKey Value;
				using namespace UE::MovieScene;
				Settings.TargetSpace = URigHierarchy::GetDefaultParentKey();

				TRange<FFrameNumber> Range = Sequencer->GetFocusedMovieSceneSequence()->GetMovieScene()->GetPlaybackRange();
				TArray<FFrameNumber> Keys;
				TArray < FKeyHandle> KeyHandles;

				Settings.StartFrame = Range.GetLowerBoundValue();
				Settings.EndFrame = Range.GetUpperBoundValue();
				if (Keys.Num() > 0)
>>>>>>> d731a049
				{
					int32 Index = Algo::LowerBound(Keys, CurrentTime);
					if (Index >= 0 && Index < (Keys.Num() - 1))
					{
<<<<<<< HEAD
						//when baking we will now create a channel if one doesn't exist, was causing confusion
						FSpaceChannelAndSection SpaceChannelAndSection = FControlRigSpaceChannelHelpers::FindSpaceChannelAndSectionForControl(ControlRig, ControlKey.Name, Sequencer, true /*bCreateIfNeeded*/);
						if (SpaceChannelAndSection.SpaceChannel)
						{
							FControlRigSpaceChannelHelpers::SequencerBakeControlInSpace(ControlRig, Sequencer, SpaceChannelAndSection.SpaceChannel, SpaceChannelAndSection.SectionToKey,
								Frames, InHierarchy, ControlKey, InSettings);
						}
=======
						Settings.StartFrame = Keys[Index];
						Settings.EndFrame = Keys[Index + 1];

>>>>>>> d731a049
					}
				}

				TSharedRef<SRigSpacePickerBakeWidget> BakeWidget =
					SNew(SRigSpacePickerBakeWidget)
					.Settings(Settings)
					.Hierarchy(SpacePickerWidget->GetHierarchy())
					.Controls(ControlKeys) // use the cached controls here since the selection is not recovered until next tick.
					.Sequencer(Sequencer)
					.GetControlCustomization(this, &SControlRigEditModeTools::HandleGetControlElementCustomization)
					.OnBake_Lambda([Sequencer, ControlRig, TickResolution](URigHierarchy* InHierarchy, TArray<FRigElementKey> InControls, FRigSpacePickerBakeSettings InSettings)
						{
							TArray<FFrameNumber> Frames;

							const FFrameRate& FrameRate = Sequencer->GetFocusedDisplayRate();
							FFrameNumber FrameRateInFrameNumber = TickResolution.AsFrameNumber(FrameRate.AsInterval());
							for (FFrameNumber& Frame = InSettings.StartFrame; Frame <= InSettings.EndFrame; Frame += FrameRateInFrameNumber)
							{
								Frames.Add(Frame);
							}
							FScopedTransaction Transaction(LOCTEXT("BakeControlToSpace", "Bake Control In Space"));
							for (const FRigElementKey& ControlKey : InControls)
							{
								//when baking we will now create a channel if one doesn't exist, was causing confusion
								FSpaceChannelAndSection SpaceChannelAndSection = FControlRigSpaceChannelHelpers::FindSpaceChannelAndSectionForControl(ControlRig.Get(), ControlKey.Name, Sequencer, true /*bCreateIfNeeded*/);
								if (SpaceChannelAndSection.SpaceChannel)
								{
									FControlRigSpaceChannelHelpers::SequencerBakeControlInSpace(ControlRig.Get(), Sequencer, SpaceChannelAndSection.SpaceChannel, SpaceChannelAndSection.SectionToKey,
										Frames, InHierarchy, ControlKey, InSettings);
								}
							}
							return FReply::Handled();
						});

				return BakeWidget->OpenDialog(true);
			}
			break; //mz todo need baketo handle more than one
		}

	}
	return FReply::Unhandled();
<<<<<<< HEAD
=======
}

FReply SControlRigEditModeTools::HandleAddConstraintClicked()
{
	// magic number to auto expand the widget when creating a new constraint. We keep that number below a reasonable
	// threshold to avoid automatically creating a large number of items (this can be style done by the user) 
	static constexpr int32 NumAutoExpand = 20;

	const TSharedPtr<SConstraintsCreationWidget> Widget =
		SNew(SConstraintsCreationWidget)
		.OnConstraintCreated_Lambda( [this]()
		{
			const int32 NumItems = ConstraintsEditionWidget ? ConstraintsEditionWidget->RefreshConstraintList() : 0;
			
			if (ConstraintPickerExpander && NumItems < NumAutoExpand)
			{
				ConstraintPickerExpander->SetExpanded(true);
			}
		});
	
	FMenuBuilder MenuBuilder(true, nullptr);
	MenuBuilder.BeginSection("CreateConstraint", LOCTEXT("CreateConstraintHeader", "Create New..."));
	{
		MenuBuilder.AddWidget(Widget.ToSharedRef(), FText::GetEmpty(), true);
	}
	MenuBuilder.EndSection();
	
	
	FSlateApplication::Get().PushMenu(
		AsShared(),
		FWidgetPath(),
		MenuBuilder.MakeWidget(),
		FSlateApplication::Get().GetCursorPos(),
		FPopupTransitionEffect(FPopupTransitionEffect::ContextMenu));
	
	return FReply::Handled();
>>>>>>> d731a049
}

EVisibility SControlRigEditModeTools::GetRigOptionExpanderVisibility() const
{
	for (const TWeakObjectPtr<UControlRig>& ControlRig : ControlRigs)
	{
		if (ControlRig.IsValid())
		{
			if (Cast<UFKControlRig>(ControlRig))
			{
				return EVisibility::Visible;
			}
		}
	}
	return EVisibility::Hidden;
}

void SControlRigEditModeTools::OnRigOptionFinishedChange(const FPropertyChangedEvent& PropertyChangedEvent)
{
	TArray<TWeakObjectPtr<UControlRig>> ControlRigsCopy = ControlRigs;
	SetControlRigs(ControlRigsCopy);

	if (FControlRigEditMode* EditMode = static_cast<FControlRigEditMode*>(ModeTools->GetActiveMode(FControlRigEditMode::ModeName)))
	{
		EditMode->SetObjects_Internal();
	}
}

void SControlRigEditModeTools::CustomizeToolBarPalette(FToolBarBuilder& ToolBarBuilder)
{
	//TOGGLE SELECTED RIG CONTROLS
	ToolBarBuilder.AddToolBarButton(
		FUIAction(
			FExecuteAction::CreateLambda([this] {
			FControlRigEditMode* ControlRigEditMode = static_cast<FControlRigEditMode*>(ModeTools->GetActiveMode(FControlRigEditMode::ModeName));
			if (ControlRigEditMode)
			{
				ControlRigEditMode->SetOnlySelectRigControls(!ControlRigEditMode->GetOnlySelectRigControls());
			}
			}),
			FCanExecuteAction(),
			FIsActionChecked::CreateLambda([this] {
			FControlRigEditMode* ControlRigEditMode = static_cast<FControlRigEditMode*>(ModeTools->GetActiveMode(FControlRigEditMode::ModeName));
			if (ControlRigEditMode)
			{
				return ControlRigEditMode->GetOnlySelectRigControls();
			}
			return false;
			})

		),
		NAME_None,
		LOCTEXT("OnlySelectControls", "Select"),
		LOCTEXT("OnlySelectControlsTooltip", "Only Select Control Rig Controls"),
		FSlateIcon(TEXT("ControlRigEditorStyle"), TEXT("ControlRig.OnlySelectControls")),
		EUserInterfaceActionType::ToggleButton
		);

	ToolBarBuilder.AddSeparator();

	//POSES
	ToolBarBuilder.AddToolBarButton(
		FExecuteAction::CreateRaw(OwningToolkit.Pin().Get(), &FControlRigEditModeToolkit::TryInvokeToolkitUI, FControlRigEditModeToolkit::PoseTabName),
		NAME_None,
		LOCTEXT("Poses", "Poses"),
		LOCTEXT("PosesTooltip", "Show Poses"),
		FSlateIcon(TEXT("ControlRigEditorStyle"), TEXT("ControlRig.PoseTool")),
		EUserInterfaceActionType::Button
	);
	ToolBarBuilder.AddSeparator();

	// Tweens
	ToolBarBuilder.AddToolBarButton(
<<<<<<< HEAD
		FExecuteAction::CreateRaw(OwningToolkit.Pin().Get(), &FControlRigEditModeToolkit::TryInvokeToolkitUI, FControlRigEditModeToolkit::TweenOverlayName),
=======
		FUIAction(
		FExecuteAction::CreateRaw(OwningToolkit.Pin().Get(), &FControlRigEditModeToolkit::TryInvokeToolkitUI, FControlRigEditModeToolkit::TweenOverlayName),
		FCanExecuteAction(),
		FIsActionChecked::CreateRaw(OwningToolkit.Pin().Get(), &FControlRigEditModeToolkit::IsToolkitUIActive, FControlRigEditModeToolkit::TweenOverlayName)
		),		
>>>>>>> d731a049
		NAME_None,
		LOCTEXT("Tweens", "Tweens"),
		LOCTEXT("TweensTooltip", "Create Tweens"),
		FSlateIcon(TEXT("ControlRigEditorStyle"), TEXT("ControlRig.TweenTool")),
		EUserInterfaceActionType::ToggleButton
	);

	// Snap
	ToolBarBuilder.AddToolBarButton(
		FExecuteAction::CreateRaw(OwningToolkit.Pin().Get(), &FControlRigEditModeToolkit::TryInvokeToolkitUI, FControlRigEditModeToolkit::SnapperTabName),
		NAME_None,
		LOCTEXT("Snapper", "Snapper"),
		LOCTEXT("SnapperTooltip", "Snap child objects to a parent object over a set of frames"),
		FSlateIcon(TEXT("ControlRigEditorStyle"), TEXT("ControlRig.SnapperTool")),
		EUserInterfaceActionType::Button
	);

	// Motion Trail
	ToolBarBuilder.AddToolBarButton(
		FExecuteAction::CreateRaw(OwningToolkit.Pin().Get(), &FControlRigEditModeToolkit::TryInvokeToolkitUI, FControlRigEditModeToolkit::MotionTrailTabName),
		NAME_None,
		LOCTEXT("MotionTrails", "Trails"),
		LOCTEXT("MotionTrailsTooltip", "Display motion trails for animated objects"),
		FSlateIcon(TEXT("ControlRigEditorStyle"), TEXT("ControlRig.EditableMotionTrails")),
		EUserInterfaceActionType::Button
	);

	//Pivot
	ToolBarBuilder.AddToolBarButton(
		FUIAction(
		FExecuteAction::CreateSP(this, &SControlRigEditModeTools::ToggleEditPivotMode),
		FCanExecuteAction(),
		FIsActionChecked::CreateLambda([] {
				if (FLevelEditorModule* LevelEditorModule = FModuleManager::GetModulePtr<FLevelEditorModule>(TEXT("LevelEditor")))
				{
					TSharedPtr<ILevelEditor> LevelEditorPtr = LevelEditorModule->GetLevelEditorInstance().Pin();

					if (LevelEditorPtr.IsValid())
					{
						FString ActiveToolName = LevelEditorPtr->GetEditorModeManager().GetInteractiveToolsContext()->ToolManager->GetActiveToolName(EToolSide::Left);
						if (ActiveToolName == TEXT("SequencerPivotTool"))
						{
							return true;
						}
					}
				}
				return false;

			})
		),
		NAME_None,
		LOCTEXT("TempPivot", "Pivot"),
		LOCTEXT("TempPivotTooltip", "Create a temporary pivot to rotate the selected Control"),
		FSlateIcon(TEXT("ControlRigEditorStyle"), TEXT("ControlRig.TemporaryPivot")),
		EUserInterfaceActionType::ToggleButton
		);
}

void SControlRigEditModeTools::ToggleEditPivotMode()
{
	FEditorModeID ModeID = TEXT("SequencerToolsEditMode");
	if (GLevelEditorModeTools().IsModeActive(ModeID))
	{
		if (FLevelEditorModule* LevelEditorModule = FModuleManager::GetModulePtr<FLevelEditorModule>(TEXT("LevelEditor")))
		{
			TSharedPtr<ILevelEditor> LevelEditorPtr = LevelEditorModule->GetLevelEditorInstance().Pin();

			if (LevelEditorPtr.IsValid())
			{
				FString ActiveToolName = LevelEditorPtr->GetEditorModeManager().GetInteractiveToolsContext()->ToolManager->GetActiveToolName(EToolSide::Left);
				if (ActiveToolName == TEXT("SequencerPivotTool"))
				{
					LevelEditorPtr->GetEditorModeManager().GetInteractiveToolsContext()->ToolManager->DeactivateTool(EToolSide::Left, EToolShutdownType::Completed);
				}
				else
				{
					LevelEditorPtr->GetEditorModeManager().GetInteractiveToolsContext()->ToolManager->SelectActiveToolType(EToolSide::Left, TEXT("SequencerPivotTool"));
					LevelEditorPtr->GetEditorModeManager().GetInteractiveToolsContext()->ToolManager->ActivateTool(EToolSide::Left);

				}
			}
		}
	}
}


/* MZ TODO
void SControlRigEditModeTools::MakeSelectionSetDialog()
{

	FControlRigEditMode* ControlRigEditMode = static_cast<FControlRigEditMode*>(GLevelEditorModeTools().GetActiveMode(FControlRigEditMode::ModeName));
	if (ControlRigEditMode)
	{
		TSharedPtr<SWindow> ExistingWindow = SelectionSetWindow.Pin();
		if (ExistingWindow.IsValid())
		{
			ExistingWindow->BringToFront();
		}
		else
		{
			ExistingWindow = SNew(SWindow)
				.Title(LOCTEXT("SelectionSets", "Selection Set"))
				.HasCloseButton(true)
				.SupportsMaximize(false)
				.SupportsMinimize(false)
				.ClientSize(FVector2D(165, 200));
			TSharedPtr<SWindow> RootWindow = FGlobalTabmanager::Get()->GetRootWindow();
			if (RootWindow.IsValid())
			{
				FSlateApplication::Get().AddWindowAsNativeChild(ExistingWindow.ToSharedRef(), RootWindow.ToSharedRef());
			}
			else
			{
				FSlateApplication::Get().AddWindow(ExistingWindow.ToSharedRef());
			}

		}

		ExistingWindow->SetContent(
			SNew(SControlRigBaseListWidget)
		);
		SelectionSetWindow = ExistingWindow;
	}
}
*/
FText SControlRigEditModeTools::GetActiveToolName() const
{
	return  FText();
}

FText SControlRigEditModeTools::GetActiveToolMessage() const
{
	return  FText();
}

#undef LOCTEXT_NAMESPACE<|MERGE_RESOLUTION|>--- conflicted
+++ resolved
@@ -36,17 +36,6 @@
 #include "Widgets/Notifications/SNotificationList.h"
 #include "Framework/Notifications/NotificationManager.h"
 #include "ScopedTransaction.h"
-<<<<<<< HEAD
-#include "ControlRigEditModeToolkit.h"
-#include "SControlRigDetails.h"
-#define LOCTEXT_NAMESPACE "ControlRigEditModeTools"
-
-
-
-void SControlRigEditModeTools::SetControlRig(UControlRig* ControlRig)
-{
-	if(ViewportRig.IsValid())
-=======
 #include "EditMode/ControlRigEditModeToolkit.h"
 #include "EditMode/SControlRigDetails.h"
 #include "Editor/Constraints/SConstraintsWidget.h"
@@ -65,7 +54,6 @@
 	}
 	ControlRigs = InControlRigs;
 	for (TWeakObjectPtr<UControlRig>& InControlRig : InControlRigs)
->>>>>>> d731a049
 	{
 		if (InControlRig.IsValid())
 		{
@@ -78,21 +66,11 @@
 	TArray<TWeakObjectPtr<>> Objects;
 	Objects.Add(Rig);
 	RigOptionsDetailsView->SetObjects(Objects);
-<<<<<<< HEAD
+
 #if USE_LOCAL_DETAILS
 	HierarchyTreeView->RefreshTreeView(true);
 #endif
-	if (ViewportRig.IsValid())
-	{
-		ViewportRig->ControlSelected().AddRaw(this, &SControlRigEditModeTools::OnRigElementSelected);
-	}
-=======
-
-#if USE_LOCAL_DETAILS
-	HierarchyTreeView->RefreshTreeView(true);
-#endif
-
->>>>>>> d731a049
+
 }
 
 const URigHierarchy* SControlRigEditModeTools::GetHierarchy() const
@@ -255,8 +233,6 @@
 			.AutoHeight()
 			[
 				ControlBoolDetailsView.ToSharedRef()
-<<<<<<< HEAD
-=======
 			]
 			+ SVerticalBox::Slot()
 			.AutoHeight()
@@ -277,34 +253,10 @@
 			.AutoHeight()
 			[
 				ControlVector2DDetailsView.ToSharedRef()
->>>>>>> d731a049
 			]
 			+ SVerticalBox::Slot()
 			.AutoHeight()
 			[
-<<<<<<< HEAD
-				ControlIntegerDetailsView.ToSharedRef()
-			]
-			+ SVerticalBox::Slot()
-			.AutoHeight()
-			[
-				ControlEnumDetailsView.ToSharedRef()
-			]
-			+ SVerticalBox::Slot()
-			.AutoHeight()
-			[
-				ControlVectorDetailsView.ToSharedRef()
-			]
-			+ SVerticalBox::Slot()
-			.AutoHeight()
-			[
-				ControlVector2DDetailsView.ToSharedRef()
-			]
-			+ SVerticalBox::Slot()
-			.AutoHeight()
-			[
-=======
->>>>>>> d731a049
 				ControlFloatDetailsView.ToSharedRef()
 			]
 #endif
@@ -464,7 +416,6 @@
 #if USE_LOCAL_DETAILS
 	HierarchyTreeView->RefreshTreeView(true);
 #endif
-<<<<<<< HEAD
 }
 
 void SControlRigEditModeTools::SetSettingsDetailsObject(const TWeakObjectPtr<>& InObject)
@@ -542,85 +493,6 @@
 	}
 }
 
-=======
-}
-
-void SControlRigEditModeTools::SetSettingsDetailsObject(const TWeakObjectPtr<>& InObject)
-{
-	if (SettingsDetailsView)
-	{
-		TArray<TWeakObjectPtr<>> Objects;
-		Objects.Add(InObject);
-		SettingsDetailsView->SetObjects(Objects);
-
-	}
-}
-#if USE_LOCAL_DETAILS
-
-void SControlRigEditModeTools::SetEulerTransformDetailsObjects(const TArray<TWeakObjectPtr<>>& InObjects)
-{
-	if (ControlEulerTransformDetailsView)
-	{
-		ControlEulerTransformDetailsView->SetObjects(InObjects);
-	}
-};
-
-void SControlRigEditModeTools::SetTransformDetailsObjects(const TArray<TWeakObjectPtr<>>& InObjects)
-{
-	if (ControlTransformDetailsView)
-	{
-		ControlTransformDetailsView->SetObjects(InObjects);
-	}
-}
-
-void SControlRigEditModeTools::SetTransformNoScaleDetailsObjects(const TArray<TWeakObjectPtr<>>& InObjects)
-{
-	if (ControlTransformNoScaleDetailsView)
-	{
-		ControlTransformNoScaleDetailsView->SetObjects(InObjects);
-	}
-}
-
-void SControlRigEditModeTools::SetFloatDetailsObjects(const TArray<TWeakObjectPtr<>>& InObjects)
-{
-	if (ControlFloatDetailsView)
-	{
-		ControlFloatDetailsView->SetObjects(InObjects);
-	}
-}
-
-void SControlRigEditModeTools::SetBoolDetailsObjects(const TArray<TWeakObjectPtr<>>& InObjects)
-{
-	if (ControlBoolDetailsView)
-	{
-		ControlBoolDetailsView->SetObjects(InObjects);
-	}
-}
-
-void SControlRigEditModeTools::SetIntegerDetailsObjects(const TArray<TWeakObjectPtr<>>& InObjects)
-{
-	if (ControlIntegerDetailsView)
-	{
-		ControlIntegerDetailsView->SetObjects(InObjects);
-	}
-}
-void SControlRigEditModeTools::SetEnumDetailsObjects(const TArray<TWeakObjectPtr<>>& InObjects)
-{
-	if (ControlVectorDetailsView)
-	{
-		ControlVectorDetailsView->SetObjects(InObjects);
-	}
-}
-
-void SControlRigEditModeTools::SetVectorDetailsObjects(const TArray<TWeakObjectPtr<>>& InObjects)
-{
-	if (ControlEnumDetailsView)
-	{
-		ControlEnumDetailsView->SetObjects(InObjects);
-	}
-}
-
->>>>>>> d731a049
 void SControlRigEditModeTools::SetVector2DDetailsObjects(const TArray<TWeakObjectPtr<>>& InObjects)
 {
 	if (ControlVector2DDetailsView)
@@ -878,12 +750,8 @@
 		}
 	}
 #endif
-<<<<<<< HEAD
-	if (UControlRig* ControlRig = SequencerRig.Get())
-=======
 
 	if (Subject)
->>>>>>> d731a049
 	{
 		// get the selected controls
 		TArray<FRigElementKey> SelectedControls = Subject->GetHierarchy()->GetSelectedKeys(ERigElementType::Control);
@@ -917,13 +785,7 @@
 	{
 		for (TWeakObjectPtr<UControlRig>& ControlRig : ControlRigs)
 		{
-<<<<<<< HEAD
-			FString FailureReason;
-			URigHierarchy::TElementDependencyMap DependencyMap = InHierarchy->GetDependenciesForVM(ControlRig->GetVM());
-			if(!InHierarchy->CanSwitchToParent(InControlKey, InSpaceKey, DependencyMap, &FailureReason))
-=======
 			if (ControlRig.IsValid() && ControlRig->GetHierarchy() == InHierarchy)
->>>>>>> d731a049
 			{
 				FString FailureReason;
 				URigHierarchy::TElementDependencyMap DependencyMap = InHierarchy->GetDependenciesForVM(ControlRig->GetVM());
@@ -986,21 +848,6 @@
 					}
 				}
 
-<<<<<<< HEAD
-			ControlRig->SetControlCustomization(InControlKey, ControlCustomization);
-
-			if (FControlRigEditMode* EditMode = static_cast<FControlRigEditMode*>(ModeTools->GetActiveMode(FControlRigEditMode::ModeName)))
-			{
-				const TGuardValue<bool> SuspendGuard(EditMode->bSuspendHierarchyNotifs, true);
-				InHierarchy->Notify(ERigHierarchyNotification::ControlSettingChanged, ControlElement);
-			}
-			else
-			{
-				InHierarchy->Notify(ERigHierarchyNotification::ControlSettingChanged, ControlElement);
-			}
-
-			SpacePickerWidget->RefreshContents();
-=======
 				ControlRig->SetControlCustomization(InControlKey, ControlCustomization);
 
 				if (FControlRigEditMode* EditMode = static_cast<FControlRigEditMode*>(ModeTools->GetActiveMode(FControlRigEditMode::ModeName)))
@@ -1015,7 +862,6 @@
 
 				SpacePickerWidget->RefreshContents();
 			}
->>>>>>> d731a049
 		}
 	}
 }
@@ -1055,41 +901,9 @@
 	{
 		return FReply::Unhandled();
 	}
-<<<<<<< HEAD
-	UControlRig* ControlRig = SequencerRig.Get();
-
-	FRigSpacePickerBakeSettings Settings;
-	//Find default target space, just use first control and find space at current sequencer time
-	//Then Find range
-
-	// FindSpaceChannelAndSectionForControl() will trigger RecreateCurveEditor(), which will deselect the controls
-	// but in theory the selection will be recovered in the next tick, so here we just cache the selected controls
-	// and use it throughout this function. If this deselection is causing other problems, this part could use a revisit.
-	TArray<FRigElementKey> ControlKeys = SpacePickerWidget->GetControls();
-
-	FSpaceChannelAndSection SpaceChannelAndSection = FControlRigSpaceChannelHelpers::FindSpaceChannelAndSectionForControl(ControlRig, ControlKeys[0].Name, Sequencer, true /*bCreateIfNeeded*/);
-	if (SpaceChannelAndSection.SpaceChannel != nullptr)
-	{
-		const FFrameRate TickResolution = Sequencer->GetFocusedTickResolution();
-		const FFrameTime FrameTime = Sequencer->GetLocalTime().ConvertTo(TickResolution);
-		FFrameNumber CurrentTime = FrameTime.GetFrame();
-		FMovieSceneControlRigSpaceBaseKey Value;
-		using namespace UE::MovieScene;
-		URigHierarchy* RigHierarchy = SpacePickerWidget->GetHierarchy();
-		Settings.TargetSpace = URigHierarchy::GetDefaultParentKey();
-		
-		TRange<FFrameNumber> Range = Sequencer->GetFocusedMovieSceneSequence()->GetMovieScene()->GetPlaybackRange();
-		TArray<FFrameNumber> Keys;
-		TArray < FKeyHandle> KeyHandles;
-
-		Settings.StartFrame = Range.GetLowerBoundValue();
-		Settings.EndFrame = Range.GetUpperBoundValue();
-		if (Keys.Num() > 0)
-=======
 	for (TWeakObjectPtr<UControlRig>& ControlRig : ControlRigs)
 	{
 		if (ControlRig.IsValid() && SpacePickerWidget->GetHierarchy() == ControlRig->GetHierarchy())
->>>>>>> d731a049
 		{
 
 			FRigSpacePickerBakeSettings Settings;
@@ -1101,16 +915,6 @@
 			// and use it throughout this function. If this deselection is causing other problems, this part could use a revisit.
 			TArray<FRigElementKey> ControlKeys = SpacePickerWidget->GetControls();
 
-<<<<<<< HEAD
-		TSharedRef<SRigSpacePickerBakeWidget> BakeWidget =
-			SNew(SRigSpacePickerBakeWidget)
-			.Settings(Settings)
-			.Hierarchy(SpacePickerWidget->GetHierarchy())
-			.Controls(ControlKeys) // use the cached controls here since the selection is not recovered until next tick.
-			.Sequencer(Sequencer)
-			.GetControlCustomization(this, &SControlRigEditModeTools::HandleGetControlElementCustomization)
-			.OnBake_Lambda([Sequencer, ControlRig,TickResolution](URigHierarchy* InHierarchy, TArray<FRigElementKey> InControls, FRigSpacePickerBakeSettings InSettings)
-=======
 			FSpaceChannelAndSection SpaceChannelAndSection = FControlRigSpaceChannelHelpers::FindSpaceChannelAndSectionForControl(ControlRig.Get(), ControlKeys[0].Name, Sequencer, true /*bCreateIfNeeded*/);
 			if (SpaceChannelAndSection.SpaceChannel != nullptr)
 			{
@@ -1128,24 +932,13 @@
 				Settings.StartFrame = Range.GetLowerBoundValue();
 				Settings.EndFrame = Range.GetUpperBoundValue();
 				if (Keys.Num() > 0)
->>>>>>> d731a049
 				{
 					int32 Index = Algo::LowerBound(Keys, CurrentTime);
 					if (Index >= 0 && Index < (Keys.Num() - 1))
 					{
-<<<<<<< HEAD
-						//when baking we will now create a channel if one doesn't exist, was causing confusion
-						FSpaceChannelAndSection SpaceChannelAndSection = FControlRigSpaceChannelHelpers::FindSpaceChannelAndSectionForControl(ControlRig, ControlKey.Name, Sequencer, true /*bCreateIfNeeded*/);
-						if (SpaceChannelAndSection.SpaceChannel)
-						{
-							FControlRigSpaceChannelHelpers::SequencerBakeControlInSpace(ControlRig, Sequencer, SpaceChannelAndSection.SpaceChannel, SpaceChannelAndSection.SectionToKey,
-								Frames, InHierarchy, ControlKey, InSettings);
-						}
-=======
 						Settings.StartFrame = Keys[Index];
 						Settings.EndFrame = Keys[Index + 1];
 
->>>>>>> d731a049
 					}
 				}
 
@@ -1187,8 +980,6 @@
 
 	}
 	return FReply::Unhandled();
-<<<<<<< HEAD
-=======
 }
 
 FReply SControlRigEditModeTools::HandleAddConstraintClicked()
@@ -1225,7 +1016,6 @@
 		FPopupTransitionEffect(FPopupTransitionEffect::ContextMenu));
 	
 	return FReply::Handled();
->>>>>>> d731a049
 }
 
 EVisibility SControlRigEditModeTools::GetRigOptionExpanderVisibility() const
@@ -1299,15 +1089,11 @@
 
 	// Tweens
 	ToolBarBuilder.AddToolBarButton(
-<<<<<<< HEAD
-		FExecuteAction::CreateRaw(OwningToolkit.Pin().Get(), &FControlRigEditModeToolkit::TryInvokeToolkitUI, FControlRigEditModeToolkit::TweenOverlayName),
-=======
 		FUIAction(
 		FExecuteAction::CreateRaw(OwningToolkit.Pin().Get(), &FControlRigEditModeToolkit::TryInvokeToolkitUI, FControlRigEditModeToolkit::TweenOverlayName),
 		FCanExecuteAction(),
 		FIsActionChecked::CreateRaw(OwningToolkit.Pin().Get(), &FControlRigEditModeToolkit::IsToolkitUIActive, FControlRigEditModeToolkit::TweenOverlayName)
 		),		
->>>>>>> d731a049
 		NAME_None,
 		LOCTEXT("Tweens", "Tweens"),
 		LOCTEXT("TweensTooltip", "Create Tweens"),
