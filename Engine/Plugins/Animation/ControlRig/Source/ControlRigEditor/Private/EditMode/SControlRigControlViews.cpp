// Copyright Epic Games, Inc. All Rights Reserved.


#include "EditMode/SControlRigControlViews.h"
#include "ControlRig.h"
#include "Tools/ControlRigPose.h"
#include "Widgets/Input/SEditableTextBox.h"
#include "Styling/AppStyle.h"
#include "ScopedTransaction.h"
#include "Editor/EditorEngine.h"
#include "AssetViewUtils.h"
#include "AssetRegistry/AssetRegistryModule.h"
#include "AssetRegistry/IAssetRegistry.h"
#include "AssetToolsModule.h"
#include "AssetThumbnail.h"
#include "FileHelpers.h"
#include "Tools/ControlRigPoseMirrorSettings.h"
#include "EditMode/ControlRigEditMode.h"
#include "EditorModeManager.h"
#include "Widgets/Input/SButton.h"
#include "LevelEditor.h"
#include "ControlRigSequencerEditorLibrary.h"
#include "LevelSequence.h"
#include "LevelSequenceEditorBlueprintLibrary.h"

#define LOCTEXT_NAMESPACE "ControlRigBaseListWidget"


void FControlRigView::CaptureThumbnail(UObject* Asset)
{
	FViewport* Viewport = GEditor->GetActiveViewport();

	if (GCurrentLevelEditingViewportClient && Viewport)
	{
		//have to re-render the requested viewport
		FLevelEditorViewportClient* OldViewportClient = GCurrentLevelEditingViewportClient;
		//remove selection box around client during render
		GCurrentLevelEditingViewportClient = NULL;
		Viewport->Draw();

		TArray<FAssetData> SelectedAssets;
		FAssetRegistryModule& AssetRegistryModule = FModuleManager::Get().LoadModuleChecked<FAssetRegistryModule>(TEXT("AssetRegistry"));
		FAssetData AssetData = AssetRegistryModule.Get().GetAssetByObjectPath(FSoftObjectPath(Asset));
		SelectedAssets.Emplace(AssetData);
		AssetViewUtils::CaptureThumbnailFromViewport(Viewport, SelectedAssets);

		//redraw viewport to have the yellow highlight again
		GCurrentLevelEditingViewportClient = OldViewportClient;
		Viewport->Draw();
	}
	
}

/** Widget wraps an editable text box for editing name of the asset */
class SControlRigAssetEditableTextBox : public SCompoundWidget
{
public:
	SLATE_BEGIN_ARGS(SControlRigAssetEditableTextBox) {}

		SLATE_ARGUMENT(TWeakObjectPtr<UObject>, Asset)

		SLATE_END_ARGS()

		/**
		 * Construct this widget
		 *
		 * @param	InArgs	The declaration data for this widget
		 */
		void Construct(const FArguments& InArgs);


private:

	/** Getter for the Text attribute of the editable text inside this widget */
	FText GetNameText() const;

	/** Getter for the ToolTipText attribute of the editable text inside this widget */
	FText GetNameTooltipText() const;


	/** Getter for the OnTextCommitted event of the editable text inside this widget */
	void OnNameTextCommitted(const FText& NewText, ETextCommit::Type InTextCommit);

	/** Callback to verify a text change */
	void OnTextChanged(const FText& InLabel);

	/** The list of objects whose names are edited by the widget */
	TWeakObjectPtr<UObject> Asset;

	/** The text box used to edit object names */
	TSharedPtr< STextBlock > TextBox;

};

void SControlRigAssetEditableTextBox::Construct(const FArguments& InArgs)
{
	Asset = InArgs._Asset;
	ChildSlot
		[
			SAssignNew(TextBox, STextBlock)
			.Text(this, &SControlRigAssetEditableTextBox::GetNameText)
			// Current Thinking is to not have this be editable here, so removing it, but leaving in case we change our minds again.
			//.ToolTipText(this, &SControlRigAssetEditableTextBox::GetNameTooltipText)
			//.OnTextCommitted(this, &SControlRigAssetEditableTextBox::OnNameTextCommitted)
			//.OnTextChanged(this, &SControlRigAssetEditableTextBox::OnTextChanged)
			//.RevertTextOnEscape(true)
		];
}

FText SControlRigAssetEditableTextBox::GetNameText() const
{
	if (Asset.IsValid())
	{
		FString Result = Asset.Get()->GetName();
		return FText::FromString(Result);
	}
	return FText();
}

FText SControlRigAssetEditableTextBox::GetNameTooltipText() const
{
	FText Result = FText::Format(LOCTEXT("AssetRenameTooltip", "Rename the selected {0}"), FText::FromString(Asset.Get()->GetClass()->GetName()));
	
	return Result;
}


void SControlRigAssetEditableTextBox::OnNameTextCommitted(const FText& NewText, ETextCommit::Type InTextCommit)
{

	if (InTextCommit != ETextCommit::OnCleared)
	{
		FText TrimmedText = FText::TrimPrecedingAndTrailing(NewText);

		if (!TrimmedText.IsEmpty())
		{

			IAssetRegistry& AssetRegistry = FModuleManager::LoadModuleChecked<FAssetRegistryModule>("AssetRegistry").Get();
			FAssetData AssetData = AssetRegistry.GetAssetByObjectPath(FSoftObjectPath(Asset.Get()));
			const FString PackagePath = FPackageName::GetLongPackagePath(Asset->GetOutermost()->GetName());

			//Need to save asset before renaming else may lose snapshot
			// save existing play list asset
			TArray<UPackage*> PackagesToSave;
			PackagesToSave.Add(Asset->GetPackage());
			FEditorFileUtils::PromptForCheckoutAndSave(PackagesToSave, false /*bCheckDirty*/, false /*bPromptToSave*/);

			FAssetToolsModule& AssetToolsModule = FModuleManager::LoadModuleChecked<FAssetToolsModule>("AssetTools");

			TArray<FAssetRenameData> AssetsAndNames;
			AssetsAndNames.Emplace(FAssetRenameData(Asset, PackagePath, TrimmedText.ToString()));
			AssetToolsModule.Get().RenameAssetsWithDialog(AssetsAndNames);

		}
			
		// Remove ourselves from the window focus so we don't get automatically reselected when scrolling around the context menu.
		TSharedPtr< SWindow > ParentWindow = FSlateApplication::Get().FindWidgetWindow(SharedThis(this));
		if (ParentWindow.IsValid())
		{
			ParentWindow->SetWidgetToFocusOnActivate(NULL);
		}
	}

	// Clear Error 
	//TextBox->SetError(FText::GetEmpty());
}

void SControlRigAssetEditableTextBox::OnTextChanged(const FText& InLabel)
{
	const FString PackagePath = FPackageName::GetLongPackagePath(Asset->GetOutermost()->GetName());
	const FString PackageName = PackagePath / InLabel.ToString();
	const FString ObjectPath = FString::Printf(TEXT("%s.%s"), *PackageName, *(InLabel.ToString()));

	FText OutErrorMessage;
	if (!AssetViewUtils::IsValidObjectPathForCreate(ObjectPath, OutErrorMessage))
	{
		//TextBox->SetError(OutErrorMessage);
	}
	else
	{
		//TextBox->SetError(FText::GetEmpty());
	}
}

bool SControlRigPoseView::bIsKey = false;
bool SControlRigPoseView::bIsMirror = false;

void SControlRigPoseView::Construct(const FArguments& InArgs)
{
	PoseAsset = InArgs._PoseAsset;

	PoseBlendValue = 0.0f;
	bIsBlending = false;
	bSliderStartedTransaction = false;

	TSharedRef<SWidget> ThumbnailWidget = GetThumbnailWidget();
	TSharedRef <SControlRigAssetEditableTextBox> ObjectNameBox = SNew(SControlRigAssetEditableTextBox).Asset(PoseAsset);

	//Not used currently CreateControlList();

	//for mirror settings
	UControlRigPoseMirrorSettings* MirrorSettings = GetMutableDefault<UControlRigPoseMirrorSettings>();
	FPropertyEditorModule& PropertyEditor = FModuleManager::LoadModuleChecked<FPropertyEditorModule>("PropertyEditor");

	FDetailsViewArgs DetailsViewArgs;
	DetailsViewArgs.bShowOptions = false;
	DetailsViewArgs.bAllowSearch = false;
	DetailsViewArgs.bShowPropertyMatrixButton = false;
	DetailsViewArgs.bUpdatesFromSelection = false;
	DetailsViewArgs.bLockable = false;
	DetailsViewArgs.bAllowFavoriteSystem = false;
	DetailsViewArgs.NameAreaSettings = FDetailsViewArgs::HideNameArea;
	DetailsViewArgs.NotifyHook = this;
	DetailsViewArgs.ViewIdentifier = "Create Control Asset";

	MirrorDetailsView = PropertyEditor.CreateDetailView(DetailsViewArgs);
	MirrorDetailsView->SetObject(MirrorSettings);
			
	ChildSlot
	[

		SNew(SVerticalBox)
		+SVerticalBox::Slot()
		
			.FillHeight(1)
			.Padding(0, 0, 0, 4)
			[
			SNew(SSplitter)

				+ SSplitter::Slot()
				.Value(0.33f)
				[
					SNew(SBorder)
					.BorderImage(FAppStyle::GetBrush("ToolPanel.GroupBorder"))
					[
						SNew(SVerticalBox)
						+ SVerticalBox::Slot()
						.AutoHeight()
						.HAlign(HAlign_Center)
						.Padding(5.f)
						[
							SNew(SBox)
							.VAlign(VAlign_Center)
						[
							ObjectNameBox
						]
						]

					+ SVerticalBox::Slot()
						.AutoHeight()
						.HAlign(HAlign_Center)
						.Padding(5.f)
						[
							SNew(SBox)
							.VAlign(VAlign_Center)
						[
							ThumbnailWidget
						]
						]
					+ SVerticalBox::Slot()
						.AutoHeight()
						.HAlign(HAlign_Center)
						.Padding(5.f)

						[
							SNew(SButton)
							.ContentPadding(FMargin(10, 5))
						.Text(LOCTEXT("CaptureThmbnail", "Capture Thumbnail"))
						.ToolTipText(LOCTEXT("CaptureThmbnailTooltip", "Captures a thumbnail from the active viewport"))
						.OnClicked(this, &SControlRigPoseView::OnCaptureThumbnail)
						]
					]
				]

			+ SSplitter::Slot()
				.Value(0.33f)
				[
					SNew(SBorder)
					.BorderImage(FAppStyle::GetBrush("ToolPanel.GroupBorder"))
					[
						SNew(SVerticalBox)
						+ SVerticalBox::Slot()
							.AutoHeight()
							.HAlign(HAlign_Center)
							.Padding(5.f)

							[
							SNew(SButton)
								.ContentPadding(FMargin(10, 5))
							.Text(LOCTEXT("PastePose", "Paste Pose"))
							.OnClicked(this, &SControlRigPoseView::OnPastePose)
							]
						+ SVerticalBox::Slot()
							.AutoHeight()
							.HAlign(HAlign_Center)
							.Padding(2.5f)
							[
								SNew(SHorizontalBox)
								+ SHorizontalBox::Slot()
							.AutoWidth()
							.HAlign(HAlign_Center)
							.Padding(2.5f)
							[
								SNew(SCheckBox)
								.IsChecked(this, &SControlRigPoseView::IsKeyPoseChecked)
							.OnCheckStateChanged(this, &SControlRigPoseView::OnKeyPoseChecked)
							.Padding(2.5f)

							[
								SNew(STextBlock).Text(LOCTEXT("Key", "Key"))

							]
							]

						+ SHorizontalBox::Slot()
							.AutoWidth()

							.HAlign(HAlign_Center)

							.Padding(2.5f)
							[
								SNew(SCheckBox)
								.IsChecked(this, &SControlRigPoseView::IsMirrorPoseChecked)
							.OnCheckStateChanged(this, &SControlRigPoseView::OnMirrorPoseChecked)
							.IsEnabled(this, &SControlRigPoseView::IsMirrorEnabled)
							.Padding(1.0f)
							[
								SNew(STextBlock).Text(LOCTEXT("Mirror", "Mirror"))
								.IsEnabled(this, &SControlRigPoseView::IsMirrorEnabled)
							]
							]
							]
						+ SVerticalBox::Slot()
							.AutoHeight()
							.HAlign(HAlign_Center)
							.Padding(2.5f)
							[

								SNew(SSpinBox<float>)
								// Only allow spinning if we have a single value
								.PreventThrottling(true)
								.Value(this, &SControlRigPoseView::OnGetPoseBlendValue)
								.ToolTipText(LOCTEXT("BlendTooltip", "Blend between current pose and pose asset. Use Ctrl drag for under and over shoot."))
								.MinValue(0.0f)
								.MaxValue(1.0f)
								.MinSliderValue(0.0f)
								.MaxSliderValue(1.0f)
								.SliderExponent(1)
								.Delta(0.005f)
								.MinDesiredWidth(100.0f)
								.SupportDynamicSliderMinValue(true)
								.SupportDynamicSliderMaxValue(true)
								.OnValueChanged(this, &SControlRigPoseView::OnPoseBlendChanged)
								.OnValueCommitted(this, &SControlRigPoseView::OnPoseBlendCommited)
								.OnBeginSliderMovement(this,&SControlRigPoseView::OnBeginSliderMovement)
								.OnEndSliderMovement(this,&SControlRigPoseView::OnEndSliderMovement)

							]

							+ SVerticalBox::Slot()
							.AutoHeight()
							.HAlign(HAlign_Center)
							.Padding(15.f)
							[
								SNew(SButton)
								.ContentPadding(FMargin(10, 5))
								.Text(LOCTEXT("SelectControls", "Select Controls"))
								.OnClicked(this, &SControlRigPoseView::OnSelectControls)
							]
							+ SVerticalBox::Slot()
							.AutoHeight()
							.HAlign(HAlign_Center)
							.Padding(3.f)
							[
								SNew(SBorder)
								.BorderImage(FAppStyle::GetBrush("ToolPanel.GroupBorder"))
								.Padding(FMargin(3.0f, 2.0f))
								.Visibility(EVisibility::HitTestInvisible)
								[
									SAssignNew(TextStatusBlock1, STextBlock)
								]
							]
							+ SVerticalBox::Slot()
							.AutoHeight()
							.HAlign(HAlign_Center)
							.Padding(1.0f)
								[
									SNew(SBorder)
									.BorderImage(FAppStyle::GetBrush("ToolPanel.GroupBorder"))
								.Padding(FMargin(3.0f, 0.0f))
								.Visibility(EVisibility::HitTestInvisible)
								[
									SAssignNew(TextStatusBlock2, STextBlock)
								]
								]
					]
				]
			+ SSplitter::Slot()
				.Value(0.33f)
				[
					MirrorDetailsView.ToSharedRef()
				]
			/*  todo may want to put this back, it let's you see the controls...
			+ SSplitter::Slot()
				.Value(0.33f)
				[
					SNew(SBorder)
					.BorderImage(FAppStyle::GetBrush("ToolPanel.GroupBorder"))
					[
						SNew(SVerticalBox)
						+ SVerticalBox::Slot()
							.AutoHeight()
							.HAlign(HAlign_Center)
							.Padding(2.f)
							[

							SNew(SButton)
								.ContentPadding(FMargin(5, 5))
								.Text(LOCTEXT("SelectControls", "Select Controls"))
								.ToolTipText(LOCTEXT("SelectControlsTooltip", "Select controls from this asset"))
								.OnClicked(this, &SControlRigPoseView::OnSelectControls)
				
							]
						+ SVerticalBox::Slot()
							.VAlign(VAlign_Fill)
							.HAlign(HAlign_Center)
							.Padding(5.f)

							[
							SNew(SListView< TSharedPtr<FString> >)
								.ItemHeight(24)
								.ListItemsSource(&ControlList)
								.SelectionMode(ESelectionMode::None)
								.OnGenerateRow(this, &SControlRigPoseView::OnGenerateWidgetForList)
							]
					]
				]
				*/
			]
	];

	if (FControlRigEditMode* EditMode = static_cast<FControlRigEditMode*>(GLevelEditorModeTools().GetActiveMode(FControlRigEditMode::ModeName)))
	{
		EditMode->OnControlRigAddedOrRemoved().AddRaw(this, &SControlRigPoseView::HandleControlAdded);
		TArray<UControlRig*> ControlRigs = GetControlRigs();
		for (UControlRig* ControlRig : ControlRigs)
		{
			HandleControlAdded(ControlRig, true);
		}
	}
}

SControlRigPoseView::~SControlRigPoseView()
{
	if (FControlRigEditMode* EditMode = static_cast<FControlRigEditMode*>(GLevelEditorModeTools().GetActiveMode(FControlRigEditMode::ModeName)))
	{
		EditMode->OnControlRigAddedOrRemoved().RemoveAll(this);
		TArray<UControlRig*> EditModeRigs = EditMode->GetControlRigsArray(false /*bIsVisible*/);
		for (UControlRig* ControlRig : EditModeRigs)
		{
			if (ControlRig)
			{
				ControlRig->ControlSelected().RemoveAll(this);
			}
		}
	}
	else
	{
		for (TWeakObjectPtr<UControlRig>& CurrentControlRig: CurrentControlRigs)
		{
			if (CurrentControlRig.IsValid())
			{
				(CurrentControlRig.Get())->ControlSelected().RemoveAll(this);
			}
		}
	}
}

void SControlRigPoseView::NotifyPostChange(const FPropertyChangedEvent& PropertyChangedEvent, FProperty* PropertyThatChanged)
{
	UpdateStatusBlocks();
}

ECheckBoxState SControlRigPoseView::IsKeyPoseChecked() const
{
	if (bIsKey)
	{
		return ECheckBoxState::Checked;
	}
	return ECheckBoxState::Unchecked;
}

void SControlRigPoseView::OnKeyPoseChecked(ECheckBoxState NewState)
{
	if (NewState == ECheckBoxState::Checked)
	{
		bIsKey = true;
	}
	else
	{
		bIsKey = false;
	}
}

ECheckBoxState SControlRigPoseView::IsMirrorPoseChecked() const
{
	if (bIsMirror)
	{
		return ECheckBoxState::Checked;
	}
	return ECheckBoxState::Unchecked;
}

void SControlRigPoseView::OnMirrorPoseChecked(ECheckBoxState NewState)
{
	if (NewState == ECheckBoxState::Checked)
	{
		bIsMirror = true;
	}
	else
	{
		bIsMirror = false;
	}
	UpdateStatusBlocks();
}

bool SControlRigPoseView::IsMirrorEnabled() const
{
	return true;
}


FReply SControlRigPoseView::OnPastePose()
{
	if (PoseAsset.IsValid())
	{
		TArray<UControlRig*> ControlRigs = GetControlRigs();
		for (UControlRig* ControlRig : ControlRigs)
		{
			if (ControlRig)
			{
				PoseAsset->PastePose(ControlRig, bIsKey, bIsMirror);
			}
		}
	}
	return FReply::Handled();
}

FReply SControlRigPoseView::OnSelectControls()
{	
	if (PoseAsset.IsValid())
	{
<<<<<<< HEAD
		UControlRig* ControlRig = GetFirstControlRigInLevelSequence(GetControlRig());
		if (ControlRig)
		{
			PoseAsset->SelectControls(ControlRig, bIsMirror);
=======
		TArray<UControlRig*> ControlRigs = GetControlRigs();
		for (UControlRig* ControlRig : ControlRigs)
		{
			if (ControlRig)
			{
				PoseAsset->SelectControls(ControlRig, bIsMirror);
			}
>>>>>>> d731a049
		}
	}
	return FReply::Handled();
}

void SControlRigPoseView::OnPoseBlendChanged(float ChangedVal)
{
	if (PoseAsset.IsValid())
	{
		TArray<UControlRig*> ControlRigs = GetControlRigs();
		for (UControlRig* ControlRig : ControlRigs)
		{
			if (ControlRig)
			{
				PoseBlendValue = ChangedVal;
				if (!bIsBlending)
				{
					bIsBlending = true;
					PoseAsset->GetCurrentPose(ControlRig, TempPose);
				}

				PoseAsset->BlendWithInitialPoses(TempPose, ControlRig, false, bIsMirror, PoseBlendValue);
				PoseAsset->BlendWithInitialPoses(TempPose, ControlRig, false, bIsMirror, PoseBlendValue);
			}
		}
	}
}
void SControlRigPoseView::OnBeginSliderMovement()
{
	if (bSliderStartedTransaction == false)
	{
		bSliderStartedTransaction = true;
		GEditor->BeginTransaction(LOCTEXT("PastePoseTransation", "Paste Pose"));
	}
}
void SControlRigPoseView::OnEndSliderMovement(float NewValue)
{
	if (bSliderStartedTransaction)
	{
		GEditor->EndTransaction();
		bSliderStartedTransaction = false;

	}
}

void SControlRigPoseView::OnPoseBlendCommited(float ChangedVal, ETextCommit::Type Type)
{
	if (PoseAsset.IsValid())
	{
		TArray<UControlRig*> ControlRigs = GetControlRigs();
		if (ControlRigs.Num() > 0)
		{
			FScopedTransaction ScopedTransaction(LOCTEXT("PastePoseTransaction", "Paste Pose"));
			for (UControlRig* ControlRig : ControlRigs)
			{
				if (ControlRig)
				{
					PoseBlendValue = ChangedVal;
					PoseAsset->BlendWithInitialPoses(TempPose, ControlRig, bIsKey, bIsMirror, PoseBlendValue);
					PoseAsset->BlendWithInitialPoses(TempPose, ControlRig, bIsKey, bIsMirror, PoseBlendValue);
					bIsBlending = false;
					PoseBlendValue = 0.0f;

				}
			}
		}
	}
}

FReply SControlRigPoseView::OnCaptureThumbnail()
{
	FControlRigView::CaptureThumbnail(PoseAsset.Get());
	return FReply::Handled();
}

TSharedRef<SWidget> SControlRigPoseView::GetThumbnailWidget()
{
	const int32 ThumbnailSize = 128;
	Thumbnail = MakeShareable(new FAssetThumbnail(PoseAsset.Get(), ThumbnailSize, ThumbnailSize, UThumbnailManager::Get().GetSharedThumbnailPool()));
	FAssetThumbnailConfig ThumbnailConfig;
	ThumbnailConfig.bAllowFadeIn = false;
	ThumbnailConfig.bAllowHintText = false;
	ThumbnailConfig.bAllowRealTimeOnHovered = false; // we use our own OnMouseEnter/Leave for logical asset item
	ThumbnailConfig.bForceGenericThumbnail = false;

	TSharedRef<SOverlay> ItemContentsOverlay = SNew(SOverlay);
	ItemContentsOverlay->AddSlot()
		[
			Thumbnail->MakeThumbnailWidget(ThumbnailConfig)
		];

	return SNew(SBox)
		.Padding(0)
		.WidthOverride(ThumbnailSize)
		.HeightOverride(ThumbnailSize)
		[
			ItemContentsOverlay

		];
}

<<<<<<< HEAD
UControlRig* SControlRigPoseView::GetFirstControlRigInLevelSequence(UControlRig* ControlRig)
{
	if (ControlRig == nullptr)
	{
		ULevelSequence* LevelSequence = ULevelSequenceEditorBlueprintLibrary::GetFocusedLevelSequence();
		if (LevelSequence)
		{
			TArray<FControlRigSequencerBindingProxy> Proxies = UControlRigSequencerEditorLibrary::GetControlRigs(LevelSequence);
			if (Proxies.Num() > 0)
			{
				//MZ TODO when we have Mutliple Control Rig's active select more than one.
				ControlRig = Proxies[0].ControlRig;
			}
		}
	}
	return ControlRig;
}

UControlRig* SControlRigPoseView::GetControlRig()
=======
TArray<UControlRig*> SControlRigPoseView::GetControlRigs()
>>>>>>> d731a049
{
	FControlRigEditMode* EditMode = static_cast<FControlRigEditMode*>(GLevelEditorModeTools().GetActiveMode(FControlRigEditMode::ModeName));
	TArray<UControlRig*> NewControlRigs;
	if (EditMode)
	{
		NewControlRigs =  EditMode->GetControlRigsArray(false /*bIsVisible*/);
	}
	for (TWeakObjectPtr<UControlRig> ControlRigPtr : CurrentControlRigs)
	{
		if (ControlRigPtr.IsValid())
		{
			if (NewControlRigs.Contains(ControlRigPtr.Get()) == false)
			{
				(ControlRigPtr.Get())->ControlSelected().RemoveAll(this);
			}
		}
	}
	if (EditMode)
	{
		CurrentControlRigs = EditMode->GetControlRigs();
	}
	
	return NewControlRigs;
}

/* We may want to list the Controls in it (design said no but animators said yes)
void SControlRigPoseView::CreateControlList()
{
	if (PoseAsset.IsValid())
	{
		const TArray<FName>& Controls = PoseAsset.Get()->GetControlNames();
		for (const FName& ControlName : Controls)
		{
			ControlList.Add(MakeShared<FString>(ControlName.ToString()));
		}
	}
}
*/
void SControlRigPoseView::HandleControlAdded(UControlRig* ControlRig, bool bIsAdded)
{
	if (ControlRig)
	{
		if (bIsAdded)
		{
			(ControlRig)->ControlSelected().RemoveAll(this);
			(ControlRig)->ControlSelected().AddRaw(this, &SControlRigPoseView::HandleControlSelected);
		}
		else
		{
			(ControlRig)->ControlSelected().RemoveAll(this);
		}
	}
	UpdateStatusBlocks();
}

void SControlRigPoseView::HandleControlSelected(UControlRig* Subject, FRigControlElement* InControl, bool bSelected)
{
	UpdateStatusBlocks();
}

void SControlRigPoseView::UpdateStatusBlocks()
{
	FText StatusText1;
	FText StatusText2;
	TArray<UControlRig*> ControlRigs = GetControlRigs();
	if (PoseAsset.IsValid() && ControlRigs.Num() > 0)
	{

		FFormatNamedArguments NamedArgs;
		TArray<FName> ControlNames = PoseAsset->GetControlNames();
		NamedArgs.Add("Total", ControlNames.Num());
		int32 TotalSelected = 0;
		uint32 Matching = 0;
		uint32 MirrorMatching = 0;
		for (UControlRig* ControlRig : ControlRigs)
		{

			TArray<FName> SelectedNames = ControlRig->CurrentControlSelection();
			TotalSelected += SelectedNames.Num();
			for (const FName& ControlName : ControlNames)
			{
				for (const FName& SelectedName : SelectedNames)
				{
					if (SelectedName == ControlName)
					{
						++Matching;
						if (SControlRigPoseView::bIsMirror)
						{
							if (PoseAsset->DoesMirrorMatch(ControlRig, ControlName))
							{
								++MirrorMatching;
							}
						}
					}
				}
			}
		}

		NamedArgs.Add("Selected", TotalSelected);//SelectedNames.Num());
		NamedArgs.Add("Matching", Matching);
		NamedArgs.Add("MirrorMatching", MirrorMatching);

		if (SControlRigPoseView::bIsMirror)
		{
			StatusText1 = FText::Format(LOCTEXT("NumberControlsAndMatch", "{Total} Controls Matching {Matching} of {Selected} Selected"), NamedArgs);
			StatusText2 = FText::Format(LOCTEXT("NumberMirroredMatch", " {MirrorMatching} Mirror String Matches"), NamedArgs);
		}
		else
		{
			StatusText1 = FText::Format(LOCTEXT("NumberControlsAndMatch", "{Total} Controls Matching {Matching} of {Selected} Selected"), NamedArgs);
			StatusText2 = FText::GetEmpty();
		}
	}
	else
	{
		StatusText1 = FText::GetEmpty();
		StatusText2 = FText::GetEmpty();
	}
	if (TextStatusBlock1.IsValid())
	{
		TextStatusBlock1->SetText(StatusText1);
	}
	if (TextStatusBlock2.IsValid())
	{
		TextStatusBlock2->SetText(StatusText2);
	}
}

#undef LOCTEXT_NAMESPACE<|MERGE_RESOLUTION|>--- conflicted
+++ resolved
@@ -550,12 +550,6 @@
 {	
 	if (PoseAsset.IsValid())
 	{
-<<<<<<< HEAD
-		UControlRig* ControlRig = GetFirstControlRigInLevelSequence(GetControlRig());
-		if (ControlRig)
-		{
-			PoseAsset->SelectControls(ControlRig, bIsMirror);
-=======
 		TArray<UControlRig*> ControlRigs = GetControlRigs();
 		for (UControlRig* ControlRig : ControlRigs)
 		{
@@ -563,7 +557,6 @@
 			{
 				PoseAsset->SelectControls(ControlRig, bIsMirror);
 			}
->>>>>>> d731a049
 		}
 	}
 	return FReply::Handled();
@@ -665,29 +658,7 @@
 		];
 }
 
-<<<<<<< HEAD
-UControlRig* SControlRigPoseView::GetFirstControlRigInLevelSequence(UControlRig* ControlRig)
-{
-	if (ControlRig == nullptr)
-	{
-		ULevelSequence* LevelSequence = ULevelSequenceEditorBlueprintLibrary::GetFocusedLevelSequence();
-		if (LevelSequence)
-		{
-			TArray<FControlRigSequencerBindingProxy> Proxies = UControlRigSequencerEditorLibrary::GetControlRigs(LevelSequence);
-			if (Proxies.Num() > 0)
-			{
-				//MZ TODO when we have Mutliple Control Rig's active select more than one.
-				ControlRig = Proxies[0].ControlRig;
-			}
-		}
-	}
-	return ControlRig;
-}
-
-UControlRig* SControlRigPoseView::GetControlRig()
-=======
 TArray<UControlRig*> SControlRigPoseView::GetControlRigs()
->>>>>>> d731a049
 {
 	FControlRigEditMode* EditMode = static_cast<FControlRigEditMode*>(GLevelEditorModeTools().GetActiveMode(FControlRigEditMode::ModeName));
 	TArray<UControlRig*> NewControlRigs;
