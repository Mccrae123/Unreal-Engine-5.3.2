// Copyright Epic Games, Inc. All Rights Reserved.

#pragma once

#include "CoreMinimal.h"
#include "UObject/Object.h"
#include "UObject/LazyObjectPtr.h"
#include "ControlRigEditModeSettings.generated.h"

/** Settings object used to show useful information in the details panel */
UCLASS(config=EditorPerProjectUserSettings, MinimalAPI)
class UControlRigEditModeSettings : public UObject
{
	GENERATED_BODY()

	UControlRigEditModeSettings()
		: bDisplayHierarchy(false)
		, bDisplayNulls(false)
		, bHideControlShapes(false)
<<<<<<< HEAD
=======
		, bShowAllProxyControls(false)
		, bShowControlsAsOverlay(false)
>>>>>>> d731a049
		, bDisplayAxesOnSelection(false)
		, AxisScale(10.f)
		, bCoordSystemPerWidgetMode(true)
		, bOnlySelectRigControls(false)
		, bLocalTransformsInEachLocalSpace(true)
		, GizmoScale(1.0f)
	{
		LastInViewportTweenWidgetLocation = FVector2D(EForceInit::ForceInitToZero);
<<<<<<< HEAD
=======
		DrivenControlColor = FLinearColor::White * FLinearColor(FVector::OneVector * 0.8f);
>>>>>>> d731a049
	}

	// UObject interface
	virtual void PreEditChange(FProperty* PropertyAboutToChange) override;
	virtual void PostEditChangeProperty(struct FPropertyChangedEvent& PropertyChangedEvent) override;
#if WITH_EDITOR
	virtual void PostEditUndo() override;
#endif
public:

	/** Whether to show all bones in the hierarchy */
<<<<<<< HEAD
	UPROPERTY(config, EditAnywhere, AdvancedDisplay, Category = "Animation Settings")
	bool bDisplayHierarchy;

	/** Whether to show all nulls in the hierarchy */
	UPROPERTY(config, EditAnywhere, AdvancedDisplay, Category = "Animation Settings")
	bool bDisplayNulls;

	/** Should we always hide control shapes in viewport */
	UPROPERTY(config, EditAnywhere, AdvancedDisplay, Category = "Animation Settings")
	bool bHideControlShapes;

	/** Should we show axes for the selected elements */
	UPROPERTY(config, EditAnywhere, AdvancedDisplay, Category = "Animation Settings")
	bool bDisplayAxesOnSelection;

	/** The scale for axes to draw on the selection */
	UPROPERTY(config, EditAnywhere, AdvancedDisplay, Category = "Animation Settings")
	float AxisScale;

	/** If true we restore the coordinate space when changing Widget Modes in the Viewport*/
	UPROPERTY(config, EditAnywhere, AdvancedDisplay, Category = "Animation Settings")
	bool bCoordSystemPerWidgetMode;

	/** If true we can only select Rig Controls in the scene not other Actors. */
	UPROPERTY(config, EditAnywhere, AdvancedDisplay, Category = "Animation Settings")
	bool bOnlySelectRigControls;

	/** If true when we transform multiple selected objects in the viewport they each transforms along their own local transform space */
	UPROPERTY(config, EditAnywhere, AdvancedDisplay, Category = "Animation Settings")
	bool bLocalTransformsInEachLocalSpace;
	
	/** The scale for Gizmos */
	UPROPERTY(config, EditAnywhere, AdvancedDisplay, Category = "Animation Settings")
=======
	UPROPERTY(config, EditAnywhere, Category = "Animation Settings")
	bool bDisplayHierarchy;

	/** Whether to show all nulls in the hierarchy */
	UPROPERTY(config, EditAnywhere, Category = "Animation Settings")
	bool bDisplayNulls;

	/** Should we always hide control shapes in viewport */
	UPROPERTY(config, EditAnywhere, Category = "Animation Settings")
	bool bHideControlShapes;

	/** Should we always hide control shapes in viewport */
	UPROPERTY(config, EditAnywhere, Category = "Animation Settings", meta = (EditCondition = "!bHideControlShapes"))
	bool bShowAllProxyControls;

	/** Determins if controls should be rendered on top of other controls */
	UPROPERTY(config, EditAnywhere, Category = "Animation Settings", meta = (EditCondition = "!bHideControlShapes"))
	bool bShowControlsAsOverlay;

	/** Indicates a control being driven by a proxy control */
	UPROPERTY(config, EditAnywhere, Category = "Animation Settings", meta = (EditCondition = "!bHideControlShapes"))
	FLinearColor DrivenControlColor;

	/** Should we show axes for the selected elements */
	UPROPERTY(config, EditAnywhere, Category = "Animation Settings")
	bool bDisplayAxesOnSelection;

	/** The scale for axes to draw on the selection */
	UPROPERTY(config, EditAnywhere, Category = "Animation Settings")
	float AxisScale;

	/** If true we restore the coordinate space when changing Widget Modes in the Viewport*/
	UPROPERTY(config, EditAnywhere, Category = "Animation Settings")
	bool bCoordSystemPerWidgetMode;

	/** If true we can only select Rig Controls in the scene not other Actors. */
	UPROPERTY(config, EditAnywhere, Category = "Animation Settings")
	bool bOnlySelectRigControls;

	/** If true when we transform multiple selected objects in the viewport they each transforms along their own local transform space */
	UPROPERTY(config, EditAnywhere, Category = "Animation Settings")
	bool bLocalTransformsInEachLocalSpace;
	
	/** The scale for Gizmos */
	UPROPERTY(config, EditAnywhere, Category = "Animation Settings")
>>>>>>> d731a049
	float GizmoScale;

	UPROPERTY(config)
	FVector2D LastInViewportTweenWidgetLocation;
};<|MERGE_RESOLUTION|>--- conflicted
+++ resolved
@@ -17,11 +17,8 @@
 		: bDisplayHierarchy(false)
 		, bDisplayNulls(false)
 		, bHideControlShapes(false)
-<<<<<<< HEAD
-=======
 		, bShowAllProxyControls(false)
 		, bShowControlsAsOverlay(false)
->>>>>>> d731a049
 		, bDisplayAxesOnSelection(false)
 		, AxisScale(10.f)
 		, bCoordSystemPerWidgetMode(true)
@@ -30,10 +27,7 @@
 		, GizmoScale(1.0f)
 	{
 		LastInViewportTweenWidgetLocation = FVector2D(EForceInit::ForceInitToZero);
-<<<<<<< HEAD
-=======
 		DrivenControlColor = FLinearColor::White * FLinearColor(FVector::OneVector * 0.8f);
->>>>>>> d731a049
 	}
 
 	// UObject interface
@@ -45,41 +39,6 @@
 public:
 
 	/** Whether to show all bones in the hierarchy */
-<<<<<<< HEAD
-	UPROPERTY(config, EditAnywhere, AdvancedDisplay, Category = "Animation Settings")
-	bool bDisplayHierarchy;
-
-	/** Whether to show all nulls in the hierarchy */
-	UPROPERTY(config, EditAnywhere, AdvancedDisplay, Category = "Animation Settings")
-	bool bDisplayNulls;
-
-	/** Should we always hide control shapes in viewport */
-	UPROPERTY(config, EditAnywhere, AdvancedDisplay, Category = "Animation Settings")
-	bool bHideControlShapes;
-
-	/** Should we show axes for the selected elements */
-	UPROPERTY(config, EditAnywhere, AdvancedDisplay, Category = "Animation Settings")
-	bool bDisplayAxesOnSelection;
-
-	/** The scale for axes to draw on the selection */
-	UPROPERTY(config, EditAnywhere, AdvancedDisplay, Category = "Animation Settings")
-	float AxisScale;
-
-	/** If true we restore the coordinate space when changing Widget Modes in the Viewport*/
-	UPROPERTY(config, EditAnywhere, AdvancedDisplay, Category = "Animation Settings")
-	bool bCoordSystemPerWidgetMode;
-
-	/** If true we can only select Rig Controls in the scene not other Actors. */
-	UPROPERTY(config, EditAnywhere, AdvancedDisplay, Category = "Animation Settings")
-	bool bOnlySelectRigControls;
-
-	/** If true when we transform multiple selected objects in the viewport they each transforms along their own local transform space */
-	UPROPERTY(config, EditAnywhere, AdvancedDisplay, Category = "Animation Settings")
-	bool bLocalTransformsInEachLocalSpace;
-	
-	/** The scale for Gizmos */
-	UPROPERTY(config, EditAnywhere, AdvancedDisplay, Category = "Animation Settings")
-=======
 	UPROPERTY(config, EditAnywhere, Category = "Animation Settings")
 	bool bDisplayHierarchy;
 
@@ -125,7 +84,6 @@
 	
 	/** The scale for Gizmos */
 	UPROPERTY(config, EditAnywhere, Category = "Animation Settings")
->>>>>>> d731a049
 	float GizmoScale;
 
 	UPROPERTY(config)
