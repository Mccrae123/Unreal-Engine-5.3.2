--- conflicted
+++ resolved
@@ -18,11 +18,7 @@
 #include "LevelSequenceEditorBlueprintLibrary.h"
 #include "ILevelSequenceEditorToolkit.h"
 #include "Viewports/InViewportUIDragOperation.h"
-<<<<<<< HEAD
-#include "ControlRigEditModeToolkit.h"
-=======
 #include "EditMode/ControlRigEditModeToolkit.h"
->>>>>>> d731a049
 
 #define LOCTEXT_NAMESPACE "ControlRigTweenWidget"
 
@@ -32,48 +28,6 @@
 	PoseBlendValue = 0.0f;
 	bIsBlending = false;
 	bSliderStartedTransaction = false;
-<<<<<<< HEAD
-	OwningToolkit = InArgs._InOwningToolkit;
-	ChildSlot
-	[
-		SNew(SBorder)
-		.BorderImage(FAppStyle::Get().GetBrush("EditorViewport.OverlayBrush"))
-		.Padding(20.f)
-		[
-			SNew(SVerticalBox)
-			+ SVerticalBox::Slot()
-			.AutoHeight()
-			.HAlign(HAlign_Center)
-			.Padding(0.0f, 0.0f, 0.0f, 5.0f)
-			[
-				SNew(STextBlock)
-				.TextStyle(FAppStyle::Get(), "NormalText.Important")
-				.Text(LOCTEXT("TweenController", "Tween Controller"))
-			]
-			+ SVerticalBox::Slot()
-			.AutoHeight()
-			.HAlign(HAlign_Center)
-			[
-				SNew(SSpinBox<float>)
-				.PreventThrottling(true)
-				.Value(this, &SControlRigTweenWidget::OnGetPoseBlendValueFloat)
-				.ToolTipText(LOCTEXT("TweenTooltip", "Key at current frame between previous(-1.0) and next(1.0) poses. Use Ctrl drag for under and over shoot."))
-				.MinValue(-2.0f)
-				.MaxValue(2.0f)
-				.MinSliderValue(-1.0f)
-				.MaxSliderValue(1.0f)
-				.SliderExponent(1)
-				.Delta(0.005f)
-				.MinDesiredWidth(100.0f)
-				.SupportDynamicSliderMinValue(true)
-				.SupportDynamicSliderMaxValue(true)
-				.OnValueChanged(this, &SControlRigTweenWidget::OnPoseBlendChanged)
-				.OnValueCommitted(this, &SControlRigTweenWidget::OnPoseBlendCommited)
-				.OnBeginSliderMovement(this, &SControlRigTweenWidget::OnBeginSliderMovement)
-				.OnEndSliderMovement(this, &SControlRigTweenWidget::OnEndSliderMovement)
-			]
-		]
-=======
 	AnimSlider = InArgs._InAnimSlider;
 	ChildSlot
 	[
@@ -114,7 +68,6 @@
 					
 				]
 			]
->>>>>>> d731a049
 	];	
 }
 
@@ -157,22 +110,13 @@
 		}
 		Setup();
 		bIsBlending = true;
-<<<<<<< HEAD
-		bSliderStartedTransaction = true;
-		GEditor->BeginTransaction(LOCTEXT("TweenTransaction", "Tween"));
-		SetupControls();
-=======
 		OnPoseBlendChanged(NewVal);
 		bIsBlending = false;
->>>>>>> d731a049
 	}
 }
 
 void SControlRigTweenSlider::OnBeginSliderMovement()
 {
-<<<<<<< HEAD
-	//if getting sequencer from level sequence need to use the current(master), not the focused
-=======
 	if (bSliderStartedTransaction == false)
 	{
 		bIsBlending = bSliderStartedTransaction = Setup();
@@ -186,7 +130,6 @@
 bool SControlRigTweenSlider::Setup()
 {
 	//if getting sequencer from level sequence need to use the current(leader), not the focused
->>>>>>> d731a049
 	ULevelSequence* LevelSequence = ULevelSequenceEditorBlueprintLibrary::GetCurrentLevelSequence();
 	IAssetEditorInstance* AssetEditor = GEditor->GetEditorSubsystem<UAssetEditorSubsystem>()->FindEditorForAsset(LevelSequence, false);
 	ILevelSequenceEditorToolkit* LevelSequenceEditor = static_cast<ILevelSequenceEditorToolkit*>(AssetEditor);
@@ -216,10 +159,7 @@
 	WeakSequencer = nullptr;
 }
 
-<<<<<<< HEAD
-=======
-
->>>>>>> d731a049
+
 FReply SControlRigTweenWidget::OnDragDetected(const FGeometry& MyGeometry, const FPointerEvent& MouseEvent)
 {
 	// Need to remember where within a tab we grabbed
@@ -234,20 +174,12 @@
 			GetDesiredSize(),
 			OnUIDropped
 		);
-<<<<<<< HEAD
-=======
-
->>>>>>> d731a049
+
 	if (OwningToolkit.IsValid())
 	{
 		OwningToolkit.Pin()->TryRemoveTweenOverlay();
 	}
 	return FReply::Handled().BeginDragDrop(DragDropOperation);
-<<<<<<< HEAD
-
-	return FReply::Unhandled();
-=======
->>>>>>> d731a049
 }
 
 void SControlRigTweenWidget::FinishDraggingWidget(const FVector2D InLocation)
@@ -259,11 +191,7 @@
 	}
 }
 
-<<<<<<< HEAD
-void SControlRigTweenWidget::OnPoseBlendCommited(float ChangedVal, ETextCommit::Type Type)
-=======
 void SControlRigTweenSlider::OnPoseBlendCommited(double ChangedVal, ETextCommit::Type Type)
->>>>>>> d731a049
 {
 	if (SpinBox.IsValid() && SpinBox->HasKeyboardFocus())
 	{
