--- conflicted
+++ resolved
@@ -116,11 +116,7 @@
 #include "Tools/AssetTypeActions_ControlRigPose.h"
 #include "ControlRigBlueprintFactory.h"
 #include "ControlRigPythonLogDetails.h"
-<<<<<<< HEAD
-#include "Dialogs/CustomDialog.h"
-=======
 #include "Dialog/SCustomDialog.h"
->>>>>>> d731a049
 #include "Sequencer/MovieSceneControlRigSpaceChannel.h"
 #include "SequencerChannelInterface.h"
 #include "Framework/Notifications/NotificationManager.h"
@@ -131,8 +127,6 @@
 #include "ControlRigSpaceChannelEditors.h"
 #include "UserDefinedStructure/UserDefinedStructEditorData.h"
 #include "UObject/FieldIterator.h"
-<<<<<<< HEAD
-=======
 #include "AnimationToolMenuContext.h"
 #include "RigVMModel/Nodes/RigVMAggregateNode.h"
 #include "RigVMUserWorkflowRegistry.h"
@@ -140,16 +134,11 @@
 #include "RigVMModel/Nodes/RigVMDispatchNode.h"
 #include "Units/ControlRigNodeWorkflow.h"
 #include "Units/RigDispatchFactory.h"
->>>>>>> d731a049
 
 #define LOCTEXT_NAMESPACE "ControlRigEditorModule"
 
 DEFINE_LOG_CATEGORY(LogControlRigEditor);
 
-<<<<<<< HEAD
-
-=======
->>>>>>> d731a049
 void FControlRigEditorModule::StartupModule()
 {
 	FControlRigEditModeCommands::Register();
@@ -199,12 +188,9 @@
 	PropertiesToUnregisterOnShutdown.Add(FRigComputedTransform::StaticStruct()->GetFName());
 	PropertyEditorModule.RegisterCustomPropertyTypeLayout(PropertiesToUnregisterOnShutdown.Last(), FOnGetPropertyTypeCustomizationInstance::CreateStatic(&FRigComputedTransformDetails::MakeInstance));
 
-<<<<<<< HEAD
-=======
 	PropertiesToUnregisterOnShutdown.Add(FControlRigAnimNodeEventName::StaticStruct()->GetFName());
 	PropertyEditorModule.RegisterCustomPropertyTypeLayout(PropertiesToUnregisterOnShutdown.Last(), FOnGetPropertyTypeCustomizationInstance::CreateStatic(&FControlRigAnimNodeEventNameDetails::MakeInstance));
 
->>>>>>> d731a049
 	FRigBaseElementDetails::RegisterSectionMappings(PropertyEditorModule);
 
 	// Register asset tools
@@ -781,15 +767,10 @@
 						FLevelSequenceAnimSequenceLinkItem LevelAnimLinkItem;
 						LevelAnimLinkItem.SkelTrackGuid = ActorTrackGuid;
 						LevelAnimLinkItem.PathToAnimSequence = FSoftObjectPath(AnimSequence);
-<<<<<<< HEAD
-						LevelAnimLinkItem.bExportMorphTargets = true; //mz todo to fix
-						LevelAnimLinkItem.bExportAttributeCurves = true;
-=======
 						LevelAnimLinkItem.bExportMorphTargets = true; 
 						LevelAnimLinkItem.bExportAttributeCurves = true;
 						LevelAnimLinkItem.Interpolation = EAnimInterpolationType::Linear;
 						LevelAnimLinkItem.CurveInterpolation = ERichCurveInterpMode::RCIM_Linear;
->>>>>>> d731a049
 						LevelAnimLinkItem.bExportMaterialCurves = true;
 						LevelAnimLinkItem.bExportTransforms = true;
 						LevelAnimLinkItem.bRecordInWorldSpace = false;
@@ -887,14 +868,6 @@
 
 void FControlRigEditorModule::AddControlRigExtenderToToolMenu(FName InToolMenuName)
 {
-<<<<<<< HEAD
-	ParentToolbarBuilder.AddComboButton(
-		FUIAction(),
-		FOnGetContent::CreateRaw(this, &FControlRigEditorModule::GenerateAnimationMenu, InAnimationEditor),
-		LOCTEXT("EditInSequencer", "Edit in Sequencer"),
-		LOCTEXT("EditInSequencer_Tooltip", "Edit this Anim Sequence In Sequencer."),
-		FSlateIcon(FEditorStyle::GetStyleSetName(), "Persona.EditInSequencer")
-=======
 	FToolMenuOwnerScoped OwnerScoped(this);
 
 	UToolMenu* ToolMenu = UToolMenus::Get()->ExtendMenu(InToolMenuName);
@@ -923,7 +896,6 @@
 			LOCTEXT("EditInSequencer_Tooltip", "Edit this Anim Sequence In Sequencer."),
 			FSlateIcon(FAppStyle::GetAppStyleSetName(), "Persona.EditInSequencer")
 		)
->>>>>>> d731a049
 	);
 }
 
@@ -1544,19 +1516,12 @@
 					}
 
 					if (Cast<URigVMUnitNode>(ModelPin->GetNode()) != nullptr || 
-<<<<<<< HEAD
-=======
 						Cast<URigVMDispatchNode>(ModelPin->GetNode()) != nullptr || 
->>>>>>> d731a049
 						Cast<URigVMLibraryNode>(ModelPin->GetNode()) != nullptr ||
 						Cast<URigVMArrayNode>(ModelPin->GetNode()) != nullptr)
 					{
 						if (ModelPin->GetDirection() == ERigVMPinDirection::Input && 
-<<<<<<< HEAD
-							!ModelPin->IsExecuteContext())
-=======
 							bIsEditablePin)
->>>>>>> d731a049
 						{
 							if (!ModelPin->IsBoundToVariable())
 							{
@@ -1565,11 +1530,7 @@
 								TSharedRef<SControlRigVariableBinding> VariableBindingWidget =
 									SNew(SControlRigVariableBinding)
 									.Blueprint(RigBlueprint)
-<<<<<<< HEAD
-									.ModelPin(ModelPin)
-=======
 									.ModelPins({ModelPin})
->>>>>>> d731a049
 									.CanRemoveBinding(false);
 
 								VariablesSection.AddEntry(FToolMenuEntry::InitWidget("BindPinToVariableWidget", VariableBindingWidget, FText(), true));
@@ -1638,21 +1599,12 @@
 							bool bBoundToVariable = false;
 							for (URigVMInjectionInfo* Injection : ModelPin->GetInjectedNodes())
 							{
-<<<<<<< HEAD
-								FString PrototypeName;
-								if (URigVMUnitNode* UnitNode = Cast<URigVMUnitNode>(Injection->Node))
-								{
-									if (UnitNode->GetScriptStruct()->GetStringMetaDataHierarchical(TEXT("PrototypeName"), &PrototypeName))
-									{
-										if (PrototypeName == TEXT("AlphaInterp"))
-=======
 								FString TemplateName;
 								if (URigVMUnitNode* UnitNode = Cast<URigVMUnitNode>(Injection->Node))
 								{
 									if (UnitNode->GetScriptStruct()->GetStringMetaDataHierarchical(FRigVMStruct::TemplateNameMetaName, &TemplateName))
 									{
 										if (TemplateName == TEXT("AlphaInterp"))
->>>>>>> d731a049
 										{
 											InterpNode = Injection->Node;
 											break;
@@ -1739,21 +1691,12 @@
 							bool bBoundToVariable = false;
 							for (URigVMInjectionInfo* Injection : ModelPin->GetInjectedNodes())
 							{
-<<<<<<< HEAD
-								FString PrototypeName;
-								if (URigVMUnitNode* UnitNode = Cast<URigVMUnitNode>(Injection->Node))
-								{
-									if (UnitNode->GetScriptStruct()->GetStringMetaDataHierarchical(TEXT("PrototypeName"), &PrototypeName))
-									{
-										if (PrototypeName == TEXT("VisualDebug"))
-=======
 								FString TemplateName;
 								if (URigVMUnitNode* UnitNode = Cast<URigVMUnitNode>(Injection->Node))
 								{
 									if (UnitNode->GetScriptStruct()->GetStringMetaDataHierarchical(FRigVMStruct::TemplateNameMetaName, &TemplateName))
 									{
 										if (TemplateName == TEXT("VisualDebug"))
->>>>>>> d731a049
 										{
 											VisualDebugNode = Injection->Node;
 											break;
@@ -2599,63 +2542,6 @@
 	//                              --2--> PreBPCompile --3--> PostBPCompile
 	
 	UUserDefinedStruct* StructureToReinstance = (UUserDefinedStruct*)Changed;
-<<<<<<< HEAD
-	if (StructureToReinstance)
-	{
-		UUserDefinedStruct* DuplicatedStruct = NULL;
-		{
-			const FString ReinstancedName = FString::Printf(TEXT("STRUCT_REINST_%s"), *StructureToReinstance->GetName());
-			const FName UniqueName = MakeUniqueObjectName(GetTransientPackage(), UUserDefinedStruct::StaticClass(), FName(*ReinstancedName));
-
-			TGuardValue<bool> IsDuplicatingClassForReinstancing(GIsDuplicatingClassForReinstancing, true);
-			DuplicatedStruct = (UUserDefinedStruct*)StaticDuplicateObject(StructureToReinstance, GetTransientPackage(), UniqueName, ~RF_Transactional); 
-		}
-
-		DuplicatedStruct->Guid = StructureToReinstance->Guid;
-		DuplicatedStruct->Bind();
-		DuplicatedStruct->StaticLink(true);
-		DuplicatedStruct->PrimaryStruct = StructureToReinstance;
-		DuplicatedStruct->Status = EUserDefinedStructureStatus::UDSS_Duplicate;
-		DuplicatedStruct->SetFlags(RF_Transient);
-		DuplicatedStruct->AddToRoot();
-
-		CastChecked<UUserDefinedStructEditorData>(DuplicatedStruct->EditorData)->RecreateDefaultInstance();
-
-		// List of unique classes and structs to regenerate bytecode and property referenced objects list
-		TSet<UStruct*> StructsToRegenerateReferencesFor;
-
-		for (TAllFieldsIterator<FStructProperty> FieldIt(RF_NoFlags, EInternalObjectFlags::Garbage); FieldIt; ++FieldIt)
-		{
-			FStructProperty* StructProperty = *FieldIt;
-			if (StructProperty && (StructureToReinstance == StructProperty->Struct))
-			{
-				// make sure variable properties on the BP is patched
-				// since active rig instance still references it
-				if (UControlRigBlueprintGeneratedClass* OwnerClass = Cast<UControlRigBlueprintGeneratedClass>(StructProperty->GetOwnerClass()))
-				{
-					if (UControlRigBlueprint* FoundBlueprint = Cast<UControlRigBlueprint>(OwnerClass->ClassGeneratedBy))
-					{
-						StructProperty->Struct = DuplicatedStruct;
-						StructsToRegenerateReferencesFor.Add(OwnerClass);
-					}
-				}
-				// similar story, VM instructions reference properties on the GeneratorClass
-				if (URigVMMemoryStorageGeneratorClass* OwnerClass = Cast<URigVMMemoryStorageGeneratorClass>(StructProperty->GetOwnerStruct()))
-				{
-					StructProperty->Struct = DuplicatedStruct;
-					StructsToRegenerateReferencesFor.Add(OwnerClass);
-				}
-			}
-		}
-
-		// Make sure we update the list of objects referenced by structs after we replaced the struct in FStructProperties
-		for (UStruct* Struct : StructsToRegenerateReferencesFor)
-		{
-			Struct->CollectBytecodeAndPropertyReferencedObjects();
-			
-			// refresh these since VM caching references them
-			if (URigVMMemoryStorageGeneratorClass* GeneratorClass = Cast<URigVMMemoryStorageGeneratorClass>(Struct))
-=======
 
 	FUserDefinedStructureCompilerUtils::ReplaceStructWithTempDuplicateByPredicate(
 		StructureToReinstance,
@@ -2686,24 +2572,15 @@
 		{
 			// refresh these since VM caching references them
 			if (URigVMMemoryStorageGeneratorClass* GeneratorClass = Cast<URigVMMemoryStorageGeneratorClass>(InStruct))
->>>>>>> d731a049
 			{
 				GeneratorClass->RefreshLinkedProperties();
 				GeneratorClass->RefreshPropertyPaths();	
 			}
-<<<<<<< HEAD
-		}
-
-		// as rigs are re-instanced, the duplicated struct will be GCed
-		DuplicatedStruct->RemoveFromRoot();
-	}
-=======
 			else if (InStruct->IsChildOf(UDetailsViewWrapperObject::StaticClass()))
 			{
 				UDetailsViewWrapperObject::MarkOutdatedClass(Cast<UClass>(InStruct));
 			}
 		});
->>>>>>> d731a049
 	
 	// in the future we could only invalidate caches on affected rig instances, it shouldn't make too much of a difference though
 	for (TObjectIterator<UControlRig> It(RF_Transient | RF_ClassDefaultObject, /** bIncludeDerivedClasses */ true, /** InternalExcludeFlags */ EInternalObjectFlags::Garbage); It; ++It)
@@ -2733,11 +2610,7 @@
 				if (Pin->GetGraph() == RigBlueprint->GetLocalFunctionLibrary())
 				{
 					TArray< TSoftObjectPtr<URigVMFunctionReferenceNode> > References;
-<<<<<<< HEAD
-					References = RigBlueprint->FunctionLibrary->GetReferencesForFunction(Pin->GetNode()->GetFName());
-=======
 					References = RigBlueprint->RigVMClient.GetOrCreateFunctionLibrary(false)->GetReferencesForFunction(Pin->GetNode()->GetFName());
->>>>>>> d731a049
 					
 					for (const TSoftObjectPtr<URigVMFunctionReferenceNode>& Reference : References)
 					{
@@ -2759,14 +2632,7 @@
 
 	for (UControlRigBlueprint* RigBlueprint : BlueprintsToRefresh)
 	{
-<<<<<<< HEAD
-		// refresh all pins
-		RigBlueprint->RefreshAllModels();
-		// reflect changes in the editor
-		RigBlueprint->RebuildGraphFromModel();
-=======
 		RigBlueprint->OnRigVMRegistryChanged();
->>>>>>> d731a049
 		RigBlueprint->MarkPackageDirty();
 	}
 	
