--- conflicted
+++ resolved
@@ -34,13 +34,9 @@
 #include "MovieSceneToolsProjectSettings.h"
 #include "SBlueprintDiff.h"
 #include "Misc/MessageDialog.h"
-<<<<<<< HEAD
-#include "LevelSequenceEditorBlueprintLibrary.h"
-=======
 #include "Misc/PackageName.h"
 #include "LevelSequenceEditorBlueprintLibrary.h"
 #include "Sequencer/ControlRigParameterTrackEditor.h"
->>>>>>> d731a049
 
 #define LOCTEXT_NAMESPACE "ControlRigBlueprintActions"
 
@@ -101,20 +97,13 @@
 	UBlueprint* OldBlueprint = CastChecked<UBlueprint>(OldAsset);
 	UBlueprint* NewBlueprint = CastChecked<UBlueprint>(NewAsset);
 
-<<<<<<< HEAD
-=======
 	static const FText DiffWindowMessage = LOCTEXT("ControlRigDiffWindow", "Opening a diff window will close the control rig editor. {0}.\nAre you sure?");
 	
->>>>>>> d731a049
 	UAssetEditorSubsystem* AssetEditorSubsystem = GEditor->GetEditorSubsystem<UAssetEditorSubsystem>();
 	for (IAssetEditorInstance* Editor : AssetEditorSubsystem->FindEditorsForAsset(OldAsset))
 	{
 		const EAppReturnType::Type Answer = FMessageDialog::Open( EAppMsgType::YesNo,
-<<<<<<< HEAD
-				FText::FromString(FString::Printf(TEXT("Opening a diff window will close the control rig editor. %s.\nAre you sure?"),  *OldBlueprint->GetName() )));
-=======
 				FText::Format(DiffWindowMessage, FText::FromString(OldBlueprint->GetName())));
->>>>>>> d731a049
 		if(Answer == EAppReturnType::No)
 		{
 		   return;
@@ -123,11 +112,7 @@
 	for (IAssetEditorInstance* Editor : AssetEditorSubsystem->FindEditorsForAsset(NewAsset))
 	{
 		const EAppReturnType::Type Answer = FMessageDialog::Open( EAppMsgType::YesNo,
-<<<<<<< HEAD
-				FText::FromString(FString::Printf(TEXT("Opening a diff window will close the control rig editor. %s.\nAre you sure?"),  *NewBlueprint->GetName() )));
-=======
 				FText::Format(DiffWindowMessage, FText::FromString(NewBlueprint->GetName())));
->>>>>>> d731a049
 		if(Answer == EAppReturnType::No)
 		{
 			return;
@@ -317,21 +302,12 @@
 	}
 	UClass* ControlRigClass = RigBlueprint->GeneratedClass;
 
-<<<<<<< HEAD
+	TGuardValue<bool> DisableTrackCreation(FControlRigParameterTrackEditor::bAutoGenerateControlRigTrack, false);
+
 	// find a level sequence in the world, if can't find that, create one
 	ULevelSequence* Sequence = ULevelSequenceEditorBlueprintLibrary::GetFocusedLevelSequence();
 	if (Sequence == nullptr)
 	{
-		ALevelSequenceActor* LevelSequenceActor = nullptr;
-
-=======
-	TGuardValue<bool> DisableTrackCreation(FControlRigParameterTrackEditor::bAutoGenerateControlRigTrack, false);
-
-	// find a level sequence in the world, if can't find that, create one
-	ULevelSequence* Sequence = ULevelSequenceEditorBlueprintLibrary::GetFocusedLevelSequence();
-	if (Sequence == nullptr)
-	{
->>>>>>> d731a049
 		FString SequenceName = FString::Printf(TEXT("%s_Take1"), *InAsset->GetName());
 		
 		FString PackagePath;
@@ -364,12 +340,6 @@
 				LevelSequenceActor->SetSequence(Sequence);
 			}
 		}
-<<<<<<< HEAD
-
-		LevelSequenceActor = CastChecked<ALevelSequenceActor>(NewActor);
-		LevelSequenceActor->SetSequence(Sequence);
-=======
->>>>>>> d731a049
 	}
  
 	if (Sequence == nullptr)
@@ -452,22 +422,6 @@
 				WeakSequencer.Pin()->SelectSection(Section);
 				WeakSequencer.Pin()->ThrobSectionSelection();
 				WeakSequencer.Pin()->ObjectImplicitlyAdded(ControlRig);
-<<<<<<< HEAD
-				FText Name = LOCTEXT("SequenceTrackFilter_ControlRigControls", "Control Rig Controls");
-				WeakSequencer.Pin()->SetTrackFilterEnabled(Name, true);
-				WeakSequencer.Pin()->NotifyMovieSceneDataChanged(EMovieSceneDataChangeType::MovieSceneStructureItemAdded);
-				FControlRigEditMode* ControlRigEditMode = static_cast<FControlRigEditMode*>(GLevelEditorModeTools().GetActiveMode(FControlRigEditMode::ModeName));
-				if (!ControlRigEditMode)
-				{
-					GLevelEditorModeTools().ActivateMode(FControlRigEditMode::ModeName);
-					ControlRigEditMode = static_cast<FControlRigEditMode*>(GLevelEditorModeTools().GetActiveMode(FControlRigEditMode::ModeName));
-
-				}
-				if (ControlRigEditMode)
-				{
-					ControlRigEditMode->SetObjects(ControlRig, nullptr, WeakSequencer.Pin());
-				}
-=======
 			}
 			
 			FText Name = LOCTEXT("SequenceTrackFilter_ControlRigControls", "Control Rig Controls");
@@ -481,7 +435,6 @@
 			if (ControlRigEditMode)
 			{
 				ControlRigEditMode->AddControlRigObject(ControlRig, WeakSequencer.Pin());
->>>>>>> d731a049
 			}
 		}
 	}
