// Copyright Epic Games, Inc. All Rights Reserved.

#include "Graph/SControlRigGraphNode.h"
#include "ControlRig.h"
#include "Graph/ControlRigGraphNode.h"
#include "Graph/ControlRigGraph.h"
#include "SGraphPin.h"
#include "Graph/ControlRigGraphSchema.h"
#include "Widgets/SBoxPanel.h"
#include "Widgets/Layout/SSpacer.h"
#include "Widgets/Input/SButton.h"
#include "SLevelOfDetailBranchNode.h"
#include "SGraphPanel.h"
#include "Framework/Application/SlateApplication.h"
#include "Fonts/FontMeasure.h"
#include "GraphEditorSettings.h"
#include "ControlRigEditorStyle.h"
#include "Widgets/Layout/SWrapBox.h"
#include "Engine/Engine.h"
#include "KismetNodes/KismetNodeInfoContext.h"
#include "Kismet2/KismetDebugUtilities.h"
#include "Kismet2/BlueprintEditorUtils.h"
#include "PropertyPathHelpers.h"
#include "UObject/PropertyPortFlags.h"
#include "ControlRigBlueprint.h"
#include "RigVMCore/RigVM.h"
#include "RigVMModel/RigVMController.h"
#include "RigVMModel/RigVMNode.h"
#include "RigVMModel/RigVMPin.h"
#include "RigVMCompiler/RigVMCompiler.h"
#include "IDocumentation.h"
#include "DetailLayoutBuilder.h"
#include "Styling/AppStyle.h"
#include "Graph/SControlRigGraphPinVariableBinding.h"
#include "RigVMModel/Nodes/RigVMAggregateNode.h"
#include "Slate/SlateTextures.h"

#if WITH_EDITOR
#include "Editor.h"
#include "EdGraphSchema_K2.h"
#endif

#define LOCTEXT_NAMESPACE "SControlRigGraphNode"

const FSlateBrush* SControlRigGraphNode::CachedImg_CR_Pin_Connected = nullptr;
const FSlateBrush* SControlRigGraphNode::CachedImg_CR_Pin_Disconnected = nullptr;

void SControlRigGraphNode::Construct( const FArguments& InArgs )
{
	static const float PinWidgetSidePadding = 6.f;
	static const float EmptySidePadding = 60.f;
	static const float TopPadding = 2.f; 
	static const float MaxHeight = 30.f;

	if (CachedImg_CR_Pin_Connected == nullptr)
	{
		static const FName NAME_CR_Pin_Connected("ControlRig.Bug.Solid");
		static const FName NAME_CR_Pin_Disconnected("ControlRig.Bug.Open");
		CachedImg_CR_Pin_Connected = FControlRigEditorStyle::Get().GetBrush(NAME_CR_Pin_Connected);
		CachedImg_CR_Pin_Disconnected = FControlRigEditorStyle::Get().GetBrush(NAME_CR_Pin_Disconnected);
	}

	check(InArgs._GraphNodeObj);
	this->GraphNode = InArgs._GraphNodeObj;
	this->SetCursor( EMouseCursor::CardinalCross );

 	UControlRigGraphNode* EdGraphNode = InArgs._GraphNodeObj;
	ModelNode = EdGraphNode->GetModelNode();
	if (!ModelNode.IsValid())
	{
		return;
	}

	Blueprint = Cast<UControlRigBlueprint>(FBlueprintEditorUtils::FindBlueprintForNode(this->GraphNode));

	// Re-cache variable info here (unit structure could have changed since last reconstruction, e.g. array add/remove)
	// and also create missing pins if it hasn't created yet
	EdGraphNode->AllocateDefaultPins();
	
	NodeErrorType = int32(EMessageSeverity::Info) + 1;
	this->UpdateGraphNode();

	SetIsEditable(false);

	URigVMController* Controller = EdGraphNode->GetController();
	Controller->OnModified().AddSP(this, &SControlRigGraphNode::HandleModifiedEvent);

	TMap<UEdGraphPin*, int32> EdGraphPinToInputPin;
	for(int32 InputPinIndex = 0; InputPinIndex < InputPins.Num(); InputPinIndex++)
	{
		EdGraphPinToInputPin.Add(InputPins[InputPinIndex]->GetPinObj(), InputPinIndex);
	}
	TMap<UEdGraphPin*, int32> EdGraphPinToOutputPin;
	for(int32 OutputPinIndex = 0; OutputPinIndex < OutputPins.Num(); OutputPinIndex++)
	{
		EdGraphPinToOutputPin.Add(OutputPins[OutputPinIndex]->GetPinObj(), OutputPinIndex);
	}

	TArray<URigVMPin*> RootModelPins = ModelNode->GetPins();
	// orphaned pins are appended to the end of pin list on each side of the node
	RootModelPins.Append(ModelNode->GetOrphanedPins());
	TArray<URigVMPin*> ModelPins;

	// sort model pins
	// a) execute IOs, b) IO pins, c) input / visible pins, d) output pins
	struct Local
	{
		static void VisitPinRecursively(URigVMPin* InPin, TArray<URigVMPin*>& OutPins)
		{
			OutPins.Add(InPin);

			if (InPin->GetCPPType() == TEXT("FRotator"))
			{
				TArray<URigVMPin*> SubPins = InPin->GetSubPins();
				if (SubPins.Num() == 3)
				{
					OutPins.Add(SubPins[2]);	
					OutPins.Add(SubPins[0]);	
					OutPins.Add(SubPins[1]);
				}	
			}
			else
			{				
				for (URigVMPin* SubPin : InPin->GetSubPins())
				{
					VisitPinRecursively(SubPin, OutPins);
				}
			}
		}
	};
	for(int32 SortPhase = 0; SortPhase < 4; SortPhase++)
	{
		for(URigVMPin* RootPin : RootModelPins)
		{
			switch (SortPhase)
			{
				case 0: // execute IO pins
				{
					if(RootPin->IsExecuteContext() && RootPin->GetDirection() == ERigVMPinDirection::IO)
					{
						Local::VisitPinRecursively(RootPin, ModelPins);
					}
					break;
				}
				case 1: // IO pins
				{
					if(!RootPin->IsExecuteContext() && RootPin->GetDirection() == ERigVMPinDirection::IO)
					{
						Local::VisitPinRecursively(RootPin, ModelPins);
					}
					break;
				}
				case 2: // input / visible pins
				{
					if(RootPin->GetDirection() == ERigVMPinDirection::Input || RootPin->GetDirection() == ERigVMPinDirection::Visible)
					{
						Local::VisitPinRecursively(RootPin, ModelPins);
					}
					break;
				}
				case 3: // output pins
				default:
				{
					if(RootPin->GetDirection() == ERigVMPinDirection::Output)
					{
						Local::VisitPinRecursively(RootPin, ModelPins);
					}
					break;
				}
			}
		}
	}

	// add spacer widget at the start
	LeftNodeBox->AddSlot()
	.HAlign(HAlign_Fill)
	.VAlign(VAlign_Center)
	.AutoHeight()
	[
		SNew(SSpacer)
		.Size(FVector2D(1.f, 2.f))
	];

	const UControlRigGraphSchema* RigSchema = Cast<UControlRigGraphSchema>(EdGraphNode->GetSchema());
	
	TMap<URigVMPin*, int32> ModelPinToInfoIndex;
	for(URigVMPin* ModelPin : ModelPins)
	{
		FPinInfo PinInfo;
		PinInfo.Index = PinInfos.Num();
		PinInfo.ParentIndex = INDEX_NONE;
		PinInfo.bHasChildren = (ModelPin->GetSubPins().Num() > 0);
		PinInfo.bIsContainer = ModelPin->IsArray();
		PinInfo.Depth = 0;
		PinInfo.bExpanded = ModelPin->IsExpanded();
		PinInfo.ModelPinPath = ModelPin->GetPinPath();
		PinInfo.bAutoHeight = false;
		
		const bool bAskSchemaForEdition = RigSchema && ModelPin->IsStruct() && !ModelPin->IsBoundToVariable();
		PinInfo.bHideInputWidget = (!ModelPin->IsBoundToVariable()) && PinInfo.bIsContainer;
		if (!PinInfo.bHideInputWidget)
		{
			if (bAskSchemaForEdition && !PinInfo.bHasChildren)
			{
				const bool bIsStructEditable = RigSchema->IsStructEditable(ModelPin->GetScriptStruct()); 
				PinInfo.bHideInputWidget = !bIsStructEditable;
				PinInfo.bAutoHeight = bIsStructEditable;
			}
<<<<<<< HEAD
			else if(PinInfo.bHasChildren)
=======
			else if(PinInfo.bHasChildren && !ModelPin->IsBoundToVariable())
>>>>>>> d731a049
			{
				PinInfo.bHideInputWidget = true;
			}
		}
		
		if(URigVMPin* ParentPin = ModelPin->GetParentPin())
		{
			const int32* ParentIndexPtr = ModelPinToInfoIndex.Find(ParentPin);
			if(ParentIndexPtr == nullptr)
			{
				continue;
			}
			PinInfo.ParentIndex = *ParentIndexPtr;
			PinInfo.Depth = PinInfos[PinInfo.ParentIndex].Depth + 1;
		}

		TAttribute<EVisibility> PinVisibilityAttribute = TAttribute<EVisibility>::CreateSP(this, &SControlRigGraphNode::GetPinVisibility, PinInfo.Index);

		bool bPinWidgetForExpanderLeft = false;
		TSharedPtr<SGraphPin> PinWidgetForExpander;

		bool bPinInfoIsValid = false;
		if(UEdGraphPin* OutputEdGraphPin = EdGraphNode->FindPin(ModelPin->GetPinPath(), EEdGraphPinDirection::EGPD_Output))
		{
			if(const int32* PinIndexPtr = EdGraphPinToOutputPin.Find(OutputEdGraphPin))
			{
				PinInfo.OutputPinWidget = OutputPins[*PinIndexPtr];
				PinInfo.OutputPinWidget->SetVisibility(PinVisibilityAttribute);
				PinWidgetForExpander = PinInfo.OutputPinWidget;
				bPinWidgetForExpanderLeft = false;
				bPinInfoIsValid = true;
			}
		}
		if(UEdGraphPin* InputEdGraphPin = EdGraphNode->FindPin(ModelPin->GetPinPath(), EEdGraphPinDirection::EGPD_Input))
		{
			if(const int32* PinIndexPtr = EdGraphPinToInputPin.Find(InputEdGraphPin))
			{
				PinInfo.InputPinWidget = InputPins[*PinIndexPtr];
				PinInfo.InputPinWidget->SetVisibility(PinVisibilityAttribute);
				PinWidgetForExpander = PinInfo.InputPinWidget;
				bPinWidgetForExpanderLeft = true;
				bPinInfoIsValid = true;
			}
		}

		if(!bPinInfoIsValid)
		{
			continue;
		}

		ModelPinToInfoIndex.Add(ModelPin, PinInfos.Add(PinInfo));
		
		// check if this pin has sub pins
		TSharedPtr<SHorizontalBox> FullPinHorizontalRowWidget = PinWidgetForExpander->GetFullPinHorizontalRowWidget().Pin();
		if(FullPinHorizontalRowWidget.IsValid())
		{
			// indent the pin by padding
			const float DepthIndentation = 12.f * float(PinInfo.Depth + (PinInfo.bHasChildren ? 0 : 1));
			const float LeftIndentation = bPinWidgetForExpanderLeft ? DepthIndentation : 0.f;
			const float RightIndentation = bPinWidgetForExpanderLeft ? 0.f : DepthIndentation;
			
			if(PinInfo.bHasChildren)
			{
				// only inject the expander arrow for inputs on input / IO
				// or for output pins
				if(
					(
						(
							(ModelPin->GetDirection() == ERigVMPinDirection::Input) ||
							(ModelPin->GetDirection() == ERigVMPinDirection::IO)
						) &&
						bPinWidgetForExpanderLeft
					) ||
					(
						(ModelPin->GetDirection() == ERigVMPinDirection::Output) &&
						(!bPinWidgetForExpanderLeft)
					)
				)
				{
					// Add the expander arrow
					FullPinHorizontalRowWidget->InsertSlot(bPinWidgetForExpanderLeft ? 1 : FullPinHorizontalRowWidget->GetChildren()->Num() - 1)
					.Padding(LeftIndentation, 0.f, RightIndentation, 0.f)
					.AutoWidth()
					[
						SNew(SButton)
						.ButtonStyle(FAppStyle::Get(), TEXT("SimpleButton"))
						.ContentPadding(0)
						.VAlign(VAlign_Center)
						.HAlign(HAlign_Center)
						.ClickMethod( EButtonClickMethod::MouseDown )
						.OnClicked(this, &SControlRigGraphNode::OnExpanderArrowClicked, PinInfo.Index)
						.ToolTipText(LOCTEXT("ExpandSubPin", "Expand Pin"))
						[
							SNew(SImage)
							.Image(this, &SControlRigGraphNode::GetExpanderImage, PinInfo.Index, bPinWidgetForExpanderLeft, false)
							.ColorAndOpacity(FSlateColor::UseForeground())
						]
					];
				}
			}
			else
			{
				const int32 SlotToAdjustIndex = bPinWidgetForExpanderLeft ? 0 : FullPinHorizontalRowWidget->NumSlots() - 1;
				SHorizontalBox::FSlot& Slot = FullPinHorizontalRowWidget->GetSlot(SlotToAdjustIndex);

				FMargin Padding = Slot.GetPadding();
				Padding = FMargin(RightIndentation + Padding.Left, Padding.Top, LeftIndentation + Padding.Right, Padding.Bottom);
				Slot.SetPadding(Padding);
			}
		}
	}

	auto AddArrayPlusButtonLambda = [this](URigVMPin* InModelPin, TSharedPtr<SHorizontalBox> InSlotLayout, const float InEmptySidePadding)
	{
		// add array plus button
		InSlotLayout->AddSlot()
		.AutoWidth()
		.HAlign(HAlign_Left)
		.Padding(PinWidgetSidePadding, TopPadding, InEmptySidePadding, 0.f)
		[
			SNew(SButton)
			.ContentPadding(0.0f)
			.ButtonStyle(FAppStyle::Get(), "NoBorder")
			.OnClicked(this, &SControlRigGraphNode::HandleAddArrayElement, InModelPin->GetPinPath())
			.IsEnabled(this, &SGraphNode::IsNodeEditable)
			.Cursor(EMouseCursor::Default)
			.Visibility(this, &SControlRigGraphNode::GetArrayPlusButtonVisibility, InModelPin)
			.ToolTipText(LOCTEXT("AddArrayElement", "Add Array Element"))
			[
				SNew(SHorizontalBox)
				+SHorizontalBox::Slot()
				.AutoWidth()
				.VAlign(VAlign_Center)
				[
					SNew(SImage)
					.Image(FAppStyle::GetBrush(TEXT("Icons.PlusCircle")))
				]
			]
		];
	};

	for(const FPinInfo& PinInfo : PinInfos)
	{
		if(PinInfo.InputPinWidget.IsValid())
		{
			if(PinInfo.bHideInputWidget)
			{
				if(PinInfo.InputPinWidget->GetValueWidget() != SNullWidget::NullWidget)
				{
					PinInfo.InputPinWidget->GetValueWidget()->SetVisibility(EVisibility::Collapsed);
				}
			}
				
			// input pins
			if(!PinInfo.OutputPinWidget.IsValid())
			{
				TSharedPtr<SHorizontalBox> SlotLayout;
				SHorizontalBox::FSlot* FirstSlot = nullptr;

				const float MyEmptySidePadding = PinInfo.bHideInputWidget ? EmptySidePadding : 0.f; 
				
				LeftNodeBox->AddSlot()
                .HAlign(HAlign_Fill)
				.VAlign(VAlign_Center)
				.AutoHeight()
				.MaxHeight(PinInfo.bAutoHeight ? TAttribute<float>() : MaxHeight)
                [
                    SAssignNew(SlotLayout, SHorizontalBox)
                    .Visibility(this, &SControlRigGraphNode::GetPinVisibility, PinInfo.Index)
		            
                    +SHorizontalBox::Slot()
                    .Expose(FirstSlot)
                    .FillWidth(1.f)
                    .HAlign(HAlign_Left)
                    .Padding(PinWidgetSidePadding, TopPadding, PinInfo.bIsContainer ? 0.f : MyEmptySidePadding, 0.f)
                    [
                        PinInfo.InputPinWidget.ToSharedRef()
                    ]
                ];

				if(PinInfo.bIsContainer)
				{
					URigVMPin* ModelPin = ModelNode->GetGraph()->FindPin(PinInfo.ModelPinPath);
					if(ModelPin)
					{
						// make sure to minimize the width of the label
						FirstSlot->SetAutoWidth();
						AddArrayPlusButtonLambda(ModelPin, SlotLayout, MyEmptySidePadding);
					}
				}
			}
			// io pins
			else
			{
				TSharedPtr<SHorizontalBox> SlotLayout;
				SHorizontalBox::FSlot* FirstSlot = nullptr;

				PinInfo.OutputPinWidget->SetShowLabel(false);
			
				LeftNodeBox->AddSlot()
                .HAlign(HAlign_Fill)
				.VAlign(VAlign_Center)
                .AutoHeight()
				.MaxHeight(PinInfo.bAutoHeight ? TAttribute<float>() : MaxHeight)
                [
                    SAssignNew(SlotLayout, SHorizontalBox)
                    .Visibility(this, &SControlRigGraphNode::GetPinVisibility, PinInfo.Index)

                    +SHorizontalBox::Slot()
					.Expose(FirstSlot)
                    .FillWidth(1.f)
                    .HAlign(HAlign_Left)
                    .VAlign(VAlign_Center)
                    .Padding(PinWidgetSidePadding, TopPadding, 0.f, 0.f)
                    [
                        PinInfo.InputPinWidget.ToSharedRef()
                    ]
                ];

				if(PinInfo.bIsContainer)
				{
					URigVMPin* ModelPin = ModelNode->GetGraph()->FindPin(PinInfo.ModelPinPath);
					if(ModelPin)
					{
						// make sure to minimize the width of the label
						FirstSlot->SetAutoWidth();
						AddArrayPlusButtonLambda(ModelPin, SlotLayout, EmptySidePadding);
					}
				}

				SlotLayout->AddSlot()
				.FillWidth(1.f)
				.HAlign(HAlign_Right)
				.VAlign(VAlign_Center)
				.Padding(0.f, TopPadding, PinWidgetSidePadding, 0.f)
				[
					PinInfo.OutputPinWidget.ToSharedRef()
				];
			}
		}
		// output pins
		else if(PinInfo.OutputPinWidget.IsValid())
		{
			LeftNodeBox->AddSlot()
            .HAlign(HAlign_Fill)
			.VAlign(VAlign_Center)
            .AutoHeight()
			.MaxHeight(PinInfo.bAutoHeight ? TAttribute<float>() : MaxHeight)
            [
            	SNew(SHorizontalBox)
	            .Visibility(this, &SControlRigGraphNode::GetPinVisibility, PinInfo.Index)
	            
				+SHorizontalBox::Slot()
				.FillWidth(1.f)
				.HAlign(HAlign_Right)
				.VAlign(VAlign_Center)
	            .Padding(EmptySidePadding, TopPadding, PinWidgetSidePadding, 0.f)
				[
	                PinInfo.OutputPinWidget.ToSharedRef()
				]
            ];
		}
	}

	if(URigVMFunctionReferenceNode* FunctionReferenceNode = Cast<URigVMFunctionReferenceNode>(ModelNode))
	{
		TWeakObjectPtr<URigVMFunctionReferenceNode> WeakFunctionReferenceNode = FunctionReferenceNode;
		TWeakObjectPtr<UControlRigBlueprint> WeakControlRigBlueprint = Blueprint;

		// add the entries for the variable remapping
		for(const TSharedPtr<FRigVMExternalVariable>& ExternalVariable : EdGraphNode->ExternalVariables)
		{
			LeftNodeBox->AddSlot()
			.HAlign(HAlign_Fill)
			.VAlign(VAlign_Center)
			.AutoHeight()
			.MaxHeight(MaxHeight)
			[
				SNew(SHorizontalBox)
	            
				+SHorizontalBox::Slot()
				.AutoWidth()
				.HAlign(HAlign_Left)
				.VAlign(VAlign_Center)
				.Padding(PinWidgetSidePadding, TopPadding, PinWidgetSidePadding, 0.f)
				[
					SNew(STextBlock)
					.Text(FText::FromName(ExternalVariable->Name))
					.TextStyle(FAppStyle::Get(), NAME_DefaultPinLabelStyle)
					.ColorAndOpacity(this, &SControlRigGraphNode::GetVariableLabelTextColor, WeakFunctionReferenceNode, ExternalVariable->Name)
					.ToolTipText(this, &SControlRigGraphNode::GetVariableLabelTooltipText, WeakControlRigBlueprint, ExternalVariable->Name)
				]

				+SHorizontalBox::Slot()
				.AutoWidth()
				.HAlign(HAlign_Left)
				.VAlign(VAlign_Center)
				.Padding(PinWidgetSidePadding, TopPadding, PinWidgetSidePadding, 0.f)
				[
					SNew(SControlRigVariableBinding)
					.Blueprint(Blueprint.Get())
					.FunctionReferenceNode(FunctionReferenceNode)
					.InnerVariableName(ExternalVariable->Name)
				]
			];
		}
	}

	CreateAggregateAddPinButton();
	
	// add spacer widget at the end
	LeftNodeBox->AddSlot()
	.HAlign(HAlign_Fill)
	.VAlign(VAlign_Center)
	.AutoHeight()
	[
		SNew(SSpacer)
		.Size(FVector2D(1.f, 4.f))
	];

	const FSlateBrush* ImageBrush = FControlRigEditorStyle::Get().GetBrush(TEXT("ControlRig.Bug.Dot"));

	VisualDebugIndicatorWidget =
		SNew(SImage)
		.Image(ImageBrush)
		.Visibility(EVisibility::Visible);

	static const FSlateColorBrush WhiteBrush(FLinearColor::White);
	
	SAssignNew(InstructionCountTextBlockWidget, STextBlock)
	.Margin(FMargin(2.0f, 2.0f, 2.0f, 1.0f))
	.Text(this, &SControlRigGraphNode::GetInstructionCountText)
	.Font(IDetailLayoutBuilder::GetDetailFont())
	.ColorAndOpacity(FLinearColor::White)
	.ShadowColorAndOpacity(FLinearColor(0.1f, 0.1f, 0.1f, 1.f))
	.Visibility(EVisibility::Visible)
	.ToolTipText(LOCTEXT("NodeHitCountToolTip", "This number represents the hit count for a node.\nFor functions / collapse nodes it represents the sum of all hit counts of contained nodes.\n\nYou can enable / disable the display of the number in the Class Settings\n(Rig Graph Display Settings -> Show Node Run Counts)"));

	SAssignNew(InstructionDurationTextBlockWidget, STextBlock)
	.Margin(FMargin(2.0f, 2.0f, 2.0f, 1.0f))
	.Text(this, &SControlRigGraphNode::GetInstructionDurationText)
	.Font(IDetailLayoutBuilder::GetDetailFont())
	.ColorAndOpacity(FLinearColor::White)
	.ShadowColorAndOpacity(FLinearColor(0.1f, 0.1f, 0.1f, 1.f))
	.Visibility(EVisibility::Visible)
	.ToolTipText(LOCTEXT("NodeDurationToolTip", "This number represents the duration in microseconds for a node.\nFor functions / collapse nodes it represents the accumulated time of contained nodes.\n\nYou can enable / disable the display of the number in the Class Settings\n(VM Runtime Settings -> Enable Profiling)"));

	EdGraphNode->GetNodeTitleDirtied().BindSP(this, &SControlRigGraphNode::HandleNodeTitleDirtied);

	LastHighDetailSize = FVector2D::ZeroVector;
}

TSharedRef<SWidget> SControlRigGraphNode::CreateNodeContentArea()
{
	return SNew(SLevelOfDetailBranchNode)
		.UseLowDetailSlot(this, &SControlRigGraphNode::UseLowDetailNodeContent)
		.LowDetail()
		[
			SNew(SSpacer)
			.Size(this, &SControlRigGraphNode::GetLowDetailDesiredSize)
		]
		.HighDetail()
		[
			SAssignNew(LeftNodeBox, SVerticalBox)
		];
}

bool SControlRigGraphNode::UseLowDetailPinNames() const
{
	if (const SGraphPanel* MyOwnerPanel = GetOwnerPanel().Get())
	{
		return (MyOwnerPanel->GetCurrentLOD() <= EGraphRenderingLOD::LowDetail);
	}
	return false;
}

void SControlRigGraphNode::CreateAggregateAddPinButton()
{
	if (LeftNodeBox.IsValid() && ModelNode.IsValid() && (ModelNode->IsAggregate() || ModelNode->IsA<URigVMAggregateNode>()))
	{
		const bool bInputAggregate = ModelNode->IsInputAggregate();
		const TSharedRef<SWidget> AddPinButton = AddPinButtonContent(
		   LOCTEXT("ControlRigAggregateNodeAddPinButton", "Add pin"),
		   bInputAggregate ? 
			LOCTEXT("ControlRigAggregateNodeAddInputPinButton_Tooltip", "Adds an input pin to the node") :
			LOCTEXT("ControlRigAggregateNodeAddOutputPinButton_Tooltip", "Adds an output pin to the node"),
		   !bInputAggregate);

		FMargin AddPinPadding = bInputAggregate ? Settings->GetInputPinPadding() : Settings->GetOutputPinPadding();
		AddPinPadding.Top += 2.0f;
		AddPinPadding.Left -= bInputAggregate ? 2.f : 0.f;
		AddPinPadding.Right -= bInputAggregate ? 0.f : 2.f;

		LeftNodeBox->AddSlot()
			.AutoHeight()
			.VAlign(VAlign_Center)
			.HAlign(bInputAggregate ? HAlign_Left : HAlign_Right)
			.Padding(AddPinPadding)
			[
				AddPinButton
			];
	}
}

FReply SControlRigGraphNode::OnAddPin()
{
	if (ModelNode.IsValid())
	{
		if (UControlRigGraphNode* ControlRigGraphNode = Cast<UControlRigGraphNode>(GraphNode))
		{
			ControlRigGraphNode->HandleAddAggregateElement(ModelNode->GetNodePath());
		}
	}
	return FReply::Handled();
}

bool SControlRigGraphNode::UseLowDetailNodeContent() const
{
	if(LastHighDetailSize.IsNearlyZero())
	{
		return false;
	}
	
	if (const SGraphPanel* MyOwnerPanel = GetOwnerPanel().Get())
	{
		return (MyOwnerPanel->GetCurrentLOD() <= EGraphRenderingLOD::LowestDetail);
	}
	return false;
}

FVector2D SControlRigGraphNode::GetLowDetailDesiredSize() const
{
	return LastHighDetailSize;
}

void SControlRigGraphNode::EndUserInteraction() const
{
#if WITH_EDITOR
	if (GEditor)
	{
		GEditor->CancelTransaction(0);
	}
#endif

	if (GraphNode)
	{
		if (const UControlRigGraphSchema* RigSchema = Cast<UControlRigGraphSchema>(GraphNode->GetSchema()))
		{
			RigSchema->EndGraphNodeInteraction(GraphNode);
		}
	}

	SGraphNode::EndUserInteraction();
}

void SControlRigGraphNode::MoveTo(const FVector2D& NewPosition, FNodeSet& NodeFilter, bool bMarkDirty)
{
	if (!NodeFilter.Find(SharedThis(this)))
	{
		if (GraphNode && !RequiresSecondPassLayout())
		{
			if (const UControlRigGraphSchema* RigSchema = Cast<UControlRigGraphSchema>(GraphNode->GetSchema()))
			{
				RigSchema->SetNodePosition(GraphNode, NewPosition, false);
			}
		}
	}
}

void SControlRigGraphNode::AddPin(const TSharedRef<SGraphPin>& PinToAdd) 
{
	if(ModelNode.IsValid())
	{
		const UEdGraphPin* EdPinObj = PinToAdd->GetPinObj();

		// Customize the look for pins with injected nodes
		FString NodeName, PinPath;
		if (URigVMPin::SplitPinPathAtStart(EdPinObj->GetName(), NodeName, PinPath))
		{
			if (URigVMPin* ModelPin = ModelNode->FindPin(PinPath))
			{
				if (ModelPin->HasInjectedUnitNodes())
				{
					PinToAdd->SetCustomPinIcon(CachedImg_CR_Pin_Connected, CachedImg_CR_Pin_Disconnected);
				}
				PinToAdd->SetToolTipText(ModelPin->GetToolTipText());

				// If the pin belongs to a template node that does not own an argument for that pin, make it transparent
				if (URigVMTemplateNode* TemplateNode = Cast<URigVMTemplateNode>(ModelPin->GetNode()))
				{
					if (const FRigVMTemplate* Template = TemplateNode->GetTemplate())
					{
						URigVMPin* RootPin = ModelPin->GetRootPin();
						if (Template->FindArgument(RootPin->GetFName()) == nullptr)
						{
							PinToAdd->SetColorAndOpacity(PinToAdd->GetColorAndOpacity() * FLinearColor(1.0f,1.0f,1.0f,0.2f));
						}
					}
				}
			}
		}

		// reformat the pin by
		// 1. taking out the swrapbox widget
		// 2. re-inserting all widgets from the label and value wrap box back in the horizontal box
		TSharedPtr<SHorizontalBox> FullPinHorizontalRowWidget = PinToAdd->GetFullPinHorizontalRowWidget().Pin();
		TSharedPtr<SWrapBox> LabelAndValueWidget = PinToAdd->GetLabelAndValue();
		if(FullPinHorizontalRowWidget.IsValid() && LabelAndValueWidget.IsValid())
		{
			int32 LabelAndValueWidgetIndex = INDEX_NONE;
			for(int32 ChildIndex = 0; ChildIndex < FullPinHorizontalRowWidget->GetChildren()->Num(); ChildIndex++)
			{
				TSharedRef<SWidget> ChildWidget = FullPinHorizontalRowWidget->GetChildren()->GetChildAt(ChildIndex);
				if(ChildWidget == LabelAndValueWidget)
				{
					LabelAndValueWidgetIndex = ChildIndex;
					break;
				}
			}
			check(LabelAndValueWidgetIndex != INDEX_NONE);
			
			FullPinHorizontalRowWidget->RemoveSlot(LabelAndValueWidget.ToSharedRef());
			
			for(int32 ChildIndex = 0; ChildIndex < LabelAndValueWidget->GetChildren()->Num(); ChildIndex++)
			{
				TSharedRef<SWidget> ChildWidget = LabelAndValueWidget->GetChildren()->GetChildAt(ChildIndex);
				if(ChildWidget != SNullWidget::NullWidget)
				{
					ChildWidget->AssignParentWidget(FullPinHorizontalRowWidget.ToSharedRef());
					
					FullPinHorizontalRowWidget->InsertSlot(LabelAndValueWidgetIndex + ChildIndex)
					.HAlign(HAlign_Fill)
					.VAlign(VAlign_Center)
					.Padding(EdPinObj->Direction == EGPD_Input ? 0.f : 2.f, 0.f, EdPinObj->Direction == EGPD_Input ? 2.f : 0.f, 0.f)
					.AutoWidth()
					[
						ChildWidget
					];
				}
			}
		}

		PinToAdd->SetOwner(SharedThis(this));
		if(EdPinObj->Direction == EGPD_Input)
		{
			InputPins.Add(PinToAdd);
		}
		else
		{
			OutputPins.Add(PinToAdd);
		}
	}
}

const FSlateBrush * SControlRigGraphNode::GetNodeBodyBrush() const
{
	if(UControlRigGraphNode* RigNode = Cast<UControlRigGraphNode>(GetNodeObj()))
	{
		if(RigNode->bEnableProfiling)
		{
			return FAppStyle::GetBrush("Graph.Node.TintedBody");
		}
	}
	return FAppStyle::GetBrush("Graph.Node.Body");
}

FReply SControlRigGraphNode::OnMouseButtonDown(const FGeometry& MyGeometry, const FPointerEvent& MouseEvent)
{
	FReply Reply = SGraphNode::OnMouseButtonDown(MyGeometry, MouseEvent);

	if (UControlRigGraphNode* RigNode = Cast<UControlRigGraphNode>(GraphNode))
	{
		if (UControlRigGraph* RigGraph = Cast<UControlRigGraph>(RigNode->GetGraph()))
		{
			RigGraph->OnGraphNodeClicked.Broadcast(RigNode);
		}
	}

	return Reply;
}

FReply SControlRigGraphNode::OnMouseButtonDoubleClick(const FGeometry& InMyGeometry, const FPointerEvent& InMouseEvent)
{
	if (!InMouseEvent.GetModifierKeys().AnyModifiersDown())
	{
		if (ModelNode.IsValid())
		{
			if(Blueprint.IsValid())
			{
				Blueprint->BroadcastNodeDoubleClicked(ModelNode.Get());
				return FReply::Handled();
			}
		}
	}
	return SGraphNode::OnMouseButtonDoubleClick(InMyGeometry, InMouseEvent);
}

EVisibility SControlRigGraphNode::GetTitleVisibility() const
{
	return UseLowDetailNodeTitles() ? EVisibility::Hidden : EVisibility::Visible;
}

EVisibility SControlRigGraphNode::GetArrayPlusButtonVisibility(URigVMPin* InModelPin) const
{
	if(InModelPin)
	{
		if (Cast<URigVMFunctionReturnNode>(InModelPin->GetNode()))
		{
			return EVisibility::Hidden;
		}
		
		if(InModelPin->GetSourceLinks().Num() == 0)
		{
			return EVisibility::Visible;
		}
	}
	return EVisibility::Hidden;
}

TSharedRef<SWidget> SControlRigGraphNode::CreateTitleWidget(TSharedPtr<SNodeTitle> InNodeTitle)
{
	NodeTitle = InNodeTitle;

	TSharedRef<SWidget> WidgetRef = SGraphNode::CreateTitleWidget(NodeTitle);
	WidgetRef->SetVisibility(MakeAttributeSP(this, &SControlRigGraphNode::GetTitleVisibility));
	if (NodeTitle.IsValid())
	{
		NodeTitle->SetVisibility(MakeAttributeSP(this, &SControlRigGraphNode::GetTitleVisibility));
	}

	return SNew(SHorizontalBox)
		+SHorizontalBox::Slot()
		.Padding(0.0f)
		[
			WidgetRef
		];
}

FText SControlRigGraphNode::GetPinLabel(TWeakPtr<SGraphPin> GraphPin) const
{
	if(GraphPin.IsValid())
	{
		if (GraphNode)
		{
			return GraphNode->GetPinDisplayName(GraphPin.Pin()->GetPinObj());
		}
	}

	return FText();
}

FSlateColor SControlRigGraphNode::GetPinTextColor(TWeakPtr<SGraphPin> GraphPin) const
{
	if(GraphPin.IsValid())
	{
		if (GraphPin.Pin()->GetPinObj()->bOrphanedPin)
		{
			return FLinearColor::Red;
		}

		// If there is no schema there is no owning node (or basically this is a deleted node)
		if (GraphNode)
		{
			if(!GraphNode->IsNodeEnabled() || GraphNode->IsDisplayAsDisabledForced() || !GraphPin.Pin()->IsEditingEnabled() || GraphNode->IsNodeUnrelated())
			{
				return FLinearColor(1.0f, 1.0f, 1.0f, 0.5f);
			}
		}
	}

	return FLinearColor::White;
}

FSlateColor SControlRigGraphNode::GetVariableLabelTextColor(
	TWeakObjectPtr<URigVMFunctionReferenceNode> FunctionReferenceNode, FName InVariableName) const
{
	if(FunctionReferenceNode.IsValid())
	{
		if(FunctionReferenceNode->GetOuterVariableName(InVariableName).IsNone())
		{
			return FLinearColor::Red;
		}
	}
	return FLinearColor::White;
}

FText SControlRigGraphNode::GetVariableLabelTooltipText(TWeakObjectPtr<UControlRigBlueprint> InBlueprint,
	FName InVariableName) const
{
	if(InBlueprint.IsValid())
	{
		for(const FBPVariableDescription& Variable : InBlueprint->NewVariables)
		{
			if(Variable.VarName == InVariableName)
			{
				FString Message = FString::Printf(TEXT("Variable from %s"), *InBlueprint->GetPathName()); 
				if(Variable.HasMetaData(FBlueprintMetadata::MD_Tooltip))
				{
					const FString Tooltip = Variable.GetMetaData(FBlueprintMetadata::MD_Tooltip);
					Message = FString::Printf(TEXT("%s\n%s"), *Message, *Tooltip);
				}
				return FText::FromString(Message);
			}
		}
	}
	return FText();
}

FReply SControlRigGraphNode::HandleAddArrayElement(FString InModelPinPath)
{
	if(!InModelPinPath.IsEmpty())
	{
		if (UControlRigGraphNode* ControlRigGraphNode = Cast<UControlRigGraphNode>(GraphNode))
		{
			ControlRigGraphNode->HandleAddArrayElement(InModelPinPath);
		}
	}
	return FReply::Handled();
}

/** Populate the brushes array with any overlay brushes to render */
void SControlRigGraphNode::GetOverlayBrushes(bool bSelected, const FVector2D WidgetSize, TArray<FOverlayBrushInfo>& Brushes) const
{
	UControlRigGraphNode* RigGraphNode = Cast<UControlRigGraphNode>(GraphNode);

	if (const URigVMNode* VMNode = RigGraphNode->GetModelNode())
	{
		const bool bHasBreakpoint = VMNode->HasBreakpoint();
		if (bHasBreakpoint)
		{
			FOverlayBrushInfo BreakpointOverlayInfo;

<<<<<<< HEAD
			BreakpointOverlayInfo.Brush = FEditorStyle::GetBrush(TEXT("Kismet.DebuggerOverlay.Breakpoint.EnabledAndValid"));
=======
			BreakpointOverlayInfo.Brush = FAppStyle::GetBrush(TEXT("Kismet.DebuggerOverlay.Breakpoint.EnabledAndValid"));
>>>>>>> d731a049
			if (BreakpointOverlayInfo.Brush != NULL)
			{
				BreakpointOverlayInfo.OverlayOffset -= BreakpointOverlayInfo.Brush->ImageSize / 2.f;
			}

			Brushes.Add(BreakpointOverlayInfo);
		}

		// Paint red arrow pointing at breakpoint node that caused a halt in execution
		{
			FOverlayBrushInfo IPOverlayInfo;
			if (VMNode->ExecutionIsHaltedAtThisNode())
			{
<<<<<<< HEAD
				IPOverlayInfo.Brush = FEditorStyle::GetBrush( TEXT("Kismet.DebuggerOverlay.InstructionPointerBreakpoint") );
=======
				IPOverlayInfo.Brush = FAppStyle::GetBrush( TEXT("Kismet.DebuggerOverlay.InstructionPointerBreakpoint") );
>>>>>>> d731a049
				if (IPOverlayInfo.Brush != NULL)
				{
					float Overlap = 10.f;
					IPOverlayInfo.OverlayOffset.X = (WidgetSize.X/2.f) - (IPOverlayInfo.Brush->ImageSize.X/2.f);
					IPOverlayInfo.OverlayOffset.Y = (Overlap - IPOverlayInfo.Brush->ImageSize.Y);
				}

				IPOverlayInfo.AnimationEnvelope = FVector2D(0.f, 10.f);

				Brushes.Add(IPOverlayInfo);
			}
		}
	}
}

void SControlRigGraphNode::GetNodeInfoPopups(FNodeInfoContext* Context, TArray<FGraphInformationPopupInfo>& Popups) const
{
	FKismetNodeInfoContext* K2Context = (FKismetNodeInfoContext*)Context;

	const FLinearColor LatentBubbleColor(1.f, 0.5f, 0.25f);
	const FLinearColor PinnedWatchColor(0.35f, 0.25f, 0.25f);

	UControlRig* ActiveObject = Cast<UControlRig>(K2Context->ActiveObjectBeingDebugged);
	UControlRigGraphNode* RigGraphNode = Cast<UControlRigGraphNode>(GraphNode);
	UControlRigBlueprint* RigBlueprint = Cast<UControlRigBlueprint>(K2Context->SourceBlueprint);

	// Display any pending latent actions
	if (ActiveObject && RigBlueprint && RigGraphNode)
	{
		// Display pinned watches
		if (K2Context->WatchedNodeSet.Contains(GraphNode))
		{
			const UEdGraphSchema* Schema = GraphNode->GetSchema();

			FString PinnedWatchText;
			int32 ValidWatchCount = 0;
			int32 InvalidWatchCount = 0;
			for (int32 PinIndex = 0; PinIndex < GraphNode->Pins.Num(); ++PinIndex)
			{
				UEdGraphPin* WatchPin = GraphNode->Pins[PinIndex];
				if (K2Context->WatchedPinSet.Contains(WatchPin))
				{
					if (URigVMPin* ModelPin = RigGraphNode->GetModel()->FindPin(WatchPin->GetName()))
					{
						if (ValidWatchCount > 0)
						{
							PinnedWatchText += TEXT("\n");
						}

						FString PinName = Schema->GetPinDisplayName(WatchPin).ToString();
						PinName += TEXT(" (");
						PinName += UEdGraphSchema_K2::TypeToText(WatchPin->PinType).ToString();
						PinName += TEXT(")");

						TArray<FString> DefaultValues;
					
						if(ModelPin->GetDirection() == ERigVMPinDirection::Input ||
							ModelPin->GetDirection() == ERigVMPinDirection::Visible)
						{
							if(ModelPin->GetSourceLinks(true).Num() == 0)
							{
								const FString DefaultValue = ModelPin->GetDefaultValue();
								if(ModelPin->IsArray())
								{
									DefaultValues = URigVMPin::SplitDefaultValue(DefaultValue);
								}
								else
								{
									DefaultValues.Add(DefaultValue);
								}
							}
						}

						if(DefaultValues.IsEmpty())
						{
							FString PinHash = URigVMCompiler::GetPinHash(ModelPin, nullptr, true);
							if (const FRigVMOperand* WatchOperand = RigBlueprint->PinToOperandMap.Find(PinHash))
							{
								URigVMMemoryStorage* Memory = ActiveObject->GetVM()->GetDebugMemory();
								// We mark PPF_ExternalEditor so that default values are also printed
								const FString DebugValue = Memory->GetDataAsStringSafe(WatchOperand->GetRegisterIndex(), PPF_ExternalEditor | STRUCT_ExportTextItemNative);
								if(!DebugValue.IsEmpty())
								{
									DefaultValues = URigVMPin::SplitDefaultValue(DebugValue);
								}
							}
						}

						FString WatchText;
						if (DefaultValues.Num() == 1)
						{
							// Fixing the order of values in the rotator to match the order in the pins (x, y, z)
							if (ModelPin->GetCPPType() == TEXT("FRotator"))
							{
								TArray<FString> Values;
								FString TrimmedText = DefaultValues[0].LeftChop(1).RightChop(1); //Remove ()
								TrimmedText.ParseIntoArray(Values, TEXT(","));
								if (Values.Num() == 3)
								{
									Values.Swap(0, 1);
									Values.Swap(0, 2);
								}
								WatchText = FString(TEXT("(")) + FString::Join(Values, TEXT(",")) + FString(TEXT(")"));
								UScriptStruct* RotatorStruct = TBaseStructure<FRotator>::Get();
								for (TFieldIterator<FProperty> It(RotatorStruct); It; ++It)
								{
									FName PropertyName = It->GetFName();
									WatchText.ReplaceInline(*PropertyName.ToString(), *It->GetDisplayNameText().ToString());
								}
							}
							else
							{								
								WatchText = DefaultValues[0];
							}
						}
						else if (DefaultValues.Num() > 1)
						{
							// todo: Fix order of values in rotators within other structures
							WatchText = FString::Printf(TEXT("%s"), *FString::Join(DefaultValues, TEXT("\n")));
						}

						if (!WatchText.IsEmpty())
						{
							PinnedWatchText += FText::Format(LOCTEXT("WatchingAndValidFmt", "{0}\n\t{1}"), FText::FromString(PinName), FText::FromString(WatchText)).ToString();//@TODO: Print out object being debugged name?
						}
						else
						{
							PinnedWatchText += FText::Format(LOCTEXT("InvalidPropertyFmt", "No watch found for {0}"), Schema->GetPinDisplayName(WatchPin)).ToString();//@TODO: Print out object being debugged name?
							InvalidWatchCount++;
						}
						ValidWatchCount++;
					}
				}
			}

			if (ValidWatchCount)
			{
				if (InvalidWatchCount && ModelNode.IsValid())
				{
					if(UControlRig* DebuggedControlRig = Cast<UControlRig>(Blueprint->GetObjectBeingDebugged()))
					{
						const int32 Count = ModelNode->GetInstructionVisitedCount(DebuggedControlRig->GetVM(), FRigVMASTProxy());
						if(Count == 0)
						{
							PinnedWatchText = FString::Printf(TEXT("Node is not running - wrong event?\n%s"), *PinnedWatchText);
						}
					}
				}

				new (Popups) FGraphInformationPopupInfo(NULL, PinnedWatchColor, PinnedWatchText);
			}
		}
	}
}

TArray<FOverlayWidgetInfo> SControlRigGraphNode::GetOverlayWidgets(bool bSelected, const FVector2D& WidgetSize) const
{
	TArray<FOverlayWidgetInfo> Widgets = SGraphNode::GetOverlayWidgets(bSelected, WidgetSize);

	if (ModelNode.IsValid())
	{
		bool bSetColor = false;
		FLinearColor Color = FLinearColor::Black;
		int32 PreviousNumWidgets = Widgets.Num();
		VisualDebugIndicatorWidget->SetColorAndOpacity(Color);

		for (URigVMPin* ModelPin : ModelNode->GetPins())
		{
			if (ModelPin->HasInjectedUnitNodes())
			{
				for (URigVMInjectionInfo* Injection : ModelPin->GetInjectedNodes())
				{
					if (URigVMUnitNode* VisualDebugNode = Cast<URigVMUnitNode>(Injection->Node))
					{
<<<<<<< HEAD
						FString PrototypeName;
					   if (VisualDebugNode->GetScriptStruct()->GetStringMetaDataHierarchical(TEXT("PrototypeName"), &PrototypeName))
					   {
						   if (PrototypeName == TEXT("VisualDebug"))
=======
						FString TemplateName;
					   if (VisualDebugNode->GetScriptStruct()->GetStringMetaDataHierarchical(FRigVMStruct::TemplateNameMetaName, &TemplateName))
					   {
						   if (TemplateName == TEXT("VisualDebug"))
>>>>>>> d731a049
						   {
							   if (!bSetColor)
							   {
								   if (VisualDebugNode->FindPin(TEXT("bEnabled"))->GetDefaultValue() == TEXT("True"))
								   {
									   if (URigVMPin* ColorPin = VisualDebugNode->FindPin(TEXT("Color")))
									   {
										   TBaseStructure<FLinearColor>::Get()->ImportText(*ColorPin->GetDefaultValue(), &Color, nullptr, PPF_None, nullptr, TBaseStructure<FLinearColor>::Get()->GetName());
									   }
									   else
									   {
										   Color = FLinearColor::White;
									   }

									   VisualDebugIndicatorWidget->SetColorAndOpacity(Color);
									   bSetColor = true;
								   }
							   }

							   if (Widgets.Num() == PreviousNumWidgets)
							   {
								   const FVector2D ImageSize = VisualDebugIndicatorWidget->GetDesiredSize();

								   FOverlayWidgetInfo Info;
								   Info.OverlayOffset = FVector2D(WidgetSize.X - ImageSize.X - 6.f, 6.f);
								   Info.Widget = VisualDebugIndicatorWidget;

								   Widgets.Add(Info);
							   }
						   }
					   }
					}
				}
			}
		}

		if(Blueprint.IsValid())
		{
			const bool bShowInstructionIndex = Blueprint->RigGraphDisplaySettings.bShowNodeInstructionIndex;
			const bool bShowNodeCounts = Blueprint->RigGraphDisplaySettings.bShowNodeRunCounts;
			const bool bEnableProfiling = Blueprint->VMRuntimeSettings.bEnableProfiling;
			
			if(bShowNodeCounts || bShowInstructionIndex || bEnableProfiling)
			{
				if(UControlRig* DebuggedControlRig = Cast<UControlRig>(Blueprint->GetObjectBeingDebugged()))
				{
					if(bShowNodeCounts || bShowInstructionIndex)
					{
						const int32 Count = ModelNode->GetInstructionVisitedCount(DebuggedControlRig->GetVM(), FRigVMASTProxy());
						if((Count > Blueprint->RigGraphDisplaySettings.NodeRunLowerBound) || bShowInstructionIndex)
						{
							const int32 VOffset = bSelected ? -2 : 2;
							const FVector2D TextSize = InstructionCountTextBlockWidget->GetDesiredSize();
							FOverlayWidgetInfo Info;
							Info.OverlayOffset = FVector2D(WidgetSize.X - TextSize.X - 8.f, VOffset - TextSize.Y);
							Info.Widget = InstructionCountTextBlockWidget;
							Widgets.Add(Info);
						}
					}

					if(bEnableProfiling)
					{
						const double MicroSeconds = ModelNode->GetInstructionMicroSeconds(DebuggedControlRig->GetVM(), FRigVMASTProxy());
						if(MicroSeconds >= 0.0)
						{
							const int32 VOffset = bSelected ? -2 : 2;
							const FVector2D TextSize = InstructionDurationTextBlockWidget->GetDesiredSize();
							FOverlayWidgetInfo Info;
							Info.OverlayOffset = FVector2D(8.f, VOffset - TextSize.Y);
							Info.Widget = InstructionDurationTextBlockWidget;
							Widgets.Add(Info);
						}
					}
					
				}
			}
		}
	}

	return Widgets;
}

void SControlRigGraphNode::RefreshErrorInfo()
{
	if (GraphNode)
	{
		if (NodeErrorType != GraphNode->ErrorType)
		{
			SGraphNode::RefreshErrorInfo();
			NodeErrorType = GraphNode->ErrorType;
		}
	}
}

void SControlRigGraphNode::Tick(const FGeometry& AllottedGeometry, const double InCurrentTime, const float InDeltaTime)
{
	if (!ModelNode.IsValid())
	{
		return;
	}
	
	SGraphNode::Tick(AllottedGeometry, InCurrentTime, InDeltaTime);

	if (GraphNode)
	{
		GraphNode->NodeWidth = (int32)AllottedGeometry.Size.X;
		GraphNode->NodeHeight = (int32)AllottedGeometry.Size.Y;
		RefreshErrorInfo();
	}

	if((!UseLowDetailNodeContent()) && (LeftNodeBox != nullptr))
	{
		LastHighDetailSize = LeftNodeBox->GetTickSpaceGeometry().Size;
	}
}

void SControlRigGraphNode::HandleNodeTitleDirtied()
{
	if (NodeTitle.IsValid())
	{
		NodeTitle->MarkDirty();
	}
}

FText SControlRigGraphNode::GetInstructionCountText() const
{
	if(Blueprint.IsValid())
	{
		bool bShowInstructionIndex = Blueprint->RigGraphDisplaySettings.bShowNodeInstructionIndex;
		bool bShowNodeRunCount = Blueprint->RigGraphDisplaySettings.bShowNodeRunCounts;
		if(bShowInstructionIndex || bShowNodeRunCount)
		{
			if (ModelNode.IsValid())
			{
				if(UControlRig* DebuggedControlRig = Cast<UControlRig>(Blueprint->GetObjectBeingDebugged()))
				{
					int32 RunCount = 0;
					int32 FirstInstructionIndex = INDEX_NONE;
					if(bShowNodeRunCount)
					{
						RunCount = ModelNode->GetInstructionVisitedCount(DebuggedControlRig->GetVM(), FRigVMASTProxy());
						bShowNodeRunCount = RunCount > Blueprint->RigGraphDisplaySettings.NodeRunLowerBound;
					}

					if(bShowInstructionIndex)
					{
						const TArray<int32> Instructions = ModelNode->GetInstructionsForVM(DebuggedControlRig->GetVM());
						bShowInstructionIndex = Instructions.Num() > 0;
						if(bShowInstructionIndex)
						{
							FirstInstructionIndex = Instructions[0];
						}
					}

					if(bShowInstructionIndex || bShowNodeRunCount)
					{
						FText NodeRunCountText, NodeInstructionIndexText;
						if(bShowNodeRunCount)
						{
							NodeRunCountText = FText::FromString(FString::FromInt(RunCount));
							if(!bShowInstructionIndex)
							{
								return NodeRunCountText;
							}
						}

						if(bShowInstructionIndex)
						{
							NodeInstructionIndexText = FText::FromString(FString::FromInt(FirstInstructionIndex));
							if(!bShowNodeRunCount)
							{
								return NodeInstructionIndexText;
							}
						}

						return FText::Format(LOCTEXT("SControlRigGraphNodeCombinedNodeCountText", "{0}: {1}"), NodeInstructionIndexText, NodeRunCountText);
					}
				}
			}
		}
	}

	return FText();
}

FText SControlRigGraphNode::GetInstructionDurationText() const
{
	if(Blueprint.IsValid())
	{
		if(Blueprint->VMRuntimeSettings.bEnableProfiling)
		{
			if (ModelNode.IsValid())
			{
				if(UControlRig* DebuggedControlRig = Cast<UControlRig>(Blueprint->GetObjectBeingDebugged()))
				{
					const double MicroSeconds = ModelNode->GetInstructionMicroSeconds(DebuggedControlRig->GetVM(), FRigVMASTProxy());
					if(MicroSeconds >= 0)
					{
						return FText::FromString(FString::Printf(TEXT("%d µs"), (int32)MicroSeconds));
					}
				}
			}
		}
	}

	return FText();
}

int32 SControlRigGraphNode::GetNodeTopologyVersion() const
{
	if(UControlRigGraphNode* ControlRigGraphNode = Cast<UControlRigGraphNode>(GraphNode))
	{
		return ControlRigGraphNode->GetNodeTopologyVersion();
	}
	return INDEX_NONE;
}

EVisibility SControlRigGraphNode::GetPinVisibility(int32 InPinInfoIndex) const
{
	if(PinInfos.IsValidIndex(InPinInfoIndex))
	{
		const int32 ParentPinIndex = PinInfos[InPinInfoIndex].ParentIndex;
		if(ParentPinIndex != INDEX_NONE)
		{
			const EVisibility ParentPinVisibility = GetPinVisibility(ParentPinIndex); 
			if(ParentPinVisibility != EVisibility::Visible)
			{
				return ParentPinVisibility;
			}

			if(!PinInfos[ParentPinIndex].bExpanded)
			{
				return EVisibility::Collapsed;
			}
		}
	}

	return EVisibility::Visible;
}

const FSlateBrush* SControlRigGraphNode::GetExpanderImage(int32 InPinInfoIndex, bool bLeft, bool bHovered) const
{
	static const FSlateBrush* ExpandedHoveredLeftBrush = nullptr;
	static const FSlateBrush* ExpandedHoveredRightBrush = nullptr;
	static const FSlateBrush* ExpandedLeftBrush = nullptr;
	static const FSlateBrush* ExpandedRightBrush = nullptr;
	static const FSlateBrush* CollapsedHoveredLeftBrush = nullptr;
	static const FSlateBrush* CollapsedHoveredRightBrush = nullptr;
	static const FSlateBrush* CollapsedLeftBrush = nullptr;
	static const FSlateBrush* CollapsedRightBrush = nullptr;
	
	if(ExpandedHoveredLeftBrush == nullptr)
	{
		static const TCHAR* ExpandedHoveredLeftName = TEXT("ControlRig.Node.PinTree.Arrow_Expanded_Hovered_Left");
		static const TCHAR* ExpandedHoveredRightName = TEXT("ControlRig.Node.PinTree.Arrow_Expanded_Hovered_Right");
		static const TCHAR* ExpandedLeftName = TEXT("ControlRig.Node.PinTree.Arrow_Expanded_Left");
		static const TCHAR* ExpandedRightName = TEXT("ControlRig.Node.PinTree.Arrow_Expanded_Right");
		static const TCHAR* CollapsedHoveredLeftName = TEXT("ControlRig.Node.PinTree.Arrow_Collapsed_Hovered_Left");
		static const TCHAR* CollapsedHoveredRightName = TEXT("ControlRig.Node.PinTree.Arrow_Collapsed_Hovered_Right");
		static const TCHAR* CollapsedLeftName = TEXT("ControlRig.Node.PinTree.Arrow_Collapsed_Left");
		static const TCHAR* CollapsedRightName = TEXT("ControlRig.Node.PinTree.Arrow_Collapsed_Right");
		
		ExpandedHoveredLeftBrush = FControlRigEditorStyle::Get().GetBrush(ExpandedHoveredLeftName);
		ExpandedHoveredRightBrush = FControlRigEditorStyle::Get().GetBrush(ExpandedHoveredRightName);
		ExpandedLeftBrush = FControlRigEditorStyle::Get().GetBrush(ExpandedLeftName);
		ExpandedRightBrush = FControlRigEditorStyle::Get().GetBrush(ExpandedRightName);
		CollapsedHoveredLeftBrush = FControlRigEditorStyle::Get().GetBrush(CollapsedHoveredLeftName);
		CollapsedHoveredRightBrush = FControlRigEditorStyle::Get().GetBrush(CollapsedHoveredRightName);
		CollapsedLeftBrush = FControlRigEditorStyle::Get().GetBrush(CollapsedLeftName);
		CollapsedRightBrush = FControlRigEditorStyle::Get().GetBrush(CollapsedRightName);
	}

	if(PinInfos[InPinInfoIndex].bExpanded)
	{
		if(bHovered)
		{
			return bLeft ? ExpandedHoveredLeftBrush : ExpandedHoveredRightBrush;
		}
		return bLeft ? ExpandedLeftBrush : ExpandedRightBrush;
	}

	if(bHovered)
	{
		return bLeft ? CollapsedHoveredLeftBrush : CollapsedHoveredRightBrush;
	}
	return bLeft ? CollapsedLeftBrush : CollapsedRightBrush;
}

FReply SControlRigGraphNode::OnExpanderArrowClicked(int32 InPinInfoIndex)
{
	if(UControlRigGraphNode* EdGraphNode = Cast<UControlRigGraphNode>(GraphNode))
	{
		if(URigVMController* Controller = EdGraphNode->GetController())
		{
			const FPinInfo& PinInfo = PinInfos[InPinInfoIndex];
			TArray<FString> PinPathsToModify;
			PinPathsToModify.Add(PinInfo.ModelPinPath);

			// with shift clicked we expand recursively
			if (FSlateApplication::Get().GetModifierKeys().IsShiftDown())
			{
				if(URigVMGraph* ModelGraph = EdGraphNode->GetModel())
				{
					if(URigVMPin* ModelPin = ModelGraph->FindPin(PinInfo.ModelPinPath))
					{
						TArray<URigVMPin*> SubPins = ModelPin->GetNode()->GetAllPinsRecursively();
						for(URigVMPin* SubPin : SubPins)
						{
							if(SubPin->IsInOuter(ModelPin))
							{
								PinPathsToModify.Add(SubPin->GetPinPath());
							}
						}

						Algo::Reverse(PinPathsToModify);
					}
				}
			}

			Controller->OpenUndoBracket(PinInfo.bExpanded ? TEXT("Collapsing Pin") : TEXT("Expanding Pin"));
			for(const FString& PinPathToModify : PinPathsToModify)
			{
				Controller->SetPinExpansion(PinPathToModify, !PinInfo.bExpanded, true, true);
			}
			Controller->CloseUndoBracket();
			return FReply::Handled();
		}
	}
	return FReply::Unhandled();
}

void SControlRigGraphNode::HandleModifiedEvent(ERigVMGraphNotifType InNotifType, URigVMGraph* InGraph,
	UObject* InSubject)
{
	switch(InNotifType)
	{
		case ERigVMGraphNotifType::PinExpansionChanged:
		{
			if(!ModelNode.IsValid())
			{
				return;
			}
				
			if(URigVMPin* Pin = Cast<URigVMPin>(InSubject))
			{
				if(Pin->GetNode() == ModelNode.Get())
				{
					const FString PinPath = Pin->GetPinPath();
					for(FPinInfo& PinInfo : PinInfos)
					{
						if(PinInfo.ModelPinPath == PinPath)
						{
							PinInfo.bExpanded = Pin->IsExpanded();
							break;
						}
					}
				}
			}
			break;
		}
		default:
		{
			break;
		}			
	}
}

#undef LOCTEXT_NAMESPACE<|MERGE_RESOLUTION|>--- conflicted
+++ resolved
@@ -206,11 +206,7 @@
 				PinInfo.bHideInputWidget = !bIsStructEditable;
 				PinInfo.bAutoHeight = bIsStructEditable;
 			}
-<<<<<<< HEAD
-			else if(PinInfo.bHasChildren)
-=======
 			else if(PinInfo.bHasChildren && !ModelPin->IsBoundToVariable())
->>>>>>> d731a049
 			{
 				PinInfo.bHideInputWidget = true;
 			}
@@ -943,11 +939,7 @@
 		{
 			FOverlayBrushInfo BreakpointOverlayInfo;
 
-<<<<<<< HEAD
-			BreakpointOverlayInfo.Brush = FEditorStyle::GetBrush(TEXT("Kismet.DebuggerOverlay.Breakpoint.EnabledAndValid"));
-=======
 			BreakpointOverlayInfo.Brush = FAppStyle::GetBrush(TEXT("Kismet.DebuggerOverlay.Breakpoint.EnabledAndValid"));
->>>>>>> d731a049
 			if (BreakpointOverlayInfo.Brush != NULL)
 			{
 				BreakpointOverlayInfo.OverlayOffset -= BreakpointOverlayInfo.Brush->ImageSize / 2.f;
@@ -961,11 +953,7 @@
 			FOverlayBrushInfo IPOverlayInfo;
 			if (VMNode->ExecutionIsHaltedAtThisNode())
 			{
-<<<<<<< HEAD
-				IPOverlayInfo.Brush = FEditorStyle::GetBrush( TEXT("Kismet.DebuggerOverlay.InstructionPointerBreakpoint") );
-=======
 				IPOverlayInfo.Brush = FAppStyle::GetBrush( TEXT("Kismet.DebuggerOverlay.InstructionPointerBreakpoint") );
->>>>>>> d731a049
 				if (IPOverlayInfo.Brush != NULL)
 				{
 					float Overlap = 10.f;
@@ -1140,17 +1128,10 @@
 				{
 					if (URigVMUnitNode* VisualDebugNode = Cast<URigVMUnitNode>(Injection->Node))
 					{
-<<<<<<< HEAD
-						FString PrototypeName;
-					   if (VisualDebugNode->GetScriptStruct()->GetStringMetaDataHierarchical(TEXT("PrototypeName"), &PrototypeName))
-					   {
-						   if (PrototypeName == TEXT("VisualDebug"))
-=======
 						FString TemplateName;
 					   if (VisualDebugNode->GetScriptStruct()->GetStringMetaDataHierarchical(FRigVMStruct::TemplateNameMetaName, &TemplateName))
 					   {
 						   if (TemplateName == TEXT("VisualDebug"))
->>>>>>> d731a049
 						   {
 							   if (!bSetColor)
 							   {
