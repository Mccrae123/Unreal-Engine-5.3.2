--- conflicted
+++ resolved
@@ -87,10 +87,7 @@
 				.OnClicked(this, &SControlRigGraphPinNameList::OnGetSelectedClicked)
 				.ContentPadding(1.f)
 				.ToolTipText(NSLOCTEXT("ControlRigElementDetails", "ObjectGraphPin_Use_Tooltip", "Use item selected"))
-<<<<<<< HEAD
-=======
 				.Visibility(OnGetNameFromSelection.IsBound() ? EVisibility::Visible : EVisibility::Collapsed)
->>>>>>> d731a049
 				[
 					SNew(SImage)
 					.ColorAndOpacity( this, &SControlRigGraphPinNameList::OnGetWidgetForeground )
@@ -110,10 +107,7 @@
 				.OnClicked(this, &SControlRigGraphPinNameList::OnBrowseClicked)
 				.ContentPadding(0)
 				.ToolTipText(NSLOCTEXT("SControlRigGraphPinNameList", "ObjectGraphPin_Browse_Tooltip", "Browse"))
-<<<<<<< HEAD
-=======
 				.Visibility(OnGetNameFromSelection.IsBound() ? EVisibility::Visible : EVisibility::Collapsed)
->>>>>>> d731a049
 				[
 					SNew(SImage)
 					.ColorAndOpacity( this, &SControlRigGraphPinNameList::OnGetWidgetForeground )
@@ -292,18 +286,6 @@
 						{
 							Graph->GetController()->SetPinDefaultValue(ModelPin->GetPinPath(), Keys[0].Name.ToString(), true, true, false, true);
 							UpdateNameLists();
-						}
-					}
-
-					else if (ModelPin->GetCustomWidgetName() == TEXT("BoneName"))
-					{
-						URigHierarchy* Hierarchy = Graph->GetBlueprint()->Hierarchy;
-						TArray<FRigElementKey> Keys = Hierarchy->GetSelectedKeys();
-						FRigBaseElement* Element = Hierarchy->FindChecked(Keys[0]);
-						if (Element->GetType() == ERigElementType::Bone)
-						{
-							Graph->GetController()->SetPinDefaultValue(ModelPin->GetPinPath(), Keys[0].Name.ToString(), true, true, false, true);
-							CurrentList = GetNameList();
 						}
 					}
 					
