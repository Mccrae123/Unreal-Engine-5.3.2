// Copyright Epic Games, Inc. All Rights Reserved.

#include "ControlRigGraphDetails.h"
#include "Widgets/SWidget.h"
#include "DetailLayoutBuilder.h"
#include "DetailCategoryBuilder.h"
#include "DetailWidgetRow.h"
#include "IDetailChildrenBuilder.h"
#include "Styling/AppStyle.h"
#include "SPinTypeSelector.h"
#include "Widgets/Input/SButton.h"
#include "Widgets/Input/SCheckBox.h"
#include "Widgets/Text/STextBlock.h"
#include "Widgets/Colors/SColorPicker.h"
#include "Widgets/Text/SInlineEditableTextBlock.h"
#include "Widgets/Text/SMultiLineEditableText.h"
#include "PropertyCustomizationHelpers.h"
#include "NodeFactory.h"
#include "Graph/ControlRigGraphNode.h"
#include "ControlRig.h"
#include "RigVMCore/RigVMExternalVariable.h"
#include "Kismet2/BlueprintEditorUtils.h"
#include "Graph/ControlRigGraphSchema.h"
#include "EditorCategoryUtils.h"
#include "IPropertyUtilities.h"
#include "Graph/SControlRigGraphPinVariableBinding.h"

#define LOCTEXT_NAMESPACE "ControlRigGraphDetails"

static const FText ControlRigGraphDetailsMultipleValues = LOCTEXT("MultipleValues", "Multiple Values");

FControlRigArgumentGroupLayout::FControlRigArgumentGroupLayout(
	URigVMGraph* InGraph, 
	UControlRigBlueprint* InBlueprint, 
	TWeakPtr<IControlRigEditor> InEditor,
	bool bInputs)
	: GraphPtr(InGraph)
	, ControlRigBlueprintPtr(InBlueprint)
	, ControlRigEditorPtr(InEditor)
	, bIsInputGroup(bInputs)
{
	if (ControlRigBlueprintPtr.IsValid())
	{
		ControlRigBlueprintPtr.Get()->OnModified().AddRaw(this, &FControlRigArgumentGroupLayout::HandleModifiedEvent);
	}
}

FControlRigArgumentGroupLayout::~FControlRigArgumentGroupLayout()
{
	if (ControlRigBlueprintPtr.IsValid())
	{
		ControlRigBlueprintPtr.Get()->OnModified().RemoveAll(this);
	}
}

void FControlRigArgumentGroupLayout::GenerateChildContent(IDetailChildrenBuilder& ChildrenBuilder)
{
	bool WasContentAdded = false;
	if (GraphPtr.IsValid())
	{
		URigVMGraph* Graph = GraphPtr.Get();
		if (URigVMLibraryNode* LibraryNode = Cast<URigVMLibraryNode>(Graph->GetOuter()))
		{
			for (URigVMPin* Pin : LibraryNode->GetPins())
			{
				if ((bIsInputGroup && (Pin->GetDirection() == ERigVMPinDirection::Input || Pin->GetDirection() == ERigVMPinDirection::IO)) ||
					(!bIsInputGroup && (Pin->GetDirection() == ERigVMPinDirection::Output || Pin->GetDirection() == ERigVMPinDirection::IO)))
				{
					TSharedRef<class FControlRigArgumentLayout> ControlRigArgumentLayout = MakeShareable(new FControlRigArgumentLayout(
						Pin,
						Graph,
						ControlRigBlueprintPtr.Get(),
						ControlRigEditorPtr
					));
					ChildrenBuilder.AddCustomBuilder(ControlRigArgumentLayout);
					WasContentAdded = true;
				}
			}
		}
	}
	if (!WasContentAdded)
	{
		// Add a text widget to let the user know to hit the + icon to add parameters.
		ChildrenBuilder.AddCustomRow(FText::GetEmpty()).WholeRowContent()
		.MaxDesiredWidth(980.f)
		[
			SNew(SHorizontalBox)
			+ SHorizontalBox::Slot()
			.VAlign(VAlign_Center)
			.Padding(0.0f, 0.0f, 4.0f, 0.0f)
			.AutoWidth()
			[
				SNew(STextBlock)
				.Text(LOCTEXT("NoArgumentsAddedForControlRig", "Please press the + icon above to add parameters"))
				.Font(IDetailLayoutBuilder::GetDetailFont())
			]
		];
	}
}

void FControlRigArgumentGroupLayout::HandleModifiedEvent(ERigVMGraphNotifType InNotifType, URigVMGraph* InGraph, UObject* InSubject)
{
	if (!GraphPtr.IsValid())
	{
		return;
	}
	
	URigVMGraph* Graph = GraphPtr.Get();
	URigVMLibraryNode* LibraryNode = Cast<URigVMLibraryNode>(Graph->GetOuter());
	if (LibraryNode == nullptr)
	{
		return;
	}

	switch (InNotifType)
	{
		case ERigVMGraphNotifType::PinAdded:
		case ERigVMGraphNotifType::PinRenamed:
		case ERigVMGraphNotifType::PinRemoved:
		case ERigVMGraphNotifType::PinIndexChanged:
		case ERigVMGraphNotifType::PinTypeChanged:
		{
			URigVMPin* Pin = CastChecked<URigVMPin>(InSubject);
			if (Pin->GetNode() == LibraryNode ||
				(Pin->GetNode()->IsA<URigVMFunctionEntryNode>() && Pin->GetNode()->GetOuter() == Graph) ||
				(Pin->GetNode()->IsA<URigVMFunctionReturnNode>() && Pin->GetNode()->GetOuter() == Graph))
			{
				OnRebuildChildren.ExecuteIfBound();
			}
			break;
		}
		default:
		{
			break;
		}
	}
}

class FControlRigArgumentPinTypeSelectorFilter : public IPinTypeSelectorFilter
{
public:
	FControlRigArgumentPinTypeSelectorFilter(TWeakPtr<IControlRigEditor> InControlRigEditor, TWeakObjectPtr<URigVMGraph> InGraph)
		: ControlRigEditorPtr(InControlRigEditor), GraphPtr(InGraph)
	{
	}
	
	virtual bool ShouldShowPinTypeTreeItem(FPinTypeTreeItem InItem) const override
	{
		if (!InItem.IsValid())
		{
			return false;
		}

		// Only allow an execute context pin if the graph doesnt have one already
		FString CPPType;
		UObject* CPPTypeObject = nullptr;
		RigVMTypeUtils::CPPTypeFromPinType(InItem.Get()->GetPinType(false), CPPType, &CPPTypeObject);
		if (UScriptStruct* ScriptStruct = Cast<UScriptStruct>(CPPTypeObject))
		{
			if (ScriptStruct->IsChildOf(FRigVMExecuteContext::StaticStruct()))
			{
				if (GraphPtr.IsValid())
				{
					if (URigVMFunctionEntryNode* EntryNode = GraphPtr.Get()->GetEntryNode())
					{
						for (URigVMPin* Pin : EntryNode->GetPins())
						{
							if (Pin->IsExecuteContext())
							{
								return false;
							}
						}
					}
				}
			}
		}
		
		if (ControlRigEditorPtr.IsValid())
		{
<<<<<<< HEAD
			if (ControlRigEditorPtr.Pin()->GetImportedPinTypeSelectorFilter().IsValid())
			{
				return ControlRigEditorPtr.Pin()->GetImportedPinTypeSelectorFilter()->ShouldShowPinTypeTreeItem(InItem);				
			}
=======
			TArray<TSharedPtr<IPinTypeSelectorFilter>> Filters;
			ControlRigEditorPtr.Pin()->GetPinTypeSelectorFilters(Filters);
			for(const TSharedPtr<IPinTypeSelectorFilter>& Filter : Filters)
			{
				if(!Filter->ShouldShowPinTypeTreeItem(InItem))
				{
					return false;
				}
			}
			return true;
>>>>>>> d731a049
		}

		return false;
	}

private:

	TWeakPtr<IControlRigEditor> ControlRigEditorPtr;
	
	TWeakObjectPtr<URigVMGraph> GraphPtr;
};

void FControlRigArgumentLayout::GenerateHeaderRowContent(FDetailWidgetRow& NodeRow)
{
	const UEdGraphSchema* Schema = GetDefault<UControlRigGraphSchema>();

	ETypeTreeFilter TypeTreeFilter = ETypeTreeFilter::None;
	TypeTreeFilter |= ETypeTreeFilter::AllowExec;

<<<<<<< HEAD
	TSharedPtr<IPinTypeSelectorFilter> CustomPinTypeFilter;
	if (ControlRigEditorPtr.IsValid())
	{
		CustomPinTypeFilter = MakeShared<FControlRigArgumentPinTypeSelectorFilter>(ControlRigEditorPtr, GraphPtr);
=======
	TArray<TSharedPtr<IPinTypeSelectorFilter>> CustomPinTypeFilters;
	if (ControlRigEditorPtr.IsValid())
	{
		CustomPinTypeFilters.Add(MakeShared<FControlRigArgumentPinTypeSelectorFilter>(ControlRigEditorPtr, GraphPtr));
>>>>>>> d731a049
	}
	
	NodeRow
		.NameContent()
		[
			SNew(SHorizontalBox)
			+ SHorizontalBox::Slot()
			.FillWidth(1)
			.VAlign(VAlign_Center)
			[
				SAssignNew(ArgumentNameWidget, SEditableTextBox)
				.Text(this, &FControlRigArgumentLayout::OnGetArgNameText)
				.OnTextCommitted(this, &FControlRigArgumentLayout::OnArgNameTextCommitted)
				.ToolTipText(this, &FControlRigArgumentLayout::OnGetArgToolTipText)
				.Font(IDetailLayoutBuilder::GetDetailFont())
				.IsEnabled(!ShouldPinBeReadOnly())
				.OnVerifyTextChanged_Lambda([&](const FText& InNewText, FText& OutErrorMessage) -> bool
				{
					if (InNewText.IsEmpty())
					{
						OutErrorMessage = LOCTEXT("ArgumentNameEmpty", "Cannot have an argument with an emtpy string name.");
						return false;
					}
					else if (InNewText.ToString().Len() >= NAME_SIZE)
					{
						OutErrorMessage = LOCTEXT("ArgumentNameTooLong", "Name of argument is too long.");
						return false;
					}

					EValidatorResult Result = NameValidator.IsValid(InNewText.ToString(), false);
					OutErrorMessage = INameValidatorInterface::GetErrorText(InNewText.ToString(), Result);	

					return Result == EValidatorResult::Ok || Result == EValidatorResult::ExistingName;
				})
			]
		]
		.ValueContent()
		.MaxDesiredWidth(980.f)
		[
			SNew(SHorizontalBox)
			+ SHorizontalBox::Slot()
			.VAlign(VAlign_Center)
			.Padding(0.0f, 0.0f, 4.0f, 0.0f)
			.AutoWidth()
			[
				SNew(SPinTypeSelector, FGetPinTypeTree::CreateUObject(GetDefault<UEdGraphSchema_K2>(), &UEdGraphSchema_K2::GetVariableTypeTree))
				.TargetPinType(this, &FControlRigArgumentLayout::OnGetPinInfo)
				.OnPinTypePreChanged(this, &FControlRigArgumentLayout::OnPrePinInfoChange)
				.OnPinTypeChanged(this, &FControlRigArgumentLayout::PinInfoChanged)
				.Schema(Schema)
				.TypeTreeFilter(TypeTreeFilter)
				.bAllowArrays(!ShouldPinBeReadOnly())
				.IsEnabled(!ShouldPinBeReadOnly(true))
<<<<<<< HEAD
				.CustomFilter(CustomPinTypeFilter)
=======
				.CustomFilters(CustomPinTypeFilters)
>>>>>>> d731a049
				.Font(IDetailLayoutBuilder::GetDetailFont())
			]
			+ SHorizontalBox::Slot()
			.AutoWidth()
			[
				SNew(SButton)
				.ButtonStyle(FAppStyle::Get(), TEXT("SimpleButton"))
				.ContentPadding(0)
				.IsEnabled_Raw(this, &FControlRigArgumentLayout::CanArgumentBeMoved, true)
				.OnClicked(this, &FControlRigArgumentLayout::OnArgMoveUp)
				.ToolTipText(LOCTEXT("FunctionArgDetailsArgMoveUpTooltip", "Move this parameter up in the list."))
				[
					SNew(SImage)
					.Image(FAppStyle::GetBrush("Icons.ChevronUp"))
				.ColorAndOpacity(FSlateColor::UseForeground())
				]
			]
			+ SHorizontalBox::Slot()
			.AutoWidth()
			.Padding(2, 0)
			[
				SNew(SButton)
				.ButtonStyle(FAppStyle::Get(), TEXT("SimpleButton"))
				.ContentPadding(0)
				.IsEnabled_Raw(this, &FControlRigArgumentLayout::CanArgumentBeMoved, false)
				.OnClicked(this, &FControlRigArgumentLayout::OnArgMoveDown)
				.ToolTipText(LOCTEXT("FunctionArgDetailsArgMoveDownTooltip", "Move this parameter down in the list."))
				[
					SNew(SImage)
					.Image(FAppStyle::GetBrush("Icons.ChevronDown"))
					.ColorAndOpacity(FSlateColor::UseForeground())
				]
			]
			+ SHorizontalBox::Slot()
			.HAlign(HAlign_Right)
			.VAlign(VAlign_Center)
			.Padding(10, 0, 0, 0)
			.AutoWidth()
			[
				PropertyCustomizationHelpers::MakeClearButton(FSimpleDelegate::CreateSP(this, &FControlRigArgumentLayout::OnRemoveClicked), LOCTEXT("FunctionArgDetailsClearTooltip", "Remove this parameter."), !IsPinEditingReadOnly())
			]
		];
}

void FControlRigArgumentLayout::GenerateChildContent(IDetailChildrenBuilder& ChildrenBuilder)
{
	// we don't show defaults here - we rely on a SControlRigGraphNode widget in the top of the details
}

void FControlRigArgumentLayout::OnRemoveClicked()
{
	if (PinPtr.IsValid() && ControlRigBlueprintPtr.IsValid())
	{
		URigVMPin* Pin = PinPtr.Get();
		UControlRigBlueprint* Blueprint = ControlRigBlueprintPtr.Get();
		if (URigVMLibraryNode* LibraryNode = Cast<URigVMLibraryNode>(Pin->GetNode()))
		{
			if (URigVMController* Controller = Blueprint->GetController(LibraryNode->GetContainedGraph()))
			{
				Controller->RemoveExposedPin(Pin->GetFName(), true, true);
			}
		}
	}
}

FReply FControlRigArgumentLayout::OnArgMoveUp()
{
	if (PinPtr.IsValid() && ControlRigBlueprintPtr.IsValid())
	{
		URigVMPin* Pin = PinPtr.Get();
		UControlRigBlueprint* Blueprint = ControlRigBlueprintPtr.Get();
		if (URigVMLibraryNode* LibraryNode = Cast<URigVMLibraryNode>(Pin->GetNode()))
		{
			if (URigVMController* Controller = Blueprint->GetController(LibraryNode->GetContainedGraph()))
			{
				bool bIsInput = Pin->GetDirection() == ERigVMPinDirection::Input || Pin->GetDirection() == ERigVMPinDirection::IO;
				
				int32 NewPinIndex = Pin->GetPinIndex() - 1;
				while (NewPinIndex != INDEX_NONE)
				{
					URigVMPin* OtherPin = LibraryNode->GetPins()[NewPinIndex];
					if (bIsInput)
					{
						if (OtherPin->GetDirection() == ERigVMPinDirection::Input || OtherPin->GetDirection() == ERigVMPinDirection::IO)
						{
							break;
						}
					}	
					else
					{
						if (OtherPin->GetDirection() == ERigVMPinDirection::Output || OtherPin->GetDirection() == ERigVMPinDirection::IO)
						{
							break;
						}
					}
					--NewPinIndex;
				}
				if (NewPinIndex != INDEX_NONE)
				{
					Controller->SetExposedPinIndex(Pin->GetFName(), NewPinIndex, true, true);
				}
				return FReply::Handled();
			}
		}
	}
	return FReply::Unhandled();
}

FReply FControlRigArgumentLayout::OnArgMoveDown()
{
	if (PinPtr.IsValid() && ControlRigBlueprintPtr.IsValid())
	{
		URigVMPin* Pin = PinPtr.Get();
		UControlRigBlueprint* Blueprint = ControlRigBlueprintPtr.Get();
		if (URigVMLibraryNode* LibraryNode = Cast<URigVMLibraryNode>(Pin->GetNode()))
		{
			if (URigVMController* Controller = Blueprint->GetController(LibraryNode->GetContainedGraph()))
			{
				bool bIsInput = Pin->GetDirection() == ERigVMPinDirection::Input || Pin->GetDirection() == ERigVMPinDirection::IO;
				
				int32 NewPinIndex = Pin->GetPinIndex() + 1;
				while (NewPinIndex < LibraryNode->GetPins().Num())
				{
					URigVMPin* OtherPin = LibraryNode->GetPins()[NewPinIndex];
					if (bIsInput)
					{
						if (OtherPin->GetDirection() == ERigVMPinDirection::Input || OtherPin->GetDirection() == ERigVMPinDirection::IO)
						{
							break;
						}
					}	
					else
					{
						if (OtherPin->GetDirection() == ERigVMPinDirection::Output || OtherPin->GetDirection() == ERigVMPinDirection::IO)
						{
							break;
						}
					}
					++NewPinIndex;
				}
				if (NewPinIndex < LibraryNode->GetPins().Num())
				{
					Controller->SetExposedPinIndex(Pin->GetFName(), NewPinIndex, true, true);
				}
				return FReply::Handled();
			}
		}
	}
	return FReply::Unhandled();
}

bool FControlRigArgumentLayout::ShouldPinBeReadOnly(bool bIsEditingPinType/* = false*/) const
{
	return IsPinEditingReadOnly(bIsEditingPinType);
}

bool FControlRigArgumentLayout::IsPinEditingReadOnly(bool bIsEditingPinType/* = false*/) const
{
	return false;
}

bool FControlRigArgumentLayout::CanArgumentBeMoved(bool bMoveUp) const
{
	if(IsPinEditingReadOnly())
	{
		return false;
	}
	if (PinPtr.IsValid())
	{
		URigVMPin* Pin = PinPtr.Get();
		if(Pin->IsExecuteContext())
		{
			return false;
		}

		if(URigVMNode* Node = Pin->GetNode())
		{
			auto IsInput = [](URigVMPin* InPin) -> bool
			{
				return InPin->GetDirection() == ERigVMPinDirection::Input ||
					InPin->GetDirection() == ERigVMPinDirection::Visible;
			};

			const bool bLookForInput = IsInput(Pin);

			if(bMoveUp)
			{
				// if this is the first pin of its type
				for(int32 Index = 0; Index < Node->GetPins().Num(); Index++)
				{
					URigVMPin* OtherPin = Node->GetPins()[Index];
					if(IsInput(OtherPin) == bLookForInput)
					{
						return OtherPin != Pin;
					}
				}
			}
			else if(!bMoveUp)
			{
				// if this is the last pin of its type
				for(int32 Index = Node->GetPins().Num() - 1; Index >= 0; Index--)
				{
					URigVMPin* OtherPin = Node->GetPins()[Index];
					if(IsInput(OtherPin) == bLookForInput)
					{
						return OtherPin != Pin;
					}
				}
			}
		}
	}
	return true;
}

FText FControlRigArgumentLayout::OnGetArgNameText() const
{
	if (PinPtr.IsValid())
	{
		return FText::FromName(PinPtr.Get()->GetFName());
	}
	return FText();
}

FText FControlRigArgumentLayout::OnGetArgToolTipText() const
{
	return OnGetArgNameText(); // for now since we don't have tooltips
}

void FControlRigArgumentLayout::OnArgNameTextCommitted(const FText& NewText, ETextCommit::Type InTextCommit)
{
	if (InTextCommit == ETextCommit::OnEnter)
	{
		if (!NewText.IsEmpty() && PinPtr.IsValid() && ControlRigBlueprintPtr.IsValid() && !ShouldPinBeReadOnly())
		{
			URigVMPin* Pin = PinPtr.Get();
			UControlRigBlueprint* Blueprint = ControlRigBlueprintPtr.Get();
			if (URigVMLibraryNode* LibraryNode = Cast<URigVMLibraryNode>(Pin->GetNode()))
			{
				if (URigVMController* Controller = Blueprint->GetController(LibraryNode->GetContainedGraph()))
				{
					const FString& NewName = NewText.ToString();
					Controller->RenameExposedPin(Pin->GetFName(), *NewName, true, true);
				}
			}
		}
	}
}

FEdGraphPinType FControlRigArgumentLayout::OnGetPinInfo() const
{
	if (PinPtr.IsValid())
	{
		return UControlRigGraphNode::GetPinTypeForModelPin(PinPtr.Get());
	}
	return FEdGraphPinType();
}

void FControlRigArgumentLayout::PinInfoChanged(const FEdGraphPinType& PinType)
{
	if (PinPtr.IsValid() && ControlRigBlueprintPtr.IsValid() && FBlueprintEditorUtils::IsPinTypeValid(PinType))
	{
		URigVMPin* Pin = PinPtr.Get();
		UControlRigBlueprint* Blueprint = ControlRigBlueprintPtr.Get();
		if (URigVMLibraryNode* LibraryNode = Cast<URigVMLibraryNode>(Pin->GetNode()))
		{
			if (URigVMController* Controller = Blueprint->GetController(LibraryNode->GetContainedGraph()))
			{
				FString CPPType;
				FName CPPTypeObjectName = NAME_None;
				RigVMTypeUtils::CPPTypeFromPinType(PinType, CPPType, CPPTypeObjectName);
				
				bool bSetupUndoRedo = true;
				Controller->ChangeExposedPinType(Pin->GetFName(), CPPType, CPPTypeObjectName, bSetupUndoRedo, false, true);

				// If the controller has identified this as a bulk change, it has not added the actions to the action stack
				// We need to disable the transaction from the UI as well to keep them synced
				if (!bSetupUndoRedo)
				{
					GEditor->CancelTransaction(0);
				}
			}
		}
	}
}

void FControlRigArgumentLayout::OnPrePinInfoChange(const FEdGraphPinType& PinType)
{
	// not needed for Control Rig
}

FControlRigArgumentDefaultNode::FControlRigArgumentDefaultNode(
	URigVMGraph* InGraph,
	UControlRigBlueprint* InBlueprint
)
	: GraphPtr(InGraph)
	, ControlRigBlueprintPtr(InBlueprint)
{
	if (GraphPtr.IsValid() && ControlRigBlueprintPtr.IsValid())
	{
		ControlRigBlueprintPtr.Get()->OnModified().AddRaw(this, &FControlRigArgumentDefaultNode::HandleModifiedEvent);

		if (URigVMLibraryNode* LibraryNode = Cast<URigVMLibraryNode>(GraphPtr->GetOuter()))
		{
			if (UControlRigGraph* RigGraph = Cast<UControlRigGraph>(ControlRigBlueprintPtr->GetEdGraph(LibraryNode->GetGraph())))
			{
				EdGraphOuterPtr = RigGraph;
				GraphChangedDelegateHandle = RigGraph->AddOnGraphChangedHandler(
					FOnGraphChanged::FDelegate::CreateRaw(this, &FControlRigArgumentDefaultNode::OnGraphChanged)
				);
			}
		}	

	}
}

FControlRigArgumentDefaultNode::~FControlRigArgumentDefaultNode()
{
	if (ControlRigBlueprintPtr.IsValid())
	{
		ControlRigBlueprintPtr.Get()->OnModified().RemoveAll(this);
	}
	
	if (EdGraphOuterPtr.IsValid())
	{
		if (GraphChangedDelegateHandle.IsValid())
		{
			EdGraphOuterPtr->RemoveOnGraphChangedHandler(GraphChangedDelegateHandle);
		}		
	}
}

void FControlRigArgumentDefaultNode::GenerateChildContent(IDetailChildrenBuilder& ChildrenBuilder)
{
	if (!GraphPtr.IsValid() || !ControlRigBlueprintPtr.IsValid())
	{
		return;
	}

	UControlRigBlueprint* Blueprint = ControlRigBlueprintPtr.Get();
	URigVMGraph* Graph = GraphPtr.Get();
	UControlRigGraphNode* ControlRigGraphNode = nullptr;
	if (URigVMLibraryNode* LibraryNode = Cast<URigVMLibraryNode>(Graph->GetOuter()))
	{
		if (UControlRigGraph* RigGraph = Cast<UControlRigGraph>(Blueprint->GetEdGraph(LibraryNode->GetGraph())))
		{
			ControlRigGraphNode = Cast<UControlRigGraphNode>(RigGraph->FindNodeForModelNodeName(LibraryNode->GetFName()));
		}
	}

	if (ControlRigGraphNode == nullptr)
	{
		return;
	}

	ChildrenBuilder.AddCustomRow(FText::GetEmpty())
	.WholeRowContent()
	.MaxDesiredWidth(980.f)
	[
		SAssignNew(OwnedNodeWidget, SControlRigGraphNode).GraphNodeObj(ControlRigGraphNode)
	];

	OwnedNodeWidget->SetIsEditable(true);
	TArray< TSharedRef<SWidget> > Pins;
	OwnedNodeWidget->GetPins(Pins);
	for (TSharedRef<SWidget> Pin : Pins)
	{
		TSharedRef<SGraphPin> SPin = StaticCastSharedRef<SGraphPin>(Pin);
		SPin->EnableDragAndDrop(false);
	}
}

void FControlRigArgumentDefaultNode::OnGraphChanged(const FEdGraphEditAction& InAction)
{
	if (GraphPtr.IsValid() && ControlRigBlueprintPtr.IsValid())
	{
		OnRebuildChildren.ExecuteIfBound();
	}
}

void FControlRigArgumentDefaultNode::HandleModifiedEvent(ERigVMGraphNotifType InNotifType, URigVMGraph* InGraph, UObject* InSubject)
{
	if (!GraphPtr.IsValid())
	{
		return;
	}

	URigVMGraph* Graph = GraphPtr.Get();
	URigVMLibraryNode* LibraryNode = Cast<URigVMLibraryNode>(Graph->GetOuter());
	if (LibraryNode == nullptr)
	{
		return;
	}
	if (LibraryNode->GetGraph() != InGraph)
	{
		return;
	}

	switch (InNotifType)
	{
		case ERigVMGraphNotifType::PinAdded:
		case ERigVMGraphNotifType::PinRemoved:
		case ERigVMGraphNotifType::PinTypeChanged:
		case ERigVMGraphNotifType::PinIndexChanged:
		case ERigVMGraphNotifType::PinRenamed:
		{
			URigVMPin* Pin = CastChecked<URigVMPin>(InSubject);
			if (Pin->GetNode() == LibraryNode)
			{
				OnRebuildChildren.ExecuteIfBound();
			}
			break;
		}
		case ERigVMGraphNotifType::NodeRenamed:
		case ERigVMGraphNotifType::NodeColorChanged:
		{
			URigVMNode* Node = CastChecked<URigVMNode>(InSubject);
			if (Node == LibraryNode)
			{
				OnRebuildChildren.ExecuteIfBound();
			}
			break;
		}
		default:
		{
			break;
		}
	}
}

TSharedPtr<IDetailCustomization> FControlRigGraphDetails::MakeInstance(TSharedPtr<IBlueprintEditor> InBlueprintEditor)
{
	const TArray<UObject*>* Objects = (InBlueprintEditor.IsValid() ? InBlueprintEditor->GetObjectsCurrentlyBeingEdited() : nullptr);
	if (Objects && Objects->Num() == 1)
	{
		if (UControlRigBlueprint* ControlRigBlueprint = Cast<UControlRigBlueprint>((*Objects)[0]))
		{
			return MakeShareable(new FControlRigGraphDetails(StaticCastSharedPtr<IControlRigEditor>(InBlueprintEditor), ControlRigBlueprint));
		}
	}

	return nullptr;
}

void FControlRigGraphDetails::CustomizeDetails(IDetailLayoutBuilder& DetailLayout)
{
	bIsPickingColor = false;

	TArray<TWeakObjectPtr<UObject>> Objects;
	DetailLayout.GetObjectsBeingCustomized(Objects);

	GraphPtr = CastChecked<UControlRigGraph>(Objects[0].Get());
	UControlRigGraph* Graph = GraphPtr.Get();

	UControlRigBlueprint* Blueprint = ControlRigBlueprintPtr.Get();
	URigVMGraph* Model = nullptr;
	URigVMController* Controller = nullptr;

	if (Blueprint)
	{
		Model = Blueprint->GetModel(Graph);
		Controller = Blueprint->GetController(Model);
	}

	if (Blueprint == nullptr || Model == nullptr || Controller == nullptr)
	{
		IDetailCategoryBuilder& Category = DetailLayout.EditCategory("Graph", LOCTEXT("FunctionDetailsGraph", "Graph"));
		Category.AddCustomRow(FText::GetEmpty())
		[
			SNew(STextBlock)
			.Text(LOCTEXT("GraphPresentButNotEditable", "Graph is not editable."))
		];
		return;
	}

	if (Model->IsTopLevelGraph())
	{
		IDetailCategoryBuilder& Category = DetailLayout.EditCategory("Graph", LOCTEXT("FunctionDetailsGraph", "Graph"));
		Category.AddCustomRow(FText::GetEmpty())
			[
				SNew(STextBlock)
				.Text(LOCTEXT("GraphIsTopLevelGraph", "Top-level Graphs are not editable."))
			];
		return;
	}

	IDetailCategoryBuilder& InputsCategory = DetailLayout.EditCategory("Inputs", LOCTEXT("FunctionDetailsInputs", "Inputs"));
	TSharedRef<FControlRigArgumentGroupLayout> InputArgumentGroup = MakeShareable(new FControlRigArgumentGroupLayout(
		Model, 
		Blueprint,
		ControlRigEditorPtr,
		true));
	InputsCategory.AddCustomBuilder(InputArgumentGroup);

	TSharedRef<SHorizontalBox> InputsHeaderContentWidget = SNew(SHorizontalBox);

	InputsHeaderContentWidget->AddSlot()
	.HAlign(HAlign_Right)
	[
		SNew(SButton)
		.ButtonStyle(FAppStyle::Get(), "SimpleButton")
		.ContentPadding(FMargin(1, 0))
		.OnClicked(this, &FControlRigGraphDetails::OnAddNewInputClicked)
		.Visibility(this, &FControlRigGraphDetails::GetAddNewInputOutputVisibility)
		.HAlign(HAlign_Right)
		.ToolTipText(LOCTEXT("FunctionNewInputArgTooltip", "Create a new input argument"))
		.VAlign(VAlign_Center)
		.AddMetaData<FTagMetaData>(FTagMetaData(TEXT("FunctionNewInputArg")))
		.IsEnabled(this, &FControlRigGraphDetails::IsAddNewInputOutputEnabled)
		[
			SNew(SImage)
			.Image(FAppStyle::Get().GetBrush("Icons.PlusCircle"))
			.ColorAndOpacity(FSlateColor::UseForeground())
		]
	];
	InputsCategory.HeaderContent(InputsHeaderContentWidget);

	IDetailCategoryBuilder& OutputsCategory = DetailLayout.EditCategory("Outputs", LOCTEXT("FunctionDetailsOutputs", "Outputs"));
	TSharedRef<FControlRigArgumentGroupLayout> OutputArgumentGroup = MakeShareable(new FControlRigArgumentGroupLayout(
		Model, 
		Blueprint,
		ControlRigEditorPtr,
		false));
	OutputsCategory.AddCustomBuilder(OutputArgumentGroup);

	TSharedRef<SHorizontalBox> OutputsHeaderContentWidget = SNew(SHorizontalBox);

	OutputsHeaderContentWidget->AddSlot()
	.HAlign(HAlign_Right)
	[
		SNew(SButton)
		.ButtonStyle(FAppStyle::Get(), "SimpleButton")
		.ContentPadding(FMargin(1, 0))
		.OnClicked(this, &FControlRigGraphDetails::OnAddNewOutputClicked)
		.Visibility(this, &FControlRigGraphDetails::GetAddNewInputOutputVisibility)
		.HAlign(HAlign_Right)
		.ToolTipText(LOCTEXT("FunctionNewOutputArgTooltip", "Create a new output argument"))
		.VAlign(VAlign_Center)
		.AddMetaData<FTagMetaData>(FTagMetaData(TEXT("FunctionNewOutputArg")))
		.IsEnabled(this, &FControlRigGraphDetails::IsAddNewInputOutputEnabled)
		[
			SNew(SImage)
			.Image(FAppStyle::Get().GetBrush("Icons.PlusCircle"))
			.ColorAndOpacity(FSlateColor::UseForeground())
		]
	];
	OutputsCategory.HeaderContent(OutputsHeaderContentWidget);

	IDetailCategoryBuilder& SettingsCategory = DetailLayout.EditCategory("NodeSettings", LOCTEXT("FunctionDetailsNodeSettings", "Node Settings"));

	bool bIsFunction = false;
	if (Model)
	{
		if (URigVMLibraryNode* LibraryNode = Cast<URigVMLibraryNode>(Model->GetOuter()))
		{
			bIsFunction = LibraryNode->GetGraph()->IsA<URigVMFunctionLibrary>();
		}
	}

	if(bIsFunction)
	{
		// node category
		SettingsCategory.AddCustomRow(FText::GetEmpty())
		.NameContent()
		[
			SNew(STextBlock)
			.Text(FText::FromString(TEXT("Category")))
			.Font(IDetailLayoutBuilder::GetDetailFont())
		]
		.ValueContent()
		[
			SNew(SEditableTextBox)
			.Font(IDetailLayoutBuilder::GetDetailFont())
			.Text(this, &FControlRigGraphDetails::GetNodeCategory)
			.OnTextCommitted(this, &FControlRigGraphDetails::SetNodeCategory)
			.OnVerifyTextChanged_Lambda([&](const FText& InNewText, FText& OutErrorMessage) -> bool
			{
				const FText NewText = FEditorCategoryUtils::GetCategoryDisplayString(InNewText);
				if (NewText.ToString().Len() >= NAME_SIZE)
				{
					OutErrorMessage = LOCTEXT("CategoryTooLong", "Name of category is too long.");
					return false;
				}
				
				if (ControlRigBlueprintPtr.IsValid())
				{
					if (NewText.EqualTo(FText::FromString(ControlRigBlueprintPtr.Get()->GetName())))
					{
						OutErrorMessage = LOCTEXT("CategoryEqualsBlueprintName", "Cannot add a category with the same name as the blueprint.");
						return false;
					}
				}
				return true;
			})
		];

		// node keywords
		SettingsCategory.AddCustomRow(FText::GetEmpty())
		.NameContent()
		[
			SNew(STextBlock)
			.Text(FText::FromString(TEXT("Keywords")))
			.Font(IDetailLayoutBuilder::GetDetailFont())
		]
		.ValueContent()
		[
			SNew(SEditableTextBox)
			.Font(IDetailLayoutBuilder::GetDetailFont())
			.Text(this, &FControlRigGraphDetails::GetNodeKeywords)
			.OnTextCommitted(this, &FControlRigGraphDetails::SetNodeKeywords)
		];

		// description
		SettingsCategory.AddCustomRow(FText::GetEmpty())
		.NameContent()
		[
			SNew(STextBlock)
			.Text(FText::FromString(TEXT("Description")))
			.Font(IDetailLayoutBuilder::GetDetailFont())
		]
		.ValueContent()
		[
			SNew(SMultiLineEditableText)
			.Font(IDetailLayoutBuilder::GetDetailFont())
			.Text(this, &FControlRigGraphDetails::GetNodeDescription)
			.OnTextCommitted(this, &FControlRigGraphDetails::SetNodeDescription)
		];

		if(AccessSpecifierStrings.IsEmpty())
		{
			AccessSpecifierStrings.Add(TSharedPtr<FString>(new FString(TEXT("Public"))));
			AccessSpecifierStrings.Add(TSharedPtr<FString>(new FString(TEXT("Private"))));
		}

		// access specifier
		SettingsCategory.AddCustomRow( LOCTEXT( "AccessSpecifier", "Access Specifier" ) )
        .NameContent()
        [
            SNew(STextBlock)
                .Text( LOCTEXT( "AccessSpecifier", "Access Specifier" ) )
                .Font( IDetailLayoutBuilder::GetDetailFont() )
        ]
        .ValueContent()
        [
            SNew(SComboButton)
            .ContentPadding(0)
            .ButtonContent()
            [
                SNew(STextBlock)
                    .Text(this, &FControlRigGraphDetails::GetCurrentAccessSpecifierName)
                    .Font( IDetailLayoutBuilder::GetDetailFont() )
            ]
            .MenuContent()
            [
                SNew(SListView<TSharedPtr<FString> >)
                    .ListItemsSource( &AccessSpecifierStrings )
                    .OnGenerateRow(this, &FControlRigGraphDetails::HandleGenerateRowAccessSpecifier)
                    .OnSelectionChanged(this, &FControlRigGraphDetails::OnAccessSpecifierSelected)
            ]
        ];
	}

	// node color
	SettingsCategory.AddCustomRow(FText::GetEmpty())
	.NameContent()
	[
		SNew(STextBlock)
		.Text(FText::FromString(TEXT("Color")))
		.Font(IDetailLayoutBuilder::GetDetailFont())
	]
	.ValueContent()
	[
		SNew(SButton)
		.ButtonStyle(FAppStyle::Get(), "Menu.Button")
		.OnClicked(this, &FControlRigGraphDetails::OnNodeColorClicked)
		[
			SAssignNew(ColorBlock, SColorBlock)
			.Color(this, &FControlRigGraphDetails::GetNodeColor)
			.Size(FVector2D(77, 16))
		]
	];

	IDetailCategoryBuilder& DefaultsCategory = DetailLayout.EditCategory("NodeDefaults", LOCTEXT("FunctionDetailsNodeDefaults", "Node Defaults"));
	TSharedRef<FControlRigArgumentDefaultNode> DefaultsArgumentNode = MakeShareable(new FControlRigArgumentDefaultNode(
		Model,
		Blueprint));
	DefaultsCategory.AddCustomBuilder(DefaultsArgumentNode);

}

bool FControlRigGraphDetails::IsAddNewInputOutputEnabled() const
{
	return true;
}

EVisibility FControlRigGraphDetails::GetAddNewInputOutputVisibility() const
{
	return EVisibility::Visible;
}

FReply FControlRigGraphDetails::OnAddNewInputClicked()
{
	if (GraphPtr.IsValid() && ControlRigBlueprintPtr.IsValid())
	{
		UControlRigBlueprint* Blueprint = ControlRigBlueprintPtr.Get();
		URigVMGraph* Model = Blueprint->GetModel(GraphPtr.Get());
		if (URigVMController* Controller = Blueprint->GetController(Model))
		{
			FName ArgumentName = TEXT("Argument");
			FString CPPType = TEXT("bool");
			FName CPPTypeObjectPath = NAME_None;
			FString DefaultValue = TEXT("False");

			if (URigVMLibraryNode* LibraryNode = Cast<URigVMLibraryNode>(Model->GetOuter()))
			{
				if (LibraryNode->GetPins().Num() > 0)
				{
					URigVMPin* LastPin = LibraryNode->GetPins().Last();
					if (!LastPin->IsExecuteContext())
					{
						// strip off any tailing number from for example Argument_2
						FString StrippedArgumentName = LastPin->GetName();
						FString LastChars = StrippedArgumentName.Right(1);
						StrippedArgumentName.LeftChopInline(1);
						while(LastChars.IsNumeric() && !StrippedArgumentName.IsEmpty())
						{
							LastChars = StrippedArgumentName.Right(1);
							StrippedArgumentName.LeftChopInline(1);

							if(LastChars.StartsWith(TEXT("_")))
							{
								LastChars.Reset();
								break;
							}
						}

						StrippedArgumentName = StrippedArgumentName + LastChars;
						if(!StrippedArgumentName.IsEmpty())
<<<<<<< HEAD
						{
							ArgumentName = *StrippedArgumentName;
						}
						
						CPPType = LastPin->GetCPPType();
						if (LastPin->GetCPPTypeObject())
=======
>>>>>>> d731a049
						{
							ArgumentName = *StrippedArgumentName;
						}

						RigVMTypeUtils::CPPTypeFromPin(LastPin, CPPType, CPPTypeObjectPath);						
						DefaultValue = LastPin->GetDefaultValue();
					}
				}
			}

			Controller->AddExposedPin(ArgumentName, ERigVMPinDirection::Input, CPPType, CPPTypeObjectPath, DefaultValue, true, true);
		}
	}
	return FReply::Unhandled();
}

FReply FControlRigGraphDetails::OnAddNewOutputClicked()
{
	if (GraphPtr.IsValid() && ControlRigBlueprintPtr.IsValid())
	{
		UControlRigBlueprint* Blueprint = ControlRigBlueprintPtr.Get();
		URigVMGraph* Model = Blueprint->GetModel(GraphPtr.Get());
		if (URigVMController* Controller = Blueprint->GetController(Model))
		{
			FName ArgumentName = TEXT("Argument");
			FString CPPType = TEXT("bool");
			FName CPPTypeObjectPath = NAME_None;
			FString DefaultValue = TEXT("False");
			// todo: base decisions on types on last argument

			Controller->AddExposedPin(ArgumentName, ERigVMPinDirection::Output, CPPType, CPPTypeObjectPath, DefaultValue, true, true);
		}
	}
	return FReply::Unhandled();
}

FText FControlRigGraphDetails::GetNodeCategory() const
{
	if (GraphPtr.IsValid() && ControlRigBlueprintPtr.IsValid())
	{
		UControlRigBlueprint* Blueprint = ControlRigBlueprintPtr.Get();
		if (URigVMGraph* Model = Blueprint->GetModel(GraphPtr.Get()))
		{
			if (URigVMCollapseNode* OuterNode = Cast<URigVMCollapseNode>(Model->GetOuter()))
			{
				return FText::FromString(OuterNode->GetNodeCategory());
			}
		}
	}

	return FText();
}

void FControlRigGraphDetails::SetNodeCategory(const FText& InNewText, ETextCommit::Type InCommitType)
{
	if(InCommitType == ETextCommit::OnCleared)
	{
		return;
	}

	if (GraphPtr.IsValid() && ControlRigBlueprintPtr.IsValid())
	{
		UControlRigBlueprint* Blueprint = ControlRigBlueprintPtr.Get();
		if (URigVMGraph* Model = Blueprint->GetModel(GraphPtr.Get()))
		{
			if (URigVMCollapseNode* OuterNode = Cast<URigVMCollapseNode>(Model->GetOuter()))
			{
				if (URigVMController* Controller = Blueprint->GetOrCreateController(OuterNode->GetGraph()))
				{
					Controller->SetNodeCategory(OuterNode, InNewText.ToString(), true, false, true);
				}
			}
		}
	}
}

FText FControlRigGraphDetails::GetNodeKeywords() const
{
	if (GraphPtr.IsValid() && ControlRigBlueprintPtr.IsValid())
	{
		UControlRigBlueprint* Blueprint = ControlRigBlueprintPtr.Get();
		if (URigVMGraph* Model = Blueprint->GetModel(GraphPtr.Get()))
		{
			if (URigVMCollapseNode* OuterNode = Cast<URigVMCollapseNode>(Model->GetOuter()))
			{
				return FText::FromString(OuterNode->GetNodeKeywords());
			}
		}
	}

	return FText();
}

void FControlRigGraphDetails::SetNodeKeywords(const FText& InNewText, ETextCommit::Type InCommitType)
{
	if(InCommitType == ETextCommit::OnCleared)
	{
		return;
	}

	if (GraphPtr.IsValid() && ControlRigBlueprintPtr.IsValid())
	{
		UControlRigBlueprint* Blueprint = ControlRigBlueprintPtr.Get();
		if (URigVMGraph* Model = Blueprint->GetModel(GraphPtr.Get()))
		{
			if (URigVMCollapseNode* OuterNode = Cast<URigVMCollapseNode>(Model->GetOuter()))
			{
				if (URigVMController* Controller = Blueprint->GetOrCreateController(OuterNode->GetGraph()))
				{
					Controller->SetNodeKeywords(OuterNode, InNewText.ToString(), true, false, true);
				}
			}
		}
	}
}

FText FControlRigGraphDetails::GetNodeDescription() const
{
	if (GraphPtr.IsValid() && ControlRigBlueprintPtr.IsValid())
	{
		UControlRigBlueprint* Blueprint = ControlRigBlueprintPtr.Get();
		if (URigVMGraph* Model = Blueprint->GetModel(GraphPtr.Get()))
		{
			if (URigVMCollapseNode* OuterNode = Cast<URigVMCollapseNode>(Model->GetOuter()))
			{
				return FText::FromString(OuterNode->GetNodeDescription());
			}
		}
	}

	return FText();
}

void FControlRigGraphDetails::SetNodeDescription(const FText& InNewText, ETextCommit::Type InCommitType)
{
	if(InCommitType == ETextCommit::OnCleared)
	{
		return;
	}

	if (GraphPtr.IsValid() && ControlRigBlueprintPtr.IsValid())
	{
		UControlRigBlueprint* Blueprint = ControlRigBlueprintPtr.Get();
		if (URigVMGraph* Model = Blueprint->GetModel(GraphPtr.Get()))
		{
			if (URigVMCollapseNode* OuterNode = Cast<URigVMCollapseNode>(Model->GetOuter()))
			{
				if (URigVMController* Controller = Blueprint->GetOrCreateController(OuterNode->GetGraph()))
				{
					Controller->SetNodeDescription(OuterNode, InNewText.ToString(), true, false, true);
				}
			}
		}
	}
}

FLinearColor FControlRigGraphDetails::GetNodeColor() const
{
	if (GraphPtr.IsValid() && ControlRigBlueprintPtr.IsValid())
	{
		UControlRigBlueprint* Blueprint = ControlRigBlueprintPtr.Get();
		if (URigVMGraph* Model = Blueprint->GetModel(GraphPtr.Get()))
		{
			if (URigVMCollapseNode* OuterNode = Cast<URigVMCollapseNode>(Model->GetOuter()))
			{
				return OuterNode->GetNodeColor();
			}
		}
	}
	return FLinearColor::White;
}

void FControlRigGraphDetails::SetNodeColor(FLinearColor InColor, bool bSetupUndoRedo)
{
	TargetColor = InColor;

	if (GraphPtr.IsValid() && ControlRigBlueprintPtr.IsValid())
	{
		UControlRigBlueprint* Blueprint = ControlRigBlueprintPtr.Get();
		if (URigVMGraph* Model = Blueprint->GetModel(GraphPtr.Get()))
		{
			if (URigVMCollapseNode* OuterNode = Cast<URigVMCollapseNode>(Model->GetOuter()))
			{
				if (URigVMController* Controller = Blueprint->GetOrCreateController(OuterNode->GetGraph()))
				{
					Controller->SetNodeColor(OuterNode, TargetColor, bSetupUndoRedo, bIsPickingColor, true);
				}
			}
		}
	}
}

void FControlRigGraphDetails::OnNodeColorBegin()
{
	bIsPickingColor = true;
}
void FControlRigGraphDetails::OnNodeColorEnd()
{ 
	bIsPickingColor = false; 
}

void FControlRigGraphDetails::OnNodeColorCancelled(FLinearColor OriginalColor)
{
	SetNodeColor(OriginalColor, true);
}

FReply FControlRigGraphDetails::OnNodeColorClicked()
{
	TargetColor = GetNodeColor();
	TargetColors.Reset();
	TargetColors.Add(&TargetColor);

	FColorPickerArgs PickerArgs;
	PickerArgs.ParentWidget = ColorBlock;
	PickerArgs.bUseAlpha = false;
	PickerArgs.DisplayGamma = false;
	PickerArgs.InitialColorOverride = TargetColor;
	PickerArgs.LinearColorArray = &TargetColors;
	PickerArgs.OnInteractivePickBegin = FSimpleDelegate::CreateSP(this, &FControlRigGraphDetails::OnNodeColorBegin);
	PickerArgs.OnInteractivePickEnd = FSimpleDelegate::CreateSP(this, &FControlRigGraphDetails::OnNodeColorEnd);
	PickerArgs.OnColorCommitted = FOnLinearColorValueChanged::CreateSP(this, &FControlRigGraphDetails::SetNodeColor, true);
	PickerArgs.OnColorPickerCancelled = FOnColorPickerCancelled::CreateSP(this, &FControlRigGraphDetails::OnNodeColorCancelled);
	OpenColorPicker(PickerArgs);
	return FReply::Handled();
}

TArray<TSharedPtr<FString>> FControlRigGraphDetails::AccessSpecifierStrings;

FText FControlRigGraphDetails::GetCurrentAccessSpecifierName() const
{
	if(ControlRigBlueprintPtr.IsValid() && GraphPtr.IsValid())
	{
		UControlRigGraph* Graph = GraphPtr.Get();
		UControlRigBlueprint* ControlRigBlueprint = ControlRigBlueprintPtr.Get();

		const FControlRigPublicFunctionData ExpectedFunctionData = Graph->GetPublicFunctionData();
		if(ControlRigBlueprint->IsFunctionPublic(ExpectedFunctionData.Name))
		{
			return FText::FromString(*AccessSpecifierStrings[0].Get()); // public
		}
	}

	return FText::FromString(*AccessSpecifierStrings[1].Get()); // private
}

void FControlRigGraphDetails::OnAccessSpecifierSelected( TSharedPtr<FString> SpecifierName, ESelectInfo::Type SelectInfo )
{
	if(ControlRigBlueprintPtr.IsValid() && GraphPtr.IsValid())
	{
		UControlRigGraph* Graph = GraphPtr.Get();
		UControlRigBlueprint* ControlRigBlueprint = ControlRigBlueprintPtr.Get();
		const FControlRigPublicFunctionData ExpectedFunctionData = Graph->GetPublicFunctionData();
		
		if(SpecifierName->Equals(TEXT("Private")))
		{
			ControlRigBlueprint->MarkFunctionPublic(ExpectedFunctionData.Name, false);
		}
		else
		{
			ControlRigBlueprint->MarkFunctionPublic(ExpectedFunctionData.Name, true);
		}
	}
}

TSharedRef<ITableRow> FControlRigGraphDetails::HandleGenerateRowAccessSpecifier( TSharedPtr<FString> SpecifierName, const TSharedRef<STableViewBase>& OwnerTable )
{
	return SNew(STableRow< TSharedPtr<FString> >, OwnerTable)
        .Content()
        [
            SNew( STextBlock ) 
                .Text(FText::FromString(*SpecifierName.Get()) )
        ];
}

FControlRigWrappedNodeDetails::FControlRigWrappedNodeDetails()
: BlueprintBeingCustomized(nullptr)
{
}

TSharedRef<IDetailCustomization> FControlRigWrappedNodeDetails::MakeInstance()
{
	return MakeShareable(new FControlRigWrappedNodeDetails);
}

void FControlRigWrappedNodeDetails::CustomizeDetails(IDetailLayoutBuilder& DetailLayout)
{
	TArray<TWeakObjectPtr<UObject>> DetailObjects;
	DetailLayout.GetObjectsBeingCustomized(DetailObjects);
	if (DetailObjects.Num() == 0)
	{
		return;
	}

	for(TWeakObjectPtr<UObject> DetailObject : DetailObjects)
	{
		UDetailsViewWrapperObject* WrapperObject = CastChecked<UDetailsViewWrapperObject>(DetailObject.Get());
		if(BlueprintBeingCustomized == nullptr)
		{
			BlueprintBeingCustomized = WrapperObject->GetTypedOuter<UControlRigBlueprint>();
		}

		ObjectsBeingCustomized.Add(WrapperObject);
		NodesBeingCustomized.Add(CastChecked<URigVMNode>(WrapperObject->GetOuter()));
	}

	if (BlueprintBeingCustomized == nullptr || ObjectsBeingCustomized.IsEmpty() || NodesBeingCustomized.IsEmpty())
	{
		return;
	}

<<<<<<< HEAD
	TArray<FName> Categories;
	DetailLayout.GetCategoryNames(Categories);

	if(Categories.IsEmpty())
	{
		return;
	}
	
	IDetailCategoryBuilder& DefaultsCategory = DetailLayout.EditCategory(Categories[0]);

	UControlRigBlueprint* Blueprint = FirstNode->GetTypedOuter<UControlRigBlueprint>();
	if(Blueprint == nullptr)
	{
		return;
	}

	for(URigVMPin* Pin : FirstNode->GetPins())
=======
	UClass* WrapperClass = ObjectsBeingCustomized[0]->GetClass();

	// now loop over all of the properties and display them
	TArray<TSharedPtr<IPropertyHandle>> PropertiesToVisit;
	for (TFieldIterator<FProperty> PropertyIt(WrapperClass); PropertyIt; ++PropertyIt)
>>>>>>> d731a049
	{
		FProperty* Property = *PropertyIt;
		TSharedPtr<IPropertyHandle> PropertyHandle = DetailLayout.GetProperty(Property->GetFName(), WrapperClass);
		if (!PropertyHandle->IsValidHandle())
		{
			continue;
		}
		PropertiesToVisit.Add(PropertyHandle);

		// check if any / all pins are bound to a variable
		int32 PinsBoundToVariable = 0;
		TArray<URigVMPin*> ModelPins;
		for(TWeakObjectPtr<URigVMNode> Node : NodesBeingCustomized)
		{
			if(URigVMPin* ModelPin = Node->FindPin(Property->GetName()))
			{
				ModelPins.Add(ModelPin);
				PinsBoundToVariable += ModelPin->IsBoundToVariable() ? 1 : 0;
			}
		}

		if(PinsBoundToVariable > 0)
		{
			if(PinsBoundToVariable == ModelPins.Num())
			{
				if(IDetailPropertyRow* Row = DetailLayout.EditDefaultProperty(PropertyHandle))
				{
					Row->CustomWidget()
					.NameContent()
					[
						PropertyHandle->CreatePropertyNameWidget()
					]
					.ValueContent()
					[
					SNew(SControlRigVariableBinding)
						.ModelPins(ModelPins)
						.Blueprint(BlueprintBeingCustomized)
					];
				}
			}
			else // in this case some pins are bound, and some are not - we'll hide the input value widget
			{
				if(IDetailPropertyRow* Row = DetailLayout.EditDefaultProperty(PropertyHandle))
				{
					Row->CustomWidget()
					.NameContent()
					[
						PropertyHandle->CreatePropertyNameWidget()
					];
				}
			}

			continue;
		}
		
		if (FNameProperty* NameProperty = CastField<FNameProperty>(Property))
        {
        	FString CustomWidgetName = NameProperty->GetMetaData(TEXT("CustomWidget"));
        	if (!CustomWidgetName.IsEmpty())
        	{
        		UControlRigGraph* GraphBeingCustomized = Cast<UControlRigGraph>(
        			BlueprintBeingCustomized->GetEdGraph(NodesBeingCustomized[0]->GetGraph()));
        		ensure(GraphBeingCustomized);
        		
        		const TArray<TSharedPtr<FString>>* NameList = nullptr;
        		if (CustomWidgetName == TEXT("BoneName"))
        		{
        			NameList = GraphBeingCustomized->GetBoneNameList();
        		}
        		else if (CustomWidgetName == TEXT("ControlName"))
        		{
        			NameList = GraphBeingCustomized->GetControlNameListWithoutAnimationChannels();
        		}
        		else if (CustomWidgetName == TEXT("SpaceName"))
        		{
        			NameList = GraphBeingCustomized->GetNullNameList();
        		}
        		else if (CustomWidgetName == TEXT("CurveName"))
        		{
        			NameList = GraphBeingCustomized->GetCurveNameList();
        		}

        		if (NameList)
        		{
        			TSharedPtr<SControlRigGraphPinNameListValueWidget> NameListWidget;

        			if(IDetailPropertyRow* Row = DetailLayout.EditDefaultProperty(PropertyHandle))
        			{
        				Row->CustomWidget()
						.NameContent()
						[
							PropertyHandle->CreatePropertyNameWidget()
						]
						.ValueContent()
						[
							SAssignNew(NameListWidget, SControlRigGraphPinNameListValueWidget)
							.OptionsSource(NameList)
							.OnGenerateWidget(this, &FControlRigWrappedNodeDetails::MakeNameListItemWidget)
							.OnSelectionChanged(this, &FControlRigWrappedNodeDetails::OnNameListChanged, NameProperty, DetailLayout.GetPropertyUtilities())
							.OnComboBoxOpening(this, &FControlRigWrappedNodeDetails::OnNameListComboBox, NameProperty, NameList)
							.InitiallySelectedItem(GetCurrentlySelectedItem(NameProperty, NameList))
							.Content()
							[
								SNew(STextBlock)
								.Text(this, &FControlRigWrappedNodeDetails::GetNameListText, NameProperty)
								.ColorAndOpacity_Lambda([this, NameProperty]() -> FSlateColor
								{
									static FText NoneText = LOCTEXT("None", "None"); 
									if(GetNameListText(NameProperty).EqualToCaseIgnored(NoneText))
									{
										return FSlateColor(FLinearColor::Red);
									}
									return FSlateColor::UseForeground();
								})
							]
        				];
        			}        			
        			NameListWidgets.Add(Property->GetFName(), NameListWidget);
        		}
        		else
        		{
        			if(IDetailPropertyRow* Row = DetailLayout.EditDefaultProperty(PropertyHandle))
        			{
        				Row->CustomWidget()
						.NameContent()
						[
							PropertyHandle->CreatePropertyNameWidget()
						];
        			}
        		}
        		continue;
        	}
        }
	}

	// now loop over all handles and determine expansion states of the corresponding pins
	for (int32 Index = 0; Index < PropertiesToVisit.Num(); Index++)
	{
		TSharedPtr<IPropertyHandle> PropertyHandle = PropertiesToVisit[Index];
		FProperty* Property = PropertyHandle->GetProperty();

		// certain properties we don't look at for expansion states
		if(FStructProperty* StructProperty = CastField<FStructProperty>(Property))
		{
			if(StructProperty->Struct == TBaseStructure<FVector>::Get() ||
				StructProperty->Struct == TBaseStructure<FVector2D>::Get() ||
				StructProperty->Struct == TBaseStructure<FRotator>::Get() ||
				StructProperty->Struct == TBaseStructure<FQuat>::Get())
			{
				continue;
			}
		}

		bool bFound = false;
		const FString PinPath = PropertyHandle->GeneratePathToProperty();
		for(TWeakObjectPtr<URigVMNode> Node : NodesBeingCustomized)
		{
			if(URigVMPin* Pin = Node->FindPin(PinPath))
			{
				bFound = true;
				
				if(Pin->IsExpanded())
				{
					if(IDetailPropertyRow* Row = DetailLayout.EditDefaultProperty(PropertyHandle))
					{
						Row->ShouldAutoExpand(true);
					}
					break;
				}
			}
		}

<<<<<<< HEAD
		TSharedPtr<IPropertyHandle> PinHandle = DetailLayout.GetProperty(Pin->GetFName());
		if(PinHandle.IsValid())
=======
		if(!bFound)
>>>>>>> d731a049
		{
			continue;
		}

<<<<<<< HEAD
			if (Pin->IsBoundToVariable())
			{
				DefaultsCategory.AddCustomRow(FText::FromName(Pin->GetDisplayName()))
				.NameContent()
				[
					PinHandle->CreatePropertyNameWidget()
				]
				.ValueContent()
				[
					SNew(SControlRigVariableBinding)
						.ModelPin(Pin)
						.Blueprint(Blueprint)
				];
			}
			else
			{
				DefaultsCategory.AddProperty(PinHandle)
				.DisplayName(FText::FromName(Pin->GetDisplayName()))
				.IsEnabled(!bHasAnyInputLink)
				.ToolTip(FText::FromString(FString::Printf(DisabledFormat, *Pin->GetToolTipText().ToString())));				
			}
		}
	}

	if(Objects.Num() > 1)
=======
		uint32 NumChildren = 0;
		PropertyHandle->GetNumChildren(NumChildren);
		for(uint32 ChildIndex = 0; ChildIndex < NumChildren; ChildIndex++)
		{
			PropertiesToVisit.Add(PropertyHandle->GetChildHandle(ChildIndex));
		}
	}

	CustomizeLiveValues(DetailLayout);
}

TSharedRef<SWidget> FControlRigWrappedNodeDetails::MakeNameListItemWidget(TSharedPtr<FString> InItem)
{
	return 	SNew(STextBlock).Text(FText::FromString(*InItem));// .Font(FAppStyle::GetFontStyle(TEXT("PropertyWindow.NormalFont")));
}

FText FControlRigWrappedNodeDetails::GetNameListText(FNameProperty* InProperty) const
{
	FText FirstText;
	for(TWeakObjectPtr<UDetailsViewWrapperObject> ObjectBeingCustomized : ObjectsBeingCustomized)
	{
		if (FName* Value = InProperty->ContainerPtrToValuePtr<FName>(ObjectBeingCustomized.Get()))
		{
			FText Text = FText::FromName(*Value);
			if(FirstText.IsEmpty())
			{
				FirstText = Text;
			}
			else if(!FirstText.EqualTo(Text))
			{
				return ControlRigGraphDetailsMultipleValues;
			}
		}
	}
	return FirstText;
}

TSharedPtr<FString> FControlRigWrappedNodeDetails::GetCurrentlySelectedItem(FNameProperty* InProperty, const TArray<TSharedPtr<FString>>* InNameList) const
{
	FString CurrentItem = GetNameListText(InProperty).ToString();
	for (const TSharedPtr<FString>& Item : *InNameList)
>>>>>>> d731a049
	{
		if (Item->Equals(CurrentItem))
		{
			return Item;
		}
	}
	return TSharedPtr<FString>();
}


void FControlRigWrappedNodeDetails::SetNameListText(const FText& NewTypeInValue, ETextCommit::Type, FNameProperty* InProperty, TSharedRef<IPropertyUtilities> PropertyUtilities)
{
	URigVMGraph* Graph = NodesBeingCustomized[0]->GetGraph();
	URigVMController* Controller = BlueprintBeingCustomized->GetController(Graph);

	Controller->OpenUndoBracket(FString::Printf(TEXT("Set %s"), *InProperty->GetName()));
	
	for(TWeakObjectPtr<URigVMNode> Node : NodesBeingCustomized)
	{
		if(URigVMPin* Pin = Node->FindPin(InProperty->GetName()))
		{
			Controller->SetPinDefaultValue(Pin->GetPinPath(), NewTypeInValue.ToString(), false, true, false, true);
		}
	}

	Controller->CloseUndoBracket();
}

void FControlRigWrappedNodeDetails::OnNameListChanged(TSharedPtr<FString> NewSelection, ESelectInfo::Type SelectInfo, FNameProperty* InProperty, TSharedRef<IPropertyUtilities> PropertyUtilities)
{
	if (SelectInfo != ESelectInfo::Direct)
	{
		FString NewValue = *NewSelection.Get();
		SetNameListText(FText::FromString(NewValue), ETextCommit::OnEnter, InProperty, PropertyUtilities);
	}
}

void FControlRigWrappedNodeDetails::OnNameListComboBox(FNameProperty* InProperty, const TArray<TSharedPtr<FString>>* InNameList)
{
	TSharedPtr<SControlRigGraphPinNameListValueWidget> Widget = NameListWidgets.FindChecked(InProperty->GetFName());
	const TSharedPtr<FString> CurrentlySelected = GetCurrentlySelectedItem(InProperty, InNameList);
	Widget->SetSelectedItem(CurrentlySelected);
}

void FControlRigWrappedNodeDetails::CustomizeLiveValues(IDetailLayoutBuilder& DetailLayout)
{
	if(ObjectsBeingCustomized.Num() != 1)
	{
		return;
	}
	
	UControlRig* DebuggedRig = Cast<UControlRig>(BlueprintBeingCustomized->GetObjectBeingDebugged());
	if(DebuggedRig == nullptr)
	{
		return;
	}

	URigVM* VM = DebuggedRig->GetVM();
	if(VM == nullptr)
	{
		return;
	}

	UDetailsViewWrapperObject* FirstWrapper = ObjectsBeingCustomized[0].Get();
	URigVMNode* FirstNode = NodesBeingCustomized[0].Get();
	if(FirstNode->GetTypedOuter<URigVMFunctionLibrary>())
	{
		return;
	}

	TSharedPtr<FRigVMParserAST> AST = FirstNode->GetGraph()->GetRuntimeAST(BlueprintBeingCustomized->VMCompileSettings.ASTSettings, false);
	if(!AST.IsValid())
	{
		return;
	}

	FRigVMByteCode& ByteCode = VM->GetByteCode();
	if(ByteCode.GetFirstInstructionIndexForSubject(FirstNode) == INDEX_NONE)
	{
		return;
	}
	
	IDetailCategoryBuilder& DebugCategory = DetailLayout.EditCategory("DebugLiveValues", LOCTEXT("DebugLiveValues", "Inspect Live Values"), ECategoryPriority::Uncommon);
	DebugCategory.InitiallyCollapsed(true);

	for(URigVMPin* Pin : FirstNode->GetPins())
	{
		// only show hidden pins in debug mode
		if(Pin->GetDirection() == ERigVMPinDirection::Hidden)
		{
			if(!DebuggedRig->IsInDebugMode())
			{
				continue;
			}
		}
		
		URigVMPin* SourcePin = Pin;
		if(BlueprintBeingCustomized->VMCompileSettings.ASTSettings.bFoldAssignments)
		{
			do
			{
				TArray<URigVMPin*> SourcePins = SourcePin->GetLinkedSourcePins(false);
				if(SourcePins.Num() > 0)
				{
					SourcePin = SourcePins[0];
				}
				else
				{
					break;
				}
			}
			while(SourcePin->GetNode()->IsA<URigVMRerouteNode>());
		}
		
		TArray<const FRigVMExprAST*> Expressions = AST->GetExpressionsForSubject(SourcePin);
		if(Expressions.Num() == 0 && SourcePin != Pin)
		{
			SourcePin = Pin;
			Expressions = AST->GetExpressionsForSubject(Pin);
		}

		bool bHasVar = false;
		for(const FRigVMExprAST* Expression : Expressions)
		{
			if(Expression->IsA(FRigVMExprAST::EType::Literal))
			{
				continue;
			}
			else if(Expression->IsA(FRigVMExprAST::EType::Var))
			{
				bHasVar = true;
				break;
			}
		}

		TArray<const FRigVMExprAST*> FilteredExpressions;
		for(const FRigVMExprAST* Expression : Expressions)
		{
			if(Expression->IsA(FRigVMExprAST::EType::Literal))
			{
				if(bHasVar)
				{
					continue;
				}
				FilteredExpressions.Add(Expression);
			}
			else if(Expression->IsA(FRigVMExprAST::EType::Var))
			{
				FilteredExpressions.Add(Expression);
			}
			else if(Expression->IsA(FRigVMExprAST::EType::CachedValue))
			{
				const FRigVMCachedValueExprAST* CachedValueExpr = Expression->To<FRigVMCachedValueExprAST>();
				FilteredExpressions.Add(CachedValueExpr->GetVarExpr());
			}
		}

		bool bAddedProperty = false;
		int32 SuffixIndex = 1;
		FString NameSuffix;

		TArray<FRigVMOperand> KnownOperands; 
		for(const FRigVMExprAST* Expression : FilteredExpressions)
		{
			const FRigVMVarExprAST* VarExpr = Expression->To<FRigVMVarExprAST>();

			FString PinHash = URigVMCompiler::GetPinHash(SourcePin, VarExpr, false);
			const FRigVMOperand* Operand = BlueprintBeingCustomized->PinToOperandMap.Find(PinHash);
			if(Operand)
			{
				if(Operand->GetRegisterOffset() != INDEX_NONE)
				{
					continue;
				}
				if(KnownOperands.Contains(*Operand))
				{
					continue;
				}

				const FProperty* Property = nullptr;
				TArray<UObject*> ExternalObjects;

				if(Operand->GetMemoryType() == ERigVMMemoryType::External)
				{
					if(!VM->GetExternalVariables().IsValidIndex(Operand->GetRegisterIndex()))
					{
						continue;
					}
					ExternalObjects.Add(DebuggedRig);
					Property = VM->GetExternalVariables()[Operand->GetRegisterIndex()].Property; 
				}
				else
				{
					URigVMMemoryStorage* Memory = VM->GetMemoryByType(Operand->GetMemoryType());
					if(Memory == nullptr)
					{
						continue;
					}

					if(Memory->GetOuter() == GetTransientPackage())
					{
						continue;
					}

					// the UClass must be alive for the details view to access it
					// this ensure can fail if VM memory is not updated immediately after compile
					// because of deferred copy
					if(!ensure(IsValidChecked(Memory->GetClass())))
					{
						continue;
					}

					if(Memory->GetClass()->GetOuter() == GetTransientPackage())
					{
						continue;
					}

					if(!Memory->IsValidIndex(Operand->GetRegisterIndex()))
					{
						continue;
					}
					
					Property = Memory->GetProperty(Operand->GetRegisterIndex());
					if(Property == nullptr)
					{
						continue;
					}

					ExternalObjects.Add(Memory);
				}

				check(ExternalObjects.Num() > 0);
				check(Property);

				IDetailPropertyRow* PropertyRow = DebugCategory.AddExternalObjectProperty(ExternalObjects, Property->GetFName(), EPropertyLocation::Default, FAddPropertyParams().ForceShowProperty());
				if(PropertyRow)
				{
					PropertyRow->DisplayName(FText::FromString(FString::Printf(TEXT("%s%s"), *Pin->GetName(), *NameSuffix)));
					PropertyRow->IsEnabled(false);

					SuffixIndex++;
					bAddedProperty = true;
					NameSuffix = FString::Printf(TEXT("_%d"), SuffixIndex);
				}

				KnownOperands.Add(*Operand);
			}
		}

		if(!bAddedProperty)
		{
			TSharedPtr<IPropertyHandle> PinHandle = DetailLayout.GetProperty(Pin->GetFName());
			if(PinHandle.IsValid())
			{
				DebugCategory.AddProperty(PinHandle)
				.DisplayName(FText::FromName(Pin->GetDisplayName()))
				.IsEnabled(false);
			}
		}
	}
}

FControlRigGraphMathTypeDetails::FControlRigGraphMathTypeDetails()
: ScriptStruct(nullptr)
, BlueprintBeingCustomized(nullptr)
, GraphBeingCustomized(nullptr)
{
}

void FControlRigGraphMathTypeDetails::CustomizeHeader(TSharedRef<IPropertyHandle> InPropertyHandle,
                                                           FDetailWidgetRow& HeaderRow, IPropertyTypeCustomizationUtils& StructCustomizationUtils)
{
	TArray<UObject*> Objects;
	InPropertyHandle->GetOuterObjects(Objects);

	for (UObject* Object : Objects)
	{
		ObjectsBeingCustomized.Add(Object);

		if(BlueprintBeingCustomized == nullptr)
		{
			BlueprintBeingCustomized = Object->GetTypedOuter<UControlRigBlueprint>();
		}

		if(GraphBeingCustomized == nullptr)
		{
			GraphBeingCustomized = Object->GetTypedOuter<URigVMGraph>();
		}
	}

	FProperty* Property = InPropertyHandle->GetProperty();
	const FStructProperty* StructProperty = CastField<FStructProperty>(Property);
	ScriptStruct = StructProperty->Struct;
}

void FControlRigGraphMathTypeDetails::CustomizeChildren(TSharedRef<IPropertyHandle> InPropertyHandle,
	IDetailChildrenBuilder& StructBuilder, IPropertyTypeCustomizationUtils& StructCustomizationUtils)
{
	if(!InPropertyHandle->IsValidHandle())
	{
		return;
	}

	if(ScriptStruct == TBaseStructure<FVector>::Get())
	{
		CustomizeVector<FVector, 3>(InPropertyHandle, StructBuilder, StructCustomizationUtils);
	}
	else if(ScriptStruct == TBaseStructure<FVector2D>::Get())
	{
		CustomizeVector<FVector2D, 2>(InPropertyHandle, StructBuilder, StructCustomizationUtils);
	}
	else if(ScriptStruct == TBaseStructure<FVector4>::Get())
	{
		CustomizeVector<FVector4, 4>(InPropertyHandle, StructBuilder, StructCustomizationUtils);
	}
	else if(ScriptStruct == TBaseStructure<FRotator>::Get())
	{
		CustomizeRotation<FRotator>(InPropertyHandle, StructBuilder, StructCustomizationUtils);
	}
	else if(ScriptStruct == TBaseStructure<FQuat>::Get())
	{
		CustomizeRotation<FQuat>(InPropertyHandle, StructBuilder, StructCustomizationUtils);
	}
	else if(ScriptStruct == TBaseStructure<FTransform>::Get())
	{
		CustomizeTransform<FTransform>(InPropertyHandle, StructBuilder, StructCustomizationUtils);
	}
	else if(ScriptStruct == TBaseStructure<FEulerTransform>::Get())
	{
		CustomizeTransform<FEulerTransform>(InPropertyHandle, StructBuilder, StructCustomizationUtils);
	}
}

void FControlRigGraphMathTypeDetails::AddReferencedObjects(FReferenceCollector& Collector)
{
	Collector.AddReferencedObjects(ObjectsBeingCustomized);
}

FString FControlRigGraphMathTypeDetails::GetReferencerName() const
{
	return TEXT("FControlRigGraphMathTypeDetails:") + ObjectsBeingCustomized[0]->GetPathName();
}

#undef LOCTEXT_NAMESPACE<|MERGE_RESOLUTION|>--- conflicted
+++ resolved
@@ -177,12 +177,6 @@
 		
 		if (ControlRigEditorPtr.IsValid())
 		{
-<<<<<<< HEAD
-			if (ControlRigEditorPtr.Pin()->GetImportedPinTypeSelectorFilter().IsValid())
-			{
-				return ControlRigEditorPtr.Pin()->GetImportedPinTypeSelectorFilter()->ShouldShowPinTypeTreeItem(InItem);				
-			}
-=======
 			TArray<TSharedPtr<IPinTypeSelectorFilter>> Filters;
 			ControlRigEditorPtr.Pin()->GetPinTypeSelectorFilters(Filters);
 			for(const TSharedPtr<IPinTypeSelectorFilter>& Filter : Filters)
@@ -193,7 +187,6 @@
 				}
 			}
 			return true;
->>>>>>> d731a049
 		}
 
 		return false;
@@ -213,17 +206,10 @@
 	ETypeTreeFilter TypeTreeFilter = ETypeTreeFilter::None;
 	TypeTreeFilter |= ETypeTreeFilter::AllowExec;
 
-<<<<<<< HEAD
-	TSharedPtr<IPinTypeSelectorFilter> CustomPinTypeFilter;
-	if (ControlRigEditorPtr.IsValid())
-	{
-		CustomPinTypeFilter = MakeShared<FControlRigArgumentPinTypeSelectorFilter>(ControlRigEditorPtr, GraphPtr);
-=======
 	TArray<TSharedPtr<IPinTypeSelectorFilter>> CustomPinTypeFilters;
 	if (ControlRigEditorPtr.IsValid())
 	{
 		CustomPinTypeFilters.Add(MakeShared<FControlRigArgumentPinTypeSelectorFilter>(ControlRigEditorPtr, GraphPtr));
->>>>>>> d731a049
 	}
 	
 	NodeRow
@@ -277,11 +263,7 @@
 				.TypeTreeFilter(TypeTreeFilter)
 				.bAllowArrays(!ShouldPinBeReadOnly())
 				.IsEnabled(!ShouldPinBeReadOnly(true))
-<<<<<<< HEAD
-				.CustomFilter(CustomPinTypeFilter)
-=======
 				.CustomFilters(CustomPinTypeFilters)
->>>>>>> d731a049
 				.Font(IDetailLayoutBuilder::GetDetailFont())
 			]
 			+ SHorizontalBox::Slot()
@@ -1019,15 +1001,6 @@
 
 						StrippedArgumentName = StrippedArgumentName + LastChars;
 						if(!StrippedArgumentName.IsEmpty())
-<<<<<<< HEAD
-						{
-							ArgumentName = *StrippedArgumentName;
-						}
-						
-						CPPType = LastPin->GetCPPType();
-						if (LastPin->GetCPPTypeObject())
-=======
->>>>>>> d731a049
 						{
 							ArgumentName = *StrippedArgumentName;
 						}
@@ -1338,31 +1311,11 @@
 		return;
 	}
 
-<<<<<<< HEAD
-	TArray<FName> Categories;
-	DetailLayout.GetCategoryNames(Categories);
-
-	if(Categories.IsEmpty())
-	{
-		return;
-	}
-	
-	IDetailCategoryBuilder& DefaultsCategory = DetailLayout.EditCategory(Categories[0]);
-
-	UControlRigBlueprint* Blueprint = FirstNode->GetTypedOuter<UControlRigBlueprint>();
-	if(Blueprint == nullptr)
-	{
-		return;
-	}
-
-	for(URigVMPin* Pin : FirstNode->GetPins())
-=======
 	UClass* WrapperClass = ObjectsBeingCustomized[0]->GetClass();
 
 	// now loop over all of the properties and display them
 	TArray<TSharedPtr<IPropertyHandle>> PropertiesToVisit;
 	for (TFieldIterator<FProperty> PropertyIt(WrapperClass); PropertyIt; ++PropertyIt)
->>>>>>> d731a049
 	{
 		FProperty* Property = *PropertyIt;
 		TSharedPtr<IPropertyHandle> PropertyHandle = DetailLayout.GetProperty(Property->GetFName(), WrapperClass);
@@ -1535,43 +1488,11 @@
 			}
 		}
 
-<<<<<<< HEAD
-		TSharedPtr<IPropertyHandle> PinHandle = DetailLayout.GetProperty(Pin->GetFName());
-		if(PinHandle.IsValid())
-=======
 		if(!bFound)
->>>>>>> d731a049
 		{
 			continue;
 		}
 
-<<<<<<< HEAD
-			if (Pin->IsBoundToVariable())
-			{
-				DefaultsCategory.AddCustomRow(FText::FromName(Pin->GetDisplayName()))
-				.NameContent()
-				[
-					PinHandle->CreatePropertyNameWidget()
-				]
-				.ValueContent()
-				[
-					SNew(SControlRigVariableBinding)
-						.ModelPin(Pin)
-						.Blueprint(Blueprint)
-				];
-			}
-			else
-			{
-				DefaultsCategory.AddProperty(PinHandle)
-				.DisplayName(FText::FromName(Pin->GetDisplayName()))
-				.IsEnabled(!bHasAnyInputLink)
-				.ToolTip(FText::FromString(FString::Printf(DisabledFormat, *Pin->GetToolTipText().ToString())));				
-			}
-		}
-	}
-
-	if(Objects.Num() > 1)
-=======
 		uint32 NumChildren = 0;
 		PropertyHandle->GetNumChildren(NumChildren);
 		for(uint32 ChildIndex = 0; ChildIndex < NumChildren; ChildIndex++)
@@ -1613,7 +1534,6 @@
 {
 	FString CurrentItem = GetNameListText(InProperty).ToString();
 	for (const TSharedPtr<FString>& Item : *InNameList)
->>>>>>> d731a049
 	{
 		if (Item->Equals(CurrentItem))
 		{
