--- conflicted
+++ resolved
@@ -111,18 +111,9 @@
 	/** Toggle Shape Transform Edit*/
 	TSharedPtr< FUICommandInfo > ToggleControlShapeTransformEdit;
 
-<<<<<<< HEAD
-	/** Toggle Shape Transform Edit*/
-	TSharedPtr< FUICommandInfo > ToggleControlShapeTransformEdit;
-
 	/** Space switch as it would look like for animator */
 	TSharedPtr< FUICommandInfo > SpaceSwitching;
 
-=======
-	/** Space switch as it would look like for animator */
-	TSharedPtr< FUICommandInfo > SpaceSwitching;
-
->>>>>>> d731a049
 	/** Whether to tint the icons with the element color */
 	TSharedPtr< FUICommandInfo > ShowIconColors;
 
