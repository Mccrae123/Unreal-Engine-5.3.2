--- conflicted
+++ resolved
@@ -16,11 +16,8 @@
 #include "Units/Execution/RigUnit_BeginExecution.h"
 #include "Graph/SControlRigGraphPinVariableBinding.h"
 #include "HAL/PlatformApplicationMisc.h"
-<<<<<<< HEAD
-=======
 #include "Styling/AppStyle.h"
 #include "Editor/SRigHierarchyTreeView.h"
->>>>>>> d731a049
 
 #define LOCTEXT_NAMESPACE "ControlRigElementDetails"
 
@@ -528,24 +525,15 @@
 
 void FRigBaseElementDetails::CustomizeDetails(IDetailLayoutBuilder& DetailBuilder)
 {
-<<<<<<< HEAD
-	BlueprintBeingCustomized = nullptr;
-	HierarchyBeingCustomized = nullptr;
-	ObjectsBeingCustomized.Reset();
-=======
 	PerElementInfos.Reset();
->>>>>>> d731a049
 
 	TArray<TWeakObjectPtr<UObject>> DetailObjects;
 	DetailBuilder.GetObjectsBeingCustomized(DetailObjects);
 	for(TWeakObjectPtr<UObject> DetailObject : DetailObjects)
 	{
 		UDetailsViewWrapperObject* WrapperObject = CastChecked<UDetailsViewWrapperObject>(DetailObject.Get());
-<<<<<<< HEAD
-=======
 
 		const FRigElementKey Key = WrapperObject->GetContent<FRigBaseElement>().GetKey();
->>>>>>> d731a049
 
 		FPerElementInfo Info;
 		Info.WrapperObject = WrapperObject;
@@ -623,48 +611,6 @@
 		];
 	}
 
-<<<<<<< HEAD
-	if(BlueprintBeingCustomized == nullptr)
-	{	
-		RigElementDetails_GetCustomizedInfo(DetailBuilder.GetProperty(TEXT("Key")), BlueprintBeingCustomized);
-	}
-
-	IDetailCategoryBuilder& GeneralCategory = DetailBuilder.EditCategory(TEXT("General"), LOCTEXT("General", "General"));
-
-	GeneralCategory.AddCustomRow(FText::FromString(TEXT("Name")))
-	.NameContent()
-	[
-		SNew(STextBlock)
-		.Text(FText::FromString(TEXT("Name")))
-		.Font(IDetailLayoutBuilder::GetDetailFont())
-	]
-	.ValueContent()
-	[
-		SNew(SEditableTextBox)
-		.Font(IDetailLayoutBuilder::GetDetailFont())
-		.Text(this, &FRigBaseElementDetails::GetName)
-		.OnTextCommitted(this, &FRigBaseElementDetails::SetName)
-		.OnVerifyTextChanged(this, &FRigBaseElementDetails::OnVerifyNameChanged)
-		.IsEnabled(ObjectsBeingCustomized.Num() == 1)
-	];
-
-	DetailBuilder.HideCategory(TEXT("RigElement"));
-}
-
-URigHierarchy* FRigBaseElementDetails::GetHierarchyBeingDebugged() const
-{
-	URigHierarchy* HierarchyBeingDebugged = HierarchyBeingCustomized;
-		
-	if (UControlRig* DebuggedRig = Cast<UControlRig>(BlueprintBeingCustomized->GetObjectBeingDebugged()))
-	{
-		if(!DebuggedRig->IsSetupModeEnabled())
-		{
-			HierarchyBeingDebugged = DebuggedRig->GetHierarchy();
-		}
-	}
-
-	return HierarchyBeingDebugged;
-=======
 	DetailBuilder.HideCategory(TEXT("RigElement"));
 
 	if(!bAllAnimationChannels)
@@ -697,7 +643,6 @@
 	{
 		CustomizeMetadata(DetailBuilder);
 	}
->>>>>>> d731a049
 }
 
 FRigElementKey FRigBaseElementDetails::GetElementKey() const
@@ -705,11 +650,7 @@
 	check(PerElementInfos.Num() == 1);
 	if (FRigBaseElement* Element = PerElementInfos[0].GetElement())
 	{
-<<<<<<< HEAD
-		return ObjectsBeingCustomized[0]->GetContent<FRigBaseElement>().GetKey(); 
-=======
 		return Element->GetKey();
->>>>>>> d731a049
 	}
 	return FRigElementKey();
 }
@@ -820,71 +761,31 @@
 	TArray<FRigElementKey> Keys;
 	Algo::Transform(PerElementInfos, Keys, [](const FPerElementInfo& Info)
 	{
-<<<<<<< HEAD
-		if(ObjectBeingCustomized.IsValid())
-		{
-			Keys.Add(ObjectBeingCustomized->GetContent<FRigBaseElement>().GetKey());
-		}
-	}
-	return Keys;
-}
-
-bool FRigBaseElementDetails::IsAnyElementOfType(ERigElementType InType) const
-=======
 		return Info.GetElement()->GetKey();
 	});
 	return Keys;
 }
 
 const FRigBaseElementDetails::FPerElementInfo& FRigBaseElementDetails::FindElement(const FRigElementKey& InKey) const
->>>>>>> d731a049
 {
 	const FPerElementInfo* Info = FindElementByPredicate([InKey](const FPerElementInfo& Info)
 	{
-<<<<<<< HEAD
-		if(ObjectBeingCustomized.IsValid())
-		{
-			if(ObjectBeingCustomized->GetContent<FRigBaseElement>().GetKey().Type == InType)
-			{
-				return true;
-			}
-		}
-=======
 		return Info.GetElement()->GetKey() == InKey;
 	});
 
 	if(Info)
 	{
 		return *Info;
->>>>>>> d731a049
 	}
 
 	static const FPerElementInfo EmptyInfo;
 	return EmptyInfo;
 }
 
-<<<<<<< HEAD
-bool FRigBaseElementDetails::IsAnyElementNotOfType(ERigElementType InType) const
-=======
 bool FRigBaseElementDetails::IsAnyElementOfType(ERigElementType InType) const
->>>>>>> d731a049
 {
 	return ContainsElementByPredicate([InType](const FPerElementInfo& Info)
 	{
-<<<<<<< HEAD
-		if(ObjectBeingCustomized.IsValid())
-		{
-			if(ObjectBeingCustomized->GetContent<FRigBaseElement>().GetKey().Type != InType)
-			{
-				return true;
-			}
-		}
-	}
-	return false;
-}
-
-bool FRigBaseElementDetails::IsAnyControlOfType(ERigControlType InType) const
-=======
 		return Info.GetElement()->GetType() == InType;
 	});
 }
@@ -910,43 +811,57 @@
 }
 
 bool FRigBaseElementDetails::IsAnyControlNotOfAnimationType(ERigControlAnimationType InType) const
->>>>>>> d731a049
 {
 	return ContainsElementByPredicate([InType](const FPerElementInfo& Info)
 	{
 		if(const FRigControlElement* ControlElement = Info.GetElement<FRigControlElement>())
 		{
-<<<<<<< HEAD
-			if(ObjectBeingCustomized->IsChildOf<FRigControlElement>())
-			{
-				const FRigControlElement ControlElement = ObjectBeingCustomized->GetContent<FRigControlElement>();
-				if(ControlElement.Settings.ControlType == InType)
-				{
-					return true;
-				}
-			}
-		}
-	}
-	return false;
-}
-
-bool FRigBaseElementDetails::IsAnyControlNotOfType(ERigControlType InType) const
-{
-	for(TWeakObjectPtr<UDetailsViewWrapperObject> ObjectBeingCustomized : ObjectsBeingCustomized)
-	{
-		if(ObjectBeingCustomized.IsValid())
-		{
-			if(ObjectBeingCustomized->IsChildOf<FRigControlElement>())
-			{
-				const FRigControlElement ControlElement = ObjectBeingCustomized->GetContent<FRigControlElement>();
-				if(ControlElement.Settings.ControlType != InType)
-				{
-					return true;
-				}
-			}
-		}
-	}
-	return false;
+			return ControlElement->Settings.AnimationType != InType;
+		}
+		return false;
+	});
+}
+
+bool FRigBaseElementDetails::IsAnyControlOfValueType(ERigControlType InType) const
+{
+	return ContainsElementByPredicate([InType](const FPerElementInfo& Info)
+	{
+		if(const FRigControlElement* ControlElement = Info.GetElement<FRigControlElement>())
+		{
+			return ControlElement->Settings.ControlType == InType;
+		}
+		return false;
+	});
+}
+
+bool FRigBaseElementDetails::IsAnyControlNotOfValueType(ERigControlType InType) const
+{
+	return ContainsElementByPredicate([InType](const FPerElementInfo& Info)
+	{
+		if(const FRigControlElement* ControlElement = Info.GetElement<FRigControlElement>())
+		{
+			return ControlElement->Settings.ControlType != InType;
+		}
+		return false;
+	});
+}
+
+bool FRigBaseElementDetails::IsAnyElementProcedural() const
+{
+	return ContainsElementByPredicate([](const FPerElementInfo& Info)
+	{
+		return Info.IsProcedural();
+	});
+}
+
+const FRigBaseElementDetails::FPerElementInfo* FRigBaseElementDetails::FindElementByPredicate(const TFunction<bool(const FPerElementInfo&)>& InPredicate) const
+{
+	return PerElementInfos.FindByPredicate(InPredicate);
+}
+
+bool FRigBaseElementDetails::ContainsElementByPredicate(const TFunction<bool(const FPerElementInfo&)>& InPredicate) const
+{
+	return PerElementInfos.ContainsByPredicate(InPredicate);
 }
 
 void FRigBaseElementDetails::RegisterSectionMappings(FPropertyEditorModule& PropertyEditorModule)
@@ -958,6 +873,69 @@
 
 void FRigBaseElementDetails::RegisterSectionMappings(FPropertyEditorModule& PropertyEditorModule, UClass* InClass)
 {
+	TSharedRef<FPropertySection> MetadataSection = PropertyEditorModule.FindOrCreateSection(InClass->GetFName(), "Metadata", LOCTEXT("Metadata", "Metadata"));
+	MetadataSection->AddCategory("Metadata");
+}
+
+FReply FRigBaseElementDetails::OnSelectParentElementInHierarchyClicked()
+{
+	if (PerElementInfos.Num() == 1)
+	{
+		FRigElementKey Key = GetElementKey();
+		if (Key.IsValid())
+		{
+			const FRigElementKey ParentKey = PerElementInfos[0].GetHierarchy()->GetFirstParent(GetElementKey());
+			if(ParentKey.IsValid())
+			{
+				return OnSelectElementClicked(ParentKey);
+			}
+		}	
+	}
+	return FReply::Handled();
+}
+
+FReply FRigBaseElementDetails::OnSelectElementClicked(const FRigElementKey& InKey)
+{
+	if (PerElementInfos.Num() == 1)
+	{
+		if (InKey.IsValid())
+		{
+			 PerElementInfos[0].GetHierarchy()->GetController(true)->SetSelection({InKey});
+		}	
+	}
+	return FReply::Handled();
+}
+
+void FRigBaseElementDetails::CustomizeMetadata(IDetailLayoutBuilder& DetailBuilder)
+{
+	if(PerElementInfos.Num() != 1)
+	{
+		return;
+	}
+	const FRigBaseElement* Element = PerElementInfos[0].Element.Get();
+	if(Element->NumMetadata() == 0)
+	{
+		return;
+	}
+
+	IDetailCategoryBuilder& MetadataCategory = DetailBuilder.EditCategory(TEXT("Metadata"), LOCTEXT("Metadata", "Metadata"));
+	for(int32 Index=0;Index<Element->NumMetadata();Index++)
+	{
+		FRigBaseMetadata* Metadata = Element->GetMetadata(Index);
+		TSharedPtr<FStructOnScope> StructOnScope = MakeShareable(new FStructOnScope(Metadata->GetMetadataStruct(), (uint8*)Metadata));
+
+		FAddPropertyParams Params;
+		Params.CreateCategoryNodes(false);
+		Params.ForceShowProperty();
+		
+		IDetailPropertyRow* Row = MetadataCategory.AddExternalStructureProperty(StructOnScope, TEXT("Value"), EPropertyLocation::Default, Params);
+		if(Row)
+		{
+			(*Row)
+			.DisplayName(FText::FromName(Metadata->GetName()))
+			.IsEnabled(false);
+		}
+	}
 }
 
 TSharedPtr<TArray<ERigTransformElementDetailsTransform::Type>> FRigTransformElementDetails::PickedTransforms;
@@ -979,18 +957,22 @@
 
 void FRigTransformElementDetails::CustomizeTransform(IDetailLayoutBuilder& DetailBuilder)
 {
-	URigHierarchy* HierarchyBeingDebugged = HierarchyBeingCustomized;
-	if (UControlRig* DebuggedRig = Cast<UControlRig>(BlueprintBeingCustomized->GetObjectBeingDebugged()))
-	{
- 		if(!DebuggedRig->IsSetupModeEnabled())
-		{
-			HierarchyBeingDebugged = DebuggedRig->GetHierarchy();
-		}
-	}
-
+	if(PerElementInfos.IsEmpty())
+	{
+		return;
+	}
+	
 	TArray<FRigElementKey> Keys = GetElementKeys();
-	Keys = HierarchyBeingDebugged->SortKeys(Keys);
-	const bool bAllControls = !IsAnyElementNotOfType(ERigElementType::Control) && !IsAnyControlOfType(ERigControlType::Bool);
+	Keys = PerElementInfos[0].GetHierarchy()->SortKeys(Keys);
+
+	const bool bIsProcedural = IsAnyElementProcedural();
+	const bool bAllControls = !IsAnyElementNotOfType(ERigElementType::Control) && !IsAnyControlOfValueType(ERigControlType::Bool);;
+	const bool bAllAnimationChannels = !IsAnyControlNotOfAnimationType(ERigControlAnimationType::AnimationChannel);
+	if(bAllControls && bAllAnimationChannels)
+	{
+		return;
+	}
+
 	bool bShowLimits = false;
 	TArray<ERigTransformElementDetailsTransform::Type> TransformTypes;
 	TArray<FText> ButtonLabels;
@@ -1014,7 +996,7 @@
 			LOCTEXT("OffsetTooltip", "Offset transform under the control")
 		};
 
-		bShowLimits = !IsAnyControlNotOfType(ERigControlType::EulerTransform);
+		bShowLimits = !IsAnyControlNotOfValueType(ERigControlType::EulerTransform);
 
 		if(bShowLimits)
 		{
@@ -1056,30 +1038,36 @@
 		const ERigTransformElementDetailsTransform::Type CurrentTransformType = TransformTypes[Index];
 
 		bool bIsTransformEnabled = true;
-		if (IsAnyElementOfType(ERigElementType::Control))
-		{
-			bIsTransformEnabled = IsAnyControlOfType(ERigControlType::EulerTransform) ||
-				IsAnyControlOfType(ERigControlType::Transform) ||
-				CurrentTransformType == ERigTransformElementDetailsTransform::Offset;
-
-			if(!bIsTransformEnabled)
-			{
-				ButtonTooltips[Index] = FText::FromString(
-					FString::Printf(TEXT("%s\n%s"),
-						*ButtonTooltips[Index].ToString(), 
-						TEXT("Only transform controls can be edited here. Refer to the 'Value' section instead.")));
-			}
-		}
-		else if (IsAnyElementOfType(ERigElementType::Bone) && CurrentTransformType == ERigTransformElementDetailsTransform::Initial)
-		{
-			for(TWeakObjectPtr<UDetailsViewWrapperObject> ObjectBeingCustomized : ObjectsBeingCustomized)
-			{
-				if(ObjectBeingCustomized.IsValid())
-				{
-					if(ObjectBeingCustomized->IsChildOf<FRigBoneElement>())
-					{
-						const FRigBoneElement BoneElement = ObjectBeingCustomized->GetContent<FRigBoneElement>();
-						bIsTransformEnabled = BoneElement.BoneType == ERigBoneType::User;
+
+		if(bIsProcedural)
+		{
+			// procedural items only allow editing of the current transform
+			bIsTransformEnabled = CurrentTransformType == ERigTransformElementDetailsTransform::Current; 
+		}
+
+		if(bIsTransformEnabled)
+		{
+			if (IsAnyElementOfType(ERigElementType::Control))
+			{
+				bIsTransformEnabled = IsAnyControlOfValueType(ERigControlType::EulerTransform) ||
+					IsAnyControlOfValueType(ERigControlType::Transform) ||
+					CurrentTransformType == ERigTransformElementDetailsTransform::Offset;
+
+				if(!bIsTransformEnabled)
+				{
+					ButtonTooltips[Index] = FText::FromString(
+						FString::Printf(TEXT("%s\n%s"),
+							*ButtonTooltips[Index].ToString(), 
+							TEXT("Only transform controls can be edited here. Refer to the 'Value' section instead.")));
+				}
+			}
+			else if (IsAnyElementOfType(ERigElementType::Bone) && CurrentTransformType == ERigTransformElementDetailsTransform::Initial)
+			{
+				for(const FPerElementInfo& Info : PerElementInfos)
+				{
+					if(const FRigBoneElement* BoneElement = Info.GetElement<FRigBoneElement>())
+					{
+						bIsTransformEnabled = BoneElement->BoneType == ERigBoneType::User;
 
 						if(!bIsTransformEnabled)
 						{
@@ -1089,10 +1077,9 @@
 									TEXT("Imported Bones' initial transform cannot be edited.")));
 						}
 					}
-				}
-			}			
-		}
-
+				}			
+			}
+		}
 		bTransformsEnabled.Add(bIsTransformEnabled);
 	}
 
@@ -1119,356 +1106,6 @@
 	IDetailCategoryBuilder& TransformCategory = DetailBuilder.EditCategory(TEXT("Transform"), LOCTEXT("Transform", "Transform"));
 	AddChoiceWidgetRow(TransformCategory, FText::FromString(TEXT("TransformType")), TransformChoiceWidget.ToSharedRef());
 
-
-	SAdvancedTransformInputBox<FEulerTransform>::FArguments TransformWidgetArgs = SAdvancedTransformInputBox<FEulerTransform>::FArguments()
-	.DisplayToggle(false)
-	.DisplayRelativeWorld(true)
-	.Font(IDetailLayoutBuilder::GetDetailFont());
-
-	for(int32 Index = 0; Index < ButtonLabels.Num(); Index++)
-	{
-		const ERigTransformElementDetailsTransform::Type CurrentTransformType = TransformTypes[Index];
-		ERigControlValueType CurrentValueType = ERigControlValueType::Current;
-		switch(CurrentTransformType)
-		{
-			case ERigTransformElementDetailsTransform::Initial:
-			{
-				CurrentValueType = ERigControlValueType::Initial;
-				break;
-			}
-			case ERigTransformElementDetailsTransform::Minimum:
-			{
-				CurrentValueType = ERigControlValueType::Minimum;
-				break;
-			}
-			case ERigTransformElementDetailsTransform::Maximum:
-			{
-				CurrentValueType = ERigControlValueType::Maximum;
-				break;
-			}
-		}
-
-		TransformWidgetArgs.Visibility_Lambda([TransformChoiceWidget, Index]() -> EVisibility
-		{
-			return TransformChoiceWidget->HasValue((ERigTransformElementDetailsTransform::Type)Index) ? EVisibility::Visible : EVisibility::Collapsed;
-		});
-
-		TransformWidgetArgs.IsEnabled(bTransformsEnabled[Index]);
-
-		CreateEulerTransformValueWidgetRow(
-			HierarchyBeingDebugged,
-			Keys,
-			TransformWidgetArgs,
-			TransformCategory,
-			ButtonLabels[Index],
-			ButtonTooltips[Index],
-			CurrentTransformType,
-			CurrentValueType);
-	}
-}
-
-bool FRigTransformElementDetails::IsCurrentLocalEnabled() const
-{
-	for(TWeakObjectPtr<UDetailsViewWrapperObject> ObjectBeingCustomized : ObjectsBeingCustomized)
-	{
-		if(ObjectBeingCustomized.IsValid())
-		{
-			if(ObjectBeingCustomized->GetContent<FRigBaseElement>().GetType() == ERigElementType::Control)
-			{
-				return false;
-			}
-		}
-=======
-			return ControlElement->Settings.AnimationType != InType;
-		}
-		return false;
-	});
-}
-
-bool FRigBaseElementDetails::IsAnyControlOfValueType(ERigControlType InType) const
-{
-	return ContainsElementByPredicate([InType](const FPerElementInfo& Info)
-	{
-		if(const FRigControlElement* ControlElement = Info.GetElement<FRigControlElement>())
-		{
-			return ControlElement->Settings.ControlType == InType;
-		}
-		return false;
-	});
-}
-
-bool FRigBaseElementDetails::IsAnyControlNotOfValueType(ERigControlType InType) const
-{
-	return ContainsElementByPredicate([InType](const FPerElementInfo& Info)
-	{
-		if(const FRigControlElement* ControlElement = Info.GetElement<FRigControlElement>())
-		{
-			return ControlElement->Settings.ControlType != InType;
-		}
-		return false;
-	});
-}
-
-bool FRigBaseElementDetails::IsAnyElementProcedural() const
-{
-	return ContainsElementByPredicate([](const FPerElementInfo& Info)
-	{
-		return Info.IsProcedural();
-	});
-}
-
-const FRigBaseElementDetails::FPerElementInfo* FRigBaseElementDetails::FindElementByPredicate(const TFunction<bool(const FPerElementInfo&)>& InPredicate) const
-{
-	return PerElementInfos.FindByPredicate(InPredicate);
-}
-
-bool FRigBaseElementDetails::ContainsElementByPredicate(const TFunction<bool(const FPerElementInfo&)>& InPredicate) const
-{
-	return PerElementInfos.ContainsByPredicate(InPredicate);
-}
-
-void FRigBaseElementDetails::RegisterSectionMappings(FPropertyEditorModule& PropertyEditorModule)
-{
-	FRigBoneElementDetails().RegisterSectionMappings(PropertyEditorModule, UDetailsViewWrapperObject::GetClassForStruct(FRigBoneElement::StaticStruct()));
-	FRigNullElementDetails().RegisterSectionMappings(PropertyEditorModule, UDetailsViewWrapperObject::GetClassForStruct(FRigNullElement::StaticStruct()));
-	FRigControlElementDetails().RegisterSectionMappings(PropertyEditorModule, UDetailsViewWrapperObject::GetClassForStruct(FRigControlElement::StaticStruct()));
-}
-
-void FRigBaseElementDetails::RegisterSectionMappings(FPropertyEditorModule& PropertyEditorModule, UClass* InClass)
-{
-	TSharedRef<FPropertySection> MetadataSection = PropertyEditorModule.FindOrCreateSection(InClass->GetFName(), "Metadata", LOCTEXT("Metadata", "Metadata"));
-	MetadataSection->AddCategory("Metadata");
-}
-
-FReply FRigBaseElementDetails::OnSelectParentElementInHierarchyClicked()
-{
-	if (PerElementInfos.Num() == 1)
-	{
-		FRigElementKey Key = GetElementKey();
-		if (Key.IsValid())
-		{
-			const FRigElementKey ParentKey = PerElementInfos[0].GetHierarchy()->GetFirstParent(GetElementKey());
-			if(ParentKey.IsValid())
-			{
-				return OnSelectElementClicked(ParentKey);
-			}
-		}	
-	}
-	return FReply::Handled();
-}
-
-FReply FRigBaseElementDetails::OnSelectElementClicked(const FRigElementKey& InKey)
-{
-	if (PerElementInfos.Num() == 1)
-	{
-		if (InKey.IsValid())
-		{
-			 PerElementInfos[0].GetHierarchy()->GetController(true)->SetSelection({InKey});
-		}	
-	}
-	return FReply::Handled();
-}
-
-void FRigBaseElementDetails::CustomizeMetadata(IDetailLayoutBuilder& DetailBuilder)
-{
-	if(PerElementInfos.Num() != 1)
-	{
-		return;
-	}
-	const FRigBaseElement* Element = PerElementInfos[0].Element.Get();
-	if(Element->NumMetadata() == 0)
-	{
-		return;
-	}
-
-	IDetailCategoryBuilder& MetadataCategory = DetailBuilder.EditCategory(TEXT("Metadata"), LOCTEXT("Metadata", "Metadata"));
-	for(int32 Index=0;Index<Element->NumMetadata();Index++)
-	{
-		FRigBaseMetadata* Metadata = Element->GetMetadata(Index);
-		TSharedPtr<FStructOnScope> StructOnScope = MakeShareable(new FStructOnScope(Metadata->GetMetadataStruct(), (uint8*)Metadata));
-
-		FAddPropertyParams Params;
-		Params.CreateCategoryNodes(false);
-		Params.ForceShowProperty();
-		
-		IDetailPropertyRow* Row = MetadataCategory.AddExternalStructureProperty(StructOnScope, TEXT("Value"), EPropertyLocation::Default, Params);
-		if(Row)
-		{
-			(*Row)
-			.DisplayName(FText::FromName(Metadata->GetName()))
-			.IsEnabled(false);
-		}
-	}
-}
-
-TSharedPtr<TArray<ERigTransformElementDetailsTransform::Type>> FRigTransformElementDetails::PickedTransforms;
-
-void FRigTransformElementDetails::CustomizeDetails(IDetailLayoutBuilder& DetailBuilder)
-{
-	FRigBaseElementDetails::CustomizeDetails(DetailBuilder);
-}
-
-void FRigTransformElementDetails::RegisterSectionMappings(FPropertyEditorModule& PropertyEditorModule, UClass* InClass)
-{
-	FRigBaseElementDetails::RegisterSectionMappings(PropertyEditorModule, InClass);
-	
-	TSharedRef<FPropertySection> TransformSection = PropertyEditorModule.FindOrCreateSection(InClass->GetFName(), "Transform", LOCTEXT("Transform", "Transform"));
-	TransformSection->AddCategory("General");
-	TransformSection->AddCategory("Value");
-	TransformSection->AddCategory("Transform");
-}
-
-void FRigTransformElementDetails::CustomizeTransform(IDetailLayoutBuilder& DetailBuilder)
-{
-	if(PerElementInfos.IsEmpty())
-	{
-		return;
-	}
-	
-	TArray<FRigElementKey> Keys = GetElementKeys();
-	Keys = PerElementInfos[0].GetHierarchy()->SortKeys(Keys);
-
-	const bool bIsProcedural = IsAnyElementProcedural();
-	const bool bAllControls = !IsAnyElementNotOfType(ERigElementType::Control) && !IsAnyControlOfValueType(ERigControlType::Bool);;
-	const bool bAllAnimationChannels = !IsAnyControlNotOfAnimationType(ERigControlAnimationType::AnimationChannel);
-	if(bAllControls && bAllAnimationChannels)
-	{
-		return;
-	}
-
-	bool bShowLimits = false;
-	TArray<ERigTransformElementDetailsTransform::Type> TransformTypes;
-	TArray<FText> ButtonLabels;
-	TArray<FText> ButtonTooltips;
-
-	if(bAllControls)
-	{
-		TransformTypes = {
-			ERigTransformElementDetailsTransform::Initial,
-			ERigTransformElementDetailsTransform::Current,
-			ERigTransformElementDetailsTransform::Offset
-		};
-		ButtonLabels = {
-			LOCTEXT("Initial", "Initial"),
-			LOCTEXT("Current", "Current"),
-			LOCTEXT("Offset", "Offset")
-		};
-		ButtonTooltips = {
-			LOCTEXT("InitialTooltip", "Initial transform in the reference pose"),
-			LOCTEXT("CurrentTooltip", "Current animation transform"),
-			LOCTEXT("OffsetTooltip", "Offset transform under the control")
-		};
-
-		bShowLimits = !IsAnyControlNotOfValueType(ERigControlType::EulerTransform);
-
-		if(bShowLimits)
-		{
-			TransformTypes.Append({
-				ERigTransformElementDetailsTransform::Minimum,
-				ERigTransformElementDetailsTransform::Maximum
-			});
-			ButtonLabels.Append({
-				LOCTEXT("Min", "Min"),
-				LOCTEXT("Max", "Max")
-			});
-			ButtonTooltips.Append({
-				LOCTEXT("ValueMinimumTooltip", "The minimum limit(s) for the control"),
-				LOCTEXT("ValueMaximumTooltip", "The maximum limit(s) for the control")
-			});
-		}
-	}
-	else
-	{
-		TransformTypes = {
-			ERigTransformElementDetailsTransform::Initial,
-			ERigTransformElementDetailsTransform::Current
-		};
-		ButtonLabels = {
-			LOCTEXT("Initial", "Initial"),
-			LOCTEXT("Current", "Current")
-		};
-		ButtonTooltips = {
-			LOCTEXT("InitialTooltip", "Initial transform in the reference pose"),
-			LOCTEXT("CurrentTooltip", "Current animation transform")
-		};
-	}
-
-	TArray<bool> bTransformsEnabled;
-
-	// determine if the transforms are enabled
-	for(int32 Index = 0; Index < TransformTypes.Num(); Index++)
-	{
-		const ERigTransformElementDetailsTransform::Type CurrentTransformType = TransformTypes[Index];
-
-		bool bIsTransformEnabled = true;
-
-		if(bIsProcedural)
-		{
-			// procedural items only allow editing of the current transform
-			bIsTransformEnabled = CurrentTransformType == ERigTransformElementDetailsTransform::Current; 
-		}
-
-		if(bIsTransformEnabled)
-		{
-			if (IsAnyElementOfType(ERigElementType::Control))
-			{
-				bIsTransformEnabled = IsAnyControlOfValueType(ERigControlType::EulerTransform) ||
-					IsAnyControlOfValueType(ERigControlType::Transform) ||
-					CurrentTransformType == ERigTransformElementDetailsTransform::Offset;
-
-				if(!bIsTransformEnabled)
-				{
-					ButtonTooltips[Index] = FText::FromString(
-						FString::Printf(TEXT("%s\n%s"),
-							*ButtonTooltips[Index].ToString(), 
-							TEXT("Only transform controls can be edited here. Refer to the 'Value' section instead.")));
-				}
-			}
-			else if (IsAnyElementOfType(ERigElementType::Bone) && CurrentTransformType == ERigTransformElementDetailsTransform::Initial)
-			{
-				for(const FPerElementInfo& Info : PerElementInfos)
-				{
-					if(const FRigBoneElement* BoneElement = Info.GetElement<FRigBoneElement>())
-					{
-						bIsTransformEnabled = BoneElement->BoneType == ERigBoneType::User;
-
-						if(!bIsTransformEnabled)
-						{
-							ButtonTooltips[Index] = FText::FromString(
-								FString::Printf(TEXT("%s\n%s"),
-									*ButtonTooltips[Index].ToString(), 
-									TEXT("Imported Bones' initial transform cannot be edited.")));
-						}
-					}
-				}			
-			}
-		}
-		bTransformsEnabled.Add(bIsTransformEnabled);
-	}
-
-	if(!PickedTransforms.IsValid())
-	{
-		PickedTransforms = MakeShareable(new TArray<ERigTransformElementDetailsTransform::Type>({ERigTransformElementDetailsTransform::Current}));
-	}
-
-	TSharedPtr<SSegmentedControl<ERigTransformElementDetailsTransform::Type>> TransformChoiceWidget =
-		SSegmentedControl<ERigTransformElementDetailsTransform::Type>::Create(
-			TransformTypes,
-			ButtonLabels,
-			ButtonTooltips,
-			*PickedTransforms.Get(),
-			true,
-			SSegmentedControl<ERigTransformElementDetailsTransform::Type>::FOnValuesChanged::CreateLambda(
-				[](TArray<ERigTransformElementDetailsTransform::Type> NewSelection)
-				{
-					(*FRigTransformElementDetails::PickedTransforms.Get()) = NewSelection;
-				}
-			)
-		);
-
-	IDetailCategoryBuilder& TransformCategory = DetailBuilder.EditCategory(TEXT("Transform"), LOCTEXT("Transform", "Transform"));
-	AddChoiceWidgetRow(TransformCategory, FText::FromString(TEXT("TransformType")), TransformChoiceWidget.ToSharedRef());
-
 	SAdvancedTransformInputBox<FEulerTransform>::FArguments TransformWidgetArgs = SAdvancedTransformInputBox<FEulerTransform>::FArguments()
 	.DisplayToggle(false)
 	.DisplayRelativeWorld(true)
@@ -1512,19 +1149,14 @@
 			ButtonTooltips[Index],
 			CurrentTransformType,
 			CurrentValueType);
->>>>>>> d731a049
-	}
-	return true;
-}
-
-<<<<<<< HEAD
-=======
+	}
+}
+
 bool FRigTransformElementDetails::IsCurrentLocalEnabled() const
 {
 	return IsAnyElementOfType(ERigElementType::Control);
 }
 
->>>>>>> d731a049
 void FRigTransformElementDetails::AddChoiceWidgetRow(IDetailCategoryBuilder& InCategory, const FText& InSearchText, TSharedRef<SWidget> InWidget)
 {
 	InCategory.AddCustomRow(FText::FromString(TEXT("TransformType")))
@@ -1543,429 +1175,15 @@
 		]
 	];
 }
-<<<<<<< HEAD
-
-TSharedPtr<TArray<ERigControlValueType>> FRigControlElementDetails::PickedValueTypes;
-
-void FRigTransformElementDetails::CreateEulerTransformValueWidgetRow(
-	URigHierarchy* HierarchyBeingDebugged,
-=======
 
 FDetailWidgetRow& FRigTransformElementDetails::CreateTransformComponentValueWidgetRow(
 	ERigControlType InControlType,
->>>>>>> d731a049
 	const TArray<FRigElementKey>& Keys,
 	SAdvancedTransformInputBox<FEulerTransform>::FArguments TransformWidgetArgs,
 	IDetailCategoryBuilder& CategoryBuilder,
 	const FText& Label,
 	const FText& Tooltip,
 	ERigTransformElementDetailsTransform::Type CurrentTransformType,
-<<<<<<< HEAD
-	ERigControlValueType ValueType)
-{
-	const FRigElementTransformWidgetSettings& Settings = FRigElementTransformWidgetSettings::FindOrAdd(ValueType, CurrentTransformType, TransformWidgetArgs);
-	TSharedRef<UE::Math::TVector<float>> IsComponentRelativeStorage = Settings.IsComponentRelative;
-	
-	TransformWidgetArgs.OnGetIsComponentRelative_Lambda(
-		[IsComponentRelativeStorage](ESlateTransformComponent::Type InComponent)
-		{
-			return IsComponentRelativeStorage->operator[]((int32)InComponent) > 0.f;
-		})
-	.OnIsComponentRelativeChanged_Lambda(
-		[IsComponentRelativeStorage](ESlateTransformComponent::Type InComponent, bool bIsRelative)
-		{
-			IsComponentRelativeStorage->operator[]((int32)InComponent) = bIsRelative ? 1.f : 0.f;
-		});
-
-	const TSharedPtr<ESlateRotationRepresentation::Type> RotationRepresentationStorage = Settings.RotationRepresentation;
-	TransformWidgetArgs.RotationRepresentation(RotationRepresentationStorage);
-	
-	auto IsComponentRelative = [TransformWidgetArgs](int32 Component) -> bool
-	{
-		if(TransformWidgetArgs._OnGetIsComponentRelative.IsBound())
-		{
-			return TransformWidgetArgs._OnGetIsComponentRelative.Execute((ESlateTransformComponent::Type)Component);
-		}
-		return true;
-	};
-
-	auto ConformComponentRelative = [TransformWidgetArgs, IsComponentRelative](int32 Component)
-	{
-		if(TransformWidgetArgs._OnIsComponentRelativeChanged.IsBound())
-		{
-			bool bRelative = IsComponentRelative(Component);
-			TransformWidgetArgs._OnIsComponentRelativeChanged.Execute(ESlateTransformComponent::Location, bRelative);
-			TransformWidgetArgs._OnIsComponentRelativeChanged.Execute(ESlateTransformComponent::Rotation, bRelative);
-			TransformWidgetArgs._OnIsComponentRelativeChanged.Execute(ESlateTransformComponent::Scale, bRelative);
-		}
-	};
-
-	TransformWidgetArgs.IsScaleLocked(Settings.IsScaleLocked);
-
-	switch(CurrentTransformType)
-	{
-		case ERigTransformElementDetailsTransform::Minimum:
-		case ERigTransformElementDetailsTransform::Maximum:
-		{
-			TransformWidgetArgs.AllowEditRotationRepresentation(false);
-			TransformWidgetArgs.DisplayRelativeWorld(false);
-			TransformWidgetArgs.DisplayToggle(true);
-			TransformWidgetArgs.OnGetToggleChecked_Lambda([Keys, HierarchyBeingDebugged, ValueType]
-				(
-					ESlateTransformComponent::Type Component,
-					ESlateRotationRepresentation::Type RotationRepresentation,
-					ESlateTransformSubComponent::Type SubComponent
-				) -> ECheckBoxState
-				{
-					TOptional<bool> FirstValue;
-
-					for(const FRigElementKey& Key : Keys)
-					{
-						if(const FRigControlElement* ControlElement = HierarchyBeingDebugged->Find<FRigControlElement>(Key))
-						{
-							TOptional<bool> Value;
-
-							switch(ControlElement->Settings.ControlType)
-							{
-								case ERigControlType::Position:
-								case ERigControlType::Rotator:
-								case ERigControlType::Scale:
-								{
-									if(ControlElement->Settings.LimitEnabled.Num() == 3)
-									{
-										const int32 Index = ControlElement->Settings.ControlType == ERigControlType::Rotator ?
-											int32(SubComponent) - int32(ESlateTransformSubComponent::Pitch) :
-											int32(SubComponent) - int32(ESlateTransformSubComponent::X);
-
-										Value = ControlElement->Settings.LimitEnabled[Index].GetForValueType(ValueType);
-									}
-									break;
-								}
-								case ERigControlType::EulerTransform:
-								{
-									if(ControlElement->Settings.LimitEnabled.Num() == 9)
-									{
-										switch(Component)
-										{
-											case ESlateTransformComponent::Location:
-											{
-												switch(SubComponent)
-												{
-													case ESlateTransformSubComponent::X:
-													{
-														Value = ControlElement->Settings.LimitEnabled[0].GetForValueType(ValueType);
-														break;
-													}
-													case ESlateTransformSubComponent::Y:
-													{
-														Value = ControlElement->Settings.LimitEnabled[1].GetForValueType(ValueType);
-														break;
-													}
-													case ESlateTransformSubComponent::Z:
-													{
-														Value = ControlElement->Settings.LimitEnabled[2].GetForValueType(ValueType);
-														break;
-													}
-													default:
-													{
-														break;
-													}
-												}
-												break;
-											}
-											case ESlateTransformComponent::Rotation:
-											{
-												switch(SubComponent)
-												{
-													case ESlateTransformSubComponent::Pitch:
-													{
-														Value = ControlElement->Settings.LimitEnabled[3].GetForValueType(ValueType);
-														break;
-													}
-													case ESlateTransformSubComponent::Yaw:
-													{
-														Value = ControlElement->Settings.LimitEnabled[4].GetForValueType(ValueType);
-														break;
-													}
-													case ESlateTransformSubComponent::Roll:
-													{
-														Value = ControlElement->Settings.LimitEnabled[5].GetForValueType(ValueType);
-														break;
-													}
-													default:
-													{
-														break;
-													}
-												}
-												break;
-											}
-											case ESlateTransformComponent::Scale:
-											{
-												switch(SubComponent)
-												{
-													case ESlateTransformSubComponent::X:
-													{
-														Value = ControlElement->Settings.LimitEnabled[6].GetForValueType(ValueType);
-														break;
-													}
-													case ESlateTransformSubComponent::Y:
-													{
-														Value = ControlElement->Settings.LimitEnabled[7].GetForValueType(ValueType);
-														break;
-													}
-													case ESlateTransformSubComponent::Z:
-													{
-														Value = ControlElement->Settings.LimitEnabled[8].GetForValueType(ValueType);
-														break;
-													}
-													default:
-													{
-														break;
-													}
-												}
-												break;
-											}
-										}
-									}
-									break;
-								}
-							}
-
-							if(Value.IsSet())
-							{
-								if(FirstValue.IsSet())
-								{
-									if(FirstValue.GetValue() != Value.GetValue())
-									{
-										return ECheckBoxState::Undetermined;
-									}
-								}
-								else
-								{
-									FirstValue = Value;
-								}
-							}
-						}
-					}
-
-					if(!ensure(FirstValue.IsSet()))
-					{
-						return ECheckBoxState::Undetermined;
-					}
-					return FirstValue.GetValue() ? ECheckBoxState::Checked : ECheckBoxState::Unchecked;
-				});
-				
-			TransformWidgetArgs.OnToggleChanged_Lambda([ValueType, Keys, this]
-			(
-				ESlateTransformComponent::Type Component,
-				ESlateRotationRepresentation::Type RotationRepresentation,
-				ESlateTransformSubComponent::Type SubComponent,
-				ECheckBoxState CheckState
-			)
-			{
-				if(CheckState == ECheckBoxState::Undetermined)
-				{
-					return;
-				}
-
-				const bool Value = CheckState == ECheckBoxState::Checked;
-
-				FScopedTransaction Transaction(LOCTEXT("ChangeLimitToggle", "Change Limit Toggle"));
-				HierarchyBeingCustomized->Modify();
-
-				for(const FRigElementKey& Key : Keys)
-				{
-					if(FRigControlElement* ControlElement = HierarchyBeingCustomized->Find<FRigControlElement>(Key))
-					{
-						switch(ControlElement->Settings.ControlType)
-						{
-							case ERigControlType::Position:
-							case ERigControlType::Rotator:
-							case ERigControlType::Scale:
-							{
-								if(ControlElement->Settings.LimitEnabled.Num() == 3)
-								{
-									const int32 Index = ControlElement->Settings.ControlType == ERigControlType::Rotator ?
-										int32(SubComponent) - int32(ESlateTransformSubComponent::Pitch) :
-										int32(SubComponent) - int32(ESlateTransformSubComponent::X);
-
-									ControlElement->Settings.LimitEnabled[Index].SetForValueType(ValueType, Value);
-								}
-								break;
-							}
-							case ERigControlType::EulerTransform:
-							{
-								if(ControlElement->Settings.LimitEnabled.Num() == 9)
-								{
-									switch(Component)
-									{
-										case ESlateTransformComponent::Location:
-										{
-											switch(SubComponent)
-											{
-												case ESlateTransformSubComponent::X:
-												{
-													ControlElement->Settings.LimitEnabled[0].SetForValueType(ValueType, Value);
-													break;
-												}
-												case ESlateTransformSubComponent::Y:
-												{
-													ControlElement->Settings.LimitEnabled[1].SetForValueType(ValueType, Value);
-													break;
-												}
-												case ESlateTransformSubComponent::Z:
-												{
-													ControlElement->Settings.LimitEnabled[2].SetForValueType(ValueType, Value);
-													break;
-												}
-												default:
-												{
-													break;
-												}
-											}
-											break;
-										}
-										case ESlateTransformComponent::Rotation:
-										{
-											switch(SubComponent)
-											{
-												case ESlateTransformSubComponent::Pitch:
-												{
-													ControlElement->Settings.LimitEnabled[3].SetForValueType(ValueType, Value);
-													break;
-												}
-												case ESlateTransformSubComponent::Yaw:
-												{
-													ControlElement->Settings.LimitEnabled[4].SetForValueType(ValueType, Value);
-													break;
-												}
-												case ESlateTransformSubComponent::Roll:
-												{
-													ControlElement->Settings.LimitEnabled[5].SetForValueType(ValueType, Value);
-													break;
-												}
-												default:
-												{
-													break;
-												}
-											}
-											break;
-										}
-										case ESlateTransformComponent::Scale:
-										{
-											switch(SubComponent)
-											{
-												case ESlateTransformSubComponent::X:
-												{
-													ControlElement->Settings.LimitEnabled[6].SetForValueType(ValueType, Value);
-													break;
-												}
-												case ESlateTransformSubComponent::Y:
-												{
-													ControlElement->Settings.LimitEnabled[7].SetForValueType(ValueType, Value);
-													break;
-												}
-												case ESlateTransformSubComponent::Z:
-												{
-													ControlElement->Settings.LimitEnabled[8].SetForValueType(ValueType, Value);
-													break;
-												}
-												default:
-												{
-													break;
-												}
-											}
-											break;
-										}
-									}
-								}
-								break;
-							}
-						}
-						
-						HierarchyBeingCustomized->SetControlSettings(ControlElement, ControlElement->Settings, true, true, true);
-					}
-				}
-			});
-			break;
-		}
-		default:
-		{
-			TransformWidgetArgs.AllowEditRotationRepresentation(true);
-			TransformWidgetArgs.DisplayRelativeWorld(true);
-			TransformWidgetArgs.DisplayToggle(false);
-			TransformWidgetArgs._OnGetToggleChecked.Unbind();
-			TransformWidgetArgs._OnToggleChanged.Unbind();
-			break;
-		}
-	}
-
-	auto GetRelativeAbsoluteTransforms = [CurrentTransformType, Keys, HierarchyBeingDebugged](
-		const FRigElementKey& Key,
-		ERigTransformElementDetailsTransform::Type InTransformType = ERigTransformElementDetailsTransform::Max
-		) -> TPair<FEulerTransform, FEulerTransform>
-	{
-		if(InTransformType == ERigTransformElementDetailsTransform::Max)
-		{
-			InTransformType = CurrentTransformType;
-		}
-
-		FEulerTransform RelativeTransform = FEulerTransform::Identity;
-		FEulerTransform AbsoluteTransform = FEulerTransform::Identity;
-
-		const bool bInitial = InTransformType == ERigTransformElementDetailsTransform::Initial; 
-		if(bInitial || InTransformType == ERigTransformElementDetailsTransform::Current)
-		{
-			RelativeTransform = HierarchyBeingDebugged->GetLocalTransform(Key, bInitial);
-			AbsoluteTransform = HierarchyBeingDebugged->GetGlobalTransform(Key, bInitial);
-		}
-		else
-		{
-			if(FRigControlElement* ControlElement = HierarchyBeingDebugged->Find<FRigControlElement>(Key))
-			{
-				const ERigControlType ControlType = ControlElement->Settings.ControlType;
-
-				if(InTransformType == ERigTransformElementDetailsTransform::Offset)
-				{
-					RelativeTransform = HierarchyBeingDebugged->GetControlOffsetTransform(ControlElement, ERigTransformType::InitialLocal);
-					AbsoluteTransform = HierarchyBeingDebugged->GetControlOffsetTransform(ControlElement, ERigTransformType::InitialGlobal);
-				}
-				else if(InTransformType == ERigTransformElementDetailsTransform::Minimum)
-				{
-					switch(ControlType)
-					{
-						case ERigControlType::Position:
-						{
-							const FVector Data = 
-								(FVector)HierarchyBeingDebugged->GetControlValue(ControlElement, ERigControlValueType::Minimum)
-								.Get<FVector3f>();
-							AbsoluteTransform = RelativeTransform = FEulerTransform(Data, FRotator::ZeroRotator, FVector::OneVector);
-							break;
-						}
-						case ERigControlType::Rotator:
-						{
-							const FVector Data = 
-								(FVector)HierarchyBeingDebugged->GetControlValue(ControlElement, ERigControlValueType::Minimum)
-								.Get<FVector3f>();
-							FRotator Rotator = FRotator::MakeFromEuler(Data);
-							AbsoluteTransform = RelativeTransform = FEulerTransform(FVector::ZeroVector, Rotator, FVector::OneVector);
-							break;
-						}
-						case ERigControlType::Scale:
-						{
-							const FVector Data = 
-								(FVector)HierarchyBeingDebugged->GetControlValue(ControlElement, ERigControlValueType::Minimum)
-								.Get<FVector3f>();
-							AbsoluteTransform = RelativeTransform = FEulerTransform(FVector::ZeroVector, FRotator::ZeroRotator, Data);
-							break;
-						}
-						case ERigControlType::EulerTransform:
-						{
-							const FRigControlValue::FEulerTransform_Float EulerTransform = 
-								HierarchyBeingDebugged->GetControlValue(ControlElement, ERigControlValueType::Minimum)
-								.Get<FRigControlValue::FEulerTransform_Float>();
-							AbsoluteTransform = RelativeTransform = EulerTransform.ToTransform();
-=======
 	ERigControlValueType ValueType,
 	TSharedPtr<SWidget> NameContent)
 {
@@ -2438,46 +1656,18 @@
 								.Get<FVector3f>();
 							FRotator Rotator = FRotator::MakeFromEuler(Data);
 							AbsoluteTransform = RelativeTransform = FEulerTransform(FVector::ZeroVector, Rotator, FVector::OneVector);
->>>>>>> d731a049
-							break;
-						}
-					}
-				}
-				else if(InTransformType == ERigTransformElementDetailsTransform::Maximum)
-				{
-					switch(ControlType)
-					{
-						case ERigControlType::Position:
-						{
-							const FVector Data = 
-<<<<<<< HEAD
-								(FVector)HierarchyBeingDebugged->GetControlValue(ControlElement, ERigControlValueType::Maximum)
-								.Get<FVector3f>();
-							AbsoluteTransform = RelativeTransform = FEulerTransform(Data, FRotator::ZeroRotator, FVector::OneVector);
-=======
-								(FVector)Hierarchy->GetControlValue(ControlElement, ERigControlValueType::Minimum)
-								.Get<FVector3f>();
-							AbsoluteTransform = RelativeTransform = FEulerTransform(FVector::ZeroVector, FRotator::ZeroRotator, Data);
->>>>>>> d731a049
-							break;
-						}
-						case ERigControlType::EulerTransform:
-						{
-<<<<<<< HEAD
-							const FVector Data = 
-								(FVector)HierarchyBeingDebugged->GetControlValue(ControlElement, ERigControlValueType::Maximum)
-								.Get<FVector3f>();
-							FRotator Rotator = FRotator::MakeFromEuler(Data);
-							AbsoluteTransform = RelativeTransform = FEulerTransform(FVector::ZeroVector, Rotator, FVector::OneVector);
 							break;
 						}
 						case ERigControlType::Scale:
 						{
 							const FVector Data = 
-								(FVector)HierarchyBeingDebugged->GetControlValue(ControlElement, ERigControlValueType::Maximum)
+								(FVector)Hierarchy->GetControlValue(ControlElement, ERigControlValueType::Minimum)
 								.Get<FVector3f>();
 							AbsoluteTransform = RelativeTransform = FEulerTransform(FVector::ZeroVector, FRotator::ZeroRotator, Data);
-=======
+							break;
+						}
+						case ERigControlType::EulerTransform:
+						{
 							const FRigControlValue::FEulerTransform_Float EulerTransform = 
 								Hierarchy->GetControlValue(ControlElement, ERigControlValueType::Minimum)
 								.Get<FRigControlValue::FEulerTransform_Float>();
@@ -2505,15 +1695,10 @@
 								.Get<FVector3f>();
 							FRotator Rotator = FRotator::MakeFromEuler(Data);
 							AbsoluteTransform = RelativeTransform = FEulerTransform(FVector::ZeroVector, Rotator, FVector::OneVector);
->>>>>>> d731a049
 							break;
 						}
 						case ERigControlType::Scale:
 						{
-<<<<<<< HEAD
-							const FRigControlValue::FEulerTransform_Float EulerTransform = 
-								HierarchyBeingDebugged->GetControlValue(ControlElement, ERigControlValueType::Maximum)
-=======
 							const FVector Data = 
 								(FVector)Hierarchy->GetControlValue(ControlElement, ERigControlValueType::Maximum)
 								.Get<FVector3f>();
@@ -2524,7 +1709,6 @@
 						{
 							const FRigControlValue::FEulerTransform_Float EulerTransform = 
 								Hierarchy->GetControlValue(ControlElement, ERigControlValueType::Maximum)
->>>>>>> d731a049
 								.Get<FRigControlValue::FEulerTransform_Float>();
 							AbsoluteTransform = RelativeTransform = EulerTransform.ToTransform();
 							break;
@@ -2533,17 +1717,10 @@
 				}
 			}
 		}
-<<<<<<< HEAD
-
-		return TPair<FTransform, FTransform>(RelativeTransform, AbsoluteTransform);
-	};
-
-=======
 
 		return TPair<FEulerTransform, FEulerTransform>(RelativeTransform, AbsoluteTransform);
 	};
 
->>>>>>> d731a049
 	
 	auto GetCombinedTransform = [IsComponentRelative, GetRelativeAbsoluteTransforms](
 		const FRigElementKey& Key,
@@ -2556,11 +1733,7 @@
 
 		FEulerTransform Xfo;
 		Xfo.SetLocation((IsComponentRelative(0)) ? RelativeTransform.GetLocation() : AbsoluteTransform.GetLocation());
-<<<<<<< HEAD
-		Xfo.SetRotation((IsComponentRelative(1)) ? RelativeTransform.GetRotation() : AbsoluteTransform.GetRotation());
-=======
 		Xfo.SetRotator((IsComponentRelative(1)) ? RelativeTransform.Rotator() : AbsoluteTransform.Rotator());
->>>>>>> d731a049
 		Xfo.SetScale3D((IsComponentRelative(2)) ? RelativeTransform.GetScale3D() : AbsoluteTransform.GetScale3D());
 
 		return Xfo;
@@ -2578,11 +1751,7 @@
 		return bIsRelative ? RelativeTransform : AbsoluteTransform;
 	};
 
-<<<<<<< HEAD
-	auto SetSingleTransform = [CurrentTransformType, GetRelativeAbsoluteTransforms, this, HierarchyBeingDebugged](
-=======
 	auto SetSingleTransform = [CurrentTransformType, GetRelativeAbsoluteTransforms, this, Hierarchy](
->>>>>>> d731a049
 		const FRigElementKey& Key,
 		FEulerTransform InTransform,
 		bool bIsRelative,
@@ -2591,48 +1760,6 @@
 		const bool bCurrent = CurrentTransformType == ERigTransformElementDetailsTransform::Current; 
 		const bool bInitial = CurrentTransformType == ERigTransformElementDetailsTransform::Initial; 
 
-<<<<<<< HEAD
-		bool bSetupModeEnabled = false;
-		if (UControlRig* DebuggedRig = Cast<UControlRig>(BlueprintBeingCustomized->GetObjectBeingDebugged()))
-		{
-			bSetupModeEnabled = DebuggedRig->IsSetupModeEnabled();
-		}
-
-		TArray<URigHierarchy*> HierarchiesToUpdate;
-		HierarchiesToUpdate.Add(HierarchyBeingDebugged);
-		if(!bCurrent || bSetupModeEnabled)
-		{
-			HierarchiesToUpdate.Add(HierarchyBeingCustomized);
-		}
-
-		for(URigHierarchy* HierarchyToUpdate : HierarchiesToUpdate)
-		{
-			if(bInitial || CurrentTransformType == ERigTransformElementDetailsTransform::Current)
-			{
-				if(bIsRelative)
-				{
-					HierarchyToUpdate->SetLocalTransform(Key, InTransform, bInitial, true, bSetupUndoRedo);
-				}
-				else
-				{
-					HierarchyToUpdate->SetGlobalTransform(Key, InTransform, bInitial, true, bSetupUndoRedo);
-				}
-			}
-			else
-			{
-				if(FRigControlElement* ControlElement = HierarchyToUpdate->Find<FRigControlElement>(Key))
-				{
-					const ERigControlType ControlType = ControlElement->Settings.ControlType;
-
-					if(CurrentTransformType == ERigTransformElementDetailsTransform::Offset)
-					{
-						if(!bIsRelative)
-						{
-							const FTransform ParentTransform = HierarchyToUpdate->GetParentTransform(Key, bInitial);
-							InTransform = FTransform(InTransform).GetRelativeTransform(ParentTransform);
-						}
-						HierarchyToUpdate->SetControlOffsetTransform(Key, InTransform, true, true, bSetupUndoRedo);
-=======
 		bool bConstructionModeEnabled = false;
 		if (UControlRig* DebuggedRig = Cast<UControlRig>(PerElementInfos[0].GetBlueprint()->GetObjectBeingDebugged()))
 		{
@@ -2692,7 +1819,6 @@
 							InTransform.FromFTransform(InTransform.ToFTransform().GetRelativeTransform(ParentTransform));
 						}
 						HierarchyToUpdate->SetControlOffsetTransform(Key, InTransform.ToFTransform(), true, true, bSetupUndoRedo);
->>>>>>> d731a049
 					}
 					else if(CurrentTransformType == ERigTransformElementDetailsTransform::Minimum)
 					{
@@ -2760,107 +1886,6 @@
 			}
 		}
 	};
-<<<<<<< HEAD
-
-	TransformWidgetArgs.OnGetNumericValue_Lambda([Keys, GetCombinedTransform](
-		ESlateTransformComponent::Type Component,
-		ESlateRotationRepresentation::Type Representation,
-		ESlateTransformSubComponent::Type SubComponent) -> TOptional<FVector::FReal>
-	{
-		TOptional<FVector::FReal> FirstValue;
-
-		for(int32 Index = 0; Index < Keys.Num(); Index++)
-		{
-			const FRigElementKey& Key = Keys[Index];
-			FEulerTransform Xfo = GetCombinedTransform(Key);
-
-			TOptional<FVector::FReal> CurrentValue = SAdvancedTransformInputBox<FEulerTransform>::GetNumericValueFromTransform(Xfo, Component, Representation, SubComponent);
-			if(!CurrentValue.IsSet())
-			{
-				return CurrentValue;
-			}
-
-			if(Index == 0)
-			{
-				FirstValue = CurrentValue;
-			}
-			else
-			{
-				if(!FMath::IsNearlyEqual(FirstValue.GetValue(), CurrentValue.GetValue()))
-				{
-					return TOptional<FVector::FReal>();
-				}
-			}
-		}
-		
-		return FirstValue;
-	});
-
-	TransformWidgetArgs.OnNumericValueChanged_Lambda(
-	[
-		Keys,
-		this,
-		IsComponentRelative,
-		GetSingleTransform,
-		SetSingleTransform,
-		CurrentTransformType
-	](
-		ESlateTransformComponent::Type Component,
-		ESlateRotationRepresentation::Type Representation,
-		ESlateTransformSubComponent::Type SubComponent,
-		FVector::FReal InNumericValue)
-	{
-		const bool bIsRelative = IsComponentRelative((int32)Component);
-
-		for(const FRigElementKey& Key : Keys)
-		{
-			FEulerTransform Transform = GetSingleTransform(Key, bIsRelative);
-			FEulerTransform PreviousTransform = Transform;
-			SAdvancedTransformInputBox<FEulerTransform>::ApplyNumericValueChange(Transform, InNumericValue, Component, Representation, SubComponent);
-
-			if(!FRigControlElementDetails::Equals(Transform, PreviousTransform))
-			{
-				if(!SliderTransaction.IsValid())
-				{
-					SliderTransaction = MakeShareable(new FScopedTransaction(NSLOCTEXT("ControlRigElementDetails", "ChangeNumericValue", "Change Numeric Value")));
-					HierarchyBeingCustomized->Modify();
-				}
-							
-				SetSingleTransform(Key, Transform, bIsRelative, false);
-			}
-		}
-	});
-
-	TransformWidgetArgs.OnNumericValueCommitted_Lambda(
-	[
-		Keys,
-		this,
-		IsComponentRelative,
-		GetSingleTransform,
-		SetSingleTransform,
-		CurrentTransformType
-	](
-		ESlateTransformComponent::Type Component,
-		ESlateRotationRepresentation::Type Representation,
-		ESlateTransformSubComponent::Type SubComponent,
-		FVector::FReal InNumericValue,
-		ETextCommit::Type InCommitType)
-	{
-		const bool bIsRelative = IsComponentRelative((int32)Component);
-
-		{
-			FScopedTransaction Transaction(LOCTEXT("ChangeNumericValue", "Change Numeric Value"));
-			if(!SliderTransaction.IsValid())
-			{
-				HierarchyBeingCustomized->Modify();
-			}
-			
-			for(const FRigElementKey& Key : Keys)
-			{
-				FEulerTransform Transform = GetSingleTransform(Key, bIsRelative);
-				SAdvancedTransformInputBox<FEulerTransform>::ApplyNumericValueChange(Transform, InNumericValue, Component, Representation, SubComponent);
-				SetSingleTransform(Key, Transform, bIsRelative, true);
-=======
 
 	TransformWidgetArgs.OnGetNumericValue_Lambda([Keys, GetCombinedTransform](
 		ESlateTransformComponent::Type Component,
@@ -5121,752 +4146,10 @@
 				{
 					break;
 				}
->>>>>>> d731a049
-			}
-		}
-
-<<<<<<< HEAD
-		SliderTransaction.Reset();
-	});
-
-	TransformWidgetArgs.OnCopyToClipboard_Lambda([Keys, IsComponentRelative, ConformComponentRelative, GetSingleTransform](
-		ESlateTransformComponent::Type InComponent
-		)
-	{
-		if(Keys.Num() == 0)
-		{
-			return;
-		}
-
-		// make sure that we use the same relative setting on all components when copying
-		ConformComponentRelative(0);
-		const bool bIsRelative = IsComponentRelative(0); 
-
-		const FRigElementKey& FirstKey = Keys[0];
-		FEulerTransform Xfo = GetSingleTransform(FirstKey, bIsRelative);
-
-		FString Content;
-		switch(InComponent)
-		{
-			case ESlateTransformComponent::Location:
-			{
-				const FVector Data = Xfo.GetLocation();
-				TBaseStructure<FVector>::Get()->ExportText(Content, &Data, &Data, nullptr, PPF_None, nullptr);
-				break;
-			}
-			case ESlateTransformComponent::Rotation:
-			{
-				const FRotator Data = Xfo.Rotator();
-				TBaseStructure<FRotator>::Get()->ExportText(Content, &Data, &Data, nullptr, PPF_None, nullptr);
-				break;
-			}
-			case ESlateTransformComponent::Scale:
-			{
-				const FVector Data = Xfo.GetScale3D();
-				TBaseStructure<FVector>::Get()->ExportText(Content, &Data, &Data, nullptr, PPF_None, nullptr);
-				break;
-			}
-			case ESlateTransformComponent::Max:
-			default:
-			{
-				TBaseStructure<FEulerTransform>::Get()->ExportText(Content, &Xfo, &Xfo, nullptr, PPF_None, nullptr);
-				break;
-			}
-		}
-
-		if(!Content.IsEmpty())
-		{
-			FPlatformApplicationMisc::ClipboardCopy(*Content);
-		}
-	});
-
-	TransformWidgetArgs.OnPasteFromClipboard_Lambda([this, Keys, IsComponentRelative, ConformComponentRelative, GetSingleTransform, SetSingleTransform](
-		ESlateTransformComponent::Type InComponent
-		)
-	{
-		if(Keys.Num() == 0)
-		{
-			return;
-		}
-		
-		
-		// make sure that we use the same relative setting on all components when pasting
-		ConformComponentRelative(0);
-		const bool bIsRelative = IsComponentRelative(0); 
-
-		FString Content;
-		FPlatformApplicationMisc::ClipboardPaste(Content);
-
-		if(Content.IsEmpty())
-		{
-			return;
-		}
-
-		FScopedTransaction Transaction(LOCTEXT("PasteTransform", "Paste Transform"));
-		HierarchyBeingCustomized->Modify();
-
-		for(const FRigElementKey& Key : Keys)
-		{
-			FEulerTransform Xfo = GetSingleTransform(Key, bIsRelative);
-			{
-				class FRigPasteTransformWidgetErrorPipe : public FOutputDevice
-				{
-				public:
-
-					int32 NumErrors;
-
-					FRigPasteTransformWidgetErrorPipe()
-						: FOutputDevice()
-						, NumErrors(0)
-					{
-					}
-
-					virtual void Serialize(const TCHAR* V, ELogVerbosity::Type Verbosity, const class FName& Category) override
-					{
-						UE_LOG(LogControlRig, Error, TEXT("Error Pasting to Widget: %s"), V);
-						NumErrors++;
-					}
-				};
-
-				FRigPasteTransformWidgetErrorPipe ErrorPipe;
-				
-				switch(InComponent)
-				{
-					case ESlateTransformComponent::Location:
-					{
-						FVector Data = Xfo.GetLocation();
-						TBaseStructure<FVector>::Get()->ImportText(*Content, &Data, nullptr, PPF_None, &ErrorPipe, TBaseStructure<FVector>::Get()->GetName(), true);
-						Xfo.SetLocation(Data);
-						break;
-					}
-					case ESlateTransformComponent::Rotation:
-					{
-						FRotator Data = Xfo.Rotator();
-						TBaseStructure<FRotator>::Get()->ImportText(*Content, &Data, nullptr, PPF_None, &ErrorPipe, TBaseStructure<FRotator>::Get()->GetName(), true);
-						Xfo.SetRotator(Data);
-						break;
-					}
-					case ESlateTransformComponent::Scale:
-					{
-						FVector Data = Xfo.GetScale3D();
-						TBaseStructure<FVector>::Get()->ImportText(*Content, &Data, nullptr, PPF_None, &ErrorPipe, TBaseStructure<FVector>::Get()->GetName(), true);
-						Xfo.SetScale3D(Data);
-						break;
-					}
-					case ESlateTransformComponent::Max:
-					default:
-					{
-						TBaseStructure<FEulerTransform>::Get()->ImportText(*Content, &Xfo, nullptr, PPF_None, &ErrorPipe, TBaseStructure<FEulerTransform>::Get()->GetName(), true);
-						break;
-					}
-				}
-
-				if(ErrorPipe.NumErrors == 0)
-				{
-					SetSingleTransform(Key, Xfo, bIsRelative, true);
-				}
-			}
-		}
-	});
-
-	TransformWidgetArgs.DiffersFromDefault_Lambda([
-		CurrentTransformType,
-		Keys,
-		GetSingleTransform
-		
-	](
-		ESlateTransformComponent::Type InComponent) -> bool
-	{
-		for(const FRigElementKey& Key : Keys)
-		{
-			const FEulerTransform CurrentTransform = GetSingleTransform(Key, true);
-			FEulerTransform DefaultTransform;
-
-			switch(CurrentTransformType)
-			{
-				case ERigTransformElementDetailsTransform::Current:
-				{
-					DefaultTransform = GetSingleTransform(Key, true, ERigTransformElementDetailsTransform::Initial);
-					break;
-				}
-				default:
-				{
-					DefaultTransform = FEulerTransform::Identity; 
-					break;
-				}
-			}
-
-			switch(InComponent)
-			{
-				case ESlateTransformComponent::Location:
-				{
-					if(!DefaultTransform.GetLocation().Equals(CurrentTransform.GetLocation()))
-					{
-						return true;
-					}
-					break;
-				}
-				case ESlateTransformComponent::Rotation:
-				{
-					if(!DefaultTransform.Rotator().Equals(CurrentTransform.Rotator()))
-					{
-						return true;
-					}
-					break;
-				}
-				case ESlateTransformComponent::Scale:
-				{
-					if(!DefaultTransform.GetScale3D().Equals(CurrentTransform.GetScale3D()))
-					{
-						return true;
-					}
-					break;
-				}
-				default: // also no component whole transform
-				{
-					if(!DefaultTransform.GetLocation().Equals(CurrentTransform.GetLocation()) ||
-						!DefaultTransform.Rotator().Equals(CurrentTransform.Rotator()) ||
-						!DefaultTransform.GetScale3D().Equals(CurrentTransform.GetScale3D()))
-					{
-						return true;
-					}
-					break;
-				}
-			}
-		}
-		return false;
-	});
-
-	TransformWidgetArgs.OnResetToDefault_Lambda([this, CurrentTransformType, Keys, GetSingleTransform, SetSingleTransform](
-		ESlateTransformComponent::Type InComponent)
-	{
-		FScopedTransaction Transaction(LOCTEXT("ResetTransformToDefault", "Reset Transform to Default"));
-		HierarchyBeingCustomized->Modify();
-
-		for(const FRigElementKey& Key : Keys)
-		{
-			FEulerTransform CurrentTransform = GetSingleTransform(Key, true);
-			FEulerTransform DefaultTransform;
-
-			switch(CurrentTransformType)
-			{
-				case ERigTransformElementDetailsTransform::Current:
-				{
-					DefaultTransform = GetSingleTransform(Key, true, ERigTransformElementDetailsTransform::Initial);
-					break;
-				}
-				default:
-				{
-					DefaultTransform = FEulerTransform::Identity; 
-					break;
-				}
-			}
-
-			switch(InComponent)
-			{
-				case ESlateTransformComponent::Location:
-				{
-					CurrentTransform.SetLocation(DefaultTransform.GetLocation());
-					break;
-				}
-				case ESlateTransformComponent::Rotation:
-				{
-					CurrentTransform.SetRotator(DefaultTransform.Rotator());
-					break;
-				}
-				case ESlateTransformComponent::Scale:
-				{
-					CurrentTransform.SetScale3D(DefaultTransform.GetScale3D());
-					break;
-				}
-				default: // whole transform / max component
-				{
-					CurrentTransform = DefaultTransform;
-					break;
-				}
-			}
-
-			SetSingleTransform(Key, CurrentTransform, true, true);
-		}
-	});
-
-	SAdvancedTransformInputBox<FEulerTransform>::ConstructGroupedTransformRows(
-		CategoryBuilder, 
-		Label, 
-		Tooltip, 
-		TransformWidgetArgs);
-}
-
-void FRigBoneElementDetails::CustomizeDetails(IDetailLayoutBuilder& DetailBuilder)
-{
-	FRigTransformElementDetails::CustomizeDetails(DetailBuilder);
-	CustomizeTransform(DetailBuilder);
-}
-
-TArray<TSharedPtr<FString>> FRigControlElementDetails::ControlTypeList;
-
-void FRigControlElementDetails::CustomizeDetails(IDetailLayoutBuilder& DetailBuilder)
-{
-	FRigTransformElementDetails::CustomizeDetails(DetailBuilder);
-
-	if (HierarchyBeingCustomized == nullptr)
-	{
-		return;
-	}
-
-	ControlElements.Reset();
-	ObjectPerControl.Reset();;
-	
-	for(TWeakObjectPtr<UDetailsViewWrapperObject> ObjectBeingCustomized : ObjectsBeingCustomized)
-	{
-		if(ObjectBeingCustomized.IsValid())
-		{
-			if(ObjectBeingCustomized->IsChildOf<FRigControlElement>())
-			{
-				ControlElements.Add(ObjectBeingCustomized->GetContent<FRigControlElement>());
-				ObjectPerControl.Add(ObjectBeingCustomized.Get());
-			}
-		}
-	}
-
-	CustomizeControl(DetailBuilder);
-	CustomizeValue(DetailBuilder);
-	CustomizeTransform(DetailBuilder);
-	CustomizeShape(DetailBuilder);
-}
-
-void FRigControlElementDetails::CustomizeValue(IDetailLayoutBuilder& DetailBuilder)
-{
-	if(ControlElements.Num() == 0)
-	{
-		return;
-	}
-
-	// only show this section if all controls are the same type
-	const ERigControlType ControlType = ControlElements[0].Settings.ControlType;
-	for(const FRigControlElement& ControlElement : ControlElements)
-	{
-		if(ControlElement.Settings.ControlType != ControlType)
-		{
-			return;
-		}
-	}
-
-	// transforms don't show their value here - instead they are shown in the transform section
-	if(ControlType == ERigControlType::EulerTransform ||
-		ControlType == ERigControlType::Transform ||
-		ControlType == ERigControlType::TransformNoScale)
-	{
-		return;
-	}
-	
-	TArray<FText> Labels = {
-		LOCTEXT("Initial", "Initial"),
-		LOCTEXT("Current", "Current")
-	};
-	TArray<FText> Tooltips = {
-		LOCTEXT("ValueInitialTooltip", "The initial animation value of the control"),
-		LOCTEXT("ValueCurrentTooltip", "The current animation value of the control")
-	};
-	TArray<ERigControlValueType> ValueTypes = {
-		ERigControlValueType::Initial,
-		ERigControlValueType::Current
-	};
-
-	// bool doesn't have limits,
-	// transform types already got filtered out earlier.
-	// integers with enums don't have limits either
-	if(ControlType != ERigControlType::Bool &&
-		(ControlType != ERigControlType::Integer || ControlElements[0].Settings.ControlEnum.IsNull()))
-	{
-		Labels.Append({
-			LOCTEXT("Min", "Min"),
-			LOCTEXT("Max", "Max")
-		});
-		Tooltips.Append({
-			LOCTEXT("ValueMinimumTooltip", "The minimum limit(s) for the control"),
-			LOCTEXT("ValueMaximumTooltip", "The maximum limit(s) for the control")
-		});
-		ValueTypes.Append({
-			ERigControlValueType::Minimum,
-			ERigControlValueType::Maximum
-		});
-	}
-	
-	IDetailCategoryBuilder& ValueCategory = DetailBuilder.EditCategory(TEXT("Value"), LOCTEXT("Value", "Value"));
-
-	if(!PickedValueTypes.IsValid())
-	{
-		PickedValueTypes = MakeShareable(new TArray<ERigControlValueType>({ERigControlValueType::Current}));
-	}
-
-	TSharedPtr<SSegmentedControl<ERigControlValueType>> ValueTypeChoiceWidget =
-		SSegmentedControl<ERigControlValueType>::Create(
-			ValueTypes,
-			Labels,
-			Tooltips,
-			*PickedValueTypes.Get(),
-			true,
-			SSegmentedControl<ERigControlValueType>::FOnValuesChanged::CreateLambda(
-				[](TArray<ERigControlValueType> NewSelection)
-				{
-					(*FRigControlElementDetails::PickedValueTypes.Get()) = NewSelection;
-				}
-			)
-		);
-
-	AddChoiceWidgetRow(ValueCategory, FText::FromString(TEXT("ValueType")), ValueTypeChoiceWidget.ToSharedRef());
-
-
-	TSharedRef<UE::Math::TVector<float>> IsComponentRelative = MakeShareable(new UE::Math::TVector<float>(1.f, 1.f, 1.f));
-
-	for(int32 Index=0; Index < ValueTypes.Num(); Index++)
-	{
-		const ERigControlValueType ValueType = ValueTypes[Index];
-		
-		const TAttribute<EVisibility> VisibilityAttribute =
-			TAttribute<EVisibility>::CreateLambda([ValueType, ValueTypeChoiceWidget]()-> EVisibility
-			{
-				return ValueTypeChoiceWidget->HasValue(ValueType) ? EVisibility::Visible : EVisibility::Collapsed; 
-			});
-		
-		switch(ControlType)
-		{
-			case ERigControlType::Bool:
-			{
-				CreateBoolValueWidgetRow(ValueCategory, Labels[Index], Tooltips[Index], ValueType, VisibilityAttribute);
-				break;
-			}
-			case ERigControlType::Float:
-			{
-				CreateFloatValueWidgetRow(ValueCategory, Labels[Index], Tooltips[Index], ValueType, VisibilityAttribute);
-				break;
-			}
-			case ERigControlType::Integer:
-			{
-				bool bIsEnum = false;
-				const TArray<FRigElementKey> Keys = GetElementKeys();
-				for(const FRigElementKey& Key : Keys)
-				{
-					if(const FRigControlElement* ControlElement = HierarchyBeingCustomized->Find<FRigControlElement>(Key))
-					{
-						if(!ControlElement->Settings.ControlEnum.IsNull())
-						{
-							bIsEnum = true;
-							break;
-						}
-					}
-				}
-
-				if(bIsEnum)
-				{
-					CreateEnumValueWidgetRow(ValueCategory, Labels[Index], Tooltips[Index], ValueType, VisibilityAttribute);
-				}
-				else
-				{
-					CreateIntegerValueWidgetRow(ValueCategory, Labels[Index], Tooltips[Index], ValueType, VisibilityAttribute);
-				}
-				break;
-			}
-			case ERigControlType::Vector2D:
-			{
-				CreateVector2DValueWidgetRow(ValueCategory, Labels[Index], Tooltips[Index], ValueType, VisibilityAttribute);
-				break;
-			}
-			case ERigControlType::Position:
-			case ERigControlType::Rotator:
-			case ERigControlType::Scale:
-			{
-				ERigTransformElementDetailsTransform::Type CurrentTransformType = ERigTransformElementDetailsTransform::Current;
-				switch(ValueType)
-				{
-					case ERigControlValueType::Initial:
-					{
-						CurrentTransformType = ERigTransformElementDetailsTransform::Initial;
-						break;
-					}
-					case ERigControlValueType::Minimum:
-					{
-						CurrentTransformType = ERigTransformElementDetailsTransform::Minimum;
-						break;
-					}
-					case ERigControlValueType::Maximum:
-					{
-						CurrentTransformType = ERigTransformElementDetailsTransform::Maximum;
-						break;
-					}
-				}
-
-				SAdvancedTransformInputBox<FEulerTransform>::FArguments TransformWidgetArgs = SAdvancedTransformInputBox<FEulerTransform>::FArguments()
-				.DisplayToggle(false)
-				.DisplayRelativeWorld(true)
-				.Font(IDetailLayoutBuilder::GetDetailFont())
-				.AllowEditRotationRepresentation(false)
-				.OnGetIsComponentRelative_Lambda(
-					[IsComponentRelative](ESlateTransformComponent::Type InComponent)
-					{
-						return IsComponentRelative->operator[]((int32)InComponent) > 0.f;
-					})
-				.OnIsComponentRelativeChanged_Lambda(
-					[IsComponentRelative](ESlateTransformComponent::Type InComponent, bool bIsRelative)
-					{
-						IsComponentRelative->operator[]((int32)InComponent) = bIsRelative ? 1.f : 0.f;
-					});
-
-				TransformWidgetArgs.Visibility(VisibilityAttribute);
-
-				TransformWidgetArgs.ConstructLocation(ControlType == ERigControlType::Position);
-				TransformWidgetArgs.ConstructRotation(ControlType == ERigControlType::Rotator);
-				TransformWidgetArgs.ConstructScale(ControlType == ERigControlType::Scale);
-
-				CreateEulerTransformValueWidgetRow(
-					GetHierarchyBeingDebugged(),
-					GetElementKeys(),
-					TransformWidgetArgs,
-					ValueCategory,
-					Labels[Index],
-					Tooltips[Index],
-					CurrentTransformType,
-					ValueType);
-				break;
-			}
-			default:
-			{
-				break;
-			}
-		}
-	}
-}
-
-void FRigControlElementDetails::CustomizeControl(IDetailLayoutBuilder& DetailBuilder)
-{
-	const TSharedPtr<IPropertyHandle> SettingsHandle = DetailBuilder.GetProperty(TEXT("Settings"));
-	DetailBuilder.HideProperty(SettingsHandle);
-
-	IDetailCategoryBuilder& ControlCategory = DetailBuilder.EditCategory(TEXT("Control"), LOCTEXT("Control", "Control"));
-
-	const TSharedPtr<IPropertyHandle> DisplayNameHandle = SettingsHandle->GetChildHandle(TEXT("DisplayName"));
-	ControlCategory.AddCustomRow(LOCTEXT("DisplayName", "Display Name"))
-	.NameContent()
-	[
-		DisplayNameHandle->CreatePropertyNameWidget()
-	]
-	.ValueContent()
-	[
-		SNew(SEditableTextBox)
-		.Font(IDetailLayoutBuilder::GetDetailFont())
-		.Text(this, &FRigControlElementDetails::GetDisplayName)
-		.OnTextCommitted(this, &FRigControlElementDetails::SetDisplayName)
-		.IsEnabled(ObjectsBeingCustomized.Num() == 1)
-	];
-
-	if (ControlTypeList.Num() == 0)
-	{
-		UEnum* Enum = StaticEnum<ERigControlType>();
-		for (int64 Index = 0; Index < Enum->GetMaxEnumValue(); Index++)
-		{
-			ControlTypeList.Add(MakeShared<FString>(Enum->GetDisplayNameTextByValue(Index).ToString()));
-		}
-	}
-
-	const TSharedRef<IPropertyUtilities> PropertyUtilities = DetailBuilder.GetPropertyUtilities();
-
-	// when control type changes, we have to refresh detail panel
-	const TSharedPtr<IPropertyHandle> ControlTypeHandle = SettingsHandle->GetChildHandle(TEXT("ControlType"));
-	ControlTypeHandle->SetOnPropertyValueChanged(FSimpleDelegate::CreateLambda(
-		[this, PropertyUtilities]()
-		{
-			TArray<FRigControlElement> ControlElementsInView = GetElementsInDetailsView<FRigControlElement>();
-			TArray<FRigControlElement*> ControlElementsInHierarchy = GetElementsInHierarchy<FRigControlElement>();
-			check(ControlElementsInView.Num() == ControlElementsInHierarchy.Num());
-
-			if (this->HierarchyBeingCustomized && ControlElementsInHierarchy.Num() > 0)
-			{
-				this->HierarchyBeingCustomized->Modify();
-				
-				for(int32 ControlIndex = 0; ControlIndex< ControlElementsInView.Num(); ControlIndex++)
-				{
-					const FRigControlElement& ViewElement = ControlElementsInView[ControlIndex];
-					FRigControlElement* ControlElement = ControlElementsInHierarchy[ControlIndex];
-					
-					FRigControlValue ValueToSet;
-
-					ControlElement->Settings.ControlType = ViewElement.Settings.ControlType;
-					ControlElement->Settings.LimitEnabled.Reset();
-
-					switch (ControlElement->Settings.ControlType)
-					{
-						case ERigControlType::Bool:
-						{
-							ValueToSet = FRigControlValue::Make<bool>(false);
-							break;
-						}
-						case ERigControlType::Float:
-						{
-							ValueToSet = FRigControlValue::Make<float>(0.f);
-							ControlElement->Settings.SetupLimitArrayForType(true);
-							ControlElement->Settings.MinimumValue = FRigControlValue::Make<float>(0.f);
-							ControlElement->Settings.MaximumValue = FRigControlValue::Make<float>(100.f);
-							break;
-						}
-						case ERigControlType::Integer:
-						{
-							ValueToSet = FRigControlValue::Make<int32>(0);
-							ControlElement->Settings.SetupLimitArrayForType(true);
-							ControlElement->Settings.MinimumValue = FRigControlValue::Make<int32>(0);
-							ControlElement->Settings.MaximumValue = FRigControlValue::Make<int32>(100);
-							break;
-						}
-						case ERigControlType::Vector2D:
-						{
-							ValueToSet = FRigControlValue::Make<FVector2D>(FVector2D::ZeroVector);
-							ControlElement->Settings.SetupLimitArrayForType(true);
-							ControlElement->Settings.MinimumValue = FRigControlValue::Make<FVector2D>(FVector2D::ZeroVector);
-							ControlElement->Settings.MaximumValue = FRigControlValue::Make<FVector2D>(FVector2D(100.f, 100.f));
-							break;
-						}
-						case ERigControlType::Position:
-						{
-							ValueToSet = FRigControlValue::Make<FVector>(FVector::ZeroVector);
-							ControlElement->Settings.SetupLimitArrayForType(false);
-							ControlElement->Settings.MinimumValue = FRigControlValue::Make<FVector>(-FVector::OneVector);
-							ControlElement->Settings.MaximumValue = FRigControlValue::Make<FVector>(FVector::OneVector);
-							break;
-						}
-						case ERigControlType::Scale:
-						{
-							ValueToSet = FRigControlValue::Make<FVector>(FVector::OneVector);
-							ControlElement->Settings.SetupLimitArrayForType(false);
-							ControlElement->Settings.MinimumValue = FRigControlValue::Make<FVector>(FVector::ZeroVector);
-							ControlElement->Settings.MaximumValue = FRigControlValue::Make<FVector>(FVector::OneVector);
-							break;
-						}
-						case ERigControlType::Rotator:
-						{
-							ValueToSet = FRigControlValue::Make<FRotator>(FRotator::ZeroRotator);
-							ControlElement->Settings.SetupLimitArrayForType(false, false);
-							ControlElement->Settings.MinimumValue = FRigControlValue::Make<FRotator>(FRotator::ZeroRotator);
-							ControlElement->Settings.MaximumValue = FRigControlValue::Make<FRotator>(FRotator(180.f, 180.f, 180.f));
-							break;
-						}
-						case ERigControlType::Transform:
-						{
-							ValueToSet = FRigControlValue::Make<FTransform>(FTransform::Identity);
-							ControlElement->Settings.SetupLimitArrayForType(false, false, false);
-							ControlElement->Settings.MinimumValue = ValueToSet;
-							ControlElement->Settings.MaximumValue = ValueToSet;
-							break;
-						}
-						case ERigControlType::TransformNoScale:
-						{
-							FTransformNoScale Identity = FTransform::Identity;
-							ValueToSet = FRigControlValue::Make<FTransformNoScale>(Identity);
-							ControlElement->Settings.SetupLimitArrayForType(false, false, false);
-							ControlElement->Settings.MinimumValue = ValueToSet;
-							ControlElement->Settings.MaximumValue = ValueToSet;
-							break;
-						}
-						case ERigControlType::EulerTransform:
-						{
-							FEulerTransform Identity = FEulerTransform::Identity;
-							ValueToSet = FRigControlValue::Make<FEulerTransform>(Identity);
-							ControlElement->Settings.SetupLimitArrayForType(false, false, false);
-							ControlElement->Settings.MinimumValue = ValueToSet;
-							ControlElement->Settings.MaximumValue = ValueToSet;
-							break;
-						}
-						default:
-						{
-							ensure(false);
-							break;
-						}
-					}
-
-					this->HierarchyBeingCustomized->SetControlSettings(ControlElement, ControlElement->Settings, true, true, true);
-					this->HierarchyBeingCustomized->SetControlValue(ControlElement, ValueToSet, ERigControlValueType::Initial, true, false, true);
-					this->HierarchyBeingCustomized->SetControlValue(ControlElement, ValueToSet, ERigControlValueType::Current, true, false, true);
-
-					ObjectsBeingCustomized[ControlIndex]->SetContent<FRigControlElement>(*ControlElement);
-
-					if (this->HierarchyBeingCustomized != this->BlueprintBeingCustomized->Hierarchy)
-					{
-						if(FRigControlElement* OtherControlElement = this->BlueprintBeingCustomized->Hierarchy->Find<FRigControlElement>(ControlElement->GetKey()))
-						{
-							OtherControlElement->Settings = ControlElement->Settings;
-							this->BlueprintBeingCustomized->Hierarchy->SetControlSettings(OtherControlElement, OtherControlElement->Settings, true, true, true);
-							this->BlueprintBeingCustomized->Hierarchy->SetControlValue(OtherControlElement, ValueToSet, ERigControlValueType::Initial, true);
-							this->BlueprintBeingCustomized->Hierarchy->SetControlValue(OtherControlElement, ValueToSet, ERigControlValueType::Current, true);
-						}
-					}
-				}
-				
-				PropertyUtilities->ForceRefresh();
-			}
-		}
-	));
-
-	ControlCategory.AddProperty(ControlTypeHandle.ToSharedRef());
-
-	if(!(IsAnyControlNotOfType(ERigControlType::Integer) &&
-		IsAnyControlNotOfType(ERigControlType::Float) &&
-		IsAnyControlNotOfType(ERigControlType::Vector2D)))
-	{
-		const TSharedPtr<IPropertyHandle> PrimaryAxisHandle = SettingsHandle->GetChildHandle(TEXT("PrimaryAxis"));
-		ControlCategory.AddProperty(PrimaryAxisHandle.ToSharedRef()).DisplayName(FText::FromString(TEXT("Primary Axis")));
-	}
-
-	if(IsAnyControlOfType(ERigControlType::Integer))
-	{
-		const TSharedPtr<IPropertyHandle> ControlEnumHandle = SettingsHandle->GetChildHandle(TEXT("ControlEnum"));
-		ControlCategory.AddProperty(ControlEnumHandle.ToSharedRef()).DisplayName(FText::FromString(TEXT("Control Enum")));
-
-		ControlEnumHandle->SetOnPropertyValueChanged(FSimpleDelegate::CreateLambda(
-			[this, PropertyUtilities]()
-			{
-				PropertyUtilities->ForceRefresh();
-
-				if (this->HierarchyBeingCustomized != nullptr)
-				{
-					for(int32 ControlIndex = 0; ControlIndex < ControlElements.Num(); ControlIndex++)
-					{
-						const FRigControlElement ControlInView = ControlElements[ControlIndex];
-						FRigControlElement* ControlBeingCustomized = HierarchyBeingCustomized->Find<FRigControlElement>(ControlInView.GetKey());
-						
-						const UEnum* ControlEnum = ControlBeingCustomized->Settings.ControlEnum;
-						if (ControlEnum != nullptr)
-						{
-							int32 Maximum = (int32)ControlEnum->GetMaxEnumValue() - 1;
-							ControlBeingCustomized->Settings.MinimumValue.Set<int32>(0);
-							ControlBeingCustomized->Settings.MaximumValue.Set<int32>(Maximum);
-							ControlBeingCustomized->Settings.LimitEnabled.Reset();
-							ControlBeingCustomized->Settings.LimitEnabled.Add(true);
-							HierarchyBeingCustomized->SetControlSettings(ControlBeingCustomized, ControlBeingCustomized->Settings, true, true, true);
-
-							FRigControlValue InitialValue = HierarchyBeingCustomized->GetControlValue(ControlBeingCustomized, ERigControlValueType::Initial);
-							FRigControlValue CurrentValue = HierarchyBeingCustomized->GetControlValue(ControlBeingCustomized, ERigControlValueType::Current);
-
-							ControlBeingCustomized->Settings.ApplyLimits(InitialValue);
-							ControlBeingCustomized->Settings.ApplyLimits(CurrentValue);
-							HierarchyBeingCustomized->SetControlValue(ControlBeingCustomized, InitialValue, ERigControlValueType::Initial, false, false, true);
-							HierarchyBeingCustomized->SetControlValue(ControlBeingCustomized, CurrentValue, ERigControlValueType::Current, false, false, true);
-
-							if (UControlRig* DebuggedRig = Cast<UControlRig>(BlueprintBeingCustomized->GetObjectBeingDebugged()))
-							{
-								URigHierarchy* DebuggedHierarchy = DebuggedRig->GetHierarchy();
-								if(FRigControlElement* DebuggedControlElement = DebuggedHierarchy->Find<FRigControlElement>(ControlBeingCustomized->GetKey()))
-								{
-									DebuggedControlElement->Settings.MinimumValue.Set<int32>(0);
-                                    DebuggedControlElement->Settings.MaximumValue.Set<int32>(Maximum);
-									DebuggedHierarchy->SetControlSettings(DebuggedControlElement, DebuggedControlElement->Settings, true, true, true);
-
-                                    DebuggedHierarchy->SetControlValue(DebuggedControlElement, InitialValue, ERigControlValueType::Initial);
-                                    DebuggedHierarchy->SetControlValue(DebuggedControlElement, CurrentValue, ERigControlValueType::Current);
-								}
-							}
-						}
-
-						ObjectPerControl[ControlIndex]->SetContent<FRigControlElement>(*ControlBeingCustomized);
-=======
+			}
+		}
+	}
+
 	check(Enum != nullptr);
 
 	if(!NameContent.IsValid())
@@ -6029,7 +4312,6 @@
 						{
 							FirstValue = Value;
 						}
->>>>>>> d731a049
 					}
 				}
 			}
@@ -6047,508 +4329,6 @@
 			return ToggleChecked(0);
 		});
 
-<<<<<<< HEAD
-	ControlCategory.AddProperty(SettingsHandle->GetChildHandle(TEXT("bAnimatable")).ToSharedRef());
-
-	const TSharedPtr<IPropertyHandle> CustomizationHandle = SettingsHandle->GetChildHandle(TEXT("Customization"));
-	const TSharedPtr<IPropertyHandle> AvailableSpacesHandle = CustomizationHandle->GetChildHandle(TEXT("AvailableSpaces"));
-	ControlCategory.AddProperty(AvailableSpacesHandle.ToSharedRef());
-
-	TArray<FRigElementKey> Keys = GetElementKeys();
-	URigHierarchy* HierarchyBeingDebugged = GetHierarchyBeingDebugged();
-
-	const TSharedPtr<IPropertyHandle> DrawLimitsHandle = SettingsHandle->GetChildHandle(TEXT("bDrawLimits"));
-	
-	ControlCategory
-	.AddProperty(DrawLimitsHandle.ToSharedRef()).DisplayName(FText::FromString(TEXT("Draw Limits")))
-	.IsEnabled(TAttribute<bool>::CreateLambda([Keys, HierarchyBeingDebugged]() -> bool
-	{
-		for(const FRigElementKey& Key : Keys)
-		{
-			if(const FRigControlElement* ControlElement = HierarchyBeingDebugged->Find<FRigControlElement>(Key))
-			{
-				if(ControlElement->Settings.LimitEnabled.Contains(FRigControlLimitEnabled(true, true)))
-				{
-					return true;
-				}
-			}
-		}
-		return false;
-	}));
-}
-
-void FRigControlElementDetails::CustomizeShape(IDetailLayoutBuilder& DetailBuilder)
-{
-	// bools don't have shapes
-	if(IsAnyControlOfType(ERigControlType::Bool))
-	{
-		return;
-	}
-
-	TSharedPtr<IPropertyHandle> ShapeHandle = DetailBuilder.GetProperty(TEXT("Shape"));
-	TSharedPtr<IPropertyHandle> InitialHandle = ShapeHandle->GetChildHandle(TEXT("Initial"));
-	TSharedPtr<IPropertyHandle> LocalHandle = InitialHandle->GetChildHandle(TEXT("Local"));
-	ShapeTransformHandle = LocalHandle->GetChildHandle(TEXT("Transform"));
-	
-	ShapeNameList.Reset();
-	if (BlueprintBeingCustomized)
-	{
-		const bool bUseNameSpace = BlueprintBeingCustomized->ShapeLibraries.Num() > 1;
-		for(TSoftObjectPtr<UControlRigShapeLibrary>& ShapeLibrary : BlueprintBeingCustomized->ShapeLibraries)
-		{
-			if (!ShapeLibrary.IsValid())
-			{
-				ShapeLibrary.LoadSynchronous();
-			}
-			if (ShapeLibrary.IsValid())
-			{
-				const FString NameSpace = bUseNameSpace ? ShapeLibrary->GetName() + TEXT(".") : FString();
-				ShapeNameList.Add(MakeShared<FString>(NameSpace + ShapeLibrary->DefaultShape.ShapeName.ToString()));
-				for (const FControlRigShapeDefinition& Shape : ShapeLibrary->Shapes)
-				{
-					ShapeNameList.Add(MakeShared<FString>(NameSpace + Shape.ShapeName.ToString()));
-				}
-			}
-		}
-	}
-
-	IDetailCategoryBuilder& ShapeCategory = DetailBuilder.EditCategory(TEXT("Shape"), LOCTEXT("Shape", "Shape"));
-
-	const TSharedPtr<IPropertyHandle> SettingsHandle = DetailBuilder.GetProperty(TEXT("Settings"));
-
-	ShapeCategory.AddProperty(SettingsHandle->GetChildHandle(TEXT("bShapeEnabled")).ToSharedRef())
-	.DisplayName(FText::FromString(TEXT("Enabled")));
-	ShapeCategory.AddProperty(SettingsHandle->GetChildHandle(TEXT("bShapeVisible")).ToSharedRef())
-	.DisplayName(FText::FromString(TEXT("Visible")));
-
-	IDetailGroup& ShapePropertiesGroup = ShapeCategory.AddGroup(TEXT("Shape Properties"), LOCTEXT("ShapeProperties", "Shape Properties"));
-	ShapePropertiesGroup.HeaderRow().NameContent()
-	[
-		SNew(STextBlock)
-		.Font(IDetailLayoutBuilder::GetDetailFont())
-		.Text(LOCTEXT("ShapeProperties", "Shape Properties"))
-		.ToolTipText(LOCTEXT("ShapePropertiesTooltip", "Customize the properties of the shape"))
-	]
-	.CopyAction(FUIAction(
-		FExecuteAction::CreateSP(this, &FRigControlElementDetails::OnCopyShapeProperties)))
-	.PasteAction(FUIAction(
-		FExecuteAction::CreateSP(this, &FRigControlElementDetails::OnPasteShapeProperties)));
-	
-	// setup shape transform
-	SAdvancedTransformInputBox<FEulerTransform>::FArguments TransformWidgetArgs = SAdvancedTransformInputBox<FEulerTransform>::FArguments()
-	.DisplayToggle(false)
-	.DisplayRelativeWorld(false)
-	.Font(IDetailLayoutBuilder::GetDetailFont());
-
-	TArray<FRigElementKey> Keys = GetElementKeys();
-	URigHierarchy* HierarchyBeingDebugged = GetHierarchyBeingDebugged();
-	Keys = HierarchyBeingDebugged->SortKeys(Keys);
-
-	auto GetShapeTransform = [HierarchyBeingDebugged](
-		const FRigElementKey& Key
-		) -> FEulerTransform
-	{
-		if(FRigControlElement* ControlElement = HierarchyBeingDebugged->Find<FRigControlElement>(Key))
-		{
-			return HierarchyBeingDebugged->GetControlShapeTransform(ControlElement, ERigTransformType::InitialLocal);
-		}
-		return FEulerTransform::Identity;
-	};
-
-	auto SetShapeTransform = [this](
-		const FRigElementKey& Key,
-		const FEulerTransform& InTransform,
-		bool bSetupUndo
-		)
-	{
-		if(FRigControlElement* ControlElement = HierarchyBeingCustomized->Find<FRigControlElement>(Key))
-		{
-			HierarchyBeingCustomized->SetControlShapeTransform(ControlElement, InTransform, ERigTransformType::InitialLocal, bSetupUndo, true, bSetupUndo);
-		}
-	};
-
-	TransformWidgetArgs.OnGetNumericValue_Lambda([Keys, HierarchyBeingDebugged, GetShapeTransform](
-		ESlateTransformComponent::Type Component,
-		ESlateRotationRepresentation::Type Representation,
-		ESlateTransformSubComponent::Type SubComponent) -> TOptional<FVector::FReal>
-	{
-		TOptional<FVector::FReal> FirstValue;
-
-		for(int32 Index = 0; Index < Keys.Num(); Index++)
-		{
-			const FRigElementKey& Key = Keys[Index];
-			FEulerTransform Xfo = GetShapeTransform(Key);
-
-			TOptional<FVector::FReal> CurrentValue = SAdvancedTransformInputBox<FEulerTransform>::GetNumericValueFromTransform(Xfo, Component, Representation, SubComponent);
-			if(!CurrentValue.IsSet())
-			{
-				return CurrentValue;
-			}
-
-			if(Index == 0)
-			{
-				FirstValue = CurrentValue;
-			}
-			else
-			{
-				if(!FMath::IsNearlyEqual(FirstValue.GetValue(), CurrentValue.GetValue()))
-				{
-					return TOptional<FVector::FReal>();
-				}
-			}
-		}
-		
-		return FirstValue;
-	});
-
-	TransformWidgetArgs.OnNumericValueChanged_Lambda(
-	[
-		Keys,
-		this,
-		GetShapeTransform,
-		SetShapeTransform
-	](
-		ESlateTransformComponent::Type Component,
-		ESlateRotationRepresentation::Type Representation,
-		ESlateTransformSubComponent::Type SubComponent,
-		FVector::FReal InNumericValue)
-	{
-		for(const FRigElementKey& Key : Keys)
-		{
-			FEulerTransform Transform = GetShapeTransform(Key);
-			FEulerTransform PreviousTransform = Transform;
-			SAdvancedTransformInputBox<FEulerTransform>::ApplyNumericValueChange(Transform, InNumericValue, Component, Representation, SubComponent);
-
-			if(!FRigControlElementDetails::Equals(Transform, PreviousTransform))
-			{
-				if(!SliderTransaction.IsValid())
-				{
-					SliderTransaction = MakeShareable(new FScopedTransaction(NSLOCTEXT("ControlRigElementDetails", "ChangeNumericValue", "Change Numeric Value")));
-					HierarchyBeingCustomized->Modify();
-				}
-				SetShapeTransform(Key, Transform, false);
-			}
-		}
-	});
-
-	TransformWidgetArgs.OnNumericValueCommitted_Lambda(
-	[
-		Keys,
-		this,
-		GetShapeTransform,
-		SetShapeTransform
-	](
-		ESlateTransformComponent::Type Component,
-		ESlateRotationRepresentation::Type Representation,
-		ESlateTransformSubComponent::Type SubComponent,
-		FVector::FReal InNumericValue,
-		ETextCommit::Type InCommitType)
-	{
-		{
-			FScopedTransaction Transaction(LOCTEXT("ChangeNumericValue", "Change Numeric Value"));
-			this->HierarchyBeingCustomized->Modify();
-
-			for(const FRigElementKey& Key : Keys)
-			{
-				FEulerTransform Transform = GetShapeTransform(Key);
-				FEulerTransform PreviousTransform = Transform;
-				SAdvancedTransformInputBox<FEulerTransform>::ApplyNumericValueChange(Transform, InNumericValue, Component, Representation, SubComponent);
-				if(!FRigControlElementDetails::Equals(Transform, PreviousTransform))
-				{
-					SetShapeTransform(Key, Transform, true);
-				}
-			}
-		}
-		SliderTransaction.Reset();
-	});
-
-	TransformWidgetArgs.OnCopyToClipboard_Lambda([Keys, GetShapeTransform](
-		ESlateTransformComponent::Type InComponent
-		)
-	{
-		if(Keys.Num() == 0)
-		{
-			return;
-		}
-
-		const FRigElementKey& FirstKey = Keys[0];
-		FEulerTransform Xfo = GetShapeTransform(FirstKey);
-
-		FString Content;
-		switch(InComponent)
-		{
-			case ESlateTransformComponent::Location:
-			{
-				const FVector Data = Xfo.GetLocation();
-				TBaseStructure<FVector>::Get()->ExportText(Content, &Data, &Data, nullptr, PPF_None, nullptr);
-				break;
-			}
-			case ESlateTransformComponent::Rotation:
-			{
-				const FRotator Data = Xfo.Rotator();
-				TBaseStructure<FRotator>::Get()->ExportText(Content, &Data, &Data, nullptr, PPF_None, nullptr);
-				break;
-			}
-			case ESlateTransformComponent::Scale:
-			{
-				const FVector Data = Xfo.GetScale3D();
-				TBaseStructure<FVector>::Get()->ExportText(Content, &Data, &Data, nullptr, PPF_None, nullptr);
-				break;
-			}
-			case ESlateTransformComponent::Max:
-			default:
-			{
-				TBaseStructure<FEulerTransform>::Get()->ExportText(Content, &Xfo, &Xfo, nullptr, PPF_None, nullptr);
-				break;
-			}
-		}
-
-		if(!Content.IsEmpty())
-		{
-			FPlatformApplicationMisc::ClipboardCopy(*Content);
-		}
-	});
-
-	TransformWidgetArgs.OnPasteFromClipboard_Lambda([Keys, GetShapeTransform, SetShapeTransform, this](
-		ESlateTransformComponent::Type InComponent
-		)
-	{
-		if(Keys.Num() == 0)
-		{
-			return;
-		}
-
-		FString Content;
-		FPlatformApplicationMisc::ClipboardPaste(Content);
-
-		if(Content.IsEmpty())
-		{
-			return;
-		}
-
-		FScopedTransaction Transaction(LOCTEXT("PasteTransform", "Paste Transform"));
-		HierarchyBeingCustomized->Modify();
-
-		for(const FRigElementKey& Key : Keys)
-		{
-			FEulerTransform Xfo = GetShapeTransform(Key);
-			{
-				class FRigPasteTransformWidgetErrorPipe : public FOutputDevice
-				{
-				public:
-
-					int32 NumErrors;
-
-					FRigPasteTransformWidgetErrorPipe()
-						: FOutputDevice()
-						, NumErrors(0)
-					{
-					}
-
-					virtual void Serialize(const TCHAR* V, ELogVerbosity::Type Verbosity, const class FName& Category) override
-					{
-						UE_LOG(LogControlRig, Error, TEXT("Error Pasting to Widget: %s"), V);
-						NumErrors++;
-					}
-				};
-
-				FRigPasteTransformWidgetErrorPipe ErrorPipe;
-				
-				switch(InComponent)
-				{
-					case ESlateTransformComponent::Location:
-					{
-						FVector Data = Xfo.GetLocation();
-						TBaseStructure<FVector>::Get()->ImportText(*Content, &Data, nullptr, PPF_None, &ErrorPipe, TBaseStructure<FVector>::Get()->GetName(), true);
-						Xfo.SetLocation(Data);
-						break;
-					}
-					case ESlateTransformComponent::Rotation:
-					{
-						FRotator Data = Xfo.Rotator();
-						TBaseStructure<FRotator>::Get()->ImportText(*Content, &Data, nullptr, PPF_None, &ErrorPipe, TBaseStructure<FRotator>::Get()->GetName(), true);
-						Xfo.SetRotator(Data);
-						break;
-					}
-					case ESlateTransformComponent::Scale:
-					{
-						FVector Data = Xfo.GetScale3D();
-						TBaseStructure<FVector>::Get()->ImportText(*Content, &Data, nullptr, PPF_None, &ErrorPipe, TBaseStructure<FVector>::Get()->GetName(), true);
-						Xfo.SetScale3D(Data);
-						break;
-					}
-					case ESlateTransformComponent::Max:
-					default:
-					{
-						TBaseStructure<FEulerTransform>::Get()->ImportText(*Content, &Xfo, nullptr, PPF_None, &ErrorPipe, TBaseStructure<FEulerTransform>::Get()->GetName(), true);
-						break;
-					}
-				}
-
-				if(ErrorPipe.NumErrors == 0)
-				{
-					SetShapeTransform(Key, Xfo, true);
-				}
-			}
-		}
-	});
-
-	TransformWidgetArgs.DiffersFromDefault_Lambda([
-		Keys,
-		GetShapeTransform
-	](
-		ESlateTransformComponent::Type InComponent) -> bool
-	{
-		for(const FRigElementKey& Key : Keys)
-		{
-			const FEulerTransform CurrentTransform = GetShapeTransform(Key);
-			static const FEulerTransform DefaultTransform = FEulerTransform::Identity;
-
-			switch(InComponent)
-			{
-				case ESlateTransformComponent::Location:
-				{
-					if(!DefaultTransform.GetLocation().Equals(CurrentTransform.GetLocation()))
-					{
-						return true;
-					}
-					break;
-				}
-				case ESlateTransformComponent::Rotation:
-				{
-					if(!DefaultTransform.Rotator().Equals(CurrentTransform.Rotator()))
-					{
-						return true;
-					}
-					break;
-				}
-				case ESlateTransformComponent::Scale:
-				{
-					if(!DefaultTransform.GetScale3D().Equals(CurrentTransform.GetScale3D()))
-					{
-						return true;
-					}
-					break;
-				}
-				default: // also no component whole transform
-				{
-					if(!DefaultTransform.GetLocation().Equals(CurrentTransform.GetLocation()) ||
-						!DefaultTransform.Rotator().Equals(CurrentTransform.Rotator()) ||
-						!DefaultTransform.GetScale3D().Equals(CurrentTransform.GetScale3D()))
-					{
-						return true;
-					}
-					break;
-				}
-			}
-		}
-		return false;
-	});
-
-	TransformWidgetArgs.OnResetToDefault_Lambda([Keys, GetShapeTransform, SetShapeTransform, this](
-		ESlateTransformComponent::Type InComponent)
-	{
-		FScopedTransaction Transaction(LOCTEXT("ResetTransformToDefault", "Reset Transform to Default"));
-		HierarchyBeingCustomized->Modify();
-
-		for(const FRigElementKey& Key : Keys)
-		{
-			FEulerTransform CurrentTransform = GetShapeTransform(Key);
-			static const FEulerTransform DefaultTransform = FEulerTransform::Identity; 
-
-			switch(InComponent)
-			{
-				case ESlateTransformComponent::Location:
-				{
-					CurrentTransform.SetLocation(DefaultTransform.GetLocation());
-					break;
-				}
-				case ESlateTransformComponent::Rotation:
-				{
-					CurrentTransform.SetRotator(DefaultTransform.Rotator());
-					break;
-				}
-				case ESlateTransformComponent::Scale:
-				{
-					CurrentTransform.SetScale3D(DefaultTransform.GetScale3D());
-					break;
-				}
-				default: // whole transform / max component
-				{
-					CurrentTransform = DefaultTransform;
-					break;
-				}
-			}
-
-			SetShapeTransform(Key, CurrentTransform, true);
-		}
-	});
-
-	SAdvancedTransformInputBox<FEulerTransform>::ConstructGroupedTransformRows(
-		ShapeCategory, 
-		LOCTEXT("ShapeTransform", "Shape Transform"), 
-		LOCTEXT("ShapeTransformTooltip", "The relative transform of the shape under the control"),
-		TransformWidgetArgs);
-
-	ShapeNameHandle = SettingsHandle->GetChildHandle(TEXT("ShapeName"));
-	ShapePropertiesGroup.AddPropertyRow(ShapeNameHandle.ToSharedRef()).CustomWidget()
-	.NameContent()
-	[
-		SNew(STextBlock)
-		.Text(FText::FromString(TEXT("Shape")))
-		.Font(IDetailLayoutBuilder::GetDetailFont())
-		.IsEnabled(this, &FRigControlElementDetails::IsShapeEnabled)
-	]
-	.ValueContent()
-	[
-		SNew(SControlRigShapeNameList, ControlElements, BlueprintBeingCustomized)
-		.OnGetNameListContent(this, &FRigControlElementDetails::GetShapeNameList)
-		.IsEnabled(this, &FRigControlElementDetails::IsShapeEnabled)
-	];
-
-	ShapeColorHandle = SettingsHandle->GetChildHandle(TEXT("ShapeColor"));
-	ShapePropertiesGroup.AddPropertyRow(ShapeColorHandle.ToSharedRef())
-	.DisplayName(FText::FromString(TEXT("Color")));
-}
-
-void FRigControlElementDetails::RegisterSectionMappings(FPropertyEditorModule& PropertyEditorModule, UClass* InClass)
-{
-	FRigTransformElementDetails::RegisterSectionMappings(PropertyEditorModule, InClass);
-
-	TSharedRef<FPropertySection> ControlSection = PropertyEditorModule.FindOrCreateSection(InClass->GetFName(), "Control", LOCTEXT("Control", "Control"));
-	ControlSection->AddCategory("General");
-	ControlSection->AddCategory("Control");
-	ControlSection->AddCategory("Value");
-
-	TSharedRef<FPropertySection> ShapeSection = PropertyEditorModule.FindOrCreateSection(InClass->GetFName(), "Shape", LOCTEXT("Shape", "Shape"));
-	ShapeSection->AddCategory("General");
-	ShapeSection->AddCategory("Shape");
-}
-
-bool FRigControlElementDetails::IsShapeEnabled() const
-{
-	for(TWeakObjectPtr<UDetailsViewWrapperObject> ObjectBeingCustomized : ObjectsBeingCustomized)
-	{
-		if(ObjectBeingCustomized.IsValid())
-		{
-			if(ObjectBeingCustomized->IsChildOf<FRigControlElement>())
-			{
-				const FRigControlElement ControlElement = ObjectBeingCustomized->GetContent<FRigControlElement>();
-				if(ControlElement.Settings.bShapeEnabled)
-				{
-					return true;
-				}
-			}
-		}
-	}
-	return false;
-}
-
-const TArray<TSharedPtr<FString>>& FRigControlElementDetails::GetShapeNameList() const
-{
-	return ShapeNameList;
-}
-=======
 		ToggleYChecked = TAttribute<ECheckBoxState>::CreateLambda([ToggleChecked]() -> ECheckBoxState
 		{
 			return ToggleChecked(1);
@@ -6576,7 +4356,6 @@
 				}
 			}
 		};
->>>>>>> d731a049
 
 		OnToggleXChanged = FOnCheckStateChanged::CreateLambda([OnToggleChanged](ECheckBoxState InValue)
 		{
@@ -6594,19 +4373,6 @@
 		const float FirstValue = Hierarchy->GetControlValue<FVector3f>(Keys[0], ValueType).Component(Component);
 		for(int32 Index = 1; Index < Keys.Num(); Index++)
 		{
-<<<<<<< HEAD
-			if(ObjectBeingCustomized->IsChildOf<FRigControlElement>())
-			{
-				const FRigControlElement ControlElement = ObjectBeingCustomized->GetContent<FRigControlElement>();
-				if(ObjectIndex == 0)
-				{
-					DisplayName = ControlElement.Settings.DisplayName;
-				}
-				else if(DisplayName != ControlElement.Settings.DisplayName)
-				{
-					return ControlRigDetailsMultipleValues;
-				}
-=======
 			const float SecondValue = Hierarchy->GetControlValue<FVector3f>(Keys[Index], ValueType).Component(Component);
 			if(FirstValue != SecondValue)
 			{
@@ -6622,7 +4388,6 @@
 			if(!InValue.IsSet())
 			{
 				return;
->>>>>>> d731a049
 			}
 
 			const float Value = InValue.GetValue();
@@ -6681,308 +4446,6 @@
 		})
 		.OnXChanged_Lambda([OnValueChanged](TOptional<float> InValue)
 		{
-<<<<<<< HEAD
-			if(ObjectBeingCustomized->IsChildOf<FRigControlElement>())
-			{
-				FRigControlElement ControlElement = ObjectBeingCustomized->GetContent<FRigControlElement>();
-				ControlElement.Settings.DisplayName = DisplayName;
-				ObjectBeingCustomized->SetContent<FRigControlElement>(ControlElement);
-
-				if(HierarchyBeingCustomized)
-				{
-					FScopedTransaction Transaction(LOCTEXT("SetDisplayName", "SetDisplayName"));
-					HierarchyBeingCustomized->SetControlSettings(ControlElement.GetKey(), ControlElement.Settings, true, true, true);
-				}
-			}
-		}
-	}
-}
-
-void FRigControlElementDetails::OnCopyShapeProperties()
-{
-	FString Value;
-	if (ObjectsBeingCustomized.Num() > 0)
-	{
-		if(ObjectsBeingCustomized[0].IsValid())
-		{
-			if(ObjectsBeingCustomized[0]->IsChildOf<FRigControlElement>())
-			{
-				const FRigControlElement ControlElement = ObjectsBeingCustomized[0]->GetContent<FRigControlElement>();
-
-				Value = FString::Printf(TEXT("(ShapeName=\"%s\",ShapeColor=%s,Transform=%s)"),
-					*ControlElement.Settings.ShapeName.ToString(),
-					*ControlElement.Settings.ShapeColor.ToString(),
-					*ControlElement.Shape.Initial.Local.Transform.ToString());
-			}
-		}
-	}
-		
-	if (!Value.IsEmpty())
-	{
-		// Copy.
-		FPlatformApplicationMisc::ClipboardCopy(*Value);
-	}
-}
-
-void FRigControlElementDetails::OnPasteShapeProperties()
-{
-	FString PastedText;
-	FPlatformApplicationMisc::ClipboardPaste(PastedText);
-	
-	FString TrimmedText = PastedText.LeftChop(1).RightChop(1);
-	FString ShapeName;
-	FString ShapeColorStr;
-	FString TransformStr;
-	bool bSuccessful = FParse::Value(*TrimmedText, TEXT("ShapeName="), ShapeName) &&
-					   FParse::Value(*TrimmedText, TEXT("ShapeColor="), ShapeColorStr, false) &&
-					   FParse::Value(*TrimmedText, TEXT("Transform="), TransformStr, false);
-
-	if (bSuccessful)
-	{
-		FScopedTransaction Transaction(LOCTEXT("PasteShape", "Paste Shape"));
-		
-		// Name
-		{
-			ShapeNameHandle->NotifyPreChange();
-			ShapeNameHandle->SetValue(ShapeName);
-			ShapeNameHandle->NotifyPostChange(EPropertyChangeType::ValueSet);
-		}
-		
-		// Color
-		{
-			ShapeColorHandle->NotifyPreChange();
-			TArray<void*> RawDataPtrs;
-			ShapeColorHandle->AccessRawData(RawDataPtrs);
-			for (void* RawPtr: RawDataPtrs)
-			{
-				bSuccessful &= static_cast<FLinearColor*>(RawPtr)->InitFromString(ShapeColorStr);
-				if (!bSuccessful)
-				{
-					Transaction.Cancel();
-					return;
-				}
-			}		
-			ShapeColorHandle->NotifyPostChange(EPropertyChangeType::ValueSet);
-		}
-
-		// Transform
-		{
-			ShapeTransformHandle->NotifyPreChange();
-			TArray<void*> RawDataPtrs;
-			ShapeTransformHandle->AccessRawData(RawDataPtrs);
-			for (void* RawPtr: RawDataPtrs)
-			{
-				bSuccessful &= static_cast<FTransform*>(RawPtr)->InitFromString(TransformStr);
-				if (!bSuccessful)
-				{
-					Transaction.Cancel();
-					return;
-				}
-			}		
-			ShapeTransformHandle->NotifyPostChange(EPropertyChangeType::ValueSet);
-		}		
-	}
-}
-
-void FRigControlElementDetails::CreateBoolValueWidgetRow(
-	IDetailCategoryBuilder& CategoryBuilder,
-	const FText& Label,
-	const FText& Tooltip,
-	ERigControlValueType ValueType,
-	TAttribute<EVisibility> Visibility)
-{
-	const bool bCurrent = ValueType == ERigControlValueType::Current;
-	const bool bInitial = ValueType == ERigControlValueType::Initial;
-
-	TArray<FRigElementKey> Keys = GetElementKeys();
-	URigHierarchy* HierarchyBeingDebugged = GetHierarchyBeingDebugged();
-	URigHierarchy* HierarchyToChange = bCurrent ? HierarchyBeingDebugged : HierarchyBeingCustomized;
-	Keys = HierarchyBeingDebugged->SortKeys(Keys);
-
-	const static TCHAR* TrueText = TEXT("True");
-	const static TCHAR* FalseText = TEXT("False");
-
-	CategoryBuilder.AddCustomRow(Label)
-	.Visibility(Visibility)
-	.NameContent()
-	[
-		SNew(STextBlock)
-		.Text(Label)
-		.ToolTipText(Tooltip)
-		.Font(IDetailLayoutBuilder::GetDetailFont())
-	]
-	.ValueContent()
-	[
-		SNew(SCheckBox)
-		.IsChecked_Lambda([ValueType, Keys, HierarchyBeingDebugged]() -> ECheckBoxState
-		{
-			const bool FirstValue = HierarchyBeingDebugged->GetControlValue<bool>(Keys[0], ValueType);
-			for(int32 Index = 1; Index < Keys.Num(); Index++)
-			{
-				const bool SecondValue = HierarchyBeingDebugged->GetControlValue<bool>(Keys[Index], ValueType);
-				if(FirstValue != SecondValue)
-				{
-					return ECheckBoxState::Undetermined;
-				}
-			}
-			return FirstValue ? ECheckBoxState::Checked : ECheckBoxState::Unchecked;
-		})
-		.OnCheckStateChanged_Lambda([ValueType, Keys, HierarchyToChange](ECheckBoxState NewState)
-		{
-			if(NewState == ECheckBoxState::Undetermined)
-			{
-				return;
-			}
-
-			const bool Value = NewState == ECheckBoxState::Checked;
-			FScopedTransaction Transaction(LOCTEXT("ChangeValue", "Change Value"));
-			HierarchyToChange->Modify();
-			for(const FRigElementKey& Key : Keys)
-			{
-				HierarchyToChange->SetControlValue(Key, FRigControlValue::Make<bool>(Value), ValueType, true, true); 
-			}
-		})
-	]
-	.CopyAction(FUIAction(
-	FExecuteAction::CreateLambda([ValueType, Keys, HierarchyBeingDebugged]()
-		{
-			const bool FirstValue = HierarchyBeingDebugged->GetControlValue<bool>(Keys[0], ValueType);
-			FPlatformApplicationMisc::ClipboardCopy(FirstValue ? TrueText : FalseText);
-		}),
-		FCanExecuteAction())
-	)
-	.PasteAction(FUIAction(
-		FExecuteAction::CreateLambda([ValueType, Keys, HierarchyToChange]()
-		{
-			FString Content;
-			FPlatformApplicationMisc::ClipboardPaste(Content);
-
-			const bool Value = FToBoolHelper::FromCStringWide(*Content);
-			FScopedTransaction Transaction(LOCTEXT("ChangeValue", "Change Value"));
-			HierarchyToChange->Modify();
-			for(const FRigElementKey& Key : Keys)
-			{
-				HierarchyToChange->SetControlValue(Key, FRigControlValue::Make<bool>(Value), ValueType, true, true); 
-			}
-		}),
-		FCanExecuteAction())
-	)
-	.OverrideResetToDefault(FResetToDefaultOverride::Create(
-		TAttribute<bool>::CreateLambda([ValueType, Keys, HierarchyBeingDebugged]() -> bool
-		{
-			const bool FirstValue = HierarchyBeingDebugged->GetControlValue<bool>(Keys[0], ValueType);
-			const bool ReferenceValue = ValueType == ERigControlValueType::Initial ? false :
-				HierarchyBeingDebugged->GetControlValue<bool>(Keys[0], ERigControlValueType::Initial);
-
-			return FirstValue != ReferenceValue;
-		}),
-		FSimpleDelegate::CreateLambda([ValueType, Keys, HierarchyToChange]()
-		{
-			FScopedTransaction Transaction(LOCTEXT("ResetValueToDefault", "Reset Value To Default"));
-			HierarchyToChange->Modify();
-			for(const FRigElementKey& Key : Keys)
-			{
-				const bool ReferenceValue = ValueType == ERigControlValueType::Initial ? false :
-					HierarchyToChange->GetControlValue<bool>(Keys[0], ERigControlValueType::Initial);
-				HierarchyToChange->SetControlValue(Key, FRigControlValue::Make<bool>(ReferenceValue), ValueType, true, true); 
-			}
-		})
-	));
-}
-
-void FRigControlElementDetails::CreateFloatValueWidgetRow(
-	IDetailCategoryBuilder& CategoryBuilder,
-	const FText& Label,
-	const FText& Tooltip,
-	ERigControlValueType ValueType,
-	TAttribute<EVisibility> Visibility)
-{
-	CreateNumericValueWidgetRow<float>(CategoryBuilder, Label, Tooltip, ValueType, Visibility);
-}
-
-void FRigControlElementDetails::CreateIntegerValueWidgetRow(
-	IDetailCategoryBuilder& CategoryBuilder,
-	const FText& Label,
-	const FText& Tooltip,
-	ERigControlValueType ValueType,
-	TAttribute<EVisibility> Visibility)
-{
-	CreateNumericValueWidgetRow<int32>(CategoryBuilder, Label, Tooltip, ValueType, Visibility);
-}
-
-void FRigControlElementDetails::CreateEnumValueWidgetRow(IDetailCategoryBuilder& CategoryBuilder, const FText& Label,
-	const FText& Tooltip, ERigControlValueType ValueType, TAttribute<EVisibility> Visibility)
-{
-	const bool bCurrent = ValueType == ERigControlValueType::Current;
-	const bool bInitial = ValueType == ERigControlValueType::Initial;
-	
-	TArray<FRigElementKey> Keys = GetElementKeys();
-	URigHierarchy* HierarchyBeingDebugged = GetHierarchyBeingDebugged();
-	URigHierarchy* HierarchyToChange = bCurrent ? HierarchyBeingDebugged : HierarchyBeingCustomized;
-	Keys = HierarchyBeingDebugged->SortKeys(Keys);
-
-	UEnum* Enum = nullptr;
-	for(const FRigElementKey& Key : Keys)
-	{
-		if(const FRigControlElement* ControlElement = HierarchyBeingCustomized->Find<FRigControlElement>(Key))
-		{
-			Enum = ControlElement->Settings.ControlEnum.Get();
-			if(Enum)
-			{
-				break;
-			}
-		}
-	}
-
-	check(Enum != nullptr);
-
-	CategoryBuilder.AddCustomRow(Label)
-	.Visibility(Visibility)
-	.NameContent()
-	[
-		SNew(STextBlock)
-		.Text(Label)
-		.ToolTipText(Tooltip)
-		.Font(IDetailLayoutBuilder::GetDetailFont())
-	]
-	.ValueContent()
-	[
-		SNew(SEnumComboBox, Enum)
-		.CurrentValue_Lambda([ValueType, Keys, HierarchyBeingDebugged]() -> int32
-		{
-			const int32 FirstValue = HierarchyBeingDebugged->GetControlValue<int32>(Keys[0], ValueType);
-			for(int32 Index = 1; Index < Keys.Num(); Index++)
-			{
-				const int32 SecondValue = HierarchyBeingDebugged->GetControlValue<int32>(Keys[Index], ValueType);
-				if(FirstValue != SecondValue)
-				{
-					return INDEX_NONE;
-				}
-			}
-			return FirstValue;
-		})
-		.OnEnumSelectionChanged_Lambda([ValueType, Keys, HierarchyToChange](int32 NewSelection, ESelectInfo::Type)
-		{
-			if(NewSelection == INDEX_NONE)
-			{
-				return;
-			}
-
-			FScopedTransaction Transaction(LOCTEXT("ChangeValue", "Change Value"));
-			HierarchyToChange->Modify();
-			for(const FRigElementKey& Key : Keys)
-			{
-				HierarchyToChange->SetControlValue(Key, FRigControlValue::Make<int32>(NewSelection), ValueType, true, true); 
-			}
-		})
-		.Font(FEditorStyle::GetFontStyle(TEXT("MenuItem.Font")))
-	]
-	.CopyAction(FUIAction(
-	FExecuteAction::CreateLambda([ValueType, Keys, HierarchyBeingDebugged]()
-		{
-			const int32 FirstValue = HierarchyBeingDebugged->GetControlValue<int32>(Keys[0], ValueType);
-			FPlatformApplicationMisc::ClipboardCopy(*FString::FromInt(FirstValue));
-=======
 			OnValueChanged(InValue, ETextCommit::Default, false, 0);
 		})
 		.OnYChanged_Lambda([OnValueChanged](TOptional<float> InValue)
@@ -7011,7 +4474,6 @@
 			const FVector2f Data(Data3.X, Data3.Y);
 			FString Content = Data.ToString();
 			FPlatformApplicationMisc::ClipboardCopy(*Content);
->>>>>>> d731a049
 		}),
 		FCanExecuteAction())
 	)
@@ -7020,254 +4482,6 @@
 		{
 			FString Content;
 			FPlatformApplicationMisc::ClipboardPaste(Content);
-<<<<<<< HEAD
-			if(!Content.IsNumeric())
-			{
-				return;
-			}
-
-			const int32 Value = FCString::Atoi(*Content);
-			FScopedTransaction Transaction(LOCTEXT("ChangeValue", "Change Value"));
-			HierarchyToChange->Modify();
-
-			for(const FRigElementKey& Key : Keys)
-			{
-				HierarchyToChange->SetControlValue(Key, FRigControlValue::Make<int32>(Value), ValueType, true, true); 
-			}
-		}),
-		FCanExecuteAction())
-	)
-	.OverrideResetToDefault(FResetToDefaultOverride::Create(
-		TAttribute<bool>::CreateLambda([ValueType, Keys, HierarchyBeingDebugged]() -> bool
-		{
-			const int32 FirstValue = HierarchyBeingDebugged->GetControlValue<int32>(Keys[0], ValueType);
-			const int32 ReferenceValue = ValueType == ERigControlValueType::Initial ? 0 :
-				HierarchyBeingDebugged->GetControlValue<int32>(Keys[0], ERigControlValueType::Initial);
-
-			return FirstValue != ReferenceValue;
-		}),
-		FSimpleDelegate::CreateLambda([ValueType, Keys, HierarchyToChange]()
-		{
-			FScopedTransaction Transaction(LOCTEXT("ResetValueToDefault", "Reset Value To Default"));
-			HierarchyToChange->Modify();
-			for(const FRigElementKey& Key : Keys)
-			{
-				const int32 ReferenceValue = ValueType == ERigControlValueType::Initial ? 0 :
-					HierarchyToChange->GetControlValue<int32>(Keys[0], ERigControlValueType::Initial);
-				HierarchyToChange->SetControlValue(Key, FRigControlValue::Make<int32>(ReferenceValue), ValueType, true, true); 
-			}
-		})
-	));
-}
-
-void FRigControlElementDetails::CreateVector2DValueWidgetRow(
-	IDetailCategoryBuilder& CategoryBuilder, 
-	const FText& Label, 
-	const FText& Tooltip, 
-	ERigControlValueType ValueType,
-	TAttribute<EVisibility> Visibility)
-{
-	const bool bCurrent = ValueType == ERigControlValueType::Current;
-	const bool bInitial = ValueType == ERigControlValueType::Initial;
-	const bool bShowToggle = (ValueType == ERigControlValueType::Minimum) || (ValueType == ERigControlValueType::Maximum);
-	
-	TArray<FRigElementKey> Keys = GetElementKeys();
-	URigHierarchy* HierarchyBeingDebugged = GetHierarchyBeingDebugged();
-	URigHierarchy* HierarchyToChange = bCurrent ? HierarchyBeingDebugged : HierarchyBeingCustomized;
-	Keys = HierarchyBeingDebugged->SortKeys(Keys);
-
-	using SNumericVector2DInputBox = SNumericVectorInputBox<float, FVector2f, 2>;
-	TSharedPtr<SNumericVector2DInputBox> VectorInputBox;
-	
-	FDetailWidgetRow& WidgetRow = CategoryBuilder.AddCustomRow(Label);
-	TAttribute<ECheckBoxState> ToggleXChecked, ToggleYChecked;
-	FOnCheckStateChanged OnToggleXChanged, OnToggleYChanged;
-
-	if(bShowToggle)
-	{
-		auto ToggleChecked = [ValueType, Keys, HierarchyBeingDebugged](int32 Index) -> ECheckBoxState
-		{
-			TOptional<bool> FirstValue;
-
-			for(const FRigElementKey& Key : Keys)
-			{
-				if(const FRigControlElement* ControlElement = HierarchyBeingDebugged->Find<FRigControlElement>(Key))
-				{
-					if(ControlElement->Settings.LimitEnabled.Num() == 2)
-					{
-						const bool Value = ControlElement->Settings.LimitEnabled[Index].GetForValueType(ValueType);
-						if(FirstValue.IsSet())
-						{
-							if(FirstValue.GetValue() != Value)
-							{
-								return ECheckBoxState::Undetermined;
-							}
-						}
-						else
-						{
-							FirstValue = Value;
-						}
-					}
-				}
-			}
-
-			if(!ensure(FirstValue.IsSet()))
-			{
-				return ECheckBoxState::Undetermined;
-			}
-
-			return FirstValue.GetValue() ? ECheckBoxState::Checked : ECheckBoxState::Unchecked;
-		};
-		
-		ToggleXChecked = TAttribute<ECheckBoxState>::CreateLambda([ToggleChecked]() -> ECheckBoxState
-		{
-			return ToggleChecked(0);
-		});
-
-		ToggleYChecked = TAttribute<ECheckBoxState>::CreateLambda([ToggleChecked]() -> ECheckBoxState
-		{
-			return ToggleChecked(1);
-		});
-
-		auto OnToggleChanged = [ValueType, Keys, HierarchyToChange](ECheckBoxState InValue, int32 Index)
-		{
-			if(InValue == ECheckBoxState::Undetermined)
-			{
-				return;
-			}
-					
-			FScopedTransaction Transaction(LOCTEXT("ChangeLimitToggle", "Change Limit Toggle"));
-			HierarchyToChange->Modify();
-
-			for(const FRigElementKey& Key : Keys)
-			{
-				if(FRigControlElement* ControlElement = HierarchyToChange->Find<FRigControlElement>(Key))
-				{
-					if(ControlElement->Settings.LimitEnabled.Num() == 2)
-					{
-						ControlElement->Settings.LimitEnabled[Index].SetForValueType(ValueType, InValue == ECheckBoxState::Checked);
-						HierarchyToChange->SetControlSettings(ControlElement, ControlElement->Settings, true, true, true);
-					}
-				}
-			}
-		};
-
-		OnToggleXChanged = FOnCheckStateChanged::CreateLambda([OnToggleChanged](ECheckBoxState InValue)
-		{
-			OnToggleChanged(InValue, 0);
-		});
-
-		OnToggleYChanged = FOnCheckStateChanged::CreateLambda([OnToggleChanged](ECheckBoxState InValue)
-		{
-			OnToggleChanged(InValue, 1);
-		});
-	}
-
-	auto GetValue = [ValueType, Keys, HierarchyBeingDebugged](int32 Component) -> TOptional<float>
-	{
-		const float FirstValue = HierarchyBeingDebugged->GetControlValue<FVector3f>(Keys[0], ValueType).Component(Component);
-		for(int32 Index = 1; Index < Keys.Num(); Index++)
-		{
-			const float SecondValue = HierarchyBeingDebugged->GetControlValue<FVector3f>(Keys[Index], ValueType).Component(Component);
-			if(FirstValue != SecondValue)
-			{
-				return TOptional<float>();
-			}
-		}
-		return FirstValue;
-	};
-
-	auto OnValueChanged = [ValueType, Keys, HierarchyBeingDebugged, HierarchyToChange, this]
-		(TOptional<float> InValue, ETextCommit::Type InCommitType, bool bSetupUndo, int32 Component)
-		{
-			if(!InValue.IsSet())
-			{
-				return;
-			}
-
-			const float Value = InValue.GetValue();
-		
-			for(const FRigElementKey& Key : Keys)
-			{
-				FVector3f Vector = HierarchyBeingDebugged->GetControlValue<FVector3f>(Key, ValueType);
-				if(!FMath::IsNearlyEqual(Vector.Component(Component), Value))
-				{
-					if(!SliderTransaction.IsValid())
-					{
-						SliderTransaction = MakeShareable(new FScopedTransaction(NSLOCTEXT("ControlRigElementDetails", "ChangeValue", "Change Value")));
-						HierarchyToChange->Modify();
-					}
-					Vector.Component(Component) = Value;
-					HierarchyToChange->SetControlValue(Key, FRigControlValue::Make<FVector3f>(Vector), ValueType, bSetupUndo, bSetupUndo);
-				};
-			}
-
-			if(bSetupUndo)
-			{
-				SliderTransaction.Reset();
-			}
-	};
-
-	WidgetRow
-	.Visibility(Visibility)
-	.NameContent()
-	[
-		SNew(STextBlock)
-		.Text(Label)
-		.ToolTipText(Tooltip)
-		.Font(IDetailLayoutBuilder::GetDetailFont())
-	]
-	.ValueContent()
-	[
-		SAssignNew(VectorInputBox, SNumericVector2DInputBox)
-        .Font(FEditorStyle::GetFontStyle(TEXT("MenuItem.Font")))
-        .AllowSpin(ValueType == ERigControlValueType::Current || ValueType == ERigControlValueType::Initial)
-		.SpinDelta(0.01f)
-		.X_Lambda([GetValue]() -> TOptional<float>
-        {
-			return GetValue(0);
-        })
-        .Y_Lambda([GetValue]() -> TOptional<float>
-		{
-			return GetValue(1);
-		})
-		.OnXChanged_Lambda([OnValueChanged](TOptional<float> InValue)
-		{
-			OnValueChanged(InValue, ETextCommit::Default, false, 0);
-		})
-		.OnYChanged_Lambda([OnValueChanged](TOptional<float> InValue)
-		{
-			OnValueChanged(InValue, ETextCommit::Default, false, 1);
-		})
-		.OnXCommitted_Lambda([OnValueChanged](TOptional<float> InValue, ETextCommit::Type InCommitType)
-		{
-			OnValueChanged(InValue, InCommitType, true, 0);
-		})
-		.OnYCommitted_Lambda([OnValueChanged](TOptional<float> InValue, ETextCommit::Type InCommitType)
-		{
-			OnValueChanged(InValue, InCommitType, true, 1);
-		})
-		 .DisplayToggle(bShowToggle)
-		 .ToggleXChecked(ToggleXChecked)
-		 .ToggleYChecked(ToggleYChecked)
-		 .OnToggleXChanged(OnToggleXChanged)
-		 .OnToggleYChanged(OnToggleYChanged)
-	]
-	.CopyAction(FUIAction(
-	FExecuteAction::CreateLambda([ValueType, Keys, HierarchyBeingDebugged]()
-		{
-			const FVector3f Data3 = HierarchyBeingDebugged->GetControlValue<FVector3f>(Keys[0], ValueType);
-			const FVector2f Data(Data3.X, Data3.Y);
-			FString Content = Data.ToString();
-			FPlatformApplicationMisc::ClipboardCopy(*Content);
-		}),
-		FCanExecuteAction())
-	)
-	.PasteAction(FUIAction(
-		FExecuteAction::CreateLambda([ValueType, Keys, HierarchyToChange]()
-		{
-			FString Content;
-			FPlatformApplicationMisc::ClipboardPaste(Content);
 			if(Content.IsEmpty())
 			{
 				return;
@@ -7286,36 +4500,6 @@
 				HierarchyToChange->SetControlValue(Key, FRigControlValue::Make<FVector3f>(Data3), ValueType, true, true); 
 			}
 		}),
-		FCanExecuteAction())
-	);
-
-	if(ValueType == ERigControlValueType::Current || ValueType == ERigControlValueType::Initial)
-	{
-		WidgetRow.OverrideResetToDefault(FResetToDefaultOverride::Create(
-			TAttribute<bool>::CreateLambda([ValueType, Keys, HierarchyBeingDebugged]() -> bool
-			{
-				const FVector3f FirstValue = HierarchyBeingDebugged->GetControlValue<FVector3f>(Keys[0], ValueType);
-				const FVector3f ReferenceValue = ValueType == ERigControlValueType::Initial ? FVector3f::ZeroVector :
-					HierarchyBeingDebugged->GetControlValue<FVector3f>(Keys[0], ERigControlValueType::Initial);
-=======
-			if(Content.IsEmpty())
-			{
-				return;
-			}
-
-			FVector2f Data = FVector2f::ZeroVector;
-			Data.InitFromString(Content);
-
-			FVector3f Data3(Data.X, Data.Y, 0);
-
-			FScopedTransaction Transaction(NSLOCTEXT("ControlRigElementDetails", "ChangeValue", "Change Value"));
-			HierarchyToChange->Modify();
-			
-			for(const FRigElementKey& Key : Keys)
-			{
-				HierarchyToChange->SetControlValue(Key, FRigControlValue::Make<FVector3f>(Data3), ValueType, true, true); 
-			}
-		}),
 		FCanExecuteAction::CreateLambda([bIsEnabled]() { return bIsEnabled; }))
 	);
 
@@ -7327,7 +4511,6 @@
 				const FVector3f FirstValue = Hierarchy->GetControlValue<FVector3f>(Keys[0], ValueType);
 				const FVector3f ReferenceValue = ValueType == ERigControlValueType::Initial ? FVector3f::ZeroVector :
 					Hierarchy->GetControlValue<FVector3f>(Keys[0], ERigControlValueType::Initial);
->>>>>>> d731a049
 
 				return !(FirstValue - ReferenceValue).IsNearlyZero();
 			}),
@@ -7356,10 +4539,4 @@
 	CustomizeMetadata(DetailBuilder);
 }
 
-void FRigNullElementDetails::CustomizeDetails(IDetailLayoutBuilder& DetailBuilder)
-{
-	FRigTransformElementDetails::CustomizeDetails(DetailBuilder);
-	CustomizeTransform(DetailBuilder);
-}
-
 #undef LOCTEXT_NAMESPACE