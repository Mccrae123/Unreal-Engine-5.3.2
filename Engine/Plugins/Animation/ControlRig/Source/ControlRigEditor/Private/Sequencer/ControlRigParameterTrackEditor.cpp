// Copyright Epic Games, Inc. All Rights Reserved.

#include "Sequencer/ControlRigParameterTrackEditor.h"
#include "Sequencer/MovieSceneControlRigParameterTrack.h"
#include "Sequencer/MovieSceneControlRigParameterSection.h"
#include "Framework/Commands/Commands.h"
#include "Rendering/DrawElements.h"
#include "Widgets/SBoxPanel.h"
#include "Framework/MultiBox/MultiBoxBuilder.h"
#include "GameFramework/Actor.h"
#include "AssetRegistry/AssetData.h"
#include "Modules/ModuleManager.h"
#include "Layout/WidgetPath.h"
#include "Framework/Application/MenuStack.h"
#include "Framework/Application/SlateApplication.h"
#include "Widgets/Layout/SBox.h"
#include "SequencerSectionPainter.h"
#include "Components/SkeletalMeshComponent.h"
#include "Editor.h"
#include "Editor/UnrealEdEngine.h"
#include "UnrealEdGlobals.h"
#include "ClassViewerModule.h"
#include "ClassViewerFilter.h"
#include "CommonMovieSceneTools.h"
#include "AssetRegistry/AssetRegistryModule.h"
#include "IContentBrowserSingleton.h"
#include "ContentBrowserModule.h"
#include "SequencerUtilities.h"
#include "ISectionLayoutBuilder.h"
#include "Styling/AppStyle.h"
#include "MovieSceneCommonHelpers.h"
#include "MovieSceneTimeHelpers.h"
#include "Fonts/FontMeasure.h"
#include "AnimationEditorUtils.h"
#include "Misc/MessageDialog.h"
#include "Framework/Notifications/NotificationManager.h"
#include "Widgets/Notifications/SNotificationList.h"
#include "Engine/SCS_Node.h"
#include "Engine/SimpleConstructionScript.h"
#include "Engine/Blueprint.h"
#include "ControlRig.h"
#include "EditMode/ControlRigEditMode.h"
#include "EditorModeManager.h"
#include "Engine/Selection.h"
#include "ControlRigObjectBinding.h"
#include "LevelEditorViewport.h"
#include "IKeyArea.h"
#include "ISequencer.h"
<<<<<<< HEAD
#include "CurveModel.h"
#include "CurveEditor.h"
=======
>>>>>>> d731a049
#include "ControlRigEditorModule.h"
#include "SequencerSettings.h"
#include "Framework/Application/SlateApplication.h"
#include "Interfaces/IMainFrameModule.h"
#include "Channels/FloatChannelCurveModel.h"
#include "TransformNoScale.h"
#include "ControlRigComponent.h"
#include "ISequencerObjectChangeListener.h"
#include "MovieSceneToolHelpers.h"
#include "Rigs/FKControlRig.h"
#include "Widgets/Layout/SSeparator.h"
#include "Widgets/Layout/SUniformGridPanel.h"
#include "Widgets/Input/SButton.h"
#include "Widgets/Layout/SScrollBox.h"
#include "Widgets/Input/SCheckBox.h"
#include "Units/Execution/RigUnit_InverseExecution.h"
#include "Tracks/MovieSceneSkeletalAnimationTrack.h"
#include "Exporters/AnimSeqExportOption.h"
#include "SBakeToControlRigDialog.h"
#include "ControlRigBlueprint.h"
#include "ControlRigBlueprintGeneratedClass.h"
#include "Animation/SkeletalMeshActor.h"
#include "TimerManager.h"
#include "BakeToControlRigSettings.h"
#include "UnrealEdGlobals.h"
#include "Editor/UnrealEdEngine.h"
#include "Toolkits/IToolkitHost.h"
#include "EditMode/ControlRigEditModeSettings.h"
#include "ControlRigSpaceChannelEditors.h"
<<<<<<< HEAD
#include "Misc/ScopedSlowTask.h"
=======
#include "TransformConstraint.h"
#include "Misc/ScopedSlowTask.h"
#include "Misc/TransactionObjectEvent.h"
#include "ConstraintChannelHelper.h"
#include "MovieSceneConstraintChannelHelper.h"
#include "Constraints/ControlRigTransformableHandle.h"
>>>>>>> d731a049

#define LOCTEXT_NAMESPACE "FControlRigParameterTrackEditor"

TAutoConsoleVariable<bool> CVarSelectedKeysSelectControls(TEXT("ControlRig.Sequencer.SelectedKeysSelectControls"), false, TEXT("When true when we select a key in Sequencer it will select the Control, by default false."));

static USkeletalMeshComponent* AcquireSkeletalMeshFromObject(UObject* BoundObject, TSharedPtr<ISequencer> SequencerPtr)
{
	if (AActor* Actor = Cast<AActor>(BoundObject))
	{
		if (USkeletalMeshComponent* SkeletalMeshComponent = Cast<USkeletalMeshComponent>(Actor->GetRootComponent()))
		{
			return SkeletalMeshComponent;
		}

		TArray<USkeletalMeshComponent*> SkeletalMeshComponents;
		Actor->GetComponents(SkeletalMeshComponents);

		if (SkeletalMeshComponents.Num() == 1)
		{
			return SkeletalMeshComponents[0];
		}
	}
	else if (USkeletalMeshComponent* SkeletalMeshComponent = Cast<USkeletalMeshComponent>(BoundObject))
	{
		if (SkeletalMeshComponent->GetSkeletalMeshAsset())
		{
			return SkeletalMeshComponent;
		}
	}

	return nullptr;
}


static USkeleton* GetSkeletonFromComponent(UActorComponent* InComponent)
{
	USkeletalMeshComponent* SkeletalMeshComp = Cast<USkeletalMeshComponent>(InComponent);
	if (SkeletalMeshComp && SkeletalMeshComp->GetSkeletalMeshAsset() && SkeletalMeshComp->GetSkeletalMeshAsset()->GetSkeleton())
	{
		// @todo Multiple actors, multiple components
		return SkeletalMeshComp->GetSkeletalMeshAsset()->GetSkeleton();
	}

	return nullptr;
}

static USkeleton* AcquireSkeletonFromObjectGuid(const FGuid& Guid, UObject** Object, TSharedPtr<ISequencer> SequencerPtr)
{
	UObject* BoundObject = SequencerPtr.IsValid() ? SequencerPtr->FindSpawnedObjectOrTemplate(Guid) : nullptr;
	*Object = BoundObject;
	if (AActor* Actor = Cast<AActor>(BoundObject))
	{
		if (USkeletalMeshComponent* SkeletalMeshComponent = Cast<USkeletalMeshComponent>(Actor->GetRootComponent()))
		{
			return GetSkeletonFromComponent(SkeletalMeshComponent);
		}

		TArray<USkeletalMeshComponent*> SkeletalMeshComponents;
		Actor->GetComponents(SkeletalMeshComponents);
		if (SkeletalMeshComponents.Num() == 1)
		{
			return GetSkeletonFromComponent(SkeletalMeshComponents[0]);
		}
		SkeletalMeshComponents.Empty();

		AActor* ActorCDO = Cast<AActor>(Actor->GetClass()->GetDefaultObject());
		if (ActorCDO)
		{
			if (USkeletalMeshComponent* SkeletalMeshComponent = Cast<USkeletalMeshComponent>(ActorCDO->GetRootComponent()))
			{
				return GetSkeletonFromComponent(SkeletalMeshComponent);
			}

			ActorCDO->GetComponents(SkeletalMeshComponents);
			if (SkeletalMeshComponents.Num() == 1)
			{
				return GetSkeletonFromComponent(SkeletalMeshComponents[0]);
			}
			SkeletalMeshComponents.Empty();
		}

		UBlueprintGeneratedClass* ActorBlueprintGeneratedClass = Cast<UBlueprintGeneratedClass>(Actor->GetClass());
		if (ActorBlueprintGeneratedClass)
		{
			const TArray<USCS_Node*>& ActorBlueprintNodes = ActorBlueprintGeneratedClass->SimpleConstructionScript->GetAllNodes();

			for (USCS_Node* Node : ActorBlueprintNodes)
			{
				if (Node->ComponentClass && Node->ComponentClass->IsChildOf(USkeletalMeshComponent::StaticClass()))
				{
					if (USkeletalMeshComponent* SkeletalMeshComponent = Cast<USkeletalMeshComponent>(Node->GetActualComponentTemplate(ActorBlueprintGeneratedClass)))
					{
						SkeletalMeshComponents.Add(SkeletalMeshComponent);
					}
				}
			}

			if (SkeletalMeshComponents.Num() == 1)
			{
				return GetSkeletonFromComponent(SkeletalMeshComponents[0]);
			}
		}
	}
	else if (USkeletalMeshComponent* SkeletalMeshComponent = Cast<USkeletalMeshComponent>(BoundObject))
	{
		if (USkeleton* Skeleton = GetSkeletonFromComponent(SkeletalMeshComponent))
		{
			return Skeleton;
		}
	}

	return nullptr;
}

bool FControlRigParameterTrackEditor::bAutoGenerateControlRigTrack = true;

FControlRigParameterTrackEditor::FControlRigParameterTrackEditor(TSharedRef<ISequencer> InSequencer)
	: FKeyframeTrackEditor<UMovieSceneControlRigParameterTrack>(InSequencer)
	, bCurveDisplayTickIsPending(false)
	, bIsDoingSelection(false)
	, bSkipNextSelectionFromTimer(false)
	, bFilterAssetBySkeleton(true)
	, bFilterAssetByAnimatableControls(true)
	, ControlUndoBracket(0)
{
	FMovieSceneToolsModule::Get().RegisterAnimationBakeHelper(this);

	if (GEditor != nullptr)
	{
		GEditor->RegisterForUndo(this);
	}

	UMovieScene* MovieScene = InSequencer->GetFocusedMovieSceneSequence()->GetMovieScene();

	SelectionChangedHandle = InSequencer->GetSelectionChangedTracks().AddRaw(this, &FControlRigParameterTrackEditor::OnSelectionChanged);
	SequencerChangedHandle = InSequencer->OnMovieSceneDataChanged().AddRaw(this, &FControlRigParameterTrackEditor::OnSequencerDataChanged);
	OnActivateSequenceChangedHandle = InSequencer->OnActivateSequence().AddRaw(this, &FControlRigParameterTrackEditor::OnActivateSequenceChanged);
	OnChannelChangedHandle = InSequencer->OnChannelChanged().AddRaw(this, &FControlRigParameterTrackEditor::OnChannelChanged);
	OnMovieSceneChannelChangedHandle = MovieScene->OnChannelChanged().AddRaw(this, &FControlRigParameterTrackEditor::OnChannelChanged);
	OnActorAddedToSequencerHandle = InSequencer->OnActorAddedToSequencer().AddRaw(this, &FControlRigParameterTrackEditor::HandleActorAdded);

	{
		//we check for two things, one if the control rig has been replaced if so we need to switch.
		//the other is if bound object on the edit mode is null we request a re-evaluate which will reset it up.
		FDelegateHandle OnObjectsReplacedHandle = FCoreUObjectDelegates::OnObjectsReplaced.AddLambda([&](const TMap<UObject*, UObject*>& ReplacementMap)
		{
			if (GetSequencer().IsValid())
			{
				static bool bHasEnteredSilent = false;
				
				bool bRequestEvaluate = false;
				TMap<UControlRig*, UControlRig*> OldToNewControlRigs;
				FControlRigEditMode* ControlRigEditMode = GetEditMode();
				if (ControlRigEditMode)
				{
					TArrayView<TWeakObjectPtr<UControlRig>> ControlRigs = ControlRigEditMode->GetControlRigs();
					for (TWeakObjectPtr<UControlRig>& ControlRigPtr : ControlRigs)
					{
						if (UControlRig* ControlRig = ControlRigPtr.Get())
						{
							if (ControlRig->GetObjectBinding() && ControlRig->GetObjectBinding()->GetBoundObject() == nullptr)
							{
								bRequestEvaluate = true;
								break;
							}
						}
					}
				}
				//Reset Bindings for replaced objects.
				for (TPair<UObject*, UObject*> ReplacedObject : ReplacementMap)
				{
					if (UControlRigComponent* OldControlRigComponent = Cast<UControlRigComponent>(ReplacedObject.Key))
					{
						UControlRigComponent* NewControlRigComponent = Cast<UControlRigComponent>(ReplacedObject.Value);
						if (OldControlRigComponent->GetControlRig())
						{
							UControlRig* NewControlRig = nullptr;
							if (NewControlRigComponent)
							{
								NewControlRig = NewControlRigComponent->GetControlRig();
							}
							OldToNewControlRigs.Emplace(OldControlRigComponent->GetControlRig(), NewControlRig);
						}
					}
					else if (UControlRig* OldControlRig = Cast<UControlRig>(ReplacedObject.Key))
					{
						UControlRig* NewControlRig = Cast<UControlRig>(ReplacedObject.Value);
						OldToNewControlRigs.Emplace(OldControlRig, NewControlRig);
					}
				}
				if (OldToNewControlRigs.Num() > 0)
				{
					//need to avoid any evaluations when doing this replacement otherwise we will evaluate sequencer
					if (bHasEnteredSilent == false)
					{
						GetSequencer()->EnterSilentMode();
						bHasEnteredSilent = true;
					}
					UMovieScene* MovieScene = GetSequencer()->GetFocusedMovieSceneSequence()->GetMovieScene();
					const TArray<FMovieSceneBinding>& Bindings = MovieScene->GetBindings();
					for (const FMovieSceneBinding& Binding : Bindings)
					{
						UMovieSceneControlRigParameterTrack* Track = Cast<UMovieSceneControlRigParameterTrack>(MovieScene->FindTrack(UMovieSceneControlRigParameterTrack::StaticClass(), Binding.GetObjectGuid(), NAME_None));
						if (Track && Track->GetControlRig())
						{
							UControlRig* OldControlRig = Track->GetControlRig();
							UControlRig** NewControlRig = OldToNewControlRigs.Find(OldControlRig);
							if (NewControlRig)
							{
								TArray<FName> SelectedControls = OldControlRig->CurrentControlSelection();
								OldControlRig->ClearControlSelection();
								UnbindControlRig(OldControlRig);
								if (*NewControlRig)
								{
									Track->Modify();
									Track->ReplaceControlRig(*NewControlRig, OldControlRig->GetClass() != (*NewControlRig)->GetClass());
									BindControlRig(*NewControlRig);
									bRequestEvaluate = true;
								}
								else
								{
									Track->ReplaceControlRig(nullptr, true);
								}
								if (ControlRigEditMode)
								{
<<<<<<< HEAD
									if (ControlRigEditMode->GetControlRig(false) == OldControlRig)
									{
										ControlRigEditMode->SetObjects(*NewControlRig, nullptr, GetSequencer());
									}
									UControlRig* PtrNewControlRig = *NewControlRig;
									auto UpdateSelectionDelegate = [this, SelectedControls, PtrNewControlRig]()
=======
									ControlRigEditMode->ReplaceControlRig(OldControlRig, *NewControlRig);

									UControlRig* PtrNewControlRig = *NewControlRig;

									auto UpdateSelectionDelegate = [this, SelectedControls, PtrNewControlRig, bRequestEvaluate]()
>>>>>>> d731a049
									{

										if (!(FSlateApplication::Get().HasAnyMouseCaptor() || GUnrealEd->IsUserInteracting()))
										{
											TGuardValue<bool> Guard(bIsDoingSelection, true);
											GetSequencer()->ExternalSelectionHasChanged();
											if (PtrNewControlRig)
											{
<<<<<<< HEAD
												GEditor->GetTimerManager()->SetTimerForNextTick([SelectedControls,PtrNewControlRig]()
												{
													PtrNewControlRig->ClearControlSelection();
													for (const FName& ControlName : SelectedControls)
													{
														PtrNewControlRig->SelectControl(ControlName, true);
													}
												});
=======
												GEditor->GetTimerManager()->SetTimerForNextTick([this, SelectedControls, PtrNewControlRig, bRequestEvaluate]()
													{
														PtrNewControlRig->ClearControlSelection();
														for (const FName& ControlName : SelectedControls)
														{
															PtrNewControlRig->SelectControl(ControlName, true);
														}
													});
											}
											
											if (bHasEnteredSilent == true)
											{
												GetSequencer()->ExitSilentMode();
												bHasEnteredSilent = false;
											}
											
											if (bRequestEvaluate)
											{
												GetSequencer()->NotifyMovieSceneDataChanged(EMovieSceneDataChangeType::MovieSceneStructureItemsChanged);
>>>>>>> d731a049
											}
											if (UpdateSelectionTimerHandle.IsValid())
											{
												GEditor->GetTimerManager()->ClearTimer(UpdateSelectionTimerHandle);
											}
										}

									};

									GEditor->GetTimerManager()->SetTimer(UpdateSelectionTimerHandle, UpdateSelectionDelegate, 0.01f, true);
								}
							}
						}
					}
					if (!ControlRigEditMode)
					{
						if (bRequestEvaluate)
						{
							GetSequencer()->NotifyMovieSceneDataChanged(EMovieSceneDataChangeType::MovieSceneStructureItemsChanged);
						}
					}
				}

				if (ControlRigEditMode && bRequestEvaluate)
				{
					GetSequencer()->NotifyMovieSceneDataChanged(EMovieSceneDataChangeType::MovieSceneStructureItemsChanged);
				}

				// ensure we exit silent mode if it has been entered
				if (bHasEnteredSilent)
				{
					GetSequencer()->ExitSilentMode();
					bHasEnteredSilent = false;
				}
			}
		});
	

		AcquiredResources.Add([=] { FCoreUObjectDelegates::OnObjectsReplaced.Remove(OnObjectsReplacedHandle); });
	}
	//register all modified/selections for control rigs
	const TArray<FMovieSceneBinding>& Bindings = MovieScene->GetBindings();
	for (const FMovieSceneBinding& Binding : Bindings)
	{
		UMovieSceneControlRigParameterTrack* Track = Cast<UMovieSceneControlRigParameterTrack>(MovieScene->FindTrack(UMovieSceneControlRigParameterTrack::StaticClass(), Binding.GetObjectGuid(), NAME_None));
		if (Track && Track->GetControlRig())
		{
			BindControlRig(Track->GetControlRig());
		}
	}
}

FControlRigParameterTrackEditor::~FControlRigParameterTrackEditor()
{
	if (GEditor != nullptr)
	{
		GEditor->UnregisterForUndo(this);
	}

	UnbindAllControlRigs();
	if (GetSequencer().IsValid())
	{
		//REMOVE ME IN UE5
		GetSequencer()->GetObjectChangeListener().GetOnPropagateObjectChanges().RemoveAll(this);
	}
	FMovieSceneToolsModule::Get().UnregisterAnimationBakeHelper(this);
}


void FControlRigParameterTrackEditor::BindControlRig(UControlRig* ControlRig)
{
	if (ControlRig && BoundControlRigs.Contains(ControlRig) == false)
	{
		ControlRig->ControlModified().AddRaw(this, &FControlRigParameterTrackEditor::HandleControlModified);
		ControlRig->OnInitialized_AnyThread().AddRaw(this, &FControlRigParameterTrackEditor::HandleOnInitialized);
		ControlRig->ControlSelected().AddRaw(this, &FControlRigParameterTrackEditor::HandleControlSelected);
		ControlRig->ControlUndoBracket().AddRaw(this, &FControlRigParameterTrackEditor::HandleControlUndoBracket);
		ControlRig->ControlRigBound().AddRaw(this, &FControlRigParameterTrackEditor::HandleOnControlRigBound);
		
		BoundControlRigs.Add(ControlRig);
		UMovieSceneControlRigParameterTrack* Track = FindTrack(ControlRig);
		if (Track)
		{
			for (UMovieSceneSection* BaseSection : Track->GetAllSections())
			{
				if (UMovieSceneControlRigParameterSection* Section = Cast< UMovieSceneControlRigParameterSection>(BaseSection))
				{
					if (Section->GetControlRig())
					{
						TArray<FSpaceControlNameAndChannel>& SpaceChannels = Section->GetSpaceChannels();
						for (FSpaceControlNameAndChannel& Channel : SpaceChannels)
						{
							HandleOnSpaceAdded(Section, Channel.ControlName, &(Channel.SpaceCurve));
						}
<<<<<<< HEAD
=======
						
						TArray<FConstraintAndActiveChannel>& ConstraintChannels = Section->GetConstraintsChannels();
						for (FConstraintAndActiveChannel& Channel: ConstraintChannels)
						{ 
							HandleOnConstraintAdded(Section, &(Channel.ActiveChannel));
						}
>>>>>>> d731a049
					}
				}
			}
			Track->SpaceChannelAdded().AddRaw(this, &FControlRigParameterTrackEditor::HandleOnSpaceAdded);
			Track->ConstraintChannelAdded().AddRaw(this, &FControlRigParameterTrackEditor::HandleOnConstraintAdded);
		}
	}
}
void FControlRigParameterTrackEditor::UnbindControlRig(UControlRig* ControlRig)
{
	if (ControlRig && BoundControlRigs.Contains(ControlRig) == true)
	{
		UMovieSceneControlRigParameterTrack* Track = FindTrack(ControlRig);
		if (Track)
		{
			Track->SpaceChannelAdded().RemoveAll(this);
			Track->ConstraintChannelAdded().RemoveAll(this);
		}
		ControlRig->ControlModified().RemoveAll(this);
		ControlRig->OnInitialized_AnyThread().RemoveAll(this);
		ControlRig->ControlSelected().RemoveAll(this);
		if (const TSharedPtr<IControlRigObjectBinding> Binding = ControlRig->GetObjectBinding())
		{
			Binding->OnControlRigBind().RemoveAll(this);
		}
		ControlRig->ControlRigBound().RemoveAll(this);
		
		BoundControlRigs.Remove(ControlRig);
		ClearOutAllSpaceAndConstraintDelegates(ControlRig);
	}
}
void FControlRigParameterTrackEditor::UnbindAllControlRigs()
{
	ClearOutAllSpaceAndConstraintDelegates();
	for (TWeakObjectPtr<UControlRig>& ObjectPtr : BoundControlRigs)
	{
		if (ObjectPtr.IsValid())
		{
			UControlRig* ControlRig = ObjectPtr.Get();
			UMovieSceneControlRigParameterTrack* Track = FindTrack(ControlRig);
			if (Track)
			{
				Track->SpaceChannelAdded().RemoveAll(this);
				Track->ConstraintChannelAdded().RemoveAll(this);
			}
			ControlRig->ControlModified().RemoveAll(this);
			ControlRig->OnInitialized_AnyThread().RemoveAll(this);
			ControlRig->ControlSelected().RemoveAll(this);
			if (const TSharedPtr<IControlRigObjectBinding> Binding = ControlRig->GetObjectBinding())
			{
				Binding->OnControlRigBind().RemoveAll(this);
			}
			ControlRig->ControlRigBound().RemoveAll(this);
		}
	}
	BoundControlRigs.SetNum(0);
}


void FControlRigParameterTrackEditor::ObjectImplicitlyAdded(UObject* InObject)
{
	UControlRig* ControlRig = Cast<UControlRig>(InObject);
	if (ControlRig)
	{
		BindControlRig(ControlRig);
	}
}

void FControlRigParameterTrackEditor::ObjectImplicitlyRemoved(UObject* InObject)
{
	UControlRig* ControlRig = Cast<UControlRig>(InObject);
	if (ControlRig)
	{
		UnbindControlRig(ControlRig);
	}
}

void FControlRigParameterTrackEditor::OnRelease()
{
	UWorld* World = GCurrentLevelEditingViewportClient ? GCurrentLevelEditingViewportClient->GetWorld() : nullptr;
	FConstraintsManagerController& Controller = FConstraintsManagerController::Get(World);
	for (FDelegateHandle& Handle : ConstraintHandlesToClear)
	{
		if (Handle.IsValid())
		{
			Controller.GetNotifyDelegate().Remove(Handle);
		}
	}
	ConstraintHandlesToClear.Reset();

	UnbindAllControlRigs();
	if (GetSequencer().IsValid())
	{
		if (SelectionChangedHandle.IsValid())
		{
			GetSequencer()->GetSelectionChangedTracks().Remove(SelectionChangedHandle);
		}
		if (SequencerChangedHandle.IsValid())
		{
			GetSequencer()->OnMovieSceneDataChanged().Remove(SequencerChangedHandle);
		}
		if (OnActivateSequenceChangedHandle.IsValid())
		{
			GetSequencer()->OnActivateSequence().Remove(OnActivateSequenceChangedHandle);
		}
		if (CurveChangedHandle.IsValid())
		{
			GetSequencer()->GetCurveDisplayChanged().Remove(CurveChangedHandle);
		}
		if (OnActorAddedToSequencerHandle.IsValid())
		{
			GetSequencer()->OnActorAddedToSequencer().Remove(OnActorAddedToSequencerHandle);
		}
		if (OnChannelChangedHandle.IsValid())
		{
			GetSequencer()->OnChannelChanged().Remove(OnChannelChangedHandle);
		}

		if (GetSequencer()->GetFocusedMovieSceneSequence() && GetSequencer()->GetFocusedMovieSceneSequence()->GetMovieScene())
		{
			UMovieScene* MovieScene = GetSequencer()->GetFocusedMovieSceneSequence()->GetMovieScene();
			if (OnMovieSceneChannelChangedHandle.IsValid())
			{
				MovieScene->OnChannelChanged().Remove(OnMovieSceneChannelChangedHandle);
			}
		}
	}
	FControlRigEditMode* ControlRigEditMode = GetEditMode();
	if (ControlRigEditMode)
	{
		ControlRigEditMode->Exit(); //deactive mode below doesn't exit for some reason so need to make sure things are cleaned up
		if (FEditorModeTools* Tools = GetEditorModeTools())
		{
			Tools->DeactivateMode(FControlRigEditMode::ModeName);
		}

		ControlRigEditMode->SetObjects(nullptr, nullptr, GetSequencer());
	}

	AcquiredResources.Release();

}

TSharedRef<ISequencerTrackEditor> FControlRigParameterTrackEditor::CreateTrackEditor(TSharedRef<ISequencer> InSequencer)
{
	return MakeShareable(new FControlRigParameterTrackEditor(InSequencer));
}


bool FControlRigParameterTrackEditor::SupportsType(TSubclassOf<UMovieSceneTrack> Type) const
{
	return Type == UMovieSceneControlRigParameterTrack::StaticClass();
}


TSharedRef<ISequencerSection> FControlRigParameterTrackEditor::MakeSectionInterface(UMovieSceneSection& SectionObject, UMovieSceneTrack& Track, FGuid ObjectBinding)
{
	check(SupportsType(SectionObject.GetOuter()->GetClass()));

	return MakeShareable(new FControlRigParameterSection(SectionObject, GetSequencer()));
}

void FControlRigParameterTrackEditor::BuildObjectBindingContextMenu(FMenuBuilder& MenuBuilder, const TArray<FGuid>& ObjectBindings, const UClass* ObjectClass)
{
	if(!ObjectClass)
	{
		return;
	}
	
	if (ObjectClass->IsChildOf(USkeletalMeshComponent::StaticClass()) ||
		ObjectClass->IsChildOf(AActor::StaticClass()) ||
		ObjectClass->IsChildOf(UChildActorComponent::StaticClass()))
	{
		const TSharedPtr<ISequencer> ParentSequencer = GetSequencer();
		UObject* BoundObject = nullptr;
		USkeleton* Skeleton = AcquireSkeletonFromObjectGuid(ObjectBindings[0], &BoundObject, ParentSequencer);
		USkeletalMeshComponent* SkelMeshComp = AcquireSkeletalMeshFromObject(BoundObject, ParentSequencer);

		if (Skeleton && SkelMeshComp)
		{
			MenuBuilder.BeginSection("Control Rig", LOCTEXT("ControlRig", "Control Rig"));
			{
				MenuBuilder.AddMenuEntry(
					LOCTEXT("EditWithFKControlRig", "Edit With FK Control Rig"),
					LOCTEXT("ConvertToFKControlRigTooltip", "Convert to FK Control Rig and add a track for it"),
					FSlateIcon(),
					FUIAction(FExecuteAction::CreateRaw(this, &FControlRigParameterTrackEditor::ConvertToFKControlRig, ObjectBindings[0], BoundObject, SkelMeshComp, Skeleton)),
					NAME_None,
					EUserInterfaceActionType::Button);

				MenuBuilder.AddMenuEntry(
					LOCTEXT("FilterAssetBySkeleton", "Filter Asset By Skeleton"),
					LOCTEXT("FilterAssetBySkeletonTooltip", "Filters Control Rig assets to match current skeleton"),
					FSlateIcon(),
					FUIAction(
						FExecuteAction::CreateSP(this, &FControlRigParameterTrackEditor::ToggleFilterAssetBySkeleton),
						FCanExecuteAction(),
						FIsActionChecked::CreateSP(this, &FControlRigParameterTrackEditor::IsToggleFilterAssetBySkeleton)
					),
					NAME_None,
					EUserInterfaceActionType::ToggleButton);

				MenuBuilder.AddSubMenu(
					LOCTEXT("BakeToControlRig", "Bake To Control Rig"),
					LOCTEXT("BakeToControlRigTooltip", "Bake to an invertible Control Rig that matches this skeleton"),
					FNewMenuDelegate::CreateRaw(this, &FControlRigParameterTrackEditor::BakeToControlRigSubMenu, ObjectBindings[0], BoundObject, SkelMeshComp, Skeleton)
				);
			}
			MenuBuilder.EndSection();
		}
	}
}

class FControlRigClassFilter : public IClassViewerFilter
{
public:
	FControlRigClassFilter(bool bInCheckSkeleton, bool bInCheckAnimatable, bool bInCheckInversion, USkeleton* InSkeleton) :
		bFilterAssetBySkeleton(bInCheckSkeleton),
		bFilterExposesAnimatableControls(bInCheckAnimatable),
		bFilterInversion(bInCheckInversion),
		AssetRegistry(FModuleManager::GetModuleChecked<FAssetRegistryModule>(TEXT("AssetRegistry")).Get())
	{
		Skeleton = InSkeleton;
	}
	bool bFilterAssetBySkeleton;
	bool bFilterExposesAnimatableControls;
	bool bFilterInversion;

	USkeleton* Skeleton;
	const IAssetRegistry& AssetRegistry;

	bool MatchesFilter(const FAssetData& AssetData)
	{
		bool bExposesAnimatableControls = AssetData.GetTagValueRef<bool>(TEXT("bExposesAnimatableControls"));
		if (bFilterExposesAnimatableControls == true && bExposesAnimatableControls == false)
		{
			return false;
		}
		if (bFilterInversion)
		{
			bool bHasInversion = false;
			FAssetDataTagMapSharedView::FFindTagResult Tag = AssetData.TagsAndValues.FindTag(TEXT("SupportedEventNames"));
			if (Tag.IsSet())
			{
				FString EventString = FRigUnit_InverseExecution::EventName.ToString();
				FString OldEventString = FString(TEXT("Inverse"));
				TArray<FString> SupportedEventNames;
				Tag.GetValue().ParseIntoArray(SupportedEventNames, TEXT(","), true);

				for (const FString& Name : SupportedEventNames)
				{
					if (Name.Contains(EventString) || Name.Contains(OldEventString))
					{
						bHasInversion = true;
						break;
					}
				}
				if (bHasInversion == false)
				{
					return false;
				}
			}
		}
		if (bFilterAssetBySkeleton)
		{
			FString SkeletonName;
			if (Skeleton)
			{
				SkeletonName = FAssetData(Skeleton).GetExportTextName();
			}
			FString PreviewSkeletalMesh = AssetData.GetTagValueRef<FString>(TEXT("PreviewSkeletalMesh"));
			if (PreviewSkeletalMesh.Len() > 0)
			{
				FAssetData SkelMeshData = AssetRegistry.GetAssetByObjectPath(FSoftObjectPath(PreviewSkeletalMesh));
				FString PreviewSkeleton = SkelMeshData.GetTagValueRef<FString>(TEXT("Skeleton"));
				if (PreviewSkeleton == SkeletonName)
				{
					return true;
				}
				else if(Skeleton)
				{
					if (Skeleton->IsCompatibleSkeletonByAssetString(PreviewSkeleton))
					{
						return true;
					}
				}
			}
			FString PreviewSkeleton = AssetData.GetTagValueRef<FString>(TEXT("PreviewSkeleton"));
			if (PreviewSkeleton == SkeletonName)
			{
				return true;
			}
			else if (Skeleton)
			{
				if (Skeleton->IsCompatibleSkeletonByAssetString(PreviewSkeleton))
				{
					return true;
				}
			}
			FString SourceHierarchyImport = AssetData.GetTagValueRef<FString>(TEXT("SourceHierarchyImport"));
			if (SourceHierarchyImport == SkeletonName)
			{
				return true;
			}
			else if (Skeleton)
			{
				if (Skeleton->IsCompatibleSkeletonByAssetString(SourceHierarchyImport))
				{
					return true;
				}
			}
			FString SourceCurveImport = AssetData.GetTagValueRef<FString>(TEXT("SourceCurveImport"));
			if (SourceCurveImport == SkeletonName)
			{
				return true;
			}
			else if (Skeleton)
			{
				if (Skeleton->IsCompatibleSkeletonByAssetString(SourceCurveImport))
				{
					return true;
				}
			}
			return false;
		}
		return true;

	}
	bool IsClassAllowed(const FClassViewerInitializationOptions& InInitOptions, const UClass* InClass, TSharedRef< FClassViewerFilterFuncs > InFilterFuncs) override
	{
		if(InClass)
		{
			const bool bChildOfObjectClass = InClass->IsChildOf(UControlRig::StaticClass());
			const bool bMatchesFlags = !InClass->HasAnyClassFlags(CLASS_Hidden | CLASS_HideDropDown | CLASS_Deprecated | CLASS_Abstract);
			const bool bNotNative = !InClass->IsNative();

			if (bChildOfObjectClass && bMatchesFlags && bNotNative)
			{
				FAssetData AssetData(InClass);
				return MatchesFilter(AssetData);

			}
		}
		return false;
	}

	virtual bool IsUnloadedClassAllowed(const FClassViewerInitializationOptions& InInitOptions, const TSharedRef< const IUnloadedBlueprintData > InUnloadedClassData, TSharedRef< FClassViewerFilterFuncs > InFilterFuncs) override
	{
		const bool bChildOfObjectClass = InUnloadedClassData->IsChildOf(UControlRig::StaticClass());
		const bool bMatchesFlags = !InUnloadedClassData->HasAnyClassFlags(CLASS_Hidden | CLASS_HideDropDown | CLASS_Deprecated | CLASS_Abstract);
		if (bChildOfObjectClass && bMatchesFlags)
		{
			FString GeneratedClassPathString = InUnloadedClassData->GetClassPathName().ToString();
			FString BlueprintPath = GeneratedClassPathString.LeftChop(2); // Chop off _C
			FAssetData AssetData = AssetRegistry.GetAssetByObjectPath(FSoftObjectPath(BlueprintPath));
			return MatchesFilter(AssetData);

		}
		return false;
	}

};

void FControlRigParameterTrackEditor::ConvertToFKControlRig(FGuid ObjectBinding, UObject* BoundObject, USkeletalMeshComponent* SkelMeshComp, USkeleton* Skeleton)
{
	BakeToControlRig(UFKControlRig::StaticClass(), ObjectBinding, BoundObject, SkelMeshComp, Skeleton);
}

void FControlRigParameterTrackEditor::BakeToControlRigSubMenu(FMenuBuilder& MenuBuilder, FGuid ObjectBinding, UObject* BoundObject, USkeletalMeshComponent* SkelMeshComp, USkeleton* Skeleton)
{
	const TSharedPtr<ISequencer> ParentSequencer = GetSequencer();

	if (Skeleton)
	{
		FClassViewerInitializationOptions Options;
		Options.bShowUnloadedBlueprints = true;
		Options.NameTypeToDisplay = EClassViewerNameTypeToDisplay::DisplayName;
		TSharedPtr<FControlRigClassFilter> ClassFilter = MakeShareable(new FControlRigClassFilter(bFilterAssetBySkeleton, true, true, Skeleton));
		Options.ClassFilters.Add(ClassFilter.ToSharedRef());
		Options.bShowNoneOption = false;

		FClassViewerModule& ClassViewerModule = FModuleManager::LoadModuleChecked<FClassViewerModule>("ClassViewer");

		TSharedRef<SWidget> ClassViewer = ClassViewerModule.CreateClassViewer(Options, FOnClassPicked::CreateRaw(this, &FControlRigParameterTrackEditor::BakeToControlRig, ObjectBinding, BoundObject, SkelMeshComp, Skeleton));
		MenuBuilder.AddWidget(ClassViewer, FText::GetEmpty(), true);
	}
}


class SBakeToAnimAndControlRigOptionsWindow : public SCompoundWidget
{
public:
	SLATE_BEGIN_ARGS(SBakeToAnimAndControlRigOptionsWindow)
		: _ExportOptions(nullptr), _BakeSettings(nullptr)
		, _WidgetWindow()
	{}

	SLATE_ARGUMENT(UAnimSeqExportOption*, ExportOptions)
		SLATE_ARGUMENT(UBakeToControlRigSettings*, BakeSettings)
		SLATE_ARGUMENT(TSharedPtr<SWindow>, WidgetWindow)
		SLATE_END_ARGS()

public:
	void Construct(const FArguments& InArgs);
	virtual bool SupportsKeyboardFocus() const override { return true; }

	FReply OnExport()
	{
		bShouldExport = true;
		if (WidgetWindow.IsValid())
		{
			WidgetWindow.Pin()->RequestDestroyWindow();
		}
		return FReply::Handled();
	}


	FReply OnCancel()
	{
		bShouldExport = false;
		if (WidgetWindow.IsValid())
		{
			WidgetWindow.Pin()->RequestDestroyWindow();
		}
		return FReply::Handled();
	}

	virtual FReply OnKeyDown(const FGeometry& MyGeometry, const FKeyEvent& InKeyEvent) override
	{
		if (InKeyEvent.GetKey() == EKeys::Escape)
		{
			return OnCancel();
		}

		return FReply::Unhandled();
	}

	bool ShouldExport() const
	{
		return bShouldExport;
	}


	SBakeToAnimAndControlRigOptionsWindow()
		: ExportOptions(nullptr)
		, BakeSettings(nullptr)
		, bShouldExport(false)
	{}

private:

	FReply OnResetToDefaultClick() const;

private:
	UAnimSeqExportOption* ExportOptions;
	UBakeToControlRigSettings* BakeSettings;
	TSharedPtr<class IDetailsView> DetailsView;
	TSharedPtr<class IDetailsView> DetailsView2;
	TWeakPtr< SWindow > WidgetWindow;
	bool			bShouldExport;
};


void SBakeToAnimAndControlRigOptionsWindow::Construct(const FArguments& InArgs)
{
	ExportOptions = InArgs._ExportOptions;
	BakeSettings = InArgs._BakeSettings;
	WidgetWindow = InArgs._WidgetWindow;

	check(ExportOptions);

	FText CancelText = LOCTEXT("AnimSequenceOptions_Cancel", "Cancel");
	FText CancelTooltipText = LOCTEXT("AnimSequenceOptions_Cancel_ToolTip", "Cancel control rig creation");

	TSharedPtr<SBox> HeaderToolBox;
	TSharedPtr<SHorizontalBox> AnimHeaderButtons;
	TSharedPtr<SBox> InspectorBox;
	TSharedPtr<SBox> InspectorBox2;
	this->ChildSlot
		[
			SNew(SBox)
			[
				SNew(SVerticalBox)
				+ SVerticalBox::Slot()
		.AutoHeight()
		.Padding(2)
		[
			SAssignNew(HeaderToolBox, SBox)
		]
	+ SVerticalBox::Slot()
		.AutoHeight()
		.Padding(2)
		[
			SNew(SBorder)
			.Padding(FMargin(3))
		.BorderImage(FAppStyle::GetBrush("ToolPanel.GroupBorder"))
		[
			SNew(SHorizontalBox)
			+ SHorizontalBox::Slot()
		.AutoWidth()
		[
			SNew(STextBlock)
			.Font(FAppStyle::GetFontStyle("CurveEd.LabelFont"))
		.Text(LOCTEXT("Export_CurrentFileTitle", "Current File: "))
		]
		]
		]
	+ SVerticalBox::Slot()
		.FillHeight(1.0f)
		.Padding(2)
		[
			SAssignNew(InspectorBox, SBox)
		]
	+ SVerticalBox::Slot()
		.FillHeight(1.0f)
		.Padding(2)
		[
			SAssignNew(InspectorBox2, SBox)
		]
	+ SVerticalBox::Slot()
		.AutoHeight()
		.HAlign(HAlign_Right)
		.Padding(2)
		[
			SNew(SUniformGridPanel)
			.SlotPadding(2)
		+ SUniformGridPanel::Slot(1, 0)
		[
			SNew(SButton)
			.HAlign(HAlign_Center)
		.Text(LOCTEXT("Create", "Create"))
		.OnClicked(this, &SBakeToAnimAndControlRigOptionsWindow::OnExport)
		]
	+ SUniformGridPanel::Slot(2, 0)
		[
			SNew(SButton)
			.HAlign(HAlign_Center)
		.Text(CancelText)
		.ToolTipText(CancelTooltipText)
		.OnClicked(this, &SBakeToAnimAndControlRigOptionsWindow::OnCancel)
		]
		]
			]
		];

	FPropertyEditorModule& PropertyEditorModule = FModuleManager::GetModuleChecked<FPropertyEditorModule>("PropertyEditor");
	FDetailsViewArgs DetailsViewArgs;
	DetailsViewArgs.bAllowSearch = false;
	DetailsViewArgs.NameAreaSettings = FDetailsViewArgs::HideNameArea;
	DetailsView = PropertyEditorModule.CreateDetailView(DetailsViewArgs);
	DetailsView2 = PropertyEditorModule.CreateDetailView(DetailsViewArgs);

	InspectorBox->SetContent(DetailsView->AsShared());
	InspectorBox2->SetContent(DetailsView2->AsShared());
	HeaderToolBox->SetContent(
		SNew(SBorder)
		.Padding(FMargin(3))
		.BorderImage(FAppStyle::GetBrush("ToolPanel.GroupBorder"))
		[
			SNew(SHorizontalBox)
			+ SHorizontalBox::Slot()
		[
			SNew(SBox)
			.HAlign(HAlign_Right)
		[
			SAssignNew(AnimHeaderButtons, SHorizontalBox)
			+ SHorizontalBox::Slot()
		.AutoWidth()
		.Padding(FMargin(2.0f, 0.0f))
		[
			SNew(SButton)
			.Text(LOCTEXT("AnimSequenceOptions_ResetOptions", "Reset to Default"))
		.OnClicked(this, &SBakeToAnimAndControlRigOptionsWindow::OnResetToDefaultClick)
		]
		]
		]
		]
	);

	DetailsView->SetObject(ExportOptions);
	DetailsView2->SetObject(BakeSettings);
}

FReply SBakeToAnimAndControlRigOptionsWindow::OnResetToDefaultClick() const
{
	if (ExportOptions)
	{
		ExportOptions->ResetToDefault();
		//Refresh the view to make sure the custom UI are updating correctly
		DetailsView->SetObject(ExportOptions, true);
	}

	if (BakeSettings)
	{
		BakeSettings->Reset();
		DetailsView2->SetObject(BakeSettings, true);
	}
	
	return FReply::Handled();
}

void FControlRigParameterTrackEditor::BakeToControlRig(UClass* InClass, FGuid ObjectBinding, UObject* BoundActor, USkeletalMeshComponent* SkelMeshComp, USkeleton* Skeleton)
{
	FSlateApplication::Get().DismissAllMenus();
	const TSharedPtr<ISequencer> SequencerParent = GetSequencer();

	if (InClass && InClass->IsChildOf(UControlRig::StaticClass()) && SequencerParent.IsValid())
	{

		UMovieSceneSequence* OwnerSequence = GetSequencer()->GetFocusedMovieSceneSequence();
		UMovieScene* OwnerMovieScene = OwnerSequence->GetMovieScene();
		{
			UAnimSequence* TempAnimSequence = NewObject<UAnimSequence>(GetTransientPackage(), NAME_None);
			TempAnimSequence->SetSkeleton(Skeleton);
			const TSharedPtr<ISequencer> ParentSequencer = GetSequencer();
			FMovieSceneSequenceIDRef Template = ParentSequencer->GetFocusedTemplateID();
			FMovieSceneSequenceTransform RootToLocalTransform = ParentSequencer->GetFocusedMovieSceneSequenceTransform();
			UAnimSeqExportOption* AnimSeqExportOption = NewObject<UAnimSeqExportOption>(GetTransientPackage(), NAME_None);
			UBakeToControlRigSettings* BakeSettings = GetMutableDefault<UBakeToControlRigSettings>();

			TSharedPtr<SWindow> ParentWindow;
			if (FModuleManager::Get().IsModuleLoaded("MainFrame"))
			{
				IMainFrameModule& MainFrame = FModuleManager::LoadModuleChecked<IMainFrameModule>("MainFrame");
				ParentWindow = MainFrame.GetParentWindow();
			}

			TSharedRef<SWindow> Window = SNew(SWindow)
				.Title(LOCTEXT("AnimSeqTitle", "Options For Baking"))
				.SizingRule(ESizingRule::UserSized)
				.AutoCenter(EAutoCenter::PrimaryWorkArea)
				.ClientSize(FVector2D(500, 445));

			TSharedPtr<SBakeToAnimAndControlRigOptionsWindow> OptionWindow;
			Window->SetContent
			(
				SAssignNew(OptionWindow, SBakeToAnimAndControlRigOptionsWindow)
				.ExportOptions(AnimSeqExportOption)
				.BakeSettings(BakeSettings)
				.WidgetWindow(Window)
			);

			FSlateApplication::Get().AddModalWindow(Window, ParentWindow, false);

			if (OptionWindow.Get()->ShouldExport())
			{

				bool bResult = MovieSceneToolHelpers::ExportToAnimSequence(TempAnimSequence, AnimSeqExportOption, OwnerMovieScene, ParentSequencer.Get(), SkelMeshComp, Template, RootToLocalTransform);
				if (bResult == false)
				{
					TempAnimSequence->MarkAsGarbage();
					AnimSeqExportOption->MarkAsGarbage();
					return;
				}

				const FScopedTransaction Transaction(LOCTEXT("BakeToControlRig_Transaction", "Bake To Control Rig"));
				
				bool bReuseControlRig = false; //if same Class just re-use it, and put into a new section
				OwnerMovieScene->Modify();
				UMovieSceneControlRigParameterTrack* Track = OwnerMovieScene->FindTrack<UMovieSceneControlRigParameterTrack>(ObjectBinding);
				if (Track)
				{
					if (Track->GetControlRig() && Track->GetControlRig()->GetClass() == InClass)
					{
						bReuseControlRig = true;
					}
					Track->Modify();
					Track->RemoveAllAnimationData();//removes all sections and sectiontokey
				}
				else
				{
					Track = Cast<UMovieSceneControlRigParameterTrack>(AddTrack(OwnerMovieScene, ObjectBinding, UMovieSceneControlRigParameterTrack::StaticClass(), NAME_None));
					if (Track)
					{
						Track->Modify();
					}
				}

				if (Track)
				{

					FString ObjectName = InClass->GetName();
					ObjectName.RemoveFromEnd(TEXT("_C"));
					UControlRig* ControlRig = bReuseControlRig ? Track->GetControlRig() : NewObject<UControlRig>(Track, InClass, FName(*ObjectName), RF_Transactional);
					if (InClass != UFKControlRig::StaticClass() && !ControlRig->SupportsEvent(FRigUnit_InverseExecution::EventName))
					{
						TempAnimSequence->MarkAsGarbage();
						AnimSeqExportOption->MarkAsGarbage();
						OwnerMovieScene->RemoveTrack(*Track);
						return;
					}

					FControlRigEditMode* ControlRigEditMode = GetEditMode();
					if (!ControlRigEditMode)
					{
						ControlRigEditMode = GetEditMode(true);
					}
					else
					{
						/* mz todo we don't unbind  will test more
						UControlRig* OldControlRig = ControlRigEditMode->GetControlRig(false);
						if (OldControlRig)
						{
							UnbindControlRig(OldControlRig);
						}
						*/
					}

					if (bReuseControlRig == false)
					{
						ControlRig->Modify();
						ControlRig->SetObjectBinding(MakeShared<FControlRigObjectBinding>());
						ControlRig->GetObjectBinding()->BindToObject(BoundActor);
						ControlRig->GetDataSourceRegistry()->RegisterDataSource(UControlRig::OwnerComponent, ControlRig->GetObjectBinding()->GetBoundObject());
						ControlRig->Initialize();
						ControlRig->RequestInit();
						ControlRig->SetBoneInitialTransformsFromSkeletalMeshComponent(SkelMeshComp, true);
						ControlRig->Evaluate_AnyThread();
					}

					const bool bSequencerOwnsControlRig = true;
					UMovieSceneSection* NewSection = Track->CreateControlRigSection(0, ControlRig, bSequencerOwnsControlRig);
					UMovieSceneControlRigParameterSection* ParamSection = Cast<UMovieSceneControlRigParameterSection>(NewSection);

					//mz todo need to have multiple rigs with same class
					Track->SetTrackName(FName(*ObjectName));
					Track->SetDisplayName(FText::FromString(ObjectName));

					GetSequencer()->EmptySelection();
					GetSequencer()->SelectSection(NewSection);
					GetSequencer()->ThrobSectionSelection();
					GetSequencer()->NotifyMovieSceneDataChanged(EMovieSceneDataChangeType::MovieSceneStructureItemAdded);
					ParamSection->LoadAnimSequenceIntoThisSection(TempAnimSequence, OwnerMovieScene, SkelMeshComp,
						BakeSettings->bReduceKeys, BakeSettings->Tolerance);

					//Turn Off Any Skeletal Animation Tracks
					TArray<UMovieSceneSkeletalAnimationTrack*> SkelAnimationTracks;
					if (const FMovieSceneBinding* Binding = OwnerMovieScene->FindBinding(ObjectBinding))
					{
						for (UMovieSceneTrack* MovieSceneTrack : Binding->GetTracks())
						{
							if (UMovieSceneSkeletalAnimationTrack* SkelTrack = Cast<UMovieSceneSkeletalAnimationTrack>(MovieSceneTrack))
							{
								SkelAnimationTracks.Add(SkelTrack);
							}
						}
					}
					FGuid SkelMeshGuid = GetSequencer()->FindObjectId(*SkelMeshComp, GetSequencer()->GetFocusedTemplateID());
					if (const FMovieSceneBinding* Binding = OwnerMovieScene->FindBinding(SkelMeshGuid))
					{
						for (UMovieSceneTrack* MovieSceneTrack : Binding->GetTracks())
						{
							if (UMovieSceneSkeletalAnimationTrack* SkelTrack = Cast<UMovieSceneSkeletalAnimationTrack>(MovieSceneTrack))
							{
								SkelAnimationTracks.Add(SkelTrack);
							}
						}
					}

					for (UMovieSceneSkeletalAnimationTrack* SkelTrack : SkelAnimationTracks)
					{
						SkelTrack->Modify();
						//can't just turn off the track so need to mute the sections
						const TArray<UMovieSceneSection*>& Sections = SkelTrack->GetAllSections();
						for (UMovieSceneSection* Section : Sections)
						{
							if (Section)
							{
								Section->TryModify();
								Section->SetIsActive(false);
							}
						}
					}

					//Finish Setup
					if (ControlRigEditMode)
					{
						ControlRigEditMode->AddControlRigObject(ControlRig, GetSequencer());
					}
					BindControlRig(ControlRig);

					TempAnimSequence->MarkAsGarbage();
					AnimSeqExportOption->MarkAsGarbage();
					GetSequencer()->NotifyMovieSceneDataChanged(EMovieSceneDataChangeType::MovieSceneStructureItemAdded);


				}
			}
		}
	}
}

void FControlRigParameterTrackEditor::BuildObjectBindingTrackMenu(FMenuBuilder& MenuBuilder, const TArray<FGuid>& ObjectBindings, const UClass* ObjectClass)
{
	if(!ObjectClass)
	{
		return;
	}
	
	if (ObjectClass->IsChildOf(USkeletalMeshComponent::StaticClass()) ||
		ObjectClass->IsChildOf(AActor::StaticClass()) ||
		ObjectClass->IsChildOf(UChildActorComponent::StaticClass()))
	{
		const TSharedPtr<ISequencer> ParentSequencer = GetSequencer();
		UObject* BoundObject = nullptr;
		USkeleton* Skeleton = AcquireSkeletonFromObjectGuid(ObjectBindings[0], &BoundObject, ParentSequencer);

		if (AActor* BoundActor = Cast<AActor>(BoundObject))
		{
			if (UControlRigComponent* ControlRigComponent = BoundActor->FindComponentByClass<UControlRigComponent>())
			{
				MenuBuilder.AddMenuEntry(
					LOCTEXT("AddControlRigTrack", "Add Control Rig Track"),
					LOCTEXT("AddControlRigTrackTooltip", "Adds an animation Control Rig track"),
					FSlateIcon(),
					FUIAction(
						FExecuteAction::CreateSP(this, &FControlRigParameterTrackEditor::AddControlRigFromComponent, ObjectBindings[0]),
						FCanExecuteAction()
					)
				);
				return;
			}
		}

		if (Skeleton)
		{
			//if there are any other control rigs we don't allow it for now..
			//mz todo will allow later
			UMovieScene* MovieScene = GetSequencer()->GetFocusedMovieSceneSequence()->GetMovieScene();
			UMovieSceneControlRigParameterTrack* ExistingTrack = Cast<UMovieSceneControlRigParameterTrack>(MovieScene->FindTrack(UMovieSceneControlRigParameterTrack::StaticClass(), ObjectBindings[0], NAME_None));
			if (!ExistingTrack)
			{
				UMovieSceneTrack* Track = nullptr;

				MenuBuilder.AddSubMenu(LOCTEXT("ControlRigText", "Control Rig"), FText(), FNewMenuDelegate::CreateSP(this, &FControlRigParameterTrackEditor::HandleAddTrackSubMenu, ObjectBindings, Track));
			}
		}
	}
}


void FControlRigParameterTrackEditor::HandleAddTrackSubMenu(FMenuBuilder& MenuBuilder, TArray<FGuid> ObjectBindings, UMovieSceneTrack* Track)
{
	MenuBuilder.AddMenuEntry(
		LOCTEXT("AddFKControlRig", "FK Control Rig"),
		LOCTEXT("AddFKControlRigTooltip", "Adds an FK Control Rig track"),
		FSlateIcon(),
		FUIAction(
			FExecuteAction::CreateSP(this, &FControlRigParameterTrackEditor::AddFKControlRig, ObjectBindings),
			FCanExecuteAction()
		)
	);

	MenuBuilder.AddMenuEntry(
		LOCTEXT("FilterAssetBySkeleton", "Filter Asset By Skeleton"),
		LOCTEXT("FilterAssetBySkeletonTooltip", "Filters Control Rig assets to match current skeleton"),
		FSlateIcon(),
		FUIAction(
			FExecuteAction::CreateSP(this, &FControlRigParameterTrackEditor::ToggleFilterAssetBySkeleton),
			FCanExecuteAction(),
			FIsActionChecked::CreateSP(this, &FControlRigParameterTrackEditor::IsToggleFilterAssetBySkeleton)
		),
		NAME_None,
		EUserInterfaceActionType::ToggleButton);

	MenuBuilder.AddMenuEntry(
		LOCTEXT("FilterAssetByAnimatableControls", "Filter Asset By Animatable Controls"),
		LOCTEXT("FilterAssetByAnimatableControlsTooltip", "Filters Control Rig assets to only show those with Animatable Controls"),
		FSlateIcon(),
		FUIAction(
			FExecuteAction::CreateSP(this, &FControlRigParameterTrackEditor::ToggleFilterAssetByAnimatableControls),
			FCanExecuteAction(),
			FIsActionChecked::CreateSP(this, &FControlRigParameterTrackEditor::IsToggleFilterAssetByAnimatableControls)
		),
		NAME_None,
		EUserInterfaceActionType::ToggleButton);

	MenuBuilder.AddSubMenu(
		LOCTEXT("AddAssetControlRig", "Asset-Based Control Rig"),
		LOCTEXT("AddAsetControlRigTooltip", "Adds an asset based Control Rig track"),
		FNewMenuDelegate::CreateRaw(this, &FControlRigParameterTrackEditor::HandleAddControlRigSubMenu, ObjectBindings, Track)
	);
}

void FControlRigParameterTrackEditor::ToggleFilterAssetBySkeleton()
{
	bFilterAssetBySkeleton = bFilterAssetBySkeleton ? false : true;
}

bool FControlRigParameterTrackEditor::IsToggleFilterAssetBySkeleton()
{
	return bFilterAssetBySkeleton;
}

void FControlRigParameterTrackEditor::ToggleFilterAssetByAnimatableControls()
{
	bFilterAssetByAnimatableControls = bFilterAssetByAnimatableControls ? false : true;

}

bool FControlRigParameterTrackEditor::IsToggleFilterAssetByAnimatableControls()
{
	return bFilterAssetByAnimatableControls;
}

void FControlRigParameterTrackEditor::HandleAddControlRigSubMenu(FMenuBuilder& MenuBuilder, TArray<FGuid> ObjectBindings, UMovieSceneTrack* Track)
{
	/*
	MenuBuilder.BeginSection(TEXT("ChooseSequence"), LOCTEXT("ChooseSequence", "Choose Sequence"));
	{
	FAssetPickerConfig AssetPickerConfig;
	{
	AssetPickerConfig.OnAssetSelected = FOnAssetSelected::CreateRaw(this, &FControlRigTrackEditor::OnSequencerAssetSelected, ObjectBindings, Track);
	AssetPickerConfig.OnAssetEnterPressed = FOnAssetEnterPressed::CreateRaw(this, &FControlRigTrackEditor::OnSequencerAssetEnterPressed, ObjectBindings, Track);
	AssetPickerConfig.bAllowNullSelection = false;
	AssetPickerConfig.InitialAssetViewType = EAssetViewType::List;
	AssetPickerConfig.Filter.bRecursiveClasses = true;
	AssetPickerConfig.Filter.ClassPaths.Add(UControlRigSequence::StaticClass()->GetClassPathName());
	AssetPickerConfig.SaveSettingsName = TEXT("SequencerAssetPicker");
	}

	FContentBrowserModule& ContentBrowserModule = FModuleManager::Get().LoadModuleChecked<FContentBrowserModule>(TEXT("ContentBrowser"));

	TSharedPtr<SBox> MenuEntry = SNew(SBox)
	.WidthOverride(300.0f)
	.HeightOverride(300.0f)
	[
	ContentBrowserModule.Get().CreateAssetPicker(AssetPickerConfig)
	];

	MenuBuilder.AddWidget(MenuEntry.ToSharedRef(), FText::GetEmpty(), true);
	}
	MenuBuilder.EndSection();
	*/


	const TSharedPtr<ISequencer> ParentSequencer = GetSequencer();
	UObject* BoundObject = nullptr;
	//todo support multiple bindings?
	USkeleton* Skeleton = AcquireSkeletonFromObjectGuid(ObjectBindings[0], &BoundObject, GetSequencer());

	if (Skeleton)
	{
		//MenuBuilder.AddSubMenu(
		//	LOCTEXT("AddControlRigTrack", "ControlRigTrack"), NSLOCTEXT("ControlRig", "AddControlRigTrack", "Adds a Control Rigtrack."),
		//	FNewMenuDelegate::CreateRaw(this, &FControlRigParameterTrackEditor::AddAnimationSubMenu, BoundObject, ObjectBindings[0], Skeleton)
		//);

		FClassViewerInitializationOptions Options;
		Options.bShowUnloadedBlueprints = true;
		Options.NameTypeToDisplay = EClassViewerNameTypeToDisplay::DisplayName;
		
		TSharedPtr<FControlRigClassFilter> ClassFilter = MakeShareable(new FControlRigClassFilter(bFilterAssetBySkeleton, bFilterAssetByAnimatableControls, false, Skeleton));
		Options.ClassFilters.Add(ClassFilter.ToSharedRef());
		Options.bShowNoneOption = false;

		UMovieSceneSequence* Sequence = GetSequencer() ? GetSequencer()->GetFocusedMovieSceneSequence() : nullptr;
		Options.AdditionalReferencingAssets.Add(FAssetData(Sequence));

		FClassViewerModule& ClassViewerModule = FModuleManager::LoadModuleChecked<FClassViewerModule>("ClassViewer");
		//	FNewMenuDelegate::CreateRaw(this, &FControlRigParameterTrackEditor::AddAnimationSubMenu, BoundObject, ObjectBindings[0], Skeleton)



		TSharedRef<SWidget> ClassViewer = ClassViewerModule.CreateClassViewer(Options, FOnClassPicked::CreateRaw(this, &FControlRigParameterTrackEditor::AddControlRig, BoundObject, ObjectBindings[0]));
		MenuBuilder.AddWidget(ClassViewer, FText::GetEmpty(), true);

		/*
		FAssetPickerConfig AssetPickerConfig;
		{
		AssetPickerConfig.OnAssetSelected = FOnAssetSelected::CreateRaw(this, &FControlRigParameterTrackEditor::OnControlRigAssetSelected, ObjectBindings, Skeleton);
		AssetPickerConfig.OnAssetEnterPressed = FOnAssetEnterPressed::CreateRaw(this, &FControlRigParameterTrackEditor::OnControlRigAssetEnterPressed, ObjectBindings, Skeleton);
		AssetPickerConfig.bAllowNullSelection = false;
		AssetPickerConfig.InitialAssetViewType = EAssetViewType::List;
		AssetPickerConfig.OnShouldFilterAsset = FOnShouldFilterAsset::CreateRaw(this, &FControlRigParameterTrackEditor::ShouldFilterAsset);
		AssetPickerConfig.Filter.bRecursiveClasses = true;
		AssetPickerConfig.Filter.ClassPaths.Add((UControlRig::StaticClass())->GetClassPathName());
		AssetPickerConfig.Filter.TagsAndValues.Add(TEXT("Skeleton"), FAssetData(Skeleton).GetExportTextName());
		AssetPickerConfig.SaveSettingsName = TEXT("SequencerAssetPicker");

		}

		FContentBrowserModule& ContentBrowserModule = FModuleManager::Get().LoadModuleChecked<FContentBrowserModule>(TEXT("ContentBrowser"));

		TSharedPtr<SBox> MenuEntry = SNew(SBox)
		.WidthOverride(300.0f)
		.HeightOverride(300.f)
		[
		ContentBrowserModule.Get().CreateAssetPicker(AssetPickerConfig)
		];

		MenuBuilder.AddWidget(MenuEntry.ToSharedRef(), FText::GetEmpty(), true);
		*/
	}

}

/*
bool FControlRigParameterTrackEditor::ShouldFilterAsset(const FAssetData& AssetData)
{
	if (AssetData.AssetClassPath == UControlRig::StaticClass()->GetClassPathName())
	{
		return true;
	}
	return false;
}

void FControlRigParameterTrackEditor::OnControlRigAssetSelected(const FAssetData& AssetData, TArray<FGuid> ObjectBindings, USkeleton* Skeleton)
{
	FSlateApplication::Get().DismissAllMenus();

	UObject* SelectedObject = AssetData.GetAsset();todo
	TSharedPtr<ISequencer> SequencerPtr = GetSequencer();

	if (SelectedObject && SelectedObject->IsA(UControlRig::StaticClass()) && SequencerPtr.IsValid())
	{
		UControlRig* ControlRig = CastChecked<UControlRig>(AssetData.GetAsset());

		const FScopedTransaction Transaction(LOCTEXT("AddAnimation_Transaction", "Add Animation"));

		for (FGuid ObjectBinding : ObjectBindings)
		{
			UObject* Object = SequencerPtr->FindSpawnedObjectOrTemplate(ObjectBinding);
			int32 RowIndex = INDEX_NONE;
			//AnimatablePropertyChanged(FOnKeyProperty::CreateRaw(this, &FControlRigParameterTrackEditor::AddControlRig, BoundObject, ObjectBindings[0], Skeleton)));
		}
	}
*/

void FControlRigParameterTrackEditor::AddControlRig(UClass* InClass, UObject* BoundActor, FGuid ObjectBinding, UControlRig* InExistingControlRig)
{
	FSlateApplication::Get().DismissAllMenus();
	const TSharedPtr<ISequencer> SequencerParent = GetSequencer();

	if (InClass && InClass->IsChildOf(UControlRig::StaticClass()) && SequencerParent.IsValid())
	{
		UMovieSceneSequence* OwnerSequence = GetSequencer()->GetFocusedMovieSceneSequence();
		UMovieScene* OwnerMovieScene = OwnerSequence->GetMovieScene();
		FScopedTransaction AddControlRigTrackTransaction(LOCTEXT("AddControlRigTrack", "Add Control Rig Track"));

		OwnerSequence->Modify();
		OwnerMovieScene->Modify();
		UMovieSceneControlRigParameterTrack* Track = Cast<UMovieSceneControlRigParameterTrack>(AddTrack(OwnerMovieScene, ObjectBinding, UMovieSceneControlRigParameterTrack::StaticClass(), NAME_None));
		if (Track)
		{
			FString ObjectName = InClass->GetName(); //GetDisplayNameText().ToString();
			ObjectName.RemoveFromEnd(TEXT("_C"));

			bool bSequencerOwnsControlRig = false;
			UControlRig* ControlRig = InExistingControlRig;
			if (ControlRig == nullptr)
			{
				ControlRig = NewObject<UControlRig>(Track, InClass, FName(*ObjectName), RF_Transactional);
				bSequencerOwnsControlRig = true;
			}

			ControlRig->Modify();
			ControlRig->SetObjectBinding(MakeShared<FControlRigObjectBinding>());
			ControlRig->GetObjectBinding()->BindToObject(BoundActor);
			ControlRig->GetDataSourceRegistry()->RegisterDataSource(UControlRig::OwnerComponent, ControlRig->GetObjectBinding()->GetBoundObject());
			// Do not re-initialize existing control rig
			if (!InExistingControlRig)
			{
				ControlRig->Initialize();
			}
			ControlRig->Evaluate_AnyThread();

			SequencerParent->NotifyMovieSceneDataChanged(EMovieSceneDataChangeType::MovieSceneStructureItemsChanged);

			Track->Modify();
			UMovieSceneSection* NewSection = Track->CreateControlRigSection(0, ControlRig, bSequencerOwnsControlRig);
			NewSection->Modify();

			//mz todo need to have multiple rigs with same class
			Track->SetTrackName(FName(*ObjectName));
			Track->SetDisplayName(FText::FromString(ObjectName));

			GetSequencer()->EmptySelection();
			GetSequencer()->SelectSection(NewSection);
			GetSequencer()->ThrobSectionSelection();
			GetSequencer()->NotifyMovieSceneDataChanged(EMovieSceneDataChangeType::MovieSceneStructureItemAdded);

			FControlRigEditMode* ControlRigEditMode = GetEditMode(true);

			if (ControlRigEditMode)
			{
				ControlRigEditMode->AddControlRigObject(ControlRig, GetSequencer());
			}
			BindControlRig(ControlRig);

		}
	}
}

void FControlRigParameterTrackEditor::AddControlRig(UClass* InClass, UObject* BoundActor, FGuid ObjectBinding)
{
	AddControlRig(InClass, BoundActor, ObjectBinding, nullptr);
}

//This now adds all of the control rig components, not just the first one
void FControlRigParameterTrackEditor::AddControlRigFromComponent(FGuid InGuid)
{
	const TSharedPtr<ISequencer> ParentSequencer = GetSequencer();
	UObject* BoundObject = ParentSequencer.IsValid() ? ParentSequencer->FindSpawnedObjectOrTemplate(InGuid) : nullptr;

	if (AActor* BoundActor = Cast<AActor>(BoundObject))
	{
		TArray<UControlRigComponent*> ControlRigComponents;
		BoundActor->GetComponents(ControlRigComponents);
		for (UControlRigComponent* ControlRigComponent : ControlRigComponents)
		{
			if (UControlRig* CR = ControlRigComponent->GetControlRig())
			{
				AddControlRig(CR->GetClass(), BoundActor, InGuid, CR);
			}
		}

	}
}

void FControlRigParameterTrackEditor::AddFKControlRig(TArray<FGuid> ObjectBindings)
{
	for (const FGuid& ObjectBinding : ObjectBindings)
	{
		UObject* BoundObject = nullptr;
		AcquireSkeletonFromObjectGuid(ObjectBinding, &BoundObject, GetSequencer());
		if (BoundObject)
		{
			AddControlRig(UFKControlRig::StaticClass(), BoundObject, ObjectBinding);
		}
	}
}

bool FControlRigParameterTrackEditor::HasTransformKeyOverridePriority() const
{
	return CanAddTransformKeysForSelectedObjects();

}
bool FControlRigParameterTrackEditor::CanAddTransformKeysForSelectedObjects() const
{
	// WASD hotkeys to fly the viewport can conflict with hotkeys for setting keyframes (ie. s). 
	// If the viewport is moving, disregard setting keyframes.
	for (FLevelEditorViewportClient* LevelVC : GEditor->GetLevelViewportClients())
	{
		if (LevelVC && LevelVC->IsMovingCamera())
		{
			return false;
		}
	}

	if (!GetSequencer()->IsAllowedToChange())
	{
		return false;
	}

	FControlRigEditMode* ControlRigEditMode = GetEditMode();
	if (ControlRigEditMode)
	{
		TMap<UControlRig*, TArray<FRigElementKey>> SelectedControls;
		ControlRigEditMode->GetAllSelectedControls(SelectedControls);
		return (SelectedControls.Num() > 0);
		}
	return false;
}

void FControlRigParameterTrackEditor::OnAddTransformKeysForSelectedObjects(EMovieSceneTransformChannel Channel)
{
	if (!GetSequencer()->IsAllowedToChange())
	{
		return;
	}
	
	const FControlRigEditMode* ControlRigEditMode = GetEditMode();
	if (!ControlRigEditMode)
	{
		return;
	}

	TMap<UControlRig*, TArray<FRigElementKey>> SelectedControls;
	ControlRigEditMode->GetAllSelectedControls(SelectedControls);
	if (SelectedControls.Num() <= 0)
	{
		return;
	}
	const EControlRigContextChannelToKey ChannelsToKey = static_cast<EControlRigContextChannelToKey>(Channel); 
	FScopedTransaction KeyTransaction(LOCTEXT("SetKeysOnControls", "Set Keys On Controls"), !GIsTransacting);

	static constexpr bool bInConstraintSpace = true;
	for (const TPair<UControlRig*, TArray<FRigElementKey>>& Selection : SelectedControls)
	{
		UControlRig* ControlRig = Selection.Key;
		if (const TSharedPtr<IControlRigObjectBinding> ObjectBinding = ControlRig->GetObjectBinding())
		{
			if (USceneComponent* Component = Cast<USceneComponent>(ObjectBinding->GetBoundObject()))
			{
				const FName Name(*ControlRig->GetName());
			
				const TArray<FName> ControlNames = ControlRig->CurrentControlSelection();
				for (const FName& ControlName : ControlNames)
				{
					AddControlKeys(Component, ControlRig, Name, ControlName, ChannelsToKey,
						ESequencerKeyMode::ManualKeyForced, FLT_MAX, bInConstraintSpace);
				}
			}
		}
	}
}

//function to evaluate a Control and Set it on the ControlRig
static void EvaluateThisControl(UMovieSceneControlRigParameterSection* Section, const FName& ControlName, const FFrameTime& FrameTime)
<<<<<<< HEAD
{
	if (!Section)
	{
		return;
	}
	UControlRig* ControlRig = Section->GetControlRig();
	if (!ControlRig)
	{
		return;
	}
	if(FRigControlElement* ControlElement = ControlRig->FindControl(ControlName))
	{ 
		FControlRigInteractionScope InteractionScope(ControlRig);
		//eval any space for this channel, if not additive section
		if (Section->GetBlendType().Get() != EMovieSceneBlendType::Additive)
		{
			TOptional<FMovieSceneControlRigSpaceBaseKey> SpaceKey = Section->EvaluateSpaceChannel(FrameTime, ControlName);
			if (SpaceKey.IsSet())
			{
				URigHierarchy* RigHierarchy = ControlRig->GetHierarchy();
				switch (SpaceKey.GetValue().SpaceType)
				{
				case EMovieSceneControlRigSpaceType::Parent:
					RigHierarchy->SwitchToDefaultParent(ControlElement->GetKey());
					break;
				case EMovieSceneControlRigSpaceType::World:
					RigHierarchy->SwitchToWorldSpace(ControlElement->GetKey());
					break;
				case EMovieSceneControlRigSpaceType::ControlRig:
					URigHierarchy::TElementDependencyMap Dependencies = RigHierarchy->GetDependenciesForVM(ControlRig->GetVM());
					RigHierarchy->SwitchToParent(ControlElement->GetKey(), SpaceKey.GetValue().ControlRigElement, false, true, Dependencies, nullptr);
					break;
				}
			}
		}
		const bool bSetupUndo = false;
		switch (ControlElement->Settings.ControlType)
		{
			case ERigControlType::Bool:
			{
				if (Section->GetBlendType().Get() != EMovieSceneBlendType::Additive)
				{
					TOptional <bool> Value = Section->EvaluateBoolParameter(FrameTime, ControlName);
					if (Value.IsSet())
					{
						ControlRig->SetControlValue<bool>(ControlName, Value.GetValue(), true, EControlRigSetKey::Never, bSetupUndo);
					}
				}
				break;
			}
			case ERigControlType::Integer:
			{
				if (Section->GetBlendType().Get() != EMovieSceneBlendType::Additive)
				{
					if (ControlElement->Settings.ControlEnum)
					{
						TOptional<uint8> Value = Section->EvaluateEnumParameter(FrameTime, ControlName);
						if (Value.IsSet())
						{
							int32 IVal = (int32)Value.GetValue();
							ControlRig->SetControlValue<int32>(ControlName, IVal, true, EControlRigSetKey::Never, bSetupUndo);
						}
					}
					else
					{
						TOptional <int32> Value = Section->EvaluateIntegerParameter(FrameTime, ControlName);
						if (Value.IsSet())
						{
							ControlRig->SetControlValue<int32>(ControlName, Value.GetValue(), true, EControlRigSetKey::Never, bSetupUndo);
						}
					}
				}
				break;

			}
			case ERigControlType::Float:
			{
				TOptional <float> Value = Section->EvaluateScalarParameter(FrameTime, ControlName);
				if (Value.IsSet())
				{
					ControlRig->SetControlValue<float>(ControlName, Value.GetValue(), true, EControlRigSetKey::Never, bSetupUndo);
				}
				break;
			}
			case ERigControlType::Vector2D:
			{
				TOptional <FVector2D> Value = Section->EvaluateVector2DParameter(FrameTime, ControlName);
				if (Value.IsSet())
				{
					ControlRig->SetControlValue<FVector2D>(ControlName, Value.GetValue(), true, EControlRigSetKey::Never, bSetupUndo);
				}
				break;
			}
			case ERigControlType::Position:
			case ERigControlType::Scale:
			case ERigControlType::Rotator:
			{
				TOptional <FVector> Value = Section->EvaluateVectorParameter(FrameTime, ControlName);
				if (Value.IsSet())
				{
					FVector3f FloatVal = (FVector3f)Value.GetValue();
					ControlRig->SetControlValue<FVector3f>(ControlName, FloatVal, true, EControlRigSetKey::Never, bSetupUndo);
				}
				break;
			}

			case ERigControlType::Transform:
			case ERigControlType::TransformNoScale:
			case ERigControlType::EulerTransform:
			{
				TOptional <FTransform> Value = Section->EvaluateTransformParameter(FrameTime, ControlName);
				if (Value.IsSet())
				{
					if (ControlElement->Settings.ControlType == ERigControlType::Transform)
					{
						ControlRig->SetControlValue<FRigControlValue::FTransform_Float>(ControlName, Value.GetValue(), true, EControlRigSetKey::Never, bSetupUndo);
					}
					else if (ControlElement->Settings.ControlType == ERigControlType::TransformNoScale)
					{
						FTransformNoScale NoScale = Value.GetValue();
						ControlRig->SetControlValue<FRigControlValue::FTransformNoScale_Float>(ControlName, NoScale, true, EControlRigSetKey::Never, bSetupUndo);
					}
					else if (ControlElement->Settings.ControlType == ERigControlType::EulerTransform)
					{
						FEulerTransform Euler = Value.GetValue();
						ControlRig->SetControlValue<FRigControlValue::FEulerTransform_Float>(ControlName, Euler, true, EControlRigSetKey::Never, bSetupUndo);
					}
				}
				break;

			}
		}
		//note we don't need to evaluate the control rig, setting the value is enough
	}
}
		
//When a channel is changed via Sequencer we need to call SetControlValue on it so that Control Rig can handle seeing that this is a change, but just on this value
//and then send back a key even if needed, which happens with IK/FK switches. Hopefully new IK/FK system will remove need for this at some point.
void FControlRigParameterTrackEditor::OnChannelChanged(const FMovieSceneChannelMetaData* MetaData, UMovieSceneSection* InSection)
{
	UMovieSceneControlRigParameterSection* Section = Cast<UMovieSceneControlRigParameterSection>(InSection);
	TSharedPtr<ISequencer> SequencerPtr = GetSequencer();

	if (Section && Section->GetControlRig() && MetaData && SequencerPtr.IsValid())
	{
		Section->ControlsToSet.Empty();
		TArray<FString> StringArray;
		FString String = MetaData->Name.ToString();
		String.ParseIntoArray(StringArray, TEXT("."));
		if (StringArray.Num() > 0)
		{
			FName ControlName(*StringArray[0]);
			Section->ControlsToSet.Add(ControlName);
			FFrameTime Time = SequencerPtr->GetLocalTime().Time;
			EvaluateThisControl(Section,ControlName, Time);
			Section->ControlsToSet.Empty();

			TOptional<FFrameNumber> Optional;
			FControlRigSpaceChannelHelpers::CompensateIfNeeded(Section->GetControlRig(), GetSequencer().Get(), Section,
				ControlName, Optional);
		}
=======
{
	if (!Section)
	{
		return;
>>>>>>> d731a049
	}
	UControlRig* ControlRig = Section->GetControlRig();
	if (!ControlRig)
	{
		return;
	}
	if(FRigControlElement* ControlElement = ControlRig->FindControl(ControlName))
	{ 
		FControlRigInteractionScope InteractionScope(ControlRig, ControlElement->GetKey());
		
		//eval any space for this channel, if not additive section
		if (Section->GetBlendType().Get() != EMovieSceneBlendType::Additive)
		{
			TOptional<FMovieSceneControlRigSpaceBaseKey> SpaceKey = Section->EvaluateSpaceChannel(FrameTime, ControlName);
			if (SpaceKey.IsSet())
			{
				URigHierarchy* RigHierarchy = ControlRig->GetHierarchy();
				switch (SpaceKey.GetValue().SpaceType)
				{
				case EMovieSceneControlRigSpaceType::Parent:
					RigHierarchy->SwitchToDefaultParent(ControlElement->GetKey());
					break;
				case EMovieSceneControlRigSpaceType::World:
					RigHierarchy->SwitchToWorldSpace(ControlElement->GetKey());
					break;
				case EMovieSceneControlRigSpaceType::ControlRig:
					URigHierarchy::TElementDependencyMap Dependencies = RigHierarchy->GetDependenciesForVM(ControlRig->GetVM());
					RigHierarchy->SwitchToParent(ControlElement->GetKey(), SpaceKey.GetValue().ControlRigElement, false, true, Dependencies, nullptr);
					break;
				}
			}
		}
		const bool bSetupUndo = false;
		switch (ControlElement->Settings.ControlType)
		{
			case ERigControlType::Bool:
			{
				if (Section->GetBlendType().Get() != EMovieSceneBlendType::Additive)
				{
					TOptional <bool> Value = Section->EvaluateBoolParameter(FrameTime, ControlName);
					if (Value.IsSet())
					{
						ControlRig->SetControlValue<bool>(ControlName, Value.GetValue(), true, EControlRigSetKey::Never, bSetupUndo);
					}
				}
				break;
			}
			case ERigControlType::Integer:
			{
				if (Section->GetBlendType().Get() != EMovieSceneBlendType::Additive)
				{
					if (ControlElement->Settings.ControlEnum)
					{
						TOptional<uint8> Value = Section->EvaluateEnumParameter(FrameTime, ControlName);
						if (Value.IsSet())
						{
							int32 IVal = (int32)Value.GetValue();
							ControlRig->SetControlValue<int32>(ControlName, IVal, true, EControlRigSetKey::Never, bSetupUndo);
						}
					}
					else
					{
						TOptional <int32> Value = Section->EvaluateIntegerParameter(FrameTime, ControlName);
						if (Value.IsSet())
						{
							ControlRig->SetControlValue<int32>(ControlName, Value.GetValue(), true, EControlRigSetKey::Never, bSetupUndo);
						}
					}
				}
				break;

			}
			case ERigControlType::Float:
			{
				TOptional <float> Value = Section->EvaluateScalarParameter(FrameTime, ControlName);
				if (Value.IsSet())
				{
					ControlRig->SetControlValue<float>(ControlName, Value.GetValue(), true, EControlRigSetKey::Never, bSetupUndo);
				}
				break;
			}
			case ERigControlType::Vector2D:
			{
				TOptional <FVector2D> Value = Section->EvaluateVector2DParameter(FrameTime, ControlName);
				if (Value.IsSet())
				{
					ControlRig->SetControlValue<FVector2D>(ControlName, Value.GetValue(), true, EControlRigSetKey::Never, bSetupUndo);
				}
				break;
			}
			case ERigControlType::Position:
			case ERigControlType::Scale:
			case ERigControlType::Rotator:
			{
				TOptional <FVector> Value = Section->EvaluateVectorParameter(FrameTime, ControlName);
				if (Value.IsSet())
				{
					FVector3f FloatVal = (FVector3f)Value.GetValue();
					ControlRig->SetControlValue<FVector3f>(ControlName, FloatVal, true, EControlRigSetKey::Never, bSetupUndo);
				}
				break;
			}

			case ERigControlType::Transform:
			case ERigControlType::TransformNoScale:
			case ERigControlType::EulerTransform:
			{
				TOptional <FEulerTransform> Value = Section->EvaluateTransformParameter(FrameTime, ControlName);
				if (Value.IsSet())
				{
					if (ControlElement->Settings.ControlType == ERigControlType::Transform)
					{
						ControlRig->SetControlValue<FRigControlValue::FTransform_Float>(ControlName, Value.GetValue().ToFTransform(), true, EControlRigSetKey::Never, bSetupUndo);
						ControlRig->GetHierarchy()->SetControlPreferredRotator(ControlElement, Value.GetValue().Rotation);
					}
					else if (ControlElement->Settings.ControlType == ERigControlType::TransformNoScale)
					{
						FTransformNoScale NoScale = Value.GetValue().ToFTransform();
						ControlRig->SetControlValue<FRigControlValue::FTransformNoScale_Float>(ControlName, NoScale, true, EControlRigSetKey::Never, bSetupUndo);
						ControlRig->GetHierarchy()->SetControlPreferredRotator(ControlElement, Value.GetValue().Rotation);
					}
					else if (ControlElement->Settings.ControlType == ERigControlType::EulerTransform)
					{
						const FEulerTransform& Euler = Value.GetValue();
						ControlRig->SetControlValue<FRigControlValue::FEulerTransform_Float>(ControlName, Euler, true, EControlRigSetKey::Never, bSetupUndo);
					}
				}
				break;

			}
		}
		//note we don't need to evaluate the control rig, setting the value is enough
	}
}

//When a channel is changed via Sequencer we need to call SetControlValue on it so that Control Rig can handle seeing that this is a change, but just on this value
//and then it send back a key if needed, which happens with IK/FK switches. Hopefully new IK/FK system will remove need for this at some point.
//We also compensate since the changed control could happen at a space switch boundary.
//Finally, since they can happen thousands of times interactively when moving a bunch of keys on a control rig we move to doing this into the next tick
struct FChannelChangedStruct
{
	FTimerHandle TimerHandle;
	bool bWasSetAlready = false;
	TMap<UMovieSceneControlRigParameterSection*, TSet<FName>> SectionControlNames;
};

void FControlRigParameterTrackEditor::OnChannelChanged(const FMovieSceneChannelMetaData* MetaData, UMovieSceneSection* InSection)
{
	static FChannelChangedStruct ChannelChanged;

	UMovieSceneControlRigParameterSection* Section = Cast<UMovieSceneControlRigParameterSection>(InSection);
	TSharedPtr<ISequencer> SequencerPtr = GetSequencer();

	if (Section && Section->GetControlRig() && MetaData && SequencerPtr.IsValid())
	{
		TArray<FString> StringArray;
		FString String = MetaData->Name.ToString();
		String.ParseIntoArray(StringArray, TEXT("."));
		if (StringArray.Num() > 0)
		{
			FName ControlName(*StringArray[0]);
			if (ChannelChanged.bWasSetAlready == false)
			{
				ChannelChanged.bWasSetAlready = true;
				ChannelChanged.SectionControlNames.Reset();
				auto ChannelChangedDelegate = [this]()
				{
					TSharedPtr<ISequencer> SequencerPtr = GetSequencer();
					if (!SequencerPtr.IsValid())
					{
						GEditor->GetTimerManager()->ClearTimer(ChannelChanged.TimerHandle);
						return;
					}

					if (!(FSlateApplication::Get().HasAnyMouseCaptor() || GUnrealEd->IsUserInteracting()))
					{
						if (ChannelChanged.TimerHandle.IsValid())
						{
							FFrameTime Time = SequencerPtr->GetLocalTime().Time;
							GEditor->GetTimerManager()->ClearTimer(ChannelChanged.TimerHandle);
							ChannelChanged.TimerHandle.Invalidate();
							ChannelChanged.bWasSetAlready = false;
							TOptional<FFrameNumber> Optional;
							ISequencer* SequencerRaw = SequencerPtr.Get();
							for (TPair <UMovieSceneControlRigParameterSection*, TSet<FName>>& Pair : ChannelChanged.SectionControlNames)
							{
								for (FName& ControlName : Pair.Value)
								{
									Pair.Key->ControlsToSet.Empty();
									Pair.Key->ControlsToSet.Add(ControlName);
									//only do the fk/ik hack for bool's since that's only where it's needed
									//otherwise we would incorrectly set values on an addtive section which has scale values of 0.0.
									if (FRigControlElement* ControlElement = Pair.Key->GetControlRig()->FindControl(ControlName))
									{
										if (ControlElement->Settings.ControlType == ERigControlType::Bool)
										{
											EvaluateThisControl(Pair.Key, ControlName, Time);
										}
									}
									FControlRigSpaceChannelHelpers::CompensateIfNeeded(Pair.Key->GetControlRig(), SequencerRaw, Pair.Key,
										ControlName, Optional);
									Pair.Key->ControlsToSet.Empty();
								}
							}
							ChannelChanged.SectionControlNames.Reset();
						}
					}
				};
				GEditor->GetTimerManager()->SetTimer(ChannelChanged.TimerHandle, ChannelChangedDelegate, 0.01f, true);			
			}
			if (TSet<FName>* SetOfNames = ChannelChanged.SectionControlNames.Find(Section))
			{
				SetOfNames->Add(ControlName);
			}
			else
			{
				TSet<FName> Names;
				Names.Add(ControlName);
				ChannelChanged.SectionControlNames.Add(Section, Names);
			}
		}
	}
}

void FControlRigParameterTrackEditor::AddTrackForComponent(USceneComponent* InComponent, FGuid InBinding)
{
	if (USkeletalMeshComponent* SkelMeshComp = Cast<USkeletalMeshComponent>(InComponent))
	{
		if(bAutoGenerateControlRigTrack && !SkelMeshComp->GetDefaultAnimatingRig().IsNull())
		{
			UObject* Object = SkelMeshComp->GetDefaultAnimatingRig().LoadSynchronous();
			if (Object != nullptr && (Object->IsA<UControlRigBlueprint>() || Object->IsA<UControlRigComponent>()))
			{
				FGuid Binding = InBinding.IsValid() ? InBinding : GetSequencer()->GetHandleToObject(InComponent, true /*bCreateHandle*/);
				if (Binding.IsValid())
				{
					UMovieSceneSequence* OwnerSequence = GetSequencer()->GetFocusedMovieSceneSequence();
					UMovieScene* OwnerMovieScene = OwnerSequence->GetMovieScene();
					UMovieSceneControlRigParameterTrack* Track = Cast<UMovieSceneControlRigParameterTrack>(OwnerMovieScene->FindTrack(UMovieSceneControlRigParameterTrack::StaticClass(), Binding, NAME_None));
					if (Track == nullptr)
					{
						if (UControlRigBlueprint* BPControlRig = Cast<UControlRigBlueprint>(Object))
						{
							if (UControlRigBlueprintGeneratedClass* RigClass = BPControlRig->GetControlRigBlueprintGeneratedClass())
							{
								if (UControlRig* CDO = Cast<UControlRig>(RigClass->GetDefaultObject(true /* create if needed */)))
								{
									AddControlRig(CDO->GetClass(), InComponent, Binding);
								}
							}
						}
					}
				}
			}
		}
	}
	TArray<USceneComponent*> ChildComponents;
	InComponent->GetChildrenComponents(false, ChildComponents);
	for (USceneComponent* ChildComponent : ChildComponents)
	{
		AddTrackForComponent(ChildComponent, FGuid());
	}
}

void FControlRigParameterTrackEditor::HandleActorAdded(AActor* Actor, FGuid TargetObjectGuid)
{
	if (Actor)
	{
		if (UControlRigComponent* ControlRigComponent = Actor->FindComponentByClass<UControlRigComponent>())
		{
			AddControlRigFromComponent(TargetObjectGuid);
			return;
		}

		if (USkeletalMeshComponent* SkeletalMeshComponent = Cast<USkeletalMeshComponent>(Actor->GetRootComponent()))
		{
			AddTrackForComponent(SkeletalMeshComponent, TargetObjectGuid);
			return;
		}

		for (UActorComponent* Component : Actor->GetComponents())
		{
			if (USceneComponent* SceneComp = Cast<USceneComponent>(Component))
			{
				AddTrackForComponent(SceneComp, FGuid());
			}
		}
	}
}

void FControlRigParameterTrackEditor::OnActivateSequenceChanged(FMovieSceneSequenceIDRef ID)
{
	UMovieScene* MovieScene = GetSequencer()->GetFocusedMovieSceneSequence()->GetMovieScene();
	//register all modified/selections for control rigs
	const TArray<FMovieSceneBinding>& Bindings = MovieScene->GetBindings();
	for (const FMovieSceneBinding& Binding : Bindings)
	{
		UMovieSceneControlRigParameterTrack* Track = Cast<UMovieSceneControlRigParameterTrack>(MovieScene->FindTrack(UMovieSceneControlRigParameterTrack::StaticClass(), Binding.GetObjectGuid(), NAME_None));
		if (Track && Track->GetControlRig())
		{
			BindControlRig(Track->GetControlRig());
		}
	}
}


void FControlRigParameterTrackEditor::OnSequencerDataChanged(EMovieSceneDataChangeType DataChangeType)
{
	UMovieScene* MovieScene = GetSequencer()->GetFocusedMovieSceneSequence()->GetMovieScene();
	FControlRigEditMode* ControlRigEditMode = GetEditMode();

	//if we have a valid control rig edit mode need to check and see the control rig in that mode is still in a track
	//if not we get rid of it.
	if (ControlRigEditMode && ControlRigEditMode->GetControlRigsArray(false /*bIsVisible*/).Num() != 0 && MovieScene && (DataChangeType == EMovieSceneDataChangeType::MovieSceneStructureItemRemoved ||
		DataChangeType == EMovieSceneDataChangeType::Unknown))
	{
		TArray<UControlRig*> ControlRigs = ControlRigEditMode->GetControlRigsArray(false /*bIsVisible*/);
		float FPS = 1.f / (float)GetSequencer()->GetFocusedDisplayRate().AsInterval();
		for (UControlRig* ControlRig : ControlRigs)
		{
			if (ControlRig)
			{
				ControlRig->SetFramesPerSecond(FPS);

		const TArray<FMovieSceneBinding>& Bindings = MovieScene->GetBindings();
				bool bControlRigInTrack = false;
		for (const FMovieSceneBinding& Binding : Bindings)
		{
			UMovieSceneControlRigParameterTrack* Track = Cast<UMovieSceneControlRigParameterTrack>(MovieScene->FindTrack(UMovieSceneControlRigParameterTrack::StaticClass(), Binding.GetObjectGuid(), NAME_None));
					if (Track && Track->GetControlRig() == ControlRig)
			{
						bControlRigInTrack = true;
						break;; //continue, we still have a good track
			}
		}
				/* Nope don't do this anymore, todo mz
		if (FEditorModeTools* Tools = GetEditorModeTools())
		{
			Tools->DeactivateMode(FControlRigEditMode::ModeName);
		}
<<<<<<< HEAD
		ControlRigEditMode->SetObjects(nullptr, nullptr, GetSequencer());
	}
}

void FControlRigParameterTrackEditor::OnCurveDisplayChanged(FCurveModel* CurveModel, bool bDisplayed, const FCurveEditor* InCurveEditor)
{
	//if already doing a selection or the curve editor isn't doing a direct selection, for example sequencer filtering removed the curve, we dont' update control selection
	if (bIsDoingSelection || (InCurveEditor && InCurveEditor->IsDoingDirectSelection() == false))
	{
		return;
	}
	
	TGuardValue<bool> Guard(bIsDoingSelection, true);
	FScopedTransaction ScopedTransaction(LOCTEXT("SelectControlTransaction", "Select Control"), !GIsTransacting);

	TArray<FString> StringArray;
	FControlRigEditMode* ControlRigEditMode = GetEditMode();
	UControlRig* ControlRig = nullptr;

	if (CurveModel)
	{
		UMovieSceneControlRigParameterSection* MovieSection = Cast<UMovieSceneControlRigParameterSection>(CurveModel->GetOwningObject());
		if (MovieSection)
		{
			ControlRig = MovieSection->GetControlRig();
			//Only create the edit mode if we have a  curve selected and it's not set and we have some boundobjects.
			if (!ControlRigEditMode)
			{
				ControlRigEditMode = GetEditMode(true);
				if (TSharedPtr<IControlRigObjectBinding> ObjectBinding = ControlRig->GetObjectBinding())
				{
					if (ControlRigEditMode)
					{
						ControlRigEditMode->SetObjects(ControlRig, nullptr, GetSequencer());
					}
				}
			}
			else
			{
				if (ControlRigEditMode->GetControlRig(false) != ControlRig)
=======
				*/
				if (bControlRigInTrack == false)
>>>>>>> d731a049
				{
					ControlRigEditMode->RemoveControlRig(ControlRig);
				}
			}
		}
	}
}


void FControlRigParameterTrackEditor::PostEvaluation(UMovieScene* MovieScene, FFrameNumber Frame)
{
	if (MovieScene)
	{
		const TArray<FMovieSceneBinding>& Bindings = MovieScene->GetBindings();
		for (const FMovieSceneBinding& Binding : Bindings)
		{
			if (UMovieSceneControlRigParameterTrack* Track = Cast<UMovieSceneControlRigParameterTrack>(MovieScene->FindTrack(UMovieSceneControlRigParameterTrack::StaticClass(), Binding.GetObjectGuid(), NAME_None)))
			{
				if (UControlRig* ControlRig = Track->GetControlRig())
				{
					if (ControlRig->GetObjectBinding())
					{
						if (UControlRigComponent* ControlRigComponent = Cast<UControlRigComponent>(ControlRig->GetObjectBinding()->GetBoundObject()))
						{
							ControlRigComponent->Update(.1); //delta time doesn't matter.
						}
					}
				}
			}
		}
	}
}

void FControlRigParameterTrackEditor::OnSelectionChanged(TArray<UMovieSceneTrack*> InTracks)
{
	if (bIsDoingSelection || GetSequencer().IsValid() == false)
	{
		return;
	}

	TGuardValue<bool> Guard(bIsDoingSelection, true);

	if(bSkipNextSelectionFromTimer)
	{
		bSkipNextSelectionFromTimer = false;
		return;
	}

	FControlRigEditMode* ControlRigEditMode = GetEditMode();
	UControlRig* ControlRig = nullptr;

	TArray<const IKeyArea*> KeyAreas;
	const bool UseSelectedKeys = CVarSelectedKeysSelectControls.GetValueOnGameThread();
	GetSequencer()->GetSelectedKeyAreas(KeyAreas, UseSelectedKeys);
<<<<<<< HEAD
	FScopedTransaction ScopedTransaction(LOCTEXT("SelectControlTransaction", "Select Control"), !GIsTransacting);

=======
>>>>>>> d731a049
	if (KeyAreas.Num() <= 0)
	{
		if (ControlRigEditMode)
		{
			TMap<UControlRig*, TArray<FRigElementKey>> AllSelectedControls;
			ControlRigEditMode->GetAllSelectedControls(AllSelectedControls);
			for (TPair<UControlRig*, TArray<FRigElementKey>>& SelectedControl : AllSelectedControls)
			{
				ControlRig = SelectedControl.Key;
				if (ControlRig && ControlRig->CurrentControlSelection().Num() > 0)
				{
					FScopedTransaction ScopedTransaction(LOCTEXT("SelectControlTransaction", "Select Control"), !GIsTransacting);
					ControlRig->ClearControlSelection();
				}
			}
		}
		for (UMovieSceneTrack* Track : InTracks)
		{
			UMovieSceneControlRigParameterTrack* CRTrack = Cast<UMovieSceneControlRigParameterTrack>(Track);
			if (CRTrack)
			{
				UControlRig* TrackControlRig = CRTrack->GetControlRig();
				if (TrackControlRig)
				{
					if (ControlRigEditMode)
					{
						ControlRigEditMode->AddControlRigObject(TrackControlRig, GetSequencer());
						ControlRigEditMode->RequestToRecreateControlShapeActors(TrackControlRig);
						break;
					}
					else
					{
						ControlRigEditMode = GetEditMode(true);
						if (TSharedPtr<IControlRigObjectBinding> ObjectBinding = TrackControlRig->GetObjectBinding())
						{
							if (ControlRigEditMode)
							{
								ControlRigEditMode->AddControlRigObject(TrackControlRig, GetSequencer());
								ControlRigEditMode->RequestToRecreateControlShapeActors(TrackControlRig);
							}
						}
					}
				}
			}
		}
		return;
	}
	SelectRigsAndControls(ControlRig, KeyAreas);
	
}

void FControlRigParameterTrackEditor::SelectRigsAndControls(UControlRig* ControlRig, const TArray<const IKeyArea*>& KeyAreas)
{
	FControlRigEditMode* ControlRigEditMode = GetEditMode();

	TArray<FString> StringArray;
	//we have two sets here one to see if selection has really changed that contains the attirbutes, the other to select just the parent
	TMap<UControlRig*, TSet<FName>> RigsAndControls;
	for (const IKeyArea* KeyArea : KeyAreas)
	{
		UMovieSceneControlRigParameterSection* MovieSection = Cast<UMovieSceneControlRigParameterSection>(KeyArea->GetOwningSection());
		if (MovieSection)
		{
			ControlRig = MovieSection->GetControlRig();
			//Only create the edit mode if we have a KeyAra selected and it's not set and we have some boundobjects.
			if (!ControlRigEditMode)
			{
				ControlRigEditMode = GetEditMode(true);
				if (TSharedPtr<IControlRigObjectBinding> ObjectBinding = ControlRig->GetObjectBinding())
				{
					if (ControlRigEditMode)
					{
						ControlRigEditMode->AddControlRigObject(ControlRig, GetSequencer());
					}
				}
			}
			else
			{
				if (ControlRigEditMode->AddControlRigObject(ControlRig, GetSequencer()))
				{
					//force an evaluation, this will get the control rig setup so edit mode looks good.
					if (GetSequencer().IsValid())
					{
						GetSequencer()->NotifyMovieSceneDataChanged(EMovieSceneDataChangeType::Unknown);
					}
				}
			}

			const FMovieSceneChannelMetaData* MetaData = KeyArea->GetChannel().GetMetaData();
			if (MetaData)
			{
				StringArray.SetNum(0);
				FString String = MetaData->Name.ToString();
				String.ParseIntoArray(StringArray, TEXT("."));
				if (StringArray.Num() > 0)
				{
					const FName ControlName(*StringArray[0]);

					// skip nested controls which have the shape enabled flag turned on
					if(const URigHierarchy* Hierarchy = ControlRig->GetHierarchy())
					{
<<<<<<< HEAD
						if(const FRigControlElement* ControlElement = Hierarchy->Find<FRigControlElement>(FRigElementKey(ControlName, ERigElementType::Control)))
						{
=======

						if(const FRigControlElement* ControlElement = Hierarchy->Find<FRigControlElement>(FRigElementKey(ControlName, ERigElementType::Control)))
						{
						
>>>>>>> d731a049
							if (ControlElement->Settings.ControlType == ERigControlType::Bool ||
								ControlElement->Settings.ControlType == ERigControlType::Float ||
								ControlElement->Settings.ControlType == ERigControlType::Integer)
							{
<<<<<<< HEAD
								if(ControlElement->Settings.bShapeEnabled)
								{
									if(const FRigControlElement* ParentControlElement = Cast<FRigControlElement>(Hierarchy->GetFirstParent(ControlElement)))
									{
										if(const TSet<FName>* Controls = RigsAndControls.Find(ControlRig))
										{
											if(Controls->Contains(ParentControlElement->GetName()))
=======
								if (ControlElement->Settings.SupportsShape() || !Hierarchy->IsAnimatable(ControlElement))
								{

									if (const FRigControlElement* ParentControlElement = Cast<FRigControlElement>(Hierarchy->GetFirstParent(ControlElement)))
									{
										if (const TSet<FName>* Controls = RigsAndControls.Find(ControlRig))
										{
											if (Controls->Contains(ParentControlElement->GetName()))
>>>>>>> d731a049
											{
												continue;
											}
										}
									}
								}
							}
<<<<<<< HEAD
						}
					}
					
					RigsAndControls.FindOrAdd(ControlRig).Add(ControlName);
=======
							RigsAndControls.FindOrAdd(ControlRig).Add(ControlName);
						}
					}
>>>>>>> d731a049
				}
			}
		}
	}
	//only create transaction if selection is really different.
	bool bEndTransaction = false;
	
	TMap<UControlRig*, TArray<FName>> ControlRigsToClearSelection;
	//get current selection which we will clear if different
	if (ControlRigEditMode)
	{
		TMap<UControlRig*, TArray<FRigElementKey>> SelectedControls;
		ControlRigEditMode->GetAllSelectedControls(SelectedControls);
		for (TPair<UControlRig*, TArray<FRigElementKey>>& Selection : SelectedControls)
		{
			ControlRig = Selection.Key;
			if (ControlRig)
			{
				TArray<FName> SelectedControlNames = ControlRig->CurrentControlSelection();
				ControlRigsToClearSelection.Add(ControlRig, SelectedControlNames);
			}
		}
	}

	for (TPair<UControlRig*, TSet<FName>>& Pair : RigsAndControls)
	{
		//check to see if new selection is same als old selection
		bool bIsSame = true;
		if (TArray<FName>* SelectedNames = ControlRigsToClearSelection.Find(Pair.Key))
		{
			TSet<FName>* FullNames = RigsAndControls.Find(Pair.Key);
			if (!FullNames)
			{
				continue; // should never happen
			}
			if (SelectedNames->Num() != FullNames->Num())
			{ 
				bIsSame = false;
				if (!GIsTransacting && bEndTransaction == false)
				{
					bEndTransaction = true;
					GEditor->BeginTransaction(LOCTEXT("SelectControl", "Select Control"));
				}
				Pair.Key->ClearControlSelection();
				ControlRigsToClearSelection.Remove(Pair.Key); //remove it
			}
			else//okay if same check and see if equal...
			{
				for (const FName& Name : (*SelectedNames))
				{
					if (FullNames->Contains(Name) == false)
					{
						bIsSame = false;
						if (!GIsTransacting && bEndTransaction == false)
						{
							bEndTransaction = true;
							GEditor->BeginTransaction(LOCTEXT("SelectControl", "Select Control"));
						}
						Pair.Key->ClearControlSelection();
						ControlRigsToClearSelection.Remove(Pair.Key); //remove it
						break; //break out
					}
				}
			}
			if (bIsSame == true)
			{
				ControlRigsToClearSelection.Remove(Pair.Key); //remove it
			}
		}
		else
		{
			bIsSame = false;
		}
		if (bIsSame == false)
		{
			for (const FName& Name : Pair.Value)
			{
				if (!GIsTransacting && bEndTransaction == false)
				{
					bEndTransaction = true;
					GEditor->BeginTransaction(LOCTEXT("SelectControl", "Select Control"));
				}
				Pair.Key->SelectControl(Name, true);
			}
		}
	}
	//go through and clear those still not cleared
	for (TPair<UControlRig*, TArray<FName>>& SelectedPairs : ControlRigsToClearSelection)
	{
		if (!GIsTransacting && bEndTransaction == false)
		{
			bEndTransaction = true;
			GEditor->BeginTransaction(LOCTEXT("SelectControl", "Select Control"));
		}
		SelectedPairs.Key->ClearControlSelection();
	}

	if (bEndTransaction)
	{
		GEditor->EndTransaction();
	}
}


FMovieSceneTrackEditor::FFindOrCreateHandleResult FControlRigParameterTrackEditor::FindOrCreateHandleToSceneCompOrOwner(USceneComponent* InComp)
{
	const bool bCreateHandleIfMissing = false;
	FName CreatedFolderName = NAME_None;

	FFindOrCreateHandleResult Result;
	bool bHandleWasValid = GetSequencer()->GetHandleToObject(InComp, bCreateHandleIfMissing).IsValid();

	Result.Handle = GetSequencer()->GetHandleToObject(InComp, bCreateHandleIfMissing, CreatedFolderName);
	Result.bWasCreated = bHandleWasValid == false && Result.Handle.IsValid();

	UMovieScene* MovieScene = GetSequencer()->GetFocusedMovieSceneSequence()->GetMovieScene();

	// Prioritize a control rig parameter track on this component
	if (Result.Handle.IsValid())
	{
		if (MovieScene->FindTrack(UMovieSceneControlRigParameterTrack::StaticClass(), Result.Handle, NAME_None))
		{
			return Result;
		}
	}

	// If the owner has a control rig parameter track, let's use it
	UObject* OwnerObject = InComp->GetOwner();
	FGuid OwnerHandle = GetSequencer()->GetHandleToObject(OwnerObject, bCreateHandleIfMissing);
	bHandleWasValid = OwnerHandle.IsValid();
	if (OwnerHandle.IsValid())
	{
		if (MovieScene->FindTrack(UMovieSceneControlRigParameterTrack::StaticClass(), OwnerHandle, NAME_None))
		{
			Result.Handle = OwnerHandle;
			Result.bWasCreated = bHandleWasValid == false && Result.Handle.IsValid();
			return Result;
		}
	}

	// If the component handle doesn't exist, let's use the owner handle
	if (Result.Handle.IsValid() == false)
	{
		Result.Handle = OwnerHandle;
		Result.bWasCreated = bHandleWasValid == false && Result.Handle.IsValid();

	}
	return Result;
}

void FControlRigParameterTrackEditor::SelectSequencerNodeInSection(UMovieSceneControlRigParameterSection* ParamSection, const FName& ControlName, bool bSelected)
{
	if (ParamSection)
	{
		FChannelMapInfo* pChannelIndex = ParamSection->ControlChannelMap.Find(ControlName);
		if (pChannelIndex != nullptr)
		{
			if (pChannelIndex->ParentControlIndex == INDEX_NONE)
			{
				int32 CategoryIndex = ParamSection->GetActiveCategoryIndex(ControlName);
				if (CategoryIndex != INDEX_NONE)
				{
					GetSequencer()->SelectByNthCategoryNode(ParamSection, CategoryIndex, bSelected);
				}
			}
			else
			{
				const FName FloatChannelTypeName = FMovieSceneFloatChannel::StaticStruct()->GetFName();

				FMovieSceneChannelProxy& ChannelProxy = ParamSection->GetChannelProxy();
				for (const FMovieSceneChannelEntry& Entry : ParamSection->GetChannelProxy().GetAllEntries())
				{
					const FName ChannelTypeName = Entry.GetChannelTypeName();
					if (pChannelIndex->ChannelTypeName == ChannelTypeName || (ChannelTypeName == FloatChannelTypeName && pChannelIndex->ChannelTypeName == NAME_None))
					{
						FMovieSceneChannelHandle Channel = ChannelProxy.MakeHandle(ChannelTypeName, pChannelIndex->ChannelIndex);
						TArray<FMovieSceneChannelHandle> Channels;
						Channels.Add(Channel);
						GetSequencer()->SelectByChannels(ParamSection, Channels, false, bSelected);
						break;
					}
				}
			}
		}
	}
}

FMovieSceneTrackEditor::FFindOrCreateTrackResult FControlRigParameterTrackEditor::FindOrCreateControlRigTrackForObject(FGuid ObjectHandle, UControlRig* ControlRig, FName PropertyName, bool bCreateTrackIfMissing)
{
	FFindOrCreateTrackResult Result;
	bool bTrackExisted = false;

	UMovieScene* MovieScene = GetSequencer()->GetFocusedMovieSceneSequence()->GetMovieScene();

	if (FMovieSceneBinding* Binding = MovieScene->FindBinding(ObjectHandle))
	{
		for (UMovieSceneTrack* Track : Binding->GetTracks())
		{
			if (UMovieSceneControlRigParameterTrack* ControlRigParameterTrack = Cast<UMovieSceneControlRigParameterTrack>(Track))
			{
				if (ControlRigParameterTrack->GetControlRig() == ControlRig)
				{
					Result.Track = ControlRigParameterTrack;
					bTrackExisted = true;
				}
			}
		}
	}

	if (!Result.Track && bCreateTrackIfMissing)
	{
		Result.Track = AddTrack(MovieScene, ObjectHandle, UMovieSceneControlRigParameterTrack::StaticClass(), PropertyName);
	}

	Result.bWasCreated = bTrackExisted == false && Result.Track != nullptr;

	return Result;
}

UMovieSceneControlRigParameterTrack* FControlRigParameterTrackEditor::FindTrack(UControlRig* InControlRig)
{
	if (!GetSequencer().IsValid())
	{
		return nullptr;
	}
	
	UMovieScene* MovieScene = GetSequencer()->GetFocusedMovieSceneSequence()->GetMovieScene();
	if (MovieScene)
	{
		const TArray<FMovieSceneBinding>& Bindings = MovieScene->GetBindings();
		for (const FMovieSceneBinding& Binding : Bindings)
		{
			TArray<UMovieSceneTrack*> Tracks = MovieScene->FindTracks(UMovieSceneControlRigParameterTrack::StaticClass(), Binding.GetObjectGuid(), NAME_None);
			for (UMovieSceneTrack* AnyOleTrack : Tracks)
			{
				UMovieSceneControlRigParameterTrack* Track = Cast<UMovieSceneControlRigParameterTrack>(AnyOleTrack);
				if (Track && Track->GetControlRig() == InControlRig)
				{
					return Track;
				}
			}
		}
	}
	return nullptr;
}

void FControlRigParameterTrackEditor::HandleOnSpaceAdded(UMovieSceneControlRigParameterSection* Section, const FName& ControlName, FMovieSceneControlRigSpaceChannel* SpaceChannel)
{
	if (SpaceChannel)
	{
<<<<<<< HEAD
		SpaceChannel->OnKeyMovedEvent().AddLambda([this,Section](FMovieSceneChannel* Channel, const  TArray<FKeyMoveEventItem>& MovedItems)
			{
				FMovieSceneControlRigSpaceChannel* SpaceChannel = static_cast<FMovieSceneControlRigSpaceChannel*>(Channel);
				HandleSpaceKeyMoved(Section, SpaceChannel,MovedItems);
			});
		SpaceChannel->OnKeyDeletedEvent().AddLambda([this, Section](FMovieSceneChannel* Channel, const  TArray<FKeyAddOrDeleteEventItem>& Items)
			{
				FMovieSceneControlRigSpaceChannel* SpaceChannel = static_cast<FMovieSceneControlRigSpaceChannel*>(Channel);
				HandleSpaceKeyDeleted(Section, SpaceChannel,Items);
			});
=======
		if (!SpaceChannel->OnKeyMovedEvent().IsBound())
		{
			SpaceChannel->OnKeyMovedEvent().AddLambda([this, Section](FMovieSceneChannel* Channel, const  TArray<FKeyMoveEventItem>& MovedItems)
				{
					FMovieSceneControlRigSpaceChannel* SpaceChannel = static_cast<FMovieSceneControlRigSpaceChannel*>(Channel);
					HandleSpaceKeyMoved(Section, SpaceChannel, MovedItems);
				});
		}
		if (!SpaceChannel->OnKeyDeletedEvent().IsBound())
		{
			SpaceChannel->OnKeyDeletedEvent().AddLambda([this, Section](FMovieSceneChannel* Channel, const  TArray<FKeyAddOrDeleteEventItem>& Items)
				{
					FMovieSceneControlRigSpaceChannel* SpaceChannel = static_cast<FMovieSceneControlRigSpaceChannel*>(Channel);
					HandleSpaceKeyDeleted(Section, SpaceChannel, Items);
				});
		}
>>>>>>> d731a049
	}
	//todoo do we need to remove this or not mz
}

bool FControlRigParameterTrackEditor::MatchesContext(const FTransactionContext& InContext, const TArray<TPair<UObject*, FTransactionObjectEvent>>& TransactionObjects) const
{
	SectionsGettingUndone.SetNum(0);
	// Check if we care about the undo/redo
	bool bGettingUndone = false;
	for (const TPair<UObject*, FTransactionObjectEvent>& TransactionObjectPair : TransactionObjects)
	{

		UObject* Object = TransactionObjectPair.Key;
		while (Object != nullptr)
		{
			const UClass* ObjectClass = Object->GetClass();
			if (ObjectClass && ObjectClass->IsChildOf(UMovieSceneControlRigParameterSection::StaticClass()))
			{
				UMovieSceneControlRigParameterSection* Section = Cast< UMovieSceneControlRigParameterSection>(Object);
				if (Section)
				{
					SectionsGettingUndone.Add(Section);
				}
				bGettingUndone =  true;
				break;
			}
			Object = Object->GetOuter();
		}
	}
	
	return bGettingUndone;
}

void FControlRigParameterTrackEditor::PostUndo(bool bSuccess)
{
	for (UMovieSceneControlRigParameterSection* Section : SectionsGettingUndone)
	{
		if (Section->GetControlRig())
		{
			TArray<FSpaceControlNameAndChannel>& SpaceChannels = Section->GetSpaceChannels();
			for(FSpaceControlNameAndChannel& Channel: SpaceChannels)
			{ 
				HandleOnSpaceAdded(Section, Channel.ControlName, &(Channel.SpaceCurve));
<<<<<<< HEAD
=======
			}

			TArray<FConstraintAndActiveChannel>& ConstraintChannels = Section->GetConstraintsChannels();
			for (FConstraintAndActiveChannel& Channel: ConstraintChannels)
			{ 
				HandleOnConstraintAdded(Section, &(Channel.ActiveChannel));
>>>>>>> d731a049
			}
		}
	}
}


void FControlRigParameterTrackEditor::HandleSpaceKeyDeleted(
	UMovieSceneControlRigParameterSection* Section,
	FMovieSceneControlRigSpaceChannel* Channel,
	const TArray<FKeyAddOrDeleteEventItem>& DeletedItems) const
{
	const TSharedPtr<ISequencer> ParentSequencer = GetSequencer();

	if (Section && Section->GetControlRig() && Channel && ParentSequencer.IsValid())
	{
		const FName ControlName = Section->FindControlNameFromSpaceChannel(Channel);
		for (const FKeyAddOrDeleteEventItem& EventItem : DeletedItems)
		{
			FControlRigSpaceChannelHelpers::SequencerSpaceChannelKeyDeleted(
				Section->GetControlRig(), ParentSequencer.Get(), ControlName, Channel, Section,EventItem.Frame);
		}
	}
}

void FControlRigParameterTrackEditor::HandleSpaceKeyMoved(
	UMovieSceneControlRigParameterSection* Section,
	FMovieSceneControlRigSpaceChannel* SpaceChannel,
	const  TArray<FKeyMoveEventItem>& MovedItems)
{
	if (Section && Section->GetControlRig() && SpaceChannel)
	{
		const FName ControlName = Section->FindControlNameFromSpaceChannel(SpaceChannel);
		for (const FKeyMoveEventItem& MoveEventItem : MovedItems)
		{
			FControlRigSpaceChannelHelpers::HandleSpaceKeyTimeChanged(
				Section->GetControlRig(), ControlName, SpaceChannel, Section,
				MoveEventItem.Frame, MoveEventItem.NewFrame);
		}
	}
}

<<<<<<< HEAD
void FControlRigParameterTrackEditor::SetUpEditModeIfNeeded(UControlRig* ControlRig)
{

	FControlRigEditMode* ControlRigEditMode = GetEditMode();
	if (!ControlRigEditMode)
	{
		ControlRigEditMode = GetEditMode(true);
		if (TSharedPtr<IControlRigObjectBinding> ObjectBinding = ControlRig->GetObjectBinding())
		{
			if (ControlRigEditMode)
			{
				ControlRigEditMode->SetObjects(ControlRig, nullptr, GetSequencer());
			}
		}
	}
	else
	{
		if (ControlRigEditMode->GetControlRig(false) != ControlRig)
		{
			if (ControlRigEditMode->GetControlRig(false))
			{
				ControlRigEditMode->GetControlRig(false)->ClearControlSelection();
			}
			ControlRigEditMode->SetObjects(ControlRig, nullptr, GetSequencer());
			//force an evaluation, this will get the control rig setup so edit mode looks good.
			if (GetSequencer().IsValid())
			{
				GetSequencer()->NotifyMovieSceneDataChanged(EMovieSceneDataChangeType::Unknown);
			}
		}
	}
}

void FControlRigParameterTrackEditor::HandleControlSelected(UControlRig* Subject, FRigControlElement* ControlElement, bool bSelected)
=======
void FControlRigParameterTrackEditor::ClearOutAllSpaceAndConstraintDelegates(const UControlRig* InOptionalControlRig) const
>>>>>>> d731a049
{
	const UMovieScene* MovieScene = GetSequencer().IsValid() && GetSequencer()->GetFocusedMovieSceneSequence() ? GetSequencer()->GetFocusedMovieSceneSequence()->GetMovieScene() : nullptr;
	if (!MovieScene)
	{
		return;
	}

<<<<<<< HEAD
	URigHierarchy* Hierarchy = Subject->GetHierarchy();

	if (URigHierarchyController* Controller = Hierarchy->GetController())
	{
		Hierarchy->ForEach<FRigControlElement>([ControlElement, Controller, bSelected](FRigControlElement* OtherControlElement) -> bool
		{
			if (OtherControlElement->Settings.ControlType == ERigControlType::Bool ||
				OtherControlElement->Settings.ControlType == ERigControlType::Float ||
				OtherControlElement->Settings.ControlType == ERigControlType::Integer)
			{
				if (OtherControlElement->Settings.bShapeEnabled || !OtherControlElement->Settings.bAnimatable)
				{
					return true;
				}

				for (const FRigElementParentConstraint& ParentConstraint : OtherControlElement->ParentConstraints)
				{
					if (ParentConstraint.ParentElement == ControlElement)
					{
						Controller->SelectElement(OtherControlElement->GetKey(), bSelected);
						break;
					}
				}
			}

			return true;
		});
=======
	const TArray<FMovieSceneBinding>& Bindings = MovieScene->GetBindings();
	for (const FMovieSceneBinding& Binding : Bindings)
	{
		const UMovieSceneTrack* Track = MovieScene->FindTrack(
			UMovieSceneControlRigParameterTrack::StaticClass(), Binding.GetObjectGuid(), NAME_None);
		if (const UMovieSceneControlRigParameterTrack* CRTrack = Cast<UMovieSceneControlRigParameterTrack>(Track))
		{
			if (InOptionalControlRig && CRTrack->GetControlRig() != InOptionalControlRig)
			{
				continue;
			}
				
			for (UMovieSceneSection* Section : Track->GetAllSections())
			{
				if (UMovieSceneControlRigParameterSection* CRSection = Cast<UMovieSceneControlRigParameterSection>(Section))
				{
					// clear space channels
					TArray<FSpaceControlNameAndChannel>& Channels = CRSection->GetSpaceChannels();
					for (FSpaceControlNameAndChannel& SpaceAndChannel : Channels)
					{
						SpaceAndChannel.SpaceCurve.OnKeyMovedEvent().Clear();
						SpaceAndChannel.SpaceCurve.OnKeyDeletedEvent().Clear();
					}

					// clear constraint channels
					TArray<FConstraintAndActiveChannel>& ConstraintChannels = CRSection->GetConstraintsChannels();
					for (FConstraintAndActiveChannel& Channel: ConstraintChannels)
					{
						Channel.ActiveChannel.OnKeyMovedEvent().Clear();
						Channel.ActiveChannel.OnKeyDeletedEvent().Clear();							
					}

					if (CRSection->OnConstraintRemovedHandle.IsValid())
					{
						if (const UControlRig* ControlRig = CRSection->GetControlRig())
						{
							FConstraintsManagerController& Controller = FConstraintsManagerController::Get(ControlRig->GetWorld());
							Controller.GetNotifyDelegate().Remove(CRSection->OnConstraintRemovedHandle);
							CRSection->OnConstraintRemovedHandle.Reset();
						}
					}
				}
			}
		}
	}
}

namespace
{
	struct FConstraintAndControlData
	{
		static FConstraintAndControlData CreateFromSection(
			const UMovieSceneControlRigParameterSection* InSection,
			const FMovieSceneConstraintChannel* InConstraintChannel)
		{
			FConstraintAndControlData Data;
			
			// get constraint channel
			const TArray<FConstraintAndActiveChannel>& ConstraintChannels = InSection->GetConstraintsChannels();
			const int32 Index = ConstraintChannels.IndexOfByPredicate([InConstraintChannel](const FConstraintAndActiveChannel& InChannel)
			{
				return &(InChannel.ActiveChannel) == InConstraintChannel;
			});
	
			if (Index == INDEX_NONE)
			{
				return Data;
			}

			Data.Constraint = Cast<UTickableTransformConstraint>(ConstraintChannels[Index].Constraint.Get());

			// get constraint name
			auto GetControlName = [InSection, Index]()
			{
				using NameInfoIterator = TMap<FName, FChannelMapInfo>::TRangedForConstIterator;
				for (NameInfoIterator It = InSection->ControlChannelMap.begin(); It; ++It)
				{
					const FChannelMapInfo& Info = It->Value;
					if (Info.ConstraintsIndex.Contains(Index))
					{
						return It->Key;
					}
				}

				static const FName DummyName = NAME_None;
				return DummyName;
			};
	
			Data.ControlName = GetControlName();
			
			return Data;
		}

		bool IsValid() const
		{
			return Constraint.IsValid() && ControlName != NAME_None; 
		}
		
		TWeakObjectPtr<UTickableTransformConstraint> Constraint = nullptr;
		FName ControlName = NAME_None;
	};
}

void FControlRigParameterTrackEditor::HandleOnConstraintAdded(
	IMovieSceneConstrainedSection* InSection,
	FMovieSceneConstraintChannel* InConstraintChannel)
{
	if (!InConstraintChannel)
	{
		return;
	}

	// handle key moved
	if (!InConstraintChannel->OnKeyMovedEvent().IsBound())
	{
		InConstraintChannel->OnKeyMovedEvent().AddLambda([this, InSection](
			FMovieSceneChannel* InChannel, const TArray<FKeyMoveEventItem>& InMovedItems)
			{
				const FMovieSceneConstraintChannel* ConstraintChannel = static_cast<FMovieSceneConstraintChannel*>(InChannel);
				HandleConstraintKeyMoved(InSection, ConstraintChannel, InMovedItems);
			});
	}

	// handle key deleted
	if (!InConstraintChannel->OnKeyDeletedEvent().IsBound())
	{
		InConstraintChannel->OnKeyDeletedEvent().AddLambda([this, InSection](
			FMovieSceneChannel* InChannel, const TArray<FKeyAddOrDeleteEventItem>& InDeletedItems)
			{
				const FMovieSceneConstraintChannel* ConstraintChannel = static_cast<FMovieSceneConstraintChannel*>(InChannel);
				HandleConstraintKeyDeleted(InSection, ConstraintChannel, InDeletedItems);
			});
	}

	// handle constraint deleted
	if (InSection)
	{
		HandleConstraintRemoved(InSection);
	}
}

void FControlRigParameterTrackEditor::HandleConstraintKeyDeleted(
	IMovieSceneConstrainedSection* InSection,
	const FMovieSceneConstraintChannel* InConstraintChannel,
	const TArray<FKeyAddOrDeleteEventItem>& InDeletedItems) const
{
	UMovieSceneControlRigParameterSection* Section = Cast<UMovieSceneControlRigParameterSection>(InSection);

	const UControlRig* ControlRig = Section ? Section->GetControlRig() : nullptr;
	if (!ControlRig || !InConstraintChannel)
	{
		return;
	}
	
	const FConstraintAndControlData ConstraintAndControlData =
		FConstraintAndControlData::CreateFromSection(Section, InConstraintChannel);
	if (ConstraintAndControlData.IsValid())
	{

		UTickableTransformConstraint* Constraint = ConstraintAndControlData.Constraint.Get();
		for (const FKeyAddOrDeleteEventItem& EventItem: InDeletedItems)
		{
			FMovieSceneConstraintChannelHelper::HandleConstraintKeyDeleted(
				Constraint, InConstraintChannel,
				GetSequencer(), Section,
				EventItem.Frame);
		}
	}
}

void FControlRigParameterTrackEditor::HandleConstraintKeyMoved(
	IMovieSceneConstrainedSection* InSection,
	const FMovieSceneConstraintChannel* InConstraintChannel,
	const TArray<FKeyMoveEventItem>& InMovedItems)
{
	UMovieSceneControlRigParameterSection* Section = Cast<UMovieSceneControlRigParameterSection>(InSection);

	const FConstraintAndControlData ConstraintAndControlData =
	FConstraintAndControlData::CreateFromSection(Section, InConstraintChannel);

	if (ConstraintAndControlData.IsValid())
	{
		const UTickableTransformConstraint* Constraint = ConstraintAndControlData.Constraint.Get();
		for (const FKeyMoveEventItem& MoveEventItem : InMovedItems)
		{
			FMovieSceneConstraintChannelHelper::HandleConstraintKeyMoved(
				Constraint, InConstraintChannel, Section,
				MoveEventItem.Frame, MoveEventItem.NewFrame);
		}
	}
}

void FControlRigParameterTrackEditor::HandleConstraintRemoved(IMovieSceneConstrainedSection* InSection) 
{
	UMovieSceneControlRigParameterSection* Section = Cast<UMovieSceneControlRigParameterSection>(InSection);

	if (const UControlRig* ControlRig = Section->GetControlRig())
	{
		FConstraintsManagerController& Controller = FConstraintsManagerController::Get(ControlRig->GetWorld());
		if (!InSection->OnConstraintRemovedHandle.IsValid())
		{
			InSection->OnConstraintRemovedHandle =
			Controller.GetNotifyDelegate().AddLambda(
				[InSection,Section, this](EConstraintsManagerNotifyType InNotifyType, UObject *InObject)
			{
				switch (InNotifyType)
				{
					case EConstraintsManagerNotifyType::ConstraintAdded:
						break;
					case EConstraintsManagerNotifyType::ConstraintRemoved:
					case EConstraintsManagerNotifyType::ConstraintRemovedWithCompensation:
						{
							const UTickableConstraint* Constraint = Cast<UTickableConstraint>(InObject);
							if (!IsValid(Constraint))
							{
								return;
							}

							const FName ConstraintName = Constraint->GetFName();
							const FConstraintAndActiveChannel* ConstraintChannel = InSection->GetConstraintChannel(ConstraintName);
							if (!ConstraintChannel)
							{
								return;
							}

							const bool bCompensate = (InNotifyType == EConstraintsManagerNotifyType::ConstraintRemovedWithCompensation);
							if (bCompensate && ConstraintChannel->Constraint.IsValid())
							{
								FMovieSceneConstraintChannelHelper::HandleConstraintRemoved(
									ConstraintChannel->Constraint.Get(),
									&ConstraintChannel->ActiveChannel,
									GetSequencer(),
									Section);
							}

							InSection->RemoveConstraintChannel(ConstraintName);
						}
						break;
					case EConstraintsManagerNotifyType::ManagerUpdated:
						InSection->OnConstraintsChanged();
						break;		
				}
			});
			ConstraintHandlesToClear.Add(InSection->OnConstraintRemovedHandle);
		}
>>>>>>> d731a049
	}
}

void FControlRigParameterTrackEditor::SetUpEditModeIfNeeded(UControlRig* ControlRig)
{
	if (ControlRig)
	{
		//this could clear the selection so if it does reset it
		TArray<FName> ControlRigSelection = ControlRig->CurrentControlSelection();

<<<<<<< HEAD
=======
		FControlRigEditMode* ControlRigEditMode = GetEditMode();
		if (!ControlRigEditMode)
		{
			ControlRigEditMode = GetEditMode(true);
			if (TSharedPtr<IControlRigObjectBinding> ObjectBinding = ControlRig->GetObjectBinding())
			{
				if (ControlRigEditMode)
				{
					ControlRigEditMode->AddControlRigObject(ControlRig, GetSequencer());
				}
			}
		}
		else
		{
			if (ControlRigEditMode->AddControlRigObject(ControlRig, GetSequencer()))
			{
				//force an evaluation, this will get the control rig setup so edit mode looks good.
				if (GetSequencer().IsValid())
				{
					GetSequencer()->NotifyMovieSceneDataChanged(EMovieSceneDataChangeType::Unknown);
				}
			}
		}
		TArray<FName> NewControlRigSelection = ControlRig->CurrentControlSelection();
		if (ControlRigSelection.Num() != NewControlRigSelection.Num())
		{
			ControlRig->ClearControlSelection();
			for (const FName& Name : ControlRigSelection)
			{
				ControlRig->SelectControl(Name, true);
			}
		}
	}
}

void FControlRigParameterTrackEditor::HandleControlSelected(UControlRig* Subject, FRigControlElement* ControlElement, bool bSelected)
{
	if(ControlElement == nullptr)
	{
		return;
	}
	
	URigHierarchy* Hierarchy = Subject->GetHierarchy();
	static bool bIsSelectingIndirectControl = false;

	if(ControlElement->Settings.AnimationType == ERigControlAnimationType::ProxyControl)
	{
		const TArray<FRigElementKey>& DrivenControls = ControlElement->Settings.DrivenControls;
		for(const FRigElementKey& DrivenKey : DrivenControls)
		{
			if(FRigControlElement* DrivenControl = Hierarchy->Find<FRigControlElement>(DrivenKey))
			{
				TGuardValue<bool> SubControlGuard(bIsSelectingIndirectControl, true);
				HandleControlSelected(Subject, DrivenControl, bSelected);
			}
		}
		return;
	}
	
	//if parent selected we select child here if it's a bool,integer or single float
	TArray<FRigControl> Controls;

	if(!bIsSelectingIndirectControl)
	{
		if (URigHierarchyController* Controller = Hierarchy->GetController())
		{
			Hierarchy->ForEach<FRigControlElement>([Hierarchy, ControlElement, Controller, bSelected](FRigControlElement* OtherControlElement) -> bool
				{
					if (OtherControlElement->Settings.ControlType == ERigControlType::Bool ||
						OtherControlElement->Settings.ControlType == ERigControlType::Float ||
						OtherControlElement->Settings.ControlType == ERigControlType::Integer)
					{
						if(OtherControlElement->Settings.SupportsShape() || !Hierarchy->IsAnimatable(OtherControlElement))
						{
							return true;
						}
						
						for (const FRigElementParentConstraint& ParentConstraint : OtherControlElement->ParentConstraints)
						{
							if (ParentConstraint.ParentElement == ControlElement)
							{
								Controller->SelectElement(OtherControlElement->GetKey(), bSelected);
								break;
							}
						}
					}

					return true;
				});
		}
	}
>>>>>>> d731a049
	
	if (bIsDoingSelection)
	{
		return;
	}
	TGuardValue<bool> Guard(bIsDoingSelection, true);

	FControlRigEditMode* ControlRigEditMode = GetEditMode();

	FName ControlRigName(*Subject->GetName());
	if (TSharedPtr<IControlRigObjectBinding> ObjectBinding = Subject->GetObjectBinding())
	{
		UObject* ActorObject = nullptr;
		USceneComponent* Component = Cast<USceneComponent>(ObjectBinding->GetBoundObject());
		if (!Component)
		{
			return;
		}
		ActorObject = Component->GetOwner();
		bool bCreateTrack = false;
		FFindOrCreateHandleResult HandleResult = FindOrCreateHandleToSceneCompOrOwner(Component);
		FGuid ObjectHandle = HandleResult.Handle;
		if (!ObjectHandle.IsValid())
		{
			return;
		}

		FFindOrCreateTrackResult TrackResult = FindOrCreateControlRigTrackForObject(ObjectHandle, Subject, ControlRigName, bCreateTrack);
		UMovieSceneControlRigParameterTrack* Track = CastChecked<UMovieSceneControlRigParameterTrack>(TrackResult.Track, ECastCheckedType::NullAllowed);
		if (Track)
		{
			GetSequencer()->SuspendSelectionBroadcast();
			//Just set in the section to key not all
			UMovieSceneSection* Section = Track->GetSectionToKey();
			UMovieSceneControlRigParameterSection* ParamSection = Cast<UMovieSceneControlRigParameterSection>(Section);
			SelectSequencerNodeInSection(ParamSection, ControlElement->GetName(), bSelected);
			
			GetSequencer()->ResumeSelectionBroadcast();

			SetUpEditModeIfNeeded(Subject);

			//Force refresh later, not now
<<<<<<< HEAD
			GetSequencer()->NotifyMovieSceneDataChanged(EMovieSceneDataChangeType::RefreshTree);				
=======
			bSkipNextSelectionFromTimer = bSkipNextSelectionFromTimer ||
				(bIsSelectingIndirectControl && ControlElement->Settings.AnimationType == ERigControlAnimationType::AnimationControl);
			GetSequencer()->NotifyMovieSceneDataChanged(EMovieSceneDataChangeType::RefreshTree);
>>>>>>> d731a049
		}
	}
}



void FControlRigParameterTrackEditor::HandleOnInitialized(UControlRig* ControlRig, const EControlRigState InState, const FName& InEventName)
{
	if (GetSequencer().IsValid())
	{
		//If FK control rig on next tick we refresh the tree
		if (ControlRig->IsA<UFKControlRig>())
		{
			GetSequencer()->NotifyMovieSceneDataChanged(EMovieSceneDataChangeType::RefreshTree);
		}
	}
	//also do to new procedural rigs, we may be creating controls dynamically, so here we need to check to see if we need to reconstruct channels
	UMovieScene* MovieScene = GetSequencer()->GetFocusedMovieSceneSequence()->GetMovieScene();
	const TArray<FMovieSceneBinding>& Bindings = MovieScene->GetBindings();
	for (const FMovieSceneBinding& Binding : Bindings)
	{
		UMovieSceneControlRigParameterTrack* Track = Cast<UMovieSceneControlRigParameterTrack>(MovieScene->FindTrack(UMovieSceneControlRigParameterTrack::StaticClass(), Binding.GetObjectGuid(), NAME_None));
		if (Track && Track->GetControlRig() == ControlRig)
		{
			TArray<FRigControlElement*> SortedControls;
			ControlRig->GetControlsInOrder(SortedControls);
			for (UMovieSceneSection* BaseSection : Track->GetAllSections())
			{
				if (UMovieSceneControlRigParameterSection* Section = Cast<UMovieSceneControlRigParameterSection>(BaseSection))
				{
					if (Section->IsDifferentThanLastControlsUsedToReconstruct(SortedControls))
					{
						Section->ReconstructChannelProxy();
						Section->MarkAsChanged();
					}
				}
			}
		}
	}
}

void FControlRigParameterTrackEditor::HandleControlModified(UControlRig* ControlRig, FRigControlElement* ControlElement, const FRigControlModifiedContext& Context)
{
	if(ControlElement == nullptr)
	{
		return;
	}
	if (IsInGameThread() == false)
	{
		return;
	}
	if (!GetSequencer().IsValid() || !GetSequencer()->IsAllowedToChange() || Context.SetKey == EControlRigSetKey::Never 
		|| ControlElement->Settings.AnimationType == ERigControlAnimationType::ProxyControl
		|| ControlElement->Settings.AnimationType == ERigControlAnimationType::VisualCue)
	{
		return;
	}
	FTransform  Transform = ControlRig->GetControlLocalTransform(ControlElement->GetName());
	UMovieScene* MovieScene = GetSequencer()->GetFocusedMovieSceneSequence()->GetMovieScene();
	const TArray<FMovieSceneBinding>& Bindings = MovieScene->GetBindings();
	for (const FMovieSceneBinding& Binding : Bindings)
	{
		UMovieSceneControlRigParameterTrack* Track = Cast<UMovieSceneControlRigParameterTrack>(MovieScene->FindTrack(UMovieSceneControlRigParameterTrack::StaticClass(), Binding.GetObjectGuid(), NAME_None));
		if (Track && Track->GetControlRig() == ControlRig)
		{
			FName Name(*ControlRig->GetName());
			if (TSharedPtr<IControlRigObjectBinding> ObjectBinding = ControlRig->GetObjectBinding())
			{
				USceneComponent* Component = Cast<USceneComponent>(ObjectBinding->GetBoundObject());
				if (Component)
				{
					ESequencerKeyMode KeyMode = ESequencerKeyMode::AutoKey;
					if (Context.SetKey == EControlRigSetKey::Always)
					{
						KeyMode = ESequencerKeyMode::ManualKeyForced;
					}
					AddControlKeys(Component, ControlRig, Name, ControlElement->GetName(), (EControlRigContextChannelToKey)Context.KeyMask, 
						KeyMode, Context.LocalTime);
				}
<<<<<<< HEAD
=======
			}
		}
	}
}

void FControlRigParameterTrackEditor::HandleControlUndoBracket(UControlRig* Subject, bool bOpenUndoBracket)
{
	if(bOpenUndoBracket && ControlUndoBracket == 0)
	{
		ControlUndoTransaction = MakeShareable(new FScopedTransaction(LOCTEXT("KeyMultipleControls", "Auto-Key multiple controls")));
	}

	ControlUndoBracket = FMath::Max<int32>(0, ControlUndoBracket + (bOpenUndoBracket ? 1 : -1));
	
	if(!bOpenUndoBracket && ControlUndoBracket == 0)
	{
		ControlUndoTransaction.Reset();
	}
}

void FControlRigParameterTrackEditor::HandleOnControlRigBound(UControlRig* InControlRig)
{
	if (!InControlRig)
	{
		return;
	}
	
	UMovieSceneControlRigParameterTrack* Track = FindTrack(InControlRig);
	if (!Track)
	{
		return;
	}

	const TSharedPtr<IControlRigObjectBinding> Binding = InControlRig->GetObjectBinding();
	
	for (UMovieSceneSection* BaseSection : Track->GetAllSections())
	{
		if (UMovieSceneControlRigParameterSection* Section = Cast< UMovieSceneControlRigParameterSection>(BaseSection))
		{
			const UControlRig* ControlRig = Section->GetControlRig();
			if (ControlRig && InControlRig == ControlRig)
			{
				if (!Binding->OnControlRigBind().IsBoundToObject(this))
				{
					Binding->OnControlRigBind().AddRaw(this, &FControlRigParameterTrackEditor::HandleOnObjectBoundToControlRig);
				}
			}
		}
	}
}

void FControlRigParameterTrackEditor::HandleOnObjectBoundToControlRig(UObject* InObject)
{
	// look for sections to update
	TArray<UMovieSceneControlRigParameterSection*> SectionsToUpdate;
	for (const TWeakObjectPtr<UControlRig>& ControlRigPtr : BoundControlRigs)
	{
		const TSharedPtr<IControlRigObjectBinding> Binding =
			ControlRigPtr.IsValid() ? ControlRigPtr->GetObjectBinding() : nullptr;
		const UObject* CurrentObject = Binding ? Binding->GetBoundObject() : nullptr;
		if (CurrentObject == InObject)
		{
			if (const UMovieSceneControlRigParameterTrack* Track = FindTrack(ControlRigPtr.Get()))
			{
				for (UMovieSceneSection* BaseSection : Track->GetAllSections())
				{
					if (UMovieSceneControlRigParameterSection* Section = Cast<UMovieSceneControlRigParameterSection>(BaseSection))
					{
						SectionsToUpdate.AddUnique(Section);
					}
				}
>>>>>>> d731a049
			}
		}
	}

	// reconstruct proxies
	if (!SectionsToUpdate.IsEmpty())
	{
		for (UMovieSceneControlRigParameterSection* Section: SectionsToUpdate)
		{
			Section->ReconstructChannelProxy();
			Section->MarkAsChanged();
		}
	}
}

void FControlRigParameterTrackEditor::GetControlRigKeys(
	UControlRig* InControlRig,
	FName ParameterName,
	EControlRigContextChannelToKey ChannelsToKey,
	ESequencerKeyMode KeyMode,
	UMovieSceneControlRigParameterSection* SectionToKey,
	FGeneratedTrackKeys& OutGeneratedKeys,
	const bool bInConstraintSpace)
{
	const TArray<bool>& ControlsMask = SectionToKey->GetControlsMask();
	EMovieSceneTransformChannel TransformMask = SectionToKey->GetTransformMask().GetChannels();

	TArray<FRigControlElement*> Controls;
	InControlRig->GetControlsInOrder(Controls);
	// If key all is enabled, for a key on all the channels
	if (KeyMode != ESequencerKeyMode::ManualKeyForced && GetSequencer()->GetKeyGroupMode() == EKeyGroupMode::KeyAll)
	{
		ChannelsToKey = EControlRigContextChannelToKey::AllTransform;
	}

	//Need seperate index fo bools,ints and enums and floats since there are seperate entries for each later when they are accessed by the set key stuff.
	int32 SpaceChannelIndex = 0;
	for (int32 ControlIndex = 0; ControlIndex < Controls.Num(); ++ControlIndex)
	{
		FRigControlElement* ControlElement = Controls[ControlIndex];
		check(ControlElement);

		if (!InControlRig->GetHierarchy()->IsAnimatable(ControlElement))
		{
			continue;
		}

		if (FChannelMapInfo* pChannelIndex = SectionToKey->ControlChannelMap.Find(ControlElement->GetName()))
		{
			int32 ChannelIndex = pChannelIndex->ChannelIndex;


			bool bMaskKeyOut = (ControlIndex >= ControlsMask.Num() || ControlsMask[ControlIndex] == false);
			bool bSetKey = ControlElement->GetName() == ParameterName && !bMaskKeyOut;

			FRigControlValue ControlValue = InControlRig->GetHierarchy()->GetControlValue(ControlElement, ERigControlValueType::Current);

			switch (ControlElement->Settings.ControlType)
			{
			case ERigControlType::Bool:
			{
				bool Val = ControlValue.Get<bool>();
				pChannelIndex->GeneratedKeyIndex = OutGeneratedKeys.Num();
				OutGeneratedKeys.Add(FMovieSceneChannelValueSetter::Create<FMovieSceneBoolChannel>(ChannelIndex, Val, bSetKey));
				break;
			}
			case ERigControlType::Integer:
			{
				if (ControlElement->Settings.ControlEnum)
				{
					uint8 Val = (uint8)ControlValue.Get<uint8>();
					pChannelIndex->GeneratedKeyIndex = OutGeneratedKeys.Num();
					OutGeneratedKeys.Add(FMovieSceneChannelValueSetter::Create<FMovieSceneByteChannel>(ChannelIndex, Val, bSetKey));
				}
				else
				{
					int32 Val = ControlValue.Get<int32>();
					pChannelIndex->GeneratedKeyIndex = OutGeneratedKeys.Num();
					OutGeneratedKeys.Add(FMovieSceneChannelValueSetter::Create<FMovieSceneIntegerChannel>(ChannelIndex, Val, bSetKey));
				}
				break;
			}
			case ERigControlType::Float:
			{
				float Val = ControlValue.Get<float>();
				pChannelIndex->GeneratedKeyIndex = OutGeneratedKeys.Num();
				OutGeneratedKeys.Add(FMovieSceneChannelValueSetter::Create<FMovieSceneFloatChannel>(ChannelIndex, Val, bSetKey));
				break;
			}
			case ERigControlType::Vector2D:
			{
<<<<<<< HEAD
				FVector3f Val = ControlValue.Get<FVector3f>();
				pChannelIndex->GeneratedKeyIndex = OutGeneratedKeys.Num();
				OutGeneratedKeys.Add(FMovieSceneChannelValueSetter::Create<FMovieSceneFloatChannel>(ChannelIndex++, Val.X, bSetKey));
				OutGeneratedKeys.Add(FMovieSceneChannelValueSetter::Create<FMovieSceneFloatChannel>(ChannelIndex++, Val.Y, bSetKey));
=======
				//use translation x,y for key masks for vector2d
				bool bKeyX = bSetKey && EnumHasAnyFlags(ChannelsToKey, EControlRigContextChannelToKey::TranslationX);;
				bool bKeyY = bSetKey && EnumHasAnyFlags(ChannelsToKey, EControlRigContextChannelToKey::TranslationY);;
				FVector3f Val = ControlValue.Get<FVector3f>();
				pChannelIndex->GeneratedKeyIndex = OutGeneratedKeys.Num();
				OutGeneratedKeys.Add(FMovieSceneChannelValueSetter::Create<FMovieSceneFloatChannel>(ChannelIndex++, Val.X, bKeyX));
				OutGeneratedKeys.Add(FMovieSceneChannelValueSetter::Create<FMovieSceneFloatChannel>(ChannelIndex++, Val.Y, bKeyY));
>>>>>>> d731a049
				break;
			}
			case ERigControlType::Position:
			case ERigControlType::Scale:
			case ERigControlType::Rotator:
			{
				bool bKeyX = bSetKey;
				bool bKeyY = bSetKey;
				bool bKeyZ = bSetKey;
				if (ControlElement->Settings.ControlType == ERigControlType::Position)
				{
					bKeyX = bSetKey && EnumHasAnyFlags(ChannelsToKey, EControlRigContextChannelToKey::TranslationX);
					bKeyY = bSetKey && EnumHasAnyFlags(ChannelsToKey, EControlRigContextChannelToKey::TranslationY);
					bKeyZ = bSetKey && EnumHasAnyFlags(ChannelsToKey, EControlRigContextChannelToKey::TranslationZ);
				}
				else if(ControlElement->Settings.ControlType == ERigControlType::Rotator)
				{
					bKeyX = bSetKey && EnumHasAnyFlags(ChannelsToKey, EControlRigContextChannelToKey::RotationX);
					bKeyY = bSetKey && EnumHasAnyFlags(ChannelsToKey, EControlRigContextChannelToKey::RotationY);
					bKeyZ = bSetKey && EnumHasAnyFlags(ChannelsToKey, EControlRigContextChannelToKey::RotationZ);
				}
				else //scale
				{
					bKeyX = bSetKey && EnumHasAnyFlags(ChannelsToKey, EControlRigContextChannelToKey::ScaleX);
					bKeyY = bSetKey && EnumHasAnyFlags(ChannelsToKey, EControlRigContextChannelToKey::ScaleY);
					bKeyZ = bSetKey && EnumHasAnyFlags(ChannelsToKey, EControlRigContextChannelToKey::ScaleZ);
				}
				
				FVector3f Val = ControlValue.Get<FVector3f>();
				pChannelIndex->GeneratedKeyIndex = OutGeneratedKeys.Num();
				OutGeneratedKeys.Add(FMovieSceneChannelValueSetter::Create<FMovieSceneFloatChannel>(ChannelIndex++, Val.X, bKeyX));
				OutGeneratedKeys.Add(FMovieSceneChannelValueSetter::Create<FMovieSceneFloatChannel>(ChannelIndex++, Val.Y, bKeyY));
				OutGeneratedKeys.Add(FMovieSceneChannelValueSetter::Create<FMovieSceneFloatChannel>(ChannelIndex++, Val.Z, bKeyZ));
				break;
			}

			case ERigControlType::Transform:
			case ERigControlType::TransformNoScale:
			case ERigControlType::EulerTransform:
			{
				FVector Translation, Scale(1.0f, 1.0f, 1.0f);
<<<<<<< HEAD
				FRotator Rotation;

				if (ControlElement->Settings.ControlType == ERigControlType::TransformNoScale)
				{
					FTransformNoScale NoScale = ControlValue.Get<FRigControlValue::FTransformNoScale_Float>().ToTransform();
					Translation = NoScale.Location;
					Rotation = NoScale.Rotation.Rotator();
				}
				else if (ControlElement->Settings.ControlType == ERigControlType::EulerTransform)
				{
					FEulerTransform Euler = ControlValue.Get<FRigControlValue::FEulerTransform_Float>().ToTransform();
					Translation = Euler.Location;
					Rotation = Euler.Rotation;
					Scale = Euler.Scale;
				}
				else
				{
					FTransform Val = ControlValue.Get<FRigControlValue::FTransform_Float>().ToTransform();
					Translation = Val.GetTranslation();
					Rotation = Val.GetRotation().Rotator();
					Scale = Val.GetScale3D();
				}
=======
				FRotator Rotation = InControlRig->GetHierarchy()->GetControlPreferredRotator(ControlElement);

				if (ControlElement->Settings.ControlType == ERigControlType::TransformNoScale)
				{
					FTransformNoScale NoScale = ControlValue.Get<FRigControlValue::FTransformNoScale_Float>().ToTransform();
					Translation = NoScale.Location;
				}
				else if (ControlElement->Settings.ControlType == ERigControlType::EulerTransform)
				{
					FEulerTransform Euler = ControlValue.Get<FRigControlValue::FEulerTransform_Float>().ToTransform();
					Translation = Euler.Location;
					Scale = Euler.Scale;
				}
				else
				{
					FTransform Val = ControlValue.Get<FRigControlValue::FTransform_Float>().ToTransform();
					Translation = Val.GetTranslation();
					Scale = Val.GetScale3D();
				}

				// switch values to constraint space?
				if (bInConstraintSpace)
				{
					const uint32 ControlHash = UTransformableControlHandle::ComputeHash(InControlRig, ControlElement->GetName());
					TOptional<FTransform> Transform = FTransformConstraintUtils::GetRelativeTransform(InControlRig->GetWorld(), ControlHash);
					if (Transform)
					{
						Translation = Transform->GetTranslation();
						Rotation = Transform->GetRotation().Rotator();
						Scale = Transform->GetScale3D();
					}
				}
					
>>>>>>> d731a049
				FVector3f CurrentVector = (FVector3f)Translation;
				bool bKeyX = bSetKey && EnumHasAnyFlags(ChannelsToKey, EControlRigContextChannelToKey::TranslationX);
				bool bKeyY = bSetKey && EnumHasAnyFlags(ChannelsToKey, EControlRigContextChannelToKey::TranslationY);
				bool bKeyZ = bSetKey && EnumHasAnyFlags(ChannelsToKey, EControlRigContextChannelToKey::TranslationZ);
				if (GetSequencer()->GetKeyGroupMode() == EKeyGroupMode::KeyGroup && (bKeyX || bKeyY || bKeyZ))
				{
					bKeyX = bKeyY = bKeyZ = true;
				}
				if (!EnumHasAnyFlags(TransformMask, EMovieSceneTransformChannel::TranslationX))
				{
					bKeyX = false;
				}
				if (!EnumHasAnyFlags(TransformMask, EMovieSceneTransformChannel::TranslationY))
				{
					bKeyY = false;
				}
				if (!EnumHasAnyFlags(TransformMask, EMovieSceneTransformChannel::TranslationZ))
				{
					bKeyZ = false;
				}

				pChannelIndex->GeneratedKeyIndex = OutGeneratedKeys.Num();

				if (pChannelIndex->bDoesHaveSpace)
				{
					//for some saved dev files this could be -1 so we used the local incremented value which is almost always safe, if not a resave will fix the file.
					FMovieSceneControlRigSpaceBaseKey NewKey;
					int32 RealSpaceChannelIndex = pChannelIndex->SpaceChannelIndex != -1 ? pChannelIndex->SpaceChannelIndex : SpaceChannelIndex;
					++SpaceChannelIndex;
					OutGeneratedKeys.Add(FMovieSceneChannelValueSetter::Create<FMovieSceneControlRigSpaceChannel>(RealSpaceChannelIndex, NewKey, false));
				}


				OutGeneratedKeys.Add(FMovieSceneChannelValueSetter::Create<FMovieSceneFloatChannel>(ChannelIndex++, CurrentVector.X, bKeyX));
				OutGeneratedKeys.Add(FMovieSceneChannelValueSetter::Create<FMovieSceneFloatChannel>(ChannelIndex++, CurrentVector.Y, bKeyY));
				OutGeneratedKeys.Add(FMovieSceneChannelValueSetter::Create<FMovieSceneFloatChannel>(ChannelIndex++, CurrentVector.Z, bKeyZ));

				FRotator3f CurrentRotator = FRotator3f(Rotation);
				bKeyX = bSetKey && EnumHasAnyFlags(ChannelsToKey, EControlRigContextChannelToKey::RotationX);
				bKeyY = bSetKey && EnumHasAnyFlags(ChannelsToKey, EControlRigContextChannelToKey::RotationY);
				bKeyZ = bSetKey && EnumHasAnyFlags(ChannelsToKey, EControlRigContextChannelToKey::RotationZ);
				if (GetSequencer()->GetKeyGroupMode() == EKeyGroupMode::KeyGroup && (bKeyX || bKeyY || bKeyZ))
				{
					bKeyX = bKeyY = bKeyZ = true;
				}
				if (!EnumHasAnyFlags(TransformMask, EMovieSceneTransformChannel::RotationX))
				{
					bKeyX = false;
				}
				if (!EnumHasAnyFlags(TransformMask, EMovieSceneTransformChannel::RotationY))
				{
					bKeyY = false;
				}
				if (!EnumHasAnyFlags(TransformMask, EMovieSceneTransformChannel::RotationZ))
				{
					bKeyZ = false;
				}

<<<<<<< HEAD
				/* @Mike.Zyracki this is my gut feeling - we should run SetClosestToMe on the rotator SOMEWHERE....
				FMovieSceneInterrogationData InterrogationData;
				GetSequencer()->GetEvaluationTemplate().CopyActuators(InterrogationData.GetAccumulator());
				for (const FTransformInterrogationData& PreviousVal : InterrogationData.Iterate<FTransformInterrogationData>(UMovieSceneControlRigParameterSection::GetTransformInterrogationKey()))
				{
				if ((PreviousVal.ParameterName == RigControl.Name))
				{
				FRotator PreviousRot = PreviousVal.Val.GetRotation().Rotator();
				PreviousRot.SetClosestToMe(CurrentRotator);
				}
				}
				*/

=======
>>>>>>> d731a049
				OutGeneratedKeys.Add(FMovieSceneChannelValueSetter::Create<FMovieSceneFloatChannel>(ChannelIndex++, CurrentRotator.Roll, bKeyX));
				OutGeneratedKeys.Add(FMovieSceneChannelValueSetter::Create<FMovieSceneFloatChannel>(ChannelIndex++, CurrentRotator.Pitch, bKeyY));
				OutGeneratedKeys.Add(FMovieSceneChannelValueSetter::Create<FMovieSceneFloatChannel>(ChannelIndex++, CurrentRotator.Yaw, bKeyZ));

				if (ControlElement->Settings.ControlType == ERigControlType::Transform || ControlElement->Settings.ControlType == ERigControlType::EulerTransform)
				{
					CurrentVector = (FVector3f)Scale;
					bKeyX = bSetKey && EnumHasAnyFlags(ChannelsToKey, EControlRigContextChannelToKey::ScaleX);
					bKeyY = bSetKey && EnumHasAnyFlags(ChannelsToKey, EControlRigContextChannelToKey::ScaleY);
					bKeyZ = bSetKey && EnumHasAnyFlags(ChannelsToKey, EControlRigContextChannelToKey::ScaleZ);
					if (GetSequencer()->GetKeyGroupMode() == EKeyGroupMode::KeyGroup && (bKeyX || bKeyY || bKeyZ))
					{
						bKeyX = bKeyY = bKeyZ = true;
					}
					if (!EnumHasAnyFlags(TransformMask, EMovieSceneTransformChannel::ScaleX))
					{
						bKeyX = false;
					}
					if (!EnumHasAnyFlags(TransformMask, EMovieSceneTransformChannel::ScaleY))
					{
						bKeyY = false;
					}
					if (!EnumHasAnyFlags(TransformMask, EMovieSceneTransformChannel::ScaleZ))
					{
						bKeyZ = false;
					}
					OutGeneratedKeys.Add(FMovieSceneChannelValueSetter::Create<FMovieSceneFloatChannel>(ChannelIndex++, CurrentVector.X, bKeyX));
					OutGeneratedKeys.Add(FMovieSceneChannelValueSetter::Create<FMovieSceneFloatChannel>(ChannelIndex++, CurrentVector.Y, bKeyY));
					OutGeneratedKeys.Add(FMovieSceneChannelValueSetter::Create<FMovieSceneFloatChannel>(ChannelIndex++, CurrentVector.Z, bKeyZ));
				}
				break;
			}
		}
		}
	}
}

FKeyPropertyResult FControlRigParameterTrackEditor::AddKeysToControlRigHandle(USceneComponent* InSceneComp, UControlRig* InControlRig,
	FGuid ObjectHandle, FFrameNumber KeyTime, FFrameNumber EvaluateTime, FGeneratedTrackKeys& GeneratedKeys,
	ESequencerKeyMode KeyMode, TSubclassOf<UMovieSceneTrack> TrackClass, FName ControlRigName, FName RigControlName)
{
	EAutoChangeMode AutoChangeMode = GetSequencer()->GetAutoChangeMode();
	EAllowEditsMode AllowEditsMode = GetSequencer()->GetAllowEditsMode();

	bool bCreateTrack =
		(KeyMode == ESequencerKeyMode::AutoKey && (AutoChangeMode == EAutoChangeMode::AutoTrack || AutoChangeMode == EAutoChangeMode::All)) ||
		KeyMode == ESequencerKeyMode::ManualKey ||
		KeyMode == ESequencerKeyMode::ManualKeyForced ||
		AllowEditsMode == EAllowEditsMode::AllowSequencerEditsOnly;

	bool bCreateSection = false;
	// we don't do this, maybe revisit if a bug occurs, but currently extends sections on autokey.
	//bCreateTrack || (KeyMode == ESequencerKeyMode::AutoKey && (AutoChangeMode != EAutoChangeMode::None));

	// Try to find an existing Track, and if one doesn't exist check the key params and create one if requested.

	FFindOrCreateTrackResult TrackResult = FindOrCreateControlRigTrackForObject(ObjectHandle, InControlRig, ControlRigName, bCreateTrack);
	UMovieSceneControlRigParameterTrack* Track = CastChecked<UMovieSceneControlRigParameterTrack>(TrackResult.Track, ECastCheckedType::NullAllowed);

	bool bTrackCreated = TrackResult.bWasCreated;

	bool bSectionCreated = false;
	FKeyPropertyResult KeyPropertyResult;

	if (Track)
	{
		float Weight = 1.0f;

		UMovieSceneSection* SectionToKey = bCreateSection ? Track->FindOrExtendSection(KeyTime, Weight) : Track->FindSection(KeyTime);

		// If there's no overlapping section to key, create one only if a track was newly created. Otherwise, skip keying altogether
		// so that the user is forced to create a section to key on.
		if (bTrackCreated && !SectionToKey)
		{
			Track->Modify();
			SectionToKey = Track->FindOrAddSection(KeyTime, bSectionCreated);
			if (bSectionCreated && GetSequencer()->GetInfiniteKeyAreas())
			{
				SectionToKey->SetRange(TRange<FFrameNumber>::All());
			}
		}

		if (SectionToKey && SectionToKey->GetRange().Contains(KeyTime))
		{
			if (!bTrackCreated)
			{
				ModifyOurGeneratedKeysByCurrentAndWeight(InSceneComp, InControlRig, RigControlName, Track, SectionToKey, EvaluateTime, GeneratedKeys, Weight);
			}
			UMovieSceneControlRigParameterSection* ParamSection = Cast<UMovieSceneControlRigParameterSection>(SectionToKey);
			if (!ParamSection->GetDoNotKey())
			{
				KeyPropertyResult |= AddKeysToSection(SectionToKey, KeyTime, GeneratedKeys, KeyMode, FKeyframeTrackEditor::ESetDefault::DoNotSetDefault);
			}
		}


		KeyPropertyResult.bTrackCreated |= bTrackCreated || bSectionCreated;
		//if we create a key then compensate
		if (KeyPropertyResult.bKeyCreated)
		{
			UMovieSceneControlRigParameterSection* ParamSection = Cast<UMovieSceneControlRigParameterSection>(Track->GetSectionToKey());
<<<<<<< HEAD
			if (ParamSection && ParamSection->GetControlRig())
			{
				TOptional<FFrameNumber> OptionalKeyTime = KeyTime;
				FControlRigSpaceChannelHelpers::CompensateIfNeeded(ParamSection->GetControlRig(), GetSequencer().Get(), ParamSection,
					RigControlName, OptionalKeyTime);
=======
			if (UControlRig* SectionControlRig = ParamSection ? ParamSection->GetControlRig() : nullptr)
			{
				TOptional<FFrameNumber> OptionalKeyTime = KeyTime;

				// compensate spaces
				FControlRigSpaceChannelHelpers::CompensateIfNeeded(
					SectionControlRig, GetSequencer().Get(), ParamSection,
					RigControlName, OptionalKeyTime);

				// compensate constraints
				FConstraintChannelHelper::CompensateIfNeeded(
					SectionControlRig->GetWorld(), GetSequencer(), ParamSection, OptionalKeyTime);
>>>>>>> d731a049
			}
		}
	}
	return KeyPropertyResult;
}

FKeyPropertyResult FControlRigParameterTrackEditor::AddKeysToControlRig(
	USceneComponent* InSceneComp, UControlRig* InControlRig, FFrameNumber KeyTime, FFrameNumber EvaluateTime, FGeneratedTrackKeys& GeneratedKeys,
	ESequencerKeyMode KeyMode, TSubclassOf<UMovieSceneTrack> TrackClass, FName ControlRigName, FName RigControlName)
{
	FKeyPropertyResult KeyPropertyResult;
	EAutoChangeMode AutoChangeMode = GetSequencer()->GetAutoChangeMode();
	EAllowEditsMode AllowEditsMode = GetSequencer()->GetAllowEditsMode();
	bool bCreateHandle =
		(KeyMode == ESequencerKeyMode::AutoKey && (AutoChangeMode == EAutoChangeMode::All)) ||
		KeyMode == ESequencerKeyMode::ManualKey ||
		KeyMode == ESequencerKeyMode::ManualKeyForced ||
		AllowEditsMode == EAllowEditsMode::AllowSequencerEditsOnly;

	FFindOrCreateHandleResult HandleResult = FindOrCreateHandleToSceneCompOrOwner(InSceneComp);
	FGuid ObjectHandle = HandleResult.Handle;
	KeyPropertyResult.bHandleCreated = HandleResult.bWasCreated;
	if (ObjectHandle.IsValid())
	{
		KeyPropertyResult |= AddKeysToControlRigHandle(InSceneComp, InControlRig, ObjectHandle, KeyTime, EvaluateTime, GeneratedKeys, KeyMode, TrackClass, ControlRigName, RigControlName);
	}

	return KeyPropertyResult;
}

void FControlRigParameterTrackEditor::AddControlKeys(
	USceneComponent* InSceneComp,
	UControlRig* InControlRig,
	FName ControlRigName,
	FName RigControlName,
	EControlRigContextChannelToKey ChannelsToKey,
	ESequencerKeyMode KeyMode,
	float InLocalTime,
	const bool bInConstraintSpace)
{
	if (KeyMode == ESequencerKeyMode::ManualKey || (GetSequencer().IsValid() && !GetSequencer()->IsAllowedToChange()))
	{
		return;
	}
	bool bCreateTrack = false;
	bool bCreateHandle = false;
	FFindOrCreateHandleResult HandleResult = FindOrCreateHandleToSceneCompOrOwner(InSceneComp);
	FGuid ObjectHandle = HandleResult.Handle;
	if (!ObjectHandle.IsValid())
	{
		return;
	}
	FFindOrCreateTrackResult TrackResult = FindOrCreateControlRigTrackForObject(ObjectHandle, InControlRig, ControlRigName, bCreateTrack);
	UMovieSceneControlRigParameterTrack* Track = CastChecked<UMovieSceneControlRigParameterTrack>(TrackResult.Track, ECastCheckedType::NullAllowed);
	UMovieSceneControlRigParameterSection* ParamSection = nullptr;
	if (Track)
	{
		//track editors use a hidden time so we need to set it if we are using non sequencer times when keying.
		if (InLocalTime != FLT_MAX)
		{
			//convert from frame time since conversion may give us one frame less, e.g 1.53333330 * 24000.0/1.0 = 36799.999199999998
			FFrameTime LocalFrameTime = GetSequencer()->GetFocusedTickResolution().AsFrameTime((double)InLocalTime);
			BeginKeying(LocalFrameTime.RoundToFrame());
		}
		FFrameNumber  FrameTime = GetTimeForKey();
		UMovieSceneSection* Section = Track->FindSection(FrameTime);
		ParamSection = Cast<UMovieSceneControlRigParameterSection>(Section);

		if (ParamSection && ParamSection->GetDoNotKey())
		{
			return;
		}
	}

	if (!ParamSection)
	{
		return;
	}

	TSharedRef<FGeneratedTrackKeys> GeneratedKeys = MakeShared<FGeneratedTrackKeys>();
	GetControlRigKeys(InControlRig, RigControlName, ChannelsToKey, KeyMode, ParamSection, *GeneratedKeys, bInConstraintSpace);
	
	TGuardValue<bool> Guard(bIsDoingSelection, true);

	auto OnKeyProperty = [=](FFrameNumber Time) -> FKeyPropertyResult
	{
		FFrameNumber LocalTime = Time;
		//for modify weights we evaluate so need to make sure we use the evaluated time
		FFrameNumber EvaluateTime = GetSequencer()->GetLastEvaluatedLocalTime().RoundToFrame();
		//if InLocalTime is specified that means time value was set with SetControlValue, so we don't use sequencer times at all, but this time instead
		if (InLocalTime != FLT_MAX)
		{
			//convert from frame time since conversion may give us one frame less, e.g 1.53333330 * 24000.0/1.0 = 36799.999199999998
			FFrameTime LocalFrameTime = GetSequencer()->GetFocusedTickResolution().AsFrameTime((double)InLocalTime);
			LocalTime = LocalFrameTime.RoundToFrame();
			EvaluateTime = LocalTime;
		}
		
		return this->AddKeysToControlRig(InSceneComp, InControlRig, LocalTime, EvaluateTime, *GeneratedKeys, KeyMode, UMovieSceneControlRigParameterTrack::StaticClass(), ControlRigName, RigControlName);
	};

	AnimatablePropertyChanged(FOnKeyProperty::CreateLambda(OnKeyProperty));
	EndKeying(); //fine even if we didn't BeginKeying
}

<<<<<<< HEAD
bool FControlRigParameterTrackEditor::ModifyOurGeneratedKeysByCurrentAndWeight(UObject* Object, UControlRig* InControlRig, FName RigControlName, UMovieSceneTrack* Track, UMovieSceneSection* SectionToKey, FFrameNumber KeyTime, FGeneratedTrackKeys& GeneratedTotalKeys, float Weight) const
=======
bool FControlRigParameterTrackEditor::ModifyOurGeneratedKeysByCurrentAndWeight(UObject* Object, UControlRig* InControlRig, FName RigControlName, UMovieSceneTrack* Track, UMovieSceneSection* SectionToKey, FFrameNumber EvaluateTime, FGeneratedTrackKeys& GeneratedTotalKeys, float Weight) const
>>>>>>> d731a049
{
	FFrameRate TickResolution = GetSequencer()->GetFocusedTickResolution();
	FMovieSceneEvaluationTrack EvalTrack = CastChecked<UMovieSceneControlRigParameterTrack>(Track)->GenerateTrackTemplate(Track);

	FMovieSceneInterrogationData InterrogationData;
	GetSequencer()->GetEvaluationTemplate().CopyActuators(InterrogationData.GetAccumulator());

	//use the EvaluateTime to do the evaluation, may be different than the actually time we key
	FMovieSceneContext Context(FMovieSceneEvaluationRange(EvaluateTime, GetSequencer()->GetFocusedTickResolution()));
	EvalTrack.Interrogate(Context, InterrogationData, Object);
	TArray<FRigControlElement*> Controls = InControlRig->AvailableControls();
	UMovieSceneControlRigParameterSection* Section = Cast<UMovieSceneControlRigParameterSection>(SectionToKey);
	FMovieSceneChannelProxy& Proxy = SectionToKey->GetChannelProxy();
	int32 ChannelIndex = 0;
	FChannelMapInfo* pChannelIndex = nullptr;
	for (FRigControlElement* ControlElement : Controls)
	{
		if (!InControlRig->GetHierarchy()->IsAnimatable(ControlElement))
		{
			continue;
		}
		switch (ControlElement->Settings.ControlType)
		{
		case ERigControlType::Float:
		{
			for (const FFloatInterrogationData& Val : InterrogationData.Iterate<FFloatInterrogationData>(UMovieSceneControlRigParameterSection::GetFloatInterrogationKey()))
			{
				if ((Val.ParameterName == ControlElement->GetName()))
				{
					pChannelIndex = Section->ControlChannelMap.Find(ControlElement->GetName());
					if (pChannelIndex && pChannelIndex->GeneratedKeyIndex != INDEX_NONE)
					{
						ChannelIndex = pChannelIndex->GeneratedKeyIndex;
						float FVal = (float)Val.Val;
						GeneratedTotalKeys[ChannelIndex]->ModifyByCurrentAndWeight(Proxy, EvaluateTime, (void *)&FVal, Weight);
					}
					break;
				}
			}
			break;
		}
		//no blending of bools,ints/enums
		case ERigControlType::Bool:
		case ERigControlType::Integer:
		{

			break;
		}
		case ERigControlType::Vector2D:
		{
			for (const FVector2DInterrogationData& Val : InterrogationData.Iterate<FVector2DInterrogationData>(UMovieSceneControlRigParameterSection::GetVector2DInterrogationKey()))
			{
				if ((Val.ParameterName == ControlElement->GetName()))
				{
					pChannelIndex = Section->ControlChannelMap.Find(ControlElement->GetName());
					if (pChannelIndex && pChannelIndex->GeneratedKeyIndex != INDEX_NONE)
					{
						ChannelIndex = pChannelIndex->GeneratedKeyIndex;
						float FVal = (float)Val.Val.X;
						GeneratedTotalKeys[ChannelIndex]->ModifyByCurrentAndWeight(Proxy, EvaluateTime, (void *)&FVal, Weight);
						FVal = (float)Val.Val.Y;
						GeneratedTotalKeys[ChannelIndex + 1]->ModifyByCurrentAndWeight(Proxy, EvaluateTime, (void *)&FVal, Weight);
					}
					break;
				}
			}
			break;
		}
		case ERigControlType::Position:
		case ERigControlType::Scale:
		case ERigControlType::Rotator:
		{
			for (const FVectorInterrogationData& Val : InterrogationData.Iterate<FVectorInterrogationData>(UMovieSceneControlRigParameterSection::GetVectorInterrogationKey()))
			{
				if ((Val.ParameterName == ControlElement->GetName()))
				{
					pChannelIndex = Section->ControlChannelMap.Find(ControlElement->GetName());
					if (pChannelIndex && pChannelIndex->GeneratedKeyIndex != INDEX_NONE)
					{
						ChannelIndex = pChannelIndex->GeneratedKeyIndex;

						if (ControlElement->Settings.ControlType != ERigControlType::Rotator)
						{
							float FVal = (float)Val.Val.X;
							GeneratedTotalKeys[ChannelIndex]->ModifyByCurrentAndWeight(Proxy, EvaluateTime, (void*)&FVal, Weight);
							FVal = (float)Val.Val.Y;
							GeneratedTotalKeys[ChannelIndex + 1]->ModifyByCurrentAndWeight(Proxy, EvaluateTime, (void*)&FVal, Weight);
							FVal = (float)Val.Val.Z;
							GeneratedTotalKeys[ChannelIndex + 2]->ModifyByCurrentAndWeight(Proxy, EvaluateTime, (void*)&FVal, Weight);
						}
					}
					break;
				}
			}
			break;
		}

		case ERigControlType::Transform:
		case ERigControlType::TransformNoScale:
		case ERigControlType::EulerTransform:
		{
			for (const FEulerTransformInterrogationData& Val : InterrogationData.Iterate<FEulerTransformInterrogationData>(UMovieSceneControlRigParameterSection::GetTransformInterrogationKey()))
			{

				if ((Val.ParameterName == ControlElement->GetName()))
				{
					pChannelIndex = Section->ControlChannelMap.Find(ControlElement->GetName());
					if (pChannelIndex && pChannelIndex->GeneratedKeyIndex != INDEX_NONE)
					{
						ChannelIndex = pChannelIndex->GeneratedKeyIndex;

						if (pChannelIndex->bDoesHaveSpace)
						{
							++ChannelIndex;
						}
						
<<<<<<< HEAD
						FVector3f CurrentPos = (FVector3f)Val.Val.GetTranslation();
						FRotator3f CurrentRot = FRotator3f(Val.Val.GetRotation().Rotator());
						GeneratedTotalKeys[ChannelIndex]->ModifyByCurrentAndWeight(Proxy, KeyTime, (void*)&CurrentPos.X, Weight);
						GeneratedTotalKeys[ChannelIndex + 1]->ModifyByCurrentAndWeight(Proxy, KeyTime, (void*)&CurrentPos.Y, Weight);
						GeneratedTotalKeys[ChannelIndex + 2]->ModifyByCurrentAndWeight(Proxy, KeyTime, (void*)&CurrentPos.Z, Weight);
=======
						FVector3f CurrentPos = (FVector3f)Val.Val.GetLocation();
						FRotator3f CurrentRot = FRotator3f(Val.Val.Rotator());
						GeneratedTotalKeys[ChannelIndex]->ModifyByCurrentAndWeight(Proxy, EvaluateTime, (void*)&CurrentPos.X, Weight);
						GeneratedTotalKeys[ChannelIndex + 1]->ModifyByCurrentAndWeight(Proxy, EvaluateTime, (void*)&CurrentPos.Y, Weight);
						GeneratedTotalKeys[ChannelIndex + 2]->ModifyByCurrentAndWeight(Proxy, EvaluateTime, (void*)&CurrentPos.Z, Weight);
>>>>>>> d731a049

						GeneratedTotalKeys[ChannelIndex + 3]->ModifyByCurrentAndWeight(Proxy, EvaluateTime, (void*)&CurrentRot.Roll, Weight);
						GeneratedTotalKeys[ChannelIndex + 4]->ModifyByCurrentAndWeight(Proxy, EvaluateTime, (void*)&CurrentRot.Pitch, Weight);
						GeneratedTotalKeys[ChannelIndex + 5]->ModifyByCurrentAndWeight(Proxy, EvaluateTime, (void*)&CurrentRot.Yaw, Weight);

						if (ControlElement->Settings.ControlType == ERigControlType::Transform || ControlElement->Settings.ControlType == ERigControlType::EulerTransform)
						{
							FVector3f CurrentScale = (FVector3f)Val.Val.GetScale3D();
<<<<<<< HEAD
							GeneratedTotalKeys[ChannelIndex + 6]->ModifyByCurrentAndWeight(Proxy, KeyTime, (void*)&CurrentScale.X, Weight);
							GeneratedTotalKeys[ChannelIndex + 7]->ModifyByCurrentAndWeight(Proxy, KeyTime, (void*)&CurrentScale.Y, Weight);
							GeneratedTotalKeys[ChannelIndex + 8]->ModifyByCurrentAndWeight(Proxy, KeyTime, (void*)&CurrentScale.Z, Weight);
=======
							GeneratedTotalKeys[ChannelIndex + 6]->ModifyByCurrentAndWeight(Proxy, EvaluateTime, (void*)&CurrentScale.X, Weight);
							GeneratedTotalKeys[ChannelIndex + 7]->ModifyByCurrentAndWeight(Proxy, EvaluateTime, (void*)&CurrentScale.Y, Weight);
							GeneratedTotalKeys[ChannelIndex + 8]->ModifyByCurrentAndWeight(Proxy, EvaluateTime, (void*)&CurrentScale.Z, Weight);
>>>>>>> d731a049
						}
					}
					break;
				}
			}
			break;
		}
		}
	}
	return true;
}

void FControlRigParameterTrackEditor::BuildTrackContextMenu(FMenuBuilder& MenuBuilder, UMovieSceneTrack* InTrack)
{
	bool bSectionAdded;
	UMovieSceneControlRigParameterTrack* Track = Cast< UMovieSceneControlRigParameterTrack>(InTrack);
	if (!Track || Track->GetControlRig() == nullptr)
	{
		return;
	}

	UMovieSceneControlRigParameterSection* SectionToKey = Cast<UMovieSceneControlRigParameterSection>(Track->GetSectionToKey());
	if (SectionToKey == nullptr)
	{
		SectionToKey = Cast<UMovieSceneControlRigParameterSection>(Track->FindOrAddSection(0, bSectionAdded));
	}
	if (!SectionToKey)
	{
		return;
	}

	TArray<FFBXNodeAndChannels>* NodeAndChannels = Track->GetNodeAndChannelMappings(SectionToKey);

	MenuBuilder.BeginSection("Import To Control Rig", LOCTEXT("ImportToControlRig", "Import To Control Rig"));
	{
		MenuBuilder.AddMenuEntry(
			LOCTEXT("ImportControlRigFBX", "Import Control Rig FBX"),
			LOCTEXT("ImportControlRigFBXTooltip", "Import Control Rig FBX"),
			FSlateIcon(),
			FUIAction(
				FExecuteAction::CreateRaw(this, &FControlRigParameterTrackEditor::ImportFBX, Track, SectionToKey, NodeAndChannels)));
	}
	MenuBuilder.EndSection();

	MenuBuilder.AddMenuSeparator();

	if (UFKControlRig* AutoRig = Cast<UFKControlRig>(Track->GetControlRig()))
	{
		MenuBuilder.BeginSection("FK Control Rig", LOCTEXT("FKControlRig", "FK Control Rig"));
		{

			MenuBuilder.AddMenuEntry(
				LOCTEXT("SelectBonesToAnimate", "Select Bones Or Curves To Animate"),
				LOCTEXT("SelectBonesToAnimateToolTip", "Select which bones or curves you want to directly animate"),
				FSlateIcon(),
				FUIAction(
					FExecuteAction::CreateRaw(this, &FControlRigParameterTrackEditor::SelectFKBonesToAnimate, AutoRig, Track)));

			MenuBuilder.AddMenuEntry(
				LOCTEXT("FKRigApplyMode", "Additive"),
				LOCTEXT("FKRigApplyModeToolTip", "Toggles the apply mode between Replace and Additive"),
				FSlateIcon(),
				FUIAction(
					FExecuteAction::CreateRaw(this, &FControlRigParameterTrackEditor::ToggleFKControlRig, Track, AutoRig),
					FCanExecuteAction::CreateUObject(AutoRig, &UFKControlRig::CanToggleApplyMode),
					FIsActionChecked::CreateUObject(AutoRig, &UFKControlRig::IsApplyModeAdditive)
				),
				NAME_None,
				EUserInterfaceActionType::ToggleButton);
		}
		MenuBuilder.EndSection();

		MenuBuilder.AddMenuSeparator();
	}

}

bool FControlRigParameterTrackEditor::HandleAssetAdded(UObject* Asset, const FGuid& TargetObjectGuid)
{
	if (!Asset->IsA<UControlRigBlueprint>())
	{
		return false;
	}

	UMovieScene* MovieScene = GetSequencer()->GetFocusedMovieSceneSequence()->GetMovieScene();
	if (!MovieScene)
	{
		return false;
	}

	UControlRigBlueprint* ControlRigBlueprint = Cast<UControlRigBlueprint>(Asset);
	UControlRigBlueprintGeneratedClass* RigClass = ControlRigBlueprint->GetControlRigBlueprintGeneratedClass();
	if (!RigClass)
	{
		return false;
	}

	USkeletalMesh* SkeletalMesh = ControlRigBlueprint->GetPreviewMesh();
	if (!SkeletalMesh)
	{
		FNotificationInfo Info(LOCTEXT("NoPreviewMesh", "Control rig has no preview mesh to create a spawnable skeletal mesh actor from"));
		Info.ExpireDuration = 5.0f;
		FSlateNotificationManager::Get().AddNotification(Info)->SetCompletionState(SNotificationItem::CS_Fail);
		return false;
	}

	const FScopedTransaction Transaction(LOCTEXT("AddControlRigAsset", "Add Control Rig"));
<<<<<<< HEAD
=======

	FGuid NewGuid = GetSequencer()->MakeNewSpawnable(*ASkeletalMeshActor::StaticClass());
>>>>>>> d731a049

	// MakeNewSpawnable can fail if spawnables are not allowed
	if (!NewGuid.IsValid())
	{
		return false;
	}
	
	ASkeletalMeshActor* SpawnedSkeletalMeshActor = Cast<ASkeletalMeshActor>(GetSequencer()->FindSpawnedObjectOrTemplate(NewGuid));
	if (!ensure(SpawnedSkeletalMeshActor))
	{
		return false;
	}

	SpawnedSkeletalMeshActor->GetSkeletalMeshComponent()->SetSkeletalMesh(SkeletalMesh);

	FString NewName = MovieSceneHelpers::MakeUniqueSpawnableName(MovieScene, FName::NameToDisplayString(SkeletalMesh->GetName(), false));
	SpawnedSkeletalMeshActor->SetActorLabel(NewName, false);

	UMovieSceneControlRigParameterTrack* Track = Cast<UMovieSceneControlRigParameterTrack>(MovieScene->FindTrack(UMovieSceneControlRigParameterTrack::StaticClass(), NewGuid, NAME_None));
	if (Track == nullptr)
	{
		UControlRig* CDO = Cast<UControlRig>(RigClass->GetDefaultObject(true /* create if needed */));
		check(CDO);

		AddControlRig(CDO->GetClass(), SpawnedSkeletalMeshActor->GetSkeletalMeshComponent(), NewGuid);
	}

	return true;
}


void FControlRigParameterTrackEditor::ToggleFKControlRig(UMovieSceneControlRigParameterTrack* Track, UFKControlRig* FKControlRig)
{
	FScopedTransaction Transaction(LOCTEXT("ToggleFKControlRig", "Toggle FK Control Rig"));
	FKControlRig->Modify();
	Track->Modify();
	FKControlRig->ToggleApplyMode();
	for (UMovieSceneSection* Section : Track->GetAllSections())
	{
		if (Section)
		{
			UMovieSceneControlRigParameterSection* CRSection = Cast<UMovieSceneControlRigParameterSection>(Section);
			if (CRSection)
			{
				Section->Modify();
				CRSection->ClearAllParameters();
				CRSection->RecreateWithThisControlRig(CRSection->GetControlRig(), true);
			}
		}
	}
	GetSequencer()->NotifyMovieSceneDataChanged(EMovieSceneDataChangeType::MovieSceneStructureItemsChanged);

}


void FControlRigParameterTrackEditor::ImportFBX(UMovieSceneControlRigParameterTrack* InTrack, UMovieSceneControlRigParameterSection* InSection,
	TArray<FFBXNodeAndChannels>* NodeAndChannels)
{
	if (NodeAndChannels)
	{
		//NodeAndChannels will be deleted later
		MovieSceneToolHelpers::ImportFBXIntoChannelsWithDialog(GetSequencer().ToSharedRef(), NodeAndChannels);
	}
}



class SFKControlRigBoneSelect : public SCompoundWidget, public FGCObject
{
public:

	SLATE_BEGIN_ARGS(SFKControlRigBoneSelect) {}
	SLATE_ATTRIBUTE(UFKControlRig*, AutoRig)
		SLATE_ATTRIBUTE(UMovieSceneControlRigParameterTrack*, Track)
		SLATE_ATTRIBUTE(ISequencer*, Sequencer)
		SLATE_END_ARGS()

		void Construct(const FArguments& InArgs)
	{
		AutoRig = InArgs._AutoRig.Get();
		Track = InArgs._Track.Get();
		Sequencer = InArgs._Sequencer.Get();

		this->ChildSlot[
			SNew(SVerticalBox)
				+ SVerticalBox::Slot()
				.AutoHeight()
				.Padding(8.0f, 4.0f, 8.0f, 4.0f)
				[
					SNew(STextBlock)
					.Text(LOCTEXT("SFKControlRigBoneSelectDescription", "Select Bones You Want To Be Active On The FK Control Rig"))
				]
			+ SVerticalBox::Slot()
				.AutoHeight()
				.Padding(8.0f, 4.0f, 8.0f, 4.0f)
				[
					SNew(SSeparator)
				]
			+ SVerticalBox::Slot()
				.Padding(8.0f, 4.0f, 8.0f, 4.0f)
				[
					SNew(SBorder)
					[
						SNew(SScrollBox)
						+ SScrollBox::Slot()
				[
					//Save this widget so we can populate it later with check boxes
					SAssignNew(CheckBoxContainer, SVerticalBox)
				]
					]
				]
			+ SVerticalBox::Slot()
				.AutoHeight()
				.HAlign(HAlign_Left)
				.Padding(8.0f, 4.0f, 8.0f, 4.0f)
				[
					SNew(SUniformGridPanel)
					.SlotPadding(FAppStyle::GetMargin("StandardDialog.SlotPadding"))
				.MinDesiredSlotWidth(FAppStyle::GetFloat("StandardDialog.MinDesiredSlotWidth"))
				.MinDesiredSlotHeight(FAppStyle::GetFloat("StandardDialog.MinDesiredSlotHeight"))
				+ SUniformGridPanel::Slot(0, 0)
				[
					SNew(SButton)
					.HAlign(HAlign_Center)
				.ContentPadding(FAppStyle::GetMargin("StandardDialog.ContentPadding"))
				.OnClicked(this, &SFKControlRigBoneSelect::ChangeAllOptions, true)
				.Text(LOCTEXT("FKRigSelectAll", "Select All"))
				]
			+ SUniformGridPanel::Slot(1, 0)
				[
					SNew(SButton)
					.HAlign(HAlign_Center)
				.ContentPadding(FAppStyle::GetMargin("StandardDialog.ContentPadding"))
				.OnClicked(this, &SFKControlRigBoneSelect::ChangeAllOptions, false)
				.Text(LOCTEXT("FKRigDeselectAll", "Deselect All"))
				]

				]
			+ SVerticalBox::Slot()
				.AutoHeight()
				.Padding(8.0f, 4.0f, 8.0f, 4.0f)
				[
					SNew(SSeparator)
				]
			+ SVerticalBox::Slot()
				.AutoHeight()
				.HAlign(HAlign_Right)
				.Padding(8.0f, 4.0f, 8.0f, 4.0f)
				[
					SNew(SUniformGridPanel)
					.SlotPadding(FAppStyle::GetMargin("StandardDialog.SlotPadding"))
				.MinDesiredSlotWidth(FAppStyle::GetFloat("StandardDialog.MinDesiredSlotWidth"))
				.MinDesiredSlotHeight(FAppStyle::GetFloat("StandardDialog.MinDesiredSlotHeight"))
				+ SUniformGridPanel::Slot(0, 0)
				[
					SNew(SButton)
					.HAlign(HAlign_Center)
				.ContentPadding(FAppStyle::GetMargin("StandardDialog.ContentPadding"))
				.OnClicked(this, &SFKControlRigBoneSelect::OnButtonClick, true)
				.Text(LOCTEXT("FKRigeOk", "OK"))
				]
			+ SUniformGridPanel::Slot(1, 0)
				[
					SNew(SButton)
					.HAlign(HAlign_Center)
				.ContentPadding(FAppStyle::GetMargin("StandardDialog.ContentPadding"))
				.OnClicked(this, &SFKControlRigBoneSelect::OnButtonClick, false)
				.Text(LOCTEXT("FKRigCancel", "Cancel"))
				]
				]
		];
	}


	/**
	* Creates a Slate check box
	*
	* @param	Label		Text label for the check box
	* @param	ButtonId	The ID for the check box
	* @return				The created check box widget
	*/
	TSharedRef<SWidget> CreateCheckBox(const FString& Label, int32 ButtonId)
	{
		return
			SNew(SCheckBox)
			.IsChecked(this, &SFKControlRigBoneSelect::IsCheckboxChecked, ButtonId)
			.OnCheckStateChanged(this, &SFKControlRigBoneSelect::OnCheckboxChanged, ButtonId)
			[
				SNew(STextBlock).Text(FText::FromString(Label))
			];
	}

	virtual void AddReferencedObjects(FReferenceCollector& Collector) override
	{
		Collector.AddReferencedObject(AutoRig);
	}
	virtual FString GetReferencerName() const override
	{
		return TEXT("SFKControlRigBoneSelect");
	}

	/**
	* Returns the state of the check box
	*
	* @param	ButtonId	The ID for the check box
	* @return				The status of the check box
	*/
	ECheckBoxState IsCheckboxChecked(int32 ButtonId) const
	{
		return CheckBoxInfoMap.FindChecked(ButtonId).bActive ? ECheckBoxState::Checked : ECheckBoxState::Unchecked;
	}

	/**
	* Handler for all check box clicks
	*
	* @param	NewCheckboxState	The new state of the check box
	* @param	CheckboxThatChanged	The ID of the radio button that has changed.
	*/
	void OnCheckboxChanged(ECheckBoxState NewCheckboxState, int32 CheckboxThatChanged)
	{
		FFKBoneCheckInfo& Info = CheckBoxInfoMap.FindChecked(CheckboxThatChanged);
		Info.bActive = !Info.bActive;
	}

	/**
	* Handler for the Select All and Deselect All buttons
	*
	* @param	bNewCheckedState	The new state of the check boxes
	*/
	FReply ChangeAllOptions(bool bNewCheckedState)
	{
		for (TPair<int32, FFKBoneCheckInfo>& Pair : CheckBoxInfoMap)
		{
			FFKBoneCheckInfo& Info = Pair.Value;
			Info.bActive = bNewCheckedState;
		}
		return FReply::Handled();
	}

	/**
	* Populated the dialog with multiple check boxes, each corresponding to a bone
	*
	* @param	BoneInfos	The list of Bones to populate the dialog with
	*/
	void PopulateOptions(TArray<FFKBoneCheckInfo>& BoneInfos)
	{
		for (FFKBoneCheckInfo& Info : BoneInfos)
		{
			CheckBoxInfoMap.Add(Info.BoneID, Info);

			CheckBoxContainer->AddSlot()
				.AutoHeight()
				[
					CreateCheckBox(Info.BoneName.GetPlainNameString(), Info.BoneID)
				];
		}
	}


private:

	/**
	* Handles when a button is pressed, should be bound with appropriate EResult Key
	*
	* @param ButtonID - The return type of the button which has been pressed.
	*/
	FReply OnButtonClick(bool bValid)
	{
		TSharedPtr<SWindow> Window = FSlateApplication::Get().FindWidgetWindow(AsShared());

		if (Window.IsValid())
		{
			Window->RequestDestroyWindow();
		}
		//if ok selected bValid == true
		if (bValid && AutoRig)
		{
			TArray<FFKBoneCheckInfo> BoneCheckArray;
			BoneCheckArray.SetNumUninitialized(CheckBoxInfoMap.Num());
			int32 Index = 0;
			for (TPair<int32, FFKBoneCheckInfo>& Pair : CheckBoxInfoMap)
			{
				FFKBoneCheckInfo& Info = Pair.Value;
				BoneCheckArray[Index++] = Info;

			}
			if (Track && Sequencer)
			{
				TArray<bool> Mask;
				Mask.SetNum(BoneCheckArray.Num());
				for (const FFKBoneCheckInfo& Info : BoneCheckArray)
				{
					Mask[Info.BoneID] = Info.bActive;
				}

				TArray<UMovieSceneSection*> Sections = Track->GetAllSections();
				for (UMovieSceneSection* IterSection : Sections)
				{
					UMovieSceneControlRigParameterSection* Section = Cast< UMovieSceneControlRigParameterSection>(IterSection);
					if (Section)
					{
						Section->SetControlsMask(Mask);
					}
				}
				Sequencer->NotifyMovieSceneDataChanged(EMovieSceneDataChangeType::MovieSceneStructureItemsChanged);
			}
			AutoRig->SetControlActive(BoneCheckArray);
		}
		return bValid ? FReply::Handled() : FReply::Unhandled();
	}

	/** The slate container that the bone check boxes get added to */
	TSharedPtr<SVerticalBox>	 CheckBoxContainer;
	/** Store the check box state for each bone */
	TMap<int32, FFKBoneCheckInfo> CheckBoxInfoMap;

	UFKControlRig* AutoRig;
	UMovieSceneControlRigParameterTrack* Track;
	ISequencer* Sequencer;
};

void FControlRigParameterTrackEditor::SelectFKBonesToAnimate(UFKControlRig* AutoRig, UMovieSceneControlRigParameterTrack* Track)
{
	if (AutoRig)
	{
		const FText TitleText = LOCTEXT("SelectBonesOrCurvesToAnimate", "Select Bones Or Curves To Animate");

		// Create the window to choose our options
		TSharedRef<SWindow> Window = SNew(SWindow)
			.Title(TitleText)
			.HasCloseButton(true)
			.SizingRule(ESizingRule::UserSized)
			.ClientSize(FVector2D(400.0f, 200.0f))
			.AutoCenter(EAutoCenter::PreferredWorkArea)
			.SupportsMinimize(false);

		TSharedRef<SFKControlRigBoneSelect> DialogWidget = SNew(SFKControlRigBoneSelect)
			.AutoRig(AutoRig)
			.Track(Track)
			.Sequencer(GetSequencer().Get());

		TArray<FName> ControlRigNames = AutoRig->GetControlNames();
		TArray<FFKBoneCheckInfo> BoneInfos;
		for (int32 Index = 0; Index < ControlRigNames.Num(); ++Index)
		{
			FFKBoneCheckInfo Info;
			Info.BoneID = Index;
			Info.BoneName = ControlRigNames[Index];
			Info.bActive = AutoRig->GetControlActive(Index);
			BoneInfos.Add(Info);
		}

		DialogWidget->PopulateOptions(BoneInfos);

		Window->SetContent(DialogWidget);
		FSlateApplication::Get().AddWindow(Window);
	}

	//reconstruct all channel proxies TODO or not to do that is the question
}
bool FControlRigParameterTrackEditor::CollapseAllLayers(TSharedPtr<ISequencer>& SequencerPtr, UMovieSceneTrack* OwnerTrack, UMovieSceneControlRigParameterSection* ParameterSection, bool bKeyReduce, float Tolerance)
{

	if (SequencerPtr.IsValid() && OwnerTrack && ParameterSection && ParameterSection->GetControlRig())
	{
		TArray<UMovieSceneSection*> Sections = OwnerTrack->GetAllSections();
		//make sure right type
		if (ParameterSection->GetBlendType().Get() != EMovieSceneBlendType::Absolute && Sections.Num() > 0 && Sections[0] != ParameterSection)
		{
			UE_LOG(LogControlRigEditor, Log, TEXT("Section wrong type or not first when collapsing layers"));
			return false;
		}
		FScopedTransaction Transaction(LOCTEXT("CollapseAllSections", "Collapse All Sections"));
		ParameterSection->Modify();
		UControlRig* ControlRig = ParameterSection->GetControlRig();
		TRange<FFrameNumber> Range = SequencerPtr->GetFocusedMovieSceneSequence()->GetMovieScene()->GetPlaybackRange();
		FFrameNumber StartFrame = Range.GetLowerBoundValue();
		FFrameNumber EndFrame = Range.GetUpperBoundValue();
		const FFrameRate& FrameRate = SequencerPtr->GetFocusedDisplayRate();
		const FFrameRate& TickResolution = SequencerPtr->GetFocusedTickResolution();
		FMovieSceneSequenceTransform RootToLocalTransform = SequencerPtr->GetFocusedMovieSceneSequenceTransform();

		FFrameNumber FrameRateInFrameNumber = TickResolution.AsFrameNumber(FrameRate.AsInterval());
		TArray<FFrameNumber> Frames;
		for (FFrameNumber& Frame = StartFrame; Frame <= EndFrame; Frame += FrameRateInFrameNumber)
		{
			Frames.Add(Frame);
		}
		//Store transforms
		TArray<TPair<FName, TArray<FTransform>>> ControlLocalTransforms;
		TArray<FRigControlElement*> Controls;
		ControlRig->GetControlsInOrder(Controls);

		for (FRigControlElement* ControlElement : Controls)
		{
<<<<<<< HEAD
			if (!ControlElement->Settings.bAnimatable)
=======
			if (!ControlRig->GetHierarchy()->IsAnimatable(ControlElement))
>>>>>>> d731a049
			{
				continue;
			}
			TPair<FName, TArray<FTransform>> NameTransforms;
			NameTransforms.Key = ControlElement->GetName();
			NameTransforms.Value.SetNum(Frames.Num());
			ControlLocalTransforms.Add(NameTransforms);
		}

		//get all of the local 
		int32 Index = 0;
		for (Index = 0; Index < Frames.Num(); ++Index)
		{
			const FFrameNumber& FrameNumber = Frames[Index];
			FFrameTime GlobalTime(FrameNumber);
			GlobalTime = GlobalTime * RootToLocalTransform.InverseLinearOnly();

			FMovieSceneContext Context = FMovieSceneContext(FMovieSceneEvaluationRange(GlobalTime, TickResolution), SequencerPtr->GetPlaybackStatus()).SetHasJumped(true);

<<<<<<< HEAD
			SequencerPtr->GetEvaluationTemplate().Evaluate(Context, *SequencerPtr);
=======
			SequencerPtr->GetEvaluationTemplate().EvaluateSynchronousBlocking(Context, *SequencerPtr);
>>>>>>> d731a049
			ControlRig->Evaluate_AnyThread();
			for (TPair<FName, TArray<FTransform>>& TrailControlTransform : ControlLocalTransforms)
			{
				TrailControlTransform.Value[Index] = ControlRig->GetControlLocalTransform(TrailControlTransform.Key);
			}
		}
		//delete other sections
		OwnerTrack->Modify();
		for (Index = Sections.Num() - 1; Index >= 0; --Index)
		{
			if (Sections[Index] != ParameterSection)
			{
				OwnerTrack->RemoveSectionAt(Index);
			}
		}

		//remove all keys, except Space Channels, from the Section.
		ParameterSection->RemoveAllKeys(false /*bIncludedSpaceKeys*/);

		FRigControlModifiedContext Context;
		Context.SetKey = EControlRigSetKey::Always;


		FScopedSlowTask Feedback(Frames.Num(), LOCTEXT("CollapsingSections", "Collapsing Sections"));
		Feedback.MakeDialog(true);

<<<<<<< HEAD
=======
		const ERichCurveInterpMode InterpMode = bKeyReduce ? RCIM_Cubic : RCIM_Linear;

>>>>>>> d731a049
		Index = 0;
		for (Index = 0; Index < Frames.Num(); ++Index)
		{
			Feedback.EnterProgressFrame(1, LOCTEXT("CollapsingSections", "Collapsing Sections"));
			const FFrameNumber& FrameNumber = Frames[Index];
			Context.LocalTime = TickResolution.AsSeconds(FFrameTime(FrameNumber));
			//need to do the twice hack since controls aren't really in order
			for (int32 TwiceHack = 0; TwiceHack < 2; ++TwiceHack)
			{
				for (TPair<FName, TArray<FTransform>>& TrailControlTransform : ControlLocalTransforms)
				{
					ControlRig->SetControlLocalTransform(TrailControlTransform.Key, TrailControlTransform.Value[Index],false, Context, false);
				}
			}
			ControlRig->Evaluate_AnyThread();
<<<<<<< HEAD
			ParameterSection->RecordControlRigKey(FrameNumber, true, bKeyReduce);
=======
			ParameterSection->RecordControlRigKey(FrameNumber, true, InterpMode);
>>>>>>> d731a049

			if (Feedback.ShouldCancel())
			{
				Transaction.Cancel();
				SequencerPtr->NotifyMovieSceneDataChanged(EMovieSceneDataChangeType::MovieSceneStructureItemAdded);
				return false;
			}
		}
		if (bKeyReduce)
		{
			FKeyDataOptimizationParams Params;
			Params.bAutoSetInterpolation = true;
			Params.Tolerance = Tolerance;
			FMovieSceneChannelProxy& ChannelProxy = ParameterSection->GetChannelProxy();
			TArrayView<FMovieSceneFloatChannel*> FloatChannels = ChannelProxy.GetChannels<FMovieSceneFloatChannel>();

			for (FMovieSceneFloatChannel* Channel : FloatChannels)
			{
				Channel->Optimize(Params); //should also auto tangent
			}
		}
		//reset everything back
		SequencerPtr->NotifyMovieSceneDataChanged(EMovieSceneDataChangeType::MovieSceneStructureItemAdded);
		return true;
	}
	return false;
}
void FControlRigParameterSection::CollapseAllLayers()
{
	TSharedPtr<ISequencer> SequencerPtr = WeakSequencer.Pin();
	UMovieSceneControlRigParameterSection* ParameterSection = CastChecked<UMovieSceneControlRigParameterSection>(WeakSection.Get());
	UMovieSceneTrack* OwnerTrack = ParameterSection->GetTypedOuter<UMovieSceneTrack>();
	FControlRigParameterTrackEditor::CollapseAllLayers(SequencerPtr,OwnerTrack, ParameterSection);

}
void FControlRigParameterSection::KeyZeroValue()
{
	UMovieSceneControlRigParameterSection* ParameterSection = CastChecked<UMovieSceneControlRigParameterSection>(WeakSection.Get());
	TSharedPtr<ISequencer> SequencerPtr = WeakSequencer.Pin();
	FScopedTransaction Transaction(LOCTEXT("KeyZeroValue", "Key Zero Value"));
	ParameterSection->Modify();
	FFrameTime Time = SequencerPtr->GetLocalTime().Time;
	ParameterSection->KeyZeroValue(Time.GetFrame(),true);
	SequencerPtr->NotifyMovieSceneDataChanged(EMovieSceneDataChangeType::TrackValueChanged);
}
void FControlRigParameterSection::KeyWeightValue(float Val)
{
	UMovieSceneControlRigParameterSection* ParameterSection = CastChecked<UMovieSceneControlRigParameterSection>(WeakSection.Get());
	TSharedPtr<ISequencer> SequencerPtr = WeakSequencer.Pin();
	FScopedTransaction Transaction(LOCTEXT("KeyWeightZero", "Key Weight Zero"));
	ParameterSection->Modify();
	EMovieSceneTransformChannel Channels = ParameterSection->GetTransformMask().GetChannels();
	if ((Channels & EMovieSceneTransformChannel::Weight) == EMovieSceneTransformChannel::None)
	{
		ParameterSection->SetTransformMask(ParameterSection->GetTransformMask().GetChannels() | EMovieSceneTransformChannel::Weight);
		SequencerPtr->NotifyMovieSceneDataChanged(EMovieSceneDataChangeType::MovieSceneStructureItemsChanged);
	}
	FFrameTime Time = SequencerPtr->GetLocalTime().Time;
	ParameterSection->KeyWeightValue(Time.GetFrame(), Val);
	SequencerPtr->NotifyMovieSceneDataChanged(EMovieSceneDataChangeType::TrackValueChanged);
}

void FControlRigParameterSection::BuildSectionContextMenu(FMenuBuilder& MenuBuilder, const FGuid& InObjectBinding)
{
	UMovieSceneControlRigParameterSection* ParameterSection = CastChecked<UMovieSceneControlRigParameterSection>(WeakSection.Get());
	TSharedPtr<ISequencer> SequencerPtr = WeakSequencer.Pin();

	UControlRig* ControlRig = ParameterSection->GetControlRig();

	if (ControlRig)
	{

		UFKControlRig* AutoRig = Cast<UFKControlRig>(ControlRig);
		if (AutoRig || ControlRig->SupportsEvent(FRigUnit_InverseExecution::EventName))
		{
			UObject* BoundObject = nullptr;
			USkeleton* Skeleton = AcquireSkeletonFromObjectGuid(InObjectBinding, &BoundObject, WeakSequencer.Pin());

			if (Skeleton)
			{
				// Load the asset registry module
				FAssetRegistryModule& AssetRegistryModule = FModuleManager::LoadModuleChecked<FAssetRegistryModule>(TEXT("AssetRegistry"));

				// Collect a full list of assets with the specified class
				TArray<FAssetData> AssetDataList;
				AssetRegistryModule.Get().GetAssetsByClass(UAnimSequenceBase::StaticClass()->GetClassPathName(), AssetDataList, true);

				if (AssetDataList.Num())
				{
					MenuBuilder.AddSubMenu(
						LOCTEXT("ImportAnimSequenceIntoThisSection", "Import Anim Sequence Into This Section"), NSLOCTEXT("Sequencer", "ImportAnimSequenceIntoThisSectionTP", "Import Anim Sequence Into This Section"),
						FNewMenuDelegate::CreateRaw(this, &FControlRigParameterSection::AddAnimationSubMenuForFK, InObjectBinding, Skeleton, ParameterSection)
					);
				}
			}
		}
		TArray<FRigControlElement*> Controls;
		ControlRig->GetControlsInOrder(Controls);

		auto MakeUIAction = [=](EMovieSceneTransformChannel ChannelsToToggle)
		{
			return FUIAction(
				FExecuteAction::CreateLambda([=]
					{
						FScopedTransaction Transaction(LOCTEXT("SetActiveChannelsTransaction", "Set Active Channels"));
						ParameterSection->Modify();
						EMovieSceneTransformChannel Channels = ParameterSection->GetTransformMask().GetChannels();

						if (EnumHasAllFlags(Channels, ChannelsToToggle) || (Channels & ChannelsToToggle) == EMovieSceneTransformChannel::None)
						{
							ParameterSection->SetTransformMask(ParameterSection->GetTransformMask().GetChannels() ^ ChannelsToToggle);
						}
						else
						{
							ParameterSection->SetTransformMask(ParameterSection->GetTransformMask().GetChannels() | ChannelsToToggle);
						}

						// Restore pre-animated state for the bound objects so that inactive channels will return to their default values.
						for (TWeakObjectPtr<> WeakObject : SequencerPtr->FindBoundObjects(InObjectBinding, SequencerPtr->GetFocusedTemplateID()))
						{
							if (UObject* Object = WeakObject.Get())
							{
								SequencerPtr->RestorePreAnimatedState();
							}
						}

						SequencerPtr->NotifyMovieSceneDataChanged(EMovieSceneDataChangeType::MovieSceneStructureItemsChanged);
					}
				),
				FCanExecuteAction(),
						FGetActionCheckState::CreateLambda([=]
							{
								EMovieSceneTransformChannel Channels = ParameterSection->GetTransformMask().GetChannels();
								if (EnumHasAllFlags(Channels, ChannelsToToggle))
								{
									return ECheckBoxState::Checked;
								}
								else if (EnumHasAnyFlags(Channels, ChannelsToToggle))
								{
									return ECheckBoxState::Undetermined;
								}
								return ECheckBoxState::Unchecked;
							})
						);
		};
		auto ToggleControls = [=](int32 Index)
		{
			return FUIAction(
				FExecuteAction::CreateLambda([=]
					{
						FScopedTransaction Transaction(LOCTEXT("ToggleRigControlFiltersTransaction", "Toggle Rig Control Filters"));
						ParameterSection->Modify();
						if (Index >= 0)
						{
							ParameterSection->SetControlsMask(Index, !ParameterSection->GetControlsMask(Index));
						}
						else
						{
							ParameterSection->FillControlsMask(!ParameterSection->GetControlsMask(0));
						}
						SequencerPtr->NotifyMovieSceneDataChanged(EMovieSceneDataChangeType::MovieSceneStructureItemsChanged);

					}
				),
				FCanExecuteAction(),
						FGetActionCheckState::CreateLambda([=]
							{
								TArray<bool> ControlBool = ParameterSection->GetControlsMask();
								if (Index >= 0)
								{
									if (ControlBool[Index])
									{
										return ECheckBoxState::Checked;

									}
									else
									{
										return ECheckBoxState::Unchecked;
									}
								}
								else
								{
									TOptional<bool> FirstVal;
									for (bool Val : ControlBool)
									{
										if (FirstVal.IsSet())
										{
											if (Val != FirstVal)
											{
												return ECheckBoxState::Undetermined;
											}
										}
										else
										{
											FirstVal = Val;
										}

									}
									return (FirstVal.IsSet() && FirstVal.GetValue()) ? ECheckBoxState::Checked : ECheckBoxState::Unchecked;
								}
							})
						);
		};
		UMovieSceneControlRigParameterTrack* Track = ParameterSection->GetTypedOuter<UMovieSceneControlRigParameterTrack>();
		if (Track)
		{
			TArray<UMovieSceneSection*> Sections = Track->GetAllSections();
			//If Base Absolute section 
			if (ParameterSection->GetBlendType().Get() == EMovieSceneBlendType::Absolute && Sections[0] == ParameterSection)
			{
				MenuBuilder.BeginSection(NAME_None, LOCTEXT("AnimationLayers", "Animation Layers"));
				{
					MenuBuilder.AddMenuEntry(
						LOCTEXT("CollapseAllSections", "Collapse All Sections"),
						LOCTEXT("CollapseAllSections_ToolTip", "Collapse all sections onto this section"),
						FSlateIcon(),
						FUIAction(FExecuteAction::CreateLambda([=] { CollapseAllLayers(); }))
					);
				}
			}
			if (ParameterSection->GetBlendType().Get() == EMovieSceneBlendType::Additive)
			{

				MenuBuilder.BeginSection(NAME_None, LOCTEXT("AnimationLayers", "Animation Layers"));
				{
					MenuBuilder.AddMenuEntry(
						LOCTEXT("KeyZeroValue", "Key Zero Value"),
						LOCTEXT("KeyZeroValue_Tooltip", "Set zero key on all controls in this section"),
						FSlateIcon(),
						FUIAction(FExecuteAction::CreateLambda([=] { KeyZeroValue(); }))
					);
				}
				
				MenuBuilder.AddMenuEntry(
					LOCTEXT("KeyWeightZero", "Key Weight Zero"),
					LOCTEXT("KeyWeightZero_Tooltip", "Key a zero value on the Weight channel"),
					FSlateIcon(),
					FUIAction(FExecuteAction::CreateLambda([=] { KeyWeightValue(0.0f); }))
				);
				
				MenuBuilder.AddMenuEntry(
					LOCTEXT("KeyWeightOne", "Key Weight One"),
					LOCTEXT("KeyWeightOne_Tooltip", "Key a one value on the Weight channel"),
					FSlateIcon(),
					FUIAction(FExecuteAction::CreateLambda([=] { KeyWeightValue(1.0f); }))
				);
				
			}
		}
		MenuBuilder.BeginSection(NAME_None, LOCTEXT("RigSectionActiveChannels", "Active Channels"));
		{
			MenuBuilder.AddMenuEntry(
				LOCTEXT("SetFromSelectedControls", "Set From Selected Controls"),
				LOCTEXT("SetFromSelectedControls_ToolTip", "Set active channels from the current control selection"),
				FSlateIcon(),
				FUIAction(
					FExecuteAction::CreateLambda([=] { ShowSelectedControlsChannels(); }),
					FCanExecuteAction::CreateLambda([=] { return ControlRig->CurrentControlSelection().Num() > 0; } )
				)
			);

			MenuBuilder.AddMenuEntry(
				LOCTEXT("ShowAllControls", "Show All Controls"),
				LOCTEXT("ShowAllControls_ToolTip", "Set active channels from all controls"),
				FSlateIcon(),
				FUIAction(FExecuteAction::CreateLambda([=] { return ShowAllControlsChannels(); }))
			);

			MenuBuilder.AddSubMenu(
				LOCTEXT("AllTranslation", "Translation"), LOCTEXT("AllTranslation_ToolTip", "Causes this section to affect the translation of rig control transforms"),
				FNewMenuDelegate::CreateLambda([=](FMenuBuilder& SubMenuBuilder) {
					SubMenuBuilder.AddMenuEntry(
						LOCTEXT("TranslationX", "X"), LOCTEXT("TranslationX_ToolTip", "Causes this section to affect the X channel of the transform's translation"),
						FSlateIcon(), MakeUIAction(EMovieSceneTransformChannel::TranslationX), NAME_None, EUserInterfaceActionType::ToggleButton);
					SubMenuBuilder.AddMenuEntry(
						LOCTEXT("TranslationY", "Y"), LOCTEXT("TranslationY_ToolTip", "Causes this section to affect the Y channel of the transform's translation"),
						FSlateIcon(), MakeUIAction(EMovieSceneTransformChannel::TranslationY), NAME_None, EUserInterfaceActionType::ToggleButton);
					SubMenuBuilder.AddMenuEntry(
						LOCTEXT("TranslationZ", "Z"), LOCTEXT("TranslationZ_ToolTip", "Causes this section to affect the Z channel of the transform's translation"),
						FSlateIcon(), MakeUIAction(EMovieSceneTransformChannel::TranslationZ), NAME_None, EUserInterfaceActionType::ToggleButton);
					}),
				MakeUIAction(EMovieSceneTransformChannel::Translation),
						NAME_None,
						EUserInterfaceActionType::ToggleButton);

			MenuBuilder.AddSubMenu(
				LOCTEXT("AllRotation", "Rotation"), LOCTEXT("AllRotation_ToolTip", "Causes this section to affect the rotation of the rig control transform"),
				FNewMenuDelegate::CreateLambda([=](FMenuBuilder& SubMenuBuilder) {
					SubMenuBuilder.AddMenuEntry(
						LOCTEXT("RotationX", "Roll (X)"), LOCTEXT("RotationX_ToolTip", "Causes this section to affect the roll (X) channel the transform's rotation"),
						FSlateIcon(), MakeUIAction(EMovieSceneTransformChannel::RotationX), NAME_None, EUserInterfaceActionType::ToggleButton);
					SubMenuBuilder.AddMenuEntry(
						LOCTEXT("RotationY", "Pitch (Y)"), LOCTEXT("RotationY_ToolTip", "Causes this section to affect the pitch (Y) channel the transform's rotation"),
						FSlateIcon(), MakeUIAction(EMovieSceneTransformChannel::RotationY), NAME_None, EUserInterfaceActionType::ToggleButton);
					SubMenuBuilder.AddMenuEntry(
						LOCTEXT("RotationZ", "Yaw (Z)"), LOCTEXT("RotationZ_ToolTip", "Causes this section to affect the yaw (Z) channel the transform's rotation"),
						FSlateIcon(), MakeUIAction(EMovieSceneTransformChannel::RotationZ), NAME_None, EUserInterfaceActionType::ToggleButton);
					}),
				MakeUIAction(EMovieSceneTransformChannel::Rotation),
						NAME_None,
						EUserInterfaceActionType::ToggleButton);

			MenuBuilder.AddSubMenu(
				LOCTEXT("AllScale", "Scale"), LOCTEXT("AllScale_ToolTip", "Causes this section to affect the scale of the rig control transform"),
				FNewMenuDelegate::CreateLambda([=](FMenuBuilder& SubMenuBuilder) {
					SubMenuBuilder.AddMenuEntry(
						LOCTEXT("ScaleX", "X"), LOCTEXT("ScaleX_ToolTip", "Causes this section to affect the X channel of the transform's scale"),
						FSlateIcon(), MakeUIAction(EMovieSceneTransformChannel::ScaleX), NAME_None, EUserInterfaceActionType::ToggleButton);
					SubMenuBuilder.AddMenuEntry(
						LOCTEXT("ScaleY", "Y"), LOCTEXT("ScaleY_ToolTip", "Causes this section to affect the Y channel of the transform's scale"),
						FSlateIcon(), MakeUIAction(EMovieSceneTransformChannel::ScaleY), NAME_None, EUserInterfaceActionType::ToggleButton);
					SubMenuBuilder.AddMenuEntry(
						LOCTEXT("ScaleZ", "Z"), LOCTEXT("ScaleZ_ToolTip", "Causes this section to affect the Z channel of the transform's scale"),
						FSlateIcon(), MakeUIAction(EMovieSceneTransformChannel::ScaleZ), NAME_None, EUserInterfaceActionType::ToggleButton);
					}),
				MakeUIAction(EMovieSceneTransformChannel::Scale),
						NAME_None,
						EUserInterfaceActionType::ToggleButton);

			//mz todo h
			MenuBuilder.AddMenuEntry(
				LOCTEXT("Weight", "Weight"), LOCTEXT("Weight_ToolTip", "Causes this section to be applied with a user-specified weight curve"),
				FSlateIcon(), MakeUIAction(EMovieSceneTransformChannel::Weight), NAME_None, EUserInterfaceActionType::ToggleButton);
		}
		MenuBuilder.EndSection();
	}
}

void FControlRigParameterSection::ShowSelectedControlsChannels()
{
	UMovieSceneControlRigParameterSection* ParameterSection = CastChecked<UMovieSceneControlRigParameterSection>(WeakSection.Get());
	TSharedPtr<ISequencer> SequencerPtr = WeakSequencer.Pin();
	UControlRig* ControlRig = ParameterSection ? ParameterSection->GetControlRig() : nullptr;

	if (ParameterSection && ControlRig && SequencerPtr.IsValid())
	{
		FScopedTransaction Transaction(LOCTEXT("ShowSelecedControlChannels", "Show Selected Control Channels"));
		ParameterSection->Modify();
		ParameterSection->FillControlsMask(false);

		TArray<FRigControlElement*> Controls;
		ControlRig->GetControlsInOrder(Controls);
		int32 Index = 0;
		for (const FRigControlElement* RigControl : Controls)
		{
			const FName RigName = RigControl->GetName();
			if (ControlRig->IsControlSelected(RigName))
			{
				ParameterSection->SetControlsMask(Index, true);
			}
			++Index;
		}
		SequencerPtr->NotifyMovieSceneDataChanged(EMovieSceneDataChangeType::MovieSceneStructureItemsChanged);
	}
}

void FControlRigParameterSection::ShowAllControlsChannels()
{
	UMovieSceneControlRigParameterSection* ParameterSection = CastChecked<UMovieSceneControlRigParameterSection>(WeakSection.Get());
	TSharedPtr<ISequencer> SequencerPtr = WeakSequencer.Pin();
	if (ParameterSection && SequencerPtr.IsValid())
	{
		FScopedTransaction Transaction(LOCTEXT("ShowAllControlChannels", "Show All Control Channels"));
		ParameterSection->Modify();
		ParameterSection->FillControlsMask(true);
		SequencerPtr->NotifyMovieSceneDataChanged(EMovieSceneDataChangeType::MovieSceneStructureItemsChanged);
	}
}

//mz todo
bool FControlRigParameterSection::RequestDeleteCategory(const TArray<FName>& CategoryNamePaths)
{
	UMovieSceneControlRigParameterSection* ParameterSection = CastChecked<UMovieSceneControlRigParameterSection>(WeakSection.Get());
	TSharedPtr<ISequencer> SequencerPtr = WeakSequencer.Pin();

	if (ParameterSection && SequencerPtr)
	{
		const FName& Channel = CategoryNamePaths.Last();

		// remove constraint channel if there are no keys
		const FConstraintAndActiveChannel* ConstraintChannel = ParameterSection->GetConstraintChannel(Channel);
		if (ConstraintChannel && ConstraintChannel->ActiveChannel.GetNumKeys() == 0)
		{
			if (ParameterSection->TryModify())
			{
				ParameterSection->RemoveConstraintChannel(Channel);
				SequencerPtr->NotifyMovieSceneDataChanged(EMovieSceneDataChangeType::MovieSceneStructureItemsChanged);
				return true;
			}
		}
	}
	
	/*
	const FScopedTransaction Transaction(LOCTEXT("DeleteTransformCategory", "Delete transform category"));

	if (ParameterSection->TryModify())
	{
	FName CategoryName = CategoryNamePaths[CategoryNamePaths.Num() - 1];

	EMovieSceneTransformChannel Channel = ParameterSection->GetTransformMask().GetChannels();
	EMovieSceneTransformChannel ChannelToRemove = ParameterSection->GetTransformMaskByName(CategoryName).GetChannels();

	Channel = Channel ^ ChannelToRemove;

	ParameterSection->SetTransformMask(Channel);

	SequencerPtr->NotifyMovieSceneDataChanged(EMovieSceneDataChangeType::MovieSceneStructureItemsChanged);
	return true;
	}
	*/
	return false;
}

bool FControlRigParameterSection::RequestDeleteKeyArea(const TArray<FName>& KeyAreaNamePaths)
{
	UMovieSceneControlRigParameterSection* ParameterSection = CastChecked<UMovieSceneControlRigParameterSection>(WeakSection.Get());
	TSharedPtr<ISequencer> SequencerPtr = WeakSequencer.Pin();

	/*
	const FScopedTransaction Transaction(LOCTEXT("DeleteTransformChannel", "Delete transform channel"));

	if (ParameterSection->TryModify())
	{
	// Only delete the last key area path which is the channel. ie. TranslationX as opposed to Translation
	FName KeyAreaName = KeyAreaNamePaths[KeyAreaNamePaths.Num() - 1];

	EMovieSceneTransformChannel Channel = ParameterSection->GetTransformMask().GetChannels();
	EMovieSceneTransformChannel ChannelToRemove = ParameterSection->GetTransformMaskByName(KeyAreaName).GetChannels();

	Channel = Channel ^ ChannelToRemove;

	ParameterSection->SetTransformMask(Channel);

	SequencerPtr->NotifyMovieSceneDataChanged(EMovieSceneDataChangeType::MovieSceneStructureItemsChanged);
	return true;
	}
	*/
	return true;
}


void FControlRigParameterSection::AddAnimationSubMenuForFK(FMenuBuilder& MenuBuilder, FGuid ObjectBinding, USkeleton* Skeleton, UMovieSceneControlRigParameterSection* Section)
{
	TSharedPtr<ISequencer> SequencerPtr = WeakSequencer.Pin();
	UMovieSceneSequence* Sequence = SequencerPtr.IsValid() ? SequencerPtr->GetFocusedMovieSceneSequence() : nullptr;

	FAssetPickerConfig AssetPickerConfig;
	{
		AssetPickerConfig.OnAssetSelected = FOnAssetSelected::CreateRaw(this, &FControlRigParameterSection::OnAnimationAssetSelectedForFK, ObjectBinding, Section);
		AssetPickerConfig.OnAssetEnterPressed = FOnAssetEnterPressed::CreateRaw(this, &FControlRigParameterSection::OnAnimationAssetEnterPressedForFK, ObjectBinding, Section);
		AssetPickerConfig.bAllowNullSelection = false;
		AssetPickerConfig.InitialAssetViewType = EAssetViewType::List;
		AssetPickerConfig.OnShouldFilterAsset = FOnShouldFilterAsset::CreateRaw(this, &FControlRigParameterSection::ShouldFilterAssetForFK);
		AssetPickerConfig.Filter.bRecursiveClasses = true;
		AssetPickerConfig.Filter.ClassPaths.Add(UAnimSequenceBase::StaticClass()->GetClassPathName());
		AssetPickerConfig.Filter.TagsAndValues.Add(TEXT("Skeleton"), FAssetData(Skeleton).GetExportTextName());
		AssetPickerConfig.SaveSettingsName = TEXT("SequencerAssetPicker");
		AssetPickerConfig.AdditionalReferencingAssets.Add(FAssetData(Sequence));
	}

	FContentBrowserModule& ContentBrowserModule = FModuleManager::Get().LoadModuleChecked<FContentBrowserModule>(TEXT("ContentBrowser"));

	TSharedPtr<SBox> MenuEntry = SNew(SBox)
		.WidthOverride(300.0f)
		.HeightOverride(300.f)
		[
			ContentBrowserModule.Get().CreateAssetPicker(AssetPickerConfig)
		];

	MenuBuilder.AddWidget(MenuEntry.ToSharedRef(), FText::GetEmpty(), true);
}


void FControlRigParameterSection::OnAnimationAssetSelectedForFK(const FAssetData& AssetData, FGuid ObjectBinding, UMovieSceneControlRigParameterSection* Section)
{
	FSlateApplication::Get().DismissAllMenus();

	UObject* SelectedObject = AssetData.GetAsset();
	TSharedPtr<ISequencer> SequencerPtr = WeakSequencer.Pin();

	if (SelectedObject && SelectedObject->IsA(UAnimSequence::StaticClass()) && SequencerPtr.IsValid())
	{
		UAnimSequence* AnimSequence = Cast<UAnimSequence>(AssetData.GetAsset());
		UObject* BoundObject = nullptr;
		AcquireSkeletonFromObjectGuid(ObjectBinding, &BoundObject, SequencerPtr);
		USkeletalMeshComponent* SkelMeshComp = AcquireSkeletalMeshFromObject(BoundObject, SequencerPtr);

		if (AnimSequence && SkelMeshComp && AnimSequence->GetDataModel()->GetNumBoneTracks() > 0)
		{

			FScopedTransaction Transaction(LOCTEXT("BakeAnimation_Transaction", "Bake Animation To FK Control Rig"));
			Section->Modify();
			UMovieScene* MovieScene = SequencerPtr->GetFocusedMovieSceneSequence()->GetMovieScene();
			FFrameNumber StartFrame = SequencerPtr->GetLocalTime().Time.GetFrame();
			if (!Section->LoadAnimSequenceIntoThisSection(AnimSequence, MovieScene, SkelMeshComp, false, 0.1f, StartFrame))
			{
				Transaction.Cancel();
			}
			SequencerPtr->NotifyMovieSceneDataChanged(EMovieSceneDataChangeType::MovieSceneStructureItemAdded);
		}
	}
}

bool FControlRigParameterSection::ShouldFilterAssetForFK(const FAssetData& AssetData)
{
	// we don't want 

	if (AssetData.AssetClassPath == UAnimMontage::StaticClass()->GetClassPathName())
	{
		return true;
	}

	const FString EnumString = AssetData.GetTagValueRef<FString>(GET_MEMBER_NAME_CHECKED(UAnimSequence, AdditiveAnimType));
	if (EnumString.IsEmpty())
	{
		return false;
	}

	UEnum* AdditiveTypeEnum = StaticEnum<EAdditiveAnimationType>();
	return ((EAdditiveAnimationType)AdditiveTypeEnum->GetValueByName(*EnumString) != AAT_None);

}

void FControlRigParameterSection::OnAnimationAssetEnterPressedForFK(const TArray<FAssetData>& AssetData, FGuid  ObjectBinding, UMovieSceneControlRigParameterSection* Section)
{
	if (AssetData.Num() > 0)
	{
		OnAnimationAssetSelectedForFK(AssetData[0].GetAsset(), ObjectBinding, Section);
	}
}

FEditorModeTools* FControlRigParameterTrackEditor::GetEditorModeTools() const
{
	TSharedPtr<ISequencer> SharedSequencer = GetSequencer();
	if (SharedSequencer.IsValid())
	{
		TSharedPtr<IToolkitHost> ToolkitHost = SharedSequencer->GetToolkitHost();
		if (ToolkitHost.IsValid())
		{
			return &ToolkitHost->GetEditorModeManager();
		}
	}

	return nullptr;
}

FControlRigEditMode* FControlRigParameterTrackEditor::GetEditMode(bool bForceActivate /*= false*/) const
{
	if (FEditorModeTools* EditorModetools = GetEditorModeTools())
	{
		if (bForceActivate && !EditorModetools->IsModeActive(FControlRigEditMode::ModeName))
		{
			EditorModetools->ActivateMode(FControlRigEditMode::ModeName);
		}

		return static_cast<FControlRigEditMode*>(EditorModetools->GetActiveMode(FControlRigEditMode::ModeName));
	}

	return nullptr;
}

#undef LOCTEXT_NAMESPACE

<|MERGE_RESOLUTION|>--- conflicted
+++ resolved
@@ -46,11 +46,6 @@
 #include "LevelEditorViewport.h"
 #include "IKeyArea.h"
 #include "ISequencer.h"
-<<<<<<< HEAD
-#include "CurveModel.h"
-#include "CurveEditor.h"
-=======
->>>>>>> d731a049
 #include "ControlRigEditorModule.h"
 #include "SequencerSettings.h"
 #include "Framework/Application/SlateApplication.h"
@@ -80,16 +75,12 @@
 #include "Toolkits/IToolkitHost.h"
 #include "EditMode/ControlRigEditModeSettings.h"
 #include "ControlRigSpaceChannelEditors.h"
-<<<<<<< HEAD
-#include "Misc/ScopedSlowTask.h"
-=======
 #include "TransformConstraint.h"
 #include "Misc/ScopedSlowTask.h"
 #include "Misc/TransactionObjectEvent.h"
 #include "ConstraintChannelHelper.h"
 #include "MovieSceneConstraintChannelHelper.h"
 #include "Constraints/ControlRigTransformableHandle.h"
->>>>>>> d731a049
 
 #define LOCTEXT_NAMESPACE "FControlRigParameterTrackEditor"
 
@@ -315,20 +306,11 @@
 								}
 								if (ControlRigEditMode)
 								{
-<<<<<<< HEAD
-									if (ControlRigEditMode->GetControlRig(false) == OldControlRig)
-									{
-										ControlRigEditMode->SetObjects(*NewControlRig, nullptr, GetSequencer());
-									}
+									ControlRigEditMode->ReplaceControlRig(OldControlRig, *NewControlRig);
+
 									UControlRig* PtrNewControlRig = *NewControlRig;
-									auto UpdateSelectionDelegate = [this, SelectedControls, PtrNewControlRig]()
-=======
-									ControlRigEditMode->ReplaceControlRig(OldControlRig, *NewControlRig);
-
-									UControlRig* PtrNewControlRig = *NewControlRig;
 
 									auto UpdateSelectionDelegate = [this, SelectedControls, PtrNewControlRig, bRequestEvaluate]()
->>>>>>> d731a049
 									{
 
 										if (!(FSlateApplication::Get().HasAnyMouseCaptor() || GUnrealEd->IsUserInteracting()))
@@ -337,16 +319,6 @@
 											GetSequencer()->ExternalSelectionHasChanged();
 											if (PtrNewControlRig)
 											{
-<<<<<<< HEAD
-												GEditor->GetTimerManager()->SetTimerForNextTick([SelectedControls,PtrNewControlRig]()
-												{
-													PtrNewControlRig->ClearControlSelection();
-													for (const FName& ControlName : SelectedControls)
-													{
-														PtrNewControlRig->SelectControl(ControlName, true);
-													}
-												});
-=======
 												GEditor->GetTimerManager()->SetTimerForNextTick([this, SelectedControls, PtrNewControlRig, bRequestEvaluate]()
 													{
 														PtrNewControlRig->ClearControlSelection();
@@ -366,7 +338,6 @@
 											if (bRequestEvaluate)
 											{
 												GetSequencer()->NotifyMovieSceneDataChanged(EMovieSceneDataChangeType::MovieSceneStructureItemsChanged);
->>>>>>> d731a049
 											}
 											if (UpdateSelectionTimerHandle.IsValid())
 											{
@@ -461,15 +432,12 @@
 						{
 							HandleOnSpaceAdded(Section, Channel.ControlName, &(Channel.SpaceCurve));
 						}
-<<<<<<< HEAD
-=======
 						
 						TArray<FConstraintAndActiveChannel>& ConstraintChannels = Section->GetConstraintsChannels();
 						for (FConstraintAndActiveChannel& Channel: ConstraintChannels)
 						{ 
 							HandleOnConstraintAdded(Section, &(Channel.ActiveChannel));
 						}
->>>>>>> d731a049
 					}
 				}
 			}
@@ -1680,174 +1648,10 @@
 
 //function to evaluate a Control and Set it on the ControlRig
 static void EvaluateThisControl(UMovieSceneControlRigParameterSection* Section, const FName& ControlName, const FFrameTime& FrameTime)
-<<<<<<< HEAD
 {
 	if (!Section)
 	{
 		return;
-	}
-	UControlRig* ControlRig = Section->GetControlRig();
-	if (!ControlRig)
-	{
-		return;
-	}
-	if(FRigControlElement* ControlElement = ControlRig->FindControl(ControlName))
-	{ 
-		FControlRigInteractionScope InteractionScope(ControlRig);
-		//eval any space for this channel, if not additive section
-		if (Section->GetBlendType().Get() != EMovieSceneBlendType::Additive)
-		{
-			TOptional<FMovieSceneControlRigSpaceBaseKey> SpaceKey = Section->EvaluateSpaceChannel(FrameTime, ControlName);
-			if (SpaceKey.IsSet())
-			{
-				URigHierarchy* RigHierarchy = ControlRig->GetHierarchy();
-				switch (SpaceKey.GetValue().SpaceType)
-				{
-				case EMovieSceneControlRigSpaceType::Parent:
-					RigHierarchy->SwitchToDefaultParent(ControlElement->GetKey());
-					break;
-				case EMovieSceneControlRigSpaceType::World:
-					RigHierarchy->SwitchToWorldSpace(ControlElement->GetKey());
-					break;
-				case EMovieSceneControlRigSpaceType::ControlRig:
-					URigHierarchy::TElementDependencyMap Dependencies = RigHierarchy->GetDependenciesForVM(ControlRig->GetVM());
-					RigHierarchy->SwitchToParent(ControlElement->GetKey(), SpaceKey.GetValue().ControlRigElement, false, true, Dependencies, nullptr);
-					break;
-				}
-			}
-		}
-		const bool bSetupUndo = false;
-		switch (ControlElement->Settings.ControlType)
-		{
-			case ERigControlType::Bool:
-			{
-				if (Section->GetBlendType().Get() != EMovieSceneBlendType::Additive)
-				{
-					TOptional <bool> Value = Section->EvaluateBoolParameter(FrameTime, ControlName);
-					if (Value.IsSet())
-					{
-						ControlRig->SetControlValue<bool>(ControlName, Value.GetValue(), true, EControlRigSetKey::Never, bSetupUndo);
-					}
-				}
-				break;
-			}
-			case ERigControlType::Integer:
-			{
-				if (Section->GetBlendType().Get() != EMovieSceneBlendType::Additive)
-				{
-					if (ControlElement->Settings.ControlEnum)
-					{
-						TOptional<uint8> Value = Section->EvaluateEnumParameter(FrameTime, ControlName);
-						if (Value.IsSet())
-						{
-							int32 IVal = (int32)Value.GetValue();
-							ControlRig->SetControlValue<int32>(ControlName, IVal, true, EControlRigSetKey::Never, bSetupUndo);
-						}
-					}
-					else
-					{
-						TOptional <int32> Value = Section->EvaluateIntegerParameter(FrameTime, ControlName);
-						if (Value.IsSet())
-						{
-							ControlRig->SetControlValue<int32>(ControlName, Value.GetValue(), true, EControlRigSetKey::Never, bSetupUndo);
-						}
-					}
-				}
-				break;
-
-			}
-			case ERigControlType::Float:
-			{
-				TOptional <float> Value = Section->EvaluateScalarParameter(FrameTime, ControlName);
-				if (Value.IsSet())
-				{
-					ControlRig->SetControlValue<float>(ControlName, Value.GetValue(), true, EControlRigSetKey::Never, bSetupUndo);
-				}
-				break;
-			}
-			case ERigControlType::Vector2D:
-			{
-				TOptional <FVector2D> Value = Section->EvaluateVector2DParameter(FrameTime, ControlName);
-				if (Value.IsSet())
-				{
-					ControlRig->SetControlValue<FVector2D>(ControlName, Value.GetValue(), true, EControlRigSetKey::Never, bSetupUndo);
-				}
-				break;
-			}
-			case ERigControlType::Position:
-			case ERigControlType::Scale:
-			case ERigControlType::Rotator:
-			{
-				TOptional <FVector> Value = Section->EvaluateVectorParameter(FrameTime, ControlName);
-				if (Value.IsSet())
-				{
-					FVector3f FloatVal = (FVector3f)Value.GetValue();
-					ControlRig->SetControlValue<FVector3f>(ControlName, FloatVal, true, EControlRigSetKey::Never, bSetupUndo);
-				}
-				break;
-			}
-
-			case ERigControlType::Transform:
-			case ERigControlType::TransformNoScale:
-			case ERigControlType::EulerTransform:
-			{
-				TOptional <FTransform> Value = Section->EvaluateTransformParameter(FrameTime, ControlName);
-				if (Value.IsSet())
-				{
-					if (ControlElement->Settings.ControlType == ERigControlType::Transform)
-					{
-						ControlRig->SetControlValue<FRigControlValue::FTransform_Float>(ControlName, Value.GetValue(), true, EControlRigSetKey::Never, bSetupUndo);
-					}
-					else if (ControlElement->Settings.ControlType == ERigControlType::TransformNoScale)
-					{
-						FTransformNoScale NoScale = Value.GetValue();
-						ControlRig->SetControlValue<FRigControlValue::FTransformNoScale_Float>(ControlName, NoScale, true, EControlRigSetKey::Never, bSetupUndo);
-					}
-					else if (ControlElement->Settings.ControlType == ERigControlType::EulerTransform)
-					{
-						FEulerTransform Euler = Value.GetValue();
-						ControlRig->SetControlValue<FRigControlValue::FEulerTransform_Float>(ControlName, Euler, true, EControlRigSetKey::Never, bSetupUndo);
-					}
-				}
-				break;
-
-			}
-		}
-		//note we don't need to evaluate the control rig, setting the value is enough
-	}
-}
-		
-//When a channel is changed via Sequencer we need to call SetControlValue on it so that Control Rig can handle seeing that this is a change, but just on this value
-//and then send back a key even if needed, which happens with IK/FK switches. Hopefully new IK/FK system will remove need for this at some point.
-void FControlRigParameterTrackEditor::OnChannelChanged(const FMovieSceneChannelMetaData* MetaData, UMovieSceneSection* InSection)
-{
-	UMovieSceneControlRigParameterSection* Section = Cast<UMovieSceneControlRigParameterSection>(InSection);
-	TSharedPtr<ISequencer> SequencerPtr = GetSequencer();
-
-	if (Section && Section->GetControlRig() && MetaData && SequencerPtr.IsValid())
-	{
-		Section->ControlsToSet.Empty();
-		TArray<FString> StringArray;
-		FString String = MetaData->Name.ToString();
-		String.ParseIntoArray(StringArray, TEXT("."));
-		if (StringArray.Num() > 0)
-		{
-			FName ControlName(*StringArray[0]);
-			Section->ControlsToSet.Add(ControlName);
-			FFrameTime Time = SequencerPtr->GetLocalTime().Time;
-			EvaluateThisControl(Section,ControlName, Time);
-			Section->ControlsToSet.Empty();
-
-			TOptional<FFrameNumber> Optional;
-			FControlRigSpaceChannelHelpers::CompensateIfNeeded(Section->GetControlRig(), GetSequencer().Get(), Section,
-				ControlName, Optional);
-		}
-=======
-{
-	if (!Section)
-	{
-		return;
->>>>>>> d731a049
 	}
 	UControlRig* ControlRig = Section->GetControlRig();
 	if (!ControlRig)
@@ -2188,51 +1992,8 @@
 		{
 			Tools->DeactivateMode(FControlRigEditMode::ModeName);
 		}
-<<<<<<< HEAD
-		ControlRigEditMode->SetObjects(nullptr, nullptr, GetSequencer());
-	}
-}
-
-void FControlRigParameterTrackEditor::OnCurveDisplayChanged(FCurveModel* CurveModel, bool bDisplayed, const FCurveEditor* InCurveEditor)
-{
-	//if already doing a selection or the curve editor isn't doing a direct selection, for example sequencer filtering removed the curve, we dont' update control selection
-	if (bIsDoingSelection || (InCurveEditor && InCurveEditor->IsDoingDirectSelection() == false))
-	{
-		return;
-	}
-	
-	TGuardValue<bool> Guard(bIsDoingSelection, true);
-	FScopedTransaction ScopedTransaction(LOCTEXT("SelectControlTransaction", "Select Control"), !GIsTransacting);
-
-	TArray<FString> StringArray;
-	FControlRigEditMode* ControlRigEditMode = GetEditMode();
-	UControlRig* ControlRig = nullptr;
-
-	if (CurveModel)
-	{
-		UMovieSceneControlRigParameterSection* MovieSection = Cast<UMovieSceneControlRigParameterSection>(CurveModel->GetOwningObject());
-		if (MovieSection)
-		{
-			ControlRig = MovieSection->GetControlRig();
-			//Only create the edit mode if we have a  curve selected and it's not set and we have some boundobjects.
-			if (!ControlRigEditMode)
-			{
-				ControlRigEditMode = GetEditMode(true);
-				if (TSharedPtr<IControlRigObjectBinding> ObjectBinding = ControlRig->GetObjectBinding())
-				{
-					if (ControlRigEditMode)
-					{
-						ControlRigEditMode->SetObjects(ControlRig, nullptr, GetSequencer());
-					}
-				}
-			}
-			else
-			{
-				if (ControlRigEditMode->GetControlRig(false) != ControlRig)
-=======
 				*/
 				if (bControlRigInTrack == false)
->>>>>>> d731a049
 				{
 					ControlRigEditMode->RemoveControlRig(ControlRig);
 				}
@@ -2287,11 +2048,6 @@
 	TArray<const IKeyArea*> KeyAreas;
 	const bool UseSelectedKeys = CVarSelectedKeysSelectControls.GetValueOnGameThread();
 	GetSequencer()->GetSelectedKeyAreas(KeyAreas, UseSelectedKeys);
-<<<<<<< HEAD
-	FScopedTransaction ScopedTransaction(LOCTEXT("SelectControlTransaction", "Select Control"), !GIsTransacting);
-
-=======
->>>>>>> d731a049
 	if (KeyAreas.Num() <= 0)
 	{
 		if (ControlRigEditMode)
@@ -2393,28 +2149,14 @@
 					// skip nested controls which have the shape enabled flag turned on
 					if(const URigHierarchy* Hierarchy = ControlRig->GetHierarchy())
 					{
-<<<<<<< HEAD
-						if(const FRigControlElement* ControlElement = Hierarchy->Find<FRigControlElement>(FRigElementKey(ControlName, ERigElementType::Control)))
-						{
-=======
 
 						if(const FRigControlElement* ControlElement = Hierarchy->Find<FRigControlElement>(FRigElementKey(ControlName, ERigElementType::Control)))
 						{
 						
->>>>>>> d731a049
 							if (ControlElement->Settings.ControlType == ERigControlType::Bool ||
 								ControlElement->Settings.ControlType == ERigControlType::Float ||
 								ControlElement->Settings.ControlType == ERigControlType::Integer)
 							{
-<<<<<<< HEAD
-								if(ControlElement->Settings.bShapeEnabled)
-								{
-									if(const FRigControlElement* ParentControlElement = Cast<FRigControlElement>(Hierarchy->GetFirstParent(ControlElement)))
-									{
-										if(const TSet<FName>* Controls = RigsAndControls.Find(ControlRig))
-										{
-											if(Controls->Contains(ParentControlElement->GetName()))
-=======
 								if (ControlElement->Settings.SupportsShape() || !Hierarchy->IsAnimatable(ControlElement))
 								{
 
@@ -2423,7 +2165,6 @@
 										if (const TSet<FName>* Controls = RigsAndControls.Find(ControlRig))
 										{
 											if (Controls->Contains(ParentControlElement->GetName()))
->>>>>>> d731a049
 											{
 												continue;
 											}
@@ -2431,16 +2172,9 @@
 									}
 								}
 							}
-<<<<<<< HEAD
-						}
-					}
-					
-					RigsAndControls.FindOrAdd(ControlRig).Add(ControlName);
-=======
 							RigsAndControls.FindOrAdd(ControlRig).Add(ControlName);
 						}
 					}
->>>>>>> d731a049
 				}
 			}
 		}
@@ -2691,18 +2425,6 @@
 {
 	if (SpaceChannel)
 	{
-<<<<<<< HEAD
-		SpaceChannel->OnKeyMovedEvent().AddLambda([this,Section](FMovieSceneChannel* Channel, const  TArray<FKeyMoveEventItem>& MovedItems)
-			{
-				FMovieSceneControlRigSpaceChannel* SpaceChannel = static_cast<FMovieSceneControlRigSpaceChannel*>(Channel);
-				HandleSpaceKeyMoved(Section, SpaceChannel,MovedItems);
-			});
-		SpaceChannel->OnKeyDeletedEvent().AddLambda([this, Section](FMovieSceneChannel* Channel, const  TArray<FKeyAddOrDeleteEventItem>& Items)
-			{
-				FMovieSceneControlRigSpaceChannel* SpaceChannel = static_cast<FMovieSceneControlRigSpaceChannel*>(Channel);
-				HandleSpaceKeyDeleted(Section, SpaceChannel,Items);
-			});
-=======
 		if (!SpaceChannel->OnKeyMovedEvent().IsBound())
 		{
 			SpaceChannel->OnKeyMovedEvent().AddLambda([this, Section](FMovieSceneChannel* Channel, const  TArray<FKeyMoveEventItem>& MovedItems)
@@ -2719,7 +2441,6 @@
 					HandleSpaceKeyDeleted(Section, SpaceChannel, Items);
 				});
 		}
->>>>>>> d731a049
 	}
 	//todoo do we need to remove this or not mz
 }
@@ -2763,15 +2484,12 @@
 			for(FSpaceControlNameAndChannel& Channel: SpaceChannels)
 			{ 
 				HandleOnSpaceAdded(Section, Channel.ControlName, &(Channel.SpaceCurve));
-<<<<<<< HEAD
-=======
 			}
 
 			TArray<FConstraintAndActiveChannel>& ConstraintChannels = Section->GetConstraintsChannels();
 			for (FConstraintAndActiveChannel& Channel: ConstraintChannels)
 			{ 
 				HandleOnConstraintAdded(Section, &(Channel.ActiveChannel));
->>>>>>> d731a049
 			}
 		}
 	}
@@ -2813,44 +2531,7 @@
 	}
 }
 
-<<<<<<< HEAD
-void FControlRigParameterTrackEditor::SetUpEditModeIfNeeded(UControlRig* ControlRig)
-{
-
-	FControlRigEditMode* ControlRigEditMode = GetEditMode();
-	if (!ControlRigEditMode)
-	{
-		ControlRigEditMode = GetEditMode(true);
-		if (TSharedPtr<IControlRigObjectBinding> ObjectBinding = ControlRig->GetObjectBinding())
-		{
-			if (ControlRigEditMode)
-			{
-				ControlRigEditMode->SetObjects(ControlRig, nullptr, GetSequencer());
-			}
-		}
-	}
-	else
-	{
-		if (ControlRigEditMode->GetControlRig(false) != ControlRig)
-		{
-			if (ControlRigEditMode->GetControlRig(false))
-			{
-				ControlRigEditMode->GetControlRig(false)->ClearControlSelection();
-			}
-			ControlRigEditMode->SetObjects(ControlRig, nullptr, GetSequencer());
-			//force an evaluation, this will get the control rig setup so edit mode looks good.
-			if (GetSequencer().IsValid())
-			{
-				GetSequencer()->NotifyMovieSceneDataChanged(EMovieSceneDataChangeType::Unknown);
-			}
-		}
-	}
-}
-
-void FControlRigParameterTrackEditor::HandleControlSelected(UControlRig* Subject, FRigControlElement* ControlElement, bool bSelected)
-=======
 void FControlRigParameterTrackEditor::ClearOutAllSpaceAndConstraintDelegates(const UControlRig* InOptionalControlRig) const
->>>>>>> d731a049
 {
 	const UMovieScene* MovieScene = GetSequencer().IsValid() && GetSequencer()->GetFocusedMovieSceneSequence() ? GetSequencer()->GetFocusedMovieSceneSequence()->GetMovieScene() : nullptr;
 	if (!MovieScene)
@@ -2858,35 +2539,6 @@
 		return;
 	}
 
-<<<<<<< HEAD
-	URigHierarchy* Hierarchy = Subject->GetHierarchy();
-
-	if (URigHierarchyController* Controller = Hierarchy->GetController())
-	{
-		Hierarchy->ForEach<FRigControlElement>([ControlElement, Controller, bSelected](FRigControlElement* OtherControlElement) -> bool
-		{
-			if (OtherControlElement->Settings.ControlType == ERigControlType::Bool ||
-				OtherControlElement->Settings.ControlType == ERigControlType::Float ||
-				OtherControlElement->Settings.ControlType == ERigControlType::Integer)
-			{
-				if (OtherControlElement->Settings.bShapeEnabled || !OtherControlElement->Settings.bAnimatable)
-				{
-					return true;
-				}
-
-				for (const FRigElementParentConstraint& ParentConstraint : OtherControlElement->ParentConstraints)
-				{
-					if (ParentConstraint.ParentElement == ControlElement)
-					{
-						Controller->SelectElement(OtherControlElement->GetKey(), bSelected);
-						break;
-					}
-				}
-			}
-
-			return true;
-		});
-=======
 	const TArray<FMovieSceneBinding>& Bindings = MovieScene->GetBindings();
 	for (const FMovieSceneBinding& Binding : Bindings)
 	{
@@ -3132,7 +2784,6 @@
 			});
 			ConstraintHandlesToClear.Add(InSection->OnConstraintRemovedHandle);
 		}
->>>>>>> d731a049
 	}
 }
 
@@ -3143,8 +2794,6 @@
 		//this could clear the selection so if it does reset it
 		TArray<FName> ControlRigSelection = ControlRig->CurrentControlSelection();
 
-<<<<<<< HEAD
-=======
 		FControlRigEditMode* ControlRigEditMode = GetEditMode();
 		if (!ControlRigEditMode)
 		{
@@ -3236,7 +2885,6 @@
 				});
 		}
 	}
->>>>>>> d731a049
 	
 	if (bIsDoingSelection)
 	{
@@ -3279,13 +2927,9 @@
 			SetUpEditModeIfNeeded(Subject);
 
 			//Force refresh later, not now
-<<<<<<< HEAD
-			GetSequencer()->NotifyMovieSceneDataChanged(EMovieSceneDataChangeType::RefreshTree);				
-=======
 			bSkipNextSelectionFromTimer = bSkipNextSelectionFromTimer ||
 				(bIsSelectingIndirectControl && ControlElement->Settings.AnimationType == ERigControlAnimationType::AnimationControl);
 			GetSequencer()->NotifyMovieSceneDataChanged(EMovieSceneDataChangeType::RefreshTree);
->>>>>>> d731a049
 		}
 	}
 }
@@ -3365,8 +3009,6 @@
 					AddControlKeys(Component, ControlRig, Name, ControlElement->GetName(), (EControlRigContextChannelToKey)Context.KeyMask, 
 						KeyMode, Context.LocalTime);
 				}
-<<<<<<< HEAD
-=======
 			}
 		}
 	}
@@ -3438,7 +3080,6 @@
 						SectionsToUpdate.AddUnique(Section);
 					}
 				}
->>>>>>> d731a049
 			}
 		}
 	}
@@ -3530,12 +3171,6 @@
 			}
 			case ERigControlType::Vector2D:
 			{
-<<<<<<< HEAD
-				FVector3f Val = ControlValue.Get<FVector3f>();
-				pChannelIndex->GeneratedKeyIndex = OutGeneratedKeys.Num();
-				OutGeneratedKeys.Add(FMovieSceneChannelValueSetter::Create<FMovieSceneFloatChannel>(ChannelIndex++, Val.X, bSetKey));
-				OutGeneratedKeys.Add(FMovieSceneChannelValueSetter::Create<FMovieSceneFloatChannel>(ChannelIndex++, Val.Y, bSetKey));
-=======
 				//use translation x,y for key masks for vector2d
 				bool bKeyX = bSetKey && EnumHasAnyFlags(ChannelsToKey, EControlRigContextChannelToKey::TranslationX);;
 				bool bKeyY = bSetKey && EnumHasAnyFlags(ChannelsToKey, EControlRigContextChannelToKey::TranslationY);;
@@ -3543,7 +3178,6 @@
 				pChannelIndex->GeneratedKeyIndex = OutGeneratedKeys.Num();
 				OutGeneratedKeys.Add(FMovieSceneChannelValueSetter::Create<FMovieSceneFloatChannel>(ChannelIndex++, Val.X, bKeyX));
 				OutGeneratedKeys.Add(FMovieSceneChannelValueSetter::Create<FMovieSceneFloatChannel>(ChannelIndex++, Val.Y, bKeyY));
->>>>>>> d731a049
 				break;
 			}
 			case ERigControlType::Position:
@@ -3585,30 +3219,6 @@
 			case ERigControlType::EulerTransform:
 			{
 				FVector Translation, Scale(1.0f, 1.0f, 1.0f);
-<<<<<<< HEAD
-				FRotator Rotation;
-
-				if (ControlElement->Settings.ControlType == ERigControlType::TransformNoScale)
-				{
-					FTransformNoScale NoScale = ControlValue.Get<FRigControlValue::FTransformNoScale_Float>().ToTransform();
-					Translation = NoScale.Location;
-					Rotation = NoScale.Rotation.Rotator();
-				}
-				else if (ControlElement->Settings.ControlType == ERigControlType::EulerTransform)
-				{
-					FEulerTransform Euler = ControlValue.Get<FRigControlValue::FEulerTransform_Float>().ToTransform();
-					Translation = Euler.Location;
-					Rotation = Euler.Rotation;
-					Scale = Euler.Scale;
-				}
-				else
-				{
-					FTransform Val = ControlValue.Get<FRigControlValue::FTransform_Float>().ToTransform();
-					Translation = Val.GetTranslation();
-					Rotation = Val.GetRotation().Rotator();
-					Scale = Val.GetScale3D();
-				}
-=======
 				FRotator Rotation = InControlRig->GetHierarchy()->GetControlPreferredRotator(ControlElement);
 
 				if (ControlElement->Settings.ControlType == ERigControlType::TransformNoScale)
@@ -3642,7 +3252,6 @@
 					}
 				}
 					
->>>>>>> d731a049
 				FVector3f CurrentVector = (FVector3f)Translation;
 				bool bKeyX = bSetKey && EnumHasAnyFlags(ChannelsToKey, EControlRigContextChannelToKey::TranslationX);
 				bool bKeyY = bSetKey && EnumHasAnyFlags(ChannelsToKey, EControlRigContextChannelToKey::TranslationY);
@@ -3701,22 +3310,6 @@
 					bKeyZ = false;
 				}
 
-<<<<<<< HEAD
-				/* @Mike.Zyracki this is my gut feeling - we should run SetClosestToMe on the rotator SOMEWHERE....
-				FMovieSceneInterrogationData InterrogationData;
-				GetSequencer()->GetEvaluationTemplate().CopyActuators(InterrogationData.GetAccumulator());
-				for (const FTransformInterrogationData& PreviousVal : InterrogationData.Iterate<FTransformInterrogationData>(UMovieSceneControlRigParameterSection::GetTransformInterrogationKey()))
-				{
-				if ((PreviousVal.ParameterName == RigControl.Name))
-				{
-				FRotator PreviousRot = PreviousVal.Val.GetRotation().Rotator();
-				PreviousRot.SetClosestToMe(CurrentRotator);
-				}
-				}
-				*/
-
-=======
->>>>>>> d731a049
 				OutGeneratedKeys.Add(FMovieSceneChannelValueSetter::Create<FMovieSceneFloatChannel>(ChannelIndex++, CurrentRotator.Roll, bKeyX));
 				OutGeneratedKeys.Add(FMovieSceneChannelValueSetter::Create<FMovieSceneFloatChannel>(ChannelIndex++, CurrentRotator.Pitch, bKeyY));
 				OutGeneratedKeys.Add(FMovieSceneChannelValueSetter::Create<FMovieSceneFloatChannel>(ChannelIndex++, CurrentRotator.Yaw, bKeyZ));
@@ -3818,13 +3411,6 @@
 		if (KeyPropertyResult.bKeyCreated)
 		{
 			UMovieSceneControlRigParameterSection* ParamSection = Cast<UMovieSceneControlRigParameterSection>(Track->GetSectionToKey());
-<<<<<<< HEAD
-			if (ParamSection && ParamSection->GetControlRig())
-			{
-				TOptional<FFrameNumber> OptionalKeyTime = KeyTime;
-				FControlRigSpaceChannelHelpers::CompensateIfNeeded(ParamSection->GetControlRig(), GetSequencer().Get(), ParamSection,
-					RigControlName, OptionalKeyTime);
-=======
 			if (UControlRig* SectionControlRig = ParamSection ? ParamSection->GetControlRig() : nullptr)
 			{
 				TOptional<FFrameNumber> OptionalKeyTime = KeyTime;
@@ -3837,7 +3423,6 @@
 				// compensate constraints
 				FConstraintChannelHelper::CompensateIfNeeded(
 					SectionControlRig->GetWorld(), GetSequencer(), ParamSection, OptionalKeyTime);
->>>>>>> d731a049
 			}
 		}
 	}
@@ -3943,11 +3528,7 @@
 	EndKeying(); //fine even if we didn't BeginKeying
 }
 
-<<<<<<< HEAD
-bool FControlRigParameterTrackEditor::ModifyOurGeneratedKeysByCurrentAndWeight(UObject* Object, UControlRig* InControlRig, FName RigControlName, UMovieSceneTrack* Track, UMovieSceneSection* SectionToKey, FFrameNumber KeyTime, FGeneratedTrackKeys& GeneratedTotalKeys, float Weight) const
-=======
 bool FControlRigParameterTrackEditor::ModifyOurGeneratedKeysByCurrentAndWeight(UObject* Object, UControlRig* InControlRig, FName RigControlName, UMovieSceneTrack* Track, UMovieSceneSection* SectionToKey, FFrameNumber EvaluateTime, FGeneratedTrackKeys& GeneratedTotalKeys, float Weight) const
->>>>>>> d731a049
 {
 	FFrameRate TickResolution = GetSequencer()->GetFocusedTickResolution();
 	FMovieSceneEvaluationTrack EvalTrack = CastChecked<UMovieSceneControlRigParameterTrack>(Track)->GenerateTrackTemplate(Track);
@@ -4064,19 +3645,11 @@
 							++ChannelIndex;
 						}
 						
-<<<<<<< HEAD
-						FVector3f CurrentPos = (FVector3f)Val.Val.GetTranslation();
-						FRotator3f CurrentRot = FRotator3f(Val.Val.GetRotation().Rotator());
-						GeneratedTotalKeys[ChannelIndex]->ModifyByCurrentAndWeight(Proxy, KeyTime, (void*)&CurrentPos.X, Weight);
-						GeneratedTotalKeys[ChannelIndex + 1]->ModifyByCurrentAndWeight(Proxy, KeyTime, (void*)&CurrentPos.Y, Weight);
-						GeneratedTotalKeys[ChannelIndex + 2]->ModifyByCurrentAndWeight(Proxy, KeyTime, (void*)&CurrentPos.Z, Weight);
-=======
 						FVector3f CurrentPos = (FVector3f)Val.Val.GetLocation();
 						FRotator3f CurrentRot = FRotator3f(Val.Val.Rotator());
 						GeneratedTotalKeys[ChannelIndex]->ModifyByCurrentAndWeight(Proxy, EvaluateTime, (void*)&CurrentPos.X, Weight);
 						GeneratedTotalKeys[ChannelIndex + 1]->ModifyByCurrentAndWeight(Proxy, EvaluateTime, (void*)&CurrentPos.Y, Weight);
 						GeneratedTotalKeys[ChannelIndex + 2]->ModifyByCurrentAndWeight(Proxy, EvaluateTime, (void*)&CurrentPos.Z, Weight);
->>>>>>> d731a049
 
 						GeneratedTotalKeys[ChannelIndex + 3]->ModifyByCurrentAndWeight(Proxy, EvaluateTime, (void*)&CurrentRot.Roll, Weight);
 						GeneratedTotalKeys[ChannelIndex + 4]->ModifyByCurrentAndWeight(Proxy, EvaluateTime, (void*)&CurrentRot.Pitch, Weight);
@@ -4085,15 +3658,9 @@
 						if (ControlElement->Settings.ControlType == ERigControlType::Transform || ControlElement->Settings.ControlType == ERigControlType::EulerTransform)
 						{
 							FVector3f CurrentScale = (FVector3f)Val.Val.GetScale3D();
-<<<<<<< HEAD
-							GeneratedTotalKeys[ChannelIndex + 6]->ModifyByCurrentAndWeight(Proxy, KeyTime, (void*)&CurrentScale.X, Weight);
-							GeneratedTotalKeys[ChannelIndex + 7]->ModifyByCurrentAndWeight(Proxy, KeyTime, (void*)&CurrentScale.Y, Weight);
-							GeneratedTotalKeys[ChannelIndex + 8]->ModifyByCurrentAndWeight(Proxy, KeyTime, (void*)&CurrentScale.Z, Weight);
-=======
 							GeneratedTotalKeys[ChannelIndex + 6]->ModifyByCurrentAndWeight(Proxy, EvaluateTime, (void*)&CurrentScale.X, Weight);
 							GeneratedTotalKeys[ChannelIndex + 7]->ModifyByCurrentAndWeight(Proxy, EvaluateTime, (void*)&CurrentScale.Y, Weight);
 							GeneratedTotalKeys[ChannelIndex + 8]->ModifyByCurrentAndWeight(Proxy, EvaluateTime, (void*)&CurrentScale.Z, Weight);
->>>>>>> d731a049
 						}
 					}
 					break;
@@ -4201,11 +3768,8 @@
 	}
 
 	const FScopedTransaction Transaction(LOCTEXT("AddControlRigAsset", "Add Control Rig"));
-<<<<<<< HEAD
-=======
 
 	FGuid NewGuid = GetSequencer()->MakeNewSpawnable(*ASkeletalMeshActor::StaticClass());
->>>>>>> d731a049
 
 	// MakeNewSpawnable can fail if spawnables are not allowed
 	if (!NewGuid.IsValid())
@@ -4601,11 +4165,7 @@
 
 		for (FRigControlElement* ControlElement : Controls)
 		{
-<<<<<<< HEAD
-			if (!ControlElement->Settings.bAnimatable)
-=======
 			if (!ControlRig->GetHierarchy()->IsAnimatable(ControlElement))
->>>>>>> d731a049
 			{
 				continue;
 			}
@@ -4625,11 +4185,7 @@
 
 			FMovieSceneContext Context = FMovieSceneContext(FMovieSceneEvaluationRange(GlobalTime, TickResolution), SequencerPtr->GetPlaybackStatus()).SetHasJumped(true);
 
-<<<<<<< HEAD
-			SequencerPtr->GetEvaluationTemplate().Evaluate(Context, *SequencerPtr);
-=======
 			SequencerPtr->GetEvaluationTemplate().EvaluateSynchronousBlocking(Context, *SequencerPtr);
->>>>>>> d731a049
 			ControlRig->Evaluate_AnyThread();
 			for (TPair<FName, TArray<FTransform>>& TrailControlTransform : ControlLocalTransforms)
 			{
@@ -4656,11 +4212,8 @@
 		FScopedSlowTask Feedback(Frames.Num(), LOCTEXT("CollapsingSections", "Collapsing Sections"));
 		Feedback.MakeDialog(true);
 
-<<<<<<< HEAD
-=======
 		const ERichCurveInterpMode InterpMode = bKeyReduce ? RCIM_Cubic : RCIM_Linear;
 
->>>>>>> d731a049
 		Index = 0;
 		for (Index = 0; Index < Frames.Num(); ++Index)
 		{
@@ -4676,11 +4229,7 @@
 				}
 			}
 			ControlRig->Evaluate_AnyThread();
-<<<<<<< HEAD
-			ParameterSection->RecordControlRigKey(FrameNumber, true, bKeyReduce);
-=======
 			ParameterSection->RecordControlRigKey(FrameNumber, true, InterpMode);
->>>>>>> d731a049
 
 			if (Feedback.ShouldCancel())
 			{
