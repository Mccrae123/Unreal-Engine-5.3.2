--- conflicted
+++ resolved
@@ -102,20 +102,7 @@
 
 TWeakPtr<ISequencer> FControlRigSnapper::GetSequencer()
 {
-<<<<<<< HEAD
-	TWeakPtr<ISequencer> WeakSequencer = nullptr;
-	//if getting sequencer from level sequence need to use the current(master), not the focused
-	ULevelSequence* LevelSequence = ULevelSequenceEditorBlueprintLibrary::GetCurrentLevelSequence();
-	if (LevelSequence)
-	{
-		IAssetEditorInstance* AssetEditor = GEditor->GetEditorSubsystem<UAssetEditorSubsystem>()->FindEditorForAsset(LevelSequence, false);
-		ILevelSequenceEditorToolkit* LevelSequenceEditor = static_cast<ILevelSequenceEditorToolkit*>(AssetEditor);
-		WeakSequencer = LevelSequenceEditor ? LevelSequenceEditor->GetSequencer() : nullptr;
-	}
-	return WeakSequencer;
-=======
 	return FBakingHelper::GetSequencer();
->>>>>>> d731a049
 }
 
 static bool LocalGetControlRigControlTransforms(IMovieScenePlayer* Player, const TOptional<FFrameNumber>& CurrentFrame, UMovieSceneSequence* MovieSceneSequence, FMovieSceneSequenceIDRef Template, FMovieSceneSequenceTransform& RootToLocalTransform,
@@ -148,11 +135,7 @@
 				GlobalTime = GlobalTime * RootToLocalTransform.InverseLinearOnly(); //player evals in root time so need to go back to it.
 
 				FMovieSceneContext Context = FMovieSceneContext(FMovieSceneEvaluationRange(GlobalTime, TickResolution), Player->GetPlaybackStatus()).SetHasJumped(true);
-<<<<<<< HEAD
-				Player->GetEvaluationTemplate().Evaluate(Context, *Player);
-=======
 				Player->GetEvaluationTemplate().EvaluateSynchronousBlocking(Context, *Player);
->>>>>>> d731a049
 			}
 			ControlRig->Evaluate_AnyThread();
 			OutTransforms[Index] = ControlRig->GetControlGlobalTransform(ControlName) * ParentTransforms[Index];
@@ -187,11 +170,6 @@
 		FMovieSceneSequenceIDRef Template = MovieSceneSequenceID::Root;
 		FMovieSceneSequenceTransform RootToLocalTransform;
 		ULevelSequencePlayer* Player = ULevelSequencePlayer::CreateLevelSequencePlayer(World, LevelSequence, Settings, OutActor);
-<<<<<<< HEAD
-		Player->Initialize(LevelSequence, World->PersistentLevel, Settings, CameraSettings);
-		Player->State.AssignSequence(MovieSceneSequenceID::Root, *LevelSequence, *Player);
-=======
->>>>>>> d731a049
 		TOptional<FFrameNumber> OptFrame;
 		bool Success = LocalGetControlRigControlTransforms(Player, OptFrame, LevelSequence, Template, RootToLocalTransform,
 			ControlRig, ControlName, Frames, ParentTransforms, OutTransforms);
@@ -236,100 +214,8 @@
 			}
 		}
 
-<<<<<<< HEAD
-		TArrayView<FMovieSceneDoubleChannel*> Channels = TransformSection->GetChannelProxy().GetChannels<FMovieSceneDoubleChannel>();
-		for (int32 Index = 0; Index < Frames.Num(); ++Index)
-		{
-			const FFrameNumber& Frame = Frames[Index];
-			FTransform ParentTransform = ParentWorldTransforms[Index];
-			FTransform WorldTransform = WorldTransformsToSnapTo[Index];
-			FTransform LocalTransform = WorldTransform.GetRelativeTransform(ParentTransform);
-			FVector Location = LocalTransform.GetLocation();
-			FRotator Rotation = LocalTransform.GetRotation().Rotator();
-			FVector Scale3D = LocalTransform.GetScale3D();
-			if (Index == 0) 
-			{
-				if (SnapSettings->bSnapPosition)
-				{
-					if (!Channels[0]->GetDefault().IsSet())
-					{
-						Channels[0]->SetDefault(Location.X);
-					}
-					if (!Channels[1]->GetDefault().IsSet())
-					{
-						Channels[1]->SetDefault(Location.Y);
-					}
-					if (!Channels[2]->GetDefault().IsSet())
-					{
-						Channels[2]->SetDefault(Location.Z);
-					}
-				}
-				if (SnapSettings->bSnapRotation)
-				{
-					if (!Channels[3]->GetDefault().IsSet())
-					{
-						Channels[3]->SetDefault(Rotation.Roll);
-					}
-					if (!Channels[4]->GetDefault().IsSet())
-					{
-						Channels[4]->SetDefault(Rotation.Pitch);
-					}
-					if (!Channels[5]->GetDefault().IsSet())
-					{
-						Channels[5]->SetDefault(Rotation.Yaw);
-					}
-				}
-				if (SnapSettings->bSnapScale)
-				{
-					if (!Channels[6]->GetDefault().IsSet())
-					{
-						Channels[6]->SetDefault(Scale3D.X);
-					}
-					if (!Channels[7]->GetDefault().IsSet())
-					{
-						Channels[7]->SetDefault(Scale3D.Y);
-					}
-					if (!Channels[8]->GetDefault().IsSet())
-					{
-						Channels[8]->SetDefault(Scale3D.Z);
-					}
-				}
-			}
-
-			if (SnapSettings->bSnapPosition)
-			{
-				TMovieSceneChannelData<FMovieSceneDoubleValue> ChannelData = Channels[0]->GetData();
-				MovieSceneToolHelpers::SetOrAddKey(ChannelData, Frame, Location.X);
-				ChannelData = Channels[1]->GetData();
-				MovieSceneToolHelpers::SetOrAddKey(ChannelData, Frame, Location.Y);
-				ChannelData = Channels[2]->GetData();
-				MovieSceneToolHelpers::SetOrAddKey(ChannelData, Frame, Location.Z);
-			}
-			if (SnapSettings->bSnapRotation)
-			{
-				//todo winding
-				TMovieSceneChannelData<FMovieSceneDoubleValue> ChannelData = Channels[3]->GetData();
-				MovieSceneToolHelpers::SetOrAddKey(ChannelData, Frame, Rotation.Roll);
-				ChannelData = Channels[4]->GetData();
-				MovieSceneToolHelpers::SetOrAddKey(ChannelData, Frame, Rotation.Pitch);
-				ChannelData = Channels[5]->GetData();
-				MovieSceneToolHelpers::SetOrAddKey(ChannelData, Frame, Rotation.Yaw);
-			}
-			if (SnapSettings->bSnapScale)
-			{
-				TMovieSceneChannelData<FMovieSceneDoubleValue> ChannelData = Channels[6]->GetData();
-				MovieSceneToolHelpers::SetOrAddKey(ChannelData, Frame, Scale3D.X);
-				ChannelData = Channels[7]->GetData();
-				MovieSceneToolHelpers::SetOrAddKey(ChannelData, Frame, Scale3D.X);
-				ChannelData = Channels[8]->GetData();
-				MovieSceneToolHelpers::SetOrAddKey(ChannelData, Frame, Scale3D.X);
-			}		
-		}
-		//now we need to set auto tangents
-=======
 		// fill channels to key
 		EMovieSceneTransformChannel Channels;
->>>>>>> d731a049
 		if (SnapSettings->bSnapPosition)
 		{
 			EnumAddFlags(Channels, EMovieSceneTransformChannel::Translation);
@@ -363,28 +249,6 @@
 	}
 };
 
-<<<<<<< HEAD
-static void CalculateFramesToSnap(ISequencer* InSequencer, UMovieScene* MovieScene, FFrameNumber StartFrame, FFrameNumber EndFrame, TArray<FFrameNumber>& OutFrames)
-{
-	if(StartFrame > EndFrame)
-	{
-		Swap(StartFrame, EndFrame);
-	}
-	
-	FFrameRate TickResolution = MovieScene->GetTickResolution();
-	FFrameRate DisplayResolution = MovieScene->GetDisplayRate();
-
-	FFrameNumber StartTimeInDisplay = FFrameRate::TransformTime(FFrameTime(StartFrame), TickResolution, DisplayResolution).FloorToFrame();
-	FFrameNumber EndTimeInDisplay = FFrameRate::TransformTime(FFrameTime(EndFrame), TickResolution, DisplayResolution).CeilToFrame();
-	for (FFrameNumber DisplayFrameNumber = StartTimeInDisplay; DisplayFrameNumber <= EndTimeInDisplay; ++DisplayFrameNumber)
-	{
-		FFrameNumber TickFrameNumber = FFrameRate::TransformTime(FFrameTime(DisplayFrameNumber), DisplayResolution, TickResolution).FrameNumber;
-		OutFrames.Add(TickFrameNumber);
-	}
-}
-
-=======
->>>>>>> d731a049
 //returns true if world is calculated, false if there are no parents
 static bool CalculateWorldTransformsFromParents(ISequencer* Sequencer, const FControlRigSnapperSelection& ParentToSnap,
 	const TArray<FFrameNumber>& Frames, TArray<FTransform>& OutParentWorldTransforms)
@@ -465,18 +329,10 @@
 			UE_LOG(LogControlRig, Error, TEXT("Number of Frames %d to Snap different than Parent Frames %d"), Frames.Num(),WorldTransformToSnap.Num());
 			return false;
 		}
-<<<<<<< HEAD
-		// If we are snapping from the current time there are some assumptions to not re-calcuate values so we need to make sure sequencer is up to date
-		if (StartFrame == Sequencer->GetLocalTime().Time.RoundToFrame())
-		{
-			Sequencer->ForceEvaluate();
-		}
-=======
 
 		//need to make sure binding is setup
 		Sequencer->ForceEvaluate();
 		
->>>>>>> d731a049
 		TArray<FGuidAndActor > ActorsToSnap;
 		//There may be Actors here not in Sequencer so we add them to sequencer also
 		for (const FActorForWorldTransforms& ActorSelection : ActorToSnap.Actors)
