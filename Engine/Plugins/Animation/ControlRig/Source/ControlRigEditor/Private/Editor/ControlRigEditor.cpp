--- conflicted
+++ resolved
@@ -98,13 +98,8 @@
 #include "Kismet2/KismetDebugUtilities.h"
 #include "Kismet2/WatchedPin.h"
 #include "ToolMenus.h"
-<<<<<<< HEAD
-#include "Editor/EditorStyle/Private/SlateEditorStyle.h"
-#include "AssetRegistryModule.h"
-=======
 #include "Styling/AppStyle.h"
 #include "AssetRegistry/AssetRegistryModule.h"
->>>>>>> d731a049
 
 #define LOCTEXT_NAMESPACE "ControlRigEditor"
 
@@ -381,11 +376,7 @@
 	// user-defined-struct can change even after load
 	// refresh the models such that pins are updated to match
 	// the latest struct member layout
-<<<<<<< HEAD
-	InControlRigBlueprint->RefreshAllModels();
-=======
 	InControlRigBlueprint->RefreshAllModels(EControlRigBlueprintLoadType::CheckUserDefinedStructs);
->>>>>>> d731a049
 
 	{
 		TArray<UEdGraph*> EdGraphs;
@@ -589,8 +580,6 @@
 	FString BlueprintName = InControlRigBlueprint->GetPathName();
 	RigVMPythonUtils::PrintPythonContext(BlueprintName);
 #endif
-<<<<<<< HEAD
-=======
 
 	TArray<UScriptStruct*> StructsToCustomize = {
 		TBaseStructure<FVector>::Get(),
@@ -612,7 +601,6 @@
 	}
 
 	PropertyChangedHandle = FCoreUObjectDelegates::OnObjectPropertyChanged.AddSP(this, &FControlRigEditor::OnPropertyChanged);
->>>>>>> d731a049
 }
 
 void FControlRigEditor::InitFunctionReferences()
@@ -635,11 +623,7 @@
 				// find all control rigs in the project
 				TArray<FAssetData> ControlRigAssetDatas;
 				FARFilter ControlRigAssetFilter;
-<<<<<<< HEAD
-				ControlRigAssetFilter.ClassNames.Add(UControlRigBlueprint::StaticClass()->GetFName());
-=======
 				ControlRigAssetFilter.ClassPaths.Add(UControlRigBlueprint::StaticClass()->GetClassPathName());
->>>>>>> d731a049
 				AssetRegistryModule.Get().GetAssets(ControlRigAssetFilter, ControlRigAssetDatas);
 
 				// loop over all control rigs in the project
@@ -653,11 +637,7 @@
 					}
 
 					TArray<FRigVMReferenceNodeData> ReferenceNodeDatas;
-<<<<<<< HEAD
-					ReferenceNodeDataProperty->ImportText(*ReferenceNodeDataString, &ReferenceNodeDatas, EPropertyPortFlags::PPF_None, nullptr);
-=======
 					ReferenceNodeDataProperty->ImportText_Direct(*ReferenceNodeDataString, &ReferenceNodeDatas, nullptr, EPropertyPortFlags::PPF_None);
->>>>>>> d731a049
 
 					for(const FRigVMReferenceNodeData& ReferenceNodeData : ReferenceNodeDatas)
 					{
@@ -962,23 +942,6 @@
 
 		ToolbarBuilder.BeginStyleOverride(FName("Toolbar.BackplateLeftPlay"));
 		ToolbarBuilder.AddToolBarButton(FControlRigBlueprintCommands::Get().ResumeExecution,
-<<<<<<< HEAD
-			NAME_None, TAttribute<FText>(), TAttribute<FText>(), FSlateIcon(FSlateEditorStyle::Get().GetStyleSetName(), "PlayWorld.ResumePlaySession"));
-
-		ToolbarBuilder.BeginStyleOverride(FName("Toolbar.BackplateLeft"));
-		ToolbarBuilder.AddToolBarButton(FControlRigBlueprintCommands::Get().ShowCurrentStatement,
-			NAME_None, TAttribute<FText>(), TAttribute<FText>(), FSlateIcon(FSlateEditorStyle::Get().GetStyleSetName(), "PlayWorld.ShowCurrentStatement"));
-
-		ToolbarBuilder.BeginStyleOverride(FName("Toolbar.BackplateCenter"));
-		ToolbarBuilder.AddToolBarButton(FControlRigBlueprintCommands::Get().StepOver,
-			NAME_None, TAttribute<FText>(), TAttribute<FText>(), FSlateIcon(FSlateEditorStyle::Get().GetStyleSetName(), "PlayWorld.StepOver"));
-		ToolbarBuilder.AddToolBarButton(FControlRigBlueprintCommands::Get().StepInto,
-			NAME_None, TAttribute<FText>(), TAttribute<FText>(), FSlateIcon(FSlateEditorStyle::Get().GetStyleSetName(), "PlayWorld.StepInto"));
-
-		ToolbarBuilder.BeginStyleOverride(FName("Toolbar.BackplateRight"));
-		ToolbarBuilder.AddToolBarButton(FControlRigBlueprintCommands::Get().StepOut,
-			NAME_None, TAttribute<FText>(), TAttribute<FText>(), FSlateIcon(FSlateEditorStyle::Get().GetStyleSetName(), "PlayWorld.StepOut"));
-=======
 			NAME_None, TAttribute<FText>(), TAttribute<FText>(), FSlateIcon(FAppStyle::GetAppStyleSetName(), "PlayWorld.ResumePlaySession"));
 
 		ToolbarBuilder.BeginStyleOverride(FName("Toolbar.BackplateLeft"));
@@ -994,7 +957,6 @@
 		ToolbarBuilder.BeginStyleOverride(FName("Toolbar.BackplateRight"));
 		ToolbarBuilder.AddToolBarButton(FControlRigBlueprintCommands::Get().StepOut,
 			NAME_None, TAttribute<FText>(), TAttribute<FText>(), FSlateIcon(FAppStyle::GetAppStyleSetName(), "PlayWorld.StepOut"));
->>>>>>> d731a049
 
 		ToolbarBuilder.EndStyleOverride();
 
@@ -1220,66 +1182,6 @@
 	return GetExecutionModeIcon(ExecutionMode);
 }
 
-<<<<<<< HEAD
-void FControlRigEditor::ToggleSetupMode()
-{
-	bSetupModeEnabled = !bSetupModeEnabled;
-
-	TArray<FRigElementKey> PreviousSelection;
-	if (UControlRigBlueprint* RigBlueprint = Cast<UControlRigBlueprint>(GetBlueprintObj()))
-	{
-		if (RigBlueprint->bAutoRecompileVM)
-		{
-			RigBlueprint->RequestAutoVMRecompilation();
-		}
-
-		RigBlueprint->Validator->SetControlRig(ControlRig);
-		
-		// need to clear selection before remove transient control
-		// because active selection will trigger transient control recreation after removal	
-		PreviousSelection = RigBlueprint->Hierarchy->GetSelectedKeys();
-		RigBlueprint->GetHierarchyController()->ClearSelection();
-		
-		// need to copy here since the removal changes the iterator
-		if (ControlRig)
-		{
-			RigBlueprint->ClearTransientControls();
-		}
-	}
-
-	if (ControlRig)
-	{
-		ControlRig->bSetupModeEnabled = bSetupModeEnabled;
-		if (bSetupModeEnabled)
-		{
-			ControlRig->Initialize(true);
-			ControlRig->RequestSetup();
-		}
-	}
-
-	if (FControlRigEditMode* EditMode = GetEditMode())
-	{
-		if (UControlRigBlueprint* RigBlueprint = Cast<UControlRigBlueprint>(GetBlueprintObj()))
-		{
-			EditMode->RecreateControlShapeActors(RigBlueprint->Hierarchy->GetSelectedKeys());
-		}
-
-		UControlRigEditModeSettings* Settings = GetMutableDefault<UControlRigEditModeSettings>();
-		Settings->bDisplayNulls = bSetupModeEnabled;
-	}
-
-	if (PreviousSelection.Num() > 0)
-	{
-		if (UControlRigBlueprint* RigBlueprint = Cast<UControlRigBlueprint>(GetBlueprintObj()))
-		{
-			RigBlueprint->GetHierarchyController()->SetSelection(PreviousSelection);
-		}
-		SetDetailViewForRigElements();
-	}
-}
-
-=======
->>>>>>> d731a049
 void FControlRigEditor::GetCustomDebugObjects(TArray<FCustomDebugObject>& DebugList) const
 {
 	UControlRigBlueprint* RigBlueprint = Cast<UControlRigBlueprint>(GetBlueprintObj());
@@ -1465,12 +1367,9 @@
 		}
 
 		DebuggedControlRig->GetHierarchy()->OnModified().AddSP(this, &FControlRigEditor::OnHierarchyModified_AnyThread);
-<<<<<<< HEAD
-=======
 		DebuggedControlRig->OnPreConstructionForUI_AnyThread().AddSP(this, &FControlRigEditor::OnPreConstruction_AnyThread);
 		DebuggedControlRig->OnPostConstruction_AnyThread().AddSP(this, &FControlRigEditor::OnPostConstruction_AnyThread);
 		LastHierarchyHash = INDEX_NONE;
->>>>>>> d731a049
 
 		if(EditorSkelComp)
 		{
@@ -1853,11 +1752,7 @@
 			{
 				if(const UScriptStruct* WrappedStruct = WrapperObject->GetWrappedStruct())
 				{
-<<<<<<< HEAD
-					if(WrapperObject->GetContent<FRigBaseElement>().GetKey() == InKey)
-=======
 					if (WrappedStruct->IsChildOf(InStruct))
->>>>>>> d731a049
 					{
 						return true;
 					}
@@ -2172,11 +2067,7 @@
 
 		if (FControlRigEditMode* EditMode = GetEditMode())
 		{
-<<<<<<< HEAD
-			EditMode->RecreateControlShapeActors(RigBlueprint->Hierarchy->GetSelectedKeys());
-=======
 			EditMode->RecreateControlShapeActors(GetHierarchyBeingDebugged()->GetSelectedKeys());
->>>>>>> d731a049
 		}
 	}
 
@@ -2653,8 +2544,6 @@
 			EditMode->RequestToRecreateControlShapeActors();
 		}
 	}
-<<<<<<< HEAD
-=======
 }
 
 void FControlRigEditor::JumpToHyperlink(const UObject* ObjectReference, bool bRequestRename)
@@ -2666,7 +2555,6 @@
 	}
 	
 	IControlRigEditor::JumpToHyperlink(ObjectReference, bRequestRename);
->>>>>>> d731a049
 }
 
 void FControlRigEditor::EnsureValidRigElementsInDetailPanel()
@@ -2683,12 +2571,7 @@
 			{
 				if(const UScriptStruct* WrappedStruct = WrapperObject->GetWrappedStruct())
 				{
-<<<<<<< HEAD
-					FRigElementKey Key = WrapperObject->GetContent<FRigBaseElement>().GetKey();
-					if(!Hierarchy->Contains(Key))
-=======
 					if (WrappedStruct->IsChildOf(FRigBaseElement::StaticStruct()))
->>>>>>> d731a049
 					{
 						FRigElementKey Key = WrapperObject->GetContent<FRigBaseElement>().GetKey();
 						if(!Hierarchy->Contains(Key))
@@ -2940,10 +2823,6 @@
 								if(WrapperObject->GetOuter() == Pin->GetNode())
 								{
 									const FProperty* TargetProperty = WrapperObject->GetClass()->FindPropertyByName(RootPin->GetFName());
-<<<<<<< HEAD
-									uint8* PropertyStorage = TargetProperty->ContainerPtrToValuePtr<uint8>(WrapperObject);
-									TargetProperty->ImportText(*DefaultValue, PropertyStorage, PPF_None, nullptr);
-=======
 									if(TargetProperty)
 									{
 										uint8* PropertyStorage = TargetProperty->ContainerPtrToValuePtr<uint8>(WrapperObject);
@@ -2952,7 +2831,6 @@
 										FRigVMPinDefaultValueImportErrorContext ErrorPipe;										
 										TargetProperty->ImportText_Direct(*DefaultValue, PropertyStorage, nullptr, PPF_None, &ErrorPipe);
 									}
->>>>>>> d731a049
 								}
 							}
 						}
@@ -3053,11 +2931,6 @@
 			}
 		}
 	}
-<<<<<<< HEAD
-	
-#endif
-=======
->>>>>>> d731a049
 
 	UpdateGraphCompilerErrors();
 }
@@ -3083,48 +2956,6 @@
 				{
 					if (const UScriptStruct* Struct = WrapperObject->GetWrappedStruct())
 					{
-<<<<<<< HEAD
-						const FRigElementKey Key = WrapperObject->GetContent<FRigBaseElement>().GetKey();
-
-						FRigBaseElement* Element = Hierarchy->Find(Key);
-						if(Element == nullptr)
-						{
-							ClearDetailObject();
-							break;
-						}
-
-						if(FRigControlElement* ControlElement = Cast<FRigControlElement>(Element))
-						{
-							// compute all transforms
-							Hierarchy->GetTransform(ControlElement, ERigTransformType::CurrentGlobal);
-							Hierarchy->GetTransform(ControlElement, ERigTransformType::CurrentLocal);
-							Hierarchy->GetTransform(ControlElement, ERigTransformType::InitialGlobal);
-							Hierarchy->GetTransform(ControlElement, ERigTransformType::InitialLocal);
-							Hierarchy->GetControlOffsetTransform(ControlElement, ERigTransformType::CurrentGlobal);
-							Hierarchy->GetControlOffsetTransform(ControlElement, ERigTransformType::CurrentLocal);
-							Hierarchy->GetControlOffsetTransform(ControlElement, ERigTransformType::InitialGlobal);
-							Hierarchy->GetControlOffsetTransform(ControlElement, ERigTransformType::InitialLocal);
-							Hierarchy->GetControlShapeTransform(ControlElement, ERigTransformType::CurrentGlobal);
-							Hierarchy->GetControlShapeTransform(ControlElement, ERigTransformType::CurrentLocal);
-							Hierarchy->GetControlShapeTransform(ControlElement, ERigTransformType::InitialGlobal);
-							Hierarchy->GetControlShapeTransform(ControlElement, ERigTransformType::InitialLocal);
-
-							WrapperObject->SetContent<FRigControlElement>(*ControlElement);
-						}
-						else if(FRigTransformElement* TransformElement = Cast<FRigTransformElement>(Element))
-						{
-							// compute all transforms
-							Hierarchy->GetTransform(TransformElement, ERigTransformType::CurrentGlobal);
-							Hierarchy->GetTransform(TransformElement, ERigTransformType::CurrentLocal);
-							Hierarchy->GetTransform(TransformElement, ERigTransformType::InitialGlobal);
-							Hierarchy->GetTransform(TransformElement, ERigTransformType::InitialLocal);
-
-							WrapperObject->SetContent<FRigTransformElement>(*TransformElement);
-						}
-						else
-						{
-							WrapperObject->SetContent<FRigBaseElement>(*Element);
-=======
 						if(Struct->IsChildOf(FRigBaseElement::StaticStruct()))
 						{
 							const FRigElementKey Key = WrapperObject->GetContent<FRigBaseElement>().GetKey();
@@ -3168,7 +2999,6 @@
 							{
 								WrapperObject->SetContent<FRigBaseElement>(*Element);
 							}
->>>>>>> d731a049
 						}
 					}
 				}
@@ -3737,11 +3567,7 @@
 			[
 				SNew(STextBlock)
 				.Text_Lambda(GetChangingShapeTransformText)
-<<<<<<< HEAD
-				.TextStyle(FEditorStyle::Get(), "AnimViewport.MessageText")
-=======
 				.TextStyle(FAppStyle::Get(), "AnimViewport.MessageText")
->>>>>>> d731a049
 			]
 		],
 		ChangeShapeTransformNotificationOptions
@@ -3935,38 +3761,6 @@
 	if (UControlRigEditModeSettings* Settings = GetMutableDefault<UControlRigEditModeSettings>())
 	{
 		Settings->AxisScale = InValue;
-<<<<<<< HEAD
-	}
-}
-
-TOptional<float> FControlRigEditor::GetToolbarBoneRadius() const
-{
-	if (UControlRigBlueprint* ControlRigBlueprint = CastChecked<UControlRigBlueprint>(GetBlueprintObj()))
-	{
-		return ControlRigBlueprint->DebugBoneRadius;
-	}
-	return 0.f;
-}
-
-void FControlRigEditor::OnToolbarBoneRadiusChanged(float InValue)
-{
-	if (UControlRigBlueprint* ControlRigBlueprint = CastChecked<UControlRigBlueprint>(GetBlueprintObj()))
-	{
-		if(!FMath::IsNearlyEqual(ControlRigBlueprint->DebugBoneRadius, InValue))
-		{
-			ControlRigBlueprint->Modify();
-			ControlRigBlueprint->DebugBoneRadius = InValue;
-		}
-	}
-	if (UDebugSkelMeshComponent* MeshComponent = GetPersonaToolkit()->GetPreviewScene()->GetPreviewMeshComponent())
-	{
-		MeshComponent->BoneRadiusMultiplier = InValue;
-	}
-	if(UControlRig* DebuggedControlRig = Cast<UControlRig>(GetBlueprintObj()->GetObjectBeingDebugged()))
-	{
-		DebuggedControlRig->DebugBoneRadiusMultiplier = InValue;
-=======
->>>>>>> d731a049
 	}
 }
 
@@ -4105,11 +3899,7 @@
 						URigVMNode* ControlledNode = ControlledPin->GetPinForLink()->GetNode();
 						if (URigVMUnitNode* UnitNode = Cast<URigVMUnitNode>(ControlledNode))
 						{
-<<<<<<< HEAD
-							if (const FString* Value = UnitNode->GetScriptStruct()->FindMetaData(TEXT("PrototypeName")))
-=======
 							if (const FString* Value = UnitNode->GetScriptStruct()->FindMetaData(FRigVMStruct::TemplateNameMetaName))
->>>>>>> d731a049
 							{
 								if (Value->Equals("VisualDebug"))
 								{
@@ -4226,18 +4016,6 @@
 			GEditor->UnregisterForUndo(AnimationEditorPreviewScene);
 		}
 	}
-<<<<<<< HEAD
-
-	if(HasEditingObject())
-	{
-		if(UControlRigBlueprint* Blueprint = Cast<UControlRigBlueprint>(GetBlueprintObj()))
-		{
-			OnToolbarBoneRadiusChanged(Blueprint->DebugBoneRadius);
-		}
-	}
-
-=======
->>>>>>> d731a049
 }
 
 void FControlRigEditor::UpdateControlRig()
@@ -4716,23 +4494,6 @@
 	FString PropertyPath = InPropertyPath;
 	if(UScriptStruct* WrappedStruct = InWrapperObject->GetWrappedStruct())
 	{
-<<<<<<< HEAD
-		check(InWrapperObject->GetWrappedStruct() == WrapperObjects[0]->GetWrappedStruct());
-
-		URigHierarchy* Hierarchy = CastChecked<URigHierarchy>(InWrapperObject->GetOuter());
-		const FRigBaseElement WrappedElement = InWrapperObject->GetContent<FRigBaseElement>();
-		const FRigBaseElement FirstWrappedElement = WrapperObjects[0]->GetContent<FRigBaseElement>();
-		const FRigElementKey& Key = WrappedElement.GetKey();
-		if(!Hierarchy->Contains(Key))
-		{
-			return;
-		}
-
-		const FString PoseString = TEXT("Pose->");
-		const FString OffsetString = TEXT("Offset->");
-		const FString ShapeString = TEXT("Shape->");
-		const FString SettingsString = TEXT("Settings->");
-=======
 		if(WrappedStruct->IsChildOf(FRigBaseElement::StaticStruct()))
 		{
 			check(WrappedStruct == WrapperObjects[0]->GetWrappedStruct());
@@ -4745,7 +4506,6 @@
 			{
 				return;
 			}
->>>>>>> d731a049
 
 			static constexpr TCHAR PropertyChainElementFormat[] = TEXT("%s->");
 			static const FString PoseString = FString::Printf(PropertyChainElementFormat, GET_MEMBER_NAME_STRING_CHECKED(FRigTransformElement, Pose));
@@ -4836,23 +4596,11 @@
 				ERigTransformType::Type TransformType = Local::GetTransformTypeFromPath(PropertyPath);
 				bIsInitial = bIsInitial || ERigTransformType::IsInitial(TransformType);
 
-<<<<<<< HEAD
-			FRigTransformElement* TransformElement = Hierarchy->Find<FRigTransformElement>(WrappedElement.GetKey());
-			if(TransformElement == nullptr)
-			{
-				return;
-			}
-
-			const FTransform Transform = InWrapperObject->GetContent<FRigTransformElement>().Pose.Get(TransformType);
-
-			if(ERigTransformType::IsLocal(TransformType) && TransformElement->IsA<FRigControlElement>())
-=======
 				const FTransform Transform = WrapperObjects[0]->GetContent<FRigControlElement>().Offset.Get(TransformType);
 				
 				ControlRigBP->Hierarchy->SetControlOffsetTransform(ControlElement, Transform, ERigTransformType::MakeInitial(TransformType), true, true, false, true);
 			}
 			else if(PropertyPath.RemoveFromStart(ShapeString))
->>>>>>> d731a049
 			{
 				FRigControlElement* ControlElement = ControlRigBP->Hierarchy->Find<FRigControlElement>(WrappedElement.GetKey());
 				if(ControlElement == nullptr)
@@ -4879,52 +4627,13 @@
 
 				ControlRigBP->Hierarchy->SetControlSettings(ControlElement, Settings, true, false, true);
 			}
-<<<<<<< HEAD
-		}
-		else if(PropertyPath.RemoveFromStart(OffsetString))
-		{
-			FRigControlElement* ControlElement = ControlRigBP->Hierarchy->Find<FRigControlElement>(WrappedElement.GetKey());
-			if(ControlElement == nullptr)
-=======
 
 			if(IsConstructionModeEnabled() || bIsInitial)
->>>>>>> d731a049
 			{
 				ControlRigBP->PropagatePoseFromBPToInstances();
 				ControlRigBP->Modify();
 				ControlRigBP->MarkPackageDirty();
 			}
-<<<<<<< HEAD
-			
-			ERigTransformType::Type TransformType = Local::GetTransformTypeFromPath(PropertyPath);
-			bIsInitial = bIsInitial || ERigTransformType::IsInitial(TransformType);
-
-			const FTransform Transform = WrapperObjects[0]->GetContent<FRigControlElement>().Offset.Get(TransformType);
-			
-			ControlRigBP->Hierarchy->SetControlOffsetTransform(ControlElement, Transform, ERigTransformType::MakeInitial(TransformType), true, true, false, true);
-		}
-		else if(PropertyPath.RemoveFromStart(ShapeString))
-		{
-			FRigControlElement* ControlElement = ControlRigBP->Hierarchy->Find<FRigControlElement>(WrappedElement.GetKey());
-			if(ControlElement == nullptr)
-			{
-				return;
-			}
-
-			ERigTransformType::Type TransformType = Local::GetTransformTypeFromPath(PropertyPath);
-			bIsInitial = bIsInitial || ERigTransformType::IsInitial(TransformType);
-
-			const FTransform Transform = WrapperObjects[0]->GetContent<FRigControlElement>().Shape.Get(TransformType);
-			
-			ControlRigBP->Hierarchy->SetControlShapeTransform(ControlElement, Transform, ERigTransformType::MakeInitial(TransformType), true, false, true);
-		}
-		else if(PropertyPath.RemoveFromStart(SettingsString))
-		{
-			const FRigControlSettings Settings  = InWrapperObject->GetContent<FRigControlElement>().Settings;
-
-			FRigControlElement* ControlElement = ControlRigBP->Hierarchy->Find<FRigControlElement>(WrappedElement.GetKey());
-			if(ControlElement == nullptr)
-=======
 		}
 		else if(WrappedStruct->IsChildOf(FRigVMGraphVariableDescription::StaticStruct()))
 		{
@@ -4934,7 +4643,6 @@
 			URigVMGraph* Graph = CastChecked<URigVMGraph>(InWrapperObject->GetOuter());
 			URigVMController* Controller = ControlRigBP->GetController(Graph);
 			if (PropertyPath == TEXT("Name") && MyBlueprintWidget.IsValid())
->>>>>>> d731a049
 			{
 				if (FEdGraphSchemaAction_BlueprintVariableBase* VariableAcion = MyBlueprintWidget->SelectionAsBlueprintVariable())
 				{
@@ -4984,11 +4692,6 @@
 	}
 	else if(!InWrapperObject->GetWrappedNodeNotation().IsEmpty())
 	{
-<<<<<<< HEAD
-		check(InWrapperObject->GetWrappedStruct() == WrapperObjects[0]->GetWrappedStruct());
-		
-=======
->>>>>>> d731a049
 		FName RootPinName = InPropertyChangedChainEvent.PropertyChain.GetHead()->GetValue()->GetFName();
 		FProperty* TargetProperty = WrapperObjects[0]->GetClass()->FindPropertyByName(RootPinName);
 		uint8* FirstPropertyStorage = TargetProperty->ContainerPtrToValuePtr<uint8>(WrapperObjects[0].Get());
@@ -5001,62 +4704,6 @@
 		{
 			DefaultValue.TrimCharInline(TEXT('\"'), nullptr);
 		}
-<<<<<<< HEAD
-	}
-	else if(InWrapperObject->GetWrappedStruct()->IsChildOf(FRigVMGraphVariableDescription::StaticStruct()))
-	{
-		check(InWrapperObject->GetWrappedStruct() == WrapperObjects[0]->GetWrappedStruct());
-		
-		const FRigVMGraphVariableDescription VariableDescription = InWrapperObject->GetContent<FRigVMGraphVariableDescription>();
-		URigVMGraph* Graph = CastChecked<URigVMGraph>(InWrapperObject->GetOuter());
-		URigVMController* Controller = ControlRigBP->GetController(Graph);
-		if (PropertyPath == TEXT("Name") && MyBlueprintWidget.IsValid())
-		{
-			if (FEdGraphSchemaAction_BlueprintVariableBase* VariableAcion = MyBlueprintWidget->SelectionAsBlueprintVariable())
-			{
-				const FName OldVariableName = VariableAcion->GetVariableName();
-				if (!OldVariableName.IsNone())
-				{
-					for (FRigVMGraphVariableDescription& Variable : Graph->GetLocalVariables())
-					{
-						if (Variable.Name == OldVariableName)
-						{
-							Controller->RenameLocalVariable(OldVariableName, VariableDescription.Name);
-							break;
-						}
-					}
-				}
-			}
-			RefreshMyBlueprint();
-			GetControlRigBlueprint()->RequestAutoVMRecompilation();
-		}
-		else if (PropertyPath == TEXT("CPPType") || PropertyPath == TEXT("CPPTypeObject"))
-		{			
-			for (FRigVMGraphVariableDescription& Variable : Graph->GetLocalVariables())
-			{
-				if (Variable.Name == VariableDescription.Name)
-				{
-					Controller->SetLocalVariableType(Variable.Name, VariableDescription.CPPType, VariableDescription.CPPTypeObject);
-					break;
-				}
-			}
-			GetControlRigBlueprint()->RequestAutoVMRecompilation();
-		}
-		else if (PropertyPath == TEXT("DefaultValue"))
-		{			
-			for (FRigVMGraphVariableDescription& Variable : Graph->GetLocalVariables())
-			{
-				if (Variable.Name == VariableDescription.Name)
-				{
-					Controller->SetLocalVariableDefaultValue(Variable.Name, VariableDescription.DefaultValue, true, true, false);
-					break;
-				}
-			}
-
-			// Do not recompile now! That destroys the object that is currently being displayed (the literal memory storage), and can cause a crash.
-			// The user has to manually trigger the recompilation.
-		}		
-=======
 		
 		URigVMController* Controller = GetControlRigBlueprint()->GetController(Node->GetGraph());
 
@@ -5066,7 +4713,6 @@
 			const bool bInteractive = InPropertyChangedChainEvent.ChangeType == EPropertyChangeType::Interactive;
 			Controller->SetPinDefaultValue(PinPath, DefaultValue, true, !bInteractive, true, !bInteractive);
 		}
->>>>>>> d731a049
 	}
 }
 
@@ -5215,15 +4861,11 @@
 				FString NewDefaultValue;
 				const uint8* Container = (const uint8*)ObjectContainer;
 				FBlueprintEditorUtils::PropertyValueToString(TargetProperty, Container, NewDefaultValue, nullptr);
-<<<<<<< HEAD
-				InVariable.DefaultValue = NewDefaultValue;
-=======
 				if (InVariable.DefaultValue != NewDefaultValue)
 				{
 					InVariable.DefaultValue = NewDefaultValue;
 					bAnyValueChanged = true;
 				}
->>>>>>> d731a049
 			}
 		}
 	}
