// Copyright Epic Games, Inc. All Rights Reserved.

#include "Editor/ControlRigEditorEditMode.h"
#include "IPersonaPreviewScene.h"
#include "AssetEditorModeManager.h"
#include "ControlRig.h"
#include "ControlRigBlueprint.h"
#include "ControlRigGizmoActor.h"
#include "SkeletalDebugRendering.h"

FName FControlRigEditorEditMode::ModeName("EditMode.ControlRigEditor");

void FControlRigEditorEditMode::Render(const FSceneView* View, FViewport* Viewport, FPrimitiveDrawInterface* PDI)
{
	FControlRigEditMode::Render(View, Viewport, PDI);

	if (ConfigOption == nullptr)
	{
		ConfigOption = UPersonaOptions::StaticClass()->GetDefaultObject<UPersonaOptions>();
	}
	EBoneDrawMode::Type BoneDrawMode = (EBoneDrawMode::Type)ConfigOption->DefaultBoneDrawSelection;

	// is the viewport configured to draw bones AND should Control Rig draw bones at all (only if Skeletal Mesh not present)
	const bool bShouldDrawBones = bDrawHierarchyBones && BoneDrawMode != EBoneDrawMode::None;
	if (!bShouldDrawBones)
	{
		return;
	}

	// is there a control rig to edit?
	TArray<UControlRig*> ControlRigs = GetControlRigsArray(true );
	if (ControlRigs.IsEmpty())
	{
		return;
	}

	UControlRig* ControlRig = ControlRigs[0]; //just one control rig in the CR asset editor
	if (!ControlRig) 
	{
		return;
	}
	
	URigHierarchy* Hierarchy = ControlRig->GetHierarchy();
	URigHierarchy* HierarchyForSelection = Hierarchy;
	
	if (const UClass* ControlRigClass = ControlRig->GetClass())
	{
		if (const UControlRigBlueprint* RigBlueprint = Cast<UControlRigBlueprint>(ControlRigClass->ClassGeneratedBy))
		{
			HierarchyForSelection = RigBlueprint->Hierarchy;
		}
	}

	// maintain 3 masks for drawing bones depending on viewport settings, selected and affected states
	TBitArray<> BonesToDraw(false, Hierarchy->Num());
	TBitArray<> SelectedBones(false, Hierarchy->Num());
	TBitArray<> AffectedBones(false, Hierarchy->Num());

	// get the viewport states to filter which bones to draw at all
	const bool bDrawAllBones = BoneDrawMode == EBoneDrawMode::All;
	const bool bDrawSelected = BoneDrawMode == EBoneDrawMode::Selected;
	const bool bDrawSelectedAndParents = BoneDrawMode == EBoneDrawMode::SelectedAndParents;
	const bool bDrawSelectedAndChildren = BoneDrawMode == EBoneDrawMode::SelectedAndChildren;
	const bool bDrawSelectedAndParentsAndChildren = BoneDrawMode == EBoneDrawMode::SelectedAndParentsAndChildren;
	
	// determine which elements are bones and optionally which are selected
	for (int32 ElementIndex = 0; ElementIndex < Hierarchy->Num(); ElementIndex++)
	{
		FRigBoneElement* BoneElement = Cast<FRigBoneElement>(Hierarchy->Get(ElementIndex));
		if(!BoneElement)
		{
			continue;
		}
		
		const int32 BoneIndex = BoneElement->GetIndex();

		// optionally draw ALL bones
		if (bDrawAllBones)
		{
			BonesToDraw[BoneIndex] = true;
		}

		// record which bones are selected
		const bool bIsSelected = HierarchyForSelection->IsSelected(BoneElement->GetKey());
		if (bIsSelected)
		{
			SelectedBones[BoneIndex] = true;
		}
		
		// draw selected bones (optionally)
		const bool bFilterOnlySelected = bDrawSelected || bDrawSelectedAndParents || bDrawSelectedAndChildren || bDrawSelectedAndParentsAndChildren;
		if (bIsSelected && bFilterOnlySelected)
		{
			BonesToDraw[BoneIndex] = true;
		
			// add children of selected to list of bones to draw (optionally)
			if (bDrawSelectedAndChildren || bDrawSelectedAndParentsAndChildren)
			{
				FRigBaseElementChildrenArray AllChildren = Hierarchy->GetChildren(BoneElement, true);
				for (FRigBaseElement* Child : AllChildren)
				{
					if(FRigBoneElement* ChildBone = Cast<FRigBoneElement>(Child))
					{
						BonesToDraw[ChildBone->GetIndex()] = true;
					}
				}
			}
		}
	}

	// add parents of selected (optionally)
	if (bDrawSelectedAndParents || bDrawSelectedAndParentsAndChildren)
	{
		for (int32 ElementIndex=0; ElementIndex<Hierarchy->Num(); ++ElementIndex)
		{
			if (!SelectedBones[ElementIndex])
			{
				continue;
			}
			
			int32 ParentIndex = Hierarchy->GetFirstParent(ElementIndex);
			while (ParentIndex != INDEX_NONE)
			{
				BonesToDraw[ParentIndex] = true;
				ParentIndex = Hierarchy->GetFirstParent(ParentIndex);
			}
		}
	}

	// determine bones are "affected" (child of a selected bone, but not selected themselves)
	Hierarchy->ForEach<FRigBoneElement>([this, Hierarchy, &SelectedBones, &AffectedBones](FRigBoneElement* BoneElement) -> bool
	{
		const int32 BoneIndex = BoneElement->GetIndex();
		int32 ParentIndex = Hierarchy->GetFirstParent(BoneIndex);
		while (ParentIndex != INDEX_NONE)
		{
			if (SelectedBones[ParentIndex])
			{
				AffectedBones[BoneIndex] = true;
				return true;
			}
			ParentIndex = Hierarchy->GetFirstParent(ParentIndex);
		}

		return true;
	});

	// get size setting for bone drawing
	float BoneRadius = 1.0f;
	if (FAnimationViewportClient* AnimViewportClient = static_cast<FAnimationViewportClient*>(Viewport->GetClient()))
	{
		BoneRadius = AnimViewportClient->GetBoneDrawSize();
	}

	// use colors from user preferences
	const UPersonaOptions* PersonaOptions = GetDefault<UPersonaOptions>();

<<<<<<< HEAD
				//Render Sphere for bone end point and a cone between it and its parent.
				PDI->SetHitProxy(new HPersonaBoneHitProxy(BoneElement->GetIndex(), BoneElement->GetName()));
				SkeletalDebugRendering::DrawWireBone(PDI, Start, End, LineColor, SDPG_Foreground, Radius);
				PDI->SetHitProxy(nullptr);
				return true;
			});
=======
	// spin through all bones and render them
	TArray<FVector> ChildPositions;
	TArray<FLinearColor> ChildColors;
	TArray<int32> ChildrenIndices;
	for ( int32 ElementIndex=0; ElementIndex<BonesToDraw.Num(); ++ElementIndex )
	{
		// skips bones that should not be drawn
		if (!BonesToDraw[ElementIndex])
		{
			continue;
		}

		// determine color of bone based on selection / affected state
		const bool bIsSelected = SelectedBones[ElementIndex];
		const bool bIsAffected = AffectedBones[ElementIndex];
		FLinearColor DefaultBoneColor = PersonaOptions->DefaultBoneColor;
		FLinearColor BoneColor = bIsAffected ? PersonaOptions->AffectedBoneColor : DefaultBoneColor;
		BoneColor = bIsSelected ? PersonaOptions->SelectedBoneColor : BoneColor;

		// draw the little coordinate frame inside the bone ONLY if selected or affected
		const bool bDrawAxesInsideBone = bIsAffected|| bIsSelected;

		// draw cone to each child
		// but use a different color if this bone is NOT selected, but the child IS selected
		ChildPositions.Reset();
		ChildColors.Reset();
		ChildrenIndices = Hierarchy->GetChildren(ElementIndex);
		for (int32 ChildIndex : ChildrenIndices)
		{
			FTransform ChildTransform = Hierarchy->GetGlobalTransform(ChildIndex);
			ChildPositions.Add(ChildTransform.GetLocation());
			FLinearColor ChildLineColor = BoneColor;
			if (!bIsSelected && SelectedBones[ChildIndex])
			{
				ChildLineColor = PersonaOptions->ParentOfSelectedBoneColor;
			}
			ChildColors.Add(ChildLineColor);
>>>>>>> d731a049
		}

		const FName BoneName = Hierarchy->GetKey(ElementIndex).Name;
		const FTransform BoneTransform = Hierarchy->GetGlobalTransform(ElementIndex);
		
		PDI->SetHitProxy(new HPersonaBoneHitProxy(ElementIndex, BoneName));
		SkeletalDebugRendering::DrawWireBoneAdvanced(
			PDI,
			BoneTransform,
			ChildPositions,
			ChildColors,
			BoneColor,
			SDPG_Foreground,
			BoneRadius,
			bDrawAxesInsideBone);
		if (Hierarchy->GetFirstParent(ElementIndex) == INDEX_NONE)
		{
			SkeletalDebugRendering::DrawRootCone(PDI, BoneTransform, FVector::Zero(), BoneRadius);
		}
		PDI->SetHitProxy(nullptr);
	}
}

bool FControlRigEditorEditMode::GetCameraTarget(FSphere& OutTarget) const
{
	FTransform ComponentToWorld = FTransform::Identity;
	if(const USceneComponent* SceneComponent = GetHostingSceneComponent())
	{
		ComponentToWorld = SceneComponent->GetComponentToWorld();
	}

	FBox Box(ForceInit);
	TArray<FRigElementKey> SelectedRigElements = GetSelectedRigElements();
	for (int32 Index = 0; Index < SelectedRigElements.Num(); ++Index)
	{
		static const float Radius = 20.f;
		if (SelectedRigElements[Index].Type == ERigElementType::Bone || SelectedRigElements[Index].Type == ERigElementType::Null)
		{
			FTransform Transform = OnGetRigElementTransformDelegate.Execute(SelectedRigElements[Index], false, true);
			Transform = Transform * ComponentToWorld;
			Box += Transform.TransformPosition(FVector::OneVector * Radius);
			Box += Transform.TransformPosition(FVector::OneVector * -Radius);
		}
		else if (SelectedRigElements[Index].Type == ERigElementType::Control)
		{
			FTransform Transform = OnGetRigElementTransformDelegate.Execute(SelectedRigElements[Index], false, true);
			Transform = Transform * ComponentToWorld;
			Box += Transform.TransformPosition(FVector::OneVector * Radius);
			Box += Transform.TransformPosition(FVector::OneVector * -Radius);
		}
	}

	if(Box.IsValid)
	{
		OutTarget.Center = Box.GetCenter();
		OutTarget.W = Box.GetExtent().GetAbsMax() * 1.25f;
		return true;
	}

	return false;
}

IPersonaPreviewScene& FControlRigEditorEditMode::GetAnimPreviewScene() const
{
	return *static_cast<IPersonaPreviewScene*>(static_cast<FAssetEditorModeManager*>(Owner)->GetPreviewScene());
}

void FControlRigEditorEditMode::GetOnScreenDebugInfo(TArray<FText>& OutDebugInfo) const
{

}<|MERGE_RESOLUTION|>--- conflicted
+++ resolved
@@ -155,14 +155,6 @@
 	// use colors from user preferences
 	const UPersonaOptions* PersonaOptions = GetDefault<UPersonaOptions>();
 
-<<<<<<< HEAD
-				//Render Sphere for bone end point and a cone between it and its parent.
-				PDI->SetHitProxy(new HPersonaBoneHitProxy(BoneElement->GetIndex(), BoneElement->GetName()));
-				SkeletalDebugRendering::DrawWireBone(PDI, Start, End, LineColor, SDPG_Foreground, Radius);
-				PDI->SetHitProxy(nullptr);
-				return true;
-			});
-=======
 	// spin through all bones and render them
 	TArray<FVector> ChildPositions;
 	TArray<FLinearColor> ChildColors;
@@ -200,7 +192,6 @@
 				ChildLineColor = PersonaOptions->ParentOfSelectedBoneColor;
 			}
 			ChildColors.Add(ChildLineColor);
->>>>>>> d731a049
 		}
 
 		const FName BoneName = Hierarchy->GetKey(ElementIndex).Name;
