--- conflicted
+++ resolved
@@ -42,18 +42,12 @@
 #include "Editor/ControlRigContextMenuContext.h"
 #include "Editor/SRigSpacePickerWidget.h"
 #include "Settings/ControlRigSettings.h"
-<<<<<<< HEAD
-#include "Slate/Private/Widgets/Views/SListPanel.h"
-#include "Framework/Notifications/NotificationManager.h"
-#include "Widgets/Notifications/SNotificationList.h"
-=======
 #include "Widgets/Views/SListPanel.h"
 #include "Framework/Notifications/NotificationManager.h"
 #include "Widgets/Notifications/SNotificationList.h"
 #include "Styling/AppStyle.h"
 
 #include UE_INLINE_GENERATED_CPP_BY_NAME(SRigHierarchy)
->>>>>>> d731a049
 
 #define LOCTEXT_NAMESPACE "SRigHierarchy"
 
@@ -367,11 +361,7 @@
 	CommandList->MapAction(
 		Commands.SetShapeTransformFromCurrent,
 		FExecuteAction::CreateSP(this, &SRigHierarchy::HandleSetShapeTransformFromCurrent),
-<<<<<<< HEAD
-		FCanExecuteAction::CreateSP(this, &SRigHierarchy::IsControlSelected));
-=======
 		FCanExecuteAction::CreateSP(this, &SRigHierarchy::IsControlSelected, false));
->>>>>>> d731a049
 
 	CommandList->MapAction(
 		Commands.FrameSelection,
@@ -443,31 +433,13 @@
 		Commands.ToggleControlShapeTransformEdit,
 		FExecuteAction::CreateLambda([this]()
 		{
-<<<<<<< HEAD
-			DisplaySettings.bShowDynamicHierarchy = !DisplaySettings.bShowDynamicHierarchy;
-			HandleSetObjectBeingDebugged(GetControlRigEditor()->GetControlRigBlueprint()->GetObjectBeingDebugged());
-			RefreshTreeView();
-		}),
-		FCanExecuteAction(),
-		FIsActionChecked::CreateLambda([this]() { return DisplaySettings.bShowDynamicHierarchy; }));
-
-	CommandList->MapAction(
-		Commands.ToggleControlShapeTransformEdit,
-		FExecuteAction::CreateLambda([this]()
-		{
-=======
->>>>>>> d731a049
 			ControlRigEditor.Pin()->GetEditMode()->ToggleControlShapeTransformEdit();
 		}));
 
 	CommandList->MapAction(
 		Commands.SpaceSwitching,
 		FExecuteAction::CreateSP(this, &SRigHierarchy::HandleTestSpaceSwitching),
-<<<<<<< HEAD
-		FCanExecuteAction::CreateSP(this, &SRigHierarchy::IsControlSelected));
-=======
 		FCanExecuteAction::CreateSP(this, &SRigHierarchy::IsControlSelected, true));
->>>>>>> d731a049
 
 	CommandList->MapAction(
 		Commands.ShowIconColors,
@@ -704,26 +676,23 @@
 			{
 				if(InElement)
 				{
-					if(InElement)
+					TArray<FRigElementWeight> ParentWeights = Hierarchy->GetParentWeightArray(InElement->GetKey());
+					if(ParentWeights.Num() > 0)
 					{
-						TArray<FRigElementWeight> ParentWeights = Hierarchy->GetParentWeightArray(InElement->GetKey());
-						if(ParentWeights.Num() > 0)
+						TArray<FRigElementKey> ParentKeys = Hierarchy->GetParents(InElement->GetKey());
+						check(ParentKeys.Num() == ParentWeights.Num());
+						for(int32 ParentIndex=0;ParentIndex<ParentKeys.Num();ParentIndex++)
 						{
-							TArray<FRigElementKey> ParentKeys = Hierarchy->GetParents(InElement->GetKey());
-							check(ParentKeys.Num() == ParentWeights.Num());
-							for(int32 ParentIndex=0;ParentIndex<ParentKeys.Num();ParentIndex++)
+							if(ParentWeights[ParentIndex].IsAlmostZero())
 							{
-								if(ParentWeights[ParentIndex].IsAlmostZero())
-								{
-									continue;
-								}
-	
-								if(TreeView->ReparentElement(InElement->GetKey(), ParentKeys[ParentIndex]))
-								{
-									RefreshTreeView(false);
-								}
-								break;
+								continue;
 							}
+
+							if(TreeView->ReparentElement(InElement->GetKey(), ParentKeys[ParentIndex]))
+							{
+								RefreshTreeView(false);
+							}
+							break;
 						}
 					}
 				}
@@ -778,16 +747,8 @@
 					TSharedPtr<FRigTreeElement> TreeElement = TreeView->FindElement(InElement->GetKey(), TreeView->RootElements[RootIndex]);
 					if (TreeElement.IsValid())
 					{
-<<<<<<< HEAD
-						if(URigHierarchy* Hierarchy = GetDebuggedHierarchy())
-						{
-							const FRigTreeDisplaySettings& Settings = TreeView->GetRigTreeDelegates().GetDisplaySettings();
-							TreeElement->RefreshDisplaySettings(Hierarchy, Settings);
-						}
-=======
 						const FRigTreeDisplaySettings& Settings = TreeView->GetRigTreeDelegates().GetDisplaySettings();
 						TreeElement->RefreshDisplaySettings(InHierarchy, Settings);
->>>>>>> d731a049
 					}
 				}
 			}
@@ -972,10 +933,6 @@
 	MenuBuilder.BeginSection("FilterOptions", LOCTEXT("OptionsMenuHeading", "Options"));
 	{
 		MenuBuilder.AddMenuEntry(Actions.FilteringFlattensHierarchy);
-<<<<<<< HEAD
-		MenuBuilder.AddMenuEntry(Actions.ShowDynamicHierarchy);
-=======
->>>>>>> d731a049
 		MenuBuilder.AddMenuEntry(Actions.HideParentsWhenFiltering);
 	}
 	MenuBuilder.EndSection();
@@ -1391,11 +1348,7 @@
 
 		FScopedTransaction Transaction(LOCTEXT("HierarchyRefresh", "Refresh Transform"));
 
-<<<<<<< HEAD
-		// don't select bone if we are in setup mode.
-=======
 		// don't select bone if we are in construction mode.
->>>>>>> d731a049
 		// we do this to avoid the editmode / viewport shapes to refresh recursively,
 		// which can add an extreme slowdown depending on the number of bones (n^(n-1))
 		bool bSelectBones = true;
@@ -1480,11 +1433,7 @@
 		{
 			FNotificationInfo Info(LOCTEXT("SkeletalMeshHasNoSkeleton", "Chosen Skeletal Mesh has no assigned skeleton. This needs to fixed before the mesh can be used for a Control Rig."));
 			Info.bUseSuccessFailIcons = true;
-<<<<<<< HEAD
-			Info.Image = FEditorStyle::GetBrush(TEXT("MessageLog.Warning"));
-=======
 			Info.Image = FAppStyle::GetBrush(TEXT("MessageLog.Warning"));
->>>>>>> d731a049
 			Info.bFireAndForget = true;
 			Info.bUseThrobber = true;
 			Info.FadeOutDuration = 2.f;
@@ -1501,11 +1450,7 @@
 
 		FScopedTransaction Transaction(LOCTEXT("HierarchyImport", "Import Hierarchy"));
 
-<<<<<<< HEAD
-		// don't select bone if we are in setup mode.
-=======
 		// don't select bone if we are in construction mode.
->>>>>>> d731a049
 		// we do this to avoid the editmode / viewport shapes to refresh recursively,
 		// which can add an extreme slowdown depending on the number of bones (n^(n-1))
 		bool bSelectBones = true;
@@ -1920,14 +1865,10 @@
 
 		TSharedRef<SCustomDialog> MirrorDialog = SNew(SCustomDialog)
 			.Title(FText(LOCTEXT("ControlRigHierarchyMirror", "Mirror Selected Rig Elements")))
-<<<<<<< HEAD
-			.DialogContent( KismetInspector)
-=======
 			.Content()
 			[
 				KismetInspector
 			]
->>>>>>> d731a049
 			.Buttons({
 				SCustomDialog::FButton(LOCTEXT("OK", "OK")),
 				SCustomDialog::FButton(LOCTEXT("Cancel", "Cancel"))
@@ -2362,9 +2303,6 @@
 		const FName SanitizedName = *SanitizedNameStr;
 		FName ResultingName = NAME_None;
 
-<<<<<<< HEAD
-		ResultingName = Controller->RenameElement(OldKey, SanitizedName, true, true, false).Name;
-=======
 		bool bUseDisplayName = false;
 		if(const FRigControlElement* ControlElement = Hierarchy->Find<FRigControlElement>(OldKey))
 		{
@@ -2382,7 +2320,6 @@
 		{
 			ResultingName = Controller->RenameElement(OldKey, SanitizedName, true, true, false).Name;
 		}
->>>>>>> d731a049
 		ControlRigBlueprint->PropagateHierarchyFromBPToInstances();
 		return ResultingName;
 	}
@@ -2622,15 +2559,10 @@
 		if (SelectedKeys[0].Type == ERigElementType::Bone ||
 			SelectedKeys[0].Type == ERigElementType::Null)
 		{
-<<<<<<< HEAD
-			Blueprint->AddTransientControl(SelectedKeys[0]);
-			return;
-=======
 			if(!DebuggedControlRig->GetHierarchy()->IsProcedural(SelectedKeys[0]))
 			{
 				Blueprint->AddTransientControl(SelectedKeys[0]);
 			}
->>>>>>> d731a049
 		}
 	}
 }
@@ -3028,12 +2960,9 @@
 			if (URigHierarchy* DebuggedHierarchy = GetHierarchy())
 			{
 				FScopedTransaction Transaction(LOCTEXT("HierarchySetShapeTransforms", "Set Shape Transforms"));
-<<<<<<< HEAD
-=======
 
 				FRigHierarchyInteractionBracket InteractionBracket(GetHierarchy());
 				FRigHierarchyInteractionBracket DebuggedInteractionBracket(DebuggedHierarchy);
->>>>>>> d731a049
 
 				TArray<TSharedPtr<FRigTreeElement>> SelectedItems = TreeView->GetSelectedItems();
 				for (const TSharedPtr<FRigTreeElement>& SelectedItem : SelectedItems)
@@ -3042,11 +2971,7 @@
 					{
 						const FRigElementKey Key = ControlElement->GetKey();
 						
-<<<<<<< HEAD
-						if (ControlElement->Settings.bShapeEnabled)
-=======
 						if (ControlElement->Settings.SupportsShape())
->>>>>>> d731a049
 						{
 							const FTransform OffsetGlobalTransform = DebuggedHierarchy->GetGlobalControlOffsetTransform(Key); 
 							const FTransform ShapeGlobalTransform = DebuggedHierarchy->GetGlobalControlShapeTransform(Key);
