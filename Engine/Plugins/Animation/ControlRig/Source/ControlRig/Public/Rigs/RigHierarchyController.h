// Copyright Epic Games, Inc. All Rights Reserved.

#pragma once

#include "Rigs/RigHierarchy.h"
#include "ReferenceSkeleton.h"
#include "RigHierarchyContainer.h"
#include "Animation/Skeleton.h"
#include "RigHierarchyContainer.h"
#include "RigHierarchyController.generated.h"

UCLASS(BlueprintType)
class CONTROLRIG_API URigHierarchyController : public UObject
{
	GENERATED_BODY()

public:

	URigHierarchyController()
	: bReportWarningsAndErrors(true)
	, Hierarchy(nullptr)
<<<<<<< HEAD
	, bSuspendNotifications(false)
	, bSuspendPythonPrinting(false)
=======
	, bSuspendAllNotifications(false)
	, bSuspendSelectionNotifications(false)
	, bSuspendPythonPrinting(false)
	, CurrentInstructionIndex(INDEX_NONE)
>>>>>>> d731a049
	{}

	virtual ~URigHierarchyController();

	// Returns the hierarchy currently linked to this controller
	UFUNCTION(BlueprintCallable, Category = URigHierarchyController)
	URigHierarchy* GetHierarchy() const
	{
		return Hierarchy.Get();
	}

	// Sets the hierarchy currently linked to this controller
	UFUNCTION(BlueprintCallable, Category = URigHierarchyController)
	void SetHierarchy(URigHierarchy* InHierarchy);

	/**
	 * Selects or deselects an element in the hierarchy
	 * @param InKey The key of the element to select
	 * @param bSelect If set to false the element will be deselected
	 * @return Returns true if the selection was applied
	 */
	UFUNCTION(BlueprintCallable, Category = URigHierarchyController)
	bool SelectElement(FRigElementKey InKey, bool bSelect = true, bool bClearSelection = false);

	/**
	 * Deselects or deselects an element in the hierarchy
	 * @param InKey The key of the element to deselect
	 * @return Returns true if the selection was applied
	 */
	UFUNCTION(BlueprintCallable, Category = URigHierarchyController)
    FORCEINLINE bool DeselectElement(FRigElementKey InKey)
	{
		return SelectElement(InKey, false);
	}

	/**
	 * Sets the selection based on a list of keys
	 * @param InKeys The array of keys of the elements to select
	 * @return Returns true if the selection was applied
	 */
	UFUNCTION(BlueprintCallable, Category = URigHierarchyController)
    bool SetSelection(const TArray<FRigElementKey>& InKeys, bool bPrintPythonCommand = false);

	/**
	 * Clears the selection
	 * @return Returns true if the selection was applied
	 */
	UFUNCTION(BlueprintCallable, Category = URigHierarchyController)
    FORCEINLINE bool ClearSelection()
	{
		return SetSelection(TArray<FRigElementKey>());
	}
	
	/**
	 * Adds a bone to the hierarchy
	 * @param InName The suggested name of the new bone - will eventually be corrected by the namespace
	 * @param InParent The (optional) parent of the new bone. If you don't need a parent, pass FRigElementKey()
	 * @param InTransform The transform for the new bone - either in local or global space, based on bTransformInGlobal
	 * @param bTransformInGlobal Set this to true if the Transform passed is expressed in global space, false for local space.
	 * @param InBoneType The type of bone to add. This can be used to differentiate between imported bones and user defined bones.
	 * @param bSetupUndo If set to true the stack will record the change for undo / redo
	 * @param bPrintPythonCommand If set to true a python command equivalent to this call will be printed out
	 * @return The key for the newly created bone.
	 */
	UFUNCTION(BlueprintCallable, Category = URigHierarchyController)
	FRigElementKey AddBone(FName InName, FRigElementKey InParent, FTransform InTransform, bool bTransformInGlobal = true, ERigBoneType InBoneType = ERigBoneType::User, bool bSetupUndo = false, bool bPrintPythonCommand = false);

	/**
	 * Adds a null to the hierarchy
	 * @param InName The suggested name of the new null - will eventually be corrected by the namespace
	 * @param InParent The (optional) parent of the new null. If you don't need a parent, pass FRigElementKey()
	 * @param InTransform The transform for the new null - either in local or global null, based on bTransformInGlobal
	 * @param bTransformInGlobal Set this to true if the Transform passed is expressed in global null, false for local null.
	 * @param bSetupUndo If set to true the stack will record the change for undo / redo
	 * @param bPrintPythonCommand If set to true a python command equivalent to this call will be printed out
	 * @return The key for the newly created null.
	 */
	UFUNCTION(BlueprintCallable, Category = URigHierarchyController)
    FRigElementKey AddNull(FName InName, FRigElementKey InParent, FTransform InTransform, bool bTransformInGlobal = true, bool bSetupUndo = false, bool bPrintPythonCommand = false);

	/**
	 * Adds a control to the hierarchy
	 * @param InName The suggested name of the new control - will eventually be corrected by the namespace
	 * @param InParent The (optional) parent of the new control. If you don't need a parent, pass FRigElementKey()
	 * @param InSettings All of the control's settings
	 * @param InValue The value to use for the control
	 * @param InOffsetTransform The transform to use for the offset
	 * @param InShapeTransform The transform to use for the shape
	 * @param bSetupUndo If set to true the stack will record the change for undo / redo
	 * @param bPrintPythonCommand If set to true a python command equivalent to this call will be printed out
	 * @return The key for the newly created control.
	 */
    FRigElementKey AddControl(
    	FName InName,
    	FRigElementKey InParent,
    	FRigControlSettings InSettings,
    	FRigControlValue InValue,
    	FTransform InOffsetTransform = FTransform::Identity,
        FTransform InShapeTransform = FTransform::Identity,
        bool bSetupUndo = true,
        bool bPrintPythonCommand = false
        );

	/**
	 * Adds a control to the hierarchy
	 * @param InName The suggested name of the new control - will eventually be corrected by the namespace
	 * @param InParent The (optional) parent of the new control. If you don't need a parent, pass FRigElementKey()
	 * @param InSettings All of the control's settings
	 * @param InValue The value to use for the control
	 * @param bSetupUndo If set to true the stack will record the change for undo / redo
	 * @return The key for the newly created control.
	 */
	UFUNCTION(BlueprintCallable, Category = URigHierarchyController, meta = (DisplayName = "Add Control", ScriptName = "AddControl"))
    FORCEINLINE FRigElementKey AddControl_ForBlueprint(
        FName InName,
        FRigElementKey InParent,
        FRigControlSettings InSettings,
        FRigControlValue InValue,
        bool bSetupUndo = true,
        bool bPrintPythonCommand = false
    )
	{
		return AddControl(InName, InParent, InSettings, InValue, FTransform::Identity, FTransform::Identity, bSetupUndo, bPrintPythonCommand);
	}

		/**
	 * Adds a control to the hierarchy
	 * @param InName The suggested name of the new animation channel - will eventually be corrected by the namespace
	 * @param InParentControl The parent of the new animation channel.
	 * @param InSettings All of the animation channel's settings
	 * @param bSetupUndo If set to true the stack will record the change for undo / redo
	 * @param bPrintPythonCommand If set to true a python command equivalent to this call will be printed out
	 * @return The key for the newly created animation channel.
	 */
    FRigElementKey AddAnimationChannel(
    	FName InName,
    	FRigElementKey InParentControl,
    	FRigControlSettings InSettings,
        bool bSetupUndo = true,
        bool bPrintPythonCommand = false
    );

	/**
	 * Adds a control to the hierarchy
	 * @param InName The suggested name of the new animation channel - will eventually be corrected by the namespace
	 * @param InParentControl The parent of the new animation channel.
	 * @param InSettings All of the animation channel's settings
	 * @param bSetupUndo If set to true the stack will record the change for undo / redo
	 * @return The key for the newly created animation channel.
	 */
	UFUNCTION(BlueprintCallable, Category = URigHierarchyController, meta = (DisplayName = "Add Control", ScriptName = "AddAnimationChannel"))
    FORCEINLINE FRigElementKey AddAnimationChannel_ForBlueprint(
        FName InName,
        FRigElementKey InParentControl,
        FRigControlSettings InSettings,
        bool bSetupUndo = true,
        bool bPrintPythonCommand = false
    )
	{
		return AddAnimationChannel(InName, InParentControl, InSettings, bSetupUndo, bPrintPythonCommand);
	}

	/**
	 * Adds a curve to the hierarchy
	 * @param InName The suggested name of the new curve - will eventually be corrected by the namespace
	 * @param InValue The value to use for the curve
	 * @param bSetupUndo If set to true the stack will record the change for undo / redo
	 * @param bPrintPythonCommand If set to true a python command equivalent to this call will be printed out
	 * @return The key for the newly created curve.
	 */
	UFUNCTION(BlueprintCallable, Category = URigHierarchyController)
    FRigElementKey AddCurve(
        FName InName,
        float InValue = 0.f,
        bool bSetupUndo = true,
		bool bPrintPythonCommand = false
        );

	/**
	* Adds a rigidbody to the hierarchy
	* @param InName The suggested name of the new rigidbody - will eventually be corrected by the namespace
	* @param InParent The (optional) parent of the new rigidbody. If you don't need a parent, pass FRigElementKey()
	* @param InSettings All of the rigidbody's settings
	* @param InLocalTransform The transform for the new rigidbody - in the space of the provided parent
	* @param bSetupUndo If set to true the stack will record the change for undo / redo
	* @param bPrintPythonCommand If set to true a python command equivalent to this call will be printed out
	* @return The key for the newly created rigidbody.
	*/
	UFUNCTION(BlueprintCallable, Category = URigHierarchyController)
    FRigElementKey AddRigidBody(
    	FName InName,
    	FRigElementKey InParent,
        FRigRigidBodySettings InSettings,
    	FTransform InLocalTransform,
    	bool bSetupUndo = false,
		bool bPrintPythonCommand = false);

	/**
	* Adds an reference to the hierarchy
	* @param InName The suggested name of the new reference - will eventually be corrected by the namespace
	* @param InParent The (optional) parent of the new reference. If you don't need a parent, pass FRigElementKey()
	* @param InDelegate The delegate to use to pull the local transform
	* @param bSetupUndo If set to true the stack will record the change for undo / redo
	* @return The key for the newly created reference.
	*/
    FRigElementKey AddReference(
        FName InName,
        FRigElementKey InParent,
        FRigReferenceGetWorldTransformDelegate InDelegate,
        bool bSetupUndo = false);

	/**
	 * Returns the control settings of a given control
	 * @param InKey The key of the control to receive the settings for
	 * @return The settings of the given control
	 */
	UFUNCTION(BlueprintCallable, Category = URigHierarchyController)
	FRigControlSettings GetControlSettings(FRigElementKey InKey) const;

	/**
	 * Sets a control's settings given a control key
	 * @param InKey The key of the control to set the settings for
	 * @param The settings to set
	 * @return Returns true if the settings have been set correctly
	 */
	UFUNCTION(BlueprintCallable, Category = URigHierarchyController)
    bool SetControlSettings(FRigElementKey InKey, FRigControlSettings InSettings, bool bSetupUndo = false) const;

	/**
	 * Imports an existing skeleton to the hierarchy
	 * @param InSkeleton The skeleton to import
	 * @param InNameSpace The namespace to prefix the bone names with
	 * @param bReplaceExistingBones If true existing bones will be removed
	 * @param bRemoveObsoleteBones If true bones non-existent in the skeleton will be removed from the hierarchy
	 * @param bSelectBones If true the bones will be selected upon import
	 * @param bSetupUndo If set to true the stack will record the change for undo / redo
	 * @return The keys of the imported elements
	 */
	TArray<FRigElementKey> ImportBones(
		const FReferenceSkeleton& InSkeleton,
		const FName& InNameSpace,
		bool bReplaceExistingBones = true,
		bool bRemoveObsoleteBones = true,
		bool bSelectBones = false,
		bool bSetupUndo = false);

	/**
	 * Imports an existing skeleton to the hierarchy
	 * @param InSkeleton The skeleton to import
	 * @param InNameSpace The namespace to prefix the bone names with
	 * @param bReplaceExistingBones If true existing bones will be removed
	 * @param bRemoveObsoleteBones If true bones non-existent in the skeleton will be removed from the hierarchy
	 * @param bSelectBones If true the bones will be selected upon import
	 * @param bSetupUndo If set to true the stack will record the change for undo / redo
	 * @param bPrintPythonCommand If set to true a python command equivalent to this call will be printed out
	 * @return The keys of the imported elements
	 */
	UFUNCTION(BlueprintCallable, Category = URigHierarchyController)
	TArray<FRigElementKey> ImportBones(
		USkeleton* InSkeleton,
		FName InNameSpace = NAME_None,
		bool bReplaceExistingBones = true,
		bool bRemoveObsoleteBones = true,
		bool bSelectBones = false,
		bool bSetupUndo = false,
		bool bPrintPythonCommand = false);

#if WITH_EDITOR
	/**
	 * Imports an existing skeleton to the hierarchy
	 * @param InAssetPath The path to the uasset to import from
	 * @param InNameSpace The namespace to prefix the bone names with
	 * @param bReplaceExistingBones If true existing bones will be removed
	 * @param bRemoveObsoleteBones If true bones non-existent in the skeleton will be removed from the hierarchy
	 * @param bSelectBones If true the bones will be selected upon import
	 * @param bSetupUndo If set to true the stack will record the change for undo / redo
	 * @return The keys of the imported elements
	 */
	UFUNCTION(BlueprintCallable, Category = URigHierarchyController)
    TArray<FRigElementKey> ImportBonesFromAsset(
        FString InAssetPath,
        FName InNameSpace = NAME_None,
        bool bReplaceExistingBones = true,
        bool bRemoveObsoleteBones = true,
        bool bSelectBones = false,
        bool bSetupUndo = false);
#endif

	/**
	 * Imports all curves from a skeleton to the hierarchy
	 * @param InSkeleton The skeleton to import the curves from
	 * @param InNameSpace The namespace to prefix the bone names with
	 * @param bSelectCurves If true the curves will be selected upon import
	 * @param bSetupUndo If set to true the stack will record the change for undo / redo
	 * @return The keys of the imported elements
	 */
	UFUNCTION(BlueprintCallable, Category = URigHierarchyController)
	TArray<FRigElementKey> ImportCurves(
		USkeleton* InSkeleton, 
		FName InNameSpace = NAME_None,  
		bool bSelectCurves = false,
		bool bSetupUndo = false,
		bool bPrintPythonCommand = false);

#if WITH_EDITOR
	/**
	 * Imports all curves from a skeleton to the hierarchy
	 * @param InAssetPath The path to the uasset to import from
	 * @param InNameSpace The namespace to prefix the bone names with
	 * @param bSelectCurves If true the curves will be selected upon import
	 * @param bSetupUndo If set to true the stack will record the change for undo / redo
	 * @return The keys of the imported elements
	 */
	UFUNCTION(BlueprintCallable, Category = URigHierarchyController)
    TArray<FRigElementKey> ImportCurvesFromAsset(
        FString InAssetPath,
        FName InNameSpace = NAME_None, 
        bool bSelectCurves = false,
        bool bSetupUndo = false);
#endif

	/**
	 * Exports the selected items to text
	 * @return The text representation of the selected items
	 */
	UFUNCTION(BlueprintCallable, Category = URigHierarchyController)
	FString ExportSelectionToText() const;

	/**
	 * Exports a list of items to text
	 * @param InKeys The keys to export to text
	 * @return The text representation of the requested elements
	 */
	UFUNCTION(BlueprintCallable, Category = URigHierarchyController)
	FString ExportToText(TArray<FRigElementKey> InKeys) const;

	/**
	 * Imports the content of a text buffer to the hierarchy
	 * @param InContent The string buffer representing the content to import
	 * @param bReplaceExistingElements If set to true existing items will be replaced / updated with the content in the buffer
	 * @param bSelectNewElements If set to true the new elements will be selected
	 * @param bSetupUndo If set to true the stack will record the change for undo / redo
	 * @param bPrintPythonCommand If set to true a python command equivalent to this call will be printed out
	 */
	UFUNCTION(BlueprintCallable, Category = URigHierarchyController)
	TArray<FRigElementKey> ImportFromText(
		FString InContent,
		bool bReplaceExistingElements = false,
		bool bSelectNewElements = true,
		bool bSetupUndo = false,
		bool bPrintPythonCommands = false);

	/**
	* Imports the content of a RigHierachyContainer (the hierarchy v1 pre 5.0)
	* This is used for backwards compatbility only during load and does not support undo.
	* @param InContainer The input hierarchy container
	*/
    TArray<FRigElementKey> ImportFromHierarchyContainer(const FRigHierarchyContainer& InContainer, bool bIsCopyAndPaste);

	/**
	 * Removes an existing element from the hierarchy
	 * @param InElement The key of the element to remove
	 * @param bSetupUndo If set to true the stack will record the change for undo / redo
	 * @param bPrintPythonCommand If set to true a python command equivalent to this call will be printed out
	 * @return Returns true if successful.
	 */
	UFUNCTION(BlueprintCallable, Category = URigHierarchyController)
	bool RemoveElement(FRigElementKey InElement, bool bSetupUndo = false, bool bPrintPythonCommand = false);

	/**
	 * Renames an existing element in the hierarchy
	 * @param InElement The key of the element to rename
	 * @param InName The new name to set for the element
	 * @param bSetupUndo If set to true the stack will record the change for undo / redo
	 * @param bPrintPythonCommand If set to true a python command equivalent to this call will be printed out
	 * @param bClearSelection True if the selection should be cleared after a rename
	 * @return Returns the new element key used for the element
	 */
	UFUNCTION(BlueprintCallable, Category = URigHierarchyController)
    FRigElementKey RenameElement(FRigElementKey InElement, FName InName, bool bSetupUndo = false, bool bPrintPythonCommand = false, bool bClearSelection = true);
<<<<<<< HEAD
=======

	/**
 	 * Sets the display name on a control
 	 * @param InControl The key of the control to change the display name for
 	 * @param InDisplayName The new display name to set for the control
 	 * @param bRenameElement True if the control should also be renamed
 	 * @param bSetupUndo If set to true the stack will record the change for undo / redo
 	 * @param bPrintPythonCommand If set to true a python command equivalent to this call will be printed out
	 * @return Returns the new display name used for the control
	 */
	UFUNCTION(BlueprintCallable, Category = URigHierarchyController)
	FName SetDisplayName(FRigElementKey InControl, FName InDisplayName, bool bRenameElement = false, bool bSetupUndo = false, bool bPrintPythonCommand = false);
>>>>>>> d731a049

	/**
	 * Adds a new parent to an element. For elements that allow only one parent the parent will be replaced (Same as ::SetParent).
	 * @param InChild The key of the element to add the parent for
	 * @param InParent The key of the new parent to add
	 * @param InWeight The initial weight to give to the parent
	 * @param bMaintainGlobalTransform If set to true the child will stay in the same place spatially, otherwise it will maintain it's local transform (and potential move).
	 * @param bSetupUndo If set to true the stack will record the change for undo / redo
	 * @return Returns true if successful.
	 */
	UFUNCTION(BlueprintCallable, Category = URigHierarchyController)
	bool AddParent(FRigElementKey InChild, FRigElementKey InParent, float InWeight = 0.f, bool bMaintainGlobalTransform = true, bool bSetupUndo = false);

	/**
	* Adds a new parent to an element. For elements that allow only one parent the parent will be replaced (Same as ::SetParent).
	* @param InChild The element to add the parent for
	* @param InParent The new parent to add
	* @param InWeight The initial weight to give to the parent
	* @param bMaintainGlobalTransform If set to true the child will stay in the same place spatially, otherwise it will maintain it's local transform (and potential move).
	* @param bRemoveAllParents If set to true all parents of the child will be removed first.
	* @return Returns true if successful.
	*/
	bool AddParent(FRigBaseElement* InChild, FRigBaseElement* InParent, float InWeight = 0.f, bool bMaintainGlobalTransform = true, bool bRemoveAllParents = false);

	/**
	 * Removes an existing parent from an element in the hierarchy. For elements that allow only one parent the element will be unparented (same as ::RemoveAllParents)
	 * @param InChild The key of the element to remove the parent for
	 * @param InParent The key of the parent to remove
	 * @param bMaintainGlobalTransform If set to true the child will stay in the same place spatially, otherwise it will maintain it's local transform (and potential move).
	 * @param bSetupUndo If set to true the stack will record the change for undo / redo
	 * @param bPrintPythonCommand If set to true a python command equivalent to this call will be printed out
	 * @return Returns true if successful.
	 */
	UFUNCTION(BlueprintCallable, Category = URigHierarchyController)
	bool RemoveParent(FRigElementKey InChild, FRigElementKey InParent, bool bMaintainGlobalTransform = true, bool bSetupUndo = false, bool bPrintPythonCommand = false);

	/**
 	 * Removes all parents from an element in the hierarchy.
 	 * @param InChild The key of the element to remove all parents for
 	 * @param bMaintainGlobalTransform If set to true the child will stay in the same place spatially, otherwise it will maintain it's local transform (and potential move).
	 * @param bSetupUndo If set to true the stack will record the change for undo / redo
	 * @param bPrintPythonCommand If set to true a python command equivalent to this call will be printed out
	 * @return Returns true if successful.
	 */
	UFUNCTION(BlueprintCallable, Category = URigHierarchyController)
	bool RemoveAllParents(FRigElementKey InChild, bool bMaintainGlobalTransform = true, bool bSetupUndo = false, bool bPrintPythonCommand = false);

	/**
	 * Sets a new parent to an element. For elements that allow more than one parent the parent list will be replaced.
	 * @param InChild The key of the element to set the parent for
	 * @param InParent The key of the new parent to set
	 * @param bMaintainGlobalTransform If set to true the child will stay in the same place spatially, otherwise it will maintain it's local transform (and potential move).
	 * @param bSetupUndo If set to true the stack will record the change for undo / redo
	 * @param bPrintPythonCommand If set to true a python command equivalent to this call will be printed out
	 * @return Returns true if successful.
	 */
	UFUNCTION(BlueprintCallable, Category = URigHierarchyController)
	bool SetParent(FRigElementKey InChild, FRigElementKey InParent, bool bMaintainGlobalTransform = true, bool bSetupUndo = false, bool bPrintPythonCommand = false);

	/**
	 * Duplicate the given elements
	 * @param InKeys The keys of the elements to duplicate
	 * @param bSelectNewElements If set to true the new elements will be selected
	 * @param bSetupUndo If set to true the stack will record the change for undo / redo
	 * @param bPrintPythonCommand If set to true a python command equivalent to this call will be printed out
	 * @return The keys of the 4d items
	 */
	UFUNCTION(BlueprintCallable, Category = URigHierarchyController)
    TArray<FRigElementKey> DuplicateElements(TArray<FRigElementKey> InKeys, bool bSelectNewElements = true, bool bSetupUndo = false, bool bPrintPythonCommands = false);

	/**
	 * Mirrors the given elements
	 * @param InKeys The keys of the elements to mirror
	 * @param InSettings The settings to use for the mirror operation
	 * @param bSelectNewElements If set to true the new elements will be selected
	 * @param bSetupUndo If set to true the stack will record the change for undo / redo
	 * @param bPrintPythonCommand If set to true a python command equivalent to this call will be printed out
	 * @return The keys of the mirrored items
	 */
	UFUNCTION(BlueprintCallable, Category = URigHierarchyController)
    TArray<FRigElementKey> MirrorElements(TArray<FRigElementKey> InKeys, FRigMirrorSettings InSettings, bool bSelectNewElements = true, bool bSetupUndo = false, bool bPrintPythonCommands = false);

	/**
	 * Returns the modified event, which can be used to 
	 * subscribe to topological changes happening within the hierarchy.
	 * @return The event used for subscription.
	 */
	FRigHierarchyModifiedEvent& OnModified() { return ModifiedEvent; }

	/**
	 * Reports a warning to the console. This does nothing if bReportWarningsAndErrors is false.
	 * @param InMessage The warning message to report.
	 */
	void ReportWarning(const FString& InMessage) const;

	/**
	 * Reports an error to the console. This does nothing if bReportWarningsAndErrors is false.
	 * @param InMessage The error message to report.
	 */
	void ReportError(const FString& InMessage) const;

	/**
	 * Reports an error to the console and logs a notification to the UI. This does nothing if bReportWarningsAndErrors is false.
	 * @param InMessage The error message to report / notify.
	 */
	void ReportAndNotifyError(const FString& InMessage) const;

	template <typename FmtType, typename... Types>
    void ReportWarningf(const FmtType& Fmt, Types... Args) const
	{
		ReportWarning(FString::Printf(Fmt, Args...));
	}

	template <typename FmtType, typename... Types>
    void ReportErrorf(const FmtType& Fmt, Types... Args) const
	{
		ReportError(FString::Printf(Fmt, Args...));
	}

	template <typename FmtType, typename... Types>
    void ReportAndNotifyErrorf(const FmtType& Fmt, Types... Args) const
	{
		ReportAndNotifyError(FString::Printf(Fmt, Args...));
	}

	UPROPERTY(transient)
	bool bReportWarningsAndErrors;

	/**
	 * Returns a reference to the suspend notifications flag
	 */
	FORCEINLINE bool& GetSuspendNotificationsFlag() { return bSuspendAllNotifications; }

#if WITH_EDITOR
	UFUNCTION(BlueprintCallable, Category = URigHierarchyController)
	TArray<FString> GeneratePythonCommands();

	TArray<FString> GetAddElementPythonCommands(FRigBaseElement* Element) const;

	TArray<FString> GetAddBonePythonCommands(FRigBoneElement* Bone) const;

	TArray<FString> GetAddNullPythonCommands(FRigNullElement* Null) const;

	TArray<FString> GetAddControlPythonCommands(FRigControlElement* Control) const;

	TArray<FString> GetAddCurvePythonCommands(FRigCurveElement* Curve) const;

	TArray<FString> GetAddRigidBodyPythonCommands(FRigRigidBodyElement* RigidBody) const;

	TArray<FString> GetSetControlValuePythonCommands(const FRigControlElement* Control, const FRigControlValue& Value, const ERigControlValueType& Type) const;
	
	TArray<FString> GetSetControlOffsetTransformPythonCommands(const FRigControlElement* Control, const FTransform& Offset, bool bInitial = false, bool bAffectChildren = true) const;
	
	TArray<FString> GetSetControlShapeTransformPythonCommands(const FRigControlElement* Control, const FTransform& Transform, bool bInitial = false) const;
#endif
	
private:

	UPROPERTY(transient)
	TWeakObjectPtr<URigHierarchy> Hierarchy;

	FRigHierarchyModifiedEvent ModifiedEvent;
	void Notify(ERigHierarchyNotification InNotifType, const FRigBaseElement* InElement);
	void HandleHierarchyModified(ERigHierarchyNotification InNotifType, URigHierarchy* InHierarchy, const FRigBaseElement* InElement) const;

	/**
	 * Returns true if this controller is valid / linked to a valid hierarchy.
	 * @return Returns true if this controller is valid / linked to a valid hierarchy.
	 */
	FORCEINLINE bool IsValid() const { return Hierarchy.IsValid(); }

	/**
	 * Adds a new element to the hierarchy
	 * @param InElementToAdd The new element to add to the hierarchy 
	 * @param InFirstParent The (optional) parent of the new bone. If you don't need a parent, pass nullptr
	 * @param bMaintainGlobalTransform If set to true the child will stay in the same place spatially, otherwise it will maintain it's local transform (and potential move).
	 * @return The index of the newly added element
	 */
	int32 AddElement(FRigBaseElement* InElementToAdd, FRigBaseElement* InFirstParent, bool bMaintainGlobalTransform);

	/**
	 * Removes an existing element from the hierarchy.
	 * @param InElement The element to remove
	 * @return Returns true if successful.
	 */
	bool RemoveElement(FRigBaseElement* InElement);

	/**
	 * Renames an existing element in the hierarchy
	 * @param InElement The element to rename
	 * @param InName The new name to set for the element
	 * @param bClearSelection True if the selection should be cleared after a rename
	 * @return Returns true if successful.
	 */
    bool RenameElement(FRigBaseElement* InElement, const FName &InName, bool bClearSelection = true);
<<<<<<< HEAD
=======

	/**
 	 * Sets the display name on a control
 	 * @param InControlElement The element to change the display name for
 	 * @param InDisplayName The new display name to set for the control
 	 * @param bRenameElement True if the control should also be renamed
 	 * @return Returns true if successful.
 	 */
	FName SetDisplayName(FRigControlElement* InControlElement, const FName &InDisplayName, bool bRenameElement = false);
>>>>>>> d731a049

	/**
	 * Removes an existing parent from an element in the hierarchy. For elements that allow only one parent the element will be unparented (same as ::RemoveAllParents)
	 * @param InChild The element to remove the parent for
	 * @param InParent The parent to remove
	 * @param bMaintainGlobalTransform If set to true the child will stay in the same place spatially, otherwise it will maintain it's local transform (and potential move).
	 * @return Returns true if successful.
	 */
	bool RemoveParent(FRigBaseElement* InChild, FRigBaseElement* InParent, bool bMaintainGlobalTransform = true);

	/**
	 * Removes all parents from an element in the hierarchy.
	 * @param InChild The element to remove all parents for
	 * @param bMaintainGlobalTransform If set to true the child will stay in the same place spatially, otherwise it will maintain it's local transform (and potential move).
	 * @return Returns true if successful.
	 */
	bool RemoveAllParents(FRigBaseElement* InChild, bool bMaintainGlobalTransform = true);

	/**
	 * Sets a new parent to an element. For elements that allow more than one parent the parent list will be replaced.
	 * @param InChild The element to set the parent for
	 * @param InParent The new parent to set
	 * @param bMaintainGlobalTransform If set to true the child will stay in the same place spatially, otherwise it will maintain it's local transform (and potential move).
	 * @return Returns true if successful.
 	 */
	bool SetParent(FRigBaseElement* InChild, FRigBaseElement* InParent, bool bMaintainGlobalTransform = true);

	/**
	 * Adds a new element to the dirty list of the given parent.
	 * This function is recursive and will affect all parents in the tree.
	 * @param InParent The parent element to change the dirty list for
	 * @param InElementToAdd The child element to add to the dirty list
	 * @param InHierarchyDistance The distance of number of elements in the hierarchy
	 */
	void AddElementToDirty(FRigBaseElement* InParent, FRigBaseElement* InElementToAdd, int32 InHierarchyDistance = 1) const;

	/**
	 * Remove an existing element to the dirty list of the given parent.
	 * This function is recursive and will affect all parents in the tree.
	 * @param InParent The parent element to change the dirty list for
	 * @param InElementToRemove The child element to remove from the dirty list
	 */
	void RemoveElementToDirty(FRigBaseElement* InParent, FRigBaseElement* InElementToRemove) const;

#if WITH_EDITOR
	static USkeleton* GetSkeletonFromAssetPath(const FString& InAssetPath);
#endif

	/** 
	 * If set to true all notifications coming from this hierarchy will be suspended
	 */
	bool bSuspendAllNotifications;

	/** 
	 * If set to true selection related notifications coming from this hierarchy will be suspended
	 */
	bool bSuspendSelectionNotifications;

	/** 
	* If set to true all python printing can be disabled.  
	*/
	bool bSuspendPythonPrinting;

	/**
	 * If set the controller will mark new items as procedural and created at the current instruction
	 */
	int32 CurrentInstructionIndex;

	/** 
	* If set to true all python printing can be disabled.  
	*/
	bool bSuspendPythonPrinting;

	/**
	 * This function can be used to override the controller's logging mechanism
	 */
	TFunction<void(EMessageSeverity::Type,const FString&)> LogFunction = nullptr;

	template<typename T>
	T* MakeElement()
	{
		T* Element = GetHierarchy()->NewElement<T>();
		Element->CreatedAtInstructionIndex = CurrentInstructionIndex;
		return Element;
	}
	
	friend class UControlRig;
	friend class URigHierarchy;
	friend class FRigHierarchyControllerInstructionBracket;
};

class CONTROLRIG_API FRigHierarchyControllerInstructionBracket : TGuardValue<int32>
{
public:
	
	FRigHierarchyControllerInstructionBracket(URigHierarchyController* InController, int32 InInstructionIndex)
		: TGuardValue<int32>(InController->CurrentInstructionIndex, InInstructionIndex)
	{
	}
};<|MERGE_RESOLUTION|>--- conflicted
+++ resolved
@@ -19,15 +19,10 @@
 	URigHierarchyController()
 	: bReportWarningsAndErrors(true)
 	, Hierarchy(nullptr)
-<<<<<<< HEAD
-	, bSuspendNotifications(false)
-	, bSuspendPythonPrinting(false)
-=======
 	, bSuspendAllNotifications(false)
 	, bSuspendSelectionNotifications(false)
 	, bSuspendPythonPrinting(false)
 	, CurrentInstructionIndex(INDEX_NONE)
->>>>>>> d731a049
 	{}
 
 	virtual ~URigHierarchyController();
@@ -408,8 +403,6 @@
 	 */
 	UFUNCTION(BlueprintCallable, Category = URigHierarchyController)
     FRigElementKey RenameElement(FRigElementKey InElement, FName InName, bool bSetupUndo = false, bool bPrintPythonCommand = false, bool bClearSelection = true);
-<<<<<<< HEAD
-=======
 
 	/**
  	 * Sets the display name on a control
@@ -422,7 +415,6 @@
 	 */
 	UFUNCTION(BlueprintCallable, Category = URigHierarchyController)
 	FName SetDisplayName(FRigElementKey InControl, FName InDisplayName, bool bRenameElement = false, bool bSetupUndo = false, bool bPrintPythonCommand = false);
->>>>>>> d731a049
 
 	/**
 	 * Adds a new parent to an element. For elements that allow only one parent the parent will be replaced (Same as ::SetParent).
@@ -618,8 +610,6 @@
 	 * @return Returns true if successful.
 	 */
     bool RenameElement(FRigBaseElement* InElement, const FName &InName, bool bClearSelection = true);
-<<<<<<< HEAD
-=======
 
 	/**
  	 * Sets the display name on a control
@@ -629,7 +619,6 @@
  	 * @return Returns true if successful.
  	 */
 	FName SetDisplayName(FRigControlElement* InControlElement, const FName &InDisplayName, bool bRenameElement = false);
->>>>>>> d731a049
 
 	/**
 	 * Removes an existing parent from an element in the hierarchy. For elements that allow only one parent the element will be unparented (same as ::RemoveAllParents)
@@ -697,11 +686,6 @@
 	 * If set the controller will mark new items as procedural and created at the current instruction
 	 */
 	int32 CurrentInstructionIndex;
-
-	/** 
-	* If set to true all python printing can be disabled.  
-	*/
-	bool bSuspendPythonPrinting;
 
 	/**
 	 * This function can be used to override the controller's logging mechanism
