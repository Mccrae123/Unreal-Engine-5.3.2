--- conflicted
+++ resolved
@@ -13,12 +13,9 @@
 class URigHierarchy;
 
 DECLARE_DELEGATE_RetVal_ThreeParams(FTransform, FRigReferenceGetWorldTransformDelegate, const FRigUnitContext*, const FRigElementKey& /* Key */, bool /* bInitial */);
-<<<<<<< HEAD
-=======
 DECLARE_DELEGATE_TwoParams(FRigElementMetadataChangedDelegate, const FRigElementKey& /* Key */, const FName& /* Name */);
 DECLARE_DELEGATE_ThreeParams(FRigElementMetadataTagChangedDelegate, const FRigElementKey& /* Key */, const FName& /* Tag */, bool /* AddedOrRemoved */);
 DECLARE_DELEGATE_RetVal_ThreeParams(FTransform, FRigReferenceGetWorldTransformDelegate, const FRigUnitContext*, const FRigElementKey& /* Key */, bool /* bInitial */);
->>>>>>> d731a049
 
 #define DECLARE_RIG_ELEMENT_METHODS(ElementType) \
 template<typename T> \
@@ -1057,13 +1054,6 @@
 	UPROPERTY(transient)
 	bool bIsCurve;
 
-<<<<<<< HEAD
-	/** If the control is animatable in sequencer */
-	UPROPERTY(BlueprintReadWrite, EditAnywhere, Category = Control)
-	bool bAnimatable;
-
-=======
->>>>>>> d731a049
 	/** True if the control has limits. */
 	UPROPERTY(BlueprintReadWrite, EditAnywhere, Category = Limits)
 	TArray<FRigControlLimitEnabled> LimitEnabled;
@@ -1083,21 +1073,6 @@
 	UPROPERTY(BlueprintReadWrite, Category = Limits)
 	FRigControlValue MaximumValue;
 
-<<<<<<< HEAD
-	/** Set to true if the shape is enabled in 3d */
-	UPROPERTY(BlueprintReadWrite, EditAnywhere, Category = Gizmo)
-	bool bShapeEnabled;
-
-	/** Set to true if the shape is currently visible in 3d */
-	UPROPERTY(BlueprintReadWrite, EditAnywhere, Category = Shape, meta = (EditCondition = "bShapeEnabled"))
-	bool bShapeVisible;
-
-	/* This is optional UI setting - this doesn't mean this is always used, but it is optional for manipulation layer to use this*/
-	UPROPERTY(BlueprintReadWrite, EditAnywhere, Category = Shape, meta = (EditCondition = "bShapeEnabled"))
-	FName ShapeName;
-
-	UPROPERTY(BlueprintReadWrite, EditAnywhere, Category = Shape, meta = (EditCondition = "bShapeEnabled"))
-=======
 	/** Set to true if the shape is currently visible in 3d */
 	UPROPERTY(BlueprintReadWrite, EditAnywhere, Category = Shape)
 	bool bShapeVisible;
@@ -1111,7 +1086,6 @@
 	FName ShapeName;
 
 	UPROPERTY(BlueprintReadWrite, EditAnywhere, Category = Shape)
->>>>>>> d731a049
 	FLinearColor ShapeColor;
 
 	/** If the control is transient and only visible in the control rig editor */
@@ -1185,8 +1159,6 @@
 	}
 
 	void SetupLimitArrayForType(bool bLimitTranslation = false, bool bLimitRotation = false, bool bLimitScale = false);
-<<<<<<< HEAD
-=======
 
 	FORCEINLINE bool IsAnimatable() const
 	{
@@ -1259,7 +1231,6 @@
 			AnimationType = ERigControlAnimationType::ProxyControl;
 		}
 	}
->>>>>>> d731a049
 };
 
 USTRUCT(BlueprintType)
