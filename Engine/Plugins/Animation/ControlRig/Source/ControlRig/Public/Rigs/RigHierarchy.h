--- conflicted
+++ resolved
@@ -96,11 +96,8 @@
 
 	typedef TMap<int32, TArray<int32>> TElementDependencyMap;
 	typedef TPair<int32, TArray<int32>> TElementDependencyMapPair;
-<<<<<<< HEAD
-=======
 	typedef TTuple<int32, int32, int32, ERigTransformType::Type> TInstructionSliceElement;
 	inline static const FName TagMetadataName = TEXT("Tags");
->>>>>>> d731a049
 
 	URigHierarchy();
 
@@ -841,10 +838,6 @@
 	 */
 	UFUNCTION(BlueprintCallable, Category = URigHierarchy, meta = (DisplayName = "Get References", ScriptName = "GetReferences"))
     FORCEINLINE TArray<FRigElementKey> GetReferenceKeys(bool bTraverse = true) const
-<<<<<<< HEAD
-	{
-		return GetKeysOfType<FRigReferenceElement>(bTraverse);
-=======
 	{
 		return GetKeysOfType<FRigReferenceElement>(bTraverse);
 	}
@@ -1401,7 +1394,6 @@
 		TArray<FName> Tags = GetTags(InItem);
 		Tags.AddUnique(InTag);
 		return SetNameArrayMetadata(InItem, TagMetadataName, Tags);
->>>>>>> d731a049
 	}
 
 	/**
@@ -1764,7 +1756,37 @@
 	}
 
 	/**
-<<<<<<< HEAD
+	 * Returns the local shape transform for a given control element.
+	 * @param InKey The key of the control to retrieve the transform for
+	 * @param bInitial If true the initial transform will be used
+	 * @return The local shape transform
+	 */
+	UFUNCTION(BlueprintCallable, Category = URigHierarchy)
+	FORCEINLINE_DEBUGGABLE FTransform GetLocalControlShapeTransform(FRigElementKey InKey, bool bInitial = false) const
+	{
+		return GetLocalControlShapeTransformByIndex(GetIndex(InKey), bInitial);
+	}
+
+	/**
+	 * Returns the local shape transform for a given control element.
+	 * @param InElementIndex The index of the control to retrieve the transform for
+	 * @param bInitial If true the initial transform will be used
+	 * @return The local shape transform
+	 */
+	UFUNCTION(BlueprintCallable, Category = URigHierarchy)
+	FORCEINLINE_DEBUGGABLE FTransform GetLocalControlShapeTransformByIndex(int32 InElementIndex, bool bInitial = false) const
+	{
+		if(Elements.IsValidIndex(InElementIndex))
+		{
+			if(FRigControlElement* ControlElement = Cast<FRigControlElement>(Elements[InElementIndex]))
+			{
+				return GetControlShapeTransform(ControlElement, bInitial ? ERigTransformType::InitialLocal : ERigTransformType::CurrentLocal);
+			}
+		}
+		return FTransform::Identity;
+	}
+
+	/**
 	 * Returns the global shape transform for a given control element.
 	 * @param InKey The key of the control to retrieve the transform for
 	 * @param bInitial If true the initial transform will be used
@@ -1784,66 +1806,11 @@
 	 */
 	UFUNCTION(BlueprintCallable, Category = URigHierarchy)
     FORCEINLINE_DEBUGGABLE FTransform GetGlobalControlShapeTransformByIndex(int32 InElementIndex, bool bInitial = false) const
-=======
-	 * Returns the local shape transform for a given control element.
-	 * @param InKey The key of the control to retrieve the transform for
-	 * @param bInitial If true the initial transform will be used
-	 * @return The local shape transform
-	 */
-	UFUNCTION(BlueprintCallable, Category = URigHierarchy)
-	FORCEINLINE_DEBUGGABLE FTransform GetLocalControlShapeTransform(FRigElementKey InKey, bool bInitial = false) const
-	{
-		return GetLocalControlShapeTransformByIndex(GetIndex(InKey), bInitial);
-	}
-
-	/**
-	 * Returns the local shape transform for a given control element.
-	 * @param InElementIndex The index of the control to retrieve the transform for
-	 * @param bInitial If true the initial transform will be used
-	 * @return The local shape transform
-	 */
-	UFUNCTION(BlueprintCallable, Category = URigHierarchy)
-	FORCEINLINE_DEBUGGABLE FTransform GetLocalControlShapeTransformByIndex(int32 InElementIndex, bool bInitial = false) const
->>>>>>> d731a049
 	{
 		if(Elements.IsValidIndex(InElementIndex))
 		{
 			if(FRigControlElement* ControlElement = Cast<FRigControlElement>(Elements[InElementIndex]))
 			{
-<<<<<<< HEAD
-=======
-				return GetControlShapeTransform(ControlElement, bInitial ? ERigTransformType::InitialLocal : ERigTransformType::CurrentLocal);
-			}
-		}
-		return FTransform::Identity;
-	}
-
-	/**
-	 * Returns the global shape transform for a given control element.
-	 * @param InKey The key of the control to retrieve the transform for
-	 * @param bInitial If true the initial transform will be used
-	 * @return The global shape transform
-	 */
-	UFUNCTION(BlueprintCallable, Category = URigHierarchy)
-    FORCEINLINE_DEBUGGABLE FTransform GetGlobalControlShapeTransform(FRigElementKey InKey, bool bInitial = false) const
-	{
-		return GetGlobalControlShapeTransformByIndex(GetIndex(InKey), bInitial);
-	}
-
-	/**
-	 * Returns the global shape transform for a given control element.
-	 * @param InElementIndex The index of the control to retrieve the transform for
-	 * @param bInitial If true the initial transform will be used
-	 * @return The global shape transform
-	 */
-	UFUNCTION(BlueprintCallable, Category = URigHierarchy)
-    FORCEINLINE_DEBUGGABLE FTransform GetGlobalControlShapeTransformByIndex(int32 InElementIndex, bool bInitial = false) const
-	{
-		if(Elements.IsValidIndex(InElementIndex))
-		{
-			if(FRigControlElement* ControlElement = Cast<FRigControlElement>(Elements[InElementIndex]))
-			{
->>>>>>> d731a049
 				return GetControlShapeTransform(ControlElement, bInitial ? ERigTransformType::InitialGlobal : ERigTransformType::CurrentGlobal);
 			}
 		}
@@ -3840,8 +3807,6 @@
 		return ERigElementType::None;
 	}
 
-<<<<<<< HEAD
-=======
 public:
 
 	const FRigElementKeyCollection* FindCachedCollection(uint32 InHash) const { return KeyCollectionCache.Find(InHash); }
@@ -3852,7 +3817,6 @@
 	
 	mutable TMap<uint32, FRigElementKeyCollection> KeyCollectionCache;
 
->>>>>>> d731a049
 	FTransform GetWorldTransformForReference(const FRigUnitContext* InContext, const FRigElementKey& InKey, bool bInitial);
 	
 	FORCEINLINE static float GetWeightForLerp(const float WeightA, const float WeightB)
@@ -4034,19 +3998,6 @@
 	
 	void EnsureCacheValidityImpl();
 
-<<<<<<< HEAD
-#if WITH_EDITOR
-	const FRigVMExecuteContext* ExecuteContext;
-	mutable bool bRecordTransformsPerInstruction;
-	mutable TArray<TArray<TArray<int32>>> ReadTransformsPerInstructionPerSlice;
-	mutable TArray<TArray<TArray<int32>>> WrittenTransformsPerInstructionPerSlice;
-
-public:
-
-	TElementDependencyMap GetDependenciesForVM(URigVM* InVM, FName InEventName = NAME_None);
-
-private:
-=======
 	const FRigVMExtendedExecuteContext* ExecuteContext;
 
 #if WITH_EDITOR
@@ -4079,17 +4030,11 @@
 
 	void QueueNotification(ERigHierarchyNotification InNotification, const FRigBaseElement* InElement);
 	void SendQueuedNotifications();
->>>>>>> d731a049
 	
-#endif
-
 	friend class URigHierarchyController;
 	friend class UControlRig;
 	friend class FControlRigEditor;
 	friend struct FRigHierarchyValidityBracket;
-<<<<<<< HEAD
-	friend struct FControlRigVisualGraphUtils;
-=======
 	friend struct FRigHierarchyGlobalValidityBracket;
 	friend struct FControlRigVisualGraphUtils;
 	friend struct FRigHierarchyEnableControllerBracket;
@@ -4157,7 +4102,6 @@
 	const FRigVMExtendedExecuteContext* PreviousContext;
 
 	friend class UControlRig;
->>>>>>> d731a049
 };
 
 struct CONTROLRIG_API FRigHierarchyValidityBracket
@@ -4191,8 +4135,6 @@
 	TWeakObjectPtr<URigHierarchy> HierarchyPtr;
 };
 
-<<<<<<< HEAD
-=======
 struct CONTROLRIG_API FRigHierarchyGlobalValidityBracket
 {
 public:
@@ -4212,7 +4154,6 @@
 	bool bPreviousValue;
 };
 
->>>>>>> d731a049
 template<>
 FORCEINLINE_DEBUGGABLE FVector2D URigHierarchy::GetControlValue(FRigControlElement* InControlElement, ERigControlValueType InValueType) const
 {
