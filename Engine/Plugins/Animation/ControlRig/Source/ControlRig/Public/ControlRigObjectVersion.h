--- conflicted
+++ resolved
@@ -51,8 +51,6 @@
 		// Switch limit control over to per channel limits 
 		PerChannelLimits,
 
-<<<<<<< HEAD
-=======
 		// Removed the parent cache for multi parent elements 
 		RemovedMultiParentParentCache,
 
@@ -77,7 +75,6 @@
 		// Converted library nodes to templates
 		LibraryNodeTemplates,
 
->>>>>>> d731a049
 		// -----<new versions can be added above this line>-------------------------------------------------
 		VersionPlusOne,
 		LatestVersion = VersionPlusOne - 1
