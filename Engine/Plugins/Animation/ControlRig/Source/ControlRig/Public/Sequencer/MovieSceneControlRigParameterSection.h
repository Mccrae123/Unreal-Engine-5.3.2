// Copyright Epic Games, Inc. All Rights Reserved.

#pragma once

#include "CoreMinimal.h"
#include "ConstraintsManager.h"
#include "Sections/MovieSceneParameterSection.h"
#include "Sections/MovieSceneConstrainedSection.h"
#include "UObject/ObjectMacros.h"
#include "Channels/MovieSceneFloatChannel.h"
#include "Sections/MovieSceneSubSection.h"
#include "ControlRig.h"
#include "MovieSceneSequencePlayer.h"
#include "Animation/AnimData/BoneMaskFilter.h"
#include "MovieSceneObjectBindingID.h"
#include "Compilation/MovieSceneTemplateInterrogation.h"
#include "Channels/MovieSceneIntegerChannel.h"
#include "Channels/MovieSceneByteChannel.h"
#include "Channels/MovieSceneBoolChannel.h"
#include "Sequencer/MovieSceneControlRigSpaceChannel.h"
#include "ConstraintChannel.h"

#include "MovieSceneControlRigParameterSection.generated.h"

class UAnimSequence;
class USkeletalMeshComponent;

struct CONTROLRIG_API FControlRigBindingHelper
{
	static void BindToSequencerInstance(UControlRig* ControlRig);
	static void UnBindFromSequencerInstance(UControlRig* ControlRig);
};

struct FEnumParameterNameAndValue //uses uint8
{
	FEnumParameterNameAndValue(FName InParameterName, uint8 InValue)
	{
		ParameterName = InParameterName;
		Value = InValue;
	}

	FName ParameterName;

	uint8 Value;
};

struct FIntegerParameterNameAndValue
{
	FIntegerParameterNameAndValue(FName InParameterName, int32 InValue)
	{
		ParameterName = InParameterName;
		Value = InValue;
	}

	FName ParameterName;

	int32 Value;
};

USTRUCT()
struct CONTROLRIG_API FEnumParameterNameAndCurve
{
	GENERATED_USTRUCT_BODY()

	FEnumParameterNameAndCurve()
	{}

	FEnumParameterNameAndCurve(FName InParameterName);

	UPROPERTY()
	FName ParameterName;

	UPROPERTY()
	FMovieSceneByteChannel ParameterCurve;
};


USTRUCT()
struct CONTROLRIG_API FIntegerParameterNameAndCurve
{
	GENERATED_USTRUCT_BODY()

	FIntegerParameterNameAndCurve()
	{}
	FIntegerParameterNameAndCurve(FName InParameterName);

	UPROPERTY()
	FName ParameterName;

	UPROPERTY()
	FMovieSceneIntegerChannel ParameterCurve;
};

USTRUCT()
struct CONTROLRIG_API FSpaceControlNameAndChannel
{
	GENERATED_USTRUCT_BODY()

	FSpaceControlNameAndChannel(){}
	FSpaceControlNameAndChannel(FName InControlName) : ControlName(InControlName) {};

	UPROPERTY()
	FName ControlName;

	UPROPERTY()
	FMovieSceneControlRigSpaceChannel SpaceCurve;
};


/**
*  Data that's queried during an interrogation
*/
struct FFloatInterrogationData
{
	float Val;
	FName ParameterName;
};

struct FVector2DInterrogationData
{
	FVector2D Val;
	FName ParameterName;
};

struct FVectorInterrogationData
{
	FVector Val;
	FName ParameterName;
};

struct FEulerTransformInterrogationData
{
	FEulerTransform Val;
	FName ParameterName;
};

USTRUCT()
struct CONTROLRIG_API FChannelMapInfo
{
	GENERATED_USTRUCT_BODY()

	FChannelMapInfo() = default;

	FChannelMapInfo(int32 InControlIndex, int32 InTotalChannelIndex, int32 InChannelIndex, int32 InParentControlIndex = INDEX_NONE, FName InChannelTypeName = NAME_None,
		int32 InMaskIndex = INDEX_NONE, int32 InCategoryIndex = INDEX_NONE) :
		ControlIndex(InControlIndex),TotalChannelIndex(InTotalChannelIndex), ChannelIndex(InChannelIndex), ParentControlIndex(InParentControlIndex), ChannelTypeName(InChannelTypeName),MaskIndex(InMaskIndex),CategoryIndex(InCategoryIndex) {};
	UPROPERTY()
	int32 ControlIndex = 0; 
	UPROPERTY()
	int32 TotalChannelIndex = 0;
	UPROPERTY()
	int32 ChannelIndex = 0; //channel index for it's type.. (e.g  float, int, bool).
	UPROPERTY()
	int32 ParentControlIndex = 0;
	UPROPERTY()
	FName ChannelTypeName; 
	UPROPERTY()
	bool bDoesHaveSpace = false;
	UPROPERTY()
	int32 SpaceChannelIndex = -1; //if it has space what's the space channel index
	UPROPERTY()
	int32 MaskIndex = -1; //index for the mask
	UPROPERTY()
	int32 CategoryIndex = -1; //index for the Sequencer category node
<<<<<<< HEAD

	int32 GeneratedKeyIndex = -1; //temp index set by the ControlRigParameterTrack, not saved
=======
>>>>>>> d731a049

	int32 GeneratedKeyIndex = -1; //temp index set by the ControlRigParameterTrack, not saved

	UPROPERTY()
	TArray<uint32> ConstraintsIndex; //constraints data
};


struct FMovieSceneControlRigSpaceChannel;

/**
 * Movie scene section that controls animation controller animation
 */
UCLASS()
class CONTROLRIG_API UMovieSceneControlRigParameterSection : public UMovieSceneParameterSection, public IMovieSceneConstrainedSection
{
	GENERATED_BODY()

public:

<<<<<<< HEAD
	/** Bindable event for when we add a space channel*/
=======
	/** Bindable events for when we add space or constraint channels. */
>>>>>>> d731a049
	DECLARE_MULTICAST_DELEGATE_ThreeParams(FSpaceChannelAddedEvent, UMovieSceneControlRigParameterSection*, const FName&, FMovieSceneControlRigSpaceChannel*);

	void AddEnumParameterKey(FName InParameterName, FFrameNumber InTime, uint8 InValue);
	void AddIntegerParameterKey(FName InParameterName, FFrameNumber InTime, int32 InValue);

	bool RemoveEnumParameter(FName InParameterName);
	bool RemoveIntegerParameter(FName InParameterName);

	TArray<FEnumParameterNameAndCurve>& GetEnumParameterNamesAndCurves();
	const TArray<FEnumParameterNameAndCurve>& GetEnumParameterNamesAndCurves() const;

	TArray<FIntegerParameterNameAndCurve>& GetIntegerParameterNamesAndCurves();
	const TArray<FIntegerParameterNameAndCurve>& GetIntegerParameterNamesAndCurves() const;

	void FixRotationWinding(FName ControlName, FFrameNumber StartFrame, FFrameNumber EndFrame);

	TArray<FSpaceControlNameAndChannel>& GetSpaceChannels();
	const TArray< FSpaceControlNameAndChannel>& GetSpaceChannels() const;
	FName FindControlNameFromSpaceChannel(const FMovieSceneControlRigSpaceChannel* SpaceChannel) const;
	
	FSpaceChannelAddedEvent& SpaceChannelAdded() { return OnSpaceChannelAdded; }

<<<<<<< HEAD
=======
	const FName& FindControlNameFromConstraintChannel(const FMovieSceneConstraintChannel* InConstraintChannel) const;
		
>>>>>>> d731a049
	bool RenameParameterName(const FName& OldParameterName, const FName& NewParameterName);
private:

	FSpaceChannelAddedEvent OnSpaceChannelAdded;
	/** Control Rig that controls us*/
	UPROPERTY()
	TObjectPtr<UControlRig> ControlRig;

public:

	/** The class of control rig to instantiate */
	UPROPERTY(EditAnywhere, Category = "Animation")
	TSubclassOf<UControlRig> ControlRigClass;

	/** Mask for controls themselves*/
	UPROPERTY()
	TArray<bool> ControlsMask;

	/** Mask for Transform Mask*/
	UPROPERTY()
	FMovieSceneTransformMask TransformMask;

	/** The weight curve for this animation controller section */
	UPROPERTY()
	FMovieSceneFloatChannel Weight;

	/** Map from the control name to where it starts as a channel*/
	UPROPERTY()
	TMap<FName, FChannelMapInfo> ControlChannelMap;

protected:
	/** Enum Curves*/
	UPROPERTY()
	TArray<FEnumParameterNameAndCurve> EnumParameterNamesAndCurves;

	/*Integer Curves*/
	UPROPERTY()
	TArray<FIntegerParameterNameAndCurve> IntegerParameterNamesAndCurves;

	/** Space Channels*/
	UPROPERTY()
	TArray<FSpaceControlNameAndChannel>  SpaceChannels;

	/** Space Channels*/
	UPROPERTY()
	TArray<FConstraintAndActiveChannel> ConstraintsChannels;

public:

	UMovieSceneControlRigParameterSection();

	//UMovieSceneSection virtuals
	virtual void SetBlendType(EMovieSceneBlendType InBlendType) override;
	virtual UObject* GetImplicitObjectOwner() override;
	// IMovieSceneConstrainedSection overrides
	/*
	* Whether it has that channel
	*/
	virtual bool HasConstraintChannel(const FName& InConstraintName) const override;

	/*
	* Get constraint with that name
	*/
	virtual FConstraintAndActiveChannel* GetConstraintChannel(const FName& InConstraintName) override;

	/*
	*  Add Constraint channel
	*/
	virtual void AddConstraintChannel(UTickableConstraint* InConstraint) override;

	/*
	*  Remove Constraint channel
	*/
	virtual void RemoveConstraintChannel(const FName& InConstraintName) override;

	/*
	*  Get The channels
	*/
	virtual TArray<FConstraintAndActiveChannel>& GetConstraintsChannels()  override;

	/*
	*  Replace the constraint with the specified name with the new one
	*/
	virtual void ReplaceConstraint(const FName InName, UTickableConstraint* InConstraint)  override;

	/*
	*  What to do if the constraint object has been changed, for example by an undo or redo.
	*/
	virtual void OnConstraintsChanged() override;

	//not override but needed
	const TArray<FConstraintAndActiveChannel>& GetConstraintsChannels() const;

#if WITH_EDITOR
	//Function to save control rig key when recording.
	void RecordControlRigKey(FFrameNumber FrameNumber, bool bSetDefault, ERichCurveInterpMode InInterpMode);

	//Function to load an Anim Sequence into this section. It will automatically resize to the section size.
	//Will return false if fails or is canceled
	virtual bool LoadAnimSequenceIntoThisSection(UAnimSequence* Sequence, UMovieScene* MovieScene, UObject* BoundObject, bool bKeyReduce, float Tolerance, FFrameNumber InStartFrame = 0);
#endif
	const TArray<bool>& GetControlsMask() const
	{
		return ControlsMask;
	}

	bool GetControlsMask(int32 Index) const
	{
		if (Index >= 0 && Index < ControlsMask.Num())
		{
			return ControlsMask[Index];
		}
		return false;
	}

	void SetControlsMask(const TArray<bool>& InMask)
	{
		ControlsMask = InMask;
		ReconstructChannelProxy();
	}

	void SetControlsMask(int32 Index, bool Val)
	{
		if (Index >= 0 && Index < ControlsMask.Num())
		{
			ControlsMask[Index] = Val;
		}
		ReconstructChannelProxy();
	}

	void FillControlsMask(bool Val)
	{
		ControlsMask.Init(Val, ControlsMask.Num());
		ReconstructChannelProxy();
	}
	/**
	* This function returns the active category index of the control, based upon what controls are active/masked or not
	* If itself is masked it returns INDEX_NONE
	*/
	int32 GetActiveCategoryIndex(FName ControlName) const;
	/**
	* Access the transform mask that defines which channels this track should animate
	*/
	FMovieSceneTransformMask GetTransformMask() const
	{
		return TransformMask;
	}

	/**
	 * Set the transform mask that defines which channels this track should animate
	 */
	void SetTransformMask(FMovieSceneTransformMask NewMask)
	{
		TransformMask = NewMask;
		ReconstructChannelProxy();
	}

public:

	/** Recreate with this Control Rig*/
	void RecreateWithThisControlRig(UControlRig* InControlRig, bool bSetDefault);

	/* Set the control rig for this section */
	void SetControlRig(UControlRig* InControlRig);
	/* Get the control rig for this section */
	UControlRig* GetControlRig() const { return ControlRig; }

	/** Whether or not to key currently, maybe evaluating so don't*/
	void  SetDoNotKey(bool bIn) const { bDoNotKey = bIn; }
	/** Get Whether to key or not*/
	bool GetDoNotKey() const { return bDoNotKey; }

	/**  Whether or not this section has scalar*/
	bool HasScalarParameter(FName InParameterName) const;

	/**  Whether or not this section has bool*/
	bool HasBoolParameter(FName InParameterName) const;

	/**  Whether or not this section has enum*/
	bool HasEnumParameter(FName InParameterName) const;

	/**  Whether or not this section has int*/
	bool HasIntegerParameter(FName InParameterName) const;

	/**  Whether or not this section has scalar*/
	bool HasVector2DParameter(FName InParameterName) const;

	/**  Whether or not this section has scalar*/
	bool HasVectorParameter(FName InParameterName) const;

	/**  Whether or not this section has scalar*/
	bool HasColorParameter(FName InParameterName) const;

	/**  Whether or not this section has scalar*/
	bool HasTransformParameter(FName InParameterName) const;

	/**  Whether or not this section has space*/
	bool HasSpaceChannel(FName InParameterName) const;

	/** Get The Space Channel for the Control*/
	FSpaceControlNameAndChannel* GetSpaceChannel(FName InParameterName);

	/** Adds specified scalar parameter. */
	void AddScalarParameter(FName InParameterName,  TOptional<float> DefaultValue, bool bReconstructChannel);

	/** Adds specified bool parameter. */
	void AddBoolParameter(FName InParameterName, TOptional<bool> DefaultValue, bool bReconstructChannel);

	/** Adds specified enum parameter. */
	void AddEnumParameter(FName InParameterName, UEnum* Enum,TOptional<uint8> DefaultValue, bool bReconstructChannel);

	/** Adds specified int parameter. */
	void AddIntegerParameter(FName InParameterName, TOptional<int32> DefaultValue, bool bReconstructChannel);

	/** Adds a a key for a specific vector parameter. */
	void AddVectorParameter(FName InParameterName, TOptional<FVector> DefaultValue, bool bReconstructChannel);

	/** Adds a a key for a specific vector2D parameter. */
	void AddVector2DParameter(FName InParameterName, TOptional<FVector2D> DefaultValue, bool bReconstructChannel);

	/** Adds a a key for a specific color parameter. */
	void AddColorParameter(FName InParameterName, TOptional<FLinearColor> DefaultValue, bool bReconstructChannel);

	/** Adds a a key for a specific transform parameter*/
<<<<<<< HEAD
	void AddTransformParameter(FName InParameterName, TOptional<FTransform> DefaultValue, bool bReconstructChannel);
=======
	void AddTransformParameter(FName InParameterName, TOptional<FEulerTransform> DefaultValue, bool bReconstructChannel);
>>>>>>> d731a049

	/** Add Space Parameter for a specified Control, no Default since that is Parent space*/
	void AddSpaceChannel(FName InControlName, bool bReconstructChannel);


	/** Clear Everything Out*/
	void ClearAllParameters();

	/** Evaluates specified scalar parameter. Will not get set if not found */
	TOptional<float> EvaluateScalarParameter(const  FFrameTime& InTime, FName InParameterName);

	/** Evaluates specified bool parameter. Will not get set if not found */
	TOptional<bool> EvaluateBoolParameter(const  FFrameTime& InTime, FName InParameterName);

	/** Evaluates specified enum parameter. Will not get set if not found */
	TOptional<uint8> EvaluateEnumParameter(const  FFrameTime& InTime, FName InParameterName);

	/** Evaluates specified int parameter. Will not get set if not found */
	TOptional<int32> EvaluateIntegerParameter(const  FFrameTime& InTime, FName InParameterName);

	/** Evaluates a a key for a specific vector parameter. Will not get set if not found */
	TOptional<FVector> EvaluateVectorParameter(const FFrameTime& InTime, FName InParameterName);

	/** Evaluates a a key for a specific vector2D parameter. Will not get set if not found */
	TOptional<FVector2D> EvaluateVector2DParameter(const  FFrameTime& InTime, FName InParameterName);

	/** Evaluates a a key for a specific color parameter. Will not get set if not found */
	TOptional<FLinearColor> EvaluateColorParameter(const  FFrameTime& InTime, FName InParameterName);

	/** Evaluates a a key for a specific transform parameter. Will not get set if not found */
<<<<<<< HEAD
	TOptional<FTransform> EvaluateTransformParameter(const  FFrameTime& InTime, FName InParameterName);
=======
	TOptional<FEulerTransform> EvaluateTransformParameter(const  FFrameTime& InTime, FName InParameterName);
	
>>>>>>> d731a049

	/** Evaluates a a key for a specific space parameter. Will not get set if not found */
	TOptional<FMovieSceneControlRigSpaceBaseKey> EvaluateSpaceChannel(const  FFrameTime& InTime, FName InParameterName);

	/** Key Zero Values on all or just selected controls in these section at the specified time */
	void KeyZeroValue(FFrameNumber InFrame, bool bSelected);

	/** Key the Weights to the specified value */
	void KeyWeightValue(FFrameNumber InFrame, float InVal);
;
	/** Remove All Keys, but maybe not space keys if bIncludeSpaceKeys is false */
	void RemoveAllKeys(bool bIncludeSpaceKeys);

	/** Whether or not create a space channel for a particular control */
	bool CanCreateSpaceChannel(FName InControlName) const;

public:
	/**
	* Access the interrogation key for control rig data 
	*/
	 static FMovieSceneInterrogationKey GetFloatInterrogationKey();
	 static FMovieSceneInterrogationKey GetVector2DInterrogationKey();
	 static FMovieSceneInterrogationKey GetVector4InterrogationKey();
	 static FMovieSceneInterrogationKey GetVectorInterrogationKey();
	 static FMovieSceneInterrogationKey GetTransformInterrogationKey();

	virtual void ReconstructChannelProxy() override;

protected:

	//~ UMovieSceneSection interface
	virtual void Serialize(FArchive& Ar) override;
	virtual void PostEditImport() override;
	virtual void PostLoad() override;
	virtual float GetTotalWeightValue(FFrameTime InTime) const override;
	virtual void OnBindingIDsUpdated(const TMap<UE::MovieScene::FFixedObjectBindingID, UE::MovieScene::FFixedObjectBindingID>& OldFixedToNewFixedMap, FMovieSceneSequenceID LocalSequenceID, const FMovieSceneSequenceHierarchy* Hierarchy, IMovieScenePlayer& Player) override;
	virtual void GetReferencedBindings(TArray<FGuid>& OutBindings) override;
	virtual void PreSave(FObjectPreSaveContext SaveContext) override;


	// When true we do not set a key on the section, since it will be set because we changed the value
	// We need this because control rig notifications are set on every change even when just changing sequencer time
	// which forces a sequencer eval, not like the editor where changes are only set on UI changes(changing time doesn't send change delegate)
	mutable bool bDoNotKey;

public:
	// Special list of Names that we should only Modify. Needed to handle Interaction (FK/IK) since Control Rig expecting only changed value to be set
	//not all Controls
	mutable TSet<FName> ControlsToSet;


public:
	//Test Controls really are new
	bool IsDifferentThanLastControlsUsedToReconstruct(const TArray<FRigControlElement*>& NewControls) const;

private:
	void StoreLastControlsUsedToReconstruct(const TArray<FRigControlElement*>& NewControls);
	//Last set of Controls used to reconstruct the channel proxies, used to make sure controls really changed if we want to reconstruct
	//only care to check name and type
	TArray<TPair<FName, ERigControlType>> LastControlsUsedToReconstruct;
};<|MERGE_RESOLUTION|>--- conflicted
+++ resolved
@@ -162,11 +162,6 @@
 	int32 MaskIndex = -1; //index for the mask
 	UPROPERTY()
 	int32 CategoryIndex = -1; //index for the Sequencer category node
-<<<<<<< HEAD
-
-	int32 GeneratedKeyIndex = -1; //temp index set by the ControlRigParameterTrack, not saved
-=======
->>>>>>> d731a049
 
 	int32 GeneratedKeyIndex = -1; //temp index set by the ControlRigParameterTrack, not saved
 
@@ -187,11 +182,7 @@
 
 public:
 
-<<<<<<< HEAD
-	/** Bindable event for when we add a space channel*/
-=======
 	/** Bindable events for when we add space or constraint channels. */
->>>>>>> d731a049
 	DECLARE_MULTICAST_DELEGATE_ThreeParams(FSpaceChannelAddedEvent, UMovieSceneControlRigParameterSection*, const FName&, FMovieSceneControlRigSpaceChannel*);
 
 	void AddEnumParameterKey(FName InParameterName, FFrameNumber InTime, uint8 InValue);
@@ -214,11 +205,8 @@
 	
 	FSpaceChannelAddedEvent& SpaceChannelAdded() { return OnSpaceChannelAdded; }
 
-<<<<<<< HEAD
-=======
 	const FName& FindControlNameFromConstraintChannel(const FMovieSceneConstraintChannel* InConstraintChannel) const;
 		
->>>>>>> d731a049
 	bool RenameParameterName(const FName& OldParameterName, const FName& NewParameterName);
 private:
 
@@ -443,11 +431,7 @@
 	void AddColorParameter(FName InParameterName, TOptional<FLinearColor> DefaultValue, bool bReconstructChannel);
 
 	/** Adds a a key for a specific transform parameter*/
-<<<<<<< HEAD
-	void AddTransformParameter(FName InParameterName, TOptional<FTransform> DefaultValue, bool bReconstructChannel);
-=======
 	void AddTransformParameter(FName InParameterName, TOptional<FEulerTransform> DefaultValue, bool bReconstructChannel);
->>>>>>> d731a049
 
 	/** Add Space Parameter for a specified Control, no Default since that is Parent space*/
 	void AddSpaceChannel(FName InControlName, bool bReconstructChannel);
@@ -478,12 +462,8 @@
 	TOptional<FLinearColor> EvaluateColorParameter(const  FFrameTime& InTime, FName InParameterName);
 
 	/** Evaluates a a key for a specific transform parameter. Will not get set if not found */
-<<<<<<< HEAD
-	TOptional<FTransform> EvaluateTransformParameter(const  FFrameTime& InTime, FName InParameterName);
-=======
 	TOptional<FEulerTransform> EvaluateTransformParameter(const  FFrameTime& InTime, FName InParameterName);
 	
->>>>>>> d731a049
 
 	/** Evaluates a a key for a specific space parameter. Will not get set if not found */
 	TOptional<FMovieSceneControlRigSpaceBaseKey> EvaluateSpaceChannel(const  FFrameTime& InTime, FName InParameterName);
