// Copyright Epic Games, Inc. All Rights Reserved.

#include "AnimNode_ControlRig.h"
#include "ControlRig.h"
#include "ControlRigComponent.h"
#include "Components/SkeletalMeshComponent.h"
#include "Animation/AnimInstanceProxy.h"
#include "GameFramework/Actor.h"
#include "Animation/NodeMappingContainer.h"
#include "AnimationRuntime.h"

#include UE_INLINE_GENERATED_CPP_BY_NAME(AnimNode_ControlRig)

#if WITH_EDITOR
#include "Editor.h"
#endif

FAnimNode_ControlRig::FAnimNode_ControlRig()
	: FAnimNode_ControlRigBase()
	, ControlRig(nullptr)
	, Alpha(1.f)
	, AlphaInputType(EAnimAlphaInputType::Float)
	, bAlphaBoolEnabled(true)
	, bSetRefPoseFromSkeleton(false)
	, AlphaCurveName(NAME_None)
	, LODThreshold(INDEX_NONE)
	, RefPoseSetterHash()
{
}

FAnimNode_ControlRig::~FAnimNode_ControlRig()
{
	if(ControlRig)
	{
		ControlRig->OnInitialized_AnyThread().RemoveAll(this);
	}
}

void FAnimNode_ControlRig::HandleOnInitialized_AnyThread(UControlRig*, const EControlRigState, const FName&)
{
	RefPoseSetterHash.Reset();
}

void FAnimNode_ControlRig::OnInitializeAnimInstance(const FAnimInstanceProxy* InProxy, const UAnimInstance* InAnimInstance)
{
	DECLARE_SCOPE_HIERARCHICAL_COUNTER_FUNC()

	if (ControlRigClass)
	{
		ControlRig = NewObject<UControlRig>(InAnimInstance->GetOwningComponent(), ControlRigClass);
		ControlRig->Initialize(true);
		ControlRig->RequestInit();
		RefPoseSetterHash.Reset();
		ControlRig->OnInitialized_AnyThread().AddRaw(this, &FAnimNode_ControlRig::HandleOnInitialized_AnyThread);

		UpdateControlRigRefPoseIfNeeded(InProxy);
	}

	FAnimNode_ControlRigBase::OnInitializeAnimInstance(InProxy, InAnimInstance);

	InitializeProperties(InAnimInstance, GetTargetClass());
}

void FAnimNode_ControlRig::GatherDebugData(FNodeDebugData& DebugData)
{
	DECLARE_SCOPE_HIERARCHICAL_COUNTER_FUNC()

	FString DebugLine = DebugData.GetNodeName(this);
	DebugLine += FString::Printf(TEXT("(%s)"), *GetNameSafe(ControlRigClass.Get()));
	DebugData.AddDebugItem(DebugLine);
	Source.GatherDebugData(DebugData.BranchFlow(1.f));
}

void FAnimNode_ControlRig::Update_AnyThread(const FAnimationUpdateContext& Context)
{
	DECLARE_SCOPE_HIERARCHICAL_COUNTER_FUNC()

	if (IsLODEnabled(Context.AnimInstanceProxy))
	{
		GetEvaluateGraphExposedInputs().Execute(Context);

		// alpha handlers
		InternalBlendAlpha = 0.f;
		switch (AlphaInputType)
		{
		case EAnimAlphaInputType::Float:
			InternalBlendAlpha = AlphaScaleBias.ApplyTo(AlphaScaleBiasClamp.ApplyTo(Alpha, Context.GetDeltaTime()));
			break;
		case EAnimAlphaInputType::Bool:
			InternalBlendAlpha = AlphaBoolBlend.ApplyTo(bAlphaBoolEnabled, Context.GetDeltaTime());
			break;
		case EAnimAlphaInputType::Curve:
			if (UAnimInstance* AnimInstance = Cast<UAnimInstance>(Context.AnimInstanceProxy->GetAnimInstanceObject()))
			{
				InternalBlendAlpha = AlphaScaleBiasClamp.ApplyTo(AnimInstance->GetCurveValue(AlphaCurveName), Context.GetDeltaTime());
			}
			break;
		};

		// Make sure Alpha is clamped between 0 and 1.
		InternalBlendAlpha = FMath::Clamp<float>(InternalBlendAlpha, 0.f, 1.f);

		PropagateInputProperties(Context.AnimInstanceProxy->GetAnimInstanceObject());
	}
	else
	{
		InternalBlendAlpha = 0.f;
	}

	UpdateControlRigRefPoseIfNeeded(Context.AnimInstanceProxy);
	FAnimNode_ControlRigBase::Update_AnyThread(Context);

	TRACE_ANIM_NODE_VALUE(Context, TEXT("Class"), *GetNameSafe(ControlRigClass.Get()));
}

void FAnimNode_ControlRig::Initialize_AnyThread(const FAnimationInitializeContext& Context)
{
	DECLARE_SCOPE_HIERARCHICAL_COUNTER_FUNC()

	FAnimNode_ControlRigBase::Initialize_AnyThread(Context);

	AlphaBoolBlend.Reinitialize();
	AlphaScaleBiasClamp.Reinitialize();
}

void FAnimNode_ControlRig::CacheBones_AnyThread(const FAnimationCacheBonesContext& Context)
{
	DECLARE_SCOPE_HIERARCHICAL_COUNTER_FUNC()

	FAnimNode_ControlRigBase::CacheBones_AnyThread(Context);

	FBoneContainer& RequiredBones = Context.AnimInstanceProxy->GetRequiredBones();
	InputToCurveMappingUIDs.Reset();
	InputToControlIndex.Reset();

	if(RequiredBones.IsValid())
	{
		RefPoseSetterHash.Reset();

		const FSmartNameMapping* CurveMapping = RequiredBones.GetSkeletonAsset()->GetSmartNameContainer(USkeleton::AnimCurveMappingName);

		auto CacheMapping = [&](const TMap<FName, FName>& Mapping, const FSmartNameMapping* CurveNameMapping, 
			const FAnimationCacheBonesContext& InContext, URigHierarchy* InHierarchy)
		{
			for (auto Iter = Mapping.CreateConstIterator(); Iter; ++Iter)
			{
				// we need to have list of variables using pin
				const FName SourcePath = Iter.Key();
				const FName TargetPath = Iter.Value();

				if (SourcePath != NAME_None && TargetPath != NAME_None)
				{
					const SmartName::UID_Type Found = CurveNameMapping->FindUID(TargetPath);
					if (Found != SmartName::MaxUID)
					{
						// set value - sound should be UID
						InputToCurveMappingUIDs.Add(Iter.Value()) = Found;
						continue;
					}
					else if(InHierarchy)
					{
						const FRigElementKey Key(TargetPath, ERigElementType::Control);
						if(const FRigControlElement* ControlElement = InHierarchy->Find<FRigControlElement>(Key))
						{
							InputToControlIndex.Add(TargetPath, ControlElement->GetIndex());
							continue;
						}
					}

					UE_LOG(LogAnimation, Warning, TEXT("Curve %s Not Found from the Skeleton %s"), 
						*TargetPath.ToString(), *GetNameSafe(InContext.AnimInstanceProxy->GetSkeleton()));
				}

				// @todo: should we clear the item if not found?
			}
		};

		URigHierarchy* Hierarchy = nullptr;
		if(UControlRig* CurrentControlRig = GetControlRig())
		{
			Hierarchy = CurrentControlRig->GetHierarchy();
		}

		CacheMapping(InputMapping, CurveMapping, Context, Hierarchy);
		CacheMapping(OutputMapping, CurveMapping, Context, Hierarchy);
	}
}

void FAnimNode_ControlRig::Evaluate_AnyThread(FPoseContext & Output)
{
	DECLARE_SCOPE_HIERARCHICAL_COUNTER_FUNC()

	// evaluate 
	FAnimNode_ControlRigBase::Evaluate_AnyThread(Output);
}

void FAnimNode_ControlRig::PostSerialize(const FArchive& Ar)
{
	DECLARE_SCOPE_HIERARCHICAL_COUNTER_FUNC()

	// after compile, we have to reinitialize
	// because it needs new execution code
	// since memory has changed
	if (Ar.IsObjectReferenceCollector())
	{
		if (ControlRig)
		{
			ControlRig->Initialize();
		}
	}
}

void FAnimNode_ControlRig::UpdateInput(UControlRig* InControlRig, const FPoseContext& InOutput)
{
	DECLARE_SCOPE_HIERARCHICAL_COUNTER_FUNC()

	FAnimNode_ControlRigBase::UpdateInput(InControlRig, InOutput);

	// now go through variable mapping table and see if anything is mapping through input
	if (InputMapping.Num() > 0 && InControlRig)
	{
		for (auto Iter = InputMapping.CreateConstIterator(); Iter; ++Iter)
		{
			// we need to have list of variables using pin
			const FName SourcePath = Iter.Key();
			if (SourcePath != NAME_None)
			{
				const FName CurveName = Iter.Value();

				SmartName::UID_Type UID = *InputToCurveMappingUIDs.Find(CurveName);
				if (UID != SmartName::MaxUID)
				{
					const float Value = InOutput.Curve.Get(UID);

					FRigVMExternalVariable Variable = InControlRig->GetPublicVariableByName(SourcePath);
					if (!Variable.bIsReadOnly && Variable.TypeName == TEXT("float"))
					{
						Variable.SetValue<float>(Value);
					}
					else
					{
						UE_LOG(LogAnimation, Warning, TEXT("[%s] Missing Input Variable [%s]"), *GetNameSafe(InControlRig->GetClass()), *SourcePath.ToString());
					}
				}
			}
		} 
	}
}

void FAnimNode_ControlRig::UpdateOutput(UControlRig* InControlRig, FPoseContext& InOutput)
{
	DECLARE_SCOPE_HIERARCHICAL_COUNTER_FUNC()

	FAnimNode_ControlRigBase::UpdateOutput(InControlRig, InOutput);

	if (OutputMapping.Num() > 0 && InControlRig)
	{
		for (auto Iter = OutputMapping.CreateConstIterator(); Iter; ++Iter)
		{
			// we need to have list of variables using pin
			const FName SourcePath = Iter.Key();
			const FName CurveName = Iter.Value();

			if (SourcePath != NAME_None)
			{
				FRigVMExternalVariable Variable = InControlRig->GetPublicVariableByName(SourcePath);
				if (Variable.TypeName == TEXT("float"))
				{
					float Value = Variable.GetValue<float>();
					SmartName::UID_Type* UID = InputToCurveMappingUIDs.Find(Iter.Value());
					if (UID)
					{
						InOutput.Curve.Set(*UID, Value);
					}
				}
				else
				{
					UE_LOG(LogAnimation, Warning, TEXT("[%s] Missing Output Variable [%s]"), *GetNameSafe(ControlRig->GetClass()), *SourcePath.ToString());
				}
			}
		}
	}
}

void FAnimNode_ControlRig::UpdateControlRigRefPoseIfNeeded(const FAnimInstanceProxy* InProxy, bool bIncludePoseInHash)
{
	if(!bSetRefPoseFromSkeleton)
	{
		return;
	}

	int32 ExpectedHash = 0;
	ExpectedHash = HashCombine(ExpectedHash, (int32)reinterpret_cast<uintptr_t>(InProxy->GetAnimInstanceObject()));
	ExpectedHash = HashCombine(ExpectedHash, (int32)reinterpret_cast<uintptr_t>(InProxy->GetSkelMeshComponent()));

	if(InProxy->GetSkelMeshComponent())
	{
		ExpectedHash = HashCombine(ExpectedHash, (int32)reinterpret_cast<uintptr_t>(InProxy->GetSkelMeshComponent()->GetSkeletalMeshAsset()));
	}

	if(bIncludePoseInHash)
	{
		FMemMark Mark(FMemStack::Get());
		FCompactPose RefPose;
		RefPose.ResetToRefPose(InProxy->GetRequiredBones());

		for(const FCompactPoseBoneIndex& BoneIndex : RefPose.ForEachBoneIndex())
		{
			const FTransform& Transform = RefPose.GetRefPose(BoneIndex);
			const FQuat Rotation = Transform.GetRotation();

			ExpectedHash = HashCombine(ExpectedHash, GetTypeHash(Transform.GetTranslation()));
			ExpectedHash = HashCombine(ExpectedHash, GetTypeHash(FVector4(Rotation.X, Rotation.Y, Rotation.Z, Rotation.W)));
			ExpectedHash = HashCombine(ExpectedHash, GetTypeHash(Transform.GetScale3D()));
		}

		if(RefPoseSetterHash.IsSet() && (ExpectedHash == RefPoseSetterHash.GetValue()))
		{
			return;
		}

		ControlRig->SetBoneInitialTransformsFromCompactPose(&RefPose);
	}
	else
	{
		if(RefPoseSetterHash.IsSet() && (ExpectedHash == RefPoseSetterHash.GetValue()))
		{
			return;
		}

		ControlRig->SetBoneInitialTransformsFromAnimInstanceProxy(InProxy);
	}
	
	RefPoseSetterHash = ExpectedHash;
}

void FAnimNode_ControlRig::SetIOMapping(bool bInput, const FName& SourceProperty, const FName& TargetCurve)
{
	DECLARE_SCOPE_HIERARCHICAL_COUNTER_FUNC()

	UClass* TargetClass = GetTargetClass();
	if (TargetClass)
	{
		UControlRig* CDO = TargetClass->GetDefaultObject<UControlRig>();
		if (CDO)
		{
			TMap<FName, FName>& MappingData = (bInput) ? InputMapping : OutputMapping;

			// if it's valid as of now, we add it
			bool bIsReadOnly = CDO->GetPublicVariableByName(SourceProperty).bIsReadOnly;
			if (!bInput || !bIsReadOnly)
			{
				if (TargetCurve == NAME_None)
				{
					MappingData.Remove(SourceProperty);
				}
				else
				{
					MappingData.FindOrAdd(SourceProperty) = TargetCurve;
				}
			}
		}
	}
}

FName FAnimNode_ControlRig::GetIOMapping(bool bInput, const FName& SourceProperty) const
{
	DECLARE_SCOPE_HIERARCHICAL_COUNTER_FUNC()

	const TMap<FName, FName>& MappingData = (bInput) ? InputMapping : OutputMapping;
	if (const FName* NameFound = MappingData.Find(SourceProperty))
	{
		return *NameFound;
	}

	return NAME_None;
}

void FAnimNode_ControlRig::InitializeProperties(const UObject* InSourceInstance, UClass* InTargetClass)
{
	// Build property lists
	SourceProperties.Reset(SourcePropertyNames.Num());
	DestProperties.Reset(SourcePropertyNames.Num());

	check(SourcePropertyNames.Num() == DestPropertyNames.Num());

	for (int32 Idx = 0; Idx < SourcePropertyNames.Num(); ++Idx)
	{
		FName& SourceName = SourcePropertyNames[Idx];
		UClass* SourceClass = InSourceInstance->GetClass();

		FProperty* SourceProperty = FindFProperty<FProperty>(SourceClass, SourceName);
		SourceProperties.Add(SourceProperty);
		DestProperties.Add(nullptr);
	}
}

void FAnimNode_ControlRig::PropagateInputProperties(const UObject* InSourceInstance)
{
	if (TargetInstance)
	{
		UControlRig* TargetControlRig = Cast<UControlRig>((UObject*)TargetInstance);

		// First copy properties
		check(SourceProperties.Num() == DestProperties.Num());
		for (int32 PropIdx = 0; PropIdx < SourceProperties.Num(); ++PropIdx)
		{
			FProperty* CallerProperty = SourceProperties[PropIdx];

			if(FRigControlElement* ControlElement = TargetControlRig->FindControl(DestPropertyNames[PropIdx]))
			{
				const uint8* SrcPtr = CallerProperty->ContainerPtrToValuePtr<uint8>(InSourceInstance);

				bool bIsValid = false;
				FRigControlValue Value;
				switch(ControlElement->Settings.ControlType)
				{
					case ERigControlType::Bool:
					{
						if(ensure(CastField<FBoolProperty>(CallerProperty)))
						{
							Value = FRigControlValue::Make<bool>(*(bool*)SrcPtr);
							bIsValid = true;
						}
						break;
					}
					case ERigControlType::Float:
					{
						if(ensure(CastField<FFloatProperty>(CallerProperty)))
						{
							Value = FRigControlValue::Make<float>(*(float*)SrcPtr);
							bIsValid = true;
						}
						break;
					}
					case ERigControlType::Integer:
					{
						if(ensure(CastField<FIntProperty>(CallerProperty)))
						{
							Value = FRigControlValue::Make<int32>(*(int32*)SrcPtr);
							bIsValid = true;
						}
						break;
					}
					case ERigControlType::Vector2D:
					{
						FStructProperty* StructProperty = CastField<FStructProperty>(CallerProperty);
						if(ensure(StructProperty))
						{
							if(ensure(StructProperty->Struct == TBaseStructure<FVector2D>::Get()))
							{
								const FVector2D& SrcVector = *(FVector2D*)SrcPtr;
								Value = FRigControlValue::Make<FVector2D>(SrcVector);
								bIsValid = true;
							}
						}
						break;
					}
					case ERigControlType::Position:
					case ERigControlType::Scale:
					{
						FStructProperty* StructProperty = CastField<FStructProperty>(CallerProperty);
						if(ensure(StructProperty))
						{
							if(ensure(StructProperty->Struct == TBaseStructure<FVector>::Get()))
							{
								const FVector& SrcVector = *(FVector*)SrcPtr;  
								Value = FRigControlValue::Make<FVector>(SrcVector);
								bIsValid = true;
							}
						}
						break;
					}
					case ERigControlType::Rotator:
					{
						FStructProperty* StructProperty = CastField<FStructProperty>(CallerProperty);
						if(ensure(StructProperty))
						{
							if(ensure(StructProperty->Struct == TBaseStructure<FRotator>::Get()))
							{
								const FRotator& SrcRotator = *(FRotator*)SrcPtr;
								Value = FRigControlValue::Make<FRotator>(SrcRotator);
								bIsValid = true;
							}
						}
						break;
					}
					case ERigControlType::Transform:
					{
						FStructProperty* StructProperty = CastField<FStructProperty>(CallerProperty);
						if(ensure(StructProperty))
						{
							if(ensure(StructProperty->Struct == TBaseStructure<FTransform>::Get()))
							{
								const FTransform& SrcTransform = *(FTransform*)SrcPtr;  
								Value = FRigControlValue::Make<FTransform>(SrcTransform);
								bIsValid = true;
							}
						}
						break;
					}
					case ERigControlType::TransformNoScale:
					{
						FStructProperty* StructProperty = CastField<FStructProperty>(CallerProperty);
						if(ensure(StructProperty))
						{
							if(ensure(StructProperty->Struct == TBaseStructure<FTransform>::Get()))
							{
								const FTransform& SrcTransform = *(FTransform*)SrcPtr;  
								Value = FRigControlValue::Make<FTransformNoScale>(SrcTransform);
								bIsValid = true;
							}
						}
						break;
					}
					case ERigControlType::EulerTransform:
					{
						FStructProperty* StructProperty = CastField<FStructProperty>(CallerProperty);
						if(ensure(StructProperty))
						{
							if(ensure(StructProperty->Struct == TBaseStructure<FTransform>::Get()))
							{
								const FTransform& SrcTransform = *(FTransform*)SrcPtr;  
								Value = FRigControlValue::Make<FEulerTransform>(FEulerTransform(SrcTransform));
								bIsValid = true;
							}
						}
						break;
					}
					default:
					{
						checkNoEntry();
					}
				}

				if(bIsValid)
				{
					TargetControlRig->GetHierarchy()->SetControlValue(ControlElement, Value, ERigControlValueType::Current);
				}
				continue;
			}

			FRigVMExternalVariable Variable = TargetControlRig->GetPublicVariableByName(DestPropertyNames[PropIdx]);
			if(Variable.IsValid())
			{
				if (Variable.bIsReadOnly)
				{
					continue;
				}

				const uint8* SrcPtr = CallerProperty->ContainerPtrToValuePtr<uint8>(InSourceInstance);

				if (CastField<FBoolProperty>(CallerProperty) != nullptr && Variable.TypeName == TEXT("bool"))
				{
					const bool Value = *(const bool*)SrcPtr;
					Variable.SetValue<bool>(Value);
				}
				else if (CastField<FFloatProperty>(CallerProperty) != nullptr && Variable.TypeName == TEXT("float"))
				{
					const float Value = *(const float*)SrcPtr;
					Variable.SetValue<float>(Value);
				}
				else if (CastField<FDoubleProperty>(CallerProperty) != nullptr && Variable.TypeName == TEXT("double"))
				{
					const double Value = *(const double*)SrcPtr;
					Variable.SetValue<double>(Value);
				}
				else if (CastField<FIntProperty>(CallerProperty) != nullptr && Variable.TypeName == TEXT("int32"))
				{
					const int32 Value = *(const int32*)SrcPtr;
					Variable.SetValue<int32>(Value);
				}
				else if (CastField<FNameProperty>(CallerProperty) != nullptr && Variable.TypeName == TEXT("FName"))
				{
					const FName Value = *(const FName*)SrcPtr;
					Variable.SetValue<FName>(Value);
				}
				else if (CastField<FNameProperty>(CallerProperty) != nullptr && Variable.TypeName == TEXT("FString"))
				{
					const FString Value = *(const FString*)SrcPtr;
					Variable.SetValue<FString>(Value);
				}
				else if (FStructProperty* StructProperty = CastField<FStructProperty>(CallerProperty))
				{
					if (StructProperty->Struct == Variable.TypeObject)
					{
						StructProperty->Struct->CopyScriptStruct(Variable.Memory, SrcPtr, 1);
					}
				}
<<<<<<< HEAD
=======
				else if(FArrayProperty* ArrayProperty = CastField<FArrayProperty>(CallerProperty))
				{
					if(ensure(ArrayProperty->SameType(Variable.Property)))
					{
						ArrayProperty->CopyCompleteValue(Variable.Memory, SrcPtr);
					}
				}
>>>>>>> d731a049
				else
				{
					ensureMsgf(false, TEXT("Property %s type %s not recognized"), *CallerProperty->GetName(), *CallerProperty->GetCPPType());
				}
			}
		}
	}
}

#if WITH_EDITOR

void FAnimNode_ControlRig::HandleObjectsReinstanced_Impl(UObject* InSourceObject, UObject* InTargetObject, const TMap<UObject*, UObject*>& OldToNewInstanceMap)
{
	Super::HandleObjectsReinstanced_Impl(InSourceObject, InTargetObject, OldToNewInstanceMap);
	
	if(ControlRig)
	{
		ControlRig->OnInitialized_AnyThread().RemoveAll(this);
		ControlRig->OnInitialized_AnyThread().AddRaw(this, &FAnimNode_ControlRig::HandleOnInitialized_AnyThread);
	}
}

#endif<|MERGE_RESOLUTION|>--- conflicted
+++ resolved
@@ -587,8 +587,6 @@
 						StructProperty->Struct->CopyScriptStruct(Variable.Memory, SrcPtr, 1);
 					}
 				}
-<<<<<<< HEAD
-=======
 				else if(FArrayProperty* ArrayProperty = CastField<FArrayProperty>(CallerProperty))
 				{
 					if(ensure(ArrayProperty->SameType(Variable.Property)))
@@ -596,7 +594,6 @@
 						ArrayProperty->CopyCompleteValue(Variable.Memory, SrcPtr);
 					}
 				}
->>>>>>> d731a049
 				else
 				{
 					ensureMsgf(false, TEXT("Property %s type %s not recognized"), *CallerProperty->GetName(), *CallerProperty->GetCPPType());
