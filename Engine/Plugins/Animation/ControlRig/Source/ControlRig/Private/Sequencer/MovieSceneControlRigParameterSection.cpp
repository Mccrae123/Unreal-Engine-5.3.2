// Copyright Epic Games, Inc. All Rights Reserved.

#include "Sequencer/MovieSceneControlRigParameterSection.h"

#include "ConstraintsManager.h"
#include "Animation/AnimSequence.h"
#include "Logging/MessageLog.h"
#include "Compilation/MovieSceneTemplateInterrogation.h"
#include "MovieScene.h"
#include "Channels/MovieSceneChannelProxy.h"
#include "Sequencer/MovieSceneControlRigParameterTrack.h"
#include "Evaluation/MovieSceneEvaluationTrack.h"
#include "Rigs/FKControlRig.h"
#include "Animation/AnimSequence.h"
#include "Units/Execution/RigUnit_InverseExecution.h"
#include "Misc/ScopedSlowTask.h"
#include "MovieSceneTimeHelpers.h"
#include "Animation/AnimSequenceHelpers.h"
#include "Components/SkeletalMeshComponent.h"
#include "Constraints/ControlRigTransformableHandle.h"
#include "UObject/UE5MainStreamObjectVersion.h"
#include "TransformConstraint.h"
#include "TransformableHandle.h"
#include "UObject/ObjectSaveContext.h"

#include UE_INLINE_GENERATED_CPP_BY_NAME(MovieSceneControlRigParameterSection)

#if WITH_EDITOR
#include "AnimPose.h"
#endif

#define LOCTEXT_NAMESPACE "MovieSceneControlParameterRigSection"

#if WITH_EDITOR

struct FParameterFloatChannelEditorData
{
	FParameterFloatChannelEditorData(UControlRig *InControlRig, const FName& InName, bool bEnabledOverride, const FText& GroupName, int SortStartIndex)
	{
		ControlRig = InControlRig;
		ParameterName = InName;
		FString NameAsString = InName.ToString();
		{
			MetaData.SetIdentifiers(InName, GroupName, GroupName);
			MetaData.bEnabled = bEnabledOverride;
			MetaData.SortOrder = SortStartIndex++;
			MetaData.bCanCollapseToTrack = false;
		}

		ExternalValues.OnGetExternalValue = [InControlRig, InName](UObject& InObject, FTrackInstancePropertyBindings* Bindings) { return GetValue(InControlRig, InName,InObject, Bindings); };
		
		ExternalValues.OnGetCurrentValueAndWeight = [InName](UObject* Object, UMovieSceneSection*  SectionToKey, FFrameNumber KeyTime, FFrameRate TickResolution, FMovieSceneRootEvaluationTemplateInstance& RootTemplate,
			float& OutValue, float& OutWeight) { GetChannelValueAndWeight(InName, Object, SectionToKey, KeyTime, TickResolution, RootTemplate, OutValue, OutWeight); };
		
	}

	static TOptional<float> GetValue(UControlRig* ControlRig, FName ParameterName, UObject& InObject, FTrackInstancePropertyBindings* Bindings)
	{
		if (ControlRig)
		{
			FRigControlElement* ControlElement = ControlRig->FindControl(ParameterName);
			if (ControlElement)
			{
				return ControlRig->GetHierarchy()->GetControlValue(ControlElement, ERigControlValueType::Current).Get<float>();
			}
		}
		return TOptional<float>();
	}
	
	static void GetChannelValueAndWeight(FName ParameterName, UObject* Object, UMovieSceneSection*  SectionToKey, FFrameNumber KeyTime, FFrameRate TickResolution, FMovieSceneRootEvaluationTemplateInstance& RootTemplate,
		float& OutValue, float& OutWeight)
	{
		OutValue = 0.0f;
		OutWeight = 1.0f;

		UMovieSceneTrack* Track = SectionToKey->GetTypedOuter<UMovieSceneTrack>();

		if (Track)
		{
			FMovieSceneEvaluationTrack EvalTrack = CastChecked<IMovieSceneTrackTemplateProducer>(Track)->GenerateTrackTemplate(Track);
			FMovieSceneInterrogationData InterrogationData;
			RootTemplate.CopyActuators(InterrogationData.GetAccumulator());

			FMovieSceneContext Context(FMovieSceneEvaluationRange(KeyTime, TickResolution));
			EvalTrack.Interrogate(Context, InterrogationData, Object);

			float Val = 0.0f;
			for (const FFloatInterrogationData& InVector : InterrogationData.Iterate<FFloatInterrogationData>(UMovieSceneControlRigParameterSection::GetFloatInterrogationKey()))
			{
				if (InVector.ParameterName == ParameterName)
				{
					Val = InVector.Val;
					break;
				}
			}
			OutValue = Val;
		}
		OutWeight = MovieSceneHelpers::CalculateWeightForBlending(SectionToKey, KeyTime);
	}

	FText							GroupName;
	FMovieSceneChannelMetaData      MetaData;
	TMovieSceneExternalValue<float> ExternalValues;
	FName ParameterName;
	UControlRig *ControlRig;
};

//Set up with all 4 Channels so it can be used by all vector types.
struct FParameterVectorChannelEditorData
{
	FParameterVectorChannelEditorData(UControlRig *InControlRig, const FName& InName, bool bEnabledOverride, const FText& GroupName, int SortStartIndex, int32 NumChannels)
	{
		ControlRig = InControlRig;
		ParameterName = InName;
		FString NameAsString = InName.ToString();
		FString TotalName = NameAsString;

		{
			TotalName += ".X";
			MetaData[0].SetIdentifiers(FName(*TotalName), FCommonChannelData::ChannelX);
			TotalName = NameAsString;
			MetaData[0].IntentName = FCommonChannelData::ChannelX;
			MetaData[0].Group = GroupName;
			MetaData[0].bEnabled = bEnabledOverride;
			MetaData[0].SortOrder = SortStartIndex++;
			MetaData[0].bCanCollapseToTrack = false;
		}
		{
			TotalName += ".Y";
			MetaData[1].SetIdentifiers(FName(*TotalName), FCommonChannelData::ChannelY);
			TotalName = NameAsString;
			MetaData[1].IntentName = FCommonChannelData::ChannelY;
			MetaData[1].Group = GroupName;
			MetaData[1].bEnabled = bEnabledOverride;
			MetaData[1].SortOrder = SortStartIndex++;
			MetaData[1].bCanCollapseToTrack = false;
		}
		{
			TotalName += ".Z";
			MetaData[2].SetIdentifiers(FName(*TotalName), FCommonChannelData::ChannelZ);
			TotalName = NameAsString;
			MetaData[2].IntentName = FCommonChannelData::ChannelZ;
			MetaData[2].Group = GroupName;
			MetaData[2].bEnabled = bEnabledOverride;
			MetaData[2].SortOrder = SortStartIndex++;
			MetaData[2].bCanCollapseToTrack = false;
		}
		{
			TotalName += ".W";
			MetaData[3].SetIdentifiers(FName(*TotalName), FCommonChannelData::ChannelW);
			TotalName = NameAsString;
			MetaData[3].IntentName = FCommonChannelData::ChannelW;
			MetaData[3].Group = GroupName;
			MetaData[3].bEnabled = bEnabledOverride;
			MetaData[3].SortOrder = SortStartIndex++;
			MetaData[3].bCanCollapseToTrack = false;
		}

		ExternalValues[0].OnGetExternalValue = [InControlRig, InName,NumChannels](UObject& InObject, FTrackInstancePropertyBindings* Bindings) { return ExtractChannelX(InObject, InControlRig, InName, NumChannels); };
		ExternalValues[1].OnGetExternalValue = [InControlRig, InName,NumChannels](UObject& InObject, FTrackInstancePropertyBindings* Bindings) { return ExtractChannelY(InObject, InControlRig, InName, NumChannels); };
		ExternalValues[2].OnGetExternalValue = [InControlRig, InName,NumChannels](UObject& InObject, FTrackInstancePropertyBindings* Bindings) { return ExtractChannelZ(InObject, InControlRig, InName, NumChannels); };
		ExternalValues[3].OnGetExternalValue = [InControlRig, InName,NumChannels](UObject& InObject, FTrackInstancePropertyBindings* Bindings) { return ExtractChannelW(InObject, InControlRig, InName, NumChannels); };

		ExternalValues[0].OnGetCurrentValueAndWeight = [InName, NumChannels](UObject* Object, UMovieSceneSection*  SectionToKey, FFrameNumber KeyTime, FFrameRate TickResolution, FMovieSceneRootEvaluationTemplateInstance& RootTemplate,
			float& OutValue, float& OutWeight) { GetChannelValueAndWeight(InName, NumChannels, 0, Object, SectionToKey, KeyTime, TickResolution, RootTemplate, OutValue, OutWeight); };
		ExternalValues[1].OnGetCurrentValueAndWeight = [InName, NumChannels](UObject* Object, UMovieSceneSection*  SectionToKey, FFrameNumber KeyTime, FFrameRate TickResolution, FMovieSceneRootEvaluationTemplateInstance& RootTemplate,
			float& OutValue, float& OutWeight) { GetChannelValueAndWeight(InName, NumChannels, 1, Object, SectionToKey, KeyTime, TickResolution, RootTemplate, OutValue, OutWeight); };
		ExternalValues[2].OnGetCurrentValueAndWeight = [InName, NumChannels](UObject* Object, UMovieSceneSection*  SectionToKey, FFrameNumber KeyTime, FFrameRate TickResolution, FMovieSceneRootEvaluationTemplateInstance& RootTemplate,
			float& OutValue, float& OutWeight) { GetChannelValueAndWeight(InName, NumChannels, 2, Object, SectionToKey, KeyTime, TickResolution, RootTemplate, OutValue, OutWeight); };
		ExternalValues[3].OnGetCurrentValueAndWeight = [InName, NumChannels](UObject* Object, UMovieSceneSection*  SectionToKey, FFrameNumber KeyTime, FFrameRate TickResolution, FMovieSceneRootEvaluationTemplateInstance& RootTemplate,
			float& OutValue, float& OutWeight) { GetChannelValueAndWeight(InName, NumChannels, 3, Object, SectionToKey, KeyTime, TickResolution, RootTemplate, OutValue, OutWeight); };

	}

	static FVector4 GetPropertyValue(UControlRig* ControlRig, FName ParameterName, UObject& InObject,int32 NumChannels)
	{
		if (ControlRig)
		{
			FRigControlElement* ControlElement = ControlRig->FindControl(ParameterName);
			if (ControlElement)
			{
		
				if (NumChannels == 2)
				{
					const FVector3f Vector = ControlRig->GetHierarchy()->GetControlValue(ControlElement, ERigControlValueType::Current).Get<FVector3f>();
					return FVector4(Vector.X, Vector.Y, 0.f, 0.f);
				}
				else if (NumChannels == 3)
				{
					const FVector3f Vector = ControlRig->GetHierarchy()->GetControlValue(ControlElement, ERigControlValueType::Current).Get<FVector3f>();
					return FVector4(Vector.X, Vector.Y, Vector.Z, 0.f);
				}
				else
				{
					const FRigControlValue::FTransform_Float Storage = ControlRig->GetHierarchy()
						->GetControlValue(ControlElement, ERigControlValueType::Current).Get<FRigControlValue::FTransform_Float>();
#if ENABLE_VECTORIZED_TRANSFORM
					return FVector4(Storage.TranslationX, Storage.TranslationY, Storage.TranslationZ, Storage.TranslationW);
#else
					return FVector4(Storage.TranslationX, Storage.TranslationY, Storage.TranslationZ, 0.f);
#endif
				}
			}
		}
		return FVector4();
	}

	static TOptional<float> ExtractChannelX(UObject& InObject, UControlRig* ControlRig, FName ParameterName, int32 NumChannels)
	{
		return GetPropertyValue(ControlRig, ParameterName, InObject, NumChannels).X;
	}
	static TOptional<float> ExtractChannelY(UObject& InObject, UControlRig* ControlRig, FName ParameterName, int32 NumChannels)
	{
		return GetPropertyValue(ControlRig, ParameterName, InObject, NumChannels).Y;
	}
	static TOptional<float> ExtractChannelZ(UObject& InObject, UControlRig* ControlRig, FName ParameterName, int32 NumChannels)
	{
		return GetPropertyValue(ControlRig, ParameterName, InObject, NumChannels).Z;
	}
	static TOptional<float> ExtractChannelW(UObject& InObject, UControlRig* ControlRig, FName ParameterName, int32 NumChannels)
	{
		return GetPropertyValue(ControlRig, ParameterName, InObject, NumChannels).W;
	}

	static void GetChannelValueAndWeight(FName ParameterName, int32 NumChannels, int32 Index, UObject* Object, UMovieSceneSection*  SectionToKey, FFrameNumber KeyTime, FFrameRate TickResolution, FMovieSceneRootEvaluationTemplateInstance& RootTemplate,
		float& OutValue, float& OutWeight)
	{
		OutValue = 0.0f;
		OutWeight = 1.0f;
		if (Index >= NumChannels)
		{
			return;
		}

		UMovieSceneTrack* Track = SectionToKey->GetTypedOuter<UMovieSceneTrack>();

		if (Track)
		{
			FMovieSceneEvaluationTrack EvalTrack = CastChecked<IMovieSceneTrackTemplateProducer>(Track)->GenerateTrackTemplate(Track);
			FMovieSceneInterrogationData InterrogationData;
			RootTemplate.CopyActuators(InterrogationData.GetAccumulator());

			FMovieSceneContext Context(FMovieSceneEvaluationRange(KeyTime, TickResolution));
			EvalTrack.Interrogate(Context, InterrogationData, Object);

			switch (NumChannels)
			{
			case 2:
			{
				FVector2D Val(0.0f, 0.0f);
				for (const FVector2DInterrogationData& InVector : InterrogationData.Iterate<FVector2DInterrogationData>(UMovieSceneControlRigParameterSection::GetVector2DInterrogationKey()))
				{
					if (InVector.ParameterName == ParameterName)
					{
						Val = InVector.Val;
						break;
					}
				}
				switch (Index)
				{
				case 0:
					OutValue = Val.X;
					break;
				case 1:
					OutValue = Val.Y;
					break;
				}
			}
			break;
			case 3:
			{
				FVector Val(0.0f, 0.0f, 0.0f);
				for (const FVectorInterrogationData& InVector : InterrogationData.Iterate<FVectorInterrogationData>(UMovieSceneControlRigParameterSection::GetVectorInterrogationKey()))
				{
					if (InVector.ParameterName == ParameterName)
					{
						Val = InVector.Val;
						break;
					}
				}
				switch (Index)
				{
				case 0:
					OutValue = Val.X;
					break;
				case 1:
					OutValue = Val.Y;
					break;
				case 2:
					OutValue = Val.Z;
					break;
				}
			}
			break;
			case 4:
			{
				/* No Interrogation for Vector4, todo if we do add later
				FVector4 Val(0.0f, 0.0f, 0.0f, 0.0f);
				for (const FVector4InterrogationData& InVector : InterrogationData.Iterate<FVector4InterrogationData>(UMovieSceneControlRigParameterSection::GetVector4InterrogationKey()))
				{
					if (InVector.ParameterName == ParameterName)
					{
						Val = InVector.Val;
						break;
					}
				}
				switch (Index)
				{
				case 0:
					OutValue = Val.X;
					break;
				case 1:
					OutValue = Val.Y;
					break;
				case 2:
					OutValue = Val.Z;
					break;
				case 3:
					OutValue = Val.W;
					break;
				}
				*/
			}
			
			break;
			}
		}
		OutWeight = MovieSceneHelpers::CalculateWeightForBlending(SectionToKey, KeyTime);
	}
	FText							GroupName;
	FMovieSceneChannelMetaData      MetaData[4];
	TMovieSceneExternalValue<float> ExternalValues[4];
	FName ParameterName;
	UControlRig *ControlRig;
};

struct FParameterTransformChannelEditorData
{
	FParameterTransformChannelEditorData(UControlRig *InControlRig, const FName& InName, bool bEnabledOverride, EMovieSceneTransformChannel Mask, 
		const FText& GroupName, int SortStartIndex)
	{
		ControlRig = InControlRig;
		ParameterName = InName;
		static FText LongIntentFormatStr = NSLOCTEXT("MovieSceneControlParameterRigSection", "LongIntentFormatString", "{GroupName}.{IntentName}");

		//FText LocationGroup = NSLOCTEXT("MovieSceneControlParameterRigSection", "Location", "Location");
		//FText RotationGroup = NSLOCTEXT("MovieSceneControlParameterRigSection", "Rotation", "Rotation");
		//FText ScaleGroup = NSLOCTEXT("MovieSceneControlParameterRigSection", "Scale", "Scale");

		FString NameAsString = InName.ToString();
		FString TotalName = NameAsString;
		FText TransformGroup = FText::Format(NSLOCTEXT("MovieSceneControlParameterRigSection", "MovieSceneControlParameterRigSectionGroupName", "{0}"), GroupName);

		{
			//MetaData[0].SetIdentifiers("Location.X", FCommonChannelData::ChannelX, LocationGroup);
			TotalName += ".Location.X";
			MetaData[0].SetIdentifiers(FName(*TotalName), NSLOCTEXT("MovieSceneControlParameterRigSection", "Location.X", "Location.X"), TransformGroup);
			MetaData[0].IntentName = NSLOCTEXT("MovieSceneControlParameterRigSection", "Location.X", "Location.X");
			MetaData[0].LongIntentNameFormat = LongIntentFormatStr;
			TotalName = NameAsString;

			MetaData[0].bEnabled = bEnabledOverride && EnumHasAllFlags(Mask, EMovieSceneTransformChannel::TranslationX);
			MetaData[0].Color = FCommonChannelData::RedChannelColor;
			MetaData[0].SortOrder = SortStartIndex++;
			MetaData[0].bCanCollapseToTrack = false;

			//MetaData[1].SetIdentifiers("Location.Y", FCommonChannelData::ChannelY, LocationGroup);
			TotalName += ".Location.Y";
			MetaData[1].SetIdentifiers(FName(*TotalName), NSLOCTEXT("MovieSceneControlParameterRigSection", "Location.Y", "Location.Y"), TransformGroup);
			MetaData[1].IntentName = NSLOCTEXT("MovieSceneControlParameterRigSection", "Location.Y", "Location.Y");
			MetaData[1].LongIntentNameFormat = LongIntentFormatStr;
			TotalName = NameAsString;

			MetaData[1].bEnabled = bEnabledOverride && EnumHasAllFlags(Mask, EMovieSceneTransformChannel::TranslationY);
			MetaData[1].Color = FCommonChannelData::GreenChannelColor;
			MetaData[1].SortOrder = SortStartIndex++;
			MetaData[1].bCanCollapseToTrack = false;

			//MetaData[2].SetIdentifiers("Location.Z", FCommonChannelData::ChannelZ, LocationGroup);
			TotalName += ".Location.Z";
			MetaData[2].SetIdentifiers(FName(*TotalName), NSLOCTEXT("MovieSceneControlParameterRigSection", "Location.Z", "Location.Z"), TransformGroup);
			MetaData[2].IntentName = NSLOCTEXT("MovieSceneControlParameterRigSection", "Location.Z", "Location.Z");
			MetaData[2].LongIntentNameFormat = LongIntentFormatStr;
			TotalName = NameAsString;

			MetaData[2].bEnabled = bEnabledOverride && EnumHasAllFlags(Mask, EMovieSceneTransformChannel::TranslationZ);
			MetaData[2].Color = FCommonChannelData::BlueChannelColor;
			MetaData[2].SortOrder = SortStartIndex++;
			MetaData[2].bCanCollapseToTrack = false;
		}
		{
			//MetaData[3].SetIdentifiers("Rotation.X", NSLOCTEXT("MovieSceneTransformSection", "RotationX", "Roll"), RotationGroup);
			TotalName += ".Rotation.X";
			MetaData[3].SetIdentifiers(FName(*TotalName), NSLOCTEXT("MovieSceneControlParameterRigSection", "Rotation.X", "Rotation.Roll"), TransformGroup);
			MetaData[3].IntentName = NSLOCTEXT("MovieSceneControlParameterRigSection", "Rotation.X", "Rotation.Roll");
			MetaData[3].LongIntentNameFormat = LongIntentFormatStr;
			TotalName = NameAsString;

			MetaData[3].bEnabled = bEnabledOverride && EnumHasAllFlags(Mask, EMovieSceneTransformChannel::RotationX);
			MetaData[3].Color = FCommonChannelData::RedChannelColor;
			MetaData[3].SortOrder = SortStartIndex++;
			MetaData[3].bCanCollapseToTrack = false;

			//MetaData[4].SetIdentifiers("Rotation.Y", NSLOCTEXT("MovieSceneTransformSection", "RotationY", "Pitch"), RotationGroup);
			TotalName += ".Rotation.Y";
			MetaData[4].SetIdentifiers(FName(*TotalName), NSLOCTEXT("MovieSceneControlParameterRigSection", "Rotation.Y", "Rotation.Pitch"), TransformGroup);
			MetaData[4].IntentName = NSLOCTEXT("MovieSceneControlParameterRigSection", "Rotation.Y", "Rotation.Pitch");
			MetaData[4].LongIntentNameFormat = LongIntentFormatStr;
			TotalName = NameAsString;

			MetaData[4].bEnabled = bEnabledOverride && EnumHasAllFlags(Mask, EMovieSceneTransformChannel::RotationY);
			MetaData[4].Color = FCommonChannelData::GreenChannelColor;
			MetaData[4].SortOrder = SortStartIndex++;
			MetaData[4].bCanCollapseToTrack = false;

			//MetaData[5].SetIdentifiers("Rotation.Z", NSLOCTEXT("MovieSceneTransformSection", "RotationZ", "Yaw"), RotationGroup);
			TotalName += ".Rotation.Z";
			MetaData[5].SetIdentifiers(FName(*TotalName), NSLOCTEXT("MovieSceneControlParameterRigSection", "Rotation.Z", "Rotation.Yaw"), TransformGroup);
			MetaData[5].IntentName = NSLOCTEXT("MovieSceneControlParameterRigSection", "Rotation.Z", "Rotation.Yaw");
			MetaData[5].LongIntentNameFormat = LongIntentFormatStr;
			TotalName = NameAsString;

			MetaData[5].bEnabled = bEnabledOverride && EnumHasAllFlags(Mask, EMovieSceneTransformChannel::RotationZ);
			MetaData[5].Color = FCommonChannelData::BlueChannelColor;
			MetaData[5].SortOrder = SortStartIndex++;
			MetaData[5].bCanCollapseToTrack = false;
		}
		{
			//MetaData[6].SetIdentifiers("Scale.X", FCommonChannelData::ChannelX, ScaleGroup);
			TotalName += ".Scale.X";
			MetaData[6].SetIdentifiers(FName(*TotalName), NSLOCTEXT("MovieSceneControlParameterRigSection", "Scale.X", "Scale.X"), TransformGroup);
			MetaData[6].IntentName = NSLOCTEXT("MovieSceneControlParameterRigSection", "Scale.X", "Scale.X");
			MetaData[6].LongIntentNameFormat = LongIntentFormatStr;
			TotalName = NameAsString;

			MetaData[6].bEnabled = bEnabledOverride && EnumHasAllFlags(Mask, EMovieSceneTransformChannel::ScaleX);
			MetaData[6].Color = FCommonChannelData::RedChannelColor;
			MetaData[6].SortOrder = SortStartIndex++;
			MetaData[6].bCanCollapseToTrack = false;

			//MetaData[7].SetIdentifiers("Scale.Y", FCommonChannelData::ChannelY, ScaleGroup);
			TotalName += ".Scale.Y";
			MetaData[7].SetIdentifiers(FName(*TotalName), NSLOCTEXT("MovieSceneControlParameterRigSection", "Scale.Y", "Scale.Y"), TransformGroup);
			MetaData[7].IntentName = NSLOCTEXT("MovieSceneControlParameterRigSection", "Scale.Y", "Scale.Y");
			MetaData[7].LongIntentNameFormat = LongIntentFormatStr;
			TotalName = NameAsString;

			MetaData[7].bEnabled = bEnabledOverride && EnumHasAllFlags(Mask, EMovieSceneTransformChannel::ScaleY);
			MetaData[7].Color = FCommonChannelData::GreenChannelColor;
			MetaData[7].SortOrder = SortStartIndex++;
			MetaData[7].bCanCollapseToTrack = false;

			//MetaData[8].SetIdentifiers("Scale.Z", FCommonChannelData::ChannelZ, ScaleGroup);
			TotalName += ".Scale.Z";
			MetaData[8].SetIdentifiers(FName(*TotalName), NSLOCTEXT("MovieSceneControlParameterRigSection", "Scale.Z", "Scale.Z"), TransformGroup);
			MetaData[8].IntentName = NSLOCTEXT("MovieSceneControlParameterRigSection", "Scale.Z", "Scale.Z");
			MetaData[8].LongIntentNameFormat = LongIntentFormatStr;
			TotalName = NameAsString;

			MetaData[8].bEnabled = bEnabledOverride && EnumHasAllFlags(Mask, EMovieSceneTransformChannel::ScaleZ);
			MetaData[8].Color = FCommonChannelData::BlueChannelColor;
			MetaData[8].SortOrder = SortStartIndex++;
			MetaData[8].bCanCollapseToTrack = false;
		}
		{
			//MetaData[9].SetIdentifiers("Weight", NSLOCTEXT("MovieSceneTransformSection", "Weight", "Weight"));
			//MetaData[9].bEnabled = EnumHasAllFlags(Mask, EMovieSceneTransformChannel::Weight);
		}

		ExternalValues[0].OnGetExternalValue = [InControlRig, InName](UObject& InObject, FTrackInstancePropertyBindings* Bindings)
		{
			TOptional<FVector> Translation = GetTranslation(InControlRig, InName, InObject, Bindings);
			return Translation.IsSet() ? Translation->X : TOptional<float>();
		};

		ExternalValues[1].OnGetExternalValue = [InControlRig, InName](UObject& InObject, FTrackInstancePropertyBindings* Bindings)
		{
			TOptional<FVector> Translation = GetTranslation(InControlRig, InName, InObject, Bindings);
			return Translation.IsSet() ? Translation->Y : TOptional<float>();
		};
		ExternalValues[2].OnGetExternalValue = [InControlRig, InName](UObject& InObject, FTrackInstancePropertyBindings* Bindings)
		{
			TOptional<FVector> Translation = GetTranslation(InControlRig, InName, InObject, Bindings);
			return Translation.IsSet() ? Translation->Z : TOptional<float>();
		};
		ExternalValues[3].OnGetExternalValue = [InControlRig, InName](UObject& InObject, FTrackInstancePropertyBindings* Bindings)
		{
			TOptional<FRotator> Rotator = GetRotator(InControlRig, InName, InObject, Bindings);
			return Rotator.IsSet() ? Rotator->Roll : TOptional<float>();
		};
		ExternalValues[4].OnGetExternalValue = [InControlRig, InName](UObject& InObject, FTrackInstancePropertyBindings* Bindings)
		{
			TOptional<FRotator> Rotator = GetRotator(InControlRig, InName, InObject, Bindings);
			return Rotator.IsSet() ? Rotator->Pitch : TOptional<float>();
		};
		ExternalValues[5].OnGetExternalValue = [InControlRig, InName](UObject& InObject, FTrackInstancePropertyBindings* Bindings)
		{
			TOptional<FRotator> Rotator = GetRotator(InControlRig, InName, InObject, Bindings);
			return Rotator.IsSet() ? Rotator->Yaw : TOptional<float>();
		};
		ExternalValues[6].OnGetExternalValue = [InControlRig, InName](UObject& InObject, FTrackInstancePropertyBindings* Bindings)
		{
			TOptional<FVector> Scale = GetScale(InControlRig, InName, InObject, Bindings);
			return Scale.IsSet() ? Scale->X : TOptional<float>();
		};
		ExternalValues[7].OnGetExternalValue = [InControlRig, InName](UObject& InObject, FTrackInstancePropertyBindings* Bindings)
		{
			TOptional<FVector> Scale = GetScale(InControlRig, InName, InObject, Bindings);
			return Scale.IsSet() ? Scale->Y : TOptional<float>();
		};
		ExternalValues[8].OnGetExternalValue = [InControlRig, InName](UObject& InObject, FTrackInstancePropertyBindings* Bindings)
		{
			TOptional<FVector> Scale = GetScale(InControlRig, InName, InObject, Bindings);
			return Scale.IsSet() ? Scale->Z : TOptional<float>();
		};

		ExternalValues[0].OnGetCurrentValueAndWeight = [InName](UObject* Object, UMovieSceneSection*  SectionToKey, FFrameNumber KeyTime, FFrameRate TickResolution, FMovieSceneRootEvaluationTemplateInstance& RootTemplate,
			float& OutValue, float& OutWeight)
		{
			GetValueAndWeight(InName, Object, SectionToKey, 0, KeyTime, TickResolution, RootTemplate, OutValue, OutWeight);
		};
		ExternalValues[1].OnGetCurrentValueAndWeight = [InName](UObject* Object, UMovieSceneSection*  SectionToKey, FFrameNumber KeyTime, FFrameRate TickResolution, FMovieSceneRootEvaluationTemplateInstance& RootTemplate,
			float& OutValue, float& OutWeight)
		{
			GetValueAndWeight(InName, Object, SectionToKey, 1, KeyTime, TickResolution, RootTemplate, OutValue, OutWeight);
		};
		ExternalValues[2].OnGetCurrentValueAndWeight = [InName](UObject* Object, UMovieSceneSection*  SectionToKey, FFrameNumber KeyTime, FFrameRate TickResolution, FMovieSceneRootEvaluationTemplateInstance& RootTemplate,
			float& OutValue, float& OutWeight)
		{
			GetValueAndWeight(InName, Object, SectionToKey, 2, KeyTime, TickResolution, RootTemplate, OutValue, OutWeight);
		};
		ExternalValues[3].OnGetCurrentValueAndWeight = [InName](UObject* Object, UMovieSceneSection*  SectionToKey, FFrameNumber KeyTime, FFrameRate TickResolution, FMovieSceneRootEvaluationTemplateInstance& RootTemplate,
			float& OutValue, float& OutWeight)
		{
			GetValueAndWeight(InName, Object, SectionToKey, 3, KeyTime, TickResolution, RootTemplate, OutValue, OutWeight);
		};
		ExternalValues[4].OnGetCurrentValueAndWeight = [InName](UObject* Object, UMovieSceneSection*  SectionToKey, FFrameNumber KeyTime, FFrameRate TickResolution, FMovieSceneRootEvaluationTemplateInstance& RootTemplate,
			float& OutValue, float& OutWeight)
		{
			GetValueAndWeight(InName, Object, SectionToKey, 4, KeyTime, TickResolution, RootTemplate, OutValue, OutWeight);
		};
		ExternalValues[5].OnGetCurrentValueAndWeight = [InName](UObject* Object, UMovieSceneSection*  SectionToKey, FFrameNumber KeyTime, FFrameRate TickResolution, FMovieSceneRootEvaluationTemplateInstance& RootTemplate,
			float& OutValue, float& OutWeight)
		{
			GetValueAndWeight(InName, Object, SectionToKey, 5, KeyTime, TickResolution, RootTemplate, OutValue, OutWeight);
		};
		ExternalValues[6].OnGetCurrentValueAndWeight = [InName](UObject* Object, UMovieSceneSection*  SectionToKey, FFrameNumber KeyTime, FFrameRate TickResolution, FMovieSceneRootEvaluationTemplateInstance& RootTemplate,
			float& OutValue, float& OutWeight)
		{
			GetValueAndWeight(InName, Object, SectionToKey, 6, KeyTime, TickResolution, RootTemplate, OutValue, OutWeight);
		};
		ExternalValues[7].OnGetCurrentValueAndWeight = [InName](UObject* Object, UMovieSceneSection*  SectionToKey, FFrameNumber KeyTime, FFrameRate TickResolution, FMovieSceneRootEvaluationTemplateInstance& RootTemplate,
			float& OutValue, float& OutWeight)
		{
			GetValueAndWeight(InName, Object, SectionToKey, 7, KeyTime, TickResolution, RootTemplate, OutValue, OutWeight);
		};
		ExternalValues[8].OnGetCurrentValueAndWeight = [InName](UObject* Object, UMovieSceneSection*  SectionToKey, FFrameNumber KeyTime, FFrameRate TickResolution, FMovieSceneRootEvaluationTemplateInstance& RootTemplate,
			float& OutValue, float& OutWeight)
		{
			GetValueAndWeight(InName, Object, SectionToKey, 8, KeyTime, TickResolution, RootTemplate, OutValue, OutWeight);
		};

	}

	static TOptional<FVector> GetTranslation(UControlRig* ControlRig, FName ParameterName, UObject& InObject, FTrackInstancePropertyBindings* Bindings)
	{
		if (ControlRig)
		{
			FRigControlElement* ControlElement = ControlRig->FindControl(ParameterName);
			if (ControlElement)
			{
				if (ControlElement->Settings.ControlType == ERigControlType::Transform)
				{
					const FRigControlValue::FTransform_Float Transform = 
						ControlRig->GetHierarchy()
						->GetControlValue(ControlElement, ERigControlValueType::Current).Get<FRigControlValue::FTransform_Float>();
					return FVector(Transform.GetTranslation());
				}
				else if  (ControlElement->Settings.ControlType == ERigControlType::TransformNoScale)
				{
					const FRigControlValue::FTransformNoScale_Float Transform = 
						ControlRig->GetHierarchy()
						->GetControlValue(ControlElement, ERigControlValueType::Current).Get<FRigControlValue::FTransformNoScale_Float>();
					return FVector(Transform.GetTranslation());
				}
				else if (ControlElement->Settings.ControlType == ERigControlType::EulerTransform)
				{
					const FRigControlValue::FEulerTransform_Float Euler = 
						ControlRig->GetHierarchy()
						->GetControlValue(ControlElement, ERigControlValueType::Current).Get<FRigControlValue::FEulerTransform_Float>();
					return FVector(Euler.GetTranslation());
				}
			}
		}
		return TOptional<FVector>();
	}

	static TOptional<FRotator> GetRotator(UControlRig* ControlRig, FName ParameterName, UObject& InObject, FTrackInstancePropertyBindings* Bindings)
	{

		if (ControlRig)
		{
			FRigControlElement* ControlElement = ControlRig->FindControl(ParameterName);
			if (ControlElement)
			{
				return ControlRig->GetHierarchy()->GetControlPreferredRotator(ControlElement);
			}
		}
		return TOptional<FRotator>();
	}

	static TOptional<FVector> GetScale(UControlRig* ControlRig, FName ParameterName, UObject& InObject, FTrackInstancePropertyBindings* Bindings)
	{
		if (ControlRig)
		{
			FRigControlElement* ControlElement = ControlRig->FindControl(ParameterName);
			if (ControlElement)
			{
				if (ControlElement->Settings.ControlType == ERigControlType::Transform)
				{
					const FRigControlValue::FTransform_Float Transform = 
						ControlRig->GetHierarchy()
						->GetControlValue(ControlElement, ERigControlValueType::Current).Get<FRigControlValue::FTransform_Float>();
					return FVector(Transform.GetScale3D());
				}
				else if (ControlElement->Settings.ControlType == ERigControlType::EulerTransform)
				{
					const FRigControlValue::FEulerTransform_Float Transform = 
						ControlRig->GetHierarchy()
						->GetControlValue(ControlElement, ERigControlValueType::Current).Get<FRigControlValue::FEulerTransform_Float>();
					return FVector(Transform.GetScale3D());
				}
			}
		}
		return TOptional<FVector>();
	}

	static void GetValueAndWeight(FName ParameterName, UObject* Object, UMovieSceneSection*  SectionToKey, int32 Index, FFrameNumber KeyTime, FFrameRate TickResolution, FMovieSceneRootEvaluationTemplateInstance& RootTemplate,
		float& OutValue, float& OutWeight)
	{
		UMovieSceneTrack* Track = SectionToKey->GetTypedOuter<UMovieSceneTrack>();
		FMovieSceneEvaluationTrack EvalTrack = CastChecked<UMovieSceneControlRigParameterTrack>(Track)->GenerateTrackTemplate(Track);
		FMovieSceneInterrogationData InterrogationData;
		RootTemplate.CopyActuators(InterrogationData.GetAccumulator());

		FMovieSceneContext Context(FMovieSceneEvaluationRange(KeyTime, TickResolution));
		EvalTrack.Interrogate(Context, InterrogationData, Object);

		FVector CurrentPos; FRotator CurrentRot;
		FVector CurrentScale;

		for (const FEulerTransformInterrogationData& Transform : InterrogationData.Iterate<FEulerTransformInterrogationData>(UMovieSceneControlRigParameterSection::GetTransformInterrogationKey()))
		{
			if (Transform.ParameterName == ParameterName)
			{
				CurrentPos = Transform.Val.GetLocation();
				CurrentRot = Transform.Val.Rotator();
				CurrentScale = Transform.Val.GetScale3D();
				break;
			}
		}

		switch (Index)
		{
		case 0:
			OutValue = CurrentPos.X;
			break;
		case 1:
			OutValue = CurrentPos.Y;
			break;
		case 2:
			OutValue = CurrentPos.Z;
			break;
		case 3:
			OutValue = CurrentRot.Roll;
			break;
		case 4:
			OutValue = CurrentRot.Pitch;
			break;
		case 5:
			OutValue = CurrentRot.Yaw;
			break;
		case 6:
			OutValue = CurrentScale.X;
			break;
		case 7:
			OutValue = CurrentScale.Y;
			break;
		case 8:
			OutValue = CurrentScale.Z;
			break;

		}
		OutWeight = MovieSceneHelpers::CalculateWeightForBlending(SectionToKey, KeyTime);
	}
		
public:

	FText							GroupName;
	FMovieSceneChannelMetaData      MetaData[9];
	TMovieSceneExternalValue<float> ExternalValues[9];
	FName ParameterName;
	UControlRig *ControlRig;
};

#endif // WITH_EDITOR

UMovieSceneControlRigParameterSection::UMovieSceneControlRigParameterSection() :bDoNotKey(false)
{
	// Section template relies on always restoring state for objects when they are no longer animating. This is how it releases animation control.
	EvalOptions.CompletionMode = EMovieSceneCompletionMode::RestoreState;
	TransformMask = EMovieSceneTransformChannel::AllTransform;

	Weight.SetDefault(1.0f);

#if WITH_EDITOR

	static const FMovieSceneChannelMetaData MetaData("Weight", LOCTEXT("WeightChannelText", "Weight"));
	ChannelProxy = MakeShared<FMovieSceneChannelProxy>(Weight, MetaData, TMovieSceneExternalValue<float>());

#else

	ChannelProxy = MakeShared<FMovieSceneChannelProxy>(Weight);

#endif
}

<<<<<<< HEAD
=======
void UMovieSceneControlRigParameterSection::OnBindingIDsUpdated(const TMap<UE::MovieScene::FFixedObjectBindingID, UE::MovieScene::FFixedObjectBindingID>& OldFixedToNewFixedMap, FMovieSceneSequenceID LocalSequenceID, const FMovieSceneSequenceHierarchy* Hierarchy, IMovieScenePlayer& Player)
{
	for (FConstraintAndActiveChannel& ConstraintChannel : ConstraintsChannels)
	{
		if (UTickableTransformConstraint* TransformConstraint = Cast< UTickableTransformConstraint>(ConstraintChannel.Constraint.Get()))
		{
			if (TransformConstraint->ChildTRSHandle)
			{
				TransformConstraint->ChildTRSHandle->OnBindingIDsUpdated(OldFixedToNewFixedMap, LocalSequenceID, Hierarchy, Player);
			}
			if (TransformConstraint->ParentTRSHandle)
			{
				TransformConstraint->ParentTRSHandle->OnBindingIDsUpdated(OldFixedToNewFixedMap, LocalSequenceID, Hierarchy, Player);
			}
		}
		if (UTickableTransformConstraint* SpawnCopy = Cast< UTickableTransformConstraint>(ConstraintChannel.ConstraintCopyToSpawn))
		{
			if (SpawnCopy->ChildTRSHandle)
			{
				SpawnCopy->ChildTRSHandle->OnBindingIDsUpdated(OldFixedToNewFixedMap, LocalSequenceID, Hierarchy, Player);
			}
			if (SpawnCopy->ParentTRSHandle)
			{
				SpawnCopy->ParentTRSHandle->OnBindingIDsUpdated(OldFixedToNewFixedMap, LocalSequenceID, Hierarchy, Player);
			}
		}
	}
}

void UMovieSceneControlRigParameterSection::GetReferencedBindings(TArray<FGuid>& OutBindings)
{
	for (FConstraintAndActiveChannel& ConstraintChannel : ConstraintsChannels)
	{
		if (UTickableTransformConstraint* TransformConstraint = Cast< UTickableTransformConstraint>(ConstraintChannel.Constraint.Get()))
		{
			if (TransformConstraint->ChildTRSHandle && TransformConstraint->ChildTRSHandle->ConstraintBindingID.IsValid())
			{
				OutBindings.Add(TransformConstraint->ChildTRSHandle->ConstraintBindingID.GetGuid());
			}
			if (TransformConstraint->ParentTRSHandle && TransformConstraint->ParentTRSHandle->ConstraintBindingID.IsValid())
			{
				OutBindings.Add(TransformConstraint->ParentTRSHandle->ConstraintBindingID.GetGuid());
			}
		}
	}
}

void UMovieSceneControlRigParameterSection::PreSave(FObjectPreSaveContext SaveContext)
{
	Super::PreSave(SaveContext);
	
	for (FConstraintAndActiveChannel& ActiveChannel : ConstraintsChannels)
	{
		if (ActiveChannel.Constraint.IsValid())
		{
			ActiveChannel.ConstraintCopyToSpawn = ActiveChannel.Constraint->Duplicate(this);
		}
	}
}


>>>>>>> d731a049
bool UMovieSceneControlRigParameterSection::RenameParameterName(const FName& OldParameterName, const FName& NewParameterName)
{
	bool bWasReplaced = false;
	Modify();
	for (FScalarParameterNameAndCurve& ScalarParameterNameAndCurve : ScalarParameterNamesAndCurves)
	{
		if (ScalarParameterNameAndCurve.ParameterName == OldParameterName)
		{
			ScalarParameterNameAndCurve.ParameterName = NewParameterName;
			bWasReplaced = true;
			break;
		}
	}

	for (FBoolParameterNameAndCurve& BoolParameterNameAndCurve : BoolParameterNamesAndCurves)
	{
		if (BoolParameterNameAndCurve.ParameterName == OldParameterName)
		{
			BoolParameterNameAndCurve.ParameterName = NewParameterName;
			bWasReplaced = true;
			break;
		}
	}

	for (FEnumParameterNameAndCurve& EnumParameterNameAndCurve : EnumParameterNamesAndCurves)
	{
		if (EnumParameterNameAndCurve.ParameterName == OldParameterName)
		{
			EnumParameterNameAndCurve.ParameterName = NewParameterName;
			bWasReplaced = true;
			break;
		}
	}

	for (FIntegerParameterNameAndCurve& IntegerParameterNameAndCurve : IntegerParameterNamesAndCurves)
	{
		if (IntegerParameterNameAndCurve.ParameterName == OldParameterName)
		{
			IntegerParameterNameAndCurve.ParameterName = NewParameterName;
			bWasReplaced = true;
			break;
		}
	}

	for (FVector2DParameterNameAndCurves& Vector2DParameterNameAndCurve : Vector2DParameterNamesAndCurves)
	{
		if (Vector2DParameterNameAndCurve.ParameterName == OldParameterName)
		{
			Vector2DParameterNameAndCurve.ParameterName = NewParameterName;
			bWasReplaced = true;
			break;
		}
	}

	for (FVectorParameterNameAndCurves& VectorParameterNameAndCurve : VectorParameterNamesAndCurves)
	{
		if (VectorParameterNameAndCurve.ParameterName == OldParameterName)
		{
			VectorParameterNameAndCurve.ParameterName = NewParameterName;
			bWasReplaced = true;
			break;
		}
	}

	for (FColorParameterNameAndCurves& ColorParameterNameAndCurve : ColorParameterNamesAndCurves)
	{
		if (ColorParameterNameAndCurve.ParameterName == OldParameterName)
		{
			ColorParameterNameAndCurve.ParameterName = NewParameterName;
			bWasReplaced = true;
			break;
		}
				
	}

	for (FTransformParameterNameAndCurves& TransformParameterNamesAndCurve : TransformParameterNamesAndCurves)
	{
		if (TransformParameterNamesAndCurve.ParameterName == OldParameterName)
		{
			TransformParameterNamesAndCurve.ParameterName = NewParameterName;
			bWasReplaced = true;
			break;
		}
	}
	if (bWasReplaced)
	{
		ReconstructChannelProxy();
	}
	return bWasReplaced;
}

void UMovieSceneControlRigParameterSection::SetBlendType(EMovieSceneBlendType InBlendType)
{
	if (GetSupportedBlendTypes().Contains(InBlendType))
	{
		BlendType = InBlendType;
		if (ControlRig)
		{
			const FChannelMapInfo* ChannelInfo = nullptr;

			// Set Defaults based upon Type
			TArrayView<FMovieSceneFloatChannel*> FloatChannels = ChannelProxy->GetChannels<FMovieSceneFloatChannel>();
			TArray<FRigControlElement*> Controls = ControlRig->AvailableControls();

			for (FRigControlElement* ControlElement : Controls)
			{
				switch (ControlElement->Settings.ControlType)
				{

				case ERigControlType::Scale:
				{
					ChannelInfo = ControlChannelMap.Find(ControlElement->GetName());
					if (ChannelInfo)
					{
						if (InBlendType == EMovieSceneBlendType::Absolute)
						{
							FloatChannels[ChannelInfo->ChannelIndex]->SetDefault(1.0f);
							FloatChannels[ChannelInfo->ChannelIndex+1]->SetDefault(1.0f);
							FloatChannels[ChannelInfo->ChannelIndex+2]->SetDefault(1.0f);
						}
						else
						{
							FloatChannels[ChannelInfo->ChannelIndex]->SetDefault(0.0f);
							FloatChannels[ChannelInfo->ChannelIndex + 1]->SetDefault(0.0f);
							FloatChannels[ChannelInfo->ChannelIndex + 2]->SetDefault(0.0f);
						}
					}
				}
				break;
				case ERigControlType::Transform:
				case ERigControlType::EulerTransform:
				{
					ChannelInfo = ControlChannelMap.Find(ControlElement->GetName());
					if (ChannelInfo)
					{
						if (InBlendType == EMovieSceneBlendType::Absolute)
						{
							FloatChannels[ChannelInfo->ChannelIndex + 6]->SetDefault(1.0f);
							FloatChannels[ChannelInfo->ChannelIndex + 7]->SetDefault(1.0f);
							FloatChannels[ChannelInfo->ChannelIndex + 8]->SetDefault(1.0f);
						}
						else
						{
							FloatChannels[ChannelInfo->ChannelIndex + 6]->SetDefault(0.0f);
							FloatChannels[ChannelInfo->ChannelIndex + 7]->SetDefault(0.0f);
							FloatChannels[ChannelInfo->ChannelIndex + 8]->SetDefault(0.0f);
						}
					}
				}
				break;
				}
			};
		}
	}
}


void UMovieSceneControlRigParameterSection::Serialize(FArchive& Ar)
{
	Super::Serialize(Ar);

}
 
void UMovieSceneControlRigParameterSection::PostEditImport()
{
	Super::PostEditImport();
	if (UMovieSceneControlRigParameterTrack* Track = Cast< UMovieSceneControlRigParameterTrack>(GetOuter()))
	{
		SetControlRig(Track->GetControlRig());
	}
	ReconstructChannelProxy();
}

void UMovieSceneControlRigParameterSection::PostLoad()
{
	Super::PostLoad();
	//for spawnables the control rig saved in our channels may have changed so we need to update thaem
	if (ControlRig)
	{
		for (FConstraintAndActiveChannel& ConstraintChannel : ConstraintsChannels)
		{
			if (UTickableTransformConstraint* TransformConstraint = Cast<UTickableTransformConstraint>(ConstraintChannel.ConstraintCopyToSpawn))
			{
				if (UTransformableControlHandle* Handle = Cast<UTransformableControlHandle>(TransformConstraint->ChildTRSHandle))
				{
					Handle->ControlRig = ControlRig;
				}
			}
			/*
			if (ConstraintChannel.Constraint.IsValid() == false && ConstraintChannel.ConstraintCopyToSpawn)
			{
				const FConstraintsManagerController& Controller = FConstraintsManagerController::Get(ControlRig->GetWorld());
				UTickableConstraint* NewOne = Controller.AddConstraintFromCopy(ConstraintChannel.ConstraintCopyToSpawn);
				ConstraintChannel.Constraint = NewOne;
				ReconstructChannelProxy();
			}
			*/
		}
	}
}

bool UMovieSceneControlRigParameterSection::HasScalarParameter(FName InParameterName) const
{
	for (const FScalarParameterNameAndCurve& ScalarParameterNameAndCurve : ScalarParameterNamesAndCurves)
	{
		if (ScalarParameterNameAndCurve.ParameterName == InParameterName)
		{
			return true;
		}
	}
	return false;
}

bool UMovieSceneControlRigParameterSection::HasBoolParameter(FName InParameterName) const
{
	for (const FBoolParameterNameAndCurve& BoolParameterNameAndCurve : BoolParameterNamesAndCurves)
	{
		if (BoolParameterNameAndCurve.ParameterName == InParameterName)
		{
			return true;
		}
	}
	return false;
}

bool UMovieSceneControlRigParameterSection::HasEnumParameter(FName InParameterName) const
{
	for (const FEnumParameterNameAndCurve& EnumParameterNameAndCurve : EnumParameterNamesAndCurves)
	{
		if (EnumParameterNameAndCurve.ParameterName == InParameterName)
		{
			return true;
		}
	}
	return false;
}

bool UMovieSceneControlRigParameterSection::HasIntegerParameter(FName InParameterName) const
{
	for (const FIntegerParameterNameAndCurve& IntegerParameterNameAndCurve : IntegerParameterNamesAndCurves)
	{
		if (IntegerParameterNameAndCurve.ParameterName == InParameterName)
		{
			return true;
		}
	}
	return false;
}

bool UMovieSceneControlRigParameterSection::HasVector2DParameter(FName InParameterName) const
{
	for (const FVector2DParameterNameAndCurves& Vector2DParameterNameAndCurve : Vector2DParameterNamesAndCurves)
	{
		if (Vector2DParameterNameAndCurve.ParameterName == InParameterName)
		{
			return true;
		}
	}
	return false;
}

bool UMovieSceneControlRigParameterSection::HasVectorParameter(FName InParameterName) const
{
	for (const FVectorParameterNameAndCurves& VectorParameterNameAndCurve : VectorParameterNamesAndCurves)
	{
		if (VectorParameterNameAndCurve.ParameterName == InParameterName)
		{
			return true;
		}
	}
	return false;
}

bool UMovieSceneControlRigParameterSection::HasColorParameter(FName InParameterName) const
{
	for (const FColorParameterNameAndCurves& ColorParameterNameAndCurve : ColorParameterNamesAndCurves)
	{
		if (ColorParameterNameAndCurve.ParameterName == InParameterName)
		{
			return true;
		}
	}
	return false;
}

bool UMovieSceneControlRigParameterSection::HasTransformParameter(FName InParameterName) const
{
	for (const FTransformParameterNameAndCurves& TransformParameterNamesAndCurve : TransformParameterNamesAndCurves)
	{
		if (TransformParameterNamesAndCurve.ParameterName == InParameterName)
		{
			return true;
		}
	}
	return false;
}

bool UMovieSceneControlRigParameterSection::HasSpaceChannel(FName InParameterName) const
{
	for (const FSpaceControlNameAndChannel& SpaceChannel : SpaceChannels)
	{
		if (SpaceChannel.ControlName == InParameterName)
		{
			return true;
		}
	}
	return false;
}

FSpaceControlNameAndChannel* UMovieSceneControlRigParameterSection::GetSpaceChannel(FName InParameterName) 
{
	for (FSpaceControlNameAndChannel& SpaceChannel : SpaceChannels)
	{
		if (SpaceChannel.ControlName == InParameterName)
		{
			return &SpaceChannel;
		}
	}
	return nullptr;
}

FName UMovieSceneControlRigParameterSection::FindControlNameFromSpaceChannel(const FMovieSceneControlRigSpaceChannel* InSpaceChannel) const
{
	for (const FSpaceControlNameAndChannel& SpaceChannel : SpaceChannels)
	{
		if (&(SpaceChannel.SpaceCurve) == InSpaceChannel)
		{
			return SpaceChannel.ControlName;
		}
	}
	return NAME_None;
}

void UMovieSceneControlRigParameterSection::AddScalarParameter(FName InParameterName, TOptional<float> DefaultValue, bool bReconstructChannel)
{
	FMovieSceneFloatChannel* ExistingChannel = nullptr;
	if (!HasScalarParameter(InParameterName))
	{
		const int32 NewIndex = ScalarParameterNamesAndCurves.Add(FScalarParameterNameAndCurve(InParameterName));
		ExistingChannel = &ScalarParameterNamesAndCurves[NewIndex].ParameterCurve;
		if (DefaultValue.IsSet())
		{
			ExistingChannel->SetDefault(DefaultValue.GetValue());
		}
		else
		{
			ExistingChannel->SetDefault(0.0f);
		}
		if (bReconstructChannel)
		{
			ReconstructChannelProxy();
		}
	}
}


void UMovieSceneControlRigParameterSection::AddBoolParameter(FName InParameterName, TOptional<bool> DefaultValue, bool bReconstructChannel)
{
	FMovieSceneBoolChannel* ExistingChannel = nullptr;
	if (!HasBoolParameter(InParameterName))
	{
		const int32 NewIndex = BoolParameterNamesAndCurves.Add(FBoolParameterNameAndCurve(InParameterName));
		ExistingChannel = &BoolParameterNamesAndCurves[NewIndex].ParameterCurve;
		if (DefaultValue.IsSet())
		{
			ExistingChannel->SetDefault(DefaultValue.GetValue());
		}
		else
		{
			ExistingChannel->SetDefault(false);
		}
		if (bReconstructChannel)
		{
			ReconstructChannelProxy();
		}
	}
}
void UMovieSceneControlRigParameterSection::AddEnumParameter(FName InParameterName, UEnum* Enum,TOptional<uint8> DefaultValue, bool bReconstructChannel)
{
	FMovieSceneByteChannel* ExistingChannel = nullptr;
	if (!HasEnumParameter(InParameterName))
	{
		const int32 NewIndex = EnumParameterNamesAndCurves.Add(FEnumParameterNameAndCurve(InParameterName));
		ExistingChannel = &EnumParameterNamesAndCurves[NewIndex].ParameterCurve;
		if (DefaultValue.IsSet())
		{
			ExistingChannel->SetDefault(DefaultValue.GetValue());
		}
		else
		{
			ExistingChannel->SetDefault(false);
		}
		ExistingChannel->SetEnum(Enum);
		if (bReconstructChannel)
		{
			ReconstructChannelProxy();
		}
	}
}

void UMovieSceneControlRigParameterSection::AddIntegerParameter(FName InParameterName, TOptional<int32> DefaultValue, bool bReconstructChannel)
{
	FMovieSceneIntegerChannel* ExistingChannel = nullptr;
	if (!HasIntegerParameter(InParameterName))
	{
		const int32 NewIndex = IntegerParameterNamesAndCurves.Add(FIntegerParameterNameAndCurve(InParameterName));
		ExistingChannel = &IntegerParameterNamesAndCurves[NewIndex].ParameterCurve;
		if (DefaultValue.IsSet())
		{
			ExistingChannel->SetDefault(DefaultValue.GetValue());
		}
		else
		{
			ExistingChannel->SetDefault(false);
		}
		if (bReconstructChannel)
		{
			ReconstructChannelProxy();
		}
	}
}

void UMovieSceneControlRigParameterSection::AddVector2DParameter(FName InParameterName, TOptional<FVector2D> DefaultValue, bool bReconstructChannel)
{
	FVector2DParameterNameAndCurves* ExistingCurves = nullptr;

	if (!HasVector2DParameter(InParameterName))
	{
		int32 NewIndex = Vector2DParameterNamesAndCurves.Add(FVector2DParameterNameAndCurves(InParameterName));
		ExistingCurves = &Vector2DParameterNamesAndCurves[NewIndex];
		if (DefaultValue.IsSet())
		{
			ExistingCurves->XCurve.SetDefault(DefaultValue.GetValue().X);
			ExistingCurves->YCurve.SetDefault(DefaultValue.GetValue().Y);
		}
		else
		{
			ExistingCurves->XCurve.SetDefault(0.0f);
			ExistingCurves->YCurve.SetDefault(0.0f);
		}
		if (bReconstructChannel)
		{
			ReconstructChannelProxy();
		}
	}
}

void UMovieSceneControlRigParameterSection::AddVectorParameter(FName InParameterName, TOptional<FVector> DefaultValue, bool bReconstructChannel)
{
	FVectorParameterNameAndCurves* ExistingCurves = nullptr;

	if (!HasVectorParameter(InParameterName))
	{
		int32 NewIndex = VectorParameterNamesAndCurves.Add(FVectorParameterNameAndCurves(InParameterName));
		ExistingCurves = &VectorParameterNamesAndCurves[NewIndex];
		if (DefaultValue.IsSet())
		{
			ExistingCurves->XCurve.SetDefault(DefaultValue.GetValue().X);
			ExistingCurves->YCurve.SetDefault(DefaultValue.GetValue().Y);
			ExistingCurves->ZCurve.SetDefault(DefaultValue.GetValue().Z);

		}
		else
		{
			ExistingCurves->XCurve.SetDefault(0.0f);
			ExistingCurves->YCurve.SetDefault(0.0f);
			ExistingCurves->ZCurve.SetDefault(0.0f);
		}
		if (bReconstructChannel)
		{
			ReconstructChannelProxy();
		}
	}
}

void UMovieSceneControlRigParameterSection::AddColorParameter(FName InParameterName, TOptional<FLinearColor> DefaultValue, bool bReconstructChannel)
{
	FColorParameterNameAndCurves* ExistingCurves = nullptr;

	if (!HasColorParameter(InParameterName))
	{
		int32 NewIndex = ColorParameterNamesAndCurves.Add(FColorParameterNameAndCurves(InParameterName));
		ExistingCurves = &ColorParameterNamesAndCurves[NewIndex];
		if (DefaultValue.IsSet())
		{
			ExistingCurves->RedCurve.SetDefault(DefaultValue.GetValue().R);
			ExistingCurves->GreenCurve.SetDefault(DefaultValue.GetValue().G);
			ExistingCurves->BlueCurve.SetDefault(DefaultValue.GetValue().B);
			ExistingCurves->AlphaCurve.SetDefault(DefaultValue.GetValue().A);
		}
		else
		{
			ExistingCurves->RedCurve.SetDefault(0.0f);
			ExistingCurves->GreenCurve.SetDefault(0.0f);
			ExistingCurves->BlueCurve.SetDefault(0.0f);
			ExistingCurves->AlphaCurve.SetDefault(0.0f);
		}
		if (bReconstructChannel)
		{
			ReconstructChannelProxy();
		}
	}
}

void UMovieSceneControlRigParameterSection::AddTransformParameter(FName InParameterName, TOptional<FEulerTransform> DefaultValue, bool bReconstructChannel)
{
	FTransformParameterNameAndCurves* ExistingCurves = nullptr;

	if (!HasTransformParameter(InParameterName))
	{
		int32 NewIndex = TransformParameterNamesAndCurves.Add(FTransformParameterNameAndCurves(InParameterName));
		ExistingCurves = &TransformParameterNamesAndCurves[NewIndex];
		if (DefaultValue.IsSet())
		{
			FEulerTransform& InValue = DefaultValue.GetValue();
			const FVector& Translation = InValue.GetLocation();
			const FRotator& Rotator = InValue.Rotator();
			const FVector& Scale = InValue.GetScale3D();
			ExistingCurves->Translation[0].SetDefault(Translation[0]);
			ExistingCurves->Translation[1].SetDefault(Translation[1]);
			ExistingCurves->Translation[2].SetDefault(Translation[2]);

			ExistingCurves->Rotation[0].SetDefault(Rotator.Roll);
			ExistingCurves->Rotation[1].SetDefault(Rotator.Pitch);
			ExistingCurves->Rotation[2].SetDefault(Rotator.Yaw);

			ExistingCurves->Scale[0].SetDefault(Scale[0]);
			ExistingCurves->Scale[1].SetDefault(Scale[1]);
			ExistingCurves->Scale[2].SetDefault(Scale[2]);

		}
		else if (GetBlendType() == EMovieSceneBlendType::Additive)
		{
			ExistingCurves->Translation[0].SetDefault(0.0f);
			ExistingCurves->Translation[1].SetDefault(0.0f);
			ExistingCurves->Translation[2].SetDefault(0.0f);

			ExistingCurves->Rotation[0].SetDefault(0.0f);
			ExistingCurves->Rotation[1].SetDefault(0.0f);
			ExistingCurves->Rotation[2].SetDefault(0.0f);

			ExistingCurves->Scale[0].SetDefault(0.0f);
			ExistingCurves->Scale[1].SetDefault(0.0f);
			ExistingCurves->Scale[2].SetDefault(0.0f);
		}
		if(bReconstructChannel)
		{
			ReconstructChannelProxy();
		}
	}
}

// only allow creation of space channels onto non-parented Controls
bool UMovieSceneControlRigParameterSection::CanCreateSpaceChannel(FName InControlName) const
<<<<<<< HEAD
{
	if (const FChannelMapInfo* ChannelInfo = ControlChannelMap.Find(InControlName))
	{
		if (ChannelInfo->ParentControlIndex == INDEX_NONE)
		{
			return true;
=======
{
	if (const FChannelMapInfo* ChannelInfo = ControlChannelMap.Find(InControlName))
	{
		if (ChannelInfo->ParentControlIndex == INDEX_NONE)
		{
			return true;
		}
	}
	return false;
}

void UMovieSceneControlRigParameterSection::AddSpaceChannel(FName InControlName, bool bReconstructChannel)
{
	//only add it if it's the first section since we can't blend them
	if (UMovieSceneControlRigParameterTrack* Track = GetTypedOuter<UMovieSceneControlRigParameterTrack>())
	{
		const TArray<UMovieSceneSection*>& Sections = Track->GetAllSections();
		if (Sections[0] == this)
		{
			
			if (CanCreateSpaceChannel(InControlName) && !HasSpaceChannel(InControlName))
			{
				SpaceChannels.Add(FSpaceControlNameAndChannel(InControlName));
				if (OnSpaceChannelAdded.IsBound())
				{
					FSpaceControlNameAndChannel& NameAndChannel = SpaceChannels[SpaceChannels.Num() - 1];
					OnSpaceChannelAdded.Broadcast(this, InControlName, &NameAndChannel.SpaceCurve);
				}
			}
			if (bReconstructChannel)
			{
				ReconstructChannelProxy();
			}
		}
	}
}

bool UMovieSceneControlRigParameterSection::HasConstraintChannel(const FName& InConstraintName) const
{
	return ConstraintsChannels.ContainsByPredicate( [InConstraintName](const FConstraintAndActiveChannel& InChannel)
	{
		return InChannel.Constraint.IsValid() ? InChannel.Constraint->GetFName() == InConstraintName : false;
	});
}

FConstraintAndActiveChannel* UMovieSceneControlRigParameterSection::GetConstraintChannel(const FName& InConstraintName)
{
	const int32 Index = ConstraintsChannels.IndexOfByPredicate([InConstraintName](const FConstraintAndActiveChannel& InChannel)
	{
		return InChannel.Constraint.IsValid() ? InChannel.Constraint->GetFName() == InConstraintName : false;
	});
	return (Index != INDEX_NONE) ? &ConstraintsChannels[Index] : nullptr;	
}

void UMovieSceneControlRigParameterSection::ReplaceConstraint(const FName InConstraintName, UTickableConstraint* InConstraint) 
{
	const int32 Index = ConstraintsChannels.IndexOfByPredicate([InConstraintName](const FConstraintAndActiveChannel& InChannel)
	{
		return InChannel.ConstraintCopyToSpawn ? InChannel.ConstraintCopyToSpawn->GetFName() == InConstraintName : false;
	});
	if (Index != INDEX_NONE)
	{
		Modify();
		ConstraintsChannels[Index].Constraint = InConstraint;
		ReconstructChannelProxy();
	}
}

void UMovieSceneControlRigParameterSection::OnConstraintsChanged()
{
	ReconstructChannelProxy();
}

void UMovieSceneControlRigParameterSection::AddConstraintChannel(UTickableConstraint* InConstraint)
{
	
	if (InConstraint && !HasConstraintChannel(InConstraint->GetFName()))
	{
		Modify();
		
		const int32 NewIndex = ConstraintsChannels.Add(FConstraintAndActiveChannel(InConstraint));

		FMovieSceneConstraintChannel* ExistingChannel = &ConstraintsChannels[NewIndex].ActiveChannel;
		ExistingChannel->SetDefault(false);
		
		//make copy that we can spawn if it doesn't exist
		ConstraintsChannels[NewIndex].ConstraintCopyToSpawn = InConstraint->Duplicate(this);

		if (OnConstraintChannelAdded.IsBound())
		{
			OnConstraintChannelAdded.Broadcast(this, ExistingChannel);
>>>>>>> d731a049
		}
		//todo got rid of the if(bReconstructChannel) flag since it was always true but it may need to be false from undo, in which case we need to change
		//change this virtual functions signature
		ReconstructChannelProxy();
	}
<<<<<<< HEAD
	return false;
}

void UMovieSceneControlRigParameterSection::AddSpaceChannel(FName InControlName, bool bReconstructChannel)
{
	//only add it if it's the first section since we can't blend them
	if (UMovieSceneControlRigParameterTrack* Track = GetTypedOuter<UMovieSceneControlRigParameterTrack>())
	{
		const TArray<UMovieSceneSection*>& Sections = Track->GetAllSections();
		if (Sections[0] == this)
		{
			
			if (CanCreateSpaceChannel(InControlName) && !HasSpaceChannel(InControlName))
			{
				SpaceChannels.Add(FSpaceControlNameAndChannel(InControlName));
				if (OnSpaceChannelAdded.IsBound())
				{
					FSpaceControlNameAndChannel& NameAndChannel = SpaceChannels[SpaceChannels.Num() - 1];
					OnSpaceChannelAdded.Broadcast(this, InControlName, &NameAndChannel.SpaceCurve);
				}
			}
			if (bReconstructChannel)
			{
				ReconstructChannelProxy();
			}
		}
=======
}

void UMovieSceneControlRigParameterSection::RemoveConstraintChannel(const FName& InConstraintName)
{
	const int32 Index = ConstraintsChannels.IndexOfByPredicate([InConstraintName](const FConstraintAndActiveChannel& InChannel)
	{
		return InChannel.Constraint.IsValid() ? InChannel.Constraint->GetFName() == InConstraintName : false;
	});

	if (ConstraintsChannels.IsValidIndex(Index))
	{
		Modify();
		ConstraintsChannels.RemoveAt(Index);
		ReconstructChannelProxy();
>>>>>>> d731a049
	}
}

TArray<FConstraintAndActiveChannel>& UMovieSceneControlRigParameterSection::GetConstraintsChannels() 
{
	return ConstraintsChannels;
}

const TArray<FConstraintAndActiveChannel>& UMovieSceneControlRigParameterSection::GetConstraintsChannels() const
{
	return ConstraintsChannels;
}

const FName& UMovieSceneControlRigParameterSection::FindControlNameFromConstraintChannel(
	const FMovieSceneConstraintChannel* InConstraintChannel) const
{
	const int32 Index = ConstraintsChannels.IndexOfByPredicate([InConstraintChannel](const FConstraintAndActiveChannel& InChannel)
	{
		return &(InChannel.ActiveChannel) == InConstraintChannel;
	});
	
	if (Index != INDEX_NONE)
	{
		// look for info referencing that constraint index
		using NameInfoIterator = TMap<FName, FChannelMapInfo>::TRangedForConstIterator;
		for (NameInfoIterator It = ControlChannelMap.begin(); It; ++It)
		{
			const FChannelMapInfo& Info = It->Value;
			if (Info.ConstraintsIndex.Contains(Index))
			{
				return It->Key;
			}
		}
	}

	static const FName DummyName = NAME_None;
	return DummyName;
}

TArray<FSpaceControlNameAndChannel>& UMovieSceneControlRigParameterSection::GetSpaceChannels()
{
	return SpaceChannels;
}
const TArray< FSpaceControlNameAndChannel>& UMovieSceneControlRigParameterSection::GetSpaceChannels() const
{
	return SpaceChannels;
}

<<<<<<< HEAD
=======
bool UMovieSceneControlRigParameterSection::IsDifferentThanLastControlsUsedToReconstruct(const TArray<FRigControlElement*>& NewControls) const
{
	if (NewControls.Num() != LastControlsUsedToReconstruct.Num())
	{
		return true;
	}
	for (int32 Index = 0; Index < LastControlsUsedToReconstruct.Num(); ++Index)
	{
		//for the channel proxy we really just care about name and type, and if any are nullptr's
		if (LastControlsUsedToReconstruct[Index].Key != NewControls[Index]->GetName() ||
			LastControlsUsedToReconstruct[Index].Value != NewControls[Index]->Settings.ControlType)
		{
			return true;
		}
	}
	return false;
}

void UMovieSceneControlRigParameterSection::StoreLastControlsUsedToReconstruct(const TArray<FRigControlElement*>& NewControls)
{
	LastControlsUsedToReconstruct.SetNum(NewControls.Num());
	for (int32 Index = 0; Index < LastControlsUsedToReconstruct.Num(); ++Index)
	{
		if (NewControls[Index])
		{
			LastControlsUsedToReconstruct[Index].Key = NewControls[Index]->GetName();
			LastControlsUsedToReconstruct[Index].Value = NewControls[Index]->Settings.ControlType;
		}
	}
}

>>>>>>> d731a049
void UMovieSceneControlRigParameterSection::ReconstructChannelProxy()
{
	FMovieSceneChannelProxyData Channels;
	ControlChannelMap.Empty();
	// Need to create the channels in sorted orders
	if (ControlRig )
	{
		TArray<FRigControlElement*> SortedControls;
		ControlRig->GetControlsInOrder(SortedControls);
		StoreLastControlsUsedToReconstruct(SortedControls);
		bool bIsInUndo = false;
		if (ControlsMask.Num() != SortedControls.Num())
		{
			TArray<bool> OnArray;
			OnArray.Init(true, ControlRig->AvailableControls().Num());
			SetControlsMask(OnArray);
		}

		int32 ControlIndex = 0; 
		int32 MaskIndex = 0;
		int32 TotalIndex = 0; 
		int32 FloatChannelIndex = 0;
		int32 BoolChannelIndex = 0;
		int32 EnumChannelIndex = 0;
		int32 IntegerChannelIndex = 0;
		int32 SpaceChannelIndex = 0;
		int32 CategoryIndex = 0;
<<<<<<< HEAD
=======
		int32 ConstraintsChannelIndex = 0;
		
>>>>>>> d731a049
		const FName BoolChannelTypeName = FMovieSceneBoolChannel::StaticStruct()->GetFName();
		const FName EnumChannelTypeName = FMovieSceneByteChannel::StaticStruct()->GetFName();
		const FName IntegerChannelTypeName = FMovieSceneIntegerChannel::StaticStruct()->GetFName();
		const FName SpaceName = FName(TEXT("Space"));

		// begin constraints
		const FConstraintsManagerController& Controller = FConstraintsManagerController::Get(ControlRig->GetWorld());
		auto GetConstraints = [&Controller, this](const FName& InControlName)
		{
			static constexpr bool bSorted = true;
			const uint32 ControlHash = UTransformableControlHandle::ComputeHash(ControlRig.Get(), InControlName);
			return Controller.GetParentConstraints(ControlHash, bSorted);
		};


		auto AddConstrainChannels = [this, GetConstraints, &ConstraintsChannelIndex, &TotalIndex, &Channels](
			const FName& InControlName, const FText& InGroup, const bool bEnabled)
		{
			TArray<TObjectPtr<UTickableConstraint>> Constraints = GetConstraints(InControlName);
			for (const TObjectPtr<UTickableConstraint>& Constraint: Constraints)
			{
				const FName& ConstraintName = Constraint->GetFName();
				if(FConstraintAndActiveChannel* ConstraintChannel = GetConstraintChannel(ConstraintName))
				{
					if (FChannelMapInfo* ChannelInfo = ControlChannelMap.Find(InControlName))
					{
						ChannelInfo->ConstraintsIndex.Add(ConstraintsChannelIndex);
					}

#if WITH_EDITOR
					ConstraintChannel->ActiveChannel.ExtraLabel = [WeakConstraint = MakeWeakObjectPtr(Constraint)]
					{
						if (WeakConstraint.IsValid())
						{
							FString ParentStr; WeakConstraint->GetLabel().Split(TEXT("."), &ParentStr, nullptr);
							if (!ParentStr.IsEmpty())
							{
								return ParentStr;
							}		
						}
						static const FString DummyStr;
						return DummyStr;
					};
					
					const FText DisplayText = FText::FromString(Constraint->GetTypeLabel());
					FMovieSceneChannelMetaData MetaData(ConstraintName, DisplayText,InGroup, bEnabled);
					ConstraintsChannelIndex += 1;
					MetaData.SortOrder = TotalIndex++;
					MetaData.bCanCollapseToTrack = false;
		
					Channels.Add(ConstraintChannel->ActiveChannel, MetaData, TMovieSceneExternalValue<bool>());
#else
					Channels.Add(ConstraintChannel->ActiveChannel);
#endif
				}
			}
		};
		// end constraints
		
		for (FRigControlElement* ControlElement : SortedControls)
		{
			if (!ControlRig->GetHierarchy()->IsAnimatable(ControlElement))
			{
				continue;
			}

			FName ParentControlName = NAME_None;
			FText Group;

			if(ControlRig->GetHierarchy()->ShouldBeGrouped(ControlElement))
			{
				if(const FRigControlElement* ParentControlElement = Cast<FRigControlElement>(ControlRig->GetHierarchy()->GetFirstParent(ControlElement)))
				{
					ParentControlName = ParentControlElement->GetName();
					Group = FText::FromName(ParentControlElement->GetDisplayName());
				}
			}
<<<<<<< HEAD
			bool bEnabled = ControlsMask[MaskIndex];
=======

			bool bEnabled = ControlsMask[MaskIndex];

>>>>>>> d731a049
#if WITH_EDITOR
			switch (ControlElement->Settings.ControlType)
			{
				case ERigControlType::Float:
				{
					for (FScalarParameterNameAndCurve& Scalar : GetScalarParameterNamesAndCurves())
					{
						if (ControlElement->GetName() == Scalar.ParameterName)
						{
<<<<<<< HEAD

							FText Group;
							if(ParentControlElement)
							{
								switch(ParentControlElement->Settings.ControlType)
								{
									case ERigControlType::Position:
									case ERigControlType::Scale:
									case ERigControlType::Rotator:
									case ERigControlType::Transform:
									case ERigControlType::EulerTransform:
									case ERigControlType::TransformNoScale:
									{
										Group = FText::FromName(ParentControlElement->GetDisplayName());
										break;
									}
								}
							}

							if (Group.IsEmpty())
							{
								ControlChannelMap.Add(Scalar.ParameterName, FChannelMapInfo(ControlIndex, TotalIndex, FloatChannelIndex, INDEX_NONE, NAME_None, MaskIndex, CategoryIndex));
								Group = FText::FromName(ControlElement->GetDisplayName());
								ControlIndex++;  //up the index only if no parent
								if (bEnabled)
								{
									++CategoryIndex;
								}
							}
							else
							{
								FChannelMapInfo* pChannelIndex = ControlChannelMap.Find(ParentControlName);
								if (pChannelIndex)
								{
									ControlChannelMap.Add(Scalar.ParameterName, FChannelMapInfo(ControlIndex, TotalIndex, FloatChannelIndex,pChannelIndex->ControlIndex, NAME_None, MaskIndex, CategoryIndex));
								}
								else
								{
									ControlChannelMap.Add(Scalar.ParameterName, FChannelMapInfo(ControlIndex, TotalIndex, FloatChannelIndex, INDEX_NONE, NAME_None, MaskIndex, CategoryIndex));

								}
							}

							FParameterFloatChannelEditorData EditorData(ControlRig, Scalar.ParameterName, bEnabled, Group, TotalIndex);
							EditorData.MetaData.DisplayText = FText::FromName(ControlElement->GetDisplayName());
							Channels.Add(Scalar.ParameterCurve, EditorData.MetaData, EditorData.ExternalValues);
							FloatChannelIndex += 1;
							TotalIndex += 1;
=======
							if (Group.IsEmpty())
							{
								ControlChannelMap.Add(Scalar.ParameterName, FChannelMapInfo(ControlIndex, TotalIndex, FloatChannelIndex, INDEX_NONE, NAME_None, MaskIndex, CategoryIndex));
								Group = FText::FromName(ControlElement->GetDisplayName());
								if (bEnabled)
								{
									++CategoryIndex;
								}
							}
							else
							{
								const FChannelMapInfo* pChannelIndex = ControlChannelMap.Find(ParentControlName);
								const int32 ParentControlIndex = pChannelIndex ? pChannelIndex->ControlIndex : INDEX_NONE; 
								ControlChannelMap.Add(Scalar.ParameterName, FChannelMapInfo(ControlIndex, TotalIndex, FloatChannelIndex,ParentControlIndex, NAME_None, MaskIndex, CategoryIndex));
							}

							FParameterFloatChannelEditorData EditorData(ControlRig, Scalar.ParameterName, bEnabled, Group, TotalIndex);
							EditorData.MetaData.DisplayText = FText::FromName(ControlElement->GetDisplayName());
							Channels.Add(Scalar.ParameterCurve, EditorData.MetaData, EditorData.ExternalValues);
							FloatChannelIndex += 1;
							TotalIndex += 1;
							ControlIndex += 1;
							break;
						}
					}
					break;
				}
				case ERigControlType::Bool:
				{
					for (FBoolParameterNameAndCurve& Bool : GetBoolParameterNamesAndCurves())
					{
						if (ControlElement->GetName() == Bool.ParameterName)
						{
							if (Group.IsEmpty())
							{
								ControlChannelMap.Add(Bool.ParameterName, FChannelMapInfo(ControlIndex, TotalIndex, BoolChannelIndex, INDEX_NONE,BoolChannelTypeName,MaskIndex, CategoryIndex));
								Group = FText::FromName(ControlElement->GetDisplayName());
								if (bEnabled)
								{
									++CategoryIndex;
								}
							}
							else
							{
								const FChannelMapInfo* pChannelIndex = ControlChannelMap.Find(ParentControlName);
								const int32 ParentControlIndex = pChannelIndex ? pChannelIndex->ControlIndex : INDEX_NONE; 
								ControlChannelMap.Add(Bool.ParameterName, FChannelMapInfo(ControlIndex, TotalIndex, BoolChannelIndex,ParentControlIndex, BoolChannelTypeName,MaskIndex, CategoryIndex));
							}

							FMovieSceneChannelMetaData MetaData(Bool.ParameterName, Group, Group, bEnabled);
							MetaData.DisplayText = FText::FromName(ControlElement->GetDisplayName());
							MetaData.SortOrder = TotalIndex++;
							BoolChannelIndex += 1;
							ControlIndex += 1;
							// Prevent single channels from collapsing to the track node
							MetaData.bCanCollapseToTrack = false;
							Channels.Add(Bool.ParameterCurve, MetaData, TMovieSceneExternalValue<bool>());
>>>>>>> d731a049
							break;
						}
					}
					break;
				}
<<<<<<< HEAD
				case ERigControlType::Bool:
				{
					for (FBoolParameterNameAndCurve& Bool : GetBoolParameterNamesAndCurves())
					{
						if (ControlElement->GetName() == Bool.ParameterName)
						{
							FText Group;
							if(ParentControlElement)
							{
								switch(ParentControlElement->Settings.ControlType)
								{
									case ERigControlType::Position:
									case ERigControlType::Scale:
									case ERigControlType::Rotator:
									case ERigControlType::Transform:
									case ERigControlType::EulerTransform:
									case ERigControlType::TransformNoScale:
									{
										Group = FText::FromName(ParentControlElement->GetDisplayName());
										break;
									}
=======
				case ERigControlType::Integer:
				{
					if (ControlElement->Settings.ControlEnum)
					{
						for (FEnumParameterNameAndCurve& Enum : GetEnumParameterNamesAndCurves())
						{
							if (ControlElement->GetName() == Enum.ParameterName)
							{
								if (Group.IsEmpty())
								{
									ControlChannelMap.Add(Enum.ParameterName, FChannelMapInfo(ControlIndex, TotalIndex, EnumChannelIndex,INDEX_NONE, EnumChannelTypeName,MaskIndex, CategoryIndex));
									Group = FText::FromName(ControlElement->GetDisplayName());
									if (bEnabled)
									{
										++CategoryIndex;
									}
								}
								else
								{
									const FChannelMapInfo* pChannelIndex = ControlChannelMap.Find(ParentControlName);
									const int32 ParentControlIndex = pChannelIndex ? pChannelIndex->ControlIndex : INDEX_NONE; 
									ControlChannelMap.Add(Enum.ParameterName, FChannelMapInfo(ControlIndex, TotalIndex, EnumChannelIndex, ParentControlIndex, EnumChannelTypeName,MaskIndex, CategoryIndex));
>>>>>>> d731a049
								}

<<<<<<< HEAD
							if (Group.IsEmpty())
							{
								ControlChannelMap.Add(Bool.ParameterName, FChannelMapInfo(ControlIndex, TotalIndex, BoolChannelIndex, INDEX_NONE,BoolChannelTypeName,MaskIndex, CategoryIndex));
								Group = FText::FromName(ControlElement->GetDisplayName());
								ControlIndex++;  //up the index only if no parent
								if (bEnabled)
								{
									++CategoryIndex;
								}
=======
								FMovieSceneChannelMetaData MetaData(Enum.ParameterName, Group, Group, bEnabled);
								MetaData.DisplayText = FText::FromName(ControlElement->GetDisplayName());
								EnumChannelIndex += 1;
								ControlIndex += 1;
								MetaData.SortOrder = TotalIndex++;
								// Prevent single channels from collapsing to the track node
								MetaData.bCanCollapseToTrack = false;
								Channels.Add(Enum.ParameterCurve, MetaData, TMovieSceneExternalValue<uint8>());
								break;
>>>>>>> d731a049
							}
						}
					}
					else
					{
						for (FIntegerParameterNameAndCurve& Integer : GetIntegerParameterNamesAndCurves())
						{
							if (ControlElement->GetName() == Integer.ParameterName)
							{
								if (Group.IsEmpty())
								{
<<<<<<< HEAD
									ControlChannelMap.Add(Bool.ParameterName, FChannelMapInfo(ControlIndex, TotalIndex, BoolChannelIndex,pChannelIndex->ControlIndex,BoolChannelTypeName,MaskIndex, CategoryIndex));
								}
								else
								{
									ControlChannelMap.Add(Bool.ParameterName, FChannelMapInfo(ControlIndex, TotalIndex, BoolChannelIndex,INDEX_NONE, BoolChannelTypeName,MaskIndex, CategoryIndex));
=======
									ControlChannelMap.Add(Integer.ParameterName, FChannelMapInfo(ControlIndex, TotalIndex, IntegerChannelIndex,INDEX_NONE,IntegerChannelTypeName,MaskIndex, CategoryIndex));
									Group = FText::FromName(ControlElement->GetDisplayName());
									if (bEnabled)
									{
										++CategoryIndex;
									}
								}
								else
								{
									const FChannelMapInfo* pChannelIndex = ControlChannelMap.Find(ParentControlName);
									const int32 ParentControlIndex = pChannelIndex ? pChannelIndex->ControlIndex : INDEX_NONE; 
									ControlChannelMap.Add(Integer.ParameterName, FChannelMapInfo(ControlIndex, TotalIndex, IntegerChannelIndex, ParentControlIndex, IntegerChannelTypeName,MaskIndex, CategoryIndex));
>>>>>>> d731a049
								}

<<<<<<< HEAD
							FMovieSceneChannelMetaData MetaData(Bool.ParameterName, Group, Group, bEnabled);
							MetaData.DisplayText = FText::FromName(ControlElement->GetDisplayName());
							MetaData.SortOrder = TotalIndex++;
							BoolChannelIndex += 1;
							// Prevent single channels from collapsing to the track node
							MetaData.bCanCollapseToTrack = false;
							Channels.Add(Bool.ParameterCurve, MetaData, TMovieSceneExternalValue<bool>());
							break;
=======
								FMovieSceneChannelMetaData MetaData(Integer.ParameterName, Group, Group, bEnabled);
								MetaData.DisplayText = FText::FromName(ControlElement->GetDisplayName());
								IntegerChannelIndex += 1;
								ControlIndex += 1;
								MetaData.SortOrder = TotalIndex++;
								// Prevent single channels from collapsing to the track node
								MetaData.bCanCollapseToTrack = false;
								Channels.Add(Integer.ParameterCurve, MetaData, TMovieSceneExternalValue<int32>());
								break;
							}
>>>>>>> d731a049
						}

					}
					break;
				}
<<<<<<< HEAD
				case ERigControlType::Integer:
				{
					if (ControlElement->Settings.ControlEnum)
					{
						for (FEnumParameterNameAndCurve& Enum : GetEnumParameterNamesAndCurves())
						{
							if (ControlElement->GetName() == Enum.ParameterName)
							{
								FText Group;
								if (ParentControlElement)
								{
									switch (ParentControlElement->Settings.ControlType)
									{
									case ERigControlType::Position:
									case ERigControlType::Scale:
									case ERigControlType::Rotator:
									case ERigControlType::Transform:
									case ERigControlType::EulerTransform:
									case ERigControlType::TransformNoScale:
									{
										Group = FText::FromName(ParentControlElement->GetDisplayName());
										break;
									}
									}
								}

								if (Group.IsEmpty())
								{
									ControlChannelMap.Add(Enum.ParameterName, FChannelMapInfo(ControlIndex, TotalIndex, EnumChannelIndex,INDEX_NONE, EnumChannelTypeName,MaskIndex, CategoryIndex));
									Group = FText::FromName(ControlElement->GetDisplayName());
									ControlIndex++;  //up the index only if no parent
									if (bEnabled)
									{
										++CategoryIndex;
									}
								}
								else
								{
									FChannelMapInfo* pChannelIndex = ControlChannelMap.Find(ParentControlName);
									if (pChannelIndex)
									{
										ControlChannelMap.Add(Enum.ParameterName, FChannelMapInfo(ControlIndex, TotalIndex, EnumChannelIndex, pChannelIndex->ControlIndex, EnumChannelTypeName,MaskIndex, CategoryIndex));
									}
									else
									{
										ControlChannelMap.Add(Enum.ParameterName, FChannelMapInfo(ControlIndex, TotalIndex, EnumChannelIndex, INDEX_NONE, EnumChannelTypeName,MaskIndex, CategoryIndex));
									}
								}

								FMovieSceneChannelMetaData MetaData(Enum.ParameterName, Group, Group, bEnabled);
								MetaData.DisplayText = FText::FromName(ControlElement->GetDisplayName());
								EnumChannelIndex += 1;
								MetaData.SortOrder = TotalIndex++;
								// Prevent single channels from collapsing to the track node
								MetaData.bCanCollapseToTrack = false;
								Channels.Add(Enum.ParameterCurve, MetaData, TMovieSceneExternalValue<uint8>());
								break;
							}
						}
					}
					else
					{
						for (FIntegerParameterNameAndCurve& Integer : GetIntegerParameterNamesAndCurves())
						{
							if (ControlElement->GetName() == Integer.ParameterName)
							{
								FText Group;
								if (ParentControlElement)
								{
									switch (ParentControlElement->Settings.ControlType)
									{
									case ERigControlType::Position:
									case ERigControlType::Scale:
									case ERigControlType::Rotator:
									case ERigControlType::Transform:
									case ERigControlType::EulerTransform:
									case ERigControlType::TransformNoScale:
									{
										Group = FText::FromName(ParentControlElement->GetDisplayName());
										break;
									}
									}
								}
								if (Group.IsEmpty())
								{
									ControlChannelMap.Add(Integer.ParameterName, FChannelMapInfo(ControlIndex, TotalIndex, IntegerChannelIndex,INDEX_NONE,IntegerChannelTypeName,MaskIndex, CategoryIndex));
									Group = FText::FromName(ControlElement->GetDisplayName());
									ControlIndex++;  //up the index only if no parent
									if (bEnabled)
									{
										++CategoryIndex;
									}
								}
								else
								{
									FChannelMapInfo* pChannelIndex = ControlChannelMap.Find(ParentControlName);
									if (pChannelIndex)
									{
										ControlChannelMap.Add(Integer.ParameterName, FChannelMapInfo(ControlIndex, TotalIndex, IntegerChannelIndex, pChannelIndex->ControlIndex,IntegerChannelTypeName,MaskIndex, CategoryIndex));
									}
									else
									{
										ControlChannelMap.Add(Integer.ParameterName, FChannelMapInfo(ControlIndex, TotalIndex, IntegerChannelIndex, INDEX_NONE, IntegerChannelTypeName,MaskIndex, CategoryIndex));
									}
								}

								FMovieSceneChannelMetaData MetaData(Integer.ParameterName, Group, Group, bEnabled);
								MetaData.DisplayText = FText::FromName(ControlElement->GetDisplayName());
								IntegerChannelIndex += 1;
								MetaData.SortOrder = TotalIndex++;
								// Prevent single channels from collapsing to the track node
								MetaData.bCanCollapseToTrack = false;
								Channels.Add(Integer.ParameterCurve, MetaData, TMovieSceneExternalValue<int32>());
								break;
							}
						}

					}
					break;
				}
				case ERigControlType::Vector2D:
				{
					for (FVector2DParameterNameAndCurves& Vector2D : GetVector2DParameterNamesAndCurves())
					{
						if (ControlElement->GetName() == Vector2D.ParameterName)
						{
							ControlChannelMap.Add(Vector2D.ParameterName, FChannelMapInfo(ControlIndex, TotalIndex, FloatChannelIndex, INDEX_NONE, NAME_None, MaskIndex, CategoryIndex));
							ControlIndex++;
							if (bEnabled)
							{
								++CategoryIndex;
							}
							FText Group = FText::FromName(ControlElement->GetDisplayName());
							FParameterVectorChannelEditorData EditorData(ControlRig, Vector2D.ParameterName, bEnabled, Group, TotalIndex, 2);
							Channels.Add(Vector2D.XCurve, EditorData.MetaData[0], EditorData.ExternalValues[0]);
							Channels.Add(Vector2D.YCurve, EditorData.MetaData[1], EditorData.ExternalValues[1]);
							FloatChannelIndex += 2;
							TotalIndex += 2;
							break;
						}
=======
				case ERigControlType::Vector2D:
				{
					for (FVector2DParameterNameAndCurves& Vector2D : GetVector2DParameterNamesAndCurves())
					{
						if (ControlElement->GetName() == Vector2D.ParameterName)
						{
							if(Group.IsEmpty())
							{
								ControlChannelMap.Add(Vector2D.ParameterName, FChannelMapInfo(ControlIndex, TotalIndex, FloatChannelIndex, INDEX_NONE, NAME_None, MaskIndex, CategoryIndex));
								if (bEnabled)
								{
									++CategoryIndex;
								}
								Group = FText::FromName(ControlElement->GetDisplayName());
							}
							else
							{
								const FChannelMapInfo* pChannelIndex = ControlChannelMap.Find(ParentControlName);
								const int32 ParentControlIndex = pChannelIndex ? pChannelIndex->ControlIndex : INDEX_NONE; 
								ControlChannelMap.Add(Vector2D.ParameterName, FChannelMapInfo(ControlIndex, TotalIndex, FloatChannelIndex, ParentControlIndex, NAME_None, MaskIndex, CategoryIndex));
							}
							FParameterVectorChannelEditorData EditorData(ControlRig, Vector2D.ParameterName, bEnabled, Group, TotalIndex, 2);
							Channels.Add(Vector2D.XCurve, EditorData.MetaData[0], EditorData.ExternalValues[0]);
							Channels.Add(Vector2D.YCurve, EditorData.MetaData[1], EditorData.ExternalValues[1]);
							FloatChannelIndex += 2;
							TotalIndex += 2;
							ControlIndex += 1;
							break;
						}
>>>>>>> d731a049
					}
					break;
				}
				case ERigControlType::Position:
				case ERigControlType::Scale:
				case ERigControlType::Rotator:
				{
					for (FVectorParameterNameAndCurves& Vector : GetVectorParameterNamesAndCurves())
					{
						if (ControlElement->GetName() == Vector.ParameterName)
						{
<<<<<<< HEAD
							ControlChannelMap.Add(Vector.ParameterName, FChannelMapInfo(ControlIndex, TotalIndex, FloatChannelIndex, INDEX_NONE, NAME_None, MaskIndex, CategoryIndex));
							ControlIndex++;
							if (bEnabled)
							{
								++CategoryIndex;
							}
							FText Group = FText::FromName(ControlElement->GetDisplayName());
							if (FSpaceControlNameAndChannel* SpaceChannel = GetSpaceChannel(Vector.ParameterName))
							{

								FChannelMapInfo* pChannelIndex = ControlChannelMap.Find(Vector.ParameterName);
								if (pChannelIndex)
								{
									pChannelIndex->bDoesHaveSpace = true;
									pChannelIndex->SpaceChannelIndex = SpaceChannelIndex;
								}

								FString TotalName = Vector.ParameterName.ToString(); //need ControlName.Space for selection to work.
								FString SpaceString = SpaceName.ToString();
								TotalName += ("." + SpaceString);
								FMovieSceneChannelMetaData SpaceMetaData(FName(*TotalName), Group, Group, bEnabled);
								SpaceMetaData.DisplayText = FText::FromName(SpaceName);
								SpaceChannelIndex += 1;
								SpaceMetaData.SortOrder = TotalIndex++;
								// Prevent single channels from collapsing to the track node
								SpaceMetaData.bCanCollapseToTrack = false;
								Channels.Add(SpaceChannel->SpaceCurve, SpaceMetaData);
							}
=======
							if(Group.IsEmpty())
							{
								ControlChannelMap.Add(Vector.ParameterName, FChannelMapInfo(ControlIndex, TotalIndex, FloatChannelIndex, INDEX_NONE, NAME_None, MaskIndex, CategoryIndex));
								if (bEnabled)
								{
									++CategoryIndex;
								}
								Group = FText::FromName(ControlElement->GetDisplayName());
							}
							else
							{
								const FChannelMapInfo* pChannelIndex = ControlChannelMap.Find(ParentControlName);
								const int32 ParentControlIndex = pChannelIndex ? pChannelIndex->ControlIndex : INDEX_NONE; 
								ControlChannelMap.Add(Vector.ParameterName, FChannelMapInfo(ControlIndex, TotalIndex, FloatChannelIndex, ParentControlIndex, NAME_None, MaskIndex, CategoryIndex));
							}
							if (FSpaceControlNameAndChannel* SpaceChannel = GetSpaceChannel(Vector.ParameterName))
							{

								FChannelMapInfo* pChannelIndex = ControlChannelMap.Find(Vector.ParameterName);
								if (pChannelIndex)
								{
									pChannelIndex->bDoesHaveSpace = true;
									pChannelIndex->SpaceChannelIndex = SpaceChannelIndex;
								}

								FString TotalName = Vector.ParameterName.ToString(); //need ControlName.Space for selection to work.
								FString SpaceString = SpaceName.ToString();
								TotalName += ("." + SpaceString);
								FMovieSceneChannelMetaData SpaceMetaData(FName(*TotalName), Group, Group, bEnabled);
								SpaceMetaData.DisplayText = FText::FromName(SpaceName);
								SpaceChannelIndex += 1;
								SpaceMetaData.SortOrder = TotalIndex++;
								// Prevent single channels from collapsing to the track node
								SpaceMetaData.bCanCollapseToTrack = false;
								Channels.Add(SpaceChannel->SpaceCurve, SpaceMetaData);
							}
>>>>>>> d731a049
						

							FParameterVectorChannelEditorData EditorData(ControlRig, Vector.ParameterName, bEnabled, Group, TotalIndex, 3);
							Channels.Add(Vector.XCurve, EditorData.MetaData[0], EditorData.ExternalValues[0]);
							Channels.Add(Vector.YCurve, EditorData.MetaData[1], EditorData.ExternalValues[1]);
							Channels.Add(Vector.ZCurve, EditorData.MetaData[2], EditorData.ExternalValues[2]);
							FloatChannelIndex += 3;
							TotalIndex += 3;
<<<<<<< HEAD
=======
							ControlIndex += 1;
>>>>>>> d731a049
							break;
						}
					}
					break;
				}

				case ERigControlType::TransformNoScale:
				case ERigControlType::Transform:
				case ERigControlType::EulerTransform:
				{
					for (FTransformParameterNameAndCurves& Transform : GetTransformParameterNamesAndCurves())
					{
						if (ControlElement->GetName() == Transform.ParameterName)
						{
<<<<<<< HEAD
							ControlChannelMap.Add(Transform.ParameterName, FChannelMapInfo(ControlIndex, TotalIndex, FloatChannelIndex, INDEX_NONE, NAME_None, MaskIndex, CategoryIndex));
							ControlIndex++;
							if (bEnabled)
							{
								++CategoryIndex;
=======
							const FName ControlName = ControlElement->GetName();
							if(Group.IsEmpty())
							{
								ControlChannelMap.Add(Transform.ParameterName, FChannelMapInfo(ControlIndex, TotalIndex, FloatChannelIndex, INDEX_NONE, NAME_None, MaskIndex, CategoryIndex));
								if (bEnabled)
								{
									++CategoryIndex;
								}
								Group = FText::FromName(ControlElement->GetDisplayName());
							}
							else
							{
								const FChannelMapInfo* pChannelIndex = ControlChannelMap.Find(ParentControlName);
								const int32 ParentControlIndex = pChannelIndex ? pChannelIndex->ControlIndex : INDEX_NONE; 
								ControlChannelMap.Add(Transform.ParameterName, FChannelMapInfo(ControlIndex, TotalIndex, FloatChannelIndex, ParentControlIndex, NAME_None, MaskIndex, CategoryIndex));
>>>>>>> d731a049
							}
							FText Group = FText::FromName(ControlElement->GetDisplayName());

<<<<<<< HEAD
							if (FSpaceControlNameAndChannel* SpaceChannel = GetSpaceChannel(Transform.ParameterName))
							{

=======
							// constraints
							AddConstrainChannels(ControlName, Group, bEnabled);

							// spaces
							if (FSpaceControlNameAndChannel* SpaceChannel = GetSpaceChannel(Transform.ParameterName))
							{
>>>>>>> d731a049
								FChannelMapInfo* pChannelIndex = ControlChannelMap.Find(Transform.ParameterName);
								if (pChannelIndex)
								{
									pChannelIndex->bDoesHaveSpace = true;
									pChannelIndex->SpaceChannelIndex = SpaceChannelIndex;
								}

								FString TotalName = Transform.ParameterName.ToString(); //need ControlName.Space for selection to work.
								FString SpaceString = SpaceName.ToString();
								TotalName += ("." + SpaceString);
								FMovieSceneChannelMetaData SpaceMetaData(FName(*TotalName), Group, Group, bEnabled);
								SpaceMetaData.DisplayText = FText::FromName(SpaceName);
								SpaceChannelIndex += 1;
								SpaceMetaData.SortOrder = TotalIndex++;
								// Prevent single channels from collapsing to the track node
								SpaceMetaData.bCanCollapseToTrack = false;
								//TMovieSceneExternalValue<FMovieSceneControlRigSpaceBaseKey> ExternalData;
								Channels.Add(SpaceChannel->SpaceCurve, SpaceMetaData);
							}
					

							FParameterTransformChannelEditorData EditorData(ControlRig, Transform.ParameterName, bEnabled, TransformMask.GetChannels(), Group, 
								TotalIndex);

							Channels.Add(Transform.Translation[0], EditorData.MetaData[0], EditorData.ExternalValues[0]);
							Channels.Add(Transform.Translation[1], EditorData.MetaData[1], EditorData.ExternalValues[1]);
							Channels.Add(Transform.Translation[2], EditorData.MetaData[2], EditorData.ExternalValues[2]);

							Channels.Add(Transform.Rotation[0], EditorData.MetaData[3], EditorData.ExternalValues[3]);
							Channels.Add(Transform.Rotation[1], EditorData.MetaData[4], EditorData.ExternalValues[4]);
							Channels.Add(Transform.Rotation[2], EditorData.MetaData[5], EditorData.ExternalValues[5]);

							if (ControlElement->Settings.ControlType == ERigControlType::Transform ||
								ControlElement->Settings.ControlType == ERigControlType::EulerTransform)
							{
								
								Channels.Add(Transform.Scale[0], EditorData.MetaData[6], EditorData.ExternalValues[6]);
								Channels.Add(Transform.Scale[1], EditorData.MetaData[7], EditorData.ExternalValues[7]);
								Channels.Add(Transform.Scale[2], EditorData.MetaData[8], EditorData.ExternalValues[8]);
								FloatChannelIndex += 9;
								TotalIndex += 9;

							}
							else
							{
								FloatChannelIndex += 6;
								TotalIndex += 6;

							}
<<<<<<< HEAD
=======
							ControlIndex += 1;
>>>>>>> d731a049
							break;
						}
					}
				}
				default:
					break;
				}
	#else
				switch (ControlElement->Settings.ControlType)
<<<<<<< HEAD
				{
				case ERigControlType::Float:
				{
					for (FScalarParameterNameAndCurve& Scalar : GetScalarParameterNamesAndCurves())
					{
						if (ControlElement->GetName() == Scalar.ParameterName)
						{
							ControlChannelMap.Add(Scalar.ParameterName, FChannelMapInfo(ControlIndex, TotalIndex,FloatChannelIndex,INDEX_NONE, NAME_None,MaskIndex));
							Channels.Add(Scalar.ParameterCurve);
							FloatChannelIndex += 1;
=======
				{
				case ERigControlType::Float:
				{
					for (FScalarParameterNameAndCurve& Scalar : GetScalarParameterNamesAndCurves())
					{
						if (ControlElement->GetName() == Scalar.ParameterName)
						{
							ControlChannelMap.Add(Scalar.ParameterName, FChannelMapInfo(ControlIndex, TotalIndex,FloatChannelIndex,INDEX_NONE, NAME_None,MaskIndex));
							Channels.Add(Scalar.ParameterCurve);
							FloatChannelIndex += 1;
							TotalIndex += 1;
							ControlIndex += 1;
							break;
						}
					}
					break;
				}
				case ERigControlType::Bool:
				{
					for (FBoolParameterNameAndCurve& Bool : GetBoolParameterNamesAndCurves())
					{
						if (ControlElement->GetName() == Bool.ParameterName)
						{
							ControlChannelMap.Add(Bool.ParameterName, FChannelMapInfo(ControlIndex, TotalIndex, BoolChannelIndex, INDEX_NONE, NAME_None, MaskIndex));
							Channels.Add(Bool.ParameterCurve);
							BoolChannelIndex += 1;
>>>>>>> d731a049
							TotalIndex += 1;
							ControlIndex += 1;
							break;
						}
					}
					break;
				}
<<<<<<< HEAD
				case ERigControlType::Bool:
				{
					for (FBoolParameterNameAndCurve& Bool : GetBoolParameterNamesAndCurves())
					{
						if (ControlElement->GetName() == Bool.ParameterName)
						{
							ControlChannelMap.Add(Bool.ParameterName, FChannelMapInfo(ControlIndex, TotalIndex, BoolChannelIndex, INDEX_NONE, NAME_None, MaskIndex));
							Channels.Add(Bool.ParameterCurve);
							BoolChannelIndex += 1;
							TotalIndex += 1;
							ControlIndex++;
							break;
						}
					}
					break;
				}
				case ERigControlType::Integer:
				{
					if (ControlElement->Settings.ControlEnum)
					{
						for (FEnumParameterNameAndCurve& Enum : GetEnumParameterNamesAndCurves())
						{
							if (ControlElement->GetName() == Enum.ParameterName)
							{
								ControlChannelMap.Add(Enum.ParameterName, FChannelMapInfo(ControlIndex, TotalIndex, EnumChannelIndex, INDEX_NONE, NAME_None, MaskIndex));
								Channels.Add(Enum.ParameterCurve);
								EnumChannelIndex += 1;
								TotalIndex += 1;
								ControlIndex++;
								break;
							}
						}
					}
					else
					{
						for (FIntegerParameterNameAndCurve& Integer : GetIntegerParameterNamesAndCurves())
						{
							if (ControlElement->GetName() == Integer.ParameterName)
							{
								ControlChannelMap.Add(Integer.ParameterName, FChannelMapInfo(ControlIndex, TotalIndex, IntegerChannelIndex, INDEX_NONE, NAME_None, MaskIndex));
								Channels.Add(Integer.ParameterCurve);
								IntegerChannelIndex += 1;
								TotalIndex += 1;
								ControlIndex++;
								break;
							}
						}
					}
					break;
				}
				case ERigControlType::Vector2D:
				{
					for (FVector2DParameterNameAndCurves& Vector2D : GetVector2DParameterNamesAndCurves())
					{
						if (ControlElement->GetName() == Vector2D.ParameterName)
						{
							ControlChannelMap.Add(Vector2D.ParameterName, FChannelMapInfo(ControlIndex, TotalIndex, FloatChannelIndex, INDEX_NONE, NAME_None, MaskIndex));
							Channels.Add(Vector2D.XCurve);
							Channels.Add(Vector2D.YCurve);
							FloatChannelIndex += 2;
							TotalIndex += 2;
							ControlIndex++;
							break;
						}
					}
					break;
				}
				case ERigControlType::Position:
				case ERigControlType::Scale:
				case ERigControlType::Rotator:
				{
					for (FVectorParameterNameAndCurves& Vector : GetVectorParameterNamesAndCurves())
					{
						if (ControlElement->GetName() == Vector.ParameterName)
						{
=======
				case ERigControlType::Integer:
				{
					if (ControlElement->Settings.ControlEnum)
					{
						for (FEnumParameterNameAndCurve& Enum : GetEnumParameterNamesAndCurves())
						{
							if (ControlElement->GetName() == Enum.ParameterName)
							{
								ControlChannelMap.Add(Enum.ParameterName, FChannelMapInfo(ControlIndex, TotalIndex, EnumChannelIndex, INDEX_NONE, NAME_None, MaskIndex));
								Channels.Add(Enum.ParameterCurve);
								EnumChannelIndex += 1;
								TotalIndex += 1;
								ControlIndex += 1;
								break;
							}
						}
					}
					else
					{
						for (FIntegerParameterNameAndCurve& Integer : GetIntegerParameterNamesAndCurves())
						{
							if (ControlElement->GetName() == Integer.ParameterName)
							{
								ControlChannelMap.Add(Integer.ParameterName, FChannelMapInfo(ControlIndex, TotalIndex, IntegerChannelIndex, INDEX_NONE, NAME_None, MaskIndex));
								Channels.Add(Integer.ParameterCurve);
								IntegerChannelIndex += 1;
								TotalIndex += 1;
								ControlIndex += 1;
								break;
							}
						}
					}
					break;
				}
				case ERigControlType::Vector2D:
				{
					for (FVector2DParameterNameAndCurves& Vector2D : GetVector2DParameterNamesAndCurves())
					{
						if (ControlElement->GetName() == Vector2D.ParameterName)
						{
							ControlChannelMap.Add(Vector2D.ParameterName, FChannelMapInfo(ControlIndex, TotalIndex, FloatChannelIndex, INDEX_NONE, NAME_None, MaskIndex));
							Channels.Add(Vector2D.XCurve);
							Channels.Add(Vector2D.YCurve);
							FloatChannelIndex += 2;
							TotalIndex += 2;
							ControlIndex += 1;
							break;
						}
					}
					break;
				}
				case ERigControlType::Position:
				case ERigControlType::Scale:
				case ERigControlType::Rotator:
				{
					for (FVectorParameterNameAndCurves& Vector : GetVectorParameterNamesAndCurves())
					{
						if (ControlElement->GetName() == Vector.ParameterName)
						{
>>>>>>> d731a049
							ControlChannelMap.Add(Vector.ParameterName, FChannelMapInfo(ControlIndex, TotalIndex, FloatChannelIndex, INDEX_NONE, NAME_None, MaskIndex));
							bool bDoSpaceChannel = true;
							if (bDoSpaceChannel)
							{
								if (FSpaceControlNameAndChannel* SpaceChannel = GetSpaceChannel(Vector.ParameterName))
								{
									FChannelMapInfo* pChannelIndex = ControlChannelMap.Find(Vector.ParameterName);
									if (pChannelIndex)
									{
										pChannelIndex->bDoesHaveSpace = true;
										pChannelIndex->SpaceChannelIndex = SpaceChannelIndex;
									}
									SpaceChannelIndex += 1;
									Channels.Add(SpaceChannel->SpaceCurve);
								}
							}

							Channels.Add(Vector.XCurve);
							Channels.Add(Vector.YCurve);
							Channels.Add(Vector.ZCurve);
							FloatChannelIndex += 3;
							TotalIndex += 3;
<<<<<<< HEAD
							ControlIndex++;
=======
							ControlIndex += 1;
>>>>>>> d731a049
							break;
						}
					}
					break;
				}
				/*
				for (FColorParameterNameAndCurves& Color : GetColorParameterNamesAndCurves())
<<<<<<< HEAD
				{
					Channels.Add(Color.RedCurve);
					Channels.Add(Color.GreenCurve);
					Channels.Add(Color.BlueCurve);
					Channels.Add(Color.AlphaCurve);
					break
				}
				*/
				case ERigControlType::TransformNoScale:
				case ERigControlType::Transform:
				case ERigControlType::EulerTransform:
				{
=======
				{
					Channels.Add(Color.RedCurve);
					Channels.Add(Color.GreenCurve);
					Channels.Add(Color.BlueCurve);
					Channels.Add(Color.AlphaCurve);
					break
				}
				*/
				case ERigControlType::TransformNoScale:
				case ERigControlType::Transform:
				case ERigControlType::EulerTransform:
				{
>>>>>>> d731a049
					for (FTransformParameterNameAndCurves& Transform : GetTransformParameterNamesAndCurves())
					{
						if (ControlElement->GetName() == Transform.ParameterName)
						{
							ControlChannelMap.Add(Transform.ParameterName, FChannelMapInfo(ControlIndex, TotalIndex,FloatChannelIndex, INDEX_NONE, NAME_None, MaskIndex));
						
							bool bDoSpaceChannel = true;
							if (bDoSpaceChannel)
							{
								if (FSpaceControlNameAndChannel* SpaceChannel = GetSpaceChannel(Transform.ParameterName))
								{

									FChannelMapInfo* pChannelIndex = ControlChannelMap.Find(Transform.ParameterName);
									if (pChannelIndex)
									{
										pChannelIndex->bDoesHaveSpace = true;
										pChannelIndex->SpaceChannelIndex = SpaceChannelIndex;
									}
									SpaceChannelIndex += 1;
									Channels.Add(SpaceChannel->SpaceCurve);
								}
							}	
						
							Channels.Add(Transform.Translation[0]);
							Channels.Add(Transform.Translation[1]);
							Channels.Add(Transform.Translation[2]);

							Channels.Add(Transform.Rotation[0]);
							Channels.Add(Transform.Rotation[1]);
							Channels.Add(Transform.Rotation[2]);

							if (ControlElement->Settings.ControlType == ERigControlType::Transform || ControlElement->Settings.ControlType == ERigControlType::EulerTransform)
							{
								Channels.Add(Transform.Scale[0]);
								Channels.Add(Transform.Scale[1]);
								Channels.Add(Transform.Scale[2]);
								FloatChannelIndex += 9;
								TotalIndex += 9;
							}
							else
							{
								FloatChannelIndex += 6;
								TotalIndex += 6;
							}

<<<<<<< HEAD
							ControlIndex++;
=======
							ControlIndex += 1;
>>>>>>> d731a049
							break;
						}
					}
					break;
				}
			}
#endif
			++MaskIndex;

		}
		
#if WITH_EDITOR
		FMovieSceneChannelMetaData      MetaData;
		MetaData.SetIdentifiers("Weight", NSLOCTEXT("MovieSceneTransformSection", "Weight", "Weight"));
		MetaData.bEnabled = EnumHasAllFlags(TransformMask.GetChannels(), EMovieSceneTransformChannel::Weight);
		MetaData.SortOrder = TotalIndex++;
		MetaData.bCanCollapseToTrack = false;
		TMovieSceneExternalValue<float> ExVal;
		Channels.Add(Weight, MetaData, ExVal);
#else
		Channels.Add(Weight);

#endif
	}


	ChannelProxy = MakeShared<FMovieSceneChannelProxy>(MoveTemp(Channels));

	MarkAsChanged();
}

FMovieSceneInterrogationKey UMovieSceneControlRigParameterSection::GetFloatInterrogationKey()
{
	static FMovieSceneAnimTypeID TypeID = FMovieSceneAnimTypeID::Unique();
	return TypeID;
}

FMovieSceneInterrogationKey UMovieSceneControlRigParameterSection::GetVector2DInterrogationKey()
{
	static FMovieSceneAnimTypeID TypeID = FMovieSceneAnimTypeID::Unique();
	return TypeID;
}

FMovieSceneInterrogationKey UMovieSceneControlRigParameterSection::GetVectorInterrogationKey()
{
	static FMovieSceneAnimTypeID TypeID = FMovieSceneAnimTypeID::Unique();
	return TypeID;
}

FMovieSceneInterrogationKey UMovieSceneControlRigParameterSection::GetVector4InterrogationKey()
{
	static FMovieSceneAnimTypeID TypeID = FMovieSceneAnimTypeID::Unique();
	return TypeID;
}

FMovieSceneInterrogationKey UMovieSceneControlRigParameterSection::GetTransformInterrogationKey()
{
	static FMovieSceneAnimTypeID TypeID = FMovieSceneAnimTypeID::Unique();
	return TypeID;
}

float UMovieSceneControlRigParameterSection::GetTotalWeightValue(FFrameTime InTime) const
{
	float WeightVal = EvaluateEasing(InTime);
	if (EnumHasAllFlags(TransformMask.GetChannels(), EMovieSceneTransformChannel::Weight))
	{
		float ManualWeightVal = 1.f;
		Weight.Evaluate(InTime, ManualWeightVal);
		WeightVal *= ManualWeightVal;
	}
	return WeightVal;
}

void UMovieSceneControlRigParameterSection::KeyZeroValue(FFrameNumber InFrame, bool bSelectedControls)
{
	TArray<FName> SelectedControls;
	if (bSelectedControls && ControlRig)
	{
		SelectedControls = ControlRig->CurrentControlSelection();
	}
	/* Don't set zero values on these doesn't make sense
	
	for (FBoolParameterNameAndCurve& Bool : GetBoolParameterNamesAndCurves())
	for (FEnumParameterNameAndCurve& Enum : GetEnumParameterNamesAndCurves())
	for (FIntegerParameterNameAndCurve& Integer : GetIntegerParameterNamesAndCurves())

	*/
	for (FScalarParameterNameAndCurve& Scalar : GetScalarParameterNamesAndCurves())
	{
		if (SelectedControls.Num() == 0 || SelectedControls.Contains(Scalar.ParameterName))
		{
			Scalar.ParameterCurve.AddCubicKey(InFrame, 0.0f, ERichCurveTangentMode::RCTM_Auto);
			Scalar.ParameterCurve.AutoSetTangents();
		}
	}
	for (FVector2DParameterNameAndCurves& Vector2D : GetVector2DParameterNamesAndCurves())
	{
		if (SelectedControls.Num() == 0 || SelectedControls.Contains(Vector2D.ParameterName))
		{
			Vector2D.XCurve.AddCubicKey(InFrame, 0.0f, ERichCurveTangentMode::RCTM_Auto);
			Vector2D.XCurve.AutoSetTangents();
			Vector2D.YCurve.AddCubicKey(InFrame, 0.0f, ERichCurveTangentMode::RCTM_Auto);
			Vector2D.YCurve.AutoSetTangents();
		}
	}
	for (FVectorParameterNameAndCurves& Vector : GetVectorParameterNamesAndCurves())
	{
		if (SelectedControls.Num() == 0 || SelectedControls.Contains(Vector.ParameterName))
		{
			Vector.XCurve.AddCubicKey(InFrame, 0.0f, ERichCurveTangentMode::RCTM_Auto);
			Vector.XCurve.AutoSetTangents();
			Vector.YCurve.AddCubicKey(InFrame, 0.0f, ERichCurveTangentMode::RCTM_Auto);
			Vector.YCurve.AutoSetTangents();
			Vector.ZCurve.AddCubicKey(InFrame, 0.0f, ERichCurveTangentMode::RCTM_Auto);
			Vector.ZCurve.AutoSetTangents();
		}
	}
	for (FTransformParameterNameAndCurves& Transform : GetTransformParameterNamesAndCurves())
	{
		if (SelectedControls.Num() == 0 || SelectedControls.Contains(Transform.ParameterName))
		{
			for (int32 Index = 0; Index < 3; ++Index)
			{
				Transform.Translation[Index].AddCubicKey(InFrame, 0.0f, ERichCurveTangentMode::RCTM_Auto);
				Transform.Translation[Index].AutoSetTangents();
				Transform.Rotation[Index].AddCubicKey(InFrame, 0.0f, ERichCurveTangentMode::RCTM_Auto);
				Transform.Rotation[Index].AutoSetTangents();
				if (GetBlendType() == EMovieSceneBlendType::Additive)
				{
					Transform.Scale[Index].AddCubicKey(InFrame, 0.0f, ERichCurveTangentMode::RCTM_Auto);
				}
				else
				{
					Transform.Scale[Index].AddCubicKey(InFrame, 1.0f, ERichCurveTangentMode::RCTM_Auto);
				}
				Transform.Scale[Index].AutoSetTangents();

			}
		}
	}
}

void UMovieSceneControlRigParameterSection::KeyWeightValue(FFrameNumber InFrame, float InVal)
{
	Weight.AddCubicKey(InFrame, InVal, ERichCurveTangentMode::RCTM_Auto);
	Weight.AutoSetTangents();
}

void UMovieSceneControlRigParameterSection::RecreateWithThisControlRig(UControlRig* InControlRig, bool bSetDefault)
{
	bool bSameControlRig = (ControlRig == InControlRig);
	SetControlRig(InControlRig);
	/* Don't delete old tracks but eventually show that they aren't associated.. but
	then how to delete?
	BoolParameterNamesAndCurves.Empty();
	EnumParameterNamesAndCurves.Empty();
	IntegerParameterNamesAndCurves.Empty();
	ScalarParameterNamesAndCurves.Empty();
	Vector2DParameterNamesAndCurves.Empty();
	VectorParameterNamesAndCurves.Empty();
	ColorParameterNamesAndCurves.Empty();
	TransformParameterNamesAndCurves.Empty();
	*/

	//if we had the same with same number of controls keep the mask otherwise reset it.
	if (!bSameControlRig || ControlRig->AvailableControls().Num() != ControlsMask.Num())
	{
		TArray<bool> OnArray;
		OnArray.Init(true, ControlRig->AvailableControls().Num());
		SetControlsMask(OnArray);
	}
	
	TArray<FRigControlElement*> SortedControls;
	ControlRig->GetControlsInOrder(SortedControls);

	TMap<FName, FName> CurveControlNameRemapping;
	if (GetLinkerCustomVersion(FUE5MainStreamObjectVersion::GUID) < FUE5MainStreamObjectVersion::FKControlNamingScheme)
	{
		for (FRigControlElement* ControlElement : SortedControls)
		{
			if (ControlElement->Settings.ControlType == ERigControlType::Float)
			{
				const FName TargetCurveName = UFKControlRig::GetControlTargetName(ControlElement->GetName(), ERigElementType::Curve);
				const FRigElementKey CurveKey = FRigElementKey(TargetCurveName, ERigElementType::Curve);
				// Ensure name is valid, and curve actually exists in the hierarchy,
				// this means we could not be renaming some controls for which the curves do not exist anymore, which ties back to comment at the top op the function
				// with regards to non-associated curves
				if (TargetCurveName != NAME_None && ControlRig->GetHierarchy()->Find(CurveKey))
				{
					// Add mapping from old to new control naming scheme (previous was using uniform naming for both bones and curves)
					CurveControlNameRemapping.Add(ControlElement->GetName(), UFKControlRig::GetControlName(TargetCurveName, ERigElementType::Bone));
				}
			}
		}
	}

	for (FRigControlElement* ControlElement : SortedControls)
	{
		if (!ControlRig->GetHierarchy()->IsAnimatable(ControlElement))
		{
			continue;
		}

		FName PreviousName = ControlRig->GetHierarchy()->GetPreviousName(ControlElement->GetKey());
		if (PreviousName != NAME_None && PreviousName != ControlElement->GetKey().Name)
		{
			RenameParameterName(PreviousName, ControlElement->GetKey().Name);
		}

<<<<<<< HEAD
=======
		if (const FName* OldCurveControlName = CurveControlNameRemapping.Find(ControlElement->GetName()))
		{
			RenameParameterName(*OldCurveControlName, ControlElement->GetKey().Name);
		}
		
>>>>>>> d731a049
		switch (ControlElement->Settings.ControlType)
		{
		case ERigControlType::Float:
		{
			TOptional<float> DefaultValue;
			if (bSetDefault)
			{
				//or use IntialValue?
				DefaultValue = ControlRig->GetHierarchy()->GetControlValue(ControlElement, ERigControlValueType::Current).Get<float>();
			}
			AddScalarParameter(ControlElement->GetName(), DefaultValue, false);
			break;
		}
		case ERigControlType::Bool:
		{
			TOptional<bool> DefaultValue;
			//only add bools,int, enums and space onto first sections, which is the same as the default one
			if (bSetDefault)
			{
				DefaultValue = ControlRig->GetHierarchy()->GetControlValue(ControlElement, ERigControlValueType::Current).Get<bool>();
				AddBoolParameter(ControlElement->GetName(), DefaultValue, false);

			}
			break;
		}
		case ERigControlType::Integer:
		{
			if (ControlElement->Settings.ControlEnum)
			{
				TOptional<uint8> DefaultValue;
				//only add bools,int, enums and space onto first sections, which is the same as the default one
				if (bSetDefault)
				{
					DefaultValue = (uint8)ControlRig->GetHierarchy()->GetControlValue(ControlElement, ERigControlValueType::Current).Get<int32>();
					AddEnumParameter(ControlElement->GetName(), ControlElement->Settings.ControlEnum, DefaultValue, false);
				}
			}
			else
			{
				TOptional<int32> DefaultValue;
				//only add bools,int, enums and space onto first sections, which is the same as the default one
				if (bSetDefault)
				{
					DefaultValue = ControlRig->GetHierarchy()->GetControlValue(ControlElement, ERigControlValueType::Current).Get<int32>();
					AddIntegerParameter(ControlElement->GetName(), DefaultValue, false);
				}
			}
			break;
		}
		case ERigControlType::Vector2D:
		{
			TOptional<FVector2D> DefaultValue;
			if (bSetDefault)
			{
				//or use IntialValue?
				const FVector3f TempValue = ControlRig->GetHierarchy()->GetControlValue(ControlElement, ERigControlValueType::Current).Get<FVector3f>();
				DefaultValue = FVector2D(TempValue.X, TempValue.Y);
			}
			AddVector2DParameter(ControlElement->GetName(), DefaultValue, false);
			break;
		}

		case ERigControlType::Position:
		case ERigControlType::Scale:
		case ERigControlType::Rotator:
		{
			TOptional<FVector> DefaultValue;
			if (bSetDefault)
			{
				//or use IntialValue?
				DefaultValue = (FVector)ControlRig->GetHierarchy()->GetControlValue(ControlElement, ERigControlValueType::Current).Get<FVector3f>();
			}
			AddVectorParameter(ControlElement->GetName(), DefaultValue, false);
			//mz todo specify rotator special so we can do quat interps
			break;
		}
		case ERigControlType::EulerTransform:
		case ERigControlType::TransformNoScale:
		case ERigControlType::Transform:
		{
			TOptional<FEulerTransform> DefaultValue;
			if (bSetDefault)
			{
				if (ControlElement->Settings.ControlType == ERigControlType::Transform)
				{
					DefaultValue = FEulerTransform(
						ControlRig->GetHierarchy()->
						GetControlValue(ControlElement, ERigControlValueType::Current).Get<FRigControlValue::FTransform_Float>().ToTransform());
				}
				else if (ControlElement->Settings.ControlType == ERigControlType::EulerTransform)

				{
					FEulerTransform Euler = 
						ControlRig->GetHierarchy()->
						GetControlValue(ControlElement, ERigControlValueType::Current).Get<FRigControlValue::FEulerTransform_Float>().ToTransform();
					DefaultValue = Euler;
				}
				else
				{
					FTransformNoScale NoScale = 
						ControlRig->GetHierarchy()->
						GetControlValue(ControlElement, ERigControlValueType::Current).Get<FRigControlValue::FTransformNoScale_Float>().ToTransform();
					DefaultValue = FEulerTransform(NoScale.Rotation.Rotator(), NoScale.Location, FVector::OneVector);
				}
			}
			AddTransformParameter(ControlElement->GetName(), DefaultValue, false);
			break;
		}

		default:
			break;
		}
	}
	ReconstructChannelProxy();
}

void UMovieSceneControlRigParameterSection::SetControlRig(UControlRig* InControlRig)
{
	ControlRig = InControlRig;
	ControlRigClass = ControlRig ? ControlRig->GetClass() : nullptr;
}

void UMovieSceneControlRigParameterSection::FixRotationWinding(FName ControlName, FFrameNumber StartFrame, FFrameNumber EndFrame)
{
	FChannelMapInfo* pChannelIndex = ControlChannelMap.Find(ControlName);
	if (pChannelIndex == nullptr || GetControlRig() == nullptr)
	{
		return;
	}
	int32 ChannelIndex = pChannelIndex->ChannelIndex;
	TArrayView<FMovieSceneFloatChannel*> FloatChannels = GetChannelProxy().GetChannels<FMovieSceneFloatChannel>();
	if (FRigControlElement* ControlElement = GetControlRig()->FindControl(ControlName))
	{
		if (ControlElement->Settings.ControlType == ERigControlType::Rotator  ||
			ControlElement->Settings.ControlType == ERigControlType::EulerTransform ||
			ControlElement->Settings.ControlType == ERigControlType::Transform || 
			ControlElement->Settings.ControlType == ERigControlType::TransformNoScale)
		{
			int32 StartIndex = (ControlElement->Settings.ControlType == ERigControlType::Rotator) ? 0 : 3;
			for (int32 Index = 0; Index < 3; ++Index)
			{
				int32 RealIndex = StartIndex + Index + ChannelIndex;
				int32 NumKeys = FloatChannels[RealIndex]->GetNumKeys();
				bool bDidFrame = false;
				float PrevVal = 0.0f;
				for (int32 KeyIndex = 0; KeyIndex < NumKeys; ++KeyIndex)
				{
					const FFrameNumber Frame = FloatChannels[RealIndex]->GetData().GetTimes()[KeyIndex];
					if (Frame >= StartFrame && Frame <= EndFrame)
					{
						FMovieSceneFloatValue Val = FloatChannels[RealIndex]->GetData().GetValues()[KeyIndex];
						if (bDidFrame == true)
						{
							FMath::WindRelativeAnglesDegrees(PrevVal, Val.Value);
							FloatChannels[RealIndex]->GetData().GetValues()[KeyIndex].Value = Val.Value;
						}
						else
						{
							bDidFrame = true;
						}
						PrevVal = Val.Value;
					}
					
				}
			}
		}
	}
}

#if WITH_EDITOR

void UMovieSceneControlRigParameterSection::RecordControlRigKey(FFrameNumber FrameNumber, bool bSetDefault, ERichCurveInterpMode InInterpMode)
{
	if (ControlRig)
	{
		TArrayView<FMovieSceneFloatChannel*> FloatChannels = GetChannelProxy().GetChannels<FMovieSceneFloatChannel>();
		TArrayView<FMovieSceneBoolChannel*> BoolChannels = GetChannelProxy().GetChannels<FMovieSceneBoolChannel>();
		TArrayView<FMovieSceneIntegerChannel*> IntChannels = GetChannelProxy().GetChannels<FMovieSceneIntegerChannel>();
		TArrayView<FMovieSceneByteChannel*> EnumChannels = GetChannelProxy().GetChannels<FMovieSceneByteChannel>();

		// Helper lambda to add a FVector key to the float channels
		auto AddVectorKeyToFloatChannels = [&FloatChannels, InInterpMode](int32& ChannelIndex, FFrameNumber FrameNumber, const FVector& Value)
		{
			switch (InInterpMode)
			{
			case RCIM_Linear:
				FloatChannels[ChannelIndex++]->AddLinearKey(FrameNumber, Value.X);
				FloatChannels[ChannelIndex++]->AddLinearKey(FrameNumber, Value.Y);
				FloatChannels[ChannelIndex++]->AddLinearKey(FrameNumber, Value.Z);
				break;

			case RCIM_Constant:
				FloatChannels[ChannelIndex++]->AddConstantKey(FrameNumber, Value.X);
				FloatChannels[ChannelIndex++]->AddConstantKey(FrameNumber, Value.Y);
				FloatChannels[ChannelIndex++]->AddConstantKey(FrameNumber, Value.Z);
				break;

			case RCIM_Cubic:
			default:
				FloatChannels[ChannelIndex++]->AddCubicKey(FrameNumber, Value.X, ERichCurveTangentMode::RCTM_Auto);
				FloatChannels[ChannelIndex++]->AddCubicKey(FrameNumber, Value.Y, ERichCurveTangentMode::RCTM_Auto);
				FloatChannels[ChannelIndex++]->AddCubicKey(FrameNumber, Value.Z, ERichCurveTangentMode::RCTM_Auto);
				break;
			}
		};

		TArray<FRigControlElement*> Controls;
		ControlRig->GetControlsInOrder(Controls);
		
		for (FRigControlElement* ControlElement : Controls)
		{
			if (!ControlRig->GetHierarchy()->IsAnimatable(ControlElement))
			{
				continue;
			}
			FChannelMapInfo* pChannelIndex = ControlChannelMap.Find(ControlElement->GetName());
			if (pChannelIndex == nullptr)
			{
				continue;
			}
			int32 ChannelIndex = pChannelIndex->ChannelIndex;

	
			switch (ControlElement->Settings.ControlType)
			{
				case ERigControlType::Bool:
				{
					bool Val = ControlRig->GetHierarchy()->GetControlValue(ControlElement, ERigControlValueType::Current).Get<bool>();
					if (bSetDefault)
					{
						BoolChannels[ChannelIndex]->SetDefault(Val);
					}
					BoolChannels[ChannelIndex]->GetData().AddKey(FrameNumber, Val);
					break;
				}
				case ERigControlType::Integer:
				{
					if (ControlElement->Settings.ControlEnum)
					{
						uint8 Val = (uint8)ControlRig->GetHierarchy()->GetControlValue(ControlElement, ERigControlValueType::Current).Get<uint8>();
						if (bSetDefault)
						{
							EnumChannels[ChannelIndex]->SetDefault(Val);
						}
						EnumChannels[ChannelIndex]->GetData().AddKey(FrameNumber, Val);
					}
					else
					{
						int32 Val = ControlRig->GetHierarchy()->GetControlValue(ControlElement, ERigControlValueType::Current).Get<int32>();
						if (bSetDefault)
						{
							IntChannels[ChannelIndex]->SetDefault(Val);
						}
						IntChannels[ChannelIndex]->GetData().AddKey(FrameNumber, Val);
					}
					break;
				}
				case ERigControlType::Float:
				{
					float Val = ControlRig->GetHierarchy()->GetControlValue(ControlElement, ERigControlValueType::Current).Get<float>();
					if (bSetDefault)
					{
						FloatChannels[ChannelIndex]->SetDefault(Val);
					}

					switch (InInterpMode)
					{
					case RCIM_Linear:
						FloatChannels[ChannelIndex++]->AddLinearKey(FrameNumber, Val);
						break;

					case RCIM_Constant:
						FloatChannels[ChannelIndex++]->AddConstantKey(FrameNumber, Val);
						break;

					case RCIM_Cubic:
					default:
						FloatChannels[ChannelIndex++]->AddCubicKey(FrameNumber, Val, ERichCurveTangentMode::RCTM_Auto);
						break;
					}

					break;
				}
				case ERigControlType::Vector2D:
				{
					FVector3f Val = ControlRig->GetHierarchy()->GetControlValue(ControlElement, ERigControlValueType::Current).Get<FVector3f>();
					if (bSetDefault)
					{
						FloatChannels[ChannelIndex]->SetDefault(Val.X);
						FloatChannels[ChannelIndex + 1]->SetDefault(Val.Y);
					}

					switch (InInterpMode)
					{
					case RCIM_Linear:
						FloatChannels[ChannelIndex++]->AddLinearKey(FrameNumber, Val.X);
						FloatChannels[ChannelIndex++]->AddLinearKey(FrameNumber, Val.Y);
						break;

					case RCIM_Constant:
						FloatChannels[ChannelIndex++]->AddConstantKey(FrameNumber, Val.X);
						FloatChannels[ChannelIndex++]->AddConstantKey(FrameNumber, Val.Y);
						break;

					case RCIM_Cubic:
					default:
						FloatChannels[ChannelIndex++]->AddCubicKey(FrameNumber, Val.X, ERichCurveTangentMode::RCTM_Auto);
						FloatChannels[ChannelIndex++]->AddCubicKey(FrameNumber, Val.Y, ERichCurveTangentMode::RCTM_Auto);
						break;
					}

					break;
				}
				case ERigControlType::Position:
				case ERigControlType::Scale:
				case ERigControlType::Rotator:
				{
					FVector3f Val = ControlRig->GetHierarchy()->GetControlValue(ControlElement, ERigControlValueType::Current).Get<FVector3f>();
					if (ControlElement->Settings.ControlType == ERigControlType::Rotator &&
						FloatChannels[ChannelIndex]->GetNumKeys() > 0)
					{
						float LastVal = FloatChannels[ChannelIndex]->GetValues()[FloatChannels[ChannelIndex]->GetNumKeys() - 1].Value;
						FMath::WindRelativeAnglesDegrees(LastVal, Val.X);
						LastVal = FloatChannels[ChannelIndex + 1]->GetValues()[FloatChannels[ChannelIndex + 1]->GetNumKeys() - 1].Value;
						FMath::WindRelativeAnglesDegrees(LastVal, Val.Y);
						LastVal = FloatChannels[ChannelIndex + 2]->GetValues()[FloatChannels[ChannelIndex + 2]->GetNumKeys() - 1].Value;
						FMath::WindRelativeAnglesDegrees(LastVal, Val.Z);
					}
					if (bSetDefault)
					{
						FloatChannels[ChannelIndex]->SetDefault(Val.X);
						FloatChannels[ChannelIndex + 1]->SetDefault(Val.Y);
						FloatChannels[ChannelIndex + 2]->SetDefault(Val.Z);
					}

					AddVectorKeyToFloatChannels(ChannelIndex, FrameNumber, FVector(Val));

					break;
				}

				case ERigControlType::Transform:
				case ERigControlType::TransformNoScale:
				case ERigControlType::EulerTransform:
				{
					FTransform Val = FTransform::Identity;
					if (ControlElement->Settings.ControlType == ERigControlType::TransformNoScale)
					{
						FTransformNoScale NoScale = 
							ControlRig->GetHierarchy()
							->GetControlValue(ControlElement, ERigControlValueType::Current).Get<FRigControlValue::FTransformNoScale_Float>().ToTransform();
						Val = NoScale;
					}
					else if (ControlElement->Settings.ControlType == ERigControlType::EulerTransform)
					{
						FEulerTransform Euler = 
							ControlRig->GetHierarchy()
							->GetControlValue(ControlElement, ERigControlValueType::Current).Get<FRigControlValue::FEulerTransform_Float>().ToTransform();
						Val = Euler.ToFTransform();
					}
					else
					{
						Val = 
							ControlRig->GetHierarchy()
							->GetControlValue(ControlElement, ERigControlValueType::Current).Get<FRigControlValue::FTransform_Float>().ToTransform();
					}
					FVector CurrentVector = Val.GetTranslation();
					if (bSetDefault)
					{
						FloatChannels[ChannelIndex]->SetDefault(CurrentVector.X);
						FloatChannels[ChannelIndex + 1]->SetDefault(CurrentVector.Y);
						FloatChannels[ChannelIndex + 2]->SetDefault(CurrentVector.Z);
					}

					AddVectorKeyToFloatChannels(ChannelIndex, FrameNumber, CurrentVector);

					CurrentVector = Val.GetRotation().Euler();
					if (FloatChannels[ChannelIndex]->GetNumKeys() > 0)
					{
						float LastVal = FloatChannels[ChannelIndex]->GetValues()[FloatChannels[ChannelIndex]->GetNumKeys() - 1].Value;
						FMath::WindRelativeAnglesDegrees(LastVal, CurrentVector.X);
						LastVal = FloatChannels[ChannelIndex + 1]->GetValues()[FloatChannels[ChannelIndex + 1]->GetNumKeys() - 1].Value;
						FMath::WindRelativeAnglesDegrees(LastVal, CurrentVector.Y);
						LastVal = FloatChannels[ChannelIndex + 2]->GetValues()[FloatChannels[ChannelIndex + 2]->GetNumKeys() - 1].Value;
						FMath::WindRelativeAnglesDegrees(LastVal, CurrentVector.Z);
					}
					if (bSetDefault)
					{
						FloatChannels[ChannelIndex]->SetDefault(CurrentVector.X);
						FloatChannels[ChannelIndex + 1]->SetDefault(CurrentVector.Y);
						FloatChannels[ChannelIndex + 2]->SetDefault(CurrentVector.Z);
					}

					AddVectorKeyToFloatChannels(ChannelIndex, FrameNumber, CurrentVector);

					if (ControlElement->Settings.ControlType == ERigControlType::Transform ||
						ControlElement->Settings.ControlType == ERigControlType::EulerTransform)
					{
						CurrentVector = Val.GetScale3D();
						if (bSetDefault)
						{
							FloatChannels[ChannelIndex]->SetDefault(CurrentVector.X);
							FloatChannels[ChannelIndex + 1]->SetDefault(CurrentVector.Y);
							FloatChannels[ChannelIndex + 2]->SetDefault(CurrentVector.Z);
						}

						AddVectorKeyToFloatChannels(ChannelIndex, FrameNumber, CurrentVector);
					}
					break;
				}
			}
		}
	}
}

bool UMovieSceneControlRigParameterSection::LoadAnimSequenceIntoThisSection(UAnimSequence* AnimSequence, UMovieScene* MovieScene, UObject* BoundObject, bool bKeyReduce, float Tolerance, FFrameNumber InStartFrame)
{
	USkeletalMeshComponent* SkelMeshComp = Cast<USkeletalMeshComponent>(BoundObject);
	
	if (SkelMeshComp != nullptr && (SkelMeshComp->GetSkeletalMeshAsset() == nullptr || SkelMeshComp->GetSkeletalMeshAsset()->GetSkeleton() == nullptr))
	{
		return false;
	}
	
	USkeleton* Skeleton = SkelMeshComp ? SkelMeshComp->GetSkeletalMeshAsset()->GetSkeleton() : Cast<USkeleton>(BoundObject);
	if (Skeleton == nullptr)
	{
		return false;
	}
	UFKControlRig* AutoRig = Cast<UFKControlRig>(ControlRig);
	if (!AutoRig && !ControlRig->SupportsEvent(FRigUnit_InverseExecution::EventName))
	{
		return false;
	}

	TArrayView<FMovieSceneFloatChannel*> FloatChannels = GetChannelProxy().GetChannels<FMovieSceneFloatChannel>();
	if (FloatChannels.Num() <= 0)
	{
		return false;
	}

	URigHierarchy* SourceHierarchy = ControlRig->GetHierarchy();
	
	FFrameRate TickResolution = MovieScene->GetTickResolution();
	float Length = AnimSequence->GetPlayLength();
	const FFrameRate& FrameRate = AnimSequence->GetSamplingFrameRate();

	FFrameNumber StartFrame = UE::MovieScene::DiscreteInclusiveLower(MovieScene->GetPlaybackRange()) + InStartFrame;
	FFrameNumber EndFrame = TickResolution.AsFrameNumber(Length) + StartFrame;

	Modify();
	if (HasStartFrame() && HasEndFrame())
	{
		StartFrame = GetInclusiveStartFrame();
		EndFrame = StartFrame + EndFrame;
		SetEndFrame(EndFrame);
	}
	ControlRig->Modify();

	const int32 NumberOfFrames = FrameRate.AsFrameTime(Length).CeilToFrame().Value + 1;
	FFrameNumber FrameRateInFrameNumber = TickResolution.AsFrameNumber(FrameRate.AsInterval());
	int32 ExtraProgress = bKeyReduce ? FloatChannels.Num() : 0;
	
	FScopedSlowTask Progress(NumberOfFrames + ExtraProgress, LOCTEXT("BakingToControlRig_SlowTask", "Baking To Control Rig..."));	
	Progress.MakeDialog(true);

	//Make sure we are reset and run construction event  before evaluating
	/*
	TArray<FRigElementKey>ControlsToReset = ControlRig->GetHierarchy()->GetAllKeys(true, ERigElementType::Control);
	for (const FRigElementKey& ControlToReset : ControlsToReset)
	{
		if (ControlToReset.Type == ERigElementType::Control)
		{
			FRigControlElement* ControlElement = ControlRig->FindControl(ControlToReset.Name);
			if (ControlElement && !ControlElement->Settings.bIsTransientControl)
			{
				const FTransform InitialLocalTransform = ControlRig->GetHierarchy()->GetInitialLocalTransform(ControlToReset);
				ControlRig->GetHierarchy()->SetLocalTransform(ControlToReset, InitialLocalTransform);
			}
		}
	}
	SourceBones.ResetTransforms();
	SourceCurves.ResetValues();
	ControlRig->Execute(EControlRigState::Update, TEXT("Setup"));
	*/
	const UAnimDataModel* DataModel = AnimSequence->GetDataModel();
	const FAnimationCurveData& CurveData = DataModel->GetCurveData();
	const TArray<FBoneAnimationTrack>& BoneAnimationTracks = DataModel->GetBoneAnimationTracks();

	// copy the hierarchy from the CDO into the target control rig.
	// this ensures that the topology version matches in case of a dynamic hierarchy
<<<<<<< HEAD
	if (!ControlRig->GetClass()->IsNative())
=======
	if(!ControlRig->GetClass()->IsNative())
>>>>>>> d731a049
	{
		if (UControlRig* CDO = Cast<UControlRig>(ControlRig->GetClass()->GetDefaultObject()))
		{
			ControlRig->GetHierarchy()->CopyHierarchy(CDO->GetHierarchy());
		}
	}

	// now set the hierarchies initial transforms based on the currently used skeletal mesh
<<<<<<< HEAD
	ControlRig->SetBoneInitialTransformsFromSkeletalMeshComponent(SkelMeshComp, true);
	ControlRig->RequestSetup();
=======
	if (SkelMeshComp)
	{
		ControlRig->SetBoneInitialTransformsFromSkeletalMeshComponent(SkelMeshComp, true);
	}
	else
	{
		ControlRig->SetBoneInitialTransformsFromRefSkeleton(Skeleton->GetReferenceSkeleton());
	}
	ControlRig->RequestConstruction();
>>>>>>> d731a049
	ControlRig->Evaluate_AnyThread();

	for (int32 Index = 0; Index < NumberOfFrames; ++Index)
	{
		const float SequenceSecond = AnimSequence->GetTimeAtFrame(Index);
		FFrameNumber FrameNumber = StartFrame + (FrameRateInFrameNumber * Index);

		ControlRig->GetHierarchy()->ResetPoseToInitial();
		ControlRig->GetHierarchy()->ResetCurveValues();

		for (const FFloatCurve& Curve : CurveData.FloatCurves)
		{
			const float Val = Curve.FloatCurve.Eval(SequenceSecond);
			SourceHierarchy->SetCurveValue(FRigElementKey(Curve.Name.DisplayName, ERigElementType::Curve), Val);
		}

		// retrieve the pose using the services that persona and sequencer rely on
		// rather than accessing the low level raw tracks.
		FAnimPoseEvaluationOptions EvaluationOptions;
<<<<<<< HEAD
		EvaluationOptions.OptionalSkeletalMesh = SkelMeshComp->SkeletalMesh;
		EvaluationOptions.bShouldRetarget = false;
		EvaluationOptions.EvaluationType = EAnimDataEvalType::Raw;
		
=======
		EvaluationOptions.OptionalSkeletalMesh = SkelMeshComp ? SkelMeshComp->GetSkeletalMeshAsset() : nullptr;
		EvaluationOptions.bShouldRetarget = false;
		EvaluationOptions.EvaluationType = EAnimDataEvalType::Raw;

>>>>>>> d731a049
		FAnimPose AnimPose;
		UAnimPoseExtensions::GetAnimPoseAtTime(AnimSequence, SequenceSecond, EvaluationOptions, AnimPose);

		TArray<FName> BoneNames;
		UAnimPoseExtensions::GetBoneNames(AnimPose, BoneNames);
		for(const FName& BoneName : BoneNames)
		{
			if(FRigBoneElement* BoneElement = SourceHierarchy->Find<FRigBoneElement>(FRigElementKey(BoneName, ERigElementType::Bone)))
			{
				FTransform LocalTransform = UAnimPoseExtensions::GetBonePose(AnimPose, BoneName, EAnimPoseSpaces::Local);
				SourceHierarchy->SetLocalTransform(BoneElement->GetIndex(), LocalTransform, true, false);
			}
		}

		if (Index == 0)
		{
			//to make sure the first frame looks good we need to do this first. UE-100069
			ControlRig->Execute(EControlRigState::Update, FRigUnit_InverseExecution::EventName);
		}
		ControlRig->Execute(EControlRigState::Update, FRigUnit_InverseExecution::EventName);

		const ERichCurveInterpMode InterpMode = bKeyReduce ? RCIM_Cubic : RCIM_Linear;
		RecordControlRigKey(FrameNumber, Index == 0, InterpMode);
		Progress.EnterProgressFrame(1);
		if (Progress.ShouldCancel())
		{
			return false;
		}
	}

	if (bKeyReduce)
	{
		FKeyDataOptimizationParams Params;
		Params.bAutoSetInterpolation = true;
		Params.Tolerance = Tolerance;
		for (FMovieSceneFloatChannel* Channel : FloatChannels)
		{
			Channel->Optimize(Params); //should also auto tangent
			Progress.EnterProgressFrame(1);
			if (Progress.ShouldCancel())
			{
				return false;
			}
		}
	}
	
	return true;
}

#endif


void UMovieSceneControlRigParameterSection::AddEnumParameterKey(FName InParameterName, FFrameNumber InTime, uint8 InValue)
{
	FMovieSceneByteChannel* ExistingChannel = nullptr;
	for (FEnumParameterNameAndCurve& EnumParameterNameAndCurve : EnumParameterNamesAndCurves)
	{
		if (EnumParameterNameAndCurve.ParameterName == InParameterName)
		{
			ExistingChannel = &EnumParameterNameAndCurve.ParameterCurve;
			break;
		}
	}
	if (ExistingChannel == nullptr)
	{
		const int32 NewIndex = EnumParameterNamesAndCurves.Add(FEnumParameterNameAndCurve(InParameterName));
		ExistingChannel = &EnumParameterNamesAndCurves[NewIndex].ParameterCurve;

		ReconstructChannelProxy();
	}

	ExistingChannel->GetData().UpdateOrAddKey(InTime, InValue);

	if (TryModify())
	{
		SetRange(TRange<FFrameNumber>::Hull(TRange<FFrameNumber>(InTime), GetRange()));
	}
}


void UMovieSceneControlRigParameterSection::AddIntegerParameterKey(FName InParameterName, FFrameNumber InTime, int32 InValue)
{
	FMovieSceneIntegerChannel* ExistingChannel = nullptr;
	for (FIntegerParameterNameAndCurve& IntegerParameterNameAndCurve : IntegerParameterNamesAndCurves)
	{
		if (IntegerParameterNameAndCurve.ParameterName == InParameterName)
		{
			ExistingChannel = &IntegerParameterNameAndCurve.ParameterCurve;
			break;
		}
	}
	if (ExistingChannel == nullptr)
	{
		const int32 NewIndex = IntegerParameterNamesAndCurves.Add(FIntegerParameterNameAndCurve(InParameterName));
		ExistingChannel = &IntegerParameterNamesAndCurves[NewIndex].ParameterCurve;

		ReconstructChannelProxy();
	}

	ExistingChannel->GetData().UpdateOrAddKey(InTime, InValue);

	if (TryModify())
	{
		SetRange(TRange<FFrameNumber>::Hull(TRange<FFrameNumber>(InTime), GetRange()));
	}
}

bool UMovieSceneControlRigParameterSection::RemoveEnumParameter(FName InParameterName)
{
	for (int32 i = 0; i < EnumParameterNamesAndCurves.Num(); i++)
	{
		if (EnumParameterNamesAndCurves[i].ParameterName == InParameterName)
		{
			EnumParameterNamesAndCurves.RemoveAt(i);
			ReconstructChannelProxy();
			return true;
		}
	}
	return false;
}

bool UMovieSceneControlRigParameterSection::RemoveIntegerParameter(FName InParameterName)
{
	for (int32 i = 0; i < IntegerParameterNamesAndCurves.Num(); i++)
	{
		if (IntegerParameterNamesAndCurves[i].ParameterName == InParameterName)
		{
			IntegerParameterNamesAndCurves.RemoveAt(i);
			ReconstructChannelProxy();
			return true;
		}
	}
	return false;
}


TArray<FEnumParameterNameAndCurve>& UMovieSceneControlRigParameterSection::GetEnumParameterNamesAndCurves()
{
	return EnumParameterNamesAndCurves;
}

const TArray<FEnumParameterNameAndCurve>& UMovieSceneControlRigParameterSection::GetEnumParameterNamesAndCurves() const
{
	return EnumParameterNamesAndCurves;
}

TArray<FIntegerParameterNameAndCurve>& UMovieSceneControlRigParameterSection::GetIntegerParameterNamesAndCurves()
{
	return IntegerParameterNamesAndCurves;
}

const TArray<FIntegerParameterNameAndCurve>& UMovieSceneControlRigParameterSection::GetIntegerParameterNamesAndCurves() const
{
	return IntegerParameterNamesAndCurves;
}

void UMovieSceneControlRigParameterSection::ClearAllParameters()
{
	BoolParameterNamesAndCurves.SetNum(0);
	ScalarParameterNamesAndCurves.SetNum(0);
	Vector2DParameterNamesAndCurves.SetNum(0);
	VectorParameterNamesAndCurves.SetNum(0);
	ColorParameterNamesAndCurves.SetNum(0);
	TransformParameterNamesAndCurves.SetNum(0);
	EnumParameterNamesAndCurves.SetNum(0);
	IntegerParameterNamesAndCurves.SetNum(0);
	SpaceChannels.SetNum(0);
<<<<<<< HEAD
=======
	ConstraintsChannels.SetNum(0);
>>>>>>> d731a049
}
void UMovieSceneControlRigParameterSection::RemoveAllKeys(bool bIncludeSpaceKeys)
{
	TArray<FFrameNumber> KeyTimes;
	TArray<FKeyHandle> Handles;
	if (bIncludeSpaceKeys)
	{
		for (FSpaceControlNameAndChannel& Space : SpaceChannels)
		{
			KeyTimes.SetNum(0);
			Handles.SetNum(0);
			Space.SpaceCurve.GetKeys(TRange<FFrameNumber>(), &KeyTimes, &Handles);
			Space.SpaceCurve.DeleteKeys(Handles);
		}
	}
	for (FBoolParameterNameAndCurve& Bool : GetBoolParameterNamesAndCurves())
	{
		KeyTimes.SetNum(0);
		Handles.SetNum(0);
		Bool.ParameterCurve.GetKeys(TRange<FFrameNumber>(), &KeyTimes, &Handles);
		Bool.ParameterCurve.DeleteKeys(Handles);
	}
	for (FEnumParameterNameAndCurve& Enum : GetEnumParameterNamesAndCurves())
	{
		KeyTimes.SetNum(0);
		Handles.SetNum(0);
		Enum.ParameterCurve.GetKeys(TRange<FFrameNumber>(), &KeyTimes, &Handles);
		Enum.ParameterCurve.DeleteKeys(Handles);
	}
	for (FIntegerParameterNameAndCurve& Integer : GetIntegerParameterNamesAndCurves())
	{
		KeyTimes.SetNum(0);
		Handles.SetNum(0);
		Integer.ParameterCurve.GetKeys(TRange<FFrameNumber>(), &KeyTimes, &Handles);
		Integer.ParameterCurve.DeleteKeys(Handles);
	}

	for (FScalarParameterNameAndCurve& Scalar : GetScalarParameterNamesAndCurves())
	{
		KeyTimes.SetNum(0);
		Handles.SetNum(0);
		Scalar.ParameterCurve.GetKeys(TRange<FFrameNumber>(), &KeyTimes, &Handles);
		Scalar.ParameterCurve.DeleteKeys(Handles);
	}
	for (FVector2DParameterNameAndCurves& Vector2D : GetVector2DParameterNamesAndCurves())
	{
		KeyTimes.SetNum(0);
		Handles.SetNum(0);
		Vector2D.XCurve.GetKeys(TRange<FFrameNumber>(), &KeyTimes, &Handles);
		Vector2D.XCurve.DeleteKeys(Handles);
		KeyTimes.SetNum(0);
		Handles.SetNum(0);
		Vector2D.YCurve.GetKeys(TRange<FFrameNumber>(), &KeyTimes, &Handles);
		Vector2D.YCurve.DeleteKeys(Handles);
	}
	for (FVectorParameterNameAndCurves& Vector : GetVectorParameterNamesAndCurves())
	{
		KeyTimes.SetNum(0);
		Handles.SetNum(0);
		Vector.XCurve.GetKeys(TRange<FFrameNumber>(), &KeyTimes, &Handles);
		Vector.XCurve.DeleteKeys(Handles);
		KeyTimes.SetNum(0);
		Handles.SetNum(0);
		Vector.YCurve.GetKeys(TRange<FFrameNumber>(), &KeyTimes, &Handles);
		Vector.YCurve.DeleteKeys(Handles);
		KeyTimes.SetNum(0);
		Handles.SetNum(0);
		Vector.ZCurve.GetKeys(TRange<FFrameNumber>(), &KeyTimes, &Handles);
		Vector.ZCurve.DeleteKeys(Handles);
	}
	for (FTransformParameterNameAndCurves& Transform : GetTransformParameterNamesAndCurves())
	{
		for (int32 Index = 0; Index < 3; ++Index)
		{
			KeyTimes.SetNum(0);
			Handles.SetNum(0);
			Transform.Translation[Index].GetKeys(TRange<FFrameNumber>(), &KeyTimes, &Handles);
			Transform.Translation[Index].DeleteKeys(Handles);
			KeyTimes.SetNum(0);
			Handles.SetNum(0);
			Transform.Rotation[Index].GetKeys(TRange<FFrameNumber>(), &KeyTimes, &Handles);
			Transform.Rotation[Index].DeleteKeys(Handles);
			KeyTimes.SetNum(0);
			Handles.SetNum(0);
			Transform.Scale[Index].GetKeys(TRange<FFrameNumber>(), &KeyTimes, &Handles);
			Transform.Scale[Index].DeleteKeys(Handles);
		}
	}
<<<<<<< HEAD
}


int32 UMovieSceneControlRigParameterSection::GetActiveCategoryIndex(FName ControlName) const
{
	int32 CategoryIndex = INDEX_NONE;
	const FChannelMapInfo* pChannelIndex = ControlChannelMap.Find(ControlName);
	if (pChannelIndex != nullptr && ControlsMask[pChannelIndex->MaskIndex])
	{
		CategoryIndex = pChannelIndex->CategoryIndex;
	}
	return CategoryIndex;
}


TOptional<float> UMovieSceneControlRigParameterSection::EvaluateScalarParameter(const  FFrameTime& InTime, FName InParameterName)
{
	TOptional<float> OptValue;	
	if (const FChannelMapInfo* ChannelInfo = ControlChannelMap.Find(InParameterName))
	{
		TArrayView<FMovieSceneFloatChannel*> FloatChannels = ChannelProxy->GetChannels<FMovieSceneFloatChannel>();
		float Value = 0.0f;
		FloatChannels[ChannelInfo->ChannelIndex]->Evaluate(InTime, Value);
		OptValue = Value;
	}
	return OptValue;
=======
>>>>>>> d731a049
}

TOptional<bool> UMovieSceneControlRigParameterSection::EvaluateBoolParameter(const  FFrameTime& InTime, FName InParameterName)
{
	TOptional<bool> OptValue;
	if (const FChannelMapInfo* ChannelInfo = ControlChannelMap.Find(InParameterName))
	{
		TArrayView<FMovieSceneBoolChannel*> BoolChannels = GetChannelProxy().GetChannels<FMovieSceneBoolChannel>();
		bool Value = false;
		BoolChannels[ChannelInfo->ChannelIndex]->Evaluate(InTime, Value);
		OptValue = Value;
	}
	return OptValue;
}

TOptional<uint8> UMovieSceneControlRigParameterSection::EvaluateEnumParameter(const  FFrameTime& InTime, FName InParameterName)
{
	TOptional<uint8> OptValue;
	if (const FChannelMapInfo* ChannelInfo = ControlChannelMap.Find(InParameterName))
	{
		TArrayView<FMovieSceneByteChannel*> EnumChannels = GetChannelProxy().GetChannels<FMovieSceneByteChannel>();
		uint8 Value = 0;
		EnumChannels[ChannelInfo->ChannelIndex]->Evaluate(InTime, Value);
		OptValue = Value;
	}
	return OptValue;
}

TOptional<int32> UMovieSceneControlRigParameterSection::EvaluateIntegerParameter(const  FFrameTime& InTime, FName InParameterName)
{
	TOptional<int32> OptValue;
	if (const FChannelMapInfo* ChannelInfo = ControlChannelMap.Find(InParameterName))
	{
		TArrayView<FMovieSceneIntegerChannel*> IntChannels = GetChannelProxy().GetChannels<FMovieSceneIntegerChannel>();
		int32 Value = 0;
		IntChannels[ChannelInfo->ChannelIndex]->Evaluate(InTime, Value);
		OptValue = Value;
	}
	return OptValue;
}

TOptional<FVector> UMovieSceneControlRigParameterSection::EvaluateVectorParameter(const FFrameTime& InTime, FName InParameterName)
{
	TOptional<FVector> OptValue;
	if (const FChannelMapInfo* ChannelInfo = ControlChannelMap.Find(InParameterName))
	{
		TArrayView<FMovieSceneFloatChannel*> FloatChannels = ChannelProxy->GetChannels<FMovieSceneFloatChannel>();
		FVector3f Value(0.0f, 0.0f, 0.0f);
		FloatChannels[ChannelInfo->ChannelIndex]->Evaluate(InTime, Value.X);
		FloatChannels[ChannelInfo->ChannelIndex + 1]->Evaluate(InTime, Value.Y);
		FloatChannels[ChannelInfo->ChannelIndex + 2]->Evaluate(InTime, Value.Z);
		OptValue = (FVector)Value;
	}
	return OptValue;
}

TOptional<FVector2D> UMovieSceneControlRigParameterSection::EvaluateVector2DParameter(const  FFrameTime& InTime, FName InParameterName)
{
	TOptional<FVector2D> OptValue;
	if (const FChannelMapInfo* ChannelInfo = ControlChannelMap.Find(InParameterName))
	{
		TArrayView<FMovieSceneFloatChannel*> FloatChannels = ChannelProxy->GetChannels<FMovieSceneFloatChannel>();
		FVector2f Value(0.0f, 0.0f);
		FloatChannels[ChannelInfo->ChannelIndex]->Evaluate(InTime, Value.X);
		FloatChannels[ChannelInfo->ChannelIndex + 1]->Evaluate(InTime, Value.Y);
		OptValue = FVector2D(Value);
	}
	return OptValue;
}

TOptional<FLinearColor>UMovieSceneControlRigParameterSection:: EvaluateColorParameter(const  FFrameTime& InTime, FName InParameterName)
{
	TOptional<FLinearColor> OptValue;
	if (const FChannelMapInfo* ChannelInfo = ControlChannelMap.Find(InParameterName))
	{
		TArrayView<FMovieSceneFloatChannel*> FloatChannels = ChannelProxy->GetChannels<FMovieSceneFloatChannel>();
		FLinearColor Value(0.0f, 0.0f, 0.0f, 1.0f);
		FloatChannels[ChannelInfo->ChannelIndex]->Evaluate(InTime, Value.R);
		FloatChannels[ChannelInfo->ChannelIndex + 1]->Evaluate(InTime, Value.G);		
		FloatChannels[ChannelInfo->ChannelIndex + 2]->Evaluate(InTime, Value.B);
		FloatChannels[ChannelInfo->ChannelIndex + 3]->Evaluate(InTime, Value.A);
		OptValue = Value;
	}
	return OptValue;
}

TOptional<FTransform> UMovieSceneControlRigParameterSection::EvaluateTransformParameter(const  FFrameTime& InTime, FName InParameterName)
{
	TOptional<FTransform> OptValue;
	if (const FChannelMapInfo* ChannelInfo = ControlChannelMap.Find(InParameterName))
	{
		TArrayView<FMovieSceneFloatChannel*> FloatChannels = ChannelProxy->GetChannels<FMovieSceneFloatChannel>();
		FTransform Value = FTransform::Identity;
		FVector3f Translation(ForceInitToZero), Scale(FVector3f::OneVector);
		FRotator3f Rotator(0.0f, 0.0f, 0.0f);

		FloatChannels[ChannelInfo->ChannelIndex    ]->Evaluate(InTime, Translation.X);
		FloatChannels[ChannelInfo->ChannelIndex + 1]->Evaluate(InTime, Translation.Y);
		FloatChannels[ChannelInfo->ChannelIndex + 2]->Evaluate(InTime, Translation.Z);

		FloatChannels[ChannelInfo->ChannelIndex + 3]->Evaluate(InTime, Rotator.Roll);
		FloatChannels[ChannelInfo->ChannelIndex + 4]->Evaluate(InTime, Rotator.Pitch);
		FloatChannels[ChannelInfo->ChannelIndex + 5]->Evaluate(InTime, Rotator.Yaw);
		if (ControlRig)
		{
			if (FRigControlElement* ControlElement = ControlRig->FindControl(InParameterName))
			{
				if (ControlElement->Settings.ControlType == ERigControlType::Transform ||
					ControlElement->Settings.ControlType == ERigControlType::EulerTransform)
				{
					FloatChannels[ChannelInfo->ChannelIndex + 6]->Evaluate(InTime, Scale.X);
					FloatChannels[ChannelInfo->ChannelIndex + 7]->Evaluate(InTime, Scale.Y);
					FloatChannels[ChannelInfo->ChannelIndex + 8]->Evaluate(InTime, Scale.Z);
				}

			}
		}
		Value = FTransform(FRotator(Rotator), (FVector)Translation, (FVector)Scale);
		OptValue = Value;
	}
	return OptValue;
}

TOptional<FMovieSceneControlRigSpaceBaseKey> UMovieSceneControlRigParameterSection::EvaluateSpaceChannel(const  FFrameTime& InTime, FName InParameterName)
{
	TOptional<FMovieSceneControlRigSpaceBaseKey> OptValue;
	if (FSpaceControlNameAndChannel* Channel = GetSpaceChannel(InParameterName))
	{
		FMovieSceneControlRigSpaceBaseKey Value;
		using namespace UE::MovieScene;
		EvaluateChannel(&(Channel->SpaceCurve),InTime, Value);
		OptValue = Value;
	}
	return OptValue;
}

int32 UMovieSceneControlRigParameterSection::GetActiveCategoryIndex(FName ControlName) const
{
	int32 CategoryIndex = INDEX_NONE;
	const FChannelMapInfo* pChannelIndex = ControlChannelMap.Find(ControlName);
	if (pChannelIndex != nullptr && ControlsMask[pChannelIndex->MaskIndex])
	{
		CategoryIndex = pChannelIndex->CategoryIndex;
	}
	return CategoryIndex;
}


TOptional<float> UMovieSceneControlRigParameterSection::EvaluateScalarParameter(const  FFrameTime& InTime, FName InParameterName)
{
	TOptional<float> OptValue;	
	if (const FChannelMapInfo* ChannelInfo = ControlChannelMap.Find(InParameterName))
	{
		TArrayView<FMovieSceneFloatChannel*> FloatChannels = ChannelProxy->GetChannels<FMovieSceneFloatChannel>();
		float Value = 0.0f;
		FloatChannels[ChannelInfo->ChannelIndex]->Evaluate(InTime, Value);
		OptValue = Value;
	}
	return OptValue;
}

TOptional<bool> UMovieSceneControlRigParameterSection::EvaluateBoolParameter(const  FFrameTime& InTime, FName InParameterName)
{
	TOptional<bool> OptValue;
	if (const FChannelMapInfo* ChannelInfo = ControlChannelMap.Find(InParameterName))
	{
		TArrayView<FMovieSceneBoolChannel*> BoolChannels = GetChannelProxy().GetChannels<FMovieSceneBoolChannel>();
		bool Value = false;
		BoolChannels[ChannelInfo->ChannelIndex]->Evaluate(InTime, Value);
		OptValue = Value;
	}
	return OptValue;
}

TOptional<uint8> UMovieSceneControlRigParameterSection::EvaluateEnumParameter(const  FFrameTime& InTime, FName InParameterName)
{
	TOptional<uint8> OptValue;
	if (const FChannelMapInfo* ChannelInfo = ControlChannelMap.Find(InParameterName))
	{
		TArrayView<FMovieSceneByteChannel*> EnumChannels = GetChannelProxy().GetChannels<FMovieSceneByteChannel>();
		uint8 Value = 0;
		EnumChannels[ChannelInfo->ChannelIndex]->Evaluate(InTime, Value);
		OptValue = Value;
	}
	return OptValue;
}

TOptional<int32> UMovieSceneControlRigParameterSection::EvaluateIntegerParameter(const  FFrameTime& InTime, FName InParameterName)
{
	TOptional<int32> OptValue;
	if (const FChannelMapInfo* ChannelInfo = ControlChannelMap.Find(InParameterName))
	{
		TArrayView<FMovieSceneIntegerChannel*> IntChannels = GetChannelProxy().GetChannels<FMovieSceneIntegerChannel>();
		int32 Value = 0;
		IntChannels[ChannelInfo->ChannelIndex]->Evaluate(InTime, Value);
		OptValue = Value;
	}
	return OptValue;
}

TOptional<FVector> UMovieSceneControlRigParameterSection::EvaluateVectorParameter(const FFrameTime& InTime, FName InParameterName)
{
	TOptional<FVector> OptValue;
	if (const FChannelMapInfo* ChannelInfo = ControlChannelMap.Find(InParameterName))
	{
		TArrayView<FMovieSceneFloatChannel*> FloatChannels = ChannelProxy->GetChannels<FMovieSceneFloatChannel>();
		FVector3f Value(0.0f, 0.0f, 0.0f);
		FloatChannels[ChannelInfo->ChannelIndex]->Evaluate(InTime, Value.X);
		FloatChannels[ChannelInfo->ChannelIndex + 1]->Evaluate(InTime, Value.Y);
		FloatChannels[ChannelInfo->ChannelIndex + 2]->Evaluate(InTime, Value.Z);
		OptValue = (FVector)Value;
	}
	return OptValue;
}

TOptional<FVector2D> UMovieSceneControlRigParameterSection::EvaluateVector2DParameter(const  FFrameTime& InTime, FName InParameterName)
{
	TOptional<FVector2D> OptValue;
	if (const FChannelMapInfo* ChannelInfo = ControlChannelMap.Find(InParameterName))
	{
		TArrayView<FMovieSceneFloatChannel*> FloatChannels = ChannelProxy->GetChannels<FMovieSceneFloatChannel>();
		FVector2f Value(0.0f, 0.0f);
		FloatChannels[ChannelInfo->ChannelIndex]->Evaluate(InTime, Value.X);
		FloatChannels[ChannelInfo->ChannelIndex + 1]->Evaluate(InTime, Value.Y);
		OptValue = FVector2D(Value);
	}
	return OptValue;
}

TOptional<FLinearColor>UMovieSceneControlRigParameterSection:: EvaluateColorParameter(const  FFrameTime& InTime, FName InParameterName)
{
	TOptional<FLinearColor> OptValue;
	if (const FChannelMapInfo* ChannelInfo = ControlChannelMap.Find(InParameterName))
	{
		TArrayView<FMovieSceneFloatChannel*> FloatChannels = ChannelProxy->GetChannels<FMovieSceneFloatChannel>();
		FLinearColor Value(0.0f, 0.0f, 0.0f, 1.0f);
		FloatChannels[ChannelInfo->ChannelIndex]->Evaluate(InTime, Value.R);
		FloatChannels[ChannelInfo->ChannelIndex + 1]->Evaluate(InTime, Value.G);		
		FloatChannels[ChannelInfo->ChannelIndex + 2]->Evaluate(InTime, Value.B);
		FloatChannels[ChannelInfo->ChannelIndex + 3]->Evaluate(InTime, Value.A);
		OptValue = Value;
	}
	return OptValue;
}

TOptional<FEulerTransform> UMovieSceneControlRigParameterSection::EvaluateTransformParameter(const  FFrameTime& InTime, FName InParameterName)
{
	TOptional<FEulerTransform> OptValue;
	if (const FChannelMapInfo* ChannelInfo = ControlChannelMap.Find(InParameterName))
	{
		TArrayView<FMovieSceneFloatChannel*> FloatChannels = ChannelProxy->GetChannels<FMovieSceneFloatChannel>();
		FEulerTransform Value = FEulerTransform::Identity;
		FVector3f Translation(ForceInitToZero), Scale(FVector3f::OneVector);
		FRotator3f Rotator(0.0f, 0.0f, 0.0f);

		FloatChannels[ChannelInfo->ChannelIndex    ]->Evaluate(InTime, Translation.X);
		FloatChannels[ChannelInfo->ChannelIndex + 1]->Evaluate(InTime, Translation.Y);
		FloatChannels[ChannelInfo->ChannelIndex + 2]->Evaluate(InTime, Translation.Z);

		FloatChannels[ChannelInfo->ChannelIndex + 3]->Evaluate(InTime, Rotator.Roll);
		FloatChannels[ChannelInfo->ChannelIndex + 4]->Evaluate(InTime, Rotator.Pitch);
		FloatChannels[ChannelInfo->ChannelIndex + 5]->Evaluate(InTime, Rotator.Yaw);
		if (ControlRig)
		{
			if (FRigControlElement* ControlElement = ControlRig->FindControl(InParameterName))
			{
				if (ControlElement->Settings.ControlType == ERigControlType::Transform ||
					ControlElement->Settings.ControlType == ERigControlType::EulerTransform)
				{
					FloatChannels[ChannelInfo->ChannelIndex + 6]->Evaluate(InTime, Scale.X);
					FloatChannels[ChannelInfo->ChannelIndex + 7]->Evaluate(InTime, Scale.Y);
					FloatChannels[ChannelInfo->ChannelIndex + 8]->Evaluate(InTime, Scale.Z);
				}

			}
		}
		Value = FEulerTransform(FRotator(Rotator), (FVector)Translation, (FVector)Scale);
		OptValue = Value;
	}
	return OptValue;
}

TOptional<FMovieSceneControlRigSpaceBaseKey> UMovieSceneControlRigParameterSection::EvaluateSpaceChannel(const  FFrameTime& InTime, FName InParameterName)
{
	TOptional<FMovieSceneControlRigSpaceBaseKey> OptValue;
	if (FSpaceControlNameAndChannel* Channel = GetSpaceChannel(InParameterName))
	{
		FMovieSceneControlRigSpaceBaseKey Value;
		using namespace UE::MovieScene;
		EvaluateChannel(&(Channel->SpaceCurve),InTime, Value);
		OptValue = Value;
	}
	return OptValue;
}

UObject* UMovieSceneControlRigParameterSection::GetImplicitObjectOwner()
{
	if (GetControlRig())
	{
		return GetControlRig();
	}
	return Super::GetImplicitObjectOwner();
}

FEnumParameterNameAndCurve::FEnumParameterNameAndCurve(FName InParameterName)
{
	ParameterName = InParameterName;
}

FIntegerParameterNameAndCurve::FIntegerParameterNameAndCurve(FName InParameterName)
{
	ParameterName = InParameterName;
}

#undef LOCTEXT_NAMESPACE 
<<<<<<< HEAD
=======

>>>>>>> d731a049
<|MERGE_RESOLUTION|>--- conflicted
+++ resolved
@@ -725,8 +725,6 @@
 #endif
 }
 
-<<<<<<< HEAD
-=======
 void UMovieSceneControlRigParameterSection::OnBindingIDsUpdated(const TMap<UE::MovieScene::FFixedObjectBindingID, UE::MovieScene::FFixedObjectBindingID>& OldFixedToNewFixedMap, FMovieSceneSequenceID LocalSequenceID, const FMovieSceneSequenceHierarchy* Hierarchy, IMovieScenePlayer& Player)
 {
 	for (FConstraintAndActiveChannel& ConstraintChannel : ConstraintsChannels)
@@ -788,7 +786,6 @@
 }
 
 
->>>>>>> d731a049
 bool UMovieSceneControlRigParameterSection::RenameParameterName(const FName& OldParameterName, const FName& NewParameterName)
 {
 	bool bWasReplaced = false;
@@ -1343,14 +1340,6 @@
 
 // only allow creation of space channels onto non-parented Controls
 bool UMovieSceneControlRigParameterSection::CanCreateSpaceChannel(FName InControlName) const
-<<<<<<< HEAD
-{
-	if (const FChannelMapInfo* ChannelInfo = ControlChannelMap.Find(InControlName))
-	{
-		if (ChannelInfo->ParentControlIndex == INDEX_NONE)
-		{
-			return true;
-=======
 {
 	if (const FChannelMapInfo* ChannelInfo = ControlChannelMap.Find(InControlName))
 	{
@@ -1442,40 +1431,11 @@
 		if (OnConstraintChannelAdded.IsBound())
 		{
 			OnConstraintChannelAdded.Broadcast(this, ExistingChannel);
->>>>>>> d731a049
 		}
 		//todo got rid of the if(bReconstructChannel) flag since it was always true but it may need to be false from undo, in which case we need to change
 		//change this virtual functions signature
 		ReconstructChannelProxy();
 	}
-<<<<<<< HEAD
-	return false;
-}
-
-void UMovieSceneControlRigParameterSection::AddSpaceChannel(FName InControlName, bool bReconstructChannel)
-{
-	//only add it if it's the first section since we can't blend them
-	if (UMovieSceneControlRigParameterTrack* Track = GetTypedOuter<UMovieSceneControlRigParameterTrack>())
-	{
-		const TArray<UMovieSceneSection*>& Sections = Track->GetAllSections();
-		if (Sections[0] == this)
-		{
-			
-			if (CanCreateSpaceChannel(InControlName) && !HasSpaceChannel(InControlName))
-			{
-				SpaceChannels.Add(FSpaceControlNameAndChannel(InControlName));
-				if (OnSpaceChannelAdded.IsBound())
-				{
-					FSpaceControlNameAndChannel& NameAndChannel = SpaceChannels[SpaceChannels.Num() - 1];
-					OnSpaceChannelAdded.Broadcast(this, InControlName, &NameAndChannel.SpaceCurve);
-				}
-			}
-			if (bReconstructChannel)
-			{
-				ReconstructChannelProxy();
-			}
-		}
-=======
 }
 
 void UMovieSceneControlRigParameterSection::RemoveConstraintChannel(const FName& InConstraintName)
@@ -1490,7 +1450,6 @@
 		Modify();
 		ConstraintsChannels.RemoveAt(Index);
 		ReconstructChannelProxy();
->>>>>>> d731a049
 	}
 }
 
@@ -1539,8 +1498,6 @@
 	return SpaceChannels;
 }
 
-<<<<<<< HEAD
-=======
 bool UMovieSceneControlRigParameterSection::IsDifferentThanLastControlsUsedToReconstruct(const TArray<FRigControlElement*>& NewControls) const
 {
 	if (NewControls.Num() != LastControlsUsedToReconstruct.Num())
@@ -1572,7 +1529,6 @@
 	}
 }
 
->>>>>>> d731a049
 void UMovieSceneControlRigParameterSection::ReconstructChannelProxy()
 {
 	FMovieSceneChannelProxyData Channels;
@@ -1600,11 +1556,8 @@
 		int32 IntegerChannelIndex = 0;
 		int32 SpaceChannelIndex = 0;
 		int32 CategoryIndex = 0;
-<<<<<<< HEAD
-=======
 		int32 ConstraintsChannelIndex = 0;
 		
->>>>>>> d731a049
 		const FName BoolChannelTypeName = FMovieSceneBoolChannel::StaticStruct()->GetFName();
 		const FName EnumChannelTypeName = FMovieSceneByteChannel::StaticStruct()->GetFName();
 		const FName IntegerChannelTypeName = FMovieSceneIntegerChannel::StaticStruct()->GetFName();
@@ -1682,13 +1635,9 @@
 					Group = FText::FromName(ParentControlElement->GetDisplayName());
 				}
 			}
-<<<<<<< HEAD
+
 			bool bEnabled = ControlsMask[MaskIndex];
-=======
-
-			bool bEnabled = ControlsMask[MaskIndex];
-
->>>>>>> d731a049
+
 #if WITH_EDITOR
 			switch (ControlElement->Settings.ControlType)
 			{
@@ -1698,56 +1647,6 @@
 					{
 						if (ControlElement->GetName() == Scalar.ParameterName)
 						{
-<<<<<<< HEAD
-
-							FText Group;
-							if(ParentControlElement)
-							{
-								switch(ParentControlElement->Settings.ControlType)
-								{
-									case ERigControlType::Position:
-									case ERigControlType::Scale:
-									case ERigControlType::Rotator:
-									case ERigControlType::Transform:
-									case ERigControlType::EulerTransform:
-									case ERigControlType::TransformNoScale:
-									{
-										Group = FText::FromName(ParentControlElement->GetDisplayName());
-										break;
-									}
-								}
-							}
-
-							if (Group.IsEmpty())
-							{
-								ControlChannelMap.Add(Scalar.ParameterName, FChannelMapInfo(ControlIndex, TotalIndex, FloatChannelIndex, INDEX_NONE, NAME_None, MaskIndex, CategoryIndex));
-								Group = FText::FromName(ControlElement->GetDisplayName());
-								ControlIndex++;  //up the index only if no parent
-								if (bEnabled)
-								{
-									++CategoryIndex;
-								}
-							}
-							else
-							{
-								FChannelMapInfo* pChannelIndex = ControlChannelMap.Find(ParentControlName);
-								if (pChannelIndex)
-								{
-									ControlChannelMap.Add(Scalar.ParameterName, FChannelMapInfo(ControlIndex, TotalIndex, FloatChannelIndex,pChannelIndex->ControlIndex, NAME_None, MaskIndex, CategoryIndex));
-								}
-								else
-								{
-									ControlChannelMap.Add(Scalar.ParameterName, FChannelMapInfo(ControlIndex, TotalIndex, FloatChannelIndex, INDEX_NONE, NAME_None, MaskIndex, CategoryIndex));
-
-								}
-							}
-
-							FParameterFloatChannelEditorData EditorData(ControlRig, Scalar.ParameterName, bEnabled, Group, TotalIndex);
-							EditorData.MetaData.DisplayText = FText::FromName(ControlElement->GetDisplayName());
-							Channels.Add(Scalar.ParameterCurve, EditorData.MetaData, EditorData.ExternalValues);
-							FloatChannelIndex += 1;
-							TotalIndex += 1;
-=======
 							if (Group.IsEmpty())
 							{
 								ControlChannelMap.Add(Scalar.ParameterName, FChannelMapInfo(ControlIndex, TotalIndex, FloatChannelIndex, INDEX_NONE, NAME_None, MaskIndex, CategoryIndex));
@@ -1805,35 +1704,11 @@
 							// Prevent single channels from collapsing to the track node
 							MetaData.bCanCollapseToTrack = false;
 							Channels.Add(Bool.ParameterCurve, MetaData, TMovieSceneExternalValue<bool>());
->>>>>>> d731a049
 							break;
 						}
 					}
 					break;
 				}
-<<<<<<< HEAD
-				case ERigControlType::Bool:
-				{
-					for (FBoolParameterNameAndCurve& Bool : GetBoolParameterNamesAndCurves())
-					{
-						if (ControlElement->GetName() == Bool.ParameterName)
-						{
-							FText Group;
-							if(ParentControlElement)
-							{
-								switch(ParentControlElement->Settings.ControlType)
-								{
-									case ERigControlType::Position:
-									case ERigControlType::Scale:
-									case ERigControlType::Rotator:
-									case ERigControlType::Transform:
-									case ERigControlType::EulerTransform:
-									case ERigControlType::TransformNoScale:
-									{
-										Group = FText::FromName(ParentControlElement->GetDisplayName());
-										break;
-									}
-=======
 				case ERigControlType::Integer:
 				{
 					if (ControlElement->Settings.ControlEnum)
@@ -1856,20 +1731,8 @@
 									const FChannelMapInfo* pChannelIndex = ControlChannelMap.Find(ParentControlName);
 									const int32 ParentControlIndex = pChannelIndex ? pChannelIndex->ControlIndex : INDEX_NONE; 
 									ControlChannelMap.Add(Enum.ParameterName, FChannelMapInfo(ControlIndex, TotalIndex, EnumChannelIndex, ParentControlIndex, EnumChannelTypeName,MaskIndex, CategoryIndex));
->>>>>>> d731a049
 								}
 
-<<<<<<< HEAD
-							if (Group.IsEmpty())
-							{
-								ControlChannelMap.Add(Bool.ParameterName, FChannelMapInfo(ControlIndex, TotalIndex, BoolChannelIndex, INDEX_NONE,BoolChannelTypeName,MaskIndex, CategoryIndex));
-								Group = FText::FromName(ControlElement->GetDisplayName());
-								ControlIndex++;  //up the index only if no parent
-								if (bEnabled)
-								{
-									++CategoryIndex;
-								}
-=======
 								FMovieSceneChannelMetaData MetaData(Enum.ParameterName, Group, Group, bEnabled);
 								MetaData.DisplayText = FText::FromName(ControlElement->GetDisplayName());
 								EnumChannelIndex += 1;
@@ -1879,7 +1742,6 @@
 								MetaData.bCanCollapseToTrack = false;
 								Channels.Add(Enum.ParameterCurve, MetaData, TMovieSceneExternalValue<uint8>());
 								break;
->>>>>>> d731a049
 							}
 						}
 					}
@@ -1891,13 +1753,6 @@
 							{
 								if (Group.IsEmpty())
 								{
-<<<<<<< HEAD
-									ControlChannelMap.Add(Bool.ParameterName, FChannelMapInfo(ControlIndex, TotalIndex, BoolChannelIndex,pChannelIndex->ControlIndex,BoolChannelTypeName,MaskIndex, CategoryIndex));
-								}
-								else
-								{
-									ControlChannelMap.Add(Bool.ParameterName, FChannelMapInfo(ControlIndex, TotalIndex, BoolChannelIndex,INDEX_NONE, BoolChannelTypeName,MaskIndex, CategoryIndex));
-=======
 									ControlChannelMap.Add(Integer.ParameterName, FChannelMapInfo(ControlIndex, TotalIndex, IntegerChannelIndex,INDEX_NONE,IntegerChannelTypeName,MaskIndex, CategoryIndex));
 									Group = FText::FromName(ControlElement->GetDisplayName());
 									if (bEnabled)
@@ -1910,19 +1765,8 @@
 									const FChannelMapInfo* pChannelIndex = ControlChannelMap.Find(ParentControlName);
 									const int32 ParentControlIndex = pChannelIndex ? pChannelIndex->ControlIndex : INDEX_NONE; 
 									ControlChannelMap.Add(Integer.ParameterName, FChannelMapInfo(ControlIndex, TotalIndex, IntegerChannelIndex, ParentControlIndex, IntegerChannelTypeName,MaskIndex, CategoryIndex));
->>>>>>> d731a049
 								}
 
-<<<<<<< HEAD
-							FMovieSceneChannelMetaData MetaData(Bool.ParameterName, Group, Group, bEnabled);
-							MetaData.DisplayText = FText::FromName(ControlElement->GetDisplayName());
-							MetaData.SortOrder = TotalIndex++;
-							BoolChannelIndex += 1;
-							// Prevent single channels from collapsing to the track node
-							MetaData.bCanCollapseToTrack = false;
-							Channels.Add(Bool.ParameterCurve, MetaData, TMovieSceneExternalValue<bool>());
-							break;
-=======
 								FMovieSceneChannelMetaData MetaData(Integer.ParameterName, Group, Group, bEnabled);
 								MetaData.DisplayText = FText::FromName(ControlElement->GetDisplayName());
 								IntegerChannelIndex += 1;
@@ -1933,154 +1777,11 @@
 								Channels.Add(Integer.ParameterCurve, MetaData, TMovieSceneExternalValue<int32>());
 								break;
 							}
->>>>>>> d731a049
 						}
 
 					}
 					break;
 				}
-<<<<<<< HEAD
-				case ERigControlType::Integer:
-				{
-					if (ControlElement->Settings.ControlEnum)
-					{
-						for (FEnumParameterNameAndCurve& Enum : GetEnumParameterNamesAndCurves())
-						{
-							if (ControlElement->GetName() == Enum.ParameterName)
-							{
-								FText Group;
-								if (ParentControlElement)
-								{
-									switch (ParentControlElement->Settings.ControlType)
-									{
-									case ERigControlType::Position:
-									case ERigControlType::Scale:
-									case ERigControlType::Rotator:
-									case ERigControlType::Transform:
-									case ERigControlType::EulerTransform:
-									case ERigControlType::TransformNoScale:
-									{
-										Group = FText::FromName(ParentControlElement->GetDisplayName());
-										break;
-									}
-									}
-								}
-
-								if (Group.IsEmpty())
-								{
-									ControlChannelMap.Add(Enum.ParameterName, FChannelMapInfo(ControlIndex, TotalIndex, EnumChannelIndex,INDEX_NONE, EnumChannelTypeName,MaskIndex, CategoryIndex));
-									Group = FText::FromName(ControlElement->GetDisplayName());
-									ControlIndex++;  //up the index only if no parent
-									if (bEnabled)
-									{
-										++CategoryIndex;
-									}
-								}
-								else
-								{
-									FChannelMapInfo* pChannelIndex = ControlChannelMap.Find(ParentControlName);
-									if (pChannelIndex)
-									{
-										ControlChannelMap.Add(Enum.ParameterName, FChannelMapInfo(ControlIndex, TotalIndex, EnumChannelIndex, pChannelIndex->ControlIndex, EnumChannelTypeName,MaskIndex, CategoryIndex));
-									}
-									else
-									{
-										ControlChannelMap.Add(Enum.ParameterName, FChannelMapInfo(ControlIndex, TotalIndex, EnumChannelIndex, INDEX_NONE, EnumChannelTypeName,MaskIndex, CategoryIndex));
-									}
-								}
-
-								FMovieSceneChannelMetaData MetaData(Enum.ParameterName, Group, Group, bEnabled);
-								MetaData.DisplayText = FText::FromName(ControlElement->GetDisplayName());
-								EnumChannelIndex += 1;
-								MetaData.SortOrder = TotalIndex++;
-								// Prevent single channels from collapsing to the track node
-								MetaData.bCanCollapseToTrack = false;
-								Channels.Add(Enum.ParameterCurve, MetaData, TMovieSceneExternalValue<uint8>());
-								break;
-							}
-						}
-					}
-					else
-					{
-						for (FIntegerParameterNameAndCurve& Integer : GetIntegerParameterNamesAndCurves())
-						{
-							if (ControlElement->GetName() == Integer.ParameterName)
-							{
-								FText Group;
-								if (ParentControlElement)
-								{
-									switch (ParentControlElement->Settings.ControlType)
-									{
-									case ERigControlType::Position:
-									case ERigControlType::Scale:
-									case ERigControlType::Rotator:
-									case ERigControlType::Transform:
-									case ERigControlType::EulerTransform:
-									case ERigControlType::TransformNoScale:
-									{
-										Group = FText::FromName(ParentControlElement->GetDisplayName());
-										break;
-									}
-									}
-								}
-								if (Group.IsEmpty())
-								{
-									ControlChannelMap.Add(Integer.ParameterName, FChannelMapInfo(ControlIndex, TotalIndex, IntegerChannelIndex,INDEX_NONE,IntegerChannelTypeName,MaskIndex, CategoryIndex));
-									Group = FText::FromName(ControlElement->GetDisplayName());
-									ControlIndex++;  //up the index only if no parent
-									if (bEnabled)
-									{
-										++CategoryIndex;
-									}
-								}
-								else
-								{
-									FChannelMapInfo* pChannelIndex = ControlChannelMap.Find(ParentControlName);
-									if (pChannelIndex)
-									{
-										ControlChannelMap.Add(Integer.ParameterName, FChannelMapInfo(ControlIndex, TotalIndex, IntegerChannelIndex, pChannelIndex->ControlIndex,IntegerChannelTypeName,MaskIndex, CategoryIndex));
-									}
-									else
-									{
-										ControlChannelMap.Add(Integer.ParameterName, FChannelMapInfo(ControlIndex, TotalIndex, IntegerChannelIndex, INDEX_NONE, IntegerChannelTypeName,MaskIndex, CategoryIndex));
-									}
-								}
-
-								FMovieSceneChannelMetaData MetaData(Integer.ParameterName, Group, Group, bEnabled);
-								MetaData.DisplayText = FText::FromName(ControlElement->GetDisplayName());
-								IntegerChannelIndex += 1;
-								MetaData.SortOrder = TotalIndex++;
-								// Prevent single channels from collapsing to the track node
-								MetaData.bCanCollapseToTrack = false;
-								Channels.Add(Integer.ParameterCurve, MetaData, TMovieSceneExternalValue<int32>());
-								break;
-							}
-						}
-
-					}
-					break;
-				}
-				case ERigControlType::Vector2D:
-				{
-					for (FVector2DParameterNameAndCurves& Vector2D : GetVector2DParameterNamesAndCurves())
-					{
-						if (ControlElement->GetName() == Vector2D.ParameterName)
-						{
-							ControlChannelMap.Add(Vector2D.ParameterName, FChannelMapInfo(ControlIndex, TotalIndex, FloatChannelIndex, INDEX_NONE, NAME_None, MaskIndex, CategoryIndex));
-							ControlIndex++;
-							if (bEnabled)
-							{
-								++CategoryIndex;
-							}
-							FText Group = FText::FromName(ControlElement->GetDisplayName());
-							FParameterVectorChannelEditorData EditorData(ControlRig, Vector2D.ParameterName, bEnabled, Group, TotalIndex, 2);
-							Channels.Add(Vector2D.XCurve, EditorData.MetaData[0], EditorData.ExternalValues[0]);
-							Channels.Add(Vector2D.YCurve, EditorData.MetaData[1], EditorData.ExternalValues[1]);
-							FloatChannelIndex += 2;
-							TotalIndex += 2;
-							break;
-						}
-=======
 				case ERigControlType::Vector2D:
 				{
 					for (FVector2DParameterNameAndCurves& Vector2D : GetVector2DParameterNamesAndCurves())
@@ -2110,7 +1811,6 @@
 							ControlIndex += 1;
 							break;
 						}
->>>>>>> d731a049
 					}
 					break;
 				}
@@ -2122,36 +1822,6 @@
 					{
 						if (ControlElement->GetName() == Vector.ParameterName)
 						{
-<<<<<<< HEAD
-							ControlChannelMap.Add(Vector.ParameterName, FChannelMapInfo(ControlIndex, TotalIndex, FloatChannelIndex, INDEX_NONE, NAME_None, MaskIndex, CategoryIndex));
-							ControlIndex++;
-							if (bEnabled)
-							{
-								++CategoryIndex;
-							}
-							FText Group = FText::FromName(ControlElement->GetDisplayName());
-							if (FSpaceControlNameAndChannel* SpaceChannel = GetSpaceChannel(Vector.ParameterName))
-							{
-
-								FChannelMapInfo* pChannelIndex = ControlChannelMap.Find(Vector.ParameterName);
-								if (pChannelIndex)
-								{
-									pChannelIndex->bDoesHaveSpace = true;
-									pChannelIndex->SpaceChannelIndex = SpaceChannelIndex;
-								}
-
-								FString TotalName = Vector.ParameterName.ToString(); //need ControlName.Space for selection to work.
-								FString SpaceString = SpaceName.ToString();
-								TotalName += ("." + SpaceString);
-								FMovieSceneChannelMetaData SpaceMetaData(FName(*TotalName), Group, Group, bEnabled);
-								SpaceMetaData.DisplayText = FText::FromName(SpaceName);
-								SpaceChannelIndex += 1;
-								SpaceMetaData.SortOrder = TotalIndex++;
-								// Prevent single channels from collapsing to the track node
-								SpaceMetaData.bCanCollapseToTrack = false;
-								Channels.Add(SpaceChannel->SpaceCurve, SpaceMetaData);
-							}
-=======
 							if(Group.IsEmpty())
 							{
 								ControlChannelMap.Add(Vector.ParameterName, FChannelMapInfo(ControlIndex, TotalIndex, FloatChannelIndex, INDEX_NONE, NAME_None, MaskIndex, CategoryIndex));
@@ -2188,7 +1858,6 @@
 								SpaceMetaData.bCanCollapseToTrack = false;
 								Channels.Add(SpaceChannel->SpaceCurve, SpaceMetaData);
 							}
->>>>>>> d731a049
 						
 
 							FParameterVectorChannelEditorData EditorData(ControlRig, Vector.ParameterName, bEnabled, Group, TotalIndex, 3);
@@ -2197,10 +1866,7 @@
 							Channels.Add(Vector.ZCurve, EditorData.MetaData[2], EditorData.ExternalValues[2]);
 							FloatChannelIndex += 3;
 							TotalIndex += 3;
-<<<<<<< HEAD
-=======
 							ControlIndex += 1;
->>>>>>> d731a049
 							break;
 						}
 					}
@@ -2215,13 +1881,6 @@
 					{
 						if (ControlElement->GetName() == Transform.ParameterName)
 						{
-<<<<<<< HEAD
-							ControlChannelMap.Add(Transform.ParameterName, FChannelMapInfo(ControlIndex, TotalIndex, FloatChannelIndex, INDEX_NONE, NAME_None, MaskIndex, CategoryIndex));
-							ControlIndex++;
-							if (bEnabled)
-							{
-								++CategoryIndex;
-=======
 							const FName ControlName = ControlElement->GetName();
 							if(Group.IsEmpty())
 							{
@@ -2237,22 +1896,14 @@
 								const FChannelMapInfo* pChannelIndex = ControlChannelMap.Find(ParentControlName);
 								const int32 ParentControlIndex = pChannelIndex ? pChannelIndex->ControlIndex : INDEX_NONE; 
 								ControlChannelMap.Add(Transform.ParameterName, FChannelMapInfo(ControlIndex, TotalIndex, FloatChannelIndex, ParentControlIndex, NAME_None, MaskIndex, CategoryIndex));
->>>>>>> d731a049
 							}
-							FText Group = FText::FromName(ControlElement->GetDisplayName());
-
-<<<<<<< HEAD
-							if (FSpaceControlNameAndChannel* SpaceChannel = GetSpaceChannel(Transform.ParameterName))
-							{
-
-=======
+
 							// constraints
 							AddConstrainChannels(ControlName, Group, bEnabled);
 
 							// spaces
 							if (FSpaceControlNameAndChannel* SpaceChannel = GetSpaceChannel(Transform.ParameterName))
 							{
->>>>>>> d731a049
 								FChannelMapInfo* pChannelIndex = ControlChannelMap.Find(Transform.ParameterName);
 								if (pChannelIndex)
 								{
@@ -2302,10 +1953,7 @@
 								TotalIndex += 6;
 
 							}
-<<<<<<< HEAD
-=======
 							ControlIndex += 1;
->>>>>>> d731a049
 							break;
 						}
 					}
@@ -2315,18 +1963,6 @@
 				}
 	#else
 				switch (ControlElement->Settings.ControlType)
-<<<<<<< HEAD
-				{
-				case ERigControlType::Float:
-				{
-					for (FScalarParameterNameAndCurve& Scalar : GetScalarParameterNamesAndCurves())
-					{
-						if (ControlElement->GetName() == Scalar.ParameterName)
-						{
-							ControlChannelMap.Add(Scalar.ParameterName, FChannelMapInfo(ControlIndex, TotalIndex,FloatChannelIndex,INDEX_NONE, NAME_None,MaskIndex));
-							Channels.Add(Scalar.ParameterCurve);
-							FloatChannelIndex += 1;
-=======
 				{
 				case ERigControlType::Float:
 				{
@@ -2353,7 +1989,6 @@
 							ControlChannelMap.Add(Bool.ParameterName, FChannelMapInfo(ControlIndex, TotalIndex, BoolChannelIndex, INDEX_NONE, NAME_None, MaskIndex));
 							Channels.Add(Bool.ParameterCurve);
 							BoolChannelIndex += 1;
->>>>>>> d731a049
 							TotalIndex += 1;
 							ControlIndex += 1;
 							break;
@@ -2361,83 +1996,6 @@
 					}
 					break;
 				}
-<<<<<<< HEAD
-				case ERigControlType::Bool:
-				{
-					for (FBoolParameterNameAndCurve& Bool : GetBoolParameterNamesAndCurves())
-					{
-						if (ControlElement->GetName() == Bool.ParameterName)
-						{
-							ControlChannelMap.Add(Bool.ParameterName, FChannelMapInfo(ControlIndex, TotalIndex, BoolChannelIndex, INDEX_NONE, NAME_None, MaskIndex));
-							Channels.Add(Bool.ParameterCurve);
-							BoolChannelIndex += 1;
-							TotalIndex += 1;
-							ControlIndex++;
-							break;
-						}
-					}
-					break;
-				}
-				case ERigControlType::Integer:
-				{
-					if (ControlElement->Settings.ControlEnum)
-					{
-						for (FEnumParameterNameAndCurve& Enum : GetEnumParameterNamesAndCurves())
-						{
-							if (ControlElement->GetName() == Enum.ParameterName)
-							{
-								ControlChannelMap.Add(Enum.ParameterName, FChannelMapInfo(ControlIndex, TotalIndex, EnumChannelIndex, INDEX_NONE, NAME_None, MaskIndex));
-								Channels.Add(Enum.ParameterCurve);
-								EnumChannelIndex += 1;
-								TotalIndex += 1;
-								ControlIndex++;
-								break;
-							}
-						}
-					}
-					else
-					{
-						for (FIntegerParameterNameAndCurve& Integer : GetIntegerParameterNamesAndCurves())
-						{
-							if (ControlElement->GetName() == Integer.ParameterName)
-							{
-								ControlChannelMap.Add(Integer.ParameterName, FChannelMapInfo(ControlIndex, TotalIndex, IntegerChannelIndex, INDEX_NONE, NAME_None, MaskIndex));
-								Channels.Add(Integer.ParameterCurve);
-								IntegerChannelIndex += 1;
-								TotalIndex += 1;
-								ControlIndex++;
-								break;
-							}
-						}
-					}
-					break;
-				}
-				case ERigControlType::Vector2D:
-				{
-					for (FVector2DParameterNameAndCurves& Vector2D : GetVector2DParameterNamesAndCurves())
-					{
-						if (ControlElement->GetName() == Vector2D.ParameterName)
-						{
-							ControlChannelMap.Add(Vector2D.ParameterName, FChannelMapInfo(ControlIndex, TotalIndex, FloatChannelIndex, INDEX_NONE, NAME_None, MaskIndex));
-							Channels.Add(Vector2D.XCurve);
-							Channels.Add(Vector2D.YCurve);
-							FloatChannelIndex += 2;
-							TotalIndex += 2;
-							ControlIndex++;
-							break;
-						}
-					}
-					break;
-				}
-				case ERigControlType::Position:
-				case ERigControlType::Scale:
-				case ERigControlType::Rotator:
-				{
-					for (FVectorParameterNameAndCurves& Vector : GetVectorParameterNamesAndCurves())
-					{
-						if (ControlElement->GetName() == Vector.ParameterName)
-						{
-=======
 				case ERigControlType::Integer:
 				{
 					if (ControlElement->Settings.ControlEnum)
@@ -2497,7 +2055,6 @@
 					{
 						if (ControlElement->GetName() == Vector.ParameterName)
 						{
->>>>>>> d731a049
 							ControlChannelMap.Add(Vector.ParameterName, FChannelMapInfo(ControlIndex, TotalIndex, FloatChannelIndex, INDEX_NONE, NAME_None, MaskIndex));
 							bool bDoSpaceChannel = true;
 							if (bDoSpaceChannel)
@@ -2520,11 +2077,7 @@
 							Channels.Add(Vector.ZCurve);
 							FloatChannelIndex += 3;
 							TotalIndex += 3;
-<<<<<<< HEAD
-							ControlIndex++;
-=======
 							ControlIndex += 1;
->>>>>>> d731a049
 							break;
 						}
 					}
@@ -2532,7 +2085,6 @@
 				}
 				/*
 				for (FColorParameterNameAndCurves& Color : GetColorParameterNamesAndCurves())
-<<<<<<< HEAD
 				{
 					Channels.Add(Color.RedCurve);
 					Channels.Add(Color.GreenCurve);
@@ -2545,20 +2097,6 @@
 				case ERigControlType::Transform:
 				case ERigControlType::EulerTransform:
 				{
-=======
-				{
-					Channels.Add(Color.RedCurve);
-					Channels.Add(Color.GreenCurve);
-					Channels.Add(Color.BlueCurve);
-					Channels.Add(Color.AlphaCurve);
-					break
-				}
-				*/
-				case ERigControlType::TransformNoScale:
-				case ERigControlType::Transform:
-				case ERigControlType::EulerTransform:
-				{
->>>>>>> d731a049
 					for (FTransformParameterNameAndCurves& Transform : GetTransformParameterNamesAndCurves())
 					{
 						if (ControlElement->GetName() == Transform.ParameterName)
@@ -2604,11 +2142,7 @@
 								TotalIndex += 6;
 							}
 
-<<<<<<< HEAD
-							ControlIndex++;
-=======
 							ControlIndex += 1;
->>>>>>> d731a049
 							break;
 						}
 					}
@@ -2818,14 +2352,11 @@
 			RenameParameterName(PreviousName, ControlElement->GetKey().Name);
 		}
 
-<<<<<<< HEAD
-=======
 		if (const FName* OldCurveControlName = CurveControlNameRemapping.Find(ControlElement->GetName()))
 		{
 			RenameParameterName(*OldCurveControlName, ControlElement->GetKey().Name);
 		}
 		
->>>>>>> d731a049
 		switch (ControlElement->Settings.ControlType)
 		{
 		case ERigControlType::Float:
@@ -3316,11 +2847,7 @@
 
 	// copy the hierarchy from the CDO into the target control rig.
 	// this ensures that the topology version matches in case of a dynamic hierarchy
-<<<<<<< HEAD
-	if (!ControlRig->GetClass()->IsNative())
-=======
 	if(!ControlRig->GetClass()->IsNative())
->>>>>>> d731a049
 	{
 		if (UControlRig* CDO = Cast<UControlRig>(ControlRig->GetClass()->GetDefaultObject()))
 		{
@@ -3329,10 +2856,6 @@
 	}
 
 	// now set the hierarchies initial transforms based on the currently used skeletal mesh
-<<<<<<< HEAD
-	ControlRig->SetBoneInitialTransformsFromSkeletalMeshComponent(SkelMeshComp, true);
-	ControlRig->RequestSetup();
-=======
 	if (SkelMeshComp)
 	{
 		ControlRig->SetBoneInitialTransformsFromSkeletalMeshComponent(SkelMeshComp, true);
@@ -3342,7 +2865,6 @@
 		ControlRig->SetBoneInitialTransformsFromRefSkeleton(Skeleton->GetReferenceSkeleton());
 	}
 	ControlRig->RequestConstruction();
->>>>>>> d731a049
 	ControlRig->Evaluate_AnyThread();
 
 	for (int32 Index = 0; Index < NumberOfFrames; ++Index)
@@ -3362,17 +2884,10 @@
 		// retrieve the pose using the services that persona and sequencer rely on
 		// rather than accessing the low level raw tracks.
 		FAnimPoseEvaluationOptions EvaluationOptions;
-<<<<<<< HEAD
-		EvaluationOptions.OptionalSkeletalMesh = SkelMeshComp->SkeletalMesh;
-		EvaluationOptions.bShouldRetarget = false;
-		EvaluationOptions.EvaluationType = EAnimDataEvalType::Raw;
-		
-=======
 		EvaluationOptions.OptionalSkeletalMesh = SkelMeshComp ? SkelMeshComp->GetSkeletalMeshAsset() : nullptr;
 		EvaluationOptions.bShouldRetarget = false;
 		EvaluationOptions.EvaluationType = EAnimDataEvalType::Raw;
 
->>>>>>> d731a049
 		FAnimPose AnimPose;
 		UAnimPoseExtensions::GetAnimPoseAtTime(AnimSequence, SequenceSecond, EvaluationOptions, AnimPose);
 
@@ -3540,10 +3055,7 @@
 	EnumParameterNamesAndCurves.SetNum(0);
 	IntegerParameterNamesAndCurves.SetNum(0);
 	SpaceChannels.SetNum(0);
-<<<<<<< HEAD
-=======
 	ConstraintsChannels.SetNum(0);
->>>>>>> d731a049
 }
 void UMovieSceneControlRigParameterSection::RemoveAllKeys(bool bIncludeSpaceKeys)
 {
@@ -3632,7 +3144,6 @@
 			Transform.Scale[Index].DeleteKeys(Handles);
 		}
 	}
-<<<<<<< HEAD
 }
 
 
@@ -3659,8 +3170,6 @@
 		OptValue = Value;
 	}
 	return OptValue;
-=======
->>>>>>> d731a049
 }
 
 TOptional<bool> UMovieSceneControlRigParameterSection::EvaluateBoolParameter(const  FFrameTime& InTime, FName InParameterName)
@@ -3747,13 +3256,13 @@
 	return OptValue;
 }
 
-TOptional<FTransform> UMovieSceneControlRigParameterSection::EvaluateTransformParameter(const  FFrameTime& InTime, FName InParameterName)
-{
-	TOptional<FTransform> OptValue;
+TOptional<FEulerTransform> UMovieSceneControlRigParameterSection::EvaluateTransformParameter(const  FFrameTime& InTime, FName InParameterName)
+{
+	TOptional<FEulerTransform> OptValue;
 	if (const FChannelMapInfo* ChannelInfo = ControlChannelMap.Find(InParameterName))
 	{
 		TArrayView<FMovieSceneFloatChannel*> FloatChannels = ChannelProxy->GetChannels<FMovieSceneFloatChannel>();
-		FTransform Value = FTransform::Identity;
+		FEulerTransform Value = FEulerTransform::Identity;
 		FVector3f Translation(ForceInitToZero), Scale(FVector3f::OneVector);
 		FRotator3f Rotator(0.0f, 0.0f, 0.0f);
 
@@ -3778,7 +3287,7 @@
 
 			}
 		}
-		Value = FTransform(FRotator(Rotator), (FVector)Translation, (FVector)Scale);
+		Value = FEulerTransform(FRotator(Rotator), (FVector)Translation, (FVector)Scale);
 		OptValue = Value;
 	}
 	return OptValue;
@@ -3797,165 +3306,6 @@
 	return OptValue;
 }
 
-int32 UMovieSceneControlRigParameterSection::GetActiveCategoryIndex(FName ControlName) const
-{
-	int32 CategoryIndex = INDEX_NONE;
-	const FChannelMapInfo* pChannelIndex = ControlChannelMap.Find(ControlName);
-	if (pChannelIndex != nullptr && ControlsMask[pChannelIndex->MaskIndex])
-	{
-		CategoryIndex = pChannelIndex->CategoryIndex;
-	}
-	return CategoryIndex;
-}
-
-
-TOptional<float> UMovieSceneControlRigParameterSection::EvaluateScalarParameter(const  FFrameTime& InTime, FName InParameterName)
-{
-	TOptional<float> OptValue;	
-	if (const FChannelMapInfo* ChannelInfo = ControlChannelMap.Find(InParameterName))
-	{
-		TArrayView<FMovieSceneFloatChannel*> FloatChannels = ChannelProxy->GetChannels<FMovieSceneFloatChannel>();
-		float Value = 0.0f;
-		FloatChannels[ChannelInfo->ChannelIndex]->Evaluate(InTime, Value);
-		OptValue = Value;
-	}
-	return OptValue;
-}
-
-TOptional<bool> UMovieSceneControlRigParameterSection::EvaluateBoolParameter(const  FFrameTime& InTime, FName InParameterName)
-{
-	TOptional<bool> OptValue;
-	if (const FChannelMapInfo* ChannelInfo = ControlChannelMap.Find(InParameterName))
-	{
-		TArrayView<FMovieSceneBoolChannel*> BoolChannels = GetChannelProxy().GetChannels<FMovieSceneBoolChannel>();
-		bool Value = false;
-		BoolChannels[ChannelInfo->ChannelIndex]->Evaluate(InTime, Value);
-		OptValue = Value;
-	}
-	return OptValue;
-}
-
-TOptional<uint8> UMovieSceneControlRigParameterSection::EvaluateEnumParameter(const  FFrameTime& InTime, FName InParameterName)
-{
-	TOptional<uint8> OptValue;
-	if (const FChannelMapInfo* ChannelInfo = ControlChannelMap.Find(InParameterName))
-	{
-		TArrayView<FMovieSceneByteChannel*> EnumChannels = GetChannelProxy().GetChannels<FMovieSceneByteChannel>();
-		uint8 Value = 0;
-		EnumChannels[ChannelInfo->ChannelIndex]->Evaluate(InTime, Value);
-		OptValue = Value;
-	}
-	return OptValue;
-}
-
-TOptional<int32> UMovieSceneControlRigParameterSection::EvaluateIntegerParameter(const  FFrameTime& InTime, FName InParameterName)
-{
-	TOptional<int32> OptValue;
-	if (const FChannelMapInfo* ChannelInfo = ControlChannelMap.Find(InParameterName))
-	{
-		TArrayView<FMovieSceneIntegerChannel*> IntChannels = GetChannelProxy().GetChannels<FMovieSceneIntegerChannel>();
-		int32 Value = 0;
-		IntChannels[ChannelInfo->ChannelIndex]->Evaluate(InTime, Value);
-		OptValue = Value;
-	}
-	return OptValue;
-}
-
-TOptional<FVector> UMovieSceneControlRigParameterSection::EvaluateVectorParameter(const FFrameTime& InTime, FName InParameterName)
-{
-	TOptional<FVector> OptValue;
-	if (const FChannelMapInfo* ChannelInfo = ControlChannelMap.Find(InParameterName))
-	{
-		TArrayView<FMovieSceneFloatChannel*> FloatChannels = ChannelProxy->GetChannels<FMovieSceneFloatChannel>();
-		FVector3f Value(0.0f, 0.0f, 0.0f);
-		FloatChannels[ChannelInfo->ChannelIndex]->Evaluate(InTime, Value.X);
-		FloatChannels[ChannelInfo->ChannelIndex + 1]->Evaluate(InTime, Value.Y);
-		FloatChannels[ChannelInfo->ChannelIndex + 2]->Evaluate(InTime, Value.Z);
-		OptValue = (FVector)Value;
-	}
-	return OptValue;
-}
-
-TOptional<FVector2D> UMovieSceneControlRigParameterSection::EvaluateVector2DParameter(const  FFrameTime& InTime, FName InParameterName)
-{
-	TOptional<FVector2D> OptValue;
-	if (const FChannelMapInfo* ChannelInfo = ControlChannelMap.Find(InParameterName))
-	{
-		TArrayView<FMovieSceneFloatChannel*> FloatChannels = ChannelProxy->GetChannels<FMovieSceneFloatChannel>();
-		FVector2f Value(0.0f, 0.0f);
-		FloatChannels[ChannelInfo->ChannelIndex]->Evaluate(InTime, Value.X);
-		FloatChannels[ChannelInfo->ChannelIndex + 1]->Evaluate(InTime, Value.Y);
-		OptValue = FVector2D(Value);
-	}
-	return OptValue;
-}
-
-TOptional<FLinearColor>UMovieSceneControlRigParameterSection:: EvaluateColorParameter(const  FFrameTime& InTime, FName InParameterName)
-{
-	TOptional<FLinearColor> OptValue;
-	if (const FChannelMapInfo* ChannelInfo = ControlChannelMap.Find(InParameterName))
-	{
-		TArrayView<FMovieSceneFloatChannel*> FloatChannels = ChannelProxy->GetChannels<FMovieSceneFloatChannel>();
-		FLinearColor Value(0.0f, 0.0f, 0.0f, 1.0f);
-		FloatChannels[ChannelInfo->ChannelIndex]->Evaluate(InTime, Value.R);
-		FloatChannels[ChannelInfo->ChannelIndex + 1]->Evaluate(InTime, Value.G);		
-		FloatChannels[ChannelInfo->ChannelIndex + 2]->Evaluate(InTime, Value.B);
-		FloatChannels[ChannelInfo->ChannelIndex + 3]->Evaluate(InTime, Value.A);
-		OptValue = Value;
-	}
-	return OptValue;
-}
-
-TOptional<FEulerTransform> UMovieSceneControlRigParameterSection::EvaluateTransformParameter(const  FFrameTime& InTime, FName InParameterName)
-{
-	TOptional<FEulerTransform> OptValue;
-	if (const FChannelMapInfo* ChannelInfo = ControlChannelMap.Find(InParameterName))
-	{
-		TArrayView<FMovieSceneFloatChannel*> FloatChannels = ChannelProxy->GetChannels<FMovieSceneFloatChannel>();
-		FEulerTransform Value = FEulerTransform::Identity;
-		FVector3f Translation(ForceInitToZero), Scale(FVector3f::OneVector);
-		FRotator3f Rotator(0.0f, 0.0f, 0.0f);
-
-		FloatChannels[ChannelInfo->ChannelIndex    ]->Evaluate(InTime, Translation.X);
-		FloatChannels[ChannelInfo->ChannelIndex + 1]->Evaluate(InTime, Translation.Y);
-		FloatChannels[ChannelInfo->ChannelIndex + 2]->Evaluate(InTime, Translation.Z);
-
-		FloatChannels[ChannelInfo->ChannelIndex + 3]->Evaluate(InTime, Rotator.Roll);
-		FloatChannels[ChannelInfo->ChannelIndex + 4]->Evaluate(InTime, Rotator.Pitch);
-		FloatChannels[ChannelInfo->ChannelIndex + 5]->Evaluate(InTime, Rotator.Yaw);
-		if (ControlRig)
-		{
-			if (FRigControlElement* ControlElement = ControlRig->FindControl(InParameterName))
-			{
-				if (ControlElement->Settings.ControlType == ERigControlType::Transform ||
-					ControlElement->Settings.ControlType == ERigControlType::EulerTransform)
-				{
-					FloatChannels[ChannelInfo->ChannelIndex + 6]->Evaluate(InTime, Scale.X);
-					FloatChannels[ChannelInfo->ChannelIndex + 7]->Evaluate(InTime, Scale.Y);
-					FloatChannels[ChannelInfo->ChannelIndex + 8]->Evaluate(InTime, Scale.Z);
-				}
-
-			}
-		}
-		Value = FEulerTransform(FRotator(Rotator), (FVector)Translation, (FVector)Scale);
-		OptValue = Value;
-	}
-	return OptValue;
-}
-
-TOptional<FMovieSceneControlRigSpaceBaseKey> UMovieSceneControlRigParameterSection::EvaluateSpaceChannel(const  FFrameTime& InTime, FName InParameterName)
-{
-	TOptional<FMovieSceneControlRigSpaceBaseKey> OptValue;
-	if (FSpaceControlNameAndChannel* Channel = GetSpaceChannel(InParameterName))
-	{
-		FMovieSceneControlRigSpaceBaseKey Value;
-		using namespace UE::MovieScene;
-		EvaluateChannel(&(Channel->SpaceCurve),InTime, Value);
-		OptValue = Value;
-	}
-	return OptValue;
-}
-
 UObject* UMovieSceneControlRigParameterSection::GetImplicitObjectOwner()
 {
 	if (GetControlRig())
@@ -3976,7 +3326,4 @@
 }
 
 #undef LOCTEXT_NAMESPACE 
-<<<<<<< HEAD
-=======
-
->>>>>>> d731a049
+
