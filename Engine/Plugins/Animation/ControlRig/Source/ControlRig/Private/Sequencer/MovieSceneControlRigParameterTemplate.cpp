--- conflicted
+++ resolved
@@ -614,27 +614,6 @@
 					{
 						SelectControls(ControlRig, SelectedControls);
 					}
-				}
-			}
-		}
-	}
-	else if (UControlRigComponent* ControlRigComponent = Cast<UControlRigComponent>(ControlRig->GetObjectBinding()->GetBoundObject()))
-	{
-		if (ControlRigComponent->GetControlRig() != ControlRig)
-		{
-			ControlRigComponent->Initialize();
-			/*
-			Previously with Sequencer and CR Components we would assign the CR to a Component
-			that the sequencer was using, in any world. This looks like it was causing issues
-			with two worlds running with pre-forward solve events so now we only do that if
-			in non-game, and if in game (which includes PIE), we don't re-set the
-			CR Component's CR, but instead grab the CR from it and then use that for evaluation.
-			*/
-			if (ControlRigComponent->GetWorld())
-			{
-				if (ControlRigComponent->GetWorld()->IsGameWorld() == false)
-				{
-					ControlRigComponent->SetControlRig(ControlRig);
 				}
 			}
 		}
@@ -773,76 +752,6 @@
 								}
 							}
 							
-<<<<<<< HEAD
-
-							for (TNameAndValue<float>& Value : ScalarValues)
-							{
-								if (ControlRig->FindControl(Value.Name))
-								{
-									ControlRig->SetControlValue<float>(Value.Name, Value.Value, true, FRigControlModifiedContext(EControlRigSetKey::Never), bSetupUndo);
-								}
-							}
-
-							for (TNameAndValue<bool>& Value : BoolValues)
-							{
-								if (ControlRig->FindControl(Value.Name))
-								{
-									ControlRig->SetControlValue<bool>(Value.Name, Value.Value, true, FRigControlModifiedContext(EControlRigSetKey::Never), bSetupUndo);
-								}
-							}
-
-							for (TNameAndValue<int32>& Value : IntegerValues)
-							{
-								if (ControlRig->FindControl(Value.Name))
-								{
-									ControlRig->SetControlValue<int32>(Value.Name, Value.Value, true, FRigControlModifiedContext(EControlRigSetKey::Never), bSetupUndo);
-								}
-							}
-							for (int32 TwiceHack = 0; TwiceHack < 2; ++TwiceHack)
-							{
-								for (TNameAndValue<FVector2D>& Value : Vector2DValues)
-								{
-									if (ControlRig->FindControl(Value.Name))
-									{
-										const FVector3f Vector3(Value.Value.X, Value.Value.Y, 0.f);
-										//okay to use vector3 for 2d here
-										ControlRig->SetControlValue<FVector3f>(Value.Name, Vector3, true, FRigControlModifiedContext(EControlRigSetKey::Never), bSetupUndo);
-									}
-								}
-
-								for (TNameAndValue<FVector>& Value : VectorValues)
-								{
-									if (ControlRig->FindControl(Value.Name))
-									{
-										ControlRig->SetControlValue<FVector3f>(Value.Name, (FVector3f)Value.Value, true, FRigControlModifiedContext(EControlRigSetKey::Never), bSetupUndo);
-									}
-								}
-
-								for (TNameAndValue<FTransform>& Value : TransformValues)
-								{
-									if (FRigControlElement* ControlElement = ControlRig->FindControl(Value.Name))
-									{
-										switch (ControlElement->Settings.ControlType)
-										{
-										case ERigControlType::Transform:
-										{
-											ControlRig->SetControlValue<FRigControlValue::FTransform_Float>(Value.Name, Value.Value, true, FRigControlModifiedContext(EControlRigSetKey::Never), bSetupUndo);
-											break;
-										}
-										case ERigControlType::TransformNoScale:
-										{
-											FTransformNoScale NoScale = Value.Value;
-											ControlRig->SetControlValue<FRigControlValue::FTransformNoScale_Float>(Value.Name, NoScale, true, FRigControlModifiedContext(EControlRigSetKey::Never), bSetupUndo);
-											break;
-										}
-										case ERigControlType::EulerTransform:
-										{
-											FEulerTransform EulerTransform = Value.Value;
-											ControlRig->SetControlValue<FRigControlValue::FEulerTransform_Float>(Value.Name, EulerTransform, true, FRigControlModifiedContext(EControlRigSetKey::Never), bSetupUndo);
-											break;
-										}
-
-=======
 
 							for (TNameAndValue<float>& Value : ScalarValues)
 							{
@@ -916,7 +825,6 @@
 										{
 											break;
 										}
->>>>>>> d731a049
 										}
 									}
 								}
@@ -937,11 +845,7 @@
 							SkeletalMeshComponent->TickAnimation(0.f, false);
 
 							SkeletalMeshComponent->RefreshBoneTransforms();
-<<<<<<< HEAD
-							SkeletalMeshComponent->RefreshSlaveComponents();
-=======
 							SkeletalMeshComponent->RefreshFollowerComponents();
->>>>>>> d731a049
 							SkeletalMeshComponent->UpdateComponentToWorld();
 							SkeletalMeshComponent->FinalizeBoneTransform();
 							SkeletalMeshComponent->MarkRenderTransformDirty();
@@ -2241,11 +2145,7 @@
 					}
 				}
 			}
-<<<<<<< HEAD
-			FTransformParameterStringAndValue NameAndValue(Transform.ParameterName, (FVector)Translation, FRotator(Rotator), (FVector)Scale);
-=======
 			FEulerTransformParameterStringAndValue NameAndValue(Transform.ParameterName, FEulerTransform(FRotator(Rotator), (FVector)Translation, (FVector)Scale));
->>>>>>> d731a049
 			Values.TransformValues.Emplace(NameAndValue);
 		}
 	}
