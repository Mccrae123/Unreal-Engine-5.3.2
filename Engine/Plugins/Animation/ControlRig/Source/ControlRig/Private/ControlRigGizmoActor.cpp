--- conflicted
+++ resolved
@@ -8,11 +8,8 @@
 #include "Materials/MaterialInstanceDynamic.h"
 #include "Engine/CollisionProfile.h"
 
-<<<<<<< HEAD
-=======
 #include UE_INLINE_GENERATED_CPP_BY_NAME(ControlRigGizmoActor)
 
->>>>>>> d731a049
 AControlRigShapeActor::AControlRigShapeActor(const FObjectInitializer& ObjectInitializer)
 	: Super(ObjectInitializer)
 	, ControlRigIndex(INDEX_NONE)
@@ -41,28 +38,12 @@
 	StaticMeshComponent->bSelectable = true;
 }
 
-<<<<<<< HEAD
-void AControlRigShapeActor::SetEnabled(bool bInEnabled)
-=======
 void AControlRigShapeActor::SetSelected(bool bInSelected)
->>>>>>> d731a049
 {
 	if(!IsSelectable() && bInSelected)
 	{
 		return;
 	}
-<<<<<<< HEAD
-}
-
-bool AControlRigShapeActor::IsEnabled() const
-{
-	return bEnabled;
-}
-
-void AControlRigShapeActor::SetSelected(bool bInSelected)
-{
-=======
->>>>>>> d731a049
 	if(bSelected != bInSelected)
 	{
 		bSelected = bInSelected;
@@ -76,11 +57,7 @@
 	return bSelected;
 }
 
-<<<<<<< HEAD
-void AControlRigShapeActor::SetSelectable(bool bInSelectable)
-=======
 bool AControlRigShapeActor::IsSelectable() const
->>>>>>> d731a049
 {
 	return StaticMeshComponent->bSelectable;
 }
@@ -130,8 +107,6 @@
 	}
 }
 
-<<<<<<< HEAD
-=======
 bool AControlRigShapeActor::UpdateControlSettings(
 	ERigHierarchyNotification InNotif,
 	UControlRig* InControlRig,
@@ -201,7 +176,6 @@
 	return true;
 }
 
->>>>>>> d731a049
 // FControlRigShapeHelper START
 
 namespace FControlRigShapeHelper
@@ -258,11 +232,6 @@
 		if (ShapeActor)
 		{
 			ShapeActor->ControlRigIndex = CreationParam.ControlRigIndex;
-<<<<<<< HEAD
-			ShapeActor->ControlName = CreationParam.ControlName;
-			ShapeActor->SetSelectable(CreationParam.bSelectable);
-			ShapeActor->SetActorTransform(CreationParam.SpawnTransform);
-=======
 			ShapeActor->ControlRig = CreationParam.ControlRig;
 			ShapeActor->ControlName = CreationParam.ControlName;
 			ShapeActor->ShapeName = CreationParam.ShapeName;
@@ -271,7 +240,6 @@
 #if WITH_EDITOR
 			ShapeActor->SetActorLabel(CreationParam.ControlName.ToString(), false);
 #endif // WITH_EDITOR
->>>>>>> d731a049
 
 			UStaticMeshComponent* MeshComponent = ShapeActor->StaticMeshComponent;
 
@@ -320,9 +288,5 @@
 
 	return FTransform::Identity;
 }
-<<<<<<< HEAD
+
 // FControlRigShapeHelper END
-=======
-
-// FControlRigShapeHelper END
->>>>>>> d731a049
