// Copyright Epic Games, Inc. All Rights Reserved.

#include "Rigs/FKControlRig.h"
#include "Animation/SmartName.h"
#include "Engine/SkeletalMesh.h"
#include "IControlRigObjectBinding.h"
#include "Components/SkeletalMeshComponent.h"
#include "Units/Execution/RigUnit_PrepareForExecution.h"
#include "Settings/ControlRigSettings.h"
#include "Units/Execution/RigUnit_BeginExecution.h"
#include "Units/Execution/RigUnit_InverseExecution.h"

#include UE_INLINE_GENERATED_CPP_BY_NAME(FKControlRig)

#define LOCTEXT_NAMESPACE "OverrideControlRig"

UFKControlRig::UFKControlRig(const FObjectInitializer& ObjectInitializer)
	: Super(ObjectInitializer)
	, ApplyMode(EControlRigFKRigExecuteMode::Replace)
	, CachedToggleApplyMode(EControlRigFKRigExecuteMode::Replace)
{
	bCopyHierarchyBeforeConstruction = false;
	bResetInitialTransformsBeforeConstruction = false;
}

FName UFKControlRig::GetControlName(const FName& InName, const ERigElementType& InType)
{
	if (InName != NAME_None)
	{
		const FString& PostFix = [InType]()
		{
			if (InType == ERigElementType::Curve)
			{
				return TEXT("_CURVE");
			}

			return TEXT("");
		}();
		
		return FName(*(InName.ToString() + PostFix + TEXT("_CONTROL")));
	}

	// if control name is coming as none, we don't append the postfix
	return NAME_None;
}

FName UFKControlRig::GetControlTargetName(const FName& InName, const ERigElementType& InType)
{
	if (InName != NAME_None)
	{
		const FString& PostFix = [InType]()
		{
			if (InType == ERigElementType::Curve)
			{
				return TEXT("_CURVE_CONTROL");
			}

			return TEXT("_CONTROL");
		}();

		FString StringName = InName.ToString();
		if (StringName.EndsWith(PostFix, ESearchCase::CaseSensitive))
		{
			StringName.RemoveFromEnd(PostFix);
			return FName(*StringName);
		}		
	}

	// If incoming name is NONE, or not correctly formatted according to expected post-fix return NAME_None
	return NAME_None;
}

bool UFKControlRig::ExecuteUnits(FRigUnitContext& InOutContext, const FName& InEventName)
{
	if (InOutContext.State != EControlRigState::Update)
	{
		// we don't need any initialization so
		// it's fine to consider this done here and return true.
		return true;
	}

#if WITH_EDITOR
	if(URigHierarchy* Hierarchy = GetHierarchy())
	{
		if(Hierarchy->IsTracingChanges())
		{
			Hierarchy->StorePoseForTrace(TEXT("UFKControlRig::BeginExecuteUnits"));
		}
	}
#endif	

	if (InEventName == FRigUnit_BeginExecution::EventName)
	{
		GetHierarchy()->ForEach<FRigBoneElement>([&](FRigBoneElement* BoneElement) -> bool
        {
			const FName ControlName = GetControlName(BoneElement->GetName(), BoneElement->GetType());
			const FRigElementKey ControlKey(ControlName, ERigElementType::Control);
			const int32 ControlIndex = GetHierarchy()->GetIndex(ControlKey);
			if (ControlIndex != INDEX_NONE && IsControlActive[ControlIndex])
			{
				FRigControlElement* Control = GetHierarchy()->Get<FRigControlElement>(ControlIndex);
				const FTransform LocalTransform = GetHierarchy()->GetLocalTransform(ControlIndex);
				switch (ApplyMode)
				{
					case EControlRigFKRigExecuteMode::Replace:
					{
						const FTransform OffsetTransform = GetHierarchy()->GetControlOffsetTransform(Control, ERigTransformType::InitialLocal);
						FTransform Transform = LocalTransform * OffsetTransform;
						Transform.NormalizeRotation();
						GetHierarchy()->SetTransform(BoneElement, Transform, ERigTransformType::CurrentLocal, true, false);
						break;
					}
					case EControlRigFKRigExecuteMode::Additive:
					{
						const FTransform PreviousTransform = GetHierarchy()->GetTransform(BoneElement, ERigTransformType::CurrentLocal);
						FTransform Transform = LocalTransform * PreviousTransform;
						Transform.NormalizeRotation();
						GetHierarchy()->SetTransform(BoneElement, Transform, ERigTransformType::CurrentLocal, true, false);
						break;
					}
					case EControlRigFKRigExecuteMode::Direct:
					{
						GetHierarchy()->SetTransform(BoneElement, LocalTransform, ERigTransformType::CurrentLocal, true, false);
						break;
					}
				}
			}
			return true;
		});

		GetHierarchy()->ForEach<FRigCurveElement>([&](FRigCurveElement* CurveElement) -> bool
        {
			const FName ControlName = GetControlName(CurveElement->GetName(), CurveElement->GetType());
			const FRigElementKey ControlKey(ControlName, ERigElementType::Control);
			const int32 ControlIndex = GetHierarchy()->GetIndex(ControlKey);
			
			if (ControlIndex != INDEX_NONE && IsControlActive[ControlIndex])
			{
				const float CurveValue = GetHierarchy()->GetControlValue(ControlIndex).Get<float>();

				switch (ApplyMode)
				{
					case EControlRigFKRigExecuteMode::Replace:
					case EControlRigFKRigExecuteMode::Direct:
					{
						GetHierarchy()->SetCurveValue(CurveElement, CurveValue, false /*bSetupUndo*/);
						break;
					}
					case EControlRigFKRigExecuteMode::Additive:
					{
						const float PreviousValue = GetHierarchy()->GetCurveValue(CurveElement);
						GetHierarchy()->SetCurveValue(CurveElement, PreviousValue + CurveValue, false /*bSetupUndo*/);
						break;
					}
				}
			}
			return true;
		});
	}
	else if (InEventName == FRigUnit_InverseExecution::EventName)
	{
		const bool bNotify = true;
		const FRigControlModifiedContext Context = FRigControlModifiedContext();
		const bool bSetupUndo = false;

		GetHierarchy()->Traverse([&](FRigBaseElement* InElement, bool& bContinue)
		{
			if(!InElement->IsA<FRigBoneElement>())
			{
				bContinue = false;
				return;
			}

			FRigBoneElement* BoneElement = CastChecked<FRigBoneElement>(InElement);

			const FName ControlName = GetControlName(BoneElement->GetName(), BoneElement->GetType());
			const FRigElementKey ControlKey(ControlName, ERigElementType::Control);
			const int32 ControlIndex = GetHierarchy()->GetIndex(ControlKey);
			
			switch (ApplyMode)
			{
				case EControlRigFKRigExecuteMode::Replace:
				case EControlRigFKRigExecuteMode::Additive:
				{
					// during inversion we assume Replace Mode
					FRigControlElement* Control = GetHierarchy()->GetChecked<FRigControlElement>(ControlIndex);
					const FTransform Offset = GetHierarchy()->GetControlOffsetTransform(Control, ERigTransformType::InitialLocal);
					const FTransform Current = GetHierarchy()->GetTransform(BoneElement, ERigTransformType::CurrentLocal);
			
<<<<<<< HEAD
			FTransform Transform = Current.GetRelativeTransform(Offset);
			Transform.NormalizeRotation();
=======
					FTransform Transform = Current.GetRelativeTransform(Offset);
					Transform.NormalizeRotation();

					SetControlValue(ControlName, FRigControlValue::Make(FEulerTransform(Transform)), bNotify, Context, bSetupUndo);
					break;
				}

				case EControlRigFKRigExecuteMode::Direct:
				{
					FTransform Transform = GetHierarchy()->GetTransform(BoneElement, ERigTransformType::CurrentLocal);
					Transform.NormalizeRotation();
					SetControlValue(ControlName, FRigControlValue::Make(FEulerTransform(Transform)), bNotify, Context, bSetupUndo);
>>>>>>> d731a049

					break;
				}
			}

		}, true);

		GetHierarchy()->ForEach<FRigCurveElement>([&](FRigCurveElement* CurveElement) -> bool
        {
			const FName ControlName = GetControlName(CurveElement->GetName(), CurveElement->GetType());
			const FRigElementKey ControlKey(ControlName, ERigElementType::Control);
			const int32 ControlIndex = GetHierarchy()->GetIndex(ControlKey);

			const float CurveValue = GetHierarchy()->GetCurveValue(CurveElement);
			SetControlValue(ControlName, FRigControlValue::Make(CurveValue), bNotify, Context, bSetupUndo);

			return true;
		});
	}

#if WITH_EDITOR
	if(URigHierarchy* Hierarchy = GetHierarchy())
	{
		if(Hierarchy->IsTracingChanges())
		{
			Hierarchy->StorePoseForTrace(TEXT("UFKControlRig::EndExecuteUnits"));
			Hierarchy->DumpTransformStackToFile();
		}
	}
#endif
	
	return true;
}

void UFKControlRig::SetBoneInitialTransformsFromSkeletalMeshComponent(USkeletalMeshComponent* InSkelMeshComp,
	bool bUseAnimInstance)
{
	Super::SetBoneInitialTransformsFromSkeletalMeshComponent(InSkelMeshComp, bUseAnimInstance);

#if WITH_EDITOR
	if(URigHierarchy* Hierarchy = GetHierarchy())
	{
		if(Hierarchy->IsTracingChanges())
		{
			Hierarchy->StorePoseForTrace(TEXT("UFKControlRig::SetBoneInitialTransformsFromSkeletalMeshComponent"));
		}
	}
#endif	

	SetControlOffsetsFromBoneInitials();
}

void UFKControlRig::Initialize(bool bInitRigUnits /*= true*/)
{
	PostInitInstanceIfRequired();

	Super::Initialize(bInitRigUnits);

	if (GetObjectBinding() == nullptr)
	{
		return;
	}

	// we do this after Initialize because Initialize will copy from CDO. 
	// create hierarchy from the incoming skeleton
	if (USkeletalMeshComponent* SkeletalMeshComponent = Cast<USkeletalMeshComponent>(GetObjectBinding()->GetBoundObject()))
	{
		CreateRigElements(SkeletalMeshComponent->GetSkeletalMeshAsset());
	}
	else if (USkeleton* Skeleton = Cast<USkeleton>(GetObjectBinding()->GetBoundObject()))
	{
		const FReferenceSkeleton& RefSkeleton = Skeleton->GetReferenceSkeleton();
		CreateRigElements(RefSkeleton, (Skeleton) ? Skeleton->GetSmartNameContainer(USkeleton::AnimCurveMappingName) : nullptr);
	}

	// execute init
	Execute(EControlRigState::Init, FRigUnit_BeginExecution::EventName);
}

TArray<FName> UFKControlRig::GetControlNames()
{
	TArray<FRigControlElement*> Controls;
	GetControlsInOrder(Controls);

	TArray<FName> Names;
	for (FRigControlElement* ControlElement : Controls) 
	{
		Names.Add(ControlElement->GetName());
	}
	return Names;
}

bool UFKControlRig::GetControlActive(int32 Index) const
{
	if (Index >= 0 && Index < IsControlActive.Num())
	{
		return IsControlActive[Index];
	}
	return false;
}

void UFKControlRig::SetControlActive(int32 Index, bool bActive)
{
	if (Index >= 0 && Index < IsControlActive.Num())
	{
		IsControlActive[Index] = bActive;
	}
}

void UFKControlRig::SetControlActive(const TArray<FFKBoneCheckInfo>& BoneChecks)
{
	for (const FFKBoneCheckInfo& Info : BoneChecks)
	{
		SetControlActive(Info.BoneID, Info.bActive);
	}
}

void UFKControlRig::CreateRigElements(const FReferenceSkeleton& InReferenceSkeleton, const FSmartNameMapping* InSmartNameMapping)
{
	PostInitInstanceIfRequired();

	GetHierarchy()->Reset();
	if (URigHierarchyController* Controller = GetHierarchy()->GetController(true))
	{
		Controller->ImportBones(InReferenceSkeleton, NAME_None, false, false, true, false);

		if (InitializationOptions.bGenerateCurveControls)
		{
			// try to add curves for manually specified names
			if (InitializationOptions.CurveNames.Num() > 0)
            {
            	for (int32 Index = 0; Index < InitializationOptions.CurveNames.Num(); ++Index)
            	{
            		if(InSmartNameMapping && InSmartNameMapping->FindUID(InitializationOptions.CurveNames[Index]) != SmartName::MaxUID)
            		{
            			Controller->AddCurve(InitializationOptions.CurveNames[Index], 0.f, false);
            		}
            	}
            }
			// add all curves found on the skeleton
            else if (InSmartNameMapping && InitializationOptions.bImportCurves)
            {
            	TArray<FName> NameArray;
            	InSmartNameMapping->FillNameArray(NameArray);
            	for (int32 Index = 0; Index < NameArray.Num(); ++Index)
            	{
            		Controller->AddCurve(NameArray[Index], 0.f, false);
            	}
            }
		}		

		// add control for all bone hierarchy 
		if (InitializationOptions.bGenerateBoneControls)
		{
<<<<<<< HEAD
			const FName BoneName = BoneElement->GetName();
			const FName ControlName = GetControlName(BoneName); // name conflict?
			const FRigElementKey ParentKey = GetHierarchy()->GetFirstParent(BoneElement->GetKey());

			FTransform OffsetTransform = FTransform::Identity;

			FRigControlSettings Settings;
			Settings.ControlType = ERigControlType::EulerTransform;
			Settings.DisplayName = BoneName;

			OffsetTransform.NormalizeRotation();
=======
			auto CreateControlForBoneElement = [this, Controller](const FRigBoneElement* BoneElement)
			{
				const FName BoneName = BoneElement->GetName();
				const FName ControlName = GetControlName(BoneName, BoneElement->GetType());
				const FRigElementKey ParentKey = GetHierarchy()->GetFirstParent(BoneElement->GetKey());

				FRigControlSettings Settings;
				Settings.ControlType = ERigControlType::EulerTransform;
				Settings.DisplayName = BoneName;
					
				Controller->AddControl(ControlName, ParentKey, Settings, FRigControlValue::Make(FEulerTransform::Identity), FTransform::Identity, FTransform::Identity, false);
			};
>>>>>>> d731a049
			
			if (InitializationOptions.BoneNames.Num())
			{
				for (const FName& BoneName : InitializationOptions.BoneNames)
				{
					FRigElementKey BoneElementKey(BoneName, ERigElementType::Bone);
					if (const FRigBoneElement* BoneElement = GetHierarchy()->Find<FRigBoneElement>(BoneElementKey))
					{
						CreateControlForBoneElement(BoneElement);
					}
				}
			}
			else
			{
				GetHierarchy()->ForEach<FRigBoneElement>([&](const FRigBoneElement* BoneElement) -> bool
				{
					CreateControlForBoneElement(BoneElement);
					return true;
				});
			}

			SetControlOffsetsFromBoneInitials();
		}
		
		if (InitializationOptions.bGenerateCurveControls)
		{
			GetHierarchy()->ForEach<FRigCurveElement>([&](const FRigCurveElement* CurveElement) -> bool
			{
				const FName ControlName = GetControlName(CurveElement->GetName(), CurveElement->GetType());

				FRigControlSettings Settings;
				Settings.ControlType = ERigControlType::Float;
				Settings.DisplayName = CurveElement->GetName();

				const FName DisplayCurveControlName(*(CurveElement->GetName().ToString() + TEXT(" Curve")));
				Settings.DisplayName = DisplayCurveControlName;
				Controller->AddControl(ControlName, FRigElementKey(), Settings, FRigControlValue::Make(CurveElement->Value), FTransform::Identity, FTransform::Identity, false);
				
				return true;
			});
		}

		RefreshActiveControls();
	}
}

void UFKControlRig::SetControlOffsetsFromBoneInitials()
{
	GetHierarchy()->Traverse([&](FRigBaseElement* InElement, bool& bContinue)
	{
		if(!InElement->IsA<FRigBoneElement>())
		{
			bContinue = false;
			return;
		}

		FRigBoneElement* BoneElement = CastChecked<FRigBoneElement>(InElement);
		const FName BoneName = BoneElement->GetName();
		const FName ControlName = GetControlName(BoneName, BoneElement->GetType());

		FRigControlElement* ControlElement = GetHierarchy()->Find<FRigControlElement>(FRigElementKey(ControlName, ERigElementType::Control));
		if(ControlElement == nullptr)
		{
			return;
		}
			
		const FRigElementKey ParentKey = GetHierarchy()->GetFirstParent(BoneElement->GetKey());

		FTransform OffsetTransform;
		if (ParentKey.IsValid())
		{
			FTransform GlobalTransform = GetHierarchy()->GetGlobalTransformByIndex(BoneElement->GetIndex(), true);
			FTransform ParentTransform = GetHierarchy()->GetGlobalTransform(ParentKey, true);
			OffsetTransform = GlobalTransform.GetRelativeTransform(ParentTransform);
		}
		else
		{
			OffsetTransform = GetHierarchy()->GetLocalTransformByIndex(BoneElement->GetIndex(), true);
		}

		OffsetTransform.NormalizeRotation();

		GetHierarchy()->SetControlOffsetTransform(ControlElement, OffsetTransform, ERigTransformType::InitialLocal, false, false, true);

	}, true);
}

void UFKControlRig::RefreshActiveControls()
{
	if (IsControlActive.Num() != GetHierarchy()->Num())
	{
		IsControlActive.Empty(GetHierarchy()->Num());
		IsControlActive.SetNum(GetHierarchy()->Num());
		for (bool& bIsActive : IsControlActive)
		{
			bIsActive = true;
		}
	}
}

void UFKControlRig::CreateRigElements(const USkeletalMesh* InReferenceMesh)
{
	if (InReferenceMesh)
	{
		const USkeleton* Skeleton = InReferenceMesh->GetSkeleton();
		CreateRigElements(InReferenceMesh->GetRefSkeleton(), (Skeleton) ? Skeleton->GetSmartNameContainer(USkeleton::AnimCurveMappingName) : nullptr);
	}
}

void UFKControlRig::SetApplyMode(EControlRigFKRigExecuteMode InMode)
{
	ApplyMode = InMode;
}

void UFKControlRig::ToggleApplyMode()
{
	if (ApplyMode == EControlRigFKRigExecuteMode::Additive)
	{
		ApplyMode = CachedToggleApplyMode;
	}
	else
	{
		CachedToggleApplyMode = ApplyMode;
		ApplyMode = EControlRigFKRigExecuteMode::Additive;
	}
	if (ApplyMode == EControlRigFKRigExecuteMode::Additive)
	{
		FRigControlModifiedContext Context;
		Context.SetKey = EControlRigSetKey::Never;
		const bool bSetupUndo = false;

		GetHierarchy()->ForEach<FRigControlElement>([&](FRigControlElement* ControlElement) -> bool
        {
            if (ControlElement->Settings.ControlType == ERigControlType::EulerTransform)
			{
				SetControlValue<FEulerTransform>(ControlElement->GetName(), FEulerTransform::Identity, true, Context, bSetupUndo);
			}
			else if (ControlElement->Settings.ControlType == ERigControlType::Float)
			{
				SetControlValue<float>(ControlElement->GetName(), 0.f, true, Context, bSetupUndo);
			}

			return true;
		});
	}
	else
	{
		FRigControlModifiedContext Context;
		Context.SetKey = EControlRigSetKey::Never;
		const bool bSetupUndo = false;

		GetHierarchy()->ForEach<FRigControlElement>([&](FRigControlElement* ControlElement) -> bool
        {
            if (ControlElement->Settings.ControlType == ERigControlType::EulerTransform)
			{
				const FRigControlValue::FEulerTransform_Float InitValue =
					GetHierarchy()->GetControlValue(ControlElement, ERigControlValueType::Initial).Get<FRigControlValue::FEulerTransform_Float>();
				SetControlValue<FRigControlValue::FEulerTransform_Float>(ControlElement->GetName(), InitValue, true, Context, bSetupUndo);
			}
			else if (ControlElement->Settings.ControlType == ERigControlType::Float)
			{
				const float InitValue = GetHierarchy()->GetControlValue(ControlElement, ERigControlValueType::Initial).Get<float>();
				SetControlValue<float>(ControlElement->GetName(), InitValue, true, Context, bSetupUndo);
			}

			return true;
		});
	}
}

#undef LOCTEXT_NAMESPACE


<|MERGE_RESOLUTION|>--- conflicted
+++ resolved
@@ -187,10 +187,6 @@
 					const FTransform Offset = GetHierarchy()->GetControlOffsetTransform(Control, ERigTransformType::InitialLocal);
 					const FTransform Current = GetHierarchy()->GetTransform(BoneElement, ERigTransformType::CurrentLocal);
 			
-<<<<<<< HEAD
-			FTransform Transform = Current.GetRelativeTransform(Offset);
-			Transform.NormalizeRotation();
-=======
 					FTransform Transform = Current.GetRelativeTransform(Offset);
 					Transform.NormalizeRotation();
 
@@ -203,7 +199,6 @@
 					FTransform Transform = GetHierarchy()->GetTransform(BoneElement, ERigTransformType::CurrentLocal);
 					Transform.NormalizeRotation();
 					SetControlValue(ControlName, FRigControlValue::Make(FEulerTransform(Transform)), bNotify, Context, bSetupUndo);
->>>>>>> d731a049
 
 					break;
 				}
@@ -358,19 +353,6 @@
 		// add control for all bone hierarchy 
 		if (InitializationOptions.bGenerateBoneControls)
 		{
-<<<<<<< HEAD
-			const FName BoneName = BoneElement->GetName();
-			const FName ControlName = GetControlName(BoneName); // name conflict?
-			const FRigElementKey ParentKey = GetHierarchy()->GetFirstParent(BoneElement->GetKey());
-
-			FTransform OffsetTransform = FTransform::Identity;
-
-			FRigControlSettings Settings;
-			Settings.ControlType = ERigControlType::EulerTransform;
-			Settings.DisplayName = BoneName;
-
-			OffsetTransform.NormalizeRotation();
-=======
 			auto CreateControlForBoneElement = [this, Controller](const FRigBoneElement* BoneElement)
 			{
 				const FName BoneName = BoneElement->GetName();
@@ -383,7 +365,6 @@
 					
 				Controller->AddControl(ControlName, ParentKey, Settings, FRigControlValue::Make(FEulerTransform::Identity), FTransform::Identity, FTransform::Identity, false);
 			};
->>>>>>> d731a049
 			
 			if (InitializationOptions.BoneNames.Num())
 			{
