// Copyright Epic Games, Inc. All Rights Reserved.

#include "Rigs/RigHierarchyController.h"

#if WITH_EDITOR
#include "Framework/Notifications/NotificationManager.h"
#include "Widgets/Notifications/SNotificationList.h"
#include "Styling/AppStyle.h"
#include "ScopedTransaction.h"
#include "Engine/SkeletalMesh.h"
#include "RigVMPythonUtils.h"
#endif

#include "ControlRig.h"

#include UE_INLINE_GENERATED_CPP_BY_NAME(RigHierarchyController)

////////////////////////////////////////////////////////////////////////////////
// URigHierarchyController
////////////////////////////////////////////////////////////////////////////////

URigHierarchyController::~URigHierarchyController()
{
}

void URigHierarchyController::SetHierarchy(URigHierarchy* InHierarchy)
{
	// since we changed the controller to be a property of the hierarchy,
	// controlling a different hierarchy is no longer allowed
	if (ensure(InHierarchy == GetOuter()))
	{
		// make sure making multiple valid SetHieararchy() calls won't lead to accumulated delegates
		// though it should not happen in the first place
		if (Hierarchy.IsValid())
		{
			if(!Hierarchy->HasAnyFlags(RF_BeginDestroyed) && Hierarchy->IsValidLowLevel())
			{
				  Hierarchy->OnModified().RemoveAll(this);
			}
		}
		
		URigHierarchy* OuterHierarchy = Cast<URigHierarchy>(GetOuter());
		if (ensure(OuterHierarchy))
		{
			Hierarchy = OuterHierarchy;
			Hierarchy->OnModified().AddUObject(this, &URigHierarchyController::HandleHierarchyModified);
		}
	}
	else
	{
		UE_LOG(LogControlRig, Error, TEXT("Invalid API Usage, Called URigHierarchyController::SetHierarchy(...) with a Hierarchy that is not the outer of the controller"));
	}
}

bool URigHierarchyController::SelectElement(FRigElementKey InKey, bool bSelect, bool bClearSelection)
{
	if(!IsValid())
	{
		return false;
	}

	if(bClearSelection)
	{
		TArray<FRigElementKey> KeysToSelect;
		KeysToSelect.Add(InKey);
		return SetSelection(KeysToSelect);
	}

	if(URigHierarchy* HierarchyForSelection = Hierarchy->HierarchyForSelectionPtr.Get())
	{
		if(URigHierarchyController* ControllerForSelection = HierarchyForSelection->GetController())
		{
			return ControllerForSelection->SelectElement(InKey, bSelect, bClearSelection);
		}
	}

	FRigBaseElement* Element = Hierarchy->Find(InKey);
	if(Element == nullptr)
	{
		return false;
	}

	const bool bSelectionState = Hierarchy->OrderedSelection.Contains(InKey);
	ensure(bSelectionState == Element->bSelected);
	if(Element->bSelected == bSelect)
	{
		return false;
	}

	Element->bSelected = bSelect;
	if(bSelect)
	{
		Hierarchy->OrderedSelection.Add(InKey);
	}
	else
	{
		Hierarchy->OrderedSelection.Remove(InKey);
	}

	if(Element->bSelected)
	{
		Notify(ERigHierarchyNotification::ElementSelected, Element);
	}
	else
	{
		Notify(ERigHierarchyNotification::ElementDeselected, Element);
	}

	Hierarchy->UpdateVisibilityOnProxyControls();

	return true;
}

bool URigHierarchyController::SetSelection(const TArray<FRigElementKey>& InKeys, bool bPrintPythonCommand)
{
	if(!IsValid())
	{
		return false;
	}

	if(URigHierarchy* HierarchyForSelection = Hierarchy->HierarchyForSelectionPtr.Get())
	{
		if(URigHierarchyController* ControllerForSelection = HierarchyForSelection->GetController())
		{
			return ControllerForSelection->SetSelection(InKeys);
		}
	}

	TArray<FRigElementKey> PreviousSelection = Hierarchy->GetSelectedKeys();
	bool bResult = true;

	{
		// disable python printing here as we only want to print a single command instead of one per selected item
		const TGuardValue<bool> Guard(bSuspendPythonPrinting, true);

		for(const FRigElementKey& KeyToDeselect : PreviousSelection)
		{
			if(!InKeys.Contains(KeyToDeselect))
			{
				if(!SelectElement(KeyToDeselect, false))
				{
					bResult = false;
				}
<<<<<<< HEAD
=======
			}
		}

		for(const FRigElementKey& KeyToSelect : InKeys)
		{
			if(!PreviousSelection.Contains(KeyToSelect))
			{
				if(!SelectElement(KeyToSelect, true))
				{
					bResult = false;
				}
>>>>>>> d731a049
			}
		}

<<<<<<< HEAD
		for(const FRigElementKey& KeyToSelect : InKeys)
		{
			if(!PreviousSelection.Contains(KeyToSelect))
			{
				if(!SelectElement(KeyToSelect, true))
				{
					bResult = false;
				}
			}
		}
	}
	
#if WITH_EDITOR
	if (bPrintPythonCommand && !bSuspendPythonPrinting)
	{
		UBlueprint* Blueprint = GetTypedOuter<UBlueprint>();
		if (Blueprint)
		{
			const FString Selection = FString::JoinBy( InKeys, TEXT(", "), [](const FRigElementKey& Key)
			{
				return Key.ToPythonString();
			});
			
			RigVMPythonUtils::Print(Blueprint->GetFName().ToString(),
				FString::Printf(TEXT("hierarchy_controller.set_selection([%s])"),
				*Selection ) );
		}
	}
#endif
	
=======
#if WITH_EDITOR
	if (bPrintPythonCommand && !bSuspendPythonPrinting)
	{
		UBlueprint* Blueprint = GetTypedOuter<UBlueprint>();
		if (Blueprint)
		{
			const FString Selection = FString::JoinBy( InKeys, TEXT(", "), [](const FRigElementKey& Key)
			{
				return Key.ToPythonString();
			});
			
			RigVMPythonUtils::Print(Blueprint->GetFName().ToString(),
				FString::Printf(TEXT("hierarchy_controller.set_selection([%s])"),
				*Selection ) );
		}
	}
#endif

>>>>>>> d731a049
	return bResult;
}

FRigElementKey URigHierarchyController::AddBone(FName InName, FRigElementKey InParent, FTransform InTransform,
                                                bool bTransformInGlobal, ERigBoneType InBoneType, bool bSetupUndo, bool bPrintPythonCommand)
{
	if(!IsValid())
	{
		return FRigElementKey();
	}

#if WITH_EDITOR
	TSharedPtr<FScopedTransaction> TransactionPtr;
	if(bSetupUndo)
	{
		TransactionPtr = MakeShared<FScopedTransaction>(NSLOCTEXT("RigHierarchyController", "Add Bone", "Add Bone"));
        Hierarchy->Modify();
	}
#endif

	FRigBoneElement* NewElement = MakeElement<FRigBoneElement>();
	{
		TGuardValue<bool> DisableCacheValidityChecks(Hierarchy->bEnableCacheValidityCheck, false);
		NewElement->Key.Type = ERigElementType::Bone;
		NewElement->Key.Name = Hierarchy->GetSafeNewName(InName.ToString(), NewElement->Key.Type);
		NewElement->BoneType = InBoneType;
		AddElement(NewElement, Hierarchy->Get(Hierarchy->GetIndex(InParent)), true);

		if(bTransformInGlobal)
		{
			Hierarchy->SetTransform(NewElement, InTransform, ERigTransformType::InitialGlobal, true, false);
			Hierarchy->SetTransform(NewElement, InTransform, ERigTransformType::CurrentGlobal, true, false);
		}
		else
		{
			Hierarchy->SetTransform(NewElement, InTransform, ERigTransformType::InitialLocal, true, false);
			Hierarchy->SetTransform(NewElement, InTransform, ERigTransformType::CurrentLocal, true, false);
		}

		NewElement->Pose.Current = NewElement->Pose.Initial;
	}

#if WITH_EDITOR
	TransactionPtr.Reset();

	if (bPrintPythonCommand && !bSuspendPythonPrinting)
	{
		UBlueprint* Blueprint = GetTypedOuter<UBlueprint>();
		if (Blueprint)
		{
			TArray<FString> Commands = GetAddBonePythonCommands(NewElement);
			for (const FString& Command : Commands)
			{			
				RigVMPythonUtils::Print(Blueprint->GetFName().ToString(),
					FString::Printf(TEXT("%s"), *Command));
			}
		}
	}
#endif

	Hierarchy->EnsureCacheValidity();
		
	return NewElement->Key;
}

FRigElementKey URigHierarchyController::AddNull(FName InName, FRigElementKey InParent, FTransform InTransform,
                                                bool bTransformInGlobal, bool bSetupUndo, bool bPrintPythonCommand)
{
	if(!IsValid())
	{
		return FRigElementKey();
	}

#if WITH_EDITOR
	TSharedPtr<FScopedTransaction> TransactionPtr;
	if(bSetupUndo)
	{
		TransactionPtr = MakeShared<FScopedTransaction>(NSLOCTEXT("RigHierarchyController", "Add Null", "Add Null"));
		Hierarchy->Modify();
	}
#endif

	FRigNullElement* NewElement = MakeElement<FRigNullElement>();
	{
		TGuardValue<bool> DisableCacheValidityChecks(Hierarchy->bEnableCacheValidityCheck, false);		
		NewElement->Key.Type = ERigElementType::Null;
		NewElement->Key.Name = Hierarchy->GetSafeNewName(InName.ToString(), NewElement->Key.Type);
		AddElement(NewElement, Hierarchy->Get(Hierarchy->GetIndex(InParent)), false);

		if(bTransformInGlobal)
		{
			Hierarchy->SetTransform(NewElement, InTransform, ERigTransformType::InitialGlobal, true, false);
		}
		else
		{
			Hierarchy->SetTransform(NewElement, InTransform, ERigTransformType::InitialLocal, true, false);
		}

		NewElement->Pose.Current = NewElement->Pose.Initial;
	}

#if WITH_EDITOR
	TransactionPtr.Reset();

	if (bPrintPythonCommand && !bSuspendPythonPrinting)
	{
		UBlueprint* Blueprint = GetTypedOuter<UBlueprint>();
		if (Blueprint)
		{
			TArray<FString> Commands = GetAddNullPythonCommands(NewElement);
			for (const FString& Command : Commands)
			{
				RigVMPythonUtils::Print(Blueprint->GetFName().ToString(),
					FString::Printf(TEXT("%s"), *Command));
			}
		}
	}
#endif

	Hierarchy->EnsureCacheValidity();

	return NewElement->Key;
}

FRigElementKey URigHierarchyController::AddControl(
	FName InName,
	FRigElementKey InParent,
	FRigControlSettings InSettings,
	FRigControlValue InValue,
	FTransform InOffsetTransform,
	FTransform InShapeTransform,
	bool bSetupUndo, bool bPrintPythonCommand)
{
	if(!IsValid())
	{
		return FRigElementKey();
	}

#if WITH_EDITOR
	TSharedPtr<FScopedTransaction> TransactionPtr;
	if(bSetupUndo)
	{
		TransactionPtr = MakeShared<FScopedTransaction>(NSLOCTEXT("RigHierarchyController", "Add Control", "Add Control"));
		Hierarchy->Modify();
	}
#endif

	FRigControlElement* NewElement = MakeElement<FRigControlElement>();
	{
		TGuardValue<bool> DisableCacheValidityChecks(Hierarchy->bEnableCacheValidityCheck, false);		
		NewElement->Key.Type = ERigElementType::Control;
		NewElement->Key.Name = Hierarchy->GetSafeNewName(InName.ToString(), NewElement->Key.Type);
		NewElement->Settings = InSettings;
		if(NewElement->Settings.LimitEnabled.IsEmpty())
		{
			NewElement->Settings.SetupLimitArrayForType();
		}
<<<<<<< HEAD
=======

		if(!NewElement->Settings.DisplayName.IsNone())
		{
			NewElement->Settings.DisplayName = Hierarchy->GetSafeNewDisplayName(InParent, NewElement->Settings.DisplayName.ToString()); 
		}
>>>>>>> d731a049
		AddElement(NewElement, Hierarchy->Get(Hierarchy->GetIndex(InParent)), false);
		
		NewElement->Offset.Set(ERigTransformType::InitialLocal, InOffsetTransform);  
		NewElement->Shape.Set(ERigTransformType::InitialLocal, InShapeTransform);  
		Hierarchy->SetControlValue(NewElement, InValue, ERigControlValueType::Initial, false);

		NewElement->Offset.MarkDirty(ERigTransformType::InitialGlobal);
		NewElement->Pose.MarkDirty(ERigTransformType::InitialGlobal);
		NewElement->Shape.MarkDirty(ERigTransformType::InitialGlobal);
<<<<<<< HEAD
		NewElement->Parent.Current = NewElement->Parent.Initial;
=======
>>>>>>> d731a049
		NewElement->Offset.Current = NewElement->Offset.Initial;
		NewElement->Pose.Current = NewElement->Pose.Initial;
		NewElement->Shape.Current = NewElement->Shape.Initial;
	}

#if WITH_EDITOR
	TransactionPtr.Reset();

	if (bPrintPythonCommand && !bSuspendPythonPrinting)
	{
		UBlueprint* Blueprint = GetTypedOuter<UBlueprint>();
		if (Blueprint)
		{
			TArray<FString> Commands = GetAddControlPythonCommands(NewElement);
			for (const FString& Command : Commands)
			{
				RigVMPythonUtils::Print(Blueprint->GetFName().ToString(),
					FString::Printf(TEXT("%s"), *Command));
			}
		}
	}
#endif

	Hierarchy->EnsureCacheValidity();

	return NewElement->Key;
}

FRigElementKey URigHierarchyController::AddAnimationChannel(FName InName, FRigElementKey InParentControl,
	FRigControlSettings InSettings, bool bSetupUndo, bool bPrintPythonCommand)
{
	if(!IsValid())
	{
		return FRigElementKey();
	}

	if(const FRigControlElement* ParentControl = Hierarchy->Find<FRigControlElement>(InParentControl))
	{
		InSettings.AnimationType = ERigControlAnimationType::AnimationChannel;
		InSettings.bGroupWithParentControl = true;

		return AddControl(InName, ParentControl->GetKey(), InSettings, InSettings.GetIdentityValue(),
			FTransform::Identity, FTransform::Identity, bSetupUndo, bPrintPythonCommand);
	}

	return FRigElementKey();
}

FRigElementKey URigHierarchyController::AddCurve(FName InName, float InValue, bool bSetupUndo, bool bPrintPythonCommand)
{
	if(!IsValid())
	{
		return FRigElementKey();
	}

#if WITH_EDITOR
	TSharedPtr<FScopedTransaction> TransactionPtr;
	if(bSetupUndo)
	{
		TransactionPtr = MakeShared<FScopedTransaction>(NSLOCTEXT("RigHierarchyController", "Add Curve", "Add Curve"));
		Hierarchy->Modify();
	}
#endif

	FRigCurveElement* NewElement = MakeElement<FRigCurveElement>();
	{
		TGuardValue<bool> DisableCacheValidityChecks(Hierarchy->bEnableCacheValidityCheck, false);		
		NewElement->Key.Type = ERigElementType::Curve;
		NewElement->Key.Name = Hierarchy->GetSafeNewName(InName.ToString(), NewElement->Key.Type);
		NewElement->Value = InValue;
		AddElement(NewElement, nullptr, false);
	}

#if WITH_EDITOR
	TransactionPtr.Reset();

	if (bPrintPythonCommand && !bSuspendPythonPrinting)
	{
		UBlueprint* Blueprint = GetTypedOuter<UBlueprint>();
		if (Blueprint)
		{
			TArray<FString> Commands = GetAddCurvePythonCommands(NewElement);
			for (const FString& Command : Commands)
			{
				RigVMPythonUtils::Print(Blueprint->GetFName().ToString(),
					FString::Printf(TEXT("%s"), *Command));
			}
		}
	}
#endif

	Hierarchy->EnsureCacheValidity();

	return NewElement->Key;
}

FRigElementKey URigHierarchyController::AddRigidBody(FName InName, FRigElementKey InParent,
                                                     FRigRigidBodySettings InSettings, FTransform InLocalTransform, bool bSetupUndo, bool bPrintPythonCommand)
{
	if(!IsValid())
	{
		return FRigElementKey();
	}

#if WITH_EDITOR
	TSharedPtr<FScopedTransaction> TransactionPtr;
	if(bSetupUndo)
	{
		TransactionPtr = MakeShared<FScopedTransaction>(NSLOCTEXT("RigHierarchyController", "Add RigidBody", "Add RigidBody"));
		Hierarchy->Modify();
	}
#endif

	FRigRigidBodyElement* NewElement = MakeElement<FRigRigidBodyElement>();
	{
		TGuardValue<bool> DisableCacheValidityChecks(Hierarchy->bEnableCacheValidityCheck, false);		
		NewElement->Key.Type = ERigElementType::RigidBody;
		NewElement->Key.Name = Hierarchy->GetSafeNewName(InName.ToString(), NewElement->Key.Type);
		NewElement->Settings = InSettings;
		AddElement(NewElement, Hierarchy->Get(Hierarchy->GetIndex(InParent)), true);

		Hierarchy->SetTransform(NewElement, InLocalTransform, ERigTransformType::InitialLocal, true, false);
		NewElement->Pose.Current = NewElement->Pose.Initial;
	}
	
#if WITH_EDITOR
	TransactionPtr.Reset();

	if (bPrintPythonCommand && !bSuspendPythonPrinting)
	{
		UBlueprint* Blueprint = GetTypedOuter<UBlueprint>();
		if (Blueprint)
		{
			TArray<FString> Commands = GetAddRigidBodyPythonCommands(NewElement);
			for (const FString& Command : Commands)
			{
				RigVMPythonUtils::Print(Blueprint->GetFName().ToString(),
					FString::Printf(TEXT("%s"), *Command));
			}
		}
	}
#endif

	Hierarchy->EnsureCacheValidity();

	return NewElement->Key;
}

FRigElementKey URigHierarchyController::AddReference(FName InName, FRigElementKey InParent,
	FRigReferenceGetWorldTransformDelegate InDelegate, bool bSetupUndo)
{
	if(!IsValid())
	{
		return FRigElementKey();
	}

#if WITH_EDITOR
	TSharedPtr<FScopedTransaction> TransactionPtr;
	if(bSetupUndo)
	{
		TransactionPtr = MakeShared<FScopedTransaction>(NSLOCTEXT("RigHierarchyController", "Add Reference", "Add Reference"));
		Hierarchy->Modify();
	}
#endif

<<<<<<< HEAD
	FRigReferenceElement* NewElement = new FRigReferenceElement();
=======
	FRigReferenceElement* NewElement = MakeElement<FRigReferenceElement>();
>>>>>>> d731a049
	{
		TGuardValue<bool> DisableCacheValidityChecks(Hierarchy->bEnableCacheValidityCheck, false);		
		NewElement->Key.Type = ERigElementType::Reference;
		NewElement->Key.Name = Hierarchy->GetSafeNewName(InName.ToString(), NewElement->Key.Type);
		NewElement->GetWorldTransformDelegate = InDelegate;
		AddElement(NewElement, Hierarchy->Get(Hierarchy->GetIndex(InParent)), true);

		Hierarchy->SetTransform(NewElement, FTransform::Identity, ERigTransformType::InitialLocal, true, false);
		NewElement->Pose.Current = NewElement->Pose.Initial;
	}

#if WITH_EDITOR
	TransactionPtr.Reset();
#endif

	Hierarchy->EnsureCacheValidity();

	return NewElement->Key;
}

FRigControlSettings URigHierarchyController::GetControlSettings(FRigElementKey InKey) const
{
	if(!IsValid())
	{
		return FRigControlSettings();
	}

	FRigControlElement* ControlElement = Hierarchy->Find<FRigControlElement>(InKey);
	if(ControlElement == nullptr)
	{
		return FRigControlSettings();
	}

	return ControlElement->Settings;
}

bool URigHierarchyController::SetControlSettings(FRigElementKey InKey, FRigControlSettings InSettings, bool bSetupUndo) const
{
	if(!IsValid())
	{
		return false;
	}

	FRigControlElement* ControlElement = Hierarchy->Find<FRigControlElement>(InKey);
	if(ControlElement == nullptr)
	{
		return false;
	}

	#if WITH_EDITOR
	TSharedPtr<FScopedTransaction> TransactionPtr;
	if(bSetupUndo)
	{
		TransactionPtr = MakeShared<FScopedTransaction>(NSLOCTEXT("RigHierarchyController", "SetControlSettings", "Set Control Settings"));
		Hierarchy->Modify();
	}
#endif

	ControlElement->Settings = InSettings;
	if(ControlElement->Settings.LimitEnabled.IsEmpty())
	{
		ControlElement->Settings.SetupLimitArrayForType(false, false, false);
	}

	FRigControlValue InitialValue = Hierarchy->GetControlValue(ControlElement, ERigControlValueType::Initial);
	FRigControlValue CurrentValue = Hierarchy->GetControlValue(ControlElement, ERigControlValueType::Current);

	ControlElement->Settings.ApplyLimits(InitialValue);
	ControlElement->Settings.ApplyLimits(CurrentValue);

	Hierarchy->Notify(ERigHierarchyNotification::ControlSettingChanged, ControlElement);

	Hierarchy->SetControlValue(ControlElement, InitialValue, ERigControlValueType::Initial, bSetupUndo);
	Hierarchy->SetControlValue(ControlElement, CurrentValue, ERigControlValueType::Current, bSetupUndo);

#if WITH_EDITOR
    TransactionPtr.Reset();
#endif

	Hierarchy->EnsureCacheValidity();
	
	return true;
}

TArray<FRigElementKey> URigHierarchyController::ImportBones(const FReferenceSkeleton& InSkeleton,
                                                            const FName& InNameSpace, bool bReplaceExistingBones, bool bRemoveObsoleteBones, bool bSelectBones,
                                                            bool bSetupUndo)
{
	TArray<FRigElementKey> AddedBones;

	if(!IsValid())
	{
		return AddedBones;
	}
	
	TArray<FRigElementKey> BonesToSelect;
	TMap<FName, FName> BoneNameMap;

	Hierarchy->ResetPoseToInitial();

	const TArray<FMeshBoneInfo>& BoneInfos = InSkeleton.GetRefBoneInfo();
	const TArray<FTransform>& BonePoses = InSkeleton.GetRefBonePose();

	struct Local
	{
		static FName DetermineBoneName(const FName& InBoneName, const FName& InLocalNameSpace)
		{
			if (InLocalNameSpace == NAME_None || InBoneName == NAME_None)
			{
				return InBoneName;
			}
			return *FString::Printf(TEXT("%s_%s"), *InLocalNameSpace.ToString(), *InBoneName.ToString());
		}
	};

	if (bReplaceExistingBones)
	{
		TArray<FRigBoneElement*> AllBones = GetHierarchy()->GetElementsOfType<FRigBoneElement>(true);
		for(FRigBoneElement* BoneElement : AllBones)
		{
			BoneNameMap.Add(BoneElement->GetName(), BoneElement->GetName());
		}

		for (int32 Index = 0; Index < BoneInfos.Num(); ++Index)
		{
			const FRigElementKey ExistingBoneKey(BoneInfos[Index].Name, ERigElementType::Bone);
			const int32 ExistingBoneIndex = Hierarchy->GetIndex(ExistingBoneKey);
			
			const FName DesiredBoneName = Local::DetermineBoneName(BoneInfos[Index].Name, InNameSpace);
			FName ParentName = (BoneInfos[Index].ParentIndex != INDEX_NONE) ? BoneInfos[BoneInfos[Index].ParentIndex].Name : NAME_None;
			ParentName = Local::DetermineBoneName(ParentName, InNameSpace);

			const FName* MappedParentNamePtr = BoneNameMap.Find(ParentName);
			if (MappedParentNamePtr)
			{
				ParentName = *MappedParentNamePtr;
			}

			const FRigElementKey ParentKey(ParentName, ERigElementType::Bone);

			// if this bone already exists
			if (ExistingBoneIndex != INDEX_NONE)
			{
				const int32 ParentIndex = Hierarchy->GetIndex(ParentKey);
				
				// check it's parent
				if (ParentIndex != INDEX_NONE)
				{
					SetParent(ExistingBoneKey, ParentKey, bSetupUndo);
				}

				Hierarchy->SetInitialLocalTransform(ExistingBoneIndex, BonePoses[Index], true, bSetupUndo);
				Hierarchy->SetLocalTransform(ExistingBoneIndex, BonePoses[Index], true, bSetupUndo);

				BonesToSelect.Add(ExistingBoneKey);
			}
			else
			{
				const FRigElementKey AddedBoneKey = AddBone(DesiredBoneName, ParentKey, BonePoses[Index], false, ERigBoneType::Imported, bSetupUndo);
				BoneNameMap.Add(DesiredBoneName, AddedBoneKey.Name);
				AddedBones.Add(AddedBoneKey);
				BonesToSelect.Add(AddedBoneKey);
			}
		}

	}
	else // import all as new
	{
		for (int32 Index = 0; Index < BoneInfos.Num(); ++Index)
		{
			FName DesiredBoneName = Local::DetermineBoneName(BoneInfos[Index].Name, InNameSpace);
			FName ParentName = (BoneInfos[Index].ParentIndex != INDEX_NONE) ? BoneInfos[BoneInfos[Index].ParentIndex].Name : NAME_None;
			ParentName = Local::DetermineBoneName(ParentName, InNameSpace);

			const FName* MappedParentNamePtr = BoneNameMap.Find(ParentName);
			if (MappedParentNamePtr)
			{
				ParentName = *MappedParentNamePtr;
			}

			const FRigElementKey ParentKey(ParentName, ERigElementType::Bone);
			const FRigElementKey AddedBoneKey = AddBone(DesiredBoneName, ParentKey, BonePoses[Index], false, ERigBoneType::Imported, bSetupUndo);
			BoneNameMap.Add(DesiredBoneName, AddedBoneKey.Name);
			AddedBones.Add(AddedBoneKey);
			BonesToSelect.Add(AddedBoneKey);
		}
	}

	if (bReplaceExistingBones && bRemoveObsoleteBones)
	{
		TMap<FName, int32> BoneNameToIndexInSkeleton;
		for (const FMeshBoneInfo& BoneInfo : BoneInfos)
		{
			FName DesiredBoneName = Local::DetermineBoneName(BoneInfo.Name, InNameSpace);
			BoneNameToIndexInSkeleton.Add(DesiredBoneName, BoneNameToIndexInSkeleton.Num());
		}
		
		TArray<FRigElementKey> BonesToDelete;
		TArray<FRigBoneElement*> AllBones = GetHierarchy()->GetElementsOfType<FRigBoneElement>(true);
		for(FRigBoneElement* BoneElement : AllBones)
        {
            if (!BoneNameToIndexInSkeleton.Contains(BoneElement->GetName()))
			{
				if (BoneElement->BoneType == ERigBoneType::Imported)
				{
					BonesToDelete.Add(BoneElement->GetKey());
				}
			}
		}

		for (const FRigElementKey& BoneToDelete : BonesToDelete)
		{
			TArray<FRigElementKey> Children = Hierarchy->GetChildren(BoneToDelete);
			Algo::Reverse(Children);
			
			for (const FRigElementKey& Child : Children)
			{
				if(BonesToDelete.Contains(Child))
				{
					continue;
				}
				RemoveAllParents(Child, true, bSetupUndo);
			}
		}

		for (const FRigElementKey& BoneToDelete : BonesToDelete)
		{
			RemoveElement(BoneToDelete);
			BonesToSelect.Remove(BoneToDelete);
		}

		// update the sub index to match the bone index in the skeleton
		for (int32 Index = 0; Index < BoneInfos.Num(); ++Index)
		{
			FName DesiredBoneName = Local::DetermineBoneName(BoneInfos[Index].Name, InNameSpace);
			const FRigElementKey Key(DesiredBoneName, ERigElementType::Bone);
			if(FRigBoneElement* BoneElement = Hierarchy->Find<FRigBoneElement>(Key))
			{
				BoneElement->SubIndex = Index;
			}
		}		
	}

	if (bSelectBones)
	{
		SetSelection(BonesToSelect);
	}

	Hierarchy->EnsureCacheValidity();

	return AddedBones;
}

TArray<FRigElementKey> URigHierarchyController::ImportBones(USkeleton* InSkeleton, FName InNameSpace,
                                                            bool bReplaceExistingBones, bool bRemoveObsoleteBones,
                                                            bool bSelectBones, bool bSetupUndo,
                                                            bool bPrintPythonCommand)
{
	if (InSkeleton == nullptr)
	{
		return TArray<FRigElementKey>();
	}

	const TArray<FRigElementKey> BoneKeys = ImportBones(InSkeleton->GetReferenceSkeleton(), InNameSpace, bReplaceExistingBones, bRemoveObsoleteBones,
	                   bSelectBones, bSetupUndo);

#if WITH_EDITOR
	if (!BoneKeys.IsEmpty() && bPrintPythonCommand && !bSuspendPythonPrinting)
	{
		UBlueprint* Blueprint = GetTypedOuter<UBlueprint>();
		if (Blueprint)
		{
			RigVMPythonUtils::Print(Blueprint->GetFName().ToString(),
				FString::Printf(TEXT("hierarchy_controller.import_bones_from_asset('%s', '%s', %s, %s, %s)"),
				*InSkeleton->GetPathName(),
				*InNameSpace.ToString(),
				(bReplaceExistingBones) ? TEXT("True") : TEXT("False"),
				(bRemoveObsoleteBones) ? TEXT("True") : TEXT("False"),
				(bSelectBones) ? TEXT("True") : TEXT("False")));
		}
	}
#endif
	return BoneKeys;
}

#if WITH_EDITOR

TArray<FRigElementKey> URigHierarchyController::ImportBonesFromAsset(FString InAssetPath, FName InNameSpace,
	bool bReplaceExistingBones, bool bRemoveObsoleteBones, bool bSelectBones, bool bSetupUndo)
{
	if(USkeleton* Skeleton = GetSkeletonFromAssetPath(InAssetPath))
	{
		return ImportBones(Skeleton, InNameSpace, bReplaceExistingBones, bRemoveObsoleteBones, bSelectBones, bSetupUndo);
	}
	return TArray<FRigElementKey>();
}

TArray<FRigElementKey> URigHierarchyController::ImportCurvesFromAsset(FString InAssetPath, FName InNameSpace,
	bool bSelectCurves, bool bSetupUndo)
{
	if(USkeleton* Skeleton = GetSkeletonFromAssetPath(InAssetPath))
	{
		return ImportCurves(Skeleton, InNameSpace, bSelectCurves, bSetupUndo);
	}
	return TArray<FRigElementKey>();
}

USkeleton* URigHierarchyController::GetSkeletonFromAssetPath(const FString& InAssetPath)
{
	UObject* AssetObject = StaticLoadObject(UObject::StaticClass(), NULL, *InAssetPath, NULL, LOAD_None, NULL);
	if(AssetObject == nullptr)
	{
		return nullptr;
    }

	if(USkeletalMesh* SkeletalMesh = Cast<USkeletalMesh>(AssetObject))
	{
		return SkeletalMesh->GetSkeleton();
	}

	if(USkeleton* Skeleton = Cast<USkeleton>(AssetObject))
	{
		return Skeleton;
	}

	return nullptr;
}

#endif

TArray<FRigElementKey> URigHierarchyController::ImportCurves(USkeleton* InSkeleton, FName InNameSpace,
                                                             bool bSelectCurves, bool bSetupUndo, bool bPrintPythonCommand)
{
	if (InSkeleton == nullptr)
	{
		return TArray<FRigElementKey>();
	}

	TArray<FRigElementKey> Keys;
	if(!IsValid())
	{
		return Keys;
	}

	const FSmartNameMapping* SmartNameMapping = InSkeleton->GetSmartNameContainer(USkeleton::AnimCurveMappingName);

	TArray<FName> NameArray;
	SmartNameMapping->FillNameArray(NameArray);

	for (int32 Index = 0; Index < NameArray.Num(); ++Index)
	{
		FName Name = NameArray[Index];
		if (!InNameSpace.IsNone())
		{
			Name = *FString::Printf(TEXT("%s::%s"), *InNameSpace.ToString(), *Name.ToString());
		}

		const FRigElementKey ExpectedKey(Name, ERigElementType::Curve);
		if(Hierarchy->Contains(ExpectedKey))
		{
			Keys.Add(ExpectedKey);
			continue;
		}
		
		const FRigElementKey CurveKey = AddCurve(Name, 0.f, bSetupUndo);
		Keys.Add(FRigElementKey(Name, ERigElementType::Curve));
	}

	if(bSelectCurves)
	{
		SetSelection(Keys);
	}
	
#if WITH_EDITOR
	if (!Keys.IsEmpty() && bPrintPythonCommand && !bSuspendPythonPrinting)
	{
		UBlueprint* Blueprint = GetTypedOuter<UBlueprint>();
		if (Blueprint)
		{
			RigVMPythonUtils::Print(Blueprint->GetFName().ToString(),
				FString::Printf(TEXT("hierarchy_controller.import_curves_from_asset('%s', '%s', %s)"),
				*InSkeleton->GetPathName(),
				*InNameSpace.ToString(),
				(bSelectCurves) ? TEXT("True") : TEXT("False")));
		}
	}
#endif

	Hierarchy->EnsureCacheValidity();

	return Keys;
}

FString URigHierarchyController::ExportSelectionToText() const
{
	if(!IsValid())
	{
		return FString();
	}
	return ExportToText(Hierarchy->GetSelectedKeys());
}

FString URigHierarchyController::ExportToText(TArray<FRigElementKey> InKeys) const
{
	if(!IsValid() || InKeys.IsEmpty())
	{
		return FString();
	}

	Hierarchy->ComputeAllTransforms();

	// sort the keys by traversal order
	TArray<FRigElementKey> Keys = Hierarchy->SortKeys(InKeys);

	FRigHierarchyCopyPasteContent Data;
	for (const FRigElementKey& Key : Keys)
	{
		FRigBaseElement* Element = Hierarchy->Find(Key);
		if(Element == nullptr)
		{
			continue;
		}

		FRigHierarchyCopyPasteContentPerElement PerElementData;
		PerElementData.Key = Key;
		PerElementData.Parents = Hierarchy->GetParents(Key);

		if(FRigMultiParentElement* MultiParentElement = Cast<FRigMultiParentElement>(Element))
		{
			ensure(PerElementData.Parents.Num() == MultiParentElement->ParentConstraints.Num());

			for(const FRigElementParentConstraint& ParentConstraint : MultiParentElement->ParentConstraints)
			{
				PerElementData.ParentWeights.Add(ParentConstraint.Weight);
			}
		}
		else
		{
			PerElementData.ParentWeights.SetNumZeroed(PerElementData.Parents.Num());
			if(PerElementData.ParentWeights.Num() > 0)
			{
				PerElementData.ParentWeights[0] = 1.f;
			}
		}

		if(FRigTransformElement* TransformElement = Cast<FRigTransformElement>(Element))
		{
			PerElementData.Pose.Initial.Local.Set(Hierarchy->GetTransform(TransformElement, ERigTransformType::InitialLocal));
			PerElementData.Pose.Initial.Global.Set(Hierarchy->GetTransform(TransformElement, ERigTransformType::InitialGlobal));
			PerElementData.Pose.Current.Local.Set(Hierarchy->GetTransform(TransformElement, ERigTransformType::CurrentLocal));
			PerElementData.Pose.Current.Global.Set(Hierarchy->GetTransform(TransformElement, ERigTransformType::CurrentGlobal));
		}

		switch (Key.Type)
		{
			case ERigElementType::Bone:
			{
				FRigBoneElement DefaultElement;
				FRigBoneElement::StaticStruct()->ExportText(PerElementData.Content, Element, &DefaultElement, nullptr, PPF_None, nullptr);
				break;
			}
			case ERigElementType::Control:
			{
				FRigControlElement DefaultElement;
				FRigControlElement::StaticStruct()->ExportText(PerElementData.Content, Element, &DefaultElement, nullptr, PPF_None, nullptr);
				break;
			}
			case ERigElementType::Null:
			{
				FRigNullElement DefaultElement;
				FRigNullElement::StaticStruct()->ExportText(PerElementData.Content, Element, &DefaultElement, nullptr, PPF_None, nullptr);
				break;
			}
			case ERigElementType::Curve:
			{
				FRigCurveElement DefaultElement;
				FRigCurveElement::StaticStruct()->ExportText(PerElementData.Content, Element, &DefaultElement, nullptr, PPF_None, nullptr);
				break;
			}
			case ERigElementType::RigidBody:
			{
				FRigRigidBodyElement DefaultElement;
				FRigRigidBodyElement::StaticStruct()->ExportText(PerElementData.Content, Element, &DefaultElement, nullptr, PPF_None, nullptr);
				break;
			}
			case ERigElementType::Reference:
			{
				FRigReferenceElement DefaultElement;
				FRigReferenceElement::StaticStruct()->ExportText(PerElementData.Content, Element, &DefaultElement, nullptr, PPF_None, nullptr);
				break;
			}
			default:
			{
				ensure(false);
				break;
			}
		}

		Data.Elements.Add(PerElementData);
	}

	FString ExportedText;
	FRigHierarchyCopyPasteContent DefaultContent;
	FRigHierarchyCopyPasteContent::StaticStruct()->ExportText(ExportedText, &Data, &DefaultContent, nullptr, PPF_None, nullptr);
	return ExportedText;
}

class FRigHierarchyImportErrorContext : public FOutputDevice
{
public:

	int32 NumErrors;

	FRigHierarchyImportErrorContext()
        : FOutputDevice()
        , NumErrors(0)
	{
	}

	virtual void Serialize(const TCHAR* V, ELogVerbosity::Type Verbosity, const class FName& Category) override
	{
		UE_LOG(LogControlRig, Error, TEXT("Error Importing To Hierarchy: %s"), V);
		NumErrors++;
	}
};

TArray<FRigElementKey> URigHierarchyController::ImportFromText(FString InContent, bool bReplaceExistingElements, bool bSelectNewElements, bool bSetupUndo, bool bPrintPythonCommands)
{
	TArray<FRigElementKey> PastedKeys;
	if(!IsValid())
	{
		return PastedKeys;
	}

	FRigHierarchyCopyPasteContent Data;
	FRigHierarchyImportErrorContext ErrorPipe;
	FRigHierarchyCopyPasteContent::StaticStruct()->ImportText(*InContent, &Data, nullptr, EPropertyPortFlags::PPF_None, &ErrorPipe, FRigHierarchyCopyPasteContent::StaticStruct()->GetName(), true);
	if (ErrorPipe.NumErrors > 0)
	{
		return PastedKeys;
	}

	if (Data.Elements.Num() == 0)
	{
		// check if this is a copy & paste buffer from pre-5.0
		if(Data.Contents.Num() > 0)
		{
			FRigHierarchyContainer OldHierarchy;
			if(OldHierarchy.ImportFromText(Data).Num() > 0)
			{
				return ImportFromHierarchyContainer(OldHierarchy, true);
			}
		}
		
		return PastedKeys;
	}

#if WITH_EDITOR
	TSharedPtr<FScopedTransaction> TransactionPtr;
	if(bSetupUndo)
	{
		TransactionPtr = MakeShared<FScopedTransaction>(NSLOCTEXT("RigHierarchyController", "Add Bone", "Add Bone"));
		Hierarchy->Modify();
	}
#endif

	TMap<FRigElementKey, FRigElementKey> KeyMap;
	for(FRigBaseElement* Element : *Hierarchy)
	{
		KeyMap.Add(Element->GetKey(), Element->GetKey());
	}

	FRigHierarchyInteractionBracket InteractionBracket(Hierarchy.Get());

	for(const FRigHierarchyCopyPasteContentPerElement& PerElementData : Data.Elements)
	{
		ErrorPipe.NumErrors = 0;

		FRigBaseElement* NewElement = nullptr;

		switch (PerElementData.Key.Type)
		{
			case ERigElementType::Bone:
			{
				NewElement = MakeElement<FRigBoneElement>();
				FRigBoneElement::StaticStruct()->ImportText(*PerElementData.Content, NewElement, nullptr, EPropertyPortFlags::PPF_None, &ErrorPipe, FRigBoneElement::StaticStruct()->GetName(), true);
				CastChecked<FRigBoneElement>(NewElement)->BoneType = ERigBoneType::User;
				break;
			}
			case ERigElementType::Null:
			{
				NewElement = MakeElement<FRigNullElement>();
				FRigNullElement::StaticStruct()->ImportText(*PerElementData.Content, NewElement, nullptr, EPropertyPortFlags::PPF_None, &ErrorPipe, FRigNullElement::StaticStruct()->GetName(), true);
				break;
			}
			case ERigElementType::Control:
			{
				NewElement = MakeElement<FRigControlElement>();
				FRigControlElement::StaticStruct()->ImportText(*PerElementData.Content, NewElement, nullptr, EPropertyPortFlags::PPF_None, &ErrorPipe, FRigControlElement::StaticStruct()->GetName(), true);
				break;
			}
			case ERigElementType::Curve:
			{
				NewElement = MakeElement<FRigCurveElement>();
				FRigCurveElement::StaticStruct()->ImportText(*PerElementData.Content, NewElement, nullptr, EPropertyPortFlags::PPF_None, &ErrorPipe, FRigCurveElement::StaticStruct()->GetName(), true);
				break;
			}
			case ERigElementType::RigidBody:
			{
				NewElement = MakeElement<FRigRigidBodyElement>();
				FRigRigidBodyElement::StaticStruct()->ImportText(*PerElementData.Content, NewElement, nullptr, EPropertyPortFlags::PPF_None, &ErrorPipe, FRigRigidBodyElement::StaticStruct()->GetName(), true);
				break;
			}
			case ERigElementType::Reference:
			{
<<<<<<< HEAD
				NewElement = new FRigReferenceElement();
=======
				NewElement = MakeElement<FRigReferenceElement>();
>>>>>>> d731a049
				FRigReferenceElement::StaticStruct()->ImportText(*PerElementData.Content, NewElement, nullptr, EPropertyPortFlags::PPF_None, &ErrorPipe, FRigReferenceElement::StaticStruct()->GetName(), true);
				break;
			}
			default:
			{
				ensure(false);
				break;
			}
		}

		check(NewElement);
		NewElement->Key = PerElementData.Key;

		if(bReplaceExistingElements)
		{
			if(FRigBaseElement* ExistingElement = Hierarchy->Find(NewElement->GetKey()))
			{
				ExistingElement->CopyPose(NewElement, true, true, false);

				if(FRigControlElement* ControlElement = Cast<FRigControlElement>(ExistingElement))
				{
					Hierarchy->GetControlShapeTransform(ControlElement, ERigTransformType::CurrentLocal);
					Hierarchy->GetControlShapeTransform(ControlElement, ERigTransformType::InitialLocal);
					ControlElement->Shape.MarkDirty(ERigTransformType::CurrentGlobal);
					ControlElement->Shape.MarkDirty(ERigTransformType::InitialGlobal);
				}
				
				TArray<FRigElementKey> CurrentParents = Hierarchy->GetParents(NewElement->GetKey());

				bool bUpdateParents = CurrentParents.Num() != PerElementData.Parents.Num();
				if(!bUpdateParents)
				{
					for(const FRigElementKey& CurrentParent : CurrentParents)
					{
						if(!PerElementData.Parents.Contains(CurrentParent))
						{
							bUpdateParents = true;
							break;
						}
					}
				}

				if(bUpdateParents)
				{
					RemoveAllParents(ExistingElement->GetKey(), true, bSetupUndo);

					for(const FRigElementKey& NewParent : PerElementData.Parents)
					{
						AddParent(ExistingElement->GetKey(), NewParent, 0.f, true, bSetupUndo);
					}
				}
				
				for(int32 ParentIndex = 0; ParentIndex < PerElementData.ParentWeights.Num(); ParentIndex++)
				{
					Hierarchy->SetParentWeight(ExistingElement, ParentIndex, PerElementData.ParentWeights[ParentIndex], true, true);
					Hierarchy->SetParentWeight(ExistingElement, ParentIndex, PerElementData.ParentWeights[ParentIndex], false, true);
				}

				PastedKeys.Add(ExistingElement->GetKey());

				Hierarchy->DestroyElement(NewElement);
				continue;
			}
		}
		
		NewElement->Key.Name = Hierarchy->GetSafeNewName(NewElement->Key.Name.ToString(), NewElement->Key.Type);
		AddElement(NewElement, nullptr, true);

		KeyMap.FindOrAdd(PerElementData.Key) = NewElement->Key;

		for(const FRigElementKey& OriginalParent : PerElementData.Parents)
		{
			FRigElementKey Parent = OriginalParent;
			if(const FRigElementKey* RemappedParent = KeyMap.Find(Parent))
			{
				Parent = *RemappedParent;
			}

			AddParent(NewElement->GetKey(), Parent, 0.f, true, bSetupUndo);
		}
		
		for(int32 ParentIndex = 0; ParentIndex < PerElementData.ParentWeights.Num(); ParentIndex++)
		{
			Hierarchy->SetParentWeight(NewElement, ParentIndex, PerElementData.ParentWeights[ParentIndex], true, true);
			Hierarchy->SetParentWeight(NewElement, ParentIndex, PerElementData.ParentWeights[ParentIndex], false, true);
		}

		PastedKeys.Add(NewElement->GetKey());
	}

	for(const FRigHierarchyCopyPasteContentPerElement& PerElementData : Data.Elements)
	{
		FRigElementKey MappedKey = KeyMap.FindChecked(PerElementData.Key);
		FRigBaseElement* Element = Hierarchy->FindChecked(MappedKey);

		if(FRigTransformElement* TransformElement = Cast<FRigTransformElement>(Element))
		{
			Hierarchy->SetTransform(TransformElement, PerElementData.Pose.Initial.Local.Transform, ERigTransformType::InitialLocal, true, true);
			Hierarchy->SetTransform(TransformElement, PerElementData.Pose.Current.Local.Transform, ERigTransformType::CurrentLocal, true, true);
		}
	}
	
#if WITH_EDITOR
	TransactionPtr.Reset();
#endif

	if(bSelectNewElements)
	{
		SetSelection(PastedKeys);
	}

#if WITH_EDITOR
	if (bPrintPythonCommands && !bSuspendPythonPrinting)
	{
		UBlueprint* Blueprint = GetTypedOuter<UBlueprint>();
		if (Blueprint)
		{
			FString PythonContent = InContent.Replace(TEXT("\\\""), TEXT("\\\\\""));
		
			RigVMPythonUtils::Print(Blueprint->GetFName().ToString(),
				FString::Printf(TEXT("hierarchy_controller.import_from_text('%s', %s, %s)"),
				*PythonContent,
				(bReplaceExistingElements) ? TEXT("True") : TEXT("False"),
				(bSelectNewElements) ? TEXT("True") : TEXT("False")));
		}
	}
#endif

	Hierarchy->EnsureCacheValidity();

	return PastedKeys;
}

TArray<FRigElementKey> URigHierarchyController::ImportFromHierarchyContainer(const FRigHierarchyContainer& InContainer, bool bIsCopyAndPaste)
{
	TMap<FRigElementKey, FRigElementKey> KeyMap;;
	FRigHierarchyInteractionBracket InteractionBracket(Hierarchy.Get());

	for(const FRigBone& Bone : InContainer.BoneHierarchy)
	{
		const FRigElementKey OriginalParentKey = Bone.GetParentElementKey(true);
		const FRigElementKey* ParentKey = nullptr;
		if(OriginalParentKey.IsValid())
		{
			ParentKey = KeyMap.Find(OriginalParentKey);
		}
		if(ParentKey == nullptr)
		{
			ParentKey = &OriginalParentKey;
		}

		const FRigElementKey Key = AddBone(Bone.Name, *ParentKey, Bone.InitialTransform, true, bIsCopyAndPaste ? ERigBoneType::User : Bone.Type, false);
		KeyMap.Add(Bone.GetElementKey(), Key);
	}
	for(const FRigSpace& Space : InContainer.SpaceHierarchy)
	{
		const FRigElementKey Key = AddNull(Space.Name, FRigElementKey(), Space.InitialTransform, false, false);
		KeyMap.Add(Space.GetElementKey(), Key);
	}
	for(const FRigControl& Control : InContainer.ControlHierarchy)
	{
		FRigControlSettings Settings;
		Settings.ControlType = Control.ControlType;
		Settings.DisplayName = Control.DisplayName;
		Settings.PrimaryAxis = Control.PrimaryAxis;
		Settings.bIsCurve = Control.bIsCurve;
<<<<<<< HEAD
		Settings.bAnimatable = Control.bAnimatable;
=======
		Settings.SetAnimationTypeFromDeprecatedData(Control.bAnimatable, Control.bGizmoEnabled);
>>>>>>> d731a049
		Settings.SetupLimitArrayForType(Control.bLimitTranslation, Control.bLimitRotation, Control.bLimitScale);
		Settings.bDrawLimits = Control.bDrawLimits;
		Settings.MinimumValue = Control.MinimumValue;
		Settings.MaximumValue = Control.MaximumValue;
<<<<<<< HEAD
		Settings.bShapeEnabled = Control.bGizmoEnabled;
=======
>>>>>>> d731a049
		Settings.bShapeVisible = Control.bGizmoVisible;
		Settings.ShapeName = Control.GizmoName;
		Settings.ShapeColor = Control.GizmoColor;
		Settings.ControlEnum = Control.ControlEnum;
		Settings.bGroupWithParentControl = Settings.IsAnimatable() && (
			Settings.ControlType == ERigControlType::Bool ||
			Settings.ControlType == ERigControlType::Float ||
			Settings.ControlType == ERigControlType::Integer ||
			Settings.ControlType == ERigControlType::Vector2D
		);

		if(Settings.ShapeName == FRigControl().GizmoName)
		{
			Settings.ShapeName = FControlRigShapeDefinition().ShapeName; 
		}

		if(Settings.ShapeName == FRigControl().GizmoName)
		{
			Settings.ShapeName = FControlRigShapeDefinition().ShapeName; 
		}

		FRigControlValue InitialValue = Control.InitialValue;
		if(!InitialValue.IsValid())
		{
			InitialValue.SetFromTransform(InitialValue.Storage_DEPRECATED, Settings.ControlType, Settings.PrimaryAxis);
		}
		
		const FRigElementKey Key = AddControl(
			Control.Name,
			FRigElementKey(),
			Settings,
			InitialValue,
			Control.OffsetTransform,
			Control.GizmoTransform,
			false);

		KeyMap.Add(Control.GetElementKey(), Key);
	}
	
	for(const FRigCurve& Curve : InContainer.CurveContainer)
	{
		const FRigElementKey Key = AddCurve(Curve.Name, Curve.Value, false);
		KeyMap.Add(Curve.GetElementKey(), Key);
	}

	for(const FRigSpace& Space : InContainer.SpaceHierarchy)
	{
		const FRigElementKey SpaceKey = KeyMap.FindChecked(Space.GetElementKey());
		const FRigElementKey OriginalParentKey = Space.GetParentElementKey();
		if(OriginalParentKey.IsValid())
		{
			FRigElementKey ParentKey;
			if(const FRigElementKey* ParentKeyPtr = KeyMap.Find(OriginalParentKey))
			{
				ParentKey = *ParentKeyPtr;
			}
			SetParent(SpaceKey, ParentKey, false, false);
		}
	}

	for(const FRigControl& Control : InContainer.ControlHierarchy)
	{
		const FRigElementKey ControlKey = KeyMap.FindChecked(Control.GetElementKey());
		FRigElementKey OriginalParentKey = Control.GetParentElementKey();
		const FRigElementKey SpaceKey = Control.GetSpaceElementKey();
		OriginalParentKey = SpaceKey.IsValid() ? SpaceKey : OriginalParentKey;
		if(OriginalParentKey.IsValid())
		{
			FRigElementKey ParentKey;
			if(const FRigElementKey* ParentKeyPtr = KeyMap.Find(OriginalParentKey))
			{
				ParentKey = *ParentKeyPtr;
			}
			SetParent(ControlKey, ParentKey, false, false);
		}
	}

#if WITH_EDITOR
	if(!IsRunningCommandlet()) // don't show warnings like this if we are cooking
	{
		for(const TPair<FRigElementKey, FRigElementKey>& Pair: KeyMap)
		{
			if(Pair.Key != Pair.Value)
			{
				check(Pair.Key.Type == Pair.Value.Type);
				const FText TypeLabel = StaticEnum<ERigElementType>()->GetDisplayNameTextByValue((int64)Pair.Key.Type);
				ReportWarningf(TEXT("%s '%s' was renamed to '%s' during load (fixing invalid name)."), *TypeLabel.ToString(), *Pair.Key.Name.ToString(), *Pair.Value.Name.ToString());
			}
		}
	}
#endif

	Hierarchy->EnsureCacheValidity();

	TArray<FRigElementKey> AddedKeys;
	KeyMap.GenerateValueArray(AddedKeys);
	return AddedKeys;
}

#if WITH_EDITOR
TArray<FString> URigHierarchyController::GeneratePythonCommands()
{
	TArray<FString> Commands;
	Hierarchy->Traverse([&](FRigBaseElement* Element, bool& bContinue)
	{
		Commands.Append(GetAddElementPythonCommands(Element));
		
		bContinue = true;
		return;
	});

	return Commands;
}

TArray<FString> URigHierarchyController::GetAddElementPythonCommands(FRigBaseElement* Element) const
{
	if(FRigBoneElement* BoneElement = Cast<FRigBoneElement>(Element))
	{
		return GetAddBonePythonCommands(BoneElement);		
	}
	else if(FRigNullElement* NullElement = Cast<FRigNullElement>(Element))
	{
		return GetAddNullPythonCommands(NullElement);
	}
	else if(FRigControlElement* ControlElement = Cast<FRigControlElement>(Element))
	{
		return GetAddControlPythonCommands(ControlElement);
	}
	else if(FRigCurveElement* CurveElement = Cast<FRigCurveElement>(Element))
	{
		return GetAddCurvePythonCommands(CurveElement);
	}
	else if(FRigRigidBodyElement* RigidBodyElement = Cast<FRigRigidBodyElement>(Element))
	{
		return GetAddRigidBodyPythonCommands(RigidBodyElement);
	}
	else if(FRigReferenceElement* ReferenceElement = Cast<FRigReferenceElement>(Element))
	{
		ensure(false);
	}
	return TArray<FString>();
}

TArray<FString> URigHierarchyController::GetAddBonePythonCommands(FRigBoneElement* Bone) const
{
	TArray<FString> Commands;
	if (!Bone)
	{
		return Commands;
	}
	
	FString TransformStr = RigVMPythonUtils::TransformToPythonString(Bone->Pose.Initial.Local.Transform);
	FString ParentKeyStr = "''";
	if (Bone->ParentElement)
	{
		ParentKeyStr = Bone->ParentElement->GetKey().ToPythonString();
	}
	
	// AddBone(FName InName, FRigElementKey InParent, FTransform InTransform, bool bTransformInGlobal = true, ERigBoneType InBoneType = ERigBoneType::User, bool bSetupUndo = false);
	Commands.Add(FString::Printf(TEXT("hierarchy_controller.add_bone('%s', %s, %s, False, %s)"),
		*Bone->GetName().ToString(),
		*ParentKeyStr,
		*TransformStr,
		*RigVMPythonUtils::EnumValueToPythonString<ERigBoneType>((int64)Bone->BoneType)
	));

	return Commands;
}

TArray<FString> URigHierarchyController::GetAddNullPythonCommands(FRigNullElement* Null) const
{
	FString TransformStr = RigVMPythonUtils::TransformToPythonString(Null->Pose.Initial.Local.Transform);

	FString ParentKeyStr = "''";
	if (Null->ParentConstraints.Num() > 0)
	{
		ParentKeyStr = Null->ParentConstraints[0].ParentElement->GetKey().ToPythonString();		
	}
		
	// AddNull(FName InName, FRigElementKey InParent, FTransform InTransform, bool bTransformInGlobal = true, bool bSetupUndo = false);
	return {FString::Printf(TEXT("hierarchy_controller.add_null('%s', %s, %s, False)"),
		*Null->GetName().ToString(),
		*ParentKeyStr,
		*TransformStr)};
}

TArray<FString> URigHierarchyController::GetAddControlPythonCommands(FRigControlElement* Control) const
{
	TArray<FString> Commands;
	FString TransformStr = RigVMPythonUtils::TransformToPythonString(Control->Pose.Initial.Local.Transform);

	FString ParentKeyStr = "''";
	if (Control->ParentConstraints.Num() > 0)
	{
		ParentKeyStr = Control->ParentConstraints[0].ParentElement->GetKey().ToPythonString();
	}

	FRigControlSettings& Settings = Control->Settings;
	FString SettingsStr;
	{
		FString ControlNamePythonized = RigVMPythonUtils::PythonizeName(Control->GetName().ToString());
		SettingsStr = FString::Printf(TEXT("control_settings_%s"),
			*ControlNamePythonized);
			
		Commands.Append(URigHierarchy::ControlSettingsToPythonCommands(Settings, SettingsStr));	
	}
		
	FRigControlValue Value = Hierarchy->GetControlValue(Control->GetKey(), ERigControlValueType::Initial);
	FString ValueStr = Value.ToPythonString(Settings.ControlType);
	
	// AddControl(FName InName, FRigElementKey InParent, FRigControlSettings InSettings, FRigControlValue InValue, bool bSetupUndo = true);
	Commands.Add(FString::Printf(TEXT("hierarchy_controller.add_control('%s', %s, %s, %s)"),
		*Control->GetName().ToString(),
		*ParentKeyStr,
		*SettingsStr,
		*ValueStr));

	Commands.Append(GetSetControlShapeTransformPythonCommands(Control, Control->Shape.Initial.Local.Transform, true));
	Commands.Append(GetSetControlValuePythonCommands(Control, Settings.MinimumValue, ERigControlValueType::Minimum));
	Commands.Append(GetSetControlValuePythonCommands(Control, Settings.MaximumValue, ERigControlValueType::Maximum));
	Commands.Append(GetSetControlOffsetTransformPythonCommands(Control, Control->Offset.Initial.Local.Transform, true, true));
	Commands.Append(GetSetControlValuePythonCommands(Control, Value, ERigControlValueType::Current));

	return Commands;
}

TArray<FString> URigHierarchyController::GetAddCurvePythonCommands(FRigCurveElement* Curve) const
{
	// FRigElementKey AddCurve(FName InName, float InValue = 0.f, bool bSetupUndo = true);
	return {FString::Printf(TEXT("hierarchy_controller.add_curve('%s', %f)"),
		*Curve->GetName().ToString(),
		Hierarchy->GetCurveValue(Curve))};
}

TArray<FString> URigHierarchyController::GetAddRigidBodyPythonCommands(FRigRigidBodyElement* RigidBody) const
{
	TArray<FString> Commands;
	FString TransformStr = RigVMPythonUtils::TransformToPythonString(RigidBody->Pose.Initial.Local.Transform);
	
	FString ParentKeyStr = "''";
	if (RigidBody->ParentElement)
	{
		ParentKeyStr = RigidBody->ParentElement->GetKey().ToPythonString();
	}

	FString RigidBodyNamePythonized = RigVMPythonUtils::PythonizeName(RigidBody->GetName().ToString());
	FRigRigidBodySettings& Settings = RigidBody->Settings;
	FString SettingsStr;
	{
		SettingsStr =FString::Printf(TEXT("rigid_body_settings_%s"),
			*RigidBodyNamePythonized);
			
		Commands.Add(FString::Printf(TEXT("rigid_body_settings_%s = unreal.RigRigidBodySettings()"),
			*RigidBodyNamePythonized));

		Commands.Add(FString::Printf(TEXT("control_settings_%s.mass = %f"),
			*RigidBodyNamePythonized,
			Settings.Mass));	
	}
	
	// FRigElementKey AddRigidBody(FName InName, FRigElementKey InParent, FRigRigidBodySettings InSettings, FTransform InLocalTransform, bool bSetupUndo = false);
	Commands.Add(FString::Printf(TEXT("hierarchy_controller.add_rigid_body('%s', %s, %s, %s)"),
		*RigidBody->GetName().ToString(),
		*ParentKeyStr,
		*SettingsStr,
		*TransformStr));

	return Commands;
}

TArray<FString> URigHierarchyController::GetSetControlValuePythonCommands(const FRigControlElement* Control, const FRigControlValue& Value,
                                                                          const ERigControlValueType& Type) const
{
	return {FString::Printf(TEXT("hierarchy.set_control_value(%s, %s, %s)"),
		*Control->GetKey().ToPythonString(),
		*Value.ToPythonString(Control->Settings.ControlType),
		*RigVMPythonUtils::EnumValueToPythonString<ERigControlValueType>((int64)Type))};
}

TArray<FString> URigHierarchyController::GetSetControlOffsetTransformPythonCommands(const FRigControlElement* Control,
                                                                                    const FTransform& Offset, bool bInitial, bool bAffectChildren) const
{
	//SetControlOffsetTransform(FRigElementKey InKey, FTransform InTransform, bool bInitial = false, bool bAffectChildren = true, bool bSetupUndo = false)
	return {FString::Printf(TEXT("hierarchy.set_control_offset_transform(%s, %s, %s, %s)"),
		*Control->GetKey().ToPythonString(),
		*RigVMPythonUtils::TransformToPythonString(Offset),
		bInitial ? TEXT("True") : TEXT("False"),
		bAffectChildren ? TEXT("True") : TEXT("False"))};
}

TArray<FString> URigHierarchyController::GetSetControlShapeTransformPythonCommands(const FRigControlElement* Control,
	const FTransform& InTransform, bool bInitial) const
{
	//SetControlShapeTransform(FRigElementKey InKey, FTransform InTransform, bool bInitial = false, bool bSetupUndo = false)
	return {FString::Printf(TEXT("hierarchy.set_control_shape_transform(%s, %s, %s)"),
		*Control->GetKey().ToPythonString(),
		*RigVMPythonUtils::TransformToPythonString(InTransform),
		bInitial ? TEXT("True") : TEXT("False"))};
}
#endif

void URigHierarchyController::Notify(ERigHierarchyNotification InNotifType, const FRigBaseElement* InElement)
{
	if(!IsValid())
	{
		return;
	}
	if(bSuspendAllNotifications)
	{
		return;
	}
	if(bSuspendSelectionNotifications)
	{
		if(InNotifType == ERigHierarchyNotification::ElementSelected ||
			InNotifType == ERigHierarchyNotification::ElementDeselected)
		{
			return;
		}
	}	
	Hierarchy->Notify(InNotifType, InElement);
}

void URigHierarchyController::HandleHierarchyModified(ERigHierarchyNotification InNotifType, URigHierarchy* InHierarchy, const FRigBaseElement* InElement) const
{
	if(bSuspendAllNotifications)
	{
		return;
	}
	ensure(IsValid());
	ensure(InHierarchy == Hierarchy);
	ModifiedEvent.Broadcast(InNotifType, InHierarchy, InElement);
}

int32 URigHierarchyController::AddElement(FRigBaseElement* InElementToAdd, FRigBaseElement* InFirstParent, bool bMaintainGlobalTransform)
{
	ensure(IsValid());

	InElementToAdd->NameString = InElementToAdd->Key.Name.ToString();
	InElementToAdd->SubIndex = Hierarchy->Num(InElementToAdd->Key.Type);
	InElementToAdd->Index = Hierarchy->Elements.Add(InElementToAdd);
	Hierarchy->ElementsPerType[URigHierarchy::RigElementTypeToFlatIndex(InElementToAdd->GetKey().Type)].Add(InElementToAdd);

	Hierarchy->IndexLookup.Add(InElementToAdd->Key, InElementToAdd->Index);
	Hierarchy->IncrementTopologyVersion();

	{
		const TGuardValue<bool> Guard(bSuspendAllNotifications, true);
		SetParent(InElementToAdd, InFirstParent, bMaintainGlobalTransform);
	}

	if(FRigControlElement* ControlElement = Cast<FRigControlElement>(InElementToAdd))
	{
		Hierarchy->GetControlShapeTransform(ControlElement, ERigTransformType::CurrentLocal);
		Hierarchy->GetControlShapeTransform(ControlElement, ERigTransformType::InitialLocal);
		ControlElement->Shape.MarkDirty(ERigTransformType::CurrentGlobal);
		ControlElement->Shape.MarkDirty(ERigTransformType::InitialGlobal);
	}

	// only notify once at the end
	Notify(ERigHierarchyNotification::ElementAdded, InElementToAdd);

	return InElementToAdd->Index;
}

bool URigHierarchyController::RemoveElement(FRigElementKey InElement, bool bSetupUndo, bool bPrintPythonCommand)
{
	if(!IsValid())
	{
		return false;
	}

	FRigBaseElement* Element = Hierarchy->Find(InElement);
	if(Element == nullptr)
	{
		ReportWarningf(TEXT("Cannot Remove Element: '%s' not found."), *InElement.ToString());
		return false;
	}

#if WITH_EDITOR
	TSharedPtr<FScopedTransaction> TransactionPtr;
	if(bSetupUndo)
	{
		TransactionPtr = MakeShared<FScopedTransaction>(NSLOCTEXT("RigHierarchyController", "Remove Element", "Remove Element"));
		Hierarchy->Modify();
	}
#endif

	const bool bRemoved = RemoveElement(Element);
	
#if WITH_EDITOR
	if(!bRemoved && TransactionPtr.IsValid())
	{
		TransactionPtr->Cancel();
	}
	TransactionPtr.Reset();

	if (bRemoved && bPrintPythonCommand && !bSuspendPythonPrinting)
	{
		UBlueprint* Blueprint = GetTypedOuter<UBlueprint>();
		if (Blueprint)
		{
			RigVMPythonUtils::Print(Blueprint->GetFName().ToString(),
				FString::Printf(TEXT("hierarchy_controller.remove_element(%s)"),
				*InElement.ToPythonString()));
		}
	}
#endif

	return bRemoved;
}

bool URigHierarchyController::RemoveElement(FRigBaseElement* InElement)
{
	if(InElement == nullptr)
	{
		return false;
	}

	// make sure this element is part of this hierarchy
	ensure(Hierarchy->FindChecked(InElement->Key) == InElement);

	// deselect if needed
	if(InElement->IsSelected())
	{
		SelectElement(InElement->GetKey(), false);
	}

	// if this is a transform element - make sure to allow dependents to store their global transforms
	if(FRigTransformElement* TransformElement = Cast<FRigTransformElement>(InElement))
	{
		FRigTransformElement::FElementsToDirtyArray PreviousElementsToDirty = TransformElement->ElementsToDirty; 
		for(const FRigTransformElement::FElementToDirty& ElementToDirty : PreviousElementsToDirty)
		{
			if(FRigSingleParentElement* SingleParentElement = Cast<FRigSingleParentElement>(ElementToDirty.Element))
			{
				if(SingleParentElement->ParentElement == InElement)
				{
					RemoveParent(SingleParentElement, InElement, true);
				}
			}
			else if(FRigMultiParentElement* MultiParentElement = Cast<FRigMultiParentElement>(ElementToDirty.Element))
			{
				for(const FRigElementParentConstraint& ParentConstraint : MultiParentElement->ParentConstraints)
				{
					if(ParentConstraint.ParentElement == InElement)
					{
						RemoveParent(MultiParentElement, InElement, true);
						break;
					}
				}
			}
		}
	}

	const int32 NumElementsRemoved = Hierarchy->Elements.Remove(InElement);
	ensure(NumElementsRemoved == 1);

	const int32 NumTypeElementsRemoved = Hierarchy->ElementsPerType[URigHierarchy::RigElementTypeToFlatIndex(InElement->GetKey().Type)].Remove(InElement);
	ensure(NumTypeElementsRemoved == 1);

	const int32 NumLookupsRemoved = Hierarchy->IndexLookup.Remove(InElement->Key);
	ensure(NumLookupsRemoved == 1);
	for(TPair<FRigElementKey, int32>& Pair : Hierarchy->IndexLookup)
	{
		if(Pair.Value > InElement->Index)
		{
			Pair.Value--;
		}
	}

	// update the indices of all other elements
	for (FRigBaseElement* RemainingElement : Hierarchy->Elements)
	{
		if(RemainingElement->Index > InElement->Index)
		{
			RemainingElement->Index--;
		}
	}

	if(FRigSingleParentElement* SingleParentElement = Cast<FRigSingleParentElement>(InElement))
	{
		RemoveElementToDirty(SingleParentElement->ParentElement, InElement);
	}
	else if(FRigMultiParentElement* MultiParentElement = Cast<FRigMultiParentElement>(InElement))
	{
		for(const FRigElementParentConstraint& ParentConstraint : MultiParentElement->ParentConstraints)
		{
			RemoveElementToDirty(ParentConstraint.ParentElement, InElement);
		}
	}

	if(InElement->SubIndex != INDEX_NONE)
	{
		for(FRigBaseElement* Element : Hierarchy->Elements)
		{
			if(Element->SubIndex > InElement->SubIndex && Element->GetType() == InElement->GetType())
			{
				Element->SubIndex--;
			}
		}
	}

	for(FRigBaseElement* Element : Hierarchy->Elements)
	{
		if(FRigControlElement* ControlElement = Cast<FRigControlElement>(Element))
		{
			ControlElement->Settings.Customization.AvailableSpaces.Remove(InElement->GetKey());
			ControlElement->Settings.Customization.RemovedSpaces.Remove(InElement->GetKey());
			ControlElement->Settings.DrivenControls.Remove(InElement->GetKey());
		}
	}
	
	Hierarchy->IncrementTopologyVersion();

	Notify(ERigHierarchyNotification::ElementRemoved, InElement);
	if(Hierarchy->Num() == 0)
	{
		Notify(ERigHierarchyNotification::HierarchyReset, nullptr);
	}

	Hierarchy->DestroyElement(InElement);

	Hierarchy->EnsureCacheValidity();

	return NumElementsRemoved == 1;
}

FRigElementKey URigHierarchyController::RenameElement(FRigElementKey InElement, FName InName, bool bSetupUndo, bool bPrintPythonCommand, bool bClearSelection)
{
	if(!IsValid())
	{
		return FRigElementKey();
	}

	FRigBaseElement* Element = Hierarchy->Find(InElement);
	if(Element == nullptr)
	{
		ReportWarningf(TEXT("Cannot Rename Element: '%s' not found."), *InElement.ToString());
		return FRigElementKey();
	}

#if WITH_EDITOR
	TSharedPtr<FScopedTransaction> TransactionPtr;
	if(bSetupUndo)
	{
		TransactionPtr = MakeShared<FScopedTransaction>(NSLOCTEXT("RigHierarchyController", "Rename Element", "Rename Element"));
		Hierarchy->Modify();
	}
#endif

	const bool bRenamed = RenameElement(Element, InName, bClearSelection);

#if WITH_EDITOR
	if(!bRenamed && TransactionPtr.IsValid())
	{
		TransactionPtr->Cancel();
	}
	TransactionPtr.Reset();

	if (bRenamed && bClearSelection)
	{
		ClearSelection();
	}

	if (bRenamed && bPrintPythonCommand && !bSuspendPythonPrinting)
	{
		UBlueprint* Blueprint = GetTypedOuter<UBlueprint>();
		if (Blueprint)
		{
			RigVMPythonUtils::Print(Blueprint->GetFName().ToString(), 
				FString::Printf(TEXT("hierarchy_controller.rename_element(%s, '%s')"),
				*InElement.ToPythonString(),
				*InName.ToString()));
		}
	}
#endif

	return bRenamed ? Element->GetKey() : FRigElementKey();
}

<<<<<<< HEAD
=======
FName URigHierarchyController::SetDisplayName(FRigElementKey InControl, FName InDisplayName, bool bRenameElement, bool bSetupUndo,
	bool bPrintPythonCommand)
{
	if(!IsValid())
	{
		return NAME_None;
	}

	FRigControlElement* ControlElement = Hierarchy->Find<FRigControlElement>(InControl);
	if(ControlElement == nullptr)
	{
		ReportWarningf(TEXT("Cannot Rename Control: '%s' not found."), *InControl.ToString());
		return NAME_None;
	}

#if WITH_EDITOR
	TSharedPtr<FScopedTransaction> TransactionPtr;
	if(bSetupUndo)
	{
		TransactionPtr = MakeShared<FScopedTransaction>(NSLOCTEXT("RigHierarchyController", "Set Display Name on Control", "Set Display Name on Control"));
		Hierarchy->Modify();
	}
#endif

	const FName NewDisplayName = SetDisplayName(ControlElement, InDisplayName, bRenameElement);
	const bool bDisplayNameChanged = !NewDisplayName.IsNone();

#if WITH_EDITOR
	if(!bDisplayNameChanged && TransactionPtr.IsValid())
	{
		TransactionPtr->Cancel();
	}
	TransactionPtr.Reset();

	if (bDisplayNameChanged && bPrintPythonCommand && !bSuspendPythonPrinting)
	{
		UBlueprint* Blueprint = GetTypedOuter<UBlueprint>();
		if (Blueprint)
		{
			RigVMPythonUtils::Print(Blueprint->GetFName().ToString(), 
				FString::Printf(TEXT("hierarchy_controller.set_display_name(%s, '%s', %s)"),
				*InControl.ToPythonString(),
				*InDisplayName.ToString(),
				(bRenameElement) ? TEXT("True") : TEXT("False")));
		}
	}
#endif

	return NewDisplayName;
}

>>>>>>> d731a049
bool URigHierarchyController::RenameElement(FRigBaseElement* InElement, const FName &InName, bool bClearSelection)
{
	if(InElement == nullptr)
	{
		return false;
	}

	if (InElement->GetName().IsEqual(InName, ENameCase::CaseSensitive))
	{
		return false;
	}

	const FRigElementKey OldKey = InElement->GetKey();

	// deselect the key that no longer exists
	// no need to trigger a reselect since we always clear selection after rename
	const bool bWasSelected = Hierarchy->IsSelected(InElement); 
	if (Hierarchy->IsSelected(InElement))
	{
		DeselectElement(OldKey);
	}

	{
		// create a temp copy of the map and remove the current item's key
		TMap<FRigElementKey, int32> TemporaryMap = Hierarchy->IndexLookup;
		TemporaryMap.Remove(OldKey);
   
		TGuardValue<TMap<FRigElementKey, int32>> MapGuard(Hierarchy->IndexLookup, TemporaryMap);
		InElement->Key.Name = Hierarchy->GetSafeNewName(InName.ToString(), InElement->GetType());
		InElement->NameString = InElement->Key.Name.ToString();
	}
	
	const FRigElementKey NewKey = InElement->GetKey();

	Hierarchy->IndexLookup.Remove(OldKey);
	Hierarchy->IndexLookup.Add(NewKey, InElement->Index);

	// update all multi parent elements' index lookups
	for (FRigBaseElement* Element : Hierarchy->Elements)
	{
		if(FRigMultiParentElement* MultiParentElement = Cast<FRigMultiParentElement>(Element))
		{
			const int32* ExistingIndexPtr = MultiParentElement->IndexLookup.Find(OldKey);
			if(ExistingIndexPtr)
			{
				const int32 ExistingIndex = *ExistingIndexPtr;
				MultiParentElement->IndexLookup.Remove(OldKey);
				MultiParentElement->IndexLookup.Add(NewKey, ExistingIndex);
			}
		}

		if(FRigControlElement* ControlElement = Cast<FRigControlElement>(Element))
		{
			for(FRigElementKey& Favorite : ControlElement->Settings.Customization.AvailableSpaces)
			{
				if(Favorite == OldKey)
				{
					Favorite.Name = NewKey.Name;
				}
			}

			for(FRigElementKey& DrivenControl : ControlElement->Settings.DrivenControls)
			{
				if(DrivenControl == OldKey)
				{
					DrivenControl.Name = NewKey.Name;
				}
			}
		}
	}
	
	Hierarchy->PreviousNameMap.FindOrAdd(NewKey) = OldKey;
	Hierarchy->IncrementTopologyVersion();
	Notify(ERigHierarchyNotification::ElementRenamed, InElement);

	if (!bClearSelection && bWasSelected)
	{
		SelectElement(InElement->GetKey(), true);
	}

	return true;
}

FName URigHierarchyController::SetDisplayName(FRigControlElement* InControlElement, const FName& InDisplayName, bool bRenameElement)
{
	if(InControlElement == nullptr)
	{
		return NAME_None;
	}

	if (InControlElement->Settings.DisplayName.IsEqual(InDisplayName, ENameCase::CaseSensitive))
	{
		return NAME_None;
	}

	FRigElementKey ParentElementKey;
	if(const FRigBaseElement* ParentElement = Hierarchy->GetFirstParent(InControlElement))
	{
		ParentElementKey = ParentElement->GetKey();
	}

	const FString DesiredDisplayName = InDisplayName.IsNone() ? FString() : InDisplayName.ToString();
	const FName DisplayName = Hierarchy->GetSafeNewDisplayName(ParentElementKey, DesiredDisplayName);
	InControlElement->Settings.DisplayName = DisplayName;

	Hierarchy->IncrementTopologyVersion();
	Notify(ERigHierarchyNotification::ControlSettingChanged, InControlElement);

	if(bRenameElement)
	{
		RenameElement(InControlElement, InControlElement->Settings.DisplayName, false);
	}

	return InControlElement->Settings.DisplayName;
}

bool URigHierarchyController::AddParent(FRigElementKey InChild, FRigElementKey InParent, float InWeight, bool bMaintainGlobalTransform, bool bSetupUndo)
{
	if(!IsValid())
	{
		return false;
	}

	FRigBaseElement* Child = Hierarchy->Find(InChild);
	if(Child == nullptr)
	{
		ReportWarningf(TEXT("Cannot Add Parent, Child '%s' not found."), *InChild.ToString());
		return false;
	}

	FRigBaseElement* Parent = Hierarchy->Find(InParent);
	if(Parent == nullptr)
	{
		ReportWarningf(TEXT("Cannot Add Parent, Parent '%s' not found."), *InParent.ToString());
		return false;
	}

#if WITH_EDITOR
	TSharedPtr<FScopedTransaction> TransactionPtr;
	if(bSetupUndo)
	{
		TransactionPtr = MakeShared<FScopedTransaction>(NSLOCTEXT("RigHierarchyController", "Add Parent", "Add Parent"));
		Hierarchy->Modify();
	}
#endif

	const bool bAdded = AddParent(Child, Parent, InWeight, bMaintainGlobalTransform);

#if WITH_EDITOR
	if(!bAdded && TransactionPtr.IsValid())
	{
		TransactionPtr->Cancel();
	}
	TransactionPtr.Reset();
#endif
	
	return bAdded;
}

bool URigHierarchyController::AddParent(FRigBaseElement* InChild, FRigBaseElement* InParent, float InWeight, bool bMaintainGlobalTransform, bool bRemoveAllParents)
{
	if(InChild == nullptr || InParent == nullptr)
	{
		return false;
	}

	// single parent children can't be parented multiple times
	if(FRigSingleParentElement* SingleParentElement = Cast<FRigSingleParentElement>(InChild))
	{
		if(SingleParentElement->ParentElement == InParent)
		{
			return false;
		}
		bRemoveAllParents = true;
	}

	else if(FRigMultiParentElement* MultiParentElement = Cast<FRigMultiParentElement>(InChild))
	{
		for(const FRigElementParentConstraint& ParentConstraint : MultiParentElement->ParentConstraints)
		{
			if(ParentConstraint.ParentElement == InParent)
			{
				return false;
			}
		}
	}

	// we can only parent things to controls which are not animation channels (animation channels are not 3D things)
	if(FRigControlElement* ParentControlElement = Cast<FRigControlElement>(InParent))
	{
		if(ParentControlElement->IsAnimationChannel())
		{
			return false;
		}
	}

	// we can only reparent animation channels - we cannot add a parent to them
	if(FRigControlElement* ChildControlElement = Cast<FRigControlElement>(InChild))
	{
		if(ChildControlElement->IsAnimationChannel())
		{
			if(!bRemoveAllParents)
			{
				if (ChildControlElement->ParentConstraints.Num() > 0)
				{
					ReportErrorf(TEXT("Cannot add multiple parents to animation channel '%s'."), *InChild->Key.ToString());
					return false;
				}
			}

			bMaintainGlobalTransform = false;
		}
	}

	if(Hierarchy->IsParentedTo(InParent, InChild))
	{
		ReportErrorf(TEXT("Cannot parent '%s' to '%s' - would cause a cycle."), *InChild->Key.ToString(), *InParent->Key.ToString());
		return false;
	}

	Hierarchy->EnsureCacheValidity();

	if(bRemoveAllParents)
	{
		RemoveAllParents(InChild, bMaintainGlobalTransform);		
	}

	if(InWeight > SMALL_NUMBER || bRemoveAllParents)
	{
		if(FRigTransformElement* TransformElement = Cast<FRigTransformElement>(InChild))
		{
			if(bMaintainGlobalTransform)
			{
				Hierarchy->GetTransform(TransformElement, ERigTransformType::CurrentGlobal);
				Hierarchy->GetTransform(TransformElement, ERigTransformType::InitialGlobal);
				TransformElement->Pose.MarkDirty(ERigTransformType::CurrentLocal);
				TransformElement->Pose.MarkDirty(ERigTransformType::InitialLocal);
			}
			else
			{
				Hierarchy->GetTransform(TransformElement, ERigTransformType::CurrentLocal);
				Hierarchy->GetTransform(TransformElement, ERigTransformType::InitialLocal);
				TransformElement->Pose.MarkDirty(ERigTransformType::CurrentGlobal);
				TransformElement->Pose.MarkDirty(ERigTransformType::InitialGlobal);
			}
		}

		if(FRigControlElement* ControlElement = Cast<FRigControlElement>(InChild))
		{
<<<<<<< HEAD
			Hierarchy->GetControlOffsetTransform(ControlElement, ERigTransformType::CurrentLocal);
			Hierarchy->GetControlOffsetTransform(ControlElement, ERigTransformType::InitialLocal);
=======
>>>>>>> d731a049
			Hierarchy->GetControlShapeTransform(ControlElement, ERigTransformType::CurrentLocal);
			Hierarchy->GetControlShapeTransform(ControlElement, ERigTransformType::InitialLocal);
		}
	}

	FRigElementParentConstraint Constraint;
	Constraint.ParentElement = Cast<FRigTransformElement>(InParent);
	if(Constraint.ParentElement == nullptr)
	{
		return false;
	}
	Constraint.InitialWeight = InWeight;
	Constraint.Weight = InWeight;

	if(FRigSingleParentElement* SingleParentElement = Cast<FRigSingleParentElement>(InChild))
	{
		AddElementToDirty(Constraint.ParentElement, SingleParentElement);
		SingleParentElement->ParentElement = Constraint.ParentElement;

		Hierarchy->IncrementTopologyVersion();

		if(!bMaintainGlobalTransform)
		{
			Hierarchy->PropagateDirtyFlags(SingleParentElement, true, true);
			Hierarchy->PropagateDirtyFlags(SingleParentElement, false, true);
		}

		Notify(ERigHierarchyNotification::ParentChanged, SingleParentElement);
		
		Hierarchy->EnsureCacheValidity();
		
		return true;
	}
	else if(FRigMultiParentElement* MultiParentElement = Cast<FRigMultiParentElement>(InChild))
	{
		if(FRigControlElement* ControlElement = Cast<FRigControlElement>(InChild))
		{
			if(!ControlElement->Settings.DisplayName.IsNone())
			{
				ControlElement->Settings.DisplayName =
					Hierarchy->GetSafeNewDisplayName(
						InParent->GetKey(),
						ControlElement->Settings.DisplayName.ToString());
			}
		}
		
		AddElementToDirty(Constraint.ParentElement, MultiParentElement);

		const int32 ParentIndex = MultiParentElement->ParentConstraints.Add(Constraint);
		MultiParentElement->IndexLookup.Add(Constraint.ParentElement->GetKey(), ParentIndex);

		if(InWeight > SMALL_NUMBER)
		{
			if(FRigControlElement* ControlElement = Cast<FRigControlElement>(MultiParentElement))
			{
				ControlElement->Offset.MarkDirty(ERigTransformType::CurrentGlobal);  
				ControlElement->Offset.MarkDirty(ERigTransformType::InitialGlobal);
				ControlElement->Shape.MarkDirty(ERigTransformType::CurrentGlobal);  
				ControlElement->Shape.MarkDirty(ERigTransformType::InitialGlobal);
			}
		}

		Hierarchy->IncrementTopologyVersion();

		if(InWeight > SMALL_NUMBER)
		{
			if(!bMaintainGlobalTransform)
			{
				Hierarchy->PropagateDirtyFlags(MultiParentElement, true, true);
				Hierarchy->PropagateDirtyFlags(MultiParentElement, false, true);
			}
		}

		Notify(ERigHierarchyNotification::ParentChanged, MultiParentElement);

		Hierarchy->EnsureCacheValidity();
		
		return true;
	}
	
	return false;
}

bool URigHierarchyController::RemoveParent(FRigElementKey InChild, FRigElementKey InParent, bool bMaintainGlobalTransform, bool bSetupUndo, bool bPrintPythonCommand)
{
	if(!IsValid())
	{
		return false;
	}

	FRigBaseElement* Child = Hierarchy->Find(InChild);
	if(Child == nullptr)
	{
		ReportWarningf(TEXT("Cannot Remove Parent, Child '%s' not found."), *InChild.ToString());
		return false;
	}

	FRigBaseElement* Parent = Hierarchy->Find(InParent);
	if(Parent == nullptr)
	{
		ReportWarningf(TEXT("Cannot Remove Parent, Parent '%s' not found."), *InParent.ToString());
		return false;
	}

#if WITH_EDITOR
	TSharedPtr<FScopedTransaction> TransactionPtr;
	if(bSetupUndo)
	{
		TransactionPtr = MakeShared<FScopedTransaction>(NSLOCTEXT("RigHierarchyController", "Remove Parent", "Remove Parent"));
		Hierarchy->Modify();
	}
#endif

	const bool bRemoved = RemoveParent(Child, Parent, bMaintainGlobalTransform);

#if WITH_EDITOR
	if(!bRemoved && TransactionPtr.IsValid())
	{
		TransactionPtr->Cancel();
	}
	TransactionPtr.Reset();

	if (bRemoved && bPrintPythonCommand && !bSuspendPythonPrinting)
	{
		UBlueprint* Blueprint = GetTypedOuter<UBlueprint>();
		if (Blueprint)
		{
			RigVMPythonUtils::Print(Blueprint->GetFName().ToString(),
				FString::Printf(TEXT("hierarchy_controller.remove_parent(%s, %s, %s)"),
				*InChild.ToPythonString(),
				*InParent.ToPythonString(),
				(bMaintainGlobalTransform) ? TEXT("True") : TEXT("False")));
		}
	}
#endif
	
	return bRemoved;
}

bool URigHierarchyController::RemoveParent(FRigBaseElement* InChild, FRigBaseElement* InParent, bool bMaintainGlobalTransform)
{
	if(InChild == nullptr || InParent == nullptr)
	{
		return false;
	}

	FRigTransformElement* ParentTransformElement = Cast<FRigTransformElement>(InParent);
	if(ParentTransformElement == nullptr)
	{
		return false;
	}

	// single parent children can't be parented multiple times
	if(FRigSingleParentElement* SingleParentElement = Cast<FRigSingleParentElement>(InChild))
	{
		if(SingleParentElement->ParentElement == ParentTransformElement)
		{
			if(bMaintainGlobalTransform)
			{
				Hierarchy->GetTransform(SingleParentElement, ERigTransformType::CurrentGlobal);
				Hierarchy->GetTransform(SingleParentElement, ERigTransformType::InitialGlobal);
				SingleParentElement->Pose.MarkDirty(ERigTransformType::CurrentLocal);
				SingleParentElement->Pose.MarkDirty(ERigTransformType::InitialLocal);
			}
			else
			{
				Hierarchy->GetTransform(SingleParentElement, ERigTransformType::CurrentLocal);
				Hierarchy->GetTransform(SingleParentElement, ERigTransformType::InitialLocal);
				SingleParentElement->Pose.MarkDirty(ERigTransformType::CurrentGlobal);
				SingleParentElement->Pose.MarkDirty(ERigTransformType::InitialGlobal);
			}

			const FRigElementKey PreviousParentKey = SingleParentElement->ParentElement->GetKey();
			Hierarchy->PreviousParentMap.FindOrAdd(SingleParentElement->GetKey()) = PreviousParentKey;
			
			// remove the previous parent
			SingleParentElement->ParentElement = nullptr;
			RemoveElementToDirty(InParent, SingleParentElement); 
			Hierarchy->IncrementTopologyVersion();

			if(!bMaintainGlobalTransform)
			{
				Hierarchy->PropagateDirtyFlags(SingleParentElement, true, true);
				Hierarchy->PropagateDirtyFlags(SingleParentElement, false, true);
			}

			Notify(ERigHierarchyNotification::ParentChanged, SingleParentElement);

			Hierarchy->EnsureCacheValidity();
			
			return true;
		}
	}

	// single parent children can't be parented multiple times
	else if(FRigMultiParentElement* MultiParentElement = Cast<FRigMultiParentElement>(InChild))
	{
		int32 ParentIndex = INDEX_NONE;
		for(int32 ConstraintIndex = 0; ConstraintIndex < MultiParentElement->ParentConstraints.Num(); ConstraintIndex++)
		{
			if(MultiParentElement->ParentConstraints[ConstraintIndex].ParentElement == ParentTransformElement)
			{
				ParentIndex = ConstraintIndex;
				break;
			}
		}
				
		if(MultiParentElement->ParentConstraints.IsValidIndex(ParentIndex))
		{
			if(bMaintainGlobalTransform)
			{
				Hierarchy->GetTransform(MultiParentElement, ERigTransformType::CurrentGlobal);
				Hierarchy->GetTransform(MultiParentElement, ERigTransformType::InitialGlobal);
				MultiParentElement->Pose.MarkDirty(ERigTransformType::CurrentLocal);
				MultiParentElement->Pose.MarkDirty(ERigTransformType::InitialLocal);
			}
			else
			{
				Hierarchy->GetTransform(MultiParentElement, ERigTransformType::CurrentLocal);
				Hierarchy->GetTransform(MultiParentElement, ERigTransformType::InitialLocal);
				MultiParentElement->Pose.MarkDirty(ERigTransformType::CurrentGlobal);
				MultiParentElement->Pose.MarkDirty(ERigTransformType::InitialGlobal);
			}

			// remove the previous parent
			RemoveElementToDirty(InParent, MultiParentElement); 

			const FRigElementKey PreviousParentKey = MultiParentElement->ParentConstraints[ParentIndex].ParentElement->GetKey();
			Hierarchy->PreviousParentMap.FindOrAdd(MultiParentElement->GetKey()) = PreviousParentKey;

			MultiParentElement->ParentConstraints.RemoveAt(ParentIndex);
			MultiParentElement->IndexLookup.Remove(ParentTransformElement->GetKey());
			for(TPair<FRigElementKey, int32>& Pair : MultiParentElement->IndexLookup)
			{
				if(Pair.Value > ParentIndex)
				{
					Pair.Value--;
				}
			}

			if(FRigControlElement* ControlElement = Cast<FRigControlElement>(MultiParentElement))
			{
				ControlElement->Offset.MarkDirty(ERigTransformType::CurrentGlobal);  
				ControlElement->Offset.MarkDirty(ERigTransformType::InitialGlobal);
				ControlElement->Shape.MarkDirty(ERigTransformType::CurrentGlobal);  
				ControlElement->Shape.MarkDirty(ERigTransformType::InitialGlobal);
			}

			Hierarchy->IncrementTopologyVersion();

			if(!bMaintainGlobalTransform)
			{
				Hierarchy->PropagateDirtyFlags(MultiParentElement, true, true);
				Hierarchy->PropagateDirtyFlags(MultiParentElement, false, true);
			}

			Notify(ERigHierarchyNotification::ParentChanged, MultiParentElement);

			Hierarchy->EnsureCacheValidity();
			
			return true;
		}
	}

	return false;
}

bool URigHierarchyController::RemoveAllParents(FRigElementKey InChild, bool bMaintainGlobalTransform, bool bSetupUndo, bool bPrintPythonCommand)
{
	if(!IsValid())
	{
		return false;
	}

	FRigBaseElement* Child = Hierarchy->Find(InChild);
	if(Child == nullptr)
	{
		ReportWarningf(TEXT("Cannot Remove All Parents, Child '%s' not found."), *InChild.ToString());
		return false;
	}

#if WITH_EDITOR
	TSharedPtr<FScopedTransaction> TransactionPtr;
	if(bSetupUndo)
	{
		TransactionPtr = MakeShared<FScopedTransaction>(NSLOCTEXT("RigHierarchyController", "Remove Parent", "Remove Parent"));
		Hierarchy->Modify();
	}
#endif

	const bool bRemoved = RemoveAllParents(Child, bMaintainGlobalTransform);

#if WITH_EDITOR
	if(!bRemoved && TransactionPtr.IsValid())
	{
		TransactionPtr->Cancel();
	}
	TransactionPtr.Reset();
	
	if (bRemoved && bPrintPythonCommand && !bSuspendPythonPrinting)
	{
		UBlueprint* Blueprint = GetTypedOuter<UBlueprint>();
		if (Blueprint)
		{
			RigVMPythonUtils::Print(Blueprint->GetFName().ToString(),
				FString::Printf(TEXT("hierarchy_controller.remove_all_parents(%s, %s)"),
				*InChild.ToPythonString(),
				(bMaintainGlobalTransform) ? TEXT("True") : TEXT("False")));
		}
	}
#endif

	return bRemoved;
}

bool URigHierarchyController::RemoveAllParents(FRigBaseElement* InChild, bool bMaintainGlobalTransform)
{
	if(FRigSingleParentElement* SingleParentElement = Cast<FRigSingleParentElement>(InChild))
	{
		return RemoveParent(SingleParentElement, SingleParentElement->ParentElement, bMaintainGlobalTransform);
	}
	else if(FRigMultiParentElement* MultiParentElement = Cast<FRigMultiParentElement>(InChild))
	{
		bool bSuccess = true;

		FRigElementParentConstraintArray ParentConstraints = MultiParentElement->ParentConstraints;
		for(const FRigElementParentConstraint& ParentConstraint : ParentConstraints)
		{
			if(!RemoveParent(MultiParentElement, ParentConstraint.ParentElement, bMaintainGlobalTransform))
			{
				bSuccess = false;
			}
		}

		return bSuccess;
	}
	return false;
}

bool URigHierarchyController::SetParent(FRigElementKey InChild, FRigElementKey InParent, bool bMaintainGlobalTransform, bool bSetupUndo, bool bPrintPythonCommand)
{
	if(!IsValid())
	{
		return false;
	}

	FRigBaseElement* Child = Hierarchy->Find(InChild);
	if(Child == nullptr)
	{
		ReportWarningf(TEXT("Cannot Set Parent, Child '%s' not found."), *InChild.ToString());
		return false;
	}

	FRigBaseElement* Parent = Hierarchy->Find(InParent);
	if(Parent == nullptr)
	{
		ReportWarningf(TEXT("Cannot Set Parent, Parent '%s' not found."), *InParent.ToString());
		return false;
	}

#if WITH_EDITOR
	TSharedPtr<FScopedTransaction> TransactionPtr;
	if(bSetupUndo)
	{
		TransactionPtr = MakeShared<FScopedTransaction>(NSLOCTEXT("RigHierarchyController", "Set Parent", "Set Parent"));
		Hierarchy->Modify();
	}
#endif

	const bool bParentSet = SetParent(Child, Parent, bMaintainGlobalTransform);

#if WITH_EDITOR
	if(!bParentSet && TransactionPtr.IsValid())
	{
		TransactionPtr->Cancel();
	}
	TransactionPtr.Reset();

	if (bParentSet && bPrintPythonCommand && !bSuspendPythonPrinting)
	{
		UBlueprint* Blueprint = GetTypedOuter<UBlueprint>();
		if (Blueprint)
		{
			RigVMPythonUtils::Print(Blueprint->GetFName().ToString(),
				FString::Printf(TEXT("hierarchy_controller.set_parent(%s, %s, %s)"),
				*InChild.ToPythonString(),
				*InParent.ToPythonString(),
				(bMaintainGlobalTransform) ? TEXT("True") : TEXT("False")));
		}
	}
#endif

	return bParentSet;
}

TArray<FRigElementKey> URigHierarchyController::DuplicateElements(TArray<FRigElementKey> InKeys, bool bSelectNewElements, bool bSetupUndo, bool bPrintPythonCommands)
{
	const FString Content = ExportToText(InKeys);
	TArray<FRigElementKey> Result = ImportFromText(Content, false, bSelectNewElements, bSetupUndo);

#if WITH_EDITOR
	if (!Result.IsEmpty() && bPrintPythonCommands && !bSuspendPythonPrinting)
	{
		UBlueprint* Blueprint = GetTypedOuter<UBlueprint>();
		if (Blueprint)
		{
			FString ArrayStr = TEXT("[");
			for (auto It = InKeys.CreateConstIterator(); It; ++It)
			{
				ArrayStr += It->ToPythonString();
				if (It.GetIndex() < InKeys.Num() - 1)
				{
					ArrayStr += TEXT(", ");
				}
			}
			ArrayStr += TEXT("]");		
		
			RigVMPythonUtils::Print(Blueprint->GetFName().ToString(),
				FString::Printf(TEXT("hierarchy_controller.duplicate_elements(%s, %s)"),
				*ArrayStr,
				(bSelectNewElements) ? TEXT("True") : TEXT("False")));
		}
	}
#endif

	Hierarchy->EnsureCacheValidity();
	
	return Result;
}

TArray<FRigElementKey> URigHierarchyController::MirrorElements(TArray<FRigElementKey> InKeys, FRigMirrorSettings InSettings, bool bSelectNewElements, bool bSetupUndo, bool bPrintPythonCommands)
{
	FRigHierarchyInteractionBracket InteractionBracket(Hierarchy.Get());

	TArray<FRigElementKey> OriginalKeys = Hierarchy->SortKeys(InKeys);
	TArray<FRigElementKey> DuplicatedKeys = DuplicateElements(OriginalKeys, bSelectNewElements, bSetupUndo);

	if (DuplicatedKeys.Num() != OriginalKeys.Num())
	{
		return DuplicatedKeys;
	}

	for (int32 Index = 0; Index < OriginalKeys.Num(); Index++)
	{
		if (DuplicatedKeys[Index].Type != OriginalKeys[Index].Type)
		{
			return DuplicatedKeys;
		}
	}

	// mirror the transforms
	for (int32 Index = 0; Index < OriginalKeys.Num(); Index++)
	{
		FTransform GlobalTransform = Hierarchy->GetGlobalTransform(OriginalKeys[Index]);
		FTransform InitialTransform = Hierarchy->GetInitialGlobalTransform(OriginalKeys[Index]);

		// also mirror the offset, limits and shape transform
		if (OriginalKeys[Index].Type == ERigElementType::Control)
		{
			if(FRigControlElement* DuplicatedControlElement = Hierarchy->Find<FRigControlElement>(DuplicatedKeys[Index]))
			{
				TGuardValue<TArray<FRigControlLimitEnabled>> DisableLimits(DuplicatedControlElement->Settings.LimitEnabled, TArray<FRigControlLimitEnabled>());

				// mirror offset
				FTransform OriginalGlobalOffsetTransform = Hierarchy->GetGlobalControlOffsetTransform(OriginalKeys[Index]);
				FTransform ParentTransform = Hierarchy->GetParentTransform(DuplicatedKeys[Index]);
				FTransform OffsetTransform = InSettings.MirrorTransform(OriginalGlobalOffsetTransform).GetRelativeTransform(ParentTransform);
				Hierarchy->SetControlOffsetTransform(DuplicatedKeys[Index], OffsetTransform, true, false, true);
				Hierarchy->SetControlOffsetTransform(DuplicatedKeys[Index], OffsetTransform, false, false, true);

				// mirror limits
				FTransform DuplicatedGlobalOffsetTransform = Hierarchy->GetGlobalControlOffsetTransform(DuplicatedKeys[Index]);

				for (ERigControlValueType ValueType = ERigControlValueType::Minimum;
                    ValueType <= ERigControlValueType::Maximum;
                    ValueType = (ERigControlValueType)(uint8(ValueType) + 1)
                    )
				{
					const FRigControlValue LimitValue = Hierarchy->GetControlValue(DuplicatedKeys[Index], ValueType);
					const FTransform LocalLimitTransform = LimitValue.GetAsTransform(DuplicatedControlElement->Settings.ControlType, DuplicatedControlElement->Settings.PrimaryAxis);
					FTransform GlobalLimitTransform = LocalLimitTransform * OriginalGlobalOffsetTransform;
					FTransform DuplicatedLimitTransform = InSettings.MirrorTransform(GlobalLimitTransform).GetRelativeTransform(DuplicatedGlobalOffsetTransform);
					FRigControlValue DuplicatedValue;
					DuplicatedValue.SetFromTransform(DuplicatedLimitTransform, DuplicatedControlElement->Settings.ControlType, DuplicatedControlElement->Settings.PrimaryAxis);
					Hierarchy->SetControlValue(DuplicatedControlElement, DuplicatedValue, ValueType, false);
				}

				// we need to do this here to make sure that the limits don't apply ( the tguardvalue is still active within here )
				Hierarchy->SetGlobalTransform(DuplicatedKeys[Index], InSettings.MirrorTransform(GlobalTransform), true, false, true);
				Hierarchy->SetGlobalTransform(DuplicatedKeys[Index], InSettings.MirrorTransform(GlobalTransform), false, false, true);

				// mirror shape transform
				FTransform GlobalShapeTransform = Hierarchy->GetControlShapeTransform(DuplicatedControlElement, ERigTransformType::InitialLocal) * OriginalGlobalOffsetTransform;
				Hierarchy->SetControlShapeTransform(DuplicatedControlElement, InSettings.MirrorTransform(GlobalShapeTransform).GetRelativeTransform(DuplicatedGlobalOffsetTransform), ERigTransformType::InitialLocal, true);
				Hierarchy->SetControlShapeTransform(DuplicatedControlElement, InSettings.MirrorTransform(GlobalShapeTransform).GetRelativeTransform(DuplicatedGlobalOffsetTransform), ERigTransformType::CurrentLocal, true);
			}
		}
		else
		{
			Hierarchy->SetGlobalTransform(DuplicatedKeys[Index], InSettings.MirrorTransform(GlobalTransform), true, false, true);
			Hierarchy->SetGlobalTransform(DuplicatedKeys[Index], InSettings.MirrorTransform(GlobalTransform), false, false, true);
		}
	}

	// correct the names
	if (!InSettings.SearchString.IsEmpty() && !InSettings.ReplaceString.IsEmpty())
	{
		URigHierarchyController* Controller = Hierarchy->GetController(true);
		check(Controller);
		
		for (int32 Index = 0; Index < DuplicatedKeys.Num(); Index++)
		{
			FName OldName = OriginalKeys[Index].Name;
			FString OldNameStr = OldName.ToString();
			FString NewNameStr = OldNameStr.Replace(*InSettings.SearchString, *InSettings.ReplaceString, ESearchCase::CaseSensitive);
			if (NewNameStr != OldNameStr)
			{
				Controller->RenameElement(DuplicatedKeys[Index], *NewNameStr, true);
			}
		}
	}

#if WITH_EDITOR
	if (!DuplicatedKeys.IsEmpty() && bPrintPythonCommands && !bSuspendPythonPrinting)
	{
		UBlueprint* Blueprint = GetTypedOuter<UBlueprint>();
		if (Blueprint)
		{
			FString ArrayStr = TEXT("[");
			for (auto It = InKeys.CreateConstIterator(); It; ++It)
			{
				ArrayStr += It->ToPythonString();
				if (It.GetIndex() < InKeys.Num() - 1)
				{
					ArrayStr += TEXT(", ");
				}
			}
			ArrayStr += TEXT("]");

			RigVMPythonUtils::Print(Blueprint->GetFName().ToString(),
				FString::Printf(TEXT("hierarchy_controller.mirror_elements(%s, unreal.RigMirrorSettings(%s, %s, '%s', '%s'), %s)"),
				*ArrayStr,
<<<<<<< HEAD
				(InSettings.MirrorAxis.GetValue() == EAxis::X) ? TEXT("X") : (InSettings.MirrorAxis.GetValue() == EAxis::Y) ? TEXT("Y") : TEXT("Z"),
				(InSettings.AxisToFlip.GetValue() == EAxis::X) ? TEXT("X") : (InSettings.AxisToFlip.GetValue() == EAxis::Y) ? TEXT("Y") : TEXT("Z"),
=======
				*RigVMPythonUtils::EnumValueToPythonString<EAxis::Type>((int64)InSettings.MirrorAxis.GetValue()),
				*RigVMPythonUtils::EnumValueToPythonString<EAxis::Type>((int64)InSettings.AxisToFlip.GetValue()),
>>>>>>> d731a049
				*InSettings.SearchString,
				*InSettings.ReplaceString,
				(bSelectNewElements) ? TEXT("True") : TEXT("False")));
		}
	}
#endif

	Hierarchy->EnsureCacheValidity();
	
	return DuplicatedKeys;
}

bool URigHierarchyController::SetParent(FRigBaseElement* InChild, FRigBaseElement* InParent, bool bMaintainGlobalTransform)
{
	if(InChild == nullptr || InParent == nullptr)
	{
		return false;
	}
	return AddParent(InChild, InParent, 1.f, bMaintainGlobalTransform, true);
}

void URigHierarchyController::AddElementToDirty(FRigBaseElement* InParent, FRigBaseElement* InElementToAdd, int32 InHierarchyDistance) const
{
	if(InParent == nullptr)
	{
		return;
	} 

	FRigTransformElement* ElementToAdd = Cast<FRigTransformElement>(InElementToAdd);
	if(ElementToAdd == nullptr)
	{
		return;
	}

	if(FRigTransformElement* TransformParent = Cast<FRigTransformElement>(InParent))
	{
		const FRigTransformElement::FElementToDirty ElementToDirty(ElementToAdd, InHierarchyDistance);
		TransformParent->ElementsToDirty.AddUnique(ElementToDirty);
	}
}

void URigHierarchyController::RemoveElementToDirty(FRigBaseElement* InParent, FRigBaseElement* InElementToRemove) const
{
	if(InParent == nullptr)
	{
		return;
	}

	FRigTransformElement* ElementToRemove = Cast<FRigTransformElement>(InElementToRemove);
	if(ElementToRemove == nullptr)
	{
		return;
	}

	if(FRigTransformElement* TransformParent = Cast<FRigTransformElement>(InParent))
	{
		TransformParent->ElementsToDirty.Remove(ElementToRemove);
	}
}

void URigHierarchyController::ReportWarning(const FString& InMessage) const
{
	if(!bReportWarningsAndErrors)
	{
		return;
	}

	if(LogFunction)
	{
		LogFunction(EMessageSeverity::Warning, InMessage);
		return;
	}

	FString Message = InMessage;
	if (Hierarchy.IsValid())
	{
		if (UPackage* Package = Cast<UPackage>(Hierarchy->GetOutermost()))
		{
			Message = FString::Printf(TEXT("%s : %s"), *Package->GetPathName(), *InMessage);
		}
	}

	FScriptExceptionHandler::Get().HandleException(ELogVerbosity::Warning, *Message, *FString());
}

void URigHierarchyController::ReportError(const FString& InMessage) const
{
	if(!bReportWarningsAndErrors)
	{
		return;
	}

	if(LogFunction)
	{
		LogFunction(EMessageSeverity::Error, InMessage);
		return;
	}

	FString Message = InMessage;
	if (Hierarchy.IsValid())
	{
		if (UPackage* Package = Cast<UPackage>(Hierarchy->GetOutermost()))
		{
			Message = FString::Printf(TEXT("%s : %s"), *Package->GetPathName(), *InMessage);
		}
	}

	FScriptExceptionHandler::Get().HandleException(ELogVerbosity::Error, *Message, *FString());
}

void URigHierarchyController::ReportAndNotifyError(const FString& InMessage) const
{
	if (!bReportWarningsAndErrors)
	{
		return;
	}

	ReportError(InMessage);

#if WITH_EDITOR
	FNotificationInfo Info(FText::FromString(InMessage));
	Info.bUseSuccessFailIcons = true;
	Info.Image = FAppStyle::GetBrush(TEXT("MessageLog.Warning"));
	Info.bFireAndForget = true;
	Info.bUseThrobber = true;
	// longer message needs more time to read
	Info.FadeOutDuration = FMath::Clamp(0.1f * InMessage.Len(), 5.0f, 20.0f);
	Info.ExpireDuration = Info.FadeOutDuration;
	TSharedPtr<SNotificationItem> NotificationPtr = FSlateNotificationManager::Get().AddNotification(Info);
	if (NotificationPtr)
	{
		NotificationPtr->SetCompletionState(SNotificationItem::CS_Fail);
	}
#endif
}
<|MERGE_RESOLUTION|>--- conflicted
+++ resolved
@@ -141,8 +141,6 @@
 				{
 					bResult = false;
 				}
-<<<<<<< HEAD
-=======
 			}
 		}
 
@@ -154,23 +152,10 @@
 				{
 					bResult = false;
 				}
->>>>>>> d731a049
-			}
-		}
-
-<<<<<<< HEAD
-		for(const FRigElementKey& KeyToSelect : InKeys)
-		{
-			if(!PreviousSelection.Contains(KeyToSelect))
-			{
-				if(!SelectElement(KeyToSelect, true))
-				{
-					bResult = false;
-				}
-			}
-		}
-	}
-	
+			}
+		}
+	}
+
 #if WITH_EDITOR
 	if (bPrintPythonCommand && !bSuspendPythonPrinting)
 	{
@@ -188,27 +173,7 @@
 		}
 	}
 #endif
-	
-=======
-#if WITH_EDITOR
-	if (bPrintPythonCommand && !bSuspendPythonPrinting)
-	{
-		UBlueprint* Blueprint = GetTypedOuter<UBlueprint>();
-		if (Blueprint)
-		{
-			const FString Selection = FString::JoinBy( InKeys, TEXT(", "), [](const FRigElementKey& Key)
-			{
-				return Key.ToPythonString();
-			});
-			
-			RigVMPythonUtils::Print(Blueprint->GetFName().ToString(),
-				FString::Printf(TEXT("hierarchy_controller.set_selection([%s])"),
-				*Selection ) );
-		}
-	}
-#endif
-
->>>>>>> d731a049
+
 	return bResult;
 }
 
@@ -366,14 +331,11 @@
 		{
 			NewElement->Settings.SetupLimitArrayForType();
 		}
-<<<<<<< HEAD
-=======
 
 		if(!NewElement->Settings.DisplayName.IsNone())
 		{
 			NewElement->Settings.DisplayName = Hierarchy->GetSafeNewDisplayName(InParent, NewElement->Settings.DisplayName.ToString()); 
 		}
->>>>>>> d731a049
 		AddElement(NewElement, Hierarchy->Get(Hierarchy->GetIndex(InParent)), false);
 		
 		NewElement->Offset.Set(ERigTransformType::InitialLocal, InOffsetTransform);  
@@ -383,10 +345,6 @@
 		NewElement->Offset.MarkDirty(ERigTransformType::InitialGlobal);
 		NewElement->Pose.MarkDirty(ERigTransformType::InitialGlobal);
 		NewElement->Shape.MarkDirty(ERigTransformType::InitialGlobal);
-<<<<<<< HEAD
-		NewElement->Parent.Current = NewElement->Parent.Initial;
-=======
->>>>>>> d731a049
 		NewElement->Offset.Current = NewElement->Offset.Initial;
 		NewElement->Pose.Current = NewElement->Pose.Initial;
 		NewElement->Shape.Current = NewElement->Shape.Initial;
@@ -552,11 +510,7 @@
 	}
 #endif
 
-<<<<<<< HEAD
-	FRigReferenceElement* NewElement = new FRigReferenceElement();
-=======
 	FRigReferenceElement* NewElement = MakeElement<FRigReferenceElement>();
->>>>>>> d731a049
 	{
 		TGuardValue<bool> DisableCacheValidityChecks(Hierarchy->bEnableCacheValidityCheck, false);		
 		NewElement->Key.Type = ERigElementType::Reference;
@@ -1172,11 +1126,7 @@
 			}
 			case ERigElementType::Reference:
 			{
-<<<<<<< HEAD
-				NewElement = new FRigReferenceElement();
-=======
 				NewElement = MakeElement<FRigReferenceElement>();
->>>>>>> d731a049
 				FRigReferenceElement::StaticStruct()->ImportText(*PerElementData.Content, NewElement, nullptr, EPropertyPortFlags::PPF_None, &ErrorPipe, FRigReferenceElement::StaticStruct()->GetName(), true);
 				break;
 			}
@@ -1343,19 +1293,11 @@
 		Settings.DisplayName = Control.DisplayName;
 		Settings.PrimaryAxis = Control.PrimaryAxis;
 		Settings.bIsCurve = Control.bIsCurve;
-<<<<<<< HEAD
-		Settings.bAnimatable = Control.bAnimatable;
-=======
 		Settings.SetAnimationTypeFromDeprecatedData(Control.bAnimatable, Control.bGizmoEnabled);
->>>>>>> d731a049
 		Settings.SetupLimitArrayForType(Control.bLimitTranslation, Control.bLimitRotation, Control.bLimitScale);
 		Settings.bDrawLimits = Control.bDrawLimits;
 		Settings.MinimumValue = Control.MinimumValue;
 		Settings.MaximumValue = Control.MaximumValue;
-<<<<<<< HEAD
-		Settings.bShapeEnabled = Control.bGizmoEnabled;
-=======
->>>>>>> d731a049
 		Settings.bShapeVisible = Control.bGizmoVisible;
 		Settings.ShapeName = Control.GizmoName;
 		Settings.ShapeColor = Control.GizmoColor;
@@ -1372,11 +1314,6 @@
 			Settings.ShapeName = FControlRigShapeDefinition().ShapeName; 
 		}
 
-		if(Settings.ShapeName == FRigControl().GizmoName)
-		{
-			Settings.ShapeName = FControlRigShapeDefinition().ShapeName; 
-		}
-
 		FRigControlValue InitialValue = Control.InitialValue;
 		if(!InitialValue.IsValid())
 		{
@@ -1936,8 +1873,6 @@
 	return bRenamed ? Element->GetKey() : FRigElementKey();
 }
 
-<<<<<<< HEAD
-=======
 FName URigHierarchyController::SetDisplayName(FRigElementKey InControl, FName InDisplayName, bool bRenameElement, bool bSetupUndo,
 	bool bPrintPythonCommand)
 {
@@ -1989,7 +1924,6 @@
 	return NewDisplayName;
 }
 
->>>>>>> d731a049
 bool URigHierarchyController::RenameElement(FRigBaseElement* InElement, const FName &InName, bool bClearSelection)
 {
 	if(InElement == nullptr)
@@ -2239,11 +2173,6 @@
 
 		if(FRigControlElement* ControlElement = Cast<FRigControlElement>(InChild))
 		{
-<<<<<<< HEAD
-			Hierarchy->GetControlOffsetTransform(ControlElement, ERigTransformType::CurrentLocal);
-			Hierarchy->GetControlOffsetTransform(ControlElement, ERigTransformType::InitialLocal);
-=======
->>>>>>> d731a049
 			Hierarchy->GetControlShapeTransform(ControlElement, ERigTransformType::CurrentLocal);
 			Hierarchy->GetControlShapeTransform(ControlElement, ERigTransformType::InitialLocal);
 		}
@@ -2786,13 +2715,8 @@
 			RigVMPythonUtils::Print(Blueprint->GetFName().ToString(),
 				FString::Printf(TEXT("hierarchy_controller.mirror_elements(%s, unreal.RigMirrorSettings(%s, %s, '%s', '%s'), %s)"),
 				*ArrayStr,
-<<<<<<< HEAD
-				(InSettings.MirrorAxis.GetValue() == EAxis::X) ? TEXT("X") : (InSettings.MirrorAxis.GetValue() == EAxis::Y) ? TEXT("Y") : TEXT("Z"),
-				(InSettings.AxisToFlip.GetValue() == EAxis::X) ? TEXT("X") : (InSettings.AxisToFlip.GetValue() == EAxis::Y) ? TEXT("Y") : TEXT("Z"),
-=======
 				*RigVMPythonUtils::EnumValueToPythonString<EAxis::Type>((int64)InSettings.MirrorAxis.GetValue()),
 				*RigVMPythonUtils::EnumValueToPythonString<EAxis::Type>((int64)InSettings.AxisToFlip.GetValue()),
->>>>>>> d731a049
 				*InSettings.SearchString,
 				*InSettings.ReplaceString,
 				(bSelectNewElements) ? TEXT("True") : TEXT("False")));
