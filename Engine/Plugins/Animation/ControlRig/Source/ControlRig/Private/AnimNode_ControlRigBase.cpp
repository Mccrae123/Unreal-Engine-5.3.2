--- conflicted
+++ resolved
@@ -11,18 +11,6 @@
 #include "Algo/Transform.h"
 
 #include UE_INLINE_GENERATED_CPP_BY_NAME(AnimNode_ControlRigBase)
-
-#include <limits>
-
-// Use this as a sentinel that the curve has _not_ been written to by the pose. If we get this
-// value back when reading the curve value in CR, then the curve value has not been touched and
-// so should not be written to. This value is close enough to zero to be indistinguishable for
-// all practical purposes. We don't use min() directly since that is a value that can happen
-// when dividing a small number with large. This one is less likely to happen though and would
-// be more deliberate. We also cannot use denorm_min(), since denormalized math is turned off
-// on PlayStation hardware. Another option, negative zero, is not usable either because some
-// -ffast-math optimizations can get rid of it.
-static constexpr float InvalidCurveValueSentinel = std::numeric_limits<float>::min() * 4.0f;
 
 #if ENABLE_ANIM_DEBUG
 TAutoConsoleVariable<int32> CVarAnimNodeControlRigDebug(TEXT("a.AnimNode.ControlRig.Debug"), 0, TEXT("Set to 1 to turn on debug drawing for AnimNode_ControlRigBase"));
@@ -252,10 +240,6 @@
 				const uint16 SkeletonIndex = Pair.Value;
 
 				bool bIsValid;
-<<<<<<< HEAD
-				const float Value = InOutput.Curve.Get(SkeletonIndex, bIsValid, InvalidCurveValueSentinel);
-				ControlRig->GetHierarchy()->SetCurveValueByIndex(ControlRigIndex, Value);
-=======
 				const float Value = InOutput.Curve.Get(SkeletonIndex, bIsValid);
 				if (bIsValid)
 				{
@@ -265,7 +249,6 @@
 				{
 					ControlRig->GetHierarchy()->UnsetCurveValueByIndex(ControlRigIndex);
 				}
->>>>>>> d731a049
 			}
 		}
 		else
@@ -277,10 +260,6 @@
 				const FRigElementKey Key(Name, ERigElementType::Curve);
 
 				bool bIsValid;
-<<<<<<< HEAD
-				const float Value = InOutput.Curve.Get(SkeletonIndex, bIsValid, InvalidCurveValueSentinel);
-				ControlRig->GetHierarchy()->SetCurveValue(Key, Value);
-=======
 				const float Value = InOutput.Curve.Get(SkeletonIndex, bIsValid);
 				if (bIsValid)
 				{
@@ -290,7 +269,6 @@
 				{
 					ControlRig->GetHierarchy()->UnsetCurveValue(Key);
 				}
->>>>>>> d731a049
 			}
 		}
 	}
@@ -411,19 +389,11 @@
 				const uint16 ControlRigIndex = Pair.Key;
 				const uint16 SkeletonIndex = Pair.Value;
 
-<<<<<<< HEAD
-				const float Value = ControlRig->GetHierarchy()->GetCurveValueByIndex(ControlRigIndex);
-
-				// Do an exact comparison to ensure we only catch values that started out as
-				// the sentinel value.
-				if(Value != InvalidCurveValueSentinel)
-=======
 				if (ControlRig->GetHierarchy()->IsCurveValueSetByIndex(ControlRigIndex))
 				{
 					InOutput.Curve.Set(SkeletonIndex, ControlRig->GetHierarchy()->GetCurveValueByIndex(ControlRigIndex));
 				}
 				else
->>>>>>> d731a049
 				{
 					const int32 WeightIndex = InOutput.Curve.GetArrayIndexByUID(SkeletonIndex);
 					if (WeightIndex != INDEX_NONE)
@@ -441,15 +411,7 @@
 				const uint16 Index = Iter.Value();
 				const FRigElementKey Key(Name, ERigElementType::Curve);
 
-<<<<<<< HEAD
-				const float Value = ControlRig->GetHierarchy()->GetCurveValue(Key);
-
-				// Do an exact comparison to ensure we only catch values that started out as
-				// the sentinel value.
-				if(Value != InvalidCurveValueSentinel)
-=======
 				if (ControlRig->GetHierarchy()->IsCurveValueSet(Key))
->>>>>>> d731a049
 				{
 					InOutput.Curve.Set(Index, ControlRig->GetHierarchy()->GetCurveValue(Key));
 				}
