--- conflicted
+++ resolved
@@ -35,15 +35,12 @@
 		Result = UKismetMathLibrary::FloatSpringInterp(Result, Target, SpringState, Stiffness, CriticalDamping, RemainingTime, Mass);
 	}
 }
-<<<<<<< HEAD
-=======
 
 FRigVMStructUpgradeInfo FRigUnit_SpringInterp::GetUpgradeInfo() const
 {
 	// this node is no longer supported and the new implementation is vastly different
 	return FRigVMStructUpgradeInfo();
 }
->>>>>>> d731a049
  
 FRigUnit_SpringInterpVector_Execute()
 {
@@ -69,15 +66,12 @@
 	}
 }
 
-<<<<<<< HEAD
-=======
 FRigVMStructUpgradeInfo FRigUnit_SpringInterpVector::GetUpgradeInfo() const
 {
 	// this node is no longer supported and the new implementation is vastly different
 	return FRigVMStructUpgradeInfo();
 }
 
->>>>>>> d731a049
 FRigUnit_SpringInterpV2_Execute()
 {
 	DECLARE_SCOPE_HIERARCHICAL_COUNTER_RIGUNIT()
