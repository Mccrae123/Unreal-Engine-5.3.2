--- conflicted
+++ resolved
@@ -320,17 +320,7 @@
 			// handle filtering, performed in local(parent) space
 			const FTransform ChildParentGlobalTransform = Hierarchy->GetParentTransformByIndex(ChildCache, false);
 			FTransform MixedLocalTransform = MixedGlobalTransform.GetRelativeTransform(ChildParentGlobalTransform);
-<<<<<<< HEAD
-			MixedLocalTransform.NormalizeRotation();
-			FVector MixedTranslation = MixedLocalTransform.GetTranslation();
-			FQuat MixedRotation = MixedLocalTransform.GetRotation();
-			FVector MixedEulerRotation = AnimationCore::EulerFromQuat(MixedRotation, AdvancedSettings.RotationOrderForFilter);
-			FVector MixedScale = MixedLocalTransform.GetScale3D();
-
-			FTransform ChildCurrentLocalTransform = Hierarchy->GetLocalTransform(Child, false);
-=======
 			FTransform ChildCurrentLocalTransform = Hierarchy->GetLocalTransformByIndex(ChildCache, false);
->>>>>>> d731a049
 			
 			// Controls have an offset transform built-in and thus need to be handled a bit differently
 			FTransform AdditionalOffsetTransform;
@@ -344,24 +334,6 @@
 					ChildCurrentLocalTransform *= AdditionalOffsetTransform;
 				}
 			}
-<<<<<<< HEAD
-			
-			FVector ChildTranslation = ChildCurrentLocalTransform.GetTranslation();
-			FQuat ChildRotation = ChildCurrentLocalTransform.GetRotation();
-			FVector ChildEulerRotation = AnimationCore::EulerFromQuat(ChildRotation, AdvancedSettings.RotationOrderForFilter);
-			FVector ChildScale = ChildCurrentLocalTransform.GetScale3D();
-
-			FVector FilteredTranslation;
-			FilteredTranslation.X = Filter.TranslationFilter.bX ? MixedTranslation.X : ChildTranslation.X;
-			FilteredTranslation.Y = Filter.TranslationFilter.bY ? MixedTranslation.Y : ChildTranslation.Y;
-			FilteredTranslation.Z = Filter.TranslationFilter.bZ ? MixedTranslation.Z : ChildTranslation.Z;
-
-			FVector FilteredEulerRotation;
-			FilteredEulerRotation.X = Filter.RotationFilter.bX ? MixedEulerRotation.X: ChildEulerRotation.X;
-			FilteredEulerRotation.Y = Filter.RotationFilter.bY ? MixedEulerRotation.Y : ChildEulerRotation.Y;
-			FilteredEulerRotation.Z = Filter.RotationFilter.bZ ? MixedEulerRotation.Z : ChildEulerRotation.Z;
-=======
->>>>>>> d731a049
 
 			if(!Filter.TranslationFilter.HasNoEffect())
 			{
@@ -373,9 +345,6 @@
 				MixedLocalTransform.SetTranslation(MixedTranslation);
 			}
 
-<<<<<<< HEAD
-			FTransform FilteredMixedLocalTransform(AnimationCore::QuatFromEuler(FilteredEulerRotation, AdvancedSettings.RotationOrderForFilter), FilteredTranslation, FilteredScale);
-=======
 			if(!Filter.RotationFilter.HasNoEffect())
 			{
 				const FQuat ChildRotation = ChildCurrentLocalTransform.GetRotation();
@@ -388,7 +357,6 @@
 				MixedLocalTransform.SetRotation(AnimationCore::QuatFromEuler(MixedEulerRotation, AdvancedSettings.RotationOrderForFilter));
 				MixedLocalTransform.NormalizeRotation();
 			}
->>>>>>> d731a049
 
 			if(!Filter.ScaleFilter.HasNoEffect())
 			{
@@ -669,46 +637,16 @@
 	{
 		return;
 	}
-<<<<<<< HEAD
-	
+
+	if(Context.State == EControlRigState::Init)
+	{
+		ChildCache.Reset();
+		ParentCaches.Reset();
+	}
+
 	URigHierarchy* Hierarchy = ExecuteContext.Hierarchy;	
 	if (Hierarchy)
 	{
-		if (!Child.IsValid())
-		{
-			return;
-		}
-		
-		FTransform ChildInitialLocalTransform = Hierarchy->GetInitialLocalTransform(Child);
-		
-		// Controls need to be handled a bit differently
-		if (Child.Type == ERigElementType::Control)
-		{
-			if (FRigControlElement* ChildAsControlElement = Hierarchy->Find<FRigControlElement>(Child))
-			{
-				FTransform AdditionalOffsetTransform = Hierarchy->GetControlOffsetTransform(ChildAsControlElement, ERigTransformType::InitialLocal);
-				// Control's local(parent) space position = local * offset
-				ChildInitialLocalTransform *= AdditionalOffsetTransform;
-			}
-		}
-
-		float OverallWeight = 0;
-		for (const FConstraintParent& Parent : Parents)
-		{
-			const float ClampedWeight = FMath::Max(Parent.Weight, 0.f);
-
-			if (ClampedWeight < KINDA_SMALL_NUMBER)
-=======
-
-	if(Context.State == EControlRigState::Init)
-	{
-		ChildCache.Reset();
-		ParentCaches.Reset();
-	}
-
-	URigHierarchy* Hierarchy = ExecuteContext.Hierarchy;	
-	if (Hierarchy)
-	{
 		if (!ChildCache.UpdateCache(Child, Hierarchy))
 		{
 			return;
@@ -724,17 +662,12 @@
 		{
 			const FConstraintParent& Parent = Parents[ParentIndex];
 			if (!ParentCaches[ParentIndex].UpdateCache(Parent.Item, Hierarchy))
->>>>>>> d731a049
 			{
 				continue;
 			}
 
-<<<<<<< HEAD
-			if (!Parent.Item.IsValid())
-=======
 			const float ClampedWeight = FMath::Max(Parent.Weight, 0.f);
 			if (ClampedWeight < KINDA_SMALL_NUMBER)
->>>>>>> d731a049
 			{
 				continue;
 			}
@@ -743,11 +676,6 @@
 		}
 
 		const float WeightNormalizer = 1.0f / OverallWeight;
-<<<<<<< HEAD
-		
-		if (OverallWeight > KINDA_SMALL_NUMBER)
-		{
-=======
 
 		if (OverallWeight > KINDA_SMALL_NUMBER)
 		{
@@ -762,55 +690,33 @@
 				}
 			}
 
->>>>>>> d731a049
 			FVector OffsetPosition = FVector::ZeroVector;
 			if (bMaintainOffset)
 			{
 				FVector MixedInitialGlobalPosition = FVector::ZeroVector;
 
-<<<<<<< HEAD
-				for (const FConstraintParent& Parent : Parents)
-				{
-					const float ClampedWeight = FMath::Max(Parent.Weight, 0.f);
-
-					if (ClampedWeight < KINDA_SMALL_NUMBER)
-=======
 				for (int32 ParentIndex = 0; ParentIndex < Parents.Num(); ParentIndex++)
 				{
 					if (!ParentCaches[ParentIndex].IsValid())
->>>>>>> d731a049
 					{
 						continue;
 					}
 
-<<<<<<< HEAD
-					if (!Parent.Item.IsValid())
-=======
 					const FConstraintParent& Parent = Parents[ParentIndex];
 
 					const float ClampedWeight = FMath::Max(Parent.Weight, 0.f);
 					if (ClampedWeight < KINDA_SMALL_NUMBER)
->>>>>>> d731a049
 					{
 						continue;
 					}
 
 					const float NormalizedWeight = ClampedWeight * WeightNormalizer;
 
-<<<<<<< HEAD
-					FTransform ParentInitialGlobalTransform = Hierarchy->GetGlobalTransform(Parent.Item, true);
-=======
 					FTransform ParentInitialGlobalTransform = Hierarchy->GetGlobalTransformByIndex(ParentCaches[ParentIndex], true);
->>>>>>> d731a049
 
 					MixedInitialGlobalPosition += ParentInitialGlobalTransform.GetLocation() * NormalizedWeight;
 				}
 				
-<<<<<<< HEAD
-				FTransform ChildParentInitialGlobalTransform = Hierarchy->GetParentTransform(Child, true);
-				FVector MixedInitialLocalPosition = ChildParentInitialGlobalTransform.Inverse().TransformPosition(MixedInitialGlobalPosition);
-
-=======
 				const FTransform ChildParentInitialGlobalTransform = Hierarchy->GetParentTransformByIndex(ChildCache, true);
 				FVector MixedInitialLocalPosition = ChildParentInitialGlobalTransform.Inverse().TransformPosition(MixedInitialGlobalPosition);
 
@@ -822,7 +728,6 @@
 					ChildInitialLocalTransform *= AdditionalOffsetTransform;
 				}
 
->>>>>>> d731a049
 				// use initial transforms to calculate the offset
 				// offset is applied in local space, at the end of constraint solve
 				OffsetPosition = ChildInitialLocalTransform.GetLocation() - MixedInitialLocalPosition;
@@ -830,49 +735,28 @@
 			
 			FVector MixedGlobalPosition = FVector::ZeroVector;
 
-<<<<<<< HEAD
-			for (const FConstraintParent& Parent : Parents)
-			{
-				const float ClampedWeight = FMath::Max(Parent.Weight, 0.f);
-
-				if (ClampedWeight < KINDA_SMALL_NUMBER)
-=======
 			for (int32 ParentIndex = 0; ParentIndex < Parents.Num(); ParentIndex++)
 			{
 				if (!ParentCaches[ParentIndex].IsValid())
->>>>>>> d731a049
 				{
 					continue;
 				}
 
-<<<<<<< HEAD
-				if (!Parent.Item.IsValid())
-=======
 				const FConstraintParent& Parent = Parents[ParentIndex];
 				
 				const float ClampedWeight = FMath::Max(Parent.Weight, 0.f);
 				if (ClampedWeight < KINDA_SMALL_NUMBER)
->>>>>>> d731a049
 				{
 					continue;
 				}
 
 				const float NormalizedWeight = ClampedWeight * WeightNormalizer;
 
-<<<<<<< HEAD
-				FTransform ParentCurrentGlobalTransform = Hierarchy->GetGlobalTransform(Parent.Item, false);
-=======
 				const FTransform ParentCurrentGlobalTransform = Hierarchy->GetGlobalTransformByIndex(ParentCaches[ParentIndex], false);
->>>>>>> d731a049
 				MixedGlobalPosition += ParentCurrentGlobalTransform.GetLocation() * NormalizedWeight;
 			}
 			
 			// handle filtering, performed in local space
-<<<<<<< HEAD
-			FTransform ChildParentGlobalTransform = Hierarchy->GetParentTransform(Child, false);
-			FVector MixedPosition = ChildParentGlobalTransform.Inverse().TransformPosition(MixedGlobalPosition);
-			
-=======
 			FTransform ChildCurrentLocalTransform = Hierarchy->GetLocalTransform(Child);
 			
 			// Controls need to be handled a bit differently
@@ -885,45 +769,11 @@
 
 			const FTransform ChildParentGlobalTransform = Hierarchy->GetParentTransformByIndex(ChildCache, false);
 			FVector MixedPosition = ChildParentGlobalTransform.InverseTransformPosition(MixedGlobalPosition);
->>>>>>> d731a049
 			if (bMaintainOffset)
 			{
 				MixedPosition = MixedPosition + OffsetPosition;	
 			}
 			
-<<<<<<< HEAD
-			FTransform ChildCurrentLocalTransform = Hierarchy->GetLocalTransform(Child);
-			
-			// Controls need to be handled a bit differently
-			FTransform AdditionalOffsetTransform = FTransform::Identity;
-			
-			if (Child.Type == ERigElementType::Control)
-			{
-				if (FRigControlElement* ChildAsControlElement = Hierarchy->Find<FRigControlElement>(Child))
-				{
-					AdditionalOffsetTransform = Hierarchy->GetControlOffsetTransform(ChildAsControlElement, ERigTransformType::CurrentLocal);
-					// Control's local(parent) space position = local * offset
-					ChildCurrentLocalTransform *= AdditionalOffsetTransform;
-				}
-			}
-			
-			FVector ChildPosition = ChildCurrentLocalTransform.GetTranslation();
-
-			FVector FilteredPosition;
-			FilteredPosition.X = Filter.bX ? MixedPosition.X : ChildPosition.X;
-			FilteredPosition.Y = Filter.bY ? MixedPosition.Y : ChildPosition.Y;
-			FilteredPosition.Z = Filter.bZ ? MixedPosition.Z : ChildPosition.Z;
-
-			FTransform FilteredMixedLocalTransform = ChildCurrentLocalTransform;
-
-			FilteredMixedLocalTransform.SetTranslation(FilteredPosition); 
-
-			FTransform FinalLocalTransform = FilteredMixedLocalTransform;
-			
-			if (Weight < 1.0f - KINDA_SMALL_NUMBER)
-			{
-				FinalLocalTransform = FControlRigMathLibrary::LerpTransform(ChildCurrentLocalTransform, FinalLocalTransform, Weight);
-=======
 			if(!Filter.HasNoEffect())
 			{
 				FVector ChildPosition = ChildCurrentLocalTransform.GetTranslation();
@@ -937,25 +787,16 @@
 			if (Weight < 1.0f - KINDA_SMALL_NUMBER)
 			{
 				MixedTransform = FControlRigMathLibrary::LerpTransform(ChildCurrentLocalTransform, MixedTransform, Weight);
->>>>>>> d731a049
 			}
 			
 			if (Child.Type == ERigElementType::Control)
 			{
 				// need to convert back to offset space for the actual control value
-<<<<<<< HEAD
-				FinalLocalTransform = FinalLocalTransform.GetRelativeTransform(AdditionalOffsetTransform);
-				FinalLocalTransform.NormalizeRotation();
-			}
-
-			Hierarchy->SetLocalTransform(Child, FinalLocalTransform);
-=======
 				MixedTransform = MixedTransform.GetRelativeTransform(AdditionalOffsetTransform);
 				MixedTransform.NormalizeRotation();
 			}
 
 			Hierarchy->SetLocalTransformByIndex(ChildCache, MixedTransform);
->>>>>>> d731a049
 		}
 	}
 }
@@ -1188,6 +1029,19 @@
 	} 	
 }
 
+FRigVMStructUpgradeInfo FRigUnit_RotationConstraint::GetUpgradeInfo() const
+{
+	FRigUnit_RotationConstraintLocalSpaceOffset NewNode;
+	NewNode.Child = Child;
+	NewNode.bMaintainOffset = bMaintainOffset;
+	NewNode.Filter = Filter;
+	NewNode.Parents = Parents;
+	NewNode.AdvancedSettings = AdvancedSettings;
+	NewNode.Weight = Weight;
+
+	return FRigVMStructUpgradeInfo(*this, NewNode);
+}
+
 #if WITH_DEV_AUTOMATION_TESTS
 #include "Units/RigUnitTest.h"
 
@@ -1266,42 +1120,57 @@
 		return;
 	}
 	
+	if(Context.State == EControlRigState::Init)
+	{
+		ChildCache.Reset();
+		ParentCaches.Reset();
+	}
+
 	URigHierarchy* Hierarchy = ExecuteContext.Hierarchy;	
 	if (Hierarchy)
 	{
-		if (!Child.IsValid())
+		if (!ChildCache.UpdateCache(Child, Hierarchy))
 		{
 			return;
 		}
 
-		FTransform ChildInitialLocalTransform = Hierarchy->GetInitialLocalTransform(Child);
+		if(ParentCaches.Num() != Parents.Num())
+		{
+			ParentCaches.SetNumZeroed(Parents.Num());
+		}
+
+		FTransform ChildInitialLocalTransform = Hierarchy->GetLocalTransformByIndex(ChildCache, true);
 
 		// Controls need to be handled a bit differently
-		if (Child.Type == ERigElementType::Control)
-		{
-			if (FRigControlElement* ChildAsControlElement = Hierarchy->Find<FRigControlElement>(Child))
-			{
-				FTransform AdditionalOffsetTransform = Hierarchy->GetControlOffsetTransform(ChildAsControlElement, ERigTransformType::InitialLocal);
+		FTransform AdditionalOffsetTransform;
+
+		const bool bChildIsControl = Child.Type == ERigElementType::Control;
+		if (bChildIsControl)
+		{
+			if (FRigControlElement* ChildAsControlElement = Hierarchy->Get<FRigControlElement>(ChildCache))
+			{
+				AdditionalOffsetTransform = Hierarchy->GetControlOffsetTransform(ChildAsControlElement, ERigTransformType::CurrentLocal);
+				
 				// Control's local(parent) space position = local * offset
 				ChildInitialLocalTransform *= AdditionalOffsetTransform;
 			}
 		}
 		
 		float OverallWeight = 0;
-		for (const FConstraintParent& Parent : Parents)
-		{
+		for (int32 ParentIndex = 0; ParentIndex < Parents.Num(); ParentIndex++)
+		{
+			const FConstraintParent& Parent = Parents[ParentIndex];
+			if (!ParentCaches[ParentIndex].UpdateCache(Parent.Item, Hierarchy))
+			{
+				continue;
+			}
+			
 			const float ClampedWeight = FMath::Max(Parent.Weight, 0.f);
-
 			if (ClampedWeight < KINDA_SMALL_NUMBER)
 			{
 				continue;
 			}
 
-			if (!Parent.Item.IsValid())
-			{
-				continue;
-			}
-
 			OverallWeight += ClampedWeight;
 		}
 
@@ -1315,23 +1184,24 @@
 			{
 				FQuat MixedInitialGlobalRotation = FQuat(0,0,0,0);
 
-				for (const FConstraintParent& Parent : Parents)
-				{
+				for (int32 ParentIndex = 0; ParentIndex < Parents.Num(); ParentIndex++)
+				{
+					if(!ParentCaches[ParentIndex].IsValid())
+					{
+						continue;
+					}
+					
+					const FConstraintParent& Parent = Parents[ParentIndex];
+					
 					const float ClampedWeight = FMath::Max(Parent.Weight, 0.f);
-
 					if (ClampedWeight < KINDA_SMALL_NUMBER)
 					{
 						continue;
 					}
 
-					if (!Parent.Item.IsValid())
-					{
-						continue;
-					}
-
 					const float NormalizedWeight = ClampedWeight * WeightNormalizer;
 
-					FTransform ParentInitialGlobalTransform = Hierarchy->GetGlobalTransform(Parent.Item, true);
+					FTransform ParentInitialGlobalTransform = Hierarchy->GetGlobalTransformByIndex(ParentCaches[ParentIndex], true);
 					FQuat ParentInitialGlobalRotation = ParentInitialGlobalTransform.GetRotation();
 
 					// deal with different interpolation types
@@ -1365,7 +1235,7 @@
 					{
 						// invalid interpolation type
 						ensure(false);
-						FTransform ChildInitialGlobalTransform = Hierarchy->GetGlobalTransform(Child, true);
+						FTransform ChildInitialGlobalTransform = Hierarchy->GetGlobalTransformByIndex(ChildCache, true);
 						MixedInitialGlobalRotation = ChildInitialGlobalTransform.GetRotation();
 						break;
 					}
@@ -1375,32 +1245,33 @@
 				
 				// calculate the offset rotation that rotates the initial blended result
 				// back to the initial orientation of the child
-				FTransform ChildParentInitialGlobalTransform = Hierarchy->GetParentTransform(Child, true);
-				FQuat MixedInitialLocalRotation = ChildParentInitialGlobalTransform.GetRotation().Inverse() * MixedInitialGlobalRotation;
-				FQuat ChildInitialLocalRotation = ChildInitialLocalTransform.GetRotation();
+				const FTransform ChildParentInitialGlobalTransform = Hierarchy->GetParentTransformByIndex(ChildCache, true);
+				const FQuat MixedInitialLocalRotation = ChildParentInitialGlobalTransform.GetRotation().Inverse() * MixedInitialGlobalRotation;
+				const FQuat ChildInitialLocalRotation = ChildInitialLocalTransform.GetRotation();
 					
 				OffsetRotation = MixedInitialLocalRotation.Inverse() * ChildInitialLocalRotation;
 			}
 			
 			FQuat MixedGlobalRotation = FQuat(0,0,0,0);
 
-			for (const FConstraintParent& Parent : Parents)
-			{
+			for (int32 ParentIndex = 0; ParentIndex < Parents.Num(); ParentIndex++)
+			{
+				if(!ParentCaches[ParentIndex].IsValid())
+				{
+					continue;
+				}
+					
+				const FConstraintParent& Parent = Parents[ParentIndex];
+				
 				const float ClampedWeight = FMath::Max(Parent.Weight, 0.f);
-
 				if (ClampedWeight < KINDA_SMALL_NUMBER)
 				{
 					continue;
 				}
 
-				if (!Parent.Item.IsValid())
-				{
-					continue;
-				}
-
 				const float NormalizedWeight = ClampedWeight * WeightNormalizer;
 
-				FTransform ParentCurrentGlobalTransform = Hierarchy->GetGlobalTransform(Parent.Item, false);
+				FTransform ParentCurrentGlobalTransform = Hierarchy->GetGlobalTransformByIndex(ParentCaches[ParentIndex], false);
 				FQuat ParentCurrentGlobalRotation = ParentCurrentGlobalTransform.GetRotation();
 
 				// deal with different interpolation types
@@ -1434,7 +1305,7 @@
 				{
 					// invalid interpolation type
 					ensure(false);
-					FTransform ChildCurrentGlobalTransform = Hierarchy->GetGlobalTransform(Child, false);
+					FTransform ChildCurrentGlobalTransform = Hierarchy->GetGlobalTransformByIndex(ChildCache, false);
 					MixedGlobalRotation = ChildCurrentGlobalTransform.GetRotation();
 					break;
 				}	
@@ -1442,60 +1313,55 @@
 				
 			MixedGlobalRotation.Normalize();
 			
+			FTransform ChildCurrentLocalTransform = Hierarchy->GetLocalTransformByIndex(ChildCache, false);
+			
+			// Controls need to be handled a bit differently
+			if (bChildIsControl)
+			{
+				// Control's local(parent) space = local * offset
+				ChildCurrentLocalTransform *= AdditionalOffsetTransform;
+			}
+
 			// handle filtering, performed in local space
-			FTransform ChildParentGlobalTransform = Hierarchy->GetParentTransform(Child, false);
+			FTransform ChildParentGlobalTransform = Hierarchy->GetParentTransformByIndex(ChildCache, false);
 			FQuat MixedLocalRotation = ChildParentGlobalTransform.GetRotation().Inverse() * MixedGlobalRotation;
+			FTransform MixedLocalTransform = ChildCurrentLocalTransform;
 
 			if (bMaintainOffset)
 			{
 				MixedLocalRotation = MixedLocalRotation * OffsetRotation;
 			}
-			
-			FVector MixedEulerRotation = AnimationCore::EulerFromQuat(MixedLocalRotation, AdvancedSettings.RotationOrderForFilter);
-			
-			FTransform ChildCurrentLocalTransform = Hierarchy->GetLocalTransform(Child, false);
-			
-			// Controls need to be handled a bit differently
-			FTransform AdditionalOffsetTransform = FTransform::Identity;
-
-			if (Child.Type == ERigElementType::Control)
-			{
-				if (FRigControlElement* ChildAsControlElement = Hierarchy->Find<FRigControlElement>(Child))
-				{
-					AdditionalOffsetTransform = Hierarchy->GetControlOffsetTransform(ChildAsControlElement, ERigTransformType::CurrentLocal);
-					// Control's local(parent) space = local * offset
-					ChildCurrentLocalTransform *= AdditionalOffsetTransform;
-				}
-			}
-
-			FQuat ChildRotation = ChildCurrentLocalTransform.GetRotation();
-			
-			FVector ChildEulerRotation = AnimationCore::EulerFromQuat(ChildRotation, AdvancedSettings.RotationOrderForFilter);	
-			
-			FVector FilteredEulerRotation;
-			FilteredEulerRotation.X = Filter.bX ? MixedEulerRotation.X : ChildEulerRotation.X;
-			FilteredEulerRotation.Y = Filter.bY ? MixedEulerRotation.Y : ChildEulerRotation.Y;
-			FilteredEulerRotation.Z = Filter.bZ ? MixedEulerRotation.Z : ChildEulerRotation.Z; 
-
-			FTransform FilteredMixedLocalTransform = ChildCurrentLocalTransform;
-
-			FilteredMixedLocalTransform.SetRotation(AnimationCore::QuatFromEuler(FilteredEulerRotation, AdvancedSettings.RotationOrderForFilter));
-
-			FTransform FinalLocalTransform = FilteredMixedLocalTransform;
+
+			if(!Filter.HasNoEffect())
+			{
+				FVector MixedEulerRotation = AnimationCore::EulerFromQuat(MixedLocalRotation, AdvancedSettings.RotationOrderForFilter);
+
+				const FQuat ChildRotation = ChildCurrentLocalTransform.GetRotation();
+				const FVector ChildEulerRotation = AnimationCore::EulerFromQuat(ChildRotation, AdvancedSettings.RotationOrderForFilter);
+				
+				MixedEulerRotation.X = Filter.bX ? MixedEulerRotation.X : ChildEulerRotation.X;
+				MixedEulerRotation.Y = Filter.bY ? MixedEulerRotation.Y : ChildEulerRotation.Y;
+				MixedEulerRotation.Z = Filter.bZ ? MixedEulerRotation.Z : ChildEulerRotation.Z; 
+				MixedLocalTransform.SetRotation(AnimationCore::QuatFromEuler(MixedEulerRotation, AdvancedSettings.RotationOrderForFilter));
+			}
+			else
+			{
+				MixedLocalTransform.SetRotation(MixedLocalRotation);
+			}
 
 			if (Weight < 1.0f - KINDA_SMALL_NUMBER)
 			{
-				FinalLocalTransform = FControlRigMathLibrary::LerpTransform(ChildCurrentLocalTransform, FinalLocalTransform, Weight);
-			}
-
-			if (Child.Type == ERigElementType::Control)
+				MixedLocalTransform = FControlRigMathLibrary::LerpTransform(ChildCurrentLocalTransform, MixedLocalTransform, Weight);
+			}
+
+			if (bChildIsControl)
 			{
 				// need to convert back to offset space for the actual control value
-				FinalLocalTransform = FinalLocalTransform.GetRelativeTransform(AdditionalOffsetTransform);
-				FinalLocalTransform.NormalizeRotation();
-			}
-			
-			Hierarchy->SetLocalTransform(Child, FinalLocalTransform);
+				MixedLocalTransform = MixedLocalTransform.GetRelativeTransform(AdditionalOffsetTransform);
+				MixedLocalTransform.NormalizeRotation();
+			}
+			
+			Hierarchy->SetLocalTransformByIndex(ChildCache, MixedLocalTransform);
 		}
 	} 	
 }
@@ -1735,13 +1601,8 @@
 
 			// handle filtering, performed in local space
 			FTransform ChildParentGlobalTransform = Hierarchy->GetParentTransform(Child, false);
-<<<<<<< HEAD
 			FVector ChildParentGlobalScale = ChildParentGlobalTransform.GetScale3D();
 			FVector MixedLocalScale = MixedGlobalScale / GetNonZeroScale(ChildParentGlobalScale);
-=======
-			FQuat MixedLocalRotation = ChildParentGlobalTransform.GetRotation().Inverse() * MixedGlobalRotation;
-			FVector MixedEulerRotation = AnimationCore::EulerFromQuat(MixedLocalRotation, AdvancedSettings.RotationOrderForFilter);
->>>>>>> d731a049
 			
 			FTransform ChildCurrentLocalTransform = Hierarchy->GetLocalTransform(Child, false);
 
@@ -1758,7 +1619,6 @@
 				}
 			}
 			
-<<<<<<< HEAD
 			FVector ChildLocalScale = ChildCurrentLocalTransform.GetScale3D();
 
 			FVector FilteredLocalScale;
@@ -1769,18 +1629,6 @@
 			FTransform FilteredMixedLocalTransform = ChildCurrentLocalTransform;
 
 			FilteredMixedLocalTransform.SetScale3D(FilteredLocalScale);
-=======
-			FVector ChildEulerRotation = AnimationCore::EulerFromQuat(ChildRotation, AdvancedSettings.RotationOrderForFilter);	
-			
-			FVector FilteredEulerRotation;
-			FilteredEulerRotation.X = Filter.bX ? MixedEulerRotation.X : ChildEulerRotation.X;
-			FilteredEulerRotation.Y = Filter.bY ? MixedEulerRotation.Y : ChildEulerRotation.Y;
-			FilteredEulerRotation.Z = Filter.bZ ? MixedEulerRotation.Z : ChildEulerRotation.Z; 
-
-			FTransform FilteredMixedLocalTransform = ChildCurrentLocalTransform;
-
-			FilteredMixedLocalTransform.SetRotation(AnimationCore::QuatFromEuler(FilteredEulerRotation, AdvancedSettings.RotationOrderForFilter));
->>>>>>> d731a049
 
 			FTransform FinalLocalTransform = FilteredMixedLocalTransform;
 
@@ -1801,14 +1649,13 @@
 	}
 }
 
-FRigVMStructUpgradeInfo FRigUnit_RotationConstraint::GetUpgradeInfo() const
+FRigVMStructUpgradeInfo FRigUnit_ScaleConstraint::GetUpgradeInfo() const
 {
-	FRigUnit_RotationConstraintLocalSpaceOffset NewNode;
+	FRigUnit_ScaleConstraintLocalSpaceOffset NewNode;
 	NewNode.Child = Child;
 	NewNode.bMaintainOffset = bMaintainOffset;
 	NewNode.Filter = Filter;
 	NewNode.Parents = Parents;
-	NewNode.AdvancedSettings = AdvancedSettings;
 	NewNode.Weight = Weight;
 
 	return FRigVMStructUpgradeInfo(*this, NewNode);
@@ -1821,17 +1668,9 @@
 {
 	// use euler rotation here to match other software's rotation representation more easily
 	EEulerRotationOrder Order = EEulerRotationOrder::XZY;
-<<<<<<< HEAD
 	const FRigElementKey Child = Controller->AddBone(TEXT("Child"), FRigElementKey(), FTransform(FQuat::Identity, FVector::ZeroVector, FVector::OneVector), true, ERigBoneType::User);
 	const FRigElementKey Parent1 = Controller->AddBone(TEXT("Parent1"), FRigElementKey(), FTransform(FQuat::Identity, FVector::ZeroVector, FVector(4,4,4)), true, ERigBoneType::User);
 	const FRigElementKey Parent2 = Controller->AddBone(TEXT("Parent2"), FRigElementKey(), FTransform(FQuat::Identity, FVector::ZeroVector, FVector(1,1,1)), true, ERigBoneType::User);
-=======
-	const FRigElementKey Child = Controller->AddBone(TEXT("Child"), FRigElementKey(), FTransform( AnimationCore::QuatFromEuler( FVector(-10, -10, -10), Order), FVector(0.f, 0.f, 0.f)), true, ERigBoneType::User);
-	const FRigElementKey Parent1 = Controller->AddBone(TEXT("Parent1"), FRigElementKey(), FTransform( AnimationCore::QuatFromEuler( FVector(30, -30, -30), Order), FVector(20.f, 20.f, 20.f)), true, ERigBoneType::User);
-	const FRigElementKey Parent2 = Controller->AddBone(TEXT("Parent2"), FRigElementKey(), FTransform( AnimationCore::QuatFromEuler( FVector(-40, -40, 40), Order), FVector(40.f, 40.f, 40.f)), true, ERigBoneType::User);
-	const FRigElementKey Parent3 = Controller->AddBone(TEXT("Parent3"), FRigElementKey(), FTransform( AnimationCore::QuatFromEuler( FVector(-50, 50, -50), Order), FVector(60.f, 60.f, 60.f)), true, ERigBoneType::User);
-	const FRigElementKey Parent4 = Controller->AddBone(TEXT("Parent4"), FRigElementKey(), FTransform( AnimationCore::QuatFromEuler( FVector(60, 60, 60), Order), FVector(80.f, 80.f, 80.f)), true, ERigBoneType::User);
->>>>>>> d731a049
 	
 	Unit.ExecuteContext.Hierarchy = Hierarchy;
 	Unit.Child = Child;
@@ -1839,509 +1678,26 @@
 	Unit.Parents.Add(FConstraintParent(Parent1, 1.0));
 	Unit.Parents.Add(FConstraintParent(Parent2, 1.0));
 
-<<<<<<< HEAD
-=======
-	FQuat Result = Hierarchy->GetGlobalTransform(0).GetRotation();
-	FQuat Expected = AnimationCore::QuatFromEuler( FVector(-0.853f, 15.189f, -0.572f), Order);
-	AddErrorIfFalse(Result.Equals(Expected, 0.001f), TEXT("unexpected rotation for average interpolation type"));
-	
->>>>>>> d731a049
 	Hierarchy->ResetPoseToInitial(ERigElementType::Bone);
 	Unit.bMaintainOffset = false;
 	
 	Execute();
-<<<<<<< HEAD
 	AddErrorIfFalse(Hierarchy->GetGlobalTransform(0).GetScale3D().Equals(FVector(2,2,2)), TEXT("unexpected scale for maintain offset off"));
 	
 	Hierarchy->ResetPoseToInitial(ERigElementType::Bone);
 	Hierarchy->SetGlobalTransform(2, FTransform(FQuat::Identity, FVector::ZeroVector, FVector(0.5, 0.5, 0.5)));
-=======
-	
-	Result = Hierarchy->GetGlobalTransform(0).GetRotation();
-	Expected = AnimationCore::QuatFromEuler( FVector(16.74f, 8.865f, -5.562f), Order);
-	AddErrorIfFalse(Result.Equals(Expected, 0.001f), TEXT("unexpected rotation for shortest interpolation type"));
-
-	
-	Hierarchy->ResetPoseToInitial(ERigElementType::Bone);
-	Hierarchy->SetGlobalTransform(2, FTransform(AnimationCore::QuatFromEuler( FVector(100, 100, -100), Order), FVector(-40.f, -40.f, -40.f)));
->>>>>>> d731a049
 	Unit.bMaintainOffset = true;
 	
 	Execute();
-<<<<<<< HEAD
 	AddErrorIfFalse(Hierarchy->GetGlobalTransform(0).GetScale3D().Equals(FVector(0.707, 0.707f, 0.707f), 0.001f),
                     TEXT("unexpected scale for maintain offset on"));
 
-=======
-	
-	Result = Hierarchy->GetGlobalTransform(0).GetRotation();
-	Expected = AnimationCore::QuatFromEuler( FVector(5.408f, -5.679f, -34.44f), Order);
-	AddErrorIfFalse(Result.Equals(Expected, 0.001f), TEXT("unexpected rotation for maintain offset and average interpolation type"));
-
-	
-	Hierarchy->ResetPoseToInitial(ERigElementType::Bone);
-	Hierarchy->SetGlobalTransform(2, FTransform(AnimationCore::QuatFromEuler( FVector(100.0f, 100.0f, -100.0f), Order), FVector(-40.f, -40.f, -40.f)));
-	Unit.bMaintainOffset = true;
-	Unit.AdvancedSettings.InterpolationType = EConstraintInterpType::Shortest;
-	
-	Execute();
-	
-	Result = Hierarchy->GetGlobalTransform(0).GetRotation();
-	Expected = AnimationCore::QuatFromEuler( FVector(-1.209f, -8.332f, -25.022f), Order);
-	AddErrorIfFalse(Result.Equals(Expected, 0.001f), TEXT("unexpected rotation for maintain offset and shortest interpolation type"));
-	
->>>>>>> d731a049
 	return true;
 }
 
 #endif
 
-<<<<<<< HEAD
 FRigUnit_ScaleConstraintLocalSpaceOffset_Execute()
-=======
-FRigUnit_RotationConstraintLocalSpaceOffset_Execute()
->>>>>>> d731a049
-{
-	if (Weight < KINDA_SMALL_NUMBER)
-	{
-		return;
-	}
-	
-	if(Context.State == EControlRigState::Init)
-	{
-		ChildCache.Reset();
-		ParentCaches.Reset();
-	}
-
-	URigHierarchy* Hierarchy = ExecuteContext.Hierarchy;	
-	if (Hierarchy)
-	{
-		if (!ChildCache.UpdateCache(Child, Hierarchy))
-		{
-			return;
-		}
-<<<<<<< HEAD
-		
-		FTransform ChildInitialLocalTransform = Hierarchy->GetInitialLocalTransform(Child);
-		
-		// Controls need to be handled a bit differently
-		if (Child.Type == ERigElementType::Control)
-		{
-			if (FRigControlElement* ChildAsControlElement = Hierarchy->Find<FRigControlElement>(Child))
-			{
-				FTransform AdditionalOffsetTransform = Hierarchy->GetControlOffsetTransform(ChildAsControlElement, ERigTransformType::InitialLocal);
-				// Control's local(parent) space position = local * offset
-				ChildInitialLocalTransform *= AdditionalOffsetTransform;
-			}
-		}
-		FVector::FReal OverallWeight = 0;
-		for (const FConstraintParent& Parent : Parents)
-=======
-
-		if(ParentCaches.Num() != Parents.Num())
->>>>>>> d731a049
-		{
-			ParentCaches.SetNumZeroed(Parents.Num());
-		}
-
-		FTransform ChildInitialLocalTransform = Hierarchy->GetLocalTransformByIndex(ChildCache, true);
-
-		// Controls need to be handled a bit differently
-		FTransform AdditionalOffsetTransform;
-
-		const bool bChildIsControl = Child.Type == ERigElementType::Control;
-		if (bChildIsControl)
-		{
-			if (FRigControlElement* ChildAsControlElement = Hierarchy->Get<FRigControlElement>(ChildCache))
-			{
-				AdditionalOffsetTransform = Hierarchy->GetControlOffsetTransform(ChildAsControlElement, ERigTransformType::CurrentLocal);
-				
-				// Control's local(parent) space position = local * offset
-				ChildInitialLocalTransform *= AdditionalOffsetTransform;
-			}
-		}
-		
-		float OverallWeight = 0;
-		for (int32 ParentIndex = 0; ParentIndex < Parents.Num(); ParentIndex++)
-		{
-			const FConstraintParent& Parent = Parents[ParentIndex];
-			if (!ParentCaches[ParentIndex].UpdateCache(Parent.Item, Hierarchy))
-			{
-				continue;
-			}
-			
-			const float ClampedWeight = FMath::Max(Parent.Weight, 0.f);
-			if (ClampedWeight < KINDA_SMALL_NUMBER)
-			{
-				continue;
-			}
-
-			OverallWeight += ClampedWeight;
-		}
-
-<<<<<<< HEAD
-		const FVector::FReal WeightNormalizer = 1.0f / OverallWeight;
-		
-		if (OverallWeight > KINDA_SMALL_NUMBER)
-		{
-			FVector OffsetScale = FVector::OneVector;
-			if (bMaintainOffset)
-			{
-				FVector MixedInitialGlobalScale = FVector::OneVector;
-
-				for (const FConstraintParent& Parent : Parents)
-				{
-					const FVector::FReal ClampedWeight = FMath::Max<FVector::FReal>(Parent.Weight, 0.f);
-
-=======
-		const float WeightNormalizer = 1.0f / OverallWeight;
-		
-		if (OverallWeight > KINDA_SMALL_NUMBER)
-		{
-			FQuat OffsetRotation = FQuat::Identity;
-			
-			if (bMaintainOffset)
-			{
-				FQuat MixedInitialGlobalRotation = FQuat(0,0,0,0);
-
-				for (int32 ParentIndex = 0; ParentIndex < Parents.Num(); ParentIndex++)
-				{
-					if(!ParentCaches[ParentIndex].IsValid())
-					{
-						continue;
-					}
-					
-					const FConstraintParent& Parent = Parents[ParentIndex];
-					
-					const float ClampedWeight = FMath::Max(Parent.Weight, 0.f);
->>>>>>> d731a049
-					if (ClampedWeight < KINDA_SMALL_NUMBER)
-					{
-						continue;
-					}
-
-<<<<<<< HEAD
-					if (!Parent.Item.IsValid())
-					{
-						continue;
-					}
-
-					const FVector::FReal NormalizedWeight = ClampedWeight * WeightNormalizer;
-
-					FTransform ParentInitialGlobalTransform = Hierarchy->GetGlobalTransform(Parent.Item, true);
-					FVector ParentInitialGlobalScale = ParentInitialGlobalTransform.GetScale3D();
-					
-					FVector WeightedInitialParentGlobalScale;
-					WeightedInitialParentGlobalScale.X = FMath::Pow(ParentInitialGlobalScale.X, NormalizedWeight);
-					WeightedInitialParentGlobalScale.Y = FMath::Pow(ParentInitialGlobalScale.Y, NormalizedWeight);
-					WeightedInitialParentGlobalScale.Z = FMath::Pow(ParentInitialGlobalScale.Z, NormalizedWeight);
-
-					MixedInitialGlobalScale *= WeightedInitialParentGlobalScale;
-				}
-				
-				// handle filtering, performed in local space
-				FTransform ChildParentInitialGlobalTransform = Hierarchy->GetParentTransform(Child, true);
-				FVector ChildParentInitialGlobalScale = ChildParentInitialGlobalTransform.GetScale3D();
-				FVector MixedInitialLocalScale = MixedInitialGlobalScale / GetNonZeroScale(ChildParentInitialGlobalScale);
-			
-				 OffsetScale = ChildInitialLocalTransform.GetScale3D() / GetNonZeroScale(MixedInitialLocalScale);
-			}
-
-			
-=======
-					const float NormalizedWeight = ClampedWeight * WeightNormalizer;
-
-					FTransform ParentInitialGlobalTransform = Hierarchy->GetGlobalTransformByIndex(ParentCaches[ParentIndex], true);
-					FQuat ParentInitialGlobalRotation = ParentInitialGlobalTransform.GetRotation();
-
-					// deal with different interpolation types
-					if (AdvancedSettings.InterpolationType == EConstraintInterpType::Average)
-					{
-						// component-wise average
-						FQuat WeightedInitialParentRotation = ParentInitialGlobalRotation * NormalizedWeight; 
-						
-						// To ensure the 'shortest route', we make sure the dot product between the accumulator and the incoming child Quat is positive.
-						if ((WeightedInitialParentRotation | MixedInitialGlobalRotation) < 0.f)
-						{
-							MixedInitialGlobalRotation -= WeightedInitialParentRotation;	
-						}
-						else
-						{
-							MixedInitialGlobalRotation += WeightedInitialParentRotation;	
-						}
-					}
-					else if (AdvancedSettings.InterpolationType == EConstraintInterpType::Shortest)
-					{
-						if (MixedInitialGlobalRotation == FQuat(0.0f, 0.0f, 0.0f, 0.0f))
-						{
-							MixedInitialGlobalRotation = ParentInitialGlobalRotation;
-						}
-						else
-						{
-							MixedInitialGlobalRotation = FQuat::Slerp(MixedInitialGlobalRotation, ParentInitialGlobalRotation, NormalizedWeight);
-						}
-					}
-					else
-					{
-						// invalid interpolation type
-						ensure(false);
-						FTransform ChildInitialGlobalTransform = Hierarchy->GetGlobalTransformByIndex(ChildCache, true);
-						MixedInitialGlobalRotation = ChildInitialGlobalTransform.GetRotation();
-						break;
-					}
-				}
-
-				MixedInitialGlobalRotation.Normalize();
-				
-				// calculate the offset rotation that rotates the initial blended result
-				// back to the initial orientation of the child
-				const FTransform ChildParentInitialGlobalTransform = Hierarchy->GetParentTransformByIndex(ChildCache, true);
-				const FQuat MixedInitialLocalRotation = ChildParentInitialGlobalTransform.GetRotation().Inverse() * MixedInitialGlobalRotation;
-				const FQuat ChildInitialLocalRotation = ChildInitialLocalTransform.GetRotation();
-					
-				OffsetRotation = MixedInitialLocalRotation.Inverse() * ChildInitialLocalRotation;
-			}
-			
-			FQuat MixedGlobalRotation = FQuat(0,0,0,0);
-
-			for (int32 ParentIndex = 0; ParentIndex < Parents.Num(); ParentIndex++)
-			{
-				if(!ParentCaches[ParentIndex].IsValid())
-				{
-					continue;
-				}
-					
-				const FConstraintParent& Parent = Parents[ParentIndex];
-				
-				const float ClampedWeight = FMath::Max(Parent.Weight, 0.f);
-				if (ClampedWeight < KINDA_SMALL_NUMBER)
-				{
-					continue;
-				}
-
-				const float NormalizedWeight = ClampedWeight * WeightNormalizer;
-
-				FTransform ParentCurrentGlobalTransform = Hierarchy->GetGlobalTransformByIndex(ParentCaches[ParentIndex], false);
-				FQuat ParentCurrentGlobalRotation = ParentCurrentGlobalTransform.GetRotation();
-
-				// deal with different interpolation types
-				if (AdvancedSettings.InterpolationType == EConstraintInterpType::Average)
-				{
-					// component-wise average
-					FQuat WeightedParentRotation = ParentCurrentGlobalRotation * NormalizedWeight; 
-                    
-                    // To ensure the 'shortest route', we make sure the dot product between the accumulator and the incoming child Quat is positive.
-					if ((WeightedParentRotation | MixedGlobalRotation) < 0.f)
-					{
-						MixedGlobalRotation -= WeightedParentRotation;	
-					}
-					else
-					{
-						MixedGlobalRotation += WeightedParentRotation;	
-					}
-				}
-				else if (AdvancedSettings.InterpolationType == EConstraintInterpType::Shortest)
-				{
-					if (MixedGlobalRotation == FQuat(0.0f, 0.0f, 0.0f, 0.0f))
-					{
-						MixedGlobalRotation = ParentCurrentGlobalRotation;
-					}
-					else
-					{
-						MixedGlobalRotation = FQuat::Slerp(MixedGlobalRotation, ParentCurrentGlobalRotation, NormalizedWeight);
-					}
-				}
-				else
-				{
-					// invalid interpolation type
-					ensure(false);
-					FTransform ChildCurrentGlobalTransform = Hierarchy->GetGlobalTransformByIndex(ChildCache, false);
-					MixedGlobalRotation = ChildCurrentGlobalTransform.GetRotation();
-					break;
-				}	
-			}
-				
-			MixedGlobalRotation.Normalize();
-			
-			FTransform ChildCurrentLocalTransform = Hierarchy->GetLocalTransformByIndex(ChildCache, false);
-			
-			// Controls need to be handled a bit differently
-			if (bChildIsControl)
-			{
-				// Control's local(parent) space = local * offset
-				ChildCurrentLocalTransform *= AdditionalOffsetTransform;
-			}
-
-			// handle filtering, performed in local space
-			FTransform ChildParentGlobalTransform = Hierarchy->GetParentTransformByIndex(ChildCache, false);
-			FQuat MixedLocalRotation = ChildParentGlobalTransform.GetRotation().Inverse() * MixedGlobalRotation;
-			FTransform MixedLocalTransform = ChildCurrentLocalTransform;
-
-			if (bMaintainOffset)
-			{
-				MixedLocalRotation = MixedLocalRotation * OffsetRotation;
-			}
-
-			if(!Filter.HasNoEffect())
-			{
-				FVector MixedEulerRotation = AnimationCore::EulerFromQuat(MixedLocalRotation, AdvancedSettings.RotationOrderForFilter);
-
-				const FQuat ChildRotation = ChildCurrentLocalTransform.GetRotation();
-				const FVector ChildEulerRotation = AnimationCore::EulerFromQuat(ChildRotation, AdvancedSettings.RotationOrderForFilter);
-				
-				MixedEulerRotation.X = Filter.bX ? MixedEulerRotation.X : ChildEulerRotation.X;
-				MixedEulerRotation.Y = Filter.bY ? MixedEulerRotation.Y : ChildEulerRotation.Y;
-				MixedEulerRotation.Z = Filter.bZ ? MixedEulerRotation.Z : ChildEulerRotation.Z; 
-				MixedLocalTransform.SetRotation(AnimationCore::QuatFromEuler(MixedEulerRotation, AdvancedSettings.RotationOrderForFilter));
-			}
-			else
-			{
-				MixedLocalTransform.SetRotation(MixedLocalRotation);
-			}
-
-			if (Weight < 1.0f - KINDA_SMALL_NUMBER)
-			{
-				MixedLocalTransform = FControlRigMathLibrary::LerpTransform(ChildCurrentLocalTransform, MixedLocalTransform, Weight);
-			}
-
-			if (bChildIsControl)
-			{
-				// need to convert back to offset space for the actual control value
-				MixedLocalTransform = MixedLocalTransform.GetRelativeTransform(AdditionalOffsetTransform);
-				MixedLocalTransform.NormalizeRotation();
-			}
-			
-			Hierarchy->SetLocalTransformByIndex(ChildCache, MixedLocalTransform);
-		}
-	} 	
-}
-
-#if WITH_DEV_AUTOMATION_TESTS
-#include "Units/RigUnitTest.h"
-
-IMPLEMENT_RIGUNIT_AUTOMATION_TEST(FRigUnit_RotationConstraintLocalSpaceOffset)
-{
-	// the rotation constraint is expected to behave similarly to parent constraint with translation filter turned off.
-
-	// multi parent test
-	{
-		// use euler rotation here to match other software's rotation representation more easily
-		EEulerRotationOrder Order = EEulerRotationOrder::XZY;
-		const FRigElementKey Child = Controller->AddBone(TEXT("Child"), FRigElementKey(), FTransform( AnimationCore::QuatFromEuler( FVector(-10, -10, -10), Order), FVector(0.f, 0.f, 0.f)), true, ERigBoneType::User);
-		const FRigElementKey Parent1 = Controller->AddBone(TEXT("Parent1"), FRigElementKey(), FTransform( AnimationCore::QuatFromEuler( FVector(30, -30, -30), Order), FVector(20.f, 20.f, 20.f)), true, ERigBoneType::User);
-		const FRigElementKey Parent2 = Controller->AddBone(TEXT("Parent2"), FRigElementKey(), FTransform( AnimationCore::QuatFromEuler( FVector(-40, -40, 40), Order), FVector(40.f, 40.f, 40.f)), true, ERigBoneType::User);
-		const FRigElementKey Parent3 = Controller->AddBone(TEXT("Parent3"), FRigElementKey(), FTransform( AnimationCore::QuatFromEuler( FVector(-50, 50, -50), Order), FVector(60.f, 60.f, 60.f)), true, ERigBoneType::User);
-		const FRigElementKey Parent4 = Controller->AddBone(TEXT("Parent4"), FRigElementKey(), FTransform( AnimationCore::QuatFromEuler( FVector(60, 60, 60), Order), FVector(80.f, 80.f, 80.f)), true, ERigBoneType::User);
-		
-		Unit.ExecuteContext.Hierarchy = Hierarchy;
-		Unit.Child = Child;
-
-		Unit.Parents.Add(FConstraintParent(Parent1, 1.0));
-		Unit.Parents.Add(FConstraintParent(Parent2, 1.0));
-		Unit.Parents.Add(FConstraintParent(Parent3, 1.0));
-		Unit.Parents.Add(FConstraintParent(Parent4, 1.0));
-
-		Hierarchy->ResetPoseToInitial(ERigElementType::Bone);
-		Unit.bMaintainOffset = false;
-		Unit.AdvancedSettings.InterpolationType = EConstraintInterpType::Average;
-		
-		Execute();
-
-		FQuat Result = Hierarchy->GetGlobalTransform(0).GetRotation();
-		FQuat Expected = AnimationCore::QuatFromEuler( FVector(-0.853f, 15.189f, -0.572f), Order);
-		AddErrorIfFalse(Result.Equals(Expected, 0.001f), TEXT("unexpected rotation for average interpolation type"));
-		
-		Hierarchy->ResetPoseToInitial(ERigElementType::Bone);
-		Unit.bMaintainOffset = false;
-		Unit.AdvancedSettings.InterpolationType = EConstraintInterpType::Shortest;
-		
-		Execute();
-		
-		Result = Hierarchy->GetGlobalTransform(0).GetRotation();
-		Expected = AnimationCore::QuatFromEuler( FVector(16.74f, 8.865f, -5.562f), Order);
-		AddErrorIfFalse(Result.Equals(Expected, 0.001f), TEXT("unexpected rotation for shortest interpolation type"));
-
-		
-		Hierarchy->ResetPoseToInitial(ERigElementType::Bone);
-		Hierarchy->SetGlobalTransform(2, FTransform(AnimationCore::QuatFromEuler( FVector(100, 100, -100), Order), FVector(-40.f, -40.f, -40.f)));
-		Unit.bMaintainOffset = true;
-		Unit.AdvancedSettings.InterpolationType = EConstraintInterpType::Average;
-		
-		Execute();
-		
-		Result = Hierarchy->GetGlobalTransform(0).GetRotation();
-		Expected = AnimationCore::QuatFromEuler( FVector(-0.61f, 8.524f, -45.755f), Order);
-		AddErrorIfFalse(Result.Equals(Expected, 0.1f), TEXT("unexpected rotation for maintain offset and average interpolation type"));
-
-		
-		Hierarchy->ResetPoseToInitial(ERigElementType::Bone);
-		Hierarchy->SetGlobalTransform(2, FTransform(AnimationCore::QuatFromEuler( FVector(100.0f, 100.0f, -100.0f), Order), FVector(-40.f, -40.f, -40.f)));
-		Unit.bMaintainOffset = true;
-		Unit.AdvancedSettings.InterpolationType = EConstraintInterpType::Shortest;
-		
-		Execute();
-		
-		Result = Hierarchy->GetGlobalTransform(0).GetRotation();
-		Expected = AnimationCore::QuatFromEuler( FVector(-9.143, -4.997f, -38.156f), Order);
-		AddErrorIfFalse(Result.Equals(Expected, 0.1f), TEXT("unexpected rotation for maintain offset and shortest interpolation type"));
-	}
-
-	// local space offset test
-	{
-		Unit.Parents.Reset();
-		
-		Controller->GetHierarchy()->Reset();
-		
-		// use euler rotation here to match other software's rotation representation more easily
-		EEulerRotationOrder Order = EEulerRotationOrder::XZY;
-		
-		const FRigElementKey Root = Controller->AddBone(TEXT("Root"), FRigElementKey(), FTransform(FVector(0.f, 0.f, 0.f)), true, ERigBoneType::User);
-		const FRigElementKey Parent1 = Controller->AddBone(TEXT("Parent1"), FRigElementKey(TEXT("Root"), ERigElementType::Bone),
-			FTransform(AnimationCore::QuatFromEuler(FVector(90,0,0), Order), FVector(0.f, 0.f, 50.f)), false, ERigBoneType::User);
-		const FRigElementKey Parent2 = Controller->AddBone(TEXT("Parent2"), FRigElementKey(TEXT("Root"), ERigElementType::Bone),
-			FTransform(AnimationCore::QuatFromEuler(FVector(0,0,-45), Order), FVector(0.f, 100.f, 0.f)), false, ERigBoneType::User);
-		const FRigElementKey Child = Controller->AddBone(TEXT("Child"), FRigElementKey(TEXT("Parent2"), ERigElementType::Bone),
-			FTransform(AnimationCore::QuatFromEuler(FVector(0,0,-45), Order), FVector(0.f, 0.f, 50.f)), false, ERigBoneType::User);
-
-		Unit.ExecuteContext.Hierarchy = Hierarchy;
-		Unit.Child = Child;
-    
-		Unit.Parents.Add(FConstraintParent(Parent1, 1.0));
-		Unit.Parents.Add(FConstraintParent(Parent2, 1.0));
-		
-		{
-			Unit.bMaintainOffset = false;
-			Execute();
-			FQuat Rotation = Hierarchy->GetLocalTransform(3).GetRotation();
-			FVector EulerRotation = AnimationCore::EulerFromQuat(Rotation, Order);
-			AddErrorIfFalse(EulerRotation.Equals(FVector(41.12f, 10.18f, 22.18f), 0.1f), TEXT("unexpected rotation for local space offset test 1"));
-		}
-		
-		{
-			Unit.bMaintainOffset = true;
-			Execute();
-			FQuat Rotation = Hierarchy->GetLocalTransform(3).GetRotation();
-			FVector EulerRotation = AnimationCore::EulerFromQuat(Rotation, Order);
-			AddErrorIfFalse(EulerRotation.Equals(FVector(0.f, 0.f, -45.f), 0.1f), TEXT("unexpected rotation for local space offset test 2"));
-		}
-
-		{
-			Hierarchy->SetLocalTransform(1,
-				FTransform(AnimationCore::QuatFromEuler( FVector(120, 40, 20), Order), 
-				FVector(0.f,0.f,50.f)));
-			
-			Unit.bMaintainOffset = true;
-			Execute();
-			FQuat Rotation = Hierarchy->GetLocalTransform(3).GetRotation();
-			FVector EulerRotation = AnimationCore::EulerFromQuat(Rotation, Order);
-			AddErrorIfFalse(EulerRotation.Equals(FVector(0.583f, 30.506f, -53.959f), 0.1f), TEXT("unexpected rotation for local space offset test 3"));
-		}
-	}
-	return true;
-}
-#endif
-
-FRigUnit_ScaleConstraint_Execute()
 {
 	TFunction<FVector (const FVector&)> GetNonZeroScale([RigVMExecuteContext, Context](const FVector& InScale)
 	{
@@ -2377,58 +1733,129 @@
 		return;
 	}
 	
+	if(Context.State == EControlRigState::Init)
+	{
+		ChildCache.Reset();
+		ParentCaches.Reset();
+	}
+
 	URigHierarchy* Hierarchy = ExecuteContext.Hierarchy;	
 	if (Hierarchy)
 	{
-		if (!Child.IsValid())
+		if (!ChildCache.UpdateCache(Child, Hierarchy))
 		{
 			return;
 		}
-		
-		FTransform ChildInitialGlobalTransform = Hierarchy->GetInitialGlobalTransform(Child);
-
+
+		if(ParentCaches.Num() != Parents.Num())
+		{
+			ParentCaches.SetNumZeroed(Parents.Num());
+		}
+		
+		FTransform ChildInitialLocalTransform = Hierarchy->GetLocalTransformByIndex(ChildCache, true);
+		FTransform AdditionalOffsetTransform;
+		
+		// Controls need to be handled a bit differently
+		const bool bChildIsControl = Child.Type == ERigElementType::Control;
+		if (Child.Type == ERigElementType::Control)
+		{
+			if (FRigControlElement* ChildAsControlElement = Hierarchy->Get<FRigControlElement>(ChildCache))
+			{
+				AdditionalOffsetTransform = Hierarchy->GetControlOffsetTransform(ChildAsControlElement, ERigTransformType::CurrentLocal);
+
+				// Control's local(parent) space position = local * offset
+				ChildInitialLocalTransform *= AdditionalOffsetTransform;
+			}
+		}
 		FVector::FReal OverallWeight = 0;
-		for (const FConstraintParent& Parent : Parents)
-		{
+		for (int32 ParentIndex = 0; ParentIndex < Parents.Num(); ParentIndex++)
+		{
+			const FConstraintParent& Parent = Parents[ParentIndex];
+			if (!ParentCaches[ParentIndex].UpdateCache(Parent.Item, Hierarchy))
+			{
+				continue;
+			}
+			
 			const FVector::FReal ClampedWeight = FMath::Max<FVector::FReal>(Parent.Weight, 0.f);
-
 			if (ClampedWeight < KINDA_SMALL_NUMBER)
 			{
 				continue;
 			}
 
-			if (!Parent.Item.IsValid())
-			{
-				continue;
-			}
-
 			OverallWeight += ClampedWeight;
 		}
 
+		const FVector::FReal WeightNormalizer = 1.0f / OverallWeight;
+		
 		if (OverallWeight > KINDA_SMALL_NUMBER)
 		{
-			const FVector::FReal WeightNormalizer = 1.0f / OverallWeight;
-
->>>>>>> d731a049
+			FVector OffsetScale = FVector::OneVector;
+			if (bMaintainOffset)
+			{
+				FVector MixedInitialGlobalScale = FVector::OneVector;
+
+				for (int32 ParentIndex = 0; ParentIndex < Parents.Num(); ParentIndex++)
+				{
+					if (!ParentCaches[ParentIndex].IsValid())
+					{
+						continue;
+					}
+					
+					const FConstraintParent& Parent = Parents[ParentIndex];
+
+					const FVector::FReal ClampedWeight = FMath::Max<FVector::FReal>(Parent.Weight, 0.f);
+					if (ClampedWeight < KINDA_SMALL_NUMBER)
+					{
+						continue;
+					}
+
+					if (!Parent.Item.IsValid())
+					{
+						continue;
+					}
+
+					const FVector::FReal NormalizedWeight = ClampedWeight * WeightNormalizer;
+
+					const FTransform ParentInitialGlobalTransform = Hierarchy->GetGlobalTransformByIndex(ParentCaches[ParentIndex], true);
+					const FVector ParentInitialGlobalScale = ParentInitialGlobalTransform.GetScale3D();
+					
+					FVector WeightedInitialParentGlobalScale;
+					WeightedInitialParentGlobalScale.X = FMath::Pow(ParentInitialGlobalScale.X, NormalizedWeight);
+					WeightedInitialParentGlobalScale.Y = FMath::Pow(ParentInitialGlobalScale.Y, NormalizedWeight);
+					WeightedInitialParentGlobalScale.Z = FMath::Pow(ParentInitialGlobalScale.Z, NormalizedWeight);
+
+					MixedInitialGlobalScale *= WeightedInitialParentGlobalScale;
+				}
+				
+				// handle filtering, performed in local space
+				const FTransform ChildParentInitialGlobalTransform = Hierarchy->GetParentTransformByIndex(ChildCache, true);
+				const FVector ChildParentInitialGlobalScale = ChildParentInitialGlobalTransform.GetScale3D();
+				const FVector MixedInitialLocalScale = MixedInitialGlobalScale / GetNonZeroScale(ChildParentInitialGlobalScale);
+			
+				OffsetScale = ChildInitialLocalTransform.GetScale3D() / GetNonZeroScale(MixedInitialLocalScale);
+			}
+
+			
 			FVector MixedGlobalScale = FVector::OneVector;
 
-			for (const FConstraintParent& Parent : Parents)
-			{
+			for (int32 ParentIndex = 0; ParentIndex < Parents.Num(); ParentIndex++)
+			{
+				if (!ParentCaches[ParentIndex].IsValid())
+				{
+					continue;
+				}
+					
+				const FConstraintParent& Parent = Parents[ParentIndex];
+				
 				const FVector::FReal ClampedWeight = FMath::Max<FVector::FReal>(Parent.Weight, 0.f);
-
 				if (ClampedWeight < KINDA_SMALL_NUMBER)
 				{
 					continue;
 				}
 
-				if (!Parent.Item.IsValid())
-				{
-					continue;
-				}
-
 				const FVector::FReal NormalizedWeight = ClampedWeight * WeightNormalizer;
 
-				FTransform ParentCurrentGlobalTransform = Hierarchy->GetGlobalTransform(Parent.Item, false);
+				FTransform ParentCurrentGlobalTransform = Hierarchy->GetGlobalTransformByIndex(ParentCaches[ParentIndex], false);
 				FVector ParentCurrentGlobalScale = ParentCurrentGlobalTransform.GetScale3D();
 
 				FVector WeightedParentGlobalScale;
@@ -2443,7 +1870,6 @@
 			FTransform ChildParentGlobalTransform = Hierarchy->GetParentTransform(Child, false);
 			FVector ChildParentGlobalScale = ChildParentGlobalTransform.GetScale3D();
 			FVector MixedLocalScale = MixedGlobalScale / GetNonZeroScale(ChildParentGlobalScale);
-
 			if (bMaintainOffset)
 			{
 				MixedLocalScale = MixedLocalScale * OffsetScale;
@@ -2452,58 +1878,37 @@
 			FTransform ChildCurrentLocalTransform = Hierarchy->GetLocalTransform(Child, false);
 
 			// Controls need to be handled a bit differently
-			FTransform AdditionalOffsetTransform = FTransform::Identity;
-
-			if (Child.Type == ERigElementType::Control)
-			{
-				if (FRigControlElement* ChildAsControlElement = Hierarchy->Find<FRigControlElement>(Child))
-				{
-					AdditionalOffsetTransform = Hierarchy->GetControlOffsetTransform(ChildAsControlElement, ERigTransformType::CurrentLocal);
-					// Control's local(parent) space = local * offset
-					ChildCurrentLocalTransform *= AdditionalOffsetTransform;
-				}
-			}
-			
-			FVector ChildLocalScale = ChildCurrentLocalTransform.GetScale3D();
-
-			FVector FilteredLocalScale;
-			FilteredLocalScale.X = Filter.bX ? MixedLocalScale.X : ChildLocalScale.X;
-			FilteredLocalScale.Y = Filter.bY ? MixedLocalScale.Y : ChildLocalScale.Y;
-			FilteredLocalScale.Z = Filter.bZ ? MixedLocalScale.Z : ChildLocalScale.Z;
-
-			FTransform FilteredMixedLocalTransform = ChildCurrentLocalTransform;
-
-			FilteredMixedLocalTransform.SetScale3D(FilteredLocalScale);
-
-			FTransform FinalLocalTransform = FilteredMixedLocalTransform;
+			if (bChildIsControl)
+			{
+				// Control's local(parent) space = local * offset
+				ChildCurrentLocalTransform *= AdditionalOffsetTransform;
+			}
+
+			FTransform MixedLocalTransform = ChildCurrentLocalTransform;
+			if(!Filter.HasNoEffect())
+			{
+				const FVector ChildLocalScale = ChildCurrentLocalTransform.GetScale3D();
+				MixedLocalScale.X = Filter.bX ? MixedLocalScale.X : ChildLocalScale.X;
+				MixedLocalScale.Y = Filter.bY ? MixedLocalScale.Y : ChildLocalScale.Y;
+				MixedLocalScale.Z = Filter.bZ ? MixedLocalScale.Z : ChildLocalScale.Z;
+			}
+			MixedLocalTransform.SetScale3D(MixedLocalScale);
 
 			if (Weight < 1.0f - KINDA_SMALL_NUMBER)
 			{
-				FinalLocalTransform = FControlRigMathLibrary::LerpTransform(ChildCurrentLocalTransform, FinalLocalTransform, Weight);
-			}
-			
-			if (Child.Type == ERigElementType::Control)
+				MixedLocalTransform = FControlRigMathLibrary::LerpTransform(ChildCurrentLocalTransform, MixedLocalTransform, Weight);
+			}
+			
+			if (bChildIsControl)
 			{
 				// need to convert back to offset space for the actual control value
-				FinalLocalTransform = FinalLocalTransform.GetRelativeTransform(AdditionalOffsetTransform);
-				FinalLocalTransform.NormalizeRotation();
-			}
-
-			Hierarchy->SetLocalTransform(Child, FinalLocalTransform);
-		}
-	}
-}
-
-FRigVMStructUpgradeInfo FRigUnit_ScaleConstraint::GetUpgradeInfo() const
-{
-	FRigUnit_ScaleConstraintLocalSpaceOffset NewNode;
-	NewNode.Child = Child;
-	NewNode.bMaintainOffset = bMaintainOffset;
-	NewNode.Filter = Filter;
-	NewNode.Parents = Parents;
-	NewNode.Weight = Weight;
-
-	return FRigVMStructUpgradeInfo(*this, NewNode);
+				MixedLocalTransform = MixedLocalTransform.GetRelativeTransform(AdditionalOffsetTransform);
+				MixedLocalTransform.NormalizeRotation();
+			}
+
+			Hierarchy->SetLocalTransform(Child, MixedLocalTransform);
+		}
+	}
 }
 
 #if WITH_DEV_AUTOMATION_TESTS
@@ -2511,7 +1916,6 @@
 
 IMPLEMENT_RIGUNIT_AUTOMATION_TEST(FRigUnit_ScaleConstraintLocalSpaceOffset)
 {
-<<<<<<< HEAD
 	// multi parent test
 	{
 		// use euler rotation here to match other software's rotation representation more easily
@@ -2519,13 +1923,6 @@
 		const FRigElementKey Child = Controller->AddBone(TEXT("Child"), FRigElementKey(), FTransform(FQuat::Identity, FVector::ZeroVector, FVector::OneVector), true, ERigBoneType::User);
 		const FRigElementKey Parent1 = Controller->AddBone(TEXT("Parent1"), FRigElementKey(), FTransform(FQuat::Identity, FVector::ZeroVector, FVector(4,4,4)), true, ERigBoneType::User);
 		const FRigElementKey Parent2 = Controller->AddBone(TEXT("Parent2"), FRigElementKey(), FTransform(FQuat::Identity, FVector::ZeroVector, FVector(1,1,1)), true, ERigBoneType::User);
-=======
-	// use euler rotation here to match other software's rotation representation more easily
-	EEulerRotationOrder Order = EEulerRotationOrder::XZY;
-	const FRigElementKey Child = Controller->AddBone(TEXT("Child"), FRigElementKey(), FTransform(FQuat::Identity, FVector::ZeroVector, FVector::OneVector), true, ERigBoneType::User);
-	const FRigElementKey Parent1 = Controller->AddBone(TEXT("Parent1"), FRigElementKey(), FTransform(FQuat::Identity, FVector::ZeroVector, FVector(4,4,4)), true, ERigBoneType::User);
-	const FRigElementKey Parent2 = Controller->AddBone(TEXT("Parent2"), FRigElementKey(), FTransform(FQuat::Identity, FVector::ZeroVector, FVector(1,1,1)), true, ERigBoneType::User);
->>>>>>> d731a049
 	
 		Unit.ExecuteContext.Hierarchy = Hierarchy;
 		Unit.Child = Child;
@@ -2607,313 +2004,4 @@
 	return true;
 }
 
-#endif
-
-FRigUnit_ScaleConstraintLocalSpaceOffset_Execute()
-{
-	TFunction<FVector (const FVector&)> GetNonZeroScale([RigVMExecuteContext, Context](const FVector& InScale)
-	{
-		FVector NonZeroScale = InScale;
-       
-       	bool bDetectedZeroScale = false;
-       	if (FMath::Abs(NonZeroScale.X) < KINDA_SMALL_NUMBER)
-       	{
-       		NonZeroScale.X = KINDA_SMALL_NUMBER * FMath::Sign(NonZeroScale.X);
-       		bDetectedZeroScale = true;
-       	}
-       	if (FMath::Abs(NonZeroScale.Y) < KINDA_SMALL_NUMBER)
-       	{
-       		NonZeroScale.Y = KINDA_SMALL_NUMBER * FMath::Sign(NonZeroScale.Y);
-       		bDetectedZeroScale = true;
-       	}
-       	if (FMath::Abs(NonZeroScale.Z) < KINDA_SMALL_NUMBER)
-       	{
-       		NonZeroScale.Z = KINDA_SMALL_NUMBER * FMath::Sign(NonZeroScale.Z);
-       		bDetectedZeroScale = true;
-       	}
-       
-       	if (bDetectedZeroScale)
-       	{
-       		UE_CONTROLRIG_RIGUNIT_REPORT_WARNING(TEXT("Scale value: (%f, %f, %f) contains value too close to 0 to use with scale constraint."), InScale.X, InScale.Y, InScale.Z);		
-       	}
-       	
-       	return NonZeroScale;	
-	});
-
-	if (Weight < KINDA_SMALL_NUMBER)
-	{
-		return;
-	}
-	
-	if(Context.State == EControlRigState::Init)
-	{
-		ChildCache.Reset();
-		ParentCaches.Reset();
-	}
-
-	URigHierarchy* Hierarchy = ExecuteContext.Hierarchy;	
-	if (Hierarchy)
-	{
-		if (!ChildCache.UpdateCache(Child, Hierarchy))
-		{
-			return;
-		}
-
-		if(ParentCaches.Num() != Parents.Num())
-		{
-			ParentCaches.SetNumZeroed(Parents.Num());
-		}
-		
-		FTransform ChildInitialLocalTransform = Hierarchy->GetLocalTransformByIndex(ChildCache, true);
-		FTransform AdditionalOffsetTransform;
-		
-		// Controls need to be handled a bit differently
-		const bool bChildIsControl = Child.Type == ERigElementType::Control;
-		if (Child.Type == ERigElementType::Control)
-		{
-			if (FRigControlElement* ChildAsControlElement = Hierarchy->Get<FRigControlElement>(ChildCache))
-			{
-				AdditionalOffsetTransform = Hierarchy->GetControlOffsetTransform(ChildAsControlElement, ERigTransformType::CurrentLocal);
-
-				// Control's local(parent) space position = local * offset
-				ChildInitialLocalTransform *= AdditionalOffsetTransform;
-			}
-		}
-		FVector::FReal OverallWeight = 0;
-		for (int32 ParentIndex = 0; ParentIndex < Parents.Num(); ParentIndex++)
-		{
-			const FConstraintParent& Parent = Parents[ParentIndex];
-			if (!ParentCaches[ParentIndex].UpdateCache(Parent.Item, Hierarchy))
-			{
-				continue;
-			}
-			
-			const FVector::FReal ClampedWeight = FMath::Max<FVector::FReal>(Parent.Weight, 0.f);
-			if (ClampedWeight < KINDA_SMALL_NUMBER)
-			{
-				continue;
-			}
-
-			OverallWeight += ClampedWeight;
-		}
-
-		const FVector::FReal WeightNormalizer = 1.0f / OverallWeight;
-		
-		if (OverallWeight > KINDA_SMALL_NUMBER)
-		{
-			FVector OffsetScale = FVector::OneVector;
-			if (bMaintainOffset)
-			{
-				FVector MixedInitialGlobalScale = FVector::OneVector;
-
-				for (int32 ParentIndex = 0; ParentIndex < Parents.Num(); ParentIndex++)
-				{
-					if (!ParentCaches[ParentIndex].IsValid())
-					{
-						continue;
-					}
-					
-					const FConstraintParent& Parent = Parents[ParentIndex];
-
-					const FVector::FReal ClampedWeight = FMath::Max<FVector::FReal>(Parent.Weight, 0.f);
-					if (ClampedWeight < KINDA_SMALL_NUMBER)
-					{
-						continue;
-					}
-
-					if (!Parent.Item.IsValid())
-					{
-						continue;
-					}
-
-					const FVector::FReal NormalizedWeight = ClampedWeight * WeightNormalizer;
-
-					const FTransform ParentInitialGlobalTransform = Hierarchy->GetGlobalTransformByIndex(ParentCaches[ParentIndex], true);
-					const FVector ParentInitialGlobalScale = ParentInitialGlobalTransform.GetScale3D();
-					
-					FVector WeightedInitialParentGlobalScale;
-					WeightedInitialParentGlobalScale.X = FMath::Pow(ParentInitialGlobalScale.X, NormalizedWeight);
-					WeightedInitialParentGlobalScale.Y = FMath::Pow(ParentInitialGlobalScale.Y, NormalizedWeight);
-					WeightedInitialParentGlobalScale.Z = FMath::Pow(ParentInitialGlobalScale.Z, NormalizedWeight);
-
-					MixedInitialGlobalScale *= WeightedInitialParentGlobalScale;
-				}
-				
-				// handle filtering, performed in local space
-				const FTransform ChildParentInitialGlobalTransform = Hierarchy->GetParentTransformByIndex(ChildCache, true);
-				const FVector ChildParentInitialGlobalScale = ChildParentInitialGlobalTransform.GetScale3D();
-				const FVector MixedInitialLocalScale = MixedInitialGlobalScale / GetNonZeroScale(ChildParentInitialGlobalScale);
-			
-				OffsetScale = ChildInitialLocalTransform.GetScale3D() / GetNonZeroScale(MixedInitialLocalScale);
-			}
-
-			
-			FVector MixedGlobalScale = FVector::OneVector;
-
-			for (int32 ParentIndex = 0; ParentIndex < Parents.Num(); ParentIndex++)
-			{
-				if (!ParentCaches[ParentIndex].IsValid())
-				{
-					continue;
-				}
-					
-				const FConstraintParent& Parent = Parents[ParentIndex];
-				
-				const FVector::FReal ClampedWeight = FMath::Max<FVector::FReal>(Parent.Weight, 0.f);
-				if (ClampedWeight < KINDA_SMALL_NUMBER)
-				{
-					continue;
-				}
-
-				const FVector::FReal NormalizedWeight = ClampedWeight * WeightNormalizer;
-
-				FTransform ParentCurrentGlobalTransform = Hierarchy->GetGlobalTransformByIndex(ParentCaches[ParentIndex], false);
-				FVector ParentCurrentGlobalScale = ParentCurrentGlobalTransform.GetScale3D();
-
-				FVector WeightedParentGlobalScale;
-				WeightedParentGlobalScale.X = FMath::Pow(ParentCurrentGlobalScale.X, NormalizedWeight);
-				WeightedParentGlobalScale.Y = FMath::Pow(ParentCurrentGlobalScale.Y, NormalizedWeight);
-				WeightedParentGlobalScale.Z = FMath::Pow(ParentCurrentGlobalScale.Z, NormalizedWeight);
-
-				MixedGlobalScale *= WeightedParentGlobalScale;
-			}
-
-			// handle filtering, performed in local space
-			FTransform ChildParentGlobalTransform = Hierarchy->GetParentTransform(Child, false);
-			FVector ChildParentGlobalScale = ChildParentGlobalTransform.GetScale3D();
-			FVector MixedLocalScale = MixedGlobalScale / GetNonZeroScale(ChildParentGlobalScale);
-			if (bMaintainOffset)
-			{
-				MixedLocalScale = MixedLocalScale * OffsetScale;
-			}
-			
-			FTransform ChildCurrentLocalTransform = Hierarchy->GetLocalTransform(Child, false);
-
-			// Controls need to be handled a bit differently
-			if (bChildIsControl)
-			{
-				// Control's local(parent) space = local * offset
-				ChildCurrentLocalTransform *= AdditionalOffsetTransform;
-			}
-
-			FTransform MixedLocalTransform = ChildCurrentLocalTransform;
-			if(!Filter.HasNoEffect())
-			{
-				const FVector ChildLocalScale = ChildCurrentLocalTransform.GetScale3D();
-				MixedLocalScale.X = Filter.bX ? MixedLocalScale.X : ChildLocalScale.X;
-				MixedLocalScale.Y = Filter.bY ? MixedLocalScale.Y : ChildLocalScale.Y;
-				MixedLocalScale.Z = Filter.bZ ? MixedLocalScale.Z : ChildLocalScale.Z;
-			}
-			MixedLocalTransform.SetScale3D(MixedLocalScale);
-
-			if (Weight < 1.0f - KINDA_SMALL_NUMBER)
-			{
-				MixedLocalTransform = FControlRigMathLibrary::LerpTransform(ChildCurrentLocalTransform, MixedLocalTransform, Weight);
-			}
-			
-			if (bChildIsControl)
-			{
-				// need to convert back to offset space for the actual control value
-				MixedLocalTransform = MixedLocalTransform.GetRelativeTransform(AdditionalOffsetTransform);
-				MixedLocalTransform.NormalizeRotation();
-			}
-
-			Hierarchy->SetLocalTransform(Child, MixedLocalTransform);
-		}
-	}
-}
-
-#if WITH_DEV_AUTOMATION_TESTS
-#include "Units/RigUnitTest.h"
-
-IMPLEMENT_RIGUNIT_AUTOMATION_TEST(FRigUnit_ScaleConstraintLocalSpaceOffset)
-{
-	// multi parent test
-	{
-		// use euler rotation here to match other software's rotation representation more easily
-		EEulerRotationOrder Order = EEulerRotationOrder::XZY;
-		const FRigElementKey Child = Controller->AddBone(TEXT("Child"), FRigElementKey(), FTransform(FQuat::Identity, FVector::ZeroVector, FVector::OneVector), true, ERigBoneType::User);
-		const FRigElementKey Parent1 = Controller->AddBone(TEXT("Parent1"), FRigElementKey(), FTransform(FQuat::Identity, FVector::ZeroVector, FVector(4,4,4)), true, ERigBoneType::User);
-		const FRigElementKey Parent2 = Controller->AddBone(TEXT("Parent2"), FRigElementKey(), FTransform(FQuat::Identity, FVector::ZeroVector, FVector(1,1,1)), true, ERigBoneType::User);
-	
-		Unit.ExecuteContext.Hierarchy = Hierarchy;
-		Unit.Child = Child;
-
-		Unit.Parents.Add(FConstraintParent(Parent1, 1.0));
-		Unit.Parents.Add(FConstraintParent(Parent2, 1.0));
-
-		Hierarchy->ResetPoseToInitial(ERigElementType::Bone);
-		Unit.bMaintainOffset = false;
-	
-		Execute();
-		AddErrorIfFalse(Hierarchy->GetGlobalTransform(0).GetScale3D().Equals(FVector(2,2,2)), TEXT("unexpected scale for maintain offset off"));
-	
-		Hierarchy->ResetPoseToInitial(ERigElementType::Bone);
-		Hierarchy->SetGlobalTransform(2, FTransform(FQuat::Identity, FVector::ZeroVector, FVector(0.5, 0.5, 0.5)));
-		Unit.bMaintainOffset = true;
-	
-		Execute();
-		AddErrorIfFalse(Hierarchy->GetGlobalTransform(0).GetScale3D().Equals(FVector(0.707, 0.707f, 0.707f), 0.001f),
-						TEXT("unexpected scale for maintain offset on"));	
-	}
-
-	// local offset test
-	{
-		Unit.Parents.Reset();
-		
-		Controller->GetHierarchy()->Reset();
-		
-		// use euler rotation here to match other software's rotation representation more easily
-		EEulerRotationOrder Order = EEulerRotationOrder::XZY;
-		
-		const FRigElementKey Root = Controller->AddBone(TEXT("Root"), FRigElementKey(), FTransform(FVector(0.f, 0.f, 0.f)), true, ERigBoneType::User);
-		const FRigElementKey Parent1 = Controller->AddBone(TEXT("Parent1"), FRigElementKey(TEXT("Root"), ERigElementType::Bone),
-			FTransform(AnimationCore::QuatFromEuler(FVector(0,0,0), Order), FVector(0.f, 0.f, 50.f), FVector(4,5,6)),
-			false, ERigBoneType::User);
-		const FRigElementKey Parent2 = Controller->AddBone(TEXT("Parent2"), FRigElementKey(TEXT("Root"), ERigElementType::Bone),
-			FTransform(AnimationCore::QuatFromEuler(FVector(0,0,0), Order), FVector(0.f, 100.f, 0.f), FVector(1,2,3)),
-			false, ERigBoneType::User);
-		const FRigElementKey Child = Controller->AddBone(TEXT("Child"), FRigElementKey(TEXT("Parent2"), ERigElementType::Bone),
-			FTransform(AnimationCore::QuatFromEuler(FVector(0,0,0), Order), FVector(0.f, 0.f, 50.f)),
-			false, ERigBoneType::User);
-
-		Unit.ExecuteContext.Hierarchy = Hierarchy;
-		Unit.Child = Child;
-    
-		Unit.Parents.Add(FConstraintParent(Parent1, 1.0));
-		Unit.Parents.Add(FConstraintParent(Parent2, 1.0));
-		
-		{
-			Unit.bMaintainOffset = false;
-			Execute();
-			FVector Scale = Hierarchy->GetLocalTransform(3).GetScale3D();
-			AddErrorIfFalse(Scale.Equals(FVector(2.f, 1.58f, 1.414f), 0.1f), TEXT("unexpected scale for local space offset test 1"));
-		}
-		
-		{
-			Unit.bMaintainOffset = true;
-			Execute();
-			FVector Scale = Hierarchy->GetLocalTransform(3).GetScale3D();
-			AddErrorIfFalse(Scale.Equals(FVector(1.f, 1.f, 1.f), 0.1f), TEXT("unexpected scale for local space offset test 2"));
-		}
-
-		{
-			Hierarchy->SetLocalTransform(1,
-				FTransform(AnimationCore::QuatFromEuler( FVector(0, 0, 0), Order), 
-				FVector(0.f,0.f,50.f),
-				FVector(4,10,6)));
-			
-			Unit.bMaintainOffset = true;
-			Execute();
-			FVector Scale = Hierarchy->GetLocalTransform(3).GetScale3D();
-			AddErrorIfFalse(Scale.Equals(FVector(1.0f, 1.414f, 1.0f), 0.1f), TEXT("unexpected scale for local space offset test 3"));
-		}
-		
-	}
-	
-
-	
-	return true;
-}
-
 #endif