// Copyright Epic Games, Inc. All Rights Reserved.

#include "Units/Math/RigUnit_MathFloat.h"
#include "Units/RigUnitContext.h"
#include "Units/Core/RigUnit_CoreDispatch.h"

#include UE_INLINE_GENERATED_CPP_BY_NAME(RigUnit_MathFloat)

FRigUnit_MathFloatConstPi_Execute()
{
	Value = PI;
}

FRigUnit_MathFloatConstHalfPi_Execute()
{
	Value = HALF_PI;
}

FRigUnit_MathFloatConstTwoPi_Execute()
{
	Value = PI * 2.f;
}

FRigUnit_MathFloatConstE_Execute()
{
	Value = EULERS_NUMBER;
}

FRigUnit_MathFloatAdd_Execute()
{
    DECLARE_SCOPE_HIERARCHICAL_COUNTER_RIGUNIT()
	Result = A + B;
}

FRigUnit_MathFloatSub_Execute()
{
    DECLARE_SCOPE_HIERARCHICAL_COUNTER_RIGUNIT()
	Result = A - B;
}

FRigUnit_MathFloatMul_Execute()
{
    DECLARE_SCOPE_HIERARCHICAL_COUNTER_RIGUNIT()
	Result = A * B;
}

FRigUnit_MathFloatDiv_Execute()
{
    DECLARE_SCOPE_HIERARCHICAL_COUNTER_RIGUNIT()
	if(FMath::IsNearlyZero(B))
	{
		UE_CONTROLRIG_RIGUNIT_REPORT_WARNING(TEXT("B is nearly 0.f"));
		Result = 0.f;
		return;
	}
	Result = A / B;
}

FRigUnit_MathFloatMod_Execute()
{
    DECLARE_SCOPE_HIERARCHICAL_COUNTER_RIGUNIT()
	if(FMath::IsNearlyZero(B) || B < 0.f)
	{
		UE_CONTROLRIG_RIGUNIT_REPORT_WARNING(TEXT("B needs to be greater than 0"));
		Result = 0.f;
		return;
	}
	Result = FMath::Fmod(A, B);
}

FRigUnit_MathFloatMin_Execute()
{
    DECLARE_SCOPE_HIERARCHICAL_COUNTER_RIGUNIT()
	Result = FMath::Min<float>(A, B);
}

FRigUnit_MathFloatMax_Execute()
{
    DECLARE_SCOPE_HIERARCHICAL_COUNTER_RIGUNIT()
	Result = FMath::Max<float>(A, B);
}

FRigUnit_MathFloatPow_Execute()
{
    DECLARE_SCOPE_HIERARCHICAL_COUNTER_RIGUNIT()
	Result = FMath::Pow(A, B);
}

FRigUnit_MathFloatSqrt_Execute()
{
    DECLARE_SCOPE_HIERARCHICAL_COUNTER_RIGUNIT()
	if(Value < 0.f)
	{
		UE_CONTROLRIG_RIGUNIT_REPORT_WARNING(TEXT("Value is below zero"));
		Result = 0.f;
		return;
	}
	Result = FMath::Sqrt(Value);
}

FRigUnit_MathFloatNegate_Execute()
{
    DECLARE_SCOPE_HIERARCHICAL_COUNTER_RIGUNIT()
	Result = -Value;
}

FRigUnit_MathFloatAbs_Execute()
{
    DECLARE_SCOPE_HIERARCHICAL_COUNTER_RIGUNIT()
	Result = FMath::Abs(Value);
}

FRigUnit_MathFloatFloor_Execute()
{
    DECLARE_SCOPE_HIERARCHICAL_COUNTER_RIGUNIT()
	Result = FMath::FloorToFloat(Value);
	Int = (int32)Result;
}

FRigUnit_MathFloatCeil_Execute()
{
    DECLARE_SCOPE_HIERARCHICAL_COUNTER_RIGUNIT()
	Result = FMath::CeilToFloat(Value);
	Int = (int32)Result;
}

FRigUnit_MathFloatRound_Execute()
{
    DECLARE_SCOPE_HIERARCHICAL_COUNTER_RIGUNIT()
	Result = FMath::RoundToFloat(Value);
	Int = (int32)Result;
}

FRigUnit_MathFloatToInt_Execute()
{
    DECLARE_SCOPE_HIERARCHICAL_COUNTER_RIGUNIT()
	Result = FMath::FloorToInt(Value);
}

FRigUnit_MathFloatSign_Execute()
{
    DECLARE_SCOPE_HIERARCHICAL_COUNTER_RIGUNIT()
	Result = Value < 0.f ? -1.f : 1.f;
}

FRigUnit_MathFloatClamp_Execute()
{
    DECLARE_SCOPE_HIERARCHICAL_COUNTER_RIGUNIT()
	Result = FMath::Clamp<float>(Value, Minimum, Maximum);
}

FRigUnit_MathFloatLerp_Execute()
{
    DECLARE_SCOPE_HIERARCHICAL_COUNTER_RIGUNIT()
	Result = FMath::Lerp<float>(A, B, T);
}

FRigUnit_MathFloatRemap_Execute()
{
    DECLARE_SCOPE_HIERARCHICAL_COUNTER_RIGUNIT()
	float Ratio = 0.f;
	if (FMath::IsNearlyEqual(SourceMinimum, SourceMaximum))
	{
		UE_CONTROLRIG_RIGUNIT_REPORT_WARNING(TEXT("The source minimum and maximum are the same."));
	}
	else
	{
		Ratio = (Value - SourceMinimum) / (SourceMaximum - SourceMinimum);
	}
	if (bClamp)
	{
		Ratio = FMath::Clamp<float>(Ratio, 0.f, 1.f);
	}
	Result = FMath::Lerp<float>(TargetMinimum, TargetMaximum, Ratio);
}

FRigUnit_MathFloatEquals_Execute()
{
    DECLARE_SCOPE_HIERARCHICAL_COUNTER_RIGUNIT()
	Result = A == B;
}

FRigVMStructUpgradeInfo FRigUnit_MathFloatEquals::GetUpgradeInfo() const
{
	return FRigVMStructUpgradeInfo::MakeFromStructToFactory(StaticStruct(), FRigDispatch_CoreEquals::StaticStruct());
}

FRigUnit_MathFloatNotEquals_Execute()
{
    DECLARE_SCOPE_HIERARCHICAL_COUNTER_RIGUNIT()
	Result = A != B;
}

FRigVMStructUpgradeInfo FRigUnit_MathFloatNotEquals::GetUpgradeInfo() const
{
	return FRigVMStructUpgradeInfo::MakeFromStructToFactory(StaticStruct(), FRigDispatch_CoreNotEquals::StaticStruct());
}

FRigUnit_MathFloatGreater_Execute()
{
    DECLARE_SCOPE_HIERARCHICAL_COUNTER_RIGUNIT()
	Result = A > B;
}

FRigUnit_MathFloatLess_Execute()
{
    DECLARE_SCOPE_HIERARCHICAL_COUNTER_RIGUNIT()
	Result = A < B;
}

FRigUnit_MathFloatGreaterEqual_Execute()
{
    DECLARE_SCOPE_HIERARCHICAL_COUNTER_RIGUNIT()
	Result = A >= B;
}

FRigUnit_MathFloatLessEqual_Execute()
{
    DECLARE_SCOPE_HIERARCHICAL_COUNTER_RIGUNIT()
	Result = A <= B;
}

FRigUnit_MathFloatIsNearlyZero_Execute()
{
    DECLARE_SCOPE_HIERARCHICAL_COUNTER_RIGUNIT()
	if(Tolerance < 0.f)
	{
		UE_CONTROLRIG_RIGUNIT_REPORT_WARNING(TEXT("Tolerance is below zero"));
	}
	Result = FMath::IsNearlyZero(Value, FMath::Max<float>(Tolerance, SMALL_NUMBER));
}

FRigUnit_MathFloatIsNearlyEqual_Execute()
{
    DECLARE_SCOPE_HIERARCHICAL_COUNTER_RIGUNIT()
	if(Tolerance < 0.f)
	{
		UE_CONTROLRIG_RIGUNIT_REPORT_WARNING(TEXT("Tolerance is below zero"));
	}
	Result = FMath::IsNearlyEqual(A, B, FMath::Max<float>(Tolerance, SMALL_NUMBER));
}

FRigUnit_MathFloatSelectBool_Execute()
{
    DECLARE_SCOPE_HIERARCHICAL_COUNTER_RIGUNIT()
	Result = Condition ? IfTrue : IfFalse;
}

FRigVMStructUpgradeInfo FRigUnit_MathFloatSelectBool::GetUpgradeInfo() const
{
	// this node is no longer supported
	return FRigVMStructUpgradeInfo();
}

FRigUnit_MathFloatDeg_Execute()
{
    DECLARE_SCOPE_HIERARCHICAL_COUNTER_RIGUNIT()
	Result = FMath::RadiansToDegrees(Value);
}

FRigUnit_MathFloatRad_Execute()
{
    DECLARE_SCOPE_HIERARCHICAL_COUNTER_RIGUNIT()
	Result = FMath::DegreesToRadians(Value);
}

FRigUnit_MathFloatSin_Execute()
{
    DECLARE_SCOPE_HIERARCHICAL_COUNTER_RIGUNIT()
	Result = FMath::Sin(Value);
}

FRigUnit_MathFloatCos_Execute()
{
    DECLARE_SCOPE_HIERARCHICAL_COUNTER_RIGUNIT()
	Result = FMath::Cos(Value);
}

FRigUnit_MathFloatTan_Execute()
{
    DECLARE_SCOPE_HIERARCHICAL_COUNTER_RIGUNIT()
	Result = FMath::Tan(Value);
}

FRigUnit_MathFloatAsin_Execute()
{
    DECLARE_SCOPE_HIERARCHICAL_COUNTER_RIGUNIT()
	if (!FMath::IsWithinInclusive<float>(Value, -1.f, 1.f))
	{
		UE_CONTROLRIG_RIGUNIT_REPORT_WARNING(TEXT("Value is outside of valid range (-1 to 1)"));
		Result = 0.f;
		return;
	}
	Result = FMath::Asin(Value);
}

FRigUnit_MathFloatAcos_Execute()
{
    DECLARE_SCOPE_HIERARCHICAL_COUNTER_RIGUNIT()
	if (!FMath::IsWithinInclusive<float>(Value, -1.f, 1.f))
	{
		UE_CONTROLRIG_RIGUNIT_REPORT_WARNING(TEXT("Value is outside of valid range (-1 to 1)"));
		Result = 0.f;
		return;
	}
	Result = FMath::Acos(Value);
}

FRigUnit_MathFloatAtan_Execute()
{
    DECLARE_SCOPE_HIERARCHICAL_COUNTER_RIGUNIT()
	Result = FMath::Atan(Value);
}

FRigUnit_MathFloatLawOfCosine_Execute()
{
    DECLARE_SCOPE_HIERARCHICAL_COUNTER_RIGUNIT()
	if ((A <= 0.f) || (B <= 0.f) || (C <= 0.f) || (A + B < C) || (A + C < B) || (B + C < A))
	{
		AlphaAngle = BetaAngle = GammaAngle = 0.f;
		bValid = false;
		return;
	}

	GammaAngle = FMath::Acos((A * A + B * B - C * C) / (2.f * A * B));
	BetaAngle = FMath::Acos((A * A + C * C - B * B) / (2.f * A * C));
	AlphaAngle = PI - GammaAngle - BetaAngle;
	bValid = true;
}

FRigUnit_MathFloatExponential_Execute()
{
	DECLARE_SCOPE_HIERARCHICAL_COUNTER_RIGUNIT()
	Result = FMath::Exp(Value);
<<<<<<< HEAD
}
=======
}
>>>>>>> d731a049
<|MERGE_RESOLUTION|>--- conflicted
+++ resolved
@@ -332,8 +332,4 @@
 {
 	DECLARE_SCOPE_HIERARCHICAL_COUNTER_RIGUNIT()
 	Result = FMath::Exp(Value);
-<<<<<<< HEAD
-}
-=======
-}
->>>>>>> d731a049
+}
