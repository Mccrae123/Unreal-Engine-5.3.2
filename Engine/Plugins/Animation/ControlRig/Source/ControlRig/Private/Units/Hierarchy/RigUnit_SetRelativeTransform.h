--- conflicted
+++ resolved
@@ -8,11 +8,7 @@
 /**
  * SetRelativeTransform is used to set a single transform from a hierarchy in the space of another item
  */
-<<<<<<< HEAD
-USTRUCT(meta=(DisplayName="Set Relative Transform", Category="Transforms", DocumentationPolicy = "Strict", Keywords = "Offset,Local", NodeColor="0, 0.364706, 1.0", Varying))
-=======
 USTRUCT(meta=(DisplayName="Set Relative Transform", Category="Transforms", TemplateName="Set Relative Transform", DocumentationPolicy = "Strict", Keywords = "Offset,Local", NodeColor="0, 0.364706, 1.0", Varying))
->>>>>>> d731a049
 struct CONTROLRIG_API FRigUnit_SetRelativeTransformForItem : public FRigUnitMutable
 {
 	GENERATED_BODY()
