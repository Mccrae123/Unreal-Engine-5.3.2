--- conflicted
+++ resolved
@@ -101,12 +101,9 @@
 	*/
 	UPROPERTY(meta = (Input))
 	bool bSetEffectorTransform;
-<<<<<<< HEAD
-=======
 
 	RIGVM_METHOD()
 	virtual FRigVMStructUpgradeInfo GetUpgradeInfo() const override;
->>>>>>> d731a049
 };
 
 /**
@@ -178,12 +175,9 @@
 	*/
 	UPROPERTY(meta = (Input))
 	bool bSetEffectorTransform;
-<<<<<<< HEAD
-=======
 
 	RIGVM_METHOD()
 	virtual FRigVMStructUpgradeInfo GetUpgradeInfo() const override;
->>>>>>> d731a049
 };
 
 /**
