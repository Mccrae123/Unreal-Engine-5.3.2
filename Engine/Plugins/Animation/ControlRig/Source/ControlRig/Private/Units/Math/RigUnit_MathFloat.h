--- conflicted
+++ resolved
@@ -109,11 +109,7 @@
 /**
  * Returns PI * 2.0
  */
-<<<<<<< HEAD
-USTRUCT(meta=(DisplayName="Two Pi", Keywords="Tau"))
-=======
 USTRUCT(meta=(DisplayName="Two Pi", TemplateName="TwoPi", Keywords="Tau"))
->>>>>>> d731a049
 struct CONTROLRIG_API FRigUnit_MathFloatConstTwoPi : public FRigUnit_MathFloatConstant
 {
 	GENERATED_BODY()
@@ -125,11 +121,7 @@
 /**
  * Returns E
  */
-<<<<<<< HEAD
-USTRUCT(meta=(DisplayName="E", Keywords="Euler"))
-=======
 USTRUCT(meta=(DisplayName="E", TemplateName="E", Keywords="Euler"))
->>>>>>> d731a049
 struct CONTROLRIG_API FRigUnit_MathFloatConstE : public FRigUnit_MathFloatConstant
 {
 	GENERATED_BODY()
@@ -904,11 +896,7 @@
 /**
  * Computes the base-e exponential of the given value 
  */
-<<<<<<< HEAD
-USTRUCT(meta = (DisplayName = "Exponential"))
-=======
 USTRUCT(meta = (DisplayName = "Exponential", TemplateName="Exponential"))
->>>>>>> d731a049
 struct CONTROLRIG_API FRigUnit_MathFloatExponential : public FRigUnit_MathFloatUnaryOp
 {
 	GENERATED_BODY()
