--- conflicted
+++ resolved
@@ -168,19 +168,8 @@
 		default:
 		{
 			FString FailureReason;
-<<<<<<< HEAD
-			URigHierarchy::TElementDependencyMap DependencyMap;
-#if WITH_EDITOR
-			if(ExecuteContext.VM)
-			{
-				DependencyMap = ExecuteContext.Hierarchy->GetDependenciesForVM(ExecuteContext.VM);
-			}
-#endif
-			if(!ExecuteContext.Hierarchy->SwitchToParent(ChildElement, ParentElement, false, true, DependencyMap, &FailureReason))
-=======
 			static const URigHierarchy::TElementDependencyMap EmptyDependencyMap;
 			if(!ExecuteContext.Hierarchy->SwitchToParent(ChildElement, ParentElement, false, true, EmptyDependencyMap, &FailureReason))
->>>>>>> d731a049
 			{
 				if(!FailureReason.IsEmpty())
 				{
