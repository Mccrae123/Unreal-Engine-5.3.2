--- conflicted
+++ resolved
@@ -8,17 +8,7 @@
 	{
 		public BlendSpaceMotionAnalysis(ReadOnlyTargetRules Target) : base(Target)
 		{
-<<<<<<< HEAD
-			UnsafeTypeCastWarningLevel = WarningLevel.Warning;
-
-			PublicDependencyModuleNames.AddRange(
-				new string[]
-				{
-				}
-			);
-=======
 			UnsafeTypeCastWarningLevel = WarningLevel.Error;
->>>>>>> 4af6daef
 
 			PrivateDependencyModuleNames.AddRange(
 				new string[]
