--- conflicted
+++ resolved
@@ -42,24 +42,13 @@
 	UPROPERTY(VisibleAnywhere, Category = "Set Transform Settings")
 	FName RootBone;
 	
-<<<<<<< HEAD
-	UPROPERTY(Transient)
-=======
 	UPROPERTY()
->>>>>>> d731a049
 	TObjectPtr<UIKRig_SetTransformEffector> Effector;
 
 	/** UIKRigSolver interface */
 	virtual void Initialize(const FIKRigSkeleton& IKRigSkeleton) override;
 	virtual void Solve(FIKRigSkeleton& IKRigSkeleton, const FIKRigGoalContainer& Goals) override;
-#if WITH_EDITOR
 	virtual void UpdateSolverSettings(UIKRigSolver* InSettings) override;
-<<<<<<< HEAD
-	virtual FText GetNiceName() const override;
-	virtual bool GetWarningMessage(FText& OutWarningMessage) const override;
-	virtual void AddGoal(const UIKRigEffectorGoal& NewGoal) override;
-=======
->>>>>>> d731a049
 	virtual void RemoveGoal(const FName& GoalName) override;
 #if WITH_EDITOR
 	virtual FText GetNiceName() const override;
