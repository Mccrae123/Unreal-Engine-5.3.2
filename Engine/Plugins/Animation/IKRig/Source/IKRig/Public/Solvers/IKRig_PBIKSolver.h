--- conflicted
+++ resolved
@@ -227,17 +227,11 @@
 
 	virtual FName GetRootBone() const override { return RootBone; };
 	virtual void GetBonesWithSettings(TSet<FName>& OutBonesWithSettings) const override;
-<<<<<<< HEAD
-	
-#if WITH_EDITOR
-	virtual void UpdateSolverSettings(UIKRigSolver* InSettings) override;
-=======
 
 	virtual void UpdateSolverSettings(UIKRigSolver* InSettings) override;
 	virtual void RemoveGoal(const FName& GoalName) override;
 	
 #if WITH_EDITOR
->>>>>>> d731a049
 	virtual FText GetNiceName() const override;
 	virtual bool GetWarningMessage(FText& OutWarningMessage) const override;
 	// goals
