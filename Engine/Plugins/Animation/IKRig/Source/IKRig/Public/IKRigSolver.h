// Copyright Epic Games, Inc. All Rights Reserved.

#pragma once

#include "UObject/Object.h"
#include "IKRigDataTypes.h"

#include "IKRigSolver.generated.h"

class FPrimitiveDrawInterface;
struct FIKRigGoalContainer;
struct FIKRigSkeleton;

// this is the base class for creating your own solver type that integrates into the IK Rig framework/editor.
UCLASS(abstract, hidecategories = UObject)
class IKRIG_API UIKRigSolver : public UObject
{
	GENERATED_BODY()
	
public:

	UIKRigSolver() { SetFlags(RF_Transactional); }

	//** RUNTIME */
	/** override to setup internal data based on ref pose */
	virtual void Initialize(const FIKRigSkeleton& IKRigSkeleton) PURE_VIRTUAL("Init");
	/** override Solve() to evaluate new output pose (InOutGlobalTransform) */
	virtual void Solve(FIKRigSkeleton& IKRigSkeleton, const FIKRigGoalContainer& Goals) PURE_VIRTUAL("Solve");
	//** END RUNTIME */

	//** ROOT BONE (optional, implement if your solver requires a root bone) */
	/** if solver requires a root bone, then override this to return it. */
	virtual FName GetRootBone() const { return NAME_None; };
	/** override to support telling outside systems which bones this solver has setting for.
	* NOTE: This must be overriden on solvers that use bone settings.
	* NOTE: Only ADD to the incoming set, do not remove from it. */
	virtual void GetBonesWithSettings(TSet<FName>& OutBonesWithSettings) const {};
	
<<<<<<< HEAD
	//** END ROOT BONE */

#if WITH_EDITORONLY_DATA
	/** callback whenever this solver is edited */
	DECLARE_EVENT_OneParam(UIKRigSolver, FIKRigSolverModified, UIKRigSolver*);
	FIKRigSolverModified& OnSolverModified(){ return IKRigSolverModified; };

=======
>>>>>>> d731a049
	/** get if this solver is enabled */
	bool IsEnabled() const { return bIsEnabled; };
	/** turn solver on/off (will be skipped during execution if disabled) */
	void SetEnabled(const bool bEnabled){ bIsEnabled = bEnabled; };
	
	//** SOLVER SETTINGS */
	/** override to support RECEIVING modified solver settings from outside systems for editing/UI.
	 * Note: you can safely cast this to your own solver type and copy any relevant settings at runtime
	 * This is necessary because at runtime, the IKRigProcessor creates a copy of your solver class
	 * and the copy must be notified of changes made to the class settings in the source asset.*/
	virtual void UpdateSolverSettings(UIKRigSolver* InSettings){};
<<<<<<< HEAD
=======

	/** override to support REMOVING a goal from custom solver */
	virtual void RemoveGoal(const FName& GoalName) PURE_VIRTUAL("RemoveGoal");

#if WITH_EDITORONLY_DATA
	
	/** callback whenever this solver is edited */
	DECLARE_EVENT_OneParam(UIKRigSolver, FIKRigSolverModified, UIKRigSolver*);
	FIKRigSolverModified& OnSolverModified(){ return IKRigSolverModified; };
	
>>>>>>> d731a049
	/** override to give your solver a nice name to display in the UI */
	virtual FText GetNiceName() const { checkNoEntry() return FText::GetEmpty(); };
	/** override to provide warning to user during setup of any missing components. return false if no warnings. */
	virtual bool GetWarningMessage(FText& OutWarningMessage) const { return false; };
	//** END SOLVER SETTINGS */

	//** GOALS */
	/** override to support ADDING a new goal to custom solver */
	virtual void AddGoal(const UIKRigEffectorGoal& NewGoal) PURE_VIRTUAL("AddGoal");
	/** override to support RENAMING an existing goal */
	virtual void RenameGoal(const FName& OldName, const FName& NewName) PURE_VIRTUAL("RenameGoal");
	/** override to support CHANGING BONE for an existing goal */
	virtual void SetGoalBone(const FName& GoalName, const FName& NewBoneName) PURE_VIRTUAL("SetGoalBone");
	/** override to support QUERY for a connected goal */
	virtual bool IsGoalConnected(const FName& GoalName) const {return false;};
	/** override to support supplying goals settings specific to this solver to outside systems for editing/UI */
	virtual UObject* GetGoalSettings(const FName& GoalName) const {return nullptr;};
	//** END GOALS */

	//** ROOT BONE (optional, implement if your solver requires a root bone) */
	/** override to support SETTING ROOT BONE for the solver */
	virtual void SetRootBone(const FName& RootBoneName){};
	virtual bool RequiresRootBone() const { return false; };
	//** END ROOT BONE */

	//** ROOT BONE (optional, implement if your solver requires a end bone) */
	/** override to support SETTING END BONE for the solver */
	virtual void SetEndBone(const FName& EndBoneName){};
	virtual bool RequiresEndBone() const { return false; };
	//** END ROOT BONE */

	//** BONE SETTINGS (optional, implement if your solver supports per-bone settings) */
	/** override to support ADDING PER-BONE settings for this solver */
	virtual void AddBoneSetting(const FName& BoneName){};
	/** override to support ADDING PER-BONE settings for this solver */
	virtual void RemoveBoneSetting(const FName& BoneName){};
	/** override to support supplying per-bone settings to outside systems for editing/UI
	 ** NOTE: This must be overriden on solvers that use bone settings.*/
	virtual UObject* GetBoneSetting(const FName& BoneName) const { ensure(!UsesBoneSettings()); return nullptr; };
	
	/** override to tell systems if this solver supports per-bone settings */
	virtual bool UsesBoneSettings() const { return false;};
	/** todo override to draw custom per-bone settings in the editor viewport */
	virtual void DrawBoneSettings(const FName& BoneName, const FIKRigSkeleton& IKRigSkeleton, FPrimitiveDrawInterface* PDI) const {};
	/** return true if the supplied Bone is affected by this solver - this provides UI feedback for user */
	virtual bool IsBoneAffectedBySolver(const FName& BoneName, const FIKRigSkeleton& IKRigSkeleton) const { return false; };
	//** END ROOT BONE */

	/** UObject interface */
	virtual void PostLoad() override;
	virtual void PostTransacted(const FTransactionObjectEvent& TransactionEvent) override;
	/** END UObject interface */

private:

	/** Register callbacks to update IK Rig when a solver is modified */
	FIKRigSolverModified IKRigSolverModified;
<<<<<<< HEAD

	UPROPERTY()
	bool bIsEnabled = true;
#endif

=======
#endif
	
	UPROPERTY()
	bool bIsEnabled = true;
>>>>>>> d731a049
};<|MERGE_RESOLUTION|>--- conflicted
+++ resolved
@@ -36,16 +36,6 @@
 	* NOTE: Only ADD to the incoming set, do not remove from it. */
 	virtual void GetBonesWithSettings(TSet<FName>& OutBonesWithSettings) const {};
 	
-<<<<<<< HEAD
-	//** END ROOT BONE */
-
-#if WITH_EDITORONLY_DATA
-	/** callback whenever this solver is edited */
-	DECLARE_EVENT_OneParam(UIKRigSolver, FIKRigSolverModified, UIKRigSolver*);
-	FIKRigSolverModified& OnSolverModified(){ return IKRigSolverModified; };
-
-=======
->>>>>>> d731a049
 	/** get if this solver is enabled */
 	bool IsEnabled() const { return bIsEnabled; };
 	/** turn solver on/off (will be skipped during execution if disabled) */
@@ -57,8 +47,6 @@
 	 * This is necessary because at runtime, the IKRigProcessor creates a copy of your solver class
 	 * and the copy must be notified of changes made to the class settings in the source asset.*/
 	virtual void UpdateSolverSettings(UIKRigSolver* InSettings){};
-<<<<<<< HEAD
-=======
 
 	/** override to support REMOVING a goal from custom solver */
 	virtual void RemoveGoal(const FName& GoalName) PURE_VIRTUAL("RemoveGoal");
@@ -69,7 +57,6 @@
 	DECLARE_EVENT_OneParam(UIKRigSolver, FIKRigSolverModified, UIKRigSolver*);
 	FIKRigSolverModified& OnSolverModified(){ return IKRigSolverModified; };
 	
->>>>>>> d731a049
 	/** override to give your solver a nice name to display in the UI */
 	virtual FText GetNiceName() const { checkNoEntry() return FText::GetEmpty(); };
 	/** override to provide warning to user during setup of any missing components. return false if no warnings. */
@@ -127,16 +114,8 @@
 
 	/** Register callbacks to update IK Rig when a solver is modified */
 	FIKRigSolverModified IKRigSolverModified;
-<<<<<<< HEAD
-
-	UPROPERTY()
-	bool bIsEnabled = true;
-#endif
-
-=======
 #endif
 	
 	UPROPERTY()
 	bool bIsEnabled = true;
->>>>>>> d731a049
 };