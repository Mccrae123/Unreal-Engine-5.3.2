// Copyright Epic Games, Inc. All Rights Reserved.

#pragma once

#include "CoreMinimal.h"
#include "IKRigDataTypes.h"
#include "IKRigLogger.h"
#include "IKRigSkeleton.h"

#include "IKRigProcessor.generated.h"

class UIKRigDefinition;
class UIKRigSolver;

USTRUCT()
struct FGoalBone
{
	GENERATED_BODY()
	
	FName BoneName;
	int32 BoneIndex;
	int32 OptSourceIndex = INDEX_NONE;
};

UCLASS()
class IKRIG_API UIKRigProcessor : public UObject
{
	GENERATED_BODY()
	
public:
	
	/** the runtime for an IKRig to convert an input pose into
	*   a solved output pose given a set of IK Rig Goals:
	*   
	* 1. Create a new IKRigProcessor once using MakeNewIKRigProcessor()
	* 2. Initialize() with an IKRigDefinition asset
	* 3. each tick, call SetIKGoal() and SetInputPoseGlobal()
	* 4. Call Solve()
	* 5. Copy output transforms with CopyOutputGlobalPoseToArray()
	* 
	*/

	UIKRigProcessor();
	
	/** setup a new processor to run the given IKRig asset
	 *  NOTE!! this function creates new UObjects and consequently MUST be called from the main thread!!
	 *  @param InRigAsset - the IK Rig defining the collection of solvers to execute and all the rig settings
<<<<<<< HEAD
	 *  @param InputSkeleton - the skeleton in reference pose that you want to solve the IK on
	 */
	void Initialize(const UIKRigDefinition* InRigAsset, const FIKRigInputSkeleton& InputSkeleton);

	/** Anim Graph: convenience to initialize directly from an FReferenceSkeleton. */
	void Initialize(const UIKRigDefinition* InRigAsset, const FReferenceSkeleton& RefSkeleton);
=======
	 *  @param SkeletalMesh - the skeletal mesh you want to solve the IK on
	 *  @param ExcludedGoals - a list of goal names to exclude from this processor instance (support per-instance removal of goals)
	 */
	void Initialize(
		const UIKRigDefinition* InRigAsset,
		const USkeletalMesh* SkeletalMesh,
		const TArray<FName>& ExcludedGoals = TArray<FName>());
>>>>>>> d731a049

	//
	// BEGIN UPDATE SEQUENCE FUNCTIONS
	//
	// This is the general sequence of function calls to run a typical IK solve:
	//
	
	/** Set all bone transforms in global space. This is the pose the IK solve will start from */
	void SetInputPoseGlobal(const TArray<FTransform>& InGlobalBoneTransforms);

	/** Optionally can be called before Solve() to use the reference pose as start pose */
	void SetInputPoseToRefPose();

	/** Set a named IK goal to go to a specific location, rotation and space, blended by separate position/rotation alpha (0-1)*/
	void SetIKGoal(const FIKRigGoal& Goal);

	/** Set a named IK goal to go to a specific location, rotation and space, blended by separate position/rotation alpha (0-1)*/
	void SetIKGoal(const UIKRigEffectorGoal* Goal);

	/** Run entire stack of solvers.
	 * If any Goals were supplied in World Space, a valid WorldToComponent transform must be provided.  */
	void Solve(const FTransform& WorldToComponent = FTransform::Identity);

	/** Get the results after calling Solve() */
	void CopyOutputGlobalPoseToArray(TArray<FTransform>& OutputPoseGlobal) const;

	/** Reset all internal data structures. Will require re-initialization before solving again. */
	void Reset();

	//
	// END UPDATE SEQUENCE FUNCTIONS
	//

	/** Get access to the internal goal data (read only) */
	const FIKRigGoalContainer& GetGoalContainer() const;
	/** Get the bone associated with a goal */
	const FGoalBone* GetGoalBone(const FName& GoalName) const;
	
<<<<<<< HEAD
	/** Get access to the internal skeleton data */
	FIKRigSkeleton& GetSkeleton();

	/** Used to determine if the IK Rig asset is compatible with a given skeleton. */
	static bool IsIKRigCompatibleWithSkeleton(const UIKRigDefinition* InRigAsset, const FIKRigInputSkeleton& InputSkeleton);
=======
	/** Get read/write access to the internal skeleton data */
	FIKRigSkeleton& GetSkeletonWriteable();
	/** Get read-only access to the internal skeleton data */
	const FIKRigSkeleton& GetSkeleton() const;

	/** Used to determine if the IK Rig asset is compatible with a given skeleton. */
	static bool IsIKRigCompatibleWithSkeleton(
		const UIKRigDefinition* InRigAsset,
		const FIKRigInputSkeleton& InputSkeleton,
		const FIKRigLogger* Log);
>>>>>>> d731a049

	bool IsInitialized() const { return bInitialized; };

	void SetNeedsInitialized();

<<<<<<< HEAD
#if WITH_EDITOR
	/** Used to propagate setting values from the source asset at runtime (settings that do not require re-initialization) */
	void CopyAllInputsFromSourceAssetAtRuntime(const UIKRigDefinition* SourceAsset);
#endif
=======
	/** logging system */
	FIKRigLogger Log;

	/** Used to propagate setting values from the source asset at runtime (settings that do not require re-initialization) */
	void CopyAllInputsFromSourceAssetAtRuntime(const UIKRigDefinition* SourceAsset);
>>>>>>> d731a049
	
private:

	/** Update the final pos/rot of all the goals based on their alpha values and their space settings. */
	void ResolveFinalGoalTransforms(const FTransform& WorldToComponent);

	/** the stack of solvers to run in order */
	UPROPERTY(Transient)
	TArray<TObjectPtr<UIKRigSolver>> Solvers;

	/** the named transforms that solvers use as end effectors */
	FIKRigGoalContainer GoalContainer;

	/** map of goal names to bone names/indices */
	TMap<FName, FGoalBone> GoalBones;

	/** storage for hierarchy and bone transforms */
	FIKRigSkeleton Skeleton;

	/** solving disabled until this flag is true */
	bool bInitialized = false;
	bool bTriedToInitialize = false;
};<|MERGE_RESOLUTION|>--- conflicted
+++ resolved
@@ -45,14 +45,6 @@
 	/** setup a new processor to run the given IKRig asset
 	 *  NOTE!! this function creates new UObjects and consequently MUST be called from the main thread!!
 	 *  @param InRigAsset - the IK Rig defining the collection of solvers to execute and all the rig settings
-<<<<<<< HEAD
-	 *  @param InputSkeleton - the skeleton in reference pose that you want to solve the IK on
-	 */
-	void Initialize(const UIKRigDefinition* InRigAsset, const FIKRigInputSkeleton& InputSkeleton);
-
-	/** Anim Graph: convenience to initialize directly from an FReferenceSkeleton. */
-	void Initialize(const UIKRigDefinition* InRigAsset, const FReferenceSkeleton& RefSkeleton);
-=======
 	 *  @param SkeletalMesh - the skeletal mesh you want to solve the IK on
 	 *  @param ExcludedGoals - a list of goal names to exclude from this processor instance (support per-instance removal of goals)
 	 */
@@ -60,7 +52,6 @@
 		const UIKRigDefinition* InRigAsset,
 		const USkeletalMesh* SkeletalMesh,
 		const TArray<FName>& ExcludedGoals = TArray<FName>());
->>>>>>> d731a049
 
 	//
 	// BEGIN UPDATE SEQUENCE FUNCTIONS
@@ -99,13 +90,6 @@
 	/** Get the bone associated with a goal */
 	const FGoalBone* GetGoalBone(const FName& GoalName) const;
 	
-<<<<<<< HEAD
-	/** Get access to the internal skeleton data */
-	FIKRigSkeleton& GetSkeleton();
-
-	/** Used to determine if the IK Rig asset is compatible with a given skeleton. */
-	static bool IsIKRigCompatibleWithSkeleton(const UIKRigDefinition* InRigAsset, const FIKRigInputSkeleton& InputSkeleton);
-=======
 	/** Get read/write access to the internal skeleton data */
 	FIKRigSkeleton& GetSkeletonWriteable();
 	/** Get read-only access to the internal skeleton data */
@@ -116,24 +100,16 @@
 		const UIKRigDefinition* InRigAsset,
 		const FIKRigInputSkeleton& InputSkeleton,
 		const FIKRigLogger* Log);
->>>>>>> d731a049
 
 	bool IsInitialized() const { return bInitialized; };
 
 	void SetNeedsInitialized();
 
-<<<<<<< HEAD
-#if WITH_EDITOR
-	/** Used to propagate setting values from the source asset at runtime (settings that do not require re-initialization) */
-	void CopyAllInputsFromSourceAssetAtRuntime(const UIKRigDefinition* SourceAsset);
-#endif
-=======
 	/** logging system */
 	FIKRigLogger Log;
 
 	/** Used to propagate setting values from the source asset at runtime (settings that do not require re-initialization) */
 	void CopyAllInputsFromSourceAssetAtRuntime(const UIKRigDefinition* SourceAsset);
->>>>>>> d731a049
 	
 private:
 
