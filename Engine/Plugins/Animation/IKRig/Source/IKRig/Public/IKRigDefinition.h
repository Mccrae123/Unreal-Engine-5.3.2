--- conflicted
+++ resolved
@@ -3,10 +3,7 @@
 #pragma once
 
 #include "BoneContainer.h"
-<<<<<<< HEAD
-=======
 #include "IKRigLogger.h"
->>>>>>> d731a049
 #include "UObject/Object.h"
 #include "Interfaces/Interface_PreviewMeshProvider.h"
 #include "IKRigSkeleton.h"
@@ -19,11 +16,7 @@
 class UIKRigSolver;
 
 #if WITH_EDITORONLY_DATA
-<<<<<<< HEAD
-UENUM(BlueprintType)
-=======
 UENUM()
->>>>>>> d731a049
 enum class EIKRigGoalPreviewMode : uint8
 {
 	Additive		UMETA(DisplayName = "Additive"),
@@ -115,31 +108,18 @@
 		ESlateTransformSubComponent::Type SubComponent,
 		EIKRigTransformType::Type TransformType
 	) const;
-<<<<<<< HEAD
-	
-	void OnNumericValueChanged(
-=======
 
 	TTuple<FTransform, FTransform> PrepareNumericValueChanged(
->>>>>>> d731a049
 		ESlateTransformComponent::Type Component,
 		ESlateRotationRepresentation::Type Representation,
 		ESlateTransformSubComponent::Type SubComponent,
 		FTransform::FReal Value,
-<<<<<<< HEAD
-		ETextCommit::Type CommitType,
-		EIKRigTransformType::Type TransformType
-	);
-
-	void OnCopyToClipboard(ESlateTransformComponent::Type Component, EIKRigTransformType::Type TransformType);
-=======
 		EIKRigTransformType::Type TransformType
 	) const;
 
 	void SetTransform( const FTransform& InTransform, EIKRigTransformType::Type InTransformType);
 
 	void OnCopyToClipboard(ESlateTransformComponent::Type Component, EIKRigTransformType::Type TransformType) const;
->>>>>>> d731a049
 	void OnPasteFromClipboard(ESlateTransformComponent::Type Component, EIKRigTransformType::Type TransformType);
 
 	bool TransformDiffersFromDefault(ESlateTransformComponent::Type Component, TSharedPtr<IPropertyHandle> PropertyHandle) const;
@@ -165,15 +145,6 @@
 	UPROPERTY(EditAnywhere, Category = BoneChain)
 	FName ChainName;
 
-<<<<<<< HEAD
-	UPROPERTY(EditAnywhere, Category = BoneChain)
-	FBoneReference StartBone;
-
-	UPROPERTY(EditAnywhere, Category = BoneChain)
-	FBoneReference EndBone;
-	
-	UPROPERTY(EditAnywhere, Category = IK)
-=======
 	UPROPERTY(VisibleAnywhere, Category = BoneChain)
 	FBoneReference StartBone;
 
@@ -181,7 +152,6 @@
 	FBoneReference EndBone;
 	
 	UPROPERTY(VisibleAnywhere, Category = BoneChain)
->>>>>>> d731a049
 	FName IKGoalName;
 };
 
@@ -212,16 +182,6 @@
 
 public:
 
-<<<<<<< HEAD
-#if WITH_EDITORONLY_DATA
-
-	/**Draw bones in the viewport.*/
-	UPROPERTY(EditAnywhere, Category = "Viewport Bone Settings")
-	bool DrawBones = true;
-	
-	/**The size of the Bones in the editor viewport.*/
-	UPROPERTY(EditAnywhere, Category = "Viewport Bone Settings", meta = (ClampMin = "0.01", UIMin = "0.1", UIMax = "100.0"))
-=======
 	/** The skeletal mesh to run the IK solve on (loaded into viewport).
 	* NOTE: you can assign ANY Skeletal Mesh to apply the IK Rig to. Compatibility is determined when a new mesh is assigned
 	* by comparing it's hierarchy with the goals, solvers and bone settings required by the rig. See output log for details. */
@@ -232,7 +192,6 @@
 	
 	/**The size of the Bones in the editor viewport. This is set by callbacks from the viewport Character>Bones menu*/
 	UPROPERTY()
->>>>>>> d731a049
 	float BoneSize = 2.0f;
 
 	/**Draw bones in the viewport.*/
@@ -250,24 +209,12 @@
 	/** The controller responsible for managing this asset's data (all editor mutation goes through this) */
 	UPROPERTY(Transient)
 	TObjectPtr<UObject> Controller;
-<<<<<<< HEAD
-
-#endif
-
-	virtual void Serialize(FArchive& Ar) override;
-
-	/** The skeletal mesh that was used as the source of the skeleton data. Also used for preview.
-	* NOTE: the IK rig may be played back on ANY skeleton that is compatible with it's hierarchy. */
-	UPROPERTY(AssetRegistrySearchable, VisibleAnywhere, Category = "Imported Skeleton")
-	TObjectPtr<class USkeletalMesh> PreviewSkeletalMesh;
-=======
 
 #endif
 
 	/** UObject */
 	virtual void Serialize(FArchive& Ar) override;
 	/** END UObject */
->>>>>>> d731a049
 	
 	/** hierarchy and bone-pose transforms */
 	UPROPERTY()
@@ -292,14 +239,11 @@
 	virtual void SetPreviewMesh(USkeletalMesh* PreviewMesh, bool bMarkAsDirty = true) override;
 	virtual USkeletalMesh* GetPreviewMesh() const override;
 	/** END IInterface_PreviewMeshProvider interface */
-<<<<<<< HEAD
-=======
 
 #if WITH_EDITOR
 	/* Get name of Preview Mesh property */
 	static const FName GetPreviewMeshPropertyName();
 #endif
->>>>>>> d731a049
 	
 private:
 
