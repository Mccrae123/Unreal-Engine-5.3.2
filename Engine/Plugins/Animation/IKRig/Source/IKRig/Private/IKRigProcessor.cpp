// Copyright Epic Games, Inc. All Rights Reserved.

#include "IKRigProcessor.h"
#include "IKRigDefinition.h"
#include "IKRigSolver.h"

<<<<<<< HEAD
void UIKRigProcessor::Initialize(const UIKRigDefinition* InRigAsset, const FIKRigInputSkeleton& InputSkeleton)
=======
#include "Engine/SkeletalMesh.h"

#include UE_INLINE_GENERATED_CPP_BY_NAME(IKRigProcessor)

#define LOCTEXT_NAMESPACE "IKRigProcessor"

UIKRigProcessor::UIKRigProcessor()
{
	const FName LogName = FName("IKRig_",GetUniqueID());
	Log.SetLogTarget(LogName);
}

void UIKRigProcessor::Initialize(
	const UIKRigDefinition* InRigAsset,
	const USkeletalMesh* SkeletalMesh,
	const TArray<FName>& ExcludedGoals)
>>>>>>> d731a049
{
	// we instantiate UObjects here which MUST be done on game thread...
	check(IsInGameThread());
	check(InRigAsset);
	
	bInitialized = false;

	// bail out if we've already tried initializing with this exact version of the rig asset
	if (bTriedToInitialize)
	{
		return; // don't keep spamming
	}

	// ok, lets try to initialize
	bTriedToInitialize = true;

	// copy skeleton data from the actual skeleton we want to run on
<<<<<<< HEAD
	Skeleton.SetInputSkeleton(InputSkeleton, InRigAsset->Skeleton.ExcludedBones);
	
	if (InRigAsset->Skeleton.BoneNames.IsEmpty())
	{
		UE_LOG(LogTemp, Error, TEXT("Trying to initialize IKRig that has no skeleton: %s"), *InRigAsset->GetName());
		return;
	}

	if (!UIKRigProcessor::IsIKRigCompatibleWithSkeleton(InRigAsset, InputSkeleton))
	{
		UE_LOG(LogTemp, Error, TEXT("Trying to initialize IKRig with a Skeleton that is missing required bones. See output log. %s"), *InRigAsset->GetName());
=======
	Skeleton.SetInputSkeleton(SkeletalMesh, InRigAsset->Skeleton.ExcludedBones);
	
	if (InRigAsset->Skeleton.BoneNames.IsEmpty())
	{
		Log.LogError(FText::Format(
			LOCTEXT("NoSkeleton", "Trying to initialize IK Rig, '{0}' that has no skeleton."),
			FText::FromString(InRigAsset->GetName())));
		return;
	}

	if (!UIKRigProcessor::IsIKRigCompatibleWithSkeleton(InRigAsset, SkeletalMesh, &Log))
	{
		Log.LogError(FText::Format(
			LOCTEXT("SkeletonMissingRequiredBones", "Trying to initialize IKRig, '{0}' with a Skeleton that is missing required bones. See prior warnings."),
			FText::FromString(InRigAsset->GetName())));
>>>>>>> d731a049
		return;
	}
	
	// initialize goals based on source asset
	GoalContainer.Empty();
<<<<<<< HEAD
	const TArray<UIKRigEffectorGoal*>& GoalsInAsset = InRigAsset->GetGoalArray();
	for (const UIKRigEffectorGoal* GoalInAsset : GoalsInAsset)
	{
		// add a copy of the Goal to the container
		GoalContainer.SetIKGoal(GoalInAsset);
=======
	const TArray<UIKRigEffectorGoal*>& EffectorGoals = InRigAsset->GetGoalArray();
	for (const UIKRigEffectorGoal* EffectorGoal : EffectorGoals)
	{
		// skip excluded goals
		if (ExcludedGoals.Contains(EffectorGoal->GoalName))
		{
			continue;
		}
		
		// add a copy of the Goal to the container
		GoalContainer.SetIKGoal(EffectorGoal);
>>>>>>> d731a049
	}
	
	// initialize goal bones from asset
	GoalBones.Reset();
<<<<<<< HEAD
	for (const UIKRigEffectorGoal* EffectorGoal : GoalsInAsset)
	{	
=======
	for (const UIKRigEffectorGoal* EffectorGoal : EffectorGoals)
	{
		// skip excluded goals
		if (ExcludedGoals.Contains(EffectorGoal->GoalName))
		{
			continue;
		}
		
>>>>>>> d731a049
		FGoalBone NewGoalBone;
		NewGoalBone.BoneName = EffectorGoal->BoneName;
		NewGoalBone.BoneIndex = Skeleton.GetBoneIndexFromName(EffectorGoal->BoneName);

		// validate that the skeleton we are trying to solve this goal on contains the bone the goal expects
		if (NewGoalBone.BoneIndex == INDEX_NONE)
		{
			Log.LogError(FText::Format(
				LOCTEXT("MissingGoalBone", "IK Rig, '{0}' has a Goal, '{1}' that references an unknown bone, '{2}'. Cannot evaluate."),
				FText::FromString(InRigAsset->GetName()), FText::FromName(EffectorGoal->GoalName), FText::FromName(EffectorGoal->BoneName) ));
			return;
		}

		// validate that there is not already a different goal, with the same name, that is using a different bone
		// (all goals with the same name must reference the same bone within a single IK Rig)
		if (const FGoalBone* Bone = GoalBones.Find(EffectorGoal->GoalName))
		{
			if (Bone->BoneName != NewGoalBone.BoneName)
			{
				Log.LogError(FText::Format(
				LOCTEXT("DuplicateGoal", "IK Rig, '{0}' has a Goal, '{1}' that references different bones in different solvers, '{2}' and '{3}'. Cannot evaluate."),
                FText::FromString(InRigAsset->GetName()),
                FText::FromName(EffectorGoal->GoalName),
                FText::FromName(Bone->BoneName), 
                FText::FromName(NewGoalBone.BoneName)));
				return;
			}
		}
		
		GoalBones.Add(EffectorGoal->GoalName, NewGoalBone);
	}

	// create copies of all the solvers in the IK rig
	const TArray<UIKRigSolver*>& AssetSolvers = InRigAsset->GetSolverArray();
	Solvers.Reset(AssetSolvers.Num());
	int32 SolverIndex = 0;
	for (const UIKRigSolver* IKRigSolver : AssetSolvers)
	{
		if (!IKRigSolver)
		{
			// this can happen if asset references deleted IK Solver type which should only happen during development (if at all)
			Log.LogWarning(FText::Format(
				LOCTEXT("UnknownSolver", "IK Rig, '{0}' has null/unknown solver in it. Please remove it."),
				FText::FromString(InRigAsset->GetName())));
			continue;
		}

		// create duplicate solver instance with unique name
		FString Name = IKRigSolver->GetName() + "_SolverInstance_";
		Name.AppendInt(SolverIndex++);
		UIKRigSolver* Solver = DuplicateObject(IKRigSolver, this, FName(*Name));

		// remove excluded goals from the solver
		for (const FName& ExcludedGoal : ExcludedGoals)
		{
			Solver->RemoveGoal(ExcludedGoal);
		}

		// initialize it and store in the processor
		Solver->Initialize(Skeleton);
		Solvers.Add(Solver);
	}

<<<<<<< HEAD
	bInitialized = true;
}

void UIKRigProcessor::Initialize(const UIKRigDefinition* InRigAsset, const FReferenceSkeleton& RefSkeleton)
{
	const FIKRigInputSkeleton InputSkeleton = FIKRigInputSkeleton(RefSkeleton);
	Initialize(InRigAsset, InputSkeleton);
}

bool UIKRigProcessor::IsIKRigCompatibleWithSkeleton(const UIKRigDefinition* InRigAsset, const FIKRigInputSkeleton& InputSkeleton)
=======
	// validate retarget chains
	const TArray<FBoneChain>& Chains = InRigAsset->GetRetargetChains();
	TArray<int32> OutBoneIndices;
	for (const FBoneChain& Chain : Chains)
	{
		if (!Skeleton.ValidateChainAndGetBones(Chain, OutBoneIndices))
		{
			Log.LogWarning(FText::Format(
				LOCTEXT("InvalidRetargetChain", "Invalid Retarget Chain: '{0}'. End bone is not a child of the start bone in Skeletal Mesh, '{1}'."),
				FText::FromString(Chain.ChainName.ToString()), FText::FromString(SkeletalMesh->GetName())));
		}
	}

	Log.LogInfo(FText::Format(
				LOCTEXT("SuccessfulInit", "IK Rig, '{0}' ready to run on {1}."),
				FText::FromString(InRigAsset->GetName()), FText::FromString(SkeletalMesh->GetName())));
	
	bInitialized = true;
}

bool UIKRigProcessor::IsIKRigCompatibleWithSkeleton(
	const UIKRigDefinition* InRigAsset,
	const FIKRigInputSkeleton& InputSkeleton,
	const FIKRigLogger* Log)
>>>>>>> d731a049
{
	// first we validate that all the required bones are in the input skeleton...
	
	TSet<FName> RequiredBones;
	const TArray<UIKRigSolver*>& AssetSolvers = InRigAsset->GetSolverArray();
	for (const UIKRigSolver* Solver : AssetSolvers)
	{
		const FName RootBone = Solver->GetRootBone();
		if (RootBone != NAME_None)
		{
			RequiredBones.Add(RootBone);
		}

		Solver->GetBonesWithSettings(RequiredBones);
	}

	const TArray<UIKRigEffectorGoal*>& Goals = InRigAsset->GetGoalArray();
	for (const UIKRigEffectorGoal* Goal : Goals)
	{
		RequiredBones.Add(Goal->BoneName);
	}

	bool bAllRequiredBonesFound = true;
	for (const FName& RequiredBone : RequiredBones)
	{
		if (!InputSkeleton.BoneNames.Contains(RequiredBone))
		{
<<<<<<< HEAD
			UE_LOG(LogTemp, Warning, TEXT("IK Rig, '%s' is missing a required bone in Skeletal Mesh: '%s'."), *InRigAsset->GetName(), *RequiredBone.ToString());
=======
			if (Log)
			{
				Log->LogError(FText::Format(
			LOCTEXT("MissingBone", "IK Rig, '{0}' is missing a required bone, '{1}' in the Skeletal Mesh."),
				FText::FromString(InRigAsset->GetName()),
				FText::FromName(RequiredBone)));
			}
			
>>>>>>> d731a049
			bAllRequiredBonesFound = false;
		}
	}

	if (!bAllRequiredBonesFound)
	{
		return false;
	}

	// now we validate that hierarchy matches for all required bones...
	bool bAllParentsValid = true;
	
	for (const FName& RequiredBone : RequiredBones)
	{
		const int32 InputBoneIndex = InputSkeleton.BoneNames.Find(RequiredBone);
		const int32 AssetBoneIndex = InRigAsset->Skeleton.BoneNames.Find(RequiredBone);

		// we shouldn't get this far otherwise due to early return above...
		check(InputBoneIndex != INDEX_NONE && AssetBoneIndex != INDEX_NONE)

		// validate that input skeleton hierarchy is as expected
		const int32 AssetParentIndex = InRigAsset->Skeleton.ParentIndices[AssetBoneIndex];
		if (InRigAsset->Skeleton.BoneNames.IsValidIndex(AssetParentIndex)) // root bone has no parent
		{
			const FName& AssetParentName = InRigAsset->Skeleton.BoneNames[AssetParentIndex];
			const int32 InputParentIndex = InputSkeleton.ParentIndices[InputBoneIndex];
			if (!InputSkeleton.BoneNames.IsValidIndex(InputParentIndex))
			{
				bAllParentsValid = false;
<<<<<<< HEAD
				UE_LOG(LogTemp, Error,
					TEXT("IK Rig is running on a skeleton with a required bone, '%s', that expected to have a valid parent. The expected parent was, '%s'."),
					*RequiredBone.ToString(),
					*AssetParentName.ToString());
				continue;
			}
			const FName& InputParentName = InputSkeleton.BoneNames[InputParentIndex];
			if (AssetParentName != InputParentName)
			{
				// we only warn about this, because it may be nice not to have the exact same hierarchy
				UE_LOG(LogTemp, Warning,
					TEXT("IK Rig is running on a skeleton with a required bone, '%s', that has a different parent '%s'. The expected parent was, '%s'."),
					*InputParentName.ToString(),
					*InputParentName.ToString(),
					*AssetParentName.ToString());
=======

				if (Log)
				{
					Log->LogError(FText::Format(
					LOCTEXT("InvalidParent", "IK Rig is running on a skeleton with a required bone, '{0}', that expected to have a valid parent. The expected parent was, '{1}'."),
					FText::FromName(RequiredBone),
					FText::FromName(AssetParentName)));
				}
				
				continue;
			}
			
			const FName& InputParentName = InputSkeleton.BoneNames[InputParentIndex];
			if (AssetParentName != InputParentName)
			{
				if (Log)
				{
					// we only warn about this, because it may be nice not to have the exact same hierarchy
					Log->LogWarning(FText::Format(
					LOCTEXT("UnexpectedParent", "IK Rig is running on a skeleton with a required bone, '{0}', that has a different parent '{1}'. The expected parent was, '{2}'."),
					FText::FromName(RequiredBone),
					FText::FromName(InputParentName),
					FText::FromName(AssetParentName)));
				}
				
>>>>>>> d731a049
				continue;
			}
		}
	}

	return bAllParentsValid;
}

void UIKRigProcessor::SetInputPoseGlobal(const TArray<FTransform>& InGlobalBoneTransforms) 
{
	check(bInitialized);
	check(InGlobalBoneTransforms.Num() == Skeleton.CurrentPoseGlobal.Num());
	Skeleton.CurrentPoseGlobal = InGlobalBoneTransforms;
	Skeleton.UpdateAllLocalTransformFromGlobal();
}

void UIKRigProcessor::SetInputPoseToRefPose()
{
	check(bInitialized);
	Skeleton.CurrentPoseGlobal = Skeleton.RefPoseGlobal;
	Skeleton.UpdateAllLocalTransformFromGlobal();
}

void UIKRigProcessor::SetIKGoal(const FIKRigGoal& InGoal)
{
	check(bInitialized);
	GoalContainer.SetIKGoal(InGoal);
}

void UIKRigProcessor::SetIKGoal(const UIKRigEffectorGoal* InGoal)
{
	check(bInitialized);
	GoalContainer.SetIKGoal(InGoal);
}

void UIKRigProcessor::Solve(const FTransform& ComponentToWorld)
{
	check(bInitialized);
	
	// convert goals into component space and blend towards input pose by alpha
	ResolveFinalGoalTransforms(ComponentToWorld);

	// run all the solvers
	for (UIKRigSolver* Solver : Solvers)
	{
		#if WITH_EDITOR
		if (Solver->IsEnabled())
		{
			Solver->Solve(Skeleton, GoalContainer);
		}
		#else
		Solver->Solve(Skeleton, GoalContainer);
		#endif
	}

	// make sure rotations are normalized coming out
	Skeleton.NormalizeRotations(Skeleton.CurrentPoseGlobal);
}

void UIKRigProcessor::CopyOutputGlobalPoseToArray(TArray<FTransform>& OutputPoseGlobal) const
{
	OutputPoseGlobal = Skeleton.CurrentPoseGlobal;
}

void UIKRigProcessor::Reset()
{
	Solvers.Reset();
	GoalContainer.Empty();
	GoalBones.Reset();
	Skeleton.Reset();
	SetNeedsInitialized();
}

void UIKRigProcessor::SetNeedsInitialized()
<<<<<<< HEAD
{
	bInitialized = false;
	bTriedToInitialize = false;
};

#if WITH_EDITOR

void UIKRigProcessor::CopyAllInputsFromSourceAssetAtRuntime(const UIKRigDefinition* SourceAsset)
{
=======
{
	bInitialized = false;
	bTriedToInitialize = false;
};

void UIKRigProcessor::CopyAllInputsFromSourceAssetAtRuntime(const UIKRigDefinition* SourceAsset)
{
>>>>>>> d731a049
	check(SourceAsset)
	
	if (!bInitialized)
	{
		return;
	}
	
	// copy goal settings
	const TArray<UIKRigEffectorGoal*>& AssetGoals =  SourceAsset->GetGoalArray();
	for (const UIKRigEffectorGoal* AssetGoal : AssetGoals)
	{
		SetIKGoal(AssetGoal);
	}

	// copy solver settings
	const TArray<UIKRigSolver*>& AssetSolvers = SourceAsset->GetSolverArray();
	check(Solvers.Num() == AssetSolvers.Num()); // if number of solvers has been changed, processor should have been reinitialized
	for (int32 SolverIndex=0; SolverIndex<Solvers.Num(); ++SolverIndex)
	{
		Solvers[SolverIndex]->SetEnabled(AssetSolvers[SolverIndex]->IsEnabled());
		Solvers[SolverIndex]->UpdateSolverSettings(AssetSolvers[SolverIndex]);
	}
}

#endif

const FIKRigGoalContainer& UIKRigProcessor::GetGoalContainer() const
{
	check(bInitialized);
	return GoalContainer;
}

const FGoalBone* UIKRigProcessor::GetGoalBone(const FName& GoalName) const
{
	return GoalBones.Find(GoalName);
}

FIKRigSkeleton& UIKRigProcessor::GetSkeletonWriteable()
{
	return Skeleton;
}

const FIKRigSkeleton& UIKRigProcessor::GetSkeleton() const
{
	return Skeleton;
}

void UIKRigProcessor::ResolveFinalGoalTransforms(const FTransform& WorldToComponent)
{
	for (FIKRigGoal& Goal : GoalContainer.Goals)
	{
		if (!GoalBones.Contains(Goal.Name))
		{
			// user is changing goals after initialization
			// not necessarily a bad thing, but new goal names won't work until re-init
			continue;
		}

		const FGoalBone& GoalBone = GoalBones[Goal.Name];
		const FTransform& InputPoseBoneTransform = Skeleton.CurrentPoseGlobal[GoalBone.BoneIndex];

		FVector ComponentSpaceGoalPosition = Goal.Position;
		FQuat ComponentSpaceGoalRotation = Goal.Rotation.Quaternion();

		// FIXME find a way to cache SourceBoneIndex to avoid calling Skeleton.GetBoneIndexFromName here
		// we may use FGoalBone::OptSourceIndex for this
		int SourceBoneIndex = INDEX_NONE;
		if (Goal.TransformSource == EIKRigGoalTransformSource::Bone && Goal.SourceBone.BoneName != NAME_None)
<<<<<<< HEAD
		{
			SourceBoneIndex = Skeleton.GetBoneIndexFromName(Goal.SourceBone.BoneName);
		}

		if (SourceBoneIndex != INDEX_NONE)
		{
=======
		{
			SourceBoneIndex = Skeleton.GetBoneIndexFromName(Goal.SourceBone.BoneName);
		}

		if (SourceBoneIndex != INDEX_NONE)
		{
>>>>>>> d731a049
			ComponentSpaceGoalPosition = Skeleton.CurrentPoseGlobal[SourceBoneIndex].GetLocation();
		}
		else
		{
			// put goal POSITION in Component Space
			switch (Goal.PositionSpace)
			{
			case EIKRigGoalSpace::Additive:
				// add position offset to bone position
				ComponentSpaceGoalPosition = Skeleton.CurrentPoseGlobal[GoalBone.BoneIndex].GetLocation() + Goal.Position;
				break;
			case EIKRigGoalSpace::Component:
				// was already supplied in Component Space
				break;
			case EIKRigGoalSpace::World:
				// convert from World Space to Component Space
				ComponentSpaceGoalPosition = WorldToComponent.TransformPosition(Goal.Position);
				break;
			default:
				checkNoEntry();
				break;
			}
		}
		
		// put goal ROTATION in Component Space
		if (SourceBoneIndex != INDEX_NONE)
<<<<<<< HEAD
		{
			ComponentSpaceGoalRotation = Skeleton.CurrentPoseGlobal[SourceBoneIndex].GetRotation();
		}
		else
		{
=======
		{
			ComponentSpaceGoalRotation = Skeleton.CurrentPoseGlobal[SourceBoneIndex].GetRotation();
		}
		else
		{
>>>>>>> d731a049
			switch (Goal.RotationSpace)
			{
			case EIKRigGoalSpace::Additive:
				// add rotation offset to bone rotation
				ComponentSpaceGoalRotation = Goal.Rotation.Quaternion() * Skeleton.CurrentPoseGlobal[GoalBone.BoneIndex].GetRotation();
				break;
			case EIKRigGoalSpace::Component:
				// was already supplied in Component Space
				break;
			case EIKRigGoalSpace::World:
				// convert from World Space to Component Space
				ComponentSpaceGoalRotation = WorldToComponent.TransformRotation(Goal.Rotation.Quaternion());
				break;
			default:
				checkNoEntry();
				break;
			}
		}

		// blend by alpha from the input pose, to the supplied goal transform
		// when Alpha is 0, the goal transform matches the bone transform at the input pose.
		// when Alpha is 1, the goal transform is left fully intact
		Goal.FinalBlendedPosition = FMath::Lerp(
            InputPoseBoneTransform.GetTranslation(),
            ComponentSpaceGoalPosition,
            Goal.PositionAlpha);
		
		Goal.FinalBlendedRotation = FQuat::FastLerp(
            InputPoseBoneTransform.GetRotation(),
            ComponentSpaceGoalRotation,
            Goal.RotationAlpha);
	}
}

#undef LOCTEXT_NAMESPACE
<|MERGE_RESOLUTION|>--- conflicted
+++ resolved
@@ -4,9 +4,6 @@
 #include "IKRigDefinition.h"
 #include "IKRigSolver.h"
 
-<<<<<<< HEAD
-void UIKRigProcessor::Initialize(const UIKRigDefinition* InRigAsset, const FIKRigInputSkeleton& InputSkeleton)
-=======
 #include "Engine/SkeletalMesh.h"
 
 #include UE_INLINE_GENERATED_CPP_BY_NAME(IKRigProcessor)
@@ -23,7 +20,6 @@
 	const UIKRigDefinition* InRigAsset,
 	const USkeletalMesh* SkeletalMesh,
 	const TArray<FName>& ExcludedGoals)
->>>>>>> d731a049
 {
 	// we instantiate UObjects here which MUST be done on game thread...
 	check(IsInGameThread());
@@ -41,19 +37,6 @@
 	bTriedToInitialize = true;
 
 	// copy skeleton data from the actual skeleton we want to run on
-<<<<<<< HEAD
-	Skeleton.SetInputSkeleton(InputSkeleton, InRigAsset->Skeleton.ExcludedBones);
-	
-	if (InRigAsset->Skeleton.BoneNames.IsEmpty())
-	{
-		UE_LOG(LogTemp, Error, TEXT("Trying to initialize IKRig that has no skeleton: %s"), *InRigAsset->GetName());
-		return;
-	}
-
-	if (!UIKRigProcessor::IsIKRigCompatibleWithSkeleton(InRigAsset, InputSkeleton))
-	{
-		UE_LOG(LogTemp, Error, TEXT("Trying to initialize IKRig with a Skeleton that is missing required bones. See output log. %s"), *InRigAsset->GetName());
-=======
 	Skeleton.SetInputSkeleton(SkeletalMesh, InRigAsset->Skeleton.ExcludedBones);
 	
 	if (InRigAsset->Skeleton.BoneNames.IsEmpty())
@@ -69,19 +52,11 @@
 		Log.LogError(FText::Format(
 			LOCTEXT("SkeletonMissingRequiredBones", "Trying to initialize IKRig, '{0}' with a Skeleton that is missing required bones. See prior warnings."),
 			FText::FromString(InRigAsset->GetName())));
->>>>>>> d731a049
 		return;
 	}
 	
 	// initialize goals based on source asset
 	GoalContainer.Empty();
-<<<<<<< HEAD
-	const TArray<UIKRigEffectorGoal*>& GoalsInAsset = InRigAsset->GetGoalArray();
-	for (const UIKRigEffectorGoal* GoalInAsset : GoalsInAsset)
-	{
-		// add a copy of the Goal to the container
-		GoalContainer.SetIKGoal(GoalInAsset);
-=======
 	const TArray<UIKRigEffectorGoal*>& EffectorGoals = InRigAsset->GetGoalArray();
 	for (const UIKRigEffectorGoal* EffectorGoal : EffectorGoals)
 	{
@@ -93,15 +68,10 @@
 		
 		// add a copy of the Goal to the container
 		GoalContainer.SetIKGoal(EffectorGoal);
->>>>>>> d731a049
 	}
 	
 	// initialize goal bones from asset
 	GoalBones.Reset();
-<<<<<<< HEAD
-	for (const UIKRigEffectorGoal* EffectorGoal : GoalsInAsset)
-	{	
-=======
 	for (const UIKRigEffectorGoal* EffectorGoal : EffectorGoals)
 	{
 		// skip excluded goals
@@ -110,7 +80,6 @@
 			continue;
 		}
 		
->>>>>>> d731a049
 		FGoalBone NewGoalBone;
 		NewGoalBone.BoneName = EffectorGoal->BoneName;
 		NewGoalBone.BoneIndex = Skeleton.GetBoneIndexFromName(EffectorGoal->BoneName);
@@ -174,18 +143,6 @@
 		Solvers.Add(Solver);
 	}
 
-<<<<<<< HEAD
-	bInitialized = true;
-}
-
-void UIKRigProcessor::Initialize(const UIKRigDefinition* InRigAsset, const FReferenceSkeleton& RefSkeleton)
-{
-	const FIKRigInputSkeleton InputSkeleton = FIKRigInputSkeleton(RefSkeleton);
-	Initialize(InRigAsset, InputSkeleton);
-}
-
-bool UIKRigProcessor::IsIKRigCompatibleWithSkeleton(const UIKRigDefinition* InRigAsset, const FIKRigInputSkeleton& InputSkeleton)
-=======
 	// validate retarget chains
 	const TArray<FBoneChain>& Chains = InRigAsset->GetRetargetChains();
 	TArray<int32> OutBoneIndices;
@@ -210,7 +167,6 @@
 	const UIKRigDefinition* InRigAsset,
 	const FIKRigInputSkeleton& InputSkeleton,
 	const FIKRigLogger* Log)
->>>>>>> d731a049
 {
 	// first we validate that all the required bones are in the input skeleton...
 	
@@ -238,9 +194,6 @@
 	{
 		if (!InputSkeleton.BoneNames.Contains(RequiredBone))
 		{
-<<<<<<< HEAD
-			UE_LOG(LogTemp, Warning, TEXT("IK Rig, '%s' is missing a required bone in Skeletal Mesh: '%s'."), *InRigAsset->GetName(), *RequiredBone.ToString());
-=======
 			if (Log)
 			{
 				Log->LogError(FText::Format(
@@ -249,7 +202,6 @@
 				FText::FromName(RequiredBone)));
 			}
 			
->>>>>>> d731a049
 			bAllRequiredBonesFound = false;
 		}
 	}
@@ -279,23 +231,6 @@
 			if (!InputSkeleton.BoneNames.IsValidIndex(InputParentIndex))
 			{
 				bAllParentsValid = false;
-<<<<<<< HEAD
-				UE_LOG(LogTemp, Error,
-					TEXT("IK Rig is running on a skeleton with a required bone, '%s', that expected to have a valid parent. The expected parent was, '%s'."),
-					*RequiredBone.ToString(),
-					*AssetParentName.ToString());
-				continue;
-			}
-			const FName& InputParentName = InputSkeleton.BoneNames[InputParentIndex];
-			if (AssetParentName != InputParentName)
-			{
-				// we only warn about this, because it may be nice not to have the exact same hierarchy
-				UE_LOG(LogTemp, Warning,
-					TEXT("IK Rig is running on a skeleton with a required bone, '%s', that has a different parent '%s'. The expected parent was, '%s'."),
-					*InputParentName.ToString(),
-					*InputParentName.ToString(),
-					*AssetParentName.ToString());
-=======
 
 				if (Log)
 				{
@@ -321,7 +256,6 @@
 					FText::FromName(AssetParentName)));
 				}
 				
->>>>>>> d731a049
 				continue;
 			}
 		}
@@ -396,25 +330,13 @@
 }
 
 void UIKRigProcessor::SetNeedsInitialized()
-<<<<<<< HEAD
 {
 	bInitialized = false;
 	bTriedToInitialize = false;
 };
 
-#if WITH_EDITOR
-
 void UIKRigProcessor::CopyAllInputsFromSourceAssetAtRuntime(const UIKRigDefinition* SourceAsset)
 {
-=======
-{
-	bInitialized = false;
-	bTriedToInitialize = false;
-};
-
-void UIKRigProcessor::CopyAllInputsFromSourceAssetAtRuntime(const UIKRigDefinition* SourceAsset)
-{
->>>>>>> d731a049
 	check(SourceAsset)
 	
 	if (!bInitialized)
@@ -439,8 +361,6 @@
 	}
 }
 
-#endif
-
 const FIKRigGoalContainer& UIKRigProcessor::GetGoalContainer() const
 {
 	check(bInitialized);
@@ -483,21 +403,12 @@
 		// we may use FGoalBone::OptSourceIndex for this
 		int SourceBoneIndex = INDEX_NONE;
 		if (Goal.TransformSource == EIKRigGoalTransformSource::Bone && Goal.SourceBone.BoneName != NAME_None)
-<<<<<<< HEAD
 		{
 			SourceBoneIndex = Skeleton.GetBoneIndexFromName(Goal.SourceBone.BoneName);
 		}
 
 		if (SourceBoneIndex != INDEX_NONE)
 		{
-=======
-		{
-			SourceBoneIndex = Skeleton.GetBoneIndexFromName(Goal.SourceBone.BoneName);
-		}
-
-		if (SourceBoneIndex != INDEX_NONE)
-		{
->>>>>>> d731a049
 			ComponentSpaceGoalPosition = Skeleton.CurrentPoseGlobal[SourceBoneIndex].GetLocation();
 		}
 		else
@@ -524,19 +435,11 @@
 		
 		// put goal ROTATION in Component Space
 		if (SourceBoneIndex != INDEX_NONE)
-<<<<<<< HEAD
 		{
 			ComponentSpaceGoalRotation = Skeleton.CurrentPoseGlobal[SourceBoneIndex].GetRotation();
 		}
 		else
 		{
-=======
-		{
-			ComponentSpaceGoalRotation = Skeleton.CurrentPoseGlobal[SourceBoneIndex].GetRotation();
-		}
-		else
-		{
->>>>>>> d731a049
 			switch (Goal.RotationSpace)
 			{
 			case EIKRigGoalSpace::Additive:
