// Copyright Epic Games, Inc. All Rights Reserved.

#include "Solvers/IKRig_SetTransform.h"
#include "IKRigDataTypes.h"
#include "IKRigSkeleton.h"

<<<<<<< HEAD
=======
#include UE_INLINE_GENERATED_CPP_BY_NAME(IKRig_SetTransform)

>>>>>>> d731a049
#define LOCTEXT_NAMESPACE "UIKRig_SetTransform"

UIKRig_SetTransform::UIKRig_SetTransform()
{
	Effector = CreateDefaultSubobject<UIKRig_SetTransformEffector>(TEXT("Effector"));
}

void UIKRig_SetTransform::Initialize(const FIKRigSkeleton& IKRigSkeleton)
{
	BoneIndex = IKRigSkeleton.GetBoneIndexFromName(RootBone);
}

void UIKRig_SetTransform::Solve(FIKRigSkeleton& IKRigSkeleton, const FIKRigGoalContainer& Goals)
{
	// BoneIndex is irrelevant
	if (BoneIndex == INDEX_NONE)
	{
		return;
	}
	
	const FIKRigGoal* InGoal = Goals.FindGoalByName(Goal);
	if (!InGoal)
	{
		return;
	}

	// check that settings are such that there is anything to do at all
	const bool bAnythingEnabled = Effector->bEnablePosition || Effector->bEnableRotation;
	const bool bHasAlpha = Effector->Alpha > KINDA_SMALL_NUMBER;
	if (!(bAnythingEnabled && bHasAlpha))
	{
		return;
	}

	FTransform& CurrentTransform = IKRigSkeleton.CurrentPoseGlobal[BoneIndex];	

	if (Effector->bEnablePosition)
	{
		const FVector TargetPosition = FMath::Lerp(CurrentTransform.GetTranslation(), InGoal->FinalBlendedPosition, Effector->Alpha);
		CurrentTransform.SetLocation(TargetPosition);
	}
	
	if (Effector->bEnableRotation)
	{
		const FQuat TargetRotation = FMath::Lerp(CurrentTransform.GetRotation(), InGoal->FinalBlendedRotation, Effector->Alpha);
		CurrentTransform.SetRotation(TargetRotation);
	}
	
	IKRigSkeleton.PropagateGlobalPoseBelowBone(BoneIndex);
}

#if WITH_EDITOR

void UIKRig_SetTransform::UpdateSolverSettings(UIKRigSolver* InSettings)
{
	if (UIKRig_SetTransform* Settings = Cast<UIKRig_SetTransform>(InSettings))
	{
		Effector->bEnablePosition = Settings->Effector->bEnablePosition;
		Effector->bEnableRotation = Settings->Effector->bEnableRotation;
		Effector->Alpha = Settings->Effector->Alpha;
	}
}

<<<<<<< HEAD
FText UIKRig_SetTransform::GetNiceName() const
{
	return FText(LOCTEXT("SolverName", "Set Transform"));
}

bool UIKRig_SetTransform::GetWarningMessage(FText& OutWarningMessage) const
{
	if (RootBone == NAME_None)
	{
		OutWarningMessage = LOCTEXT("MissingGoal", "Missing goals.");
		return true;
	}
	return false;
}

void UIKRig_SetTransform::AddGoal(const UIKRigEffectorGoal& NewGoal)
{
	Goal = NewGoal.GoalName;
	RootBone = NewGoal.BoneName;
}

=======
>>>>>>> d731a049
void UIKRig_SetTransform::RemoveGoal(const FName& GoalName)
{
	if (Goal == GoalName)
	{
		Goal = NAME_None;
		RootBone = NAME_None;
	}	
}

#if WITH_EDITOR

FText UIKRig_SetTransform::GetNiceName() const
{
	return FText(LOCTEXT("SolverName", "Set Transform"));
}

bool UIKRig_SetTransform::GetWarningMessage(FText& OutWarningMessage) const
{
	if (RootBone == NAME_None)
	{
		OutWarningMessage = LOCTEXT("MissingGoal", "Missing goal.");
		return true;
	}
	return false;
}

void UIKRig_SetTransform::AddGoal(const UIKRigEffectorGoal& NewGoal)
{
	Goal = NewGoal.GoalName;
	RootBone = NewGoal.BoneName;
}

void UIKRig_SetTransform::RenameGoal(const FName& OldName, const FName& NewName)
{
	if (Goal == OldName)
	{
		Goal = NewName;
	}
}

void UIKRig_SetTransform::SetGoalBone(const FName& GoalName, const FName& NewBoneName)
{
	if (Goal == GoalName)
	{
		RootBone = NewBoneName;
	}
}

bool UIKRig_SetTransform::IsGoalConnected(const FName& GoalName) const
{
	return Goal == GoalName;
}

UObject* UIKRig_SetTransform::GetGoalSettings(const FName& GoalName) const
{
	return Goal == GoalName ? Effector : nullptr;
}

bool UIKRig_SetTransform::IsBoneAffectedBySolver(const FName& BoneName, const FIKRigSkeleton& IKRigSkeleton) const
{
	return IKRigSkeleton.IsBoneInDirectLineage(BoneName, RootBone);
}

#endif

<<<<<<< HEAD
#undef LOCTEXT_NAMESPACE
=======
#undef LOCTEXT_NAMESPACE
>>>>>>> d731a049
<|MERGE_RESOLUTION|>--- conflicted
+++ resolved
@@ -4,11 +4,8 @@
 #include "IKRigDataTypes.h"
 #include "IKRigSkeleton.h"
 
-<<<<<<< HEAD
-=======
 #include UE_INLINE_GENERATED_CPP_BY_NAME(IKRig_SetTransform)
 
->>>>>>> d731a049
 #define LOCTEXT_NAMESPACE "UIKRig_SetTransform"
 
 UIKRig_SetTransform::UIKRig_SetTransform()
@@ -60,8 +57,6 @@
 	IKRigSkeleton.PropagateGlobalPoseBelowBone(BoneIndex);
 }
 
-#if WITH_EDITOR
-
 void UIKRig_SetTransform::UpdateSolverSettings(UIKRigSolver* InSettings)
 {
 	if (UIKRig_SetTransform* Settings = Cast<UIKRig_SetTransform>(InSettings))
@@ -72,30 +67,6 @@
 	}
 }
 
-<<<<<<< HEAD
-FText UIKRig_SetTransform::GetNiceName() const
-{
-	return FText(LOCTEXT("SolverName", "Set Transform"));
-}
-
-bool UIKRig_SetTransform::GetWarningMessage(FText& OutWarningMessage) const
-{
-	if (RootBone == NAME_None)
-	{
-		OutWarningMessage = LOCTEXT("MissingGoal", "Missing goals.");
-		return true;
-	}
-	return false;
-}
-
-void UIKRig_SetTransform::AddGoal(const UIKRigEffectorGoal& NewGoal)
-{
-	Goal = NewGoal.GoalName;
-	RootBone = NewGoal.BoneName;
-}
-
-=======
->>>>>>> d731a049
 void UIKRig_SetTransform::RemoveGoal(const FName& GoalName)
 {
 	if (Goal == GoalName)
@@ -161,8 +132,4 @@
 
 #endif
 
-<<<<<<< HEAD
 #undef LOCTEXT_NAMESPACE
-=======
-#undef LOCTEXT_NAMESPACE
->>>>>>> d731a049
