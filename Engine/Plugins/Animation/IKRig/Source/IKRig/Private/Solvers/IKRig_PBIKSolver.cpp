// Copyright Epic Games, Inc. All Rights Reserved.

#include "Solvers/IKRig_PBIKSolver.h"

#include "IKRigDataTypes.h"
#include "IKRigSkeleton.h"

<<<<<<< HEAD
=======
#include UE_INLINE_GENERATED_CPP_BY_NAME(IKRig_PBIKSolver)

>>>>>>> d731a049
#define LOCTEXT_NAMESPACE "UIKRigPBIKSolver"

void UIKRigPBIKSolver::Initialize(const FIKRigSkeleton& InSkeleton)
{	
	// check how many effectors are assigned to a bone
	int NumEffectors = 0;
	for (const UIKRig_FBIKEffector* Effector : Effectors)
	{
		if (InSkeleton.GetBoneIndexFromName(Effector->BoneName) != INDEX_NONE)
		{
			++NumEffectors; // bone is set and exists!
		}
	}

	// validate inputs are ready to be initialized
	const bool bHasEffectors = NumEffectors > 0;
	const bool bRootIsAssigned = RootBone != NAME_None;
	if (!(bHasEffectors && bRootIsAssigned))
	{
		return; // not setup yet
	}

	// reset all internal data
	Solver.Reset();

	// create bones
	for (int BoneIndex = 0; BoneIndex < InSkeleton.BoneNames.Num(); ++BoneIndex)
	{
		const FName& Name = InSkeleton.BoneNames[BoneIndex];

		// get the parent bone solver index
		const int32 ParentIndex = InSkeleton.GetParentIndexThatIsNotExcluded(BoneIndex);
		const FTransform OrigTransform = InSkeleton.RefPoseGlobal[BoneIndex];
		const FVector InOrigPosition = OrigTransform.GetLocation();
		const FQuat InOrigRotation = OrigTransform.GetRotation();
		const bool bIsRoot = Name == RootBone;
		Solver.AddBone(Name, ParentIndex, InOrigPosition, InOrigRotation, bIsRoot);
	}

	// create effectors
	for (UIKRig_FBIKEffector* Effector : Effectors)
	{
		Effector->IndexInSolver = Solver.AddEffector(Effector->BoneName);
	}
		
	// initialize solver
	Solver.Initialize();
}

void UIKRigPBIKSolver::Solve(FIKRigSkeleton& IKRigSkeleton, const FIKRigGoalContainer& Goals)
{
	if (!Solver.IsReadyToSimulate())
	{
		return;
	}

	if (Solver.GetNumBones() != IKRigSkeleton.BoneNames.Num())
	{
		return;
	}

	TArray<FTransform>& InOutTransforms = IKRigSkeleton.CurrentPoseGlobal;
	
	// set bones to input pose
	for(int32 BoneIndex = 0; BoneIndex < Solver.GetNumBones(); BoneIndex++)
	{
		Solver.SetBoneTransform(BoneIndex, InOutTransforms[BoneIndex]);
	}

	// update bone settings
	for (const UIKRig_PBIKBoneSettings* BoneSetting : BoneSettings)
	{
		const int32 BoneIndex = Solver.GetBoneIndex(BoneSetting->Bone);
		if (PBIK::FBoneSettings* InternalSettings = Solver.GetBoneSettings(BoneIndex))
		{
			BoneSetting->CopyToCoreStruct(*InternalSettings);
		}
	}

	// update effectors
	for (const UIKRig_FBIKEffector* Effector : Effectors)
	{
		if (Effector->IndexInSolver < 0)
		{
			continue;
		}
		
		const FIKRigGoal* Goal = Goals.FindGoalByName(Effector->GoalName);
		if (!Goal)
		{
			return;
		}

		PBIK::FEffectorSettings Settings;
		Settings.PositionAlpha = 1.0f; // this is constant because IKRig manages offset alphas itself
		Settings.RotationAlpha = 1.0f; // this is constant because IKRig manages offset alphas itself
		Settings.StrengthAlpha = Effector->StrengthAlpha;
		Settings.PullChainAlpha = Effector->PullChainAlpha;
		Settings.PinRotation = Effector->PinRotation;
		
		Solver.SetEffectorGoal(
			Effector->IndexInSolver,
			Goal->FinalBlendedPosition,
			Goal->FinalBlendedRotation,
			Settings);
	}

	// update settings
	FPBIKSolverSettings Settings;
	Settings.Iterations = Iterations;
	Settings.bAllowStretch = bAllowStretch;
	Settings.MassMultiplier = MassMultiplier;
	Settings.MinMassMultiplier = MinMassMultiplier;
	Settings.RootBehavior = RootBehavior;
	Settings.bStartSolveFromInputPose = bStartSolveFromInputPose;

	// solve
	Solver.Solve(Settings);

	// copy transforms back
	for(int32 BoneIndex = 0; BoneIndex < Solver.GetNumBones(); BoneIndex++)
	{
		Solver.GetBoneGlobalTransform(BoneIndex, InOutTransforms[BoneIndex]);
<<<<<<< HEAD
=======
	}
}

void UIKRigPBIKSolver::GetBonesWithSettings(TSet<FName>& OutBonesWithSettings) const
{
	for (UIKRig_PBIKBoneSettings* BoneSetting : BoneSettings)
	{
		if (BoneSetting)
		{
			OutBonesWithSettings.Add(BoneSetting->Bone);
		}
>>>>>>> d731a049
	}
}

void UIKRigPBIKSolver::GetBonesWithSettings(TSet<FName>& OutBonesWithSettings) const
{
	for (UIKRig_PBIKBoneSettings* BoneSetting : BoneSettings)
	{
		if (BoneSetting)
		{
			OutBonesWithSettings.Add(BoneSetting->Bone);
		}
	}
}

#if WITH_EDITOR

void UIKRigPBIKSolver::UpdateSolverSettings(UIKRigSolver* InSettings)
{
	if(UIKRigPBIKSolver* Settings = Cast<UIKRigPBIKSolver>(InSettings))
	{
		Iterations = Settings->Iterations;
		bAllowStretch = Settings->bAllowStretch;
		MassMultiplier = Settings->MassMultiplier;
		MinMassMultiplier = Settings->MinMassMultiplier;
		RootBehavior = Settings->RootBehavior;
		bStartSolveFromInputPose = Settings->bStartSolveFromInputPose;

		// copy effector settings
		for (const UIKRig_FBIKEffector* InEffector : Settings->Effectors)
		{
			for (UIKRig_FBIKEffector* Effector : Effectors)
			{
				if (Effector && Effector->GoalName == InEffector->GoalName)
				{
					Effector->CopySettings(InEffector);
					break;
				}
			}
		}

		// copy bone settings
		for (const UIKRig_PBIKBoneSettings* InBoneSetting : Settings->BoneSettings)
		{
			for (UIKRig_PBIKBoneSettings* BoneSetting : BoneSettings)
			{
				if (BoneSetting && BoneSetting->Bone == InBoneSetting->Bone)
				{
					BoneSetting->CopySettings(InBoneSetting);
					break;	
				}
			}
		}
	}
}

<<<<<<< HEAD
FText UIKRigPBIKSolver::GetNiceName() const
{
	return FText(LOCTEXT("SolverName", "Full Body IK"));
}

bool UIKRigPBIKSolver::GetWarningMessage(FText& OutWarningMessage) const
{
	if (RootBone == NAME_None)
	{
		OutWarningMessage = LOCTEXT("MissingRoot", "Missing root bone.");
		return true;
	}

	if (Effectors.IsEmpty())
	{
		OutWarningMessage = LOCTEXT("MissingGoal", "Missing goals.");
		return true;
	}
	
	return false;
}

void UIKRigPBIKSolver::AddGoal(const UIKRigEffectorGoal& NewGoal)
{
	UIKRig_FBIKEffector* NewEffector = NewObject<UIKRig_FBIKEffector>(this, UIKRig_FBIKEffector::StaticClass());
	NewEffector->GoalName = NewGoal.GoalName;
	NewEffector->BoneName = NewGoal.BoneName;
	Effectors.Add(NewEffector);
}

=======
>>>>>>> d731a049
void UIKRigPBIKSolver::RemoveGoal(const FName& GoalName)
{
	// ensure goal even exists in this solver
	const int32 GoalIndex = GetIndexOfGoal(GoalName);
	if (GoalIndex == INDEX_NONE)
	{
		return;
	}

	// remove it
	Effectors.RemoveAt(GoalIndex);
}

#if WITH_EDITOR

FText UIKRigPBIKSolver::GetNiceName() const
{
	return FText(LOCTEXT("SolverName", "Full Body IK"));
}

bool UIKRigPBIKSolver::GetWarningMessage(FText& OutWarningMessage) const
{
	if (RootBone == NAME_None)
	{
		OutWarningMessage = LOCTEXT("MissingRoot", "Missing root bone.");
		return true;
	}

	if (Effectors.IsEmpty())
	{
		OutWarningMessage = LOCTEXT("MissingGoal", "Missing goals.");
		return true;
	}
	
	return false;
}

void UIKRigPBIKSolver::AddGoal(const UIKRigEffectorGoal& NewGoal)
{
	UIKRig_FBIKEffector* NewEffector = NewObject<UIKRig_FBIKEffector>(this, UIKRig_FBIKEffector::StaticClass());
	NewEffector->GoalName = NewGoal.GoalName;
	NewEffector->BoneName = NewGoal.BoneName;
	Effectors.Add(NewEffector);
}

void UIKRigPBIKSolver::RenameGoal(const FName& OldName, const FName& NewName)
{
	// ensure goal even exists in this solver
	const int32 GoalIndex = GetIndexOfGoal(OldName);
	if (GoalIndex == INDEX_NONE)
	{
		return;
	}

	// rename
	Effectors[GoalIndex]->Modify();
	Effectors[GoalIndex]->GoalName = NewName;
}

void UIKRigPBIKSolver::SetGoalBone(const FName& GoalName, const FName& NewBoneName)
{
	// ensure goal even exists in this solver
	const int32 GoalIndex = GetIndexOfGoal(GoalName);
	if (GoalIndex == INDEX_NONE)
	{
		return;
	}

	// rename
	Effectors[GoalIndex]->Modify();
	Effectors[GoalIndex]->BoneName = NewBoneName;
}

bool UIKRigPBIKSolver::IsGoalConnected(const FName& GoalName) const
{
	return GetIndexOfGoal(GoalName) != INDEX_NONE;
}

void UIKRigPBIKSolver::SetRootBone(const FName& RootBoneName)
{
	RootBone = RootBoneName;
}

UObject* UIKRigPBIKSolver::GetGoalSettings(const FName& GoalName) const
{
	const int32 GoalIndex = GetIndexOfGoal(GoalName);
	if (GoalIndex == INDEX_NONE)
	{
		return nullptr;
	}

	return Effectors[GoalIndex];
}

void UIKRigPBIKSolver::AddBoneSetting(const FName& BoneName)
{
	if (GetBoneSetting(BoneName))
	{
		return; // already have settings on this bone
	}

	UIKRig_PBIKBoneSettings* NewBoneSettings = NewObject<UIKRig_PBIKBoneSettings>(this, UIKRig_PBIKBoneSettings::StaticClass());
	NewBoneSettings->Bone = BoneName;
	BoneSettings.Add(NewBoneSettings);
}

void UIKRigPBIKSolver::RemoveBoneSetting(const FName& BoneName)
{
	UIKRig_PBIKBoneSettings* BoneSettingToRemove = nullptr; 
	for (UIKRig_PBIKBoneSettings* BoneSetting : BoneSettings)
	{
		if (BoneSetting->Bone == BoneName)
		{
			BoneSettingToRemove = BoneSetting;
			break; // can only be one with this name
		}
	}

	if (BoneSettingToRemove)
	{
		BoneSettings.Remove(BoneSettingToRemove);
	}
}

UObject* UIKRigPBIKSolver::GetBoneSetting(const FName& BoneName) const
{
	for (UIKRig_PBIKBoneSettings* BoneSetting : BoneSettings)
	{
		if (BoneSetting && BoneSetting->Bone == BoneName)
		{
			return BoneSetting;
		}
	}
	
	return nullptr;
}

void UIKRigPBIKSolver::DrawBoneSettings(
	const FName& BoneName,
	const FIKRigSkeleton& IKRigSkeleton,
	FPrimitiveDrawInterface* PDI) const
{
	
}

bool UIKRigPBIKSolver::IsBoneAffectedBySolver(const FName& BoneName, const FIKRigSkeleton& IKRigSkeleton) const
{
	// nothing is affected by solver without a root bone assigned or at least 1 effector
	if (RootBone == NAME_None || Effectors.IsEmpty())
	{
		return false;
	}

	// has to be BELOW root
	if (!IKRigSkeleton.IsBoneInDirectLineage(BoneName, RootBone))
	{
		return false;
	}

	// has to be ABOVE an effector
	for (UIKRig_FBIKEffector* Effector : Effectors)
	{
		if (IKRigSkeleton.IsBoneInDirectLineage(Effector->BoneName, BoneName))
		{
			return true;
		}
	}
	
	return false;
}

void UIKRigPBIKSolver::PostLoad()
{
	Super::PostLoad();
	
	// patch for loading old effectors, we blow them away
	bool bHasNullEffector = false;
	for (const UIKRig_FBIKEffector* Effector : Effectors)
	{
		if (!Effector)
		{
			bHasNullEffector = true;
		}
	}

	if (bHasNullEffector)
	{
		Effectors.Empty();
	}
}

#endif

<<<<<<< HEAD
#undef LOCTEXT_NAMESPACE
=======
int32 UIKRigPBIKSolver::GetIndexOfGoal(const FName& OldName) const
{
	for (int32 i=0; i<Effectors.Num(); ++i)
	{
		if (Effectors[i]->GoalName == OldName)
		{
			return i;
		}
	}

	return INDEX_NONE;
}

#undef LOCTEXT_NAMESPACE
>>>>>>> d731a049
<|MERGE_RESOLUTION|>--- conflicted
+++ resolved
@@ -5,11 +5,8 @@
 #include "IKRigDataTypes.h"
 #include "IKRigSkeleton.h"
 
-<<<<<<< HEAD
-=======
 #include UE_INLINE_GENERATED_CPP_BY_NAME(IKRig_PBIKSolver)
 
->>>>>>> d731a049
 #define LOCTEXT_NAMESPACE "UIKRigPBIKSolver"
 
 void UIKRigPBIKSolver::Initialize(const FIKRigSkeleton& InSkeleton)
@@ -133,8 +130,6 @@
 	for(int32 BoneIndex = 0; BoneIndex < Solver.GetNumBones(); BoneIndex++)
 	{
 		Solver.GetBoneGlobalTransform(BoneIndex, InOutTransforms[BoneIndex]);
-<<<<<<< HEAD
-=======
 	}
 }
 
@@ -146,22 +141,8 @@
 		{
 			OutBonesWithSettings.Add(BoneSetting->Bone);
 		}
->>>>>>> d731a049
-	}
-}
-
-void UIKRigPBIKSolver::GetBonesWithSettings(TSet<FName>& OutBonesWithSettings) const
-{
-	for (UIKRig_PBIKBoneSettings* BoneSetting : BoneSettings)
-	{
-		if (BoneSetting)
-		{
-			OutBonesWithSettings.Add(BoneSetting->Bone);
-		}
-	}
-}
-
-#if WITH_EDITOR
+	}
+}
 
 void UIKRigPBIKSolver::UpdateSolverSettings(UIKRigSolver* InSettings)
 {
@@ -202,7 +183,21 @@
 	}
 }
 
-<<<<<<< HEAD
+void UIKRigPBIKSolver::RemoveGoal(const FName& GoalName)
+{
+	// ensure goal even exists in this solver
+	const int32 GoalIndex = GetIndexOfGoal(GoalName);
+	if (GoalIndex == INDEX_NONE)
+	{
+		return;
+	}
+
+	// remove it
+	Effectors.RemoveAt(GoalIndex);
+}
+
+#if WITH_EDITOR
+
 FText UIKRigPBIKSolver::GetNiceName() const
 {
 	return FText(LOCTEXT("SolverName", "Full Body IK"));
@@ -233,53 +228,6 @@
 	Effectors.Add(NewEffector);
 }
 
-=======
->>>>>>> d731a049
-void UIKRigPBIKSolver::RemoveGoal(const FName& GoalName)
-{
-	// ensure goal even exists in this solver
-	const int32 GoalIndex = GetIndexOfGoal(GoalName);
-	if (GoalIndex == INDEX_NONE)
-	{
-		return;
-	}
-
-	// remove it
-	Effectors.RemoveAt(GoalIndex);
-}
-
-#if WITH_EDITOR
-
-FText UIKRigPBIKSolver::GetNiceName() const
-{
-	return FText(LOCTEXT("SolverName", "Full Body IK"));
-}
-
-bool UIKRigPBIKSolver::GetWarningMessage(FText& OutWarningMessage) const
-{
-	if (RootBone == NAME_None)
-	{
-		OutWarningMessage = LOCTEXT("MissingRoot", "Missing root bone.");
-		return true;
-	}
-
-	if (Effectors.IsEmpty())
-	{
-		OutWarningMessage = LOCTEXT("MissingGoal", "Missing goals.");
-		return true;
-	}
-	
-	return false;
-}
-
-void UIKRigPBIKSolver::AddGoal(const UIKRigEffectorGoal& NewGoal)
-{
-	UIKRig_FBIKEffector* NewEffector = NewObject<UIKRig_FBIKEffector>(this, UIKRig_FBIKEffector::StaticClass());
-	NewEffector->GoalName = NewGoal.GoalName;
-	NewEffector->BoneName = NewGoal.BoneName;
-	Effectors.Add(NewEffector);
-}
-
 void UIKRigPBIKSolver::RenameGoal(const FName& OldName, const FName& NewName)
 {
 	// ensure goal even exists in this solver
@@ -428,21 +376,17 @@
 
 #endif
 
-<<<<<<< HEAD
+int32 UIKRigPBIKSolver::GetIndexOfGoal(const FName& OldName) const
+{
+	for (int32 i=0; i<Effectors.Num(); ++i)
+	{
+		if (Effectors[i]->GoalName == OldName)
+		{
+			return i;
+		}
+	}
+
+	return INDEX_NONE;
+}
+
 #undef LOCTEXT_NAMESPACE
-=======
-int32 UIKRigPBIKSolver::GetIndexOfGoal(const FName& OldName) const
-{
-	for (int32 i=0; i<Effectors.Num(); ++i)
-	{
-		if (Effectors[i]->GoalName == OldName)
-		{
-			return i;
-		}
-	}
-
-	return INDEX_NONE;
-}
-
-#undef LOCTEXT_NAMESPACE
->>>>>>> d731a049
