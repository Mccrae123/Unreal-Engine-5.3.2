// Copyright Epic Games, Inc. All Rights Reserved.

#include "Solvers/IKRig_BodyMover.h"
#include "IKRigDataTypes.h"
#include "IKRigSkeleton.h"
#include "Solvers/PointsToRotation.h"

<<<<<<< HEAD
=======
#include UE_INLINE_GENERATED_CPP_BY_NAME(IKRig_BodyMover)

>>>>>>> d731a049
#define LOCTEXT_NAMESPACE "UIKRig_BodyMover"

void UIKRig_BodyMover::Initialize(const FIKRigSkeleton& IKRigSkeleton)
{
	BodyBoneIndex = IKRigSkeleton.GetBoneIndexFromName(RootBone);
}

void UIKRig_BodyMover::Solve(FIKRigSkeleton& IKRigSkeleton, const FIKRigGoalContainer& Goals)
{
	// no body bone specified
	if (BodyBoneIndex == INDEX_NONE)
	{
		return;
	}

	// no effectors added
	if (Effectors.IsEmpty())
	{
		return;
	}
	
	// ensure body bone exists
	check(IKRigSkeleton.RefPoseGlobal.IsValidIndex(BodyBoneIndex));
<<<<<<< HEAD

	// the bone transform to modify
	FTransform& CurrentBodyTransform = IKRigSkeleton.CurrentPoseGlobal[BodyBoneIndex];

	// calculate initial and current centroids
	FVector InitialCentroid = FVector::ZeroVector;
	FVector CurrentCentroid = FVector::ZeroVector;
	for (UIKRig_BodyMoverEffector* Effector : Effectors)
	{
		const FIKRigGoal* Goal = Goals.FindGoalByName(Effector->GoalName);
		if (!Goal)
		{
			return;
		}

		const int32 BoneIndex = IKRigSkeleton.GetBoneIndexFromName(Effector->BoneName);
		const FTransform InitialEffector = IKRigSkeleton.CurrentPoseGlobal[BoneIndex];

		InitialCentroid += InitialEffector.GetTranslation();
		CurrentCentroid += Goal->FinalBlendedPosition;
	}

	// average centroids
	const float InvNumEffectors = 1.0f / static_cast<float>(Effectors.Num());
	InitialCentroid *= InvNumEffectors;
	CurrentCentroid *= InvNumEffectors;

	// accumulate deformation gradient to extract a rotation from
	FVector DX = FVector::ZeroVector; // DX, DY, DZ are rows of 3x3 deformation gradient tensor
	FVector DY = FVector::ZeroVector;
	FVector DZ = FVector::ZeroVector;
=======
	
	// calculate a "best fit" transform from deformed goal locations
	TArray<FVector> InitialPoints;
	TArray<FVector> CurrentPoints;
>>>>>>> d731a049
	for (UIKRig_BodyMoverEffector* Effector : Effectors)
	{
		const FIKRigGoal* Goal = Goals.FindGoalByName(Effector->GoalName);
		if (!Goal)
		{
			return;
		}

		const int32 BoneIndex = IKRigSkeleton.GetBoneIndexFromName(Effector->BoneName);
		const FTransform InitialEffector = IKRigSkeleton.CurrentPoseGlobal[BoneIndex];

<<<<<<< HEAD
		//
		// accumulate the deformation gradient tensor for all points
		// "Meshless Deformations Based on Shape Matching"
		// Equation 7 describes accumulation of deformation gradient from points
		//
		// P is normalized vector from INITIAL centroid to INITIAL point
		// Q is normalized vector from CURRENT centroid to CURRENT point
		FVector P = (InitialEffector.GetTranslation() - InitialCentroid).GetSafeNormal();
		FVector Q = (Goal->FinalBlendedPosition - CurrentCentroid).GetSafeNormal();
		Q = FMath::Lerp(P,Q, Effector->InfluenceMultiplier);
		// PQ^T is the outer product of P and Q which is a 3x3 matrix
		// https://en.m.wikipedia.org/wiki/Outer_product
		DX += FVector(P[0]*Q[0], P[0]*Q[1], P[0]*Q[2]);
		DY += FVector(P[1]*Q[0], P[1]*Q[1], P[1]*Q[2]);
		DZ += FVector(P[2]*Q[0], P[2]*Q[1], P[2]*Q[2]);
=======
		InitialPoints.Add(InitialEffector.GetTranslation());
		CurrentPoints.Add(Goal->FinalBlendedPosition);
>>>>>>> d731a049
	}
	
	FVector InitialCentroid;
	FVector CurrentCentroid;
	const FQuat RotationOffset = GetRotationFromDeformedPoints(
		InitialPoints,
		CurrentPoints,
		InitialCentroid,
		CurrentCentroid);

	// alpha blend the position offset and add it to the current bone location
	const FVector Offset = (CurrentCentroid - InitialCentroid);
	const FVector Weight(
		Offset.X > 0.f ? PositionPositiveX : PositionNegativeX,
		Offset.Y > 0.f ? PositionPositiveY : PositionNegativeY,
		Offset.Z > 0.f ? PositionPositiveZ : PositionNegativeZ);

	// the bone transform to modify
	FTransform& CurrentBodyTransform = IKRigSkeleton.CurrentPoseGlobal[BodyBoneIndex];
	CurrentBodyTransform.AddToTranslation(Offset * (Weight*PositionAlpha));

	// do per-axis alpha blend
	FVector Euler = RotationOffset.Euler() * FVector(RotateXAlpha, RotateYAlpha, RotateZAlpha);
	FQuat FinalRotationOffset = FQuat::MakeFromEuler(Euler);
	// alpha blend the entire rotation offset
	FinalRotationOffset = FQuat::FastLerp(FQuat::Identity, FinalRotationOffset, RotationAlpha).GetNormalized();
	// add rotation offset to original rotation
	CurrentBodyTransform.SetRotation(FinalRotationOffset * CurrentBodyTransform.GetRotation());

	// do FK update of children
	IKRigSkeleton.PropagateGlobalPoseBelowBone(BodyBoneIndex);
}

<<<<<<< HEAD
void UIKRig_BodyMover::ExtractRotation(
	const FVector& DX,
	const FVector& DY,
	const FVector& DZ,
	FQuat &Q,
	const unsigned int MaxIter)
{
	// "A Robust Method to Extract the Rotational Part of Deformations" equation 7
	// https://matthias-research.github.io/pages/publications/stablePolarDecomp.pdf
	for (unsigned int Iter = 0; Iter < MaxIter; Iter++)
	{
		FMatrix R = FRotationMatrix::Make(Q);
		FVector RCol0(R.M[0][0], R.M[0][1], R.M[0][2]);
		FVector RCol1(R.M[1][0], R.M[1][1], R.M[1][2]);
		FVector RCol2(R.M[2][0], R.M[2][1], R.M[2][2]);
		FVector Omega = RCol0.Cross(DX) + RCol1.Cross(DY) + RCol2.Cross(DZ);
		Omega *= 1.0f / (fabs(RCol0.Dot(DX) + RCol1.Dot(DY) + RCol2.Dot(DZ)) + SMALL_NUMBER);
		const float W = Omega.Size();
		if (W < SMALL_NUMBER)
		{
			break;
		}
		Q = FQuat(FQuat((1.0 / W) * Omega, W)) * Q;
		Q.Normalize();
	}
}

#if WITH_EDITOR

=======
>>>>>>> d731a049
void UIKRig_BodyMover::UpdateSolverSettings(UIKRigSolver* InSettings)
{
	if(UIKRig_BodyMover* Settings = Cast<UIKRig_BodyMover>(InSettings))
	{
		// copy solver settings
		PositionAlpha = Settings->PositionAlpha;
		PositionPositiveX = Settings->PositionPositiveX;
		PositionPositiveY = Settings->PositionPositiveY;
		PositionPositiveZ = Settings->PositionPositiveZ;
		PositionNegativeX = Settings->PositionNegativeX;
		PositionNegativeY = Settings->PositionNegativeY;
		PositionNegativeZ = Settings->PositionNegativeZ;
		RotationAlpha = Settings->RotationAlpha;
		RotateXAlpha = Settings->RotateXAlpha;
		RotateYAlpha = Settings->RotateYAlpha;
		RotateZAlpha = Settings->RotateZAlpha;

		// copy effector settings
		for (const UIKRig_BodyMoverEffector* InEffector : Settings->Effectors)
		{
			for (UIKRig_BodyMoverEffector* Effector : Effectors)
			{
				if (Effector->GoalName == InEffector->GoalName)
				{
					Effector->InfluenceMultiplier = InEffector->InfluenceMultiplier;
					break;
				}
			}
		}
	}
}

<<<<<<< HEAD
FText UIKRig_BodyMover::GetNiceName() const
{
	return FText(LOCTEXT("SolverName", "Body Mover"));
}

bool UIKRig_BodyMover::GetWarningMessage(FText& OutWarningMessage) const
{
	if (RootBone == NAME_None)
	{
		OutWarningMessage = LOCTEXT("MissingRoot", "Missing root bone.");
		return true;
	}

	if (Effectors.IsEmpty())
	{
		OutWarningMessage = LOCTEXT("MissingGoal", "Missing goals.");
		return true;
	}
	
	return false;
}

void UIKRig_BodyMover::AddGoal(const UIKRigEffectorGoal& NewGoal)
{
	UIKRig_BodyMoverEffector* NewEffector = NewObject<UIKRig_BodyMoverEffector>(this, UIKRig_BodyMoverEffector::StaticClass());
	NewEffector->GoalName = NewGoal.GoalName;
	NewEffector->BoneName = NewGoal.BoneName;
	Effectors.Add(NewEffector);
}

=======
>>>>>>> d731a049
void UIKRig_BodyMover::RemoveGoal(const FName& GoalName)
{
	// ensure goal even exists in this solver
	const int32 GoalIndex = GetIndexOfGoal(GoalName);
	if (GoalIndex == INDEX_NONE)
	{
		return;
	}

	// remove it
	Effectors.RemoveAt(GoalIndex);
}

#if WITH_EDITOR

FText UIKRig_BodyMover::GetNiceName() const
{
	return FText(LOCTEXT("SolverName", "Body Mover"));
}

bool UIKRig_BodyMover::GetWarningMessage(FText& OutWarningMessage) const
{
	if (RootBone == NAME_None)
	{
		OutWarningMessage = LOCTEXT("MissingRoot", "Missing root bone.");
		return true;
	}

	if (Effectors.IsEmpty())
	{
		OutWarningMessage = LOCTEXT("MissingGoal", "Missing goals.");
		return true;
	}
	
	return false;
}

void UIKRig_BodyMover::AddGoal(const UIKRigEffectorGoal& NewGoal)
{
	UIKRig_BodyMoverEffector* NewEffector = NewObject<UIKRig_BodyMoverEffector>(this, UIKRig_BodyMoverEffector::StaticClass());
	NewEffector->GoalName = NewGoal.GoalName;
	NewEffector->BoneName = NewGoal.BoneName;
	Effectors.Add(NewEffector);
}

void UIKRig_BodyMover::RenameGoal(const FName& OldName, const FName& NewName)
{
	// ensure goal even exists in this solver
	const int32 GoalIndex = GetIndexOfGoal(OldName);
	if (GoalIndex == INDEX_NONE)
	{
		return;
	}

	// rename
	Effectors[GoalIndex]->GoalName = NewName;
}

void UIKRig_BodyMover::SetGoalBone(const FName& GoalName, const FName& NewBoneName)
{
	// ensure goal even exists in this solver
	const int32 GoalIndex = GetIndexOfGoal(GoalName);
	if (GoalIndex == INDEX_NONE)
	{
		return;
	}

	// rename
	Effectors[GoalIndex]->Modify();
	Effectors[GoalIndex]->BoneName = NewBoneName;
}

bool UIKRig_BodyMover::IsGoalConnected(const FName& GoalName) const
{
	return GetIndexOfGoal(GoalName) != INDEX_NONE;
}

UObject* UIKRig_BodyMover::GetGoalSettings(const FName& GoalName) const
{
	const int32 GoalIndex = GetIndexOfGoal(GoalName);
	if (GoalIndex == INDEX_NONE)
	{
		return nullptr;
	}

	return Effectors[GoalIndex];
}

bool UIKRig_BodyMover::IsBoneAffectedBySolver(const FName& BoneName, const FIKRigSkeleton& IKRigSkeleton) const
{
	return IKRigSkeleton.IsBoneInDirectLineage(BoneName, RootBone);
}

void UIKRig_BodyMover::SetRootBone(const FName& RootBoneName)
{
	RootBone = RootBoneName;
}

#endif

int32 UIKRig_BodyMover::GetIndexOfGoal(const FName& OldName) const
{
	for (int32 i=0; i<Effectors.Num(); ++i)
	{
		if (Effectors[i]->GoalName == OldName)
		{
			return i;
		}
	}

	return INDEX_NONE;
}

<<<<<<< HEAD
#endif

#undef LOCTEXT_NAMESPACE
=======
#undef LOCTEXT_NAMESPACE
>>>>>>> d731a049
<|MERGE_RESOLUTION|>--- conflicted
+++ resolved
@@ -5,11 +5,8 @@
 #include "IKRigSkeleton.h"
 #include "Solvers/PointsToRotation.h"
 
-<<<<<<< HEAD
-=======
 #include UE_INLINE_GENERATED_CPP_BY_NAME(IKRig_BodyMover)
 
->>>>>>> d731a049
 #define LOCTEXT_NAMESPACE "UIKRig_BodyMover"
 
 void UIKRig_BodyMover::Initialize(const FIKRigSkeleton& IKRigSkeleton)
@@ -33,14 +30,10 @@
 	
 	// ensure body bone exists
 	check(IKRigSkeleton.RefPoseGlobal.IsValidIndex(BodyBoneIndex));
-<<<<<<< HEAD
-
-	// the bone transform to modify
-	FTransform& CurrentBodyTransform = IKRigSkeleton.CurrentPoseGlobal[BodyBoneIndex];
-
-	// calculate initial and current centroids
-	FVector InitialCentroid = FVector::ZeroVector;
-	FVector CurrentCentroid = FVector::ZeroVector;
+	
+	// calculate a "best fit" transform from deformed goal locations
+	TArray<FVector> InitialPoints;
+	TArray<FVector> CurrentPoints;
 	for (UIKRig_BodyMoverEffector* Effector : Effectors)
 	{
 		const FIKRigGoal* Goal = Goals.FindGoalByName(Effector->GoalName);
@@ -52,56 +45,8 @@
 		const int32 BoneIndex = IKRigSkeleton.GetBoneIndexFromName(Effector->BoneName);
 		const FTransform InitialEffector = IKRigSkeleton.CurrentPoseGlobal[BoneIndex];
 
-		InitialCentroid += InitialEffector.GetTranslation();
-		CurrentCentroid += Goal->FinalBlendedPosition;
-	}
-
-	// average centroids
-	const float InvNumEffectors = 1.0f / static_cast<float>(Effectors.Num());
-	InitialCentroid *= InvNumEffectors;
-	CurrentCentroid *= InvNumEffectors;
-
-	// accumulate deformation gradient to extract a rotation from
-	FVector DX = FVector::ZeroVector; // DX, DY, DZ are rows of 3x3 deformation gradient tensor
-	FVector DY = FVector::ZeroVector;
-	FVector DZ = FVector::ZeroVector;
-=======
-	
-	// calculate a "best fit" transform from deformed goal locations
-	TArray<FVector> InitialPoints;
-	TArray<FVector> CurrentPoints;
->>>>>>> d731a049
-	for (UIKRig_BodyMoverEffector* Effector : Effectors)
-	{
-		const FIKRigGoal* Goal = Goals.FindGoalByName(Effector->GoalName);
-		if (!Goal)
-		{
-			return;
-		}
-
-		const int32 BoneIndex = IKRigSkeleton.GetBoneIndexFromName(Effector->BoneName);
-		const FTransform InitialEffector = IKRigSkeleton.CurrentPoseGlobal[BoneIndex];
-
-<<<<<<< HEAD
-		//
-		// accumulate the deformation gradient tensor for all points
-		// "Meshless Deformations Based on Shape Matching"
-		// Equation 7 describes accumulation of deformation gradient from points
-		//
-		// P is normalized vector from INITIAL centroid to INITIAL point
-		// Q is normalized vector from CURRENT centroid to CURRENT point
-		FVector P = (InitialEffector.GetTranslation() - InitialCentroid).GetSafeNormal();
-		FVector Q = (Goal->FinalBlendedPosition - CurrentCentroid).GetSafeNormal();
-		Q = FMath::Lerp(P,Q, Effector->InfluenceMultiplier);
-		// PQ^T is the outer product of P and Q which is a 3x3 matrix
-		// https://en.m.wikipedia.org/wiki/Outer_product
-		DX += FVector(P[0]*Q[0], P[0]*Q[1], P[0]*Q[2]);
-		DY += FVector(P[1]*Q[0], P[1]*Q[1], P[1]*Q[2]);
-		DZ += FVector(P[2]*Q[0], P[2]*Q[1], P[2]*Q[2]);
-=======
 		InitialPoints.Add(InitialEffector.GetTranslation());
 		CurrentPoints.Add(Goal->FinalBlendedPosition);
->>>>>>> d731a049
 	}
 	
 	FVector InitialCentroid;
@@ -135,38 +80,6 @@
 	IKRigSkeleton.PropagateGlobalPoseBelowBone(BodyBoneIndex);
 }
 
-<<<<<<< HEAD
-void UIKRig_BodyMover::ExtractRotation(
-	const FVector& DX,
-	const FVector& DY,
-	const FVector& DZ,
-	FQuat &Q,
-	const unsigned int MaxIter)
-{
-	// "A Robust Method to Extract the Rotational Part of Deformations" equation 7
-	// https://matthias-research.github.io/pages/publications/stablePolarDecomp.pdf
-	for (unsigned int Iter = 0; Iter < MaxIter; Iter++)
-	{
-		FMatrix R = FRotationMatrix::Make(Q);
-		FVector RCol0(R.M[0][0], R.M[0][1], R.M[0][2]);
-		FVector RCol1(R.M[1][0], R.M[1][1], R.M[1][2]);
-		FVector RCol2(R.M[2][0], R.M[2][1], R.M[2][2]);
-		FVector Omega = RCol0.Cross(DX) + RCol1.Cross(DY) + RCol2.Cross(DZ);
-		Omega *= 1.0f / (fabs(RCol0.Dot(DX) + RCol1.Dot(DY) + RCol2.Dot(DZ)) + SMALL_NUMBER);
-		const float W = Omega.Size();
-		if (W < SMALL_NUMBER)
-		{
-			break;
-		}
-		Q = FQuat(FQuat((1.0 / W) * Omega, W)) * Q;
-		Q.Normalize();
-	}
-}
-
-#if WITH_EDITOR
-
-=======
->>>>>>> d731a049
 void UIKRig_BodyMover::UpdateSolverSettings(UIKRigSolver* InSettings)
 {
 	if(UIKRig_BodyMover* Settings = Cast<UIKRig_BodyMover>(InSettings))
@@ -199,7 +112,21 @@
 	}
 }
 
-<<<<<<< HEAD
+void UIKRig_BodyMover::RemoveGoal(const FName& GoalName)
+{
+	// ensure goal even exists in this solver
+	const int32 GoalIndex = GetIndexOfGoal(GoalName);
+	if (GoalIndex == INDEX_NONE)
+	{
+		return;
+	}
+
+	// remove it
+	Effectors.RemoveAt(GoalIndex);
+}
+
+#if WITH_EDITOR
+
 FText UIKRig_BodyMover::GetNiceName() const
 {
 	return FText(LOCTEXT("SolverName", "Body Mover"));
@@ -230,53 +157,6 @@
 	Effectors.Add(NewEffector);
 }
 
-=======
->>>>>>> d731a049
-void UIKRig_BodyMover::RemoveGoal(const FName& GoalName)
-{
-	// ensure goal even exists in this solver
-	const int32 GoalIndex = GetIndexOfGoal(GoalName);
-	if (GoalIndex == INDEX_NONE)
-	{
-		return;
-	}
-
-	// remove it
-	Effectors.RemoveAt(GoalIndex);
-}
-
-#if WITH_EDITOR
-
-FText UIKRig_BodyMover::GetNiceName() const
-{
-	return FText(LOCTEXT("SolverName", "Body Mover"));
-}
-
-bool UIKRig_BodyMover::GetWarningMessage(FText& OutWarningMessage) const
-{
-	if (RootBone == NAME_None)
-	{
-		OutWarningMessage = LOCTEXT("MissingRoot", "Missing root bone.");
-		return true;
-	}
-
-	if (Effectors.IsEmpty())
-	{
-		OutWarningMessage = LOCTEXT("MissingGoal", "Missing goals.");
-		return true;
-	}
-	
-	return false;
-}
-
-void UIKRig_BodyMover::AddGoal(const UIKRigEffectorGoal& NewGoal)
-{
-	UIKRig_BodyMoverEffector* NewEffector = NewObject<UIKRig_BodyMoverEffector>(this, UIKRig_BodyMoverEffector::StaticClass());
-	NewEffector->GoalName = NewGoal.GoalName;
-	NewEffector->BoneName = NewGoal.BoneName;
-	Effectors.Add(NewEffector);
-}
-
 void UIKRig_BodyMover::RenameGoal(const FName& OldName, const FName& NewName)
 {
 	// ensure goal even exists in this solver
@@ -345,10 +225,4 @@
 	return INDEX_NONE;
 }
 
-<<<<<<< HEAD
-#endif
-
 #undef LOCTEXT_NAMESPACE
-=======
-#undef LOCTEXT_NAMESPACE
->>>>>>> d731a049
