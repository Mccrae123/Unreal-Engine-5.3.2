--- conflicted
+++ resolved
@@ -8,13 +8,7 @@
 #include UE_INLINE_GENERATED_CPP_BY_NAME(IKRigDefinition)
 
 #if WITH_EDITOR
-<<<<<<< HEAD
-
 #include "HAL/PlatformApplicationMisc.h"
-
-=======
-#include "HAL/PlatformApplicationMisc.h"
->>>>>>> d731a049
 #endif
 
 #define LOCTEXT_NAMESPACE "IKRigDefinition"
@@ -22,11 +16,6 @@
 #if WITH_EDITOR
 const FName UIKRigDefinition::GetPreviewMeshPropertyName() { return GET_MEMBER_NAME_STRING_CHECKED(UIKRigDefinition, PreviewSkeletalMesh); };
 
-<<<<<<< HEAD
-#if WITH_EDITOR
-
-=======
->>>>>>> d731a049
 TOptional<FTransform::FReal> UIKRigEffectorGoal::GetNumericValue(
 	ESlateTransformComponent::Type Component,
 	ESlateRotationRepresentation::Type Representation,
@@ -59,191 +48,6 @@
 	return TOptional<FTransform::FReal>();
 }
 
-<<<<<<< HEAD
-void UIKRigEffectorGoal::OnNumericValueChanged(ESlateTransformComponent::Type Component,
-	ESlateRotationRepresentation::Type Representation, ESlateTransformSubComponent::Type SubComponent,
-	FTransform::FReal Value, ETextCommit::Type CommitType, EIKRigTransformType::Type TransformType)
-{
-	Modify();
-
-	switch(TransformType)
-	{
-		case EIKRigTransformType::Current:
-		{
-			SAdvancedTransformInputBox<FTransform>::ApplyNumericValueChange(
-				CurrentTransform,
-				Value,
-				Component,
-				Representation,
-				SubComponent);
-			break;
-		}
-		case EIKRigTransformType::Reference:
-		{
-			SAdvancedTransformInputBox<FTransform>::ApplyNumericValueChange(
-				InitialTransform,
-				Value,
-				Component,
-				Representation,
-				SubComponent);
-			break;
-		}
-		default:
-		{
-			break;
-		}
-	}
-}
-
-void UIKRigEffectorGoal::OnCopyToClipboard(ESlateTransformComponent::Type Component, EIKRigTransformType::Type TransformType)
-{
-	const FTransform Xfo = TransformType == EIKRigTransformType::Current ? CurrentTransform : InitialTransform;
-	
-	FString Content;
-	switch(Component)
-	{
-	case ESlateTransformComponent::Location:
-		{
-			const FVector Data = Xfo.GetLocation();
-			TBaseStructure<FVector>::Get()->ExportText(Content, &Data, &Data, nullptr, PPF_None, nullptr);
-			break;
-		}
-	case ESlateTransformComponent::Rotation:
-		{
-			const FRotator Data = Xfo.Rotator();
-			TBaseStructure<FRotator>::Get()->ExportText(Content, &Data, &Data, nullptr, PPF_None, nullptr);
-			break;
-		}
-	case ESlateTransformComponent::Scale:
-		{
-			const FVector Data = Xfo.GetScale3D();
-			TBaseStructure<FVector>::Get()->ExportText(Content, &Data, &Data, nullptr, PPF_None, nullptr);
-			break;
-		}
-	case ESlateTransformComponent::Max:
-	default:
-		{
-			TBaseStructure<FTransform>::Get()->ExportText(Content, &Xfo, &Xfo, nullptr, PPF_None, nullptr);
-			break;
-		}
-	}
-
-	if(!Content.IsEmpty())
-	{
-		FPlatformApplicationMisc::ClipboardCopy(*Content);
-	}
-}
-
-void UIKRigEffectorGoal::OnPasteFromClipboard(ESlateTransformComponent::Type Component, EIKRigTransformType::Type TransformType)
-{
-	FString Content;
-	FPlatformApplicationMisc::ClipboardPaste(Content);
-
-	if(Content.IsEmpty())
-	{
-		return;
-	}
-
-	FTransform& Xfo = TransformType == EIKRigTransformType::Current ? CurrentTransform : InitialTransform;
-	
-	Modify();
-
-	class FIKRigEffectorGoalErrorPipe : public FOutputDevice
-	{
-	public:
-
-		int32 NumErrors;
-
-		FIKRigEffectorGoalErrorPipe()
-			: FOutputDevice()
-			, NumErrors(0)
-		{
-		}
-
-		virtual void Serialize(const TCHAR* V, ELogVerbosity::Type Verbosity, const class FName& Category) override
-		{
-			NumErrors++;
-		}
-	};
-
-	FIKRigEffectorGoalErrorPipe ErrorPipe;
-				
-	switch(Component)
-	{
-		case ESlateTransformComponent::Location:
-		{
-			FVector Data = Xfo.GetLocation();
-			TBaseStructure<FVector>::Get()->ImportText(*Content, &Data, nullptr, PPF_None, &ErrorPipe, TBaseStructure<FVector>::Get()->GetName(), true);
-			if(ErrorPipe.NumErrors == 0)
-			{
-				Xfo.SetLocation(Data);
-			}
-			break;
-		}
-		case ESlateTransformComponent::Rotation:
-		{
-			FRotator Data = Xfo.Rotator();
-			TBaseStructure<FRotator>::Get()->ImportText(*Content, &Data, nullptr, PPF_None, &ErrorPipe, TBaseStructure<FRotator>::Get()->GetName(), true);
-			if(ErrorPipe.NumErrors == 0)
-			{
-				Xfo.SetRotation(FQuat(Data));
-			}
-			break;
-		}
-		case ESlateTransformComponent::Scale:
-		{
-			FVector Data = Xfo.GetScale3D();
-			TBaseStructure<FVector>::Get()->ImportText(*Content, &Data, nullptr, PPF_None, &ErrorPipe, TBaseStructure<FVector>::Get()->GetName(), true);
-			if(ErrorPipe.NumErrors == 0)
-			{
-				Xfo.SetScale3D(Data);
-			}
-			break;
-		}
-		case ESlateTransformComponent::Max:
-		default:
-		{
-			FTransform Data = Xfo;
-			TBaseStructure<FTransform>::Get()->ImportText(*Content, &Data, nullptr, PPF_None, &ErrorPipe, TBaseStructure<FTransform>::Get()->GetName(), true);
-			if(ErrorPipe.NumErrors == 0)
-			{
-				Xfo = Data;
-			}
-			break;
-		}
-	}
-}
-
-bool UIKRigEffectorGoal::TransformDiffersFromDefault(
-	ESlateTransformComponent::Type Component,
-	TSharedPtr<IPropertyHandle> PropertyHandle) const
-{
-	if(PropertyHandle->GetProperty()->GetFName() == GET_MEMBER_NAME_CHECKED(UIKRigEffectorGoal, CurrentTransform))
-	{
-		switch(Component)
-		{
-			case ESlateTransformComponent::Location:
-			{
-				return !(CurrentTransform.GetLocation() - InitialTransform.GetLocation()).IsNearlyZero();
-			}
-			case ESlateTransformComponent::Rotation:
-			{
-				return !(CurrentTransform.Rotator() - InitialTransform.Rotator()).IsNearlyZero();
-			}
-			case ESlateTransformComponent::Scale:
-			{
-				return !(CurrentTransform.GetScale3D() - InitialTransform.GetScale3D()).IsNearlyZero();
-			}
-		}
-	}
-	return false;
-}
-
-void UIKRigEffectorGoal::ResetTransformToDefault(
-	ESlateTransformComponent::Type Component,
-	TSharedPtr<IPropertyHandle> PropertyHandle)
-{
-=======
 TTuple<FTransform, FTransform> UIKRigEffectorGoal::PrepareNumericValueChanged( ESlateTransformComponent::Type Component,
 																			ESlateRotationRepresentation::Type Representation,
 																			ESlateTransformSubComponent::Type SubComponent,
@@ -350,40 +154,28 @@
 	FTransform& Xfo = TransformType == EIKRigTransformType::Current ? CurrentTransform : InitialTransform;
 	Modify();
 	
->>>>>>> d731a049
 	switch(Component)
 	{
 		case ESlateTransformComponent::Location:
 		{
-<<<<<<< HEAD
-			CurrentTransform.SetLocation(InitialTransform.GetLocation());
-=======
 			FVector Data = Xfo.GetLocation();
 			if (GetDataFromContent(Content, Data))
 			{
 				Xfo.SetLocation(Data);
 			}
->>>>>>> d731a049
 			break;
 		}
 		case ESlateTransformComponent::Rotation:
 		{
-<<<<<<< HEAD
-			CurrentTransform.SetRotation(InitialTransform.GetRotation());
-=======
 			FRotator Data = Xfo.Rotator();
 			if (GetDataFromContent(Content, Data))
 			{
 				Xfo.SetRotation(FQuat(Data));
 			}
->>>>>>> d731a049
 			break;
 		}
 		case ESlateTransformComponent::Scale:
 		{
-<<<<<<< HEAD
-			CurrentTransform.SetScale3D(InitialTransform.GetScale3D());
-=======
 			FVector Data = Xfo.GetScale3D();
 			if (GetDataFromContent(Content, Data))
 			{
@@ -399,31 +191,11 @@
 			{
 				Xfo = Data;
 			}
->>>>>>> d731a049
-			break;
-		}
-	}
-}
-
-<<<<<<< HEAD
-#endif
-
-FBoneChain* FRetargetDefinition::GetEditableBoneChainByName(FName ChainName)
-{
-	for (FBoneChain& Chain : BoneChains)
-	{
-		if (Chain.ChainName == ChainName)
-		{
-			return &Chain;
-		}
-	}
-	
-	return nullptr;
-}
-
-void UIKRigDefinition::Serialize(FArchive& Ar)
-{
-=======
+			break;
+		}
+	}
+}
+
 bool UIKRigEffectorGoal::TransformDiffersFromDefault(
 	ESlateTransformComponent::Type Component,
 	TSharedPtr<IPropertyHandle> PropertyHandle) const
@@ -498,7 +270,6 @@
 
 void UIKRigDefinition::Serialize(FArchive& Ar)
 {
->>>>>>> d731a049
 	Super::Serialize(Ar);
 	Ar.UsingCustomVersion(FIKRigObjectVersion::GUID);
 }
@@ -523,11 +294,7 @@
 
 USkeletalMesh* UIKRigDefinition::GetPreviewMesh() const
 {
-<<<<<<< HEAD
-	return PreviewSkeletalMesh.Get();
-=======
 	return PreviewSkeletalMesh.LoadSynchronous();
->>>>>>> d731a049
 }
 
 #undef LOCTEXT_NAMESPACE
