// Copyright Epic Games, Inc. All Rights Reserved.

#include "AnimNodes/AnimNode_RetargetPoseFromMesh.h"
#include "Animation/AnimInstanceProxy.h"

#include UE_INLINE_GENERATED_CPP_BY_NAME(AnimNode_RetargetPoseFromMesh)


void FAnimNode_RetargetPoseFromMesh::Initialize_AnyThread(const FAnimationInitializeContext& Context)
{
	DECLARE_SCOPE_HIERARCHICAL_COUNTER_ANIMNODE(Initialize_AnyThread)
    FAnimNode_Base::Initialize_AnyThread(Context);

	// Initial update of the node, so we dont have a frame-delay on setup
	GetEvaluateGraphExposedInputs().Execute(Context);

	if (!Processor && IsInGameThread())
	{
		Processor = NewObject<UIKRetargetProcessor>(Context.AnimInstanceProxy->GetSkelMeshComponent());	
	}
}

void FAnimNode_RetargetPoseFromMesh::CacheBones_AnyThread(const FAnimationCacheBonesContext& Context)
{
	DECLARE_SCOPE_HIERARCHICAL_COUNTER_ANIMNODE(CacheBones_AnyThread)

	const FBoneContainer& RequiredBones = Context.AnimInstanceProxy->GetRequiredBones();
	if (!RequiredBones.IsValid())
	{
		return;
	}
<<<<<<< HEAD

	const bool bIsRetargeterReady = IKRetargeterAsset && Processor && Processor->IsInitialized();
	if (!bIsRetargeterReady)
=======
	
	if (!Context.AnimInstanceProxy->GetSkelMeshComponent()->GetSkeletalMeshAsset())
>>>>>>> d731a049
	{
		return;
	}

	// rebuild mapping
	RequiredToTargetBoneMapping.Reset();

	const FReferenceSkeleton& RefSkeleton = RequiredBones.GetReferenceSkeleton();
<<<<<<< HEAD
	const FTargetSkeleton& TargetSkeleton = Processor->GetTargetSkeleton();
	
=======
	const FReferenceSkeleton& TargetSkeleton = Context.AnimInstanceProxy->GetSkelMeshComponent()->GetSkeletalMeshAsset()->GetRefSkeleton();
>>>>>>> d731a049
	const TArray<FBoneIndexType>& RequiredBonesArray = RequiredBones.GetBoneIndicesArray();
	for (int32 Index = 0; Index < RequiredBonesArray.Num(); ++Index)
	{
		const FBoneIndexType ReqBoneIndex = RequiredBonesArray[Index]; 
		if (ReqBoneIndex != INDEX_NONE)
		{
			const FName Name = RefSkeleton.GetBoneName(ReqBoneIndex);
<<<<<<< HEAD
			const int32 TargetBoneIndex = TargetSkeleton.FindBoneIndexByName(Name);
=======
			const int32 TargetBoneIndex = TargetSkeleton.FindBoneIndex(Name);
>>>>>>> d731a049
			if (TargetBoneIndex != INDEX_NONE)
			{
				// store require bone to target bone indices
				RequiredToTargetBoneMapping.Emplace(Index, TargetBoneIndex);
			}
		}
	}
}

void FAnimNode_RetargetPoseFromMesh::Update_AnyThread(const FAnimationUpdateContext& Context)
{
	DECLARE_SCOPE_HIERARCHICAL_COUNTER_ANIMNODE(Update_AnyThread)
	FAnimNode_Base::Update_AnyThread(Context);
    // this introduces a frame of latency in setting the pin-driven source component,
    // but we cannot do the work to extract transforms on a worker thread as it is not thread safe.
    GetEvaluateGraphExposedInputs().Execute(Context);
	DeltaTime += Context.GetDeltaTime();
}

void FAnimNode_RetargetPoseFromMesh::Evaluate_AnyThread(FPoseContext& Output)
{
	DECLARE_SCOPE_HIERARCHICAL_COUNTER_ANIMNODE(Evaluate_AnyThread)

<<<<<<< HEAD
	if (!(IKRetargeterAsset && Processor))
=======
	SCOPE_CYCLE_COUNTER(STAT_IKRetarget);

	if (!(IKRetargeterAsset && Processor && SourceMeshComponent.IsValid()))
	{
		Output.ResetToRefPose();
		return;
	}

	// it's possible in editor to have anim instances initialized before PreUpdate() is called
	// which results in trying to run the retargeter without an source pose to copy from
	const bool bSourcePoseCopied = !SourceMeshComponentSpaceBoneTransforms.IsEmpty();

	// ensure processor was initialized with the currently used assets (source/target meshes and retarget asset)
	// if processor is not ready this tick, it will be next tick as this state will trigger re-initialization
	const TObjectPtr<USkeletalMesh> SourceMesh = SourceMeshComponent->GetSkeletalMeshAsset();
	const TObjectPtr<USkeletalMesh> TargetMesh = Output.AnimInstanceProxy->GetSkelMeshComponent()->GetSkeletalMeshAsset();
	const bool bIsProcessorReady = Processor->WasInitializedWithTheseAssets(SourceMesh, TargetMesh, IKRetargeterAsset);

	// if not ready to run, skip retarget and output the ref pose
	if (!(bIsProcessorReady && bSourcePoseCopied))
>>>>>>> d731a049
	{
		Output.ResetToRefPose();
		return;
	}

<<<<<<< HEAD
	const bool bIsInitialized = Processor->IsInitialized();
	const bool bInitializedWithSameMesh = Processor->GetTargetSkeleton().SkeletalMesh == Output.AnimInstanceProxy->GetSkelMeshComponent()->SkeletalMesh;
	// it's possible in editor to have anim instances initialized before PreUpdate() is called
	// which results in trying to run the retargeter without an source pose to copy from
	const bool bSourceMeshBonesCopied = !SourceMeshComponentSpaceBoneTransforms.IsEmpty();
	if (!(bIsInitialized && bInitializedWithSameMesh && bSourceMeshBonesCopied))
	{
		Output.ResetToRefPose();
		return;
	}

#if WITH_EDITOR
	// live preview IK Rig solver settings in the retarget, editor only
	// NOTE: this copies goal targets as well, but these are overwritten by IK chain goals
	if (bDriveTargetIKRigWithAsset)
	{
		Processor->CopyAllSettingsFromAsset();
	}
#endif

	// run the retargeter
	const TArray<FTransform>& RetargetedPose = Processor->RunRetargeter(SourceMeshComponentSpaceBoneTransforms);
=======
#if WITH_EDITOR
	// live preview source asset settings in the retarget, editor only
	// NOTE: this copies goal targets as well, but these are overwritten by IK chain goals
	if (bDriveWithAsset)
	{
		Processor->ApplySettingsFromAsset();
		if (const FRetargetProfile* CurrentProfile = IKRetargeterAsset->GetCurrentProfile())
		{
			Processor->ApplySettingsFromProfile(*CurrentProfile);
		}
	}
#endif

	// apply custom profile settings to the processor
	Processor->ApplySettingsFromProfile(CustomRetargetProfile);

	// run the retargeter
	const TArray<FTransform>& RetargetedPose = Processor->RunRetargeter(SourceMeshComponentSpaceBoneTransforms, SpeedValuesFromCurves, DeltaTime);
	DeltaTime = 0.0f;
>>>>>>> d731a049

	// copy pose back
	FCSPose<FCompactPose> ComponentPose;
	ComponentPose.InitPose(Output.Pose);
	const FCompactPose& CompactPose = ComponentPose.GetPose();
	for (const TPair<int32, int32>& Pair : RequiredToTargetBoneMapping)
	{
		const FCompactPoseBoneIndex CompactBoneIndex(Pair.Key);
		if (CompactPose.IsValidIndex(CompactBoneIndex))
		{
			const int32 TargetBoneIndex = Pair.Value;
			ComponentPose.SetComponentSpaceTransform(CompactBoneIndex, RetargetedPose[TargetBoneIndex]);
		}
	}

	// convert to local space
	FCSPose<FCompactPose>::ConvertComponentPosesToLocalPoses(ComponentPose, Output.Pose);

	// copy curves over
	if (bCopyCurves)
	{
		for (const TPair<FName, float>& SourceCurve : SourceCurveValues)
		{
			if (const SmartName::UID_Type* UID = CurveNameToUIDMap.Find(SourceCurve.Key))
			{
				// set source value to output curve
				Output.Curve.Set(*UID, SourceCurve.Value);
			}
		}
	}
}

void FAnimNode_RetargetPoseFromMesh::PreUpdate(const UAnimInstance* InAnimInstance)
{
	DECLARE_SCOPE_HIERARCHICAL_COUNTER_ANIMNODE(PreUpdate)
	
<<<<<<< HEAD
	if (!IsValid(IKRetargeterAsset))
	{
		return;
	}
	
	if (!IsValid(Processor))
	{
		Processor = NewObject<UIKRetargetProcessor>(InAnimInstance->GetOwningComponent());	
	}
	
	EnsureInitialized(InAnimInstance);
	if (Processor->IsInitialized())
=======
	if (!IKRetargeterAsset)
>>>>>>> d731a049
	{
		return;
	}
	
	if (!Processor)
	{
		Processor = NewObject<UIKRetargetProcessor>(InAnimInstance->GetOwningComponent());	
	}

	const TObjectPtr<USkeletalMeshComponent> TargetMeshComponent = InAnimInstance->GetSkelMeshComponent();
	if (EnsureProcessorIsInitialized(TargetMeshComponent))
	{
		CopyBoneTransformsFromSource(TargetMeshComponent);

		if(bCopyCurves)
		{
			SourceCurveValues.Reset();
			if (const UAnimInstance* SourceAnimInstance = SourceMeshComponent->GetAnimInstance())
			{
				// attribute curve contains all list	
				SourceCurveValues.Append(SourceAnimInstance->GetAnimationCurveList(EAnimCurveType::AttributeCurve));
			}

			UpdateSpeedValuesFromCurves();
		}
	}
}

<<<<<<< HEAD
#if WITH_EDITOR
void FAnimNode_RetargetPoseFromMesh::SetProcessorNeedsInitialized()
{
	if (Processor)
	{
		Processor->SetNeedsInitialized();
	}
}
#endif

const UIKRetargetProcessor* FAnimNode_RetargetPoseFromMesh::GetRetargetProcessor() const
{
	return Processor;
=======
void FAnimNode_RetargetPoseFromMesh::UpdateSpeedValuesFromCurves()
{
	SpeedValuesFromCurves.Reset();
	
	if (!IKRetargeterAsset)
	{
		return;
	}

	const TArray<TObjectPtr<URetargetChainSettings>>& ChainSettings = IKRetargeterAsset->GetAllChainSettings();
	for (const TObjectPtr<URetargetChainSettings>& ChainSetting : ChainSettings)
	{
		FName CurveName = ChainSetting->Settings.SpeedPlanting.SpeedCurveName;
		if (CurveName == NAME_None)
		{
			continue;
		}

		// value will be negative if the curve was not found (retargeter ignores negative speeds)
		float CurveValue = -1.0f;
		if (SourceCurveValues.Contains(CurveName))
		{
			CurveValue = SourceCurveValues[CurveName];
		}
		SpeedValuesFromCurves.Add(CurveName, CurveValue);
	}
>>>>>>> d731a049
}

UIKRetargetProcessor* FAnimNode_RetargetPoseFromMesh::GetRetargetProcessor() const
{
	return Processor;
}

bool FAnimNode_RetargetPoseFromMesh::EnsureProcessorIsInitialized(const TObjectPtr<USkeletalMeshComponent> TargetMeshComponent)
{
	// has user supplied a retargeter asset?
	if (!IKRetargeterAsset)
	{
<<<<<<< HEAD
		return;
=======
		return false;
>>>>>>> d731a049
	}
	
	// if user hasn't explicitly connected a source mesh, optionally use the parent mesh component (if there is one) 
	if (!SourceMeshComponent.IsValid() && bUseAttachedParent)
	{
<<<<<<< HEAD
		USkeletalMeshComponent* TargetMesh = InAnimInstance->GetSkelMeshComponent();
	
		// Walk up the attachment chain until we find a skeletal mesh component
		USkeletalMeshComponent* ParentMeshComponent = nullptr;
		for (USceneComponent* AttachParentComp = TargetMesh->GetAttachParent(); AttachParentComp != nullptr; AttachParentComp = AttachParentComp->GetAttachParent())
		{
			ParentMeshComponent = Cast<USkeletalMeshComponent>(AttachParentComp);
			if (ParentMeshComponent)
=======
		// Walk up the attachment chain until we find a skeletal mesh component
		USkeletalMeshComponent* ParentComponent = nullptr;
		for (USceneComponent* AttachParentComp = TargetMeshComponent->GetAttachParent(); AttachParentComp != nullptr; AttachParentComp = AttachParentComp->GetAttachParent())
		{
			ParentComponent = Cast<USkeletalMeshComponent>(AttachParentComp);
			if (ParentComponent)
>>>>>>> d731a049
			{
				break;
			}
		}

<<<<<<< HEAD
		if (ParentMeshComponent)
=======
		if (ParentComponent)
>>>>>>> d731a049
		{
			SourceMeshComponent = ParentMeshComponent;
		}
	}
	
	// has a source mesh been plugged in or found?
	if (!SourceMeshComponent.IsValid())
	{
<<<<<<< HEAD
		return; // can't do anything if we don't have a source mesh
	}

	// store all the components that were used to initialize
	// if in future updates, any of this are mismatched, we have to re-initialize
	CurrentlyUsedSourceMesh = SourceMeshComponent->SkeletalMesh;
	CurrentlyUsedTargetMesh = InAnimInstance->GetSkelMeshComponent()->SkeletalMesh;
	const bool bMeshesAreValid = CurrentlyUsedSourceMesh.IsValid() && CurrentlyUsedTargetMesh.IsValid();
	if (!bMeshesAreValid)
=======
		return false; // can't do anything if we don't have a source mesh component
	}

	// check that both a source and target mesh exist
	const TObjectPtr<USkeletalMesh> SourceMesh = SourceMeshComponent->GetSkeletalMeshAsset();
	const TObjectPtr<USkeletalMesh> TargetMesh = TargetMeshComponent->GetSkeletalMeshAsset();
	if (!SourceMesh || !TargetMesh)
	{
		return false; // cannot initialize if components are missing skeletal mesh references
	}
	// check that both have skeleton assets (shouldn't get this far without a skeleton)
	const TObjectPtr<USkeleton> SourceSkeleton = SourceMesh->GetSkeleton();
	const TObjectPtr<USkeleton> TargetSkeleton = TargetMesh->GetSkeleton();
	if (!SourceSkeleton || !TargetSkeleton)
	{
		return false;
	}
	
	// try initializing the processor
	if (!Processor->WasInitializedWithTheseAssets(SourceMesh, TargetMesh, IKRetargeterAsset))
>>>>>>> d731a049
	{
		// initialize retarget processor with source and target skeletal meshes
		// (asset is passed in as outer UObject for new UIKRigProcessor) 
		Processor->Initialize(SourceMesh,	TargetMesh,IKRetargeterAsset);

<<<<<<< HEAD
	// try initializing the processor
	if (!Processor->IsInitialized())
	{
		// initialize retarget processor with source and target skeletal meshes
		// (anim instance is passed in as outer UObject for new UIKRigProcessor) 
		Processor->Initialize(
			CurrentlyUsedSourceMesh.Get(),
			CurrentlyUsedTargetMesh.Get(),
			IKRetargeterAsset);
	}
=======
		// create a map of curve names to IDs that are present on the target skeleton
		if (bCopyCurves)
		{
			const FSmartNameMapping* SourceContainer = SourceSkeleton->GetSmartNameContainer(USkeleton::AnimCurveMappingName);
			const FSmartNameMapping* TargetContainer = TargetSkeleton->GetSmartNameContainer(USkeleton::AnimCurveMappingName);

			TArray<FName> SourceCurveNames;
			SourceContainer->FillNameArray(SourceCurveNames);
			CurveNameToUIDMap.Reset();
			for (int32 Index = 0; Index < SourceCurveNames.Num(); ++Index)
			{
				SmartName::UID_Type UID = TargetContainer->FindUID(SourceCurveNames[Index]);
				if (UID != SmartName::MaxUID)
				{
					// has a valid UID, add to the list
					SmartName::UID_Type& Value = CurveNameToUIDMap.Add(SourceCurveNames[Index]);
					Value = UID;
				}
			}
		}
	}

	return Processor->IsInitialized();
>>>>>>> d731a049
}

void FAnimNode_RetargetPoseFromMesh::CopyBoneTransformsFromSource(USkeletalMeshComponent* TargetMeshComponent)
{
<<<<<<< HEAD
	if (!SourceMeshComponent.IsValid())
	{
		return; 
	}

	USkeletalMeshComponent* SourceMeshComp =  SourceMeshComponent.Get();
	
	// is the source mesh ticking?
	if (!SourceMeshComp->IsRegistered())
		
=======
	// get the mesh component to use as the source
	const TObjectPtr<USkeletalMeshComponent> ComponentToCopyFrom =  GetComponentToCopyPoseFrom();

	// this should not happen as we're guaranteed to be initialized at this stage
	// but just in case component is lost after initialization, we avoid a crash
	if (!ComponentToCopyFrom)
>>>>>>> d731a049
	{
		return; 
	}
	
	// skip copying pose when component is no longer ticking
	if (!ComponentToCopyFrom->IsRegistered())
	{
		return; 
	}
	
	const bool bUROInSync =
<<<<<<< HEAD
		SourceMeshComp->ShouldUseUpdateRateOptimizations() &&
		SourceMeshComp->AnimUpdateRateParams != nullptr &&
		SourceMeshComponent->AnimUpdateRateParams == TargetMeshComponent->AnimUpdateRateParams;
	const bool bUsingExternalInterpolation = SourceMeshComp->IsUsingExternalInterpolation();
	const TArray<FTransform>& CachedComponentSpaceTransforms = SourceMeshComp->GetCachedComponentSpaceTransforms();
	const bool bArraySizesMatch = CachedComponentSpaceTransforms.Num() == SourceMeshComp->GetComponentSpaceTransforms().Num();
=======
		ComponentToCopyFrom->ShouldUseUpdateRateOptimizations() &&
		ComponentToCopyFrom->AnimUpdateRateParams != nullptr &&
		SourceMeshComponent->AnimUpdateRateParams == TargetMeshComponent->AnimUpdateRateParams;
	const bool bUsingExternalInterpolation = ComponentToCopyFrom->IsUsingExternalInterpolation();
	const TArray<FTransform>& CachedComponentSpaceTransforms = ComponentToCopyFrom->GetCachedComponentSpaceTransforms();
	const bool bArraySizesMatch = CachedComponentSpaceTransforms.Num() == ComponentToCopyFrom->GetComponentSpaceTransforms().Num();
>>>>>>> d731a049

	// copy source array from the appropriate location
	SourceMeshComponentSpaceBoneTransforms.Reset();
	if ((bUROInSync || bUsingExternalInterpolation) && bArraySizesMatch)
	{
		SourceMeshComponentSpaceBoneTransforms.Append(CachedComponentSpaceTransforms); // copy from source's cache
	}
	else
	{
		SourceMeshComponentSpaceBoneTransforms.Append(ComponentToCopyFrom->GetComponentSpaceTransforms()); // copy directly
	}
<<<<<<< HEAD
}
=======
}

TObjectPtr<USkeletalMeshComponent> FAnimNode_RetargetPoseFromMesh::GetComponentToCopyPoseFrom() const
{
	// if our source is running under leader-pose, then get bone data from there
	if (SourceMeshComponent.IsValid())
	{
		if(USkeletalMeshComponent* LeaderPoseComponent = Cast<USkeletalMeshComponent>(SourceMeshComponent->LeaderPoseComponent.Get()))
		{
			return LeaderPoseComponent;
		}
	}
	
	return SourceMeshComponent.Get();
}
>>>>>>> d731a049
<|MERGE_RESOLUTION|>--- conflicted
+++ resolved
@@ -29,14 +29,8 @@
 	{
 		return;
 	}
-<<<<<<< HEAD
-
-	const bool bIsRetargeterReady = IKRetargeterAsset && Processor && Processor->IsInitialized();
-	if (!bIsRetargeterReady)
-=======
 	
 	if (!Context.AnimInstanceProxy->GetSkelMeshComponent()->GetSkeletalMeshAsset())
->>>>>>> d731a049
 	{
 		return;
 	}
@@ -45,12 +39,7 @@
 	RequiredToTargetBoneMapping.Reset();
 
 	const FReferenceSkeleton& RefSkeleton = RequiredBones.GetReferenceSkeleton();
-<<<<<<< HEAD
-	const FTargetSkeleton& TargetSkeleton = Processor->GetTargetSkeleton();
-	
-=======
 	const FReferenceSkeleton& TargetSkeleton = Context.AnimInstanceProxy->GetSkelMeshComponent()->GetSkeletalMeshAsset()->GetRefSkeleton();
->>>>>>> d731a049
 	const TArray<FBoneIndexType>& RequiredBonesArray = RequiredBones.GetBoneIndicesArray();
 	for (int32 Index = 0; Index < RequiredBonesArray.Num(); ++Index)
 	{
@@ -58,11 +47,7 @@
 		if (ReqBoneIndex != INDEX_NONE)
 		{
 			const FName Name = RefSkeleton.GetBoneName(ReqBoneIndex);
-<<<<<<< HEAD
-			const int32 TargetBoneIndex = TargetSkeleton.FindBoneIndexByName(Name);
-=======
 			const int32 TargetBoneIndex = TargetSkeleton.FindBoneIndex(Name);
->>>>>>> d731a049
 			if (TargetBoneIndex != INDEX_NONE)
 			{
 				// store require bone to target bone indices
@@ -86,9 +71,6 @@
 {
 	DECLARE_SCOPE_HIERARCHICAL_COUNTER_ANIMNODE(Evaluate_AnyThread)
 
-<<<<<<< HEAD
-	if (!(IKRetargeterAsset && Processor))
-=======
 	SCOPE_CYCLE_COUNTER(STAT_IKRetarget);
 
 	if (!(IKRetargeterAsset && Processor && SourceMeshComponent.IsValid()))
@@ -109,36 +91,11 @@
 
 	// if not ready to run, skip retarget and output the ref pose
 	if (!(bIsProcessorReady && bSourcePoseCopied))
->>>>>>> d731a049
 	{
 		Output.ResetToRefPose();
 		return;
 	}
 
-<<<<<<< HEAD
-	const bool bIsInitialized = Processor->IsInitialized();
-	const bool bInitializedWithSameMesh = Processor->GetTargetSkeleton().SkeletalMesh == Output.AnimInstanceProxy->GetSkelMeshComponent()->SkeletalMesh;
-	// it's possible in editor to have anim instances initialized before PreUpdate() is called
-	// which results in trying to run the retargeter without an source pose to copy from
-	const bool bSourceMeshBonesCopied = !SourceMeshComponentSpaceBoneTransforms.IsEmpty();
-	if (!(bIsInitialized && bInitializedWithSameMesh && bSourceMeshBonesCopied))
-	{
-		Output.ResetToRefPose();
-		return;
-	}
-
-#if WITH_EDITOR
-	// live preview IK Rig solver settings in the retarget, editor only
-	// NOTE: this copies goal targets as well, but these are overwritten by IK chain goals
-	if (bDriveTargetIKRigWithAsset)
-	{
-		Processor->CopyAllSettingsFromAsset();
-	}
-#endif
-
-	// run the retargeter
-	const TArray<FTransform>& RetargetedPose = Processor->RunRetargeter(SourceMeshComponentSpaceBoneTransforms);
-=======
 #if WITH_EDITOR
 	// live preview source asset settings in the retarget, editor only
 	// NOTE: this copies goal targets as well, but these are overwritten by IK chain goals
@@ -158,7 +115,6 @@
 	// run the retargeter
 	const TArray<FTransform>& RetargetedPose = Processor->RunRetargeter(SourceMeshComponentSpaceBoneTransforms, SpeedValuesFromCurves, DeltaTime);
 	DeltaTime = 0.0f;
->>>>>>> d731a049
 
 	// copy pose back
 	FCSPose<FCompactPose> ComponentPose;
@@ -195,22 +151,7 @@
 {
 	DECLARE_SCOPE_HIERARCHICAL_COUNTER_ANIMNODE(PreUpdate)
 	
-<<<<<<< HEAD
-	if (!IsValid(IKRetargeterAsset))
-	{
-		return;
-	}
-	
-	if (!IsValid(Processor))
-	{
-		Processor = NewObject<UIKRetargetProcessor>(InAnimInstance->GetOwningComponent());	
-	}
-	
-	EnsureInitialized(InAnimInstance);
-	if (Processor->IsInitialized())
-=======
 	if (!IKRetargeterAsset)
->>>>>>> d731a049
 	{
 		return;
 	}
@@ -239,21 +180,6 @@
 	}
 }
 
-<<<<<<< HEAD
-#if WITH_EDITOR
-void FAnimNode_RetargetPoseFromMesh::SetProcessorNeedsInitialized()
-{
-	if (Processor)
-	{
-		Processor->SetNeedsInitialized();
-	}
-}
-#endif
-
-const UIKRetargetProcessor* FAnimNode_RetargetPoseFromMesh::GetRetargetProcessor() const
-{
-	return Processor;
-=======
 void FAnimNode_RetargetPoseFromMesh::UpdateSpeedValuesFromCurves()
 {
 	SpeedValuesFromCurves.Reset();
@@ -280,7 +206,6 @@
 		}
 		SpeedValuesFromCurves.Add(CurveName, CurveValue);
 	}
->>>>>>> d731a049
 }
 
 UIKRetargetProcessor* FAnimNode_RetargetPoseFromMesh::GetRetargetProcessor() const
@@ -293,62 +218,32 @@
 	// has user supplied a retargeter asset?
 	if (!IKRetargeterAsset)
 	{
-<<<<<<< HEAD
-		return;
-=======
 		return false;
->>>>>>> d731a049
 	}
 	
 	// if user hasn't explicitly connected a source mesh, optionally use the parent mesh component (if there is one) 
 	if (!SourceMeshComponent.IsValid() && bUseAttachedParent)
 	{
-<<<<<<< HEAD
-		USkeletalMeshComponent* TargetMesh = InAnimInstance->GetSkelMeshComponent();
-	
-		// Walk up the attachment chain until we find a skeletal mesh component
-		USkeletalMeshComponent* ParentMeshComponent = nullptr;
-		for (USceneComponent* AttachParentComp = TargetMesh->GetAttachParent(); AttachParentComp != nullptr; AttachParentComp = AttachParentComp->GetAttachParent())
-		{
-			ParentMeshComponent = Cast<USkeletalMeshComponent>(AttachParentComp);
-			if (ParentMeshComponent)
-=======
 		// Walk up the attachment chain until we find a skeletal mesh component
 		USkeletalMeshComponent* ParentComponent = nullptr;
 		for (USceneComponent* AttachParentComp = TargetMeshComponent->GetAttachParent(); AttachParentComp != nullptr; AttachParentComp = AttachParentComp->GetAttachParent())
 		{
 			ParentComponent = Cast<USkeletalMeshComponent>(AttachParentComp);
 			if (ParentComponent)
->>>>>>> d731a049
 			{
 				break;
 			}
 		}
 
-<<<<<<< HEAD
-		if (ParentMeshComponent)
-=======
 		if (ParentComponent)
->>>>>>> d731a049
-		{
-			SourceMeshComponent = ParentMeshComponent;
+		{
+			SourceMeshComponent = ParentComponent;
 		}
 	}
 	
 	// has a source mesh been plugged in or found?
 	if (!SourceMeshComponent.IsValid())
 	{
-<<<<<<< HEAD
-		return; // can't do anything if we don't have a source mesh
-	}
-
-	// store all the components that were used to initialize
-	// if in future updates, any of this are mismatched, we have to re-initialize
-	CurrentlyUsedSourceMesh = SourceMeshComponent->SkeletalMesh;
-	CurrentlyUsedTargetMesh = InAnimInstance->GetSkelMeshComponent()->SkeletalMesh;
-	const bool bMeshesAreValid = CurrentlyUsedSourceMesh.IsValid() && CurrentlyUsedTargetMesh.IsValid();
-	if (!bMeshesAreValid)
-=======
 		return false; // can't do anything if we don't have a source mesh component
 	}
 
@@ -369,24 +264,11 @@
 	
 	// try initializing the processor
 	if (!Processor->WasInitializedWithTheseAssets(SourceMesh, TargetMesh, IKRetargeterAsset))
->>>>>>> d731a049
 	{
 		// initialize retarget processor with source and target skeletal meshes
 		// (asset is passed in as outer UObject for new UIKRigProcessor) 
 		Processor->Initialize(SourceMesh,	TargetMesh,IKRetargeterAsset);
 
-<<<<<<< HEAD
-	// try initializing the processor
-	if (!Processor->IsInitialized())
-	{
-		// initialize retarget processor with source and target skeletal meshes
-		// (anim instance is passed in as outer UObject for new UIKRigProcessor) 
-		Processor->Initialize(
-			CurrentlyUsedSourceMesh.Get(),
-			CurrentlyUsedTargetMesh.Get(),
-			IKRetargeterAsset);
-	}
-=======
 		// create a map of curve names to IDs that are present on the target skeleton
 		if (bCopyCurves)
 		{
@@ -410,30 +292,16 @@
 	}
 
 	return Processor->IsInitialized();
->>>>>>> d731a049
 }
 
 void FAnimNode_RetargetPoseFromMesh::CopyBoneTransformsFromSource(USkeletalMeshComponent* TargetMeshComponent)
 {
-<<<<<<< HEAD
-	if (!SourceMeshComponent.IsValid())
-	{
-		return; 
-	}
-
-	USkeletalMeshComponent* SourceMeshComp =  SourceMeshComponent.Get();
-	
-	// is the source mesh ticking?
-	if (!SourceMeshComp->IsRegistered())
-		
-=======
 	// get the mesh component to use as the source
 	const TObjectPtr<USkeletalMeshComponent> ComponentToCopyFrom =  GetComponentToCopyPoseFrom();
 
 	// this should not happen as we're guaranteed to be initialized at this stage
 	// but just in case component is lost after initialization, we avoid a crash
 	if (!ComponentToCopyFrom)
->>>>>>> d731a049
 	{
 		return; 
 	}
@@ -445,21 +313,12 @@
 	}
 	
 	const bool bUROInSync =
-<<<<<<< HEAD
-		SourceMeshComp->ShouldUseUpdateRateOptimizations() &&
-		SourceMeshComp->AnimUpdateRateParams != nullptr &&
-		SourceMeshComponent->AnimUpdateRateParams == TargetMeshComponent->AnimUpdateRateParams;
-	const bool bUsingExternalInterpolation = SourceMeshComp->IsUsingExternalInterpolation();
-	const TArray<FTransform>& CachedComponentSpaceTransforms = SourceMeshComp->GetCachedComponentSpaceTransforms();
-	const bool bArraySizesMatch = CachedComponentSpaceTransforms.Num() == SourceMeshComp->GetComponentSpaceTransforms().Num();
-=======
 		ComponentToCopyFrom->ShouldUseUpdateRateOptimizations() &&
 		ComponentToCopyFrom->AnimUpdateRateParams != nullptr &&
 		SourceMeshComponent->AnimUpdateRateParams == TargetMeshComponent->AnimUpdateRateParams;
 	const bool bUsingExternalInterpolation = ComponentToCopyFrom->IsUsingExternalInterpolation();
 	const TArray<FTransform>& CachedComponentSpaceTransforms = ComponentToCopyFrom->GetCachedComponentSpaceTransforms();
 	const bool bArraySizesMatch = CachedComponentSpaceTransforms.Num() == ComponentToCopyFrom->GetComponentSpaceTransforms().Num();
->>>>>>> d731a049
 
 	// copy source array from the appropriate location
 	SourceMeshComponentSpaceBoneTransforms.Reset();
@@ -471,9 +330,6 @@
 	{
 		SourceMeshComponentSpaceBoneTransforms.Append(ComponentToCopyFrom->GetComponentSpaceTransforms()); // copy directly
 	}
-<<<<<<< HEAD
-}
-=======
 }
 
 TObjectPtr<USkeletalMeshComponent> FAnimNode_RetargetPoseFromMesh::GetComponentToCopyPoseFrom() const
@@ -489,4 +345,3 @@
 	
 	return SourceMeshComponent.Get();
 }
->>>>>>> d731a049
