--- conflicted
+++ resolved
@@ -12,11 +12,8 @@
 #include "IDetailChildrenBuilder.h"
 
 #include "BoneSelectionWidget.h"
-<<<<<<< HEAD
-=======
 
 #include UE_INLINE_GENERATED_CPP_BY_NAME(AnimGraphNode_IKRig)
->>>>>>> d731a049
 
 /////////////////////////////////////////////////////
 // UAnimGraphNode_IKRig 
@@ -330,14 +327,11 @@
 	}
 }
 
-<<<<<<< HEAD
-=======
 UObject* UAnimGraphNode_IKRig::GetJumpTargetForDoubleClick() const
 {
 	return Node.RigDefinitionAsset;
 }
 
->>>>>>> d731a049
 void UAnimGraphNode_IKRig::PostEditChangeProperty(struct FPropertyChangedEvent& PropertyChangedEvent)
 {	
 	const FName PropertyName = PropertyChangedEvent.GetPropertyName();
@@ -444,11 +438,8 @@
 
 void UAnimGraphNode_IKRig::SetPinDefaultValue(UEdGraphPin* InPin, const FName& InPropertyName)
 {
-<<<<<<< HEAD
-=======
 	LLM_SCOPE_BYNAME(TEXT("Animation/IKRig"));
 	
->>>>>>> d731a049
 	// default FIKRigGoal structure 
 	static FIKRigGoal DefaultGoal;
 	static const TSharedPtr<FStructOnScope> StructOnScope =
@@ -482,11 +473,7 @@
 
 		// fallback to default behaviour 
 		FString DefaultValue;
-<<<<<<< HEAD
-		InProperty->ExportTextItem(DefaultValue, Memory, nullptr, nullptr, PPF_None);
-=======
 		InProperty->ExportTextItem_Direct(DefaultValue, Memory, nullptr, nullptr, PPF_None);
->>>>>>> d731a049
 		return DefaultValue;
 	};
 	
@@ -770,11 +757,8 @@
 
 void UAnimGraphNode_IKRig::BindPropertyChanges()
 {
-<<<<<<< HEAD
-=======
 	LLM_SCOPE_BYNAME(TEXT("Animation/IKRig"));
 	
->>>>>>> d731a049
 	// already bound
 	if (OnAssetPropertyChangedHandle.IsValid())
 	{
@@ -892,8 +876,4 @@
 	}
 }
 
-<<<<<<< HEAD
 #undef LOCTEXT_NAMESPACE
-=======
-#undef LOCTEXT_NAMESPACE
->>>>>>> d731a049
