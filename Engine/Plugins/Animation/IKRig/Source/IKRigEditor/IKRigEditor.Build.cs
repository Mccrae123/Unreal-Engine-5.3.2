--- conflicted
+++ resolved
@@ -54,17 +54,7 @@
 					"AnimationCore",
                     "AnimationWidgets",
                     "ApplicationCore",
-<<<<<<< HEAD
-				}
-            );
-
-            PrivateIncludePathModuleNames.AddRange(
-                new string[]
-                {
-				}
-=======
                 }
->>>>>>> d731a049
             );
         }
     }
