// Copyright Epic Games, Inc. All Rights Reserved.

using System.IO;

namespace UnrealBuildTool.Rules
{
    public class IKRigEditor : ModuleRules
    {
        public IKRigEditor(ReadOnlyTargetRules Target) : base(Target)
		{
			PrivateIncludePaths.AddRange(
				new string[] {
					System.IO.Path.Combine(GetModuleDirectory("Persona"), "Private"),
				}
			);

			PublicDependencyModuleNames.AddRange(
                new string[]
                {
	                "Core",
	                "AdvancedPreviewScene",
                }
            );

			PrivateDependencyModuleNames.AddRange(
                new string[]
                {
                    "InputCore",
                    "EditorFramework",
                    "UnrealEd",
                    "ToolMenus",
                    "CoreUObject",
                    "Engine",
                    "Slate",
                    "SlateCore",
                    "AssetTools",
                    "EditorWidgets",
                    "Kismet",
                    "KismetWidgets",
                    "Persona",
                    "SkeletonEditor",
                    "ContentBrowser",
                    "AnimationBlueprintLibrary",
                    "MessageLog",
<<<<<<< HEAD
                    
					"PropertyEditor",
=======

                    "PropertyEditor",
>>>>>>> 4af6daef
					"BlueprintGraph",
					"AnimGraph",
					"AnimGraphRuntime",
					
					"IKRig",
					"IKRigDeveloper",
					"ToolWidgets",
					"AnimationCore",
                    "AnimationWidgets",
                    "ApplicationCore",
                }
            );
        }
    }
}<|MERGE_RESOLUTION|>--- conflicted
+++ resolved
@@ -42,13 +42,8 @@
                     "ContentBrowser",
                     "AnimationBlueprintLibrary",
                     "MessageLog",
-<<<<<<< HEAD
-                    
-					"PropertyEditor",
-=======
 
                     "PropertyEditor",
->>>>>>> 4af6daef
 					"BlueprintGraph",
 					"AnimGraph",
 					"AnimGraphRuntime",
