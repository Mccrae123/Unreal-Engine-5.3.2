// Copyright Epic Games, Inc. All Rights Reserved.

#pragma once

#include "CoreMinimal.h"
#include "EditorUndoClient.h"
#include "IKRigDefinition.h"
#include "DragAndDrop/DecoratedDragDropOp.h"
#include "Widgets/SCompoundWidget.h"
#include "Widgets/Views/STableViewBase.h"
#include "Widgets/Views/STableRow.h"
#include "Widgets/Views/SListView.h"
#include "Widgets/Input/SEditableTextBox.h"
#include "Framework/Commands/UICommandList.h"
#include "Misc/TextFilterExpressionEvaluator.h"

#include "SIKRigRetargetChainList.generated.h"

class UIKRigEffectorGoal;
class FIKRigEditorController;
class SIKRigRetargetChainList;
class FIKRigEditorToolkit;
struct FBoneChain;
class SEditableTextBox;

class FRetargetChainElement
{
public:

	TSharedRef<ITableRow> MakeListRowWidget(
		const TSharedRef<STableViewBase>& InOwnerTable,
        TSharedRef<FRetargetChainElement> InStackElement,
        TSharedPtr<SIKRigRetargetChainList> InChainList);

	static TSharedRef<FRetargetChainElement> Make(const FName& InChainName)
	{
		return MakeShareable(new FRetargetChainElement(InChainName));
	}

	FName ChainName;

private:
	
	/** Hidden constructor, always use Make above */
	FRetargetChainElement(const FName& InChainName) : ChainName(InChainName) {}

	/** Hidden constructor, always use Make above */
	FRetargetChainElement() {}
};


class SIKRigRetargetChainRow : public SMultiColumnTableRow<TSharedPtr<FRetargetChainElement>>
{
public:
	
	void Construct(
        const FArguments& InArgs,
        const TSharedRef<STableViewBase>& InOwnerTableView,
        TSharedRef<FRetargetChainElement> InChainElement,
        TSharedPtr<SIKRigRetargetChainList> InChainList);

	/** Overridden from SMultiColumnTableRow.  Generates a widget for this column of the table row. */
	virtual TSharedRef<SWidget> GenerateWidgetForColumn(const FName& ColumnName) override;

private:

	const FReferenceSkeleton& GetReferenceSkeleton() const;

	TSharedRef<SWidget> MakeGoalComboEntryWidget(TSharedPtr<FString> InItem) const;
	
	void OnStartBoneComboSelectionChanged(FName InName) const;
	void OnEndBoneComboSelectionChanged(FName InName) const;
	void OnGoalComboSelectionChanged(TSharedPtr<FString> InGoalName, ESelectInfo::Type SelectInfo);
	
	FName GetStartBoneName(bool& bMultipleValues) const;
	FName GetEndBoneName(bool& bMultipleValues) const;
	FText GetGoalName() const;

	void OnRenameChain(const FText& InText, ETextCommit::Type ) const;
	
	TArray<TSharedPtr<FString>> GoalOptions;
	TWeakPtr<FRetargetChainElement> ChainElement;
	TWeakPtr<SIKRigRetargetChainList> ChainList;

	friend SIKRigRetargetChainList;
};

USTRUCT()
struct FIKRigRetargetChainSettings
{
	GENERATED_BODY()

	FIKRigRetargetChainSettings(){};
	
	FIKRigRetargetChainSettings(FName InChainName, const FName& InStartBone, const FName& InEndBone)
		: ChainName(InChainName)
		, StartBone(InStartBone)
		, EndBone(InEndBone)
	{}

	UPROPERTY(EditAnywhere, Category = "Bone Chain")
	FName ChainName;

	UPROPERTY(VisibleAnywhere, Category = "Bone Chain")
	FName StartBone;

	UPROPERTY(VisibleAnywhere, Category = "Bone Chain")
	FName EndBone;
};

struct FChainFilterOptions
{
	bool bHideSingleBoneChains = false;
	bool bShowOnlyIKChains = false;
	bool bShowOnlyMissingBoneChains = false;
};

typedef SListView< TSharedPtr<FRetargetChainElement> > SRetargetChainListViewType;

class SIKRigRetargetChainList : public SCompoundWidget, public FEditorUndoClient
{
public:
	SLATE_BEGIN_ARGS(SIKRigRetargetChainList) {}
	SLATE_END_ARGS()

	void Construct(const FArguments& InArgs, TSharedRef<FIKRigEditorController> InEditorController);

<<<<<<< HEAD
	FName GetSelectedChain();
=======
	TArray<FName> GetSelectedChains() const;
>>>>>>> d731a049

private:
	
	/** menu for adding new solver commands */
	TSharedPtr<FUICommandList> CommandList;
	
	/** editor controller */
	TWeakPtr<FIKRigEditorController> EditorController;

	/** retarget root widget */
	TSharedPtr<SEditableTextBox> RetargetRootTextBox;
	
	/** list view */
	TSharedPtr<SRetargetChainListViewType> ListView;
	TArray< TSharedPtr<FRetargetChainElement> > ListViewItems;
	/** END list view */

	/** filtering the list with search box */
	TSharedRef<SWidget> CreateFilterMenuWidget();
	void OnFilterTextChanged(const FText& SearchText);
	TSharedPtr<FTextFilterExpressionEvaluator> TextFilter;
	FChainFilterOptions ChainFilterOptions;

	/** callback when "Add New Chain" clicked */
	bool IsAddChainEnabled() const;
	
	/** when a chain is clicked on in the stack view */
	void OnItemClicked(TSharedPtr<FRetargetChainElement> InItem);

	/** list view generate row callback */
	TSharedRef<ITableRow> MakeListRowWidget(TSharedPtr<FRetargetChainElement> InElement, const TSharedRef<STableViewBase>& OwnerTable);

	/** call to refresh the list view */
	void RefreshView();

	/** SWidget interface */
	virtual FReply OnKeyDown(const FGeometry& MyGeometry, const FKeyEvent& InKeyEvent);
	/** END SWidget interface */

	/** list view OnContextMenuOpening callback */
	TSharedPtr< SWidget > CreateContextMenu();
	
	/** sort chain list callback */
	void SortChainList();

<<<<<<< HEAD
=======
	/** mirror the selected chains (right-click menu callback) */
	void MirrorSelectedChains() const;

>>>>>>> d731a049
	friend SIKRigRetargetChainRow;
	friend FIKRigEditorController;
};<|MERGE_RESOLUTION|>--- conflicted
+++ resolved
@@ -125,11 +125,7 @@
 
 	void Construct(const FArguments& InArgs, TSharedRef<FIKRigEditorController> InEditorController);
 
-<<<<<<< HEAD
-	FName GetSelectedChain();
-=======
 	TArray<FName> GetSelectedChains() const;
->>>>>>> d731a049
 
 private:
 	
@@ -175,12 +171,9 @@
 	/** sort chain list callback */
 	void SortChainList();
 
-<<<<<<< HEAD
-=======
 	/** mirror the selected chains (right-click menu callback) */
 	void MirrorSelectedChains() const;
 
->>>>>>> d731a049
 	friend SIKRigRetargetChainRow;
 	friend FIKRigEditorController;
 };