// Copyright Epic Games, Inc. All Rights Reserved.

#pragma once

#include "CoreMinimal.h"

#include "IHasPersonaToolkit.h"
#include "IKRigController.h"
#include "IKRigEditorController.h"
#include "IKRigMode.h"
#include "IPersonaPreviewScene.h"
#include "PersonaAssetEditorToolkit.h"
#include "SIKRigHierarchy.h"

namespace IKRigEditorModes
{
	extern const FName IKRigEditorMode;
}

class FIKRigEditorToolkit :
	public FPersonaAssetEditorToolkit,
	public IHasPersonaToolkit,
	public FGCObject,
	public FSelfRegisteringEditorUndoClient,
	public FTickableEditorObject
{
public:

	FIKRigEditorToolkit();
	virtual ~FIKRigEditorToolkit() override;

	void InitAssetEditor(
		const EToolkitMode::Type Mode,
		const TSharedPtr< IToolkitHost >& InitToolkitHost,
		UIKRigDefinition* IKRigAsset);

	/** FAssetEditorToolkit interface */
	virtual void OnClose() override;
	virtual void RegisterTabSpawners(const TSharedRef<FTabManager>& InTabManager) override;
	virtual void UnregisterTabSpawners(const TSharedRef<FTabManager>& InTabManager) override;
	virtual FName GetToolkitFName() const override;
	virtual FText GetBaseToolkitName() const override;
	virtual FText GetToolkitName() const override;
	virtual FLinearColor GetWorldCentricTabColorScale() const override;
	virtual FString GetWorldCentricTabPrefix() const override;
	/** END FAssetEditorToolkit interface */
	
	/** FGCObject interface */
	virtual void AddReferencedObjects(FReferenceCollector& Collector) override;
	virtual FString GetReferencerName() const override { return TEXT("FIKRigEditorToolkit"); }
	/** END FGCObject interface */

	//** FTickableEditorObject Interface
	virtual void Tick(float DeltaTime) override {};
	virtual ETickableTickType GetTickableTickType() const override { return ETickableTickType::Always; }
	virtual TStatId GetStatId() const override;
	//~ END FTickableEditorObject Interface

	/** IHasPersonaToolkit interface */
	virtual TSharedRef<IPersonaToolkit> GetPersonaToolkit() const override { return PersonaToolkit.ToSharedRef(); }
	/** END IHasPersonaToolkit interface */

	/** FSelfRegisteringEditorUndoClient interface */
	virtual void PostUndo( bool bSuccess );
	virtual void PostRedo( bool bSuccess );
	/** END FSelfRegisteringEditorUndoClient interface */

	TSharedRef<FIKRigEditorController> GetController() const {return EditorController;};

	/** tab creation callbacks */
	void HandlePreviewSceneCreated(const TSharedRef<IPersonaPreviewScene>& InPersonaPreviewScene);
	void HandleDetailsCreated(const TSharedRef<class IDetailsView>& InDetailsView) const;
	void HandleViewportCreated(const TSharedRef<class IPersonaViewport>& InViewport);
	void HandleOnPreviewSceneSettingsCustomized(IDetailLayoutBuilder& DetailBuilder) const;
	/** END preview scene setup */

private:

	/** toolbar */
	void BindCommands();
	void ExtendToolbar();
	void FillToolbar(FToolBarBuilder& ToolbarBuilder);
	/** END toolbar */
	
<<<<<<< HEAD
	/** preview scene setup */
	void HandlePreviewSceneCreated(const TSharedRef<IPersonaPreviewScene>& InPersonaPreviewScene);
	void HandlePreviewMeshChanged(USkeletalMesh* InOldSkeletalMesh, USkeletalMesh* InNewSkeletalMesh);
	void HandleDetailsCreated(const TSharedRef<class IDetailsView>& InDetailsView) const;
	void SetupAnimInstance();
	/** END preview scene setup */
	
=======
>>>>>>> d731a049
	/** centralized management of selection across skeleton view and viewport */
	TSharedRef<FIKRigEditorController> EditorController;

	/** Preview scene to be supplied by IHasPersonaToolkit::GetPersonaToolkit */
	TSharedPtr<IPersonaToolkit> PersonaToolkit;
};<|MERGE_RESOLUTION|>--- conflicted
+++ resolved
@@ -82,16 +82,6 @@
 	void FillToolbar(FToolBarBuilder& ToolbarBuilder);
 	/** END toolbar */
 	
-<<<<<<< HEAD
-	/** preview scene setup */
-	void HandlePreviewSceneCreated(const TSharedRef<IPersonaPreviewScene>& InPersonaPreviewScene);
-	void HandlePreviewMeshChanged(USkeletalMesh* InOldSkeletalMesh, USkeletalMesh* InNewSkeletalMesh);
-	void HandleDetailsCreated(const TSharedRef<class IDetailsView>& InDetailsView) const;
-	void SetupAnimInstance();
-	/** END preview scene setup */
-	
-=======
->>>>>>> d731a049
 	/** centralized management of selection across skeleton view and viewport */
 	TSharedRef<FIKRigEditorController> EditorController;
 
