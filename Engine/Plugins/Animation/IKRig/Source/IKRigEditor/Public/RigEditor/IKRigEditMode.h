--- conflicted
+++ resolved
@@ -55,19 +55,11 @@
 	
 	void RenderGoals(FPrimitiveDrawInterface* PDI);
 	void RenderBones(FPrimitiveDrawInterface* PDI);
-<<<<<<< HEAD
-	void GetAffectedBones(
-		FIKRigEditorController* Controller,
-		UIKRigProcessor* Processor,
-		TSet<int32>& OutAffectedBones,
-		TSet<int32>& OutSelectedBones) const;
-=======
 	void GetBoneColors(
 		FIKRigEditorController* Controller,
 		const UIKRigProcessor* Processor,
 		const FReferenceSkeleton& RefSkeleton,
 		TArray<FLinearColor>& OutBoneColors) const;
->>>>>>> d731a049
 	
 	/** The hosting app */
 	TWeakPtr<FIKRigEditorController> EditorController;
