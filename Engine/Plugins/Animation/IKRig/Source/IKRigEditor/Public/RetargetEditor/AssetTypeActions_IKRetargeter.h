// Copyright Epic Games, Inc. All Rights Reserved.

#pragma once

#include "CoreMinimal.h"
#include "Toolkits/IToolkitHost.h"
#include "AssetTypeActions_Base.h"
#include "EditorAnimUtils.h"

class UIKRetargeter;

class FAssetTypeActions_IKRetargeter : public FAssetTypeActions_Base
{
public:
	// IAssetTypeActions Implementation
	virtual FText GetName() const override { return NSLOCTEXT("AssetTypeActions", "AssetTypeActions_IKRetargeter", "IK Retargeter"); }
<<<<<<< HEAD
	virtual void GetActions(const TArray<UObject*>& InObjects, struct FToolMenuSection& Section) override;
	virtual FColor GetTypeColor() const override { return FColor(0, 40, 255); }
=======
	virtual FColor GetTypeColor() const override { return FColor(0, 128, 255); }
>>>>>>> d731a049
	virtual UClass* GetSupportedClass() const override;
	virtual void OpenAssetEditor(const TArray<UObject*>& InObjects, TSharedPtr<class IToolkitHost> EditWithinLevelEditor = TSharedPtr<IToolkitHost>()) override;
	virtual uint32 GetCategories() override { return EAssetTypeCategories::Animation; }
	virtual const TArray<FText>& GetSubMenus() const override;
	virtual UThumbnailInfo* GetThumbnailInfo(UObject* Asset) const override;

	static void ExtendAnimSequenceToolMenu();
	static void CreateRetargetSubMenu(FToolMenuSection& InSection);
};<|MERGE_RESOLUTION|>--- conflicted
+++ resolved
@@ -14,12 +14,7 @@
 public:
 	// IAssetTypeActions Implementation
 	virtual FText GetName() const override { return NSLOCTEXT("AssetTypeActions", "AssetTypeActions_IKRetargeter", "IK Retargeter"); }
-<<<<<<< HEAD
-	virtual void GetActions(const TArray<UObject*>& InObjects, struct FToolMenuSection& Section) override;
-	virtual FColor GetTypeColor() const override { return FColor(0, 40, 255); }
-=======
 	virtual FColor GetTypeColor() const override { return FColor(0, 128, 255); }
->>>>>>> d731a049
 	virtual UClass* GetSupportedClass() const override;
 	virtual void OpenAssetEditor(const TArray<UObject*>& InObjects, TSharedPtr<class IToolkitHost> EditWithinLevelEditor = TSharedPtr<IToolkitHost>()) override;
 	virtual uint32 GetCategories() override { return EAssetTypeCategories::Animation; }
