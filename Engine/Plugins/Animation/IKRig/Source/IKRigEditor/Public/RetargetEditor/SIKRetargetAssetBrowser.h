﻿// Copyright Epic Games, Inc. All Rights Reserved.

#pragma once

#include "CoreMinimal.h"

#include "ContentBrowserDelegates.h"
#include "IKRetargetBatchOperation.h"
#include "Widgets/Layout/SBox.h"
#include "Widgets/SWindow.h"


class FIKRetargetEditorController;

class SIKRetargetAssetBrowser : public SBox
{
public:
	SLATE_BEGIN_ARGS(SIKRetargetAssetBrowser) {}
	SLATE_END_ARGS()

	void Construct(const FArguments& InArgs, TSharedRef<FIKRetargetEditorController> InEditorController);

	void RefreshView();
	
private:

<<<<<<< HEAD
	void AddAssetBrowser();

	void OnPathChange(const FString& NewPath);

	FReply OnExportButtonClicked() const;
=======
	FReply OnExportButtonClicked();
>>>>>>> d731a049
	bool IsExportButtonEnabled() const;
	
	void OnAssetDoubleClicked(const FAssetData& AssetData);
	bool OnShouldFilterAsset(const struct FAssetData& AssetData);
	TSharedPtr<SWidget> OnGetAssetContextMenu(const TArray<FAssetData>& SelectedAssets) const;

	/** Used to get the currently selected assets */
	FGetCurrentSelectionDelegate GetCurrentSelectionDelegate;
		
	/** editor controller */
	TWeakPtr<FIKRetargetEditorController> EditorController;

	/** the animation asset browser */
	TSharedPtr<SBox> AssetBrowserBox;

<<<<<<< HEAD
	/** the path to export assets to */
	FString BatchOutputPath = "";
=======
	/** remember the path the user chose between exports */
	FString PrevBatchOutputPath = "";
>>>>>>> d731a049

	friend FIKRetargetEditorController;
};

//** Dialog to select path to export to */
class SBatchExportDialog: public SWindow
{
public:
	SLATE_BEGIN_ARGS(SBatchExportDialog){}
	SLATE_ARGUMENT(FText, DefaultAssetPath)
	SLATE_END_ARGS()

	SBatchExportDialog() : UserResponse(EAppReturnType::Cancel)
	{
	}

	void Construct(const FArguments& InArgs);

public:
	/** Displays the dialog in a blocking fashion */
	EAppReturnType::Type ShowModal();

	/** Gets the resulting asset path */
	FString GetAssetPath();

	FIKRetargetBatchOperationContext BatchContext;

protected:

	/** The rename rule sample text */
	FText ExampleText;
	void UpdateExampleText();

	void OnPathChange(const FString& NewPath);
	FReply OnButtonClick(EAppReturnType::Type ButtonID);

	EAppReturnType::Type UserResponse;
	FText AssetPath;
};<|MERGE_RESOLUTION|>--- conflicted
+++ resolved
@@ -24,15 +24,7 @@
 	
 private:
 
-<<<<<<< HEAD
-	void AddAssetBrowser();
-
-	void OnPathChange(const FString& NewPath);
-
-	FReply OnExportButtonClicked() const;
-=======
 	FReply OnExportButtonClicked();
->>>>>>> d731a049
 	bool IsExportButtonEnabled() const;
 	
 	void OnAssetDoubleClicked(const FAssetData& AssetData);
@@ -48,13 +40,8 @@
 	/** the animation asset browser */
 	TSharedPtr<SBox> AssetBrowserBox;
 
-<<<<<<< HEAD
-	/** the path to export assets to */
-	FString BatchOutputPath = "";
-=======
 	/** remember the path the user chose between exports */
 	FString PrevBatchOutputPath = "";
->>>>>>> d731a049
 
 	friend FIKRetargetEditorController;
 };
