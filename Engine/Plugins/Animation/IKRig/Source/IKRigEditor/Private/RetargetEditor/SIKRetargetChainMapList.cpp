--- conflicted
+++ resolved
@@ -14,12 +14,9 @@
 #include "RigEditor/IKRigEditorStyle.h"
 #include "Widgets/Input/SComboBox.h"
 #include "SSearchableComboBox.h"
-<<<<<<< HEAD
-=======
 #include "Misc/TextFilterExpressionEvaluator.h"
 #include "Widgets/Input/SSearchBox.h"
 #include "Retargeter/IKRetargetSettings.h"
->>>>>>> d731a049
 
 #define LOCTEXT_NAMESPACE "SIKRigRetargetChains"
 
@@ -49,11 +46,7 @@
 	// NOTE: cannot just use FName because "None" is considered a null entry and removed from ComboBox.
 	SourceChainOptions.Reset();
 	SourceChainOptions.Add(MakeShareable(new FString(TEXT("None"))));
-<<<<<<< HEAD
-	const UIKRigDefinition* SourceIKRig = ChainMapList.Pin()->EditorController.Pin()->AssetController->GetAsset()->GetSourceIKRig();
-=======
 	const UIKRigDefinition* SourceIKRig = ChainMapList.Pin()->EditorController.Pin()->AssetController->GetIKRig(ERetargetSourceOrTarget::Source);
->>>>>>> d731a049
 	if (SourceIKRig)
 	{
 		const TArray<FBoneChain>& Chains = SourceIKRig->GetRetargetChains();
@@ -121,13 +114,8 @@
 		.Padding(3.0f, 1.0f)
 		[
 			SNew(STextBlock)
-<<<<<<< HEAD
-			.Text(FText::FromName(ChainMapElement.Pin()->ChainMap->TargetChain))
-			.Font(FEditorStyle::GetFontStyle(TEXT("BoldFont")))
-=======
 			.Text(GetTargetIKGoalName())
 			.Font(FAppStyle::GetFontStyle(TEXT("BoldFont")))
->>>>>>> d731a049
 		];
 		return NewWidget;
 	}
@@ -142,22 +130,12 @@
 		.VAlign(VAlign_Center)
 		.Padding(3.0f, 1.0f)
 		[
-<<<<<<< HEAD
-			SNew(SSearchableComboBox)
-			.OptionsSource(&SourceChainOptions)
-			.OnGenerateWidget_Lambda([](TSharedPtr<FString> InItem)
-			{
-				return SNew(STextBlock).Text(FText::FromString(*InItem.Get()));
-			})
-			.OnSelectionChanged(this, &SIKRetargetChainMapRow::OnSourceChainComboSelectionChanged)
-=======
 			SNew(SButton)
 			.OnClicked(this, &SIKRetargetChainMapRow::OnResetToDefaultClicked) 
 			.Visibility(this, &SIKRetargetChainMapRow::GetResetToDefaultVisibility) 
 			.ToolTipText(LOCTEXT("ResetChainToDefaultToolTip", "Reset Chain Settings to Default"))
 			.ButtonStyle(FAppStyle::Get(), "NoBorder")
 			.Content()
->>>>>>> d731a049
 			[
 				SNew(SImage)
 				.Image(FAppStyle::GetBrush("PropertyWindow.DiffersFromDefault"))
@@ -204,8 +182,6 @@
 	}
 
 	return FText::FromName(ChainMapElement.Pin()->ChainMap->SourceChain);
-<<<<<<< HEAD
-=======
 }
 
 FText SIKRetargetChainMapRow::GetTargetIKGoalName() const
@@ -234,7 +210,6 @@
 	}
 	
 	return FText::FromName(Chain->IKGoalName);
->>>>>>> d731a049
 }
 
 void SIKRetargetChainMapList::Construct(
@@ -327,14 +302,6 @@
 		.Padding(2.0f)
 		.AutoHeight()
 		[
-<<<<<<< HEAD
-			SNew(SPositiveActionButton)
-			.Visibility(this, &SIKRetargetChainMapList::IsAutoMapButtonVisible)
-			.Icon(FAppStyle::Get().GetBrush("Icons.Refresh"))
-			.Text(LOCTEXT("AutoMapButtonLabel", "Auto-Map Chains"))
-			.ToolTipText(LOCTEXT("AutoMapButtonToolTip", "Automatically assign source chains based on fuzzy string match"))
-			.OnClicked(this, &SIKRetargetChainMapList::OnAutoMapButtonClicked)
-=======
 			SNew(SHorizontalBox)
 
 			+SHorizontalBox::Slot()
@@ -378,7 +345,6 @@
 					.ColorAndOpacity(FSlateColor::UseForeground())
 				]
 			]
->>>>>>> d731a049
 		]
 	    
         +SVerticalBox::Slot()
@@ -388,26 +354,15 @@
 			.IsEnabled(this, &SIKRetargetChainMapList::IsChainMapEnabled)
 			.ListItemsSource( &ListViewItems )
 			.OnGenerateRow( this, &SIKRetargetChainMapList::MakeListRowWidget )
-<<<<<<< HEAD
-			.OnMouseButtonClick(this, &SIKRetargetChainMapList::OnItemClicked)
-			.OnSelectionChanged_Lambda([this] (TSharedPtr<FRetargetChainMapElement> NewValue, ESelectInfo::Type SelectInfo)
-			{
-				OnSelectionChanged();
-=======
 			.OnMouseButtonClick_Lambda([this](TSharedPtr<FRetargetChainMapElement> Item)
 			{
 				OnItemClicked(Item);
->>>>>>> d731a049
 			})
 
 			.ItemHeight( 22.0f )
 			.HeaderRow
 			(
 				SNew( SHeaderRow )
-<<<<<<< HEAD
-				+ SHeaderRow::Column( ColumnId_TargetChainLabel )
-				.DefaultLabel( LOCTEXT( "TargetColumnLabel", "Target Chain" ) )
-=======
 				+ SHeaderRow::Column(ColumnId_TargetChainLabel)
 				.DefaultLabel(LOCTEXT("TargetColumnLabel", "Target Chain"))
 				.DefaultTooltip(LOCTEXT("TargetChainToolTip", "The chain on the target skeleton to copy animation TO."))
@@ -415,7 +370,6 @@
 				+ SHeaderRow::Column(ColumnId_IKGoalNameLabel)
 				.DefaultLabel(LOCTEXT("IKColumnLabel", "Target IK Goal"))
 				.DefaultTooltip(LOCTEXT("IKGoalToolTip", "The IK Goal assigned to the target chain (if any). Note, this goal should be on the LAST bone in the chain."))
->>>>>>> d731a049
 
 				+ SHeaderRow::Column(ColumnId_SourceChainLabel)
 				.DefaultLabel(LOCTEXT("SourceColumnLabel", "Source Chain"))
@@ -431,8 +385,6 @@
 	RefreshView();
 }
 
-<<<<<<< HEAD
-=======
 void SIKRetargetChainMapList::ClearSelection() const
 {
 	ListView->ClearSelection();
@@ -446,7 +398,6 @@
 	EditorController.Pin()->RefreshDetailsView();
 }
 
->>>>>>> d731a049
 UIKRetargeterController* SIKRetargetChainMapList::GetRetargetController() const
 {
 	const TSharedPtr<FIKRetargetEditorController> Controller = EditorController.Pin();
@@ -466,11 +417,7 @@
 		return FText::FromName(NAME_None); 
 	}
 	
-<<<<<<< HEAD
-	return FText::FromName(RetargeterController->GetSourceRootBone());
-=======
 	return FText::FromName(RetargeterController->GetRetargetRootBone(ERetargetSourceOrTarget::Source));
->>>>>>> d731a049
 }
 
 FText SIKRetargetChainMapList::GetTargetRootBone() const
@@ -481,11 +428,7 @@
 		return FText::FromName(NAME_None); 
 	}
 	
-<<<<<<< HEAD
-	return FText::FromName(RetargeterController->GetTargetRootBone());
-=======
 	return FText::FromName(RetargeterController->GetRetargetRootBone(ERetargetSourceOrTarget::Target));
->>>>>>> d731a049
 }
 
 bool SIKRetargetChainMapList::IsChainMapEnabled() const
@@ -507,19 +450,6 @@
 
 void SIKRetargetChainMapList::RefreshView()
 {
-<<<<<<< HEAD
-	UIKRetargeterController* RetargeterController = GetRetargetController();
-	if (!RetargeterController)
-	{
-		return; 
-	}
-	
-	// refresh list of chains
-	ListViewItems.Reset();
-	const TArray<TObjectPtr<URetargetChainSettings>>& ChainMappings = RetargeterController->GetChainMappings();
-	for (const TObjectPtr<URetargetChainSettings> ChainMap : ChainMappings)
-	{
-=======
 	UIKRetargeterController* AssetController = GetRetargetController();
 	if (!AssetController)
 	{
@@ -583,7 +513,6 @@
 		}
 		
 		// create an item for this chain
->>>>>>> d731a049
 		TSharedPtr<FRetargetChainMapElement> ChainItem = FRetargetChainMapElement::Make(ChainMap);
 		ListViewItems.Add(ChainItem);
 
@@ -699,38 +628,6 @@
 
 void SIKRetargetChainMapList::OnItemClicked(TSharedPtr<FRetargetChainMapElement> InItem) const 
 {
-<<<<<<< HEAD
-	OnSelectionChanged();
-}
-
-void SIKRetargetChainMapList::OnSelectionChanged()
-{
-	const TSharedPtr<FIKRetargetEditorController> Controller = EditorController.Pin();
-	if (!Controller.IsValid())
-	{
-		return;
-	}
-	
-	// update selected settings
-	SelectedChainSettings.Empty();
-	TArray<TSharedPtr<FRetargetChainMapElement>> SelectedItems = ListView.Get()->GetSelectedItems();
-	for (const TSharedPtr<FRetargetChainMapElement>& Item : SelectedItems)
-	{
-		SelectedChainSettings.Add(Item->ChainMap.Get());
-	}
-
-	// selection cleared
-	if (SelectedChainSettings.IsEmpty())
-	{
-		// show asset settings in the details view
-		Controller->DetailsView->SetObject(Controller->AssetController->GetAsset());
-	}
-	else
-	{
-		// show chain settings in the details view
-		Controller->DetailsView->SetObjects(SelectedChainSettings);
-	}
-=======
 	// get list of selected chains
 	TArray<FName> SelectedChains;
 	TArray<TSharedPtr<FRetargetChainMapElement>> SelectedItems = ListView.Get()->GetSelectedItems();
@@ -742,7 +639,6 @@
 	// replace the chain selection
 	constexpr bool bEditFromChainsView = true;
 	EditorController.Pin()->EditChainSelection(SelectedChains, ESelectionEdit::Replace, bEditFromChainsView);
->>>>>>> d731a049
 }
 
 EVisibility SIKRetargetChainMapList::IsAutoMapButtonVisible() const
@@ -752,16 +648,12 @@
 
 FReply SIKRetargetChainMapList::OnAutoMapButtonClicked() const
 {
-	UIKRetargeterController* RetargeterController = GetRetargetController();
-	if (!RetargeterController)
+	const TSharedPtr<FIKRetargetEditorController> Controller = EditorController.Pin();
+	if (!Controller.IsValid())
 	{
 		return FReply::Unhandled();
 	}
 	
-<<<<<<< HEAD
-	RetargeterController->CleanChainMapping();
-	RetargeterController->AutoMapChains();
-=======
 	UIKRetargeterController* RetargeterController = GetRetargetController();
 	if (!RetargeterController)
 	{
@@ -814,7 +706,6 @@
 	}
 	
 	Controller->SetRootSelected(true);
->>>>>>> d731a049
 	return FReply::Handled();
 }
 
