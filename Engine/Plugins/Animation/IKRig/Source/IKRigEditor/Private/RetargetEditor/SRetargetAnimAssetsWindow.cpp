// Copyright Epic Games, Inc. All Rights Reserved.

#include "RetargetEditor/SRetargetAnimAssetsWindow.h"

#include "AnimPose.h"
#include "AnimPreviewInstance.h"
#include "ContentBrowserModule.h"
#include "IContentBrowserSingleton.h"
#include "ObjectEditorUtils.h"
#include "SSkeletonWidget.h"
#include "Widgets/SWindow.h"
#include "Widgets/Layout/SSeparator.h"
#include "PropertyCustomizationHelpers.h"
#include "Animation/DebugSkelMeshComponent.h"
#include "Misc/ScopedSlowTask.h"
#include "RetargetEditor/IKRetargeterController.h"
#include "Retargeter/IKRetargeter.h"
#include "Widgets/Input/SEditableTextBox.h"
#include "Widgets/Notifications/SNotificationList.h"

#define LOCTEXT_NAMESPACE "RetargetAnimAssetWindow"

void SSelectExportPathDialog::Construct(const FArguments& InArgs)
{
	AssetPath = FText::FromString(FPackageName::GetLongPackagePath(InArgs._DefaultAssetPath.ToString()));

	if(AssetPath.IsEmpty())
	{
		AssetPath = FText::FromString(TEXT("/Game"));
	}

	FPathPickerConfig PathPickerConfig;
	PathPickerConfig.DefaultPath = AssetPath.ToString();
	PathPickerConfig.OnPathSelected = FOnPathSelected::CreateSP(this, &SSelectExportPathDialog::OnPathChange);
	PathPickerConfig.bAddDefaultPath = true;

	FContentBrowserModule& ContentBrowserModule = FModuleManager::LoadModuleChecked<FContentBrowserModule>("ContentBrowser");

	SWindow::Construct(SWindow::FArguments()
		.Title(LOCTEXT("SSelectExportPathDialog_Title", "Select Export Path"))
		.SupportsMinimize(false)
		.SupportsMaximize(false)
		.IsTopmostWindow(true)
		.ClientSize(FVector2D(450, 450))
		[
			SNew(SVerticalBox)

			+ SVerticalBox::Slot() // Add user input block
			.Padding(2)
			[
				SNew(SBorder)
<<<<<<< HEAD
				.BorderImage(FEditorStyle::GetBrush("ToolPanel.GroupBorder"))
=======
				.BorderImage(FAppStyle::GetBrush("ToolPanel.GroupBorder"))
>>>>>>> d731a049
				[
					SNew(SVerticalBox)

					+SVerticalBox::Slot()
					.AutoHeight()
					[
						SNew(STextBlock)
						.Text(LOCTEXT("SelectPath", "Select Path"))
						.Font(FCoreStyle::GetDefaultFontStyle("Regular", 14))
					]

					+SVerticalBox::Slot()
					.FillHeight(1)
					.Padding(3)
					[
						ContentBrowserModule.Get().CreatePathPicker(PathPickerConfig)
					]
				]
			]

			+SVerticalBox::Slot()
			.AutoHeight()
			.HAlign(HAlign_Right)
			.Padding(5)
			[
				SNew(SUniformGridPanel)
<<<<<<< HEAD
				.SlotPadding(FEditorStyle::GetMargin("StandardDialog.SlotPadding"))
				.MinDesiredSlotWidth(FEditorStyle::GetFloat("StandardDialog.MinDesiredSlotWidth"))
				.MinDesiredSlotHeight(FEditorStyle::GetFloat("StandardDialog.MinDesiredSlotHeight"))
=======
				.SlotPadding(FAppStyle::GetMargin("StandardDialog.SlotPadding"))
				.MinDesiredSlotWidth(FAppStyle::GetFloat("StandardDialog.MinDesiredSlotWidth"))
				.MinDesiredSlotHeight(FAppStyle::GetFloat("StandardDialog.MinDesiredSlotHeight"))
>>>>>>> d731a049
				+SUniformGridPanel::Slot(0, 0)
				[
					SNew(SButton)
					.HAlign(HAlign_Center)
<<<<<<< HEAD
					.ContentPadding(FEditorStyle::GetMargin("StandardDialog.ContentPadding"))
=======
					.ContentPadding(FAppStyle::GetMargin("StandardDialog.ContentPadding"))
>>>>>>> d731a049
					.Text(LOCTEXT("OK", "OK"))
					.OnClicked(this, &SSelectExportPathDialog::OnButtonClick, EAppReturnType::Ok)
				]
				+SUniformGridPanel::Slot(1, 0)
				[
					SNew(SButton)
					.HAlign(HAlign_Center)
<<<<<<< HEAD
					.ContentPadding(FEditorStyle::GetMargin("StandardDialog.ContentPadding"))
=======
					.ContentPadding(FAppStyle::GetMargin("StandardDialog.ContentPadding"))
>>>>>>> d731a049
					.Text(LOCTEXT("Cancel", "Cancel"))
					.OnClicked(this, &SSelectExportPathDialog::OnButtonClick, EAppReturnType::Cancel)
				]
			]
		]);
}

void SSelectExportPathDialog::OnPathChange(const FString& NewPath)
{
	AssetPath = FText::FromString(NewPath);
}

FReply SSelectExportPathDialog::OnButtonClick(EAppReturnType::Type ButtonID)
{
	UserResponse = ButtonID;

	RequestDestroyWindow();

	return FReply::Handled();
}

EAppReturnType::Type SSelectExportPathDialog::ShowModal()
{
	GEditor->EditorAddModalWindow(SharedThis(this));
	return UserResponse;
}

FString SSelectExportPathDialog::GetAssetPath()
{
	return AssetPath.ToString();
}

void SRetargetPoseViewport::Construct(const FArguments& InArgs)
{
	SEditorViewport::Construct(SEditorViewport::FArguments());

	PreviewComponent = NewObject<UDebugSkelMeshComponent>();
	PreviewComponent->VisibilityBasedAnimTickOption = EVisibilityBasedAnimTickOption::AlwaysTickPoseAndRefreshBones;
	PreviewScene.AddComponent(PreviewComponent, FTransform::Identity);

	SetSkeletalMesh(InArgs._SkeletalMesh);
}

void SRetargetPoseViewport::SetSkeletalMesh(USkeletalMesh* InSkeltalMesh)
{
	if(InSkeltalMesh == Mesh)
	{
		return;
	}
	
	Mesh = InSkeltalMesh;

	if(Mesh)
	{
		PreviewComponent->SetSkeletalMesh(Mesh);
		PreviewComponent->EnablePreview(true, nullptr);
		// todo add IK retargeter and set it to output the retarget pose
		PreviewComponent->PreviewInstance->SetForceRetargetBasePose(true);
		PreviewComponent->RefreshBoneTransforms(nullptr);

		//Place the camera at a good viewer position
		FBoxSphereBounds Bounds = Mesh->GetBounds();
		Client->FocusViewportOnBox(Bounds.GetBox(), true);
	}
	else
	{
		PreviewComponent->SetSkeletalMesh(nullptr);
	}

	Client->Invalidate();
}

SRetargetPoseViewport::SRetargetPoseViewport()
: PreviewScene(FPreviewScene::ConstructionValues())
{
}

bool SRetargetPoseViewport::IsVisible() const
{
	return true;
}

TSharedRef<FEditorViewportClient> SRetargetPoseViewport::MakeEditorViewportClient()
{
	TSharedPtr<FEditorViewportClient> EditorViewportClient = MakeShareable(new FRetargetPoseViewportClient(PreviewScene, SharedThis(this)));

	EditorViewportClient->ViewportType = LVT_Perspective;
	EditorViewportClient->bSetListenerPosition = false;
	EditorViewportClient->SetViewLocation(EditorViewportDefs::DefaultPerspectiveViewLocation);
	EditorViewportClient->SetViewRotation(EditorViewportDefs::DefaultPerspectiveViewRotation);

	EditorViewportClient->SetRealtime(false);
	EditorViewportClient->VisibilityDelegate.BindSP(this, &SRetargetPoseViewport::IsVisible);
	EditorViewportClient->SetViewMode(VMI_Lit);

	return EditorViewportClient.ToSharedRef();
}

TSharedPtr<SWidget> SRetargetPoseViewport::MakeViewportToolbar()
{
	return nullptr;
}


TSharedPtr<SWindow> SRetargetAnimAssetsWindow::DialogWindow;

void SRetargetAnimAssetsWindow::Construct(const FArguments& InArgs)
{
	AssetThumbnailPool = MakeShareable( new FAssetThumbnailPool(1024) );
	
	this->ChildSlot
	[
		SNew (SHorizontalBox)
		
		+SHorizontalBox::Slot()
		.HAlign(HAlign_Center)
		.VAlign(VAlign_Top)
		.AutoWidth()
		[
			SNew(SVerticalBox)
			+SVerticalBox::Slot()
			.AutoHeight()
			.VAlign(VAlign_Top)
			.Padding(0, 5)
			[
				SNew(SHorizontalBox)
				+SHorizontalBox::Slot()
				[
					SNew(SVerticalBox)
					+ SVerticalBox::Slot()
					.AutoHeight()
					.HAlign(HAlign_Center)
					[
						SNew(STextBlock)
						.Text(LOCTEXT("DuplicateAndRetarget_SourceTitle", "Source Skeletal Mesh"))
						.Font(FAppStyle::GetFontStyle("Persona.RetargetManager.BoldFont"))
						.AutoWrapText(true)
					]

					+ SVerticalBox::Slot()
					.AutoHeight()
					.Padding(5, 5)
					[
						SAssignNew(SourceViewport, SRetargetPoseViewport)
						.SkeletalMesh(BatchContext.SourceMesh)
					]

					+ SVerticalBox::Slot()
					.AutoHeight()
					.Padding(5, 5)
					[
						SNew(SObjectPropertyEntryBox)
						.AllowedClass(USkeletalMesh::StaticClass())
						.AllowClear(true)
						.DisplayUseSelected(true)
						.DisplayBrowse(true)
						.DisplayThumbnail(true)
						.ThumbnailPool(AssetThumbnailPool)
						.IsEnabled_Lambda([this]()
						{
							if (!BatchContext.IKRetargetAsset)
							{
								return false;
							}
							
							return BatchContext.IKRetargetAsset->GetSourceIKRig() != nullptr;
						})
						.ObjectPath(this, &SRetargetAnimAssetsWindow::GetCurrentSourceMeshPath)
						.OnObjectChanged(this, &SRetargetAnimAssetsWindow::SourceMeshAssigned)
<<<<<<< HEAD
						.OnShouldFilterAsset_Lambda([this](const FAssetData& AssetData)
						{
							if (!BatchContext.IKRetargetAsset)
							{
								return true;
							}
							
							USkeletalMesh* Mesh = Cast<USkeletalMesh>(AssetData.GetAsset());
							if (!Mesh)
							{
								return true;
							}
							
							USkeletalMesh* PreviewMesh = BatchContext.IKRetargetAsset->GetSourceIKRig()->GetPreviewMesh();
							if (!PreviewMesh)
							{
								return true;
							}
							
							return Mesh->GetSkeleton() != PreviewMesh->GetSkeleton();
						})
=======
>>>>>>> d731a049
					]
				]

				+SHorizontalBox::Slot()
				.Padding(5)
				.AutoWidth()
				[
					SNew(SSeparator)
					.Orientation(Orient_Vertical)
				]

				+SHorizontalBox::Slot()
				[
					SNew(SVerticalBox)
					+ SVerticalBox::Slot()
					.AutoHeight()
					.HAlign(HAlign_Center)
					[
						SNew(STextBlock)
						.Text(LOCTEXT("DuplicateAndRetarget_TargetTitle", "Target Skeletal Mesh"))
						.Font(FAppStyle::GetFontStyle("Persona.RetargetManager.BoldFont"))
						.AutoWrapText(true)
					]
				
					+SVerticalBox::Slot()
					.AutoHeight()
					.Padding(5, 5)
					[
						SAssignNew(TargetViewport, SRetargetPoseViewport)
						.SkeletalMesh(nullptr)
					]

					+ SVerticalBox::Slot()
					.AutoHeight()
					.Padding(5, 5)
					[
						SNew(SObjectPropertyEntryBox)
						.AllowedClass(USkeletalMesh::StaticClass())
						.AllowClear(true)
						.DisplayUseSelected(true)
						.DisplayBrowse(true)
						.DisplayThumbnail(true)
						.ThumbnailPool(AssetThumbnailPool)
						.IsEnabled_Lambda([this]()
						{
							if (!BatchContext.IKRetargetAsset)
							{
								return false;
							}
							
							return BatchContext.IKRetargetAsset->GetTargetIKRig() != nullptr;
						})
						.ObjectPath(this, &SRetargetAnimAssetsWindow::GetCurrentTargetMeshPath)
						.OnObjectChanged(this, &SRetargetAnimAssetsWindow::TargetMeshAssigned)
					]
				]
			]
		]

		+SHorizontalBox::Slot()
		.Padding(5)
		.AutoWidth()
		[
			SNew(SSeparator)
			.Orientation(Orient_Vertical)
		]
			
		+SHorizontalBox::Slot()
		.AutoWidth()
		[
			SNew(SVerticalBox)

			+ SVerticalBox::Slot()
			.AutoHeight()
			.HAlign(HAlign_Center)
			.Padding(0, 5)
			[
				SNew(STextBlock)
				.Text(LOCTEXT("DuplicateAndRetarget_RetargetAsset", "IK Retargeter"))
				.Font(FAppStyle::GetFontStyle("Persona.RetargetManager.BoldFont"))
				.AutoWrapText(true)
			]

			+SVerticalBox::Slot()
			.AutoHeight()
			.HAlign(HAlign_Fill)
			.Padding(2)
			[
				SNew(SObjectPropertyEntryBox)
				.AllowedClass(UIKRetargeter::StaticClass())
				.AllowClear(true)
				.DisplayUseSelected(true)
				.DisplayBrowse(true)
				.DisplayThumbnail(true)
				.ThumbnailPool(AssetThumbnailPool)
				.ObjectPath(this, &SRetargetAnimAssetsWindow::GetCurrentRetargeterPath)
				.OnObjectChanged(this, &SRetargetAnimAssetsWindow::RetargeterAssigned)
			]

			+SVerticalBox::Slot()
			.Padding(5)
			.AutoHeight()
			[
				SNew(SSeparator)
				.Orientation(Orient_Horizontal)
			]
			
			+SVerticalBox::Slot()
			[	
				SNew(SVerticalBox)
				+SVerticalBox::Slot()
				.AutoHeight()
				.HAlign(HAlign_Center)
				.Padding(2, 3)
				[
					SNew(STextBlock)
					.AutoWrapText(true)
					.Font(FAppStyle::GetFontStyle("Persona.RetargetManager.SmallBoldFont"))
					.Text(LOCTEXT("DuplicateAndRetarget_RenameLabel", "Rename New Assets"))
				]

				+SVerticalBox::Slot()
				.AutoHeight()
				.Padding(2, 1)
				[
					SNew(SHorizontalBox)
					+SHorizontalBox::Slot()
					[
						SNew(STextBlock).Text(LOCTEXT("DuplicateAndRetarget_Prefix", "Prefix"))
					]

					+SHorizontalBox::Slot()
					[
						SNew(SEditableTextBox)
							.Text(this, &SRetargetAnimAssetsWindow::GetPrefixName)
							.MinDesiredWidth(100)
							.OnTextChanged(this, &SRetargetAnimAssetsWindow::SetPrefixName)
							.IsReadOnly(false)
							.RevertTextOnEscape(true)
					]
				]

				+SVerticalBox::Slot()
				.AutoHeight()
				.Padding(2, 1)
				[
					SNew(SHorizontalBox)
					+SHorizontalBox::Slot()
					[
						SNew(STextBlock).Text(LOCTEXT("DuplicateAndRetarget_Suffix", "Suffix"))
					]

					+SHorizontalBox::Slot()
					[
						SNew(SEditableTextBox)
							.Text(this, &SRetargetAnimAssetsWindow::GetSuffixName)
							.MinDesiredWidth(100)
							.OnTextChanged(this, &SRetargetAnimAssetsWindow::SetSuffixName)
							.IsReadOnly(false)
							.RevertTextOnEscape(true)
					]
				]

				+SVerticalBox::Slot()
				.AutoHeight()
				.Padding(2, 1)
				[
					SNew(SHorizontalBox)
					+SHorizontalBox::Slot()
					[
						SNew(STextBlock).Text(LOCTEXT("DuplicateAndRetarget_Search", "Search "))
					]

					+SHorizontalBox::Slot()
					[
						SNew(SEditableTextBox)
							.Text(this, &SRetargetAnimAssetsWindow::GetReplaceFrom)
							.MinDesiredWidth(100)
							.OnTextChanged(this, &SRetargetAnimAssetsWindow::SetReplaceFrom)
							.IsReadOnly(false)
							.RevertTextOnEscape(true)
					]
				]

				+SVerticalBox::Slot()
				.AutoHeight()
				.Padding(2, 1)
				[
					SNew(SHorizontalBox)
					+SHorizontalBox::Slot()
					[
						SNew(STextBlock).Text(LOCTEXT("DuplicateAndRetarget_Replace", "Replace "))
					]

					+SHorizontalBox::Slot()
					[
						SNew(SEditableTextBox)
							.Text(this, &SRetargetAnimAssetsWindow::GetReplaceTo)
							.MinDesiredWidth(100)
							.OnTextChanged(this, &SRetargetAnimAssetsWindow::SetReplaceTo)
							.IsReadOnly(false)
							.RevertTextOnEscape(true)
					]
				]

				+SVerticalBox::Slot()
				.AutoHeight()
				.Padding(2, 3)
				[
					SNew(SHorizontalBox)
					+SHorizontalBox::Slot()
					.Padding(5, 5)
					[
						SNew(STextBlock)
						.Text(this,  &SRetargetAnimAssetsWindow::GetExampleText)
						.Font(FAppStyle::GetFontStyle("Persona.RetargetManager.ItalicFont"))
					]
				]

				+SVerticalBox::Slot()
				.AutoHeight()
				.Padding(2, 3)
				[
					SNew(SHorizontalBox)

					+SHorizontalBox::Slot()
					.AutoWidth()
					[
						SNew(STextBlock)
						.Text(LOCTEXT("DuplicateAndRetarget_Folder", "Folder "))
						.Font(FAppStyle::GetFontStyle("Persona.RetargetManager.SmallBoldFont"))
					]

					+SHorizontalBox::Slot()
					.FillWidth(1)
					.HAlign(HAlign_Center)
					[
						SNew(STextBlock)
						.Text(this, &SRetargetAnimAssetsWindow::GetFolderPath)
					]

					+SHorizontalBox::Slot()
					.AutoWidth()
					[
						SNew(SButton)
						.HAlign(HAlign_Center)
						.Text(LOCTEXT("DuplicateAndRetarget_ChangeFolder", "Change..."))
						.OnClicked(this, &SRetargetAnimAssetsWindow::GetExportFolder)
					]
				]

				+SVerticalBox::Slot()
				.Padding(5)
				.AutoHeight()
				[
					SNew(SSeparator)
					.Orientation(Orient_Horizontal)
				]

				+SVerticalBox::Slot()
				.AutoHeight()
				.HAlign(HAlign_Fill)
				.Padding(2)
				[
					SNew(SCheckBox)
					.IsChecked(this, &SRetargetAnimAssetsWindow::IsRemappingReferencedAssets)
					.OnCheckStateChanged(this, &SRetargetAnimAssetsWindow::OnRemappingReferencedAssetsChanged)
					[
						SNew(STextBlock).Text(LOCTEXT("DuplicateAndRetarget_AllowRemap", "Remap Referenced Assets"))
					]
				]
			]

			+SVerticalBox::Slot()
			.HAlign(HAlign_Right)
			.VAlign(VAlign_Bottom)
			.Padding(2)
			[
				SNew(SUniformGridPanel)
				.SlotPadding(FAppStyle::GetMargin("StandardDialog.SlotPadding"))
				.MinDesiredSlotWidth(FAppStyle::GetFloat("StandardDialog.MinDesiredSlotWidth"))
				.MinDesiredSlotHeight(FAppStyle::GetFloat("StandardDialog.MinDesiredSlotHeight"))
				+SUniformGridPanel::Slot(0, 0)
				[
					SNew(SButton).HAlign(HAlign_Center)
					.Text(LOCTEXT("RetargetOptions_Cancel", "Cancel"))
					.ContentPadding(FAppStyle::GetMargin("StandardDialog.ContentPadding"))
					.OnClicked(this, &SRetargetAnimAssetsWindow::OnCancel)
				]
				+SUniformGridPanel::Slot(1, 0)
				[
					SNew(SButton).HAlign(HAlign_Center)
					.Text(LOCTEXT("RetargetOptions_Apply", "Retarget"))
					.IsEnabled(this, &SRetargetAnimAssetsWindow::CanApply)
					.OnClicked(this, &SRetargetAnimAssetsWindow::OnApply)
					.HAlign(HAlign_Center)
					.ContentPadding(FAppStyle::GetMargin("StandardDialog.ContentPadding"))
				]
				
			]
		]
	];

	UpdateExampleText();
}

bool SRetargetAnimAssetsWindow::CanApply() const
{
	return BatchContext.IsValid();
}

FReply SRetargetAnimAssetsWindow::OnApply()
{
	CloseWindow();
	FIKRetargetBatchOperation BatchOperation;
	BatchOperation.RunRetarget(BatchContext);
	return FReply::Handled();
}

FReply SRetargetAnimAssetsWindow::OnCancel()
{
	CloseWindow();
	return FReply::Handled();
}

void SRetargetAnimAssetsWindow::CloseWindow()
{
	if ( DialogWindow.IsValid() )
	{
		DialogWindow->RequestDestroyWindow();
	}
}

void SRetargetAnimAssetsWindow::ShowWindow(TArray<UObject*> InSelectedAssets)
{	
	if(DialogWindow.IsValid())
	{
		FSlateApplication::Get().DestroyWindowImmediately(DialogWindow.ToSharedRef());
	}
	
	DialogWindow = SNew(SWindow)
		.Title(LOCTEXT("RetargetAssets", "Duplicate and Retarget Animation Assets"))
		.SupportsMinimize(false)
		.SupportsMaximize(false)
		.HasCloseButton(true)
		.IsTopmostWindow(true)
		.SizingRule(ESizingRule::Autosized);
	
	TSharedPtr<class SRetargetAnimAssetsWindow> DialogWidget;
	TSharedPtr<SBorder> DialogWrapper =
		SNew(SBorder)
		.BorderImage(FAppStyle::GetBrush("ToolPanel.GroupBorder"))
		.Padding(4.0f)
		[
			SAssignNew(DialogWidget, SRetargetAnimAssetsWindow)
		];

	DialogWidget->BatchContext.AssetsToRetarget = FObjectEditorUtils::GetTypedWeakObjectPtrs<UObject>(InSelectedAssets);
	DialogWindow->SetOnWindowClosed(FRequestDestroyWindowOverride::CreateSP(DialogWidget.Get(), &SRetargetAnimAssetsWindow::OnDialogClosed));
	DialogWindow->SetContent(DialogWrapper.ToSharedRef());
	
	FSlateApplication::Get().AddWindow(DialogWindow.ToSharedRef());
}

void SRetargetAnimAssetsWindow::OnDialogClosed(const TSharedRef<SWindow>& Window)
{
	DialogWindow = nullptr;
}

void SRetargetAnimAssetsWindow::SourceMeshAssigned(const FAssetData& InAssetData)
{
	USkeletalMesh* Mesh = Cast<USkeletalMesh>(InAssetData.GetAsset());
	BatchContext.SourceMesh = Mesh;
	SourceViewport->SetSkeletalMesh(BatchContext.SourceMesh);
}

void SRetargetAnimAssetsWindow::TargetMeshAssigned(const FAssetData& InAssetData)
{
	USkeletalMesh* Mesh = Cast<USkeletalMesh>(InAssetData.GetAsset());
	BatchContext.TargetMesh = Mesh;
	TargetViewport->SetSkeletalMesh(BatchContext.TargetMesh);
}

FString SRetargetAnimAssetsWindow::GetCurrentSourceMeshPath() const
{
	return BatchContext.SourceMesh ? BatchContext.SourceMesh->GetPathName() : FString("");
}

FString SRetargetAnimAssetsWindow::GetCurrentTargetMeshPath() const
{
	return BatchContext.TargetMesh ? BatchContext.TargetMesh->GetPathName() : FString("");
}

FString SRetargetAnimAssetsWindow::GetCurrentRetargeterPath() const
{
	return BatchContext.IKRetargetAsset ? BatchContext.IKRetargetAsset->GetPathName() : FString("");
}

void SRetargetAnimAssetsWindow::RetargeterAssigned(const FAssetData& InAssetData)
{
	UIKRetargeter* InRetargeter = Cast<UIKRetargeter>(InAssetData.GetAsset());
	BatchContext.IKRetargetAsset = InRetargeter;
<<<<<<< HEAD
	const UIKRigDefinition* SourceIKRig = InRetargeter ? InRetargeter->GetSourceIKRig() : nullptr;
	const UIKRigDefinition* TargetIKRig = InRetargeter ? InRetargeter->GetTargetIKRig() : nullptr;
	USkeletalMesh* SourceMesh =  SourceIKRig ? SourceIKRig->GetPreviewMesh() : nullptr;
	USkeletalMesh* TargetMesh =  TargetIKRig ? TargetIKRig->GetPreviewMesh() : nullptr;
	SourceMeshAssigned(FAssetData(SourceMesh));
	TargetMeshAssigned(FAssetData(TargetMesh));
=======
	const UIKRetargeterController* Controller = UIKRetargeterController::GetController(InRetargeter);
	SourceMeshAssigned(FAssetData(Controller->GetPreviewMesh(ERetargetSourceOrTarget::Source)));
	TargetMeshAssigned(FAssetData(Controller->GetPreviewMesh(ERetargetSourceOrTarget::Target)));
>>>>>>> d731a049
}

ECheckBoxState SRetargetAnimAssetsWindow::IsRemappingReferencedAssets() const
{
	return BatchContext.bRemapReferencedAssets ? ECheckBoxState::Checked : ECheckBoxState::Unchecked;
}

void SRetargetAnimAssetsWindow::OnRemappingReferencedAssetsChanged(ECheckBoxState InNewRadioState)
{
	BatchContext.bRemapReferencedAssets = (InNewRadioState == ECheckBoxState::Checked);
}

FText SRetargetAnimAssetsWindow::GetPrefixName() const
{
	return FText::FromString(BatchContext.NameRule.Prefix);
}

void SRetargetAnimAssetsWindow::SetPrefixName(const FText &InText)
{
	BatchContext.NameRule.Prefix = InText.ToString();
	UpdateExampleText();
}

FText SRetargetAnimAssetsWindow::GetSuffixName() const
{
	return FText::FromString(BatchContext.NameRule.Suffix);
}

void SRetargetAnimAssetsWindow::SetSuffixName(const FText &InText)
{
	BatchContext.NameRule.Suffix = InText.ToString();
	UpdateExampleText();
}

FText SRetargetAnimAssetsWindow::GetReplaceFrom() const
{
	return FText::FromString(BatchContext.NameRule.ReplaceFrom);
}

void SRetargetAnimAssetsWindow::SetReplaceFrom(const FText &InText)
{
	BatchContext.NameRule.ReplaceFrom = InText.ToString();
	UpdateExampleText();
}

FText SRetargetAnimAssetsWindow::GetReplaceTo() const
{
	return FText::FromString(BatchContext.NameRule.ReplaceTo);
}

void SRetargetAnimAssetsWindow::SetReplaceTo(const FText &InText)
{
	BatchContext.NameRule.ReplaceTo = InText.ToString();
	UpdateExampleText();
}

FText SRetargetAnimAssetsWindow::GetExampleText() const
{
	return ExampleText;
}

void SRetargetAnimAssetsWindow::UpdateExampleText()
{
	const FString ReplaceFrom = FString::Printf(TEXT("Old Name : ###%s###"), *BatchContext.NameRule.ReplaceFrom);
	const FString ReplaceTo = FString::Printf(TEXT("New Name : %s###%s###%s"), *BatchContext.NameRule.Prefix, *BatchContext.NameRule.ReplaceTo, *BatchContext.NameRule.Suffix);

	ExampleText = FText::FromString(FString::Printf(TEXT("%s\n%s"), *ReplaceFrom, *ReplaceTo));
}

FText SRetargetAnimAssetsWindow::GetFolderPath() const
{
	return FText::FromString(BatchContext.NameRule.FolderPath);
}

FReply SRetargetAnimAssetsWindow::GetExportFolder()
{
	TSharedRef<SSelectExportPathDialog> Dialog = SNew(SSelectExportPathDialog)
<<<<<<< HEAD
	.DefaultAssetPath(FText::FromString(BatchContext.FolderPath));
=======
	.DefaultAssetPath(FText::FromString(BatchContext.NameRule.FolderPath));
>>>>>>> d731a049
	
	if(Dialog->ShowModal() != EAppReturnType::Cancel)
	{
		BatchContext.NameRule.FolderPath = Dialog->GetAssetPath();
	}

	return FReply::Handled();
}

#undef LOCTEXT_NAMESPACE<|MERGE_RESOLUTION|>--- conflicted
+++ resolved
@@ -49,11 +49,7 @@
 			.Padding(2)
 			[
 				SNew(SBorder)
-<<<<<<< HEAD
-				.BorderImage(FEditorStyle::GetBrush("ToolPanel.GroupBorder"))
-=======
 				.BorderImage(FAppStyle::GetBrush("ToolPanel.GroupBorder"))
->>>>>>> d731a049
 				[
 					SNew(SVerticalBox)
 
@@ -80,24 +76,14 @@
 			.Padding(5)
 			[
 				SNew(SUniformGridPanel)
-<<<<<<< HEAD
-				.SlotPadding(FEditorStyle::GetMargin("StandardDialog.SlotPadding"))
-				.MinDesiredSlotWidth(FEditorStyle::GetFloat("StandardDialog.MinDesiredSlotWidth"))
-				.MinDesiredSlotHeight(FEditorStyle::GetFloat("StandardDialog.MinDesiredSlotHeight"))
-=======
 				.SlotPadding(FAppStyle::GetMargin("StandardDialog.SlotPadding"))
 				.MinDesiredSlotWidth(FAppStyle::GetFloat("StandardDialog.MinDesiredSlotWidth"))
 				.MinDesiredSlotHeight(FAppStyle::GetFloat("StandardDialog.MinDesiredSlotHeight"))
->>>>>>> d731a049
 				+SUniformGridPanel::Slot(0, 0)
 				[
 					SNew(SButton)
 					.HAlign(HAlign_Center)
-<<<<<<< HEAD
-					.ContentPadding(FEditorStyle::GetMargin("StandardDialog.ContentPadding"))
-=======
 					.ContentPadding(FAppStyle::GetMargin("StandardDialog.ContentPadding"))
->>>>>>> d731a049
 					.Text(LOCTEXT("OK", "OK"))
 					.OnClicked(this, &SSelectExportPathDialog::OnButtonClick, EAppReturnType::Ok)
 				]
@@ -105,11 +91,7 @@
 				[
 					SNew(SButton)
 					.HAlign(HAlign_Center)
-<<<<<<< HEAD
-					.ContentPadding(FEditorStyle::GetMargin("StandardDialog.ContentPadding"))
-=======
 					.ContentPadding(FAppStyle::GetMargin("StandardDialog.ContentPadding"))
->>>>>>> d731a049
 					.Text(LOCTEXT("Cancel", "Cancel"))
 					.OnClicked(this, &SSelectExportPathDialog::OnButtonClick, EAppReturnType::Cancel)
 				]
@@ -279,30 +261,6 @@
 						})
 						.ObjectPath(this, &SRetargetAnimAssetsWindow::GetCurrentSourceMeshPath)
 						.OnObjectChanged(this, &SRetargetAnimAssetsWindow::SourceMeshAssigned)
-<<<<<<< HEAD
-						.OnShouldFilterAsset_Lambda([this](const FAssetData& AssetData)
-						{
-							if (!BatchContext.IKRetargetAsset)
-							{
-								return true;
-							}
-							
-							USkeletalMesh* Mesh = Cast<USkeletalMesh>(AssetData.GetAsset());
-							if (!Mesh)
-							{
-								return true;
-							}
-							
-							USkeletalMesh* PreviewMesh = BatchContext.IKRetargetAsset->GetSourceIKRig()->GetPreviewMesh();
-							if (!PreviewMesh)
-							{
-								return true;
-							}
-							
-							return Mesh->GetSkeleton() != PreviewMesh->GetSkeleton();
-						})
-=======
->>>>>>> d731a049
 					]
 				]
 
@@ -705,18 +663,9 @@
 {
 	UIKRetargeter* InRetargeter = Cast<UIKRetargeter>(InAssetData.GetAsset());
 	BatchContext.IKRetargetAsset = InRetargeter;
-<<<<<<< HEAD
-	const UIKRigDefinition* SourceIKRig = InRetargeter ? InRetargeter->GetSourceIKRig() : nullptr;
-	const UIKRigDefinition* TargetIKRig = InRetargeter ? InRetargeter->GetTargetIKRig() : nullptr;
-	USkeletalMesh* SourceMesh =  SourceIKRig ? SourceIKRig->GetPreviewMesh() : nullptr;
-	USkeletalMesh* TargetMesh =  TargetIKRig ? TargetIKRig->GetPreviewMesh() : nullptr;
-	SourceMeshAssigned(FAssetData(SourceMesh));
-	TargetMeshAssigned(FAssetData(TargetMesh));
-=======
 	const UIKRetargeterController* Controller = UIKRetargeterController::GetController(InRetargeter);
 	SourceMeshAssigned(FAssetData(Controller->GetPreviewMesh(ERetargetSourceOrTarget::Source)));
 	TargetMeshAssigned(FAssetData(Controller->GetPreviewMesh(ERetargetSourceOrTarget::Target)));
->>>>>>> d731a049
 }
 
 ECheckBoxState SRetargetAnimAssetsWindow::IsRemappingReferencedAssets() const
@@ -794,11 +743,7 @@
 FReply SRetargetAnimAssetsWindow::GetExportFolder()
 {
 	TSharedRef<SSelectExportPathDialog> Dialog = SNew(SSelectExportPathDialog)
-<<<<<<< HEAD
-	.DefaultAssetPath(FText::FromString(BatchContext.FolderPath));
-=======
 	.DefaultAssetPath(FText::FromString(BatchContext.NameRule.FolderPath));
->>>>>>> d731a049
 	
 	if(Dialog->ShowModal() != EAppReturnType::Cancel)
 	{
