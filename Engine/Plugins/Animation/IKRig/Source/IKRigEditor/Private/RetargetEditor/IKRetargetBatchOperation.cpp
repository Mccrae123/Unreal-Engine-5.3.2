--- conflicted
+++ resolved
@@ -49,15 +49,9 @@
 				{
 					for (const FAnimSegment& Segment: Track.AnimTrack.AnimSegments)
 					{
-<<<<<<< HEAD
-						if (Segment.IsValid() && Segment.AnimReference)
-						{
-							AnimationAssetsToRetarget.AddUnique(Segment.AnimReference);
-=======
 						if (Segment.IsValid() && Segment.GetAnimReference())
 						{
 							AnimationAssetsToRetarget.AddUnique(Segment.GetAnimReference());
->>>>>>> d731a049
 						}
 					}
 				}
@@ -282,8 +276,6 @@
 
 	TArray<FTransform> SourceComponentPose;
 	SourceComponentPose.SetNum(NumSourceBones);
-<<<<<<< HEAD
-=======
 
 	// get names of the curves the retargeter is looking for
 	TArray<FName> SpeedCurveNames;
@@ -301,7 +293,6 @@
 			SourceSpeedCurveIDs.Add(SourceCurveNames[CurveIndex],SourceContainer->FindUID(SourceCurveNames[CurveIndex]));
 		}
 	}
->>>>>>> d731a049
 	
 	// for each pair of source / target animation sequences
 	for (TPair<UAnimationAsset*, UAnimationAsset*>& Pair : DuplicatedAnimAssets)
@@ -333,20 +324,13 @@
 			BoneTracks[TargetBoneIndex].RotKeys.SetNum(NumFrames);
 			BoneTracks[TargetBoneIndex].ScaleKeys.SetNum(NumFrames);
 		}
-<<<<<<< HEAD
 
 		// ensure we evaluate the source animation using the skeletal mesh proportions that were evaluated in the viewport
 		FAnimPoseEvaluationOptions EvaluationOptions = FAnimPoseEvaluationOptions();
 		EvaluationOptions.OptionalSkeletalMesh = SourceSkeleton.SkeletalMesh;
-=======
-
-		// ensure we evaluate the source animation using the skeletal mesh proportions that were evaluated in the viewport
-		FAnimPoseEvaluationOptions EvaluationOptions = FAnimPoseEvaluationOptions();
-		EvaluationOptions.OptionalSkeletalMesh = SourceSkeleton.SkeletalMesh;
 
 		// reset the planting state
 		Processor->ResetPlanting();
->>>>>>> d731a049
 		
 		// retarget each frame's pose from source to target
 		for (int32 FrameIndex=0; FrameIndex<NumFrames; ++FrameIndex)
@@ -364,12 +348,6 @@
 			}
 
 			// update goals 
-<<<<<<< HEAD
-			Processor->CopyAllSettingsFromAsset();
-			
-			// run the retarget
-			const TArray<FTransform>& TargetComponentPose = Processor->RunRetargeter(SourceComponentPose);
-=======
 			Processor->ApplySettingsFromAsset();
 			
 			// calculate the delta time
@@ -390,7 +368,6 @@
 
 			// run the retargeter
 			const TArray<FTransform>& TargetComponentPose = Processor->RunRetargeter(SourceComponentPose, SpeedCurveValues, DeltaTime);
->>>>>>> d731a049
 
 			// convert to a local-space pose
 			TArray<FTransform> TargetLocalPose = TargetComponentPose;
