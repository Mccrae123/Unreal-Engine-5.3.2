--- conflicted
+++ resolved
@@ -16,15 +16,11 @@
 #include "SPositiveActionButton.h"
 #include "SSearchableComboBox.h"
 #include "BoneSelectionWidget.h"
-<<<<<<< HEAD
-#include "Engine/SkeletalMesh.h"
-=======
 #include "Animation/MirrorDataTable.h"
 #include "Engine/SkeletalMesh.h"
 #include "Widgets/Input/SSearchBox.h"
 
 #include UE_INLINE_GENERATED_CPP_BY_NAME(SIKRigRetargetChainList)
->>>>>>> d731a049
 
 #define LOCTEXT_NAMESPACE "SIKRigRetargetChains"
 
@@ -78,11 +74,7 @@
 		[
 			SNew(SEditableTextBox)
 			.Text(FText::FromName(ChainElement.Pin()->ChainName))
-<<<<<<< HEAD
-			.Font(FEditorStyle::GetFontStyle(TEXT("BoldFont")))
-=======
 			.Font(FAppStyle::GetFontStyle(TEXT("BoldFont")))
->>>>>>> d731a049
 			.OnTextCommitted(this, &SIKRigRetargetChainRow::OnRenameChain)
 		];
 		return ChainWidget;
@@ -142,41 +134,10 @@
 				SNew(STextBlock)
 				.Text(this, &SIKRigRetargetChainRow::GetGoalName)
 			]
-		]
-		+ SHorizontalBox::Slot()
-		.AutoWidth()
-		.HAlign(HAlign_Right)
-		.VAlign(VAlign_Center)
-		.Padding(3)
-		[
-			SNew(SButton)
-			.ToolTipText(LOCTEXT("DeleteChain", "Remove retarget bone chain from list."))
-			.OnClicked_Lambda([this]() -> FReply
-			{
-				const TSharedPtr<FIKRigEditorController> Controller = ChainList.Pin()->EditorController.Pin();
-				if (!Controller.IsValid())
-				{
-					return FReply::Unhandled();
-				}
-
-				UIKRigController* AssetController = Controller->AssetController;
-				AssetController->RemoveRetargetChain(ChainElement.Pin()->ChainName);
-
-				ChainList.Pin()->RefreshView();
-				return FReply::Handled();
-			})
-			.Content()
-			[
-				SNew(SImage)
-				.Image(FAppStyle::Get().GetBrush("Icons.Delete"))
-				.ColorAndOpacity(FSlateColor::UseForeground())
-			]
 		];
 		return GoalWidget;
 	}
 
-<<<<<<< HEAD
-=======
 	// ColumnName == ColumnId_DeleteChainLabel
 	{
 		TSharedRef<SWidget> DeleteWidget =
@@ -214,7 +175,6 @@
 	}
 }
 
->>>>>>> d731a049
 TSharedRef<SWidget> SIKRigRetargetChainRow::MakeGoalComboEntryWidget(TSharedPtr<FString> InItem) const
 {
 	return SNew(STextBlock).Text(FText::FromString(*InItem.Get()));
@@ -233,8 +193,6 @@
 }
 
 FName SIKRigRetargetChainRow::GetStartBoneName(bool& bMultipleValues) const
-<<<<<<< HEAD
-=======
 {
 	const TSharedPtr<FIKRigEditorController> Controller = ChainList.Pin()->EditorController.Pin();
 	if (!Controller.IsValid())
@@ -259,33 +217,10 @@
 }
 
 FText SIKRigRetargetChainRow::GetGoalName() const
->>>>>>> d731a049
 {
 	const TSharedPtr<FIKRigEditorController> Controller = ChainList.Pin()->EditorController.Pin();
 	if (!Controller.IsValid())
 	{
-<<<<<<< HEAD
-		return NAME_None;
-	}
-
-	bMultipleValues = false;
-	return Controller->AssetController->GetRetargetChainStartBone(ChainElement.Pin()->ChainName);
-}
-
-FName SIKRigRetargetChainRow::GetEndBoneName(bool& bMultipleValues) const
-{	
-	const TSharedPtr<FIKRigEditorController> Controller = ChainList.Pin()->EditorController.Pin();
-	if (!Controller.IsValid())
-	{
-		return NAME_None;
-	}
-
-	bMultipleValues = false;
-	return Controller->AssetController->GetRetargetChainEndBone(ChainElement.Pin()->ChainName);
-}
-
-FText SIKRigRetargetChainRow::GetGoalName() const
-=======
 		return FText::GetEmpty();
 	}
 	
@@ -294,45 +229,30 @@
 }
 
 void SIKRigRetargetChainRow::OnEndBoneComboSelectionChanged(FName InName) const
->>>>>>> d731a049
 {
 	const TSharedPtr<FIKRigEditorController> Controller = ChainList.Pin()->EditorController.Pin();
 	if (!Controller.IsValid())
 	{
-		return FText::GetEmpty();
-	}
-	
-<<<<<<< HEAD
-	const FName GoalName = Controller->AssetController->GetRetargetChainGoal(ChainElement.Pin()->ChainName);
-	return FText::FromName(GoalName);
-=======
+		return; 
+	}
+	
 	Controller->AssetController->SetRetargetChainEndBone(ChainElement.Pin()->ChainName, InName);
 	ChainList.Pin()->RefreshView();
->>>>>>> d731a049
-}
-
-void SIKRigRetargetChainRow::OnEndBoneComboSelectionChanged(FName InName) const
+}
+
+void SIKRigRetargetChainRow::OnGoalComboSelectionChanged(TSharedPtr<FString> InGoalName, ESelectInfo::Type SelectInfo)
 {
 	const TSharedPtr<FIKRigEditorController> Controller = ChainList.Pin()->EditorController.Pin();
 	if (!Controller.IsValid())
 	{
 		return; 
 	}
-<<<<<<< HEAD
-	
-	Controller->AssetController->SetRetargetChainEndBone(ChainElement.Pin()->ChainName, InName);
-	ChainList.Pin()->RefreshView();
-}
-
-void SIKRigRetargetChainRow::OnGoalComboSelectionChanged(TSharedPtr<FString> InGoalName, ESelectInfo::Type SelectInfo)
-=======
 
 	Controller->AssetController->SetRetargetChainGoal(ChainElement.Pin()->ChainName, FName(*InGoalName.Get()));
 	ChainList.Pin()->RefreshView();
 }
 
 void SIKRigRetargetChainRow::OnRenameChain(const FText& InText, ETextCommit::Type CommitType) const
->>>>>>> d731a049
 {
 	const TSharedPtr<FIKRigEditorController> Controller = ChainList.Pin()->EditorController.Pin();
 	if (!Controller.IsValid())
@@ -340,22 +260,6 @@
 		return; 
 	}
 
-<<<<<<< HEAD
-	Controller->AssetController->SetRetargetChainGoal(ChainElement.Pin()->ChainName, FName(*InGoalName.Get()));
-	ChainList.Pin()->RefreshView();
-}
-
-void SIKRigRetargetChainRow::OnRenameChain(const FText& InText, ETextCommit::Type) const
-{
-	const TSharedPtr<FIKRigEditorController> Controller = ChainList.Pin()->EditorController.Pin();
-	if (!Controller.IsValid())
-	{
-		return; 
-	}
-
-	const FName OldName = ChainElement.Pin()->ChainName;
-	const FName NewName = FName(*InText.ToString());
-=======
 	// prevent setting name to the same name
 	const FName OldName = ChainElement.Pin()->ChainName;
 	const FName NewName = FName(*InText.ToString());
@@ -370,7 +274,6 @@
 		return;
 	}
 	
->>>>>>> d731a049
 	ChainElement.Pin()->ChainName = Controller->AssetController->RenameRetargetChain(OldName, NewName);
 	ChainList.Pin()->RefreshView();
 }
@@ -385,11 +288,7 @@
 		return DummySkeleton; 
 	}
 
-<<<<<<< HEAD
-	USkeletalMesh* SkeletalMesh = Controller->AssetController->GetSkeletalMesh();
-=======
 	USkeletalMesh* SkeletalMesh = Controller->AssetController->GetAsset()->GetPreviewMesh();
->>>>>>> d731a049
 	if (SkeletalMesh == nullptr)
 	{
 		return DummySkeleton;
@@ -402,11 +301,8 @@
 {
 	EditorController = InEditorController;
 	EditorController.Pin()->SetRetargetingView(SharedThis(this));
-<<<<<<< HEAD
-=======
 
 	TextFilter = MakeShareable(new FTextFilterExpressionEvaluator(ETextFilterExpressionEvaluatorMode::BasicString));
->>>>>>> d731a049
 	
 	CommandList = MakeShared<FUICommandList>();
 
@@ -441,26 +337,6 @@
 				.IsReadOnly(true)
 			]
         ]
-        
-		+ SVerticalBox::Slot()
-		.AutoHeight()
-		.VAlign(VAlign_Top)
-		.HAlign(HAlign_Left)
-		[
-			SNew(SPositiveActionButton)
-			.Icon(FAppStyle::Get().GetBrush("Icons.Plus"))
-			.Text(LOCTEXT("AddNewChainLabel", "Add New Chain"))
-			.ToolTipText(LOCTEXT("AddNewChainToolTip", "Add a new retarget bone chain."))
-			.OnClicked_Lambda([this]()
-			{
-				const UIKRigController* Controller = EditorController.Pin()->AssetController;
-				static FText NewChainText = LOCTEXT("NewRetargetChainLabel", "NewRetargetChain");
-				static FName NewChainName = FName(*NewChainText.ToString());
-				Controller->AddRetargetChain(NewChainName, NAME_None, NAME_None);
-				RefreshView();
-				return FReply::Handled();
-			})
-		]
 
         +SVerticalBox::Slot()
 		.Padding(2.0f)
@@ -546,20 +422,11 @@
 	RefreshView();
 }
 
-<<<<<<< HEAD
-FName SIKRigRetargetChainList::GetSelectedChain()
-=======
 TArray<FName> SIKRigRetargetChainList::GetSelectedChains() const
->>>>>>> d731a049
 {
 	TArray<TSharedPtr<FRetargetChainElement>> SelectedItems = ListView->GetSelectedItems();
 	if (SelectedItems.IsEmpty())
 	{
-<<<<<<< HEAD
-		return NAME_None;
-	}
-	return SelectedItems[0].Get()->ChainName;
-=======
 		return TArray<FName>();
 	}
 
@@ -662,7 +529,6 @@
 	MenuBuilder.EndSection();
 	
 	return MenuBuilder.MakeWidget();
->>>>>>> d731a049
 }
 
 bool SIKRigRetargetChainList::IsAddChainEnabled() const
@@ -705,8 +571,6 @@
 	const TArray<FBoneChain>& Chains = Controller->AssetController->GetRetargetChains();
 	for (const FBoneChain& Chain : Chains)
 	{
-<<<<<<< HEAD
-=======
 		// apply text filter to items
 		if (!(TextFilter->GetFilterText().IsEmpty() ||
 			FilterString(Chain.ChainName.ToString()) ||
@@ -738,7 +602,6 @@
 			continue;
 		}
 		
->>>>>>> d731a049
 		TSharedPtr<FRetargetChainElement> ChainItem = FRetargetChainElement::Make(Chain.ChainName);
 		ListViewItems.Add(ChainItem);
 	}
@@ -789,11 +652,7 @@
 			return FReply::Unhandled();
 		}
 
-<<<<<<< HEAD
-		UIKRigController* AssetController = Controller->AssetController;
-=======
 		const UIKRigController* AssetController = Controller->AssetController;
->>>>>>> d731a049
 		AssetController->RemoveRetargetChain(SelectedItems[0]->ChainName);
 
 		RefreshView();
@@ -811,12 +670,6 @@
 
 	MenuBuilder.BeginSection("Chains", LOCTEXT("ChainsSection", "Chains"));
 
-<<<<<<< HEAD
-	const FUIAction Action = FUIAction( FExecuteAction::CreateSP(this, &SIKRigRetargetChainList::SortChainList));
-	static const FText Label = LOCTEXT("SortChainsLabel", "Sort Chains");
-	static const FText Tooltip = LOCTEXT("SortChainsTooltip", "Sort chain list in hierarchical order. This does not affect the retargeting behavior.");
-	MenuBuilder.AddMenuEntry(Label, Tooltip, FSlateIcon(), Action);
-=======
 	MenuBuilder.AddMenuEntry(
 		LOCTEXT("MirrorChainsLabel", "Mirror Chain"),
 		LOCTEXT("MirrorChainsTooltip", "Create a new, duplicate chain on the opposite side of the skeleton."),
@@ -830,7 +683,6 @@
 		LOCTEXT("SortChainsTooltip", "Sort chain list in hierarchical order. This does not affect the retargeting behavior."),
 		FSlateIcon(),
 		FUIAction( FExecuteAction::CreateSP(this, &SIKRigRetargetChainList::SortChainList)));
->>>>>>> d731a049
 
 	MenuBuilder.EndSection();
 	
@@ -852,9 +704,6 @@
 	}
 }
 
-<<<<<<< HEAD
-#undef LOCTEXT_NAMESPACE
-=======
 void SIKRigRetargetChainList::MirrorSelectedChains() const
 {
 	const TArray<FName> SelectedChainNames = GetSelectedChains();
@@ -937,4 +786,3 @@
 }
 
 #undef LOCTEXT_NAMESPACE
->>>>>>> d731a049
