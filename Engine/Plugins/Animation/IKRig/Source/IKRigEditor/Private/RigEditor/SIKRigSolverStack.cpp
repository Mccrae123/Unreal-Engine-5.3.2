// Copyright Epic Games, Inc. All Rights Reserved.

#include "RigEditor/SIKRigSolverStack.h"

#include "RigEditor/IKRigEditorStyle.h"
#include "RigEditor/IKRigToolkit.h"
#include "RigEditor/IKRigEditorController.h"
#include "IKRigSolver.h"

#include "Framework/Commands/UICommandList.h"
#include "Framework/MultiBox/MultiBoxBuilder.h"
#include "SKismetInspector.h"
#include "Dialogs/Dialogs.h"
#include "Widgets/Input/SButton.h"
#include "Widgets/Input/SCheckBox.h"
#include "Widgets/Text/SInlineEditableTextBlock.h"
#include "SPositiveActionButton.h"

#define LOCTEXT_NAMESPACE "SIKRigSolverStack"

TSharedRef<ITableRow> FSolverStackElement::MakeListRowWidget(
	const TSharedRef<STableViewBase>& InOwnerTable,
	TSharedRef<FSolverStackElement> InStackElement,
	TSharedPtr<SIKRigSolverStack> InSolverStack)
{
	return SNew(SIKRigSolverStackItem, InOwnerTable, InStackElement, InSolverStack);
}

void SIKRigSolverStackItem::Construct(
	const FArguments& InArgs,
	const TSharedRef<STableViewBase>& OwnerTable,
	TSharedRef<FSolverStackElement> InStackElement,
	TSharedPtr<SIKRigSolverStack> InSolverStack)
{
	StackElement = InStackElement;
	SolverStack = InSolverStack;
	
	STableRow<TSharedPtr<FSolverStackElement>>::Construct(
        STableRow<TSharedPtr<FSolverStackElement>>::FArguments()
        .OnDragDetected(InSolverStack.Get(), &SIKRigSolverStack::OnDragDetected)
        .OnCanAcceptDrop(InSolverStack.Get(), &SIKRigSolverStack::OnCanAcceptDrop)
        .OnAcceptDrop(InSolverStack.Get(), &SIKRigSolverStack::OnAcceptDrop)
        .Content()
        [
            SNew(SHorizontalBox)
            + SHorizontalBox::Slot()
            .AutoWidth()
            .HAlign(HAlign_Left)
            .Padding(3)
            [
            	SNew(SHorizontalBox)
	            + SHorizontalBox::Slot()
	            .MaxWidth(18)
				.FillWidth(1.0)
				.HAlign(HAlign_Left)
				.VAlign(VAlign_Center)
	            [
	                SNew(SImage)
	                .Image(FIKRigEditorStyle::Get().GetBrush("IKRig.DragSolver"))
	            ]

	            + SHorizontalBox::Slot()
	            .AutoWidth()
				.HAlign(HAlign_Left)
				.VAlign(VAlign_Center)
				.Padding(3.0f, 1.0f)
				[
					SNew(SCheckBox)
					.IsEnabled_Lambda([this]()
					{
						FText Warning;
						return !GetWarningMessage(Warning);
					})
					.IsChecked_Lambda([InSolverStack, InStackElement]() -> ECheckBoxState
					{
						bool bEnabled = true;
						if (InSolverStack.IsValid() && InSolverStack->EditorController.IsValid())
						{
							if (const UIKRigSolver* Solver = InSolverStack->EditorController.Pin()->AssetController->GetSolver(InStackElement->IndexInStack))
							{
								bEnabled = Solver->IsEnabled();
							}
						}
						return bEnabled ? ECheckBoxState::Checked : ECheckBoxState::Unchecked;
					})
					.OnCheckStateChanged_Lambda([InSolverStack, InStackElement](ECheckBoxState InCheckBoxState)
					{
						if (InSolverStack.IsValid() &&
							InSolverStack->EditorController.IsValid() &&
							InSolverStack->EditorController.Pin().IsValid())
						{
							bool bIsChecked = InCheckBoxState == ECheckBoxState::Checked;
							InSolverStack->EditorController.Pin()->AssetController->SetSolverEnabled(InStackElement->IndexInStack, bIsChecked);
						}
					})
				]
	     
				+ SHorizontalBox::Slot()
				.AutoWidth()
				.HAlign(HAlign_Left)
				.VAlign(VAlign_Center)
				.Padding(3.0f, 1.0f)
	            [
					SNew(STextBlock)
					.Text(InStackElement->DisplayName)
					.IsEnabled_Lambda([this]()
					{
						if (!IsSolverEnabled())
						{
							return false;
						}
						FText Warning;
						return !GetWarningMessage(Warning);
					})
<<<<<<< HEAD
					.TextStyle(FEditorStyle::Get(), "NormalText.Important")
=======
					.TextStyle(FAppStyle::Get(), "NormalText.Important")
>>>>>>> d731a049
	            ]

	            + SHorizontalBox::Slot()
	            .AutoWidth()
				.HAlign(HAlign_Left)
				.VAlign(VAlign_Center)
				.Padding(3.0f, 1.0f)
				[
					SNew(STextBlock)
					.Text(InStackElement->DisplayName)
					.Text_Lambda([this]()
					{
						FText Message;
						GetWarningMessage(Message);
						return Message;
					})
<<<<<<< HEAD
					.TextStyle(FEditorStyle::Get(), "NormalText.Subdued")
=======
					.TextStyle(FAppStyle::Get(), "NormalText.Subdued")
>>>>>>> d731a049
				]
            ]

			+ SHorizontalBox::Slot()
			.FillWidth(1)
			.HAlign(HAlign_Right)
			.VAlign(VAlign_Center)
			.Padding(3)
			[
				SNew(SButton)
				.ToolTipText(LOCTEXT("DeleteSolver", "Delete solver and remove from stack."))
				.OnClicked_Lambda([InSolverStack, InStackElement]() -> FReply
				{
					InSolverStack.Get()->DeleteSolver(InStackElement);
					return FReply::Handled();
				})
				.Content()
				[
					SNew(SImage)
					.Image(FAppStyle::Get().GetBrush("Icons.Delete"))
					.ColorAndOpacity(FSlateColor::UseForeground())
				]
			]
        ], OwnerTable);
}

bool SIKRigSolverStackItem::GetWarningMessage(FText& Message)
{
	if (UIKRigSolver* Solver = GetSolver())
	{
		return Solver->GetWarningMessage(Message);
	}
	
	return false;
}

bool SIKRigSolverStackItem::IsSolverEnabled() const
{
	if (const UIKRigSolver* Solver = GetSolver())
	{
		return Solver->IsEnabled();
	}
	
	return false;
}

UIKRigSolver* SIKRigSolverStackItem::GetSolver() const
{
	if (!(StackElement.IsValid() && SolverStack.IsValid()))
	{
		return nullptr;
	}
	if (!SolverStack.Pin()->EditorController.IsValid())
	{
		return nullptr;
	}
	const int32 SolverIndex = StackElement.Pin()->IndexInStack;
	return SolverStack.Pin()->EditorController.Pin()->AssetController->GetSolver(SolverIndex);
}

TSharedRef<FIKRigSolverStackDragDropOp> FIKRigSolverStackDragDropOp::New(TWeakPtr<FSolverStackElement> InElement)
{
	TSharedRef<FIKRigSolverStackDragDropOp> Operation = MakeShared<FIKRigSolverStackDragDropOp>();
	Operation->Element = InElement;
	Operation->Construct();
	return Operation;
}

TSharedPtr<SWidget> FIKRigSolverStackDragDropOp::GetDefaultDecorator() const
{
	return SNew(SBorder)
        .Visibility(EVisibility::Visible)
        .BorderImage(FAppStyle::GetBrush("Menu.Background"))
        [
            SNew(STextBlock)
            .Text(Element.Pin()->DisplayName)
        ];
}

SIKRigSolverStack::~SIKRigSolverStack()
{
	
}

void SIKRigSolverStack::Construct(const FArguments& InArgs, TSharedRef<FIKRigEditorController> InEditorController)
{
	EditorController = InEditorController;
	EditorController.Pin()->SetSolverStackView(SharedThis(this));
	
	CommandList = MakeShared<FUICommandList>();

	ChildSlot
    [
        SNew(SVerticalBox)
        +SVerticalBox::Slot()
        .AutoHeight()
        .VAlign(VAlign_Top)
        .Padding(0.0f)
        [
            SNew(SBorder)
            .Padding(0.0f)
            .BorderImage(FAppStyle::GetBrush("DetailsView.CategoryTop"))
            .BorderBackgroundColor(FLinearColor(0.6f, 0.6f, 0.6f, 1.0f))
            [
                SNew(SVerticalBox)
                + SVerticalBox::Slot()
                .AutoHeight()
                .VAlign(VAlign_Top)
                [
                    SNew(SHorizontalBox)
                    + SHorizontalBox::Slot()
                    .VAlign(VAlign_Center)
                    .HAlign(HAlign_Left)
                    .FillWidth(1.f)
                    .Padding(3.0f, 1.0f)
                    [
	                    SNew(SPositiveActionButton)
				        .Icon(FAppStyle::Get().GetBrush("Icons.Plus"))
				        .Text(LOCTEXT("AddNewSolverLabel", "Add New Solver"))
				        .ToolTipText(LOCTEXT("AddNewToolTip", "Add a new IK solver to the rig."))
				        .IsEnabled(this, &SIKRigSolverStack::IsAddSolverEnabled)
				        .OnGetMenuContent(this, &SIKRigSolverStack::CreateAddNewMenuWidget)
                    ]
                ]
            ]
        ]

        +SVerticalBox::Slot()
        .Padding(0.0f)
        [
			SAssignNew( ListView, SSolverStackListViewType )
			.SelectionMode(ESelectionMode::Single)
			.IsEnabled(this, &SIKRigSolverStack::IsAddSolverEnabled)
			.ListItemsSource( &ListViewItems )
			.OnGenerateRow( this, &SIKRigSolverStack::MakeListRowWidget )
			.OnSelectionChanged(this, &SIKRigSolverStack::OnSelectionChanged)
			.OnMouseButtonClick(this, &SIKRigSolverStack::OnItemClicked)
        ]
    ];

	RefreshStackView();
}

TSharedRef<SWidget> SIKRigSolverStack::CreateAddNewMenuWidget()
{
	const bool bShouldCloseWindowAfterMenuSelection = true;
	FMenuBuilder MenuBuilder(bShouldCloseWindowAfterMenuSelection, CommandList);

	BuildAddNewMenu(MenuBuilder);

	return MenuBuilder.MakeWidget();
}

void SIKRigSolverStack::BuildAddNewMenu(FMenuBuilder& MenuBuilder)
{
	MenuBuilder.BeginSection("AddNewSolver", LOCTEXT("AddOperations", "Add New Solver"));
	
	// add menu option to create each solver type
	TArray<UClass*> SolverClasses;
	for(TObjectIterator<UClass> ClassIt; ClassIt; ++ClassIt)
	{
		UClass* Class = *ClassIt;

		if(Class->IsChildOf(UIKRigSolver::StaticClass()) && !Class->HasAnyClassFlags(CLASS_Abstract))
		{
			UIKRigSolver* SolverCDO = Cast<UIKRigSolver>(Class->GetDefaultObject());
			FUIAction Action = FUIAction( FExecuteAction::CreateSP(this, &SIKRigSolverStack::AddNewSolver, Class));
			MenuBuilder.AddMenuEntry(FText::FromString(SolverCDO->GetNiceName().ToString()), FText::GetEmpty(), FSlateIcon(), Action);
		}
	}
	
	MenuBuilder.EndSection();
}

bool SIKRigSolverStack::IsAddSolverEnabled() const
{
	const TSharedPtr<FIKRigEditorController> Controller = EditorController.Pin();
	if (!Controller.IsValid())
	{
		return false; 
	}
	
	if (UIKRigController* AssetController = Controller->AssetController)
	{
		if (AssetController->GetIKRigSkeleton().BoneNames.Num() > 0)
		{
			return true;
		}
	}
	
	return false;
}

void SIKRigSolverStack::AddNewSolver(UClass* Class)
{
	const TSharedPtr<FIKRigEditorController> Controller = EditorController.Pin();
	if (!Controller.IsValid())
	{
		return; 
	}

	UIKRigController* AssetController = Controller->AssetController;
	if (!AssetController)
	{
		return;
	}
	
	// add the solver
	const int32 NewSolverIndex = AssetController->AddSolver(Class);
	// update stack view
	RefreshStackView();
	Controller->RefreshTreeView(); // updates solver indices in tree items
	// select it
	ListView->SetSelection(ListViewItems[NewSolverIndex]);
	// show details for it
	Controller->ShowDetailsForSolver(NewSolverIndex);
}

void SIKRigSolverStack::DeleteSolver(TSharedPtr<FSolverStackElement> SolverToDelete)
{
	const TSharedPtr<FIKRigEditorController> Controller = EditorController.Pin();
	if (!Controller.IsValid())
	{
		return; 
	}
	
	if (!SolverToDelete.IsValid())
	{
		return;
	}

	const UIKRigController* AssetController = Controller->AssetController;
	AssetController->RemoveSolver(SolverToDelete->IndexInStack);
	RefreshStackView();
	Controller->RefreshTreeView();
}

void SIKRigSolverStack::RefreshStackView()
{
	const TSharedPtr<FIKRigEditorController> Controller = EditorController.Pin();
	if (!Controller.IsValid())
	{
		return; 
	}

	// record/restore selection
	int32 IndexToSelect = -1; // default to nothing selected
	const TArray<TSharedPtr<FSolverStackElement>> SelectedItems = ListView.Get()->GetSelectedItems();
	if (!SelectedItems.IsEmpty())
	{
		IndexToSelect = SelectedItems[0]->IndexInStack;
	}

	// generate all list items
	static const FText UnknownSolverTxt = FText::FromString("Unknown Solver");
	
	ListViewItems.Reset();
	UIKRigController* AssetController = Controller->AssetController;
	const int32 NumSolvers = AssetController->GetNumSolvers();
	for (int32 i=0; i<NumSolvers; ++i)
	{
		const UIKRigSolver* Solver = AssetController->GetSolver(i);
		const FText DisplayName = Solver ? FText::FromString(AssetController->GetSolverUniqueName(i)) : UnknownSolverTxt;
		TSharedPtr<FSolverStackElement> SolverItem = FSolverStackElement::Make(DisplayName, i);
		ListViewItems.Add(SolverItem);
	}

	if (NumSolvers && ListViewItems.IsValidIndex(IndexToSelect))
	{
		// restore selection
		ListView->SetSelection(ListViewItems[IndexToSelect]);
	}
	else
	{
		// clear selection otherwise
		ListView->ClearSelection();
	}

	ListView->RequestListRefresh();
}

TSharedRef<ITableRow> SIKRigSolverStack::MakeListRowWidget(
	TSharedPtr<FSolverStackElement> InElement,
    const TSharedRef<STableViewBase>& OwnerTable)
{
	return InElement->MakeListRowWidget(
		OwnerTable,
		InElement.ToSharedRef(),
		SharedThis(this));
}

FReply SIKRigSolverStack::OnDragDetected(
	const FGeometry& MyGeometry,
	const FPointerEvent& MouseEvent)
{
	const TArray<TSharedPtr<FSolverStackElement>> SelectedItems = ListView.Get()->GetSelectedItems();
	if (SelectedItems.Num() != 1)
	{
		return FReply::Unhandled();
	}
	
	if (MouseEvent.IsMouseButtonDown(EKeys::LeftMouseButton))
	{
		const TSharedPtr<FSolverStackElement> DraggedElement = SelectedItems[0];
		const TSharedRef<FIKRigSolverStackDragDropOp> DragDropOp = FIKRigSolverStackDragDropOp::New(DraggedElement);
		return FReply::Handled().BeginDragDrop(DragDropOp);
	}

	return FReply::Unhandled();
}

void SIKRigSolverStack::OnSelectionChanged(TSharedPtr<FSolverStackElement> InItem, ESelectInfo::Type SelectInfo)
{
	ShowDetailsForItem(InItem);
}

void SIKRigSolverStack::OnItemClicked(TSharedPtr<FSolverStackElement> InItem)
{
	ShowDetailsForItem(InItem);
	EditorController.Pin()->SetLastSelectedType(EIKRigSelectionType::SolverStack);
}

void SIKRigSolverStack::ShowDetailsForItem(TSharedPtr<FSolverStackElement> InItem)
{
	const TSharedPtr<FIKRigEditorController> Controller = EditorController.Pin();
	if (!Controller.IsValid())
	{
		return; 
	}

	// update bones greyed out when not affected
	Controller->RefreshTreeView();

	// the solver selection must be done after we rebuilt the skeleton tree has it keeps the selection
	if (!InItem.IsValid())
	{
		// clear the details panel only if there's nothing selected in the skeleton view
		if (Controller->DoesSkeletonHaveSelectedItems())
		{
			return;
		}
		
		Controller->ShowEmptyDetails();
	}
	else
	{
		Controller->ShowDetailsForSolver(InItem.Get()->IndexInStack);
	}
}

TOptional<EItemDropZone> SIKRigSolverStack::OnCanAcceptDrop(
	const FDragDropEvent& DragDropEvent,
	EItemDropZone DropZone,
	TSharedPtr<FSolverStackElement> TargetItem)
{
	TOptional<EItemDropZone> ReturnedDropZone;
	
	const TSharedPtr<FIKRigSolverStackDragDropOp> DragDropOp = DragDropEvent.GetOperationAs<FIKRigSolverStackDragDropOp>();
	if (DragDropOp.IsValid())
	{
		ReturnedDropZone = EItemDropZone::BelowItem;	
	}
	
	return ReturnedDropZone;
}

FReply SIKRigSolverStack::OnAcceptDrop(
	const FDragDropEvent& DragDropEvent,
	EItemDropZone DropZone,
	TSharedPtr<FSolverStackElement> TargetItem)
{
	const TSharedPtr<FIKRigSolverStackDragDropOp> DragDropOp = DragDropEvent.GetOperationAs<FIKRigSolverStackDragDropOp>();
	if (!DragDropOp.IsValid())
	{
		return FReply::Unhandled();
	}
	
	const TSharedPtr<FIKRigEditorController> Controller = EditorController.Pin();
	if (!Controller.IsValid())
	{
		return FReply::Handled();
	}

	const FSolverStackElement& DraggedElement = *DragDropOp.Get()->Element.Pin().Get();
	UIKRigController* AssetController = Controller->AssetController;
	const bool bWasReparented = AssetController->MoveSolverInStack(DraggedElement.IndexInStack, TargetItem.Get()->IndexInStack);
	if (bWasReparented)
	{
		RefreshStackView();
		Controller->RefreshTreeView(); // update solver indices in effector items
	}
	
	return FReply::Handled();
}

FReply SIKRigSolverStack::OnKeyDown(const FGeometry& MyGeometry, const FKeyEvent& InKeyEvent)
{	
	// handle deleting selected solver
	FKey KeyPressed = InKeyEvent.GetKey();
	if (KeyPressed == EKeys::Delete || KeyPressed == EKeys::BackSpace)
	{
		TArray<TSharedPtr<FSolverStackElement>> SelectedItems = ListView->GetSelectedItems();
		if (!SelectedItems.IsEmpty())
		{
			// only delete 1 at a time to avoid messing up indices
			DeleteSolver(SelectedItems[0]);
		}
		
		return FReply::Handled();
	}
	
	return FReply::Unhandled();
}

#undef LOCTEXT_NAMESPACE<|MERGE_RESOLUTION|>--- conflicted
+++ resolved
@@ -112,11 +112,7 @@
 						FText Warning;
 						return !GetWarningMessage(Warning);
 					})
-<<<<<<< HEAD
-					.TextStyle(FEditorStyle::Get(), "NormalText.Important")
-=======
 					.TextStyle(FAppStyle::Get(), "NormalText.Important")
->>>>>>> d731a049
 	            ]
 
 	            + SHorizontalBox::Slot()
@@ -133,11 +129,7 @@
 						GetWarningMessage(Message);
 						return Message;
 					})
-<<<<<<< HEAD
-					.TextStyle(FEditorStyle::Get(), "NormalText.Subdued")
-=======
 					.TextStyle(FAppStyle::Get(), "NormalText.Subdued")
->>>>>>> d731a049
 				]
             ]
 
