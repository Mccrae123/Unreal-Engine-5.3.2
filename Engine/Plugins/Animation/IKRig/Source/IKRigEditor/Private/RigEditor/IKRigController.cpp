--- conflicted
+++ resolved
@@ -891,15 +891,7 @@
 
 FName UIKRigController::AddNewGoal(const FName GoalName, const FName BoneName) const
 {
-<<<<<<< HEAD
-	if (GetIKRigSkeleton().GetBoneIndexFromName(BoneName) == INDEX_NONE)
-	{
-		return nullptr; // bone does not exist in the skeleton
-	}
-	
-=======
 	// does goal already exist?
->>>>>>> 74d0b334
 	if (GetGoalIndex(GoalName) != INDEX_NONE)
 	{
 		UE_LOG(LogIKRigEditor, Warning, TEXT("Trying to create a Goal that already exists, %s."), *GoalName.ToString());
