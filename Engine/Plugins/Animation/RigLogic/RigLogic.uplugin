--- conflicted
+++ resolved
@@ -1,15 +1,9 @@
 {
 	"FileVersion": 3,
 	"Version": 9.1,
-<<<<<<< HEAD
-	"VersionName": "9.1.2",
-	"FriendlyName": "RigLogic Plugin v9.1.2",
-	"Description": "3Lateral RigLogic Plugin for Facial Animation v9.1.2",
-=======
 	"VersionName": "9.1.3",
 	"FriendlyName": "RigLogic Plugin v9.1.3",
 	"Description": "3Lateral RigLogic Plugin for Facial Animation v9.1.3",
->>>>>>> 4af6daef
 	"Category": "Animation",
 	"CreatedBy": "3Lateral",
 	"CreatedByURL": "https://www.3lateral.com/",
