--- conflicted
+++ resolved
@@ -51,10 +51,7 @@
 			}
 
 			PrivateDefinitions.Add("RL_AUTODETECT_SSE=1");
-<<<<<<< HEAD
-=======
 			PublicDefinitions.Add("RL_BUILD_WITH_ML_EVALUATOR=1");
->>>>>>> 4af6daef
 		}
 	}
 }