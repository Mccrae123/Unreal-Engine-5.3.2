// Copyright Epic Games, Inc. All Rights Reserved.

#pragma once

#define PMA_MAJOR_VERSION 1
#define PMA_MINOR_VERSION 3
<<<<<<< HEAD
#define PMA_PATCH_VERSION 6
#define PMA_VERSION_STRING "1.3.6"
=======
#define PMA_PATCH_VERSION 7
#define PMA_VERSION_STRING "1.3.7"
>>>>>>> 4af6daef
<|MERGE_RESOLUTION|>--- conflicted
+++ resolved
@@ -4,10 +4,5 @@
 
 #define PMA_MAJOR_VERSION 1
 #define PMA_MINOR_VERSION 3
-<<<<<<< HEAD
-#define PMA_PATCH_VERSION 6
-#define PMA_VERSION_STRING "1.3.6"
-=======
 #define PMA_PATCH_VERSION 7
-#define PMA_VERSION_STRING "1.3.7"
->>>>>>> 4af6daef
+#define PMA_VERSION_STRING "1.3.7"