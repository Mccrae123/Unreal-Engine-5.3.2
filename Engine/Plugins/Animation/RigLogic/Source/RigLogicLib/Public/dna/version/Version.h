--- conflicted
+++ resolved
@@ -4,10 +4,5 @@
 
 #define DNA_MAJOR_VERSION 9
 #define DNA_MINOR_VERSION 1
-<<<<<<< HEAD
-#define DNA_PATCH_VERSION 2
-#define DNA_VERSION_STRING "9.1.2"
-=======
 #define DNA_PATCH_VERSION 4
-#define DNA_VERSION_STRING "9.1.4"
->>>>>>> 4af6daef
+#define DNA_VERSION_STRING "9.1.4"