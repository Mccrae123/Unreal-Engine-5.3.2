--- conflicted
+++ resolved
@@ -8,8 +8,6 @@
     #else
         #define FORCE_INLINE inline __attribute__((always_inline))
     #endif
-<<<<<<< HEAD
-=======
 #endif
 
 #if !defined(ASSUME_TRUE)
@@ -22,5 +20,4 @@
 
 #if !defined(UNUSED)
     #define UNUSED(x) static_cast<void>(x)
->>>>>>> 4af6daef
 #endif