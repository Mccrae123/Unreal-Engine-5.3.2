// Copyright Epic Games, Inc. All Rights Reserved.

#include "riglogic/riglogic/RigLogicImpl.h"

#include "riglogic/TypeDefs.h"
#include "riglogic/animatedmaps/AnimatedMapsFactory.h"
#include "riglogic/blendshapes/BlendShapesFactory.h"
#include "riglogic/controls/ControlsFactory.h"
#include "riglogic/joints/JointsFactory.h"
#include "riglogic/ml/MachineLearnedBehaviorFactory.h"
#include "riglogic/riglogic/ConfigurationSerializer.h"
#include "riglogic/riglogic/RigInstanceImpl.h"
#include "riglogic/riglogic/RigMetrics.h"
#include "riglogic/utils/Extd.h"

#ifdef _MSC_VER
    #pragma warning(push)
    #pragma warning(disable : 4365 4987)
#endif
#include <cstddef>
#include <memory>
#include <numeric>
#include <utility>
#ifdef _MSC_VER
    #pragma warning(pop)
#endif

namespace rl4 {

static RigInstanceImpl* castInstance(RigInstance* instance) {
    // NOLINTNEXTLINE(cppcoreguidelines-pro-type-static-cast-downcast)
    return static_cast<RigInstanceImpl*>(instance);
}

static RigMetrics::Pointer computeRigMetrics(const dna::Reader* reader, MemoryResource* memRes) {
    RigMetrics::Pointer metrics = UniqueInstance<RigMetrics>::with(memRes).create(memRes);
    metrics->lodCount = reader->getLODCount();
    metrics->guiControlCount = reader->getGUIControlCount();
    metrics->rawControlCount = reader->getRawControlCount();
    metrics->psdControlCount = reader->getPSDCount();
<<<<<<< HEAD
    metrics->mlControlCount = reader->getMLControlCount();
    metrics->jointAttributeCount = reader->getJointRowCount();
    metrics->blendShapeCount = reader->getBlendShapeChannelCount();
    metrics->animatedMapCount = reader->getAnimatedMapCount();
    metrics->neuralNetworkCount = reader->getNeuralNetworkCount();
=======
    metrics->jointAttributeCount = reader->getJointRowCount();
    metrics->blendShapeCount = reader->getBlendShapeChannelCount();
    metrics->animatedMapCount = reader->getAnimatedMapCount();
    #ifdef RL_BUILD_WITH_ML_EVALUATOR
        metrics->mlControlCount = reader->getMLControlCount();
        metrics->neuralNetworkCount = reader->getNeuralNetworkCount();
    #endif  // RL_BUILD_WITH_ML_EVALUATOR
>>>>>>> 4af6daef
    return metrics;
}

RigLogic::~RigLogic() = default;

RigLogic* RigLogic::create(const dna::Reader* reader, Configuration config, MemoryResource* memRes) {
    auto metrics = computeRigMetrics(reader, memRes);

    auto controls = ControlsFactory::create(config, reader, memRes);
    auto machineLearnedBlendShapes = MachineLearnedBehaviorFactory::create(config, reader, memRes);
    auto joints = JointsFactory::create(config, reader, memRes);
    auto blendShapes = BlendShapesFactory::create(config, reader, memRes);
    auto animatedMaps = AnimatedMapsFactory::create(config, reader, memRes);

    PolyAllocator<RigLogicImpl> alloc{memRes};
    return alloc.newObject(config,
                           std::move(metrics),
                           std::move(controls),
                           std::move(machineLearnedBlendShapes),
                           std::move(joints),
                           std::move(blendShapes),
                           std::move(animatedMaps),
                           memRes);
}

void RigLogic::destroy(RigLogic* instance) {
    // NOLINTNEXTLINE(cppcoreguidelines-pro-type-static-cast-downcast)
    auto ptr = static_cast<RigLogicImpl*>(instance);
    PolyAllocator<RigLogicImpl> alloc{ptr->getMemoryResource()};
    alloc.deleteObject(ptr);
}

RigLogic* RigLogic::restore(BoundedIOStream* source, MemoryResource* memRes) {
    PolyAllocator<RigLogicImpl> alloc{memRes};

    terse::BinaryInputArchive<BoundedIOStream> archive{source};

    Configuration config;
    archive >> config;

    RigMetrics::Pointer metrics = UniqueInstance<RigMetrics>::with(memRes).create(memRes);
    archive >> *metrics;

    auto controls = ControlsFactory::create(config, *metrics, memRes);
    auto machineLearnedBlendShapes = MachineLearnedBehaviorFactory::create(config, memRes);
    auto joints = JointsFactory::create(config, *metrics, memRes);
    auto blendShapes = BlendShapesFactory::create(config, *metrics, memRes);
    auto animatedMaps = AnimatedMapsFactory::create(config, *metrics, memRes);

    terse::VirtualSerializerProxy<AnimatedMaps> animatedMapsProxy{animatedMaps.get()};
    terse::VirtualSerializerProxy<BlendShapes> blendShapesProxy{blendShapes.get()};

    archive >> *controls >> *machineLearnedBlendShapes >> *joints >> blendShapesProxy >> animatedMapsProxy;
    return alloc.newObject(config,
                           std::move(metrics),
                           std::move(controls),
                           std::move(machineLearnedBlendShapes),
                           std::move(joints),
                           std::move(blendShapes),
                           std::move(animatedMaps),
                           memRes);
}

RigLogicImpl::RigLogicImpl(Configuration config_,
                           RigMetrics::Pointer metrics_,
                           Controls::Pointer controls_,
                           MachineLearnedBehavior::Pointer machineLearnedBehavior_,
                           Joints::Pointer joints_,
                           BlendShapes::Pointer blendShapes_,
                           AnimatedMaps::Pointer animatedMaps_,
                           MemoryResource* memRes_) :
    memRes{memRes_},
    config{config_},
    metrics{std::move(metrics_)},
    controls{std::move(controls_)},
    machineLearnedBehavior{std::move(machineLearnedBehavior_)},
    joints{std::move(joints_)},
    blendShapes{std::move(blendShapes_)},
    animatedMaps{std::move(animatedMaps_)} {
}

void RigLogicImpl::dump(BoundedIOStream* destination) const {
    terse::BinaryOutputArchive<BoundedIOStream> archive{destination};
    terse::VirtualSerializerProxy<AnimatedMaps> animatedMapsProxy{animatedMaps.get()};
    terse::VirtualSerializerProxy<BlendShapes> blendShapesProxy{blendShapes.get()};
    archive << config << *metrics << *controls << *machineLearnedBehavior << *joints << blendShapesProxy << animatedMapsProxy;
}

const Configuration& RigLogicImpl::getConfiguration() const {
    return config;
}

const RigMetrics& RigLogicImpl::getRigMetrics() const {
    return *metrics;
}

std::uint16_t RigLogicImpl::getLODCount() const {
    return metrics->lodCount;
}

ConstArrayView<float> RigLogicImpl::getRawNeutralJointValues() const {
    return joints->getRawNeutralValues();
}

TransformationArrayView RigLogicImpl::getNeutralJointValues() const {
    return joints->getNeutralValues();
}

ConstArrayView<std::uint16_t> RigLogicImpl::getJointVariableAttributeIndices(std::uint16_t lod) const {
    return joints->getVariableAttributeIndices(lod);
}

std::uint16_t RigLogicImpl::getJointGroupCount() const {
    return joints->getJointGroupCount();
}

std::uint16_t RigLogicImpl::getNeuralNetworkCount() const {
    return metrics->neuralNetworkCount;
}

std::uint16_t RigLogicImpl::getMeshCount() const {
    return machineLearnedBehavior->getMeshCount();
}

std::uint16_t RigLogicImpl::getMeshRegionCount(std::uint16_t meshIndex) const {
    return machineLearnedBehavior->getMeshRegionCount(meshIndex);
}

ConstArrayView<std::uint16_t> RigLogicImpl::getNeuralNetworkIndices(std::uint16_t meshIndex, std::uint16_t regionIndex) const {
    return machineLearnedBehavior->getNeuralNetworkIndices(meshIndex, regionIndex);
}

ControlsInputInstance::Pointer RigLogicImpl::createControlsInstance(MemoryResource* instanceMemRes) const {
    return controls->createInstance(instanceMemRes);
}

MachineLearnedBehaviorOutputInstance::Pointer RigLogicImpl::createMachineLearnedBehaviorInstance(MemoryResource* instanceMemRes)
const {
    return machineLearnedBehavior->createInstance(instanceMemRes);
}

JointsOutputInstance::Pointer RigLogicImpl::createJointsInstance(MemoryResource* instanceMemRes) const {
    return joints->createInstance(instanceMemRes);
}

BlendShapesOutputInstance::Pointer RigLogicImpl::createBlendShapesInstance(MemoryResource* instanceMemRes) const {
    return blendShapes->createInstance(instanceMemRes);
}

AnimatedMapsOutputInstance::Pointer RigLogicImpl::createAnimatedMapsInstance(MemoryResource* instanceMemRes) const {
    return animatedMaps->createInstance(instanceMemRes);
}

void RigLogicImpl::mapGUIToRawControls(RigInstance* instance) const {
    auto pRigInstance = castInstance(instance);
    controls->mapGUIToRaw(pRigInstance->getControlsInputInstance());
}

void RigLogicImpl::mapRawToGUIControls(RigInstance* instance) const {
    auto pRigInstance = castInstance(instance);
    controls->mapRawToGUI(pRigInstance->getControlsInputInstance());
}

void RigLogicImpl::calculateControls(RigInstance* instance) const {
    auto pRigInstance = castInstance(instance);
    controls->calculate(pRigInstance->getControlsInputInstance());
}

void RigLogicImpl::calculateMachineLearnedBehaviorControls(RigInstance* instance) const {
    auto pRigInstance = castInstance(instance);
    machineLearnedBehavior->calculate(pRigInstance->getControlsInputInstance(),
                                      pRigInstance->getMachineLearnedBehaviorOutputInstance(),
                                      pRigInstance->getLOD());
}

void RigLogicImpl::calculateMachineLearnedBehaviorControls(RigInstance* instance, std::uint16_t neuralNetIndex) const {
    auto pRigInstance = castInstance(instance);
    machineLearnedBehavior->calculate(pRigInstance->getControlsInputInstance(),
                                      pRigInstance->getMachineLearnedBehaviorOutputInstance(),
                                      pRigInstance->getLOD(),
                                      neuralNetIndex);
}

void RigLogicImpl::calculateJoints(RigInstance* instance) const {
    auto pRigInstance = castInstance(instance);
    joints->calculate(pRigInstance->getControlsInputInstance(), pRigInstance->getJointsOutputInstance(), pRigInstance->getLOD());
}

void RigLogicImpl::calculateJoints(RigInstance* instance, std::uint16_t jointGroupIndex) const {
    auto pRigInstance = castInstance(instance);
    joints->calculate(pRigInstance->getControlsInputInstance(),
                      pRigInstance->getJointsOutputInstance(),
                      pRigInstance->getLOD(),
                      jointGroupIndex);
}

void RigLogicImpl::calculateBlendShapes(RigInstance* instance) const {
    auto pRigInstance = castInstance(instance);
    blendShapes->calculate(pRigInstance->getControlsInputInstance(),
                           pRigInstance->getBlendShapesOutputInstance(),
                           pRigInstance->getLOD());
}

void RigLogicImpl::calculateAnimatedMaps(RigInstance* instance) const {
    auto pRigInstance = castInstance(instance);
    animatedMaps->calculate(pRigInstance->getControlsInputInstance(),
                            pRigInstance->getAnimatedMapOutputInstance(),
                            pRigInstance->getLOD());
}

void RigLogicImpl::calculate(RigInstance* instance) const {
    calculateMachineLearnedBehaviorControls(instance);
    calculateControls(instance);
    calculateJoints(instance);
    calculateBlendShapes(instance);
    calculateAnimatedMaps(instance);
}

MemoryResource* RigLogicImpl::getMemoryResource() {
    return memRes;
}

}  // namespace rl4<|MERGE_RESOLUTION|>--- conflicted
+++ resolved
@@ -38,13 +38,6 @@
     metrics->guiControlCount = reader->getGUIControlCount();
     metrics->rawControlCount = reader->getRawControlCount();
     metrics->psdControlCount = reader->getPSDCount();
-<<<<<<< HEAD
-    metrics->mlControlCount = reader->getMLControlCount();
-    metrics->jointAttributeCount = reader->getJointRowCount();
-    metrics->blendShapeCount = reader->getBlendShapeChannelCount();
-    metrics->animatedMapCount = reader->getAnimatedMapCount();
-    metrics->neuralNetworkCount = reader->getNeuralNetworkCount();
-=======
     metrics->jointAttributeCount = reader->getJointRowCount();
     metrics->blendShapeCount = reader->getBlendShapeChannelCount();
     metrics->animatedMapCount = reader->getAnimatedMapCount();
@@ -52,7 +45,6 @@
         metrics->mlControlCount = reader->getMLControlCount();
         metrics->neuralNetworkCount = reader->getNeuralNetworkCount();
     #endif  // RL_BUILD_WITH_ML_EVALUATOR
->>>>>>> 4af6daef
     return metrics;
 }
 
