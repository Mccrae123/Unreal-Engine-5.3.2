// Copyright Epic Games, Inc. All Rights Reserved.

#include "dnatests/TestStreamReadWriteIntegration.h"

#include "dnatests/Defs.h"
<<<<<<< HEAD
#include "dnatests/FixturesJSON.h"
=======
#ifdef DNA_BUILD_WITH_JSON_SUPPORT
    #include "dnatests/FixturesJSON.h"
#endif  // DNA_BUILD_WITH_JSON_SUPPORT
>>>>>>> 4af6daef
#include "dnatests/Fixturesv21.h"
#include "dnatests/Fixturesv22.h"
#include "dnatests/Fixturesv23.h"

#include "dna/DataLayer.h"
#include "dna/DNA.h"
#include "dna/BinaryStreamReader.h"
#include "dna/BinaryStreamWriter.h"
<<<<<<< HEAD
#include "dna/JSONStreamReader.h"
#include "dna/JSONStreamWriter.h"
=======
#ifdef DNA_BUILD_WITH_JSON_SUPPORT
    #include "dna/JSONStreamReader.h"
    #include "dna/JSONStreamWriter.h"
#endif  // DNA_BUILD_WITH_JSON_SUPPORT
>>>>>>> 4af6daef

namespace dna {

template<class TAPICopyParameters>
static void verifyDescriptor(DescriptorReader* reader) {
    using DecodedDNA = typename TAPICopyParameters::DecodedData;
    const auto index = DecodedDNA::lodConstraintToIndex(TAPICopyParameters::maxLOD(), TAPICopyParameters::minLOD());

    ASSERT_EQ(reader->getName(), StringView{DecodedDNA::name});
    ASSERT_EQ(reader->getArchetype(), DecodedDNA::archetype);
    ASSERT_EQ(reader->getGender(), DecodedDNA::gender);
    ASSERT_EQ(reader->getAge(), DecodedDNA::age);

    const auto metaDataCount = reader->getMetaDataCount();
    ASSERT_EQ(metaDataCount, 2u);
    for (std::uint32_t i = 0u; i < metaDataCount; ++i) {
        const auto key = reader->getMetaDataKey(i);
        const auto value = reader->getMetaDataValue(key);
        ASSERT_EQ(key, StringView{DecodedDNA::metadata[i].first});
        ASSERT_EQ(value, StringView{DecodedDNA::metadata[i].second});
    }

    ASSERT_EQ(reader->getTranslationUnit(), DecodedDNA::translationUnit);
    ASSERT_EQ(reader->getRotationUnit(), DecodedDNA::rotationUnit);

    const auto coordinateSystem = reader->getCoordinateSystem();
    ASSERT_EQ(coordinateSystem.xAxis, DecodedDNA::coordinateSystem.xAxis);
    ASSERT_EQ(coordinateSystem.yAxis, DecodedDNA::coordinateSystem.yAxis);
    ASSERT_EQ(coordinateSystem.zAxis, DecodedDNA::coordinateSystem.zAxis);

    ASSERT_EQ(reader->getLODCount(), DecodedDNA::lodCount[index]);
    ASSERT_EQ(reader->getDBMaxLOD(), DecodedDNA::maxLODs[index]);
    ASSERT_EQ(reader->getDBComplexity(), StringView{DecodedDNA::complexity});
    ASSERT_EQ(reader->getDBName(), StringView{DecodedDNA::dbName});
}

template<class TAPICopyParameters>
static void verifyDefinition(DefinitionReader* reader) {
    using DecodedDNA = typename TAPICopyParameters::DecodedData;
    const auto index = DecodedDNA::lodConstraintToIndex(TAPICopyParameters::maxLOD(), TAPICopyParameters::minLOD());

    const auto guiControlCount = reader->getGUIControlCount();
    ASSERT_EQ(guiControlCount, DecodedDNA::guiControlNames.size());
    for (std::uint16_t i = 0u; i < guiControlCount; ++i) {
        ASSERT_EQ(reader->getGUIControlName(i), StringView{DecodedDNA::guiControlNames[i]});
    }

    const auto rawControlCount = reader->getRawControlCount();
    ASSERT_EQ(rawControlCount, DecodedDNA::rawControlNames.size());
    for (std::uint16_t i = 0u; i < rawControlCount; ++i) {
        ASSERT_EQ(reader->getRawControlName(i), StringView{DecodedDNA::rawControlNames[i]});
    }

    ASSERT_EQ(reader->getJointCount(), DecodedDNA::jointNames[index][0ul].size());
    const auto& expectedJointNames = DecodedDNA::jointNames[index][TAPICopyParameters::currentLOD()];
    const auto jointIndices = reader->getJointIndicesForLOD(TAPICopyParameters::currentLOD());
    ASSERT_EQ(jointIndices.size(), expectedJointNames.size());
    for (std::size_t i = 0ul; i < jointIndices.size(); ++i) {
        ASSERT_EQ(reader->getJointName(jointIndices[i]), StringView{expectedJointNames[i]});
    }

    for (std::uint16_t i = 0u; i < reader->getJointCount(); ++i) {
        ASSERT_EQ(reader->getJointParentIndex(i), DecodedDNA::jointHierarchy[index][i]);
    }

    ASSERT_EQ(reader->getBlendShapeChannelCount(), DecodedDNA::blendShapeNames[index][0ul].size());
    const auto& expectedBlendShapeNames = DecodedDNA::blendShapeNames[index][TAPICopyParameters::currentLOD()];
    const auto blendShapeIndices = reader->getBlendShapeChannelIndicesForLOD(TAPICopyParameters::currentLOD());
    ASSERT_EQ(blendShapeIndices.size(), expectedBlendShapeNames.size());
    for (std::size_t i = 0ul; i < blendShapeIndices.size(); ++i) {
        ASSERT_EQ(reader->getBlendShapeChannelName(blendShapeIndices[i]), StringView{expectedBlendShapeNames[i]});
    }

    ASSERT_EQ(reader->getAnimatedMapCount(), DecodedDNA::animatedMapNames[index][0ul].size());
    const auto& expectedAnimatedMapNames = DecodedDNA::animatedMapNames[index][TAPICopyParameters::currentLOD()];
    const auto animatedMapIndices = reader->getAnimatedMapIndicesForLOD(TAPICopyParameters::currentLOD());
    ASSERT_EQ(animatedMapIndices.size(), expectedAnimatedMapNames.size());
    for (std::size_t i = 0ul; i < animatedMapIndices.size(); ++i) {
        ASSERT_EQ(reader->getAnimatedMapName(animatedMapIndices[i]), StringView{expectedAnimatedMapNames[i]});
    }

    std::uint16_t expectedMeshCount = {};
    for (std::uint16_t i = 0ul; i < DecodedDNA::meshNames[index].size(); ++i) {
        expectedMeshCount = static_cast<std::uint16_t>(expectedMeshCount + DecodedDNA::meshNames[index][i].size());
    }
    ASSERT_EQ(reader->getMeshCount(), expectedMeshCount);
    const auto& expectedMeshNames = DecodedDNA::meshNames[index][TAPICopyParameters::currentLOD()];
    const auto meshIndices = reader->getMeshIndicesForLOD(TAPICopyParameters::currentLOD());
    ASSERT_EQ(meshIndices.size(), expectedMeshNames.size());
    for (std::size_t i = 0ul; i < meshIndices.size(); ++i) {
        ASSERT_EQ(reader->getMeshName(meshIndices[i]), StringView{expectedMeshNames[i]});
    }

    std::uint16_t expectedMeshBlendShapeMappingCount = {};
    for (std::uint16_t i = 0ul; i < DecodedDNA::meshBlendShapeIndices[index].size(); ++i) {
        expectedMeshBlendShapeMappingCount =
            static_cast<std::uint16_t>(expectedMeshBlendShapeMappingCount + DecodedDNA::meshBlendShapeIndices[index][i].size());
    }
    ASSERT_EQ(reader->getMeshBlendShapeChannelMappingCount(), expectedMeshBlendShapeMappingCount);
    const auto meshBlendShapeIndices = reader->getMeshBlendShapeChannelMappingIndicesForLOD(TAPICopyParameters::currentLOD());
    const auto& expectedMeshBlendShapeIndices = DecodedDNA::meshBlendShapeIndices[index][TAPICopyParameters::currentLOD()];
    ASSERT_EQ(meshBlendShapeIndices, ConstArrayView<std::uint16_t>{expectedMeshBlendShapeIndices});

    const auto& expectedNeutralJointTranslations = DecodedDNA::neutralJointTranslations[index][TAPICopyParameters::currentLOD()];
    ASSERT_EQ(jointIndices.size(), expectedNeutralJointTranslations.size());
    for (std::size_t i = 0ul; i < jointIndices.size(); ++i) {
        ASSERT_EQ(reader->getNeutralJointTranslation(jointIndices[i]), expectedNeutralJointTranslations[i]);
    }

    const auto& expectedNeutralJointRotations = DecodedDNA::neutralJointRotations[index][TAPICopyParameters::currentLOD()];
    ASSERT_EQ(jointIndices.size(), expectedNeutralJointRotations.size());
    for (std::size_t i = 0ul; i < jointIndices.size(); ++i) {
        ASSERT_EQ(reader->getNeutralJointRotation(jointIndices[i]), expectedNeutralJointRotations[i]);
    }
}

template<class TAPICopyParameters>
static void verifyBehavior(BehaviorReader* reader) {
    using DecodedDNA = typename TAPICopyParameters::DecodedData;
    const auto index = DecodedDNA::lodConstraintToIndex(TAPICopyParameters::maxLOD(), TAPICopyParameters::minLOD());

    const auto guiToRawInputIndices = reader->getGUIToRawInputIndices();
    const auto& expectedG2RInputIndices = DecodedDNA::conditionalInputIndices[0ul][0ul];
    ASSERT_EQ(guiToRawInputIndices, ConstArrayView<std::uint16_t>{expectedG2RInputIndices});

    const auto guiToRawOutputIndices = reader->getGUIToRawOutputIndices();
    const auto& expectedG2ROutputIndices = DecodedDNA::conditionalOutputIndices[0ul][0ul];
    ASSERT_EQ(guiToRawOutputIndices, ConstArrayView<std::uint16_t>{expectedG2ROutputIndices});

    const auto guiToRawFromValues = reader->getGUIToRawFromValues();
    const auto& expectedG2RFromValues = DecodedDNA::conditionalFromValues[0ul][0ul];
    ASSERT_EQ(guiToRawFromValues, ConstArrayView<float>{expectedG2RFromValues});

    const auto guiToRawToValues = reader->getGUIToRawToValues();
    const auto& expectedG2RToValues = DecodedDNA::conditionalToValues[0ul][0ul];
    ASSERT_EQ(guiToRawToValues, ConstArrayView<float>{expectedG2RToValues});

    const auto guiToRawSlopeValues = reader->getGUIToRawSlopeValues();
    const auto& expectedG2RSlopeValues = DecodedDNA::conditionalSlopeValues[0ul][0ul];
    ASSERT_EQ(guiToRawSlopeValues, ConstArrayView<float>{expectedG2RSlopeValues});

    const auto guiToRawCutValues = reader->getGUIToRawCutValues();
    const auto& expectedG2RCutValues = DecodedDNA::conditionalCutValues[0ul][0ul];
    ASSERT_EQ(guiToRawCutValues, ConstArrayView<float>{expectedG2RCutValues});

    const auto psdRowIndices = reader->getPSDRowIndices();
    ASSERT_EQ(psdRowIndices, ConstArrayView<std::uint16_t>{DecodedDNA::psdRowIndices});

    const auto psdColumnIndices = reader->getPSDColumnIndices();
    ASSERT_EQ(psdColumnIndices, ConstArrayView<std::uint16_t>{DecodedDNA::psdColumnIndices});

    const auto psdValues = reader->getPSDValues();
    ASSERT_EQ(psdValues, ConstArrayView<float>{DecodedDNA::psdValues});

    ASSERT_EQ(reader->getPSDCount(), DecodedDNA::psdCount);
    ASSERT_EQ(reader->getJointRowCount(), DecodedDNA::jointRowCount[index]);
    ASSERT_EQ(reader->getJointColumnCount(), DecodedDNA::jointColumnCount);

    const auto jointVariableAttrIndices = reader->getJointVariableAttributeIndices(TAPICopyParameters::currentLOD());
    const auto& expectedJointVariableAttrIndices = DecodedDNA::jointVariableIndices[index][TAPICopyParameters::currentLOD()];
    ASSERT_EQ(jointVariableAttrIndices, ConstArrayView<std::uint16_t>{expectedJointVariableAttrIndices});

    const auto jointGroupCount = reader->getJointGroupCount();
    ASSERT_EQ(jointGroupCount, DecodedDNA::jointGroupLODs.size());

    for (std::uint16_t i = 0u; i < jointGroupCount; ++i) {
        const auto& expectedLODs = DecodedDNA::jointGroupLODs[i][index];
        ASSERT_EQ(reader->getJointGroupLODs(i), ConstArrayView<std::uint16_t>{expectedLODs});

        const auto& expectedInputIndices = DecodedDNA::jointGroupInputIndices[i][index][0ul];
        ASSERT_EQ(reader->getJointGroupInputIndices(i), ConstArrayView<std::uint16_t>{expectedInputIndices});

        const auto outputIndices = reader->getJointGroupOutputIndices(i);
        ASSERT_EQ(outputIndices.size(), expectedLODs[0ul]);

        ConstArrayView<std::uint16_t> outputIndicesForLOD{outputIndices.data(), expectedLODs[TAPICopyParameters::currentLOD()]};
        const auto& expectedOutputIndices = DecodedDNA::jointGroupOutputIndices[i][index][TAPICopyParameters::currentLOD()];
        ASSERT_EQ(outputIndicesForLOD, ConstArrayView<std::uint16_t>{expectedOutputIndices});

        const auto values = reader->getJointGroupValues(i);
        ASSERT_EQ(values.size(), expectedLODs[0ul] * expectedInputIndices.size());

        ConstArrayView<float> valuesForLOD{values.data(),
                              expectedLODs[TAPICopyParameters::currentLOD()] * expectedInputIndices.size()};
        const auto& expectedValues = DecodedDNA::jointGroupValues[i][index][TAPICopyParameters::currentLOD()];
        ASSERT_EQ(valuesForLOD, ConstArrayView<float>{expectedValues});

        const auto& expectedJointIndices = DecodedDNA::jointGroupJointIndices[i][index][0ul];
        ASSERT_EQ(reader->getJointGroupJointIndices(i), ConstArrayView<std::uint16_t>{expectedJointIndices});
    }

    ASSERT_EQ(reader->getBlendShapeChannelLODs(),
              ConstArrayView<std::uint16_t>{DecodedDNA::blendShapeLODs[index]});

    const auto blendShapeChannelInputIndices = reader->getBlendShapeChannelInputIndices();
    ASSERT_EQ(blendShapeChannelInputIndices.size(), DecodedDNA::blendShapeLODs[index][0ul]);
    ConstArrayView<std::uint16_t> blendShapeInputIndicesForLOD{
        blendShapeChannelInputIndices.data(),
        DecodedDNA::blendShapeLODs[index][TAPICopyParameters::currentLOD()]
    };
    ASSERT_EQ(blendShapeInputIndicesForLOD,
              ConstArrayView<std::uint16_t>{DecodedDNA::blendShapeInputIndices[index][TAPICopyParameters::currentLOD()]});

    const auto blendShapeChannelOutputIndices = reader->getBlendShapeChannelOutputIndices();
    ASSERT_EQ(blendShapeChannelOutputIndices.size(), DecodedDNA::blendShapeLODs[index][0ul]);
    ConstArrayView<std::uint16_t> blendShapeOutputIndicesForLOD{
        blendShapeChannelOutputIndices.data(),
        DecodedDNA::blendShapeLODs[index][TAPICopyParameters::currentLOD()]
    };
    ASSERT_EQ(blendShapeOutputIndicesForLOD,
              ConstArrayView<std::uint16_t>{DecodedDNA::blendShapeOutputIndices[index][TAPICopyParameters::currentLOD()]});

    ASSERT_EQ(reader->getAnimatedMapLODs(),
              ConstArrayView<std::uint16_t>{DecodedDNA::animatedMapLODs[index]});

    ASSERT_EQ(reader->getAnimatedMapCount(), DecodedDNA::animatedMapCount[index]);

    const auto animatedMapLOD = DecodedDNA::animatedMapLODs[index][TAPICopyParameters::currentLOD()];

    const auto animatedMapInputIndices = reader->getAnimatedMapInputIndices();
    ASSERT_EQ(animatedMapInputIndices.size(), DecodedDNA::animatedMapLODs[index][0ul]);
    ConstArrayView<std::uint16_t> animatedMapInputIndicesForLOD{animatedMapInputIndices.data(), animatedMapLOD};
    ASSERT_EQ(animatedMapInputIndicesForLOD,
              ConstArrayView<std::uint16_t>{DecodedDNA::conditionalInputIndices[index][TAPICopyParameters::currentLOD()]});

    const auto animatedMapOutputIndices = reader->getAnimatedMapOutputIndices();
    ASSERT_EQ(animatedMapOutputIndices.size(), DecodedDNA::animatedMapLODs[index][0ul]);
    ConstArrayView<std::uint16_t> animatedMapOutputIndicesForLOD{animatedMapOutputIndices.data(), animatedMapLOD};
    ASSERT_EQ(animatedMapOutputIndicesForLOD,
              ConstArrayView<std::uint16_t>{DecodedDNA::conditionalOutputIndices[index][TAPICopyParameters::currentLOD()]});

    const auto animatedMapFromValues = reader->getAnimatedMapFromValues();
    ASSERT_EQ(animatedMapFromValues.size(), DecodedDNA::animatedMapLODs[index][0ul]);
    ConstArrayView<float> animatedMapFromValuesForLOD{animatedMapFromValues.data(), animatedMapLOD};
    ASSERT_EQ(animatedMapFromValuesForLOD,
              ConstArrayView<float>{DecodedDNA::conditionalFromValues[index][TAPICopyParameters::currentLOD()]});

    const auto animatedMapToValues = reader->getAnimatedMapToValues();
    ASSERT_EQ(animatedMapToValues.size(), DecodedDNA::animatedMapLODs[index][0ul]);
    ConstArrayView<float> animatedMapToValuesForLOD{animatedMapToValues.data(), animatedMapLOD};
    ASSERT_EQ(animatedMapToValuesForLOD,
              ConstArrayView<float>{DecodedDNA::conditionalToValues[index][TAPICopyParameters::currentLOD()]});

    const auto animatedMapSlopeValues = reader->getAnimatedMapSlopeValues();
    ASSERT_EQ(animatedMapSlopeValues.size(), DecodedDNA::animatedMapLODs[index][0ul]);
    ConstArrayView<float> animatedMapSlopeValuesForLOD{animatedMapSlopeValues.data(), animatedMapLOD};
    ASSERT_EQ(animatedMapSlopeValuesForLOD,
              ConstArrayView<float>{DecodedDNA::conditionalSlopeValues[index][TAPICopyParameters::currentLOD()]});

    const auto animatedMapCutValues = reader->getAnimatedMapCutValues();
    ASSERT_EQ(animatedMapCutValues.size(), DecodedDNA::animatedMapLODs[index][0ul]);
    ConstArrayView<float> animatedMapCutValuesForLOD{animatedMapCutValues.data(), animatedMapLOD};
    ASSERT_EQ(animatedMapCutValuesForLOD,
              ConstArrayView<float>{DecodedDNA::conditionalCutValues[index][TAPICopyParameters::currentLOD()]});
}

template<class TAPICopyParameters>
static void verifyGeometry(GeometryReader* reader) {
    using DecodedDNA = typename TAPICopyParameters::DecodedData;
    const auto index = DecodedDNA::lodConstraintToIndex(TAPICopyParameters::maxLOD(), TAPICopyParameters::minLOD());

    const auto meshCount = reader->getMeshCount();
    ASSERT_EQ(meshCount, DecodedDNA::meshCount[index]);
    for (std::uint16_t meshIndex = 0u; meshIndex < meshCount; ++meshIndex) {
        const auto vertexPositionCount = reader->getVertexPositionCount(meshIndex);
        ASSERT_EQ(vertexPositionCount, DecodedDNA::vertexPositions[index][meshIndex].size());
        for (std::uint32_t vertexIndex = 0u; vertexIndex < vertexPositionCount; ++vertexIndex) {
            ASSERT_EQ(reader->getVertexPosition(meshIndex, vertexIndex),
                      DecodedDNA::vertexPositions[index][meshIndex][vertexIndex]);
        }

        const auto vertexTextureCoordinateCount = reader->getVertexTextureCoordinateCount(meshIndex);
        ASSERT_EQ(vertexTextureCoordinateCount, DecodedDNA::vertexTextureCoordinates[index][meshIndex].size());
        for (std::uint32_t texCoordIndex = 0u; texCoordIndex < vertexTextureCoordinateCount; ++texCoordIndex) {
            const auto& textureCoordinate = reader->getVertexTextureCoordinate(meshIndex, texCoordIndex);
            const auto& expectedTextureCoordinate =
                DecodedDNA::vertexTextureCoordinates[index][meshIndex][texCoordIndex];
            ASSERT_EQ(textureCoordinate.u, expectedTextureCoordinate.u);
            ASSERT_EQ(textureCoordinate.v, expectedTextureCoordinate.v);
        }

        const auto vertexNormalCount = reader->getVertexNormalCount(meshIndex);
        ASSERT_EQ(vertexNormalCount, DecodedDNA::vertexNormals[index][meshIndex].size());
        for (std::uint32_t normalIndex = 0u; normalIndex < vertexNormalCount; ++normalIndex) {
            ASSERT_EQ(reader->getVertexNormal(meshIndex, normalIndex),
                      DecodedDNA::vertexNormals[index][meshIndex][normalIndex]);
        }

        const auto vertexLayoutCount = reader->getVertexLayoutCount(meshIndex);
        ASSERT_EQ(vertexLayoutCount, DecodedDNA::vertexLayouts[index][meshIndex].size());
        for (std::uint32_t layoutIndex = 0u; layoutIndex < vertexLayoutCount; ++layoutIndex) {
            const auto& layout = reader->getVertexLayout(meshIndex, layoutIndex);
            const auto& expectedLayout = DecodedDNA::vertexLayouts[index][meshIndex][layoutIndex];
            ASSERT_EQ(layout.position, expectedLayout.position);
            ASSERT_EQ(layout.textureCoordinate, expectedLayout.textureCoordinate);
            ASSERT_EQ(layout.normal, expectedLayout.normal);
        }

        const auto faceCount = reader->getFaceCount(meshIndex);
        ASSERT_EQ(faceCount, DecodedDNA::faces[index][meshIndex].size());
        for (std::uint32_t faceIndex = 0u; faceIndex < faceCount; ++faceIndex) {
            ASSERT_EQ(reader->getFaceVertexLayoutIndices(meshIndex, faceIndex),
                      ConstArrayView<std::uint32_t>{DecodedDNA::faces[index][meshIndex][faceIndex]});
        }

        ASSERT_EQ(reader->getMaximumInfluencePerVertex(meshIndex),
                  DecodedDNA::maxInfluencePerVertex[index][meshIndex]);

        ASSERT_EQ(reader->getSkinWeightsCount(meshIndex), DecodedDNA::skinWeightsValues[index][meshIndex].size());
        for (std::uint32_t vertexIndex = 0u; vertexIndex < vertexPositionCount; ++vertexIndex) {
            const auto skinWeights = reader->getSkinWeightsValues(meshIndex, vertexIndex);
            const auto& expectedSkinWeights = DecodedDNA::skinWeightsValues[index][meshIndex][vertexIndex];
            ASSERT_EQ(skinWeights, ConstArrayView<float>{expectedSkinWeights});

            const auto jointIndices = reader->getSkinWeightsJointIndices(meshIndex, vertexIndex);
            const auto& expectedJointIndices = DecodedDNA::skinWeightsJointIndices[index][meshIndex][vertexIndex];
            ASSERT_EQ(jointIndices, ConstArrayView<std::uint16_t>{expectedJointIndices});
        }

        const auto blendShapeCount = reader->getBlendShapeTargetCount(meshIndex);
        ASSERT_EQ(blendShapeCount, DecodedDNA::correctiveBlendShapeDeltas[index][meshIndex].size());
        for (std::uint16_t blendShapeTargetIndex = 0u; blendShapeTargetIndex < blendShapeCount; ++blendShapeTargetIndex) {
            const auto channelIndex = reader->getBlendShapeChannelIndex(meshIndex, blendShapeTargetIndex);
            ASSERT_EQ(channelIndex, DecodedDNA::correctiveBlendShapeIndices[index][meshIndex][blendShapeTargetIndex]);

            const auto deltaCount = reader->getBlendShapeTargetDeltaCount(meshIndex, blendShapeTargetIndex);
            ASSERT_EQ(deltaCount,
                      DecodedDNA::correctiveBlendShapeDeltas[index][meshIndex][blendShapeTargetIndex].size());

            for (std::uint32_t deltaIndex = 0u; deltaIndex < deltaCount; ++deltaIndex) {
                const auto& delta = reader->getBlendShapeTargetDelta(meshIndex, blendShapeTargetIndex, deltaIndex);
                const auto& expectedDelta =
                    DecodedDNA::correctiveBlendShapeDeltas[index][meshIndex][blendShapeTargetIndex][deltaIndex];
                ASSERT_EQ(delta, expectedDelta);
            }

            const auto vertexIndices = reader->getBlendShapeTargetVertexIndices(meshIndex, blendShapeTargetIndex);
            const auto& expectedVertexIndices =
                DecodedDNA::correctiveBlendShapeVertexIndices[index][meshIndex][blendShapeTargetIndex];
            ASSERT_EQ(vertexIndices, ConstArrayView<std::uint32_t>{expectedVertexIndices});
        }
    }
}

template<class TAPICopyParameters>
static void verifyMachineLearnedBehavior(MachineLearnedBehaviorReader* reader) {
    using DecodedDNA = typename TAPICopyParameters::DecodedData;
    const auto index = DecodedDNA::lodConstraintToIndex(TAPICopyParameters::maxLOD(), TAPICopyParameters::minLOD());

    const auto mlControlCount = reader->getMLControlCount();
    ASSERT_EQ(mlControlCount, DecodedDNA::mlControlNames.size());
    for (std::uint16_t i = 0u; i < mlControlCount; ++i) {
        ASSERT_EQ(reader->getMLControlName(i), StringView{DecodedDNA::mlControlNames[i]});
    }

    ASSERT_EQ(reader->getNeuralNetworkCount(), DecodedDNA::neuralNetworkLayerCount[index].size());

    const auto& expectedRegionNames = DecodedDNA::regionNames[index];
    ASSERT_EQ(reader->getMeshCount(), expectedRegionNames.size());
    for (std::uint16_t mi = {}; mi < reader->getMeshCount(); ++mi) {
        ASSERT_EQ(reader->getMeshRegionCount(mi), expectedRegionNames[mi].size());
        for (std::uint16_t ri = {}; ri < expectedRegionNames[mi].size(); ++ri) {
            ASSERT_EQ(reader->getMeshRegionName(mi, ri), StringView{expectedRegionNames[mi][ri]});
        }
    }

    const auto& expectedNetIndices = DecodedDNA::neuralNetworkIndicesPerMeshRegion[index];
    ASSERT_EQ(reader->getMeshCount(), expectedNetIndices.size());
    for (std::uint16_t meshIdx = {}; meshIdx < expectedNetIndices.size(); ++meshIdx) {
        ASSERT_EQ(reader->getMeshRegionCount(meshIdx), expectedNetIndices[meshIdx].size());
        for (std::uint16_t regionIdx = {}; regionIdx < expectedNetIndices[meshIdx].size(); ++regionIdx) {
            const auto indices = reader->getNeuralNetworkIndicesForMeshRegion(meshIdx, regionIdx);
            ASSERT_EQ(indices.size(), expectedNetIndices[meshIdx][regionIdx].size());
            ASSERT_ELEMENTS_EQ(indices, expectedNetIndices[meshIdx][regionIdx], expectedNetIndices[meshIdx][regionIdx].size());
        }
    }

    for (std::uint16_t neuralNetIdx = {}; neuralNetIdx < reader->getNeuralNetworkCount(); ++neuralNetIdx) {
        ASSERT_EQ(reader->getNeuralNetworkInputIndices(neuralNetIdx), DecodedDNA::neuralNetworkInputIndices[index][neuralNetIdx]);
        ASSERT_EQ(reader->getNeuralNetworkOutputIndices(neuralNetIdx),
                  DecodedDNA::neuralNetworkOutputIndices[index][neuralNetIdx]);
        ASSERT_EQ(reader->getNeuralNetworkLayerCount(neuralNetIdx), DecodedDNA::neuralNetworkLayerCount[index][neuralNetIdx]);
        for (std::uint16_t layerIdx = {}; layerIdx < reader->getNeuralNetworkLayerCount(neuralNetIdx); ++layerIdx) {
            const auto expected =
                static_cast<dna::ActivationFunction>(DecodedDNA::neuralNetworkActivationFunction[index][neuralNetIdx][layerIdx]);
            ASSERT_EQ(reader->getNeuralNetworkLayerActivationFunction(neuralNetIdx, layerIdx), expected);
            ASSERT_EQ(reader->getNeuralNetworkLayerActivationFunctionParameters(neuralNetIdx, layerIdx),
                      DecodedDNA::neuralNetworkActivationFunctionParameters[index][neuralNetIdx][layerIdx]);
            ASSERT_EQ(reader->getNeuralNetworkLayerBiases(neuralNetIdx, layerIdx),
                      DecodedDNA::neuralNetworkBiases[index][neuralNetIdx][layerIdx]);
            ASSERT_EQ(reader->getNeuralNetworkLayerWeights(neuralNetIdx, layerIdx),
                      DecodedDNA::neuralNetworkWeights[index][neuralNetIdx][layerIdx]);
        }
    }
}

template<class TAPICopyParameters>
struct ReaderDataVerifier {

    static void assertHasAllData(Reader* reader) {
        verifyDescriptor<TAPICopyParameters>(reader);
        verifyDefinition<TAPICopyParameters>(reader);
        verifyBehavior<TAPICopyParameters>(reader);
        verifyGeometry<TAPICopyParameters>(reader);
    }

};


template<class Reader, class Writer, std::uint16_t MaxLOD, std::uint16_t MinLOD, std::uint16_t CurrentLOD>
struct ReaderDataVerifier<APICopyParameters<Reader, Writer, RawV23, DecodedV23, MaxLOD, MinLOD, CurrentLOD> > {

    static void assertHasAllData(Reader* reader) {
        using TAPICopyParameters = APICopyParameters<Reader, Writer, RawV23, DecodedV23, MaxLOD, MinLOD, CurrentLOD>;
        verifyDescriptor<TAPICopyParameters>(reader);
        verifyDefinition<TAPICopyParameters>(reader);
        verifyBehavior<TAPICopyParameters>(reader);
        verifyGeometry<TAPICopyParameters>(reader);
        verifyMachineLearnedBehavior<TAPICopyParameters>(reader);
    }

};

using TAPICopyTestParameters = ::testing::Types<
<<<<<<< HEAD
    APICopyParameters<dna::BinaryStreamReader, dna::BinaryStreamWriter, RawV21, DecodedV21, 0u, 1u, 0u>,
    APICopyParameters<dna::BinaryStreamReader, dna::BinaryStreamWriter, RawV21, DecodedV21, 0u, 1u, 1u>,
    APICopyParameters<dna::BinaryStreamReader, dna::BinaryStreamWriter, RawV21, DecodedV21, 0u, 0u, 0u>,
    APICopyParameters<dna::BinaryStreamReader, dna::BinaryStreamWriter, RawV21, DecodedV21, 1u, 1u, 0u>,
    APICopyParameters<dna::BinaryStreamReader, dna::BinaryStreamWriter, RawV22, DecodedV22, 0u, 1u, 0u>,
    APICopyParameters<dna::BinaryStreamReader, dna::BinaryStreamWriter, RawV22, DecodedV22, 0u, 1u, 1u>,
    APICopyParameters<dna::BinaryStreamReader, dna::BinaryStreamWriter, RawV22, DecodedV22, 0u, 0u, 0u>,
    APICopyParameters<dna::BinaryStreamReader, dna::BinaryStreamWriter, RawV22, DecodedV22, 1u, 1u, 0u>,
    APICopyParameters<dna::BinaryStreamReader, dna::BinaryStreamWriter, RawV23, DecodedV23, 0u, 1u, 0u>,
    APICopyParameters<dna::BinaryStreamReader, dna::BinaryStreamWriter, RawV23, DecodedV23, 0u, 1u, 1u>,
    APICopyParameters<dna::BinaryStreamReader, dna::BinaryStreamWriter, RawV23, DecodedV23, 0u, 0u, 0u>,
    APICopyParameters<dna::BinaryStreamReader, dna::BinaryStreamWriter, RawV23, DecodedV23, 1u, 1u, 0u>,
    APICopyParameters<dna::JSONStreamReader, dna::JSONStreamWriter, RawV21, DecodedV21, 0u, 1u, 0u>,
    APICopyParameters<dna::JSONStreamReader, dna::JSONStreamWriter, RawV22, DecodedV22, 0u, 1u, 0u>,
    APICopyParameters<dna::JSONStreamReader, dna::JSONStreamWriter, RawV23, DecodedV23, 0u, 1u, 0u>
=======
    APICopyParameters<dna::BinaryStreamReader, dna::BinaryStreamWriter, RawV21, DecodedV21, 0u, 1u, 0u>
    , APICopyParameters<dna::BinaryStreamReader, dna::BinaryStreamWriter, RawV21, DecodedV21, 0u, 1u, 1u>
    , APICopyParameters<dna::BinaryStreamReader, dna::BinaryStreamWriter, RawV21, DecodedV21, 0u, 0u, 0u>
    , APICopyParameters<dna::BinaryStreamReader, dna::BinaryStreamWriter, RawV21, DecodedV21, 1u, 1u, 0u>
    , APICopyParameters<dna::BinaryStreamReader, dna::BinaryStreamWriter, RawV22, DecodedV22, 0u, 1u, 0u>
    , APICopyParameters<dna::BinaryStreamReader, dna::BinaryStreamWriter, RawV22, DecodedV22, 0u, 1u, 1u>
    , APICopyParameters<dna::BinaryStreamReader, dna::BinaryStreamWriter, RawV22, DecodedV22, 0u, 0u, 0u>
    , APICopyParameters<dna::BinaryStreamReader, dna::BinaryStreamWriter, RawV22, DecodedV22, 1u, 1u, 0u>
    , APICopyParameters<dna::BinaryStreamReader, dna::BinaryStreamWriter, RawV23, DecodedV23, 0u, 1u, 0u>
    , APICopyParameters<dna::BinaryStreamReader, dna::BinaryStreamWriter, RawV23, DecodedV23, 0u, 1u, 1u>
    , APICopyParameters<dna::BinaryStreamReader, dna::BinaryStreamWriter, RawV23, DecodedV23, 0u, 0u, 0u>
    , APICopyParameters<dna::BinaryStreamReader, dna::BinaryStreamWriter, RawV23, DecodedV23, 1u, 1u, 0u>
    #ifdef DNA_BUILD_WITH_JSON_SUPPORT
        , APICopyParameters<dna::JSONStreamReader, dna::JSONStreamWriter, RawV21, DecodedV21, 0u, 1u, 0u>
        , APICopyParameters<dna::JSONStreamReader, dna::JSONStreamWriter, RawV22, DecodedV22, 0u, 1u, 0u>
        , APICopyParameters<dna::JSONStreamReader, dna::JSONStreamWriter, RawV23, DecodedV23, 0u, 1u, 0u>
    #endif  // DNA_BUILD_WITH_JSON_SUPPORT
>>>>>>> 4af6daef
    >;
TYPED_TEST_SUITE(StreamReadWriteAPICopyIntegrationTest, TAPICopyTestParameters, );

template<typename TReader>
struct ReaderFactory;

template<>
struct ReaderFactory<dna::BinaryStreamReader> {
    static pma::ScopedPtr<dna::BinaryStreamReader> create(trio::BoundedIOStream* stream,
                                                          dna::DataLayer layer,
                                                          dna::UnknownLayerPolicy policy,
                                                          std::uint16_t maxLOD,
                                                          std::uint16_t minLOD) {
        return pma::makeScoped<dna::BinaryStreamReader>(stream, layer, policy, maxLOD, minLOD);
    }

};

<<<<<<< HEAD
template<>
struct ReaderFactory<dna::JSONStreamReader> {
    static pma::ScopedPtr<dna::JSONStreamReader> create(trio::BoundedIOStream* stream,
                                                        dna::DataLayer  /*unused*/,
                                                        dna::UnknownLayerPolicy  /*unused*/,
                                                        std::uint16_t  /*unused*/,
                                                        std::uint16_t  /*unused*/) {
        return pma::makeScoped<dna::JSONStreamReader>(stream);
    }

};

TYPED_TEST(StreamReadWriteAPICopyIntegrationTest, VerifyAllDNADataAfterSetFromThroughAPI) {
    using CurrentParameters = typename TestFixture::Parameters;

=======
#ifdef DNA_BUILD_WITH_JSON_SUPPORT
    template<>
    struct ReaderFactory<dna::JSONStreamReader> {
        static pma::ScopedPtr<dna::JSONStreamReader> create(trio::BoundedIOStream* stream,
                                                            dna::DataLayer  /*unused*/,
                                                            dna::UnknownLayerPolicy  /*unused*/,
                                                            std::uint16_t  /*unused*/,
                                                            std::uint16_t  /*unused*/) {
            return pma::makeScoped<dna::JSONStreamReader>(stream);
        }

    };
#endif  // DNA_BUILD_WITH_JSON_SUPPORT

TYPED_TEST(StreamReadWriteAPICopyIntegrationTest, VerifyAllDNADataAfterSetFromThroughAPI) {
    using CurrentParameters = typename TestFixture::Parameters;

>>>>>>> 4af6daef
    const auto bytes = CurrentParameters::RawBytes::getBytes();
    auto source = pma::makeScoped<trio::MemoryStream>();
    source->write(reinterpret_cast<const char*>(bytes.data()), bytes.size());
    source->seek(0);

    auto sourceReader = pma::makeScoped<BinaryStreamReader>(source.get(),
                                                            DataLayer::All,
                                                            UnknownLayerPolicy::Preserve,
                                                            static_cast<std::uint16_t>(0));
    sourceReader->read();

    auto clone = pma::makeScoped<trio::MemoryStream>();
    auto cloneWriter = pma::makeScoped<typename CurrentParameters::Writer>(clone.get());
    // Due to the abstract Reader type, the API copy method will be invoked
    cloneWriter->setFrom(static_cast<Reader*>(sourceReader.get()));
    cloneWriter->write();

    clone->seek(0ul);
    using Factory = ReaderFactory<typename CurrentParameters::Reader>;
    auto cloneReader = Factory::create(clone.get(),
                                       DataLayer::All,
                                       UnknownLayerPolicy::Preserve,
                                       CurrentParameters::maxLOD(),
                                       CurrentParameters::minLOD());
    cloneReader->read();

    ReaderDataVerifier<CurrentParameters>::assertHasAllData(cloneReader.get());
}

using TRawCopyTestParameters = ::testing::Types<
    // Copy tests
    RawCopyParameters<RawV21, RawV21, UnknownLayerPolicy::Preserve, 2, 1>,
    RawCopyParameters<RawV21, RawV21, UnknownLayerPolicy::Ignore, 2, 1>,
    RawCopyParameters<RawV22, RawV22, UnknownLayerPolicy::Preserve, 2, 2>,
    RawCopyParameters<RawV22, RawV22WithUnknownDataIgnoredAndDNARewritten, UnknownLayerPolicy::Ignore, 2, 2>,
    RawCopyParameters<RawV2xNewer, RawV2xNewerWithUnknownDataPreservedAndDNARewritten, UnknownLayerPolicy::Preserve, 2,
                      static_cast<std::uint16_t>(-1)>,
    RawCopyParameters<RawV2xNewer, RawV2xNewerWithUnknownDataIgnoredAndDNARewritten, UnknownLayerPolicy::Ignore, 2,
                      static_cast<std::uint16_t>(-1)>,
    RawCopyParameters<RawV23, RawV23, UnknownLayerPolicy::Preserve, 2, 3>,
    RawCopyParameters<RawV23, RawV23, UnknownLayerPolicy::Ignore, 2, 3>,
    // File format conversion tests
    RawCopyParameters<RawV21, RawV22WithUnknownDataIgnoredAndDNARewritten, UnknownLayerPolicy::Preserve, 2, 2>,
    RawCopyParameters<RawV21, RawV22WithUnknownDataIgnoredAndDNARewritten, UnknownLayerPolicy::Ignore, 2, 2>,
    RawCopyParameters<RawV22, RawV21, UnknownLayerPolicy::Preserve, 2, 1>,
    RawCopyParameters<RawV22, RawV21, UnknownLayerPolicy::Ignore, 2, 1>,
    RawCopyParameters<RawV2xNewer, RawV22WithUnknownDataFromNewer2x, UnknownLayerPolicy::Preserve, 2, 2>,
    RawCopyParameters<RawV2xNewer, RawV22Empty, UnknownLayerPolicy::Ignore, 2, 2>,
    RawCopyParameters<RawV22Empty, RawV22Empty, UnknownLayerPolicy::Preserve, 2, 2>,
    RawCopyParameters<RawV22Empty, RawV22Empty, UnknownLayerPolicy::Ignore, 2, 2>,
    RawCopyParameters<RawV23, RawV22DowngradedFromV23, UnknownLayerPolicy::Preserve, 2, 2>,
    RawCopyParameters<RawV23, RawV22WithUnknownDataIgnoredAndDNARewritten, UnknownLayerPolicy::Ignore, 2, 2>
    >;
TYPED_TEST_SUITE(StreamReadWriteRawCopyIntegrationTest, TRawCopyTestParameters, );

TYPED_TEST(StreamReadWriteRawCopyIntegrationTest, VerifySetFromCopiesEvenUnknownData) {
    using CurrentParameters = typename TestFixture::Parameters;

    const auto bytes = CurrentParameters::RawBytes::getBytes();
    auto source = pma::makeScoped<trio::MemoryStream>();
    source->write(reinterpret_cast<const char*>(bytes.data()), bytes.size());
    source->seek(0);

    auto sourceReader = pma::makeScoped<BinaryStreamReader>(source.get(),
                                                            DataLayer::All,
                                                            CurrentParameters::policy(),
                                                            static_cast<std::uint16_t>(0));
    sourceReader->read();

    auto clone = pma::makeScoped<trio::MemoryStream>();
    auto cloneWriter = pma::makeScoped<BinaryStreamWriter>(clone.get());
    cloneWriter->setFrom(sourceReader.get(), DataLayer::All, CurrentParameters::policy());
    cloneWriter->setFileFormatGeneration(CurrentParameters::generation());
    cloneWriter->setFileFormatVersion(CurrentParameters::version());
    cloneWriter->write();

    clone->seek(0ul);
<<<<<<< HEAD

    #if !defined(__clang__) && defined(__GNUC__)
        #pragma GCC diagnostic push
        #pragma GCC diagnostic ignored "-Wuseless-cast"
    #endif
    const auto cloneSize = static_cast<std::size_t>(clone->size());
    #if !defined(__clang__) && defined(__GNUC__)
        #pragma GCC diagnostic pop
    #endif
    std::vector<char> copiedBytes(cloneSize);
    clone->read(copiedBytes.data(), cloneSize);

    const auto expectedBytes = CurrentParameters::ExpectedBytes::getBytes();
    ASSERT_EQ(expectedBytes.size(), copiedBytes.size());
    ASSERT_EQ(expectedBytes, copiedBytes);
}

TEST(StreamReadWriteIntegrationTest, ReadWriteJSON) {
    auto stream = pma::makeScoped<trio::MemoryStream>();
    auto writer = pma::makeScoped<JSONStreamWriter>(stream.get(), 4u);

    writer->setMeshName(0, "mesh0");
    const Position vertices[] = {Position{0.0f, 1.0f, 2.0}, Position{3.0f, 4.0f, 5.0}};
    writer->setVertexPositions(0u, vertices, 2u);
    writer->write();

=======

>>>>>>> 4af6daef
    #if !defined(__clang__) && defined(__GNUC__)
        #pragma GCC diagnostic push
        #pragma GCC diagnostic ignored "-Wuseless-cast"
    #endif
<<<<<<< HEAD
    pma::Vector<char> json(static_cast<std::size_t>(stream->size()));
    #if !defined(__clang__) && defined(__GNUC__)
        #pragma GCC diagnostic pop
    #endif

    pma::String<char> expected = jsonDNA;
    stream->seek(0ul);
    stream->read(json.data(), json.size());
    ASSERT_EQ(json.size(), expected.size());
    ASSERT_ELEMENTS_EQ(json.data(), expected.data(), expected.size());

    stream->seek(0ul);
    auto reader = pma::makeScoped<JSONStreamReader>(stream.get());
    reader->read();
    ASSERT_TRUE(dna::Status::isOk());
}

=======
    const auto cloneSize = static_cast<std::size_t>(clone->size());
    #if !defined(__clang__) && defined(__GNUC__)
        #pragma GCC diagnostic pop
    #endif
    std::vector<char> copiedBytes(cloneSize);
    clone->read(copiedBytes.data(), cloneSize);

    const auto expectedBytes = CurrentParameters::ExpectedBytes::getBytes();
    ASSERT_EQ(expectedBytes.size(), copiedBytes.size());
    ASSERT_EQ(expectedBytes, copiedBytes);
}

#ifdef DNA_BUILD_WITH_JSON_SUPPORT
    TEST(StreamReadWriteIntegrationTest, ReadWriteJSON) {
        auto stream = pma::makeScoped<trio::MemoryStream>();
        auto writer = pma::makeScoped<JSONStreamWriter>(stream.get(), 4u);

        writer->setMeshName(0, "mesh0");
        const Position vertices[] = {Position{0.0f, 1.0f, 2.0}, Position{3.0f, 4.0f, 5.0}};
        writer->setVertexPositions(0u, vertices, 2u);
        writer->write();

        #if !defined(__clang__) && defined(__GNUC__)
            #pragma GCC diagnostic push
            #pragma GCC diagnostic ignored "-Wuseless-cast"
        #endif
        pma::Vector<char> json(static_cast<std::size_t>(stream->size()));
        #if !defined(__clang__) && defined(__GNUC__)
            #pragma GCC diagnostic pop
        #endif

        pma::String<char> expected = jsonDNA;
        stream->seek(0ul);
        stream->read(json.data(), json.size());
        ASSERT_EQ(json.size(), expected.size());
        ASSERT_ELEMENTS_EQ(json.data(), expected.data(), expected.size());

        stream->seek(0ul);
        auto reader = pma::makeScoped<JSONStreamReader>(stream.get());
        reader->read();
        ASSERT_TRUE(dna::Status::isOk());
    }
#endif  // DNA_BUILD_WITH_JSON_SUPPORT

>>>>>>> 4af6daef
using TReadWriteMultipleParameters = ::testing::Types<
    ReadWriteMultipleParameters<RawV21>,
    ReadWriteMultipleParameters<RawV22>,
    ReadWriteMultipleParameters<RawV23>,
    ReadWriteMultipleParameters<RawV22Empty>,
    ReadWriteMultipleParameters<RawV22WithUnknownDataIgnoredAndDNARewritten>,
    ReadWriteMultipleParameters<RawV2xNewerWithUnknownDataIgnoredAndDNARewritten>,
    ReadWriteMultipleParameters<RawV2xNewerWithUnknownDataPreservedAndDNARewritten>,
    ReadWriteMultipleParameters<RawV22WithUnknownDataFromNewer2x>,
    ReadWriteMultipleParameters<RawV2xNewer>,
    ReadWriteMultipleParameters<RawV22DowngradedFromV23>
    >;
TYPED_TEST_SUITE(StreamReadWriteMultipleIntegrationTest, TReadWriteMultipleParameters, );

TYPED_TEST(StreamReadWriteMultipleIntegrationTest, ReadWriteTwoDNAsToSameStream) {
    using CurrentParameters = typename TestFixture::Parameters;

    const auto bytes = CurrentParameters::RawBytes::getBytes();
    auto source = pma::makeScoped<trio::MemoryStream>();
    source->write(reinterpret_cast<const char*>(bytes.data()), bytes.size());

    source->seek(0);
    auto sourceReader = pma::makeScoped<BinaryStreamReader>(source.get(),
                                                            DataLayer::All,
                                                            UnknownLayerPolicy::Preserve,
                                                            static_cast<std::uint16_t>(0));
    sourceReader->read();
    ASSERT_TRUE(dna::Status::isOk());

    auto clone = pma::makeScoped<trio::MemoryStream>();
    auto cloneWriter1 = pma::makeScoped<BinaryStreamWriter>(clone.get());
    cloneWriter1->setFrom(sourceReader.get(), DataLayer::All, UnknownLayerPolicy::Preserve);
    cloneWriter1->write();
    ASSERT_TRUE(dna::Status::isOk());

    // Stream position is reset on open / close of stream (by implementation of trio::MemoryStream)
    const std::uint64_t firstDNASize = clone->size();
    clone->seek(firstDNASize);

    auto cloneWriter2 = pma::makeScoped<BinaryStreamWriter>(clone.get());
    cloneWriter2->setFrom(sourceReader.get(), DataLayer::All, UnknownLayerPolicy::Preserve);
    cloneWriter2->write();
    ASSERT_TRUE(dna::Status::isOk());

    clone->seek(0ul);

    auto cloneReader1 = pma::makeScoped<BinaryStreamReader>(clone.get(),
                                                            DataLayer::All,
                                                            UnknownLayerPolicy::Preserve,
                                                            static_cast<std::uint16_t>(0));
    cloneReader1->read();
    ASSERT_TRUE(dna::Status::isOk());

    // Stream position is reset on open / close of stream (by implementation of trio::MemoryStream)
    clone->seek(firstDNASize);

    auto cloneReader2 = pma::makeScoped<BinaryStreamReader>(clone.get(),
                                                            DataLayer::All,
                                                            UnknownLayerPolicy::Preserve,
                                                            static_cast<std::uint16_t>(0));
    cloneReader2->read();
    ASSERT_TRUE(dna::Status::isOk());

    auto cloneRewritten = pma::makeScoped<trio::MemoryStream>();
    auto cloneRewriter1 = pma::makeScoped<BinaryStreamWriter>(cloneRewritten.get());
    cloneRewriter1->setFrom(cloneReader1.get(), DataLayer::All, UnknownLayerPolicy::Preserve);
    cloneRewriter1->write();
    ASSERT_TRUE(dna::Status::isOk());

    // Stream position is reset on open / close of stream (by implementation of trio::MemoryStream)
    cloneRewritten->seek(cloneRewritten->size());

    auto cloneRewriter2 = pma::makeScoped<BinaryStreamWriter>(cloneRewritten.get());
    cloneRewriter2->setFrom(cloneReader2.get(), DataLayer::All, UnknownLayerPolicy::Preserve);
    cloneRewriter2->write();
    ASSERT_TRUE(dna::Status::isOk());

    clone->seek(0ul);
    cloneRewritten->seek(0ul);

    #if !defined(__clang__) && defined(__GNUC__)
        #pragma GCC diagnostic push
        #pragma GCC diagnostic ignored "-Wuseless-cast"
    #endif
    const auto cloneSize = static_cast<std::size_t>(clone->size());
    const auto cloneRewrittenSize = static_cast<std::size_t>(cloneRewritten->size());
    #if !defined(__clang__) && defined(__GNUC__)
        #pragma GCC diagnostic pop
    #endif
    std::vector<char> copiedCloneBytes(cloneSize);
    clone->read(copiedCloneBytes.data(), cloneSize);

    std::vector<char> copiedCloneRewrittenBytes(cloneRewrittenSize);
    cloneRewritten->read(copiedCloneRewrittenBytes.data(), cloneRewrittenSize);

    ASSERT_EQ(cloneSize, cloneRewrittenSize);
    ASSERT_EQ(copiedCloneBytes, copiedCloneRewrittenBytes);
}

}  // namespace dna<|MERGE_RESOLUTION|>--- conflicted
+++ resolved
@@ -3,13 +3,9 @@
 #include "dnatests/TestStreamReadWriteIntegration.h"
 
 #include "dnatests/Defs.h"
-<<<<<<< HEAD
-#include "dnatests/FixturesJSON.h"
-=======
 #ifdef DNA_BUILD_WITH_JSON_SUPPORT
     #include "dnatests/FixturesJSON.h"
 #endif  // DNA_BUILD_WITH_JSON_SUPPORT
->>>>>>> 4af6daef
 #include "dnatests/Fixturesv21.h"
 #include "dnatests/Fixturesv22.h"
 #include "dnatests/Fixturesv23.h"
@@ -18,15 +14,10 @@
 #include "dna/DNA.h"
 #include "dna/BinaryStreamReader.h"
 #include "dna/BinaryStreamWriter.h"
-<<<<<<< HEAD
-#include "dna/JSONStreamReader.h"
-#include "dna/JSONStreamWriter.h"
-=======
 #ifdef DNA_BUILD_WITH_JSON_SUPPORT
     #include "dna/JSONStreamReader.h"
     #include "dna/JSONStreamWriter.h"
 #endif  // DNA_BUILD_WITH_JSON_SUPPORT
->>>>>>> 4af6daef
 
 namespace dna {
 
@@ -451,23 +442,6 @@
 };
 
 using TAPICopyTestParameters = ::testing::Types<
-<<<<<<< HEAD
-    APICopyParameters<dna::BinaryStreamReader, dna::BinaryStreamWriter, RawV21, DecodedV21, 0u, 1u, 0u>,
-    APICopyParameters<dna::BinaryStreamReader, dna::BinaryStreamWriter, RawV21, DecodedV21, 0u, 1u, 1u>,
-    APICopyParameters<dna::BinaryStreamReader, dna::BinaryStreamWriter, RawV21, DecodedV21, 0u, 0u, 0u>,
-    APICopyParameters<dna::BinaryStreamReader, dna::BinaryStreamWriter, RawV21, DecodedV21, 1u, 1u, 0u>,
-    APICopyParameters<dna::BinaryStreamReader, dna::BinaryStreamWriter, RawV22, DecodedV22, 0u, 1u, 0u>,
-    APICopyParameters<dna::BinaryStreamReader, dna::BinaryStreamWriter, RawV22, DecodedV22, 0u, 1u, 1u>,
-    APICopyParameters<dna::BinaryStreamReader, dna::BinaryStreamWriter, RawV22, DecodedV22, 0u, 0u, 0u>,
-    APICopyParameters<dna::BinaryStreamReader, dna::BinaryStreamWriter, RawV22, DecodedV22, 1u, 1u, 0u>,
-    APICopyParameters<dna::BinaryStreamReader, dna::BinaryStreamWriter, RawV23, DecodedV23, 0u, 1u, 0u>,
-    APICopyParameters<dna::BinaryStreamReader, dna::BinaryStreamWriter, RawV23, DecodedV23, 0u, 1u, 1u>,
-    APICopyParameters<dna::BinaryStreamReader, dna::BinaryStreamWriter, RawV23, DecodedV23, 0u, 0u, 0u>,
-    APICopyParameters<dna::BinaryStreamReader, dna::BinaryStreamWriter, RawV23, DecodedV23, 1u, 1u, 0u>,
-    APICopyParameters<dna::JSONStreamReader, dna::JSONStreamWriter, RawV21, DecodedV21, 0u, 1u, 0u>,
-    APICopyParameters<dna::JSONStreamReader, dna::JSONStreamWriter, RawV22, DecodedV22, 0u, 1u, 0u>,
-    APICopyParameters<dna::JSONStreamReader, dna::JSONStreamWriter, RawV23, DecodedV23, 0u, 1u, 0u>
-=======
     APICopyParameters<dna::BinaryStreamReader, dna::BinaryStreamWriter, RawV21, DecodedV21, 0u, 1u, 0u>
     , APICopyParameters<dna::BinaryStreamReader, dna::BinaryStreamWriter, RawV21, DecodedV21, 0u, 1u, 1u>
     , APICopyParameters<dna::BinaryStreamReader, dna::BinaryStreamWriter, RawV21, DecodedV21, 0u, 0u, 0u>
@@ -485,7 +459,6 @@
         , APICopyParameters<dna::JSONStreamReader, dna::JSONStreamWriter, RawV22, DecodedV22, 0u, 1u, 0u>
         , APICopyParameters<dna::JSONStreamReader, dna::JSONStreamWriter, RawV23, DecodedV23, 0u, 1u, 0u>
     #endif  // DNA_BUILD_WITH_JSON_SUPPORT
->>>>>>> 4af6daef
     >;
 TYPED_TEST_SUITE(StreamReadWriteAPICopyIntegrationTest, TAPICopyTestParameters, );
 
@@ -504,23 +477,6 @@
 
 };
 
-<<<<<<< HEAD
-template<>
-struct ReaderFactory<dna::JSONStreamReader> {
-    static pma::ScopedPtr<dna::JSONStreamReader> create(trio::BoundedIOStream* stream,
-                                                        dna::DataLayer  /*unused*/,
-                                                        dna::UnknownLayerPolicy  /*unused*/,
-                                                        std::uint16_t  /*unused*/,
-                                                        std::uint16_t  /*unused*/) {
-        return pma::makeScoped<dna::JSONStreamReader>(stream);
-    }
-
-};
-
-TYPED_TEST(StreamReadWriteAPICopyIntegrationTest, VerifyAllDNADataAfterSetFromThroughAPI) {
-    using CurrentParameters = typename TestFixture::Parameters;
-
-=======
 #ifdef DNA_BUILD_WITH_JSON_SUPPORT
     template<>
     struct ReaderFactory<dna::JSONStreamReader> {
@@ -538,7 +494,6 @@
 TYPED_TEST(StreamReadWriteAPICopyIntegrationTest, VerifyAllDNADataAfterSetFromThroughAPI) {
     using CurrentParameters = typename TestFixture::Parameters;
 
->>>>>>> 4af6daef
     const auto bytes = CurrentParameters::RawBytes::getBytes();
     auto source = pma::makeScoped<trio::MemoryStream>();
     source->write(reinterpret_cast<const char*>(bytes.data()), bytes.size());
@@ -616,7 +571,6 @@
     cloneWriter->write();
 
     clone->seek(0ul);
-<<<<<<< HEAD
 
     #if !defined(__clang__) && defined(__GNUC__)
         #pragma GCC diagnostic push
@@ -634,53 +588,6 @@
     ASSERT_EQ(expectedBytes, copiedBytes);
 }
 
-TEST(StreamReadWriteIntegrationTest, ReadWriteJSON) {
-    auto stream = pma::makeScoped<trio::MemoryStream>();
-    auto writer = pma::makeScoped<JSONStreamWriter>(stream.get(), 4u);
-
-    writer->setMeshName(0, "mesh0");
-    const Position vertices[] = {Position{0.0f, 1.0f, 2.0}, Position{3.0f, 4.0f, 5.0}};
-    writer->setVertexPositions(0u, vertices, 2u);
-    writer->write();
-
-=======
-
->>>>>>> 4af6daef
-    #if !defined(__clang__) && defined(__GNUC__)
-        #pragma GCC diagnostic push
-        #pragma GCC diagnostic ignored "-Wuseless-cast"
-    #endif
-<<<<<<< HEAD
-    pma::Vector<char> json(static_cast<std::size_t>(stream->size()));
-    #if !defined(__clang__) && defined(__GNUC__)
-        #pragma GCC diagnostic pop
-    #endif
-
-    pma::String<char> expected = jsonDNA;
-    stream->seek(0ul);
-    stream->read(json.data(), json.size());
-    ASSERT_EQ(json.size(), expected.size());
-    ASSERT_ELEMENTS_EQ(json.data(), expected.data(), expected.size());
-
-    stream->seek(0ul);
-    auto reader = pma::makeScoped<JSONStreamReader>(stream.get());
-    reader->read();
-    ASSERT_TRUE(dna::Status::isOk());
-}
-
-=======
-    const auto cloneSize = static_cast<std::size_t>(clone->size());
-    #if !defined(__clang__) && defined(__GNUC__)
-        #pragma GCC diagnostic pop
-    #endif
-    std::vector<char> copiedBytes(cloneSize);
-    clone->read(copiedBytes.data(), cloneSize);
-
-    const auto expectedBytes = CurrentParameters::ExpectedBytes::getBytes();
-    ASSERT_EQ(expectedBytes.size(), copiedBytes.size());
-    ASSERT_EQ(expectedBytes, copiedBytes);
-}
-
 #ifdef DNA_BUILD_WITH_JSON_SUPPORT
     TEST(StreamReadWriteIntegrationTest, ReadWriteJSON) {
         auto stream = pma::makeScoped<trio::MemoryStream>();
@@ -713,7 +620,6 @@
     }
 #endif  // DNA_BUILD_WITH_JSON_SUPPORT
 
->>>>>>> 4af6daef
 using TReadWriteMultipleParameters = ::testing::Types<
     ReadWriteMultipleParameters<RawV21>,
     ReadWriteMultipleParameters<RawV22>,
