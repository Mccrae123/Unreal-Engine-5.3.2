// Copyright Epic Games, Inc. All Rights Reserved.

using System;
using System.IO;
using UnrealBuildTool;
using EpicGames.Core;

public class RigLogicLibTest : ModuleRules
{
    public RigLogicLibTest(ReadOnlyTargetRules Target) : base(Target)
    {
		bUseUnity = false; // A windows include is preprocessing some method names causing compile failures.

        if (Target.Platform == UnrealTargetPlatform.Win64)
        {
            PrivateDefinitions.Add("RL_BUILD_WITH_SSE=1");
            PublicDefinitions.Add("GTEST_OS_WINDOWS=1");
        }

        string RigLogicLibPath = Path.GetFullPath(Path.Combine(ModuleDirectory, "../RigLogicLib"));

        if (Target.LinkType == TargetLinkType.Monolithic)
        {
            PublicDependencyModuleNames.Add("RigLogicLib");
            PrivateIncludePaths.Add(Path.Combine(RigLogicLibPath, "Private"));
        }
        else
        {
            PrivateDefinitions.Add("RIGLOGIC_MODULE_DISCARD");
            ConditionalAddModuleDirectory(new DirectoryReference(RigLogicLibPath));
        }

        PublicDependencyModuleNames.AddRange(
            new string[]
            {
                "Core",
                "GoogleTest"
            }
        );
<<<<<<< HEAD

        if (Target.Platform == UnrealTargetPlatform.Win64)
        {
            PublicDefinitions.Add("GTEST_OS_WINDOWS=1");
        }
        else if (Target.Platform == UnrealTargetPlatform.Mac)
        {
            PublicDefinitions.Add("GTEST_OS_MAC=1");
        }
        else if (Target.Platform == UnrealTargetPlatform.IOS || Target.Platform == UnrealTargetPlatform.TVOS)
        {
            PublicDefinitions.Add("GTEST_OS_IOS=1");
        }
        else if (Target.Platform == UnrealTargetPlatform.Android)
        {
            PublicDefinitions.Add("GTEST_OS_LINUX_ANDROID=1");
        }
        else if (Target.IsInPlatformGroup(UnrealPlatformGroup.Unix))
        {
            PublicDefinitions.Add("GTEST_OS_LINUX=1");
        }
=======
>>>>>>> d731a049
    }
}<|MERGE_RESOLUTION|>--- conflicted
+++ resolved
@@ -37,29 +37,5 @@
                 "GoogleTest"
             }
         );
-<<<<<<< HEAD
-
-        if (Target.Platform == UnrealTargetPlatform.Win64)
-        {
-            PublicDefinitions.Add("GTEST_OS_WINDOWS=1");
-        }
-        else if (Target.Platform == UnrealTargetPlatform.Mac)
-        {
-            PublicDefinitions.Add("GTEST_OS_MAC=1");
-        }
-        else if (Target.Platform == UnrealTargetPlatform.IOS || Target.Platform == UnrealTargetPlatform.TVOS)
-        {
-            PublicDefinitions.Add("GTEST_OS_IOS=1");
-        }
-        else if (Target.Platform == UnrealTargetPlatform.Android)
-        {
-            PublicDefinitions.Add("GTEST_OS_LINUX_ANDROID=1");
-        }
-        else if (Target.IsInPlatformGroup(UnrealPlatformGroup.Unix))
-        {
-            PublicDefinitions.Add("GTEST_OS_LINUX=1");
-        }
-=======
->>>>>>> d731a049
     }
 }