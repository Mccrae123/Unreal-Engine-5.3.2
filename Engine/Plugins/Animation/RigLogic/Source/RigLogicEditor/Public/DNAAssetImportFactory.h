--- conflicted
+++ resolved
@@ -15,13 +15,8 @@
 *	Also extends ReimportHandler for importing DNA file with the same name as SkeletalMesh
  */
 UCLASS(transient)
-<<<<<<< HEAD
-class UDNAAssetImportFactory : public UFactory, public FReimportHandler
-{
-=======
 class UDNAAssetImportFactory: public UFactory, public FReimportHandler
 { 
->>>>>>> 4af6daef
 	GENERATED_UCLASS_BODY()
 
 public:
