--- conflicted
+++ resolved
@@ -31,10 +31,6 @@
 			PrivateIncludePathModuleNames.AddRange(
 				new string[]
 				{
-<<<<<<< HEAD
-					"PropertyEditor",
-=======
->>>>>>> 4af6daef
 					"AssetTools",
 					"Settings"
 				}
