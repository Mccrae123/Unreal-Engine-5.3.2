// Copyright Epic Games, Inc. All Rights Reserved.

#include "DNAAsset.h"
#include "DNAUtils.h"

#include "ArchiveMemoryStream.h"
#include "DNAAssetCustomVersion.h"
#include "DNAReaderAdapter.h"
#include "DNAIndexMapping.h"
#include "FMemoryResource.h"
#include "RigLogicMemoryStream.h"
#include "SharedRigRuntimeContext.h"

#if WITH_EDITORONLY_DATA
    #include "EditorFramework/AssetImportData.h"
#endif
#include "Engine/AssetUserData.h"
#include "Serialization/BufferArchive.h"
#include "Serialization/MemoryReader.h"
#include "Misc/Paths.h"
#include "Misc/FileHelper.h"
#include "UObject/UObjectGlobals.h"
#include "HAL/LowLevelMemTracker.h"
#include "Animation/Skeleton.h"
#include "Components/SkeletalMeshComponent.h"
#include "Engine/SkeletalMesh.h"

#include "riglogic/RigLogic.h"

#include UE_INLINE_GENERATED_CPP_BY_NAME(DNAAsset)

DEFINE_LOG_CATEGORY(LogDNAAsset);

static constexpr uint32 AVG_EMPTY_SIZE = 4 * 1024;
static constexpr uint32 AVG_BEHAVIOR_SIZE = 5 * 1024 * 1024;
static constexpr uint32 AVG_MACHINE_LEARNED_BEHAVIOR_SIZE = 5 * 1024 * 1024;
static constexpr uint32 AVG_GEOMETRY_SIZE = 50 * 1024 * 1024;

static TSharedPtr<IDNAReader> ReadDNAFromStream(rl4::BoundedIOStream* Stream, EDNADataLayer Layer, uint16 MaxLOD)
{
	auto DNAStreamReader = rl4::makeScoped<dna::BinaryStreamReader>(Stream, static_cast<dna::DataLayer>(Layer), dna::UnknownLayerPolicy::Preserve, MaxLOD, FMemoryResource::Instance());
	DNAStreamReader->read();
	if (!rl4::Status::isOk())
	{
		UE_LOG(LogDNAAsset, Error, TEXT("%s"), ANSI_TO_TCHAR(rl4::Status::get().message));
		return nullptr;
	}
	return MakeShared<FDNAReader<dna::BinaryStreamReader>>(DNAStreamReader.release());
}

static void WriteDNAToStream(const IDNAReader* Source, EDNADataLayer Layer, rl4::BoundedIOStream* Destination)
{
	auto DNAWriter = rl4::makeScoped<dna::BinaryStreamWriter>(Destination, FMemoryResource::Instance());
	if (Source != nullptr)
	{
		DNAWriter->setFrom(Source->Unwrap(), static_cast<dna::DataLayer>(Layer), dna::UnknownLayerPolicy::Preserve, FMemoryResource::Instance());
	}
	DNAWriter->write();
}

static TSharedPtr<IDNAReader> CopyDNALayer(const IDNAReader* Source, EDNADataLayer DNADataLayer, uint32 PredictedSize)
{
	// To avoid lots of reallocations in `FRigLogicMemoryStream`, reserve an approximate size
	// that we know would cause at most one reallocation in the worst case (but none for the average DNA)
	TArray<uint8> MemoryBuffer;
	MemoryBuffer.Reserve(PredictedSize);

	FRigLogicMemoryStream MemoryStream(&MemoryBuffer);
	WriteDNAToStream(Source, DNADataLayer, &MemoryStream);

	MemoryStream.seek(0ul);

	return ReadDNAFromBuffer(&MemoryBuffer, DNADataLayer);
}

static TSharedPtr<IDNAReader> CreateEmptyDNA(uint32 PredictedSize)
{
	// To avoid lots of reallocations in `FRigLogicMemoryStream`, reserve an approximate size
	// that we know would cause at most one reallocation in the worst case (but none for the average DNA)
	TArray<uint8> MemoryBuffer;
	MemoryBuffer.Reserve(PredictedSize);

	FRigLogicMemoryStream MemoryStream(&MemoryBuffer);
	WriteDNAToStream(nullptr, EDNADataLayer::All, &MemoryStream);

	MemoryStream.seek(0ul);

	return ReadDNAFromBuffer(&MemoryBuffer, EDNADataLayer::All);
}

UDNAAsset::UDNAAsset() : RigRuntimeContext{nullptr}
{
}

UDNAAsset::~UDNAAsset() = default;

TSharedPtr<IDNAReader> UDNAAsset::GetBehaviorReader()
{
<<<<<<< HEAD
	FScopeLock ScopeLock{&DNAUpdateSection};
=======
	FReadScopeLock DNAScopeLock{DNAUpdateLock};
>>>>>>> 4af6daef
	return BehaviorReader;
}

#if WITH_EDITORONLY_DATA
TSharedPtr<IDNAReader> UDNAAsset::GetGeometryReader()
<<<<<<< HEAD
{
	FScopeLock ScopeLock{&DNAUpdateSection};
	return GeometryReader;
=======
{
	FReadScopeLock DNAScopeLock{DNAUpdateLock};
	return GeometryReader;
}
#endif

void UDNAAsset::SetBehaviorReader(TSharedPtr<IDNAReader> SourceDNAReader)
{
	FWriteScopeLock DNAScopeLock{DNAUpdateLock};
	const size_t PredictedSize = (SourceDNAReader->GetNeuralNetworkCount() != 0) ? AVG_BEHAVIOR_SIZE + AVG_MACHINE_LEARNED_BEHAVIOR_SIZE : AVG_BEHAVIOR_SIZE;
	BehaviorReader = CopyDNALayer(SourceDNAReader.Get(), EDNADataLayer::Behavior | EDNADataLayer::MachineLearnedBehavior, PredictedSize);
	InvalidateRigRuntimeContext();
	InitializeRigRuntimeContext();
}

void UDNAAsset::SetGeometryReader(TSharedPtr<IDNAReader> SourceDNAReader)
{
#if WITH_EDITORONLY_DATA
	FWriteScopeLock DNAScopeLock{DNAUpdateLock};
	GeometryReader = CopyDNALayer(SourceDNAReader.Get(), EDNADataLayer::Geometry, AVG_GEOMETRY_SIZE);
#endif // #if WITH_EDITORONLY_DATA
}

void UDNAAsset::InvalidateRigRuntimeContext()
{
	FWriteScopeLock ContextScopeLock{RigRuntimeContextUpdateLock};
	FWriteScopeLock MappingScopeLock(DNAIndexMappingUpdateLock);
	RigRuntimeContext = nullptr;
	DNAIndexMappingContainer.Empty(1);
}

void UDNAAsset::InitializeRigRuntimeContext()
{
	LLM_SCOPE_BYNAME(TEXT("Animation/RigLogic"));

	// Assumes DNAUpdateLock is locked by caller

	TSharedPtr<FSharedRigRuntimeContext> NewContext = MakeShared<FSharedRigRuntimeContext>();
	if (BehaviorReader.IsValid() && (BehaviorReader->GetJointCount() != 0))
	{
		NewContext->BehaviorReader = BehaviorReader;
		NewContext->RigLogic = MakeShared<FRigLogic>(BehaviorReader.Get());
		NewContext->CacheVariableJointIndices();
		{
			FWriteScopeLock ContextScopeLock{RigRuntimeContextUpdateLock};
			RigRuntimeContext = NewContext;
		}
#if !WITH_EDITOR
		BehaviorReader->Unload(EDNADataLayer::Behavior);
		BehaviorReader->Unload(EDNADataLayer::Geometry);
		BehaviorReader->Unload(EDNADataLayer::MachineLearnedBehavior);
#endif  // !WITH_EDITOR
	}
}

TSharedPtr<FSharedRigRuntimeContext> UDNAAsset::GetRigRuntimeContext()
{
	LLM_SCOPE_BYNAME(TEXT("Animation/RigLogic"));

	FReadScopeLock ContextScopeLock{RigRuntimeContextUpdateLock};
	return RigRuntimeContext;
>>>>>>> 4af6daef
}
#endif

<<<<<<< HEAD
void UDNAAsset::SetBehaviorReader(TSharedPtr<IDNAReader> SourceDNAReader)
{
	FScopeLock ScopeLock{&DNAUpdateSection};
	const size_t PredictedSize = (SourceDNAReader->GetNeuralNetworkCount() != 0) ? AVG_BEHAVIOR_SIZE + AVG_MACHINE_LEARNED_BEHAVIOR_SIZE : AVG_BEHAVIOR_SIZE;
	BehaviorReader = CopyDNALayer(SourceDNAReader.Get(), EDNADataLayer::Behavior | EDNADataLayer::MachineLearnedBehavior, PredictedSize);
	InvalidateRigRuntimeContext();
}

void UDNAAsset::SetGeometryReader(TSharedPtr<IDNAReader> SourceDNAReader)
{
#if WITH_EDITORONLY_DATA
	FScopeLock ScopeLock{&DNAUpdateSection};
	GeometryReader = CopyDNALayer(SourceDNAReader.Get(), EDNADataLayer::Geometry, AVG_GEOMETRY_SIZE);
#endif // #if WITH_EDITORONLY_DATA
}

void UDNAAsset::InvalidateRigRuntimeContext()
{
	FWriteScopeLock ScopeLock{RigRuntimeContextUpdateLock};
	FWriteScopeLock MappingScopeLock(DNAIndexMappingUpdateLock);
	RigRuntimeContext = nullptr;
	DNAIndexMappingContainer.Empty(1);
}

TSharedPtr<FSharedRigRuntimeContext> UDNAAsset::GetRigRuntimeContext(EDNARetentionPolicy Policy)
{
	LLM_SCOPE_BYNAME(TEXT("Animation/RigLogic"));

	FScopeLock DNAScopeLock{&DNAUpdateSection};
	FRWScopeLock ContextScopeLock(RigRuntimeContextUpdateLock, SLT_ReadOnly);
	if (!RigRuntimeContext.IsValid())
	{
		ContextScopeLock.ReleaseReadOnlyLockAndAcquireWriteLock_USE_WITH_CAUTION();
		if (!RigRuntimeContext.IsValid())
		{
			TSharedPtr<FSharedRigRuntimeContext> NewContext = MakeShared<FSharedRigRuntimeContext>();
			if (BehaviorReader.IsValid() && (BehaviorReader->GetJointCount() != 0))
			{
				NewContext->BehaviorReader = BehaviorReader;
				NewContext->RigLogic = MakeShared<FRigLogic>(BehaviorReader.Get());
				NewContext->CacheVariableJointIndices();
				RigRuntimeContext = NewContext;
#if !WITH_EDITOR
				if (Policy == EDNARetentionPolicy::Unload)
				{
					BehaviorReader->Unload(EDNADataLayer::Behavior);
					BehaviorReader->Unload(EDNADataLayer::Geometry);
					BehaviorReader->Unload(EDNADataLayer::MachineLearnedBehavior);
				}
#endif  // !WITH_EDITOR
			}
		}
	}
	return RigRuntimeContext;
}

TSharedPtr<FDNAIndexMapping> UDNAAsset::GetDNAIndexMapping(const USkeleton* Skeleton,
														   const USkeletalMesh* SkeletalMesh,
														   const USkeletalMeshComponent* SkeletalMeshComponent)
{
	LLM_SCOPE_BYNAME(TEXT("Animation/RigLogic"));

	FScopeLock DNAScopeLock{&DNAUpdateSection};
=======
TSharedPtr<FDNAIndexMapping> UDNAAsset::GetDNAIndexMapping(const USkeleton* Skeleton,
														   const USkeletalMesh* SkeletalMesh,
														   const USkeletalMeshComponent* SkeletalMeshComponent)
{
	LLM_SCOPE_BYNAME(TEXT("Animation/RigLogic"));

	FReadScopeLock DNAScopeLock{DNAUpdateLock};
>>>>>>> 4af6daef
	FWriteScopeLock MappingScopeLock(DNAIndexMappingUpdateLock);

	// Find currently needed mapping and also clean stale objects along the way (requires only one iteration over the map)
	TSharedPtr<FDNAIndexMapping> DNAIndexMapping;
	for (auto Iterator = DNAIndexMappingContainer.CreateIterator(); Iterator; ++Iterator)
	{
		if (Iterator->Key.IsValid())
		{
			if (Iterator->Key == SkeletalMesh)
			{
				DNAIndexMapping = Iterator->Value;
			}
		}
		else
		{
			Iterator.RemoveCurrent();
		}
	}

	// Check if currently needed mapping exists, and if not, create it now
	const FGuid SkeletonGuid = Skeleton->GetGuid();
	if (!DNAIndexMapping.IsValid() || (SkeletonGuid != DNAIndexMapping->SkeletonGuid))
	{
		DNAIndexMapping = MakeShared<FDNAIndexMapping>();
		DNAIndexMapping->SkeletonGuid = SkeletonGuid;
		DNAIndexMapping->MapControlCurves(BehaviorReader.Get(), Skeleton);
<<<<<<< HEAD
=======
		DNAIndexMapping->MapNeuralNetworkMaskCurves(BehaviorReader.Get(), Skeleton);
>>>>>>> 4af6daef
		DNAIndexMapping->MapJoints(BehaviorReader.Get(), SkeletalMeshComponent);
		DNAIndexMapping->MapMorphTargets(BehaviorReader.Get(), Skeleton, SkeletalMesh);
		DNAIndexMapping->MapMaskMultipliers(BehaviorReader.Get(), Skeleton);
		DNAIndexMappingContainer.Add(SkeletalMesh, DNAIndexMapping);
	}

	return DNAIndexMapping;
}

bool UDNAAsset::Init(const FString& DNAFilename)
{
	LLM_SCOPE_BYNAME(TEXT("Animation/RigLogic"));

	if (!rl4::Status::isOk())
	{
		UE_LOG(LogDNAAsset, Warning, TEXT("%s"), ANSI_TO_TCHAR(rl4::Status::get().message));
	}

	DnaFileName = DNAFilename; //memorize for re-import
	
	if (!FPaths::FileExists(DNAFilename))
	{
		UE_LOG(LogDNAAsset, Error, TEXT("DNA file %s doesn't exist!"), *DNAFilename);
		return false;
	}
	
	// Temporary buffer for the DNA file
	TArray<uint8> TempFileBuffer;
	
	if (!FFileHelper::LoadFileToArray(TempFileBuffer, *DNAFilename)) //load entire DNA file into the array
	{
		UE_LOG(LogDNAAsset, Error, TEXT("Couldn't read DNA file %s!"), *DNAFilename);
		return false;
	}
	
<<<<<<< HEAD
	FScopeLock ScopeLock{&DNAUpdateSection};
=======
	FWriteScopeLock DNAScopeLock{DNAUpdateLock};
>>>>>>> 4af6daef

	// Load run-time data (behavior) from whole-DNA buffer into BehaviorReader
	BehaviorReader = ReadDNAFromBuffer(&TempFileBuffer, EDNADataLayer::Behavior | EDNADataLayer::MachineLearnedBehavior, 0u); //0u = MaxLOD
	if (!BehaviorReader.IsValid())
	{
		return false;
	}

	InvalidateRigRuntimeContext();
<<<<<<< HEAD
=======
	InitializeRigRuntimeContext();
>>>>>>> 4af6daef

#if WITH_EDITORONLY_DATA
	//We use geometry part of the data in MHC only (for updating the SkeletalMesh with
	//result of GeneSplicer), so we can drop geometry part when cooking for runtime
	GeometryReader = ReadDNAFromBuffer(&TempFileBuffer, EDNADataLayer::Geometry, 0u); //0u = MaxLOD
	if (!GeometryReader.IsValid())
	{
		return false;
	}
	//Note: in future, we will want to load geometry data in-game too 
	//to enable GeneSplicer to read geometry directly from SkeletalMeshes, as
	//a way to save memory, as on consoles the "database" will be exactly the set of characters
	//used in the game
#endif // #if WITH_EDITORONLY_DATA

	return true;
}

void UDNAAsset::Serialize(FArchive& Ar)
{
	LLM_SCOPE_BYNAME(TEXT("Animation/RigLogic"));

	Super::Serialize(Ar);

	Ar.UsingCustomVersion(FDNAAssetCustomVersion::GUID);

<<<<<<< HEAD
	FScopeLock ScopeLock{&DNAUpdateSection};
=======
	FWriteScopeLock DNAScopeLock{DNAUpdateLock};
>>>>>>> 4af6daef

	if (Ar.CustomVer(FDNAAssetCustomVersion::GUID) >= FDNAAssetCustomVersion::BeforeCustomVersionWasAdded)
	{
		if (Ar.IsLoading())
		{
			FArchiveMemoryStream BehaviorStream{&Ar};
			BehaviorReader = ReadDNAFromStream(&BehaviorStream, EDNADataLayer::Behavior | EDNADataLayer::MachineLearnedBehavior, 0u); //0u = max LOD
			// Geometry data is always present (even if only as an empty placeholder), just so the uasset
			// format remains consistent between editor and non-editor builds
			FArchiveMemoryStream GeometryStream{&Ar};
			auto Reader = ReadDNAFromStream(&GeometryStream, EDNADataLayer::Geometry, 0u); //0u = max LOD
#if WITH_EDITORONLY_DATA
			// Geometry data is discarded unless in Editor
			GeometryReader = Reader;
#endif // #if WITH_EDITORONLY_DATA

			InvalidateRigRuntimeContext();
<<<<<<< HEAD
=======
			InitializeRigRuntimeContext();
>>>>>>> 4af6daef
		}

		if (Ar.IsSaving())
		{
			TSharedPtr<IDNAReader> EmptyDNA = CreateEmptyDNA(AVG_EMPTY_SIZE);
			IDNAReader* BehaviorReaderPtr = (BehaviorReader.IsValid() ? static_cast<IDNAReader*>(BehaviorReader.Get()) : EmptyDNA.Get());
			FArchiveMemoryStream BehaviorStream{&Ar};
			WriteDNAToStream(BehaviorReaderPtr, EDNADataLayer::Behavior | EDNADataLayer::MachineLearnedBehavior, &BehaviorStream);

			// When cooking (or when there was no Geometry data available), an empty DNA structure is written
			// into the stream, serving as a placeholder just so uasset files can be conveniently loaded
			// regardless if they were cooked or prepared for in-editor work
			IDNAReader* GeometryReaderPtr = (GeometryReader.IsValid() && !Ar.IsCooking() ? static_cast<IDNAReader*>(GeometryReader.Get()) : EmptyDNA.Get());
			FArchiveMemoryStream GeometryStream{&Ar};
			WriteDNAToStream(GeometryReaderPtr, EDNADataLayer::Geometry, &GeometryStream);
		}
	}
}
<|MERGE_RESOLUTION|>--- conflicted
+++ resolved
@@ -96,21 +96,12 @@
 
 TSharedPtr<IDNAReader> UDNAAsset::GetBehaviorReader()
 {
-<<<<<<< HEAD
-	FScopeLock ScopeLock{&DNAUpdateSection};
-=======
 	FReadScopeLock DNAScopeLock{DNAUpdateLock};
->>>>>>> 4af6daef
 	return BehaviorReader;
 }
 
 #if WITH_EDITORONLY_DATA
 TSharedPtr<IDNAReader> UDNAAsset::GetGeometryReader()
-<<<<<<< HEAD
-{
-	FScopeLock ScopeLock{&DNAUpdateSection};
-	return GeometryReader;
-=======
 {
 	FReadScopeLock DNAScopeLock{DNAUpdateLock};
 	return GeometryReader;
@@ -172,65 +163,6 @@
 
 	FReadScopeLock ContextScopeLock{RigRuntimeContextUpdateLock};
 	return RigRuntimeContext;
->>>>>>> 4af6daef
-}
-#endif
-
-<<<<<<< HEAD
-void UDNAAsset::SetBehaviorReader(TSharedPtr<IDNAReader> SourceDNAReader)
-{
-	FScopeLock ScopeLock{&DNAUpdateSection};
-	const size_t PredictedSize = (SourceDNAReader->GetNeuralNetworkCount() != 0) ? AVG_BEHAVIOR_SIZE + AVG_MACHINE_LEARNED_BEHAVIOR_SIZE : AVG_BEHAVIOR_SIZE;
-	BehaviorReader = CopyDNALayer(SourceDNAReader.Get(), EDNADataLayer::Behavior | EDNADataLayer::MachineLearnedBehavior, PredictedSize);
-	InvalidateRigRuntimeContext();
-}
-
-void UDNAAsset::SetGeometryReader(TSharedPtr<IDNAReader> SourceDNAReader)
-{
-#if WITH_EDITORONLY_DATA
-	FScopeLock ScopeLock{&DNAUpdateSection};
-	GeometryReader = CopyDNALayer(SourceDNAReader.Get(), EDNADataLayer::Geometry, AVG_GEOMETRY_SIZE);
-#endif // #if WITH_EDITORONLY_DATA
-}
-
-void UDNAAsset::InvalidateRigRuntimeContext()
-{
-	FWriteScopeLock ScopeLock{RigRuntimeContextUpdateLock};
-	FWriteScopeLock MappingScopeLock(DNAIndexMappingUpdateLock);
-	RigRuntimeContext = nullptr;
-	DNAIndexMappingContainer.Empty(1);
-}
-
-TSharedPtr<FSharedRigRuntimeContext> UDNAAsset::GetRigRuntimeContext(EDNARetentionPolicy Policy)
-{
-	LLM_SCOPE_BYNAME(TEXT("Animation/RigLogic"));
-
-	FScopeLock DNAScopeLock{&DNAUpdateSection};
-	FRWScopeLock ContextScopeLock(RigRuntimeContextUpdateLock, SLT_ReadOnly);
-	if (!RigRuntimeContext.IsValid())
-	{
-		ContextScopeLock.ReleaseReadOnlyLockAndAcquireWriteLock_USE_WITH_CAUTION();
-		if (!RigRuntimeContext.IsValid())
-		{
-			TSharedPtr<FSharedRigRuntimeContext> NewContext = MakeShared<FSharedRigRuntimeContext>();
-			if (BehaviorReader.IsValid() && (BehaviorReader->GetJointCount() != 0))
-			{
-				NewContext->BehaviorReader = BehaviorReader;
-				NewContext->RigLogic = MakeShared<FRigLogic>(BehaviorReader.Get());
-				NewContext->CacheVariableJointIndices();
-				RigRuntimeContext = NewContext;
-#if !WITH_EDITOR
-				if (Policy == EDNARetentionPolicy::Unload)
-				{
-					BehaviorReader->Unload(EDNADataLayer::Behavior);
-					BehaviorReader->Unload(EDNADataLayer::Geometry);
-					BehaviorReader->Unload(EDNADataLayer::MachineLearnedBehavior);
-				}
-#endif  // !WITH_EDITOR
-			}
-		}
-	}
-	return RigRuntimeContext;
 }
 
 TSharedPtr<FDNAIndexMapping> UDNAAsset::GetDNAIndexMapping(const USkeleton* Skeleton,
@@ -239,16 +171,7 @@
 {
 	LLM_SCOPE_BYNAME(TEXT("Animation/RigLogic"));
 
-	FScopeLock DNAScopeLock{&DNAUpdateSection};
-=======
-TSharedPtr<FDNAIndexMapping> UDNAAsset::GetDNAIndexMapping(const USkeleton* Skeleton,
-														   const USkeletalMesh* SkeletalMesh,
-														   const USkeletalMeshComponent* SkeletalMeshComponent)
-{
-	LLM_SCOPE_BYNAME(TEXT("Animation/RigLogic"));
-
 	FReadScopeLock DNAScopeLock{DNAUpdateLock};
->>>>>>> 4af6daef
 	FWriteScopeLock MappingScopeLock(DNAIndexMappingUpdateLock);
 
 	// Find currently needed mapping and also clean stale objects along the way (requires only one iteration over the map)
@@ -275,10 +198,7 @@
 		DNAIndexMapping = MakeShared<FDNAIndexMapping>();
 		DNAIndexMapping->SkeletonGuid = SkeletonGuid;
 		DNAIndexMapping->MapControlCurves(BehaviorReader.Get(), Skeleton);
-<<<<<<< HEAD
-=======
 		DNAIndexMapping->MapNeuralNetworkMaskCurves(BehaviorReader.Get(), Skeleton);
->>>>>>> 4af6daef
 		DNAIndexMapping->MapJoints(BehaviorReader.Get(), SkeletalMeshComponent);
 		DNAIndexMapping->MapMorphTargets(BehaviorReader.Get(), Skeleton, SkeletalMesh);
 		DNAIndexMapping->MapMaskMultipliers(BehaviorReader.Get(), Skeleton);
@@ -314,11 +234,7 @@
 		return false;
 	}
 	
-<<<<<<< HEAD
-	FScopeLock ScopeLock{&DNAUpdateSection};
-=======
 	FWriteScopeLock DNAScopeLock{DNAUpdateLock};
->>>>>>> 4af6daef
 
 	// Load run-time data (behavior) from whole-DNA buffer into BehaviorReader
 	BehaviorReader = ReadDNAFromBuffer(&TempFileBuffer, EDNADataLayer::Behavior | EDNADataLayer::MachineLearnedBehavior, 0u); //0u = MaxLOD
@@ -328,10 +244,7 @@
 	}
 
 	InvalidateRigRuntimeContext();
-<<<<<<< HEAD
-=======
 	InitializeRigRuntimeContext();
->>>>>>> 4af6daef
 
 #if WITH_EDITORONLY_DATA
 	//We use geometry part of the data in MHC only (for updating the SkeletalMesh with
@@ -358,11 +271,7 @@
 
 	Ar.UsingCustomVersion(FDNAAssetCustomVersion::GUID);
 
-<<<<<<< HEAD
-	FScopeLock ScopeLock{&DNAUpdateSection};
-=======
 	FWriteScopeLock DNAScopeLock{DNAUpdateLock};
->>>>>>> 4af6daef
 
 	if (Ar.CustomVer(FDNAAssetCustomVersion::GUID) >= FDNAAssetCustomVersion::BeforeCustomVersionWasAdded)
 	{
@@ -380,10 +289,7 @@
 #endif // #if WITH_EDITORONLY_DATA
 
 			InvalidateRigRuntimeContext();
-<<<<<<< HEAD
-=======
 			InitializeRigRuntimeContext();
->>>>>>> 4af6daef
 		}
 
 		if (Ar.IsSaving())
