--- conflicted
+++ resolved
@@ -7,12 +7,11 @@
 #include "DNAAssetCustomVersion.h"
 #include "DNAReaderAdapter.h"
 #include "FMemoryResource.h"
-#include "Hasher.h"
 #include "RigLogicMemoryStream.h"
 #include "SharedRigRuntimeContext.h"
 
 #if WITH_EDITORONLY_DATA
-#include "EditorFramework/AssetImportData.h"
+    #include "EditorFramework/AssetImportData.h"
 #endif
 #include "Engine/AssetUserData.h"
 #include "Serialization/BufferArchive.h"
@@ -121,32 +120,8 @@
 
 void UDNAAsset::InvalidateRigRuntimeContext()
 {
-<<<<<<< HEAD
-	Context.RigLogic = nullptr;
-	Context.VariableJointIndices.Reset();
-	Context.DNAHash = 0u;
-}
-
-static uint32 HashDescriptor(const IDescriptorReader* Reader)
-{
-	Hasher DescriptorHasher;
-	DescriptorHasher.Update(Reader->GetName());
-	DescriptorHasher.Update(Reader->GetArchetype());
-	DescriptorHasher.Update(Reader->GetGender());
-	DescriptorHasher.Update(Reader->GetAge());
-	DescriptorHasher.Update(Reader->GetMetaDataCount());
-	DescriptorHasher.Update(Reader->GetTranslationUnit());
-	DescriptorHasher.Update(Reader->GetRotationUnit());
-	DescriptorHasher.Update(Reader->GetCoordinateSystem());
-	DescriptorHasher.Update(Reader->GetLODCount());
-	DescriptorHasher.Update(Reader->GetDBMaxLOD());
-	DescriptorHasher.Update(Reader->GetDBComplexity());
-	DescriptorHasher.Update(Reader->GetDBName());
-	return DescriptorHasher.GetHash();
-=======
 	FWriteScopeLock ScopeLock{RigRuntimeContextUpdateLock};
 	RigRuntimeContext = nullptr;
->>>>>>> d731a049
 }
 
 TSharedPtr<FSharedRigRuntimeContext> UDNAAsset::GetRigRuntimeContext(EDNARetentionPolicy Policy)
@@ -190,26 +165,23 @@
 	}
 
 	this->DNAFileName = DNAFilename; //memorize for re-import
-
+	
 	if (!FPaths::FileExists(DNAFilename))
 	{
 		UE_LOG(LogDNAAsset, Error, TEXT("DNA file %s doesn't exist!"), *DNAFilename);
 		return false;
 	}
-
+	
 	// Temporary buffer for the DNA file
 	TArray<uint8> TempFileBuffer;
-
+	
 	if (!FFileHelper::LoadFileToArray(TempFileBuffer, *DNAFilename)) //load entire DNA file into the array
 	{
 		UE_LOG(LogDNAAsset, Error, TEXT("Couldn't read DNA file %s!"), *DNAFilename);
 		return false;
 	}
-<<<<<<< HEAD
-=======
-	
-	FScopeLock ScopeLock{&DNAUpdateSection};
->>>>>>> d731a049
+	
+	FScopeLock ScopeLock{&DNAUpdateSection};
 
 	// Load run-time data (behavior) from whole-DNA buffer into BehaviorReader
 	BehaviorReader = ReadDNAFromBuffer(&TempFileBuffer, EDNADataLayer::Behavior, 0u); //0u = MaxLOD
@@ -217,7 +189,6 @@
 	{
 		return false;
 	}
-	Context.DNAHash = HashDescriptor(Context.BehaviorReader.Get());
 
 	InvalidateRigRuntimeContext();
 
@@ -252,20 +223,11 @@
 	{
 		if (Ar.IsLoading())
 		{
-<<<<<<< HEAD
-			InvalidateSharedRigRuntimeContext(Context);
-
-			FArchiveMemoryStream BehaviorStream{ &Ar };
-			Context.BehaviorReader = ReadDNAFromStream(&BehaviorStream, EDNADataLayer::Behavior, 0u); //0u = max LOD
-			Context.DNAHash = HashDescriptor(Context.BehaviorReader.Get());
-
-=======
 			FArchiveMemoryStream BehaviorStream{&Ar};
 			BehaviorReader = ReadDNAFromStream(&BehaviorStream, EDNADataLayer::Behavior, 0u); //0u = max LOD
->>>>>>> d731a049
 			// Geometry data is always present (even if only as an empty placeholder), just so the uasset
 			// format remains consistent between editor and non-editor builds
-			FArchiveMemoryStream GeometryStream{ &Ar };
+			FArchiveMemoryStream GeometryStream{&Ar};
 			auto Reader = ReadDNAFromStream(&GeometryStream, EDNADataLayer::Geometry, 0u); //0u = max LOD
 #if WITH_EDITORONLY_DATA
 			// Geometry data is discarded unless in Editor
@@ -278,43 +240,16 @@
 		if (Ar.IsSaving())
 		{
 			TSharedPtr<IDNAReader> EmptyDNA = CreateEmptyDNA(AVG_EMPTY_SIZE);
-<<<<<<< HEAD
-			IDNAReader* BehaviorReaderPtr = (Context.BehaviorReader.IsValid() ? static_cast<IDNAReader*>(Context.BehaviorReader.Get()) : EmptyDNA.Get());
-			FArchiveMemoryStream BehaviorStream{ &Ar };
-=======
 			IDNAReader* BehaviorReaderPtr = (BehaviorReader.IsValid() ? static_cast<IDNAReader*>(BehaviorReader.Get()) : EmptyDNA.Get());
 			FArchiveMemoryStream BehaviorStream{&Ar};
->>>>>>> d731a049
 			WriteDNAToStream(BehaviorReaderPtr, EDNADataLayer::Behavior, &BehaviorStream);
 
 			// When cooking (or when there was no Geometry data available), an empty DNA structure is written
 			// into the stream, serving as a placeholder just so uasset files can be conveniently loaded
 			// regardless if they were cooked or prepared for in-editor work
-<<<<<<< HEAD
-			IDNAReader* GeometryReaderPtr = (Context.GeometryReader.IsValid() && !Ar.IsCooking() ? static_cast<IDNAReader*>(Context.GeometryReader.Get()) : EmptyDNA.Get());
-			FArchiveMemoryStream GeometryStream{ &Ar };
-=======
 			IDNAReader* GeometryReaderPtr = (GeometryReader.IsValid() && !Ar.IsCooking() ? static_cast<IDNAReader*>(GeometryReader.Get()) : EmptyDNA.Get());
 			FArchiveMemoryStream GeometryStream{&Ar};
->>>>>>> d731a049
 			WriteDNAToStream(GeometryReaderPtr, EDNADataLayer::Geometry, &GeometryStream);
 		}
 	}
 }
-<<<<<<< HEAD
-
-void UDNAAsset::SetBehaviorReader(TSharedPtr<IDNAReader> SourceDNAReader)
-{
-	InvalidateSharedRigRuntimeContext(Context);
-	Context.BehaviorReader = CopyDNALayer(SourceDNAReader.Get(), EDNADataLayer::Behavior, AVG_BEHAVIOR_SIZE);
-	Context.DNAHash = HashDescriptor(Context.BehaviorReader.Get());
-}
-
-void UDNAAsset::SetGeometryReader(TSharedPtr<IDNAReader> SourceDNAReader)
-{
-#if WITH_EDITORONLY_DATA
-	Context.GeometryReader = CopyDNALayer(SourceDNAReader.Get(), EDNADataLayer::Geometry, AVG_GEOMETRY_SIZE);
-#endif // #if WITH_EDITORONLY_DATA
-}
-=======
->>>>>>> d731a049
