--- conflicted
+++ resolved
@@ -42,26 +42,11 @@
 	return CurveName;
 }
 
-FRigDefinitionMapping::FRigDefinitionMapping(const IBehaviorReader* DNABehavior, const URigHierarchy* InHierarchy) : FRigDefinitionMapping()
-{
-	MapInputCurveIndices(DNABehavior, InHierarchy);
-	MapJoints(DNABehavior, InHierarchy);
-	MapMaskMultipliers(DNABehavior, InHierarchy);
-	MapMorphTargets(DNABehavior, InHierarchy);
-}
-
 FRigUnit_RigLogic_Data::FRigUnit_RigLogic_Data()
-<<<<<<< HEAD
-	: SkelMeshComponent(nullptr)
-	, SharedRigRuntimeContext(nullptr)
-	, RigInstance(nullptr)
-	, CurrentLOD(0)
-=======
 : SkelMeshComponent(nullptr)
 , LocalRigRuntimeContext(nullptr)
 , RigInstance(nullptr)
 , CurrentLOD(0)
->>>>>>> d731a049
 {
 }
 
@@ -80,7 +65,12 @@
 	SkelMeshComponent = Other.SkelMeshComponent;
 	LocalRigRuntimeContext = nullptr;
 	RigInstance = nullptr;
-	Mappings = Other.Mappings;
+	InputCurveIndices = Other.InputCurveIndices;
+	HierarchyBoneIndices = Other.HierarchyBoneIndices;
+	MorphTargetCurveIndices = Other.MorphTargetCurveIndices;
+	BlendShapeIndices = Other.BlendShapeIndices;
+	CurveElementIndicesForAnimMaps = Other.CurveElementIndicesForAnimMaps;
+	RigLogicIndicesForAnimMaps = Other.RigLogicIndicesForAnimMaps;
 	CurrentLOD = Other.CurrentLOD;
 	return *this;
 }
@@ -90,13 +80,7 @@
 	return (LocalRigRuntimeContext != nullptr) && LocalRigRuntimeContext->RigLogic.IsValid() && RigInstance.IsValid();
 }
 
-<<<<<<< HEAD
-TDiscardableKeyValueCache<uint32, TSharedPtr<const FRigDefinitionMapping>> FRigUnit_RigLogic_Data::RigDefintionMappingsCache{};
-
-void FRigUnit_RigLogic_Data::InitializeRigLogic(const URigHierarchy* InHierarchy)
-=======
 void FRigUnit_RigLogic_Data::InitializeRigLogic(const URigHierarchy* InHierarchy, TSharedPtr<FSharedRigRuntimeContext> NewContext)
->>>>>>> d731a049
 {
 	DECLARE_SCOPE_HIERARCHICAL_COUNTER_FUNC()
 	QUICK_SCOPE_CYCLE_COUNTER(STAT_RigUnit_RigLogic_InitializeRigLogic);
@@ -118,31 +102,19 @@
 		RigInstance->SetLOD(CurrentLOD);
 		CurrentLOD = RigInstance->GetLOD();
 
-		const IBehaviorReader* DNABehavior = SharedRigRuntimeContext->BehaviorReader.Get();
-		const uint16 TopologyVersion = InHierarchy->GetTopologyVersion();
-		const uint32 CacheKey = SharedRigRuntimeContext->DNAHash + TopologyVersion;
-		auto& Cache = FRigUnit_RigLogic_Data::RigDefintionMappingsCache;
-
-		using FLockFLags = TDiscardableKeyValueCache< FString, TSharedPtr<FRigDefinitionMapping>>::LockFlags;
-		uint32 LockFlags = Cache.ApplyLock(0, FLockFLags::ReadLock);
-		if (!Cache.Find(CacheKey, Mappings, LockFlags | FLockFLags::WriteLockOnAddFail, LockFlags))
-		{
-			Mappings = MakeShared<const FRigDefinitionMapping>(DNABehavior, InHierarchy);
-			Cache.Add(CacheKey, Mappings, LockFlags);
-		}
-		Cache.Unlock(LockFlags);
+		MapJoints(InHierarchy);
+		MapInputCurveIndices(InHierarchy);
+		MapMorphTargets(InHierarchy);
+		MapMaskMultipliers(InHierarchy);
 	}
 }
 
 //maps indices of input curves from dna file to control rig curves
-void FRigDefinitionMapping::MapInputCurveIndices(const IBehaviorReader* DNABehavior, const URigHierarchy* InHierarchy)
-{
-<<<<<<< HEAD
-=======
+void FRigUnit_RigLogic_Data::MapInputCurveIndices(const URigHierarchy* InHierarchy)
+{
 	DECLARE_SCOPE_HIERARCHICAL_COUNTER_FUNC()
 	QUICK_SCOPE_CYCLE_COUNTER(STAT_RigUnit_RigLogic_MapInputCurveIndices);
 	const IBehaviorReader* DNABehavior = LocalRigRuntimeContext->BehaviorReader.Get();
->>>>>>> d731a049
 	const uint32 ControlCount = DNABehavior->GetRawControlCount();
 	InputCurveIndices.Reset(ControlCount);
 	for (uint32_t ControlIndex = 0; ControlIndex < ControlCount; ++ControlIndex)
@@ -159,56 +131,27 @@
 	}
 }
 
-void FRigDefinitionMapping::MapJoints(const IBehaviorReader* DNABehavior, const URigHierarchy* InHierarchy)
-{
-<<<<<<< HEAD
-=======
+void FRigUnit_RigLogic_Data::MapJoints(const URigHierarchy* Hierarchy)
+{
 	DECLARE_SCOPE_HIERARCHICAL_COUNTER_FUNC()
 	QUICK_SCOPE_CYCLE_COUNTER(STAT_RigUnit_RigLogic_MapJoints);
 	const IBehaviorReader* DNABehavior = LocalRigRuntimeContext->BehaviorReader.Get();
->>>>>>> d731a049
 	const uint16 JointCount = DNABehavior->GetJointCount();
 	HierarchyBoneIndices.Reset(JointCount);
-	for (uint16 JointIndex = 0; JointIndex < JointCount; ++JointIndex)
+	for (uint16 JointIndex = 0; JointIndex < JointCount ; ++JointIndex)
 	{
 		const FString RLJointName = DNABehavior->GetJointName(JointIndex);
 		const FName JointFName = FName(*RLJointName);
-		const int32 BoneIndex = InHierarchy->GetIndex(FRigElementKey(JointFName, ERigElementType::Bone));
+		const int32 BoneIndex = Hierarchy->GetIndex(FRigElementKey(JointFName, ERigElementType::Bone));
 		HierarchyBoneIndices.Add(BoneIndex);
 	}
 }
 
-<<<<<<< HEAD
-void FRigUnit_RigLogic_Data::CacheVariableJointIndices()
-{
-	const IBehaviorReader* DNABehavior = SharedRigRuntimeContext->BehaviorReader.Get();
-	const uint16 LODCount = DNABehavior->GetLODCount();
-	SharedRigRuntimeContext->VariableJointIndices.Reset();
-	SharedRigRuntimeContext->VariableJointIndices.AddDefaulted(LODCount);
-	TSet<uint16> DistinctVariableJointIndices;
-	for (uint16 LodIndex = 0; LodIndex < LODCount; ++LodIndex)
-	{
-		TArrayView<const uint16> VariableAttributeIndices = DNABehavior->GetJointVariableAttributeIndices(LodIndex);
-		DistinctVariableJointIndices.Reset();
-		DistinctVariableJointIndices.Reserve(VariableAttributeIndices.Num());
-		for (const uint16 AttrIndex : VariableAttributeIndices)
-		{
-			const uint16 JointIndex = AttrIndex / MAX_ATTRS_PER_JOINT;
-			DistinctVariableJointIndices.Add(JointIndex);
-		}
-		SharedRigRuntimeContext->VariableJointIndices[LodIndex].Values = DistinctVariableJointIndices.Array();
-	}
-}
-
-void FRigDefinitionMapping::MapMorphTargets(const IBehaviorReader* DNABehavior, const URigHierarchy* InHierarchy)
-{
-=======
 void FRigUnit_RigLogic_Data::MapMorphTargets(const URigHierarchy* InHierarchy)
 {
 	DECLARE_SCOPE_HIERARCHICAL_COUNTER_FUNC()
 	QUICK_SCOPE_CYCLE_COUNTER(STAT_RigUnit_RigLogic_MapMorphTargets);
 	const IBehaviorReader* DNABehavior = LocalRigRuntimeContext->BehaviorReader.Get();
->>>>>>> d731a049
 	const uint16 LODCount = DNABehavior->GetLODCount();
 
 	MorphTargetCurveIndices.Reset();
@@ -222,7 +165,7 @@
 			DNABehavior->GetMeshBlendShapeChannelMappingIndicesForLOD(LodIndex);
 		MorphTargetCurveIndices[LodIndex].Values.Reserve(BlendShapeChannelIndicesForLOD.Num());
 		BlendShapeIndices[LodIndex].Values.Reserve(BlendShapeChannelIndicesForLOD.Num());
-		for (uint16 MappingIndex : BlendShapeChannelIndicesForLOD)
+		for (uint16 MappingIndex: BlendShapeChannelIndicesForLOD)
 		{
 			const FMeshBlendShapeChannelMapping Mapping = DNABehavior->GetMeshBlendShapeChannelMapping(MappingIndex);
 			const uint16 BlendShapeIndex = Mapping.BlendShapeChannelIndex;
@@ -238,14 +181,11 @@
 	}
 }
 
-void FRigDefinitionMapping::MapMaskMultipliers(const IBehaviorReader* DNABehavior, const URigHierarchy* InHierarchy)
-{
-<<<<<<< HEAD
-=======
+void FRigUnit_RigLogic_Data::MapMaskMultipliers(const URigHierarchy* InHierarchy)
+{
 	DECLARE_SCOPE_HIERARCHICAL_COUNTER_FUNC()
 	QUICK_SCOPE_CYCLE_COUNTER(STAT_RigUnit_RigLogic_MapMaskMultipliers);
 	const IBehaviorReader* DNABehavior = LocalRigRuntimeContext->BehaviorReader.Get();
->>>>>>> d731a049
 	const uint16 LODCount = DNABehavior->GetLODCount();
 	CurveElementIndicesForAnimMaps.Reset();
 	CurveElementIndicesForAnimMaps.AddDefaulted(LODCount);
@@ -258,7 +198,7 @@
 		TArrayView<const uint16> AnimMapIndicesPerLOD = DNABehavior->GetAnimatedMapIndicesForLOD(LodIndex);
 		CurveElementIndicesForAnimMaps[LodIndex].Values.Reserve(AnimMapIndicesPerLOD.Num());
 		RigLogicIndicesForAnimMaps[LodIndex].Values.Reserve(AnimMapIndicesPerLOD.Num());
-		for (uint16 AnimMapIndexPerLOD : AnimMapIndicesPerLOD)
+		for (uint16 AnimMapIndexPerLOD: AnimMapIndicesPerLOD)
 		{
 			const FString AnimMapNameFStr = DNABehavior->GetAnimatedMapName(AnimMapIndexPerLOD);
 			const FString MaskMultiplierNameStr = ConstructCurveName(AnimMapNameFStr, TEXT("<obj>_<attr>"));
@@ -285,7 +225,7 @@
 	const int32 RawControlCount = RigInstance->GetRawControlCount();
 	for (int32 ControlIndex = 0; ControlIndex < RawControlCount; ++ControlIndex)
 	{
-		const uint32 CurveIndex = Mappings->InputCurveIndices[ControlIndex];
+		const uint32 CurveIndex = InputCurveIndices[ControlIndex];
 		const float Value = InHierarchy->GetCurveValue(CurveIndex);
 		RigInstance->SetRawControl(ControlIndex, Value);
 	}
@@ -302,7 +242,7 @@
 
 	for (const uint16 JointIndex : LocalRigRuntimeContext->VariableJointIndicesPerLOD[CurrentLOD].Values)
 	{
-		const int32 BoneIndex = Mappings->HierarchyBoneIndices[JointIndex];
+		const int32 BoneIndex = HierarchyBoneIndices[JointIndex];
 		if (BoneIndex != INDEX_NONE)
 		{
 			const uint16 AttrIndex = JointIndex * MAX_ATTRS_PER_JOINT;
@@ -325,16 +265,16 @@
 	DECLARE_SCOPE_HIERARCHICAL_COUNTER_FUNC()
 	QUICK_SCOPE_CYCLE_COUNTER(STAT_RigUnit_RigLogic_UpdateBlendShapeCurves);
 	// set output blend shapes
-	if (Mappings->BlendShapeIndices.IsValidIndex(CurrentLOD) && Mappings->MorphTargetCurveIndices.IsValidIndex(CurrentLOD))
-	{
-		const uint32 BlendShapePerLODCount = static_cast<uint32>(Mappings->BlendShapeIndices[CurrentLOD].Values.Num());
-
-		if (ensure(BlendShapePerLODCount == Mappings->MorphTargetCurveIndices[CurrentLOD].Values.Num()))
+	if (BlendShapeIndices.IsValidIndex(CurrentLOD) && MorphTargetCurveIndices.IsValidIndex(CurrentLOD))
+	{
+		const uint32 BlendShapePerLODCount = static_cast<uint32>(BlendShapeIndices[CurrentLOD].Values.Num());
+
+		if (ensure(BlendShapePerLODCount == MorphTargetCurveIndices[CurrentLOD].Values.Num()))
 		{
 			for (uint32 MeshBlendIndex = 0; MeshBlendIndex < BlendShapePerLODCount; MeshBlendIndex++)
 			{
-				const int32 BlendShapeIndex = Mappings->BlendShapeIndices[CurrentLOD].Values[MeshBlendIndex];
-				const int32 MorphTargetCurveIndex = Mappings->MorphTargetCurveIndices[CurrentLOD].Values[MeshBlendIndex];
+				const int32 BlendShapeIndex = BlendShapeIndices[CurrentLOD].Values[MeshBlendIndex];
+				const int32 MorphTargetCurveIndex = MorphTargetCurveIndices[CurrentLOD].Values[MeshBlendIndex];
 				if (MorphTargetCurveIndex != INDEX_NONE)
 				{
 					const float Value = BlendShapeValues[BlendShapeIndex];
@@ -356,13 +296,13 @@
 	// set output mask multipliers
 	// In case curves are not imported yet into CL, AnimatedMapsCurveIndices will be empty, so we need to check
 	// array bounds before trying to access it:
-	if (Mappings->RigLogicIndicesForAnimMaps.IsValidIndex(CurrentLOD) && Mappings->CurveElementIndicesForAnimMaps.IsValidIndex(CurrentLOD))
-	{
-		const uint32 AnimMapPerLODCount = Mappings->RigLogicIndicesForAnimMaps[CurrentLOD].Values.Num();
+	if (RigLogicIndicesForAnimMaps.IsValidIndex(CurrentLOD) && CurveElementIndicesForAnimMaps.IsValidIndex(CurrentLOD))
+	{
+		const uint32 AnimMapPerLODCount = RigLogicIndicesForAnimMaps[CurrentLOD].Values.Num();
 		for (uint32 AnimMapIndexForLOD = 0; AnimMapIndexForLOD < AnimMapPerLODCount; ++AnimMapIndexForLOD)
 		{
-			const int32 RigLogicAnimMapIndex = Mappings->RigLogicIndicesForAnimMaps[CurrentLOD].Values[AnimMapIndexForLOD];
-			const int32 InHierarchyAnimMapIndex = Mappings->CurveElementIndicesForAnimMaps[CurrentLOD].Values[AnimMapIndexForLOD];
+			const int32 RigLogicAnimMapIndex = RigLogicIndicesForAnimMaps[CurrentLOD].Values[AnimMapIndexForLOD];
+			const int32 InHierarchyAnimMapIndex = CurveElementIndicesForAnimMaps[CurrentLOD].Values[AnimMapIndexForLOD];
 			if (InHierarchyAnimMapIndex != INDEX_NONE)
 			{
 				const float Value = AnimMapOutputs[RigLogicAnimMapIndex];
@@ -373,7 +313,7 @@
 	else
 	{
 		UE_LOG(LogRigLogicUnit, Warning, TEXT("Invalid LOD Index for the AnimationMaps. Ensure your curve is set up correctly!"));
-	}
+	}	
 }
 
 TSharedPtr<FSharedRigRuntimeContext> FRigUnit_RigLogic::GetSharedRigRuntimeContext(USkeletalMesh* SkelMesh)
@@ -392,21 +332,13 @@
 	DECLARE_SCOPE_HIERARCHICAL_COUNTER_FUNC()
 	QUICK_SCOPE_CYCLE_COUNTER(STAT_RigUnit_RigLogic_Execute);
 
-	URigHierarchy* Hierarchy = ExecuteContext.Hierarchy;
+ 	URigHierarchy* Hierarchy = ExecuteContext.Hierarchy;
 	if (Hierarchy)
 	{
 		switch (Context.State)
 		{
-		case EControlRigState::Init:
-		{
-			if (!Data.SkelMeshComponent.IsValid())
-			{
-<<<<<<< HEAD
-				Data.SkelMeshComponent = Context.DataSourceRegistry->RequestSource<USkeletalMeshComponent>(UControlRig::OwnerComponent);
-				// In normal execution, Data.SkelMeshComponent will be nullptr at the beginning
-				// however, during unit testing we cannot fetch it from DataSourceRegistry 
-				// in that case, a mock version will be inserted into Data by unit test beforehand
-=======
+			case EControlRigState::Init:
+			{
 				//const double startTime = FPlatformTime::Seconds();
 				if (!Data.SkelMeshComponent.IsValid())
 				{
@@ -430,41 +362,9 @@
 				//UE_LOG(LogRigLogicUnit, Warning, TEXT("RigLogic::Init execution time: %f"), delta);
 
 				break; 
->>>>>>> d731a049
-			}
-			if (!Data.SkelMeshComponent.IsValid() || Data.SkelMeshComponent->SkeletalMesh == nullptr)
-			{
-<<<<<<< HEAD
-				return;
-			}
-			Data.CurrentLOD = Data.SkelMeshComponent->GetPredictedLODLevel();
-
-			// Fetch shared runtime context of rig from DNAAsset
-			Data.SharedRigRuntimeContext = GetSharedRigRuntimeContext(Data.SkelMeshComponent->SkeletalMesh);
-			// Context is initialized with a BehaviorReader, which can be imported into SkeletalMesh from DNA file
-			// or overwritten by GeneSplicer when making a new character
-			Data.InitializeRigLogic(Hierarchy);
-			break;
-		}
-		case EControlRigState::Update:
-		{
-			// Fetch shared runtime context of rig from DNAAsset
-			if (!Data.SkelMeshComponent.IsValid() || !Data.IsRigLogicInitialized() || Hierarchy == nullptr)
-			{
-				return;
-			}
-			Data.CurrentLOD = Data.SkelMeshComponent->GetPredictedLODLevel();
-			Data.CalculateRigLogic(Hierarchy);
-
-			//Filing a struct so we can call the same method for updating joints from tests
-			FRigUnit_RigLogic_JointUpdateParams JointUpdateParamsTemp
-			(
-				Data.SharedRigRuntimeContext->RigLogic->GetNeutralJointValues(),
-				Data.RigInstance->GetJointOutputs()
-			);
-
-			Data.UpdateJoints(Hierarchy, JointUpdateParamsTemp);
-=======
+			}
+			case EControlRigState::Update:
+			{
 				//const double startTime = FPlatformTime::Seconds();
 				// Fetch shared runtime context of rig from DNAAsset
 				if (!Data.SkelMeshComponent.IsValid() || !Data.IsRigLogicInitialized() || Hierarchy == nullptr)
@@ -478,20 +378,10 @@
 				TArrayView<const float> NeutralJointValues = Data.LocalRigRuntimeContext->RigLogic->GetRawNeutralJointValues();
 				TArrayView<const float> DeltaJointValues = Data.RigInstance->GetRawJointOutputs();
 				Data.UpdateJoints(Hierarchy, NeutralJointValues, DeltaJointValues);
->>>>>>> d731a049
-
-			TArrayView<const float> BlendShapeValues = Data.RigInstance->GetBlendShapeOutputs();
-			Data.UpdateBlendShapeCurves(Hierarchy, BlendShapeValues);
-
-<<<<<<< HEAD
-			TArrayView<const float> AnimMapOutputs = Data.RigInstance->GetAnimatedMapOutputs();
-			Data.UpdateAnimMapCurves(Hierarchy, AnimMapOutputs);
-		}
-		default:
-		{
-			break;
-		}
-=======
+
+				TArrayView<const float> BlendShapeValues = Data.RigInstance->GetBlendShapeOutputs();
+				Data.UpdateBlendShapeCurves(Hierarchy, BlendShapeValues);
+
 				TArrayView<const float> AnimMapOutputs = Data.RigInstance->GetAnimatedMapOutputs();
 				Data.UpdateAnimMapCurves(Hierarchy, AnimMapOutputs);
 
@@ -502,7 +392,6 @@
 			{
 				break;
 			}
->>>>>>> d731a049
-		}
-	}
-}
+		}
+	}
+}
