--- conflicted
+++ resolved
@@ -7,7 +7,6 @@
 
 #include "ControlRig.h"
 #include "DNAAsset.h"
-#include "Containers/DiscardableKeyValueCache.h"
 #include "Materials/Material.h"
 #include "Units/RigUnit.h"
 
@@ -30,40 +29,12 @@
 		TArray<int32> Values;
 };
 
-<<<<<<< HEAD
-/**
- * A helper struct used inside of the RigUnit_RigLogic holding params for updating joints.
- * Note that these params are array views - they don't own the memory they're pointing to.
- */
-struct FRigUnit_RigLogic_JointUpdateParams
+/* The work data used by the FRigUnit_RigLogic */
+USTRUCT(meta = (DocumentationPolicy = "Strict"))
+struct FRigUnit_RigLogic_Data
 {
-	FRigUnit_RigLogic_JointUpdateParams(
-		FTransformArrayView InNeutralJointTransforms,
-		FTransformArrayView InDeltaTransforms
-	)
-		: NeutralJointTransforms(InNeutralJointTransforms)
-		, DeltaTransforms(InDeltaTransforms)
-	{ }
-
-public:
-	FTransformArrayView NeutralJointTransforms;
-	FTransformArrayView DeltaTransforms; //the result of rig logic calculations
-};
-
-/* A helper struct used inside of the RigUnit_RigLogic to store mappings between skelMesh and DNA. */
-=======
-/* The work data used by the FRigUnit_RigLogic */
->>>>>>> d731a049
-USTRUCT(meta = (DocumentationPolicy = "Strict"))
-struct FRigDefinitionMapping
-{
-
 	GENERATED_BODY()
 
-<<<<<<< HEAD
-		FRigDefinitionMapping() = default;
-	FRigDefinitionMapping(const IBehaviorReader* DNABehavior, const URigHierarchy* InHierarchy);
-=======
 	FRigUnit_RigLogic_Data();
  	~FRigUnit_RigLogic_Data();
  	FRigUnit_RigLogic_Data(const FRigUnit_RigLogic_Data& Other);
@@ -80,7 +51,6 @@
 	  * to each instance of a rig.
 	**/
 	TUniquePtr<FRigInstance> RigInstance;
->>>>>>> d731a049
 
 	/** Mapping RL indices to UE indices
 	  * Note: we use int32 instead of uint32 to allow storing INDEX_NONE for missing elements
@@ -89,83 +59,37 @@
 
 	/** RL input index to ControlRig's input curve index for each LOD **/
 	UPROPERTY(transient)
-		TArray<int32> InputCurveIndices;
+	TArray<int32> InputCurveIndices;
 
 	/** RL joint index to ControlRig's hierarchy bone index **/
 	UPROPERTY(transient)
-		TArray<int32> HierarchyBoneIndices;	/** RL mesh blend shape index to ControlRig's output blendshape curve index for each LOD **/
+	TArray<int32> HierarchyBoneIndices;
 
-		/** Mapping RL indices to UE indices
-		  * Note: we use int32 instead of uint32 to allow storing INDEX_NONE for missing elements
-		  * if value is valid, it is cast to appropriate uint type
-		**/
+	/** RL mesh blend shape index to ControlRig's output blendshape curve index for each LOD **/
 	UPROPERTY(transient)
-		TArray<FRigUnit_RigLogic_IntArray> MorphTargetCurveIndices;
+	TArray<FRigUnit_RigLogic_IntArray> MorphTargetCurveIndices;
 
 	/** RL mesh+blend shape array index to RL blend shape index for each LOD **/
 	UPROPERTY(transient)
-		TArray<FRigUnit_RigLogic_IntArray> BlendShapeIndices;
+	TArray<FRigUnit_RigLogic_IntArray> BlendShapeIndices;
 
 	/** RL animated map index to ControlRig's output anim map curve index for each LOD **/
 	UPROPERTY(transient)
-		TArray<FRigUnit_RigLogic_IntArray> CurveElementIndicesForAnimMaps;
+	TArray<FRigUnit_RigLogic_IntArray> CurveElementIndicesForAnimMaps;
 
 	/** RL animated map index to RL anim map curve index for each LOD **/
 	UPROPERTY(transient)
-		TArray<FRigUnit_RigLogic_IntArray> RigLogicIndicesForAnimMaps;
-
-private:
-	/** Makes a map of input curve indices from DNA file to the control rig curves **/
-	void MapInputCurveIndices(const IBehaviorReader* DNABehavior, const URigHierarchy* InHierarchy);
-	/** Uses names to map joint indices from DNA file to the indices of bones in control rig hierarchy **/
-	void MapJoints(const IBehaviorReader* DNABehavior, const URigHierarchy* Hierarchy);
-	/** Uses names of blend shapes and meshes in DNA file, for all LODs, to map their indices to the indices of
-	  * morph target curves in the curve container; curve name format is <mesh>__<blendshape> **/
-	void MapMorphTargets(const IBehaviorReader* DNABehavior, const URigHierarchy* InHierarchy);
-	/** Uses names to map mask multiplier indices from DNA file, for all LODs, to the indices of curves in the
-	  * control rig's curve container **/
-	void MapMaskMultipliers(const IBehaviorReader* DNABehavior, const URigHierarchy* InHierarchy);
-
-};
-
-/* The work data used by the FRigUnit_RigLogic */
-USTRUCT(meta = (DocumentationPolicy = "Strict"))
-struct FRigUnit_RigLogic_Data
-{
-	GENERATED_BODY()
-
-		FRigUnit_RigLogic_Data();
-	~FRigUnit_RigLogic_Data();
-	FRigUnit_RigLogic_Data(const FRigUnit_RigLogic_Data& Other);
-	FRigUnit_RigLogic_Data& operator=(const FRigUnit_RigLogic_Data& Other);
-
-	/** Cached Skeletal Mesh Component **/
-	UPROPERTY(transient)
-		TWeakObjectPtr<USkeletalMeshComponent> SkelMeshComponent;
-
-	FSharedRigRuntimeContext* SharedRigRuntimeContext;
-
-	/** RigInstance is a thin class, containing only character instance specific data
-	  * i.e. the output buffers where RigLogic writes the results of computations, specific
-	  * to each instance of a rig.
-	**/
-	TUniquePtr<FRigInstance> RigInstance;
-
-	TSharedPtr<const FRigDefinitionMapping> Mappings;
+	TArray<FRigUnit_RigLogic_IntArray> RigLogicIndicesForAnimMaps;
 
 	/** LOD for which the model is rendered **/
 	UPROPERTY(transient)
-		uint32 CurrentLOD;
+	uint32 CurrentLOD;
 
 	static const uint8 MAX_ATTRS_PER_JOINT;
 
 	bool IsRigLogicInitialized();
 	void InitializeRigLogic(const URigHierarchy* InHierarchy, TSharedPtr<FSharedRigRuntimeContext> NewContext);
 
-<<<<<<< HEAD
-	/** Cache the joint indices that change per each LOD **/
-	void CacheVariableJointIndices();
-=======
 	/** Makes a map of input curve indices from DNA file to the control rig curves **/
 	void MapInputCurveIndices(const URigHierarchy* InHierarchy);
 	/** Uses names to map joint indices from DNA file to the indices of bones in control rig hierarchy **/
@@ -176,7 +100,6 @@
 	/** Uses names to map mask multiplier indices from DNA file, for all LODs, to the indices of curves in the
 	  * control rig's curve container **/
 	void MapMaskMultipliers(const URigHierarchy* InHierarchy);
->>>>>>> d731a049
 
 	/** Calculates joint positions, orientation and scale based on inputs curves of the control rig **/
 	void CalculateRigLogic(const URigHierarchy* InHierarchy);
@@ -186,8 +109,6 @@
 	void UpdateBlendShapeCurves(URigHierarchy* InHierarchy, TArrayView<const float> BlendShapeValues);
 	/** Updates anim map curve values based on values of input curves of the control rig **/
 	void UpdateAnimMapCurves(URigHierarchy* InHierarchy, TArrayView<const float> AnimMapOutputs);
-private:
-	static TDiscardableKeyValueCache<uint32, TSharedPtr<const FRigDefinitionMapping>> RigDefintionMappingsCache;
 };
 
 
@@ -195,7 +116,7 @@
   *  animated map multiplier curves */
 
 USTRUCT(meta = (DisplayName = "RigLogic", Category = "RigLogic", DocumentationPolicy = "Strict", Keywords = "Rig,RigLogic"))
-struct FRigUnit_RigLogic : public FRigUnitMutable
+struct FRigUnit_RigLogic: public FRigUnitMutable
 {
 	GENERATED_BODY()
 
@@ -207,7 +128,7 @@
 #endif
 
 	RIGVM_METHOD()
-		void Execute(const FRigUnitContext& Context) override;
+	void Execute(const FRigUnitContext& Context) override;
 
 private:
 	static TSharedPtr<FSharedRigRuntimeContext> GetSharedRigRuntimeContext(USkeletalMesh* SkelMesh);
@@ -215,5 +136,5 @@
 private:
 	// internal work data for the unit
 	UPROPERTY(transient)
-		FRigUnit_RigLogic_Data Data;
+	FRigUnit_RigLogic_Data Data;
 };