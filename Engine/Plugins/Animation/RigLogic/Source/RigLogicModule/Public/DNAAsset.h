// Copyright Epic Games, Inc. All Rights Reserved.

#pragma once

#include "CoreMinimal.h"
#include "UObject/Object.h"
#include "UObject/ObjectMacros.h"

#include "Engine/AssetUserData.h"
#include "Interfaces/Interface_AssetUserData.h"

#include "RigLogic.h"

#include "DNAAsset.generated.h"

DECLARE_LOG_CATEGORY_EXTERN(LogDNAAsset, Log, All);

class IDNAReader;
class IBehaviorReader;
class IGeometryReader;
class FRigLogicMemoryStream;
class UAssetUserData;
<<<<<<< HEAD
enum class EDNADataLayer : uint8;

struct FSharedRigRuntimeContext
{
	template <typename T>
	struct TNestedArray
	{
		TArray<T> Values;
	};

	uint32 DNAHash;

	/** Part of the .dna file needed for run-time execution of RigLogic;
	 **/
	TSharedPtr<IBehaviorReader> BehaviorReader;

	/** Part of the .dna file used design-time for updating SkeletalMesh geometry
	 **/
	TSharedPtr<IGeometryReader> GeometryReader;

	/** RigLogic itself is stateless, and is designed to be shared between
	  * multiple rig instances based on the same DNA.
	**/
	TSharedPtr<FRigLogic> RigLogic;

	/** Cached joint indices that need to be updated for each LOD **/
	TArray<TNestedArray<uint16>> VariableJointIndices;
};


/** An asset holding the data needed to generate/update/animate a RigLogic character
 * It is imported from character's DNA file as a bit stream, and separated out it into runtime (behavior) and design-time chunks;
 * Currently, the design-time part still loads the geometry, as it is needed for the skeletal mesh update; once SkeletalMeshDNAReader is
 * fully implemented, it will be able to read the geometry directly from the SkeletalMesh and won't load it into this asset
 **/
=======
struct FSharedRigRuntimeContext;
enum class EDNADataLayer: uint8;

 /** An asset holding the data needed to generate/update/animate a RigLogic character
  * It is imported from character's DNA file as a bit stream, and separated out it into runtime (behavior) and design-time chunks;
  * Currently, the design-time part still loads the geometry, as it is needed for the skeletal mesh update; once SkeletalMeshDNAReader is
  * fully implemented, it will be able to read the geometry directly from the SkeletalMesh and won't load it into this asset 
  **/
>>>>>>> d731a049
UCLASS(NotBlueprintable, hidecategories = (Object))
class RIGLOGICMODULE_API UDNAAsset : public UAssetUserData
{
	GENERATED_BODY()

public:
	UDNAAsset();
	~UDNAAsset();

#if WITH_EDITORONLY_DATA
	UPROPERTY(VisibleAnywhere, Instanced, Category = ImportSettings)
<<<<<<< HEAD
		class UAssetImportData* AssetImportData;
=======
	TObjectPtr<class UAssetImportData> AssetImportData;
>>>>>>> d731a049
#endif

	TSharedPtr<IBehaviorReader> GetBehaviorReader();
#if WITH_EDITORONLY_DATA
	TSharedPtr<IGeometryReader> GetGeometryReader();
#endif

	UPROPERTY()
		FString DNAFileName;

	bool Init(const FString& Filename);
	void Serialize(FArchive& Ar) override;

	/** Used when importing behavior into archetype SkelMesh in the editor,
	  * and when updating SkeletalMesh runtime with GeneSplicer
	**/
	void SetBehaviorReader(TSharedPtr<IDNAReader> SourceDNAReader);
	void SetGeometryReader(TSharedPtr<IDNAReader> SourceDNAReader);

private:
	friend struct FAnimNode_RigLogic;
	friend struct FRigUnit_RigLogic;

	enum class EDNARetentionPolicy
	{
		Keep,
		Unload
	};

	TSharedPtr<FSharedRigRuntimeContext> GetRigRuntimeContext(EDNARetentionPolicy Policy);
	void InvalidateRigRuntimeContext();

private:
	// Synchronize DNA updates
	FCriticalSection DNAUpdateSection;

	// Synchronize Rig Runtime Context updates
	FRWLock RigRuntimeContextUpdateLock;

	/** Part of the .dna file needed for run-time execution of RigLogic;
	 **/
	TSharedPtr<IBehaviorReader> BehaviorReader;

	/** Part of the .dna file used design-time for updating SkeletalMesh geometry
	 **/
	TSharedPtr<IGeometryReader> GeometryReader;

	/** Runtime data necessary for rig computations that is shared between
	  * multiple rig instances based on the same DNA.
	**/
	TSharedPtr<FSharedRigRuntimeContext> RigRuntimeContext;

};<|MERGE_RESOLUTION|>--- conflicted
+++ resolved
@@ -20,43 +20,6 @@
 class IGeometryReader;
 class FRigLogicMemoryStream;
 class UAssetUserData;
-<<<<<<< HEAD
-enum class EDNADataLayer : uint8;
-
-struct FSharedRigRuntimeContext
-{
-	template <typename T>
-	struct TNestedArray
-	{
-		TArray<T> Values;
-	};
-
-	uint32 DNAHash;
-
-	/** Part of the .dna file needed for run-time execution of RigLogic;
-	 **/
-	TSharedPtr<IBehaviorReader> BehaviorReader;
-
-	/** Part of the .dna file used design-time for updating SkeletalMesh geometry
-	 **/
-	TSharedPtr<IGeometryReader> GeometryReader;
-
-	/** RigLogic itself is stateless, and is designed to be shared between
-	  * multiple rig instances based on the same DNA.
-	**/
-	TSharedPtr<FRigLogic> RigLogic;
-
-	/** Cached joint indices that need to be updated for each LOD **/
-	TArray<TNestedArray<uint16>> VariableJointIndices;
-};
-
-
-/** An asset holding the data needed to generate/update/animate a RigLogic character
- * It is imported from character's DNA file as a bit stream, and separated out it into runtime (behavior) and design-time chunks;
- * Currently, the design-time part still loads the geometry, as it is needed for the skeletal mesh update; once SkeletalMeshDNAReader is
- * fully implemented, it will be able to read the geometry directly from the SkeletalMesh and won't load it into this asset
- **/
-=======
 struct FSharedRigRuntimeContext;
 enum class EDNADataLayer: uint8;
 
@@ -65,7 +28,6 @@
   * Currently, the design-time part still loads the geometry, as it is needed for the skeletal mesh update; once SkeletalMeshDNAReader is
   * fully implemented, it will be able to read the geometry directly from the SkeletalMesh and won't load it into this asset 
   **/
->>>>>>> d731a049
 UCLASS(NotBlueprintable, hidecategories = (Object))
 class RIGLOGICMODULE_API UDNAAsset : public UAssetUserData
 {
@@ -77,11 +39,7 @@
 
 #if WITH_EDITORONLY_DATA
 	UPROPERTY(VisibleAnywhere, Instanced, Category = ImportSettings)
-<<<<<<< HEAD
-		class UAssetImportData* AssetImportData;
-=======
 	TObjectPtr<class UAssetImportData> AssetImportData;
->>>>>>> d731a049
 #endif
 
 	TSharedPtr<IBehaviorReader> GetBehaviorReader();
@@ -90,7 +48,7 @@
 #endif
 
 	UPROPERTY()
-		FString DNAFileName;
+	FString DNAFileName; 
 
 	bool Init(const FString& Filename);
 	void Serialize(FArchive& Ar) override;
