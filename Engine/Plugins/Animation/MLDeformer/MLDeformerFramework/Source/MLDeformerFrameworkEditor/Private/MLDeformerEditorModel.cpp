// Copyright Epic Games, Inc. All Rights Reserved.

#include "MLDeformerEditorModel.h"
#include "IDetailsView.h"
#include "MLDeformerModule.h"
#include "MLDeformerModel.h"
#include "MLDeformerEditorStyle.h"
#include "MLDeformerEditorModule.h"
#include "MLDeformerModelRegistry.h"
#include "MLDeformerEditorToolkit.h"
#include "MLDeformerEditorActor.h"
#include "MLDeformerAsset.h"
#include "MLDeformerComponent.h"
#include "MLDeformerInputInfo.h"
#include "MLDeformerSampler.h"
#include "MLDeformerModelInstance.h"
#include "AnimationEditorPreviewActor.h"
#include "AnimationEditorViewportClient.h"
#include "AnimPreviewInstance.h"
#include "Animation/MeshDeformer.h"
#include "Animation/DebugSkelMeshComponent.h"
#include "Animation/AnimSequence.h"
#include "Rendering/SkeletalMeshModel.h"
#include "Rendering/SkeletalMeshLODModel.h"
#include "Rendering/SkeletalMeshRenderData.h"
#include "IPersonaPreviewScene.h"
#include "IPersonaToolkit.h"
#include "Modules/ModuleManager.h"
#include "Engine/World.h"
#include "GameFramework/Actor.h"
#include "EditorViewportClient.h"
#include "Components/TextRenderComponent.h"
#include "Materials/Material.h"
#include "GeometryCache.h"
#include "GeometryCacheMeshData.h"
#include "GeometryCacheTrack.h"
#include "BoneContainer.h"
#include "Misc/ScopedSlowTask.h"

#define LOCTEXT_NAMESPACE "MLDeformerEditorModel"

namespace UE::MLDeformer
{
	FMLDeformerEditorModel::~FMLDeformerEditorModel()
	{
		if (PostEditPropertyDelegateHandle.IsValid())
		{
			Model->OnPostEditChangeProperty().Remove(PostEditPropertyDelegateHandle);
		}

		ClearWorld();

		FMLDeformerEditorModule& EditorModule = FModuleManager::LoadModuleChecked<FMLDeformerEditorModule>("MLDeformerFrameworkEditor");
		EditorModule.GetModelRegistry().RemoveEditorModelInstance(this);
	}

	void FMLDeformerEditorModel::Init(const InitSettings& Settings)
	{
		check(Settings.Editor);
		check(Settings.Model);

		Editor = Settings.Editor;
		Model = Settings.Model;

		EditorInputInfo = Model->CreateInputInfo();
		check(EditorInputInfo);

		Sampler = CreateSampler();
		check(Sampler);
		Sampler->Init(this);

		ViewRange = TRange<double>(0.0, 100.0);
		WorkingRange = TRange<double>(0.0, 100.0);
		PlaybackRange = TRange<double>(0.0, 100.0);

		PostEditPropertyDelegateHandle = Model->OnPostEditChangeProperty().AddRaw(this, &FMLDeformerEditorModel::OnPostEditChangeProperty);
	}

	void FMLDeformerEditorModel::AddReferencedObjects(FReferenceCollector& Collector)
	{
		Collector.AddReferencedObject(EditorInputInfo);
	}

	void FMLDeformerEditorModel::UpdateEditorInputInfo()
	{
		InitInputInfo(EditorInputInfo);
	}

	UWorld* FMLDeformerEditorModel::GetWorld() const
	{
		check(Editor);
		return Editor->GetPersonaToolkit()->GetPreviewScene()->GetWorld();
	}

	FMLDeformerSampler* FMLDeformerEditorModel::CreateSampler() const
	{
		return new FMLDeformerSampler();
	}

	void FMLDeformerEditorModel::CreateTrainingLinearSkinnedActor(const TSharedRef<IPersonaPreviewScene>& InPersonaPreviewScene)
	{
		UWorld* World = InPersonaPreviewScene->GetWorld();

		// Spawn the linear skinned actor.
		FActorSpawnParameters BaseSpawnParams;
		BaseSpawnParams.Name = MakeUniqueObjectName(World, AActor::StaticClass(), "Train Base Actor");
		AActor* Actor = World->SpawnActor<AActor>(AActor::StaticClass(), BaseSpawnParams);
		Actor->SetFlags(RF_Transient);

		// Create the preview skeletal mesh component.
		const FLinearColor BaseWireColor = FMLDeformerEditorStyle::Get().GetColor("MLDeformer.BaseMesh.WireframeColor");
		UDebugSkelMeshComponent* SkelMeshComponent = NewObject<UDebugSkelMeshComponent>(Actor);
		SkelMeshComponent->SetWireframeMeshOverlayColor(BaseWireColor);
		SkelMeshComponent->SetVisibility(false);
		SkelMeshComponent->MarkRenderStateDirty();

		// Set the skeletal mesh on the component.
		// NOTE: This must be done AFTER setting the AnimInstance so that the correct root anim node is loaded.
		USkeletalMesh* Mesh = Model->GetSkeletalMesh();
		SkelMeshComponent->SetSkeletalMesh(Mesh);

		// Update the persona scene.
		InPersonaPreviewScene->SetActor(Actor);
		InPersonaPreviewScene->SetPreviewMeshComponent(SkelMeshComponent);
		InPersonaPreviewScene->AddComponent(SkelMeshComponent, FTransform::Identity);
		InPersonaPreviewScene->SetAdditionalMeshesSelectable(false);
		InPersonaPreviewScene->SetPreviewMesh(Mesh);
		if (SkelMeshComponent->GetAnimInstance())
		{
			SkelMeshComponent->GetAnimInstance()->GetRequiredBones().SetUseRAWData(true);
		}

		// Register the editor actor.
		const FLinearColor LabelColor = FMLDeformerEditorStyle::Get().GetColor("MLDeformer.BaseMesh.LabelColor");
		FMLDeformerEditorActor::FConstructSettings Settings;
		Settings.Actor = Actor;
		Settings.TypeID = ActorID_Train_Base;
		Settings.LabelColor = LabelColor;
		Settings.LabelText = LOCTEXT("TrainBaseActorLabelText", "Training Base");
		Settings.bIsTrainingActor = true;
		FMLDeformerEditorActor* EditorActor = CreateEditorActor(Settings);
		EditorActor->SetSkeletalMeshComponent(SkelMeshComponent);
		EditorActor->SetMeshOffsetFactor(0.0f);
		EditorActors.Add(EditorActor);
	}

	void FMLDeformerEditorModel::CreateTestLinearSkinnedActor(UWorld* World)
	{
		FActorSpawnParameters SpawnParams;
		SpawnParams.Name = MakeUniqueObjectName(World, AActor::StaticClass(), "Test Linear Skinned Actor");
		AActor* Actor = World->SpawnActor<AActor>(AActor::StaticClass(), FTransform::Identity, SpawnParams);
		Actor->SetFlags(RF_Transient);

		const FLinearColor BaseWireColor = FMLDeformerEditorStyle::Get().GetColor("MLDeformer.BaseMesh.WireframeColor");
		UDebugSkelMeshComponent* SkelMeshComponent = NewObject<UDebugSkelMeshComponent>(Actor);
		SkelMeshComponent->SetWireframeMeshOverlayColor(BaseWireColor);
		SkelMeshComponent->SetSkeletalMesh(Model->GetSkeletalMesh());
		Actor->SetRootComponent(SkelMeshComponent);
		SkelMeshComponent->RegisterComponent();
		SkelMeshComponent->SetVisibility(false);
		SkelMeshComponent->MarkRenderStateDirty();

		// Register the editor actor.
		const FLinearColor LabelColor = FMLDeformerEditorStyle::Get().GetColor("MLDeformer.BaseMesh.LabelColor");
		FMLDeformerEditorActor::FConstructSettings Settings;
		Settings.Actor = Actor;
		Settings.TypeID = ActorID_Test_Base;
		Settings.LabelColor = LabelColor;
		Settings.LabelText = LOCTEXT("TestBaseActorLabelText", "Linear Skinned");
		Settings.bIsTrainingActor = false;
		FMLDeformerEditorActor* EditorActor = CreateEditorActor(Settings);
		EditorActor->SetSkeletalMeshComponent(SkelMeshComponent);
		EditorActor->SetMeshOffsetFactor(0.0f);
		EditorActors.Add(EditorActor);
	}

	void FMLDeformerEditorModel::CreateTestMLDeformedActor(UWorld* World)
	{
		// Create the ML deformed actor.
		FActorSpawnParameters SpawnParams;
		SpawnParams.Name = MakeUniqueObjectName(World, AActor::StaticClass(), "Test ML Deformed");
		AActor* Actor = World->SpawnActor<AActor>(SpawnParams);
		Actor->SetFlags(RF_Transient);

		// Create the skeletal mesh component.
		const FLinearColor MLDeformedWireColor = FMLDeformerEditorStyle::Get().GetColor("MLDeformer.MLDeformedMesh.WireframeColor");
		UDebugSkelMeshComponent* SkelMeshComponent = NewObject<UDebugSkelMeshComponent>(Actor);
		SkelMeshComponent->SetSkeletalMesh(Model->GetSkeletalMesh());
		Actor->SetRootComponent(SkelMeshComponent);
		SkelMeshComponent->RegisterComponent();
		SkelMeshComponent->SetWireframeMeshOverlayColor(MLDeformedWireColor);
		SkelMeshComponent->SetVisibility(false);
		SkelMeshComponent->MarkRenderStateDirty();

		// Create the ML Deformer component.
		UMLDeformerAsset* DeformerAsset = Model->GetDeformerAsset();
		UMLDeformerComponent* MLDeformerComponent = NewObject<UMLDeformerComponent>(Actor);
		MLDeformerComponent->SetSuppressMeshDeformerLogWarnings(true);
		MLDeformerComponent->SetDeformerAsset(DeformerAsset);
		MLDeformerComponent->RegisterComponent();
		MLDeformerComponent->SetupComponent(DeformerAsset, SkelMeshComponent);

		// Create the editor actor.
		const FLinearColor LabelColor = FMLDeformerEditorStyle::Get().GetColor("MLDeformer.MLDeformedMesh.LabelColor");
		FMLDeformerEditorActor::FConstructSettings Settings;
		Settings.Actor = Actor;
		Settings.TypeID = ActorID_Test_MLDeformed;
		Settings.LabelColor = LabelColor;
		Settings.LabelText = LOCTEXT("TestMLDeformedActorLabelText", "ML Deformed");
		Settings.bIsTrainingActor = false;
		FMLDeformerEditorActor* EditorActor = static_cast<FMLDeformerEditorActor*>(CreateEditorActor(Settings));
		EditorActor->SetSkeletalMeshComponent(SkelMeshComponent);
		EditorActor->SetMLDeformerComponent(MLDeformerComponent);
		EditorActor->SetMeshOffsetFactor(1.0f);
		EditorActors.Add(EditorActor);
	}

	void FMLDeformerEditorModel::CreateActors(const TSharedRef<IPersonaPreviewScene>& InPersonaPreviewScene)
	{
		UWorld* World = InPersonaPreviewScene->GetWorld();
		CreateTrainingLinearSkinnedActor(InPersonaPreviewScene);
		CreateTestLinearSkinnedActor(World);
		CreateTestMLDeformedActor(World);
		CreateTrainingGroundTruthActor(World);
		CreateTestGroundTruthActor(World);

		// Set the default mesh translation offsets for our ground truth actors.
		for (FMLDeformerEditorActor* EditorActor : EditorActors)
		{
			if (EditorActor && EditorActor->IsGroundTruthActor())
			{			
				// The mesh offset factor basically just offsets the actor position by a given factor.
				// The amount the actor is moved from the origin is: (MeshSpacing * MeshOffsetFactor).
				// In test mode we have 3 actors (Linear, ML Deformed, Ground Truth), so it's mesh offset factor will be 2.0 for the ground truth.
				// It is 2.0 because the ground truth actor in testing mode is all the way on the right, next to the ML Deformed model.
				// In training mode we have only the Linear Skinned actor and the ground truth, so there the spacing factor is 1.0.
				// TLDR: Basically 1.0 means its the first actor next to the linear skinned actor while 2.0 means its the second character, etc.
				EditorActor->SetMeshOffsetFactor(EditorActor->IsTestActor() ? 2.0f : 1.0f);
			}
		}
	}

	void FMLDeformerEditorModel::ClearWorld()
	{
		// First remove actors from the world and add them to the destroy list.
		TArray<AActor*> ActorsToDestroy;
		ActorsToDestroy.Reserve(EditorActors.Num());
		TSharedRef<IPersonaPreviewScene> PreviewScene = Editor->GetPersonaToolkit()->GetPreviewScene();
		UWorld* World = PreviewScene->GetWorld();
		for (FMLDeformerEditorActor* EditorActor : EditorActors)
		{
			if (EditorActor)
			{				
				World->RemoveActor(EditorActor->GetActor(), true);
				ActorsToDestroy.Add(EditorActor->GetActor());
			}
		}

		// Now delete the editor actors, which removes components.
		DeleteEditorActors();

		for (AActor* Actor : ActorsToDestroy)
		{
			Actor->Destroy();
		}
	}

	void FMLDeformerEditorModel::ClearPersonaPreviewScene()
	{
		TSharedRef<IPersonaPreviewScene> PreviewScene = Editor->GetPersonaToolkit()->GetPreviewScene();
		UWorld* World = PreviewScene->GetWorld();

		PreviewScene->DeselectAll();
		PreviewScene->SetPreviewAnimationAsset(nullptr);
		PreviewScene->SetPreviewMeshComponent(nullptr);
		PreviewScene->SetActor(nullptr);
	}

	void FMLDeformerEditorModel::ClearWorldAndPersonaPreviewScene()
	{
		ClearWorld();
		ClearPersonaPreviewScene();
	}

	FMLDeformerEditorActor* FMLDeformerEditorModel::CreateEditorActor(const FMLDeformerEditorActor::FConstructSettings& Settings) const
	{ 
		return new FMLDeformerEditorActor(Settings);
	}

	void FMLDeformerEditorModel::DeleteEditorActors()
	{
		for (FMLDeformerEditorActor* EditorActor : EditorActors)
		{
			delete EditorActor;
		}
		EditorActors.Empty();
	}

	FMLDeformerEditorActor* FMLDeformerEditorModel::FindEditorActor(int32 ActorTypeID) const
	{
		for (FMLDeformerEditorActor* EditorActor : EditorActors)
		{
			if (EditorActor && EditorActor->GetTypeID() == ActorTypeID)
			{
				return EditorActor;
			}
		}

		return nullptr;
	}

	void FMLDeformerEditorModel::Tick(FEditorViewportClient* ViewportClient, float DeltaTime)
	{
		// Force the training sequence to use Step interpolation.
		// We do this in the Tick, as this is reset to false in the engine sometimes.
		UAnimSequence* TrainingAnimSequence = Model->GetAnimSequence();
		if (TrainingAnimSequence)
		{
			TrainingAnimSequence->Interpolation = EAnimInterpolationType::Step;
		}

		// Use raw data for everything.
		for (FMLDeformerEditorActor* Actor : EditorActors)
		{
			if (Actor && Actor->GetSkeletalMeshComponent())
			{
				USkeletalMeshComponent* SkelMeshComp = Actor->GetSkeletalMeshComponent();
				if (SkelMeshComp->GetAnimInstance())
				{
					SkelMeshComp->GetAnimInstance()->GetRequiredBones().SetUseRAWData(true);
				}
			}
		}

		// Do the same for the test anim sequence.
		UMLDeformerVizSettings* VizSettings = Model->GetVizSettings();
		{
			UAnimSequence* TestAnimSequence = VizSettings->GetTestAnimSequence();
			if (TestAnimSequence)
			{			
				// Enable step interpolation when doing showing a heatmap vs ground truth.
				if (VizSettings->HasTestGroundTruth() && VizSettings->GetShowHeatMap() && VizSettings->GetHeatMapMode() == EMLDeformerHeatMapMode::GroundTruth)
				{
					TestAnimSequence->Interpolation = EAnimInterpolationType::Step;
				}
				else
				{
					TestAnimSequence->Interpolation = EAnimInterpolationType::Linear;
				}
			}
		}

		UpdateActorTransforms();
		UpdateLabels();
		CheckTrainingDataFrameChanged();

		// Update the ML Deformer component of the ML Deformed test actor.
		FMLDeformerEditorActor* EditorActor = FindEditorActor(ActorID_Test_MLDeformed);
		if (EditorActor)
		{
			UMLDeformerComponent* DeformerComponent = EditorActor->GetMLDeformerComponent();
			if (DeformerComponent)
			{		
				DeformerComponent->SetWeight(VizSettings->GetWeight());
				DeformerComponent->SetQualityLevel(VizSettings->GetQualityLevel());
			}
		}
	}

	void FMLDeformerEditorModel::UpdateLabels()
	{
		const UMLDeformerVizSettings* VizSettings = Model->GetVizSettings();
		const bool bDrawTrainingActors = (VizSettings->GetVisualizationMode() == EMLDeformerVizMode::TrainingData);
		const bool bDrawTestActors = (VizSettings->GetVisualizationMode() == EMLDeformerVizMode::TestData);

		for (FMLDeformerEditorActor* EditorActor : EditorActors)
		{
			if (EditorActor == nullptr)
			{
				continue;
			}

			UTextRenderComponent* LabelComponent = EditorActor->GetLabelComponent();
			if (LabelComponent == nullptr)
			{
				continue;
			}

			if (VizSettings->GetDrawLabels())
			{
				const AActor* Actor = EditorActor->GetActor();
				const FVector ActorLocation = Actor->GetActorLocation();
				const FVector AlignmentOffset = EditorActor->IsGroundTruthActor() ? Model->GetAlignmentTransform().GetTranslation() : FVector::ZeroVector;

				LabelComponent->SetRelativeLocation(ActorLocation + FVector(0.0f, 0.0f, VizSettings->GetLabelHeight()) - AlignmentOffset);
				LabelComponent->SetRelativeRotation(FQuat(FVector(0.0f, 0.0f, 1.0f), FMath::DegreesToRadians(90.0f)));
				LabelComponent->SetRelativeScale3D(FVector(VizSettings->GetLabelScale() * 0.3f));

				// Update visibility.
				const bool bLabelIsVisible = (bDrawTrainingActors && EditorActor->IsTrainingActor()) || (bDrawTestActors && EditorActor->IsTestActor());
				LabelComponent->SetVisibility(bLabelIsVisible);

				// Handle test ground truth, disable its label when no ground truth asset was selected.
				if (EditorActor->GetTypeID() == ActorID_Test_GroundTruth && !VizSettings->HasTestGroundTruth())
				{
					LabelComponent->SetVisibility(false);
				}
			}
			else
			{
				LabelComponent->SetVisibility(false);
			}
		}
	}

	void FMLDeformerEditorModel::UpdateActorTransforms()
	{
		const FVector MeshSpacingVector = Model->GetVizSettings()->GetMeshSpacingOffsetVector();
		for (FMLDeformerEditorActor* EditorActor : EditorActors)
		{
			if (EditorActor)
			{
				FTransform Transform = EditorActor->IsGroundTruthActor() ? Model->GetAlignmentTransform() : FTransform::Identity;
				Transform.AddToTranslation(MeshSpacingVector * EditorActor->GetMeshOffsetFactor());
				EditorActor->GetActor()->SetActorTransform(Transform);
			}
		}
	}

	void FMLDeformerEditorModel::UpdateActorVisibility()
	{
		const UMLDeformerVizSettings* VizSettings = Model->GetVizSettings();
		const bool bShowTrainingData = (VizSettings->GetVisualizationMode() == EMLDeformerVizMode::TrainingData);
		const bool bShowTestData = (VizSettings->GetVisualizationMode() == EMLDeformerVizMode::TestData);
		for (FMLDeformerEditorActor* EditorActor : EditorActors)
		{
			if (EditorActor)
			{
				bool bIsVisible = (EditorActor->IsTestActor() && bShowTestData) || (EditorActor->IsTrainingActor() && bShowTrainingData);
				if (EditorActor->GetTypeID() == ActorID_Test_Base)
				{
					bIsVisible &= VizSettings->GetDrawLinearSkinnedActor();
				}
				else if (EditorActor->GetTypeID() == ActorID_Test_MLDeformed)
				{
					bIsVisible &= VizSettings->GetDrawMLDeformedActor();
				}
				else if (EditorActor->GetTypeID() == ActorID_Test_GroundTruth)
				{
					bIsVisible &= VizSettings->GetDrawGroundTruthActor();
				}
				EditorActor->SetVisibility(bIsVisible);
			}
		}
	}

	void FMLDeformerEditorModel::OnInputAssetsChanged()
	{
		// Force the training sequence to use Step interpolation and sample raw animation data.
		UAnimSequence* TrainingAnimSequence = Model->GetAnimSequence();
		if (TrainingAnimSequence)
		{
			TrainingAnimSequence->Interpolation = EAnimInterpolationType::Step;
		}

		// Update the training base actor.
		UDebugSkelMeshComponent* SkeletalMeshComponent = FindEditorActor(ActorID_Train_Base)->GetSkeletalMeshComponent();
		UMLDeformerVizSettings* VizSettings = Model->GetVizSettings();
		UAnimSequence* TestAnimSequence = VizSettings->GetTestAnimSequence();
		const float TestAnimSpeed = VizSettings->GetAnimPlaySpeed();
		{
			check(SkeletalMeshComponent);
			SkeletalMeshComponent->SetSkeletalMesh(Model->GetSkeletalMesh());
			if (GetEditor()->GetPersonaToolkitPointer())
			{
				GetEditor()->GetPersonaToolkit()->GetPreviewScene()->SetPreviewMesh(Model->GetSkeletalMesh());
			}
			SkeletalMeshComponent->SetAnimationMode(EAnimationMode::AnimationSingleNode);
			const float CurrentPlayTime = SkeletalMeshComponent->GetPosition();
			SkeletalMeshComponent->SetAnimation(TrainingAnimSequence);
			SkeletalMeshComponent->SetPosition(CurrentPlayTime);
			SkeletalMeshComponent->SetPlayRate(TestAnimSpeed);
			SkeletalMeshComponent->Play(true);
			if (SkeletalMeshComponent->GetAnimInstance())
			{
				SkeletalMeshComponent->GetAnimInstance()->GetRequiredBones().SetUseRAWData(true);
			}
		}

		// Update the test base model.
		SkeletalMeshComponent = FindEditorActor(ActorID_Test_Base)->GetSkeletalMeshComponent();
		if (SkeletalMeshComponent)
		{
			SkeletalMeshComponent->SetSkeletalMesh(Model->GetSkeletalMesh());
			SkeletalMeshComponent->SetAnimationMode(EAnimationMode::AnimationSingleNode);
			const float CurrentPlayTime = SkeletalMeshComponent->GetPosition();
			SkeletalMeshComponent->SetAnimation(TestAnimSequence);
			SkeletalMeshComponent->SetPosition(CurrentPlayTime);
			SkeletalMeshComponent->SetPlayRate(TestAnimSpeed);
			SkeletalMeshComponent->Play(true);
		}

		// Update the test ML Deformed skeletal mesh component.
		SkeletalMeshComponent = FindEditorActor(ActorID_Test_MLDeformed)->GetSkeletalMeshComponent();
		if (SkeletalMeshComponent)
		{
			SkeletalMeshComponent->SetSkeletalMesh(Model->GetSkeletalMesh());
			SkeletalMeshComponent->SetAnimationMode(EAnimationMode::AnimationSingleNode);
			const float CurrentPlayTime = SkeletalMeshComponent->GetPosition();
			SkeletalMeshComponent->SetAnimation(TestAnimSequence);
			SkeletalMeshComponent->SetPosition(CurrentPlayTime);
			SkeletalMeshComponent->SetPlayRate(TestAnimSpeed);
			SkeletalMeshComponent->Play(true);
		}
	}

	void FMLDeformerEditorModel::OnPostInputAssetChanged()
	{
		CurrentTrainingFrame = -1;
		Editor->UpdateTimeSliderRange();
		Model->UpdateCachedNumVertices();
		UpdateDeformerGraph();
		RefreshMLDeformerComponents();
		UpdateIsReadyForTrainingState();

		const int32 TrainingFrame = GetTrainingFrameAtTime(CalcTrainingTimelinePosition());
		SetTrainingFrame(TrainingFrame);

		const int32 TestFrame = GetTestFrameAtTime(CalcTestTimelinePosition());
		SetTestFrame(TestFrame);

		UpdateEditorInputInfo();
		CheckTrainingDataFrameChanged();
	}

	void FMLDeformerEditorModel::OnTimeSliderScrubPositionChanged(double NewScrubTime, bool bIsScrubbing)
	{
		float PlayOffset = static_cast<float>(NewScrubTime);

		UMLDeformerVizSettings* VizSettings = Model->GetVizSettings();
		if (VizSettings->GetVisualizationMode() == EMLDeformerVizMode::TrainingData)
		{
			const int32 TargetFrame = GetTrainingFrameAtTime(NewScrubTime);
			for (FMLDeformerEditorActor* EditorActor : EditorActors)
			{
				if (EditorActor && EditorActor->IsTrainingActor())
				{
					if (Model->HasTrainingGroundTruth())
					{
						PlayOffset = GetTrainingTimeAtFrame(TargetFrame);
					}
					EditorActor->SetPlayPosition(PlayOffset);
				}
			}
			VizSettings->SetTrainingFrameNumber(TargetFrame);
		}
		else if (VizSettings->GetVisualizationMode() == EMLDeformerVizMode::TestData)
		{
			const int32 TargetFrame = GetTestFrameAtTime(NewScrubTime);
			for (FMLDeformerEditorActor* EditorActor : EditorActors)
			{
				if (EditorActor && EditorActor->IsTestActor())
				{
					if (Model->GetVizSettings()->HasTestGroundTruth())
					{
						PlayOffset = GetTestTimeAtFrame(TargetFrame);
					}
					EditorActor->SetPlayPosition(PlayOffset);
				}
			}
			VizSettings->SetTestingFrameNumber(TargetFrame);
		}
	}

	double FMLDeformerEditorModel::GetTrainingTimeAtFrame(int32 FrameNumber) const
	{
		return Model->GetAnimSequence() ? Model->GetAnimSequence()->GetTimeAtFrame(FrameNumber) : 0.0;
	}

	int32 FMLDeformerEditorModel::GetTrainingFrameAtTime(double TimeInSeconds) const
	{
		return Model->GetAnimSequence() ? Model->GetAnimSequence()->GetFrameAtTime(TimeInSeconds) : 0;
	}

	double FMLDeformerEditorModel::GetTestTimeAtFrame(int32 FrameNumber) const
	{
		return Model->GetVizSettings()->GetTestAnimSequence() ? Model->GetVizSettings()->GetTestAnimSequence()->GetTimeAtFrame(FrameNumber) : 0.0;
	}

	int32 FMLDeformerEditorModel::GetTestFrameAtTime(double TimeInSeconds) const
	{
		return Model->GetVizSettings()->GetTestAnimSequence() ? Model->GetVizSettings()->GetTestAnimSequence()->GetFrameAtTime(TimeInSeconds) : 0;
	}

	void FMLDeformerEditorModel::SetTrainingFrame(int32 FrameNumber)
	{
		UMLDeformerVizSettings* VizSettings = Model->GetVizSettings();
		VizSettings->SetTrainingFrameNumber(FrameNumber);
		ClampCurrentTrainingFrameIndex();
		if (VizSettings->GetVisualizationMode() == EMLDeformerVizMode::TrainingData)
		{
			OnTimeSliderScrubPositionChanged(GetTrainingTimeAtFrame(FrameNumber), false);
		}
	}

	void FMLDeformerEditorModel::SetTestFrame(int32 FrameNumber)
	{
		UMLDeformerVizSettings* VizSettings = Model->GetVizSettings();
		VizSettings->SetTestingFrameNumber(FrameNumber);
		ClampCurrentTestFrameIndex();
		if (VizSettings->GetVisualizationMode() == EMLDeformerVizMode::TestData)
		{
			OnTimeSliderScrubPositionChanged(GetTestTimeAtFrame(FrameNumber), false);
		}
	}

	void FMLDeformerEditorModel::OnPropertyChanged(FPropertyChangedEvent& PropertyChangedEvent)
	{
		const FProperty* Property = PropertyChangedEvent.Property;
		if (Property == nullptr)
		{
			return;
		}

		// When we change one of these properties below, restart animations etc.
		if (Property->GetFName() == UMLDeformerModel::GetSkeletalMeshPropertyName())
		{
			TriggerInputAssetChanged();
			SetResamplingInputOutputsNeeded(true);
			Model->InitVertexMap();
			Model->InitGPUData();
			UpdateDeformerGraph();
		}
		else if (Property->GetFName() == UMLDeformerVizSettings::GetTestAnimSequencePropertyName())
		{
			TriggerInputAssetChanged(true);
		}
		else if (Property->GetFName() == UMLDeformerModel::GetAnimSequencePropertyName())
		{
			TriggerInputAssetChanged();
			SetResamplingInputOutputsNeeded(true);
		}
		if (Property->GetFName() == UMLDeformerModel::GetAlignmentTransformPropertyName() ||
		    Property->GetFName() == UMLDeformerModel::GetDeltaCutoffLengthPropertyName())
		{
			if (PropertyChangedEvent.ChangeType == EPropertyChangeType::ValueSet)
			{
				SetResamplingInputOutputsNeeded(true);
				SampleDeltas();
			}
		}
		else if (Property->GetFName() == UMLDeformerModel::GetMaxTrainingFramesPropertyName())
		{
			TriggerInputAssetChanged();
			SetResamplingInputOutputsNeeded(true);
		}
		else
		if (Property->GetFName() == UMLDeformerModel::GetShouldIncludeBonesPropertyName() ||
			Property->GetFName() == UMLDeformerModel::GetShouldIncludeCurvesPropertyName())
		{
			if (PropertyChangedEvent.ChangeType == EPropertyChangeType::ValueSet)
			{
				SetResamplingInputOutputsNeeded(true);
				UpdateIsReadyForTrainingState();
				GetEditor()->GetModelDetailsView()->ForceRefresh();
			}
		}
		else
		if (Property->GetFName() == UMLDeformerModel::GetBoneIncludeListPropertyName() ||
			Property->GetFName() == UMLDeformerModel::GetCurveIncludeListPropertyName())
		{
			SetResamplingInputOutputsNeeded(true);
			UpdateEditorInputInfo();
		}
		else if (Property->GetFName() == UMLDeformerVizSettings::GetAnimPlaySpeedPropertyName())
		{
			UpdateTestAnimPlaySpeed();
		}
		else if (Property->GetFName() == UMLDeformerVizSettings::GetTrainingFrameNumberPropertyName())
		{
			ClampCurrentTrainingFrameIndex();
			const int32 CurrentFrameNumber = Model->GetVizSettings()->GetTrainingFrameNumber();
			OnTimeSliderScrubPositionChanged(GetTrainingTimeAtFrame(CurrentFrameNumber), false);
		}
		else if (Property->GetFName() == UMLDeformerVizSettings::GetTestingFrameNumberPropertyName())
		{
			ClampCurrentTestFrameIndex();
			const int32 CurrentFrameNumber = Model->GetVizSettings()->GetTestingFrameNumber();
			OnTimeSliderScrubPositionChanged(GetTestTimeAtFrame(CurrentFrameNumber), false);
		}
		else if (Property->GetFName() == UMLDeformerVizSettings::GetShowHeatMapPropertyName())
		{
			SetHeatMapMaterialEnabled(Model->GetVizSettings()->GetShowHeatMap());
			UpdateDeformerGraph();
		}
		else
		if (Property->GetFName() == UMLDeformerVizSettings::GetDrawLinearSkinnedActorPropertyName() ||
			Property->GetFName() == UMLDeformerVizSettings::GetDrawMLDeformedActorPropertyName() ||
			Property->GetFName() == UMLDeformerVizSettings::GetDrawGroundTruthActorPropertyName())
		{
			UpdateActorVisibility();
		}
		else if (Property->GetFName() == UMLDeformerVizSettings::GetDrawVertexDeltasPropertyName())
		{
			SampleDeltas();
		} 
		else if (Property->GetFName() == UMLDeformerVizSettings::GetDeformerGraphPropertyName())
		{
			UpdateDeformerGraph();
			GetEditor()->GetVizSettingsDetailsView()->ForceRefresh();
		};
	}

	FMLDeformerEditorActor* FMLDeformerEditorModel::GetVisualizationModeBaseActor() const
	{
		const UMLDeformerVizSettings* VizSettings = Model->GetVizSettings();
		const bool bTestMode = VizSettings->GetVisualizationMode() == EMLDeformerVizMode::TestData;
		return bTestMode ? FindEditorActor(ActorID_Test_Base) : FindEditorActor(ActorID_Train_Base);
	}

	void FMLDeformerEditorModel::OnPlayPressed()
	{
		// The play button shouldn't do anything in training mode.
		const UMLDeformerVizSettings* VizSettings = Model->GetVizSettings();
		const FMLDeformerEditorActor* BaseActor = GetVisualizationModeBaseActor();
		const bool bMustPause = (BaseActor && BaseActor->IsPlaying());
		const bool bTestMode = (VizSettings->GetVisualizationMode() == EMLDeformerVizMode::TestData);

		// Update the current frame numbers.
		if (bMustPause)
		{
			if (VizSettings->GetVisualizationMode() == EMLDeformerVizMode::TrainingData)
			{
				SetTrainingFrame(GetTrainingFrameAtTime(CalcTimelinePosition()));
			}
			else if (VizSettings->GetVisualizationMode() == EMLDeformerVizMode::TestData)
			{
				SetTestFrame(GetTestFrameAtTime(CalcTimelinePosition()));
			}
		}

		for (FMLDeformerEditorActor* EditorActor : EditorActors)
		{
			if (EditorActor && ((EditorActor->IsTestActor() && bTestMode) || (EditorActor->IsTrainingActor() && !bTestMode)))
			{
				EditorActor->SetPlaySpeed(VizSettings->GetAnimPlaySpeed());
				EditorActor->Pause(bMustPause);
			}
		}
	}

	bool FMLDeformerEditorModel::IsPlayingAnim() const
	{
		const FMLDeformerEditorActor* BaseActor = GetVisualizationModeBaseActor();
		if (BaseActor)
		{
			UDebugSkelMeshComponent* SkeletalMeshComponent = BaseActor->GetSkeletalMeshComponent();
			if (SkeletalMeshComponent)
			{
				return !SkeletalMeshComponent->bPauseAnims;
			}
		}
		return false;
	}

	bool FMLDeformerEditorModel::IsPlayingForward() const
	{
		FMLDeformerEditorActor* BaseActor = GetVisualizationModeBaseActor();
		if (BaseActor)
		{
			return BaseActor->GetPlaySpeed() > 0.0f;
		}
		return false;
	}


	double FMLDeformerEditorModel::CalcTrainingTimelinePosition() const
	{
		FMLDeformerEditorActor* EditorActor = FindEditorActor(ActorID_Train_GroundTruth);
		if (EditorActor && EditorActor->HasVisualMesh())
		{
			return EditorActor->GetPlayPosition();
		}

		EditorActor = FindEditorActor(ActorID_Train_Base);
		if (EditorActor && EditorActor->HasVisualMesh())
		{
			return EditorActor->GetPlayPosition();
		}

		return 0.0;
	}

	double FMLDeformerEditorModel::CalcTestTimelinePosition() const
	{
		FMLDeformerEditorActor* EditorActor = FindEditorActor(ActorID_Test_GroundTruth);
		if (EditorActor && EditorActor->HasVisualMesh())
		{
			return EditorActor->GetPlayPosition();
		}

		EditorActor = FindEditorActor(ActorID_Test_Base);
		if (EditorActor && EditorActor->HasVisualMesh())
		{
			return EditorActor->GetPlayPosition();
		}

		return 0.0;
	}

	void FMLDeformerEditorModel::UpdateTestAnimPlaySpeed()
	{
		UMLDeformerVizSettings* VizSettings = Model->GetVizSettings();
		const float Speed = VizSettings->GetAnimPlaySpeed();
		for (FMLDeformerEditorActor* EditorActor : EditorActors)
		{
			if (EditorActor && EditorActor->IsTestActor()) // Only do test actors, no training actors.
			{
				EditorActor->SetPlaySpeed(Speed);
			}
		}
	}

	void FMLDeformerEditorModel::ClampCurrentTrainingFrameIndex()
	{
		UMLDeformerVizSettings* VizSettings = Model->GetVizSettings();
		if (GetNumTrainingFrames() > 0)
		{
			const int32 ClampedNumber = FMath::Min(VizSettings->GetTrainingFrameNumber(), GetNumTrainingFrames() - 1);
			VizSettings->SetTrainingFrameNumber(ClampedNumber);
		}
		else
		{
			VizSettings->SetTrainingFrameNumber(0);
		}
	}

	void FMLDeformerEditorModel::ClampCurrentTestFrameIndex()
	{
		UMLDeformerVizSettings* VizSettings = Model->GetVizSettings();
		if (GetNumTestFrames() > 0)
		{
			const int32 ClampedNumber = FMath::Min(VizSettings->GetTestingFrameNumber(), GetNumTestFrames() - 1);
			VizSettings->SetTestingFrameNumber(ClampedNumber);
		}
		else
		{
			VizSettings->SetTestingFrameNumber(0);
		}
	}

	int32 FMLDeformerEditorModel::GetNumTestFrames() const
	{
		const UAnimSequence* Sequence = Model->GetVizSettings()->GetTestAnimSequence();
		if (Sequence)
		{
			return Sequence->GetNumberOfSampledKeys();
		}
		return 0;
	}

	int32 FMLDeformerEditorModel::GetNumFramesForTraining() const 
	{ 
		return FMath::Min(GetNumTrainingFrames(), Model->GetTrainingFrameLimit());
	}

	FText FMLDeformerEditorModel::GetBaseAssetChangedErrorText() const
	{
		FText Result;
		if (Model->GetSkeletalMesh() && Model->GetInputInfo())
		{
			if (Model->GetNumBaseMeshVerts() != Model->GetInputInfo()->GetNumBaseMeshVertices() &&
				Model->GetNumBaseMeshVerts() > 0 && Model->GetInputInfo()->GetNumBaseMeshVertices() > 0)
			{
				Result = FText::Format(LOCTEXT("BaseMeshMismatch", "Number of vertices in base mesh has changed from {0} to {1} vertices since this ML Deformer Asset was saved! {2}"),
					Model->GetInputInfo()->GetNumBaseMeshVertices(),
					Model->GetNumBaseMeshVerts(),
					IsTrained() ? LOCTEXT("BaseMeshMismatchNN", "Model needs to be retrained!") : FText());
			}
		}
		return Result;
	}

	FText FMLDeformerEditorModel::GetVertexMapChangedErrorText() const
	{
		FText Result;
		if (Model->GetSkeletalMesh())
		{
			bool bVertexMapMatch = true;
			const FSkeletalMeshModel* ImportedModel = Model->GetSkeletalMesh()->GetImportedModel();
			if (ImportedModel)
			{
				const TArray<int32>& MeshVertexMap = ImportedModel->LODModels[0].MeshToImportVertexMap;
				const TArray<int32>& ModelVertexMap = Model->GetVertexMap();
				if (MeshVertexMap.Num() == ModelVertexMap.Num())
				{
					for (int32 Index = 0; Index < ModelVertexMap.Num(); ++Index)
					{
						if (MeshVertexMap[Index] != ModelVertexMap[Index])
						{
							bVertexMapMatch = false;
							break;
						}
					}
					
					if (!bVertexMapMatch)
					{
						Result = FText(LOCTEXT("VertexMapMismatch", "The vertex order of your Skeletal Mesh changed."));
					}
				}
			}
		}
		return Result;
	}

	FText FMLDeformerEditorModel::GetSkeletalMeshNeedsReimportErrorText() const
	{
		FText Result;

		if (Model->GetSkeletalMesh())
		{
			FSkeletalMeshModel* ImportedModel = Model->GetSkeletalMesh()->GetImportedModel();
			check(ImportedModel);

			const TArray<FSkelMeshImportedMeshInfo>& SkelMeshInfos = ImportedModel->LODModels[0].ImportedMeshInfos;
			if (SkelMeshInfos.IsEmpty())
			{
				Result = LOCTEXT("SkelMeshNeedsReimport", "Skeletal Mesh asset needs to be reimported.");
			}
		}

		return Result;
	}

	FText FMLDeformerEditorModel::GetInputsErrorText() const
	{
		if (Model->GetSkeletalMesh() && GetEditorInputInfo()->IsEmpty())
		{
			FString ErrorString;
			if (Model->DoesSupportBones() && Model->ShouldIncludeBonesInTraining())
			{
				ErrorString += FText(LOCTEXT("InputsEmptyBonesErrorText", "Your base mesh has no bones to train on.\n")).ToString();
			}
			else
			if (Model->DoesSupportCurves() && Model->ShouldIncludeCurvesInTraining())
			{
				ErrorString += FText(LOCTEXT("InputsNoCurvesToTrainText", "Your base mesh has no curves to train on.\n")).ToString();
			}
			else
			{
				ErrorString += FText(LOCTEXT("InputsNeededErrorText", "The training process needs inputs.\n")).ToString();
			}

			ErrorString.RemoveFromEnd("\n");
			return FText::FromString(ErrorString);
		}

		return FText();
	}

	FText FMLDeformerEditorModel::GetIncompatibleSkeletonErrorText(USkeletalMesh* InSkelMesh, UAnimSequence* InAnimSeq) const
	{
		FText Result;
		if (InSkelMesh && InAnimSeq)
		{
			if (!InSkelMesh->GetSkeleton()->IsCompatibleForEditor(InAnimSeq->GetSkeleton()))
			{
				Result = LOCTEXT("SkeletonMismatch", "The base skeletal mesh and anim sequence use incompatible skeletons. The animation might not play correctly.");
			}
		}
		return Result;
	}

	FText FMLDeformerEditorModel::GetTargetAssetChangedErrorText() const
	{
		FText Result;

		UMLDeformerInputInfo* InputInfo = Model->GetInputInfo();
		if (Model->HasTrainingGroundTruth() && InputInfo)
		{
			if (Model->GetNumTargetMeshVerts() != InputInfo->GetNumTargetMeshVertices() &&
				Model->GetNumTargetMeshVerts() > 0 && InputInfo->GetNumTargetMeshVertices() > 0)
			{
				Result = FText::Format(LOCTEXT("TargetMeshMismatch", "Number of vertices in target mesh has changed from {0} to {1} vertices since this ML Deformer Asset was saved! {2}"),
					InputInfo->GetNumTargetMeshVertices(),
					Model->GetNumTargetMeshVerts(),
					IsTrained() ? LOCTEXT("BaseMeshMismatchModel", "Model needs to be retrained!") : FText());
			}
		}

		return Result;
	}

	void FMLDeformerEditorModel::InitInputInfo(UMLDeformerInputInfo* InputInfo)
	{
		InputInfo->Reset();

		TArray<FName>& BoneNames = InputInfo->GetBoneNames();
		TArray<FName>& CurveNames = InputInfo->GetCurveNames();

		USkeletalMesh* SkeletalMesh = Model->GetSkeletalMesh();
		InputInfo->SetSkeletalMesh(SkeletalMesh);

		BoneNames.Reset();
		CurveNames.Reset();

		InputInfo->SetNumBaseVertices(Model->GetNumBaseMeshVerts());
		InputInfo->SetNumTargetVertices(Model->GetNumTargetMeshVerts());

		const bool bIncludeBones = Model->DoesSupportBones() && Model->ShouldIncludeBonesInTraining();
		const bool bIncludeCurves = Model->DoesSupportCurves() && Model->ShouldIncludeCurvesInTraining();
		const USkeleton* Skeleton = Model->GetSkeletalMesh() ? Model->GetSkeletalMesh()->GetSkeleton() : nullptr;

		// Handle bones.
		if (bIncludeBones && SkeletalMesh)
		{
			// Include all the bones when no list was provided.
			const FReferenceSkeleton& RefSkeleton = SkeletalMesh->GetRefSkeleton();
			if (Model->GetBoneIncludeList().IsEmpty())
			{
				// Grab all bone names.
				const int32 NumBones = RefSkeleton.GetNum();
				BoneNames.Reserve(NumBones);
				for (int32 Index = 0; Index < NumBones; ++Index)
				{
					const FName BoneName = RefSkeleton.GetBoneName(Index);
					BoneNames.Add(BoneName);
				}
			}
			else // A list of bones to include was provided.
			{
				for (const FBoneReference& BoneReference : Model->GetBoneIncludeList())
				{
					if (BoneReference.BoneName.IsValid())
					{
						const FName BoneName = BoneReference.BoneName;
						if (RefSkeleton.FindBoneIndex(BoneName) == INDEX_NONE)
						{
							UE_LOG(LogMLDeformer, Warning, TEXT("Bone '%s' in the bones include list doesn't exist, ignoring it."), *BoneName.ToString());
							continue;
						}

						BoneNames.Add(BoneName);
					}
				}
			}
		}

		// Handle curves.
		if (bIncludeCurves && SkeletalMesh)
		{
			// Anim curves.
			const FSmartNameMapping* SmartNameMapping = Skeleton ? Skeleton->GetSmartNameContainer(USkeleton::AnimCurveMappingName) : nullptr;
			if (SmartNameMapping) // When there are curves.
			{
				// Include all curves when no list was provided.
				if (Model->GetCurveIncludeList().IsEmpty())
				{
					SmartNameMapping->FillNameArray(CurveNames);
				}
				else // A list of curve names was provided.
				{
					for (const FMLDeformerCurveReference& CurveReference : Model->GetCurveIncludeList())
					{
						if (CurveReference.CurveName.IsValid())
						{
							const FName CurveName = CurveReference.CurveName;
							if (!SmartNameMapping->Exists(CurveName))
							{
								UE_LOG(LogMLDeformer, Warning, TEXT("Curve '%s' doesn't exist, ignoring it."), *CurveName.ToString());
								continue;
							}

							CurveNames.Add(CurveName);
						}
					}
				}
			}
		}

		PRAGMA_DISABLE_DEPRECATION_WARNINGS
		InputInfo->UpdateNameStrings();
		PRAGMA_ENABLE_DEPRECATION_WARNINGS
	}

	void FMLDeformerEditorModel::InitBoneIncludeListToAnimatedBonesOnly()
	{
		if (!Model->GetAnimSequence())
		{
			UE_LOG(LogMLDeformer, Warning, TEXT("Cannot initialize bone list as no Anim Sequence has been picked."));
			return;
		}

		const IAnimationDataModel* DataModel = Model->GetAnimSequence()->GetDataModel();
		if (!DataModel)
		{
			UE_LOG(LogMLDeformer, Warning, TEXT("Anim sequence has no data model."));
			return;
		}

		if (!Model->GetSkeletalMesh())
		{
			UE_LOG(LogMLDeformer, Warning, TEXT("Skeletal Mesh has not been set."));
			return;
		}

		USkeleton* Skeleton = Model->GetSkeletalMesh()->GetSkeleton();
		if (!Skeleton)
		{
			UE_LOG(LogMLDeformer, Warning, TEXT("Skeletal Mesh has no skeleton."));
			return;
		}

		// Iterate over all bones that are both in the skeleton and the animation.
		TArray<FName> AnimatedBoneList;
		const FReferenceSkeleton& RefSkeleton = Skeleton->GetReferenceSkeleton();
		const int32 NumBones = RefSkeleton.GetNum();

		TArray<FName> TrackNames;
		DataModel->GetBoneTrackNames(TrackNames);
		TArray<FTransform> BoneTransforms;		
		for (int32 Index = 0; Index < NumBones; ++Index)
		{
			const FName BoneName = RefSkeleton.GetBoneName(Index);
			if (!TrackNames.Contains(BoneName))
			{
				continue;
			}

			// Check if there is actually animation data.
			BoneTransforms.Reset();
			DataModel->GetBoneTrackTransforms(BoneName, BoneTransforms);
			bool bIsAnimated = false;
			if (!BoneTransforms.IsEmpty())
			{
				const FQuat FirstQuat = BoneTransforms[0].GetRotation();
				for (const FTransform& KeyValue : BoneTransforms)
				{
					if (!KeyValue.GetRotation().Equals(FirstQuat))
					{
						bIsAnimated = true;
						break;
					}
				}

				if (!bIsAnimated)
				{
					UE_LOG(LogMLDeformer, Display, TEXT("Bone '%s' has keyframes but isn't animated."), *BoneName.ToString());
				}
			}

			if (bIsAnimated)
			{
				AnimatedBoneList.Add(BoneName);
			}
		}

		// Init the bone include list using the animated bones.
		if (!AnimatedBoneList.IsEmpty())
		{
			TArray<FBoneReference>& BoneList = Model->GetBoneIncludeList();
			BoneList.Empty();
			BoneList.Reserve(AnimatedBoneList.Num());
			for (FName BoneName : AnimatedBoneList)
			{
				BoneList.AddDefaulted();
				FBoneReference& BoneRef = BoneList.Last();
				BoneRef.BoneName = BoneName;
			}
		}
		else
		{
			Model->GetBoneIncludeList().Empty();
			UE_LOG(LogMLDeformer, Warning, TEXT("There are no animated bone rotations in Anim Sequence '%s'."), *(Model->GetAnimSequence()->GetName()));
		}
		UpdateEditorInputInfo();
	}

	void FMLDeformerEditorModel::InitCurveIncludeListToAnimatedCurvesOnly()
	{
		if (!Model->GetAnimSequence())
		{
			UE_LOG(LogMLDeformer, Warning, TEXT("Cannot initialize curve list as no Anim Sequence has been picked."));
			return;
		}

		const IAnimationDataModel* DataModel = Model->GetAnimSequence()->GetDataModel();
		if (!DataModel)
		{
			UE_LOG(LogMLDeformer, Warning, TEXT("Anim sequence has no data model."));
			return;
		}

		if (!Model->GetSkeletalMesh())
		{
			UE_LOG(LogMLDeformer, Warning, TEXT("Skeletal Mesh has not been set."));
			return;
		}

		USkeleton* Skeleton = Model->GetSkeletalMesh()->GetSkeleton();
		if (!Skeleton)
		{
			UE_LOG(LogMLDeformer, Warning, TEXT("Skeletal Mesh has no skeleton."));
			return;
		}

		// Iterate over all curves that are both in the skeleton and the animation.
		TArray<FName> AnimatedCurveList;
		const FSmartNameMapping* Mapping = Skeleton->GetSmartNameContainer(USkeleton::AnimCurveMappingName);
		if (Mapping)
		{
			TArray<FName> SkeletonCurveNames;
			Mapping->FillNameArray(SkeletonCurveNames);
			for (const FName& SkeletonCurveName : SkeletonCurveNames)
			{
				const TArray<FFloatCurve>& AnimCurves = DataModel->GetFloatCurves();
				for (const FFloatCurve& AnimCurve : AnimCurves)
				{
					if (AnimCurve.Name.IsValid() && AnimCurve.Name.DisplayName == SkeletonCurveName)
					{
						TArray<float> TimeValues;
						TArray<float> KeyValues;
						AnimCurve.GetKeys(TimeValues, KeyValues);
						if (KeyValues.Num() > 0)
						{
							const float FirstKeyValue = KeyValues[0];					
							for (float CurKeyValue : KeyValues)
							{
								if (CurKeyValue != FirstKeyValue)
								{
									AnimatedCurveList.Add(SkeletonCurveName);
									break;
								}
							}
						}
						break;
					}
				}
			}
		}

		// Init the bone include list using the animated bones.
		if (!AnimatedCurveList.IsEmpty())
		{
			TArray<FMLDeformerCurveReference>& CurveList = Model->GetCurveIncludeList();
			CurveList.Empty();
			CurveList.Reserve(AnimatedCurveList.Num());
			for (FName CurveName : AnimatedCurveList)
			{
				CurveList.AddDefaulted();
				FMLDeformerCurveReference& CurveRef = CurveList.Last();
				CurveRef.CurveName = CurveName;
			}
		}
		else
		{
			Model->GetCurveIncludeList().Empty();
			UE_LOG(LogMLDeformer, Warning, TEXT("There are no animated curves in Anim Sequence '%s'."), *(Model->GetAnimSequence()->GetName()));
		}
		UpdateEditorInputInfo();
	}

	void FMLDeformerEditorModel::Render(const FSceneView* View, FViewport* Viewport, FPrimitiveDrawInterface* PDI)
	{
		// Make sure that before we render anything, that our sampler is ready.
		if (!Sampler->IsInitialized())
		{
			Sampler->Init(this); // This can still fail.
			Sampler->SetVertexDeltaSpace(EVertexDeltaSpace::PostSkinning);
			if (Sampler->IsInitialized()) // If we actually managed to initialize this frame.
			{
				SampleDeltas(); // Update the deltas.
			}
		}

		const UMLDeformerVizSettings* VizSettings = Model->GetVizSettings();
		if (VizSettings->GetVisualizationMode() == EMLDeformerVizMode::TrainingData)
		{
			const TArray<float>& VertexDeltas = Sampler->GetVertexDeltas();
			const TArray<FVector3f>& LinearSkinnedPositions = Sampler->GetSkinnedVertexPositions();
			bool bDrawDeltas = (VizSettings->GetDrawVertexDeltas() && (VertexDeltas.Num() / 3) == LinearSkinnedPositions.Num());

			// Disable drawing deltas when we're playing the training anim sequence, as that can get too slow.
			const FMLDeformerEditorActor* BaseActor = FindEditorActor(ActorID_Train_Base);
			if (BaseActor)
			{
				bDrawDeltas &= !BaseActor->IsPlaying();
			}

			// Draw the deltas for the current frame.
			if (bDrawDeltas)
			{
				const FLinearColor DeltasColor = FMLDeformerEditorStyle::Get().GetColor("MLDeformer.Deltas.Color");
				const FLinearColor DebugVectorsColor = FMLDeformerEditorStyle::Get().GetColor("MLDeformer.DebugVectors.Color");
				const FLinearColor DebugVectorsColor2 = FMLDeformerEditorStyle::Get().GetColor("MLDeformer.DebugVectors.Color2");
				const uint8 DepthGroup = VizSettings->GetXRayDeltas() ? 100 : 0;
				for (int32 Index = 0; Index < LinearSkinnedPositions.Num(); ++Index)
				{
					const int32 ArrayIndex = 3 * Index;
					const FVector Delta(
						VertexDeltas[ArrayIndex], 
						VertexDeltas[ArrayIndex + 1], 
						VertexDeltas[ArrayIndex + 2]);
					const FVector VertexPos = (FVector)LinearSkinnedPositions[Index];
					PDI->DrawLine(VertexPos, VertexPos + Delta, DeltasColor, DepthGroup);
				}
			}
		}
	}

	void FMLDeformerEditorModel::SampleDeltas()
	{
		UMLDeformerVizSettings* VizSettings = Model->GetVizSettings();
		ClampCurrentTrainingFrameIndex();

		// If we have no Persona toolkit yet, then it is not yet safe to init the sampler.
		if (Editor->GetPersonaToolkitPointer() != nullptr)
		{
			Sampler->Init(this);
		}

		if (Sampler->IsInitialized())
		{
			Sampler->SetVertexDeltaSpace(EVertexDeltaSpace::PostSkinning);
			Sampler->Sample(VizSettings->GetTrainingFrameNumber());
		}
	}

	void FMLDeformerEditorModel::CheckTrainingDataFrameChanged()
	{
		UMLDeformerVizSettings* VizSettings = Model->GetVizSettings();
		ClampCurrentTrainingFrameIndex();
		if (CurrentTrainingFrame != VizSettings->GetTrainingFrameNumber())
		{
			OnTrainingDataFrameChanged();
		}
	}

	void FMLDeformerEditorModel::OnTrainingDataFrameChanged()
	{
		UMLDeformerVizSettings* VizSettings = Model->GetVizSettings();

		// If the current frame number changed, re-sample the deltas if needed.
		if (CurrentTrainingFrame != VizSettings->GetTrainingFrameNumber())
		{
			CurrentTrainingFrame = VizSettings->GetTrainingFrameNumber();
			if (VizSettings->GetDrawVertexDeltas() && VizSettings->GetVisualizationMode() == EMLDeformerVizMode::TrainingData)
			{
				SampleDeltas();
			}
		}
	}

	void FMLDeformerEditorModel::RefreshMLDeformerComponents()
	{
		for (FMLDeformerEditorActor* EditorActor : EditorActors)
		{
			if (EditorActor && EditorActor->GetMLDeformerComponent())
			{
				USkeletalMeshComponent* SkelMeshComponent = EditorActor ? EditorActor->GetSkeletalMeshComponent() : nullptr;
				UMLDeformerAsset* DeformerAsset = GetModel()->GetDeformerAsset();
				EditorActor->GetMLDeformerComponent()->SetupComponent(DeformerAsset, SkelMeshComponent);
				UMLDeformerModelInstance* ModelInstance = EditorActor->GetMLDeformerComponent()->GetModelInstance();
				if (ModelInstance)
				{
					ModelInstance->UpdateCompatibilityStatus();
				}
			}
		}
	}

	void FMLDeformerEditorModel::CreateHeatMapMaterial()
	{
		const FString HeatMapMaterialPath = GetHeatMapMaterialPath();
		UObject* MaterialObject = StaticLoadObject(UMaterial::StaticClass(), nullptr, *HeatMapMaterialPath);
		HeatMapMaterial = Cast<UMaterial>(MaterialObject);
	}

	void FMLDeformerEditorModel::CreateHeatMapDeformerGraph()
	{
		const FString HeatMapDeformerPath = GetHeatMapDeformerGraphPath();
		UObject* DeformerObject = StaticLoadObject(UMeshDeformer::StaticClass(), nullptr, *HeatMapDeformerPath);
		HeatMapDeformerGraph = Cast<UMeshDeformer>(DeformerObject);
	}

	void FMLDeformerEditorModel::CreateHeatMapAssets()
	{
		CreateHeatMapMaterial();
		CreateHeatMapDeformerGraph();
	}

	void FMLDeformerEditorModel::SetHeatMapMaterialEnabled(bool bEnabled)
	{
		FMLDeformerEditorActor* EditorActor = FindEditorActor(ActorID_Test_MLDeformed);
		if (EditorActor == nullptr)
		{
			return;
		}

		USkeletalMeshComponent* Component = EditorActor->GetSkeletalMeshComponent();
		if (Component)
		{
			if (bEnabled)
			{
				for (int32 Index = 0; Index < Component->GetNumMaterials(); ++Index)
				{
					Component->SetMaterial(Index, HeatMapMaterial);
				}
			}
			else
			{
				Component->EmptyOverrideMaterials();
			}
		}

		UpdateDeformerGraph();
	}

	UMeshDeformer* FMLDeformerEditorModel::LoadDefaultDeformerGraph() const
	{
		const FString GraphAssetPath = Model->GetDefaultDeformerGraphAssetPath();
		if (!GraphAssetPath.IsEmpty())
		{
			UObject* Object = StaticLoadObject(UMeshDeformer::StaticClass(), nullptr, *GraphAssetPath);
			UMeshDeformer* DeformerGraph = Cast<UMeshDeformer>(Object);
			if (DeformerGraph == nullptr)
			{
				UE_LOG(LogMLDeformer, Warning, TEXT("Failed to load default Mesh Deformer from: %s"), *GraphAssetPath);
			}
			else
			{
				UE_LOG(LogMLDeformer, Verbose, TEXT("Loaded default Mesh Deformer from: %s"), *GraphAssetPath);
			}
			return DeformerGraph;
		}

		return nullptr;
	}

	void FMLDeformerEditorModel::SetDefaultDeformerGraphIfNeeded()
	{
		// Initialize the asset on the default plugin deformer graph.
		UMLDeformerVizSettings* VizSettings = Model->GetVizSettings();
		if (VizSettings && VizSettings->GetDeformerGraph() == nullptr)
		{
			UMeshDeformer* DefaultGraph = LoadDefaultDeformerGraph();
			VizSettings->SetDeformerGraph(DefaultGraph);
		}
	}

	FText FMLDeformerEditorModel::GetOverlayText() const
	{
		const FMLDeformerEditorActor* EditorActor = FindEditorActor(ActorID_Test_MLDeformed);
		const UMLDeformerComponent* DeformerComponent = EditorActor ? EditorActor->GetMLDeformerComponent() : nullptr;
		if (DeformerComponent)
		{
			const UMLDeformerModelInstance* ModelInstance = DeformerComponent->GetModelInstance();
			if (ModelInstance &&
				ModelInstance->GetSkeletalMeshComponent() && 
				ModelInstance->GetSkeletalMeshComponent()->GetSkeletalMeshAsset() &&
				!ModelInstance->IsCompatible() )
			{
				return FText::FromString( ModelInstance->GetCompatibilityErrorText() );
			}
		}
	 
		return FText::GetEmpty();
	}

	void FMLDeformerEditorModel::UpdateDeformerGraph()
	{	
		for (FMLDeformerEditorActor* EditorActor : EditorActors)
		{
			if (EditorActor == nullptr || EditorActor->GetMLDeformerComponent() == nullptr)
			{
				continue;
			}

			USkeletalMeshComponent* SkelMeshComponent = EditorActor->GetSkeletalMeshComponent();
			if (SkelMeshComponent == nullptr)
			{
				continue;
			}

			if (SkelMeshComponent)
			{
				const UMLDeformerVizSettings* VizSettings = Model->GetVizSettings();
				UMeshDeformer* MeshDeformer = IsTrained() ? VizSettings->GetDeformerGraph() : nullptr;	
				const bool bUseHeatMapDeformer = VizSettings->GetShowHeatMap();
				SkelMeshComponent->SetMeshDeformer(bUseHeatMapDeformer ? HeatMapDeformerGraph.Get() : MeshDeformer);
			}
		}
	}

	void FMLDeformerEditorModel::OnPostTraining(ETrainingResult TrainingResult, bool bUsePartiallyTrainedWhenAborted)
	{
		for (FMLDeformerEditorActor* EditorActor : EditorActors)
		{
			if (EditorActor && EditorActor->GetMLDeformerComponent())
			{
				USkeletalMeshComponent* SkelMeshComponent = EditorActor->GetSkeletalMeshComponent();
				UMLDeformerAsset* DeformerAsset = Model->GetDeformerAsset();
				EditorActor->GetMLDeformerComponent()->SetupComponent(DeformerAsset, SkelMeshComponent);
			}
		}

		Sampler->SetVertexDeltaSpace(EVertexDeltaSpace::PostSkinning);
		SampleDeltas();
		Model->InitGPUData();

		UpdateMemoryUsage();
	}

	FMLDeformerEditorActor* FMLDeformerEditorModel::GetTimelineEditorActor() const
	{
		const UMLDeformerVizSettings* VizSettings = Model->GetVizSettings();
		if (VizSettings->GetVisualizationMode() == EMLDeformerVizMode::TrainingData)
		{
			return FindEditorActor(ActorID_Train_GroundTruth);
		}
		else if (VizSettings->GetVisualizationMode() == EMLDeformerVizMode::TestData)
		{
			return FindEditorActor(ActorID_Test_GroundTruth);
		}
		return nullptr;
	}

	bool FMLDeformerEditorModel::IsEditorReadyForTrainingBasicChecks()
	{
		// Make sure we have picked required assets.
		if (!Model->HasTrainingGroundTruth() ||
			Model->GetAnimSequence() == nullptr ||
			Model->GetSkeletalMesh() == nullptr ||
			GetNumTrainingFrames() == 0)
		{
			return false;
		}

		// Make sure we have inputs.
		UpdateEditorInputInfo();
		if (GetEditorInputInfo()->IsEmpty())
		{
			return false;
		}

		return true;
	}

	void FMLDeformerEditorModel::UpdateMemoryUsage()
	{
		Model->InvalidateMemUsage();
	}

	void FMLDeformerEditorModel::TriggerInputAssetChanged(bool bRefreshVizSettings)
	{
		OnInputAssetsChanged();
		OnPostInputAssetChanged();
		UpdateMemoryUsage();

		if (Editor->GetModelDetailsView())
		{
			Editor->GetModelDetailsView()->ForceRefresh();
		}

		if (bRefreshVizSettings)
		{
			if (Editor->GetVizSettingsDetailsView())
			{
				Editor->GetVizSettingsDetailsView()->ForceRefresh();
			}
		}
	}

	void FMLDeformerEditorModel::ZeroDeltasByThreshold(TArray<FVector3f>& Deltas, float Threshold)
	{
		for (int32 VertexIndex = 0; VertexIndex < Deltas.Num(); ++VertexIndex)
		{
			if (Deltas[VertexIndex].Length() <= Threshold)
			{
				Deltas[VertexIndex] = FVector3f::ZeroVector;
			}
		}
	}

	void FMLDeformerEditorModel::CalcMeshNormals(TArrayView<const FVector3f> VertexPositions, TArrayView<const uint32> IndexArray, TArrayView<const int32> VertexMap, TArray<FVector3f>& OutNormals) const
	{
		const int32 NumVertices = VertexPositions.Num();
		OutNormals.Reset();
		OutNormals.SetNumZeroed(NumVertices);

		checkf(IndexArray.Num() % 3 == 0, TEXT("Expecting a triangle mesh!"));
		const int32 NumTriangles = IndexArray.Num() / 3;
		for (int32 TriangleIndex = 0; TriangleIndex < NumTriangles; ++TriangleIndex)
		{
			const int32 ImportedIndices[3]	{ VertexMap[IndexArray[TriangleIndex * 3]], VertexMap[IndexArray[TriangleIndex * 3 + 1]], VertexMap[IndexArray[TriangleIndex * 3 + 2]] };
			const FVector3f Positions[3]	{ VertexPositions[ImportedIndices[0]], VertexPositions[ImportedIndices[1]], VertexPositions[ImportedIndices[2]] };

			const FVector3f EdgeA = (Positions[1] - Positions[0]).GetSafeNormal();
			const FVector3f EdgeB = (Positions[2] - Positions[0]).GetSafeNormal();
			if (EdgeA.SquaredLength() > 0.00001f && EdgeB.SquaredLength() > 0.00001f)
			{	
				const FVector3f FaceNormal = EdgeB.Cross(EdgeA);
				OutNormals[ImportedIndices[0]] += FaceNormal;
				OutNormals[ImportedIndices[1]] += FaceNormal;
				OutNormals[ImportedIndices[2]] += FaceNormal;
			}
		}

		// Renormalize.
		for (int32 Index = 0; Index < NumVertices; ++Index)
		{
			OutNormals[Index] = OutNormals[Index].GetSafeNormal();
		}
	}

	void FMLDeformerEditorModel::GenerateNormalsForMorphTarget(int32 LOD, USkeletalMesh* SkelMesh, int32 MorphTargetIndex, TArrayView<const FVector3f> Deltas, TArrayView<const FVector3f> BaseVertexPositions, TArrayView<FVector3f> BaseNormals, TArray<FVector3f>& OutDeltaNormals)
	{
		const FSkeletalMeshModel* ImportedModel = SkelMesh->GetImportedModel();
		if (ImportedModel == nullptr || !ImportedModel->LODModels.IsValidIndex(LOD))
		{
			OutDeltaNormals.Reset();
			OutDeltaNormals.SetNumZeroed(Model->GetNumBaseMeshVerts());
			return;
		}
		const TArrayView<const uint32> IndexArray = ImportedModel->LODModels[LOD].IndexBuffer;
		const TArrayView<const int32> VertexMap = ImportedModel->LODModels[LOD].MeshToImportVertexMap;

		// Build the array of displaced vertex positions.
		TArray<FVector3f> MorphedVertexPositions;
		const int32 NumBaseMeshVerts = Model->GetNumBaseMeshVerts();
		MorphedVertexPositions.SetNumUninitialized(NumBaseMeshVerts);
		for (int32 VertexIndex = 0; VertexIndex < NumBaseMeshVerts; ++VertexIndex)
		{
			const int32 DeltaIndex = (MorphTargetIndex * NumBaseMeshVerts) + VertexIndex;
			MorphedVertexPositions[VertexIndex] = BaseVertexPositions[VertexIndex] + Deltas[DeltaIndex];
		}

		// Calculate the normals of that displaced mesh.
		TArray<FVector3f> MorphedNormals;
		CalcMeshNormals(MorphedVertexPositions, IndexArray, VertexMap, MorphedNormals);

		// Calculate and output the difference between the morphed normal and base normal.
		OutDeltaNormals.Reset();
		OutDeltaNormals.SetNumUninitialized(NumBaseMeshVerts);
		for (int32 VertexIndex = 0; VertexIndex < NumBaseMeshVerts; ++VertexIndex)
		{
			OutDeltaNormals[VertexIndex] = MorphedNormals[VertexIndex] - BaseNormals[VertexIndex];
			if (OutDeltaNormals[VertexIndex].SquaredLength() < 0.00001f)
			{
				OutDeltaNormals[VertexIndex] = FVector3f::ZeroVector;
			}
		}
	}

	void FMLDeformerEditorModel::CreateEngineMorphTargets(TArray<UMorphTarget*>& OutMorphTargets, const TArray<FVector3f>& Deltas, const FString& NamePrefix, int32 LOD, float DeltaThreshold, bool bIncludeNormals, EMLDeformerMaskChannel MaskChannel, bool bInvertMaskChannel)
	{
		OutMorphTargets.Reset();
		if (Deltas.IsEmpty())
		{
			return;
		}

		// Used to sort vertices.
		struct FMLDeformerCompareMorphTargetDeltas
		{
			FORCEINLINE bool operator()(const FMorphTargetDelta& A, const FMorphTargetDelta& B) const
			{
				return A.SourceIdx < B.SourceIdx;
			}
		};

		const int32 NumBaseMeshVerts = Model->GetNumBaseMeshVerts();
		check(Deltas.Num() % NumBaseMeshVerts == 0);
		const int32 NumMorphTargets = Deltas.Num() / NumBaseMeshVerts;
		check((Deltas.Num() / NumMorphTargets) == NumBaseMeshVerts);
		check(!Model->GetVertexMap().IsEmpty());

		FScopedSlowTask Task(NumMorphTargets, LOCTEXT("CreateEngineMorphTargetProgress", "Creating morph targets"));
		Task.MakeDialog(false);	

		USkeletalMesh* SkelMesh = Model->GetSkeletalMesh();
		FSkeletalMeshRenderData* RenderData = SkelMesh->GetResourceForRendering();
		check(RenderData);
		check(!RenderData->LODRenderData.IsEmpty());
		const int32 NumRenderVertices = RenderData->LODRenderData[LOD].GetNumVertices();

		// Calculate the normals for the base mesh.
		const FSkeletalMeshModel* ImportedModel = SkelMesh->GetImportedModel();
		check(ImportedModel);
		check(ImportedModel->LODModels.IsValidIndex(LOD));
		const TArrayView<const uint32> IndexArray = ImportedModel->LODModels[LOD].IndexBuffer;
		const TArrayView<const int32> VertexMap = ImportedModel->LODModels[LOD].MeshToImportVertexMap;
		const TArrayView<const FVector3f> BaseVertexPositions = Sampler->GetUnskinnedVertexPositions();

		TArray<FVector3f> BaseNormals;
		if (bIncludeNormals)
		{
			CalcMeshNormals(BaseVertexPositions, IndexArray, VertexMap, BaseNormals);
		}

		const FColorVertexBuffer& ColorBuffer = RenderData->LODRenderData[LOD].StaticVertexBuffers.ColorVertexBuffer;

		// Initialize an engine morph target for each model morph target.
		UE_LOG(LogMLDeformer, Display, TEXT("Initializing %d engine morph targets of %d vertices each"), NumMorphTargets, Deltas.Num() / NumMorphTargets);
		TArray<FVector3f> DeltaNormals;
		for (int32 MorphTargetIndex = 0; MorphTargetIndex < NumMorphTargets; ++MorphTargetIndex)
		{
			if (bIncludeNormals)
			{
				GenerateNormalsForMorphTarget(LOD, SkelMesh, MorphTargetIndex, Deltas, BaseVertexPositions, BaseNormals, DeltaNormals);
			}

			const FName MorphName = *FString::Printf(TEXT("%s%.3d"), *NamePrefix, MorphTargetIndex);
			UMorphTarget* MorphTarget = NewObject<UMorphTarget>(SkelMesh, MorphName);
			MorphTarget->BaseSkelMesh = SkelMesh;
			OutMorphTargets.Add(MorphTarget);

			// Create a new LOD model for this morph.
			TArray<FMorphTargetLODModel>& MorphLODs = MorphTarget->GetMorphLODModels();
			MorphLODs.AddDefaulted();
			FMorphTargetLODModel& MorphLODModel = MorphLODs.Last();

			// Initialize the morph target LOD level.
			MorphLODModel.Reset();
			MorphLODModel.bGeneratedByEngine = true;
			MorphLODModel.NumBaseMeshVerts = NumRenderVertices;

			// Init deltas for this morph target.
			MorphLODModel.Vertices.Reserve(NumRenderVertices);
			for (int32 VertexIndex = 0; VertexIndex < NumRenderVertices; ++VertexIndex)
			{
				const int32 ImportedVertexNumber = VertexMap[VertexIndex];
				if (ImportedVertexNumber != INDEX_NONE)
				{
					float VertexWeight = 1.0f;
					if (ColorBuffer.GetNumVertices() != 0 && MaskChannel != EMLDeformerMaskChannel::Disabled)
					{
						const FLinearColor& VertexColor = ColorBuffer.VertexColor(VertexIndex);
						switch (MaskChannel)
						{
							case EMLDeformerMaskChannel::VertexColorRed:	{ VertexWeight = VertexColor.R; break; }
							case EMLDeformerMaskChannel::VertexColorGreen:	{ VertexWeight = VertexColor.G; break; }
							case EMLDeformerMaskChannel::VertexColorBlue:	{ VertexWeight = VertexColor.B; break; }
							case EMLDeformerMaskChannel::VertexColorAlpha:	{ VertexWeight = VertexColor.A; break; }
							default: 
								checkf(false, TEXT("Unexpected mask channel value."));
								break;
						};

						if (bInvertMaskChannel)
						{
							VertexWeight = FMath::Clamp<float>(1.0f - VertexWeight, 0.0f, 1.0f);
						}
					}

					// Update the sections.
					int32 SectionIndex = INDEX_NONE;
					int32 SectionVertexIndex = INDEX_NONE;
					ImportedModel->LODModels[LOD].GetSectionFromVertexIndex(VertexIndex, SectionIndex, SectionVertexIndex);

					const FVector3f Delta = Deltas[ImportedVertexNumber + MorphTargetIndex * NumBaseMeshVerts] * VertexWeight;
					if (Delta.Length() > DeltaThreshold)
					{
						MorphLODModel.Vertices.AddDefaulted();
						FMorphTargetDelta& MorphTargetDelta = MorphLODModel.Vertices.Last();
						MorphTargetDelta.PositionDelta = Delta;
						MorphTargetDelta.SourceIdx = VertexIndex;
						MorphTargetDelta.TangentZDelta = bIncludeNormals ? DeltaNormals[ImportedVertexNumber] * VertexWeight : FVector3f::ZeroVector;

						MorphLODModel.SectionIndices.AddUnique(SectionIndex);
					}
				}
			}

			MorphLODModel.Vertices.Shrink();
			MorphLODModel.Vertices.Sort(FMLDeformerCompareMorphTargetDeltas());
			MorphLODModel.NumVertices = MorphLODModel.Vertices.Num();
			Task.EnterProgressFrame();
		}
	}

	void FMLDeformerEditorModel::CompressEngineMorphTargets(FMorphTargetVertexInfoBuffers& OutMorphBuffers, const TArray<UMorphTarget*>& MorphTargets, int32 LOD, float MorphErrorTolerance)
	{
		FScopedSlowTask Task(2, LOCTEXT("CompressEngineMorphTargetProgress", "Compressing morph targets"));
		Task.MakeDialog(false);	

		USkeletalMesh* SkelMesh = Model->GetSkeletalMesh();
		FSkeletalMeshRenderData* RenderData = SkelMesh->GetResourceForRendering();
		check(RenderData);
		check(!RenderData->LODRenderData.IsEmpty());
		const int32 NumRenderVertices = RenderData->LODRenderData[LOD].GetNumVertices();

		// Release any existing morph buffer data.
		if (OutMorphBuffers.IsRHIIntialized() && OutMorphBuffers.IsInitialized())
		{
			ReleaseResourceAndFlush(&OutMorphBuffers);
		}

		// Don't empty the array of morph target data when we init the RHI buffers, as we need them to serialize later on.
		OutMorphBuffers = FMorphTargetVertexInfoBuffers();
		OutMorphBuffers.SetEmptyMorphCPUDataOnInitRHI(false);

		// Initialize the compressed morph target buffers.
		OutMorphBuffers.InitMorphResources
		(
			GMaxRHIShaderPlatform,
			RenderData->LODRenderData[LOD].RenderSections,
			MorphTargets,
			NumRenderVertices,
			LOD,
			MorphErrorTolerance
		);

		Task.EnterProgressFrame();

		// Reinit the render resources.
		if (OutMorphBuffers.IsMorphCPUDataValid() && OutMorphBuffers.GetNumMorphs() > 0 && OutMorphBuffers.GetNumBatches() > 0)
		{
			BeginInitResource(&OutMorphBuffers);
		}

		// Update the editor actor skel mesh components for all the ones that also have an ML Deformer on it.
		for (FMLDeformerEditorActor* EditorActor : EditorActors)
		{
			const UMLDeformerComponent* MLDeformerComponent = EditorActor->GetMLDeformerComponent();
			USkeletalMeshComponent* SkelMeshComponent = EditorActor->GetSkeletalMeshComponent();
			if (SkelMeshComponent && MLDeformerComponent)
			{
				SkelMeshComponent->RefreshExternalMorphTargetWeights();
			}
		}

		UpdateMemoryUsage();
		Task.EnterProgressFrame();
	}

	void FMLDeformerEditorModel::DrawMorphTarget(FPrimitiveDrawInterface* PDI, const TArray<FVector3f>& MorphDeltas, float DeltaThreshold, int32 MorphTargetIndex, const FVector& DrawOffset)
	{
		UMLDeformerVizSettings* VizSettings = Model->GetVizSettings();
		if (!MorphDeltas.IsEmpty())
		{
			const int32 NumVerts = Model->GetNumBaseMeshVerts();
			check(MorphDeltas.Num() % NumVerts == 0);

			const TArray<FVector3f>& UnskinnedPositions = Sampler->GetUnskinnedVertexPositions();
			check(NumVerts == UnskinnedPositions.Num());

			// Draw all deltas.			
			const int32 NumMorphTargets = MorphDeltas.Num() / NumVerts;
			const int32 FinalMorphTargetIndex = FMath::Clamp<int32>(MorphTargetIndex, 0, NumMorphTargets - 1);

			const FLinearColor IncludedColor = FMLDeformerEditorStyle::Get().GetColor("MLDeformer.Morphs.IncludedVertexColor");
			const FLinearColor ExcludedColor = FMLDeformerEditorStyle::Get().GetColor("MLDeformer.Morphs.ExcludedVertexColor");
			for (int32 VertexIndex = 0; VertexIndex < NumVerts; ++VertexIndex)
			{
				const FVector StartPoint = FVector(UnskinnedPositions[VertexIndex]) + DrawOffset;
				const int32 DeltaArrayOffset = NumVerts * FinalMorphTargetIndex + VertexIndex;
				const FVector Delta(MorphDeltas[DeltaArrayOffset]);

				if (Delta.Length() >= DeltaThreshold)
				{
					PDI->DrawPoint(StartPoint, IncludedColor, 1.0f, 0);
					PDI->DrawLine(StartPoint, StartPoint + Delta, IncludedColor, 0);
				}
				else
				{
					PDI->DrawPoint(StartPoint + Delta, ExcludedColor, 0.75f, 0);
				}
			}
		}
	}

	int32 FMLDeformerEditorModel::GetNumCurvesOnSkeletalMesh(USkeletalMesh* SkelMesh) const
	{
		if (SkelMesh)
		{
			const USkeleton* Skeleton = SkelMesh->GetSkeleton();
			if (Skeleton)
			{
				const FSmartNameMapping* Mapping = Skeleton->GetSmartNameContainer(USkeleton::AnimCurveMappingName);
				if (Mapping)
				{
					TArray<FName> SkeletonCurveNames;
					Mapping->FillNameArray(SkeletonCurveNames);
					return SkeletonCurveNames.Num();
				}
			}
		}

		return 0;
	}

	FString FMLDeformerEditorModel::GetHeatMapMaterialPath() const
	{
		return FString(TEXT("/MLDeformerFramework/Materials/MLDeformerHeatMapMat.MLDeformerHeatMapMat"));
	}

	FString FMLDeformerEditorModel::GetHeatMapDeformerGraphPath() const
	{
		return FString(TEXT("/MLDeformerFramework/Deformers/DG_MLDeformerModel_HeatMap.DG_MLDeformerModel_HeatMap"));
	}

	const UAnimSequence* FMLDeformerEditorModel::GetAnimSequence() const
	{
		if (GetModel())
		{
			const UMLDeformerVizSettings* VizSettings = GetModel()->GetVizSettings();
			if (VizSettings->GetVisualizationMode() == EMLDeformerVizMode::TrainingData)
			{
				return GetModel()->GetAnimSequence();
			}
			else if (VizSettings->GetVisualizationMode() == EMLDeformerVizMode::TestData)
			{
				return GetModel()->GetVizSettings()->GetTestAnimSequence();
			}
		}
		return nullptr;
	}

	void FMLDeformerEditorModel::UpdateRanges()
	{
		ViewRange = TRange<double>(0.0, 100.0);
		WorkingRange = TRange<double>(0.0, 100.0);
		PlaybackRange = TRange<double>(0.0, 100.0);
		const UAnimSequence* AnimSeq = GetAnimSequence();
		const double Duration = AnimSeq ? AnimSeq->GetPlayLength() : 0.0;
		ViewRange = TRange<double>(0.0, Duration);
		WorkingRange = ViewRange;
		PlaybackRange = WorkingRange;
		ClampCurrentTrainingFrameIndex();
	}

	void FMLDeformerEditorModel::HandleModelChanged()
	{
		UpdateRanges();
	}

	void FMLDeformerEditorModel::HandleVizModeChanged(EMLDeformerVizMode Mode)
	{
		UpdateRanges();
	}

	/** Get the current view range */
	TRange<double> FMLDeformerEditorModel::GetViewRange() const
	{
		return ViewRange;
	}

	void FMLDeformerEditorModel::SetViewRange(TRange<double> InRange)
	{
		ViewRange = InRange;

		if (WorkingRange.HasLowerBound() && WorkingRange.HasUpperBound())
		{
			WorkingRange = TRange<double>::Hull(WorkingRange, ViewRange);
		}
		else
		{
			WorkingRange = ViewRange;
		}
	}

	TRange<double> FMLDeformerEditorModel::GetWorkingRange() const
	{
		return WorkingRange;
	}

	TRange<FFrameNumber> FMLDeformerEditorModel::GetPlaybackRange() const
	{
		const int32 Resolution = GetTickResolution();
		return TRange<FFrameNumber>(FFrameNumber(FMath::RoundToInt32(PlaybackRange.GetLowerBoundValue() * (double)Resolution)), FFrameNumber(FMath::RoundToInt32(PlaybackRange.GetUpperBoundValue() * (double)Resolution)));

	}

	int32 FMLDeformerEditorModel::GetTicksPerFrame() const
	{
		// Default to millisecond resolution
		const int32 TimelineScrubSnapValue = 1000;
		return TimelineScrubSnapValue;
	}

	FFrameNumber FMLDeformerEditorModel::GetTickResScrubPosition() const
	{
		const double Resolution = GetTickResolution();
		const UMLDeformerVizSettings* VizSettings = GetModel()->GetVizSettings();
		double TrainingFrameNumber = 0.0;
		if (VizSettings->GetVisualizationMode() == EMLDeformerVizMode::TrainingData)
		{
			TrainingFrameNumber = GetTrainingFrameAtTime(CalcTimelinePosition());
		}
		else if (VizSettings->GetVisualizationMode() == EMLDeformerVizMode::TestData)
		{
			TrainingFrameNumber = GetTestFrameAtTime(CalcTimelinePosition());
		}
		FFrameNumber FrameNumber = (int32)(TrainingFrameNumber * Resolution / (double)GetFrameRate());
		return FrameNumber;
	}

	float FMLDeformerEditorModel::GetScrubTime() const
	{
		return (float)ScrubPosition.AsDecimal() / (float)GetFrameRate();
	}

	void FMLDeformerEditorModel::SetScrubPosition(FFrameTime NewScrubPostion)
	{
		const double FrameNumber = NewScrubPostion.AsDecimal() * (double)GetFrameRate() / (double)GetTickResolution();
		ScrubPosition.FrameNumber = (int32)FrameNumber;

		const UMLDeformerVizSettings* VizSettings = GetModel()->GetVizSettings();
		if (VizSettings->GetVisualizationMode() == EMLDeformerVizMode::TrainingData)
		{
			SetTrainingFrame(ScrubPosition.FrameNumber.Value);
		}
		else if (VizSettings->GetVisualizationMode() == EMLDeformerVizMode::TestData)
		{
			SetTestFrame(ScrubPosition.FrameNumber.Value);
		}
	}

	void FMLDeformerEditorModel::SetScrubPosition(FFrameNumber NewScrubPostion)
	{
		const double Resolution = GetTickResolution();
		const double ClampedValue = FMath::Clamp((double)NewScrubPostion.Value, PlaybackRange.GetLowerBoundValue() * Resolution, PlaybackRange.GetUpperBoundValue() * Resolution);
		const int32 FrameValue = ClampedValue * (double)GetFrameRate() / Resolution;

		const UMLDeformerVizSettings* VizSettings = GetModel()->GetVizSettings();
		if (VizSettings->GetVisualizationMode() == EMLDeformerVizMode::TrainingData)
		{
			SetTrainingFrame(FrameValue);
		}
		else if (VizSettings->GetVisualizationMode() == EMLDeformerVizMode::TestData)
		{
			SetTestFrame(FrameValue);
		}
	}

	void FMLDeformerEditorModel::SetDisplayFrames(bool bInDisplayFrames)
	{
		bDisplayFrames = bInDisplayFrames;
	}

	bool FMLDeformerEditorModel::IsDisplayingFrames() const
	{
		return bDisplayFrames;
	}

	void FMLDeformerEditorModel::HandleViewRangeChanged(TRange<double> InRange)
	{
		SetViewRange(InRange);
	}

	void FMLDeformerEditorModel::HandleWorkingRangeChanged(TRange<double> InRange)
	{
		WorkingRange = InRange;
	}

	double FMLDeformerEditorModel::CalcTimelinePosition() const
	{
		const UMLDeformerVizSettings* VizSettings = GetModel()->GetVizSettings();
		if (VizSettings->GetVisualizationMode() == EMLDeformerVizMode::TrainingData)
		{
			return CalcTrainingTimelinePosition();
		}
		else if (VizSettings->GetVisualizationMode() == EMLDeformerVizMode::TestData)
		{
			return CalcTestTimelinePosition();
		}
		return 0.0;
	}

	double FMLDeformerEditorModel::GetFrameRate() const
	{
		const UAnimSequence* AnimSequence = GetAnimSequence();
		if (AnimSequence)
		{
			return AnimSequence->GetSamplingFrameRate().AsDecimal();
		}
		else
		{
			return 30.0;
		}
	}

	int32 FMLDeformerEditorModel::GetTickResolution() const
	{
		return FMath::RoundToInt32((double)GetTicksPerFrame() * GetFrameRate());
	}

	void FMLDeformerEditorModel::OnPostEditChangeProperty(FPropertyChangedEvent& PropertyChangedEvent)
	{
		const FProperty* Property = PropertyChangedEvent.Property;
		if (Property == nullptr)
		{
			return;
		}

		OnPropertyChanged(PropertyChangedEvent);
	}

	FString FMLDeformerEditorModel::GetTrainedNetworkOnnxFile() const
	{
		const FString ClassName = Model->GetClass()->GetFName().ToString();

		// This returns something like:
		// "<intermediatedir>/YourModel/YourModel.onnx"
		return FString::Printf(TEXT("%s%s/%s.onnx"), *FPaths::ProjectIntermediateDir(), *ClassName, *ClassName);
	}

	ETrainingResult FMLDeformerEditorModel::Train()
	{ 
		UE_LOG(LogMLDeformer, Warning, TEXT("Please override the FMLDeformerEditorModel::Train() method inside your derived editor model class."));
		return ETrainingResult::Success;
	}

	int32 FMLDeformerEditorModel::GetNumTrainingFrames() const
	{ 
		UE_LOG(LogMLDeformer, Warning, TEXT("Please override the FMLDeformerEditorModel::GetNumTrainingFrames() method inside your derived editor model class."));
		return 0;
	}
<<<<<<< HEAD
=======

	UMLDeformerComponent* FMLDeformerEditorModel::FindMLDeformerComponent(int32 ActorID) const
	{
		const FMLDeformerEditorActor* EditorActor = FindEditorActor(ActorID);
		if (EditorActor)
		{
			return EditorActor->GetMLDeformerComponent();
		}
		return nullptr;
	}
>>>>>>> 74d0b334
}	// namespace UE::MLDeformer

#undef LOCTEXT_NAMESPACE<|MERGE_RESOLUTION|>--- conflicted
+++ resolved
@@ -2117,8 +2117,6 @@
 		UE_LOG(LogMLDeformer, Warning, TEXT("Please override the FMLDeformerEditorModel::GetNumTrainingFrames() method inside your derived editor model class."));
 		return 0;
 	}
-<<<<<<< HEAD
-=======
 
 	UMLDeformerComponent* FMLDeformerEditorModel::FindMLDeformerComponent(int32 ActorID) const
 	{
@@ -2129,7 +2127,6 @@
 		}
 		return nullptr;
 	}
->>>>>>> 74d0b334
 }	// namespace UE::MLDeformer
 
 #undef LOCTEXT_NAMESPACE