--- conflicted
+++ resolved
@@ -21,12 +21,8 @@
 	UMLDeformerMorphModel(const FObjectInitializer& ObjectInitializer);
 
 	// UMLDeformerModel overrides.
-<<<<<<< HEAD
-	virtual bool IsNeuralNetworkOnGPU() const override		{ return false; }	// CPU based neural network.
-=======
 	virtual bool IsNeuralNetworkOnGPU() const override				{ return false; }	// CPU based neural network.
 	virtual bool DoesSupportQualityLevels() const override			{ return true; }	// We can disable morph targets based on the Deformer LOD float value.
->>>>>>> 74d0b334
 	virtual void Serialize(FArchive& Archive) override;
 	virtual UMLDeformerModelInstance* CreateModelInstance(UMLDeformerComponent* Component) override;
 #if WITH_EDITOR
