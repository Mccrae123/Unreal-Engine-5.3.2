// Copyright Epic Games, Inc. All Rights Reserved.

#include "LiveLinkComponentController.h"

#include "LiveLinkComponentPrivate.h"
#include "LiveLinkComponentSettings.h"
#include "LiveLinkControllerBase.h"

<<<<<<< HEAD
#include "Features/IModularFeatures.h"
#include "GameFramework/Actor.h"
=======
#include "Engine/World.h"
#include "Features/IModularFeatures.h"
#include "GameFramework/Actor.h"
#include "HAL/IConsoleManager.h"
>>>>>>> 6bbb88c8
#include "Logging/LogMacros.h"
#include "UObject/EnterpriseObjectVersion.h"
#include "UObject/UObjectIterator.h"

#if WITH_EDITOR
#include "Editor.h"
#include "Framework/Notifications/NotificationManager.h"
#include "Kismet2/ComponentEditorUtils.h"
#include "Widgets/Notifications/SNotificationList.h"
#endif // WITH_EDITOR

#define LOCTEXT_NAMESPACE "LiveLinkController"


<<<<<<< HEAD
=======
static TAutoConsoleVariable<bool> CVarEnableLiveLinkEvaluation(
	TEXT("LiveLink.Component.EnableLiveLinkEvaluation"),
	true,
	TEXT("Whether LiveLink components should evaluate their subject."),
	ECVF_Default);



>>>>>>> 6bbb88c8
ULiveLinkComponentController::ULiveLinkComponentController()
	: bUpdateInEditor(true)
	, bIsDirty(false)
{
	PrimaryComponentTick.bCanEverTick = true;
	PrimaryComponentTick.bStartWithTickEnabled = true;
	PrimaryComponentTick.TickGroup = ETickingGroup::TG_PrePhysics;
	bTickInEditor = true;

#if WITH_EDITOR
	FEditorDelegates::EndPIE.AddUObject(this, &ULiveLinkComponentController::OnEndPIE);
#endif //WITH_EDITOR
}

ULiveLinkComponentController::~ULiveLinkComponentController()
{
#if WITH_EDITOR
	FEditorDelegates::EndPIE.RemoveAll(this);
#endif //WITH_EDITOR
}

void ULiveLinkComponentController::OnSubjectRoleChanged()
{
	//Whenever the subject role is changed, we start from clean controller map. Cleanup the ones currently active
	CleanupControllersInMap();

	if (SubjectRepresentation.Role == nullptr)
	{
		ControllerMap.Empty();
	}
	else
	{
<<<<<<< HEAD
=======
		TSubclassOf<UActorComponent> DesiredClass = nullptr;
>>>>>>> 6bbb88c8
		UActorComponent* DesiredActorComponent = nullptr;
		TArray<TSubclassOf<ULiveLinkRole>> SelectedRoleHierarchy = GetSelectedRoleHierarchyClasses(SubjectRepresentation.Role);
		ControllerMap.Empty(SelectedRoleHierarchy.Num());
		for (const TSubclassOf<ULiveLinkRole>& RoleClass : SelectedRoleHierarchy)
		{
			if (RoleClass)
			{
				//Add each role class of the hierarchy in the map and assign a controller, if any, to each of them
				ControllerMap.FindOrAdd(RoleClass);

				TSubclassOf<ULiveLinkControllerBase> SelectedControllerClass = GetControllerClassForRoleClass(RoleClass);
				SetControllerClassForRole(RoleClass, SelectedControllerClass);

				//Keep track of the most specific available component in the hierarchy
				if (SelectedControllerClass)
				{
					if (AActor* Actor = GetOwner())
					{
<<<<<<< HEAD
						TSubclassOf<UActorComponent> DesiredClass = SelectedControllerClass.GetDefaultObject()->GetDesiredComponentClass();
=======
						DesiredClass = SelectedControllerClass.GetDefaultObject()->GetDesiredComponentClass();
>>>>>>> 6bbb88c8
						if (UActorComponent* ActorComponent = Actor->GetComponentByClass(DesiredClass))
						{
							DesiredActorComponent = ActorComponent;
						}
					}
				}
<<<<<<< HEAD
			}
		}

		//After creating the controller hierarchy, update component to control to the highest in the hierarchy.
#if WITH_EDITOR
		if (ComponentToControl.ComponentProperty == NAME_None && DesiredActorComponent != nullptr)
		{
			AActor* Actor = GetOwner();
			check(Actor);
			ComponentToControl = FComponentEditorUtils::MakeComponentReference(Actor, DesiredActorComponent);
		}
#endif
=======
			}
		}

		//After creating the controller hierarchy, update component to control to the highest in the hierarchy.
#if WITH_EDITOR
		if (DesiredActorComponent)
		{
			UActorComponent* CurrentComponentToControl = ComponentToControl.GetComponent(GetOwner());
			if ((CurrentComponentToControl == nullptr) || !CurrentComponentToControl->IsA(DesiredClass))
			{
				AActor* Actor = GetOwner();
				check(Actor);
				ComponentToControl = FComponentEditorUtils::MakeComponentReference(Actor, DesiredActorComponent);
			}
		}
#endif
	}

	if (OnControllerMapUpdatedDelegate.IsBound())
	{
		FEditorScriptExecutionGuard ScriptGuard;
		OnControllerMapUpdatedDelegate.Broadcast();
	}
}

void ULiveLinkComponentController::SetSubjectRepresentation(FLiveLinkSubjectRepresentation InSubjectRepresentation)
{
	SubjectRepresentation = InSubjectRepresentation;

	if (IsControllerMapOutdated())
	{
		OnSubjectRoleChanged();
>>>>>>> 6bbb88c8
	}
}

void ULiveLinkComponentController::SetControllerClassForRole(TSubclassOf<ULiveLinkRole> RoleClass, TSubclassOf<ULiveLinkControllerBase> DesiredControllerClass)
{
	if (ControllerMap.Contains(RoleClass))
	{
		TObjectPtr<ULiveLinkControllerBase>& CurrentController = ControllerMap.FindOrAdd(RoleClass);
		if (CurrentController == nullptr || CurrentController->GetClass() != DesiredControllerClass)
		{
			//Controller is about to change, cleanup current one before 
			if (CurrentController)
			{
				CurrentController->Cleanup();
			}

			if (DesiredControllerClass != nullptr)
			{
				const EObjectFlags ControllerObjectFlags = GetMaskedFlags(RF_Public | RF_Transactional | RF_ArchetypeObject);
				CurrentController = NewObject<ULiveLinkControllerBase>(this, DesiredControllerClass, NAME_None, ControllerObjectFlags);

#if WITH_EDITOR
				//For the controller directly associated with the subject role, set the component to control to the desired component this controller wants
				if (RoleClass == SubjectRepresentation.Role)
				{
					TSubclassOf<UActorComponent> DesiredComponent = CurrentController->GetDesiredComponentClass();
					UActorComponent* CurrentComponentToControl = ComponentToControl.GetComponent(GetOwner());
					if ((CurrentComponentToControl == nullptr) || !CurrentComponentToControl->IsA(DesiredComponent))
					{
						if (AActor* Actor = GetOwner())
						{
							if (UActorComponent* ActorComponent = Actor->GetComponentByClass(DesiredComponent))
							{
								ComponentToControl = FComponentEditorUtils::MakeComponentReference(Actor, ActorComponent);
							}
						}
					}
				}
				
				CurrentController->InitializeInEditor();
#endif
			}
			else
			{
				CurrentController = nullptr;
			}
		}
	}

	//Mark ourselves as dirty to update each controller's on next tick
	bIsDirty = true;
}

void ULiveLinkComponentController::OnRegister()
{
	Super::OnRegister();

	bIsDirty = true;
}

#if WITH_EDITOR
void ULiveLinkComponentController::OnEndPIE(bool bIsSimulating)
{
<<<<<<< HEAD
	// Cleanup each controller when PIE session is ending
	CleanupControllersInMap();
=======
	const UWorld* const World = GetWorld();
	if (World && World->WorldType == EWorldType::PIE)
	{
		// Cleanup each controller when PIE session is ending
		CleanupControllersInMap();
	}
>>>>>>> 6bbb88c8
}
#endif //WITH_EDITOR

void ULiveLinkComponentController::DestroyComponent(bool bPromoteChildren /*= false*/)
{
	// Cleanup each controller before this component is destroyed
	CleanupControllersInMap();

	Super::DestroyComponent(bPromoteChildren);
}

void ULiveLinkComponentController::TickComponent(float DeltaTime, ELevelTick TickType, FActorComponentTickFunction* ThisTickFunction)
{
<<<<<<< HEAD
=======
	// Verify if we are in an editor preview world (blueprint editor). Without being able to select the desired component
	// When you spawn a LL component, it defaults to the root component on which we can't reset the transform in case it's manipulated by LL automatically
	if (GetWorld() && GetWorld()->WorldType == EWorldType::EditorPreview && bUpdateInPreviewEditor == false)
	{
		return;
	}

>>>>>>> 6bbb88c8
	// Check for spawnable
	if (bIsDirty || !bIsSpawnableCache.IsSet())
	{
		static const FName SequencerActorTag(TEXT("SequencerActor"));
		AActor* OwningActor = GetOwner();

		bIsSpawnableCache = OwningActor && OwningActor->ActorHasTag(SequencerActorTag);

		if (*bIsSpawnableCache && bDisableEvaluateLiveLinkWhenSpawnable)
		{
			bEvaluateLiveLink = false;
		}
	}

	ILiveLinkClient& LiveLinkClient = IModularFeatures::Get().GetModularFeature<ILiveLinkClient>(ILiveLinkClient::ModularFeatureName);

	// Evaluate subject frame once and pass the data to our controllers
	FLiveLinkSubjectFrameData SubjectData;

<<<<<<< HEAD
	const bool bHasValidData = bEvaluateLiveLink ? LiveLinkClient.EvaluateFrame_AnyThread(SubjectRepresentation.Subject, SubjectRepresentation.Role, SubjectData) : false;
=======
	// Verify if global evaluation cvar is on or off. This can be used to stop LL evaluation at large for Pathtracing rendering for example
	const bool bCanEvaluate = bEvaluateLiveLink && CVarEnableLiveLinkEvaluation.GetValueOnGameThread();
	const bool bHasValidData = bCanEvaluate ? LiveLinkClient.EvaluateFrame_AnyThread(SubjectRepresentation.Subject, SubjectRepresentation.Role, SubjectData) : false;
>>>>>>> 6bbb88c8

	//Go through each controllers and initialize them if we're dirty and tick them if there's valid data to process
	for (auto& ControllerEntry : ControllerMap)
	{
		ULiveLinkControllerBase* Controller = ControllerEntry.Value;
		if (Controller)
		{
			if (bIsDirty)
			{
				Controller->SetAttachedComponent(ComponentToControl.GetComponent(GetOwner()));
				Controller->SetSelectedSubject(SubjectRepresentation);
				Controller->OnEvaluateRegistered();
			}
			
			if (bHasValidData)
			{
				Controller->Tick(DeltaTime, SubjectData);
			}
		}
	}

	if (OnLiveLinkUpdated.IsBound())
	{
		FEditorScriptExecutionGuard ScriptGuard;
		OnLiveLinkUpdated.Broadcast(DeltaTime);
	}
	
	bIsDirty = false;

	Super::TickComponent(DeltaTime, TickType, ThisTickFunction);
}


void ULiveLinkComponentController::Serialize(FArchive& Ar)
{
	Super::Serialize(Ar);

#if WITH_EDITOR
	Ar.UsingCustomVersion(FEnterpriseObjectVersion::GUID);

	if (Ar.IsLoading())
	{
		if (Ar.CustomVer(FEnterpriseObjectVersion::GUID) < FEnterpriseObjectVersion::LiveLinkControllerSplitPerRole)
		{
			ConvertOldControllerSystem();
		}
	}
#endif
}

#if WITH_EDITOR

void ULiveLinkComponentController::PostEditChangeProperty(struct FPropertyChangedEvent& PropertyChangedEvent)
{
	const FName PropertyName = PropertyChangedEvent.GetPropertyName();
	if (PropertyName == GET_MEMBER_NAME_CHECKED(ULiveLinkComponentController, bUpdateInEditor))
	{
		bTickInEditor = bUpdateInEditor;
	}

	Super::PostEditChangeProperty(PropertyChangedEvent);
}

void ULiveLinkComponentController::ConvertOldControllerSystem()
{
	if (Controller_DEPRECATED)
	{
		TArray<TSubclassOf<ULiveLinkRole>> SelectedRoleHierarchy = GetSelectedRoleHierarchyClasses(SubjectRepresentation.Role);
		ControllerMap.Empty(SelectedRoleHierarchy.Num());
		for (const TSubclassOf<ULiveLinkRole>& RoleClass : SelectedRoleHierarchy)
		{
			if (RoleClass)
			{
				ControllerMap.FindOrAdd(RoleClass);

				//Set the previous controller on the Subject Role entry and create new controllers for parent role classes
				if (RoleClass == SubjectRepresentation.Role)
				{
					ControllerMap[RoleClass] = Controller_DEPRECATED;
				}
				else
				{
					//Verify in project settings if there is a controller associated with this component type. If not, pick the first one we find
					TSubclassOf<ULiveLinkControllerBase> SelectedControllerClass = GetControllerClassForRoleClass(RoleClass);
					SetControllerClassForRole(RoleClass, SelectedControllerClass);
				}
			}
		}
	}

	Controller_DEPRECATED = nullptr;
}

#endif //WITH_EDITOR

bool ULiveLinkComponentController::IsControllerMapOutdated() const
{
	TArray<TSubclassOf<ULiveLinkRole>> SelectedRoleHierarchy = GetSelectedRoleHierarchyClasses(SubjectRepresentation.Role);
	
	//If the role class hierarchy doesn't have the same number of controllers, early exit, we need to update
	if (ControllerMap.Num() != SelectedRoleHierarchy.Num())
	{
		return true;
	}
	
	//Check if all map matches class hierarchy
	for (const TSubclassOf<ULiveLinkRole>& RoleClass : SelectedRoleHierarchy)
	{
<<<<<<< HEAD
		const ULiveLinkControllerBase* const* FoundController = ControllerMap.Find(RoleClass);
=======
		TObjectPtr<ULiveLinkControllerBase> const* FoundController = ControllerMap.Find(RoleClass);
>>>>>>> 6bbb88c8

		//If ControllerMap doesn't have an entry for one of the role class hierarchy, we need to update
		if (FoundController == nullptr)
		{
			return true;
		}
	}

	return false;
}

TArray<TSubclassOf<ULiveLinkRole>> ULiveLinkComponentController::GetSelectedRoleHierarchyClasses(const TSubclassOf<ULiveLinkRole> InCurrentRoleClass) const
{
	TArray<TSubclassOf<ULiveLinkRole>> ClassHierarchy;

	for (TObjectIterator<UClass> It; It; ++It)
	{
		if (!It->HasAnyClassFlags(CLASS_Abstract | CLASS_Deprecated))
		{
			if (InCurrentRoleClass->IsChildOf(*It))
			{
				ClassHierarchy.AddUnique(*It);
			}
		}
	}

	return MoveTemp(ClassHierarchy);
}

TSubclassOf<ULiveLinkControllerBase> ULiveLinkComponentController::GetControllerClassForRoleClass(const TSubclassOf<ULiveLinkRole> RoleClass) const
{
	//Verify in project settings if there is a controller associated with this component type. If not, pick the first one we find that supports that role
	TSubclassOf<ULiveLinkControllerBase> SelectedControllerClass = nullptr;
	const TSubclassOf<ULiveLinkControllerBase>* ControllerClass = GetDefault<ULiveLinkComponentSettings>()->DefaultControllerForRole.Find(RoleClass);
	if (ControllerClass == nullptr || ControllerClass->Get() == nullptr)
	{
		TArray<TSubclassOf<ULiveLinkControllerBase>> NewControllerClasses = ULiveLinkControllerBase::GetControllersForRole(RoleClass);
		if (NewControllerClasses.Num() > 0)
		{
			SelectedControllerClass = NewControllerClasses[0];
		}
	}
	else
	{
		SelectedControllerClass = *ControllerClass;
	}

	return SelectedControllerClass;
}

void ULiveLinkComponentController::CleanupControllersInMap()
{
	//Cleanup the currently active controllers in the map
<<<<<<< HEAD
	for (TPair<TSubclassOf<ULiveLinkRole>, ULiveLinkControllerBase*>& ControllerPair : ControllerMap)
=======
	for (auto& ControllerPair : ControllerMap)
>>>>>>> 6bbb88c8
	{
		if (ControllerPair.Value)
		{
			ControllerPair.Value->Cleanup();
		}
	}
}

#undef LOCTEXT_NAMESPACE<|MERGE_RESOLUTION|>--- conflicted
+++ resolved
@@ -6,15 +6,10 @@
 #include "LiveLinkComponentSettings.h"
 #include "LiveLinkControllerBase.h"
 
-<<<<<<< HEAD
-#include "Features/IModularFeatures.h"
-#include "GameFramework/Actor.h"
-=======
 #include "Engine/World.h"
 #include "Features/IModularFeatures.h"
 #include "GameFramework/Actor.h"
 #include "HAL/IConsoleManager.h"
->>>>>>> 6bbb88c8
 #include "Logging/LogMacros.h"
 #include "UObject/EnterpriseObjectVersion.h"
 #include "UObject/UObjectIterator.h"
@@ -29,8 +24,6 @@
 #define LOCTEXT_NAMESPACE "LiveLinkController"
 
 
-<<<<<<< HEAD
-=======
 static TAutoConsoleVariable<bool> CVarEnableLiveLinkEvaluation(
 	TEXT("LiveLink.Component.EnableLiveLinkEvaluation"),
 	true,
@@ -39,7 +32,6 @@
 
 
 
->>>>>>> 6bbb88c8
 ULiveLinkComponentController::ULiveLinkComponentController()
 	: bUpdateInEditor(true)
 	, bIsDirty(false)
@@ -72,10 +64,7 @@
 	}
 	else
 	{
-<<<<<<< HEAD
-=======
 		TSubclassOf<UActorComponent> DesiredClass = nullptr;
->>>>>>> 6bbb88c8
 		UActorComponent* DesiredActorComponent = nullptr;
 		TArray<TSubclassOf<ULiveLinkRole>> SelectedRoleHierarchy = GetSelectedRoleHierarchyClasses(SubjectRepresentation.Role);
 		ControllerMap.Empty(SelectedRoleHierarchy.Num());
@@ -94,31 +83,13 @@
 				{
 					if (AActor* Actor = GetOwner())
 					{
-<<<<<<< HEAD
-						TSubclassOf<UActorComponent> DesiredClass = SelectedControllerClass.GetDefaultObject()->GetDesiredComponentClass();
-=======
 						DesiredClass = SelectedControllerClass.GetDefaultObject()->GetDesiredComponentClass();
->>>>>>> 6bbb88c8
 						if (UActorComponent* ActorComponent = Actor->GetComponentByClass(DesiredClass))
 						{
 							DesiredActorComponent = ActorComponent;
 						}
 					}
 				}
-<<<<<<< HEAD
-			}
-		}
-
-		//After creating the controller hierarchy, update component to control to the highest in the hierarchy.
-#if WITH_EDITOR
-		if (ComponentToControl.ComponentProperty == NAME_None && DesiredActorComponent != nullptr)
-		{
-			AActor* Actor = GetOwner();
-			check(Actor);
-			ComponentToControl = FComponentEditorUtils::MakeComponentReference(Actor, DesiredActorComponent);
-		}
-#endif
-=======
 			}
 		}
 
@@ -151,7 +122,6 @@
 	if (IsControllerMapOutdated())
 	{
 		OnSubjectRoleChanged();
->>>>>>> 6bbb88c8
 	}
 }
 
@@ -215,17 +185,12 @@
 #if WITH_EDITOR
 void ULiveLinkComponentController::OnEndPIE(bool bIsSimulating)
 {
-<<<<<<< HEAD
-	// Cleanup each controller when PIE session is ending
-	CleanupControllersInMap();
-=======
 	const UWorld* const World = GetWorld();
 	if (World && World->WorldType == EWorldType::PIE)
 	{
 		// Cleanup each controller when PIE session is ending
 		CleanupControllersInMap();
 	}
->>>>>>> 6bbb88c8
 }
 #endif //WITH_EDITOR
 
@@ -239,8 +204,6 @@
 
 void ULiveLinkComponentController::TickComponent(float DeltaTime, ELevelTick TickType, FActorComponentTickFunction* ThisTickFunction)
 {
-<<<<<<< HEAD
-=======
 	// Verify if we are in an editor preview world (blueprint editor). Without being able to select the desired component
 	// When you spawn a LL component, it defaults to the root component on which we can't reset the transform in case it's manipulated by LL automatically
 	if (GetWorld() && GetWorld()->WorldType == EWorldType::EditorPreview && bUpdateInPreviewEditor == false)
@@ -248,7 +211,6 @@
 		return;
 	}
 
->>>>>>> 6bbb88c8
 	// Check for spawnable
 	if (bIsDirty || !bIsSpawnableCache.IsSet())
 	{
@@ -268,13 +230,9 @@
 	// Evaluate subject frame once and pass the data to our controllers
 	FLiveLinkSubjectFrameData SubjectData;
 
-<<<<<<< HEAD
-	const bool bHasValidData = bEvaluateLiveLink ? LiveLinkClient.EvaluateFrame_AnyThread(SubjectRepresentation.Subject, SubjectRepresentation.Role, SubjectData) : false;
-=======
 	// Verify if global evaluation cvar is on or off. This can be used to stop LL evaluation at large for Pathtracing rendering for example
 	const bool bCanEvaluate = bEvaluateLiveLink && CVarEnableLiveLinkEvaluation.GetValueOnGameThread();
 	const bool bHasValidData = bCanEvaluate ? LiveLinkClient.EvaluateFrame_AnyThread(SubjectRepresentation.Subject, SubjectRepresentation.Role, SubjectData) : false;
->>>>>>> 6bbb88c8
 
 	//Go through each controllers and initialize them if we're dirty and tick them if there's valid data to process
 	for (auto& ControllerEntry : ControllerMap)
@@ -383,11 +341,7 @@
 	//Check if all map matches class hierarchy
 	for (const TSubclassOf<ULiveLinkRole>& RoleClass : SelectedRoleHierarchy)
 	{
-<<<<<<< HEAD
-		const ULiveLinkControllerBase* const* FoundController = ControllerMap.Find(RoleClass);
-=======
 		TObjectPtr<ULiveLinkControllerBase> const* FoundController = ControllerMap.Find(RoleClass);
->>>>>>> 6bbb88c8
 
 		//If ControllerMap doesn't have an entry for one of the role class hierarchy, we need to update
 		if (FoundController == nullptr)
@@ -441,11 +395,7 @@
 void ULiveLinkComponentController::CleanupControllersInMap()
 {
 	//Cleanup the currently active controllers in the map
-<<<<<<< HEAD
-	for (TPair<TSubclassOf<ULiveLinkRole>, ULiveLinkControllerBase*>& ControllerPair : ControllerMap)
-=======
 	for (auto& ControllerPair : ControllerMap)
->>>>>>> 6bbb88c8
 	{
 		if (ControllerPair.Value)
 		{
