--- conflicted
+++ resolved
@@ -68,11 +68,6 @@
 	}
 	else
 	{
-<<<<<<< HEAD
-		TSubclassOf<UActorComponent> DesiredClass = nullptr;
-		UActorComponent* DesiredActorComponent = nullptr;
-=======
->>>>>>> d731a049
 		TArray<TSubclassOf<ULiveLinkRole>> SelectedRoleHierarchy = GetSelectedRoleHierarchyClasses(SubjectRepresentation.Role);
 		ControllerMap.Empty(SelectedRoleHierarchy.Num());
 		for (const TSubclassOf<ULiveLinkRole>& RoleClass : SelectedRoleHierarchy)
@@ -84,56 +79,8 @@
 
 				TSubclassOf<ULiveLinkControllerBase> SelectedControllerClass = GetControllerClassForRoleClass(RoleClass);
 				SetControllerClassForRole(RoleClass, SelectedControllerClass);
-<<<<<<< HEAD
-
-				//Keep track of the most specific available component in the hierarchy
-				if (SelectedControllerClass)
-				{
-					if (AActor* Actor = GetOwner())
-					{
-						DesiredClass = SelectedControllerClass.GetDefaultObject()->GetDesiredComponentClass();
-						if (UActorComponent* ActorComponent = Actor->GetComponentByClass(DesiredClass))
-						{
-							DesiredActorComponent = ActorComponent;
-						}
-					}
-				}
-=======
->>>>>>> d731a049
-			}
-		}
-	}
-
-<<<<<<< HEAD
-		//After creating the controller hierarchy, update component to control to the highest in the hierarchy.
-#if WITH_EDITOR
-		if (DesiredActorComponent)
-		{
-			UActorComponent* CurrentComponentToControl = ComponentToControl.GetComponent(GetOwner());
-			if ((CurrentComponentToControl == nullptr) || !CurrentComponentToControl->IsA(DesiredClass))
-			{
-				AActor* Actor = GetOwner();
-				check(Actor);
-				ComponentToControl = FComponentEditorUtils::MakeComponentReference(Actor, DesiredActorComponent);
-			}
-		}
-#endif
-=======
-	if (OnControllerMapUpdatedDelegate.IsBound())
-	{
-		FEditorScriptExecutionGuard ScriptGuard;
-		OnControllerMapUpdatedDelegate.Broadcast();
-	}
-}
-
-void ULiveLinkComponentController::SetSubjectRepresentation(FLiveLinkSubjectRepresentation InSubjectRepresentation)
-{
-	SubjectRepresentation = InSubjectRepresentation;
-
-	if (IsControllerMapOutdated())
-	{
-		OnSubjectRoleChanged();
->>>>>>> d731a049
+			}
+		}
 	}
 
 	if (OnControllerMapUpdatedDelegate.IsBound())
@@ -172,28 +119,7 @@
 				CurrentController = NewObject<ULiveLinkControllerBase>(this, DesiredControllerClass, NAME_None, ControllerObjectFlags);
 				InitializeController(CurrentController);
 
-<<<<<<< HEAD
-#if WITH_EDITOR
-				//For the controller directly associated with the subject role, set the component to control to the desired component this controller wants
-				if (RoleClass == SubjectRepresentation.Role)
-				{
-					TSubclassOf<UActorComponent> DesiredComponent = CurrentController->GetDesiredComponentClass();
-					UActorComponent* CurrentComponentToControl = ComponentToControl.GetComponent(GetOwner());
-					if ((CurrentComponentToControl == nullptr) || !CurrentComponentToControl->IsA(DesiredComponent))
-					{
-						if (AActor* Actor = GetOwner())
-						{
-							if (UActorComponent* ActorComponent = Actor->GetComponentByClass(DesiredComponent))
-							{
-								ComponentToControl = FComponentEditorUtils::MakeComponentReference(Actor, ActorComponent);
-							}
-						}
-					}
-				}
-				
-=======
 #if WITH_EDITOR		
->>>>>>> d731a049
 				CurrentController->InitializeInEditor();
 #endif
 			}
