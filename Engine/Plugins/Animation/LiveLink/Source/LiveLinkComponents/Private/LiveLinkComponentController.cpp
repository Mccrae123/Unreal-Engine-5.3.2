--- conflicted
+++ resolved
@@ -417,14 +417,11 @@
 		TInlineComponentArray<UActorComponent*> ActorComponents;
 		OuterActor->GetComponents(InController->GetDesiredComponentClass(), ActorComponents);
 
-<<<<<<< HEAD
-=======
 		if (ActorComponents.Num() == 0)
 		{
 			UE_LOG(LogLiveLinkComponents, Warning, TEXT("The desired component class for %s is %s, but %s does not have a component of that type."), *InController->GetName(), *InController->GetDesiredComponentClass()->GetName(), *OuterActor->GetActorLabel(false));
 		}
 
->>>>>>> 4af6daef
 		bool bFoundValidComponent = false;
 
 		// Look through the list of components matching the desired component class, and choose the first editable instance
@@ -441,11 +438,7 @@
 
 		if (!bFoundValidComponent)
 		{
-<<<<<<< HEAD
-			UE_LOG(LogLiveLinkComponents, Warning, TEXT("The desired component class for %s is %s, but %s does not have a component of that type."), *InController->GetName(), *InController->GetDesiredComponentClass()->GetName(), *OuterActor->GetActorLabel(false));
-=======
 			UE_LOG(LogLiveLinkComponents, Verbose, TEXT("%s has no editable components of type %s."), *OuterActor->GetActorLabel(false), *InController->GetDesiredComponentClass()->GetName());
->>>>>>> 4af6daef
 		}
 	}
 #endif //WITH_EDITOR
