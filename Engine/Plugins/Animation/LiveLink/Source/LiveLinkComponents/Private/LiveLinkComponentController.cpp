--- conflicted
+++ resolved
@@ -36,8 +36,6 @@
 #endif //WITH_EDITOR
 }
 
-<<<<<<< HEAD
-=======
 ULiveLinkComponentController::~ULiveLinkComponentController()
 {
 #if WITH_EDITOR
@@ -45,7 +43,6 @@
 #endif //WITH_EDITOR
 }
 
->>>>>>> 3aae9151
 void ULiveLinkComponentController::OnSubjectRoleChanged()
 {
 	//Whenever the subject role is changed, we start from clean controller map. Cleanup the ones currently active
@@ -347,8 +344,6 @@
 	return SelectedControllerClass;
 }
 
-<<<<<<< HEAD
-=======
 void ULiveLinkComponentController::CleanupControllersInMap()
 {
 	//Cleanup the currently active controllers in the map
@@ -361,5 +356,4 @@
 	}
 }
 
->>>>>>> 3aae9151
 #undef LOCTEXT_NAMESPACE