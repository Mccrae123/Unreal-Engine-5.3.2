--- conflicted
+++ resolved
@@ -7,11 +7,7 @@
 #include "LiveLinkTransformController.generated.h"
 
 struct FLiveLinkTransformStaticData;
-<<<<<<< HEAD
-struct FTransform;
-=======
 UE_DECLARE_LWC_TYPE(Transform, 3);
->>>>>>> 6bbb88c8
 class USceneComponent;
 
 USTRUCT(BlueprintType)
@@ -38,7 +34,7 @@
 	/**
 	 * Whether we sweep to the destination location, triggering overlaps along the way and stopping short of the target if blocked by something.
 	 * Only the root component is swept and checked for blocking collision, child components move without sweeping. If collision is off, this has no effect.
-	 */
+	*/
 	UPROPERTY(EditAnywhere, BlueprintReadOnly, Category = "LiveLink", AdvancedDisplay)
 	bool bSweep = false;
 
@@ -47,7 +43,7 @@
 	 * If true, physics velocity for this object is unchanged (so ragdoll parts are not affected by change in location).
 	 * If false, physics velocity is updated based on the change in position (affecting ragdoll parts).
 	 * If CCD is on and not teleporting, this will affect objects along the entire sweep volume.
-	 */
+	*/
 	UPROPERTY(EditAnywhere, BlueprintReadOnly, Category = "LiveLink", AdvancedDisplay)
 	bool bTeleport = true;
 	
