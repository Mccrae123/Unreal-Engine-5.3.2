﻿// Copyright 1998-2019 Epic Games, Inc. All Rights Reserved.

#include "LiveLinkMessageBusDiscoveryManager.h"

#include "Async/Async.h"
#include "ILiveLinkClient.h"
#include "LiveLinkMessageBusSource.h"
#include "LiveLinkSettings.h"
#include "HAL/PlatformTime.h"
#include "MessageEndpointBuilder.h"
#include "Misc/ScopeLock.h"


#define LL_HEARTBEAT_SLEEP_TIME 1.0f

FLiveLinkMessageBusDiscoveryManager::FLiveLinkMessageBusDiscoveryManager()
	: bRunning(true)
	, Thread(nullptr)
{
	PingRequestCounter = 0;
	PingRequestFrequency = GetDefault<ULiveLinkSettings>()->GetMessageBusPingRequestFrequency();

	MessageEndpoint = FMessageEndpoint::Builder(TEXT("LiveLinkMessageHeartbeatManager"))
		.Handling<FLiveLinkPongMessage>(this, &FLiveLinkMessageBusDiscoveryManager::HandlePongMessage);

	bRunning = MessageEndpoint.IsValid();
	if (bRunning)
	{
<<<<<<< HEAD
		Thread = FRunnableThread::Create(this, TEXT("MessageBusHeartbeatManager"));
=======
		Thread = FRunnableThread::Create(this, TEXT("LiveLinkMessageBusDiscoveryManager"));
>>>>>>> 69078e53
	}
}

FLiveLinkMessageBusDiscoveryManager::~FLiveLinkMessageBusDiscoveryManager()
{
	{
		FScopeLock Lock(&SourcesCriticalSection);
		
		// Disable the Endpoint message handling since the message could keep it alive a bit.
		if (MessageEndpoint)
		{
			MessageEndpoint->Disable();
			MessageEndpoint.Reset();
		}
	}

	Stop();

	if (Thread)
	{
		Thread->Kill(true);
		Thread = nullptr;
	}
}

uint32 FLiveLinkMessageBusDiscoveryManager::Run()
{
	while (bRunning)
	{
		{
			FScopeLock Lock(&SourcesCriticalSection);

			if (PingRequestCounter > 0)
			{
				LastProviderPoolResults.Reset();
				LastPingRequest = FGuid::NewGuid();
				MessageEndpoint->Publish(new FLiveLinkPingMessage(LastPingRequest, ILiveLinkClient::LIVELINK_VERSION));
			}
		}

		FPlatformProcess::Sleep(PingRequestFrequency);
	}
	return 0;
}

void FLiveLinkMessageBusDiscoveryManager::Stop()
{
	bRunning = false;
}

void FLiveLinkMessageBusDiscoveryManager::AddDiscoveryMessageRequest()
{
	FScopeLock Lock(&SourcesCriticalSection);
	if (++PingRequestCounter == 1)
	{
		LastProviderPoolResults.Reset();
	}
}

void FLiveLinkMessageBusDiscoveryManager::RemoveDiscoveryMessageRequest()
{
	--PingRequestCounter;
}

TArray<FProviderPollResultPtr> FLiveLinkMessageBusDiscoveryManager::GetDiscoveryResults() const
{
	FScopeLock Lock(&SourcesCriticalSection);

	return LastProviderPoolResults;
}

bool FLiveLinkMessageBusDiscoveryManager::IsRunning() const
{
	return bRunning;
}

void FLiveLinkMessageBusDiscoveryManager::HandlePongMessage(const FLiveLinkPongMessage& Message, const TSharedRef<IMessageContext, ESPMode::ThreadSafe>& Context)
{
	FScopeLock Lock(&SourcesCriticalSection);

	if (Message.PollRequest == LastPingRequest)
	{
		const double MachineTimeOffset = LiveLinkMessageBusHelper::CalculateProviderMachineOffset(Message.CreationPlatformTime, Context);
		LastProviderPoolResults.Emplace(MakeShared<FProviderPollResult, ESPMode::ThreadSafe>(Context->GetSender(), Message.ProviderName, Message.MachineName, MachineTimeOffset));
	}
}<|MERGE_RESOLUTION|>--- conflicted
+++ resolved
@@ -26,11 +26,7 @@
 	bRunning = MessageEndpoint.IsValid();
 	if (bRunning)
 	{
-<<<<<<< HEAD
-		Thread = FRunnableThread::Create(this, TEXT("MessageBusHeartbeatManager"));
-=======
 		Thread = FRunnableThread::Create(this, TEXT("LiveLinkMessageBusDiscoveryManager"));
->>>>>>> 69078e53
 	}
 }
 
