// Copyright Epic Games, Inc. All Rights Reserved.

#include "LiveLinkClient.h"

#include "Async/Async.h"
#include "CoreGlobals.h"
#include "Engine/Engine.h"
#include "HAL/PlatformTime.h"
#include "IMediaModule.h"
#include "LiveLinkAnimationVirtualSubject.h"
#include "LiveLinkLog.h"
#include "LiveLinkPreset.h"
#include "LiveLinkRole.h"
#include "LiveLinkRoleTrait.h"
#include "LiveLinkSettings.h"
#include "LiveLinkSourceCollection.h"
#include "LiveLinkSourceFactory.h"
#include "LiveLinkSourceSettings.h"
#include "LiveLinkSubject.h"
#include "LiveLinkTimedDataInput.h"
#include "LiveLinkVirtualSource.h"
#include "IMediaModule.h"
#include "Misc/App.h"
#include "Misc/ConfigCacheIni.h"
#include "Misc/CoreDelegates.h"
#include "Misc/Guid.h"
#include "Misc/ScopeLock.h"
#include "Modules/ModuleManager.h"
#include "Roles/LiveLinkAnimationRole.h"
#include "Roles/LiveLinkAnimationTypes.h"
#include "Roles/LiveLinkBasicTypes.h"
#include "Stats/Stats.h"
#include "Stats/Stats2.h"
#include "TimeSynchronizationSource.h"
#include "UObject/Class.h"
#include "UObject/Package.h"
#include "UObject/UObjectHash.h"

#if WITH_EDITOR
#include "VirtualSubjects/LiveLinkBlueprintVirtualSubject.h"
#endif


/**
 * Declare stats to see what takes up time in LiveLink
 */
DECLARE_CYCLE_STAT(TEXT("LiveLink - Push StaticData"), STAT_LiveLink_PushStaticData, STATGROUP_LiveLink);
DECLARE_CYCLE_STAT(TEXT("LiveLink - Push FrameData"), STAT_LiveLink_PushFrameData, STATGROUP_LiveLink);
DECLARE_CYCLE_STAT(TEXT("LiveLink - Client - Tick"), STAT_LiveLink_Client_Tick, STATGROUP_LiveLink);
DECLARE_CYCLE_STAT(TEXT("LiveLink - EvaluateFrame"), STAT_LiveLink_EvaluateFrame, STATGROUP_LiveLink);

DEFINE_LOG_CATEGORY(LogLiveLink);

static TAutoConsoleVariable<int32> CVarMaxNewStaticDataPerUpdate(
	TEXT("LiveLink.Client.MaxNewStaticDataPerUpdate"),
	256,
	TEXT("Maximun number of new static data that can be added in a single UE frame."),
	ECVF_Default);

static TAutoConsoleVariable<int32> CVarMaxNewFrameDataPerUpdate(
	TEXT("LiveLink.Client.MaxNewFrameDataPerUpdate"),
	2048,
	TEXT("Maximun number of new frame data that can be added in a single UE frame."),
	ECVF_Default);


FLiveLinkClient::FLiveLinkClient()
{
#if WITH_EDITOR
	CachedEngineTime = 0.0;
#endif

	Collection = MakeUnique<FLiveLinkSourceCollection>();
	OnLiveLinkSubjectRemoved().AddRaw(this, &FLiveLinkClient::OnSubjectRemovedCallback);
	FCoreDelegates::OnPreExit.AddRaw(this, &FLiveLinkClient::Shutdown);

	//IMediaModule& MediaModule = FModuleManager::LoadModuleChecked<IMediaModule>("Media");
	//MediaModule.GetOnTickPreEngineCompleted().AddRaw(this, &FLiveLinkClient::Tick);

	//Use OnSamplingInput for now since it's as close as the previous PreEngineCompleted callback we were hoooked before it was changed
	//OnBeginFrame is too early since Timecode hasn't been updated for the frame
	//OnSamplingInput is right before ticking the engine so we can build our snapshots and be consistent throughout the frame
	FCoreDelegates::OnSamplingInput.AddRaw(this, &FLiveLinkClient::Tick);

	// Setup rebroadcaster name in case we need it later
	RebroadcastLiveLinkProviderName = TEXT("LiveLink Rebroadcast");
}

FLiveLinkClient::~FLiveLinkClient()
{
	FCoreDelegates::OnPreExit.RemoveAll(this);
	Shutdown();
}

void FLiveLinkClient::Tick()
{
	SCOPE_CYCLE_COUNTER(STAT_LiveLink_Client_Tick);

	FScopeLock Lock(&CollectionAccessCriticalSection);
	DoPendingWork();
	CacheValues();
	UpdateSources();
	BuildThisTicksSubjectSnapshot();

	OnLiveLinkTickedDelegate.Broadcast();
}

void FLiveLinkClient::DoPendingWork()
{
	check(Collection);

	// Remove Sources and Subjects
	Collection->RemovePendingKill();

	{
		// Add new Subject static data
		for (FPendingSubjectStatic& SubjectStatic : SubjectStaticToPush)
		{
			PushSubjectStaticData_Internal(MoveTemp(SubjectStatic));
		}
		SubjectStaticToPush.Reset();

		// Add new Subject frame data
		for (FPendingSubjectFrame& SubjectFrame : SubjectFrameToPush)
		{
			PushSubjectFrameData_Internal(MoveTemp(SubjectFrame));
		}
		SubjectFrameToPush.Reset();
	}
}

void FLiveLinkClient::UpdateSources()
{
	for (FLiveLinkCollectionSourceItem& SourceItem : Collection->GetSources())
	{
		SourceItem.Source->Update();
	}
}

void FLiveLinkClient::BuildThisTicksSubjectSnapshot()
{
	check(Collection);

	EnabledSubjects.Reset();

	TSet<FGuid> TaggedSources;

	// Update the Live Subject before the Virtual Subject
	for (const FLiveLinkCollectionSubjectItem& SubjectItem : Collection->GetSubjects())
	{
		if (FLiveLinkSubject* LiveSubject = SubjectItem.GetLiveSubject())
		{
			if (SubjectItem.bEnabled)
			{
				ULiveLinkSourceSettings* SourceSettings = GetSourceSettings(SubjectItem.Key.Source);
				ULiveLinkSubjectSettings* SubjectSettings = SubjectItem.GetLinkSettings();
				LiveSubject->CacheSettings(SourceSettings, SubjectSettings);
				LiveSubject->Update();
				EnabledSubjects.Add(SubjectItem.Key.SubjectName, SubjectItem.Key);

				// Update Source FrameRate from first enabled subject with valid data. 
				if (LiveSubject->HasValidFrameSnapshot() && SubjectSettings->FrameRate.IsValid() && !TaggedSources.Contains(SubjectItem.Key.Source))
				{
					SourceSettings->BufferSettings.DetectedFrameRate = SubjectSettings->FrameRate;
					TaggedSources.Add(SubjectItem.Key.Source);
				}
			}
			else
			{
				LiveSubject->ClearFrames();
			}
		}
	}

	for (const FLiveLinkCollectionSubjectItem& SubjectItem : Collection->GetSubjects())
	{
		
		if (ULiveLinkVirtualSubject* VSubject = SubjectItem.GetVirtualSubject())
		{
			if (SubjectItem.bEnabled)
			{
				VSubject->Update();
				HandleSubjectRebroadcast(VSubject, VSubject->GetFrameData());
				EnabledSubjects.Add(SubjectItem.Key.SubjectName, SubjectItem.Key);
			}
			else
			{
				VSubject->ClearFrames();
			}
		}
	}
}

void FLiveLinkClient::CacheValues()
{
#if WITH_EDITOR
	CachedEngineTime = FApp::GetCurrentTime();
	CachedEngineFrameTime = FApp::GetCurrentFrameTime();
#endif
}

void FLiveLinkClient::Shutdown()
{
	/*if(IMediaModule* MediaModule = FModuleManager::GetModulePtr<IMediaModule>("Media"))
	{
		MediaModule->GetOnTickPreEngineCompleted().RemoveAll(this);
	}*/

	FCoreDelegates::OnSamplingInput.RemoveAll(this);

	// Shut down the rebroadcaster if active
	if (RebroadcastLiveLinkProvider.IsValid())
	{
		RebroadcastLiveLinkProvider.Reset();
	}

	if (Collection)
	{
		OnLiveLinkSubjectRemoved().RemoveAll(this);

		double Timeout = 2.0;
		GConfig->GetDouble(TEXT("LiveLink"), TEXT("ClientShutdownTimeout"), Timeout, GGameIni);

		const double StartShutdownSeconds = FPlatformTime::Seconds();
		bool bContinue = true;
		while(bContinue)
		{
			FScopeLock Lock(&CollectionAccessCriticalSection);
			bContinue = !Collection->RequestShutdown();

			if (FPlatformTime::Seconds() - StartShutdownSeconds > Timeout)
			{
				bContinue = false;
				UE_LOG(LogLiveLink, Warning, TEXT("Force shutdown LiveLink after %f seconds. One or more sources refused to shutdown."), Timeout);
			}
		}
	}
}

void FLiveLinkClient::HandleSubjectRebroadcast(ILiveLinkSubject* InSubject, const FLiveLinkFrameDataStruct& InFrameData)
{
	check(InSubject);

	// Check the rebroadcast flag and act accordingly, creating the LiveLinkProvider and/or sending the static data if needed
	if (InSubject->IsRebroadcasted())
	{
		if(InSubject->GetStaticData().IsValid() && InFrameData.IsValid())
		{
			// Setup rebroadcast provider
			if (!RebroadcastLiveLinkProvider.IsValid())
			{
				RebroadcastLiveLinkProvider = ILiveLinkProvider::CreateLiveLinkProvider(RebroadcastLiveLinkProviderName);
			}
				
			if (RebroadcastLiveLinkProvider.IsValid())
			{
				if (!InSubject->HasStaticDataBeenRebroadcasted())
				{
					FLiveLinkStaticDataStruct StaticDataCopy;
					StaticDataCopy.InitializeWith(InSubject->GetStaticData());
					RebroadcastLiveLinkProvider->UpdateSubjectStaticData(InSubject->GetSubjectKey().SubjectName, InSubject->GetRole(), MoveTemp(StaticDataCopy));
					InSubject->SetStaticDataAsRebroadcasted(true);
<<<<<<< HEAD
=======
					RebroadcastedSubjects.Add(InSubject->GetSubjectKey());
>>>>>>> 6bbb88c8
				}
				
				// Make a copy of the data for use by the rebroadcaster
				FLiveLinkFrameDataStruct FrameDataCopy;
				FrameDataCopy.InitializeWith(InFrameData);

				RebroadcastLiveLinkProvider->UpdateSubjectFrameData(InSubject->GetSubjectKey().SubjectName, MoveTemp(FrameDataCopy));
			}
			else
			{
				UE_LOG(LogLiveLink, Warning, TEXT("Rebroadcaster doesn't exist, but was requested and failed"));
			}
		}
	}
	else if (InSubject->HasStaticDataBeenRebroadcasted())
	{
<<<<<<< HEAD
		if (RebroadcastLiveLinkProvider.IsValid())
		{
			RebroadcastLiveLinkProvider->RemoveSubject(InSubject->GetSubjectKey().SubjectName);
			InSubject->SetStaticDataAsRebroadcasted(false);
=======
		RemoveRebroadcastedSubject(InSubject->GetSubjectKey());
		InSubject->SetStaticDataAsRebroadcasted(false);
	}
}

void FLiveLinkClient::OnSubjectRemovedCallback(FLiveLinkSubjectKey InSubjectKey)
{
	RemoveRebroadcastedSubject(InSubjectKey);
}

void FLiveLinkClient::RemoveRebroadcastedSubject(FLiveLinkSubjectKey InSubjectKey)
{
	if (RebroadcastLiveLinkProvider.IsValid())
	{
		if (RebroadcastedSubjects.Contains(InSubjectKey))
		{
			RebroadcastLiveLinkProvider->RemoveSubject(InSubjectKey.SubjectName);
			RebroadcastedSubjects.Remove(InSubjectKey);

			if (RebroadcastedSubjects.Num() <= 0)
			{
				RebroadcastLiveLinkProvider.Reset();
			}
>>>>>>> 6bbb88c8
		}
	}
}

FGuid FLiveLinkClient::AddSource(TSharedPtr<ILiveLinkSource> InSource)
{
	check(Collection);

	FGuid Guid;
	if (Collection->FindSource(InSource) == nullptr)
	{
		ULiveLinkSourceSettings* Settings = nullptr;
		Guid = FGuid::NewGuid();

		FLiveLinkCollectionSourceItem Data;
		Data.Guid = Guid;
		Data.Source = InSource;
		Data.TimedData = MakeShared<FLiveLinkTimedDataInput>(this, Guid);
		{
			UClass* SourceSettingsClass = InSource->GetSettingsClass().Get();
			UClass* SettingsClass = SourceSettingsClass ? SourceSettingsClass : ULiveLinkSourceSettings::StaticClass();
			Settings = Data.Setting = NewObject<ULiveLinkSourceSettings>(GetTransientPackage(), SettingsClass);
		}
		Collection->AddSource(MoveTemp(Data));

		InSource->ReceiveClient(this, Guid);
		InSource->InitializeSettings(Settings);
	}
	return Guid;
}

FGuid FLiveLinkClient::AddVirtualSubjectSource(FName SourceName)
{
	check(Collection);

	FGuid Guid;

	if (Collection->FindVirtualSource(SourceName) == nullptr)
	{
		TSharedPtr<FLiveLinkVirtualSubjectSource> Source = MakeShared<FLiveLinkVirtualSubjectSource>();
		Guid = FGuid::NewGuid();

		FLiveLinkCollectionSourceItem Data;
		Data.Guid = Guid;
		Data.Source = Source;

		ULiveLinkVirtualSubjectSourceSettings* NewSettings = NewObject<ULiveLinkVirtualSubjectSourceSettings>(GetTransientPackage(), ULiveLinkVirtualSubjectSourceSettings::StaticClass());
		NewSettings->SourceName = SourceName;
		Data.Setting = NewSettings;
		Data.bIsVirtualSource = true;
		Collection->AddSource(MoveTemp(Data));

		Source->ReceiveClient(this, Guid);
		Source->InitializeSettings(NewSettings);
	}
	else
	{
		FLiveLinkLog::Warning(TEXT("The virtual subject Source '%s' could not be created. It already exists."), *SourceName.ToString());
	}

	return Guid;
}

bool FLiveLinkClient::CreateSource(const FLiveLinkSourcePreset& InSourcePreset)
{
	check(Collection);

	if (InSourcePreset.Settings == nullptr)
	{
		FLiveLinkLog::Warning(TEXT("Create Source Failure: The settings are not defined."));
		return false;
	}

	if (InSourcePreset.Guid == FLiveLinkSourceCollection::DefaultVirtualSubjectGuid)
	{
		FLiveLinkLog::Warning(TEXT("Create Source Failure: Can't create default virtual subject source. It will be created automatically."));
		return false;
	}

	if (!InSourcePreset.Guid.IsValid())
	{
		FLiveLinkLog::Warning(TEXT("Create Source Failure: The guid is invalid."));
		return false;
	}

	if (Collection->FindSource(InSourcePreset.Guid) != nullptr)
	{
		FLiveLinkLog::Warning(TEXT("Create Source Failure: The guid already exist."));
		return false;
	}

	ULiveLinkSourceSettings* Setting = nullptr;
	TSharedPtr<ILiveLinkSource> Source;
	FLiveLinkCollectionSourceItem Data;
	Data.Guid = InSourcePreset.Guid;

	// Virtual subject source have a special settings class. We can differentiate them using this
	if (InSourcePreset.Settings->GetClass() == ULiveLinkVirtualSubjectSourceSettings::StaticClass())
	{
		Source = MakeShared<FLiveLinkVirtualSubjectSource>();
		Data.bIsVirtualSource = true;
	}
	else
	{
		if (InSourcePreset.Settings->Factory.Get() == nullptr || InSourcePreset.Settings->Factory.Get() == ULiveLinkSourceFactory::StaticClass())
		{
			FLiveLinkLog::Warning(TEXT("Create Source Failure: The factory is not defined."));
			return false;
		}

		Source = InSourcePreset.Settings->Factory.Get()->GetDefaultObject<ULiveLinkSourceFactory>()->CreateSource(InSourcePreset.Settings->ConnectionString);
		if (!Source.IsValid())
		{
			FLiveLinkLog::Warning(TEXT("Create Source Failure: The source couldn't be created by the factory."));
			return false;
		}

		Data.TimedData = MakeShared<FLiveLinkTimedDataInput>(this, InSourcePreset.Guid);
	}

	Data.Source = Source;

	//In case a source has changed its source settings class, instead of duplicating, create the right one and copy previous properties
	UClass* SourceSettingsClass = Source->GetSettingsClass().Get();
	if (SourceSettingsClass && SourceSettingsClass != InSourcePreset.Settings->GetClass())
	{
		FLiveLinkLog::Info(TEXT("Creating Source '%s' from Preset: Settings class '%s' is not what is expected ('%s'). Updating to new class."), *InSourcePreset.SourceType.ToString(), *InSourcePreset.Settings->GetClass()->GetName(), *SourceSettingsClass->GetName());
		Setting = NewObject<ULiveLinkSourceSettings>(GetTransientPackage(), SourceSettingsClass);
		UEngine::CopyPropertiesForUnrelatedObjects(InSourcePreset.Settings, Setting);
		Data.Setting = Setting;
	}
	else
	{
		Setting = Data.Setting = DuplicateObject<ULiveLinkSourceSettings>(InSourcePreset.Settings, GetTransientPackage());
	}

	Collection->AddSource(MoveTemp(Data));
	Source->ReceiveClient(this, InSourcePreset.Guid);
	Source->InitializeSettings(Setting);

	return true;
}

void FLiveLinkClient::RemoveSource(TSharedPtr<ILiveLinkSource> InSource)
{
	check(Collection);
	if (FLiveLinkCollectionSourceItem* SourceItem = Collection->FindSource(InSource))
	{
		SourceItem->bPendingKill = true;
	}
}

void FLiveLinkClient::RemoveSource(FGuid InEntryGuid)
{
	check(Collection);
	if (FLiveLinkCollectionSourceItem* SourceItem = Collection->FindSource(InEntryGuid))
	{
		SourceItem->bPendingKill = true;
	}
}

void FLiveLinkClient::RemoveAllSources()
{
	check(Collection);
	for (FLiveLinkCollectionSourceItem& SourceItem : Collection->GetSources())
	{
		SourceItem.bPendingKill = true;
	}
}

bool FLiveLinkClient::HasSourceBeenAdded(TSharedPtr<ILiveLinkSource> InSource) const
{
	check(Collection);
	if (FLiveLinkCollectionSourceItem* SourceItem = Collection->FindSource(InSource))
	{
		return !SourceItem->bPendingKill;
	}
	return false;
}

TArray<FGuid> FLiveLinkClient::GetSources(bool bEvenIfPendingKill) const
{
	check(Collection);

	TArray<FGuid> Result;
	for (const FLiveLinkCollectionSourceItem& SourceItem : Collection->GetSources())
	{
		if ((!SourceItem.bPendingKill || bEvenIfPendingKill) && !SourceItem.IsVirtualSource())
		{
			Result.Add(SourceItem.Guid);
		}
	}
	return Result;
}

TArray<FGuid> FLiveLinkClient::GetVirtualSources(bool bEvenIfPendingKill) const
{
	check(Collection);

	TArray<FGuid> Result;
	for (const FLiveLinkCollectionSourceItem& SourceItem : Collection->GetSources())
	{
		if ((!SourceItem.bPendingKill || bEvenIfPendingKill) && SourceItem.IsVirtualSource())
		{
			Result.Add(SourceItem.Guid);
		}
	}
	return Result;
}

FLiveLinkSourcePreset FLiveLinkClient::GetSourcePreset(FGuid InSourceGuid, UObject* InDuplicatedObjectOuter) const
{
	check(Collection);

	UObject* DuplicatedObjectOuter = InDuplicatedObjectOuter ? InDuplicatedObjectOuter : GetTransientPackage();

	FLiveLinkSourcePreset SourcePreset;
	if (FLiveLinkCollectionSourceItem* SourceItem = Collection->FindSource(InSourceGuid))
	{
		if (SourceItem->Guid != FLiveLinkSourceCollection::DefaultVirtualSubjectGuid && SourceItem->Setting && SourceItem->Source)
		{
			SourcePreset.Guid = SourceItem->Guid;
			SourcePreset.SourceType = SourceItem->Source->CanBeDisplayedInUI() ? SourceItem->Source->GetSourceType() : FText::GetEmpty();
			SourcePreset.Settings = DuplicateObject<ULiveLinkSourceSettings>(SourceItem->Setting, DuplicatedObjectOuter);
		}
	}
	return SourcePreset;
}

void FLiveLinkClient::PushSubjectStaticData_AnyThread(const FLiveLinkSubjectKey& InSubjectKey, TSubclassOf<ULiveLinkRole> InRole, FLiveLinkStaticDataStruct&& InStaticData)
{
	FPendingSubjectStatic SubjectStatic{ InSubjectKey, InRole, MoveTemp(InStaticData) };
	const int32 MaxNumBufferToCached = CVarMaxNewStaticDataPerUpdate.GetValueOnAnyThread();
	bool bLogError = false;
	{
		FScopeLock Lock(&CollectionAccessCriticalSection);
		if (SubjectStaticToPush.Num() > MaxNumBufferToCached) // Something is wrong somewhere. Warn the user and discard the new Static Data.
		{
			bLogError = true;
		}
		else
		{
			{
				FScopeLock BroadcastLock(&SubjectFrameReceivedHandleseCriticalSection);
				if (const FSubjectFramesReceivedHandles* Handles = SubjectFrameReceivedHandles.Find(InSubjectKey))
				{
					Handles->OnStaticDataReceived.Broadcast(SubjectStatic.StaticData);
				}
			}
			SubjectStaticToPush.Add(MoveTemp(SubjectStatic));
		}
	}

	if (bLogError)
	{
		static const FName NAME_TooManyStatic = "LiveLinkClient_TooManyStatic";
		FLiveLinkLog::ErrorOnce(NAME_TooManyStatic, FLiveLinkSubjectKey(), TEXT("Trying to add more than %d static subjects in the same frame. New Subjects will be discarded."), MaxNumBufferToCached);
	}
}

void FLiveLinkClient::PushSubjectStaticData_Internal(FPendingSubjectStatic&& SubjectStaticData)
{
	SCOPE_CYCLE_COUNTER(STAT_LiveLink_PushStaticData);

	check(Collection);

	if (!FLiveLinkRoleTrait::Validate(SubjectStaticData.Role, SubjectStaticData.StaticData))
	{
		if (SubjectStaticData.Role == nullptr)
		{
			FLiveLinkLog::Error(TEXT("Trying to add unsupported static data type with subject '%s'."), *SubjectStaticData.SubjectKey.SubjectName.ToString());
		}
		else
		{
			FLiveLinkLog::Error(TEXT("Trying to add unsupported static data type to role '%s' with subject '%s'."), *SubjectStaticData.Role->GetName(), *SubjectStaticData.SubjectKey.SubjectName.ToString());
		}
		return;
	}

	bool bShouldLogIfInvalidStaticData = true;
	if (!SubjectStaticData.Role.GetDefaultObject()->IsStaticDataValid(SubjectStaticData.StaticData, bShouldLogIfInvalidStaticData))
	{
		if (bShouldLogIfInvalidStaticData)
		{
			FLiveLinkLog::Error(TEXT("Trying to add static data that is not formatted properly to role '%s' with subject '%s'."), *SubjectStaticData.Role->GetName(), *SubjectStaticData.SubjectKey.SubjectName.ToString());
		}
		return;
	}
	
	const FLiveLinkCollectionSourceItem* SourceItem = Collection->FindSource(SubjectStaticData.SubjectKey.Source);
	if (SourceItem == nullptr || SourceItem->bPendingKill)
	{
		return;
	}

	if (SourceItem->IsVirtualSource())
	{
		FLiveLinkLog::Error(TEXT("Trying to add frame data to the virtual subject '%s'."), *SubjectStaticData.Role->GetName(), *SubjectStaticData.SubjectKey.SubjectName.ToString());
		return;
	}

	FLiveLinkSubject* LiveLinkSubject = nullptr;
	if (FLiveLinkCollectionSubjectItem* SubjectItem = Collection->FindSubject(SubjectStaticData.SubjectKey))
	{
		LiveLinkSubject = SubjectItem->GetLiveSubject();

		if (LiveLinkSubject->GetRole() != SubjectStaticData.Role)
		{
			FLiveLinkLog::Warning(TEXT("Subject '%s' of role '%s' is changing its role to '%s'. Current subject will be removed and a new one will be created"), *SubjectStaticData.SubjectKey.SubjectName.ToString(), *LiveLinkSubject->GetRole().GetDefaultObject()->GetDisplayName().ToString(), *SubjectStaticData.Role.GetDefaultObject()->GetDisplayName().ToString());

			Collection->RemoveSubject(SubjectStaticData.SubjectKey);
			LiveLinkSubject = nullptr;
		}
		else
		{
			LiveLinkSubject->ClearFrames();
		}
	}

	if(LiveLinkSubject == nullptr)
	{
		const ULiveLinkSettings* LiveLinkSettings = GetDefault<ULiveLinkSettings>();
		const FLiveLinkRoleProjectSetting DefaultSetting = LiveLinkSettings->GetDefaultSettingForRole(SubjectStaticData.Role.Get());

		// Setting class should always be valid
		ULiveLinkSubjectSettings* SubjectSettings = nullptr;
		{
			UClass* SettingClass = DefaultSetting.SettingClass.Get();
			if (SettingClass == nullptr)
			{
				SettingClass = ULiveLinkSubjectSettings::StaticClass();
			}

			SubjectSettings = NewObject<ULiveLinkSubjectSettings>(GetTransientPackage(), SettingClass);
			SubjectSettings->Role = SubjectStaticData.Role;

			UClass* FrameInterpolationProcessorClass = DefaultSetting.FrameInterpolationProcessor.Get();
			if (FrameInterpolationProcessorClass != nullptr)
			{
				UClass* InterpolationRole = FrameInterpolationProcessorClass->GetDefaultObject<ULiveLinkFrameInterpolationProcessor>()->GetRole();
				if (SubjectStaticData.Role->IsChildOf(InterpolationRole))
				{
					SubjectSettings->InterpolationProcessor = NewObject<ULiveLinkFrameInterpolationProcessor>(SubjectSettings, FrameInterpolationProcessorClass);
				}
				else
				{
					FLiveLinkLog::Warning(TEXT("The interpolator '%s' is not valid for the Role '%s'"), *FrameInterpolationProcessorClass->GetName(), *SubjectStaticData.Role->GetName());
				}
			}
			else
			{
				// If no settings were found for a specific role, check if the default interpolator is compatible with the role
				UClass* FallbackInterpolationProcessorClass = LiveLinkSettings->FrameInterpolationProcessor.Get();
				if (FallbackInterpolationProcessorClass != nullptr)
				{
					UClass* InterpolationRole = FallbackInterpolationProcessorClass->GetDefaultObject<ULiveLinkFrameInterpolationProcessor>()->GetRole();
					if (SubjectStaticData.Role->IsChildOf(InterpolationRole))
					{
						SubjectSettings->InterpolationProcessor = NewObject<ULiveLinkFrameInterpolationProcessor>(SubjectSettings, FallbackInterpolationProcessorClass);
					}
				}
			}

			for (TSubclassOf<ULiveLinkFramePreProcessor> PreProcessor : DefaultSetting.FramePreProcessors)
			{
				if (PreProcessor != nullptr)
				{
					UClass* PreProcessorRole = PreProcessor->GetDefaultObject<ULiveLinkFramePreProcessor>()->GetRole();
					if (SubjectStaticData.Role->IsChildOf(PreProcessorRole))
					{
						SubjectSettings->PreProcessors.Add(NewObject<ULiveLinkFramePreProcessor>(SubjectSettings, PreProcessor.Get()));
					}
					else
					{
						FLiveLinkLog::Warning(TEXT("The pre processor '%s' is not valid for the Role '%s'"), *PreProcessor->GetName(), *SubjectStaticData.Role->GetName());
					}
				}
			}
		}

		bool bEnabled = Collection->FindEnabledSubject(SubjectStaticData.SubjectKey.SubjectName) == nullptr;
		FLiveLinkCollectionSubjectItem CollectionSubjectItem(SubjectStaticData.SubjectKey, MakeUnique<FLiveLinkSubject>(SourceItem->TimedData), SubjectSettings, bEnabled);
		CollectionSubjectItem.GetLiveSubject()->Initialize(SubjectStaticData.SubjectKey, SubjectStaticData.Role.Get(), this);

		LiveLinkSubject = CollectionSubjectItem.GetLiveSubject();

		Collection->AddSubject(MoveTemp(CollectionSubjectItem));
	}

	if (LiveLinkSubject)
	{
		if (const FSubjectFramesAddedHandles* Handles = SubjectFrameAddedHandles.Find(SubjectStaticData.SubjectKey.SubjectName))
		{
			Handles->OnStaticDataAdded.Broadcast(SubjectStaticData.SubjectKey, SubjectStaticData.Role, SubjectStaticData.StaticData);
		}

		LiveLinkSubject->SetStaticData(SubjectStaticData.Role, MoveTemp(SubjectStaticData.StaticData));
	}
}

void FLiveLinkClient::PushSubjectFrameData_AnyThread(const FLiveLinkSubjectKey& InSubjectKey, FLiveLinkFrameDataStruct&& InFrameData)
{
	FPendingSubjectFrame SubjectFrame{ InSubjectKey, MoveTemp(InFrameData) };
	const int32 MaxNumBufferToCached = CVarMaxNewFrameDataPerUpdate.GetValueOnAnyThread();
	bool bLogError = false;
	{
		FScopeLock Lock(&CollectionAccessCriticalSection);
		if (SubjectFrameToPush.Num() > MaxNumBufferToCached) // Something is wrong somewhere. Warn the user and discard the new Frame Data.
		{
			bLogError = true;
			SubjectFrameToPush.RemoveAt(0, SubjectFrameToPush.Num() - MaxNumBufferToCached, false);
		}
		else
		{

			{
				FScopeLock BroadcastLock(&SubjectFrameReceivedHandleseCriticalSection);
				if (const FSubjectFramesReceivedHandles* Handles = SubjectFrameReceivedHandles.Find(InSubjectKey))
				{
					Handles->OnFrameDataReceived.Broadcast(SubjectFrame.FrameData);
				}
			}
			
			SubjectFrameToPush.Add(MoveTemp(SubjectFrame));
		}
	}

	if (bLogError)
	{
		static const FName NAME_TooManyFrame = "LiveLinkClient_TooManyFrame";
		FLiveLinkLog::InfoOnce(NAME_TooManyFrame, FLiveLinkSubjectKey(), TEXT("Trying to add more than %d frames in the same frame. Oldest frames will be discarded."), MaxNumBufferToCached);
	}
}

void FLiveLinkClient::PushSubjectFrameData_Internal(FPendingSubjectFrame&& SubjectFrameData)
{
	SCOPE_CYCLE_COUNTER(STAT_LiveLink_PushFrameData);

	check(Collection);

	FLiveLinkCollectionSourceItem* SourceItem = Collection->FindSource(SubjectFrameData.SubjectKey.Source);
	if (SourceItem == nullptr || SourceItem->bPendingKill)
	{
		return;
	}

	//To add a frame data, we need to find our subject but also have a static data associated to it. 
	//With presets, the subject could exist but no static data received yet.
	FLiveLinkCollectionSubjectItem* SubjectItem = Collection->FindSubject(SubjectFrameData.SubjectKey);
	if (SubjectItem == nullptr)
	{
		return;
	}

	if (!SubjectItem->bEnabled || SubjectItem->bPendingKill)
	{
		return;
	}
	
	FLiveLinkSubject* LinkSubject = SubjectItem->GetLiveSubject();
	if (LinkSubject == nullptr)
	{
		FLiveLinkLog::Error(TEXT("The Subject is not allowed to push to a virtual subject."));
		return;
	}
	
	
	if (!LinkSubject->HasStaticData())
	{
		return;
	}

	const TSubclassOf<ULiveLinkRole> Role = LinkSubject->GetRole();
	if (Role == nullptr)
	{
		return;
	}

	bool bShouldLogWarning = true;
	if (!Role.GetDefaultObject()->IsFrameDataValid(LinkSubject->GetStaticData(), SubjectFrameData.FrameData, bShouldLogWarning))
	{
		if (bShouldLogWarning)
		{
			static const FName NAME_InvalidFrameData = "LiveLinkClient_InvalidFrameData";
			FLiveLinkLog::ErrorOnce(NAME_InvalidFrameData, SubjectFrameData.SubjectKey, TEXT("Trying to add frame data that is not formatted properly to role '%s' with subject '%s'."), *Role->GetName(), *SubjectFrameData.SubjectKey.SubjectName.ToString());
		}
		return;
	}

	//Stamp arrival time of each packet to track clock difference when it is effectively added to the stash. 
	//Doing it in the Add_AnyThread would mean that we stamp it up to 1 frame time behind, causing the offset to always be 1 frame behind
	//and requiring 2.5 frames or so to have a valid smooth offset
	if (SubjectFrameData.FrameData.GetBaseData())
	{
		SubjectFrameData.FrameData.GetBaseData()->ArrivalTime.WorldTime = FPlatformTime::Seconds();
		const TOptional<FQualifiedFrameTime>& CurrentTime = FApp::GetCurrentFrameTime();
		if (CurrentTime.IsSet())
		{
			SubjectFrameData.FrameData.GetBaseData()->ArrivalTime.SceneTime = *CurrentTime;
		}
	}
	
	//Let source data know about this new frame to get latest clock offset
	SourceItem->TimedData->ProcessNewFrameTimingInfo(*SubjectFrameData.FrameData.GetBaseData());

	if (const FSubjectFramesAddedHandles* Handles = SubjectFrameAddedHandles.Find(SubjectFrameData.SubjectKey.SubjectName))
	{
		Handles->OnFrameDataAdded.Broadcast(SubjectItem->Key, Role, SubjectFrameData.FrameData);
	}

	HandleSubjectRebroadcast(LinkSubject, SubjectFrameData.FrameData);

	//Finally, add the new frame to the subject. After this point, the frame data is unusable, it has been moved!
	LinkSubject->AddFrameData(MoveTemp(SubjectFrameData.FrameData));
}

bool FLiveLinkClient::CreateSubject(const FLiveLinkSubjectPreset& InSubjectPreset)
{
	check(Collection);

	if (InSubjectPreset.Role.Get() == nullptr || InSubjectPreset.Role.Get() == ULiveLinkRole::StaticClass())
	{
		FLiveLinkLog::Warning(TEXT("Create Subject Failure: The role is not defined."));
		return false;
	}

	if (InSubjectPreset.Key.Source == FLiveLinkSourceCollection::DefaultVirtualSubjectGuid && InSubjectPreset.VirtualSubject == nullptr)
	{
		FLiveLinkLog::Warning(TEXT("Create Source Failure: Can't create an empty virtual subject."));
		return false;
	}

	if (InSubjectPreset.Key.SubjectName.IsNone())
	{
		FLiveLinkLog::Warning(TEXT("Create Subject Failure: The subject name is invalid."));
		return false;
	}

	FLiveLinkCollectionSourceItem* SourceItem = Collection->FindSource(InSubjectPreset.Key.Source);
	if (SourceItem == nullptr || SourceItem->bPendingKill)
	{
		FLiveLinkLog::Warning(TEXT("Create Subject Failure: The source doesn't exist."));
		return false;
	}

	FLiveLinkCollectionSubjectItem* SubjectItem = Collection->FindSubject(InSubjectPreset.Key);
	if (SubjectItem != nullptr)
	{
		FScopeLock Lock(&CollectionAccessCriticalSection);
		if (SubjectItem->bPendingKill)
		{
			Collection->RemoveSubject(InSubjectPreset.Key);
		}
		else
		{
			FLiveLinkLog::Warning(TEXT("Create Subject Failure: The subject already exist."));
			return false;
		}
	}

	if (InSubjectPreset.VirtualSubject)
	{
		bool bEnabled = false;
		ULiveLinkVirtualSubject* VSubject = DuplicateObject<ULiveLinkVirtualSubject>(InSubjectPreset.VirtualSubject, GetTransientPackage());
		FLiveLinkCollectionSubjectItem VSubjectData(InSubjectPreset.Key, VSubject, bEnabled);
		VSubject->Initialize(VSubjectData.Key, VSubject->GetRole(), this);

		FScopeLock Lock(&CollectionAccessCriticalSection);
		Collection->AddSubject(MoveTemp(VSubjectData));
		Collection->SetSubjectEnabled(InSubjectPreset.Key, InSubjectPreset.bEnabled);
	}
	else
	{
		ULiveLinkSubjectSettings* SubjectSettings = nullptr;
		if (InSubjectPreset.Settings)
		{
			SubjectSettings = DuplicateObject<ULiveLinkSubjectSettings>(InSubjectPreset.Settings, GetTransientPackage());
		}
		else
		{
			SubjectSettings = NewObject<ULiveLinkSubjectSettings>();
		}

		bool bEnabled = false;
		FLiveLinkCollectionSubjectItem CollectionSubjectItem(InSubjectPreset.Key, MakeUnique<FLiveLinkSubject>(SourceItem->TimedData), SubjectSettings, bEnabled);
		CollectionSubjectItem.GetLiveSubject()->Initialize(InSubjectPreset.Key, InSubjectPreset.Role.Get(), this);

		FScopeLock Lock(&CollectionAccessCriticalSection);
		Collection->AddSubject(MoveTemp(CollectionSubjectItem));
		Collection->SetSubjectEnabled(InSubjectPreset.Key, InSubjectPreset.bEnabled);
	}
	return true;
}

void FLiveLinkClient::RemoveSubject_AnyThread(const FLiveLinkSubjectKey& InSubjectKey)
{
	FScopeLock Lock(&CollectionAccessCriticalSection);

	if (Collection)
	{
		if (FLiveLinkCollectionSubjectItem* SubjectItem = Collection->FindSubject(InSubjectKey))
		{
			SubjectItem->bPendingKill = true;
		}
	}
}

bool FLiveLinkClient::AddVirtualSubject(const FLiveLinkSubjectKey& InVirtualSubjectKey, TSubclassOf<ULiveLinkVirtualSubject> InVirtualSubjectClass)
{
	bool bResult = false;

	if (Collection && !InVirtualSubjectKey.SubjectName.IsNone() && InVirtualSubjectClass != nullptr)
	{
		FLiveLinkCollectionSourceItem* SourceItem = Collection->FindSource(InVirtualSubjectKey.Source);
		if (SourceItem == nullptr || SourceItem->bPendingKill)
		{
			FLiveLinkLog::Warning(TEXT("Create Virtual Subject Failure: The source doesn't exist."));
		}
		else
		{
			FScopeLock Lock(&CollectionAccessCriticalSection);
			const bool bFoundVirtualSubject = nullptr != Collection->GetSubjects().FindByPredicate(
				[InVirtualSubjectKey](const FLiveLinkCollectionSubjectItem& Other)
			{
				return Other.Key == InVirtualSubjectKey && Other.GetVirtualSubject() != nullptr;
			});

			if (!bFoundVirtualSubject)
			{
				ULiveLinkVirtualSubject* VSubject = NewObject<ULiveLinkVirtualSubject>(GetTransientPackage(), InVirtualSubjectClass.Get());
				const bool bDoEnableSubject = Collection->FindEnabledSubject(InVirtualSubjectKey.SubjectName) == nullptr;
				FLiveLinkCollectionSubjectItem VSubjectData(InVirtualSubjectKey, VSubject, bDoEnableSubject);

				VSubject->Initialize(VSubjectData.Key, VSubject->GetRole(), this);

#if WITH_EDITOR
				// Add a callback to reinitialize the blueprint virtual subject if it is compiled
				if (ULiveLinkBlueprintVirtualSubject* BlueprintVirtualSubject = Cast<ULiveLinkBlueprintVirtualSubject>(VSubject))
				{
					UBlueprint* Blueprint = Cast<UBlueprint>(BlueprintVirtualSubject->GetClass()->ClassGeneratedBy);
					if (Blueprint)
					{
						Blueprint->OnCompiled().AddLambda([this, SubjectKey = VSubjectData.Key](UBlueprint* BP) {
							this->ReinitializeVirtualSubject(SubjectKey);
						});
					}
				}
#endif

				Collection->AddSubject(MoveTemp(VSubjectData));

				bResult = true;
			}
			else
			{
				FLiveLinkLog::Warning(TEXT("The virtual subject '%s' could not be created."), *InVirtualSubjectKey.SubjectName.Name.ToString());
			}
		}
	}

	return bResult;
}

void FLiveLinkClient::RemoveVirtualSubject(const FLiveLinkSubjectKey& InVirtualSubjectKey)
{
	FScopeLock Lock(&CollectionAccessCriticalSection);
	if (Collection)
	{
		Collection->RemoveSubject(InVirtualSubjectKey);
	}
}

void FLiveLinkClient::ClearSubjectsFrames_AnyThread(FLiveLinkSubjectName InSubjectName)
{
	FScopeLock Lock(&CollectionAccessCriticalSection);

	// Use the subject enabled for at this frame
	if (FLiveLinkSubjectKey* SubjectKey = EnabledSubjects.Find(InSubjectName))
	{
		ClearSubjectsFrames_AnyThread(*SubjectKey);
	}
}

void FLiveLinkClient::ClearSubjectsFrames_AnyThread(const FLiveLinkSubjectKey& InSubjectKey)
{
	FScopeLock Lock(&CollectionAccessCriticalSection);

	if (Collection)
	{
		if (FLiveLinkCollectionSubjectItem* SubjectItem = Collection->FindSubject(InSubjectKey))
		{
			SubjectItem->GetSubject()->ClearFrames();
		}
	}
}

void FLiveLinkClient::ClearAllSubjectsFrames_AnyThread()
{
	FScopeLock Lock(&CollectionAccessCriticalSection);

	if (Collection)
	{
		for (const FLiveLinkCollectionSubjectItem& SubjectItem : Collection->GetSubjects())
		{
			SubjectItem.GetSubject()->ClearFrames();
		}
	}
}

#if WITH_EDITOR
void FLiveLinkClient::ReinitializeVirtualSubject(const FLiveLinkSubjectKey& SubjectKey)
{
	if (Collection)
	{
		if (FLiveLinkCollectionSubjectItem* SubjectItem = Collection->FindSubject(SubjectKey))
		{
			if (ULiveLinkVirtualSubject* VSubject = SubjectItem->GetVirtualSubject())
			{
				VSubject->Initialize(SubjectKey, VSubject->GetRole(), this);
			}
		}
	}
}
#endif

FLiveLinkSubjectPreset FLiveLinkClient::GetSubjectPreset(const FLiveLinkSubjectKey& InSubjectKey, UObject* InDuplicatedObjectOuter) const
{
	UObject* DuplicatedObjectOuter = InDuplicatedObjectOuter ? InDuplicatedObjectOuter : GetTransientPackage();

	FLiveLinkSubjectPreset SubjectPreset;
	if (const FLiveLinkCollectionSubjectItem* SubjectItem = Collection->FindSubject(InSubjectKey))
	{
		SubjectPreset.Key = SubjectItem->Key;
		SubjectPreset.Role = SubjectItem->GetSubject()->GetRole();
		SubjectPreset.bEnabled = SubjectItem->bEnabled;
		if (SubjectItem->GetVirtualSubject() != nullptr)
		{
			SubjectPreset.VirtualSubject = DuplicateObject<ULiveLinkVirtualSubject>(SubjectItem->GetVirtualSubject(), DuplicatedObjectOuter);
		}
		else
		{
			SubjectPreset.Settings = DuplicateObject<ULiveLinkSubjectSettings>(SubjectItem->GetLinkSettings(), DuplicatedObjectOuter);
		}
	}
	return SubjectPreset;
}

TArray<FLiveLinkSubjectKey> FLiveLinkClient::GetSubjects(bool bIncludeDisabledSubject, bool bIncludeVirtualSubject) const
{
	TArray<FLiveLinkSubjectKey> SubjectEntries;
	SubjectEntries.Reserve(Collection->GetSubjects().Num());

	for (const FLiveLinkCollectionSubjectItem& SubjectItem : Collection->GetSubjects())
	{
		if ((SubjectItem.bEnabled || bIncludeDisabledSubject) && (bIncludeVirtualSubject || SubjectItem.GetVirtualSubject() == nullptr))
		{
			SubjectEntries.Add(SubjectItem.Key);
		}
	}

	return SubjectEntries;
}

bool FLiveLinkClient::IsSubjectValid(const FLiveLinkSubjectKey& InSubjectKey) const
{
	if (const FLiveLinkCollectionSubjectItem* SubjectItem = Collection->FindSubject(InSubjectKey))
	{
		if (SubjectItem->GetSubject()->HasValidFrameSnapshot())
		{
			if (FLiveLinkSubject* LiveSubject = SubjectItem->GetLiveSubject())
			{
				return LiveSubject->GetState() == ETimedDataInputState::Connected;
			}
		}
	}
	return false;
}

bool FLiveLinkClient::IsSubjectValid(FLiveLinkSubjectName InSubjectName) const
{
	if (const FLiveLinkSubjectKey* FoundSubjectKey = EnabledSubjects.Find(InSubjectName))
	{
		return IsSubjectValid(*FoundSubjectKey);
	}
	return false;
}

bool FLiveLinkClient::IsSubjectEnabled(const FLiveLinkSubjectKey& InSubjectKey, bool bForThisFrame) const
{
	if (bForThisFrame)
	{
		if (const FLiveLinkSubjectKey* FoundSubjectKey = EnabledSubjects.Find(InSubjectKey.SubjectName))
		{
			return *FoundSubjectKey == InSubjectKey;
		}
		return false;
	}
	return Collection->IsSubjectEnabled(InSubjectKey);
}

bool FLiveLinkClient::IsSubjectEnabled(FLiveLinkSubjectName InSubjectName) const
{
	return EnabledSubjects.Find(InSubjectName) != nullptr;
}

void FLiveLinkClient::SetSubjectEnabled(const FLiveLinkSubjectKey& InSubjectKey, bool bInEnabled)
{
	Collection->SetSubjectEnabled(InSubjectKey, bInEnabled);
}

bool FLiveLinkClient::IsSubjectTimeSynchronized(const FLiveLinkSubjectKey& InSubjectKey) const
{
	if (const FLiveLinkCollectionSubjectItem* SubjectItem = Collection->FindSubject(InSubjectKey))
	{
		if (FLiveLinkSubject* LinkSubject = SubjectItem->GetLiveSubject())
		{
			return LinkSubject->IsTimeSynchronized();
		}
	}
	return false;
}

bool FLiveLinkClient::IsSubjectTimeSynchronized(FLiveLinkSubjectName InSubjectName) const
{
	if (const FLiveLinkCollectionSubjectItem* SubjectItem = Collection->FindEnabledSubject(InSubjectName))
	{
		if (FLiveLinkSubject* LinkSubject = SubjectItem->GetLiveSubject())
		{
			return LinkSubject->IsTimeSynchronized();
		}
	}
	return false;
}

TSubclassOf<ULiveLinkRole> FLiveLinkClient::GetSubjectRole_AnyThread(const FLiveLinkSubjectKey& InSubjectKey) const
{
	FScopeLock Lock(&CollectionAccessCriticalSection);

	if (const FLiveLinkCollectionSubjectItem* SubjectItem = Collection->FindSubject(InSubjectKey))
	{
		return SubjectItem->GetSubject()->GetRole();
	}

	return TSubclassOf<ULiveLinkRole>();
}

TSubclassOf<ULiveLinkRole> FLiveLinkClient::GetSubjectRole_AnyThread(FLiveLinkSubjectName InSubjectName) const
{
	FScopeLock Lock(&CollectionAccessCriticalSection);

	if (const FLiveLinkCollectionSubjectItem* SubjectItem = Collection->FindEnabledSubject(InSubjectName))
	{
		return SubjectItem->GetSubject()->GetRole();
	}

	return TSubclassOf<ULiveLinkRole>();
}

bool FLiveLinkClient::DoesSubjectSupportsRole_AnyThread(const FLiveLinkSubjectKey& InSubjectKey, TSubclassOf<ULiveLinkRole> InSupportedRole) const
{
	FScopeLock Lock(&CollectionAccessCriticalSection);

	if (const FLiveLinkCollectionSubjectItem* SubjectItem = Collection->FindSubject(InSubjectKey))
	{
		return SubjectItem->GetSubject()->SupportsRole(InSupportedRole);
	}

	return false;
}

<<<<<<< HEAD
bool FLiveLinkClient::DoesSubjectSupportsRole(FLiveLinkSubjectName InSubjectName, TSubclassOf<ULiveLinkRole> InSupportedRole) const
{
=======
bool FLiveLinkClient::DoesSubjectSupportsRole_AnyThread(FLiveLinkSubjectName InSubjectName, TSubclassOf<ULiveLinkRole> InSupportedRole) const
{
	FScopeLock Lock(&CollectionAccessCriticalSection);

>>>>>>> 6bbb88c8
	if (const FLiveLinkCollectionSubjectItem* SubjectItem = Collection->FindEnabledSubject(InSubjectName))
	{
		return SubjectItem->GetSubject()->SupportsRole(InSupportedRole);
	}

	return false;
}

TArray<FLiveLinkTime> FLiveLinkClient::GetSubjectFrameTimes(const FLiveLinkSubjectKey& InSubjectKey) const
{
	if (const FLiveLinkCollectionSubjectItem* SubjectItem = Collection->FindSubject(InSubjectKey))
	{
		return SubjectItem->GetSubject()->GetFrameTimes();
	}
	return TArray<FLiveLinkTime>();
}

TArray<FLiveLinkTime> FLiveLinkClient::GetSubjectFrameTimes(FLiveLinkSubjectName InSubjectName) const
{
	if (const FLiveLinkCollectionSubjectItem* SubjectItem = Collection->FindEnabledSubject(InSubjectName))
	{
		return SubjectItem->GetSubject()->GetFrameTimes();
	}

	return TArray<FLiveLinkTime>();
}

TArray<FLiveLinkSubjectKey> FLiveLinkClient::GetSubjectsSupportingRole(TSubclassOf<ULiveLinkRole> InSupportedRole, bool bIncludeDisabledSubject, bool bIncludeVirtualSubject) const
{
	TArray<FLiveLinkSubjectKey> SubjectKeys;
	for (const FLiveLinkCollectionSubjectItem& SubjectItem : Collection->GetSubjects())
	{
		if (SubjectItem.GetSubject()->SupportsRole(InSupportedRole))
		{
			if ((SubjectItem.bEnabled || bIncludeDisabledSubject) && (bIncludeVirtualSubject || SubjectItem.GetVirtualSubject() == nullptr))
			{
				SubjectKeys.Add(SubjectItem.Key);
			}
		}
	}
	return SubjectKeys;
}

bool FLiveLinkClient::EvaluateFrameFromSource_AnyThread(const FLiveLinkSubjectKey& InSubjectKey, TSubclassOf<ULiveLinkRole> InDesiredRole, FLiveLinkSubjectFrameData& OutFrame)
{
	SCOPE_CYCLE_COUNTER(STAT_LiveLink_EvaluateFrame);

	FScopeLock Lock(&CollectionAccessCriticalSection);

	if (const FLiveLinkCollectionSubjectItem* SubjectItem = Collection->FindSubject(InSubjectKey))
	{
		return SubjectItem->GetSubject()->EvaluateFrame(InDesiredRole, OutFrame);
	}

	return false;
}

//just call our tick
void FLiveLinkClient::ForceTick()
{
	Tick();
}

bool FLiveLinkClient::EvaluateFrame_AnyThread(FLiveLinkSubjectName InSubjectName, TSubclassOf<ULiveLinkRole> InDesiredRole, FLiveLinkSubjectFrameData& OutFrame)
{
	SCOPE_CYCLE_COUNTER(STAT_LiveLink_EvaluateFrame);

	FScopeLock Lock(&CollectionAccessCriticalSection);

	bool bResult = false;

	// Used the cached enabled list
	if (FLiveLinkSubjectKey* FoundSubjectKey = EnabledSubjects.Find(InSubjectName))
	{
		if (const FLiveLinkCollectionSubjectItem* SubjectItem = Collection->FindSubject(*FoundSubjectKey))
		{
			bResult = SubjectItem->GetSubject()->EvaluateFrame(InDesiredRole, OutFrame);
		}

#if WITH_EDITOR
		if (OnLiveLinkSubjectEvaluated().IsBound())
		{
			FLiveLinkTime RequestedTime = FLiveLinkTime(CachedEngineTime, CachedEngineFrameTime.Get(FQualifiedFrameTime()));
			FLiveLinkTime ResultTime;
			if (bResult)
			{
				ResultTime = OutFrame.FrameData.GetBaseData()->GetLiveLinkTime();
			}
			OnLiveLinkSubjectEvaluated().Broadcast(*FoundSubjectKey, InDesiredRole, RequestedTime, bResult, ResultTime);
		}
#endif //WITH_EDITOR
	}
	else
	{
		UE_LOG(LogLiveLink, Verbose, TEXT("Subject '%s' is not enabled or doesn't exist"), *InSubjectName.ToString());
	}

	return bResult;
}

bool FLiveLinkClient::EvaluateFrameAtWorldTime_AnyThread(FLiveLinkSubjectName InSubjectName, double InWorldTime, TSubclassOf<ULiveLinkRole> InDesiredRole, FLiveLinkSubjectFrameData& OutFrame)
{
	SCOPE_CYCLE_COUNTER(STAT_LiveLink_EvaluateFrame);

	FScopeLock Lock(&CollectionAccessCriticalSection);

	bool bResult = false;

	// Used the cached enabled list
	if (FLiveLinkSubjectKey* FoundSubjectKey = EnabledSubjects.Find(InSubjectName))
	{
		if (const FLiveLinkCollectionSubjectItem* SubjectItem = Collection->FindSubject(*FoundSubjectKey))
		{
			if (FLiveLinkSubject* LinkSubject = SubjectItem->GetLiveSubject())
			{
				bResult = LinkSubject->EvaluateFrameAtWorldTime(InWorldTime, InDesiredRole, OutFrame);
			}
			else
			{
				bResult = SubjectItem->GetSubject()->EvaluateFrame(InDesiredRole, OutFrame);
			}

#if WITH_EDITOR
			if (OnLiveLinkSubjectEvaluated().IsBound())
			{
				FLiveLinkTime RequestedTime = FLiveLinkTime(InWorldTime, FQualifiedFrameTime());
				FLiveLinkTime ResultTime;
				if (bResult)
				{
					ResultTime = OutFrame.FrameData.GetBaseData()->GetLiveLinkTime();
				}
				OnLiveLinkSubjectEvaluated().Broadcast(*FoundSubjectKey, InDesiredRole, RequestedTime, bResult, ResultTime);
			}
#endif //WITH_EDITOR
		}
	}
	else
	{
		UE_LOG(LogLiveLink, Verbose, TEXT("Subject '%s' is not enabled or doesn't exist"), *InSubjectName.ToString());
	}

	return bResult;
}

bool FLiveLinkClient::EvaluateFrameAtSceneTime_AnyThread(FLiveLinkSubjectName InSubjectName, const FQualifiedFrameTime& InSceneTime, TSubclassOf<ULiveLinkRole> InDesiredRole, FLiveLinkSubjectFrameData& OutFrame)
{
	SCOPE_CYCLE_COUNTER(STAT_LiveLink_EvaluateFrame);

	FScopeLock Lock(&CollectionAccessCriticalSection);

	bool bResult = false;

	// Used the cached enabled list
	if (FLiveLinkSubjectKey* FoundSubjectKey = EnabledSubjects.Find(InSubjectName))
	{
		if (const FLiveLinkCollectionSubjectItem* SubjectItem = Collection->FindSubject(*FoundSubjectKey))
		{
			if (FLiveLinkSubject* LinkSubject = SubjectItem->GetLiveSubject())
			{
				bResult = LinkSubject->EvaluateFrameAtSceneTime(InSceneTime, InDesiredRole, OutFrame);
			}
			else
			{
				bResult = SubjectItem->GetSubject()->EvaluateFrame(InDesiredRole, OutFrame);
			}

#if WITH_EDITOR
			if (OnLiveLinkSubjectEvaluated().IsBound())
			{
				FLiveLinkTime RequestedTime = FLiveLinkTime(0.0, InSceneTime);
				FLiveLinkTime ResultTime;
				if (bResult)
				{
					ResultTime = OutFrame.FrameData.GetBaseData()->GetLiveLinkTime();
				}
				OnLiveLinkSubjectEvaluated().Broadcast(*FoundSubjectKey, InDesiredRole, RequestedTime, bResult, ResultTime);
			}
#endif //WITH_EDITOR
		}
	}
	else
	{
		UE_LOG(LogLiveLink, Verbose, TEXT("Subject '%s' is not enabled or doesn't exist"), *InSubjectName.ToString());
	}

	return bResult;
}

FSimpleMulticastDelegate& FLiveLinkClient::OnLiveLinkTicked()
{
	return OnLiveLinkTickedDelegate;
}

TArray<FGuid> FLiveLinkClient::GetDisplayableSources(bool bIncludeVirtualSources) const
{
	TArray<FGuid> Results;

	const TArray<FLiveLinkCollectionSourceItem>& PresetSources = Collection->GetSources();
	Results.Reserve(PresetSources.Num());

	for (const FLiveLinkCollectionSourceItem& Data : PresetSources)
	{
		if (Data.Source->CanBeDisplayedInUI() || (bIncludeVirtualSources && Data.IsVirtualSource()))
		{
			Results.Add(Data.Guid);
		}
	}

	return Results;
}

FLiveLinkSubjectTimeSyncData FLiveLinkClient::GetTimeSyncData(FLiveLinkSubjectName InSubjectName)
{
	FScopeLock Lock(&CollectionAccessCriticalSection);

	if (const FLiveLinkCollectionSubjectItem* SubjectItem = Collection->FindEnabledSubject(InSubjectName))
	{
		if (FLiveLinkSubject* LinkSubject = SubjectItem->GetLiveSubject())
		{
			return LinkSubject->GetTimeSyncData();
		}
	}

	return FLiveLinkSubjectTimeSyncData();
}

FText FLiveLinkClient::GetSourceType(FGuid InEntryGuid) const
{
	if (const FLiveLinkCollectionSourceItem* SourceItem = Collection->FindSource(InEntryGuid))
	{
		return SourceItem->Source->GetSourceType();
	}
	return FText(NSLOCTEXT("TempLocTextLiveLink", "InvalidSourceType", "Invalid Source Type"));
}

FText FLiveLinkClient::GetSourceMachineName(FGuid InEntryGuid) const
{
	if (const FLiveLinkCollectionSourceItem* SourceItem = Collection->FindSource(InEntryGuid))
	{
		return SourceItem->Source->GetSourceMachineName();
	}
	return FText(NSLOCTEXT("TempLocTextLiveLink", "InvalidSourceMachineName", "Invalid Source Machine Name"));
}

FText FLiveLinkClient::GetSourceStatus(FGuid InEntryGuid) const
{
	if (const FLiveLinkCollectionSourceItem* SourceItem = Collection->FindSource(InEntryGuid))
	{
		return SourceItem->Source->GetSourceStatus();
	}
	return FText(NSLOCTEXT("TempLocTextLiveLink", "InvalidSourceStatus", "Invalid Source Status"));
}

bool FLiveLinkClient::IsSourceStillValid(FGuid InEntryGuid) const
{
	if (const FLiveLinkCollectionSourceItem* SourceItem = Collection->FindSource(InEntryGuid))
	{
		return SourceItem->Source->IsSourceStillValid();
	}
	return false;
}

bool FLiveLinkClient::IsVirtualSubject(const FLiveLinkSubjectKey& InSubjectKey) const
{
	if (const FLiveLinkCollectionSubjectItem* SubjectItem = Collection->FindSubject(InSubjectKey))
	{
		return SubjectItem->GetVirtualSubject() != nullptr;
	}
	return false;
}

void FLiveLinkClient::OnPropertyChanged(FGuid InEntryGuid, const FPropertyChangedEvent& InPropertyChangedEvent)
{
	if (const FLiveLinkCollectionSourceItem* SourceItem = Collection->FindSource(InEntryGuid))
	{
		SourceItem->Source->OnSettingsChanged(SourceItem->Setting, InPropertyChangedEvent);
	}
}

ULiveLinkSourceSettings* FLiveLinkClient::GetSourceSettings(const FGuid& InEntryGuid) const
{
	if (const FLiveLinkCollectionSourceItem* SourceItem = Collection->FindSource(InEntryGuid))
	{
		return SourceItem->Setting;
	}
	return nullptr;
}

UObject* FLiveLinkClient::GetSubjectSettings(const FLiveLinkSubjectKey& InSubjectKey) const
{
	if (const FLiveLinkCollectionSubjectItem* SubjectItem = Collection->FindSubject(InSubjectKey))
	{
		return SubjectItem->GetSettings();
	}
	return nullptr;
}

void FLiveLinkClient::RegisterForFrameDataReceived(const FLiveLinkSubjectKey& InSubjectKey, const FOnLiveLinkSubjectStaticDataReceived::FDelegate& OnStaticDataReceived_AnyThread, const FOnLiveLinkSubjectFrameDataReceived::FDelegate& OnFrameDataReceived_AnyThread, FDelegateHandle& OutStaticDataReceivedHandle, FDelegateHandle& OutFrameDataReceivedHandle)
{
	OutStaticDataReceivedHandle.Reset();
	OutFrameDataReceivedHandle.Reset();

	FScopeLock Lock(&SubjectFrameReceivedHandleseCriticalSection);

	FSubjectFramesReceivedHandles& Handles = SubjectFrameReceivedHandles.FindOrAdd(InSubjectKey);
	if (OnStaticDataReceived_AnyThread.IsBound())
	{
		OutStaticDataReceivedHandle = Handles.OnStaticDataReceived.Add(OnStaticDataReceived_AnyThread);
	}
	if (OnFrameDataReceived_AnyThread.IsBound())
	{
		OutFrameDataReceivedHandle = Handles.OnFrameDataReceived.Add(OnFrameDataReceived_AnyThread);
	}
}

void FLiveLinkClient::UnregisterForFrameDataReceived(const FLiveLinkSubjectKey& InSubjectKey, FDelegateHandle InStaticDataReceivedHandle, FDelegateHandle InFrameDataReceivedHandle)
{
	FScopeLock Lock(&SubjectFrameReceivedHandleseCriticalSection);

	if (FSubjectFramesReceivedHandles* Handles = SubjectFrameReceivedHandles.Find(InSubjectKey))
	{
		Handles->OnStaticDataReceived.Remove(InStaticDataReceivedHandle);
		Handles->OnFrameDataReceived.Remove(InFrameDataReceivedHandle);
	}
}

bool FLiveLinkClient::RegisterForSubjectFrames(FLiveLinkSubjectName InSubjectName, const FOnLiveLinkSubjectStaticDataAdded::FDelegate& InOnStaticDataAdded, const FOnLiveLinkSubjectFrameDataAdded::FDelegate& InOnFrameDataAdded, FDelegateHandle& OutStaticDataAddedHandle, FDelegateHandle& OutFrameDataAddedHandle, TSubclassOf<ULiveLinkRole>& OutSubjectRole, FLiveLinkStaticDataStruct* OutStaticData)
{
	if (const FLiveLinkCollectionSubjectItem* SubjectItem = Collection->FindEnabledSubject(InSubjectName))
	{
		//Register both delegates
		FSubjectFramesAddedHandles& Handles = SubjectFrameAddedHandles.FindOrAdd(InSubjectName);
		OutStaticDataAddedHandle = Handles.OnStaticDataAdded.Add(InOnStaticDataAdded);
		OutFrameDataAddedHandle = Handles.OnFrameDataAdded.Add(InOnFrameDataAdded);

		//Give back the current static data and role associated to the subject
		OutSubjectRole = SubjectItem->GetSubject()->GetRole();

		//Copy the current static data
		if (OutStaticData)
		{
			const FLiveLinkStaticDataStruct& CurrentStaticData = SubjectItem->GetSubject()->GetStaticData();
			if (CurrentStaticData.IsValid())
			{
				OutStaticData->InitializeWith(CurrentStaticData);
			}
			else
			{
				OutStaticData->Reset();
			}
		}

		return true;
	}

	return false;
}

void FLiveLinkClient::UnregisterSubjectFramesHandle(FLiveLinkSubjectName InSubjectName, FDelegateHandle InStaticDataReceivedHandle, FDelegateHandle InFrameDataReceivedHandle)
{
	if (FSubjectFramesAddedHandles* Handles = SubjectFrameAddedHandles.Find(InSubjectName))
	{
		Handles->OnStaticDataAdded.Remove(InStaticDataReceivedHandle);
		Handles->OnFrameDataAdded.Remove(InFrameDataReceivedHandle);
	}
}

FSimpleMulticastDelegate& FLiveLinkClient::OnLiveLinkSourcesChanged()
{
	return Collection->OnLiveLinkSourcesChanged();
}

FSimpleMulticastDelegate& FLiveLinkClient::OnLiveLinkSubjectsChanged()
{
	return Collection->OnLiveLinkSubjectsChanged();
}


FOnLiveLinkSourceChangedDelegate& FLiveLinkClient::OnLiveLinkSourceAdded()
{
	return Collection->OnLiveLinkSourceAdded();
}

FOnLiveLinkSourceChangedDelegate& FLiveLinkClient::OnLiveLinkSourceRemoved()
{
	return Collection->OnLiveLinkSourceRemoved();
}

FOnLiveLinkSubjectChangedDelegate& FLiveLinkClient::OnLiveLinkSubjectRemoved()
{
	return Collection->OnLiveLinkSubjectRemoved();
}

FOnLiveLinkSubjectChangedDelegate& FLiveLinkClient::OnLiveLinkSubjectAdded()
{
	return Collection->OnLiveLinkSubjectAdded();
}

#if WITH_EDITOR
FOnLiveLinkSubjectEvaluated& FLiveLinkClient::OnLiveLinkSubjectEvaluated()
{
	return OnLiveLinkSubjectEvaluatedDelegate;
}
#endif

PRAGMA_DISABLE_DEPRECATION_WARNINGS
/**
 * Function for Deprecation
 */
void FLiveLinkClient::AquireLock_Deprecation() 
{
	CollectionAccessCriticalSection.Lock();
}

void FLiveLinkClient::ReleaseLock_Deprecation()
{
	CollectionAccessCriticalSection.Unlock();
}

void FLiveLinkClient::ClearFrames_Deprecation(const FLiveLinkSubjectKey& InSubjectKey)
{
	FScopeLock Lock(&CollectionAccessCriticalSection);

	if (Collection)
	{
		if (FLiveLinkCollectionSubjectItem* SubjectItem = Collection->FindSubject(InSubjectKey))
		{
			SubjectItem->GetSubject()->ClearFrames();
		}
	}
}

FLiveLinkSkeletonStaticData* FLiveLinkClient::GetSubjectAnimationStaticData_Deprecation(const FLiveLinkSubjectKey& InSubjectKey)
{
	FScopeLock Lock(&CollectionAccessCriticalSection);

	if (Collection)
	{
		if (FLiveLinkCollectionSubjectItem* SubjectItem = Collection->FindSubject(InSubjectKey))
		{
			if (SubjectItem->GetSubject()->GetRole() == ULiveLinkAnimationRole::StaticClass() && !SubjectItem->bPendingKill)
			{
				return SubjectItem->GetSubject()->GetStaticData().Cast<FLiveLinkSkeletonStaticData>();
			}
		}
	}

	return nullptr;
}


/**
 * Function that are now deprecated
 */
const TArray<FGuid>& FLiveLinkClient::GetSourceEntries() const
{
	static TArray<FGuid> CopiedSources;
	CopiedSources = GetSources();
	return CopiedSources;
}

void FLiveLinkClient::AddVirtualSubject(FName InNewVirtualSubjectName)
{
	AddVirtualSubject(InNewVirtualSubjectName, ULiveLinkAnimationVirtualSubject::StaticClass());
}

void FLiveLinkClient::AddVirtualSubject(FLiveLinkSubjectName VirtualSubjectName, TSubclassOf<ULiveLinkVirtualSubject> VirtualSubjectClass)
{
	const FLiveLinkSubjectKey DefaultSubjectKey(FLiveLinkSourceCollection::DefaultVirtualSubjectGuid, VirtualSubjectName);
	AddVirtualSubject(DefaultSubjectKey, ULiveLinkAnimationVirtualSubject::StaticClass());
}

/**
 * Deprecated function
 */
void FLiveLinkClient_Base_DEPRECATED::PushSubjectSkeleton(FGuid SourceGuid, FName SubjectName, const FLiveLinkRefSkeleton& RefSkeleton)
{
	// Backward compatibility with old API. Default to pushing animation data

	FLiveLinkSubjectKey Key = FLiveLinkSubjectKey(SourceGuid, SubjectName);

	RemoveSubject_AnyThread(Key);

	FLiveLinkStaticDataStruct StaticData(FLiveLinkSkeletonStaticData::StaticStruct());
	FLiveLinkSkeletonStaticData* SkeletonData = StaticData.Cast<FLiveLinkSkeletonStaticData>();
	SkeletonData->SetBoneNames(RefSkeleton.GetBoneNames());
	SkeletonData->SetBoneParents(RefSkeleton.GetBoneParents());
	PushSubjectStaticData_AnyThread(Key, ULiveLinkAnimationRole::StaticClass(), MoveTemp(StaticData));
}

void UpdateForAnimationStatic(TArray<FName>& InOutCurveNames, const TArray<FLiveLinkCurveElement>& InCurveElements)
{
	InOutCurveNames.Reset(InCurveElements.Num());
	for (const FLiveLinkCurveElement& Elem : InCurveElements)
	{
		InOutCurveNames.Add(Elem.CurveName);
	}
}

void FLiveLinkClient_Base_DEPRECATED::PushSubjectData(FGuid InSourceGuid, FName InSubjectName, const FLiveLinkFrameData& InFrameData)
{
	FLiveLinkSubjectKey SubjectKey(InSourceGuid, InSubjectName);

	//Update curve names in the static data for backward compatibility
	int32 NumberOfPropertyNames = 0;
	{
		AquireLock_Deprecation();

		FLiveLinkSkeletonStaticData* AnimationStaticData = GetSubjectAnimationStaticData_Deprecation(SubjectKey);
		if (AnimationStaticData)
		{
			NumberOfPropertyNames = AnimationStaticData->PropertyNames.Num();
			if (NumberOfPropertyNames == 0 && InFrameData.CurveElements.Num() > 0)
			{
				static const FName NAME_UpdateYourCode = "LiveLinkClient_PushSubjectData";
				FLiveLinkLog::WarningOnce(NAME_UpdateYourCode, FLiveLinkSubjectKey(InSourceGuid, InSubjectName), TEXT("Upgrade your code. Curve elements count has changed from the previous frame. That will clear the previous frames of that subject."));

				ClearFrames_Deprecation(SubjectKey);
				UpdateForAnimationStatic(AnimationStaticData->PropertyNames, InFrameData.CurveElements);
				NumberOfPropertyNames = AnimationStaticData->PropertyNames.Num();
			}
		}

		ReleaseLock_Deprecation();
	}

	//Convert incoming data as animation data
	FLiveLinkFrameDataStruct AnimationStruct(FLiveLinkAnimationFrameData::StaticStruct());
	FLiveLinkAnimationFrameData& NewData = *AnimationStruct.Cast<FLiveLinkAnimationFrameData>();
	NewData.MetaData = InFrameData.MetaData;
	NewData.WorldTime = InFrameData.WorldTime;
	NewData.Transforms = InFrameData.Transforms;

	//Always match FrameData property count to StaticData property count.
	//If StaticData has more properties than current FrameData, set non existent properties to Infinity
	//If StaticData has less properties than current FrameData, only use a subset of the incoming properties
	int32 MaxNumberOfProperties = FMath::Min(NumberOfPropertyNames, InFrameData.CurveElements.Num());
	NewData.PropertyValues.SetNumZeroed(NumberOfPropertyNames);
	for (int32 i = 0; i < MaxNumberOfProperties; ++i)
	{
		NewData.PropertyValues[i] = InFrameData.CurveElements[i].CurveValue;
	}
	for (int32 i = MaxNumberOfProperties; i < NumberOfPropertyNames; ++i)
	{
		NewData.PropertyValues[i] = INFINITY;
	}
	PushSubjectFrameData_AnyThread(SubjectKey, MoveTemp(AnimationStruct));
}

void FLiveLinkClient_Base_DEPRECATED::ClearSubject(FName InSubjectName)
{
	bool bRemovedSubject = false;
	{
		TArray<FLiveLinkSubjectKey> AllSubjects = GetSubjects(false, true);
		for (const FLiveLinkSubjectKey& SubjectKey : AllSubjects)
		{
			if (SubjectKey.SubjectName == InSubjectName)
			{
				RemoveSubject_AnyThread(SubjectKey);
			}
		}
	}
}

void FLiveLinkClient_Base_DEPRECATED::GetSubjectNames(TArray<FName>& SubjectNames)
{
	TArray<FLiveLinkSubjectKey> SubjectKeys = GetSubjects(false, true);
	SubjectNames.Reset(SubjectKeys.Num());

	for (const FLiveLinkSubjectKey& SubjectKey : SubjectKeys)
	{
		SubjectNames.Add(SubjectKey.SubjectName);
	}
}

const FLiveLinkSubjectFrame* FLiveLinkClient_Base_DEPRECATED::GetSubjectData(FName InSubjectName)
{
	//Old getters default to Animation role and copies data into old data structure
	static const FName NAME_UpdateYourCode = "LiveLinkClient_GetSubjectData";
	FLiveLinkLog::WarningOnce(NAME_UpdateYourCode, FLiveLinkSubjectKey(FGuid(), InSubjectName), TEXT("Upgrade your code. There is no way to deprecate GetSubjectData without creating new memory."));
	return nullptr;
}

const FLiveLinkSubjectFrame* FLiveLinkClient_Base_DEPRECATED::GetSubjectDataAtWorldTime(FName InSubjectName, double InWorldTime)
{
	//Old getters default to Animation role and copies data into old data structure
	static const FName NAME_UpdateYourCode = "LiveLinkClient_GetSubjectDataAtWorldTime";
	FLiveLinkLog::WarningOnce(NAME_UpdateYourCode, FLiveLinkSubjectKey(FGuid(), InSubjectName), TEXT("Upgrade your code. There is no way to deprecate GetSubjectDataAtWorldTime without creating new memory."));
	return nullptr;
}

const FLiveLinkSubjectFrame* FLiveLinkClient_Base_DEPRECATED::GetSubjectDataAtSceneTime(FName InSubjectName, const FTimecode& InTimecode)
{
	//Old getters default to Animation role and copies data into old data structure
	static const FName NAME_UpdateYourCode = "LiveLinkClient_GetSubjectDataAtSceneTime";
	FLiveLinkLog::WarningOnce(NAME_UpdateYourCode, FLiveLinkSubjectKey(FGuid(), InSubjectName), TEXT("Upgrade your code. There is no way to deprecate GetSubjectDataAtSceneTime without creating new memory."));
	return nullptr;
}

bool FLiveLinkClient_Base_DEPRECATED::EvaluateFrameAtSceneTime_AnyThread(FLiveLinkSubjectName SubjectName, const FTimecode& SceneTime, TSubclassOf<ULiveLinkRole> DesiredRole, FLiveLinkSubjectFrameData& OutFrame)
{
	return static_cast<ILiveLinkClient*>(this)->EvaluateFrameAtSceneTime_AnyThread(SubjectName, FQualifiedFrameTime(SceneTime, FApp::GetTimecodeFrameRate()), DesiredRole, OutFrame);
}

const TArray<FLiveLinkFrame>* FLiveLinkClient_Base_DEPRECATED::GetSubjectRawFrames(FName InSubjectName)
{
	static const FName NAME_UpdateYourCode = "LiveLinkClient_GetSubjectRawFrames";
	FLiveLinkLog::WarningOnce(NAME_UpdateYourCode, FLiveLinkSubjectKey(FGuid(), InSubjectName), TEXT("Upgrade your code. There is no way to deprecate GetSubjectRawFrames without creating new memory."));
	return nullptr;
}

void FLiveLinkClient_Base_DEPRECATED::ClearSubjectsFrames(FName SubjectName)
{
	ClearSubjectsFrames_AnyThread(SubjectName);
}

void FLiveLinkClient_Base_DEPRECATED::ClearAllSubjectsFrames()
{
	ClearAllSubjectsFrames_AnyThread();
}

TSubclassOf<ULiveLinkRole> FLiveLinkClient_Base_DEPRECATED::GetSubjectRole(const FLiveLinkSubjectKey& SubjectKey) const
{
	return GetSubjectRole_AnyThread(SubjectKey);
}

TSubclassOf<ULiveLinkRole> FLiveLinkClient_Base_DEPRECATED::GetSubjectRole(FLiveLinkSubjectName SubjectName) const
{
	return GetSubjectRole_AnyThread(SubjectName);
}

bool FLiveLinkClient_Base_DEPRECATED::DoesSubjectSupportsRole(const FLiveLinkSubjectKey& SubjectKey, TSubclassOf<ULiveLinkRole> SupportedRole) const
{
	return DoesSubjectSupportsRole_AnyThread(SubjectKey, SupportedRole);
}

bool FLiveLinkClient_Base_DEPRECATED::DoesSubjectSupportsRole(FLiveLinkSubjectName SubjectName, TSubclassOf<ULiveLinkRole> SupportedRole) const
{
	return DoesSubjectSupportsRole_AnyThread(SubjectName, SupportedRole);
}

PRAGMA_ENABLE_DEPRECATION_WARNINGS<|MERGE_RESOLUTION|>--- conflicted
+++ resolved
@@ -260,10 +260,7 @@
 					StaticDataCopy.InitializeWith(InSubject->GetStaticData());
 					RebroadcastLiveLinkProvider->UpdateSubjectStaticData(InSubject->GetSubjectKey().SubjectName, InSubject->GetRole(), MoveTemp(StaticDataCopy));
 					InSubject->SetStaticDataAsRebroadcasted(true);
-<<<<<<< HEAD
-=======
 					RebroadcastedSubjects.Add(InSubject->GetSubjectKey());
->>>>>>> 6bbb88c8
 				}
 				
 				// Make a copy of the data for use by the rebroadcaster
@@ -280,12 +277,6 @@
 	}
 	else if (InSubject->HasStaticDataBeenRebroadcasted())
 	{
-<<<<<<< HEAD
-		if (RebroadcastLiveLinkProvider.IsValid())
-		{
-			RebroadcastLiveLinkProvider->RemoveSubject(InSubject->GetSubjectKey().SubjectName);
-			InSubject->SetStaticDataAsRebroadcasted(false);
-=======
 		RemoveRebroadcastedSubject(InSubject->GetSubjectKey());
 		InSubject->SetStaticDataAsRebroadcasted(false);
 	}
@@ -309,7 +300,6 @@
 			{
 				RebroadcastLiveLinkProvider.Reset();
 			}
->>>>>>> 6bbb88c8
 		}
 	}
 }
@@ -1180,15 +1170,10 @@
 	return false;
 }
 
-<<<<<<< HEAD
-bool FLiveLinkClient::DoesSubjectSupportsRole(FLiveLinkSubjectName InSubjectName, TSubclassOf<ULiveLinkRole> InSupportedRole) const
-{
-=======
 bool FLiveLinkClient::DoesSubjectSupportsRole_AnyThread(FLiveLinkSubjectName InSubjectName, TSubclassOf<ULiveLinkRole> InSupportedRole) const
 {
 	FScopeLock Lock(&CollectionAccessCriticalSection);
 
->>>>>>> 6bbb88c8
 	if (const FLiveLinkCollectionSubjectItem* SubjectItem = Collection->FindEnabledSubject(InSubjectName))
 	{
 		return SubjectItem->GetSubject()->SupportsRole(InSupportedRole);
