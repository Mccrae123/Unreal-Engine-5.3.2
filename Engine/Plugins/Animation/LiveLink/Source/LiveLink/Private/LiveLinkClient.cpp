// Copyright 1998-2019 Epic Games, Inc. All Rights Reserved.

#include "LiveLinkClient.h"

#include "Async/Async.h"
#include "CoreGlobals.h"
#include "HAL/PlatformTime.h"
#include "IMediaModule.h"
#include "LiveLinkAnimationVirtualSubject.h"
#include "LiveLinkLog.h"
#include "LiveLinkPreset.h"
#include "LiveLinkRole.h"
#include "LiveLinkRoleTrait.h"
#include "LiveLinkSettings.h"
#include "LiveLinkSourceCollection.h"
#include "LiveLinkSourceFactory.h"
#include "LiveLinkSourceSettings.h"
#include "LiveLinkSubject.h"
#include "IMediaModule.h"
<<<<<<< HEAD
#include "Misc/CoreDelegates.h"
=======
#include "Misc/App.h"
#include "Misc/ConfigCacheIni.h"
#include "Misc/CoreDelegates.h"
#include "Misc/Guid.h"
#include "Misc/ScopeLock.h"
>>>>>>> 69078e53
#include "Modules/ModuleManager.h"
#include "Roles/LiveLinkAnimationRole.h"
#include "Roles/LiveLinkAnimationTypes.h"
#include "Roles/LiveLinkBasicTypes.h"
#include "Roles/LiveLinkBasicTypes.h"
#include "Stats/Stats.h"
#include "Stats/Stats2.h"
#include "TimeSynchronizationSource.h"
#include "UObject/Class.h"
#include "UObject/Package.h"
#include "UObject/UObjectHash.h"


/**
 * Declare stats to see what takes up time in LiveLink
 */
DECLARE_CYCLE_STAT(TEXT("LiveLink - Push StaticData"), STAT_LiveLink_PushStaticData, STATGROUP_LiveLink);
DECLARE_CYCLE_STAT(TEXT("LiveLink - Push FrameData"), STAT_LiveLink_PushFrameData, STATGROUP_LiveLink);
DECLARE_CYCLE_STAT(TEXT("LiveLink - Client - Tick"), STAT_LiveLink_Client_Tick, STATGROUP_LiveLink);
DECLARE_CYCLE_STAT(TEXT("LiveLink - EvaluateFrame"), STAT_LiveLink_EvaluateFrame, STATGROUP_LiveLink);

DEFINE_LOG_CATEGORY(LogLiveLink);

static TAutoConsoleVariable<int32> CVarMaxNewStaticDataPerUpdate(
	TEXT("LiveLink.Client.MaxNewStaticDataPerUpdate"),
	64,
	TEXT("Maximun number of new static data that can be added in a single UE4 frame."),
	ECVF_Default);

static TAutoConsoleVariable<int32> CVarMaxNewFrameDataPerUpdate(
	TEXT("LiveLink.Client.MaxNewFrameDataPerUpdate"),
	64,
	TEXT("Maximun number of new frame data that can be added in a single UE4 frame."),
	ECVF_Default);


FLiveLinkClient::FLiveLinkClient()
{
#if WITH_EDITOR
	CachedEngineTime = 0.0;
#endif

	Collection = MakeUnique<FLiveLinkSourceCollection>();
	FCoreDelegates::OnPreExit.AddRaw(this, &FLiveLinkClient::Shutdown);

	IMediaModule& MediaModule = FModuleManager::LoadModuleChecked<IMediaModule>("Media");
	MediaModule.GetOnTickPreEngineCompleted().AddRaw(this, &FLiveLinkClient::Tick);
}

FLiveLinkClient::~FLiveLinkClient()
{
	FCoreDelegates::OnPreExit.RemoveAll(this);
	Shutdown();
}

void FLiveLinkClient::Tick()
{
	SCOPE_CYCLE_COUNTER(STAT_LiveLink_Client_Tick);

	FScopeLock Lock(&CollectionAccessCriticalSection);
	DoPendingWork();
	CacheValues();
	UpdateSources();
	BuildThisTicksSubjectSnapshot();
}

void FLiveLinkClient::DoPendingWork()
{
	check(Collection);

	// Remove Sources and Subjects
	Collection->RemovePendingKill();

	{
		// Add new Subject static data
		for (FPendingSubjectStatic& SubjectStatic : SubjectStaticToPush)
		{
			PushSubjectStaticData_Internal(MoveTemp(SubjectStatic));
		}
		SubjectStaticToPush.Reset();

		// Add new Subject frame data
		for (FPendingSubjectFrame& SubjectFrame : SubjectFrameToPush)
		{
			PushSubjectFrameData_Internal(MoveTemp(SubjectFrame));
		}
		SubjectFrameToPush.Reset();
	}
}

void FLiveLinkClient::UpdateSources()
{
	for (FLiveLinkCollectionSourceItem& SourceItem : Collection->GetSources())
	{
#if WITH_EDITOR
		if (SourceItem.Setting)
		{
			SourceItem.Setting->SourceDebugInfos.Reset();
		}
#endif

		SourceItem.Source->Update();
	}
}

void FLiveLinkClient::BuildThisTicksSubjectSnapshot()
{
	check(Collection);

	EnabledSubjects.Reset();

	// Update the Live Subject before the Virtual Subject
	for (const FLiveLinkCollectionSubjectItem& SubjectItem : Collection->GetSubjects())
	{
		if (FLiveLinkSubject* LiveSubject = SubjectItem.GetLiveSubject())
		{
			if (SubjectItem.bEnabled)
			{
				LiveSubject->CacheSettings(GetSourceSettings(SubjectItem.Key.Source), SubjectItem.GetLinkSettings());
				LiveSubject->Update();
				EnabledSubjects.Add(SubjectItem.Key.SubjectName, SubjectItem.Key);
			}
			else
			{
				LiveSubject->ClearFrames();
			}
		}
	}

	for (const FLiveLinkCollectionSubjectItem& SubjectItem : Collection->GetSubjects())
	{
		if (ULiveLinkVirtualSubject* VSubject = SubjectItem.GetVirtualSubject())
		{
			if (SubjectItem.bEnabled)
			{
				VSubject->Update();
				EnabledSubjects.Add(SubjectItem.Key.SubjectName, SubjectItem.Key);
			}
			else
			{
				VSubject->ClearFrames();
			}
		}
	}
}

<<<<<<< HEAD
=======
void FLiveLinkClient::CacheValues()
{
#if WITH_EDITOR
	CachedEngineTime = FApp::GetCurrentTime();
	CachedEngineTimecode = FApp::GetTimecode();
	CachedEngineTimecodeFrameRate = FApp::GetTimecodeFrameRate();
#endif
}

>>>>>>> 69078e53
void FLiveLinkClient::Shutdown()
{
	if(IMediaModule* MediaModule = FModuleManager::GetModulePtr<IMediaModule>("Media"))
	{
		MediaModule->GetOnTickPreEngineCompleted().RemoveAll(this);
	}

	if (Collection)
	{
<<<<<<< HEAD
		FScopeLock Lock(&CollectionAccessCriticalSection);
		Collection->Shutdown();
=======
		double Timeout = 2.0;
		GConfig->GetDouble(TEXT("LiveLink"), TEXT("ClientShutdownTimeout"), Timeout, GGameIni);

		const double StartShutdownSeconds = FPlatformTime::Seconds();
		bool bContinue = true;
		while(bContinue)
		{
			FScopeLock Lock(&CollectionAccessCriticalSection);
			bContinue = !Collection->RequestShutdown();

			if (FPlatformTime::Seconds() - StartShutdownSeconds > Timeout)
			{
				bContinue = false;
				UE_LOG(LogLiveLink, Warning, TEXT("Force shutdown LiveLink after %f seconds. One or more sources refused to shutdown."), Timeout);
			}
		}
>>>>>>> 69078e53
	}
}

FGuid FLiveLinkClient::AddSource(TSharedPtr<ILiveLinkSource> InSource)
{
	check(Collection);

	FGuid Guid;
	if (Collection->FindSource(InSource) == nullptr)
	{
		Guid = FGuid::NewGuid();

		FLiveLinkCollectionSourceItem Data;
		Data.Guid = Guid;
		Data.Source = InSource;
		{
			UClass* SourceSettingsClass = InSource->GetSettingsClass().Get();
			UClass* SettingsClass = SourceSettingsClass ? SourceSettingsClass : ULiveLinkSourceSettings::StaticClass();
			Data.Setting = NewObject<ULiveLinkSourceSettings>(GetTransientPackage(), SettingsClass);
		}
		Collection->AddSource(Data);

		InSource->ReceiveClient(this, Data.Guid);
		InSource->InitializeSettings(Data.Setting);
	}
	return Guid;
}

bool FLiveLinkClient::CreateSource(const FLiveLinkSourcePreset& InSourcePreset)
{
	check(Collection);

	if (InSourcePreset.Settings == nullptr)
	{
		FLiveLinkLog::Warning(TEXT("Create Source Failure: The settings are not defined."));
		return false;
	}

	if (InSourcePreset.Settings->Factory.Get() == nullptr || InSourcePreset.Settings->Factory.Get() == ULiveLinkSourceFactory::StaticClass())
	{
		FLiveLinkLog::Warning(TEXT("Create Source Failure: The factory is not defined."));
		return false;
	}

	if (InSourcePreset.Guid == FLiveLinkSourceCollection::VirtualSubjectGuid)
	{
		FLiveLinkLog::Warning(TEXT("Create Source Failure: Can't create a virtual source."));
		return false;
	}

	if (!InSourcePreset.Guid.IsValid())
	{
		FLiveLinkLog::Warning(TEXT("Create Source Failure: The guid is invalid."));
		return false;
	}

	if (Collection->FindSource(InSourcePreset.Guid) != nullptr)
	{
		FLiveLinkLog::Warning(TEXT("Create Source Failure: The guid already exist."));
		return false;
	}

	FLiveLinkCollectionSourceItem Data;
	Data.Guid = InSourcePreset.Guid;
	Data.Source = InSourcePreset.Settings->Factory.Get()->GetDefaultObject<ULiveLinkSourceFactory>()->CreateSource(InSourcePreset.Settings->ConnectionString);
	if (!Data.Source.IsValid())
	{
		FLiveLinkLog::Warning(TEXT("Create Source Failure: The source couldn't be created by the factory."));
		return false;
	}

	Data.Setting = DuplicateObject<ULiveLinkSourceSettings>(InSourcePreset.Settings, GetTransientPackage());
	
	Collection->AddSource(Data);

	Data.Source->ReceiveClient(this, Data.Guid);
	Data.Source->InitializeSettings(Data.Setting);

	return true;
}

void FLiveLinkClient::RemoveSource(TSharedPtr<ILiveLinkSource> InSource)
{
	check(Collection);
	if (FLiveLinkCollectionSourceItem* SourceItem = Collection->FindSource(InSource))
	{
		SourceItem->bPendingKill = true;
	}
}

void FLiveLinkClient::RemoveSource(FGuid InEntryGuid)
{
	check(Collection);
	if (FLiveLinkCollectionSourceItem* SourceItem = Collection->FindSource(InEntryGuid))
	{
		SourceItem->bPendingKill = true;
	}
}

void FLiveLinkClient::RemoveAllSources()
{
	check(Collection);
	for (FLiveLinkCollectionSourceItem& SourceItem : Collection->GetSources())
	{
		SourceItem.bPendingKill = true;
	}
}

bool FLiveLinkClient::HasSourceBeenAdded(TSharedPtr<ILiveLinkSource> InSource) const
{
	check(Collection);
	if (FLiveLinkCollectionSourceItem* SourceItem = Collection->FindSource(InSource))
	{
		return !SourceItem->bPendingKill;
	}
	return false;
}

TArray<FGuid> FLiveLinkClient::GetSources() const
{
	check(Collection);

	TArray<FGuid> Result;
	for (const FLiveLinkCollectionSourceItem& SourceItem : Collection->GetSources())
	{
		if (!SourceItem.bPendingKill && !SourceItem.IsVirtualSource())
		{
			Result.Add(SourceItem.Guid);
		}
	}
	return Result;
}

FLiveLinkSourcePreset FLiveLinkClient::GetSourcePreset(FGuid InSourceGuid, UObject* InDuplicatedObjectOuter) const
{
	check(Collection);

	UObject* DuplicatedObjectOuter = InDuplicatedObjectOuter ? InDuplicatedObjectOuter : GetTransientPackage();

	FLiveLinkSourcePreset SourcePreset;
	if (FLiveLinkCollectionSourceItem* SourceItem = Collection->FindSource(InSourceGuid))
	{
		if (!SourceItem->IsVirtualSource() && SourceItem->Setting)
		{
			SourcePreset.Guid = SourceItem->Guid;
			SourcePreset.Settings = DuplicateObject<ULiveLinkSourceSettings>(SourceItem->Setting, DuplicatedObjectOuter);
		}
	}
	return SourcePreset;
}

void FLiveLinkClient::PushSubjectStaticData_AnyThread(const FLiveLinkSubjectKey& InSubjectKey, TSubclassOf<ULiveLinkRole> InRole, FLiveLinkStaticDataStruct&& InStaticData)
{
	FPendingSubjectStatic SubjectStatic{ InSubjectKey, InRole, MoveTemp(InStaticData) };
	const int32 MaxNumBufferToCached = CVarMaxNewStaticDataPerUpdate.GetValueOnAnyThread();
	bool bLogError = false;
	{
		FScopeLock Lock(&CollectionAccessCriticalSection);
		if (SubjectStaticToPush.Num() > MaxNumBufferToCached) // Something is wrong somewhere. Warn the user and discard the new Static Data.
		{
			bLogError = true;
		}
		else
		{
			SubjectStaticToPush.Add(MoveTemp(SubjectStatic));
		}
	}

	if (bLogError)
	{
		static const FName NAME_TooManyStatic = "LiveLinkClient_TooManyStatic";
		FLiveLinkLog::ErrorOnce(NAME_TooManyStatic, FLiveLinkSubjectKey(), TEXT("Trying to add more than %d static subjects in the same frame. New Subjects will be discarded."), MaxNumBufferToCached);
	}
}

void FLiveLinkClient::PushSubjectStaticData_Internal(FPendingSubjectStatic&& SubjectStaticData)
{
	SCOPE_CYCLE_COUNTER(STAT_LiveLink_PushStaticData);

	check(Collection);

	if (!FLiveLinkRoleTrait::Validate(SubjectStaticData.Role, SubjectStaticData.StaticData))
	{
		if (SubjectStaticData.Role == nullptr)
		{
			FLiveLinkLog::Error(TEXT("Trying to add unsupported static data type with subject '%s'."), *SubjectStaticData.SubjectKey.SubjectName.ToString());
		}
		else
		{
			FLiveLinkLog::Error(TEXT("Trying to add unsupported static data type to role '%s' with subject '%s'."), *SubjectStaticData.Role->GetName(), *SubjectStaticData.SubjectKey.SubjectName.ToString());
		}
		return;
	}

	bool bShouldLogIfInvalidStaticData = true;
	if (!SubjectStaticData.Role.GetDefaultObject()->IsStaticDataValid(SubjectStaticData.StaticData, bShouldLogIfInvalidStaticData))
	{
		if (bShouldLogIfInvalidStaticData)
		{
			FLiveLinkLog::Error(TEXT("Trying to add static data that is not formatted properly to role '%s' with subject '%s'."), *SubjectStaticData.Role->GetName(), *SubjectStaticData.SubjectKey.SubjectName.ToString());
		}
		return;
	}
	
	const FLiveLinkCollectionSourceItem* SourceItem = Collection->FindSource(SubjectStaticData.SubjectKey.Source);
	if (SourceItem == nullptr || SourceItem->bPendingKill)
	{
		return;
	}

	if (SourceItem->IsVirtualSource())
	{
		FLiveLinkLog::Error(TEXT("Trying to add frame data to the virtual subject '%s'."), *SubjectStaticData.Role->GetName(), *SubjectStaticData.SubjectKey.SubjectName.ToString());
		return;
	}

	FLiveLinkSubject* LiveLinkSubject = nullptr;
	if (FLiveLinkCollectionSubjectItem* SubjectItem = Collection->FindSubject(SubjectStaticData.SubjectKey))
	{
		LiveLinkSubject = SubjectItem->GetLiveSubject();

		if (LiveLinkSubject->GetRole() != SubjectStaticData.Role)
		{
<<<<<<< HEAD
			UE_LOG(LogLiveLink, Warning, TEXT("Subject '%s' of role '%s' is changing its role to '%s'. Current subject will be removed and a new one will be created"), *SubjectStaticData.SubjectKey.SubjectName.ToString(), *LiveLinkSubject->GetRole().GetDefaultObject()->GetDisplayName().ToString(), *SubjectStaticData.Role.GetDefaultObject()->GetDisplayName().ToString());
			
=======
			FLiveLinkLog::Warning(TEXT("Subject '%s' of role '%s' is changing its role to '%s'. Current subject will be removed and a new one will be created"), *SubjectStaticData.SubjectKey.SubjectName.ToString(), *LiveLinkSubject->GetRole().GetDefaultObject()->GetDisplayName().ToString(), *SubjectStaticData.Role.GetDefaultObject()->GetDisplayName().ToString());

>>>>>>> 69078e53
			Collection->RemoveSubject(SubjectStaticData.SubjectKey);
			LiveLinkSubject = nullptr;
		}
		else
		{
			LiveLinkSubject->ClearFrames();
		}
	}
<<<<<<< HEAD

	//Clear any pending frame for that subject. This will enforce one frame delay between reception of static data and frame data but will ensure both matches, especially in the case of deprecated path
	for (int32 Index = SubjectFrameToPush.Num() - 1; Index >= 0; --Index)
	{
		FPendingSubjectFrame& PendingFrame = SubjectFrameToPush[Index];
		if (PendingFrame.SubjectKey == SubjectStaticData.SubjectKey)
		{
			SubjectFrameToPush.RemoveAtSwap(Index);
		}
	}
	
	if(LiveLinkSubject == nullptr)
	{
		const FLiveLinkRoleProjectSetting DefaultSetting = GetDefault<ULiveLinkSettings>()->GetDefaultSettingForRole(SubjectStaticData.Role.Get());

		// Setting class should always be valid
		ULiveLinkSubjectSettings* SubjectSettings = nullptr;
		{
			UClass* SettingClass = DefaultSetting.SettingClass.Get();
			if (SettingClass == nullptr)
			{
				SettingClass = ULiveLinkSubjectSettings::StaticClass();
			}

			SubjectSettings = NewObject<ULiveLinkSubjectSettings>(GetTransientPackage(), SettingClass);
			SubjectSettings->Role = SubjectStaticData.Role;

=======

	//Clear any pending frame for that subject. This will enforce one frame delay between reception of static data and frame data but will ensure both matches, especially in the case of deprecated path
	for (int32 Index = SubjectFrameToPush.Num() - 1; Index >= 0; --Index)
	{
		FPendingSubjectFrame& PendingFrame = SubjectFrameToPush[Index];
		if (PendingFrame.SubjectKey == SubjectStaticData.SubjectKey)
		{
			SubjectFrameToPush.RemoveAtSwap(Index);
		}
	}

	if(LiveLinkSubject == nullptr)
	{
		const ULiveLinkSettings* LiveLinkSettings = GetDefault<ULiveLinkSettings>();
		const FLiveLinkRoleProjectSetting DefaultSetting = LiveLinkSettings->GetDefaultSettingForRole(SubjectStaticData.Role.Get());

		// Setting class should always be valid
		ULiveLinkSubjectSettings* SubjectSettings = nullptr;
		{
			UClass* SettingClass = DefaultSetting.SettingClass.Get();
			if (SettingClass == nullptr)
			{
				SettingClass = ULiveLinkSubjectSettings::StaticClass();
			}

			SubjectSettings = NewObject<ULiveLinkSubjectSettings>(GetTransientPackage(), SettingClass);
			SubjectSettings->Role = SubjectStaticData.Role;

>>>>>>> 69078e53
			UClass* FrameInterpolationProcessorClass = DefaultSetting.FrameInterpolationProcessor.Get();
			if (FrameInterpolationProcessorClass != nullptr)
			{
				UClass* InterpolationRole = FrameInterpolationProcessorClass->GetDefaultObject<ULiveLinkFrameInterpolationProcessor>()->GetRole();
				if (SubjectStaticData.Role->IsChildOf(InterpolationRole))
				{
<<<<<<< HEAD
					SubjectSettings->InterpolationProcessor = NewObject<ULiveLinkFrameInterpolationProcessor>(GetTransientPackage(), FrameInterpolationProcessorClass);
				}
				else
				{
					UE_LOG(LogLiveLink, Warning, TEXT("The interpolator '%s' is not valid for the Role '%s'"), *FrameInterpolationProcessorClass->GetName(), *SubjectStaticData.Role->GetName());
=======
					SubjectSettings->InterpolationProcessor = NewObject<ULiveLinkFrameInterpolationProcessor>(SubjectSettings, FrameInterpolationProcessorClass);
				}
				else
				{
					FLiveLinkLog::Warning(TEXT("The interpolator '%s' is not valid for the Role '%s'"), *FrameInterpolationProcessorClass->GetName(), *SubjectStaticData.Role->GetName());
				}
			}
			else
			{
				// If no settings were found for a specific role, check if the default interpolator is compatible with the role
				UClass* FallbackInterpolationProcessorClass = LiveLinkSettings->FrameInterpolationProcessor.Get();
				if (FallbackInterpolationProcessorClass != nullptr)
				{
					UClass* InterpolationRole = FallbackInterpolationProcessorClass->GetDefaultObject<ULiveLinkFrameInterpolationProcessor>()->GetRole();
					if (SubjectStaticData.Role->IsChildOf(InterpolationRole))
					{
						SubjectSettings->InterpolationProcessor = NewObject<ULiveLinkFrameInterpolationProcessor>(SubjectSettings, FallbackInterpolationProcessorClass);
					}
>>>>>>> 69078e53
				}
			}

			for (TSubclassOf<ULiveLinkFramePreProcessor> PreProcessor : DefaultSetting.FramePreProcessors)
			{
				if (PreProcessor != nullptr)
				{
					UClass* PreProcessorRole = PreProcessor->GetDefaultObject<ULiveLinkFramePreProcessor>()->GetRole();
					if (SubjectStaticData.Role->IsChildOf(PreProcessorRole))
					{
<<<<<<< HEAD
						SubjectSettings->PreProcessors.Add(NewObject<ULiveLinkFramePreProcessor>(GetTransientPackage(), PreProcessor.Get()));
					}
					else
					{
						UE_LOG(LogLiveLink, Warning, TEXT("The pre processor '%s' is not valid for the Role '%s'"), *PreProcessor->GetName(), *SubjectStaticData.Role->GetName());
=======
						SubjectSettings->PreProcessors.Add(NewObject<ULiveLinkFramePreProcessor>(SubjectSettings, PreProcessor.Get()));
					}
					else
					{
						FLiveLinkLog::Warning(TEXT("The pre processor '%s' is not valid for the Role '%s'"), *PreProcessor->GetName(), *SubjectStaticData.Role->GetName());
>>>>>>> 69078e53
					}
				}
			}
		}

		bool bEnabled = Collection->FindEnabledSubject(SubjectStaticData.SubjectKey.SubjectName) == nullptr;
		FLiveLinkCollectionSubjectItem CollectionSubjectItem(SubjectStaticData.SubjectKey, MakeUnique<FLiveLinkSubject>(), SubjectSettings, bEnabled);
		CollectionSubjectItem.GetLiveSubject()->Initialize(SubjectStaticData.SubjectKey, SubjectStaticData.Role.Get(), this);

		LiveLinkSubject = CollectionSubjectItem.GetLiveSubject();

		Collection->AddSubject(MoveTemp(CollectionSubjectItem));
	}

	if (LiveLinkSubject)
	{
		if (const FSubjectFramesReceivedHandles* Handles = SubjectFrameReceivedHandles.Find(SubjectStaticData.SubjectKey.SubjectName))
		{
			Handles->OnStaticDataReceived.Broadcast(SubjectStaticData.SubjectKey, SubjectStaticData.Role, SubjectStaticData.StaticData);
		}

		LiveLinkSubject->SetStaticData(SubjectStaticData.Role, MoveTemp(SubjectStaticData.StaticData));
	}
}

void FLiveLinkClient::PushSubjectFrameData_AnyThread(const FLiveLinkSubjectKey& InSubjectKey, FLiveLinkFrameDataStruct&& InFrameData)
{
	FPendingSubjectFrame SubjectFrame{ InSubjectKey, MoveTemp(InFrameData) };
	const int32 MaxNumBufferToCached = CVarMaxNewFrameDataPerUpdate.GetValueOnAnyThread();
	bool bLogError = false;
	{
		FScopeLock Lock(&CollectionAccessCriticalSection);
		if (SubjectFrameToPush.Num() > MaxNumBufferToCached) // Something is wrong somewhere. Warn the user and discard the new Static Data.
		{
			bLogError = true;
			SubjectFrameToPush.RemoveAt(0, SubjectFrameToPush.Num() - MaxNumBufferToCached, false);
		}
		else
		{
			SubjectFrameToPush.Add(MoveTemp(SubjectFrame));
		}
	}

	if (bLogError)
	{
		static const FName NAME_TooManyFrame = "LiveLinkClient_TooManyFrame";
		FLiveLinkLog::InfoOnce(NAME_TooManyFrame, FLiveLinkSubjectKey(), TEXT("Trying to add more than %d frames in the same frame. Oldest frames will be discarded."), MaxNumBufferToCached);
	}
}

void FLiveLinkClient::PushSubjectFrameData_Internal(FPendingSubjectFrame&& SubjectFrameData)
{
	SCOPE_CYCLE_COUNTER(STAT_LiveLink_PushFrameData);

	check(Collection);

	const FLiveLinkCollectionSourceItem* SourceItem = Collection->FindSource(SubjectFrameData.SubjectKey.Source);
	if (SourceItem == nullptr || SourceItem->bPendingKill)
	{
		return;
	}

	//To add a frame data, we need to find our subject but also have a static data associated to it. 
	//With presets, the subject could exist but no static data received yet.
<<<<<<< HEAD
	if (FLiveLinkCollectionSubjectItem* SubjectItem = Collection->FindSubject(SubjectFrameData.SubjectKey))
	{
		if (SubjectItem->bEnabled && !SubjectItem->bPendingKill)
		{
			if (FLiveLinkSubject* LinkSubject = SubjectItem->GetLiveSubject())
			{
				if (LinkSubject->HasStaticData())
				{
					if (const FSubjectFramesReceivedHandles* Handles = SubjectFrameReceivedHandles.Find(SubjectFrameData.SubjectKey.SubjectName))
					{
						Handles->OnFrameDataReceived.Broadcast(SubjectItem->Key, SubjectItem->GetSubject()->GetRole(), SubjectFrameData.FrameData);
					}

					LinkSubject->AddFrameData(MoveTemp(SubjectFrameData.FrameData));
				}
			}
=======
	FLiveLinkCollectionSubjectItem* SubjectItem = Collection->FindSubject(SubjectFrameData.SubjectKey);
	if (SubjectItem == nullptr)
	{
		return;
	}

	if (!SubjectItem->bEnabled || SubjectItem->bPendingKill)
	{
		return;
	}
	
	FLiveLinkSubject* LinkSubject = SubjectItem->GetLiveSubject();
	if (LinkSubject == nullptr)
	{
		FLiveLinkLog::Error(TEXT("The Subject is not allowed to push to a virtual subject."));
		return;
	}
	
	
	if (!LinkSubject->HasStaticData())
	{
		return;
	}

	const TSubclassOf<ULiveLinkRole> Role = LinkSubject->GetRole();
	if (Role == nullptr)
	{
		return;
	}

	bool bShouldLogWarning = true;
	if (!Role.GetDefaultObject()->IsFrameDataValid(LinkSubject->GetStaticData(), SubjectFrameData.FrameData, bShouldLogWarning))
	{
		if (bShouldLogWarning)
		{
			static const FName NAME_InvalidFrameData = "LiveLinkClient_InvalidFrameData";
			FLiveLinkLog::ErrorOnce(NAME_InvalidFrameData, SubjectFrameData.SubjectKey, TEXT("Trying to add frame data that is not formatted properly to role '%s' with subject '%s'."), *Role->GetName(), *SubjectFrameData.SubjectKey.SubjectName.ToString());
>>>>>>> 69078e53
		}
		return;
	}

	if (const FSubjectFramesReceivedHandles* Handles = SubjectFrameReceivedHandles.Find(SubjectFrameData.SubjectKey.SubjectName))
	{
		Handles->OnFrameDataReceived.Broadcast(SubjectItem->Key, Role, SubjectFrameData.FrameData);
	}

	LinkSubject->AddFrameData(MoveTemp(SubjectFrameData.FrameData));
}

bool FLiveLinkClient::CreateSubject(const FLiveLinkSubjectPreset& InSubjectPreset)
{
	check(Collection);

	if (InSubjectPreset.Role.Get() == nullptr || InSubjectPreset.Role.Get() == ULiveLinkRole::StaticClass())
	{
		FLiveLinkLog::Warning(TEXT("Create Subject Failure: The role is not defined."));
		return false;
	}

	if (InSubjectPreset.Key.Source == FLiveLinkSourceCollection::VirtualSubjectGuid && InSubjectPreset.VirtualSubject == nullptr)
	{
		FLiveLinkLog::Warning(TEXT("Create Source Failure: Can't create an empty virtual source."));
		return false;
	}

	if (InSubjectPreset.Key.Source != FLiveLinkSourceCollection::VirtualSubjectGuid && InSubjectPreset.VirtualSubject != nullptr)
	{
		FLiveLinkLog::Warning(TEXT("Create Source Failure: Can't create a virtual source in another source."));
		return false;
	}

	if (InSubjectPreset.Key.SubjectName.IsNone())
	{
		FLiveLinkLog::Warning(TEXT("Create Subject Failure: The subject name is invalid."));
		return false;
	}

	FLiveLinkCollectionSourceItem* SourceItem = Collection->FindSource(InSubjectPreset.Key.Source);
	if (SourceItem == nullptr || SourceItem->bPendingKill)
	{
		FLiveLinkLog::Warning(TEXT("Create Subject Failure: The source doesn't exist."));
		return false;
	}

	FLiveLinkCollectionSubjectItem* SubjectItem = Collection->FindSubject(InSubjectPreset.Key);
	if (SubjectItem != nullptr)
	{
		FScopeLock Lock(&CollectionAccessCriticalSection);
		if (SubjectItem->bPendingKill)
		{
			Collection->RemoveSubject(InSubjectPreset.Key);
		}
		else
		{
			FLiveLinkLog::Warning(TEXT("Create Subject Failure: The subject already exist."));
			return false;
		}
	}

	if (InSubjectPreset.VirtualSubject)
	{
		bool bEnabled = false;
		ULiveLinkVirtualSubject* VSubject = DuplicateObject<ULiveLinkVirtualSubject>(InSubjectPreset.VirtualSubject, GetTransientPackage());
		FLiveLinkCollectionSubjectItem VSubjectData(InSubjectPreset.Key.SubjectName, VSubject, bEnabled);
		VSubject->Initialize(VSubjectData.Key, VSubject->GetRole(), this);

		FScopeLock Lock(&CollectionAccessCriticalSection);
		Collection->AddSubject(MoveTemp(VSubjectData));
		Collection->SetSubjectEnabled(InSubjectPreset.Key, InSubjectPreset.bEnabled);
	}
	else
	{
		ULiveLinkSubjectSettings* SubjectSettings = nullptr;
		if (InSubjectPreset.Settings)
		{
			SubjectSettings = DuplicateObject<ULiveLinkSubjectSettings>(InSubjectPreset.Settings, GetTransientPackage());
		}
		else
		{
			SubjectSettings = NewObject<ULiveLinkSubjectSettings>();
		}

		bool bEnabled = false;
		FLiveLinkCollectionSubjectItem CollectionSubjectItem(InSubjectPreset.Key, MakeUnique<FLiveLinkSubject>(), SubjectSettings, bEnabled);
		CollectionSubjectItem.GetLiveSubject()->Initialize(InSubjectPreset.Key, InSubjectPreset.Role.Get(), this);

		FScopeLock Lock(&CollectionAccessCriticalSection);
		Collection->AddSubject(MoveTemp(CollectionSubjectItem));
		Collection->SetSubjectEnabled(InSubjectPreset.Key, InSubjectPreset.bEnabled);
	}
	return true;
}

void FLiveLinkClient::RemoveSubject_AnyThread(const FLiveLinkSubjectKey& InSubjectKey)
{
	FScopeLock Lock(&CollectionAccessCriticalSection);

	if (Collection)
	{
		if (FLiveLinkCollectionSubjectItem* SubjectItem = Collection->FindSubject(InSubjectKey))
		{
			SubjectItem->bPendingKill = true;
		}
	}
}

void FLiveLinkClient::AddVirtualSubject(FLiveLinkSubjectName InNewVirtualSubjectName, TSubclassOf<ULiveLinkVirtualSubject> InVirtualSubjectClass)
{
	if (Collection && !InNewVirtualSubjectName.IsNone() && InVirtualSubjectClass != nullptr)
	{
		bool bFoundVirtualSubjectWithSameName = nullptr != Collection->GetSubjects().FindByPredicate(
			[InNewVirtualSubjectName](const FLiveLinkCollectionSubjectItem& Other)
		{
			return Other.Key.SubjectName == InNewVirtualSubjectName && Other.GetVirtualSubject() != nullptr;
		});

		if (!bFoundVirtualSubjectWithSameName)
		{
			ULiveLinkVirtualSubject* VSubject = NewObject<ULiveLinkVirtualSubject>(GetTransientPackage(), InVirtualSubjectClass.Get());
			bool bEnabled = Collection->FindEnabledSubject(InNewVirtualSubjectName) == nullptr;
			FLiveLinkCollectionSubjectItem VSubjectData(InNewVirtualSubjectName, VSubject, bEnabled);

			VSubject->Initialize(VSubjectData.Key, VSubject->GetRole(), this);

			FScopeLock Lock(&CollectionAccessCriticalSection);
			Collection->AddSubject(MoveTemp(VSubjectData));
		}
		else
		{
			FLiveLinkLog::Warning(TEXT("The virtual subject '%s' could not be created."), *InNewVirtualSubjectName.Name.ToString());
		}
	}
}

void FLiveLinkClient::ClearSubjectsFrames_AnyThread(FLiveLinkSubjectName InSubjectName)
{
	FScopeLock Lock(&CollectionAccessCriticalSection);

	// Use the subject enabled for at this frame
	if (FLiveLinkSubjectKey* SubjectKey = EnabledSubjects.Find(InSubjectName))
	{
		ClearSubjectsFrames_AnyThread(*SubjectKey);
	}
}

void FLiveLinkClient::ClearSubjectsFrames_AnyThread(const FLiveLinkSubjectKey& InSubjectKey)
{
	FScopeLock Lock(&CollectionAccessCriticalSection);

	if (Collection)
	{
		if (FLiveLinkCollectionSubjectItem* SubjectItem = Collection->FindSubject(InSubjectKey))
		{
			SubjectItem->GetSubject()->ClearFrames();
		}
	}
}

void FLiveLinkClient::ClearAllSubjectsFrames_AnyThread()
{
	FScopeLock Lock(&CollectionAccessCriticalSection);

	if (Collection)
	{
		for (const FLiveLinkCollectionSubjectItem& SubjectItem : Collection->GetSubjects())
		{
			SubjectItem.GetSubject()->ClearFrames();
		}
	}
}

FLiveLinkSubjectPreset FLiveLinkClient::GetSubjectPreset(const FLiveLinkSubjectKey& InSubjectKey, UObject* InDuplicatedObjectOuter) const
{
	UObject* DuplicatedObjectOuter = InDuplicatedObjectOuter ? InDuplicatedObjectOuter : GetTransientPackage();

	FLiveLinkSubjectPreset SubjectPreset;
	if (const FLiveLinkCollectionSubjectItem* SubjectItem = Collection->FindSubject(InSubjectKey))
	{
		SubjectPreset.Key = SubjectItem->Key;
		SubjectPreset.Role = SubjectItem->GetSubject()->GetRole();
		SubjectPreset.bEnabled = SubjectItem->bEnabled;
		if (SubjectItem->GetVirtualSubject() != nullptr)
		{
			SubjectPreset.VirtualSubject = DuplicateObject<ULiveLinkVirtualSubject>(SubjectItem->GetVirtualSubject(), DuplicatedObjectOuter);
		}
		else
		{
			SubjectPreset.Settings = DuplicateObject<ULiveLinkSubjectSettings>(SubjectItem->GetLinkSettings(), DuplicatedObjectOuter);
		}
	}
	return SubjectPreset;
}

TArray<FLiveLinkSubjectKey> FLiveLinkClient::GetSubjects(bool bIncludeDisabledSubject, bool bIncludeVirtualSubject) const
{
	TArray<FLiveLinkSubjectKey> SubjectEntries;
	SubjectEntries.Reserve(Collection->GetSubjects().Num());

	for (const FLiveLinkCollectionSubjectItem& SubjectItem : Collection->GetSubjects())
	{
		if ((SubjectItem.bEnabled || bIncludeDisabledSubject) && (bIncludeVirtualSubject || SubjectItem.GetVirtualSubject() == nullptr))
		{
			SubjectEntries.Add(SubjectItem.Key);
		}
	}

	return SubjectEntries;
}

bool FLiveLinkClient::IsSubjectValid(const FLiveLinkSubjectKey& InSubjectKey) const
{
	if (const FLiveLinkCollectionSubjectItem* SubjectItem = Collection->FindSubject(InSubjectKey))
	{
		if (SubjectItem->GetSubject()->HasValidFrameSnapshot())
		{
			if (FLiveLinkSubject* LiveSubject = SubjectItem->GetLiveSubject())
			{
				return (FApp::GetCurrentTime() - LiveSubject->GetLastPushTime()) < GetDefault<ULiveLinkSettings>()->GetTimeWithoutFrameToBeConsiderAsInvalid();
			}
		}
	}
	return false;
}

bool FLiveLinkClient::IsSubjectValid(FLiveLinkSubjectName InSubjectName) const
{
	if (const FLiveLinkSubjectKey* FoundSubjectKey = EnabledSubjects.Find(InSubjectName))
	{
		return IsSubjectValid(*FoundSubjectKey);
	}
	return false;
}

<<<<<<< HEAD
bool FLiveLinkClient::IsSubjectEnabled(const FLiveLinkSubjectKey& InSubjectKey, bool bUseSnapshot) const
{
	if (bUseSnapshot)
=======
bool FLiveLinkClient::IsSubjectEnabled(const FLiveLinkSubjectKey& InSubjectKey, bool bForThisFrame) const
{
	if (bForThisFrame)
>>>>>>> 69078e53
	{
		if (const FLiveLinkSubjectKey* FoundSubjectKey = EnabledSubjects.Find(InSubjectKey.SubjectName))
		{
			return *FoundSubjectKey == InSubjectKey;
		}
		return false;
	}
	return Collection->IsSubjectEnabled(InSubjectKey);
}

bool FLiveLinkClient::IsSubjectEnabled(FLiveLinkSubjectName InSubjectName) const
{
	return EnabledSubjects.Find(InSubjectName) != nullptr;
}

void FLiveLinkClient::SetSubjectEnabled(const FLiveLinkSubjectKey& InSubjectKey, bool bInEnabled)
{
	Collection->SetSubjectEnabled(InSubjectKey, bInEnabled);
}

bool FLiveLinkClient::IsSubjectTimeSynchronized(const FLiveLinkSubjectKey& InSubjectKey) const
{
	if (const FLiveLinkCollectionSubjectItem* SubjectItem = Collection->FindSubject(InSubjectKey))
	{
		if (FLiveLinkSubject* LinkSubject = SubjectItem->GetLiveSubject())
		{
			return LinkSubject->IsTimeSynchronized();
		}
	}
	return false;
}

bool FLiveLinkClient::IsSubjectTimeSynchronized(FLiveLinkSubjectName InSubjectName) const
{
	if (const FLiveLinkCollectionSubjectItem* SubjectItem = Collection->FindEnabledSubject(InSubjectName))
	{
		if (FLiveLinkSubject* LinkSubject = SubjectItem->GetLiveSubject())
		{
			return LinkSubject->IsTimeSynchronized();
		}
	}
	return false;
}

TSubclassOf<ULiveLinkRole> FLiveLinkClient::GetSubjectRole(const FLiveLinkSubjectKey& InSubjectKey) const
{
	if (const FLiveLinkCollectionSubjectItem* SubjectItem = Collection->FindSubject(InSubjectKey))
	{
		return SubjectItem->GetSubject()->GetRole();
	}

	return TSubclassOf<ULiveLinkRole>();
}

TSubclassOf<ULiveLinkRole> FLiveLinkClient::GetSubjectRole(FLiveLinkSubjectName InSubjectName) const
{
	if (const FLiveLinkCollectionSubjectItem* SubjectItem = Collection->FindEnabledSubject(InSubjectName))
	{
		return SubjectItem->GetSubject()->GetRole();
	}

	return TSubclassOf<ULiveLinkRole>();
}

bool FLiveLinkClient::DoesSubjectSupportsRole(const FLiveLinkSubjectKey& InSubjectKey, TSubclassOf<ULiveLinkRole> InSupportedRole) const
{
	if (const FLiveLinkCollectionSubjectItem* SubjectItem = Collection->FindSubject(InSubjectKey))
	{
		return SubjectItem->GetSubject()->SupportsRole(InSupportedRole);
	}

	return false;
}

TArray<FLiveLinkTime> FLiveLinkClient::GetSubjectFrameTimes(const FLiveLinkSubjectKey& InSubjectKey) const
{
	if (const FLiveLinkCollectionSubjectItem* SubjectItem = Collection->FindSubject(InSubjectKey))
	{
		return SubjectItem->GetSubject()->GetFrameTimes();
	}
	return TArray<FLiveLinkTime>();
}

TArray<FLiveLinkTime> FLiveLinkClient::GetSubjectFrameTimes(FLiveLinkSubjectName InSubjectName) const
{
	if (const FLiveLinkCollectionSubjectItem* SubjectItem = Collection->FindEnabledSubject(InSubjectName))
	{
		return SubjectItem->GetSubject()->GetFrameTimes();
	}

	return TArray<FLiveLinkTime>();
}

TArray<FLiveLinkSubjectKey> FLiveLinkClient::GetSubjectsSupportingRole(TSubclassOf<ULiveLinkRole> InSupportedRole, bool bIncludeDisabledSubject, bool bIncludeVirtualSubject) const
{
	TArray<FLiveLinkSubjectKey> SubjectKeys;
	for (const FLiveLinkCollectionSubjectItem& SubjectItem : Collection->GetSubjects())
	{
		if (SubjectItem.GetSubject()->SupportsRole(InSupportedRole))
		{
			if ((SubjectItem.bEnabled || bIncludeDisabledSubject) && (bIncludeVirtualSubject || SubjectItem.GetVirtualSubject() == nullptr))
			{
				SubjectKeys.Add(SubjectItem.Key);
			}
		}
	}
	return SubjectKeys;
}

bool FLiveLinkClient::EvaluateFrameFromSource_AnyThread(const FLiveLinkSubjectKey& InSubjectKey, TSubclassOf<ULiveLinkRole> InDesiredRole, FLiveLinkSubjectFrameData& OutFrame)
{
	SCOPE_CYCLE_COUNTER(STAT_LiveLink_EvaluateFrame);

	FScopeLock Lock(&CollectionAccessCriticalSection);

	if (const FLiveLinkCollectionSubjectItem* SubjectItem = Collection->FindSubject(InSubjectKey))
	{
		return SubjectItem->GetSubject()->EvaluateFrame(InDesiredRole, OutFrame);
	}

	return false;
}

bool FLiveLinkClient::EvaluateFrame_AnyThread(FLiveLinkSubjectName InSubjectName, TSubclassOf<ULiveLinkRole> InDesiredRole, FLiveLinkSubjectFrameData& OutFrame)
{
	SCOPE_CYCLE_COUNTER(STAT_LiveLink_EvaluateFrame);

	FScopeLock Lock(&CollectionAccessCriticalSection);

	bool bResult = false;

	// Used the cached enabled list
	if (FLiveLinkSubjectKey* FoundSubjectKey = EnabledSubjects.Find(InSubjectName))
	{
		if (const FLiveLinkCollectionSubjectItem* SubjectItem = Collection->FindSubject(*FoundSubjectKey))
		{
			bResult = SubjectItem->GetSubject()->EvaluateFrame(InDesiredRole, OutFrame);
		}

#if WITH_EDITOR
		if (OnLiveLinkSubjectEvaluated().IsBound())
		{
			FLiveLinkTime RequestedTime = FLiveLinkTime(CachedEngineTime, FQualifiedFrameTime(CachedEngineTimecode, CachedEngineTimecodeFrameRate));
			FLiveLinkTime ResultTime;
			if (bResult)
			{
				ResultTime = FLiveLinkTime(OutFrame.FrameData.GetBaseData()->WorldTime.GetOffsettedTime(), OutFrame.FrameData.GetBaseData()->MetaData.SceneTime);
			}
			OnLiveLinkSubjectEvaluated().Broadcast(*FoundSubjectKey, InDesiredRole, RequestedTime, bResult, ResultTime);
		}
#endif //WITH_EDITOR
	}
	else
	{
		UE_LOG(LogLiveLink, Verbose, TEXT("Subject '%s' is not enabled or doesn't exist"), *InSubjectName.ToString());
	}
	else
	{
		UE_LOG(LogLiveLink, Verbose, TEXT("Subject '%s' is not enabled or doesn't exist"), *InSubjectName.ToString());
	}

	return bResult;
}

bool FLiveLinkClient::EvaluateFrameAtWorldTime_AnyThread(FLiveLinkSubjectName InSubjectName, double InWorldTime, TSubclassOf<ULiveLinkRole> InDesiredRole, FLiveLinkSubjectFrameData& OutFrame)
{
	SCOPE_CYCLE_COUNTER(STAT_LiveLink_EvaluateFrame);

	FScopeLock Lock(&CollectionAccessCriticalSection);

	bool bResult = false;

	// Used the cached enabled list
	if (FLiveLinkSubjectKey* FoundSubjectKey = EnabledSubjects.Find(InSubjectName))
	{
		if (const FLiveLinkCollectionSubjectItem* SubjectItem = Collection->FindSubject(*FoundSubjectKey))
		{
			if (FLiveLinkSubject* LinkSubject = SubjectItem->GetLiveSubject())
			{
				bResult = LinkSubject->EvaluateFrameAtWorldTime(InWorldTime, InDesiredRole, OutFrame);
			}
			else
			{
				bResult = SubjectItem->GetSubject()->EvaluateFrame(InDesiredRole, OutFrame);
			}

#if WITH_EDITOR
			if (OnLiveLinkSubjectEvaluated().IsBound())
			{
				FLiveLinkTime RequestedTime = FLiveLinkTime(InWorldTime, FQualifiedFrameTime());
				FLiveLinkTime ResultTime;
				if (bResult)
				{
					ResultTime = FLiveLinkTime(OutFrame.FrameData.GetBaseData()->WorldTime.GetOffsettedTime(), OutFrame.FrameData.GetBaseData()->MetaData.SceneTime);
				}
				OnLiveLinkSubjectEvaluated().Broadcast(*FoundSubjectKey, InDesiredRole, RequestedTime, bResult, ResultTime);
			}
#endif //WITH_EDITOR
		}
	}
	else
	{
		UE_LOG(LogLiveLink, Verbose, TEXT("Subject '%s' is not enabled or doesn't exist"), *InSubjectName.ToString());
	}

	return bResult;
}

bool FLiveLinkClient::EvaluateFrameAtSceneTime_AnyThread(FLiveLinkSubjectName InSubjectName, const FTimecode& InSceneTime, TSubclassOf<ULiveLinkRole> InDesiredRole, FLiveLinkSubjectFrameData& OutFrame)
{
	SCOPE_CYCLE_COUNTER(STAT_LiveLink_EvaluateFrame);

	FScopeLock Lock(&CollectionAccessCriticalSection);

	bool bResult = false;

	// Used the cached enabled list
	if (FLiveLinkSubjectKey* FoundSubjectKey = EnabledSubjects.Find(InSubjectName))
	{
		if (const FLiveLinkCollectionSubjectItem* SubjectItem = Collection->FindSubject(*FoundSubjectKey))
		{
			if (FLiveLinkSubject* LinkSubject = SubjectItem->GetLiveSubject())
			{
				bResult = LinkSubject->EvaluateFrameAtSceneTime(InSceneTime, InDesiredRole, OutFrame);
			}
			else
			{
				bResult = SubjectItem->GetSubject()->EvaluateFrame(InDesiredRole, OutFrame);
			}

#if WITH_EDITOR
			if (OnLiveLinkSubjectEvaluated().IsBound())
			{
				FLiveLinkTime RequestedTime = FLiveLinkTime(0.0, FQualifiedFrameTime(InSceneTime, CachedEngineTimecodeFrameRate));
				FLiveLinkTime ResultTime;
				if (bResult)
				{
					ResultTime = FLiveLinkTime(OutFrame.FrameData.GetBaseData()->WorldTime.GetOffsettedTime(), OutFrame.FrameData.GetBaseData()->MetaData.SceneTime);
				}
				OnLiveLinkSubjectEvaluated().Broadcast(*FoundSubjectKey, InDesiredRole, RequestedTime, bResult, ResultTime);
			}
#endif //WITH_EDITOR
		}
	}
	else
	{
		UE_LOG(LogLiveLink, Verbose, TEXT("Subject '%s' is not enabled or doesn't exist"), *InSubjectName.ToString());
	}

	return bResult;
}

TArray<FGuid> FLiveLinkClient::GetDisplayableSources() const
{
	TArray<FGuid> Results;

	const TArray<FLiveLinkCollectionSourceItem>& PresetSources = Collection->GetSources();
	Results.Reserve(PresetSources.Num());

	for (const FLiveLinkCollectionSourceItem& Data : PresetSources)
	{
		if (Data.Source->CanBeDisplayedInUI())
		{
			Results.Add(Data.Guid);
		}
	}

	return Results;
}

FLiveLinkSubjectTimeSyncData FLiveLinkClient::GetTimeSyncData(FLiveLinkSubjectName InSubjectName)
{
	FScopeLock Lock(&CollectionAccessCriticalSection);

	if (const FLiveLinkCollectionSubjectItem* SubjectItem = Collection->FindEnabledSubject(InSubjectName))
	{
		if (FLiveLinkSubject* LinkSubject = SubjectItem->GetLiveSubject())
		{
			return LinkSubject->GetTimeSyncData();
		}
	}

	return FLiveLinkSubjectTimeSyncData();
}

FText FLiveLinkClient::GetSourceType(FGuid InEntryGuid) const
{
	if (const FLiveLinkCollectionSourceItem* SourceItem = Collection->FindSource(InEntryGuid))
	{
		return SourceItem->Source->GetSourceType();
	}
	return FText(NSLOCTEXT("TempLocTextLiveLink", "InvalidSourceType", "Invalid Source Type"));
}

FText FLiveLinkClient::GetSourceMachineName(FGuid InEntryGuid) const
{
	if (const FLiveLinkCollectionSourceItem* SourceItem = Collection->FindSource(InEntryGuid))
	{
		return SourceItem->Source->GetSourceMachineName();
	}
	return FText(NSLOCTEXT("TempLocTextLiveLink", "InvalidSourceMachineName", "Invalid Source Machine Name"));
}

FText FLiveLinkClient::GetSourceStatus(FGuid InEntryGuid) const
{
	if (const FLiveLinkCollectionSourceItem* SourceItem = Collection->FindSource(InEntryGuid))
	{
		return SourceItem->Source->GetSourceStatus();
	}
	return FText(NSLOCTEXT("TempLocTextLiveLink", "InvalidSourceStatus", "Invalid Source Status"));
}

bool FLiveLinkClient::IsSourceStillValid(FGuid InEntryGuid) const
{
	if (const FLiveLinkCollectionSourceItem* SourceItem = Collection->FindSource(InEntryGuid))
	{
		return SourceItem->Source->IsSourceStillValid();
	}
	return false;
}

bool FLiveLinkClient::IsVirtualSubject(const FLiveLinkSubjectKey& InSubjectKey) const
{
	if (const FLiveLinkCollectionSubjectItem* SubjectItem = Collection->FindSubject(InSubjectKey))
	{
		return SubjectItem->GetVirtualSubject() != nullptr;
	}
	return false;
}

void FLiveLinkClient::OnPropertyChanged(FGuid InEntryGuid, const FPropertyChangedEvent& InPropertyChangedEvent)
{
	if (const FLiveLinkCollectionSourceItem* SourceItem = Collection->FindSource(InEntryGuid))
	{
		SourceItem->Source->OnSettingsChanged(SourceItem->Setting, InPropertyChangedEvent);
	}
}

ULiveLinkSourceSettings* FLiveLinkClient::GetSourceSettings(FGuid InEntryGuid) const
{
	if (const FLiveLinkCollectionSourceItem* SourceItem = Collection->FindSource(InEntryGuid))
	{
		if (!SourceItem->IsVirtualSource())
		{
			return SourceItem->Setting;
		}
	}
	return nullptr;
}

UObject* FLiveLinkClient::GetSubjectSettings(const FLiveLinkSubjectKey& InSubjectKey) const
{
	if (const FLiveLinkCollectionSubjectItem* SubjectItem = Collection->FindSubject(InSubjectKey))
	{
		return SubjectItem->GetSettings();
	}
	return nullptr;
}

bool FLiveLinkClient::RegisterForSubjectFrames(FLiveLinkSubjectName InSubjectName, const FOnLiveLinkSubjectStaticDataReceived::FDelegate& InOnStaticDataReceived, const FOnLiveLinkSubjectFrameDataReceived::FDelegate& InOnFrameDataReceived, FDelegateHandle& OutStaticDataReceivedHandle, FDelegateHandle& OutFrameDataReceivedHandle, TSubclassOf<ULiveLinkRole>& OutSubjectRole, FLiveLinkStaticDataStruct* OutStaticData)
{
	if (const FLiveLinkCollectionSubjectItem* SubjectItem = Collection->FindEnabledSubject(InSubjectName))
	{
		if (SubjectItem->GetSubject()->GetStaticData().IsValid())
		{
			//Register both delegates
			FSubjectFramesReceivedHandles& Handles = SubjectFrameReceivedHandles.FindOrAdd(InSubjectName);
			OutStaticDataReceivedHandle = Handles.OnStaticDataReceived.Add(InOnStaticDataReceived);
			OutFrameDataReceivedHandle = Handles.OnFrameDataReceived.Add(InOnFrameDataReceived);

			//Give back the current static data and role associated to the subject
			OutSubjectRole = SubjectItem->GetSubject()->GetRole();

			//Copy the current static data
			if (OutStaticData)
			{
				OutStaticData->InitializeWith(SubjectItem->GetSubject()->GetStaticData());
			}
		}

		return true;
	}

	return false;
}

void FLiveLinkClient::UnregisterSubjectFramesHandle(FLiveLinkSubjectName InSubjectName, FDelegateHandle InStaticDataReceivedHandle, FDelegateHandle InFrameDataReceivedHandle)
{
	if (FSubjectFramesReceivedHandles* Handles = SubjectFrameReceivedHandles.Find(InSubjectName))
	{
		Handles->OnStaticDataReceived.Remove(InStaticDataReceivedHandle);
		Handles->OnFrameDataReceived.Remove(InFrameDataReceivedHandle);
	}
}

FSimpleMulticastDelegate& FLiveLinkClient::OnLiveLinkSourcesChanged()
{
	return Collection->OnLiveLinkSourcesChanged();
}

FSimpleMulticastDelegate& FLiveLinkClient::OnLiveLinkSubjectsChanged()
{
	return Collection->OnLiveLinkSubjectsChanged();
}


FOnLiveLinkSourceChangedDelegate& FLiveLinkClient::OnLiveLinkSourceAdded()
{
	return Collection->OnLiveLinkSourceAdded();
}

FOnLiveLinkSourceChangedDelegate& FLiveLinkClient::OnLiveLinkSourceRemoved()
{
	return Collection->OnLiveLinkSourceRemoved();
}

FOnLiveLinkSubjectChangedDelegate& FLiveLinkClient::OnLiveLinkSubjectRemoved()
{
	return Collection->OnLiveLinkSubjectRemoved();
}

FOnLiveLinkSubjectChangedDelegate& FLiveLinkClient::OnLiveLinkSubjectAdded()
{
	return Collection->OnLiveLinkSubjectAdded();
}

#if WITH_EDITOR
FOnLiveLinkSubjectEvaluated& FLiveLinkClient::OnLiveLinkSubjectEvaluated()
{
	return OnLiveLinkSubjectEvaluatedDelegate;
}
#endif

PRAGMA_DISABLE_DEPRECATION_WARNINGS
/**
 * Function for Deprecation
 */
void FLiveLinkClient::AquireLock_Deprecation() 
{
	CollectionAccessCriticalSection.Lock();
}

void FLiveLinkClient::ReleaseLock_Deprecation()
{
	CollectionAccessCriticalSection.Unlock();
}

void FLiveLinkClient::ClearFrames_Deprecation(const FLiveLinkSubjectKey& InSubjectKey)
{
	FScopeLock Lock(&CollectionAccessCriticalSection);

	if (Collection)
	{
		if (FLiveLinkCollectionSubjectItem* SubjectItem = Collection->FindSubject(InSubjectKey))
		{
			SubjectItem->GetSubject()->ClearFrames();
		}
	}
}

FLiveLinkSkeletonStaticData* FLiveLinkClient::GetSubjectAnimationStaticData_Deprecation(const FLiveLinkSubjectKey& InSubjectKey)
{
	FScopeLock Lock(&CollectionAccessCriticalSection);

	if (Collection)
	{
		if (FLiveLinkCollectionSubjectItem* SubjectItem = Collection->FindSubject(InSubjectKey))
		{
			if (SubjectItem->GetSubject()->GetRole() == ULiveLinkAnimationRole::StaticClass() && !SubjectItem->bPendingKill)
			{
				return SubjectItem->GetSubject()->GetStaticData().Cast<FLiveLinkSkeletonStaticData>();
			}
		}
	}

	return nullptr;
}


/**
 * Function that are now deprecated
 */
const TArray<FGuid>& FLiveLinkClient::GetSourceEntries() const
{
	static TArray<FGuid> CopiedSources;
	CopiedSources = GetSources();
	return CopiedSources;
}

void FLiveLinkClient::AddVirtualSubject(FName InNewVirtualSubjectName)
{
	AddVirtualSubject(InNewVirtualSubjectName, ULiveLinkAnimationVirtualSubject::StaticClass());
}

/**
 * Deprecated function
 */
void FLiveLinkClient_Base_DEPRECATED::PushSubjectSkeleton(FGuid SourceGuid, FName SubjectName, const FLiveLinkRefSkeleton& RefSkeleton)
{
	// Backward compatibility with old API. Default to pushing animation data

	FLiveLinkSubjectKey Key = FLiveLinkSubjectKey(SourceGuid, SubjectName);

	RemoveSubject_AnyThread(Key);

	FLiveLinkStaticDataStruct StaticData(FLiveLinkSkeletonStaticData::StaticStruct());
	FLiveLinkSkeletonStaticData* SkeletonData = StaticData.Cast<FLiveLinkSkeletonStaticData>();
	SkeletonData->SetBoneNames(RefSkeleton.GetBoneNames());
	SkeletonData->SetBoneParents(RefSkeleton.GetBoneParents());
	PushSubjectStaticData_AnyThread(Key, ULiveLinkAnimationRole::StaticClass(), MoveTemp(StaticData));
}

void UpdateForAnimationStatic(TArray<FName>& InOutCurveNames, const TArray<FLiveLinkCurveElement>& InCurveElements)
{
	InOutCurveNames.Reset(InCurveElements.Num());
	for (const FLiveLinkCurveElement& Elem : InCurveElements)
	{
		InOutCurveNames.Add(Elem.CurveName);
	}
}

void FLiveLinkClient_Base_DEPRECATED::PushSubjectData(FGuid InSourceGuid, FName InSubjectName, const FLiveLinkFrameData& InFrameData)
{
	FLiveLinkSubjectKey SubjectKey(InSourceGuid, InSubjectName);

	//Update curve names in the static data for backward compatibility
	int32 NumberOfPropertyNames = 0;
	{
		AquireLock_Deprecation();

		FLiveLinkSkeletonStaticData* AnimationStaticData = GetSubjectAnimationStaticData_Deprecation(SubjectKey);
		if (AnimationStaticData)
		{
			NumberOfPropertyNames = AnimationStaticData->PropertyNames.Num();
			if (NumberOfPropertyNames == 0 && InFrameData.CurveElements.Num() > 0)
			{
<<<<<<< HEAD
				UE_LOG(LogLiveLink, Warning, TEXT("Upgrade your code. Curve elements count has changed from the previous frame. That will clear the previous frames of that subject."));
=======
				static const FName NAME_UpdateYourCode = "LiveLinkClient_PushSubjectData";
				FLiveLinkLog::WarningOnce(NAME_UpdateYourCode, FLiveLinkSubjectKey(InSourceGuid, InSubjectName), TEXT("Upgrade your code. Curve elements count has changed from the previous frame. That will clear the previous frames of that subject."));
>>>>>>> 69078e53

				ClearFrames_Deprecation(SubjectKey);
				UpdateForAnimationStatic(AnimationStaticData->PropertyNames, InFrameData.CurveElements);
				NumberOfPropertyNames = AnimationStaticData->PropertyNames.Num();
			}
		}

		ReleaseLock_Deprecation();
	}

	//Convert incoming data as animation data
	FLiveLinkFrameDataStruct AnimationStruct(FLiveLinkAnimationFrameData::StaticStruct());
	FLiveLinkAnimationFrameData& NewData = *AnimationStruct.Cast<FLiveLinkAnimationFrameData>();
	NewData.MetaData = InFrameData.MetaData;
	NewData.WorldTime = InFrameData.WorldTime;
	NewData.Transforms = InFrameData.Transforms;

	//Always match FrameData property count to StaticData property count.
	//If StaticData has more properties than current FrameData, set non existent properties to Infinity
	//If StaticData has less properties than current FrameData, only use a subset of the incoming properties
	int32 MaxNumberOfProperties = FMath::Min(NumberOfPropertyNames, InFrameData.CurveElements.Num());
	NewData.PropertyValues.SetNumZeroed(NumberOfPropertyNames);
	for (int32 i = 0; i < MaxNumberOfProperties; ++i)
	{
		NewData.PropertyValues[i] = InFrameData.CurveElements[i].CurveValue;
	}
	for (int32 i = MaxNumberOfProperties; i < NumberOfPropertyNames; ++i)
	{
		NewData.PropertyValues[i] = INFINITY;
	}
	PushSubjectFrameData_AnyThread(SubjectKey, MoveTemp(AnimationStruct));
}

void FLiveLinkClient_Base_DEPRECATED::ClearSubject(FName InSubjectName)
{
	bool bRemovedSubject = false;
	{
		TArray<FLiveLinkSubjectKey> AllSubjects = GetSubjects(false, true);
		for (const FLiveLinkSubjectKey& SubjectKey : AllSubjects)
		{
			if (SubjectKey.SubjectName == InSubjectName)
			{
				RemoveSubject_AnyThread(SubjectKey);
			}
		}
	}
}

void FLiveLinkClient_Base_DEPRECATED::GetSubjectNames(TArray<FName>& SubjectNames)
{
	TArray<FLiveLinkSubjectKey> SubjectKeys = GetSubjects(false, true);
	SubjectNames.Reset(SubjectKeys.Num());

	for (const FLiveLinkSubjectKey& SubjectKey : SubjectKeys)
	{
		SubjectNames.Add(SubjectKey.SubjectName);
	}
}

const FLiveLinkSubjectFrame* FLiveLinkClient_Base_DEPRECATED::GetSubjectData(FName InSubjectName)
{
	//Old getters default to Animation role and copies data into old data structure
	static const FName NAME_UpdateYourCode = "LiveLinkClient_GetSubjectData";
	FLiveLinkLog::WarningOnce(NAME_UpdateYourCode, FLiveLinkSubjectKey(FGuid(), InSubjectName), TEXT("Upgrade your code. There is no way to deprecate GetSubjectData without creating new memory."));
	return nullptr;
}

const FLiveLinkSubjectFrame* FLiveLinkClient_Base_DEPRECATED::GetSubjectDataAtWorldTime(FName InSubjectName, double InWorldTime)
{
	//Old getters default to Animation role and copies data into old data structure
	static const FName NAME_UpdateYourCode = "LiveLinkClient_GetSubjectDataAtWorldTime";
	FLiveLinkLog::WarningOnce(NAME_UpdateYourCode, FLiveLinkSubjectKey(FGuid(), InSubjectName), TEXT("Upgrade your code. There is no way to deprecate GetSubjectDataAtWorldTime without creating new memory."));
	return nullptr;
}

const FLiveLinkSubjectFrame* FLiveLinkClient_Base_DEPRECATED::GetSubjectDataAtSceneTime(FName InSubjectName, const FTimecode& InTimecode)
{
	//Old getters default to Animation role and copies data into old data structure
	static const FName NAME_UpdateYourCode = "LiveLinkClient_GetSubjectDataAtSceneTime";
	FLiveLinkLog::WarningOnce(NAME_UpdateYourCode, FLiveLinkSubjectKey(FGuid(), InSubjectName), TEXT("Upgrade your code. There is no way to deprecate GetSubjectDataAtSceneTime without creating new memory."));
	return nullptr;
}

const TArray<FLiveLinkFrame>* FLiveLinkClient_Base_DEPRECATED::GetSubjectRawFrames(FName InSubjectName)
{
	static const FName NAME_UpdateYourCode = "LiveLinkClient_GetSubjectRawFrames";
	FLiveLinkLog::WarningOnce(NAME_UpdateYourCode, FLiveLinkSubjectKey(FGuid(), InSubjectName), TEXT("Upgrade your code. There is no way to deprecate GetSubjectRawFrames without creating new memory."));
	return nullptr;
}

void FLiveLinkClient_Base_DEPRECATED::ClearSubjectsFrames(FName SubjectName)
{
	ClearSubjectsFrames_AnyThread(SubjectName);
}

void FLiveLinkClient_Base_DEPRECATED::ClearAllSubjectsFrames()
{
	ClearAllSubjectsFrames_AnyThread();
}

void FLiveLinkClient_Base_DEPRECATED::AddSourceToSubjectWhiteList(FName SubjectName, FGuid SourceGuid)
{
	SetSubjectEnabled({ SourceGuid, SubjectName }, true);
}

void FLiveLinkClient_Base_DEPRECATED::RemoveSourceFromSubjectWhiteList(FName SubjectName, FGuid SourceGuid)
{
	SetSubjectEnabled({ SourceGuid, SubjectName}, false);
}

PRAGMA_ENABLE_DEPRECATION_WARNINGS<|MERGE_RESOLUTION|>--- conflicted
+++ resolved
@@ -17,15 +17,11 @@
 #include "LiveLinkSourceSettings.h"
 #include "LiveLinkSubject.h"
 #include "IMediaModule.h"
-<<<<<<< HEAD
-#include "Misc/CoreDelegates.h"
-=======
 #include "Misc/App.h"
 #include "Misc/ConfigCacheIni.h"
 #include "Misc/CoreDelegates.h"
 #include "Misc/Guid.h"
 #include "Misc/ScopeLock.h"
->>>>>>> 69078e53
 #include "Modules/ModuleManager.h"
 #include "Roles/LiveLinkAnimationRole.h"
 #include "Roles/LiveLinkAnimationTypes.h"
@@ -172,8 +168,6 @@
 	}
 }
 
-<<<<<<< HEAD
-=======
 void FLiveLinkClient::CacheValues()
 {
 #if WITH_EDITOR
@@ -183,7 +177,6 @@
 #endif
 }
 
->>>>>>> 69078e53
 void FLiveLinkClient::Shutdown()
 {
 	if(IMediaModule* MediaModule = FModuleManager::GetModulePtr<IMediaModule>("Media"))
@@ -193,10 +186,6 @@
 
 	if (Collection)
 	{
-<<<<<<< HEAD
-		FScopeLock Lock(&CollectionAccessCriticalSection);
-		Collection->Shutdown();
-=======
 		double Timeout = 2.0;
 		GConfig->GetDouble(TEXT("LiveLink"), TEXT("ClientShutdownTimeout"), Timeout, GGameIni);
 
@@ -213,7 +202,6 @@
 				UE_LOG(LogLiveLink, Warning, TEXT("Force shutdown LiveLink after %f seconds. One or more sources refused to shutdown."), Timeout);
 			}
 		}
->>>>>>> 69078e53
 	}
 }
 
@@ -437,13 +425,8 @@
 
 		if (LiveLinkSubject->GetRole() != SubjectStaticData.Role)
 		{
-<<<<<<< HEAD
-			UE_LOG(LogLiveLink, Warning, TEXT("Subject '%s' of role '%s' is changing its role to '%s'. Current subject will be removed and a new one will be created"), *SubjectStaticData.SubjectKey.SubjectName.ToString(), *LiveLinkSubject->GetRole().GetDefaultObject()->GetDisplayName().ToString(), *SubjectStaticData.Role.GetDefaultObject()->GetDisplayName().ToString());
-			
-=======
 			FLiveLinkLog::Warning(TEXT("Subject '%s' of role '%s' is changing its role to '%s'. Current subject will be removed and a new one will be created"), *SubjectStaticData.SubjectKey.SubjectName.ToString(), *LiveLinkSubject->GetRole().GetDefaultObject()->GetDisplayName().ToString(), *SubjectStaticData.Role.GetDefaultObject()->GetDisplayName().ToString());
 
->>>>>>> 69078e53
 			Collection->RemoveSubject(SubjectStaticData.SubjectKey);
 			LiveLinkSubject = nullptr;
 		}
@@ -452,7 +435,6 @@
 			LiveLinkSubject->ClearFrames();
 		}
 	}
-<<<<<<< HEAD
 
 	//Clear any pending frame for that subject. This will enforce one frame delay between reception of static data and frame data but will ensure both matches, especially in the case of deprecated path
 	for (int32 Index = SubjectFrameToPush.Num() - 1; Index >= 0; --Index)
@@ -463,10 +445,11 @@
 			SubjectFrameToPush.RemoveAtSwap(Index);
 		}
 	}
-	
+
 	if(LiveLinkSubject == nullptr)
 	{
-		const FLiveLinkRoleProjectSetting DefaultSetting = GetDefault<ULiveLinkSettings>()->GetDefaultSettingForRole(SubjectStaticData.Role.Get());
+		const ULiveLinkSettings* LiveLinkSettings = GetDefault<ULiveLinkSettings>();
+		const FLiveLinkRoleProjectSetting DefaultSetting = LiveLinkSettings->GetDefaultSettingForRole(SubjectStaticData.Role.Get());
 
 		// Setting class should always be valid
 		ULiveLinkSubjectSettings* SubjectSettings = nullptr;
@@ -480,49 +463,12 @@
 			SubjectSettings = NewObject<ULiveLinkSubjectSettings>(GetTransientPackage(), SettingClass);
 			SubjectSettings->Role = SubjectStaticData.Role;
 
-=======
-
-	//Clear any pending frame for that subject. This will enforce one frame delay between reception of static data and frame data but will ensure both matches, especially in the case of deprecated path
-	for (int32 Index = SubjectFrameToPush.Num() - 1; Index >= 0; --Index)
-	{
-		FPendingSubjectFrame& PendingFrame = SubjectFrameToPush[Index];
-		if (PendingFrame.SubjectKey == SubjectStaticData.SubjectKey)
-		{
-			SubjectFrameToPush.RemoveAtSwap(Index);
-		}
-	}
-
-	if(LiveLinkSubject == nullptr)
-	{
-		const ULiveLinkSettings* LiveLinkSettings = GetDefault<ULiveLinkSettings>();
-		const FLiveLinkRoleProjectSetting DefaultSetting = LiveLinkSettings->GetDefaultSettingForRole(SubjectStaticData.Role.Get());
-
-		// Setting class should always be valid
-		ULiveLinkSubjectSettings* SubjectSettings = nullptr;
-		{
-			UClass* SettingClass = DefaultSetting.SettingClass.Get();
-			if (SettingClass == nullptr)
-			{
-				SettingClass = ULiveLinkSubjectSettings::StaticClass();
-			}
-
-			SubjectSettings = NewObject<ULiveLinkSubjectSettings>(GetTransientPackage(), SettingClass);
-			SubjectSettings->Role = SubjectStaticData.Role;
-
->>>>>>> 69078e53
 			UClass* FrameInterpolationProcessorClass = DefaultSetting.FrameInterpolationProcessor.Get();
 			if (FrameInterpolationProcessorClass != nullptr)
 			{
 				UClass* InterpolationRole = FrameInterpolationProcessorClass->GetDefaultObject<ULiveLinkFrameInterpolationProcessor>()->GetRole();
 				if (SubjectStaticData.Role->IsChildOf(InterpolationRole))
 				{
-<<<<<<< HEAD
-					SubjectSettings->InterpolationProcessor = NewObject<ULiveLinkFrameInterpolationProcessor>(GetTransientPackage(), FrameInterpolationProcessorClass);
-				}
-				else
-				{
-					UE_LOG(LogLiveLink, Warning, TEXT("The interpolator '%s' is not valid for the Role '%s'"), *FrameInterpolationProcessorClass->GetName(), *SubjectStaticData.Role->GetName());
-=======
 					SubjectSettings->InterpolationProcessor = NewObject<ULiveLinkFrameInterpolationProcessor>(SubjectSettings, FrameInterpolationProcessorClass);
 				}
 				else
@@ -541,7 +487,6 @@
 					{
 						SubjectSettings->InterpolationProcessor = NewObject<ULiveLinkFrameInterpolationProcessor>(SubjectSettings, FallbackInterpolationProcessorClass);
 					}
->>>>>>> 69078e53
 				}
 			}
 
@@ -552,19 +497,11 @@
 					UClass* PreProcessorRole = PreProcessor->GetDefaultObject<ULiveLinkFramePreProcessor>()->GetRole();
 					if (SubjectStaticData.Role->IsChildOf(PreProcessorRole))
 					{
-<<<<<<< HEAD
-						SubjectSettings->PreProcessors.Add(NewObject<ULiveLinkFramePreProcessor>(GetTransientPackage(), PreProcessor.Get()));
-					}
-					else
-					{
-						UE_LOG(LogLiveLink, Warning, TEXT("The pre processor '%s' is not valid for the Role '%s'"), *PreProcessor->GetName(), *SubjectStaticData.Role->GetName());
-=======
 						SubjectSettings->PreProcessors.Add(NewObject<ULiveLinkFramePreProcessor>(SubjectSettings, PreProcessor.Get()));
 					}
 					else
 					{
 						FLiveLinkLog::Warning(TEXT("The pre processor '%s' is not valid for the Role '%s'"), *PreProcessor->GetName(), *SubjectStaticData.Role->GetName());
->>>>>>> 69078e53
 					}
 				}
 			}
@@ -629,24 +566,6 @@
 
 	//To add a frame data, we need to find our subject but also have a static data associated to it. 
 	//With presets, the subject could exist but no static data received yet.
-<<<<<<< HEAD
-	if (FLiveLinkCollectionSubjectItem* SubjectItem = Collection->FindSubject(SubjectFrameData.SubjectKey))
-	{
-		if (SubjectItem->bEnabled && !SubjectItem->bPendingKill)
-		{
-			if (FLiveLinkSubject* LinkSubject = SubjectItem->GetLiveSubject())
-			{
-				if (LinkSubject->HasStaticData())
-				{
-					if (const FSubjectFramesReceivedHandles* Handles = SubjectFrameReceivedHandles.Find(SubjectFrameData.SubjectKey.SubjectName))
-					{
-						Handles->OnFrameDataReceived.Broadcast(SubjectItem->Key, SubjectItem->GetSubject()->GetRole(), SubjectFrameData.FrameData);
-					}
-
-					LinkSubject->AddFrameData(MoveTemp(SubjectFrameData.FrameData));
-				}
-			}
-=======
 	FLiveLinkCollectionSubjectItem* SubjectItem = Collection->FindSubject(SubjectFrameData.SubjectKey);
 	if (SubjectItem == nullptr)
 	{
@@ -684,7 +603,6 @@
 		{
 			static const FName NAME_InvalidFrameData = "LiveLinkClient_InvalidFrameData";
 			FLiveLinkLog::ErrorOnce(NAME_InvalidFrameData, SubjectFrameData.SubjectKey, TEXT("Trying to add frame data that is not formatted properly to role '%s' with subject '%s'."), *Role->GetName(), *SubjectFrameData.SubjectKey.SubjectName.ToString());
->>>>>>> 69078e53
 		}
 		return;
 	}
@@ -921,15 +839,9 @@
 	return false;
 }
 
-<<<<<<< HEAD
-bool FLiveLinkClient::IsSubjectEnabled(const FLiveLinkSubjectKey& InSubjectKey, bool bUseSnapshot) const
-{
-	if (bUseSnapshot)
-=======
 bool FLiveLinkClient::IsSubjectEnabled(const FLiveLinkSubjectKey& InSubjectKey, bool bForThisFrame) const
 {
 	if (bForThisFrame)
->>>>>>> 69078e53
 	{
 		if (const FLiveLinkSubjectKey* FoundSubjectKey = EnabledSubjects.Find(InSubjectKey.SubjectName))
 		{
@@ -1081,10 +993,6 @@
 			OnLiveLinkSubjectEvaluated().Broadcast(*FoundSubjectKey, InDesiredRole, RequestedTime, bResult, ResultTime);
 		}
 #endif //WITH_EDITOR
-	}
-	else
-	{
-		UE_LOG(LogLiveLink, Verbose, TEXT("Subject '%s' is not enabled or doesn't exist"), *InSubjectName.ToString());
 	}
 	else
 	{
@@ -1466,12 +1374,8 @@
 			NumberOfPropertyNames = AnimationStaticData->PropertyNames.Num();
 			if (NumberOfPropertyNames == 0 && InFrameData.CurveElements.Num() > 0)
 			{
-<<<<<<< HEAD
-				UE_LOG(LogLiveLink, Warning, TEXT("Upgrade your code. Curve elements count has changed from the previous frame. That will clear the previous frames of that subject."));
-=======
 				static const FName NAME_UpdateYourCode = "LiveLinkClient_PushSubjectData";
 				FLiveLinkLog::WarningOnce(NAME_UpdateYourCode, FLiveLinkSubjectKey(InSourceGuid, InSubjectName), TEXT("Upgrade your code. Curve elements count has changed from the previous frame. That will clear the previous frames of that subject."));
->>>>>>> 69078e53
 
 				ClearFrames_Deprecation(SubjectKey);
 				UpdateForAnimationStatic(AnimationStaticData->PropertyNames, InFrameData.CurveElements);
