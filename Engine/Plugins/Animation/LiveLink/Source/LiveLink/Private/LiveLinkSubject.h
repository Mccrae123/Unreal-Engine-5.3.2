--- conflicted
+++ resolved
@@ -212,8 +212,6 @@
 	// Some stats compiled by the subject.
 	FSubjectEvaluationStatistics EvaluationStatistics;
 
-<<<<<<< HEAD
-=======
 	// Last Timecode FrameRate received
 	FFrameRate LastTimecodeFrameRate;
 
@@ -223,7 +221,6 @@
 	// If true, static data has been sent for this rebroadcast
 	bool bRebroadcastStaticDataSent = false;
 	
->>>>>>> 24776ab6
 	/** 
 	 * Evaluation can be done on any thread so we need to protect statistic logging 
 	 * Some stats requires more than atomic sized vars so a critical section is used to protect when necessary
