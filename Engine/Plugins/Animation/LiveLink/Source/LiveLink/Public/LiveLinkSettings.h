// Copyright 1998-2019 Epic Games, Inc. All Rights Reserved.

#pragma once

#include "CoreTypes.h"
#include "UObject/Object.h"
#include "UObject/ObjectMacros.h"

#include "Engine/EngineTypes.h"
#include "LiveLinkRole.h"
#include "LiveLinkFrameInterpolationProcessor.h"
#include "LiveLinkFramePreProcessor.h"
#include "LiveLinkSubjectSettings.h"
#include "Templates/SubclassOf.h"

#include "LiveLinkSettings.generated.h"


/**
 * Settings for LiveLinkRole.
 */
USTRUCT()
struct LIVELINK_API FLiveLinkRoleProjectSetting
{
	GENERATED_BODY()

public:
	FLiveLinkRoleProjectSetting();

public:
	/** The role of the current setting. */
	UPROPERTY(config, EditAnywhere, Category = "LiveLink")
	TSubclassOf<ULiveLinkRole> Role;

	/** The settings class to use for the subject. If null, LiveLinkSubjectSettings will be used by default. */
	UPROPERTY(config, EditAnywhere, Category = "LiveLink")
	TSubclassOf<ULiveLinkSubjectSettings> SettingClass;

	/** The interpolation to use for the subject. If null, no interpolation will be performed. */
	UPROPERTY(config, EditAnywhere, Category = "LiveLink")
	TSubclassOf<ULiveLinkFrameInterpolationProcessor> FrameInterpolationProcessor;

	/** The pre processors to use for the subject. */
	UPROPERTY(config, EditAnywhere, Category = "LiveLink")
	TArray<TSubclassOf<ULiveLinkFramePreProcessor>> FramePreProcessors;
};


/**
 * Settings for LiveLink.
 */
UCLASS(config=Game, defaultconfig)
class LIVELINK_API ULiveLinkSettings : public UObject
{
	GENERATED_BODY()

public:
	ULiveLinkSettings();

protected:
	UPROPERTY(config, EditAnywhere, Category="LiveLink")
	TArray<FLiveLinkRoleProjectSetting> DefaultRoleSettings;

public:
	/** The interpolation class to use for new Subjects if no specific settings we set for the Subject's role. */
	UPROPERTY(config)
	TSubclassOf<ULiveLinkFrameInterpolationProcessor> FrameInterpolationProcessor;
	
	/** The default location in which to save take presets */
	UPROPERTY(config, EditAnywhere, Category="LiveLink", meta=(DisplayName="Preset Save Location"))
	FDirectoryPath PresetSaveDir;

	/** The refresh frequency of the list of message bus provider (when discovery is requested). */
	UPROPERTY(config, EditAnywhere, AdvancedDisplay, Category="LiveLink", meta=(ConfigRestartRequired=true, ForceUnits=s))
	double MessageBusPingRequestFrequency;

	/** The refresh frequency of the heartbeat when a provider didn't send us an updated. */
	UPROPERTY(config, EditAnywhere, AdvancedDisplay, Category="LiveLink", meta=(ConfigRestartRequired=true, ForceUnits=s))
	double MessageBusHeartbeatFrequency;

	/** How long we should wait before a provider become unresponsive. */
	UPROPERTY(config, EditAnywhere, AdvancedDisplay, Category="LiveLink", meta=(ConfigRestartRequired=true, ForceUnits=s))
	double MessageBusHeartbeatTimeout;

	/** Subjects will be removed when their source has been unresponsive for this long. */
	UPROPERTY(config, EditAnywhere, AdvancedDisplay, Category = "LiveLink", meta=(ForceUnits=s))
	double MessageBusTimeBeforeRemovingInactiveSource;
	
	/**
	 * A source may still exist but does not send frames for a subject.
	 * Time before considering the subject as "invalid".
	 * The subject still exists and can still be evaluated.
	 * An invalid subject is shown as yellow in the LiveLink UI.
	 */
<<<<<<< HEAD
	UPROPERTY(config, EditAnywhere, Category = "LiveLink|UI", meta=(ForceUnits=s))
=======
	UPROPERTY(config, EditAnywhere, Category = "LiveLink|UI", DisplayName="Time Without Frame to be Considered as Invalid", meta=(ForceUnits=s))
>>>>>>> 69078e53
	double TimeWithoutFrameToBeConsiderAsInvalid;

	/** Color for active Subjects receiving data from their Source. */
	UPROPERTY(config, EditAnywhere, Category = "LiveLink|UI")
	FLinearColor ValidColor;

	/** Color for Subjects that have not received data from their Source for TimeWithoutFrameToBeConsiderAsInvalid. */
	UPROPERTY(config, EditAnywhere, Category = "LiveLink|UI")
	FLinearColor InvalidColor;

<<<<<<< HEAD
=======
	/** Font size of Source names shown in LiveLink Debug View. */
	UPROPERTY(config, EditAnywhere, Category = "LiveLink|UI|Debug")
	uint8 TextSizeSource;

	/** Font size of Subject names shown in LiveLink Debug View. */
	UPROPERTY(config, EditAnywhere, Category = "LiveLink|UI|Debug")
	uint8 TextSizeSubject;

>>>>>>> 69078e53
public:
	FLiveLinkRoleProjectSetting GetDefaultSettingForRole(TSubclassOf<ULiveLinkRole> Role) const;
	const FDirectoryPath& GetPresetSaveDir() const { return PresetSaveDir; }
	double GetTimeWithoutFrameToBeConsiderAsInvalid() const { return TimeWithoutFrameToBeConsiderAsInvalid; }
	FLinearColor GetValidColor() const { return ValidColor; }
	FLinearColor GetInvalidColor() const { return InvalidColor; }
	float GetMessageBusPingRequestFrequency() const { return MessageBusPingRequestFrequency; }
	float GetMessageBusHeartbeatFrequency() const { return MessageBusHeartbeatFrequency; }
	double GetMessageBusHeartbeatTimeout() const { return MessageBusHeartbeatTimeout; }
	double GetMessageBusTimeBeforeRemovingDeadSource() const { return MessageBusTimeBeforeRemovingInactiveSource; }
};<|MERGE_RESOLUTION|>--- conflicted
+++ resolved
@@ -92,11 +92,7 @@
 	 * The subject still exists and can still be evaluated.
 	 * An invalid subject is shown as yellow in the LiveLink UI.
 	 */
-<<<<<<< HEAD
-	UPROPERTY(config, EditAnywhere, Category = "LiveLink|UI", meta=(ForceUnits=s))
-=======
 	UPROPERTY(config, EditAnywhere, Category = "LiveLink|UI", DisplayName="Time Without Frame to be Considered as Invalid", meta=(ForceUnits=s))
->>>>>>> 69078e53
 	double TimeWithoutFrameToBeConsiderAsInvalid;
 
 	/** Color for active Subjects receiving data from their Source. */
@@ -107,8 +103,6 @@
 	UPROPERTY(config, EditAnywhere, Category = "LiveLink|UI")
 	FLinearColor InvalidColor;
 
-<<<<<<< HEAD
-=======
 	/** Font size of Source names shown in LiveLink Debug View. */
 	UPROPERTY(config, EditAnywhere, Category = "LiveLink|UI|Debug")
 	uint8 TextSizeSource;
@@ -117,7 +111,6 @@
 	UPROPERTY(config, EditAnywhere, Category = "LiveLink|UI|Debug")
 	uint8 TextSizeSubject;
 
->>>>>>> 69078e53
 public:
 	FLiveLinkRoleProjectSetting GetDefaultSettingForRole(TSubclassOf<ULiveLinkRole> Role) const;
 	const FDirectoryPath& GetPresetSaveDir() const { return PresetSaveDir; }
