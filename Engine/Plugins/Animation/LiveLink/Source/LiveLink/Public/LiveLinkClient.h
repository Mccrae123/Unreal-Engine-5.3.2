// Copyright 1998-2019 Epic Games, Inc. All Rights Reserved.

#pragma once

#include "ILiveLinkClient.h"

#include "Algo/Transform.h"
#include "HAL/CriticalSection.h"
#include "ILiveLinkSource.h"
#include "LiveLinkSourceSettings.h"
#include "LiveLinkRefSkeleton.h"
#include "LiveLinkTypes.h"
#include "LiveLinkVirtualSubject.h"
#include "Misc/FrameRate.h"
#include "Misc/Timecode.h"
#include "Tickable.h"
#include "UObject/GCObject.h"

class ULiveLinkPreset;
class ULiveLinkSourceSettings;
class ULiveLinkSubjectBase;
class FLiveLinkSourceCollection;


// Live Link Log Category
DECLARE_LOG_CATEGORY_EXTERN(LogLiveLink, Log, All);

DECLARE_STATS_GROUP(TEXT("Live Link"), STATGROUP_LiveLink, STATCAT_Advanced);

struct FLiveLinkSubjectTimeSyncData
{
	bool bIsValid = false;
	FFrameTime OldestSampleTime;
	FFrameTime NewestSampleTime;
	FFrameRate SampleFrameRate;
};

PRAGMA_DISABLE_DEPRECATION_WARNINGS
struct FLiveLinkSkeletonStaticData;

class FLiveLinkClient_Base_DEPRECATED : public ILiveLinkClient
{
public:
	//~ Begin ILiveLinkClient implementation
	virtual void PushSubjectSkeleton(FGuid SourceGuid, FName SubjectName, const FLiveLinkRefSkeleton& RefSkeleton) override;
	virtual void PushSubjectData(FGuid SourceGuid, FName SubjectName, const FLiveLinkFrameData& FrameData) override;
	virtual void ClearSubject(FName SubjectName) override;
	virtual void GetSubjectNames(TArray<FName>& SubjectNames) override;
	virtual const FLiveLinkSubjectFrame* GetSubjectData(FName InSubjectName) override;
	virtual const FLiveLinkSubjectFrame* GetSubjectDataAtWorldTime(FName InSubjectName, double InWorldTime) override;
	virtual const FLiveLinkSubjectFrame* GetSubjectDataAtSceneTime(FName InSubjectName, const FTimecode& InSceneTime) override;
	virtual const TArray<FLiveLinkFrame>* GetSubjectRawFrames(FName SubjectName) override;
	virtual void ClearSubjectsFrames(FName SubjectName) override;
	virtual void ClearAllSubjectsFrames() override;
	virtual void AddSourceToSubjectWhiteList(FName SubjectName, FGuid SourceGuid) override;
	virtual void RemoveSourceFromSubjectWhiteList(FName SubjectName, FGuid SourceGuid) override;
	//~ End ILiveLinkClient implementation

protected:
	virtual void AquireLock_Deprecation() = 0;
	virtual void ReleaseLock_Deprecation() = 0;
	virtual void ClearFrames_Deprecation(const FLiveLinkSubjectKey& SubjectKey) = 0;
	virtual FLiveLinkSkeletonStaticData* GetSubjectAnimationStaticData_Deprecation(const FLiveLinkSubjectKey& SubjectKey) = 0;
};
PRAGMA_ENABLE_DEPRECATION_WARNINGS


class LIVELINK_API FLiveLinkClient : public FLiveLinkClient_Base_DEPRECATED
{
public:
	FLiveLinkClient();
	virtual ~FLiveLinkClient();

	//~ Begin ILiveLinkClient implementation
	virtual FGuid AddSource(TSharedPtr<ILiveLinkSource> Source) override;
	virtual bool CreateSource(const FLiveLinkSourcePreset& SourcePreset) override;
	virtual void RemoveSource(TSharedPtr<ILiveLinkSource> Source) override;
	virtual void RemoveSource(FGuid InEntryGuid) override;
	virtual bool HasSourceBeenAdded(TSharedPtr<ILiveLinkSource> Source) const override;
	virtual TArray<FGuid> GetSources() const override;
	virtual FLiveLinkSourcePreset GetSourcePreset(FGuid SourceGuid, UObject* DuplicatedObjectOuter) const override;
	virtual FText GetSourceType(FGuid EntryGuid) const override;

	virtual void PushSubjectStaticData_AnyThread(const FLiveLinkSubjectKey& SubjectKey, TSubclassOf<ULiveLinkRole> Role, FLiveLinkStaticDataStruct&& StaticData) override;
	virtual void PushSubjectFrameData_AnyThread(const FLiveLinkSubjectKey& SubjectKey, FLiveLinkFrameDataStruct&& FrameData) override;

	virtual bool CreateSubject(const FLiveLinkSubjectPreset& SubjectPreset) override;
	virtual void RemoveSubject_AnyThread(const FLiveLinkSubjectKey& SubjectKey) override;
	virtual void ClearSubjectsFrames_AnyThread(FLiveLinkSubjectName SubjectName) override;
	virtual void ClearSubjectsFrames_AnyThread(const FLiveLinkSubjectKey& InSubjectKey) override;
	virtual void ClearAllSubjectsFrames_AnyThread() override;

	virtual FLiveLinkSubjectPreset GetSubjectPreset(const FLiveLinkSubjectKey& SubjectKey, UObject* DuplicatedObjectOuter) const override;
	virtual TArray<FLiveLinkSubjectKey> GetSubjects(bool bIncludeDisabledSubject, bool bIncludeVirtualSubject) const override;

	virtual bool IsSubjectValid(const FLiveLinkSubjectKey& SubjectKey) const override;
	virtual bool IsSubjectValid(FLiveLinkSubjectName SubjectName) const override;
<<<<<<< HEAD
	virtual bool IsSubjectEnabled(const FLiveLinkSubjectKey& SubjectKey, bool bUseSnapshot) const override;
=======
	virtual bool IsSubjectEnabled(const FLiveLinkSubjectKey& SubjectKey, bool bForThisFrame) const override;
>>>>>>> 69078e53
	virtual bool IsSubjectEnabled(FLiveLinkSubjectName SubjectName) const override;
	virtual void SetSubjectEnabled(const FLiveLinkSubjectKey& SubjectKey, bool bEnabled) override;
	virtual bool IsSubjectTimeSynchronized(const FLiveLinkSubjectKey& SubjectKey) const override;
	virtual bool IsSubjectTimeSynchronized(FLiveLinkSubjectName SubjectName) const override;

	virtual TSubclassOf<ULiveLinkRole> GetSubjectRole(const FLiveLinkSubjectKey& SubjectKey) const override;
	virtual TSubclassOf<ULiveLinkRole> GetSubjectRole(FLiveLinkSubjectName SubjectName) const override;
	virtual TArray<FLiveLinkSubjectKey> GetSubjectsSupportingRole(TSubclassOf<ULiveLinkRole> SupportedRole, bool bIncludeDisabledSubject, bool bIncludeVirtualSubject) const override;
	virtual bool DoesSubjectSupportsRole(const FLiveLinkSubjectKey& SubjectKey, TSubclassOf<ULiveLinkRole> SupportedRole) const override;
	virtual TArray<FLiveLinkTime> GetSubjectFrameTimes(const FLiveLinkSubjectKey& SubjectKey) const override;
	virtual TArray<FLiveLinkTime> GetSubjectFrameTimes(FLiveLinkSubjectName SubjectName) const override;

	virtual bool EvaluateFrameFromSource_AnyThread(const FLiveLinkSubjectKey& SubjectKey, TSubclassOf<ULiveLinkRole> Role, FLiveLinkSubjectFrameData& OutFrame) override;
	virtual bool EvaluateFrame_AnyThread(FLiveLinkSubjectName SubjectName, TSubclassOf<ULiveLinkRole> Role, FLiveLinkSubjectFrameData& OutFrame) override;
	virtual bool EvaluateFrameAtWorldTime_AnyThread(FLiveLinkSubjectName SubjectName, double WorldTime, TSubclassOf<ULiveLinkRole> DesiredRole, FLiveLinkSubjectFrameData& OutFrame) override;
	virtual bool EvaluateFrameAtSceneTime_AnyThread(FLiveLinkSubjectName SubjectName, const FTimecode& SceneTime, TSubclassOf<ULiveLinkRole> DesiredRole, FLiveLinkSubjectFrameData& OutFrame) override;

	virtual FSimpleMulticastDelegate& OnLiveLinkSourcesChanged() override;
	virtual FSimpleMulticastDelegate& OnLiveLinkSubjectsChanged() override;
	virtual FOnLiveLinkSourceChangedDelegate& OnLiveLinkSourceAdded() override;
	virtual FOnLiveLinkSourceChangedDelegate& OnLiveLinkSourceRemoved() override;
	virtual FOnLiveLinkSubjectChangedDelegate& OnLiveLinkSubjectAdded() override;
	virtual FOnLiveLinkSubjectChangedDelegate& OnLiveLinkSubjectRemoved() override;
#if WITH_EDITOR
	virtual FOnLiveLinkSubjectEvaluated& OnLiveLinkSubjectEvaluated() override;
#endif

	virtual bool RegisterForSubjectFrames(FLiveLinkSubjectName SubjectName, const FOnLiveLinkSubjectStaticDataReceived::FDelegate& OnStaticDataReceived, const FOnLiveLinkSubjectFrameDataReceived::FDelegate& OnFrameDataReceived, FDelegateHandle& OutStaticDataReceivedHandle, FDelegateHandle& OutFrameDataReceivedHandle, TSubclassOf<ULiveLinkRole>& OutSubjectRole, FLiveLinkStaticDataStruct* OutStaticData = nullptr) override;
	virtual void UnregisterSubjectFramesHandle(FLiveLinkSubjectName InSubjectName, FDelegateHandle InStaticDataReceivedHandle, FDelegateHandle InFrameDataReceivedHandle) override;
	//~ End ILiveLinkClient implementation

	/** The tick callback to update the pending work and clear the subject's snapshot*/
	void Tick();
<<<<<<< HEAD

	/** Remove the specified source from the live link client */
	void RemoveSource(FGuid InEntryGuid);
=======
>>>>>>> 69078e53

	/** Remove all sources from the live link client */
	void RemoveAllSources();

	/** Add a new virtual subject to the client */
	void AddVirtualSubject(FLiveLinkSubjectName VirtualSubjectName, TSubclassOf<ULiveLinkVirtualSubject> VirtualSubjectClass);

	/** Is the supplied subject virtual */
	bool IsVirtualSubject(const FLiveLinkSubjectKey& Subject) const;

	/** Callback when property changed for one of the source settings */
	void OnPropertyChanged(FGuid EntryGuid, const FPropertyChangedEvent& PropertyChangedEvent);

	TArray<FGuid> GetDisplayableSources() const;

	UObject* GetSubjectSettings(const FLiveLinkSubjectKey& SubjectKey) const;

	ULiveLinkSourceSettings* GetSourceSettings(FGuid InEntryGuid) const;

	FLiveLinkSubjectTimeSyncData GetTimeSyncData(FLiveLinkSubjectName SubjectName);

	FText GetSourceMachineName(FGuid EntryGuid) const;
	FText GetSourceStatus(FGuid EntryGuid) const;
<<<<<<< HEAD
=======
	bool IsSourceStillValid(FGuid EntryGuid) const;
>>>>>>> 69078e53
	UE_DEPRECATED(4.23, "FLiveLinkClient::GetSourceTypeForEntry is deprecated. Please use GetSourceType instead!")
	FText GetSourceTypeForEntry(FGuid EntryGuid) const { return GetSourceType(EntryGuid); }
	UE_DEPRECATED(4.23, "FLiveLinkClient::GetMachineNameForEntry is deprecated. Please use GetSourceMachineName instead!")
	FText GetMachineNameForEntry(FGuid EntryGuid) const { return GetSourceMachineName(EntryGuid); }
	UE_DEPRECATED(4.23, "FLiveLinkClient::GetEntryStatusForEntry is deprecated. Please use GetSourceStatus instead!")
	FText GetEntryStatusForEntry(FGuid EntryGuid) const { return GetSourceStatus(EntryGuid); }
	UE_DEPRECATED(4.23, "FLiveLinkClient::GetSourceEntries is deprecated. Please use ILiveLinkClient::GetSources instead!")
	const TArray<FGuid>& GetSourceEntries() const;
	UE_DEPRECATED(4.23, "FLiveLinkClient::AddVirtualSubject(FName) is deprecated. Please use AddVirtualSubject(FName, TSubClass<ULiveLinkVirtualSubject>) instead!")
	void AddVirtualSubject(FName NewVirtualSubjectName);
	UE_DEPRECATED(4.23, "FLiveLinkClient::OnLiveLinkSourcesChanged is deprecated. Please use OnLiveLinkSourceAdded instead!")
	FDelegateHandle RegisterSourcesChangedHandle(const FSimpleMulticastDelegate::FDelegate& SourcesChanged);
	UE_DEPRECATED(4.23, "FLiveLinkClient::OnLiveLinkSourcesChanged is deprecated. Please use OnLiveLinkSourceAdded instead!")
	void UnregisterSourcesChangedHandle(FDelegateHandle Handle);

protected:
	//~ Begin FLiveLinkClient_Base_DEPRECATED implementation
	virtual void AquireLock_Deprecation() override;
	virtual void ReleaseLock_Deprecation() override;
	virtual void ClearFrames_Deprecation(const FLiveLinkSubjectKey& SubjectKey) override;
	virtual FLiveLinkSkeletonStaticData* GetSubjectAnimationStaticData_Deprecation(const FLiveLinkSubjectKey& SubjectKey) override;
	//~ End FLiveLinkClient_Base_DEPRECATED implementation

private:
	/** Struct that hold the pending static data that will be pushed next tick. */
	struct FPendingSubjectStatic
	{
		FLiveLinkSubjectKey SubjectKey;
		TSubclassOf<ULiveLinkRole> Role;
		FLiveLinkStaticDataStruct StaticData;
	};

	/** Struct that hold the pending frame data that will be pushed next tick. */
	struct FPendingSubjectFrame
	{
		FLiveLinkSubjectKey SubjectKey;
		FLiveLinkFrameDataStruct FrameData;
	};

private:

	/** Remove old sources & subject,  */
	void DoPendingWork();

	/** Update the added sources */
	void UpdateSources();

	/**
	 * Build subject data so that during the rest of the tick it can be read without
	 * thread locking or mem copying
	 */
	void BuildThisTicksSubjectSnapshot();

	/** Cache the game thread values to be reused on any thread */
	void CacheValues();

	/** Registered with each subject and called when it changes */
	void OnSubjectChangedHandler();

	void PushSubjectStaticData_Internal(FPendingSubjectStatic&& SubjectStaticData);
	void PushSubjectFrameData_Internal(FPendingSubjectFrame&& SubjectFrameData);

	/** Remove all sources. */
	void Shutdown();

private:
	/** The current collection used. */
	TUniquePtr<FLiveLinkSourceCollection> Collection;

	/** Pending static info to add to a subject. */
	TArray<FPendingSubjectStatic> SubjectStaticToPush;

	/** Pending frame info to add to a subject. */
	TArray<FPendingSubjectFrame> SubjectFrameToPush;

	/** Key funcs for looking up a set of cached keys by its layout element */
	TMap<FLiveLinkSubjectName, FLiveLinkSubjectKey> EnabledSubjects;

	/** Lock to stop multiple threads accessing the CurrentPreset at the same time */
	mutable FCriticalSection CollectionAccessCriticalSection;

	struct FSubjectFramesReceivedHandles
	{
		FOnLiveLinkSubjectStaticDataReceived OnStaticDataReceived;
		FOnLiveLinkSubjectFrameDataReceived OnFrameDataReceived;
	};

	/** Map of delegates to notify interested parties when the client receives a static or data frame for each subject */
	TMap<FLiveLinkSubjectName, FSubjectFramesReceivedHandles> SubjectFrameReceivedHandles;

#if WITH_EDITOR
	/** Delegate when a subject is evaluated. */
	FOnLiveLinkSubjectEvaluated OnLiveLinkSubjectEvaluatedDelegate;

	/** Cached value of the engine timecode and frame rate*/
	double CachedEngineTime;
	FTimecode CachedEngineTimecode;
	FFrameRate CachedEngineTimecodeFrameRate;
#endif
};<|MERGE_RESOLUTION|>--- conflicted
+++ resolved
@@ -95,11 +95,7 @@
 
 	virtual bool IsSubjectValid(const FLiveLinkSubjectKey& SubjectKey) const override;
 	virtual bool IsSubjectValid(FLiveLinkSubjectName SubjectName) const override;
-<<<<<<< HEAD
-	virtual bool IsSubjectEnabled(const FLiveLinkSubjectKey& SubjectKey, bool bUseSnapshot) const override;
-=======
 	virtual bool IsSubjectEnabled(const FLiveLinkSubjectKey& SubjectKey, bool bForThisFrame) const override;
->>>>>>> 69078e53
 	virtual bool IsSubjectEnabled(FLiveLinkSubjectName SubjectName) const override;
 	virtual void SetSubjectEnabled(const FLiveLinkSubjectKey& SubjectKey, bool bEnabled) override;
 	virtual bool IsSubjectTimeSynchronized(const FLiveLinkSubjectKey& SubjectKey) const override;
@@ -133,12 +129,6 @@
 
 	/** The tick callback to update the pending work and clear the subject's snapshot*/
 	void Tick();
-<<<<<<< HEAD
-
-	/** Remove the specified source from the live link client */
-	void RemoveSource(FGuid InEntryGuid);
-=======
->>>>>>> 69078e53
 
 	/** Remove all sources from the live link client */
 	void RemoveAllSources();
@@ -162,10 +152,7 @@
 
 	FText GetSourceMachineName(FGuid EntryGuid) const;
 	FText GetSourceStatus(FGuid EntryGuid) const;
-<<<<<<< HEAD
-=======
 	bool IsSourceStillValid(FGuid EntryGuid) const;
->>>>>>> 69078e53
 	UE_DEPRECATED(4.23, "FLiveLinkClient::GetSourceTypeForEntry is deprecated. Please use GetSourceType instead!")
 	FText GetSourceTypeForEntry(FGuid EntryGuid) const { return GetSourceType(EntryGuid); }
 	UE_DEPRECATED(4.23, "FLiveLinkClient::GetMachineNameForEntry is deprecated. Please use GetSourceMachineName instead!")
