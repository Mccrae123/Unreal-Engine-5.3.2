--- conflicted
+++ resolved
@@ -68,39 +68,7 @@
 		FLiveLinkStructPropertyBindings PropertyBinding(Data.PropertyName, Data.PropertyName.ToString());
 		if(UProperty* PropertyPtr = PropertyBinding.GetProperty(*ScriptStruct))
 		{
-<<<<<<< HEAD
-			const FText PropertyName = FText::FromName(Data.PropertyName);
- 			if (PropertyPtr->IsA(UFloatProperty::StaticClass()))
-			{
-#if WITH_EDITOR
-				MovieSceneLiveLinkSectionUtils::CreateChannelEditor(PropertyName, Data.FloatChannel[0], StartIndex + InChannelIndex, TMovieSceneExternalValue<float>(), OutChannelMask, OutChannelData);
-#else
-				OutChannelData.Add(Data.FloatChannel[0]);
-#endif //#WITH_EDITOR
-				++InChannelIndex;
-			}
-			else if (PropertyPtr->IsA(UIntProperty::StaticClass()))
-			{
-#if WITH_EDITOR
-				MovieSceneLiveLinkSectionUtils::CreateChannelEditor(PropertyName, Data.IntegerChannel[0], StartIndex + InChannelIndex, TMovieSceneExternalValue<int32>(), OutChannelMask, OutChannelData);
-#else
-				OutChannelData.Add(Data.IntegerChannel[0]);
-#endif //#WITH_EDITOR
-				++InChannelIndex;
-			}
-			else if (PropertyPtr->IsA(UBoolProperty::StaticClass()))
-			{
-#if WITH_EDITOR
-				MovieSceneLiveLinkSectionUtils::CreateChannelEditor(PropertyName, Data.BoolChannel[0], StartIndex + InChannelIndex, TMovieSceneExternalValue<bool>(), OutChannelMask, OutChannelData);
-#else
-				OutChannelData.Add(Data.BoolChannel[0]);
-#endif //#WITH_EDITOR
-				++InChannelIndex;
-			}
-			else if (PropertyPtr->IsA(UStrProperty::StaticClass()))
-=======
 			if (PropertyPtr->ArrayDim > 1)
->>>>>>> 69078e53
 			{
 				for (int32 CArrayIndex = 0; CArrayIndex < PropertyPtr->ArrayDim; ++CArrayIndex)
 				{
