--- conflicted
+++ resolved
@@ -40,10 +40,6 @@
 					new string[]
 					{
 						"UnrealEd",
-<<<<<<< HEAD
-						"Kismet",
-=======
->>>>>>> 4af6daef
 						"BlueprintGraph",
 					}
 				);
