// Copyright 1998-2019 Epic Games, Inc. All Rights Reserved.

#include "LiveLinkClientPanel.h"

#include "Templates/SharedPointer.h"

#include "Framework/MultiBox/MultiBoxBuilder.h"
#include "Widgets/SBoxPanel.h"
#include "Widgets/SNullWidget.h"
#include "Widgets/SOverlay.h"
#include "Widgets/Layout/SSplitter.h"
#include "Widgets/Layout/SWidgetSwitcher.h"
#include "Widgets/Images/SImage.h"
#include "Widgets/Input/SButton.h"
#include "Widgets/Input/SCheckBox.h"
#include "Widgets/Input/STextEntryPopup.h"
#include "Widgets/Views/SListView.h"

#include "ILiveLinkSource.h"
#include "LiveLinkClientCommands.h"
#include "LiveLinkClient.h"
#include "LiveLinkClientPanelToolbar.h"
#include "LiveLinkLog.h"
#include "LiveLinkSettings.h"
#include "LiveLinkSourceFactory.h"
#include "LiveLinkSourceSettings.h"
#include "LiveLinkSubjectSettings.h"
#include "SLiveLinkDataView.h"

#include "Editor.h"
#include "Editor/EditorPerformanceSettings.h"
#include "EditorFontGlyphs.h"
#include "EditorStyleSet.h"
#include "MessageLogModule.h"
#include "Modules/ModuleManager.h"
#include "PropertyEditorModule.h"
#include "UObject/UObjectHash.h"


#define LOCTEXT_NAMESPACE "LiveLinkClientPanel"

// Static Source UI FNames
namespace SourceListUI
{
	static const FName TypeColumnName(TEXT("Type"));
	static const FName MachineColumnName(TEXT("Machine"));
	static const FName StatusColumnName(TEXT("Status"));
	static const FName ActionsColumnName(TEXT("Action"));
};

// Static Subject UI FNames
namespace SubjectTreeUI
{
	static const FName EnabledColumnName(TEXT("Enabled"));
	static const FName NameColumnName(TEXT("Name"));
	static const FName RoleColumnName(TEXT("Role"));
	static const FName ActionsColumnName(TEXT("Action"));
};

// Structure that defines a single entry in the source UI
struct FLiveLinkSourceUIEntry
{
public:
	FLiveLinkSourceUIEntry(FGuid InEntryGuid, FLiveLinkClient* InClient)
		: EntryGuid(InEntryGuid)
		, Client(InClient)
	{}

	FGuid GetGuid() const { return EntryGuid; }
	FText GetSourceType() const { return Client->GetSourceType(EntryGuid); }
	FText GetMachineName() const { return Client->GetSourceMachineName(EntryGuid); }
	FText GetStatus() const { return Client->GetSourceStatus(EntryGuid); }
	ULiveLinkSourceSettings* GetSourceSettings() const { return Client->GetSourceSettings(EntryGuid); }
	void RemoveFromClient() const { Client->RemoveSource(EntryGuid); }
	FText GetDisplayName() const { return GetSourceType(); }

private:
	FGuid EntryGuid;
	FLiveLinkClient* Client;
};

// Structure that defines a single entry in the subject UI
struct FLiveLinkSubjectUIEntry
{
	FLiveLinkSubjectUIEntry(const FLiveLinkSubjectKey& InSubjectKey, FLiveLinkClient* InClient)
		: SubjectKey(InSubjectKey)
		, Client(InClient)
		, bIsVirtualSubject(false)
	{
		if (InClient)
		{
			bIsVirtualSubject = InClient->IsVirtualSubject(InSubjectKey);
		}
	}
	FLiveLinkSubjectKey SubjectKey;
	FLiveLinkClient* Client;

	// Children (if this entry represents a source instead of a specific subject
	TArray<FLiveLinkSubjectUIEntryPtr> Children;


	bool IsSubject() const { return !SubjectKey.SubjectName.IsNone(); }
	bool IsSource() const { return SubjectKey.SubjectName.IsNone(); }
	bool IsVirtualSubject() const { return (IsSubject() && bIsVirtualSubject); }

	UObject* GetSettings() const
	{
		if (IsSource())
		{
			return Client->GetSourceSettings(SubjectKey.Source);
		}
		else
		{
			return Client->GetSubjectSettings(SubjectKey);
		}
	}

	bool IsSubjectEnabled() const
	{
<<<<<<< HEAD
		return IsSubject() ? Client->IsSubjectEnabled(SubjectKey, true) : false;
=======
		return IsSubject() ? Client->IsSubjectEnabled(SubjectKey, false) : false;
>>>>>>> 69078e53
	}

	bool IsSubjectValid() const
	{
		return IsSubject() ? Client->IsSubjectValid(SubjectKey) : false;
	}

	void SetSubjectEnabled(bool bIsEnabled)
	{
		if (IsSubject())
		{
			Client->SetSubjectEnabled(SubjectKey, bIsEnabled);
		}
	}

	FText GetItemText() const
	{
		if (IsSource())
		{
			return Client->GetSourceType(SubjectKey.Source);
		}
		else
		{
			return FText::FromName(SubjectKey.SubjectName);
		}
	}

	TSubclassOf<ULiveLinkRole> GetItemRole() const { return IsSubject() ? Client->GetSubjectRole(SubjectKey) : TSubclassOf<ULiveLinkRole>(); }

	void RemoveFromClient() const { Client->RemoveSubject_AnyThread(SubjectKey); }
	
private:
	bool bIsVirtualSubject;
};

class SLiveLinkClientPanelSubjectRow : public SMultiColumnTableRow<FLiveLinkSubjectUIEntryPtr>
{
public:
	SLATE_BEGIN_ARGS(SLiveLinkClientPanelSubjectRow) {}
		/** The list item for this row */
		SLATE_ARGUMENT(FLiveLinkSubjectUIEntryPtr, Entry)
	SLATE_END_ARGS()


	void Construct(const FArguments& Args, const TSharedRef<STableViewBase>& OwnerTableView)
	{
		EntryPtr = Args._Entry;

		SMultiColumnTableRow<FLiveLinkSubjectUIEntryPtr>::Construct(
			FSuperRowType::FArguments()
			.Padding(1.0f),
			OwnerTableView
		);
	}

	/** Overridden from SMultiColumnTableRow.  Generates a widget for this column of the list view. */
	virtual TSharedRef<SWidget> GenerateWidgetForColumn(const FName& ColumnName) override
	{
		if (ColumnName == SubjectTreeUI::EnabledColumnName)
		{
			if (EntryPtr->IsSubject())
			{
				return SNew(SCheckBox)
					.IsChecked(MakeAttributeSP(this, &SLiveLinkClientPanelSubjectRow::GetSubjectEnabled))
					.OnCheckStateChanged(this, &SLiveLinkClientPanelSubjectRow::OnEnabledChanged);
			}
		}
		else if (ColumnName == SubjectTreeUI::NameColumnName)
		{
			return SNew(SHorizontalBox)
				+ SHorizontalBox::Slot()
				.AutoWidth()
				.Padding(6, 0, 0, 0)
				[
					SNew(SExpanderArrow, SharedThis(this)).IndentAmount(12)
				]
				+ SHorizontalBox::Slot()
				.FillWidth(1.0f)
				[
					SNew(STextBlock)
					.Text(MakeAttributeSP(this, &SLiveLinkClientPanelSubjectRow::GetItemText))
				];
		}
		else if (ColumnName == SubjectTreeUI::RoleColumnName)
		{
			auto RoleAttribute = MakeAttributeSP(this, &SLiveLinkClientPanelSubjectRow::GetItemRole);
			return SNew(STextBlock)
				.Text(EntryPtr->IsSubject() ? RoleAttribute : FText::GetEmpty());
		}
		else if (ColumnName == SubjectTreeUI::ActionsColumnName)
		{
			if (EntryPtr->IsVirtualSubject())
			{
				return	SNew(SButton)
						.ButtonStyle(FEditorStyle::Get(), "HoverHintOnly")
						.HAlign(HAlign_Center)
						.VAlign(VAlign_Center)
						.OnClicked(this, &SLiveLinkClientPanelSubjectRow::OnRemoveClicked)
						.ToolTipText(LOCTEXT("RemoveVirtualSubject", "Remove selected live link virtual subject"))
						.ContentPadding(0.f)
						.ForegroundColor(FSlateColor::UseForeground())
						.IsFocusable(false)
						[
							SNew(SImage)
							.Image(FEditorStyle::GetBrush("PropertyWindow.Button_EmptyArray"))
							.ColorAndOpacity(FSlateColor::UseForeground())
						];
			}
			else
			{
				return SNew(STextBlock)
					.Font(FEditorStyle::Get().GetFontStyle("FontAwesome.8"))
					.ColorAndOpacity(this, &SLiveLinkClientPanelSubjectRow::OnGetActivityColor)
					.Text(FEditorFontGlyphs::Circle);
			}
		}

		return SNullWidget::NullWidget;
	}

private:
	ECheckBoxState GetSubjectEnabled() const { return EntryPtr->IsSubjectEnabled() ? ECheckBoxState::Checked : ECheckBoxState::Unchecked; }
	void OnEnabledChanged(ECheckBoxState NewState) { EntryPtr->SetSubjectEnabled(NewState == ECheckBoxState::Checked); }
	FText GetItemText() const { return EntryPtr->GetItemText(); }
	FText GetItemRole() const
	{
		TSubclassOf<ULiveLinkRole> Role = EntryPtr->GetItemRole();
		if (Role.Get())
		{
			return Role->GetDefaultObject<ULiveLinkRole>()->GetDisplayName();
		}
		return FText::GetEmpty();
	}

	FReply OnRemoveClicked()
	{
		EntryPtr->RemoveFromClient();
		return FReply::Handled();
	}

	FSlateColor OnGetActivityColor() const
	{
		if (EntryPtr->IsSubjectEnabled())
		{
			return EntryPtr->IsSubjectValid() ? GetDefault<ULiveLinkSettings>()->GetValidColor() : GetDefault<ULiveLinkSettings>()->GetInvalidColor();
		}
		return FLinearColor(0.f, 0.f, 0.f, 0.f);
	}

	FLiveLinkSubjectUIEntryPtr EntryPtr;
};

class SLiveLinkClientPanelSourcesRow : public SMultiColumnTableRow<FLiveLinkSourceUIEntryPtr>
{
public:
	SLATE_BEGIN_ARGS(SLiveLinkClientPanelSourcesRow) {}
		/** The list item for this row */
		SLATE_ARGUMENT(FLiveLinkSourceUIEntryPtr, Entry)
	SLATE_END_ARGS()

	void Construct(const FArguments& Args, const TSharedRef<STableViewBase>& OwnerTableView)
	{
		EntryPtr = Args._Entry;

		SMultiColumnTableRow<FLiveLinkSourceUIEntryPtr>::Construct(
			FSuperRowType::FArguments()
			.Padding(1.0f),
			OwnerTableView
		);
	}

	/** Overridden from SMultiColumnTableRow.  Generates a widget for this column of the list view. */
	virtual TSharedRef<SWidget> GenerateWidgetForColumn(const FName& ColumnName) override
	{
		if (ColumnName == SourceListUI::TypeColumnName)
		{
			return	SNew(STextBlock)
					.Text(EntryPtr->GetSourceType());
		}
		else if (ColumnName == SourceListUI::MachineColumnName)
		{
			return	SNew(STextBlock)
					.Text(MakeAttributeSP(this, &SLiveLinkClientPanelSourcesRow::GetMachineName));
		}
		else if (ColumnName == SourceListUI::StatusColumnName)
		{
			return	SNew(STextBlock)
					.Text(MakeAttributeSP(this, &SLiveLinkClientPanelSourcesRow::GetSourceStatus));
		}
		else if (ColumnName == SourceListUI::ActionsColumnName)
		{
			return	SNew(SButton)
					.ButtonStyle(FEditorStyle::Get(), "HoverHintOnly")
					.HAlign(HAlign_Center)
					.VAlign(VAlign_Center)
					.OnClicked(this, &SLiveLinkClientPanelSourcesRow::OnRemoveClicked)
					.ToolTipText(LOCTEXT("RemoveSource", "Remove selected live link source"))
					.ContentPadding(0.f)
					.ForegroundColor(FSlateColor::UseForeground())
					.IsFocusable(false)
					[
						SNew(SImage)
						.Image(FEditorStyle::GetBrush("PropertyWindow.Button_EmptyArray"))
						.ColorAndOpacity(FSlateColor::UseForeground())
					];
		}

		return SNullWidget::NullWidget;
	}

private:
	FText GetMachineName() const
	{
		return EntryPtr->GetMachineName();
	}

	FText GetSourceStatus() const
	{
		return EntryPtr->GetStatus();
	}

	FReply OnRemoveClicked()
	{
		EntryPtr->RemoveFromClient();
		return FReply::Handled();
	}

	FLiveLinkSourceUIEntryPtr EntryPtr;
};

class SLiveLinkSourceListView : public SListView<FLiveLinkSourceUIEntryPtr>
{
public:
	void Construct(FArguments Args, FLiveLinkClient* InLiveLinkClient)
	{
		LiveLinkClient = InLiveLinkClient;
		SListView<FLiveLinkSourceUIEntryPtr>::Construct(Args);
	}

public:
	virtual FReply OnKeyDown(const FGeometry& MyGeometry, const FKeyEvent& InKeyEvent) override
	{
		if (InKeyEvent.GetKey() == EKeys::Delete || InKeyEvent.GetKey() == EKeys::BackSpace)
		{
			TArray<FLiveLinkSourceUIEntryPtr> SelectedItem = GetSelectedItems();
			for (FLiveLinkSourceUIEntryPtr Item : SelectedItem)
			{
				LiveLinkClient->RemoveSource(Item->GetGuid());
			}
			return FReply::Handled();
		}

		return FReply::Unhandled();
	}

private:
	FLiveLinkClient * LiveLinkClient;
};

SLiveLinkClientPanel::~SLiveLinkClientPanel()
{
	if (Client)
	{
		Client->OnLiveLinkSourcesChanged().Remove(OnSourcesChangedHandle);
		OnSourcesChangedHandle.Reset();

		Client->OnLiveLinkSubjectsChanged().Remove(OnSubjectsChangedHandle);
		OnSubjectsChangedHandle.Reset();
	}
	GEditor->UnregisterForUndo(this);
}

void SLiveLinkClientPanel::Construct(const FArguments& Args, FLiveLinkClient* InClient)
{
	GEditor->RegisterForUndo(this);

	check(InClient);
	Client = InClient;

	bSelectionChangedGuard = false;
	DetailWidgetIndex = 0;

	OnSourcesChangedHandle = Client->OnLiveLinkSourcesChanged().AddSP(this, &SLiveLinkClientPanel::OnSourcesChangedHandler);
	OnSubjectsChangedHandle = Client->OnLiveLinkSubjectsChanged().AddSP(this, &SLiveLinkClientPanel::OnSubjectsChangedHandler);

	RefreshSourceData(false);

	CommandList = MakeShareable(new FUICommandList);

	BindCommands();

	// Connection Settings
	FPropertyEditorModule& PropertyEditorModule = FModuleManager::GetModuleChecked<FPropertyEditorModule>("PropertyEditor");

	FDetailsViewArgs DetailsViewArgs;
	DetailsViewArgs.bUpdatesFromSelection = false;
	DetailsViewArgs.bLockable = false;
	DetailsViewArgs.bShowPropertyMatrixButton = false;
	DetailsViewArgs.NameAreaSettings = FDetailsViewArgs::HideNameArea;
	DetailsViewArgs.ViewIdentifier = NAME_None;
	SettingsDetailsView = PropertyEditorModule.CreateDetailView(DetailsViewArgs);
	SettingsDetailsView->OnFinishedChangingProperties().AddSP(this, &SLiveLinkClientPanel::OnPropertyChanged);

	SAssignNew(SubjectsTreeView, STreeView<FLiveLinkSubjectUIEntryPtr>)
		.TreeItemsSource(&SubjectData)
		.OnGenerateRow(this, &SLiveLinkClientPanel::MakeTreeRowWidget)
		.OnGetChildren(this, &SLiveLinkClientPanel::GetChildrenForInfo)
		.OnSelectionChanged(this, &SLiveLinkClientPanel::OnSubjectTreeSelectionChanged)
		.SelectionMode(ESelectionMode::Single)
		.HeaderRow
		(
			SNew(SHeaderRow)
			+ SHeaderRow::Column(SubjectTreeUI::EnabledColumnName)
			.DefaultLabel(LOCTEXT("EnabledName", ""))
			.FixedWidth(22)
			+ SHeaderRow::Column(SubjectTreeUI::NameColumnName)
			.DefaultLabel(LOCTEXT("SubjectItemName", "Subject Name"))
			.FillWidth(0.60f)
			+ SHeaderRow::Column(SubjectTreeUI::RoleColumnName)
			.DefaultLabel(LOCTEXT("RoleName", "Role"))
			.FillWidth(0.40f)
			+ SHeaderRow::Column(SubjectTreeUI::ActionsColumnName)
			.ManualWidth(20.f)
			.DefaultLabel(LOCTEXT("ActionsColumnHeaderName", ""))
		);


	const FName LogName = "Live Link";
	TSharedPtr<class IMessageLogListing> MessageLogListing;

	FMessageLogModule& MessageLogModule = FModuleManager::LoadModuleChecked<FMessageLogModule>("MessageLog");
	if (MessageLogModule.IsRegisteredLogListing(LogName))
	{
		MessageLogListing = MessageLogModule.GetLogListing(LogName);
	}

	TSharedRef<class SWidget> MessageLogListingWidget = MessageLogListing.IsValid() ? MessageLogModule.CreateLogListingWidget(MessageLogListing.ToSharedRef()) : SNullWidget::NullWidget;


	const int WarningPadding = 8;
	UProperty* PerformanceThrottlingProperty = FindFieldChecked<UProperty>(UEditorPerformanceSettings::StaticClass(), GET_MEMBER_NAME_CHECKED(UEditorPerformanceSettings, bThrottleCPUWhenNotForeground));
	PerformanceThrottlingProperty->GetDisplayNameText();
	FFormatNamedArguments Arguments;
	Arguments.Add(TEXT("PropertyName"), PerformanceThrottlingProperty->GetDisplayNameText());
	FText PerformanceWarningText = FText::Format(LOCTEXT("LiveLinkPerformanceWarningMessage", "Warning: The editor setting '{PropertyName}' is currently enabled\nThis will stop editor windows from updating in realtime while the editor is not in focus"), Arguments);
	
	ChildSlot
	[
		SNew(SBorder)
		.BorderImage(FEditorStyle::GetBrush("MessageLog.ListBorder")) // set panel background color to same color as message log at the bottom
		[
			SNew(SVerticalBox)
			+SVerticalBox::Slot()
			.AutoHeight()
			.Padding(FMargin(0.0f, 4.0f, 0.0f, 0.0f))
			[
				SNew(SLiveLinkClientPanelToolbar, Client)
			]
			+SVerticalBox::Slot()
			.FillHeight(1.f)
			.Padding(FMargin(0.0f, 4.0f, 0.0f, 0.0f))
			[
				SNew(SSplitter)
				.Orientation(EOrientation::Orient_Vertical)
				+SSplitter::Slot()
				.Value(0.8f)
				[
					SNew(SSplitter)
					.Orientation(EOrientation::Orient_Horizontal)
					+SSplitter::Slot()
					.Value(0.5f)
					[
						SNew(SSplitter)
						.Orientation(EOrientation::Orient_Vertical)
						+SSplitter::Slot()
						.Value(0.25f)
						[
							SNew(SBorder)
							.BorderImage(FEditorStyle::GetBrush("ToolPanel.GroupBorder"))
							.Padding(FMargin(4.0f, 4.0f))
							[
								SAssignNew(SourceListView, SLiveLinkSourceListView, Client)
								.ListItemsSource(&SourceData)
								.SelectionMode(ESelectionMode::Single)
								.OnGenerateRow(this, &SLiveLinkClientPanel::MakeSourceListViewWidget)
								.OnContextMenuOpening(this, &SLiveLinkClientPanel::OnSourceConstructContextMenu)
								.OnSelectionChanged(this, &SLiveLinkClientPanel::OnSourceListSelectionChanged)
								.HeaderRow
								(
									SNew(SHeaderRow)
									+SHeaderRow::Column(SourceListUI::TypeColumnName)
									.FillWidth(25.f)
									.DefaultLabel(LOCTEXT("TypeColumnHeaderName", "Source Type"))
									+SHeaderRow::Column(SourceListUI::MachineColumnName)
									.FillWidth(25.f)
									.DefaultLabel(LOCTEXT("MachineColumnHeaderName", "Source Machine"))
									+SHeaderRow::Column(SourceListUI::StatusColumnName)
									.FillWidth(50.f)
									.DefaultLabel(LOCTEXT("StatusColumnHeaderName", "Status"))
									+SHeaderRow::Column(SourceListUI::ActionsColumnName)
									.ManualWidth(20.f)
									.DefaultLabel(LOCTEXT("ActionsColumnHeaderName", ""))
								)
							]
						]
						+SSplitter::Slot()
						.Value(0.75f)
						[
							SNew(SBorder)
							.BorderImage(FEditorStyle::GetBrush("ToolPanel.GroupBorder"))
							.Padding(FMargin(4.0f, 4.0f))
							[
								SubjectsTreeView->AsShared()
							]
						]
					]
					+SSplitter::Slot()
					.Value(0.5f)
					[
						SNew(SWidgetSwitcher)
						.WidgetIndex(this, &SLiveLinkClientPanel::GetDetailWidgetIndex)
						+SWidgetSwitcher::Slot()
						[
							//[0] Detail view for Source
							SettingsDetailsView.ToSharedRef()
						]
						+SWidgetSwitcher::Slot()
						[
							// [1] Detail view for Subject, Frame data & Static data
							SAssignNew(DataDetailsView, SLiveLinkDataView, Client)
						]
					]
				]
				+SSplitter::Slot()
				.Value(0.2f)
				[
					SNew(SOverlay)
					+SOverlay::Slot()
					[
						MessageLogListingWidget
					]
					+SOverlay::Slot()
					.HAlign(HAlign_Left)
					.VAlign(VAlign_Bottom)
					[
						SNew(SHorizontalBox)
						+SHorizontalBox::Slot()
						.AutoWidth()
						.Padding(10, 4, 4, 10)
						[
							SNew(STextBlock)
							.Text(this, &SLiveLinkClientPanel::GetMessageCountText)
						]
						+SHorizontalBox::Slot()
						.Padding(20, 4, 50, 10)
						.AutoWidth()
						[
							SNew(STextBlock)
							.Text(this, &SLiveLinkClientPanel::GetSelectedMessageOccurrenceText)
						]
					]
				]
			]
			+SVerticalBox::Slot()
			.AutoHeight()
			[
<<<<<<< HEAD
				SNew(SWidgetSwitcher)
				.WidgetIndex(this, &SLiveLinkClientPanel::GetDetailWidgetIndex)
				+ SWidgetSwitcher::Slot()
				[
					//[0] Detail view for Source
					SettingsDetailsView.ToSharedRef()
				]
				+ SWidgetSwitcher::Slot()
				[
					// [1] Detail view for Subject, Frame data & Static data
					SAssignNew(DataDetailsView, SLiveLinkDataView, Client)
				]
			]
		]
		+SVerticalBox::Slot()
		.AutoHeight()
		[
			SNew(SBorder)
			.BorderImage(FEditorStyle::GetBrush("SettingsEditor.CheckoutWarningBorder"))
			.BorderBackgroundColor(FColor(166, 137, 0))
			.Visibility(this, &SLiveLinkClientPanel::ShowEditorPerformanceThrottlingWarning)
			[
				SNew(SHorizontalBox)
				+ SHorizontalBox::Slot()
				.FillWidth(1.0f)
				.Padding(FMargin(WarningPadding, WarningPadding, WarningPadding, WarningPadding))
				.VAlign(VAlign_Center)
=======
				SNew(SBorder)
				.BorderImage(FEditorStyle::GetBrush("SettingsEditor.CheckoutWarningBorder"))
				.BorderBackgroundColor(FColor(166, 137, 0))
				.Visibility(this, &SLiveLinkClientPanel::ShowEditorPerformanceThrottlingWarning)
>>>>>>> 69078e53
				[
					SNew(SHorizontalBox)
					+SHorizontalBox::Slot()
					.FillWidth(1.0f)
					.Padding(FMargin(WarningPadding, WarningPadding, WarningPadding, WarningPadding))
					.VAlign(VAlign_Center)
					[
						SNew(STextBlock)
						.Text(PerformanceWarningText)
						.Font(FEditorStyle::GetFontStyle("PropertyWindow.NormalFont"))
						.ShadowColorAndOpacity(FLinearColor::Black.CopyWithNewOpacity(0.3f))
						.ShadowOffset(FVector2D::UnitVector)
					]
					+SHorizontalBox::Slot()
					.Padding(FMargin(0.f, 0.f, WarningPadding, 0.f))
					.AutoWidth()
					.VAlign(VAlign_Center)
					[
						SNew(SButton)
						.OnClicked(this, &SLiveLinkClientPanel::DisableEditorPerformanceThrottling)
						.Text(LOCTEXT("LiveLinkPerformanceWarningDisable", "Disable"))
					]
				]
			]
		]
	];


	RebuildSubjectList();
}

void SLiveLinkClientPanel::AddReferencedObjects(FReferenceCollector& Collector)
{
	Collector.AddReferencedObjects(DetailsPanelEditorObjects);
}

void SLiveLinkClientPanel::BindCommands()
{
	CommandList->MapAction(FLiveLinkClientCommands::Get().RemoveSource,
		FExecuteAction::CreateSP(this, &SLiveLinkClientPanel::HandleRemoveSource),
		FCanExecuteAction::CreateSP(this, &SLiveLinkClientPanel::CanRemoveSource)
	);

	CommandList->MapAction(FLiveLinkClientCommands::Get().RemoveAllSources,
		FExecuteAction::CreateSP(this, &SLiveLinkClientPanel::HandleRemoveAllSources),
		FCanExecuteAction::CreateSP(this, &SLiveLinkClientPanel::HasSource)
	);
}

void SLiveLinkClientPanel::RefreshSourceData(bool bRefreshUI)
{
	SourceData.Reset();

	for (FGuid SourceGuid : Client->GetDisplayableSources())
	{
		SourceData.Add(MakeShared<FLiveLinkSourceUIEntry>(SourceGuid, Client));
	}
	SourceData.Sort([](const FLiveLinkSourceUIEntryPtr& LHS, const FLiveLinkSourceUIEntryPtr& RHS) { return LHS->GetMachineName().CompareTo(RHS->GetMachineName()) < 0; });

	if (bRefreshUI)
	{
		SourceListView->RequestListRefresh();
	}
}

int32 SLiveLinkClientPanel::GetDetailWidgetIndex() const
{
	return DataDetailsView->GetSubjectKey().Source.IsValid() && !DataDetailsView->GetSubjectKey().SubjectName.IsNone() ? 1 : 0;
}

TSharedRef<ITableRow> SLiveLinkClientPanel::MakeSourceListViewWidget(FLiveLinkSourceUIEntryPtr Entry, const TSharedRef<STableViewBase>& OwnerTable) const
{
	return SNew(SLiveLinkClientPanelSourcesRow, OwnerTable)
		.Entry(Entry);
}

void SLiveLinkClientPanel::OnSourceListSelectionChanged(FLiveLinkSourceUIEntryPtr Entry, ESelectInfo::Type SelectionType) const
{
	if (bSelectionChangedGuard)
	{
		return;
	}
	TGuardValue<bool> ReentrantGuard(bSelectionChangedGuard, true);

	DataDetailsView->SetSubjectKey(FLiveLinkSubjectKey());

	int32 FoundSubjectEntryIndex = INDEX_NONE;
	if(Entry.IsValid())
	{
		SettingsDetailsView->SetObject(Entry->GetSourceSettings());

		// Find the corresponding subject
		FoundSubjectEntryIndex = SubjectData.IndexOfByPredicate([Entry](const FLiveLinkSubjectUIEntryPtr& SubjectEntry) { return SubjectEntry->SubjectKey.Source == Entry->GetGuid() && SubjectEntry->IsSource(); });
	}
	else
	{
		SettingsDetailsView->SetObject(nullptr);
	}

	// Set the corresponding subject
	if (FoundSubjectEntryIndex != INDEX_NONE)
	{
		SubjectsTreeView->SetSelection(SubjectData[FoundSubjectEntryIndex]);
	}
	else
	{
		SubjectsTreeView->ClearSelection();
	}
}

TSharedPtr<SWidget> SLiveLinkClientPanel::OnSourceConstructContextMenu()
{
	const bool bShouldCloseWindowAfterMenuSelection = true;
	FMenuBuilder MenuBuilder(bShouldCloseWindowAfterMenuSelection, CommandList);

	MenuBuilder.BeginSection(TEXT("Remove"));
	{
		if (CanRemoveSource())
		{
			MenuBuilder.AddMenuEntry(FLiveLinkClientCommands::Get().RemoveSource);
		}
		MenuBuilder.AddMenuEntry(FLiveLinkClientCommands::Get().RemoveAllSources);
	}
	MenuBuilder.EndSection();

	return MenuBuilder.MakeWidget();
}

TSharedRef<ITableRow> SLiveLinkClientPanel::MakeTreeRowWidget(FLiveLinkSubjectUIEntryPtr InInfo, const TSharedRef<STableViewBase>& OwnerTable)
{
	return SNew(SLiveLinkClientPanelSubjectRow, OwnerTable)
		.Entry(InInfo);
}

void SLiveLinkClientPanel::GetChildrenForInfo(FLiveLinkSubjectUIEntryPtr InInfo, TArray< FLiveLinkSubjectUIEntryPtr >& OutChildren)
{
	OutChildren = InInfo->Children;
}

void SLiveLinkClientPanel::OnSubjectTreeSelectionChanged(FLiveLinkSubjectUIEntryPtr SubjectEntry, ESelectInfo::Type SelectInfo)
{
	if (bSelectionChangedGuard)
	{
		return;
	}
	TGuardValue<bool> ReentrantGuard(bSelectionChangedGuard, true);

	int32 FoundSourceIndex = INDEX_NONE;
	bool bDetailViewSet = false;
	if (SubjectEntry.IsValid())
	{
		// Find the corresponding Source entry
		FGuid SourceGuid = SubjectEntry->SubjectKey.Source;
		FoundSourceIndex = SourceData.IndexOfByPredicate([SourceGuid](FLiveLinkSourceUIEntryPtr SourceEntry) { return SourceEntry->GetGuid() == SourceGuid; });

		if (SubjectEntry->IsSource())
		{
			SettingsDetailsView->SetObject(SubjectEntry->GetSettings());
			DataDetailsView->SetSubjectKey(FLiveLinkSubjectKey());
		}
		else
		{
			SettingsDetailsView->SetObject(nullptr);
			DataDetailsView->SetSubjectKey(SubjectEntry->SubjectKey);
		}
		bDetailViewSet = true;
	}

	if (!bDetailViewSet)
	{
		SettingsDetailsView->SetObject(nullptr);
		DataDetailsView->SetSubjectKey(FLiveLinkSubjectKey());
	}

	// Select the corresponding Source entry
	if (FoundSourceIndex != INDEX_NONE)
	{
		SourceListView->SetSelection(SourceData[FoundSourceIndex]);
	}
	else
	{
		SourceListView->ClearSelection();
	}
}

void SLiveLinkClientPanel::RebuildSubjectList()
{
	TArray<FLiveLinkSubjectKey> SavedSelection;
	{
		TArray<FLiveLinkSubjectUIEntryPtr> SelectedItems = SubjectsTreeView->GetSelectedItems();
		for (const FLiveLinkSubjectUIEntryPtr& SelectedItem : SelectedItems)
		{
			SavedSelection.Add(SelectedItem->SubjectKey);
		}
	}

	TArray<FLiveLinkSubjectKey> SubjectKeys = Client->GetSubjects(true, true);
	SubjectData.Reset();

	TMap<FGuid, FLiveLinkSubjectUIEntryPtr> SourceHeaderItems;
	TArray<FLiveLinkSubjectUIEntryPtr> AllItems;
	AllItems.Reserve(SubjectKeys.Num());

	for (const FLiveLinkSubjectKey& SubjectKey : SubjectKeys)
	{
		FLiveLinkSubjectUIEntryPtr Source;
		if(FLiveLinkSubjectUIEntryPtr* SourcePtr = SourceHeaderItems.Find(SubjectKey.Source))
		{
			Source = *SourcePtr;
		}
		else
		{
			FLiveLinkSubjectKey SourceKey = SubjectKey;
			SourceKey.SubjectName = NAME_None;
			Source = MakeShared<FLiveLinkSubjectUIEntry>(SourceKey, Client);
			SubjectData.Add(Source);
			SourceHeaderItems.Add(SubjectKey.Source) = Source;

			SubjectsTreeView->SetItemExpansion(Source, true);
			AllItems.Add(Source);
		}

		FLiveLinkSubjectUIEntryPtr SubjectEntry = MakeShared<FLiveLinkSubjectUIEntry>(SubjectKey, Client);
		Source->Children.Add(SubjectEntry);
		AllItems.Add(SubjectEntry);
	}

	auto SortPredicate = [](const FLiveLinkSubjectUIEntryPtr& LHS, const FLiveLinkSubjectUIEntryPtr& RHS) {return LHS->GetItemText().CompareTo(RHS->GetItemText()) < 0; };
	SubjectData.Sort(SortPredicate);
	for (FLiveLinkSubjectUIEntryPtr& Subject : SubjectData)
	{
		Subject->Children.Sort(SortPredicate);
	}

	for (const FLiveLinkSubjectUIEntryPtr& Item : AllItems)
	{
		for (FLiveLinkSubjectKey& Selection : SavedSelection)
		{
			if (Item->SubjectKey == Selection)
			{
				SubjectsTreeView->SetItemSelection(Item, true);
				break;
			}
		}
	}

	SubjectsTreeView->RequestTreeRefresh();
}

void SLiveLinkClientPanel::OnPropertyChanged(const FPropertyChangedEvent& InEvent)
{
	TArray<FLiveLinkSourceUIEntryPtr> Selected;
	SourceListView->GetSelectedItems(Selected);
	for (FLiveLinkSourceUIEntryPtr Item : Selected)
	{
		Client->OnPropertyChanged(Item->GetGuid(), InEvent);
	}
}

void SLiveLinkClientPanel::HandleRemoveSource()
{
	TArray<FLiveLinkSourceUIEntryPtr> Selected;
	SourceListView->GetSelectedItems(Selected);
	if (Selected.Num() > 0)
	{
		Selected[0]->RemoveFromClient();
	}
}

bool SLiveLinkClientPanel::CanRemoveSource()
{
	return SourceListView->GetNumItemsSelected() > 0;
}

bool SLiveLinkClientPanel::HasSource() const
{
	return Client->GetDisplayableSources().Num() > 0;
}

void SLiveLinkClientPanel::HandleRemoveAllSources()
{
	Client->RemoveAllSources();
}

void SLiveLinkClientPanel::OnSourcesChangedHandler()
{
	RefreshSourceData(true);
	RebuildSubjectList();
}

void SLiveLinkClientPanel::OnSubjectsChangedHandler()
{
	RebuildSubjectList();
	SettingsDetailsView->ForceRefresh();
}

void SLiveLinkClientPanel::PostUndo(bool bSuccess)
{
	SettingsDetailsView->ForceRefresh();
}

void SLiveLinkClientPanel::PostRedo(bool bSuccess)
{
	SettingsDetailsView->ForceRefresh();
}

EVisibility SLiveLinkClientPanel::ShowEditorPerformanceThrottlingWarning() const
{
	const UEditorPerformanceSettings* Settings = GetDefault<UEditorPerformanceSettings>();
	return Settings->bThrottleCPUWhenNotForeground ? EVisibility::Visible : EVisibility::Collapsed;
}

FReply SLiveLinkClientPanel::DisableEditorPerformanceThrottling()
{
	UEditorPerformanceSettings* Settings = GetMutableDefault<UEditorPerformanceSettings>();
	Settings->bThrottleCPUWhenNotForeground = false;
	Settings->PostEditChange();
	Settings->SaveConfig();
	return FReply::Handled();
}

FText SLiveLinkClientPanel::GetMessageCountText() const
{
	int32 ErrorCount, WarningCount, InfoCount;
	FLiveLinkLog::GetInstance()->GetLogCount(ErrorCount, WarningCount, InfoCount);
	return FText::Format(LOCTEXT("MessageCountText", "{0} Error(s)  {1} Warning(s)"), FText::AsNumber(ErrorCount), FText::AsNumber(WarningCount));
}

FText SLiveLinkClientPanel::GetSelectedMessageOccurrenceText() const
{
	TPair<int32, FTimespan> Occurrence = FLiveLinkLog::GetInstance()->GetSelectedOccurrence();
	if (Occurrence.Get<0>() > 1)
	{
		return FText::Format(LOCTEXT("SelectedMessageOccurrenceText", "Last selected occurrence: {0}"), FText::FromString(Occurrence.Get<1>().ToString()));
	}
	return FText::GetEmpty();
}

#undef LOCTEXT_NAMESPACE<|MERGE_RESOLUTION|>--- conflicted
+++ resolved
@@ -117,11 +117,7 @@
 
 	bool IsSubjectEnabled() const
 	{
-<<<<<<< HEAD
-		return IsSubject() ? Client->IsSubjectEnabled(SubjectKey, true) : false;
-=======
 		return IsSubject() ? Client->IsSubjectEnabled(SubjectKey, false) : false;
->>>>>>> 69078e53
 	}
 
 	bool IsSubjectValid() const
@@ -588,40 +584,10 @@
 			+SVerticalBox::Slot()
 			.AutoHeight()
 			[
-<<<<<<< HEAD
-				SNew(SWidgetSwitcher)
-				.WidgetIndex(this, &SLiveLinkClientPanel::GetDetailWidgetIndex)
-				+ SWidgetSwitcher::Slot()
-				[
-					//[0] Detail view for Source
-					SettingsDetailsView.ToSharedRef()
-				]
-				+ SWidgetSwitcher::Slot()
-				[
-					// [1] Detail view for Subject, Frame data & Static data
-					SAssignNew(DataDetailsView, SLiveLinkDataView, Client)
-				]
-			]
-		]
-		+SVerticalBox::Slot()
-		.AutoHeight()
-		[
-			SNew(SBorder)
-			.BorderImage(FEditorStyle::GetBrush("SettingsEditor.CheckoutWarningBorder"))
-			.BorderBackgroundColor(FColor(166, 137, 0))
-			.Visibility(this, &SLiveLinkClientPanel::ShowEditorPerformanceThrottlingWarning)
-			[
-				SNew(SHorizontalBox)
-				+ SHorizontalBox::Slot()
-				.FillWidth(1.0f)
-				.Padding(FMargin(WarningPadding, WarningPadding, WarningPadding, WarningPadding))
-				.VAlign(VAlign_Center)
-=======
 				SNew(SBorder)
 				.BorderImage(FEditorStyle::GetBrush("SettingsEditor.CheckoutWarningBorder"))
 				.BorderBackgroundColor(FColor(166, 137, 0))
 				.Visibility(this, &SLiveLinkClientPanel::ShowEditorPerformanceThrottlingWarning)
->>>>>>> 69078e53
 				[
 					SNew(SHorizontalBox)
 					+SHorizontalBox::Slot()
