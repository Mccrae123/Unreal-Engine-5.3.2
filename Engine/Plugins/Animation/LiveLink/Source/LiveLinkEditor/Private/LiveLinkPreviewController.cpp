--- conflicted
+++ resolved
@@ -10,14 +10,9 @@
 #include "LiveLinkCustomVersion.h"
 #include "LiveLinkInstance.h"
 #include "LiveLinkRemapAsset.h"
-<<<<<<< HEAD
-#include "Roles/LiveLinkCameraRole.h"
-#include "Roles/LiveLinkCameraTypes.h"
-=======
 #include "Roles/LiveLinkAnimationRole.h"
 #include "Roles/LiveLinkTransformRole.h"
 #include "Roles/LiveLinkTransformTypes.h"
->>>>>>> 33e6966e
 
 const FName EditorCamera(TEXT("EditorActiveCamera"));
 
@@ -38,17 +33,6 @@
 	{
 		if (ILiveLinkClient* Client = ClientRef.GetClient())
 		{
-<<<<<<< HEAD
-			FLiveLinkSubjectFrameData CameraFrame;
-			if (Client->EvaluateFrame_AnyThread(EditorCamera, ULiveLinkCameraRole::StaticClass(), CameraFrame))
-			{
-				FLiveLinkCameraFrameData* FrameData = CameraFrame.FrameData.Cast<FLiveLinkCameraFrameData>();
-
-				FTransform Camera = FrameData->Transform;
-				InOutCameraPosition = Camera.GetLocation();
-				InOutCameraEuler = Camera.GetRotation().Euler();
-				return;
-=======
 			TSubclassOf<ULiveLinkRole> SubjectRole = Client->GetSubjectRole(EditorCamera);
 			if (SubjectRole)
 			{
@@ -81,7 +65,6 @@
 						return;
 					}
 				}
->>>>>>> 33e6966e
 			}
 		}
 
