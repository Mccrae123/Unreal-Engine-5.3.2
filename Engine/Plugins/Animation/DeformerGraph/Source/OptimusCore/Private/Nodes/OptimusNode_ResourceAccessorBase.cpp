--- conflicted
+++ resolved
@@ -10,11 +10,8 @@
 #include "Actions/OptimusAction.h"
 #include "Actions/OptimusResourceActions.h"
 
-<<<<<<< HEAD
-=======
 #include UE_INLINE_GENERATED_CPP_BY_NAME(OptimusNode_ResourceAccessorBase)
 
->>>>>>> 74d0b334
 
 #define LOCTEXT_NAMESPACE "OptimusResourceAccessorBase"
 
@@ -47,10 +44,7 @@
 	bool bFoundDuplicate = false;
 	do
 	{
-<<<<<<< HEAD
-=======
 		bFoundDuplicate = false;
->>>>>>> 74d0b334
 		for (const UOptimusResourceDescription* ExistingResourceDesc: Deformer->GetResources())
 		{
 			if (ExistingResourceDesc->ResourceName == DuplicationInfo.ResourceName)
@@ -83,10 +77,7 @@
 	
 	if (ResourceDesc.IsValid())
 	{
-<<<<<<< HEAD
-=======
 		// This path is taken when the entire asset is duplicated
->>>>>>> 74d0b334
 		const UOptimusDeformer* OldDescOwner = ResourceDesc->GetOwningDeformer();
 		
 		// No action needed if we are copying/pasting within the same deformer asset 
@@ -112,7 +103,6 @@
 
 		// Empty the duplication info before we carry on.
 		DuplicationInfo = FOptimusNode_ResourceAccessorBase_DuplicationInfo();
-<<<<<<< HEAD
 	}
 }
 
@@ -121,7 +111,7 @@
 {
 	if (const UOptimusResourceDescription* Res = ResourceDesc.Get())
 	{
-		Out.Logf(TEXT("%sCustomProperties ResourceDefinition Name=\"%s\" Type=%s DataDomain=%s\n"),
+		Out.Logf(TEXT("%sCustomProperties ResourceDefinition Name=\"%s\" Type=%s DataDomain=\"%s\"\n"),
 			FCString::Spc(Indent), *Res->ResourceName.ToString(), *Res->DataType->TypeName.ToString(),
 			*Res->DataDomain.ToString());
 	}
@@ -164,59 +154,6 @@
 }
 
 
-=======
-	}
-}
-
-
-void UOptimusNode_ResourceAccessorBase::ExportCustomProperties(FOutputDevice& Out, uint32 Indent)
-{
-	if (const UOptimusResourceDescription* Res = ResourceDesc.Get())
-	{
-		Out.Logf(TEXT("%sCustomProperties ResourceDefinition Name=\"%s\" Type=%s DataDomain=\"%s\"\n"),
-			FCString::Spc(Indent), *Res->ResourceName.ToString(), *Res->DataType->TypeName.ToString(),
-			*Res->DataDomain.ToString());
-	}
-	
-}
-
-
-void UOptimusNode_ResourceAccessorBase::ImportCustomProperties(const TCHAR* SourceText, FFeedbackContext* Warn)
-{
-	if (FParse::Command(&SourceText, TEXT("ResourceDefinition")))
-	{
-		FName ResourceName;
-		if (!FParse::Value(SourceText, TEXT("Name="), ResourceName))
-		{
-			return;
-		}
-		
-		FName DataTypeName;
-		if (!FParse::Value(SourceText, TEXT("Type="), DataTypeName))
-		{
-			return;
-		}
-
-		const FOptimusDataTypeRef DataType = FOptimusDataTypeRegistry::Get().FindType(DataTypeName);
-		if (!DataType.IsValid())
-		{
-			return;
-		}
-
-		FString DataDomainStr;
-		if (!FParse::Value(SourceText, TEXT("DataDomain="), DataDomainStr))
-		{
-			return;
-		}
-
-		DuplicationInfo.ResourceName = ResourceName;
-		DuplicationInfo.DataType = DataType;
-		DuplicationInfo.DataDomain = FOptimusDataDomain::FromString(DataDomainStr);
-	}
-}
-
-
->>>>>>> 74d0b334
 void UOptimusNode_ResourceAccessorBase::SetResourceDescription(UOptimusResourceDescription* InResourceDesc)
 {
 	if (!ensure(InResourceDesc))
