// Copyright Epic Games, Inc. All Rights Reserved.

namespace UnrealBuildTool.Rules
{
	public class ControlRigSpline : ModuleRules
	{
		public ControlRigSpline(ReadOnlyTargetRules Target) : base(Target)
		{
<<<<<<< HEAD
			bEnableUndefinedIdentifierWarnings = false;
			
=======
>>>>>>> d731a049
			PrivateIncludePaths.Add("ControlRigSpline/ThirdParty/TinySpline");

			PublicDependencyModuleNames.AddRange(
			new string[]
			{
				"Core",
				"CoreUObject",
				"Engine",
				"RigVM",
				"ControlRig",
			});
		}
	}
}<|MERGE_RESOLUTION|>--- conflicted
+++ resolved
@@ -6,11 +6,6 @@
 	{
 		public ControlRigSpline(ReadOnlyTargetRules Target) : base(Target)
 		{
-<<<<<<< HEAD
-			bEnableUndefinedIdentifierWarnings = false;
-			
-=======
->>>>>>> d731a049
 			PrivateIncludePaths.Add("ControlRigSpline/ThirdParty/TinySpline");
 
 			PublicDependencyModuleNames.AddRange(
