--- conflicted
+++ resolved
@@ -275,7 +275,6 @@
 				});
 		}
 	}
-<<<<<<< HEAD
 
 	// make sure all the SubObjects of the target actor have been traced
 #if OBJECT_TRACE_ENABLED
@@ -289,89 +288,15 @@
 #endif
 }
 
-
-
-void FRewindDebugger::RefreshDebugTracks()
-{
-	TRACE_CPUPROFILER_EVENT_SCOPE(FRewindDebugger::RefreshDebugTracks);
-
-	if (TargetObjectIds.Num() == 0)
-	{
-		GetTargetObjectIds(TargetObjectIds);
-
-		if (TargetObjectIds.Num() == 0)
-		{
-			if (DebugTracks.Num() != 0)
-			{
-				// clear tracks so we don't show data from previous recordings
-				DebugTracks.SetNum(0);
-				ComponentListChangedDelegate.ExecuteIfBound();
-			}
-			return;
-		}
-	}
-
-	if (const TraceServices::IAnalysisSession* Session = GetAnalysisSession())
-	{
-		TraceServices::FAnalysisSessionReadScope SessionReadScope(*Session);
-
-		UWorld* World = GetWorldToVisualize();
-
-		if (const IGameplayProvider* GameplayProvider = Session->ReadProvider<IGameplayProvider>("GameplayProvider"))
-		{
-=======
-
-	// make sure all the SubObjects of the target actor have been traced
-#if OBJECT_TRACE_ENABLED
-	for (uint64 OutTargetObjectId : TargetObjectIds)
-	{
-		if (UObject* TargetObject = FObjectTrace::GetObjectFromId(OutTargetObjectId))
-		{
-			TraceSubobjects(TargetObject);
-		}
-	}
-#endif
-}
-
 class FRewindDebuggerDummyTrack : public RewindDebugger::FRewindDebuggerTrack
 {
 public:
->>>>>>> 4af6daef
 
 	FRewindDebuggerDummyTrack(const FName& InObjectName, const FText& InDisplayName)
 		: ObjectName(InObjectName), DisplayName(InDisplayName)
 	{
 	}
 
-<<<<<<< HEAD
-			// remove any existing tracks that don't match the current list of object ids
-			for (int TrackIndex = DebugTracks.Num()-1; TrackIndex>=0; TrackIndex--)
-			{
-				uint64* FoundId = TargetObjectIds.FindByPredicate([this, TrackIndex](const uint64& TrackId) { return DebugTracks[TrackIndex]->GetObjectId() == TrackId; });
-				if (!FoundId)
-				{
-					DebugTracks.RemoveAt(TrackIndex);
-				}
-			}
-
-			// add new tracks for current list of object ids if they don't already exist
-			for (uint64 TargetObjectId : TargetObjectIds)
-			{
-				TSharedPtr<RewindDebugger::FRewindDebuggerTrack>* FoundTrack = DebugTracks.FindByPredicate([TargetObjectId](const TSharedPtr<RewindDebugger::FRewindDebuggerTrack>& Track) { return Track->GetObjectId() == TargetObjectId; });
-
-				if (!FoundTrack)
-				{
-					DebugTracks.Add(MakeShared<RewindDebugger::FRewindDebuggerObjectTrack>(TargetObjectId, DebugTargetActor.Get(), true));
-					bChanged = true;
-				}
-			}
-
-			// update all tracks
-			for (TSharedPtr<RewindDebugger::FRewindDebuggerTrack>& DebugTrack : DebugTracks )
-			{
-				bChanged = bChanged || DebugTrack->Update();
-			}
-=======
 private:
 	virtual FName GetNameInternal() const override { return ObjectName; }
 	virtual FText GetDisplayNameInternal() const override { return DisplayName; }
@@ -384,7 +309,6 @@
 {
 	static const FName DebugMessageTrackName = "DebugMessageDummyTrack";
 	TRACE_CPUPROFILER_EVENT_SCOPE(FRewindDebugger::RefreshDebugTracks);
->>>>>>> 4af6daef
 
 	if (TargetObjectIds.Num() == 0)
 	{
@@ -477,28 +401,11 @@
 	}
 }
 
-<<<<<<< HEAD
-namespace
-{
-	static void DisableAllTraceChannels()
-	{
-		UE::Trace::EnumerateChannels([](const ANSICHAR* ChannelName, bool bEnabled, void*)
-						{
-							if (bEnabled)
-							{
-								FString ChannelNameFString(ChannelName);
-								UE::Trace::ToggleChannel(ChannelNameFString.GetCharArray().GetData(), false);
-							}
-						}
-						, nullptr);
-	}
-=======
 void FRewindDebugger::OnConnection()
 {
 	// queue up some operations to happen on the game thread next tick
 	bTraceJustConnected = true;
 	FTraceAuxiliary::OnConnection.RemoveAll(this);
->>>>>>> 4af6daef
 }
 
 void FRewindDebugger::StartRecording()
@@ -517,7 +424,6 @@
 	RecordingDuration.Set(0);
 	// RecordingIndex++;
 	bRecording = true;
-<<<<<<< HEAD
 
 	// Disable all trace channels, and then enable only the ones needed by RewindDebugger
 	// for systems with RewindDebugger integration, they should enable their channel(s) in an Extension in "RecordingStarted"
@@ -526,53 +432,6 @@
 	// Clear all buffered data and prevent data from previous recordings from leaking into the new recording
 	FTraceAuxiliary::FOptions Options;
 	Options.bExcludeTail = true;
-	
-	FTraceAuxiliary::Start(FTraceAuxiliary::EConnectionType::Network, TEXT("127.0.0.1"), TEXT(""), &Options, LogRewindDebugger);
-
-	UE::Trace::ToggleChannel(TEXT("Object"), true);
-	UE::Trace::ToggleChannel(TEXT("ObjectProperties"), true);
-	UE::Trace::ToggleChannel(TEXT("Animation"), true);
-	UE::Trace::ToggleChannel(TEXT("Frame"), true);
-	
-	UnrealInsightsModule->StartAnalysisForLastLiveSession();
-
-	// update extensions
-	IterateExtensions([this](IRewindDebuggerExtension* Extension)
-		{
-			Extension->RecordingStarted(this);
-		}
-	);
-
-#if OBJECT_TRACE_ENABLED
-	// trace each play-in-editor world, and all the actors in it.
-	for (TObjectIterator<UWorld> World; World; ++World)
-	{
-		if (World->IsPlayInEditor())
-		{
-			FObjectTrace::ResetWorldElapsedTime(*World);
-			FObjectTrace::SetWorldRecordingIndex(*World, RecordingIndex);
-			
-			TRACE_WORLD(*World);
-				
-			for (TActorIterator<AActor> Iterator(*World); Iterator; ++Iterator)
-			{
-				TRACE_OBJECT_LIFETIME_BEGIN(*Iterator);
-			}
-		}
-	}
-#endif // OBJECT_TRACE_ENABLED
-
-	TargetObjectIds.Empty(2);
-
-=======
-
-	// Disable all trace channels, and then enable only the ones needed by RewindDebugger
-	// for systems with RewindDebugger integration, they should enable their channel(s) in an Extension in "RecordingStarted"
-	DisableAllTraceChannels();
-
-	// Clear all buffered data and prevent data from previous recordings from leaking into the new recording
-	FTraceAuxiliary::FOptions Options;
-	Options.bExcludeTail = true;
 
 	FTraceAuxiliary::OnConnection.AddRaw(this, &FRewindDebugger::OnConnection); 
 
@@ -584,7 +443,6 @@
 
 	TargetObjectIds.Empty(2);
 
->>>>>>> 4af6daef
 }
 
 bool FRewindDebugger::ShouldAutoRecordOnPIE() const
@@ -857,7 +715,6 @@
 							}
 						}
 						else
-<<<<<<< HEAD
 						{
 							for (uint64 EventIndex = ScrubFrameIndex; EventIndex < EventCount - 1; EventIndex++)
 							{
@@ -914,64 +771,6 @@
 						}
 						else
 						{
-=======
-						{
-							for (uint64 EventIndex = ScrubFrameIndex; EventIndex < EventCount - 1; EventIndex++)
-							{
-								const FRecordingInfoMessage& Event = Recording->GetEvent(EventIndex);
-								const FRecordingInfoMessage& NextEvent = Recording->GetEvent(EventIndex + 1);
-								if (Event.ElapsedTime <= InDebugTime && NextEvent.ElapsedTime >= InDebugTime)
-								{
-									if (InDebugTime - Event.ElapsedTime < NextEvent.ElapsedTime - InDebugTime)
-									{
-										ScrubFrameIndex = EventIndex;
-									}
-									else
-									{
-										ScrubFrameIndex = EventIndex + 1;
-									}
-									break;
-								}
-							}
-						}
-					}
-					// Binary search for surrounding keys on big time differences
-					else
-					{
-						uint64 StartEventIndex = 0;
-						uint64 EndEventIndex = EventCount -1;
-						
-						while (EndEventIndex - StartEventIndex > 1)
-						{
-							const uint64 MiddleEventIndex = ((StartEventIndex + EndEventIndex) / 2);
-							const FRecordingInfoMessage& MiddleEvent = Recording->GetEvent(MiddleEventIndex);
-							if (InDebugTime < MiddleEvent.ElapsedTime)
-							{
-								EndEventIndex = MiddleEventIndex;
-							}
-							else
-							{
-								StartEventIndex = MiddleEventIndex;
-							}
-						}
-
-						// Ensure there is not frames between start and end index
-						check(EndEventIndex == StartEventIndex + 1)
-
-						const FRecordingInfoMessage& Event = Recording->GetEvent(StartEventIndex);
-						const FRecordingInfoMessage& NextEvent = Recording->GetEvent(EndEventIndex);
-
-						// Ensure debug time is between both frames time range
-						check (Event.ElapsedTime <= InDebugTime && NextEvent.ElapsedTime >= InDebugTime)
-
-						// Choose frame that is nearest to the debug time
-						if (InDebugTime - Event.ElapsedTime < NextEvent.ElapsedTime - InDebugTime)
-						{
-							ScrubFrameIndex = StartEventIndex;
-						}
-						else
-						{
->>>>>>> 4af6daef
 							ScrubFrameIndex = EndEventIndex;
 						}
 					}
@@ -998,10 +797,6 @@
 void FRewindDebugger::Tick(float DeltaTime)
 {
 	TRACE_CPUPROFILER_EVENT_SCOPE(FRewindDebugger::Tick);
-<<<<<<< HEAD
-	if (const TraceServices::IAnalysisSession* Session = GetAnalysisSession())
-	{
-=======
 
 	if (bTraceJustConnected)
 	{
@@ -1041,7 +836,6 @@
 	
 	if (const TraceServices::IAnalysisSession* Session = GetAnalysisSession())
 	{
->>>>>>> 4af6daef
 		RefreshDebugTracks();
 		
 		const IAnimationProvider* AnimationProvider = Session->ReadProvider<IAnimationProvider>("AnimationProvider");
@@ -1093,15 +887,9 @@
 						{
 							{
 								TRACE_CPUPROFILER_EVENT_SCOPE(FRewindDebugger::Tick_UpdateActorPosition);
-<<<<<<< HEAD
-								// until we have actor transforms traced out, the first skeletal mesh component transform on the target actor be used as as the actor position 
-								uint64 TargetActorId = GetTargetActorId();
-								if (TargetActorId != 0)
-=======
 								// until we have actor transforms traced out, the first skeletal mesh component transform on the target actor be used as as the actor position
 
 								for(uint64 TargetActorId : TargetObjectIds)
->>>>>>> 4af6daef
 								{
 #if OBJECT_TRACE_ENABLED
 									if(UObject* ObjectInstance = FObjectTrace::GetObjectFromId(TargetActorId))
@@ -1382,7 +1170,6 @@
 				Extension->Update(DeltaTime, this);
 			}
 		);
-<<<<<<< HEAD
 	}
 }
 
@@ -1439,64 +1226,6 @@
 	}
 }
 
-=======
-	}
-}
-
-void FRewindDebugger::OpenDetailsPanel()
-{
-	bIsDetailsPanelOpen = true;
-	ComponentSelectionChanged(SelectedTrack);
-}
-
-void FRewindDebugger::ComponentSelectionChanged(TSharedPtr<RewindDebugger::FRewindDebuggerTrack> SelectedObject)
-{
-	SelectedTrack = SelectedObject;
-
-	if (bIsDetailsPanelOpen)
-	{
-		FLevelEditorModule& LevelEditorModule = FModuleManager::GetModuleChecked<FLevelEditorModule>("LevelEditor");
-		TSharedPtr<FTabManager> LevelEditorTabManager = LevelEditorModule.GetLevelEditorTabManager();
-		
-		 // if we now have no selection, don't force the tab into focus - this happens when tracks disappear and can cause PIE to lose focus while playing
-		bool bInvokeAsInactive = !SelectedTrack.IsValid();
-		TSharedPtr<SDockTab> DetailsTab = LevelEditorTabManager->TryInvokeTab(FRewindDebuggerModule::DetailsTabName, bInvokeAsInactive);
-
-		if (DetailsTab.IsValid())
-		{
-			UpdateDetailsPanel(DetailsTab.ToSharedRef());
-		}
-	}
-}
-
-void FRewindDebugger::UpdateDetailsPanel(TSharedRef<SDockTab> DetailsTab)
-{
-	if (bIsDetailsPanelOpen)
-	{
-		TSharedPtr<SWidget> DetailsView;
-
-		if (SelectedTrack)
-		{
-			DetailsView = SelectedTrack->GetDetailsView();
-		}
-
-		if (DetailsView)
-		{
-			DetailsTab->SetContent(DetailsView.ToSharedRef());
-		}
-		else
-		{
-			static TSharedPtr<SWidget> EmptyDetails;
-			if (EmptyDetails == nullptr)
-			{
-				EmptyDetails = SNew(SSpacer);
-			}
-			DetailsTab->SetContent(EmptyDetails.ToSharedRef());
-		}
-	}
-}
-
->>>>>>> 4af6daef
 void FRewindDebugger::RegisterComponentContextMenu()
 {
 	UToolMenu* Menu = UToolMenus::Get()->FindMenu("RewindDebugger.ComponentContextMenu");
