--- conflicted
+++ resolved
@@ -112,10 +112,7 @@
 	virtual void EnumerateObjectPropertyValues(uint64 InObjectId, const FObjectPropertiesMessage& InMessage, TFunctionRef<void(const FObjectPropertyValue&)> Callback) const = 0;
 	virtual void EnumerateObjects(TFunctionRef<void(const FObjectInfo&)> Callback) const = 0;
 	virtual void EnumerateObjects(double StartTime, double EndTime, TFunctionRef<void(const FObjectInfo&)> Callback) const = 0;
-<<<<<<< HEAD
-=======
 	virtual void EnumerateSubobjects(uint64 ObjectId, TFunctionRef<void(uint64 SubobjectId)> Callback) const = 0;
->>>>>>> d731a049
 	virtual const FClassInfo* FindClassInfo(uint64 InClassId) const = 0;
 	virtual const UClass* FindClass(uint64 InClassId) const = 0;
 	virtual const FClassInfo* FindClassInfo(const TCHAR* InClassPath) const = 0;
