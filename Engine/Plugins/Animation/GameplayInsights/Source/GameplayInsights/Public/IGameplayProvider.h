--- conflicted
+++ resolved
@@ -6,20 +6,12 @@
 #include "TraceServices/Model/AnalysisSession.h"
 #include "TraceServices/Containers/Timelines.h"
 
-struct FClassPropertyInfo
-{
-	int32 ParentId = 0;
-	uint32 TypeStringId = 0;
-	uint32 KeyStringId = 0;
-};
-
 struct FClassInfo
 {	
 	uint64 Id = 0;
 	uint64 SuperId = 0;
 	const TCHAR* Name = nullptr;
 	const TCHAR* PathName = nullptr;
-	TArray<FClassPropertyInfo> Properties;
 };
 
 struct FObjectInfo
@@ -40,13 +32,9 @@
 struct FObjectPropertyValue
 {
 	const TCHAR* Value = nullptr;
-<<<<<<< HEAD
-	int32 PropertyId;
-=======
 	int32 ParentId = 0;
 	uint32 TypeStringId = 0;
 	uint32 KeyStringId = 0;
->>>>>>> 6bbb88c8
 	float ValueAsFloat = 0.0f;
 };
 
@@ -113,15 +101,10 @@
 class IGameplayProvider : public TraceServices::IProvider
 {
 public:
-<<<<<<< HEAD
-	typedef Trace::ITimeline<FObjectEventMessage> ObjectEventsTimeline;
-	typedef Trace::ITimeline<FObjectPropertiesMessage> ObjectPropertiesTimeline;
-=======
 	typedef TraceServices::ITimeline<FObjectEventMessage> ObjectEventsTimeline;
 	typedef TraceServices::ITimeline<FObjectPropertiesMessage> ObjectPropertiesTimeline;
 	typedef TraceServices::ITimeline<FRecordingInfoMessage> RecordingInfoTimeline;
 	typedef TraceServices::ITimeline<FViewMessage> ViewTimeline;
->>>>>>> 6bbb88c8
 
 	virtual bool ReadObjectEventsTimeline(uint64 InObjectId, TFunctionRef<void(const ObjectEventsTimeline&)> Callback) const = 0;
 	virtual bool ReadObjectEvent(uint64 InObjectId, uint64 InMessageId, TFunctionRef<void(const FObjectEventMessage&)> Callback) const = 0;
@@ -140,11 +123,7 @@
 	virtual const FObjectInfo& GetObjectInfo(uint64 InObjectId) const = 0;
 	virtual FOnObjectEndPlay& OnObjectEndPlay() = 0;
 	virtual const TCHAR* GetPropertyName(uint32 InPropertyStringId) const = 0;
-<<<<<<< HEAD
-};
-=======
 	virtual const RecordingInfoTimeline* GetRecordingInfo(uint32 RecordingId) const = 0; 
 	virtual void ReadViewTimeline(TFunctionRef<void(const ViewTimeline&)> Callback) const = 0;
 	virtual uint64 FindPossessingController(uint64 Pawn, double Time) const = 0;
 };
->>>>>>> 6bbb88c8
