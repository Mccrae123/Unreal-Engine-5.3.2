// Copyright Epic Games, Inc. All Rights Reserved.

#include "AnimationProvider.h"
#include "GameplayProvider.h"
#include "Insights/ViewModels/TimingEventsTrack.h"

#define LOCTEXT_NAMESPACE "AnimationProvider"

FName FAnimationProvider::ProviderName("AnimationProvider");

FAnimationProvider::FAnimationProvider(TraceServices::IAnalysisSession& InSession, FGameplayProvider& InGameplayProvider)
	: Session(InSession)
	, GameplayProvider(InGameplayProvider)
	, SkeletalMeshPoseTransforms(InSession.GetLinearAllocator(), 256)
	, SkeletalMeshCurves(InSession.GetLinearAllocator(), 256)
	, SkeletalMeshParentIndices(InSession.GetLinearAllocator(), 256)
	, PoseWatchRequiredBones(InSession.GetLinearAllocator(), 256)
	, bHasAnyData(false)
{
	GameplayProvider.OnObjectEndPlay().AddRaw(this, &FAnimationProvider::HandleObjectEndPlay);
}

void FAnimationProvider::EnumerateSkeletalMeshPoseTimelines(TFunctionRef<void(uint64 ObjectId, const SkeletalMeshPoseTimeline&)> Callback) const
{
	Session.ReadAccessCheck();
	
	for(auto& IndexMapping : ObjectIdToSkeletalMeshPoseTimelines)
	{
		for (const TSharedRef<TraceServices::TIntervalTimeline<FAnimGraphMessage>>& Timeline : AnimGraphTimelines)
		{
			const TSharedPtr<FSkeletalMeshTimelineStorage>& TimelineStorage = SkeletalMeshPoseTimelineStorage[IndexMapping.Value];
			if (TimelineStorage->Timeline.IsValid())
			{
				Callback(IndexMapping.Key, *TimelineStorage->Timeline);
			}
		}
	}
}

bool FAnimationProvider::ReadSkeletalMeshPoseTimeline(uint64 InObjectId, TFunctionRef<void(const SkeletalMeshPoseTimeline&, bool)> Callback) const
{
	Session.ReadAccessCheck();

	const uint32* IndexPtr = ObjectIdToSkeletalMeshPoseTimelines.Find(InObjectId);
	if(IndexPtr != nullptr)
	{
		if (*IndexPtr < uint32(SkeletalMeshPoseTimelineStorage.Num()))
		{
			const TSharedRef<FSkeletalMeshTimelineStorage>& SkeletalMeshTimelineStorage = SkeletalMeshPoseTimelineStorage[*IndexPtr];
			Callback(*SkeletalMeshTimelineStorage->Timeline, SkeletalMeshTimelineStorage->AllCurveIds.Num() > 0);
			return true;
		}
	}

	return false;
}

void FAnimationProvider::GetSkeletalMeshComponentSpacePose(const FSkeletalMeshPoseMessage& InMessage, const FSkeletalMeshInfo& InMeshInfo, FTransform& OutComponentToWorld, TArray<FTransform>& OutTransforms) const
{
	Session.ReadAccessCheck();

	if(InMeshInfo.BoneCount == InMessage.NumTransforms)
	{
		// Pre-alloc array
		OutTransforms.SetNumUninitialized(InMessage.NumTransforms);

		// First transform is always component to world
		OutComponentToWorld = InMessage.ComponentToWorld;
		uint64 StartTransformIndex = InMessage.TransformStartIndex;
		uint64 EndTransformIndex = InMessage.TransformStartIndex + InMessage.NumTransforms;
		uint64 SourceTransformIndex;
		int32 TargetTransformIndex = 0;
		for(SourceTransformIndex = StartTransformIndex; SourceTransformIndex < EndTransformIndex; ++SourceTransformIndex, ++TargetTransformIndex)
		{
			OutTransforms[TargetTransformIndex] = SkeletalMeshPoseTransforms[SourceTransformIndex];
		}
	}
}

void FAnimationProvider::GetPoseWatchData(const FPoseWatchMessage& InMessage, TArray<FTransform>& BoneTransforms, TArray<uint16>& RequiredBones) const
{
	Session.ReadAccessCheck();

	// Pre-alloc arrays
	BoneTransforms.Empty();
	BoneTransforms.SetNumUninitialized(InMessage.NumBoneTransforms);

	RequiredBones.Empty();
	RequiredBones.SetNumUninitialized(InMessage.NumRequiredBones);

	// Write into BoneTransforms
	{
		uint64 StartTransformIndex = InMessage.BoneTransformsStartIndex;
		uint64 EndTransformIndex = InMessage.BoneTransformsStartIndex + InMessage.NumBoneTransforms;
		int32 TargetTransformIndex = 0;
		for (uint64 SourceTransformIndex = StartTransformIndex; SourceTransformIndex < EndTransformIndex; ++SourceTransformIndex, ++TargetTransformIndex)
		{
			BoneTransforms[TargetTransformIndex] = SkeletalMeshPoseTransforms[SourceTransformIndex];
		}
	}

	// Write into RequiredBones
	{
		uint64 StartIndex = InMessage.RequiredBonesStartIndex;
		uint64 EndIndex = InMessage.RequiredBonesStartIndex + InMessage.NumRequiredBones;
		int32 TargetIndex = 0;
		for (uint64 SourceIndex = StartIndex; SourceIndex < EndIndex; ++SourceIndex, ++TargetIndex)
		{
			RequiredBones[TargetIndex] = PoseWatchRequiredBones[SourceIndex];
		}
	}
}

void FAnimationProvider::EnumerateSkeletalMeshCurveIds(uint64 InObjectId, TFunctionRef<void(uint32)> Callback) const
{
	Session.ReadAccessCheck();

	const uint32* IndexPtr = ObjectIdToSkeletalMeshPoseTimelines.Find(InObjectId);
	if(IndexPtr != nullptr)
	{
		if (*IndexPtr < uint32(SkeletalMeshPoseTimelineStorage.Num()))
		{
			const TSharedRef<FSkeletalMeshTimelineStorage>& TimelineStorage = SkeletalMeshPoseTimelineStorage[*IndexPtr];
			for(uint32 Id : TimelineStorage->AllCurveIds)
			{
				Callback(Id);
			}
		}
	}
}

void FAnimationProvider::EnumerateSkeletalMeshCurves(const FSkeletalMeshPoseMessage& InMessage, TFunctionRef<void(const FSkeletalMeshNamedCurve&)> Callback) const
{
	Session.ReadAccessCheck();

	uint64 StartCurveIndex = InMessage.CurveStartIndex;
	uint64 EndCurveIndex = InMessage.CurveStartIndex + InMessage.NumCurves;

	for(uint64 CurveIndex = StartCurveIndex; CurveIndex < EndCurveIndex; ++CurveIndex)
	{
		Callback(SkeletalMeshCurves[CurveIndex]);
	}
}

void FAnimationProvider::EnumeratePoseWatchCurves(const FPoseWatchMessage& InMessage, TFunctionRef<void(const FSkeletalMeshNamedCurve&)> Callback) const
{
	Session.ReadAccessCheck();

	uint64 StartCurveIndex = InMessage.CurveStartIndex;
	uint64 EndCurveIndex = InMessage.CurveStartIndex + InMessage.NumCurves;

	for(uint64 CurveIndex = StartCurveIndex; CurveIndex < EndCurveIndex; ++CurveIndex)
	{
		Callback(SkeletalMeshCurves[CurveIndex]);
	}
}

void FAnimationProvider::EnumerateTickRecordIds(uint64 InObjectId, TFunctionRef<void(uint64, int32)> Callback) const
{
	Session.ReadAccessCheck();

	const uint32* IndexPtr = ObjectIdToTickRecordTimelineStorage.Find(InObjectId);
	if (IndexPtr != nullptr)
	{
		if (*IndexPtr < uint32(TickRecordTimelineStorage.Num()))
		{
			const TSharedRef<FTickRecordTimelineStorage>& TimelineStorage = TickRecordTimelineStorage[*IndexPtr];
			for (auto AssetIdPair : TimelineStorage->AssetIdAndPlayers)
			{
				Callback(AssetIdPair.Key, AssetIdPair.Value);
			}
		}
	}
}

bool FAnimationProvider::ReadTickRecordTimeline(uint64 InObjectId, TFunctionRef<void(const TickRecordTimeline&)> Callback) const
{
	Session.ReadAccessCheck();

	const uint32* IndexPtr = ObjectIdToTickRecordTimelineStorage.Find(InObjectId);
	if (IndexPtr != nullptr)
	{
		if (*IndexPtr < uint32(TickRecordTimelineStorage.Num()))
		{
			Callback(*TickRecordTimelineStorage[*IndexPtr]->Timeline.Get());
			return true;
		}
	}

	return false;
}

void FAnimationProvider::EnumerateAnimGraphTimelines(TFunctionRef<void(uint64 ObjectId, const AnimGraphTimeline&)> Callback) const
{
	Session.ReadAccessCheck();
	
	for(auto& IndexMapping : ObjectIdToAnimGraphTimelines)
	{
		Callback(IndexMapping.Key, AnimGraphTimelines[IndexMapping.Value].Get());
	}
}

bool FAnimationProvider::ReadAnimGraphTimeline(uint64 InObjectId, TFunctionRef<void(const AnimGraphTimeline&)> Callback) const
{
	Session.ReadAccessCheck();

	const uint32* IndexPtr = ObjectIdToAnimGraphTimelines.Find(InObjectId);
	if(IndexPtr != nullptr)
	{
		if (*IndexPtr < uint32(AnimGraphTimelines.Num()))
		{
			Callback(*AnimGraphTimelines[*IndexPtr]);
			return true;
		}
	}

	return false;
}

bool FAnimationProvider::ReadAnimNodesTimeline(uint64 InObjectId, TFunctionRef<void(const AnimNodesTimeline&)> Callback) const
{
	Session.ReadAccessCheck();

	const uint32* IndexPtr = ObjectIdToAnimNodeTimelines.Find(InObjectId);
	if(IndexPtr != nullptr)
	{
		if (*IndexPtr < uint32(AnimNodeTimelines.Num()))
		{
			Callback(*AnimNodeTimelines[*IndexPtr]);
			return true;
		}
	}

	return false;
}

bool FAnimationProvider::ReadAnimNodeValuesTimeline(uint64 InObjectId, TFunctionRef<void(const AnimNodeValuesTimeline&)> Callback) const
{
	Session.ReadAccessCheck();

	const uint32* IndexPtr = ObjectIdToAnimNodeValueTimelines.Find(InObjectId);
	if(IndexPtr != nullptr)
	{
		if (*IndexPtr < uint32(AnimNodeValueTimelines.Num()))
		{
			Callback(*AnimNodeValueTimelines[*IndexPtr]);
			return true;
		}
	}

	return false;
}

bool FAnimationProvider::ReadAnimAttributesTimeline(uint64 InObjectId, TFunctionRef<void(const AnimAttributeTimeline&)> Callback) const
{
	Session.ReadAccessCheck();

	const uint32* IndexPtr = ObjectIdToAnimAttributeTimelines.Find(InObjectId);
	if(IndexPtr != nullptr)
	{
		if (*IndexPtr < uint32(AnimAttributeTimelines.Num()))
		{
			Callback(*AnimAttributeTimelines[*IndexPtr]);
			return true;
		}
	}

	return false;
}

bool FAnimationProvider::ReadAnimSequencePlayersTimeline(uint64 InObjectId, TFunctionRef<void(const AnimSequencePlayersTimeline&)> Callback) const
{
	Session.ReadAccessCheck();

	const uint32* IndexPtr = ObjectIdToAnimSequencePlayerTimelines.Find(InObjectId);
	if(IndexPtr != nullptr)
	{
		if (*IndexPtr < uint32(AnimSequencePlayerTimelines.Num()))
		{
			Callback(*AnimSequencePlayerTimelines[*IndexPtr]);
			return true;
		}
	}

	return false;
}

bool FAnimationProvider::ReadAnimBlendSpacePlayersTimeline(uint64 InObjectId, TFunctionRef<void(const BlendSpacePlayersTimeline&)> Callback) const
{
	Session.ReadAccessCheck();

	const uint32* IndexPtr = ObjectIdToBlendSpacePlayerTimelines.Find(InObjectId);
	if(IndexPtr != nullptr)
	{
		if (*IndexPtr < uint32(BlendSpacePlayerTimelines.Num()))
		{
			Callback(*BlendSpacePlayerTimelines[*IndexPtr]);
			return true;
		}
	}

	return false;
}

bool FAnimationProvider::ReadStateMachinesTimeline(uint64 InObjectId, TFunctionRef<void(const StateMachinesTimeline&)> Callback) const
{
	Session.ReadAccessCheck();

	const uint32* IndexPtr = ObjectIdToStateMachineTimelines.Find(InObjectId);
	if(IndexPtr != nullptr)
	{
		if (*IndexPtr < uint32(StateMachineTimelines.Num()))
		{
			Callback(*StateMachineTimelines[*IndexPtr]);
			return true;
		}
	}

	return false;
}

bool FAnimationProvider::ReadNotifyTimeline(uint64 InObjectId, TFunctionRef<void(const AnimNotifyTimeline&)> Callback) const
{
	Session.ReadAccessCheck();

	const uint32* IndexPtr = ObjectIdToAnimNotifyTimelines.Find(InObjectId);
	if(IndexPtr != nullptr)
	{
		if (*IndexPtr < uint32(AnimNotifyTimelines.Num()))
		{
			Callback(*AnimNotifyTimelines[*IndexPtr]);
			return true;
		}
	}

	return false;
}

void FAnimationProvider::EnumerateNotifyStateTimelines(uint64 InObjectId, TFunctionRef<void(uint64, const AnimNotifyTimeline&)> Callback) const
{
	const uint32* IndexPtr = ObjectIdToAnimNotifyStateTimelines.Find(InObjectId);
	if(IndexPtr != nullptr)
	{
		if (*IndexPtr < uint32(AnimNotifyStateTimelineStorage.Num()))
		{
			const TSharedRef<FAnimNotifyStateTimelineStorage>& TimelineStorage = AnimNotifyStateTimelineStorage[*IndexPtr];
			for(auto NotifyIdPair : TimelineStorage->NotifyIdToAnimNotifyStateTimeline)
			{
				Callback(NotifyIdPair.Key, TimelineStorage->Timelines[NotifyIdPair.Value].Get());
			}
		}
	}
}

bool FAnimationProvider::ReadMontageTimeline(uint64 InObjectId, TFunctionRef<void(const AnimMontageTimeline&)> Callback) const
{
	Session.ReadAccessCheck();

	const uint32* IndexPtr = ObjectIdToAnimMontageTimelines.Find(InObjectId);
	if(IndexPtr != nullptr)
	{
		if (*IndexPtr < uint32(AnimMontageTimelineStorage.Num()))
		{
			Callback(*AnimMontageTimelineStorage[*IndexPtr]->Timeline.Get());
			return true;
		}
	}

	return false;
}

void FAnimationProvider::EnumerateMontageIds(uint64 InObjectId, TFunctionRef<void(uint64)> Callback) const
{
	Session.ReadAccessCheck();

	const uint32* IndexPtr = ObjectIdToAnimMontageTimelines.Find(InObjectId);
	if(IndexPtr != nullptr)
	{
		if (*IndexPtr < uint32(AnimMontageTimelineStorage.Num()))
		{
			const TSharedRef<FMontageTimelineStorage>& TimelineStorage = AnimMontageTimelineStorage[*IndexPtr];
			for(uint64 Id : TimelineStorage->AllMontageIds)
			{
				Callback(Id);
			}
		}
	}
}

bool FAnimationProvider::ReadAnimSyncTimeline(uint64 InObjectId, TFunctionRef<void(const AnimSyncTimeline&)> Callback) const
{
	Session.ReadAccessCheck();

	const uint32* IndexPtr = ObjectIdToAnimSyncTimelines.Find(InObjectId);
	if(IndexPtr != nullptr)
	{
		if (*IndexPtr < uint32(AnimSyncTimelines.Num()))
		{
			Callback(*AnimSyncTimelines[*IndexPtr]);
			return true;
		}
	}

	return false;
}

bool FAnimationProvider::ReadPoseWatchTimeline(uint64 InObjectId, TFunctionRef<void(const PoseWatchTimeline&)> Callback) const
{
	Session.ReadAccessCheck();

	const uint32* IndexPtr = ObjectIdToPoseWatchTimelines.Find(InObjectId);
	if (IndexPtr != nullptr)
	{
		if (*IndexPtr < uint32(PoseWatchTimelines.Num()))
		{
			Callback(*PoseWatchTimelines[*IndexPtr]);
			return true;
		}
	}

	return false;
}

const FSkeletalMeshInfo* FAnimationProvider::FindSkeletalMeshInfo(uint64 InObjectId) const
{
	Session.ReadAccessCheck();

	const uint32* IndexPtr = SkeletalMeshIdToIndexMap.Find(InObjectId);
	if(IndexPtr != nullptr)
	{
		if (*IndexPtr < uint32(SkeletalMeshInfos.Num()))
		{
			return &SkeletalMeshInfos[*IndexPtr];
		}
	}

	return nullptr;
}

const FAnimNodeInfo* FAnimationProvider::FindAnimNodeInfo(int32 InAnimNodeId, uint64 InAnimInstanceId) const
{
	Session.ReadAccessCheck();

	const uint32* IndexPtr = AnimNodeIdToIndexMap.Find({ InAnimNodeId, InAnimInstanceId });
	if (IndexPtr != nullptr)
	{
		if (*IndexPtr < uint32(AnimNodeInfos.Num()))
		{
			return &AnimNodeInfos[*IndexPtr];
		}
	}

	return nullptr;
}

const TCHAR* FAnimationProvider::GetName(uint32 InId) const
{
	const TCHAR* const* FoundName = NameMap.Find(InId);
	if(FoundName != nullptr)
	{
		return *FoundName;
	}

	static FText UnknownText(LOCTEXT("UnknownName", "Unknown"));
	return *UnknownText.ToString();
}

FText FAnimationProvider::FormatNodeKeyValue(const FAnimNodeValueMessage& InMessage) const
{
	return FText::Format(LOCTEXT("KeyValueFormat", "{0} = {1}"), FText::FromString(InMessage.Key), FormatNodeValue(InMessage));
}

FText FAnimationProvider::FormatNodeValue(const FAnimNodeValueMessage& InMessage) const
{
	FText Text;

	switch(InMessage.Value.Type)
	{
	case EAnimNodeValueType::Bool:
		Text = InMessage.Value.Bool.bValue ? LOCTEXT("True", "true") : LOCTEXT("False", "false");
		break;
	case EAnimNodeValueType::Int32:
		Text =  FText::AsNumber(InMessage.Value.Int32.Value);
		break;
	case EAnimNodeValueType::Float:
		Text = FText::AsNumber(InMessage.Value.Float.Value);
		break;
	case EAnimNodeValueType::Vector2D:
		Text = FText::Format(LOCTEXT("Vector2Format", "({0}, {1})"), FText::AsNumber(InMessage.Value.Vector.Value.X), FText::AsNumber(InMessage.Value.Vector.Value.Y));
		break;
	case EAnimNodeValueType::Vector:
		Text = FText::Format(LOCTEXT("VectorFormat", "({0}, {1}, {2})"), FText::AsNumber(InMessage.Value.Vector.Value.X), FText::AsNumber(InMessage.Value.Vector.Value.Y), FText::AsNumber(InMessage.Value.Vector.Value.Z));
		break;
	case EAnimNodeValueType::String:
		Text = FText::FromString(InMessage.Value.String.Value);
		break;
	case EAnimNodeValueType::Object:
	{
		const FObjectInfo& ObjectInfo = GameplayProvider.GetObjectInfo(InMessage.Value.Object.Value);
		Text = FText::FromString(ObjectInfo.PathName);
		break;
	}
	case EAnimNodeValueType::Class:
	{
		const FClassInfo& ClassInfo = GameplayProvider.GetClassInfo(InMessage.Value.Class.Value);
		Text = FText::FromString(ClassInfo.PathName);
		break;
	}
	case EAnimNodeValueType::AnimNode:
	{
		const FAnimNodeInfo* AnimNodeInfo = FindAnimNodeInfo(InMessage.Value.AnimNode.Value, InMessage.Value.AnimNode.AnimInstanceId);
		Text = FText::FromString(AnimNodeInfo ? AnimNodeInfo->Name : TEXT(""));
		break;
	}
	}

	return Text;
}

bool FAnimationProvider::HasAnyData() const
{
	Session.ReadAccessCheck();

	return bHasAnyData;
}

void FAnimationProvider::AppendTickRecord(uint64 InAnimInstanceId, double InProfileTime, double InRecordingTime, uint64 InAssetId, int32 InNodeId, float InBlendWeight, float InPlaybackTime, float InRootMotionWeight, float InPlayRate, float InBlendSpacePositionX, float InBlendSpacePositionY, float InBlendSpaceFilteredPositionX, float InBlendSpaceFilteredPositionY, uint16 InFrameCounter, bool bInLooping, bool bInIsBlendSpace)
{
	Session.WriteAccessCheck();

	bHasAnyData = true;

	TSharedPtr<FTickRecordTimelineStorage> TimelineStorage;
	uint32* TimelineStorageIndexPtr = ObjectIdToTickRecordTimelineStorage.Find(InAnimInstanceId);
	if(TimelineStorageIndexPtr != nullptr)
	{
		TimelineStorage = TickRecordTimelineStorage[*TimelineStorageIndexPtr];
	}
	else
	{
		ObjectIdToTickRecordTimelineStorage.Add(InAnimInstanceId, TickRecordTimelineStorage.Num());
		TimelineStorage = TickRecordTimelineStorage.Add_GetRef(MakeShared<FTickRecordTimelineStorage>());
		TimelineStorage->Timeline = MakeShared<TraceServices::TPointTimeline<FTickRecordMessage>>(Session.GetLinearAllocator());
		TimelineStorage->Timeline->SetEnumerateOutsideRange(true);
	}

	check(TimelineStorage.IsValid());

	TimelineStorage->AssetIdAndPlayers.Add(TTuple<uint64, int32>(InAssetId, InNodeId));

	FTickRecordMessage Message;
	Message.AnimInstanceId = InAnimInstanceId;
	Message.AssetId = InAssetId;
	Message.RecordingTime = InRecordingTime;
	Message.NodeId = InNodeId;
	Message.BlendWeight = InBlendWeight;
	Message.PlaybackTime = InPlaybackTime;
	Message.RootMotionWeight = InRootMotionWeight;
	Message.PlayRate = InPlayRate;
	Message.BlendSpacePositionX = InBlendSpacePositionX;
	Message.BlendSpacePositionY = InBlendSpacePositionY;
	Message.BlendSpaceFilteredPositionX = InBlendSpaceFilteredPositionX;
	Message.BlendSpaceFilteredPositionY = InBlendSpaceFilteredPositionY;
	Message.FrameCounter = InFrameCounter;
	Message.bLooping = bInLooping;
	Message.bIsBlendSpace = bInIsBlendSpace;

	TimelineStorage->Timeline->AppendEvent(InProfileTime, Message);

	Session.UpdateDurationSeconds(InProfileTime);
}

void FAnimationProvider::AppendSkeletalMesh(uint64 InObjectId, const TArrayView<const int32>& InParentIndices)
{
	Session.WriteAccessCheck();

	if(SkeletalMeshIdToIndexMap.Find(InObjectId) == nullptr)
	{
		bHasAnyData = true;

		FSkeletalMeshInfo NewSkeletalMeshInfo;
		NewSkeletalMeshInfo.Id = InObjectId;
		NewSkeletalMeshInfo.BoneCount = (uint32)InParentIndices.Num();
		NewSkeletalMeshInfo.ParentIndicesStartIndex = SkeletalMeshParentIndices.Num();

		for(const int32& ParentIndex : InParentIndices)
		{
			SkeletalMeshParentIndices.PushBack() = ParentIndex;
		}

		uint32 NewSkeletalMeshInfoIndex = SkeletalMeshInfos.Add(NewSkeletalMeshInfo);
		SkeletalMeshIdToIndexMap.Add(InObjectId, NewSkeletalMeshInfoIndex);
	}
}

void FAnimationProvider::AppendSkeletalMeshComponent(uint64 InObjectId, uint64 InMeshId, double InProfileTime, double InRecordingTime, uint16 InLodIndex, uint16 InFrameCounter, const TArrayView<const FTransform>& InPose, const TArrayView<const FSkeletalMeshNamedCurve>& InCurves)
{
	Session.WriteAccessCheck();

	bHasAnyData = true;

	TSharedPtr<FSkeletalMeshTimelineStorage> TimelineStorage;
	uint32* IndexPtr = ObjectIdToSkeletalMeshPoseTimelines.Find(InObjectId);
	if(IndexPtr != nullptr)
	{
		TimelineStorage = SkeletalMeshPoseTimelineStorage[*IndexPtr];
	}
	else
	{
		TimelineStorage = MakeShared<FSkeletalMeshTimelineStorage>();
		TimelineStorage->Timeline = MakeShared<TraceServices::TIntervalTimeline<FSkeletalMeshPoseMessage>>(Session.GetLinearAllocator());
		ObjectIdToSkeletalMeshPoseTimelines.Add(InObjectId, SkeletalMeshPoseTimelineStorage.Num());
		SkeletalMeshPoseTimelineStorage.Add(TimelineStorage.ToSharedRef());
	}

	// terminate existing scopes
	uint64 NumEvents = TimelineStorage->Timeline->GetEventCount();
	if(NumEvents > 0)
	{
		// Add end event at current time
		TimelineStorage->Timeline->EndEvent(NumEvents - 1, InProfileTime);
	}

	FSkeletalMeshPoseMessage Message;
	Message.RecordingTime = InRecordingTime;
	Message.ComponentToWorld = InPose[0];
	Message.TransformStartIndex = SkeletalMeshPoseTransforms.Num();
	Message.CurveStartIndex = SkeletalMeshCurves.Num();
	Message.ComponentId = InObjectId;
	Message.MeshId = InMeshId;
	Message.MeshName = GameplayProvider.GetObjectInfo(Message.MeshId).Name;
	Message.NumTransforms = (uint16)InPose.Num() - 1;
	Message.NumCurves = (uint16)InCurves.Num();
	Message.LodIndex = InLodIndex;
	Message.FrameCounter = InFrameCounter;

	TimelineStorage->Timeline->AppendBeginEvent(InProfileTime, Message);

	for(int32 TransformIndex = 1; TransformIndex < InPose.Num(); ++TransformIndex)
	{
		SkeletalMeshPoseTransforms.PushBack() = InPose[TransformIndex];
	}

	for(const FSkeletalMeshNamedCurve& Curve : InCurves)
	{
		SkeletalMeshCurves.PushBack() = Curve;
		TimelineStorage->AllCurveIds.Add(Curve.Id);
	}

	Session.UpdateDurationSeconds(InProfileTime);
<<<<<<< HEAD
}

// support for deserializing LWC/non LWC Transforms from builds with non-matching LWC setting
static FTransform ConvertTransform(int TransformSize, const float* TransformFloats)
{
	FQuat Rotation;
	FVector Translation;
	FVector Scale3D;

	static const int LWCSize = 4 + 8 * 2; // 4 floats + 8 doubles
	static const int NonLWCSize = 12; // 12 floats

	check (TransformSize == NonLWCSize || TransformSize == LWCSize);

	if (TransformSize == NonLWCSize)
	{
		// non LWC (rotation/translation/scale, all floats)
		Rotation.X = TransformFloats[0];
		Rotation.Y = TransformFloats[1];
		Rotation.Z = TransformFloats[2];
		Rotation.W = TransformFloats[3];
		Translation.X = TransformFloats[4];
		Translation.Y = TransformFloats[5];
		Translation.Z = TransformFloats[6];
		Scale3D.X = TransformFloats[8];
		Scale3D.Y = TransformFloats[9];
		Scale3D.Z = TransformFloats[10];
	}
	if (TransformSize == LWCSize)
	{
		// LWC (rotation in floats translation/scale in doubles)
		Rotation.X = TransformFloats[0];
		Rotation.Y = TransformFloats[1];
		Rotation.Z = TransformFloats[2];
		Rotation.W = TransformFloats[3];
		const double* TransformDoubles = reinterpret_cast<const double*>((void*)(TransformFloats + 4));
		Translation.X = TransformDoubles[0];
		Translation.Y = TransformDoubles[1];
		Translation.Z = TransformDoubles[2];
		Scale3D.X = TransformDoubles[4];
		Scale3D.Y = TransformDoubles[5];
		Scale3D.Z = TransformDoubles[6];
	}

	return FTransform(Rotation, Translation, Scale3D);
}

=======
}

// support for deserializing LWC/non LWC Transforms from builds with non-matching LWC setting
static FTransform ConvertTransform(int TransformSize, const float* TransformFloats)
{
	FQuat Rotation;
	FVector Translation;
	FVector Scale3D;

	static const int LWCSize = 4 + 8 * 2; // 4 floats + 8 doubles
	static const int NonLWCSize = 12; // 12 floats

	check (TransformSize == NonLWCSize || TransformSize == LWCSize);

	if (TransformSize == NonLWCSize)
	{
		// non LWC (rotation/translation/scale, all floats)
		Rotation.X = TransformFloats[0];
		Rotation.Y = TransformFloats[1];
		Rotation.Z = TransformFloats[2];
		Rotation.W = TransformFloats[3];
		Translation.X = TransformFloats[4];
		Translation.Y = TransformFloats[5];
		Translation.Z = TransformFloats[6];
		Scale3D.X = TransformFloats[8];
		Scale3D.Y = TransformFloats[9];
		Scale3D.Z = TransformFloats[10];
	}
	if (TransformSize == LWCSize)
	{
		// LWC (rotation in floats translation/scale in doubles)
		Rotation.X = TransformFloats[0];
		Rotation.Y = TransformFloats[1];
		Rotation.Z = TransformFloats[2];
		Rotation.W = TransformFloats[3];
		const double* TransformDoubles = reinterpret_cast<const double*>((void*)(TransformFloats + 4));
		Translation.X = TransformDoubles[0];
		Translation.Y = TransformDoubles[1];
		Translation.Z = TransformDoubles[2];
		Scale3D.X = TransformDoubles[4];
		Scale3D.Y = TransformDoubles[5];
		Scale3D.Z = TransformDoubles[6];
	}

	return FTransform(Rotation, Translation, Scale3D);
}

>>>>>>> 4af6daef
void FAnimationProvider::AppendSkeletalMeshComponent(uint64 InObjectId, uint64 InMeshId, double InProfileTime, double InRecordingTime, uint16 InLodIndex, uint16 InFrameCounter, const TArrayView<const float>& InComponentToWorldRaw, const TArrayView<const float>& InPoseRaw, const TArrayView<const uint32>& InCurveIds, const TArrayView<const float>& InCurveValues)
{
	Session.WriteAccessCheck();

	bHasAnyData = true;

	TSharedPtr<FSkeletalMeshTimelineStorage> TimelineStorage;
	uint32* IndexPtr = ObjectIdToSkeletalMeshPoseTimelines.Find(InObjectId);
	if(IndexPtr != nullptr)
	{
		TimelineStorage = SkeletalMeshPoseTimelineStorage[*IndexPtr];
	}
	else
	{
		TimelineStorage = MakeShared<FSkeletalMeshTimelineStorage>();
		TimelineStorage->Timeline = MakeShared<TraceServices::TIntervalTimeline<FSkeletalMeshPoseMessage>>(Session.GetLinearAllocator());
		ObjectIdToSkeletalMeshPoseTimelines.Add(InObjectId, SkeletalMeshPoseTimelineStorage.Num());
		SkeletalMeshPoseTimelineStorage.Add(TimelineStorage.ToSharedRef());
	}

	// terminate existing scopes
	uint64 NumEvents = TimelineStorage->Timeline->GetEventCount();
	if (NumEvents > 0)
	{
		// Add end event at current time
		if (TimelineStorage->Timeline->GetEventEndTime(NumEvents - 1) > InProfileTime)
		{
			TimelineStorage->Timeline->EndEvent(NumEvents - 1, InProfileTime);
		}
	}

	const int32 NumCurves = InCurveIds.Num();

	const int CaptureTransformSize = InComponentToWorldRaw.Num();
	const int LocalTransformSize = sizeof (FTransform) / sizeof(float);

	FTransform ComponentToWorld;

	if (CaptureTransformSize == LocalTransformSize)
	{
	 	FMemory::Memcpy(&ComponentToWorld, &InComponentToWorldRaw[0], sizeof(FTransform));
	}
	else
	{
	 	ComponentToWorld = ConvertTransform(CaptureTransformSize, &InComponentToWorldRaw[0]);
	}

	const int PoseTransformCount = InPoseRaw.Num()/CaptureTransformSize;

	FSkeletalMeshPoseMessage Message;
	Message.RecordingTime = InRecordingTime;
	Message.ComponentToWorld = ComponentToWorld;
	Message.TransformStartIndex = SkeletalMeshPoseTransforms.Num();
	Message.CurveStartIndex = SkeletalMeshCurves.Num();
	Message.ComponentId = InObjectId;
	Message.MeshId = InMeshId;
	Message.MeshName = GameplayProvider.GetObjectInfo(Message.MeshId).Name;
	Message.NumTransforms = (uint16)PoseTransformCount;
	Message.NumCurves = (uint16)NumCurves;
	Message.LodIndex = InLodIndex;
	Message.FrameCounter = InFrameCounter;

	TimelineStorage->Timeline->AppendBeginEvent(InProfileTime, Message);

	if (CaptureTransformSize == LocalTransformSize)
	{
		for(int i=0; i<PoseTransformCount; i++)
		{
			FMemory::Memcpy(&SkeletalMeshPoseTransforms.PushBack(), &InPoseRaw[CaptureTransformSize * i], sizeof(FTransform));
		}
	}
	else
	{
		for(int i=0; i<PoseTransformCount; i++)
		{
			SkeletalMeshPoseTransforms.PushBack() = ConvertTransform(CaptureTransformSize, &InPoseRaw[CaptureTransformSize * i]);
		}
	}

	for(int32 CurveIndex = 0; CurveIndex < NumCurves; ++CurveIndex)
	{
		SkeletalMeshCurves.PushBack() = { InCurveIds[CurveIndex], InCurveValues[CurveIndex] };
		TimelineStorage->AllCurveIds.Add(InCurveIds[CurveIndex]);
	}

	Session.UpdateDurationSeconds(InProfileTime);
}

void FAnimationProvider::AppendName(uint32 InId, const TCHAR* InName)
{
	Session.WriteAccessCheck();

	bHasAnyData = true;

	NameMap.Add(InId, Session.StoreString(InName));
}

void FAnimationProvider::HandleObjectEndPlay(uint64 InObjectId, double InTime, const FObjectInfo& InObjectInfo)
{
	// terminate all existing scopes for this object
	uint32* SkelMeshPoseIndexPtr = ObjectIdToSkeletalMeshPoseTimelines.Find(InObjectId);
	if(SkelMeshPoseIndexPtr != nullptr)
	{
		TSharedPtr<TraceServices::TIntervalTimeline<FSkeletalMeshPoseMessage>> Timeline = SkeletalMeshPoseTimelineStorage[*SkelMeshPoseIndexPtr]->Timeline;
		uint64 NumEvents = Timeline->GetEventCount();
		if(NumEvents > 0)
		{
			Timeline->EndEvent(NumEvents - 1, InTime);
		}
	}
}

void FAnimationProvider::AppendSkeletalMeshFrame(uint64 InObjectId, double InTime, uint16 InFrameCounter)
{
	Session.WriteAccessCheck();

	bHasAnyData = true;

	TSharedPtr<TraceServices::TIntervalTimeline<FSkeletalMeshFrameMessage>> Timeline;
	uint32* IndexPtr = ObjectIdToSkeletalMeshFrameTimelines.Find(InObjectId);
	if(IndexPtr != nullptr)
	{
		check(SkeletalMeshFrameTimelines.IsValidIndex(*IndexPtr));
		Timeline = SkeletalMeshFrameTimelines[*IndexPtr];
	}
	else
	{
		Timeline = MakeShared<TraceServices::TIntervalTimeline<FSkeletalMeshFrameMessage>>(Session.GetLinearAllocator());
		ObjectIdToSkeletalMeshFrameTimelines.Add(InObjectId, SkeletalMeshFrameTimelines.Num());
		SkeletalMeshFrameTimelines.Add(Timeline.ToSharedRef());
	}

	// terminate existing scopes
	uint64 NumEvents = Timeline->GetEventCount();
	if(NumEvents > 0)
	{
		// Add end event at current time
		Timeline->EndEvent(NumEvents - 1, InTime);
	}

	FSkeletalMeshFrameMessage Message;
	Message.ComponentId = InObjectId;
	Message.FrameCounter = InFrameCounter;

	Timeline->AppendBeginEvent(InTime, Message);

	Session.UpdateDurationSeconds(InTime);
}

void FAnimationProvider::AppendAnimGraph(uint64 InAnimInstanceId, double InStartTime, double InEndTime, int32 InNodeCount, uint16 InFrameCounter, uint8 InPhase)
{
	Session.WriteAccessCheck();

	bHasAnyData = true;

	TSharedPtr<TraceServices::TIntervalTimeline<FAnimGraphMessage>> Timeline;
	uint32* IndexPtr = ObjectIdToAnimGraphTimelines.Find(InAnimInstanceId);
	if(IndexPtr != nullptr)
	{
		check(AnimGraphTimelines.IsValidIndex(*IndexPtr));
		Timeline = AnimGraphTimelines[*IndexPtr];
	}
	else
	{
		Timeline = MakeShared<TraceServices::TIntervalTimeline<FAnimGraphMessage>>(Session.GetLinearAllocator());
		ObjectIdToAnimGraphTimelines.Add(InAnimInstanceId, AnimGraphTimelines.Num());
		AnimGraphTimelines.Add(Timeline.ToSharedRef());
	}

	FAnimGraphMessage Message;
	Message.AnimInstanceId = InAnimInstanceId;
	Message.NodeCount = InNodeCount;
	Message.FrameCounter = InFrameCounter;
	Message.Phase = (EAnimGraphPhase)InPhase;

	uint64 EventIndex = Timeline->AppendBeginEvent(InStartTime, Message);
	Timeline->EndEvent(EventIndex, InEndTime);

	Session.UpdateDurationSeconds(InStartTime);
}

void FAnimationProvider::AppendAnimNodeStart(uint64 InAnimInstanceId, double InStartTime, uint16 InFrameCounter, int32 InNodeId, int32 PreviousNodeId, const TCHAR* InTargetNodeName, float InWeight, float InRootMotionWeight, const TCHAR* InTargetNodeDisplayName, uint8 InPhase)
{
	Session.WriteAccessCheck();

	bHasAnyData = true;

	TSharedPtr<TraceServices::TPointTimeline<FAnimNodeMessage>> Timeline;
	uint32* IndexPtr = ObjectIdToAnimNodeTimelines.Find(InAnimInstanceId);
	if(IndexPtr != nullptr)
	{
		check(AnimNodeTimelines.IsValidIndex(*IndexPtr));
		Timeline = AnimNodeTimelines[*IndexPtr];
	}
	else
	{
		Timeline = MakeShared<TraceServices::TPointTimeline<FAnimNodeMessage>>(Session.GetLinearAllocator());
		ObjectIdToAnimNodeTimelines.Add(InAnimInstanceId, AnimNodeTimelines.Num());
		AnimNodeTimelines.Add(Timeline.ToSharedRef());
	}

	FAnimNodeMessage Message;
	Message.NodeName = Session.StoreString(InTargetNodeDisplayName);
	Message.NodeTypeName = Session.StoreString(InTargetNodeName);
	Message.AnimInstanceId = InAnimInstanceId;
	Message.PreviousNodeId = PreviousNodeId;
	Message.NodeId = InNodeId;
	Message.Weight = InWeight;
	Message.RootMotionWeight = InRootMotionWeight;
	Message.FrameCounter = InFrameCounter;
	Message.Phase = (EAnimGraphPhase)InPhase;

	Timeline->AppendEvent(InStartTime, Message);

	if (AnimNodeIdToIndexMap.Find({ InNodeId, InAnimInstanceId }) == nullptr)
	{
		bHasAnyData = true;

		FAnimNodeInfo NewAnimNodeInfo;
		NewAnimNodeInfo.Id = Message.NodeId;
		NewAnimNodeInfo.AnimInstanceId = Message.AnimInstanceId;
		NewAnimNodeInfo.Name = Message.NodeName;
		NewAnimNodeInfo.TypeName = Message.NodeTypeName;

		uint32 NewAnimNodeInfoIndex = AnimNodeInfos.Add(NewAnimNodeInfo);
		AnimNodeIdToIndexMap.Add({ InNodeId, InAnimInstanceId }, NewAnimNodeInfoIndex);
	}

	Session.UpdateDurationSeconds(InStartTime);
}

void FAnimationProvider::AppendAnimSequencePlayer(uint64 InAnimInstanceId, double InTime, int32 InNodeId, float InPosition, float InLength, uint16 InFrameCounter)
{
	Session.WriteAccessCheck();

	bHasAnyData = true;

	TSharedPtr<TraceServices::TPointTimeline<FAnimSequencePlayerMessage>> Timeline;
	uint32* IndexPtr = ObjectIdToAnimSequencePlayerTimelines.Find(InAnimInstanceId);
	if(IndexPtr != nullptr)
	{
		check(AnimSequencePlayerTimelines.IsValidIndex(*IndexPtr));
		Timeline = AnimSequencePlayerTimelines[*IndexPtr];
	}
	else
	{
		Timeline = MakeShared<TraceServices::TPointTimeline<FAnimSequencePlayerMessage>>(Session.GetLinearAllocator());
		ObjectIdToAnimSequencePlayerTimelines.Add(InAnimInstanceId, AnimSequencePlayerTimelines.Num());
		AnimSequencePlayerTimelines.Add(Timeline.ToSharedRef());
	}

	FAnimSequencePlayerMessage Message;
	Message.AnimInstanceId = InAnimInstanceId;
	Message.NodeId = InNodeId;
	Message.Position = InPosition;
	Message.Length = InLength;
	Message.FrameCounter = InFrameCounter;

	Timeline->AppendEvent(InTime, Message);

	Session.UpdateDurationSeconds(InTime);
}

void FAnimationProvider::AppendBlendSpacePlayer(uint64 InAnimInstanceId, double InTime, int32 InNodeId, uint64 InBlendSpaceId, const FVector& InBlendPosition, const FVector& InFilteredBlendPosition)
{
	Session.WriteAccessCheck();

	bHasAnyData = true;

	TSharedPtr<TraceServices::TPointTimeline<FBlendSpacePlayerMessage>> Timeline;
	uint32* IndexPtr = ObjectIdToBlendSpacePlayerTimelines.Find(InAnimInstanceId);
	if(IndexPtr != nullptr)
	{
		check(BlendSpacePlayerTimelines.IsValidIndex(*IndexPtr));
		Timeline = BlendSpacePlayerTimelines[*IndexPtr];
	}
	else
	{
		Timeline = MakeShared<TraceServices::TPointTimeline<FBlendSpacePlayerMessage>>(Session.GetLinearAllocator());
		ObjectIdToBlendSpacePlayerTimelines.Add(InAnimInstanceId, BlendSpacePlayerTimelines.Num());
		BlendSpacePlayerTimelines.Add(Timeline.ToSharedRef());
	}

	FBlendSpacePlayerMessage Message;
	Message.AnimInstanceId = InAnimInstanceId;
	Message.BlendSpaceId = InBlendSpaceId;
	Message.NodeId = InNodeId;
	Message.PositionX = InBlendPosition.X;
	Message.PositionY = InBlendPosition.Y;
	Message.PositionZ = InBlendPosition.Z;
	Message.FilteredPositionX = InFilteredBlendPosition.X;
	Message.FilteredPositionY = InFilteredBlendPosition.Y;
	Message.FilteredPositionZ = InFilteredBlendPosition.Z;

	Timeline->AppendEvent(InTime, Message);

	Session.UpdateDurationSeconds(InTime);
}

void FAnimationProvider::AppendAnimNodeValue(uint64 InAnimInstanceId, double InTime, double InRecordingTime, uint16 InFrameCounter, int32 InNodeId, const TCHAR* InKey, bool bInValue)
{
	FAnimNodeValueMessage Message;
	Message.Value.Bool.bValue = bInValue;
	Message.Value.Type = EAnimNodeValueType::Bool;

	AppendAnimNodeValue(InAnimInstanceId, InTime, InRecordingTime, InFrameCounter, InNodeId, InKey, Message);
}

void FAnimationProvider::AppendAnimNodeValue(uint64 InAnimInstanceId, double InTime, double InRecordingTime, uint16 InFrameCounter, int32 InNodeId, const TCHAR* InKey, int32 InValue)
{
	FAnimNodeValueMessage Message;
	Message.Value.Int32.Value = InValue;
	Message.Value.Type = EAnimNodeValueType::Int32;

	AppendAnimNodeValue(InAnimInstanceId, InTime, InRecordingTime, InFrameCounter, InNodeId, InKey, Message);
}

void FAnimationProvider::AppendAnimNodeValue(uint64 InAnimInstanceId, double InTime, double InRecordingTime, uint16 InFrameCounter, int32 InNodeId, const TCHAR* InKey, float InValue)
{
	FAnimNodeValueMessage Message;
	Message.Value.Float.Value = InValue;
	Message.Value.Type = EAnimNodeValueType::Float;

	AppendAnimNodeValue(InAnimInstanceId, InTime, InRecordingTime, InFrameCounter, InNodeId, InKey, Message);
}

void FAnimationProvider::AppendAnimNodeValue(uint64 InAnimInstanceId, double InTime, double InRecordingTime, uint16 InFrameCounter, int32 InNodeId, const TCHAR* InKey, const FVector2D& InValue)
{
	FAnimNodeValueMessage Message;
	Message.Value.Vector2D.Value = InValue;
	Message.Value.Type = EAnimNodeValueType::Vector2D;

	AppendAnimNodeValue(InAnimInstanceId, InTime, InRecordingTime, InFrameCounter, InNodeId, InKey, Message);
}

void FAnimationProvider::AppendAnimNodeValue(uint64 InAnimInstanceId, double InTime, double InRecordingTime, uint16 InFrameCounter, int32 InNodeId, const TCHAR* InKey, const FVector& InValue)
{
	FAnimNodeValueMessage Message;
	Message.Value.Vector.Value = InValue;
	Message.Value.Type = EAnimNodeValueType::Vector;

	AppendAnimNodeValue(InAnimInstanceId, InTime, InRecordingTime, InFrameCounter, InNodeId, InKey, Message);
}

void FAnimationProvider::AppendAnimNodeValue(uint64 InAnimInstanceId, double InTime, double InRecordingTime, uint16 InFrameCounter, int32 InNodeId, const TCHAR* InKey, const TCHAR* InValue)
{
	FAnimNodeValueMessage Message;
	Message.Value.String.Value = Session.StoreString(InValue);
	Message.Value.Type = EAnimNodeValueType::String;

	AppendAnimNodeValue(InAnimInstanceId, InTime, InRecordingTime, InFrameCounter, InNodeId, InKey, Message);
}

void FAnimationProvider::AppendAnimNodeValueObject(uint64 InAnimInstanceId, double InTime, double InRecordingTime, uint16 InFrameCounter, int32 InNodeId, const TCHAR* InKey, uint64 InValue)
{
	FAnimNodeValueMessage Message;
	Message.Value.Object.Value = InValue;
	Message.Value.Type = EAnimNodeValueType::Object;

	AppendAnimNodeValue(InAnimInstanceId, InTime, InRecordingTime, InFrameCounter, InNodeId, InKey, Message);
}

void FAnimationProvider::AppendAnimNodeValueClass(uint64 InAnimInstanceId, double InTime, double InRecordingTime, uint16 InFrameCounter, int32 InNodeId, const TCHAR* InKey, uint64 InValue)
{
	FAnimNodeValueMessage Message;
	Message.Value.Class.Value = InValue;
	Message.Value.Type = EAnimNodeValueType::Class;

	AppendAnimNodeValue(InAnimInstanceId, InTime, InRecordingTime, InFrameCounter, InNodeId, InKey, Message);
}

void FAnimationProvider::AppendAnimNodeValueAnimNode(uint64 InAnimInstanceId, double InTime, double InRecordingTime, uint16 InFrameCounter, int32 InNodeId, const TCHAR* InKey, int32 InValue, uint64 InValueAnimInstanceId)
{
	FAnimNodeValueMessage Message;
	Message.Value.AnimNode.Value = InValue;
	Message.Value.AnimNode.AnimInstanceId = InValueAnimInstanceId;
	Message.Value.Type = EAnimNodeValueType::AnimNode;

	AppendAnimNodeValue(InAnimInstanceId, InTime, InRecordingTime, InFrameCounter, InNodeId, InKey, Message);
}

void FAnimationProvider::AppendAnimNodeValue(uint64 InAnimInstanceId, double InTime, double InRecordingTime, uint16 InFrameCounter, int32 InNodeId, const TCHAR* InKey, FAnimNodeValueMessage& InMessage)
{
	Session.WriteAccessCheck();

	bHasAnyData = true;

	TSharedPtr<TraceServices::TPointTimeline<FAnimNodeValueMessage>> Timeline;
	uint32* IndexPtr = ObjectIdToAnimNodeValueTimelines.Find(InAnimInstanceId);
	if(IndexPtr != nullptr)
	{
		Timeline = AnimNodeValueTimelines[*IndexPtr];
	}
	else
	{
		Timeline = MakeShared<TraceServices::TPointTimeline<FAnimNodeValueMessage>>(Session.GetLinearAllocator());
		ObjectIdToAnimNodeValueTimelines.Add(InAnimInstanceId, AnimNodeValueTimelines.Num());
		AnimNodeValueTimelines.Add(Timeline.ToSharedRef());
	}

	InMessage.Key = Session.StoreString(InKey);
	InMessage.AnimInstanceId = InAnimInstanceId;
	InMessage.NodeId = InNodeId;
	InMessage.FrameCounter = InFrameCounter;
	InMessage.RecordingTime = InRecordingTime;

	Timeline->AppendEvent(InTime, InMessage);

	Session.UpdateDurationSeconds(InTime);
}

void FAnimationProvider::AppendAnimGraphAttribute(uint64 InSourceAnimInstanceId, uint64 InTargetAnimInstanceId, double InTime, int32 InSourceNodeId, int32 InTargetNodeId, uint32 InAttributeNameId)
{
	Session.WriteAccessCheck();

	bHasAnyData = true;

	if(InSourceAnimInstanceId == InTargetAnimInstanceId)
	{
		TSharedPtr<TraceServices::TPointTimeline<FAnimAttributeMessage>> Timeline;
		uint32* IndexPtr = ObjectIdToAnimAttributeTimelines.Find(InSourceAnimInstanceId);
		if(IndexPtr != nullptr)
		{
			Timeline = AnimAttributeTimelines[*IndexPtr];
		}
		else
		{
			Timeline = MakeShared<TraceServices::TPointTimeline<FAnimAttributeMessage>>(Session.GetLinearAllocator());
			ObjectIdToAnimAttributeTimelines.Add(InSourceAnimInstanceId, AnimAttributeTimelines.Num());
			AnimAttributeTimelines.Add(Timeline.ToSharedRef());
		}

		FAnimAttributeMessage Message;
		Message.SourceNodeId = InSourceNodeId;
		Message.TargetNodeId = InTargetNodeId;
		Message.AttributeNameId = InAttributeNameId;

		Timeline->AppendEvent(InTime, Message);
	}
	else
	{
		// If we are using two different anim instances, we need to append to two different timelines
		TSharedPtr<TraceServices::TPointTimeline<FAnimAttributeMessage>> SourceTimeline;
		uint32* SourceIndexPtr = ObjectIdToAnimAttributeTimelines.Find(InSourceAnimInstanceId);
		if(SourceIndexPtr != nullptr)
		{
			SourceTimeline = AnimAttributeTimelines[*SourceIndexPtr];
		}
		else
		{
			SourceTimeline = MakeShared<TraceServices::TPointTimeline<FAnimAttributeMessage>>(Session.GetLinearAllocator());
			ObjectIdToAnimAttributeTimelines.Add(InSourceAnimInstanceId, AnimAttributeTimelines.Num());
			AnimAttributeTimelines.Add(SourceTimeline.ToSharedRef());
		}

		TSharedPtr<TraceServices::TPointTimeline<FAnimAttributeMessage>> TargetTimeline;
		uint32* TargetIndexPtr = ObjectIdToAnimAttributeTimelines.Find(InTargetAnimInstanceId);
		if(TargetIndexPtr != nullptr)
		{
			TargetTimeline = AnimAttributeTimelines[*TargetIndexPtr];
		}
		else
		{
			TargetTimeline = MakeShared<TraceServices::TPointTimeline<FAnimAttributeMessage>>(Session.GetLinearAllocator());
			ObjectIdToAnimAttributeTimelines.Add(InTargetAnimInstanceId, AnimAttributeTimelines.Num());
			AnimAttributeTimelines.Add(TargetTimeline.ToSharedRef());
		}

		FAnimAttributeMessage TargetMessage;
		TargetMessage.SourceNodeId = INDEX_NONE;
		TargetMessage.TargetNodeId = InTargetNodeId;
		TargetMessage.AttributeNameId = InAttributeNameId;

		TargetTimeline->AppendEvent(InTime, TargetMessage);

		FAnimAttributeMessage SourceMessage;
		SourceMessage.SourceNodeId = InSourceNodeId;
		SourceMessage.TargetNodeId = INDEX_NONE;
		SourceMessage.AttributeNameId = InAttributeNameId;

		SourceTimeline->AppendEvent(InTime, SourceMessage);
	}

	Session.UpdateDurationSeconds(InTime);
}

void FAnimationProvider::AppendStateMachineState(uint64 InAnimInstanceId, double InTime, int32 InNodeId, int32 InStateMachineIndex, int32 InStateIndex, float InStateWeight, float InElapsedTime)
{
	Session.WriteAccessCheck();

	bHasAnyData = true;

	TSharedPtr<TraceServices::TPointTimeline<FAnimStateMachineMessage>> Timeline;
	uint32* IndexPtr = ObjectIdToStateMachineTimelines.Find(InAnimInstanceId);
	if(IndexPtr != nullptr)
	{
		Timeline = StateMachineTimelines[*IndexPtr];
	}
	else
	{
		Timeline = MakeShared<TraceServices::TPointTimeline<FAnimStateMachineMessage>>(Session.GetLinearAllocator());
		ObjectIdToStateMachineTimelines.Add(InAnimInstanceId, StateMachineTimelines.Num());
		StateMachineTimelines.Add(Timeline.ToSharedRef());
	}

	FAnimStateMachineMessage Message;
	Message.AnimInstanceId = InAnimInstanceId;
	Message.NodeId = InNodeId;
	Message.StateMachineIndex = InStateMachineIndex;
	Message.StateIndex = InStateIndex;
	Message.StateWeight = InStateWeight;
	Message.ElapsedTime = InElapsedTime;

	Timeline->AppendEvent(InTime, Message);

	Session.UpdateDurationSeconds(InTime);
}

void FAnimationProvider::AppendNotify(uint64 InAnimInstanceId, double InTime, double InRecordingTime, uint64 InAssetId, uint64 InNotifyId, uint32 InNameId, float InNotifyTime, float InNotifyDuration, EAnimNotifyMessageType InNotifyEventType)
{
	Session.WriteAccessCheck();

	bHasAnyData = true;

	// Check if stateful or event-based
	if(InNotifyEventType == EAnimNotifyMessageType::Begin || InNotifyEventType == EAnimNotifyMessageType::End)
	{
		TSharedPtr<TraceServices::TIntervalTimeline<FAnimNotifyMessage>> Timeline;
		TSharedPtr<FAnimNotifyStateTimelineStorage> TimelineStorage;
		uint32* TimelineStorageIndexPtr = ObjectIdToAnimNotifyStateTimelines.Find(InAnimInstanceId);
		if(TimelineStorageIndexPtr != nullptr)
		{
			TimelineStorage = AnimNotifyStateTimelineStorage[*TimelineStorageIndexPtr];
		}
		else
		{
			ObjectIdToAnimNotifyStateTimelines.Add(InAnimInstanceId, AnimNotifyStateTimelineStorage.Num());
			TimelineStorage = AnimNotifyStateTimelineStorage.Add_GetRef(MakeShared<FAnimNotifyStateTimelineStorage>());
		}

		check(TimelineStorage.IsValid());

		uint32* TimelineIndexPtr = TimelineStorage->NotifyIdToAnimNotifyStateTimeline.Find(InNotifyId);
		if(TimelineIndexPtr != nullptr)
		{
			Timeline = TimelineStorage->Timelines[*TimelineIndexPtr];
		}
		else
		{
			Timeline = MakeShared<TraceServices::TIntervalTimeline<FAnimNotifyMessage>>(Session.GetLinearAllocator());
			TimelineStorage->NotifyIdToAnimNotifyStateTimeline.Add(InNotifyId, TimelineStorage->Timelines.Num());
			TimelineStorage->Timelines.Add(Timeline.ToSharedRef());
		}

		if(InNotifyEventType == EAnimNotifyMessageType::Begin)
		{
			FAnimNotifyMessage Message;
			Message.RecordingTime = InRecordingTime;
			Message.AnimInstanceId = InAnimInstanceId;
			Message.AssetId = InAssetId;
			Message.NotifyId = InNotifyId;
			Message.NameId = InNameId;
			Message.Name = GetName(InNameId);
			Message.Time = InNotifyTime; 
			Message.Duration = InNotifyDuration;
			Message.NotifyEventType = InNotifyEventType;

			Timeline->AppendBeginEvent(InTime, Message);
		}
		else if(Timeline->GetEventCount() > 0)
		{
			Timeline->EndEvent(Timeline->GetEventCount() - 1, InTime);
		}
	}
	else
	{
		TSharedPtr<TraceServices::TPointTimeline<FAnimNotifyMessage>> Timeline;
		uint32* IndexPtr = ObjectIdToAnimNotifyTimelines.Find(InAnimInstanceId);
		if(IndexPtr != nullptr)
		{
			Timeline = AnimNotifyTimelines[*IndexPtr];
		}
		else
		{
			Timeline = MakeShared<TraceServices::TPointTimeline<FAnimNotifyMessage>>(Session.GetLinearAllocator());
			ObjectIdToAnimNotifyTimelines.Add(InAnimInstanceId, AnimNotifyTimelines.Num());
			AnimNotifyTimelines.Add(Timeline.ToSharedRef());
		}

		FAnimNotifyMessage Message;
		Message.AnimInstanceId = InAnimInstanceId;
		Message.RecordingTime = InRecordingTime;
		Message.AssetId = InAssetId;
		Message.NotifyId = InNotifyId;
		Message.NameId = InNameId;
		Message.Name = GetName(InNameId);
		Message.Time = InNotifyTime; 
		Message.Duration = InNotifyDuration;
		Message.NotifyEventType = InNotifyEventType;

		Timeline->AppendEvent(InTime, Message);
	}

	Session.UpdateDurationSeconds(InTime);
}

void FAnimationProvider::AppendMontage(uint64 InAnimInstanceId, double InProfileTime, double InRecoringTime, uint64 InMontageId, uint32 InCurrentSectionNameId, uint32 InNextSectionNameId, float InWeight, float InDesiredWeight, float InPosition, uint16 InFrameCounter)
{
	Session.WriteAccessCheck();

	bHasAnyData = true;

	TSharedPtr<FMontageTimelineStorage> TimelineStorage;
	uint32* IndexPtr = ObjectIdToAnimMontageTimelines.Find(InAnimInstanceId);
	if(IndexPtr != nullptr)
	{
		TimelineStorage = AnimMontageTimelineStorage[*IndexPtr];
	}
	else
	{
		TimelineStorage = MakeShared<FMontageTimelineStorage>();
		TimelineStorage->Timeline = MakeShared<TraceServices::TPointTimeline<FAnimMontageMessage>>(Session.GetLinearAllocator());
		TimelineStorage->Timeline->SetEnumerateOutsideRange(true);
		ObjectIdToAnimMontageTimelines.Add(InAnimInstanceId, AnimMontageTimelineStorage.Num());
		AnimMontageTimelineStorage.Add(TimelineStorage.ToSharedRef());
	}

	TimelineStorage->AllMontageIds.Add(InMontageId);

	FAnimMontageMessage Message;
	Message.RecordingTime = InRecoringTime;
	Message.AnimInstanceId = InAnimInstanceId;
	Message.MontageId = InMontageId;
	Message.CurrentSectionNameId = InCurrentSectionNameId;
	Message.NextSectionNameId = InNextSectionNameId;
	Message.Weight = InWeight;
	Message.DesiredWeight = InDesiredWeight;
	Message.Position = InPosition;
	Message.FrameCounter = InFrameCounter;

	TimelineStorage->Timeline->AppendEvent(InProfileTime, Message);

	Session.UpdateDurationSeconds(InProfileTime);
}

void FAnimationProvider::AppendSync(uint64 InAnimInstanceId, double InTime, int32 InSourceNodeId, uint32 InGroupNameId)
{
	Session.WriteAccessCheck();

	bHasAnyData = true;

	TSharedPtr<TraceServices::TPointTimeline<FAnimSyncMessage>> Timeline;
	uint32* IndexPtr = ObjectIdToAnimSyncTimelines.Find(InAnimInstanceId);
	if(IndexPtr != nullptr)
	{
		check(AnimSyncTimelines.IsValidIndex(*IndexPtr));
		Timeline = AnimSyncTimelines[*IndexPtr];
	}
	else
	{
		Timeline = MakeShared<TraceServices::TPointTimeline<FAnimSyncMessage>>(Session.GetLinearAllocator());
		ObjectIdToAnimSyncTimelines.Add(InAnimInstanceId, AnimSyncTimelines.Num());
		AnimSyncTimelines.Add(Timeline.ToSharedRef());
	}

	FAnimSyncMessage Message;
	Message.SourceNodeId = InSourceNodeId;
	Message.GroupNameId = InGroupNameId;

	Timeline->AppendEvent(InTime, Message);

	Session.UpdateDurationSeconds(InTime);
}

void FAnimationProvider::AppendPoseWatch(uint64 InAnimInstanceId, double InTime, double InRecordingTime, uint64 PoseWatchId, const TArrayView<const float>& BoneTransformsRaw, const TArrayView<const uint16>& RequiredBones, const TArrayView<const float>& WorldTransformRaw, const bool bIsEnabled)
{
	Session.WriteAccessCheck();

	bHasAnyData = true;

	TSharedPtr<TraceServices::TPointTimeline<FPoseWatchMessage>> Timeline;
<<<<<<< HEAD
	uint32* IndexPtr = ObjectIdToPoseWatchTimelines.Find(InAnimInstanceId);
	if (IndexPtr != nullptr)
	{
		check(PoseWatchTimelines.IsValidIndex(*IndexPtr));
		Timeline = PoseWatchTimelines[*IndexPtr];
=======
	uint32* PoseWatchIndexPtr = ObjectIdToPoseWatchTimelines.Find(InAnimInstanceId);
	if (PoseWatchIndexPtr != nullptr)
	{
		check(PoseWatchTimelines.IsValidIndex(*PoseWatchIndexPtr));
		Timeline = PoseWatchTimelines[*PoseWatchIndexPtr];
>>>>>>> 4af6daef
	}
	else
	{
		Timeline = MakeShared<TraceServices::TPointTimeline<FPoseWatchMessage>>(Session.GetLinearAllocator());
		ObjectIdToPoseWatchTimelines.Add(InAnimInstanceId, PoseWatchTimelines.Num());
		PoseWatchTimelines.Add(Timeline.ToSharedRef());
	}

	FTransform WorldTransform;
	FMemory::Memcpy(&WorldTransform, &WorldTransformRaw[0], sizeof(FTransform));

	FPoseWatchMessage Message;
	Message.RecordingTime = InRecordingTime;
<<<<<<< HEAD
	Message.AnimInstanceId = InAnimInstanceId;
	Message.PoseWatchId = PoseWatchId;
	Message.BoneTransformsStartIndex = SkeletalMeshPoseTransforms.Num();
=======
	Message.ComponentId = 0;
	Message.AnimInstanceId = InAnimInstanceId;
	Message.PoseWatchId = PoseWatchId;
	Message.BoneTransformsStartIndex = SkeletalMeshPoseTransforms.Num();
	Message.CurveStartIndex = SkeletalMeshCurves.Num();
>>>>>>> 4af6daef
	Message.NumBoneTransforms = BoneTransformsRaw.Num() / (sizeof(FTransform) / sizeof(float));
	Message.WorldTransform = WorldTransform;
	Message.RequiredBonesStartIndex = PoseWatchRequiredBones.Num();
	Message.NumRequiredBones = RequiredBones.Num();
<<<<<<< HEAD
=======
	Message.NumCurves = 0;
>>>>>>> 4af6daef
	Message.bIsEnabled = bIsEnabled;

	Timeline->AppendEvent(InTime, Message);

	const int CaptureTransformSize = sizeof(FTransform) / sizeof(float); // TODO
	const int LocalTransformSize = sizeof(FTransform) / sizeof(float);
	const int PoseTransformCount = BoneTransformsRaw.Num() / CaptureTransformSize;

	// Dump PoseBoneTransformsRaw into SkeletalMeshPoseTransforms
	if (CaptureTransformSize == LocalTransformSize)
	{
		for (int i = 0; i < PoseTransformCount; i++)
		{
			FMemory::Memcpy(&SkeletalMeshPoseTransforms.PushBack(), &BoneTransformsRaw[CaptureTransformSize * i], sizeof(FTransform));
		}
	}
	else
	{
		for (int i = 0; i < PoseTransformCount; i++)
		{
			SkeletalMeshPoseTransforms.PushBack() = ConvertTransform(CaptureTransformSize, &BoneTransformsRaw[CaptureTransformSize * i]);
		}
	}

	// Dump RequiredBones into PoseWatchRequiredBones
	for (const uint16 RequiredBone : RequiredBones)
	{
		PoseWatchRequiredBones.PushBack() = RequiredBone;
	}

	Session.UpdateDurationSeconds(InTime);
}

<<<<<<< HEAD
=======
void FAnimationProvider::AppendPoseWatch(uint64 InComponentId, uint64 InAnimInstanceId, double InTime, double InRecordingTime, uint64 PoseWatchId, uint32 NameId, FColor Color, const TArrayView<const float>& BoneTransformsRaw, const TArrayView<const uint32>& CurveIds, const TArrayView<const float>& CurveValues, const TArrayView<const uint16>& RequiredBones, const TArrayView<const float>& WorldTransformRaw, const bool bIsEnabled)
{
	Session.WriteAccessCheck();

	bHasAnyData = true;

	TSharedPtr<TraceServices::TPointTimeline<FPoseWatchMessage>> Timeline;
	uint32* PoseWatchIndexPtr = ObjectIdToPoseWatchTimelines.Find(InAnimInstanceId);
	if (PoseWatchIndexPtr != nullptr)
	{
		check(PoseWatchTimelines.IsValidIndex(*PoseWatchIndexPtr));
		Timeline = PoseWatchTimelines[*PoseWatchIndexPtr];
	}
	else
	{
		Timeline = MakeShared<TraceServices::TPointTimeline<FPoseWatchMessage>>(Session.GetLinearAllocator());
		ObjectIdToPoseWatchTimelines.Add(InAnimInstanceId, PoseWatchTimelines.Num());
		PoseWatchTimelines.Add(Timeline.ToSharedRef());
	}

	TSharedPtr<FSkeletalMeshTimelineStorage> TimelineStorage;
	uint32* SkeletalMeshIndexPtr = ObjectIdToSkeletalMeshPoseTimelines.Find(InComponentId);
	if(SkeletalMeshIndexPtr != nullptr)
	{
		TimelineStorage = SkeletalMeshPoseTimelineStorage[*SkeletalMeshIndexPtr];
	}
	else
	{
		TimelineStorage = MakeShared<FSkeletalMeshTimelineStorage>();
		TimelineStorage->Timeline = MakeShared<TraceServices::TIntervalTimeline<FSkeletalMeshPoseMessage>>(Session.GetLinearAllocator());
		ObjectIdToSkeletalMeshPoseTimelines.Add(InComponentId, SkeletalMeshPoseTimelineStorage.Num());
		SkeletalMeshPoseTimelineStorage.Add(TimelineStorage.ToSharedRef());
	}
	
	const int32 NumCurves = CurveIds.Num();

	FTransform WorldTransform;
	FMemory::Memcpy(&WorldTransform, &WorldTransformRaw[0], sizeof(FTransform));

	FPoseWatchMessage Message;
	Message.RecordingTime = InRecordingTime;
	Message.ComponentId = InComponentId;
	Message.AnimInstanceId = InAnimInstanceId;
	Message.PoseWatchId = PoseWatchId;
	Message.NameId = NameId;
	Message.Color = Color;
	Message.BoneTransformsStartIndex = SkeletalMeshPoseTransforms.Num();
	Message.CurveStartIndex = SkeletalMeshCurves.Num();
	Message.NumBoneTransforms = BoneTransformsRaw.Num() / (sizeof(FTransform) / sizeof(float));
	Message.WorldTransform = WorldTransform;
	Message.RequiredBonesStartIndex = PoseWatchRequiredBones.Num();
	Message.NumRequiredBones = RequiredBones.Num();
	Message.NumCurves = NumCurves;
	Message.bIsEnabled = bIsEnabled;

	Timeline->AppendEvent(InTime, Message);

	const int CaptureTransformSize = sizeof(FTransform) / sizeof(float); // TODO
	const int LocalTransformSize = sizeof(FTransform) / sizeof(float);
	const int PoseTransformCount = BoneTransformsRaw.Num() / CaptureTransformSize;

	// Dump PoseBoneTransformsRaw into SkeletalMeshPoseTransforms
	if (CaptureTransformSize == LocalTransformSize)
	{
		for (int i = 0; i < PoseTransformCount; i++)
		{
			FMemory::Memcpy(&SkeletalMeshPoseTransforms.PushBack(), &BoneTransformsRaw[CaptureTransformSize * i], sizeof(FTransform));
		}
	}
	else
	{
		for (int i = 0; i < PoseTransformCount; i++)
		{
			SkeletalMeshPoseTransforms.PushBack() = ConvertTransform(CaptureTransformSize, &BoneTransformsRaw[CaptureTransformSize * i]);
		}
	}

	for(int32 CurveIndex = 0; CurveIndex < NumCurves; ++CurveIndex)
	{
		SkeletalMeshCurves.PushBack() = { CurveIds[CurveIndex], CurveValues[CurveIndex] };
		TimelineStorage->AllCurveIds.Add(CurveIds[CurveIndex]);
	}
	
	// Dump RequiredBones into PoseWatchRequiredBones
	for (const uint16 RequiredBone : RequiredBones)
	{
		PoseWatchRequiredBones.PushBack() = RequiredBone;
	}

	Session.UpdateDurationSeconds(InTime);
}

>>>>>>> 4af6daef
#undef LOCTEXT_NAMESPACE<|MERGE_RESOLUTION|>--- conflicted
+++ resolved
@@ -648,7 +648,6 @@
 	}
 
 	Session.UpdateDurationSeconds(InProfileTime);
-<<<<<<< HEAD
 }
 
 // support for deserializing LWC/non LWC Transforms from builds with non-matching LWC setting
@@ -696,55 +695,6 @@
 	return FTransform(Rotation, Translation, Scale3D);
 }
 
-=======
-}
-
-// support for deserializing LWC/non LWC Transforms from builds with non-matching LWC setting
-static FTransform ConvertTransform(int TransformSize, const float* TransformFloats)
-{
-	FQuat Rotation;
-	FVector Translation;
-	FVector Scale3D;
-
-	static const int LWCSize = 4 + 8 * 2; // 4 floats + 8 doubles
-	static const int NonLWCSize = 12; // 12 floats
-
-	check (TransformSize == NonLWCSize || TransformSize == LWCSize);
-
-	if (TransformSize == NonLWCSize)
-	{
-		// non LWC (rotation/translation/scale, all floats)
-		Rotation.X = TransformFloats[0];
-		Rotation.Y = TransformFloats[1];
-		Rotation.Z = TransformFloats[2];
-		Rotation.W = TransformFloats[3];
-		Translation.X = TransformFloats[4];
-		Translation.Y = TransformFloats[5];
-		Translation.Z = TransformFloats[6];
-		Scale3D.X = TransformFloats[8];
-		Scale3D.Y = TransformFloats[9];
-		Scale3D.Z = TransformFloats[10];
-	}
-	if (TransformSize == LWCSize)
-	{
-		// LWC (rotation in floats translation/scale in doubles)
-		Rotation.X = TransformFloats[0];
-		Rotation.Y = TransformFloats[1];
-		Rotation.Z = TransformFloats[2];
-		Rotation.W = TransformFloats[3];
-		const double* TransformDoubles = reinterpret_cast<const double*>((void*)(TransformFloats + 4));
-		Translation.X = TransformDoubles[0];
-		Translation.Y = TransformDoubles[1];
-		Translation.Z = TransformDoubles[2];
-		Scale3D.X = TransformDoubles[4];
-		Scale3D.Y = TransformDoubles[5];
-		Scale3D.Z = TransformDoubles[6];
-	}
-
-	return FTransform(Rotation, Translation, Scale3D);
-}
-
->>>>>>> 4af6daef
 void FAnimationProvider::AppendSkeletalMeshComponent(uint64 InObjectId, uint64 InMeshId, double InProfileTime, double InRecordingTime, uint16 InLodIndex, uint16 InFrameCounter, const TArrayView<const float>& InComponentToWorldRaw, const TArrayView<const float>& InPoseRaw, const TArrayView<const uint32>& InCurveIds, const TArrayView<const float>& InCurveValues)
 {
 	Session.WriteAccessCheck();
@@ -1426,19 +1376,11 @@
 	bHasAnyData = true;
 
 	TSharedPtr<TraceServices::TPointTimeline<FPoseWatchMessage>> Timeline;
-<<<<<<< HEAD
-	uint32* IndexPtr = ObjectIdToPoseWatchTimelines.Find(InAnimInstanceId);
-	if (IndexPtr != nullptr)
-	{
-		check(PoseWatchTimelines.IsValidIndex(*IndexPtr));
-		Timeline = PoseWatchTimelines[*IndexPtr];
-=======
 	uint32* PoseWatchIndexPtr = ObjectIdToPoseWatchTimelines.Find(InAnimInstanceId);
 	if (PoseWatchIndexPtr != nullptr)
 	{
 		check(PoseWatchTimelines.IsValidIndex(*PoseWatchIndexPtr));
 		Timeline = PoseWatchTimelines[*PoseWatchIndexPtr];
->>>>>>> 4af6daef
 	}
 	else
 	{
@@ -1452,25 +1394,16 @@
 
 	FPoseWatchMessage Message;
 	Message.RecordingTime = InRecordingTime;
-<<<<<<< HEAD
-	Message.AnimInstanceId = InAnimInstanceId;
-	Message.PoseWatchId = PoseWatchId;
-	Message.BoneTransformsStartIndex = SkeletalMeshPoseTransforms.Num();
-=======
 	Message.ComponentId = 0;
 	Message.AnimInstanceId = InAnimInstanceId;
 	Message.PoseWatchId = PoseWatchId;
 	Message.BoneTransformsStartIndex = SkeletalMeshPoseTransforms.Num();
 	Message.CurveStartIndex = SkeletalMeshCurves.Num();
->>>>>>> 4af6daef
 	Message.NumBoneTransforms = BoneTransformsRaw.Num() / (sizeof(FTransform) / sizeof(float));
 	Message.WorldTransform = WorldTransform;
 	Message.RequiredBonesStartIndex = PoseWatchRequiredBones.Num();
 	Message.NumRequiredBones = RequiredBones.Num();
-<<<<<<< HEAD
-=======
 	Message.NumCurves = 0;
->>>>>>> 4af6daef
 	Message.bIsEnabled = bIsEnabled;
 
 	Timeline->AppendEvent(InTime, Message);
@@ -1504,8 +1437,6 @@
 	Session.UpdateDurationSeconds(InTime);
 }
 
-<<<<<<< HEAD
-=======
 void FAnimationProvider::AppendPoseWatch(uint64 InComponentId, uint64 InAnimInstanceId, double InTime, double InRecordingTime, uint64 PoseWatchId, uint32 NameId, FColor Color, const TArrayView<const float>& BoneTransformsRaw, const TArrayView<const uint32>& CurveIds, const TArrayView<const float>& CurveValues, const TArrayView<const uint16>& RequiredBones, const TArrayView<const float>& WorldTransformRaw, const bool bIsEnabled)
 {
 	Session.WriteAccessCheck();
@@ -1598,5 +1529,4 @@
 	Session.UpdateDurationSeconds(InTime);
 }
 
->>>>>>> 4af6daef
 #undef LOCTEXT_NAMESPACE