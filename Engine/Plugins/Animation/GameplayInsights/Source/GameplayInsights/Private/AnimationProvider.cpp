// Copyright Epic Games, Inc. All Rights Reserved.

#include "AnimationProvider.h"
#include "GameplayProvider.h"
#include "Insights/ViewModels/TimingEventsTrack.h"

#define LOCTEXT_NAMESPACE "AnimationProvider"

FName FAnimationProvider::ProviderName("AnimationProvider");

FAnimationProvider::FAnimationProvider(TraceServices::IAnalysisSession& InSession, FGameplayProvider& InGameplayProvider)
	: Session(InSession)
	, GameplayProvider(InGameplayProvider)
	, SkeletalMeshPoseTransforms(InSession.GetLinearAllocator(), 256)
	, SkeletalMeshCurves(InSession.GetLinearAllocator(), 256)
	, SkeletalMeshParentIndices(InSession.GetLinearAllocator(), 256)
	, PoseWatchRequiredBones(InSession.GetLinearAllocator(), 256)
	, bHasAnyData(false)
{
	GameplayProvider.OnObjectEndPlay().AddRaw(this, &FAnimationProvider::HandleObjectEndPlay);
}

void FAnimationProvider::EnumerateSkeletalMeshPoseTimelines(TFunctionRef<void(uint64 ObjectId, const SkeletalMeshPoseTimeline&)> Callback) const
{
	Session.ReadAccessCheck();
	
	for(auto& IndexMapping : ObjectIdToSkeletalMeshPoseTimelines)
	{
		for (const TSharedRef<TraceServices::TIntervalTimeline<FAnimGraphMessage>>& Timeline : AnimGraphTimelines)
		{
			const TSharedPtr<FSkeletalMeshTimelineStorage>& TimelineStorage = SkeletalMeshPoseTimelineStorage[IndexMapping.Value];
			if (TimelineStorage->Timeline.IsValid())
			{
				Callback(IndexMapping.Key, *TimelineStorage->Timeline);
			}
		}
	}
}

bool FAnimationProvider::ReadSkeletalMeshPoseTimeline(uint64 InObjectId, TFunctionRef<void(const SkeletalMeshPoseTimeline&, bool)> Callback) const
{
	Session.ReadAccessCheck();

	const uint32* IndexPtr = ObjectIdToSkeletalMeshPoseTimelines.Find(InObjectId);
	if(IndexPtr != nullptr)
	{
		if (*IndexPtr < uint32(SkeletalMeshPoseTimelineStorage.Num()))
		{
			const TSharedRef<FSkeletalMeshTimelineStorage>& SkeletalMeshTimelineStorage = SkeletalMeshPoseTimelineStorage[*IndexPtr];
			Callback(*SkeletalMeshTimelineStorage->Timeline, SkeletalMeshTimelineStorage->AllCurveIds.Num() > 0);
			return true;
		}
	}

	return false;
}

void FAnimationProvider::GetSkeletalMeshComponentSpacePose(const FSkeletalMeshPoseMessage& InMessage, const FSkeletalMeshInfo& InMeshInfo, FTransform& OutComponentToWorld, TArray<FTransform>& OutTransforms) const
{
	Session.ReadAccessCheck();

	if(InMeshInfo.BoneCount == InMessage.NumTransforms)
	{
		// Pre-alloc array
		OutTransforms.SetNumUninitialized(InMessage.NumTransforms);

		// First transform is always component to world
		OutComponentToWorld = InMessage.ComponentToWorld;
		uint64 StartTransformIndex = InMessage.TransformStartIndex;
		uint64 EndTransformIndex = InMessage.TransformStartIndex + InMessage.NumTransforms;
		uint64 SourceTransformIndex;
		int32 TargetTransformIndex = 0;
		for(SourceTransformIndex = StartTransformIndex; SourceTransformIndex < EndTransformIndex; ++SourceTransformIndex, ++TargetTransformIndex)
		{
			OutTransforms[TargetTransformIndex] = SkeletalMeshPoseTransforms[SourceTransformIndex];
		}
	}
}

void FAnimationProvider::GetPoseWatchData(const FPoseWatchMessage& InMessage, TArray<FTransform>& BoneTransforms, TArray<uint16>& RequiredBones) const
{
	Session.ReadAccessCheck();

	// Pre-alloc arrays
	BoneTransforms.Empty();
	BoneTransforms.SetNumUninitialized(InMessage.NumBoneTransforms);

	RequiredBones.Empty();
	RequiredBones.SetNumUninitialized(InMessage.NumRequiredBones);

	// Write into BoneTransforms
	{
		uint64 StartTransformIndex = InMessage.BoneTransformsStartIndex;
		uint64 EndTransformIndex = InMessage.BoneTransformsStartIndex + InMessage.NumBoneTransforms;
		int32 TargetTransformIndex = 0;
		for (uint64 SourceTransformIndex = StartTransformIndex; SourceTransformIndex < EndTransformIndex; ++SourceTransformIndex, ++TargetTransformIndex)
		{
			BoneTransforms[TargetTransformIndex] = SkeletalMeshPoseTransforms[SourceTransformIndex];
		}
	}

	// Write into RequiredBones
	{
		uint64 StartIndex = InMessage.RequiredBonesStartIndex;
		uint64 EndIndex = InMessage.RequiredBonesStartIndex + InMessage.NumRequiredBones;
		int32 TargetIndex = 0;
		for (uint64 SourceIndex = StartIndex; SourceIndex < EndIndex; ++SourceIndex, ++TargetIndex)
		{
			RequiredBones[TargetIndex] = PoseWatchRequiredBones[SourceIndex];
		}
	}
}

void FAnimationProvider::EnumerateSkeletalMeshCurveIds(uint64 InObjectId, TFunctionRef<void(uint32)> Callback) const
{
	Session.ReadAccessCheck();

	const uint32* IndexPtr = ObjectIdToSkeletalMeshPoseTimelines.Find(InObjectId);
	if(IndexPtr != nullptr)
	{
		if (*IndexPtr < uint32(SkeletalMeshPoseTimelineStorage.Num()))
		{
			const TSharedRef<FSkeletalMeshTimelineStorage>& TimelineStorage = SkeletalMeshPoseTimelineStorage[*IndexPtr];
			for(uint32 Id : TimelineStorage->AllCurveIds)
			{
				Callback(Id);
			}
		}
	}
}

void FAnimationProvider::EnumerateSkeletalMeshCurves(const FSkeletalMeshPoseMessage& InMessage, TFunctionRef<void(const FSkeletalMeshNamedCurve&)> Callback) const
{
	Session.ReadAccessCheck();

	uint64 StartCurveIndex = InMessage.CurveStartIndex;
	uint64 EndCurveIndex = InMessage.CurveStartIndex + InMessage.NumCurves;

	for(uint64 CurveIndex = StartCurveIndex; CurveIndex < EndCurveIndex; ++CurveIndex)
	{
		Callback(SkeletalMeshCurves[CurveIndex]);
	}
}

void FAnimationProvider::EnumerateTickRecordIds(uint64 InObjectId, TFunctionRef<void(uint64, int32)> Callback) const
{
	Session.ReadAccessCheck();

	const uint32* IndexPtr = ObjectIdToTickRecordTimelineStorage.Find(InObjectId);
	if (IndexPtr != nullptr)
	{
		if (*IndexPtr < uint32(TickRecordTimelineStorage.Num()))
		{
			const TSharedRef<FTickRecordTimelineStorage>& TimelineStorage = TickRecordTimelineStorage[*IndexPtr];
			for (auto AssetIdPair : TimelineStorage->AssetIdAndPlayers)
			{
				Callback(AssetIdPair.Key, AssetIdPair.Value);
			}
		}
	}
}

bool FAnimationProvider::ReadTickRecordTimeline(uint64 InObjectId, TFunctionRef<void(const TickRecordTimeline&)> Callback) const
{
	Session.ReadAccessCheck();

	const uint32* IndexPtr = ObjectIdToTickRecordTimelineStorage.Find(InObjectId);
	if (IndexPtr != nullptr)
	{
		if (*IndexPtr < uint32(TickRecordTimelineStorage.Num()))
		{
			Callback(*TickRecordTimelineStorage[*IndexPtr]->Timeline.Get());
			return true;
		}
	}

	return false;
}

void FAnimationProvider::EnumerateAnimGraphTimelines(TFunctionRef<void(uint64 ObjectId, const AnimGraphTimeline&)> Callback) const
{
	Session.ReadAccessCheck();
	
	for(auto& IndexMapping : ObjectIdToAnimGraphTimelines)
	{
<<<<<<< HEAD
		for (const TSharedRef<TraceServices::TIntervalTimeline<FAnimGraphMessage>>& Timeline : AnimGraphTimelines)
		{
			Callback(IndexMapping.Key, AnimGraphTimelines[IndexMapping.Value].Get());
		}
=======
		Callback(IndexMapping.Key, AnimGraphTimelines[IndexMapping.Value].Get());
>>>>>>> d731a049
	}
}

bool FAnimationProvider::ReadAnimGraphTimeline(uint64 InObjectId, TFunctionRef<void(const AnimGraphTimeline&)> Callback) const
{
	Session.ReadAccessCheck();

	const uint32* IndexPtr = ObjectIdToAnimGraphTimelines.Find(InObjectId);
	if(IndexPtr != nullptr)
	{
		if (*IndexPtr < uint32(AnimGraphTimelines.Num()))
		{
			Callback(*AnimGraphTimelines[*IndexPtr]);
			return true;
		}
	}

	return false;
}

bool FAnimationProvider::ReadAnimNodesTimeline(uint64 InObjectId, TFunctionRef<void(const AnimNodesTimeline&)> Callback) const
{
	Session.ReadAccessCheck();

	const uint32* IndexPtr = ObjectIdToAnimNodeTimelines.Find(InObjectId);
	if(IndexPtr != nullptr)
	{
		if (*IndexPtr < uint32(AnimNodeTimelines.Num()))
		{
			Callback(*AnimNodeTimelines[*IndexPtr]);
			return true;
		}
	}

	return false;
}

bool FAnimationProvider::ReadAnimNodeValuesTimeline(uint64 InObjectId, TFunctionRef<void(const AnimNodeValuesTimeline&)> Callback) const
{
	Session.ReadAccessCheck();

	const uint32* IndexPtr = ObjectIdToAnimNodeValueTimelines.Find(InObjectId);
	if(IndexPtr != nullptr)
	{
		if (*IndexPtr < uint32(AnimNodeValueTimelines.Num()))
		{
			Callback(*AnimNodeValueTimelines[*IndexPtr]);
			return true;
		}
	}

	return false;
}

bool FAnimationProvider::ReadAnimAttributesTimeline(uint64 InObjectId, TFunctionRef<void(const AnimAttributeTimeline&)> Callback) const
{
	Session.ReadAccessCheck();

	const uint32* IndexPtr = ObjectIdToAnimAttributeTimelines.Find(InObjectId);
	if(IndexPtr != nullptr)
	{
		if (*IndexPtr < uint32(AnimAttributeTimelines.Num()))
		{
			Callback(*AnimAttributeTimelines[*IndexPtr]);
			return true;
		}
	}

	return false;
}

bool FAnimationProvider::ReadAnimSequencePlayersTimeline(uint64 InObjectId, TFunctionRef<void(const AnimSequencePlayersTimeline&)> Callback) const
{
	Session.ReadAccessCheck();

	const uint32* IndexPtr = ObjectIdToAnimSequencePlayerTimelines.Find(InObjectId);
	if(IndexPtr != nullptr)
	{
		if (*IndexPtr < uint32(AnimSequencePlayerTimelines.Num()))
		{
			Callback(*AnimSequencePlayerTimelines[*IndexPtr]);
			return true;
		}
	}

	return false;
}

bool FAnimationProvider::ReadAnimBlendSpacePlayersTimeline(uint64 InObjectId, TFunctionRef<void(const BlendSpacePlayersTimeline&)> Callback) const
{
	Session.ReadAccessCheck();

	const uint32* IndexPtr = ObjectIdToBlendSpacePlayerTimelines.Find(InObjectId);
	if(IndexPtr != nullptr)
	{
		if (*IndexPtr < uint32(BlendSpacePlayerTimelines.Num()))
		{
			Callback(*BlendSpacePlayerTimelines[*IndexPtr]);
			return true;
		}
	}

	return false;
}

bool FAnimationProvider::ReadStateMachinesTimeline(uint64 InObjectId, TFunctionRef<void(const StateMachinesTimeline&)> Callback) const
{
	Session.ReadAccessCheck();

	const uint32* IndexPtr = ObjectIdToStateMachineTimelines.Find(InObjectId);
	if(IndexPtr != nullptr)
	{
		if (*IndexPtr < uint32(StateMachineTimelines.Num()))
		{
			Callback(*StateMachineTimelines[*IndexPtr]);
			return true;
		}
	}

	return false;
}

bool FAnimationProvider::ReadNotifyTimeline(uint64 InObjectId, TFunctionRef<void(const AnimNotifyTimeline&)> Callback) const
{
	Session.ReadAccessCheck();

	const uint32* IndexPtr = ObjectIdToAnimNotifyTimelines.Find(InObjectId);
	if(IndexPtr != nullptr)
	{
		if (*IndexPtr < uint32(AnimNotifyTimelines.Num()))
		{
			Callback(*AnimNotifyTimelines[*IndexPtr]);
			return true;
		}
	}

	return false;
}

void FAnimationProvider::EnumerateNotifyStateTimelines(uint64 InObjectId, TFunctionRef<void(uint64, const AnimNotifyTimeline&)> Callback) const
{
	const uint32* IndexPtr = ObjectIdToAnimNotifyStateTimelines.Find(InObjectId);
	if(IndexPtr != nullptr)
	{
		if (*IndexPtr < uint32(AnimNotifyStateTimelineStorage.Num()))
		{
			const TSharedRef<FAnimNotifyStateTimelineStorage>& TimelineStorage = AnimNotifyStateTimelineStorage[*IndexPtr];
			for(auto NotifyIdPair : TimelineStorage->NotifyIdToAnimNotifyStateTimeline)
			{
				Callback(NotifyIdPair.Key, TimelineStorage->Timelines[NotifyIdPair.Value].Get());
			}
		}
	}
}

bool FAnimationProvider::ReadMontageTimeline(uint64 InObjectId, TFunctionRef<void(const AnimMontageTimeline&)> Callback) const
{
	Session.ReadAccessCheck();

	const uint32* IndexPtr = ObjectIdToAnimMontageTimelines.Find(InObjectId);
	if(IndexPtr != nullptr)
	{
		if (*IndexPtr < uint32(AnimMontageTimelineStorage.Num()))
		{
			Callback(*AnimMontageTimelineStorage[*IndexPtr]->Timeline.Get());
			return true;
		}
	}

	return false;
}

void FAnimationProvider::EnumerateMontageIds(uint64 InObjectId, TFunctionRef<void(uint64)> Callback) const
{
	Session.ReadAccessCheck();

	const uint32* IndexPtr = ObjectIdToAnimMontageTimelines.Find(InObjectId);
	if(IndexPtr != nullptr)
	{
		if (*IndexPtr < uint32(AnimMontageTimelineStorage.Num()))
		{
			const TSharedRef<FMontageTimelineStorage>& TimelineStorage = AnimMontageTimelineStorage[*IndexPtr];
			for(uint64 Id : TimelineStorage->AllMontageIds)
			{
				Callback(Id);
			}
		}
	}
}

bool FAnimationProvider::ReadAnimSyncTimeline(uint64 InObjectId, TFunctionRef<void(const AnimSyncTimeline&)> Callback) const
{
	Session.ReadAccessCheck();

	const uint32* IndexPtr = ObjectIdToAnimSyncTimelines.Find(InObjectId);
	if(IndexPtr != nullptr)
	{
		if (*IndexPtr < uint32(AnimSyncTimelines.Num()))
		{
			Callback(*AnimSyncTimelines[*IndexPtr]);
			return true;
		}
	}

	return false;
}

bool FAnimationProvider::ReadPoseWatchTimeline(uint64 InObjectId, TFunctionRef<void(const PoseWatchTimeline&)> Callback) const
{
	Session.ReadAccessCheck();

	const uint32* IndexPtr = ObjectIdToPoseWatchTimelines.Find(InObjectId);
	if (IndexPtr != nullptr)
	{
		if (*IndexPtr < uint32(PoseWatchTimelines.Num()))
		{
			Callback(*PoseWatchTimelines[*IndexPtr]);
			return true;
		}
	}

	return false;
}

const FSkeletalMeshInfo* FAnimationProvider::FindSkeletalMeshInfo(uint64 InObjectId) const
{
	Session.ReadAccessCheck();

	const uint32* IndexPtr = SkeletalMeshIdToIndexMap.Find(InObjectId);
	if(IndexPtr != nullptr)
	{
		if (*IndexPtr < uint32(SkeletalMeshInfos.Num()))
		{
			return &SkeletalMeshInfos[*IndexPtr];
		}
	}

	return nullptr;
}

const TCHAR* FAnimationProvider::GetName(uint32 InId) const
{
	const TCHAR* const* FoundName = NameMap.Find(InId);
	if(FoundName != nullptr)
	{
		return *FoundName;
	}

	static FText UnknownText(LOCTEXT("UnknownName", "Unknown"));
	return *UnknownText.ToString();
}

FText FAnimationProvider::FormatNodeKeyValue(const FAnimNodeValueMessage& InMessage) const
{
	return FText::Format(LOCTEXT("KeyValueFormat", "{0} = {1}"), FText::FromString(InMessage.Key), FormatNodeValue(InMessage));
}

FText FAnimationProvider::FormatNodeValue(const FAnimNodeValueMessage& InMessage) const
{
	FText Text;

	switch(InMessage.Value.Type)
	{
	case EAnimNodeValueType::Bool:
		Text = InMessage.Value.Bool.bValue ? LOCTEXT("True", "true") : LOCTEXT("False", "false");
		break;
	case EAnimNodeValueType::Int32:
		Text =  FText::AsNumber(InMessage.Value.Int32.Value);
		break;
	case EAnimNodeValueType::Float:
		Text = FText::AsNumber(InMessage.Value.Float.Value);
		break;
	case EAnimNodeValueType::Vector2D:
		Text = FText::Format(LOCTEXT("Vector2Format", "({0}, {1})"), FText::AsNumber(InMessage.Value.Vector.Value.X), FText::AsNumber(InMessage.Value.Vector.Value.Y));
		break;
	case EAnimNodeValueType::Vector:
		Text = FText::Format(LOCTEXT("VectorFormat", "({0}, {1}, {2})"), FText::AsNumber(InMessage.Value.Vector.Value.X), FText::AsNumber(InMessage.Value.Vector.Value.Y), FText::AsNumber(InMessage.Value.Vector.Value.Z));
		break;
	case EAnimNodeValueType::String:
		Text = FText::FromString(InMessage.Value.String.Value);
		break;
	case EAnimNodeValueType::Object:
	{
		const FObjectInfo& ObjectInfo = GameplayProvider.GetObjectInfo(InMessage.Value.Object.Value);
		Text = FText::FromString(ObjectInfo.PathName);
		break;
	}
	case EAnimNodeValueType::Class:
	{
		const FClassInfo& ClassInfo = GameplayProvider.GetClassInfo(InMessage.Value.Class.Value);
		Text = FText::FromString(ClassInfo.PathName);
		break;
	}
	}

	return Text;
}

bool FAnimationProvider::HasAnyData() const
{
	Session.ReadAccessCheck();

	return bHasAnyData;
}

void FAnimationProvider::AppendTickRecord(uint64 InAnimInstanceId, double InProfileTime, double InRecordingTime, uint64 InAssetId, int32 InNodeId, float InBlendWeight, float InPlaybackTime, float InRootMotionWeight, float InPlayRate, float InBlendSpacePositionX, float InBlendSpacePositionY, float InBlendSpaceFilteredPositionX, float InBlendSpaceFilteredPositionY, uint16 InFrameCounter, bool bInLooping, bool bInIsBlendSpace)
{
	Session.WriteAccessCheck();

	bHasAnyData = true;

	TSharedPtr<FTickRecordTimelineStorage> TimelineStorage;
	uint32* TimelineStorageIndexPtr = ObjectIdToTickRecordTimelineStorage.Find(InAnimInstanceId);
	if(TimelineStorageIndexPtr != nullptr)
	{
		TimelineStorage = TickRecordTimelineStorage[*TimelineStorageIndexPtr];
	}
	else
	{
		ObjectIdToTickRecordTimelineStorage.Add(InAnimInstanceId, TickRecordTimelineStorage.Num());
		TimelineStorage = TickRecordTimelineStorage.Add_GetRef(MakeShared<FTickRecordTimelineStorage>());
		TimelineStorage->Timeline = MakeShared<TraceServices::TPointTimeline<FTickRecordMessage>>(Session.GetLinearAllocator());
		TimelineStorage->Timeline->SetEnumerateOutsideRange(true);
	}

	check(TimelineStorage.IsValid());

	TimelineStorage->AssetIdAndPlayers.Add(TTuple<uint64, int32>(InAssetId, InNodeId));

	FTickRecordMessage Message;
	Message.AnimInstanceId = InAnimInstanceId;
	Message.AssetId = InAssetId;
	Message.RecordingTime = InRecordingTime;
	Message.NodeId = InNodeId;
	Message.BlendWeight = InBlendWeight;
	Message.PlaybackTime = InPlaybackTime;
	Message.RootMotionWeight = InRootMotionWeight;
	Message.PlayRate = InPlayRate;
	Message.BlendSpacePositionX = InBlendSpacePositionX;
	Message.BlendSpacePositionY = InBlendSpacePositionY;
	Message.BlendSpaceFilteredPositionX = InBlendSpaceFilteredPositionX;
	Message.BlendSpaceFilteredPositionY = InBlendSpaceFilteredPositionY;
	Message.FrameCounter = InFrameCounter;
	Message.bLooping = bInLooping;
	Message.bIsBlendSpace = bInIsBlendSpace;

	TimelineStorage->Timeline->AppendEvent(InProfileTime, Message);

	Session.UpdateDurationSeconds(InProfileTime);
}

void FAnimationProvider::AppendSkeletalMesh(uint64 InObjectId, const TArrayView<const int32>& InParentIndices)
{
	Session.WriteAccessCheck();

	if(SkeletalMeshIdToIndexMap.Find(InObjectId) == nullptr)
	{
		bHasAnyData = true;

		FSkeletalMeshInfo NewSkeletalMeshInfo;
		NewSkeletalMeshInfo.Id = InObjectId;
		NewSkeletalMeshInfo.BoneCount = (uint32)InParentIndices.Num();
		NewSkeletalMeshInfo.ParentIndicesStartIndex = SkeletalMeshParentIndices.Num();

		for(const int32& ParentIndex : InParentIndices)
		{
			SkeletalMeshParentIndices.PushBack() = ParentIndex;
		}

		uint32 NewSkeletalMeshInfoIndex = SkeletalMeshInfos.Add(NewSkeletalMeshInfo);
		SkeletalMeshIdToIndexMap.Add(InObjectId, NewSkeletalMeshInfoIndex);
	}
}

void FAnimationProvider::AppendSkeletalMeshComponent(uint64 InObjectId, uint64 InMeshId, double InProfileTime, double InRecordingTime, uint16 InLodIndex, uint16 InFrameCounter, const TArrayView<const FTransform>& InPose, const TArrayView<const FSkeletalMeshNamedCurve>& InCurves)
{
	Session.WriteAccessCheck();

	bHasAnyData = true;

	TSharedPtr<FSkeletalMeshTimelineStorage> TimelineStorage;
	uint32* IndexPtr = ObjectIdToSkeletalMeshPoseTimelines.Find(InObjectId);
	if(IndexPtr != nullptr)
	{
		TimelineStorage = SkeletalMeshPoseTimelineStorage[*IndexPtr];
	}
	else
	{
		TimelineStorage = MakeShared<FSkeletalMeshTimelineStorage>();
		TimelineStorage->Timeline = MakeShared<TraceServices::TIntervalTimeline<FSkeletalMeshPoseMessage>>(Session.GetLinearAllocator());
		ObjectIdToSkeletalMeshPoseTimelines.Add(InObjectId, SkeletalMeshPoseTimelineStorage.Num());
		SkeletalMeshPoseTimelineStorage.Add(TimelineStorage.ToSharedRef());
	}

	// terminate existing scopes
	uint64 NumEvents = TimelineStorage->Timeline->GetEventCount();
	if(NumEvents > 0)
	{
		// Add end event at current time
		TimelineStorage->Timeline->EndEvent(NumEvents - 1, InProfileTime);
	}

	FSkeletalMeshPoseMessage Message;
	Message.RecordingTime = InRecordingTime;
	Message.ComponentToWorld = InPose[0];
	Message.TransformStartIndex = SkeletalMeshPoseTransforms.Num();
	Message.CurveStartIndex = SkeletalMeshCurves.Num();
	Message.ComponentId = InObjectId;
	Message.MeshId = InMeshId;
	Message.MeshName = GameplayProvider.GetObjectInfo(Message.MeshId).Name;
	Message.NumTransforms = (uint16)InPose.Num() - 1;
	Message.NumCurves = (uint16)InCurves.Num();
	Message.LodIndex = InLodIndex;
	Message.FrameCounter = InFrameCounter;

	TimelineStorage->Timeline->AppendBeginEvent(InProfileTime, Message);

	for(int32 TransformIndex = 1; TransformIndex < InPose.Num(); ++TransformIndex)
	{
		SkeletalMeshPoseTransforms.PushBack() = InPose[TransformIndex];
	}

	for(const FSkeletalMeshNamedCurve& Curve : InCurves)
	{
		SkeletalMeshCurves.PushBack() = Curve;
		TimelineStorage->AllCurveIds.Add(Curve.Id);
	}

	Session.UpdateDurationSeconds(InProfileTime);
}

// support for deserializing LWC/non LWC Transforms from builds with non-matching LWC setting
static FTransform ConvertTransform(int TransformSize, const float* TransformFloats)
{
	FQuat Rotation;
	FVector Translation;
	FVector Scale3D;

	static const int LWCSize = 4 + 8 * 2; // 4 floats + 8 doubles
	static const int NonLWCSize = 12; // 12 floats

	check (TransformSize == NonLWCSize || TransformSize == LWCSize);

	if (TransformSize == NonLWCSize)
	{
		// non LWC (rotation/translation/scale, all floats)
		Rotation.X = TransformFloats[0];
		Rotation.Y = TransformFloats[1];
		Rotation.Z = TransformFloats[2];
		Rotation.W = TransformFloats[3];
		Translation.X = TransformFloats[4];
		Translation.Y = TransformFloats[5];
		Translation.Z = TransformFloats[6];
		Scale3D.X = TransformFloats[8];
		Scale3D.Y = TransformFloats[9];
		Scale3D.Z = TransformFloats[10];
	}
	if (TransformSize == LWCSize)
	{
		// LWC (rotation in floats translation/scale in doubles)
		Rotation.X = TransformFloats[0];
		Rotation.Y = TransformFloats[1];
		Rotation.Z = TransformFloats[2];
		Rotation.W = TransformFloats[3];
		const double* TransformDoubles = reinterpret_cast<const double*>((void*)(TransformFloats + 4));
		Translation.X = TransformDoubles[0];
		Translation.Y = TransformDoubles[1];
		Translation.Z = TransformDoubles[2];
		Scale3D.X = TransformDoubles[4];
		Scale3D.Y = TransformDoubles[5];
		Scale3D.Z = TransformDoubles[6];
	}

	return FTransform(Rotation, Translation, Scale3D);
}

void FAnimationProvider::AppendSkeletalMeshComponent(uint64 InObjectId, uint64 InMeshId, double InProfileTime, double InRecordingTime, uint16 InLodIndex, uint16 InFrameCounter, const TArrayView<const float>& InComponentToWorldRaw, const TArrayView<const float>& InPoseRaw, const TArrayView<const uint32>& InCurveIds, const TArrayView<const float>& InCurveValues)
{
	Session.WriteAccessCheck();

	bHasAnyData = true;

	TSharedPtr<FSkeletalMeshTimelineStorage> TimelineStorage;
	uint32* IndexPtr = ObjectIdToSkeletalMeshPoseTimelines.Find(InObjectId);
	if(IndexPtr != nullptr)
	{
		TimelineStorage = SkeletalMeshPoseTimelineStorage[*IndexPtr];
	}
	else
	{
		TimelineStorage = MakeShared<FSkeletalMeshTimelineStorage>();
		TimelineStorage->Timeline = MakeShared<TraceServices::TIntervalTimeline<FSkeletalMeshPoseMessage>>(Session.GetLinearAllocator());
		ObjectIdToSkeletalMeshPoseTimelines.Add(InObjectId, SkeletalMeshPoseTimelineStorage.Num());
		SkeletalMeshPoseTimelineStorage.Add(TimelineStorage.ToSharedRef());
	}

	// terminate existing scopes
	uint64 NumEvents = TimelineStorage->Timeline->GetEventCount();
	if(NumEvents > 0)
	{
		// Add end event at current time
		TimelineStorage->Timeline->EndEvent(NumEvents - 1, InProfileTime);
	}

	const int32 NumCurves = InCurveIds.Num();

	const int CaptureTransformSize = InComponentToWorldRaw.Num();
	const int LocalTransformSize = sizeof (FTransform) / sizeof(float);

	FTransform ComponentToWorld;

	if (CaptureTransformSize == LocalTransformSize)
	{
	 	FMemory::Memcpy(&ComponentToWorld, &InComponentToWorldRaw[0], sizeof(FTransform));
	}
	else
	{
	 	ComponentToWorld = ConvertTransform(CaptureTransformSize, &InComponentToWorldRaw[0]);
	}

	const int PoseTransformCount = InPoseRaw.Num()/CaptureTransformSize;

	FSkeletalMeshPoseMessage Message;
	Message.RecordingTime = InRecordingTime;
	Message.ComponentToWorld = ComponentToWorld;
	Message.TransformStartIndex = SkeletalMeshPoseTransforms.Num();
	Message.CurveStartIndex = SkeletalMeshCurves.Num();
	Message.ComponentId = InObjectId;
	Message.MeshId = InMeshId;
	Message.MeshName = GameplayProvider.GetObjectInfo(Message.MeshId).Name;
	Message.NumTransforms = (uint16)PoseTransformCount;
	Message.NumCurves = (uint16)NumCurves;
	Message.LodIndex = InLodIndex;
	Message.FrameCounter = InFrameCounter;

	TimelineStorage->Timeline->AppendBeginEvent(InProfileTime, Message);

	if (CaptureTransformSize == LocalTransformSize)
	{
		for(int i=0; i<PoseTransformCount; i++)
		{
			FMemory::Memcpy(&SkeletalMeshPoseTransforms.PushBack(), &InPoseRaw[CaptureTransformSize * i], sizeof(FTransform));
		}
	}
	else
	{
		for(int i=0; i<PoseTransformCount; i++)
		{
			SkeletalMeshPoseTransforms.PushBack() = ConvertTransform(CaptureTransformSize, &InPoseRaw[CaptureTransformSize * i]);
		}
	}

	for(int32 CurveIndex = 0; CurveIndex < NumCurves; ++CurveIndex)
	{
		SkeletalMeshCurves.PushBack() = { InCurveIds[CurveIndex], InCurveValues[CurveIndex] };
		TimelineStorage->AllCurveIds.Add(InCurveIds[CurveIndex]);
	}

	Session.UpdateDurationSeconds(InProfileTime);
}

void FAnimationProvider::AppendName(uint32 InId, const TCHAR* InName)
{
	Session.WriteAccessCheck();

	bHasAnyData = true;

	NameMap.Add(InId, Session.StoreString(InName));
}

void FAnimationProvider::HandleObjectEndPlay(uint64 InObjectId, double InTime, const FObjectInfo& InObjectInfo)
{
	// terminate all existing scopes for this object
	uint32* SkelMeshPoseIndexPtr = ObjectIdToSkeletalMeshPoseTimelines.Find(InObjectId);
	if(SkelMeshPoseIndexPtr != nullptr)
	{
		TSharedPtr<TraceServices::TIntervalTimeline<FSkeletalMeshPoseMessage>> Timeline = SkeletalMeshPoseTimelineStorage[*SkelMeshPoseIndexPtr]->Timeline;
		uint64 NumEvents = Timeline->GetEventCount();
		if(NumEvents > 0)
		{
			Timeline->EndEvent(NumEvents - 1, InTime);
		}
	}
}

void FAnimationProvider::AppendSkeletalMeshFrame(uint64 InObjectId, double InTime, uint16 InFrameCounter)
{
	Session.WriteAccessCheck();

	bHasAnyData = true;

	TSharedPtr<TraceServices::TIntervalTimeline<FSkeletalMeshFrameMessage>> Timeline;
	uint32* IndexPtr = ObjectIdToSkeletalMeshFrameTimelines.Find(InObjectId);
	if(IndexPtr != nullptr)
	{
		check(SkeletalMeshFrameTimelines.IsValidIndex(*IndexPtr));
		Timeline = SkeletalMeshFrameTimelines[*IndexPtr];
	}
	else
	{
		Timeline = MakeShared<TraceServices::TIntervalTimeline<FSkeletalMeshFrameMessage>>(Session.GetLinearAllocator());
		ObjectIdToSkeletalMeshFrameTimelines.Add(InObjectId, SkeletalMeshFrameTimelines.Num());
		SkeletalMeshFrameTimelines.Add(Timeline.ToSharedRef());
	}

	// terminate existing scopes
	uint64 NumEvents = Timeline->GetEventCount();
	if(NumEvents > 0)
	{
		// Add end event at current time
		Timeline->EndEvent(NumEvents - 1, InTime);
	}

	FSkeletalMeshFrameMessage Message;
	Message.ComponentId = InObjectId;
	Message.FrameCounter = InFrameCounter;

	Timeline->AppendBeginEvent(InTime, Message);

	Session.UpdateDurationSeconds(InTime);
}

void FAnimationProvider::AppendAnimGraph(uint64 InAnimInstanceId, double InStartTime, double InEndTime, int32 InNodeCount, uint16 InFrameCounter, uint8 InPhase)
{
	Session.WriteAccessCheck();

	bHasAnyData = true;

	TSharedPtr<TraceServices::TIntervalTimeline<FAnimGraphMessage>> Timeline;
	uint32* IndexPtr = ObjectIdToAnimGraphTimelines.Find(InAnimInstanceId);
	if(IndexPtr != nullptr)
	{
		check(AnimGraphTimelines.IsValidIndex(*IndexPtr));
		Timeline = AnimGraphTimelines[*IndexPtr];
	}
	else
	{
		Timeline = MakeShared<TraceServices::TIntervalTimeline<FAnimGraphMessage>>(Session.GetLinearAllocator());
		ObjectIdToAnimGraphTimelines.Add(InAnimInstanceId, AnimGraphTimelines.Num());
		AnimGraphTimelines.Add(Timeline.ToSharedRef());
	}

	FAnimGraphMessage Message;
	Message.AnimInstanceId = InAnimInstanceId;
	Message.NodeCount = InNodeCount;
	Message.FrameCounter = InFrameCounter;
	Message.Phase = (EAnimGraphPhase)InPhase;

	uint64 EventIndex = Timeline->AppendBeginEvent(InStartTime, Message);
	Timeline->EndEvent(EventIndex, InEndTime);

	Session.UpdateDurationSeconds(InStartTime);
}

void FAnimationProvider::AppendAnimNodeStart(uint64 InAnimInstanceId, double InStartTime, uint16 InFrameCounter, int32 InNodeId, int32 PreviousNodeId, float InWeight, float InRootMotionWeight, const TCHAR* InTargetNodeName, uint8 InPhase)
{
	Session.WriteAccessCheck();

	bHasAnyData = true;

	TSharedPtr<TraceServices::TPointTimeline<FAnimNodeMessage>> Timeline;
	uint32* IndexPtr = ObjectIdToAnimNodeTimelines.Find(InAnimInstanceId);
	if(IndexPtr != nullptr)
	{
		check(AnimNodeTimelines.IsValidIndex(*IndexPtr));
		Timeline = AnimNodeTimelines[*IndexPtr];
	}
	else
	{
		Timeline = MakeShared<TraceServices::TPointTimeline<FAnimNodeMessage>>(Session.GetLinearAllocator());
		ObjectIdToAnimNodeTimelines.Add(InAnimInstanceId, AnimNodeTimelines.Num());
		AnimNodeTimelines.Add(Timeline.ToSharedRef());
	}

	FAnimNodeMessage Message;
	Message.NodeName = Session.StoreString(InTargetNodeName);
	Message.AnimInstanceId = InAnimInstanceId;
	Message.PreviousNodeId = PreviousNodeId;
	Message.NodeId = InNodeId;
	Message.Weight = InWeight;
	Message.RootMotionWeight = InRootMotionWeight;
	Message.FrameCounter = InFrameCounter;
	Message.Phase = (EAnimGraphPhase)InPhase;

	Timeline->AppendEvent(InStartTime, Message);

	Session.UpdateDurationSeconds(InStartTime);
}

void FAnimationProvider::AppendAnimSequencePlayer(uint64 InAnimInstanceId, double InTime, int32 InNodeId, float InPosition, float InLength, uint16 InFrameCounter)
{
	Session.WriteAccessCheck();

	bHasAnyData = true;

	TSharedPtr<TraceServices::TPointTimeline<FAnimSequencePlayerMessage>> Timeline;
	uint32* IndexPtr = ObjectIdToAnimSequencePlayerTimelines.Find(InAnimInstanceId);
	if(IndexPtr != nullptr)
	{
		check(AnimSequencePlayerTimelines.IsValidIndex(*IndexPtr));
		Timeline = AnimSequencePlayerTimelines[*IndexPtr];
	}
	else
	{
		Timeline = MakeShared<TraceServices::TPointTimeline<FAnimSequencePlayerMessage>>(Session.GetLinearAllocator());
		ObjectIdToAnimSequencePlayerTimelines.Add(InAnimInstanceId, AnimSequencePlayerTimelines.Num());
		AnimSequencePlayerTimelines.Add(Timeline.ToSharedRef());
	}

	FAnimSequencePlayerMessage Message;
	Message.AnimInstanceId = InAnimInstanceId;
	Message.NodeId = InNodeId;
	Message.Position = InPosition;
	Message.Length = InLength;
	Message.FrameCounter = InFrameCounter;

	Timeline->AppendEvent(InTime, Message);

	Session.UpdateDurationSeconds(InTime);
}

void FAnimationProvider::AppendBlendSpacePlayer(uint64 InAnimInstanceId, double InTime, int32 InNodeId, uint64 InBlendSpaceId, const FVector& InBlendPosition, const FVector& InFilteredBlendPosition)
{
	Session.WriteAccessCheck();

	bHasAnyData = true;

	TSharedPtr<TraceServices::TPointTimeline<FBlendSpacePlayerMessage>> Timeline;
	uint32* IndexPtr = ObjectIdToBlendSpacePlayerTimelines.Find(InAnimInstanceId);
	if(IndexPtr != nullptr)
	{
		check(BlendSpacePlayerTimelines.IsValidIndex(*IndexPtr));
		Timeline = BlendSpacePlayerTimelines[*IndexPtr];
	}
	else
	{
		Timeline = MakeShared<TraceServices::TPointTimeline<FBlendSpacePlayerMessage>>(Session.GetLinearAllocator());
		ObjectIdToBlendSpacePlayerTimelines.Add(InAnimInstanceId, BlendSpacePlayerTimelines.Num());
		BlendSpacePlayerTimelines.Add(Timeline.ToSharedRef());
	}

	FBlendSpacePlayerMessage Message;
	Message.AnimInstanceId = InAnimInstanceId;
	Message.BlendSpaceId = InBlendSpaceId;
	Message.NodeId = InNodeId;
	Message.PositionX = InBlendPosition.X;
	Message.PositionY = InBlendPosition.Y;
	Message.PositionZ = InBlendPosition.Z;
	Message.FilteredPositionX = InFilteredBlendPosition.X;
	Message.FilteredPositionY = InFilteredBlendPosition.Y;
	Message.FilteredPositionZ = InFilteredBlendPosition.Z;

	Timeline->AppendEvent(InTime, Message);

	Session.UpdateDurationSeconds(InTime);
}

void FAnimationProvider::AppendAnimNodeValue(uint64 InAnimInstanceId, double InTime, uint16 InFrameCounter, int32 InNodeId, const TCHAR* InKey, bool bInValue)
{
	FAnimNodeValueMessage Message;
	Message.Value.Bool.bValue = bInValue;
	Message.Value.Type = EAnimNodeValueType::Bool;

	AppendAnimNodeValue(InAnimInstanceId, InTime, InFrameCounter, InNodeId, InKey, Message);
}

void FAnimationProvider::AppendAnimNodeValue(uint64 InAnimInstanceId, double InTime, uint16 InFrameCounter, int32 InNodeId, const TCHAR* InKey, int32 InValue)
{
	FAnimNodeValueMessage Message;
	Message.Value.Int32.Value = InValue;
	Message.Value.Type = EAnimNodeValueType::Int32;

	AppendAnimNodeValue(InAnimInstanceId, InTime, InFrameCounter, InNodeId, InKey, Message);
}

void FAnimationProvider::AppendAnimNodeValue(uint64 InAnimInstanceId, double InTime, uint16 InFrameCounter, int32 InNodeId, const TCHAR* InKey, float InValue)
{
	FAnimNodeValueMessage Message;
	Message.Value.Float.Value = InValue;
	Message.Value.Type = EAnimNodeValueType::Float;

	AppendAnimNodeValue(InAnimInstanceId, InTime, InFrameCounter, InNodeId, InKey, Message);
}

void FAnimationProvider::AppendAnimNodeValue(uint64 InAnimInstanceId, double InTime, uint16 InFrameCounter, int32 InNodeId, const TCHAR* InKey, const FVector2D& InValue)
{
	FAnimNodeValueMessage Message;
	Message.Value.Vector2D.Value = InValue;
	Message.Value.Type = EAnimNodeValueType::Vector2D;

	AppendAnimNodeValue(InAnimInstanceId, InTime, InFrameCounter, InNodeId, InKey, Message);
}

void FAnimationProvider::AppendAnimNodeValue(uint64 InAnimInstanceId, double InTime, uint16 InFrameCounter, int32 InNodeId, const TCHAR* InKey, const FVector& InValue)
{
	FAnimNodeValueMessage Message;
	Message.Value.Vector.Value = InValue;
	Message.Value.Type = EAnimNodeValueType::Vector;

	AppendAnimNodeValue(InAnimInstanceId, InTime, InFrameCounter, InNodeId, InKey, Message);
}

void FAnimationProvider::AppendAnimNodeValue(uint64 InAnimInstanceId, double InTime, uint16 InFrameCounter, int32 InNodeId, const TCHAR* InKey, const TCHAR* InValue)
{
	FAnimNodeValueMessage Message;
	Message.Value.String.Value = Session.StoreString(InValue);
	Message.Value.Type = EAnimNodeValueType::String;

	AppendAnimNodeValue(InAnimInstanceId, InTime, InFrameCounter, InNodeId, InKey, Message);
}

void FAnimationProvider::AppendAnimNodeValueObject(uint64 InAnimInstanceId, double InTime, uint16 InFrameCounter, int32 InNodeId, const TCHAR* InKey, uint64 InValue)
{
	FAnimNodeValueMessage Message;
	Message.Value.Object.Value = InValue;
	Message.Value.Type = EAnimNodeValueType::Object;

	AppendAnimNodeValue(InAnimInstanceId, InTime, InFrameCounter, InNodeId, InKey, Message);
}

void FAnimationProvider::AppendAnimNodeValueClass(uint64 InAnimInstanceId, double InTime, uint16 InFrameCounter, int32 InNodeId, const TCHAR* InKey, uint64 InValue)
{
	FAnimNodeValueMessage Message;
	Message.Value.Class.Value = InValue;
	Message.Value.Type = EAnimNodeValueType::Class;

	AppendAnimNodeValue(InAnimInstanceId, InTime, InFrameCounter, InNodeId, InKey, Message);
}

void FAnimationProvider::AppendAnimNodeValue(uint64 InAnimInstanceId, double InTime, uint16 InFrameCounter, int32 InNodeId, const TCHAR* InKey, FAnimNodeValueMessage& InMessage)
{
	Session.WriteAccessCheck();

	bHasAnyData = true;

	TSharedPtr<TraceServices::TPointTimeline<FAnimNodeValueMessage>> Timeline;
	uint32* IndexPtr = ObjectIdToAnimNodeValueTimelines.Find(InAnimInstanceId);
	if(IndexPtr != nullptr)
	{
		Timeline = AnimNodeValueTimelines[*IndexPtr];
	}
	else
	{
		Timeline = MakeShared<TraceServices::TPointTimeline<FAnimNodeValueMessage>>(Session.GetLinearAllocator());
		ObjectIdToAnimNodeValueTimelines.Add(InAnimInstanceId, AnimNodeValueTimelines.Num());
		AnimNodeValueTimelines.Add(Timeline.ToSharedRef());
	}

	InMessage.Key = Session.StoreString(InKey);
	InMessage.AnimInstanceId = InAnimInstanceId;
	InMessage.NodeId = InNodeId;
	InMessage.FrameCounter = InFrameCounter;

	Timeline->AppendEvent(InTime, InMessage);

	Session.UpdateDurationSeconds(InTime);
}

void FAnimationProvider::AppendAnimGraphAttribute(uint64 InSourceAnimInstanceId, uint64 InTargetAnimInstanceId, double InTime, int32 InSourceNodeId, int32 InTargetNodeId, uint32 InAttributeNameId)
{
	Session.WriteAccessCheck();

	bHasAnyData = true;

	if(InSourceAnimInstanceId == InTargetAnimInstanceId)
	{
		TSharedPtr<TraceServices::TPointTimeline<FAnimAttributeMessage>> Timeline;
		uint32* IndexPtr = ObjectIdToAnimAttributeTimelines.Find(InSourceAnimInstanceId);
		if(IndexPtr != nullptr)
		{
			Timeline = AnimAttributeTimelines[*IndexPtr];
		}
		else
		{
			Timeline = MakeShared<TraceServices::TPointTimeline<FAnimAttributeMessage>>(Session.GetLinearAllocator());
			ObjectIdToAnimAttributeTimelines.Add(InSourceAnimInstanceId, AnimAttributeTimelines.Num());
			AnimAttributeTimelines.Add(Timeline.ToSharedRef());
		}

		FAnimAttributeMessage Message;
		Message.SourceNodeId = InSourceNodeId;
		Message.TargetNodeId = InTargetNodeId;
		Message.AttributeNameId = InAttributeNameId;

		Timeline->AppendEvent(InTime, Message);
	}
	else
	{
		// If we are using two different anim instances, we need to append to two different timelines
		TSharedPtr<TraceServices::TPointTimeline<FAnimAttributeMessage>> SourceTimeline;
		uint32* SourceIndexPtr = ObjectIdToAnimAttributeTimelines.Find(InSourceAnimInstanceId);
		if(SourceIndexPtr != nullptr)
		{
			SourceTimeline = AnimAttributeTimelines[*SourceIndexPtr];
		}
		else
		{
			SourceTimeline = MakeShared<TraceServices::TPointTimeline<FAnimAttributeMessage>>(Session.GetLinearAllocator());
			ObjectIdToAnimAttributeTimelines.Add(InSourceAnimInstanceId, AnimAttributeTimelines.Num());
			AnimAttributeTimelines.Add(SourceTimeline.ToSharedRef());
		}

		TSharedPtr<TraceServices::TPointTimeline<FAnimAttributeMessage>> TargetTimeline;
		uint32* TargetIndexPtr = ObjectIdToAnimAttributeTimelines.Find(InTargetAnimInstanceId);
		if(TargetIndexPtr != nullptr)
		{
			TargetTimeline = AnimAttributeTimelines[*TargetIndexPtr];
		}
		else
		{
			TargetTimeline = MakeShared<TraceServices::TPointTimeline<FAnimAttributeMessage>>(Session.GetLinearAllocator());
			ObjectIdToAnimAttributeTimelines.Add(InTargetAnimInstanceId, AnimAttributeTimelines.Num());
			AnimAttributeTimelines.Add(TargetTimeline.ToSharedRef());
		}

		FAnimAttributeMessage TargetMessage;
		TargetMessage.SourceNodeId = INDEX_NONE;
		TargetMessage.TargetNodeId = InTargetNodeId;
		TargetMessage.AttributeNameId = InAttributeNameId;

		TargetTimeline->AppendEvent(InTime, TargetMessage);

		FAnimAttributeMessage SourceMessage;
		SourceMessage.SourceNodeId = InSourceNodeId;
		SourceMessage.TargetNodeId = INDEX_NONE;
		SourceMessage.AttributeNameId = InAttributeNameId;

		SourceTimeline->AppendEvent(InTime, SourceMessage);
	}

	Session.UpdateDurationSeconds(InTime);
}

void FAnimationProvider::AppendStateMachineState(uint64 InAnimInstanceId, double InTime, int32 InNodeId, int32 InStateMachineIndex, int32 InStateIndex, float InStateWeight, float InElapsedTime)
{
	Session.WriteAccessCheck();

	bHasAnyData = true;

	TSharedPtr<TraceServices::TPointTimeline<FAnimStateMachineMessage>> Timeline;
	uint32* IndexPtr = ObjectIdToStateMachineTimelines.Find(InAnimInstanceId);
	if(IndexPtr != nullptr)
	{
		Timeline = StateMachineTimelines[*IndexPtr];
	}
	else
	{
		Timeline = MakeShared<TraceServices::TPointTimeline<FAnimStateMachineMessage>>(Session.GetLinearAllocator());
		ObjectIdToStateMachineTimelines.Add(InAnimInstanceId, StateMachineTimelines.Num());
		StateMachineTimelines.Add(Timeline.ToSharedRef());
	}

	FAnimStateMachineMessage Message;
	Message.AnimInstanceId = InAnimInstanceId;
	Message.NodeId = InNodeId;
	Message.StateMachineIndex = InStateMachineIndex;
	Message.StateIndex = InStateIndex;
	Message.StateWeight = InStateWeight;
	Message.ElapsedTime = InElapsedTime;

	Timeline->AppendEvent(InTime, Message);

	Session.UpdateDurationSeconds(InTime);
}

void FAnimationProvider::AppendNotify(uint64 InAnimInstanceId, double InTime, double InRecordingTime, uint64 InAssetId, uint64 InNotifyId, uint32 InNameId, float InNotifyTime, float InNotifyDuration, EAnimNotifyMessageType InNotifyEventType)
{
	Session.WriteAccessCheck();

	bHasAnyData = true;

	// Check if stateful or event-based
	if(InNotifyEventType == EAnimNotifyMessageType::Begin || InNotifyEventType == EAnimNotifyMessageType::End)
	{
		TSharedPtr<TraceServices::TIntervalTimeline<FAnimNotifyMessage>> Timeline;
		TSharedPtr<FAnimNotifyStateTimelineStorage> TimelineStorage;
		uint32* TimelineStorageIndexPtr = ObjectIdToAnimNotifyStateTimelines.Find(InAnimInstanceId);
		if(TimelineStorageIndexPtr != nullptr)
		{
			TimelineStorage = AnimNotifyStateTimelineStorage[*TimelineStorageIndexPtr];
		}
		else
		{
			ObjectIdToAnimNotifyStateTimelines.Add(InAnimInstanceId, AnimNotifyStateTimelineStorage.Num());
			TimelineStorage = AnimNotifyStateTimelineStorage.Add_GetRef(MakeShared<FAnimNotifyStateTimelineStorage>());
		}

		check(TimelineStorage.IsValid());

		uint32* TimelineIndexPtr = TimelineStorage->NotifyIdToAnimNotifyStateTimeline.Find(InNotifyId);
		if(TimelineIndexPtr != nullptr)
		{
			Timeline = TimelineStorage->Timelines[*TimelineIndexPtr];
		}
		else
		{
			Timeline = MakeShared<TraceServices::TIntervalTimeline<FAnimNotifyMessage>>(Session.GetLinearAllocator());
			TimelineStorage->NotifyIdToAnimNotifyStateTimeline.Add(InNotifyId, TimelineStorage->Timelines.Num());
			TimelineStorage->Timelines.Add(Timeline.ToSharedRef());
		}

		if(InNotifyEventType == EAnimNotifyMessageType::Begin)
		{
			FAnimNotifyMessage Message;
			Message.RecordingTime = InRecordingTime;
			Message.AnimInstanceId = InAnimInstanceId;
			Message.AssetId = InAssetId;
			Message.NotifyId = InNotifyId;
			Message.NameId = InNameId;
			Message.Name = GetName(InNameId);
			Message.Time = InNotifyTime; 
			Message.Duration = InNotifyDuration;
			Message.NotifyEventType = InNotifyEventType;

			Timeline->AppendBeginEvent(InTime, Message);
		}
		else if(Timeline->GetEventCount() > 0)
		{
			Timeline->EndEvent(Timeline->GetEventCount() - 1, InTime);
		}
	}
	else
	{
		TSharedPtr<TraceServices::TPointTimeline<FAnimNotifyMessage>> Timeline;
		uint32* IndexPtr = ObjectIdToAnimNotifyTimelines.Find(InAnimInstanceId);
		if(IndexPtr != nullptr)
		{
			Timeline = AnimNotifyTimelines[*IndexPtr];
		}
		else
		{
			Timeline = MakeShared<TraceServices::TPointTimeline<FAnimNotifyMessage>>(Session.GetLinearAllocator());
			ObjectIdToAnimNotifyTimelines.Add(InAnimInstanceId, AnimNotifyTimelines.Num());
			AnimNotifyTimelines.Add(Timeline.ToSharedRef());
		}

		FAnimNotifyMessage Message;
		Message.AnimInstanceId = InAnimInstanceId;
		Message.RecordingTime = InRecordingTime;
		Message.AssetId = InAssetId;
		Message.NotifyId = InNotifyId;
		Message.NameId = InNameId;
		Message.Name = GetName(InNameId);
		Message.Time = InNotifyTime; 
		Message.Duration = InNotifyDuration;
		Message.NotifyEventType = InNotifyEventType;

		Timeline->AppendEvent(InTime, Message);
	}

	Session.UpdateDurationSeconds(InTime);
}

void FAnimationProvider::AppendMontage(uint64 InAnimInstanceId, double InProfileTime, double InRecoringTime, uint64 InMontageId, uint32 InCurrentSectionNameId, uint32 InNextSectionNameId, float InWeight, float InDesiredWeight, float InPosition, uint16 InFrameCounter)
{
	Session.WriteAccessCheck();

	bHasAnyData = true;

	TSharedPtr<FMontageTimelineStorage> TimelineStorage;
	uint32* IndexPtr = ObjectIdToAnimMontageTimelines.Find(InAnimInstanceId);
	if(IndexPtr != nullptr)
	{
		TimelineStorage = AnimMontageTimelineStorage[*IndexPtr];
	}
	else
	{
		TimelineStorage = MakeShared<FMontageTimelineStorage>();
		TimelineStorage->Timeline = MakeShared<TraceServices::TPointTimeline<FAnimMontageMessage>>(Session.GetLinearAllocator());
		TimelineStorage->Timeline->SetEnumerateOutsideRange(true);
		ObjectIdToAnimMontageTimelines.Add(InAnimInstanceId, AnimMontageTimelineStorage.Num());
		AnimMontageTimelineStorage.Add(TimelineStorage.ToSharedRef());
	}

	TimelineStorage->AllMontageIds.Add(InMontageId);

	FAnimMontageMessage Message;
	Message.RecordingTime = InRecoringTime;
	Message.AnimInstanceId = InAnimInstanceId;
	Message.MontageId = InMontageId;
	Message.CurrentSectionNameId = InCurrentSectionNameId;
	Message.NextSectionNameId = InNextSectionNameId;
	Message.Weight = InWeight;
	Message.DesiredWeight = InDesiredWeight;
	Message.Position = InPosition;
	Message.FrameCounter = InFrameCounter;

	TimelineStorage->Timeline->AppendEvent(InProfileTime, Message);

	Session.UpdateDurationSeconds(InProfileTime);
}

void FAnimationProvider::AppendSync(uint64 InAnimInstanceId, double InTime, int32 InSourceNodeId, uint32 InGroupNameId)
{
	Session.WriteAccessCheck();

	bHasAnyData = true;

	TSharedPtr<TraceServices::TPointTimeline<FAnimSyncMessage>> Timeline;
	uint32* IndexPtr = ObjectIdToAnimSyncTimelines.Find(InAnimInstanceId);
	if(IndexPtr != nullptr)
	{
		check(AnimSyncTimelines.IsValidIndex(*IndexPtr));
		Timeline = AnimSyncTimelines[*IndexPtr];
	}
	else
	{
		Timeline = MakeShared<TraceServices::TPointTimeline<FAnimSyncMessage>>(Session.GetLinearAllocator());
		ObjectIdToAnimSyncTimelines.Add(InAnimInstanceId, AnimSyncTimelines.Num());
		AnimSyncTimelines.Add(Timeline.ToSharedRef());
	}

	FAnimSyncMessage Message;
	Message.SourceNodeId = InSourceNodeId;
	Message.GroupNameId = InGroupNameId;

	Timeline->AppendEvent(InTime, Message);

	Session.UpdateDurationSeconds(InTime);
}

void FAnimationProvider::AppendPoseWatch(uint64 InAnimInstanceId, double InTime, double InRecordingTime, uint64 PoseWatchId, const TArrayView<const float>& BoneTransformsRaw, const TArrayView<const uint16>& RequiredBones, const TArrayView<const float>& WorldTransformRaw, const bool bIsEnabled)
{
	Session.WriteAccessCheck();

	bHasAnyData = true;

	TSharedPtr<TraceServices::TPointTimeline<FPoseWatchMessage>> Timeline;
	uint32* IndexPtr = ObjectIdToPoseWatchTimelines.Find(InAnimInstanceId);
	if (IndexPtr != nullptr)
	{
		check(PoseWatchTimelines.IsValidIndex(*IndexPtr));
		Timeline = PoseWatchTimelines[*IndexPtr];
	}
	else
	{
		Timeline = MakeShared<TraceServices::TPointTimeline<FPoseWatchMessage>>(Session.GetLinearAllocator());
		ObjectIdToPoseWatchTimelines.Add(InAnimInstanceId, PoseWatchTimelines.Num());
		PoseWatchTimelines.Add(Timeline.ToSharedRef());
	}

	FTransform WorldTransform;
	FMemory::Memcpy(&WorldTransform, &WorldTransformRaw[0], sizeof(FTransform));

	FPoseWatchMessage Message;
	Message.RecordingTime = InRecordingTime;
	Message.AnimInstanceId = InAnimInstanceId;
	Message.PoseWatchId = PoseWatchId;
	Message.BoneTransformsStartIndex = SkeletalMeshPoseTransforms.Num();
	Message.NumBoneTransforms = BoneTransformsRaw.Num() / (sizeof(FTransform) / sizeof(float));
	Message.WorldTransform = WorldTransform;
	Message.RequiredBonesStartIndex = PoseWatchRequiredBones.Num();
	Message.NumRequiredBones = RequiredBones.Num();
	Message.bIsEnabled = bIsEnabled;

	Timeline->AppendEvent(InTime, Message);

	const int CaptureTransformSize = sizeof(FTransform) / sizeof(float); // TODO
	const int LocalTransformSize = sizeof(FTransform) / sizeof(float);
	const int PoseTransformCount = BoneTransformsRaw.Num() / CaptureTransformSize;

	// Dump PoseBoneTransformsRaw into SkeletalMeshPoseTransforms
	if (CaptureTransformSize == LocalTransformSize)
	{
		for (int i = 0; i < PoseTransformCount; i++)
		{
			FMemory::Memcpy(&SkeletalMeshPoseTransforms.PushBack(), &BoneTransformsRaw[CaptureTransformSize * i], sizeof(FTransform));
		}
	}
	else
	{
		for (int i = 0; i < PoseTransformCount; i++)
		{
			SkeletalMeshPoseTransforms.PushBack() = ConvertTransform(CaptureTransformSize, &BoneTransformsRaw[CaptureTransformSize * i]);
		}
	}

	// Dump RequiredBones into PoseWatchRequiredBones
	for (const uint16 RequiredBone : RequiredBones)
	{
		PoseWatchRequiredBones.PushBack() = RequiredBone;
	}

	Session.UpdateDurationSeconds(InTime);
}

#undef LOCTEXT_NAMESPACE<|MERGE_RESOLUTION|>--- conflicted
+++ resolved
@@ -183,14 +183,7 @@
 	
 	for(auto& IndexMapping : ObjectIdToAnimGraphTimelines)
 	{
-<<<<<<< HEAD
-		for (const TSharedRef<TraceServices::TIntervalTimeline<FAnimGraphMessage>>& Timeline : AnimGraphTimelines)
-		{
-			Callback(IndexMapping.Key, AnimGraphTimelines[IndexMapping.Value].Get());
-		}
-=======
 		Callback(IndexMapping.Key, AnimGraphTimelines[IndexMapping.Value].Get());
->>>>>>> d731a049
 	}
 }
 
