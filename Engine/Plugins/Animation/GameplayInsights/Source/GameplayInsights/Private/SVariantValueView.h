--- conflicted
+++ resolved
@@ -41,12 +41,9 @@
 	/** @return Trace session that the view references */
 	const TraceServices::IAnalysisSession&  GetAnalysisSession() const { return *AnalysisSession; }
 	
-<<<<<<< HEAD
-=======
 	/** @return New Widget for the given Variant Value */
 	static TSharedRef<SWidget> MakeVariantValueWidget(const TraceServices::IAnalysisSession& InAnalysisSession, const FVariantValue& InValue, const TAttribute<FText>& InHighlightText);
 
->>>>>>> 4af6daef
 private:
 	// SWidget interface
 	virtual FReply OnKeyDown(const FGeometry& MyGeometry, const FKeyEvent& InKeyEvent) override;
