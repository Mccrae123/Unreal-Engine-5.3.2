// Copyright Epic Games, Inc. All Rights Reserved.

#pragma once

#include "IGameplayProvider.h"
#include "Model/PointTimeline.h"
#include "Containers/Map.h"
#include "Templates/SharedPointer.h"
#include "Containers/StringView.h"
#include "Model/IntervalTimeline.h"

namespace TraceServices { class IAnalysisSession; }

class FGameplayProvider : public IGameplayProvider
{
public:
	static FName ProviderName;

	FGameplayProvider(TraceServices::IAnalysisSession& InSession);

	/** IGameplayProvider interface */
	virtual bool ReadObjectEventsTimeline(uint64 InObjectId, TFunctionRef<void(const ObjectEventsTimeline&)> Callback) const override;
	virtual bool ReadObjectEvent(uint64 InObjectId, uint64 InMessageId, TFunctionRef<void(const FObjectEventMessage&)> Callback) const override;
	virtual bool ReadObjectPropertiesTimeline(uint64 InObjectId, TFunctionRef<void(const ObjectPropertiesTimeline&)> Callback) const override;
	virtual void EnumerateObjectPropertyValues(uint64 InObjectId, const FObjectPropertiesMessage& InMessage, TFunctionRef<void(const FObjectPropertyValue&)> Callback) const override;
	virtual void EnumerateObjects(TFunctionRef<void(const FObjectInfo&)> Callback) const override;
	virtual void EnumerateObjects(double StartTime, double EndTime, TFunctionRef<void(const FObjectInfo&)> Callback) const override;
	virtual const FClassInfo* FindClassInfo(uint64 InClassId) const override;
	virtual const FClassInfo* FindClassInfo(const TCHAR* InClassPath) const override;
	virtual const FObjectInfo* FindObjectInfo(uint64 InObjectId) const override;
	virtual const FWorldInfo* FindWorldInfo(uint64 InObjectId) const override;
	virtual const FWorldInfo* FindWorldInfoFromObject(uint64 InObjectId) const override;
	virtual bool IsWorld(uint64 InObjectId) const override;
	virtual const FClassInfo& GetClassInfo(uint64 InClassId) const override;
	virtual const FClassInfo& GetClassInfoFromObject(uint64 InObjectId) const override;
	virtual const FObjectInfo& GetObjectInfo(uint64 InObjectId) const override;
	virtual FOnObjectEndPlay& OnObjectEndPlay() override { return OnObjectEndPlayDelegate; }
	virtual const TCHAR* GetPropertyName(uint32 InPropertyStringId) const override;
<<<<<<< HEAD
=======
	virtual const RecordingInfoTimeline* GetRecordingInfo(uint32 RecordingId) const override; 
	virtual void ReadViewTimeline(TFunctionRef<void(const ViewTimeline&)> Callback) const override;
>>>>>>> 6bbb88c8

	/** Add a class message */
	void AppendClass(uint64 InClassId, uint64 InSuperId, const TCHAR* InClassName, const TCHAR* InClassPathName);

	/** Add an object message */
	void AppendObject(uint64 InObjectId, uint64 InOuterId, uint64 InClassId, const TCHAR* InObjectName, const TCHAR* InObjectPathName);

	/** Add an object create message */
	void AppendObjectLifetimeBegin(uint64 InObjectId, double InTime);
	
	/** Add an object destroy message */
	void AppendObjectLifetimeEnd(uint64 InObjectId, double InTime);	

	/** Add an object event message */
	void AppendObjectEvent(uint64 InObjectId, double InTime, const TCHAR* InEvent);
	
	/** Add a Controller Attach message */
	void AppendPawnPossess(uint64 InControllerId, uint64 InPawnId, double InTime);

	/** Add a view message */
	void AppendView(uint64 InObjectId, double InTime, const FVector& InPosition, const FRotator& InRotation, float InFov, float InAspectRatio);

	/** Add a world message */
	void AppendWorld(uint64 InObjectId, int32 InPIEInstanceId, uint8 InType, uint8 InNetMode, bool bInIsSimulating);

<<<<<<< HEAD
	/** Add a class property string ID message */
	void AppendClassPropertyStringId(uint32 InStringId, const FStringView& InString);

	/** Add a class property message */
	void AppendClassProperty(uint64 InClassId, int32 InId, int32 InParentId, uint32 InTypeStringId, uint32 InKeyStringId);

=======
	/** Add a recording info message */
	void AppendRecordingInfo(uint64 InWorldId, double InProfileTime, uint32 InRecordingIndex, uint32 InFrameIndex, double InElapsedTime);

	/** Add a class property string ID message */
	void AppendClassPropertyStringId(uint32 InStringId, const FStringView& InString);

>>>>>>> 6bbb88c8
	/** Add a properties start message */
	void AppendPropertiesStart(uint64 InObjectId, double InTime, uint64 InEventId);

	/** Add a properties end message */
	void AppendPropertiesEnd(uint64 InObjectId, double InTime);

	/** Add a property value message */
<<<<<<< HEAD
	void AppendPropertyValue(uint64 InObjectId, double InTime, uint64 InEventId, int32 InPropertyId, const FStringView& InValue);
=======
	void AppendPropertyValue(uint64 InObjectId, double InTime, uint64 InEventId, int32 InParentId, uint32 InTypeStringId, uint32 InKeyStringId, const FStringView& InValue);
>>>>>>> 6bbb88c8

	/** Check whether we have any data */
	bool HasAnyData() const;

	/** Check whether we have any object property data */
	bool HasObjectProperties() const;

<<<<<<< HEAD
=======
	/** Search PawnPossession timeline to find the Controller Object Id for a Pawn (or 0 if none)*/
	virtual uint64 FindPossessingController(uint64 Pawn, double Time) const override;

>>>>>>> 6bbb88c8
private:
	TraceServices::IAnalysisSession& Session;

	/** All class info, grow only for stable indices */
	TArray<FClassInfo> ClassInfos;

	/** All object info, grow only for stable indices */
	TArray<FObjectInfo> ObjectInfos;

	/** All world info, grow only for stable indices */
	TArray<FWorldInfo> WorldInfos;

	/** Classes that are in use. Map from Id to ClassInfo index */
	TMap<uint64, int32> ClassIdToIndexMap;

	/** Objects that are in use. Map from Id to ObjectInfo index */
	TMap<uint64, int32> ObjectIdToIndexMap;

	/** Worlds that are in use. Map from Id to WorldInfo index */
	TMap<uint64, int32> WorldIdToIndexMap;

	/** Map from object Ids to timeline index */
	TMap<uint64, uint32> ObjectIdToEventTimelines;
	TMap<uint64, uint32> ObjectIdToPropertiesStorage;

<<<<<<< HEAD
=======
	struct FPawnPossessMessage
	{
		uint64 ControllerId = 0;
		uint64 PawnId = 0;
	};
	
	struct FObjectExistsMessage
	{
		uint64 ObjectId = 0;
	};

>>>>>>> 6bbb88c8
	struct FObjectPropertiesStorage
	{
		double OpenStartTime;
		uint64 OpenEventId;
		FObjectPropertiesMessage OpenEvent;
<<<<<<< HEAD
		TSharedPtr<Trace::TIntervalTimeline<FObjectPropertiesMessage>> Timeline;
=======
		TSharedPtr<TraceServices::TIntervalTimeline<FObjectPropertiesMessage>> Timeline;
>>>>>>> 6bbb88c8
		TArray<FObjectPropertyValue> Values;
	};

	/** Message storage */
<<<<<<< HEAD
	TArray<TSharedRef<Trace::TPointTimeline<FObjectEventMessage>>> EventTimelines;
	TArray<TSharedRef<FObjectPropertiesStorage>> PropertiesStorage;
=======
	TArray<TSharedRef<TraceServices::TPointTimeline<FObjectEventMessage>>> EventTimelines;
	TArray<TSharedRef<FObjectPropertiesStorage>> PropertiesStorage;
	TSharedPtr<TraceServices::TPointTimeline<FViewMessage>> ViewTimeline;
>>>>>>> 6bbb88c8

	/** Map of class path name to ClassInfo index */
	TMap<FStringView, int32> ClassPathNameToIndexMap;

	/** EndPlay event text */
	const TCHAR* EndPlayEvent;

	/** Delegate fired when an object receives an end play event */
	FOnObjectEndPlay OnObjectEndPlayDelegate;

	/** Map from string ID to stored string */
	TMap<uint32, const TCHAR*> PropertyStrings;

<<<<<<< HEAD
=======
	/** Map of RecordingInfo Timelines by RecordingId - Each timeline is a mapping from Gameplay Elapsed time to Profiler Elapsed Time for one recording session */
	TMap<uint32, TSharedRef<TraceServices::TPointTimeline<FRecordingInfoMessage>>> Recordings;

	// Timeline containing intervals where a controller is attached to a pawn
	TraceServices::TIntervalTimeline<FPawnPossessMessage> PawnPossession;
	
	// Timeline containing intervals where an object exists
	TraceServices::TIntervalTimeline<FObjectExistsMessage> ObjectLifetimes;


	// map from controller id to index in the PawnPossession timeline, for lookup when ending events
	TMap<uint64, uint64> ActivePawnPossession;

	// map from object id to index in ObjectLifetimes, for lookup when objects are destroyed
	TMap<uint64, uint64> ActiveObjectLifetimes;

>>>>>>> 6bbb88c8
	/** Whether we have any data */
	bool bHasAnyData;

	/** Whether we have any object properties */
	bool bHasObjectProperties;
};<|MERGE_RESOLUTION|>--- conflicted
+++ resolved
@@ -36,11 +36,8 @@
 	virtual const FObjectInfo& GetObjectInfo(uint64 InObjectId) const override;
 	virtual FOnObjectEndPlay& OnObjectEndPlay() override { return OnObjectEndPlayDelegate; }
 	virtual const TCHAR* GetPropertyName(uint32 InPropertyStringId) const override;
-<<<<<<< HEAD
-=======
 	virtual const RecordingInfoTimeline* GetRecordingInfo(uint32 RecordingId) const override; 
 	virtual void ReadViewTimeline(TFunctionRef<void(const ViewTimeline&)> Callback) const override;
->>>>>>> 6bbb88c8
 
 	/** Add a class message */
 	void AppendClass(uint64 InClassId, uint64 InSuperId, const TCHAR* InClassName, const TCHAR* InClassPathName);
@@ -66,21 +63,12 @@
 	/** Add a world message */
 	void AppendWorld(uint64 InObjectId, int32 InPIEInstanceId, uint8 InType, uint8 InNetMode, bool bInIsSimulating);
 
-<<<<<<< HEAD
-	/** Add a class property string ID message */
-	void AppendClassPropertyStringId(uint32 InStringId, const FStringView& InString);
-
-	/** Add a class property message */
-	void AppendClassProperty(uint64 InClassId, int32 InId, int32 InParentId, uint32 InTypeStringId, uint32 InKeyStringId);
-
-=======
 	/** Add a recording info message */
 	void AppendRecordingInfo(uint64 InWorldId, double InProfileTime, uint32 InRecordingIndex, uint32 InFrameIndex, double InElapsedTime);
 
 	/** Add a class property string ID message */
 	void AppendClassPropertyStringId(uint32 InStringId, const FStringView& InString);
 
->>>>>>> 6bbb88c8
 	/** Add a properties start message */
 	void AppendPropertiesStart(uint64 InObjectId, double InTime, uint64 InEventId);
 
@@ -88,11 +76,7 @@
 	void AppendPropertiesEnd(uint64 InObjectId, double InTime);
 
 	/** Add a property value message */
-<<<<<<< HEAD
-	void AppendPropertyValue(uint64 InObjectId, double InTime, uint64 InEventId, int32 InPropertyId, const FStringView& InValue);
-=======
 	void AppendPropertyValue(uint64 InObjectId, double InTime, uint64 InEventId, int32 InParentId, uint32 InTypeStringId, uint32 InKeyStringId, const FStringView& InValue);
->>>>>>> 6bbb88c8
 
 	/** Check whether we have any data */
 	bool HasAnyData() const;
@@ -100,12 +84,9 @@
 	/** Check whether we have any object property data */
 	bool HasObjectProperties() const;
 
-<<<<<<< HEAD
-=======
 	/** Search PawnPossession timeline to find the Controller Object Id for a Pawn (or 0 if none)*/
 	virtual uint64 FindPossessingController(uint64 Pawn, double Time) const override;
 
->>>>>>> 6bbb88c8
 private:
 	TraceServices::IAnalysisSession& Session;
 
@@ -131,8 +112,6 @@
 	TMap<uint64, uint32> ObjectIdToEventTimelines;
 	TMap<uint64, uint32> ObjectIdToPropertiesStorage;
 
-<<<<<<< HEAD
-=======
 	struct FPawnPossessMessage
 	{
 		uint64 ControllerId = 0;
@@ -144,29 +123,19 @@
 		uint64 ObjectId = 0;
 	};
 
->>>>>>> 6bbb88c8
 	struct FObjectPropertiesStorage
 	{
 		double OpenStartTime;
 		uint64 OpenEventId;
 		FObjectPropertiesMessage OpenEvent;
-<<<<<<< HEAD
-		TSharedPtr<Trace::TIntervalTimeline<FObjectPropertiesMessage>> Timeline;
-=======
 		TSharedPtr<TraceServices::TIntervalTimeline<FObjectPropertiesMessage>> Timeline;
->>>>>>> 6bbb88c8
 		TArray<FObjectPropertyValue> Values;
 	};
 
 	/** Message storage */
-<<<<<<< HEAD
-	TArray<TSharedRef<Trace::TPointTimeline<FObjectEventMessage>>> EventTimelines;
-	TArray<TSharedRef<FObjectPropertiesStorage>> PropertiesStorage;
-=======
 	TArray<TSharedRef<TraceServices::TPointTimeline<FObjectEventMessage>>> EventTimelines;
 	TArray<TSharedRef<FObjectPropertiesStorage>> PropertiesStorage;
 	TSharedPtr<TraceServices::TPointTimeline<FViewMessage>> ViewTimeline;
->>>>>>> 6bbb88c8
 
 	/** Map of class path name to ClassInfo index */
 	TMap<FStringView, int32> ClassPathNameToIndexMap;
@@ -180,8 +149,6 @@
 	/** Map from string ID to stored string */
 	TMap<uint32, const TCHAR*> PropertyStrings;
 
-<<<<<<< HEAD
-=======
 	/** Map of RecordingInfo Timelines by RecordingId - Each timeline is a mapping from Gameplay Elapsed time to Profiler Elapsed Time for one recording session */
 	TMap<uint32, TSharedRef<TraceServices::TPointTimeline<FRecordingInfoMessage>>> Recordings;
 
@@ -198,7 +165,6 @@
 	// map from object id to index in ObjectLifetimes, for lookup when objects are destroyed
 	TMap<uint64, uint64> ActiveObjectLifetimes;
 
->>>>>>> 6bbb88c8
 	/** Whether we have any data */
 	bool bHasAnyData;
 
