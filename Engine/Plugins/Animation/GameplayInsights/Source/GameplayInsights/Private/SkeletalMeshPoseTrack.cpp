--- conflicted
+++ resolved
@@ -78,11 +78,7 @@
 			InTimeline.EnumerateEvents(Context.GetViewport().GetStartTime(), Context.GetViewport().GetEndTime(), [&Builder](double InStartTime, double InEndTime, uint32 InDepth, const FSkeletalMeshPoseMessage& InMessage)
 			{
 				Builder.AddEvent(InStartTime, InEndTime, 0, InMessage.MeshName);
-<<<<<<< HEAD
-				return Trace::EEventEnumerate::Continue;
-=======
 				return TraceServices::EEventEnumerate::Continue;
->>>>>>> 6bbb88c8
 			});
 		});
 	}
@@ -162,11 +158,7 @@
 					InTimeline.EnumerateEvents(InContext.GetParameters().StartTime, InContext.GetParameters().EndTime, [&InContext](double InEventStartTime, double InEventEndTime, uint32 InDepth, const FSkeletalMeshPoseMessage& InMessage)
 					{
 						InContext.Check(InEventStartTime, InEventEndTime, 0, InMessage);
-<<<<<<< HEAD
-						return Trace::EEventEnumerate::Continue;
-=======
 						return TraceServices::EEventEnumerate::Continue;
->>>>>>> 6bbb88c8
 					});
 				});
 			}
@@ -422,11 +414,7 @@
 							Component->SetDebugDrawColor(Color);
 						}
 					}
-<<<<<<< HEAD
-					return Trace::EEventEnumerate::Continue;
-=======
 					return TraceServices::EEventEnumerate::Continue;
->>>>>>> 6bbb88c8
 				});
 			});
 		}
