--- conflicted
+++ resolved
@@ -109,10 +109,7 @@
 	, EndPlayEvent(nullptr)
 	, PawnPossession(InSession.GetLinearAllocator())
 	, ObjectLifetimes(InSession.GetLinearAllocator())
-<<<<<<< HEAD
-=======
 	, ObjectRecordingLifetimes(InSession.GetLinearAllocator())
->>>>>>> d731a049
 	, bHasAnyData(false)
 	, bHasObjectProperties(false)
 {
@@ -200,20 +197,14 @@
 		[this, Callback](double InStartTime, double InEndTime, uint32 InDepth, const FObjectExistsMessage& ExistsMessage)
 		{
 			checkSlow(ObjectIdToIndexMap.Contains(ExistsMessage.ObjectId));
-<<<<<<< HEAD
-			Callback(ObjectInfos[ObjectIdToIndexMap[ExistsMessage.ObjectId]]);
-=======
 			if (const int32* ObjectInfoIndex = ObjectIdToIndexMap.Find(ExistsMessage.ObjectId))
 			{
 				Callback(ObjectInfos[*ObjectInfoIndex]);
 			}
->>>>>>> d731a049
 			return TraceServices::EEventEnumerate::Continue;
 		});
 }
 
-<<<<<<< HEAD
-=======
 void FGameplayProvider::EnumerateSubobjects(uint64 ObjectId, TFunctionRef<void(uint64 SubobjectId)> Callback) const
 {
 	TArray<uint64, TInlineAllocator<32>> SubobjectIds;
@@ -226,7 +217,6 @@
 }
 
 
->>>>>>> d731a049
 const FClassInfo* FGameplayProvider::FindClassInfo(uint64 InClassId) const
 {
 	Session.ReadAccessCheck();
@@ -464,36 +454,6 @@
 	}
 }
 
-void FGameplayProvider::AppendObjectLifetimeBegin(uint64 InObjectId, double InTime)
-{
-	Session.WriteAccessCheck();
-	bHasAnyData = true;
-
-	if (InObjectId)
-	{
-		FObjectExistsMessage Message;
-		Message.ObjectId = InObjectId;
-		ActiveObjectLifetimes.Add(InObjectId, ObjectLifetimes.AppendBeginEvent(InTime, Message));
-	}
-}
-
-void FGameplayProvider::AppendObjectLifetimeEnd(uint64 InObjectId, double InTime)
-{
-	Session.WriteAccessCheck();
-	bHasAnyData = true;
-
-	if (const uint64 *FoundIndex = ActiveObjectLifetimes.Find(InObjectId))
-	{
-		ObjectLifetimes.EndEvent(*FoundIndex, InTime);
-		ActiveObjectLifetimes.Remove(InObjectId);
-	}
-
-	if(int32* ObjectInfoIndex = ObjectIdToIndexMap.Find(InObjectId))
-	{
-		OnObjectEndPlayDelegate.Broadcast(InObjectId, InTime, ObjectInfos[*ObjectInfoIndex]);
-	}
-}
-
 void FGameplayProvider::AppendObjectEvent(uint64 InObjectId, double InTime, const TCHAR* InEventName)
 {
 	Session.WriteAccessCheck();
