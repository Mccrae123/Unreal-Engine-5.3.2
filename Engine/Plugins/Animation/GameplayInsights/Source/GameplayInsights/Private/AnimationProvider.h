--- conflicted
+++ resolved
@@ -114,10 +114,7 @@
 
 	/** Append pose watch data */
 	void AppendPoseWatch(uint64 InAnimInstanceId, double InTime, double InRecordingTime, uint64 PoseWatchId, const TArrayView<const float>& BoneTransformsRaw, const TArrayView<const uint16>& RequiredBones, const TArrayView<const float>& WorldTransformRaw, const bool bIsEnabled);
-<<<<<<< HEAD
-=======
 	void AppendPoseWatch(uint64 InComponentId, uint64 InAnimInstanceId, double InTime, double InRecordingTime, uint64 PoseWatchId, uint32 NameId, FColor Color, const TArrayView<const float>& BoneTransformsRaw, const TArrayView<const uint32>& CurveIds, const TArrayView<const float>& CurveValues, const TArrayView<const uint16>& RequiredBones, const TArrayView<const float>& WorldTransformRaw, const bool bIsEnabled);
->>>>>>> 4af6daef
 
 private:
 	/** Add anim node values helper */
