--- conflicted
+++ resolved
@@ -663,11 +663,7 @@
 										}
 									}
 								}
-<<<<<<< HEAD
-								return Trace::EEventEnumerate::Continue;
-=======
 								return TraceServices::EEventEnumerate::Continue;
->>>>>>> 6bbb88c8
 							});
 						});
 
@@ -723,17 +719,10 @@
 								ExistingNode->KeysAndValues.Add(Key, SharedMessage);
 								ExistingNode->Values.Add(SharedMessage);
 							}
-<<<<<<< HEAD
-							return Trace::EEventEnumerate::Continue;
-						});
-					});
-					return Trace::EEventEnumerate::Continue;
-=======
 							return TraceServices::EEventEnumerate::Continue;
 						});
 					});
 					return TraceServices::EEventEnumerate::Continue;
->>>>>>> 6bbb88c8
 				});
 			};
 		});
