--- conflicted
+++ resolved
@@ -115,11 +115,7 @@
 			InTimeline.EnumerateEvents(Context.GetViewport().GetStartTime(), Context.GetViewport().GetEndTime(), [&Builder](double InStartTime, double InEndTime, uint32 InDepth, const FAnimGraphMessage& InMessage)
 			{
 				Builder.AddEvent(InStartTime, InEndTime, 0, GetPhaseName(InMessage.Phase));
-<<<<<<< HEAD
-				return Trace::EEventEnumerate::Continue;
-=======
 				return TraceServices::EEventEnumerate::Continue;
->>>>>>> 6bbb88c8
 			});
 		});
 	}
@@ -179,11 +175,7 @@
 					InTimeline.EnumerateEvents(InContext.GetParameters().StartTime, InContext.GetParameters().EndTime, [&InContext](double InEventStartTime, double InEventEndTime, uint32 InDepth, const FAnimGraphMessage& InMessage)
 					{
 						InContext.Check(InEventStartTime, InEventEndTime, 0, InMessage);
-<<<<<<< HEAD
-						return Trace::EEventEnumerate::Continue;
-=======
 						return TraceServices::EEventEnumerate::Continue;
->>>>>>> 6bbb88c8
 					});
 				});
 			}
@@ -327,16 +319,10 @@
 
 					AnimationProvider->ReadAnimGraphTimeline(GetGameplayTrack().GetObjectId(), [this, AnimationProvider, GameplayProvider, InFrame, NodeCount](const FAnimationProvider::AnimGraphTimeline& InGraphTimeline)
 					{
-<<<<<<< HEAD
-						// Basic verification - check node count is the same
-						// @TODO: could add some form of node hash/CRC to the class to improve this
-						if(InMessage.NodeCount == InstanceClass.Get()->GetAnimNodeProperties().Num())
-=======
 						FAnimBlueprintDebugData& DebugData = InstanceClass.Get()->GetAnimBlueprintDebugData();
 						DebugData.ResetNodeVisitSites();
 
 						InGraphTimeline.EnumerateEvents(InFrame.StartTime, InFrame.EndTime, [this, AnimationProvider, GameplayProvider, &DebugData, NodeCount](double InGraphStartTime, double InGraphEndTime, uint32 InDepth, const FAnimGraphMessage& InMessage)
->>>>>>> 6bbb88c8
 						{
 							// Basic verification - check node count is the same
 							// @TODO: could add some form of node hash/CRC to the class to improve this
@@ -347,41 +333,6 @@
 								{
 									AnimationProvider->ReadAnimNodesTimeline(GetGameplayTrack().GetObjectId(), [InGraphStartTime, InGraphEndTime, &DebugData](const FAnimationProvider::AnimNodesTimeline& InNodesTimeline)
 									{
-<<<<<<< HEAD
-										DebugData.RecordNodeVisit(InMessage.NodeId, InMessage.PreviousNodeId, InMessage.Weight);
-									}
-									return Trace::EEventEnumerate::Continue;
-								});
-							});
-
-							AnimationProvider->ReadStateMachinesTimeline(GetGameplayTrack().GetObjectId(), [InGraphStartTime, InGraphEndTime, &DebugData](const FAnimationProvider::StateMachinesTimeline& InStateMachinesTimeline)
-							{
-								InStateMachinesTimeline.EnumerateEvents(InGraphStartTime, InGraphEndTime, [&DebugData](double InStartTime, double InEndTime, uint32 InDepth, const FAnimStateMachineMessage& InMessage)
-								{
-									DebugData.RecordStateData(InMessage.StateMachineIndex, InMessage.StateIndex, InMessage.StateWeight, InMessage.ElapsedTime);
-									return Trace::EEventEnumerate::Continue;
-								});
-							});
-
-							AnimationProvider->ReadAnimNodeValuesTimeline(GetGameplayTrack().GetObjectId(), [InGraphStartTime, InGraphEndTime, AnimationProvider, &DebugData](const FAnimationProvider::AnimNodeValuesTimeline& InNodeValuesTimeline)
-							{
-								InNodeValuesTimeline.EnumerateEvents(InGraphStartTime, InGraphEndTime, [AnimationProvider, &DebugData](double InStartTime, double InEndTime, uint32 InDepth, const FAnimNodeValueMessage& InMessage)
-								{
-									FText Text = AnimationProvider->FormatNodeKeyValue(InMessage);
-									DebugData.RecordNodeValue(InMessage.NodeId, Text.ToString());
-									return Trace::EEventEnumerate::Continue;
-								});
-							});
-
-							AnimationProvider->ReadAnimSequencePlayersTimeline(GetGameplayTrack().GetObjectId(), [InGraphStartTime, InGraphEndTime, GameplayProvider, &DebugData](const FAnimationProvider::AnimSequencePlayersTimeline& InSequencePlayersTimeline)
-							{
-								InSequencePlayersTimeline.EnumerateEvents(InGraphStartTime, InGraphEndTime, [&DebugData](double InStartTime, double InEndTime, uint32 InDepth, const FAnimSequencePlayerMessage& InMessage)
-								{
-									DebugData.RecordSequencePlayer(InMessage.NodeId, InMessage.Position, InMessage.Length, InMessage.FrameCounter);
-									return Trace::EEventEnumerate::Continue;
-								});
-							});
-=======
 										InNodesTimeline.EnumerateEvents(InGraphStartTime, InGraphEndTime, [&DebugData](double InStartTime, double InEndTime, uint32 InDepth, const FAnimNodeMessage& InMessage)
 										{
 											DebugData.RecordNodeVisit(InMessage.NodeId, InMessage.PreviousNodeId, InMessage.Weight);
@@ -417,7 +368,6 @@
 											{
 												BlendSpace = TSoftObjectPtr<UBlendSpace>(FSoftObjectPath(BlendSpaceInfo->PathName)).LoadSynchronous();
 											}
->>>>>>> 6bbb88c8
 
 											DebugData.RecordBlendSpacePlayer(InMessage.NodeId, BlendSpace, FVector(InMessage.PositionX, InMessage.PositionY, InMessage.PositionZ), FVector(InMessage.FilteredPositionX, InMessage.FilteredPositionY, InMessage.FilteredPositionZ));
 											return TraceServices::EEventEnumerate::Continue;
@@ -457,18 +407,6 @@
 									});
 								}
 
-<<<<<<< HEAD
-									DebugData.RecordBlendSpacePlayer(InMessage.NodeId, BlendSpaceBase, InMessage.PositionX, InMessage.PositionY, InMessage.PositionZ);
-									return Trace::EEventEnumerate::Continue;
-								});
-							});
-						}
-					}
-					return Trace::EEventEnumerate::Continue;
-				});
-			});
-		}
-=======
 								// Anim node values can come from all phases
 								AnimationProvider->ReadAnimNodeValuesTimeline(GetGameplayTrack().GetObjectId(), [InGraphStartTime, InGraphEndTime, AnimationProvider, &DebugData](const FAnimationProvider::AnimNodeValuesTimeline& InNodeValuesTimeline)
 								{
@@ -486,7 +424,6 @@
 				}
 			}
 		}	
->>>>>>> 6bbb88c8
 	}
 }
 
