--- conflicted
+++ resolved
@@ -129,11 +129,7 @@
 					InSeries.CurrentMax = FMath::Max(InSeries.CurrentMax, Value);
 					bFoundEvents = true;
 				}
-<<<<<<< HEAD
-				return Trace::EEventEnumerate::Continue;
-=======
 				return TraceServices::EEventEnumerate::Continue;
->>>>>>> 6bbb88c8
 			});
 		});
 	}
@@ -181,11 +177,7 @@
 
 					LastFrameWithMontage = InMessage.FrameCounter;
 				}
-<<<<<<< HEAD
-				return Trace::EEventEnumerate::Continue;
-=======
 				return TraceServices::EEventEnumerate::Continue;
->>>>>>> 6bbb88c8
 			});
 		});
 	}
@@ -278,11 +270,7 @@
 					InTimeline.EnumerateEvents(InContext.GetParameters().StartTime, InContext.GetParameters().EndTime, [&InContext](double InEventStartTime, double InEventEndTime, uint32 InDepth, const FAnimMontageMessage& InMessage)
 					{
 						InContext.Check(InEventStartTime, InEventEndTime, 0, InMessage);
-<<<<<<< HEAD
-						return Trace::EEventEnumerate::Continue;
-=======
 						return TraceServices::EEventEnumerate::Continue;
->>>>>>> 6bbb88c8
 					});
 				});
 			}
@@ -331,11 +319,7 @@
 					const TCHAR* NextSectionName = AnimationProvider->GetName(InMessage.NextSectionNameId);
 					MontageHeader->AddChild(FVariantTreeNode::MakeString(LOCTEXT("NextSectionName", "Next Section"), NextSectionName));
 				}
-<<<<<<< HEAD
-				return Trace::EEventEnumerate::Continue;
-=======
 				return TraceServices::EEventEnumerate::Continue;
->>>>>>> 6bbb88c8
 			});
 		});
 	}
