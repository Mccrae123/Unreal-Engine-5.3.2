--- conflicted
+++ resolved
@@ -97,11 +97,7 @@
 						bFoundEvents = true;
 					}
 				});
-<<<<<<< HEAD
-				return Trace::EEventEnumerate::Continue;
-=======
 				return TraceServices::EEventEnumerate::Continue;
->>>>>>> 6bbb88c8
 			});
 		});
 	}
@@ -139,11 +135,7 @@
 						LastFrameWithCurve = FrameCounter;
 					}
 				});
-<<<<<<< HEAD
-				return Trace::EEventEnumerate::Continue;
-=======
 				return TraceServices::EEventEnumerate::Continue;
->>>>>>> 6bbb88c8
 			});
 		});
 	}
@@ -210,11 +202,7 @@
 					InTimeline.EnumerateEvents(InContext.GetParameters().StartTime, InContext.GetParameters().EndTime, [&InContext](double InEventStartTime, double InEventEndTime, uint32 InDepth, const FSkeletalMeshPoseMessage& InMessage)
 					{
 						InContext.Check(InEventStartTime, InEventEndTime, 0, InMessage);
-<<<<<<< HEAD
-						return Trace::EEventEnumerate::Continue;
-=======
 						return TraceServices::EEventEnumerate::Continue;
->>>>>>> 6bbb88c8
 					});
 				});
 			}
@@ -248,11 +236,7 @@
 						Header->AddChild(FVariantTreeNode::MakeFloat(FText::FromString(CurveName), InCurve.Value));
 					});
 				}
-<<<<<<< HEAD
-				return Trace::EEventEnumerate::Continue;
-=======
 				return TraceServices::EEventEnumerate::Continue;
->>>>>>> 6bbb88c8
 			});
 		});
 	}
