// Copyright Epic Games, Inc. All Rights Reserved.

#include "AnimationTickRecordsTrack.h"
#include "GameplayProvider.h"
#include "AnimationProvider.h"
#include "Insights/ViewModels/TimingTrackViewport.h"
#include "Insights/ViewModels/TimingEvent.h"
#include "Insights/ViewModels/TooltipDrawState.h"
#include "AnimationSharedData.h"
#include "Insights/ViewModels/TimingEventSearch.h"
#include "Insights/ViewModels/TooltipDrawState.h"
#include "Templates/Invoke.h"
#include "Insights/ViewModels/GraphTrackBuilder.h"
#include "Insights/Common/TimeUtils.h"
#include "GameplaySharedData.h"
#include "Framework/MultiBox/MultiBoxBuilder.h"

#if WITH_EDITOR
#include "Animation/AnimBlueprintGeneratedClass.h"
#include "IAnimationBlueprintEditor.h"
#include "Animation/AnimBlueprint.h"
#include "Subsystems/AssetEditorSubsystem.h"
#include "EdGraph/EdGraphNode.h"
#endif
#include "VariantTreeNode.h"
#include "TraceServices/Model/Frames.h"

#define LOCTEXT_NAMESPACE "AnimationTickRecordsTrack"

INSIGHTS_IMPLEMENT_RTTI(FAnimationTickRecordsTrack)

FString FTickRecordSeries::FormatValue(double Value) const
{
	switch (Type)
	{
	case ESeriesType::PlaybackTime:
		return TimeUtils::FormatTimeAuto(Value);
	case ESeriesType::BlendWeight:
	case ESeriesType::RootMotionWeight:
	case ESeriesType::PlayRate:
	case ESeriesType::BlendSpacePositionX:
	case ESeriesType::BlendSpacePositionY:
	case ESeriesType::BlendSpaceFilteredPositionX:
	case ESeriesType::BlendSpaceFilteredPositionY:
		return FText::AsNumber(Value).ToString();
	}

	return FGraphSeries::FormatValue(Value);
}

static FLinearColor MakeSeriesColor(uint32 InSeed, bool bInLine = false)
{
	FRandomStream Stream(InSeed);
	const uint8 Hue = (uint8)(Stream.FRand() * 255.0f);
	const uint8 SatVal = bInLine ? 196 : 128;
	return FLinearColor::MakeFromHSV8(Hue, SatVal, SatVal);
}

static FLinearColor MakeSeriesColor(FTickRecordSeries::ESeriesType InSeed, bool bInLine = false)
{
	return MakeSeriesColor((uint32)InSeed, bInLine);
}

FAnimationTickRecordsTrack::FAnimationTickRecordsTrack(const FAnimationSharedData& InSharedData, uint64 InObjectID, const TCHAR* InName)
	: FGameplayGraphTrack(InSharedData.GetGameplaySharedData(), InObjectID, FText::Format(LOCTEXT("AnimationTickRecordsTrackName", "Blend Weights - {0}"), FText::FromString(InName)))
	, SharedData(InSharedData)
{
	EnableOptions(ShowLabelsOption);
	Layout = EGameplayGraphLayout::Stack;

#if WITH_EDITOR
	const FGameplayProvider* GameplayProvider = SharedData.GetAnalysisSession().ReadProvider<FGameplayProvider>(FGameplayProvider::ProviderName);

	if(GameplayProvider)
	{
		const FObjectInfo* AnimInstanceInfo = GameplayProvider->FindObjectInfo(GetGameplayTrack().GetObjectId());
		if(AnimInstanceInfo)
		{
			const FClassInfo* AnimInstanceClassInfo = GameplayProvider->FindClassInfo(AnimInstanceInfo->ClassId);
			if(AnimInstanceClassInfo)
			{
				InstanceClass = FSoftObjectPath(AnimInstanceClassInfo->PathName);
			}
		}
	}
#endif
}

void FAnimationTickRecordsTrack::AddAllSeries()
{
	struct FSeriesDescription
	{
		FText Name;
		FText Description;
		FTickRecordSeries::ESeriesType Type;
		bool bEnabled;
	};

	const FGameplayProvider* GameplayProvider = SharedData.GetAnalysisSession().ReadProvider<FGameplayProvider>(FGameplayProvider::ProviderName);
	const FAnimationProvider* AnimationProvider = SharedData.GetAnalysisSession().ReadProvider<FAnimationProvider>(FAnimationProvider::ProviderName);
	if(GameplayProvider && AnimationProvider)
	{
		TraceServices::FAnalysisSessionReadScope SessionReadScope(SharedData.GetAnalysisSession());

		AnimationProvider->EnumerateTickRecordIds(GetGameplayTrack().GetObjectId(), [this, &GameplayProvider](uint64 InAssetId, int32 InNodeId)
		{
			auto CheckExistingSeries = [InAssetId, InNodeId](const TSharedPtr<FGraphSeries>& InSeries)
			{
				TSharedPtr<FTickRecordSeries> TickRecordSeries = StaticCastSharedPtr<FTickRecordSeries>(InSeries);
				return TickRecordSeries->AssetId == InAssetId && TickRecordSeries->NodeId == InNodeId;
			};

			if (!AllSeries.ContainsByPredicate(CheckExistingSeries))
			{
				static const FSeriesDescription SeriesDescriptions[] =
				{
					{
						LOCTEXT("SeriesNameBlendWeight", "Blend Weight"),
						LOCTEXT("SeriesDescBlendWeight", "The final effective weight that this animation sequence was played at"),
						FTickRecordSeries::ESeriesType::BlendWeight,
						true
					},
					{
						LOCTEXT("SeriesNamePlaybackTime", "Playback Time"),
						LOCTEXT("SeriesDescPlaybackTime", "The playback time of this animation sequence"),
						FTickRecordSeries::ESeriesType::PlaybackTime,
						false
					},
					{
						LOCTEXT("SeriesNameRootMotionWeight", "Root Motion Weight"),
						LOCTEXT("SeriesDescRootMotionWeight", "The final effective root motion weight that this animation sequence was played at"),
						FTickRecordSeries::ESeriesType::RootMotionWeight,
						false
					},
					{
						LOCTEXT("SeriesNamePlayRate", "Play Rate"),
						LOCTEXT("SeriesDescPlayRate", "The play rate/speed of this animation sequence"),
						FTickRecordSeries::ESeriesType::PlayRate,
						false
					},
				};

				static const FSeriesDescription BlendSpaceSeriesDescriptions[] =
				{
					{
						LOCTEXT("SeriesNameBlendSpacePositionX", "BlendSpace Position X"),
						LOCTEXT("SeriesDescBlendSpacePositionX", "The X value used to sample this blend space"),
						FTickRecordSeries::ESeriesType::BlendSpacePositionX,
						false
					},
					{
						LOCTEXT("SeriesNameBlendSpacePositionY", "BlendSpace Position Y"),
						LOCTEXT("SeriesDescBlendSpacePositionY", "The Y value used to sample this blend space"),
						FTickRecordSeries::ESeriesType::BlendSpacePositionY,
						false
					},
					{
						LOCTEXT("SeriesNameBlendSpaceFilteredPositionX", "BlendSpace Filtered Position X"),
						LOCTEXT("SeriesDescBlendSpaceFilteredPositionX", "The X value after filtering used to sample this blend space"),
						FTickRecordSeries::ESeriesType::BlendSpaceFilteredPositionX,
						false
					},
					{
						LOCTEXT("SeriesNameBlendSpaceFilteredPositionY", "BlendSpace Filtered Position Y"),
						LOCTEXT("SeriesDescBlendSpaceFilteredPositionY", "The Y value after filtering used to sample this blend space"),
						FTickRecordSeries::ESeriesType::BlendSpaceFilteredPositionY,
						false
					},
				};

				const FClassInfo& ClassInfo = GameplayProvider->GetClassInfoFromObject(InAssetId);
				const FObjectInfo& ObjectInfo = GameplayProvider->GetObjectInfo(InAssetId);

				auto AddSeries = [this, GameplayProvider](const FSeriesDescription& InSeriesDescription, const TCHAR* InAssetName, uint64 InAssetId, int32 InNodeId)
				{
					FString Name = FText::Format(LOCTEXT("SeriesNameFormat", "{0} - {1}"), FText::FromString(InAssetName), InSeriesDescription.Name).ToString();
					uint32 Hash = GetTypeHash(Name);
					FLinearColor LineColor = MakeSeriesColor(Hash, true);
					FLinearColor FillColor = MakeSeriesColor(Hash);

					TSharedRef<FTickRecordSeries> Series = MakeShared<FTickRecordSeries>();
					Series->SetName(Name);
					Series->SetDescription(InSeriesDescription.Description.ToString());
					Series->SetColor(LineColor, LineColor, FillColor);
					Series->Type = InSeriesDescription.Type;
					Series->SetVisibility(InSeriesDescription.bEnabled);
					Series->SetBaselineY(25.0f);
					Series->SetScaleY(20.0f);
					Series->EnableAutoZoom();
					Series->AssetId = InAssetId;
					Series->NodeId = InNodeId;
					AllSeries.Add(Series);
				};

				for (const FSeriesDescription& SeriesDescription : SeriesDescriptions)
				{
					AddSeries(SeriesDescription, ObjectInfo.Name, InAssetId, InNodeId);
				}

				if (FCString::Stristr(ClassInfo.Name, TEXT("BlendSpace")) != nullptr)
				{
					for (const FSeriesDescription& BlendSpaceSeriesDescription : BlendSpaceSeriesDescriptions)
					{
						AddSeries(BlendSpaceSeriesDescription, ObjectInfo.Name, InAssetId, InNodeId);
					}
				}
			}
		});
	}
}

template<typename ProjectionType>
bool FAnimationTickRecordsTrack::UpdateSeriesBoundsHelper(FTickRecordSeries& InSeries, const FTimingTrackViewport& InViewport, ProjectionType Projection)
{
	bool bFoundEvents = false;

	const FAnimationProvider* AnimationProvider = SharedData.GetAnalysisSession().ReadProvider<FAnimationProvider>(FAnimationProvider::ProviderName);

	if(AnimationProvider)
	{
		TraceServices::FAnalysisSessionReadScope SessionReadScope(SharedData.GetAnalysisSession());

		InSeries.CurrentMin = 0.0;
		InSeries.CurrentMax = 0.0;

		AnimationProvider->ReadTickRecordTimeline(GetGameplayTrack().GetObjectId(), [&bFoundEvents, &InViewport, &InSeries, &Projection](const FAnimationProvider::TickRecordTimeline& InTimeline)
		{
			InTimeline.EnumerateEvents(InViewport.GetStartTime(), InViewport.GetEndTime(), [&bFoundEvents, &InSeries, &Projection](double InStartTime, double InEndTime, uint32 InDepth, const FTickRecordMessage& InMessage)
			{
				if (InMessage.AssetId == InSeries.AssetId && InMessage.NodeId == InSeries.NodeId)
				{
					const float Value = Invoke(Projection, InMessage);
					InSeries.CurrentMin = FMath::Min(InSeries.CurrentMin, Value);
					InSeries.CurrentMax = FMath::Max(InSeries.CurrentMax, Value);
					bFoundEvents = true;
				}
<<<<<<< HEAD
				return Trace::EEventEnumerate::Continue;
=======
				return TraceServices::EEventEnumerate::Continue;
>>>>>>> 6bbb88c8
			});
		});
	}

	return bFoundEvents;
}

template<typename ProjectionType>
void FAnimationTickRecordsTrack::UpdateSeriesHelper(FTickRecordSeries& InSeries, const FTimingTrackViewport& InViewport, ProjectionType Projection)
{		
	const FAnimationProvider* AnimationProvider = SharedData.GetAnalysisSession().ReadProvider<FAnimationProvider>(FAnimationProvider::ProviderName);

	if(AnimationProvider)
	{
		TraceServices::FAnalysisSessionReadScope SessionReadScope(SharedData.GetAnalysisSession());

		FGraphTrackBuilder Builder(*this, InSeries, InViewport);

		AnimationProvider->ReadTickRecordTimeline(GetGameplayTrack().GetObjectId(), [this, &AnimationProvider, &Builder, &InViewport, &InSeries, &Projection](const FAnimationProvider::TickRecordTimeline& InTimeline)
		{
			uint16 FrameCounter = 0;
			uint16 LastFrameWithTickRecord = 0;

			InTimeline.EnumerateEvents(InViewport.GetStartTime(), InViewport.GetEndTime(), [this, &FrameCounter, &LastFrameWithTickRecord, &Builder, &InSeries, &Projection](double InStartTime, double InEndTime, uint32 InDepth, const FTickRecordMessage& InMessage)
			{
				FrameCounter = InMessage.FrameCounter;

				if (InMessage.AssetId == InSeries.AssetId && InMessage.NodeId == InSeries.NodeId)
				{
					Builder.AddEvent(InStartTime, InEndTime - InStartTime, Invoke(Projection, InMessage), LastFrameWithTickRecord == FrameCounter - 1);

					LastFrameWithTickRecord = InMessage.FrameCounter;
				}
<<<<<<< HEAD
				return Trace::EEventEnumerate::Continue;
=======
				return TraceServices::EEventEnumerate::Continue;
>>>>>>> 6bbb88c8
			});
		});
	}
}

bool FAnimationTickRecordsTrack::UpdateSeriesBounds(FGameplayGraphSeries& InSeries, const FTimingTrackViewport& InViewport)
{
	FTickRecordSeries& TickRecordSeries = *static_cast<FTickRecordSeries*>(&InSeries);
	switch (TickRecordSeries.Type)
	{
	case FTickRecordSeries::ESeriesType::BlendWeight:
		return UpdateSeriesBoundsHelper(TickRecordSeries, InViewport, &FTickRecordMessage::BlendWeight);
	case FTickRecordSeries::ESeriesType::PlaybackTime:
		return UpdateSeriesBoundsHelper(TickRecordSeries, InViewport, &FTickRecordMessage::PlaybackTime);
	case FTickRecordSeries::ESeriesType::RootMotionWeight:
		return UpdateSeriesBoundsHelper(TickRecordSeries, InViewport, &FTickRecordMessage::RootMotionWeight);
	case FTickRecordSeries::ESeriesType::PlayRate:
		return UpdateSeriesBoundsHelper(TickRecordSeries, InViewport, &FTickRecordMessage::PlayRate);
	case FTickRecordSeries::ESeriesType::BlendSpacePositionX:
		return UpdateSeriesBoundsHelper(TickRecordSeries, InViewport, &FTickRecordMessage::BlendSpacePositionX);
	case FTickRecordSeries::ESeriesType::BlendSpacePositionY:
		return UpdateSeriesBoundsHelper(TickRecordSeries, InViewport, &FTickRecordMessage::BlendSpacePositionY);
	case FTickRecordSeries::ESeriesType::BlendSpaceFilteredPositionX:
		return UpdateSeriesBoundsHelper(TickRecordSeries, InViewport, &FTickRecordMessage::BlendSpaceFilteredPositionX);
	case FTickRecordSeries::ESeriesType::BlendSpaceFilteredPositionY:
		return UpdateSeriesBoundsHelper(TickRecordSeries, InViewport, &FTickRecordMessage::BlendSpaceFilteredPositionY);
	}

	return false;
}

void FAnimationTickRecordsTrack::UpdateSeries(FGameplayGraphSeries& InSeries, const FTimingTrackViewport& InViewport)
{
	FTickRecordSeries& TickRecordSeries = *static_cast<FTickRecordSeries*>(&InSeries);
	switch (TickRecordSeries.Type)
	{
	case FTickRecordSeries::ESeriesType::BlendWeight:
		UpdateSeriesHelper(TickRecordSeries, InViewport, &FTickRecordMessage::BlendWeight);
		break;
	case FTickRecordSeries::ESeriesType::PlaybackTime:
		UpdateSeriesHelper(TickRecordSeries, InViewport, &FTickRecordMessage::PlaybackTime);
		break;
	case FTickRecordSeries::ESeriesType::RootMotionWeight:
		UpdateSeriesHelper(TickRecordSeries, InViewport, &FTickRecordMessage::RootMotionWeight);
		break;
	case FTickRecordSeries::ESeriesType::PlayRate:
		UpdateSeriesHelper(TickRecordSeries, InViewport, &FTickRecordMessage::PlayRate);
		break;
	case FTickRecordSeries::ESeriesType::BlendSpacePositionX:
		UpdateSeriesHelper(TickRecordSeries, InViewport, &FTickRecordMessage::BlendSpacePositionX);
		break;
	case FTickRecordSeries::ESeriesType::BlendSpacePositionY:
		UpdateSeriesHelper(TickRecordSeries, InViewport, &FTickRecordMessage::BlendSpacePositionY);
		break;
	case FTickRecordSeries::ESeriesType::BlendSpaceFilteredPositionX:
		UpdateSeriesHelper(TickRecordSeries, InViewport, &FTickRecordMessage::BlendSpaceFilteredPositionX);
		break;
	case FTickRecordSeries::ESeriesType::BlendSpaceFilteredPositionY:
		UpdateSeriesHelper(TickRecordSeries, InViewport, &FTickRecordMessage::BlendSpaceFilteredPositionY);
		break;
	}
}

void FAnimationTickRecordsTrack::PostUpdate(const ITimingTrackUpdateContext& Context)
{
	FGameplayGraphTrack::PostUpdate(Context);

	if(Context.GetHoveredEvent().IsValid() && Context.GetHoveredEvent()->Is<FGraphTrackEvent>())
	{
		TSharedPtr<const FGraphTrackEvent> HoveredEvent = StaticCastSharedPtr<const FGraphTrackEvent>(Context.GetHoveredEvent());
		if(HoveredEvent->GetTrack() == SharedThis(this))
		{
			CachedHoveredEvent = HoveredEvent;
		}
	}
}

void FAnimationTickRecordsTrack::InitTooltip(FTooltipDrawState& Tooltip, const ITimingEvent& HoveredTimingEvent) const
{
	const FGraphTrackEvent& GraphTrackEvent = *static_cast<const FGraphTrackEvent*>(&HoveredTimingEvent);

	FTimingEventSearchParameters SearchParameters(HoveredTimingEvent.GetStartTime(), HoveredTimingEvent.GetEndTime(), ETimingEventSearchFlags::StopAtFirstMatch);

	FindTickRecordMessage(SearchParameters, [this, &GraphTrackEvent, &Tooltip](double InFoundStartTime, double InFoundEndTime, uint32 InFoundDepth, const FTickRecordMessage& InMessage)
	{
		Tooltip.ResetContent();

		Tooltip.AddTitle(GetName());

		Tooltip.AddNameValueTextLine(LOCTEXT("EventTime", "Time").ToString(), FText::AsNumber(InFoundStartTime).ToString());
		Tooltip.AddNameValueTextLine(GraphTrackEvent.GetSeries()->GetName().ToString(), FText::AsNumber(GraphTrackEvent.GetValue()).ToString());
		Tooltip.AddNameValueTextLine(LOCTEXT("EventWorld", "World").ToString(), GetGameplayTrack().GetWorldName(SharedData.GetAnalysisSession()).ToString());

		Tooltip.UpdateLayout();
	});
}

const TSharedPtr<const ITimingEvent> FAnimationTickRecordsTrack::SearchEvent(const FTimingEventSearchParameters& InSearchParameters) const
{
	TSharedPtr<const ITimingEvent> FoundEvent;

	FindTickRecordMessage(InSearchParameters, [this, &FoundEvent](double InFoundStartTime, double InFoundEndTime, uint32 InFoundDepth, const FTickRecordMessage& InFoundMessage)
	{
		FoundEvent = MakeShared<const FTimingEvent>(SharedThis(this), InFoundStartTime, InFoundEndTime, InFoundDepth);
	});

	return FoundEvent;
}

void FAnimationTickRecordsTrack::FindTickRecordMessage(const FTimingEventSearchParameters& InParameters, TFunctionRef<void(double, double, uint32, const FTickRecordMessage&)> InFoundPredicate) const
{
	TTimingEventSearch<FTickRecordMessage>::Search(
		InParameters,

		[this](TTimingEventSearch<FTickRecordMessage>::FContext& InContext)
		{
			const FAnimationProvider* AnimationProvider = SharedData.GetAnalysisSession().ReadProvider<FAnimationProvider>(FAnimationProvider::ProviderName);

			if(AnimationProvider)
			{
				TraceServices::FAnalysisSessionReadScope SessionReadScope(SharedData.GetAnalysisSession());

				AnimationProvider->ReadTickRecordTimeline(GetGameplayTrack().GetObjectId(), [this, &InContext](const FAnimationProvider::TickRecordTimeline& InTimeline)
				{
					InTimeline.EnumerateEvents(InContext.GetParameters().StartTime, InContext.GetParameters().EndTime, [&InContext](double InEventStartTime, double InEventEndTime, uint32 InDepth, const FTickRecordMessage& InMessage)
					{
						InContext.Check(InEventStartTime, InEventEndTime, 0, InMessage);
<<<<<<< HEAD
						return Trace::EEventEnumerate::Continue;
=======
						return TraceServices::EEventEnumerate::Continue;
>>>>>>> 6bbb88c8
					});
				});
			}
		},

		[&InParameters](double InFoundStartTime, double InFoundEndTime, uint32 InFoundDepth, const FTickRecordMessage& InEvent)
		{
			// Match the start time exactly here
			return InFoundStartTime == InParameters.StartTime;
		},

		[&InFoundPredicate](double InFoundStartTime, double InFoundEndTime, uint32 InFoundDepth, const FTickRecordMessage& InEvent)
		{
			InFoundPredicate(InFoundStartTime, InFoundEndTime, InFoundDepth, InEvent);
		},
			
		TTimingEventSearch<FTickRecordMessage>::NoMatch);
}

void FAnimationTickRecordsTrack::BuildContextMenu(FMenuBuilder& MenuBuilder)
{
#if WITH_EDITOR
	if(CachedHoveredEvent.IsValid())
	{
		int32 NodeId = StaticCastSharedRef<const FTickRecordSeries>(CachedHoveredEvent.Pin()->GetSeries())->NodeId;

		MenuBuilder.BeginSection("TrackActions", LOCTEXT("TrackActionsMenuHeader", "Track Actions"));
		{
			MenuBuilder.AddMenuEntry
			(
				LOCTEXT("FindAssetPlayerNode", "Find Asset Player Node"),
				LOCTEXT("FindAssetPlayerNode_Tooltip", "Open the animation blueprint that this animation was played from."),
				FSlateIcon(),
				FUIAction(
					FExecuteAction::CreateLambda([this, NodeId]()
					{
						if(InstanceClass.LoadSynchronous())
						{
							if(UAnimBlueprint* AnimBlueprint = Cast<UAnimBlueprint>(InstanceClass.Get()->ClassGeneratedBy))
							{
								GEditor->GetEditorSubsystem<UAssetEditorSubsystem>()->OpenEditorForAsset(AnimBlueprint);

								if(IAnimationBlueprintEditor* AnimBlueprintEditor = static_cast<IAnimationBlueprintEditor*>(GEditor->GetEditorSubsystem<UAssetEditorSubsystem>()->FindEditorForAsset(AnimBlueprint, true)))
								{
									int32 AnimNodeIndex = InstanceClass.Get()->GetAnimNodeProperties().Num() - NodeId - 1;
									TWeakObjectPtr<const UEdGraphNode>* GraphNode = InstanceClass.Get()->AnimBlueprintDebugData.NodePropertyIndexToNodeMap.Find(AnimNodeIndex);
									if(GraphNode != nullptr && GraphNode->Get())
									{
										AnimBlueprintEditor->JumpToHyperlink(GraphNode->Get());
									}
								}
							}
						}
					})
				),
				NAME_None,
				EUserInterfaceActionType::Button
			);
		}
		MenuBuilder.EndSection();
	}
#endif

	FGameplayGraphTrack::BuildContextMenu(MenuBuilder);
}

void FAnimationTickRecordsTrack::GetVariantsAtFrame(const TraceServices::FFrame& InFrame, TArray<TSharedRef<FVariantTreeNode>>& OutVariants) const
{
	const FGameplayProvider* GameplayProvider = SharedData.GetAnalysisSession().ReadProvider<FGameplayProvider>(FGameplayProvider::ProviderName);
	const FAnimationProvider* AnimationProvider = SharedData.GetAnalysisSession().ReadProvider<FAnimationProvider>(FAnimationProvider::ProviderName);
	if(GameplayProvider && AnimationProvider)
	{
		TraceServices::FAnalysisSessionReadScope SessionReadScope(SharedData.GetAnalysisSession());

		AnimationProvider->ReadTickRecordTimeline(GetGameplayTrack().GetObjectId(), [&GameplayProvider, &OutVariants, &InFrame](const FAnimationProvider::TickRecordTimeline& InTimeline)
		{
			InTimeline.EnumerateEvents(InFrame.StartTime, InFrame.EndTime, [&GameplayProvider, &OutVariants, &InFrame](double InStartTime, double InEndTime, uint32 InDepth, const FTickRecordMessage& InMessage)
			{
				if(InStartTime >= InFrame.StartTime && InEndTime <= InFrame.EndTime)
				{
					const FClassInfo& ClassInfo = GameplayProvider->GetClassInfoFromObject(InMessage.AssetId);
					TSharedRef<FVariantTreeNode> Header = OutVariants.Add_GetRef(FVariantTreeNode::MakeObject(FText::FromString(ClassInfo.Name), InMessage.AssetId, InMessage.AssetId));
					
					Header->AddChild(FVariantTreeNode::MakeFloat(LOCTEXT("BlendWeight", "Blend Weight"), InMessage.BlendWeight));
					Header->AddChild(FVariantTreeNode::MakeFloat(LOCTEXT("PlaybackTime", "Playback Time"), InMessage.PlaybackTime));
					Header->AddChild(FVariantTreeNode::MakeFloat(LOCTEXT("RootMotionWeight", "Root Motion Weight"), InMessage.RootMotionWeight));
					Header->AddChild(FVariantTreeNode::MakeFloat(LOCTEXT("PlayRate", "Play Rate"), InMessage.PlayRate));
					if(InMessage.bIsBlendSpace)
					{
						Header->AddChild(FVariantTreeNode::MakeFloat(LOCTEXT("BlendSpacePositionX", "Blend Space Position X"), InMessage.BlendSpacePositionX));
						Header->AddChild(FVariantTreeNode::MakeFloat(LOCTEXT("BlendSpacePositionY", "Blend Space Position Y"), InMessage.BlendSpacePositionY));
						Header->AddChild(FVariantTreeNode::MakeFloat(LOCTEXT("BlendSpaceFilteredPositionX", "Blend Space Filtered Position X"), InMessage.BlendSpaceFilteredPositionX));
						Header->AddChild(FVariantTreeNode::MakeFloat(LOCTEXT("BlendSpaceFilteredPositionY", "Blend Space Filtered Position Y"), InMessage.BlendSpaceFilteredPositionY));
					}
				}
<<<<<<< HEAD
				return Trace::EEventEnumerate::Continue;
=======
				return TraceServices::EEventEnumerate::Continue;
>>>>>>> 6bbb88c8
			});
		});
	}
}

#undef LOCTEXT_NAMESPACE<|MERGE_RESOLUTION|>--- conflicted
+++ resolved
@@ -234,11 +234,7 @@
 					InSeries.CurrentMax = FMath::Max(InSeries.CurrentMax, Value);
 					bFoundEvents = true;
 				}
-<<<<<<< HEAD
-				return Trace::EEventEnumerate::Continue;
-=======
 				return TraceServices::EEventEnumerate::Continue;
->>>>>>> 6bbb88c8
 			});
 		});
 	}
@@ -272,11 +268,7 @@
 
 					LastFrameWithTickRecord = InMessage.FrameCounter;
 				}
-<<<<<<< HEAD
-				return Trace::EEventEnumerate::Continue;
-=======
 				return TraceServices::EEventEnumerate::Continue;
->>>>>>> 6bbb88c8
 			});
 		});
 	}
@@ -404,11 +396,7 @@
 					InTimeline.EnumerateEvents(InContext.GetParameters().StartTime, InContext.GetParameters().EndTime, [&InContext](double InEventStartTime, double InEventEndTime, uint32 InDepth, const FTickRecordMessage& InMessage)
 					{
 						InContext.Check(InEventStartTime, InEventEndTime, 0, InMessage);
-<<<<<<< HEAD
-						return Trace::EEventEnumerate::Continue;
-=======
 						return TraceServices::EEventEnumerate::Continue;
->>>>>>> 6bbb88c8
 					});
 				});
 			}
@@ -504,11 +492,7 @@
 						Header->AddChild(FVariantTreeNode::MakeFloat(LOCTEXT("BlendSpaceFilteredPositionY", "Blend Space Filtered Position Y"), InMessage.BlendSpaceFilteredPositionY));
 					}
 				}
-<<<<<<< HEAD
-				return Trace::EEventEnumerate::Continue;
-=======
 				return TraceServices::EEventEnumerate::Continue;
->>>>>>> 6bbb88c8
 			});
 		});
 	}
