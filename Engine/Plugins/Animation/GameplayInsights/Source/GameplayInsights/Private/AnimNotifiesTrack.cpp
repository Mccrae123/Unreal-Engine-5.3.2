// Copyright Epic Games, Inc. All Rights Reserved.

#include "AnimNotifiesTrack.h"
#include "Insights/ViewModels/ITimingViewDrawHelper.h"
#include "GameplayProvider.h"
#include "AnimationProvider.h"
#include "Insights/ViewModels/TimingTrackViewport.h"
#include "Insights/ViewModels/TimingEvent.h"
#include "AnimationSharedData.h"
#include "Framework/MultiBox/MultiBoxBuilder.h"
#include "Insights/ViewModels/TimingEventSearch.h"
#include "Insights/ViewModels/TooltipDrawState.h"
#include "Insights/Common/TimeUtils.h"
#include "VariantTreeNode.h"
#include "TraceServices/Model/Frames.h"

#define LOCTEXT_NAMESPACE "AnimNotifiesTrack"

INSIGHTS_IMPLEMENT_RTTI(FAnimNotifiesTrack)

FAnimNotifiesTrack::FAnimNotifiesTrack(const FAnimationSharedData& InSharedData, uint64 InObjectID, const TCHAR* InName)
	: FGameplayTimingEventsTrack(InSharedData.GetGameplaySharedData(), InObjectID, FText::Format(LOCTEXT("TrackNameFormat", "Notifies - {0}"), FText::FromString(FString(InName))))
	, SharedData(InSharedData)
{
}

void FAnimNotifiesTrack::BuildDrawState(ITimingEventsTrackDrawStateBuilder& Builder, const ITimingTrackUpdateContext& Context)
{
	const FAnimationProvider* AnimationProvider = SharedData.GetAnalysisSession().ReadProvider<FAnimationProvider>(FAnimationProvider::ProviderName);

	if(AnimationProvider)
	{
		TraceServices::FAnalysisSessionReadScope SessionReadScope(SharedData.GetAnalysisSession());

		bHasNotifies = false;

		AnimationProvider->ReadNotifyTimeline(GetGameplayTrack().GetObjectId(), [this, &Context, &Builder](const FAnimationProvider::AnimNotifyTimeline& InTimeline)
		{
			InTimeline.EnumerateEvents(Context.GetViewport().GetStartTime(), Context.GetViewport().GetEndTime(), [this, &Builder](double InStartTime, double InEndTime, uint32 InDepth, const FAnimNotifyMessage& InMessage)
			{
				Builder.AddEvent(InStartTime, InEndTime, 0, InMessage.Name);
				bHasNotifies = true;
<<<<<<< HEAD
				return Trace::EEventEnumerate::Continue;
=======
				return TraceServices::EEventEnumerate::Continue;
>>>>>>> 6bbb88c8
			});
		});

		uint32 Depth = bHasNotifies ? 1 : 0;
		IdToDepthMap.Reset();

		AnimationProvider->EnumerateNotifyStateTimelines(GetGameplayTrack().GetObjectId(), [this, &Context, &Builder, &Depth](uint64 InNotifyId, const FAnimationProvider::AnimNotifyTimeline& InTimeline)
		{
			uint32 DepthToUse = 0;
			if(uint32* FoundDepthPtr = IdToDepthMap.Find(InNotifyId))
			{
				DepthToUse = *FoundDepthPtr;
			}
			else
			{
				IdToDepthMap.Add(InNotifyId, ++Depth);
				DepthToUse = Depth;
			}

			InTimeline.EnumerateEvents(Context.GetViewport().GetStartTime(), Context.GetViewport().GetEndTime(), [&Builder, &DepthToUse](double InStartTime, double InEndTime, uint32 InDepth, const FAnimNotifyMessage& InMessage)
			{
				Builder.AddEvent(InStartTime, InEndTime, DepthToUse, InMessage.Name);
<<<<<<< HEAD
				return Trace::EEventEnumerate::Continue;
=======
				return TraceServices::EEventEnumerate::Continue;
>>>>>>> 6bbb88c8
			});
		});
	}
}

void FAnimNotifiesTrack::Draw(const ITimingTrackDrawContext& Context) const
{
	DrawEvents(Context);
	GetGameplayTrack().DrawHeaderForTimingTrack(Context, *this, false);
}

static const TCHAR* GetMessageType(EAnimNotifyMessageType InType, bool bInForEvent)
{
	switch (InType)
	{
	case EAnimNotifyMessageType::Begin:
	case EAnimNotifyMessageType::End:
	case EAnimNotifyMessageType::Tick:
	{
		static FText StateType = LOCTEXT("AnimNotifyState", "Anim Notify State");
		static FText BeginType = LOCTEXT("AnimNotifyStateBegin", "Anim Notify State (Begin)");
		static FText EndType = LOCTEXT("AnimNotifyStateEnd", "Anim Notify State (End)");
		static FText TickType = LOCTEXT("AnimNotifyStateTick", "Anim Notify State (Tick)");
		if (bInForEvent)
		{
			switch (InType)
			{
			case EAnimNotifyMessageType::Begin:
				return *BeginType.ToString();
			case EAnimNotifyMessageType::End:
				return *EndType.ToString();
			case EAnimNotifyMessageType::Tick:
				return *TickType.ToString();
			}
		}
		else
		{
			return *StateType.ToString();
		}
	}
	case EAnimNotifyMessageType::Event:
	{
		static FText Type = LOCTEXT("AnimNotify", "Anim Notify");
		return *Type.ToString();
	}
	case EAnimNotifyMessageType::SyncMarker:
	{
		static FText Type = LOCTEXT("SyncMarker", "Sync Marker");
		return *Type.ToString();
	}
	}

	static FText UnknownType = LOCTEXT("UnknownType", "Unknown");
	return *UnknownType.ToString();
}

void FAnimNotifiesTrack::InitTooltip(FTooltipDrawState& Tooltip, const ITimingEvent& HoveredTimingEvent) const
{
	auto EventFilter = [&HoveredTimingEvent](double EventStartTime, double EventEndTime, uint32 EventDepth) 
	{ 
		return HoveredTimingEvent.GetDepth() == EventDepth;
	};

	FTimingEventSearchParameters SearchParameters(HoveredTimingEvent.GetStartTime(), HoveredTimingEvent.GetEndTime(), ETimingEventSearchFlags::StopAtFirstMatch, EventFilter);

	FindAnimNotifyMessage(SearchParameters, [this, &Tooltip](double InFoundStartTime, double InFoundEndTime, uint32 InFoundDepth, const FAnimNotifyMessage& InMessage)
	{
		Tooltip.ResetContent();

		Tooltip.AddTitle(GetName());

		Tooltip.AddNameValueTextLine(LOCTEXT("NotifyType", "Type").ToString(), GetMessageType(InMessage.NotifyEventType, InFoundDepth == 0));

		{
			TraceServices::FAnalysisSessionReadScope SessionReadScope(SharedData.GetAnalysisSession());

			const FAnimationProvider* AnimationProvider = SharedData.GetAnalysisSession().ReadProvider<FAnimationProvider>(FAnimationProvider::ProviderName);
			if(AnimationProvider)
			{
				const TCHAR* Name = AnimationProvider->GetName(InMessage.NameId);
				Tooltip.AddNameValueTextLine(LOCTEXT("NotifyName", "Name").ToString(), Name);
			}
		}

		Tooltip.AddNameValueTextLine(LOCTEXT("EventDuration", "Duration").ToString(), TimeUtils::FormatTimeAuto(InFoundEndTime - InFoundStartTime));
		Tooltip.AddNameValueTextLine(LOCTEXT("EventTime", "Time").ToString(), TimeUtils::FormatTimeAuto(InFoundStartTime));

		if(InMessage.NotifyEventType != EAnimNotifyMessageType::SyncMarker)
		{
			TraceServices::FAnalysisSessionReadScope SessionReadScope(SharedData.GetAnalysisSession());

			const FGameplayProvider* GameplayProvider = SharedData.GetAnalysisSession().ReadProvider<FGameplayProvider>(FGameplayProvider::ProviderName);
			if(GameplayProvider)
			{
				const FObjectInfo& AssetInfo = GameplayProvider->GetObjectInfo(InMessage.AssetId);
				Tooltip.AddNameValueTextLine(LOCTEXT("Asset", "Asset").ToString(), AssetInfo.PathName);

				const FObjectInfo& NotifyInfo = GameplayProvider->GetObjectInfo(InMessage.NotifyId);
				const FClassInfo& NotifyClassInfo = GameplayProvider->GetClassInfo(NotifyInfo.ClassId);
				bool bIsState = InMessage.NotifyEventType == EAnimNotifyMessageType::Begin || InMessage.NotifyEventType == EAnimNotifyMessageType::End || InMessage.NotifyEventType == EAnimNotifyMessageType::Tick;
				Tooltip.AddNameValueTextLine((bIsState ? LOCTEXT("Notify State Class", "Notify State Class") : LOCTEXT("NotifyClass", "Notify Class")).ToString(), NotifyClassInfo.PathName);
			}
		}

		Tooltip.AddNameValueTextLine(LOCTEXT("EventWorld", "World").ToString(), GetGameplayTrack().GetWorldName(SharedData.GetAnalysisSession()).ToString());

		Tooltip.UpdateLayout();
	});
}

const TSharedPtr<const ITimingEvent> FAnimNotifiesTrack::SearchEvent(const FTimingEventSearchParameters& InSearchParameters) const
{
	TSharedPtr<const ITimingEvent> FoundEvent;

	FindAnimNotifyMessage(InSearchParameters, [this, &FoundEvent](double InFoundStartTime, double InFoundEndTime, uint32 InFoundDepth, const FAnimNotifyMessage& InFoundMessage)
	{
		FoundEvent = MakeShared<const FTimingEvent>(SharedThis(this), InFoundStartTime, InFoundEndTime, InFoundDepth);
	});

	return FoundEvent;
}

void FAnimNotifiesTrack::FindAnimNotifyMessage(const FTimingEventSearchParameters& InParameters, TFunctionRef<void(double, double, uint32, const FAnimNotifyMessage&)> InFoundPredicate) const
{
	TTimingEventSearch<FAnimNotifyMessage>::Search(
		InParameters,

		[this](TTimingEventSearch<FAnimNotifyMessage>::FContext& InContext)
		{
			const FAnimationProvider* AnimationProvider = SharedData.GetAnalysisSession().ReadProvider<FAnimationProvider>(FAnimationProvider::ProviderName);

			if(AnimationProvider)
			{
				TraceServices::FAnalysisSessionReadScope SessionReadScope(SharedData.GetAnalysisSession());

				if(bHasNotifies)
				{
					AnimationProvider->ReadNotifyTimeline(GetGameplayTrack().GetObjectId(), [this, &InContext](const FAnimationProvider::AnimNotifyTimeline& InTimeline)
					{
						InTimeline.EnumerateEvents(InContext.GetParameters().StartTime, InContext.GetParameters().EndTime, [this, &InContext](double InEventStartTime, double InEventEndTime, uint32 InDepth, const FAnimNotifyMessage& InMessage)
						{
							InContext.Check(InEventStartTime, InEventEndTime, 0, InMessage);
<<<<<<< HEAD
							return Trace::EEventEnumerate::Continue;
=======
							return TraceServices::EEventEnumerate::Continue;
>>>>>>> 6bbb88c8
						});
					});
				}

				if(IdToDepthMap.Num() > 0)
				{
					AnimationProvider->EnumerateNotifyStateTimelines(GetGameplayTrack().GetObjectId(), [this, &InContext](uint32 InNotifyNameId, const FAnimationProvider::AnimNotifyTimeline& InTimeline)
					{
						InTimeline.EnumerateEvents(InContext.GetParameters().StartTime, InContext.GetParameters().EndTime, [this, &InContext, InNotifyNameId](double InEventStartTime, double InEventEndTime, uint32 InDepth, const FAnimNotifyMessage& InMessage)
						{
							if(const uint32* FoundDepthPtr = IdToDepthMap.Find(InMessage.NotifyId))
							{
								InContext.Check(InEventStartTime, InEventEndTime, *FoundDepthPtr, InMessage);
							}
<<<<<<< HEAD
							return Trace::EEventEnumerate::Continue;
=======
							return TraceServices::EEventEnumerate::Continue;
>>>>>>> 6bbb88c8
						});
					});
				}
			}
		},

		[&InFoundPredicate](double InFoundStartTime, double InFoundEndTime, uint32 InFoundDepth, const FAnimNotifyMessage& InEvent)
		{
			InFoundPredicate(InFoundStartTime, InFoundEndTime, InFoundDepth, InEvent);
		});
}

void FAnimNotifiesTrack::GetVariantsAtFrame(const TraceServices::FFrame& InFrame, TArray<TSharedRef<FVariantTreeNode>>& OutVariants) const 
{
	TSharedRef<FVariantTreeNode> Header = OutVariants.Add_GetRef(FVariantTreeNode::MakeHeader(LOCTEXT("AnimNotifiesHeader", "Notifies and Sync Markers"), 0));

	const TraceServices::IFrameProvider& FramesProvider = TraceServices::ReadFrameProvider(SharedData.GetAnalysisSession());
	const FAnimationProvider* AnimationProvider = SharedData.GetAnalysisSession().ReadProvider<FAnimationProvider>(FAnimationProvider::ProviderName);
	const FGameplayProvider* GameplayProvider = SharedData.GetAnalysisSession().ReadProvider<FGameplayProvider>(FGameplayProvider::ProviderName);

	if(AnimationProvider && GameplayProvider)
	{
		TraceServices::FAnalysisSessionReadScope SessionReadScope(SharedData.GetAnalysisSession());

		bool bForEvent = true;
		auto ProcessEvent = [this, &AnimationProvider, &GameplayProvider, &Header, &bForEvent](double InStartTime, double InEndTime, uint32 InDepth, const FAnimNotifyMessage& InMessage)
		{
			const TCHAR* Name = AnimationProvider->GetName(InMessage.NameId);
			TSharedRef<FVariantTreeNode> NotifyHeader = Header->AddChild(FVariantTreeNode::MakeHeader(FText::FromString(Name), InMessage.NameId));

			NotifyHeader->AddChild(FVariantTreeNode::MakeString(LOCTEXT("EventType", "Type"), GetMessageType(InMessage.NotifyEventType, bForEvent)));
			NotifyHeader->AddChild(FVariantTreeNode::MakeFloat(LOCTEXT("EventDuration", "Duration"), InEndTime - InStartTime));
			NotifyHeader->AddChild(FVariantTreeNode::MakeFloat(LOCTEXT("EventTime", "Time"), InStartTime));

			if(InMessage.NotifyEventType != EAnimNotifyMessageType::SyncMarker)
			{
				NotifyHeader->AddChild(FVariantTreeNode::MakeObject(LOCTEXT("Asset", "Asset"), InMessage.AssetId));

				const FObjectInfo& NotifyInfo = GameplayProvider->GetObjectInfo(InMessage.NotifyId);
				bool bIsState = InMessage.NotifyEventType == EAnimNotifyMessageType::Begin || InMessage.NotifyEventType == EAnimNotifyMessageType::End || InMessage.NotifyEventType == EAnimNotifyMessageType::Tick;
				NotifyHeader->AddChild(FVariantTreeNode::MakeClass((bIsState ? LOCTEXT("Notify State Class", "Notify State Class") : LOCTEXT("NotifyClass", "Notify Class")), NotifyInfo.ClassId));
			}

<<<<<<< HEAD
			return Trace::EEventEnumerate::Continue;
=======
			return TraceServices::EEventEnumerate::Continue;
>>>>>>> 6bbb88c8
		};

		AnimationProvider->ReadNotifyTimeline(GetGameplayTrack().GetObjectId(), [&InFrame, &ProcessEvent](const FAnimationProvider::AnimNotifyTimeline& InTimeline)
		{
			InTimeline.EnumerateEvents(InFrame.StartTime, InFrame.EndTime, ProcessEvent);
		});

		bForEvent = false;
		AnimationProvider->EnumerateNotifyStateTimelines(GetGameplayTrack().GetObjectId(), [&InFrame, &ProcessEvent](uint32 InNotifyNameId, const FAnimationProvider::AnimNotifyTimeline& InTimeline)
		{
			InTimeline.EnumerateEvents(InFrame.StartTime, InFrame.EndTime, ProcessEvent);
		});
	}
}

#undef LOCTEXT_NAMESPACE<|MERGE_RESOLUTION|>--- conflicted
+++ resolved
@@ -40,11 +40,7 @@
 			{
 				Builder.AddEvent(InStartTime, InEndTime, 0, InMessage.Name);
 				bHasNotifies = true;
-<<<<<<< HEAD
-				return Trace::EEventEnumerate::Continue;
-=======
 				return TraceServices::EEventEnumerate::Continue;
->>>>>>> 6bbb88c8
 			});
 		});
 
@@ -67,11 +63,7 @@
 			InTimeline.EnumerateEvents(Context.GetViewport().GetStartTime(), Context.GetViewport().GetEndTime(), [&Builder, &DepthToUse](double InStartTime, double InEndTime, uint32 InDepth, const FAnimNotifyMessage& InMessage)
 			{
 				Builder.AddEvent(InStartTime, InEndTime, DepthToUse, InMessage.Name);
-<<<<<<< HEAD
-				return Trace::EEventEnumerate::Continue;
-=======
 				return TraceServices::EEventEnumerate::Continue;
->>>>>>> 6bbb88c8
 			});
 		});
 	}
@@ -214,11 +206,7 @@
 						InTimeline.EnumerateEvents(InContext.GetParameters().StartTime, InContext.GetParameters().EndTime, [this, &InContext](double InEventStartTime, double InEventEndTime, uint32 InDepth, const FAnimNotifyMessage& InMessage)
 						{
 							InContext.Check(InEventStartTime, InEventEndTime, 0, InMessage);
-<<<<<<< HEAD
-							return Trace::EEventEnumerate::Continue;
-=======
 							return TraceServices::EEventEnumerate::Continue;
->>>>>>> 6bbb88c8
 						});
 					});
 				}
@@ -233,11 +221,7 @@
 							{
 								InContext.Check(InEventStartTime, InEventEndTime, *FoundDepthPtr, InMessage);
 							}
-<<<<<<< HEAD
-							return Trace::EEventEnumerate::Continue;
-=======
 							return TraceServices::EEventEnumerate::Continue;
->>>>>>> 6bbb88c8
 						});
 					});
 				}
@@ -281,11 +265,7 @@
 				NotifyHeader->AddChild(FVariantTreeNode::MakeClass((bIsState ? LOCTEXT("Notify State Class", "Notify State Class") : LOCTEXT("NotifyClass", "Notify Class")), NotifyInfo.ClassId));
 			}
 
-<<<<<<< HEAD
-			return Trace::EEventEnumerate::Continue;
-=======
 			return TraceServices::EEventEnumerate::Continue;
->>>>>>> 6bbb88c8
 		};
 
 		AnimationProvider->ReadNotifyTimeline(GetGameplayTrack().GetObjectId(), [&InFrame, &ProcessEvent](const FAnimationProvider::AnimNotifyTimeline& InTimeline)
