// Copyright Epic Games, Inc. All Rights Reserved.

#pragma once

#include "Trace/Analyzer.h"

class FGameplayProvider;
namespace TraceServices { class IAnalysisSession; }

class FGameplayAnalyzer : public UE::Trace::IAnalyzer
{
public:
	FGameplayAnalyzer(TraceServices::IAnalysisSession& InSession, FGameplayProvider& InGameplayProvider);

	virtual void OnAnalysisBegin(const FOnAnalysisContext& Context) override;
	virtual void OnAnalysisEnd() override {}
	virtual bool OnEvent(uint16 RouteId, EStyle Style, const FOnEventContext& Context) override;

private:
	enum : uint16
	{
		RouteId_World,
		RouteId_Class,
		RouteId_Object,
		RouteId_ObjectEvent,
<<<<<<< HEAD
		RoutId_ObjectLifetimeBegin,
		RoutId_ObjectLifetimeEnd,
=======
		RouteId_ObjectLifetimeBegin,
		RouteId_ObjectLifetimeBegin2,
		RouteId_ObjectLifetimeEnd,
		RouteId_ObjectLifetimeEnd2,
>>>>>>> d731a049
		RouteId_PawnPossess,
		RouteId_View,
		RouteId_ClassPropertyStringId,
		RouteId_ClassProperty,
		RouteId_PropertiesStart,
		RouteId_PropertiesEnd,
		RouteId_PropertyValue,
		RouteId_RecordingInfo,
	};

	TraceServices::IAnalysisSession& Session;
	FGameplayProvider& GameplayProvider;
};<|MERGE_RESOLUTION|>--- conflicted
+++ resolved
@@ -23,15 +23,10 @@
 		RouteId_Class,
 		RouteId_Object,
 		RouteId_ObjectEvent,
-<<<<<<< HEAD
-		RoutId_ObjectLifetimeBegin,
-		RoutId_ObjectLifetimeEnd,
-=======
 		RouteId_ObjectLifetimeBegin,
 		RouteId_ObjectLifetimeBegin2,
 		RouteId_ObjectLifetimeEnd,
 		RouteId_ObjectLifetimeEnd2,
->>>>>>> d731a049
 		RouteId_PawnPossess,
 		RouteId_View,
 		RouteId_ClassPropertyStringId,
