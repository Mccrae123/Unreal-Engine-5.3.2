--- conflicted
+++ resolved
@@ -23,22 +23,16 @@
 		RouteId_Class,
 		RouteId_Object,
 		RouteId_ObjectEvent,
-<<<<<<< HEAD
-=======
 		RoutId_ObjectLifetimeBegin,
 		RoutId_ObjectLifetimeEnd,
 		RouteId_PawnPossess,
 		RouteId_View,
->>>>>>> 6bbb88c8
 		RouteId_ClassPropertyStringId,
 		RouteId_ClassProperty,
 		RouteId_PropertiesStart,
 		RouteId_PropertiesEnd,
 		RouteId_PropertyValue,
-<<<<<<< HEAD
-=======
 		RouteId_RecordingInfo,
->>>>>>> 6bbb88c8
 	};
 
 	TraceServices::IAnalysisSession& Session;
