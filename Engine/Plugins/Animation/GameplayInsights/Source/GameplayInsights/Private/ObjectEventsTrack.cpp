// Copyright Epic Games, Inc. All Rights Reserved.

#include "ObjectEventsTrack.h"
#include "GameplayProvider.h"
#include "Insights/ViewModels/TimingTrackViewport.h"
#include "Insights/ViewModels/TimingEvent.h"
#include "Algo/Sort.h"
#include "Insights/ViewModels/TooltipDrawState.h"
#include "GameplaySharedData.h"
#include "Insights/ViewModels/TimingEventSearch.h"
#include "TraceServices/Model/Frames.h"
#include "VariantTreeNode.h"
#include "ObjectPropertyTrace.h"
#include "Framework/MultiBox/MultiBoxBuilder.h"
#include "Framework/Commands/UICommandInfo.h"

#define LOCTEXT_NAMESPACE "ObjectEventsTrack"

INSIGHTS_IMPLEMENT_RTTI(FObjectEventsTrack)

FObjectEventsTrack::FObjectEventsTrack(const FGameplaySharedData& InSharedData, uint64 InObjectID, const TCHAR* InName)
	: FGameplayTimingEventsTrack(InSharedData, InObjectID, FText::FromString(InName))
	, SharedData(InSharedData)
{
	SetName(MakeTrackName(InSharedData, InObjectID, InName).ToString());
}

void FObjectEventsTrack::BuildDrawState(ITimingEventsTrackDrawStateBuilder& Builder, const ITimingTrackUpdateContext& Context)
{
	const FGameplayProvider* GameplayProvider = SharedData.GetAnalysisSession().ReadProvider<FGameplayProvider>(FGameplayProvider::ProviderName);

	if(GameplayProvider)
	{
		TraceServices::FAnalysisSessionReadScope SessionReadScope(SharedData.GetAnalysisSession());

		// object events
		GameplayProvider->ReadObjectEventsTimeline(GetGameplayTrack().GetObjectId(), [&Context, &Builder](const FGameplayProvider::ObjectEventsTimeline& InTimeline)
		{
			InTimeline.EnumerateEvents(Context.GetViewport().GetStartTime(), Context.GetViewport().GetEndTime(), [&Builder](double InStartTime, double InEndTime, uint32 InDepth, const FObjectEventMessage& InMessage)
			{
				Builder.AddEvent(InStartTime, InEndTime, 0, InMessage.Name);
<<<<<<< HEAD
				return Trace::EEventEnumerate::Continue;
=======
				return TraceServices::EEventEnumerate::Continue;
>>>>>>> 6bbb88c8
			});
		});
	}
}


void FObjectEventsTrack::Draw(const ITimingTrackDrawContext& Context) const
{
	DrawEvents(Context);
	GetGameplayTrack().DrawHeaderForTimingTrack(Context, *this, false);
}

void FObjectEventsTrack::InitTooltip(FTooltipDrawState& Tooltip, const ITimingEvent& HoveredTimingEvent) const
{
	FTimingEventSearchParameters SearchParameters(HoveredTimingEvent.GetStartTime(), HoveredTimingEvent.GetEndTime(), ETimingEventSearchFlags::StopAtFirstMatch);

	FindObjectEvent(SearchParameters, [this, &Tooltip, &HoveredTimingEvent](double InFoundStartTime, double InFoundEndTime, uint32 InFoundDepth, const FObjectEventMessage& InMessage)
	{
		Tooltip.ResetContent();

		Tooltip.AddTitle(FText::FromString(FString(InMessage.Name)).ToString());
		Tooltip.AddNameValueTextLine(LOCTEXT("EventTime", "Time").ToString(), FText::AsNumber(HoveredTimingEvent.GetStartTime()).ToString());
		Tooltip.AddNameValueTextLine(LOCTEXT("EventWorld", "World").ToString(), GetGameplayTrack().GetWorldName(SharedData.GetAnalysisSession()).ToString());

		Tooltip.UpdateLayout();
	});
}

const TSharedPtr<const ITimingEvent> FObjectEventsTrack::SearchEvent(const FTimingEventSearchParameters& InSearchParameters) const
{
	TSharedPtr<const ITimingEvent> FoundEvent;

	FindObjectEvent(InSearchParameters, [this, &FoundEvent](double InFoundStartTime, double InFoundEndTime, uint32 InFoundDepth, const FObjectEventMessage& InFoundMessage)
	{
		FoundEvent = MakeShared<const FTimingEvent>(SharedThis(this), InFoundStartTime, InFoundEndTime, InFoundDepth);
	});

	return FoundEvent;
}

void FObjectEventsTrack::FindObjectEvent(const FTimingEventSearchParameters& InParameters, TFunctionRef<void(double, double, uint32, const FObjectEventMessage&)> InFoundPredicate) const
{
	TTimingEventSearch<FObjectEventMessage>::Search(
		InParameters,

		// Search...
		[this](TTimingEventSearch<FObjectEventMessage>::FContext& InContext)
		{
			const FGameplayProvider* GameplayProvider = SharedData.GetAnalysisSession().ReadProvider<FGameplayProvider>(FGameplayProvider::ProviderName);

			if(GameplayProvider)
			{
				TraceServices::FAnalysisSessionReadScope SessionReadScope(SharedData.GetAnalysisSession());

				GameplayProvider->ReadObjectEventsTimeline(GetGameplayTrack().GetObjectId(), [&InContext](const FGameplayProvider::ObjectEventsTimeline& InTimeline)
				{
					InTimeline.EnumerateEvents(InContext.GetParameters().StartTime, InContext.GetParameters().EndTime, [&InContext](double InEventStartTime, double InEventEndTime, uint32 InDepth, const FObjectEventMessage& InMessage)
					{
						InContext.Check(InEventStartTime, InEventEndTime, 0, InMessage);
<<<<<<< HEAD
						return Trace::EEventEnumerate::Continue;
=======
						return TraceServices::EEventEnumerate::Continue;
>>>>>>> 6bbb88c8
					});
				});
			}
		},

		// Found!
		[&InFoundPredicate](double InFoundStartTime, double InFoundEndTime, uint32 InFoundDepth, const FObjectEventMessage& InEvent)
		{
			InFoundPredicate(InFoundStartTime, InFoundEndTime, InFoundDepth, InEvent);
		});
}


FText FObjectEventsTrack::MakeTrackName(const FGameplaySharedData& InSharedData, uint64 InObjectID, const TCHAR* InName) const
{
	FText ClassName = LOCTEXT("UnknownClass", "Unknown");

	const FGameplayProvider* GameplayProvider = InSharedData.GetAnalysisSession().ReadProvider<FGameplayProvider>(FGameplayProvider::ProviderName);
	if(GameplayProvider)
	{
		TraceServices::FAnalysisSessionReadScope SessionReadScope(InSharedData.GetAnalysisSession());

		if(const FObjectInfo* ObjectInfo = GameplayProvider->FindObjectInfo(InObjectID))
		{
			if(const FClassInfo* ClassInfo = GameplayProvider->FindClassInfo(ObjectInfo->ClassId))
			{
				ClassName = FText::FromString(ClassInfo->Name);
			}
		}

		FText ObjectName;
		if (GameplayProvider->IsWorld(InObjectID))
		{
			ObjectName = GetGameplayTrack().GetWorldName(InSharedData.GetAnalysisSession());
		}
		else
		{
			ObjectName = FText::FromString(InName);
		}

		return FText::Format(LOCTEXT("ObjectEventsTrackName", "{0} - {1}"), ClassName, ObjectName);
	}

	return ClassName;
}

void FObjectEventsTrack::GetVariantsAtFrame(const TraceServices::FFrame& InFrame, TArray<TSharedRef<FVariantTreeNode>>& OutVariants) const
{
	const FGameplayProvider* GameplayProvider = SharedData.GetAnalysisSession().ReadProvider<FGameplayProvider>(FGameplayProvider::ProviderName);
	if(GameplayProvider)
	{
		TraceServices::FAnalysisSessionReadScope SessionReadScope(SharedData.GetAnalysisSession());

		TSharedRef<FVariantTreeNode> Header = OutVariants.Add_GetRef(FVariantTreeNode::MakeHeader(FText::FromString(GetName()), 0));

		// object events
		GameplayProvider->ReadObjectEventsTimeline(GetGameplayTrack().GetObjectId(), [&InFrame, &Header](const FGameplayProvider::ObjectEventsTimeline& InTimeline)
		{
			InTimeline.EnumerateEvents(InFrame.StartTime, InFrame.EndTime, [&Header](double InStartTime, double InEndTime, uint32 InDepth, const FObjectEventMessage& InMessage)
			{
				Header->AddChild(FVariantTreeNode::MakeFloat(FText::FromString(InMessage.Name), InStartTime));
<<<<<<< HEAD
				return Trace::EEventEnumerate::Continue;
=======
				return TraceServices::EEventEnumerate::Continue;
>>>>>>> 6bbb88c8
			});
		});
	}
}

void FObjectEventsTrack::BuildContextMenu(FMenuBuilder& MenuBuilder)
{
	FGameplayTimingEventsTrack::BuildContextMenu(MenuBuilder);

#if OBJECT_PROPERTY_TRACE_ENABLED
	MenuBuilder.BeginSection("Trace", LOCTEXT("TraceHeader", "Trace"));
	{
		TWeakObjectPtr<UObject> WeakObject = nullptr;
		const FGameplayProvider* GameplayProvider = SharedData.GetAnalysisSession().ReadProvider<FGameplayProvider>(FGameplayProvider::ProviderName);
		if (GameplayProvider)
		{
<<<<<<< HEAD
			Trace::FAnalysisSessionReadScope SessionReadScope(SharedData.GetAnalysisSession());
=======
			TraceServices::FAnalysisSessionReadScope SessionReadScope(SharedData.GetAnalysisSession());
>>>>>>> 6bbb88c8

			if (const FObjectInfo* ObjectInfo = GameplayProvider->FindObjectInfo(GetGameplayTrack().GetObjectId()))
			{
				WeakObject = FindObject<UObject>(nullptr, ObjectInfo->PathName);
			}
		}

		MenuBuilder.AddMenuEntry
		(
			LOCTEXT("TraceProperties", "Trace Object Properties"),
			LOCTEXT("TraceProperties_Tooltip", "Enable object property tracing for this object."),
			FSlateIcon(),
			FUIAction(
				FExecuteAction::CreateLambda([WeakObject]()
				{ 
					if(UObject* Object = WeakObject.Get())
					{
						FObjectPropertyTrace::ToggleObjectRegistration(Object);
					}
				}),
				FCanExecuteAction::CreateLambda([WeakObject]()
				{
					return FObjectPropertyTrace::IsEnabled() && WeakObject.IsValid();
				}),
				FGetActionCheckState::CreateLambda([WeakObject]()
				{
					return FObjectPropertyTrace::IsEnabled() && FObjectPropertyTrace::IsObjectRegistered(WeakObject.Get()) ? ECheckBoxState::Checked : ECheckBoxState::Unchecked;
				})
			),
			NAME_None,
			EUserInterfaceActionType::ToggleButton
		);
	}
	MenuBuilder.EndSection();
#endif
}

#undef LOCTEXT_NAMESPACE<|MERGE_RESOLUTION|>--- conflicted
+++ resolved
@@ -39,11 +39,7 @@
 			InTimeline.EnumerateEvents(Context.GetViewport().GetStartTime(), Context.GetViewport().GetEndTime(), [&Builder](double InStartTime, double InEndTime, uint32 InDepth, const FObjectEventMessage& InMessage)
 			{
 				Builder.AddEvent(InStartTime, InEndTime, 0, InMessage.Name);
-<<<<<<< HEAD
-				return Trace::EEventEnumerate::Continue;
-=======
 				return TraceServices::EEventEnumerate::Continue;
->>>>>>> 6bbb88c8
 			});
 		});
 	}
@@ -103,11 +99,7 @@
 					InTimeline.EnumerateEvents(InContext.GetParameters().StartTime, InContext.GetParameters().EndTime, [&InContext](double InEventStartTime, double InEventEndTime, uint32 InDepth, const FObjectEventMessage& InMessage)
 					{
 						InContext.Check(InEventStartTime, InEventEndTime, 0, InMessage);
-<<<<<<< HEAD
-						return Trace::EEventEnumerate::Continue;
-=======
 						return TraceServices::EEventEnumerate::Continue;
->>>>>>> 6bbb88c8
 					});
 				});
 			}
@@ -169,11 +161,7 @@
 			InTimeline.EnumerateEvents(InFrame.StartTime, InFrame.EndTime, [&Header](double InStartTime, double InEndTime, uint32 InDepth, const FObjectEventMessage& InMessage)
 			{
 				Header->AddChild(FVariantTreeNode::MakeFloat(FText::FromString(InMessage.Name), InStartTime));
-<<<<<<< HEAD
-				return Trace::EEventEnumerate::Continue;
-=======
 				return TraceServices::EEventEnumerate::Continue;
->>>>>>> 6bbb88c8
 			});
 		});
 	}
@@ -190,11 +178,7 @@
 		const FGameplayProvider* GameplayProvider = SharedData.GetAnalysisSession().ReadProvider<FGameplayProvider>(FGameplayProvider::ProviderName);
 		if (GameplayProvider)
 		{
-<<<<<<< HEAD
-			Trace::FAnalysisSessionReadScope SessionReadScope(SharedData.GetAnalysisSession());
-=======
 			TraceServices::FAnalysisSessionReadScope SessionReadScope(SharedData.GetAnalysisSession());
->>>>>>> 6bbb88c8
 
 			if (const FObjectInfo* ObjectInfo = GameplayProvider->FindObjectInfo(GetGameplayTrack().GetObjectId()))
 			{
