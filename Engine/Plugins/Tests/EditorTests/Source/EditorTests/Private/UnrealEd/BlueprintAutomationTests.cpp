// Copyright Epic Games, Inc. All Rights Reserved.

#include "CoreMinimal.h"
#include "HAL/FileManager.h"
#include "Misc/Paths.h"
#include "Misc/ConfigCacheIni.h"
#include "Misc/AutomationTest.h"
#include "Modules/ModuleManager.h"
#include "UObject/ObjectMacros.h"
#include "UObject/UObjectGlobals.h"
#include "UObject/Object.h"
#include "UObject/GarbageCollection.h"
#include "UObject/Class.h"
#include "UObject/UObjectIterator.h"
#include "UObject/Package.h"
#include "UObject/SavePackage.h"
#include "UObject/SoftObjectPath.h"
#include "UObject/MetaData.h"
#include "UObject/UnrealType.h"
#include "Serialization/ObjectWriter.h"
#include "Serialization/ObjectReader.h"
#include "Serialization/ArchiveReplaceObjectRef.h"
#include "Misc/PackageName.h"
#include "EdGraph/EdGraphNode.h"
#include "EdGraph/EdGraphPin.h"
#include "Engine/Blueprint.h"
#include "GameFramework/Actor.h"
#include "AssetRegistry/AssetData.h"
#include "Animation/AnimBlueprint.h"
#include "GameFramework/SaveGame.h"
#include "EngineUtils.h"
#include "Editor.h"
#include "Editor/Transactor.h"
#include "FileHelpers.h"

#include "ObjectTools.h"
#include "AssetRegistry/ARFilter.h"
#include "AssetRegistry/AssetRegistryModule.h"


#include "Kismet2/KismetEditorUtilities.h"
#include "EdGraphSchema_K2.h"
#include "Kismet2/BlueprintEditorUtils.h"
#include "Kismet2/CompilerResultsLog.h"
#include "DiffResults.h"
#include "GraphDiffControl.h"
#include "Subsystems/AssetEditorSubsystem.h"

DEFINE_LOG_CATEGORY_STATIC(LogBlueprintAutomationTests, Log, All);

IMPLEMENT_COMPLEX_AUTOMATION_TEST(FCompileBlueprintsTest, "Project.Blueprints.Compile Blueprints", EAutomationTestFlags::EditorContext | EAutomationTestFlags::StressFilter)
IMPLEMENT_COMPLEX_AUTOMATION_TEST(FCompileAnimBlueprintsTest, "Project.Blueprints.Compile Anims", EAutomationTestFlags::EditorContext | EAutomationTestFlags::StressFilter)

class FBlueprintAutomationTestUtilities
{
	/** An incrementing number that can be used to tack on to save files, etc. (for avoiding naming conflicts)*/
	static uint32 QueuedTempId;

	/** List of packages touched by automation tests that can no longer be saved */
	static TArray<FName> DontSavePackagesList;

	/** Callback to check if package is ok to save. */
	static bool IsPackageOKToSave(UPackage* InPackage, const FString& InFilename, FOutputDevice* Error)
	{
		return !DontSavePackagesList.Contains(InPackage->GetFName());
	}

	/**
	 * Gets a unique int (this run) for automation purposes (to avoid temp save 
	 * file collisions, etc.)
	 * 
	 * @return A id for unique identification that can be used to tack on to save files, etc. (for avoiding naming conflicts)
	 */
	static uint32 GenTempUid()
	{
		return QueuedTempId++;
	}

public:

	typedef TMap< FString, FString >	FPropertiesMap;

	/** 
	 * Helper struct to ensure that a package is not inadvertently left in
	 * a dirty state by automation tests
	 */
	struct FPackageCleaner
	{
		FPackageCleaner(UPackage* InPackage) : Package(InPackage)
		{
			bIsDirty = Package ? Package->IsDirty() : false;
		}

		~FPackageCleaner()
		{
			// reset the dirty flag
			if (Package) 
			{
				Package->SetDirtyFlag(bIsDirty);
			}
		}

	private:
		bool bIsDirty;
		UPackage* Package;
	};

	/**
	 * Loads the map specified by an automation test
	 * 
	 * @param MapName - Map to load
	 */
	static void LoadMap(const FString& MapName)
	{
		const bool bLoadAsTemplate = false;
		const bool bShowProgress = false;

		FEditorFileUtils::LoadMap(MapName, bLoadAsTemplate, bShowProgress);
	}

	/** 
	 * Filter used to test to see if a FProperty is candidate for comparison.
	 * @param Property	The property to test
	 *
	 * @return True if FProperty should be compared, false otherwise
	 */
	static bool ShouldCompareProperty (const FProperty* Property)
	{
		// Ignore components & transient properties
		const bool bIsTransient = !!( Property->PropertyFlags & CPF_Transient );
		const bool bIsComponent = !!( Property->PropertyFlags & (CPF_InstancedReference | CPF_ContainsInstancedReference) );
		const bool bShouldCompare = !(bIsTransient || bIsComponent);

		return (bShouldCompare && Property->HasAnyPropertyFlags(CPF_BlueprintVisible));
	}
	
	/** 
	 * Get a given UObject's properties in simple key/value string map
	 *
	 * @param Obj			The UObject to extract properties for 
	 * @param ObjProperties	[OUT] Property map to be filled
	 */
	static void GetObjProperties (UObject* Obj, FPropertiesMap& ObjProperties)
	{
		for (TFieldIterator<FProperty> PropIt(Obj->GetClass(), EFieldIteratorFlags::IncludeSuper); PropIt; ++PropIt)
		{
			FProperty* Prop = *PropIt;

			if ( ShouldCompareProperty(Prop) )
			{
				for (int32 Index = 0; Index < Prop->ArrayDim; Index++)
				{
					FString PropName = (Prop->ArrayDim > 1) ? FString::Printf(TEXT("%s[%d]"), *Prop->GetName(), Index) : *Prop->GetName();
					FString PropText;
					Prop->ExportText_InContainer(Index, PropText, Obj, Obj, Obj, PPF_SimpleObjectText);
					ObjProperties.Add(PropName, PropText);
				}
			}
		}
	}

	/** 
	 * Compare two object property maps
	 * @param OrigName		The name of the original object being compared against
	 * @param OrigMap		The property map for the object
	 * @param CmpName		The name of the object to compare
	 * @param CmpMap		The property map for the object to compare
	 */
	static bool ComparePropertyMaps(FName OrigName, TMap<FString, FString>& OrigMap, FName CmpName, FPropertiesMap& CmpMap, FCompilerResultsLog& Results)
	{
		if (OrigMap.Num() != CmpMap.Num())
		{
			Results.Error( *FString::Printf(TEXT("Objects have a different number of properties (%d vs %d)"), OrigMap.Num(), CmpMap.Num()) );
			return false;
		}

		bool bMatch = true;
		for (auto PropIt = OrigMap.CreateIterator(); PropIt; ++PropIt)
		{
			FString Key = PropIt.Key();
			FString Val = PropIt.Value();

			const FString* CmpValue = CmpMap.Find(Key);

			// Value is missing
			if (CmpValue == NULL)
			{
				bMatch = false;
				Results.Error( *FString::Printf(TEXT("Property is missing in object being compared: (%s %s)"), *Key, *Val) );
				break;
			}
			else if (Val != *CmpValue)
			{
				// string out object names and retest
				FString TmpCmp(*CmpValue);
				TmpCmp.ReplaceInline(*CmpName.ToString(), TEXT(""));
				FString TmpVal(Val);
				TmpVal.ReplaceInline(*OrigName.ToString(), TEXT(""));

				if (TmpCmp != TmpVal)
				{
					bMatch = false;
					Results.Error( *FString::Printf(TEXT("Object properties do not match: %s (%s vs %s)"), *Key, *Val, *(*CmpValue)) );
					break;
				}
			}
		}
		return bMatch;
	}

	/** 
	 * Compares the properties of two UObject instances

	 * @param OriginalObj		The first UObject to compare
	 * @param CompareObj		The second UObject to compare
	 * @param Results			The results log to record errors or warnings
	 *
	 * @return True of the blueprints are the same, false otherwise (see the Results log for more details)
	 */
	static bool CompareObjects(UObject* OriginalObj, UObject* CompareObj, FCompilerResultsLog& Results)
	{
		bool bMatch = false;

		// ensure we have something sensible to compare
		if (OriginalObj == NULL)
		{
			Results.Error( TEXT("Original object is null") );
			return false;
		}
		else if (CompareObj == NULL)
		{	
			Results.Error( TEXT("Compare object is null") );
			return false;
		}
		else if (OriginalObj == CompareObj)
		{
			Results.Error( TEXT("Objects to compare are the same") );
			return false;
		}

		TMap<FString, FString> ObjProperties;
		GetObjProperties(OriginalObj, ObjProperties);

		TMap<FString, FString> CmpProperties;
		GetObjProperties(CompareObj, CmpProperties);

		return ComparePropertyMaps(OriginalObj->GetFName(), ObjProperties, CompareObj->GetFName(), CmpProperties, Results);
	}

	/** 
	 * Runs over all the assets looking for ones that can be used by this test
	 *
	 * @param Class					The UClass of assets to load for the test
	 * @param OutBeautifiedNames	[Filled by method] The beautified filenames of the assets to use in the test
	 * @oaram OutTestCommands		[Filled by method] The asset name in a form suitable for passing as a param to the test
	 * @param bIgnoreLoaded			If true, ignore any already loaded assets
	 */
	static void CollectTestsByClass(UClass * Class, TArray< FString >& OutBeautifiedNames, TArray< FString >& OutTestCommands, bool bIgnoreLoaded) 
	{
		FAssetRegistryModule& AssetRegistryModule = FModuleManager::LoadModuleChecked<FAssetRegistryModule>(TEXT("AssetRegistry"));
		TArray<FAssetData> ObjectList;
		AssetRegistryModule.Get().GetAssetsByClass(Class->GetClassPathName(), ObjectList);

		for (auto ObjIter=ObjectList.CreateConstIterator(); ObjIter; ++ObjIter)
		{
			const FAssetData& Asset = *ObjIter;
			FString Filename = Asset.GetObjectPathString();
			//convert to full paths
			Filename = FPackageName::LongPackageNameToFilename(Filename);
			if (FAutomationTestFramework::Get().ShouldTestContent(Filename))
			{
				// optionally discount already loaded assets
				if (!bIgnoreLoaded || !Asset.IsAssetLoaded())
				{
					FString BeautifiedFilename = Asset.AssetName.ToString();
					OutBeautifiedNames.Add(BeautifiedFilename);
					OutTestCommands.Add(Asset.GetObjectPathString());
				}
			}
		}
	}

	/**
	 * Adds a package to a list of packages that can no longer be saved.
	 *
	 * @param Package Package to prevent from being saved to disk.
	 */
	static void DontSavePackage(UPackage* Package)
	{
		if (DontSavePackagesList.Num() == 0)
		{
			FCoreUObjectDelegates::IsPackageOKToSaveDelegate.BindStatic(&IsPackageOKToSave);
		}
		DontSavePackagesList.AddUnique(Package->GetFName());
	}

	/**
	 * A helper method that will reset a package for reload, and flag it as 
	 * unsavable (meant to be used after you've messed with a package for testing 
	 * purposes, leaving it in a questionable state).
	 * 
	 * @param  Package	The package you wish to invalidate.
	 */
	static void InvalidatePackage(UPackage* const Package)
	{
		// reset the blueprint's original package/linker so that we can get by
		// any early returns (in the load code), and reload its exports as if new 
		ResetLoaders(Package);
		Package->ClearFlags(RF_WasLoaded);	
		Package->bHasBeenFullyLoaded = false;

		Package->GetMetaData()->RemoveMetaDataOutsidePackage();
		// we've mucked around with the package manually, we should probably prevent 
		// people from saving it in this state (this means you won't be able to save 
		// the blueprints that these tests were run on until you relaunch the editor)
		DontSavePackage(Package);
	}

	/**
	 * Helper method to close a specified blueprint (if it is open in the blueprint-editor).
	 * 
	 * @param  BlueprintObj		The blueprint you want the editor closed for.
	 */
	static void CloseBlueprint(UBlueprint* const BlueprintObj)
	{
		IAssetEditorInstance* EditorInst = GEditor->GetEditorSubsystem<UAssetEditorSubsystem>()->FindEditorForAsset(BlueprintObj, /*bool bFocusIfOpen =*/false);
		if (EditorInst != nullptr)
		{
			UE_LOG(LogBlueprintAutomationTests, Log, TEXT("Closing '%s' so we don't invalidate the open version when unloading it."), *BlueprintObj->GetName());
			EditorInst->CloseWindow();
		}
	}

	/** 
	 * Helper method to unload loaded blueprints. Use with caution.
	 *
	 * @param BlueprintObj	The blueprint to unload
	 * @param bForceFlush   If true, will force garbage collection on everything but native objects (defaults to false)
	 */
	static void UnloadBlueprint(UBlueprint* const BlueprintObj, bool bForceFlush = false)
	{
		// have to grab the blueprint's package before we move it to the transient package
		UPackage* const OldPackage = BlueprintObj->GetOutermost();

		UPackage* const TransientPackage = GetTransientPackage();
		if (OldPackage == TransientPackage)
		{
			UE_LOG(LogBlueprintAutomationTests, Log, TEXT("No need to unload '%s' from the transient package."), *BlueprintObj->GetName());
		}
		else if (OldPackage->IsRooted() || BlueprintObj->IsRooted())
		{
			UE_LOG(LogBlueprintAutomationTests, Error, TEXT("Cannot unload '%s' when its root is set (it will not be garbage collected, leaving it in an erroneous state)."), *OldPackage->GetName());
		}
		else if (OldPackage->IsDirty())
		{
			UE_LOG(LogBlueprintAutomationTests, Error, TEXT("Cannot unload '%s' when it has unsaved changes (save the asset and then try again)."), *OldPackage->GetName());
		}
		else 
		{
			// prevent users from modifying an open blueprint, after it has been unloaded
			CloseBlueprint(BlueprintObj);

			UPackage* NewPackage = TransientPackage;
			// move the blueprint to the transient package (to be picked up by garbage collection later)
			FName UnloadedName = MakeUniqueObjectName(NewPackage, UBlueprint::StaticClass(), BlueprintObj->GetFName());
			BlueprintObj->Rename(*UnloadedName.ToString(), NewPackage, REN_DontCreateRedirectors|REN_DoNotDirty);

			// Rename() will mark the OldPackage dirty (since it is removing the
			// blueprint from it), we don't want this to affect the dirty flag 
			// (for if/when we load it again)
			OldPackage->SetDirtyFlag(/*bIsDirty =*/false);

			// make sure the blueprint is properly trashed so we can rerun tests on it
			BlueprintObj->SetFlags(RF_Transient);
			BlueprintObj->ClearFlags(RF_Standalone | RF_Transactional);
			BlueprintObj->RemoveFromRoot();
			BlueprintObj->MarkAsGarbage();

			InvalidatePackage(OldPackage);
		}

		// because we just emptied out an existing package, we may want to clean 
		// up garbage so an attempted load doesn't stick us with an invalid asset
		if (bForceFlush)
		{
#if WITH_EDITOR
			// clear undo history to ensure that the transaction buffer isn't 
			// holding onto any references to the blueprints we want unloaded
			GEditor->Trans->Reset(NSLOCTEXT("BpAutomation", "BpAutomationTest", "Blueprint Automation Test"));
#endif // #if WITH_EDITOR
			CollectGarbage(RF_NoFlags);
		}
	}

	/**
	 * A utility function to help separate a package name and asset name out 
	 * from a full asset object path.
	 * 
	 * @param  AssetObjPathIn	The asset object path you want split.
	 * @param  PackagePathOut	The first half of the in string (the package portion).
	 * @param  AssetNameOut		The second half of the in string (the asset name portion).
	 */
	static void SplitPackagePathAndAssetName(FString const& AssetObjPathIn, FString& PackagePathOut, FString& AssetNameOut)
	{
		AssetObjPathIn.Split(TEXT("."), &PackagePathOut, &AssetNameOut);
	}

	/**
	 * A utility function for looking up a package from an asset's full path (a 
	 * long package path).
	 * 
	 * @param  AssetPath	The object path for a package that you want to look up.
	 * @return A package containing the specified asset (NULL if the asset doesn't exist, or it isn't loaded).
	 */
	static UPackage* FindPackageForAsset(FString const& AssetPath)
	{
		FString PackagePath, AssetName;
		SplitPackagePathAndAssetName(AssetPath, PackagePath, AssetName);

		return FindPackage(NULL, *PackagePath);
	}

	/**
	 * Helper method for checking to see if a blueprint is currently loaded.
	 * 
	 * @param  AssetPath	A path detailing the asset in question (in the form of <PackageName>.<AssetName>)
	 * @return True if a blueprint can be found with a matching package/name, false if no corresponding blueprint was found.
	 */
	static bool IsBlueprintLoaded(FString const& AssetPath, UBlueprint** BlueprintOut = nullptr)
	{
		bool bIsLoaded = false;

		if (UPackage* ExistingPackage = FindPackageForAsset(AssetPath))
		{
			FString PackagePath, AssetName;
			SplitPackagePathAndAssetName(AssetPath, PackagePath, AssetName);

			if (UBlueprint* ExistingBP = Cast<UBlueprint>(StaticFindObject(UBlueprint::StaticClass(), ExistingPackage, *AssetName)))
			{
				bIsLoaded = true;
				if (BlueprintOut != nullptr)
				{
					*BlueprintOut = ExistingBP;
				}
			}
		}

		return bIsLoaded;
	}

	/** */
	static bool GetExternalReferences(UObject* Obj, TArray<FReferencerInformation>& ExternalRefsOut)
	{
		CollectGarbage(GARBAGE_COLLECTION_KEEPFLAGS);

		bool bHasReferences = false;

		FReferencerInformationList Refs;
		if (IsReferenced(Obj, RF_Public, EInternalObjectFlags::None, true, &Refs))
		{
			ExternalRefsOut = Refs.ExternalReferences;
			bHasReferences = true;
		}

		return bHasReferences;
	}

	/**
	 * Helper method for determining if the specified asset has pending changes.
	 * 
	 * @param  AssetPath	The object path to an asset you want checked.
	 * @return True if the package is unsaved, false if it is up to date.
	 */
	static bool IsAssetUnsaved(FString const& AssetPath)
	{
		bool bIsUnsaved = false;
		if (UPackage* ExistingPackage = FindPackageForAsset(AssetPath))
		{
			bIsUnsaved = ExistingPackage->IsDirty();
		}
		return bIsUnsaved;
	}

	/**
	 * Simulates the user pressing the blueprint's compile button (will load the
	 * blueprint first if it isn't already).
	 * 
	 * @param  BlueprintAssetPath	The asset object path that you wish to compile.
	 * @return False if we failed to load the blueprint, true otherwise
	 */
	static bool CompileBlueprint(const FString& BlueprintAssetPath)
	{
		UBlueprint* BlueprintObj = Cast<UBlueprint>(StaticLoadObject(UBlueprint::StaticClass(), NULL, *BlueprintAssetPath));
		if (!BlueprintObj || !BlueprintObj->ParentClass)
		{
			UE_LOG(LogBlueprintAutomationTests, Error, TEXT("Failed to compile invalid blueprint, or blueprint parent no longer exists."));
			return false;
		}

		UPackage* const BlueprintPackage = BlueprintObj->GetOutermost();
		// compiling the blueprint will inherently dirty the package, but if there 
		// weren't any changes to save before, there shouldn't be after
		bool const bStartedWithUnsavedChanges = (BlueprintPackage != nullptr) ? BlueprintPackage->IsDirty() : true;

		FKismetEditorUtilities::CompileBlueprint(BlueprintObj, EBlueprintCompileOptions::SkipGarbageCollection);

		if (BlueprintPackage != nullptr)
		{
			BlueprintPackage->SetDirtyFlag(bStartedWithUnsavedChanges);
		}

		return true;
	}

	/**
	 * Takes two blueprints and compares them (as if we were running the in-editor 
	 * diff tool). Any discrepancies between the two graphs will be listed in the DiffsOut array.
	 * 
	 * @param  LhsBlueprint	The baseline blueprint you wish to compare against.
	 * @param  RhsBlueprint	The blueprint you wish to look for changes in.
	 * @param  DiffsOut		An output list that will contain any graph internal differences that were found.
	 * @return True if the two blueprints differ, false if they are identical.
	 */
	static bool DiffBlueprints(UBlueprint* const LhsBlueprint, UBlueprint* const RhsBlueprint, TArray<FDiffSingleResult>& DiffsOut)
	{
		TArray<UEdGraph*> LhsGraphs;
		LhsBlueprint->GetAllGraphs(LhsGraphs);
		TArray<UEdGraph*> RhsGraphs;
		RhsBlueprint->GetAllGraphs(RhsGraphs);

		bool bDiffsFound = false;
		// walk the graphs in the rhs blueprint (because, conceptually, it is the more up to date one)
		for (auto RhsGraphIt(RhsGraphs.CreateIterator()); RhsGraphIt; ++RhsGraphIt)
		{
			UEdGraph* RhsGraph = *RhsGraphIt;
			UEdGraph* LhsGraph = NULL;

			// search for the corresponding graph in the lhs blueprint
			for (auto LhsGraphIt(LhsGraphs.CreateIterator()); LhsGraphIt; ++LhsGraphIt)
			{
				// can't trust the guid until we've done a resave on every asset
				//if ((*LhsGraphIt)->GraphGuid == RhsGraph->GraphGuid)
				
				// name compares is probably sufficient, but just so we don't always do a string compare
				if (((*LhsGraphIt)->GetClass() == RhsGraph->GetClass()) &&
					((*LhsGraphIt)->GetName() == RhsGraph->GetName()))
				{
					LhsGraph = *LhsGraphIt;
					break;
				}
			}

			// if a matching graph wasn't found in the lhs blueprint, then that is a BIG inconsistency
			if (LhsGraph == NULL)
			{
				bDiffsFound = true;
				continue;
			}

			bDiffsFound |= FGraphDiffControl::DiffGraphs(LhsGraph, RhsGraph, DiffsOut);
		}

		return bDiffsFound;
	}

	/**
	 * Gathers a list of asset files corresponding to a config array (an array 
	 * of package paths).
	 * 
	 * @param  ConfigKey	A key to the config array you want to look up.
	 * @param  AssetsOut	An output array that will be filled with the desired asset data.
	 * @param  ClassType	If specified, will further filter the asset look up by class.
	 */
	static void GetAssetListingFromConfig(FString const& ConfigKey, TArray<FAssetData>& AssetsOut, UClass const* const ClassType = NULL)
	{
		check(GConfig != NULL);

		FARFilter AssetFilter;
		AssetFilter.bRecursivePaths = true;
		if (ClassType != NULL)
		{
			AssetFilter.ClassPaths.Add(ClassType->GetClassPathName());
		}
		
		TArray<FString> AssetPaths;
		GConfig->GetArray(TEXT("AutomationTesting.Blueprint"), *ConfigKey, AssetPaths, GEngineIni);
		for (FString const& AssetPath : AssetPaths)
		{
			AssetFilter.PackagePaths.Add(*AssetPath);
		}
		
		if (AssetFilter.PackagePaths.Num() > 0)
		{
			IAssetRegistry& AssetRegistry = FModuleManager::LoadModuleChecked<FAssetRegistryModule>(TEXT("AssetRegistry")).Get();
			AssetRegistry.GetAssets(AssetFilter, AssetsOut);
		}
	}

	/**
	 * A utility function for spawning an empty temporary package, meant for test purposes.
	 * 
	 * @param  Name		A suggested string name to get the package (NOTE: it will further be decorated with things like "Temp", etc.) 
	 * @return A newly created package for throwaway use.
	 */
	static UPackage* CreateTempPackage(FString Name)
	{
		FString TempPackageName = FString::Printf(TEXT("/Temp/BpAutomation-%u-%s"), GenTempUid(), *Name);
		return CreatePackage(*TempPackageName);
	}

	/**
	 * A helper that will take a blueprint and copy it into a new, temporary 
	 * package (intended for throwaway purposes).
	 * 
	 * @param  BlueprintToClone		The blueprint you wish to duplicate.
	 * @return A new temporary blueprint copy of what was passed in.
	 */
	static UBlueprint* DuplicateBlueprint(UBlueprint const* const BlueprintToClone)
	{
		UPackage* TempPackage = CreateTempPackage(BlueprintToClone->GetName());

		const FName TempBlueprintName = MakeUniqueObjectName(TempPackage, UBlueprint::StaticClass(), BlueprintToClone->GetFName());
		return Cast<UBlueprint>(StaticDuplicateObject(BlueprintToClone, TempPackage, TempBlueprintName));
	}

	/**
	 * A getter function for coordinating between multiple tests, a place for 
	 * temporary test files to be saved.
	 * 
	 * @return A relative path to a directory meant for temp automation files.
	 */
	static FString GetTempDir()
	{
		return FPaths::ProjectSavedDir() + TEXT("Automation/");
	}

	/**
	 * Will save a blueprint package under a temp file and report on weather it succeeded or not.
	 * 
	 * @param  BlueprintObj		The blueprint you wish to save.
	 * @return True if the save was successful, false if it failed.
	 */
	static bool TestSaveBlueprint(UBlueprint* const BlueprintObj)
	{
		FString TempDir = GetTempDir();
		IFileManager::Get().MakeDirectory(*TempDir);

		FString SavePath = FString::Printf(TEXT("%sTemp-%u-%s"), *TempDir, GenTempUid(), *FPaths::GetCleanFilename(BlueprintObj->GetName()));

		UPackage* const AssetPackage = BlueprintObj->GetOutermost();
		FSavePackageArgs SaveArgs;
		SaveArgs.TopLevelFlags = RF_Standalone;
		SaveArgs.Error = GWarn;
		return UPackage::SavePackage(AssetPackage, NULL, *SavePath, SaveArgs);
	}

	static void ResolveCircularDependencyDiffs(UBlueprint const* const BlueprintIn, TArray<FDiffSingleResult>& DiffsInOut)
	{
		UEdGraphSchema_K2 const* K2Schema = GetDefault<UEdGraphSchema_K2>();

		typedef TArray<FDiffSingleResult>::TIterator TDiffIt;
		TMap<UEdGraphPin*, TDiffIt> PinLinkDiffsForRepair;

		for (auto DiffIt(DiffsInOut.CreateIterator()); DiffIt; ++DiffIt)
		{
			// as far as we know, pin link diffs are the only ones that would be
			// affected by circular references pointing to an unloaded class 
			// 
			// NOTE: we only handle PIN_LINKEDTO_NUM_INC over PIN_LINKEDTO_NUM_DEC,
			//       this assumes that the diff was performed in a specific 
			//       order (the reloaded blueprint first).
			if (DiffIt->Diff != EDiffType::PIN_LINKEDTO_NUM_INC)
			{
				continue;
			}

			check(DiffIt->Pin1 != nullptr);
			check(DiffIt->Pin2 != nullptr);
			UEdGraphPin* MalformedPin = DiffIt->Pin1;
			
			FEdGraphPinType const& PinType = MalformedPin->PinType;
			// only object pins would reference the unloaded blueprint
			if (!PinType.PinSubCategoryObject.IsValid() || ((PinType.PinCategory != UEdGraphSchema_K2::PC_Object) && 
				(PinType.PinCategory != UEdGraphSchema_K2::PSC_Self) && (PinType.PinCategory != UEdGraphSchema_K2::PC_Interface)))
			{
				continue;
			}

			UStruct const* PinObjType = Cast<UStruct>(PinType.PinSubCategoryObject.Get());
			// only pins that match the blueprint class would have been affected 
			// by the unload (assumes an FArchiveReplaceObjectRef() has since been 
			// ran to fix-up any references to the unloaded class... meaning the 
			// malformed pins now have the proper reference)
			if (!PinObjType->IsChildOf(BlueprintIn->GeneratedClass))
			{
				continue;
			}

			UEdGraphPin* LegitPin = DiffIt->Pin2;
			// make sure we interpreted which pin is which correctly
			check(LegitPin->LinkedTo.Num() > MalformedPin->LinkedTo.Num());

			for (UEdGraphPin* LinkedPin : LegitPin->LinkedTo)
			{
				// pin linked-to-count diffs always come in pairs (one for the
				// input pin, another for the output)... we use this to know 
				// which pins we should attempt to link again
				TDiffIt const* CorrespendingDiff = PinLinkDiffsForRepair.Find(LinkedPin);
				// we don't have the full pair yet, we'll have to wait till we have the other one
				if (CorrespendingDiff == nullptr)
				{
					continue;
				}

				UEdGraphPin* OtherMalformedPin = (*CorrespendingDiff)->Pin1;
				if (K2Schema->ArePinsCompatible(MalformedPin, OtherMalformedPin, BlueprintIn->GeneratedClass))
				{
					MalformedPin->MakeLinkTo(OtherMalformedPin);
				}
				// else pin types still aren't compatible (even after running 
				// FArchiveReplaceObjectRef), meaning this diff isn't fully resolvable
			}

			// track diffs that are in possible need of repair (so we know which  
			// two pins should attempt to relink)
			PinLinkDiffsForRepair.Add(LegitPin, DiffIt);
		}

		// remove any resolved diffs that no longer are valid (iterating backwards
		// so we can remove array items and not have to offset the index)
		for (int32 DiffIndex = DiffsInOut.Num()-1; DiffIndex >= 0; --DiffIndex)
		{
			FDiffSingleResult const& Diff = DiffsInOut[DiffIndex];
			if ((Diff.Diff == EDiffType::PIN_LINKEDTO_NUM_INC) || (Diff.Diff == EDiffType::PIN_LINKEDTO_NUM_DEC))
			{
				check(Diff.Pin1 && Diff.Pin2);
				// if this diff has been resolved (it's no longer valid)
				if (Diff.Pin1->LinkedTo.Num() == Diff.Pin2->LinkedTo.Num())
				{
					DiffsInOut.RemoveAt(DiffIndex);
				}
			}
		}
	}
};

uint32 FBlueprintAutomationTestUtilities::QueuedTempId = 0u;
TArray<FName> FBlueprintAutomationTestUtilities::DontSavePackagesList;

/************************************************************************/
/* FScopedBlueprintUnloader                                             */
/************************************************************************/

class FScopedBlueprintUnloader
{
public:
	FScopedBlueprintUnloader(bool bAutoOpenScope, bool bRunGCOnCloseIn)
		: bIsOpen(false)
		, bRunGCOnClose(bRunGCOnCloseIn)
	{
		if (bAutoOpenScope)
		{
			OpenScope();
		}
	}

	~FScopedBlueprintUnloader()
	{
		CloseScope();
	}

	/** Tracks currently loaded blueprints at the time of this object's creation */
	void OpenScope()
	{
		PreLoadedBlueprints.Empty();

		// keep a list of blueprints that were loaded at the start (so we can unload new ones after)
		for (TObjectIterator<UBlueprint> BpIt; BpIt; ++BpIt)
		{
			UBlueprint* Blueprint = *BpIt;
			PreLoadedBlueprints.Add(Blueprint);
		}
		bIsOpen = true;
	}

	/** Unloads any blueprints that weren't loaded when this object was created */
	void CloseScope()
	{
		if (bIsOpen)
		{
			// clean up any dependencies that we're loading in the scope of this object's lifetime
			for (TObjectIterator<UBlueprint> BpIt; BpIt; ++BpIt)
			{
				UBlueprint* Blueprint = *BpIt;
				if (PreLoadedBlueprints.Find(Blueprint) == nullptr)
				{
					FBlueprintAutomationTestUtilities::UnloadBlueprint(Blueprint);
				}
			}

			bIsOpen = false;
		}

		// run, even if it was not open (some tests may be relying on this, and 
		// not running it themselves)
		if (bRunGCOnClose)
		{
#if WITH_EDITOR
			// clear undo history to ensure that the transaction buffer isn't 
			// holding onto any references to the blueprints we want unloaded
			GEditor->Trans->Reset(NSLOCTEXT("BpAutomation", "BpAutomationTest", "Blueprint Automation Test"));
#endif // #if WITH_EDITOR
			CollectGarbage(RF_NoFlags);
		}
	}

	void ClearScope()
	{
		PreLoadedBlueprints.Empty();
		bIsOpen = false;
	}

private:
	bool bIsOpen;
	TSet<UBlueprint*> PreLoadedBlueprints;
	bool bRunGCOnClose;
};

/************************************************************************/
<<<<<<< HEAD
/* FBlueprintCompileOnLoadTest                                          */
/************************************************************************/

/** 
 * Gather the tests to run
 */
void FBlueprintCompileOnLoadTest::GetTests(TArray<FString>& OutBeautifiedNames, TArray<FString>& OutTestCommands) const
{
	bool bTestLoadedBlueprints = false;
	GConfig->GetBool( TEXT("AutomationTesting.Blueprint"), TEXT("TestAllBlueprints"), /*out*/ bTestLoadedBlueprints, GEngineIni );
	FBlueprintAutomationTestUtilities::CollectTestsByClass(UBlueprint::StaticClass(), OutBeautifiedNames, OutTestCommands, !bTestLoadedBlueprints);
}

/** 
 * Runs compile-on-load test against all unloaded, and optionally loaded, blueprints
 * See the TestAllBlueprints config key in the [Automation.Blueprint] config sections
 */
bool FBlueprintCompileOnLoadTest::RunTest(const FString& BlueprintAssetPath)
{
	FCompilerResultsLog Results;

	UBlueprint* ExistingBP = nullptr;
	// if this blueprint was already loaded, then these tests are invalidated 
	// (because dependencies have already been loaded)
	if (FBlueprintAutomationTestUtilities::IsBlueprintLoaded(BlueprintAssetPath, &ExistingBP))
	{
		if (FBlueprintAutomationTestUtilities::IsAssetUnsaved(BlueprintAssetPath))
		{
			AddError(FString::Printf(TEXT("You have unsaved changes made to '%s', please save them before running this test."), *BlueprintAssetPath));
			return false;
		}
		else
		{
			AddWarning(FString::Printf(TEXT("Test may be invalid (the blueprint is already loaded): '%s'"), *BlueprintAssetPath));
			FBlueprintAutomationTestUtilities::UnloadBlueprint(ExistingBP);
		}
	}

	// tracks blueprints that were already loaded (and cleans up any that were 
	// loaded in its lifetime, once it is destroyed)
	FScopedBlueprintUnloader NewBlueprintUnloader(/*bAutoOpenScope =*/true, /*bRunGCOnCloseIn =*/true);

	// We load the blueprint twice and compare the two for discrepancies. This is 
	// to bring dependency load issues to light (among other things). If a blueprint's
	// dependencies are loaded too late, then this first object is the degenerate one.
	UBlueprint* InitialBlueprint = Cast<UBlueprint>(StaticLoadObject(UBlueprint::StaticClass(), NULL, *BlueprintAssetPath));

	// if we failed to load it the first time, then there is no need to make a 
	// second attempt, leave them to fix up this issue first
	if (InitialBlueprint == NULL)
	{
		AddError(*FString::Printf(TEXT("Unable to load blueprint for: '%s'"), *BlueprintAssetPath));
		return false;
	}

	if (!InitialBlueprint->SkeletonGeneratedClass || !InitialBlueprint->GeneratedClass)
	{
		AddError(*FString::Printf(TEXT("Unable to load blueprint for: '%s'. Probably it derives from an invalid class."), *BlueprintAssetPath));
		return false;
	}

	// GATHER SUBOBJECTS
	TArray<TWeakObjectPtr<UObject>> InitialBlueprintSubobjects;
	{
		TArray<UObject*> InitialBlueprintSubobjectsPtr;
		GetObjectsWithOuter(InitialBlueprint, InitialBlueprintSubobjectsPtr);
		for (UObject* Obj : InitialBlueprintSubobjectsPtr)
		{
			InitialBlueprintSubobjects.Add(Obj);
		}
	}

	// GATHER DEPENDENCIES
	TSet<TWeakObjectPtr<UBlueprint>> BlueprintDependencies;
	{
		TArray<UBlueprint*> DependentBlueprints;
		FBlueprintEditorUtils::FindDependentBlueprints(InitialBlueprint, DependentBlueprints);
		for (UBlueprint* BP : DependentBlueprints)
		{
			BlueprintDependencies.Add(BP);
		}
	}
	BlueprintDependencies.Add(InitialBlueprint);

	// GATHER DEPENDENCIES PERSISTENT DATA
	struct FReplaceInnerData
	{
		TWeakObjectPtr<UClass> Class;
		FSoftObjectPath BlueprintAsset;
	};
	TArray<FReplaceInnerData> ReplaceInnerData;
	for (TWeakObjectPtr<UBlueprint>& BPToUnloadWP : BlueprintDependencies)
	{
		UBlueprint* BPToUnload = BPToUnloadWP.Get();
		UClass* OldClass = BPToUnload ? *BPToUnload->GeneratedClass : nullptr;
		if (OldClass)
		{
			FReplaceInnerData Data;
			Data.Class = OldClass;
			Data.BlueprintAsset = FSoftObjectPath(BPToUnload);
			ReplaceInnerData.Add(Data);
		}
	}

	// store off data for the initial blueprint so we can unload it (and reconstruct 
	// later to compare it with a second one)
	TArray<uint8> InitialLoadData;
	FObjectWriter(InitialBlueprint, InitialLoadData);

	// grab the name before we unload the blueprint
	FName const BlueprintName = InitialBlueprint->GetFName();
	// unload the blueprint so we can reload it (to catch any differences, now  
	// that all its dependencies should be loaded as well)

	//UNLOAD DEPENDENCIES, all circular dependencies will be loaded again 
	// unload the blueprint so we can reload it (to catch any differences, now  
	// that all its dependencies should be loaded as well)
	for (TWeakObjectPtr<UBlueprint> BPToUnloadWP : BlueprintDependencies)
	{
		if (UBlueprint* BPToUnload = BPToUnloadWP.Get())
		{
			FBlueprintAutomationTestUtilities::UnloadBlueprint(BPToUnload);
		}
	}

	// this blueprint is now dead (will be destroyed next garbage-collection pass)
	UBlueprint* UnloadedBlueprint = InitialBlueprint;
	InitialBlueprint = NULL;

	// load the blueprint a second time; if the two separately loaded blueprints 
	// are different, then this one is most likely the choice one (it has all its 
	// dependencies loaded)

	UBlueprint* ReloadedBlueprint = Cast<UBlueprint>(StaticLoadObject(UBlueprint::StaticClass(), NULL, *BlueprintAssetPath));

	UPackage* TransientPackage = GetTransientPackage();
	FName ReconstructedName = MakeUniqueObjectName(TransientPackage, UBlueprint::StaticClass(), BlueprintName);
	// reconstruct the initial blueprint (using the serialized data from its initial load)
	EObjectFlags const StandardBlueprintFlags = RF_Public | RF_Standalone | RF_Transactional;
	InitialBlueprint = NewObject<UBlueprint>(TransientPackage, ReconstructedName, StandardBlueprintFlags | RF_Transient);
	FObjectReader(InitialBlueprint, InitialLoadData);
	{
		TMap<UObject*, UObject*> ClassRedirects;
		for (FReplaceInnerData& Data : ReplaceInnerData)
		{
			UClass* OriginalClass = Data.Class.Get();
			UBlueprint* NewBlueprint = Cast<UBlueprint>(Data.BlueprintAsset.ResolveObject());
			UClass* NewClass = NewBlueprint ? *NewBlueprint->GeneratedClass : NULL;
			if (OriginalClass && NewClass)
			{
				ClassRedirects.Add(OriginalClass, NewClass);
			}
		}
		// REPLACE OLD DATA
		FArchiveReplaceObjectRef<UObject>(InitialBlueprint, ClassRedirects, EArchiveReplaceObjectFlags::IgnoreOuterRef);
		for (TWeakObjectPtr<UObject>& SubobjWP : InitialBlueprintSubobjects)
		{
			if (UObject* Subobj = SubobjWP.Get())
			{
				FArchiveReplaceObjectRef<UObject>(Subobj, ClassRedirects, EArchiveReplaceObjectFlags::IgnoreOuterRef);
			}
		}
	}

	// look for diffs between subsequent loads and log them as errors
	TArray<FDiffSingleResult> BlueprintDiffs;
	bool bDiffsFound = FBlueprintAutomationTestUtilities::DiffBlueprints(InitialBlueprint, ReloadedBlueprint, BlueprintDiffs);
	if (bDiffsFound)
	{
		FBlueprintAutomationTestUtilities::ResolveCircularDependencyDiffs(ReloadedBlueprint, BlueprintDiffs);
		// if there are still diffs after resolving any the could have been from unloaded circular dependencies
		if (BlueprintDiffs.Num() > 0)
		{
			AddError(FString::Printf(TEXT("Inconsistencies between subsequent blueprint loads for: '%s' (was a dependency not preloaded?)"), *BlueprintAssetPath));
		}
		else 
		{
			bDiffsFound = false;
		}
		
		// list all the differences (so as to help identify what dependency was missing)
		for (auto DiffIt(BlueprintDiffs.CreateIterator()); DiffIt; ++DiffIt)
		{
			// will be presented in the context of "what changed between the initial load and the second?"
			FString DiffDescription = DiffIt->ToolTip.ToString();
			if (DiffDescription != DiffIt->DisplayString.ToString())
			{
				DiffDescription = FString::Printf(TEXT("%s (%s)"), *DiffDescription, *DiffIt->DisplayString.ToString());
			}

			const UEdGraphNode* NodeFromPin = DiffIt->Pin1 ? DiffIt->Pin1->GetOuter() : nullptr;
			const UEdGraphNode* Node = DiffIt->Node1 ? DiffIt->Node1 : NodeFromPin;
			const UEdGraph* Graph = Node ? Node->GetGraph() : NULL;
			const FString GraphName = Graph ? Graph->GetName() : FString(TEXT("Unknown Graph"));
			AddError(FString::Printf(TEXT("%s.%s differs between subsequent loads: %s"), *BlueprintName.ToString(), *GraphName, *DiffDescription));
		}
	}

	// At the close of this function, the FScopedBlueprintUnloader should prep 
	// for following tests by unloading any blueprint dependencies that were 
	// loaded for this one (should catch InitialBlueprint and ReloadedBlueprint) 
	// 
	// The FScopedBlueprintUnloader should also run garbage-collection after,
	// in hopes that the imports for this blueprint get destroyed so that they 
	// don't invalidate other tests that share the same dependencies
	return !bDiffsFound;
}


/************************************************************************/
=======
>>>>>>> d731a049
/* FCompileBlueprintsTest                                              */
/************************************************************************/

/** Requests a enumeration of all blueprints to be loaded */
void FCompileBlueprintsTest::GetTests(TArray<FString>& OutBeautifiedNames, TArray <FString>& OutTestCommands) const
{
	FBlueprintAutomationTestUtilities::CollectTestsByClass(UBlueprint::StaticClass(), OutBeautifiedNames, OutTestCommands, /*bool bIgnoreLoaded =*/false);
}


bool FCompileBlueprintsTest::RunTest(const FString& Parameters)
{
	UE_LOG(LogBlueprintAutomationTests, Log, TEXT("Beginning compile test for %s"), *Parameters);
	return FBlueprintAutomationTestUtilities::CompileBlueprint(Parameters);
}

/************************************************************************/
/* FCompileAnimBlueprintsTest                                           */
/************************************************************************/

/** Requests a enumeration of all blueprints to be loaded */
void FCompileAnimBlueprintsTest::GetTests(TArray<FString>& OutBeautifiedNames, TArray <FString>& OutTestCommands) const
{
	FBlueprintAutomationTestUtilities::CollectTestsByClass(UAnimBlueprint::StaticClass(), OutBeautifiedNames, OutTestCommands, /*bool bIgnoreLoaded =*/false);
}

bool FCompileAnimBlueprintsTest::RunTest(const FString& Parameters)
{
	return FBlueprintAutomationTestUtilities::CompileBlueprint(Parameters);
}
<|MERGE_RESOLUTION|>--- conflicted
+++ resolved
@@ -827,219 +827,6 @@
 };
 
 /************************************************************************/
-<<<<<<< HEAD
-/* FBlueprintCompileOnLoadTest                                          */
-/************************************************************************/
-
-/** 
- * Gather the tests to run
- */
-void FBlueprintCompileOnLoadTest::GetTests(TArray<FString>& OutBeautifiedNames, TArray<FString>& OutTestCommands) const
-{
-	bool bTestLoadedBlueprints = false;
-	GConfig->GetBool( TEXT("AutomationTesting.Blueprint"), TEXT("TestAllBlueprints"), /*out*/ bTestLoadedBlueprints, GEngineIni );
-	FBlueprintAutomationTestUtilities::CollectTestsByClass(UBlueprint::StaticClass(), OutBeautifiedNames, OutTestCommands, !bTestLoadedBlueprints);
-}
-
-/** 
- * Runs compile-on-load test against all unloaded, and optionally loaded, blueprints
- * See the TestAllBlueprints config key in the [Automation.Blueprint] config sections
- */
-bool FBlueprintCompileOnLoadTest::RunTest(const FString& BlueprintAssetPath)
-{
-	FCompilerResultsLog Results;
-
-	UBlueprint* ExistingBP = nullptr;
-	// if this blueprint was already loaded, then these tests are invalidated 
-	// (because dependencies have already been loaded)
-	if (FBlueprintAutomationTestUtilities::IsBlueprintLoaded(BlueprintAssetPath, &ExistingBP))
-	{
-		if (FBlueprintAutomationTestUtilities::IsAssetUnsaved(BlueprintAssetPath))
-		{
-			AddError(FString::Printf(TEXT("You have unsaved changes made to '%s', please save them before running this test."), *BlueprintAssetPath));
-			return false;
-		}
-		else
-		{
-			AddWarning(FString::Printf(TEXT("Test may be invalid (the blueprint is already loaded): '%s'"), *BlueprintAssetPath));
-			FBlueprintAutomationTestUtilities::UnloadBlueprint(ExistingBP);
-		}
-	}
-
-	// tracks blueprints that were already loaded (and cleans up any that were 
-	// loaded in its lifetime, once it is destroyed)
-	FScopedBlueprintUnloader NewBlueprintUnloader(/*bAutoOpenScope =*/true, /*bRunGCOnCloseIn =*/true);
-
-	// We load the blueprint twice and compare the two for discrepancies. This is 
-	// to bring dependency load issues to light (among other things). If a blueprint's
-	// dependencies are loaded too late, then this first object is the degenerate one.
-	UBlueprint* InitialBlueprint = Cast<UBlueprint>(StaticLoadObject(UBlueprint::StaticClass(), NULL, *BlueprintAssetPath));
-
-	// if we failed to load it the first time, then there is no need to make a 
-	// second attempt, leave them to fix up this issue first
-	if (InitialBlueprint == NULL)
-	{
-		AddError(*FString::Printf(TEXT("Unable to load blueprint for: '%s'"), *BlueprintAssetPath));
-		return false;
-	}
-
-	if (!InitialBlueprint->SkeletonGeneratedClass || !InitialBlueprint->GeneratedClass)
-	{
-		AddError(*FString::Printf(TEXT("Unable to load blueprint for: '%s'. Probably it derives from an invalid class."), *BlueprintAssetPath));
-		return false;
-	}
-
-	// GATHER SUBOBJECTS
-	TArray<TWeakObjectPtr<UObject>> InitialBlueprintSubobjects;
-	{
-		TArray<UObject*> InitialBlueprintSubobjectsPtr;
-		GetObjectsWithOuter(InitialBlueprint, InitialBlueprintSubobjectsPtr);
-		for (UObject* Obj : InitialBlueprintSubobjectsPtr)
-		{
-			InitialBlueprintSubobjects.Add(Obj);
-		}
-	}
-
-	// GATHER DEPENDENCIES
-	TSet<TWeakObjectPtr<UBlueprint>> BlueprintDependencies;
-	{
-		TArray<UBlueprint*> DependentBlueprints;
-		FBlueprintEditorUtils::FindDependentBlueprints(InitialBlueprint, DependentBlueprints);
-		for (UBlueprint* BP : DependentBlueprints)
-		{
-			BlueprintDependencies.Add(BP);
-		}
-	}
-	BlueprintDependencies.Add(InitialBlueprint);
-
-	// GATHER DEPENDENCIES PERSISTENT DATA
-	struct FReplaceInnerData
-	{
-		TWeakObjectPtr<UClass> Class;
-		FSoftObjectPath BlueprintAsset;
-	};
-	TArray<FReplaceInnerData> ReplaceInnerData;
-	for (TWeakObjectPtr<UBlueprint>& BPToUnloadWP : BlueprintDependencies)
-	{
-		UBlueprint* BPToUnload = BPToUnloadWP.Get();
-		UClass* OldClass = BPToUnload ? *BPToUnload->GeneratedClass : nullptr;
-		if (OldClass)
-		{
-			FReplaceInnerData Data;
-			Data.Class = OldClass;
-			Data.BlueprintAsset = FSoftObjectPath(BPToUnload);
-			ReplaceInnerData.Add(Data);
-		}
-	}
-
-	// store off data for the initial blueprint so we can unload it (and reconstruct 
-	// later to compare it with a second one)
-	TArray<uint8> InitialLoadData;
-	FObjectWriter(InitialBlueprint, InitialLoadData);
-
-	// grab the name before we unload the blueprint
-	FName const BlueprintName = InitialBlueprint->GetFName();
-	// unload the blueprint so we can reload it (to catch any differences, now  
-	// that all its dependencies should be loaded as well)
-
-	//UNLOAD DEPENDENCIES, all circular dependencies will be loaded again 
-	// unload the blueprint so we can reload it (to catch any differences, now  
-	// that all its dependencies should be loaded as well)
-	for (TWeakObjectPtr<UBlueprint> BPToUnloadWP : BlueprintDependencies)
-	{
-		if (UBlueprint* BPToUnload = BPToUnloadWP.Get())
-		{
-			FBlueprintAutomationTestUtilities::UnloadBlueprint(BPToUnload);
-		}
-	}
-
-	// this blueprint is now dead (will be destroyed next garbage-collection pass)
-	UBlueprint* UnloadedBlueprint = InitialBlueprint;
-	InitialBlueprint = NULL;
-
-	// load the blueprint a second time; if the two separately loaded blueprints 
-	// are different, then this one is most likely the choice one (it has all its 
-	// dependencies loaded)
-
-	UBlueprint* ReloadedBlueprint = Cast<UBlueprint>(StaticLoadObject(UBlueprint::StaticClass(), NULL, *BlueprintAssetPath));
-
-	UPackage* TransientPackage = GetTransientPackage();
-	FName ReconstructedName = MakeUniqueObjectName(TransientPackage, UBlueprint::StaticClass(), BlueprintName);
-	// reconstruct the initial blueprint (using the serialized data from its initial load)
-	EObjectFlags const StandardBlueprintFlags = RF_Public | RF_Standalone | RF_Transactional;
-	InitialBlueprint = NewObject<UBlueprint>(TransientPackage, ReconstructedName, StandardBlueprintFlags | RF_Transient);
-	FObjectReader(InitialBlueprint, InitialLoadData);
-	{
-		TMap<UObject*, UObject*> ClassRedirects;
-		for (FReplaceInnerData& Data : ReplaceInnerData)
-		{
-			UClass* OriginalClass = Data.Class.Get();
-			UBlueprint* NewBlueprint = Cast<UBlueprint>(Data.BlueprintAsset.ResolveObject());
-			UClass* NewClass = NewBlueprint ? *NewBlueprint->GeneratedClass : NULL;
-			if (OriginalClass && NewClass)
-			{
-				ClassRedirects.Add(OriginalClass, NewClass);
-			}
-		}
-		// REPLACE OLD DATA
-		FArchiveReplaceObjectRef<UObject>(InitialBlueprint, ClassRedirects, EArchiveReplaceObjectFlags::IgnoreOuterRef);
-		for (TWeakObjectPtr<UObject>& SubobjWP : InitialBlueprintSubobjects)
-		{
-			if (UObject* Subobj = SubobjWP.Get())
-			{
-				FArchiveReplaceObjectRef<UObject>(Subobj, ClassRedirects, EArchiveReplaceObjectFlags::IgnoreOuterRef);
-			}
-		}
-	}
-
-	// look for diffs between subsequent loads and log them as errors
-	TArray<FDiffSingleResult> BlueprintDiffs;
-	bool bDiffsFound = FBlueprintAutomationTestUtilities::DiffBlueprints(InitialBlueprint, ReloadedBlueprint, BlueprintDiffs);
-	if (bDiffsFound)
-	{
-		FBlueprintAutomationTestUtilities::ResolveCircularDependencyDiffs(ReloadedBlueprint, BlueprintDiffs);
-		// if there are still diffs after resolving any the could have been from unloaded circular dependencies
-		if (BlueprintDiffs.Num() > 0)
-		{
-			AddError(FString::Printf(TEXT("Inconsistencies between subsequent blueprint loads for: '%s' (was a dependency not preloaded?)"), *BlueprintAssetPath));
-		}
-		else 
-		{
-			bDiffsFound = false;
-		}
-		
-		// list all the differences (so as to help identify what dependency was missing)
-		for (auto DiffIt(BlueprintDiffs.CreateIterator()); DiffIt; ++DiffIt)
-		{
-			// will be presented in the context of "what changed between the initial load and the second?"
-			FString DiffDescription = DiffIt->ToolTip.ToString();
-			if (DiffDescription != DiffIt->DisplayString.ToString())
-			{
-				DiffDescription = FString::Printf(TEXT("%s (%s)"), *DiffDescription, *DiffIt->DisplayString.ToString());
-			}
-
-			const UEdGraphNode* NodeFromPin = DiffIt->Pin1 ? DiffIt->Pin1->GetOuter() : nullptr;
-			const UEdGraphNode* Node = DiffIt->Node1 ? DiffIt->Node1 : NodeFromPin;
-			const UEdGraph* Graph = Node ? Node->GetGraph() : NULL;
-			const FString GraphName = Graph ? Graph->GetName() : FString(TEXT("Unknown Graph"));
-			AddError(FString::Printf(TEXT("%s.%s differs between subsequent loads: %s"), *BlueprintName.ToString(), *GraphName, *DiffDescription));
-		}
-	}
-
-	// At the close of this function, the FScopedBlueprintUnloader should prep 
-	// for following tests by unloading any blueprint dependencies that were 
-	// loaded for this one (should catch InitialBlueprint and ReloadedBlueprint) 
-	// 
-	// The FScopedBlueprintUnloader should also run garbage-collection after,
-	// in hopes that the imports for this blueprint get destroyed so that they 
-	// don't invalidate other tests that share the same dependencies
-	return !bDiffsFound;
-}
-
-
-/************************************************************************/
-=======
->>>>>>> d731a049
 /* FCompileBlueprintsTest                                              */
 /************************************************************************/
 
