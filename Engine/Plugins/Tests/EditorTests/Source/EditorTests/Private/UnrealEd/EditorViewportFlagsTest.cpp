--- conflicted
+++ resolved
@@ -57,12 +57,9 @@
 			case SFG_Lumen:
 				GroupName = TEXT("Lumen");
 				break;
-<<<<<<< HEAD
-=======
 			case SFG_Nanite:
 				GroupName = TEXT("Nanite");
 				break;
->>>>>>> 4af6daef
 			case SFG_Hidden:
 			case SFG_Transient:
 				GroupName = TEXT("Hidden");
