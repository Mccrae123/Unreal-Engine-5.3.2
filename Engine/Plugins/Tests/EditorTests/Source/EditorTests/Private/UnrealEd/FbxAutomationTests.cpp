--- conflicted
+++ resolved
@@ -27,11 +27,8 @@
 #include "SkinWeightsUtilities.h"
 #include "Animation/DebugSkelMeshComponent.h"
 #include "Rendering/SkeletalMeshModel.h"
-<<<<<<< HEAD
-=======
 #include "Misc/Paths.h"
 #include "UObject/SavePackage.h"
->>>>>>> 6bbb88c8
 
 #include "Animation/AnimCurveTypes.h"
 #include "Animation/AnimSequence.h"
@@ -97,19 +94,11 @@
 			}
 
 			const FString& CurveName = ExpectedResult.ExpectedPresetsDataString[0];
-<<<<<<< HEAD
-			FFloatCurve* FloatCurve = nullptr;
-			FSmartName OutSmartName;
-			if (AnimSequence->GetSkeleton()->GetSmartNameByName(USkeleton::AnimCurveMappingName, *CurveName, OutSmartName))
-			{
-				FloatCurve = static_cast<FFloatCurve*>(AnimSequence->RawCurveData.GetCurveData(OutSmartName.UID, ERawCurveTrackTypes::RCT_Float));
-=======
 			const FFloatCurve* FloatCurve = nullptr;
 			FSmartName OutSmartName;
 			if (AnimSequence->GetSkeleton()->GetSmartNameByName(USkeleton::AnimCurveMappingName, *CurveName, OutSmartName))
 			{
 				FloatCurve = static_cast<const FFloatCurve*>(AnimSequence->GetCurveData().GetCurveData(OutSmartName.UID, ERawCurveTrackTypes::RCT_Float));
->>>>>>> 6bbb88c8
 			}
 			if (FloatCurve == nullptr)
 			{
@@ -334,15 +323,12 @@
 						}
 					}
 
-<<<<<<< HEAD
-=======
 					if ((GEditor != nullptr) && (GEditor->Trans != nullptr))
 					{
 						GEditor->Trans->Reset(FText::FromString("Discard undo history during FBX Automation testing."));
 					}
 
 
->>>>>>> 6bbb88c8
 					ImportedObjects.Empty();
 
 					CollectGarbage(GARBAGE_COLLECTION_KEEPFLAGS);
@@ -1428,11 +1414,7 @@
 							}
 							else
 							{
-<<<<<<< HEAD
-								VertexPosition = Mesh->GetRenderData()->LODResources[LODIndex].VertexBuffers.PositionVertexBuffer.VertexPosition(VertexIndex);
-=======
 								VertexPosition = (FVector)Mesh->GetRenderData()->LODResources[LODIndex].VertexBuffers.PositionVertexBuffer.VertexPosition(VertexIndex);
->>>>>>> 6bbb88c8
 							}
 						}
 					}
@@ -1711,11 +1693,7 @@
 							*FormatedMessageErrorPrefix));
 						break;
 					}
-<<<<<<< HEAD
-					int32 FrameNumber = AnimSequence->GetNumberOfFrames();
-=======
 					int32 FrameNumber = AnimSequence->GetNumberOfSampledKeys();
->>>>>>> 6bbb88c8
 					if (FrameNumber != ExpectedResult.ExpectedPresetsDataInteger[0])
 					{
 						ExecutionInfo.AddError(FString::Printf(TEXT("%s [%d frames but expected %d]"),
@@ -1804,16 +1782,6 @@
 						ExecutionInfo.AddError(FString::Printf(TEXT("%s expected result need 1 float data (Expected Custom Curve Key Leaving Tangent value)"),
 							*FormatedMessageErrorPrefix));
 						break;
-<<<<<<< HEAD
-					}
-
-					const float LeaveTangent = CustomCurveKey.LeaveTangent;
-					if (!FMath::IsNearlyEqual(LeaveTangent, ExpectedResult.ExpectedPresetsDataFloat[0], 0.001f))
-					{
-						ExecutionInfo.AddError(FString::Printf(TEXT("%s the value for the specified leaving tangent [%f] does not match the expected value [%f]"),
-							*GetFormatedMessageErrorInTestData(CleanFilename, TestPlan->TestPlanName, TEXT("Animation_CustomCurve_KeyLeaveTangent"), ExpectedResultIndex), LeaveTangent, ExpectedResult.ExpectedPresetsDataFloat[0]));
-
-=======
 					}
 
 					const float LeaveTangent = CustomCurveKey.LeaveTangent;
@@ -1846,28 +1814,11 @@
 						ExecutionInfo.AddError(FString::Printf(TEXT("%s the value for the specified arriving tangent weight [%f] does not match the expected value [%f]"),
 							*GetFormatedMessageErrorInTestData(CleanFilename, TestPlan->TestPlanName, TEXT("Animation_CustomCurve_KeyArriveTangentWeight"), ExpectedResultIndex), ArriveTangentWeight, ExpectedResult.ExpectedPresetsDataFloat[0]));
 
->>>>>>> 6bbb88c8
 						break;
 					}
 				}
 				break;
 			}
-<<<<<<< HEAD
-			case Skin_By_Bone_Vertex_Number:
-			{
-				if (ExpectedResult.ExpectedPresetsDataString.Num() < 1)
-				{
-					ExecutionInfo.AddError(FString::Printf(TEXT("%s expected result need 1 string data for the bone name"),
-										   *GetFormatedMessageErrorInTestData(CleanFilename, TestPlan->TestPlanName, TEXT("Skin_By_Bone_Vertex_Number"), ExpectedResultIndex)));
-					break;
-				}
-				if (ExpectedResult.ExpectedPresetsDataInteger.Num() < 2)
-				{
-					ExecutionInfo.AddError(FString::Printf(TEXT("%s expected result need 2 integer data: [0] specify if we test alternate profile (0 no, 1 yes). [1] is the expected vertex number skin by the specified bone)"),
-										   *GetFormatedMessageErrorInTestData(CleanFilename, TestPlan->TestPlanName, TEXT("Skin_By_Bone_Vertex_Number"), ExpectedResultIndex)));
-					break;
-				}
-=======
 			case Animation_CustomCurve_KeyLeaveTangentWeight:
 			{
 				FString FormatedMessageErrorPrefix = GetFormatedMessageErrorInTestData(CleanFilename, TestPlan->TestPlanName, TEXT("Animation_CustomCurve_KeyLeaveTangentWeight"), ExpectedResultIndex);
@@ -1906,7 +1857,6 @@
 										   *GetFormatedMessageErrorInTestData(CleanFilename, TestPlan->TestPlanName, TEXT("Skin_By_Bone_Vertex_Number"), ExpectedResultIndex)));
 					break;
 				}
->>>>>>> 6bbb88c8
 				bool bInspectProfile = ExpectedResult.ExpectedPresetsDataInteger[0] != 0;
 				FString BoneName = ExpectedResult.ExpectedPresetsDataString[0];
 				int32 ExpectedVertexSkinByBoneNumber = ExpectedResult.ExpectedPresetsDataInteger[1];
@@ -2001,7 +1951,6 @@
 					break;
 				}
 				else if (!bFoundVertexCount)
-<<<<<<< HEAD
 				{
 					ExecutionInfo.AddError(FString::Printf(TEXT("%s->%s: Wrong Expected Result, there is no valid mesh geometry to find the vertex count."),
 										   *CleanFilename, *(TestPlan->TestPlanName)));
@@ -2012,18 +1961,6 @@
 										   *GetFormatedMessageErrorInExpectedResult(*CleanFilename, *(TestPlan->TestPlanName), TEXT("Skin_By_Bone_Vertex_Number"), ExpectedResultIndex)
 										   , VertexSkinByBoneNumber, *BoneName, ExpectedVertexSkinByBoneNumber));
 				}
-=======
-				{
-					ExecutionInfo.AddError(FString::Printf(TEXT("%s->%s: Wrong Expected Result, there is no valid mesh geometry to find the vertex count."),
-										   *CleanFilename, *(TestPlan->TestPlanName)));
-				}
-				if (VertexSkinByBoneNumber != ExpectedVertexSkinByBoneNumber)
-				{
-					ExecutionInfo.AddError(FString::Printf(TEXT("%s [%d vertex skin by bone %s, but expected %d]"),
-										   *GetFormatedMessageErrorInExpectedResult(*CleanFilename, *(TestPlan->TestPlanName), TEXT("Skin_By_Bone_Vertex_Number"), ExpectedResultIndex)
-										   , VertexSkinByBoneNumber, *BoneName, ExpectedVertexSkinByBoneNumber));
-				}
->>>>>>> 6bbb88c8
 				break;
 			}
 			default:
