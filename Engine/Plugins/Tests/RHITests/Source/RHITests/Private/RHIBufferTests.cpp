--- conflicted
+++ resolved
@@ -44,8 +44,6 @@
 	return true;
 }
 
-<<<<<<< HEAD
-=======
 static FString HexDump(uint8 const* Ptr, uint32 NumBytes)
 {
 	FString Result = 
@@ -66,7 +64,6 @@
 	return Result;
 }
 
->>>>>>> 4af6daef
 // Copies data in the specified vertex buffer back to the CPU, and passes a pointer to that data to the provided verification lambda.
 bool FRHIBufferTests::VerifyBufferContents(const TCHAR* TestName, FRHICommandListImmediate& RHICmdList, FRHIBuffer* Buffer, TConstArrayView<uint8> ExpectedData)
 {
