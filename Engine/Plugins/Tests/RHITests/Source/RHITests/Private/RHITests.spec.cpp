// Copyright Epic Games, Inc. All Rights Reserved.

#include "Misc/AutomationTest.h"
#include "CoreMinimal.h"
#include "RenderUtils.h"
#include "RenderingThread.h"
#include "RHIBufferTests.h"
#include "RHITextureTests.h"
#include "RHIDrawTests.h"
#include "RHIReadbackTests.h"

<<<<<<< HEAD

=======
>>>>>>> 4af6daef
BEGIN_DEFINE_SPEC(FAutomationRHITest, "Rendering.RHI", EAutomationTestFlags::EngineFilter | EAutomationTestFlags::ApplicationContextMask | EAutomationTestFlags::NonNullRHI)
END_DEFINE_SPEC(FAutomationRHITest)
void FAutomationRHITest::Define()
{
	Describe("Test RHI Clear", [this]()
	{
		It("RHI Clear UINT VertexBuffer", [this]()
		{
			bool bResult = RunOnRenderThreadSynchronous(FRHIBufferTests::Test_RHIClearUAVUint_VertexBuffer);
			TestEqual("Clear UINT VertexBuffer failed", bResult, 1);
		});

		It("RHI Clear Float VertexBuffer", [this]()
		{
			bool bResult = RunOnRenderThreadSynchronous(FRHIBufferTests::Test_RHIClearUAVFloat_VertexBuffer);
			TestEqual("Clear Float VertexBuffer failed", bResult, 1);
		});

		It("RHI Clear UINT StructuredBuffer", [this]()
		{
			bool bResult = RunOnRenderThreadSynchronous(FRHIBufferTests::Test_RHIClearUAVUint_StructuredBuffer);
			TestEqual("Clear UINT StructuredBuffer failed", bResult, 1);
		});

		It("RHI Clear Float StructuredBuffer", [this]()
		{
			bool bResult = RunOnRenderThreadSynchronous(FRHIBufferTests::Test_RHIClearUAVFloat_StructuredBuffer);
			TestEqual("Clear Float StructuredBuffer failed", bResult, 1);
		});

		It("RHI Clear Texture2D", [this]()
		{
			bool bResult = RunOnRenderThreadSynchronous(FRHITextureTests::Test_RHIClearUAV_Texture2D);
			TestEqual("Clear Texture2D failed", bResult, 1);
		});

		It("RHI Clear Texture3D", [this]()
		{
			bool bResult = RunOnRenderThreadSynchronous(FRHITextureTests::Test_RHIClearUAV_Texture3D);
			TestEqual("Clear Texture3D failed", bResult, 1);
		});
	});

	Describe("Test RHI Pixel Format", [this]()
	{
		It("RHI Target Formats", [this]()
		{
			bool bResult = RunOnRenderThreadSynchronous(FRHITextureTests::Test_RHIFormats);
			TestEqual("RHI Target Formats failed", bResult, 1);
		});
	});

	Describe("Test RHI Resource Update", [this]()
	{
		It("RHI Update Texture2D", [this]()
		{
			bool bResult = RunOnRenderThreadSynchronous(FRHITextureTests::Test_UpdateTexture);
			TestEqual("RHI Update Texture failed", bResult, 1);
		});
		
		It("RHI Multiple Lock Texture2D", [this]()
		{
			bool bResult = RunOnRenderThreadSynchronous(FRHITextureTests::Test_MultipleLockTexture2D);
			TestEqual("RHI Multiple Lock Texture2D failed", bResult, 1);
<<<<<<< HEAD
		});
	});

	Describe("Test RHI Copy", [this]
	{
		It("RHICopyTexture", [this]()
		{
			bool bResult = RunOnRenderThreadSynchronous(FRHITextureTests::Test_RHICopyTexture);
			TestEqual("RHICopyTexture", bResult, 1);
		});
	});

	Describe("Test RHI Create Buffer Parallel", [this]
	{
		It("RHICreateBuffer_Parallel", [this]()
		{
			bool bResult = RunOnRenderThreadSynchronous(FRHIBufferTests::Test_RHICreateBuffer_Parallel);
			TestEqual("RHICreateBuffer_Parallel", bResult, 1);
=======
		});
	});

	Describe("Test RHI Copy", [this]
	{
		It("RHICopyTexture", [this]()
		{
			bool bResult = RunOnRenderThreadSynchronous(FRHITextureTests::Test_RHICopyTexture);
			TestEqual("RHICopyTexture", bResult, 1);
		});
	});

	Describe("Test RHI Readback", [this]
	{
		It("Buffer Readback", [this]()
		{
			bool bResult = RunOnRenderThreadSynchronous(FRHIReadbackTests::Test_BufferReadback);
			TestEqual("BufferReadback", bResult, 1);
		});

		It("Texture Readback", [this]()
		{
			bool bResult = RunOnRenderThreadSynchronous(FRHIReadbackTests::Test_TextureReadback);
			TestEqual("TextureReadback", bResult, 1);
		});
	});

	Describe("Test RHI Create Buffer Parallel", [this]
	{
		It("RHICreateBuffer_Parallel", [this]()
		{
			bool bResult = RunOnRenderThreadSynchronous(FRHIBufferTests::Test_RHICreateBuffer_Parallel);
			TestEqual("RHICreateBuffer_Parallel", bResult, 1);
		});
	});

	Describe("Test RHI Draw", [this]()
	{
		It("RHI MultiDrawIndirect", [this]()
		{
			bool bResult = RunOnRenderThreadSynchronous(FRHIDrawTests::Test_MultiDrawIndirect);
			TestEqual("RHI MultiDrawIndirect", bResult, 1);
>>>>>>> 4af6daef
		});
	});
}<|MERGE_RESOLUTION|>--- conflicted
+++ resolved
@@ -9,10 +9,6 @@
 #include "RHIDrawTests.h"
 #include "RHIReadbackTests.h"
 
-<<<<<<< HEAD
-
-=======
->>>>>>> 4af6daef
 BEGIN_DEFINE_SPEC(FAutomationRHITest, "Rendering.RHI", EAutomationTestFlags::EngineFilter | EAutomationTestFlags::ApplicationContextMask | EAutomationTestFlags::NonNullRHI)
 END_DEFINE_SPEC(FAutomationRHITest)
 void FAutomationRHITest::Define()
@@ -77,26 +73,6 @@
 		{
 			bool bResult = RunOnRenderThreadSynchronous(FRHITextureTests::Test_MultipleLockTexture2D);
 			TestEqual("RHI Multiple Lock Texture2D failed", bResult, 1);
-<<<<<<< HEAD
-		});
-	});
-
-	Describe("Test RHI Copy", [this]
-	{
-		It("RHICopyTexture", [this]()
-		{
-			bool bResult = RunOnRenderThreadSynchronous(FRHITextureTests::Test_RHICopyTexture);
-			TestEqual("RHICopyTexture", bResult, 1);
-		});
-	});
-
-	Describe("Test RHI Create Buffer Parallel", [this]
-	{
-		It("RHICreateBuffer_Parallel", [this]()
-		{
-			bool bResult = RunOnRenderThreadSynchronous(FRHIBufferTests::Test_RHICreateBuffer_Parallel);
-			TestEqual("RHICreateBuffer_Parallel", bResult, 1);
-=======
 		});
 	});
 
@@ -139,7 +115,6 @@
 		{
 			bool bResult = RunOnRenderThreadSynchronous(FRHIDrawTests::Test_MultiDrawIndirect);
 			TestEqual("RHI MultiDrawIndirect", bResult, 1);
->>>>>>> 4af6daef
 		});
 	});
 }