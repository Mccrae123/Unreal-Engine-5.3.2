// Copyright Epic Games, Inc. All Rights Reserved.

#pragma once

#include "RHITestsCommon.h"
#include <type_traits>
#include "Math/PackedVector.h"
#include "RHIGPUReadback.h"

//PRAGMA_DISABLE_OPTIMIZATION

class FRHITextureTests
{
	// This expects Texture to be in the CopySrc state.
	static bool VerifyTextureContents(const TCHAR* TestName, FRHICommandListImmediate& RHICmdList, FRHITexture* Texture, TFunctionRef<bool(void* Ptr, uint32 MipWidth, uint32 MipHeight, uint32 Width, uint32 Height, uint32 MipIndex, uint32 SliceIndex)> VerifyCallback);

public:
	template <typename ValueType, uint32 NumTestBytes>
	static bool RunTest_UAVClear_Texture(FRHICommandListImmediate& RHICmdList, const FString& TestName, FRHITexture* TextureRHI, uint32 MipIndex, const ValueType& ClearValue, void(FRHIComputeCommandList::* ClearPtr)(FRHIUnorderedAccessView*, ValueType const&), const uint8(&TestValue)[NumTestBytes])
	{
		bool bResult0, bResult1;
		{
			RHICmdList.Transition(FRHITransitionInfo(TextureRHI, ERHIAccess::Unknown, ERHIAccess::UAVCompute));

			// Test clear whole resource to zero
			for (uint32 Mip = 0; Mip < TextureRHI->GetNumMips(); ++Mip)
			{
				FUnorderedAccessViewRHIRef MipUAV = RHICmdList.CreateUnorderedAccessView(TextureRHI, Mip);

				ValueType ZerosValue;
				FMemory::Memset(&ZerosValue, 0, sizeof(ZerosValue));
				(RHICmdList.*ClearPtr)(MipUAV, ZerosValue);
			}

			auto VerifyMip = [&](void* Ptr, uint32 MipWidth, uint32 MipHeight, uint32 Width, uint32 Height, uint32 CurrentMipIndex, uint32 CurrentSliceIndex, bool bShouldBeZero)
			{
				uint32 BytesPerPixel = GPixelFormats[TextureRHI->GetFormat()].BlockBytes;
				uint32 NumBytes = Width * Height * BytesPerPixel;
				check(NumBytes % NumTestBytes == 0);

				// This is the specific mip we're targeting.
				// Verify the mip entirely matches the clear value.

				for (uint32 Y = 0; Y < MipHeight; ++Y)
				{
					uint8* Row = ((uint8*)Ptr) + (Y * Width * BytesPerPixel);

					// Verify row within mip stride bounds matches the expected clear value
					for (uint32 X = 0; X < MipWidth; ++X)
					{
						uint8* Pixel = Row + X * BytesPerPixel;

						if (bShouldBeZero)
						{
							if (!IsZeroMem(Pixel, NumTestBytes))
								return false;
						}
						else
						{
							if (FMemory::Memcmp(Pixel, TestValue, NumTestBytes) != 0)
								return false;
						}
					}
				}

				return true;
			};

			auto VerifyMipIsZero = [&](void* Ptr, uint32 MipWidth, uint32 MipHeight, uint32 Width, uint32 Height, uint32 CurrentMipIndex, uint32 CurrentSliceIndex)
			{
				return VerifyMip(Ptr, MipWidth, MipHeight, Width, Height, CurrentMipIndex, CurrentSliceIndex, true);
			};

			RHICmdList.Transition(FRHITransitionInfo(TextureRHI, ERHIAccess::UAVCompute, ERHIAccess::CopySrc));
			bResult0 = VerifyTextureContents(*FString::Printf(TEXT("%s - clear whole resource to zero"), *TestName), RHICmdList, TextureRHI, VerifyMipIsZero);

			// Clear the selected mip index to the provided value
			
			RHICmdList.Transition(FRHITransitionInfo(TextureRHI, ERHIAccess::CopySrc, ERHIAccess::UAVCompute));
<<<<<<< HEAD
			FUnorderedAccessViewRHIRef SpecificMipUAV = RHICreateUnorderedAccessView(TextureRHI, MipIndex);
=======
			FUnorderedAccessViewRHIRef SpecificMipUAV = RHICmdList.CreateUnorderedAccessView(TextureRHI, MipIndex);
>>>>>>> 4af6daef
			(RHICmdList.*ClearPtr)(SpecificMipUAV, ClearValue);

			RHICmdList.Transition(FRHITransitionInfo(TextureRHI, ERHIAccess::UAVCompute, ERHIAccess::CopySrc));
			bResult1 = VerifyTextureContents(*FString::Printf(TEXT("%s - clear mip %d to (%s)"), *TestName, MipIndex, *ClearValueToString(ClearValue)), RHICmdList, TextureRHI,
				[&](void* Ptr, uint32 MipWidth, uint32 MipHeight, uint32 Width, uint32 Height, uint32 CurrentMipIndex, uint32 CurrentSliceIndex)
			{
				return VerifyMip(Ptr, MipWidth, MipHeight, Width, Height, CurrentMipIndex, CurrentSliceIndex, CurrentMipIndex != MipIndex);
			});
		}

		RHICmdList.ImmediateFlush(EImmediateFlushType::FlushRHIThreadFlushResources);

		return bResult0 && bResult1;
	}

	template <typename ValueType, uint32 NumTestBytes>
	static bool Test_RHIClearUAV_Texture2D_WithParams(FRHICommandListImmediate& RHICmdList, uint32 NumMips, uint32 NumSlices, uint32 Width, uint32 Height, EPixelFormat Format, const ValueType& ClearValue, void(FRHIComputeCommandList::* ClearPtr)(FRHIUnorderedAccessView*, ValueType const&), const uint8(&TestValue)[NumTestBytes])
	{
		bool bResult = true;
		FString TestName = FString::Printf(TEXT("Test_RHIClearUAV_Texture2D (%dx%d, %d Slice(s), %d Mip(s)) - %s"), Width, Height, NumMips, NumSlices, *ClearValueToString(ClearValue));

		{
			const FRHITextureCreateDesc Desc =
				FRHITextureCreateDesc(*TestName, (NumSlices == 1) ? ETextureDimension::Texture2D : ETextureDimension::Texture2DArray)
				.SetFormat(Format)
				.SetExtent(Width, Height)
				.SetArraySize(NumSlices)
				.SetNumMips(NumMips)
				.SetFlags(ETextureCreateFlags::UAV | ETextureCreateFlags::ShaderResource);

			FTextureRHIRef Texture = RHICreateTexture(Desc);

			for (uint32 Mip = 0; Mip < NumMips; ++Mip)
			{
				RUN_TEST(RunTest_UAVClear_Texture(RHICmdList, *TestName, Texture.GetReference(), Mip, ClearValue, ClearPtr, TestValue));
			}
		}
		RHICmdList.ImmediateFlush(EImmediateFlushType::FlushRHIThreadFlushResources);

		return bResult;
	}

	template <typename ValueType, uint32 NumTestBytes>
	static bool Test_RHIClearUAV_Texture2D_Impl(FRHICommandListImmediate& RHICmdList, EPixelFormat Format, const ValueType& ClearValue, void(FRHIComputeCommandList::* ClearPtr)(FRHIUnorderedAccessView*, ValueType const&), const uint8(&TestValue)[NumTestBytes])
	{
		bool bResult = true;

		// Single Mip, Square
		RUN_TEST(Test_RHIClearUAV_Texture2D_WithParams(RHICmdList, 1, 1, 32, 32, Format, ClearValue, ClearPtr, TestValue));
		RUN_TEST(Test_RHIClearUAV_Texture2D_WithParams(RHICmdList, 1, 4, 32, 32, Format, ClearValue, ClearPtr, TestValue));

		// Multiple Mip, Square
		RUN_TEST(Test_RHIClearUAV_Texture2D_WithParams(RHICmdList, 4, 1, 32, 32, Format, ClearValue, ClearPtr, TestValue));
		RUN_TEST(Test_RHIClearUAV_Texture2D_WithParams(RHICmdList, 4, 4, 32, 32, Format, ClearValue, ClearPtr, TestValue));

		// Single Mip, pow2 Rectangle
		RUN_TEST(Test_RHIClearUAV_Texture2D_WithParams(RHICmdList, 1, 1, 16, 32, Format, ClearValue, ClearPtr, TestValue));
		RUN_TEST(Test_RHIClearUAV_Texture2D_WithParams(RHICmdList, 1, 1, 32, 16, Format, ClearValue, ClearPtr, TestValue));
		RUN_TEST(Test_RHIClearUAV_Texture2D_WithParams(RHICmdList, 1, 4, 16, 32, Format, ClearValue, ClearPtr, TestValue));
		RUN_TEST(Test_RHIClearUAV_Texture2D_WithParams(RHICmdList, 1, 4, 32, 16, Format, ClearValue, ClearPtr, TestValue));

		// Multiple Mip, pow2 Rectangle
		RUN_TEST(Test_RHIClearUAV_Texture2D_WithParams(RHICmdList, 4, 1, 16, 32, Format, ClearValue, ClearPtr, TestValue));
		RUN_TEST(Test_RHIClearUAV_Texture2D_WithParams(RHICmdList, 4, 1, 32, 16, Format, ClearValue, ClearPtr, TestValue));
		RUN_TEST(Test_RHIClearUAV_Texture2D_WithParams(RHICmdList, 4, 4, 16, 32, Format, ClearValue, ClearPtr, TestValue));
		RUN_TEST(Test_RHIClearUAV_Texture2D_WithParams(RHICmdList, 4, 4, 32, 16, Format, ClearValue, ClearPtr, TestValue));

		// Multiple Mip, Odd-sized
		RUN_TEST(Test_RHIClearUAV_Texture2D_WithParams(RHICmdList, 4, 1, 17, 23, Format, ClearValue, ClearPtr, TestValue));
		RUN_TEST(Test_RHIClearUAV_Texture2D_WithParams(RHICmdList, 4, 1, 23, 17, Format, ClearValue, ClearPtr, TestValue));
		RUN_TEST(Test_RHIClearUAV_Texture2D_WithParams(RHICmdList, 4, 4, 17, 23, Format, ClearValue, ClearPtr, TestValue));
		RUN_TEST(Test_RHIClearUAV_Texture2D_WithParams(RHICmdList, 4, 4, 23, 17, Format, ClearValue, ClearPtr, TestValue));

		return bResult;
	}

	static bool Test_RHIClearUAV_Texture2D(FRHICommandListImmediate& RHICmdList)
	{
		bool bResult = true;

		// Float       32-bit     16-bit
		// 0.2345  = 0x3e7020c5 | 0x3381
		// 0.8499  = 0x3f59930c | 0x3acc
		// 0.00145 = 0x3abe0ded | 0x15f0
		// 0.417   = 0x3ed58106 | 0x36ac
		const FVector4f ClearValueFloat(0.2345f, 0.8499f, 0.417f, 0.00145f);
		const FUintVector4 ClearValueUint32(0x01234567, 0x89abcdef, 0x8899aabb, 0xccddeeff);

		RUN_TEST(Test_RHIClearUAV_Texture2D_Impl(RHICmdList, PF_FloatRGBA, ClearValueFloat, &FRHICommandListImmediate::ClearUAVFloat, { 0x81, 0x33, 0xcc, 0x3a, 0xac, 0x36, 0xf0, 0x15 }));
		RUN_TEST(Test_RHIClearUAV_Texture2D_Impl(RHICmdList, PF_R32_UINT, ClearValueUint32, &FRHICommandListImmediate::ClearUAVUint, { 0x67, 0x45, 0x23, 0x01 }));

		return bResult;
	}

	template <typename ValueType, uint32 NumTestBytes>
	static bool Test_RHIClearUAV_Texture3D_WithParams(FRHICommandListImmediate& RHICmdList, uint32 NumMips, uint32 Width, uint32 Height, uint32 Depth, EPixelFormat Format, const ValueType& ClearValue, void(FRHIComputeCommandList::* ClearPtr)(FRHIUnorderedAccessView*, ValueType const&), const uint8(&TestValue)[NumTestBytes])
	{
		FString TestName = FString::Printf(TEXT("Test_RHIClearUAVUint_Texture3D (%dx%dx%d, %d Mip(s))"), Width, Height, Depth, NumMips);

		bool bResult = true;

		{
			const FRHITextureCreateDesc Desc =
				FRHITextureCreateDesc::Create3D(*TestName, Width, Height, Depth, Format)
				.SetNumMips(NumMips)
				.SetFlags(ETextureCreateFlags::UAV | ETextureCreateFlags::ShaderResource);

			FTexture3DRHIRef Texture = RHICreateTexture(Desc);

			for (uint32 Mip = 0; Mip < NumMips; ++Mip)
			{
				RUN_TEST(RunTest_UAVClear_Texture(RHICmdList, *TestName, Texture.GetReference(), Mip, ClearValue, ClearPtr, TestValue));
			}
		}
		RHICmdList.ImmediateFlush(EImmediateFlushType::FlushRHIThreadFlushResources);

		return bResult;
	}

	template <typename ValueType, uint32 NumTestBytes>
	static bool Test_RHIClearUAV_Texture3D_Impl(FRHICommandListImmediate& RHICmdList, EPixelFormat Format, const ValueType& ClearValue, void(FRHIComputeCommandList::* ClearPtr)(FRHIUnorderedAccessView*, ValueType const&), const uint8(&TestValue)[NumTestBytes])
	{
		bool bResult = true;

		// Single Mip, Cube
		RUN_TEST(Test_RHIClearUAV_Texture3D_WithParams(RHICmdList, 1, 32, 32, 32, Format, ClearValue, ClearPtr, TestValue));

		// Multiple Mip, Cube
		RUN_TEST(Test_RHIClearUAV_Texture3D_WithParams(RHICmdList, 4, 32, 32, 32, Format, ClearValue, ClearPtr, TestValue));

		// Single Mip, pow2 Cuboid
		RUN_TEST(Test_RHIClearUAV_Texture3D_WithParams(RHICmdList, 1, 16, 16, 32, Format, ClearValue, ClearPtr, TestValue));
		RUN_TEST(Test_RHIClearUAV_Texture3D_WithParams(RHICmdList, 1, 16, 32, 16, Format, ClearValue, ClearPtr, TestValue));
		RUN_TEST(Test_RHIClearUAV_Texture3D_WithParams(RHICmdList, 1, 32, 16, 16, Format, ClearValue, ClearPtr, TestValue));

		// Multiple Mip, pow2 Cuboid
		RUN_TEST(Test_RHIClearUAV_Texture3D_WithParams(RHICmdList, 4, 16, 16, 32, Format, ClearValue, ClearPtr, TestValue));
		RUN_TEST(Test_RHIClearUAV_Texture3D_WithParams(RHICmdList, 4, 16, 32, 16, Format, ClearValue, ClearPtr, TestValue));
		RUN_TEST(Test_RHIClearUAV_Texture3D_WithParams(RHICmdList, 4, 32, 16, 16, Format, ClearValue, ClearPtr, TestValue));

		// Multiple Mip, Odd-sized cuboid
		RUN_TEST(Test_RHIClearUAV_Texture3D_WithParams(RHICmdList, 4, 17, 23, 29, Format, ClearValue, ClearPtr, TestValue));
		RUN_TEST(Test_RHIClearUAV_Texture3D_WithParams(RHICmdList, 4, 29, 17, 23, Format, ClearValue, ClearPtr, TestValue));
		RUN_TEST(Test_RHIClearUAV_Texture3D_WithParams(RHICmdList, 4, 23, 29, 17, Format, ClearValue, ClearPtr, TestValue));

		return bResult;
	}

	static bool Test_RHIClearUAV_Texture3D(FRHICommandListImmediate& RHICmdList)
	{
		bool bResult = true;

		// Float       32-bit     16-bit
		// 0.2345  = 0x3e7020c5 | 0x3381
		// 0.8499  = 0x3f59930c | 0x3acc
		// 0.00145 = 0x3abe0ded | 0x15f0
		// 0.417   = 0x3ed58106 | 0x36ac
		const FVector4f ClearValueFloat(0.2345f, 0.8499f, 0.417f, 0.00145f);
		const FUintVector4 ClearValueUint32(0x01234567, 0x89abcdef, 0x8899aabb, 0xccddeeff);

		RUN_TEST(Test_RHIClearUAV_Texture3D_Impl(RHICmdList, PF_FloatRGBA, ClearValueFloat, &FRHICommandListImmediate::ClearUAVFloat, { 0x81, 0x33, 0xcc, 0x3a, 0xac, 0x36, 0xf0, 0x15 }));
		RUN_TEST(Test_RHIClearUAV_Texture3D_Impl(RHICmdList, PF_R32_UINT, ClearValueUint32, &FRHICommandListImmediate::ClearUAVUint, { 0x67, 0x45, 0x23, 0x01 }));

		return bResult;
	}

	static bool Test_RHIFormat_WithParams(FRHICommandListImmediate& RHICmdList, EPixelFormat ResourceFormat, EPixelFormat SRVFormat, EPixelFormat UAVFormat, ETextureCreateFlags Flags)
	{
		const uint32 Width = 32;
		const uint32 Height = 32;

		bool bResult = true;
		FString TestName = FString::Printf(TEXT("Test_RHIFormat (%s, %s, %s, %d)"), GPixelFormats[ResourceFormat].Name, GPixelFormats[SRVFormat].Name, GPixelFormats[UAVFormat].Name, Flags);
		{
			const FRHITextureCreateDesc Desc =
				FRHITextureCreateDesc::Create2D(*TestName, Width, Height, ResourceFormat)
				.SetFlags(Flags);

			FTextureRHIRef Texture = RHICreateTexture(Desc);
			bResult = (Texture != nullptr);

			if (Texture && SRVFormat != PF_Unknown)
			{
				FRHITextureSRVCreateInfo ViewInfo(0, 1, SRVFormat);
				FShaderResourceViewRHIRef SRV = RHICmdList.CreateShaderResourceView(Texture, ViewInfo);
				bResult = (SRV != nullptr);
			}

			// TODO
			if (Texture && UAVFormat != PF_Unknown)
			{
				//RHICmdList.CreateUnorderedAccessView(Texture, 0, UAVFormat);
			}
		}
		RHICmdList.ImmediateFlush(EImmediateFlushType::FlushRHIThreadFlushResources);

		if (bResult)
		{
			UE_LOG(LogRHIUnitTestCommandlet, Display, TEXT("Test passed. \"%s\""), *TestName);
		}

		return bResult;
	}

	static bool Test_RHIFormat_RenderTargetFormat(FRHICommandListImmediate& RHICmdList, EPixelFormat Format, bool bAllowUAV)
	{
		bool bResult = true;
		if (EnumHasAnyFlags(GPixelFormats[Format].Capabilities, EPixelFormatCapabilities::RenderTarget))
		{
			RUN_TEST(Test_RHIFormat_WithParams(RHICmdList, Format, PF_Unknown, PF_Unknown, TexCreate_RenderTargetable));
			RUN_TEST(Test_RHIFormat_WithParams(RHICmdList, Format, Format, PF_Unknown, TexCreate_RenderTargetable | TexCreate_ShaderResource));
			if (bAllowUAV)
			{
				RUN_TEST(Test_RHIFormat_WithParams(RHICmdList, Format, PF_Unknown, Format, TexCreate_RenderTargetable | TexCreate_UAV));
				RUN_TEST(Test_RHIFormat_WithParams(RHICmdList, Format, Format, Format, TexCreate_RenderTargetable | TexCreate_ShaderResource | TexCreate_UAV));
			}
		}
		else
		{
			UE_LOG(LogRHIUnitTestCommandlet, Display, TEXT("Skipping test for lack of format support. \"Test_RHIFormat_RenderTargetFormat (%s)\""), GPixelFormats[Format].Name);
		}
		return bResult;
	}

	static bool Test_RHIFormat_DepthFormat(FRHICommandListImmediate& RHICmdList, EPixelFormat ResourceFormat)
	{
		bool bResult = true;
		if (EnumHasAnyFlags(GPixelFormats[ResourceFormat].Capabilities, EPixelFormatCapabilities::DepthStencil))
		{
			RUN_TEST(Test_RHIFormat_WithParams(RHICmdList, ResourceFormat, PF_Unknown, PF_Unknown, TexCreate_DepthStencilTargetable));
			RUN_TEST(Test_RHIFormat_WithParams(RHICmdList, ResourceFormat, ResourceFormat, PF_Unknown, TexCreate_DepthStencilTargetable | TexCreate_ShaderResource));

			if (ResourceFormat == PF_DepthStencil)
			{
				RUN_TEST(Test_RHIFormat_WithParams(RHICmdList, ResourceFormat, PF_X24_G8, PF_Unknown, TexCreate_DepthStencilTargetable | TexCreate_ShaderResource));
			}
		}
		else
		{
			UE_LOG(LogRHIUnitTestCommandlet, Display, TEXT("Skipping test for lack of format support. \"Test_RHIFormat_DepthFormat (%s)\""), GPixelFormats[ResourceFormat].Name);
		}
		return bResult;
	}

	static bool Test_RHIFormats(FRHICommandListImmediate& RHICmdList)
	{
		bool bResult = true;
		RUN_TEST(Test_RHIFormat_RenderTargetFormat(RHICmdList, PF_R32_FLOAT, true));

		RUN_TEST(Test_RHIFormat_DepthFormat(RHICmdList, PF_DepthStencil));
		RUN_TEST(Test_RHIFormat_DepthFormat(RHICmdList, PF_ShadowDepth));
		RUN_TEST(Test_RHIFormat_DepthFormat(RHICmdList, PF_R32_FLOAT));
		RUN_TEST(Test_RHIFormat_DepthFormat(RHICmdList, PF_D24));

		return bResult;
	}

	template <typename T, std::enable_if_t<std::is_same<T,float>::value || std::is_same<T,FFloat16>::value, bool> = true>
	static void FillValues(uint32 NumComponents, uint32 Width, uint32 Height, T* Values)
	{
		uint32 index = 0;
		for (uint32 Y = 0; Y < Height; Y++)
		{
			for (uint32 X = 0; X < Width; X++)
			{
				for (uint32 Component = 0; Component < NumComponents; Component++)
				{
					Values[index] = float(index) / (float)(NumComponents * Width * Height);
					index++;
				}
			}
		}
	}

	template <typename T, std::enable_if_t<std::is_unsigned<T>::value, bool> = true>
	static void FillValues(uint32 NumComponents, uint32 Width, uint32 Height, T* Values)
	{
		static_assert(std::is_integral<T>::value, "Integral required.");
		uint64 index = 0;
		uint64 Value = 0;
		const T MinInt = T(1) << (sizeof(T) * 8 - 1);
		for (uint32 Y = 0; Y < Height; Y++)
		{
			for (uint32 X = 0; X < Width; X++)
			{
				for (uint32 Component = 0; Component < NumComponents; Component++)
				{
					// SNORM has two values for -1.0 (for example 0x80 and 0x81) so that 0.0 exists in the encoding
					// Skip the lowest signed value as texture copy/update might write different encoding
					if (T(Value) == MinInt)
					{
						Value++;
					}
					Values[index++] = T(Value++);
				}
			}
		}
	}

	template <typename T, std::enable_if_t<std::is_same<T,FFloat3Packed>::value, bool> = true>
	static void FillValues(uint32 NumComponents, uint32 Width, uint32 Height, T* Values)
	{
		uint32 ValueIndex = 0;
		uint32 ComponentIndex = 0;
		for (uint32 Y = 0; Y < Height; Y++)
		{
			for (uint32 X = 0; X < Width; X++)
			{
				FLinearColor Color;
				Color.R = float(ComponentIndex++ % (1 << 11)) / (float)(1 << 11);
				Color.G = float(ComponentIndex++ % (1 << 11)) / (float)(1 << 11);
				Color.B = float(ComponentIndex++ % (1 << 11)) / (float)(1 << 11);
				Color.A = 0.0f;
				Values[ValueIndex] = T(Color);
				ValueIndex++;
			}
		}
	}

	template <typename T, uint32 NumComponents, bool bInFloatUAV>
	struct FDataSource
	{
		static const bool bFloatUAV = bInFloatUAV;
		static const uint32 ElementSize = sizeof(T) * NumComponents;

		static void FillSourceData(uint32 Width, uint32 Height, uint8* OutSourceData)
		{
			FillValues(NumComponents, Width, Height, (T*)OutSourceData);
		}
	};

	typedef FDataSource< uint8,			1, true >	FDataSource8x1;
	typedef FDataSource< uint8,			2, true >	FDataSource8x2;
	typedef FDataSource< uint8,			4, true >	FDataSource8x4;
	typedef FDataSource< uint16,		1, true >	FDataSource16x1;
	typedef FDataSource< uint16,		2, true >	FDataSource16x2;
	typedef FDataSource< uint16,		4, true >	FDataSource16x4;
	typedef FDataSource< uint32,		1, true >	FDataSource32x1;
	typedef FDataSource< uint32,		2, true >	FDataSource32x2;
	typedef FDataSource< uint32,		4, true >	FDataSource32x4;
	typedef FDataSource< FFloat16,		1, true >	FDataSource16x1F;
	typedef FDataSource< FFloat16,		2, true >	FDataSource16x2F;
	typedef FDataSource< FFloat16,		4, true >	FDataSource16x4F;
	typedef FDataSource< float,			1, true >	FDataSource32x1F;
	typedef FDataSource< float,			2, true >	FDataSource32x2F;
	typedef FDataSource< float,			3, true >	FDataSource32x3F;
	typedef FDataSource< float,			4, true >	FDataSource32x4F;
	typedef FDataSource< uint8,			1, false >	FDataSource8x1UInt;
	typedef FDataSource< uint8,			2, false >	FDataSource8x2UInt;
	typedef FDataSource< uint8,			4, false >	FDataSource8x4UInt;
	typedef FDataSource< uint16,		1, false >	FDataSource16x1UInt;
	typedef FDataSource< uint16,		2, false >	FDataSource16x2UInt;
	typedef FDataSource< uint16,		4, false >	FDataSource16x4UInt;
	typedef FDataSource< uint32,		1, false >	FDataSource32x1UInt;
	typedef FDataSource< uint32,		2, false >	FDataSource32x2UInt;
	typedef FDataSource< uint32,		3, false >	FDataSource32x3UInt;
	typedef FDataSource< uint32,		4, false >	FDataSource32x4UInt;
	typedef FDataSource< uint64,		1, false >	FDataSource64x1UInt;
	typedef FDataSource< FFloat3Packed,	1, true >	FDataSource11_11_10F;

	enum class ETextureUpdateType
	{
		Texture2D,
		TextureFromBuffer,
		Texture3D
	};

	static const TCHAR* GetName(ETextureUpdateType UpdateType)
	{
		switch (UpdateType)
		{
		case ETextureUpdateType::Texture2D:
			return TEXT("Texture2D");
		case ETextureUpdateType::TextureFromBuffer:
			return TEXT("TextureFromBuffer");
		case ETextureUpdateType::Texture3D:
			return TEXT("Texture3D");
		}
		return TEXT("");
	}

	template <typename SourceType>
	static bool Test_UpdateTexture_Impl(FRHICommandListImmediate& RHICmdList, FString TestName, FRHITexture* Texture, const FUpdateTextureRegion2D& Region, uint32 SourceSize, uint32 SourcePitch, const uint8* SourceData, const uint8* ZeroData, ETextureUpdateType UpdateType)
	{
		bool bResult = true;
		
		auto VerifyMip = [&](void* Ptr, uint32 MipWidth, uint32 MipHeight, uint32 Width, uint32 Height, uint32 CurrentMipIndex, uint32 CurrentSliceIndex, bool bAlwaysZero)
		{
			uint32 BytesPerPixel = GPixelFormats[Texture->GetFormat()].BlockBytes;
			check(CurrentMipIndex == 0);
			check(BytesPerPixel == SourceType::ElementSize);

			for (uint32 Y = 0; Y < MipHeight; ++Y)
			{
				uint8* Row = ((uint8*)Ptr) + (Y * Width * BytesPerPixel);

				// Verify row within mip stride bounds matches the expected value
				for (uint32 X = 0; X < MipWidth; ++X)
				{
					uint8* Pixel = Row + X * BytesPerPixel;

					bool bShouldBeZero = bAlwaysZero || X < Region.DestX || Y < Region.DestY || X >= (Region.DestX + Region.Width) || Y >= (Region.DestY + Region.Height);
					if (bShouldBeZero)
					{
						if (!IsZeroMem(Pixel, BytesPerPixel))
							return false;
					}
					else
					{
						const uint8* TestPixel = SourceData + (Region.SrcX + X - Region.DestX) * BytesPerPixel + (Region.SrcY + Y - Region.DestY) * SourcePitch;
						if (FMemory::Memcmp(Pixel, TestPixel, BytesPerPixel) != 0)
							return false;
					}
				}
			}

			return true;
		};

		RHICmdList.Transition(FRHITransitionInfo(Texture, ERHIAccess::Unknown, ERHIAccess::UAVCompute));

		// clear to zero
		if (UpdateType == ETextureUpdateType::Texture3D)
		{
			for (uint32 DepthSlice = 0; DepthSlice < Texture->GetSizeZ(); ++DepthSlice)
			{
				FUpdateTextureRegion3D ZeroRegion = { 0, 0, DepthSlice, 0, 0, 0, Texture->GetSizeX(), Texture->GetSizeY(), 1 };
				RHICmdList.UpdateTexture3D(Texture, 0, ZeroRegion, SourcePitch, SourcePitch * ZeroRegion.Height, ZeroData);
			}
		}
		else
		{
			FUpdateTextureRegion2D ZeroRegion = { 0, 0, 0, 0, Texture->GetSizeX(), Texture->GetSizeY() };
			RHICmdList.UpdateTexture2D(Texture, 0, ZeroRegion, SourcePitch, ZeroData);
		}

		RHICmdList.Transition(FRHITransitionInfo(Texture, ERHIAccess::UAVCompute, ERHIAccess::CopySrc));

		bResult &= VerifyTextureContents(*FString::Printf(TEXT("%s - clear whole resource to zero"), *TestName), RHICmdList, Texture,
			[&](void* Ptr, uint32 MipWidth, uint32 MipHeight, uint32 Width, uint32 Height, uint32 CurrentMipIndex, uint32 CurrentSliceIndex)
		{
			return VerifyMip(Ptr, MipWidth, MipHeight, Width, Height, CurrentMipIndex, CurrentSliceIndex, true);
		});

		if (UpdateType == ETextureUpdateType::Texture2D)
		{
			RHICmdList.UpdateTexture2D(Texture, 0, Region, SourcePitch, SourceData);
		}
		else if (UpdateType == ETextureUpdateType::TextureFromBuffer)
		{
			FRHIResourceCreateInfo CreateInfo(TEXT("SourceUpdateBuffer"));
			TRefCountPtr<FRHIBuffer> Buffer = RHICmdList.CreateBuffer(SourceSize, EBufferUsageFlags::ShaderResource | EBufferUsageFlags::Static | EBufferUsageFlags::KeepCPUAccessible, SourceType::ElementSize, ERHIAccess::SRVCompute, CreateInfo);
			void* Data = RHICmdList.LockBuffer(Buffer, 0, SourceSize, RLM_WriteOnly);
			FMemory::Memcpy(Data, SourceData, SourceSize);
			RHICmdList.UnlockBuffer(Buffer);

			RHICmdList.UpdateFromBufferTexture2D(Texture, 0, Region, SourcePitch, Buffer, 0);
		}
		else
		{
			check(UpdateType == ETextureUpdateType::Texture3D);

			for (uint32 DepthSlice = 0; DepthSlice < Texture->GetSizeZ(); ++DepthSlice)
			{
				FUpdateTextureRegion3D Region3D = { Region.DestX, Region.DestY, DepthSlice, Region.SrcX, Region.SrcY, 0, Region.Width, Region.Height, 1 };
				RHICmdList.UpdateTexture3D(Texture, 0, Region3D, SourcePitch, SourcePitch * Texture->GetSizeY(), SourceData);
			}
		}

		// FIXME: we should define the state expected by the UpdateTexture calls, and how to properly synchronize subsequent access to the texture. Until then,
		// we'll insert a transition from Unknown here and hope for the best.
		RHICmdList.Transition(FRHITransitionInfo(Texture, ERHIAccess::Unknown, ERHIAccess::CopySrc));

		bResult &= VerifyTextureContents(*FString::Printf(TEXT("%s - update (%d,%d -> %d,%d)"), *TestName, Region.SrcX, Region.SrcY, Region.DestX, Region.DestY), RHICmdList, Texture,
			[&](void* Ptr, uint32 MipWidth, uint32 MipHeight, uint32 Width, uint32 Height, uint32 CurrentMipIndex, uint32 CurrentSliceIndex)
		{
			return VerifyMip(Ptr, MipWidth, MipHeight, Width, Height, CurrentMipIndex, CurrentSliceIndex, false);
		});

		RHICmdList.ImmediateFlush(EImmediateFlushType::FlushRHIThreadFlushResources);

		return bResult;
	}

	template <typename SourceType>
	static bool Test_UpdateTexture_Impl(FRHICommandListImmediate& RHICmdList, EPixelFormat Format, ETextureUpdateType UpdateType)
	{
		const uint32 TextureWidth = 128;
		const uint32 TextureHeight = 128;
		const uint32 SrcDataWidth = 128;
		const uint32 SrcDataHeight = 128;
		const uint32 UpdateWidth = 64;
		const uint32 UpdateHeight = 64;
		const uint32 UpdateDataPitch = SrcDataWidth * SourceType::ElementSize;
		const uint32 SrcDataSize = SrcDataWidth * SrcDataHeight * SourceType::ElementSize;
		uint8* UpdateData;
		uint8* ZeroData;

		FConcurrentLinearBulkObjectAllocator Allocator;
		UpdateData = Allocator.MallocArray<uint8>(SrcDataSize);
		ZeroData = Allocator.MallocArray<uint8>(SrcDataSize);
		SourceType::FillSourceData(SrcDataWidth, SrcDataHeight, UpdateData);
		FMemory::Memset(ZeroData, 0, SrcDataSize);

		bool bResult = true;
		FString TestName = FString::Printf(TEXT("Test_UpdateTexture (%s) (%s)"), GPixelFormats[Format].Name, GetName(UpdateType));
		{
			if (!GPixelFormats[Format].Supported)
			{
				UE_LOG(LogRHIUnitTestCommandlet, Display, TEXT("Test skipped (format not supported). \"%s\""), *TestName);
				return true;
			}
			FRHITextureCreateDesc Desc;
			
			if (UpdateType == ETextureUpdateType::Texture3D)
			{
				const int32 TextureDepth = 4;

				if (!UE::PixelFormat::HasCapabilities(Format, EPixelFormatCapabilities::Texture3D))
				{
					UE_LOG(LogRHIUnitTestCommandlet, Display, TEXT("Test skipped (format not supported as Texture3D). \"%s\""), *TestName);
					return true;
				}

				Desc = FRHITextureCreateDesc::Create3D(*TestName, FIntVector(TextureWidth, TextureHeight, TextureDepth), Format);
			}
			else
			{
				if (!UE::PixelFormat::HasCapabilities(Format, EPixelFormatCapabilities::Texture2D))
				{
					UE_LOG(LogRHIUnitTestCommandlet, Display, TEXT("Test skipped (format not supported as Texture2D). \"%s\""), *TestName);
					return true;
				}

				Desc = FRHITextureCreateDesc::Create2D(*TestName, TextureWidth, TextureHeight, Format);
			}

			Desc.SetFlags(ETextureCreateFlags::ShaderResource);

			FTexture2DRHIRef Texture = RHICreateTexture(Desc);
			if (Texture == nullptr)
			{
				UE_LOG(LogRHIUnitTestCommandlet, Display, TEXT("Test failed (couldn't create texture). \"%s\""), *TestName);
				return false;
			}

			auto AxisSlotToCoord = [](uint32 Slot, uint32 TextureSize, uint32 UpdateSize) -> uint32
			{
				switch (Slot)
				{
				default: checkNoEntry();
				case 0: return 0;
				case 1: return (TextureSize / 2) - (UpdateSize / 2);
				case 2: return TextureSize - UpdateSize;
				}
			};

			FUpdateTextureRegion2D Region(0, 0, 0, 0, UpdateWidth, UpdateHeight);
			// Test destination offsets
			for (uint32 DestRow = 0; DestRow < 3; DestRow++)
			{
				Region.DestY = AxisSlotToCoord(DestRow, TextureHeight, UpdateHeight);
				for (uint32 DestColumn = 0; DestColumn < 3; DestColumn++)
				{
					Region.DestX = AxisSlotToCoord(DestColumn, TextureWidth, UpdateWidth);
					bResult &= Test_UpdateTexture_Impl<SourceType>(RHICmdList, TestName, Texture, Region, SrcDataSize, UpdateDataPitch, UpdateData, ZeroData, UpdateType);
				}
			}

#if 0 // @todo enable when we want to support source offsets
			// Test source offsets
			for (uint32 SrcRow = 0; SrcRow < 3; SrcRow++)
			{
				Region.SrcY = AxisSlotToCoord(SrcRow, SrcDataHeight, UpdateHeight);
				for (uint32 SrcColumn = 0; SrcColumn < 3; SrcColumn++)
				{
					Region.SrcX = AxisSlotToCoord(SrcColumn, SrcDataWidth, UpdateWidth);
					bResult &= Test_UpdateTexture_Impl<SourceType>(RHICmdList, TestName, Texture, Region, SrcDataSize, UpdateDataPitch, UpdateData, ZeroData, UpdateType);
				}
			}
#endif
		}

		return bResult;
	}

	static bool Test_UpdateTexture_Impl(FRHICommandListImmediate& RHICmdList, ETextureUpdateType UpdateType)
	{
		bool bResult = true;
		auto RunTestOnFormat = [&](EPixelFormat Format)
		{
			switch (Format)
			{
			default:
				checkNoEntry();
			case PF_Unknown:
			case PF_DXT1:
			case PF_DXT3:
			case PF_DXT5:
			case PF_UYVY:
			case PF_DepthStencil:
			case PF_ShadowDepth:
			case PF_D24:
			case PF_BC5:
			case PF_A1:
			case PF_PVRTC2:
			case PF_PVRTC4:
			case PF_BC4:
			case PF_ATC_RGB:
			case PF_ATC_RGBA_E:
			case PF_ATC_RGBA_I:
			case PF_X24_G8:
			case PF_ETC1:
			case PF_ETC2_RGB:
			case PF_ETC2_RGBA:
			case PF_ASTC_4x4:
			case PF_ASTC_6x6:
			case PF_ASTC_8x8:
			case PF_ASTC_10x10:
			case PF_ASTC_12x12:
			case PF_BC6H:
			case PF_BC7:
			case PF_XGXR8:
			case PF_PLATFORM_HDR_0:
			case PF_PLATFORM_HDR_1:
			case PF_PLATFORM_HDR_2:
			case PF_NV12:
			case PF_ETC2_R11_EAC:
			case PF_ETC2_RG11_EAC:
			case PF_ASTC_4x4_HDR:
			case PF_ASTC_6x6_HDR:
			case PF_ASTC_8x8_HDR:
			case PF_ASTC_10x10_HDR:
			case PF_ASTC_12x12_HDR:
			case PF_R32G32B32F:
			case PF_R32G32B32_UINT:
			case PF_R32G32B32_SINT:
			case PF_R9G9B9EXP5:
<<<<<<< HEAD
=======
			case PF_ASTC_4x4_NORM_RG:
			case PF_ASTC_6x6_NORM_RG:
			case PF_ASTC_8x8_NORM_RG:
			case PF_ASTC_10x10_NORM_RG:
			case PF_ASTC_12x12_NORM_RG:
			case PF_P010:
>>>>>>> 4af6daef
				break;

			case PF_G8:
			case PF_A8:
			case PF_L8:
			case PF_R8:
				RUN_TEST(Test_UpdateTexture_Impl<FDataSource8x1>(RHICmdList, Format, UpdateType));
				break;
			case PF_R8_UINT:
			case PF_R8_SINT:
				RUN_TEST(Test_UpdateTexture_Impl<FDataSource8x1UInt>(RHICmdList, Format, UpdateType));
				break;
			case PF_V8U8:
			case PF_R8G8:
				RUN_TEST(Test_UpdateTexture_Impl<FDataSource8x2>(RHICmdList, Format, UpdateType));
				break;
			case PF_R8G8_UINT:
				RUN_TEST(Test_UpdateTexture_Impl<FDataSource8x2UInt>(RHICmdList, Format, UpdateType));
				break;
			case PF_B8G8R8A8:
			case PF_R8G8B8A8:
			case PF_A8R8G8B8:
			case PF_R8G8B8A8_SNORM:
				RUN_TEST(Test_UpdateTexture_Impl<FDataSource8x4>(RHICmdList, Format, UpdateType));
				break;
			case PF_R8G8B8A8_UINT:
				RUN_TEST(Test_UpdateTexture_Impl<FDataSource8x4UInt>(RHICmdList, Format, UpdateType));
				break;
			case PF_G16:
			case PF_R5G6B5_UNORM:	// only for the 16-bit pixel data
			case PF_B5G5R5A1_UNORM:	// only for the 16-bit pixel data
				RUN_TEST(Test_UpdateTexture_Impl<FDataSource16x1>(RHICmdList, Format, UpdateType));
				break;
			case PF_R16_UINT:
			case PF_R16_SINT:
				RUN_TEST(Test_UpdateTexture_Impl<FDataSource16x1UInt>(RHICmdList, Format, UpdateType));
				break;
			case PF_R16F:
			case PF_R16F_FILTER:
				RUN_TEST(Test_UpdateTexture_Impl<FDataSource16x1F>(RHICmdList, Format, UpdateType));
				break;
			case PF_G16R16:
			case PF_G16R16_SNORM:
				RUN_TEST(Test_UpdateTexture_Impl<FDataSource16x2>(RHICmdList, Format, UpdateType));
				break;
			case PF_R16G16_UINT:
				RUN_TEST(Test_UpdateTexture_Impl<FDataSource16x2UInt>(RHICmdList, Format, UpdateType));
				break;
			case PF_G16R16F:
			case PF_G16R16F_FILTER:
				RUN_TEST(Test_UpdateTexture_Impl<FDataSource16x2F>(RHICmdList, Format, UpdateType));
				break;
			case PF_A16B16G16R16:
			case PF_R16G16B16A16_UNORM:
			case PF_R16G16B16A16_SNORM:
				RUN_TEST(Test_UpdateTexture_Impl<FDataSource16x4>(RHICmdList, Format, UpdateType));
				break;
			case PF_R16G16B16A16_SINT:
			case PF_R16G16B16A16_UINT:
				RUN_TEST(Test_UpdateTexture_Impl<FDataSource16x4UInt>(RHICmdList, Format, UpdateType));
				break;
			case PF_R32_SINT:
			case PF_R32_UINT:
				RUN_TEST(Test_UpdateTexture_Impl<FDataSource32x1UInt>(RHICmdList, Format, UpdateType));
				break;
			case PF_R32_FLOAT:
				RUN_TEST(Test_UpdateTexture_Impl<FDataSource32x1F>(RHICmdList, Format, UpdateType));
				break;
			case PF_G32R32F:
				RUN_TEST(Test_UpdateTexture_Impl<FDataSource32x2F>(RHICmdList, Format, UpdateType));
				break;
			case PF_R32G32_UINT:
				RUN_TEST(Test_UpdateTexture_Impl<FDataSource32x2UInt>(RHICmdList, Format, UpdateType));
				break;
			case PF_A32B32G32R32F:
				RUN_TEST(Test_UpdateTexture_Impl<FDataSource32x4F>(RHICmdList, Format, UpdateType));
				break;
			case PF_R32G32B32A32_UINT:
				RUN_TEST(Test_UpdateTexture_Impl<FDataSource32x4UInt>(RHICmdList, Format, UpdateType));
				break;
			case PF_R64_UINT:
				RUN_TEST(Test_UpdateTexture_Impl<FDataSource64x1UInt>(RHICmdList, Format, UpdateType));
				break;
			case PF_FloatRGB:
			case PF_FloatR11G11B10:
				RUN_TEST(Test_UpdateTexture_Impl<FDataSource11_11_10F>(RHICmdList, Format, UpdateType));
				break;
			case PF_A2B10G10R10:
				RUN_TEST(Test_UpdateTexture_Impl<FDataSource8x4>(RHICmdList, Format, UpdateType));
				break;
			case PF_FloatRGBA:
				RUN_TEST(Test_UpdateTexture_Impl<FDataSource16x4F>(RHICmdList, Format, UpdateType));
				break;
			}
		};
#define RUN_TEST_ON_FORMAT(Format) RunTestOnFormat(Format);
		FOREACH_ENUM_EPIXELFORMAT(RUN_TEST_ON_FORMAT);
#undef RUN_TEST_ON_FORMAT

		return bResult;
	}

	static bool Test_UpdateTexture(FRHICommandListImmediate& RHICmdList)
	{
		bool bResult = true;

		bResult &= Test_UpdateTexture_Impl(RHICmdList, ETextureUpdateType::Texture2D);

		if (GRHISupportsUpdateFromBufferTexture)
		{
			bResult &= Test_UpdateTexture_Impl(RHICmdList, ETextureUpdateType::TextureFromBuffer);
		}

		bResult &= Test_UpdateTexture_Impl(RHICmdList, ETextureUpdateType::Texture3D);

		return bResult;
	}

	//////////////////////////////////////////////////////////////////////////

	static bool Test_RHICopyTexture(FRHICommandListImmediate& RHICmdList)
	{
		bool bResult = true;

		const auto WriteTestData = [](void* Ptr, int32 Stride, FIntPoint Size, FIntPoint Offset, int32 ImageIndex)
		{
			int32 Index = ImageIndex + Offset.Y * Size.X + Offset.X;
			uint8* Bytes = (uint8*)Ptr;

			for (int32 Y = Offset.Y; Y < Offset.Y + Size.Y; Y++)
			{
				uint32* Row = (uint32*)(Bytes + Y * Stride);

				for (int32 X = Offset.X; X < Offset.X + Size.X; X++)
				{
					Row[X] = Index;
					Index++;
				}
			}
		};

		// Temp: FIntPoint::ZeroValue replaced with UE::Math::TIntPoint<int32>::ZeroValue to work around msvc lambda compiler bug
		const auto DumpTestData = [](const void* Ptr, int32 Stride, FIntPoint Size, FIntPoint Offset = UE::Math::TIntPoint<int32>::ZeroValue)
		{
			FString DataString;
			uint8* Bytes = (uint8*)Ptr;

			for (int32 Y = Offset.Y; Y < Offset.Y + Size.Y; Y++)
			{
				const uint32* Row = (const uint32*)(Bytes + Y * Stride);

				for (int32 X = Offset.X; X < Offset.X + Size.X; X++)
				{
					DataString += FString::Printf(TEXT(" %4d"), Row[X]);
				}

				DataString += TEXT("\n");
			}

			return DataString;
		};

		const auto CheckTestData = [&](const void* Ptr, int32 Stride, FIntPoint CheckSize, FIntPoint DataOffset, FIntPoint SrcSize, FIntPoint SrcOffset, int32 ImageIndex) -> bool
		{
			const uint8* Bytes = (uint8*)Ptr;
			int32 Index = ImageIndex + SrcOffset.Y * SrcSize.X + SrcOffset.X;

			for (int32 Y = DataOffset.Y; Y < DataOffset.Y + CheckSize.Y; Y++)
			{
				const uint32* Row = (const uint32*)(Bytes + Y * Stride);

				for (int32 X = DataOffset.X; X < DataOffset.X + CheckSize.X; X++, Index++)
				{
					if (Row[X] != Index)
					{
						UE_LOG(LogRHIUnitTestCommandlet, Error,
							TEXT("Dumping Test Data:\n")
							TEXT("\tCoordinates: [%d, %d]\n")
							TEXT("\tExpected Value: %d\n")
							TEXT("\tActual Value: %d\n")
							TEXT("%s"),
							X, Y, Index, Row[X], *DumpTestData(Ptr, Stride, CheckSize, DataOffset));

						return false;
					}
				}

				Index += SrcSize.X - CheckSize.X;
			}

			return true;
		};

		{
			// Copy to identical texture
			{
				const TCHAR* TestName = TEXT("Copy Texture Whole");
				const FIntPoint Extent(16, 16);
				const int32 ImageIndex = 1;

				const FRHITextureCreateDesc SourceDesc =
					FRHITextureCreateDesc::Create2D(TestName)
					.SetExtent(Extent.X, Extent.Y)
					.SetFormat(PF_R32_UINT)
					.SetInitialState(ERHIAccess::CopySrc);

				FTextureRHIRef SourceTexture = RHICreateTexture(SourceDesc);

				uint32 Stride = 0;
				void* Data = RHICmdList.LockTexture2D(SourceTexture, 0, RLM_WriteOnly, Stride, false);
				WriteTestData(Data, Stride, Extent, FIntPoint::ZeroValue, ImageIndex);
				RHICmdList.UnlockTexture2D(SourceTexture, 0, false);

				const FRHITextureCreateDesc DestDesc =
					FRHITextureCreateDesc::Create2D(TestName)
					.SetExtent(Extent.X, Extent.Y)
					.SetFormat(PF_R32_UINT)
					.SetInitialState(ERHIAccess::CopyDest);

				FTextureRHIRef DestTexture = RHICreateTexture(DestDesc);
				RHICmdList.CopyTexture(SourceTexture, DestTexture, {});
				RHICmdList.Transition(FRHITransitionInfo(DestTexture, ERHIAccess::CopyDest, ERHIAccess::CopySrc));

				RUN_TEST(VerifyTextureContents(TestName, RHICmdList, DestTexture, [&](void* Data, uint32 MipWidth, uint32 MipHeight, uint32 Width, uint32 Height, uint32 MipIndex, uint32 SliceIndex)
				{
					return CheckTestData(Data, Width * sizeof(uint32), Extent, FIntPoint::ZeroValue, Extent, FIntPoint::ZeroValue, ImageIndex);
				}));
			}

			// Copy textures with UNorm or sRGB settings (Dest should remain bitwise identical to Source)
			const auto CopyTextureSrgbLambda = [&](const TCHAR* TestName, bool bSourceSrgb, bool bDestSrgb)
			{
				const FIntPoint Extent(16, 16);
				const int32 ImageIndex = 1;

				const FRHITextureCreateDesc SourceDesc =
					FRHITextureCreateDesc::Create2D(TestName)
					.SetExtent(Extent.X, Extent.Y)
					.SetFormat(PF_B8G8R8A8)
					.SetFlags(bSourceSrgb ? ETextureCreateFlags::SRGB : ETextureCreateFlags::None)
					.SetInitialState(ERHIAccess::CopySrc);

				FTextureRHIRef SourceTexture = RHICreateTexture(SourceDesc);

				uint32 Stride = 0;
				void* Data = RHICmdList.LockTexture2D(SourceTexture, 0, RLM_WriteOnly, Stride, false);
				WriteTestData(Data, Stride, Extent, FIntPoint::ZeroValue, ImageIndex);
				RHICmdList.UnlockTexture2D(SourceTexture, 0, false);

				const FRHITextureCreateDesc DestDesc =
					FRHITextureCreateDesc::Create2D(TestName)
					.SetExtent(Extent.X, Extent.Y)
					.SetFormat(PF_B8G8R8A8)
					.SetFlags(bDestSrgb ? ETextureCreateFlags::SRGB : ETextureCreateFlags::None)
					.SetInitialState(ERHIAccess::CopyDest);

				FTextureRHIRef DestTexture = RHICreateTexture(DestDesc);
				RHICmdList.CopyTexture(SourceTexture, DestTexture, {});
				RHICmdList.Transition(FRHITransitionInfo(DestTexture, ERHIAccess::CopyDest, ERHIAccess::CopySrc));

				RUN_TEST(VerifyTextureContents(TestName, RHICmdList, DestTexture, [&](void* Data, uint32 MipWidth, uint32 MipHeight, uint32 Width, uint32 Height, uint32 MipIndex, uint32 SliceIndex)
				{
					return CheckTestData(Data, Width * sizeof(uint32), Extent, FIntPoint::ZeroValue, Extent, FIntPoint::ZeroValue, ImageIndex);
				}));
			};

			CopyTextureSrgbLambda(TEXT("Copy Texture UNorm to UNorm"), false, false);
			CopyTextureSrgbLambda(TEXT("Copy Texture UNorm to sRGB"), false, true);
			CopyTextureSrgbLambda(TEXT("Copy Texture sRGB to UNorm"), true, false);
			CopyTextureSrgbLambda(TEXT("Copy Texture sRGB to sRGB"), true, true);

			// Copy mip to another texture.
			const auto CopyTextureMipsLambda = [&](bool bUseExplicitSize)
			{
				const FIntPoint Extent(32, 32);
				const int32 NumMips = 3;

				const FRHITextureCreateDesc SourceDesc =
					FRHITextureCreateDesc::Create2D(TEXT("Copy Texture Mips"))
					.SetExtent(Extent.X, Extent.Y)
					.SetNumMips(NumMips)
					.SetFormat(PF_R32_UINT)
					.SetInitialState(ERHIAccess::CopySrc);

				FTextureRHIRef SourceTexture = RHICreateTexture(SourceDesc);

				for (int32 MipIndex = 0; MipIndex < NumMips; ++MipIndex)
				{
					uint32 Stride = 0;
					void* Data = RHICmdList.LockTexture2D(SourceTexture, MipIndex, RLM_WriteOnly, Stride, false);
					WriteTestData(Data, Stride, FIntPoint(Extent.X >> MipIndex, Extent.Y >> MipIndex), FIntPoint::ZeroValue, MipIndex);
					RHICmdList.UnlockTexture2D(SourceTexture, MipIndex, false);
				}

				for (int32 MipIndex = 0; MipIndex < NumMips; ++MipIndex)
				{
					const FString TestName = FString::Printf(TEXT("Copy Texture Mips [Mip %d, Size Explicit: %s]"), MipIndex, bUseExplicitSize ? TEXT("Yes") : TEXT("No"));

					const FRHITextureCreateDesc DestDesc =
						FRHITextureCreateDesc::Create2D(*TestName)
						.SetExtent(Extent.X >> MipIndex, Extent.Y >> MipIndex)
						.SetFormat(PF_R32_UINT)
						.SetInitialState(ERHIAccess::CopySrc);

					FTextureRHIRef DestTexture = RHICreateTexture(DestDesc);

					FRHICopyTextureInfo CopyInfo;
					CopyInfo.Size = bUseExplicitSize ? FIntVector(DestDesc.Extent.X, DestDesc.Extent.Y, 1) : FIntVector::ZeroValue;
					CopyInfo.SourceMipIndex = MipIndex;

					RHICmdList.Transition(FRHITransitionInfo(DestTexture, ERHIAccess::CopySrc, ERHIAccess::CopyDest));
					RHICmdList.CopyTexture(SourceTexture, DestTexture, CopyInfo);
					RHICmdList.Transition(FRHITransitionInfo(DestTexture, ERHIAccess::CopyDest, ERHIAccess::CopySrc));

					RUN_TEST(VerifyTextureContents(*TestName, RHICmdList, DestTexture, [&](void* Data, uint32 MipWidth, uint32 MipHeight, uint32 Width, uint32 Height, uint32, uint32 SliceIndex)
					{
						return CheckTestData(Data, Width * sizeof(uint32), DestDesc.Extent, FIntPoint::ZeroValue, DestDesc.Extent, FIntPoint::ZeroValue, MipIndex);
					}));
				}
			};

			CopyTextureMipsLambda(true);
			CopyTextureMipsLambda(false);

			// Copy region
			{
				const TCHAR* TestName = TEXT("Copy Texture Region");
				const FIntPoint Extent(64, 64);
				const FIntPoint PatternOffsetSource(8, 4);
				const FIntPoint PatternOffsetDest(16, 20);
				const FIntPoint PatternSize(16, 24);
				const int32 ImageIndex = 1;

				const FRHITextureCreateDesc SourceDesc =
					FRHITextureCreateDesc::Create2D(TestName)
					.SetExtent(Extent.X, Extent.Y)
					.SetFormat(PF_R32_UINT)
					.SetInitialState(ERHIAccess::CopySrc);

				FTextureRHIRef SourceTexture = RHICreateTexture(SourceDesc);

				uint32 Stride = 0;
				void* Data = RHICmdList.LockTexture2D(SourceTexture, 0, RLM_WriteOnly, Stride, false);
				WriteTestData(Data, Stride, Extent, FIntPoint::ZeroValue, ImageIndex);
				RHICmdList.UnlockTexture2D(SourceTexture, 0, false);

				const FRHITextureCreateDesc DestDesc =
					FRHITextureCreateDesc::Create2D(TestName)
					.SetExtent(Extent.X, Extent.Y)
					.SetFormat(PF_R32_UINT)
					.SetInitialState(ERHIAccess::CopyDest);

				FRHICopyTextureInfo CopyInfo;
				CopyInfo.Size           = FIntVector(PatternSize.X, PatternSize.Y, 1);
				CopyInfo.SourcePosition = FIntVector(PatternOffsetSource.X, PatternOffsetSource.Y, 0);
				CopyInfo.DestPosition   = FIntVector(PatternOffsetDest.X, PatternOffsetDest.Y, 0);

				FTextureRHIRef DestTexture = RHICreateTexture(DestDesc);
				RHICmdList.CopyTexture(SourceTexture, DestTexture, CopyInfo);
				RHICmdList.Transition(FRHITransitionInfo(DestTexture, ERHIAccess::CopyDest, ERHIAccess::CopySrc));

				RUN_TEST(VerifyTextureContents(TestName, RHICmdList, DestTexture, [&](void* Data, uint32 MipWidth, uint32 MipHeight, uint32 Width, uint32 Height, uint32 MipIndex, uint32 SliceIndex)
				{
					return CheckTestData(Data, Width * sizeof(uint32), PatternSize, PatternOffsetDest, Extent, PatternOffsetSource, ImageIndex);
				}));
			}

			// Copy source subrect to destination readback buffer
			{
				const TCHAR* TestName = TEXT("Readback Texture Region");
				const FIntPoint Extent(32, 32);
				const FIntPoint PatternOffset(8, 4);
				const FIntPoint PatternSize(16, 24);
				const int32 ImageIndex = 1;

				const FRHITextureCreateDesc SourceDesc =
					FRHITextureCreateDesc::Create2D(TestName)
					.SetExtent(Extent.X, Extent.Y)
					.SetFormat(PF_R32_UINT)
					.SetInitialState(ERHIAccess::CopySrc);

				FTextureRHIRef SourceTexture = RHICreateTexture(SourceDesc);

				uint32 Stride = 0;
				void* Data = RHICmdList.LockTexture2D(SourceTexture, 0, RLM_WriteOnly, Stride, false);
				WriteTestData(Data, Stride, Extent, FIntPoint::ZeroValue, ImageIndex);
				RHICmdList.UnlockTexture2D(SourceTexture, 0, false);

				FRHIGPUTextureReadback Readback(TEXT("DestReadbackBuffer"));
				FResolveRect SourceRect = FResolveRect(PatternOffset.X, PatternOffset.Y, PatternOffset.X + PatternSize.X, PatternOffset.Y + PatternSize.Y);

				Readback.EnqueueCopy(RHICmdList, SourceTexture, SourceRect);
				RHICmdList.SubmitCommandsAndFlushGPU();

				int32 Pitch;
				void* ReadbackData = Readback.Lock(Pitch);
				bool bReadbackOK = CheckTestData(ReadbackData, Pitch * sizeof(uint32), PatternSize, FIntPoint::ZeroValue, Extent, PatternOffset, ImageIndex);
				if (bReadbackOK)
				{
					UE_LOG(LogRHIUnitTestCommandlet, Display, TEXT("Test passed. \"%s\""), TestName);
				}
				else
				{
					UE_LOG(LogRHIUnitTestCommandlet, Error, TEXT("Test failed. \"%s\""), TestName);
				}
				Readback.Unlock();

				bResult = bResult && bReadbackOK;
			}

			// Copy mip chains
			{
				const TCHAR* TestName = TEXT("Copy Texture Subresources - Mips");
				const FIntPoint Extent(128, 128);
				const int32 NumMips = 4;
				const int32 NumArraySlices = 4;
				const FIntPoint PatternOffsetMip0(8, 16);
				const FIntPoint PatternSizeMip0(64, 96);

				const FRHITextureCreateDesc SourceDesc =
					FRHITextureCreateDesc::Create2DArray(TestName)
					.SetExtent(Extent.X, Extent.Y)
					.SetNumMips(NumMips) // 128, 64, 32, 16
					.SetArraySize(NumArraySlices)
					.SetFormat(PF_R32_UINT)
					.SetInitialState(ERHIAccess::CopySrc);

				FTextureRHIRef SourceTexture = RHICreateTexture(SourceDesc);

				int32 ImageIndex = 1;

				/*   SLICES
				  M  1  5  9 13
				  I  2  6 10 14
				  P  3  7 11 15
				  S  4  8 12 16
				*/

				uint32 Strides[NumMips] = {};

				for (int32 ArraySlice = 0; ArraySlice < NumArraySlices; ++ArraySlice)
				{
					for (int32 MipIndex = 0; MipIndex < NumMips; ++MipIndex)
					{
						const FIntPoint PatternSize(PatternSizeMip0.X     >> MipIndex, PatternSizeMip0.Y   >> MipIndex);
						const FIntPoint PatternOffset(PatternOffsetMip0.X >> MipIndex, PatternOffsetMip0.Y >> MipIndex);

						void* Data = RHICmdList.LockTexture2DArray(SourceTexture, ArraySlice, MipIndex, RLM_WriteOnly, Strides[MipIndex], false);
						WriteTestData(Data, Strides[MipIndex], PatternSize, PatternOffset, ImageIndex);
						RHICmdList.UnlockTexture2DArray(SourceTexture, ArraySlice, MipIndex, false);

						ImageIndex++;
					}
				}

				const FRHITextureCreateDesc DestDesc =
					FRHITextureCreateDesc::Create2DArray(TestName)
					.SetExtent(Extent.X, Extent.Y)
					.SetNumMips(NumMips)
					.SetArraySize(NumArraySlices)
					.SetFormat(PF_R32_UINT)
					.SetInitialState(ERHIAccess::CopyDest);

				FTextureRHIRef DestTexture = RHICreateTexture(DestDesc);

				/*   SLICES
				  M  13  9  5  1
				  I  14 10  6  2
				  P  15 11  7  3
				  S  16 12  8  4
				*/
				for (int32 SourceSliceIndex = 0; SourceSliceIndex < NumArraySlices; ++SourceSliceIndex)
				{
					int32 DestSliceIndex = NumArraySlices - SourceSliceIndex - 1;

					FRHICopyTextureInfo CopyInfo;
					CopyInfo.SourcePosition   = FIntVector(PatternOffsetMip0.X, PatternOffsetMip0.Y, 0);
					CopyInfo.DestPosition     = FIntVector(PatternOffsetMip0.X, PatternOffsetMip0.Y, 0);
					CopyInfo.Size             = FIntVector(PatternSizeMip0.X, PatternSizeMip0.Y, 1);
					CopyInfo.NumMips          = NumMips;
					CopyInfo.SourceSliceIndex = SourceSliceIndex;
					CopyInfo.DestSliceIndex   = DestSliceIndex;

					RHICmdList.CopyTexture(SourceTexture, DestTexture, CopyInfo);
				}

				RHICmdList.Transition(FRHITransitionInfo(DestTexture, ERHIAccess::CopyDest, ERHIAccess::CopySrc));

				RUN_TEST(VerifyTextureContents(TestName, RHICmdList, DestTexture, [&](void* Data, uint32 MipWidth, uint32 MipHeight, uint32 Width, uint32 Height, uint32 MipIndex, uint32 SliceIndex)
				{
					int32 ImageIndex = (NumArraySlices - SliceIndex - 1) * NumMips + MipIndex + 1;

					const FIntPoint PatternSize(PatternSizeMip0.X     >> MipIndex, PatternSizeMip0.Y   >> MipIndex);
					const FIntPoint PatternOffset(PatternOffsetMip0.X >> MipIndex, PatternOffsetMip0.Y >> MipIndex);

					return CheckTestData(Data, Width * sizeof(uint32), PatternSize, PatternOffset, PatternSize, PatternOffset, ImageIndex);
				}));
			}

			// Copy array slices
			{
				const TCHAR* TestName = TEXT("Copy Texture Subresources - Slices");
				const FIntPoint Extent(128, 128);
				const int32 NumMips = 4;
				const int32 NumArraySlices = 4;
				const FIntPoint PatternOffsetMip0(8, 16);
				const FIntPoint PatternSizeMip0(64, 96);

				const FRHITextureCreateDesc SourceDesc =
					FRHITextureCreateDesc::Create2DArray(TestName)
					.SetExtent(Extent.X, Extent.Y)
					.SetNumMips(NumMips) // 128, 64, 32, 16
					.SetArraySize(NumArraySlices)
					.SetFormat(PF_R32_UINT)
					.SetInitialState(ERHIAccess::CopySrc);

				FTextureRHIRef SourceTexture = RHICreateTexture(SourceDesc);

				int32 ImageIndex = 1;

				uint32 Strides[NumMips] = {};

				for (int32 ArraySlice = 0; ArraySlice < NumArraySlices; ++ArraySlice)
				{
					for (int32 MipIndex = 0; MipIndex < NumMips; ++MipIndex)
					{
						const FIntPoint PatternSize(PatternSizeMip0.X >> MipIndex, PatternSizeMip0.Y >> MipIndex);
						const FIntPoint PatternOffset(PatternOffsetMip0.X >> MipIndex, PatternOffsetMip0.Y >> MipIndex);

						void* Data = RHICmdList.LockTexture2DArray(SourceTexture, ArraySlice, MipIndex, RLM_WriteOnly, Strides[MipIndex], false);
						WriteTestData(Data, Strides[MipIndex], PatternSize, PatternOffset, ImageIndex);
						RHICmdList.UnlockTexture2DArray(SourceTexture, ArraySlice, MipIndex, false);

						ImageIndex++;
					}
				}

				const FRHITextureCreateDesc DestDesc =
					FRHITextureCreateDesc::Create2DArray(TestName)
					.SetExtent(Extent.X, Extent.Y)
					.SetNumMips(NumMips)
					.SetArraySize(NumArraySlices)
					.SetFormat(PF_R32_UINT)
					.SetInitialState(ERHIAccess::CopyDest);

				FTextureRHIRef DestTexture = RHICreateTexture(DestDesc);

				for (int32 MipIndex = 0; MipIndex < NumMips; ++MipIndex)
				{
					FRHICopyTextureInfo CopyInfo;
					CopyInfo.SourcePosition   = FIntVector(PatternOffsetMip0.X >> MipIndex, PatternOffsetMip0.Y >> MipIndex, 0);
					CopyInfo.DestPosition     = FIntVector(PatternOffsetMip0.X >> MipIndex, PatternOffsetMip0.Y >> MipIndex, 0);
					CopyInfo.Size             = FIntVector(PatternSizeMip0.X   >> MipIndex, PatternSizeMip0.Y   >> MipIndex, 1);
					CopyInfo.NumMips          = 1;
					CopyInfo.NumSlices        = NumArraySlices;
					CopyInfo.SourceMipIndex   = MipIndex;
					CopyInfo.DestMipIndex     = MipIndex;

					RHICmdList.CopyTexture(SourceTexture, DestTexture, CopyInfo);
				}

				RHICmdList.Transition(FRHITransitionInfo(DestTexture, ERHIAccess::CopyDest, ERHIAccess::CopySrc));

				RUN_TEST(VerifyTextureContents(TestName, RHICmdList, DestTexture, [&](void* Data, uint32 MipWidth, uint32 MipHeight, uint32 Width, uint32 Height, uint32 MipIndex, uint32 SliceIndex)
				{
					int32 ImageIndex = SliceIndex * NumMips + MipIndex + 1;

					const FIntPoint PatternSize(PatternSizeMip0.X >> MipIndex, PatternSizeMip0.Y >> MipIndex);
					const FIntPoint PatternOffset(PatternOffsetMip0.X >> MipIndex, PatternOffsetMip0.Y >> MipIndex);

					return CheckTestData(Data, Width * sizeof(uint32), PatternSize, PatternOffset, PatternSize, PatternOffset, ImageIndex);
				}));
			}

			// Copy 3D texture
			{
				const TCHAR* TestName = TEXT("Copy 3D Texture");
				
				const FRHITextureCreateDesc SourceDesc =
					FRHITextureCreateDesc::Create3D(TestName)
					.SetExtent(64, 64)
					.SetDepth(64)
					.SetNumMips(6)
					.SetFormat(PF_R32_UINT)
					.SetInitialState(ERHIAccess::CopySrc);

				const FRHITextureCreateDesc DestDesc = FRHITextureCreateDesc(SourceDesc)
					.SetInitialState(ERHIAccess::CopyDest);

				FTextureRHIRef SourceTexture = RHICreateTexture(SourceDesc);
				FTextureRHIRef DestTexture = RHICreateTexture(DestDesc);

				// Fill the source texture with data
				for (int32 Mip = 0, ImageIndex = 1; Mip < SourceDesc.NumMips; ++Mip, ImageIndex += SourceDesc.Depth)
				{
					FUpdateTextureRegion3D Region(FIntVector::ZeroValue, FIntVector::ZeroValue, FIntVector(
						FMath::Max(SourceDesc.Extent.X >> Mip, 1),
						FMath::Max(SourceDesc.Extent.Y >> Mip, 1),
						FMath::Max(SourceDesc.Depth    >> Mip, 1)
					));

					FUpdateTexture3DData Data = RHICmdList.BeginUpdateTexture3D(SourceTexture, Mip, Region);
					
					const FIntPoint PatternSize(Region.Width, Region.Height);

					for (uint32 Z = 0; Z < Region.Depth; ++Z)
					{
						WriteTestData(Data.Data + Data.DepthPitch * Z, Data.RowPitch, PatternSize, FIntPoint::ZeroValue, ImageIndex + Z);
					}

					RHICmdList.EndUpdateTexture3D(Data);
				}

				FRHICopyTextureInfo CopyInfo;
				CopyInfo.NumMips = SourceDesc.NumMips;
				CopyInfo.NumSlices = SourceDesc.ArraySize;

				RHICmdList.CopyTexture(SourceTexture, DestTexture, CopyInfo);
				RHICmdList.Transition(FRHITransitionInfo(DestTexture, ERHIAccess::CopyDest, ERHIAccess::CopySrc));

				RUN_TEST(VerifyTextureContents(TestName, RHICmdList, DestTexture, [&](void* Data, uint32 MipWidth, uint32 MipHeight, uint32 Width, uint32 Height, uint32 MipIndex, uint32 Depth)
				{
					int32 ImageIndex = SourceDesc.Depth * MipIndex + Depth + 1;

					const FIntPoint PatternSize(MipWidth, MipHeight);

					return CheckTestData(Data, Width * sizeof(uint32), PatternSize, FIntPoint::ZeroValue, PatternSize, FIntPoint::ZeroValue, ImageIndex);
				}));
			}
		}

		return bResult;
	}
	
	static bool Test_MultipleLockTexture2D(FRHICommandListImmediate& RHICmdList)
	{
		FString TestName = TEXT("Test_MultipleLockTexture2D");

		// Test the RHI can handle multiple simultaneous locks across texture array slices
		const uint32 ArrayLength = 4;
		const uint32 Size = 8;
		const FIntPoint SliceDim = FIntPoint(Size, Size);
		const EPixelFormat Format = PF_R8G8B8A8;
		FRHITextureCreateDesc DescArray = FRHITextureCreateDesc::Create2DArray(TEXT("Multiple Texture Slice Lock"), SliceDim, ArrayLength, Format).DetermineInititialState();
		
		FTexture2DArrayRHIRef Texture_SingleLock = RHICreateTexture(DescArray);
		FTexture2DArrayRHIRef Texture_MultipleLock = RHICreateTexture(DescArray);
		
		// Create Reasonable Test Data that can be seen in the GPU debugger if required
		const auto WriteSliceTestData = [=](uint8* pDestData, uint32 DestStride, uint32 SliceIdx)
		{
			const uint32 c = 0xffffffff;
			uint32 const Data[] =
			{
				0, 0, 0, c, c, 0, 0, 0,
				0, 0, 0, c, c, 0, 0, 0,
				0, 0, 0, c, c, 0, 0, 0,
				c, c, c, c, c, c, c, c,
				c, c, c, c, c, c, c, c,
				0, 0, 0, c, c, 0, 0, 0,
				0, 0, 0, c, c, 0, 0, 0,
				0, 0, 0, c, c, 0, 0, 0,
			};
			
			uint32 const TintMask[] = {0xff0000ff, 0xff00ff00, 0xffff0000, 0xffffffff};
			
			const uint32 SrcStride = sizeof(uint32) * Size;
			uint8* pSrcData = (uint8*)Data;
		
			for (int32 Y = 0; Y < SliceDim.Y; ++Y)
			{
				uint32* pDestRowData = (uint32*)(pDestData + (Y * DestStride));
				uint32* pSrcRowData = (uint32*)(pSrcData + (Y * SrcStride));

				for (int32 X = 0; X < SliceDim.X;++X)
				{
					pDestRowData[X] = pSrcRowData[X] & TintMask[SliceIdx];
				}
			}
		};
		
		// Lock, write data, then unlock each slice in turn
		{
			for (uint32 SliceIdx = 0; SliceIdx < ArrayLength;++SliceIdx)
			{
				uint32 DestStride = 0;
				uint8* pDestData = (uint8*)RHICmdList.LockTexture2DArray(Texture_SingleLock, SliceIdx, 0, RLM_WriteOnly, DestStride, false);
				WriteSliceTestData(pDestData, DestStride, SliceIdx);
				RHICmdList.UnlockTexture2DArray(Texture_SingleLock, SliceIdx, 0, false);
			}
		}
		
		// Lock all slices, write data, then unlock all slices as individual steps
		{
			uint8* DataPtrs[ArrayLength] = {};
			uint32 SliceStrides[ArrayLength] = {};
			
			for (uint32 SliceIdx = 0; SliceIdx < ArrayLength;++SliceIdx)
			{
				DataPtrs[SliceIdx] = (uint8*)RHICmdList.LockTexture2DArray(Texture_MultipleLock, SliceIdx, 0, RLM_WriteOnly, SliceStrides[SliceIdx], false);
			}
			
			for(uint32 SliceIdx = 0;SliceIdx < ArrayLength;++SliceIdx)
			{
				WriteSliceTestData(DataPtrs[SliceIdx], SliceStrides[SliceIdx], SliceIdx);
			}
			
			for (uint32 SliceIdx = 0; SliceIdx < ArrayLength;++SliceIdx)
			{
				RHICmdList.UnlockTexture2DArray(Texture_MultipleLock, SliceIdx, 0, false);
			}
		}
		
		RHICmdList.Transition({
			FRHITransitionInfo(Texture_SingleLock, DescArray.InitialState, ERHIAccess::CopySrc),
			FRHITransitionInfo(Texture_MultipleLock, DescArray.InitialState, ERHIAccess::CopySrc),
		});

		RHICmdList.ImmediateFlush(EImmediateFlushType::FlushRHIThreadFlushResources);

		const FRHITextureCreateDesc Desc =
			FRHITextureCreateDesc::Create2D(TEXT("FRHITextureTests_StagingTexture"), SliceDim.X, SliceDim.Y, Format)
			.SetFlags(ETextureCreateFlags::CPUReadback)
			.SetInitialState(ERHIAccess::CopyDest);

		FTextureRHIRef SingleLockStagingTexture = RHICreateTexture(Desc);
		FTextureRHIRef MultiLockStagingTexture = RHICreateTexture(Desc);

		FRHICopyTextureInfo CopyInfo = {};
		CopyInfo.Size = FIntVector(SliceDim.X, SliceDim.Y, 1);
		CopyInfo.SourceMipIndex = 0;
		CopyInfo.NumSlices = 1;
		CopyInfo.NumMips = 1;

		// Compare the two textures
		for (uint32 SliceIdx = 0; SliceIdx < ArrayLength;++SliceIdx)
		{
			CopyInfo.SourceSliceIndex = SliceIdx;
			RHICmdList.CopyTexture(Texture_SingleLock, SingleLockStagingTexture, CopyInfo);
			RHICmdList.CopyTexture(Texture_MultipleLock, MultiLockStagingTexture, CopyInfo);

			RHICmdList.Transition({
				FRHITransitionInfo(SingleLockStagingTexture, ERHIAccess::CopyDest, ERHIAccess::CPURead),
				FRHITransitionInfo(MultiLockStagingTexture, ERHIAccess::CopyDest, ERHIAccess::CPURead)
			});

			FGPUFenceRHIRef GPUFence = RHICreateGPUFence(TEXT("ReadbackFence"));
			RHICmdList.WriteGPUFence(GPUFence);

			RHICmdList.SubmitCommandsAndFlushGPU();
			RHICmdList.FlushResources();

			int32 SingleLockStagingSurfaceWidth, SingleLockStagingSurfaceHeight;
			void* SingleLockData;
			RHICmdList.MapStagingSurface(SingleLockStagingTexture, GPUFence, SingleLockData, SingleLockStagingSurfaceWidth, SingleLockStagingSurfaceHeight);
			check(SingleLockStagingSurfaceWidth >= SliceDim.X && SingleLockStagingSurfaceHeight >= SliceDim.Y);

			int32 MultiLockStagingSurfaceWidth, MultiLockStagingSurfaceHeight;
			void* MultiLockData;
			RHICmdList.MapStagingSurface(MultiLockStagingTexture, GPUFence, MultiLockData, MultiLockStagingSurfaceWidth, MultiLockStagingSurfaceHeight);
			check(MultiLockStagingSurfaceWidth >= SliceDim.X && MultiLockStagingSurfaceHeight >= SliceDim.Y);

			bool bDataMatches = true;
			const uint8* SingleLockCursor = (const uint8*)SingleLockData;
			const uint8* MultiLockCursor = (const uint8*)MultiLockData;
			for (int32 Y = 0; Y < SliceDim.Y; ++Y)
			{
				if (FMemory::Memcmp(SingleLockCursor, MultiLockCursor, SliceDim.X * sizeof(uint32)) != 0)
				{
					bDataMatches = false;
					break;
				}
				SingleLockCursor += SingleLockStagingSurfaceWidth * sizeof(uint32);
				MultiLockCursor += MultiLockStagingSurfaceWidth * sizeof(uint32);
			}

			RHICmdList.UnmapStagingSurface(SingleLockStagingTexture);
			RHICmdList.UnmapStagingSurface(MultiLockStagingTexture);

			if (!bDataMatches)
			{
				UE_LOG(LogRHIUnitTestCommandlet, Display, TEXT("Test failed. \"%s\""), *TestName);
				return false;
			}

			// Put the staging textures back into CopyDest for the next iteration of the loop.
			RHICmdList.Transition({
				FRHITransitionInfo(SingleLockStagingTexture, ERHIAccess::CPURead, ERHIAccess::CopyDest),
				FRHITransitionInfo(MultiLockStagingTexture, ERHIAccess::CPURead, ERHIAccess::CopyDest)
			});

		}
		
		UE_LOG(LogRHIUnitTestCommandlet, Display, TEXT("Test passed. \"%s\""), *TestName);
		return true;
	}
};

//PRAGMA_ENABLE_OPTIMIZATION<|MERGE_RESOLUTION|>--- conflicted
+++ resolved
@@ -77,11 +77,7 @@
 			// Clear the selected mip index to the provided value
 			
 			RHICmdList.Transition(FRHITransitionInfo(TextureRHI, ERHIAccess::CopySrc, ERHIAccess::UAVCompute));
-<<<<<<< HEAD
-			FUnorderedAccessViewRHIRef SpecificMipUAV = RHICreateUnorderedAccessView(TextureRHI, MipIndex);
-=======
 			FUnorderedAccessViewRHIRef SpecificMipUAV = RHICmdList.CreateUnorderedAccessView(TextureRHI, MipIndex);
->>>>>>> 4af6daef
 			(RHICmdList.*ClearPtr)(SpecificMipUAV, ClearValue);
 
 			RHICmdList.Transition(FRHITransitionInfo(TextureRHI, ERHIAccess::UAVCompute, ERHIAccess::CopySrc));
@@ -720,15 +716,12 @@
 			case PF_R32G32B32_UINT:
 			case PF_R32G32B32_SINT:
 			case PF_R9G9B9EXP5:
-<<<<<<< HEAD
-=======
 			case PF_ASTC_4x4_NORM_RG:
 			case PF_ASTC_6x6_NORM_RG:
 			case PF_ASTC_8x8_NORM_RG:
 			case PF_ASTC_10x10_NORM_RG:
 			case PF_ASTC_12x12_NORM_RG:
 			case PF_P010:
->>>>>>> 4af6daef
 				break;
 
 			case PF_G8:
