// Copyright Epic Games, Inc. All Rights Reserved.

#pragma once

#include "RHITestsCommon.h"
#include "Async/ParallelFor.h"
<<<<<<< HEAD
=======
#include "Math/RandomStream.h"
>>>>>>> 4af6daef

class FRHIBufferTests
{
public:

	// Copies data in the specified vertex buffer back to the CPU, and passes a pointer to that data to the provided verification lambda.
	static bool VerifyBufferContents(const TCHAR* TestName, FRHICommandListImmediate& RHICmdList, TArrayView<FRHIBuffer*> Buffers, TFunctionRef<bool(int32 BufferIndex, void* Ptr, uint32 NumBytes)> VerifyCallback);
<<<<<<< HEAD
	static bool VerifyBufferContents(const TCHAR* TestName, FRHICommandListImmediate& RHICmdList, FRHIBuffer* Buffer, TFunctionRef<bool(void* Ptr, uint32 NumBytes)> VerifyCallback);
=======
	static bool VerifyBufferContents(const TCHAR* TestName, FRHICommandListImmediate& RHICmdList, FRHIBuffer* Buffer, TConstArrayView<uint8> ExpectedData);

private:

	template <typename TestLambdaType>
	static void ParallelDispatchCommands(FRHICommandListImmediate& RHICmdList, int32 NumTests, TestLambdaType TestLambda)
	{
		const int32 NumTasks = 32;

		int32 NumTestsPerTask = FMath::Max(NumTests / NumTasks, 1);
		int32 NumTestsLaunched = 0;

		TArray<FRHICommandListImmediate::FQueuedCommandList> CommandLists;

		while (NumTestsLaunched < NumTests)
		{
			FRHICommandList* RHICmdListUpload = new FRHICommandList(FRHIGPUMask::All(), FRHICommandList::ERecordingThread::Any);

			const int32 NumTestsInTask = FMath::Min(NumTestsPerTask, NumTests - NumTestsLaunched);

#if 1
			FFunctionGraphTask::CreateAndDispatchWhenReady(
				[TestLambda, RHICmdListUpload, NumTestsLaunched, NumTestsInTask](ENamedThreads::Type, const FGraphEventRef&)
			{
				FTaskTagScope Scope(ETaskTag::EParallelRenderingThread);

				for (int32 Index = 0; Index < NumTestsInTask; ++Index)
				{
					TestLambda(*RHICmdListUpload, Index + NumTestsLaunched, NumTestsLaunched);
				}

				RHICmdListUpload->FinishRecording();

			}, TStatId(), nullptr, ENamedThreads::AnyHiPriThreadHiPriTask);

			CommandLists.Emplace(RHICmdListUpload);
#else
			for (int32 Index = 0; Index < NumTestsInTask; ++Index)
			{
				TestLambda(*RHICmdListUpload, Index + NumTestsLaunched, NumTestsLaunched);
			}
			delete RHICmdListUpload;
#endif

			NumTestsLaunched += NumTestsInTask;
		}

		RHICmdList.QueueAsyncCommandListSubmit(CommandLists);
		RHICmdList.ImmediateFlush(EImmediateFlushType::WaitForOutstandingTasksOnly);
	}
>>>>>>> 4af6daef

	template <typename TestLambdaType>
	static void ParallelDispatchCommands(FRHICommandListImmediate& RHICmdList, int32 NumTests, TestLambdaType TestLambda)
	{
		const int32 NumTasks = 32;

		int32 NumTestsPerTask = FMath::Max(NumTests / NumTasks, 1);
		int32 NumTestsLaunched = 0;

		TArray<FRHICommandListImmediate::FQueuedCommandList> CommandLists;

		while (NumTestsLaunched < NumTests)
		{
			FRHICommandList* RHICmdListUpload = new FRHICommandList(FRHIGPUMask::All(), FRHICommandList::ERecordingThread::Any);

			const int32 NumTestsInTask = FMath::Min(NumTestsPerTask, NumTests - NumTestsLaunched);

#if 1
			FFunctionGraphTask::CreateAndDispatchWhenReady(
				[TestLambda, RHICmdListUpload, NumTestsLaunched, NumTestsInTask](ENamedThreads::Type, const FGraphEventRef&)
			{
				FTaskTagScope Scope(ETaskTag::EParallelRenderingThread);

				for (int32 Index = 0; Index < NumTestsInTask; ++Index)
				{
					TestLambda(*RHICmdListUpload, Index + NumTestsLaunched, NumTestsLaunched);
				}

				RHICmdListUpload->FinishRecording();

			}, TStatId(), nullptr, ENamedThreads::AnyHiPriThreadHiPriTask);

			CommandLists.Emplace(RHICmdListUpload);
#else
			for (int32 Index = 0; Index < NumTestsInTask; ++Index)
			{
				TestLambda(*RHICmdListUpload, Index + NumTestsLaunched, NumTestsLaunched);
			}
			delete RHICmdListUpload;
#endif

			NumTestsLaunched += NumTestsInTask;
		}

		RHICmdList.QueueAsyncCommandListSubmit(CommandLists);
		RHICmdList.ImmediateFlush(EImmediateFlushType::WaitForOutstandingTasksOnly);
	}

	template <typename BufferType, typename ValueType, uint32 NumTestBytes>
	static bool RunTest_UAVClear_Buffer(
		FRHICommandListImmediate& RHICmdList
		, const FString& TestName
		, BufferType* BufferRHI
		, FRHIUnorderedAccessView* WholeResourceUAV
		, FRHIUnorderedAccessView* OffsetUAV
		, const ValueType& ClearValue
		, void(FRHIComputeCommandList::* ClearPtr)(FRHIUnorderedAccessView*, ValueType const&)
		, const uint8(&TestValue)[NumTestBytes]
	)
	{
		auto const InfoWhole = WholeResourceUAV->GetDesc().Buffer.UAV.GetViewInfo(BufferRHI);
		auto const InfoOffset = OffsetUAV->GetDesc().Buffer.UAV.GetViewInfo(BufferRHI);

		uint32 BufferSize = BufferRHI->GetDesc().Size;

		checkf(BufferSize % NumTestBytes == 0, TEXT("BufferSize must be a multiple of NumTestBytes."));

		// Build arrays of the expected buffer values
		TArray<uint8> Expected_Zero;
		TArray<uint8> Expected_Cleared;
		TArray<uint8> Expected_Offset;
		{
			Expected_Zero.SetNumZeroed(BufferSize);
			Expected_Cleared.SetNumUninitialized(BufferSize);
			for (uint32 Index = 0; Index < BufferSize; Index += NumTestBytes)
			{
				FMemory::Memcpy(&Expected_Cleared[Index], TestValue, NumTestBytes);
			}

			Expected_Offset = Expected_Cleared;
			for (uint32 Element = 0; Element < InfoOffset.NumElements; Element++)
			{
				FMemory::Memzero(&Expected_Offset[(Element * InfoOffset.StrideInBytes) + InfoOffset.OffsetInBytes], InfoOffset.StrideInBytes);
			}
		}

		// Test clear buffer to zero
		RHICmdList.Transition(FRHITransitionInfo(WholeResourceUAV, ERHIAccess::Unknown, ERHIAccess::UAVCompute));

		ValueType ZerosValue;
		FMemory::Memset(&ZerosValue, 0, sizeof(ZerosValue));
		(RHICmdList.*ClearPtr)(WholeResourceUAV, ZerosValue);

		RHICmdList.Transition(FRHITransitionInfo(WholeResourceUAV, ERHIAccess::Unknown, ERHIAccess::CopySrc));
		bool bResult0 = VerifyBufferContents(*FString::Printf(TEXT("%s - clear whole resource to zero"), *TestName), RHICmdList, BufferRHI, Expected_Zero);

		FString ClearValueStr;
		if constexpr (std::is_same_v<ValueType, FVector4f>)
		{
			ClearValueStr = FString::Printf(TEXT("%f %f %f %f"), ClearValue.X, ClearValue.Y, ClearValue.Z, ClearValue.W);
		}
		else
		{
			ClearValueStr = FString::Printf(TEXT("0x%08x 0x%08x 0x%08x 0x%08x"), ClearValue.X, ClearValue.Y, ClearValue.Z, ClearValue.W);
		}

		// Clear the buffer to the provided value
<<<<<<< HEAD
		RHICmdList.Transition(FRHITransitionInfo(UAV, ERHIAccess::Unknown, ERHIAccess::UAVCompute));
		(RHICmdList.*ClearPtr)(UAV, ClearValue);
		RHICmdList.Transition(FRHITransitionInfo(UAV, ERHIAccess::Unknown, ERHIAccess::CopySrc));
		bResult1 = VerifyBufferContents(*FString::Printf(TEXT("%s - clear to (%s)"), *TestName, *ClearValueStr), RHICmdList, BufferRHI, [&](void* Ptr, uint32 Size)
		{
			check(Size == BufferSize);

			uint32 NumElements = BufferSize / NumTestBytes;

			for (uint32 Index = 0; Index < NumElements; ++Index)
			{
				uint8* Element = ((uint8*)Ptr) + Index * NumTestBytes;
				if (FMemory::Memcmp(Element, TestValue, NumTestBytes) != 0)
				{
					return false;
				}
			}

			return true;
		});

		return bResult0 && bResult1;
=======
		RHICmdList.Transition(FRHITransitionInfo(WholeResourceUAV, ERHIAccess::Unknown, ERHIAccess::UAVCompute));
		(RHICmdList.*ClearPtr)(WholeResourceUAV, ClearValue);
		RHICmdList.Transition(FRHITransitionInfo(WholeResourceUAV, ERHIAccess::Unknown, ERHIAccess::CopySrc));
		bool bResult1 = VerifyBufferContents(*FString::Printf(TEXT("%s - clear to (%s)"), *TestName, *ClearValueStr), RHICmdList, BufferRHI, Expected_Cleared);

		// Clear the offset UAV to zero, leaving the outer elements untouched.
		RHICmdList.Transition(FRHITransitionInfo(OffsetUAV, ERHIAccess::Unknown, ERHIAccess::UAVCompute));
		(RHICmdList.*ClearPtr)(OffsetUAV, ZerosValue);
		RHICmdList.Transition(FRHITransitionInfo(OffsetUAV, ERHIAccess::Unknown, ERHIAccess::CopySrc));
		bool bResult2 = VerifyBufferContents(*FString::Printf(TEXT("%s - clear offset UAV to zero"), *TestName), RHICmdList, BufferRHI, Expected_Offset);

		return bResult0 && bResult1 && bResult2;
>>>>>>> 4af6daef
	}

	template <typename ValueType, uint32 NumTestBytes>
	static bool RunTest_UAVClear_Buffer(
		  FRHICommandListImmediate& RHICmdList
		, EBufferUsageFlags BufferFlags
		, uint32 BufferSize
		, EPixelFormat Format
		, uint32 Stride
		, bool bRawView
		, const ValueType& ClearValue
		, void(FRHIComputeCommandList::* ClearPtr)(FRHIUnorderedAccessView*, ValueType const&)
		, const uint8(&TestValue)[NumTestBytes]
	)
	{
		checkf((Format == PF_Unknown) ^ (Stride == 0), TEXT("Either format or stride should be provided, not both."));

		bool bStructured = Format == PF_Unknown;
		bool bRaw = EnumHasAnyFlags(BufferFlags, BUF_ByteAddressBuffer);

		FString TestName = bStructured
			? FString::Printf(TEXT("RunTest_UAVClear_Buffer (Structured) - Stride: %d"), Stride)
			: FString::Printf(TEXT("RunTest_UAVClear_Buffer (%s) - Format: %s, Raw View: %s")
				, bRaw ? TEXT("Raw") : TEXT("Typed")
				, GPixelFormats[Format].Name
				, bRawView ? TEXT("True") : TEXT("False")
			);

		if (!bStructured && !GPixelFormats[Format].Supported)
		{
			UE_LOG(LogRHIUnitTestCommandlet, Display, TEXT("Test skipped. \"%s\". Unsupported format."), *TestName);
			return true;
		}

		FRHIResourceCreateInfo Info(*TestName);
		FBufferRHIRef Buffer = RHICmdList.CreateBuffer(BufferSize, BufferFlags | BUF_ShaderResource | BUF_UnorderedAccess | BUF_SourceCopy, Stride, ERHIAccess::UAVMask, Info);

		auto UAVCreateDesc = FRHIViewDesc::CreateBufferUAV();
		auto SRVCreateDesc = FRHIViewDesc::CreateBufferSRV();

		if (bRawView)
		{
			UAVCreateDesc.SetType(FRHIViewDesc::EBufferType::Raw);
			SRVCreateDesc.SetType(FRHIViewDesc::EBufferType::Raw);
		}
		else
		{
			UAVCreateDesc
				.SetType(bStructured ? FRHIViewDesc::EBufferType::Structured : FRHIViewDesc::EBufferType::Typed)
				.SetFormat(Format)
				.SetStride(Stride);

			SRVCreateDesc
				.SetType(bStructured ? FRHIViewDesc::EBufferType::Structured : FRHIViewDesc::EBufferType::Typed)
				.SetFormat(Format)
				.SetStride(Stride);
		}

		FUnorderedAccessViewRHIRef WholeResourceUAV = RHICmdList.CreateUnorderedAccessView(Buffer, UAVCreateDesc);
		auto const ViewInfo = WholeResourceUAV->GetDesc().Buffer.UAV.GetViewInfo(Buffer);

		// Use an offset of 1 element (or minimum supported alignment)
        uint32 TestOffset = ViewInfo.StrideInBytes;
        if (bRawView)
        {
            TestOffset = FMath::Max(TestOffset, 16u);
        }
        if (!bStructured)
        {
            TestOffset = FMath::Max(TestOffset, uint32(RHIGetMinimumAlignmentForBufferBackedSRV(Format)));
        }

		// Leave up to 5 elements at the end of the buffer
		uint32 NumElements = FMath::DivideAndRoundDown(ViewInfo.SizeInBytes - TestOffset, ViewInfo.StrideInBytes);
		NumElements = FMath::Max(1, int32(NumElements) - 5);

<<<<<<< HEAD
	template <typename ValueType, uint32 NumTestBytes>
	static bool RunTest_UAVClear_StructuredBuffer(FRHICommandListImmediate& RHICmdList, uint32 Stride, uint32 BufferSize, EBufferUsageFlags InExtraUsage, const ValueType& ClearValue, void(FRHIComputeCommandList::* ClearPtr)(FRHIUnorderedAccessView*, ValueType const&), const uint8(&TestValue)[NumTestBytes])
	{
		FString TestName = FString::Printf(TEXT("RunTest_UAVClear_StructuredBuffer, Stride: %d, Size: %d, ByteAddress: %d"), Stride, BufferSize, EnumHasAnyFlags(InExtraUsage, BUF_ByteAddressBuffer) ? 1 : 0);
=======
		// Adjust the UAV desc so that it covers a region in the middle of the buffer
		UAVCreateDesc
			.SetOffsetInBytes(TestOffset)
			.SetNumElements(NumElements);
>>>>>>> 4af6daef

		FUnorderedAccessViewRHIRef OffsetUAV = RHICmdList.CreateUnorderedAccessView(Buffer, UAVCreateDesc);

		// Also test SRV creation
		FShaderResourceViewRHIRef SRV = RHICmdList.CreateShaderResourceView(Buffer, SRVCreateDesc);

		bool bResult = RunTest_UAVClear_Buffer(RHICmdList, TestName, Buffer.GetReference(), WholeResourceUAV, OffsetUAV, ClearValue, ClearPtr, TestValue);

		RHICmdList.ImmediateFlush(EImmediateFlushType::FlushRHIThreadFlushResources);

		return bResult;
	}

<<<<<<< HEAD
	template <typename ValueType, uint32 NumTestBytes>
	static bool RunTest_UAVClear_StructuredBuffer(FRHICommandListImmediate& RHICmdList, uint32 Stride, uint32 BufferSize, const ValueType& ClearValue, void(FRHIComputeCommandList::* ClearPtr)(FRHIUnorderedAccessView*, ValueType const&), const uint8(&TestValue)[NumTestBytes])
	{
		return
			RunTest_UAVClear_StructuredBuffer(RHICmdList, Stride, BufferSize, BUF_None, ClearValue, ClearPtr, TestValue) &&
			RunTest_UAVClear_StructuredBuffer(RHICmdList, Stride, BufferSize, BUF_ByteAddressBuffer, ClearValue, ClearPtr, TestValue);
	}

=======
>>>>>>> 4af6daef
public:
	static bool Test_RHIClearUAVUint_VertexBuffer(FRHICommandListImmediate& RHICmdList)
	{
		bool bResult = true;

		{
			// Unsigned int tests (values within range of underlying format, so no conversion should happen)
			const FUintVector4 ClearValueUint8(0x01, 0x23, 0x45, 0x67);
			const FUintVector4 ClearValueUint16(0x0123, 0x4567, 0x89ab, 0xcdef);
			const FUintVector4 ClearValueUint32(0x01234567, 0x89abcdef, 0x8899aabb, 0xccddeeff);

			RUN_TEST(RunTest_UAVClear_Buffer(RHICmdList, BUF_VertexBuffer, 512, PF_R8_UINT          , 0, false, ClearValueUint8 , &FRHICommandListImmediate::ClearUAVUint, { 0x01 }));
			RUN_TEST(RunTest_UAVClear_Buffer(RHICmdList, BUF_VertexBuffer, 512, PF_R8G8B8A8_UINT    , 0, false, ClearValueUint8 , &FRHICommandListImmediate::ClearUAVUint, { 0x01, 0x23, 0x45, 0x67 }));
			RUN_TEST(RunTest_UAVClear_Buffer(RHICmdList, BUF_VertexBuffer, 512, PF_R16_UINT         , 0, false, ClearValueUint16, &FRHICommandListImmediate::ClearUAVUint, { 0x23, 0x01 }));
			RUN_TEST(RunTest_UAVClear_Buffer(RHICmdList, BUF_VertexBuffer, 512, PF_R16G16_UINT      , 0, false, ClearValueUint16, &FRHICommandListImmediate::ClearUAVUint, { 0x23, 0x01, 0x67, 0x45 }));
			RUN_TEST(RunTest_UAVClear_Buffer(RHICmdList, BUF_VertexBuffer, 512, PF_R16G16B16A16_UINT, 0, false, ClearValueUint16, &FRHICommandListImmediate::ClearUAVUint, { 0x23, 0x01, 0x67, 0x45, 0xab, 0x89, 0xef, 0xcd }));
			RUN_TEST(RunTest_UAVClear_Buffer(RHICmdList, BUF_VertexBuffer, 512, PF_R32_UINT         , 0, false, ClearValueUint32, &FRHICommandListImmediate::ClearUAVUint, { 0x67, 0x45, 0x23, 0x01 }));
			RUN_TEST(RunTest_UAVClear_Buffer(RHICmdList, BUF_VertexBuffer, 512, PF_R32G32_UINT      , 0, false, ClearValueUint32, &FRHICommandListImmediate::ClearUAVUint, { 0x67, 0x45, 0x23, 0x01, 0xef, 0xcd, 0xab, 0x89 }));
			RUN_TEST(RunTest_UAVClear_Buffer(RHICmdList, BUF_VertexBuffer, 512, PF_R32G32B32A32_UINT, 0, false, ClearValueUint32, &FRHICommandListImmediate::ClearUAVUint, { 0x67, 0x45, 0x23, 0x01, 0xef, 0xcd, 0xab, 0x89, 0xbb, 0xaa, 0x99, 0x88, 0xff, 0xee, 0xdd, 0xcc }));

			// Signed integer
			const FUintVector4 ClearValueInt16_Positive(0x1122, 0x3344, 0x5566, 0x7788);
			const FUintVector4 ClearValueInt32_Positive(0x10112233, 0x44556677, 0x0899aabb, 0x4cddeeff);
			RUN_TEST(RunTest_UAVClear_Buffer(RHICmdList, BUF_VertexBuffer, 512, PF_R16_SINT         , 0, false, ClearValueInt16_Positive, &FRHICommandListImmediate::ClearUAVUint, { 0x22, 0x11 }));
			RUN_TEST(RunTest_UAVClear_Buffer(RHICmdList, BUF_VertexBuffer, 512, PF_R16G16B16A16_SINT, 0, false, ClearValueInt16_Positive, &FRHICommandListImmediate::ClearUAVUint, { 0x22, 0x11, 0x44, 0x33, 0x66, 0x55, 0x88, 0x77 }));
			RUN_TEST(RunTest_UAVClear_Buffer(RHICmdList, BUF_VertexBuffer, 512, PF_R32_SINT         , 0, false, ClearValueInt32_Positive, &FRHICommandListImmediate::ClearUAVUint, { 0x33, 0x22, 0x11, 0x10 }));

			const FUintVector4 ClearValueInt16_Negative(0xffff9122, 0xffffb344, 0xffffd566, 0xfffff788);
			const FUintVector4 ClearValueInt32_Negative(0x80112233, 0xc4556677, 0x8899aabb, 0xccddeeff);
			RUN_TEST(RunTest_UAVClear_Buffer(RHICmdList, BUF_VertexBuffer, 512, PF_R16_SINT         , 0, false, ClearValueInt16_Negative, &FRHICommandListImmediate::ClearUAVUint, { 0x22, 0x91 }));
			RUN_TEST(RunTest_UAVClear_Buffer(RHICmdList, BUF_VertexBuffer, 512, PF_R16G16B16A16_SINT, 0, false, ClearValueInt16_Negative, &FRHICommandListImmediate::ClearUAVUint, { 0x22, 0x91, 0x44, 0xb3, 0x66, 0xd5, 0x88, 0xf7 }));
			RUN_TEST(RunTest_UAVClear_Buffer(RHICmdList, BUF_VertexBuffer, 512, PF_R32_SINT         , 0, false, ClearValueInt32_Negative, &FRHICommandListImmediate::ClearUAVUint, { 0x33, 0x22, 0x11, 0x80 }));

			// Raw (ByteAddress) buffer. A raw view uses only the first channle of the clear value, directly as a 32bit integer. Typed views still do the appropriate format conversion.
			RUN_TEST(RunTest_UAVClear_Buffer(RHICmdList, BUF_VertexBuffer | BUF_ByteAddressBuffer, 512, PF_R8G8B8A8_UINT, 0, false, ClearValueUint8 , &FRHICommandListImmediate::ClearUAVUint, { 0x01, 0x23, 0x45, 0x67 }));
			RUN_TEST(RunTest_UAVClear_Buffer(RHICmdList, BUF_VertexBuffer | BUF_ByteAddressBuffer, 512, PF_R8G8B8A8_UINT, 0, true , ClearValueUint8 , &FRHICommandListImmediate::ClearUAVUint, { 0x01, 0x00, 0x00, 0x00 }));
			RUN_TEST(RunTest_UAVClear_Buffer(RHICmdList, BUF_VertexBuffer | BUF_ByteAddressBuffer, 512, PF_R16G16_UINT  , 0, false, ClearValueUint16, &FRHICommandListImmediate::ClearUAVUint, { 0x23, 0x01, 0x67, 0x45 }));
			RUN_TEST(RunTest_UAVClear_Buffer(RHICmdList, BUF_VertexBuffer | BUF_ByteAddressBuffer, 512, PF_R16G16_UINT  , 0, true , ClearValueUint16, &FRHICommandListImmediate::ClearUAVUint, { 0x23, 0x01, 0x00, 0x00 }));
			RUN_TEST(RunTest_UAVClear_Buffer(RHICmdList, BUF_VertexBuffer | BUF_ByteAddressBuffer, 512, PF_R32_UINT     , 0, false, ClearValueUint32, &FRHICommandListImmediate::ClearUAVUint, { 0x67, 0x45, 0x23, 0x01 }));
			RUN_TEST(RunTest_UAVClear_Buffer(RHICmdList, BUF_VertexBuffer | BUF_ByteAddressBuffer, 512, PF_R32_UINT     , 0, true , ClearValueUint32, &FRHICommandListImmediate::ClearUAVUint, { 0x67, 0x45, 0x23, 0x01 }));
		}

		{
			// Clamping unsigned int tests (components of ClearValueUint are > 0xffff, so will be clamped by the format conversion for formats < 32 bits per channel wide).
			const FUintVector4 ClearValueUint(0xeeffccdd, 0xaabb8899, 0x66774455, 0x22330011);
			RUN_TEST(RunTest_UAVClear_Buffer(RHICmdList, BUF_VertexBuffer, 512, PF_R8_UINT          , 0, false, ClearValueUint, &FRHICommandListImmediate::ClearUAVUint, { 0xff }));
			RUN_TEST(RunTest_UAVClear_Buffer(RHICmdList, BUF_VertexBuffer, 512, PF_R16_UINT         , 0, false, ClearValueUint, &FRHICommandListImmediate::ClearUAVUint, { 0xff, 0xff }));
			RUN_TEST(RunTest_UAVClear_Buffer(RHICmdList, BUF_VertexBuffer, 512, PF_R16G16_UINT      , 0, false, ClearValueUint, &FRHICommandListImmediate::ClearUAVUint, { 0xff, 0xff, 0xff, 0xff }));
			RUN_TEST(RunTest_UAVClear_Buffer(RHICmdList, BUF_VertexBuffer, 512, PF_R16G16B16A16_UINT, 0, false, ClearValueUint, &FRHICommandListImmediate::ClearUAVUint, { 0xff, 0xff, 0xff, 0xff, 0xff, 0xff, 0xff, 0xff }));
			RUN_TEST(RunTest_UAVClear_Buffer(RHICmdList, BUF_VertexBuffer, 512, PF_R8G8B8A8_UINT    , 0, false, ClearValueUint, &FRHICommandListImmediate::ClearUAVUint, { 0xff, 0xff, 0xff, 0xff }));
			RUN_TEST(RunTest_UAVClear_Buffer(RHICmdList, BUF_VertexBuffer, 512, PF_R32_UINT         , 0, false, ClearValueUint, &FRHICommandListImmediate::ClearUAVUint, { 0xdd, 0xcc, 0xff, 0xee }));
			RUN_TEST(RunTest_UAVClear_Buffer(RHICmdList, BUF_VertexBuffer, 512, PF_R32G32_UINT      , 0, false, ClearValueUint, &FRHICommandListImmediate::ClearUAVUint, { 0xdd, 0xcc, 0xff, 0xee, 0x99, 0x88, 0xbb, 0xaa }));
			RUN_TEST(RunTest_UAVClear_Buffer(RHICmdList, BUF_VertexBuffer, 512, PF_R32G32B32A32_UINT, 0, false, ClearValueUint, &FRHICommandListImmediate::ClearUAVUint, { 0xdd, 0xcc, 0xff, 0xee, 0x99, 0x88, 0xbb, 0xaa, 0x55, 0x44, 0x77, 0x66, 0x11, 0x00, 0x33, 0x22 }));

			// Signed integer
			const FUintVector4 ClearValueInt16_ClampToMaxInt16(0x8001, 0x8233, 0x8455, 0x8677);
			const FUintVector4 ClearValueInt16_ClampToMinInt16(0xfabc7123, 0x80123456, 0x80203040, 0x8a0b0c0d);
			RUN_TEST(RunTest_UAVClear_Buffer(RHICmdList, BUF_VertexBuffer, 512, PF_R16_SINT         , 0, false, ClearValueInt16_ClampToMaxInt16, &FRHICommandListImmediate::ClearUAVUint, { 0xff, 0x7f }));
			RUN_TEST(RunTest_UAVClear_Buffer(RHICmdList, BUF_VertexBuffer, 512, PF_R16_SINT         , 0, false, ClearValueInt16_ClampToMinInt16, &FRHICommandListImmediate::ClearUAVUint, { 0x00, 0x80 }));
			RUN_TEST(RunTest_UAVClear_Buffer(RHICmdList, BUF_VertexBuffer, 512, PF_R16G16B16A16_SINT, 0, false, ClearValueInt16_ClampToMaxInt16, &FRHICommandListImmediate::ClearUAVUint, { 0xff, 0x7f, 0xff, 0x7f, 0xff, 0x7f, 0xff, 0x7f }));
			RUN_TEST(RunTest_UAVClear_Buffer(RHICmdList, BUF_VertexBuffer, 512, PF_R16G16B16A16_SINT, 0, false, ClearValueInt16_ClampToMinInt16, &FRHICommandListImmediate::ClearUAVUint, { 0x00, 0x80, 0x00, 0x80, 0x00, 0x80, 0x00, 0x80 }));
			RUN_TEST(RunTest_UAVClear_Buffer(RHICmdList, BUF_VertexBuffer, 512, PF_R32_SINT         , 0, false, ClearValueUint                 , &FRHICommandListImmediate::ClearUAVUint, { 0xdd, 0xcc, 0xff, 0xee }));

			// Raw (ByteAddress) buffer. A raw view uses only the first channle of the clear value, directly as a 32bit integer. Typed views still do the appropriate format conversion.
			RUN_TEST(RunTest_UAVClear_Buffer(RHICmdList, BUF_VertexBuffer | BUF_ByteAddressBuffer, 512, PF_R16G16_UINT  , 0, false, ClearValueUint, &FRHICommandListImmediate::ClearUAVUint, { 0xff, 0xff, 0xff, 0xff }));
			RUN_TEST(RunTest_UAVClear_Buffer(RHICmdList, BUF_VertexBuffer | BUF_ByteAddressBuffer, 512, PF_R16G16_UINT  , 0, true , ClearValueUint, &FRHICommandListImmediate::ClearUAVUint, { 0xdd, 0xcc, 0xff, 0xee }));
			RUN_TEST(RunTest_UAVClear_Buffer(RHICmdList, BUF_VertexBuffer | BUF_ByteAddressBuffer, 512, PF_R8G8B8A8_UINT, 0, false, ClearValueUint, &FRHICommandListImmediate::ClearUAVUint, { 0xff, 0xff, 0xff, 0xff }));
			RUN_TEST(RunTest_UAVClear_Buffer(RHICmdList, BUF_VertexBuffer | BUF_ByteAddressBuffer, 512, PF_R8G8B8A8_UINT, 0, true , ClearValueUint, &FRHICommandListImmediate::ClearUAVUint, { 0xdd, 0xcc, 0xff, 0xee }));
			RUN_TEST(RunTest_UAVClear_Buffer(RHICmdList, BUF_VertexBuffer | BUF_ByteAddressBuffer, 512, PF_R32_UINT     , 0, false, ClearValueUint, &FRHICommandListImmediate::ClearUAVUint, { 0xdd, 0xcc, 0xff, 0xee }));
			RUN_TEST(RunTest_UAVClear_Buffer(RHICmdList, BUF_VertexBuffer | BUF_ByteAddressBuffer, 512, PF_R32_UINT     , 0, true , ClearValueUint, &FRHICommandListImmediate::ClearUAVUint, { 0xdd, 0xcc, 0xff, 0xee }));
		}

		return bResult;
	}

	static bool Test_RHIClearUAVFloat_VertexBuffer(FRHICommandListImmediate& RHICmdList)
	{
		bool bResult = true;

		{
			// Float       32-bit     16-bit
			// 0.2345  = 0x3e7020c5 | 0x3381
			// 0.8499  = 0x3f59930c | 0x3acc
			// 0.00145 = 0x3abe0ded | 0x15f0
			// 0.417   = 0x3ed58106 | 0x36ac
			const FVector4f ClearValueFloat(0.2345f, 0.8499f, 0.417f, 0.00145f);

			// Half precision float tests
			RUN_TEST(RunTest_UAVClear_Buffer(RHICmdList, BUF_VertexBuffer, 512, PF_R16F          , 0, false, ClearValueFloat, &FRHICommandListImmediate::ClearUAVFloat, { 0x81, 0x33 }));
			RUN_TEST(RunTest_UAVClear_Buffer(RHICmdList, BUF_VertexBuffer, 512, PF_R16F_FILTER   , 0, false, ClearValueFloat, &FRHICommandListImmediate::ClearUAVFloat, { 0x81, 0x33 }));
			RUN_TEST(RunTest_UAVClear_Buffer(RHICmdList, BUF_VertexBuffer, 512, PF_G16R16F       , 0, false, ClearValueFloat, &FRHICommandListImmediate::ClearUAVFloat, { 0x81, 0x33, 0xcc, 0x3a }));
			RUN_TEST(RunTest_UAVClear_Buffer(RHICmdList, BUF_VertexBuffer, 512, PF_G16R16F_FILTER, 0, false, ClearValueFloat, &FRHICommandListImmediate::ClearUAVFloat, { 0x81, 0x33, 0xcc, 0x3a }));

			// Full precision float tests
			RUN_TEST(RunTest_UAVClear_Buffer(RHICmdList, BUF_VertexBuffer, 512, PF_R32_FLOAT    , 0, false, ClearValueFloat, &FRHICommandListImmediate::ClearUAVFloat, { 0xc5, 0x20, 0x70, 0x3e }));
			RUN_TEST(RunTest_UAVClear_Buffer(RHICmdList, BUF_VertexBuffer, 512, PF_G32R32F      , 0, false, ClearValueFloat, &FRHICommandListImmediate::ClearUAVFloat, { 0xc5, 0x20, 0x70, 0x3e, 0x0c, 0x93, 0x59, 0x3f }));
			RUN_TEST(RunTest_UAVClear_Buffer(RHICmdList, BUF_VertexBuffer, 512, PF_A32B32G32R32F, 0, false, ClearValueFloat, &FRHICommandListImmediate::ClearUAVFloat, { 0xc5, 0x20, 0x70, 0x3e, 0x0c, 0x93, 0x59, 0x3f, 0x06, 0x81, 0xd5, 0x3e, 0xed, 0x0d, 0xbe, 0x3a }));

			// @todo - 11,11,10 formats etc.

			RUN_TEST(RunTest_UAVClear_Buffer(RHICmdList, BUF_VertexBuffer | BUF_ByteAddressBuffer, 512, PF_G16R16F       , 0, false, ClearValueFloat, &FRHICommandListImmediate::ClearUAVFloat, { 0x81, 0x33, 0xcc, 0x3a }));
			RUN_TEST(RunTest_UAVClear_Buffer(RHICmdList, BUF_VertexBuffer | BUF_ByteAddressBuffer, 512, PF_G16R16F       , 0, true , ClearValueFloat, &FRHICommandListImmediate::ClearUAVFloat, { 0xc5, 0x20, 0x70, 0x3e }));
			RUN_TEST(RunTest_UAVClear_Buffer(RHICmdList, BUF_VertexBuffer | BUF_ByteAddressBuffer, 512, PF_G16R16F_FILTER, 0, false, ClearValueFloat, &FRHICommandListImmediate::ClearUAVFloat, { 0x81, 0x33, 0xcc, 0x3a }));
			RUN_TEST(RunTest_UAVClear_Buffer(RHICmdList, BUF_VertexBuffer | BUF_ByteAddressBuffer, 512, PF_G16R16F_FILTER, 0, true , ClearValueFloat, &FRHICommandListImmediate::ClearUAVFloat, { 0xc5, 0x20, 0x70, 0x3e }));
			RUN_TEST(RunTest_UAVClear_Buffer(RHICmdList, BUF_VertexBuffer | BUF_ByteAddressBuffer, 512, PF_R32_FLOAT     , 0, false, ClearValueFloat, &FRHICommandListImmediate::ClearUAVFloat, { 0xc5, 0x20, 0x70, 0x3e }));
			RUN_TEST(RunTest_UAVClear_Buffer(RHICmdList, BUF_VertexBuffer | BUF_ByteAddressBuffer, 512, PF_R32_FLOAT     , 0, true , ClearValueFloat, &FRHICommandListImmediate::ClearUAVFloat, { 0xc5, 0x20, 0x70, 0x3e }));
		}

		return bResult;
	}

	static bool Test_RHIClearUAVUint_StructuredBuffer(FRHICommandListImmediate& RHICmdList)
	{
		bool bResult = true;

		// Structured buffer clears should memset the whole resource to (uint32)ClearValue.X, ignoring other channels.
		const FUintVector4 ClearValueUint8(0x01, 0x23, 0x45, 0x67);
		const FUintVector4 ClearValueUint16(0x0123, 0x4567, 0x89ab, 0xcdef);
		const FUintVector4 ClearValueUint32(0x01234567, 0x89abcdef, 0x8899aabb, 0xccddeeff);

		RUN_TEST(RunTest_UAVClear_Buffer(RHICmdList, BUF_StructuredBuffer, 256, PF_Unknown,  4, false, ClearValueUint8 , &FRHICommandListImmediate::ClearUAVUint, { 0x01, 0x00, 0x00, 0x00 }));
		RUN_TEST(RunTest_UAVClear_Buffer(RHICmdList, BUF_StructuredBuffer, 256, PF_Unknown,  8, false, ClearValueUint8 , &FRHICommandListImmediate::ClearUAVUint, { 0x01, 0x00, 0x00, 0x00, 0x01, 0x00, 0x00, 0x00 }));
		RUN_TEST(RunTest_UAVClear_Buffer(RHICmdList, BUF_StructuredBuffer, 264, PF_Unknown, 12, false, ClearValueUint8 , &FRHICommandListImmediate::ClearUAVUint, { 0x01, 0x00, 0x00, 0x00, 0x01, 0x00, 0x00, 0x00, 0x01, 0x00, 0x00, 0x00 }));
		RUN_TEST(RunTest_UAVClear_Buffer(RHICmdList, BUF_StructuredBuffer, 256, PF_Unknown, 16, false, ClearValueUint8 , &FRHICommandListImmediate::ClearUAVUint, { 0x01, 0x00, 0x00, 0x00, 0x01, 0x00, 0x00, 0x00, 0x01, 0x00, 0x00, 0x00, 0x01, 0x00, 0x00, 0x00 }));

		RUN_TEST(RunTest_UAVClear_Buffer(RHICmdList, BUF_StructuredBuffer, 256, PF_Unknown,  4, false, ClearValueUint16, &FRHICommandListImmediate::ClearUAVUint, { 0x23, 0x01, 0x00, 0x00 }));
		RUN_TEST(RunTest_UAVClear_Buffer(RHICmdList, BUF_StructuredBuffer, 256, PF_Unknown,  8, false, ClearValueUint16, &FRHICommandListImmediate::ClearUAVUint, { 0x23, 0x01, 0x00, 0x00, 0x23, 0x01, 0x00, 0x00 }));
		RUN_TEST(RunTest_UAVClear_Buffer(RHICmdList, BUF_StructuredBuffer, 264, PF_Unknown, 12, false, ClearValueUint16, &FRHICommandListImmediate::ClearUAVUint, { 0x23, 0x01, 0x00, 0x00, 0x23, 0x01, 0x00, 0x00, 0x23, 0x01, 0x00, 0x00 }));
		RUN_TEST(RunTest_UAVClear_Buffer(RHICmdList, BUF_StructuredBuffer, 256, PF_Unknown, 16, false, ClearValueUint16, &FRHICommandListImmediate::ClearUAVUint, { 0x23, 0x01, 0x00, 0x00, 0x23, 0x01, 0x00, 0x00, 0x23, 0x01, 0x00, 0x00, 0x23, 0x01, 0x00, 0x00 }));

		RUN_TEST(RunTest_UAVClear_Buffer(RHICmdList, BUF_StructuredBuffer, 256, PF_Unknown,  4, false, ClearValueUint32, &FRHICommandListImmediate::ClearUAVUint, { 0x67, 0x45, 0x23, 0x01 }));
		RUN_TEST(RunTest_UAVClear_Buffer(RHICmdList, BUF_StructuredBuffer, 256, PF_Unknown,  8, false, ClearValueUint32, &FRHICommandListImmediate::ClearUAVUint, { 0x67, 0x45, 0x23, 0x01, 0x67, 0x45, 0x23, 0x01 }));
		RUN_TEST(RunTest_UAVClear_Buffer(RHICmdList, BUF_StructuredBuffer, 264, PF_Unknown, 12, false, ClearValueUint32, &FRHICommandListImmediate::ClearUAVUint, { 0x67, 0x45, 0x23, 0x01, 0x67, 0x45, 0x23, 0x01, 0x67, 0x45, 0x23, 0x01 }));
		RUN_TEST(RunTest_UAVClear_Buffer(RHICmdList, BUF_StructuredBuffer, 256, PF_Unknown, 16, false, ClearValueUint32, &FRHICommandListImmediate::ClearUAVUint, { 0x67, 0x45, 0x23, 0x01, 0x67, 0x45, 0x23, 0x01, 0x67, 0x45, 0x23, 0x01, 0x67, 0x45, 0x23, 0x01 }));

		// Large stride
		RUN_TEST(RunTest_UAVClear_Buffer(RHICmdList, BUF_StructuredBuffer, 256, PF_Unknown, 32, false, ClearValueUint32, &FRHICommandListImmediate::ClearUAVUint,
		{
			0x67, 0x45, 0x23, 0x01, 0x67, 0x45, 0x23, 0x01, 0x67, 0x45, 0x23, 0x01, 0x67, 0x45, 0x23, 0x01,
			0x67, 0x45, 0x23, 0x01, 0x67, 0x45, 0x23, 0x01, 0x67, 0x45, 0x23, 0x01, 0x67, 0x45, 0x23, 0x01
		}));

		// Signed integer
		const FUintVector4 ClearValueInt32_Negative(0x80112233, 0xc4556677, 0x8899aabb, 0xccddeeff);
		RUN_TEST(RunTest_UAVClear_Buffer(RHICmdList, BUF_StructuredBuffer, 256, PF_Unknown,  4, false, ClearValueInt32_Negative, &FRHICommandListImmediate::ClearUAVUint, { 0x33, 0x22, 0x11, 0x80 }));
		RUN_TEST(RunTest_UAVClear_Buffer(RHICmdList, BUF_StructuredBuffer, 256, PF_Unknown,  8, false, ClearValueInt32_Negative, &FRHICommandListImmediate::ClearUAVUint, { 0x33, 0x22, 0x11, 0x80, 0x33, 0x22, 0x11, 0x80 }));
		RUN_TEST(RunTest_UAVClear_Buffer(RHICmdList, BUF_StructuredBuffer, 264, PF_Unknown, 12, false, ClearValueInt32_Negative, &FRHICommandListImmediate::ClearUAVUint, { 0x33, 0x22, 0x11, 0x80, 0x33, 0x22, 0x11, 0x80, 0x33, 0x22, 0x11, 0x80 }));
		RUN_TEST(RunTest_UAVClear_Buffer(RHICmdList, BUF_StructuredBuffer, 256, PF_Unknown, 16, false, ClearValueInt32_Negative, &FRHICommandListImmediate::ClearUAVUint, { 0x33, 0x22, 0x11, 0x80, 0x33, 0x22, 0x11, 0x80, 0x33, 0x22, 0x11, 0x80, 0x33, 0x22, 0x11, 0x80 }));

		return bResult;
	}

	static bool Test_RHIClearUAVFloat_StructuredBuffer(FRHICommandListImmediate& RHICmdList)
	{
		bool bResult = true;

		{
			// Float       32-bit  
			// 0.2345  = 0x3e7020c5
			// 0.8499  = 0x3f59930c
			// 0.00145 = 0x3abe0ded
			// 0.417   = 0x3ed58106
			const FVector4f ClearValueFloat(0.2345f, 0.8499f, 0.417f, 0.00145f);

			// Full precision float tests
			RUN_TEST(RunTest_UAVClear_Buffer(RHICmdList, BUF_StructuredBuffer, 256, PF_Unknown,  4, false, ClearValueFloat, &FRHICommandListImmediate::ClearUAVFloat, { 0xc5, 0x20, 0x70, 0x3e }));
			RUN_TEST(RunTest_UAVClear_Buffer(RHICmdList, BUF_StructuredBuffer, 256, PF_Unknown,  8, false, ClearValueFloat, &FRHICommandListImmediate::ClearUAVFloat, { 0xc5, 0x20, 0x70, 0x3e, 0xc5, 0x20, 0x70, 0x3e }));
			RUN_TEST(RunTest_UAVClear_Buffer(RHICmdList, BUF_StructuredBuffer, 264, PF_Unknown, 12, false, ClearValueFloat, &FRHICommandListImmediate::ClearUAVFloat, { 0xc5, 0x20, 0x70, 0x3e, 0xc5, 0x20, 0x70, 0x3e, 0xc5, 0x20, 0x70, 0x3e }));
			RUN_TEST(RunTest_UAVClear_Buffer(RHICmdList, BUF_StructuredBuffer, 256, PF_Unknown, 16, false, ClearValueFloat, &FRHICommandListImmediate::ClearUAVFloat, { 0xc5, 0x20, 0x70, 0x3e, 0xc5, 0x20, 0x70, 0x3e, 0xc5, 0x20, 0x70, 0x3e, 0xc5, 0x20, 0x70, 0x3e }));
		}

		return bResult;
	}

	static bool Test_RHICreateBuffer_Parallel(FRHICommandListImmediate& RHICmdList)
	{
<<<<<<< HEAD
		if (!GRHISupportsMultithreadedResources || RHICmdList.Bypass())
=======
		if (!GRHISupportsMultithreadedResources)
>>>>>>> 4af6daef
		{
			return true;
		}

		SCOPED_NAMED_EVENT_TEXT("Test_RHICreateBuffer_Parallel", FColor::Magenta);

		const int32 NumBuffersToCreate = 256;

<<<<<<< HEAD
		FGenericPlatformMath::RandInit(1);
=======
		FRandomStream Rng(0x5bf8a575);
>>>>>>> 4af6daef

		TArray<TRefCountPtr<FRHIBuffer>> Buffers;
		Buffers.SetNum(NumBuffersToCreate);

		TArray<int32> RandomNumberPerBuffer;
		RandomNumberPerBuffer.SetNum(NumBuffersToCreate);

		for (int32 Index = 0; Index < NumBuffersToCreate; ++Index)
		{
<<<<<<< HEAD
			RandomNumberPerBuffer[Index] = FGenericPlatformMath::Rand();
=======
			RandomNumberPerBuffer[Index] = Rng.RandRange(1, 65536);
>>>>>>> 4af6daef
		}

		ParallelDispatchCommands(RHICmdList, NumBuffersToCreate, [&](FRHICommandList& InRHICmdList, int32 Index, int32 Num)
		{
			SCOPED_NAMED_EVENT_TEXT("TestCreateBuffer", FColor::Magenta);

			const int32 Random = RandomNumberPerBuffer[Index];
<<<<<<< HEAD
			const int32 BufferSize = Align(Random % 65536, 16);
=======
			const int32 BufferSize = Align(Random, 16);
>>>>>>> 4af6daef
			const int32 BufferStride = 4;

			EBufferUsageFlags Usage = EBufferUsageFlags::VertexBuffer | EBufferUsageFlags::SourceCopy;

			switch (Random % 3)
			{
			case 0:
				Usage |= EBufferUsageFlags::Static;
				break;
			case 1:
				Usage |= EBufferUsageFlags::Dynamic;
				break;
			case 2:
				Usage |= EBufferUsageFlags::Volatile;
				break;
			}

			FRHIResourceCreateInfo CreateInfo(TEXT("Buffer"));

			TRefCountPtr<FRHIBuffer> Buffer = InRHICmdList.CreateBuffer(BufferSize, Usage, 0, ERHIAccess::CopySrc, CreateInfo);

			uint32* Data = (uint32*)InRHICmdList.LockBuffer(Buffer, 0, Buffer->GetSize(), RLM_WriteOnly);

			uint32 NumDWORDs = Buffer->GetSize() >> 2;

			for (uint32 DataIndex = 0; DataIndex < NumDWORDs; ++DataIndex)
			{
				Data[DataIndex] = DataIndex;
			}

			InRHICmdList.UnlockBuffer(Buffer);

			Buffers[Index] = Buffer;
		});

		TArray<FRHIBuffer*> BufferPtrs;
		BufferPtrs.Reserve(Buffers.Num());

		for (int32 Index = 0; Index < NumBuffersToCreate; ++Index)
		{
			BufferPtrs.Emplace(Buffers[Index]);
		}

		return VerifyBufferContents(TEXT("Test_RHICreateBuffer_Parallel"), RHICmdList, BufferPtrs, [&](int32, void* Ptr, uint32 NumBytes)
		{
			uint32* Data = (uint32*)Ptr;
			uint32 NumDWORDs = NumBytes >> 2;

			for (uint32 Index = 0; Index < NumDWORDs; Index++)
			{
				if (Data[Index] != Index)
				{
					return false;
				}
			}

			return true;
		});
	}
};<|MERGE_RESOLUTION|>--- conflicted
+++ resolved
@@ -4,10 +4,7 @@
 
 #include "RHITestsCommon.h"
 #include "Async/ParallelFor.h"
-<<<<<<< HEAD
-=======
 #include "Math/RandomStream.h"
->>>>>>> 4af6daef
 
 class FRHIBufferTests
 {
@@ -15,60 +12,9 @@
 
 	// Copies data in the specified vertex buffer back to the CPU, and passes a pointer to that data to the provided verification lambda.
 	static bool VerifyBufferContents(const TCHAR* TestName, FRHICommandListImmediate& RHICmdList, TArrayView<FRHIBuffer*> Buffers, TFunctionRef<bool(int32 BufferIndex, void* Ptr, uint32 NumBytes)> VerifyCallback);
-<<<<<<< HEAD
-	static bool VerifyBufferContents(const TCHAR* TestName, FRHICommandListImmediate& RHICmdList, FRHIBuffer* Buffer, TFunctionRef<bool(void* Ptr, uint32 NumBytes)> VerifyCallback);
-=======
 	static bool VerifyBufferContents(const TCHAR* TestName, FRHICommandListImmediate& RHICmdList, FRHIBuffer* Buffer, TConstArrayView<uint8> ExpectedData);
 
 private:
-
-	template <typename TestLambdaType>
-	static void ParallelDispatchCommands(FRHICommandListImmediate& RHICmdList, int32 NumTests, TestLambdaType TestLambda)
-	{
-		const int32 NumTasks = 32;
-
-		int32 NumTestsPerTask = FMath::Max(NumTests / NumTasks, 1);
-		int32 NumTestsLaunched = 0;
-
-		TArray<FRHICommandListImmediate::FQueuedCommandList> CommandLists;
-
-		while (NumTestsLaunched < NumTests)
-		{
-			FRHICommandList* RHICmdListUpload = new FRHICommandList(FRHIGPUMask::All(), FRHICommandList::ERecordingThread::Any);
-
-			const int32 NumTestsInTask = FMath::Min(NumTestsPerTask, NumTests - NumTestsLaunched);
-
-#if 1
-			FFunctionGraphTask::CreateAndDispatchWhenReady(
-				[TestLambda, RHICmdListUpload, NumTestsLaunched, NumTestsInTask](ENamedThreads::Type, const FGraphEventRef&)
-			{
-				FTaskTagScope Scope(ETaskTag::EParallelRenderingThread);
-
-				for (int32 Index = 0; Index < NumTestsInTask; ++Index)
-				{
-					TestLambda(*RHICmdListUpload, Index + NumTestsLaunched, NumTestsLaunched);
-				}
-
-				RHICmdListUpload->FinishRecording();
-
-			}, TStatId(), nullptr, ENamedThreads::AnyHiPriThreadHiPriTask);
-
-			CommandLists.Emplace(RHICmdListUpload);
-#else
-			for (int32 Index = 0; Index < NumTestsInTask; ++Index)
-			{
-				TestLambda(*RHICmdListUpload, Index + NumTestsLaunched, NumTestsLaunched);
-			}
-			delete RHICmdListUpload;
-#endif
-
-			NumTestsLaunched += NumTestsInTask;
-		}
-
-		RHICmdList.QueueAsyncCommandListSubmit(CommandLists);
-		RHICmdList.ImmediateFlush(EImmediateFlushType::WaitForOutstandingTasksOnly);
-	}
->>>>>>> 4af6daef
 
 	template <typename TestLambdaType>
 	static void ParallelDispatchCommands(FRHICommandListImmediate& RHICmdList, int32 NumTests, TestLambdaType TestLambda)
@@ -176,30 +122,6 @@
 		}
 
 		// Clear the buffer to the provided value
-<<<<<<< HEAD
-		RHICmdList.Transition(FRHITransitionInfo(UAV, ERHIAccess::Unknown, ERHIAccess::UAVCompute));
-		(RHICmdList.*ClearPtr)(UAV, ClearValue);
-		RHICmdList.Transition(FRHITransitionInfo(UAV, ERHIAccess::Unknown, ERHIAccess::CopySrc));
-		bResult1 = VerifyBufferContents(*FString::Printf(TEXT("%s - clear to (%s)"), *TestName, *ClearValueStr), RHICmdList, BufferRHI, [&](void* Ptr, uint32 Size)
-		{
-			check(Size == BufferSize);
-
-			uint32 NumElements = BufferSize / NumTestBytes;
-
-			for (uint32 Index = 0; Index < NumElements; ++Index)
-			{
-				uint8* Element = ((uint8*)Ptr) + Index * NumTestBytes;
-				if (FMemory::Memcmp(Element, TestValue, NumTestBytes) != 0)
-				{
-					return false;
-				}
-			}
-
-			return true;
-		});
-
-		return bResult0 && bResult1;
-=======
 		RHICmdList.Transition(FRHITransitionInfo(WholeResourceUAV, ERHIAccess::Unknown, ERHIAccess::UAVCompute));
 		(RHICmdList.*ClearPtr)(WholeResourceUAV, ClearValue);
 		RHICmdList.Transition(FRHITransitionInfo(WholeResourceUAV, ERHIAccess::Unknown, ERHIAccess::CopySrc));
@@ -212,7 +134,6 @@
 		bool bResult2 = VerifyBufferContents(*FString::Printf(TEXT("%s - clear offset UAV to zero"), *TestName), RHICmdList, BufferRHI, Expected_Offset);
 
 		return bResult0 && bResult1 && bResult2;
->>>>>>> 4af6daef
 	}
 
 	template <typename ValueType, uint32 NumTestBytes>
@@ -289,17 +210,10 @@
 		uint32 NumElements = FMath::DivideAndRoundDown(ViewInfo.SizeInBytes - TestOffset, ViewInfo.StrideInBytes);
 		NumElements = FMath::Max(1, int32(NumElements) - 5);
 
-<<<<<<< HEAD
-	template <typename ValueType, uint32 NumTestBytes>
-	static bool RunTest_UAVClear_StructuredBuffer(FRHICommandListImmediate& RHICmdList, uint32 Stride, uint32 BufferSize, EBufferUsageFlags InExtraUsage, const ValueType& ClearValue, void(FRHIComputeCommandList::* ClearPtr)(FRHIUnorderedAccessView*, ValueType const&), const uint8(&TestValue)[NumTestBytes])
-	{
-		FString TestName = FString::Printf(TEXT("RunTest_UAVClear_StructuredBuffer, Stride: %d, Size: %d, ByteAddress: %d"), Stride, BufferSize, EnumHasAnyFlags(InExtraUsage, BUF_ByteAddressBuffer) ? 1 : 0);
-=======
 		// Adjust the UAV desc so that it covers a region in the middle of the buffer
 		UAVCreateDesc
 			.SetOffsetInBytes(TestOffset)
 			.SetNumElements(NumElements);
->>>>>>> 4af6daef
 
 		FUnorderedAccessViewRHIRef OffsetUAV = RHICmdList.CreateUnorderedAccessView(Buffer, UAVCreateDesc);
 
@@ -313,17 +227,6 @@
 		return bResult;
 	}
 
-<<<<<<< HEAD
-	template <typename ValueType, uint32 NumTestBytes>
-	static bool RunTest_UAVClear_StructuredBuffer(FRHICommandListImmediate& RHICmdList, uint32 Stride, uint32 BufferSize, const ValueType& ClearValue, void(FRHIComputeCommandList::* ClearPtr)(FRHIUnorderedAccessView*, ValueType const&), const uint8(&TestValue)[NumTestBytes])
-	{
-		return
-			RunTest_UAVClear_StructuredBuffer(RHICmdList, Stride, BufferSize, BUF_None, ClearValue, ClearPtr, TestValue) &&
-			RunTest_UAVClear_StructuredBuffer(RHICmdList, Stride, BufferSize, BUF_ByteAddressBuffer, ClearValue, ClearPtr, TestValue);
-	}
-
-=======
->>>>>>> 4af6daef
 public:
 	static bool Test_RHIClearUAVUint_VertexBuffer(FRHICommandListImmediate& RHICmdList)
 	{
@@ -500,11 +403,7 @@
 
 	static bool Test_RHICreateBuffer_Parallel(FRHICommandListImmediate& RHICmdList)
 	{
-<<<<<<< HEAD
-		if (!GRHISupportsMultithreadedResources || RHICmdList.Bypass())
-=======
 		if (!GRHISupportsMultithreadedResources)
->>>>>>> 4af6daef
 		{
 			return true;
 		}
@@ -513,11 +412,7 @@
 
 		const int32 NumBuffersToCreate = 256;
 
-<<<<<<< HEAD
-		FGenericPlatformMath::RandInit(1);
-=======
 		FRandomStream Rng(0x5bf8a575);
->>>>>>> 4af6daef
 
 		TArray<TRefCountPtr<FRHIBuffer>> Buffers;
 		Buffers.SetNum(NumBuffersToCreate);
@@ -527,11 +422,7 @@
 
 		for (int32 Index = 0; Index < NumBuffersToCreate; ++Index)
 		{
-<<<<<<< HEAD
-			RandomNumberPerBuffer[Index] = FGenericPlatformMath::Rand();
-=======
 			RandomNumberPerBuffer[Index] = Rng.RandRange(1, 65536);
->>>>>>> 4af6daef
 		}
 
 		ParallelDispatchCommands(RHICmdList, NumBuffersToCreate, [&](FRHICommandList& InRHICmdList, int32 Index, int32 Num)
@@ -539,11 +430,7 @@
 			SCOPED_NAMED_EVENT_TEXT("TestCreateBuffer", FColor::Magenta);
 
 			const int32 Random = RandomNumberPerBuffer[Index];
-<<<<<<< HEAD
-			const int32 BufferSize = Align(Random % 65536, 16);
-=======
 			const int32 BufferSize = Align(Random, 16);
->>>>>>> 4af6daef
 			const int32 BufferStride = 4;
 
 			EBufferUsageFlags Usage = EBufferUsageFlags::VertexBuffer | EBufferUsageFlags::SourceCopy;
