--- conflicted
+++ resolved
@@ -251,8 +251,6 @@
 	 * @param GetNewElementValue function to assign a new value to any element that is split out
 	 */
 	void SplitVerticesWithPredicate(TFunctionRef<bool(int ElementIdx, int TriID)> ShouldSplitOutVertex, TFunctionRef<void(int ElementIdx, int TriID, RealType* FillVect)> GetNewElementValue);
-<<<<<<< HEAD
-=======
 
 
 	/**
@@ -280,7 +278,6 @@
 	* Refine an existing overlay topology by splitting any bow ties
 	*/
 	void SplitBowties();
->>>>>>> 90fae962
 
 
 	//
