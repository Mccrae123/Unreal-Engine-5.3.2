// Copyright 1998-2019 Epic Games, Inc. All Rights Reserved.

#pragma once

#include "DynamicMesh3.h"
#include "DynamicAttribute.h"


template<typename AttribValueType, int AttribDimension>
class TDynamicMeshTriangleAttribute;


template<typename AttribValueType, int AttribDimension>
class FDynamicMeshTriangleAttributeChange : public FDynamicMeshAttributeChangeBase
{
private:
	struct FChangeTriangleAttribute
	{
		AttribValueType Data[AttribDimension];
		int TriangleID;
	};

	TArray<FChangeTriangleAttribute> OldTriangleAttributes, NewTriangleAttributes;

public:
	FDynamicMeshTriangleAttributeChange()
	{}

	virtual ~FDynamicMeshTriangleAttributeChange()
	{}

	inline virtual void SaveInitialTriangle(const FDynamicMeshAttributeBase* Attribute, int TriangleID) override;

	inline virtual void StoreAllFinalTriangles(const FDynamicMeshAttributeBase* Attribute, const TArray<int>& TriangleIDs) override;

	inline virtual bool Apply(FDynamicMeshAttributeBase* Attribute, bool bRevert) const override;
};



/**
 * TDynamicMeshTriangleAttribute is an add-on to a FDynamicMesh3 that allows for 
 * per-triangle storage of an attribute value.
 *
 * The FDynamicMesh3 mesh topology operations (eg split/flip/collapse edge, poke face, etc)
 * can be mirrored to the overlay via OnSplitEdge(), etc.
 */
template<typename AttribValueType, int AttribDimension>
class TDynamicMeshTriangleAttribute : public FDynamicMeshAttributeBase
{

protected:
	/** The parent mesh this overlay belongs to */
	FDynamicMesh3* ParentMesh;

	/** List of per-triangle attribute values */
	TDynamicVector<AttribValueType> AttribValues;

	friend class FDynamicMesh3;
	friend class FDynamicMeshAttributeSet;

public:
	/** Create an empty overlay */
	TDynamicMeshTriangleAttribute()
	{
		ParentMesh = nullptr;
	}

	/** Create an overlay for the given parent mesh */
	TDynamicMeshTriangleAttribute(FDynamicMesh3* ParentMeshIn)
	{
		ParentMesh = ParentMeshIn;
	}

private:
	/** @set the parent mesh for this overlay.  Only safe for use during FDynamicMesh move */
	void Reparent(FDynamicMesh3* ParentMeshIn)
	{
		ParentMesh = ParentMeshIn;
	}

public:
	/** @return the parent mesh for this overlay */
	const FDynamicMesh3* GetParentMesh() const { return ParentMesh; }
	/** @return the parent mesh for this overlay */
	FDynamicMesh3* GetParentMesh() { return ParentMesh; }

	virtual FDynamicMeshAttributeBase* MakeCopy(FDynamicMesh3* ParentMeshIn) const override
	{
		TDynamicMeshTriangleAttribute<AttribValueType, AttribDimension>* ToFill = new TDynamicMeshTriangleAttribute<AttribValueType, AttribDimension>(ParentMeshIn);
		ToFill->Copy(*this);
		return ToFill;
	}

	/** Set this overlay to contain the same arrays as the copy overlay */
	void Copy(const TDynamicMeshTriangleAttribute<AttribValueType, AttribDimension>& Copy)
	{
		AttribValues = Copy.AttribValues;
	}

	/** Initialize the attribute values to the given max triangle ID */
	void Initialize(AttribValueType InitialValue = (AttribValueType)0)
	{
		check(ParentMesh != nullptr);
<<<<<<< HEAD
		AttribValues.Resize(0);
		AttribValues.Resize( ParentMesh->MaxTriangleID() * AttribDimension, InitialValue );
=======
		AttribValues.Resize(ParentMesh->MaxTriangleID() * AttribDimension);
		AttribValues.Fill(InitialValue);
>>>>>>> 875978bd
	}

	void SetNewValue(int NewTriangleID, const AttribValueType* Data)
	{
		int k = NewTriangleID * AttribDimension;
		for (int i = 0; i < AttribDimension; ++i)
		{
			AttribValues.InsertAt(Data[i], k + i);
		}
	}



	//
	// Accessors/Queries
	//  

	/** Get the element at a given index */
	inline void GetValue(int TriangleID, AttribValueType* Data) const
	{
		int k = TriangleID * AttribDimension;
		for (int i = 0; i < AttribDimension; ++i)
		{
			Data[i] = AttribValues[k + i];
		}
	}

	/** Get the element at a given index */
	template<typename AsType>
	void GetValue(int TriangleID, AsType& Data) const
	{
		int k = TriangleID * AttribDimension;
		for (int i = 0; i < AttribDimension; ++i)
		{
			Data[i] = AttribValues[k + i];
		}
	}


	/** Set the element at a given index */
	inline void SetValue(int TriangleID, const AttribValueType* Data)
	{
		int k = TriangleID * AttribDimension;
		for (int i = 0; i < AttribDimension; ++i)
		{
			AttribValues[k + i] = Data[i];
		}
	}

	/** Set the element at a given index */
	template<typename AsType>
	void SetValue(int TriangleID, const AsType& Data)
	{
		int k = TriangleID * AttribDimension;
		for (int i = 0; i < AttribDimension; ++i)
		{
			AttribValues[k + i] = Data[i];
		}
	}

	/**
	 * Copy the attribute value at FromTriangleID to ToTriangleID
	 */
	inline void CopyValue(int FromTriangleID, int ToTriangleID)
	{
		int kA = FromTriangleID * AttribDimension;
		int kB = ToTriangleID * AttribDimension;
		for (int i = 0; i < AttribDimension; ++i)
		{
			AttribValues.InsertAt(AttribValues[kA+i], kB+i);
		}
	}


	/** Returns true if the parent-mesh edge is a "Seam" in this overlay */
	bool IsBorderEdge(int EdgeID, bool bMeshBoundaryIsBorder = true) const
	{
		FIndex2i EdgeTris = ParentMesh->GetEdgeT(EdgeID);
		if (EdgeTris.B == FDynamicMesh3::InvalidID)
		{
			return bMeshBoundaryIsBorder;
		}
		int kA = EdgeTris.A * AttribDimension;
		int kB = EdgeTris.B * AttribDimension;
		for (int i = 0; i < AttribDimension; ++i)
		{
			if (AttribValues[kA+i] != AttribValues[kB+i])
			{
				return true;
			}
		}
	}


	virtual TUniquePtr<FDynamicMeshAttributeChangeBase> NewBlankChange() override
	{
		return MakeUnique<FDynamicMeshTriangleAttributeChange<AttribValueType, AttribDimension>>();
	}


public:

	/** Update the overlay to reflect an edge split in the parent mesh */
	void OnSplitEdge(const DynamicMeshInfo::FEdgeSplitInfo& SplitInfo) override
	{
		CopyValue(SplitInfo.OriginalTriangles.A, SplitInfo.NewTriangles.A);
		if (SplitInfo.OriginalTriangles.B != FDynamicMesh3::InvalidID)
		{
			CopyValue(SplitInfo.OriginalTriangles.B, SplitInfo.NewTriangles.B);
		}
	}

	/** Update the overlay to reflect an edge flip in the parent mesh */
	void OnFlipEdge(const DynamicMeshInfo::FEdgeFlipInfo& FlipInfo) override
	{
		// yikes! triangles did not actually change so we will leave attrib unmodified
	}

	/** Update the overlay to reflect an edge collapse in the parent mesh */
	void OnCollapseEdge(const DynamicMeshInfo::FEdgeCollapseInfo& CollapseInfo) override
	{
		// nothing to do here, triangles were only deleted
	}

	/** Update the overlay to reflect a face poke in the parent mesh */
	void OnPokeTriangle(const DynamicMeshInfo::FPokeTriangleInfo& PokeInfo) override
	{
		CopyValue(PokeInfo.OriginalTriangle, PokeInfo.NewTriangles.A);
		CopyValue(PokeInfo.OriginalTriangle, PokeInfo.NewTriangles.B);
	}

	/** Update the overlay to reflect an edge merge in the parent mesh */
	void OnMergeEdges(const DynamicMeshInfo::FMergeEdgesInfo& MergeInfo) override
	{
		// nothing to do here because triangles did not change
	}

	/** Update the overlay to reflect a vertex split in the parent */
	void OnSplitVertex(const DynamicMeshInfo::FVertexSplitInfo& SplitInfo, const TArrayView<const int>& TrianglesToUpdate) override
	{
		// nothing to do here because triangles did not change
	}


};



template<typename AttribValueType, int AttribDimension>
void FDynamicMeshTriangleAttributeChange<AttribValueType, AttribDimension>::SaveInitialTriangle(const FDynamicMeshAttributeBase* Attribute, int TriangleID)
{
	FChangeTriangleAttribute& Change = OldTriangleAttributes.Emplace_GetRef();
	Change.TriangleID = TriangleID;
	const TDynamicMeshTriangleAttribute<AttribValueType, AttribDimension>* AttribCast = static_cast<const TDynamicMeshTriangleAttribute<AttribValueType, AttribDimension>*>(Attribute);
	AttribCast->GetValue(TriangleID, Change.Data);
}

template<typename AttribValueType, int AttribDimension>
void FDynamicMeshTriangleAttributeChange<AttribValueType, AttribDimension>::StoreAllFinalTriangles(const FDynamicMeshAttributeBase* Attribute, const TArray<int>& TriangleIDs)
{
	const TDynamicMeshTriangleAttribute<AttribValueType, AttribDimension>* AttribCast = static_cast<const TDynamicMeshTriangleAttribute<AttribValueType, AttribDimension>*>(Attribute);
	NewTriangleAttributes.Reserve(NewTriangleAttributes.Num() + TriangleIDs.Num());
	for (int TriangleID : TriangleIDs)
	{
		FChangeTriangleAttribute& Change = NewTriangleAttributes.Emplace_GetRef();
		Change.TriangleID = TriangleID;
		AttribCast->GetValue(TriangleID, Change.Data);
	}
}

template<typename AttribValueType, int AttribDimension>
bool FDynamicMeshTriangleAttributeChange<AttribValueType, AttribDimension>::Apply(FDynamicMeshAttributeBase* Attribute, bool bRevert) const
{
	TDynamicMeshTriangleAttribute<AttribValueType, AttribDimension>* AttribCast = static_cast<TDynamicMeshTriangleAttribute<AttribValueType, AttribDimension>*>(Attribute);
	const TArray<FChangeTriangleAttribute> *Changes = bRevert ? &OldTriangleAttributes : &NewTriangleAttributes;
	for (const FChangeTriangleAttribute& Change : *Changes)
	{
		check(AttribCast->GetParentMesh()->IsTriangle(Change.TriangleID));
		AttribCast->SetValue(Change.TriangleID, Change.Data);
	}
	return true;
}
<|MERGE_RESOLUTION|>--- conflicted
+++ resolved
@@ -102,13 +102,8 @@
 	void Initialize(AttribValueType InitialValue = (AttribValueType)0)
 	{
 		check(ParentMesh != nullptr);
-<<<<<<< HEAD
-		AttribValues.Resize(0);
-		AttribValues.Resize( ParentMesh->MaxTriangleID() * AttribDimension, InitialValue );
-=======
 		AttribValues.Resize(ParentMesh->MaxTriangleID() * AttribDimension);
 		AttribValues.Fill(InitialValue);
->>>>>>> 875978bd
 	}
 
 	void SetNewValue(int NewTriangleID, const AttribValueType* Data)
