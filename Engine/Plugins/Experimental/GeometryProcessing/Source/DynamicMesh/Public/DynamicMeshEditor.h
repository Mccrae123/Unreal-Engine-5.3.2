// Copyright Epic Games, Inc. All Rights Reserved.

// Port of geometry3Sharp MeshEditor

#pragma once

#include "DynamicMesh3.h"
#include "DynamicMeshAttributeSet.h"
#include "EdgeLoop.h"
#include "Util/SparseIndexCollectionTypes.h"

struct FDynamicSubmesh3;

/**
 * FMeshIndexMappings stores a set of integer IndexMaps for a mesh
 * This is a convenient object to have, to avoid passing around large numbers of separate maps.
 * The individual maps are not necessarily all filled by every operation.
 */
struct DYNAMICMESH_API FMeshIndexMappings
{
protected:
	FIndexMapi VertexMap;
	FIndexMapi TriangleMap;
	FIndexMapi GroupMap;

	TArray<FIndexMapi> UVMaps;
	TArray<FIndexMapi> NormalMaps;

public:
	/** Size internal arrays-of-maps to be suitable for this Mesh */
	void Initialize(FDynamicMesh3* Mesh);

	/** @return the value used to indicate "invalid" in the mapping */
	constexpr int InvalidID() const { return VertexMap.UnmappedID(); }

	void Reset()
	{
		VertexMap.Reset();
		TriangleMap.Reset();
		GroupMap.Reset();
		for (FIndexMapi& UVMap : UVMaps)
		{
			UVMap.Reset();
		}
		for (FIndexMapi& NormalMap : NormalMaps)
		{
			NormalMap.Reset();
		}
	}

	void ResetTriangleMap()
	{
		TriangleMap.Reset();
	}

	FIndexMapi& GetVertexMap() { return VertexMap; }
	const FIndexMapi& GetVertexMap() const { return VertexMap; }
	inline void SetVertex(int FromID, int ToID) { VertexMap.Add(FromID, ToID); }
	inline int GetNewVertex(int FromID) const { return VertexMap.GetTo(FromID); }
	inline bool ContainsVertex(int FromID) const { return VertexMap.ContainsFrom(FromID); }

	FIndexMapi& GetTriangleMap() { return TriangleMap; }
	const FIndexMapi& GetTriangleMap() const { return TriangleMap; }
	void SetTriangle(int FromID, int ToID) { TriangleMap.Add(FromID, ToID); }
	int GetNewTriangle(int FromID) const { return TriangleMap.GetTo(FromID); }
	inline bool ContainsTriangle(int FromID) const { return TriangleMap.ContainsFrom(FromID); }

	FIndexMapi& GetGroupMap() { return GroupMap; }
	void SetGroup(int FromID, int ToID) { GroupMap.Add(FromID, ToID); }
	int GetNewGroup(int FromID) const { return GroupMap.GetTo(FromID); }
	inline bool ContainsGroup(int FromID) const { return GroupMap.ContainsFrom(FromID); }

	FIndexMapi& GetUVMap(int UVLayer) { return UVMaps[UVLayer]; }
	void SetUV(int UVLayer, int FromID, int ToID) { UVMaps[UVLayer].Add(FromID, ToID); }
	int GetNewUV(int UVLayer, int FromID) const { return UVMaps[UVLayer].GetTo(FromID); }
	inline bool ContainsUV(int UVLayer, int FromID) const { return UVMaps[UVLayer].ContainsFrom(FromID); }

	FIndexMapi& GetNormalMap(int NormalLayer) { return NormalMaps[NormalLayer]; }
	void SetNormal(int NormalLayer, int FromID, int ToID) { NormalMaps[NormalLayer].Add(FromID, ToID); }
	int GetNewNormal(int NormalLayer, int FromID) const { return NormalMaps[NormalLayer].GetTo(FromID); }
	inline bool ContainsNormal(int NormalLayer, int FromID) const { return NormalMaps[NormalLayer].ContainsFrom(FromID); }

};


/**
 * FDynamicMeshEditResult is used to return information about new mesh elements
 * created by mesh changes, primarily in FDynamicMeshEditor
 */
struct DYNAMICMESH_API FDynamicMeshEditResult
{
	/** New vertices created by an edit */
	TArray<int> NewVertices;

	/** New triangles created by an edit. Note that this list may be empty if the operation created quads or polygons */
	TArray<int> NewTriangles;
	/** New quads created by an edit, where each quad is a pair of triangle IDs */
	TArray<FIndex2i> NewQuads;
	/** New polygons created by an edit, where each polygon is a list of triangle IDs */
	TArray<TArray<int>> NewPolygons;

	/** New triangle groups created by an edit */
	TArray<int> NewGroups;

	/** clear this data structure */
	void Reset()
	{
		NewVertices.Reset();
		NewTriangles.Reset();
		NewQuads.Reset();
		NewPolygons.Reset();
		NewGroups.Reset();
	}

	/** Flatten the triangle/quad/polygon lists into a single list of all triangles */
	void GetAllTriangles(TArray<int>& TrianglesOut) const;
};




/**
 * FDynamicMeshEditor implements low-level mesh editing operations. These operations
 * can be used to construct higher-level operations. For example an Extrude operation
 * could be implemented via DuplicateTriangles() and StitchLoopMinimal().
 */
class DYNAMICMESH_API FDynamicMeshEditor
{
public:
	/** The mesh we will be editing */
	FDynamicMesh3* Mesh;

	FDynamicMeshEditor(FDynamicMesh3* MeshIn)
	{
		Mesh = MeshIn;
	}


	//////////////////////////////////////////////////////////////////////////
	// Create and Remove Triangle Functions
	//////////////////////////////////////////////////////////////////////////

	/**
	 * Stitch together two loops of vertices with a quad-strip of triangles.
	 * Loops must be oriented (ordered) correctly for your use case.
	 * @param Loop1 first loop of sequential vertices
	 * @param Loop2 second loop of sequential vertices
	 * @param ResultOut lists of newly created triangles/vertices/etc
	 * @return true if operation succeeded. If a failure occurs, any added triangles are removed via RemoveTriangles
	 */
	bool StitchVertexLoopsMinimal(const TArray<int>& VertexLoop1, const TArray<int>& VertexLoop2, FDynamicMeshEditResult& ResultOut);



	/**
	 * Stitch together two loops of vertices where vertices are only sparsely corresponded
	 * @param VertexIDs1 first array of sequential vertices
	 * @param MatchedIndices1 indices into the VertexIDs1 array of vertices that have a corresponding match in the VertexIDs2 array; Must be ordered
	 * @param VertexIDs2 second array of sequential vertices
	 * @param MatchedIndices2 indices into the VertexIDs2 array of vertices that have a corresponding match in the VertexIDs1 array; Must be ordered
	 * @param ResultOut lists of newly created triangles/vertices/etc
	 * @return true if operation succeeded.  If a failure occurs, any added triangles are removed via RemoveTriangles
	 */
	bool StitchSparselyCorrespondedVertexLoops(const TArray<int>& VertexIDs1, const TArray<int>& MatchedIndices1, const TArray<int>& VertexIDs2, const TArray<int>& MatchedIndices2, FDynamicMeshEditResult& ResultOut);


	/**
	 * Fill hole with a triangle fan given an existing (unconnected) center vertex and
	 * an ordered loop of boundary vertices on the hole border.
	 * @param CenterVertex Index of floating vertex in the center of the hole
	 * @param VertexLoop Indices of vertices on the boundary of the hole, in order
	 * @param ResultOut lists of newly created triangles
	 * @return true if operation succeeded.  If a failure occurs, any added triangles are removed via RemoveTriangles.
	 */
	bool AddTriangleFan_OrderedVertexLoop(int CenterVertex, const TArray<int>& VertexLoop, int GroupID, FDynamicMeshEditResult& ResultOut);


	/**
	 * Duplicate triangles of a mesh. This duplicates the current groups and also any attributes existing on the triangles.
	 * @param Triangles the triangles to duplicate
	 * @param IndexMaps returned mappings from old to new triangles/vertices/etc (you may initialize to optimize memory usage, etc)
	 * @param ResultOut lists of newly created triangles/vertices/etc
	 */
	void DuplicateTriangles(const TArray<int>& Triangles, FMeshIndexMappings& IndexMaps, FDynamicMeshEditResult& ResultOut);


	/**
	 * Pair of associated edge loops.
	 */
	struct FLoopPairSet
	{
		FEdgeLoop LoopA;
		FEdgeLoop LoopB;
	};

	/**
	 * Finds boundary loops of connected components of a set of triangles, and duplicates the vertices
	 * along the boundary, such that the triangles become disconnected.
	 * Note: This can create a mesh with bowties if you pass in a subset of triangles that would have bowtie connectivity.
	 *		 (it is impossible to create the paired LoopSetOut with 1:1 vertex pairs without leaving in the bowties?)
	 * @param Triangles set of triangles
	 * @param LoopSetOut set of boundary loops. LoopA is original loop which remains with "outer" triangles, and LoopB is new boundary loop of triangle set
	 * @return true on success
	 */
	bool DisconnectTriangles(const TArray<int>& Triangles, TArray<FLoopPairSet>& LoopSetOut);

	/**
	* Disconnects triangles (without constructing boundary loops) such that the input Triangles are not connected to any other triangles in the mesh
	* @param Triangles set of triangles
	* @param bPreventBowties do some additional processing and vertex splitting as needed to prevent the creation of any new bowties
	*/
	void DisconnectTriangles(const TArray<int>& Triangles, bool bPreventBowties = true);


	/**
	 * Splits all bowties across the whole mesh
	 */
	void SplitBowties(FDynamicMeshEditResult& ResultOut);

	/**
	 * Splits any bowties specifically on the given vertex, and updates (does not reset!) ResultOut with any added vertices
	 */
	void SplitBowties(int VertexID, FDynamicMeshEditResult& ResultOut);

<<<<<<< HEAD
	/**
	 * In ReinsertSubmesh, a problem can arise where the mesh we are 
	 * inserting has duplicate triangles of the base mesh.
	 *
	 * This can lead to problematic behavior later. We can do various things,
	 * like delete and replace that existing triangle, or just use it instead
	 * of adding a new one. Or fail, or ignore it.
	 * 
	 * This enum/argument controls the behavior. 
	 * However, fundamentally this kind of problem should be handled upstream!!
	 * For example by not trying to remesh areas that contain nonmanifold geometry...
	 */
	enum class EDuplicateTriBehavior : uint8
	{
		EnsureContinue,         
		EnsureAbort, UseExisting, Replace
	};

	/**
	 * Update a Base Mesh from a Submesh; See FMeshRegionOperator::BackPropropagate for a usage example.
	 * 
	 * Assumes that Submesh has been modified, but boundary loop has been preserved, and that old submesh has already been removed from this mesh.
	 * Just appends new vertices and rewrites triangles.
	 *
	 * @param Submesh The mesh to insert back into its BaseMesh.  The original submesh triangles should have already been removed when this function is called
	 * @param SubToNewV Mapping from submesh to vertices in the updated base mesh
	 * @param NewTris If not null, will be filled with IDs of triangles added to the base mesh
	 * @param DuplicateBehavior Choice of what to do if inserting a triangle from the submesh would duplicate a triangle in the base mesh
	 * @return true if submesh successfully inserted, false if any triangles failed (which happens if triangle would result in non-manifold mesh)
	 */
	bool ReinsertSubmesh(const FDynamicSubmesh3& Submesh, FOptionallySparseIndexMap& SubToNewV, TArray<int>* NewTris = nullptr,
						 EDuplicateTriBehavior DuplicateBehavior = EDuplicateTriBehavior::EnsureAbort);
=======
>>>>>>> c7e705f4

	/**
	 * Remove a list of triangles from the mesh, and optionally any vertices that are now orphaned
	 * @param Triangles the triangles to remove
	 * @param bRemoveIsolatedVerts if true, remove vertices that end up with no triangles
	 * @return true if all removes succeeded
	 */
	bool RemoveTriangles(const TArray<int>& Triangles, bool bRemoveIsolatedVerts);

	/**
	 * Remove a list of triangles from the mesh, and optionally any vertices that are now orphaned
	 * @param Triangles the triangles to remove
	 * @param bRemoveIsolatedVerts if true, remove vertices that end up with no triangles
	 * @param OnRemoveTriFunc called for each triangle to be removed
	 * @return true if all removes succeeded
	 */
	bool RemoveTriangles(const TArray<int>& Triangles, bool bRemoveIsolatedVerts, TFunctionRef<void(int)> OnRemoveTriFunc);


	//////////////////////////////////////////////////////////////////////////
	// Normal utility functions
	//////////////////////////////////////////////////////////////////////////

	/**
	 * Reverse the orientation of the given triangles, and optionally flip relevant normals
	 * @param Triangles the triangles to modify
	 * @param bInvertNormals if ture we call InvertTriangleNormals()
	 */
	void ReverseTriangleOrientations(const TArray<int>& Triangles, bool bInvertNormals);

	/**
	 * Flip the normals of the given triangles. This includes their vertex normals, if they
	 * exist, as well as any per-triangle attribute normals. @todo currently creates full-mesh bit arrays, could be more efficient on subsets
	 * @param Triangles the triangles to modify
	 */
	void InvertTriangleNormals(const TArray<int>& Triangles);


	/**
	 * Calculate and set the per-triangle normals of the two input quads.
	 * Average of the two face normals is used unless the quad is planar
	 * @param QuadTris pair of triangle IDs. If second ID is invalid, it is ignored
	 * @param bIsPlanar if the quad is known to be planar, operation is more efficient
	 * @return the normal vector that was set
	 */
	FVector3f ComputeAndSetQuadNormal(const FIndex2i& QuadTris, bool bIsPlanar = false);


	/**
	 * Create and set new shared per-triangle normals for a pair of triangles that share one edge (ie a quad)
	 * @param QuadTris pair of triangle IDs. If second ID is invalid, it is ignored
	 * @param Normal normal vector to set
	 */
	void SetQuadNormals(const FIndex2i& QuadTris, const FVector3f& Normal);

	/**
	 * Create and set new shared per-triangle normals for a list of triangles
	 * @param Triangles list of triangle IDs
	 * @param Normal normal vector to set
	 */
	void SetTriangleNormals(const TArray<int>& Triangles, const FVector3f& Normal);


	//////////////////////////////////////////////////////////////////////////
	// UV utility functions
	//////////////////////////////////////////////////////////////////////////


	/**
	 * Project the two triangles of the quad onto a plane defined by the ProjectionFrame and use that to create/set new shared per-triangle UVs.
	 * UVs are translated so that their bbox min-corner is at origin, and scaled by given scale factor
	 * @param QuadTris pair of triangle IDs. If second ID is invalid, it is ignored
	 * @param ProjectFrame vertices are projected into XY axes of this frame
	 * @param UVScaleFactor UVs are scaled by this uniform scale factor
	 * @param UVTranslation UVs are translated after scaling
	 * @param UVLayerIndex which UV layer to operate on (must exist)
	 */
	void SetQuadUVsFromProjection(const FIndex2i& QuadTris, const FFrame3d& ProjectionFrame, float UVScaleFactor = 1.0f, const FVector2f& UVTranslation = FVector2f::Zero(), int UVLayerIndex = 0);

	/**
	* Project triangles onto a plane defined by the ProjectionFrame and use that to create/set new shared per-triangle UVs.
	* UVs are translated so that their bbox min-corner is at origin, and scaled by given scale factor
	* @param Triangles TArray of triangle IDs
	* @param ProjectFrame vertices are projected into XY axes of this frame
	* @param UVScaleFactor UVs are scaled by this uniform scale factor
	* @param UVTranslation UVs are translated after scaling
	* @param UVLayerIndex which UV layer to operate on (must exist)
	*/
	void SetTriangleUVsFromProjection(const TArray<int>& Triangles, const FFrame3d& ProjectionFrame, float UVScaleFactor = 1.0f, const FVector2f& UVTranslation = FVector2f::Zero(), int UVLayerIndex = 0);


	/**
	 * Rescale UVs for the whole mesh, for the given UV attribute layer
	 * @param UVScale Scale factor to multiply into UVs.  If in world space, this is in centimeters relative to the average UV scale
	 * @param bWorldSpace If true, UVs are rescaled relative to an absolute world scale.
	 * @param UVLayerIndex which UV layer to operate on (must exist)
	 * @param ToWorld Optionally transform vertices for world space scaling
	 */
	void RescaleAttributeUVs(float UVScale = 1.0f, bool bWorldSpace = false, int UVLayerIndex = 0, TOptional<FTransform3d> ToWorld = TOptional<FTransform3d>());


	//////////////////////////////////////////////////////////////////////////
	// mesh element copying / duplication
	//////////////////////////////////////////////////////////////////////////


	/**
	 * Find "new" vertex for input vertex under Index mapping, or create new if missing
	 * @param VertexID the source vertex we want a copy of
	 * @param IndexMaps source/destination mapping of already-duplicated vertices
	 * @param ResultOut newly-created vertices are stored here
	 * @return index of duplicate vertex
	 */	
	int FindOrCreateDuplicateVertex(int VertexID, FMeshIndexMappings& IndexMaps, FDynamicMeshEditResult& ResultOut);

	/**
	 * Find "new" group for input group under Index mapping, or create new if missing
	 * @param TriangleID the source triangle whose group we want a copy of
	 * @param IndexMaps source/destination mapping of already-duplicated groups
	 * @param ResultOut newly-created groups are stored here
	 * @return index of duplicate group
	 */
	int FindOrCreateDuplicateGroup(int TriangleID, FMeshIndexMappings& IndexMaps, FDynamicMeshEditResult& ResultOut);

	/**
	 * Find "new" UV for input UV element under Index mapping, or create new if missing
	 * @param ElementID the source UV we want a duplicate of
	 * @param UVLayerIndex which UV layer to consider
	 * @param IndexMaps source/destination mapping of already-duplicated UVs
	 * @return index of duplicate UV in given UV layer
	 */
	int FindOrCreateDuplicateUV(int ElementID, int UVLayerIndex, FMeshIndexMappings& IndexMaps);

	/**
	 * Find "new" normal for input normal element under Index mapping, or create new if missing
	 * @param ElementID the source normal we want a duplicate of
	 * @param NormalLayerIndex which normal layer to consider
	 * @param IndexMaps source/destination mapping of already-duplicated normals
	 * @return index of duplicate normal in given normal layer
	 */
	int FindOrCreateDuplicateNormal(int ElementID, int NormalLayerIndex, FMeshIndexMappings& IndexMaps);


	/**
	 * Copy all attribute-layer values from one triangle to another, using the IndexMaps to track and re-use shared attribute values.
	 * @param FromTriangleID source triangle
	 * @param ToTriangleID destination triangle
	 * @param IndexMaps mappings passed to FindOrCreateDuplicateX functions to track already-created attributes
	 * @param ResultOut information about new attributes is stored here (@todo populate this, at time of writing there are no attribute fields)
	 */
	void CopyAttributes(int FromTriangleID, int ToTriangleID, FMeshIndexMappings& IndexMaps, FDynamicMeshEditResult& ResultOut);




	/**
	 * Append input mesh to our internal mesh
	 * @param AppendMesh mesh to append
	 * @param IndexMapsOut mesh element index mappings generated in this append operation
	 * @param PositionTransform optional transformation function applied to mesh vertex positions
	 * @param NormalTransform optional transformation function applied to mesh normals
	 */
	void AppendMesh(const FDynamicMesh3* AppendMesh, FMeshIndexMappings& IndexMapsOut, 
		TFunction<FVector3d(int, const FVector3d&)> PositionTransform = nullptr,
		TFunction<FVector3d(int, const FVector3d&)> NormalTransform = nullptr);


	/**
	 * Append normals from one attribute overlay to another.
	 * Assumes that AppendMesh has already been appended to Mesh.
	 * Note that this function has no dependency on .Mesh, it could be static
	 * @param AppendMesh mesh that owns FromNormals attribute overlay
	 * @param FromNormals Normals overlay we want to append from (owned by AppendMesh)
	 * @param ToNormals Normals overlay we want to append to (owned by Mesh)
	 * @param VertexMap map from AppendMesh vertex IDs to vertex IDs applicable to ToNormals (ie of .Mesh)
	 * @param TriangleMap map from AppendMesh triangle IDs to triangle IDs applicable to ToNormals (ie of .Mesh)
	 * @param NormalTransform optional transformation function applied to mesh normals
	 * @param NormalMapOut Mapping from element IDs of FromNormals to new element IDs in ToNormals
	 */
	void AppendNormals(const FDynamicMesh3* AppendMesh,
		const FDynamicMeshNormalOverlay* FromNormals, FDynamicMeshNormalOverlay* ToNormals,
		const FIndexMapi& VertexMap, const FIndexMapi& TriangleMap,
		TFunction<FVector3d(int, const FVector3d&)> NormalTransform,
		FIndexMapi& NormalMapOut);


	/**
	 * Append UVs from one attribute overlay to another.
	 * Assumes that AppendMesh has already been appended to Mesh.
	 * Note that this function has no dependency on .Mesh, it could be static
	 * @param AppendMesh mesh that owns FromUVs attribute overlay
	 * @param FromUVs UV overlay we want to append from (owned by AppendMesh)
	 * @param ToUVs UV overlay we want to append to (owned by Mesh)
	 * @param VertexMap map from AppendMesh vertex IDs to vertex IDs applicable to ToUVs (ie of .Mesh)
	 * @param TriangleMap map from AppendMesh triangle IDs to triangle IDs applicable to ToUVs (ie of .Mesh)
	 * @param UVMapOut Mapping from element IDs of FromUVs to new element IDs in ToUVs
	 */
	void AppendUVs(const FDynamicMesh3* AppendMesh,
		const FDynamicMeshUVOverlay* FromUVs, FDynamicMeshUVOverlay* ToUVs,
		const FIndexMapi& VertexMap, const FIndexMapi& TriangleMap,
		FIndexMapi& UVMapOut);




	/**
	 * Append triangles of an existing mesh. This duplicates the current groups and also any attributes existing on the triangles.
	 * @param SourceMesh the mesh to copy from
	 * @param SourceTriangles the triangles to copy
	 * @param IndexMaps returned mappings from old to new triangles/vertices/etc (you may initialize to optimize memory usage, etc)
	 * @param ResultOut lists of newly created triangles/vertices/etc
	 * @param bComputeTriangleMap if true, computes the triangle map section of IndexMaps (which is not needed for the append to work, so is optional)
	 */
	void AppendTriangles(const FDynamicMesh3* SourceMesh, const TArrayView<const int>& SourceTriangles, FMeshIndexMappings& IndexMaps, FDynamicMeshEditResult& ResultOut, bool bComputeTriangleMap = true);

	/**
	 * Create multiple meshes out of the source mesh by splitting triangles out.
	 * Static because it creates multiple output meshes, so doesn't quite fit in the FDynamicMeshEditor model of operating on a single mesh
	 *
	 * @param SourceMesh
	 * @param SplitMeshes
	 * @param TriIDToMeshID
	 * @return true if needed split, false if there were not multiple mesh ids so no split was needed
	 */
	static bool SplitMesh(const FDynamicMesh3* SourceMesh, TArray<FDynamicMesh3>& SplitMeshes, TFunctionRef<int(int)> TriIDToMeshID, int DeleteMeshID = -1);

};

<|MERGE_RESOLUTION|>--- conflicted
+++ resolved
@@ -185,24 +185,37 @@
 
 
 	/**
-	 * Pair of associated edge loops.
+	 * Pair of associated vertex and edge loops. Assumption is that loop sizes are the same and have a 1-1 correspondence.
+	 * OuterVertices may include unreferenced vertices, and OuterEdges may include InvalidID edges in that case.
 	 */
 	struct FLoopPairSet
 	{
-		FEdgeLoop LoopA;
-		FEdgeLoop LoopB;
+		TArray<int32> OuterVertices;
+		TArray<int32> OuterEdges;
+
+		TArray<int32> InnerVertices;
+		TArray<int32> InnerEdges;
+
+		/** If true, some OuterVertices are not referenced by any triangles, and the pair of OuterEdges that would touch that vertex are InvalidID */
+		bool bOuterIncludesIsolatedVertices;
 	};
 
 	/**
 	 * Finds boundary loops of connected components of a set of triangles, and duplicates the vertices
 	 * along the boundary, such that the triangles become disconnected.
-	 * Note: This can create a mesh with bowties if you pass in a subset of triangles that would have bowtie connectivity.
+	 * If the triangle set includes boundary vertices, they cannot be disconnected as they will become unreferenced.
+	 * The function returns false if boundary vertices are found, unless bHandleBoundaryVertices = true.
+	 * In that case, the boundary vertex is duplicated, and the original vertex is kept with the "Inner" loop.
+	 * The new unreferenced vertex is left on the "Outer" loop, and the attached edges do not exist so are set as InvalidID.
+	 * The FLoopPairSet.bOuterIncludesIsolatedVertices flag is set to true if boundary vertices are encountered.
+	 * Note: This function can create a mesh with bowties if you pass in a subset of triangles that would have bowtie connectivity.
 	 *		 (it is impossible to create the paired LoopSetOut with 1:1 vertex pairs without leaving in the bowties?)
 	 * @param Triangles set of triangles
 	 * @param LoopSetOut set of boundary loops. LoopA is original loop which remains with "outer" triangles, and LoopB is new boundary loop of triangle set
+	 * @param bHandleBoundaryVertices if true, boundary vertices are handled as described above, otherwise function aborts and returns false if a boundary vertex is encountered
 	 * @return true on success
 	 */
-	bool DisconnectTriangles(const TArray<int>& Triangles, TArray<FLoopPairSet>& LoopSetOut);
+	bool DisconnectTriangles(const TArray<int>& Triangles, TArray<FLoopPairSet>& LoopSetOut, bool bHandleBoundaryVertices);
 
 	/**
 	* Disconnects triangles (without constructing boundary loops) such that the input Triangles are not connected to any other triangles in the mesh
@@ -222,7 +235,6 @@
 	 */
 	void SplitBowties(int VertexID, FDynamicMeshEditResult& ResultOut);
 
-<<<<<<< HEAD
 	/**
 	 * In ReinsertSubmesh, a problem can arise where the mesh we are 
 	 * inserting has duplicate triangles of the base mesh.
@@ -255,8 +267,6 @@
 	 */
 	bool ReinsertSubmesh(const FDynamicSubmesh3& Submesh, FOptionallySparseIndexMap& SubToNewV, TArray<int>* NewTris = nullptr,
 						 EDuplicateTriBehavior DuplicateBehavior = EDuplicateTriBehavior::EnsureAbort);
-=======
->>>>>>> c7e705f4
 
 	/**
 	 * Remove a list of triangles from the mesh, and optionally any vertices that are now orphaned
@@ -318,6 +328,19 @@
 	 * @param Normal normal vector to set
 	 */
 	void SetTriangleNormals(const TArray<int>& Triangles, const FVector3f& Normal);
+
+	/**
+	 * Create and set new shared per-triangle normals for a list of triangles. 
+	 * Normal at each vertex is calculated based only on average of triangles in set
+	 * @param Triangles list of triangle IDs
+	 */
+	void SetTriangleNormals(const TArray<int>& Triangles);
+
+
+	/**
+	 * For a 'tube' of triangles connecting loops of corresponded vertices, set smooth normals such that corresponding vertices have corresponding normals
+	 */
+	void SetTubeNormals(const TArray<int>& Triangles, const TArray<int>& VertexIDs1, const TArray<int>& MatchedIndices1, const TArray<int>& VertexIDs2, const TArray<int>& MatchedIndices2);
 
 
 	//////////////////////////////////////////////////////////////////////////
@@ -345,8 +368,14 @@
 	* @param UVTranslation UVs are translated after scaling
 	* @param UVLayerIndex which UV layer to operate on (must exist)
 	*/
-	void SetTriangleUVsFromProjection(const TArray<int>& Triangles, const FFrame3d& ProjectionFrame, float UVScaleFactor = 1.0f, const FVector2f& UVTranslation = FVector2f::Zero(), int UVLayerIndex = 0);
-
+	void SetTriangleUVsFromProjection(const TArray<int32>& Triangles, const FFrame3d& ProjectionFrame, float UVScaleFactor = 1.0f, const FVector2f& UVTranslation = FVector2f::Zero(), bool bShiftToOrigin = true, int32 UVLayerIndex = 0);
+
+
+	/**
+	 * For triangles connecting loops of corresponded vertices, set UVs in a cylindrical pattern so that the U coordinate starts at 0 for the first corresponded pair of vertices, and cycles around to 1
+	 * Assumes Triangles array stores indices of triangles in progressively filling the tube, starting with VertexIDs*[0].  (This is used to set the UVs correctly at the seam joining the start & end of the loop)
+	 */
+	void SetGeneralTubeUVs(const TArray<int>& Triangles, const TArray<int>& VertexIDs1, const TArray<int>& MatchedIndices1, const TArray<int>& VertexIDs2, const TArray<int>& MatchedIndices2, const TArray<float>& UValues, const FVector3f& VDir, float UVScaleFactor = 1.0f, const FVector2f& UVTranslation = FVector2f::Zero(), int UVLayerIndex = 0);
 
 	/**
 	 * Rescale UVs for the whole mesh, for the given UV attribute layer
