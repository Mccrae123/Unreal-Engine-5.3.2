--- conflicted
+++ resolved
@@ -42,411 +42,7 @@
 	{
 		return UVOverlay->SetElement(EID, UV);
 	}
-<<<<<<< HEAD
-#endif
-
-	// Sort charts from largest to smallest
-	struct FCompareCharts
-	{
-		FORCEINLINE bool operator()( const FUVIsland& A, const FUVIsland& B ) const
-		{
-			// Rect area
-			FVector2d ChartRectA = ( A.MaxUV - A.MinUV ) * A.UVScale;
-			FVector2d ChartRectB = ( B.MaxUV - B.MinUV ) * B.UVScale;
-			return ChartRectA.X * ChartRectA.Y> ChartRectB.X * ChartRectB.Y;
-		}
-	};
-	Algo::IntroSort( Charts, FCompareCharts() );
-}
-
-
-
-// Hash function to use FMD5Hash in TMap
-inline uint32 GetTypeHash(const FMD5Hash& Hash)
-{
-	uint32* HashAsInt32 = (uint32*)Hash.GetBytes();
-	return HashAsInt32[0] ^ HashAsInt32[1] ^ HashAsInt32[2] ^ HashAsInt32[3];
-}
-
-bool FDynamicMeshStandardChartPacker::PackCharts(TArray<FUVIsland>& Charts, double UVScale, double& OutEfficiency, TAtomic<bool>& bAbort)
-{
-	ScaleCharts(Charts, UVScale);
-
-	FAllocator2D BestChartRaster(FAllocator2D::EMode::UsedSegments, TextureResolution, TextureResolution, ELightmapUVVersion::Latest);
-	FAllocator2D ChartRaster(FAllocator2D::EMode::UsedSegments, TextureResolution, TextureResolution, ELightmapUVVersion::Latest);
-	FAllocator2D LayoutRaster(FAllocator2D::EMode::FreeSegments, TextureResolution, TextureResolution, ELightmapUVVersion::Latest);
-
-	uint64 RasterizeCycles = 0;
-	uint64 FindCycles = 0;
-
-	OutEfficiency = 0.0f;
-	LayoutRaster.Clear();
-
-	// Store the position where we found a spot for each unique raster
-	// so we can skip whole sections we know won't work out.
-	// This method is obviously more efficient with smaller charts
-	// but helps tremendously as the number of charts goes up for
-	// the same texture space. This helps counteract the slowdown
-	// induced by having more parts to place in the grid and is
-	// particularly useful for foliage.
-	TMap<FMD5Hash, FVector2d> BestStartPos;
-
-	// Reduce Insights CPU tracing to once per batch
-	const int32 BatchSize = 1024;
-	for (int32 ChartIndex = 0; ChartIndex <Charts.Num() && !bAbort.Load(EMemoryOrder::Relaxed); )
-	{
-		for (int32 BatchIndex = 0; BatchIndex <BatchSize && ChartIndex <Charts.Num() && !bAbort.Load(EMemoryOrder::Relaxed); ++ChartIndex, ++BatchIndex)
-		{
-			FUVIsland& Chart = Charts[ChartIndex];
-
-			// Try different orientations and pick best
-			int32				BestOrientation = -1;
-			FAllocator2D::FRect	BestRect = { ~0u, ~0u, ~0u, ~0u };
-
-			// This version focus on minimal surface area giving fairness to both horizontal and vertical chart placement
-			// instead of only taking the pixel offset of the lower left corner into account.
-			TFunction<bool(const FAllocator2D::FRect&)> IsBestRect =
-				[&BestRect](const FAllocator2D::FRect& Rect)
-			{
-				return ((Rect.X + Rect.W) + (Rect.Y + Rect.H)) <((BestRect.X + BestRect.W) + (BestRect.Y + BestRect.H));
-			};
-
-			// simpler thing?
-			//TFunction<bool(const FAllocator2D::FRect&)> IsBestRect =
-			//	[this, &BestRect](const FAllocator2D::FRect& Rect)
-			//{
-			//	return Rect.X + Rect.Y * TextureResolution <BestRect.X + BestRect.Y * TextureResolution;
-			//};
-
-			int32 OrientationStep = (bAllowFlips) ? 1 : 2;
-			for (int32 Orientation = 0; Orientation < 8; Orientation += OrientationStep)
-			{
-				// TODO If any dimension is less than 1 pixel shrink dimension to zero
-
-				OrientChart(Chart, Orientation);
-
-				FVector2d ChartSize = Chart.MaxUV - Chart.MinUV;
-				ChartSize = ChartSize.X * Chart.PackingScaleU + ChartSize.Y * Chart.PackingScaleV;
-
-				// Only need half pixel dilate for rects
-				FAllocator2D::FRect	Rect;
-				Rect.X = 0;
-				Rect.Y = 0;
-				Rect.W = FMath::CeilToInt( (float)FMathd::Abs(ChartSize.X) + 1.0f);
-				Rect.H = FMath::CeilToInt( (float)FMathd::Abs(ChartSize.Y) + 1.0f);
-
-				// Just in case lack of precision pushes it over
-				Rect.W = FMath::Min(TextureResolution, Rect.W);
-				Rect.H = FMath::Min(TextureResolution, Rect.H);
-
-				const bool bRectPack = false;
-
-				if (bRectPack)
-				{
-					if (LayoutRaster.Find(Rect))
-					{
-						if (IsBestRect(Rect))
-						{
-							BestOrientation = Orientation;
-							BestRect = Rect;
-						}
-					}
-					else
-					{
-						continue;
-					}
-				}
-				else
-				{
-					if (Orientation % 4 == 1)
-					{
-						ChartRaster.FlipX(Rect);
-					}
-					else if (Orientation % 4 == 3)
-					{
-						ChartRaster.FlipY(Rect);
-					}
-					else
-					{
-						RasterizeChart(Chart, Rect.W, Rect.H, ChartRaster);
-					}
-
-					bool bFound = false;
-
-					// Use the real raster size for optimal placement
-					FAllocator2D::FRect RasterRect = Rect;
-					RasterRect.W = ChartRaster.GetRasterWidth();
-					RasterRect.H = ChartRaster.GetRasterHeight();
-
-					// Nothing rasterized, returning 0,0 as fast as possible
-					// since this is what the actual algorithm is doing but
-					// we might have to flag the entire UV map as invalid since
-					// charts are going to overlap
-					if (RasterRect.H == 0 && RasterRect.W == 0)
-					{
-						Rect.X = 0;
-						Rect.Y = 0;
-						bFound = true;
-					}
-					else
-					{
-						FMD5Hash RasterMD5 = ChartRaster.GetRasterMD5();
-						FVector2d* StartPos = BestStartPos.Find(RasterMD5);
-
-						if (StartPos)
-						{
-							RasterRect.X = StartPos->X;
-							RasterRect.Y = StartPos->Y;
-						}
-
-						LayoutRaster.ResetStats();
-						bFound = LayoutRaster.FindWithSegments(RasterRect, ChartRaster, IsBestRect);
-						if (bFound)
-						{
-							// Store only the best possible position in the hash table so we can start from there for other identical charts
-							BestStartPos.Add(RasterMD5, FVector2d(RasterRect.X, RasterRect.Y));
-
-							// Since the older version stops searching at Width - Rect.W instead of using the raster size,
-							// it means a perfect rasterized square of 2,2 won't fit a 2,2 hole at the end of a row if Rect.W = 3.
-							// Because of that, we have no choice to worsen our algorithm behavior for backward compatibility.
-
-							// Once we know the best possible position, we'll continue our search from there with the original
-							// rect value if it differs from the raster rect to ensure we get the same result as the old algorithm.
-							//if (LayoutVersion <ELightmapUVVersion::Segments2D && (Rect.X != RasterRect.X || Rect.Y != RasterRect.Y))
-							//{
-							//	Rect.X = RasterRect.X;
-							//	Rect.Y = RasterRect.Y;
-
-							//	bFound = LayoutRaster.FindWithSegments(Rect, ChartRaster, IsBestRect);
-							//}
-							//else
-							//{
-							//	// We can't copy W and H here as they might be different than what we got initially
-							//	Rect.X = RasterRect.X;
-							//	Rect.Y = RasterRect.Y;
-							//}
-
-							// We can't copy W and H here as they might be different than what we got initially
-							Rect.X = RasterRect.X;
-							Rect.Y = RasterRect.Y;
-
-						}
-
-						LayoutRaster.PublishStats(ChartIndex, Orientation, bFound, Rect, BestRect, RasterMD5, IsBestRect);
-					}
-
-				
-					//if (true)
-					//{
-					//	UE_LOG(LogTemp, Log, TEXT("[LAYOUTUV_TRACE] Chart %d Orientation %d Found = %d Rect = %d,%d,%d,%d\n"), ChartIndex, Orientation, bFound ? 1 : 0, Rect.X, Rect.Y, Rect.W, Rect.H);
-					//}
-
-					if (bFound)
-					{
-						if (IsBestRect(Rect))
-						{
-							BestChartRaster = ChartRaster;
-
-							BestOrientation = Orientation;
-							BestRect = Rect;
-
-							if (BestRect.X == 0 && BestRect.Y == 0)
-							{
-								// BestRect can't be beat, stop here
-								break;
-							}
-						}
-					}
-					else
-					{
-						continue;
-					}
-				}
-			}
-
-			if (BestOrientation>= 0)
-			{
-				// Add chart to layout
-				OrientChart(Chart, BestOrientation);
-
-				LayoutRaster.Alloc(BestRect, BestChartRaster);
-
-				Chart.PackingBias.X += BestRect.X;
-				Chart.PackingBias.Y += BestRect.Y;
-			}
-			else
-			{
-				//if (true)
-				//{
-				//	UE_LOG(LogTemp, Log, TEXT("[LAYOUTUV_TRACE] Chart %d Found no orientation that fit\n"), ChartIndex);
-				//}
-
-				// Found no orientation that fit
-				return false;
-			}
-		}
-	}
-
-	if (bAbort)
-	{
-		return false;
-	}
-
-	const uint32 TotalTexels = TextureResolution * TextureResolution;
-	const uint32 UsedTexels = LayoutRaster.GetUsedTexels();
-
-	OutEfficiency = double(UsedTexels) / TotalTexels;
-
-	return true;
-}
-
-
-
-
-
-
-void FDynamicMeshStandardChartPacker::OrientChart(FUVIsland& Chart, int32 Orientation)
-{
-	switch (Orientation)
-	{
-	case 0:
-		// 0 degrees
-		Chart.PackingScaleU = FVector2d(Chart.UVScale.X, 0);
-		Chart.PackingScaleV = FVector2d(0, Chart.UVScale.Y);
-		Chart.PackingBias = -Chart.MinUV.X * Chart.PackingScaleU - Chart.MinUV.Y * Chart.PackingScaleV + 0.5f;
-		break;
-	case 1:
-		// 0 degrees, flip x
-		Chart.PackingScaleU = FVector2d(-Chart.UVScale.X, 0);
-		Chart.PackingScaleV = FVector2d(0, Chart.UVScale.Y);
-		Chart.PackingBias = -Chart.MaxUV.X * Chart.PackingScaleU - Chart.MinUV.Y * Chart.PackingScaleV + 0.5f;
-		break;
-	case 2:
-		// 90 degrees
-		Chart.PackingScaleU = FVector2d(0, -Chart.UVScale.X);
-		Chart.PackingScaleV = FVector2d(Chart.UVScale.Y, 0);
-		Chart.PackingBias = -Chart.MaxUV.X * Chart.PackingScaleU - Chart.MinUV.Y * Chart.PackingScaleV + 0.5f;
-		break;
-	case 3:
-		// 90 degrees, flip x
-		Chart.PackingScaleU = FVector2d(0, Chart.UVScale.X);
-		Chart.PackingScaleV = FVector2d(Chart.UVScale.Y, 0);
-		Chart.PackingBias = -Chart.MinUV.X * Chart.PackingScaleU - Chart.MinUV.Y * Chart.PackingScaleV + 0.5f;
-		break;
-	case 4:
-		// 180 degrees
-		Chart.PackingScaleU = FVector2d(-Chart.UVScale.X, 0);
-		Chart.PackingScaleV = FVector2d(0, -Chart.UVScale.Y);
-		Chart.PackingBias = -Chart.MaxUV.X * Chart.PackingScaleU - Chart.MaxUV.Y * Chart.PackingScaleV + 0.5f;
-		break;
-	case 5:
-		// 180 degrees, flip x
-		Chart.PackingScaleU = FVector2d(Chart.UVScale.X, 0);
-		Chart.PackingScaleV = FVector2d(0, -Chart.UVScale.Y);
-		Chart.PackingBias = -Chart.MinUV.X * Chart.PackingScaleU - Chart.MaxUV.Y * Chart.PackingScaleV + 0.5f;
-		break;
-	case 6:
-		// 270 degrees
-		Chart.PackingScaleU = FVector2d(0, Chart.UVScale.X);
-		Chart.PackingScaleV = FVector2d(-Chart.UVScale.Y, 0);
-		Chart.PackingBias = -Chart.MinUV.X * Chart.PackingScaleU - Chart.MaxUV.Y * Chart.PackingScaleV + 0.5f;
-		break;
-	case 7:
-		// 270 degrees, flip x
-		Chart.PackingScaleU = FVector2d(0, -Chart.UVScale.X);
-		Chart.PackingScaleV = FVector2d(-Chart.UVScale.Y, 0);
-		Chart.PackingBias = -Chart.MaxUV.X * Chart.PackingScaleU - Chart.MaxUV.Y * Chart.PackingScaleV + 0.5f;
-		break;
-	}
-}
-
-
-
-// Max of 2048x2048 due to precision
-// Dilate in 28.4 fixed point. Half pixel dilation is conservative rasterization.
-// Dilation same as Minkowski sum of triangle and square.
-template<int32 Dilate>
-void InternalRasterizeTriangle(FAllocator2D& Shader, const FVector2f Points[3], int32 ScissorWidth, int32 ScissorHeight)
-{
-	const FVector2f HalfPixel(0.5f, 0.5f);
-	FVector2f p0 = Points[0] - HalfPixel;
-	FVector2f p1 = Points[1] - HalfPixel;
-	FVector2f p2 = Points[2] - HalfPixel;
-
-	// Correct winding
-	float Facing = (p0.X - p1.X) * (p2.Y - p0.Y) - (p0.Y - p1.Y) * (p2.X - p0.X);
-	if (Facing <0.0f)
-	{
-		Swap(p0, p2);
-	}
-
-	// 28.4 fixed point
-	const int32 X0 = (int32)(16.0f * p0.X + 0.5f);
-	const int32 X1 = (int32)(16.0f * p1.X + 0.5f);
-	const int32 X2 = (int32)(16.0f * p2.X + 0.5f);
-
-	const int32 Y0 = (int32)(16.0f * p0.Y + 0.5f);
-	const int32 Y1 = (int32)(16.0f * p1.Y + 0.5f);
-	const int32 Y2 = (int32)(16.0f * p2.Y + 0.5f);
-
-	// Bounding rect
-	int32 MinX = (FMath::Min3(X0, X1, X2) - Dilate + 15) / 16;
-	int32 MaxX = (FMath::Max3(X0, X1, X2) + Dilate + 15) / 16;
-	int32 MinY = (FMath::Min3(Y0, Y1, Y2) - Dilate + 15) / 16;
-	int32 MaxY = (FMath::Max3(Y0, Y1, Y2) + Dilate + 15) / 16;
-
-	// Clip to image
-	MinX = FMath::Clamp(MinX, 0, ScissorWidth);
-	MaxX = FMath::Clamp(MaxX, 0, ScissorWidth);
-	MinY = FMath::Clamp(MinY, 0, ScissorHeight);
-	MaxY = FMath::Clamp(MaxY, 0, ScissorHeight);
-
-	// Deltas
-	const int32 DX01 = X0 - X1;
-	const int32 DX12 = X1 - X2;
-	const int32 DX20 = X2 - X0;
-
-	const int32 DY01 = Y0 - Y1;
-	const int32 DY12 = Y1 - Y2;
-	const int32 DY20 = Y2 - Y0;
-
-	// Half-edge constants
-	int32 C0 = DY01 * X0 - DX01 * Y0;
-	int32 C1 = DY12 * X1 - DX12 * Y1;
-	int32 C2 = DY20 * X2 - DX20 * Y2;
-
-	// Correct for fill convention
-	C0 += (DY01 <0 || (DY01 == 0 && DX01> 0)) ? 0 : -1;
-	C1 += (DY12 <0 || (DY12 == 0 && DX12> 0)) ? 0 : -1;
-	C2 += (DY20 <0 || (DY20 == 0 && DX20> 0)) ? 0 : -1;
-
-	// Dilate edges
-	C0 += (abs(DX01) + abs(DY01)) * Dilate;
-	C1 += (abs(DX12) + abs(DY12)) * Dilate;
-	C2 += (abs(DX20) + abs(DY20)) * Dilate;
-
-	for (int32 y = MinY; y <MaxY; y++)
-	{
-		for (int32 x = MinX; x <MaxX; x++)
-		{
-			// same as Edge1>= 0 && Edge2>= 0 && Edge3>= 0
-			int32 IsInside;
-			IsInside = C0 + (DX01 * y - DY01 * x) * 16;
-			IsInside |= C1 + (DX12 * y - DY12 * x) * 16;
-			IsInside |= C2 + (DX20 * y - DY20 * x) * 16;
-
-			if (IsInside>= 0)
-			{
-				Shader.SetBit(x, y);
-			}
-		}
-	}
-}
-
-
-=======
 };
->>>>>>> 3aae9151
 
 
 FDynamicMeshUVPacker::FDynamicMeshUVPacker(FDynamicMeshUVOverlay* UVOverlayIn)
@@ -469,45 +65,7 @@
 		return MeshView.UVOverlay->AreTrianglesConnected(Triangle0, Triangle1);
 		});
 
-<<<<<<< HEAD
-			Chart.WorldScale += UVLength;
-			Chart.UVArea += UVArea;
-		}
-
-		Chart.WorldScale /= FMathd::Max(Chart.UVArea, 1e-8f);
-	}
-
-
-	bool bPackingFound = Packer.FindBestPacking(AllCharts);
-	if (ensure(bPackingFound) == false)
-	{
-		return false;
-	}
-
-
-	// Commit chart UVs
-	for (int32 i = 0; i <AllCharts.Num(); i++)
-	{
-		FUVIsland& Chart = AllCharts[i];
-
-		Chart.PackingScaleU /= (double)Packer.TextureResolution;
-		Chart.PackingScaleV /= (double)Packer.TextureResolution;
-		Chart.PackingBias /= (double)Packer.TextureResolution;
-
-		TSet<int32> IslandElements;
-
-		for (int32 tid : Chart.Triangles)
-		{
-			FIndex3i Triangle = UVOverlay->GetTriangle(tid);
-			IslandElements.Add(Triangle.A);
-			IslandElements.Add(Triangle.B);
-			IslandElements.Add(Triangle.C);
-		}
-
-		for (int32 elemid : IslandElements)
-=======
 	return Packer.StandardPack(&MeshView, UVComponents.Num(), [&UVComponents](int Idx, TArray<int32>& Island)
->>>>>>> 3aae9151
 		{
 			Island = UVComponents.GetComponent(Idx).Indices;
 		});
