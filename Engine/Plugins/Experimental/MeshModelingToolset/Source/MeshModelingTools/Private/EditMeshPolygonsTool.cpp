--- conflicted
+++ resolved
@@ -9,13 +9,28 @@
 #include "MeshNormals.h"
 #include "ToolSceneQueriesUtil.h"
 #include "Intersection/IntersectionUtil.h"
-#include "FindPolygonsAlgorithm.h"
 #include "Transforms/MultiTransformer.h"
 #include "BaseBehaviors/SingleClickBehavior.h"
 #include "Util/ColorConstants.h"
+#include "ToolSetupUtil.h"
+#include "Operations/MeshPlaneCut.h"
+#include "Selections/MeshEdgeSelection.h"
+#include "Selections/MeshFaceSelection.h"
+#include "Selections/MeshConnectedComponents.h"
+#include "FaceGroupUtil.h"
+#include "DynamicMeshEditor.h"
+#include "DynamicMeshChangeTracker.h"
+#include "Changes/MeshChange.h"
+#include "MeshIndexUtil.h"
+
+#include "Operations/OffsetMeshRegion.h"
+#include "Operations/InsetMeshRegion.h"
+#include "Operations/SimpleHoleFiller.h"
+#include "MeshTransforms.h"
 
 #include "Async/ParallelFor.h"
 #include "Containers/BitArray.h"
+#include "Materials/MaterialInstanceDynamic.h"
 
 #define LOCTEXT_NAMESPACE "UEditMeshPolygonsTool"
 
@@ -26,37 +41,43 @@
  */
 UMeshSurfacePointTool* UEditMeshPolygonsToolBuilder::CreateNewTool(const FToolBuilderState& SceneState) const
 {
-	UEditMeshPolygonsTool* DeformTool = NewObject<UEditMeshPolygonsTool>(SceneState.ToolManager);
-	return DeformTool;
-}
-
-/*
- * Tool
- */
-UPolyEditTransformProperties::UPolyEditTransformProperties()
-{
-	TransformMode = EMultiTransformerMode::DefaultGizmo;
-	bSelectVertices = true;
-	bSelectFaces = true;
-	bSelectEdges = true;
-	bShowWireframe = false;
-	bSnapToWorldGrid = false;
-	PolygonMode = EPolygonGroupMode::KeepInputPolygons;
-	PolygonGroupingAngleThreshold = .5;
-}
-
-#if WITH_EDITOR
-void UPolyEditTransformProperties::PostEditChangeProperty(FPropertyChangedEvent& PropertyChangedEvent)
-{
-	// skip interactive updates for PolygonGroupingAngleThreshold
-	// TODO: thread the polygon group compute and remove this update skip
-	if (PropertyChangedEvent.GetPropertyName() == GET_MEMBER_NAME_CHECKED(UPolyEditTransformProperties, PolygonGroupingAngleThreshold) && PropertyChangedEvent.ChangeType == EPropertyChangeType::Interactive)
-	{
-		return;
-	}
-	Super::PostEditChangeProperty(PropertyChangedEvent);
-}
-#endif
+	UEditMeshPolygonsTool* EditPolygonsTool = NewObject<UEditMeshPolygonsTool>(SceneState.ToolManager);
+	if (bTriangleMode)
+	{
+		EditPolygonsTool->EnableTriangleMode();
+	}
+	return EditPolygonsTool;
+}
+
+
+
+void UEditMeshPolygonsToolActionPropertySet::PostAction(EEditMeshPolygonsToolActions Action)
+{
+	if (ParentTool.IsValid())
+	{
+		ParentTool->RequestAction(Action);
+	}
+}
+
+
+void UPolyEditExtrudeProperties::SaveRestoreProperties(UInteractiveTool* RestoreToTool, bool bSaving)
+{
+	UPolyEditExtrudeProperties* PropertyCache = GetPropertyCache<UPolyEditExtrudeProperties>();
+	SaveRestoreProperty(PropertyCache->Direction, this->Direction, bSaving);
+}
+void UPolyEditCutProperties::SaveRestoreProperties(UInteractiveTool* RestoreToTool, bool bSaving)
+{
+	UPolyEditCutProperties* PropertyCache = GetPropertyCache<UPolyEditCutProperties>();
+	SaveRestoreProperty(PropertyCache->Orientation, this->Orientation, bSaving);
+	SaveRestoreProperty(PropertyCache->bSnapToVertices, this->bSnapToVertices, bSaving);
+}
+void UPolyEditSetUVProperties::SaveRestoreProperties(UInteractiveTool* RestoreToTool, bool bSaving)
+{
+	UPolyEditSetUVProperties* PropertyCache = GetPropertyCache<UPolyEditSetUVProperties>();
+	SaveRestoreProperty(PropertyCache->bShowMaterial, this->bShowMaterial, bSaving);
+}
+
+
 
 
 /*
@@ -65,6 +86,13 @@
 
 UEditMeshPolygonsTool::UEditMeshPolygonsTool()
 {
+	SetToolDisplayName(LOCTEXT("EditMeshPolygonsToolName", "Edit PolyGroups"));
+}
+
+void UEditMeshPolygonsTool::EnableTriangleMode()
+{
+	check(DynamicMeshComponent == nullptr);		// must not have been initialized!
+	bTriangleMode = true;
 }
 
 void UEditMeshPolygonsTool::Setup()
@@ -81,6 +109,7 @@
 	DynamicMeshComponent->SetupAttachment(ComponentTarget->GetOwnerActor()->GetRootComponent());
 	DynamicMeshComponent->RegisterComponent();
 	DynamicMeshComponent->SetWorldTransform(ComponentTarget->GetWorldTransform());
+	WorldTransform = FTransform3d(DynamicMeshComponent->GetComponentTransform());
 
 	// set materials
 	FComponentMaterialSet MaterialSet;
@@ -90,54 +119,57 @@
 		DynamicMeshComponent->SetMaterial(k, MaterialSet.Materials[k]);
 	}
 
+	// configure secondary render material
+	UMaterialInterface* SelectionMaterial = ToolSetupUtil::GetSelectionMaterial(FLinearColor(0.9f, 0.1f, 0.1f), GetToolManager());
+	if (SelectionMaterial != nullptr)
+	{
+		DynamicMeshComponent->SetSecondaryRenderMaterial(SelectionMaterial);
+	}
+
+	// enable secondary triangle buffers
+	DynamicMeshComponent->EnableSecondaryTriangleBuffers(
+		[this](const FDynamicMesh3* Mesh, int32 TriangleID)
+	{
+		return SelectionMechanic->GetActiveSelection().IsSelectedTriangle(Mesh, Topology.Get(), TriangleID);
+	});
+
+
 	// dynamic mesh configuration settings
 	DynamicMeshComponent->TangentsType = EDynamicMeshTangentCalcType::AutoCalculated;
 	DynamicMeshComponent->InitializeMesh(ComponentTarget->GetMesh());
-	InitialMesh = MakeUnique<FDynamicMesh3>(*DynamicMeshComponent->GetMesh());
+	FMeshNormals::QuickComputeVertexNormals(*DynamicMeshComponent->GetMesh());
 	OnDynamicMeshComponentChangedHandle = DynamicMeshComponent->OnMeshChanged.Add(
 		FSimpleMulticastDelegate::FDelegate::CreateUObject(this, &UEditMeshPolygonsTool::OnDynamicMeshComponentChanged));
 
 
+
 	// add properties
 	TransformProps = NewObject<UPolyEditTransformProperties>(this);
-	TransformProps->PolygonMode = DynamicMeshComponent->GetMesh()->HasTriangleGroups() && DynamicMeshComponent->GetMesh()->MaxGroupID() > 1 ? EPolygonGroupMode::KeepInputPolygons : EPolygonGroupMode::RecomputePolygonsByAngleThreshold;
-	if (TransformProps->PolygonMode == EPolygonGroupMode::RecomputePolygonsByAngleThreshold)
-	{
-		ComputePolygons(false);
-	}
-	BackupTriangleGroups();
 	AddToolPropertySource(TransformProps);
+	LocalFrameModeWatcher.Initialize([&]() { return TransformProps->LocalFrameMode; }, [this](ELocalFrameMode) { UpdateMultiTransformerFrame(); }, TransformProps->LocalFrameMode);
+	LockFrameWatcher.Initialize([&]() { return TransformProps->bLockRotation; }, [this](bool) { LockedTransfomerFrame = LastTransformerFrame; UpdateMultiTransformerFrame(); }, TransformProps->bLockRotation);
+
+	// set up SelectionMechanic
+	SelectionMechanic = NewObject<UPolygonSelectionMechanic>(this);
+	SelectionMechanic->Setup(this);
+	SelectionMechanic->OnSelectionChanged.AddUObject(this, &UEditMeshPolygonsTool::OnSelectionModifiedEvent);
 
 	// initialize AABBTree
 	MeshSpatial.SetMesh(DynamicMeshComponent->GetMesh());
 	PrecomputeTopology();
 
-	//initialize topology selector
-	TopoSelector.Initialize(DynamicMeshComponent->GetMesh(), &Topology);
-	TopoSelector.SetSpatialSource([this]() {return &GetSpatial(); });
-	TopoSelector.PointsWithinToleranceTest = [this](const FVector3d& Position1, const FVector3d& Position2) {
-		FTransform Transform = ComponentTarget->GetWorldTransform();
-		return ToolSceneQueriesUtil::PointSnapQuery(this->CameraState, 
-			Transform.TransformPosition((FVector)Position1), Transform.TransformPosition((FVector)Position2), VisualAngleSnapThreshold);
-	};
+	// Set UV Scale factor based on initial mesh bounds
+	float BoundsMaxDim = DynamicMeshComponent->GetMesh()->GetBounds().MaxDim();
+	if (BoundsMaxDim > 0)
+	{
+		UVScaleFactor = 1.0 / BoundsMaxDim;
+	}
 
 	// hide input StaticMeshComponent
 	ComponentTarget->SetOwnerVisibility(false);
 
 	// init state flags flags
 	bInDrag = false;
-
-	// initialize snap solver
-	QuickAxisTranslater.Initialize();
-	QuickAxisRotator.Initialize();
-
-	// set up visualizers
-	PolyEdgesRenderer.LineColor = FLinearColor::Red;
-	PolyEdgesRenderer.LineThickness = 2.0;
-	HilightRenderer.LineColor = FLinearColor::Green;
-	HilightRenderer.LineThickness = 4.0f;
-	SelectionRenderer.LineColor = LinearColors::Gold3f<FLinearColor>();
-	SelectionRenderer.LineThickness = 4.0f;
 
 	MultiTransformer = NewObject<UMultiTransformer>(this);
 	MultiTransformer->Setup(GetToolManager()->GetPairedGizmoManager());
@@ -150,16 +182,69 @@
 	});
 	MultiTransformer->SetGizmoVisibility(false);
 
-	TransformerModeWatcher.Initialize(
-		[this]() { return this->TransformProps->TransformMode; },
-		[this](EMultiTransformerMode NewMode) { this->UpdateTransformerMode(NewMode); },
-		TransformProps->TransformMode);
-
+	if (bTriangleMode == false)
+	{
+		EditActions = NewObject<UEditMeshPolygonsToolActions>();
+		EditActions->Initialize(this);
+		AddToolPropertySource(EditActions);
+
+		EditEdgeActions = NewObject<UEditMeshPolygonsToolEdgeActions>();
+		EditEdgeActions->Initialize(this);
+		AddToolPropertySource(EditEdgeActions);
+
+		EditUVActions = NewObject<UEditMeshPolygonsToolUVActions>();
+		EditUVActions->Initialize(this);
+		AddToolPropertySource(EditUVActions);
+	}
+	else
+	{
+		EditActions_Triangles = NewObject<UEditMeshPolygonsToolActions_Triangles>();
+		EditActions_Triangles->Initialize(this);
+		AddToolPropertySource(EditActions_Triangles);
+
+		EditEdgeActions_Triangles = NewObject<UEditMeshPolygonsToolEdgeActions_Triangles>();
+		EditEdgeActions_Triangles->Initialize(this);
+		AddToolPropertySource(EditEdgeActions_Triangles);
+	}
+
+	ExtrudeProperties = NewObject<UPolyEditExtrudeProperties>();
+	ExtrudeProperties->RestoreProperties(this);
+	AddToolPropertySource(ExtrudeProperties);
+	SetToolPropertySourceEnabled(ExtrudeProperties, false);
+	ExtrudeDirectionWatcher.Initialize([this]() { return ExtrudeProperties->Direction; }, [this](EPolyEditExtrudeDirection) { RestartExtrude(); }, ExtrudeProperties->Direction);
+
+	CutProperties = NewObject<UPolyEditCutProperties>();
+	CutProperties->RestoreProperties(this);
+	AddToolPropertySource(CutProperties);
+	SetToolPropertySourceEnabled(CutProperties, false);
+
+	SetUVProperties = NewObject<UPolyEditSetUVProperties>();
+	SetUVProperties->RestoreProperties(this);
+	AddToolPropertySource(SetUVProperties);
+	SetToolPropertySourceEnabled(SetUVProperties, false);
+
+
+	GetToolManager()->DisplayMessage(
+		LOCTEXT("OnStartEditMeshPolygonsTool", "Select PolyGroups to edit mesh. Q to toggle Gizmo Orientation Lock."),
+		EToolMessageLevel::UserNotification);
+	if (Topology->Groups.Num() < 2)
+	{
+		GetToolManager()->DisplayMessage( LOCTEXT("NoGroupsWarning", "This object has a single PolyGroup. Use the PolyGroups or Select Tool to assign PolyGroups."), EToolMessageLevel::UserWarning);
+	}
 }
 
 void UEditMeshPolygonsTool::Shutdown(EToolShutdownType ShutdownType)
 {
+	ExtrudeProperties->SaveProperties(this);
+	CutProperties->SaveProperties(this);
+	SetUVProperties->SaveProperties(this);
+
 	MultiTransformer->Shutdown();
+	if (EditPreview != nullptr)
+	{
+		EditPreview->Disconnect();
+		EditPreview = nullptr;
+	}
 
 	if (DynamicMeshComponent != nullptr)
 	{
@@ -169,13 +254,20 @@
 
 		if (ShutdownType == EToolShutdownType::Accept)
 		{
+			// may need to compact the mesh if we did undo on a mesh edit, then vertices will be dense but compact checks will fail...
+			if (bWasTopologyEdited)
+			{
+				DynamicMeshComponent->GetMesh()->CompactInPlace();
+			}
+
 			// this block bakes the modified DynamicMeshComponent back into the StaticMeshComponent inside an undo transaction
 			GetToolManager()->BeginUndoTransaction(LOCTEXT("EditMeshPolygonsToolTransactionName", "Deform Mesh"));
 			ComponentTarget->CommitMesh([=](const FPrimitiveComponentTarget::FCommitParams& CommitParams)
 			{
 				FConversionToMeshDescriptionOptions ConversionOptions;
-				ConversionOptions.bSetPolyGroups = false; // don't save polygroups, as we may change these temporarily in this tool just to get a different edit effect
-				DynamicMeshComponent->Bake(CommitParams.MeshDescription, false, ConversionOptions);
+				bool bModifiedTopology = (ModifiedTopologyCounter > 0);
+				ConversionOptions.bSetPolyGroups = bModifiedTopology;
+				DynamicMeshComponent->Bake(CommitParams.MeshDescription, bModifiedTopology, ConversionOptions);
 			});
 			GetToolManager()->EndUndoTransaction();
 		}
@@ -188,42 +280,31 @@
 
 
 
-void UEditMeshPolygonsTool::NextTransformTypeAction()
-{
-	if (bInDrag == false)
-	{
-		if (TransformProps->TransformMode == EMultiTransformerMode::DefaultGizmo)
-		{
-			TransformProps->TransformMode = EMultiTransformerMode::QuickAxisTranslation;
-		}
-		else
-		{
-			TransformProps->TransformMode = EMultiTransformerMode::DefaultGizmo;
-		}
-		UpdateQuickTransformer();
-	}
-}
-
-
 
 void UEditMeshPolygonsTool::RegisterActions(FInteractiveToolActionSet& ActionSet)
 {
 	ActionSet.RegisterAction(this, (int32)EStandardToolActions::BaseClientDefinedActionID + 2,
-		TEXT("NextTransformType"),
-		LOCTEXT("NextTransformType", "Next Transform Type"),
-		LOCTEXT("NextTransformTypeTooltip", "Cycle to next transform type"),
+		TEXT("ToggleLockRotation"),
+		LOCTEXT("ToggleLockRotationUIName", "Lock Rotation"),
+		LOCTEXT("ToggleLockRotationTooltip", "Toggle Frame Rotation Lock on and off"),
 		EModifierKey::None, EKeys::Q,
-		[this]() { NextTransformTypeAction(); });
-}
-
-
-
-
-void UEditMeshPolygonsTool::OnDynamicMeshComponentChanged()
-{
-	bSpatialDirty = true;
-	TopoSelector.Invalidate(true, false);
-}
+		[this]() { TransformProps->bLockRotation = !TransformProps->bLockRotation; });
+}
+
+
+void UEditMeshPolygonsTool::RequestAction(EEditMeshPolygonsToolActions ActionType)
+{
+	if (PendingAction != EEditMeshPolygonsToolActions::NoAction)
+	{
+		return;
+	}
+
+	PendingAction = ActionType;
+}
+
+
+
+
 
 FDynamicMeshAABBTree3& UEditMeshPolygonsTool::GetSpatial()
 {
@@ -237,101 +318,27 @@
 
 
 
-void UEditMeshPolygonsTool::UpdateTransformerMode(EMultiTransformerMode NewMode)
-{
-	MultiTransformer->SetMode(NewMode);
-}
+
 
 
 
 bool UEditMeshPolygonsTool::HitTest(const FRay& WorldRay, FHitResult& OutHit)
 {
-	FGroupTopologySelection Selection;
-	return TopologyHitTest(WorldRay, OutHit, Selection);
-}
-
-
-bool UEditMeshPolygonsTool::TopologyHitTest(const FRay& WorldRay, FHitResult& OutHit, FGroupTopologySelection& OutSelection)
-{
-	FTransform Transform = ComponentTarget->GetWorldTransform();
-	FRay3d LocalRay(Transform.InverseTransformPosition(WorldRay.Origin),
-		Transform.InverseTransformVector(WorldRay.Direction));
-	LocalRay.Direction.Normalize();
-
-	UpdateTopoSelector();
-	FVector3d LocalPosition, LocalNormal;
-	if (TopoSelector.FindSelectedElement(LocalRay, OutSelection, LocalPosition, LocalNormal) == false)
-	{
-		return false;
-	}
-
-	if (OutSelection.SelectedCornerIDs.Num() > 0)
-	{
-		OutHit.FaceIndex = OutSelection.SelectedCornerIDs[0];
-		OutHit.Distance = LocalRay.Project(LocalPosition);
-		OutHit.ImpactPoint = Transform.TransformPosition((FVector)LocalRay.PointAt(OutHit.Distance));
-	}
-	else if (OutSelection.SelectedEdgeIDs.Num() > 0)
-	{
-		OutHit.FaceIndex = OutSelection.SelectedEdgeIDs[0];
-		OutHit.Distance = LocalRay.Project(LocalPosition);
-		OutHit.ImpactPoint = Transform.TransformPosition((FVector)LocalRay.PointAt(OutHit.Distance));
-	}
-	else
-	{
-		int HitTID = GetSpatial().FindNearestHitTriangle(LocalRay);
-		if (HitTID != IndexConstants::InvalidID)
-		{
-			FTriangle3d Triangle;
-			GetSpatial().GetMesh()->GetTriVertices(HitTID, Triangle.V[0], Triangle.V[1], Triangle.V[2]);
-			FIntrRay3Triangle3d Query(LocalRay, Triangle);
-			Query.Find();
-			OutHit.FaceIndex = HitTID;
-			OutHit.Distance = Query.RayParameter;
-			OutHit.Normal = Transform.TransformVectorNoScale((FVector)GetSpatial().GetMesh()->GetTriNormal(HitTID));
-			OutHit.ImpactPoint = Transform.TransformPosition((FVector)LocalRay.PointAt(Query.RayParameter));
-		}
-	}
-	return true;
-}
-
-
-
-
-FInputRayHit UEditMeshPolygonsTool::CanBeginClickDragSequence(const FInputDeviceRay& PressPos)
-{
-	if (TransformProps->TransformMode == EMultiTransformerMode::DefaultGizmo)
-	{
-		return FInputRayHit();
-	}
-	return UMeshSurfacePointTool::CanBeginClickDragSequence(PressPos);
-}
-
-
-void UEditMeshPolygonsTool::UpdateTopoSelector()
-{
-	bool bFaces = TransformProps->bSelectFaces;
-	bool bEdges = TransformProps->bSelectEdges;
-	bool bVertices = TransformProps->bSelectVertices;
-
-	if (PersistentSelection.IsEmpty() == false)
-	{
-		bFaces = bFaces && PersistentSelection.SelectedGroupIDs.Num() > 0;
-		bEdges = bEdges && PersistentSelection.SelectedEdgeIDs.Num() > 0;
-		bVertices = bVertices && PersistentSelection.SelectedCornerIDs.Num() > 0;
-	}
-	
-	TopoSelector.UpdateEnableFlags(bFaces, bEdges, bVertices);
-}
+	if (CurrentToolMode != ECurrentToolMode::TransformSelection)
+	{
+		OutHit.Distance = 100.0;
+		OutHit.ImpactPoint = WorldRay.PointAt(100.0);
+		return true;
+	}
+
+	// disable hit test
+	return SelectionMechanic->TopologyHitTest(WorldRay, OutHit);
+}
+
 
 
 FInputRayHit UEditMeshPolygonsTool::IsHitByClick(const FInputDeviceRay& ClickPos)
 {
-	if (TransformProps->TransformMode != EMultiTransformerMode::DefaultGizmo)
-	{
-		return FInputRayHit();
-	}
-
 	FHitResult OutHit;
 	if (HitTest(ClickPos.WorldRay, OutHit))
 	{
@@ -344,195 +351,147 @@
 
 void UEditMeshPolygonsTool::OnClicked(const FInputDeviceRay& ClickPos)
 {
-	FTransform Transform = ComponentTarget->GetWorldTransform();
-	FRay3d LocalRay(Transform.InverseTransformPosition(ClickPos.WorldRay.Origin),
-		Transform.InverseTransformVector(ClickPos.WorldRay.Direction));
-	LocalRay.Direction.Normalize();
-
-	UpdateTopoSelector();
-
-	FVector3d LocalPosition, LocalNormal;
-	FGroupTopologySelection Selection;
-	if (TopoSelector.FindSelectedElement(LocalRay, Selection, LocalPosition, LocalNormal))
-	{
-		if (GetShiftToggle())
-		{
-			PersistentSelection.Toggle(Selection);
+	if ( CurrentToolMode == ECurrentToolMode::ExtrudeSelection )
+	{
+		ApplyExtrude(false);
+		return;
+	}
+	if (CurrentToolMode == ECurrentToolMode::OffsetSelection)
+	{
+		ApplyExtrude(true);
+		return;
+	}
+	else if (CurrentToolMode == ECurrentToolMode::InsetSelection || CurrentToolMode == ECurrentToolMode::OutsetSelection)
+	{
+		ApplyInset(CurrentToolMode == ECurrentToolMode::OutsetSelection);
+		return;
+	}
+	else if (CurrentToolMode == ECurrentToolMode::CutSelection)
+	{
+		if (SurfacePathMechanic->TryAddPointFromRay(ClickPos.WorldRay))
+		{
+			if (SurfacePathMechanic->IsDone())
+			{
+				ApplyCutFaces();
+			}
+		}
+		return;
+	}
+	else if (CurrentToolMode == ECurrentToolMode::SetUVs)
+	{
+		if (SurfacePathMechanic->TryAddPointFromRay(ClickPos.WorldRay))
+		{
+			if (SurfacePathMechanic->IsDone())
+			{
+				ApplySetUVs();
+			}
+		}
+		return;
+	}
+
+	// update selection
+	GetToolManager()->BeginUndoTransaction(LOCTEXT("PolyMeshSelectionChange", "Selection"));
+	SelectionMechanic->BeginChange();
+	FVector3d LocalHitPosition, LocalHitNormal;
+	bool bSelectionModified = SelectionMechanic->UpdateSelection(ClickPos.WorldRay, LocalHitPosition, LocalHitNormal);
+	if (bSelectionModified) 
+	{
+		FFrame3d LocalFrame(LocalHitPosition, LocalHitNormal);
+		LastGeometryFrame = SelectionMechanic->GetSelectionFrame(true, &LocalFrame);
+		UpdateMultiTransformerFrame();
+	}
+	SelectionMechanic->EndChangeAndEmitIfModified();
+	GetToolManager()->EndUndoTransaction();
+}
+
+
+void UEditMeshPolygonsTool::UpdateMultiTransformerFrame(const FFrame3d* UseFrame)
+{
+	FFrame3d SetFrame = LastTransformerFrame;
+	if (UseFrame == nullptr)
+	{
+		if (TransformProps->LocalFrameMode == ELocalFrameMode::FromGeometry)
+		{
+			SetFrame = LastGeometryFrame;
 		}
 		else
 		{
-			PersistentSelection = Selection;
+			SetFrame = FFrame3d(LastGeometryFrame.Origin, WorldTransform.GetRotation());
 		}
 	}
 	else
 	{
-		PersistentSelection.Clear();
-	}
-
-	// really just want show hide here....
-	if (PersistentSelection.IsEmpty())
-	{
-		MultiTransformer->SetGizmoVisibility(false);
-		return;
-	}
-	else
-	{
-		MultiTransformer->SetGizmoVisibility(true);
-	}
-
-	// update selection
-	FFrame3d SelectionFrame = Topology.GetSelectionFrame(PersistentSelection);
-	SelectionFrame.Transform(Transform);
-	MultiTransformer->SetGizmoPositionFromWorldFrame(SelectionFrame);
+		SetFrame = *UseFrame;
+	}
+
+	if (TransformProps->bLockRotation)
+	{
+		SetFrame.Rotation = LockedTransfomerFrame.Rotation;
+	}
+
+	LastTransformerFrame = SetFrame;
+	MultiTransformer->SetGizmoPositionFromWorldFrame(SetFrame, true);
+}
+
+
+void UEditMeshPolygonsTool::OnSelectionModifiedEvent()
+{
+	bSelectionStateDirty = true;
+}
+
+
+
+
+FInputRayHit UEditMeshPolygonsTool::CanBeginClickDragSequence(const FInputDeviceRay& PressPos)
+{
+	// disable this for now
+	return FInputRayHit();
+	//return UMeshSurfacePointTool::CanBeginClickDragSequence(PressPos);
 }
 
 
 
 void UEditMeshPolygonsTool::OnBeginDrag(const FRay& WorldRay)
 {
-	FTransform Transform = ComponentTarget->GetWorldTransform();
-	FRay3d LocalRay(Transform.InverseTransformPosition(WorldRay.Origin),
-		Transform.InverseTransformVector(WorldRay.Direction));
-	LocalRay.Direction.Normalize();
-
-	HilightSelection.Clear();
-
-	TopoSelector.UpdateEnableFlags(TransformProps->bSelectFaces, TransformProps->bSelectEdges, TransformProps->bSelectVertices);
-	FGroupTopologySelection Selection;
-	FVector3d LocalPosition, LocalNormal;
-	bool bHit = TopoSelector.FindSelectedElement(LocalRay, Selection, LocalPosition, LocalNormal);
-
-	if (bHit == false)
-	{
-		bInDrag = false;
-		return;
-	}
-
-	HilightSelection = Selection;
-
-	FVector WorldHitPos = Transform.TransformPosition((FVector)LocalPosition);
-	FVector WorldHitNormal = Transform.TransformVector((FVector)LocalNormal);
-
-	bInDrag = true;
-	StartHitPosWorld = WorldHitPos;
-	LastHitPosWorld = StartHitPosWorld;
-	StartHitNormalWorld = WorldHitNormal;
-
-	QuickAxisRotator.ClearAxisLock();
-	UpdateActiveSurfaceFrame(HilightSelection);
-	UpdateQuickTransformer();
-
-	LastBrushPosLocal = Transform.InverseTransformPosition(LastHitPosWorld);
-	StartBrushPosLocal = LastBrushPosLocal;
-
-	UpdateDeformerFromSelection(Selection);
-	
+}
+
+
+
+void UEditMeshPolygonsTool::OnUpdateDrag(const FRay& Ray)
+{
+	check(false);
+}
+
+void UEditMeshPolygonsTool::OnEndDrag(const FRay& Ray)
+{
+	check(false);
+}
+
+
+
+void UEditMeshPolygonsTool::OnMultiTransformerTransformBegin()
+{
+	SelectionMechanic->ClearHighlight();
+	UpdateDeformerFromSelection( SelectionMechanic->GetActiveSelection() );
+	InitialGizmoFrame = MultiTransformer->GetCurrentGizmoFrame();
+	InitialGizmoScale = MultiTransformer->GetCurrentGizmoScale();
 	BeginChange();
 }
 
-
-
-void UEditMeshPolygonsTool::UpdateActiveSurfaceFrame(FGroupTopologySelection& Selection)
-{
-	FTransform3d Transform(ComponentTarget->GetWorldTransform());
-
-	// update surface frame
-	ActiveSurfaceFrame.Origin = StartHitPosWorld;
-	if (HilightSelection.SelectedCornerIDs.Num() == 1)
-	{
-		// just keeping existing axes...we don't have enough info to do something smarter
-	}
-	else
-	{
-		ActiveSurfaceFrame.AlignAxis(2, StartHitNormalWorld);
-		if (HilightSelection.SelectedEdgeIDs.Num() == 1)
-		{
-			FVector3d Tangent;
-			if (Topology.GetGroupEdgeTangent(HilightSelection.SelectedEdgeIDs[0], Tangent))
-			{
-				Tangent = Transform.TransformVector(Tangent);
-				ActiveSurfaceFrame.ConstrainedAlignAxis(0, Tangent, ActiveSurfaceFrame.Z());
-			}
-		}
-	}
-}
-
-
-FQuickTransformer* UEditMeshPolygonsTool::GetActiveQuickTransformer()
-{
-	//if (TransformProps->TransformMode == EQuickTransformerMode::AxisRotation)
-	//{
-	//	return &QuickAxisRotator;
-	//}
-	//else
-	//{
-	//	return &QuickAxisTranslater;
-	//}
-	if (TransformProps->TransformMode == EMultiTransformerMode::QuickAxisTranslation)
-	{
-		return &QuickAxisTranslater;
-	}
-	return nullptr;
-}
-
-
-void UEditMeshPolygonsTool::UpdateQuickTransformer()
-{
-	if (GetActiveQuickTransformer() == nullptr)
-	{
-		return;
-	}
-
-	bool bUseLocalAxes =
-		(GetToolManager()->GetContextQueriesAPI()->GetCurrentCoordinateSystem() == EToolContextCoordinateSystem::Local);
-	if (bUseLocalAxes)
-	{
-		GetActiveQuickTransformer()->SetActiveWorldFrame(ActiveSurfaceFrame);
-	}
-	else
-	{
-		GetActiveQuickTransformer()->SetActiveFrameFromWorldAxes(StartHitPosWorld);
-	}
-}
-
-
-
-
-
-void UEditMeshPolygonsTool::UpdateChangeFromROI(bool bFinal)
-{
-	if (ActiveVertexChange == nullptr)
-	{
-		return;
-	}
-
-	FDynamicMesh3* Mesh = DynamicMeshComponent->GetMesh();
-	const TSet<int>& ModifiedVertices = LinearDeformer.GetModifiedVertices();
-	ActiveVertexChange->SavePositions(Mesh, ModifiedVertices, !bFinal);
-}
-
-
-void UEditMeshPolygonsTool::OnUpdateDrag(const FRay& Ray)
-{
-	if (bInDrag)
-	{
-		bUpdatePending = true;
-		UpdateRay = Ray;
-	}
-}
-
-void UEditMeshPolygonsTool::OnEndDrag(const FRay& Ray)
-{
-	bInDrag = false;
-	bUpdatePending = false;
-
-	// update spatial
+void UEditMeshPolygonsTool::OnMultiTransformerTransformUpdate()
+{
+	if (MultiTransformer->InGizmoEdit())
+	{
+		ComputeUpdate_Gizmo();
+	}
+}
+
+void UEditMeshPolygonsTool::OnMultiTransformerTransformEnd()
+{
 	bSpatialDirty = true;
-
-	HilightSelection.Clear(); 
-	TopoSelector.Invalidate(true, false);
-	QuickAxisRotator.Reset();
-	QuickAxisTranslater.Reset();
+	SelectionMechanic->NotifyMeshChanged(false);
+
+	MultiTransformer->ResetScale();
 
 	// close change record
 	EndChange();
@@ -540,65 +499,50 @@
 
 
 
-void UEditMeshPolygonsTool::OnMultiTransformerTransformBegin()
-{
-	HilightSelection.Clear();
-
-	UpdateDeformerFromSelection(PersistentSelection);
-
-	InitialGizmoFrame = MultiTransformer->GetCurrentGizmoFrame();
-
-	BeginChange();
-}
-
-void UEditMeshPolygonsTool::OnMultiTransformerTransformUpdate()
-{
-	if (MultiTransformer->InGizmoEdit())
-	{
-		ComputeUpdate_Gizmo();
-	}
-}
-
-void UEditMeshPolygonsTool::OnMultiTransformerTransformEnd()
-{
-	bSpatialDirty = true;
-
-	TopoSelector.Invalidate(true, false);
-
-	// close change record
-	EndChange();
-}
-
-
-
 bool UEditMeshPolygonsTool::OnUpdateHover(const FInputDeviceRay& DevicePos)
 {
+	if (CurrentToolMode == ECurrentToolMode::ExtrudeSelection)
+	{
+		ExtrudeHeightMechanic->UpdateCurrentDistance(DevicePos.WorldRay);
+		bPreviewUpdatePending = true;
+		return true;
+	}
+	else if (CurrentToolMode == ECurrentToolMode::OffsetSelection)
+	{
+		ExtrudeHeightMechanic->UpdateCurrentDistance(DevicePos.WorldRay);
+		bPreviewUpdatePending = true;
+		return true;
+	}
+	else if (CurrentToolMode == ECurrentToolMode::InsetSelection || CurrentToolMode == ECurrentToolMode::OutsetSelection)
+	{
+		CurveDistMechanic->UpdateCurrentDistance(DevicePos.WorldRay);
+		bPreviewUpdatePending = true;
+		return true;
+	}
+	else if (CurrentToolMode == ECurrentToolMode::CutSelection)
+	{
+		SurfacePathMechanic->UpdatePreviewPoint(DevicePos.WorldRay);
+		return true;
+	}
+	else if (CurrentToolMode == ECurrentToolMode::SetUVs)
+	{
+		SurfacePathMechanic->UpdatePreviewPoint(DevicePos.WorldRay);
+		bPreviewUpdatePending = true;
+		return true;
+	}
+
 	if (ActiveVertexChange == nullptr && MultiTransformer->InGizmoEdit() == false )
 	{
-		FTransform3d Transform(ComponentTarget->GetWorldTransform());
-		FRay3d LocalRay(Transform.InverseTransformPosition(DevicePos.WorldRay.Origin),
-		Transform.InverseTransformVector(DevicePos.WorldRay.Direction));
-		LocalRay.Direction.Normalize();
-
-		HilightSelection.Clear();
-		UpdateTopoSelector();
-		FVector3d LocalPosition, LocalNormal;
-		bool bHit = TopoSelector.FindSelectedElement(LocalRay, HilightSelection, LocalPosition, LocalNormal);
-
-		if (bHit)
-		{
-			StartHitPosWorld = (FVector)Transform.TransformPosition(LocalPosition);
-			StartHitNormalWorld = (FVector)Transform.TransformVector(LocalNormal);
-
-			UpdateActiveSurfaceFrame(HilightSelection);
-			UpdateQuickTransformer();
-		}
+		SelectionMechanic->UpdateHighlight(DevicePos.WorldRay);
 	}
 	return true;
 }
 
 
-
+void UEditMeshPolygonsTool::OnEndHover()
+{
+	SelectionMechanic->ClearHighlight();
+}
 
 
 
@@ -626,272 +570,213 @@
 
 
 
-void UEditMeshPolygonsTool::ComputeUpdate()
-{
-
-	if (bUpdatePending == true)
-	{
-		//if (TransformProps->TransformMode == EQuickTransformerMode::AxisRotation)
-		//{
-		//	ComputeUpdate_Rotate();
-		//}
-		//else
-		//{
-		//	ComputeUpdate_Translate();
-		//}
-
-		if (TransformProps->TransformMode == EMultiTransformerMode::QuickAxisTranslation)
-		{
-			ComputeUpdate_Translate();
-		}
-
-	}
-
-}
-
-
-
-
-
-
-void UEditMeshPolygonsTool::ComputeUpdate_Rotate()
-{
-	FDynamicMesh3* Mesh = DynamicMeshComponent->GetMesh();
-	FTransform3d Transform(ComponentTarget->GetWorldTransform());
-	FVector NewHitPosWorld = LastHitPosWorld;
-
-	FVector3d SnappedPoint;
-	if (QuickAxisRotator.UpdateSnap(FRay3d(UpdateRay), SnappedPoint))
-	{
-		NewHitPosWorld = (FVector)SnappedPoint;
+void UEditMeshPolygonsTool::ComputeUpdate_Gizmo()
+{
+	if (SelectionMechanic->HasSelection() == false)
+	{
+		return;
+	}
+
+	FFrame3d CurFrame = MultiTransformer->GetCurrentGizmoFrame();
+	FVector3d CurScale = MultiTransformer->GetCurrentGizmoScale();
+	FVector3d TranslationDelta = CurFrame.Origin - InitialGizmoFrame.Origin;
+	FQuaterniond RotateDelta = CurFrame.Rotation - InitialGizmoFrame.Rotation;
+	FVector3d CurScaleDelta = CurScale - InitialGizmoScale;
+	FVector3d LocalTranslation = WorldTransform.InverseTransformVector((FVector)TranslationDelta);
+
+	FDynamicMesh3* Mesh = DynamicMeshComponent->GetMesh();
+	if (TranslationDelta.SquaredLength() > 0.0001 || RotateDelta.SquaredLength() > 0.0001 || CurScaleDelta.SquaredLength() > 0.0001)
+	{
+		LinearDeformer.UpdateSolution(Mesh, [&](FDynamicMesh3* TargetMesh, int VertIdx)
+		{
+			FVector3d PosLocal = TargetMesh->GetVertex(VertIdx);
+			FVector3d PosWorld = WorldTransform.TransformPosition(PosLocal);
+			FVector3d PosGizmo = InitialGizmoFrame.ToFramePoint(PosWorld);
+			PosGizmo = CurScale * PosGizmo;
+			FVector3d NewPosWorld = CurFrame.FromFramePoint(PosGizmo);
+			FVector3d NewPosLocal = WorldTransform.InverseTransformPosition(NewPosWorld);
+			return NewPosLocal;
+		});
 	}
 	else
 	{
-		return;
-	}
-
-	// check if we are on back-facing part of rotation in which case we ignore...
-	FVector3d SphereCenter = QuickAxisRotator.GetActiveWorldFrame().Origin;
-	if (QuickAxisRotator.HaveActiveSnapRotation() && QuickAxisRotator.GetHaveLockedToAxis() == false)
-	{
-		FVector3d ToSnapPointVec = (SnappedPoint - SphereCenter);
-		FVector3d ToEyeVec = (SnappedPoint - (FVector3d)CameraState.Position);
-		if (ToSnapPointVec.Dot(ToEyeVec) > 0)
-		{
-			return;
-		}
-	}
-
-
-	// if we haven't snapped to a rotation we can exit
-	if (QuickAxisRotator.HaveActiveSnapRotation() == false)
-	{
-		QuickAxisRotator.ClearAxisLock();
-
+		// Reset mesh to initial positions.
 		LinearDeformer.ClearSolution(Mesh);
-
-		DynamicMeshComponent->FastNotifyPositionsUpdated();
-		GetToolManager()->PostInvalidation();
-
-		bUpdatePending = false;
-		return;
-	}
-
-	// ok we have an axis...
-	if (QuickAxisRotator.GetHaveLockedToAxis() == false)
-	{
-		QuickAxisRotator.SetAxisLock();
-		RotationStartPointWorld = SnappedPoint;
-		RotationStartFrame = QuickAxisRotator.GetActiveRotationFrame();
-	}
-
-	FVector2d RotateStartVec = RotationStartFrame.ToPlaneUV(RotationStartPointWorld, 2);
-	RotateStartVec.Normalize();
-	FVector2d RotateToVec = RotationStartFrame.ToPlaneUV(NewHitPosWorld, 2);
-	RotateToVec.Normalize();
-	double AngleRad = RotateStartVec.SignedAngleR(RotateToVec);
-	FQuaterniond Rotation(
-		Transform.InverseTransformVectorNoScale(RotationStartFrame.Z()), AngleRad, false);
-	FVector3d LocalOrigin = Transform.InverseTransformPosition(RotationStartFrame.Origin);
-
-	// Update Mesh the rotation,
-	LinearDeformer.UpdateSolution(Mesh, [this, LocalOrigin, Rotation](FDynamicMesh3* TargetMesh, int VertIdx)
-	{
-		FVector3d V = TargetMesh->GetVertex(VertIdx);
-		V -= LocalOrigin;
-		V = Rotation * V;
-		V += LocalOrigin;
-		return V;
-	});
-
+	}
 	DynamicMeshComponent->FastNotifyPositionsUpdated();
 	GetToolManager()->PostInvalidation();
-	bUpdatePending = false;
-}
-
-
-
-
-void UEditMeshPolygonsTool::ComputeUpdate_Translate()
-{
-	TFunction<FVector3d(const FVector3d&)> PointConstraintFunc = nullptr;
-	if (TransformProps->bSnapToWorldGrid 
-		&& GetToolManager()->GetContextQueriesAPI()->GetCurrentCoordinateSystem() == EToolContextCoordinateSystem::World)
-	{
-		PointConstraintFunc = [&](const FVector3d& Pos)
-		{
-			FVector3d GridSnapPos;
-			return ToolSceneQueriesUtil::FindWorldGridSnapPoint(this, Pos, GridSnapPos) ? GridSnapPos : Pos;
-		};
-	}
-
-<<<<<<< HEAD
-	FTransform3d Transform(ComponentTarget->GetWorldTransform());
-	FVector NewHitPosWorld = LastHitPosWorld;
-	FVector3d SnappedPoint;
-	if (QuickAxisTranslater.UpdateSnap(FRay3d(UpdateRay), SnappedPoint, PointConstraintFunc))
-=======
-	TFunction<FVector3d(const FVector3d&)> PointConstraintFunc = nullptr;
-	if (TransformProps->bSnapToWorldGrid 
-		&& GetToolManager()->GetContextQueriesAPI()->GetCurrentCoordinateSystem() == EToolContextCoordinateSystem::World)
-	{
-		PointConstraintFunc = [&](const FVector3d& Pos)
-		{
-			FVector3d GridSnapPos;
-			return ToolSceneQueriesUtil::FindWorldGridSnapPoint(this, Pos, GridSnapPos) ? GridSnapPos : Pos;
-		};
-	}
-
-	FTransform Transform = ComponentTarget->GetWorldTransform();
-	FVector NewHitPosWorld = LastHitPosWorld;
-	FVector3d SnappedPoint;
-	if (QuickAxisTranslater.UpdateSnap(UpdateRay, SnappedPoint, PointConstraintFunc))
->>>>>>> c7e705f4
-	{
-		NewHitPosWorld = (FVector)SnappedPoint;
-	}
-	else
-	{
-		return;
-	}
-
-	FVector3d NewBrushPosLocal = Transform.InverseTransformPosition(NewHitPosWorld);
-	FVector3d NewMoveDelta = NewBrushPosLocal - StartBrushPosLocal;
-
-	FDynamicMesh3* Mesh = DynamicMeshComponent->GetMesh();
-	if (LastMoveDelta.SquaredLength() > 0.)
-	{
-		if (NewMoveDelta.SquaredLength() > 0.)
-		{
-			LinearDeformer.UpdateSolution(Mesh, [this, NewMoveDelta](FDynamicMesh3* TargetMesh, int VertIdx)
-			{
-				return TargetMesh->GetVertex(VertIdx) + NewMoveDelta;
-			});
+}
+
+
+
+void UEditMeshPolygonsTool::Tick(float DeltaTime)
+{
+	UMeshSurfacePointTool::Tick(DeltaTime);
+
+	// update value watchers
+	ExtrudeDirectionWatcher.CheckAndUpdate();
+	LocalFrameModeWatcher.CheckAndUpdate();
+	LockFrameWatcher.CheckAndUpdate();
+
+	MultiTransformer->Tick(DeltaTime);
+
+	if (bSelectionStateDirty)
+	{
+		// update color highlights
+		DynamicMeshComponent->FastNotifySecondaryTrianglesChanged();
+
+		if (SelectionMechanic->HasSelection())
+		{
+			MultiTransformer->SetGizmoVisibility(true);
 		}
 		else
 		{
-			// Reset mesh to initial positions.
-			LinearDeformer.ClearSolution(Mesh);
-		}
-		DynamicMeshComponent->FastNotifyPositionsUpdated();
-		GetToolManager()->PostInvalidation();
-	}
-
-	LastMoveDelta = NewMoveDelta;
-	LastBrushPosLocal = (FVector)NewBrushPosLocal;
-
-	bUpdatePending = false;
-}
-
-
-
-
-
-void UEditMeshPolygonsTool::ComputeUpdate_Gizmo()
-{
-	if (PersistentSelection.IsEmpty())
-	{
-		return;
-	}
-
-	FFrame3d CurFrame = MultiTransformer->GetCurrentGizmoFrame();
-	FVector3d Translation = CurFrame.Origin - InitialGizmoFrame.Origin;
-	FTransform Transform = ComponentTarget->GetWorldTransform();
-	FVector3d LocalTranslation = (FVector3d)Transform.InverseTransformVector((FVector)Translation);
-
-
-	FDynamicMesh3* Mesh = DynamicMeshComponent->GetMesh();
-	if (LocalTranslation.SquaredLength() > 0.)
-	{
-		LinearDeformer.UpdateSolution(Mesh, [this, LocalTranslation](FDynamicMesh3* TargetMesh, int VertIdx)
-		{
-			return TargetMesh->GetVertex(VertIdx) + LocalTranslation;
-		});
-	}
-	else
-	{
-		// Reset mesh to initial positions.
-		LinearDeformer.ClearSolution(Mesh);
-	}
-	DynamicMeshComponent->FastNotifyPositionsUpdated();
-	GetToolManager()->PostInvalidation();
-}
-
-
-
-void UEditMeshPolygonsTool::Tick(float DeltaTime)
-{
-	UMeshSurfacePointTool::Tick(DeltaTime);
-
-	TransformerModeWatcher.CheckAndUpdate();
-	MultiTransformer->Tick(DeltaTime);
-}
-
-
-void UEditMeshPolygonsTool::ComputePolygons(bool RecomputeTopology)
-{
-	switch (TransformProps->PolygonMode)
-	{
-	case EPolygonGroupMode::KeepInputPolygons:
-		SetTriangleGroups(InitialTriangleGroups);
-		break;
-	case EPolygonGroupMode::RecomputePolygonsByAngleThreshold:
-	{
-		FFindPolygonsAlgorithm Polygons = FFindPolygonsAlgorithm(InitialMesh.Get());
-		double DotTolerance = 1.0 - FMathd::Cos(TransformProps->PolygonGroupingAngleThreshold * FMathd::DegToRad);
-		Polygons.FindPolygonsFromFaceNormals(DotTolerance);
-		Polygons.FindPolygonEdges();
-		SetTriangleGroups(*InitialMesh->GetTriangleGroupsBuffer());
-	}
-	break;
-	case EPolygonGroupMode::PolygonsAreTriangles:
-	{
-		FDynamicMesh3* Mesh = DynamicMeshComponent->GetMesh();
-		int GID = 0;
-		for (int TID : Mesh->TriangleIndicesItr())
-		{
-			Mesh->SetTriangleGroup(TID, GID++);
-		}
-	}
-	break;
-	}
-
-	if (RecomputeTopology)
-	{
-		PrecomputeTopology();
-		TopoSelector.Invalidate(false, true);
-		HilightSelection.Clear();
-	}
-}
-
+			MultiTransformer->SetGizmoVisibility(false);
+		}
+
+		bSelectionStateDirty = false;
+	}
+
+	if (PendingAction != EEditMeshPolygonsToolActions::NoAction)
+	{
+		if (PendingAction == EEditMeshPolygonsToolActions::Extrude || PendingAction == EEditMeshPolygonsToolActions::Offset)
+		{
+			GetToolManager()->EmitObjectChange(this, MakeUnique<FBeginInteractivePolyEditChange>(CurrentOperationTimestamp), LOCTEXT("PolyMeshEditBeginExtrude", "Extrude"));
+			BeginExtrude( (PendingAction == EEditMeshPolygonsToolActions::Offset) );
+		}
+		else if (PendingAction == EEditMeshPolygonsToolActions::Inset)
+		{
+			GetToolManager()->EmitObjectChange(this, MakeUnique<FBeginInteractivePolyEditChange>(CurrentOperationTimestamp), LOCTEXT("PolyMeshEditBeginInset", "Begin Inset"));
+			BeginInset(false);
+		}
+		else if (PendingAction == EEditMeshPolygonsToolActions::Outset)
+		{
+			GetToolManager()->EmitObjectChange(this, MakeUnique<FBeginInteractivePolyEditChange>(CurrentOperationTimestamp), LOCTEXT("PolyMeshEditBeginOutset", "Begin Outset"));
+			BeginInset(true);
+		}
+		else if (PendingAction == EEditMeshPolygonsToolActions::CutFaces)
+		{
+			GetToolManager()->EmitObjectChange(this, MakeUnique<FBeginInteractivePolyEditChange>(CurrentOperationTimestamp), LOCTEXT("PolyMeshEditBeginCutFaces", "Cut Faces"));
+			BeginCutFaces();
+		}
+		else if (PendingAction == EEditMeshPolygonsToolActions::PlanarProjectionUV)
+		{
+			GetToolManager()->EmitObjectChange(this, MakeUnique<FBeginInteractivePolyEditChange>(CurrentOperationTimestamp), LOCTEXT("PolyMeshEditBeginUVPlanarProjection", "Set UVs"));
+			BeginSetUVs();
+		}
+		else if (PendingAction == EEditMeshPolygonsToolActions::Merge)
+		{
+			ApplyMerge();
+		}
+		else if (PendingAction == EEditMeshPolygonsToolActions::Delete)
+		{
+			ApplyDelete();
+		}
+		else if (PendingAction == EEditMeshPolygonsToolActions::RecalculateNormals)
+		{
+			ApplyRecalcNormals();
+		}
+		else if (PendingAction == EEditMeshPolygonsToolActions::FlipNormals)
+		{
+			ApplyFlipNormals();
+		}
+		else if (PendingAction == EEditMeshPolygonsToolActions::CollapseEdge)
+		{
+			ApplyCollapseEdge();
+		}
+		else if (PendingAction == EEditMeshPolygonsToolActions::WeldEdges)
+		{
+			ApplyWeldEdges();
+		}
+		else if (PendingAction == EEditMeshPolygonsToolActions::StraightenEdge)
+		{
+			ApplyStraightenEdges();
+		}
+		else if (PendingAction == EEditMeshPolygonsToolActions::FillHole)
+		{
+			ApplyFillHole();
+		}
+		else if (PendingAction == EEditMeshPolygonsToolActions::Retriangulate)
+		{
+			ApplyRetriangulate();
+		}
+		else if (PendingAction == EEditMeshPolygonsToolActions::Decompose)
+		{
+			ApplyDecompose();
+		}
+		else if (PendingAction == EEditMeshPolygonsToolActions::Disconnect)
+		{
+			ApplyDisconnect();
+		}
+		else if (PendingAction == EEditMeshPolygonsToolActions::PokeSingleFace)
+		{
+			ApplyPokeSingleFace();
+		}
+		else if (PendingAction == EEditMeshPolygonsToolActions::SplitSingleEdge)
+		{
+			ApplySplitSingleEdge();
+		}
+		else if (PendingAction == EEditMeshPolygonsToolActions::CollapseSingleEdge)
+		{
+			ApplyCollapseSingleEdge();
+		}
+		else if (PendingAction == EEditMeshPolygonsToolActions::FlipSingleEdge)
+		{
+			ApplyFlipSingleEdge();
+		}
+
+		PendingAction = EEditMeshPolygonsToolActions::NoAction;
+	}
+
+
+	// todo: convert to ValueWatcher
+	if (CurrentToolMode == ECurrentToolMode::SetUVs)
+	{
+		EPreviewMaterialType WantMaterial = (SetUVProperties->bShowMaterial) ? EPreviewMaterialType::SourceMaterials : EPreviewMaterialType::UVMaterial;
+		if (CurrentPreviewMaterial != WantMaterial)
+		{
+			UpdateEditPreviewMaterials(WantMaterial);
+		}
+	}
+
+
+	if (bPreviewUpdatePending)
+	{
+		if (CurrentToolMode == ECurrentToolMode::ExtrudeSelection)
+		{
+			EditPreview->UpdateExtrudeType(ExtrudeHeightMechanic->CurrentHeight);
+		}
+		else if (CurrentToolMode == ECurrentToolMode::OffsetSelection)
+		{
+			EditPreview->UpdateExtrudeType(ExtrudeHeightMechanic->CurrentHeight, true);
+		}
+		else if (CurrentToolMode == ECurrentToolMode::InsetSelection || CurrentToolMode == ECurrentToolMode::OutsetSelection)
+		{
+			double Sign = (CurrentToolMode == ECurrentToolMode::OutsetSelection) ? -1.0 : 1.0;
+			EditPreview->UpdateInsetType(Sign * CurveDistMechanic->CurrentDistance);
+		}
+		else if (CurrentToolMode == ECurrentToolMode::SetUVs)
+		{
+			UpdateSetUVS();
+		}
+		bPreviewUpdatePending = false;
+	}
+}
 
 
 void UEditMeshPolygonsTool::PrecomputeTopology()
 {
 	FDynamicMesh3* Mesh = DynamicMeshComponent->GetMesh();
-	Topology = FGroupTopology(Mesh, true);
-
-	LinearDeformer.Initialize(Mesh, &Topology);
+	Topology = (bTriangleMode) ? MakeUnique<FTriangleGroupTopology>(Mesh, false) : MakeUnique<FGroupTopology>(Mesh, false);
+	Topology->RebuildTopology();
+
+	// update selection mechanic
+	SelectionMechanic->Initialize(DynamicMeshComponent, Topology.Get(),
+		[this]() { return &GetSpatial(); },
+		[this]() { return GetShiftToggle(); }
+		);
+
+	LinearDeformer.Initialize(Mesh, Topology.Get());
 }
 
 
@@ -899,99 +784,26 @@
 
 void UEditMeshPolygonsTool::Render(IToolsContextRenderAPI* RenderAPI)
 {
-
-	ComputeUpdate();
-		
 	GetToolManager()->GetContextQueriesAPI()->GetCurrentViewState(CameraState);
-
 	DynamicMeshComponent->bExplicitShowWireframe = TransformProps->bShowWireframe;
-	FDynamicMesh3* TargetMesh = DynamicMeshComponent->GetMesh();
-
-	PolyEdgesRenderer.BeginFrame(RenderAPI, CameraState);
-	PolyEdgesRenderer.SetTransform(ComponentTarget->GetWorldTransform());
-
-
-	for (FGroupTopology::FGroupEdge& Edge : Topology.Edges)
-	{
-		FVector3d A, B;
-		for (int eid : Edge.Span.Edges)
-		{
-			TargetMesh->GetEdgeV(eid, A, B);
-			PolyEdgesRenderer.DrawLine(A, B);
-		}
-	}
-
-	PolyEdgesRenderer.EndFrame();
-
-
-	HilightRenderer.BeginFrame(RenderAPI, CameraState);
-	HilightRenderer.SetTransform(ComponentTarget->GetWorldTransform());
-
-	TopoSelector.VisualAngleSnapThreshold = this->VisualAngleSnapThreshold;
-	TopoSelector.DrawSelection(HilightSelection, &HilightRenderer, &CameraState);
-	HilightRenderer.EndFrame();
-
-	if (PersistentSelection.IsEmpty() == false)
-	{
-		SelectionRenderer.BeginFrame(RenderAPI, CameraState);
-		SelectionRenderer.SetTransform(ComponentTarget->GetWorldTransform());
-		SelectionRenderer.SetTransform(ComponentTarget->GetWorldTransform());
-		TopoSelector.DrawSelection(PersistentSelection, &SelectionRenderer, &CameraState);
-		SelectionRenderer.EndFrame();
-	}
-
-	if (GetActiveQuickTransformer() != nullptr)
-	{
-		GetActiveQuickTransformer()->UpdateCameraState(CameraState);
-		if (bInDrag)
-		{
-			GetActiveQuickTransformer()->Render(RenderAPI);
-		}
-		else
-		{
-			GetActiveQuickTransformer()->PreviewRender(RenderAPI);
-		}
-	}
-}
-
-
-
-void UEditMeshPolygonsTool::OnPropertyModified(UObject* PropertySet, FProperty* Property)
-{
-	// if anything has changed the polygon settings, recompute polygons
-	if (Property && 
-			(Property->GetFName() == GET_MEMBER_NAME_CHECKED(UPolyEditTransformProperties, PolygonMode)
-		  || Property->GetFName() == GET_MEMBER_NAME_CHECKED(UPolyEditTransformProperties, PolygonGroupingAngleThreshold))
-		)
-	{
-		ComputePolygons(true);
-	}
-}
-
-void UEditMeshPolygonsTool::BackupTriangleGroups()
-{
-	FDynamicMesh3* Mesh = DynamicMeshComponent->GetMesh();
-	if (Mesh->HasTriangleGroups())
-	{
-		InitialTriangleGroups = *Mesh->GetTriangleGroupsBuffer();
-	}
-	else
-	{
-		InitialTriangleGroups.SetNum(0);
-	}
-}
-
-void UEditMeshPolygonsTool::SetTriangleGroups(const TDynamicVector<int>& Groups)
-{
-	FDynamicMesh3* Mesh = DynamicMeshComponent->GetMesh();
-	for (int TID = 0, MaxID = Groups.Num(); TID < MaxID; TID++)
-	{
-		if (Mesh->IsTriangle(TID))
-		{
-			Mesh->SetTriangleGroup(TID, Groups[TID]);
-		}
-	}
-}
+
+	SelectionMechanic->Render(RenderAPI);
+
+	if (ExtrudeHeightMechanic != nullptr)
+	{
+		ExtrudeHeightMechanic->Render(RenderAPI);
+	}
+	if (CurveDistMechanic != nullptr)
+	{
+		CurveDistMechanic->Render(RenderAPI);
+	}
+	if (SurfacePathMechanic != nullptr)
+	{
+		SurfacePathMechanic->Render(RenderAPI);
+	}
+}
+
+
 
 
 //
@@ -999,6 +811,19 @@
 //
 
 
+void UEditMeshPolygonsTool::UpdateChangeFromROI(bool bFinal)
+{
+	if (ActiveVertexChange == nullptr)
+	{
+		return;
+	}
+
+	FDynamicMesh3* Mesh = DynamicMeshComponent->GetMesh();
+	const TSet<int>& ModifiedVertices = LinearDeformer.GetModifiedVertices();
+	ActiveVertexChange->SavePositions(Mesh, ModifiedVertices, !bFinal);
+}
+
+
 void UEditMeshPolygonsTool::BeginChange()
 {
 	if (ActiveVertexChange == nullptr)
@@ -1019,8 +844,1217 @@
 
 	delete ActiveVertexChange;
 	ActiveVertexChange = nullptr;
-}
-
+
+	CurrentOperationTimestamp++;
+}
+
+
+void UEditMeshPolygonsTool::OnDynamicMeshComponentChanged()
+{
+	bSpatialDirty = true;
+	SelectionMechanic->NotifyMeshChanged(false);
+}
+
+void UEditMeshPolygonsTool::AfterTopologyEdit()
+{
+	bSpatialDirty = true;
+	bWasTopologyEdited = true;
+	SelectionMechanic->NotifyMeshChanged(true);
+
+	DynamicMeshComponent->NotifyMeshUpdated();
+	MeshSpatial.SetMesh(DynamicMeshComponent->GetMesh(), true);
+	PrecomputeTopology();
+}
+
+
+
+
+void UEditMeshPolygonsTool::ApplyPlaneCut()
+{
+	FFrame3d PlaneFrame;
+
+	FDynamicMesh3* Mesh = DynamicMeshComponent->GetMesh();
+	FMeshPlaneCut Cut(Mesh, PlaneFrame.Origin, PlaneFrame.Z());
+	Cut.UVScaleFactor = UVScaleFactor;
+
+	FMeshEdgeSelection Edges(Mesh);
+	const FGroupTopologySelection& ActiveSelection = SelectionMechanic->GetActiveSelection();
+	if (ActiveSelection.SelectedGroupIDs.Num() > 0)
+	{
+		for (int32 GroupID : ActiveSelection.SelectedGroupIDs)
+		{
+			Edges.SelectTriangleEdges( Topology->GetGroupTriangles(GroupID) );
+		}
+		Cut.EdgeFilterFunc = [&](int EdgeID) { return Edges.IsSelected(EdgeID); };
+	}
+
+	Cut.SplitEdgesOnly(true);
+
+	DynamicMeshComponent->NotifyMeshUpdated();
+	MeshSpatial.SetMesh(DynamicMeshComponent->GetMesh(), true);
+	PrecomputeTopology();
+}
+
+
+
+
+
+void UEditMeshPolygonsTool::BeginExtrude(bool bIsNormalOffset)
+{
+	FDynamicMesh3* Mesh = DynamicMeshComponent->GetMesh();
+	if (bIsNormalOffset)
+	{
+		// yikes...
+	}
+	if (BeginMeshFaceEditChangeWithPreview() == false)
+	{
+		return;
+	}
+
+	ActiveSelectionFrameWorld.AlignAxis(2, GetExtrudeDirection());
+	EditPreview->InitializeExtrudeType(Mesh, ActiveTriangleSelection, ActiveSelectionFrameWorld.Z(), &WorldTransform, true);
+	// move world extrude frame to point on surface
+	ActiveSelectionFrameWorld.Origin = EditPreview->GetInitialPatchMeshSpatial().FindNearestPoint(ActiveSelectionFrameWorld.Origin);
+
+	// make inifinite-extent hit-test mesh
+	FDynamicMesh3 ExtrudeHitTargetMesh;
+	EditPreview->MakeExtrudeTypeHitTargetMesh(ExtrudeHitTargetMesh);
+
+	ExtrudeHeightMechanic = NewObject<UPlaneDistanceFromHitMechanic>(this);
+	ExtrudeHeightMechanic->Setup(this);
+
+	ExtrudeHeightMechanic->WorldHitQueryFunc = [this](const FRay& WorldRay, FHitResult& HitResult)
+	{
+		FCollisionObjectQueryParams QueryParams(FCollisionObjectQueryParams::AllObjects);
+		return DynamicMeshComponent->GetWorld()->LineTraceSingleByObjectType(HitResult, WorldRay.Origin, WorldRay.PointAt(999999), QueryParams);
+	};
+	ExtrudeHeightMechanic->WorldPointSnapFunc = [this](const FVector3d& WorldPos, FVector3d& SnapPos)
+	{
+		return TransformProps->bSnapToWorldGrid && ToolSceneQueriesUtil::FindWorldGridSnapPoint(this, WorldPos, SnapPos);
+	};
+	ExtrudeHeightMechanic->CurrentHeight = 1.0f;  // initialize to something non-zero...prob should be based on polygon bounds maybe?
+
+	ExtrudeHeightMechanic->Initialize(MoveTemp(ExtrudeHitTargetMesh), ActiveSelectionFrameWorld, true);
+	CurrentToolMode = (bIsNormalOffset) ? ECurrentToolMode::OffsetSelection : ECurrentToolMode::ExtrudeSelection;
+
+	if (bIsNormalOffset == false)
+	{
+		SetToolPropertySourceEnabled(ExtrudeProperties, true);
+	}
+}
+
+
+
+void UEditMeshPolygonsTool::ApplyExtrude(bool bIsOffset)
+{
+	check(ExtrudeHeightMechanic != nullptr && EditPreview != nullptr);
+
+	FVector3d ExtrudeDir = WorldTransform.InverseTransformVector(ActiveSelectionFrameWorld.Z());
+	double ExtrudeDist = ExtrudeHeightMechanic->CurrentHeight;
+
+	FDynamicMesh3* Mesh = DynamicMeshComponent->GetMesh();
+	FOffsetMeshRegion Extruder(Mesh);
+	Extruder.UVScaleFactor = UVScaleFactor;
+	Extruder.Triangles = ActiveTriangleSelection;
+	TSet<int32> TriangleSet(ActiveTriangleSelection);
+	Extruder.OffsetPositionFunc = [&](const FVector3d& Pos, const FVector3f& Normal, int32 VertexID) {
+		return Pos + ExtrudeDist * (bIsOffset ? (FVector3d)Normal : ExtrudeDir);
+	};
+	Extruder.ChangeTracker = MakeUnique<FDynamicMeshChangeTracker>(Mesh);
+	Extruder.ChangeTracker->BeginChange();
+	Extruder.Apply();
+
+	FMeshNormals::QuickComputeVertexNormalsForTriangles(*Mesh, Extruder.AllModifiedTriangles);
+
+	// emit undo
+	FGroupTopologySelection CurSelection = SelectionMechanic->GetActiveSelection();
+	TUniquePtr<FMeshChange> MeshChange = MakeUnique<FMeshChange>(Extruder.ChangeTracker->EndChange());
+	CompleteMeshEditChange( (bIsOffset) ? LOCTEXT("PolyMeshOffsetChange", "Offset") : LOCTEXT("PolyMeshExtrudeChange", "Extrude"),
+		MoveTemp(MeshChange), CurSelection);
+
+	ExtrudeHeightMechanic = nullptr;
+	CurrentToolMode = ECurrentToolMode::TransformSelection;
+
+	SetToolPropertySourceEnabled(ExtrudeProperties, false);
+}
+
+
+void UEditMeshPolygonsTool::RestartExtrude()
+{
+	if (CurrentToolMode == ECurrentToolMode::ExtrudeSelection)
+	{
+		CancelMeshEditChange();
+		BeginExtrude(false);
+	}
+}
+
+
+FVector3d UEditMeshPolygonsTool::GetExtrudeDirection() const
+{
+	switch (ExtrudeProperties->Direction)
+	{
+	default:
+	case EPolyEditExtrudeDirection::SelectionNormal:
+		return ActiveSelectionFrameWorld.Z();
+	case EPolyEditExtrudeDirection::WorldX:
+		return FVector3d::UnitX();
+	case EPolyEditExtrudeDirection::WorldY:
+		return FVector3d::UnitY();
+	case EPolyEditExtrudeDirection::WorldZ:
+		return FVector3d::UnitZ();
+	case EPolyEditExtrudeDirection::LocalX:
+		return WorldTransform.GetRotation().AxisX();
+	case EPolyEditExtrudeDirection::LocalY:
+		return WorldTransform.GetRotation().AxisY();
+	case EPolyEditExtrudeDirection::LocalZ:
+		return WorldTransform.GetRotation().AxisZ();
+	}
+	return ActiveSelectionFrameWorld.Z();
+}
+
+
+
+
+void UEditMeshPolygonsTool::BeginInset(bool bOutset)
+{
+	FDynamicMesh3* Mesh = DynamicMeshComponent->GetMesh();
+	if (BeginMeshFaceEditChangeWithPreview() == false)
+	{
+		return;
+	}
+
+	EditPreview->InitializeInsetType(Mesh, ActiveTriangleSelection, &WorldTransform);
+
+	// make infinite-extent hit-test mesh
+	FDynamicMesh3 InsetHitTargetMesh;
+	EditPreview->MakeInsetTypeTargetMesh(InsetHitTargetMesh);
+
+	CurveDistMechanic = NewObject<USpatialCurveDistanceMechanic>(this);
+	CurveDistMechanic->Setup(this);
+	CurveDistMechanic->WorldPointSnapFunc = [this](const FVector3d& WorldPos, FVector3d& SnapPos)
+	{
+		return TransformProps->bSnapToWorldGrid && ToolSceneQueriesUtil::FindWorldGridSnapPoint(this, WorldPos, SnapPos);
+	};
+	CurveDistMechanic->CurrentDistance = 1.0f;  // initialize to something non-zero...prob should be based on polygon bounds maybe?
+
+	FMeshBoundaryLoops Loops(&InsetHitTargetMesh);
+	TArray<FVector3d> LoopVertices;
+	Loops.Loops[0].GetVertices(LoopVertices);
+	CurveDistMechanic->InitializePolyLoop(LoopVertices, FTransform3d::Identity());
+	CurrentToolMode = (bOutset) ? ECurrentToolMode::OutsetSelection : ECurrentToolMode::InsetSelection;
+}
+
+
+
+
+void UEditMeshPolygonsTool::ApplyInset(bool bOutset)
+{
+	check(CurveDistMechanic != nullptr && EditPreview != nullptr);
+
+	FDynamicMesh3* Mesh = DynamicMeshComponent->GetMesh();
+	FInsetMeshRegion Inset(Mesh);
+	Inset.UVScaleFactor = UVScaleFactor;
+	Inset.Triangles = ActiveTriangleSelection;
+	Inset.InsetDistance = (bOutset) ? -CurveDistMechanic->CurrentDistance : CurveDistMechanic->CurrentDistance;
+	Inset.ChangeTracker = MakeUnique<FDynamicMeshChangeTracker>(Mesh);
+	Inset.ChangeTracker->BeginChange();
+	Inset.Apply();
+
+	FMeshNormals::QuickComputeVertexNormalsForTriangles(*Mesh, Inset.AllModifiedTriangles);
+
+	// emit undo
+	FGroupTopologySelection CurSelection = SelectionMechanic->GetActiveSelection();
+	TUniquePtr<FMeshChange> MeshChange = MakeUnique<FMeshChange>(Inset.ChangeTracker->EndChange());
+	CompleteMeshEditChange( bOutset ? LOCTEXT("PolyMeshOutsetChange", "Outset") : LOCTEXT("PolyMeshInsetChange", "Inset"), MoveTemp(MeshChange), CurSelection);
+
+	CurveDistMechanic = nullptr;
+	CurrentToolMode = ECurrentToolMode::TransformSelection;
+}
+
+
+
+
+void UEditMeshPolygonsTool::BeginCutFaces()
+{
+	FDynamicMesh3* Mesh = DynamicMeshComponent->GetMesh();
+	if (BeginMeshFaceEditChangeWithPreview() == false)
+	{
+		GetToolManager()->DisplayMessage(
+			LOCTEXT("OnCutFacesFailedMessage", "Cannot Cut Current Selection"),
+			EToolMessageLevel::UserWarning);
+		return;
+	}
+	GetToolManager()->DisplayMessage(
+		LOCTEXT("OnBeginCutFacesMessage", "Click twice on selected face to define cut line"),
+		EToolMessageLevel::UserMessage);
+
+
+	EditPreview->InitializeStaticType(Mesh, ActiveTriangleSelection, &WorldTransform);
+
+	FDynamicMesh3 StaticHitTargetMesh;
+	EditPreview->MakeInsetTypeTargetMesh(StaticHitTargetMesh);
+
+	SurfacePathMechanic = NewObject<UCollectSurfacePathMechanic>(this);
+	SurfacePathMechanic->Setup(this);
+	SurfacePathMechanic->InitializeMeshSurface(MoveTemp(StaticHitTargetMesh));
+	SurfacePathMechanic->SetFixedNumPointsMode(2);
+	SurfacePathMechanic->bSnapToTargetMeshVertices = true;
+	double SnapTol = ToolSceneQueriesUtil::GetDefaultVisualAngleSnapThreshD();
+	SurfacePathMechanic->SpatialSnapPointsFunc = [this, SnapTol](FVector3d Position1, FVector3d Position2)
+	{
+		return CutProperties->bSnapToVertices && ToolSceneQueriesUtil::CalculateViewVisualAngleD(this->CameraState, Position1, Position2) < SnapTol;
+	};
+
+	CurrentToolMode = ECurrentToolMode::CutSelection;
+	SetToolPropertySourceEnabled(CutProperties, true);
+}
+
+void UEditMeshPolygonsTool::ApplyCutFaces()
+{
+	check(SurfacePathMechanic != nullptr && EditPreview != nullptr);
+
+	FDynamicMesh3* Mesh = DynamicMeshComponent->GetMesh();
+
+	// construct cut plane normal from line points
+	FFrame3d Point0(SurfacePathMechanic->HitPath[0]), Point1(SurfacePathMechanic->HitPath[1]);
+	FVector3d PlaneNormal;
+	if (CutProperties->Orientation == EPolyEditCutPlaneOrientation::ViewDirection)
+	{
+		FVector3d Direction0 = (Point0.Origin - CameraState.Position).Normalized();
+		FVector3d Direction1 = (Point1.Origin - CameraState.Position).Normalized();
+		PlaneNormal = Direction1.Cross(Direction0);
+	}
+	else
+	{
+		FVector3d LineDirection = (Point1.Origin - Point0.Origin).Normalized();
+		FVector3d UpVector = (Point0.Z() + Point1.Z()).Normalized();
+		PlaneNormal = LineDirection.Cross(UpVector);
+	}
+	FVector3d PlaneOrigin = 0.5 * (Point0.Origin + Point1.Origin);
+	// map into local space of target mesh
+	PlaneOrigin = WorldTransform.InverseTransformPosition(PlaneOrigin);
+	PlaneNormal = WorldTransform.InverseTransformNormal(PlaneNormal);
+	PlaneNormal.Normalize();
+
+	// track changes
+	FDynamicMeshChangeTracker ChangeTracker(Mesh);
+	ChangeTracker.BeginChange();
+	TArray<int32> VertexSelection;
+	MeshIndexUtil::TriangleToVertexIDs(Mesh, ActiveTriangleSelection, VertexSelection);
+	ChangeTracker.SaveVertexOneRingTriangles(VertexSelection, true);
+
+	// apply the cut to edges of selected triangles
+	FGroupTopologySelection OutputSelection;
+	FMeshPlaneCut Cut(Mesh, PlaneOrigin, PlaneNormal);
+	FMeshEdgeSelection Edges(Mesh);
+	Edges.SelectTriangleEdges(ActiveTriangleSelection);
+	Cut.EdgeFilterFunc = [&](int EdgeID) { return Edges.IsSelected(EdgeID); };
+	if (Cut.SplitEdgesOnly(true))
+	{
+		for (FMeshPlaneCut::FCutResultRegion& Region : Cut.ResultRegions)
+		{
+			OutputSelection.SelectedGroupIDs.Add(Region.GroupID);
+		}
+	}
+
+	// emit undo
+	TUniquePtr<FMeshChange> MeshChange = MakeUnique<FMeshChange>(ChangeTracker.EndChange());
+	CompleteMeshEditChange(LOCTEXT("PolyMeshCutFacesChange", "Cut Faces"), MoveTemp(MeshChange), OutputSelection);
+
+	SurfacePathMechanic = nullptr;
+	CurrentToolMode = ECurrentToolMode::TransformSelection;
+	SetToolPropertySourceEnabled(CutProperties, false);
+}
+
+
+
+
+
+void UEditMeshPolygonsTool::BeginSetUVs()
+{
+	FDynamicMesh3* Mesh = DynamicMeshComponent->GetMesh();
+	if (BeginMeshFaceEditChangeWithPreview() == false)
+	{
+		GetToolManager()->DisplayMessage( LOCTEXT("OnSetUVsFailedMesssage", "Cannot Set UVs for Current Selection"), EToolMessageLevel::UserWarning);
+		return;
+	}
+	GetToolManager()->DisplayMessage( LOCTEXT("OnBeginSetUVsMessage", "Click on the face to Set UVs"), EToolMessageLevel::UserMessage);
+
+	EditPreview->InitializeStaticType(Mesh, ActiveTriangleSelection, &WorldTransform);
+	UpdateEditPreviewMaterials((SetUVProperties->bShowMaterial) ? EPreviewMaterialType::SourceMaterials : EPreviewMaterialType::UVMaterial);
+
+	FDynamicMesh3 StaticHitTargetMesh;
+	EditPreview->MakeInsetTypeTargetMesh(StaticHitTargetMesh);
+
+	SurfacePathMechanic = NewObject<UCollectSurfacePathMechanic>(this);
+	SurfacePathMechanic->Setup(this);
+	SurfacePathMechanic->InitializeMeshSurface(MoveTemp(StaticHitTargetMesh));
+	SurfacePathMechanic->SetFixedNumPointsMode(2);
+	SurfacePathMechanic->bSnapToTargetMeshVertices = true;
+	double SnapTol = ToolSceneQueriesUtil::GetDefaultVisualAngleSnapThreshD();
+	SurfacePathMechanic->SpatialSnapPointsFunc = [this, SnapTol](FVector3d Position1, FVector3d Position2)
+	{
+		return ToolSceneQueriesUtil::CalculateViewVisualAngleD(this->CameraState, Position1, Position2) < SnapTol;
+	};
+
+	CurrentToolMode = ECurrentToolMode::SetUVs;
+	SetToolPropertySourceEnabled(SetUVProperties, true);
+}
+
+void UEditMeshPolygonsTool::UpdateSetUVS()
+{
+	// align projection frame to line user is drawing out from plane origin
+	FFrame3d PlanarFrame = SurfacePathMechanic->PreviewPathPoint;
+	double UVScale = 1.0 / ActiveSelectionBounds.MaxDim();
+	if (SurfacePathMechanic->HitPath.Num() == 1)
+	{
+		SurfacePathMechanic->InitializePlaneSurface(PlanarFrame);
+
+		FVector3d Delta = PlanarFrame.Origin - SurfacePathMechanic->HitPath[0].Origin;
+		double Dist = Delta.Normalize();
+		UVScale *= FMathd::Lerp(1.0, 25.0, Dist / ActiveSelectionBounds.MaxDim());
+		PlanarFrame = SurfacePathMechanic->HitPath[0];
+		PlanarFrame.ConstrainedAlignAxis(0, Delta, PlanarFrame.Z());
+	}
+
+	EditPreview->UpdateStaticType([&](FDynamicMesh3& Mesh)
+	{
+		FDynamicMeshEditor Editor(&Mesh);
+		TArray<int32> AllTriangles;
+		for (int32 tid : Mesh.TriangleIndicesItr())
+		{
+			AllTriangles.Add(tid);
+		}
+		Editor.SetTriangleUVsFromProjection(AllTriangles, PlanarFrame, UVScale, FVector2f::Zero(), false);
+	}, false);
+
+}
+
+
+void UEditMeshPolygonsTool::ApplySetUVs()
+{
+	FDynamicMesh3* Mesh = DynamicMeshComponent->GetMesh();
+	FGroupTopologySelection ActiveSelection = SelectionMechanic->GetActiveSelection();
+
+	// align projection frame to line user drew
+	FFrame3d PlanarFrame = SurfacePathMechanic->HitPath[0];
+	double UVScale = 1.0 / ActiveSelectionBounds.MaxDim();
+	FVector3d Delta = SurfacePathMechanic->HitPath[1].Origin - PlanarFrame.Origin;
+	double Dist = Delta.Normalize();
+	UVScale *= FMathd::Lerp(1.0, 25.0, Dist / ActiveSelectionBounds.MaxDim());
+	PlanarFrame.ConstrainedAlignAxis(0, Delta, PlanarFrame.Z());
+
+	// transform to local, use 3D point to transfer UV scale value
+	FVector3d ScalePt = PlanarFrame.Origin + UVScale * PlanarFrame.Z();
+	FTransform3d ToLocalXForm(WorldTransform.Inverse());
+	PlanarFrame.Transform(ToLocalXForm);
+	ScalePt = ToLocalXForm.TransformPosition(ScalePt);
+	UVScale = ScalePt.Distance(PlanarFrame.Origin);
+
+	// track changes
+	FDynamicMeshChangeTracker ChangeTracker(Mesh);
+	ChangeTracker.BeginChange();
+	ChangeTracker.SaveTriangles(ActiveTriangleSelection, true);
+	FDynamicMeshEditor Editor(Mesh);
+	Editor.SetTriangleUVsFromProjection(ActiveTriangleSelection, PlanarFrame, UVScale, FVector2f::Zero(), false, 0);
+
+	// emit undo
+	TUniquePtr<FMeshChange> MeshChange = MakeUnique<FMeshChange>(ChangeTracker.EndChange());
+	CompleteMeshEditChange(LOCTEXT("PolyMeshSetUVsChange", "Set UVs"), MoveTemp(MeshChange), ActiveSelection);
+
+	SurfacePathMechanic = nullptr;
+	CurrentToolMode = ECurrentToolMode::TransformSelection;
+	SetToolPropertySourceEnabled(SetUVProperties, false);
+}
+
+
+
+
+void UEditMeshPolygonsTool::ApplyMerge()
+{
+	if (BeginMeshFaceEditChangeWithPreview() == false)
+	{
+		GetToolManager()->DisplayMessage(
+			LOCTEXT("OnMergeFailedMessage", "Cannot Merge Current Selection"),
+			EToolMessageLevel::UserWarning);
+		return;
+	}
+
+	FDynamicMesh3* Mesh = DynamicMeshComponent->GetMesh();
+	FDynamicMeshChangeTracker ChangeTracker(Mesh);
+	ChangeTracker.BeginChange();
+	ChangeTracker.SaveTriangles(ActiveTriangleSelection, false);
+	FMeshConnectedComponents Components(Mesh);
+	Components.FindConnectedTriangles(ActiveTriangleSelection);
+	FGroupTopologySelection NewSelection;
+	for (const FMeshConnectedComponents::FComponent& Component : Components)
+	{
+		int32 NewGroupID = Mesh->AllocateTriangleGroup();
+		FaceGroupUtil::SetGroupID(*Mesh, Component.Indices, NewGroupID);
+		NewSelection.SelectedGroupIDs.Add(NewGroupID);
+	}
+	
+	// emit undo
+	TUniquePtr<FMeshChange> MeshChange = MakeUnique<FMeshChange>(ChangeTracker.EndChange());
+	CompleteMeshEditChange(LOCTEXT("PolyMeshMergeChange", "Merge"), MoveTemp(MeshChange), NewSelection);
+
+	CurrentToolMode = ECurrentToolMode::TransformSelection;
+}
+
+
+
+
+
+
+void UEditMeshPolygonsTool::ApplyDelete()
+{
+	if (BeginMeshFaceEditChange() == false)
+	{
+		GetToolManager()->DisplayMessage(
+			LOCTEXT("OnDeleteFailedMessage", "Cannot Delete Current Selection"),
+			EToolMessageLevel::UserWarning);
+		return;
+	}
+
+	FDynamicMesh3* Mesh = DynamicMeshComponent->GetMesh();
+
+	FDynamicMeshChangeTracker ChangeTracker(Mesh);
+	ChangeTracker.BeginChange();
+	ChangeTracker.SaveTriangles(ActiveTriangleSelection, true);
+	FDynamicMeshEditor Editor(Mesh);
+	Editor.RemoveTriangles(ActiveTriangleSelection, true);
+
+	// emit undo
+	TUniquePtr<FMeshChange> MeshChange = MakeUnique<FMeshChange>(ChangeTracker.EndChange());
+	FGroupTopologySelection NewSelection;
+	CompleteMeshEditChange(LOCTEXT("PolyMeshDeleteChange", "Delete"), MoveTemp(MeshChange), NewSelection);
+
+	CurrentToolMode = ECurrentToolMode::TransformSelection;
+}
+
+
+
+void UEditMeshPolygonsTool::ApplyRecalcNormals()
+{
+	if (BeginMeshFaceEditChange() == false)
+	{
+		GetToolManager()->DisplayMessage(
+			LOCTEXT("OnRecalcNormalsFailedMessage", "Cannot Recalculate Normals for Current Selection"),
+			EToolMessageLevel::UserWarning);
+		return;
+	}
+
+	FDynamicMesh3* Mesh = DynamicMeshComponent->GetMesh();
+	FDynamicMeshChangeTracker ChangeTracker(Mesh);
+	ChangeTracker.BeginChange();
+	FDynamicMeshEditor Editor(Mesh);
+	FGroupTopologySelection ActiveSelection = SelectionMechanic->GetActiveSelection();
+	for (int32 GroupID : ActiveSelection.SelectedGroupIDs)
+	{
+		ChangeTracker.SaveTriangles(Topology->GetGroupTriangles(GroupID), true);
+		Editor.SetTriangleNormals(Topology->GetGroupTriangles(GroupID));
+	}
+
+	// emit undo
+	TUniquePtr<FMeshChange> MeshChange = MakeUnique<FMeshChange>(ChangeTracker.EndChange());
+	CompleteMeshEditChange(LOCTEXT("PolyMeshRecalcNormalsChange", "Recalc Normals"), MoveTemp(MeshChange), ActiveSelection);
+
+	CurrentToolMode = ECurrentToolMode::TransformSelection;
+}
+
+
+void UEditMeshPolygonsTool::ApplyFlipNormals()
+{
+	if (BeginMeshFaceEditChange() == false)
+	{
+		GetToolManager()->DisplayMessage(
+			LOCTEXT("OnFlipNormalsFailedMessage", "Cannot Flip Normals for Current  Selection"),
+			EToolMessageLevel::UserWarning);
+		return;
+	}
+
+	FDynamicMesh3* Mesh = DynamicMeshComponent->GetMesh();
+	FDynamicMeshChangeTracker ChangeTracker(Mesh);
+	ChangeTracker.BeginChange();
+	FDynamicMeshEditor Editor(Mesh);
+	FGroupTopologySelection ActiveSelection = SelectionMechanic->GetActiveSelection();
+	for (int32 GroupID : ActiveSelection.SelectedGroupIDs)
+	{
+		for ( int32 tid : Topology->GetGroupTriangles(GroupID) )
+		{ 
+			ChangeTracker.SaveTriangle(tid, true);
+			Mesh->ReverseTriOrientation(tid);
+		}
+	}
+
+	// emit undo
+	TUniquePtr<FMeshChange> MeshChange = MakeUnique<FMeshChange>(ChangeTracker.EndChange());
+	CompleteMeshEditChange(LOCTEXT("PolyMeshFlipNormalsChange", "Flip Normals"), MoveTemp(MeshChange), ActiveSelection);
+
+	CurrentToolMode = ECurrentToolMode::TransformSelection;
+}
+
+
+void UEditMeshPolygonsTool::ApplyRetriangulate()
+{
+	if (BeginMeshFaceEditChange() == false)
+	{
+		GetToolManager()->DisplayMessage( LOCTEXT("OnRetriangulateFailed", "Cannot Retriangulate Current Selection"), EToolMessageLevel::UserWarning);
+		return;
+	}
+
+	int32 nCompleted = 0;
+	FDynamicMesh3* Mesh = DynamicMeshComponent->GetMesh();
+	FDynamicMeshChangeTracker ChangeTracker(Mesh);
+	ChangeTracker.BeginChange();
+	FDynamicMeshEditor Editor(Mesh);
+	FGroupTopologySelection ActiveSelection = SelectionMechanic->GetActiveSelection();
+	for (int32 GroupID : ActiveSelection.SelectedGroupIDs)
+	{
+		const TArray<int32>& Triangles = Topology->GetGroupTriangles(GroupID);
+		ChangeTracker.SaveTriangles(Triangles, true);
+		FMeshRegionBoundaryLoops RegionLoops(Mesh, Triangles, true);
+		if (RegionLoops.Loops.Num() == 1 && Triangles.Num() > 1)
+		{
+			Editor.RemoveTriangles(Topology->GetGroupTriangles(GroupID), true);
+			RegionLoops.Loops[0].Reverse();
+			FSimpleHoleFiller Filler(Mesh, RegionLoops.Loops[0]);
+			Filler.FillType = FSimpleHoleFiller::EFillType::PolygonEarClipping;
+			Filler.Fill(GroupID);
+			nCompleted++;
+		}
+	}
+	if (nCompleted != ActiveSelection.SelectedGroupIDs.Num())
+	{
+		GetToolManager()->DisplayMessage(LOCTEXT("OnRetriangulateFailures", "Some faces could not be retriangulated"), EToolMessageLevel::UserWarning);
+	}
+
+	TUniquePtr<FMeshChange> MeshChange = MakeUnique<FMeshChange>(ChangeTracker.EndChange());
+	CompleteMeshEditChange(LOCTEXT("PolyMeshRetriangulateChange", "Retriangulate"), MoveTemp(MeshChange), ActiveSelection);
+	CurrentToolMode = ECurrentToolMode::TransformSelection;
+}
+
+
+
+
+void UEditMeshPolygonsTool::ApplyDecompose()
+{
+	if (BeginMeshFaceEditChange() == false)
+	{
+		GetToolManager()->DisplayMessage(LOCTEXT("OnDecomposeFailed", "Cannot Decompose Current Selection"), EToolMessageLevel::UserWarning);
+		return;
+	}
+
+	FDynamicMesh3* Mesh = DynamicMeshComponent->GetMesh();
+	FDynamicMeshChangeTracker ChangeTracker(Mesh);
+	ChangeTracker.BeginChange();
+	FGroupTopologySelection NewSelection;
+	for (int32 GroupID : SelectionMechanic->GetActiveSelection().SelectedGroupIDs)
+	{
+		const TArray<int32>& Triangles = Topology->GetGroupTriangles(GroupID);
+		ChangeTracker.SaveTriangles(Triangles, false);
+		for (int32 tid : Triangles)
+		{
+			int32 NewGroupID = Mesh->AllocateTriangleGroup();
+			Mesh->SetTriangleGroup(tid, NewGroupID);
+			NewSelection.SelectedGroupIDs.Add(NewGroupID);
+		}
+	}
+
+
+	TUniquePtr<FMeshChange> MeshChange = MakeUnique<FMeshChange>(ChangeTracker.EndChange());
+	CompleteMeshEditChange(LOCTEXT("PolyMeshDecomposeChange", "Decompose"), MoveTemp(MeshChange), NewSelection);
+	CurrentToolMode = ECurrentToolMode::TransformSelection;
+}
+
+
+void UEditMeshPolygonsTool::ApplyDisconnect()
+{
+	if (BeginMeshFaceEditChange() == false)
+	{
+		GetToolManager()->DisplayMessage(LOCTEXT("OnDisconnectFailed", "Cannot Disconnect Current Selection"), EToolMessageLevel::UserWarning);
+		return;
+	}
+
+	FDynamicMesh3* Mesh = DynamicMeshComponent->GetMesh();
+	FDynamicMeshChangeTracker ChangeTracker(Mesh);
+	ChangeTracker.BeginChange();
+	FGroupTopologySelection ActiveSelection = SelectionMechanic->GetActiveSelection();
+	TArray<int32> AllTriangles;
+	for (int32 GroupID : ActiveSelection.SelectedGroupIDs)
+	{
+		AllTriangles.Append(Topology->GetGroupTriangles(GroupID));
+	}
+	ChangeTracker.SaveTriangles(AllTriangles, true);
+	FDynamicMeshEditor Editor(Mesh);
+	Editor.DisconnectTriangles(AllTriangles, false);
+
+	TUniquePtr<FMeshChange> MeshChange = MakeUnique<FMeshChange>(ChangeTracker.EndChange());
+	CompleteMeshEditChange(LOCTEXT("PolyMeshDisconnectChange", "Disconnect"), MoveTemp(MeshChange), ActiveSelection);
+	CurrentToolMode = ECurrentToolMode::TransformSelection;
+}
+
+
+
+
+void UEditMeshPolygonsTool::ApplyCollapseEdge()
+{
+	// AAAHHH cannot do because of overlays!
+	return;
+
+	if (SelectionMechanic->GetActiveSelection().SelectedEdgeIDs.Num() != 1 || BeginMeshEdgeEditChange() == false)
+	{
+		GetToolManager()->DisplayMessage(
+			LOCTEXT("OnEdgeColllapseFailed", "Cannot Collapse current selection"),
+			EToolMessageLevel::UserWarning);
+		return;
+	}
+
+	FDynamicMesh3* Mesh = DynamicMeshComponent->GetMesh();
+
+	FDynamicMeshChangeTracker ChangeTracker(Mesh);
+	ChangeTracker.BeginChange();
+	//const TArray<int32>& EdgeIDs = ActiveEdgeSelection[0].EdgeIDs;
+	//for (int32 eid : EdgeIDs)
+	//{
+	//	if (Mesh->IsEdge(eid))
+	//	{
+	//		FIndex2i EdgeVerts = Mesh->GetEdgeV(eid);
+	//		ChangeTracker.SaveVertexOneRingTriangles(EdgeVerts.A, true);
+	//		ChangeTracker.SaveVertexOneRingTriangles(EdgeVerts.B, true);
+	//		FDynamicMesh3::FEdgeCollapseInfo CollapseInfo;
+	//		Mesh->CollapseEdge()
+	//	}
+	//}
+
+	// emit undo
+	TUniquePtr<FMeshChange> MeshChange = MakeUnique<FMeshChange>(ChangeTracker.EndChange());
+	FGroupTopologySelection NewSelection;
+	CompleteMeshEditChange(LOCTEXT("PolyMeshEdgeCollapseChange", "Collapse"), MoveTemp(MeshChange), NewSelection);
+
+	CurrentToolMode = ECurrentToolMode::TransformSelection;
+}
+
+
+
+
+void UEditMeshPolygonsTool::ApplyWeldEdges()
+{
+	bool bValidInput = SelectionMechanic->GetActiveSelection().SelectedEdgeIDs.Num() == 2 && BeginMeshBoundaryEdgeEditChange(true);
+	if ( bValidInput == false )
+	{
+		GetToolManager()->DisplayMessage( LOCTEXT("OnWeldEdgesFailed", "Cannot Weld current selection"), EToolMessageLevel::UserWarning);
+		CancelMeshEditChange();
+		return;
+	}
+
+	FDynamicMesh3* Mesh = DynamicMeshComponent->GetMesh();
+
+	FDynamicMeshChangeTracker ChangeTracker(Mesh);
+	ChangeTracker.BeginChange();
+
+	int32 EdgeIDA = Topology->GetGroupEdgeEdges(ActiveEdgeSelection[0].EdgeTopoID)[0];
+	int32 EdgeIDB = Topology->GetGroupEdgeEdges(ActiveEdgeSelection[1].EdgeTopoID)[0];
+	FIndex2i EdgeVerts[2] = { Mesh->GetEdgeV(EdgeIDA), Mesh->GetEdgeV(EdgeIDB) };
+	for (int j = 0; j < 2; ++j)
+	{
+		ChangeTracker.SaveVertexOneRingTriangles(EdgeVerts[j].A, true);
+		ChangeTracker.SaveVertexOneRingTriangles(EdgeVerts[j].B, true);
+	}
+
+	FDynamicMesh3::FMergeEdgesInfo MergeInfo;
+	EMeshResult Result = Mesh->MergeEdges(EdgeIDB, EdgeIDA, MergeInfo);
+	if (Result != EMeshResult::Ok)
+	{
+		GetToolManager()->DisplayMessage( LOCTEXT("OnWeldEdgesFailed", "Cannot Weld current selection"), EToolMessageLevel::UserWarning);
+		CancelMeshEditChange();
+		return;
+	}
+
+	TUniquePtr<FMeshChange> MeshChange = MakeUnique<FMeshChange>(ChangeTracker.EndChange());
+	FGroupTopologySelection NewSelection;
+	CompleteMeshEditChange(LOCTEXT("PolyMeshWeldEdgeChange", "Weld Edges"), MoveTemp(MeshChange), NewSelection);
+	CurrentToolMode = ECurrentToolMode::TransformSelection;
+}
+
+
+void UEditMeshPolygonsTool::ApplyStraightenEdges()
+{
+	if (BeginMeshEdgeEditChange() == false)
+	{
+		GetToolManager()->DisplayMessage(LOCTEXT("OnStraightenEdgesFailed", "Cannot Straighten current selection"), EToolMessageLevel::UserWarning);
+		CancelMeshEditChange();
+		return;
+	}
+
+	FDynamicMesh3* Mesh = DynamicMeshComponent->GetMesh();
+
+	FDynamicMeshChangeTracker ChangeTracker(Mesh);
+	ChangeTracker.BeginChange();
+
+	for (const FSelectedEdge& Edge : ActiveEdgeSelection)
+	{
+		const TArray<int32>& EdgeVerts = Topology->GetGroupEdgeVertices(Edge.EdgeTopoID);
+		int32 NumV = EdgeVerts.Num();
+		if ( NumV > 2 )
+		{
+			ChangeTracker.SaveVertices(EdgeVerts);
+			FVector3d A(Mesh->GetVertex(EdgeVerts[0])), B(Mesh->GetVertex(EdgeVerts[NumV-1]));
+			TArray<double> VtxArcLengths;
+			double EdgeArcLen = Topology->GetEdgeArcLength(Edge.EdgeTopoID, &VtxArcLengths);
+			for (int k = 1; k < NumV-1; ++k)
+			{
+				double t = VtxArcLengths[k] / EdgeArcLen;
+				Mesh->SetVertex(EdgeVerts[k], FVector3d::Lerp(A, B, t));
+			}
+		}
+	}
+
+	TUniquePtr<FMeshChange> MeshChange = MakeUnique<FMeshChange>(ChangeTracker.EndChange());
+	FGroupTopologySelection NewSelection;
+	CompleteMeshEditChange(LOCTEXT("PolyMeshStraightenEdgeChange", "Straighten Edges"), MoveTemp(MeshChange), NewSelection);
+	CurrentToolMode = ECurrentToolMode::TransformSelection;
+}
+
+
+
+void UEditMeshPolygonsTool::ApplyFillHole()
+{
+	if (BeginMeshBoundaryEdgeEditChange(false) == false)
+	{
+		GetToolManager()->DisplayMessage( LOCTEXT("OnEdgeFillFailed", "Cannot Fill current selection"), EToolMessageLevel::UserWarning);
+		CancelMeshEditChange();
+		return;
+	}
+
+	FDynamicMesh3* Mesh = DynamicMeshComponent->GetMesh();
+	FDynamicMeshChangeTracker ChangeTracker(Mesh);
+	ChangeTracker.BeginChange();
+	FGroupTopologySelection NewSelection;
+	for (FSelectedEdge& FillEdge : ActiveEdgeSelection)
+	{
+		if (Mesh->IsBoundaryEdge(FillEdge.EdgeIDs[0]))		// may no longer be boundary due to previous fill
+		{
+			FMeshBoundaryLoops BoundaryLoops(Mesh);
+			int32 LoopID = BoundaryLoops.FindLoopContainingEdge(FillEdge.EdgeIDs[0]);
+			if (LoopID >= 0)
+			{
+				FEdgeLoop& Loop = BoundaryLoops.Loops[LoopID];
+				FSimpleHoleFiller Filler(Mesh, Loop);
+				Filler.FillType = FSimpleHoleFiller::EFillType::PolygonEarClipping;
+				int32 NewGroupID = Mesh->AllocateTriangleGroup();
+				Filler.Fill(NewGroupID);
+				NewSelection.SelectedGroupIDs.Add(NewGroupID);
+			}
+		}
+	}
+
+	// emit undo
+	TUniquePtr<FMeshChange> MeshChange = MakeUnique<FMeshChange>(ChangeTracker.EndChange());
+	CompleteMeshEditChange(LOCTEXT("PolyMeshFillHoleChange", "Fill Hole"), MoveTemp(MeshChange), NewSelection);
+	CurrentToolMode = ECurrentToolMode::TransformSelection;
+}
+
+
+
+
+void UEditMeshPolygonsTool::ApplyPokeSingleFace()
+{
+	if (BeginMeshFaceEditChange() == false)
+	{
+		GetToolManager()->DisplayMessage(LOCTEXT("OnPokeFailedMessage", "Cannot Poke Current Selection"), EToolMessageLevel::UserWarning);
+		return;
+	}
+
+	FDynamicMesh3* Mesh = DynamicMeshComponent->GetMesh();
+	FDynamicMeshChangeTracker ChangeTracker(Mesh);
+	ChangeTracker.BeginChange();
+	ChangeTracker.SaveTriangles(ActiveTriangleSelection, false);
+	FGroupTopologySelection NewSelection;
+	for (int32 tid : ActiveTriangleSelection)
+	{
+		FDynamicMesh3::FPokeTriangleInfo PokeInfo;
+		NewSelection.SelectedGroupIDs.Add(tid);
+		if (Mesh->PokeTriangle(tid, PokeInfo) == EMeshResult::Ok)
+		{
+			NewSelection.SelectedGroupIDs.Add(PokeInfo.NewTriangles.A);
+			NewSelection.SelectedGroupIDs.Add(PokeInfo.NewTriangles.B);
+		}
+	}
+
+	TUniquePtr<FMeshChange> MeshChange = MakeUnique<FMeshChange>(ChangeTracker.EndChange());
+	CompleteMeshEditChange(LOCTEXT("PolyMeshPokeChange", "Poke Faces"), MoveTemp(MeshChange), NewSelection);
+	CurrentToolMode = ECurrentToolMode::TransformSelection;
+}
+
+
+
+void UEditMeshPolygonsTool::ApplyFlipSingleEdge()
+{
+	if (BeginMeshEdgeEditChange() == false)
+	{
+		GetToolManager()->DisplayMessage(LOCTEXT("OnFlipFailedMessage", "Cannot Flip Current Selection"), EToolMessageLevel::UserWarning);
+		return;
+	}
+
+	FDynamicMesh3* Mesh = DynamicMeshComponent->GetMesh();
+	FGroupTopologySelection ActiveSelection = SelectionMechanic->GetActiveSelection();
+	FDynamicMeshChangeTracker ChangeTracker(Mesh);
+	ChangeTracker.BeginChange();
+	for (FSelectedEdge& Edge : ActiveEdgeSelection)
+	{
+		int32 eid = Edge.EdgeIDs[0];
+		if (Mesh->IsEdge(eid) && Mesh->IsBoundaryEdge(eid) == false && Mesh->Attributes()->IsSeamEdge(eid) == false)
+		{
+			FIndex2i et = Mesh->GetEdgeT(eid);
+			ChangeTracker.SaveTriangle(et.A, true);
+			ChangeTracker.SaveTriangle(et.B, true);
+			FDynamicMesh3::FEdgeFlipInfo FlipInfo;
+			Mesh->FlipEdge(eid, FlipInfo);
+		}
+	}
+
+	TUniquePtr<FMeshChange> MeshChange = MakeUnique<FMeshChange>(ChangeTracker.EndChange());
+	CompleteMeshEditChange(LOCTEXT("PolyMeshFlipChange", "Flip Edges"), MoveTemp(MeshChange), ActiveSelection);
+	CurrentToolMode = ECurrentToolMode::TransformSelection;
+}
+
+void UEditMeshPolygonsTool::ApplyCollapseSingleEdge()
+{
+	if (BeginMeshEdgeEditChange() == false)
+	{
+		GetToolManager()->DisplayMessage(LOCTEXT("OnCollapseFailedMessage", "Cannot Collapse Current Selection"), EToolMessageLevel::UserWarning);
+		return;
+	}
+
+	FDynamicMesh3* Mesh = DynamicMeshComponent->GetMesh();
+	FGroupTopologySelection ActiveSelection = SelectionMechanic->GetActiveSelection();
+	FDynamicMeshChangeTracker ChangeTracker(Mesh);
+	ChangeTracker.BeginChange();
+	TSet<int32> ValidEdgeIDs;
+	for (FSelectedEdge& Edge : ActiveEdgeSelection)
+	{
+		int32 eid = Edge.EdgeIDs[0];
+		if (Mesh->IsEdge(eid) && Mesh->Attributes()->IsSeamEdge(eid) == false)
+		{
+			ValidEdgeIDs.Add(eid);
+		}
+	}
+	TSet<int32> DoneEdgeIDs;
+	for (int32 eid : ValidEdgeIDs)
+	{
+		if (DoneEdgeIDs.Contains(eid) == false && Mesh->IsEdge(eid))
+		{
+			FIndex2i ev = Mesh->GetEdgeV(eid);
+			ChangeTracker.SaveVertexOneRingTriangles(ev.A, true);
+			ChangeTracker.SaveVertexOneRingTriangles(ev.B, true);
+			FDynamicMesh3::FEdgeCollapseInfo CollapseInfo;
+			if (Mesh->CollapseEdge(ev.A, ev.B, CollapseInfo) == EMeshResult::Ok)
+			{
+				DoneEdgeIDs.Add(eid);
+				DoneEdgeIDs.Add(CollapseInfo.RemovedEdges.A);
+				DoneEdgeIDs.Add(CollapseInfo.RemovedEdges.B);
+			}
+		}
+	}
+
+	TUniquePtr<FMeshChange> MeshChange = MakeUnique<FMeshChange>(ChangeTracker.EndChange());
+	CompleteMeshEditChange(LOCTEXT("PolyMeshCollapseChange", "Collapse Edges"), MoveTemp(MeshChange), FGroupTopologySelection());
+	CurrentToolMode = ECurrentToolMode::TransformSelection;
+}
+
+void UEditMeshPolygonsTool::ApplySplitSingleEdge()
+{
+	if (BeginMeshEdgeEditChange() == false)
+	{
+		GetToolManager()->DisplayMessage(LOCTEXT("OnSplitFailedMessage", "Cannot Split Current Selection"), EToolMessageLevel::UserWarning);
+		return;
+	}
+
+	FDynamicMesh3* Mesh = DynamicMeshComponent->GetMesh();
+	FGroupTopologySelection NewSelection;
+	FDynamicMeshChangeTracker ChangeTracker(Mesh);
+	ChangeTracker.BeginChange();
+	for (FSelectedEdge& Edge : ActiveEdgeSelection)
+	{
+		int32 eid = Edge.EdgeIDs[0];
+		if (Mesh->IsEdge(eid))
+		{
+			FIndex2i et = Mesh->GetEdgeT(eid);
+			ChangeTracker.SaveTriangle(et.A, true);
+			NewSelection.SelectedGroupIDs.Add(et.A);
+			if (et.B != FDynamicMesh3::InvalidID)
+			{
+				ChangeTracker.SaveTriangle(et.B, true);
+				NewSelection.SelectedGroupIDs.Add(et.B);
+			}
+			FDynamicMesh3::FEdgeSplitInfo SplitInfo;
+			if (Mesh->SplitEdge(eid, SplitInfo) == EMeshResult::Ok)
+			{
+				NewSelection.SelectedGroupIDs.Add(SplitInfo.NewTriangles.A);
+				if (SplitInfo.NewTriangles.B != FDynamicMesh3::InvalidID)
+				{
+					NewSelection.SelectedGroupIDs.Add(SplitInfo.NewTriangles.A);
+				}
+			}
+		}
+	}
+
+	TUniquePtr<FMeshChange> MeshChange = MakeUnique<FMeshChange>(ChangeTracker.EndChange());
+	CompleteMeshEditChange(LOCTEXT("PolyMeshSplitChange", "Split Edges"), MoveTemp(MeshChange), NewSelection);
+	CurrentToolMode = ECurrentToolMode::TransformSelection;
+}
+
+
+
+
+bool UEditMeshPolygonsTool::BeginMeshFaceEditChange()
+{
+	check(EditPreview == nullptr);
+
+	ActiveTriangleSelection.Reset();
+
+	// need some selected faces
+	const FGroupTopologySelection& ActiveSelection = SelectionMechanic->GetActiveSelection();
+	Topology->GetSelectedTriangles(ActiveSelection, ActiveTriangleSelection);
+	if (ActiveSelection.SelectedGroupIDs.Num() == 0 || ActiveTriangleSelection.Num() == 0)
+	{
+		return false;
+	}
+
+	const FDynamicMesh3* Mesh = DynamicMeshComponent->GetMesh();
+	ActiveSelectionBounds = FAxisAlignedBox3d::Empty();
+	for (int tid : ActiveTriangleSelection)
+	{
+		ActiveSelectionBounds.Contain(Mesh->GetTriBounds(tid));
+	}
+
+	// world and local frames
+	ActiveSelectionFrameLocal = Topology->GetSelectionFrame(ActiveSelection);
+	ActiveSelectionFrameWorld = ActiveSelectionFrameLocal;
+	ActiveSelectionFrameWorld.Transform(WorldTransform);
+
+	return true;
+}
+
+
+bool UEditMeshPolygonsTool::BeginMeshFaceEditChangeWithPreview()
+{
+	bool bOK = BeginMeshFaceEditChange();
+	if (bOK)
+	{
+		EditPreview = NewObject<UPolyEditPreviewMesh>(this);
+		EditPreview->CreateInWorld(ComponentTarget->GetOwnerActor()->GetWorld(), FTransform::Identity);
+		UpdateEditPreviewMaterials(EPreviewMaterialType::PreviewMaterial);
+		EditPreview->EnableWireframe(true);
+
+		// hide gizmo and selected triangles
+		MultiTransformer->SetGizmoVisibility(false);
+		DynamicMeshComponent->SetSecondaryBuffersVisibility(false);
+	}
+	return bOK;
+}
+
+
+void UEditMeshPolygonsTool::CompleteMeshEditChange(
+	const FText& TransactionLabel, 
+	TUniquePtr<FToolCommandChange> EditChange,
+	const FGroupTopologySelection& OutputSelection)
+{
+	// open top-level transaction
+	GetToolManager()->BeginUndoTransaction(TransactionLabel);
+
+	// clear current selection
+	SelectionMechanic->BeginChange();
+	SelectionMechanic->ClearSelection();
+	GetToolManager()->EmitObjectChange(SelectionMechanic, SelectionMechanic->EndChange(), LOCTEXT("PolyMeshExtrudeChangeClearSelection", "ClearSelection"));
+
+	// emit the pre-edit change
+	GetToolManager()->EmitObjectChange(this, MakeUnique<FEditPolygonsTopologyPreEditChange>(), LOCTEXT("PolyMeshExtrudeChangePreEdit", "PreEdit"));
+
+	// emit the mesh change
+	GetToolManager()->EmitObjectChange(DynamicMeshComponent, MoveTemp(EditChange), TransactionLabel);
+
+	// emit the post-edit change
+	GetToolManager()->EmitObjectChange(this, MakeUnique<FEditPolygonsTopologyPostEditChange>(), TransactionLabel);
+	// call this (PostEditChange will do this)
+	AfterTopologyEdit();
+	// increment topology-change counter
+	ModifiedTopologyCounter++;
+
+	// set output selection
+	if (OutputSelection.IsEmpty() == false)
+	{
+		SelectionMechanic->BeginChange();
+		SelectionMechanic->SetSelection(OutputSelection);
+		GetToolManager()->EmitObjectChange(SelectionMechanic, SelectionMechanic->EndChange(), LOCTEXT("PolyMeshExtrudeChangeSetSelection", "SetSelection"));
+	}
+
+	// complete the transaction
+	GetToolManager()->EndUndoTransaction();
+
+	// clean up preview mesh, hiding of things, etc
+	if (EditPreview != nullptr)
+	{
+		EditPreview->Disconnect();
+		EditPreview = nullptr;
+	}
+	DynamicMeshComponent->SetSecondaryBuffersVisibility(true);
+
+	CurrentOperationTimestamp++;
+}
+
+
+bool UEditMeshPolygonsTool::BeginMeshEdgeEditChange()
+{
+	return BeginMeshEdgeEditChange([](int32) {return true; });
+}
+
+bool UEditMeshPolygonsTool::BeginMeshBoundaryEdgeEditChange(bool bOnlySimple)
+{
+	if (bOnlySimple)
+	{
+		return BeginMeshEdgeEditChange(
+			[&](int32 GroupEdgeID) { return Topology->IsBoundaryEdge(GroupEdgeID) && Topology->IsSimpleGroupEdge(GroupEdgeID); });
+	}
+	else
+	{
+		return BeginMeshEdgeEditChange(
+			[&](int32 GroupEdgeID) { return Topology->IsBoundaryEdge(GroupEdgeID); });
+	}
+}
+
+bool UEditMeshPolygonsTool::BeginMeshEdgeEditChange(TFunctionRef<bool(int32)> GroupEdgeIDFilterFunc)
+{
+	check(EditPreview == nullptr);
+
+	ActiveEdgeSelection.Reset();
+
+	const FGroupTopologySelection& ActiveSelection = SelectionMechanic->GetActiveSelection();
+	int NumEdges = ActiveSelection.SelectedEdgeIDs.Num();
+	if (NumEdges == 0)
+	{
+		return false;
+	}
+	ActiveEdgeSelection.Reserve(NumEdges);
+	for (int32 k = 0; k < NumEdges; ++k)
+	{
+		int32 EdgeID = ActiveSelection.SelectedEdgeIDs[k];
+		if (GroupEdgeIDFilterFunc(EdgeID))
+		{
+			FSelectedEdge& Edge = ActiveEdgeSelection.Emplace_GetRef();
+			Edge.EdgeTopoID = EdgeID;
+			Edge.EdgeIDs = Topology->GetGroupEdgeEdges(EdgeID);
+		}
+	}
+
+	return ActiveEdgeSelection.Num() > 0;
+}
+
+
+
+void UEditMeshPolygonsTool::CancelMeshEditChange()
+{
+	if (EditPreview != nullptr)
+	{
+		EditPreview->Disconnect();
+		EditPreview = nullptr;
+	}
+	DynamicMeshComponent->SetSecondaryBuffersVisibility(true);
+
+	// disable any mechanics
+	ExtrudeHeightMechanic = nullptr;
+	CurveDistMechanic = nullptr;
+	SurfacePathMechanic = nullptr;
+
+	// hide properties that might be visible
+	SetToolPropertySourceEnabled(ExtrudeProperties, false);
+	SetToolPropertySourceEnabled(CutProperties, false);
+	SetToolPropertySourceEnabled(SetUVProperties, false);
+
+
+	CurrentToolMode = ECurrentToolMode::TransformSelection;
+}
+
+
+
+
+void UEditMeshPolygonsTool::UpdateEditPreviewMaterials(EPreviewMaterialType MaterialType)
+{
+	if (EditPreview != nullptr)
+	{
+		if (MaterialType == EPreviewMaterialType::SourceMaterials)
+		{
+			EditPreview->ClearOverrideRenderMaterial();
+			EditPreview->SetMaterials(DynamicMeshComponent->GetMaterials());
+		}
+		else if (MaterialType == EPreviewMaterialType::PreviewMaterial)
+		{
+			EditPreview->ClearOverrideRenderMaterial();
+			EditPreview->SetMaterial(
+				ToolSetupUtil::GetSelectionMaterial(FLinearColor(0.8f, 0.75f, 0.0f), GetToolManager()));
+		}
+		else if (MaterialType == EPreviewMaterialType::UVMaterial)
+		{
+			UMaterial* CheckerMaterialBase = LoadObject<UMaterial>(nullptr, TEXT("/MeshModelingToolset/Materials/CheckerMaterial"));
+			if (CheckerMaterialBase != nullptr)
+			{
+				UMaterialInstanceDynamic* CheckerMaterial = UMaterialInstanceDynamic::Create(CheckerMaterialBase, NULL);
+				CheckerMaterial->SetScalarParameterValue("Density", 1);
+				EditPreview->SetOverrideRenderMaterial(CheckerMaterial);
+			}
+		}
+
+		CurrentPreviewMaterial = MaterialType;
+	}
+}
+
+
+
+
+
+void FEditPolygonsTopologyPreEditChange::Apply(UObject* Object)
+{
+}
+void FEditPolygonsTopologyPreEditChange::Revert(UObject* Object)
+{
+	Cast<UEditMeshPolygonsTool>(Object)->AfterTopologyEdit();
+	Cast<UEditMeshPolygonsTool>(Object)->ModifiedTopologyCounter--;
+}
+FString FEditPolygonsTopologyPreEditChange::ToString() const 
+{ 
+	return TEXT("FEditPolygonsTopologyPreEditChange"); 
+}
+
+
+void FEditPolygonsTopologyPostEditChange::Apply(UObject* Object)
+{
+	Cast<UEditMeshPolygonsTool>(Object)->AfterTopologyEdit();
+	Cast<UEditMeshPolygonsTool>(Object)->ModifiedTopologyCounter++;
+}
+void FEditPolygonsTopologyPostEditChange::Revert(UObject* Object)
+{
+}
+FString FEditPolygonsTopologyPostEditChange::ToString() const 
+{ 
+	return TEXT("FEditPolygonsTopologyPostEditChange"); 
+}
+
+
+
+void FBeginInteractivePolyEditChange::Revert(UObject* Object)
+{
+	Cast<UEditMeshPolygonsTool>(Object)->CancelMeshEditChange();
+	bHaveDoneUndo = true;
+}
+bool FBeginInteractivePolyEditChange::HasExpired(UObject* Object) const
+{
+	return bHaveDoneUndo || (Cast<UEditMeshPolygonsTool>(Object)->CheckInOperation(OperationTimestamp) == false);
+}
+FString FBeginInteractivePolyEditChange::ToString() const
+{
+	return TEXT("FBeginInteractivePolyEditChange");
+}
 
 
 #undef LOCTEXT_NAMESPACE