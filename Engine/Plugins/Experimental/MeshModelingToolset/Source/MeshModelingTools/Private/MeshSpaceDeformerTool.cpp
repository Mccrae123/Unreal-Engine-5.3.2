--- conflicted
+++ resolved
@@ -176,7 +176,8 @@
 	// parent of any Components in this case, we just use it's transform and change delegate.
 	TransformProxy = NewObject<UTransformProxy>(this);
 	TransformProxy->SetTransform(FTransform(GizmoOrientation, GizmoCenter));
-	TransformGizmo = GetToolManager()->GetPairedGizmoManager()->Create3AxisTransformGizmo(this);
+	TransformGizmo = GetToolManager()->GetPairedGizmoManager()->CreateCustomTransformGizmo(
+		ETransformGizmoSubElements::StandardTranslateRotate, this);
 
 	TransformGizmo->SetActiveTarget(TransformProxy, GetToolManager());
 	// listen for changes to the proxy and update the preview when that happens
@@ -316,13 +317,7 @@
 {
 	GizmoOrientation = Transform.GetRotation();
 	GizmoCenter = Transform.GetLocation();
-<<<<<<< HEAD
 	GizmoFrame = FFrame3d( FVector3d(GizmoCenter), FQuaterniond(GizmoOrientation) );
-=======
-	const FVector3d Center = GizmoCenter;
-	const FQuaterniond Orientation = GizmoOrientation;
-	GizmoFrame = FFrame3d(Center, Orientation);
->>>>>>> c7e705f4
 
 	if (Preview != nullptr)
 	{
@@ -367,11 +362,7 @@
 
 #endif
 
-<<<<<<< HEAD
 void  UMeshSpaceDeformerTool::OnPropertyModified(UObject* PropertySet, FProperty* Property)
-=======
-void  UMeshSpaceDeformerTool::OnPropertyModified(UObject* PropertySet, UProperty* Property)
->>>>>>> c7e705f4
 {
 	// Update the property sources to reflect any changes.
 	// NB: due to callback, the SetParameter will trigger a recompute of the result via  Preview->InvalidateResult();
