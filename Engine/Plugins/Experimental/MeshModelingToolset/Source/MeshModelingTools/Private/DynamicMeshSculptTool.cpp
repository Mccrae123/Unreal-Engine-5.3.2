--- conflicted
+++ resolved
@@ -1832,8 +1832,6 @@
 															 bConstraintAllowSplits, !RemeshProperties->bPreserveSharpEdges);
 			
 		Remesher.SetExternalConstraints(MoveTemp(Constraints));
-<<<<<<< HEAD
-=======
 	}
 }
 
@@ -1932,7 +1930,6 @@
 				RemeshRemovedTriangles.Add(tid);
 			}
 		}
->>>>>>> 3aae9151
 	}
 	//UE_LOG(LogTemp, Warning, TEXT("Triangle Count %d after update"), Mesh->TriangleCount());
 
