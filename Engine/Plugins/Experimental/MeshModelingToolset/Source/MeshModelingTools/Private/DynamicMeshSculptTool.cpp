--- conflicted
+++ resolved
@@ -214,12 +214,6 @@
 	CalculateBrushRadius();
 
 	// initialize other properties
-<<<<<<< HEAD
-	SculptProperties = NewObject<UBrushSculptProperties>(this, TEXT("Sculpting"));
-	RemeshProperties = NewObject<UBrushRemeshProperties>(this, TEXT("Remeshing"));
-	InitialEdgeLength = EstimateIntialSafeTargetLength(*Mesh, 5000);
-
-=======
 	SculptProperties = NewObject<UBrushSculptProperties>(this);
 
 	RemeshProperties = NewObject<UBrushRemeshProperties>(this);
@@ -227,7 +221,6 @@
 
 	InitialEdgeLength = EstimateIntialSafeTargetLength(*Mesh, 5000);
 
->>>>>>> 90fae962
 	// hide input Component
 	ComponentTarget->SetOwnerVisibility(false);
 
@@ -292,13 +285,6 @@
 	MaterialModeWatcher.Initialize(
 		[this]() { return ViewProperties->MaterialMode; },
 		[this](EMeshEditingMaterialModes NewMode) { UpdateMaterialMode(NewMode); }, EMeshEditingMaterialModes::ExistingMaterial);
-<<<<<<< HEAD
-
-
-	GetToolManager()->DisplayMessage(
-		LOCTEXT("OnStartSculptTool", "Hold Shift to Smooth, Ctrl to Invert (where applicable). Shift+Q/A keys cycle through Brush Types. Shift+S/D change Size (Ctrl+Shift to small-step), Shift+W/E change Speed."),
-		EToolMessageLevel::UserNotification);
-=======
 	FlatShadingWatcher.Initialize(
 		[this]() { return ViewProperties->bFlatShading; },
 		[this](bool bNewValue) { UpdateFlatShadingSetting(bNewValue); }, ViewProperties->bFlatShading);
@@ -323,7 +309,6 @@
 	// listen for changes to the proxy and update the plane when that happens
 	PlaneTransformProxy = NewObject<UTransformProxy>(this);
 	PlaneTransformProxy->OnTransformChanged.AddUObject(this, &UDynamicMeshSculptTool::PlaneTransformChanged);
->>>>>>> 90fae962
 
 	if (bEnableRemeshing)
 	{
@@ -449,16 +434,12 @@
 
 		if (SculptProperties->PrimaryBrushType == EDynamicMeshSculptBrushType::Plane)
 		{
-<<<<<<< HEAD
-			ActiveFixedBrushPlane = ComputeROIBrushPlane(LastBrushPosLocal, false);
-=======
 			ActiveFixedBrushPlane = ComputeROIBrushPlane(LastBrushPosLocal, false, false);
 		}
 		else if (SculptProperties->PrimaryBrushType == EDynamicMeshSculptBrushType::PlaneViewAligned)
 		{
 			AlignBrushToView();
 			ActiveFixedBrushPlane = ComputeROIBrushPlane(LastBrushPosLocal, false, true);
->>>>>>> 90fae962
 		}
 
 		// apply initial stamp
@@ -646,14 +627,6 @@
 		ROIPositionBuffer[k] = NewPos;
 	});
 
-<<<<<<< HEAD
-		ROIPositionBuffer[k] = NewPos;
-
-	});
-
-
-=======
->>>>>>> 90fae962
 	for (int k = 0; k < NumV; ++k)
 	{
 		int VertIdx = VertexROI[k];
@@ -693,11 +666,7 @@
 		double NewDist = (OrigPos - NewBrushPosLocal).Length();
 		double UseDist = FMath::Min(PrevDist, NewDist);
 
-<<<<<<< HEAD
-		double Falloff = CalculateBrushFalloff(UseDist);
-=======
 		double Falloff = CalculateBrushFalloff(UseDist) * ActivePressure;
->>>>>>> 90fae962
 
 		FVector3d NewPos = OrigPos + Falloff * MoveVec;
 		ROIPositionBuffer[k] = NewPos;
@@ -712,23 +681,11 @@
 		UpdateSavedVertex(VertIdx, OrigPos, NewPos);
 	}
 
-<<<<<<< HEAD
-	bRemeshPending = bEnableRemeshing;
-	LastBrushPosLocal = NewBrushPosLocal;
-}
-
-
-
-
-
-void UDynamicMeshSculptTool::ApplyOffsetBrush(const FRay& WorldRay)
-=======
 	ScheduleRemeshPass();
 	LastBrushPosLocal = NewBrushPosLocal;
 }
 
 void UDynamicMeshSculptTool::ApplyOffsetBrush(const FRay& WorldRay, bool bUseViewDirection)
->>>>>>> 90fae962
 {
 	UpdateBrushPositionOnTargetMesh(WorldRay, bUseViewDirection);
 	if (bUseViewDirection)
@@ -737,27 +694,17 @@
 	}
 
 	FVector3d NewBrushPosLocal = CurTargetTransform.InverseTransformPosition(LastBrushPosWorld);
-<<<<<<< HEAD
-
-	double Direction = (bInvert) ? -1.0 : 1.0;
-	double UseSpeed = Direction * FMathd::Sqrt(CurrentBrushRadius) * (SculptProperties->BrushSpeed);
-=======
 	FVector3d LocalNormal = CurTargetTransform.InverseTransformNormal(LastBrushPosNormalWorld);
 
 	double Direction = (bInvert) ? -1.0 : 1.0;
 	double UseSpeed = 0.5 * Direction * FMathd::Sqrt(CurrentBrushRadius) * (SculptProperties->PrimaryBrushSpeed) * ActivePressure;
 	double MaxOffset = CurrentBrushRadius;
->>>>>>> 90fae962
 
 	FDynamicMesh3* Mesh = DynamicMeshComponent->GetMesh();
 	int NumV = VertexROI.Num();
 	ROIPositionBuffer.SetNum(NumV, false);
 
-<<<<<<< HEAD
-	ParallelFor(NumV, [this, Mesh, NewBrushPosLocal, UseSpeed](int k)
-=======
 	ParallelFor(NumV, [&](int k)
->>>>>>> 90fae962
 	{
 		int VertIdx = VertexROI[k];
 		FVector3d OrigPos = Mesh->GetVertex(VertIdx);
@@ -769,11 +716,7 @@
 		}
 		else
 		{
-<<<<<<< HEAD
-			FVector3d MoveVec = UseSpeed * BaseNormal;
-=======
 			FVector3d MoveVec = (bUseViewDirection) ?  (UseSpeed*LocalNormal) : (UseSpeed*BaseNormal);
->>>>>>> 90fae962
 			double Falloff = CalculateBrushFalloff(OrigPos.Distance(NewBrushPosLocal));
 			FVector3d NewPos = OrigPos + Falloff * MoveVec;
 			ROIPositionBuffer[k] = NewPos;
@@ -793,24 +736,6 @@
 	LastBrushPosLocal = NewBrushPosLocal;
 }
 
-<<<<<<< HEAD
-
-
-
-void UDynamicMeshSculptTool::ApplySculptMaxBrush(const FRay& WorldRay)
-{
-	bool bHit = UpdateBrushPositionOnTargetMesh(WorldRay);
-	if (bHit == false)
-	{
-		return;
-	}
-
-	FVector3d NewBrushPosLocal = CurTargetTransform.InverseTransformPosition(LastBrushPosWorld);
-
-	double Direction = (bInvert) ? -1.0 : 1.0;
-	double UseSpeed = Direction * FMathd::Sqrt(CurrentBrushRadius) * (SculptProperties->BrushSpeed);
-	double MaxOffset = CurrentBrushRadius * 0.5;
-=======
 void UDynamicMeshSculptTool::ApplySculptMaxBrush(const FRay& WorldRay)
 {
 	UpdateBrushPositionOnTargetMesh(WorldRay, true);
@@ -825,7 +750,6 @@
 		MaxOffset = SculptMaxFixedHeight;
 	}
 	SculptMaxFixedHeight = MaxOffset;
->>>>>>> 90fae962
 
 	FDynamicMesh3* Mesh = DynamicMeshComponent->GetMesh();
 	int NumV = VertexROI.Num();
@@ -841,24 +765,6 @@
 		if (GetTargetMeshNearest(OrigPos, (double)(2 * CurrentBrushRadius), BasePos, BaseNormal) == false)
 		{
 			ROIPositionBuffer[k] = OrigPos;
-<<<<<<< HEAD
-		}
-		else
-		{
-			FVector3d MoveVec = UseSpeed * BaseNormal;
-			double Falloff = CalculateBrushFalloff(OrigPos.Distance(NewBrushPosLocal));
-			FVector3d NewPos = OrigPos + Falloff * MoveVec;
-
-			FVector3d DeltaPos = NewPos - BasePos;
-			if (DeltaPos.SquaredLength() > MaxOffset*MaxOffset)
-			{
-				DeltaPos.Normalize();
-				NewPos = BasePos + MaxOffset * DeltaPos;
-			}
-
-			ROIPositionBuffer[k] = NewPos;
-		}
-=======
 		}
 		else
 		{
@@ -874,7 +780,6 @@
 			}
 			ROIPositionBuffer[k] = NewPos;
 		}
->>>>>>> 90fae962
 	});
 
 	for (int k = 0; k < NumV; ++k)
@@ -897,22 +802,11 @@
 	FVector3d BrushNormalLocal = CurTargetTransform.InverseTransformNormal(LastBrushPosNormalWorld);
 	FVector3d OffsetBrushPosLocal = NewBrushPosLocal - BrushProperties->Depth * CurrentBrushRadius * BrushNormalLocal;
 
-<<<<<<< HEAD
-	FVector3d NewBrushPosLocal = CurTargetTransform.InverseTransformPosition(LastBrushPosWorld);
-	FVector3d BrushNormalLocal = CurTargetTransform.InverseTransformNormal(LastBrushPosNormalWorld);
-	FVector3d OffsetBrushPosLocal = NewBrushPosLocal - SculptProperties->BrushDepth * CurrentBrushRadius * BrushNormalLocal;
-
-=======
->>>>>>> 90fae962
 	// hardcoded lazybrush...
 	FVector3d NewSmoothBrushPosLocal = (0.75f)*LastSmoothBrushPosLocal + (0.25f)*NewBrushPosLocal;
 
 	double Direction = (bInvert) ? -1.0 : 1.0;
-<<<<<<< HEAD
-	double UseSpeed = Direction * FMathd::Sqrt(CurrentBrushRadius) * (SculptProperties->BrushSpeed*0.05);
-=======
 	double UseSpeed = Direction * FMathd::Sqrt(CurrentBrushRadius) * (SculptProperties->PrimaryBrushSpeed*0.05) * ActivePressure;
->>>>>>> 90fae962
 
 	FVector3d MotionVec = NewSmoothBrushPosLocal - LastSmoothBrushPosLocal;
 	bool bHaveMotion = (MotionVec.Length() > FMathf::ZeroTolerance);
@@ -931,11 +825,7 @@
 
 		FVector3d MoveVec = UseSpeed * Delta;
 
-<<<<<<< HEAD
-		// pinch uses 1/x falloff, shifted so that 
-=======
 		// pinch uses 1/x falloff, shifted so that
->>>>>>> 90fae962
 		double Distance = OrigPos.Distance(NewBrushPosLocal);
 		double NormalizedDistance = Distance / CurrentBrushRadius + FMathf::ZeroTolerance;
 		double Falloff = (1.0/NormalizedDistance) - 1.0;
@@ -960,25 +850,13 @@
 		UpdateSavedVertex(VertIdx, OrigPos, NewPos);
 	}
 
-<<<<<<< HEAD
-
-	bRemeshPending = bEnableRemeshing;
-=======
->>>>>>> 90fae962
 
 	ScheduleRemeshPass();
 	LastBrushPosLocal = NewBrushPosLocal;
 	LastSmoothBrushPosLocal = NewSmoothBrushPosLocal;
 }
 
-<<<<<<< HEAD
-
-
-
-FFrame3d UDynamicMeshSculptTool::ComputeROIBrushPlane(const FVector3d& BrushCenter, bool bIgnoreDepth)
-=======
 FFrame3d UDynamicMeshSculptTool::ComputeROIBrushPlane(const FVector3d& BrushCenter, bool bIgnoreDepth, bool bViewAligned)
->>>>>>> 90fae962
 {
 	FDynamicMesh3* Mesh = DynamicMeshComponent->GetMesh();
 	FVector3d AverageNormal(0, 0, 0);
@@ -1004,11 +882,7 @@
 	FFrame3d Result = FFrame3d(AveragePos, AverageNormal);
 	if (bIgnoreDepth == false)
 	{
-<<<<<<< HEAD
-		Result.Origin -= SculptProperties->BrushDepth * CurrentBrushRadius * Result.Z();
-=======
 		Result.Origin -= BrushProperties->Depth * CurrentBrushRadius * Result.Z();
->>>>>>> 90fae962
 	}
 
 	return Result;
@@ -1022,41 +896,23 @@
 		return;
 	}
 
-<<<<<<< HEAD
-	FVector3d NewBrushPosLocal = CurTargetTransform.InverseTransformPosition(LastBrushPosWorld);
-	FVector3d BrushNormalLocal = CurTargetTransform.InverseTransformNormal(LastBrushPosNormalWorld);
-	double UseSpeed = FMathd::Sqrt(CurrentBrushRadius) * FMathd::Sqrt(SculptProperties->BrushSpeed) * 0.05;
-
-=======
 	static const double PlaneSigns[3] = { 0, -1, 1 };
 	double PlaneSign = PlaneSigns[(int32)PlaneBrushProperties->WhichSide];
 
 	FVector3d NewBrushPosLocal = CurTargetTransform.InverseTransformPosition(LastBrushPosWorld);
 	FVector3d BrushNormalLocal = CurTargetTransform.InverseTransformNormal(LastBrushPosNormalWorld);
 	double UseSpeed = FMathd::Sqrt(CurrentBrushRadius) * FMathd::Sqrt(SculptProperties->PrimaryBrushSpeed) * 0.05 * ActivePressure;
->>>>>>> 90fae962
 
 	FDynamicMesh3* Mesh = DynamicMeshComponent->GetMesh();
 	int NumV = VertexROI.Num();
 	ROIPositionBuffer.SetNum(NumV, false);
 
-<<<<<<< HEAD
-	ParallelFor(NumV, [this, Mesh, NewBrushPosLocal, UseSpeed](int k)
-=======
 	ParallelFor(NumV, [&](int k)
->>>>>>> 90fae962
 	{
 		int VertIdx = VertexROI[k];
 		FVector3d OrigPos = Mesh->GetVertex(VertIdx);
 		FVector3d PlanePos = ActiveFixedBrushPlane.ToPlane(OrigPos, 2);
 		FVector3d Delta = PlanePos - OrigPos;
-<<<<<<< HEAD
-		FVector3d MoveVec = UseSpeed * Delta;
-
-		double Falloff = CalculateBrushFalloff(OrigPos.Distance(NewBrushPosLocal));
-
-		FVector3d NewPos = OrigPos + Falloff * MoveVec;
-=======
 		double Dot = Delta.Dot(ActiveFixedBrushPlane.Z());
 		FVector3d NewPos = OrigPos;
 		if (Dot * PlaneSign >= 0)
@@ -1065,7 +921,6 @@
 			double Falloff = CalculateBrushFalloff(OrigPos.Distance(NewBrushPosLocal));
 			NewPos = OrigPos + Falloff * MoveVec;
 		}
->>>>>>> 90fae962
 		ROIPositionBuffer[k] = NewPos;
 	});
 
@@ -1145,14 +1000,6 @@
 		return;
 	}
 
-<<<<<<< HEAD
-	FVector3d NewBrushPosLocal = CurTargetTransform.InverseTransformPosition(LastBrushPosWorld);
-	FVector3d BrushNormalLocal = CurTargetTransform.InverseTransformNormal(LastBrushPosNormalWorld);
-
-	double UseSpeed = FMathd::Sqrt(CurrentBrushRadius) * FMathd::Sqrt(SculptProperties->BrushSpeed) * 0.05;
-	FFrame3d StampFlattenPlane = ComputeROIBrushPlane(NewBrushPosLocal, true);
-	//StampFlattenPlane.Origin -= SculptProperties->BrushDepth * CurrentBrushRadius * StampFlattenPlane.Z();
-=======
 	static const double PlaneSigns[3] = { 0, -1, 1 };
 	double PlaneSign = PlaneSigns[(int32)PlaneBrushProperties->WhichSide];
 
@@ -1162,17 +1009,12 @@
 	double UseSpeed = FMathd::Sqrt(CurrentBrushRadius) * FMathd::Sqrt(SculptProperties->PrimaryBrushSpeed) * 0.05 * ActivePressure;
 	FFrame3d StampFlattenPlane = ComputeROIBrushPlane(NewBrushPosLocal, true, false);
 	//StampFlattenPlane.Origin -= BrushProperties->Depth * CurrentBrushRadius * StampFlattenPlane.Z();
->>>>>>> 90fae962
 
 	FDynamicMesh3* Mesh = DynamicMeshComponent->GetMesh();
 	int NumV = VertexROI.Num();
 	ROIPositionBuffer.SetNum(NumV, false);
 
-<<<<<<< HEAD
-	ParallelFor(NumV, [this, Mesh, NewBrushPosLocal, UseSpeed, StampFlattenPlane](int k)
-=======
 	ParallelFor(NumV, [&](int k)
->>>>>>> 90fae962
 	{
 		int VertIdx = VertexROI[k];
 		FVector3d OrigPos = Mesh->GetVertex(VertIdx);
@@ -1190,10 +1032,6 @@
 				PlanePos : OrigPos + Falloff * MoveVec;
 		}
 
-<<<<<<< HEAD
-		FVector3d NewPos = OrigPos + Falloff * MoveVec;
-=======
->>>>>>> 90fae962
 		ROIPositionBuffer[k] = NewPos;
 	});
 
@@ -1221,11 +1059,7 @@
 	FVector3d NewBrushPosLocal = CurTargetTransform.InverseTransformPosition(LastBrushPosWorld);
 
 	double Direction = (bInvert) ? -1.0 : 1.0;
-<<<<<<< HEAD
-	double UseSpeed = Direction * CurrentBrushRadius * SculptProperties->BrushSpeed * 0.05;
-=======
 	double UseSpeed = Direction * CurrentBrushRadius * SculptProperties->PrimaryBrushSpeed * 0.05 * ActivePressure;
->>>>>>> 90fae962
 
 	FDynamicMesh3* Mesh = DynamicMeshComponent->GetMesh();
 	int NumV = VertexROI.Num();
@@ -1239,11 +1073,7 @@
 	});
 
 
-<<<<<<< HEAD
-	ParallelFor(VertexROI.Num(), [this, Mesh, UseSpeed, NewBrushPosLocal](int k) 
-=======
 	ParallelFor(VertexROI.Num(), [this, Mesh, UseSpeed, NewBrushPosLocal](int k)
->>>>>>> 90fae962
 	{
 		int VertIdx = VertexROI[k];
 		FVector3d OrigPos = Mesh->GetVertex(VertIdx);
@@ -1256,7 +1086,6 @@
 		FVector3d NewPos = OrigPos + Falloff*MoveVec;
 		ROIPositionBuffer[k] = NewPos;
 	});
-<<<<<<< HEAD
 
 	for (int k = 0; k < NumV; ++k)
 	{
@@ -1266,7 +1095,41 @@
 		Mesh->SetVertex(VertIdx, NewPos);
 		UpdateSavedVertex(VertIdx, OrigPos, NewPos);
 	}
-=======
+
+	ScheduleRemeshPass();
+	LastBrushPosLocal = NewBrushPosLocal;
+}
+
+
+
+void UDynamicMeshSculptTool::ApplyResampleBrush(const FRay& WorldRay)
+{
+	UpdateBrushPositionOnTargetMesh(WorldRay, true);
+	FVector3d NewBrushPosLocal = CurTargetTransform.InverseTransformPosition(LastBrushPosWorld);
+	FVector3d LocalNormal = CurTargetTransform.InverseTransformNormal(LastBrushPosNormalWorld);
+
+	double UseSpeed = FMathd::Sqrt(CurrentBrushRadius) * (SculptProperties->PrimaryBrushSpeed) * ActivePressure;
+
+	FDynamicMesh3* Mesh = DynamicMeshComponent->GetMesh();
+	int NumV = VertexROI.Num();
+	ROIPositionBuffer.SetNum(NumV, false);
+	ParallelFor(NumV, [&](int k)
+	{
+		int VertIdx = VertexROI[k];
+		FVector3d OrigPos = Mesh->GetVertex(VertIdx);
+
+		FVector3d BasePos, BaseNormal;
+		if (GetTargetMeshNearest(OrigPos, (double)(4 * CurrentBrushRadius), BasePos, BaseNormal) == false)
+		{
+			ROIPositionBuffer[k] = OrigPos;
+		}
+		else
+		{
+			double Falloff = CalculateBrushFalloff(OrigPos.Distance(NewBrushPosLocal));
+			FVector3d NewPos = BasePos;// FVector3d::Lerp(OrigPos, BasePos, Falloff);
+			ROIPositionBuffer[k] = NewPos;
+		}
+	});
 
 	for (int k = 0; k < NumV; ++k)
 	{
@@ -1282,51 +1145,6 @@
 }
 
 
-
-void UDynamicMeshSculptTool::ApplyResampleBrush(const FRay& WorldRay)
-{
-	UpdateBrushPositionOnTargetMesh(WorldRay, true);
-	FVector3d NewBrushPosLocal = CurTargetTransform.InverseTransformPosition(LastBrushPosWorld);
-	FVector3d LocalNormal = CurTargetTransform.InverseTransformNormal(LastBrushPosNormalWorld);
-
-	double UseSpeed = FMathd::Sqrt(CurrentBrushRadius) * (SculptProperties->PrimaryBrushSpeed) * ActivePressure;
-
-	FDynamicMesh3* Mesh = DynamicMeshComponent->GetMesh();
-	int NumV = VertexROI.Num();
-	ROIPositionBuffer.SetNum(NumV, false);
-	ParallelFor(NumV, [&](int k)
-	{
-		int VertIdx = VertexROI[k];
-		FVector3d OrigPos = Mesh->GetVertex(VertIdx);
-
-		FVector3d BasePos, BaseNormal;
-		if (GetTargetMeshNearest(OrigPos, (double)(4 * CurrentBrushRadius), BasePos, BaseNormal) == false)
-		{
-			ROIPositionBuffer[k] = OrigPos;
-		}
-		else
-		{
-			double Falloff = CalculateBrushFalloff(OrigPos.Distance(NewBrushPosLocal));
-			FVector3d NewPos = BasePos;// FVector3d::Lerp(OrigPos, BasePos, Falloff);
-			ROIPositionBuffer[k] = NewPos;
-		}
-	});
-
-	for (int k = 0; k < NumV; ++k)
-	{
-		int VertIdx = VertexROI[k];
-		const FVector3d& NewPos = ROIPositionBuffer[k];
-		FVector3d OrigPos = Mesh->GetVertex(VertIdx);
-		Mesh->SetVertex(VertIdx, NewPos);
-		UpdateSavedVertex(VertIdx, OrigPos, NewPos);
-	}
-
-	ScheduleRemeshPass();
-	LastBrushPosLocal = NewBrushPosLocal;
-}
-
-
->>>>>>> 90fae962
 
 int UDynamicMeshSculptTool::FindHitSculptMeshTriangle(const FRay3d& LocalRay)
 {
@@ -1589,11 +1407,8 @@
 
 	UMeshSurfacePointTool::Tick(DeltaTime);
 
-<<<<<<< HEAD
-=======
 	ActivePressure = GetCurrentDevicePressure();
 
->>>>>>> 90fae962
 	// Allow a tick to pass between application of brush stamps. Bizarrely this
 	// improves responsiveness in the Editor...
 	static int TICK_SKIP_HACK = 0;
@@ -1795,15 +1610,6 @@
 	FDynamicMesh3* Mesh = DynamicMeshComponent->GetMesh();
 	FDynamicMeshOctree3* Octree = DynamicMeshComponent->GetOctree();
 
-<<<<<<< HEAD
-	FSubRegionRemesher Remesher(Mesh);
-	double TargetEdgeLength = RemeshProperties->RelativeSize * InitialEdgeLength;
-	Remesher.SetTargetEdgeLength(TargetEdgeLength);
-
-	double UseSmoothing = RemeshProperties->Smoothing * 0.25;
-	Remesher.SmoothSpeedT = UseSmoothing;
-
-=======
 	const double SizeRange = 5;
 	double LengthMultiplier = (RemeshProperties->TriangleSize >= 0) ?
 		FMathd::Lerp(1.0, 5.0, FMathd::Pow( (double)RemeshProperties->TriangleSize / SizeRange, 2.0) )
@@ -1817,33 +1623,18 @@
 	UseSmoothing *= FMathd::Lerp(1.0, 0.25, DetailT);
 	Remesher.SmoothSpeedT = UseSmoothing;
 
->>>>>>> 90fae962
 	// this is a temporary tweak for Pinch brush. Remesh params should be per-brush!
 	if (SculptProperties->PrimaryBrushType == EDynamicMeshSculptBrushType::Pinch && bSmoothing == false)
 	{
 		Remesher.MinEdgeLength = TargetEdgeLength * 0.1;
 
-<<<<<<< HEAD
-		Remesher.CustomSmoothSpeedF = [this, &UseSmoothing](const FDynamicMesh3& Mesh, int vID)
-=======
 		Remesher.CustomSmoothSpeedF = [this, UseSmoothing](const FDynamicMesh3& Mesh, int vID)
->>>>>>> 90fae962
 		{
 			FVector3d Pos = Mesh.GetVertex(vID);
 			double Falloff = CalculateBrushFalloff(Pos.Distance((FVector3d)LastBrushPosLocal));
 			return (1.0f - Falloff) * UseSmoothing;
 		};
 	}
-<<<<<<< HEAD
-
-	// tweak remesh params for Smooth brush
-	if (bSmoothing && RemeshProperties->bRemeshSmooth == false)
-	{
-		Remesher.MaxEdgeLength = 2*InitialEdgeLength;
-		Remesher.MinEdgeLength = InitialEdgeLength * 0.01;
-	}
-
-=======
 	else if (bSmoothing && SculptProperties->bDetailPreservingSmooth)
 	{
 		// this is the case where we don't want remeshing in smoothing
@@ -1866,7 +1657,6 @@
 	}
 
 
->>>>>>> 90fae962
 	Remesher.SmoothType = (SculptProperties->bPreserveUVFlow) ?
 		FRemesher::ESmoothTypes::MeanValue : FRemesher::ESmoothTypes::Uniform;
 	Remesher.bEnableCollapses = RemeshProperties->bCollapses;
@@ -2278,23 +2068,16 @@
 		TEXT("NextBrushMode"),
 		LOCTEXT("SculptNextBrushMode", "Next Brush Type"),
 		LOCTEXT("SculptNextBrushModeTooltip", "Cycle to next Brush Type"),
-		EModifierKey::Shift, EKeys::A,
+		EModifierKey::None, EKeys::A,
 		[this]() { NextBrushModeAction(); });
 
 	ActionSet.RegisterAction(this, (int32)EStandardToolActions::BaseClientDefinedActionID+2,
 		TEXT("PreviousBrushMode"),
 		LOCTEXT("SculptPreviousBrushMode", "Previous Brush Type"),
 		LOCTEXT("SculptPreviousBrushModeTooltip", "Cycle to previous Brush Type"),
-<<<<<<< HEAD
-		EModifierKey::Shift, EKeys::Q,
-		[this]() { PreviousBrushModeAction(); });
-
-
-=======
 		EModifierKey::None, EKeys::Q,
 		[this]() { PreviousBrushModeAction(); });
 
->>>>>>> 90fae962
 	//ActionSet.RegisterAction(this, (int32)EStandardToolActions::BaseClientDefinedActionID + 10,
 	//	TEXT("NextBrushHistoryState"),
 	//	LOCTEXT("SculptNextBrushHistoryState", "Next Brush History State"),
@@ -2313,28 +2096,28 @@
 		TEXT("SculptIncreaseSize"),
 		LOCTEXT("SculptIncreaseSize", "Increase Size"),
 		LOCTEXT("SculptIncreaseSizeTooltip", "Increase Brush Size"),
-		EModifierKey::Shift, EKeys::D,
+		EModifierKey::None, EKeys::D,
 		[this]() { IncreaseBrushRadiusAction(); });
 
 	ActionSet.RegisterAction(this, (int32)EStandardToolActions::BaseClientDefinedActionID + 51,
 		TEXT("SculptDecreaseSize"),
 		LOCTEXT("SculptDecreaseSize", "Decrease Size"),
 		LOCTEXT("SculptDecreaseSizeTooltip", "Decrease Brush Size"),
-		EModifierKey::Shift, EKeys::S,
+		EModifierKey::None, EKeys::S,
 		[this]() { DecreaseBrushRadiusAction(); });
 
 	ActionSet.RegisterAction(this, (int32)EStandardToolActions::BaseClientDefinedActionID + 52,
 		TEXT("SculptIncreaseSizeSmallStep"),
 		LOCTEXT("SculptIncreaseSize", "Increase Size"),
 		LOCTEXT("SculptIncreaseSizeTooltip", "Increase Brush Size"),
-		EModifierKey::Shift | EModifierKey::Control, EKeys::D,
+		EModifierKey::Shift, EKeys::D,
 		[this]() { IncreaseBrushRadiusSmallStepAction(); });
 
 	ActionSet.RegisterAction(this, (int32)EStandardToolActions::BaseClientDefinedActionID + 53,
 		TEXT("SculptDecreaseSizeSmallStemp"),
 		LOCTEXT("SculptDecreaseSize", "Decrease Size"),
 		LOCTEXT("SculptDecreaseSizeTooltip", "Decrease Brush Size"),
-		EModifierKey::Shift | EModifierKey::Control, EKeys::S,
+		EModifierKey::Shift, EKeys::S,
 		[this]() { DecreaseBrushRadiusSmallStepAction(); });
 
 
@@ -2344,14 +2127,14 @@
 		TEXT("SculptIncreaseSpeed"),
 		LOCTEXT("SculptIncreaseSpeed", "Increase Speed"),
 		LOCTEXT("SculptIncreaseSpeedTooltip", "Increase Brush Speed"),
-		EModifierKey::Shift, EKeys::E,
+		EModifierKey::None, EKeys::E,
 		[this]() { IncreaseBrushSpeedAction(); });
 
 	ActionSet.RegisterAction(this, (int32)EStandardToolActions::BaseClientDefinedActionID + 61,
 		TEXT("SculptDecreaseSpeed"),
 		LOCTEXT("SculptDecreaseSpeed", "Decrease Speed"),
 		LOCTEXT("SculptDecreaseSpeedTooltip", "Decrease Brush Speed"),
-		EModifierKey::Shift, EKeys::W,
+		EModifierKey::None, EKeys::W,
 		[this]() { DecreaseBrushSpeedAction(); });
 
 
