// Copyright Epic Games, Inc. All Rights Reserved.

#include "PlaneCutTool.h"
#include "InteractiveToolManager.h"
#include "ToolBuilderUtil.h"

#include "ToolSetupUtil.h"

#include "DynamicMesh3.h"
#include "DynamicMeshTriangleAttribute.h"
#include "DynamicMeshEditor.h"
#include "BaseBehaviors/MultiClickSequenceInputBehavior.h"
#include "Selection/SelectClickedAction.h"

#include "MeshDescriptionToDynamicMesh.h"
#include "DynamicMeshToMeshDescription.h"

#include "InteractiveGizmoManager.h"

#include "BaseGizmos/GizmoComponents.h"
#include "BaseGizmos/TransformGizmo.h"

#include "Drawing/MeshDebugDrawing.h"
#include "AssetGenerationUtil.h"

#include "Changes/ToolCommandChangeSequence.h"

#include "CuttingOps/PlaneCutOp.h"

#include "Misc/MessageDialog.h"

#define LOCTEXT_NAMESPACE "UPlaneCutTool"


/*
 * ToolBuilder
 */


bool UPlaneCutToolBuilder::CanBuildTool(const FToolBuilderState& SceneState) const
{
	return AssetAPI != nullptr && ToolBuilderUtil::CountComponents(SceneState, CanMakeComponentTarget) > 0;
}

UInteractiveTool* UPlaneCutToolBuilder::BuildTool(const FToolBuilderState& SceneState) const
{
	UPlaneCutTool* NewTool = NewObject<UPlaneCutTool>(SceneState.ToolManager);

	TArray<UActorComponent*> Components = ToolBuilderUtil::FindAllComponents(SceneState, CanMakeComponentTarget);
	check(Components.Num() > 0);
<<<<<<< HEAD

	TArray<TUniquePtr<FPrimitiveComponentTarget>> ComponentTargets;
	for (UActorComponent* ActorComponent : Components)
	{
		auto* MeshComponent = Cast<UPrimitiveComponent>(ActorComponent);
		if ( MeshComponent )
		{
			ComponentTargets.Add(MakeComponentTarget(MeshComponent));
		}
	}

=======

	TArray<TUniquePtr<FPrimitiveComponentTarget>> ComponentTargets;
	for (UActorComponent* ActorComponent : Components)
	{
		auto* MeshComponent = Cast<UPrimitiveComponent>(ActorComponent);
		if ( MeshComponent )
		{
			ComponentTargets.Add(MakeComponentTarget(MeshComponent));
		}
	}

>>>>>>> c7e705f4
	NewTool->SetSelection(MoveTemp(ComponentTargets));
	NewTool->SetWorld(SceneState.World);
	NewTool->SetAssetAPI(AssetAPI);

	return NewTool;
}



/*
 * Tool
 */

UPlaneCutToolProperties::UPlaneCutToolProperties()
{
	bKeepBothHalves = false;
	bFillCutHole = true;
	SpacingBetweenHalves = 1;
	bShowPreview = true;
	bFillSpans = false;
}



UPlaneCutTool::UPlaneCutTool()
{
	CutPlaneOrigin = FVector::ZeroVector;
	CutPlaneOrientation = FQuat::Identity;
}

void UPlaneCutTool::SetWorld(UWorld* World)
{
	this->TargetWorld = World;
}

void UPlaneCutTool::Setup()
{
	UInteractiveTool::Setup();

	// hide input StaticMeshComponents
	for (TUniquePtr<FPrimitiveComponentTarget>& ComponentTarget : ComponentTargets)
	{
		ComponentTarget->SetOwnerVisibility(false);
	}

	// Convert input mesh descriptions to dynamic mesh
	for (int Idx = 0; Idx < ComponentTargets.Num(); Idx++)
	{
		TUniquePtr<FPrimitiveComponentTarget>& ComponentTarget = ComponentTargets[Idx];
		FDynamicMesh3* OriginalDynamicMesh = new FDynamicMesh3;
		FMeshDescriptionToDynamicMesh Converter;
		Converter.bPrintDebugMessages = true;

		
		Converter.Convert(ComponentTarget->GetMesh(), *OriginalDynamicMesh);
		OriginalDynamicMesh->EnableAttributes();
		TDynamicMeshScalarTriangleAttribute<int>* SubObjectIDs = new TDynamicMeshScalarTriangleAttribute<int>(OriginalDynamicMesh);
		SubObjectIDs->Initialize(0);
		int AttribIndex = OriginalDynamicMesh->Attributes()->AttachAttribute(SubObjectIDs);

		/// fill in the MeshesToCut array
		UDynamicMeshReplacementChangeTarget* Target = MeshesToCut.Add_GetRef(NewObject<UDynamicMeshReplacementChangeTarget>());
		MeshSubObjectAttribIndices.Add(AttribIndex);
		check(MeshSubObjectAttribIndices.Num() == MeshesToCut.Num());
		// store a UV scale based on the original mesh bounds (we don't want to recompute this between cuts b/c we want consistent UV scale)
		MeshUVScaleFactor.Add(1.0 / OriginalDynamicMesh->GetBounds().MaxDim());

		// Set callbacks so previews are invalidated on undo/redo changing the meshes
		Target->SetMesh(TSharedPtr<const FDynamicMesh3>(OriginalDynamicMesh));
		Target->OnMeshChanged.AddLambda([this, Idx]() { Previews[Idx]->InvalidateResult(); });
	}

	// click to set plane behavior
	FSelectClickedAction* SetPlaneAction = new FSelectClickedAction();
	SetPlaneAction->World = this->TargetWorld;
	SetPlaneAction->OnClickedPositionFunc = [this](const FHitResult& Hit)
	{
		SetCutPlaneFromWorldPos(Hit.ImpactPoint, Hit.ImpactNormal);
		for (UMeshOpPreviewWithBackgroundCompute* Preview : Previews)
		{
			Preview->InvalidateResult();
		}
	};
	SetPointInWorldConnector = SetPlaneAction;

	USingleClickInputBehavior* ClickToSetPlaneBehavior = NewObject<USingleClickInputBehavior>();
	ClickToSetPlaneBehavior->ModifierCheckFunc = FInputDeviceState::IsCtrlKeyDown;
	ClickToSetPlaneBehavior->Initialize(SetPointInWorldConnector);
	AddInputBehavior(ClickToSetPlaneBehavior);

	// create proxy and gizmo (but don't attach yet)
	UInteractiveGizmoManager* GizmoManager = GetToolManager()->GetPairedGizmoManager();
	PlaneTransformProxy = NewObject<UTransformProxy>(this);
	PlaneTransformGizmo = GizmoManager->Create3AxisTransformGizmo(this);

	// initialize our properties
	ToolPropertyObjects.Add(this);
	BasicProperties = NewObject<UPlaneCutToolProperties>(this, TEXT("Plane Cut Settings"));
	AddToolPropertySource(BasicProperties);

	AcceptProperties = NewObject<UAcceptOutputProperties>(this, TEXT("Tool Accept Output Settings"));
	AddToolPropertySource(AcceptProperties);

	// initialize the PreviewMesh+BackgroundCompute object
	SetupPreviews();

	// set initial cut plane (also attaches gizmo/proxy)
	FBox CombinedBounds; CombinedBounds.Init();
	for (TUniquePtr<FPrimitiveComponentTarget>& ComponentTarget : ComponentTargets)
	{
		FVector ComponentOrigin, ComponentExtents;
		ComponentTarget->GetOwnerActor()->GetActorBounds(false, ComponentOrigin, ComponentExtents);
		CombinedBounds += FBox::BuildAABB(ComponentOrigin, ComponentExtents);
	}
	SetCutPlaneFromWorldPos(CombinedBounds.GetCenter(), FVector::UpVector);
	// hook up callback so further changes trigger recut
	PlaneTransformProxy->OnTransformChanged.AddUObject(this, &UPlaneCutTool::TransformChanged);

	for (UMeshOpPreviewWithBackgroundCompute* Preview : Previews)
	{
		Preview->InvalidateResult();
	}
}


void UPlaneCutTool::SetupPreviews()
{
	int32 CurrentNumPreview = Previews.Num();
	int32 NumSourceMeshes = MeshesToCut.Num();
	int32 TargetNumPreview = NumSourceMeshes;
	for (int32 PreviewIdx = CurrentNumPreview; PreviewIdx < TargetNumPreview; PreviewIdx++)
	{
		UPlaneCutOperatorFactory *CutSide = NewObject<UPlaneCutOperatorFactory>();
		CutSide->CutTool = this;
		CutSide->ComponentIndex = PreviewIdx;
		UMeshOpPreviewWithBackgroundCompute* Preview = Previews.Add_GetRef(NewObject<UMeshOpPreviewWithBackgroundCompute>(CutSide, "Preview"));
		Preview->Setup(this->TargetWorld, CutSide);

		FComponentMaterialSet MaterialSet;
		ComponentTargets[PreviewIdx]->GetMaterialSet(MaterialSet);
		Preview->ConfigureMaterials(MaterialSet.Materials,
			ToolSetupUtil::GetDefaultWorkingMaterial(GetToolManager())
		);

		// set initial preview to un-processed mesh, so stuff doesn't just disappear if the first cut takes a while
		Preview->PreviewMesh->UpdatePreview(MeshesToCut[PreviewIdx]->GetMesh().Get());
		Preview->PreviewMesh->SetTransform(ComponentTargets[PreviewIdx]->GetWorldTransform());
		Preview->SetVisibility(BasicProperties->bShowPreview);
	}
}



void UPlaneCutTool::DoCut()
{
	if (!CanAccept())
	{
		return;
	}

	

	TUniquePtr<FToolCommandChangeSequence> ChangeSeq = MakeUnique<FToolCommandChangeSequence>();

	TArray<FDynamicMeshOpResult> Results;
	for (int Idx = 0, N = MeshesToCut.Num(); Idx < N; Idx++)
	{
		UMeshOpPreviewWithBackgroundCompute* Preview = Previews[Idx];
		TUniquePtr<FDynamicMesh3> ResultMesh = Preview->PreviewMesh->ExtractPreviewMesh();
		ChangeSeq->AppendChange(MeshesToCut[Idx], MeshesToCut[Idx]->ReplaceMesh(
			TSharedPtr<const FDynamicMesh3>(ResultMesh.Release()))
		);
	}

	// emit combined change sequence
	GetToolManager()->EmitObjectChange(this, MoveTemp(ChangeSeq), LOCTEXT("MeshPlaneCut", "Cut Mesh with Plane"));
	for (UMeshOpPreviewWithBackgroundCompute* Preview : Previews)
	{
		Preview->InvalidateResult();
	}
}



void UPlaneCutTool::Shutdown(EToolShutdownType ShutdownType)
{
	// Restore (unhide) the source meshes
	for (TUniquePtr<FPrimitiveComponentTarget>& ComponentTarget : ComponentTargets)
	{
		ComponentTarget->SetOwnerVisibility(true);
	}

	TArray<FDynamicMeshOpResult> Results;
	for (UMeshOpPreviewWithBackgroundCompute* Preview : Previews)
	{
		Results.Emplace(Preview->Shutdown());
	}
	if (ShutdownType == EToolShutdownType::Accept)
	{
		GenerateAsset(Results);
	}

	if (SetPointInWorldConnector != nullptr)
	{
		delete SetPointInWorldConnector;
	}
	UInteractiveGizmoManager* GizmoManager = GetToolManager()->GetPairedGizmoManager();
	GizmoManager->DestroyAllGizmosByOwner(this);
}

void UPlaneCutTool::SetAssetAPI(IToolsContextAssetAPI* AssetAPIIn)
{
	this->AssetAPI = AssetAPIIn;
}

TUniquePtr<FDynamicMeshOperator> UPlaneCutOperatorFactory::MakeNewOperator()
{
	TUniquePtr<FPlaneCutOp> CutOp = MakeUnique<FPlaneCutOp>();
	CutOp->bFillCutHole = CutTool->BasicProperties->bFillCutHole;
	CutOp->bFillSpans = CutTool->BasicProperties->bFillSpans;

	FTransform LocalToWorld = CutTool->ComponentTargets[ComponentIndex]->GetWorldTransform();
<<<<<<< HEAD
	CutOp->SetTransform(LocalToWorld);
	// for all plane computation, change LocalToWorld to not have any zero scale dims
	FVector LocalToWorldScale = LocalToWorld.GetScale3D();
	for (int i = 0; i < 3; i++)
	{
		float DimScale = FMathf::Abs(LocalToWorldScale[i]);
		float Tolerance = KINDA_SMALL_NUMBER;
		if (DimScale < Tolerance)
		{
			LocalToWorldScale[i] = Tolerance * FMathf::SignNonZero(LocalToWorldScale[i]);
		}
	}
	LocalToWorld.SetScale3D(LocalToWorldScale);
	FTransform WorldToLocal = LocalToWorld.Inverse();
	FVector LocalOrigin = WorldToLocal.TransformPosition(CutTool->CutPlaneOrigin);
	FVector WorldNormal = CutTool->CutPlaneOrientation.GetAxisZ();
	FTransform3d W2LForNormal(WorldToLocal);
	FVector LocalNormal = (FVector)W2LForNormal.TransformNormal(WorldNormal);
	FVector BackTransformed = LocalToWorld.TransformVector(LocalNormal);
	float NormalScaleFactor = FVector::DotProduct(BackTransformed, WorldNormal);
	if (NormalScaleFactor >= FLT_MIN)
	{
		NormalScaleFactor = 1.0 / NormalScaleFactor;
	}
=======
	FTransform WorldToLocal = LocalToWorld.Inverse();
	FVector LocalOrigin = WorldToLocal.TransformPosition(CutTool->CutPlaneOrigin);
	FVector WorldNormal = CutTool->CutPlaneOrientation.GetAxisZ();
	FVector LocalNormal = WorldToLocal.TransformVectorNoScale(WorldNormal); // TODO: correct for nonuniform scaling?
>>>>>>> c7e705f4
	CutOp->LocalPlaneOrigin = LocalOrigin;
	CutOp->LocalPlaneNormal = LocalNormal;
	CutOp->OriginalMesh = CutTool->MeshesToCut[ComponentIndex]->GetMesh();
	CutOp->bKeepBothHalves = CutTool->BasicProperties->bKeepBothHalves;
<<<<<<< HEAD
	CutOp->CutPlaneLocalThickness = CutTool->BasicProperties->SpacingBetweenHalves * NormalScaleFactor;
	CutOp->UVScaleFactor = CutTool->MeshUVScaleFactor[ComponentIndex];
	CutOp->SubObjectsAttribIndex = CutTool->MeshSubObjectAttribIndices[ComponentIndex];
	
=======
	CutOp->OtherHalfOffsetDistance = CutTool->BasicProperties->SpacingBetweenHalves;
	CutOp->UVScaleFactor = CutTool->MeshUVScaleFactor[ComponentIndex];
	CutOp->SubObjectsAttribIndex = CutTool->MeshSubObjectAttribIndices[ComponentIndex];
	CutOp->SetTransform(LocalToWorld);
>>>>>>> c7e705f4

	return CutOp;
}



void UPlaneCutTool::Render(IToolsContextRenderAPI* RenderAPI)
{
	FPrimitiveDrawInterface* PDI = RenderAPI->GetPrimitiveDrawInterface();
	FColor GridColor(128, 128, 128, 32);
	float GridThickness = 0.5f;
	float GridLineSpacing = 25.0f;   // @todo should be relative to view
	int NumGridLines = 10;
	
	FFrame3f DrawFrame(CutPlaneOrigin, CutPlaneOrientation);
	MeshDebugDraw::DrawSimpleGrid(DrawFrame, NumGridLines, GridLineSpacing, GridThickness, GridColor, false, PDI, FTransform::Identity);
}

void UPlaneCutTool::Tick(float DeltaTime)
{
	for (UMeshOpPreviewWithBackgroundCompute* Preview : Previews)
	{
		Preview->Tick(DeltaTime);
	}
}


#if WITH_EDITOR
void UPlaneCutTool::PostEditChangeProperty(FPropertyChangedEvent& PropertyChangedEvent)
{
	for (UMeshOpPreviewWithBackgroundCompute* Preview : Previews)
	{
		Preview->InvalidateResult();
	}
}
#endif

void UPlaneCutTool::OnPropertyModified(UObject* PropertySet, FProperty* Property)
{
	if (Property && (Property->GetFName() == GET_MEMBER_NAME_CHECKED(UPlaneCutToolProperties, bShowPreview)))
	{
		for (TUniquePtr<FPrimitiveComponentTarget>& ComponentTarget : ComponentTargets)
		{
			ComponentTarget->SetOwnerVisibility(!BasicProperties->bShowPreview);
		}
		for (UMeshOpPreviewWithBackgroundCompute* Preview : Previews)
		{
			Preview->SetVisibility(BasicProperties->bShowPreview);
		}
	}

	for (UMeshOpPreviewWithBackgroundCompute* Preview : Previews)
	{
		Preview->InvalidateResult();
	}
}


void UPlaneCutTool::TransformChanged(UTransformProxy* Proxy, FTransform Transform)
{
	CutPlaneOrientation = Transform.GetRotation();
	CutPlaneOrigin = (FVector)Transform.GetTranslation();
	for (UMeshOpPreviewWithBackgroundCompute* Preview : Previews)
	{
		Preview->InvalidateResult();
	}
}


void UPlaneCutTool::SetCutPlaneFromWorldPos(const FVector& Position, const FVector& Normal)
{
	CutPlaneOrigin = Position;

	FFrame3f CutPlane(Position, Normal);
	CutPlaneOrientation = (FQuat)CutPlane.Rotation;

	PlaneTransformGizmo->SetActiveTarget(PlaneTransformProxy);
	PlaneTransformGizmo->SetNewGizmoTransform(CutPlane.ToFTransform());
}


bool UPlaneCutTool::HasAccept() const
{
	return true;
}

bool UPlaneCutTool::CanAccept() const
{
	for (UMeshOpPreviewWithBackgroundCompute* Preview : Previews)
	{
		if (!Preview->HaveValidResult())
		{
			return false;
		}
	}
	return true;
}


void UPlaneCutTool::GenerateAsset(const TArray<FDynamicMeshOpResult>& Results)
{
	if (Results.Num() == 0)
	{
		return;
	}

	for (int ResIdx = 0; ResIdx < Results.Num(); ResIdx++)
	{
		if (   Results[ResIdx].Mesh.IsValid() == false
			|| Results[ResIdx].Mesh->TriangleCount() == 0)
		{
			// TODO handle the "some meshes are fully deleted" case in some better way than this.
			// (we cannot currently save them as empty assets, as that will break undo and possibly other downstream things that make bad assumptions)
			return;
		}
	}

	GetToolManager()->BeginUndoTransaction(LOCTEXT("PlaneCutToolTransactionName", "Plane Cut Tool"));
	

	// currently in-place replaces the first half, and adds a new actor for the second half (if it was generated)
	// TODO: options to support other choices re what should be a new actor
<<<<<<< HEAD

	ensure(Results.Num() > 0);
	int32 NumSourceMeshes = MeshesToCut.Num();
	TArray<TArray<FDynamicMesh3>> AllSplitMeshes; AllSplitMeshes.SetNum(NumSourceMeshes);

	// build a selection change starting w/ the original selection (used if objects are added below)
	FSelectedOjectsChangeList NewSelection;
	NewSelection.ModificationType = ESelectedObjectsModificationType::Replace;
	for (int OrigMeshIdx = 0; OrigMeshIdx < NumSourceMeshes; OrigMeshIdx++)
	{
		TUniquePtr<FPrimitiveComponentTarget>& ComponentTarget = ComponentTargets[OrigMeshIdx];
		NewSelection.Actors.Add(ComponentTarget->GetOwnerActor());
	}

	// check if we entirely cut away any meshes
	bool bWantDestroy = false;
	for (int OrigMeshIdx = 0; OrigMeshIdx < NumSourceMeshes; OrigMeshIdx++)
	{
		bWantDestroy = bWantDestroy || (Results[OrigMeshIdx].Mesh->TriangleCount() == 0);
	}
	// if so ask user what to do
	if (bWantDestroy)
	{
		FText Title = LOCTEXT("PlaneCutDestroyTitle", "Delete mesh components?");
		EAppReturnType::Type Ret = FMessageDialog::Open(EAppMsgType::YesNo, 
			LOCTEXT("PlaneCutDestroyQuestion", "Plane cuts have entirely cut away some meshes.  Actually destroy these mesh components?"), &Title);
		if (Ret == EAppReturnType::No)
		{
			bWantDestroy = false; // quell destructive urge
		}
	}
	
	bool bNeedToAdd = false; // will be set to true if any mesh will be partly split out into a new generated asset
	for (int OrigMeshIdx = 0; OrigMeshIdx < NumSourceMeshes; OrigMeshIdx++)
	{
		FDynamicMesh3* UseMesh = Results[OrigMeshIdx].Mesh.Get();
		check(UseMesh != nullptr);

		if (UseMesh->TriangleCount() == 0)
		{
			if (bWantDestroy)
			{
				ComponentTargets[OrigMeshIdx]->GetOwnerComponent()->DestroyComponent();
			}
			continue;
		}

		if (AcceptProperties->bAllowLogicalMeshSplitsToExportAsNewMeshAssets)
		{
			TDynamicMeshScalarTriangleAttribute<int>* SubMeshIDs =
				static_cast<TDynamicMeshScalarTriangleAttribute<int>*>(UseMesh->Attributes()->GetAttachedAttribute(
					MeshSubObjectAttribIndices[OrigMeshIdx]));
			TArray<FDynamicMesh3>& SplitMeshes = AllSplitMeshes[OrigMeshIdx];
			bool bWasSplit = FDynamicMeshEditor::SplitMesh(UseMesh, SplitMeshes, [SubMeshIDs](int TID)
			{
				return SubMeshIDs->GetValue(TID);
			}
			);
			if (bWasSplit)
			{
				// split mesh did something but has no meshes in the output array??
				if (!ensure(SplitMeshes.Num() > 0))
				{
					continue;
				}
				bNeedToAdd = bNeedToAdd || (SplitMeshes.Num() > 1);
				UseMesh = &SplitMeshes[0];
			}
		}

		ComponentTargets[OrigMeshIdx]->CommitMesh([&UseMesh](const FPrimitiveComponentTarget::FCommitParams& CommitParams)
		{
			FDynamicMeshToMeshDescription Converter;
			Converter.Convert(UseMesh, *CommitParams.MeshDescription);
		});
	}

	// The method for creating a new mesh (AssetGenerationUtil::GenerateStaticMeshActor) is editor-only
#if WITH_EDITOR
	if (bNeedToAdd)
	{
		for (int OrigMeshIdx = 0; OrigMeshIdx < NumSourceMeshes; OrigMeshIdx++)
		{
			TArray<FDynamicMesh3>& SplitMeshes = AllSplitMeshes[OrigMeshIdx];
			if (SplitMeshes.Num() < 2)
			{
				continue;
			}

			// build array of materials from the original
			TArray<UMaterialInterface*> Materials;
			TUniquePtr<FPrimitiveComponentTarget>& ComponentTarget = ComponentTargets[OrigMeshIdx];
			for (int MaterialIdx = 0, NumMaterials = ComponentTarget->GetNumMaterials(); MaterialIdx < NumMaterials; MaterialIdx++)
			{
				Materials.Add(ComponentTarget->GetMaterial(MaterialIdx));
			}

			// add all the additional meshes
			for (int AddMeshIdx = 1; AddMeshIdx < SplitMeshes.Num(); AddMeshIdx++)
			{
				AActor* NewActor = AssetGenerationUtil::GenerateStaticMeshActor(
					AssetAPI, TargetWorld,
					&SplitMeshes[AddMeshIdx], Results[OrigMeshIdx].Transform, TEXT("PlaneCutOtherPart"),
					AssetGenerationUtil::GetDefaultAutoGeneratedAssetPath(), Materials);
				NewSelection.Actors.Add(NewActor);
			}
		}
=======

	ensure(Results.Num() > 0);
	int32 NumSourceMeshes = MeshesToCut.Num();
	TArray<TArray<FDynamicMesh3>> AllSplitMeshes;
	

	for (int OrigMeshIdx = 0; OrigMeshIdx < NumSourceMeshes; OrigMeshIdx++)
	{
		FDynamicMesh3* UseMesh = Results[OrigMeshIdx].Mesh.Get();
		check(UseMesh != nullptr);

		TDynamicMeshScalarTriangleAttribute<int>* SubMeshIDs = 
			static_cast<TDynamicMeshScalarTriangleAttribute<int>*>(UseMesh->Attributes()->GetAttachedAttribute(
				MeshSubObjectAttribIndices[OrigMeshIdx]));
		TArray<FDynamicMesh3>& SplitMeshes = AllSplitMeshes.Emplace_GetRef();
		bool bWasSplit = FDynamicMeshEditor::SplitMesh(UseMesh, SplitMeshes, [SubMeshIDs](int TID)
		{
			return SubMeshIDs->GetValue(TID);
		}
		);
		if (bWasSplit)
		{
			// split mesh did something but has no meshes in the output array??
			if (!ensure(SplitMeshes.Num() > 0))
			{
				continue;
			}
			UseMesh = &SplitMeshes[0];
		}

		ComponentTargets[OrigMeshIdx]->CommitMesh([&UseMesh](const FPrimitiveComponentTarget::FCommitParams& CommitParams)
		{
			FDynamicMeshToMeshDescription Converter;
			Converter.Convert(UseMesh, *CommitParams.MeshDescription);
		});
	}

	// The method for creating a new mesh (AssetGenerationUtil::GenerateStaticMeshActor) is editor-only
#if WITH_EDITOR
	bool bNeedToAdd = false;
	for (int MeshIdx = 0; MeshIdx < NumSourceMeshes; MeshIdx++)
	{
		TArray<FDynamicMesh3>& SplitMeshes = AllSplitMeshes[MeshIdx];
		if (SplitMeshes.Num() < 2)
		{
			continue;
		}

		bNeedToAdd = true;
	}

	if (bNeedToAdd)
	{
		FSelectedOjectsChangeList NewSelection;
		NewSelection.ModificationType = ESelectedObjectsModificationType::Replace;
		for (TUniquePtr<FPrimitiveComponentTarget>& ComponentTarget : ComponentTargets)
		{
			NewSelection.Actors.Add(ComponentTarget->GetOwnerActor());
		}

		for (int OrigMeshIdx = 0; OrigMeshIdx < NumSourceMeshes; OrigMeshIdx++)
		{
			TArray<FDynamicMesh3>& SplitMeshes = AllSplitMeshes[OrigMeshIdx];
			if (SplitMeshes.Num() < 2)
			{
				continue;
			}

			// build array of materials from the original
			TArray<UMaterialInterface*> Materials;
			TUniquePtr<FPrimitiveComponentTarget>& ComponentTarget = ComponentTargets[OrigMeshIdx];
			for (int MaterialIdx = 0, NumMaterials = ComponentTarget->GetNumMaterials(); MaterialIdx < NumMaterials; MaterialIdx++)
			{
				Materials.Add(ComponentTarget->GetMaterial(MaterialIdx));
			}

			// add all the additional meshes
			for (int AddMeshIdx = 1; AddMeshIdx < SplitMeshes.Num(); AddMeshIdx++)
			{
				AActor* NewActor = AssetGenerationUtil::GenerateStaticMeshActor(
					AssetAPI, TargetWorld,
					&SplitMeshes[AddMeshIdx], Results[OrigMeshIdx].Transform, TEXT("PlaneCutOtherPart"),
					AssetGenerationUtil::GetDefaultAutoGeneratedAssetPath(), Materials);
				NewSelection.Actors.Add(NewActor);
			}
		}
>>>>>>> c7e705f4

		GetToolManager()->RequestSelectionChange(NewSelection);
	}

#endif

	GetToolManager()->EndUndoTransaction();
}




#undef LOCTEXT_NAMESPACE<|MERGE_RESOLUTION|>--- conflicted
+++ resolved
@@ -10,6 +10,7 @@
 #include "DynamicMeshTriangleAttribute.h"
 #include "DynamicMeshEditor.h"
 #include "BaseBehaviors/MultiClickSequenceInputBehavior.h"
+#include "BaseBehaviors/KeyAsModifierInputBehavior.h"
 #include "Selection/SelectClickedAction.h"
 
 #include "MeshDescriptionToDynamicMesh.h"
@@ -48,7 +49,6 @@
 
 	TArray<UActorComponent*> Components = ToolBuilderUtil::FindAllComponents(SceneState, CanMakeComponentTarget);
 	check(Components.Num() > 0);
-<<<<<<< HEAD
 
 	TArray<TUniquePtr<FPrimitiveComponentTarget>> ComponentTargets;
 	for (UActorComponent* ActorComponent : Components)
@@ -60,19 +60,6 @@
 		}
 	}
 
-=======
-
-	TArray<TUniquePtr<FPrimitiveComponentTarget>> ComponentTargets;
-	for (UActorComponent* ActorComponent : Components)
-	{
-		auto* MeshComponent = Cast<UPrimitiveComponent>(ActorComponent);
-		if ( MeshComponent )
-		{
-			ComponentTargets.Add(MakeComponentTarget(MeshComponent));
-		}
-	}
-
->>>>>>> c7e705f4
 	NewTool->SetSelection(MoveTemp(ComponentTargets));
 	NewTool->SetWorld(SceneState.World);
 	NewTool->SetAssetAPI(AssetAPI);
@@ -86,15 +73,48 @@
  * Tool
  */
 
-UPlaneCutToolProperties::UPlaneCutToolProperties()
-{
-	bKeepBothHalves = false;
-	bFillCutHole = true;
-	SpacingBetweenHalves = 1;
-	bShowPreview = true;
-	bFillSpans = false;
-}
-
+UPlaneCutToolProperties::UPlaneCutToolProperties() :
+	bKeepBothHalves(false),
+	SpacingBetweenHalves(1),
+	bFillCutHole(true),
+	bShowPreview(true),
+	bFillSpans(false)
+{
+}
+
+void UPlaneCutToolProperties::SaveProperties(UInteractiveTool* SaveFromTool)
+{
+	UPlaneCutToolProperties* PropertyCache = GetPropertyCache<UPlaneCutToolProperties>();
+	PropertyCache->bKeepBothHalves = this->bKeepBothHalves;
+	PropertyCache->bFillCutHole = this->bFillCutHole;
+	PropertyCache->SpacingBetweenHalves = this->SpacingBetweenHalves;
+	PropertyCache->bSnapToWorldGrid = this->bSnapToWorldGrid;
+	PropertyCache->bFillSpans = this->bFillSpans;
+	PropertyCache->bShowPreview = this->bShowPreview;
+}
+
+void UPlaneCutToolProperties::RestoreProperties(UInteractiveTool* RestoreToTool)
+{
+	UPlaneCutToolProperties* PropertyCache = GetPropertyCache<UPlaneCutToolProperties>();
+	this->bKeepBothHalves = PropertyCache->bKeepBothHalves;
+	this->bFillCutHole = PropertyCache->bFillCutHole;
+	this->SpacingBetweenHalves = PropertyCache->SpacingBetweenHalves;
+	this->bSnapToWorldGrid = PropertyCache->bSnapToWorldGrid;
+	this->bFillSpans = PropertyCache->bFillSpans;
+	this->bShowPreview = PropertyCache->bShowPreview;
+}
+
+void UAcceptOutputProperties::SaveProperties(UInteractiveTool* SaveFromTool)
+{
+	UAcceptOutputProperties* PropertyCache = GetPropertyCache<UAcceptOutputProperties>();
+	PropertyCache->bExportSeparatedPiecesAsNewMeshAssets = this->bExportSeparatedPiecesAsNewMeshAssets;
+}
+
+void UAcceptOutputProperties::RestoreProperties(UInteractiveTool* RestoreToTool)
+{
+	UAcceptOutputProperties* PropertyCache = GetPropertyCache<UAcceptOutputProperties>();
+	this->bExportSeparatedPiecesAsNewMeshAssets = PropertyCache->bExportSeparatedPiecesAsNewMeshAssets;
+}
 
 
 UPlaneCutTool::UPlaneCutTool()
@@ -112,10 +132,37 @@
 {
 	UInteractiveTool::Setup();
 
+	// add modifier button for snapping
+	UKeyAsModifierInputBehavior* SnapToggleBehavior = NewObject<UKeyAsModifierInputBehavior>();
+	SnapToggleBehavior->ModifierCheckFunc = FInputDeviceState::IsShiftKeyDown;
+	SnapToggleBehavior->Initialize(this, IgnoreSnappingModifier, EKeys::AnyKey);
+	AddInputBehavior(SnapToggleBehavior);
+
 	// hide input StaticMeshComponents
 	for (TUniquePtr<FPrimitiveComponentTarget>& ComponentTarget : ComponentTargets)
 	{
 		ComponentTarget->SetOwnerVisibility(false);
+	}
+
+	bool bAnyHasSameSource = false;
+	for (int32 ComponentIdx = 0; !bAnyHasSameSource && ComponentIdx < ComponentTargets.Num(); ComponentIdx++)
+	{
+		FPrimitiveComponentTarget* ComponentTarget = ComponentTargets[ComponentIdx].Get();
+		for (int32 VsIdx = ComponentIdx + 1; VsIdx < ComponentTargets.Num(); VsIdx++)
+		{
+			if (ComponentTarget->HasSameSourceData(*ComponentTargets[VsIdx]))
+			{
+				bAnyHasSameSource = true;
+				break;
+			}
+		}
+	}
+
+	if (bAnyHasSameSource)
+	{
+		GetToolManager()->DisplayMessage(
+			LOCTEXT("PlaneCutMultipleAssetWithSameSource", "WARNING: Multiple meshes in your selection use the same source asset!  Plane cuts apply to the source asset, and this tool will not duplicate assets for you, so the tool typically cannot give a correct result in this case.  Please consider exiting the tool and duplicating the source assets."),
+			EToolMessageLevel::UserWarning);
 	}
 
 	// Convert input mesh descriptions to dynamic mesh
@@ -166,15 +213,19 @@
 	// create proxy and gizmo (but don't attach yet)
 	UInteractiveGizmoManager* GizmoManager = GetToolManager()->GetPairedGizmoManager();
 	PlaneTransformProxy = NewObject<UTransformProxy>(this);
-	PlaneTransformGizmo = GizmoManager->Create3AxisTransformGizmo(this);
+	PlaneTransformGizmo = GizmoManager->CreateCustomTransformGizmo(
+		ETransformGizmoSubElements::StandardTranslateRotate, this);
 
 	// initialize our properties
+	BasicProperties = NewObject<UPlaneCutToolProperties>(this, TEXT("Plane Cut Settings"));
+	BasicProperties->RestoreProperties(this);
+	AddToolPropertySource(BasicProperties);
+
+	AcceptProperties = NewObject<UAcceptOutputProperties>(this, TEXT("Tool Accept Output Settings"));
+	AcceptProperties->RestoreProperties(this);
+	AddToolPropertySource(AcceptProperties);
+
 	ToolPropertyObjects.Add(this);
-	BasicProperties = NewObject<UPlaneCutToolProperties>(this, TEXT("Plane Cut Settings"));
-	AddToolPropertySource(BasicProperties);
-
-	AcceptProperties = NewObject<UAcceptOutputProperties>(this, TEXT("Tool Accept Output Settings"));
-	AddToolPropertySource(AcceptProperties);
 
 	// initialize the PreviewMesh+BackgroundCompute object
 	SetupPreviews();
@@ -195,7 +246,26 @@
 	{
 		Preview->InvalidateResult();
 	}
-}
+
+	GetToolManager()->DisplayMessage(
+		LOCTEXT("OnStartPlaneCutTool", "Press 'A' or use the Cut button to cut the mesh without leaving the tool.  When grid snapping is enabled, you can toggle snapping with the shift key."),
+		EToolMessageLevel::UserNotification);
+}
+
+
+
+
+void UPlaneCutTool::RegisterActions(FInteractiveToolActionSet& ActionSet)
+{
+	ActionSet.RegisterAction(this, (int32)EStandardToolActions::BaseClientDefinedActionID + 101,
+		TEXT("Do Plane Cut"), 
+		LOCTEXT("DoPlaneCut", "Do Plane Cut"),
+		LOCTEXT("DoPlaneCutTooltip", "Cut the mesh with the current cutting plane, without exiting the tool"),
+		EModifierKey::None, EKeys::A,
+		[this]() { this->Cut(); } );
+}
+
+
 
 
 void UPlaneCutTool::SetupPreviews()
@@ -226,7 +296,7 @@
 
 
 
-void UPlaneCutTool::DoCut()
+void UPlaneCutTool::Cut()
 {
 	if (!CanAccept())
 	{
@@ -259,6 +329,9 @@
 
 void UPlaneCutTool::Shutdown(EToolShutdownType ShutdownType)
 {
+	BasicProperties->SaveProperties(this);
+	AcceptProperties->SaveProperties(this);
+
 	// Restore (unhide) the source meshes
 	for (TUniquePtr<FPrimitiveComponentTarget>& ComponentTarget : ComponentTargets)
 	{
@@ -295,7 +368,6 @@
 	CutOp->bFillSpans = CutTool->BasicProperties->bFillSpans;
 
 	FTransform LocalToWorld = CutTool->ComponentTargets[ComponentIndex]->GetWorldTransform();
-<<<<<<< HEAD
 	CutOp->SetTransform(LocalToWorld);
 	// for all plane computation, change LocalToWorld to not have any zero scale dims
 	FVector LocalToWorldScale = LocalToWorld.GetScale3D();
@@ -320,27 +392,14 @@
 	{
 		NormalScaleFactor = 1.0 / NormalScaleFactor;
 	}
-=======
-	FTransform WorldToLocal = LocalToWorld.Inverse();
-	FVector LocalOrigin = WorldToLocal.TransformPosition(CutTool->CutPlaneOrigin);
-	FVector WorldNormal = CutTool->CutPlaneOrientation.GetAxisZ();
-	FVector LocalNormal = WorldToLocal.TransformVectorNoScale(WorldNormal); // TODO: correct for nonuniform scaling?
->>>>>>> c7e705f4
 	CutOp->LocalPlaneOrigin = LocalOrigin;
 	CutOp->LocalPlaneNormal = LocalNormal;
 	CutOp->OriginalMesh = CutTool->MeshesToCut[ComponentIndex]->GetMesh();
 	CutOp->bKeepBothHalves = CutTool->BasicProperties->bKeepBothHalves;
-<<<<<<< HEAD
 	CutOp->CutPlaneLocalThickness = CutTool->BasicProperties->SpacingBetweenHalves * NormalScaleFactor;
 	CutOp->UVScaleFactor = CutTool->MeshUVScaleFactor[ComponentIndex];
 	CutOp->SubObjectsAttribIndex = CutTool->MeshSubObjectAttribIndices[ComponentIndex];
 	
-=======
-	CutOp->OtherHalfOffsetDistance = CutTool->BasicProperties->SpacingBetweenHalves;
-	CutOp->UVScaleFactor = CutTool->MeshUVScaleFactor[ComponentIndex];
-	CutOp->SubObjectsAttribIndex = CutTool->MeshSubObjectAttribIndices[ComponentIndex];
-	CutOp->SetTransform(LocalToWorld);
->>>>>>> c7e705f4
 
 	return CutOp;
 }
@@ -361,6 +420,12 @@
 
 void UPlaneCutTool::Tick(float DeltaTime)
 {
+	if (PlaneTransformGizmo != nullptr)
+	{
+		PlaneTransformGizmo->bSnapToWorldGrid =
+			BasicProperties->bSnapToWorldGrid && bIgnoreSnappingToggle == false;
+	}
+
 	for (UMeshOpPreviewWithBackgroundCompute* Preview : Previews)
 	{
 		Preview->Tick(DeltaTime);
@@ -399,6 +464,15 @@
 }
 
 
+void UPlaneCutTool::OnUpdateModifierState(int ModifierID, bool bIsOn)
+{
+	if (ModifierID == IgnoreSnappingModifier)
+	{
+		bIgnoreSnappingToggle = bIsOn;
+	}
+}
+
+
 void UPlaneCutTool::TransformChanged(UTransformProxy* Proxy, FTransform Transform)
 {
 	CutPlaneOrientation = Transform.GetRotation();
@@ -447,23 +521,11 @@
 		return;
 	}
 
-	for (int ResIdx = 0; ResIdx < Results.Num(); ResIdx++)
-	{
-		if (   Results[ResIdx].Mesh.IsValid() == false
-			|| Results[ResIdx].Mesh->TriangleCount() == 0)
-		{
-			// TODO handle the "some meshes are fully deleted" case in some better way than this.
-			// (we cannot currently save them as empty assets, as that will break undo and possibly other downstream things that make bad assumptions)
-			return;
-		}
-	}
-
 	GetToolManager()->BeginUndoTransaction(LOCTEXT("PlaneCutToolTransactionName", "Plane Cut Tool"));
 	
 
 	// currently in-place replaces the first half, and adds a new actor for the second half (if it was generated)
 	// TODO: options to support other choices re what should be a new actor
-<<<<<<< HEAD
 
 	ensure(Results.Num() > 0);
 	int32 NumSourceMeshes = MeshesToCut.Num();
@@ -511,7 +573,7 @@
 			continue;
 		}
 
-		if (AcceptProperties->bAllowLogicalMeshSplitsToExportAsNewMeshAssets)
+		if (AcceptProperties->bExportSeparatedPiecesAsNewMeshAssets)
 		{
 			TDynamicMeshScalarTriangleAttribute<int>* SubMeshIDs =
 				static_cast<TDynamicMeshScalarTriangleAttribute<int>*>(UseMesh->Attributes()->GetAttachedAttribute(
@@ -541,8 +603,6 @@
 		});
 	}
 
-	// The method for creating a new mesh (AssetGenerationUtil::GenerateStaticMeshActor) is editor-only
-#if WITH_EDITOR
 	if (bNeedToAdd)
 	{
 		for (int OrigMeshIdx = 0; OrigMeshIdx < NumSourceMeshes; OrigMeshIdx++)
@@ -566,104 +626,20 @@
 			{
 				AActor* NewActor = AssetGenerationUtil::GenerateStaticMeshActor(
 					AssetAPI, TargetWorld,
-					&SplitMeshes[AddMeshIdx], Results[OrigMeshIdx].Transform, TEXT("PlaneCutOtherPart"),
-					AssetGenerationUtil::GetDefaultAutoGeneratedAssetPath(), Materials);
-				NewSelection.Actors.Add(NewActor);
+					&SplitMeshes[AddMeshIdx], Results[OrigMeshIdx].Transform, TEXT("PlaneCutOtherPart"), Materials);
+				if (NewActor != nullptr)
+				{
+					NewSelection.Actors.Add(NewActor);
+				}
 			}
 		}
-=======
-
-	ensure(Results.Num() > 0);
-	int32 NumSourceMeshes = MeshesToCut.Num();
-	TArray<TArray<FDynamicMesh3>> AllSplitMeshes;
-	
-
-	for (int OrigMeshIdx = 0; OrigMeshIdx < NumSourceMeshes; OrigMeshIdx++)
-	{
-		FDynamicMesh3* UseMesh = Results[OrigMeshIdx].Mesh.Get();
-		check(UseMesh != nullptr);
-
-		TDynamicMeshScalarTriangleAttribute<int>* SubMeshIDs = 
-			static_cast<TDynamicMeshScalarTriangleAttribute<int>*>(UseMesh->Attributes()->GetAttachedAttribute(
-				MeshSubObjectAttribIndices[OrigMeshIdx]));
-		TArray<FDynamicMesh3>& SplitMeshes = AllSplitMeshes.Emplace_GetRef();
-		bool bWasSplit = FDynamicMeshEditor::SplitMesh(UseMesh, SplitMeshes, [SubMeshIDs](int TID)
-		{
-			return SubMeshIDs->GetValue(TID);
-		}
-		);
-		if (bWasSplit)
-		{
-			// split mesh did something but has no meshes in the output array??
-			if (!ensure(SplitMeshes.Num() > 0))
-			{
-				continue;
-			}
-			UseMesh = &SplitMeshes[0];
-		}
-
-		ComponentTargets[OrigMeshIdx]->CommitMesh([&UseMesh](const FPrimitiveComponentTarget::FCommitParams& CommitParams)
-		{
-			FDynamicMeshToMeshDescription Converter;
-			Converter.Convert(UseMesh, *CommitParams.MeshDescription);
-		});
-	}
-
-	// The method for creating a new mesh (AssetGenerationUtil::GenerateStaticMeshActor) is editor-only
-#if WITH_EDITOR
-	bool bNeedToAdd = false;
-	for (int MeshIdx = 0; MeshIdx < NumSourceMeshes; MeshIdx++)
-	{
-		TArray<FDynamicMesh3>& SplitMeshes = AllSplitMeshes[MeshIdx];
-		if (SplitMeshes.Num() < 2)
-		{
-			continue;
-		}
-
-		bNeedToAdd = true;
-	}
-
-	if (bNeedToAdd)
-	{
-		FSelectedOjectsChangeList NewSelection;
-		NewSelection.ModificationType = ESelectedObjectsModificationType::Replace;
-		for (TUniquePtr<FPrimitiveComponentTarget>& ComponentTarget : ComponentTargets)
-		{
-			NewSelection.Actors.Add(ComponentTarget->GetOwnerActor());
-		}
-
-		for (int OrigMeshIdx = 0; OrigMeshIdx < NumSourceMeshes; OrigMeshIdx++)
-		{
-			TArray<FDynamicMesh3>& SplitMeshes = AllSplitMeshes[OrigMeshIdx];
-			if (SplitMeshes.Num() < 2)
-			{
-				continue;
-			}
-
-			// build array of materials from the original
-			TArray<UMaterialInterface*> Materials;
-			TUniquePtr<FPrimitiveComponentTarget>& ComponentTarget = ComponentTargets[OrigMeshIdx];
-			for (int MaterialIdx = 0, NumMaterials = ComponentTarget->GetNumMaterials(); MaterialIdx < NumMaterials; MaterialIdx++)
-			{
-				Materials.Add(ComponentTarget->GetMaterial(MaterialIdx));
-			}
-
-			// add all the additional meshes
-			for (int AddMeshIdx = 1; AddMeshIdx < SplitMeshes.Num(); AddMeshIdx++)
-			{
-				AActor* NewActor = AssetGenerationUtil::GenerateStaticMeshActor(
-					AssetAPI, TargetWorld,
-					&SplitMeshes[AddMeshIdx], Results[OrigMeshIdx].Transform, TEXT("PlaneCutOtherPart"),
-					AssetGenerationUtil::GetDefaultAutoGeneratedAssetPath(), Materials);
-				NewSelection.Actors.Add(NewActor);
-			}
-		}
->>>>>>> c7e705f4
-
-		GetToolManager()->RequestSelectionChange(NewSelection);
-	}
-
-#endif
+
+		if (NewSelection.Actors.Num() > 0)
+		{
+			GetToolManager()->RequestSelectionChange(NewSelection);
+		}
+	}
+
 
 	GetToolManager()->EndUndoTransaction();
 }
