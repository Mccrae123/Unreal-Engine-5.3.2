// Copyright Epic Games, Inc. All Rights Reserved.

#pragma once

#include "CoreMinimal.h"
#include "UObject/NoExportTypes.h"
#include "Engine/Classes/Engine/Texture2D.h"
#include "SingleSelectionTool.h"
#include "InteractiveToolBuilder.h"
#include "DynamicMesh3.h"
#include "MeshNormals.h"
#include "MeshOpPreviewHelpers.h"
#include "Spatial/SampledScalarField2.h"
#include "DisplaceMeshTool.generated.h"

struct FMeshDescription;
class USimpleDynamicMeshComponent;

UENUM()
enum class EDisplaceMeshToolDisplaceType : uint8
{
	/** Displace with N iterations */
	Constant UMETA(DisplayName = "Constant"),

	/** Displace with N iterations */
	RandomNoise UMETA(DisplayName = "Random Noise"),

	/** Offset in the normal direction weighted by Perlin noise. 
	    We use the following formula to compute the weighting for each vertex:
			w = PerlinNoise3D(f * (X + r))
		Where f is a frequency parameter, X is the vertex position, and r is a randomly-generated offset (using the Seed property).
		Note the range of 3D Perlin noise is [-sqrt(3/4), sqrt(3/4)].
	*/
	PerlinNoise UMETA(DisplayName = "Perlin Noise"),

	/** Displace with N iterations */
	DisplacementMap UMETA(DisplayName = "Displacement Map"),
<<<<<<< HEAD
=======

	/** Move vertices in spatial sine wave pattern */
	SineWave UMETA(DisplayName = "Sine Wave"),
>>>>>>> 90fae962
};

/**
 * Builder for Simple Mesh Displacement Tool
 */
UCLASS()
class MESHMODELINGTOOLS_API UDisplaceMeshToolBuilder : public UInteractiveToolBuilder
{
	GENERATED_BODY()
public:
	bool CanBuildTool(const FToolBuilderState& SceneState) const final;
	UInteractiveTool* BuildTool(const FToolBuilderState& SceneState) const final;
};

/**
 * Simple Mesh Displacement Tool
 */
UCLASS()
class MESHMODELINGTOOLS_API UDisplaceMeshTool : public USingleSelectionTool
{
	GENERATED_BODY()

public:
	UDisplaceMeshTool();

	void Setup() final;
	void Shutdown(EToolShutdownType ShutdownType) final;
	void Tick(float DeltaTime) final;

	bool HasCancel() const final { return true; }
	bool HasAccept() const final { return true; }
	bool CanAccept() const final { return true; }
#if WITH_EDITOR
	void PostEditChangeProperty(FPropertyChangedEvent& PropertyChangedEvent) final;
#endif

	/** primary brush mode */
	UPROPERTY(EditAnywhere, Category = Options)
	EDisplaceMeshToolDisplaceType DisplacementType;

	/** Displacement intensity */
	UPROPERTY(EditAnywhere, Category = Options,
		meta = (UIMin = "-100.0", UIMax = "100.0", ClampMin = "-10000.0", ClampMax = "100000.0"))
	float DisplaceIntensity;

	/** Seed for randomization */
	UPROPERTY(EditAnywhere, Category = Options,
<<<<<<< HEAD
		meta = (EditCondition = "DisplacementType == EDisplaceMeshToolDisplaceType::RandomNoise"))
=======
		meta = (EditCondition = "DisplacementType == EDisplaceMeshToolDisplaceType::RandomNoise || DisplacementType == EDisplaceMeshToolDisplaceType::PerlinNoise"))
>>>>>>> 90fae962
	int RandomSeed;

	/** Subdivision iterations for mesh */
	UPROPERTY(EditAnywhere, Category = Options,
		meta = (UIMin = "0", UIMax = "10", ClampMin = "0", ClampMax = "100"))
	int Subdivisions;

	/** Displacement map */
	UPROPERTY(EditAnywhere, Category = Options,
		meta = (EditCondition = "DisplacementType == EDisplaceMeshToolDisplaceType::DisplacementMap"))
	UTexture2D* DisplacementMap;

<<<<<<< HEAD
private:
	void StartComputation();
	void AdvanceComputation();
	void ValidateSubdivisions();

=======
	/** Displacement frequency */
	UPROPERTY(EditAnywhere, Category = Options,
		meta = (EditCondition = "DisplacementType == EDisplaceMeshToolDisplaceType::SineWave || DisplacementType == EDisplaceMeshToolDisplaceType::PerlinNoise", 
				UIMin = "0.0", UIMax = "1.0", ClampMin = "0.0", ClampMax = "10.0"))
	float DisplaceFrequency;

	/** Displacement phase shift */
	UPROPERTY(EditAnywhere, Category = Options,
		meta = (EditCondition = "DisplacementType == EDisplaceMeshToolDisplaceType::SineWave", 
				UIMin = "0.0", UIMax = "6.28318531", ClampMin = "0.0", ClampMax = "6.28318531"))
	float DisplacePhaseShift;

private:
	void StartComputation();
	void AdvanceComputation();
	void ValidateSubdivisions();

>>>>>>> 90fae962
	FAsyncTaskExecuterWithAbort<TModelingOpTask<FDynamicMeshOperator>>* SubdivideTask = nullptr;
	bool bNeedsSubdivided = true;
	FAsyncTaskExecuterWithAbort<TModelingOpTask<FDynamicMeshOperator>>* DisplaceTask = nullptr;
	bool bNeedsDisplaced = true;

	FDynamicMesh3 OriginalMesh;
	TSharedPtr<FDynamicMesh3> SubdividedMesh = nullptr;
	USimpleDynamicMeshComponent* DynamicMeshComponent = nullptr;

	TUniquePtr<IDynamicMeshOperatorFactory> Subdivider = nullptr;
	TUniquePtr<IDynamicMeshOperatorFactory> Displacer = nullptr;
};<|MERGE_RESOLUTION|>--- conflicted
+++ resolved
@@ -35,12 +35,9 @@
 
 	/** Displace with N iterations */
 	DisplacementMap UMETA(DisplayName = "Displacement Map"),
-<<<<<<< HEAD
-=======
 
 	/** Move vertices in spatial sine wave pattern */
 	SineWave UMETA(DisplayName = "Sine Wave"),
->>>>>>> 90fae962
 };
 
 /**
@@ -88,11 +85,7 @@
 
 	/** Seed for randomization */
 	UPROPERTY(EditAnywhere, Category = Options,
-<<<<<<< HEAD
-		meta = (EditCondition = "DisplacementType == EDisplaceMeshToolDisplaceType::RandomNoise"))
-=======
 		meta = (EditCondition = "DisplacementType == EDisplaceMeshToolDisplaceType::RandomNoise || DisplacementType == EDisplaceMeshToolDisplaceType::PerlinNoise"))
->>>>>>> 90fae962
 	int RandomSeed;
 
 	/** Subdivision iterations for mesh */
@@ -105,13 +98,6 @@
 		meta = (EditCondition = "DisplacementType == EDisplaceMeshToolDisplaceType::DisplacementMap"))
 	UTexture2D* DisplacementMap;
 
-<<<<<<< HEAD
-private:
-	void StartComputation();
-	void AdvanceComputation();
-	void ValidateSubdivisions();
-
-=======
 	/** Displacement frequency */
 	UPROPERTY(EditAnywhere, Category = Options,
 		meta = (EditCondition = "DisplacementType == EDisplaceMeshToolDisplaceType::SineWave || DisplacementType == EDisplaceMeshToolDisplaceType::PerlinNoise", 
@@ -129,7 +115,6 @@
 	void AdvanceComputation();
 	void ValidateSubdivisions();
 
->>>>>>> 90fae962
 	FAsyncTaskExecuterWithAbort<TModelingOpTask<FDynamicMeshOperator>>* SubdivideTask = nullptr;
 	bool bNeedsSubdivided = true;
 	FAsyncTaskExecuterWithAbort<TModelingOpTask<FDynamicMeshOperator>>* DisplaceTask = nullptr;
