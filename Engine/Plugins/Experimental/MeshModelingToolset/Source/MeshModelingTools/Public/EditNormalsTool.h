// Copyright Epic Games, Inc. All Rights Reserved.

#pragma once

#include "CoreMinimal.h"
#include "UObject/NoExportTypes.h"
#include "MultiSelectionTool.h"
#include "InteractiveToolBuilder.h"
#include "MeshOpPreviewHelpers.h"
#include "CleaningOps/EditNormalsOp.h"
#include "DynamicMesh3.h"
#include "BaseTools/SingleClickTool.h"
#include "EditNormalsTool.generated.h"


// predeclarations
struct FMeshDescription;
class USimpleDynamicMeshComponent;





/**
 *
 */
UCLASS()
class MESHMODELINGTOOLS_API UEditNormalsToolBuilder : public UInteractiveToolBuilder
{
	GENERATED_BODY()

public:
	IToolsContextAssetAPI* AssetAPI = nullptr;

	virtual bool CanBuildTool(const FToolBuilderState& SceneState) const override;
	virtual UInteractiveTool* BuildTool(const FToolBuilderState& SceneState) const override;
};





/**
 * Standard properties
 */
UCLASS()
class MESHMODELINGTOOLS_API UEditNormalsToolProperties : public UInteractiveToolPropertySet
{
	GENERATED_BODY()

public:
	UEditNormalsToolProperties();

	bool WillTopologyChange()
	{
		return bFixInconsistentNormals || bInvertNormals || SplitNormalMethod != ESplitNormalMethod::UseExistingTopology;
	}

	/** Recompute all mesh normals */
	UPROPERTY(EditAnywhere, Category = NormalsCalculation, meta = (EditCondition = "SplitNormalMethod == ESplitNormalMethod::UseExistingTopology"))
	bool bRecomputeNormals;

	/** Choose the method for computing vertex normals */
	UPROPERTY(EditAnywhere, Category = NormalsCalculation)
	ENormalCalculationMethod NormalCalculationMethod;

	/** For meshes with inconsistent triangle orientations/normals, flip as needed to make the normals consistent */
	UPROPERTY(EditAnywhere, Category = NormalsCalculation)
	bool bFixInconsistentNormals;

	/** Invert (flip) all mesh normals and associated triangle orientations */
	UPROPERTY(EditAnywhere, Category = NormalsCalculation)
	bool bInvertNormals;

	/** Control whether and how the topology of the normals is recomputed, e.g. to create sharp edges where face normals change by a large amount or where face group IDs change.  Normals will always be recomputed unless SplitNormal Method is UseExistingTopology. */
	UPROPERTY(EditAnywhere, Category = NormalsTopology)
	ESplitNormalMethod SplitNormalMethod;

	/** Threshold on angle of change in face normals across an edge, above which we create a sharp edge if bSplitNormals is true */
	UPROPERTY(EditAnywhere, Category = NormalsTopology, meta = (UIMin = "0.0", UIMax = "180.0", ClampMin = "0.0", ClampMax = "180.0", EditCondition = "SplitNormalMethod == ESplitNormalMethod::FaceNormalThreshold"))
	float SharpEdgeAngleThreshold;

	/** Assign separate normals at 'sharp' vertices -- for example, at the tip of a cone */
<<<<<<< HEAD
	UPROPERTY(EditAnywhere, Category = NormalsTopology, meta = (EditCondition = "bRecomputeNormalTopologyAndEdgeSharpness"))
=======
	UPROPERTY(EditAnywhere, Category = NormalsTopology, meta = (EditCondition = "SplitNormalMethod == ESplitNormalMethod::FaceNormalThreshold"))
>>>>>>> 90fae962
	bool bAllowSharpVertices;
};




/**
 * Advanced properties
 */
UCLASS()
class MESHMODELINGTOOLS_API UEditNormalsAdvancedProperties : public UInteractiveToolPropertySet
{
	GENERATED_BODY()

public:
	UEditNormalsAdvancedProperties();
};


/**
 * Factory with enough info to spawn the background-thread Operator to do a chunk of work for the tool
 *  stores a pointer to the tool and enough info to know which specific operator it should spawn
 */
UCLASS()
class MESHMODELINGTOOLS_API UEditNormalsOperatorFactory : public UObject, public IDynamicMeshOperatorFactory
{
	GENERATED_BODY()

public:
	// IDynamicMeshOperatorFactory API
	virtual TUniquePtr<FDynamicMeshOperator> MakeNewOperator() override;

	UPROPERTY()
	UEditNormalsTool *Tool;

	int ComponentIndex;

};

/**
 * Simple Mesh Normal Updating Tool
 */
UCLASS()
class MESHMODELINGTOOLS_API UEditNormalsTool : public UMultiSelectionTool
{
	GENERATED_BODY()

public:

	friend UEditNormalsOperatorFactory;

	UEditNormalsTool();

	virtual void Setup() override;
	virtual void Shutdown(EToolShutdownType ShutdownType) override;

	virtual void SetWorld(UWorld* World);
	virtual void SetAssetAPI(IToolsContextAssetAPI* AssetAPI);

	virtual void Tick(float DeltaTime) override;
	virtual void Render(IToolsContextRenderAPI* RenderAPI) override;

	virtual bool HasCancel() const override { return true; }
	virtual bool HasAccept() const override;
	virtual bool CanAccept() const override;

#if WITH_EDITOR
	virtual void PostEditChangeProperty(FPropertyChangedEvent &PropertyChangedEvent) override;
#endif

	virtual void OnPropertyModified(UObject* PropertySet, FProperty* Property) override;

protected:

	UPROPERTY()
	UEditNormalsToolProperties* BasicProperties;

	UPROPERTY()
	UEditNormalsAdvancedProperties* AdvancedProperties;


	UPROPERTY()
	TArray<UMeshOpPreviewWithBackgroundCompute*> Previews;


protected:
	TArray<TSharedPtr<FDynamicMesh3>> OriginalDynamicMeshes;

	UWorld* TargetWorld;
	IToolsContextAssetAPI* AssetAPI;

	FViewCameraState CameraState;

	void UpdateNumPreviews();

	void GenerateAsset(const TArray<FDynamicMeshOpResult>& Results);
};<|MERGE_RESOLUTION|>--- conflicted
+++ resolved
@@ -81,11 +81,7 @@
 	float SharpEdgeAngleThreshold;
 
 	/** Assign separate normals at 'sharp' vertices -- for example, at the tip of a cone */
-<<<<<<< HEAD
-	UPROPERTY(EditAnywhere, Category = NormalsTopology, meta = (EditCondition = "bRecomputeNormalTopologyAndEdgeSharpness"))
-=======
 	UPROPERTY(EditAnywhere, Category = NormalsTopology, meta = (EditCondition = "SplitNormalMethod == ESplitNormalMethod::FaceNormalThreshold"))
->>>>>>> 90fae962
 	bool bAllowSharpVertices;
 };
 
