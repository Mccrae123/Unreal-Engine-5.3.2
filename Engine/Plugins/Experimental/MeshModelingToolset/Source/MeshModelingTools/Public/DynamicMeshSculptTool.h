--- conflicted
+++ resolved
@@ -16,10 +16,7 @@
 #include "Changes/ValueWatcher.h"
 #include "BaseGizmos/BrushStampIndicator.h"
 #include "Properties/MeshMaterialProperties.h"
-<<<<<<< HEAD
-=======
 #include "Properties/RemeshProperties.h"
->>>>>>> 90fae962
 #include "TransformTypes.h"
 #include "DynamicMeshSculptTool.generated.h"
 
@@ -58,13 +55,6 @@
 	/** Move vertices parallel to the view plane  */
 	Move UMETA(DisplayName = "Move"),
 
-<<<<<<< HEAD
-	/** Smooth brush smooths mesh vertices  */
-	Smooth UMETA(DisplayName = "Smooth"),
-
-	/** Sculpt Brush displaces vertices from the surface */
-	Offset UMETA(DisplayName = "Sculpt"),
-=======
 	/** Smooth mesh vertices */
 	Smooth UMETA(DisplayName = "Smooth"),
 
@@ -73,7 +63,6 @@
 
 	/** Displace vertices towards the camera viewpoint (Ctrl to invert) */
 	SculptView UMETA(DisplayName = "Sculpt (Viewpoint)"),
->>>>>>> 90fae962
 
 	/** Displaces vertices along the average surface normal to a maximum height based on the brush size (Ctrl to invert) */
 	SculptMax UMETA(DisplayName = "Sculpt Max"),
@@ -218,16 +207,9 @@
 	UPROPERTY()
 	bool bPropertySetEnabled = true;
 
-<<<<<<< HEAD
-	/** If enabled, Full Remeshing is applied during smoothing, which will wipe out fine details */
-	UPROPERTY(EditAnywhere, Category = Remeshing)
-	bool bRemeshSmooth = false;
-
-=======
 	/** Toggle whether Work Plane Positioing Gizmo is visible */
 	UPROPERTY(EditAnywhere, Category = TargetPlane, meta = (HideEditConditionToggle, EditCondition = "bPropertySetEnabled == true"))
 	bool bShowGizmo;
->>>>>>> 90fae962
 
 	/** Toggle whether Work Plane snaps to grid when using Gizmo */
 	UPROPERTY(EditAnywhere, Category = TargetPlane, meta = (HideEditConditionToggle, EditCondition = "bPropertySetEnabled == true"))
@@ -378,12 +360,9 @@
 	UPROPERTY()
 	UOctreeDynamicMeshComponent* DynamicMeshComponent;
 
-<<<<<<< HEAD
-=======
 	UPROPERTY()
 	UMaterialInstanceDynamic* ActiveOverrideMaterial;
 
->>>>>>> 90fae962
 	FTransform3d InitialTargetTransform;
 	FTransform3d CurTargetTransform;
 
@@ -425,10 +404,6 @@
 	FVector3d LastBrushPosWorld;
 	FVector3d LastBrushPosNormalWorld;
 	FVector3d LastSmoothBrushPosLocal;
-<<<<<<< HEAD
-	
-=======
->>>>>>> 90fae962
 
 	TArray<int> VertexROI;
 	TSet<int> VertexSetBuffer;
@@ -485,11 +460,7 @@
 	TArray<FVector3d> ROIPositionBuffer;
 
 	FFrame3d ActiveFixedBrushPlane;
-<<<<<<< HEAD
-	FFrame3d ComputeROIBrushPlane(const FVector3d& BrushCenter, bool bIgnoreDepth);
-=======
 	FFrame3d ComputeROIBrushPlane(const FVector3d& BrushCenter, bool bIgnoreDepth, bool bViewAligned);
->>>>>>> 90fae962
 
 	TArray<int> TrianglesBuffer;
 	TArray<int> NormalsBuffer;
