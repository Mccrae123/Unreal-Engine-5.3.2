--- conflicted
+++ resolved
@@ -83,10 +83,7 @@
 
 	virtual bool HasCancel() const override { return true; }
 	virtual bool HasAccept() const override { return true; }
-<<<<<<< HEAD
-=======
 	virtual bool CanAccept() const override;
->>>>>>> 3aae9151
 
 
 protected:
