--- conflicted
+++ resolved
@@ -41,11 +41,8 @@
 
 	if (bAllowSeamCollapse)
 	{
-<<<<<<< HEAD
 		Reducer.SetEdgeFlipTolerance(1.e-5);
 
-=======
->>>>>>> 3ecbc206
 		// eliminate any bowties that might have formed on UV seams.
 		if (FDynamicMeshAttributeSet* Attributes = TargetMesh->Attributes())
 		{
@@ -81,6 +78,10 @@
 	{
 		Reducer.SimplifyToTriangleCount(TargetCount);
 	}
+	else if (TargetMode == ESimplifyTargetType::VertexCount)
+	{
+		Reducer.SimplifyToVertexCount(TargetCount);
+	}
 	else if (TargetMode == ESimplifyTargetType::EdgeLength)
 	{
 		Reducer.SimplifyToEdgeLength(TargetEdgeLength);
@@ -152,11 +153,19 @@
 		if (TargetMode == ESimplifyTargetType::Percentage)
 		{
 			ReductionSettings.PercentTriangles = FMath::Max(TargetPercentage / 100., .001);  // Only support triangle percentage and count, but not edge length
+			ReductionSettings.TerminationCriterion = EStaticMeshReductionTerimationCriterion::Triangles;
 		}
 		else if (TargetMode == ESimplifyTargetType::TriangleCount)
 		{
 			int32 NumTris = SrcMeshDescription->Polygons().Num();
 			ReductionSettings.PercentTriangles = (float)TargetCount / (float)NumTris;
+			ReductionSettings.TerminationCriterion = EStaticMeshReductionTerimationCriterion::Triangles;
+		}
+		else if (TargetMode == ESimplifyTargetType::VertexCount)
+		{
+			int32 NumVerts = SrcMeshDescription->Vertices().Num();
+			ReductionSettings.PercentVertices = (float)TargetCount / (float)NumVerts;
+			ReductionSettings.TerminationCriterion = EStaticMeshReductionTerimationCriterion::Vertices;
 		}
 
 		float Error;
