--- conflicted
+++ resolved
@@ -29,10 +29,6 @@
 
 DEFINE_LOG_CATEGORY_STATIC(UGeometryCollectionConversionLogging, Log, All);
 
-<<<<<<< HEAD
-void FGeometryCollectionConversion::AppendStaticMesh(const UStaticMesh* StaticMesh, const TArray<UMaterialInterface*>& Materials, const FTransform& StaticMeshTransform, UGeometryCollection* GeometryCollectionObject, bool ReindexMaterials)
-{
-=======
 struct FUniqueVertex
 {
 	FVector3f Normal;
@@ -72,7 +68,6 @@
 
 void FGeometryCollectionConversion::AppendStaticMesh(const UStaticMesh* StaticMesh, const TArray<UMaterialInterface*>& Materials, const FTransform& StaticMeshTransform, UGeometryCollection* GeometryCollectionObject, bool ReindexMaterials)
 {
->>>>>>> 6bbb88c8
 	if (StaticMesh == nullptr)
 	{
 		return;
@@ -94,27 +89,6 @@
 	FGeometryCollection* GeometryCollection = GeometryCollectionPtr.Get();
 	check(GeometryCollection);
 
-<<<<<<< HEAD
-	// @todo : Discuss how to handle multiple LOD's
-	if (StaticMesh->GetRenderData() && StaticMesh->GetRenderData()->LODResources.Num() > 0)
-	{
-		const FStaticMeshVertexBuffers& VertexBuffer = StaticMesh->GetRenderData()->LODResources[0].VertexBuffers;
-
-		// vertex information
-		TManagedArray<FVector>& Vertex = GeometryCollection->Vertex;
-		TManagedArray<FVector>& TangentU = GeometryCollection->TangentU;
-		TManagedArray<FVector>& TangentV = GeometryCollection->TangentV;
-		TManagedArray<FVector>& Normal = GeometryCollection->Normal;
-		TManagedArray<FVector2D>& UV = GeometryCollection->UV;
-		TManagedArray<FLinearColor>& Color = GeometryCollection->Color;
-		TManagedArray<int32>& BoneMap = GeometryCollection->BoneMap;
-		TManagedArray<FLinearColor>& BoneColor = GeometryCollection->BoneColor;
-		TManagedArray<FString>& BoneName = GeometryCollection->BoneName;
-
-		const int32 VertexCount = VertexBuffer.PositionVertexBuffer.GetNumVertices();
-		int InitialNumVertices = GeometryCollection->NumElements(FGeometryCollection::VerticesGroup);
-		int VertexStart = GeometryCollection->AddElements(VertexCount, FGeometryCollection::VerticesGroup);
-=======
 	if (MeshDescription)
 	{
 		FStaticMeshOperations::ComputeTriangleTangentsAndNormals(*MeshDescription);
@@ -151,7 +125,6 @@
 		const int32 VertexStart = GeometryCollection->NumElements(FGeometryCollection::VerticesGroup);
 		int32 VertexCount = 0;
 		
->>>>>>> 6bbb88c8
 		FVector Scale = StaticMeshTransform.GetScale3D();
 		
 		// We'll need to re-introduce UV seams, etc. by splitting vertices.
@@ -236,20 +209,6 @@
 			GeometryCollectionObject->Materials.Add(CurrMaterial);
 		}
 
-<<<<<<< HEAD
-		// Triangle Indices
-		TManagedArray<FIntVector>& Indices = GeometryCollection->Indices;
-		TManagedArray<bool>& Visible = GeometryCollection->Visible;
-		TManagedArray<int32>& MaterialID = GeometryCollection->MaterialID;
-		TManagedArray<int32>& MaterialIndex = GeometryCollection->MaterialIndex;
-
-		const FRawStaticIndexBuffer& IndexBuffer = StaticMesh->GetRenderData()->LODResources[0].IndexBuffer;
-		FIndexArrayView IndexBufferView = IndexBuffer.GetArrayView();
-		const int32 IndicesCount = IndexBuffer.GetNumIndices() / 3;
-		int InitialNumIndices = GeometryCollection->NumElements(FGeometryCollection::FacesGroup);
-		int IndicesStart = GeometryCollection->AddElements(IndicesCount, FGeometryCollection::FacesGroup);
-		for (int32 IndicesIndex = 0, StaticIndex = 0; IndicesIndex < IndicesCount; IndicesIndex++, StaticIndex += 3)
-=======
 		// target triangle indices
 		TManagedArray<FIntVector>& TargetIndices = GeometryCollection->Indices;
 		TManagedArray<bool>& TargetVisible = GeometryCollection->Visible;
@@ -261,7 +220,6 @@
 		const int32 IndicesStart = GeometryCollection->AddElements(IndicesCount, FGeometryCollection::FacesGroup);
 		int32 TargetIndex = IndicesStart;
 		for (const int32 TriangleIndex : MeshDescription->Triangles().GetElementIDs())
->>>>>>> 6bbb88c8
 		{
 			TArrayView<const FVertexInstanceID> TriangleVertices = MeshDescription->GetTriangleVertexInstances(TriangleIndex);
 
@@ -362,35 +320,13 @@
 			for (int e = 0; e < 3; e++)
 			{
 				int i = e, j = (e + 1) % 3;
-<<<<<<< HEAD
-				FVector Edge = Vertex[Indices[fdx][i]] + 0.5 * (Vertex[Indices[fdx][j]] - Vertex[Indices[fdx][i]]);
-=======
 				FVector Edge = (FVector)TargetVertex[TargetIndices[fdx][i]] + 0.5 * FVector(TargetVertex[TargetIndices[fdx][j]] - TargetVertex[TargetIndices[fdx][i]]);
->>>>>>> 6bbb88c8
 				float Delta = (Center - Edge).Size();
 				InnerRadius[GeometryIndex] = FMath::Min(InnerRadius[GeometryIndex], Delta);
 				OuterRadius[GeometryIndex] = FMath::Max(OuterRadius[GeometryIndex], Delta);
 			}
 		}
 
-<<<<<<< HEAD
-		// for each material, add a reference in our GeometryCollectionObject
-		const int32 MaterialStart = GeometryCollectionObject->Materials.Num();
-		const int32 NumMeshMaterials = Materials.Num();
-		GeometryCollectionObject->Materials.Reserve(MaterialStart + NumMeshMaterials);
-
-		for (int32 Index = 0; Index < NumMeshMaterials; ++Index)
-		{
-			UMaterialInterface* CurrMaterial = Materials[Index];
-
-			// Possible we have a null entry - replace with default
-			if (CurrMaterial == nullptr)
-			{
-				CurrMaterial = UMaterial::GetDefaultMaterial(MD_Surface);
-			}
-
-			GeometryCollectionObject->Materials.Add(CurrMaterial);
-=======
 		if (ReindexMaterials) {
 			GeometryCollection->ReindexMaterials();
 		}
@@ -526,7 +462,6 @@
 			FTransform ScaledTranslation = SourceTransform[TransformIndex];
 			ScaledTranslation.ScaleTranslation(Scale);
 			TargetTransform[TransformOffset] = ScaledTranslation;
->>>>>>> 6bbb88c8
 		}
 	
 		// #todo Get this Bone name to be unique
@@ -537,33 +472,6 @@
 
 		TargetParent[TransformOffset] = (SourceParent[TransformIndex]==INDEX_NONE) ? INDEX_NONE: SourceParent[TransformIndex] + TransformStart;
 
-<<<<<<< HEAD
-		TManagedArray<FGeometryCollectionSection>& Sections = GeometryCollection->Sections;
-
-		// We make sections that mirror what is in the static mesh.  Note that this isn't explicitly
-		// necessary since we reindex after all the meshes are added, but it is a good step to have
-		// optimal min/max vertex index right from the static mesh.  All we really need to do is
-		// assign material ids and rely on reindexing, in theory
-		for (const FStaticMeshSection& CurrSection : StaticMesh->GetRenderData()->LODResources[0].Sections)
-		{			
-			// create new section
-			int32 SectionIndex = GeometryCollection->AddElements(1, FGeometryCollection::MaterialGroup);
-
-			Sections[SectionIndex].MaterialID = MaterialStart + CurrSection.MaterialIndex;
-
-			Sections[SectionIndex].FirstIndex = IndicesStart * 3 + CurrSection.FirstIndex;
-			Sections[SectionIndex].MinVertexIndex = VertexStart + CurrSection.MinVertexIndex;
-
-			Sections[SectionIndex].NumTriangles = CurrSection.NumTriangles;
-			Sections[SectionIndex].MaxVertexIndex = VertexStart + CurrSection.MaxVertexIndex;
-
-			// set the MaterialID for all of the faces
-			// note the divide by 3 - the GeometryCollection stores indices in tuples of 3 rather than in a flat array
-			for (int32 i = Sections[SectionIndex].FirstIndex / 3; i < Sections[SectionIndex].FirstIndex / 3 + Sections[SectionIndex].NumTriangles; ++i)
-			{
-				MaterialID[i] = Sections[SectionIndex].MaterialID;
-			}
-=======
 		const TSet<int32>& SourceChildrenSet = SourceChildren[TransformIndex];
 		for (int32 ChildIndex : SourceChildrenSet)
 		{
@@ -623,7 +531,6 @@
 			float Delta = (Center - (FVector)TargetVertex[VertexIndex]).Size();
 			TargetInnerRadius[GeometryOffset] = FMath::Min(TargetInnerRadius[GeometryOffset], Delta);
 			TargetOuterRadius[GeometryOffset] = FMath::Max(TargetOuterRadius[GeometryOffset], Delta);
->>>>>>> 6bbb88c8
 		}
 	}
 
@@ -718,26 +625,6 @@
 	Materials.Remove(BoneSelectedMaterial);
 
 	AppendGeometryCollection(SourceGeometryCollection, Materials, GeometryCollectionTransform, TargetGeometryCollectionObject, ReindexMaterials);
-}
-
-
-void FGeometryCollectionConversion::AppendStaticMesh(const UStaticMesh* StaticMesh, const UStaticMeshComponent* StaticMeshComponent, const FTransform& StaticMeshTransform, UGeometryCollection* GeometryCollectionObject, bool ReindexMaterials)
-{
-	if (StaticMesh == nullptr)
-	{
-		return;
-	}
-
-	TArray<UMaterialInterface*> Materials;
-	Materials.Reserve(StaticMesh->GetStaticMaterials().Num());
-
-	for (int32 Index = 0; Index < StaticMesh->GetStaticMaterials().Num(); ++Index)
-	{
-		UMaterialInterface* CurrMaterial = StaticMeshComponent ? StaticMeshComponent->GetMaterial(Index) : StaticMesh->GetMaterial(Index);
-		Materials.Add(CurrMaterial);
-	}
-
-	AppendStaticMesh(StaticMesh, Materials, StaticMeshTransform, GeometryCollectionObject, ReindexMaterials);
 }
 
 
@@ -757,23 +644,12 @@
 				{
 					if (SkelMeshRenderData->LODRenderData.Num())
 					{
-<<<<<<< HEAD
-						const FSkeletalMeshLODRenderData & SkeletalMeshLODRenderData = SkelMeshRenderData->LODRenderData[0];
-						const FSkinWeightVertexBuffer & SkinWeightVertexBuffer = *SkeletalMeshLODRenderData.GetSkinWeightVertexBuffer();
-
-						const FStaticMeshVertexBuffers& VertexBuffers = SkeletalMeshLODRenderData.StaticVertexBuffers;
-						const FPositionVertexBuffer& PositionVertexBuffer = VertexBuffers.PositionVertexBuffer;
-						const int32 VertexCount = PositionVertexBuffer.GetNumVertices();
-						
-						// Check that all vertex weightings are rigid.
-=======
 						const FSkeletalMeshLODRenderData& SkeletalMeshLODRenderData = SkelMeshRenderData->LODRenderData[0];
 						const FSkinWeightVertexBuffer& SkinWeightVertexBuffer = *SkeletalMeshLODRenderData.GetSkinWeightVertexBuffer();
 						const FStaticMeshVertexBuffers& VertexBuffers = SkeletalMeshLODRenderData.StaticVertexBuffers;
 						const FPositionVertexBuffer& PositionVertexBuffer = VertexBuffers.PositionVertexBuffer;
 						const int32 VertexCount = PositionVertexBuffer.GetNumVertices();
 						// Check that all vertex weightings are rigid. 
->>>>>>> 6bbb88c8
 						for (int32 VertexIndex = 0; VertexIndex < VertexCount; VertexIndex++)
 						{
 							int32 SkeletalBoneIndex = -1;
@@ -783,15 +659,8 @@
 								return;
 							}
 						}
-<<<<<<< HEAD
-						
-											
-						const FSkelMeshRenderSection & RenderSection = SkeletalMeshLODRenderData.RenderSections[0];
-						const TArray<FBoneIndexType> & SkeletalBoneMap = RenderSection.BoneMap;
-=======
 						const FSkelMeshRenderSection& RenderSection = SkeletalMeshLODRenderData.RenderSections[0];
 						const TArray<FBoneIndexType>& SkeletalBoneMap = RenderSection.BoneMap;
->>>>>>> 6bbb88c8
 
 						//
 						// The Component transform for each Mesh will become the FTransform that drives
@@ -858,10 +727,6 @@
 						// 
 						TManagedArray<int32>& Parent = GeometryCollection->Parent;
 						TManagedArray<int32>& SimulationType = GeometryCollection->SimulationType;
-<<<<<<< HEAD
-
-=======
->>>>>>> 6bbb88c8
 						int InitialNumVertices = GeometryCollection->NumElements(FGeometryCollection::VerticesGroup);
 						int VertexBaseIndex = GeometryCollection->AddElements(VertexCount, FGeometryCollection::VerticesGroup);
 						const int32 NumUVLayers = VertexBuffers.StaticMeshVertexBuffer.GetNumTexCoords();
@@ -929,22 +794,14 @@
 						
 						const TArray<FSkeletalMaterial>& SkeletalMeshMaterials = SkeletalMesh->GetMaterials();
 
-<<<<<<< HEAD
-						UMaterialInterface *CurrMaterial = SkeletalMeshComponent ? SkeletalMeshComponent->GetMaterial(CurrIdx) : SkeletalMeshMaterials[CurrIdx].MaterialInterface;
-=======
 						UMaterialInterface* CurrMaterial = SkeletalMeshComponent ? SkeletalMeshComponent->GetMaterial(CurrIdx) : ToRawPtr(SkeletalMeshMaterials[CurrIdx].MaterialInterface);
->>>>>>> 6bbb88c8
 
 
 						int MaterialStart = GeometryCollectionObject->Materials.Num();
 						while (CurrMaterial)
 						{
 							GeometryCollectionObject->Materials.Add(CurrMaterial);
-<<<<<<< HEAD
-							CurrMaterial = SkeletalMeshComponent ? SkeletalMeshComponent->GetMaterial(++CurrIdx) : SkeletalMeshMaterials[++CurrIdx].MaterialInterface;
-=======
 							CurrMaterial = SkeletalMeshComponent ? SkeletalMeshComponent->GetMaterial(++CurrIdx) : ToRawPtr(SkeletalMeshMaterials[++CurrIdx].MaterialInterface);
->>>>>>> 6bbb88c8
 
 						}
 
