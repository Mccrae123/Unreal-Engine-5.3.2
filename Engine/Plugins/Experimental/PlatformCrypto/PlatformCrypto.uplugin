{
	"FileVersion": 3,
	"Version": 1,
	"VersionName": "1.0",
	"FriendlyName": "Platform Cryptography Plugin",
	"Description": "Exposes a unified API for cryptography functionality provided by the platform, if available. Otherwise, interfaces with OpenSSL.",
	"Category": "Misc",
	"CreatedBy": "Epic Games, Inc.",
	"CreatedByURL": "http://epicgames.com",
	"DocsURL": "",
	"MarketplaceURL": "",
	"SupportURL": "",
	"EnabledByDefault": true,
	"CanContainContent": false,
	"IsBetaVersion": false,
	"Installed": false,
	"SupportedPrograms": [ "UnrealPak" ],
	"Modules": [
		{
			"Name": "PlatformCrypto",
			"Type": "RuntimeAndProgram",
			"LoadingPhase": "EarliestPossible",
			"PlatformAllowList": [
				"Android",
				"IOS",
				"Mac",
				"Win64",
				"Linux",
<<<<<<< HEAD
				"LinuxArm64",
=======
				"LinuxArm64"
>>>>>>> d731a049
			],
			"PlatformDenyList": [
				"TVOS"
			],
			"ProgramAllowList": [ "UnrealPak" ]
		},
		{
			"Name": "PlatformCryptoTypes",
			"Type": "RuntimeAndProgram",
			"LoadingPhase": "EarliestPossible",
			"PlatformAllowList": [
				"Android",
				"IOS",
				"Mac",
				"Win64",
				"Linux",
<<<<<<< HEAD
				"LinuxArm64",
=======
				"LinuxArm64"
>>>>>>> d731a049
			],
			"PlatformDenyList": [
				"TVOS"
			]
		},
		{
			"Name": "PlatformCryptoOpenSSL",
			"Type": "RuntimeAndProgram",
			"LoadingPhase": "EarliestPossible",
			"PlatformAllowList": [
				"Android",
				"IOS",
				"Mac",
				"Win64",
				"Linux",
<<<<<<< HEAD
				"LinuxArm64",
=======
				"LinuxArm64"
>>>>>>> d731a049
			],
			"PlatformDenyList": [
				"TVOS"
			]
		}
	]
}<|MERGE_RESOLUTION|>--- conflicted
+++ resolved
@@ -26,11 +26,7 @@
 				"Mac",
 				"Win64",
 				"Linux",
-<<<<<<< HEAD
-				"LinuxArm64",
-=======
 				"LinuxArm64"
->>>>>>> d731a049
 			],
 			"PlatformDenyList": [
 				"TVOS"
@@ -47,11 +43,7 @@
 				"Mac",
 				"Win64",
 				"Linux",
-<<<<<<< HEAD
-				"LinuxArm64",
-=======
 				"LinuxArm64"
->>>>>>> d731a049
 			],
 			"PlatformDenyList": [
 				"TVOS"
@@ -67,11 +59,7 @@
 				"Mac",
 				"Win64",
 				"Linux",
-<<<<<<< HEAD
-				"LinuxArm64",
-=======
 				"LinuxArm64"
->>>>>>> d731a049
 			],
 			"PlatformDenyList": [
 				"TVOS"
