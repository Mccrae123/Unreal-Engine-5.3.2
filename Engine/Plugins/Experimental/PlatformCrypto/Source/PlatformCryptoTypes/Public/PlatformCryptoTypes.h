--- conflicted
+++ resolved
@@ -194,8 +194,6 @@
 	 * @return Success if input was valid and the final block was decrypted successfully, or Failure otherwise
 	 */
 	virtual EPlatformCryptoResult Finalize(const TArrayView<uint8> OutPlaintext, int32& OutPlaintextBytesWritten) = 0;
-<<<<<<< HEAD
-=======
 
 	/**
 	 * Resets block cipher. This allows to reuse decryption cipher with the same key for different stream with different InitializationVector.
@@ -204,7 +202,6 @@
 	 * @return Success if cipher was reset successfully, or Failure otherwise
 	 */
 	virtual EPlatformCryptoResult Reset(const TArrayView<const uint8> InitializationVector) = 0;
->>>>>>> 4af6daef
 };
 
 /**
