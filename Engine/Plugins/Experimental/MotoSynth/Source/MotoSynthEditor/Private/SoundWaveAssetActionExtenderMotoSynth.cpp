// Copyright Epic Games, Inc. All Rights Reserved.

#include "SoundWaveAssetActionExtenderMotoSynth.h"
#include "ToolMenus.h"
#include "AssetTypeActions_Base.h"
#include "IContentBrowserSingleton.h"
#include "ContentBrowserModule.h"
#include "ContentBrowserMenuContexts.h"
#include "ObjectEditorUtils.h"
#include "Styling/AppStyle.h"
#include "Sound/SoundWave.h"
#include "Sound/SoundWaveProcedural.h"
#include "MotoSynthSourceFactory.h"
#include "MotoSynthSourceAsset.h"

#define LOCTEXT_NAMESPACE "AssetTypeActions"

void FMotoSynthExtension::RegisterMenus()
{
	if (!UToolMenus::IsToolMenuUIEnabled())
	{
		return;
	}

	FToolMenuOwnerScoped MenuOwner("MotoSynth");
	UToolMenu* Menu = UToolMenus::Get()->ExtendMenu("ContentBrowser.AssetContextMenu.SoundWave");
	FToolMenuSection& Section = Menu->FindOrAddSection("GetAssetActions");

	Section.AddDynamicEntry("SoundWaveAssetConversion", FNewToolMenuSectionDelegate::CreateLambda([](FToolMenuSection& InSection)
	{
		UContentBrowserAssetContextMenuContext* Context = InSection.FindContext<UContentBrowserAssetContextMenuContext>();
<<<<<<< HEAD
		if (!Context || Context->SelectedObjects.IsEmpty())
=======
		if (!Context || Context->SelectedAssets.IsEmpty())
>>>>>>> d731a049
		{
			return;
		}

<<<<<<< HEAD
		for (const TWeakObjectPtr<UObject>& Object : Context->SelectedObjects)
		{
			if (Object->IsA<USoundWaveProcedural>())
=======
		for (const FAssetData& Object : Context->SelectedAssets)
		{
			if (Object.IsInstanceOf(USoundWaveProcedural::StaticClass()))
>>>>>>> d731a049
			{
				return;
			}
		}

		const TAttribute<FText> Label = LOCTEXT("SoundWave_CreateMotoSource", "Create MotoSynth Source");
		const TAttribute<FText> ToolTip = LOCTEXT("SoundWave_CreateMotoSynthSourceTooltip", "Creates a MotoSynth Source asset using the selected sound wave.");
		const FSlateIcon Icon = FSlateIcon(FAppStyle::GetAppStyleSetName(), "ClassIcon.MotoSynthSource");
		const FToolMenuExecuteAction UIAction = FToolMenuExecuteAction::CreateStatic(&FMotoSynthExtension::ExecuteCreateMotoSynthSource);

		InSection.AddMenuEntry("SoundWave_CreateMotoSynthSource", Label, ToolTip, Icon, UIAction);
	}));
}

void FMotoSynthExtension::ExecuteCreateMotoSynthSource(const FToolMenuContext& MenuContext)
{
	UContentBrowserAssetContextMenuContext* Context = MenuContext.FindContext<UContentBrowserAssetContextMenuContext>();
	if (!Context || Context->SelectedAssets.Num() == 0)
	{
		return;
	}

	const FString DefaultSuffix = TEXT("_MotoSynthSource");
	FAssetToolsModule& AssetToolsModule = FModuleManager::Get().LoadModuleChecked<FAssetToolsModule>("AssetTools");

	// Create the factory used to generate the asset
	UMotoSynthSourceFactory* Factory = NewObject<UMotoSynthSourceFactory>();
	
	FMessageLog EditorErrors("EditorErrors");
	for (const FAssetData& Asset : Context->SelectedAssets)
	{
		// stage the soundwave on the factory to be used during asset creation
		if (USoundWave* Wave = Cast<USoundWave>(Asset.GetAsset()))
		{
			Factory->StagedSoundWave = Wave; // WeakPtr gets reset by the Factory after it is consumed

			// Determine an appropriate name
			FString Name;
			FString PackagePath;
			AssetToolsModule.Get().CreateUniqueAssetName(Wave->GetOutermost()->GetName(), DefaultSuffix, PackagePath, Name);

			// create new asset
			AssetToolsModule.Get().CreateAsset(Name, FPackageName::GetLongPackagePath(PackagePath), UMotoSynthSource::StaticClass(), Factory);
		}
		else
		{
			EditorErrors.Error(LOCTEXT("ExpectedUSoundWave", "Expected SoundWave"))->AddToken(FAssetNameToken::Create(Asset.PackageName.ToString()));
		}
	}
	EditorErrors.Notify();
}

#undef LOCTEXT_NAMESPACE<|MERGE_RESOLUTION|>--- conflicted
+++ resolved
@@ -29,24 +29,14 @@
 	Section.AddDynamicEntry("SoundWaveAssetConversion", FNewToolMenuSectionDelegate::CreateLambda([](FToolMenuSection& InSection)
 	{
 		UContentBrowserAssetContextMenuContext* Context = InSection.FindContext<UContentBrowserAssetContextMenuContext>();
-<<<<<<< HEAD
-		if (!Context || Context->SelectedObjects.IsEmpty())
-=======
 		if (!Context || Context->SelectedAssets.IsEmpty())
->>>>>>> d731a049
 		{
 			return;
 		}
 
-<<<<<<< HEAD
-		for (const TWeakObjectPtr<UObject>& Object : Context->SelectedObjects)
-		{
-			if (Object->IsA<USoundWaveProcedural>())
-=======
 		for (const FAssetData& Object : Context->SelectedAssets)
 		{
 			if (Object.IsInstanceOf(USoundWaveProcedural::StaticClass()))
->>>>>>> d731a049
 			{
 				return;
 			}
