// Copyright Epic Games, Inc. All Rights Reserved.

#include "Scene.h"
#include "GPULightmass.h"
#include "ComponentRecreateRenderStateContext.h"
#include "Async/Async.h"
#include "LightmapEncoding.h"
#include "GPULightmassCommon.h"
#include "Components/StaticMeshComponent.h"
#include "GameFramework/WorldSettings.h"
#include "Framework/Notifications/NotificationManager.h"
#include "Widgets/Notifications/SNotificationList.h"
#include "Misc/ScopedSlowTask.h"
#include "LightmapPreviewVirtualTexture.h"
#include "EngineModule.h"
#include "LightmapRenderer.h"
#include "VolumetricLightmap.h"
#include "GPUScene.h"
#include "RayTracingDynamicGeometryCollection.h"
#include "Lightmass/LightmassImportanceVolume.h"
#include "Logging/MessageLog.h"
#include "Misc/ConfigCacheIni.h"
#include "LevelEditorViewport.h"
#include "Editor.h"
#include "Components/HierarchicalInstancedStaticMeshComponent.h"
#include "LightmapDenoising.h"
#include "Misc/FileHelper.h"
#include "Components/ReflectionCaptureComponent.h"

#define LOCTEXT_NAMESPACE "StaticLightingSystem"

extern RENDERER_API void SetupSkyIrradianceEnvironmentMapConstantsFromSkyIrradiance(FVector4* OutSkyIrradianceEnvironmentMap, const FSHVectorRGB3 SkyIrradiance);
extern ENGINE_API bool GCompressLightmaps;

extern float GetTerrainExpandPatchCount(float LightMapRes, int32& X, int32& Y, int32 ComponentSize, int32 LightmapSize, int32& DesiredSize, uint32 LightingLOD);

namespace GPULightmass
{

FScene::FScene(FGPULightmass* InGPULightmass)
	: GPULightmass(InGPULightmass)
	, Settings(InGPULightmass->Settings)
	, Geometries(*this)
{
	StaticMeshInstances.LinkRenderStateArray(RenderState.StaticMeshInstanceRenderStates);
	InstanceGroups.LinkRenderStateArray(RenderState.InstanceGroupRenderStates);
	Landscapes.LinkRenderStateArray(RenderState.LandscapeRenderStates);

	RenderState.Settings = Settings;

	ENQUEUE_RENDER_COMMAND(RenderThreadInit)(
		[&RenderState = RenderState](FRHICommandListImmediate&) mutable
	{
		RenderState.RenderThreadInit();
	});
}

void FSceneRenderState::RenderThreadInit()
{
	check(IsInRenderingThread());

	LightmapRenderer = MakeUnique<FLightmapRenderer>(this);
	VolumetricLightmapRenderer = MakeUnique<FVolumetricLightmapRenderer>(this);
	IrradianceCache = MakeUnique<FIrradianceCache>(Settings->IrradianceCacheQuality, Settings->IrradianceCacheSpacing, Settings->IrradianceCacheCornerRejection);
	IrradianceCache->CurrentRevision = LightmapRenderer->GetCurrentRevision();
}

const FMeshMapBuildData* FScene::GetComponentLightmapData(const UPrimitiveComponent* InComponent, int32 LODIndex)
{
	if (const ULandscapeComponent* LandscapeComponent = Cast<const ULandscapeComponent>(InComponent))
	{
		if (RegisteredLandscapeComponentUObjects.Contains(LandscapeComponent))
		{
			FLandscapeRef Instance = RegisteredLandscapeComponentUObjects[LandscapeComponent];

			return Instance->GetMeshMapBuildDataForLODIndex(LODIndex);
		}
	}
	else if (const UInstancedStaticMeshComponent* InstancedStaticMeshComponent = Cast<const UInstancedStaticMeshComponent>(InComponent))
	{
		if (RegisteredInstancedStaticMeshComponentUObjects.Contains(InstancedStaticMeshComponent))
		{
			FInstanceGroupRef Instance = RegisteredInstancedStaticMeshComponentUObjects[InstancedStaticMeshComponent];

			return Instance->GetMeshMapBuildDataForLODIndex(LODIndex);
		}
	}
	else if (const UStaticMeshComponent* StaticMeshComponent = Cast<const UStaticMeshComponent>(InComponent))
	{
		if (RegisteredStaticMeshComponentUObjects.Contains(StaticMeshComponent))
		{
			FStaticMeshInstanceRef Instance = RegisteredStaticMeshComponentUObjects[StaticMeshComponent];

			return Instance->GetMeshMapBuildDataForLODIndex(LODIndex);
		}
	}

	return nullptr;
}

const FLightComponentMapBuildData* FScene::GetComponentLightmapData(const ULightComponent* InComponent)
{
	if (const UDirectionalLightComponent* DirectionalLight = Cast<UDirectionalLightComponent>(InComponent))
	{
		if (LightScene.RegisteredDirectionalLightComponentUObjects.Contains(DirectionalLight))
		{
			return LightScene.RegisteredDirectionalLightComponentUObjects[DirectionalLight]->LightComponentMapBuildData.Get();
		}
	}
	else if (const URectLightComponent* RectLight = Cast<URectLightComponent>(InComponent))
	{
		if (LightScene.RegisteredRectLightComponentUObjects.Contains(RectLight))
		{
			return LightScene.RegisteredRectLightComponentUObjects[RectLight]->LightComponentMapBuildData.Get();
		}
	}
	else if (const USpotLightComponent* SpotLight = Cast<USpotLightComponent>(InComponent))
	{
		if (LightScene.RegisteredSpotLightComponentUObjects.Contains(SpotLight))
		{
			return LightScene.RegisteredSpotLightComponentUObjects[SpotLight]->LightComponentMapBuildData.Get();
		}
	}
	else if (const UPointLightComponent* PointLight = Cast<UPointLightComponent>(InComponent))
	{
		if (LightScene.RegisteredPointLightComponentUObjects.Contains(PointLight))
		{
			return LightScene.RegisteredPointLightComponentUObjects[PointLight]->LightComponentMapBuildData.Get();
		}
	}

	return nullptr;
}

void FScene::GatherImportanceVolumes()
{
	FBox CombinedImportanceVolume(ForceInit);
	TArray<FBox> ImportanceVolumes;

	for (TObjectIterator<ALightmassImportanceVolume> It; It; ++It)
	{
		ALightmassImportanceVolume* LMIVolume = *It;
		if (GPULightmass->World->ContainsActor(LMIVolume) && !LMIVolume->IsPendingKill())
		{
			CombinedImportanceVolume += LMIVolume->GetComponentsBoundingBox(true);
			ImportanceVolumes.Add(LMIVolume->GetComponentsBoundingBox(true));
		}
	}

	if (CombinedImportanceVolume.GetExtent().SizeSquared() == 0)
	{
		float MinimumImportanceVolumeExtentWithoutWarning = 0.0f;
		verify(GConfig->GetFloat(TEXT("DevOptions.StaticLightingSceneConstants"), TEXT("MinimumImportanceVolumeExtentWithoutWarning"), MinimumImportanceVolumeExtentWithoutWarning, GLightmassIni));

		FBox AutomaticImportanceVolumeBounds(ForceInit);

		for (FGeometryAndItsArray GeomIt : Geometries)
		{
			FGeometry& Geometry = GeomIt.GetGeometry();

			if (Geometry.bCastShadow)
			{
				AutomaticImportanceVolumeBounds += Geometry.WorldBounds.GetBox();
			}
		}

		FBox ReasonableSceneBounds = AutomaticImportanceVolumeBounds;
		if (ReasonableSceneBounds.GetExtent().SizeSquared() > (MinimumImportanceVolumeExtentWithoutWarning * MinimumImportanceVolumeExtentWithoutWarning))
		{
			// Emit a serious warning to the user about performance.
			FMessageLog("LightingResults").PerformanceWarning(LOCTEXT("LightmassError_MissingImportanceVolume", "No importance volume found and the scene is so large that the automatically synthesized volume will not yield good results.  Please add a tightly bounding lightmass importance volume to optimize your scene's quality and lighting build times."));

			// Clamp the size of the importance volume we create to a reasonable size
			ReasonableSceneBounds = FBox(ReasonableSceneBounds.GetCenter() - MinimumImportanceVolumeExtentWithoutWarning, ReasonableSceneBounds.GetCenter() + MinimumImportanceVolumeExtentWithoutWarning);
		}
		else
		{
			// The scene isn't too big, so we'll use the scene's bounds as a synthetic importance volume
			// NOTE: We don't want to pop up a message log for this common case when creating a new level, so we just spray a log message.  It's not very important to a user.
			UE_LOG(LogGPULightmass, Warning, TEXT("No importance volume found, so the scene bounding box was used.  You can optimize your scene's quality and lighting build times by adding importance volumes."));

			float AutomaticImportanceVolumeExpandBy = 0.0f;
			verify(GConfig->GetFloat(TEXT("DevOptions.StaticLightingSceneConstants"), TEXT("AutomaticImportanceVolumeExpandBy"), AutomaticImportanceVolumeExpandBy, GLightmassIni));

			// Expand the scene's bounds a bit to make sure volume lighting samples placed on surfaces are inside
			ReasonableSceneBounds = ReasonableSceneBounds.ExpandBy(AutomaticImportanceVolumeExpandBy);
		}

		CombinedImportanceVolume = ReasonableSceneBounds;
		ImportanceVolumes.Add(ReasonableSceneBounds);
	}

	float TargetDetailCellSize = Settings->VolumetricLightmapDetailCellSize;

	ENQUEUE_RENDER_COMMAND(UpdateVLMRendererVolume)([&RenderState = RenderState, CombinedImportanceVolume, ImportanceVolumes, TargetDetailCellSize](FRHICommandList&) mutable {
		RenderState.VolumetricLightmapRenderer->CombinedImportanceVolume = CombinedImportanceVolume;
		RenderState.VolumetricLightmapRenderer->ImportanceVolumes = ImportanceVolumes;
		RenderState.VolumetricLightmapRenderer->TargetDetailCellSize = TargetDetailCellSize;
	});
}

FGeometryIterator FGeometryRange::begin()
{
	TArray<FGeometryArrayBase*> Arrays { &Scene.StaticMeshInstances, &Scene.InstanceGroups, &Scene.Landscapes };
	int StartIndex = 0;
	while (StartIndex < Arrays.Num() && Arrays[StartIndex]->Num() == 0)
	{
		StartIndex++;
	}
	return FGeometryIterator { 0, Arrays, StartIndex };
}

FGeometryIterator FGeometryRange::end()
{
	return FGeometryIterator { Scene.Landscapes.Num(), {&Scene.StaticMeshInstances, &Scene.InstanceGroups, &Scene.Landscapes}, 3 };
}

void AddLightToLightmap(
	FLightmap& Lightmap,
	FLocalLightBuildInfo& Light)
{
	// For both static and stationary lights
	Lightmap.LightmapObject->LightGuids.Add(Light.GetComponentUObject()->LightGuid);

	if (Light.bStationary)
	{
		Lightmap.NumStationaryLightsPerShadowChannel[Light.ShadowMapChannel]++;
		Lightmap.LightmapObject->bShadowChannelValid[Light.ShadowMapChannel] = true;
		// TODO: implement SDF. For area lights and invalid channels this will be fixed to 1
		Lightmap.LightmapObject->InvUniformPenumbraSize[Light.ShadowMapChannel] = 1.0f / Light.GetComponentUObject()->GetUniformPenumbraSize();

		// TODO: needs GPUScene update to reflect penumbra size changes
	}
}

void RemoveLightFromLightmap(
	FLightmap& Lightmap,
	FLocalLightBuildInfo& Light)
{
	Lightmap.LightmapObject->LightGuids.Remove(Light.GetComponentUObject()->LightGuid);

	if (Light.bStationary)
	{
		Lightmap.NumStationaryLightsPerShadowChannel[Light.ShadowMapChannel]--;

		if (Lightmap.NumStationaryLightsPerShadowChannel[Light.ShadowMapChannel] == 0)
		{
			Lightmap.LightmapObject->bShadowChannelValid[Light.ShadowMapChannel] = false;
			Lightmap.LightmapObject->InvUniformPenumbraSize[Light.ShadowMapChannel] = 1.0f;
		}
	}
}
template<typename LightComponentType>
struct LightTypeInfo
{
};

template<>
struct LightTypeInfo<UDirectionalLightComponent>
{
	using BuildInfoType = FDirectionalLightBuildInfo;
	using LightRefType = FDirectionalLightRef;
	using RenderStateType = FDirectionalLightRenderState;
	using RenderStateRefType = FDirectionalLightRenderStateRef;

	using LightComponentRegistrationType = TMap<UDirectionalLightComponent*, LightRefType>;
	inline static LightComponentRegistrationType& GetLightComponentRegistration(FLightScene& LightScene)
	{
		return LightScene.RegisteredDirectionalLightComponentUObjects;
	}

	using LightArrayType = TLightArray<BuildInfoType>;
	inline static LightArrayType& GetLightArray(FLightScene& LightScene)
	{
		return LightScene.DirectionalLights;
	}

	using LightRenderStateArrayType = TLightRenderStateArray<RenderStateType>;
	inline static LightRenderStateArrayType& GetLightRenderStateArray(FLightSceneRenderState& LightSceneRenderState)
	{
		return LightSceneRenderState.DirectionalLights;
	}
};

template<>
struct LightTypeInfo<UPointLightComponent>
{
	using BuildInfoType = FPointLightBuildInfo;
	using LightRefType = FPointLightRef;
	using RenderStateType = FPointLightRenderState;
	using RenderStateRefType = FPointLightRenderStateRef;

	using LightComponentRegistrationType = TMap<UPointLightComponent*, LightRefType>;
	inline static LightComponentRegistrationType& GetLightComponentRegistration(FLightScene& LightScene)
	{
		return LightScene.RegisteredPointLightComponentUObjects;
	}

	using LightArrayType = TLightArray<BuildInfoType>;
	inline static LightArrayType& GetLightArray(FLightScene& LightScene)
	{
		return LightScene.PointLights;
	}

	using LightRenderStateArrayType = TLightRenderStateArray<RenderStateType>;
	inline static LightRenderStateArrayType& GetLightRenderStateArray(FLightSceneRenderState& LightSceneRenderState)
	{
		return LightSceneRenderState.PointLights;
	}
};

template<>
struct LightTypeInfo<USpotLightComponent>
{
	using BuildInfoType = FSpotLightBuildInfo;
	using LightRefType = FSpotLightRef;
	using RenderStateType = FSpotLightRenderState;
	using RenderStateRefType = FSpotLightRenderStateRef;

	using LightComponentRegistrationType = TMap<USpotLightComponent*, LightRefType>;
	inline static LightComponentRegistrationType& GetLightComponentRegistration(FLightScene& LightScene)
	{
		return LightScene.RegisteredSpotLightComponentUObjects;
	}

	using LightArrayType = TLightArray<BuildInfoType>;
	inline static LightArrayType& GetLightArray(FLightScene& LightScene)
	{
		return LightScene.SpotLights;
	}

	using LightRenderStateArrayType = TLightRenderStateArray<RenderStateType>;
	inline static LightRenderStateArrayType& GetLightRenderStateArray(FLightSceneRenderState& LightSceneRenderState)
	{
		return LightSceneRenderState.SpotLights;
	}
};

template<>
struct LightTypeInfo<URectLightComponent>
{
	using BuildInfoType = FRectLightBuildInfo;
	using LightRefType = FRectLightRef;
	using RenderStateType = FRectLightRenderState;
	using RenderStateRefType = FRectLightRenderStateRef;

	using LightComponentRegistrationType = TMap<URectLightComponent*, LightRefType>;
	inline static LightComponentRegistrationType& GetLightComponentRegistration(FLightScene& LightScene)
	{
		return LightScene.RegisteredRectLightComponentUObjects;
	}

	using LightArrayType = TLightArray<BuildInfoType>;
	inline static LightArrayType& GetLightArray(FLightScene& LightScene)
	{
		return LightScene.RectLights;
	}

	using LightRenderStateArrayType = TLightRenderStateArray<RenderStateType>;
	inline static LightRenderStateArrayType& GetLightRenderStateArray(FLightSceneRenderState& LightSceneRenderState)
	{
		return LightSceneRenderState.RectLights;
	}
};

template<typename LightComponentType>
void FScene::AddLight(LightComponentType* PointLightComponent)
{
	if (LightTypeInfo<LightComponentType>::GetLightComponentRegistration(LightScene).Contains(PointLightComponent))
	{
		UE_LOG(LogGPULightmass, Log, TEXT("Warning: duplicated component registration"));
		return;
	}

	const bool bCastStationaryShadows = PointLightComponent->CastShadows && PointLightComponent->CastStaticShadows && !PointLightComponent->HasStaticLighting();

	if (bCastStationaryShadows)
	{
		if (PointLightComponent->PreviewShadowMapChannel == INDEX_NONE)
		{
			UE_LOG(LogGPULightmass, Log, TEXT("Ignoring light with ShadowMapChannel == -1 (probably in the middle of SpawnActor)"));
			return;
		}
	}

	typename LightTypeInfo<LightComponentType>::BuildInfoType Light(PointLightComponent);

	typename LightTypeInfo<LightComponentType>::LightRefType LightRef = LightTypeInfo<LightComponentType>::GetLightArray(LightScene).Emplace(MoveTemp(Light));
	LightTypeInfo<LightComponentType>::GetLightComponentRegistration(LightScene).Add(PointLightComponent, LightRef);

	typename LightTypeInfo<LightComponentType>::RenderStateType LightRenderState(PointLightComponent);

	TArray<FPrimitiveSceneProxy*> SceneProxiesToUpdateOnRenderThread;
	TArray<FGeometryRenderStateToken> RelevantGeometriesToUpdateOnRenderThread;

	for (FGeometryAndItsArray GeomIt : Geometries)
	{
		FGeometry& Geometry = GeomIt.GetGeometry();

		if (Light.AffectsBounds(Geometry.WorldBounds))
		{
			if (Light.bStationary)
			{
				RelevantGeometriesToUpdateOnRenderThread.Add({ GeomIt.Index, GeomIt.Array.GetRenderStateArray() });
			}

			for (FLightmapRef& Lightmap : Geometry.LODLightmaps)
			{
				if (Lightmap.IsValid())
				{
					AddLightToLightmap(Lightmap.GetReference_Unsafe(), Light);
				}
			}

			if (Geometry.GetComponentUObject()->SceneProxy)
			{
				SceneProxiesToUpdateOnRenderThread.Add(Geometry.GetComponentUObject()->SceneProxy);
			}
		}
	}

	ENQUEUE_RENDER_COMMAND(UpdateStaticLightingBufferCmd)(
		[SceneProxiesToUpdateOnRenderThread = MoveTemp(SceneProxiesToUpdateOnRenderThread)](FRHICommandListImmediate& RHICmdList)
	{
		for (FPrimitiveSceneProxy* SceneProxy : SceneProxiesToUpdateOnRenderThread)
		{
			if (SceneProxy->GetPrimitiveSceneInfo() && SceneProxy->GetPrimitiveSceneInfo()->IsIndexValid())
			{
				SceneProxy->GetPrimitiveSceneInfo()->UpdateStaticLightingBuffer();
				AddPrimitiveToUpdateGPU(*SceneProxy->GetPrimitiveSceneInfo()->Scene, SceneProxy->GetPrimitiveSceneInfo()->GetIndex());
			}
		}
	});

	ENQUEUE_RENDER_COMMAND(RenderThreadUpdate)(
		[
			&RenderState = RenderState,
			LightRenderState = MoveTemp(LightRenderState),
			RelevantGeometriesToUpdateOnRenderThread
		](FRHICommandListImmediate& RHICmdList) mutable
	{
		typename LightTypeInfo<LightComponentType>::RenderStateRefType LightRenderStateRef = LightTypeInfo<LightComponentType>::GetLightRenderStateArray(RenderState.LightSceneRenderState).Emplace(MoveTemp(LightRenderState));

		for (FGeometryRenderStateToken Token : RelevantGeometriesToUpdateOnRenderThread)
		{
			for (FLightmapRenderStateRef& Lightmap : Token.RenderStateArray->Get(Token.ElementId).LODLightmapRenderStates)
			{
				if (Lightmap.IsValid())
				{
					Lightmap->AddRelevantLight(LightRenderStateRef);
				}
			}
		}
	});

	ENQUEUE_RENDER_COMMAND(InvalidateRevision)([&RenderState = RenderState](FRHICommandListImmediate& RHICmdList) { 
		RenderState.LightmapRenderer->BumpRevision();
		RenderState.VolumetricLightmapRenderer->FrameNumber = 0;
		RenderState.VolumetricLightmapRenderer->SamplesTaken = 0;
	});
}

template void FScene::AddLight(UDirectionalLightComponent* LightComponent);
template void FScene::AddLight(UPointLightComponent* LightComponent);
template void FScene::AddLight(USpotLightComponent* LightComponent);
template void FScene::AddLight(URectLightComponent* LightComponent);

template<typename LightComponentType>
void FScene::RemoveLight(LightComponentType* PointLightComponent)
{
	if (!LightTypeInfo<LightComponentType>::GetLightComponentRegistration(LightScene).Contains(PointLightComponent))
	{
		return;
	}

	typename LightTypeInfo<LightComponentType>::LightRefType Light = LightTypeInfo<LightComponentType>::GetLightComponentRegistration(LightScene)[PointLightComponent];

	TArray<FPrimitiveSceneProxy*> SceneProxiesToUpdateOnRenderThread;
	TArray<FGeometryRenderStateToken> RelevantGeometriesToUpdateOnRenderThread;

	for (FGeometryAndItsArray GeomIt : Geometries)
	{
		FGeometry& Geometry = GeomIt.GetGeometry();

		if (Light->AffectsBounds(Geometry.WorldBounds))
		{
			if (Light->bStationary)
			{
				RelevantGeometriesToUpdateOnRenderThread.Add({ GeomIt.Index, GeomIt.Array.GetRenderStateArray() });
			}

			for (FLightmapRef& Lightmap : Geometry.LODLightmaps)
			{
				if (Lightmap.IsValid())
				{
					RemoveLightFromLightmap(Lightmap.GetReference_Unsafe(), Light);
				}
			}

			if (Geometry.GetComponentUObject()->SceneProxy)
			{
				SceneProxiesToUpdateOnRenderThread.Add(Geometry.GetComponentUObject()->SceneProxy);
			}
		}
	}

	ENQUEUE_RENDER_COMMAND(UpdateStaticLightingBufferCmd)(
		[SceneProxiesToUpdateOnRenderThread = MoveTemp(SceneProxiesToUpdateOnRenderThread)](FRHICommandListImmediate& RHICmdList)
	{
		for (FPrimitiveSceneProxy* SceneProxy : SceneProxiesToUpdateOnRenderThread)
		{
			if (SceneProxy->GetPrimitiveSceneInfo() && SceneProxy->GetPrimitiveSceneInfo()->IsIndexValid())
			{
				SceneProxy->GetPrimitiveSceneInfo()->UpdateStaticLightingBuffer();
				AddPrimitiveToUpdateGPU(*SceneProxy->GetPrimitiveSceneInfo()->Scene, SceneProxy->GetPrimitiveSceneInfo()->GetIndex());
			}
		}
	});

	int32 ElementId = Light.GetElementId();
	LightTypeInfo<LightComponentType>::GetLightArray(LightScene).RemoveAt(ElementId);
	LightTypeInfo<LightComponentType>::GetLightComponentRegistration(LightScene).Remove(PointLightComponent);

	ENQUEUE_RENDER_COMMAND(RenderThreadUpdate)(
		[
			&RenderState = RenderState,
			RelevantGeometriesToUpdateOnRenderThread,
			ElementId
		](FRHICommandListImmediate& RHICmdList) mutable
	{
		typename LightTypeInfo<LightComponentType>::RenderStateRefType LightRenderStateRef(LightTypeInfo<LightComponentType>::GetLightRenderStateArray(RenderState.LightSceneRenderState).Elements[ElementId], LightTypeInfo<LightComponentType>::GetLightRenderStateArray(RenderState.LightSceneRenderState));

		for (FGeometryRenderStateToken Token : RelevantGeometriesToUpdateOnRenderThread)
		{
			for (FLightmapRenderStateRef& Lightmap : Token.RenderStateArray->Get(Token.ElementId).LODLightmapRenderStates)
			{
				if (Lightmap.IsValid())
				{
					Lightmap->RemoveRelevantLight(LightRenderStateRef);
				}
			}
		}

		LightTypeInfo<LightComponentType>::GetLightRenderStateArray(RenderState.LightSceneRenderState).RemoveAt(ElementId);
	});

	ENQUEUE_RENDER_COMMAND(InvalidateRevision)([&RenderState = RenderState](FRHICommandListImmediate& RHICmdList) {
		RenderState.LightmapRenderer->BumpRevision();
		RenderState.VolumetricLightmapRenderer->FrameNumber = 0;
		RenderState.VolumetricLightmapRenderer->SamplesTaken = 0;
	});
}

template void FScene::RemoveLight(UDirectionalLightComponent* LightComponent);
template void FScene::RemoveLight(UPointLightComponent* LightComponent);
template void FScene::RemoveLight(USpotLightComponent* LightComponent);
template void FScene::RemoveLight(URectLightComponent* LightComponent);

template<typename LightComponentType>
bool FScene::HasLight(LightComponentType* PointLightComponent)
{
	return LightTypeInfo<LightComponentType>::GetLightComponentRegistration(LightScene).Contains(PointLightComponent);
}

template bool FScene::HasLight(UDirectionalLightComponent* LightComponent);
template bool FScene::HasLight(UPointLightComponent* LightComponent);
template bool FScene::HasLight(USpotLightComponent* LightComponent);
template bool FScene::HasLight(URectLightComponent* LightComponent);

void FScene::AddLight(USkyLightComponent* SkyLight)
{
	if (LightScene.SkyLight.IsSet() && LightScene.SkyLight->ComponentUObject == SkyLight)
	{
		UE_LOG(LogGPULightmass, Log, TEXT("Warning: duplicated component registration"));
		return;
	}

	if (!SkyLight->GetProcessedSkyTexture())
	{
		UE_LOG(LogGPULightmass, Log, TEXT("Skipping skylight with empty cubemap"));
		return;
	}

	if (LightScene.SkyLight.IsSet())
	{
		UE_LOG(LogGPULightmass, Log, TEXT("Warning: trying to add more than one skylight - removing the old one"));
		RemoveLight(LightScene.SkyLight->ComponentUObject);
	}

	int32 LightId = INDEX_NONE;

	FSkyLightBuildInfo NewSkyLight;
	NewSkyLight.ComponentUObject = SkyLight;

	LightScene.SkyLight = MoveTemp(NewSkyLight);

	FSkyLightRenderState NewSkyLightRenderState;
	NewSkyLightRenderState.bStationary = !SkyLight->HasStaticLighting();
	NewSkyLightRenderState.Color = SkyLight->GetLightColor() * SkyLight->Intensity;
	NewSkyLightRenderState.TextureDimensions = FIntPoint(SkyLight->GetProcessedSkyTexture()->GetSizeX(), SkyLight->GetProcessedSkyTexture()->GetSizeY());
	NewSkyLightRenderState.IrradianceEnvironmentMap = SkyLight->GetIrradianceEnvironmentMap();

	ENQUEUE_RENDER_COMMAND(AddLightRenderState)(
		[&RenderState = RenderState, NewSkyLightRenderState = MoveTemp(NewSkyLightRenderState), ProcessedSkyTexture = SkyLight->GetProcessedSkyTexture()](FRHICommandListImmediate& RHICmdList) mutable
	{
		// Dereferencing ProcessedSkyTexture must be deferred onto render thread
		NewSkyLightRenderState.ProcessedTexture = ProcessedSkyTexture->TextureRHI;
		NewSkyLightRenderState.ProcessedTextureSampler = ProcessedSkyTexture->SamplerStateRHI;

		NewSkyLightRenderState.SkyIrradianceEnvironmentMap.Initialize(sizeof(FVector4), 7, 0, TEXT("SkyIrradianceEnvironmentMap"));

		NewSkyLightRenderState.PrepareSkyTexture(RHICmdList);

		// Set the captured environment map data
		void* DataPtr = RHICmdList.LockStructuredBuffer(NewSkyLightRenderState.SkyIrradianceEnvironmentMap.Buffer, 0, NewSkyLightRenderState.SkyIrradianceEnvironmentMap.NumBytes, RLM_WriteOnly);
		SetupSkyIrradianceEnvironmentMapConstantsFromSkyIrradiance((FVector4*)DataPtr, NewSkyLightRenderState.IrradianceEnvironmentMap);
		RHICmdList.UnlockStructuredBuffer(NewSkyLightRenderState.SkyIrradianceEnvironmentMap.Buffer);

		RenderState.LightSceneRenderState.SkyLight = MoveTemp(NewSkyLightRenderState);

		RenderState.LightmapRenderer->BumpRevision();
	});
}

void FScene::RemoveLight(USkyLightComponent* SkyLight)
{
	if (!LightScene.SkyLight.IsSet() || LightScene.SkyLight->ComponentUObject != SkyLight)
	{
		return;
	}

	check(LightScene.SkyLight.IsSet());

	LightScene.SkyLight.Reset();

	ENQUEUE_RENDER_COMMAND(RemoveLightRenderState)(
		[&RenderState = RenderState](FRHICommandListImmediate& RHICmdList) mutable
	{
		RenderState.LightSceneRenderState.SkyLight.Reset();

		RenderState.LightmapRenderer->BumpRevision();
	});
}

template<typename LightType, typename GeometryRefType>
TArray<int32> AddAllPossiblyRelevantLightsToGeometry(
	TEntityArray<LightType>& LightArray,
	GeometryRefType Instance
)
{
	TArray<int32> RelevantLightsToAddOnRenderThread;

	for (LightType& Light : LightArray.Elements)
	{
		if (Light.AffectsBounds(Instance->WorldBounds))
		{
			if (Light.bStationary)
			{
				RelevantLightsToAddOnRenderThread.Add(&Light - LightArray.Elements.GetData());
			}

			for (FLightmapRef& Lightmap : Instance->LODLightmaps)
			{
				if (Lightmap.IsValid())
				{
					AddLightToLightmap(Lightmap.GetReference_Unsafe(), Light);
				}
			}
		}
	}

	return RelevantLightsToAddOnRenderThread;
}

void FScene::AddGeometryInstanceFromComponent(UStaticMeshComponent* InComponent)
{
	if (RegisteredStaticMeshComponentUObjects.Contains(InComponent))
	{
		UE_LOG(LogGPULightmass, Log, TEXT("Warning: duplicated component registration"));
		return;
	}
	
	FStaticMeshInstanceRef Instance = StaticMeshInstances.Emplace(InComponent);
	Instance->WorldBounds = InComponent->Bounds;
	Instance->bCastShadow = InComponent->CastShadow && InComponent->bCastStaticShadow;
	Instance->bLODsShareStaticLighting = InComponent->GetStaticMesh()->CanLODsShareStaticLighting();

	RegisteredStaticMeshComponentUObjects.Add(InComponent, Instance);

	const int32 SMCurrentMinLOD = InComponent->GetStaticMesh()->GetMinLOD().Default;
	int32 EffectiveMinLOD = InComponent->bOverrideMinLOD ? InComponent->MinLOD : SMCurrentMinLOD;

	// Find the first LOD with any vertices (ie that haven't been stripped)
	int FirstAvailableLOD = 0;
	for (; FirstAvailableLOD < InComponent->GetStaticMesh()->GetRenderData()->LODResources.Num(); FirstAvailableLOD++)
	{
		if (InComponent->GetStaticMesh()->GetRenderData()->LODResources[FirstAvailableLOD].GetNumVertices() > 0)
		{
			break;
		}
	}

	Instance->ClampedMinLOD = FMath::Clamp(EffectiveMinLOD, FirstAvailableLOD, InComponent->GetStaticMesh()->GetRenderData()->LODResources.Num() - 1);

	Instance->AllocateLightmaps(Lightmaps);

	FStaticMeshInstanceRenderState InstanceRenderState;
	InstanceRenderState.ComponentUObject = Instance->ComponentUObject;
	InstanceRenderState.RenderData = Instance->ComponentUObject->GetStaticMesh()->GetRenderData();
	InstanceRenderState.LocalToWorld = InComponent->GetRenderMatrix();
	InstanceRenderState.WorldBounds = InComponent->Bounds;
	InstanceRenderState.ActorPosition = InComponent->GetAttachmentRootActor() ? InComponent->GetAttachmentRootActor()->GetActorLocation() : FVector(ForceInitToZero);
	InstanceRenderState.LocalBounds = InComponent->CalcBounds(FTransform::Identity);
	InstanceRenderState.bCastShadow = InComponent->CastShadow && InComponent->bCastStaticShadow;
	InstanceRenderState.LODOverrideColorVertexBuffers.AddZeroed(InComponent->GetStaticMesh()->GetRenderData()->LODResources.Num());
	InstanceRenderState.LODOverrideColorVFUniformBuffers.AddDefaulted(InComponent->GetStaticMesh()->GetRenderData()->LODResources.Num());
	InstanceRenderState.ClampedMinLOD = Instance->ClampedMinLOD;

	for (int32 LODIndex = Instance->ClampedMinLOD; LODIndex < FMath::Min(InComponent->LODData.Num(), InComponent->GetStaticMesh()->GetRenderData()->LODResources.Num()); LODIndex++)
	{
		const FStaticMeshComponentLODInfo& ComponentLODInfo = InComponent->LODData[LODIndex];

		// Initialize this LOD's overridden vertex colors, if it has any
		if (ComponentLODInfo.OverrideVertexColors)
		{
			bool bBroken = false;
			for (int32 SectionIndex = 0; SectionIndex < InComponent->GetStaticMesh()->GetRenderData()->LODResources[LODIndex].Sections.Num(); SectionIndex++)
			{
				const FStaticMeshSection& Section = InComponent->GetStaticMesh()->GetRenderData()->LODResources[LODIndex].Sections[SectionIndex];
				if (Section.MaxVertexIndex >= ComponentLODInfo.OverrideVertexColors->GetNumVertices())
				{
					bBroken = true;
					break;
				}
			}
			if (!bBroken)
			{
				InstanceRenderState.LODOverrideColorVertexBuffers[LODIndex] = ComponentLODInfo.OverrideVertexColors;
			}
		}
	}

	TArray<FLightmapRenderState::Initializer> InstanceLightmapRenderStateInitializers;
	TArray<FLightmapResourceCluster*> ResourceClusters;

	for (FLightmapRef& Lightmap : Instance->LODLightmaps)
	{
		if (Lightmap.IsValid())
		{
			Lightmap->CreateGameThreadResources();

			for (FDirectionalLightBuildInfo& DirectionalLight : LightScene.DirectionalLights.Elements)
			{
				AddLightToLightmap(Lightmap.GetReference_Unsafe(), DirectionalLight);
			}

			FLightmapResourceCluster* ResourceCluster = Lightmap->ResourceCluster.Release();

			FLightmapRenderState::Initializer Initializer {
				Lightmap->Name,
				Lightmap->Size,
				FMath::Min((int32)FMath::CeilLogTwo((uint32)FMath::Min(Lightmap->GetPaddedSizeInTiles().X, Lightmap->GetPaddedSizeInTiles().Y)), GPreviewLightmapMipmapMaxLevel),
				ResourceCluster, // temporarily promote unique ptr to raw ptr to make it copyable
				FVector4(Lightmap->LightmapObject->CoordinateScale, Lightmap->LightmapObject->CoordinateBias)
			};

			InstanceLightmapRenderStateInitializers.Add(MoveTemp(Initializer));
			ResourceClusters.Add(ResourceCluster);
		}
		else
		{
			InstanceLightmapRenderStateInitializers.Add(FLightmapRenderState::Initializer {});
		}
	}
	
	TArray<int32> RelevantPointLightsToAddOnRenderThread = AddAllPossiblyRelevantLightsToGeometry(LightScene.PointLights, Instance);
	TArray<int32> RelevantSpotLightsToAddOnRenderThread = AddAllPossiblyRelevantLightsToGeometry(LightScene.SpotLights, Instance);
	TArray<int32> RelevantRectLightsToAddOnRenderThread = AddAllPossiblyRelevantLightsToGeometry(LightScene.RectLights, Instance);

	ENQUEUE_RENDER_COMMAND(RenderThreadInit)(
		[
			InstanceRenderState = MoveTemp(InstanceRenderState), 
			InstanceLightmapRenderStateInitializers = MoveTemp(InstanceLightmapRenderStateInitializers),
			&RenderState = RenderState,
			RelevantPointLightsToAddOnRenderThread,
			RelevantSpotLightsToAddOnRenderThread,
			RelevantRectLightsToAddOnRenderThread
		](FRHICommandListImmediate&) mutable
	{
		FStaticMeshInstanceRenderStateRef InstanceRenderStateRef = RenderState.StaticMeshInstanceRenderStates.Emplace(MoveTemp(InstanceRenderState));

		InstanceRenderStateRef->PrimitiveUniformShaderParameters = GetPrimitiveUniformShaderParameters(
			InstanceRenderStateRef->LocalToWorld,
			InstanceRenderStateRef->LocalToWorld,
			InstanceRenderStateRef->ActorPosition,
			InstanceRenderStateRef->WorldBounds,
			InstanceRenderStateRef->LocalBounds,
			false,
			false,
			false,
			false,
			false,
			false,
			0b111,
			1.0f,
			0,
			INDEX_NONE,
			false);

		for (int32 LODIndex = 0; LODIndex < InstanceLightmapRenderStateInitializers.Num(); LODIndex++)
		{
			FLightmapRenderState::Initializer& Initializer = InstanceLightmapRenderStateInitializers[LODIndex];
			if (Initializer.IsValid())
			{
				FLightmapRenderStateRef LightmapRenderState = RenderState.LightmapRenderStates.Emplace(Initializer, RenderState.StaticMeshInstanceRenderStates.CreateGeometryInstanceRef(InstanceRenderStateRef, LODIndex));
				FLightmapPreviewVirtualTexture* LightmapPreviewVirtualTexture = new FLightmapPreviewVirtualTexture(LightmapRenderState, RenderState.LightmapRenderer.Get());
				LightmapRenderState->LightmapPreviewVirtualTexture = LightmapPreviewVirtualTexture;
				LightmapRenderState->ResourceCluster->AllocatedVT = LightmapPreviewVirtualTexture->AllocatedVT;
				LightmapRenderState->ResourceCluster->InitResource();

				{
					IAllocatedVirtualTexture* AllocatedVT = LightmapPreviewVirtualTexture->AllocatedVT;

					check(AllocatedVT);

					AllocatedVT->GetPackedPageTableUniform(&LightmapRenderState->LightmapVTPackedPageTableUniform[0]);
					uint32 NumLightmapVTLayers = AllocatedVT->GetNumTextureLayers();
					for (uint32 LayerIndex = 0u; LayerIndex < NumLightmapVTLayers; ++LayerIndex)
					{
						AllocatedVT->GetPackedUniform(&LightmapRenderState->LightmapVTPackedUniform[LayerIndex], LayerIndex);
					}
					for (uint32 LayerIndex = NumLightmapVTLayers; LayerIndex < 5u; ++LayerIndex)
					{
						LightmapRenderState->LightmapVTPackedUniform[LayerIndex] = FUintVector4(ForceInitToZero);
					}
				}

				InstanceRenderStateRef->LODLightmapRenderStates.Emplace(LightmapRenderState);

				for (int32 ElementId : RelevantPointLightsToAddOnRenderThread)
				{
					LightmapRenderState->AddRelevantLight(FPointLightRenderStateRef(RenderState.LightSceneRenderState.PointLights.Elements[ElementId], RenderState.LightSceneRenderState.PointLights));
				}

				for (int32 ElementId : RelevantSpotLightsToAddOnRenderThread)
				{
					LightmapRenderState->AddRelevantLight(FSpotLightRenderStateRef(RenderState.LightSceneRenderState.SpotLights.Elements[ElementId], RenderState.LightSceneRenderState.SpotLights));
				}

				for (int32 ElementId : RelevantRectLightsToAddOnRenderThread)
				{
					LightmapRenderState->AddRelevantLight(FRectLightRenderStateRef(RenderState.LightSceneRenderState.RectLights.Elements[ElementId], RenderState.LightSceneRenderState.RectLights));
				}
			}
			else
			{
				InstanceRenderStateRef->LODLightmapRenderStates.Emplace(RenderState.LightmapRenderStates.CreateNullRef());
			}
		}

		for (int32 LODIndex = InstanceRenderStateRef->ClampedMinLOD; LODIndex < InstanceLightmapRenderStateInitializers.Num(); LODIndex++)
		{
			if (InstanceRenderStateRef->LODOverrideColorVertexBuffers[LODIndex] != nullptr)
			{
				const FLocalVertexFactory* LocalVF = &InstanceRenderStateRef->ComponentUObject->GetStaticMesh()->GetRenderData()->LODVertexFactories[LODIndex].VertexFactoryOverrideColorVertexBuffer;
				InstanceRenderStateRef->LODOverrideColorVFUniformBuffers[LODIndex] = CreateLocalVFUniformBuffer(LocalVF, LODIndex, InstanceRenderStateRef->LODOverrideColorVertexBuffers[LODIndex], 0, 0);
			}
		}

		RenderState.LightmapRenderer->BumpRevision();

		RenderState.CachedRayTracingScene.Reset();
	});

	bNeedsVoxelization = true;

	for (auto ResourceCluster : ResourceClusters)
	{
		ResourceCluster->UpdateUniformBuffer(ERHIFeatureLevel::SM5);
	}

	if (InComponent->GetWorld())
	{
		InComponent->GetWorld()->SendAllEndOfFrameUpdates();
	}
}

void FScene::RemoveGeometryInstanceFromComponent(UStaticMeshComponent* InComponent)
{
	if (!RegisteredStaticMeshComponentUObjects.Contains(InComponent))
	{
		return;
	}

	FStaticMeshInstanceRef Instance = RegisteredStaticMeshComponentUObjects[InComponent];
	for (FLightmapRef& Lightmap : Instance->LODLightmaps)
	{
		if (Lightmap.IsValid())
		{
			Lightmaps.Remove(Lightmap);
		}
	}

	int32 ElementId = Instance.GetElementId();
	StaticMeshInstances.RemoveAt(ElementId);
	RegisteredStaticMeshComponentUObjects.Remove(InComponent);

	ENQUEUE_RENDER_COMMAND(RenderThreadRemove)(
		[ElementId, &RenderState = RenderState](FRHICommandListImmediate&) mutable
	{
		for (FLightmapRenderStateRef& Lightmap : RenderState.StaticMeshInstanceRenderStates.Elements[ElementId].LODLightmapRenderStates)
		{
			if (Lightmap.IsValid())
			{
				Lightmap->ResourceCluster->ReleaseResource();

				FVirtualTextureProducerHandle ProducerHandle = Lightmap->LightmapPreviewVirtualTexture->ProducerHandle;
				GetRendererModule().ReleaseVirtualTextureProducer(ProducerHandle);

				RenderState.LightmapRenderStates.Remove(Lightmap);
			}
		}

		RenderState.StaticMeshInstanceRenderStates.RemoveAt(ElementId);

		RenderState.LightmapRenderer->BumpRevision();

		RenderState.CachedRayTracingScene.Reset();
	});

	bNeedsVoxelization = true;
}

void FScene::AddGeometryInstanceFromComponent(UInstancedStaticMeshComponent* InComponent)
{
	if (InComponent->PerInstanceSMData.Num() == 0)
	{
		UE_LOG(LogGPULightmass, Log, TEXT("Skipping empty instanced static mesh"));
		return;
	}

	if (RegisteredInstancedStaticMeshComponentUObjects.Contains(InComponent))
	{
		UE_LOG(LogGPULightmass, Log, TEXT("Warning: duplicated component registration"));
		return;
	}

	FInstanceGroupRef Instance = InstanceGroups.Emplace(InComponent);
	Instance->WorldBounds = InComponent->Bounds;
	Instance->bCastShadow = InComponent->CastShadow && InComponent->bCastStaticShadow;

	RegisteredInstancedStaticMeshComponentUObjects.Add(InComponent, Instance);

	if (InComponent->GetWorld())
	{
		if (UHierarchicalInstancedStaticMeshComponent* HISMC = Cast<UHierarchicalInstancedStaticMeshComponent>(InComponent))
		{
			HISMC->BuildTreeIfOutdated(false, true);
		}

		InComponent->GetWorld()->SendAllEndOfFrameUpdates();
	}

	Instance->AllocateLightmaps(Lightmaps);

	TArray<FLightmapRenderState::Initializer> InstanceLightmapRenderStateInitializers;
	TArray<FLightmapResourceCluster*> ResourceClusters;

	for (int32 LODIndex = 0; LODIndex < Instance->LODLightmaps.Num(); LODIndex++)
	{
		FLightmapRef& Lightmap = Instance->LODLightmaps[LODIndex];

		if (Lightmap.IsValid())
		{
			Lightmap->CreateGameThreadResources();

			{
				int32 BaseLightMapWidth = Instance->LODPerInstanceLightmapSize[LODIndex].X;
				int32 BaseLightMapHeight = Instance->LODPerInstanceLightmapSize[LODIndex].Y;

				FVector2D Scale = FVector2D(BaseLightMapWidth - 2, BaseLightMapHeight - 2) / Lightmap->Size;
				Lightmap->LightmapObject->CoordinateScale = Scale;
				Lightmap->LightmapObject->CoordinateBias = FVector2D(0, 0);

				int32 InstancesPerRow = FMath::CeilToInt(FMath::Sqrt(InComponent->PerInstanceSMData.Num()));
				Lightmap->MeshMapBuildData->PerInstanceLightmapData.AddDefaulted(InComponent->PerInstanceSMData.Num());
				for (int32 GameThreadInstanceIndex = 0; GameThreadInstanceIndex < InComponent->PerInstanceSMData.Num(); GameThreadInstanceIndex++)
				{
					int32 RenderIndex = InComponent->GetRenderIndex(GameThreadInstanceIndex);
					if (RenderIndex != INDEX_NONE)
					{
						int32 X = RenderIndex % InstancesPerRow;
						int32 Y = RenderIndex / InstancesPerRow;
						FVector2D Bias = (FVector2D(X, Y) * FVector2D(BaseLightMapWidth, BaseLightMapHeight) + FVector2D(1, 1)) / Lightmap->Size;
						Lightmap->MeshMapBuildData->PerInstanceLightmapData[GameThreadInstanceIndex].LightmapUVBias = Bias;
						Lightmap->MeshMapBuildData->PerInstanceLightmapData[GameThreadInstanceIndex].ShadowmapUVBias = Bias;
					}
				}
			}

			for (FDirectionalLightBuildInfo& DirectionalLight : LightScene.DirectionalLights.Elements)
			{
				AddLightToLightmap(Lightmap.GetReference_Unsafe(), DirectionalLight);
			}

			FLightmapResourceCluster* ResourceCluster = Lightmap->ResourceCluster.Release();

			FLightmapRenderState::Initializer Initializer {
				Lightmap->Name,
				Lightmap->Size,
				FMath::Min((int32)FMath::CeilLogTwo((uint32)FMath::Min(Lightmap->GetPaddedSizeInTiles().X, Lightmap->GetPaddedSizeInTiles().Y)), GPreviewLightmapMipmapMaxLevel),
				ResourceCluster, // temporarily promote unique ptr to raw ptr to make it copyable
				FVector4(Lightmap->LightmapObject->CoordinateScale, Lightmap->LightmapObject->CoordinateBias)
			};

			InstanceLightmapRenderStateInitializers.Add(Initializer);
			ResourceClusters.Add(ResourceCluster);
		}
		else
		{
			InstanceLightmapRenderStateInitializers.Add(FLightmapRenderState::Initializer{});
		}
	}

	InComponent->FlushInstanceUpdateCommands();

	FInstanceGroupRenderState InstanceRenderState;
	InstanceRenderState.ComponentUObject = Instance->ComponentUObject;
	InstanceRenderState.RenderData = Instance->ComponentUObject->GetStaticMesh()->GetRenderData();
	InstanceRenderState.InstancedRenderData = MakeUnique<FInstancedStaticMeshRenderData>(Instance->ComponentUObject, ERHIFeatureLevel::SM5);
	InstanceRenderState.LocalToWorld = InComponent->GetRenderMatrix();
	InstanceRenderState.WorldBounds = InComponent->Bounds;
	InstanceRenderState.ActorPosition = InComponent->GetAttachmentRootActor() ? InComponent->GetAttachmentRootActor()->GetActorLocation() : FVector(ForceInitToZero);
	InstanceRenderState.LocalBounds = InComponent->CalcBounds(FTransform::Identity);
	InstanceRenderState.bCastShadow = InComponent->CastShadow && InComponent->bCastStaticShadow;

	for (int32 LODIndex = 0; LODIndex < Instance->LODLightmaps.Num(); LODIndex++)
	{
		InstanceRenderState.LODPerInstanceLightmapSize.Add(Instance->LODPerInstanceLightmapSize[LODIndex]);
	}

	TArray<int32> RelevantPointLightsToAddOnRenderThread = AddAllPossiblyRelevantLightsToGeometry(LightScene.PointLights, Instance);
	TArray<int32> RelevantSpotLightsToAddOnRenderThread = AddAllPossiblyRelevantLightsToGeometry(LightScene.SpotLights, Instance);
	TArray<int32> RelevantRectLightsToAddOnRenderThread = AddAllPossiblyRelevantLightsToGeometry(LightScene.RectLights, Instance);

	ENQUEUE_RENDER_COMMAND(RenderThreadInit)(
		[
			InstanceRenderState = MoveTemp(InstanceRenderState),
			InstanceLightmapRenderStateInitializers = MoveTemp(InstanceLightmapRenderStateInitializers),
			&RenderState = RenderState,
			RelevantPointLightsToAddOnRenderThread,
			RelevantSpotLightsToAddOnRenderThread,
			RelevantRectLightsToAddOnRenderThread
		](FRHICommandListImmediate&) mutable
	{

		InstanceRenderState.InstanceOriginBuffer = InstanceRenderState.InstancedRenderData->PerInstanceRenderData->InstanceBuffer.GetInstanceOriginBuffer();
		InstanceRenderState.InstanceTransformBuffer = InstanceRenderState.InstancedRenderData->PerInstanceRenderData->InstanceBuffer.GetInstanceTransformBuffer();
		InstanceRenderState.InstanceLightmapBuffer = InstanceRenderState.InstancedRenderData->PerInstanceRenderData->InstanceBuffer.GetInstanceLightmapBuffer();

		FInstanceGroupRenderStateRef InstanceRenderStateRef = RenderState.InstanceGroupRenderStates.Emplace(MoveTemp(InstanceRenderState));

		InstanceRenderStateRef->UniformBuffer = TUniformBufferRef<FPrimitiveUniformShaderParameters>::CreateUniformBufferImmediate(GetPrimitiveUniformShaderParameters(
			InstanceRenderStateRef->LocalToWorld,
			InstanceRenderStateRef->LocalToWorld,
			InstanceRenderStateRef->ActorPosition,
			InstanceRenderStateRef->WorldBounds,
			InstanceRenderStateRef->LocalBounds,
			false,
			false,
			false,
			false,
			false,
			false,
			0b111,
			1.0f,
			0,
			INDEX_NONE,
			false), UniformBuffer_MultiFrame);

		for (int32 LODIndex = 0; LODIndex < InstanceLightmapRenderStateInitializers.Num(); LODIndex++)
		{
			FLightmapRenderState::Initializer& Initializer = InstanceLightmapRenderStateInitializers[LODIndex];
			if (Initializer.IsValid())
			{
				FLightmapRenderStateRef LightmapRenderState = RenderState.LightmapRenderStates.Emplace(Initializer, RenderState.InstanceGroupRenderStates.CreateGeometryInstanceRef(InstanceRenderStateRef, LODIndex));
				FLightmapPreviewVirtualTexture* LightmapPreviewVirtualTexture = new FLightmapPreviewVirtualTexture(LightmapRenderState, RenderState.LightmapRenderer.Get());
				LightmapRenderState->LightmapPreviewVirtualTexture = LightmapPreviewVirtualTexture;
				LightmapRenderState->ResourceCluster->AllocatedVT = LightmapPreviewVirtualTexture->AllocatedVT;
				LightmapRenderState->ResourceCluster->InitResource();

				{
					IAllocatedVirtualTexture* AllocatedVT = LightmapPreviewVirtualTexture->AllocatedVT;

					check(AllocatedVT);

					AllocatedVT->GetPackedPageTableUniform(&LightmapRenderState->LightmapVTPackedPageTableUniform[0]);
					uint32 NumLightmapVTLayers = AllocatedVT->GetNumTextureLayers();
					for (uint32 LayerIndex = 0u; LayerIndex < NumLightmapVTLayers; ++LayerIndex)
					{
						AllocatedVT->GetPackedUniform(&LightmapRenderState->LightmapVTPackedUniform[LayerIndex], LayerIndex);
					}
					for (uint32 LayerIndex = NumLightmapVTLayers; LayerIndex < 5u; ++LayerIndex)
					{
						LightmapRenderState->LightmapVTPackedUniform[LayerIndex] = FUintVector4(ForceInitToZero);
					}
				}

				InstanceRenderStateRef->LODLightmapRenderStates.Emplace(MoveTemp(LightmapRenderState));

				for (int32 ElementId : RelevantPointLightsToAddOnRenderThread)
				{
					LightmapRenderState->AddRelevantLight(FPointLightRenderStateRef(RenderState.LightSceneRenderState.PointLights.Elements[ElementId], RenderState.LightSceneRenderState.PointLights));
				}

				for (int32 ElementId : RelevantSpotLightsToAddOnRenderThread)
				{
					LightmapRenderState->AddRelevantLight(FSpotLightRenderStateRef(RenderState.LightSceneRenderState.SpotLights.Elements[ElementId], RenderState.LightSceneRenderState.SpotLights));
				}

				for (int32 ElementId : RelevantRectLightsToAddOnRenderThread)
				{
					LightmapRenderState->AddRelevantLight(FRectLightRenderStateRef(RenderState.LightSceneRenderState.RectLights.Elements[ElementId], RenderState.LightSceneRenderState.RectLights));
				}
			}
			else
			{
				InstanceRenderStateRef->LODLightmapRenderStates.Emplace(RenderState.LightmapRenderStates.CreateNullRef());
			}
		}

		RenderState.LightmapRenderer->BumpRevision();

		RenderState.CachedRayTracingScene.Reset();
	});

	bNeedsVoxelization = true;

	for (auto ResourceCluster : ResourceClusters)
	{
		ResourceCluster->UpdateUniformBuffer(ERHIFeatureLevel::SM5);
	}
}

void FScene::RemoveGeometryInstanceFromComponent(UInstancedStaticMeshComponent* InComponent)
{
	if (!RegisteredInstancedStaticMeshComponentUObjects.Contains(InComponent))
	{
		return;
	}

	FInstanceGroupRef Instance = RegisteredInstancedStaticMeshComponentUObjects[InComponent];
	for (FLightmapRef& Lightmap : Instance->LODLightmaps)
	{
		if (Lightmap.IsValid())
		{
			Lightmaps.Remove(Lightmap);
		}
	}

	int32 ElementId = Instance.GetElementId();
	InstanceGroups.RemoveAt(ElementId);
	RegisteredInstancedStaticMeshComponentUObjects.Remove(InComponent);

	if (UHierarchicalInstancedStaticMeshComponent* HISMC = Cast<UHierarchicalInstancedStaticMeshComponent>(InComponent))
	{
		HISMC->BuildTreeIfOutdated(false, true);
	}

	InComponent->FlushInstanceUpdateCommands();

	ENQUEUE_RENDER_COMMAND(RenderThreadRemove)(
		[ElementId, &RenderState = RenderState](FRHICommandListImmediate&) mutable
	{
		RenderState.InstanceGroupRenderStates.Elements[ElementId].InstancedRenderData->ReleaseResources(nullptr, nullptr);
		RenderState.InstanceGroupRenderStates.Elements[ElementId].UniformBuffer.SafeRelease();

		for (FLightmapRenderStateRef& Lightmap : RenderState.InstanceGroupRenderStates.Elements[ElementId].LODLightmapRenderStates)
		{
			if (Lightmap.IsValid())
			{
				Lightmap->ResourceCluster->ReleaseResource();

				FVirtualTextureProducerHandle ProducerHandle = Lightmap->LightmapPreviewVirtualTexture->ProducerHandle;
				GetRendererModule().ReleaseVirtualTextureProducer(ProducerHandle);

				RenderState.LightmapRenderStates.Remove(Lightmap);
			}
		}

		RenderState.InstanceGroupRenderStates.RemoveAt(ElementId);

		RenderState.LightmapRenderer->BumpRevision();

		RenderState.CachedRayTracingScene.Reset();
	});

	bNeedsVoxelization = true;
}

void FScene::AddGeometryInstanceFromComponent(ULandscapeComponent* InComponent)
{
	if (InComponent->GetLandscapeInfo() == nullptr)
	{
		UE_LOG(LogGPULightmass, Log, TEXT("Skipping landscape with empty info object"));
		return;
	}

	if (RegisteredLandscapeComponentUObjects.Contains(InComponent))
	{
		UE_LOG(LogGPULightmass, Log, TEXT("Warning: duplicated component registration"));
		return;
	}

	FLandscapeRef Instance = Landscapes.Emplace(InComponent);
	Instance->WorldBounds = InComponent->Bounds;
	Instance->bCastShadow = InComponent->CastShadow && InComponent->bCastStaticShadow;

	RegisteredLandscapeComponentUObjects.Add(InComponent, Instance);

	Instance->AllocateLightmaps(Lightmaps);

	TArray<FLightmapRenderState::Initializer> InstanceLightmapRenderStateInitializers;
	TArray<FLightmapResourceCluster*> ResourceClusters;

	for (int32 LODIndex = 0; LODIndex < Instance->LODLightmaps.Num(); LODIndex++)
	{
		FLightmapRef& Lightmap = Instance->LODLightmaps[LODIndex];

		if (Lightmap.IsValid())
		{
			Lightmap->CreateGameThreadResources();

			Lightmap->LightmapObject->CoordinateScale = FVector2D(1, 1);
			Lightmap->LightmapObject->CoordinateBias = FVector2D(0, 0);

			for (FDirectionalLightBuildInfo& DirectionalLight : LightScene.DirectionalLights.Elements)
			{
				AddLightToLightmap(Lightmap.GetReference_Unsafe(), DirectionalLight);
			}

			FLightmapResourceCluster* ResourceCluster = Lightmap->ResourceCluster.Release();

			FLightmapRenderState::Initializer Initializer{
				Lightmap->Name,
				Lightmap->Size,
				FMath::Min((int32)FMath::CeilLogTwo((uint32)FMath::Min(Lightmap->GetPaddedSizeInTiles().X, Lightmap->GetPaddedSizeInTiles().Y)), GPreviewLightmapMipmapMaxLevel),
				ResourceCluster, // temporarily promote unique ptr to raw ptr to make it copyable
				FVector4(Lightmap->LightmapObject->CoordinateScale, Lightmap->LightmapObject->CoordinateBias)
			};

			InstanceLightmapRenderStateInitializers.Add(Initializer);
			ResourceClusters.Add(ResourceCluster);
		}
		else
		{
			InstanceLightmapRenderStateInitializers.Add(FLightmapRenderState::Initializer{});
		}
	}

	FLandscapeRenderState InstanceRenderState;
	InstanceRenderState.ComponentUObject = Instance->ComponentUObject;
	InstanceRenderState.LocalToWorld = InComponent->GetRenderMatrix();
	InstanceRenderState.WorldBounds = InComponent->Bounds;
	InstanceRenderState.ActorPosition = InComponent->GetAttachmentRootActor() ? InComponent->GetAttachmentRootActor()->GetActorLocation() : FVector(ForceInitToZero);
	InstanceRenderState.LocalBounds = InComponent->CalcBounds(FTransform::Identity);
	InstanceRenderState.bCastShadow = InComponent->CastShadow && InComponent->bCastStaticShadow;

	const int8 SubsectionSizeLog2 = FMath::CeilLogTwo(InComponent->SubsectionSizeQuads + 1);
	InstanceRenderState.SharedBuffersKey = (SubsectionSizeLog2 & 0xf) | ((InComponent->NumSubsections & 0xf) << 4) |
		(InComponent->GetWorld()->FeatureLevel <= ERHIFeatureLevel::ES3_1 ? 0 : (1 << 30)) | (InComponent->XYOffsetmapTexture == nullptr ? 0 : 1 << 31);
	InstanceRenderState.SharedBuffersKey |= 1 << 29; // Use this bit to indicate it is GPULightmass specific buffer (which only has FixedGridVertexFactory created)
	TEnumAsByte<ERHIFeatureLevel::Type> FeatureLevel = InComponent->GetWorld()->FeatureLevel;

	TArray<UMaterialInterface*> AvailableMaterials;

	if (InComponent->GetLandscapeProxy()->bUseDynamicMaterialInstance)
	{
		AvailableMaterials.Append(InComponent->MaterialInstancesDynamic);
	}
	else
	{
		AvailableMaterials.Append(InComponent->MaterialInstances);
	}

	int32 LODIndex = 0;
	InstanceRenderState.MaterialInterface = AvailableMaterials[
		InComponent->MaterialIndexToDisabledTessellationMaterial[InComponent->LODIndexToMaterialIndex[LODIndex]] != INDEX_NONE ? 
			InComponent->MaterialIndexToDisabledTessellationMaterial[InComponent->LODIndexToMaterialIndex[LODIndex]] :
			InComponent->LODIndexToMaterialIndex[LODIndex]
	];

	InstanceRenderState.LocalToWorldNoScaling = InstanceRenderState.LocalToWorld;
	InstanceRenderState.LocalToWorldNoScaling.RemoveScaling();

	FLandscapeRenderState::Initializer Initializer;
	Initializer.SubsectionSizeQuads        = InComponent->SubsectionSizeQuads;
	Initializer.SubsectionSizeVerts        = InComponent->SubsectionSizeQuads + 1;
	Initializer.NumSubsections             = InComponent->NumSubsections;
	Initializer.ComponentSizeQuads         = InComponent->ComponentSizeQuads;
	Initializer.ComponentSizeVerts         = InComponent->ComponentSizeQuads + 1;
	Initializer.StaticLightingResolution   = InComponent->StaticLightingResolution > 0.f ? InComponent->StaticLightingResolution : InComponent->GetLandscapeProxy()->StaticLightingResolution;
	Initializer.StaticLightingLOD          = InComponent->GetLandscapeProxy()->StaticLightingLOD;
	Initializer.ComponentBase              = InComponent->GetSectionBase() / InComponent->ComponentSizeQuads;
	Initializer.SectionBase                = InComponent->GetSectionBase();
	Initializer.HeightmapTexture           = InComponent->GetHeightmap();
	Initializer.HeightmapSubsectionOffsetU = ((float)(InComponent->SubsectionSizeQuads + 1) / (float)InComponent->GetHeightmap()->GetSizeX());
	Initializer.HeightmapSubsectionOffsetV = ((float)(InComponent->SubsectionSizeQuads + 1) / (float)InComponent->GetHeightmap()->GetSizeY());
	Initializer.HeightmapScaleBias         = InComponent->HeightmapScaleBias;
	Initializer.WeightmapScaleBias         = InComponent->WeightmapScaleBias;
	Initializer.WeightmapSubsectionOffset  = InComponent->WeightmapSubsectionOffset;

	TArray<int32> RelevantPointLightsToAddOnRenderThread = AddAllPossiblyRelevantLightsToGeometry(LightScene.PointLights, Instance);
	TArray<int32> RelevantSpotLightsToAddOnRenderThread = AddAllPossiblyRelevantLightsToGeometry(LightScene.SpotLights, Instance);
	TArray<int32> RelevantRectLightsToAddOnRenderThread = AddAllPossiblyRelevantLightsToGeometry(LightScene.RectLights, Instance);

	ENQUEUE_RENDER_COMMAND(RenderThreadInit)(
		[
			InstanceRenderState = MoveTemp(InstanceRenderState),
			FeatureLevel,
			Initializer,
			InstanceLightmapRenderStateInitializers = MoveTemp(InstanceLightmapRenderStateInitializers),
			&RenderState = RenderState,
			RelevantPointLightsToAddOnRenderThread,
			RelevantSpotLightsToAddOnRenderThread,
			RelevantRectLightsToAddOnRenderThread
		](FRHICommandListImmediate& RHICmdList) mutable
	{
		InstanceRenderState.SharedBuffers = FLandscapeComponentSceneProxy::SharedBuffersMap.FindRef(InstanceRenderState.SharedBuffersKey);
		if (InstanceRenderState.SharedBuffers == nullptr)
		{
			InstanceRenderState.SharedBuffers = new FLandscapeSharedBuffers(
				InstanceRenderState.SharedBuffersKey, Initializer.SubsectionSizeQuads, Initializer.NumSubsections,
				FeatureLevel, false, /*NumOcclusionVertices*/ 0);

			FLandscapeComponentSceneProxy::SharedBuffersMap.Add(InstanceRenderState.SharedBuffersKey, InstanceRenderState.SharedBuffers);

			FLandscapeFixedGridVertexFactory* LandscapeVertexFactory = new FLandscapeFixedGridVertexFactory(FeatureLevel);
			LandscapeVertexFactory->Data.PositionComponent = FVertexStreamComponent(InstanceRenderState.SharedBuffers->VertexBuffer, 0, sizeof(FLandscapeVertex), VET_Float4);
			LandscapeVertexFactory->InitResource();
			InstanceRenderState.SharedBuffers->FixedGridVertexFactory = LandscapeVertexFactory;
		}
		check(InstanceRenderState.SharedBuffers);
		InstanceRenderState.SharedBuffers->AddRef();

		InstanceRenderState.SubsectionSizeVerts = Initializer.SubsectionSizeVerts;
		InstanceRenderState.NumSubsections = Initializer.NumSubsections;

		FLandscapeRenderStateRef InstanceRenderStateRef = RenderState.LandscapeRenderStates.Emplace(MoveTemp(InstanceRenderState));

		InstanceRenderStateRef->UniformBuffer = TUniformBufferRef<FPrimitiveUniformShaderParameters>::CreateUniformBufferImmediate(GetPrimitiveUniformShaderParameters(
			InstanceRenderStateRef->LocalToWorld,
			InstanceRenderStateRef->LocalToWorld,
			InstanceRenderStateRef->ActorPosition,
			InstanceRenderStateRef->WorldBounds,
			InstanceRenderStateRef->LocalBounds,
			false,
			false,
			false,
			false,
			false,
			false,
			0b111,
			1.0f,
			0,
			INDEX_NONE,
			false), UniformBuffer_MultiFrame);

		int32 MaxLOD = 0;
		InstanceRenderStateRef->LandscapeFixedGridUniformShaderParameters.AddDefaulted(MaxLOD + 1);
		for (int32 LodIndex = 0; LodIndex <= MaxLOD; ++LodIndex)
		{
			InstanceRenderStateRef->LandscapeFixedGridUniformShaderParameters[LodIndex].InitResource();
			FLandscapeFixedGridUniformShaderParameters Parameters;
			Parameters.LodValues = FVector4(
				LodIndex,
				0.f,
				(float)((InstanceRenderStateRef->SubsectionSizeVerts >> LodIndex) - 1),
				1.f / (float)((InstanceRenderStateRef->SubsectionSizeVerts >> LodIndex) - 1));
			InstanceRenderStateRef->LandscapeFixedGridUniformShaderParameters[LodIndex].SetContents(Parameters);
		}

		{
			// Set Lightmap ScaleBias
			int32 PatchExpandCountX = 0;
			int32 PatchExpandCountY = 0;
			int32 DesiredSize = 1; // output by GetTerrainExpandPatchCount but not used below
			const float LightMapRatio = GetTerrainExpandPatchCount(Initializer.StaticLightingResolution, PatchExpandCountX, PatchExpandCountY, Initializer.ComponentSizeQuads, (Initializer.NumSubsections * (Initializer.SubsectionSizeQuads + 1)), DesiredSize, Initializer.StaticLightingLOD);
			const float LightmapLODScaleX = LightMapRatio / ((Initializer.ComponentSizeVerts >> Initializer.StaticLightingLOD) + 2 * PatchExpandCountX);
			const float LightmapLODScaleY = LightMapRatio / ((Initializer.ComponentSizeVerts >> Initializer.StaticLightingLOD) + 2 * PatchExpandCountY);
			const float LightmapBiasX = PatchExpandCountX * LightmapLODScaleX;
			const float LightmapBiasY = PatchExpandCountY * LightmapLODScaleY;
			const float LightmapScaleX = LightmapLODScaleX * (float)((Initializer.ComponentSizeVerts >> Initializer.StaticLightingLOD) - 1) / Initializer.ComponentSizeQuads;
			const float LightmapScaleY = LightmapLODScaleY * (float)((Initializer.ComponentSizeVerts >> Initializer.StaticLightingLOD) - 1) / Initializer.ComponentSizeQuads;
			const float LightmapExtendFactorX = (float)Initializer.SubsectionSizeQuads * LightmapScaleX;
			const float LightmapExtendFactorY = (float)Initializer.SubsectionSizeQuads * LightmapScaleY;

			// Set FLandscapeUniformVSParameters for this subsection
			FLandscapeUniformShaderParameters LandscapeParams;
			LandscapeParams.ComponentBaseX = Initializer.ComponentBase.X;
			LandscapeParams.ComponentBaseY = Initializer.ComponentBase.Y;
			LandscapeParams.SubsectionSizeVerts = Initializer.SubsectionSizeVerts;
			LandscapeParams.NumSubsections = Initializer.NumSubsections;
			LandscapeParams.LastLOD = FMath::CeilLogTwo(Initializer.SubsectionSizeQuads + 1) - 1;
			LandscapeParams.HeightmapUVScaleBias = Initializer.HeightmapScaleBias;
			LandscapeParams.WeightmapUVScaleBias = Initializer.WeightmapScaleBias;
			LandscapeParams.LocalToWorldNoScaling = InstanceRenderState.LocalToWorldNoScaling;

			LandscapeParams.LandscapeLightmapScaleBias = FVector4(
				LightmapScaleX,
				LightmapScaleY,
				LightmapBiasY,
				LightmapBiasX);
			LandscapeParams.SubsectionSizeVertsLayerUVPan = FVector4(
				Initializer.SubsectionSizeQuads + 1,
				1.f / (float)Initializer.SubsectionSizeQuads,
				Initializer.SectionBase.X,
				Initializer.SectionBase.Y
			);
			LandscapeParams.SubsectionOffsetParams = FVector4(
				Initializer.HeightmapSubsectionOffsetU,
				Initializer.HeightmapSubsectionOffsetV,
				Initializer.WeightmapSubsectionOffset,
				Initializer.SubsectionSizeQuads
			);
			LandscapeParams.LightmapSubsectionOffsetParams = FVector4(
				LightmapExtendFactorX,
				LightmapExtendFactorY,
				0,
				0
			);

			LandscapeParams.HeightmapTexture = Initializer.HeightmapTexture->TextureReference.TextureReferenceRHI;
			LandscapeParams.HeightmapTextureSampler = TStaticSamplerState<SF_Point>::GetRHI();

			LandscapeParams.NormalmapTexture = Initializer.HeightmapTexture->TextureReference.TextureReferenceRHI;
			LandscapeParams.NormalmapTextureSampler = TStaticSamplerState<SF_Point>::GetRHI();

			// No support for XYOffset
			LandscapeParams.XYOffsetmapTexture = GBlackTexture->TextureRHI;
			LandscapeParams.XYOffsetmapTextureSampler = GBlackTexture->SamplerStateRHI;

			InstanceRenderStateRef->LandscapeUniformShaderParameters = MakeUnique<TUniformBuffer<FLandscapeUniformShaderParameters>>();
			InstanceRenderStateRef->LandscapeUniformShaderParameters->InitResource();
			InstanceRenderStateRef->LandscapeUniformShaderParameters->SetContents(LandscapeParams);
		}

		for (int32 LODIndex = 0; LODIndex < InstanceLightmapRenderStateInitializers.Num(); LODIndex++)
		{
			FLightmapRenderState::Initializer& LightmapInitializer = InstanceLightmapRenderStateInitializers[LODIndex];
			if (LightmapInitializer.IsValid())
			{
				FLightmapRenderStateRef LightmapRenderState = RenderState.LightmapRenderStates.Emplace(LightmapInitializer, RenderState.LandscapeRenderStates.CreateGeometryInstanceRef(InstanceRenderStateRef, LODIndex));
				FLightmapPreviewVirtualTexture* LightmapPreviewVirtualTexture = new FLightmapPreviewVirtualTexture(LightmapRenderState, RenderState.LightmapRenderer.Get());
				LightmapRenderState->LightmapPreviewVirtualTexture = LightmapPreviewVirtualTexture;
				LightmapRenderState->ResourceCluster->AllocatedVT = LightmapPreviewVirtualTexture->AllocatedVT;
				LightmapRenderState->ResourceCluster->InitResource();

				{
					IAllocatedVirtualTexture* AllocatedVT = LightmapPreviewVirtualTexture->AllocatedVT;

					check(AllocatedVT);

					AllocatedVT->GetPackedPageTableUniform(&LightmapRenderState->LightmapVTPackedPageTableUniform[0]);
					uint32 NumLightmapVTLayers = AllocatedVT->GetNumTextureLayers();
					for (uint32 LayerIndex = 0u; LayerIndex < NumLightmapVTLayers; ++LayerIndex)
					{
						AllocatedVT->GetPackedUniform(&LightmapRenderState->LightmapVTPackedUniform[LayerIndex], LayerIndex);
					}
					for (uint32 LayerIndex = NumLightmapVTLayers; LayerIndex < 5u; ++LayerIndex)
					{
						LightmapRenderState->LightmapVTPackedUniform[LayerIndex] = FUintVector4(ForceInitToZero);
					}
				}

				InstanceRenderStateRef->LODLightmapRenderStates.Emplace(MoveTemp(LightmapRenderState));

				for (int32 ElementId : RelevantPointLightsToAddOnRenderThread)
				{
					LightmapRenderState->AddRelevantLight(FPointLightRenderStateRef(RenderState.LightSceneRenderState.PointLights.Elements[ElementId], RenderState.LightSceneRenderState.PointLights));
				}

				for (int32 ElementId : RelevantSpotLightsToAddOnRenderThread)
				{
					LightmapRenderState->AddRelevantLight(FSpotLightRenderStateRef(RenderState.LightSceneRenderState.SpotLights.Elements[ElementId], RenderState.LightSceneRenderState.SpotLights));
				}

				for (int32 ElementId : RelevantRectLightsToAddOnRenderThread)
				{
					LightmapRenderState->AddRelevantLight(FRectLightRenderStateRef(RenderState.LightSceneRenderState.RectLights.Elements[ElementId], RenderState.LightSceneRenderState.RectLights));
				}
			}
			else
			{
				InstanceRenderStateRef->LODLightmapRenderStates.Emplace(RenderState.LightmapRenderStates.CreateNullRef());
			}
		}

#if 1
#if RHI_RAYTRACING
		if (IsRayTracingEnabled())
		{
			// For DynamicGeometryCollection
			FMaterialRenderProxy::UpdateDeferredCachedUniformExpressions();

			for (int32 SubY = 0; SubY < InstanceRenderStateRef->NumSubsections; SubY++)
			{
				for (int32 SubX = 0; SubX < InstanceRenderStateRef->NumSubsections; SubX++)
				{
					const int8 SubSectionIdx = SubX + SubY * InstanceRenderStateRef->NumSubsections;

					int32 LodSubsectionSizeVerts = InstanceRenderStateRef->SubsectionSizeVerts;
					uint32 NumPrimitives = FMath::Square(LodSubsectionSizeVerts - 1) * 2;

					FRayTracingGeometryInitializer GeometryInitializer;
					FRHIResourceCreateInfo CreateInfo;
					GeometryInitializer.IndexBuffer = InstanceRenderStateRef->SharedBuffers->ZeroOffsetIndexBuffers[0]->IndexBufferRHI;
					GeometryInitializer.TotalPrimitiveCount = NumPrimitives;
					GeometryInitializer.GeometryType = RTGT_Triangles;
					GeometryInitializer.bFastBuild = false;
					GeometryInitializer.bAllowUpdate = false;

					FRayTracingGeometrySegment Segment;
					Segment.VertexBuffer = nullptr;
					Segment.VertexBufferStride = sizeof(FVector);
					Segment.VertexBufferElementType = VET_Float3;
					Segment.NumPrimitives = NumPrimitives;
					GeometryInitializer.Segments.Add(Segment);

					InstanceRenderStateRef->SectionRayTracingStates[SubSectionIdx] = MakeUnique<FLandscapeRenderState::FLandscapeSectionRayTracingState>();
					InstanceRenderStateRef->SectionRayTracingStates[SubSectionIdx]->Geometry.SetInitializer(GeometryInitializer);
					InstanceRenderStateRef->SectionRayTracingStates[SubSectionIdx]->Geometry.InitResource();

					FRayTracingDynamicGeometryCollection DynamicGeometryCollection;

					TArray<FMeshBatch> MeshBatches = InstanceRenderStateRef->GetMeshBatchesForGBufferRendering(0);

					FLandscapeVertexFactoryMVFParameters UniformBufferParams;
					UniformBufferParams.SubXY = FIntPoint(SubX, SubY);
					InstanceRenderStateRef->SectionRayTracingStates[SubSectionIdx]->UniformBuffer = FLandscapeVertexFactoryMVFUniformBufferRef::CreateUniformBufferImmediate(UniformBufferParams, UniformBuffer_SingleFrame);

					FLandscapeBatchElementParams& BatchElementParams = *(FLandscapeBatchElementParams*)MeshBatches[0].Elements[0].UserData;
					BatchElementParams.LandscapeVertexFactoryMVFUniformBuffer = InstanceRenderStateRef->SectionRayTracingStates[SubSectionIdx]->UniformBuffer;

					MeshBatches[0].Elements[0].IndexBuffer = InstanceRenderStateRef->SharedBuffers->ZeroOffsetIndexBuffers[0];
					MeshBatches[0].Elements[0].FirstIndex = 0;
					MeshBatches[0].Elements[0].NumPrimitives = NumPrimitives;
					MeshBatches[0].Elements[0].MinVertexIndex = 0;
					MeshBatches[0].Elements[0].MaxVertexIndex = 0;

					FRayTracingDynamicGeometryUpdateParams UpdateParams
					{
						MeshBatches,
						false,
						(uint32)FMath::Square(LodSubsectionSizeVerts),
						FMath::Square(LodSubsectionSizeVerts) * (uint32)sizeof(FVector),
						(uint32)FMath::Square(LodSubsectionSizeVerts - 1) * 2,
						&InstanceRenderStateRef->SectionRayTracingStates[SubSectionIdx]->Geometry,
						&InstanceRenderStateRef->SectionRayTracingStates[SubSectionIdx]->RayTracingDynamicVertexBuffer,
						false
					};

					DynamicGeometryCollection.AddDynamicMeshBatchForGeometryUpdate(
						InstanceRenderStateRef->ComponentUObject->GetWorld()->Scene->GetRenderScene(),
						nullptr,
						nullptr,
						UpdateParams,
						0
					);

					DynamicGeometryCollection.DispatchUpdates(RHICmdList);

					// Landscape VF doesn't really use the vertex buffer in HitGroupSystemParameters
					// We can release after all related RHI cmds get dispatched onto the cmd list
					InstanceRenderStateRef->SectionRayTracingStates[SubSectionIdx]->RayTracingDynamicVertexBuffer.Release();
				}
			}
		}
#endif
#endif
		RenderState.LightmapRenderer->BumpRevision();
	});

	bNeedsVoxelization = true;

	for (auto ResourceCluster : ResourceClusters)
	{
		ResourceCluster->UpdateUniformBuffer(ERHIFeatureLevel::SM5);
	}

	if (InComponent->GetWorld())
	{
		InComponent->GetWorld()->SendAllEndOfFrameUpdates();
	}
}

void FScene::RemoveGeometryInstanceFromComponent(ULandscapeComponent* InComponent)
{
	if (!RegisteredLandscapeComponentUObjects.Contains(InComponent))
	{
		return;
	}

	FLandscapeRef Instance = RegisteredLandscapeComponentUObjects[InComponent];

	for (FLightmapRef& Lightmap : Instance->LODLightmaps)
	{
		if (Lightmap.IsValid())
		{
			Lightmaps.Remove(Lightmap);
		}
	}

	int32 ElementId = Instance.GetElementId();
	Landscapes.RemoveAt(ElementId);
	RegisteredLandscapeComponentUObjects.Remove(InComponent);

	if (InComponent->GetLandscapeProxy())
	{
		TSet<ULandscapeComponent*> Components;
		Components.Add(InComponent);
		InComponent->GetLandscapeProxy()->FlushGrassComponents(&Components, false);
	}

	ENQUEUE_RENDER_COMMAND(RenderThreadRemove)(
		[ElementId, &RenderState = RenderState](FRHICommandListImmediate&) mutable
	{
		FLandscapeRenderState& LandscapeRenderState = RenderState.LandscapeRenderStates.Elements[ElementId];

		if (LandscapeRenderState.SharedBuffers->Release() == 0)
		{
			FLandscapeComponentSceneProxy::SharedBuffersMap.Remove(LandscapeRenderState.SharedBuffersKey);
		}

		LandscapeRenderState.LandscapeUniformShaderParameters->ReleaseResource();

		for (auto& UniformBuffer : LandscapeRenderState.LandscapeFixedGridUniformShaderParameters)
		{
			UniformBuffer.ReleaseResource();
		}

		if (IsRayTracingEnabled())
		{
			for (int32 SubY = 0; SubY < LandscapeRenderState.NumSubsections; SubY++)
			{
				for (int32 SubX = 0; SubX < LandscapeRenderState.NumSubsections; SubX++)
				{
					const int8 SubSectionIdx = SubX + SubY * LandscapeRenderState.NumSubsections;

					LandscapeRenderState.SectionRayTracingStates[SubSectionIdx]->Geometry.ReleaseResource();
				}
			}
		}

		for (FLightmapRenderStateRef& Lightmap : RenderState.LandscapeRenderStates.Elements[ElementId].LODLightmapRenderStates)
		{
			if (Lightmap.IsValid())
			{
				Lightmap->ResourceCluster->ReleaseResource();

				FVirtualTextureProducerHandle ProducerHandle = Lightmap->LightmapPreviewVirtualTexture->ProducerHandle;
				GetRendererModule().ReleaseVirtualTextureProducer(ProducerHandle);

				RenderState.LightmapRenderStates.Remove(Lightmap);
			}
		}

		RenderState.LandscapeRenderStates.RemoveAt(ElementId);

		RenderState.LightmapRenderer->BumpRevision();
	});

	bNeedsVoxelization = true;

	if (InComponent->GetWorld())
	{
		InComponent->GetWorld()->SendAllEndOfFrameUpdates();
	}
}

void FScene::BackgroundTick()
{
	int32 Percentage = FPlatformAtomics::AtomicRead(&RenderState.Percentage);

	if (GPULightmass->LightBuildNotification.IsValid())
	{
		bool bIsViewportNonRealtime = GCurrentLevelEditingViewportClient && !GCurrentLevelEditingViewportClient->IsRealtime();
		if (bIsViewportNonRealtime)
		{
			if (GPULightmass->Settings->Mode == EGPULightmassMode::FullBake)
			{
				FText Text = FText::Format(LOCTEXT("LightBuildProgressMessage", "Building lighting{0}:  {1}%"), FText(), FText::AsNumber(Percentage));
				GPULightmass->LightBuildNotification->SetText(Text);
			}
			else
			{
				FText Text = FText::Format(LOCTEXT("LightBuildProgressForCurrentViewMessage", "Building lighting for current view{0}:  {1}%"), FText(), FText::AsNumber(Percentage));
				GPULightmass->LightBuildNotification->SetText(Text);
			}
		}
		else
		{
			if (GPULightmass->Settings->Mode == EGPULightmassMode::FullBake)
			{
				FText Text = FText::Format(LOCTEXT("LightBuildProgressSlowModeMessage", "Building lighting{0}:  {1}% (slow mode)"), FText(), FText::AsNumber(Percentage));
				GPULightmass->LightBuildNotification->SetText(Text);
			}
			else
			{
				FText Text = FText::Format(LOCTEXT("LightBuildProgressForCurrentViewSlowModeMessage", "Building lighting for current view{0}:  {1}% (slow mode)"), FText(), FText::AsNumber(Percentage));
				GPULightmass->LightBuildNotification->SetText(Text);
			}
		}
	}
	GPULightmass->LightBuildPercentage = Percentage;

	if (Percentage < 100 || GPULightmass->Settings->Mode == EGPULightmassMode::BakeWhatYouSee)
	{
		if (bNeedsVoxelization)
		{
			GatherImportanceVolumes();

			ENQUEUE_RENDER_COMMAND(BackgroundTickRenderThread)([&RenderState = RenderState](FRHICommandListImmediate&) mutable {
				RenderState.VolumetricLightmapRenderer->VoxelizeScene();
				RenderState.VolumetricLightmapRenderer->FrameNumber = 0;
				RenderState.VolumetricLightmapRenderer->SamplesTaken = 0;
			});

			bNeedsVoxelization = false;
		}

		ENQUEUE_RENDER_COMMAND(BackgroundTickRenderThread)([&RenderState = RenderState](FRHICommandListImmediate&) mutable {
			RenderState.BackgroundTick();
		});
	}
	else
	{
		ApplyFinishedLightmapsToWorld();
		GPULightmass->World->GetSubsystem<UGPULightmassSubsystem>()->OnLightBuildEnded().Broadcast();
	}
}

void FSceneRenderState::BackgroundTick()
{
	if (IrradianceCache->CurrentRevision != LightmapRenderer->GetCurrentRevision())
	{
		IrradianceCache = MakeUnique<FIrradianceCache>(Settings->IrradianceCacheQuality, Settings->IrradianceCacheSpacing, Settings->IrradianceCacheCornerRejection);
		IrradianceCache->CurrentRevision = LightmapRenderer->GetCurrentRevision();
	}

	bool bHaveFinishedSurfaceLightmaps = false;

	{
		TRACE_CPUPROFILER_EVENT_SCOPE(GPULightmassCountProgress);

		uint64 SamplesTaken = 0;
		uint64 TotalSamples = 0;

		// Count surface lightmap work
		if (!LightmapRenderer->bOnlyBakeWhatYouSee)
		{
			// Count work has been done
			for (FLightmapRenderState& Lightmap : LightmapRenderStates.Elements)
			{
				for (int32 Y = 0; Y < Lightmap.GetPaddedSizeInTiles().Y; Y++)
				{
					for (int32 X = 0; X < Lightmap.GetPaddedSizeInTiles().X; X++)
					{
						FTileVirtualCoordinates VirtualCoordinates(FIntPoint(X, Y), 0);

						TotalSamples += Settings->GISamples * GPreviewLightmapPhysicalTileSize * GPreviewLightmapPhysicalTileSize;
						SamplesTaken += (Lightmap.DoesTileHaveValidCPUData(VirtualCoordinates, LightmapRenderer->GetCurrentRevision()) ?
							Settings->GISamples :
							FMath::Min(Lightmap.RetrieveTileState(VirtualCoordinates).RenderPassIndex, Settings->GISamples - 1)) * GPreviewLightmapPhysicalTileSize * GPreviewLightmapPhysicalTileSize;
					}
				}
			}
<<<<<<< HEAD

			{
				int32 NumCellsPerBrick = 5 * 5 * 5;
				SamplesTaken += VolumetricLightmapRenderer->SamplesTaken;
				TotalSamples += (uint64)VolumetricLightmapRenderer->NumTotalBricks * NumCellsPerBrick * Settings->GISamples * VolumetricLightmapRenderer->GetGISamplesMultiplier();
			}
=======
>>>>>>> 3aae9151
		}
		else // LightmapRenderer->bOnlyBakeWhatYouSee == true
		{
			if (LightmapRenderer->RecordedTileRequests.Num() > 0)
			{
				for (FLightmapTileRequest& Tile : LightmapRenderer->RecordedTileRequests)
				{
					TotalSamples += Settings->GISamples * GPreviewLightmapPhysicalTileSize * GPreviewLightmapPhysicalTileSize;

					SamplesTaken += (Tile.RenderState->DoesTileHaveValidCPUData(Tile.VirtualCoordinates, LightmapRenderer->GetCurrentRevision()) ?
						Settings->GISamples :
						FMath::Min(Tile.RenderState->RetrieveTileState(Tile.VirtualCoordinates).RenderPassIndex, Settings->GISamples - 1)) * GPreviewLightmapPhysicalTileSize * GPreviewLightmapPhysicalTileSize;
				}
			}
			else
			{
				for (TArray<FLightmapTileRequest>& FrameRequests : LightmapRenderer->TilesVisibleLastFewFrames)
				{
					for (FLightmapTileRequest& Tile : FrameRequests)
					{
						TotalSamples += Settings->GISamples * GPreviewLightmapPhysicalTileSize * GPreviewLightmapPhysicalTileSize;

						SamplesTaken += (Tile.RenderState->DoesTileHaveValidCPUData(Tile.VirtualCoordinates, LightmapRenderer->GetCurrentRevision()) ?
							Settings->GISamples :
							FMath::Min(Tile.RenderState->RetrieveTileState(Tile.VirtualCoordinates).RenderPassIndex, Settings->GISamples - 1)) * GPreviewLightmapPhysicalTileSize * GPreviewLightmapPhysicalTileSize;
					}
				}
			}
		}

<<<<<<< HEAD
		FPlatformAtomics::InterlockedExchange(&Percentage, FMath::Max(FMath::FloorToInt(SamplesTaken * 100.0 / TotalSamples), 0));
=======
		bHaveFinishedSurfaceLightmaps = SamplesTaken == TotalSamples;

		{
			int32 NumCellsPerBrick = 5 * 5 * 5;
			SamplesTaken += VolumetricLightmapRenderer->SamplesTaken;
			TotalSamples += (uint64)VolumetricLightmapRenderer->NumTotalBricks * NumCellsPerBrick * Settings->GISamples * VolumetricLightmapRenderer->GetGISamplesMultiplier();
		}

		int32 IntPercentage = FMath::FloorToInt(SamplesTaken * 100.0 / TotalSamples);
		IntPercentage = FMath::Max(IntPercentage, 0);
		// With high number of samples (like 8192) double precision isn't enough to prevent fake 100%s
		IntPercentage = FMath::Min(IntPercentage, SamplesTaken < TotalSamples ? 99 : 100);

		FPlatformAtomics::InterlockedExchange(&Percentage, IntPercentage);
	}

	LightmapRenderer->BackgroundTick();

	// If we're in background baking mode, schedule VLM work to be after surface lightmaps
	bool bIsViewportNonRealtime = GCurrentLevelEditingViewportClient && !GCurrentLevelEditingViewportClient->IsRealtime();
	if (!bIsViewportNonRealtime || (bIsViewportNonRealtime && bHaveFinishedSurfaceLightmaps))
	{
		VolumetricLightmapRenderer->BackgroundTick();
>>>>>>> 3aae9151
	}
}

template<typename CopyFunc>
void CopyRectTiled(
	FIntPoint SrcMin,
	FIntRect DstRect,
	int32 SrcRowPitchInPixels,
	int32 DstRowPitchInPixels,
	CopyFunc Func,
	int32 VirtualTileSize = GPreviewLightmapVirtualTileSize,
	int32 PhysicalTileSize = GPreviewLightmapVirtualTileSize,
	int32 TileBorderSize = 0
)
{
	for (int32 Y = DstRect.Min.Y; Y < DstRect.Max.Y; Y++)
	{
		for (int32 X = DstRect.Min.X; X < DstRect.Max.X; X++)
		{
			FIntPoint SrcPosition = FIntPoint(X, Y) - DstRect.Min + SrcMin;
			FIntPoint SrcTilePosition(SrcPosition.X / VirtualTileSize, SrcPosition.Y / VirtualTileSize);
			FIntPoint PositionInTile(SrcPosition.X % VirtualTileSize, SrcPosition.Y % VirtualTileSize);

			FIntPoint SrcPixelPosition = PositionInTile + FIntPoint(TileBorderSize, TileBorderSize);
			FIntPoint DstPixelPosition = FIntPoint(X, Y);

			int32 SrcLinearIndex = SrcPixelPosition.Y * SrcRowPitchInPixels + SrcPixelPosition.X;
			int32 DstLinearIndex = DstPixelPosition.Y * DstRowPitchInPixels + DstPixelPosition.X;

			Func(DstLinearIndex, SrcTilePosition, SrcLinearIndex);
		}
	}
}

void ReadbackVolumetricLightmapDataLayerFromGPU(FRHICommandListImmediate& RHICmdList, FVolumetricLightmapDataLayer& Layer, FIntVector Dimensions)
{
	FRHIResourceCreateInfo CreateInfo(TEXT("VolumetricLightmapDataLayerReadback"));
	FTexture2DRHIRef StagingTexture2DSlice = RHICreateTexture2D(Layer.Texture->GetSizeX(), Layer.Texture->GetSizeY(), Layer.Texture->GetFormat(), 1, 1, TexCreate_CPUReadback | TexCreate_HideInVisualizeTexture, CreateInfo);
	FGPUFenceRHIRef Fence = RHICreateGPUFence(TEXT("VolumetricLightmapDataLayerReadback"));

	check(Dimensions.Z == Layer.Texture->GetSizeZ());

	Layer.Resize(Dimensions.X * Dimensions.Y * Dimensions.Z * GPixelFormats[Layer.Format].BlockBytes);

	for (int32 SliceIndex = 0; SliceIndex < (int32)Layer.Texture->GetSizeZ(); SliceIndex++)
	{
		Fence->Clear();

		FRHICopyTextureInfo CopyInfo;
		CopyInfo.Size = FIntVector(Layer.Texture->GetSizeX(), Layer.Texture->GetSizeY(), 1);
		CopyInfo.SourcePosition = FIntVector(0, 0, SliceIndex);
		RHICmdList.CopyTexture(Layer.Texture, StagingTexture2DSlice, CopyInfo);
		RHICmdList.WriteGPUFence(Fence);

		uint8* Buffer;
		int32 RowPitchInPixels;
		int32 Height;
		RHICmdList.MapStagingSurface(StagingTexture2DSlice, Fence, (void*&)Buffer, RowPitchInPixels, Height);
		check(RowPitchInPixels >= Dimensions.X);
		check(Height == Dimensions.Y);
		RHICmdList.UnmapStagingSurface(StagingTexture2DSlice);

		const int32 SrcPitch = RowPitchInPixels * GPixelFormats[Layer.Format].BlockBytes;
		const int32 DstPitch = Dimensions.X * GPixelFormats[Layer.Format].BlockBytes;
		const int32 DepthPitch = Dimensions.Y * Dimensions.X * GPixelFormats[Layer.Format].BlockBytes;

		const int32 DestZIndex = SliceIndex * DepthPitch;

		for (int32 YIndex = 0; YIndex < Dimensions.Y; YIndex++)
		{
			const int32 DestIndex = DestZIndex + YIndex * DstPitch;
			const int32 SourceIndex = YIndex * SrcPitch;
			FMemory::Memcpy((uint8*)&Layer.Data[DestIndex], (const uint8*)&Buffer[SourceIndex], DstPitch);
		}
	}

}

void GatherBuildDataResourcesToKeep(const ULevel* InLevel, ULevel* LightingScenario, TSet<FGuid>& BuildDataResourcesToKeep)
{
	// This is only required is using a lighting scenario, otherwise the build data is saved within the level itself and follows it's inclusion in the lighting build.
	if (InLevel && LightingScenario)
	{
		BuildDataResourcesToKeep.Add(InLevel->LevelBuildDataId);

		for (const AActor* Actor : InLevel->Actors)
		{
			if (!Actor) // Skip null actors
			{
				continue;
			}

			for (const UActorComponent* Component : Actor->GetComponents())
			{
				if (!Component) // Skip null components
				{
					continue;
				}

				const UPrimitiveComponent* PrimitiveComponent = Cast<UPrimitiveComponent>(Component);
				if (PrimitiveComponent)
				{
					PrimitiveComponent->AddMapBuildDataGUIDs(BuildDataResourcesToKeep);
					continue;
				}

				const ULightComponent* LightComponent = Cast<ULightComponent>(Component);
				if (LightComponent)
				{
					BuildDataResourcesToKeep.Add(LightComponent->LightGuid);
					continue;
				}

				const UReflectionCaptureComponent* ReflectionCaptureComponent = Cast<UReflectionCaptureComponent>(Component);
				if (ReflectionCaptureComponent)
				{
					BuildDataResourcesToKeep.Add(ReflectionCaptureComponent->MapBuildDataId);
					continue;
				}
			}
		}
	}
}

void FScene::ApplyFinishedLightmapsToWorld()
{
	static const auto CVar = IConsoleManager::Get().FindTConsoleVariableDataInt(TEXT("r.VirtualTexturedLightmaps"));
	const bool bUseVirtualTextures = (CVar->GetValueOnAnyThread() != 0) && UseVirtualTexturing(GMaxRHIFeatureLevel);

	UWorld* World = GPULightmass->World;

	{
		FScopedSlowTask SlowTask(3);
		SlowTask.MakeDialog();

		SlowTask.EnterProgressFrame(1, LOCTEXT("InvalidatingPreviousLightingStatus", "Invalidating previous lighting"));

		FGlobalComponentRecreateRenderStateContext RecreateRenderStateContext; // Implicit FlushRenderingCommands();

		ULevel* LightingScenario = World->GetActiveLightingScenario();

		// Now we can access RT scene & preview lightmap textures directly

		TSet<FGuid> BuildDataResourcesToKeep;

		for (int32 LevelIndex = 0; LevelIndex < World->GetNumLevels(); LevelIndex++)
		{
			ULevel* Level = World->GetLevel(LevelIndex);

			if (Level)
			{
				if (!Level->bIsVisible && !Level->bIsLightingScenario)
				{
					// Do not touch invisible, normal levels
					GatherBuildDataResourcesToKeep(Level, LightingScenario, BuildDataResourcesToKeep);
				}
			}
		}

		for (int32 LevelIndex = 0; LevelIndex < World->GetNumLevels(); LevelIndex++)
		{
			ULevel* Level = World->GetLevel(LevelIndex);

			if (Level)
			{
				// Invalidate static lighting for normal visible levels, and the current lighting scenario
				// Since the current lighting scenario can contain build data for invisible normal levels, use BuildDataResourcesToKeep
				if (Level->bIsVisible && (!Level->bIsLightingScenario || Level == LightingScenario))
				{
					Level->ReleaseRenderingResources();

					if (Level->MapBuildData)
					{
						Level->MapBuildData->InvalidateStaticLighting(World, false, &BuildDataResourcesToKeep);
					}
				}
			}
		}

		for (FDirectionalLightBuildInfo& DirectionalLight : LightScene.DirectionalLights.Elements)
		{
			UDirectionalLightComponent* Light = DirectionalLight.ComponentUObject;
			check(!DirectionalLight.bStationary || Light->PreviewShadowMapChannel != INDEX_NONE);

			ULevel* StorageLevel = LightingScenario ? LightingScenario : Light->GetOwner()->GetLevel();
			UMapBuildDataRegistry* Registry = StorageLevel->GetOrCreateMapBuildData();
			FLightComponentMapBuildData& LightBuildData = Registry->FindOrAllocateLightBuildData(Light->LightGuid, true);
			LightBuildData.ShadowMapChannel = DirectionalLight.bStationary ? Light->PreviewShadowMapChannel : INDEX_NONE;
		}

		for (FPointLightBuildInfo& PointLight : LightScene.PointLights.Elements)
		{
			UPointLightComponent* Light = PointLight.ComponentUObject;
			check(!PointLight.bStationary || Light->PreviewShadowMapChannel != INDEX_NONE);

			ULevel* StorageLevel = LightingScenario ? LightingScenario : Light->GetOwner()->GetLevel();
			UMapBuildDataRegistry* Registry = StorageLevel->GetOrCreateMapBuildData();
			FLightComponentMapBuildData& LightBuildData = Registry->FindOrAllocateLightBuildData(Light->LightGuid, true);
			LightBuildData.ShadowMapChannel = PointLight.bStationary ? Light->PreviewShadowMapChannel : INDEX_NONE;
		}

		for (FSpotLightBuildInfo& SpotLight : LightScene.SpotLights.Elements)
		{
			USpotLightComponent* Light = SpotLight.ComponentUObject;
			check(!SpotLight.bStationary || Light->PreviewShadowMapChannel != INDEX_NONE);

			ULevel* StorageLevel = LightingScenario ? LightingScenario : Light->GetOwner()->GetLevel();
			UMapBuildDataRegistry* Registry = StorageLevel->GetOrCreateMapBuildData();
			FLightComponentMapBuildData& LightBuildData = Registry->FindOrAllocateLightBuildData(Light->LightGuid, true);
			LightBuildData.ShadowMapChannel = SpotLight.bStationary ? Light->PreviewShadowMapChannel : INDEX_NONE;
		}

		for (FRectLightBuildInfo& RectLight : LightScene.RectLights.Elements)
		{
			URectLightComponent* Light = RectLight.ComponentUObject;
			check(!RectLight.bStationary || Light->PreviewShadowMapChannel != INDEX_NONE);

			ULevel* StorageLevel = LightingScenario ? LightingScenario : Light->GetOwner()->GetLevel();
			UMapBuildDataRegistry* Registry = StorageLevel->GetOrCreateMapBuildData();
			FLightComponentMapBuildData& LightBuildData = Registry->FindOrAllocateLightBuildData(Light->LightGuid, true);
			LightBuildData.ShadowMapChannel = RectLight.bStationary ? Light->PreviewShadowMapChannel : INDEX_NONE;
		}

		{
			ULevel* SubLevelStorageLevel = LightingScenario ? LightingScenario : World->PersistentLevel;
			UMapBuildDataRegistry* SubLevelRegistry = SubLevelStorageLevel->GetOrCreateMapBuildData();
			FPrecomputedVolumetricLightmapData& SubLevelData = SubLevelRegistry->AllocateLevelPrecomputedVolumetricLightmapBuildData(World->PersistentLevel->LevelBuildDataId);

			SubLevelData = *RenderState.VolumetricLightmapRenderer->GetPrecomputedVolumetricLightmapForPreview()->Data;

			ENQUEUE_RENDER_COMMAND(ReadbackVLMDataCmd)([&SubLevelData](FRHICommandListImmediate& RHICmdList) {
				SCOPED_GPU_MASK(RHICmdList, FRHIGPUMask::GPU0());
				ReadbackVolumetricLightmapDataLayerFromGPU(RHICmdList, SubLevelData.IndirectionTexture, SubLevelData.IndirectionTextureDimensions);
				ReadbackVolumetricLightmapDataLayerFromGPU(RHICmdList, SubLevelData.BrickData.AmbientVector, SubLevelData.BrickDataDimensions);
				for (int32 i = 0; i < UE_ARRAY_COUNT(SubLevelData.BrickData.SHCoefficients); i++)
				{
					ReadbackVolumetricLightmapDataLayerFromGPU(RHICmdList, SubLevelData.BrickData.SHCoefficients[i], SubLevelData.BrickDataDimensions);
				}
				ReadbackVolumetricLightmapDataLayerFromGPU(RHICmdList, SubLevelData.BrickData.DirectionalLightShadowing, SubLevelData.BrickDataDimensions);
			});
		}

		// Fill non-existing mip 0 tiles by upsampling from higher mips, if available
		if (RenderState.LightmapRenderer->bOnlyBakeWhatYouSee)
		{
			for (FLightmapRenderState& Lightmap : RenderState.LightmapRenderStates.Elements)
			{
				for (int32 TileX = 0; TileX < Lightmap.GetPaddedSizeInTiles().X; TileX++)
				{
					FTileDataLayer::Evict();

					for (int32 TileY = 0; TileY < Lightmap.GetPaddedSizeInTiles().Y; TileY++)
					{
						FTileVirtualCoordinates Coords(FIntPoint(TileX, TileY), 0);
						if (!Lightmap.DoesTileHaveValidCPUData(Coords, RenderState.LightmapRenderer->GetCurrentRevision()))
						{
							if (!Lightmap.TileStorage.Contains(Coords))
							{
								Lightmap.TileStorage.Add(Coords, FTileStorage{});
							}

							for (int32 MipLevel = 0; MipLevel <= Lightmap.GetMaxLevel(); MipLevel++)
							{
								FTileVirtualCoordinates ParentCoords(FIntPoint(TileX / (1 << MipLevel), TileY / (1 << MipLevel)), MipLevel);
								if (Lightmap.DoesTileHaveValidCPUData(ParentCoords, RenderState.LightmapRenderer->GetCurrentRevision()))
								{
									Lightmap.TileStorage[Coords].CPUTextureData[0]->Decompress();
									Lightmap.TileStorage[Coords].CPUTextureData[1]->Decompress();
									Lightmap.TileStorage[Coords].CPUTextureData[2]->Decompress();

									Lightmap.TileStorage[ParentCoords].CPUTextureData[0]->Decompress();
									Lightmap.TileStorage[ParentCoords].CPUTextureData[1]->Decompress();
									Lightmap.TileStorage[ParentCoords].CPUTextureData[2]->Decompress();

									for (int32 X = 0; X < GPreviewLightmapVirtualTileSize; X++)
									{
										for (int32 Y = 0; Y < GPreviewLightmapVirtualTileSize; Y++)
										{
											FIntPoint DstPixelPosition = FIntPoint(X, Y);
											FIntPoint SrcPixelPosition = (FIntPoint(TileX, TileY) * GPreviewLightmapVirtualTileSize + FIntPoint(X, Y)) / (1 << MipLevel);
											SrcPixelPosition.X %= GPreviewLightmapVirtualTileSize;
											SrcPixelPosition.Y %= GPreviewLightmapVirtualTileSize;

											int32 DstRowPitchInPixels = GPreviewLightmapVirtualTileSize;
											int32 SrcRowPitchInPixels = GPreviewLightmapVirtualTileSize;

											int32 SrcLinearIndex = SrcPixelPosition.Y * SrcRowPitchInPixels + SrcPixelPosition.X;
											int32 DstLinearIndex = DstPixelPosition.Y * DstRowPitchInPixels + DstPixelPosition.X;

											Lightmap.TileStorage[Coords].CPUTextureData[0]->Data[DstLinearIndex] = Lightmap.TileStorage[ParentCoords].CPUTextureData[0]->Data[SrcLinearIndex];
											Lightmap.TileStorage[Coords].CPUTextureData[1]->Data[DstLinearIndex] = Lightmap.TileStorage[ParentCoords].CPUTextureData[1]->Data[SrcLinearIndex];
											Lightmap.TileStorage[Coords].CPUTextureData[2]->Data[DstLinearIndex] = Lightmap.TileStorage[ParentCoords].CPUTextureData[2]->Data[SrcLinearIndex];
										}
									}

									break;
								}
							}
						}
					}
				}
			}
		}

		SlowTask.EnterProgressFrame(1, LOCTEXT("EncodingTexturesStaticLightingStatis", "Encoding textures"));

		{
			int32 NumLightmapsToTranscode = 0;

			for (int32 InstanceIndex = 0; InstanceIndex < StaticMeshInstances.Elements.Num(); InstanceIndex++)
			{
				for (int32 LODIndex = 0; LODIndex < StaticMeshInstances.Elements[InstanceIndex].LODLightmaps.Num(); LODIndex++)
				{
					if (StaticMeshInstances.Elements[InstanceIndex].LODLightmaps[LODIndex].IsValid())
					{
						NumLightmapsToTranscode++;
					}
				}
			}

			for (int32 InstanceGroupIndex = 0; InstanceGroupIndex < InstanceGroups.Elements.Num(); InstanceGroupIndex++)
			{
				for (int32 LODIndex = 0; LODIndex < InstanceGroups.Elements[InstanceGroupIndex].LODLightmaps.Num(); LODIndex++)
				{
					if (InstanceGroups.Elements[InstanceGroupIndex].LODLightmaps[LODIndex].IsValid())
					{
						NumLightmapsToTranscode++;
					}
				}
			}

			for (int32 LandscapeIndex = 0; LandscapeIndex < Landscapes.Elements.Num(); LandscapeIndex++)
			{
				for (int32 LODIndex = 0; LODIndex < Landscapes.Elements[LandscapeIndex].LODLightmaps.Num(); LODIndex++)
				{
					if (Landscapes.Elements[LandscapeIndex].LODLightmaps[LODIndex].IsValid())
					{
						NumLightmapsToTranscode++;
					}
				}
			}

			FDenoiserContext DenoiserContext;

			FScopedSlowTask SubSlowTask(NumLightmapsToTranscode, LOCTEXT("TranscodingLightmaps", "Transcoding lightmaps"));
			SubSlowTask.MakeDialog();

			for (int32 InstanceIndex = 0; InstanceIndex < StaticMeshInstances.Elements.Num(); InstanceIndex++)
			{
				for (int32 LODIndex = 0; LODIndex < StaticMeshInstances.Elements[InstanceIndex].LODLightmaps.Num(); LODIndex++)
				{
					if (StaticMeshInstances.Elements[InstanceIndex].LODLightmaps[LODIndex].IsValid())
					{
						if (Settings->DenoisingOptions == EGPULightmassDenoisingOptions::OnCompletion)
						{
							SubSlowTask.EnterProgressFrame(1, LOCTEXT("DenoisingAndTranscodingLightmaps", "Denoising & transcoding lightmaps"));
						}
						else
						{
							SubSlowTask.EnterProgressFrame(1, LOCTEXT("TranscodingLightmaps", "Transcoding lightmaps"));
						}

						FLightmapRenderState& Lightmap = RenderState.LightmapRenderStates.Elements[StaticMeshInstances.Elements[InstanceIndex].LODLightmaps[LODIndex].GetElementId()];

						for (auto& Tile : Lightmap.TileStorage)
						{
							Tile.Value.CPUTextureData[0]->Decompress();
							Tile.Value.CPUTextureData[1]->Decompress();
							Tile.Value.CPUTextureData[2]->Decompress();
						}

						// Transencode GI layers
						TArray<FLightSampleData> LightSampleData;
						LightSampleData.AddZeroed(Lightmap.GetSize().X * Lightmap.GetSize().Y); // LightSampleData will have different row pitch as VT is padded to tiles

						{
							int32 SrcRowPitchInPixels = GPreviewLightmapVirtualTileSize;
							int32 DstRowPitchInPixels = Lightmap.GetSize().X;

							CopyRectTiled(
								FIntPoint(0, 0),
								FIntRect(FIntPoint(0, 0), Lightmap.GetSize()),
								SrcRowPitchInPixels,
								DstRowPitchInPixels,
								[&Lightmap, &LightSampleData](int32 DstLinearIndex, FIntPoint SrcTilePosition, int32 SrcLinearIndex) mutable
							{
								LightSampleData[DstLinearIndex] = ConvertToLightSample(Lightmap.TileStorage[FTileVirtualCoordinates(SrcTilePosition, 0)].CPUTextureData[0]->Data[SrcLinearIndex], Lightmap.TileStorage[FTileVirtualCoordinates(SrcTilePosition, 0)].CPUTextureData[1]->Data[SrcLinearIndex]);
							});
						}

#if 0
						{
							// Debug: dump color and SH as pfm
							TArray<FVector> Color;
							TArray<FVector> SH;
							Color.AddZeroed(Lightmap.GetSize().X * Lightmap.GetSize().Y);
							SH.AddZeroed(Lightmap.GetSize().X * Lightmap.GetSize().Y);

							for (int32 Y = 0; Y < Lightmap.GetSize().Y; Y++)
							{
								for (int32 X = 0; X < Lightmap.GetSize().X; X++)
								{
									Color[Y * Lightmap.GetSize().X + X][0] = LightSampleData[Y * Lightmap.GetSize().X + X].Coefficients[0][0];
									Color[Y * Lightmap.GetSize().X + X][1] = LightSampleData[Y * Lightmap.GetSize().X + X].Coefficients[0][1];
									Color[Y * Lightmap.GetSize().X + X][2] = LightSampleData[Y * Lightmap.GetSize().X + X].Coefficients[0][2];

									SH[Y * Lightmap.GetSize().X + X][0] = LightSampleData[Y * Lightmap.GetSize().X + X].Coefficients[1][0];
									SH[Y * Lightmap.GetSize().X + X][1] = LightSampleData[Y * Lightmap.GetSize().X + X].Coefficients[1][1];
									SH[Y * Lightmap.GetSize().X + X][2] = LightSampleData[Y * Lightmap.GetSize().X + X].Coefficients[1][2];
								}
							}

							{
								FFileHelper::SaveStringToFile(
									FString::Printf(TEXT("PF\n%d %d\n-1.0\n"), Lightmap.GetSize().X, Lightmap.GetSize().Y),
									*FString::Printf(TEXT("%s_Irradiance_%dspp.pfm"), *Lightmap.Name, GGPULightmassSamplesPerTexel),
									FFileHelper::EEncodingOptions::ForceAnsi
								);

								TArray<uint8> Bytes((uint8*)Color.GetData(), Color.GetTypeSize() * Color.Num());

								FFileHelper::SaveArrayToFile(Bytes, *FString::Printf(TEXT("%s_Irradiance_%dspp.pfm"), *Lightmap.Name, GGPULightmassSamplesPerTexel), &IFileManager::Get(), EFileWrite::FILEWRITE_Append);
							}

							{
								FFileHelper::SaveStringToFile(
									FString::Printf(TEXT("PF\n%d %d\n-1.0\n"), Lightmap.GetSize().X, Lightmap.GetSize().Y),
									*FString::Printf(TEXT("%s_SH_%dspp.pfm"), *Lightmap.Name, GGPULightmassSamplesPerTexel),
									FFileHelper::EEncodingOptions::ForceAnsi
								);

								TArray<uint8> Bytes((uint8*)SH.GetData(), SH.GetTypeSize() * SH.Num());

								FFileHelper::SaveArrayToFile(Bytes, *FString::Printf(TEXT("%s_SH_%dspp.pfm"), *Lightmap.Name, GGPULightmassSamplesPerTexel), &IFileManager::Get(), EFileWrite::FILEWRITE_Append);
							}
						}
#endif

						if (Settings->DenoisingOptions == EGPULightmassDenoisingOptions::OnCompletion)
						{
							DenoiseLightSampleData(Lightmap.GetSize(), LightSampleData, DenoiserContext);
						}

						FQuantizedLightmapData* QuantizedLightmapData = new FQuantizedLightmapData();
						QuantizedLightmapData->SizeX = Lightmap.GetSize().X;
						QuantizedLightmapData->SizeY = Lightmap.GetSize().Y;

						QuantizeLightSamples(LightSampleData, QuantizedLightmapData->Data, QuantizedLightmapData->Scale, QuantizedLightmapData->Add);

						// Add static lights to lightmap data
						{
							for (FDirectionalLightBuildInfo& DirectionalLight : LightScene.DirectionalLights.Elements)
							{
								if (!DirectionalLight.bStationary)
								{
									UDirectionalLightComponent* Light = DirectionalLight.ComponentUObject;
									QuantizedLightmapData->LightGuids.Add(Light->LightGuid);
								}
							}

							for (FPointLightBuildInfo& PointLight : LightScene.PointLights.Elements)
							{
								if (!PointLight.bStationary)
								{
									UPointLightComponent* Light = PointLight.ComponentUObject;
									if (PointLight.AffectsBounds(StaticMeshInstances.Elements[InstanceIndex].WorldBounds))
									{
										QuantizedLightmapData->LightGuids.Add(Light->LightGuid);
									}
								}
							}

							for (FSpotLightBuildInfo& SpotLight : LightScene.SpotLights.Elements)
							{
								if (!SpotLight.bStationary)
								{
									USpotLightComponent* Light = SpotLight.ComponentUObject;
									if (SpotLight.AffectsBounds(StaticMeshInstances.Elements[InstanceIndex].WorldBounds))
									{
										QuantizedLightmapData->LightGuids.Add(Light->LightGuid);
									}
								}
							}

							for (FRectLightBuildInfo& RectLight : LightScene.RectLights.Elements)
							{
								if (!RectLight.bStationary)
								{
									URectLightComponent* Light = RectLight.ComponentUObject;
									if (RectLight.AffectsBounds(StaticMeshInstances.Elements[InstanceIndex].WorldBounds))
									{
										QuantizedLightmapData->LightGuids.Add(Light->LightGuid);
									}
								}
							}
						}

						// Transencode stationary light shadow masks
						TMap<ULightComponent*, FShadowMapData2D*> ShadowMaps;
						{
							auto TransencodeShadowMap = [&Lightmap, &ShadowMaps](
								FLocalLightBuildInfo& LightBuildInfo,
								FLocalLightRenderState& Light
								)
							{
								check(Light.bStationary);
								check(Light.ShadowMapChannel != INDEX_NONE);
								FQuantizedShadowSignedDistanceFieldData2D* ShadowMap = new FQuantizedShadowSignedDistanceFieldData2D(Lightmap.GetSize().X, Lightmap.GetSize().Y);

								int32 SrcRowPitchInPixels = GPreviewLightmapVirtualTileSize;
								int32 DstRowPitchInPixels = Lightmap.GetSize().X;

								CopyRectTiled(
									FIntPoint(0, 0),
									FIntRect(FIntPoint(0, 0), Lightmap.GetSize()),
									SrcRowPitchInPixels,
									DstRowPitchInPixels,
									[&Lightmap, &ShadowMap, &Light](int32 DstLinearIndex, FIntPoint SrcTilePosition, int32 SrcLinearIndex) mutable
								{
									ShadowMap->GetData()[DstLinearIndex] = ConvertToShadowSample(Lightmap.TileStorage[FTileVirtualCoordinates(SrcTilePosition, 0)].CPUTextureData[2]->Data[SrcLinearIndex], Light.ShadowMapChannel);
								});

								ShadowMaps.Add(LightBuildInfo.GetComponentUObject(), ShadowMap);
							};

							// For all relevant lights
							// Directional lights are always relevant
							for (FDirectionalLightBuildInfo& DirectionalLight : LightScene.DirectionalLights.Elements)
							{
								if (!DirectionalLight.bStationary)
								{
									continue;
								}

								int32 ElementId = &DirectionalLight - LightScene.DirectionalLights.Elements.GetData();
								TransencodeShadowMap(DirectionalLight, RenderState.LightSceneRenderState.DirectionalLights.Elements[ElementId]);
							}

							for (FPointLightRenderStateRef& PointLight : Lightmap.RelevantPointLights)
							{
								int32 ElementId = PointLight.GetElementIdChecked();
								TransencodeShadowMap(LightScene.PointLights.Elements[ElementId], PointLight);
							}

							for (FSpotLightRenderStateRef& SpotLight : Lightmap.RelevantSpotLights)
							{
								int32 ElementId = SpotLight.GetElementIdChecked();
								TransencodeShadowMap(LightScene.SpotLights.Elements[ElementId], SpotLight);
							}

							for (FRectLightRenderStateRef& RectLight : Lightmap.RelevantRectLights)
							{
								int32 ElementId = RectLight.GetElementIdChecked();
								TransencodeShadowMap(LightScene.RectLights.Elements[ElementId], RectLight);
							}
						}

						{
							UStaticMeshComponent* StaticMeshComponent = StaticMeshInstances.Elements[InstanceIndex].ComponentUObject;
							if (StaticMeshComponent && StaticMeshComponent->GetOwner() && StaticMeshComponent->GetOwner()->GetLevel())
							{
								// Should have happened at a higher level
								check(!StaticMeshComponent->IsRenderStateCreated());
								// The rendering thread reads from LODData and IrrelevantLights, therefore
								// the component must have finished detaching from the scene on the rendering
								// thread before it is safe to continue.
								check(StaticMeshComponent->AttachmentCounter.GetValue() == 0);

								// Ensure LODData has enough entries in it, free not required.
								const bool bLODDataCountChanged = StaticMeshComponent->SetLODDataCount(LODIndex + 1, StaticMeshComponent->GetStaticMesh()->GetNumLODs());
								if (bLODDataCountChanged)
								{
									StaticMeshComponent->MarkPackageDirty();
								}

								ELightMapPaddingType PaddingType = GAllowLightmapPadding ? LMPT_NormalPadding : LMPT_NoPadding;
								const bool bHasNonZeroData = QuantizedLightmapData->HasNonZeroData();

								ULevel* StorageLevel = LightingScenario ? LightingScenario : StaticMeshComponent->GetOwner()->GetLevel();
								UMapBuildDataRegistry* Registry = StorageLevel->GetOrCreateMapBuildData();

								FStaticMeshComponentLODInfo& ComponentLODInfo = StaticMeshComponent->LODData[LODIndex];

								// Detect duplicated MapBuildDataId
								if (Registry->GetMeshBuildDataDuringBuild(ComponentLODInfo.MapBuildDataId))
								{
									ComponentLODInfo.MapBuildDataId.Invalidate();

									if (LODIndex > 0)
									{
										// Non-zero LODs derive their MapBuildDataId from LOD0. In this case also regenerate LOD0 GUID
										StaticMeshComponent->LODData[0].MapBuildDataId.Invalidate();
										check(StaticMeshComponent->LODData[0].CreateMapBuildDataId(0));
									}
								}

								if (ComponentLODInfo.CreateMapBuildDataId(LODIndex))
								{
									StaticMeshComponent->MarkPackageDirty();
								}

<<<<<<< HEAD
								ELightMapPaddingType PaddingType = GAllowLightmapPadding ? LMPT_NormalPadding : LMPT_NoPadding;
								const bool bHasNonZeroData = QuantizedLightmapData->HasNonZeroData();

								ULevel* StorageLevel = LightingScenario ? LightingScenario : StaticMeshComponent->GetOwner()->GetLevel();
								UMapBuildDataRegistry* Registry = StorageLevel->GetOrCreateMapBuildData();
=======
>>>>>>> 3aae9151
								FMeshMapBuildData& MeshBuildData = Registry->AllocateMeshBuildData(ComponentLODInfo.MapBuildDataId, true);

								const bool bNeedsLightMap = true;// bHasNonZeroData;
								if (bNeedsLightMap)
								{
									// Create a light-map for the primitive.
									TMap<ULightComponent*, FShadowMapData2D*> EmptyShadowMapData;
									MeshBuildData.LightMap = FLightMap2D::AllocateLightMap(
										Registry,
										QuantizedLightmapData,
										bUseVirtualTextures ? ShadowMaps : EmptyShadowMapData,
										StaticMeshComponent->Bounds,
										PaddingType,
										LMF_Streamed
									);
								}
								else
								{
									MeshBuildData.LightMap = NULL;
									delete QuantizedLightmapData;
								}

								if (ShadowMaps.Num() > 0 && !bUseVirtualTextures)
								{
									MeshBuildData.ShadowMap = FShadowMap2D::AllocateShadowMap(
										Registry,
										ShadowMaps,
										StaticMeshComponent->Bounds,
										PaddingType,
										SMF_Streamed
									);
								}
								else
								{
									MeshBuildData.ShadowMap = NULL;
								}
							}
						}

						FTileDataLayer::Evict();
					}
				}
			}

			for (int32 InstanceGroupIndex = 0; InstanceGroupIndex < InstanceGroups.Elements.Num(); InstanceGroupIndex++)
			{
				for (int32 LODIndex = 0; LODIndex < InstanceGroups.Elements[InstanceGroupIndex].LODLightmaps.Num(); LODIndex++)
				{
					if (InstanceGroups.Elements[InstanceGroupIndex].LODLightmaps[LODIndex].IsValid())
					{
						if (Settings->DenoisingOptions == EGPULightmassDenoisingOptions::OnCompletion)
						{
							SubSlowTask.EnterProgressFrame(1, LOCTEXT("DenoisingAndTranscodingLightmaps", "Denoising & transcoding lightmaps"));
						}
						else
						{
							SubSlowTask.EnterProgressFrame(1, LOCTEXT("TranscodingLightmaps", "Transcoding lightmaps"));
						}

						FLightmapRenderState& Lightmap = RenderState.LightmapRenderStates.Elements[InstanceGroups.Elements[InstanceGroupIndex].LODLightmaps[LODIndex].GetElementId()];

						for (auto& Tile : Lightmap.TileStorage)
						{
							Tile.Value.CPUTextureData[0]->Decompress();
							Tile.Value.CPUTextureData[1]->Decompress();
							Tile.Value.CPUTextureData[2]->Decompress();
						}

						FInstanceGroup& InstanceGroup = InstanceGroups.Elements[InstanceGroupIndex];

						int32 BaseLightMapWidth = InstanceGroup.LODPerInstanceLightmapSize[LODIndex].X;
						int32 BaseLightMapHeight = InstanceGroup.LODPerInstanceLightmapSize[LODIndex].Y;

						int32 InstancesPerRow = FMath::CeilToInt(FMath::Sqrt(InstanceGroup.ComponentUObject->PerInstanceSMData.Num()));

						// Transencode GI layers
						TArray<TArray<FLightSampleData>> InstanceGroupLightSampleData;
						TArray<TUniquePtr<FQuantizedLightmapData>> InstancedSourceQuantizedData;
						TArray<TMap<ULightComponent*, TUniquePtr<FShadowMapData2D>>> InstancedShadowMapData;
						InstanceGroupLightSampleData.AddDefaulted(InstanceGroup.ComponentUObject->PerInstanceSMData.Num());
						InstancedSourceQuantizedData.AddDefaulted(InstanceGroup.ComponentUObject->PerInstanceSMData.Num());
						InstancedShadowMapData.AddDefaulted(InstanceGroup.ComponentUObject->PerInstanceSMData.Num());

						for (int32 InstanceIndex = 0; InstanceIndex < InstanceGroupLightSampleData.Num(); InstanceIndex++)
						{
							TArray<FLightSampleData>& LightSampleData = InstanceGroupLightSampleData[InstanceIndex];
							LightSampleData.AddZeroed(BaseLightMapWidth * BaseLightMapHeight);
							InstancedSourceQuantizedData[InstanceIndex] = MakeUnique<FQuantizedLightmapData>();

							int32 SrcRowPitchInPixels = GPreviewLightmapVirtualTileSize;
							int32 DstRowPitchInPixels = BaseLightMapWidth;

							int32 RenderIndex = InstanceGroup.ComponentUObject->GetRenderIndex(InstanceIndex);

							if (RenderIndex != INDEX_NONE)
							{
								FIntPoint InstanceTilePos = FIntPoint(RenderIndex % InstancesPerRow, RenderIndex / InstancesPerRow);
								FIntPoint InstanceTileMin = FIntPoint(InstanceTilePos.X * BaseLightMapWidth, InstanceTilePos.Y * BaseLightMapHeight);

								CopyRectTiled(
									InstanceTileMin,
									FIntRect(FIntPoint(0, 0), FIntPoint(BaseLightMapWidth, BaseLightMapHeight)),
									SrcRowPitchInPixels,
									DstRowPitchInPixels,
									[&Lightmap, &LightSampleData](int32 DstLinearIndex, FIntPoint SrcTilePosition, int32 SrcLinearIndex) mutable
								{
									LightSampleData[DstLinearIndex] = ConvertToLightSample(Lightmap.TileStorage[FTileVirtualCoordinates(SrcTilePosition, 0)].CPUTextureData[0]->Data[SrcLinearIndex], Lightmap.TileStorage[FTileVirtualCoordinates(SrcTilePosition, 0)].CPUTextureData[1]->Data[SrcLinearIndex]);
								});
							}

							if (Settings->DenoisingOptions == EGPULightmassDenoisingOptions::OnCompletion)
							{
								DenoiseLightSampleData(FIntPoint(BaseLightMapWidth, BaseLightMapHeight), LightSampleData, DenoiserContext);
							}

							FQuantizedLightmapData& QuantizedLightmapData = *InstancedSourceQuantizedData[InstanceIndex];
							QuantizedLightmapData.SizeX = BaseLightMapWidth;
							QuantizedLightmapData.SizeY = BaseLightMapHeight;

							QuantizeLightSamples(LightSampleData, QuantizedLightmapData.Data, QuantizedLightmapData.Scale, QuantizedLightmapData.Add);

							// Transencode stationary light shadow masks
							TMap<ULightComponent*, TUniquePtr<FShadowMapData2D>>& ShadowMaps = InstancedShadowMapData[InstanceIndex];

							{
								// For all relevant lights
								// Directional lights are always relevant
								for (FDirectionalLightBuildInfo& DirectionalLight : LightScene.DirectionalLights.Elements)
								{
									if (!DirectionalLight.bStationary)
									{
										continue;
									}

									check(DirectionalLight.ShadowMapChannel != INDEX_NONE);
									TUniquePtr<FQuantizedShadowSignedDistanceFieldData2D> ShadowMap = MakeUnique<FQuantizedShadowSignedDistanceFieldData2D>(BaseLightMapWidth, BaseLightMapHeight);

									if (RenderIndex != INDEX_NONE)
									{
										FIntPoint InstanceTilePos = FIntPoint(RenderIndex % InstancesPerRow, RenderIndex / InstancesPerRow);
										FIntPoint InstanceTileMin = FIntPoint(InstanceTilePos.X * BaseLightMapWidth, InstanceTilePos.Y * BaseLightMapHeight);

										CopyRectTiled(											
											InstanceTileMin,
											FIntRect(FIntPoint(0, 0), FIntPoint(BaseLightMapWidth, BaseLightMapHeight)),
											SrcRowPitchInPixels,
											DstRowPitchInPixels,
											[&Lightmap, &ShadowMap, &DirectionalLight](int32 DstLinearIndex, FIntPoint SrcTilePosition, int32 SrcLinearIndex) mutable
										{
											ShadowMap->GetData()[DstLinearIndex] = ConvertToShadowSample(Lightmap.TileStorage[FTileVirtualCoordinates(SrcTilePosition, 0)].CPUTextureData[2]->Data[SrcLinearIndex], DirectionalLight.ShadowMapChannel);
										});
									}

									ShadowMaps.Add(DirectionalLight.ComponentUObject, MoveTemp(ShadowMap));
								}

								for (FPointLightRenderStateRef& PointLight : Lightmap.RelevantPointLights)
								{
									check(PointLight->bStationary);
									check(PointLight->ShadowMapChannel != INDEX_NONE);
									TUniquePtr<FQuantizedShadowSignedDistanceFieldData2D> ShadowMap = MakeUnique<FQuantizedShadowSignedDistanceFieldData2D>(BaseLightMapWidth, BaseLightMapHeight);

									if (RenderIndex != INDEX_NONE)
									{
										FIntPoint InstanceTilePos = FIntPoint(RenderIndex % InstancesPerRow, RenderIndex / InstancesPerRow);
										FIntPoint InstanceTileMin = FIntPoint(InstanceTilePos.X * BaseLightMapWidth, InstanceTilePos.Y * BaseLightMapHeight);

										CopyRectTiled(
											InstanceTileMin,
											FIntRect(FIntPoint(0, 0), FIntPoint(BaseLightMapWidth, BaseLightMapHeight)),
											SrcRowPitchInPixels,
											DstRowPitchInPixels,
											[&Lightmap, &ShadowMap, &PointLight](int32 DstLinearIndex, FIntPoint SrcTilePosition, int32 SrcLinearIndex) mutable
										{
											ShadowMap->GetData()[DstLinearIndex] = ConvertToShadowSample(Lightmap.TileStorage[FTileVirtualCoordinates(SrcTilePosition, 0)].CPUTextureData[2]->Data[SrcLinearIndex], PointLight->ShadowMapChannel);
										});
									}

									ShadowMaps.Add(LightScene.PointLights.Elements[PointLight.GetElementIdChecked()].ComponentUObject, MoveTemp(ShadowMap));
								}

								for (FSpotLightRenderStateRef& SpotLight : Lightmap.RelevantSpotLights)
								{
									check(SpotLight->bStationary);
									check(SpotLight->ShadowMapChannel != INDEX_NONE);
									TUniquePtr<FQuantizedShadowSignedDistanceFieldData2D> ShadowMap = MakeUnique<FQuantizedShadowSignedDistanceFieldData2D>(BaseLightMapWidth, BaseLightMapHeight);

									if (RenderIndex != INDEX_NONE)
									{
										FIntPoint InstanceTilePos = FIntPoint(RenderIndex % InstancesPerRow, RenderIndex / InstancesPerRow);
										FIntPoint InstanceTileMin = FIntPoint(InstanceTilePos.X * BaseLightMapWidth, InstanceTilePos.Y * BaseLightMapHeight);

										CopyRectTiled(
											InstanceTileMin,
											FIntRect(FIntPoint(0, 0), FIntPoint(BaseLightMapWidth, BaseLightMapHeight)),
											SrcRowPitchInPixels,
											DstRowPitchInPixels,
											[&Lightmap, &ShadowMap, &SpotLight](int32 DstLinearIndex, FIntPoint SrcTilePosition, int32 SrcLinearIndex) mutable
										{
											ShadowMap->GetData()[DstLinearIndex] = ConvertToShadowSample(Lightmap.TileStorage[FTileVirtualCoordinates(SrcTilePosition, 0)].CPUTextureData[2]->Data[SrcLinearIndex], SpotLight->ShadowMapChannel);
										});
									}

									ShadowMaps.Add(LightScene.SpotLights.Elements[SpotLight.GetElementIdChecked()].ComponentUObject, MoveTemp(ShadowMap));
								}

								for (FRectLightRenderStateRef& RectLight : Lightmap.RelevantRectLights)
								{
									check(RectLight->bStationary);
									check(RectLight->ShadowMapChannel != INDEX_NONE);
									TUniquePtr<FQuantizedShadowSignedDistanceFieldData2D> ShadowMap = MakeUnique<FQuantizedShadowSignedDistanceFieldData2D>(BaseLightMapWidth, BaseLightMapHeight);

									if (RenderIndex != INDEX_NONE)
									{
										FIntPoint InstanceTilePos = FIntPoint(RenderIndex % InstancesPerRow, RenderIndex / InstancesPerRow);
										FIntPoint InstanceTileMin = FIntPoint(InstanceTilePos.X * BaseLightMapWidth, InstanceTilePos.Y * BaseLightMapHeight);

										CopyRectTiled(
											InstanceTileMin,
											FIntRect(FIntPoint(0, 0), FIntPoint(BaseLightMapWidth, BaseLightMapHeight)),
											SrcRowPitchInPixels,
											DstRowPitchInPixels,
											[&Lightmap, &ShadowMap, &RectLight](int32 DstLinearIndex, FIntPoint SrcTilePosition, int32 SrcLinearIndex) mutable
										{
											ShadowMap->GetData()[DstLinearIndex] = ConvertToShadowSample(Lightmap.TileStorage[FTileVirtualCoordinates(SrcTilePosition, 0)].CPUTextureData[2]->Data[SrcLinearIndex], RectLight->ShadowMapChannel);
										});
									}

									ShadowMaps.Add(LightScene.RectLights.Elements[RectLight.GetElementIdChecked()].ComponentUObject, MoveTemp(ShadowMap));
								}
							}
						}

						// Add static lights to lightmap data
						// Instanced lightmaps will eventually be merged together, so just add to the first one
						if (InstancedSourceQuantizedData.Num() > 0)
						{
							TUniquePtr<FQuantizedLightmapData>& QuantizedLightmapData = InstancedSourceQuantizedData[0];
							{
								for (FDirectionalLightBuildInfo& DirectionalLight : LightScene.DirectionalLights.Elements)
								{
									if (!DirectionalLight.bStationary)
									{
										UDirectionalLightComponent* Light = DirectionalLight.ComponentUObject;
										QuantizedLightmapData->LightGuids.Add(Light->LightGuid);
									}
								}

								for (FPointLightBuildInfo& PointLight : LightScene.PointLights.Elements)
								{
									if (!PointLight.bStationary)
									{
										UPointLightComponent* Light = PointLight.ComponentUObject;
										if (PointLight.AffectsBounds(InstanceGroup.WorldBounds))
										{
											QuantizedLightmapData->LightGuids.Add(Light->LightGuid);
										}
									}
								}

								for (FSpotLightBuildInfo& SpotLight : LightScene.SpotLights.Elements)
								{
									if (!SpotLight.bStationary)
									{
										USpotLightComponent* Light = SpotLight.ComponentUObject;
										if (SpotLight.AffectsBounds(InstanceGroup.WorldBounds))
										{
											QuantizedLightmapData->LightGuids.Add(Light->LightGuid);
										}
									}
								}

								for (FRectLightBuildInfo& RectLight : LightScene.RectLights.Elements)
								{
									if (!RectLight.bStationary)
									{
										URectLightComponent* Light = RectLight.ComponentUObject;
										if (RectLight.AffectsBounds(InstanceGroup.WorldBounds))
										{
											QuantizedLightmapData->LightGuids.Add(Light->LightGuid);
										}
									}
								}
							}
						}

						UStaticMesh* ResolvedMesh = InstanceGroup.ComponentUObject->GetStaticMesh();
						if (InstanceGroup.ComponentUObject->LODData.Num() != ResolvedMesh->GetNumLODs())
						{
							InstanceGroup.ComponentUObject->MarkPackageDirty();
						}

						// Ensure LODData has enough entries in it, free not required.
						InstanceGroup.ComponentUObject->SetLODDataCount(ResolvedMesh->GetNumLODs(), ResolvedMesh->GetNumLODs());

						ULevel* StorageLevel = LightingScenario ? LightingScenario : InstanceGroup.ComponentUObject->GetOwner()->GetLevel();
						UMapBuildDataRegistry* Registry = StorageLevel->GetOrCreateMapBuildData();

						FStaticMeshComponentLODInfo& ComponentLODInfo = InstanceGroup.ComponentUObject->LODData[LODIndex];
						
						// Detect duplicated MapBuildDataId
						if (Registry->GetMeshBuildDataDuringBuild(ComponentLODInfo.MapBuildDataId))
						{
							ComponentLODInfo.MapBuildDataId.Invalidate();

							if (LODIndex > 0)
							{
								// Non-zero LODs derive their MapBuildDataId from LOD0. In this case also regenerate LOD0 GUID
								InstanceGroup.ComponentUObject->LODData[0].MapBuildDataId.Invalidate();
								check(InstanceGroup.ComponentUObject->LODData[0].CreateMapBuildDataId(0));
							}
						}

						if (ComponentLODInfo.CreateMapBuildDataId(LODIndex))
						{
							InstanceGroup.ComponentUObject->MarkPackageDirty();
						}

<<<<<<< HEAD
						ULevel* StorageLevel = LightingScenario ? LightingScenario : InstanceGroup.ComponentUObject->GetOwner()->GetLevel();
						UMapBuildDataRegistry* Registry = StorageLevel->GetOrCreateMapBuildData();
=======
>>>>>>> 3aae9151
						FMeshMapBuildData& MeshBuildData = Registry->AllocateMeshBuildData(InstanceGroup.ComponentUObject->LODData[LODIndex].MapBuildDataId, true);

						MeshBuildData.PerInstanceLightmapData.Empty(InstancedSourceQuantizedData.Num());
						MeshBuildData.PerInstanceLightmapData.AddZeroed(InstancedSourceQuantizedData.Num());

						// Create a light-map for the primitive.
						// When using VT, shadow map data is included with lightmap allocation
						const ELightMapPaddingType PaddingType = GAllowLightmapPadding ? LMPT_NormalPadding : LMPT_NoPadding;

						TArray<TMap<ULightComponent*, TUniquePtr<FShadowMapData2D>>> EmptyShadowMapData;
						TRefCountPtr<FLightMap2D> NewLightMap = FLightMap2D::AllocateInstancedLightMap(Registry, InstanceGroup.ComponentUObject,
							MoveTemp(InstancedSourceQuantizedData),
							bUseVirtualTextures ? MoveTemp(InstancedShadowMapData) : MoveTemp(EmptyShadowMapData),
							Registry, InstanceGroup.ComponentUObject->LODData[LODIndex].MapBuildDataId, InstanceGroup.ComponentUObject->Bounds, PaddingType, LMF_Streamed);

						MeshBuildData.LightMap = NewLightMap;

<<<<<<< HEAD
=======
						if (InstancedShadowMapData.Num() > 0 && !bUseVirtualTextures)
						{
							TRefCountPtr<FShadowMap2D> NewShadowMap = FShadowMap2D::AllocateInstancedShadowMap(Registry, InstanceGroup.ComponentUObject,
								MoveTemp(InstancedShadowMapData),
								Registry, InstanceGroup.ComponentUObject->LODData[LODIndex].MapBuildDataId, InstanceGroup.ComponentUObject->Bounds, PaddingType, SMF_Streamed);

							MeshBuildData.ShadowMap = NewShadowMap;
						}

>>>>>>> 3aae9151
						FTileDataLayer::Evict();
					}
				}
			}

			for (int32 LandscapeIndex = 0; LandscapeIndex < Landscapes.Elements.Num(); LandscapeIndex++)
			{
				for (int32 LODIndex = 0; LODIndex < Landscapes.Elements[LandscapeIndex].LODLightmaps.Num(); LODIndex++)
				{
					if (Landscapes.Elements[LandscapeIndex].LODLightmaps[LODIndex].IsValid())
					{
						if (Settings->DenoisingOptions == EGPULightmassDenoisingOptions::OnCompletion)
						{
							SubSlowTask.EnterProgressFrame(1, LOCTEXT("DenoisingAndTranscodingLightmaps", "Denoising & transcoding lightmaps"));
						}
						else
						{
							SubSlowTask.EnterProgressFrame(1, LOCTEXT("TranscodingLightmaps", "Transcoding lightmaps"));
						}

						FLightmapRenderState& Lightmap = RenderState.LightmapRenderStates.Elements[Landscapes.Elements[LandscapeIndex].LODLightmaps[LODIndex].GetElementId()];

						for (auto& Tile : Lightmap.TileStorage)
						{
							Tile.Value.CPUTextureData[0]->Decompress();
							Tile.Value.CPUTextureData[1]->Decompress();
							Tile.Value.CPUTextureData[2]->Decompress();
						}

						// Transencode GI layers
						TArray<FLightSampleData> LightSampleData;
						LightSampleData.AddZeroed(Lightmap.GetSize().X * Lightmap.GetSize().Y); // LightSampleData will have different row pitch as VT is padded to tiles

						{
							int32 SrcRowPitchInPixels = GPreviewLightmapVirtualTileSize;
							int32 DstRowPitchInPixels = Lightmap.GetSize().X;

							CopyRectTiled(
								FIntPoint(0, 0),
								FIntRect(FIntPoint(0, 0), Lightmap.GetSize()),
								SrcRowPitchInPixels,
								DstRowPitchInPixels,
								[&Lightmap, &LightSampleData](int32 DstLinearIndex, FIntPoint SrcTilePosition, int32 SrcLinearIndex) mutable
							{
								LightSampleData[DstLinearIndex] = ConvertToLightSample(Lightmap.TileStorage[FTileVirtualCoordinates(SrcTilePosition, 0)].CPUTextureData[0]->Data[SrcLinearIndex], Lightmap.TileStorage[FTileVirtualCoordinates(SrcTilePosition, 0)].CPUTextureData[1]->Data[SrcLinearIndex]);
							});
						}

						if (Settings->DenoisingOptions == EGPULightmassDenoisingOptions::OnCompletion)
						{
							DenoiseLightSampleData(Lightmap.GetSize(), LightSampleData, DenoiserContext);
						}

						FQuantizedLightmapData* QuantizedLightmapData = new FQuantizedLightmapData();
						QuantizedLightmapData->SizeX = Lightmap.GetSize().X;
						QuantizedLightmapData->SizeY = Lightmap.GetSize().Y;

						QuantizeLightSamples(LightSampleData, QuantizedLightmapData->Data, QuantizedLightmapData->Scale, QuantizedLightmapData->Add);

						// Add static lights to lightmap data
						{
							for (FDirectionalLightBuildInfo& DirectionalLight : LightScene.DirectionalLights.Elements)
							{
								if (!DirectionalLight.bStationary)
								{
									UDirectionalLightComponent* Light = DirectionalLight.ComponentUObject;
									QuantizedLightmapData->LightGuids.Add(Light->LightGuid);
								}
							}

							for (FPointLightBuildInfo& PointLight : LightScene.PointLights.Elements)
							{
								if (!PointLight.bStationary)
								{
									UPointLightComponent* Light = PointLight.ComponentUObject;
									if (PointLight.AffectsBounds(Landscapes.Elements[LandscapeIndex].WorldBounds))
									{
										QuantizedLightmapData->LightGuids.Add(Light->LightGuid);
									}
								}
							}

							for (FSpotLightBuildInfo& SpotLight : LightScene.SpotLights.Elements)
							{
								if (!SpotLight.bStationary)
								{
									USpotLightComponent* Light = SpotLight.ComponentUObject;
									if (SpotLight.AffectsBounds(Landscapes.Elements[LandscapeIndex].WorldBounds))
									{
										QuantizedLightmapData->LightGuids.Add(Light->LightGuid);
									}
								}
							}

							for (FRectLightBuildInfo& RectLight : LightScene.RectLights.Elements)
							{
								if (!RectLight.bStationary)
								{
									URectLightComponent* Light = RectLight.ComponentUObject;
									if (RectLight.AffectsBounds(Landscapes.Elements[LandscapeIndex].WorldBounds))
									{
										QuantizedLightmapData->LightGuids.Add(Light->LightGuid);
									}
								}
							}
						}

						// Transencode stationary light shadow masks
						TMap<ULightComponent*, FShadowMapData2D*> ShadowMaps;
						{
							auto TransencodeShadowMap = [&Lightmap, &ShadowMaps](
								FLocalLightBuildInfo& LightBuildInfo,
								FLocalLightRenderState& Light
								)
							{
								check(Light.bStationary);
								check(Light.ShadowMapChannel != INDEX_NONE);
								FQuantizedShadowSignedDistanceFieldData2D* ShadowMap = new FQuantizedShadowSignedDistanceFieldData2D(Lightmap.GetSize().X, Lightmap.GetSize().Y);

								int32 SrcRowPitchInPixels = GPreviewLightmapVirtualTileSize;
								int32 DstRowPitchInPixels = Lightmap.GetSize().X;

								CopyRectTiled(
									FIntPoint(0, 0),
									FIntRect(FIntPoint(0, 0), Lightmap.GetSize()),
									SrcRowPitchInPixels,
									DstRowPitchInPixels,
									[&Lightmap, &ShadowMap, &Light](int32 DstLinearIndex, FIntPoint SrcTilePosition, int32 SrcLinearIndex) mutable
								{
									ShadowMap->GetData()[DstLinearIndex] = ConvertToShadowSample(Lightmap.TileStorage[FTileVirtualCoordinates(SrcTilePosition, 0)].CPUTextureData[2]->Data[SrcLinearIndex], Light.ShadowMapChannel);
								});

								ShadowMaps.Add(LightBuildInfo.GetComponentUObject(), ShadowMap);
							};

							// For all relevant lights
							// Directional lights are always relevant
							for (FDirectionalLightBuildInfo& DirectionalLight : LightScene.DirectionalLights.Elements)
							{
								if (!DirectionalLight.bStationary)
								{
									continue;
								}

								int32 ElementId = &DirectionalLight - LightScene.DirectionalLights.Elements.GetData();
								TransencodeShadowMap(DirectionalLight, RenderState.LightSceneRenderState.DirectionalLights.Elements[ElementId]);
							}

							for (FPointLightRenderStateRef& PointLight : Lightmap.RelevantPointLights)
							{
								int32 ElementId = PointLight.GetElementIdChecked();
								TransencodeShadowMap(LightScene.PointLights.Elements[ElementId], PointLight);
							}

							for (FSpotLightRenderStateRef& SpotLight : Lightmap.RelevantSpotLights)
							{
								int32 ElementId = SpotLight.GetElementIdChecked();
								TransencodeShadowMap(LightScene.SpotLights.Elements[ElementId], SpotLight);
							}

							for (FRectLightRenderStateRef& RectLight : Lightmap.RelevantRectLights)
							{
								int32 ElementId = RectLight.GetElementIdChecked();
								TransencodeShadowMap(LightScene.RectLights.Elements[ElementId], RectLight);
							}
						}

						{
							ULandscapeComponent* LandscapeComponent = Landscapes.Elements[LandscapeIndex].ComponentUObject;
							ELightMapPaddingType PaddingType = LMPT_NoPadding;
							const bool bHasNonZeroData = QuantizedLightmapData->HasNonZeroData();

							ULevel* StorageLevel = LightingScenario ? LightingScenario : LandscapeComponent->GetOwner()->GetLevel();
							UMapBuildDataRegistry* Registry = StorageLevel->GetOrCreateMapBuildData();
							FMeshMapBuildData& MeshBuildData = Registry->AllocateMeshBuildData(LandscapeComponent->MapBuildDataId, true);

							const bool bNeedsLightMap = true;// bHasNonZeroData;
							if (bNeedsLightMap)
							{
								// Create a light-map for the primitive.
								TMap<ULightComponent*, FShadowMapData2D*> EmptyShadowMapData;
								MeshBuildData.LightMap = FLightMap2D::AllocateLightMap(
									Registry,
									QuantizedLightmapData,
									bUseVirtualTextures ? ShadowMaps : EmptyShadowMapData,
									LandscapeComponent->Bounds,
									PaddingType,
									LMF_Streamed
								);
							}
							else
							{
								MeshBuildData.LightMap = NULL;
								delete QuantizedLightmapData;
							}

							if (ShadowMaps.Num() > 0 && !bUseVirtualTextures)
							{
								MeshBuildData.ShadowMap = FShadowMap2D::AllocateShadowMap(
									Registry,
									ShadowMaps,
									LandscapeComponent->Bounds,
									PaddingType,
									SMF_Streamed
								);
							}
							else
							{
								MeshBuildData.ShadowMap = NULL;
							}

							if (ALandscapeProxy* Proxy = Cast<ALandscapeProxy>(LandscapeComponent->GetOuter()))
							{
								TSet<ULandscapeComponent*> Components;
								Components.Add(LandscapeComponent);
								Proxy->FlushGrassComponents(&Components, false);
							}
						}

						FTileDataLayer::Evict();
					}
				}
			}

		}

		GCompressLightmaps = Settings->bCompressLightmaps;

		FLightMap2D::EncodeTextures(World, LightingScenario, true, true);
		FShadowMap2D::EncodeTextures(World, LightingScenario, true, true);

		SlowTask.EnterProgressFrame(1, LOCTEXT("ApplyingNewLighting", "Applying new lighting"));

		for (int32 LevelIndex = 0; LevelIndex < World->GetNumLevels(); LevelIndex++)
		{
			bool bMarkLevelDirty = false;
			ULevel* Level = World->GetLevel(LevelIndex);

			if (Level)
			{
				if (Level->bIsVisible && (!Level->bIsLightingScenario || Level == LightingScenario))
				{
					ULevel* StorageLevel = LightingScenario ? LightingScenario : Level;
					UMapBuildDataRegistry* Registry = StorageLevel->GetOrCreateMapBuildData();

					Registry->SetupLightmapResourceClusters();

					Level->InitializeRenderingResources();
				}
			}
		}
	}

	// Always turn Realtime back on after baking lighting
	if (GCurrentLevelEditingViewportClient)
	{
		GCurrentLevelEditingViewportClient->SetRealtime(true);
	} 
}

void FScene::RemoveAllComponents()
{
	TArray<UStaticMeshComponent*> RegisteredStaticMeshComponents;
	TArray<UInstancedStaticMeshComponent*> RegisteredInstancedStaticMeshComponents;
	TArray<ULandscapeComponent*> RegisteredLandscapeComponents;
	RegisteredStaticMeshComponentUObjects.GetKeys(RegisteredStaticMeshComponents);
	RegisteredInstancedStaticMeshComponentUObjects.GetKeys(RegisteredInstancedStaticMeshComponents);
	RegisteredLandscapeComponentUObjects.GetKeys(RegisteredLandscapeComponents);

	for (auto Component : RegisteredStaticMeshComponents)
	{
		RemoveGeometryInstanceFromComponent(Component);
	}
	for (auto Component : RegisteredInstancedStaticMeshComponents)
	{
		RemoveGeometryInstanceFromComponent(Component);
	}
	for (auto Component : RegisteredLandscapeComponents)
	{
		RemoveGeometryInstanceFromComponent(Component);
	}

	TArray<UDirectionalLightComponent*> RegisteredDirectionalLightComponents;
	TArray<UPointLightComponent*> RegisteredPointLightComponents;
	TArray<USpotLightComponent*> RegisteredSpotLightComponents;
	TArray<URectLightComponent*> RegisteredRectLightComponents;
	LightScene.RegisteredDirectionalLightComponentUObjects.GetKeys(RegisteredDirectionalLightComponents);
	LightScene.RegisteredPointLightComponentUObjects.GetKeys(RegisteredPointLightComponents);
	LightScene.RegisteredSpotLightComponentUObjects.GetKeys(RegisteredSpotLightComponents);
	LightScene.RegisteredRectLightComponentUObjects.GetKeys(RegisteredRectLightComponents);

	for (auto Light : RegisteredDirectionalLightComponents)
	{
		RemoveLight(Light);
	}
	for (auto Light : RegisteredPointLightComponents)
	{
		RemoveLight(Light);
	}
	for (auto Light : RegisteredSpotLightComponents)
	{
		RemoveLight(Light);
	}
	for (auto Light : RegisteredRectLightComponents)
	{
		RemoveLight(Light);
	}

	if (LightScene.SkyLight.IsSet())
	{
		RemoveLight(LightScene.SkyLight->ComponentUObject);
	}
}

}


#undef LOCTEXT_NAMESPACE<|MERGE_RESOLUTION|>--- conflicted
+++ resolved
@@ -1775,15 +1775,6 @@
 					}
 				}
 			}
-<<<<<<< HEAD
-
-			{
-				int32 NumCellsPerBrick = 5 * 5 * 5;
-				SamplesTaken += VolumetricLightmapRenderer->SamplesTaken;
-				TotalSamples += (uint64)VolumetricLightmapRenderer->NumTotalBricks * NumCellsPerBrick * Settings->GISamples * VolumetricLightmapRenderer->GetGISamplesMultiplier();
-			}
-=======
->>>>>>> 3aae9151
 		}
 		else // LightmapRenderer->bOnlyBakeWhatYouSee == true
 		{
@@ -1814,9 +1805,6 @@
 			}
 		}
 
-<<<<<<< HEAD
-		FPlatformAtomics::InterlockedExchange(&Percentage, FMath::Max(FMath::FloorToInt(SamplesTaken * 100.0 / TotalSamples), 0));
-=======
 		bHaveFinishedSurfaceLightmaps = SamplesTaken == TotalSamples;
 
 		{
@@ -1840,7 +1828,6 @@
 	if (!bIsViewportNonRealtime || (bIsViewportNonRealtime && bHaveFinishedSurfaceLightmaps))
 	{
 		VolumetricLightmapRenderer->BackgroundTick();
->>>>>>> 3aae9151
 	}
 }
 
@@ -2442,14 +2429,6 @@
 									StaticMeshComponent->MarkPackageDirty();
 								}
 
-<<<<<<< HEAD
-								ELightMapPaddingType PaddingType = GAllowLightmapPadding ? LMPT_NormalPadding : LMPT_NoPadding;
-								const bool bHasNonZeroData = QuantizedLightmapData->HasNonZeroData();
-
-								ULevel* StorageLevel = LightingScenario ? LightingScenario : StaticMeshComponent->GetOwner()->GetLevel();
-								UMapBuildDataRegistry* Registry = StorageLevel->GetOrCreateMapBuildData();
-=======
->>>>>>> 3aae9151
 								FMeshMapBuildData& MeshBuildData = Registry->AllocateMeshBuildData(ComponentLODInfo.MapBuildDataId, true);
 
 								const bool bNeedsLightMap = true;// bHasNonZeroData;
@@ -2768,11 +2747,6 @@
 							InstanceGroup.ComponentUObject->MarkPackageDirty();
 						}
 
-<<<<<<< HEAD
-						ULevel* StorageLevel = LightingScenario ? LightingScenario : InstanceGroup.ComponentUObject->GetOwner()->GetLevel();
-						UMapBuildDataRegistry* Registry = StorageLevel->GetOrCreateMapBuildData();
-=======
->>>>>>> 3aae9151
 						FMeshMapBuildData& MeshBuildData = Registry->AllocateMeshBuildData(InstanceGroup.ComponentUObject->LODData[LODIndex].MapBuildDataId, true);
 
 						MeshBuildData.PerInstanceLightmapData.Empty(InstancedSourceQuantizedData.Num());
@@ -2790,8 +2764,6 @@
 
 						MeshBuildData.LightMap = NewLightMap;
 
-<<<<<<< HEAD
-=======
 						if (InstancedShadowMapData.Num() > 0 && !bUseVirtualTextures)
 						{
 							TRefCountPtr<FShadowMap2D> NewShadowMap = FShadowMap2D::AllocateInstancedShadowMap(Registry, InstanceGroup.ComponentUObject,
@@ -2801,7 +2773,6 @@
 							MeshBuildData.ShadowMap = NewShadowMap;
 						}
 
->>>>>>> 3aae9151
 						FTileDataLayer::Evict();
 					}
 				}
