--- conflicted
+++ resolved
@@ -797,11 +797,7 @@
 				Lightmap->Name,
 				Lightmap->Size,
 				FMath::Min((int32)FMath::CeilLogTwo((uint32)FMath::Min(Lightmap->GetPaddedSizeInTiles().X, Lightmap->GetPaddedSizeInTiles().Y)), GPreviewLightmapMipmapMaxLevel),
-<<<<<<< HEAD
-				ResourceCluster, // temporarily promote unique ptr to raw ptr to make it copyable
-=======
 				ResourceCluster,
->>>>>>> d731a049
 				FVector4f(FVector2f(Lightmap->LightmapObject->CoordinateScale), FVector2f(Lightmap->LightmapObject->CoordinateBias))
 			};
 
@@ -1001,11 +997,7 @@
 				Lightmap->Name,
 				Lightmap->Size,
 				FMath::Min((int32)FMath::CeilLogTwo((uint32)FMath::Min(Lightmap->GetPaddedSizeInTiles().X, Lightmap->GetPaddedSizeInTiles().Y)), GPreviewLightmapMipmapMaxLevel),
-<<<<<<< HEAD
-				ResourceCluster, // temporarily promote unique ptr to raw ptr to make it copyable
-=======
 				ResourceCluster,
->>>>>>> d731a049
 				FVector4f(FVector4(Lightmap->LightmapObject->CoordinateScale, Lightmap->LightmapObject->CoordinateBias))
 			};
 
@@ -1188,11 +1180,7 @@
 				Lightmap->Name,
 				Lightmap->Size,
 				FMath::Min((int32)FMath::CeilLogTwo((uint32)FMath::Min(Lightmap->GetPaddedSizeInTiles().X, Lightmap->GetPaddedSizeInTiles().Y)), GPreviewLightmapMipmapMaxLevel),
-<<<<<<< HEAD
-				ResourceCluster, // temporarily promote unique ptr to raw ptr to make it copyable
-=======
 				ResourceCluster,
->>>>>>> d731a049
 				FVector4f(FVector4(Lightmap->LightmapObject->CoordinateScale, Lightmap->LightmapObject->CoordinateBias))
 			};
 
