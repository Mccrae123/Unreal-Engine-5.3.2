// Copyright Epic Games, Inc. All Rights Reserved.

#include "VolumetricLightmap.h"
#include "VolumetricLightmapVoxelization.h"
#include "Containers/DynamicRHIResourceArray.h"
#include "LightmapRayTracing.h"
#include "PathTracingLightParameters.inl"
#include "GPULightmassModule.h"
#include "RHIGPUReadback.h"
#include "LevelEditorViewport.h"
#include "Editor.h"
#include "RectLightTextureManager.h"
#include "GPUSort.h"

IMPLEMENT_MATERIAL_SHADER_TYPE(, FVLMVoxelizationVS, TEXT("/Plugin/GPULightmass/Private/VolumetricLightmapVoxelization.usf"), TEXT("VLMVoxelizationVS"), SF_Vertex);
IMPLEMENT_MATERIAL_SHADER_TYPE(, FVLMVoxelizationGS, TEXT("/Plugin/GPULightmass/Private/VolumetricLightmapVoxelization.usf"), TEXT("VLMVoxelizationGS"), SF_Geometry);
IMPLEMENT_MATERIAL_SHADER_TYPE(, FVLMVoxelizationPS, TEXT("/Plugin/GPULightmass/Private/VolumetricLightmapVoxelization.usf"), TEXT("VLMVoxelizationPS"), SF_Pixel);
IMPLEMENT_GLOBAL_SHADER(FClearVolumeCS, "/Plugin/GPULightmass/Private/BrickAllocationManagement.usf", "ClearVolumeCS", SF_Compute);
IMPLEMENT_GLOBAL_SHADER(FVoxelizeImportanceVolumeCS, "/Plugin/GPULightmass/Private/BrickAllocationManagement.usf", "VoxelizeImportanceVolumeCS", SF_Compute);
IMPLEMENT_GLOBAL_SHADER(FDownsampleVolumeCS, "/Plugin/GPULightmass/Private/BrickAllocationManagement.usf", "DownsampleVolumeCS", SF_Compute);
IMPLEMENT_GLOBAL_SHADER(FCountNumBricksCS, "/Plugin/GPULightmass/Private/BrickAllocationManagement.usf", "CountNumBricksCS", SF_Compute);
IMPLEMENT_GLOBAL_SHADER(FGatherBrickRequestsCS, "/Plugin/GPULightmass/Private/BrickAllocationManagement.usf", "GatherBrickRequestsCS", SF_Compute);
IMPLEMENT_GLOBAL_SHADER(FSplatVolumeCS, "/Plugin/GPULightmass/Private/BrickAllocationManagement.usf", "SplatVolumeCS", SF_Compute);
IMPLEMENT_GLOBAL_SHADER(FStitchBorderCS, "/Plugin/GPULightmass/Private/BrickAllocationManagement.usf", "StitchBorderCS", SF_Compute);
IMPLEMENT_GLOBAL_SHADER(FCopyPaddingStripsCS, "/Plugin/GPULightmass/Private/BrickAllocationManagement.usf", "CopyPaddingStripsCS", SF_Compute);
IMPLEMENT_GLOBAL_SHADER(FFillInvalidCellCS, "/Plugin/GPULightmass/Private/BrickAllocationManagement.usf", "FillInvalidCellCS", SF_Compute);
IMPLEMENT_GLOBAL_SHADER(FFinalizeBrickResultsCS, "/Plugin/GPULightmass/Private/BrickAllocationManagement.usf", "FinalizeBrickResultsCS", SF_Compute);
IMPLEMENT_GLOBAL_SHADER(FWriteSortedBrickRequestsCS, "/Plugin/GPULightmass/Private/BrickAllocationManagement.usf", "WriteSortedBrickRequestsCS", SF_Compute);
IMPLEMENT_GLOBAL_SHADER(FPermuteVoxelizeVolumeCS, "/Plugin/GPULightmass/Private/BrickAllocationManagement.usf", "PermuteVoxelizeVolumeCS", SF_Compute);

IMPLEMENT_STATIC_UNIFORM_BUFFER_STRUCT(FVLMVoxelizationParams, "VLMVoxelizationParams", SceneTextures);

void InitializeBrickData(FIntVector BrickDataDimensions, FVolumetricLightmapBrickData& BrickData, const bool bForAccumulation)
{
	BrickData.AmbientVector.Format = bForAccumulation ? PF_A32B32G32R32F : PF_FloatR11G11B10;
	BrickData.SkyBentNormal.Format = bForAccumulation ? PF_A32B32G32R32F : PF_R8G8B8A8;
	BrickData.DirectionalLightShadowing.Format = PF_G8;

	for (int32 i = 0; i < UE_ARRAY_COUNT(BrickData.SHCoefficients); i++)
	{
		BrickData.SHCoefficients[i].Format = bForAccumulation ? PF_A32B32G32R32F : PF_R8G8B8A8;
	}

	BrickData.AmbientVector.CreateTargetTexture(BrickDataDimensions);
	BrickData.AmbientVector.CreateUAV();

	for (int32 i = 0; i < UE_ARRAY_COUNT(BrickData.SHCoefficients); i++)
	{
		BrickData.SHCoefficients[i].CreateTargetTexture(BrickDataDimensions);
		BrickData.SHCoefficients[i].CreateUAV();
	}

	BrickData.SkyBentNormal.CreateTargetTexture(BrickDataDimensions);
	BrickData.SkyBentNormal.CreateUAV();

	BrickData.DirectionalLightShadowing.CreateTargetTexture(BrickDataDimensions);
	BrickData.DirectionalLightShadowing.CreateUAV();

	size_t TotalSize = 0;
	TotalSize += GPixelFormats[BrickData.AmbientVector.Format].BlockBytes;
	TotalSize += UE_ARRAY_COUNT(BrickData.SHCoefficients) * GPixelFormats[BrickData.SHCoefficients[0].Format].BlockBytes;
	TotalSize += GPixelFormats[BrickData.SkyBentNormal.Format].BlockBytes;
	TotalSize += GPixelFormats[BrickData.DirectionalLightShadowing.Format].BlockBytes;
	TotalSize *= BrickDataDimensions.X * BrickDataDimensions.Y * BrickDataDimensions.Z;
	
	UE_LOG(LogGPULightmass, Log, TEXT("Allocated %.2fMB for volumetric lightmap %s brick data"), TotalSize / 1024.0f / 1024.0f, bForAccumulation ? TEXT("accumulation") : TEXT("display"));
}

void ReleaseBrickData(FVolumetricLightmapBrickData& BrickData)
{
	BrickData.AmbientVector.Texture.SafeRelease();
	for (int32 i = 0; i < UE_ARRAY_COUNT(BrickData.SHCoefficients); i++)
	{
		BrickData.SHCoefficients[i].Texture.SafeRelease();
	}
	BrickData.SkyBentNormal.Texture.SafeRelease();
	BrickData.DirectionalLightShadowing.Texture.SafeRelease();

	BrickData.AmbientVector.UAV.SafeRelease();
	for (int32 i = 0; i < UE_ARRAY_COUNT(BrickData.SHCoefficients); i++)
	{
		BrickData.SHCoefficients[i].UAV.SafeRelease();
	}
	BrickData.SkyBentNormal.UAV.SafeRelease();
	BrickData.DirectionalLightShadowing.UAV.SafeRelease();
}

namespace GPULightmass
{

const int32 BrickSize = 4;
const int32 MaxRefinementLevels = 3;

FVolumetricLightmapRenderer::FVolumetricLightmapRenderer(FSceneRenderState* Scene)
	: Scene(Scene)
{
	VolumetricLightmap.Data = &VolumetricLightmapData;
	
	NumTotalPassesToRender = Scene->Settings->GISamples * Scene->Settings->VolumetricLightmapQualityMultiplier;
	
	if (Scene->Settings->bUseIrradianceCaching)
	{
		NumTotalPassesToRender += Scene->Settings->IrradianceCacheQuality;	
	}
}

FPrecomputedVolumetricLightmap* FVolumetricLightmapRenderer::GetPrecomputedVolumetricLightmapForPreview()
{
	return &VolumetricLightmap;
}

BEGIN_SHADER_PARAMETER_STRUCT(FVoxelizeMeshPassParameters, )
	SHADER_PARAMETER_STRUCT_REF(FViewUniformShaderParameters, View)
	SHADER_PARAMETER_RDG_UNIFORM_BUFFER(FVLMVoxelizationParams, PassUniformBuffer)
	SHADER_PARAMETER_RDG_UNIFORM_BUFFER(FInstanceCullingGlobalUniforms, InstanceCulling)
	RENDER_TARGET_BINDING_SLOTS()
END_SHADER_PARAMETER_STRUCT()

BEGIN_SHADER_PARAMETER_STRUCT(FSortBrickRequestsPassParameters, )
	SHADER_PARAMETER_RDG_BUFFER_SRV(Buffer<uint>, BrickRequestKeysSRV)
	SHADER_PARAMETER_RDG_BUFFER_SRV(Buffer<uint>, BrickRequestKeysSRV2)
	SHADER_PARAMETER_RDG_BUFFER_UAV(RWBuffer<uint>, BrickRequestKeysUAV)
	SHADER_PARAMETER_RDG_BUFFER_UAV(RWBuffer<uint>, BrickRequestKeysUAV2)
	SHADER_PARAMETER_RDG_BUFFER_SRV(Buffer<uint>, BrickRequestSortedIndicesSRV)
	SHADER_PARAMETER_RDG_BUFFER_SRV(Buffer<uint>, BrickRequestSortedIndicesSRV2)
	SHADER_PARAMETER_RDG_BUFFER_UAV(RWBuffer<uint>, BrickRequestSortedIndicesUAV)
	SHADER_PARAMETER_RDG_BUFFER_UAV(RWBuffer<uint>, BrickRequestSortedIndicesUAV2)
END_SHADER_PARAMETER_STRUCT()
	
void FVolumetricLightmapRenderer::VoxelizeScene()
{
	FGlobalShaderMap* GlobalShaderMap = GetGlobalShaderMap(Scene->FeatureLevel);

	for (int32 MipLevel = 0; MipLevel < VoxelizationVolumeMips.Num(); MipLevel++)
	{
		VoxelizationVolumeMips[MipLevel].SafeRelease();
	}

	IndirectionTexture.SafeRelease();
	ValidityBrickData.SafeRelease();

	ReleaseBrickData(VolumetricLightmapData.BrickData);
	ReleaseBrickData(AccumulationBrickData);

	FRHICommandListExecutor::GetImmediateCommandList().ImmediateFlush(EImmediateFlushType::FlushRHIThreadFlushResources);

	VolumeMin = Scene->CombinedImportanceVolume.Min;

	FIntVector FullGridSize(
		FMath::TruncToInt(2 * Scene->CombinedImportanceVolume.GetExtent().X / TargetDetailCellSize) + 1,
		FMath::TruncToInt(2 * Scene->CombinedImportanceVolume.GetExtent().Y / TargetDetailCellSize) + 1,
		FMath::TruncToInt(2 * Scene->CombinedImportanceVolume.GetExtent().Z / TargetDetailCellSize) + 1);

	const int32 BrickSizeLog2 = FMath::FloorLog2(BrickSize);
	const int32 DetailCellsPerTopLevelBrick = 1 << (MaxRefinementLevels * BrickSizeLog2);

	FIntVector TopLevelGridSize = FIntVector::DivideAndRoundUp(FullGridSize, DetailCellsPerTopLevelBrick);

	VolumeSize = FVector(TopLevelGridSize) * DetailCellsPerTopLevelBrick * TargetDetailCellSize;
	FBox FinalVolume(VolumeMin, VolumeMin + VolumeSize);

	const int32 IndirectionCellsPerTopLevelCell = DetailCellsPerTopLevelBrick / BrickSize;

	IndirectionTextureDimensions = TopLevelGridSize * IndirectionCellsPerTopLevelCell;

	VoxelizationVolumeMips.Empty();

	FRHICommandListImmediate& RHICmdList = FRHICommandListExecutor::GetImmediateCommandList();

	{
		FRDGBuilder GraphBuilder(RHICmdList);
		ON_SCOPE_EXIT{ GraphBuilder.Execute(); };

		FRDGTextureUAV* IndirectionTextureUAV = nullptr;

		{
			const FRDGTextureDesc Desc = FRDGTextureDesc::Create3D(
				FIntVector(IndirectionTextureDimensions.X, IndirectionTextureDimensions.Y, IndirectionTextureDimensions.Z),
				PF_R8G8B8A8_UINT,
				FClearValueBinding::Black,
				ETextureCreateFlags::ShaderResource | ETextureCreateFlags::RenderTargetable | ETextureCreateFlags::UAV);

			FRDGTexture* Texture = GraphBuilder.CreateTexture(Desc, TEXT("GPULightmassVLMIndirectionTexture"));
			IndirectionTexture = GraphBuilder.ConvertToExternalTexture(Texture);
			IndirectionTextureUAV = GraphBuilder.CreateUAV(Texture);

			UE_LOG(LogGPULightmass, Log, TEXT("Allocated %.2fMB for volumetric lightmap indirection texture"),
				IndirectionTextureDimensions.X * IndirectionTextureDimensions.Y * IndirectionTextureDimensions.Z * GPixelFormats[Desc.Format].BlockBytes / 1024.0f / 1024.0f);
		}

		TArray<FRDGTextureUAV*, FRDGArrayAllocator> VoxelizationVolumeMipUAVs;

		for (int32 Level = 0; Level < MaxRefinementLevels; Level++)
		{
			const FRDGTextureDesc Desc = FRDGTextureDesc::Create3D(
				FIntVector(IndirectionTextureDimensions.X >> (Level * BrickSizeLog2), IndirectionTextureDimensions.Y >> (Level * BrickSizeLog2), IndirectionTextureDimensions.Z >> (Level * BrickSizeLog2)),
				PF_R32_UINT,
				FClearValueBinding::Black,
				ETextureCreateFlags::ShaderResource | ETextureCreateFlags::RenderTargetable | ETextureCreateFlags::UAV);

			FRDGTexture* Texture = GraphBuilder.CreateTexture(Desc, TEXT("GPULightmassVLMVoxelizationVolumeMips"));

			VoxelizationVolumeMips.Emplace(GraphBuilder.ConvertToExternalTexture(Texture));
			VoxelizationVolumeMipUAVs.Emplace(GraphBuilder.CreateUAV(Texture));
		}

		VolumetricLightmapData.Bounds = FinalVolume;
		VolumetricLightmapData.IndirectionTexture.Texture = IndirectionTexture->GetRHI();
		VolumetricLightmapData.IndirectionTexture.Format = PF_R8G8B8A8_UINT;
		VolumetricLightmapData.IndirectionTextureDimensions = FIntVector(IndirectionTextureDimensions);
		VolumetricLightmapData.BrickSize = 4;

<<<<<<< HEAD
	FVLMVoxelizationParams* VLMVoxelizationParams = GraphBuilder.AllocParameters<FVLMVoxelizationParams>();
	VLMVoxelizationParams->VolumeCenter = (FVector3f)CubeVolume.GetCenter(); // LWC_TODO: precision loss
	VLMVoxelizationParams->VolumeExtent = (FVector3f)CubeVolume.GetExtent(); // LWC_TODO: precision loss
	VLMVoxelizationParams->VolumeMaxDim = CubeMaxDim;
	VLMVoxelizationParams->VoxelizeVolume = VoxelizationVolumeMips[0]->GetRenderTargetItem().UAV;
	VLMVoxelizationParams->IndirectionTexture = IndirectionTexture->GetRenderTargetItem().UAV;
	TRDGUniformBufferRef<FVLMVoxelizationParams> PassUniformBuffer = GraphBuilder.CreateUniformBuffer(VLMVoxelizationParams);
=======
		FBox CubeVolume(VolumeMin, VolumeMin + FVector(FMath::Max3(VolumeSize.X, VolumeSize.Y, VolumeSize.Z)));
		int32 CubeMaxDim = FMath::Max3(IndirectionTextureDimensions.X, IndirectionTextureDimensions.Y, IndirectionTextureDimensions.Z);
>>>>>>> d731a049

		FRDGTexture* VoxelizationVolumeMipsRDG = GraphBuilder.RegisterExternalTexture(VoxelizationVolumeMips[0]);
		FRDGTexture* IndirectTextureRDG = GraphBuilder.RegisterExternalTexture(IndirectionTexture);

<<<<<<< HEAD
	for (FBox ImportanceVolume : ImportanceVolumes)
	{
		FGlobalShaderMap* GlobalShaderMap = GetGlobalShaderMap(GMaxRHIFeatureLevel);

		TShaderMapRef<FVoxelizeImportanceVolumeCS> ComputeShader(GlobalShaderMap);

		FVoxelizeImportanceVolumeCS::FParameters* Parameters = GraphBuilder.AllocParameters<FVoxelizeImportanceVolumeCS::FParameters>();
		Parameters->VolumeSize = VoxelizationVolumeMips[0]->GetDesc().GetSize();
		Parameters->ImportanceVolumeMin = (FVector3f)ImportanceVolume.Min;
		Parameters->ImportanceVolumeMax = (FVector3f)ImportanceVolume.Max;
		Parameters->VLMVoxelizationParams = PassUniformBuffer;
		Parameters->VoxelizeVolume = VoxelizationVolumeMips[0]->GetRenderTargetItem().UAV;

		FComputeShaderUtils::AddPass(
			GraphBuilder,
			RDG_EVENT_NAME("VoxelizeImportanceVolume"),
			ComputeShader,
			Parameters,
			FComputeShaderUtils::GetGroupCount(VoxelizationVolumeMips[0]->GetDesc().GetSize(), FIntVector(4)));
	}

	// Setup ray tracing scene with LOD 0
	if (!Scene->SetupRayTracingScene())
	{
		GraphBuilder.Execute();
		return;
	}
=======
		FVLMVoxelizationParams* VLMVoxelizationParams = GraphBuilder.AllocParameters<FVLMVoxelizationParams>();
		VLMVoxelizationParams->VolumeCenter = (FVector3f)CubeVolume.GetCenter(); // LWC_TODO: precision loss
		VLMVoxelizationParams->VolumeExtent = (FVector3f)CubeVolume.GetExtent(); // LWC_TODO: precision loss
		VLMVoxelizationParams->VolumeMaxDim = CubeMaxDim;
		VLMVoxelizationParams->VoxelizeVolume = VoxelizationVolumeMipUAVs[0];
		VLMVoxelizationParams->IndirectionTexture = IndirectionTextureUAV;
		TRDGUniformBufferRef<FVLMVoxelizationParams> PassUniformBuffer = GraphBuilder.CreateUniformBuffer(VLMVoxelizationParams);

		for (int32 MipLevel = 0; MipLevel < VoxelizationVolumeMips.Num(); MipLevel++)
		{
			FClearVolumeCS::FParameters* Parameters = GraphBuilder.AllocParameters<FClearVolumeCS::FParameters>();
			Parameters->VolumeSize = VoxelizationVolumeMips[MipLevel]->GetDesc().GetSize();
			Parameters->VoxelizeVolume = VoxelizationVolumeMipUAVs[MipLevel];

			TShaderMapRef<FClearVolumeCS> ComputeShader(GlobalShaderMap);
			FComputeShaderUtils::AddPass(
				GraphBuilder,
				RDG_EVENT_NAME("ClearVolume"),
				ComputeShader,
				Parameters,
				FComputeShaderUtils::GetGroupCount(VoxelizationVolumeMips[MipLevel]->GetDesc().GetSize(), FIntVector(4)));
		}
>>>>>>> d731a049

		for (FBox ImportanceVolume : Scene->ImportanceVolumes)
		{
			TShaderMapRef<FVoxelizeImportanceVolumeCS> ComputeShader(GlobalShaderMap);

			FVoxelizeImportanceVolumeCS::FParameters* Parameters = GraphBuilder.AllocParameters<FVoxelizeImportanceVolumeCS::FParameters>();
			Parameters->VolumeSize = VoxelizationVolumeMips[0]->GetDesc().GetSize();
			Parameters->ImportanceVolumeMin = (FVector3f)ImportanceVolume.Min - FVector3f(2 * TargetDetailCellSize);
			Parameters->ImportanceVolumeMax = (FVector3f)ImportanceVolume.Max + FVector3f(2 * TargetDetailCellSize);
			Parameters->VLMVoxelizationParams = PassUniformBuffer;
			Parameters->VoxelizeVolume = VoxelizationVolumeMipUAVs[0];

			FComputeShaderUtils::AddPass(
				GraphBuilder,
				RDG_EVENT_NAME("VoxelizeImportanceVolume"),
				ComputeShader,
				Parameters,
				FComputeShaderUtils::GetGroupCount(VoxelizationVolumeMips[0]->GetDesc().GetSize(), FIntVector(4)));
		}

		// Setup ray tracing scene with LOD 0
		if (!Scene->SetupRayTracingScene())
		{
			return;
		}

		auto* PassParameters = GraphBuilder.AllocParameters<FVoxelizeMeshPassParameters>();
		PassParameters->View = Scene->ReferenceView->ViewUniformBuffer;
		PassParameters->PassUniformBuffer = GraphBuilder.CreateUniformBuffer(VLMVoxelizationParams);
		PassParameters->InstanceCulling = FInstanceCullingContext::CreateDummyInstanceCullingUniformBuffer(GraphBuilder);

		GraphBuilder.AddPass(
			RDG_EVENT_NAME("VLM Mesh Voxelization"),
			PassParameters,
			ERDGPassFlags::Raster | ERDGPassFlags::NeverCull,
			[this, CubeMaxDim, PassUniformBuffer, PassParameters](FRHICommandList& RHICmdList)
		{
			// Must match VolumetricLightmapVoxelization.usf
			const int32 SUPER_RESOLUTION_FACTOR = 4;
			
			RHICmdList.SetViewport(0, 0, 0, CubeMaxDim * SUPER_RESOLUTION_FACTOR, CubeMaxDim * SUPER_RESOLUTION_FACTOR, 1);

			SCOPED_DRAW_EVENTF(RHICmdList, GPULightmassVoxelizeScene, TEXT("GPULightmass VoxelizeScene"));

			DrawDynamicMeshPass(
				*Scene->ReferenceView,
				RHICmdList,
				[&Scene = Scene, View = Scene->ReferenceView.Get(), ImportanceVolumes = Scene->ImportanceVolumes](FDynamicPassMeshDrawListContext* DynamicMeshPassContext)
			{
				FVLMVoxelizationMeshProcessor MeshProcessor(nullptr, View, DynamicMeshPassContext);

				for (int32 InstanceIndex = 0; InstanceIndex < Scene->StaticMeshInstanceRenderStates.Elements.Num(); InstanceIndex++)
				{
					FStaticMeshInstanceRenderState& Instance = Scene->StaticMeshInstanceRenderStates.Elements[InstanceIndex];

					bool bIntersectsAnyImportanceVolume = false;

					for (FBox ImportanceVolume : ImportanceVolumes)
					{
						if (Instance.WorldBounds.GetBox().Intersect(ImportanceVolume))
						{
							bIntersectsAnyImportanceVolume = true;
							break;
						}
					}

					if (!bIntersectsAnyImportanceVolume) continue;

					TArray<FMeshBatch> MeshBatches = Instance.GetMeshBatchesForGBufferRendering(0);

<<<<<<< HEAD
				for (auto& MeshBatch : MeshBatches)
				{
					MeshBatch.Elements[0].DynamicPrimitiveIndex = InstanceIndex;
					MeshProcessor.AddMeshBatch(MeshBatch, ~0ull, nullptr);
				};
			}
=======
					for (auto& MeshBatch : MeshBatches)
					{
						MeshBatch.Elements[0].DynamicPrimitiveIndex = InstanceIndex;
						MeshProcessor.AddMeshBatch(MeshBatch, ~0ull, nullptr);
					};
				}
>>>>>>> d731a049

				for (int32 InstanceGroupIndex = 0; InstanceGroupIndex < Scene->InstanceGroupRenderStates.Elements.Num(); InstanceGroupIndex++)
				{
					FInstanceGroupRenderState& InstanceGroup = Scene->InstanceGroupRenderStates.Elements[InstanceGroupIndex];

					bool bIntersectsAnyImportanceVolume = false;

					for (FBox ImportanceVolume : ImportanceVolumes)
					{
						if (InstanceGroup.WorldBounds.GetBox().Intersect(ImportanceVolume))
						{
							bIntersectsAnyImportanceVolume = true;
							break;
						}
					}

					if (!bIntersectsAnyImportanceVolume) continue;

					TArray<FMeshBatch> MeshBatches = InstanceGroup.GetMeshBatchesForGBufferRendering(0, FTileVirtualCoordinates{});

<<<<<<< HEAD
				for (auto& MeshBatch : MeshBatches)
				{
					MeshBatch.Elements[0].DynamicPrimitiveIndex = Scene->StaticMeshInstanceRenderStates.Elements.Num() + InstanceGroupIndex;
					MeshProcessor.AddMeshBatch(MeshBatch, ~0ull, nullptr);
				};
			}
=======
					for (auto& MeshBatch : MeshBatches)
					{
						MeshBatch.Elements[0].DynamicPrimitiveIndex = Scene->StaticMeshInstanceRenderStates.Elements.Num() + InstanceGroupIndex;
						MeshProcessor.AddMeshBatch(MeshBatch, ~0ull, nullptr);
					};
				}
>>>>>>> d731a049

				for (int32 LandscapeIndex = 0; LandscapeIndex < Scene->LandscapeRenderStates.Elements.Num(); LandscapeIndex++)
				{
					FLandscapeRenderState& Landscape = Scene->LandscapeRenderStates.Elements[LandscapeIndex];

					bool bIntersectsAnyImportanceVolume = false;

					for (FBox ImportanceVolume : ImportanceVolumes)
					{
						if (Landscape.WorldBounds.GetBox().Intersect(ImportanceVolume))
						{
							bIntersectsAnyImportanceVolume = true;
							break;
						}
					}

					if (!bIntersectsAnyImportanceVolume) continue;

					TArray<FMeshBatch> MeshBatches = Landscape.GetMeshBatchesForGBufferRendering(0);

<<<<<<< HEAD
				for (auto& MeshBatch : MeshBatches)
				{
					MeshBatch.Elements[0].DynamicPrimitiveIndex = Scene->StaticMeshInstanceRenderStates.Elements.Num() + Scene->InstanceGroupRenderStates.Elements.Num() + LandscapeIndex;
					MeshProcessor.AddMeshBatch(MeshBatch, ~0ull, nullptr);
				};
			}
=======
					for (auto& MeshBatch : MeshBatches)
					{
						MeshBatch.Elements[0].DynamicPrimitiveIndex = Scene->StaticMeshInstanceRenderStates.Elements.Num() + Scene->InstanceGroupRenderStates.Elements.Num() + LandscapeIndex;
						MeshProcessor.AddMeshBatch(MeshBatch, ~0ull, nullptr);
					};
				}
			});
>>>>>>> d731a049
		});

		for (int32 MipLevel = 1; MipLevel < VoxelizationVolumeMips.Num(); MipLevel++)
		{
			TShaderMapRef<FDownsampleVolumeCS> ComputeShader(GlobalShaderMap);

			FDownsampleVolumeCS::FParameters* Parameters = GraphBuilder.AllocParameters<FDownsampleVolumeCS::FParameters>();
			Parameters->bIsHighestMip = (MipLevel == VoxelizationVolumeMips.Num() - 1) ? 1 : 0;
			Parameters->VoxelizeVolume = VoxelizationVolumeMipUAVs[MipLevel];
			Parameters->VoxelizeVolumePrevMip = VoxelizationVolumeMipUAVs[MipLevel - 1];

			FComputeShaderUtils::AddPass(
				GraphBuilder,
				RDG_EVENT_NAME("DownsampleVolume"),
				ComputeShader,
				Parameters,
				VoxelizationVolumeMips[MipLevel]->GetDesc().GetSize());
		}

		{
			TResourceArray<int32> InitialBrickAllocatorParams;
			InitialBrickAllocatorParams.Add(0);
			InitialBrickAllocatorParams.Add(0);
			BrickAllocatorParameters.Initialize(TEXT("VolumetricLightmapBrickAllocatorParameters"), 4, 2, PF_R32_SINT, BUF_UnorderedAccess | BUF_SourceCopy, &InitialBrickAllocatorParams);

			RHICmdList.Transition(FRHITransitionInfo(BrickAllocatorParameters.UAV, ERHIAccess::Unknown, ERHIAccess::UAVCompute));
		}

		for (int32 MipLevel = VoxelizationVolumeMips.Num() - 1; MipLevel >= 0; MipLevel--)
		{
			TShaderMapRef<FCountNumBricksCS> ComputeShader(GlobalShaderMap);

			FCountNumBricksCS::FParameters* Parameters = GraphBuilder.AllocParameters<FCountNumBricksCS::FParameters>();
			Parameters->VolumeSize = VoxelizationVolumeMips[MipLevel]->GetDesc().GetSize();
			Parameters->VoxelizeVolume = VoxelizationVolumeMipUAVs[MipLevel];
			Parameters->BrickAllocatorParameters = BrickAllocatorParameters.UAV;

			FComputeShaderUtils::AddPass(
				GraphBuilder,
				RDG_EVENT_NAME("CountNumBricks"),
				ComputeShader,
				Parameters,
				FComputeShaderUtils::GetGroupCount(VoxelizationVolumeMips[MipLevel]->GetDesc().GetSize(), FIntVector(4)));
		}
	}

	{
		FRHIGPUBufferReadback NumBricksReadback(TEXT("NumBricksReadback"));
		NumBricksReadback.EnqueueCopy(RHICmdList, BrickAllocatorParameters.Buffer);
		RHICmdList.BlockUntilGPUIdle();
		check(NumBricksReadback.IsReady());

		int32* Buffer = (int32*)NumBricksReadback.Lock(8);
		NumTotalBricks = Buffer[0];
		UE_LOG(LogGPULightmass, Log, TEXT("Volumetric lightmap NumTotalBricks = %d"), NumTotalBricks);
		NumBricksReadback.Unlock();
	}

	if (NumTotalBricks == 0)
	{
		return;
	}

	int32 MaxBricksInLayoutOneDim = 256;

	FIntVector BrickLayoutDimensions;

	{
		int32 BrickTextureLinearAllocator = NumTotalBricks;
		BrickLayoutDimensions.X = FMath::Min(BrickTextureLinearAllocator, MaxBricksInLayoutOneDim);
		BrickTextureLinearAllocator = FMath::DivideAndRoundUp(BrickTextureLinearAllocator, BrickLayoutDimensions.X);
		BrickLayoutDimensions.Y = FMath::Min(BrickTextureLinearAllocator, MaxBricksInLayoutOneDim);
		BrickTextureLinearAllocator = FMath::DivideAndRoundUp(BrickTextureLinearAllocator, BrickLayoutDimensions.Y);
		BrickLayoutDimensions.Z = FMath::Min(BrickTextureLinearAllocator, MaxBricksInLayoutOneDim);
	}

	InitializeBrickData(BrickLayoutDimensions * 5, VolumetricLightmapData.BrickData, false);

	FIntVector BrickLayoutDimensionsForAccumulation;

	{
		int32 BrickTextureLinearAllocator = BrickBatchSize;
		BrickLayoutDimensionsForAccumulation.X = FMath::Min(BrickTextureLinearAllocator, MaxBricksInLayoutOneDim);
		BrickTextureLinearAllocator = FMath::DivideAndRoundUp(BrickTextureLinearAllocator, BrickLayoutDimensionsForAccumulation.X);
		BrickLayoutDimensionsForAccumulation.Y = FMath::Min(BrickTextureLinearAllocator, MaxBricksInLayoutOneDim);
		BrickTextureLinearAllocator = FMath::DivideAndRoundUp(BrickTextureLinearAllocator, BrickLayoutDimensionsForAccumulation.Y);
		BrickLayoutDimensionsForAccumulation.Z = FMath::Min(BrickTextureLinearAllocator, MaxBricksInLayoutOneDim);
	}
	
	InitializeBrickData(BrickLayoutDimensionsForAccumulation * 5, AccumulationBrickData, true);
	
	BrickRequests.Initialize(TEXT("BrickRequests"), 16, NumTotalBricks, PF_R32G32B32A32_UINT, BUF_UnorderedAccess);

	VolumetricLightmapData.BrickDataDimensions = BrickLayoutDimensions * 5;

	{
		FRDGBuilder GraphBuilder(RHICmdList);

		FRDGTextureRef ValidityMask = GraphBuilder.CreateTexture(FRDGTextureDesc::Create3D(VolumetricLightmapData.BrickDataDimensions,
															   PF_R8_UINT,
															   FClearValueBinding::Black,
															   ETextureCreateFlags::ShaderResource | ETextureCreateFlags::RenderTargetable | ETextureCreateFlags::UAV), TEXT("ValidityBrickData"));
		ValidityBrickData = GraphBuilder.ConvertToExternalTexture(ValidityMask);

		AddClearUAVPass(GraphBuilder, GraphBuilder.CreateUAV(ValidityMask), 0u);

		UE_LOG(LogGPULightmass, Log, TEXT("Allocated %.2fMB for volumetric lightmap validity mask"),
			VolumetricLightmapData.BrickDataDimensions.X * VolumetricLightmapData.BrickDataDimensions.Y * VolumetricLightmapData.BrickDataDimensions.Z * GPixelFormats[PF_R8_UINT].BlockBytes / 1024.0f / 1024.0f);
		
		FRDGTextureUAV* IndirectionTextureUAV = GraphBuilder.CreateUAV(GraphBuilder.RegisterExternalTexture(IndirectionTexture));
		FRDGBufferRef BrickRequestsUnsorted = GraphBuilder.CreateBuffer(FRDGBufferDesc::CreateBufferDesc(sizeof(FIntVector4), NumTotalBricks), TEXT("BrickRequestsUnsorted"));
		FRDGBufferRef BrickRequestKeys = GraphBuilder.CreateBuffer(FRDGBufferDesc::CreateBufferDesc(sizeof(uint32), NumTotalBricks), TEXT("BrickRequestKeys"));
		FRDGBufferRef BrickRequestSortedIndices = GraphBuilder.CreateBuffer(FRDGBufferDesc::CreateBufferDesc(sizeof(uint32), NumTotalBricks), TEXT("BrickRequestSortedIndices"));
		FRDGBufferRef BrickRequestKeys2 = GraphBuilder.CreateBuffer(FRDGBufferDesc::CreateBufferDesc(sizeof(uint32), NumTotalBricks), TEXT("BrickRequestKeys2"));
		FRDGBufferRef BrickRequestSortedIndices2 = GraphBuilder.CreateBuffer(FRDGBufferDesc::CreateBufferDesc(sizeof(uint32), NumTotalBricks), TEXT("BrickRequestSortedIndices2"));
		FRDGBufferRef BrickRequestSortedIndicesInverse = GraphBuilder.CreateBuffer(FRDGBufferDesc::CreateBufferDesc(sizeof(uint32), NumTotalBricks), TEXT("BrickRequestSortedIndices2"));

		TArray<FRDGTextureUAV*, FRDGArrayAllocator> VoxelizationVolumeMipUAVs;

		for (const TRefCountPtr<IPooledRenderTarget>& Mip : VoxelizationVolumeMips)
		{
			VoxelizationVolumeMipUAVs.Emplace(GraphBuilder.CreateUAV(GraphBuilder.RegisterExternalTexture(Mip)));
		}

		for (int32 MipLevel = VoxelizationVolumeMips.Num() - 1; MipLevel >= 0; MipLevel--)
		{
			TShaderMapRef<FGatherBrickRequestsCS> ComputeShader(GlobalShaderMap);

			FGatherBrickRequestsCS::FParameters* PassParameters = GraphBuilder.AllocParameters<FGatherBrickRequestsCS::FParameters>();
			PassParameters->VolumeSize = VoxelizationVolumeMips[MipLevel]->GetDesc().GetSize();
			PassParameters->BrickSize = 1 << (MipLevel * BrickSizeLog2);
			PassParameters->MipLevel = MipLevel;
			PassParameters->VoxelizeVolume = VoxelizationVolumeMipUAVs[MipLevel];
			PassParameters->BrickAllocatorParameters = BrickAllocatorParameters.UAV;
			PassParameters->BrickRequestsUnsorted = GraphBuilder.CreateUAV(BrickRequestsUnsorted, PF_R32G32B32A32_UINT);
			PassParameters->BrickRequestKeys = GraphBuilder.CreateUAV(BrickRequestKeys, PF_R32_UINT);
			PassParameters->BrickRequestSortedIndices = GraphBuilder.CreateUAV(BrickRequestSortedIndices, PF_R32_UINT);

			FComputeShaderUtils::AddPass(
				GraphBuilder,
				RDG_EVENT_NAME("GatherBrickRequests"),
				ComputeShader,
				PassParameters,
				FComputeShaderUtils::GetGroupCount(VoxelizationVolumeMips[MipLevel]->GetDesc().GetSize(), FIntVector(4)));
		}
		
		{
			FSortBrickRequestsPassParameters* PassParameters = GraphBuilder.AllocParameters<FSortBrickRequestsPassParameters>();
			PassParameters->BrickRequestKeysSRV = GraphBuilder.CreateSRV(BrickRequestKeys, PF_R32_UINT);
			PassParameters->BrickRequestKeysSRV2 = GraphBuilder.CreateSRV(BrickRequestKeys2, PF_R32_UINT);
			PassParameters->BrickRequestKeysUAV = GraphBuilder.CreateUAV(BrickRequestKeys, PF_R32_UINT);
			PassParameters->BrickRequestKeysUAV2 = GraphBuilder.CreateUAV(BrickRequestKeys2, PF_R32_UINT);
			PassParameters->BrickRequestSortedIndicesSRV = GraphBuilder.CreateSRV(BrickRequestSortedIndices, PF_R32_UINT);
			PassParameters->BrickRequestSortedIndicesSRV2 = GraphBuilder.CreateSRV(BrickRequestSortedIndices2, PF_R32_UINT);
			PassParameters->BrickRequestSortedIndicesUAV = GraphBuilder.CreateUAV(BrickRequestSortedIndices, PF_R32_UINT);
			PassParameters->BrickRequestSortedIndicesUAV2 = GraphBuilder.CreateUAV(BrickRequestSortedIndices2, PF_R32_UINT);

			AddClearUAVPass(GraphBuilder, GraphBuilder.CreateUAV(BrickRequestKeys2, PF_R32_UINT), 0);
			AddClearUAVPass(GraphBuilder, GraphBuilder.CreateUAV(BrickRequestSortedIndices2, PF_R32_UINT), 0);
			
			GraphBuilder.AddPass(
				RDG_EVENT_NAME("SortBrickRequests"),
				PassParameters,
				ERDGPassFlags::Compute,
				[
					PassParameters,
					NumTotalBricks = NumTotalBricks
				](FRHIRayTracingCommandList& RHICmdList)
				{
					FGPUSortBuffers SortBuffers;
					SortBuffers.RemoteKeySRVs[0] = PassParameters->BrickRequestKeysSRV->GetRHI();
					SortBuffers.RemoteKeySRVs[1] = PassParameters->BrickRequestKeysSRV2->GetRHI();
					SortBuffers.RemoteKeyUAVs[0] = PassParameters->BrickRequestKeysUAV->GetRHI();
					SortBuffers.RemoteKeyUAVs[1] = PassParameters->BrickRequestKeysUAV2->GetRHI();
					SortBuffers.RemoteValueSRVs[0] = PassParameters->BrickRequestSortedIndicesSRV->GetRHI();
					SortBuffers.RemoteValueSRVs[1] = PassParameters->BrickRequestSortedIndicesSRV2->GetRHI();
					SortBuffers.RemoteValueUAVs[0] = PassParameters->BrickRequestSortedIndicesUAV->GetRHI();
					SortBuffers.RemoteValueUAVs[1] = PassParameters->BrickRequestSortedIndicesUAV2->GetRHI();

					int32 ResultBufferIndex = SortGPUBuffers(RHICmdList, SortBuffers, 0, 0xFFFFFFFF, NumTotalBricks, GMaxRHIFeatureLevel);
					check(ResultBufferIndex == 0);
				}
			);
		}

		{
			FWriteSortedBrickRequestsCS::FParameters* PassParameters = GraphBuilder.AllocParameters<FWriteSortedBrickRequestsCS::FParameters>();
			PassParameters->BrickRequests = BrickRequests.UAV;
			PassParameters->BrickRequestsUnsorted = GraphBuilder.CreateUAV(BrickRequestsUnsorted, PF_R32G32B32A32_UINT);
			PassParameters->BrickRequestSortedIndices = GraphBuilder.CreateUAV(BrickRequestSortedIndices, PF_R32_UINT);
			PassParameters->BrickRequestSortedIndicesInverse = GraphBuilder.CreateUAV(BrickRequestSortedIndicesInverse, PF_R32_UINT);

			TShaderMapRef<FWriteSortedBrickRequestsCS> ComputeShader(GlobalShaderMap);
			
			FComputeShaderUtils::AddPass(
				GraphBuilder,
				RDG_EVENT_NAME("WriteSortedBrickRequests"),
				ComputeShader,
				PassParameters,
				FIntVector(NumTotalBricks, 1, 1));
		}

		for (int32 MipLevel = VoxelizationVolumeMips.Num() - 1; MipLevel >= 0; MipLevel--)
		{
			TShaderMapRef<FPermuteVoxelizeVolumeCS> ComputeShader(GlobalShaderMap);

			FPermuteVoxelizeVolumeCS::FParameters* PassParameters = GraphBuilder.AllocParameters<FPermuteVoxelizeVolumeCS::FParameters>();
			PassParameters->VolumeSize = VoxelizationVolumeMips[MipLevel]->GetDesc().GetSize();
			PassParameters->VoxelizeVolume = VoxelizationVolumeMipUAVs[MipLevel];
			PassParameters->BrickRequestSortedIndicesInverse = GraphBuilder.CreateUAV(BrickRequestSortedIndicesInverse, PF_R32_UINT);

			FComputeShaderUtils::AddPass(
				GraphBuilder,
				RDG_EVENT_NAME("PermuteVoxelizeVolume"),
				ComputeShader,
				PassParameters,
				FComputeShaderUtils::GetGroupCount(VoxelizationVolumeMips[MipLevel]->GetDesc().GetSize(), FIntVector(4)));
		}
		
		for (int32 MipLevel = VoxelizationVolumeMips.Num() - 1; MipLevel >= 0; MipLevel--)
		{
			TShaderMapRef<FSplatVolumeCS> ComputeShader(GlobalShaderMap);

			FSplatVolumeCS::FParameters* PassParameters = GraphBuilder.AllocParameters<FSplatVolumeCS::FParameters>();
			PassParameters->VolumeSize = IndirectionTextureDimensions;
			PassParameters->BrickSize = 1 << (MipLevel * BrickSizeLog2);
			PassParameters->bIsHighestMip = MipLevel == VoxelizationVolumeMips.Num() - 1;
			PassParameters->VoxelizeVolume = VoxelizationVolumeMipUAVs[MipLevel];
			PassParameters->IndirectionTexture = IndirectionTextureUAV;
			PassParameters->BrickAllocatorParameters = BrickAllocatorParameters.UAV;

			FComputeShaderUtils::AddPass(
				GraphBuilder,
				RDG_EVENT_NAME("SplatVolume"),
				ComputeShader,
				PassParameters,
				FComputeShaderUtils::GetGroupCount(IndirectionTextureDimensions, FIntVector(4)));
		}

		GraphBuilder.Execute();
	}

	Scene->DestroyRayTracingScene();
}

struct FVolumetricLightmapBrickDataRDG
{
	FRDGTextureUAVRef AmbientVector;
	FRDGTextureUAVRef SHCoefficients[6];
	FRDGTextureUAVRef SkyBentNormal;
	FRDGTextureUAVRef DirectionalLightShadowing;

	TRefCountPtr<IPooledRenderTarget> AmbientVectorWrapperRT;
	TRefCountPtr<IPooledRenderTarget> SHCoefficientsWrapperRT[6];
	TRefCountPtr<IPooledRenderTarget> SkyBentNormalWrapperRT;
	TRefCountPtr<IPooledRenderTarget> DirectionalLightShadowingWrapperRT;

	FRDGTextureRef AmbientVectorRDG;
	FRDGTextureRef SHCoefficientsRDG[6];
	FRDGTextureRef SkyBentNormalRDG;
	FRDGTextureRef DirectionalLightShadowingRDG;

	TRefCountPtr<IPooledRenderTarget> CreateWrapperRenderTargetForLayer(FVolumetricLightmapDataLayer& Layer, FIntVector Dimensions)
	{
		return TRefCountPtr<IPooledRenderTarget>(new FPooledRenderTarget(
				Layer.Texture,
				FPooledRenderTargetDesc::CreateVolumeDesc(
					Dimensions.X, Dimensions.Y, Dimensions.Z,
					Layer.Format,
					FClearValueBinding::None,
					ETextureCreateFlags::ShaderResource | ETextureCreateFlags::UAV,
					ETextureCreateFlags::ShaderResource | ETextureCreateFlags::UAV,
					false),
				nullptr
			)
		);
	}
	
	void CreateFromBrickData(FRDGBuilder& GraphBuilder, FVolumetricLightmapBrickData& BrickData, FIntVector Dimensions)
	{
		AmbientVectorWrapperRT = CreateWrapperRenderTargetForLayer(BrickData.AmbientVector, Dimensions);
		AmbientVectorRDG = GraphBuilder.RegisterExternalTexture(AmbientVectorWrapperRT);
		AmbientVector = GraphBuilder.CreateUAV(AmbientVectorRDG);

		for (int32 CoefficientIndex = 0; CoefficientIndex < UE_ARRAY_COUNT(SHCoefficients); CoefficientIndex++)
		{
			SHCoefficientsWrapperRT[CoefficientIndex] = CreateWrapperRenderTargetForLayer(BrickData.SHCoefficients[CoefficientIndex], Dimensions);
			SHCoefficientsRDG[CoefficientIndex] = GraphBuilder.RegisterExternalTexture(SHCoefficientsWrapperRT[CoefficientIndex]);
			SHCoefficients[CoefficientIndex] = GraphBuilder.CreateUAV(SHCoefficientsRDG[CoefficientIndex]);
		}

		SkyBentNormalWrapperRT = CreateWrapperRenderTargetForLayer(BrickData.SkyBentNormal, Dimensions);
		SkyBentNormalRDG = GraphBuilder.RegisterExternalTexture(SkyBentNormalWrapperRT);
		SkyBentNormal = GraphBuilder.CreateUAV(SkyBentNormalRDG);
		
		DirectionalLightShadowingWrapperRT = CreateWrapperRenderTargetForLayer(BrickData.DirectionalLightShadowing, Dimensions);
		DirectionalLightShadowingRDG = GraphBuilder.RegisterExternalTexture(DirectionalLightShadowingWrapperRT);
		DirectionalLightShadowing = GraphBuilder.CreateUAV(DirectionalLightShadowingRDG);		
	}

	void QueueTextureExtractions(FRDGBuilder& GraphBuilder)
	{
		GraphBuilder.QueueTextureExtraction(AmbientVectorRDG, &AmbientVectorWrapperRT);

		for (int32 CoefficientIndex = 0; CoefficientIndex < UE_ARRAY_COUNT(SHCoefficients); CoefficientIndex++)
		{
			GraphBuilder.QueueTextureExtraction(SHCoefficientsRDG[CoefficientIndex], &SHCoefficientsWrapperRT[CoefficientIndex]);
		}

		GraphBuilder.QueueTextureExtraction(SkyBentNormalRDG, &SkyBentNormalWrapperRT);		
		GraphBuilder.QueueTextureExtraction(DirectionalLightShadowingRDG, &DirectionalLightShadowingWrapperRT);
	}

	TRefCountPtr<IPooledRenderTarget> OldAmbientVectorWrapperRT;
	TRefCountPtr<IPooledRenderTarget> OldSHCoefficientsWrapperRT[6];
	TRefCountPtr<IPooledRenderTarget> OldSkyBentNormalWrapperRT;
	TRefCountPtr<IPooledRenderTarget> OldDirectionalLightShadowingWrapperRT;

	void DebugSetupInvariants()
	{
		OldAmbientVectorWrapperRT = AmbientVectorWrapperRT;
		for (int32 CoefficientIndex = 0; CoefficientIndex < UE_ARRAY_COUNT(SHCoefficients); CoefficientIndex++)
		{
			OldSHCoefficientsWrapperRT[CoefficientIndex] = SHCoefficientsWrapperRT[CoefficientIndex];
		}
		OldSkyBentNormalWrapperRT = SkyBentNormalWrapperRT;
		OldDirectionalLightShadowingWrapperRT = DirectionalLightShadowingWrapperRT;
	}

	void DebugCheckInvariants()
	{
		checkf(OldAmbientVectorWrapperRT == AmbientVectorWrapperRT,
			TEXT("The code relies on the fact that the texture extracted from RDG is exactly the same as the one registered"));
		for (int32 CoefficientIndex = 0; CoefficientIndex < UE_ARRAY_COUNT(SHCoefficients); CoefficientIndex++)
		{
			check(OldSHCoefficientsWrapperRT[CoefficientIndex] == SHCoefficientsWrapperRT[CoefficientIndex]);
		}
		check(OldSkyBentNormalWrapperRT == SkyBentNormalWrapperRT);
		check(OldDirectionalLightShadowingWrapperRT == DirectionalLightShadowingWrapperRT);
	}
};
	
void FVolumetricLightmapRenderer::BackgroundTick()
{
	if (NumTotalBricks == 0)
	{
		return;
	}

	if (SamplesTaken >= (uint64)NumTotalBricks * NumTotalPassesToRender)
	{
		return;
	}

	TRACE_CPUPROFILER_EVENT_SCOPE(FVolumetricLightmapRenderer::BackgroundTick);

	if (IsRayTracingEnabled())
	{
		if (!Scene->SetupRayTracingScene())
		{
			return;
		}
	}

	FRDGBuilder GraphBuilder(FRHICommandListExecutor::GetImmediateCommandList());	

	FVolumetricLightmapBrickDataRDG AccumulationBrickDataRDG;
	AccumulationBrickDataRDG.CreateFromBrickData(GraphBuilder, AccumulationBrickData, VolumetricLightmapData.BrickDataDimensions);
	AccumulationBrickDataRDG.DebugSetupInvariants();
		
	FVolumetricLightmapBrickDataRDG OutputBrickDataRDG;
	OutputBrickDataRDG.CreateFromBrickData(GraphBuilder, VolumetricLightmapData.BrickData, VolumetricLightmapData.BrickDataDimensions);	
	OutputBrickDataRDG.DebugSetupInvariants();
	
	RectLightAtlas::UpdateRectLightAtlasTexture(GraphBuilder, Scene->FeatureLevel);

	FGlobalShaderMap* GlobalShaderMap = GetGlobalShaderMap(Scene->FeatureLevel);

	const bool bIsViewportNonRealtime = GCurrentLevelEditingViewportClient && !GCurrentLevelEditingViewportClient->IsRealtime();
	const int32 NumSamplesPerFrame = bIsViewportNonRealtime ? Scene->Settings->TilePassesInFullSpeedMode : Scene->Settings->TilePassesInSlowMode;

	FVolumetricLightmapPathTracingRGS::FParameters* PreviousPassParameters = nullptr;
	
	for (int32 SampleIndex = 0; SampleIndex < NumSamplesPerFrame; SampleIndex++)
	{
		const uint64 NumTotalSamples = (uint64)NumTotalBricks * NumTotalPassesToRender;
		const int32 BrickBatchIndexToWorkOn = SamplesTaken / (NumTotalPassesToRender * BrickBatchSize);
		const int32 BrickBatchOffset = BrickBatchIndexToWorkOn * BrickBatchSize;
		const int32 BricksToCalcThisFrame = FMath::Min(BrickBatchSize, NumTotalBricks - BrickBatchOffset);
		const int32 RenderPassIndex = (SamplesTaken - BrickBatchOffset * NumTotalPassesToRender) / BricksToCalcThisFrame;
		if (BricksToCalcThisFrame <= 0) continue;

#if RHI_RAYTRACING
		if (IsRayTracingEnabled())
		{
			FVolumetricLightmapPathTracingRGS::FPermutationDomain PermutationVector;
			PermutationVector.Set<FVolumetricLightmapPathTracingRGS::FUseIrradianceCaching>(Scene->Settings->bUseIrradianceCaching);
			TShaderRef<FVolumetricLightmapPathTracingRGS> RayGenShader = GlobalShaderMap->GetShader<FVolumetricLightmapPathTracingRGS>(PermutationVector);

			FVolumetricLightmapPathTracingRGS::FParameters* PassParameters = GraphBuilder.AllocParameters<FVolumetricLightmapPathTracingRGS::FParameters>();
			CA_ASSUME(PassParameters);

			PassParameters->FrameNumber = RenderPassIndex;
			PassParameters->VolumeMin = (FVector3f)VolumeMin; // LWC_TODO: precision loss
			PassParameters->VolumeSize = (FVector3f)VolumeSize; // LWC_TODO: precision loss
			PassParameters->IndirectionTextureDim = IndirectionTextureDimensions;
			PassParameters->TLAS = Scene->RayTracingSceneSRV;
			PassParameters->BrickRequests = BrickRequests.SRV;
			PassParameters->NumTotalBricks = NumTotalBricks;
			PassParameters->BrickBatchOffset = BrickBatchOffset;
			PassParameters->AmbientVector = AccumulationBrickDataRDG.AmbientVector;
			PassParameters->SHCoefficients0R = AccumulationBrickDataRDG.SHCoefficients[0];
			PassParameters->SHCoefficients1R = AccumulationBrickDataRDG.SHCoefficients[1];
			PassParameters->SHCoefficients0G = AccumulationBrickDataRDG.SHCoefficients[2];
			PassParameters->SHCoefficients1G = AccumulationBrickDataRDG.SHCoefficients[3];
			PassParameters->SHCoefficients0B = AccumulationBrickDataRDG.SHCoefficients[4];
			PassParameters->SHCoefficients1B = AccumulationBrickDataRDG.SHCoefficients[5];
			PassParameters->SkyBentNormal = AccumulationBrickDataRDG.SkyBentNormal;
			PassParameters->DirectionalLightShadowing = AccumulationBrickDataRDG.DirectionalLightShadowing;
			PassParameters->ViewUniformBuffer = Scene->ReferenceView->ViewUniformBuffer;
			PassParameters->IrradianceCachingParameters = Scene->IrradianceCache->IrradianceCachingParametersUniformBuffer;

			if (PreviousPassParameters == nullptr)
			{
				SetupPathTracingLightParameters(Scene->LightSceneRenderState, GraphBuilder, *Scene->ReferenceView, PassParameters);
				PreviousPassParameters = PassParameters;
			}
			else
			{
				PassParameters->LightGridParameters = PreviousPassParameters->LightGridParameters;
				PassParameters->SceneLightCount = PreviousPassParameters->SceneLightCount;
				PassParameters->SceneVisibleLightCount = PreviousPassParameters->SceneVisibleLightCount;
				PassParameters->SceneLights = PreviousPassParameters->SceneLights;
				PassParameters->SkylightTexture = PreviousPassParameters->SkylightTexture;
				PassParameters->SkylightTextureSampler = PreviousPassParameters->SkylightTextureSampler;
				PassParameters->SkylightPdf = PreviousPassParameters->SkylightPdf;
				PassParameters->SkylightInvResolution = PreviousPassParameters->SkylightInvResolution;
				PassParameters->SkylightMipCount = PreviousPassParameters->SkylightMipCount;
				PassParameters->IESTexture = PreviousPassParameters->IESTexture;
				PassParameters->IESTextureSampler = PreviousPassParameters->IESTextureSampler;
			}

			PassParameters->SSProfilesTexture = GetSubsurfaceProfileTexture();

			TArray<FLightShaderConstants> OptionalStationaryDirectionalLightShadowing;
			for (FDirectionalLightRenderState& DirectionalLight : Scene->LightSceneRenderState.DirectionalLights.Elements)
			{
				if (DirectionalLight.bStationary)
				{
<<<<<<< HEAD
					FVolumetricLightmapPathTracingRGS::FPermutationDomain PermutationVector;
					PermutationVector.Set<FVolumetricLightmapPathTracingRGS::FUseIrradianceCaching>(Scene->Settings->bUseIrradianceCaching);
					TShaderRef<FVolumetricLightmapPathTracingRGS> RayGenShader = GlobalShaderMap->GetShader<FVolumetricLightmapPathTracingRGS>(PermutationVector);

					FVolumetricLightmapPathTracingRGS::FParameters* PassParameters = GraphBuilder.AllocParameters<FVolumetricLightmapPathTracingRGS::FParameters>();
					PassParameters->FrameNumber = FrameNumber / NumFramesOneRound;
					PassParameters->VolumeMin = (FVector3f)VolumeMin; // LWC_TODO: precision loss
					PassParameters->VolumeSize = (FVector3f)VolumeSize; // LWC_TODO: precision loss
					PassParameters->IndirectionTextureDim = IndirectionTextureDimensions;
					PassParameters->TLAS = Scene->RayTracingSceneSRV;
					PassParameters->BrickRequests = BrickRequests.SRV;
					PassParameters->NumTotalBricks = NumTotalBricks;
					PassParameters->BrickBatchOffset = BrickBatchOffset;
					PassParameters->AmbientVector = AccumulationBrickData.AmbientVector.UAV;
					PassParameters->SHCoefficients0R = AccumulationBrickData.SHCoefficients[0].UAV;
					PassParameters->SHCoefficients1R = AccumulationBrickData.SHCoefficients[1].UAV;
					PassParameters->SHCoefficients0G = AccumulationBrickData.SHCoefficients[2].UAV;
					PassParameters->SHCoefficients1G = AccumulationBrickData.SHCoefficients[3].UAV;
					PassParameters->SHCoefficients0B = AccumulationBrickData.SHCoefficients[4].UAV;
					PassParameters->SHCoefficients1B = AccumulationBrickData.SHCoefficients[5].UAV;
					PassParameters->DirectionalLightShadowing = AccumulationBrickData.DirectionalLightShadowing.UAV;
					PassParameters->ViewUniformBuffer = Scene->ReferenceView->ViewUniformBuffer;
					PassParameters->IrradianceCachingParameters = Scene->IrradianceCache->IrradianceCachingParametersUniformBuffer;

					SetupPathTracingLightParameters(Scene->LightSceneRenderState, GraphBuilder, *Scene->ReferenceView, PassParameters);
=======
					OptionalStationaryDirectionalLightShadowing.Add(DirectionalLight.GetLightShaderParameters());
					break;
				}
			}
			
			if (OptionalStationaryDirectionalLightShadowing.Num() == 0)
			{
				OptionalStationaryDirectionalLightShadowing.AddZeroed();
			}
			
			PassParameters->LightShaderParametersArray = GraphBuilder.CreateSRV(FRDGBufferSRVDesc(CreateStructuredBuffer(
				GraphBuilder, TEXT("OptionalStationaryDirectionalLightShadowing"), sizeof(FLightShaderConstants),
				OptionalStationaryDirectionalLightShadowing.Num(),
				OptionalStationaryDirectionalLightShadowing.GetData(),
				sizeof(FLightShaderConstants) * OptionalStationaryDirectionalLightShadowing.Num()
			)));

			FSceneRenderState* SceneRenderState = Scene; // capture member variable
			GraphBuilder.AddPass(
				RDG_EVENT_NAME("VolumetricLightmapPathTracing %d bricks %d rays", BricksToCalcThisFrame, BricksToCalcThisFrame * BrickSize * BrickSize * BrickSize),
				PassParameters,
				ERDGPassFlags::Compute,
				[
					PassParameters,
					RayGenShader,
					RayTracingSceneRHI = Scene->RayTracingScene,
					RayTracingPipelineState = Scene->RayTracingPipelineState,
					BricksToCalcThisFrame
				](FRHIRayTracingCommandList& RHICmdList)
				{
					FRayTracingShaderBindingsWriter GlobalResources;
					SetShaderParameters(GlobalResources, RayGenShader, *PassParameters);

					RHICmdList.RayTraceDispatch(RayTracingPipelineState, RayGenShader.GetRayTracingShader(), RayTracingSceneRHI, GlobalResources,
					                            BricksToCalcThisFrame * BrickSize * BrickSize * BrickSize, 1);
				}
			);
		}
#endif
>>>>>>> d731a049

		FRDGTextureUAVRef ValidityBrickDataUAV = GraphBuilder.CreateUAV(GraphBuilder.RegisterExternalTexture(ValidityBrickData));
		
		// Output to OutputBrickData if this is the last pass for the current batch
		if (!bIsViewportNonRealtime || RenderPassIndex == NumTotalPassesToRender - 1)
		{
			TShaderMapRef<FFinalizeBrickResultsCS> ComputeShader(GlobalShaderMap);

			FFinalizeBrickResultsCS::FParameters* PassParameters = GraphBuilder.AllocParameters<FFinalizeBrickResultsCS::FParameters>();
			PassParameters->NumTotalBricks = NumTotalBricks;
			PassParameters->BrickBatchOffset = BrickBatchOffset;
			PassParameters->NumTotalPassesToRender = NumTotalPassesToRender;
			
			if (Scene->Settings->bUseIrradianceCaching)
			{
				PassParameters->NumTotalPassesToRender -= Scene->Settings->IrradianceCacheQuality;	
			}
			
			PassParameters->BrickRequests = BrickRequests.UAV;
			PassParameters->AmbientVector = AccumulationBrickDataRDG.AmbientVectorRDG;
			PassParameters->SHCoefficients0R = AccumulationBrickDataRDG.SHCoefficientsRDG[0];
			PassParameters->SHCoefficients1R = AccumulationBrickDataRDG.SHCoefficientsRDG[1];
			PassParameters->SHCoefficients0G = AccumulationBrickDataRDG.SHCoefficientsRDG[2];
			PassParameters->SHCoefficients1G = AccumulationBrickDataRDG.SHCoefficientsRDG[3];
			PassParameters->SHCoefficients0B = AccumulationBrickDataRDG.SHCoefficientsRDG[4];
			PassParameters->SHCoefficients1B = AccumulationBrickDataRDG.SHCoefficientsRDG[5];
			PassParameters->SkyBentNormal = AccumulationBrickDataRDG.SkyBentNormalRDG;
			PassParameters->DirectionalLightShadowing = AccumulationBrickDataRDG.DirectionalLightShadowingRDG;
			PassParameters->OutAmbientVector = OutputBrickDataRDG.AmbientVector;
			PassParameters->OutSHCoefficients0R = OutputBrickDataRDG.SHCoefficients[0];
			PassParameters->OutSHCoefficients1R = OutputBrickDataRDG.SHCoefficients[1];
			PassParameters->OutSHCoefficients0G = OutputBrickDataRDG.SHCoefficients[2];
			PassParameters->OutSHCoefficients1G = OutputBrickDataRDG.SHCoefficients[3];
			PassParameters->OutSHCoefficients0B = OutputBrickDataRDG.SHCoefficients[4];
			PassParameters->OutSHCoefficients1B = OutputBrickDataRDG.SHCoefficients[5];
			PassParameters->OutSkyBentNormal = OutputBrickDataRDG.SkyBentNormal;
			PassParameters->OutDirectionalLightShadowing = OutputBrickDataRDG.DirectionalLightShadowing;
			PassParameters->ValidityMask = ValidityBrickDataUAV;

			FComputeShaderUtils::AddPass(GraphBuilder, RDG_EVENT_NAME("FinalizeBrickResults"), ComputeShader, PassParameters, FIntVector(BricksToCalcThisFrame, 1, 1));
		}

		FRDGTextureUAV* IndirectionTextureUAV = GraphBuilder.CreateUAV(GraphBuilder.RegisterExternalTexture(IndirectionTexture));
		
		// Do some temporary copy and fill passes for preview
		if (!bIsViewportNonRealtime)
		{
			for (int32 MipLevel = VoxelizationVolumeMips.Num() - 1; MipLevel >= 0; MipLevel--)
			{
				// Copy padding strips from the neighbors of each brick
				TShaderMapRef<FCopyPaddingStripsCS> ComputeShader(GlobalShaderMap);

				FCopyPaddingStripsCS::FParameters* PassParameters = GraphBuilder.AllocParameters<FCopyPaddingStripsCS::FParameters>();
				PassParameters->BrickDataDimensions = VolumetricLightmapData.BrickDataDimensions;
				PassParameters->IndirectionTextureDim = IndirectionTextureDimensions;
				PassParameters->FrameNumber = NumTotalPassesToRender;
				PassParameters->NumTotalBricks = NumTotalBricks;
				PassParameters->BrickBatchOffset = BrickBatchOffset;
				PassParameters->IndirectionTexture = IndirectionTextureUAV;
				PassParameters->MipLevel = MipLevel;
				PassParameters->VoxelizeVolume = GraphBuilder.CreateUAV(GraphBuilder.RegisterExternalTexture(VoxelizationVolumeMips[MipLevel]));
				PassParameters->ValidityMask = ValidityBrickDataUAV;
				PassParameters->BrickRequests = BrickRequests.UAV;
				PassParameters->OutAmbientVector = OutputBrickDataRDG.AmbientVector;
				PassParameters->OutSHCoefficients0R = OutputBrickDataRDG.SHCoefficients[0];
				PassParameters->OutSHCoefficients1R = OutputBrickDataRDG.SHCoefficients[1];
				PassParameters->OutSHCoefficients0G = OutputBrickDataRDG.SHCoefficients[2];
				PassParameters->OutSHCoefficients1G = OutputBrickDataRDG.SHCoefficients[3];
				PassParameters->OutSHCoefficients0B = OutputBrickDataRDG.SHCoefficients[4];
				PassParameters->OutSHCoefficients1B = OutputBrickDataRDG.SHCoefficients[5];
				PassParameters->OutSkyBentNormal = OutputBrickDataRDG.SkyBentNormal;
				PassParameters->OutDirectionalLightShadowing = OutputBrickDataRDG.DirectionalLightShadowing;

				FComputeShaderUtils::AddPass(GraphBuilder, RDG_EVENT_NAME("VolumetricLightmapCopyPaddingStrips %d bricks", BrickBatchSize), ComputeShader, PassParameters,
				                             FIntVector(BrickBatchSize, 1, 1));
			}

			if (RenderPassIndex == NumTotalPassesToRender - 1)
			{
				TShaderMapRef<FFillInvalidCellCS> ComputeShader(GlobalShaderMap);

				FFillInvalidCellCS::FParameters* PassParameters = GraphBuilder.AllocParameters<FFillInvalidCellCS::FParameters>();
				PassParameters->BrickDataDimensions = VolumetricLightmapData.BrickDataDimensions;
				PassParameters->IndirectionTextureDim = IndirectionTextureDimensions;
				PassParameters->FrameNumber = NumTotalPassesToRender;
				PassParameters->NumTotalBricks = NumTotalBricks;
				PassParameters->BrickBatchOffset = BrickBatchOffset;
				PassParameters->IndirectionTexture = IndirectionTextureUAV;
				PassParameters->ValidityMask = ValidityBrickDataUAV;
				PassParameters->BrickRequests = BrickRequests.UAV;
				PassParameters->OutAmbientVector = OutputBrickDataRDG.AmbientVector;
				PassParameters->OutSHCoefficients0R = OutputBrickDataRDG.SHCoefficients[0];
				PassParameters->OutSHCoefficients1R = OutputBrickDataRDG.SHCoefficients[1];
				PassParameters->OutSHCoefficients0G = OutputBrickDataRDG.SHCoefficients[2];
				PassParameters->OutSHCoefficients1G = OutputBrickDataRDG.SHCoefficients[3];
				PassParameters->OutSHCoefficients0B = OutputBrickDataRDG.SHCoefficients[4];
				PassParameters->OutSHCoefficients1B = OutputBrickDataRDG.SHCoefficients[5];
				PassParameters->OutSkyBentNormal = OutputBrickDataRDG.SkyBentNormal;
				PassParameters->OutDirectionalLightShadowing = OutputBrickDataRDG.DirectionalLightShadowing;

				FComputeShaderUtils::AddPass(GraphBuilder, RDG_EVENT_NAME("VolumetricLightmapFillInvalidCell %d bricks", BrickBatchSize), ComputeShader, PassParameters,
											 FIntVector(BrickBatchSize, 1, 1));
			}
		}

		// Do stitching over all brickes if this is the very last pass of all bricks
		if (SamplesTaken < NumTotalSamples && SamplesTaken + BricksToCalcThisFrame >= NumTotalSamples)
		{
			const int32 StitchingBrickBatchSize = 256;

			for (int32 MipLevel = VoxelizationVolumeMips.Num() - 1; MipLevel >= 0; MipLevel--)
			{
				// Copy padding strips from the neighbors of each brick
				for (int32 StitchingBrickBatchOffset = 0; StitchingBrickBatchOffset < NumTotalBricks; StitchingBrickBatchOffset += StitchingBrickBatchSize)
				{
					TShaderMapRef<FCopyPaddingStripsCS> ComputeShader(GlobalShaderMap);

					FCopyPaddingStripsCS::FParameters* PassParameters = GraphBuilder.AllocParameters<FCopyPaddingStripsCS::FParameters>();
					PassParameters->BrickDataDimensions = VolumetricLightmapData.BrickDataDimensions;
					PassParameters->IndirectionTextureDim = IndirectionTextureDimensions;
					PassParameters->FrameNumber = NumTotalPassesToRender;
					PassParameters->NumTotalBricks = NumTotalBricks;
					PassParameters->BrickBatchOffset = StitchingBrickBatchOffset;
					PassParameters->IndirectionTexture = IndirectionTextureUAV;
					PassParameters->MipLevel = MipLevel;
					PassParameters->VoxelizeVolume = GraphBuilder.CreateUAV(GraphBuilder.RegisterExternalTexture(VoxelizationVolumeMips[MipLevel]));
					PassParameters->ValidityMask = ValidityBrickDataUAV;
					PassParameters->BrickRequests = BrickRequests.UAV;
					PassParameters->OutAmbientVector = OutputBrickDataRDG.AmbientVector;
					PassParameters->OutSHCoefficients0R = OutputBrickDataRDG.SHCoefficients[0];
					PassParameters->OutSHCoefficients1R = OutputBrickDataRDG.SHCoefficients[1];
					PassParameters->OutSHCoefficients0G = OutputBrickDataRDG.SHCoefficients[2];
					PassParameters->OutSHCoefficients1G = OutputBrickDataRDG.SHCoefficients[3];
					PassParameters->OutSHCoefficients0B = OutputBrickDataRDG.SHCoefficients[4];
					PassParameters->OutSHCoefficients1B = OutputBrickDataRDG.SHCoefficients[5];
					PassParameters->OutSkyBentNormal = OutputBrickDataRDG.SkyBentNormal;
					PassParameters->OutDirectionalLightShadowing = OutputBrickDataRDG.DirectionalLightShadowing;

					FComputeShaderUtils::AddPass(GraphBuilder, RDG_EVENT_NAME("VolumetricLightmapCopyPaddingStrips %d bricks", StitchingBrickBatchSize), ComputeShader, PassParameters,
												 FIntVector(StitchingBrickBatchSize, 1, 1));
				}
			}

			// Fill invalid cells by dilation
			for (int32 StitchingBrickBatchOffset = 0; StitchingBrickBatchOffset < NumTotalBricks; StitchingBrickBatchOffset += StitchingBrickBatchSize)
			{
				TShaderMapRef<FFillInvalidCellCS> ComputeShader(GlobalShaderMap);

				FFillInvalidCellCS::FParameters* PassParameters = GraphBuilder.AllocParameters<FFillInvalidCellCS::FParameters>();
				PassParameters->BrickDataDimensions = VolumetricLightmapData.BrickDataDimensions;
				PassParameters->IndirectionTextureDim = IndirectionTextureDimensions;
				PassParameters->FrameNumber = NumTotalPassesToRender;
				PassParameters->NumTotalBricks = NumTotalBricks;
				PassParameters->BrickBatchOffset = StitchingBrickBatchOffset;
				PassParameters->IndirectionTexture = IndirectionTextureUAV;
				PassParameters->ValidityMask = ValidityBrickDataUAV;
				PassParameters->BrickRequests = BrickRequests.UAV;
				PassParameters->OutAmbientVector = OutputBrickDataRDG.AmbientVector;
				PassParameters->OutSHCoefficients0R = OutputBrickDataRDG.SHCoefficients[0];
				PassParameters->OutSHCoefficients1R = OutputBrickDataRDG.SHCoefficients[1];
				PassParameters->OutSHCoefficients0G = OutputBrickDataRDG.SHCoefficients[2];
				PassParameters->OutSHCoefficients1G = OutputBrickDataRDG.SHCoefficients[3];
				PassParameters->OutSHCoefficients0B = OutputBrickDataRDG.SHCoefficients[4];
				PassParameters->OutSHCoefficients1B = OutputBrickDataRDG.SHCoefficients[5];
				PassParameters->OutSkyBentNormal = OutputBrickDataRDG.SkyBentNormal;
				PassParameters->OutDirectionalLightShadowing = OutputBrickDataRDG.DirectionalLightShadowing;

				FComputeShaderUtils::AddPass(GraphBuilder, RDG_EVENT_NAME("VolumetricLightmapFillInvalidCell %d bricks", StitchingBrickBatchSize), ComputeShader, PassParameters,
											 FIntVector(StitchingBrickBatchSize, 1, 1));
			}
			
			// Do 2 passes to propagate across 3 refinement levels
			for (int32 StitchPass = 0; StitchPass < 2; StitchPass++)
			{
				for (int32 StitchingBrickBatchOffset = 0; StitchingBrickBatchOffset < NumTotalBricks; StitchingBrickBatchOffset += StitchingBrickBatchSize)
				{
					TShaderMapRef<FStitchBorderCS> ComputeShader(GlobalShaderMap);

					FStitchBorderCS::FParameters* PassParameters = GraphBuilder.AllocParameters<FStitchBorderCS::FParameters>();
					PassParameters->BrickDataDimensions = VolumetricLightmapData.BrickDataDimensions;
					PassParameters->IndirectionTextureDim = IndirectionTextureDimensions;
					PassParameters->FrameNumber = NumTotalPassesToRender;
					PassParameters->NumTotalBricks = NumTotalBricks;
					PassParameters->BrickBatchOffset = StitchingBrickBatchOffset;
					PassParameters->IndirectionTexture = IndirectionTextureUAV;
					PassParameters->ValidityMask = ValidityBrickDataUAV;
					PassParameters->BrickRequests = BrickRequests.UAV;
					PassParameters->OutAmbientVector = OutputBrickDataRDG.AmbientVector;
					PassParameters->OutSHCoefficients0R = OutputBrickDataRDG.SHCoefficients[0];
					PassParameters->OutSHCoefficients1R = OutputBrickDataRDG.SHCoefficients[1];
					PassParameters->OutSHCoefficients0G = OutputBrickDataRDG.SHCoefficients[2];
					PassParameters->OutSHCoefficients1G = OutputBrickDataRDG.SHCoefficients[3];
					PassParameters->OutSHCoefficients0B = OutputBrickDataRDG.SHCoefficients[4];
					PassParameters->OutSHCoefficients1B = OutputBrickDataRDG.SHCoefficients[5];
					PassParameters->OutSkyBentNormal = OutputBrickDataRDG.SkyBentNormal;
					PassParameters->OutDirectionalLightShadowing = OutputBrickDataRDG.DirectionalLightShadowing;

					FComputeShaderUtils::AddPass(GraphBuilder, RDG_EVENT_NAME("VolumetricLightmapStitching %d bricks", StitchingBrickBatchSize), ComputeShader, PassParameters,
												 FIntVector(StitchingBrickBatchSize, 1, 1));
				}
			}
		}

		SamplesTaken += BricksToCalcThisFrame;

		if (SamplesTaken >= NumTotalSamples)
		{
			break;
		}
	}

	AccumulationBrickDataRDG.QueueTextureExtractions(GraphBuilder);		
	OutputBrickDataRDG.QueueTextureExtractions(GraphBuilder);		
	
	GraphBuilder.Execute();
	
	AccumulationBrickDataRDG.DebugCheckInvariants();
	OutputBrickDataRDG.DebugCheckInvariants();

	if (IsRayTracingEnabled())
	{
		Scene->DestroyRayTracingScene();
	}
}

}<|MERGE_RESOLUTION|>--- conflicted
+++ resolved
@@ -210,51 +210,12 @@
 		VolumetricLightmapData.IndirectionTextureDimensions = FIntVector(IndirectionTextureDimensions);
 		VolumetricLightmapData.BrickSize = 4;
 
-<<<<<<< HEAD
-	FVLMVoxelizationParams* VLMVoxelizationParams = GraphBuilder.AllocParameters<FVLMVoxelizationParams>();
-	VLMVoxelizationParams->VolumeCenter = (FVector3f)CubeVolume.GetCenter(); // LWC_TODO: precision loss
-	VLMVoxelizationParams->VolumeExtent = (FVector3f)CubeVolume.GetExtent(); // LWC_TODO: precision loss
-	VLMVoxelizationParams->VolumeMaxDim = CubeMaxDim;
-	VLMVoxelizationParams->VoxelizeVolume = VoxelizationVolumeMips[0]->GetRenderTargetItem().UAV;
-	VLMVoxelizationParams->IndirectionTexture = IndirectionTexture->GetRenderTargetItem().UAV;
-	TRDGUniformBufferRef<FVLMVoxelizationParams> PassUniformBuffer = GraphBuilder.CreateUniformBuffer(VLMVoxelizationParams);
-=======
 		FBox CubeVolume(VolumeMin, VolumeMin + FVector(FMath::Max3(VolumeSize.X, VolumeSize.Y, VolumeSize.Z)));
 		int32 CubeMaxDim = FMath::Max3(IndirectionTextureDimensions.X, IndirectionTextureDimensions.Y, IndirectionTextureDimensions.Z);
->>>>>>> d731a049
 
 		FRDGTexture* VoxelizationVolumeMipsRDG = GraphBuilder.RegisterExternalTexture(VoxelizationVolumeMips[0]);
 		FRDGTexture* IndirectTextureRDG = GraphBuilder.RegisterExternalTexture(IndirectionTexture);
 
-<<<<<<< HEAD
-	for (FBox ImportanceVolume : ImportanceVolumes)
-	{
-		FGlobalShaderMap* GlobalShaderMap = GetGlobalShaderMap(GMaxRHIFeatureLevel);
-
-		TShaderMapRef<FVoxelizeImportanceVolumeCS> ComputeShader(GlobalShaderMap);
-
-		FVoxelizeImportanceVolumeCS::FParameters* Parameters = GraphBuilder.AllocParameters<FVoxelizeImportanceVolumeCS::FParameters>();
-		Parameters->VolumeSize = VoxelizationVolumeMips[0]->GetDesc().GetSize();
-		Parameters->ImportanceVolumeMin = (FVector3f)ImportanceVolume.Min;
-		Parameters->ImportanceVolumeMax = (FVector3f)ImportanceVolume.Max;
-		Parameters->VLMVoxelizationParams = PassUniformBuffer;
-		Parameters->VoxelizeVolume = VoxelizationVolumeMips[0]->GetRenderTargetItem().UAV;
-
-		FComputeShaderUtils::AddPass(
-			GraphBuilder,
-			RDG_EVENT_NAME("VoxelizeImportanceVolume"),
-			ComputeShader,
-			Parameters,
-			FComputeShaderUtils::GetGroupCount(VoxelizationVolumeMips[0]->GetDesc().GetSize(), FIntVector(4)));
-	}
-
-	// Setup ray tracing scene with LOD 0
-	if (!Scene->SetupRayTracingScene())
-	{
-		GraphBuilder.Execute();
-		return;
-	}
-=======
 		FVLMVoxelizationParams* VLMVoxelizationParams = GraphBuilder.AllocParameters<FVLMVoxelizationParams>();
 		VLMVoxelizationParams->VolumeCenter = (FVector3f)CubeVolume.GetCenter(); // LWC_TODO: precision loss
 		VLMVoxelizationParams->VolumeExtent = (FVector3f)CubeVolume.GetExtent(); // LWC_TODO: precision loss
@@ -277,7 +238,6 @@
 				Parameters,
 				FComputeShaderUtils::GetGroupCount(VoxelizationVolumeMips[MipLevel]->GetDesc().GetSize(), FIntVector(4)));
 		}
->>>>>>> d731a049
 
 		for (FBox ImportanceVolume : Scene->ImportanceVolumes)
 		{
@@ -348,21 +308,12 @@
 
 					TArray<FMeshBatch> MeshBatches = Instance.GetMeshBatchesForGBufferRendering(0);
 
-<<<<<<< HEAD
-				for (auto& MeshBatch : MeshBatches)
-				{
-					MeshBatch.Elements[0].DynamicPrimitiveIndex = InstanceIndex;
-					MeshProcessor.AddMeshBatch(MeshBatch, ~0ull, nullptr);
-				};
-			}
-=======
 					for (auto& MeshBatch : MeshBatches)
 					{
 						MeshBatch.Elements[0].DynamicPrimitiveIndex = InstanceIndex;
 						MeshProcessor.AddMeshBatch(MeshBatch, ~0ull, nullptr);
 					};
 				}
->>>>>>> d731a049
 
 				for (int32 InstanceGroupIndex = 0; InstanceGroupIndex < Scene->InstanceGroupRenderStates.Elements.Num(); InstanceGroupIndex++)
 				{
@@ -383,21 +334,12 @@
 
 					TArray<FMeshBatch> MeshBatches = InstanceGroup.GetMeshBatchesForGBufferRendering(0, FTileVirtualCoordinates{});
 
-<<<<<<< HEAD
-				for (auto& MeshBatch : MeshBatches)
-				{
-					MeshBatch.Elements[0].DynamicPrimitiveIndex = Scene->StaticMeshInstanceRenderStates.Elements.Num() + InstanceGroupIndex;
-					MeshProcessor.AddMeshBatch(MeshBatch, ~0ull, nullptr);
-				};
-			}
-=======
 					for (auto& MeshBatch : MeshBatches)
 					{
 						MeshBatch.Elements[0].DynamicPrimitiveIndex = Scene->StaticMeshInstanceRenderStates.Elements.Num() + InstanceGroupIndex;
 						MeshProcessor.AddMeshBatch(MeshBatch, ~0ull, nullptr);
 					};
 				}
->>>>>>> d731a049
 
 				for (int32 LandscapeIndex = 0; LandscapeIndex < Scene->LandscapeRenderStates.Elements.Num(); LandscapeIndex++)
 				{
@@ -418,14 +360,6 @@
 
 					TArray<FMeshBatch> MeshBatches = Landscape.GetMeshBatchesForGBufferRendering(0);
 
-<<<<<<< HEAD
-				for (auto& MeshBatch : MeshBatches)
-				{
-					MeshBatch.Elements[0].DynamicPrimitiveIndex = Scene->StaticMeshInstanceRenderStates.Elements.Num() + Scene->InstanceGroupRenderStates.Elements.Num() + LandscapeIndex;
-					MeshProcessor.AddMeshBatch(MeshBatch, ~0ull, nullptr);
-				};
-			}
-=======
 					for (auto& MeshBatch : MeshBatches)
 					{
 						MeshBatch.Elements[0].DynamicPrimitiveIndex = Scene->StaticMeshInstanceRenderStates.Elements.Num() + Scene->InstanceGroupRenderStates.Elements.Num() + LandscapeIndex;
@@ -433,7 +367,6 @@
 					};
 				}
 			});
->>>>>>> d731a049
 		});
 
 		for (int32 MipLevel = 1; MipLevel < VoxelizationVolumeMips.Num(); MipLevel++)
@@ -883,33 +816,6 @@
 			{
 				if (DirectionalLight.bStationary)
 				{
-<<<<<<< HEAD
-					FVolumetricLightmapPathTracingRGS::FPermutationDomain PermutationVector;
-					PermutationVector.Set<FVolumetricLightmapPathTracingRGS::FUseIrradianceCaching>(Scene->Settings->bUseIrradianceCaching);
-					TShaderRef<FVolumetricLightmapPathTracingRGS> RayGenShader = GlobalShaderMap->GetShader<FVolumetricLightmapPathTracingRGS>(PermutationVector);
-
-					FVolumetricLightmapPathTracingRGS::FParameters* PassParameters = GraphBuilder.AllocParameters<FVolumetricLightmapPathTracingRGS::FParameters>();
-					PassParameters->FrameNumber = FrameNumber / NumFramesOneRound;
-					PassParameters->VolumeMin = (FVector3f)VolumeMin; // LWC_TODO: precision loss
-					PassParameters->VolumeSize = (FVector3f)VolumeSize; // LWC_TODO: precision loss
-					PassParameters->IndirectionTextureDim = IndirectionTextureDimensions;
-					PassParameters->TLAS = Scene->RayTracingSceneSRV;
-					PassParameters->BrickRequests = BrickRequests.SRV;
-					PassParameters->NumTotalBricks = NumTotalBricks;
-					PassParameters->BrickBatchOffset = BrickBatchOffset;
-					PassParameters->AmbientVector = AccumulationBrickData.AmbientVector.UAV;
-					PassParameters->SHCoefficients0R = AccumulationBrickData.SHCoefficients[0].UAV;
-					PassParameters->SHCoefficients1R = AccumulationBrickData.SHCoefficients[1].UAV;
-					PassParameters->SHCoefficients0G = AccumulationBrickData.SHCoefficients[2].UAV;
-					PassParameters->SHCoefficients1G = AccumulationBrickData.SHCoefficients[3].UAV;
-					PassParameters->SHCoefficients0B = AccumulationBrickData.SHCoefficients[4].UAV;
-					PassParameters->SHCoefficients1B = AccumulationBrickData.SHCoefficients[5].UAV;
-					PassParameters->DirectionalLightShadowing = AccumulationBrickData.DirectionalLightShadowing.UAV;
-					PassParameters->ViewUniformBuffer = Scene->ReferenceView->ViewUniformBuffer;
-					PassParameters->IrradianceCachingParameters = Scene->IrradianceCache->IrradianceCachingParametersUniformBuffer;
-
-					SetupPathTracingLightParameters(Scene->LightSceneRenderState, GraphBuilder, *Scene->ReferenceView, PassParameters);
-=======
 					OptionalStationaryDirectionalLightShadowing.Add(DirectionalLight.GetLightShaderParameters());
 					break;
 				}
@@ -949,7 +855,6 @@
 			);
 		}
 #endif
->>>>>>> d731a049
 
 		FRDGTextureUAVRef ValidityBrickDataUAV = GraphBuilder.CreateUAV(GraphBuilder.RegisterExternalTexture(ValidityBrickData));
 		
