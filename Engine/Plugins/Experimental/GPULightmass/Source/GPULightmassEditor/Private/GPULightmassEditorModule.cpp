--- conflicted
+++ resolved
@@ -77,15 +77,9 @@
 typedef TBitArray<TInlineAllocator<EShaderPlatform::SP_NumPlatforms / 8>> ShaderPlatformMaskType;
 extern RENDERCORE_API ShaderPlatformMaskType GRayTracingPlatformMask;
 
-<<<<<<< HEAD
-ERayTracingDisabledReason GetRayTracingDisabledReason()
-{
-	if (IsRayTracingEnabled())
-=======
 ERayTracingDisabledReason GetRayTracingDisabledReason(EShaderPlatform ShaderPlatform)
 {
 	if (IsRayTracingEnabled(ShaderPlatform))
->>>>>>> 4af6daef
 	{
 		return ERayTracingDisabledReason::OK;
 	}
@@ -96,20 +90,12 @@
 		return ERayTracingDisabledReason::DISABLED_BY_PROJECT_SETTINGS;
 	}
 
-<<<<<<< HEAD
-	if (!RHISupportsRayTracing(GMaxRHIShaderPlatform))
-=======
 	if (!RHISupportsRayTracing(ShaderPlatform))
->>>>>>> 4af6daef
 	{
 		return ERayTracingDisabledReason::INCOMPATIBLE_SHADER_PLATFORM;
 	}
 	// Shader platform statically supports ray tracing, but disabled by target platform at runtime
-<<<<<<< HEAD
-	else if (RHISupportsRayTracing(GMaxRHIShaderPlatform) && (GRayTracingPlatformMask[(int)GMaxRHIShaderPlatform]) == 0)
-=======
 	else if (RHISupportsRayTracing(ShaderPlatform) && (GRayTracingPlatformMask[(int)ShaderPlatform]) == 0)
->>>>>>> 4af6daef
 	{
 		return ERayTracingDisabledReason::DISABLED_BY_TARGET_PLATFORM;
 	}
@@ -128,8 +114,6 @@
 	return ERayTracingDisabledReason::INCAPABLE_HARDWARE;
 }
 
-<<<<<<< HEAD
-=======
 ERayTracingDisabledReason GetRayTracingDisabledReason()
 {
 	ERayTracingDisabledReason RayTracingStatus = ERayTracingDisabledReason::INCAPABLE_HARDWARE;
@@ -143,7 +127,6 @@
 	return RayTracingStatus;
 }
 
->>>>>>> 4af6daef
 static FText GenerateRayTracingDisabledReasonMessage(ERayTracingDisabledReason Reason)
 {
 	switch (Reason)
@@ -256,13 +239,9 @@
 					SNew(SButton)
 					.HAlign(HAlign_Center)
 					.ButtonStyle(FAppStyle::Get(), "FlatButton.Success")
-<<<<<<< HEAD
-					.IsEnabled(IsRayTracingEnabled() && IsStaticLightingAllowed() && IsPathTracingEnabled())
-=======
 					.IsEnabled_Lambda( []() {
 						return (GetRayTracingDisabledReason() == ERayTracingDisabledReason::OK) && IsStaticLightingAllowed() && IsPathTracingEnabled();
 					}) 
->>>>>>> 4af6daef
 					.Visibility_Lambda([](){ return IsRunning() ? EVisibility::Collapsed : EVisibility::Visible; })
 					.OnClicked_Raw(this, &FGPULightmassEditorModule::OnStartClicked)
 					[
@@ -379,14 +358,6 @@
 				.AutoWrapText(true)
 				.Text_Lambda( []() -> FText
 				{
-<<<<<<< HEAD
-					if (!IsRayTracingEnabled())
-					{
-						return GenerateRayTracingDisabledReasonMessage(GetRayTracingDisabledReason());
-					}
-					else if (!IsStaticLightingAllowed())
-					{
-=======
 					ERayTracingDisabledReason RayTracingStatus = GetRayTracingDisabledReason();
 					if (RayTracingStatus != ERayTracingDisabledReason::OK)
 					{
@@ -394,7 +365,6 @@
 					}
 					else if (!IsStaticLightingAllowed())
 					{
->>>>>>> 4af6daef
 						return LOCTEXT("GPULightmassAllowStaticLightingDisabled", "GPU Lightmass requires Allow Static Lighting enabled in the project settings.");
 					}
 					else if (!IsPathTracingEnabled())
