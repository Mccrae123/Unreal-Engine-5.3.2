--- conflicted
+++ resolved
@@ -221,13 +221,8 @@
 				[
 					SNew(SButton)
 					.HAlign(HAlign_Center)
-<<<<<<< HEAD
-					.ButtonStyle(FEditorStyle::Get(), "FlatButton.Success")
-					.IsEnabled(IsRayTracingEnabled() && IsAllowStaticLightingEnabled())
-=======
 					.ButtonStyle(FAppStyle::Get(), "FlatButton.Success")
 					.IsEnabled(IsRayTracingEnabled() && IsStaticLightingAllowed() && IsPathTracingEnabled())
->>>>>>> d731a049
 					.Visibility_Lambda([](){ return IsRunning() ? EVisibility::Collapsed : EVisibility::Visible; })
 					.OnClicked_Raw(this, &FGPULightmassEditorModule::OnStartClicked)
 					[
@@ -356,10 +351,6 @@
 					{
 						return LOCTEXT("GPULightmassPathTracingDisabled", "GPU Lightmass requires Path Tracing enabled in the project settings.");
 					}
-					else if (!IsAllowStaticLightingEnabled())
-					{
-						return LOCTEXT("GPULightmassAllowStaticLightingDisabled", "GPU Lightmass requires Allow Static Lighting enabled in the project settings.");
-					}
 
 					// Ready
 					static FText ReadyMsg = FText(LOCTEXT("GPULightmassReady", "GPU Lightmass is ready."));
@@ -447,12 +438,6 @@
 	return false;
 }
 
-bool FGPULightmassEditorModule::IsAllowStaticLightingEnabled()
-{
-	static const auto AllowStaticLightingVar = IConsoleManager::Get().FindTConsoleVariableDataInt(TEXT("r.AllowStaticLighting"));
-	return (AllowStaticLightingVar && AllowStaticLightingVar->GetValueOnAnyThread() > 0);
-}
-
 FReply FGPULightmassEditorModule::OnStartClicked()
 {
 	if (UWorld* World = GEditor->GetEditorWorldContext().World())
