--- conflicted
+++ resolved
@@ -4,10 +4,7 @@
 
 #include "CoreMinimal.h"
 
-<<<<<<< HEAD
-=======
 #include "DatasmithRuntime.h"
->>>>>>> 3aae9151
 #include "DirectLinkCommon.h"
 #include "DirectLinkEndpoint.h"
 
@@ -16,10 +13,7 @@
 #include "Containers/Queue.h"
 #include "HAL/ThreadSafeBool.h"
 #include "HAL/ThreadSafeCounter.h"
-<<<<<<< HEAD
-=======
 #include "MeshDescription.h"
->>>>>>> 3aae9151
 #include "PixelFormat.h"
 #include "RHI.h"
 #include "Templates/Casts.h"
@@ -80,68 +74,6 @@
 		static FORCEINLINE const FString&   GetSetKey(const TPair<FString, FSceneGraphId>& Element) { return Element.Key; }
 		static FORCEINLINE uint32           GetKeyHash(const FString& Key) { return GetTypeHash(Key); }
 		static FORCEINLINE bool             Matches(const FString& A, const FString& B) { return A.Equals(B, ESearchCase::CaseSensitive); }
-<<<<<<< HEAD
-	};
-
-	using FCaseSensitiveMap = TMap<FString, FSceneGraphId, FDefaultSetAllocator, CaseSensitive_KeyFuncs>;
-
-	enum class EWorkerTask : uint32
-	{
-		NoTask                  = 0x00000000,
-		CollectSceneData        = 0x00000001,
-		UpdateElement           = 0x00000002,
-		ResetScene              = 0x00000004,
-		SetupTasks              = 0x00000008,
-
-		MeshCreate              = 0x00000010,
-		MaterialCreate          = 0x00000020,
-		TextureLoad             = 0x00000040,
-		TextureCreate           = 0x00000080,
-
-		MeshComponentCreate     = 0x00000100,
-		LightComponentCreate    = 0x00000200,
-
-		MaterialAssign          = 0x00000400,
-		TextureAssign           = 0x00000800,
-
-		DeleteComponent         = 0x00001000,
-		DeleteAsset             = 0x00002000,
-		GarbageCollect          = 0x00004000,
-
-		NonAsyncTasks           = LightComponentCreate | MeshComponentCreate | MaterialAssign | TextureCreate | TextureAssign,
-		DeleteTasks             = DeleteComponent | DeleteAsset,
-
-		AllTasks                = 0xffffffff
-	};
-
-	ENUM_CLASS_FLAGS(EWorkerTask);
-
-	enum class EAssetState : uint8
-	{
-		Unknown        = 0x00,
-		Processed      = 0x01,
-		Completed      = 0x02,
-		Building       = 0x04,
-		PendingDelete  = 0x08,
-		AllStates      = 0xff
-	};
-
-	ENUM_CLASS_FLAGS(EAssetState);
-
-	// Order is important as it reflects dependency: bottom to top
-	enum class EDataType : uint8
-	{
-		None        = 0,
-		Texture     = 1,
-		Material    = 2,
-		PbrMaterial = 3,
-		Mesh        = 4,
-		Actor       = 5,
-		MeshActor   = 6,
-		LightActor  = 7,
-	};
-
-=======
 	};
 
 	using FCaseSensitiveMap = TMap<FString, FSceneGraphId, FDefaultSetAllocator, CaseSensitive_KeyFuncs>;
@@ -206,7 +138,6 @@
 		Metadata    = 8,
 	};
 
->>>>>>> 3aae9151
 	/**
 	 * Utility structure to track elements referencing an asset
 	 */
@@ -248,15 +179,12 @@
 		FSceneGraphId GetId() const { return (FSceneGraphId)ElementId; }
 	};
 
-<<<<<<< HEAD
-=======
 	FORCEINLINE bool operator==(const FReferencer& Lhs, const FReferencer& Rhs)
 	{
 		return Lhs.ElementId == Rhs.ElementId && Lhs.Slot == Rhs.Slot;
 	}
 
 
->>>>>>> 3aae9151
 	typedef std::atomic<EAssetState> FDataState;
 
 	/**
@@ -267,12 +195,9 @@
 		/** Identifier of the associated Datasmith element */
 		FSceneGraphId ElementId;
 
-<<<<<<< HEAD
-=======
 		/** Identifier of the associated metadata element */
 		FSceneGraphId MetadataId;
 
->>>>>>> 3aae9151
 		EDataType Type;
 
 		/** UObject associated with the element */
@@ -286,37 +211,6 @@
 
 		FBaseData(FSceneGraphId InElementId, EDataType InType = EDataType::None)
 			: ElementId(InElementId)
-<<<<<<< HEAD
-			, Type(InType)
-		{
-			DataState.store(EAssetState::Unknown);
-		}
-
-		FBaseData(const FBaseData& Other)
-		{
-			ElementId = Other.ElementId;
-			Type = Other.Type;
-			Object = Other.Object;
-			DataState.store(Other.DataState.load());
-			Referencers = Other.Referencers;
-		}
-
-		bool HasState(EAssetState Value) const
-		{
-			return !!(DataState & Value);
-		}
-
-		void AddState(EAssetState Value)
-		{
-			DataState.store(DataState | Value);
-		}
-
-		void ClearState(EAssetState Value)
-		{
-			DataState.store(DataState & ~Value);
-		}
-
-=======
 			, MetadataId(DirectLink::InvalidId)
 			, Type(InType)
 		{
@@ -348,18 +242,13 @@
 			DataState.store(DataState & ~Value);
 		}
 
->>>>>>> 3aae9151
 		void SetState(EAssetState Value)
 		{
 			DataState.store(Value);
 		}
 
 		template<typename T = UObject>
-<<<<<<< HEAD
-		T* GetObject()
-=======
 		T* GetObject() const
->>>>>>> 3aae9151
 		{
 			return Cast< T >(Object.Get());
 		}
@@ -374,17 +263,10 @@
 		int32 Requirements = 0;
 
 		/** Hash of associated element used to prevent the duplication of assets */
-<<<<<<< HEAD
-		DirectLink::FElementHash Hash = 0;
-
-		/** Hash of potential resource of associated element used to prevent recreation of assets */
-		DirectLink::FElementHash ResourceHash = 0;
-=======
 		uint32 Hash = 0;
 
 		/** Hash of potential resource of associated element used to prevent recreation of assets */
 		uint32 ResourceHash = 0;
->>>>>>> 3aae9151
 
 		FAssetData(FSceneGraphId InElementId, EDataType InType = EDataType::None)
 			: FBaseData(InElementId, InType)
@@ -599,16 +481,9 @@
 		/**
 		 * Start the import process of a scene
 		 * @param InSceneElement: Datasmith scene to import
-<<<<<<< HEAD
-		 * @param SourceHandle: DirectLink source associated with the incoming scene
-		 * The SourceHandle is used to update or not the camera contained in the scene
-		 */
-		void StartImport(TSharedRef< IDatasmithScene > InSceneElement);
-=======
 		 * @param Options: Options to use for the import process
 		 */
 		void StartImport(TSharedRef< IDatasmithScene > InSceneElement, const FDatasmithRuntimeImportOptions& Options);
->>>>>>> 3aae9151
 
 		/** Abort the on going import process then delete all created assets and actors */
 		void Reset(bool bIsNewScene);
@@ -628,11 +503,8 @@
 
 		/** Start the incremental update of the elements contained in the given context */
 		bool IncrementalUpdate(TSharedRef< IDatasmithScene > InSceneElement, FUpdateContext& UpdateContext);
-<<<<<<< HEAD
-=======
 
 		void SetTranslator(const TSharedPtr<IDatasmithTranslator>& InTranslator) { Translator = InTranslator; }
->>>>>>> 3aae9151
 
 	protected:
 		//~ Begin FTickableEditorObject interface
@@ -655,12 +527,9 @@
 		/** Delete the asset created from the given FAssetData */
 		bool DeleteAsset(FAssetData& AssetData);
 
-<<<<<<< HEAD
-=======
 		/** Remove given referencer from the list of referencers of the asset */
 		void RemoveFromReferencer(FSceneGraphId* AssetIdPtr, FSceneGraphId ReferencerId);
 
->>>>>>> 3aae9151
 		/**
 		 * Creates the FAssetData and FActorData required to import the associated Datasmith scene
 		 * This is the first task  after StartImport has been called
@@ -672,19 +541,12 @@
 
 		void PrepareIncrementalUpdate(FUpdateContext& UpdateContext);
 
-<<<<<<< HEAD
-		void IncrementalAdditions(TArray<TSharedPtr<IDatasmithElement>>& Additions);
+		void IncrementalAdditions(TArray<TSharedPtr<IDatasmithElement>>& Additions, TArray<TSharedPtr<IDatasmithElement>>& Updates);
 
 		void IncrementalModifications(TArray<TSharedPtr<IDatasmithElement>>& Modifications);
 
-=======
-		void IncrementalAdditions(TArray<TSharedPtr<IDatasmithElement>>& Additions, TArray<TSharedPtr<IDatasmithElement>>& Updates);
-
-		void IncrementalModifications(TArray<TSharedPtr<IDatasmithElement>>& Modifications);
-
 		void IncrementalDeletions(TArray<DirectLink::FSceneGraphId>& Deletions);
 
->>>>>>> 3aae9151
 		/** Add an FAssetData object associated with the element's id to the map */
 		void AddAsset(TSharedPtr<IDatasmithElement>&& ElementPtr, const FString& Prefix, EDataType InType = EDataType::None);
 
@@ -720,28 +582,20 @@
 		/** Create the FAssetData based on the associated Datasmith material element */
 		EActionResult::Type ProcessMaterial(FSceneGraphId MaterialId);
 
-<<<<<<< HEAD
+		/** Add and populate the FActorData created for the incoming Datasmith actor element */
+		void CreateActorComponent(FActorData& ActorData, const TSharedPtr< IDatasmithActorElement >& ActorElement);
+
 		/** Add and populate a FTextureData associated with the incoming Datasmith texture element */
 		void ProcessTextureData(FSceneGraphId TextureId);
 
 		/** Asynchronous build of a static mesh */
 		bool CreateStaticMesh(FSceneGraphId ElementId);
-=======
-		/** Add and populate the FActorData created for the incoming Datasmith actor element */
-		void CreateActorComponent(FActorData& ActorData, const TSharedPtr< IDatasmithActorElement >& ActorElement);
-
-		/** Add and populate a FTextureData associated with the incoming Datasmith texture element */
-		void ProcessTextureData(FSceneGraphId TextureId);
-
-		/** Asynchronous build of a static mesh */
-		bool CreateStaticMesh(FSceneGraphId ElementId);
 
 		/** Update StaticMaterials array based on mesh description and mesh element */
 		void FillStaticMeshMaterials(FAssetData& MeshData, TArray< FMeshDescription >& MeshDescriptions);
 
 		/** Update StaticMaterials array based on mesh description and mesh element */
 		void UpdateStaticMeshMaterials(FAssetData& MeshData);
->>>>>>> 3aae9151
 
 		/** Create and add a static mesh component to the root component */
 		EActionResult::Type CreateMeshComponent(FSceneGraphId ActorId, UStaticMesh* StaticMesh);
@@ -764,15 +618,10 @@
 		/** Create and add a light component to the root component based on the type of the identified Datasmith element */
 		EActionResult::Type CreateLightComponent(FSceneGraphId ActorId);
 
-<<<<<<< HEAD
-		/** Helper method to set up the properties common to all types of light components */
-		void SetupLightComponent(FActorData& ActorData, ULightComponent* LightComponent, IDatasmithLightActorElement* LightElement);
-=======
 		void FinalizeComponent(FActorData& ActorData);
 
 		/** Calls when an element on which an asset or actor depends on has changed */
 		void ProcessDependency(const TSharedPtr<IDatasmithElement>& Element);
->>>>>>> 3aae9151
 
 		/** Add a new task to the given queue */
 		void AddToQueue(int32 WhichQueue, FActionTask&& ActionTask)
@@ -780,11 +629,7 @@
 			++QueuedTaskCount;
 			if (ActionTask.GetAssetId() != DirectLink::InvalidId)
 			{
-<<<<<<< HEAD
-				AssetDataList[ActionTask.GetAssetId()].Referencers.Add(ActionTask.GetReferencer());
-=======
 				AssetDataList[ActionTask.GetAssetId()].Referencers.AddUnique(ActionTask.GetReferencer());
->>>>>>> 3aae9151
 			}
 			ActionQueues[WhichQueue].Enqueue(MoveTemp(ActionTask));
 		}
@@ -823,11 +668,8 @@
 		/** IDatasmithScene associated with DatasmithRuntime actor */
 		TSharedPtr<IDatasmithScene> SceneElement;
 
-<<<<<<< HEAD
-=======
 		TSharedPtr<IDatasmithTranslator> Translator;
 
->>>>>>> 3aae9151
 		/** Map of all elements in the IDatasmithScene */
 		TMap< FSceneGraphId, TSharedPtr< IDatasmithElement > > Elements;
 
@@ -843,23 +685,16 @@
 		/** Mapping between Datasmith texture element's identifiers and their associated FActorData object */
 		TMap< FSceneGraphId, FTextureData > TextureDataList;
 
-<<<<<<< HEAD
-=======
 		/** Mapping between Datasmith asset elements and their dependent elements */
 		TMap< FSceneGraphId, FReferencer > DependencyList;
 
->>>>>>> 3aae9151
 		/** Set of Datasmith mesh element's identifiers to process */
 		TSet< FSceneGraphId > MeshElementSet;
 
 		/** Set of Datasmith material element's identifiers to process */
 		TSet< FSceneGraphId > MaterialElementSet;
 
-<<<<<<< HEAD
-		/** Set of Datasmith material element's identifiers to process */
-=======
 		/** Set of Datasmith texture element's identifiers to process */
->>>>>>> 3aae9151
 		TSet< FSceneGraphId > TextureElementSet;
 
 		/** Mapping between Datasmith mesh element's identifiers and their lightmap weights */
@@ -868,10 +703,7 @@
 		/** Array of queues dequeued during the import process */
 		TQueue< FActionTask, EQueueMode::Mpsc > ActionQueues[EQueueTask::MaxQueues];
 
-<<<<<<< HEAD
-=======
 		/** Array of asynchronous tasks started during the import */
->>>>>>> 3aae9151
 		TArray<TFuture<bool>> OnGoingTasks;
 
 		/** Flag used to properly sequence the import process */
@@ -880,15 +712,12 @@
 		/** Indicated a incremental update has been requested */
 		uint8 bIncrementalUpdate:1;
 
-<<<<<<< HEAD
-=======
 		/** Specifies options to use during the import */
 		FDatasmithRuntimeImportOptions ImportOptions;
 
 		/** Future for asynchronous task to collect metadata */
 		TFuture<void> MetadataCollect;
 
->>>>>>> 3aae9151
 		/** Miscellaneous counters used to report progress */
 		float& OverallProgress;
 		FThreadSafeCounter ActionCounter;
