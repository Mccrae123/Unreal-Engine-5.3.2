// Copyright Epic Games, Inc. All Rights Reserved.

#include "DatasmithRuntimeBlueprintLibrary.h"

#include "DatasmithRuntime.h"
#include "DirectLinkUtils.h"
<<<<<<< HEAD

#include "DatasmithSceneFactory.h"
#include "DatasmithTranslatableSource.h"
#include "DatasmithTranslator.h"
#include "IDatasmithSceneElements.h"
#include "DirectLinkSceneSnapshot.h"
=======
>>>>>>> 3aae9151

#if WITH_EDITOR
#include "DesktopPlatformModule.h"
#include "Engine/GameViewportClient.h"
#include "IDesktopPlatform.h"
<<<<<<< HEAD
#elif PLATFORM_WINDOWS
#include "HAL/FileManager.h"
#include "Windows/AllowWindowsPlatformTypes.h"
#include "Windows/COMPointer.h"
#include <commdlg.h>
#include <shlobj.h>
#include <Winver.h>
#include "Windows/HideWindowsPlatformTypes.h"
#endif
=======
>>>>>>> 3aae9151
#include "Engine/Engine.h"
#include "Widgets/SWindow.h"
#elif PLATFORM_WINDOWS
#include "HAL/FileManager.h"
#include "Windows/AllowWindowsPlatformTypes.h"
#include "Microsoft/COMPointer.h"
#include <commdlg.h>
#include <shlobj.h>
#include <Winver.h>
#include "Windows/HideWindowsPlatformTypes.h"
#endif

#include "Misc/Paths.h"

<<<<<<< HEAD
	DatasmithRuntimeActor->CloseConnection();

	DatasmithRuntimeActor->OnOpenDelta();


	FDatasmithSceneSource Source;
	Source.SetSourceFile(FilePath);
=======
class UDirectLinkProxy;
>>>>>>> 3aae9151

bool UDatasmithRuntimeLibrary::LoadFile(ADatasmithRuntimeActor* DatasmithRuntimeActor, const FString& FilePath)
{
	return DatasmithRuntimeActor ? DatasmithRuntimeActor->LoadFile(FilePath) : false;
}

void UDatasmithRuntimeLibrary::ResetActor(ADatasmithRuntimeActor* DatasmithRuntimeActor)
{
	if (DatasmithRuntimeActor)
	{
<<<<<<< HEAD
		static FDatasmithTessellationOptions DefaultTessellationOptions(0.3f, 0.0f, 30.0f, EDatasmithCADStitchingTechnique::StitchingSew);

		TArray< TStrongObjectPtr<UDatasmithOptionsBase> > Options;
		Translator->GetSceneImportOptions(Options);

		bool bUpdateOptions = false;
		for (TStrongObjectPtr<UDatasmithOptionsBase>& ObjectPtr : Options)
		{
			if (UDatasmithCommonTessellationOptions* TessellationOption = Cast< UDatasmithCommonTessellationOptions >(ObjectPtr.Get()))
			{
				bUpdateOptions = true;
				TessellationOption->Options = DefaultTessellationOptions;
			}
		}

		if (bUpdateOptions == true)
		{
			Translator->SetSceneImportOptions(Options);
		}

		// Reset scene element
		FString SceneName = FPaths::GetBaseFilename(FilePath);
		TSharedRef< IDatasmithScene > SceneElement = FDatasmithSceneFactory::CreateScene(*SceneName);

		// Fill up scene element with content of source file
		if (!TranslatableSourcePtr->Translate( SceneElement ))
		{
			return false;
		}

		DirectLink::BuildIndexForScene(&SceneElement.Get());

		DatasmithRuntimeActor->OnCloseDelta();

		DatasmithRuntimeActor->SetScene(SceneElement);

		return true;
=======
		DatasmithRuntimeActor->Reset();
>>>>>>> 3aae9151
	}
}

UDirectLinkProxy* UDatasmithRuntimeLibrary::GetDirectLinkProxy()
{
	return DatasmithRuntime::GetDirectLinkProxy();
}

bool UDatasmithRuntimeLibrary::LoadFileFromExplorer(ADatasmithRuntimeActor* DatasmithRuntimeActor, const FString& DefaultPath)
{
	if (DatasmithRuntimeActor == nullptr)
	{
		return false;
	}

	TArray<FString> OutFilenames;
	// #ue_dsruntime Fill up FileTypes from available translators.
	FString	FileTypes;

#if WITH_EDITOR
	if (GEngine && GEngine->GameViewport)
	{
<<<<<<< HEAD
		TArray<FString> OutFilenames;

#if WITH_EDITOR
=======
>>>>>>> 3aae9151
		void* ParentWindowHandle = GEngine->GameViewport->GetWindow()->GetNativeWindow()->GetOSWindowHandle();
		IDesktopPlatform* DesktopPlatform = FDesktopPlatformModule::Get();
		if (DesktopPlatform)
		{
			//Opening the file picker!
			uint32 SelectionFlag = 0; //A value of 0 represents single file selection while a value of 1 represents multiple file selection
			DesktopPlatform->OpenFileDialog(ParentWindowHandle, TEXT("Choose A File"), DefaultPath, FString(""), FileTypes, SelectionFlag, OutFilenames);
<<<<<<< HEAD
		}
#elif PLATFORM_WINDOWS
		TComPtr<IFileDialog> FileDialog;
		if (SUCCEEDED(::CoCreateInstance(CLSID_FileOpenDialog, nullptr, CLSCTX_INPROC_SERVER, IID_IFileOpenDialog, IID_PPV_ARGS_Helper(&FileDialog))))
		{
			// Set up common settings
			FileDialog->SetTitle(TEXT("Choose A File"));
			if (!DefaultPath.IsEmpty())
			{
				// SHCreateItemFromParsingName requires the given path be absolute and use \ rather than / as our normalized paths do
				FString DefaultWindowsPath = FPaths::ConvertRelativePathToFull(DefaultPath);
				DefaultWindowsPath.ReplaceInline(TEXT("/"), TEXT("\\"), ESearchCase::CaseSensitive);

				TComPtr<IShellItem> DefaultPathItem;
				if (SUCCEEDED(::SHCreateItemFromParsingName(*DefaultWindowsPath, nullptr, IID_PPV_ARGS(&DefaultPathItem))))
				{
					FileDialog->SetFolder(DefaultPathItem);
				}
			}

			// Set-up the file type filters
			TArray<FString> UnformattedExtensions;
			TArray<COMDLG_FILTERSPEC> FileDialogFilters;
			{
				const FString DefaultFileTypes = TEXT("Datasmith Scene (*.udatasmith)|*.udatasmith");
				DefaultFileTypes.ParseIntoArray(UnformattedExtensions, TEXT("|"), true);

				if (UnformattedExtensions.Num() % 2 == 0)
				{
					FileDialogFilters.Reserve(UnformattedExtensions.Num() / 2);
					for (int32 ExtensionIndex = 0; ExtensionIndex < UnformattedExtensions.Num();)
					{
						COMDLG_FILTERSPEC& NewFilterSpec = FileDialogFilters[FileDialogFilters.AddDefaulted()];
						NewFilterSpec.pszName = *UnformattedExtensions[ExtensionIndex++];
						NewFilterSpec.pszSpec = *UnformattedExtensions[ExtensionIndex++];
					}
				}
			}
			FileDialog->SetFileTypes(FileDialogFilters.Num(), FileDialogFilters.GetData());

			// Show the picker
			if (SUCCEEDED(FileDialog->Show(NULL)))
			{
				int32 OutFilterIndex = 0;
				if (SUCCEEDED(FileDialog->GetFileTypeIndex((UINT*)&OutFilterIndex)))
				{
					OutFilterIndex -= 1; // GetFileTypeIndex returns a 1-based index
				}

				auto AddOutFilename = [&OutFilenames](const FString& InFilename)
				{
					FString& OutFilename = OutFilenames[OutFilenames.Add(InFilename)];
					OutFilename = IFileManager::Get().ConvertToRelativePath(*OutFilename);
					FPaths::NormalizeFilename(OutFilename);
				};

				{
					IFileOpenDialog* FileOpenDialog = static_cast<IFileOpenDialog*>(FileDialog.Get());

					TComPtr<IShellItemArray> Results;
					if (SUCCEEDED(FileOpenDialog->GetResults(&Results)))
					{
						DWORD NumResults = 0;
						Results->GetCount(&NumResults);
						for (DWORD ResultIndex = 0; ResultIndex < NumResults; ++ResultIndex)
						{
							TComPtr<IShellItem> Result;
							if (SUCCEEDED(Results->GetItemAt(ResultIndex, &Result)))
							{
								PWSTR pFilePath = nullptr;
								if (SUCCEEDED(Result->GetDisplayName(SIGDN_FILESYSPATH, &pFilePath)))
								{
									AddOutFilename(pFilePath);
									::CoTaskMemFree(pFilePath);
								}
							}
						}
					}
				}
			}
		}
#endif

		if (OutFilenames.Num() > 0)
		{
			LoadDatasmithScene( DatasmithRuntimeActor, OutFilenames[0]);
		}
=======
		}
	}
#elif PLATFORM_WINDOWS
	TComPtr<IFileDialog> FileDialog;
	if (SUCCEEDED(::CoCreateInstance(CLSID_FileOpenDialog, nullptr, CLSCTX_INPROC_SERVER, IID_IFileOpenDialog, IID_PPV_ARGS_Helper(&FileDialog))))
	{
		// Set up common settings
		FileDialog->SetTitle(TEXT("Choose A File"));
		if (!DefaultPath.IsEmpty())
		{
			// SHCreateItemFromParsingName requires the given path be absolute and use \ rather than / as our normalized paths do
			FString DefaultWindowsPath = FPaths::ConvertRelativePathToFull(DefaultPath);
			DefaultWindowsPath.ReplaceInline(TEXT("/"), TEXT("\\"), ESearchCase::CaseSensitive);

			TComPtr<IShellItem> DefaultPathItem;
			if (SUCCEEDED(::SHCreateItemFromParsingName(*DefaultWindowsPath, nullptr, IID_PPV_ARGS(&DefaultPathItem))))
			{
				FileDialog->SetFolder(DefaultPathItem);
			}
		}

		// Set-up the file type filters
		TArray<FString> UnformattedExtensions;
		TArray<COMDLG_FILTERSPEC> FileDialogFilters;
		{
			const FString DefaultFileTypes = TEXT("All Files (*.*)|*.*");
			DefaultFileTypes.ParseIntoArray(UnformattedExtensions, TEXT("|"), true);

			if (UnformattedExtensions.Num() % 2 == 0)
			{
				FileDialogFilters.Reserve(UnformattedExtensions.Num() / 2);
				for (int32 ExtensionIndex = 0; ExtensionIndex < UnformattedExtensions.Num();)
				{
					COMDLG_FILTERSPEC& NewFilterSpec = FileDialogFilters[FileDialogFilters.AddDefaulted()];
					NewFilterSpec.pszName = *UnformattedExtensions[ExtensionIndex++];
					NewFilterSpec.pszSpec = *UnformattedExtensions[ExtensionIndex++];
				}
			}
		}
		FileDialog->SetFileTypes(FileDialogFilters.Num(), FileDialogFilters.GetData());

		// Show the picker
		if (SUCCEEDED(FileDialog->Show(NULL)))
		{
			int32 OutFilterIndex = 0;
			if (SUCCEEDED(FileDialog->GetFileTypeIndex((UINT*)&OutFilterIndex)))
			{
				OutFilterIndex -= 1; // GetFileTypeIndex returns a 1-based index
			}

			TFunction<void(const FString&)> AddOutFilename = [&OutFilenames](const FString& InFilename)
			{
				FString& OutFilename = OutFilenames.Add_GetRef(InFilename);
				OutFilename = IFileManager::Get().ConvertToRelativePath(*OutFilename);
				FPaths::NormalizeFilename(OutFilename);
			};

			{
				IFileOpenDialog* FileOpenDialog = static_cast<IFileOpenDialog*>(FileDialog.Get());

				TComPtr<IShellItemArray> Results;
				if (SUCCEEDED(FileOpenDialog->GetResults(&Results)))
				{
					DWORD NumResults = 0;
					Results->GetCount(&NumResults);
					for (DWORD ResultIndex = 0; ResultIndex < NumResults; ++ResultIndex)
					{
						TComPtr<IShellItem> Result;
						if (SUCCEEDED(Results->GetItemAt(ResultIndex, &Result)))
						{
							PWSTR pFilePath = nullptr;
							if (SUCCEEDED(Result->GetDisplayName(SIGDN_FILESYSPATH, &pFilePath)))
							{
								AddOutFilename(pFilePath);
								::CoTaskMemFree(pFilePath);
							}
						}
					}
				}
			}
		}
>>>>>>> 3aae9151
	}
#endif

	if (OutFilenames.Num() > 0)
	{
		return LoadFile( DatasmithRuntimeActor, OutFilenames[0]);
	}
<<<<<<< HEAD
}

UDirectLinkProxy* UDatasmithRuntimeLibrary::GetDirectLinkProxy()
{
	return DatasmithRuntime::GetDirectLinkProxy();
=======

	return false;
>>>>>>> 3aae9151
}<|MERGE_RESOLUTION|>--- conflicted
+++ resolved
@@ -4,32 +4,11 @@
 
 #include "DatasmithRuntime.h"
 #include "DirectLinkUtils.h"
-<<<<<<< HEAD
-
-#include "DatasmithSceneFactory.h"
-#include "DatasmithTranslatableSource.h"
-#include "DatasmithTranslator.h"
-#include "IDatasmithSceneElements.h"
-#include "DirectLinkSceneSnapshot.h"
-=======
->>>>>>> 3aae9151
 
 #if WITH_EDITOR
 #include "DesktopPlatformModule.h"
 #include "Engine/GameViewportClient.h"
 #include "IDesktopPlatform.h"
-<<<<<<< HEAD
-#elif PLATFORM_WINDOWS
-#include "HAL/FileManager.h"
-#include "Windows/AllowWindowsPlatformTypes.h"
-#include "Windows/COMPointer.h"
-#include <commdlg.h>
-#include <shlobj.h>
-#include <Winver.h>
-#include "Windows/HideWindowsPlatformTypes.h"
-#endif
-=======
->>>>>>> 3aae9151
 #include "Engine/Engine.h"
 #include "Widgets/SWindow.h"
 #elif PLATFORM_WINDOWS
@@ -44,17 +23,7 @@
 
 #include "Misc/Paths.h"
 
-<<<<<<< HEAD
-	DatasmithRuntimeActor->CloseConnection();
-
-	DatasmithRuntimeActor->OnOpenDelta();
-
-
-	FDatasmithSceneSource Source;
-	Source.SetSourceFile(FilePath);
-=======
 class UDirectLinkProxy;
->>>>>>> 3aae9151
 
 bool UDatasmithRuntimeLibrary::LoadFile(ADatasmithRuntimeActor* DatasmithRuntimeActor, const FString& FilePath)
 {
@@ -65,47 +34,7 @@
 {
 	if (DatasmithRuntimeActor)
 	{
-<<<<<<< HEAD
-		static FDatasmithTessellationOptions DefaultTessellationOptions(0.3f, 0.0f, 30.0f, EDatasmithCADStitchingTechnique::StitchingSew);
-
-		TArray< TStrongObjectPtr<UDatasmithOptionsBase> > Options;
-		Translator->GetSceneImportOptions(Options);
-
-		bool bUpdateOptions = false;
-		for (TStrongObjectPtr<UDatasmithOptionsBase>& ObjectPtr : Options)
-		{
-			if (UDatasmithCommonTessellationOptions* TessellationOption = Cast< UDatasmithCommonTessellationOptions >(ObjectPtr.Get()))
-			{
-				bUpdateOptions = true;
-				TessellationOption->Options = DefaultTessellationOptions;
-			}
-		}
-
-		if (bUpdateOptions == true)
-		{
-			Translator->SetSceneImportOptions(Options);
-		}
-
-		// Reset scene element
-		FString SceneName = FPaths::GetBaseFilename(FilePath);
-		TSharedRef< IDatasmithScene > SceneElement = FDatasmithSceneFactory::CreateScene(*SceneName);
-
-		// Fill up scene element with content of source file
-		if (!TranslatableSourcePtr->Translate( SceneElement ))
-		{
-			return false;
-		}
-
-		DirectLink::BuildIndexForScene(&SceneElement.Get());
-
-		DatasmithRuntimeActor->OnCloseDelta();
-
-		DatasmithRuntimeActor->SetScene(SceneElement);
-
-		return true;
-=======
 		DatasmithRuntimeActor->Reset();
->>>>>>> 3aae9151
 	}
 }
 
@@ -128,12 +57,6 @@
 #if WITH_EDITOR
 	if (GEngine && GEngine->GameViewport)
 	{
-<<<<<<< HEAD
-		TArray<FString> OutFilenames;
-
-#if WITH_EDITOR
-=======
->>>>>>> 3aae9151
 		void* ParentWindowHandle = GEngine->GameViewport->GetWindow()->GetNativeWindow()->GetOSWindowHandle();
 		IDesktopPlatform* DesktopPlatform = FDesktopPlatformModule::Get();
 		if (DesktopPlatform)
@@ -141,95 +64,6 @@
 			//Opening the file picker!
 			uint32 SelectionFlag = 0; //A value of 0 represents single file selection while a value of 1 represents multiple file selection
 			DesktopPlatform->OpenFileDialog(ParentWindowHandle, TEXT("Choose A File"), DefaultPath, FString(""), FileTypes, SelectionFlag, OutFilenames);
-<<<<<<< HEAD
-		}
-#elif PLATFORM_WINDOWS
-		TComPtr<IFileDialog> FileDialog;
-		if (SUCCEEDED(::CoCreateInstance(CLSID_FileOpenDialog, nullptr, CLSCTX_INPROC_SERVER, IID_IFileOpenDialog, IID_PPV_ARGS_Helper(&FileDialog))))
-		{
-			// Set up common settings
-			FileDialog->SetTitle(TEXT("Choose A File"));
-			if (!DefaultPath.IsEmpty())
-			{
-				// SHCreateItemFromParsingName requires the given path be absolute and use \ rather than / as our normalized paths do
-				FString DefaultWindowsPath = FPaths::ConvertRelativePathToFull(DefaultPath);
-				DefaultWindowsPath.ReplaceInline(TEXT("/"), TEXT("\\"), ESearchCase::CaseSensitive);
-
-				TComPtr<IShellItem> DefaultPathItem;
-				if (SUCCEEDED(::SHCreateItemFromParsingName(*DefaultWindowsPath, nullptr, IID_PPV_ARGS(&DefaultPathItem))))
-				{
-					FileDialog->SetFolder(DefaultPathItem);
-				}
-			}
-
-			// Set-up the file type filters
-			TArray<FString> UnformattedExtensions;
-			TArray<COMDLG_FILTERSPEC> FileDialogFilters;
-			{
-				const FString DefaultFileTypes = TEXT("Datasmith Scene (*.udatasmith)|*.udatasmith");
-				DefaultFileTypes.ParseIntoArray(UnformattedExtensions, TEXT("|"), true);
-
-				if (UnformattedExtensions.Num() % 2 == 0)
-				{
-					FileDialogFilters.Reserve(UnformattedExtensions.Num() / 2);
-					for (int32 ExtensionIndex = 0; ExtensionIndex < UnformattedExtensions.Num();)
-					{
-						COMDLG_FILTERSPEC& NewFilterSpec = FileDialogFilters[FileDialogFilters.AddDefaulted()];
-						NewFilterSpec.pszName = *UnformattedExtensions[ExtensionIndex++];
-						NewFilterSpec.pszSpec = *UnformattedExtensions[ExtensionIndex++];
-					}
-				}
-			}
-			FileDialog->SetFileTypes(FileDialogFilters.Num(), FileDialogFilters.GetData());
-
-			// Show the picker
-			if (SUCCEEDED(FileDialog->Show(NULL)))
-			{
-				int32 OutFilterIndex = 0;
-				if (SUCCEEDED(FileDialog->GetFileTypeIndex((UINT*)&OutFilterIndex)))
-				{
-					OutFilterIndex -= 1; // GetFileTypeIndex returns a 1-based index
-				}
-
-				auto AddOutFilename = [&OutFilenames](const FString& InFilename)
-				{
-					FString& OutFilename = OutFilenames[OutFilenames.Add(InFilename)];
-					OutFilename = IFileManager::Get().ConvertToRelativePath(*OutFilename);
-					FPaths::NormalizeFilename(OutFilename);
-				};
-
-				{
-					IFileOpenDialog* FileOpenDialog = static_cast<IFileOpenDialog*>(FileDialog.Get());
-
-					TComPtr<IShellItemArray> Results;
-					if (SUCCEEDED(FileOpenDialog->GetResults(&Results)))
-					{
-						DWORD NumResults = 0;
-						Results->GetCount(&NumResults);
-						for (DWORD ResultIndex = 0; ResultIndex < NumResults; ++ResultIndex)
-						{
-							TComPtr<IShellItem> Result;
-							if (SUCCEEDED(Results->GetItemAt(ResultIndex, &Result)))
-							{
-								PWSTR pFilePath = nullptr;
-								if (SUCCEEDED(Result->GetDisplayName(SIGDN_FILESYSPATH, &pFilePath)))
-								{
-									AddOutFilename(pFilePath);
-									::CoTaskMemFree(pFilePath);
-								}
-							}
-						}
-					}
-				}
-			}
-		}
-#endif
-
-		if (OutFilenames.Num() > 0)
-		{
-			LoadDatasmithScene( DatasmithRuntimeActor, OutFilenames[0]);
-		}
-=======
 		}
 	}
 #elif PLATFORM_WINDOWS
@@ -311,7 +145,6 @@
 				}
 			}
 		}
->>>>>>> 3aae9151
 	}
 #endif
 
@@ -319,14 +152,6 @@
 	{
 		return LoadFile( DatasmithRuntimeActor, OutFilenames[0]);
 	}
-<<<<<<< HEAD
-}
-
-UDirectLinkProxy* UDatasmithRuntimeLibrary::GetDirectLinkProxy()
-{
-	return DatasmithRuntime::GetDirectLinkProxy();
-=======
 
 	return false;
->>>>>>> 3aae9151
 }