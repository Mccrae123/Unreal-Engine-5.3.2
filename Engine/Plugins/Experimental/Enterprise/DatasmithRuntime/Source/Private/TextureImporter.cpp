--- conflicted
+++ resolved
@@ -223,12 +223,14 @@
 		else
 		{
 			Texture = CreateImageTexture(AssetData.GetObject<UTexture2D>(), TextureData, TextureElement, DataCleanupFunc);
-<<<<<<< HEAD
 		}
 
 		if (Texture)
 		{
-			DirectLink::FElementHash TextureHash = GetTypeHash(TextureElement->CalculateElementHash(true));
+			// Apply metadata on newly created texture if any
+			ApplyMetadata(AssetData.MetadataId, Texture);
+
+			uint32 TextureHash = GetTypeHash(TextureElement->CalculateElementHash(true), EDataType::Texture);
 
 			FAssetRegistry::UnregisteredAssetsData(THelper, SceneKey, [this, &Texture, TextureHash](FAssetData& AssetData) -> void
 				{
@@ -238,8 +240,6 @@
 				});
 
 			FAssetRegistry::SetObjectCompletion(Texture, true);
-=======
->>>>>>> 3aae9151
 		}
 		else
 		{
@@ -249,33 +249,6 @@
 					AssetData.Object.Reset();
 				});
 
-<<<<<<< HEAD
-=======
-		if (Texture)
-		{
-			// Apply metadata on newly created texture if any
-			ApplyMetadata(AssetData.MetadataId, Texture);
-
-			uint32 TextureHash = GetTypeHash(TextureElement->CalculateElementHash(true), EDataType::Texture);
-
-			FAssetRegistry::UnregisteredAssetsData(THelper, SceneKey, [this, &Texture, TextureHash](FAssetData& AssetData) -> void
-				{
-					AssetData.Object = Texture;
-					AssetData.Hash = TextureHash;
-					FAssetRegistry::RegisterAssetData(Texture, this->SceneKey, AssetData);
-				});
-
-			FAssetRegistry::SetObjectCompletion(Texture, true);
-		}
-		else
-		{
-			FAssetRegistry::UnregisteredAssetsData(THelper, SceneKey, [this](FAssetData& AssetData) -> void
-				{
-					AssetData.AddState(EAssetState::Completed);
-					AssetData.Object.Reset();
-				});
-
->>>>>>> 3aae9151
 			UE_LOG(LogDatasmithRuntime, Warning, TEXT("Failed to create texture %s"), TextureElement->GetName());
 		}
 
@@ -345,25 +318,6 @@
 	{
 		TRACE_CPUPROFILER_EVENT_SCOPE(FSceneImporter::ProcessTextureData);
 
-<<<<<<< HEAD
-		// Textures are added in two steps. Make sure the associated FTextureData is created
-		if (!TextureDataList.Contains(TextureId))
-		{
-			TextureDataList.Add(TextureId);
-		}
-
-		FAssetData& AssetData = AssetDataList[TextureId];
-		FTextureData& TextureData = TextureDataList[TextureId];
-
-		// Clear PendingDelete flag if it is set. Something is wrong. Better safe than sorry
-		if (AssetData.HasState(EAssetState::PendingDelete))
-		{
-			AssetData.ClearState(EAssetState::PendingDelete);
-			UE_LOG(LogDatasmithRuntime, Warning, TEXT("A texture marked for deletion is actually used by the scene"));
-		}
-
-		if (AssetData.HasState(EAssetState::Processed))
-=======
 		FAssetData& AssetData = AssetDataList[TextureId];
 
 		// Something is wrong. Do not go any further
@@ -381,36 +335,6 @@
 		IDatasmithTextureElement* TextureElement = static_cast<IDatasmithTextureElement*>(Elements[ TextureId ].Get());
 
 		uint32 TextureHash = GetTypeHash(TextureElement->CalculateElementHash(true), EDataType::Texture);
-
-		if (UObject* Asset = FAssetRegistry::FindObjectFromHash(TextureHash))
-		{
-			AssetData.SetState(EAssetState::Processed);
-
-			AssetData.Hash = TextureHash;
-			AssetData.Object = TWeakObjectPtr<UObject>(Asset);
-			FAssetRegistry::RegisterAssetData(Asset, SceneKey, AssetData);
-
-			return;
-		}
-
-		// The final texture has not been created yet, track texture data with temporary hash
-		AssetData.Hash = HashCombine(SceneKey, TextureHash);
-
-		if (UObject* Asset = FAssetRegistry::FindObjectFromHash(AssetData.Hash))
->>>>>>> 3aae9151
-		{
-			AssetData.SetState(EAssetState::Processed);
-
-			AssetData.Object = TWeakObjectPtr<UObject>(Asset);
-
-			FAssetRegistry::RegisterAssetData(Asset, SceneKey, AssetData);
-
-			return;
-		}
-
-		IDatasmithTextureElement* TextureElement = static_cast<IDatasmithTextureElement*>(Elements[ TextureId ].Get());
-
-		DirectLink::FElementHash TextureHash = GetTypeHash(TextureElement->CalculateElementHash(true));
 
 		if (UObject* Asset = FAssetRegistry::FindObjectFromHash(TextureHash))
 		{
@@ -458,15 +382,12 @@
 			return EActionResult::Succeeded;
 		};
 
-<<<<<<< HEAD
-=======
 		// Textures are added in two steps. Make sure the associated FTextureData is created
 		if (!TextureDataList.Contains(TextureId))
 		{
 			TextureDataList.Add(TextureId);
 		}
 
->>>>>>> 3aae9151
 		AddToQueue(EQueueTask::TextureQueue, { LoadTaskFunc, {EDataType::Texture, TextureId, 0 } });
 		TasksToComplete |= EWorkerTask::TextureLoad;
 
