--- conflicted
+++ resolved
@@ -14,18 +14,12 @@
 #include "Async/Async.h"
 #include "Materials/MaterialInstanceDynamic.h"
 #include "ProfilingDebugging/MiscTrace.h"
-<<<<<<< HEAD
-=======
 #include "RenderingThread.h"
->>>>>>> 3aae9151
 
 namespace DatasmithRuntime
 {
 	extern void UpdateMaterials(TSet<FSceneGraphId>& MaterialElementSet, TMap< FSceneGraphId, FAssetData >& AssetDataList);
-<<<<<<< HEAD
-=======
 	extern void HideSceneComponent(USceneComponent* SceneComponent);
->>>>>>> 3aae9151
 
 #ifdef LIVEUPDATE_TIME_LOGGING
 	Timer::Timer(double InTimeOrigin, const char* InText)
@@ -97,14 +91,11 @@
 
 		SceneElement = InSceneElement;
 
-<<<<<<< HEAD
-=======
 		if (SceneElement.IsValid() && !Translator.IsValid())
 		{
 			Translator = MakeShared<FDatasmithNativeTranslator>();
 		}
 
->>>>>>> 3aae9151
 		TasksToComplete |= SceneElement.IsValid() ? EWorkerTask::CollectSceneData : EWorkerTask::NoTask;
 
 #ifdef LIVEUPDATE_TIME_LOGGING
@@ -148,13 +139,6 @@
 		int32 AssetElementCount = SceneElement->GetTexturesCount() + SceneElement->GetMaterialsCount() +
 			SceneElement->GetMeshesCount() + SceneElement->GetLevelSequencesCount();
 
-<<<<<<< HEAD
-		// Make sure to pre-allocate enough memory as pointer on values in those maps are used
-		TextureDataList.Empty( SceneElement->GetTexturesCount() );
-		AssetDataList.Empty( AssetElementCount );
-		ActorDataList.Empty( ActorElementCount );
-		Elements.Empty( AssetElementCount + ActorElementCount );
-=======
 		if (bIncrementalUpdate)
 		{
 			// Make sure to pre-allocate enough memory as pointer on values in those maps are used
@@ -163,53 +147,9 @@
 			ActorDataList.Reserve( FMath::Max(ActorDataList.Num(), ActorElementCount) );
 			Elements.Reserve( FMath::Max(Elements.Num(), AssetElementCount + ActorElementCount) );
 			DependencyList.Reserve(FMath::Max(DependencyList.Num(), SceneElement->GetMeshesCount() + SceneElement->GetMetaDataCount()));
->>>>>>> 3aae9151
 
 			AssetElementMapping.Reserve( FMath::Max(AssetElementMapping.Num(), AssetElementCount) );
 
-<<<<<<< HEAD
-		for (int32 Index = 0; Index < SceneElement->GetTexturesCount(); ++Index)
-		{
-			// Only add a texture if its associated resource file is available
-			if (IDatasmithTextureElement* TextureElement = static_cast<IDatasmithTextureElement*>(SceneElement->GetTexture(Index).Get()))
-			{
-				// If resource file does not exist, add scene's resource path if valid
-				if (!FPaths::FileExists(TextureElement->GetFile()) && FPaths::DirectoryExists(SceneElement->GetResourcePath()))
-				{
-					TextureElement->SetFile( *FPaths::Combine(SceneElement->GetResourcePath(), TextureElement->GetFile()) );
-				}
-
-				if (FPaths::FileExists(TextureElement->GetFile()))
-				{
-					AddAsset(SceneElement->GetTexture(Index), TexturePrefix, EDataType::Texture);
-				}
-			}
-			// #ueent_datasmithruntime: Inform user resource file does not exist
-		}
-
-		for (int32 Index = 0; Index < SceneElement->GetMaterialsCount(); ++Index)
-		{
-			AddAsset(SceneElement->GetMaterial(Index), MaterialPrefix, EDataType::Material);
-		}
-
-		for (int32 Index = 0; Index < SceneElement->GetMeshesCount(); ++Index)
-		{
-			// Only add a mesh if its associated resource is available
-			if (IDatasmithMeshElement* MeshElement = static_cast<IDatasmithMeshElement*>(SceneElement->GetMesh(Index).Get()))
-			{
-				// If resource file does not exist, add scene's resource path if valid
-				if (!FPaths::FileExists(MeshElement->GetFile()) && FPaths::DirectoryExists(SceneElement->GetResourcePath()))
-				{
-					MeshElement->SetFile( *FPaths::Combine(SceneElement->GetResourcePath(), MeshElement->GetFile()) );
-				}
-
-				if (FPaths::FileExists(MeshElement->GetFile()))
-				{
-					AddAsset(SceneElement->GetMesh(Index), MeshPrefix, EDataType::Mesh);
-				}
-			}
-			// #ueent_datasmithruntime: Inform user resource file does not exist
-=======
 			// Reset counters
 			QueuedTaskCount = 0;
 
@@ -228,7 +168,6 @@
 			LightmapWeights.Empty();
 
 			bIncrementalUpdate = false;
->>>>>>> 3aae9151
 		}
 		else
 		{
@@ -260,15 +199,10 @@
 				// #ueent_datasmithruntime: Inform user resource file does not exist
 			}
 
-<<<<<<< HEAD
-		TasksToComplete |= EWorkerTask::SetupTasks;
-	}
-=======
 			for (int32 Index = 0; Index < SceneElement->GetMaterialsCount(); ++Index)
 			{
 				AddAsset(SceneElement->GetMaterial(Index), MaterialPrefix, EDataType::Material);
 			}
->>>>>>> 3aae9151
 
 			for (int32 Index = 0; Index < SceneElement->GetMeshesCount(); ++Index)
 			{
@@ -280,17 +214,11 @@
 				// #ueent_datasmithruntime: Inform user resource file does not exist
 			}
 
-<<<<<<< HEAD
-		for ( TPair<FSceneGraphId, FActorData>& Pair : ActorDataList)
-		{
-			FActorData& ActorData = Pair.Value;
-=======
 			// Collect set of materials and meshes used in scene
 			// Collect set of textures used in scene
 			TextureElementSet.Empty(SceneElement->GetTexturesCount());
 			MeshElementSet.Empty(SceneElement->GetMeshesCount());
 			MaterialElementSet.Empty(SceneElement->GetMaterialsCount());
->>>>>>> 3aae9151
 
 			for (int32 Index = 0; Index < SceneElement->GetActorsCount(); ++Index)
 			{
@@ -358,28 +286,15 @@
 
 	void FSceneImporter::Tick(float DeltaSeconds)
 	{
-<<<<<<< HEAD
-		TRACE_CPUPROFILER_EVENT_SCOPE(FSceneImporter::ProcessActorElement);
-
-		FSceneGraphId ElementId = ActorElement->GetNodeId();
-=======
 		TRACE_CPUPROFILER_EVENT_SCOPE(FSceneImporter::Tick);
->>>>>>> 3aae9151
 
 		if (TasksToComplete == EWorkerTask::NoTask)
 		{
 			return;
 		}
 
-<<<<<<< HEAD
-		ensure(ActorDataList.Contains(ElementId));
-		FActorData& ActorData = ActorDataList[ElementId];
-
-		if (ActorData.HasState(EAssetState::Processed))
-=======
 		// Full reset of the world. Resume tasks on next tick
 		if (EnumHasAnyFlags( TasksToComplete, EWorkerTask::ResetScene))
->>>>>>> 3aae9151
 		{
 			// Wait for ongoing tasks to be completed
 			for (TFuture<bool>& OnGoingTask : OnGoingTasks)
@@ -387,52 +302,6 @@
 				OnGoingTask.Wait();
 			}
 
-<<<<<<< HEAD
-		ActorData.ParentId = ParentId;
-		ActorData.WorldTransform = FTransform( ActorElement->GetRotation(), ActorElement->GetTranslation(), ActorElement->GetScale() );
-
-		if (ParentId != DirectLink::InvalidId)
-		{
-			ActorData.RelativeTransform = ActorData.WorldTransform.GetRelativeTransform( ActorDataList[ParentId].WorldTransform );
-		}
-		else
-		{
-			ActorData.RelativeTransform = ActorData.WorldTransform;
-		}
-
-		if (ActorElement->IsA(EDatasmithElementType::StaticMeshActor))
-		{
-			IDatasmithMeshActorElement* MeshActorElement = static_cast<IDatasmithMeshActorElement*>(ActorElement.Get());
-			
-			ActorData.Type = EDataType::MeshActor;
-			ProcessMeshActorData(ActorData, MeshActorElement);
-		}
-		else if (ActorElement->IsA(EDatasmithElementType::Light))
-		{
-			IDatasmithLightActorElement* LightActorElement = static_cast<IDatasmithLightActorElement*>(ActorElement.Get());
-
-			ActorData.Type = EDataType::LightActor;
-			ProcessLightActorData(ActorData, LightActorElement);
-		}
-		else if (ActorElement->IsA(EDatasmithElementType::Camera))
-		{
-			IDatasmithCameraActorElement* CameraElement = static_cast<IDatasmithCameraActorElement*>(ActorElement.Get());
-
-			ProcessCameraActorData(ActorData, CameraElement);
-		}
-		else
-		{
-			ActorData.SetState(EAssetState::Processed | EAssetState::Completed);
-		}
-	}
-
-	void FSceneImporter::Tick(float DeltaSeconds)
-	{
-		TRACE_CPUPROFILER_EVENT_SCOPE(FSceneImporter::Tick);
-
-		if (TasksToComplete == EWorkerTask::NoTask)
-		{
-=======
 			OnGoingTasks.Empty();
 
 			bool bGarbageCollect = DeleteData();
@@ -463,48 +332,6 @@
 				}
 			}
 
->>>>>>> 3aae9151
-			return;
-		}
-
-		// Full reset of the world. Resume tasks on next tick
-		if (EnumHasAnyFlags( TasksToComplete, EWorkerTask::ResetScene))
-		{
-			// Wait for ongoing tasks to be completed
-			for (TFuture<bool>& OnGoingTask : OnGoingTasks)
-			{
-				OnGoingTask.Wait();
-			}
-
-			OnGoingTasks.Empty();
-
-			bool bGarbageCollect = DeleteData();
-
-			Elements.Empty();
-			AssetElementMapping.Empty();
-
-			AssetDataList.Empty();
-			TextureDataList.Empty();
-			ActorDataList.Empty();
-
-			bGarbageCollect |= FAssetRegistry::CleanUp();
-
-			TasksToComplete &= ~EWorkerTask::ResetScene;
-
-			// If there is no more tasks to complete, delete assets which are not used
-			if (bGarbageCollect)
-			{
-				if (!IsGarbageCollecting())
-				{
-					CollectGarbage(GARBAGE_COLLECTION_KEEPFLAGS);
-				}
-				else
-				{
-					// Post-pone garbage collection for next frame
-					TasksToComplete = EWorkerTask::GarbageCollect;
-				}
-			}
-
 			return;
 		}
 
@@ -540,25 +367,16 @@
 				return;
 			}
 
-<<<<<<< HEAD
-=======
 #ifdef LIVEUPDATE_TIME_LOGGING
 			Timer(GlobalStartTime, "GarbageCollect");
 #endif
 
->>>>>>> 3aae9151
 			CollectGarbage(GARBAGE_COLLECTION_KEEPFLAGS);
 			TasksToComplete &= ~EWorkerTask::GarbageCollect;
 		}
 
 		bool bContinue = FPlatformTime::Seconds() < EndTime;
 
-<<<<<<< HEAD
-		if (EnumHasAnyFlags(TasksToComplete, EWorkerTask::CollectSceneData))
-		{
-			CollectSceneData();
-			TasksToComplete &= ~EWorkerTask::CollectSceneData;
-=======
 		if (bContinue && EnumHasAnyFlags(TasksToComplete, EWorkerTask::DeleteComponent))
 		{
 #ifdef LIVEUPDATE_TIME_LOGGING
@@ -638,47 +456,30 @@
 #endif
 
 			ProcessQueue(EQueueTask::UpdateQueue, EndTime, EWorkerTask::UpdateElement, EWorkerTask::SetupTasks);
->>>>>>> 3aae9151
 		}
 
 		bContinue = FPlatformTime::Seconds() < EndTime;
 
-<<<<<<< HEAD
-		if (bContinue && EnumHasAnyFlags(TasksToComplete, EWorkerTask::UpdateElement))
-		{
-			ProcessQueue(EQueueTask::UpdateQueue, EndTime, EWorkerTask::UpdateElement, EWorkerTask::SetupTasks);
-		}
-
-		bContinue = FPlatformTime::Seconds() < EndTime;
-
-=======
->>>>>>> 3aae9151
 		if (bContinue && EnumHasAnyFlags( TasksToComplete, EWorkerTask::SetupTasks))
 		{
 			SetupTasks();
 			TasksToComplete &= ~EWorkerTask::SetupTasks;
-<<<<<<< HEAD
-=======
 		}
 
 		// Do not proceed further if metadata collection is not complete
 		if (MetadataCollect.IsValid() && !MetadataCollect.IsReady())
 		{
 			return;
->>>>>>> 3aae9151
 		}
 
 		bContinue = FPlatformTime::Seconds() < EndTime;
 
 		if (bContinue && EnumHasAnyFlags(TasksToComplete, EWorkerTask::MeshCreate))
 		{
-<<<<<<< HEAD
-=======
 #ifdef LIVEUPDATE_TIME_LOGGING
 			Timer(GlobalStartTime, "MeshCreate");
 #endif
 
->>>>>>> 3aae9151
 			ProcessQueue(EQueueTask::MeshQueue, EndTime, EWorkerTask::MeshCreate);
 		}
 
@@ -686,13 +487,10 @@
 
 		if (bContinue && EnumHasAnyFlags(TasksToComplete, EWorkerTask::MaterialCreate))
 		{
-<<<<<<< HEAD
-=======
 #ifdef LIVEUPDATE_TIME_LOGGING
 			Timer(GlobalStartTime, "MaterialCreate");
 #endif
 
->>>>>>> 3aae9151
 			FActionTask ActionTask;
 			while (FPlatformTime::Seconds() < EndTime)
 			{
@@ -715,13 +513,10 @@
 
 		if (bContinue && EnumHasAnyFlags(TasksToComplete, EWorkerTask::TextureLoad))
 		{
-<<<<<<< HEAD
-=======
 #ifdef LIVEUPDATE_TIME_LOGGING
 			Timer(GlobalStartTime, "TextureLoad");
 #endif
 
->>>>>>> 3aae9151
 			ProcessQueue(EQueueTask::TextureQueue, EndTime, EWorkerTask::TextureLoad);
 		}
 
@@ -729,13 +524,10 @@
 
 		if (bContinue && EnumHasAnyFlags(TasksToComplete, EWorkerTask::NonAsyncTasks))
 		{
-<<<<<<< HEAD
-=======
 #ifdef LIVEUPDATE_TIME_LOGGING
 			Timer(GlobalStartTime, "NonAsyncTasks");
 #endif
 
->>>>>>> 3aae9151
 			FActionTask ActionTask;
 			while (FPlatformTime::Seconds() < EndTime)
 			{
@@ -764,23 +556,6 @@
 			}
 		}
 
-<<<<<<< HEAD
-		bContinue = FPlatformTime::Seconds() < EndTime;
-
-		// Flag used to avoid deleting components and associated assets in the same frame
-		if (bContinue && EnumHasAnyFlags(TasksToComplete, EWorkerTask::DeleteComponent))
-		{
-			FActionTask ActionTask;
-			while (FPlatformTime::Seconds() < EndTime)
-			{
-				if (!ActionQueues[EQueueTask::DeleteCompQueue].Dequeue(ActionTask))
-				{
-					TasksToComplete &= ~EWorkerTask::DeleteComponent;
-					break;
-				}
-
-				ActionTask.Execute(FAssetData::EmptyAsset);
-=======
 		if (TasksToComplete == EWorkerTask::NoTask && SceneElement.IsValid())
 		{
 			// Terminate all rendering commands before deleting any asset
@@ -799,61 +574,8 @@
 					TasksToComplete = EWorkerTask::GarbageCollect;
 					return;
 				}
->>>>>>> 3aae9151
-			}
-
-<<<<<<< HEAD
-		// Force a garbage collection if we are done with the components
-		if (ActionQueues[EQueueTask::DeleteCompQueue].IsEmpty() && EnumHasAnyFlags(TasksToComplete, EWorkerTask::GarbageCollect))
-		{
-			if (!IsGarbageCollecting())
-			{
-				TasksToComplete &= ~EWorkerTask::GarbageCollect;
-			}
-		}
-
-		// Do not continue if there are still components to garbage collect
-		bContinue = FPlatformTime::Seconds() < EndTime && !(TasksToComplete & EWorkerTask::GarbageCollect);
-
-		if (bContinue && EnumHasAnyFlags(TasksToComplete, EWorkerTask::DeleteAsset))
-		{
-			FActionTask ActionTask;
-			while (FPlatformTime::Seconds() < EndTime)
-			{
-				if (!ActionQueues[EQueueTask::DeleteAssetQueue].Dequeue(ActionTask))
-				{
-					TasksToComplete &= ~EWorkerTask::DeleteAsset;
-					break;
-				}
-
-				ActionTask.Execute(FAssetData::EmptyAsset);
-			}
-		}
-
-		if (TasksToComplete == EWorkerTask::NoTask && SceneElement.IsValid())
-		{
-			// Delete assets which has not been reused on the last processing
-			if (FAssetRegistry::CleanUp())
-			{
-				if (!IsGarbageCollecting())
-				{
-					CollectGarbage(GARBAGE_COLLECTION_KEEPFLAGS);
-				}
-				else
-				{
-					// Garbage collection has not been performed. Do it on next frame
-					TasksToComplete = EWorkerTask::GarbageCollect;
-					return;
-				}
-			}
-
-			TRACE_BOOKMARK(TEXT("Load complete - %s"), *SceneElement->GetName());
-
-			OnGoingTasks.Empty();
-
-			LastSceneGuid = SceneElement->GetSharedState()->GetGuid();
-
-=======
+			}
+
 			TRACE_BOOKMARK(TEXT("Load complete - %s"), *SceneElement->GetName());
 
 			OnGoingTasks.Empty();
@@ -862,7 +584,6 @@
 
 			// Free up the translator since it is not needed anymore
 			Translator.Reset();
->>>>>>> 3aae9151
 			Cast<ADatasmithRuntimeActor>(RootComponent->GetOwner())->OnImportEnd();
 #ifdef LIVEUPDATE_TIME_LOGGING
 			double ElapsedSeconds = FPlatformTime::Seconds() - GlobalStartTime;
@@ -872,16 +593,6 @@
 
 			UE_LOG(LogDatasmithRuntime, Log, TEXT("Total load time is [%d min %.3f s]"), ElapsedMin, ElapsedSeconds);
 #endif
-
-			// Return if async tasks are not completed
-			for (TFuture<bool>& OnGoingTask : OnGoingTasks)
-			{
-				if (!OnGoingTask.IsReady() && TasksToComplete != EWorkerTask::NoTask)
-				{
-					ensure(false);
-					break;
-				}
-			}
 		}
 	}
 
@@ -889,14 +600,6 @@
 	{
 		bIncrementalUpdate = false;
 
-<<<<<<< HEAD
-		// Clear all cached data if it is a new scene
-		SceneElement.Reset();
-		LastSceneGuid = FGuid();
-
-		TasksToComplete = EWorkerTask::ResetScene;
-
-=======
 		// Hide all imported scene components if a new scene is going to be imported.
 		if (bIsNewScene)
 		{
@@ -916,7 +619,6 @@
 
 		TasksToComplete = EWorkerTask::ResetScene;
 
->>>>>>> 3aae9151
 		// Empty tasks queues
 		for (TQueue< FActionTask, EQueueMode::Mpsc >& Queue : ActionQueues)
 		{
@@ -942,80 +644,21 @@
 		UE_LOG(LogDatasmithRuntime, Log, TEXT("Incremental update..."));
 
 		SceneElement = InSceneElement;
-<<<<<<< HEAD
+		ensure(SceneElement.IsValid());
+
+		Translator = MakeShared<FDatasmithNativeTranslator>();
 
 		PrepareIncrementalUpdate(UpdateContext);
 
-		IncrementalAdditions(UpdateContext.Additions);
+		IncrementalAdditions(UpdateContext.Additions, UpdateContext.Updates);
 
 		IncrementalModifications(UpdateContext.Updates);
 
-		if (UpdateContext.Deletions.Num() > 0)
-		{
-			FActionTaskFunction TaskFunc = [this](UObject*, const FReferencer& Referencer) -> EActionResult::Type
-			{
-				EActionResult::Type Result = this->DeleteElement(Referencer.GetId());
-
-				if(Result == EActionResult::Succeeded)
-				{
-					this->TasksToComplete |= EWorkerTask::GarbageCollect;
-				}
-
-				return Result;
-			};
-
-			for (DirectLink::FSceneGraphId& ElementId : UpdateContext.Deletions)
-			{
-				if (Elements.Contains(ElementId))
-				{
-					if (AssetDataList.Contains(ElementId))
-					{
-						if (!AssetDataList[ElementId].HasState(EAssetState::PendingDelete))
-						{
-							continue;
-						}
-
-						AddToQueue(EQueueTask::DeleteAssetQueue, { TaskFunc, FReferencer(ElementId) } );
-						TasksToComplete |= EWorkerTask::DeleteAsset;
-					}
-					else if (ActorDataList.Contains(ElementId))
-					{
-						AddToQueue(EQueueTask::DeleteCompQueue, { TaskFunc, FReferencer(ElementId) } );
-						TasksToComplete |= EWorkerTask::DeleteComponent;
-					}
-					else
-					{
-						TSharedPtr<IDatasmithElement> Element = Elements[ElementId];
-						UE_LOG(LogDatasmithRuntime, Error, TEXT("Element %d (%s) was not found"), ElementId, Element->GetName());
-						ensure(false);
-					}
-				}
-			}
-		}
+		IncrementalDeletions(UpdateContext.Deletions);
 
 		bIncrementalUpdate = true;
 
-		for (TPair< FSceneGraphId, FAssetData >& Entry : AssetDataList)
-		{
-			Entry.Value.Referencers.Empty();
-		}
-
-		// Parse scene to collect all actions to be taken
-		for (int32 Index = 0; Index < SceneElement->GetActorsCount(); ++Index)
-		{
-			ParseScene(SceneElement->GetActor(Index), DirectLink::InvalidId,
-				[this](const TSharedPtr<IDatasmithActorElement>& ActorElement, FSceneGraphId ParentId) -> void
-				{
-					this->ProcessActorElement(ActorElement, ParentId);
-				}
-			);
-		}
-
-		// Reset counters
-		QueuedTaskCount = 0;
-
-		// #ue_datasmithruntime: What about lightmap weights on incremental update?
-		LightmapWeights.Empty();
+		TasksToComplete |= EWorkerTask::CollectSceneData;
 
 		return true;
 	}
@@ -1027,34 +670,6 @@
 			return;
 		}
 
-=======
-		ensure(SceneElement.IsValid());
-
-		Translator = MakeShared<FDatasmithNativeTranslator>();
-
-		PrepareIncrementalUpdate(UpdateContext);
-
-		IncrementalAdditions(UpdateContext.Additions, UpdateContext.Updates);
-
-		IncrementalModifications(UpdateContext.Updates);
-
-		IncrementalDeletions(UpdateContext.Deletions);
-
-		bIncrementalUpdate = true;
-
-		TasksToComplete |= EWorkerTask::CollectSceneData;
-
-		return true;
-	}
-
-	void FSceneImporter::IncrementalModifications(TArray<TSharedPtr<IDatasmithElement>>& Modifications)
-	{
-		if (Modifications.Num() == 0)
-		{
-			return;
-		}
-
->>>>>>> 3aae9151
 		for (TSharedPtr<IDatasmithElement>& ElementPtr : Modifications)
 		{
 			if (Elements.Contains(ElementPtr->GetNodeId()))
@@ -1066,40 +681,23 @@
 					const EDataType DataType = AssetDataList[ElementId].Type;
 					const FString& Prefix = DataType == EDataType::Texture ? TexturePrefix : (DataType == EDataType::Material ? MaterialPrefix : MeshPrefix);
 
-<<<<<<< HEAD
-=======
 					UE_LOG(LogDatasmithRuntime, Log, TEXT("IncrementalModifications: %s %s (%d)"), *Prefix, ElementPtr->GetName(), ElementPtr->GetNodeId());
 
->>>>>>> 3aae9151
 					const FString PrefixedName = Prefix + ElementPtr->GetName();
 
 					if (!AssetElementMapping.Contains(PrefixedName))
 					{
-<<<<<<< HEAD
-						AssetElementMapping.Add(PrefixedName, ElementId);
-
-						FString OldKey;
-=======
->>>>>>> 3aae9151
 						for (TPair<FString, FSceneGraphId>& Entry : AssetElementMapping)
 						{
 							if (Entry.Value == ElementId)
 							{
-<<<<<<< HEAD
-								OldKey = Entry.Key;
-=======
 								const FString OldKey = Entry.Key;
 								AssetElementMapping.Remove(OldKey);
->>>>>>> 3aae9151
 								break;
 							}
 						}
 
-<<<<<<< HEAD
-						AssetElementMapping.Remove(OldKey);
-=======
 						AssetElementMapping.Add(PrefixedName, ElementId);
->>>>>>> 3aae9151
 					}
 
 					FActionTaskFunction TaskFunc;
@@ -1151,63 +749,6 @@
 							return EActionResult::Succeeded;
 						};
 					}
-<<<<<<< HEAD
-
-					AddToQueue(EQueueTask::UpdateQueue, { MoveTemp(TaskFunc), FReferencer() } );
-
-					TasksToComplete |= EWorkerTask::SetupTasks;
-				}
-				else if (ActorDataList.Contains(ElementId))
-				{
-					FActorData& ActorData = ActorDataList[ElementId];
-
-					ActorData.SetState(EAssetState::Unknown);
-				}
-			}
-		}
-	}
-
-	void FSceneImporter::IncrementalAdditions(TArray<TSharedPtr<IDatasmithElement>>& Additions)
-	{
-		if (Additions.Num() == 0)
-		{
-			return;
-		}
-
-		const int32 AdditionCount = Additions.Num();
-
-		// Collect set of materials and meshes used in scene
-		// Collect set of textures used in scene
-		TextureElementSet.Empty(AdditionCount);
-		MeshElementSet.Empty(AdditionCount);
-		MaterialElementSet.Empty(AdditionCount);
-
-		Elements.Reserve( Elements.Num() + AdditionCount );
-		AssetDataList.Reserve( AssetDataList.Num() + AdditionCount );
-
-		TFunction<void(FAssetData&)> UpdateReference;
-		TFunction<void(TSharedPtr<IDatasmithElement>&&, EDataType)> LocalAddAsset;
-
-		UpdateReference = [&](FAssetData& AssetData) -> void
-		{
-			AssetData.ClearState(EAssetState::Processed);
-
-			for (const FReferencer& Referencer : AssetData.Referencers)
-			{
-				if (this->AssetDataList.Contains(Referencer.ElementId))
-				{
-					UpdateReference(this->AssetDataList[Referencer.ElementId]);
-				}
-				else if (this->ActorDataList.Contains(Referencer.ElementId))
-				{
-					this->ActorDataList[Referencer.ElementId].ClearState(EAssetState::Processed);
-				}
-			}
-		};
-
-		LocalAddAsset = [&](TSharedPtr<IDatasmithElement>&& Element, EDataType DataType) -> void
-		{
-=======
 
 					AddToQueue(EQueueTask::UpdateQueue, { MoveTemp(TaskFunc), FReferencer() } );
 
@@ -1402,7 +943,6 @@
 
 		LocalAddAsset = [&](TSharedPtr<IDatasmithElement>&& Element, EDataType DataType) -> void
 		{
->>>>>>> 3aae9151
 			const FString& Prefix = DataType == EDataType::Texture ? TexturePrefix : (DataType == EDataType::Material ? MaterialPrefix : MeshPrefix);
 
 			const FString PrefixedName = Prefix + Element->GetName();
@@ -1412,53 +952,6 @@
 			if (this->AssetElementMapping.Contains(PrefixedName))
 			{
 				const FSceneGraphId ExistingElementId = AssetElementMapping[PrefixedName];
-<<<<<<< HEAD
-				UE_LOG(LogDatasmithRuntime, Warning, TEXT("Found a new Element (%d) with the same name, %s, as an existing one (%d). Replacing the existing one ..."), ElementId, this->Elements[ExistingElementId]->GetName(), ExistingElementId);
-
-				const FAssetData& AssetData = this->AssetDataList[ExistingElementId];
-				ensure(AssetData.HasState(EAssetState::PendingDelete));
-
-				for (const FReferencer& Referencer : AssetData.Referencers)
-				{
-					if (this->AssetDataList.Contains(Referencer.ElementId))
-					{
-						UpdateReference(this->AssetDataList[Referencer.ElementId]);
-					}
-					else if (this->ActorDataList.Contains(Referencer.ElementId))
-					{
-						this->ActorDataList[Referencer.ElementId].ClearState(EAssetState::Processed);
-					}
-				}
-
-				this->AssetElementMapping[PrefixedName] = ElementId;
-			}
-			else
-			{
-				this->AssetElementMapping.Add(PrefixedName, ElementId);
-			}
-
-			this->Elements.Add(ElementId, MoveTemp(Element));
-
-			FAssetData AssetData(ElementId, DataType);
-			this->AssetDataList.Emplace(ElementId, MoveTemp(AssetData));
-		};
-
-
-		for (TSharedPtr<IDatasmithElement>& ElementPtr : Additions)
-		{
-			if (ElementPtr->IsA(EDatasmithElementType::BaseMaterial))
-			{
-				LocalAddAsset(MoveTemp(ElementPtr), EDataType::Material);
-			}
-			else if (ElementPtr->IsA(EDatasmithElementType::StaticMesh))
-			{
-				if (IDatasmithMeshElement* MeshElement = static_cast<IDatasmithMeshElement*>(ElementPtr.Get()))
-				{
-					// If resource file does not exist, add scene's resource path if valid
-					if (!FPaths::FileExists(MeshElement->GetFile()) && FPaths::DirectoryExists(SceneElement->GetResourcePath()))
-					{
-						MeshElement->SetFile( *FPaths::Combine(SceneElement->GetResourcePath(), MeshElement->GetFile()) );
-=======
 				FAssetData& ExistingAssetData = AssetDataList[ExistingElementId];
 
 				if (!ExistingAssetData.HasState(EAssetState::PendingDelete))
@@ -1483,85 +976,9 @@
 					else if (this->ActorDataList.Contains(Referencer.ElementId))
 					{
 						this->ActorDataList[Referencer.ElementId].ClearState(EAssetState::Processed);
->>>>>>> 3aae9151
-					}
-				}
-
-<<<<<<< HEAD
-					// Only add the mesh if its associated mesh file exists
-					if (FPaths::FileExists(MeshElement->GetFile()))
-					{
-						LocalAddAsset(MoveTemp(ElementPtr), EDataType::Mesh);
-					}
-				}
-			}
-			else if (ElementPtr->IsA(EDatasmithElementType::Texture))
-			{
-				if (IDatasmithTextureElement* TextureElement = static_cast<IDatasmithTextureElement*>(ElementPtr.Get()))
-				{
-					// If resource file does not exist, add scene's resource path if valid
-					if (!FPaths::FileExists(TextureElement->GetFile()) && FPaths::DirectoryExists(SceneElement->GetResourcePath()))
-					{
-						TextureElement->SetFile( *FPaths::Combine(SceneElement->GetResourcePath(), TextureElement->GetFile()) );
-					}
-
-					if (FPaths::FileExists(TextureElement->GetFile()))
-					{
-						LocalAddAsset(MoveTemp(ElementPtr), EDataType::Texture);
-					}
-				}
-			}
-		}
-
-		TasksToComplete |= EWorkerTask::SetupTasks;
-	}
-
-	void FSceneImporter::PrepareIncrementalUpdate(FUpdateContext& UpdateContext)
-	{
-		TasksToComplete = EWorkerTask::NoTask;
-
-		// Update elements map with new pointers
-		TSet<FString> TexturesNames;
-		for (int32 Index = 0; Index < SceneElement->GetTexturesCount(); ++Index)
-		{
-			FSceneGraphId ElementId = SceneElement->GetTexture(Index)->GetNodeId();
-			if (this->Elements.Contains(ElementId))
-			{
-				Elements[ElementId] = SceneElement->GetTexture(Index);
-			}
-			ensure(!TexturesNames.Contains(Elements[ElementId]->GetName()));
-			TexturesNames.Add(Elements[ElementId]->GetName());
-		}
-
-		for (int32 Index = 0; Index < SceneElement->GetMaterialsCount(); ++Index)
-		{
-			FSceneGraphId ElementId = SceneElement->GetMaterial(Index)->GetNodeId();
-			if (this->Elements.Contains(ElementId))
-			{
-				this->Elements[ElementId] = SceneElement->GetMaterial(Index);
-			}
-		}
-
-		for (int32 Index = 0; Index < SceneElement->GetMeshesCount(); ++Index)
-		{
-			const FSceneGraphId ElementId = SceneElement->GetMesh(Index)->GetNodeId();
-
-			if (this->Elements.Contains(ElementId))
-			{
-				this->Elements[ElementId] = SceneElement->GetMesh(Index);
-			}
-		}
-
-		for (int32 Index = 0; Index < SceneElement->GetActorsCount(); ++Index)
-		{
-			ParseScene(SceneElement->GetActor(Index), DirectLink::InvalidId,
-				[this](const TSharedPtr<IDatasmithActorElement>& ActorElement, FSceneGraphId ParentId) -> void
-				{
-					FSceneGraphId ElementId = ActorElement->GetNodeId();
-					if (this->Elements.Contains(ElementId))
-					{
-						this->Elements[ElementId] = ActorElement;
-=======
+					}
+				}
+
 				this->AssetElementMapping[PrefixedName] = ElementId;
 			}
 			else
@@ -1598,10 +1015,94 @@
 					if (FPaths::FileExists(MeshElement->GetFile()))
 					{
 						LocalAddAsset(MoveTemp(ElementPtr), EDataType::Mesh);
->>>>>>> 3aae9151
+					}
+				}
+			}
+			else if (ElementPtr->IsA(EDatasmithElementType::Texture))
+			{
+				UE_LOG(LogDatasmithRuntime, Log, TEXT("IncrementalAdditions: Texture %s (%d)"), ElementPtr->GetName(), ElementPtr->GetNodeId());
+				if (IDatasmithTextureElement* TextureElement = static_cast<IDatasmithTextureElement*>(ElementPtr.Get()))
+				{
+					// If resource file does not exist, add scene's resource path if valid
+					if (!FPaths::FileExists(TextureElement->GetFile()) && FPaths::DirectoryExists(SceneElement->GetResourcePath()))
+					{
+						TextureElement->SetFile( *FPaths::Combine(SceneElement->GetResourcePath(), TextureElement->GetFile()) );
+					}
+
+					if (FPaths::FileExists(TextureElement->GetFile()))
+					{
+						LocalAddAsset(MoveTemp(ElementPtr), EDataType::Texture);
+					}
+				}
+			}
+			else if (ImportOptions.bImportMetaData && ElementPtr->IsA(EDatasmithElementType::MetaData))
+			{
+				ProcessMetdata(StaticCastSharedPtr<IDatasmithMetaDataElement>(ElementPtr));
+			}
+			else if (ElementPtr->IsA(EDatasmithElementType::Actor))
+			{
+				UE_LOG(LogDatasmithRuntime, Log, TEXT("IncrementalAdditions: Actor %s (%d)"), ElementPtr->GetName(), ElementPtr->GetNodeId());
+			}
+		}
+
+		TasksToComplete |= EWorkerTask::SetupTasks;
+	}
+
+	void FSceneImporter::PrepareIncrementalUpdate(FUpdateContext& UpdateContext)
+	{
+		TasksToComplete = EWorkerTask::NoTask;
+
+		// Update elements map with new pointers
+		for (int32 Index = 0; Index < SceneElement->GetTexturesCount(); ++Index)
+		{
+			FSceneGraphId ElementId = SceneElement->GetTexture(Index)->GetNodeId();
+			if (this->Elements.Contains(ElementId))
+			{
+				Elements[ElementId] = SceneElement->GetTexture(Index);
+			}
+		}
+
+		for (int32 Index = 0; Index < SceneElement->GetMaterialsCount(); ++Index)
+		{
+			FSceneGraphId ElementId = SceneElement->GetMaterial(Index)->GetNodeId();
+			if (this->Elements.Contains(ElementId))
+			{
+				this->Elements[ElementId] = SceneElement->GetMaterial(Index);
+			}
+		}
+
+		for (int32 Index = 0; Index < SceneElement->GetMeshesCount(); ++Index)
+		{
+			const FSceneGraphId ElementId = SceneElement->GetMesh(Index)->GetNodeId();
+
+			if (this->Elements.Contains(ElementId))
+			{
+				this->Elements[ElementId] = SceneElement->GetMesh(Index);
+			}
+		}
+
+		for (int32 Index = 0; Index < SceneElement->GetActorsCount(); ++Index)
+		{
+			ParseScene(SceneElement->GetActor(Index), DirectLink::InvalidId,
+				[this](const TSharedPtr<IDatasmithActorElement>& ActorElement, FSceneGraphId ParentId) -> void
+				{
+					FSceneGraphId ElementId = ActorElement->GetNodeId();
+					if (this->Elements.Contains(ElementId))
+					{
+						this->Elements[ElementId] = ActorElement;
 					}
 				}
 			);
+		}
+
+		for (int32 Index = 0; Index < SceneElement->GetMetaDataCount(); ++Index)
+		{
+			const FSceneGraphId ElementId = SceneElement->GetMetaData(Index)->GetNodeId();
+
+			if (this->Elements.Contains(ElementId))
+			{
+				this->Elements[ElementId] = SceneElement->GetMetaData(Index);
+			}
 		}
 
 		// Clear 'Processed' state of modified elements
@@ -1617,7 +1118,6 @@
 			{
 				ActorDataList[ElementId].ClearState(EAssetState::Processed);
 			}
-<<<<<<< HEAD
 		}
 
 		// Mark assets which are about to be deleted with 'PendingDelete'
@@ -1631,195 +1131,6 @@
 			{
 				ActorDataList[ElementId].SetState(EAssetState::PendingDelete);
 			}
-		}
-		// Parse scene to mark all existing actors as not processed
-		for (int32 Index = 0; Index < SceneElement->GetActorsCount(); ++Index)
-		{
-			ParseScene(SceneElement->GetActor(Index), DirectLink::InvalidId,
-				[this](const TSharedPtr<IDatasmithActorElement>& ActorElement, FSceneGraphId ParentId) -> void
-				{
-					FSceneGraphId ElementId = ActorElement->GetNodeId();
-					if (ActorDataList.Contains(ElementId))
-					{
-						ActorDataList[ElementId].ClearState(EAssetState::Processed);
-					}
-				}
-			);
-		}
-
-		for (int32 Index = 0; Index < EQueueTask::MaxQueues; ++Index)
-		{
-			ActionQueues[Index].Empty();
-		}
-	}
-
-	bool FSceneImporter::DeleteData()
-	{
-		bool bGarbageCollect = false;
-=======
-			else if (ElementPtr->IsA(EDatasmithElementType::Texture))
-			{
-				UE_LOG(LogDatasmithRuntime, Log, TEXT("IncrementalAdditions: Texture %s (%d)"), ElementPtr->GetName(), ElementPtr->GetNodeId());
-				if (IDatasmithTextureElement* TextureElement = static_cast<IDatasmithTextureElement*>(ElementPtr.Get()))
-				{
-					// If resource file does not exist, add scene's resource path if valid
-					if (!FPaths::FileExists(TextureElement->GetFile()) && FPaths::DirectoryExists(SceneElement->GetResourcePath()))
-					{
-						TextureElement->SetFile( *FPaths::Combine(SceneElement->GetResourcePath(), TextureElement->GetFile()) );
-					}
-
-					if (FPaths::FileExists(TextureElement->GetFile()))
-					{
-						LocalAddAsset(MoveTemp(ElementPtr), EDataType::Texture);
-					}
-				}
-			}
-			else if (ImportOptions.bImportMetaData && ElementPtr->IsA(EDatasmithElementType::MetaData))
-			{
-				ProcessMetdata(StaticCastSharedPtr<IDatasmithMetaDataElement>(ElementPtr));
-			}
-			else if (ElementPtr->IsA(EDatasmithElementType::Actor))
-			{
-				UE_LOG(LogDatasmithRuntime, Log, TEXT("IncrementalAdditions: Actor %s (%d)"), ElementPtr->GetName(), ElementPtr->GetNodeId());
-			}
-		}
-
-		TasksToComplete |= EWorkerTask::SetupTasks;
-	}
-
-	void FSceneImporter::PrepareIncrementalUpdate(FUpdateContext& UpdateContext)
-	{
-		TasksToComplete = EWorkerTask::NoTask;
->>>>>>> 3aae9151
-
-		// Update elements map with new pointers
-		for (int32 Index = 0; Index < SceneElement->GetTexturesCount(); ++Index)
-		{
-			FSceneGraphId ElementId = SceneElement->GetTexture(Index)->GetNodeId();
-			if (this->Elements.Contains(ElementId))
-			{
-				Elements[ElementId] = SceneElement->GetTexture(Index);
-			}
-		}
-
-		for (int32 Index = 0; Index < SceneElement->GetMaterialsCount(); ++Index)
-		{
-			FSceneGraphId ElementId = SceneElement->GetMaterial(Index)->GetNodeId();
-			if (this->Elements.Contains(ElementId))
-			{
-				this->Elements[ElementId] = SceneElement->GetMaterial(Index);
-			}
-		}
-
-<<<<<<< HEAD
-		return bGarbageCollect;
-	}
-=======
-		for (int32 Index = 0; Index < SceneElement->GetMeshesCount(); ++Index)
-		{
-			const FSceneGraphId ElementId = SceneElement->GetMesh(Index)->GetNodeId();
-
-			if (this->Elements.Contains(ElementId))
-			{
-				this->Elements[ElementId] = SceneElement->GetMesh(Index);
-			}
-		}
->>>>>>> 3aae9151
-
-		for (int32 Index = 0; Index < SceneElement->GetActorsCount(); ++Index)
-		{
-			ParseScene(SceneElement->GetActor(Index), DirectLink::InvalidId,
-				[this](const TSharedPtr<IDatasmithActorElement>& ActorElement, FSceneGraphId ParentId) -> void
-				{
-					FSceneGraphId ElementId = ActorElement->GetNodeId();
-					if (this->Elements.Contains(ElementId))
-					{
-						this->Elements[ElementId] = ActorElement;
-					}
-				}
-			);
-		}
-
-<<<<<<< HEAD
-		if (AssetDataList.Contains(ElementId))
-=======
-		for (int32 Index = 0; Index < SceneElement->GetMetaDataCount(); ++Index)
-		{
-			const FSceneGraphId ElementId = SceneElement->GetMetaData(Index)->GetNodeId();
-
-			if (this->Elements.Contains(ElementId))
-			{
-				this->Elements[ElementId] = SceneElement->GetMetaData(Index);
-			}
-		}
-
-		// Clear 'Processed' state of modified elements
-		for (TSharedPtr<IDatasmithElement>& ElementPtr : UpdateContext.Updates)
->>>>>>> 3aae9151
-		{
-			const FSceneGraphId ElementId = ElementPtr->GetNodeId();
-
-			if (AssetDataList.Contains(ElementId))
-			{
-				AssetDataList[ElementId].ClearState(EAssetState::Processed);
-			}
-<<<<<<< HEAD
-
-			FString AssetPrefixedName;
-
-			if (ElementPtr->IsA(EDatasmithElementType::Texture))
-			{
-				AssetPrefixedName = TexturePrefix + ElementPtr->GetName();
-				int32 Index = TextureDataList.Remove(ElementId);
-				if (Index == 0)
-				{
-					ensure(false);
-					return EActionResult::Failed;
-				}
-			}
-			else if (ElementPtr->IsA(EDatasmithElementType::BaseMaterial))
-			{
-				AssetPrefixedName = MaterialPrefix + ElementPtr->GetName();
-			}
-			else if (ElementPtr->IsA(EDatasmithElementType::StaticMesh))
-			{
-				AssetPrefixedName = MeshPrefix + ElementPtr->GetName();
-			}
-
-			ensure(AssetElementMapping.Contains(AssetPrefixedName));
-				
-			// ElementId may mismatch if new object of same name but new id was added
-			if (AssetElementMapping[AssetPrefixedName] == ElementId)
-			{
-				AssetElementMapping.Remove(AssetPrefixedName);
-=======
-			else if (ActorDataList.Contains(ElementId))
-			{
-				ActorDataList[ElementId].ClearState(EAssetState::Processed);
->>>>>>> 3aae9151
-			}
-		}
-
-<<<<<<< HEAD
-		ensure(ActorDataList.Contains(ElementId));
-
-		FActorData ActorData(DirectLink::InvalidId);
-		if (!ActorDataList.RemoveAndCopyValue(ElementId, ActorData))
-		{
-			return EActionResult::Failed;
-=======
-		// Mark assets which are about to be deleted with 'PendingDelete'
-		for (DirectLink::FSceneGraphId& ElementId : UpdateContext.Deletions)
-		{
-			if (AssetDataList.Contains(ElementId))
-			{
-				AssetDataList[ElementId].SetState(EAssetState::PendingDelete);
-			}
-			else if (ActorDataList.Contains(ElementId))
-			{
-				ActorDataList[ElementId].SetState(EAssetState::PendingDelete);
-			}
->>>>>>> 3aae9151
 		}
 
 		// Verify that deleted assets are not referenced anymore
@@ -1843,12 +1154,7 @@
 					}
 				}
 			}
-<<<<<<< HEAD
-
-			ActorData.Object.Reset();
-=======
-		}
->>>>>>> 3aae9151
+		}
 
 		// Parse scene to mark all existing actors as not processed
 		for (int32 Index = 0; Index < SceneElement->GetActorsCount(); ++Index)
@@ -1877,10 +1183,6 @@
 
 		if (AssetDataList.Contains(ElementId))
 		{
-<<<<<<< HEAD
-			AssetData.Object.Reset();
-			FAssetRegistry::UnregisterAssetData(Asset, SceneKey, AssetData.ElementId);
-=======
 			FAssetData AssetData(DirectLink::InvalidId);
 			if (!AssetDataList.RemoveAndCopyValue(ElementId, AssetData))
 			{
@@ -1890,7 +1192,6 @@
 
 			bDeletionSuccessful = DeleteAsset(AssetData);
 		}
->>>>>>> 3aae9151
 
 		if (ActorDataList.Contains(ElementId))
 		{
@@ -1912,51 +1213,6 @@
 
 	bool FSceneImporter::DeleteAsset(FAssetData& AssetData)
 	{
-<<<<<<< HEAD
-		if (ActorData.HasState(EAssetState::Processed) || ActorData.Object.IsValid())
-		{
-			ActorData.AddState(EAssetState::Processed);
-			return true;
-		}
-		
-		// Check to see if the camera must be updated or not
-		// Update if only the current actor is the only one with a valid source and the source has changed
-		bool bUpdateCamera = true;
-
-		TArray<AActor*> Actors;
-		UGameplayStatics::GetAllActorsOfClass(RootComponent->GetOwner()->GetWorld(), ADatasmithRuntimeActor::StaticClass(), Actors);
-
-		if (Actors.Num() > 1)
-		{
-			for (AActor* Actor : Actors)
-			{
-				if (Actor == RootComponent->GetOwner())
-				{
-					continue;
-				}
-
-				if (ADatasmithRuntimeActor* RuntimeActor = Cast<ADatasmithRuntimeActor>(Actor))
-				{
-					bUpdateCamera &= RuntimeActor->GetSourceName() == TEXT("None");
-				}
-			}
-		}
-
-		bUpdateCamera &= LastSceneGuid != SceneElement->GetSharedState()->GetGuid();
-
-		if (bUpdateCamera)
-		{
-			if (APlayerController* PlayerController = UGameplayStatics::GetPlayerController(RootComponent->GetOwner()->GetWorld(), 0))
-			{
-				PlayerController->SetControlRotation(ActorData.WorldTransform.GetRotation().Rotator());
-				if (APawn* Pawn = PlayerController->GetPawn())
-				{
-					Pawn->SetActorLocationAndRotation(ActorData.WorldTransform.GetLocation(), ActorData.WorldTransform.GetRotation(), false);
-					ActorData.Object = Pawn;
-				}
-			}
-		}
-=======
 		FString AssetPrefixedName;
 
 		const FSceneGraphId ElementId = AssetData.ElementId;
@@ -1977,7 +1233,6 @@
 			};
 
 			TSharedPtr< IDatasmithElement >& Element = Elements[ AssetData.ElementId ];
->>>>>>> 3aae9151
 
 			if( Element->IsA( EDatasmithElementType::UEPbrMaterial ) )
 			{
@@ -2116,13 +1371,6 @@
 				}
 			}
 		}
-<<<<<<< HEAD
-#endif
-		ActorData.SetState(EAssetState::Processed | EAssetState::Completed);
-
-		return true;
-=======
->>>>>>> 3aae9151
 	}
 
 } // End of namespace DatasmithRuntime