--- conflicted
+++ resolved
@@ -26,19 +26,11 @@
 	{
 		TRACE_CPUPROFILER_EVENT_SCOPE(FSceneImporter::ProcessMaterialData);
 
-<<<<<<< HEAD
-		// Clear PendingDelete flag if it is set. Something is wrong. Better safe than sorry
-		if (MaterialData.HasState(EAssetState::PendingDelete))
-		{
-			MaterialData.ClearState(EAssetState::PendingDelete);
-			UE_LOG(LogDatasmithRuntime, Warning, TEXT("A material marked for deletion is actually used by the scene"));
-=======
 		// Something is wrong. Do not go any further
 		if (MaterialData.HasState(EAssetState::PendingDelete))
 		{
 			UE_LOG(LogDatasmithRuntime, Error, TEXT("A material marked for deletion is actually used by the scene"));
 			return;
->>>>>>> 3aae9151
 		}
 
 		if (MaterialData.HasState(EAssetState::Processed))
@@ -54,12 +46,7 @@
 
 		if ( !MaterialData.Object.IsValid() )
 		{
-<<<<<<< HEAD
-			//MaterialData.Hash = Element->GetStore().Snapshot().Hash();
-			MaterialData.Hash = GetTypeHash(Element->CalculateElementHash(true));
-=======
 			MaterialData.Hash = GetTypeHash(Element->CalculateElementHash(true), EDataType::Material);
->>>>>>> 3aae9151
 
 			if (UObject* Asset = FAssetRegistry::FindObjectFromHash(MaterialData.Hash))
 			{
@@ -81,12 +68,9 @@
 				MaterialData.Object = TWeakObjectPtr<UObject>( UMaterialInstanceDynamic::Create( nullptr, nullptr) );
 #endif
 				check(MaterialData.Object.IsValid());
-<<<<<<< HEAD
-=======
 
 				// Load metadata on newly created material asset if any
 				ApplyMetadata(MaterialData.MetadataId, MaterialData.GetObject());
->>>>>>> 3aae9151
 			}
 		}
 
@@ -128,15 +112,9 @@
 		}
 
 		MaterialData.SetState(EAssetState::Processed);
-<<<<<<< HEAD
 
 		FAssetRegistry::RegisterAssetData(MaterialData.GetObject<>(), SceneKey, MaterialData);
 
-=======
-
-		FAssetRegistry::RegisterAssetData(MaterialData.GetObject<>(), SceneKey, MaterialData);
-
->>>>>>> 3aae9151
 		if (!bUsingMaterialFromCache)
 		{
 			FActionTaskFunction TaskFunc = [this](UObject*, const FReferencer& Referencer) -> EActionResult::Type
@@ -176,9 +154,6 @@
 
 			TSharedPtr< IDatasmithMasterMaterialElement > MaterialElement = StaticCastSharedPtr< IDatasmithMasterMaterialElement >( Element );
 
-<<<<<<< HEAD
-			bCreationSuccessful = LoadMasterMaterial(MaterialInstance, MaterialElement, SceneElement->GetHost());
-=======
 			bCreationSuccessful = LoadMasterMaterial(MaterialInstance, MaterialElement);
 
 			// Add tracking on material's properties
@@ -190,7 +165,6 @@
 					DependencyList.Add(Property->GetNodeId(), { EDataType::Material, ElementId, 0xffff });
 				}
 			}
->>>>>>> 3aae9151
 		}
 		else if ( Element->IsA( EDatasmithElementType::UEPbrMaterial ) )
 		{
@@ -200,19 +174,11 @@
 		ActionCounter.Increment();
 
 		if (bCreationSuccessful)
-<<<<<<< HEAD
 		{
 			FAssetRegistry::SetObjectCompletion(MaterialInstance, true);
 		}
 		else
 		{
-=======
-		{
-			FAssetRegistry::SetObjectCompletion(MaterialInstance, true);
-		}
-		else
-		{
->>>>>>> 3aae9151
 			FAssetRegistry::UnregisteredAssetsData(MaterialInstance, 0, [](FAssetData& AssetData) -> void
 				{
 					AssetData.AddState(EAssetState::Completed);
