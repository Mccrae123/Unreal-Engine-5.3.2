// Copyright Epic Games, Inc. All Rights Reserved.

#pragma once

#include "CoreMinimal.h"

<<<<<<< HEAD
#include "DirectLink/DatasmithSceneReceiver.h"
=======
#include "DatasmithImportOptions.h"
#include "DatasmithTranslatableSource.h"
#include "DirectLink/DatasmithSceneReceiver.h"

#include "Async/Future.h"
#include "Containers/Queue.h"
#include "Engine/EngineTypes.h"
>>>>>>> 3aae9151
#include "GameFramework/Actor.h"
#include "BodySetupEnums.h"

#include <atomic>

#include <atomic>

#include "DatasmithRuntime.generated.h"

<<<<<<< HEAD
class FDatasmithMasterMaterialSelector;
=======
class ADatasmithRuntimeActor;
class FDatasmithMasterMaterialSelector;
class FEvent;
>>>>>>> 3aae9151
class IDatasmithScene;
class IDatasmithTranslator;
class UDatasmithCommonTessellationOptions;
class UDatasmithOptionsBase;

namespace DatasmithRuntime
{
	class FSceneImporter;
	class FDestinationProxy;
}

struct FUpdateContext
{
	TArray<TSharedPtr<IDatasmithElement>> Additions;
	TArray<TSharedPtr<IDatasmithElement>> Updates;
	TArray<DirectLink::FSceneGraphId> Deletions;
};

namespace DatasmithRuntime
{
	class FTranslationJob
	{
	public:
		FTranslationJob(ADatasmithRuntimeActor* InActor, const FString& InFilePath)
			: RuntimeActor(InActor)
			, FilePath(InFilePath)
			, ThreadEvent(nullptr)
		{
		}

		FTranslationJob() : ThreadEvent(nullptr)
		{
		}

		bool Execute();

		void SetEvent(FEvent* InThreadEvent) { ThreadEvent = InThreadEvent; }

	private:
		TWeakObjectPtr<ADatasmithRuntimeActor> RuntimeActor;
		FString FilePath;
		FEvent* ThreadEvent;
	};

	class FTranslationThread
	{
	public:
		FTranslationThread() 
			: bKeepRunning(false)
			, ThreadEvent(nullptr)
		{}

		~FTranslationThread();

		void Run();

		void AddJob(FTranslationJob&& Job)
		{
			Job.SetEvent(ThreadEvent);
			JobQueue.Enqueue(MoveTemp(Job));
		}

		std::atomic_bool bKeepRunning;
		TFuture<void> ThreadResult;
		FEvent* ThreadEvent;
		TQueue< FTranslationJob, EQueueMode::Mpsc > JobQueue;
	};
}

// UHT doesn't really like operator ::
using FDatasmithSceneReceiver_ISceneChangeListener = FDatasmithSceneReceiver::ISceneChangeListener;
<<<<<<< HEAD

=======

UENUM(BlueprintType)
enum class EBuildHierarchyMethod : uint8
{
	None,
	Simplified,
	Unfiltered,
};

USTRUCT(BlueprintType)
struct FDatasmithRuntimeImportOptions
{
	GENERATED_BODY()

	/** Tessellation options for CAD import */
	UPROPERTY(Category = "DatasmithRuntime", EditDefaultsOnly, BlueprintReadWrite)
	FDatasmithTessellationOptions TessellationOptions;

	/**
	 * Indicates whether a hierarchy of actors should be built or not.
	 * In the case a hierarchy is built, it can be simplified to minimize the number of actors created
	 * By default, a simplified hierarchy is built
	 */
	UPROPERTY(Category = "DatasmithRuntime", EditDefaultsOnly, BlueprintReadWrite)
	EBuildHierarchyMethod BuildHierarchy = EBuildHierarchyMethod::Simplified;

	/**
	 * Indicates the type of collision for components
	 * Set to ECollisionEnabled::QueryOnly (spatial queries, no physics) by default
	 */
	UPROPERTY(Category = "DatasmithRuntime", EditDefaultsOnly, BlueprintReadWrite)
	TEnumAsByte<ECollisionEnabled::Type> BuildCollisions = ECollisionEnabled::QueryOnly;

	/**
	 * Indicates the type of collision for static meshes
	 * Set to ECollisionTraceFlag::CTF_UseComplexAsSimple by default
	 */
	UPROPERTY(Category = "DatasmithRuntime", EditDefaultsOnly, BlueprintReadWrite)
	TEnumAsByte<ECollisionTraceFlag> CollisionType = ECollisionTraceFlag::CTF_UseComplexAsSimple;
	/**
	 * Indicates whether meta-data should be imported or not
	 * Meta-data are imported by default
	 */
	UPROPERTY(Category = "DatasmithRuntime", EditDefaultsOnly, BlueprintReadWrite)
	bool bImportMetaData = true;
};

>>>>>>> 3aae9151
UCLASS(meta = (DisplayName = "Datasmith Destination"))
class DATASMITHRUNTIME_API ADatasmithRuntimeActor
	: public AActor
	, public FDatasmithSceneReceiver_ISceneChangeListener
{
	GENERATED_BODY()

public:
	ADatasmithRuntimeActor();

	// AActor overrides
	virtual void BeginPlay() override;
	virtual void EndPlay(const EEndPlayReason::Type EndPlayReason) override;
	virtual void Tick(float DeltaSeconds) override;
	// End AActor overrides

	// ISceneChangeListener interface
	virtual void OnOpenDelta(/*int32 ElementsCount*/) override;
	virtual void OnNewScene(const DirectLink::FSceneIdentifier& SceneId) override;
	virtual void OnAddElement(DirectLink::FSceneGraphId ElementId, TSharedPtr<IDatasmithElement> Element) override;
	virtual void OnChangedElement(DirectLink::FSceneGraphId ElementId, TSharedPtr<IDatasmithElement> Element) override;
	virtual void OnRemovedElement(DirectLink::FSceneGraphId ElementId) override;
	virtual void OnCloseDelta() override;
	// End ISceneChangeListener interface

<<<<<<< HEAD
	bool IsConnected();
	FString GetDestinationName() { return GetName(); }
	FString GetSourceName();
	bool OpenConnection(uint32 SourceHash);
	void CloseConnection();
=======
	UFUNCTION(BlueprintCallable, Category = "DatasmithRuntime")
	bool IsConnected();

	UFUNCTION(BlueprintCallable, Category = "DatasmithRuntime")
	FString GetDestinationName() { return GetName(); }

	UFUNCTION(BlueprintCallable, Category = "DatasmithRuntime")
	FString GetSourceName();

	UFUNCTION(BlueprintCallable, Category = "DatasmithRuntime")
	bool OpenConnectionWithIndex(int32 SourceIndex);
>>>>>>> 3aae9151

	UFUNCTION(BlueprintCallable, Category = "DatasmithRuntime")
	void CloseConnection();

<<<<<<< HEAD
	UPROPERTY(Category = "DatasmithRuntime", EditDefaultsOnly, BlueprintReadOnly)
		float Progress;

	UPROPERTY(Category = "DatasmithRuntime", EditDefaultsOnly, BlueprintReadOnly)
		bool bBuilding;

	UPROPERTY(Category = "DatasmithRuntime", EditDefaultsOnly, BlueprintReadOnly)
		FString LoadedScene;

	UFUNCTION(BlueprintCallable, Category = "DatasmithRuntime")
		bool IsReceiving() { return bReceivingStarted; }
=======
	UFUNCTION(BlueprintCallable, Category = "DatasmithRuntime")
	int32 GetSourceIndex();

	UPROPERTY(Category = "DatasmithRuntime", EditDefaultsOnly, BlueprintReadOnly)
	float Progress;

	UPROPERTY(Category = "DatasmithRuntime", EditDefaultsOnly, BlueprintReadOnly)
	bool bBuilding;

	UPROPERTY(Category = "DatasmithRuntime", EditDefaultsOnly, BlueprintReadOnly)
	FString LoadedScene;
>>>>>>> 3aae9151

	UPROPERTY(Category = "DatasmithRuntime", EditDefaultsOnly, BlueprintReadWrite)
	FDatasmithRuntimeImportOptions ImportOptions;

	UPROPERTY(Category = "DatasmithRuntime", EditDefaultsOnly, BlueprintReadOnly)
	FString ExternalFile;

	UFUNCTION(BlueprintCallable, Category = "DatasmithRuntime")
	bool IsReceiving() { return bReceivingStarted; }

	UFUNCTION(BlueprintCallable, Category = "DatasmithRuntime")
	void Reset();

<<<<<<< HEAD
=======
	UFUNCTION(BlueprintCallable, Category = "DatasmithRuntime")
	bool LoadFile(const FString& FilePath);

	void SetScene(TSharedPtr<IDatasmithScene> InSceneElement) { SceneElement = InSceneElement; }

	void ApplyNewScene();

>>>>>>> 3aae9151
	virtual void OnImportEnd();

	static void OnShutdownModule();
	static void OnStartupModule();
<<<<<<< HEAD

private:
	void EnableSelector(bool bEnable);
=======
>>>>>>> 3aae9151

private:
	TSharedPtr< DatasmithRuntime::FSceneImporter > SceneImporter;

	TSharedPtr<DatasmithRuntime::FDestinationProxy> DirectLinkHelper;

<<<<<<< HEAD
=======
	TSharedPtr<IDatasmithScene>      SceneElement;
	TSharedPtr<IDatasmithTranslator> Translator;

>>>>>>> 3aae9151
	std::atomic_bool bNewScene;
	std::atomic_bool bReceivingStarted;
	std::atomic_bool bReceivingEnded;

	float ElementDeltaStep;

<<<<<<< HEAD
	static bool bImportingScene;
	FUpdateContext UpdateContext;

	static TSharedPtr< FDatasmithMasterMaterialSelector > ExistingRevitSelector;
	static TSharedPtr< FDatasmithMasterMaterialSelector > RuntimeRevitSelector;
=======
	static std::atomic_bool bImportingScene;
	FUpdateContext UpdateContext;

#if WITH_EDITOR
	int32 EnableThreadedImport = MAX_int32;
	int32 EnableCADCache = MAX_int32;
#endif

	static TUniquePtr<DatasmithRuntime::FTranslationThread> TranslationThread;

	friend class DatasmithRuntime::FTranslationJob;
>>>>>>> 3aae9151
};<|MERGE_RESOLUTION|>--- conflicted
+++ resolved
@@ -4,9 +4,6 @@
 
 #include "CoreMinimal.h"
 
-<<<<<<< HEAD
-#include "DirectLink/DatasmithSceneReceiver.h"
-=======
 #include "DatasmithImportOptions.h"
 #include "DatasmithTranslatableSource.h"
 #include "DirectLink/DatasmithSceneReceiver.h"
@@ -14,23 +11,16 @@
 #include "Async/Future.h"
 #include "Containers/Queue.h"
 #include "Engine/EngineTypes.h"
->>>>>>> 3aae9151
 #include "GameFramework/Actor.h"
 #include "BodySetupEnums.h"
 
 #include <atomic>
 
-#include <atomic>
-
 #include "DatasmithRuntime.generated.h"
 
-<<<<<<< HEAD
-class FDatasmithMasterMaterialSelector;
-=======
 class ADatasmithRuntimeActor;
 class FDatasmithMasterMaterialSelector;
 class FEvent;
->>>>>>> 3aae9151
 class IDatasmithScene;
 class IDatasmithTranslator;
 class UDatasmithCommonTessellationOptions;
@@ -102,9 +92,6 @@
 
 // UHT doesn't really like operator ::
 using FDatasmithSceneReceiver_ISceneChangeListener = FDatasmithSceneReceiver::ISceneChangeListener;
-<<<<<<< HEAD
-
-=======
 
 UENUM(BlueprintType)
 enum class EBuildHierarchyMethod : uint8
@@ -152,7 +139,6 @@
 	bool bImportMetaData = true;
 };
 
->>>>>>> 3aae9151
 UCLASS(meta = (DisplayName = "Datasmith Destination"))
 class DATASMITHRUNTIME_API ADatasmithRuntimeActor
 	: public AActor
@@ -178,42 +164,21 @@
 	virtual void OnCloseDelta() override;
 	// End ISceneChangeListener interface
 
-<<<<<<< HEAD
+	UFUNCTION(BlueprintCallable, Category = "DatasmithRuntime")
 	bool IsConnected();
+
+	UFUNCTION(BlueprintCallable, Category = "DatasmithRuntime")
 	FString GetDestinationName() { return GetName(); }
+
+	UFUNCTION(BlueprintCallable, Category = "DatasmithRuntime")
 	FString GetSourceName();
-	bool OpenConnection(uint32 SourceHash);
+
+	UFUNCTION(BlueprintCallable, Category = "DatasmithRuntime")
+	bool OpenConnectionWithIndex(int32 SourceIndex);
+
+	UFUNCTION(BlueprintCallable, Category = "DatasmithRuntime")
 	void CloseConnection();
-=======
-	UFUNCTION(BlueprintCallable, Category = "DatasmithRuntime")
-	bool IsConnected();
-
-	UFUNCTION(BlueprintCallable, Category = "DatasmithRuntime")
-	FString GetDestinationName() { return GetName(); }
-
-	UFUNCTION(BlueprintCallable, Category = "DatasmithRuntime")
-	FString GetSourceName();
-
-	UFUNCTION(BlueprintCallable, Category = "DatasmithRuntime")
-	bool OpenConnectionWithIndex(int32 SourceIndex);
->>>>>>> 3aae9151
-
-	UFUNCTION(BlueprintCallable, Category = "DatasmithRuntime")
-	void CloseConnection();
-
-<<<<<<< HEAD
-	UPROPERTY(Category = "DatasmithRuntime", EditDefaultsOnly, BlueprintReadOnly)
-		float Progress;
-
-	UPROPERTY(Category = "DatasmithRuntime", EditDefaultsOnly, BlueprintReadOnly)
-		bool bBuilding;
-
-	UPROPERTY(Category = "DatasmithRuntime", EditDefaultsOnly, BlueprintReadOnly)
-		FString LoadedScene;
-
-	UFUNCTION(BlueprintCallable, Category = "DatasmithRuntime")
-		bool IsReceiving() { return bReceivingStarted; }
-=======
+
 	UFUNCTION(BlueprintCallable, Category = "DatasmithRuntime")
 	int32 GetSourceIndex();
 
@@ -225,7 +190,6 @@
 
 	UPROPERTY(Category = "DatasmithRuntime", EditDefaultsOnly, BlueprintReadOnly)
 	FString LoadedScene;
->>>>>>> 3aae9151
 
 	UPROPERTY(Category = "DatasmithRuntime", EditDefaultsOnly, BlueprintReadWrite)
 	FDatasmithRuntimeImportOptions ImportOptions;
@@ -239,8 +203,6 @@
 	UFUNCTION(BlueprintCallable, Category = "DatasmithRuntime")
 	void Reset();
 
-<<<<<<< HEAD
-=======
 	UFUNCTION(BlueprintCallable, Category = "DatasmithRuntime")
 	bool LoadFile(const FString& FilePath);
 
@@ -248,42 +210,25 @@
 
 	void ApplyNewScene();
 
->>>>>>> 3aae9151
 	virtual void OnImportEnd();
 
 	static void OnShutdownModule();
 	static void OnStartupModule();
-<<<<<<< HEAD
-
-private:
-	void EnableSelector(bool bEnable);
-=======
->>>>>>> 3aae9151
 
 private:
 	TSharedPtr< DatasmithRuntime::FSceneImporter > SceneImporter;
 
 	TSharedPtr<DatasmithRuntime::FDestinationProxy> DirectLinkHelper;
 
-<<<<<<< HEAD
-=======
 	TSharedPtr<IDatasmithScene>      SceneElement;
 	TSharedPtr<IDatasmithTranslator> Translator;
 
->>>>>>> 3aae9151
 	std::atomic_bool bNewScene;
 	std::atomic_bool bReceivingStarted;
 	std::atomic_bool bReceivingEnded;
 
 	float ElementDeltaStep;
 
-<<<<<<< HEAD
-	static bool bImportingScene;
-	FUpdateContext UpdateContext;
-
-	static TSharedPtr< FDatasmithMasterMaterialSelector > ExistingRevitSelector;
-	static TSharedPtr< FDatasmithMasterMaterialSelector > RuntimeRevitSelector;
-=======
 	static std::atomic_bool bImportingScene;
 	FUpdateContext UpdateContext;
 
@@ -295,5 +240,4 @@
 	static TUniquePtr<DatasmithRuntime::FTranslationThread> TranslationThread;
 
 	friend class DatasmithRuntime::FTranslationJob;
->>>>>>> 3aae9151
 };