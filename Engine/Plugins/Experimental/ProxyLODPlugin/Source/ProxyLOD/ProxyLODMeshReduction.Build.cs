--- conflicted
+++ resolved
@@ -38,10 +38,6 @@
 					"PropertyEditor",
 					"SlateCore",
 					"Slate",
-<<<<<<< HEAD
-					"EditorStyle",
-=======
->>>>>>> d731a049
 					"RenderCore",
 					"RHI",
 					"QuadricMeshReduction"
