// Copyright Epic Games, Inc. All Rights Reserved.

#include "ProxyLODMeshTypes.h"
#include "Async/ParallelFor.h"

// --- FMeshDescriptionAdapter ----

FMeshDescriptionAdapter::FMeshDescriptionAdapter(const FMeshDescription& InRawMesh, const openvdb::math::Transform& InTransform) :
	RawMesh(&InRawMesh), Transform(InTransform)
{
	InitializeCacheData();
}

FMeshDescriptionAdapter::FMeshDescriptionAdapter(const FMeshDescriptionAdapter& other)
	: RawMesh(other.RawMesh), Transform(other.Transform)
{
	InitializeCacheData();
}

void FMeshDescriptionAdapter::InitializeCacheData()
{
	VertexPositions = RawMesh->GetVertexPositions();
	TriangleCount = RawMesh->Triangles().Num();

	IndexBuffer.Reserve(TriangleCount * 3);

	for (const FTriangleID TriangleID : RawMesh->Triangles().GetElementIDs())
	{
		IndexBuffer.Add(RawMesh->GetTriangleVertexInstance(TriangleID, 0));
		IndexBuffer.Add(RawMesh->GetTriangleVertexInstance(TriangleID, 1));
		IndexBuffer.Add(RawMesh->GetTriangleVertexInstance(TriangleID, 2));
	}


}

size_t FMeshDescriptionAdapter::polygonCount() const
{
	return size_t(TriangleCount);
}

size_t FMeshDescriptionAdapter::pointCount() const
{
	return size_t(RawMesh->Vertices().Num());
}

void FMeshDescriptionAdapter::getIndexSpacePoint(size_t FaceNumber, size_t CornerNumber, openvdb::Vec3d& pos) const
{
	// Get the vertex position in local space.
	const FVertexInstanceID VertexInstanceID = IndexBuffer[FaceNumber * 3 + CornerNumber];
	// float3 position 
	const FVertexID VertexID = RawMesh->GetVertexInstanceVertex(VertexInstanceID);


	FVector3f Position = VertexPositions[VertexID];
	pos = Transform.worldToIndex(openvdb::Vec3d(Position.X, Position.Y, Position.Z));
};

void FMeshDescriptionArrayAdapter::SetupInstances(int32 MeshCount, TFunctionRef<const FInstancedMeshMergeData* (uint32 Index)> GetMeshFunction)
{
	InstancesTransformArray.Reserve(MeshCount);
	InstancesAdjointTArray.Reserve(MeshCount);

	for (int32 MeshIdx = 0; MeshIdx < MeshCount; ++MeshIdx)
	{
		const FInstancedMeshMergeData* InstancedMeshMergeData = GetMeshFunction(MeshIdx);

		InstancesTransformArray.Add(InstancedMeshMergeData->InstanceTransforms);

		// Cache transpose adjoint matrices
		TArray<FMatrix>& AdjointTArray = InstancesAdjointTArray.Emplace_GetRef();
		for (const FTransform& InstanceTransform : InstancedMeshMergeData->InstanceTransforms)
		{
			FMatrix Matrix = InstanceTransform.ToMatrixWithScale();
			FMatrix AdjointT = Matrix.TransposeAdjoint();
			AdjointT.RemoveScaling();
			AdjointTArray.Add(AdjointT);
		}
	}
}

void FMeshDescriptionArrayAdapter::Construct(int32 MeshCount, TFunctionRef<const FMeshMergeData* (uint32 Index)> GetMeshFunction)
{
	Construct(MeshCount, GetMeshFunction, [](uint32 Index) { return 1; });
}

void FMeshDescriptionArrayAdapter::Construct(int32 MeshCount, TFunctionRef<const FMeshMergeData* (uint32 Index)> GetMeshFunction, TFunctionRef<int32 (uint32 Index)> GetInstanceCountFunction)
{
	PointCount = 0;
	PolyCount = 0;

	PolyOffsetArray.clear();
	IndexBufferArray.clear();
	RawMeshArray.clear();
	MergeDataArray.clear();

	PolyOffsetArray.reserve(MeshCount);
	IndexBufferArray.reserve(MeshCount);
	RawMeshArray.reserve(MeshCount);
	MergeDataArray.reserve(MeshCount);

	PolyOffsetArray.push_back(PolyCount);
	for (int32 MeshIdx = 0; MeshIdx < MeshCount; ++MeshIdx)
	{
		const FMeshMergeData* MergeData = GetMeshFunction(MeshIdx);

		int32 InstanceCount = GetInstanceCountFunction(MeshIdx);
		check(InstanceCount > 0);

		FMeshDescription *RawMesh = MergeData->RawMesh;

		// Sum up all the polys in this mesh.
		int32 MeshPolyCount = RawMesh->Triangles().Num();
		if (MeshPolyCount > 0)
		{
			// Construct local index buffer for this mesh
			IndexBufferArray.push_back(std::vector<FVertexInstanceID>());
			std::vector<FVertexInstanceID>& IndexBuffer = IndexBufferArray.back();
			IndexBuffer.reserve(MeshPolyCount * 3);

			for (const FTriangleID TriangleID : RawMesh->Triangles().GetElementIDs())
			{
				IndexBuffer.push_back(RawMesh->GetTriangleVertexInstance(TriangleID, 0));
				IndexBuffer.push_back(RawMesh->GetTriangleVertexInstance(TriangleID, 1));
				IndexBuffer.push_back(RawMesh->GetTriangleVertexInstance(TriangleID, 2));
			}

<<<<<<< HEAD
			PointCount += size_t(RawMesh->Vertices().Num());
			PolyCount += MeshPolyCount;
=======
			PointCount += size_t(RawMesh->Vertices().Num()) * InstanceCount;
			PolyCount += MeshPolyCount * InstanceCount;

>>>>>>> 6bbb88c8
			PolyOffsetArray.push_back(PolyCount);
			RawMeshArray.push_back(RawMesh);
			MergeDataArray.push_back(MergeData);
		}
	}

	RawMeshArrayData.SetNumUninitialized(MergeDataArray.size());

	// The getter constructor is doing expensive operations
	ParallelFor(
		RawMeshArrayData.Num(),
		[this, &GetMeshFunction](int32 MeshIdx)
		{
			const FMeshMergeData* MergeData = MergeDataArray[MeshIdx];
			FMeshDescription *RawMesh = MergeData->RawMesh;
			new (&RawMeshArrayData[MeshIdx]) FMeshDescriptionAttributesGetter(RawMesh);
		},
		EParallelForFlags::Unbalanced
	);

	// Compute the bbox
	ComputeAABB(this->BBox);
}

// --- FMeshDescriptionArrayAdapter ----
FMeshDescriptionArrayAdapter::FMeshDescriptionArrayAdapter(const TArray<const FInstancedMeshMergeData*>& InMergeDataPtrArray)
{
	// Make a default transform.
	Transform = openvdb::math::Transform::createLinearTransform(1.);

	SetupInstances(InMergeDataPtrArray.Num(), [&InMergeDataPtrArray](uint32 Index) { return InMergeDataPtrArray[Index]; });
	Construct(InMergeDataPtrArray.Num(), [&InMergeDataPtrArray](uint32 Index) { return InMergeDataPtrArray[Index]; }, [&InMergeDataPtrArray](uint32 Index) { return InMergeDataPtrArray[Index]->InstanceTransforms.IsEmpty() ? 1 : InMergeDataPtrArray[Index]->InstanceTransforms.Num(); });
}

FMeshDescriptionArrayAdapter::FMeshDescriptionArrayAdapter(const TArray<const FMeshMergeData*>& InMergeDataPtrArray)
{
	// Make a default transform.
	Transform = openvdb::math::Transform::createLinearTransform(1.);

	Construct(InMergeDataPtrArray.Num(), [&InMergeDataPtrArray](uint32 Index) { return InMergeDataPtrArray[Index]; });
}

FMeshDescriptionArrayAdapter::FMeshDescriptionArrayAdapter(const TArray<FMeshMergeData>& InMergeDataArray)
{
	// Make a default transform.
	Transform = openvdb::math::Transform::createLinearTransform(1.);

	Construct(InMergeDataArray.Num(), [&InMergeDataArray](uint32 Index) { return &InMergeDataArray[Index]; });
}

FMeshDescriptionArrayAdapter::FMeshDescriptionArrayAdapter(const TArray<FInstancedMeshMergeData>& InMergeDataArray)
{
	// Make a default transform.
	Transform = openvdb::math::Transform::createLinearTransform(1.);

	SetupInstances(InMergeDataArray.Num(), [&InMergeDataArray](uint32 Index) { return &InMergeDataArray[Index]; });
	Construct(InMergeDataArray.Num(), [&InMergeDataArray](uint32 Index) { return &InMergeDataArray[Index]; }, [&InMergeDataArray](uint32 Index) { return InMergeDataArray[Index].InstanceTransforms.Num(); });
}

FMeshDescriptionArrayAdapter::FMeshDescriptionArrayAdapter(const TArray<FMeshMergeData>& InMergeDataArray, const openvdb::math::Transform::Ptr InTransform)
	: Transform(InTransform)
{
	Construct(InMergeDataArray.Num(), [&InMergeDataArray](uint32 Index) { return &InMergeDataArray[Index]; });
}

FMeshDescriptionArrayAdapter::FMeshDescriptionArrayAdapter(const FMeshDescriptionArrayAdapter& other)
	:Transform(other.Transform), PointCount(other.PointCount), PolyCount(other.PolyCount), BBox(other.BBox)
{
	RawMeshArray = other.RawMeshArray;
	PolyOffsetArray = other.PolyOffsetArray;
	MergeDataArray = other.MergeDataArray;
	InstancesTransformArray = other.InstancesTransformArray;
	InstancesAdjointTArray = other.InstancesAdjointTArray;

	RawMeshArrayData.SetNumUninitialized(RawMeshArray.size());

	// The getter constructor is doing expensive operations
	ParallelFor(
		RawMeshArray.size(),
		[this](int32 MeshIdx)
		{
			new (&RawMeshArrayData[MeshIdx]) FMeshDescriptionAttributesGetter(RawMeshArray[MeshIdx]);
		},
		EParallelForFlags::Unbalanced
	);

	IndexBufferArray.reserve(other.IndexBufferArray.size());
	for (const auto& IndexBuffer : other.IndexBufferArray)
	{
		IndexBufferArray.push_back(IndexBuffer);
	}

}

FMeshDescriptionArrayAdapter::~FMeshDescriptionArrayAdapter()
{
	RawMeshArray.clear();

	RawMeshArrayData.Empty();
	MergeDataArray.clear();
	PolyOffsetArray.clear();
}

void FMeshDescriptionArrayAdapter::GetWorldSpacePoint(size_t FaceNumber, size_t CornerNumber, openvdb::Vec3d& pos) const
{
	int32 MeshIdx, InstanceIdx, LocalFaceNumber;

	const FMeshDescriptionAttributesGetter* AttributesGetter = nullptr;
	const FMeshDescription& RawMesh = GetRawMesh(FaceNumber, MeshIdx, InstanceIdx, LocalFaceNumber, &AttributesGetter);
	check(AttributesGetter);

	const auto& IndexBuffer = IndexBufferArray[MeshIdx];
	// Get the vertex position in local space.
	const FVertexInstanceID VertexInstanceID = IndexBuffer[3 * LocalFaceNumber + int32(CornerNumber)];
	// float3 position 
	FVector3f Position = AttributesGetter->VertexPositions[RawMesh.GetVertexInstanceVertex(VertexInstanceID)];

	if (InstanceIdx != INDEX_NONE)
	{
		Position = (FVector3f)InstancesTransformArray[MeshIdx][InstanceIdx].TransformPosition((FVector)Position);
	}

	pos = openvdb::Vec3d(Position.X, Position.Y, Position.Z);
};

void FMeshDescriptionArrayAdapter::getIndexSpacePoint(size_t FaceNumber, size_t CornerNumber, openvdb::Vec3d& pos) const
{
	openvdb::Vec3d Position;
	GetWorldSpacePoint(FaceNumber, CornerNumber, Position);
	pos = Transform->worldToIndex(Position);

};

const FMeshMergeData& FMeshDescriptionArrayAdapter::GetMeshMergeData(uint32 Idx) const
{
	checkSlow(Idx < MergeDataArray.size());
	return *MergeDataArray[Idx];
}

void FMeshDescriptionArrayAdapter::UpdateMaterialsID()
{
	for (int32 MeshIdx = 0; MeshIdx < MergeDataArray.size(); ++MeshIdx)
	{
		FMeshDescription* MeshDescription = RawMeshArray[MeshIdx];

		check(MergeDataArray[MeshIdx]->RawMesh->Polygons().Num() == MeshDescription->Polygons().Num());
		TMap<FPolygonGroupID, FPolygonGroupID> RemapGroup;
		TArray<int32> UniqueMaterials;
		for (const FPolygonID PolygonID : MeshDescription->Polygons().GetElementIDs())
		{
			FPolygonGroupID NewPolygonGroupID = MergeDataArray[MeshIdx]->RawMesh->GetPolygonPolygonGroup(PolygonID);
			if (!UniqueMaterials.Contains(NewPolygonGroupID.GetValue()))
			{
				UniqueMaterials.Add(NewPolygonGroupID.GetValue());
				FPolygonGroupID OriginalPolygonGroupID = MeshDescription->GetPolygonPolygonGroup(PolygonID);
				RemapGroup.Add(OriginalPolygonGroupID, NewPolygonGroupID);
			}
		}
		//Remap the polygon group with the correct ID
		MeshDescription->RemapPolygonGroups(RemapGroup);
	}
}

FMeshDescriptionArrayAdapter::FRawPoly FMeshDescriptionArrayAdapter::GetRawPoly(const size_t FaceNumber, int32& OutMeshIdx, int32& OutInstanceIdx, int32& OutLocalFaceNumber, const ERawPolyValues RawPolyValues ) const
{
	checkSlow(FaceNumber < PolyCount);

	int32 MeshIdx, InstanceIdx, LocalFaceNumber;

	const FMeshDescriptionAttributesGetter* AttributesGetter = nullptr;
	const FMeshDescription& RawMesh = GetRawMesh(FaceNumber, MeshIdx, InstanceIdx, LocalFaceNumber, &AttributesGetter);
	check(AttributesGetter);
	OutMeshIdx = MeshIdx;
	OutInstanceIdx = InstanceIdx;
	OutLocalFaceNumber = LocalFaceNumber;

	checkSlow(LocalFaceNumber < AttributesGetter->TriangleCount);

	FRawPoly RawPoly;
	RawPoly.MeshIdx = MeshIdx;
	FPolygonID PolygonID(LocalFaceNumber);
	RawPoly.FaceMaterialIndex = RawMesh.GetPolygonPolygonGroup(PolygonID).GetValue();
	RawPoly.FaceSmoothingMask = AttributesGetter->FaceSmoothingMasks[LocalFaceNumber];

	const bool bIsMirrored = InstanceIdx != INDEX_NONE ? InstancesTransformArray[MeshIdx][InstanceIdx].GetDeterminant() < 0.f : false;
	const float MulBy = bIsMirrored ? -1.f : 1.f;

	for (const FTriangleID TriangleID : RawMesh.GetPolygonTriangles(PolygonID))
	{
		TArrayView<const FVertexInstanceID> VertexInstanceIDs = RawMesh.GetTriangleVertexInstances(TriangleID);

		if ((RawPolyValues & ERawPolyValues::VertexPositions) == ERawPolyValues::VertexPositions)
		{
			for (int32 i = 0; i < 3; ++i)
			{
				RawPoly.VertexPositions[i] = AttributesGetter->VertexPositions[RawMesh.GetVertexInstanceVertex(VertexInstanceIDs[i])];
			}

			if (InstanceIdx != INDEX_NONE)
			{
				for (int32 i = 0; i < 3; ++i)
				{
					RawPoly.VertexPositions[i] = (FVector3f)InstancesTransformArray[MeshIdx][InstanceIdx].TransformPosition((FVector)RawPoly.VertexPositions[i]);
				}
			}
		}

		if ((RawPolyValues & ERawPolyValues::WedgeTangents) == ERawPolyValues::WedgeTangents)
		{
			for (int32 i = 0; i < 3; ++i)
			{
				RawPoly.WedgeTangentX[i] = AttributesGetter->VertexInstanceTangents[VertexInstanceIDs[i]];
				RawPoly.WedgeTangentY[i] = FVector3f::CrossProduct(AttributesGetter->VertexInstanceNormals[VertexInstanceIDs[i]], AttributesGetter->VertexInstanceTangents[VertexInstanceIDs[i]]).GetSafeNormal() * AttributesGetter->VertexInstanceBinormalSigns[VertexInstanceIDs[i]];
				RawPoly.WedgeTangentZ[i] = AttributesGetter->VertexInstanceNormals[VertexInstanceIDs[i]];
			}

			if (InstanceIdx != INDEX_NONE)
			{
				for (int32 i = 0; i < 3; ++i)
				{
					RawPoly.WedgeTangentX[i] = FVector4f(InstancesAdjointTArray[MeshIdx][InstanceIdx].TransformVector((FVector)RawPoly.WedgeTangentX[i]) * MulBy);
					RawPoly.WedgeTangentY[i] = FVector4f(InstancesAdjointTArray[MeshIdx][InstanceIdx].TransformVector((FVector)RawPoly.WedgeTangentY[i]) * MulBy);
					RawPoly.WedgeTangentZ[i] = FVector4f(InstancesAdjointTArray[MeshIdx][InstanceIdx].TransformVector((FVector)RawPoly.WedgeTangentZ[i]) * MulBy);
				}
			}
		}

		if ((RawPolyValues & ERawPolyValues::WedgeColors) == ERawPolyValues::WedgeColors)
		{
			for (int32 i = 0; i < 3; ++i)
			{
				RawPoly.WedgeColors[i] = FLinearColor(AttributesGetter->VertexInstanceColors[VertexInstanceIDs[i]]).ToFColor(true);
			}
		}

		if ((RawPolyValues & ERawPolyValues::WedgeTexCoords) == ERawPolyValues::WedgeTexCoords)
		{
			for (int32 i = 0; i < 3; ++i)
			{
				// Copy Texture coords
				for (int Idx = 0; Idx < MAX_MESH_TEXTURE_COORDS_MD; ++Idx)
				{
					if (AttributesGetter->VertexInstanceUVs.GetNumChannels() > Idx)
					{
						RawPoly.WedgeTexCoords[Idx][i] = FVector2D(AttributesGetter->VertexInstanceUVs.Get(VertexInstanceIDs[i], Idx));
					}
					else
					{
						RawPoly.WedgeTexCoords[Idx][i] = FVector2D(0.f, 0.f);
					}
				}
			}
		}
	}

	return RawPoly;
}

FMeshDescriptionArrayAdapter::FRawPoly FMeshDescriptionArrayAdapter::GetRawPoly(const size_t FaceNumber, const ERawPolyValues RawPolyValues) const
{
	int32 IgnoreMeshId, IgnoreInstanceIdx, IgnoreLocalFaceNumber;
	return GetRawPoly(FaceNumber, IgnoreMeshId, IgnoreInstanceIdx, IgnoreLocalFaceNumber, RawPolyValues);
}

// protected functions

const FMeshDescription& FMeshDescriptionArrayAdapter::GetRawMesh(const size_t FaceNumber, int32& MeshIdx, int32& InstanceIdx, int32& LocalFaceNumber, const FMeshDescriptionAttributesGetter** OutAttributesGetter) const
{
	// Binary Search into poly offset will help a lot for big meshes
	auto it = std::upper_bound(PolyOffsetArray.begin(), PolyOffsetArray.end(), FaceNumber);
	MeshIdx = std::distance(PolyOffsetArray.begin(), it) -  1;

	// Offset the face number to get the correct index into this mesh.
	LocalFaceNumber = int32(FaceNumber) - PolyOffsetArray[MeshIdx];

	int32 InstanceCount = !InstancesTransformArray.IsEmpty() ? InstancesTransformArray[MeshIdx].Num() : INDEX_NONE;
	if (InstanceCount > 0)
	{
		int32 NumFacesPerInstance = RawMeshArrayData[MeshIdx].TriangleCount;
		InstanceIdx = LocalFaceNumber / NumFacesPerInstance;
		LocalFaceNumber = LocalFaceNumber % NumFacesPerInstance;
	}
	else
	{
		InstanceIdx = INDEX_NONE;
	}

	const FMeshDescription* MeshDescription = RawMeshArray[MeshIdx];

	*OutAttributesGetter = &RawMeshArrayData[MeshIdx];
	
	return *MeshDescription;
}

void FMeshDescriptionArrayAdapter::ComputeAABB(ProxyLOD::FBBox& InOutBBox)
{
	uint32 NumTris = this->polygonCount();
	InOutBBox = ProxyLOD::Parallel_Reduce(ProxyLOD::FIntRange(0, NumTris), ProxyLOD::FBBox(),
		[this](const ProxyLOD::FIntRange& Range, ProxyLOD::FBBox TargetBBox)->ProxyLOD::FBBox
	{
		// loop over faces
		for (int32 f = Range.begin(), F = Range.end(); f < F; ++f)
		{
			openvdb::Vec3d Pos;
			// loop over verts
			for (int32 v = 0; v < 3; ++v)
			{
				this->GetWorldSpacePoint(f, v, Pos);

				TargetBBox.expand(Pos);
			}

		}

		return TargetBBox;

	}, [](const ProxyLOD::FBBox& BBoxA, const ProxyLOD::FBBox& BBoxB)->ProxyLOD::FBBox
	{
		ProxyLOD::FBBox Result(BBoxA);
		Result.expand(BBoxB);

		return Result;
	}

	);
}

// --- FClosestPolyField ----
FClosestPolyField::FClosestPolyField(const FMeshDescriptionArrayAdapter& MeshArray, const openvdb::Int32Grid::Ptr& SrcPolyIndexGrid) :
	RawMeshArrayAdapter(&MeshArray),
	ClosestPolyGrid(SrcPolyIndexGrid) 
{}

FClosestPolyField::FClosestPolyField(const FClosestPolyField& other) :
	RawMeshArrayAdapter(other.RawMeshArrayAdapter),
	ClosestPolyGrid(other.ClosestPolyGrid) 
{}

FClosestPolyField::FPolyConstAccessor::FPolyConstAccessor(const openvdb::Int32Grid* PolyIndexGrid, const FMeshDescriptionArrayAdapter* MeshArrayAdapter) :
	MeshArray(MeshArrayAdapter),
	CAccessor(PolyIndexGrid->getConstAccessor()),
	XForm(&(PolyIndexGrid->transform()))
{
}

FMeshDescriptionArrayAdapter::FRawPoly FClosestPolyField::FPolyConstAccessor::Get(const openvdb::Vec3d& WorldPos, bool& bSuccess) const
{
	checkSlow(MeshArray != NULL);
	const openvdb::Coord ijk = XForm->worldToIndexCellCentered(WorldPos);
	openvdb::Int32 SrcPolyId;
	bSuccess = CAccessor.probeValue(ijk, SrcPolyId);
	// return the first poly if this failed..
	SrcPolyId = (bSuccess) ? SrcPolyId : 0;
	return MeshArray->GetRawPoly(SrcPolyId);
}


FClosestPolyField::FPolyConstAccessor FClosestPolyField::GetPolyConstAccessor() const
{
	checkSlow(RawMeshArrayAdapter != NULL);
	checkSlow(ClosestPolyGrid != NULL);

	return FPolyConstAccessor(ClosestPolyGrid.get(), RawMeshArrayAdapter);
}

<|MERGE_RESOLUTION|>--- conflicted
+++ resolved
@@ -125,14 +125,9 @@
 				IndexBuffer.push_back(RawMesh->GetTriangleVertexInstance(TriangleID, 2));
 			}
 
-<<<<<<< HEAD
-			PointCount += size_t(RawMesh->Vertices().Num());
-			PolyCount += MeshPolyCount;
-=======
 			PointCount += size_t(RawMesh->Vertices().Num()) * InstanceCount;
 			PolyCount += MeshPolyCount * InstanceCount;
 
->>>>>>> 6bbb88c8
 			PolyOffsetArray.push_back(PolyCount);
 			RawMeshArray.push_back(RawMesh);
 			MergeDataArray.push_back(MergeData);
