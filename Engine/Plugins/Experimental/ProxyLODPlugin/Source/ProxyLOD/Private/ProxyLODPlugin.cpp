// Copyright 1998-2018 Epic Games, Inc. All Rights Reserved.

//#include "Engine.h"
#include "CoreMinimal.h"
#include "Modules/ModuleManager.h"
#include "Features/IModularFeatures.h"
#include "IProxyLODPlugin.h"
#include "RawMesh.h"
#include "MeshMergeData.h"
#include "Engine/MeshMerging.h"
#include "MaterialUtilities.h" // for FFlattenMaterial 
#include "Engine/StaticMesh.h"
#include "Misc/ScopedSlowTask.h"
#include "Stats/StatsMisc.h"
//#include "ScopedTimers.h"
#include <openvdb/openvdb.h>
#include <openvdb/tools/Interpolation.h> // for grid sampler

#define PROXYLOD_CLOCKWISE_TRIANGLES  1

#define LOCTEXT_NAMESPACE "ProxyLODMeshReduction"

#include "ProxyLODMaterialTransferUtilities.h"
#include "ProxyLODMeshAttrTransfer.h"
#include "ProxyLODMeshConvertUtils.h"
#include "ProxyLODMeshTypes.h"
#include "ProxyLODMeshUtilities.h"
#include "ProxyLODMeshParameterization.h"
#include "ProxyLODMeshSDFConversions.h"

#include "ProxyLODParallelSimplifier.h"
#include "ProxyLODRasterizer.h"
#include "ProxyLODSimplifier.h"


#include "ProxyLODkDOPInterface.h"
#include "ProxyLODThreadedWrappers.h"



#define PROXYLOD_USE_TEST_CVARS 1

#if PROXYLOD_USE_TEST_CVARS	

// Disable any mesh simplification and UV-generation.
// Will result in very high poly red geometry.
static TAutoConsoleVariable<int32> CVarProxyLODRemeshOnly(
	TEXT("r.ProxyLODRemeshOnly"),
	0,
	TEXT("Only remesh.  No simplification or materials. Default off.\n")
	TEXT("0: Disabled - will simplify and generate materials \n")
	TEXT("1: Enabled  - will not simplfy or generate materials."),
	ECVF_Default);

// Allow for adding vertex colors to the output mesh that correspond
// to the different charts in the uv-atlas.
static TAutoConsoleVariable<int32> CVarProxyLODChartColorVerts(
	TEXT("r.ProxyLODChartColorVerts"),
	0,
	TEXT("Color verts by uv chart.  Default off.\n")
	TEXT("0: Disabled \n")
	TEXT("1: Enabled."),
	ECVF_Default);

// Testing methods to choose correct hit when shooting rays between
// simplified and source goemetry.
static TAutoConsoleVariable<int32> CVarProxyLODTransfer(
	TEXT("r.ProxyLODTransfer"),
	1,
	TEXT("0: shoot both ways\n")
	TEXT("1: preference for forward (default)"),
	ECVF_Default);


// Attempt to separate the sides of collapsed walls.
static TAutoConsoleVariable<int32> CVarProxyLODCorrectCollapsedWalls(
	TEXT("r.ProxyLODCorrectCollapsedWalls"),
	0,
	TEXT("Shall the ProxyLOD system attemp to correct walls with interpenetrating faces")
	TEXT("0: disabled (default)\n")
	TEXT("1: endable, may cause cracks."),
	ECVF_Default);


// Testing tangent space encoding of normal maps by optionally using
// a default wold-space aligned tangent space.
static TAutoConsoleVariable<int32> CVarProxyLODUseTangentSpace(
	TEXT("r.ProxyLODUseTangentSpace"),
	1,
	TEXT("Shall the ProxyLOD system generate a true tangent space at each vertex")
	TEXT("0: world space at each vertex\n")
	TEXT("1: tangent space at each vertex (default)"),
	ECVF_Default);


// Force the simplifier to use single threaded code path.
static TAutoConsoleVariable<int32> CVarProxyLODSingleThreadSimplify(
	TEXT("r.ProxyLODSingleThreadSimplify"),
	0,
	TEXT("Use single threaded code path. Default off.\n")
	TEXT("0: Multithreaded \n")
	TEXT("1: Single threaded."),
	ECVF_Default);

// Disable the parallel flattening of the source textures.
static TAutoConsoleVariable<int32> CVarProxyLODMaterialInParallel(
	TEXT("r.ProxyLODMaterialInParallel"),
	1,
	TEXT("0: disable doing material work in parallel with mesh simplification\n")
	TEXT("1: enable - default"),
	ECVF_Default);

// Limit the number of dilation steps used in gap filling.
static TAutoConsoleVariable<int32> CVarProxyLODMaxDilationSteps(
	TEXT("r.ProxyLODMaxDilationSteps"),
	7,
	TEXT("Limit the numer of dilation steps used in gap filling for performance reasons\n")
	TEXT("This may affect gap filling quality as bigger dilations steps will be used with a smaller max \n")
	TEXT("0: will disable gap filling\n")
	TEXT("7: default\n"),
	ECVF_Default);

#endif

/**
* Implementation of the required IMeshMerging Interface.
* This class does the actual work.
*
* See HieararchicalLOD.cpp
*/
class FVoxelizeMeshMerging : public IMeshMerging
{
public:

	typedef TArray<FMeshMergeData>    FMeshMergeDataArray;
	typedef TArray<FFlattenMaterial>  FFlattenMaterialArray;
	typedef openvdb::math::Transform  OpenVDBTransform;

	FVoxelizeMeshMerging();

	~FVoxelizeMeshMerging();

	// Construct the proxy geometry and materials - the results
	// are captured by a call back.

	virtual void ProxyLOD(const FMeshMergeDataArray& InData,
		                  const FMeshProxySettings& InProxySettings,
		                  const FFlattenMaterialArray& InputMaterials,
		                  const FGuid InJobGUID) override;

	virtual void AggregateLOD() override
	{};

	virtual bool bSupportsParallelMaterialBake() override;
	

	virtual FString GetName() override
	{
		return FString("ProxyLODMeshMerging");
	}

	//  Update internal options from current CVar values.
	void CaptureCVars();


private:

	// Restore default parameters
	void RestoreDefaultParameters();

	// Compute the voxel resolution and create XForm from world to voxel space
	// @param InProxySetting  Control setting from UI
	// @param ObjectSize      Major Axis length of the geometry
	OpenVDBTransform::Ptr ComputeResolution(const FMeshProxySettings& InProxySettings, float ObjectSize);

private:

	// In voxel units.  This defines the isosurface to be extracted
	// from the levelset.

	float IsoSurfaceValue = 0.5;

	// Determine the method used to determine the correct ray hit
	// when creating a correspondence between simplified geometry
	// and src geometry.

	int32 RayHitOrder = 1;

	// Used in gap-closing.  This max is to bound a potentially expensive
	// computation.  If the gap size requires more dilation steps at the current voxel
	// size, then the dilation (and erosion) will be done with larger voxels. 

	int32 MaxDilationSteps = 7;

	// Flag to set if the verts should be colored by char in the UV atlas.
	// Useful for debuging.

	bool bChartColorVerts = false;

	// Flag to set that determines if a true tangent space is generated.
	// if false, a (1,0,0), (0, 1,0), (0, 0,1) space is used on each vert.

	bool bUseTangentSpace = true;

	// Flag to disable the simplification and transfer of materials.
	// When set to true the input material will be voxelized and remeshed
	// only.

	bool bRemeshOnly = false;

	// Flag that can enable/disable the multi-threaded aspect of the simplifier.

	bool bMutliThreadSimplify = true;

	// Flag to enable the thin wall correction.
	// Very thin walls can develop mesh interpenetration(opposing wall surfaces meet) during simplification.This
	// can produce rendering artifacts(related to distance field shadows and ao).

	bool bCorrectCollapsedWalls = false;
};

/**
*  Required MeshReduction Interface.
*/
class FProxyLODMeshReduction : public IProxyLODMeshReduction
{
public:
	/** IModuleInterface implementation */
	virtual void StartupModule() override;
	virtual void ShutdownModule() override;


	/** IMeshReductionModule interface.*/
	// not supported !
	virtual class IMeshReduction* GetSkeletalMeshReductionInterface() override;
	
	// not supported !
	virtual class IMeshReduction* GetStaticMeshReductionInterface()   override;

	/** 
	* Voxel-based merging & remeshing.  
	* @return pointer to a member data instance of specialized IMeshMerging subclass
	*/
	virtual class IMeshMerging*   GetMeshMergingInterface()           override;

	/**
	* Retrieve the distributed mesh merging interface.
	* NB: currently not supported
	* @todo: add support.
	*/
	virtual class IMeshMerging* GetDistributedMeshMergingInterface()  override;
	

	virtual FString GetName() override
	{
		return FString("ProxyLODMeshReduction");
	};

private:

	FVoxelizeMeshMerging MeshMergingTool;
};

DEFINE_LOG_CATEGORY_STATIC(LogProxyLODMeshReduction, Log, All);

IMPLEMENT_MODULE(FProxyLODMeshReduction, ProxyLODMeshReduction)




void FProxyLODMeshReduction::StartupModule()
{
	// Global registration of  the vdb types.

	openvdb::initialize();

	IModularFeatures::Get().RegisterModularFeature(IMeshReductionModule::GetModularFeatureName(), this);
}


void FProxyLODMeshReduction::ShutdownModule()
{

	// Global deregistration of vdb types

	openvdb::uninitialize();

	IModularFeatures::Get().UnregisterModularFeature(IMeshReductionModule::GetModularFeatureName(), this);

}


IMeshReduction*  FProxyLODMeshReduction::GetStaticMeshReductionInterface()
{
	return nullptr;
}

IMeshReduction*  FProxyLODMeshReduction::GetSkeletalMeshReductionInterface()
{
	return nullptr;
}

IMeshMerging* FProxyLODMeshReduction::GetDistributedMeshMergingInterface()  
{
	return nullptr;
}

IMeshMerging*  FProxyLODMeshReduction::GetMeshMergingInterface()
{

	return &MeshMergingTool;
}


FVoxelizeMeshMerging::FVoxelizeMeshMerging()
{}

FVoxelizeMeshMerging::~FVoxelizeMeshMerging()
{}


bool FVoxelizeMeshMerging::bSupportsParallelMaterialBake()
{
#if PROXYLOD_USE_TEST_CVARS	
	bool bDoParallel = (CVarProxyLODMaterialInParallel.GetValueOnAnyThread() == 1);
#else
	bool bDoParallel = true;
#endif 
	return bDoParallel;
}

void FVoxelizeMeshMerging::CaptureCVars()
{

#if PROXYLOD_USE_TEST_CVARS
	// Allow CVars to be used.
	{
		int32 RayOrder                 = CVarProxyLODTransfer.GetValueOnGameThread();
		int32 DilationSteps            = CVarProxyLODMaxDilationSteps.GetValueOnGameThread();
		bool bAddChartColorVerts       = (CVarProxyLODChartColorVerts.GetValueOnGameThread() == 1);
		bool bUseTrueTangentSpace      = (CVarProxyLODUseTangentSpace.GetValueOnGameThread() == 1);
		bool bVoxelizeAndRemeshOnly    = (CVarProxyLODRemeshOnly.GetValueOnGameThread() == 1);
		bool bSingleThreadedSimplify   = (CVarProxyLODSingleThreadSimplify.GetValueOnAnyThread() == 1);
		bool bWallCorreciton           = (CVarProxyLODCorrectCollapsedWalls.GetValueOnGameThread() == 1);

		// set values  - note, this class is a global (singleton) instance.
		this->RayHitOrder              = RayOrder;
		this->bChartColorVerts         = bAddChartColorVerts;
		this->bUseTangentSpace         = bUseTrueTangentSpace;
		this->bRemeshOnly              = bVoxelizeAndRemeshOnly;
		this->bMutliThreadSimplify     = !bSingleThreadedSimplify;
		this->bCorrectCollapsedWalls   = bWallCorreciton;
	}
#else
	RestoreDefaultParameters();
#endif 
}

void FVoxelizeMeshMerging::RestoreDefaultParameters()
{
	IsoSurfaceValue   = 0.5;
	RayHitOrder       = 1;
	MaxDilationSteps  = 7; 
	bChartColorVerts  = false;
	bUseTangentSpace  = true;
	bRemeshOnly       = false;
}

FVoxelizeMeshMerging::OpenVDBTransform::Ptr 
FVoxelizeMeshMerging::ComputeResolution(const FMeshProxySettings& InProxySettings, float ObjectSize)
{
	// Compute the required voxel size in world units.
	// if the requested voxel size is non-physical, use a default of 3
	double VoxelSize = 3.;
	int32 PixelCount = FMath::Max(InProxySettings.ScreenSize, (int32)50);
	PixelCount = FMath::Min(PixelCount, (int32)900);
	
	if (ObjectSize > 0.f ) 
	{
		// pixels per length scale
		const double LengthPerPixel = double(ObjectSize) / double(PixelCount);
		VoxelSize = ( LengthPerPixel * 1.95 / 3.); // magic scale.
	}
	
	// Maybe override the computed VoxelSize

	if (InProxySettings.bOverrideVoxelSize)
	{
		VoxelSize = InProxySettings.VoxelSize;
	}

	UE_LOG(LogProxyLODMeshReduction, Log, TEXT("Spatial Sampling Distance Scale used %f, and the major axis for the object bbox was %f"), VoxelSize, ObjectSize);
	
	return  OpenVDBTransform::createLinearTransform(VoxelSize);
}



typedef FAOSMesh           FSimplifierMeshType;


/**
* Replace the AOSMesh with a simplified version of itself.
*
* @param SrcGeometryPolyField   Container that holds the original geometry - primarily used to determine the number of polys the
*                               original geometry would bin in each parallel partition. 
* @param PixelCoverage          PixelCoverage and PercentToRetain are used in the heuristic that determines how much simplification is needed.          
* @param PercentToRetain
* @param InOutMesh              Simplfied mesh, replaces the input mesh.
* @param bSingleThreaded        Control for single threaded evaluation of the simplifier.
*/

static void SimplifyMesh( const FClosestPolyField& SrcGeometryPolyField, 
	                      const int32 PixelCoverage, 
	                      const float PercentToRetain, 
	                      FSimplifierMeshType& InOutMesh, 
	                      bool bSingleThreaded)
{
	//SCOPE_LOG_TIME(TEXT("UE4_ProxyLOD_Simplifier"), nullptr);

	// Compute some of the metrics that relate the desired resolution to simplifier parameters.
	const FRawMeshArrayAdapter& SrcGeometryAdapter = SrcGeometryPolyField.MeshAdapter();
	const ProxyLOD::FBBox& SrcBBox = SrcGeometryAdapter.GetBBox();
	const float MaxSide = SrcBBox.extents().length();

	const float DistPerPixel = MaxSide / (float)PixelCoverage;

	// Determine the cost of removing a vert from a cube of the designated feature size.
	// NB: This is a magic number
	
	const float LengthScale = 170.f;
	float MaxFeatureCost = DistPerPixel * DistPerPixel * DistPerPixel * LengthScale;

	if (!bSingleThreaded)
	{
		ProxyLOD::ParallelSimplifyMesh(SrcGeometryPolyField, PercentToRetain, MaxFeatureCost, InOutMesh);
	}
	else
	{
		// The iso-surface mesh initially has more polys than the src geometry.
		// Setting the max number to retain to the poly count of the original geometry
		// will still result in a lot of simplification of the iso-surface mesh.

		const int32 MaxTriNumToRetain = (int32)SrcGeometryAdapter.polygonCount();
		const int32 MinTriNumToRetain = FMath::CeilToInt(MaxTriNumToRetain * PercentToRetain);
		ProxyLOD::FSimplifierTerminator Terminator(MinTriNumToRetain, MaxTriNumToRetain, MaxFeatureCost);
		ProxyLOD::SimplifyMesh(Terminator, InOutMesh);
	}

}

static float BBoxMajorAxisLength(const ProxyLOD::FBBox& BBox)
{
	return BBox.extents()[BBox.maxExtent()];
}

/**
* Compute the size of the UV texture atlas.  This will be square, and the length of a side
* will correspond to the longest side of requested textures.
*
* NB: A min size of 64x64 is enforced.
*/
static FIntPoint GetTexelGridSize(const  FMaterialProxySettings& MaterialSettings)
{
	auto MaxBBox = [](const FIntPoint& A, const FIntPoint B)
	{
		return FIntPoint(FMath::Max(A.X, B.X), FMath::Max(A.Y, B.Y));
	};

	// Start with a min value of 64x64.  
	FIntPoint MaxTextureSize(64, 64);

	const bool bUseTextureSize =
		(MaterialSettings.TextureSizingType == ETextureSizingType::TextureSizingType_UseSingleTextureSize) ||
		(MaterialSettings.TextureSizingType == ETextureSizingType::TextureSizingType_UseAutomaticBiasedSizes);

	if (bUseTextureSize)
	{
		MaxTextureSize = MaxBBox(MaxTextureSize, MaterialSettings.TextureSize);
	}
	else if (MaterialSettings.TextureSizingType == ETextureSizingType::TextureSizingType_UseManualOverrideTextureSize)
	{
		MaxTextureSize = MaxBBox(MaxTextureSize, MaterialSettings.DiffuseTextureSize);

		if (MaterialSettings.bNormalMap)
		{
			MaxTextureSize = MaxBBox(MaxTextureSize, MaterialSettings.NormalTextureSize);
		}
		if (MaterialSettings.bMetallicMap)
		{
			MaxTextureSize = MaxBBox(MaxTextureSize, MaterialSettings.MetallicTextureSize);
		}
		if (MaterialSettings.bRoughnessMap)
		{
			MaxTextureSize = MaxBBox(MaxTextureSize, MaterialSettings.RoughnessTextureSize);
		}
		if (MaterialSettings.bSpecularMap)
		{
			MaxTextureSize = MaxBBox(MaxTextureSize, MaterialSettings.SpecularTextureSize);
		}
		if (MaterialSettings.bEmissiveMap)
		{
			MaxTextureSize = MaxBBox(MaxTextureSize, MaterialSettings.EmissiveTextureSize);
		}
		if (MaterialSettings.bOpacityMap)
		{
			MaxTextureSize = MaxBBox(MaxTextureSize, MaterialSettings.OpacityTextureSize);
		}
		if (MaterialSettings.bOpacityMaskMap)
		{
			MaxTextureSize = MaxBBox(MaxTextureSize, MaterialSettings.OpacityMaskTextureSize);
		}
		if (MaterialSettings.bAmbientOcclusionMap)
		{
			MaxTextureSize = MaxBBox(MaxTextureSize, MaterialSettings.AmbientOcclusionTextureSize);
		}
	}
<<<<<<< HEAD

	// Make the UVs square
	int32 MaxLength = FMath::Max(MaxTextureSize.X, MaxTextureSize.Y);
	return FIntPoint(MaxLength, MaxLength);
=======

	// Make the UVs square
	int32 MaxLength = FMath::Max(MaxTextureSize.X, MaxTextureSize.Y);
	return FIntPoint(MaxLength, MaxLength);
}

static ProxyLOD::ENormalComputationMethod GetNormalComputationMethod(const FMeshProxySettings& InProxySettings)
{
	ProxyLOD::ENormalComputationMethod Result = ProxyLOD::ENormalComputationMethod::AreaWeighted;
	const TEnumAsByte<EProxyNormalComputationMethod::Type>& Method = InProxySettings.NormalCalculationMethod;

	switch (InProxySettings.NormalCalculationMethod)
	{
		case EProxyNormalComputationMethod::AngleWeighted:
			Result = ProxyLOD::ENormalComputationMethod::AngleWeighted;
			break;

		case EProxyNormalComputationMethod::AreaWeighted:
			Result = ProxyLOD::ENormalComputationMethod::AreaWeighted;
			break;

		case EProxyNormalComputationMethod::EqualWeighted:
			Result = ProxyLOD::ENormalComputationMethod::EqualWeighted;
			break;
	
		default:
			checkSlow(0);
	}
	return Result;
>>>>>>> a23640a2
}

void FVoxelizeMeshMerging::ProxyLOD(const FMeshMergeDataArray& InData, const FMeshProxySettings& InProxySettings, const FFlattenMaterialArray& InputMaterials, const FGuid InJobGUID)
{

	// Update any pipeline controlling parameters.

	CaptureCVars();

	// Split the input meshes into two groups.  The main geometry and clipping geometry.
	// NB: only use pointers to avoid potentially copying a TArray of UV data.

	TArray<const FMeshMergeData*> InGeometry;
	TArray<const FMeshMergeData*> InClippingGeometry;

	for (int32 i = 0; i < InData.Num(); ++i)
	{
		const FMeshMergeData&  MeshMergeData = InData[i];
		if (MeshMergeData.bIsClippingMesh)
		{
			InClippingGeometry.Add(&MeshMergeData);
		}
		else
		{
			InGeometry.Add(&MeshMergeData);
		}
	}

	
	// Container for the raw mesh that will hold the simplified geometry
	// and the FlattenMaterial that will hold the materials for the output mesh.
	// NB: These will be the product of this function and 
	//     will be captured by the CompleteDelegate. 

	FRawMesh OutRawMesh;

	FFlattenMaterial OutMaterial         = FMaterialUtilities::CreateFlattenMaterialWithSettings(InProxySettings.MaterialSettings);
	const FColor UnresolvedGeometryColor = InProxySettings.UnresolvedGeometryColor;



	bool bProxyGenerationSuccess = true;
	// Compute the simplified mesh and related materials.
	{
	
		// Create an adapter to make the data appear as a single mesh as required by the voxelization code.

		FRawMeshArrayAdapter SrcGeometryAdapter(InGeometry);
		FRawMeshArrayAdapter ClippingGeometryAdapter(InClippingGeometry); 

		{
			const auto& BBox = SrcGeometryAdapter.GetBBox();
			// Determine the voxel size the corresponds to the InProxySettings
			// The transform defines resolution of the voxel grid.

			OpenVDBTransform::Ptr XForm = ComputeResolution(InProxySettings, BBoxMajorAxisLength(BBox) );
			SrcGeometryAdapter.SetTransform(XForm);
			ClippingGeometryAdapter.SetTransform(XForm);
		}

		const double VoxelSize = SrcGeometryAdapter.GetTransform().voxelSize()[0];

		


		// --- Set pointers and containers shared by the various threaded stages ---
		// NB: These need to be declared outside of the thread task scope.

		// Bake the materials pointers and containers. 

		FFlattenMaterialArray LocalBakedMaterials;
		const FFlattenMaterialArray*  BakedMaterials = &InputMaterials;

		// Smart pointer use to manage memory

		FClosestPolyField::ConstPtr SrcGeometryPolyField;

		// Mesh types that will be shared by various stages.
		FSimplifierMeshType AOSMeshedVolume; 
		FVertexDataMesh VertexDataMesh;

		// Description of texture atlas.
		// Make the UV space work with the largest texture size.
		
		const  FMaterialProxySettings& MaterialSettings = InProxySettings.MaterialSettings;
		const FIntPoint UVSize = GetTexelGridSize(MaterialSettings);
	
		
		ProxyLOD::FTextureAtlasDesc TextureAtlasDesc(UVSize, MaterialSettings.GutterSpace);
	    
		// --- Create New (High Poly) Geometry --
		// 1) Voxelize the source geometry & maybe gap fill.
		// 2) Extract high-poly surfaces
		// 3) Capture closest poly-field grid that allows quick identification of the poly closest to a voxel center.
		// 4) Transfer normals to the new geometry. 
		// The steps in the following scope are fully parallelized
		{
			{
				// Parameters for the voxelization and iso-surface extraction. 

				const double WSIsoValue = VoxelSize * this->IsoSurfaceValue; //  convert to world space units
				const double RemeshAdaptivity = 0.01f; // the re-meshing code does some internal adaptivity based on local normals.


				openvdb::FloatGrid::Ptr SDFVolume; 
				openvdb::Int32Grid::Ptr SrcPolyIndexGrid = openvdb::Int32Grid::create();

				// 1) Voxelize - this can potentially run out of memory when very large objecs (or very small voxel sizes) are used.
				
				const bool bSuccess = ProxyLOD::MeshArrayToSDFVolume(SrcGeometryAdapter, SDFVolume, SrcPolyIndexGrid.get());
				const bool bHasClipping = (InClippingGeometry.Num() != 0);

				if (bSuccess && bHasClipping)
				{
					// Voxelize the clipping geometry.

					openvdb::FloatGrid::Ptr SDFClipping;
					ProxyLOD::MeshArrayToSDFVolume(ClippingGeometryAdapter, SDFClipping);

					// CSG difference that removes the clipping region from the SDFvolume, leaving a watertight SDF

					ProxyLOD::RemoveClipped(SDFVolume, SDFClipping);
				}

				if (bSuccess)
				{
					// Optionally manipulate the SDF to close potential gaps (e.g. windows and doors if the object is sufficiently far)
					
					double HoleRadius = 0.5 * InProxySettings.MergeDistance;
					openvdb::math::Coord VolumeBBoxSize = SDFVolume->evalActiveVoxelDim();
					
					// Clamp the hole radius.
					double BBoxMinorAxis = VolumeBBoxSize[VolumeBBoxSize.minIndex()] * VoxelSize;
					if (HoleRadius > .5 * BBoxMinorAxis )
					{
						HoleRadius = .5 * BBoxMinorAxis;
						UE_LOG(LogProxyLODMeshReduction, Display, TEXT("Merge distance %f too large, clamped to %f."), InProxySettings.MergeDistance, float(2. * HoleRadius));
					}

					if (HoleRadius > 0.25 * VoxelSize && MaxDilationSteps > 0)
					{
						// performance tuning number.  if more dilations are required for this hole radius, a coarser grid is used.
						
						ProxyLOD::CloseGaps(SDFVolume, HoleRadius, MaxDilationSteps);
					}

					// 2) Extract the iso-surface into a mesh format directly consumable by the simplifier

					ProxyLOD::ExtractIsosurfaceWithNormals(SDFVolume, WSIsoValue, RemeshAdaptivity, AOSMeshedVolume);
				}
				else
				{
					UE_LOG(LogProxyLODMeshReduction, Warning, TEXT("Allocation Error: The objects were too large for the selected Spatial Sampling Distance"));

					// Make a simple cube for output.

					ProxyLOD::MakeCube(AOSMeshedVolume, 100);

					// Skip the UV and material steps

					this->bRemeshOnly = true;
					bProxyGenerationSuccess = false;
				}

				// 3) Create an object that allows for closest poly queries against the source mesh.

				SrcGeometryPolyField = FClosestPolyField::create(SrcGeometryAdapter, SrcPolyIndexGrid);

				// Let the SDFVolume go out of scope, no longer needed.
			}

			// 4) Transfers the src geometry normals to the simplifier mesh.  

			ProxyLOD::TransferSrcNormals(*SrcGeometryPolyField, AOSMeshedVolume);

		}


		// Project the verts onto the source geometry.  This helps
		// insure that single-sided objects don't become too thick.

		ProxyLOD::ProjectVertexOntoSrcSurface(*SrcGeometryPolyField, AOSMeshedVolume);

		// Allow for the parallel execution of baking the source textures and generated the simplified geometry with UVs.
	
		bool bUVGenerationSucess       = false;
		const bool bColorVertsByChart      = this->bChartColorVerts;
		const bool bDoCollapsedWallFix     = this->bCorrectCollapsedWalls;
		const bool bSingleThreadedSimplify = !(this->bMutliThreadSimplify);

		const float HardAngle       = InProxySettings.HardAngleThreshold;
		const bool bSplitHardAngles = (HardAngle > 0.f && HardAngle < 179.f) && InProxySettings.bUseHardAngleThreshold;
		
		if (!this->bRemeshOnly)
		{
			ProxyLOD::FTaskGroup PrepGeometryAndBakeMaterialsTaskGroup;
			
			// --- Convert High Poly Iso Surface To Simplified Geometry and Prepare for Materials ---
			// 1) Simplify Geometry
			// 2) Compute Normals for Simplified Geometry
			// 3) Generate UVs for Simplified Geometry

			PrepGeometryAndBakeMaterialsTaskGroup.Run([&AOSMeshedVolume,
				&SrcGeometryPolyField, &VertexDataMesh,
				&TextureAtlasDesc, &bUVGenerationSucess, &InProxySettings,
				VoxelSize, bColorVertsByChart, bSingleThreadedSimplify, bDoCollapsedWallFix, bSplitHardAngles, HardAngle]()
			{

				// 1) Simplified mesh and convert it to the correct format for UV generation

				{
					
					// Compute the number target number of polys.
					
					const int32 PixelCoverage = InProxySettings.ScreenSize;
				
					// By default, we don't want the simplifier to toss much more than 98% of the triangles.
				
					float PercentToRetain = 0.002f; 

					// Replaces the AOS mesh with a simplified version

					FSimplifierMeshType& SimplifierMesh = AOSMeshedVolume;
					SimplifyMesh(*SrcGeometryPolyField, PixelCoverage, PercentToRetain, SimplifierMesh, bSingleThreadedSimplify);

					// Project the verts onto the source geometry.  This helps
					// insure that single-sided objects don't become too thick.

					//ProjectVerticesOntoSrc(*SrcRefernce, AOSMeshedVolume);

					// Convert to format used by the UV generation code

					ProxyLOD::ConvertMesh(SimplifierMesh, VertexDataMesh);

				
					// --- Attempt to fix-up the geometry if needed ---

					if (bDoCollapsedWallFix)
					{
						// Use heuristics to try to improve the finial mesh by comparing with the source meshes.
						// Todo:  try moving this to before the Correspondence creation.
						// 	ProjectVerticesOntoSrc<true /*snap to vertex*/>(*SrcGeometryPolyField, OutRawMesh);

						// Very thin walls may have generated inter-penetration. Attempt to fix.

						int32 testCount = ProxyLOD::CorrectCollapsedWalls(VertexDataMesh, VoxelSize);
					}
				}

				// 2) Add angle weighted vertex normals

				ProxyLOD::ComputeVertexNormals(VertexDataMesh, ProxyLOD::ENormalComputationMethod::AngleWeighted);
				// These normals will be used in making the correspondence with the original geometry
				ProxyLOD::CacheNormals(VertexDataMesh);   

				if (bSplitHardAngles)
				{
					// Split the verts on the hard angles

					ProxyLOD::SplitHardAngles(HardAngle, VertexDataMesh);
				}

				// Compute the vertex normals using the possibly updated connectivity. 
				const ProxyLOD::ENormalComputationMethod NormalMethod = GetNormalComputationMethod(InProxySettings);
				ProxyLOD::ComputeVertexNormals(VertexDataMesh, NormalMethod);


				// 3) Generate UVs for Simplified Geometry
				// UV Atlas create, this can fail.
				// NB: Vertices are split on UV seams. 

				bUVGenerationSucess = ProxyLOD::GenerateUVs(VertexDataMesh, TextureAtlasDesc, bColorVertsByChart);


			});

			// --- Bake the materials ---
			// This only needs to be done before the material transfer step, but it can be the slowest
			// step in the process, so we overlap simplification by doing it in this task group.
			//
			// This guarantees that the BakeMaterialsDelegate task will run on the main thread ( i.e. the game thread)
			// NB: The BakeMaterialsDelegate is required by other code to run on the game thread
			// The wait acts like a join, e.g. both tasks will complete.

			PrepGeometryAndBakeMaterialsTaskGroup.RunAndWait(
				[&]()->void 
				{
					if (this->bSupportsParallelMaterialBake() && BakeMaterialsDelegate.IsBound())
					{
						IMeshMerging::BakeMaterialsDelegate.Execute(LocalBakedMaterials);
						BakedMaterials = &LocalBakedMaterials;
					}
				}
			);

		}
		else
		{
			// Convert to the expected mesh type.

			ProxyLOD::ConvertMesh(AOSMeshedVolume, VertexDataMesh);
		}

		// Update the locations of the vertexes.  This has no affect on the tangent space
		// ProxyLOD::ProjectVertexWithSnapToNearest(*SrcGeometryPolyField, VertexDataMesh);

		// Using the new UVs fill OutMaterial texture atlas. 

		if (bUVGenerationSucess && SrcGeometryPolyField)
		{
			ProxyLOD::FRasterGrid::Ptr DstUVGrid;
			ProxyLOD::FRasterGrid::Ptr DstSuperSampledUVGrid;

			ProxyLOD::FTaskGroup MapTextureAtlasAndAddTangentSpaceTaskGroup;


			// -- Map the texture atlas texels to triangles on the Simplified Geometry --
			// 1) Map at final resolution
			// 2) Map at supper sample resolution
			{
				// 1) Rasterize the triangles into a grid of the same resolution as the texture atlas.

				MapTextureAtlasAndAddTangentSpaceTaskGroup.Run(
					[&DstUVGrid, &VertexDataMesh, &TextureAtlasDesc]()->void
				{
					DstUVGrid = ProxyLOD::RasterizeTriangles(VertexDataMesh, TextureAtlasDesc, 2/*padding*/);
				}
				);

				// 2) Generate a UV Grid used to map the mesh UVs to texels.

				MapTextureAtlasAndAddTangentSpaceTaskGroup.Run(
					[&VertexDataMesh, &TextureAtlasDesc, &DstSuperSampledUVGrid]()->void
				{
					const int32 SuperSampleNum = 16;

					DstSuperSampledUVGrid = ProxyLOD::RasterizeTriangles(VertexDataMesh, TextureAtlasDesc, 1/*padding*/, SuperSampleNum/* super samples*/);
				}
				);
			}


			// --- Compute the tangent space on the simplified mesh ---
			// Convert to FRawMesh because it has the per-index attribute structure needed for the tangent space.
			// Generate the tangent space, but retain our current normals.

			MapTextureAtlasAndAddTangentSpaceTaskGroup.RunAndWait(
				[&VertexDataMesh, &OutRawMesh]()->void
				{
					const bool bDoMikkT = false;
					const bool bRecomputeNormals = false; // if true, the UV seams are often more apparent since verts may have been split to make uvs. 
					if (bDoMikkT)
					{
						ProxyLOD::ConvertMesh(VertexDataMesh, OutRawMesh);

						// Compute Mikk-T version of tangent space.  Requires the smoothing groups, and 
						// is slower than the per-vertex  tangent space computation.

						ProxyLOD::ComputeTangentSpace(OutRawMesh, bRecomputeNormals);
					}
					else
					{
						// Per-vertex tangent space computation

						ProxyLOD::ComputeTangentSpace(VertexDataMesh, bRecomputeNormals);

						ProxyLOD::ConvertMesh(VertexDataMesh, OutRawMesh);
					}
				
				}
			);


			// --- Populate the output materials ---
			// --- By mapping the texels to the source geometry.
			{
				// Inherit the material settings from the first baked down source material.

				if (BakedMaterials->Num())
				{
					const auto& FirstMaterial = (*BakedMaterials)[0];
					OutMaterial.BlendMode              = FirstMaterial.BlendMode;
					OutMaterial.bTwoSided              = FirstMaterial.bTwoSided;
					OutMaterial.bDitheredLODTransition = FirstMaterial.bDitheredLODTransition;
					OutMaterial.EmissiveScale          = FirstMaterial.EmissiveScale;
				}

				// --- Map a correspondence between texels in the texture atlas and locations on the source geometry --

				// The termination distance when we fire rays.  These rays should only be traveling  short 
				// distance between polygons in the simplified geometry and polygons in the source geometry.
				const bool bOverrideRayDist = InProxySettings.bOverrideTransferDistance;
				double RequestedMaxRay = (bOverrideRayDist) ? InProxySettings.MaxRayCastDist : 6. * VoxelSize;
				const double BBoxMajorAxisLength = SrcGeometryAdapter.GetBBox().extents()[SrcGeometryAdapter.GetBBox().maxExtent()];
				const double MaxRayLength = FMath::Max(VoxelSize, FMath::Min(RequestedMaxRay, BBoxMajorAxisLength));

				UE_LOG(LogProxyLODMeshReduction, Log, TEXT("Material Distance %f used to discover textures."), float(MaxRayLength));

				// Fire rays from the simplified mesh to the original collection of meshes 
				// to determine a correspondence between the SrcMesh and the Simplified mesh.

				ProxyLOD::FSrcDataGrid::Ptr SuperSampledCorrespondenceGrid =
					ProxyLOD::CreateCorrespondence(SrcGeometryAdapter, VertexDataMesh, *DstSuperSampledUVGrid, this->RayHitOrder, MaxRayLength);

				// just for testing, this should force it to save in world space
				const bool bUseWorldSpaceNormals = (!this->bUseTangentSpace);
				if (bUseWorldSpaceNormals)
				{
					ProxyLOD::ComputeBogusNormalTangentAndBiTangent(VertexDataMesh);
					ProxyLOD::ConvertMesh(VertexDataMesh, OutRawMesh);
				}

				// --- Use the correspondence between texels in the texture atlas and simplified geometry ---
				// --- and the correspondence between the same texels and the source geometry            ---
				// --- to generate flattened materials for the simplified geometry                       ---
				// Compute the baked-down maps

				ProxyLOD::MapFlattenMaterials(OutRawMesh, SrcGeometryAdapter, *SuperSampledCorrespondenceGrid, *DstSuperSampledUVGrid, *DstUVGrid, *BakedMaterials, UnresolvedGeometryColor, OutMaterial);



				// Transfer the vertex colors unless we want to display the Charts as vertex colors for debugging

				bool bTransferVertexColors = (!this->bChartColorVerts);
				if (bTransferVertexColors)
				{
					ProxyLOD::TransferVertexColors(*SrcGeometryPolyField, OutRawMesh);
				}
			}
		}
		else  // UV-generation failed! 
		{
			bProxyGenerationSuccess = false;

			UE_LOG(LogProxyLODMeshReduction, Warning, TEXT("UV Generation failed."));

			// --- Add default UVs and tangents to the mesh and add a Red Diffuse material ---

			// Convert the mesh with bogus UVs and tangents.

			ProxyLOD::ConvertMesh(VertexDataMesh, OutRawMesh);

			// Generate default out-textures.  Color the failed mesh red.
			
			const FIntPoint DstSize      = OutMaterial.GetPropertySize(EFlattenMaterialProperties::Diffuse);
			TArray<FColor>& TargetBuffer = OutMaterial.GetPropertySamples(EFlattenMaterialProperties::Diffuse);
			ResizeArray(TargetBuffer, DstSize.X * DstSize.Y);
			for (int32 i = 0; i < DstSize.X * DstSize.Y; ++i) TargetBuffer[i] = FColor::Red;
		}
	
	}

	// testing 
	bProxyGenerationSuccess = bProxyGenerationSuccess || (this->bRemeshOnly);

	if (bProxyGenerationSuccess)
	{

		// Revert the smoothing group to a default.

		for (int32 i = 0; i < OutRawMesh.FaceSmoothingMasks.Num(); ++i)
		{
			OutRawMesh.FaceSmoothingMasks[i] = 1;
		}

		// Debuging

		checkSlow(OutRawMesh.IsValid());

		// NB: FProxyGenerationProcessor::ProxyGenerationComplete

		CompleteDelegate.ExecuteIfBound(OutRawMesh, OutMaterial, InJobGUID);
	}
	else
	{
		FailedDelegate.ExecuteIfBound(InJobGUID, TEXT("ProxyLOD UV Generation failed"));
	}


	// Done with the material baking, free the delegate

	if (BakeMaterialsDelegate.IsBound())
	{
		BakeMaterialsDelegate.Unbind();
	}

}

#undef LOCTEXT_NAMESPACE<|MERGE_RESOLUTION|>--- conflicted
+++ resolved
@@ -515,16 +515,10 @@
 			MaxTextureSize = MaxBBox(MaxTextureSize, MaterialSettings.AmbientOcclusionTextureSize);
 		}
 	}
-<<<<<<< HEAD
 
 	// Make the UVs square
 	int32 MaxLength = FMath::Max(MaxTextureSize.X, MaxTextureSize.Y);
 	return FIntPoint(MaxLength, MaxLength);
-=======
-
-	// Make the UVs square
-	int32 MaxLength = FMath::Max(MaxTextureSize.X, MaxTextureSize.Y);
-	return FIntPoint(MaxLength, MaxLength);
 }
 
 static ProxyLOD::ENormalComputationMethod GetNormalComputationMethod(const FMeshProxySettings& InProxySettings)
@@ -550,7 +544,6 @@
 			checkSlow(0);
 	}
 	return Result;
->>>>>>> a23640a2
 }
 
 void FVoxelizeMeshMerging::ProxyLOD(const FMeshMergeDataArray& InData, const FMeshProxySettings& InProxySettings, const FFlattenMaterialArray& InputMaterials, const FGuid InJobGUID)
