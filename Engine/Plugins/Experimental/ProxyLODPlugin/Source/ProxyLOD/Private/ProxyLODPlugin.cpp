// Copyright Epic Games, Inc. All Rights Reserved.

//#include "Engine.h"
#include "CoreMinimal.h"
#include "Modules/ModuleManager.h"
#include "Features/IModularFeatures.h"
#include "IProxyLODPlugin.h"
#include "MeshMergeData.h"
#include "Engine/MeshMerging.h"
#include "MaterialUtilities.h" // for FFlattenMaterial 
#include "Engine/StaticMesh.h"
#include "Misc/ScopedSlowTask.h"
#include "Stats/StatsMisc.h"
#include "Trace/Trace.h"
#include "HAL/RunnableThread.h"

#define PROXYLOD_CLOCKWISE_TRIANGLES  1

#define LOCTEXT_NAMESPACE "ProxyLODMeshReduction"

#include "ProxyLODMaterialTransferUtilities.h"
#include "ProxyLODMeshAttrTransfer.h"
#include "ProxyLODMeshConvertUtils.h"
#include "ProxyLODMeshTypes.h"
#include "ProxyLODMeshUtilities.h"
#include "ProxyLODMeshParameterization.h"
#include "ProxyLODMeshSDFConversions.h"

#include "ProxyLODParallelSimplifier.h"
#include "ProxyLODRasterizer.h"
#include "ProxyLODSimplifier.h"

#include "ProxyLODOpenVDB.h"

#include "ProxyLODkDOPInterface.h"
#include "ProxyLODThreadedWrappers.h"

#include "StaticMeshAttributes.h"



#define PROXYLOD_USE_TEST_CVARS 1

#if PROXYLOD_USE_TEST_CVARS	

// Disable any mesh simplification and UV-generation.
// Will result in very high poly red geometry.
static TAutoConsoleVariable<int32> CVarProxyLODRemeshOnly(
	TEXT("r.ProxyLODRemeshOnly"),
	0,
	TEXT("Only remesh.  No simplification or materials. Default off.\n")
	TEXT("0: Disabled - will simplify and generate materials \n")
	TEXT("1: Enabled  - will not simplfy or generate materials."),
	ECVF_Default);

// Allow for adding vertex colors to the output mesh that correspond
// to the different charts in the uv-atlas.
static TAutoConsoleVariable<int32> CVarProxyLODChartColorVerts(
	TEXT("r.ProxyLODChartColorVerts"),
	0,
	TEXT("Color verts by uv chart.  Default off.\n")
	TEXT("0: Disabled \n")
	TEXT("1: Enabled."),
	ECVF_Default);

// Testing methods to choose correct hit when shooting rays between
// simplified and source goemetry.
static TAutoConsoleVariable<int32> CVarProxyLODTransfer(
	TEXT("r.ProxyLODTransfer"),
	1,
	TEXT("0: shoot both ways\n")
	TEXT("1: preference for forward (default)"),
	ECVF_Default);


// Attempt to separate the sides of collapsed walls.
static TAutoConsoleVariable<int32> CVarProxyLODCorrectCollapsedWalls(
	TEXT("r.ProxyLODCorrectCollapsedWalls"),
	0,
	TEXT("Shall the ProxyLOD system attemp to correct walls with interpenetrating faces")
	TEXT("0: disabled (default)\n")
	TEXT("1: endable, may cause cracks."),
	ECVF_Default);


// Testing tangent space encoding of normal maps by optionally using
// a default wold-space aligned tangent space.
static TAutoConsoleVariable<int32> CVarProxyLODUseTangentSpace(
	TEXT("r.ProxyLODUseTangentSpace"),
	1,
	TEXT("Shall the ProxyLOD system generate a true tangent space at each vertex")
	TEXT("0: world space at each vertex\n")
	TEXT("1: tangent space at each vertex (default)"),
	ECVF_Default);


// Force the simplifier to use single threaded code path.
static TAutoConsoleVariable<int32> CVarProxyLODSingleThreadSimplify(
	TEXT("r.ProxyLODSingleThreadSimplify"),
	0,
	TEXT("Use single threaded code path. Default off.\n")
	TEXT("0: Multithreaded \n")
	TEXT("1: Single threaded."),
	ECVF_Default);

// Disable the parallel flattening of the source textures.
static TAutoConsoleVariable<int32> CVarProxyLODMaterialInParallel(
	TEXT("r.ProxyLODMaterialInParallel"),
	1,
	TEXT("0: disable doing material work in parallel with mesh simplification\n")
	TEXT("1: enable - default"),
	ECVF_Default);

// Limit the number of dilation steps used in gap filling.
static TAutoConsoleVariable<int32> CVarProxyLODMaxDilationSteps(
	TEXT("r.ProxyLODMaxDilationSteps"),
	7,
	TEXT("Limit the numer of dilation steps used in gap filling for performance reasons\n")
	TEXT("This may affect gap filling quality as bigger dilations steps will be used with a smaller max \n")
	TEXT("0: will disable gap filling\n")
	TEXT("7: default\n"),
	ECVF_Default);

#endif

/**
* Implementation of the required IMeshMerging Interface.
* This class does the actual work.
*
* See HieararchicalLOD.cpp
*/
class FVoxelizeMeshMerging : public IMeshMerging
{
public:

	typedef TArray<FMeshMergeData>			FMeshMergeDataArray;
	typedef TArray<FInstancedMeshMergeData> FInstancedMeshMergeDataArray;
	typedef TArray<FFlattenMaterial>		FFlattenMaterialArray;
	typedef openvdb::math::Transform		OpenVDBTransform;

	FVoxelizeMeshMerging();

	~FVoxelizeMeshMerging();

	// Construct the proxy geometry and materials - the results
	// are captured by a call back.

	virtual void ProxyLOD(const FMeshMergeDataArray& InData,
		                  const FMeshProxySettings& InProxySettings,
		                  const FFlattenMaterialArray& InputMaterials,
		                  const FGuid InJobGUID) override;

	virtual void ProxyLOD(const FInstancedMeshMergeDataArray& InData,
		const FMeshProxySettings& InProxySettings,
		const FFlattenMaterialArray& InputMaterials,
		const FGuid InJobGUID) override;

	virtual void AggregateLOD() override
	{};

	virtual bool bSupportsParallelMaterialBake() override;
	

	virtual FString GetName() override
	{
		return FString("ProxyLODMeshMerging");
	}

	//  Update internal options from current CVar values.
	void CaptureCVars();


private:
	void ProxyLOD(FMeshDescriptionArrayAdapter& InSrcGeometryAdapter, FMeshDescriptionArrayAdapter& InClippingGeometryAdapter, const FMeshProxySettings& InProxySettings, const FFlattenMaterialArray& InputMaterials, const FGuid InJobGUID);

	// Restore default parameters
	void RestoreDefaultParameters();

	// Compute the voxel resolution and create XForm from world to voxel space
	// @param InProxySetting  Control setting from UI
	// @param ObjectSize      Major Axis length of the geometry
	OpenVDBTransform::Ptr ComputeResolution(const FMeshProxySettings& InProxySettings, float ObjectSize);

private:

	// In voxel units.  This defines the isosurface to be extracted
	// from the levelset.

	float IsoSurfaceValue = 0.5;

	// Determine the method used to determine the correct ray hit
	// when creating a correspondence between simplified geometry
	// and src geometry.

	int32 RayHitOrder = 1;

	// Used in gap-closing.  This max is to bound a potentially expensive
	// computation.  If the gap size requires more dilation steps at the current voxel
	// size, then the dilation (and erosion) will be done with larger voxels. 

	int32 MaxDilationSteps = 7;

	// Flag to set if the verts should be colored by char in the UV atlas.
	// Useful for debuging.

	bool bChartColorVerts = false;

	// Flag to set that determines if a true tangent space is generated.
	// if false, a (1,0,0), (0, 1,0), (0, 0,1) space is used on each vert.

	bool bUseTangentSpace = true;

	// Flag to disable the simplification and transfer of materials.
	// When set to true the input material will be voxelized and remeshed
	// only.

	bool bRemeshOnly = false;

	// Flag that can enable/disable the multi-threaded aspect of the simplifier.

	bool bMultiThreadSimplify = true;

	// Flag to enable the thin wall correction.
	// Very thin walls can develop mesh interpenetration(opposing wall surfaces meet) during simplification.This
	// can produce rendering artifacts(related to distance field shadows and ao).

	bool bCorrectCollapsedWalls = false;
};

/**
*  Required MeshReduction Interface.
*/
class FProxyLODMeshReduction : public IProxyLODMeshReduction
{
public:
	/** IModuleInterface implementation */
	virtual void StartupModule() override;
	virtual void ShutdownModule() override;


	/** IMeshReductionModule interface.*/
	// not supported !
	virtual class IMeshReduction* GetSkeletalMeshReductionInterface() override;
	
	// not supported !
	virtual class IMeshReduction* GetStaticMeshReductionInterface()   override;

	/** 
	* Voxel-based merging & remeshing.  
	* @return pointer to a member data instance of specialized IMeshMerging subclass
	*/
	virtual class IMeshMerging*   GetMeshMergingInterface()           override;

	/**
	* Retrieve the distributed mesh merging interface.
	* NB: currently not supported
	* @todo: add support.
	*/
	virtual class IMeshMerging* GetDistributedMeshMergingInterface()  override;
	

	virtual FString GetName() override
	{
		return FString("ProxyLODMeshReduction");
	};

private:

	FVoxelizeMeshMerging MeshMergingTool;
};

DEFINE_LOG_CATEGORY_STATIC(LogProxyLODMeshReduction, Log, All);

IMPLEMENT_MODULE(FProxyLODMeshReduction, ProxyLODMeshReduction)

// Reuse FRunnableThread facilities to support FTlsAutoCleanup on TBB threads
class FTBBThread : private FRunnableThread
{
	virtual void SetThreadPriority( EThreadPriority ) override {}
	virtual void Suspend( bool ) override {}
	virtual bool Kill( bool ) override { return false; }
	virtual void WaitForCompletion() override {}
	virtual bool CreateInternal( FRunnable*, const TCHAR*, uint32, EThreadPriority, uint64, EThreadCreateFlags) override { return true; }
public:
	FTBBThread()
	{
		static TAtomic<uint32> ThreadIndex(0);
		ThreadName = FString::Printf(TEXT("TBB %d"), ThreadIndex++);
		ThreadID = FPlatformTLS::GetCurrentThreadId();
		SetTls();
<<<<<<< HEAD
		Trace::ThreadRegister(TEXT("TBB"), ThreadID, TPri_Normal);
=======
		UE::Trace::ThreadRegister(TEXT("TBB"), ThreadID, TPri_Normal);
>>>>>>> 6bbb88c8

		FPlatformProcess::SetThreadName(*ThreadName);
	}

	virtual ~FTBBThread() override
	{
		// Allow us to clear any TlsAutoCleanup
		FreeTls();
	}

	static FRunnableThread* GetRunnableThread()
	{
		return FRunnableThread::GetRunnableThread();
	}
};

class FTBBTaskObserver : private tbb::task_scheduler_observer
{
public:
	FTBBTaskObserver()
	{
	}

	void Initialize()
	{
		observe(true);
	}

	void Shutdown()
	{
		observe(false);
	}

private:
	void on_scheduler_entry(bool is_worker) override
	{
		if (is_worker)
		{
			if (FTBBThread::GetRunnableThread() == nullptr)
			{
				new FTBBThread();
			}
		}
	}

	void on_scheduler_exit(bool is_worker) override
	{
		if (is_worker)
		{
			if (FTBBThread::GetRunnableThread())
			{
				delete FTBBThread::GetRunnableThread();
			}
		}
	}
};

FTBBTaskObserver TBBTaskObserver;

void FProxyLODMeshReduction::StartupModule()
{
	TBBTaskObserver.Initialize();

	// Global registration of  the vdb types.
	openvdb::initialize();

	IModularFeatures::Get().RegisterModularFeature(IMeshReductionModule::GetModularFeatureName(), this);
}


void FProxyLODMeshReduction::ShutdownModule()
{
	// Global deregistration of vdb types
	openvdb::uninitialize();

	IModularFeatures::Get().UnregisterModularFeature(IMeshReductionModule::GetModularFeatureName(), this);

	TBBTaskObserver.Shutdown();
}


IMeshReduction*  FProxyLODMeshReduction::GetStaticMeshReductionInterface()
{
	return nullptr;
}

IMeshReduction*  FProxyLODMeshReduction::GetSkeletalMeshReductionInterface()
{
	return nullptr;
}

IMeshMerging* FProxyLODMeshReduction::GetDistributedMeshMergingInterface()  
{
	return nullptr;
}

IMeshMerging*  FProxyLODMeshReduction::GetMeshMergingInterface()
{

	return &MeshMergingTool;
}


FVoxelizeMeshMerging::FVoxelizeMeshMerging()
{}

FVoxelizeMeshMerging::~FVoxelizeMeshMerging()
{}


bool FVoxelizeMeshMerging::bSupportsParallelMaterialBake()
{
#if PROXYLOD_USE_TEST_CVARS	
	bool bDoParallel = (CVarProxyLODMaterialInParallel.GetValueOnAnyThread() == 1);
#else
	bool bDoParallel = true;
#endif 
	return bDoParallel;
}

void FVoxelizeMeshMerging::CaptureCVars()
{

#if PROXYLOD_USE_TEST_CVARS
	// Allow CVars to be used.
	{
		int32 RayOrder                 = CVarProxyLODTransfer.GetValueOnGameThread();
		int32 DilationSteps            = CVarProxyLODMaxDilationSteps.GetValueOnGameThread();
		bool bAddChartColorVerts       = (CVarProxyLODChartColorVerts.GetValueOnGameThread() == 1);
		bool bUseTrueTangentSpace      = (CVarProxyLODUseTangentSpace.GetValueOnGameThread() == 1);
		bool bVoxelizeAndRemeshOnly    = (CVarProxyLODRemeshOnly.GetValueOnGameThread() == 1);
		bool bSingleThreadedSimplify   = (CVarProxyLODSingleThreadSimplify.GetValueOnAnyThread() == 1);
		bool bWallCorreciton           = (CVarProxyLODCorrectCollapsedWalls.GetValueOnGameThread() == 1);

		// set values  - note, this class is a global (singleton) instance.
		this->RayHitOrder              = RayOrder;
		this->bChartColorVerts         = bAddChartColorVerts;
		this->bUseTangentSpace         = bUseTrueTangentSpace;
		this->bRemeshOnly              = bVoxelizeAndRemeshOnly;
		this->bMultiThreadSimplify     = !bSingleThreadedSimplify;
		this->bCorrectCollapsedWalls   = bWallCorreciton;
	}
#else
	RestoreDefaultParameters();
#endif 
}

void FVoxelizeMeshMerging::RestoreDefaultParameters()
{
	IsoSurfaceValue   = 0.5;
	RayHitOrder       = 1;
	MaxDilationSteps  = 7; 
	bChartColorVerts  = false;
	bUseTangentSpace  = true;
	bRemeshOnly       = false;
}

FVoxelizeMeshMerging::OpenVDBTransform::Ptr 
FVoxelizeMeshMerging::ComputeResolution(const FMeshProxySettings& InProxySettings, float ObjectSize)
{
	// Compute the required voxel size in world units.
	// if the requested voxel size is non-physical, use a default of 3
	double VoxelSize = 3.;
	int32 PixelCount = FMath::Max(InProxySettings.ScreenSize, (int32)50);
	PixelCount = FMath::Min(PixelCount, (int32)900);
	
	if (ObjectSize > 0.f ) 
	{
		// pixels per length scale
		const double LengthPerPixel = double(ObjectSize) / double(PixelCount);
		VoxelSize = ( LengthPerPixel * 1.95 / 3.); // magic scale.
	}
	
	// Maybe override the computed VoxelSize

	if (InProxySettings.bOverrideVoxelSize)
	{
		VoxelSize = InProxySettings.VoxelSize;
	}

	UE_LOG(LogProxyLODMeshReduction, Log, TEXT("Spatial Sampling Distance Scale used %f, and the major axis for the object bbox was %f"), VoxelSize, ObjectSize);
	
	return  OpenVDBTransform::createLinearTransform(VoxelSize);
}



typedef FAOSMesh           FSimplifierMeshType;


/**
* Replace the AOSMesh with a simplified version of itself.
*
* @param SrcGeometryPolyField   Container that holds the original geometry - primarily used to determine the number of polys the
*                               original geometry would bin in each parallel partition. 
* @param PixelCoverage          PixelCoverage and PercentToRetain are used in the heuristic that determines how much simplification is needed.          
* @param PercentToRetain
* @param InOutMesh              Simplfied mesh, replaces the input mesh.
* @param bSingleThreaded        Control for single threaded evaluation of the simplifier.
*/

static void SimplifyMesh( const FClosestPolyField& SrcGeometryPolyField, 
	                      const int32 PixelCoverage, 
	                      const float PercentToRetain, 
	                      FSimplifierMeshType& InOutMesh, 
	                      bool bSingleThreaded)
{
	TRACE_CPUPROFILER_EVENT_SCOPE(SimplifyMesh)

	//SCOPE_LOG_TIME(TEXT("UE_ProxyLOD_Simplifier"), nullptr);

	// Compute some of the metrics that relate the desired resolution to simplifier parameters.
	const FMeshDescriptionArrayAdapter& SrcGeometryAdapter = SrcGeometryPolyField.MeshAdapter();
	const ProxyLOD::FBBox& SrcBBox = SrcGeometryAdapter.GetBBox();
	const float MaxSide = SrcBBox.extents().length();

	const float DistPerPixel = MaxSide / (float)PixelCoverage;

	// Determine the cost of removing a vert from a cube of the designated feature size.
	// NB: This is a magic number
	
	const float LengthScale = 170.f;
	float MaxFeatureCost = DistPerPixel * DistPerPixel * DistPerPixel * LengthScale;

	if (!bSingleThreaded)
	{
		ProxyLOD::ParallelSimplifyMesh(SrcGeometryPolyField, PercentToRetain, MaxFeatureCost, InOutMesh);
	}
	else
	{
		// The iso-surface mesh initially has more polys than the src geometry.
		// Setting the max number to retain to the poly count of the original geometry
		// will still result in a lot of simplification of the iso-surface mesh.

		const int32 MaxTriNumToRetain = (int32)SrcGeometryAdapter.polygonCount();
		const int32 MinTriNumToRetain = FMath::CeilToInt(MaxTriNumToRetain * PercentToRetain);
		ProxyLOD::FSimplifierTerminator Terminator(MinTriNumToRetain, MaxTriNumToRetain, MaxFeatureCost);
		ProxyLOD::SimplifyMesh(Terminator, InOutMesh);
	}

}

static float BBoxMajorAxisLength(const ProxyLOD::FBBox& BBox)
{
	return BBox.extents()[BBox.maxExtent()];
}

/**
* Compute the size of the UV texture atlas.  This will be square, and the length of a side
* will correspond to the longest side of requested textures.
*
* NB: A min size of 64x64 is enforced.
*/
static FIntPoint GetTexelGridSize(const  FMaterialProxySettings& MaterialSettings)
{
	auto MaxBBox = [](const FIntPoint& A, const FIntPoint B)
	{
		return FIntPoint(FMath::Max(A.X, B.X), FMath::Max(A.Y, B.Y));
	};

	// Start with a min value of 64x64.  
	FIntPoint MaxTextureSize(64, 64);

	const bool bUseTextureSize =
		(MaterialSettings.TextureSizingType == ETextureSizingType::TextureSizingType_UseSingleTextureSize) ||
		(MaterialSettings.TextureSizingType == ETextureSizingType::TextureSizingType_UseAutomaticBiasedSizes);

	if (bUseTextureSize)
	{
		MaxTextureSize = MaxBBox(MaxTextureSize, MaterialSettings.TextureSize);
	}
	else if (MaterialSettings.TextureSizingType == ETextureSizingType::TextureSizingType_UseManualOverrideTextureSize)
	{
		MaxTextureSize = MaxBBox(MaxTextureSize, MaterialSettings.DiffuseTextureSize);

		if (MaterialSettings.bNormalMap)
		{
			MaxTextureSize = MaxBBox(MaxTextureSize, MaterialSettings.NormalTextureSize);
		}
		if (MaterialSettings.bMetallicMap)
		{
			MaxTextureSize = MaxBBox(MaxTextureSize, MaterialSettings.MetallicTextureSize);
		}
		if (MaterialSettings.bRoughnessMap)
		{
			MaxTextureSize = MaxBBox(MaxTextureSize, MaterialSettings.RoughnessTextureSize);
		}
		if (MaterialSettings.bSpecularMap)
		{
			MaxTextureSize = MaxBBox(MaxTextureSize, MaterialSettings.SpecularTextureSize);
		}
		if (MaterialSettings.bEmissiveMap)
		{
			MaxTextureSize = MaxBBox(MaxTextureSize, MaterialSettings.EmissiveTextureSize);
		}
		if (MaterialSettings.bOpacityMap)
		{
			MaxTextureSize = MaxBBox(MaxTextureSize, MaterialSettings.OpacityTextureSize);
		}
		if (MaterialSettings.bOpacityMaskMap)
		{
			MaxTextureSize = MaxBBox(MaxTextureSize, MaterialSettings.OpacityMaskTextureSize);
		}
		if (MaterialSettings.bAmbientOcclusionMap)
		{
			MaxTextureSize = MaxBBox(MaxTextureSize, MaterialSettings.AmbientOcclusionTextureSize);
		}
	}

	// Make the UVs square
	int32 MaxLength = FMath::Max(MaxTextureSize.X, MaxTextureSize.Y);
	return FIntPoint(MaxLength, MaxLength);
}

static ProxyLOD::ENormalComputationMethod GetNormalComputationMethod(const FMeshProxySettings& InProxySettings)
{
	ProxyLOD::ENormalComputationMethod Result = ProxyLOD::ENormalComputationMethod::AreaWeighted;
	const TEnumAsByte<EProxyNormalComputationMethod::Type>& Method = InProxySettings.NormalCalculationMethod;

	switch (InProxySettings.NormalCalculationMethod)
	{
		case EProxyNormalComputationMethod::AngleWeighted:
			Result = ProxyLOD::ENormalComputationMethod::AngleWeighted;
			break;

		case EProxyNormalComputationMethod::AreaWeighted:
			Result = ProxyLOD::ENormalComputationMethod::AreaWeighted;
			break;

		case EProxyNormalComputationMethod::EqualWeighted:
			Result = ProxyLOD::ENormalComputationMethod::EqualWeighted;
			break;
	
		default:
			checkSlow(0);
	}
	return Result;
}

void FVoxelizeMeshMerging::ProxyLOD(const FMeshMergeDataArray& InData, const FMeshProxySettings& InProxySettings, const FFlattenMaterialArray& InputMaterials, const FGuid InJobGUID)
{
	// Split the input meshes into two groups.  The main geometry and clipping geometry.
	// NB: only use pointers to avoid potentially copying a TArray of UV data.

	TArray<const FMeshMergeData*> InGeometry;
	TArray<const FMeshMergeData*> InClippingGeometry;

	for (int32 i = 0; i < InData.Num(); ++i)
	{
		const FMeshMergeData& MeshMergeData = InData[i];
		if (MeshMergeData.bIsClippingMesh)
		{
			InClippingGeometry.Add(&MeshMergeData);
		}
		else
		{
			InGeometry.Add(&MeshMergeData);
		}
	}

	// Create an adapter to make the data appear as a single mesh as required by the voxelization code.
	FMeshDescriptionArrayAdapter SrcGeometryAdapter(InGeometry);
	FMeshDescriptionArrayAdapter ClippingGeometryAdapter(InClippingGeometry);

	ProxyLOD(SrcGeometryAdapter, ClippingGeometryAdapter, InProxySettings, InputMaterials, InJobGUID);
}

void FVoxelizeMeshMerging::ProxyLOD(const FInstancedMeshMergeDataArray& InData, const FMeshProxySettings& InProxySettings, const FFlattenMaterialArray& InputMaterials, const FGuid InJobGUID)
{
	// Split the input meshes into two groups.  The main geometry and clipping geometry.
	// NB: only use pointers to avoid potentially copying a TArray of UV data.

	TArray<const FInstancedMeshMergeData*> InGeometry;
	TArray<const FInstancedMeshMergeData*> InClippingGeometry;

	for (int32 i = 0; i < InData.Num(); ++i)
	{
		const FInstancedMeshMergeData& MeshMergeData = InData[i];
		if (MeshMergeData.bIsClippingMesh)
		{
			InClippingGeometry.Add(&MeshMergeData);
		}
		else
		{
			InGeometry.Add(&MeshMergeData);
		}
	}

	// Create an adapter to make the data appear as a single mesh as required by the voxelization code.
	FMeshDescriptionArrayAdapter SrcGeometryAdapter(InGeometry);
	FMeshDescriptionArrayAdapter ClippingGeometryAdapter(InClippingGeometry);

	ProxyLOD(SrcGeometryAdapter, ClippingGeometryAdapter, InProxySettings, InputMaterials, InJobGUID);
}

void FVoxelizeMeshMerging::ProxyLOD(FMeshDescriptionArrayAdapter& InSrcGeometryAdapter, FMeshDescriptionArrayAdapter& InClippingGeometryAdapter, const FMeshProxySettings& InProxySettings, const FFlattenMaterialArray& InputMaterials, const FGuid InJobGUID)
{
	TRACE_CPUPROFILER_EVENT_SCOPE(FVoxelizeMeshMerging::ProxyLOD)
	// Update any pipeline controlling parameters.

	CaptureCVars();

	if (InSrcGeometryAdapter.polygonCount() == 0)
	{
		UE_LOG(LogProxyLODMeshReduction, Warning, TEXT("No static meshes input, no output mesh will be generated."));

		FailedDelegate.ExecuteIfBound(InJobGUID, TEXT("ProxyLOD no input geometry"));

		// Done with the material baking, free the delegate

		if (BakeMaterialsDelegate.IsBound())
		{
			BakeMaterialsDelegate.Unbind();
		}

		return;
	}

	
	// Container for the raw mesh that will hold the simplified geometry
	// and the FlattenMaterial that will hold the materials for the output mesh.
	// NB: These will be the product of this function and 
	//     will be captured by the CompleteDelegate. 

	FMeshDescription OutRawMesh;
	FStaticMeshAttributes(OutRawMesh).Register();

	FFlattenMaterial OutMaterial         = FMaterialUtilities::CreateFlattenMaterialWithSettings(InProxySettings.MaterialSettings);
	const FColor UnresolvedGeometryColor = InProxySettings.UnresolvedGeometryColor;

	bool bProxyGenerationSuccess = true;
	// Compute the simplified mesh and related materials.
	{
		TRACE_CPUPROFILER_EVENT_SCOPE(ComputeSimplifiedMesh)

		{
			const auto& BBox = InSrcGeometryAdapter.GetBBox();

			if (!BBox.hasVolume())
			{
				UE_LOG(LogProxyLODMeshReduction, Warning, TEXT("Empty bounding box for all static meshes input, no output mesh will be generated."));

				FailedDelegate.ExecuteIfBound(InJobGUID, TEXT("ProxyLOD invalid input geometry"));

				// Done with the material baking, free the delegate

				if (BakeMaterialsDelegate.IsBound())
				{
					BakeMaterialsDelegate.Unbind();
				}

				return;
			}

			// Determine the voxel size the corresponds to the InProxySettings
			// The transform defines resolution of the voxel grid.

			OpenVDBTransform::Ptr XForm = ComputeResolution(InProxySettings, BBoxMajorAxisLength(BBox) );
			InSrcGeometryAdapter.SetTransform(XForm);
			InClippingGeometryAdapter.SetTransform(XForm);
		}

		const double VoxelSize = InSrcGeometryAdapter.GetTransform().voxelSize()[0];

		// Prepare kDOPTree asynchronously ahead of time so it's ready when we need it
		ProxyLOD::FkDOPTree  kDOPTree;
		ProxyLOD::FTaskGroup kDOPTaskGroup;

		kDOPTaskGroup.Run(
			[&kDOPTree, &InSrcGeometryAdapter]()
			{
				ProxyLOD::BuildkDOPTree(InSrcGeometryAdapter, kDOPTree);
			}
		);

		// --- Set pointers and containers shared by the various threaded stages ---
		// NB: These need to be declared outside of the thread task scope.

		// Bake the materials pointers and containers. 

		FFlattenMaterialArray LocalBakedMaterials;
		const FFlattenMaterialArray*  BakedMaterials = &InputMaterials;

		// Smart pointer use to manage memory

		FClosestPolyField::ConstPtr SrcGeometryPolyField;

		// Mesh types that will be shared by various stages.
		FSimplifierMeshType AOSMeshedVolume; 
		FVertexDataMesh VertexDataMesh;

		// Description of texture atlas.
		// Make the UV space work with the largest texture size.
		
		const  FMaterialProxySettings& MaterialSettings = InProxySettings.MaterialSettings;
		const FIntPoint UVSize = GetTexelGridSize(MaterialSettings);
	
		
		ProxyLOD::FTextureAtlasDesc TextureAtlasDesc(UVSize, MaterialSettings.GutterSpace);
	    
		// --- Create New (High Poly) Geometry --
		// 1) Voxelize the source geometry & maybe gap fill.
		// 2) Extract high-poly surfaces
		// 3) Capture closest poly-field grid that allows quick identification of the poly closest to a voxel center.
		// 4) Transfer normals to the new geometry. 
		// The steps in the following scope are fully parallelized
		{
			TRACE_CPUPROFILER_EVENT_SCOPE(CreateHighPolyGeometry)
			{
				// Parameters for the voxelization and iso-surface extraction. 

				const double WSIsoValue = VoxelSize * this->IsoSurfaceValue; //  convert to world space units
				const double RemeshAdaptivity = 0.01f; // the re-meshing code does some internal adaptivity based on local normals.


				openvdb::FloatGrid::Ptr SDFVolume; 
				openvdb::Int32Grid::Ptr SrcPolyIndexGrid = openvdb::Int32Grid::create();

				// 1) Voxelize - this can potentially run out of memory when very large objecs (or very small voxel sizes) are used.
				
				const bool bSuccess = ProxyLOD::MeshArrayToSDFVolume(InSrcGeometryAdapter, SDFVolume, SrcPolyIndexGrid.get());
				const bool bHasClipping = InClippingGeometryAdapter.polygonCount() != 0;

				if (bSuccess && bHasClipping)
				{
					// Voxelize the clipping geometry.

					openvdb::FloatGrid::Ptr SDFClipping;
					ProxyLOD::MeshArrayToSDFVolume(InClippingGeometryAdapter, SDFClipping);

					// CSG difference that removes the clipping region from the SDFvolume, leaving a watertight SDF

					ProxyLOD::RemoveClipped(SDFVolume, SDFClipping);
				}

				if (bSuccess)
				{
					// Optionally manipulate the SDF to close potential gaps (e.g. windows and doors if the object is sufficiently far)
					
					double HoleRadius = 0.5 * InProxySettings.MergeDistance;
					openvdb::math::Coord VolumeBBoxSize = SDFVolume->evalActiveVoxelDim();
					
					// Clamp the hole radius.
					double BBoxMinorAxis = VolumeBBoxSize[VolumeBBoxSize.minIndex()] * VoxelSize;
					if (HoleRadius > .5 * BBoxMinorAxis )
					{
						HoleRadius = .5 * BBoxMinorAxis;
						UE_LOG(LogProxyLODMeshReduction, Display, TEXT("Merge distance %f too large, clamped to %f."), InProxySettings.MergeDistance, float(2. * HoleRadius));
					}

					if (HoleRadius > 0.25 * VoxelSize && MaxDilationSteps > 0)
					{
						// performance tuning number.  if more dilations are required for this hole radius, a coarser grid is used.
						
						ProxyLOD::CloseGaps(SDFVolume, HoleRadius, MaxDilationSteps);
					}

					// 2) Extract the iso-surface into a mesh format directly consumable by the simplifier

					ProxyLOD::ExtractIsosurfaceWithNormals(SDFVolume, WSIsoValue, RemeshAdaptivity, AOSMeshedVolume);
				}
				else
				{
					UE_LOG(LogProxyLODMeshReduction, Warning, TEXT("Allocation Error: The objects were too large for the selected Spatial Sampling Distance"));

					// Make a simple cube for output.

					ProxyLOD::MakeCube(AOSMeshedVolume, 100);

					// Skip the UV and material steps

					this->bRemeshOnly = true;
					bProxyGenerationSuccess = false;
				}

				// 3) Create an object that allows for closest poly queries against the source mesh.

				SrcGeometryPolyField = FClosestPolyField::create(InSrcGeometryAdapter, SrcPolyIndexGrid);

				// Let the SDFVolume go out of scope, no longer needed.
			}

			// 4) Transfers the src geometry normals to the simplifier mesh.  

			ProxyLOD::TransferSrcNormals(*SrcGeometryPolyField, AOSMeshedVolume);
		}


		// Project the verts onto the source geometry.  This helps
		// insure that single-sided objects don't become too thick.

		ProxyLOD::ProjectVertexOntoSrcSurface(*SrcGeometryPolyField, AOSMeshedVolume);

		// Allow for the parallel execution of baking the source textures and generated the simplified geometry with UVs.

		bool bUVGenerationSuccess          = false;
		const bool bColorVertsByChart      = this->bChartColorVerts;
		const bool bDoCollapsedWallFix     = this->bCorrectCollapsedWalls;
		const bool bSingleThreadedSimplify = !(this->bMultiThreadSimplify);

		const float HardAngle       = InProxySettings.HardAngleThreshold;
		const bool bSplitHardAngles = (HardAngle > 0.f && HardAngle < 179.f) && InProxySettings.bUseHardAngleThreshold;
		
		if (!this->bRemeshOnly)
		{
			TRACE_CPUPROFILER_EVENT_SCOPE(ConvertHighPolyIsoSurface)

			ProxyLOD::FTaskGroup PrepGeometryAndBakeMaterialsTaskGroup;
			
			// --- Convert High Poly Iso Surface To Simplified Geometry and Prepare for Materials ---
			// 1) Simplify Geometry
			// 2) Compute Normals for Simplified Geometry
			// 3) Generate UVs for Simplified Geometry

			PrepGeometryAndBakeMaterialsTaskGroup.Run([&AOSMeshedVolume,
				&SrcGeometryPolyField, &VertexDataMesh,
				&TextureAtlasDesc, &bUVGenerationSuccess, &InProxySettings,
				VoxelSize, bColorVertsByChart, bSingleThreadedSimplify, bDoCollapsedWallFix, bSplitHardAngles, HardAngle]()
			{
				TRACE_CPUPROFILER_EVENT_SCOPE(PrepGeometryTask)
				// 1) Simplified mesh and convert it to the correct format for UV generation

				{

					// Compute the number target number of polys.

					const int32 PixelCoverage = InProxySettings.ScreenSize;

					// By default, we don't want the simplifier to toss much more than 98% of the triangles.

					float PercentToRetain = 0.002f; 

					// Replaces the AOS mesh with a simplified version

					FSimplifierMeshType& SimplifierMesh = AOSMeshedVolume;
					SimplifyMesh(*SrcGeometryPolyField, PixelCoverage, PercentToRetain, SimplifierMesh, bSingleThreadedSimplify);

					// Project the verts onto the source geometry.  This helps
					// insure that single-sided objects don't become too thick.

					//ProjectVerticesOntoSrc(*SrcRefernce, AOSMeshedVolume);

					// Convert to format used by the UV generation code

					ProxyLOD::ConvertMesh(SimplifierMesh, VertexDataMesh);

					// --- Attempt to fix-up the geometry if needed ---

					if (bDoCollapsedWallFix)
					{
						// Use heuristics to try to improve the finial mesh by comparing with the source meshes.
						// Todo:  try moving this to before the Correspondence creation.
						// 	ProjectVerticesOntoSrc<true /*snap to vertex*/>(*SrcGeometryPolyField, OutRawMesh);

						// Very thin walls may have generated inter-penetration. Attempt to fix.

						int32 testCount = ProxyLOD::CorrectCollapsedWalls(VertexDataMesh, VoxelSize);
					}
				}

				// 2) Add angle weighted vertex normals

				ProxyLOD::ComputeVertexNormals(VertexDataMesh, ProxyLOD::ENormalComputationMethod::AngleWeighted);
				// These normals will be used in making the correspondence with the original geometry
				ProxyLOD::CacheNormals(VertexDataMesh);   

				if (bSplitHardAngles)
				{
					// Split the verts on the hard angles

					ProxyLOD::SplitHardAngles(HardAngle, VertexDataMesh);
				}

				// Compute the vertex normals using the possibly updated connectivity. 
				const ProxyLOD::ENormalComputationMethod NormalMethod = GetNormalComputationMethod(InProxySettings);
				ProxyLOD::ComputeVertexNormals(VertexDataMesh, NormalMethod);


				// 3) Generate UVs for Simplified Geometry
				// UV Atlas create, this can fail.
				// NB: Vertices are split on UV seams. 

				bUVGenerationSuccess = ProxyLOD::GenerateUVs(VertexDataMesh, TextureAtlasDesc, bColorVertsByChart);
			});

			// --- Bake the materials ---
			// This only needs to be done before the material transfer step, but it can be the slowest
			// step in the process, so we overlap simplification by doing it in this task group.
			//
			// This guarantees that the BakeMaterialsDelegate task will run on the main thread ( i.e. the game thread)
			// NB: The BakeMaterialsDelegate is required by other code to run on the game thread
			// The wait acts like a join, e.g. both tasks will complete.

			PrepGeometryAndBakeMaterialsTaskGroup.RunAndWait(
				[&]()->void 
				{
					TRACE_CPUPROFILER_EVENT_SCOPE(BakeMaterialTask)
					if (this->bSupportsParallelMaterialBake() && BakeMaterialsDelegate.IsBound())
					{
						IMeshMerging::BakeMaterialsDelegate.Execute(LocalBakedMaterials);
						BakedMaterials = &LocalBakedMaterials;
					}
				}
			);
			InSrcGeometryAdapter.UpdateMaterialsID();
		}
		else
		{
			// Convert to the expected mesh type.

			ProxyLOD::ConvertMesh(AOSMeshedVolume, VertexDataMesh);
		}

		// Update the locations of the vertexes.  This has no affect on the tangent space
		// ProxyLOD::ProjectVertexWithSnapToNearest(*SrcGeometryPolyField, VertexDataMesh);

		// Using the new UVs fill OutMaterial texture atlas. 

		if (bUVGenerationSuccess && SrcGeometryPolyField)
		{
			ProxyLOD::FRasterGrid::Ptr DstUVGrid;
			ProxyLOD::FRasterGrid::Ptr DstSuperSampledUVGrid;

			ProxyLOD::FTaskGroup MapTextureAtlasAndAddTangentSpaceTaskGroup;


			// -- Map the texture atlas texels to triangles on the Simplified Geometry --
			// 1) Map at final resolution
			// 2) Map at supper sample resolution
			{
				TRACE_CPUPROFILER_EVENT_SCOPE(MapTextureAtlas)

				// 1) Rasterize the triangles into a grid of the same resolution as the texture atlas.

				MapTextureAtlasAndAddTangentSpaceTaskGroup.Run(
					[&DstUVGrid, &VertexDataMesh, &TextureAtlasDesc]()->void
				{
					DstUVGrid = ProxyLOD::RasterizeTriangles(VertexDataMesh, TextureAtlasDesc, 2/*padding*/);
				}
				);

				// 2) Generate a UV Grid used to map the mesh UVs to texels.

				MapTextureAtlasAndAddTangentSpaceTaskGroup.Run(
					[&VertexDataMesh, &TextureAtlasDesc, &DstSuperSampledUVGrid]()->void
				{
					const int32 SuperSampleNum = 16;

					DstSuperSampledUVGrid = ProxyLOD::RasterizeTriangles(VertexDataMesh, TextureAtlasDesc, 1/*padding*/, SuperSampleNum/* super samples*/);
				}
				);
			}


			// --- Compute the tangent space on the simplified mesh ---
			// Convert to FMeshDescription because it has the per-index attribute structure needed for the tangent space.
			// Generate the tangent space, but retain our current normals.

			MapTextureAtlasAndAddTangentSpaceTaskGroup.RunAndWait(
				[&VertexDataMesh, &OutRawMesh]()->void
				{
					TRACE_CPUPROFILER_EVENT_SCOPE(ComputeTangentSpace)

					const bool bDoMikkT = false;
					const bool bRecomputeNormals = false; // if true, the UV seams are often more apparent since verts may have been split to make uvs. 
					if (bDoMikkT)
					{
						ProxyLOD::ConvertMesh(VertexDataMesh, OutRawMesh);

						// Compute Mikk-T version of tangent space.  Requires the smoothing groups, and 
						// is slower than the per-vertex  tangent space computation.

						ProxyLOD::ComputeTangentSpace(OutRawMesh, bRecomputeNormals);
					}
					else
					{
						// Per-vertex tangent space computation

						ProxyLOD::ComputeTangentSpace(VertexDataMesh, bRecomputeNormals);

						ProxyLOD::ConvertMesh(VertexDataMesh, OutRawMesh);
					}

				}
			);

			// --- Populate the output materials ---
			// --- By mapping the texels to the source geometry.
			{
				TRACE_CPUPROFILER_EVENT_SCOPE(PopulateOutputMaterials)

				// Inherit the material settings from the first baked down source material.

				if (BakedMaterials->Num())
				{
					const auto& FirstMaterial = (*BakedMaterials)[0];
					OutMaterial.BlendMode              = FirstMaterial.BlendMode;

					for (const FFlattenMaterial& FlatMaterial : (*BakedMaterials))
					{
						OutMaterial.bTwoSided |= FlatMaterial.bTwoSided;
						OutMaterial.bDitheredLODTransition |= FlatMaterial.bDitheredLODTransition;
						OutMaterial.EmissiveScale = FMath::Max(OutMaterial.EmissiveScale, FlatMaterial.EmissiveScale);
					}
				}

				// --- Map a correspondence between texels in the texture atlas and locations on the source geometry --

				// The termination distance when we fire rays.  These rays should only be traveling  short 
				// distance between polygons in the simplified geometry and polygons in the source geometry.
				const bool bOverrideRayDist = InProxySettings.bOverrideTransferDistance;
				double RequestedMaxRay = (bOverrideRayDist) ? InProxySettings.MaxRayCastDist : 6. * VoxelSize;
				const double BBoxMajorAxisLength = InSrcGeometryAdapter.GetBBox().extents()[InSrcGeometryAdapter.GetBBox().maxExtent()];
				const double MaxRayLength = FMath::Max(VoxelSize, FMath::Min(RequestedMaxRay, BBoxMajorAxisLength));

				UE_LOG(LogProxyLODMeshReduction, Log, TEXT("Material Distance %f used to discover textures."), float(MaxRayLength));

				// Fire rays from the simplified mesh to the original collection of meshes 
				// to determine a correspondence between the SrcMesh and the Simplified mesh.

				// Now that kDOPTree is needed, make sure it's ready
				kDOPTaskGroup.Wait();

				ProxyLOD::FSrcDataGrid::Ptr SuperSampledCorrespondenceGrid =
					ProxyLOD::CreateCorrespondence(InSrcGeometryAdapter, kDOPTree, VertexDataMesh, *DstSuperSampledUVGrid, this->RayHitOrder, MaxRayLength);

				// just for testing, this should force it to save in world space
				const bool bUseWorldSpaceNormals = (!this->bUseTangentSpace);
				if (bUseWorldSpaceNormals)
				{
					ProxyLOD::ComputeBogusNormalTangentAndBiTangent(VertexDataMesh);
					ProxyLOD::ConvertMesh(VertexDataMesh, OutRawMesh);
				}

				// --- Use the correspondence between texels in the texture atlas and simplified geometry ---
				// --- and the correspondence between the same texels and the source geometry            ---
				// --- to generate flattened materials for the simplified geometry                       ---
				// Compute the baked-down maps

				ProxyLOD::MapFlattenMaterials(OutRawMesh, InSrcGeometryAdapter, *SuperSampledCorrespondenceGrid, *DstSuperSampledUVGrid, *DstUVGrid, *BakedMaterials, UnresolvedGeometryColor, OutMaterial);

				// Transfer the vertex colors unless we want to display the Charts as vertex colors for debugging

				bool bTransferVertexColors = (!this->bChartColorVerts);
				if (bTransferVertexColors)
				{
					ProxyLOD::TransferVertexColors(*SrcGeometryPolyField, OutRawMesh);
				}
			}
		}
		else  // UV-generation failed! 
		{
			bProxyGenerationSuccess = false;

			UE_LOG(LogProxyLODMeshReduction, Warning, TEXT("UV Generation failed."));

			// --- Add default UVs and tangents to the mesh and add a Red Diffuse material ---

			// Convert the mesh with bogus UVs and tangents.

			ProxyLOD::ConvertMesh(VertexDataMesh, OutRawMesh);

			// Generate default out-textures.  Color the failed mesh red.
			
			const FIntPoint DstSize      = OutMaterial.GetPropertySize(EFlattenMaterialProperties::Diffuse);
			TArray<FColor>& TargetBuffer = OutMaterial.GetPropertySamples(EFlattenMaterialProperties::Diffuse);
			ResizeArray(TargetBuffer, DstSize.X * DstSize.Y);
			for (int32 i = 0; i < DstSize.X * DstSize.Y; ++i) TargetBuffer[i] = FColor::Red;
		}
	}

	// testing 
	bProxyGenerationSuccess = bProxyGenerationSuccess || (this->bRemeshOnly);

	if (bProxyGenerationSuccess)
	{

		// Revert the smoothing group to a default.
		TEdgeAttributesRef<bool> EdgeHardnesses = OutRawMesh.EdgeAttributes().GetAttributesRef<bool>(MeshAttribute::Edge::IsHard);

		for (const FEdgeID& EdgeID : OutRawMesh.Edges().GetElementIDs())
		{
			EdgeHardnesses[EdgeID] = false;
		}


		// NB: FProxyGenerationProcessor::ProxyGenerationComplete
		CompleteDelegate.ExecuteIfBound(OutRawMesh, OutMaterial, InJobGUID);
	}
	else
	{
		FailedDelegate.ExecuteIfBound(InJobGUID, TEXT("ProxyLOD UV Generation failed"));
	}


	// Done with the material baking, free the delegate

	if (BakeMaterialsDelegate.IsBound())
	{
		BakeMaterialsDelegate.Unbind();
	}

}

#undef LOCTEXT_NAMESPACE<|MERGE_RESOLUTION|>--- conflicted
+++ resolved
@@ -288,11 +288,7 @@
 		ThreadName = FString::Printf(TEXT("TBB %d"), ThreadIndex++);
 		ThreadID = FPlatformTLS::GetCurrentThreadId();
 		SetTls();
-<<<<<<< HEAD
-		Trace::ThreadRegister(TEXT("TBB"), ThreadID, TPri_Normal);
-=======
 		UE::Trace::ThreadRegister(TEXT("TBB"), ThreadID, TPri_Normal);
->>>>>>> 6bbb88c8
 
 		FPlatformProcess::SetThreadName(*ThreadName);
 	}
