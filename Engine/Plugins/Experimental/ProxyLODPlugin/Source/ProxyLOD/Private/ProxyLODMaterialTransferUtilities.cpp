// Copyright 1998-2018 Epic Games, Inc. All Rights Reserved.


#include "ProxyLODMaterialTransferUtilities.h"

#include "ProxyLODkDOPInterface.h"
#include "ProxyLODThreadedWrappers.h"

#include "ProxyLODMeshConvertUtils.h"
#include "Math/Matrix.h" // used in chirality..


namespace ProxyLOD
{
	typedef TGrid<FLinearColor>  FLinearColorGrid;
}

namespace
{
	// returns the HitUV
	template<typename TestFunctorType>
	float EvaluateHit(const FVector& HitPoint, const uint32 SrcPolyId, const FRawMeshArrayAdapter& MeshAdapter,
		ProxyLOD::FSrcMeshData& HitPayload, TestFunctorType& TestFunctor)
	{


		int32 MeshId; int32 LocalFaceNumber;
		const FRawMeshArrayAdapter::FRawPoly SrcPoly = MeshAdapter.GetRawPoly(SrcPolyId, MeshId, LocalFaceNumber);
		int32 MaterialIdx = SrcPoly.FaceMaterialIndex;

		FVector2D UVs[3];
		for (int i = 0; i < 3; ++i) UVs[i] = SrcPoly.WedgeTexCoords[0][i];

		// Get Additional data about this poly - might have alternate UVs that we need to use
		const FMeshMergeData& MeshMergeData = MeshAdapter.GetMeshMergeData(MeshId);

		const bool bHasNewUVs = (MeshMergeData.NewUVs.Num() != 0);

		if (bHasNewUVs)
		{
			const TArray<FVector2D>& NewUVs = MeshMergeData.NewUVs;

			for (int32 i = 0, Offset = LocalFaceNumber * 3; i < 3; ++i) UVs[i] = NewUVs[Offset + i];
		}
		// might need to rescale old uvs instead.
		if (!bHasNewUVs && MeshMergeData.TexCoordBounds.IsValidIndex(MaterialIdx))
		{
			const FBox2D& Bounds = MeshMergeData.TexCoordBounds[MaterialIdx];
			if (Bounds.GetArea() > 0)
			{
				const FVector2D MinUV = Bounds.Min;
				const FVector2D ScaleUV(1.0f / (Bounds.Max.X - Bounds.Min.X), 1.0f / (Bounds.Max.Y - Bounds.Min.Y));


				for (int32 i = 0; i < 3; ++i)
				{
					// NB: FVector2D * FVector2D is componetwise.
					UVs[i] = (UVs[i] - MinUV) * ScaleUV;
				}
			}
		}

		HitPayload.MaterialId = MaterialIdx;
		HitPayload.TriangleId = SrcPolyId;

		// Record the triangle-local coordinates of this hit point.
		HitPayload.BarycentricCoords = ProxyLOD::ComputeBarycentricWeights(SrcPoly.VertexPositions, HitPoint);

		// Record the UV coordinates of the hit point.
		HitPayload.UV = ProxyLOD::InterpolateVertexData(HitPayload.BarycentricCoords, UVs);

		// Is the orientation of the tangent space reversed?
		{
			float Chirality[3];
			for (int32 i = 0; i < 3; ++i)
			{
				// StaticMeshVertexBuffer.h computes it this way...(see SetTangents)
				FMatrix Basis(
					FPlane(SrcPoly.WedgeTangentX[i], 0),
					FPlane(SrcPoly.WedgeTangentY[i], 0),
					FPlane(SrcPoly.WedgeTangentZ[i], 0),
					FPlane(0, 0, 0, 1)
				);
				Chirality[i] = (Basis.Determinant() < 0) ? -1.f : 1.f;
			}
			float Handedness = FMath::Clamp(ProxyLOD::InterpolateVertexData(HitPayload.BarycentricCoords, Chirality), -1.f, 1.f);
			HitPayload.Handedness = (Handedness > 0) ? 1 : -1;
		}

		// Is the SrcNormal roughly in the same direction as the ray
		// the face normal of this poly
		return TestFunctor(SrcPoly);
	}

	float EvaluateHit(const FVector& HitPoint, const uint32 SrcPolyId, const FRawMeshArrayAdapter& MeshAdapter,
		ProxyLOD::FSrcMeshData& HitPayload)
	{
		auto NoOpFunctor = [](const FRawMeshArrayAdapter::FRawPoly& RawPoly)->float {return 1; };

		return EvaluateHit(HitPoint, SrcPolyId, MeshAdapter, HitPayload, NoOpFunctor);
	};

	// returns the HitUV
	template <bool Forward>
	float EvaluateHit(const FkHitResult& HitResult, const FVector& RayStart, const FVector& RayDirection, const FRawMeshArrayAdapter& MeshAdapter,
		ProxyLOD::FSrcMeshData& HitPayload)
	{

		// Get the Poly we hit

		const uint32 SrcPolyId = HitResult.Item;

		// Interpolate the UVs to the hit point

		const float  HitTime = (Forward) ? HitResult.Time : -HitResult.Time;
		const FVector HitPoint = RayStart + HitTime * RayDirection;

		auto DirectionalTest = [&RayDirection](const FRawMeshArrayAdapter::FRawPoly& RawPoly)->float
		{
			// Is the SrcNormal roughly in the same direction as the ray
			// the face normal of this poly
			// const FVector SrcNormal = ComputeNormal(RawPoly.VertexPositions); 

			FVector SrcNormal = RawPoly.WedgeTangentZ[0] + RawPoly.WedgeTangentZ[1] + RawPoly.WedgeTangentZ[2];
			SrcNormal.Normalize();

			return FVector::DotProduct(SrcNormal, RayDirection);
		};

		HitPayload.Forward = (Forward == true) ? 1 : 0;

		return EvaluateHit(HitPoint, SrcPolyId, MeshAdapter, HitPayload, DirectionalTest);
	}

}

// Generate a map between UV locations on the simplified geometry and points on the Src geometry
// Inactive texels in the result have MaterialId = -1;

ProxyLOD::FSrcDataGrid::Ptr ProxyLOD::CreateCorrespondence( const FRawMeshArrayAdapter& SrcMesh, 
															const FVertexDataMesh& ReducedMesh, 
															const ProxyLOD::FRasterGrid& UVGrid, 
															const int32 TransferType, 
															float MaxRayLength)
{
	const int32 TestTransferType = TransferType;

	// The dimensions of the resulting buffer match the UV Grid.

	const FIntPoint Size = UVGrid.Size();

	// Create the target

	ProxyLOD::FSrcDataGrid::Ptr TargetGridPtr = ProxyLOD::FSrcDataGrid::Create(Size.X, Size.Y);
	ProxyLOD::FSrcDataGrid& TargetGrid = *TargetGridPtr;

	// Construct a k-DOP tree that holds the src geometry.
	// This is used later when we have to form a correspondence between
	// simplified geometry and src geometry by shooting rays.

	// NB: This construction could be done earlier in parallel with the UV generation or simplification.

	FkDOPTree SrckDOPTree;
	BuildkDOPTree(SrcMesh, SrckDOPTree);
	FUnitTransformDataProvider kDOPDataProvider(SrckDOPTree);

	// Access to the simplified mesh data.

	const auto& Indices = ReducedMesh.Indices;
	const auto& Points = ReducedMesh.Points;
	const auto& Normal = (ReducedMesh.TransferNormal.Num() == 0) ? ReducedMesh.Normal : ReducedMesh.TransferNormal;

	checkSlow(Normal.Num() == Points.Num());

	// Iterate over the the UVGrid.

	ProxyLOD::Parallel_For(ProxyLOD::FIntRange(0, Size.Y),
		[&](const ProxyLOD::FIntRange& Range)
	{

		for (int j = Range.begin(); j < Range.end(); ++j)
		{
			for (int i = 0; i < Size.X; ++i)
			{
				const auto& TexelData = UVGrid(i, j);
				ProxyLOD::FSrcMeshData& TargetTexel = TargetGrid(i, j);
			
				// initialize with values that will be over-written if we
				// can create a correspondence with the source mesh for this texel.

				TargetTexel.MaterialId = -1;

				// This texel is associated with a triangle on the target geometry.
				if (TexelData.TriangleId > -1)
				{
					const uint32 TriangleId = TexelData.TriangleId;

					// The Barycentric Coords we identify with this texel.
					// NB: when Data.SignedDistance > 0 this is a point on the closest
					// triangle.

					// In order BarycentricCoords = distance from {V0-V1 edge,  V1-V2 edge, V2-V1 edge}.

					const auto& BarycentricCoords = TexelData.BarycentricCoords;

					// The vertices of the triangle in question.

					const uint32 Offset = TriangleId * 3;

					// The triangle in the simplified mesh that corresponds to this texel

					const FVector VertPos[3] = { Points[Indices[Offset + 0]], Points[Indices[Offset + 1]], Points[Indices[Offset + 2]] };
					const FVector VertNormal[3] = { Normal[Indices[Offset + 0]], Normal[Indices[Offset + 1]], Normal[Indices[Offset + 2]] };

					// Find the location in 3d space the corresponds to this UV on this triangle,
					// this will be the origin for rays we shoot.
					// NB: This is interpolating based on the texture-space barycentric-coords.  
					// This could introduce some distortion. 

					const FVector RayOrigin = ProxyLOD::InterpolateVertexData(BarycentricCoords, VertPos);

					// face normal.. used for testing
					//  FVector RayDirection = ComputeNormal(VertPos);

					// The averaged normal at this position, revert to face normal if this fails.
					FVector RayDirection = ProxyLOD::InterpolateVertexData(BarycentricCoords, VertNormal);
					bool bSuccess = RayDirection.Normalize(1.e-5); // Todo: what if this normalize fails?
					if (!bSuccess)
					{
						RayDirection = ComputeNormal(VertPos);
					}


					// Slight offset to the star point when casting rays to insure that we don't miss the case
					// when the Src geometry is actually co-planar with triangle we are shooting from.

					const FVector ForwardRayStart = RayOrigin - 0.0001 * RayDirection;
					const FVector ReverseRayStart = RayOrigin + 0.0001 * RayDirection;

					// We have to shoot rays in forward & back-facing normal direction to look for the closest source triangle. 
					// Construct a forward and a reverse ray.
					FVector ForwardRayEnd = ForwardRayStart + RayDirection * MaxRayLength;
					FVector ReverseRayEnd = ReverseRayStart - RayDirection * MaxRayLength;

					// Find t

					FkHitResult ForwardResult;

					TkDOPLineCollisionCheck<const FUnitTransformDataProvider, uint32>  ForwardRay(ForwardRayStart, ForwardRayEnd, true, kDOPDataProvider, &ForwardResult);

					FkHitResult ReverseResult;

					TkDOPLineCollisionCheck<const FUnitTransformDataProvider, uint32>  ReverseRay(ReverseRayStart, ReverseRayEnd, true, kDOPDataProvider, &ReverseResult);


					// Fire both rays

					bool bForwardHit = SrckDOPTree.LineCheck(ForwardRay);
					bool bReverseHit = SrckDOPTree.LineCheck(ReverseRay);


					//int32 HitTriIdx = -1;
					//int32 HitForward = -2;

					ProxyLOD::FSrcMeshData HitPayload;
					HitPayload.MaterialId = -1;
					HitPayload.UV = FVector2D(0.f, 0.f);
					if (TestTransferType == 0)
					{

						if (bForwardHit && bReverseHit) // Both directions hit.
						{


							ProxyLOD::FSrcMeshData ForwardHitPayload;
							const float ForwardHitNormalDotNormal = EvaluateHit<true>(ForwardResult, ForwardRayStart, RayDirection, SrcMesh, ForwardHitPayload);
							const bool bForwardCodirectional = (ForwardHitNormalDotNormal > 0);

							ProxyLOD::FSrcMeshData ReverseHitPayload;
							const float ReverseHitNormalDotNormal = EvaluateHit<false>(ReverseResult, ReverseRayStart, RayDirection, SrcMesh, ReverseHitPayload);
							const bool bReverseCodirectional = (ReverseHitNormalDotNormal > 0);

							// If either are co-aligned, we will use it.
							HitPayload.CoAligned = (bForwardCodirectional || bReverseCodirectional) ? 1 : -1;

							if (bForwardCodirectional && bReverseCodirectional) // Both hits were "valid"
							{

								// pick the closest
								if (ForwardResult.Time < ReverseResult.Time)
								{
									HitPayload = ForwardHitPayload;
									HitPayload.Forward = 1;
								}
								else
								{
									HitPayload = ReverseHitPayload;
									HitPayload.Forward = 0;
								}
							}
							else if (bForwardCodirectional) // only the forward hit was "valid"
							{
								HitPayload = ForwardHitPayload;
								HitPayload.Forward = 1;
							}
							else if (bReverseCodirectional) // only the reverse hit was "valid"
							{
								HitPayload = ReverseHitPayload;
								HitPayload.Forward = 0;
							}
							else
							{
								HitPayload = ReverseHitPayload;
								HitPayload.Forward = -1;
							}
						}
						else if (bForwardHit) // just forward hit
						{
							const float NormalDotNormal = EvaluateHit<true>(ForwardResult, ForwardRayStart, RayDirection, SrcMesh, HitPayload);
							HitPayload.CoAligned = (NormalDotNormal > 0) ? 1 : -1;
						}
						else if (bReverseHit) // just reverse hit
						{
							const float NormalDotNormal = EvaluateHit<false>(ReverseResult, ReverseRayStart, RayDirection, SrcMesh, HitPayload);
							HitPayload.CoAligned = (NormalDotNormal > 0) ? 1 : -1;
						}
					}// end test type 0
					else
					{
						float NormalDotNormal;

						// both directions hit.
						if (bForwardHit && bReverseHit)
						{
							// just pick the closest
							if (ForwardResult.Time < ReverseResult.Time)
							{
								NormalDotNormal = EvaluateHit<true>(ForwardResult, ForwardRayStart, RayDirection, SrcMesh, HitPayload);
							}
							else
							{
								NormalDotNormal = EvaluateHit<false>(ReverseResult, ReverseRayStart, RayDirection, SrcMesh, HitPayload);
							}
						}
						else if (bForwardHit)
						{
							NormalDotNormal = EvaluateHit<true>(ForwardResult, ForwardRayStart, RayDirection, SrcMesh, HitPayload);

						}
						else if (bReverseHit)
						{
							NormalDotNormal = EvaluateHit<false>(ReverseResult, ReverseRayStart, RayDirection, SrcMesh, HitPayload);
						}
						else
						{
							NormalDotNormal = 1;
						}
						HitPayload.CoAligned = (NormalDotNormal > 0.f) ? 1 : -1;

					}
					// 
					if (HitPayload.MaterialId != -1)
					{
						TargetTexel = HitPayload;
					}

				}

			}
		}
	});

	return TargetGridPtr;
}


// Generate a map between UV locations on the simplified geometry and points on the Src geometry
// Inactive texels in the result have MaterialId = -1;
ProxyLOD::FSrcDataGrid::Ptr ProxyLOD::CreateCorrespondence( const openvdb::Int32Grid& ClosestPolyGrid, 
															const FRawMeshArrayAdapter& SrcMesh,
															const FVertexDataMesh& ReducedMesh, 
															const ProxyLOD::FRasterGrid& UVGrid,
															const int32 TransferType, 
															float MaxRayLength)
{

	const int32 TestTransferType = TransferType;

	// The dimensions of the resulting buffer match the UV Grid.

	const FIntPoint Size = UVGrid.Size();

	// Create the target

	ProxyLOD::FSrcDataGrid::Ptr TargetGridPtr = ProxyLOD::FSrcDataGrid::Create(Size.X, Size.Y);
	ProxyLOD::FSrcDataGrid& TargetGrid = *TargetGridPtr;

	// Construct a k-DOP tree that holds the src geometry.
	// This is used later when we have to form a correspondence between
	// simplified geometry and src geometry by shooting rays.

	// NB: This construction could be done earlier in parallel with the UV generation or simplification.

	FkDOPTree SrckDOPTree;
	BuildkDOPTree(SrcMesh, SrckDOPTree);
	FUnitTransformDataProvider kDOPDataProvider(SrckDOPTree);

	// Access to the simplified mesh data.

	const auto& Indices = ReducedMesh.Indices;
	const auto& Points = ReducedMesh.Points;
	const auto& Normal = (ReducedMesh.TransferNormal.Num() == 0) ? ReducedMesh.Normal : ReducedMesh.TransferNormal;

	checkSlow(Normal.Num() == Points.Num());



	// Iterate over the the UVGrid.

	ProxyLOD::Parallel_For(ProxyLOD::FIntRange(0, Size.Y),
		[&](const ProxyLOD::FIntRange& Range)
	{

		// Accessor used to find the closest poly used in generating the isosurface

		openvdb::Int32Grid::ConstAccessor ClosestPolyIdAccessor = ClosestPolyGrid.getConstAccessor();
		const auto& XForm = ClosestPolyGrid.transform();


		for (int j = Range.begin(); j < Range.end(); ++j)
		{
			for (int i = 0; i < Size.X; ++i)
			{
				const auto& TexelData = UVGrid(i, j);
				ProxyLOD::FSrcMeshData& TargetTexel = TargetGrid(i, j);
				TargetTexel.MaterialId = -1;

				if (TexelData.TriangleId > -1)
				{
					const uint32 TriangleId = TexelData.TriangleId;

					// The Barycentric Coords we identify with this texel.
					// NB: when Data.SignedDistance > 0 this is a point on the closest
					// triangle.

					// In order BarycentricCoords = distance from {V0-V1 edge,  V1-V2 edge, V2-V1 edge}.

					const auto& BarycentricCoords = TexelData.BarycentricCoords;

					// The vertices of the triangle in question.

					const uint32 Offset = TriangleId * 3;

					// The triangle in the simplified mesh that corresponds to this texel

					const FVector VertPos[3] = { Points[Indices[Offset + 0]], Points[Indices[Offset + 1]], Points[Indices[Offset + 2]] };

					// Find the location in 3d space the corresponds to this UV on this triangle,
					// this will be the origin for rays we shoot.
					// NB: This is interpolating based on the texture-space barycentric-coords.  
					// This could introduce some distortion. 

					const FVector RayOrigin = ProxyLOD::InterpolateVertexData(BarycentricCoords, VertPos);


					ProxyLOD::FSrcMeshData HitPayload;
					HitPayload.MaterialId = -1;
					HitPayload.UV = FVector2D(0.f, 0.f);

					// Find the closest poly using the vdb index grid.  This should only return src polys that contributed
					// to the resulting iso-surface.

					openvdb::Int32 ClosestPolyId;
					const openvdb::Coord ijk = XForm.worldToIndexCellCentered(openvdb::Vec3d(RayOrigin.X, RayOrigin.Y, RayOrigin.Z));
					bool bFoundClosePoly = ClosestPolyIdAccessor.probeValue(ijk, ClosestPolyId);

					if (bFoundClosePoly)
					{

						// compute the barycentric coords of the projection of 'RayOrigin' onto the closest poly
						EvaluateHit(RayOrigin, ClosestPolyId, SrcMesh, HitPayload);
						HitPayload.Forward = -2;

					}
					else
					{


						const FVector VertNormal[3] = { Normal[Indices[Offset + 0]], Normal[Indices[Offset + 1]], Normal[Indices[Offset + 2]] };



						// Look for the closest poly.


						// face normal.. used for testing
						//  FVector RayDirection = ComputeNormal(VertPos);

						// The averaged normal at this position.
						FVector RayDirection = ProxyLOD::InterpolateVertexData(BarycentricCoords, VertNormal);
						RayDirection.Normalize(); // Todo: what if this normalize fails?



												  // Slight offset to the star point when casting rays to insure that we don't miss the case
												  // when the Src geometry is actually co-planar with triangle we are shooting from.

						const FVector ForwardRayStart = RayOrigin - 0.0001 * RayDirection;
						const FVector ReverseRayStart = RayOrigin + 0.0001 * RayDirection;

						// We have to shoot rays in forward & backfacing normal direction to look for the closest source triangle. 
						// Construct a forward and a reverse ray.
						FVector ForwardRayEnd = ForwardRayStart + RayDirection * MaxRayLength;
						FVector ReverseRayEnd = ReverseRayStart - RayDirection * MaxRayLength;

						// Find t

						FkHitResult ForwardResult;

						TkDOPLineCollisionCheck<const FUnitTransformDataProvider, uint32>  ForwardRay(ForwardRayStart, ForwardRayEnd, true, kDOPDataProvider, &ForwardResult);

						FkHitResult ReverseResult;

						TkDOPLineCollisionCheck<const FUnitTransformDataProvider, uint32>  ReverseRay(ReverseRayStart, ReverseRayEnd, true, kDOPDataProvider, &ReverseResult);


						// Fire both rays

						bool bForwardHit = SrckDOPTree.LineCheck(ForwardRay);
						bool bReverseHit = SrckDOPTree.LineCheck(ReverseRay);

						if (bForwardHit && bReverseHit) // Both directions hit.
						{
							ProxyLOD::FSrcMeshData ForwardHitPayload;
							const float ForwardHitNormalDotNormal = EvaluateHit<true>(ForwardResult, ForwardRayStart, RayDirection, SrcMesh, ForwardHitPayload);
							const bool bForwardCodirectional = (ForwardHitNormalDotNormal > 0);

							ProxyLOD::FSrcMeshData ReverseHitPayload;
							const float ReverseHitNormalDotNormal = EvaluateHit<false>(ReverseResult, ReverseRayStart, RayDirection, SrcMesh, ReverseHitPayload);
							const bool bReverseCodirectional = (ReverseHitNormalDotNormal > 0);


							if (bForwardCodirectional && bReverseCodirectional) // Both hits were "valid"
							{
								if (TestTransferType == 0)
								{
									// pick the closest.
									if (ForwardResult.Time < ReverseResult.Time)
									{
										HitPayload = ForwardHitPayload;
									}
									else
									{
										HitPayload = ReverseHitPayload;
									}

								}
								else
								{
									// pick forward
									HitPayload = ForwardHitPayload;
								}
							}
							else if (bForwardCodirectional) // only the forward hit was "valid"
							{
								// pick forward
								HitPayload = ForwardHitPayload;
							}
							else if (bReverseCodirectional) // only the reverse hit was "valid"
							{
								HitPayload = ReverseHitPayload;
							}
							else
							{
								HitPayload = ReverseHitPayload;
								HitPayload.Forward = -1;
							}
						}
						else if (bForwardHit)
						{
							EvaluateHit<true>(ForwardResult, ForwardRayStart, RayDirection, SrcMesh, HitPayload);
						}
						else if (bReverseHit)
						{
							EvaluateHit<false>(ReverseResult, ReverseRayStart, RayDirection, SrcMesh, HitPayload);
						}

					}

					// 
					if (HitPayload.MaterialId != -1)
					{
						TargetTexel = HitPayload;
					}

				}

			}
		}
	});

	return TargetGridPtr;
}


namespace
{

	template <EFlattenMaterialProperties PropertyType>
	void TransferMaterial(const ProxyLOD::FSrcDataGrid& CorrespondenceGrid, const ProxyLOD::FRasterGrid& UVGrid, const TArray<FFlattenMaterial>& InputMaterials, TArray<FLinearColor>& SamplesBuffer, const FLinearColor DefaultColor = FLinearColor(0., 0., 0., 0.))
	{
		checkSlow(CorrespondenceGrid.Size() == UVGrid.Size());

		const FIntPoint Size = UVGrid.Size();
		const int32 BufferSize = Size.X * Size.Y;
		ResizeArray(SamplesBuffer, BufferSize);

		// Init buffer to zero color

		ProxyLOD::Parallel_For(ProxyLOD::FIntRange(0, BufferSize),
			[&SamplesBuffer, DefaultColor](const ProxyLOD::FIntRange& Range)
		{
			const float MinFloat = std::numeric_limits<float>::lowest();
			FLinearColor* Data = SamplesBuffer.GetData();
			for (int32 i = Range.begin(), I = Range.end(); i < I; ++i) Data[i] = DefaultColor;
		});


		// Iterate over the the UVGrid.

		ProxyLOD::Parallel_For(ProxyLOD::FIntRange(0, Size.Y),
			[&](const ProxyLOD::FIntRange& Range)
		{

			const FColor EmptySrcColor = FColor::Black; 

			auto GetColorFromBuffer = [](const FIntPoint& Size, const TArray<FColor>& Buffer, const FIntPoint& ij)->FLinearColor
			{
				FIntPoint SampleIJ = ij;
				// if the sample requested is outside the 2d array bounds, just shift it to the closest valid point. 
				if (SampleIJ.X > Size.X - 1) SampleIJ.X = Size.X - 1;
				if (SampleIJ.Y > Size.Y - 1) SampleIJ.Y = Size.Y - 1;
				if (SampleIJ.X < 0) SampleIJ.X = 0;
				if (SampleIJ.Y < 0) SampleIJ.Y = 0;

				FColor SampleColor = Buffer[SampleIJ.X + SampleIJ.Y * Size.X];

				return FLinearColor(SampleColor);
			};

			for (int32 j = Range.begin(); j < Range.end(); ++j)
			{

				for (int32 i = 0; i < Size.X; ++i)
				{

					const float MinFloat = std::numeric_limits<float>::lowest();

					// init the result with a non-valid number.  
					FLinearColor ResultLinearColor = FLinearColor(MinFloat, 0.f, 0.f, 0.f);

					const auto& DstTexelData = UVGrid(i, j);
					const int32 DstTriangleId = DstTexelData.TriangleId;
					const ProxyLOD::FSrcMeshData& CorrespondenceData = CorrespondenceGrid(i, j);

					if (DstTriangleId > -1)
					{

						if (CorrespondenceData.MaterialId == -1) continue;

						const int32 MaterialIdx = CorrespondenceData.MaterialId;

						FVector2D SrcUV = CorrespondenceData.UV;

						// Why is this happening?
						if (SrcUV.X > 1 || SrcUV.X < 0 || SrcUV.Y > 1 || SrcUV.Y < 0)
						{
							SrcUV = FVector2D(0.f, 0.f);
						}


						const FIntPoint SrcBufferSize = InputMaterials[MaterialIdx].GetPropertySize(PropertyType);
						const TArray<FColor>& SrcBuffer = InputMaterials[MaterialIdx].GetPropertySamples(PropertyType);

						// Look up the color at the hit point


						// bilinear interpolation of the color
						if (SrcBuffer.Num() > 1)
						{
							const FVector2D SrcTexelLocation(SrcUV.X * SrcBufferSize.X, SrcUV.Y * SrcBufferSize.Y);

							// 0,0 corner
							const FIntPoint Min(FMath::FloorToInt(SrcTexelLocation.X), FMath::FloorToInt(SrcTexelLocation.Y));

							// offset.
							const FVector2D Delta(SrcTexelLocation.X - (float)Min.X, SrcTexelLocation.Y - (float)Min.Y);

							// corner samples.
							FLinearColor Samples[4];
							Samples[0] = GetColorFromBuffer(SrcBufferSize, SrcBuffer, Min + FIntPoint(0, 0));
							Samples[1] = GetColorFromBuffer(SrcBufferSize, SrcBuffer, Min + FIntPoint(1, 0));
							Samples[2] = GetColorFromBuffer(SrcBufferSize, SrcBuffer, Min + FIntPoint(0, 1));
							Samples[3] = GetColorFromBuffer(SrcBufferSize, SrcBuffer, Min + FIntPoint(1, 1));

							FLinearColor BilinearInterp =
								Samples[0] * (1. - Delta.X) * (1. - Delta.Y) +
								Samples[1] * Delta.X * (1. - Delta.Y) +
								Samples[2] * (1. - Delta.X) * Delta.Y +
								Samples[3] * Delta.X * Delta.Y;

							// The interpolated color
							ResultLinearColor = BilinearInterp;
						}
						else if (SrcBuffer.Num() == 1)
						{
							//ResultColor = SrcBuffer[0];
							ResultLinearColor = FLinearColor(SrcBuffer[0]);

						}
						else // SrcBuffer.Num() == 0
						{
							//ResultColor = EmptySrcColor;
							ResultLinearColor = FLinearColor(EmptySrcColor);

						}
					}

					// Store the result.

					SamplesBuffer[i + j * Size.X] = ResultLinearColor;

				}
			}
		});
	}


	/**
	*  Down sample a grid by area-weighted averaging: Each data point ( i.e. Value = Grid(i,j) ) is assumed to represent
	*  a uniform value within the enclosing grid cell [i, j] x [i+1, j+1].
	*
	*  NB: The size (in each direction) of the OutGrid must be smaller than the InSrcGrid
	*
	* @param InSrcGrid  The original grid to be down sampled.
	* @param OutGrid    The result grid.  Any data already in this grid is lost.
	*
	*/
	void DownSample2dGrid(const ProxyLOD::FLinearColorGrid& InSrcGrid, ProxyLOD::TGrid<FLinearColor>& OutGrid)
<<<<<<< HEAD
	{
		typedef FLinearColor   ValueType;

		const FIntPoint SrcSize = InSrcGrid.Size();
		const FIntPoint DstSize = OutGrid.Size();

		checkSlow(SrcSize.X >= DstSize.X);
		checkSlow(SrcSize.Y >= DstSize.Y);

		// assign each scanline to a different parallel task
		ProxyLOD::Parallel_For(ProxyLOD::FIntRange(0, DstSize.Y), [&InSrcGrid, &OutGrid](const ProxyLOD::FIntRange& Range)
		{
			const int32 I = OutGrid.Size().X;

			const int32 SrcI = InSrcGrid.Size().X;
			const int32 SrcJ = InSrcGrid.Size().Y;

			double Dx = 1. / double(I);
			double Dy = 1. / double(OutGrid.Size().Y);

			double SrcDx = 1. / double(SrcI);
			double SrcDy = 1. / double(SrcJ);



			for (int32 j = Range.begin(), J = Range.end(); j < J; ++j)
			{

				// loop over the 'fast' grid direction, gathering from the src grid.
				for (int32 i = 0; i < I; ++i)
				{
					// Destination for our data is a 
					// small square centered on i+1/2, j+1/2
					// in unit space (US) 

					double DstUSMin[2] = { Dx * i,       Dy * j };
					double DstUSMax[2] = { Dx * (i + 1), Dy * (j + 1) };

					// Where are these corners in the SrcGrid 
					// in the grid index space (IS) ?
					int32 SrcISMin[2] = { FMath::FloorToInt(DstUSMin[0] * SrcI), FMath::FloorToInt(DstUSMin[1] * SrcJ) };
					int32 SrcISMax[2] = { FMath::CeilToInt(DstUSMax[0] * SrcI), FMath::CeilToInt(DstUSMax[1] * SrcJ) };

					// clip against boundary
					SrcISMin[0] = FMath::Max(SrcISMin[0], 0);
					SrcISMin[1] = FMath::Max(SrcISMin[1], 0);

					SrcISMax[0] = FMath::Min(SrcISMax[0], SrcI);
					SrcISMax[1] = FMath::Min(SrcISMax[1], SrcJ);

					// access to the value we are going to update
					ValueType&  DstValue = OutGrid(i, j);

					DstValue = ValueType(EForceInit::ForceInitToZero);

					double TotalIntersectArea = 0.;
					// loop over the src region that contributes to the dst region
					for (int32 jsrc = SrcISMin[1]; jsrc < SrcISMax[1]; ++jsrc)
					{
						for (int32 isrc = SrcISMin[0]; isrc < SrcISMax[0]; ++isrc)
						{
							const ValueType SrcValue = InSrcGrid(isrc, jsrc);

							// the bounding box in unit space for this src grid cell
							double SrcUSMin[2] = { SrcDx * isrc,       SrcDy * jsrc };
							double SrcUSMax[2] = { SrcDx * (isrc + 1), SrcDy * (jsrc + 1) };

							// compute the intersection of the Src grid cell with the Dst grid cell.
							double IntersectMin[2] = { FMath::Max(SrcUSMin[0], DstUSMin[0]), FMath::Max(SrcUSMin[1], DstUSMin[1]) };
							double IntersectMax[2] = { FMath::Min(SrcUSMax[0], DstUSMax[0]), FMath::Min(SrcUSMax[1], DstUSMax[1]) };

							// area of intersection
							double IntersectArea = (IntersectMax[0] - IntersectMin[0]) * (IntersectMax[1] - IntersectMin[1]);

							TotalIntersectArea += IntersectArea;
							DstValue += IntersectArea * SrcValue;
						}

					}

					if (TotalIntersectArea > .1 * Dx * Dy) // less that 1/10 of the target texel
					{
						DstValue = DstValue / TotalIntersectArea;
					}
					else
					{
						DstValue = ValueType(EForceInit::ForceInitToZero);
					}

				}

			}
		});
	}

	/**
	*	Sparse Down Sample of Color (FLinearColor) Grid. 
	*   Specialized color down-sample that also preserves average luma (computed with with Rec 709 standard)
	*
	*  @param SuperSampleGrid        Array of FLinearColor data in a high resolution grid.
	*                                The sparsity corresponds to Charts in a UV atlas and regions outside of
	*                                the charts hold non-physical colors (std::numeric_limits<float>::lowest())
	*
	*  @param OutGrid                Resulting grid holding the normal map texture data as FLinearColor
	*
	*  NB: It is assumed that the SuperSample Grid is a multiple of the OutBuffer Grid.  I.e. an integer number of super sample
	*      texels correspond to each result texel
	*/
	void SparseDownSampleColor(const ProxyLOD::TGridWrapper<FLinearColor>& SuperSampleGrid, ProxyLOD::FLinearColorGrid& OutGrid)
	{
=======
	{
		typedef FLinearColor   ValueType;

		const FIntPoint SrcSize = InSrcGrid.Size();
		const FIntPoint DstSize = OutGrid.Size();

		checkSlow(SrcSize.X >= DstSize.X);
		checkSlow(SrcSize.Y >= DstSize.Y);

		// assign each scanline to a different parallel task
		ProxyLOD::Parallel_For(ProxyLOD::FIntRange(0, DstSize.Y), [&InSrcGrid, &OutGrid](const ProxyLOD::FIntRange& Range)
		{
			const int32 I = OutGrid.Size().X;

			const int32 SrcI = InSrcGrid.Size().X;
			const int32 SrcJ = InSrcGrid.Size().Y;

			double Dx = 1. / double(I);
			double Dy = 1. / double(OutGrid.Size().Y);

			double SrcDx = 1. / double(SrcI);
			double SrcDy = 1. / double(SrcJ);



			for (int32 j = Range.begin(), J = Range.end(); j < J; ++j)
			{

				// loop over the 'fast' grid direction, gathering from the src grid.
				for (int32 i = 0; i < I; ++i)
				{
					// Destination for our data is a 
					// small square centered on i+1/2, j+1/2
					// in unit space (US) 

					double DstUSMin[2] = { Dx * i,       Dy * j };
					double DstUSMax[2] = { Dx * (i + 1), Dy * (j + 1) };

					// Where are these corners in the SrcGrid 
					// in the grid index space (IS) ?
					int32 SrcISMin[2] = { FMath::FloorToInt(DstUSMin[0] * SrcI), FMath::FloorToInt(DstUSMin[1] * SrcJ) };
					int32 SrcISMax[2] = { FMath::CeilToInt(DstUSMax[0] * SrcI), FMath::CeilToInt(DstUSMax[1] * SrcJ) };

					// clip against boundary
					SrcISMin[0] = FMath::Max(SrcISMin[0], 0);
					SrcISMin[1] = FMath::Max(SrcISMin[1], 0);

					SrcISMax[0] = FMath::Min(SrcISMax[0], SrcI);
					SrcISMax[1] = FMath::Min(SrcISMax[1], SrcJ);

					// access to the value we are going to update
					ValueType&  DstValue = OutGrid(i, j);

					DstValue = ValueType(EForceInit::ForceInitToZero);

					double TotalIntersectArea = 0.;
					// loop over the src region that contributes to the dst region
					for (int32 jsrc = SrcISMin[1]; jsrc < SrcISMax[1]; ++jsrc)
					{
						for (int32 isrc = SrcISMin[0]; isrc < SrcISMax[0]; ++isrc)
						{
							const ValueType SrcValue = InSrcGrid(isrc, jsrc);

							// the bounding box in unit space for this src grid cell
							double SrcUSMin[2] = { SrcDx * isrc,       SrcDy * jsrc };
							double SrcUSMax[2] = { SrcDx * (isrc + 1), SrcDy * (jsrc + 1) };

							// compute the intersection of the Src grid cell with the Dst grid cell.
							double IntersectMin[2] = { FMath::Max(SrcUSMin[0], DstUSMin[0]), FMath::Max(SrcUSMin[1], DstUSMin[1]) };
							double IntersectMax[2] = { FMath::Min(SrcUSMax[0], DstUSMax[0]), FMath::Min(SrcUSMax[1], DstUSMax[1]) };

							// area of intersection
							double IntersectArea = (IntersectMax[0] - IntersectMin[0]) * (IntersectMax[1] - IntersectMin[1]);

							TotalIntersectArea += IntersectArea;
							DstValue += IntersectArea * SrcValue;
						}

					}

					if (TotalIntersectArea > .1 * Dx * Dy) // less that 1/10 of the target texel
					{
						DstValue = DstValue / TotalIntersectArea;
					}
					else
					{
						DstValue = ValueType(EForceInit::ForceInitToZero);
					}

				}

			}
		});
	}

	/**
	*	Sparse Down Sample of Color (FLinearColor) Grid. 
	*   Specialized color down-sample that also preserves average luma (computed with with Rec 709 standard)
	*
	*  @param SuperSampleGrid        Array of FLinearColor data in a high resolution grid.
	*                                The sparsity corresponds to Charts in a UV atlas and regions outside of
	*                                the charts hold non-physical colors (std::numeric_limits<float>::lowest())
	*
	*  @param OutGrid                Resulting grid holding the normal map texture data as FLinearColor
	*
	*  NB: It is assumed that the SuperSample Grid is a multiple of the OutBuffer Grid.  I.e. an integer number of super sample
	*      texels correspond to each result texel
	*/
	void SparseDownSampleColor(const ProxyLOD::TGridWrapper<FLinearColor>& SuperSampleGrid, ProxyLOD::FLinearColorGrid& OutGrid, const FLinearColor DefaultColor = FLinearColor(0., 0., 0., 0.))
	{
>>>>>>> a23640a2
		FIntPoint SuperSampleSize = SuperSampleGrid.Size();
		FIntPoint ResultSize      = OutGrid.Size();
		const int32 NumXSuperSamples = SuperSampleSize.X / ResultSize.X;
		const int32 NumYSuperSamples = SuperSampleSize.Y / ResultSize.Y;

		checkSlow(SuperSampleSize.X == ResultSize.X * NumXSuperSamples);
		checkSlow(SuperSampleSize.Y == ResultSize.Y * NumYSuperSamples);

		// Note FLinearColor has a different way to define Luma.
		// the Rec 709 standard is dot(Color, float3(0.2126, 0.7152, 0.0722));
		const auto ComputeLuma = [](const FLinearColor& Color)->float
		{
			bool bUseRec709 = false;
			float Result;

			if (bUseRec709)
			{
				Result = Color.R * 0.2126 + Color.G * 0.7152 + Color.B  * 0.0722;
			}
			else
			{
				Result = Color.ComputeLuminance();
			}

			return Result;
		};

		// Gather
		
		ProxyLOD::Parallel_For(ProxyLOD::FIntRange(0, ResultSize.Y),
			[&](const ProxyLOD::FIntRange& Range)
		{
			const FLinearColor* SuperSampleBuffer = SuperSampleGrid.GetData();
			FLinearColor* ResultBuffer = OutGrid.GetData();
			for (int32 j = Range.begin(), J = Range.end(); j < J; ++j)
			{
				int32 joffset = j * NumYSuperSamples;
				for (int32 i = 0; i < ResultSize.X; ++i)
				{

					FLinearColor ResultColor(0, 0, 0, 0);
					float        Luma = 0;
					uint32       ResultCount = 0;

					int32 ioffset = i * NumXSuperSamples;

					// loop over the super samples
					for (int32 jj = joffset; jj < joffset + NumYSuperSamples; ++jj)
					{
						for (int32 ii = ioffset; ii < ioffset + NumXSuperSamples; ++ii)
						{
							const FLinearColor& SuperSampleColor = SuperSampleBuffer[ii + jj * SuperSampleSize.X];
							if (SuperSampleColor.R != std::numeric_limits<float>::lowest())
							{
								ResultColor += SuperSampleColor;

								Luma += ComputeLuma(SuperSampleColor);
								ResultCount++;
							}

						}
					}


					// Average the result
					if (ResultCount > 0)
					{
						ResultColor = ResultColor / float(ResultCount);
						Luma = Luma / float(ResultCount);
						float TmpLuma = ComputeLuma(ResultColor);
						if (TmpLuma > 1.e-3)
						{
							float LumaCorrection = Luma / ComputeLuma(ResultColor);
							ResultColor *= LumaCorrection;
						}
					}
					else
					{
						ResultColor = DefaultColor;
					}

					// write it into the buffer
					ResultBuffer[i + j * ResultSize.X] = ResultColor;
				}
			}
		});
	}

	/**
	*	Sparse Down Sample of FLinearColor Grid.
	*
	*
	*  @param SuperSampledBuffer     Array of FLinearColor data in a high resolution grid.
	*                                The sparsity corresponds to Charts in a UV atlas and regions outside of
	*                                the charts hold non-physical colors (std::numeric_limits<float>::lowest())
	*
	*  @param OutGrid                Resulting grid holding the normal map texture data as FLinearColor
	*
	*  NB: It is assumed that the SuperSample Grid is a multiple of the OutBuffer Grid.  I.e. an interger number of super sample
	*      texels correspond to each result texel
	*/
	void SparseDownSampleMaterial(const ProxyLOD::TGridWrapper<FLinearColor>& SuperSampleGrid, ProxyLOD::FLinearColorGrid& OutGrid)
	{
		const FIntPoint  SuperSampleSize = SuperSampleGrid.Size();
		const FIntPoint  ResultSize      = OutGrid.Size();
		const int32 NumXSuperSamples = SuperSampleSize.X / ResultSize.X;
		const int32 NumYSuperSamples = SuperSampleSize.Y / ResultSize.Y;

		checkSlow(SuperSampleSize.X == ResultSize.X * NumXSuperSamples);
		checkSlow(SuperSampleSize.Y == ResultSize.Y * NumYSuperSamples);

		// Gather

		ProxyLOD::Parallel_For(ProxyLOD::FIntRange(0, ResultSize.Y),
			[&](const ProxyLOD::FIntRange& Range)
		{
			const FLinearColor* SuperSampleBuffer = SuperSampleGrid.GetData();
			FLinearColor* ResultBuffer = OutGrid.GetData();
			for (int32 j = Range.begin(), J = Range.end(); j < J; ++j)
			{
				int32 joffset = j * NumYSuperSamples;
				for (int32 i = 0; i < ResultSize.X; ++i)
				{

					FLinearColor ResultColor(0, 0, 0, 0);
					uint32       ResultCount = 0;

					int32 ioffset = i * NumXSuperSamples;

					// loop over the super samples
					for (int32 jj = joffset; jj < joffset + NumYSuperSamples; ++jj)
					{
						for (int32 ii = ioffset; ii < ioffset + NumXSuperSamples; ++ii)
						{
							const FLinearColor& SuperSampleColor = SuperSampleBuffer[ii + jj * SuperSampleSize.X];
							if (SuperSampleColor.R != std::numeric_limits<float>::lowest())
							{
								ResultColor += SuperSampleColor;
								ResultCount++;
							}

						}
					}


					// Average the result
					if (ResultCount > 0) ResultColor = ResultColor / float(ResultCount);

					// write it into the buffer
					ResultBuffer[i + j * ResultSize.X] = ResultColor;
				}
			}
		});
	}

	// Unpack a quantized vector into the [-1,1]x[-1,1]x[-1,1] cube
	FVector UnPackQuantizedVector(const FColor& QuantizedNormal)
	{
		FVector Vector(QuantizedNormal.R / 256.f, QuantizedNormal.G / 256.f, QuantizedNormal.B / 256.f);

		Vector = 2.f * Vector - FVector(1., 1., 1.);
		return Vector;
	}

	FColor QuantizeVector(const FVector& Vector)
	{
		FVector Tmp = 0.5 * (Vector + FVector(1., 1., 1.));
		FLinearColor LinearColor(Tmp);
		return LinearColor.Quantize();
	}

	// Specialized version for the normal map. 
	// This needs to convert the normal vector to the tangent space of the target mesh.
	// In the case that the source geometry didn't have a normal map, we have to generate one by 
	// directly sampling the geometry normals.

	void SuperSampleWSNormal(const FRawMeshArrayAdapter& SrcMeshAdapter,
		const ProxyLOD::FSrcDataGrid& SuperSampleCorrespondenceGrid,
		const ProxyLOD::FRasterGrid& SuperSampleUVGrid,
		const TArray<FFlattenMaterial>& InputMaterials,
		TArray<FVector>& SuperSampleBuffer)
	{

		typedef FVector FTangentSpace[3];

		//	const FIntPoint Size = OutMaterial.GetPropertySize(PropertyType);
		//	TArray<FColor>& TargetBuffer = OutMaterial.GetPropertySamples(PropertyType);
		const FIntPoint  BufferSize = SuperSampleUVGrid.Size();
		int32 BufferCount = BufferSize.X * BufferSize.Y;
		ResizeArray(SuperSampleBuffer, BufferCount);

		// Init buffer to zero color

		ProxyLOD::Parallel_For(ProxyLOD::FIntRange(0, BufferCount),
			[&SuperSampleBuffer](const ProxyLOD::FIntRange& Range)
		{
			FVector* Data = SuperSampleBuffer.GetData();
			for (int32 i = Range.begin(), I = Range.end(); i < I; ++i) Data[i] = FVector(0.f, 0.f, 0.f);
		});


		checkSlow(SuperSampleCorrespondenceGrid.Size() == SuperSampleUVGrid.Size());

		const FColor DefaultMissColor(255, 0, 0);
		const FColor EmptySrcColor(0, 0, 255);

		// Iterate over the the UVGrid.

		ProxyLOD::Parallel_For(ProxyLOD::FIntRange(0, BufferSize.Y),
			[&](const ProxyLOD::FIntRange& Range)
		{

			auto ComputeSrcTangentSpace = [&SrcMeshAdapter](const int32 TriangleId, const ProxyLOD::DArray3d& BarycentricCoords, FTangentSpace& TangentSpace)
			{

				int32 MeshId; int32 LocalFaceNumber;
				const FRawMeshArrayAdapter::FRawPoly SrcPoly = SrcMeshAdapter.GetRawPoly(TriangleId, MeshId, LocalFaceNumber);

				// Get the tangent space:  We try to compute this in a way that is consistent with LocalVertexFactory.usf (CalcTangentToLocal).

				TangentSpace[0] = ProxyLOD::InterpolateVertexData(BarycentricCoords, SrcPoly.WedgeTangentX);
				//TangentSpace[1] = ProxyLOD::InterpolateVertexData(BarycentricCoords, SrcPoly.WedgeTangentY);
				TangentSpace[2] = ProxyLOD::InterpolateVertexData(BarycentricCoords, SrcPoly.WedgeTangentZ);

				TangentSpace[2].Normalize();
				TangentSpace[0].Normalize();

				// bi-tangent
				TangentSpace[1] = FVector::CrossProduct(TangentSpace[2], TangentSpace[0]);

				// tangent
				TangentSpace[0] = FVector::CrossProduct(TangentSpace[1], TangentSpace[2]);

			};



			// Samples the normal map and unpacks the result
			auto GetNormalFromBuffer = [](const FIntPoint& Size, const TArray<FColor>& Buffer, const FIntPoint& ij)->FVector
			{
				FIntPoint SampleIJ = ij;
				// if the sample requested is outside the 2d array bounds, just shift it to the closest valid point. 
				if (SampleIJ.X > Size.X - 1) SampleIJ.X = Size.X - 1;
				if (SampleIJ.Y > Size.Y - 1) SampleIJ.Y = Size.Y - 1;
				if (SampleIJ.X < 0) SampleIJ.X = 0;
				if (SampleIJ.Y < 0) SampleIJ.Y = 0;

				// TangentSpace Normal
				FColor NormalAsColor = Buffer[SampleIJ.X + SampleIJ.Y * Size.X];

				// Map from uint8 0, 255 x 0,255 x 0,255  to -1,1 x -1,1 x -1,1 region
				FVector TSNormal = UnPackQuantizedVector(NormalAsColor);

				TSNormal.Normalize();
				return TSNormal;

			};

			// Iterate over the target texels.

			for (int32 j = Range.begin(); j < Range.end(); ++j)
			{

				for (int32 i = 0; i < BufferSize.X; ++i)
				{


					const float MinFloat = std::numeric_limits<float>::lowest();
					FVector& ResultNormal = SuperSampleBuffer[i + j * BufferSize.X];
					ResultNormal = FVector(MinFloat, 0.f, 0.f);


					const auto& SuperSampleTexelData = SuperSampleUVGrid(i, j);
					const ProxyLOD::FSrcMeshData& CorrespondenceData = SuperSampleCorrespondenceGrid(i, j);
					const int32 DstTriangleId = SuperSampleTexelData.TriangleId;

					if (DstTriangleId > -1)
					{
						const auto& DstBarycentricCoords = SuperSampleTexelData.BarycentricCoords;



						if (CorrespondenceData.MaterialId == -1) continue;

						const int32 MaterialIdx = CorrespondenceData.MaterialId;

						FVector2D SrcUV = CorrespondenceData.UV;

						const int32 SrcTriangleId = CorrespondenceData.TriangleId;
						const auto& SrcBarycentricCoords = CorrespondenceData.BarycentricCoords;
						FTangentSpace SrcTangentSpace;
						ComputeSrcTangentSpace(SrcTriangleId, SrcBarycentricCoords, SrcTangentSpace);
						
						// Correct for triangles with inverted chirality (inverted UV handedness )
						SrcTangentSpace[1] *= CorrespondenceData.Handedness;


						// Why is this happening?
						if (SrcUV.X > 1 || SrcUV.X < 0 || SrcUV.Y > 1 || SrcUV.Y < 0)
						{
							SrcUV = FVector2D(0.f, 0.f);
						}


						const FIntPoint SrcBufferSize = InputMaterials[MaterialIdx].GetPropertySize(EFlattenMaterialProperties::Normal);
						const TArray<FColor>& SrcBuffer = InputMaterials[MaterialIdx].GetPropertySamples(EFlattenMaterialProperties::Normal);


						// By convention, a baked down src normal map will have a single element in the case that the original geoemetry had no normal map.

						const bool bSrcHasNormalMap = (SrcBuffer.Num() > 1);


						// Get world space samples of the normal - either from the normal map or directly from geometry.
						//  Sample the normal map in world space.  Use bilinear filtering.

						if (bSrcHasNormalMap) // testing.  We should just be encoding the geometry normal now.
						{

							const FVector2D SrcTexelLocation(SrcUV.X * SrcBufferSize.X, SrcUV.Y * SrcBufferSize.Y);

							// 0,0 corner

							const FIntPoint Min(FMath::FloorToInt(SrcTexelLocation.X), FMath::FloorToInt(SrcTexelLocation.Y));

							// offset.

							const FVector2D Delta(SrcTexelLocation.X - (float)Min.X, SrcTexelLocation.Y - (float)Min.Y);

							// corner samples.

							FVector NormalSampleArray[4];
							NormalSampleArray[0] = GetNormalFromBuffer(SrcBufferSize, SrcBuffer, Min + FIntPoint(0, 0));
							NormalSampleArray[1] = GetNormalFromBuffer(SrcBufferSize, SrcBuffer, Min + FIntPoint(1, 0));
							NormalSampleArray[2] = GetNormalFromBuffer(SrcBufferSize, SrcBuffer, Min + FIntPoint(0, 1));
							NormalSampleArray[3] = GetNormalFromBuffer(SrcBufferSize, SrcBuffer, Min + FIntPoint(1, 1));

							// Interpolate the results

							const FVector TangentSpaceNormal =
								NormalSampleArray[0] * (1. - Delta.X) * (1. - Delta.Y) +
								NormalSampleArray[1] * Delta.X * (1. - Delta.Y) +
								NormalSampleArray[2] * (1. - Delta.X) * Delta.Y +
								NormalSampleArray[3] * Delta.X * Delta.Y;



							// Convert to worldspace 

							ResultNormal = TangentSpaceNormal.X * SrcTangentSpace[0] + TangentSpaceNormal.Y * SrcTangentSpace[1] + TangentSpaceNormal.Z * SrcTangentSpace[2];

							// If the src triangle we are sampling actually faces the opposite direction of the dst triangle, we assume the src poly was marked as double sided.

							//	ResultNormal[2] *= CorrespondenceData.CoAligned;

						}
						else // Src doesn't have NormalMap:   Sample the geometry normal in world space.
						{
							// We aren't filtering the normal from the geometry, but the fact that we 
							// are doing super-sampling should help average things out.

							ResultNormal = SrcTangentSpace[2];
						}


					}	// end if in triangle.					

				} // end i loop
			} // end j loop
		});
	}

	/**
	*	Sparse Down Sample of Normal Vector. 
	*
	*   NB: Converts a world space normal vector to the tangent space of the Destination Mesh.
	*       Also the resulting tangent vector is encoded with a shift and scale 1/2( tangent + {1,1,1})
	*       So it make be stored as an FLinearColor
	*
	*  @param SuperSampledNormals    Array of Normals stored sparsely in World Space in a high resolution grid.
	*                                The sparsity corresponds to Charts in a UV atlas and regions outside of
	*                                the charts hold non-physical normals (std::numeric_limits<float>::lowest())
	*
	*  @param DstUVGrid              Grid of the same size as the output that maps texel in the UV Atlas 
	*                                to points on corresponding DstRawMesh.
	*                            
	*  @param DstRawMesh             Mesh (with tangent space and UVs) for which we are encoding normals
	*
	*  @param OutDstBufferGrid       Resulting grid holding the normal map texture data as FLinearColor
	*
	*
	*  NB: It is assumed that the SuperSample Grid is a multiple of the OutBuffer Grid.  I.e. an integer number of super sample
	*      texels correspond to each result texel
	*  
	*/
	void SparseDownSampleNormal(const ProxyLOD::TGridWrapper<FVector>& SuperSampledNormalGrid, 
		                        const ProxyLOD::FRasterGrid& DstUVGrid, const FRawMesh& DstRawMesh,
		                        ProxyLOD::FLinearColorGrid& OutDstBufferGrid)
	{

		const FIntPoint SuperSampleSize = SuperSampledNormalGrid.Size();
		const FIntPoint DstBufferSize = OutDstBufferGrid.Size();
		const FIntPoint UVSize = DstUVGrid.Size();

		const int32 NumXSuperSamples = SuperSampleSize.X / UVSize.X;
		const int32 NumYSuperSamples = SuperSampleSize.Y / UVSize.Y;
		

		checkSlow(SuperSampleSize.X == UVSize.X * NumXSuperSamples);
		checkSlow(SuperSampleSize.Y == UVSize.Y * NumYSuperSamples);


		// Gather

		ProxyLOD::Parallel_For(ProxyLOD::FIntRange(0, DstBufferSize.Y),
			[&](const ProxyLOD::FIntRange& Range)
		{
			// Store the tangent space in a 3x3 matrix.  

			typedef openvdb::Mat3R  FTangentSpace;


			auto ComputeDstTangentSpace = [&DstRawMesh](const int32 TriangleId, const ProxyLOD::DArray3d& BarycentricCoords, FTangentSpace& TangentSpace)
			{
				const int32 Indexes[3] = { TriangleId * 3, TriangleId * 3 + 1, TriangleId * 3 + 2 };

				// Compute the local tangent space
				FVector InterpolatedTangent;
				//{
					FVector TangentSamples[3];
					TangentSamples[0] = DstRawMesh.WedgeTangentX[Indexes[0]];
					TangentSamples[1] = DstRawMesh.WedgeTangentX[Indexes[1]];
					TangentSamples[2] = DstRawMesh.WedgeTangentX[Indexes[2]];
					InterpolatedTangent = ProxyLOD::InterpolateVertexData(BarycentricCoords, TangentSamples);
				//}

				FVector InterpolatedBiTangent;

				// The bi-tangent is reconstructed from the tangent and normal
				//{
					FVector BiTangentSamples[3];
					BiTangentSamples[0] = DstRawMesh.WedgeTangentY[Indexes[0]];
					BiTangentSamples[1] = DstRawMesh.WedgeTangentY[Indexes[1]];
					BiTangentSamples[2] = DstRawMesh.WedgeTangentY[Indexes[2]];
					InterpolatedBiTangent = ProxyLOD::InterpolateVertexData(BarycentricCoords, BiTangentSamples);
				//}

				FVector InterpolatedNormal;
				//{
					FVector NormalSamples[3];
					NormalSamples[0] = DstRawMesh.WedgeTangentZ[Indexes[0]];
					NormalSamples[1] = DstRawMesh.WedgeTangentZ[Indexes[1]];
					NormalSamples[2] = DstRawMesh.WedgeTangentZ[Indexes[2]];
					InterpolatedNormal = ProxyLOD::InterpolateVertexData(BarycentricCoords, NormalSamples);
				//}

				// Testing handedness. Is the tangent x bitangent pointing (roughly) in the direction of the normal?
				float Chirality[3];
				for (int32 i = 0; i < 3; ++i)
				{
					// StaticMeshVertexBuffer.h computes it this way...(see SetTangents)
					FMatrix Basis(
						FPlane(TangentSamples[i], 0),
						FPlane(BiTangentSamples[i], 0),
						FPlane(NormalSamples[i], 0),
						FPlane(0, 0, 0, 1)
					);
					Chirality[i] = (Basis.Determinant() < 0) ? -1.f : 1.f;
				}
				// NB: I don't know why this minus sign makes things work.. it shouldn't..
				float Handedness = FMath::Clamp(ProxyLOD::InterpolateVertexData(BarycentricCoords, Chirality), -1.f, 1.f);
				Handedness = (Handedness > 0) ? 1.f : -1.f;
	

				InterpolatedBiTangent = Handedness * FVector::CrossProduct(InterpolatedNormal, InterpolatedTangent);
				InterpolatedTangent = Handedness * FVector::CrossProduct(InterpolatedBiTangent, InterpolatedNormal);



				// Put the result in the column of a 3x3 matrix
				TangentSpace.setColumns(openvdb::Vec3f(InterpolatedTangent.X,   InterpolatedTangent.Y,   InterpolatedTangent.Z),
										openvdb::Vec3f(InterpolatedBiTangent.X, InterpolatedBiTangent.Y, InterpolatedBiTangent.Z),
										openvdb::Vec3f(InterpolatedNormal.X,    InterpolatedNormal.Y,    InterpolatedNormal.Z));

			};

			// Dotproduct between Vec3f and FVector

			auto LocalDot = [](const openvdb::Vec3f& VecA, const FVector& VecB)->float
			{
				return VecA[0] * VecB[0] + VecA[1] * VecB[1] + VecA[2] * VecB[2];
			};

			// Loop over the texels
			FLinearColor* DstBuffer            = OutDstBufferGrid.GetData();
			const FVector* SuperSampledNormals = SuperSampledNormalGrid.GetData();

			for (int32 j = Range.begin(), J = Range.end(); j < J; ++j)
			{
				int32 joffset = j * NumYSuperSamples;
				for (int32 i = 0; i < DstBufferSize.X; ++i)
				{
					
					FLinearColor& ResultColor = DstBuffer[i + j * DstBufferSize.X];
					ResultColor = FLinearColor(0, 0, 0, 0);

					// The actual requested texture size might be smaller than the buffer we are filling.

					if (i > UVSize.X - 1 || j > UVSize.Y - 1) continue;

					// Encode this normal in terms of the local tangent space.
					const auto& DstTexel = DstUVGrid(i, j);

					if (DstTexel.TriangleId < 0) continue;

					FTangentSpace XForm;
					ComputeDstTangentSpace(DstTexel.TriangleId, DstTexel.BarycentricCoords, XForm);

					FVector      ResultVector(0, 0, 0);
					uint32       ResultCount = 0;

					int32 ioffset = i * NumXSuperSamples;

					const openvdb::Vec3f WorldNormal = XForm.col(2);
					
					// loop over the super samples
					for (int32 jj = joffset; jj < joffset + NumYSuperSamples; ++jj)
					{
						for (int32 ii = ioffset; ii < ioffset + NumXSuperSamples; ++ii)
						{
							const FVector& SuperSampleColor = SuperSampledNormals[ii + jj * SuperSampleSize.X];
							if (SuperSampleColor.X != std::numeric_limits<float>::lowest())
							{
								const float DotWithWorldNormal = LocalDot(WorldNormal, SuperSampleColor);
								ResultVector += SuperSampleColor / (DotWithWorldNormal * DotWithWorldNormal + 0.1);
								ResultCount++;
							}

						}
					}
					// Average the result
					if (ResultCount > 0)
					{
						ResultVector = ResultVector / float(ResultCount);
					}

					
					// Invert the tangent space
					if (FMath::Abs(XForm.det()) > 0.001)
					{
						XForm = XForm.inverse();
					}
					else
					{
						XForm = XForm.transpose();
					}


					// project the result onto the tangent space vectors.
					// note: the matrix formulation doesn't assume that the local tangent space is orthonormal.

					openvdb::Vec3f Tmp(ResultVector.X, ResultVector.Y, ResultVector.Z);

					Tmp = XForm * Tmp;
					
					// if outside of the compression range, then normalize
					if (Tmp[0] < -1.f || Tmp[0] > 1.f || Tmp[1] < -1.f || Tmp[1] > 1.f || Tmp[2] < -1.f || Tmp[2] > 1.f)
					{
						Tmp.normalize();
					}

					// shift to the 0, range.
					Tmp = 0.5f * (Tmp + openvdb::Vec3f(1, 1, 1));

					// write it into the buffer
					ResultColor = FLinearColor(Tmp[0], Tmp[1], Tmp[2]);
					
				}
			}
		});

	}

	/**
	* Specialized function that assumes the FLinearColor data in the Vector grid
	* represents and scaled and shifted 3-vector.  FLinearColor data = 1/2 (v + {1,1,1})
	* where 'v' is the vector of interest.
	*
	* On return: The grid will hold scaled and shifted normalized vectors.
	*/
	void NormalizeLinearColorVectorGrid(ProxyLOD::FLinearColorGrid& VectorGrid)
	{
		const FIntPoint GridSize = VectorGrid.Size();
		FLinearColor* ColorData = VectorGrid.GetData();

		// renormalize the values after the filtering of the down sample
		ProxyLOD::Parallel_For(ProxyLOD::FIntRange(0, GridSize.X * GridSize.Y),
			[ColorData](const ProxyLOD::FIntRange& Range)
		{

			for (int32 i = Range.begin(), I = Range.end(); i < I; ++i)
			{
				FLinearColor& ColorValue = ColorData[i];
				// convert back to vector form
				openvdb::Vec3f NormVec(ColorValue.R, ColorValue.G, ColorValue.B);
				NormVec = 2.f * NormVec - openvdb::Vec3f(1.f, 1.f, 1.f);
				// normalize
				NormVec.normalize();
				// back to linear color form
				NormVec = 0.5f * (NormVec + openvdb::Vec3f(1.f, 1.f, 1.f));

				ColorValue.R = NormVec[0];
				ColorValue.G = NormVec[1];
				ColorValue.B = NormVec[2];
			}

		});
	}

	/**
	*  Use the information in the super sample grid to identify the texels they contribute to in the regular (not super sampled) grid.
	*  These are grid cells are marked with the value '1',
	*  if no super sample cells contribute to a target cell it will be marked with a '0'
	*/
	void ConstrucTopologyStencilGrid(const ProxyLOD::FRasterGrid& SuperSampledDstUVGrid, ProxyLOD::TGrid<int32>& TopologyGrid)
	{
		const FIntPoint TargetSize = TopologyGrid.Size();
		const FIntPoint SrcSize    = SuperSampledDstUVGrid.Size();


		const int32 SampleCount = SrcSize.X / TargetSize.X;

		checkSlow(SampleCount == SrcSize.Y / TargetSize.Y);

		ProxyLOD::Parallel_For(ProxyLOD::FIntRange(0, TargetSize.Y),
			[TargetSize, &TopologyGrid, &SuperSampledDstUVGrid, SampleCount](const ProxyLOD::FIntRange& Range)
		{

			for (int32 j = Range.begin(); j < Range.end(); ++j)
			{
				for (int32 i = 0; i < TargetSize.X; ++i)
				{
					// will a triangle contribute to this super sampled texel?
					int32 ResultCounter = 0;

					for (int32 ii = i * SampleCount; ii < (i + 1) * SampleCount; ++ii)
					{
						for (int32 jj = j * SampleCount; jj < (j + 1) * SampleCount; ++jj)
						{
							const auto& TexelData = SuperSampledDstUVGrid(ii, jj);

							if (TexelData.TriangleId > -1) ResultCounter = 1;
						}
					}
					TopologyGrid(i, j) = ResultCounter;
				}
			}
		});
	}


	template <EFlattenMaterialProperties PropertyType>
	void TMapFlattenMaterial(const FRawMesh& DstRawMesh, const FRawMeshArrayAdapter& SrcMeshAdapter,
		const ProxyLOD::FSrcDataGrid&  SuperSampledCorrespondenceGrid,
		const ProxyLOD::FRasterGrid& SuperSampledDstUVGrid, const ProxyLOD::FRasterGrid& DstUVGrid,
		const TArray<FFlattenMaterial>& InputMaterials, FFlattenMaterial& OutMaterial, const FColor DefaultColor = FColor::Black)
	{
		const FIntPoint OutSize = OutMaterial.GetPropertySize(PropertyType);

		// Transfer the material to a buffer that matches the resolution of our UV grid.
		// Later this is down-sampled for the output material.

		const FIntPoint TransferBufferSize = DstUVGrid.Size();

		// Early out if no dst size has been allocated

		if (TransferBufferSize == FIntPoint::ZeroValue || OutSize == FIntPoint::ZeroValue)
		{
			return;
		}
   
		const int32 SampleCount = SuperSampledDstUVGrid.Size().X / DstUVGrid.Size().X;

		checkSlow(SampleCount == SuperSampledDstUVGrid.Size().Y / DstUVGrid.Size().Y);
		checkSlow(SuperSampledCorrespondenceGrid.Size() == SuperSampledDstUVGrid.Size());

		{

			// Sample into a linear color buffer.
			// Note, only the normal sampler uses the HighRes (MeshAdapter) and Simplified (VertexDataMesh) 
			// geometry. 

			ProxyLOD::FLinearColorGrid::Ptr LinearColorGrid = ProxyLOD::FLinearColorGrid::Create(TransferBufferSize.X, TransferBufferSize.Y);

			if (PropertyType == EFlattenMaterialProperties::Normal)
			{

				TArray<FVector> SuperSampleBuffer;
				SuperSampleWSNormal(SrcMeshAdapter, SuperSampledCorrespondenceGrid, SuperSampledDstUVGrid, InputMaterials, SuperSampleBuffer);

				// Respect the local tangent spaces when down sampling the normal.
				ProxyLOD::TGridWrapper<FVector> SuperSampleGrid(SuperSampleBuffer, SuperSampledDstUVGrid.Size());
				SparseDownSampleNormal(SuperSampleGrid, DstUVGrid, DstRawMesh, *LinearColorGrid);
			}
			else if (PropertyType == EFlattenMaterialProperties::Diffuse)
			{
<<<<<<< HEAD
				TArray<FLinearColor> SuperSampledMaterial;
				TransferMaterial<PropertyType>(SuperSampledCorrespondenceGrid, SuperSampledDstUVGrid, InputMaterials, SuperSampledMaterial);
=======
				// The base color to use when ray-based transfer can't find any source geometry.  This happens most when
				// using gap filling to close doors and windows.
				const FLinearColor UnresolvedColor(DefaultColor);
				
				TArray<FLinearColor> SuperSampledMaterial;
				TransferMaterial<PropertyType>(SuperSampledCorrespondenceGrid, SuperSampledDstUVGrid, InputMaterials, SuperSampledMaterial, UnresolvedColor);
>>>>>>> a23640a2

				// Preserve the average luma when down sampling color.
				ProxyLOD::TGridWrapper<FLinearColor> SuperSampleGrid(SuperSampledMaterial, SuperSampledDstUVGrid.Size());
				SparseDownSampleColor(SuperSampleGrid, *LinearColorGrid);
			}
			else
			{

				TArray<FLinearColor> SuperSampledMaterial;
				TransferMaterial<PropertyType>(SuperSampledCorrespondenceGrid, SuperSampledDstUVGrid, InputMaterials, SuperSampledMaterial);

				// Generic down sample.
				ProxyLOD::TGridWrapper<FLinearColor> SuperSampleGrid(SuperSampledMaterial, SuperSampledDstUVGrid.Size());
				SparseDownSampleMaterial(SuperSampleGrid, *LinearColorGrid);

			}

			// Generate initial topology for dilation.  Cells with 'valid' data
			// will be marked with a '1' in the topology grid.

			ProxyLOD::TGrid<int32> TopologyGrid(TransferBufferSize.X, TransferBufferSize.Y);
			ConstrucTopologyStencilGrid(SuperSampledDstUVGrid, TopologyGrid);
			

			// Dilate the linear color buffer

			bool bDilationRequired = true;
			while (bDilationRequired)
			{
				// Each dilate propagates color into previsously invalid cells in the linear color grid
				// and updates the valid grid cell markers in the topology grid.
				bDilationRequired = DilateGrid(*LinearColorGrid, TopologyGrid);
			}

			// Pointer to a 2d grid that will be at the output resolution

			ProxyLOD::FLinearColorGrid::Ptr  SmallLinearColorGrid;
			
			// Down sample to the output resolution

			if (OutSize == LinearColorGrid->Size())
			{
				SmallLinearColorGrid = LinearColorGrid;
				
			}
			else
			{
				SmallLinearColorGrid = ProxyLOD::FLinearColorGrid::Create(OutSize.X, OutSize.Y);

				// Area weighted down sample of the grid.  Note that the texture data has been dilated from 
				// the UV islands already, so the downsample need not be sparse.

				DownSample2dGrid(*LinearColorGrid, *SmallLinearColorGrid);

				if (PropertyType == EFlattenMaterialProperties::Normal)
				{
					// The last step in down-sampling will not have produced normal vectors of unit legth.
					// renormalize the lenght.

					NormalizeLinearColorVectorGrid(*SmallLinearColorGrid);
					
				}
			}

			// Allocate the output

			TArray<FColor>& OutBuffer = OutMaterial.GetPropertySamples(PropertyType);
			ResizeArray(OutBuffer, OutSize.X * OutSize.Y);

			// Transfer the result into the FColor buffer needed for output.

			// NB: the normal map was just quantized.
			if (PropertyType == EFlattenMaterialProperties::Normal)
			{
				const FLinearColor* ColorData = SmallLinearColorGrid->GetData();

				ProxyLOD::Parallel_For(ProxyLOD::FIntRange(0, OutSize.X * OutSize.Y),
					[ColorData, &OutBuffer](const ProxyLOD::FIntRange& Range)
				{	
					FColor* OutColorData = OutBuffer.GetData();

					for (int32 i = Range.begin(), I = Range.end(); i < I; ++i)
					{
						OutColorData[i] = ColorData[i].QuantizeRound();
					}

				});
			}
			else
			{
				const FLinearColor* ColorData = SmallLinearColorGrid->GetData();
				ProxyLOD::Parallel_For(ProxyLOD::FIntRange(0, OutSize.X * OutSize.Y),
					[ColorData, &OutBuffer](const ProxyLOD::FIntRange& Range)
				{
					FColor* OutColorData = OutBuffer.GetData();

					for (int32 i = Range.begin(), I = Range.end(); i < I; ++i)
					{
						OutColorData[i] = ColorData[i].ToFColor(true);
					}

				});
			}

		}
	}




 // Map Diffuse, Specular, Metallic, Roughness, Normal, Emissive, Opacity to the correct materials.
 // NB: EFlattenMaterialProperties: SubSurface, OpacityMask and AmbientOcclusion are not included
void MapFlattenMaterial(const EFlattenMaterialProperties PropertyType, 
	const FRawMesh& DstRawMesh, 
	const FRawMeshArrayAdapter& SrcMeshAdapter,
	const ProxyLOD::FSrcDataGrid& SuperSampledCorrespondenceGrid, 
	const ProxyLOD::FRasterGrid& SuperSampledDstUVGrid,
	const ProxyLOD::FRasterGrid& DstUVGrid, 
	const TArray<FFlattenMaterial>& InputMaterials, 
	const FColor UnresolvedSrcColor,
	FFlattenMaterial& OutMaterial)
{
	switch (PropertyType)
	{
	case EFlattenMaterialProperties::Diffuse:
		TMapFlattenMaterial<EFlattenMaterialProperties::Diffuse>(DstRawMesh, SrcMeshAdapter, SuperSampledCorrespondenceGrid, SuperSampledDstUVGrid, DstUVGrid, InputMaterials, OutMaterial, UnresolvedSrcColor);
		break;
	case EFlattenMaterialProperties::Specular:
		TMapFlattenMaterial<EFlattenMaterialProperties::Specular>(DstRawMesh, SrcMeshAdapter, SuperSampledCorrespondenceGrid, SuperSampledDstUVGrid, DstUVGrid, InputMaterials, OutMaterial);
		break;
	case EFlattenMaterialProperties::Metallic:
		TMapFlattenMaterial<EFlattenMaterialProperties::Metallic>(DstRawMesh, SrcMeshAdapter, SuperSampledCorrespondenceGrid, SuperSampledDstUVGrid, DstUVGrid, InputMaterials, OutMaterial);
		break;
	case EFlattenMaterialProperties::Roughness:
		TMapFlattenMaterial<EFlattenMaterialProperties::Roughness>(DstRawMesh, SrcMeshAdapter, SuperSampledCorrespondenceGrid, SuperSampledDstUVGrid, DstUVGrid, InputMaterials, OutMaterial);
		break;
	case EFlattenMaterialProperties::Normal:
		TMapFlattenMaterial<EFlattenMaterialProperties::Normal>(DstRawMesh, SrcMeshAdapter, SuperSampledCorrespondenceGrid, SuperSampledDstUVGrid, DstUVGrid, InputMaterials, OutMaterial);
		break;
	case EFlattenMaterialProperties::Emissive:
		TMapFlattenMaterial<EFlattenMaterialProperties::Emissive>(DstRawMesh, SrcMeshAdapter, SuperSampledCorrespondenceGrid, SuperSampledDstUVGrid, DstUVGrid, InputMaterials, OutMaterial);
		break;
	case EFlattenMaterialProperties::Opacity:
		TMapFlattenMaterial<EFlattenMaterialProperties::Opacity>(DstRawMesh, SrcMeshAdapter, SuperSampledCorrespondenceGrid, SuperSampledDstUVGrid, DstUVGrid, InputMaterials, OutMaterial);
		break;
	default:
		return;
		// do nothing.  
	};
}

}// end anonymous namespace


void ProxyLOD::MapFlattenMaterials(const FRawMesh& DstRawMesh, const FRawMeshArrayAdapter& SrcMeshAdapter,
	const ProxyLOD::FSrcDataGrid& SuperSampledCorrespondenceGrid,
	const ProxyLOD::FRasterGrid& SuperSampledDstUVGrid,
	const ProxyLOD::FRasterGrid& DstUVGrid,
	const TArray<FFlattenMaterial>& InputMaterials,
	const FColor UnresolvedSrcColor,
	FFlattenMaterial& OutMaterial)
{

	ProxyLOD::FTaskGroup TaskGroup;
	for (int32 i = 0; i < (int32)EFlattenMaterialProperties::NumFlattenMaterialProperties; ++i)
	{
		EFlattenMaterialProperties MaterialProperty = (EFlattenMaterialProperties)i;

		// NB: The MaterialProperty is captured by value

		auto MapTask = [MaterialProperty, &DstRawMesh, &SrcMeshAdapter, &SuperSampledCorrespondenceGrid, &SuperSampledDstUVGrid, &DstUVGrid, &InputMaterials, UnresolvedSrcColor, &OutMaterial]
		()
		{
			// This is also threaded internally. 

			MapFlattenMaterial(MaterialProperty, DstRawMesh, SrcMeshAdapter, SuperSampledCorrespondenceGrid, SuperSampledDstUVGrid, DstUVGrid, InputMaterials, UnresolvedSrcColor, OutMaterial);
		};

		// enqueue the task with the task manager.

		TaskGroup.Run(MapTask);
	}

	// This does the dispatch and waits to join

	TaskGroup.Wait();
}

// Maps each triangle id to a color.  This is just for testing
void ProxyLOD::ColorMapFlattedMaterials( const FVertexDataMesh& VertexDataMesh, 
	                                     const FRawMeshArrayAdapter& MeshAdapter, 
	                                     const ProxyLOD::FRasterGrid& UVGrid, 
	                                     const TArray<FFlattenMaterial>& InputMaterials, 
	                                     FFlattenMaterial& OutMaterial)
{
	// testing - coloring the simplified mesh by the partitions generated by uvatlas
	FColor Range[13] = { FColor(255, 0, 0), FColor(0, 255, 0), FColor(0, 0, 255), FColor(255, 255, 0), FColor(0, 255, 255),
		FColor(153, 102, 0), FColor(249, 129, 162), FColor(29, 143, 177), FColor(118, 42, 145),
		FColor(255, 121, 75), FColor(102, 204, 51), FColor(153, 153, 255), FColor(255, 255, 255) };


	TArray<FColor>& ColorBuffer = OutMaterial.GetPropertySamples(EFlattenMaterialProperties::Diffuse);
	FIntPoint Size = OutMaterial.GetPropertySize(EFlattenMaterialProperties::Diffuse);
	ResizeArray(ColorBuffer, Size.X * Size.Y);


	for (int j = 0; j < Size.Y; ++j)
	{
		for (int i = 0; i < Size.X; ++i)
		{
			const auto& Data = UVGrid(i, j);
			if (Data.TriangleId > -1 || Data.SignedDistance < 0.)
			{
				uint32 TriangleId = Data.TriangleId;
				FLinearColor TriangleColor(Range[TriangleId % 13]);
				// intensity modulated by barycentric coords
				ProxyLOD::DArray3d BCoords = Data.BarycentricCoords;
				float Scale = (float)FMath::Min(FMath::Min(BCoords[0], BCoords[1]), BCoords[2]);
				TriangleColor *= Scale;
				ColorBuffer[i + j * Size.X] = TriangleColor.ToFColor(true);
			}
			else
			{
				ColorBuffer[i + j * Size.X] = FColor(0, 0, 0);
			}
		}
	}

	TArray<FColor> NormalMap = OutMaterial.GetPropertySamples(EFlattenMaterialProperties::Normal);

	NormalMap = InputMaterials[0].GetPropertySamples(EFlattenMaterialProperties::Normal);
}

void ProxyLOD::CopyFlattenMaterial( const FFlattenMaterial& InMaterial, 
	                                FFlattenMaterial& OutMaterial)
{
	for (int32 i = 0; i < (int32)EFlattenMaterialProperties::NumFlattenMaterialProperties; ++i)
	{
		EFlattenMaterialProperties Property = (EFlattenMaterialProperties)i;
		if (InMaterial.DoesPropertyContainData(Property))
		{

			if (InMaterial.IsPropertyConstant(Property)) // copy into a full sized buffer.
			{
				TArray<FColor>& OutBuffer = OutMaterial.GetPropertySamples(Property);
				FIntPoint Size = OutMaterial.GetPropertySize(Property);
				ResizeArray(OutBuffer, Size.X * Size.Y);

				const TArray<FColor>& InBuffer = InMaterial.GetPropertySamples(Property);

				for (int32 j = 0; j < Size.X * Size.Y; j++)
				{
					OutBuffer[j] = InBuffer[0];
				}
			}
			else
			{
				TArray<FColor>& OutBuffer = OutMaterial.GetPropertySamples(Property);
				FIntPoint Size = OutMaterial.GetPropertySize(Property);
				ResizeArray(OutBuffer, Size.X * Size.Y);

				const TArray<FColor>& InBuffer = InMaterial.GetPropertySamples(Property);

				for (int32 j = 0; j < Size.X * Size.Y; j++)
				{
					OutBuffer[j] = InBuffer[j];
				}
			}
		}
	}
}<|MERGE_RESOLUTION|>--- conflicted
+++ resolved
@@ -747,118 +747,6 @@
 	*
 	*/
 	void DownSample2dGrid(const ProxyLOD::FLinearColorGrid& InSrcGrid, ProxyLOD::TGrid<FLinearColor>& OutGrid)
-<<<<<<< HEAD
-	{
-		typedef FLinearColor   ValueType;
-
-		const FIntPoint SrcSize = InSrcGrid.Size();
-		const FIntPoint DstSize = OutGrid.Size();
-
-		checkSlow(SrcSize.X >= DstSize.X);
-		checkSlow(SrcSize.Y >= DstSize.Y);
-
-		// assign each scanline to a different parallel task
-		ProxyLOD::Parallel_For(ProxyLOD::FIntRange(0, DstSize.Y), [&InSrcGrid, &OutGrid](const ProxyLOD::FIntRange& Range)
-		{
-			const int32 I = OutGrid.Size().X;
-
-			const int32 SrcI = InSrcGrid.Size().X;
-			const int32 SrcJ = InSrcGrid.Size().Y;
-
-			double Dx = 1. / double(I);
-			double Dy = 1. / double(OutGrid.Size().Y);
-
-			double SrcDx = 1. / double(SrcI);
-			double SrcDy = 1. / double(SrcJ);
-
-
-
-			for (int32 j = Range.begin(), J = Range.end(); j < J; ++j)
-			{
-
-				// loop over the 'fast' grid direction, gathering from the src grid.
-				for (int32 i = 0; i < I; ++i)
-				{
-					// Destination for our data is a 
-					// small square centered on i+1/2, j+1/2
-					// in unit space (US) 
-
-					double DstUSMin[2] = { Dx * i,       Dy * j };
-					double DstUSMax[2] = { Dx * (i + 1), Dy * (j + 1) };
-
-					// Where are these corners in the SrcGrid 
-					// in the grid index space (IS) ?
-					int32 SrcISMin[2] = { FMath::FloorToInt(DstUSMin[0] * SrcI), FMath::FloorToInt(DstUSMin[1] * SrcJ) };
-					int32 SrcISMax[2] = { FMath::CeilToInt(DstUSMax[0] * SrcI), FMath::CeilToInt(DstUSMax[1] * SrcJ) };
-
-					// clip against boundary
-					SrcISMin[0] = FMath::Max(SrcISMin[0], 0);
-					SrcISMin[1] = FMath::Max(SrcISMin[1], 0);
-
-					SrcISMax[0] = FMath::Min(SrcISMax[0], SrcI);
-					SrcISMax[1] = FMath::Min(SrcISMax[1], SrcJ);
-
-					// access to the value we are going to update
-					ValueType&  DstValue = OutGrid(i, j);
-
-					DstValue = ValueType(EForceInit::ForceInitToZero);
-
-					double TotalIntersectArea = 0.;
-					// loop over the src region that contributes to the dst region
-					for (int32 jsrc = SrcISMin[1]; jsrc < SrcISMax[1]; ++jsrc)
-					{
-						for (int32 isrc = SrcISMin[0]; isrc < SrcISMax[0]; ++isrc)
-						{
-							const ValueType SrcValue = InSrcGrid(isrc, jsrc);
-
-							// the bounding box in unit space for this src grid cell
-							double SrcUSMin[2] = { SrcDx * isrc,       SrcDy * jsrc };
-							double SrcUSMax[2] = { SrcDx * (isrc + 1), SrcDy * (jsrc + 1) };
-
-							// compute the intersection of the Src grid cell with the Dst grid cell.
-							double IntersectMin[2] = { FMath::Max(SrcUSMin[0], DstUSMin[0]), FMath::Max(SrcUSMin[1], DstUSMin[1]) };
-							double IntersectMax[2] = { FMath::Min(SrcUSMax[0], DstUSMax[0]), FMath::Min(SrcUSMax[1], DstUSMax[1]) };
-
-							// area of intersection
-							double IntersectArea = (IntersectMax[0] - IntersectMin[0]) * (IntersectMax[1] - IntersectMin[1]);
-
-							TotalIntersectArea += IntersectArea;
-							DstValue += IntersectArea * SrcValue;
-						}
-
-					}
-
-					if (TotalIntersectArea > .1 * Dx * Dy) // less that 1/10 of the target texel
-					{
-						DstValue = DstValue / TotalIntersectArea;
-					}
-					else
-					{
-						DstValue = ValueType(EForceInit::ForceInitToZero);
-					}
-
-				}
-
-			}
-		});
-	}
-
-	/**
-	*	Sparse Down Sample of Color (FLinearColor) Grid. 
-	*   Specialized color down-sample that also preserves average luma (computed with with Rec 709 standard)
-	*
-	*  @param SuperSampleGrid        Array of FLinearColor data in a high resolution grid.
-	*                                The sparsity corresponds to Charts in a UV atlas and regions outside of
-	*                                the charts hold non-physical colors (std::numeric_limits<float>::lowest())
-	*
-	*  @param OutGrid                Resulting grid holding the normal map texture data as FLinearColor
-	*
-	*  NB: It is assumed that the SuperSample Grid is a multiple of the OutBuffer Grid.  I.e. an integer number of super sample
-	*      texels correspond to each result texel
-	*/
-	void SparseDownSampleColor(const ProxyLOD::TGridWrapper<FLinearColor>& SuperSampleGrid, ProxyLOD::FLinearColorGrid& OutGrid)
-	{
-=======
 	{
 		typedef FLinearColor   ValueType;
 
@@ -969,7 +857,6 @@
 	*/
 	void SparseDownSampleColor(const ProxyLOD::TGridWrapper<FLinearColor>& SuperSampleGrid, ProxyLOD::FLinearColorGrid& OutGrid, const FLinearColor DefaultColor = FLinearColor(0., 0., 0., 0.))
 	{
->>>>>>> a23640a2
 		FIntPoint SuperSampleSize = SuperSampleGrid.Size();
 		FIntPoint ResultSize      = OutGrid.Size();
 		const int32 NumXSuperSamples = SuperSampleSize.X / ResultSize.X;
@@ -1676,17 +1563,12 @@
 			}
 			else if (PropertyType == EFlattenMaterialProperties::Diffuse)
 			{
-<<<<<<< HEAD
-				TArray<FLinearColor> SuperSampledMaterial;
-				TransferMaterial<PropertyType>(SuperSampledCorrespondenceGrid, SuperSampledDstUVGrid, InputMaterials, SuperSampledMaterial);
-=======
 				// The base color to use when ray-based transfer can't find any source geometry.  This happens most when
 				// using gap filling to close doors and windows.
 				const FLinearColor UnresolvedColor(DefaultColor);
 				
 				TArray<FLinearColor> SuperSampledMaterial;
 				TransferMaterial<PropertyType>(SuperSampledCorrespondenceGrid, SuperSampledDstUVGrid, InputMaterials, SuperSampledMaterial, UnresolvedColor);
->>>>>>> a23640a2
 
 				// Preserve the average luma when down sampling color.
 				ProxyLOD::TGridWrapper<FLinearColor> SuperSampleGrid(SuperSampledMaterial, SuperSampledDstUVGrid.Size());
