// Copyright Epic Games, Inc. All Rights Reserved.

#include "Grid/PCGLandscapeCache.h"

#include "PCGPoint.h"
#include "Helpers/PCGBlueprintHelpers.h"
#include "Metadata/PCGMetadata.h"

#include "LandscapeComponent.h"
#include "LandscapeDataAccess.h"
#include "LandscapeInfoMap.h"
#include "LandscapeProxy.h"
#include "Async/ParallelFor.h"
#include "Engine/World.h"
#include "Kismet/GameplayStatics.h"
#include "Serialization/BufferWriter.h"

#include UE_INLINE_GENERATED_CPP_BY_NAME(PCGLandscapeCache)

static TAutoConsoleVariable<float> CVarLandscapeCacheGCFrequency(
	TEXT("pcg.LandscapeCacheGCFrequency"),
	10,
	TEXT("Rate at which to release landscape cache data, in seconds"));

static TAutoConsoleVariable<int32> CVarLandscapeCacheSizeThreshold(
	TEXT("pcg.LandscapeCacheSizeThreshold"),
	64,
	TEXT("Memory Threhold at which we start cleaning up the landscape cache"));

namespace PCGLandscapeCache
{
	FSafeIndices CalcSafeIndices(FVector2D LocalPoint, int32 Stride)
	{
		check(Stride != 0);

		const FVector2D ClampedLocalPoint = LocalPoint.ClampAxes(0.0, FVector2D::FReal(Stride-1));

		FSafeIndices Result;
		const int32 CellX0 = FMath::FloorToInt(ClampedLocalPoint.X);
		const int32 CellY0 = FMath::FloorToInt(ClampedLocalPoint.Y);
		const int32 CellX1 = FMath::Min(CellX0+1, Stride-1);
		const int32 CellY1 = FMath::Min(CellY0+1, Stride-1);

		Result.X0Y0 = CellX0 + CellY0 * Stride;
		Result.X1Y0 = CellX1 + CellY0 * Stride;
		Result.X0Y1 = CellX0 + CellY1 * Stride;
		Result.X1Y1 = CellX1 + CellY1 * Stride;

		Result.XFraction = FMath::Fractional(ClampedLocalPoint.X);
		Result.YFraction = FMath::Fractional(ClampedLocalPoint.Y);

		return Result;
	}
}

#if WITH_EDITOR
FPCGLandscapeCacheEntry* FPCGLandscapeCacheEntry::CreateCacheEntry(ULandscapeInfo* LandscapeInfo, ULandscapeComponent* InComponent)
{
	TRACE_CPUPROFILER_EVENT_SCOPE(FPCGLandscapeCacheEntry::CreateCacheEntry);

	FLandscapeComponentDataInterface CDI(InComponent, 0, /*bWorkInEditingLayer=*/false);

	// CDI.GetRawHeightData() may be nullptr if InComponent has no texture data.
	if (CDI.GetRawHeightData() == nullptr)
	{
		return nullptr;
	}

	// The component has an extra vertex on the edge, for interpolation purposes
	const int32 Stride = InComponent->ComponentSizeQuads + 1;

	if (Stride <= 0)
	{
		return nullptr;
	}

	FPCGLandscapeCacheEntry *Result = new FPCGLandscapeCacheEntry();

 	Result->Component = InComponent;
	Result->PointHalfSize = InComponent->GetComponentTransform().GetScale3D() * 0.5;
	Result->Stride = Stride;

	// Get landscape default layer (heightmap/tangents/normal)
	{
		FVector WorldPos;
		FVector WorldTangentX;
		FVector WorldTangentY;
		FVector WorldTangentZ;

		const int32 NumVertices = FMath::Square(Stride);

		Result->PositionsAndNormals.Reserve(2 * NumVertices);

		for (int32 Index = 0; Index < NumVertices; ++Index)
		{
			CDI.GetWorldPositionTangents(Index, WorldPos, WorldTangentX, WorldTangentY, WorldTangentZ);
			Result->PositionsAndNormals.Add(WorldPos);
			Result->PositionsAndNormals.Add(WorldTangentZ);
		}
	}

	// Get other layers, push data into metadata attributes
	{
		TArray<uint8> LayerCache;
		for (const FLandscapeInfoLayerSettings& Layer : LandscapeInfo->Layers)
		{
			ULandscapeLayerInfoObject* LayerInfo = Layer.LayerInfoObj;
			if (!LayerInfo)
			{
				continue;
			}

			if (CDI.GetWeightmapTextureData(LayerInfo, LayerCache, /*bUseEditingLayer=*/false))
			{
				Result->LayerDataNames.Add(Layer.LayerName);
				Result->LayerData.Emplace(std::move(LayerCache));
			}

			LayerCache.Reset();
		}
	}
	
	Result->bDataLoaded = true;

	return Result;
}
#endif // WITH_EDITOR

void FPCGLandscapeCacheEntry::GetPoint(int32 PointIndex, FPCGPoint& OutPoint, UPCGMetadata* OutMetadata) const
{
	//TRACE_CPUPROFILER_EVENT_SCOPE(FPCGLandscapeCacheEntry::GetPoint);
	check(bDataLoaded && PointIndex >= 0 && 2 * PointIndex < PositionsAndNormals.Num());	

	const FVector& Position = PositionsAndNormals[2 * PointIndex];
	const FVector& Normal = PositionsAndNormals[2 * PointIndex + 1];
	
	FVector TangentX;
	FVector TangentY;
	TangentX = FVector(Normal.Z, 0.f, -Normal.X);
	TangentY = Normal ^ TangentX;

	OutPoint.Transform = FTransform(TangentX.GetSafeNormal(), TangentY.GetSafeNormal(), Normal.GetSafeNormal(), Position);
	OutPoint.BoundsMin = -PointHalfSize;
	OutPoint.BoundsMax = PointHalfSize;
	OutPoint.Seed = 1 + PointIndex;
	
	if (OutMetadata && !LayerData.IsEmpty())
	{
		check(LayerData.Num() == LayerDataNames.Num());
		OutPoint.MetadataEntry = OutMetadata->AddEntry();

		for(int32 LayerIndex = 0; LayerIndex < LayerData.Num(); ++LayerIndex)
		{
			const FName& CurrentLayerName = LayerDataNames[LayerIndex];
			const TArray<uint8>& CurrentLayerData = LayerData[LayerIndex];

			if (FPCGMetadataAttributeBase* Attribute = OutMetadata->GetMutableAttribute(CurrentLayerName))
			{
				check(Attribute->GetTypeId() == PCG::Private::MetadataTypes<float>::Id);
				static_cast<FPCGMetadataAttribute<float>*>(Attribute)->SetValue(OutPoint.MetadataEntry, (float)CurrentLayerData[PointIndex] / 255.0f);
			}
		}
	}
}

void FPCGLandscapeCacheEntry::GetPointHeightOnly(int32 PointIndex, FPCGPoint& OutPoint) const
{
	//TRACE_CPUPROFILER_EVENT_SCOPE(FPCGLandscapeCacheEntry::GetPointHeightOnly);
	check(bDataLoaded && PointIndex >= 0 && 2 * PointIndex < PositionsAndNormals.Num());

	const FVector& Position = PositionsAndNormals[2 * PointIndex];
	
	OutPoint.Transform = FTransform(Position);
	OutPoint.BoundsMin = -PointHalfSize;
	OutPoint.BoundsMax = PointHalfSize;
	OutPoint.Seed = 1 + PointIndex;
}

void FPCGLandscapeCacheEntry::GetInterpolatedLayerWeights(const FVector2D& LocalPoint, TArray<FPCGLandscapeLayerWeight>& OutLayerWeights) const
{
	OutLayerWeights.SetNum(LayerData.Num());
	
	if (!bDataLoaded)
	{
		return;
	}

	const PCGLandscapeCache::FSafeIndices Indices = PCGLandscapeCache::CalcSafeIndices(LocalPoint, Stride);

	if (!LayerData.IsEmpty())
	{
		check(LayerData.Num() == LayerDataNames.Num());

		for(int32 LayerIndex = 0; LayerIndex < LayerData.Num(); ++LayerIndex)
		{
			FPCGLandscapeLayerWeight& OutLayer = OutLayerWeights[LayerIndex];
			OutLayer.Name = LayerDataNames[LayerIndex];

			const TArray<uint8>& CurrentLayerData = LayerData[LayerIndex];

			const float Y0Data = FMath::Lerp((float)CurrentLayerData[Indices.X0Y0] / 255.0f, (float)CurrentLayerData[Indices.X1Y0] / 255.0f, Indices.XFraction);
			const float Y1Data = FMath::Lerp((float)CurrentLayerData[Indices.X0Y1] / 255.0f, (float)CurrentLayerData[Indices.X1Y1] / 255.0f, Indices.XFraction);

			OutLayer.Weight = FMath::Lerp(Y0Data, Y1Data, Indices.YFraction);
		}
	}
}

void FPCGLandscapeCacheEntry::GetInterpolatedPointInternal(const PCGLandscapeCache::FSafeIndices& Indices, FPCGPoint& OutPoint, bool bHeightOnly) const
{
	check(bDataLoaded);
	check(2 * Indices.X1Y1 < PositionsAndNormals.Num());

	const FVector& PositionX0Y0 = PositionsAndNormals[2 * Indices.X0Y0];
	const FVector& PositionX1Y0 = PositionsAndNormals[2 * Indices.X1Y0];
	const FVector& PositionX0Y1 = PositionsAndNormals[2 * Indices.X0Y1];
	const FVector& PositionX1Y1 = PositionsAndNormals[2 * Indices.X1Y1];

	const FVector LerpPositionY0 = FMath::Lerp(PositionX0Y0, PositionX1Y0, Indices.XFraction);
	const FVector LerpPositionY1 = FMath::Lerp(PositionX0Y1, PositionX1Y1, Indices.XFraction);
	const FVector Position = FMath::Lerp(LerpPositionY0, LerpPositionY1, Indices.YFraction);

<<<<<<< HEAD
	OutPoint.Transform = FTransform(TangentX.GetSafeNormal(), TangentY.GetSafeNormal(), Normal.GetSafeNormal(), Position);
	OutPoint.BoundsMin = -PointHalfSize;
	OutPoint.BoundsMax = PointHalfSize;
	OutPoint.Seed = UPCGBlueprintHelpers::ComputeSeedFromPosition(Position);
=======
	const int32 Seed = UPCGBlueprintHelpers::ComputeSeedFromPosition(Position);
	const float Density = 1;

	if (bHeightOnly)
	{
		new(&OutPoint) FPCGPoint(FTransform(Position), Density, Seed);
	}
	else
	{
		const FVector& NormalX0Y0 = PositionsAndNormals[2 * Indices.X0Y0 + 1];
		const FVector& NormalX1Y0 = PositionsAndNormals[2 * Indices.X1Y0 + 1];
		const FVector& NormalX0Y1 = PositionsAndNormals[2 * Indices.X0Y1 + 1];
		const FVector& NormalX1Y1 = PositionsAndNormals[2 * Indices.X1Y1 + 1];

		const FVector LerpNormalY0 = FMath::Lerp(NormalX0Y0.GetSafeNormal(), NormalX1Y0.GetSafeNormal(), Indices.XFraction).GetSafeNormal();
		const FVector LerpNormalY1 = FMath::Lerp(NormalX0Y1.GetSafeNormal(), NormalX1Y1.GetSafeNormal(), Indices.XFraction).GetSafeNormal();
		const FVector Normal = FMath::Lerp(LerpNormalY0, LerpNormalY1, Indices.YFraction);

		FVector TangentX;
		FVector TangentY;
		TangentX = FVector(Normal.Z, 0.f, -Normal.X);
		TangentY = Normal ^ TangentX;

		new(&OutPoint) FPCGPoint(FTransform(TangentX.GetSafeNormal(), TangentY.GetSafeNormal(), Normal.GetSafeNormal(), Position), Density, Seed);
	}

	OutPoint.BoundsMin = -PointHalfSize;
	OutPoint.BoundsMax = PointHalfSize;
}

void FPCGLandscapeCacheEntry::GetInterpolatedPointMetadataInternal(const PCGLandscapeCache::FSafeIndices& Indices, FPCGPoint& OutPoint, UPCGMetadata* OutMetadata) const
{
	check(bDataLoaded);
	check(2 * Indices.X1Y1 < PositionsAndNormals.Num());
>>>>>>> 74d0b334

	if (OutMetadata && !LayerData.IsEmpty())
	{
		OutPoint.MetadataEntry = OutMetadata->AddEntry();

		check(LayerData.Num() == LayerDataNames.Num());

		for (int32 LayerIndex = 0; LayerIndex < LayerData.Num(); ++LayerIndex)
		{
			const FName& CurrentLayerName = LayerDataNames[LayerIndex];
			const TArray<uint8>& CurrentLayerData = LayerData[LayerIndex];

			if (FPCGMetadataAttributeBase* Attribute = OutMetadata->GetMutableAttribute(CurrentLayerName))
			{
				check(Attribute->GetTypeId() == PCG::Private::MetadataTypes<float>::Id);
				const float Y0Data = FMath::Lerp((float)CurrentLayerData[Indices.X0Y0] / 255.0f, (float)CurrentLayerData[Indices.X1Y0] / 255.0f, Indices.XFraction);
				const float Y1Data = FMath::Lerp((float)CurrentLayerData[Indices.X0Y1] / 255.0f, (float)CurrentLayerData[Indices.X1Y1] / 255.0f, Indices.XFraction);
				const float Data = FMath::Lerp(Y0Data, Y1Data, Indices.YFraction);

				static_cast<FPCGMetadataAttribute<float>*>(Attribute)->SetValue(OutPoint.MetadataEntry, Data);
			}
		}
	}
}

void FPCGLandscapeCacheEntry::GetInterpolatedPoint(const FVector2D& LocalPoint, FPCGPoint& OutPoint, UPCGMetadata* OutMetadata) const
{
	check (bDataLoaded);
	const PCGLandscapeCache::FSafeIndices Indices = PCGLandscapeCache::CalcSafeIndices(LocalPoint, Stride);
	GetInterpolatedPointInternal(Indices, OutPoint);
	GetInterpolatedPointMetadataInternal(Indices, OutPoint, OutMetadata);
}

<<<<<<< HEAD
	OutPoint.Transform = FTransform(Position);
	OutPoint.BoundsMin = -PointHalfSize;
	OutPoint.BoundsMax = PointHalfSize;
	OutPoint.Seed = UPCGBlueprintHelpers::ComputeSeedFromPosition(Position);
=======
void FPCGLandscapeCacheEntry::GetInterpolatedPointMetadataOnly(const FVector2D& LocalPoint, FPCGPoint& OutPoint, UPCGMetadata* OutMetadata) const
{
	check(bDataLoaded);
	const PCGLandscapeCache::FSafeIndices Indices = PCGLandscapeCache::CalcSafeIndices(LocalPoint, Stride);
	GetInterpolatedPointMetadataInternal(Indices, OutPoint, OutMetadata);
}

void FPCGLandscapeCacheEntry::GetInterpolatedPointHeightOnly(const FVector2D& LocalPoint, FPCGPoint& OutPoint) const
{
	check(bDataLoaded);
	const PCGLandscapeCache::FSafeIndices Indices = PCGLandscapeCache::CalcSafeIndices(LocalPoint, Stride);
	GetInterpolatedPointInternal(Indices, OutPoint, /*bHeightOnly=*/true);
>>>>>>> 74d0b334
}

bool FPCGLandscapeCacheEntry::TouchAndLoad(int32 InTouch) const
{
	Touch = InTouch; // technically, this could be an atomic, but we don't need this to be very precise

#if WITH_EDITOR
	check(bDataLoaded);
	return false; // In editor, we're "always" loaded since it's created on the fly
#else
	if (!bDataLoaded)
	{
		FScopeLock ScopeDataLock(&DataLock);
		if (!bDataLoaded)
		{
			SerializeFromBulkData();
			return true;
		}
	}

	return false;
#endif
}

void FPCGLandscapeCacheEntry::Unload()
{
	check(bDataLoaded);
	PositionsAndNormals.Reset();
	PositionsAndNormals.Shrink();
	LayerData.Reset();
	LayerData.Shrink();
	bDataLoaded = false;
	Touch = 0;
}

int32 FPCGLandscapeCacheEntry::GetMemorySize() const
{
	int32 MemSize = PositionsAndNormals.GetAllocatedSize();
	for (const TArray<uint8>& Layer : LayerData)
	{
		MemSize += Layer.GetAllocatedSize();
	}

	return MemSize;
}

void FPCGLandscapeCacheEntry::SerializeToBulkData()
{
	// Move data from local arrays to the bulk data
	BulkData.Lock(LOCK_READ_WRITE);

	int32 NumBytes = 0;
	// Number of entries in the array + size of the array
	NumBytes += sizeof(int32) + PositionsAndNormals.Num() * PositionsAndNormals.GetTypeSize();

	// Number of layers
	NumBytes += sizeof(int32); 
	for (TArray<uint8>& CurrentLayerData : LayerData)
	{
		// Number of entries in the layer data array + size of the array
		NumBytes += sizeof(int32) + CurrentLayerData.Num() * CurrentLayerData.GetTypeSize();
	}

	uint8* Dest = (uint8*)BulkData.Realloc(NumBytes);
	FBufferWriter Ar(Dest, NumBytes);
	Ar.SetIsPersistent(true);

	Ar << PositionsAndNormals;
	
	int32 LayerDataCount = LayerData.Num();
	Ar << LayerDataCount;

	for (TArray<uint8>& CurrentLayerData : LayerData)
	{
		Ar << CurrentLayerData;
	}

	BulkData.Unlock();
}

void FPCGLandscapeCacheEntry::SerializeFromBulkData() const
{
	check(!bDataLoaded);

	// Note: this call is not threadsafe by itself, it is meant to be called from a locked region
	uint8* Data = nullptr;
	BulkData.GetCopy((void**)&Data);
	int32 DataSize = BulkData.GetBulkDataSize();

	FBufferReader Ar(Data, DataSize, /*bInFreeOnClose=*/true, /*bIsPersistent=*/true);

	Ar << PositionsAndNormals;

	int32 LayerCount = 0;
	Ar << LayerCount;

	LayerData.SetNum(LayerCount);

	for (int32 LayerIndex = 0; LayerIndex < LayerCount; ++LayerIndex)
	{
		Ar << LayerData[LayerIndex];
	}

	bDataLoaded = true;
}

void FPCGLandscapeCacheEntry::Serialize(FArchive& Archive, UObject* Owner, int32 Index)
{
	if (bDataLoaded && Archive.IsSaving() && Archive.IsCooking())
	{
		SerializeToBulkData();
	}

	Archive << Component;
	Archive << PointHalfSize;
	Archive << Stride;
	Archive << LayerDataNames;

	// We force it not inline that means bulk data won't automatically be loaded when we deserialize
	// later but only when we explicitly take action to load it
	BulkData.SetBulkDataFlags(BULKDATA_Force_NOT_InlinePayload);
	BulkData.Serialize(Archive, Owner, Index);
}

void UPCGLandscapeCache::BeginDestroy()
{
	ClearCache();
#if WITH_EDITOR
	TeardownLandscapeCallbacks();
#endif

	Super::BeginDestroy();
}

void UPCGLandscapeCache::Serialize(FArchive& Archive)
{
	Super::Serialize(Archive);

	if (Archive.IsSaving() && !Archive.IsCooking())
	{
		ClearCache();
	}

	// Serialize cache entries
	int32 NumEntries = (Archive.IsLoading() ? 0 : CachedData.Num());
	Archive << NumEntries;

	if (Archive.IsLoading())
	{
		CachedData.Reserve(NumEntries);

		for (int32 EntryIndex = 0; EntryIndex < NumEntries; ++EntryIndex)
		{
			TPair<FGuid, FIntPoint> Key;
			Archive << Key;

			FPCGLandscapeCacheEntry* Entry = new FPCGLandscapeCacheEntry();
			Entry->Serialize(Archive, this, EntryIndex);

			CachedData.Add(Key, Entry);
		}
	}
	else
	{
		int32 EntryIndex = 0;
		for (auto& CacheEntry : CachedData)
		{
			Archive << CacheEntry.Key;
			CacheEntry.Value->Serialize(Archive, this, EntryIndex++);
		}
	}
}

void UPCGLandscapeCache::Tick(float DeltaSeconds)
{
#if WITH_EDITOR
	if (!bInitialized && GetWorld())
	{
		SetupLandscapeCallbacks();
		CacheLayerNames();
		bInitialized = true;
	}
#else
	// Important implementation note:
	// If the threshold is too low, it could lead to some issues - namely the check(bDataLoaded) in the cache entries
	// as we currently do not have a state in the landscape cache to know whether something is still under use.
	// It is possible to do so however, by adding a scoped variable + a counter, so we could safely remove these from
	// the cleanup process done below, but at this point in time it doesn't seem to be needed or likely,
	// since we do not keep (wrt time-slicing) the landscape cache entry pointers at any point in the PCG landscape data implementation
	TimeSinceLastCleanupInSeconds += DeltaSeconds;

	if (TimeSinceLastCleanupInSeconds >= CVarLandscapeCacheGCFrequency.GetValueOnAnyThread())
	{
		TimeSinceLastCleanupInSeconds = 0;

		const int32 MemoryThresholdInBytes = CVarLandscapeCacheSizeThreshold.GetValueOnAnyThread() * 1024 * 1024;

		if (CacheMemorySize > MemoryThresholdInBytes)
		{
			TArray<FPCGLandscapeCacheEntry*> LoadedEntries;
			for (TPair<TPair<FGuid, FIntPoint>, FPCGLandscapeCacheEntry*>& CacheEntry : CachedData)
			{
				if (CacheEntry.Value->bDataLoaded)
				{
					LoadedEntries.Add(CacheEntry.Value);
				}
			}

			Algo::Sort(LoadedEntries, [](const FPCGLandscapeCacheEntry* A, const FPCGLandscapeCacheEntry* B)
			{
				return A->Touch < B->Touch;
			});

			// Go through the oldest data and free them until we're under the threshold
			int32 EntryIndex = 0;
			int32 HighestTouchUnloaded = 0;
			while(EntryIndex < LoadedEntries.Num() && CacheMemorySize > MemoryThresholdInBytes)
			{
				CacheMemorySize -= LoadedEntries[EntryIndex]->GetMemorySize();
				HighestTouchUnloaded = LoadedEntries[EntryIndex]->Touch;
				LoadedEntries[EntryIndex]->Unload();
				check(LoadedEntries[EntryIndex]->GetMemorySize()==0);
				++EntryIndex;
			}

			// Adjust touch on the other loaded entries so we can keep Touch bounded
			while (EntryIndex < LoadedEntries.Num())
			{
				LoadedEntries[EntryIndex++]->Touch -= HighestTouchUnloaded;
			}

			CacheTouch -= HighestTouchUnloaded;
		}
	}
#endif // !WITH_EDITOR
}

void UPCGLandscapeCache::PrimeCache()
{
#if WITH_EDITOR
	UWorld* World = GetWorld();

	if (!World)
	{
		return;
	}

	// First, gather all potential cached data to create, emplace a nullptr at these locations
	TArray<TTuple<ULandscapeInfo*, ULandscapeComponent*, TPair<FGuid, FIntPoint>>> CacheEntriesToBuild;

	for (auto It = ULandscapeInfoMap::GetLandscapeInfoMap(World).Map.CreateIterator(); It; ++It)
	{
		ULandscapeInfo* LandscapeInfo = It.Value();
		if (IsValid(LandscapeInfo))
		{
			// Build per-component information
			LandscapeInfo->ForAllLandscapeProxies([this, LandscapeInfo, &CacheEntriesToBuild](const ALandscapeProxy* LandscapeProxy)
			{
				check(LandscapeProxy);
				const FGuid LandscapeGuid = LandscapeProxy->GetLandscapeGuid();

				for (ULandscapeComponent* LandscapeComponent : LandscapeProxy->LandscapeComponents)
				{
					if (!LandscapeComponent)
					{
						continue;
					}

					FIntPoint Coordinate(LandscapeComponent->SectionBaseX / LandscapeComponent->ComponentSizeQuads, LandscapeComponent->SectionBaseY / LandscapeComponent->ComponentSizeQuads);
					TPair<FGuid, FIntPoint> ComponentKey(LandscapeGuid, Coordinate);

					if (!CachedData.Contains(ComponentKey))
					{
						CacheEntriesToBuild.Emplace(LandscapeInfo, LandscapeComponent, ComponentKey);
					}
				}
			});
		}
	}

	// Then create the landscape cache entries
	TArray<FPCGLandscapeCacheEntry*> NewEntries;
	NewEntries.SetNum(CacheEntriesToBuild.Num());

	ParallelFor(CacheEntriesToBuild.Num(), [&CacheEntriesToBuild, &NewEntries](int32 EntryIndex)
	{
		const TTuple<ULandscapeInfo*, ULandscapeComponent*, TPair<FGuid, FIntPoint>>& CacheEntryInfo = CacheEntriesToBuild[EntryIndex];
		NewEntries[EntryIndex] = FPCGLandscapeCacheEntry::CreateCacheEntry(CacheEntryInfo.Get<0>(), CacheEntryInfo.Get<1>());
	});

	// Finally, write them back to the cache
	for (int32 EntryIndex = 0; EntryIndex < CacheEntriesToBuild.Num(); ++EntryIndex)
	{
		if (NewEntries[EntryIndex])
		{
			CachedData.Add(CacheEntriesToBuild[EntryIndex].Get<2>(), NewEntries[EntryIndex]);
		}
	}

	CacheLayerNames();
#endif
}

void UPCGLandscapeCache::ClearCache()
{
	for (TPair<TPair<FGuid, FIntPoint>, FPCGLandscapeCacheEntry*>& CacheEntry : CachedData)
	{
		delete CacheEntry.Value;
		CacheEntry.Value = nullptr;
	}

	CachedData.Reset();
}

#if WITH_EDITOR
const FPCGLandscapeCacheEntry* UPCGLandscapeCache::GetCacheEntry(ULandscapeComponent* LandscapeComponent, const FIntPoint& ComponentCoordinate)
{
	const FGuid LandscapeGuid = (LandscapeComponent && LandscapeComponent->GetLandscapeProxy() ? LandscapeComponent->GetLandscapeProxy()->GetLandscapeGuid() : FGuid());
	const FPCGLandscapeCacheEntry* CacheEntry = GetCacheEntry(LandscapeGuid, ComponentCoordinate);

	if (!CacheEntry && LandscapeComponent && LandscapeComponent->GetLandscapeInfo())
	{
		FWriteScopeLock ScopeLock(CacheLock);
		TPair<FGuid, FIntPoint> ComponentKey(LandscapeGuid, ComponentCoordinate);
		if (FPCGLandscapeCacheEntry** FoundEntry = CachedData.Find(ComponentKey))
		{
			CacheEntry = *FoundEntry;
		}
		else
		{
			check(LandscapeComponent->SectionBaseX / LandscapeComponent->ComponentSizeQuads == ComponentKey.Value.X && LandscapeComponent->SectionBaseY / LandscapeComponent->ComponentSizeQuads == ComponentKey.Value.Y);
			if (FPCGLandscapeCacheEntry* NewEntry = FPCGLandscapeCacheEntry::CreateCacheEntry(LandscapeComponent->GetLandscapeInfo(), LandscapeComponent))
			{
				CacheEntry = NewEntry;
				CachedData.Add(ComponentKey, NewEntry);
			}
		}

		if (CacheEntry)
		{
			if (CacheEntry->TouchAndLoad(CacheTouch++))
			{
				CacheMemorySize += CacheEntry->GetMemorySize();
			}
		}
	}

	return CacheEntry;
}
#endif

const FPCGLandscapeCacheEntry* UPCGLandscapeCache::GetCacheEntry(const FGuid& LandscapeGuid, const FIntPoint& ComponentCoordinate)
{
	const FPCGLandscapeCacheEntry* CacheEntry = nullptr;
	TPair<FGuid, FIntPoint> ComponentKey(LandscapeGuid, ComponentCoordinate);

	{
#if WITH_EDITOR
		FReadScopeLock ScopeLock(CacheLock);
#endif
		if (FPCGLandscapeCacheEntry** FoundEntry = CachedData.Find(ComponentKey))
		{
			CacheEntry = *FoundEntry;
		}
	}

	if (CacheEntry)
	{
		if (CacheEntry->TouchAndLoad(CacheTouch++))
		{
			CacheMemorySize += CacheEntry->GetMemorySize();
		}
	}

	return CacheEntry;
}

TArray<FName> UPCGLandscapeCache::GetLayerNames(ALandscapeProxy* Landscape)
{
#if WITH_EDITOR
	FReadScopeLock ScopeLock(CacheLock);
#endif
	return CachedLayerNames.Array();
}

void UPCGLandscapeCache::SampleMetadataOnPoint(ALandscapeProxy* Landscape, FPCGPoint& InOutPoint, UPCGMetadata* OutMetadata)
{
	if (!Landscape || !Landscape->GetWorld() || !OutMetadata || CachedLayerNames.IsEmpty())
	{
		return;
	}

	ULandscapeInfo* LandscapeInfo = Landscape->GetLandscapeInfo();
	if (!LandscapeInfo)
	{
		UE_LOG(LogPCG, Warning, TEXT("Unable to get landscape layer weights because the landscape info is not available (landscape not registered yet?"));
		return;
	}

	const FVector LocalPoint = Landscape->GetTransform().InverseTransformPosition(InOutPoint.Transform.GetLocation());
	const FIntPoint ComponentMapKey(FMath::FloorToInt(LocalPoint.X / LandscapeInfo->ComponentSizeQuads), FMath::FloorToInt(LocalPoint.Y / LandscapeInfo->ComponentSizeQuads));

#if WITH_EDITOR
	ULandscapeComponent* LandscapeComponent = LandscapeInfo->XYtoComponentMap.FindRef(ComponentMapKey);
	const FPCGLandscapeCacheEntry* CacheEntry = GetCacheEntry(LandscapeComponent, ComponentMapKey);
#else
	const FPCGLandscapeCacheEntry* CacheEntry = GetCacheEntry(Landscape->GetLandscapeGuid(), ComponentMapKey);
#endif

	if (!CacheEntry || CacheEntry->LayerData.IsEmpty())
	{
		return;
	}

	const FVector2D ComponentLocalPoint(LocalPoint.X - ComponentMapKey.X * LandscapeInfo->ComponentSizeQuads, LocalPoint.Y - ComponentMapKey.Y * LandscapeInfo->ComponentSizeQuads);	
	CacheEntry->GetInterpolatedPointMetadataOnly(ComponentLocalPoint, InOutPoint, OutMetadata);
}

#if WITH_EDITOR
void UPCGLandscapeCache::SetupLandscapeCallbacks()
{
	// Remove previous callbacks, if any
	TeardownLandscapeCallbacks();

	UWorld* World = GetWorld();
	if (!World)
	{
		return;
	}

	// Gather landspace actors
	TArray<AActor*> FoundLandscapes;
	UGameplayStatics::GetAllActorsOfClass(World, ALandscapeProxy::StaticClass(), FoundLandscapes);

	for (AActor* FoundLandscape : FoundLandscapes)
	{
		ALandscapeProxy* Landscape = CastChecked<ALandscapeProxy>(FoundLandscape);

		Landscapes.Add(Landscape);
		Landscape->OnComponentDataChanged.AddUObject(this, &UPCGLandscapeCache::OnLandscapeChanged);
	}
}

void UPCGLandscapeCache::TeardownLandscapeCallbacks()
{
	for (TWeakObjectPtr<ALandscapeProxy> LandscapeWeakPtr : Landscapes)
	{
		if (ALandscapeProxy* Landscape = LandscapeWeakPtr.Get())
		{
			Landscape->OnComponentDataChanged.RemoveAll(this);
		}
	}
}

void UPCGLandscapeCache::OnLandscapeChanged(ALandscapeProxy* Landscape, const FLandscapeProxyComponentDataChangedParams& ChangeParams)
{
	if (!Landscapes.Contains(Landscape))
	{
		return;
	}

	CacheLock.WriteLock();

	// Just remove these from the cache, they'll be added back on demand
	ChangeParams.ForEachComponent([this, Landscape](const ULandscapeComponent* LandscapeComponent)
	{
		if (LandscapeComponent)
		{
			FIntPoint Coordinate(LandscapeComponent->SectionBaseX / LandscapeComponent->ComponentSizeQuads, LandscapeComponent->SectionBaseY / LandscapeComponent->ComponentSizeQuads);
			TPair<FGuid, FIntPoint> ComponentKey(Landscape->GetLandscapeGuid(), Coordinate);

			if (FPCGLandscapeCacheEntry** FoundEntry = CachedData.Find(ComponentKey))
			{
				delete *FoundEntry;
				CachedData.Remove(ComponentKey);
			}
		}
	});

	CacheLayerNames(Landscape);

	CacheLock.WriteUnlock();
}

void UPCGLandscapeCache::CacheLayerNames()
{
	CachedLayerNames.Reset();

	for (TWeakObjectPtr<ALandscapeProxy> Landscape : Landscapes)
	{
		if (Landscape.Get())
		{
			CacheLayerNames(Landscape.Get());
		}
	}
}

void UPCGLandscapeCache::CacheLayerNames(ALandscapeProxy* Landscape)
{
	check(Landscape);

	if (ULandscapeInfo* LandscapeInfo = Landscape->GetLandscapeInfo())
	{
		for (const FLandscapeInfoLayerSettings& Layer : LandscapeInfo->Layers)
		{
			ULandscapeLayerInfoObject* LayerInfo = Layer.LayerInfoObj;
			if (!LayerInfo)
			{
				continue;
			}

			CachedLayerNames.Add(Layer.LayerName);
		}
	}
}

#endif // WITH_EDITOR<|MERGE_RESOLUTION|>--- conflicted
+++ resolved
@@ -139,10 +139,12 @@
 	TangentX = FVector(Normal.Z, 0.f, -Normal.X);
 	TangentY = Normal ^ TangentX;
 
-	OutPoint.Transform = FTransform(TangentX.GetSafeNormal(), TangentY.GetSafeNormal(), Normal.GetSafeNormal(), Position);
+	const float Density = 1;
+	const int32 Seed = 1 + PointIndex;
+
+	new(&OutPoint) FPCGPoint(FTransform(TangentX.GetSafeNormal(), TangentY.GetSafeNormal(), Normal.GetSafeNormal(), Position), Density, Seed);
 	OutPoint.BoundsMin = -PointHalfSize;
 	OutPoint.BoundsMax = PointHalfSize;
-	OutPoint.Seed = 1 + PointIndex;
 	
 	if (OutMetadata && !LayerData.IsEmpty())
 	{
@@ -170,10 +172,12 @@
 
 	const FVector& Position = PositionsAndNormals[2 * PointIndex];
 	
-	OutPoint.Transform = FTransform(Position);
+	const float Density = 1;
+	const int32 Seed = 1 + PointIndex;
+
+	new(&OutPoint) FPCGPoint(FTransform(Position), Density, Seed);
 	OutPoint.BoundsMin = -PointHalfSize;
 	OutPoint.BoundsMax = PointHalfSize;
-	OutPoint.Seed = 1 + PointIndex;
 }
 
 void FPCGLandscapeCacheEntry::GetInterpolatedLayerWeights(const FVector2D& LocalPoint, TArray<FPCGLandscapeLayerWeight>& OutLayerWeights) const
@@ -220,12 +224,6 @@
 	const FVector LerpPositionY1 = FMath::Lerp(PositionX0Y1, PositionX1Y1, Indices.XFraction);
 	const FVector Position = FMath::Lerp(LerpPositionY0, LerpPositionY1, Indices.YFraction);
 
-<<<<<<< HEAD
-	OutPoint.Transform = FTransform(TangentX.GetSafeNormal(), TangentY.GetSafeNormal(), Normal.GetSafeNormal(), Position);
-	OutPoint.BoundsMin = -PointHalfSize;
-	OutPoint.BoundsMax = PointHalfSize;
-	OutPoint.Seed = UPCGBlueprintHelpers::ComputeSeedFromPosition(Position);
-=======
 	const int32 Seed = UPCGBlueprintHelpers::ComputeSeedFromPosition(Position);
 	const float Density = 1;
 
@@ -260,7 +258,6 @@
 {
 	check(bDataLoaded);
 	check(2 * Indices.X1Y1 < PositionsAndNormals.Num());
->>>>>>> 74d0b334
 
 	if (OutMetadata && !LayerData.IsEmpty())
 	{
@@ -294,12 +291,6 @@
 	GetInterpolatedPointMetadataInternal(Indices, OutPoint, OutMetadata);
 }
 
-<<<<<<< HEAD
-	OutPoint.Transform = FTransform(Position);
-	OutPoint.BoundsMin = -PointHalfSize;
-	OutPoint.BoundsMax = PointHalfSize;
-	OutPoint.Seed = UPCGBlueprintHelpers::ComputeSeedFromPosition(Position);
-=======
 void FPCGLandscapeCacheEntry::GetInterpolatedPointMetadataOnly(const FVector2D& LocalPoint, FPCGPoint& OutPoint, UPCGMetadata* OutMetadata) const
 {
 	check(bDataLoaded);
@@ -312,7 +303,6 @@
 	check(bDataLoaded);
 	const PCGLandscapeCache::FSafeIndices Indices = PCGLandscapeCache::CalcSafeIndices(LocalPoint, Stride);
 	GetInterpolatedPointInternal(Indices, OutPoint, /*bHeightOnly=*/true);
->>>>>>> 74d0b334
 }
 
 bool FPCGLandscapeCacheEntry::TouchAndLoad(int32 InTouch) const
