--- conflicted
+++ resolved
@@ -300,23 +300,6 @@
 	virtual bool DecodeFrameData(FBufferReader &Reader, FGeometryCacheMeshData &OutMeshData);
 private:
 
-<<<<<<< HEAD
-	/** Decode a buffer of vertex indices from the bitstream */
-	void DecodeIndexStream(uint32* Stream, uint64 ElementOffset, uint32 ElementCount);
-	/** Decode a buffer of vertex positions from the bitstream */
-	void DecodePositionStream(const uint32* IndexStream, uint64 IndexElementOffset, uint32 IndexElementCount, FVector* VertexStream, uint64 VertexElementOffset, uint32 MaxVertexElementCount);
-	/** Decode a buffer of vertex colors from the bitstream */
-	void DecodeColorStream(FColor* Stream, uint64 ElementOffset, uint32 ElementCount);
-	/** Decode a buffer of vertex normals from the bitstream */
-	void DecodeNormalStream(FPackedNormal* Stream, uint64 ElementOffset, uint32 ElementCount, FHuffmanDecodeTable& Table);
-	/** Decode a buffer of vertex texture coordinates from the bitstream */
-	void DecodeUVStream(FVector2D* Stream, uint64 ElementOffset, uint32 ElementCount);
-	/** Decode a buffer of vertex motion vectors from the bitstream */
-	void DecodeMotionVectorStream(FVector* Stream, uint64 ElementOffset, uint32 ElementCount);
-	
-	/** Initialize and read Huffman tables from the bitstream */
-	void SetupAndReadTables();	
-=======
 	/** Decode a buffer of vertex indices from abitstream */
 	void DecodeIndexStream(FHuffmanBitStreamReader& Reader, uint32* Stream, uint64 ElementOffset, uint32 ElementCount);
 	/** Decode a buffer of vertex positions from a bitstream */
@@ -329,7 +312,6 @@
 	void DecodeUVStream(FHuffmanBitStreamReader& Reader, FVector2D* Stream, uint64 ElementOffset, uint32 ElementCount);
 	/** Decode a buffer of vertex motion vectors from a bitstream */
 	void DecodeMotionVectorStream(FHuffmanBitStreamReader& Reader, FVector* Stream, uint64 ElementOffset, uint32 ElementCount);
->>>>>>> 9ba46998
 	
 	/** Initialize and read Huffman tables from a bitstream */
 	void SetupAndReadTables(FHuffmanBitStreamReader& Reader);
@@ -337,49 +319,21 @@
 	/** Read a given number of bytes from a bit stream using a Huffman bitreader */
 	FORCEINLINE void ReadBytes(FHuffmanBitStreamReader& Reader, void* Data, uint32 NumBytes);
 
-<<<<<<< HEAD
-	/**	Read a 32-bit signed value from the bit stream using a Huffman coder */
-	FORCEINLINE int32 ReadInt32(FHuffmanDecodeTable& ValueTable);
-
-	/** Read a symbol from the bit stream using a Huffman Table */
-	FORCEINLINE int32 ReadSymbol(FHuffmanDecodeTable& table)
-=======
 	/**	Read a 32-bit signed value from a bit stream using a Huffman coder */
 	FORCEINLINE int32 ReadInt32(FHuffmanBitStreamReader& Reader, FHuffmanDecodeTable& ValueTable);
 
 	/** Read a symbol from a bit stream using a Huffman Table */
 	FORCEINLINE int32 ReadSymbol(FHuffmanBitStreamReader& Reader, FHuffmanDecodeTable& table)
->>>>>>> 9ba46998
 	{
 		return table.Decode(Reader);
 	}
 
-<<<<<<< HEAD
-	/** Read a given number of bits from the bit stream */
-	FORCEINLINE int32 ReadBits(uint32 NumBits)
-=======
 	/** Read a given number of bits from a bit stream */
 	FORCEINLINE int32 ReadBits(FHuffmanBitStreamReader& Reader, uint32 NumBits)
->>>>>>> 9ba46998
 	{
 		return Reader.Read(NumBits);
 	}
 
-<<<<<<< HEAD
-	/** Read a given number of bits from the bit stream without refilling bits */
-	FORCEINLINE int32 ReadBitsNoRefill(uint32 NumBits)
-	{
-		return DecodingContext.Reader->ReadNoRefill(NumBits);
-	}
-
-	/** Read info on the available streams from the bit stream */
-	void ReadCodedStreamDescription();
-
-	/** Any context information to decode a frame in a sequence of frames, such as the bit steam and any Huffman tables used.*/
-	FCodecV1DecodingContext DecodingContext;	
-
-	int32 HighBitsLUT[64];
-=======
 	/** Read a given number of bits from a bit stream without refilling bits */
 	FORCEINLINE int32 ReadBitsNoRefill(FHuffmanBitStreamReader& Reader, uint32 NumBits)
 	{
@@ -393,5 +347,4 @@
 	FCodecV1DecodingContext DecodingContext;	
 
 	static int32 CachedHighBitsLUT[64];
->>>>>>> 9ba46998
-};
+};
