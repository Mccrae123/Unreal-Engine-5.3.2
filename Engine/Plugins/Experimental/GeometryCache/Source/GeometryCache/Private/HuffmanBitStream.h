// Copyright 1998-2019 Epic Games, Inc. All Rights Reserved.
#pragma once

#include "CoreMinimal.h"
#include "Containers/Array.h"

#define USE_UNALIGNED_READ (PLATFORM_WINDOWS | PLATFORM_MAC | PLATFORM_XBOXONE | PLATFORM_PS4)	// Little-endian platforms that support fast unaligned reads
#define MINIMUM_BITS_AFTER_REFILL 56															// Minimum number of bits guaranteed to be available in the internal buffer after a buffer refill.

/**
A bit stream writer class for use with the Huffman coding.
This class allows coding arbitrary sized integers up to 32 bits in size. The bits are written in Little-endian order.
*/
class FHuffmanBitStreamWriter
{
public:

	/**
	Create a writer. The class will automatically grow it's internal byte buffer used to store the bits.
	*/
	FHuffmanBitStreamWriter()
	{
		Clear();
	}

	/**
	Reset the writer as if it was freshly created. All written data will be discarded.
	*/
	void Clear()
	{
		Bytes.Empty();
		bFlushed = false;
		BitBuffer = 0;
		BitBufferBits = 0;
		NumBits = 0;
	}

	/**
	Write an NumBits integer value to the stream.
<<<<<<< HEAD
=======
	*/
	void Write(uint32 Bits, uint32 InNumBits)
	{
		checkf(bFlushed == false, TEXT("You cannot write to a stream that has already been closed"));
		check(Bits < (1u << InNumBits));

		BitBuffer |= (uint64)Bits << BitBufferBits;
		BitBufferBits += InNumBits;
		NumBits += InNumBits;

		while(BitBufferBits >= 8)
		{
			Bytes.Add((uint8)BitBuffer);
			BitBuffer >>= 8;
			BitBufferBits -= 8;
		}
	}

	/**
	Flush pending bits and align to byte.
>>>>>>> 9ba46998
	*/
	void Align()
	{
<<<<<<< HEAD
		checkf(bFlushed == false, TEXT("You cannot write to a stream that has already been closed"));
		check(Bits < (1u << InNumBits));

		BitBuffer |= (uint64)Bits << BitBufferBits;
		BitBufferBits += InNumBits;
		NumBits += InNumBits;

		while(BitBufferBits >= 8)
		{
			Bytes.Add((uint8)BitBuffer);
			BitBuffer >>= 8;
			BitBufferBits -= 8;
		}
=======
		// Round up to next byte by appending 0s.
		if (BitBufferBits)
		{
			Write(0, 8 - BitBufferBits);
		}
		check(BitBufferBits == 0);
>>>>>>> 9ba46998
	}

	/**
	Close the stream. This ensures the stream's underlying byte buffer is correctly
	flushed with all bits written to the stream.
	Once closed you cannot longer Write additional data on the stream.
	*/
	void Close()
	{
<<<<<<< HEAD
		// Round up to next byte by appending 0s.
		if(BitBufferBits)
		{
			Write(0, 8 - BitBufferBits);
		}
		check(BitBufferBits == 0);
=======
		Align();
>>>>>>> 9ba46998
		
		bFlushed = true;
	}

	/**
	Get the bytes corresponding to this stream. The destination will be overwritten with the
	bytes for this stream.
	This can only be called on a flushed stream.
	*/
	const TArray<uint8> &GetBytes()
	{
		checkf(bFlushed == true, TEXT("You can only get bytes on an stream that has been closed"));
		return Bytes;
	}

	/**
	Get the number of bytes written into the stream so far.
	*/
	uint32 GetNumBytes() const
	{
		return Bytes.Num();
	}

	/**
	Get the number of bits written into the stream so far.
	*/
	uint32 GetNumBits() const
	{
		return NumBits;
	}

private:
	TArray<uint8> Bytes;
	uint64 BitBuffer;
	uint32 BitBufferBits;
	uint32 NumBits;
	bool bFlushed;
};

/**
Helper class to keep track of the amount of bits written by the BitstreamWriter
*/
class FBitstreamWriterByteCounter
{
public:	
	FBitstreamWriterByteCounter(const FHuffmanBitStreamWriter* SetWriter) : StartNumBits(0), StartNumBytes(0), Writer(SetWriter)
	{
		StartNumBits = Writer->GetNumBits();
		StartNumBytes = Writer->GetNumBytes();
	}

	/**
	Returns the amount of bytes written since this object was constructed
	*/
	uint32 Read()
	{
		const bool bHasExtraBits = Writer->GetNumBits() != StartNumBits;
		return Writer->GetNumBytes() - StartNumBytes + (bHasExtraBits ? 1 : 0);
	}
private:
	uint32 StartNumBits;
	uint32 StartNumBytes;
	const FHuffmanBitStreamWriter* Writer;
};

class FHuffmanBitStreamReader
{
public:
	/**
	Initialize the stream for reading with the specified data bytes. The bitstream doesn't own the data, so the caller is responsible for keeping the data valid while reader is active.
	Additionally the caller is responsible for over-allocating the buffer by 16 bytes, so we can safely read the data as uint64s.
	16 bytes and not 8 bytes, because the input pointer can move 8 bytes past the data and perform a 8 byte read from there.
	*/
	FHuffmanBitStreamReader(const uint8* InBytes, uint32 InNumBytes)
	{
		Bytes = InBytes;
		NumBytes = InNumBytes;
		Reset();
	}

	/**
	Restart reading from the stream. Reading will begin anew from the start of the stream.
	*/
	void Reset()
	{
		BitBuffer = 0;
		BitBufferBits = 0;
		BytePos = 0;
	}

	/**
	Fill the internal bit buffer. Will not check against buffer bounds, so make sure the input buffer is large enough to read all the bits requested +16 bytes.
	After the call the bit buffer is guaranteed to contain at least MINIMUM_BITS_AFTER_REFILL valid bits.
	*/
	FORCEINLINE void Refill()
	{
		const uint8* BytesData = Bytes;
#if USE_UNALIGNED_READ
		// Branchless buffer refill
		checkSlow(BytePos + 7 < NumBytes);	// Make sure entire read uint64 is within buffer bounds
		BitBuffer |= *(const uint64*)(BytesData + BytePos) << BitBufferBits;
		BytePos += (63 - BitBufferBits) >> 3;
		BitBufferBits |= 56;
#else
		// Read one byte at a time. Doesn't require unaligned reads and is agnostic to endianness.
		while (BitBufferBits <= 56)
		{
			checkSlow(BytePos < NumBytes);
			uint8 Byte = BytesData[BytePos++];
			BitBuffer |= uint64(Byte) << BitBufferBits;
			BitBufferBits += 8;
		}
#endif
	}

	/**
	Read a the next bit from the stream.
	*/
	FORCEINLINE uint32 Read()
	{
		return Read(1);
	}

	/**
	Read the next NumBits from the stream.
	*/
	FORCEINLINE uint32 Read(uint32 NumBits)
	{
		Refill();
		uint32 Value = BitBuffer & ((1ull << NumBits) - 1ull);
		BitBuffer >>= NumBits;
		BitBufferBits -= NumBits;
		return Value;
	}

	/**
	Read the next NumBits from the stream without refilling the bit buffer.
	*/
	FORCEINLINE uint32 ReadNoRefill(uint32 NumBits)
	{
		uint32 Value = BitBuffer & ((1ull << NumBits) - 1ull);
		BitBuffer >>= NumBits;
		BitBufferBits -= NumBits;
		return Value;
	}

	/**
	Read the next NumBits from the stream without refilling the bit buffer.
	*/
	FORCEINLINE void SkipNoRefill(uint32 NumBits)
	{
		BitBuffer >>= NumBits;
		BitBufferBits -= NumBits;
	}

	/**
	Return the next NumBits in the stream but do not advance the read position.
	*/
	FORCEINLINE int32 Peek(uint32 NumBits)
	{
		Refill();
		return BitBuffer & ((1ull << NumBits) - 1ull);
	}

	/**
	Return the next NumBits in the stream but do not advance the read position without refilling the bit buffer.
	*/
	FORCEINLINE int32 PeekNoRefill(uint32 NumBits)
	{
		return BitBuffer & ((1ull << NumBits) - 1ull);
	}

	/**
	Get the total number of bytes in the stream.
	*/
	FORCEINLINE int32 GetNumBytes()
	{
		return NumBytes;
	}
private:
	const uint8* Bytes;
	uint64 NumBytes;
	uint64 BitBuffer;
	uint32 BitBufferBits;
	uint32 BytePos;
};
<|MERGE_RESOLUTION|>--- conflicted
+++ resolved
@@ -37,8 +37,6 @@
 
 	/**
 	Write an NumBits integer value to the stream.
-<<<<<<< HEAD
-=======
 	*/
 	void Write(uint32 Bits, uint32 InNumBits)
 	{
@@ -59,32 +57,15 @@
 
 	/**
 	Flush pending bits and align to byte.
->>>>>>> 9ba46998
 	*/
 	void Align()
 	{
-<<<<<<< HEAD
-		checkf(bFlushed == false, TEXT("You cannot write to a stream that has already been closed"));
-		check(Bits < (1u << InNumBits));
-
-		BitBuffer |= (uint64)Bits << BitBufferBits;
-		BitBufferBits += InNumBits;
-		NumBits += InNumBits;
-
-		while(BitBufferBits >= 8)
-		{
-			Bytes.Add((uint8)BitBuffer);
-			BitBuffer >>= 8;
-			BitBufferBits -= 8;
-		}
-=======
 		// Round up to next byte by appending 0s.
 		if (BitBufferBits)
 		{
 			Write(0, 8 - BitBufferBits);
 		}
 		check(BitBufferBits == 0);
->>>>>>> 9ba46998
 	}
 
 	/**
@@ -94,16 +75,7 @@
 	*/
 	void Close()
 	{
-<<<<<<< HEAD
-		// Round up to next byte by appending 0s.
-		if(BitBufferBits)
-		{
-			Write(0, 8 - BitBufferBits);
-		}
-		check(BitBufferBits == 0);
-=======
 		Align();
->>>>>>> 9ba46998
 		
 		bFlushed = true;
 	}
