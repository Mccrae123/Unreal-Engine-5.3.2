--- conflicted
+++ resolved
@@ -51,35 +51,6 @@
 	FColor Color;
 };
 
-/** Return the GeometryCacheMeshData that was selected for use during FrameUpdate, which must also be used during GetDynamicMeshElements */
-static const FGeometryCacheMeshData* GetSelectedMeshData(const FGeomCacheTrackProxy* InTrackProxy, float Time, bool bLooping, bool bIsPlayingBackwards)
-{
-	// Need to determine which MeshData was selected for use in FGeometryCacheSceneProxy::FrameUpdate
-	// so the same conditions must be checked
-	int32 ExpectedFrameIndex;
-	int32 ExpectedNextFrameIndex;
-	float ExpectedInterpolationFactor;
-	FGeomCacheTrackProxy* TrackProxy = const_cast<FGeomCacheTrackProxy*>(InTrackProxy); // the TrackProxy functions should have been const...
-	TrackProxy->FindSampleIndexesFromTime(Time, bLooping, bIsPlayingBackwards, ExpectedFrameIndex, ExpectedNextFrameIndex, ExpectedInterpolationFactor);
-
-	// The decoding status can be deduced from the state of the TrackProxy
-	const bool bCanInterpolate = TrackProxy->IsTopologyCompatible(TrackProxy->FrameIndex, TrackProxy->NextFrameIndex);
-	const bool bDecodedAnything = TrackProxy->NextFrameIndex == ExpectedNextFrameIndex;
-	const bool bDecoderError = TrackProxy->FrameIndex == -1 || TrackProxy->NextFrameIndex == -1;
-
-	bool bNextFrameSelected = false;
-	if (bCanInterpolate && !bDecoderError && CVarInterpolateFrames.GetValueOnRenderThread() != 0)
-	{
-		bNextFrameSelected = false;
-	}
-	else if (bDecodedAnything || bDecoderError)
-	{
-		bNextFrameSelected = !!FMath::RoundToInt(TrackProxy->InterpolationFactor) && TrackProxy->NextFrameMeshData->Positions.Num() > 0;
-	}
-
-	return bNextFrameSelected ? TrackProxy->NextFrameMeshData : TrackProxy->MeshData;
-}
-
 FGeometryCacheSceneProxy::FGeometryCacheSceneProxy(UGeometryCacheComponent* Component) 
 : FGeometryCacheSceneProxy(Component, [this]() { return new FGeomCacheTrackProxy(GetScene().GetFeatureLevel()); })
 {
@@ -204,11 +175,7 @@
 						Initializer.bFastBuild = false;
 
 						TArray<FRayTracingGeometrySegment> Segments;
-<<<<<<< HEAD
-						const FGeometryCacheMeshData* MeshData = GetSelectedMeshData(Section, SceneProxy->Time, SceneProxy->bLooping, SceneProxy->bIsPlayingBackwards);
-=======
 						const FGeometryCacheMeshData* MeshData = Section->bNextFrameMeshDataSelected ? Section->NextFrameMeshData : Section->MeshData;
->>>>>>> 3ecbc206
 						for (const FGeometryCacheMeshBatchInfo& BatchInfo : MeshData->BatchesInfo)
 						{
 							FRayTracingGeometrySegment Segment;
@@ -245,9 +212,9 @@
 			Section->VertexFactory.ReleaseResource();
 			Section->PositionBuffers[0].ReleaseResource();
 			Section->PositionBuffers[1].ReleaseResource();
-		#if RHI_RAYTRACING
+#if RHI_RAYTRACING
 			Section->RayTracingGeometry.ReleaseResource();
-		#endif
+#endif
 			delete Section->MeshData;
 			if (Section->NextFrameMeshData != nullptr)
 				delete Section->NextFrameMeshData;
@@ -329,7 +296,7 @@
 static float OneOver255 = 1.0f / 255.0f;
 
 // Avoid converting from 8 bit normalized to float and back again.
-inline FPackedNormal InterpolatePackedNormal(const FPackedNormal &A, const FPackedNormal &B, int32 ScaledFactor, int32 OneMinusScaledFactor)
+inline FPackedNormal InterpolatePackedNormal(const FPackedNormal& A, const FPackedNormal& B, int32 ScaledFactor, int32 OneMinusScaledFactor)
 {
 	FPackedNormal result;
 	result.Vector.X = (A.Vector.X * OneMinusScaledFactor + B.Vector.X * ScaledFactor) * OneOver255;
@@ -340,7 +307,7 @@
 }
 
 // Avoid converting from 8 bit normalized to float and back again.
-inline FColor InterpolatePackedColor(const FColor &A, const FColor &B, int32 ScaledFactor, int32 OneMinusScaledFactor)
+inline FColor InterpolatePackedColor(const FColor& A, const FColor& B, int32 ScaledFactor, int32 OneMinusScaledFactor)
 {
 	FColor result;
 	result.R = (A.R * OneMinusScaledFactor + B.R * ScaledFactor) * OneOver255;
@@ -357,8 +324,8 @@
 }
 
 void FGeometryCacheSceneProxy::CreateMeshBatch(
-	const FGeomCacheTrackProxy* TrackProxy, 
-	const FGeometryCacheMeshBatchInfo& BatchInfo, 
+	const FGeomCacheTrackProxy* TrackProxy,
+	const FGeometryCacheMeshBatchInfo& BatchInfo,
 	FGeometryCacheVertexFactoryUserDataWrapper& UserDataWrapper,
 	FDynamicPrimitiveUniformBuffer& DynamicPrimitiveUniformBuffer,
 	FMeshBatch& Mesh) const
@@ -374,19 +341,19 @@
 		TrackProxy->MeshData->Positions.Num() == TrackProxy->MeshData->MotionVectors.Num())
 		&& (TrackProxy->NextFrameMeshData->Positions.Num() == TrackProxy->NextFrameMeshData->MotionVectors.Num());
 
-				if (!bHasMotionVectors)
-	            {
-		            const float PreviousPositionScale = (GFrameNumber <= UpdatedFrameNum) ? 1.f : 0.f;
-					UserData.MotionBlurDataExtension = FVector::OneVector * PreviousPositionScale;
-					UserData.MotionBlurDataOrigin = FVector::ZeroVector;
-					UserData.MotionBlurPositionScale = 1.f - PreviousPositionScale;
-	            }
-	            else
-	            {
-		            UserData.MotionBlurDataExtension = FVector::OneVector * PlaybackSpeed;
-		            UserData.MotionBlurDataOrigin = FVector::ZeroVector;
-		            UserData.MotionBlurPositionScale = 1.0f;
-	            }
+	if (!bHasMotionVectors)
+	{
+		const float PreviousPositionScale = (GFrameNumber <= UpdatedFrameNum) ? 1.f : 0.f;
+		UserData.MotionBlurDataExtension = FVector::OneVector * PreviousPositionScale;
+		UserData.MotionBlurDataOrigin = FVector::ZeroVector;
+		UserData.MotionBlurPositionScale = 1.f - PreviousPositionScale;
+	}
+	else
+	{
+		UserData.MotionBlurDataExtension = FVector::OneVector * PlaybackSpeed;
+		UserData.MotionBlurDataOrigin = FVector::ZeroVector;
+		UserData.MotionBlurPositionScale = 1.0f;
+	}
 
 	if (IsRayTracingEnabled())
 	{
@@ -397,7 +364,7 @@
 	}
 
 	UserData.PositionBuffer = &TrackProxy->PositionBuffers[TrackProxy->CurrentPositionBufferIndex % 2];
-	UserData.MotionBlurDataBuffer = &TrackProxy->PositionBuffers[(TrackProxy->CurrentPositionBufferIndex+1) % 2];
+	UserData.MotionBlurDataBuffer = &TrackProxy->PositionBuffers[(TrackProxy->CurrentPositionBufferIndex + 1) % 2];
 
 	FGeometryCacheVertexFactoryUniformBufferParameters UniformBufferParameters;
 
@@ -421,11 +388,7 @@
 	DynamicPrimitiveUniformBuffer.Set(LocalToWorldTransform, LocalToWorldTransform, GetBounds(), GetLocalBounds(), true, false, DrawsVelocity(), false);
 	BatchElement.PrimitiveUniformBuffer = DynamicPrimitiveUniformBuffer.UniformBuffer.GetUniformBufferRHI();
 
-<<<<<<< HEAD
-	const FGeometryCacheMeshData* MeshData = GetSelectedMeshData(TrackProxy, Time, bLooping, bIsPlayingBackwards);
-=======
 	const FGeometryCacheMeshData* MeshData = TrackProxy->bNextFrameMeshDataSelected ? TrackProxy->NextFrameMeshData : TrackProxy->MeshData;
->>>>>>> 3ecbc206
 
 	BatchElement.FirstIndex = BatchInfo.StartIndex;
 	BatchElement.NumPrimitives = BatchInfo.NumTriangles;
@@ -496,11 +459,7 @@
 				continue;
 			}
 
-<<<<<<< HEAD
-			const FGeometryCacheMeshData* MeshData = GetSelectedMeshData(TrackProxy, Time, bLooping, bIsPlayingBackwards);
-=======
 			const FGeometryCacheMeshData* MeshData = TrackProxy->bNextFrameMeshDataSelected ? TrackProxy->NextFrameMeshData : TrackProxy->MeshData;
->>>>>>> 3ecbc206
 			const int32 NumBatches = MeshData->BatchesInfo.Num();
 
 			for (int32 BatchIndex = 0; BatchIndex < NumBatches; ++BatchIndex)
@@ -527,10 +486,10 @@
 						INC_DWORD_STAT_BY(STAT_GeometryCacheSceneProxy_TriangleCount, MeshBatch.Elements[0].NumPrimitives);
 						INC_DWORD_STAT_BY(STAT_GeometryCacheSceneProxy_MeshBatchCount, 1);
 
-					#if !(UE_BUILD_SHIPPING || UE_BUILD_TEST)
+#if !(UE_BUILD_SHIPPING || UE_BUILD_TEST)
 						// Render bounds
 						RenderBounds(Collector.GetPDI(ViewIndex), ViewFamily.EngineShowFlags, GetBounds(), IsSelected());
-					#endif
+#endif
 					}
 				}
 			}
@@ -558,11 +517,7 @@
 		RayTracingInstance.Geometry = &TrackProxy->RayTracingGeometry;
 		RayTracingInstance.InstanceTransforms.Add(GetLocalToWorld());
 
-<<<<<<< HEAD
-		const FGeometryCacheMeshData* MeshData = GetSelectedMeshData(TrackProxy, Time, bLooping, bIsPlayingBackwards);
-=======
 		const FGeometryCacheMeshData* MeshData = TrackProxy->bNextFrameMeshDataSelected ? TrackProxy->NextFrameMeshData : TrackProxy->MeshData;
->>>>>>> 3ecbc206
 		for (int32 SegmentIndex = 0; SegmentIndex < MeshData->BatchesInfo.Num(); ++SegmentIndex)
 		{
 			const FGeometryCacheMeshBatchInfo& BatchInfo = MeshData->BatchesInfo[SegmentIndex];
@@ -595,7 +550,9 @@
 	Result.bRenderCustomDepth = ShouldRenderCustomDepth();
 	Result.bUsesLightingChannels = GetLightingChannelMask() != GetDefaultLightingChannelMask();
 	MaterialRelevance.SetPrimitiveViewRelevance(Result);
+
 	Result.bVelocityRelevance = IsMovable() && Result.bOpaque && Result.bRenderInMainPass;
+
 	return Result;
 }
 
@@ -632,7 +589,7 @@
 		// When ray tracing is enabled, update regardless of visibility
 		FrameUpdate();
 
-	#if RHI_RAYTRACING
+#if RHI_RAYTRACING
 		for (FGeomCacheTrackProxy* Section : Tracks)
 		{
 			if (Section != nullptr)
@@ -641,15 +598,11 @@
 
 				Section->RayTracingGeometry.Initializer.IndexBuffer = Section->IndexBuffer.IndexBufferRHI;
 				Section->RayTracingGeometry.Initializer.TotalPrimitiveCount = 0;
-				
+
 				TMemoryImageArray<FRayTracingGeometrySegment>& Segments = Section->RayTracingGeometry.Initializer.Segments;
 				Segments.Reset();
 
-<<<<<<< HEAD
-				const FGeometryCacheMeshData* MeshData = GetSelectedMeshData(Section, Time, bLooping, bIsPlayingBackwards);
-=======
 				const FGeometryCacheMeshData* MeshData = Section->bNextFrameMeshDataSelected ? Section->NextFrameMeshData : Section->MeshData;
->>>>>>> 3ecbc206
 				for (const FGeometryCacheMeshBatchInfo& BatchInfo : MeshData->BatchesInfo)
 				{
 					FRayTracingGeometrySegment Segment;
@@ -660,11 +613,11 @@
 					Segments.Add(Segment);
 					Section->RayTracingGeometry.Initializer.TotalPrimitiveCount += BatchInfo.NumTriangles;
 				}
-							
+
 				Section->RayTracingGeometry.UpdateRHI();
 			}
 		}
-	#endif
+#endif
 	}
 }
 
@@ -690,9 +643,10 @@
 			bool bSeeked = false; // Is this frame a seek and thus the previous rendered frame's data invalid
 			bool bDecoderError = false; // If we have a decoder error we don't interpolate and we don't update the vertex buffers
 										// so essentially we just keep the last valid frame...
-			
+
 			bool bFrameIndicesChanged = false;
-			bool bDifferentInterpolationFactor = FMath::RoundToInt(InterpolationFactor) != FMath::RoundToInt(TrackProxy->InterpolationFactor);
+			const bool bDifferentRoundedInterpolationFactor = FMath::RoundToInt(InterpolationFactor) != FMath::RoundToInt(TrackProxy->InterpolationFactor);
+			const bool bDifferentInterpolationFactor = !FMath::IsNearlyEqual(InterpolationFactor, TrackProxy->InterpolationFactor);
 			TrackProxy->InterpolationFactor = InterpolationFactor;
 
 			// Compare this against the frames we got and keep some/all/none of them
@@ -703,7 +657,7 @@
 				if (TrackProxy->NextFrameIndex == FrameIndex)
 				{
 					// Cycle the current and next frame double buffer
-					FGeometryCacheMeshData *OldFrameMesh = TrackProxy->MeshData;
+					FGeometryCacheMeshData* OldFrameMesh = TrackProxy->MeshData;
 					TrackProxy->MeshData = TrackProxy->NextFrameMeshData;
 					TrackProxy->NextFrameMeshData = OldFrameMesh;
 
@@ -767,7 +721,7 @@
 				&& (TrackProxy->NextFrameMeshData->Positions.Num() == TrackProxy->NextFrameMeshData->MotionVectors.Num());
 
 			// Can we interpolate the vertex data?
-			if (bCanInterpolate && !bDecoderError && CVarInterpolateFrames.GetValueOnRenderThread() != 0)
+			if (bCanInterpolate && (bDifferentInterpolationFactor || bFrameIndicesChanged) && !bDecoderError && CVarInterpolateFrames.GetValueOnRenderThread() != 0)
 			{
 				TrackProxy->bNextFrameMeshDataSelected = false;
 
@@ -780,186 +734,299 @@
 				// If motion blur suddenly seems to stop working while it should be working it may be that the
 				// CurrentPositionBufferIndex gets inadvertently bumped twice per frame essentially using the same
 				// data for current and previous during rendering.
-				if (TrackProxy->PositionBufferFrameTimes[TrackProxy->CurrentPositionBufferIndex % 2] != Time)
-				{
-					TArray<FVector> InterpolatedPositions;
-					TArray<FPackedNormal> InterpolatedTangentX;
-					TArray<FPackedNormal> InterpolatedTangentZ;
-					TArray<FVector2D> InterpolatedUVs;
-					TArray<FColor> InterpolatedColors;
-
-					const int32 NumVerts = TrackProxy->MeshData->Positions.Num();
-
-					InterpolatedPositions.AddUninitialized(NumVerts);
-					InterpolatedTangentX.AddUninitialized(NumVerts);
-					InterpolatedTangentZ.AddUninitialized(NumVerts);
-					InterpolatedUVs.AddUninitialized(NumVerts);
-					InterpolatedColors.AddUninitialized(NumVerts);
-
-					TArray<FVector> InterpolatedMotionVectors;
-					if (bHasMotionVectors)
-					{
-						InterpolatedMotionVectors.AddUninitialized(NumVerts);
-					}
-
-
-					const float OneMinusInterp = 1.0 - InterpolationFactor;
-					const int32 InterpFixed = (int32)(InterpolationFactor * 255.0f);
-					const int32 OneMinusInterpFixed = 255 - InterpFixed;
-
-					{
-						check(TrackProxy->MeshData->Positions.Num() >= NumVerts);
-						check(TrackProxy->NextFrameMeshData->Positions.Num() >= NumVerts);
-						check(InterpolatedPositions.Num() >= NumVerts);
-						const FVector* PositionAPtr = TrackProxy->MeshData->Positions.GetData();
-						const FVector* PositionBPtr = TrackProxy->NextFrameMeshData->Positions.GetData();
-						FVector* InterpolationPositionsPtr = InterpolatedPositions.GetData();
-						for (int32 Index = 0; Index < NumVerts; ++Index)
+
+				const int32 NumVerts = TrackProxy->MeshData->Positions.Num();
+				Scratch.Prepare(NumVerts, bHasMotionVectors);
+
+				const float OneMinusInterp = 1.0 - InterpolationFactor;
+				const int32 InterpFixed = (int32)(InterpolationFactor * 255.0f);
+				const int32 OneMinusInterpFixed = 255 - InterpFixed;
+				const VectorRegister WeightA = VectorSetFloat1( OneMinusInterp );
+				const VectorRegister WeightB = VectorSetFloat1( InterpolationFactor );
+				const VectorRegister Half = VectorSetFloat1( 0.5f );
+
+				#define VALIDATE 0
+				{
+					check(TrackProxy->MeshData->Positions.Num() >= NumVerts);
+					check(TrackProxy->NextFrameMeshData->Positions.Num() >= NumVerts);
+					check(Scratch.InterpolatedPositions.Num() >= NumVerts);
+					const FVector* PositionAPtr = TrackProxy->MeshData->Positions.GetData();
+					const FVector* PositionBPtr = TrackProxy->NextFrameMeshData->Positions.GetData();
+					FVector* InterpolatedPositionsPtr = Scratch.InterpolatedPositions.GetData();
+
+					// Unroll 4 times so we can do 4 wide SIMD
+					{
+						const FVector4* PositionAPtr4 = (const FVector4*)PositionAPtr;
+						const FVector4* PositionBPtr4 = (const FVector4*)PositionBPtr;
+						FVector4* InterpolatedPositionsPtr4 = (FVector4*)InterpolatedPositionsPtr;
+
+						int32 Index = 0;
+						for (; Index + 3 < NumVerts; Index += 4)
 						{
-							const FVector& PositionA = PositionAPtr[Index];
-							const FVector& PositionB = PositionBPtr[Index];
-							InterpolationPositionsPtr[Index] = PositionA * OneMinusInterp + PositionB * InterpolationFactor;
+							VectorRegister Pos0xyz_Pos1x = VectorMultiplyAdd(VectorLoad(PositionAPtr4 + 0), WeightA, VectorMultiply(VectorLoad(PositionBPtr4 + 0), WeightB));
+							VectorRegister Pos1yz_Pos2xy = VectorMultiplyAdd(VectorLoad(PositionAPtr4 + 1), WeightA, VectorMultiply(VectorLoad(PositionBPtr4 + 1), WeightB));
+							VectorRegister Pos2z_Pos3xyz = VectorMultiplyAdd(VectorLoad(PositionAPtr4 + 2), WeightA, VectorMultiply(VectorLoad(PositionBPtr4 + 2), WeightB));
+							VectorStore(Pos0xyz_Pos1x, InterpolatedPositionsPtr4 + 0);
+							VectorStore(Pos1yz_Pos2xy, InterpolatedPositionsPtr4 + 1);
+							VectorStore(Pos2z_Pos3xyz, InterpolatedPositionsPtr4 + 2);
+							PositionAPtr4 += 3;
+							PositionBPtr4 += 3;
+							InterpolatedPositionsPtr4 += 3;
 						}
-					}
-					
-					{
-						check(TrackProxy->MeshData->TangentsX.Num() >= NumVerts);
-						check(TrackProxy->NextFrameMeshData->TangentsX.Num() >= NumVerts);
-						check(TrackProxy->MeshData->TangentsZ.Num() >= NumVerts);
-						check(TrackProxy->NextFrameMeshData->TangentsZ.Num() >= NumVerts);
-						check(InterpolatedTangentX.Num() >= NumVerts);
-						check(InterpolatedTangentZ.Num() >= NumVerts);
-						const FPackedNormal* TangentXAPtr = TrackProxy->MeshData->TangentsX.GetData();
-						const FPackedNormal* TangentXBPtr = TrackProxy->NextFrameMeshData->TangentsX.GetData();
-						const FPackedNormal* TangentZAPtr = TrackProxy->MeshData->TangentsZ.GetData();
-						const FPackedNormal* TangentZBPtr = TrackProxy->NextFrameMeshData->TangentsZ.GetData();
-						FPackedNormal* InterpolatedTangentXPtr = InterpolatedTangentX.GetData();
-						FPackedNormal* InterpolatedTangentZPtr = InterpolatedTangentZ.GetData();
-						for (int32 Index = 0; Index < NumVerts; ++Index)
+
+						for (; Index < NumVerts; Index++)
 						{
-							// The following are already 8 bit so quantized enough we can do exact equal comparisons
-							const FPackedNormal& TangentXA = TangentXAPtr[Index];
-							const FPackedNormal& TangentXB = TangentXBPtr[Index];
-							const FPackedNormal& TangentZA = TangentZAPtr[Index];
-							const FPackedNormal& TangentZB = TangentZBPtr[Index];
-
-							InterpolatedTangentXPtr[Index] = InterpolatePackedNormal(TangentXA, TangentXB, InterpFixed, OneMinusInterpFixed);
-							InterpolatedTangentZPtr[Index] = InterpolatePackedNormal(TangentZA, TangentZB, InterpFixed, OneMinusInterpFixed);
+							InterpolatedPositionsPtr[Index] = PositionAPtr[Index] * OneMinusInterp + PositionBPtr[Index] * InterpolationFactor;
 						}
 					}
-					
-
-					if (TrackProxy->MeshData->VertexInfo.bHasColor0)
-					{
-						check(TrackProxy->MeshData->Colors.Num() >= NumVerts);
-						check(TrackProxy->NextFrameMeshData->Colors.Num() >= NumVerts);
-						check(InterpolatedColors.Num() >= NumVerts);
-						const FColor* ColorAPtr = TrackProxy->MeshData->Colors.GetData();
-						const FColor* ColorBPtr = TrackProxy->NextFrameMeshData->Colors.GetData();
-						FColor* InterpolatedColorsPtr = InterpolatedColors.GetData();
-						for (int32 Index = 0; Index < NumVerts; ++Index)
+#if VALIDATE
+					for (int32 Index = 0; Index < NumVerts; ++Index)
+					{
+						FVector Result = PositionAPtr[Index] * OneMinusInterp + PositionBPtr[Index] * InterpolationFactor;
+						check(FMath::Abs(InterpolatedPositionsPtr[Index].X - Result.X) < 0.01f);
+						check(FMath::Abs(InterpolatedPositionsPtr[Index].Y - Result.Y) < 0.01f);
+						check(FMath::Abs(InterpolatedPositionsPtr[Index].Z - Result.Z) < 0.01f);
+					}
+#endif
+				}
+				
+				{
+					check(TrackProxy->MeshData->TangentsX.Num() >= NumVerts);
+					check(TrackProxy->NextFrameMeshData->TangentsX.Num() >= NumVerts);
+					check(TrackProxy->MeshData->TangentsZ.Num() >= NumVerts);
+					check(TrackProxy->NextFrameMeshData->TangentsZ.Num() >= NumVerts);
+					check(Scratch.InterpolatedTangentX.Num() >= NumVerts);
+					check(Scratch.InterpolatedTangentZ.Num() >= NumVerts);
+					const FPackedNormal* TangentXAPtr = TrackProxy->MeshData->TangentsX.GetData();
+					const FPackedNormal* TangentXBPtr = TrackProxy->NextFrameMeshData->TangentsX.GetData();
+					const FPackedNormal* TangentZAPtr = TrackProxy->MeshData->TangentsZ.GetData();
+					const FPackedNormal* TangentZBPtr = TrackProxy->NextFrameMeshData->TangentsZ.GetData();
+					FPackedNormal* InterpolatedTangentXPtr = Scratch.InterpolatedTangentX.GetData();
+					FPackedNormal* InterpolatedTangentZPtr = Scratch.InterpolatedTangentZ.GetData();
+
+					const uint32 SignMask = 0x80808080u;
+					for (int32 Index = 0; Index < NumVerts; ++Index)
+					{
+						// VectorLoadSignedByte4 on all inputs is significantly more expensive than VectorLoadByte4, so lets just use unsigned.
+						// Interpolating signed values as unsigned is not correct, but if we flip the signs first it is!
+						// Flipping the sign maps the signed range [-128, 127] to the unsigned range [0, 255]
+						// Unsigned value with flip			Signed value
+						// 0								-128
+						// 1								-127
+						// ..								..
+						// 127								-1
+						// 128								0
+						// 129								1
+						// 255								127
+
+						uint32 TangentXA = TangentXAPtr[Index].Vector.Packed ^ SignMask;
+						uint32 TangentXB = TangentXBPtr[Index].Vector.Packed ^ SignMask;
+						VectorRegister InterpolatedTangentX =	VectorMultiplyAdd(	VectorLoadByte4(&TangentXA), WeightA, 
+																VectorMultiplyAdd(	VectorLoadByte4(&TangentXB), WeightB, Half));	// +0.5f so truncation becomes round to nearest.
+						uint32 PackedInterpolatedTangentX;
+						VectorStoreByte4(InterpolatedTangentX, &PackedInterpolatedTangentX);
+						InterpolatedTangentXPtr[Index].Vector.Packed = PackedInterpolatedTangentX ^ SignMask;	// Convert back to signed
+
+						uint32 TangentZA = TangentZAPtr[Index].Vector.Packed ^ SignMask;
+						uint32 TangentZB = TangentZBPtr[Index].Vector.Packed ^ SignMask;
+						VectorRegister InterpolatedTangentZ =	VectorMultiplyAdd(	VectorLoadByte4(&TangentZA), WeightA, 
+																VectorMultiplyAdd(	VectorLoadByte4(&TangentZB), WeightB, Half));	// +0.5f so truncation becomes round to nearest.
+						uint32 PackedInterpolatedTangentZ;
+						VectorStoreByte4(InterpolatedTangentZ, &PackedInterpolatedTangentZ);
+						InterpolatedTangentZPtr[Index].Vector.Packed = PackedInterpolatedTangentZ ^ SignMask;	// Convert back to signed
+					}
+					VectorResetFloatRegisters();	//TODO: is this actually needed on any platform?
+
+#if VALIDATE
+					for (int32 Index = 0; Index < NumVerts; ++Index)
+					{
+						FPackedNormal ResultX = InterpolatePackedNormal(TangentXAPtr[Index], TangentXBPtr[Index], InterpFixed, OneMinusInterpFixed);
+						FPackedNormal ResultZ = InterpolatePackedNormal(TangentZAPtr[Index], TangentZBPtr[Index], InterpFixed, OneMinusInterpFixed);
+						check(FMath::Abs(InterpolatedTangentXPtr[Index].Vector.X - ResultX.Vector.X) <= 2);
+						check(FMath::Abs(InterpolatedTangentXPtr[Index].Vector.Y - ResultX.Vector.Y) <= 2);
+						check(FMath::Abs(InterpolatedTangentXPtr[Index].Vector.Z - ResultX.Vector.Z) <= 2);
+						check(FMath::Abs(InterpolatedTangentXPtr[Index].Vector.W - ResultX.Vector.W) <= 2);
+
+						check(FMath::Abs(InterpolatedTangentZPtr[Index].Vector.X - ResultZ.Vector.X) <= 2);
+						check(FMath::Abs(InterpolatedTangentZPtr[Index].Vector.Y - ResultZ.Vector.Y) <= 2);
+						check(FMath::Abs(InterpolatedTangentZPtr[Index].Vector.Z - ResultZ.Vector.Z) <= 2);
+						check(FMath::Abs(InterpolatedTangentZPtr[Index].Vector.W - ResultZ.Vector.W) <= 2);
+					}
+#endif
+				}
+
+				if (TrackProxy->MeshData->VertexInfo.bHasColor0)
+				{
+					check(TrackProxy->MeshData->Colors.Num() >= NumVerts);
+					check(TrackProxy->NextFrameMeshData->Colors.Num() >= NumVerts);
+					check(Scratch.InterpolatedColors.Num() >= NumVerts);
+					const FColor* ColorAPtr = TrackProxy->MeshData->Colors.GetData();
+					const FColor* ColorBPtr = TrackProxy->NextFrameMeshData->Colors.GetData();
+					FColor* InterpolatedColorsPtr = Scratch.InterpolatedColors.GetData();
+
+					for( int32 Index = 0; Index < NumVerts; ++Index )
+					{
+						VectorRegister InterpolatedColor =		VectorMultiplyAdd( VectorLoadByte4( &ColorAPtr[Index] ), WeightA,
+																VectorMultiplyAdd( VectorLoadByte4( &ColorBPtr[Index] ), WeightB, Half ) );	// +0.5f so truncation becomes round to nearest.
+						VectorStoreByte4(InterpolatedColor, &InterpolatedColorsPtr[Index]);
+					}
+#if VALIDATE
+					for(int32 Index = 0; Index < NumVerts; ++Index)
+					{
+						const FColor& ColorA = ColorAPtr[Index];
+						const FColor& ColorB = ColorBPtr[Index];
+						FColor Result = InterpolatePackedColor(ColorA, ColorB, InterpFixed, OneMinusInterpFixed);
+						check(FMath::Abs(InterpolatedColorsPtr[Index].R - Result.R) <= 1);
+						check(FMath::Abs(InterpolatedColorsPtr[Index].G - Result.G) <= 1);
+						check(FMath::Abs(InterpolatedColorsPtr[Index].B - Result.B) <= 1);
+						check(FMath::Abs(InterpolatedColorsPtr[Index].A - Result.A) <= 1);
+					}
+#endif
+				}
+
+				if (TrackProxy->MeshData->VertexInfo.bHasUV0)
+				{
+					check(TrackProxy->MeshData->TextureCoordinates.Num() >= NumVerts);
+					check(TrackProxy->NextFrameMeshData->TextureCoordinates.Num() >= NumVerts);
+					check(Scratch.InterpolatedUVs.Num() >= NumVerts);
+					const FVector2D* UVAPtr = TrackProxy->MeshData->TextureCoordinates.GetData();
+					const FVector2D* UVBPtr = TrackProxy->NextFrameMeshData->TextureCoordinates.GetData();
+					FVector2D* InterpolatedUVsPtr = Scratch.InterpolatedUVs.GetData();
+
+					// Unroll 2x so we can use 4 wide ops. OOP will hopefully take care of the rest.
+					{
+						int32 Index = 0;
+						for (; Index + 1 < NumVerts; Index += 2)
 						{
-							const FColor& ColorA = ColorAPtr[Index];
-							const FColor& ColorB = ColorBPtr[Index];
-							InterpolatedColorsPtr[Index] = InterpolatePackedColor(ColorA, ColorB, InterpFixed, OneMinusInterpFixed);
+							VectorRegister InterpolatedUVx2 = VectorMultiplyAdd(	VectorLoad(&UVAPtr[Index]), WeightA,
+																VectorMultiply(		VectorLoad(&UVBPtr[Index]), WeightB));
+							VectorStore(InterpolatedUVx2, &InterpolatedUVsPtr[Index]);
 						}
-					}
-
-					if (TrackProxy->MeshData->VertexInfo.bHasUV0)
-					{
-						check(TrackProxy->MeshData->TextureCoordinates.Num() >= NumVerts);
-						check(TrackProxy->NextFrameMeshData->TextureCoordinates.Num() >= NumVerts);
-						check(InterpolatedUVs.Num() >= NumVerts);
-						const FVector2D* UVAPtr = TrackProxy->MeshData->TextureCoordinates.GetData();
-						const FVector2D* UVBPtr = TrackProxy->NextFrameMeshData->TextureCoordinates.GetData();
-						FVector2D* InterpolatedUVsPtr = InterpolatedUVs.GetData();
-						for (int32 Index = 0; Index < NumVerts; ++Index)
+
+						if(Index < NumVerts)
 						{
-							const FVector2D& UVA = UVAPtr[Index];
-							const FVector2D& UVB = UVBPtr[Index];
-							InterpolatedUVsPtr[Index] = UVA * OneMinusInterp + UVB * InterpolationFactor;
+							InterpolatedUVsPtr[Index] = UVAPtr[Index] * OneMinusInterp + UVBPtr[Index] * InterpolationFactor;
 						}
 					}
-
-					if (bHasMotionVectors)
-					{
-						check(TrackProxy->MeshData->MotionVectors.Num() >= NumVerts);
-						check(TrackProxy->NextFrameMeshData->MotionVectors.Num() >= NumVerts);
-						check(InterpolatedMotionVectors.Num() >= NumVerts);
-						const FVector* MotionVectorAPtr = TrackProxy->MeshData->MotionVectors.GetData();
-						const FVector* MotionVectorBPtr = TrackProxy->NextFrameMeshData->MotionVectors.GetData();
-						FVector* InterpolatedMotionVectorsPtr = InterpolatedMotionVectors.GetData();
-
-						for (int32 Index = 0; Index < NumVerts; ++Index)
+						
+#if VALIDATE
+					for (int32 Index = 0; Index < NumVerts; ++Index)
+					{
+						FVector2D Result = UVAPtr[Index] * OneMinusInterp + UVBPtr[Index] * InterpolationFactor;
+						check(FMath::Abs(InterpolatedUVsPtr[Index].X - Result.X) < 0.01f);
+						check(FMath::Abs(InterpolatedUVsPtr[Index].Y - Result.Y) < 0.01f);
+					}
+#endif
+				}
+
+				if (bHasMotionVectors)
+				{
+					check(TrackProxy->MeshData->MotionVectors.Num() >= NumVerts);
+					check(TrackProxy->NextFrameMeshData->MotionVectors.Num() >= NumVerts);
+					check(Scratch.InterpolatedMotionVectors.Num() >= NumVerts);
+					const FVector* MotionVectorsAPtr = TrackProxy->MeshData->MotionVectors.GetData();
+					const FVector* MotionVectorsBPtr = TrackProxy->NextFrameMeshData->MotionVectors.GetData();
+					FVector* InterpolatedMotionVectorsPtr = Scratch.InterpolatedMotionVectors.GetData();
+
+					// Unroll 4 times so we can do 4 wide SIMD
+					{
+						const FVector4* MotionVectorsAPtr4 = (const FVector4*)MotionVectorsAPtr;
+						const FVector4* MotionVectorsBPtr4 = (const FVector4*)MotionVectorsBPtr;
+						FVector4* InterpolatedMotionVectorsPtr4 = (FVector4*)InterpolatedMotionVectorsPtr;
+
+						int32 Index = 0;
+						for (; Index + 3 < NumVerts; Index += 4)
 						{
-							InterpolatedMotionVectorsPtr[Index] = MotionVectorAPtr[Index] * OneMinusInterp + MotionVectorBPtr[Index] * InterpolationFactor;
+							VectorRegister MotionVector0xyz_MotionVector1x = VectorMultiplyAdd(VectorLoad(MotionVectorsAPtr4 + 0), WeightA, VectorMultiply(VectorLoad(MotionVectorsBPtr4 + 0), WeightB));
+							VectorRegister MotionVector1yz_MotionVector2xy = VectorMultiplyAdd(VectorLoad(MotionVectorsAPtr4 + 1), WeightA, VectorMultiply(VectorLoad(MotionVectorsBPtr4 + 1), WeightB));
+							VectorRegister MotionVector2z_MotionVector3xyz = VectorMultiplyAdd(VectorLoad(MotionVectorsAPtr4 + 2), WeightA, VectorMultiply(VectorLoad(MotionVectorsBPtr4 + 2), WeightB));
+							VectorStore(MotionVector0xyz_MotionVector1x, InterpolatedMotionVectorsPtr4 + 0);
+							VectorStore(MotionVector1yz_MotionVector2xy, InterpolatedMotionVectorsPtr4 + 1);
+							VectorStore(MotionVector2z_MotionVector3xyz, InterpolatedMotionVectorsPtr4 + 2);
+							MotionVectorsAPtr4 += 3;
+							MotionVectorsBPtr4 += 3;
+							InterpolatedMotionVectorsPtr4 += 3;
 						}
-					}
-
-					// Upload other non-motionblurred data
-					if (!TrackProxy->MeshData->VertexInfo.bConstantIndices)
-						TrackProxy->IndexBuffer.Update(TrackProxy->MeshData->Indices);
-
-					if (TrackProxy->MeshData->VertexInfo.bHasTangentX)
-						TrackProxy->TangentXBuffer.Update(InterpolatedTangentX);
-					if (TrackProxy->MeshData->VertexInfo.bHasTangentZ)
-						TrackProxy->TangentZBuffer.Update(InterpolatedTangentZ);
-
-					if (TrackProxy->MeshData->VertexInfo.bHasUV0)
-						TrackProxy->TextureCoordinatesBuffer.Update(InterpolatedUVs);
-
-					if (TrackProxy->MeshData->VertexInfo.bHasColor0)
-						TrackProxy->ColorBuffer.Update(InterpolatedColors);
-
-					bool bIsCompatibleWithCachedFrame = TrackProxy->IsTopologyCompatible(
-						TrackProxy->PositionBufferFrameIndices[TrackProxy->CurrentPositionBufferIndex % 2],
-						TrackProxy->FrameIndex);
-
-					if (!bHasMotionVectors)
-					{
-						// Initialize both buffers the first frame
-						if (TrackProxy->CurrentPositionBufferIndex == -1 || !bIsCompatibleWithCachedFrame)
+
+						for (; Index < NumVerts; Index++)
 						{
-							TrackProxy->PositionBuffers[0].Update(InterpolatedPositions);
-							TrackProxy->PositionBuffers[1].Update(InterpolatedPositions);
-							TrackProxy->CurrentPositionBufferIndex = 0;
-							TrackProxy->PositionBufferFrameTimes[0] = Time;
-							TrackProxy->PositionBufferFrameTimes[1] = Time;
-							// We need to keep a frame index in order to ensure topology consistency. As we can interpolate 
-							// FrameIndex and NextFrameIndex are certainly topo-compatible so it doesn't really matter which 
-							// one we keep here. But wee keep NextFrameIndex as that is most useful to validate against
-							// the frame coming up
-							TrackProxy->PositionBufferFrameIndices[0] = TrackProxy->NextFrameIndex;
-							TrackProxy->PositionBufferFrameIndices[1] = TrackProxy->NextFrameIndex;
+							InterpolatedMotionVectorsPtr[Index] = MotionVectorsAPtr[Index] * OneMinusInterp + MotionVectorsBPtr[Index] * InterpolationFactor;
 						}
-						else
-						{
-							TrackProxy->CurrentPositionBufferIndex++;
-							TrackProxy->PositionBuffers[TrackProxy->CurrentPositionBufferIndex % 2].Update(InterpolatedPositions);
-							TrackProxy->PositionBufferFrameTimes[TrackProxy->CurrentPositionBufferIndex % 2] = Time;
-							TrackProxy->PositionBufferFrameIndices[TrackProxy->CurrentPositionBufferIndex % 2] = TrackProxy->NextFrameIndex;
-						}
-					}
-					else
-					{
+					}
+#if VALIDATE
+					for (int32 Index = 0; Index < NumVerts; ++Index)
+					{
+						FVector Result = MotionVectorsAPtr[Index] * OneMinusInterp + MotionVectorsBPtr[Index] * InterpolationFactor;
+						check(FMath::Abs(InterpolatedMotionVectorsPtr[Index].X - Result.X) < 0.01f);
+						check(FMath::Abs(InterpolatedMotionVectorsPtr[Index].Y - Result.Y) < 0.01f);
+						check(FMath::Abs(InterpolatedMotionVectorsPtr[Index].Z - Result.Z) < 0.01f);
+					}
+#endif
+				}
+
+#undef VALIDATE
+
+				// Upload other non-motionblurred data
+				if (!TrackProxy->MeshData->VertexInfo.bConstantIndices)
+					TrackProxy->IndexBuffer.Update(TrackProxy->MeshData->Indices);
+
+				if (TrackProxy->MeshData->VertexInfo.bHasTangentX)
+					TrackProxy->TangentXBuffer.Update(Scratch.InterpolatedTangentX);
+				if (TrackProxy->MeshData->VertexInfo.bHasTangentZ)
+					TrackProxy->TangentZBuffer.Update(Scratch.InterpolatedTangentZ);
+
+				if (TrackProxy->MeshData->VertexInfo.bHasUV0)
+					TrackProxy->TextureCoordinatesBuffer.Update(Scratch.InterpolatedUVs);
+
+				if (TrackProxy->MeshData->VertexInfo.bHasColor0)
+					TrackProxy->ColorBuffer.Update(Scratch.InterpolatedColors);
+
+				bool bIsCompatibleWithCachedFrame = TrackProxy->IsTopologyCompatible(
+					TrackProxy->PositionBufferFrameIndices[TrackProxy->CurrentPositionBufferIndex % 2],
+					TrackProxy->FrameIndex);
+
+				if (!bHasMotionVectors)
+				{
+					// Initialize both buffers the first frame
+					if (TrackProxy->CurrentPositionBufferIndex == -1 || !bIsCompatibleWithCachedFrame)
+					{
+						TrackProxy->PositionBuffers[0].Update(Scratch.InterpolatedPositions);
+						TrackProxy->PositionBuffers[1].Update(Scratch.InterpolatedPositions);
 						TrackProxy->CurrentPositionBufferIndex = 0;
-						TrackProxy->PositionBuffers[0].Update(InterpolatedPositions);
-						TrackProxy->PositionBuffers[1].Update(InterpolatedMotionVectors);
-						TrackProxy->PositionBufferFrameIndices[0] = TrackProxy->FrameIndex;
-						TrackProxy->PositionBufferFrameIndices[1] = -1;
 						TrackProxy->PositionBufferFrameTimes[0] = Time;
 						TrackProxy->PositionBufferFrameTimes[1] = Time;
-					}
-				}
-
-
+						// We need to keep a frame index in order to ensure topology consistency. As we can interpolate 
+						// FrameIndex and NextFrameIndex are certainly topo-compatible so it doesn't really matter which 
+						// one we keep here. But wee keep NextFrameIndex as that is most useful to validate against
+						// the frame coming up
+						TrackProxy->PositionBufferFrameIndices[0] = TrackProxy->NextFrameIndex;
+						TrackProxy->PositionBufferFrameIndices[1] = TrackProxy->NextFrameIndex;
+					}
+					else
+					{
+						TrackProxy->CurrentPositionBufferIndex++;
+						TrackProxy->PositionBuffers[TrackProxy->CurrentPositionBufferIndex % 2].Update(Scratch.InterpolatedPositions);
+						TrackProxy->PositionBufferFrameTimes[TrackProxy->CurrentPositionBufferIndex % 2] = Time;
+						TrackProxy->PositionBufferFrameIndices[TrackProxy->CurrentPositionBufferIndex % 2] = TrackProxy->NextFrameIndex;
+					}
+				}
+				else
+				{
+					TrackProxy->CurrentPositionBufferIndex = 0;
+					TrackProxy->PositionBuffers[0].Update(Scratch.InterpolatedPositions);
+					TrackProxy->PositionBuffers[1].Update(Scratch.InterpolatedMotionVectors);
+					TrackProxy->PositionBufferFrameIndices[0] = TrackProxy->FrameIndex;
+					TrackProxy->PositionBufferFrameIndices[1] = -1;
+					TrackProxy->PositionBufferFrameTimes[0] = Time;
+					TrackProxy->PositionBufferFrameTimes[1] = Time;
+				}
 			}
 			else
 			{
 				// We just don't interpolate between frames if we got GPU to burn we could someday render twice and stipple fade between it :-D like with lods
 
 				// Only bother uploading if anything changed or when the we failed to decode anything make sure update the gpu buffers regardless
-				if (bFrameIndicesChanged || bDifferentInterpolationFactor || bDecodedAnything || bDecoderError)
+				if (bFrameIndicesChanged || bDifferentRoundedInterpolationFactor || bDecodedAnything || bDecoderError)
 				{
 					const bool bNextFrame = !!FMath::RoundToInt(InterpolationFactor) && TrackProxy->NextFrameMeshData->Positions.Num() > 0; // use next frame only if it's valid
 					const uint32 FrameIndexToUse = bNextFrame ? TrackProxy->NextFrameIndex : TrackProxy->FrameIndex;
@@ -984,7 +1051,7 @@
 						TrackProxy->ColorBuffer.Update(MeshDataToUse->Colors);
 
 					const bool bIsCompatibleWithCachedFrame = TrackProxy->IsTopologyCompatible(
-							TrackProxy->PositionBufferFrameIndices[TrackProxy->CurrentPositionBufferIndex % 2],
+						TrackProxy->PositionBufferFrameIndices[TrackProxy->CurrentPositionBufferIndex % 2],
 						FrameIndexToUse);
 
 					if (!bHasMotionVectors)
@@ -1023,7 +1090,7 @@
 				}
 			}
 
-		#if 0
+#if 0
 			bool bOffloadUpdate = CVarOffloadUpdate.GetValueOnRenderThread() != 0;
 			if (TrackProxy->SampleIndex != TrackProxy->UploadedSampleIndex)
 			{
@@ -1043,7 +1110,7 @@
 					}, GET_STATID(STAT_BufferUpdateTask), NULL, ENamedThreads::AnyThread);
 
 					// Queue a command on the RHI thread that waits for the interpolation job and then uploads them to the GPU
-					FRHICommandListImmediate &RHICommandList = GetImmediateCommandList_ForRenderCommand();
+					FRHICommandListImmediate& RHICommandList = GetImmediateCommandList_ForRenderCommand();
 					new (RHICommandList.AllocCommand<FRHICommandUpdateGeometryCacheBuffer>())FRHICommandUpdateGeometryCacheBuffer(
 						CompletionFence,
 						TrackProxy->VertexBuffer.VertexBufferRHI,
@@ -1078,11 +1145,11 @@
 					else
 					{
 						TrackProxy->CurrentPositionBufferIndex++;
-						TrackProxy->PositonBuffers[TrackProxy->CurrentPositionBufferIndex%2].Update(TrackProxy->MeshData->Vertices);
+						TrackProxy->PositonBuffers[TrackProxy->CurrentPositionBufferIndex % 2].Update(TrackProxy->MeshData->Vertices);
 					}
 				}
 			}
-		#endif
+#endif
 
 		}
 	}
@@ -1097,6 +1164,7 @@
 void FGeometryCacheSceneProxy::ClearSections()
 {
 	Tracks.Empty();
+	Scratch.Empty();
 }
 
 bool FGeomCacheTrackProxy::UpdateMeshData(float Time, bool bLooping, int32& InOutMeshSampleIndex, FGeometryCacheMeshData& OutMeshData)
@@ -1135,7 +1203,7 @@
 	return FVisibilitySample::InvisibleSample;
 }
 
-void FGeomCacheTrackProxy::FindSampleIndexesFromTime(float Time, bool bLooping, bool bIsPlayingBackwards, int32 &OutFrameIndex, int32 &OutNextFrameIndex, float& InInterpolationFactor)
+void FGeomCacheTrackProxy::FindSampleIndexesFromTime(float Time, bool bLooping, bool bIsPlayingBackwards, int32& OutFrameIndex, int32& OutNextFrameIndex, float& InInterpolationFactor)
 {
 	if (UGeometryCacheTrackStreamable* StreamableTrack = Cast<UGeometryCacheTrackStreamable>(Track))
 	{
@@ -1177,7 +1245,7 @@
 
 		ENQUEUE_RENDER_COMMAND(InitGeomCacheVertexFactory)(
 			[this, PositionBuffer, MotionBlurDataBuffer, TangentXBuffer, TangentZBuffer, TextureCoordinateBuffer, ColorBuffer](FRHICommandListImmediate& RHICmdList)
-			{
+		{
 			Init_RenderThread(PositionBuffer, MotionBlurDataBuffer, TangentXBuffer, TangentZBuffer, TextureCoordinateBuffer, ColorBuffer);
 		});
 	}
@@ -1191,7 +1259,7 @@
 	RHIUnlockIndexBuffer(IndexBufferRHI);
 }
 
-void FGeomCacheIndexBuffer::Update(const TArray<uint32> &Indices)
+void FGeomCacheIndexBuffer::Update(const TArray<uint32>& Indices)
 {
 	SCOPE_CYCLE_COUNTER(STAT_IndexBufferUpdate);
 
@@ -1237,7 +1305,7 @@
 	RHIUnlockVertexBuffer(VertexBufferRHI);
 }
 
-void FGeomCacheVertexBuffer::UpdateRaw(const void *Data, int32 NumItems, int32 ItemSizeBytes, int32 ItemStrideBytes)
+void FGeomCacheVertexBuffer::UpdateRaw(const void* Data, int32 NumItems, int32 ItemSizeBytes, int32 ItemStrideBytes)
 {
 	SCOPE_CYCLE_COUNTER(STAT_VertexBufferUpdate);
 	int32 NewSizeInBytes = ItemSizeBytes * NumItems;
@@ -1262,9 +1330,9 @@
 	}
 	else
 	{
-		int8 *InBytes = (int8 *)Data;
-		int8 *OutBytes = (int8 *)VertexBufferData;
-		for (int32 ItemId=0; ItemId < NumItems; ItemId++)
+		int8* InBytes = (int8*)Data;
+		int8* OutBytes = (int8*)VertexBufferData;
+		for (int32 ItemId = 0; ItemId < NumItems; ItemId++)
 		{
 			FMemory::Memcpy(OutBytes, InBytes, ItemSizeBytes);
 			InBytes += ItemStrideBytes;
