--- conflicted
+++ resolved
@@ -115,23 +115,7 @@
 				Material = UMaterial::GetDefaultMaterial(MD_Surface);
 			}
 
-<<<<<<< HEAD
-			if (NumTracks == 1)
-			{
-				// When there's only one track, it means there's one mesh (that might have been merged from other meshes and made up of multiple sections)
-				if (NewSection->Materials.Num() != Component->GetMaterials().Num())
-				{
-					// This means that the first frame does not contain all the materials used during the animation
-					// (eg. non-constant topology with increasing number of sections)
-					NewSection->Materials = Component->GetMaterials();
-				}
-			}
-
-			// Save ref to new section
-			Tracks.Add(NewSection);
-=======
 			NewSection->Materials.Add(Material);
->>>>>>> 3aae9151
 		}
 
 		if (NumTracks == 1)
