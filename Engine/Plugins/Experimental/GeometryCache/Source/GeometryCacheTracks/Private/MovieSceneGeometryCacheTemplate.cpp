// Copyright 1998-2019 Epic Games, Inc. All Rights Reserved.

#include "MovieSceneGeometryCacheTemplate.h"
#include "Compilation/MovieSceneCompilerRules.h"
#include "GeometryCacheComponent.h"
#include "Evaluation/MovieSceneEvaluation.h"
#include "IMovieScenePlayer.h"
#include "UObject/ObjectKey.h"
#include "GeometryCacheComponent.h"


DECLARE_CYCLE_STAT(TEXT("Geometry Cache Evaluate"), MovieSceneEval_GeometryCache_Evaluate, STATGROUP_MovieSceneEval);
DECLARE_CYCLE_STAT(TEXT("Geometry Cache Token Execute"), MovieSceneEval_GeometryCache_TokenExecute, STATGROUP_MovieSceneEval);

/** Used to set Manual Tick back to previous when outside section */
struct FPreAnimatedGeometryCacheTokenProducer : IMovieScenePreAnimatedTokenProducer
{
	virtual IMovieScenePreAnimatedTokenPtr CacheExistingState(UObject& Object) const
	{
		struct FToken : IMovieScenePreAnimatedToken
		{
			FToken(UGeometryCacheComponent* InComponent)
			{
				// Cache this object's current update flag and animation mode
				bInManualTick = InComponent->GetManualTick();
			}

			virtual void RestoreState(UObject& ObjectToRestore, IMovieScenePlayer& Player)
			{
				UGeometryCacheComponent* Component = CastChecked<UGeometryCacheComponent>(&ObjectToRestore);
				Component->SetManualTick(bInManualTick);
				Component->ResetAnimationTime();
			}
			bool bInManualTick;
		};

		return FToken(CastChecked<UGeometryCacheComponent>(&Object));
	}
	static FMovieSceneAnimTypeID GetAnimTypeID()
	{
		return TMovieSceneAnimTypeID<FPreAnimatedGeometryCacheTokenProducer>();
	}
};


/** A movie scene execution token that executes a geometry cache */
struct FGeometryCacheExecutionToken
	: IMovieSceneExecutionToken

{
	FGeometryCacheExecutionToken(const FMovieSceneGeometryCacheSectionTemplateParameters &InParams) :
		Params(InParams)
	{}

	static UGeometryCacheComponent* GeometryMeshComponentFromObject(UObject* BoundObject)
	{
		if (AActor* Actor = Cast<AActor>(BoundObject))
		{
			for (UActorComponent* Component : Actor->GetComponents())
			{
				if (UGeometryCacheComponent* GeometryMeshComp = Cast<UGeometryCacheComponent>(Component))
				{
					return GeometryMeshComp;
				}
			}
		}
		else if (UGeometryCacheComponent* GeometryMeshComp = Cast<UGeometryCacheComponent>(BoundObject))
		{
			if (GeometryMeshComp->GetGeometryCache())
			{
				return GeometryMeshComp;
			}
		}
		return nullptr;
	}

	/** Execute this token, operating on all objects referenced by 'Operand' */
	virtual void Execute(const FMovieSceneContext& Context, const FMovieSceneEvaluationOperand& Operand, FPersistentEvaluationData& PersistentData, IMovieScenePlayer& Player) override
	{
		MOVIESCENE_DETAILED_SCOPE_CYCLE_COUNTER(MovieSceneEval_GeometryCache_TokenExecute)
		if (Operand.ObjectBindingID.IsValid())
		{
			for (TWeakObjectPtr<> WeakObj : Player.FindBoundObjects(Operand))
			{
				if (UObject* Obj = WeakObj.Get())
				{
					UGeometryCacheComponent* GeometryComp = GeometryMeshComponentFromObject(Obj);
					if (GeometryComp)
					{
						if (Params.GeometryCacheAsset != GeometryComp->GetGeometryCache())
						{
							UGeometryCache* GeomCache = Params.GeometryCacheAsset;
							{
								GeometryComp->SetGeometryCache(GeomCache);
							}
						}
						Player.SavePreAnimatedState(*GeometryComp, FPreAnimatedGeometryCacheTokenProducer::GetAnimTypeID(), FPreAnimatedGeometryCacheTokenProducer());
						GeometryComp->SetManualTick(true);
						// calculate the time at which to evaluate the animation
						float EvalTime = Params.MapTimeToAnimation(GeometryComp->GetDuration(), Context.GetTime(), Context.GetFrameRate());
						GeometryComp->TickAtThisTime(EvalTime, true, Params.bReverse, true);
					}
				}
			}
		}
	}

	FMovieSceneGeometryCacheSectionTemplateParameters Params;
};

FMovieSceneGeometryCacheSectionTemplate::FMovieSceneGeometryCacheSectionTemplate(const UMovieSceneGeometryCacheSection& InSection)
	: Params(const_cast<FMovieSceneGeometryCacheParams&> (InSection.Params), InSection.GetInclusiveStartFrame(), InSection.GetExclusiveEndFrame())
{
}

//We use a token here so we can set the manual tick state back to what it was previously when outside this section.
//This is similar to how Skeletal Animation evaluation also works.
void FMovieSceneGeometryCacheSectionTemplate::Evaluate(const FMovieSceneEvaluationOperand& Operand, const FMovieSceneContext& Context, const FPersistentEvaluationData& PersistentData, FMovieSceneExecutionTokens& ExecutionTokens) const
{
	MOVIESCENE_DETAILED_SCOPE_CYCLE_COUNTER(MovieSceneEval_GeometryCache_Evaluate)
		ExecutionTokens.Add(FGeometryCacheExecutionToken(Params));
}

float FMovieSceneGeometryCacheSectionTemplateParameters::MapTimeToAnimation(float ComponentDuration, FFrameTime InPosition, FFrameRate InFrameRate) const
{
	const float SequenceLength = ComponentDuration;
	const FFrameTime AnimationLength = SequenceLength * InFrameRate;
	const int32 LengthInFrames = AnimationLength.FrameNumber.Value + (int)(AnimationLength.GetSubFrame() + 0.5f) + 1;
	//we only play end if we are not looping, and assuming we are looping if Length is greater than default length;
<<<<<<< HEAD
	bool bLooping = (SectionEndTime.Value - SectionStartTime.Value + StartFrameOffset + EndFrameOffset) > LengthInFrames;
=======
	const bool bLooping = (SectionEndTime.Value - SectionStartTime.Value + StartFrameOffset + EndFrameOffset) > LengthInFrames;
>>>>>>> 69078e53

	InPosition = FMath::Clamp(InPosition, FFrameTime(SectionStartTime), FFrameTime(SectionEndTime - 1));

	const float SectionPlayRate = PlayRate;
	const float AnimPlayRate = FMath::IsNearlyZero(SectionPlayRate) ? 1.0f : SectionPlayRate;

	const float FirstLoopSeqLength = SequenceLength - InFrameRate.AsSeconds(FirstLoopStartFrameOffset + StartFrameOffset + EndFrameOffset);
	const float SeqLength = SequenceLength - InFrameRate.AsSeconds(StartFrameOffset + EndFrameOffset);

	float AnimPosition = FFrameTime::FromDecimal((InPosition - SectionStartTime).AsDecimal() * AnimPlayRate) / InFrameRate;
	AnimPosition += InFrameRate.AsSeconds(FirstLoopStartFrameOffset);
	if (SeqLength > 0.f && (bLooping || !FMath::IsNearlyEqual(AnimPosition, SeqLength, 1e-4f)))
	{
		AnimPosition = FMath::Fmod(AnimPosition, SeqLength);
	}
	AnimPosition += InFrameRate.AsSeconds(StartFrameOffset);
	if (bReverse)
	{
		AnimPosition = SequenceLength - AnimPosition;
	}

	return AnimPosition;
}<|MERGE_RESOLUTION|>--- conflicted
+++ resolved
@@ -127,11 +127,7 @@
 	const FFrameTime AnimationLength = SequenceLength * InFrameRate;
 	const int32 LengthInFrames = AnimationLength.FrameNumber.Value + (int)(AnimationLength.GetSubFrame() + 0.5f) + 1;
 	//we only play end if we are not looping, and assuming we are looping if Length is greater than default length;
-<<<<<<< HEAD
-	bool bLooping = (SectionEndTime.Value - SectionStartTime.Value + StartFrameOffset + EndFrameOffset) > LengthInFrames;
-=======
 	const bool bLooping = (SectionEndTime.Value - SectionStartTime.Value + StartFrameOffset + EndFrameOffset) > LengthInFrames;
->>>>>>> 69078e53
 
 	InPosition = FMath::Clamp(InPosition, FFrameTime(SectionStartTime), FFrameTime(SectionEndTime - 1));
 
