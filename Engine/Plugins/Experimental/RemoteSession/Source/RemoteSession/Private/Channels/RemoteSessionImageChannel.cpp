// Copyright Epic Games, Inc. All Rights Reserved.

#include "Channels/RemoteSessionImageChannel.h"
#include "RemoteSession.h"
#include "BackChannel/Protocol/OSC/BackChannelOSCConnection.h"
#include "BackChannel/Protocol/OSC/BackChannelOSCMessage.h"
#include "Channels/RemoteSessionChannel.h"
#include "HAL/IConsoleManager.h"
#include "Async/Async.h"
#include "IImageWrapper.h"
#include "IImageWrapperModule.h"
#include "Engine/Texture2D.h"
#include "Misc/ConfigCacheIni.h"
#include "Modules/ModuleManager.h"


DECLARE_CYCLE_STAT(TEXT("RSTextureUpdate"), STAT_TextureUpdate, STATGROUP_Game);
DECLARE_CYCLE_STAT(TEXT("RSNumTicks"), STAT_RSNumTicks, STATGROUP_Game);
DECLARE_CYCLE_STAT(TEXT("RSReadyFrameCount"), STAT_RSNumFrames, STATGROUP_Game);

static int32 QualityMasterSetting = 0;
static FAutoConsoleVariableRef CVarQualityOverride(
	TEXT("remote.quality"), QualityMasterSetting,
	TEXT("Sets quality (1-100)"),
	ECVF_Default);


FRemoteSessionImageChannel::FImageSender::FImageSender(TSharedPtr<FBackChannelOSCConnection, ESPMode::ThreadSafe> InConnection)
{
	Connection = InConnection;
	CompressQuality = 0;
	NumSentImages = 0;
}

void FRemoteSessionImageChannel::FImageSender::SetCompressQuality(int32 InQuality)
{
	CompressQuality = InQuality;
}

void FRemoteSessionImageChannel::FImageSender::SendRawImageToClients(int32 Width, int32 Height, const TArray<FColor>& ImageData)
{
	SendRawImageToClients(Width, Height, ImageData.GetData(), ImageData.GetAllocatedSize());
}

void FRemoteSessionImageChannel::FImageSender::SendRawImageToClients(int32 Width, int32 Height, const void* ImageData, int32 AllocatedImageDataSize)
{
	static bool SkipImages = FParse::Param(FCommandLine::Get(), TEXT("remote.noimage"));

	// Can be released on the main thread at anytime so hold onto it
	TSharedPtr<FBackChannelOSCConnection, ESPMode::ThreadSafe> LocalConnection = Connection.Pin();

	if (LocalConnection.IsValid() && SkipImages == false)
	{
		const double TimeNow = FPlatformTime::Seconds();

		// created on demand because there can be multiple SendImage requests in flight
		IImageWrapperModule* ImageWrapperModule = FModuleManager::GetModulePtr<IImageWrapperModule>(FName("ImageWrapper"));
		if (ImageWrapperModule != nullptr)
		{
			TSharedPtr<IImageWrapper> ImageWrapper = ImageWrapperModule->CreateImageWrapper(EImageFormat::JPEG);

			ImageWrapper->SetRaw(ImageData, AllocatedImageDataSize, Width, Height, ERGBFormat::BGRA, 8);

			const int32 CurrentQuality = QualityMasterSetting > 0 ? QualityMasterSetting : CompressQuality.Load();
<<<<<<< HEAD
			const TArray<uint8>& JPGData = ImageWrapper->GetCompressed(CurrentQuality);
=======
			const TArray64<uint8>& JPGData = ImageWrapper->GetCompressed(CurrentQuality);
>>>>>>> 90fae962

			FBackChannelOSCMessage Msg(TEXT("/Screen"));
			Msg.Write(Width);
			Msg.Write(Height);
			Msg.Write(JPGData);
			Msg.Write(++NumSentImages);
			LocalConnection->SendPacket(Msg);

			UE_LOG(LogRemoteSession, Verbose, TEXT("Sent image %d in %.02f ms"),
				NumSentImages, (FPlatformTime::Seconds() - TimeNow) * 1000.0);
		}
	}
}

FRemoteSessionImageChannel::FRemoteSessionImageChannel(ERemoteSessionChannelMode InRole, TSharedPtr<FBackChannelOSCConnection, ESPMode::ThreadSafe> InConnection)
	: IRemoteSessionChannel(InRole, InConnection)
{
	Connection = InConnection;
	DecodedTextures[0] = nullptr;
	DecodedTextures[1] = nullptr;
	DecodedTextureIndex = MakeShared<TAtomic<int32>, ESPMode::ThreadSafe>(0);
	Role = InRole;
	LastDecodedImageIndex = 0;
	LastIncomingImageIndex = 0;

	BackgroundThread = nullptr;
	ScreenshotEvent = nullptr;
	ExitRequested = false;

	if (Role == ERemoteSessionChannelMode::Read)
	{
		auto Delegate = FBackChannelDispatchDelegate::FDelegate::CreateRaw(this, &FRemoteSessionImageChannel::ReceiveHostImage);
		MessageCallbackHandle = InConnection->AddMessageHandler(TEXT("/Screen"), Delegate);

		InConnection->SetMessageOptions(TEXT("/Screen"), 1);

		StartBackgroundThread();
	}
	else
	{
		ImageSender = MakeShared<FRemoteSessionImageChannel::FImageSender, ESPMode::ThreadSafe>(InConnection);
	}
}

FRemoteSessionImageChannel::~FRemoteSessionImageChannel()
{
	if (Role == ERemoteSessionChannelMode::Read)
	{
		TSharedPtr<FBackChannelOSCConnection, ESPMode::ThreadSafe> LocalConnection = Connection.Pin();
		if (LocalConnection.IsValid())
		{
			// Remove the callback so it doesn't call back on an invalid this
			LocalConnection->RemoveMessageHandler(TEXT("/Screen"), MessageCallbackHandle);
		}
		MessageCallbackHandle.Reset();

		ExitBackgroundThread();

		if (ScreenshotEvent)
		{
			//Cleanup the FEvent
			FGenericPlatformProcess::ReturnSynchEventToPool(ScreenshotEvent);
			ScreenshotEvent = nullptr;
		}

		if (BackgroundThread)
		{
			//Cleanup the worker thread
			delete BackgroundThread;
			BackgroundThread = nullptr;
		}
	}

	for (int32 i = 0; i < 2; i++)
	{
		if (DecodedTextures[i])
		{
			DecodedTextures[i]->RemoveFromRoot();
			DecodedTextures[i] = nullptr;
		}
	}
}

UTexture2D* FRemoteSessionImageChannel::GetHostScreen() const
{
	return DecodedTextures[DecodedTextureIndex->Load()];
}

void FRemoteSessionImageChannel::Tick(const float InDeltaTime)
{
	INC_DWORD_STAT(STAT_RSNumTicks);

	if (Role == ERemoteSessionChannelMode::Write)
	{
		if (ImageProvider)
		{
			ImageProvider->Tick(InDeltaTime);
		}
	}

	if (Role == ERemoteSessionChannelMode::Read)
	{
		SCOPE_CYCLE_COUNTER(STAT_TextureUpdate);

		TUniquePtr<FImageData> QueuedImage;

		{
			// Check to see if there are any queued images. We just care about the last
			FScopeLock ImageLock(&DecodedImageMutex);
			if (IncomingDecodedImages.Num())
			{
				INC_DWORD_STAT(STAT_RSNumFrames);
				QueuedImage = MoveTemp(IncomingDecodedImages.Last());
				LastDecodedImageIndex = QueuedImage->ImageIndex;

				UE_LOG(LogRemoteSession, Verbose, TEXT("GT: Image %d is ready, discarding %d earlier images"),
					QueuedImage->ImageIndex, IncomingDecodedImages.Num()-1);

				IncomingDecodedImages.Reset();
			}
		}

		// If an image was waiting...
		if (QueuedImage.IsValid())
		{
			int32 NextImage = DecodedTextureIndex->Load() == 0 ? 1 : 0;

			// create a texture if we don't have a suitable one
			if (DecodedTextures[NextImage] == nullptr || QueuedImage->Width != DecodedTextures[NextImage]->GetSizeX() || QueuedImage->Height != DecodedTextures[NextImage]->GetSizeY())
			{
				CreateTexture(NextImage, QueuedImage->Width, QueuedImage->Height);
			}

			// Update it on the render thread. There shouldn't (...) be any harm in GT code using it from this point
			FUpdateTextureRegion2D* Region = new FUpdateTextureRegion2D(0, 0, 0, 0, QueuedImage->Width, QueuedImage->Height);
			TArray<uint8>* TextureData = new TArray<uint8>(MoveTemp(QueuedImage->ImageData));
			TWeakPtr<TAtomic<int32>, ESPMode::ThreadSafe> DecodedTextureIndexWeaked = DecodedTextureIndex;

			// cleanup functions, gets executed on the render thread after UpdateTextureRegions
			TFunction<void(uint8*, const FUpdateTextureRegion2D*)> DataCleanupFunc = [DecodedTextureIndexWeaked, NextImage, TextureData](uint8* InTextureData, const FUpdateTextureRegion2D* InRegions)
			{
				if (TSharedPtr<TAtomic<int32>, ESPMode::ThreadSafe> DecodedTextureIndexPinned = DecodedTextureIndexWeaked.Pin())
				{
					DecodedTextureIndexPinned->Store(NextImage);
				}

				//this is executed later on the render thread, meanwhile TextureData might have changed
				delete TextureData;
				delete InRegions; 
			};

			DecodedTextures[NextImage]->UpdateTextureRegions(0, 1, Region, 4 * QueuedImage->Width, sizeof(FColor), TextureData->GetData(), DataCleanupFunc);

			UE_LOG(LogRemoteSession, Verbose, TEXT("GT: Uploaded image %d"),
				QueuedImage->ImageIndex);
		} //-V773
	}
}

void FRemoteSessionImageChannel::SetImageProvider(TSharedPtr<IRemoteSessionImageProvider> InImageProvider)
{
	if (Role == ERemoteSessionChannelMode::Write)
	{
		ImageProvider = InImageProvider;
	}
}

void FRemoteSessionImageChannel::SetCompressQuality(int32 InQuality)
{
	if (Role == ERemoteSessionChannelMode::Write)
	{
		ImageSender->SetCompressQuality(InQuality);
	}
}

void FRemoteSessionImageChannel::ReceiveHostImage(FBackChannelOSCMessage& Message, FBackChannelOSCDispatch& Dispatch)
{
	int32 ImageIndex(0);

	TUniquePtr<FImageData> ReceivedImage = MakeUnique<FImageData>();

	Message << ReceivedImage->Width;
	Message << ReceivedImage->Height;
	Message << ReceivedImage->ImageData;
	Message << ImageIndex;

	ReceivedImage->ImageIndex = ImageIndex;

	FScopeLock Lock(&IncomingImageMutex);
	if (LastIncomingImageIndex > 0 && IncomingEncodedImages.Num() > 1 && IncomingEncodedImages.Last()->ImageIndex > LastIncomingImageIndex)
	{
		IncomingEncodedImages.RemoveSingle(IncomingEncodedImages.Last());
	}

	IncomingEncodedImages.Add(MoveTemp(ReceivedImage));

	if (ScreenshotEvent)
	{
		// wake up the background thread.
		ScreenshotEvent->Trigger();
	}

	UE_LOG(LogRemoteSession, Verbose, TEXT("Received Image %d, %d pending"),
		ImageIndex, IncomingEncodedImages.Num());
}

void FRemoteSessionImageChannel::ProcessIncomingTextures()
{
	TUniquePtr<FImageData> Image;
	const double StartTime = FPlatformTime::Seconds();
	{
		// check if there's anything to do, if not pause the background thread
		FScopeLock TaskLock(&IncomingImageMutex);

		if (IncomingEncodedImages.Num() == 0)
		{
			return;
		}

		// take the last image we don't care about the rest
		Image = MoveTemp(IncomingEncodedImages.Last());
		LastIncomingImageIndex = Image->ImageIndex;

		UE_LOG(LogRemoteSession, Verbose, TEXT("Processing Image %d, discarding %d other pending images"), 
			Image->ImageIndex, IncomingEncodedImages.Num() - 1);

		IncomingEncodedImages.Reset();
	}

	IImageWrapperModule* ImageWrapperModule = FModuleManager::GetModulePtr<IImageWrapperModule>(FName("ImageWrapper"));

	if (ImageWrapperModule != nullptr)
	{
		TSharedPtr<IImageWrapper> ImageWrapper = ImageWrapperModule->CreateImageWrapper(EImageFormat::JPEG);

		ImageWrapper->SetCompressed(Image->ImageData.GetData(), Image->ImageData.Num());

		TArray64<uint8> RawData;
		if (ImageWrapper->GetRaw(ERGBFormat::BGRA, 8, RawData))
		{
			TUniquePtr<FImageData> QueuedImage = MakeUnique<FImageData>();
			QueuedImage->Width = Image->Width;
			QueuedImage->Height = Image->Height;
			QueuedImage->ImageData = MoveTemp(RawData);
			QueuedImage->ImageIndex = Image->ImageIndex;

			{
				FScopeLock ImageLock(&DecodedImageMutex);
				if (LastDecodedImageIndex > 0 && IncomingDecodedImages.Num() > 1 && IncomingDecodedImages.Last()->ImageIndex > LastDecodedImageIndex)
				{
					IncomingDecodedImages.RemoveSingle(IncomingDecodedImages.Last());
				}
				IncomingDecodedImages.Add(MoveTemp(QueuedImage));

				UE_LOG(LogRemoteSession, Verbose, TEXT("finished decompressing image %d in %.02f ms (%d in queue)"),
					Image->ImageIndex,
					(FPlatformTime::Seconds() - StartTime) * 1000.0,
					IncomingEncodedImages.Num());
			}
		}
	}
}

void FRemoteSessionImageChannel::CreateTexture(const int32 InSlot, const int32 InWidth, const int32 InHeight)
{
	if (DecodedTextures[InSlot])
	{
		DecodedTextures[InSlot]->RemoveFromRoot();
		DecodedTextures[InSlot] = nullptr;
	}

	DecodedTextures[InSlot] = UTexture2D::CreateTransient(InWidth, InHeight);

	DecodedTextures[InSlot]->AddToRoot();
	DecodedTextures[InSlot]->UpdateResource();

	UE_LOG(LogRemoteSession, Log, TEXT("Created texture in slot %d %dx%d for incoming image"), InSlot, InWidth, InHeight);
}

void FRemoteSessionImageChannel::StartBackgroundThread()
{
	check(BackgroundThread == nullptr);

	ExitRequested	= false;
	
	ScreenshotEvent = FGenericPlatformProcess::GetSynchEventFromPool(false);;

	BackgroundThread = FRunnableThread::Create(this, TEXT("RemoteSessionFrameBufferThread"), 1024 * 1024, TPri_AboveNormal);

}

void FRemoteSessionImageChannel::ExitBackgroundThread()
{
	ExitRequested = true;

	if (ScreenshotEvent)
	{
		ScreenshotEvent->Trigger();
	}

	if (BackgroundThread)
	{
		BackgroundThread->WaitForCompletion();
	}
}

uint32 FRemoteSessionImageChannel::Run()
{
	while(!ExitRequested)
	{
		// wait a maximum of 1 second or until triggered
		ScreenshotEvent->Wait(1000);

		ProcessIncomingTextures();
	}

	return 0;
}

TSharedPtr<IRemoteSessionChannel> FRemoteSessionImageChannelFactoryWorker::Construct(ERemoteSessionChannelMode InMode, TSharedPtr<FBackChannelOSCConnection, ESPMode::ThreadSafe> InConnection) const
{
	return MakeShared<FRemoteSessionImageChannel>(InMode, InConnection);
}<|MERGE_RESOLUTION|>--- conflicted
+++ resolved
@@ -62,11 +62,7 @@
 			ImageWrapper->SetRaw(ImageData, AllocatedImageDataSize, Width, Height, ERGBFormat::BGRA, 8);
 
 			const int32 CurrentQuality = QualityMasterSetting > 0 ? QualityMasterSetting : CompressQuality.Load();
-<<<<<<< HEAD
-			const TArray<uint8>& JPGData = ImageWrapper->GetCompressed(CurrentQuality);
-=======
 			const TArray64<uint8>& JPGData = ImageWrapper->GetCompressed(CurrentQuality);
->>>>>>> 90fae962
 
 			FBackChannelOSCMessage Msg(TEXT("/Screen"));
 			Msg.Write(Width);
