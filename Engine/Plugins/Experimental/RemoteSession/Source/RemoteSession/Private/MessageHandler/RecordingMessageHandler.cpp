--- conflicted
+++ resolved
@@ -96,7 +96,6 @@
 	{
 		ClipRect = FRect(FVector2D(EForceInit::ForceInitToZero), FVector2D(GEngine->GameViewport->Viewport->GetSizeXY()));
 	}
-<<<<<<< HEAD
 
 	if (!ClipRect.Contains(Point))
 	{
@@ -106,17 +105,6 @@
 
 	OutLocation = FVector2D((InLocation.X-ClipRect.X) / ClipRect.Width, (InLocation.Y - ClipRect.Y) / ClipRect.Height);
 
-=======
-
-	if (!ClipRect.Contains(Point))
-	{
-		OutLocation = FVector2D(EForceInit::ForceInitToZero);
-		return false;
-	}
-
-	OutLocation = FVector2D((InLocation.X-ClipRect.X) / ClipRect.Width, (InLocation.Y - ClipRect.Y) / ClipRect.Height);
-
->>>>>>> 8e4a36c9
 	return true;
 }
 
