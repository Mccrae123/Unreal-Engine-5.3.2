// Copyright Epic Games, Inc. All Rights Reserved.

#include "RecordingMessageHandler.h"
#include "Engine/Engine.h"
#include "RemoteSession.h"
#include "MessageHandler/ProxyMessageHandler.h"
#include "Messages.h"
#include "Engine/GameViewportClient.h"

#include "Framework/Application/SlateApplication.h"
#include "Input/HittestGrid.h"
#include "Layout/WidgetPath.h"
#include "Slate/SceneViewport.h"
#include "Widgets/SViewport.h"
#include "Widgets/SWindow.h"

// helper to serialize out const params
template <typename S, typename T>
S& SerializeOut(S& Ar, const T& Value)
{
	T Tmp = Value;
	Ar << Tmp;
	return Ar;
}

#define BIND_PLAYBACK_HANDLER(Address, Func) \
	DispatchTable.FindOrAdd(Address).BindLambda([this](FArchive& InAr)\
	{\
		Func(InAr);\
	});\





FRecordingMessageHandler::FRecordingMessageHandler(const TSharedPtr<FGenericApplicationMessageHandler>& InTargetHandler)
	: FProxyMessageHandler(InTargetHandler)
{
	OutputWriter = nullptr;
	bConsumeInput = false;
	bIsTouching = false;
	bTryRouteTouchMessageToWidget = false;
	InputRect = FRect(EForceInit::ForceInitToZero);
	LastTouchLocation = FVector2D(EForceInit::ForceInitToZero);
    

	BIND_PLAYBACK_HANDLER(TEXT("OnKeyChar"), PlayOnKeyChar);
	BIND_PLAYBACK_HANDLER(TEXT("OnKeyUp"), PlayOnKeyUp);
	BIND_PLAYBACK_HANDLER(TEXT("OnKeyDown"), PlayOnKeyDown);

	BIND_PLAYBACK_HANDLER(TEXT("OnTouchStarted"), PlayOnTouchStarted);
	BIND_PLAYBACK_HANDLER(TEXT("OnTouchFirstMove"), PlayOnTouchFirstMove);
	BIND_PLAYBACK_HANDLER(TEXT("OnTouchMoved"), PlayOnTouchMoved);
	BIND_PLAYBACK_HANDLER(TEXT("OnTouchEnded"), PlayOnTouchEnded);
	BIND_PLAYBACK_HANDLER(TEXT("OnMotionDetected"), PlayOnMotionDetected);
	BIND_PLAYBACK_HANDLER(TEXT("OnBeginGesture"), PlayOnBeginGesture);
	BIND_PLAYBACK_HANDLER(TEXT("OnTouchGesture"), PlayOnTouchGesture);
	BIND_PLAYBACK_HANDLER(TEXT("OnEndGesture"), PlayOnEndGesture);
	BIND_PLAYBACK_HANDLER(TEXT("OnTouchForceChanged"), PlayOnTouchForceChanged);

	/** Deprecated controller handlers that take in the old int32 ControllerId */
	BIND_PLAYBACK_HANDLER(TEXT("OnControllerAnalog"), PlayOnControllerAnalog);
	BIND_PLAYBACK_HANDLER(TEXT("OnControllerButtonPressed"), PlayOnControllerButtonPressed);
	BIND_PLAYBACK_HANDLER(TEXT("OnControllerButtonReleased"), PlayOnControllerButtonReleased);

	/** New controller handlers that take in FPlatformUserId and FInputDeviceId */
	BIND_PLAYBACK_HANDLER(TEXT("OnControllerAnalogWithPlatformUser"), PlayOnControllerAnalogWithPlatformUser);
	BIND_PLAYBACK_HANDLER(TEXT("OnControllerButtonWithPlatformUser"), PlayOnControllerButtonPressedWithPlatformUser);
	BIND_PLAYBACK_HANDLER(TEXT("OnControllerButtonReleasedWithPlatformUser"), PlayOnControllerButtonReleasedWithPlatformUser);
}

#undef BIND_PLAYBACK_HANDLER

void FRecordingMessageHandler::SetRecordingHandler(IRecordingMessageHandlerWriter* InOutputWriter)
{
	OutputWriter = InOutputWriter;
}

void FRecordingMessageHandler::RecordMessage(const TCHAR* MsgName, const TArray<uint8>& Data)
{
	if (IsRecording())
	{
		OutputWriter->RecordMessage(MsgName, Data);
	}
}

void FRecordingMessageHandler::SetPlaybackWindow(TWeakPtr<SWindow> InWindow, TWeakPtr<FSceneViewport> InViewport)
{
	PlaybackWindow = InWindow;
	PlaybackViewport = InViewport;
}

void FRecordingMessageHandler::SetInputRect(const FVector2D& TopLeft, const FVector2D& Extents)
{
	InputRect = FRect(TopLeft, Extents);
}

bool FRecordingMessageHandler::ConvertToNormalizedScreenLocation(const FVector2D& InLocation, FVector2f& OutLocation)
{
	// note : following the LWC update, we do a FVector2D->FVector2f conversion here.

	FRect ClipRect = InputRect;
	FIntPoint Point = FIntPoint((int)InLocation.X, (int)InLocation.Y);

	if (ClipRect.Width == 0 || ClipRect.Height == 0)
	{
		ClipRect = FRect(FVector2D(EForceInit::ForceInitToZero), FVector2D(GEngine->GameViewport->Viewport->GetSizeXY()));
	}

	if (!ClipRect.Contains(Point))
	{
		OutLocation = FVector2f(EForceInit::ForceInitToZero);
		return false;
	}

	OutLocation = FVector2f((InLocation.X-ClipRect.X) / ClipRect.Width, (InLocation.Y - ClipRect.Y) / ClipRect.Height);

	return true;
}

FVector2D FRecordingMessageHandler::ConvertFromNormalizedScreenLocation(const FVector2f& ScreenLocation)
{
	// note : following the LWC update, we do a FVector2f->FVector2D conversion here.

	FVector2D ScreenLocation2D = FVector2D(ScreenLocation.X, ScreenLocation.Y);
	FVector2D OutVector = ScreenLocation2D;

	TSharedPtr<SWindow> GameWindow = PlaybackWindow.Pin();
	TSharedPtr<FSceneViewport> GameWidget = PlaybackViewport.Pin();
	if (GameWindow.IsValid())
	{
		FVector2D WindowOrigin = GameWindow->GetPositionInScreen();
		if (GameWidget.IsValid())
		{
			TSharedPtr<SViewport> ViewportWidget = GameWidget->GetViewportWidget().Pin();

			if (ViewportWidget.IsValid())
			{
				FGeometry InnerWindowGeometry = GameWindow->GetWindowGeometryInWindow();

				// Find the widget path relative to the window
				FArrangedChildren JustWindow(EVisibility::Visible);
				JustWindow.AddWidget(FArrangedWidget(GameWindow.ToSharedRef(), InnerWindowGeometry));

				FWidgetPath WidgetPath(GameWindow.ToSharedRef(), JustWindow);
				if (WidgetPath.ExtendPathTo(FWidgetMatcher(ViewportWidget.ToSharedRef()), EVisibility::Visible))
				{
					FArrangedWidget ArrangedWidget = WidgetPath.FindArrangedWidget(ViewportWidget.ToSharedRef()).Get(FArrangedWidget::GetNullWidget());

					FVector2D WindowClientOffset = ArrangedWidget.Geometry.GetAbsolutePosition();
					FVector2D WindowClientSize = ArrangedWidget.Geometry.GetAbsoluteSize();

					OutVector = WindowOrigin + WindowClientOffset + (ScreenLocation2D * WindowClientSize);

				}
			}
		}
		else
		{
			FVector2D SizeInScreen = GameWindow->GetSizeInScreen();
			OutVector = SizeInScreen * ScreenLocation2D;
			//OutVector = GameWindow->GetLocalToScreenTransform().TransformPoint(ScreenLocation);
		}
	}

	return OutVector;
}


bool FRecordingMessageHandler::PlayMessage(const TCHAR* Message, TArray<uint8> Data)
{
	FRecordedMessageDispatch* Dispatch = DispatchTable.Find(Message);

	if (Dispatch != nullptr)
	{
		FScopeLock Lock(&MessagesCriticalSection);
		FDelayPlayMessage& DelayMessage = DelayMessages.AddDefaulted_GetRef();
		DelayMessage.Dispatch = Dispatch;
		DelayMessage.Data = MoveTemp(Data);
	}
	else
	{
		UE_LOG(LogRemoteSession, Warning, TEXT("No Playback Handler registered for message %s"), Message);
	}

	return true;
}

void FRecordingMessageHandler::Tick(const float DeltaTime)
{
	FScopeLock Lock(&MessagesCriticalSection);
	if (DelayMessages.Num())
	{
		bool WasBlocking = IsConsumingInput();
		if (WasBlocking)
		{
			SetConsumeInput(false);
		}

		for (FDelayPlayMessage& Message : DelayMessages)
		{
			FMemoryReader Ar(Message.Data);
			Message.Dispatch->ExecuteIfBound(Ar);
		}

		SetConsumeInput(WasBlocking);
		DelayMessages.Reset();
	}
}

bool FRecordingMessageHandler::OnKeyChar(const TCHAR Character, const bool IsRepeat)
{
	if (IsRecording())
	{
		TwoParamMsg<TCHAR, bool> Msg(Character, IsRepeat);
		RecordMessage(TEXT("OnKeyChar"), Msg.AsData());
	}

	if (bConsumeInput)
	{
		return true;
	}	

	return FProxyMessageHandler::OnKeyChar(Character, IsRepeat);
}

void FRecordingMessageHandler::PlayOnKeyChar(FArchive& Ar)
{
	TwoParamMsg<TCHAR, bool> Msg(Ar);
	OnKeyChar(Msg.Param1, Msg.Param2);
}

bool FRecordingMessageHandler::OnKeyDown(const int32 KeyCode, const uint32 CharacterCode, const bool IsRepeat)
{
	if (IsRecording())
	{
		ThreeParamMsg<int32, TCHAR, bool> Msg(KeyCode, CharacterCode, IsRepeat);
		RecordMessage(TEXT("OnKeyDown"), Msg.AsData());
	}

	if (bConsumeInput)
	{
		return true;
	}

	return FProxyMessageHandler::OnKeyDown(KeyCode, CharacterCode, IsRepeat);
}

void FRecordingMessageHandler::PlayOnKeyDown(FArchive& Ar)
{
	ThreeParamMsg<int32, TCHAR, bool> Msg(Ar);
	OnKeyDown(Msg.Param1, Msg.Param2, Msg.Param3);
}


bool FRecordingMessageHandler::OnKeyUp(const int32 KeyCode, const uint32 CharacterCode, const bool IsRepeat)
{
	if (IsRecording())
	{
		ThreeParamMsg<int32, TCHAR, bool> Msg(KeyCode, CharacterCode, IsRepeat);
		RecordMessage(TEXT("OnKeyUp"), Msg.AsData());
	}

	if (bConsumeInput)
	{
		return true;
	}

	return FProxyMessageHandler::OnKeyUp(KeyCode, CharacterCode, IsRepeat);
}

void FRecordingMessageHandler::PlayOnKeyUp(FArchive& Ar)
{
	ThreeParamMsg<int32, TCHAR, bool> Msg(Ar);
	OnKeyUp(Msg.Param1, Msg.Param2, Msg.Param3);
}

bool FRecordingMessageHandler::OnTouchStarted(const TSharedPtr< FGenericWindow >& Window, const FVector2D& Location, float Force, int32 TouchIndex, int32 ControllerId)
{
	if (IsRecording())
	{
		FVector2f Normalized;

		if (ConvertToNormalizedScreenLocation(Location, Normalized))
		{
			// note - force is serialized last for backwards compat - force was introduced in 4.20
			FourParamMsg<FVector2f, int32, int32, float> Msg(Normalized, TouchIndex, ControllerId, Force);
			RecordMessage(TEXT("OnTouchStarted"), Msg.AsData());
		}
	}

	bool bRouteMessageResult = true;
	if (bTryRouteTouchMessageToWidget)
	{
		FWidgetPath WidgetPath = FindRoutingMessageWidget(Location);
		if (WidgetPath.IsValid())
		{
			FScopedSwitchWorldHack SwitchWorld(WidgetPath);
			FPointerEvent PointerEvent(ControllerId, TouchIndex, Location, Location, Force, true);
			bRouteMessageResult = FSlateApplication::Get().RoutePointerDownEvent(WidgetPath, PointerEvent).IsEventHandled();
			if (!bRouteMessageResult && OnRouteTouchDownToWidgetFailedDelegate.IsBound())
			{
				OnRouteTouchDownToWidgetFailedDelegate.Broadcast(Location);
			}
		}
	}

	bIsTouching = true;
	LastTouchLocation = Location;

	if (bConsumeInput)
	{
		return true;
	}
	if (bTryRouteTouchMessageToWidget)
	{
		return bRouteMessageResult;
	}

	return FProxyMessageHandler::OnTouchStarted(Window, Location, Force, TouchIndex, ControllerId);
}

void FRecordingMessageHandler::PlayOnTouchStarted(FArchive& Ar)
{
	// LWC FVector2D are now doubles, but the OSC clients will sent floats. So we deserialize as floats
	// then create LWC version via ConvertFromNormalizedScreenLocation
	FourParamMsg<FVector2f, int32, int32, float > Msg(Ar);
	FVector2D ScreenLocation = ConvertFromNormalizedScreenLocation(Msg.Param1);

	TSharedPtr<FGenericWindow> Window;

	if (TSharedPtr<SWindow> PlaybackWindowPinned = PlaybackWindow.Pin())
	{
		Window = PlaybackWindowPinned->GetNativeWindow();
	}

	// note - force is serialized last for backwards compat - force was introduced in 4.20
	OnTouchStarted(Window, ScreenLocation, Msg.Param4, Msg.Param2, Msg.Param3 );
}

bool FRecordingMessageHandler::OnTouchMoved(const FVector2D& Location, float Force, int32 TouchIndex, int32 ControllerId)
{
	if (IsRecording())
	{
		FVector2f Normalized;

		if (ConvertToNormalizedScreenLocation(Location, Normalized))
		{
			// note - force is serialized last for backwards compat - force was introduced in 4.20
			FourParamMsg<FVector2f, int32, int32, float> Msg(Normalized, TouchIndex, ControllerId, Force);
			OutputWriter->RecordMessage(TEXT("OnTouchMoved"), Msg.AsData());
		}
	}
	
	bool bRouteMessageResult = true;
	if (bTryRouteTouchMessageToWidget)
	{
		FWidgetPath WidgetPath = FindRoutingMessageWidget(Location);
		if (WidgetPath.IsValid())
		{
			FScopedSwitchWorldHack SwitchWorld(WidgetPath);
			FPointerEvent PointerEvent(ControllerId, TouchIndex, Location, LastTouchLocation, Force, true);
			bool bIsSynthetic = false;
			bRouteMessageResult = FSlateApplication::Get().RoutePointerMoveEvent(WidgetPath, PointerEvent, bIsSynthetic);
		}
	}

	bIsTouching = true;
	LastTouchLocation = Location;

	if (bConsumeInput)
	{
		return true;
	}
	if (bTryRouteTouchMessageToWidget)
	{
		return bRouteMessageResult;
	}

	return FProxyMessageHandler::OnTouchMoved(Location, Force, TouchIndex, ControllerId);
}

void FRecordingMessageHandler::PlayOnTouchMoved(FArchive& Ar)
{
	// LWC FVector2D are now doubles, but the OSC clients will sent floats. So we deserialize as floats
	// then create LWC version via ConvertFromNormalizedScreenLocation
	FourParamMsg<FVector2f, int32, int32, float > Msg(Ar);
	FVector2D ScreenLocation = ConvertFromNormalizedScreenLocation(Msg.Param1);
	// note - force is serialized last for backwards compat - force was introduced in 4.20
	OnTouchMoved(ScreenLocation, Msg.Param4, Msg.Param2, Msg.Param3);
}

bool FRecordingMessageHandler::OnTouchEnded(const FVector2D& Location, int32 TouchIndex, int32 ControllerId)
{
	if (IsRecording())
	{
		FVector2f Normalized;

		// if outside our bounds, end the touch where it left
		if (ConvertToNormalizedScreenLocation(Location, Normalized) == false)
		{
			ConvertToNormalizedScreenLocation(LastTouchLocation, Normalized);
		}
		
		ThreeParamMsg<FVector2f, int32, int32> Msg(Normalized, TouchIndex, ControllerId);
		OutputWriter->RecordMessage(TEXT("OnTouchEnded"), Msg.AsData());
	}

	bool bRouteMessageResult = true;
	if (bTryRouteTouchMessageToWidget)
	{
		FWidgetPath WidgetPath = FindRoutingMessageWidget(Location);
		if (WidgetPath.IsValid())
		{
			FScopedSwitchWorldHack SwitchWorld(WidgetPath);
			FPointerEvent PointerEvent(ControllerId, TouchIndex, Location, Location, 0.0f, true);
			bRouteMessageResult = FSlateApplication::Get().RoutePointerUpEvent(WidgetPath, PointerEvent).IsEventHandled();
		}
	}

	bIsTouching = false;

	if (bConsumeInput)
	{
		return true;
	}
	if (bTryRouteTouchMessageToWidget)
	{
		return bRouteMessageResult;
	}

	return FProxyMessageHandler::OnTouchEnded(Location, TouchIndex, ControllerId);
}


void FRecordingMessageHandler::PlayOnTouchEnded(FArchive& Ar)
{
	// LWC FVector2D are now doubles, but the OSC clients will sent floats. So we deserialize as floats
	// then create LWC version via ConvertFromNormalizedScreenLocation
	ThreeParamMsg<FVector2f, int32, int32 > Msg(Ar);
	FVector2D ScreenLocation = ConvertFromNormalizedScreenLocation(Msg.Param1);
	OnTouchEnded(ScreenLocation, Msg.Param2, Msg.Param3);
}

bool FRecordingMessageHandler::OnTouchForceChanged(const FVector2D& Location, float Force, int32 TouchIndex, int32 ControllerId)
{
	if (IsRecording())
	{
		FVector2f Normalized;

		if (ConvertToNormalizedScreenLocation(Location, Normalized))
		{
			// note - force is serialized last for backwards compat - force was introduced in 4.20
			FourParamMsg<FVector2f, int32, int32, float> Msg(Normalized, TouchIndex, ControllerId, Force);
			OutputWriter->RecordMessage(TEXT("OnTouchForceChanged"), Msg.AsData());
		}
	}

	bool bRouteMessageResult = true;
	if (bTryRouteTouchMessageToWidget)
	{
		FWidgetPath WidgetPath = FindRoutingMessageWidget(Location);
		if (WidgetPath.IsValid())
		{
			FScopedSwitchWorldHack SwitchWorld(WidgetPath);
			FPointerEvent PointerEvent(ControllerId, TouchIndex, Location, Location, Force, true, true, false);
			bool bIsSynthetic = false;
			bRouteMessageResult = FSlateApplication::Get().RoutePointerMoveEvent(WidgetPath, PointerEvent, bIsSynthetic);
			return true;
		}
	}

	bIsTouching = true;
	LastTouchLocation = Location;

	if (bConsumeInput)
	{
		return true;
	}
	if (bTryRouteTouchMessageToWidget)
	{
		return bRouteMessageResult;
	}

	return FProxyMessageHandler::OnTouchForceChanged(Location, Force, TouchIndex, ControllerId);
}

void FRecordingMessageHandler::PlayOnTouchForceChanged(FArchive& Ar)
{
	// LWC FVector2D are now doubles, but the OSC clients will sent floats. So we deserialize as floats
	// then create LWC version via ConvertFromNormalizedScreenLocation
	FourParamMsg<FVector2f, int32, int32, float > Msg(Ar);
	FVector2D ScreenLocation = ConvertFromNormalizedScreenLocation(Msg.Param1);
	OnTouchForceChanged(ScreenLocation, Msg.Param4, Msg.Param2, Msg.Param3);
}

bool FRecordingMessageHandler::OnTouchFirstMove(const FVector2D& Location, float Force, int32 TouchIndex, int32 ControllerId)
{
	if (IsRecording())
	{
		FVector2f Normalized;

		if (ConvertToNormalizedScreenLocation(Location, Normalized))
		{
			// note - force is serialized last for backwards compat - force was introduced in 4.20
			FourParamMsg<FVector2f, int32, int32, float> Msg(Normalized, TouchIndex, ControllerId, Force);
			OutputWriter->RecordMessage(TEXT("OnTouchFirstMove"), Msg.AsData());
		}
	}

	bool bRouteMessageResult = true;
	if (bTryRouteTouchMessageToWidget)
	{
		FWidgetPath WidgetPath = FindRoutingMessageWidget(Location);
		if (WidgetPath.IsValid())
		{
			FScopedSwitchWorldHack SwitchWorld(WidgetPath);
			FPointerEvent PointerEvent(ControllerId, TouchIndex, Location, LastTouchLocation, Force, true, false, true);
			bool bIsSynthetic = false;
			bRouteMessageResult = FSlateApplication::Get().RoutePointerMoveEvent(WidgetPath, PointerEvent, bIsSynthetic);
		}
	}

	bIsTouching = true;
	LastTouchLocation = Location;

	if (bConsumeInput)
	{
		return true;
	}
	if (bTryRouteTouchMessageToWidget)
	{
		return bRouteMessageResult;
	}

	return FProxyMessageHandler::OnTouchFirstMove(Location, Force, TouchIndex, ControllerId);
}

void FRecordingMessageHandler::PlayOnTouchFirstMove(FArchive& Ar)
{
	// LWC FVector2D are now doubles, but the OSC clients will sent floats. So we deserialize as floats
	// then create the LWC version via ConvertFromNormalizedScreenLocation
	FourParamMsg<FVector2f, int32, int32, float > Msg(Ar);
	FVector2D ScreenLocation = ConvertFromNormalizedScreenLocation(Msg.Param1);
	// note - force is serialized last for backwards compat - force was introduced in 4.20
	OnTouchFirstMove(ScreenLocation, Msg.Param4, Msg.Param2, Msg.Param3);
}


void FRecordingMessageHandler::OnBeginGesture()
{
	if (IsRecording())
	{
		NoParamMsg Msg;
		OutputWriter->RecordMessage(TEXT("OnBeginGesture"), Msg.AsData());
	}

	if (bConsumeInput)
	{
		return;
	}

	FProxyMessageHandler::OnBeginGesture();
}

void FRecordingMessageHandler::PlayOnBeginGesture(FArchive& Ar)
{
	OnBeginGesture();
}

bool FRecordingMessageHandler::OnTouchGesture(EGestureEvent GestureType, const FVector2D& Delta, float WheelDelta, bool bIsDirectionInvertedFromDevice)
{
	if (IsRecording())
	{
		// Touch Delta is FVector2D, but host is parsing FVector2f, so send float to stay compatible with previous versions.
		FourParamMsg<uint32, FVector2f, float, bool> Msg(
			(uint32)GestureType,
			FVector2f(Delta.X, Delta.Y),
			WheelDelta,
			bIsDirectionInvertedFromDevice);
		OutputWriter->RecordMessage(TEXT("OnTouchGesture"), Msg.AsData());
	}

	if (bConsumeInput)
	{
		return true;
	}

	return FProxyMessageHandler::OnTouchGesture(GestureType, Delta, WheelDelta, bIsDirectionInvertedFromDevice);
}

void FRecordingMessageHandler::PlayOnTouchGesture(FArchive& Ar)
{
	FourParamMsg<uint32, FVector2f, float, bool> Msg(Ar);
	OnTouchGesture((EGestureEvent)Msg.Param1, FVector2D(Msg.Param2.X, Msg.Param2.Y), Msg.Param3, Msg.Param4);
}

void FRecordingMessageHandler::OnEndGesture()
{
	if (IsRecording())
	{
		NoParamMsg Msg;
		OutputWriter->RecordMessage(TEXT("OnEndGesture"), Msg.AsData());
	}

	if (bConsumeInput)
	{
		return;
	}

	FProxyMessageHandler::OnEndGesture();
}

void FRecordingMessageHandler::PlayOnEndGesture(FArchive& Ar)
{
	OnEndGesture();
}

bool FRecordingMessageHandler::OnMotionDetected(const FVector& Tilt, const FVector& RotationRate, const FVector& Gravity, const FVector& Acceleration, int32 ControllerId)
{
	if (IsRecording())
	{
		// LWC FVector3D are now doubles, but either legacy client or legacy host might use floats. So we Serialize as floats then create LWC versions in deserialization.
		FiveParamMsg<FVector3f, FVector3f, FVector3f, FVector3f, int32> Msg(
			FVector3f(Tilt.X, Tilt.Y, Tilt.Z),
			FVector3f(RotationRate.X, RotationRate.Y, RotationRate.Z),
			FVector3f(Gravity.X, Gravity.Y, Gravity.Z),
			FVector3f(Acceleration.X, Acceleration.Y, Acceleration.Z),
			ControllerId);
		OutputWriter->RecordMessage(TEXT("OnMotionDetected"), Msg.AsData());
	}

	if (bConsumeInput)
	{
		return true;
	}

	return FProxyMessageHandler::OnMotionDetected(Tilt, RotationRate, Gravity, Acceleration, ControllerId);
}

void FRecordingMessageHandler::PlayOnMotionDetected(FArchive& Ar)
{
<<<<<<< HEAD
	// LWC FVector2D are now doubles, but the OSC clients will sent floats. So we deserialize as floats
	// then create LWC versions below
=======
	// LWC FVector3D are now doubles, but the OSC clients will sent floats. So we deserialize as floats then create LWC versions below.
>>>>>>> 4af6daef
	FiveParamMsg<FVector3f, FVector3f, FVector3f, FVector3f, int32 > Msg(Ar);
	OnMotionDetected(
		FVector(Msg.Param1.X, Msg.Param1.Y, Msg.Param1.Z), 
		FVector(Msg.Param2.X, Msg.Param2.Y, Msg.Param2.Z),
		FVector(Msg.Param3.X, Msg.Param3.Y, Msg.Param3.Z),
		FVector(Msg.Param4.X, Msg.Param4.Y, Msg.Param4.Z),
		Msg.Param5);
}

PRAGMA_DISABLE_DEPRECATION_WARNINGS
bool FRecordingMessageHandler::OnControllerAnalog(FGamepadKeyNames::Type KeyName, int32 ControllerId, float AnalogValue)
{
	if (IsRecording())
	{
		ThreeParamMsg<FString, int32, float> Msg(KeyName.ToString(), ControllerId, AnalogValue);
		RecordMessage(TEXT("OnControllerAnalog"), Msg.AsData());
	}

	if (bConsumeInput)
	{
		return true;
	}

	return FProxyMessageHandler::OnControllerAnalog(KeyName, ControllerId, AnalogValue);
}

void FRecordingMessageHandler::PlayOnControllerAnalog(FArchive& Ar)
{
	ThreeParamMsg<FString, int32, float > Msg(Ar);
	OnControllerAnalog(FName(*Msg.Param1), Msg.Param2, Msg.Param3);
}

bool FRecordingMessageHandler::OnControllerButtonPressed(FGamepadKeyNames::Type KeyName, int32 ControllerId, bool IsRepeat)
{
	if (IsRecording())
	{
		ThreeParamMsg<FString, int32, bool> Msg(KeyName.ToString(), ControllerId, IsRepeat);
		RecordMessage(TEXT("OnControllerButtonPressed"), Msg.AsData());
	}

	if (bConsumeInput)
	{
		return true;
	}

	return FProxyMessageHandler::OnControllerButtonPressed(KeyName, ControllerId, IsRepeat);
}

void FRecordingMessageHandler::PlayOnControllerButtonPressed(FArchive& Ar)
{
	ThreeParamMsg<FString, int32, bool > Msg(Ar);
	OnControllerButtonPressed(FName(*Msg.Param1), Msg.Param2, Msg.Param3);
}

bool FRecordingMessageHandler::OnControllerButtonReleased(FGamepadKeyNames::Type KeyName, int32 ControllerId, bool IsRepeat)
{
	if (IsRecording())
	{
		ThreeParamMsg<FString, int32, bool> Msg(KeyName.ToString(), ControllerId, IsRepeat);
		RecordMessage(TEXT("OnControllerButtonReleased"), Msg.AsData());
	}

	if (bConsumeInput)
	{
		return true;
	}

	return FProxyMessageHandler::OnControllerButtonReleased(KeyName, ControllerId, IsRepeat);
}

void FRecordingMessageHandler::PlayOnControllerButtonReleased(FArchive& Ar)
{
	ThreeParamMsg<FString, int32, bool > Msg(Ar);
	OnControllerButtonReleased(FName(*Msg.Param1), Msg.Param2, Msg.Param3);
}
PRAGMA_ENABLE_DEPRECATION_WARNINGS

bool FRecordingMessageHandler::OnControllerAnalog(FGamepadKeyNames::Type KeyName, FPlatformUserId PlatformUserId, FInputDeviceId InputDeviceId, float AnalogValue)
{
	if (IsRecording())
	{
		FourParamMsg<FString, int32, int32, float> Msg(KeyName.ToString(), PlatformUserId.GetInternalId(), InputDeviceId.GetId(), AnalogValue);
		RecordMessage(TEXT("OnControllerAnalogWithPlatformUser"), Msg.AsData());
	}

	if (bConsumeInput)
	{
		return true;
	}
	
	return FProxyMessageHandler::OnControllerAnalog(KeyName, PlatformUserId, InputDeviceId, AnalogValue);
}

void FRecordingMessageHandler::PlayOnControllerAnalogWithPlatformUser(FArchive& Ar)
{
	FourParamMsg<FString, int32, int32, float> Msg(Ar);
	OnControllerAnalog(FName(*Msg.Param1), FPlatformUserId::CreateFromInternalId(Msg.Param2), FInputDeviceId::CreateFromInternalId(Msg.Param3), Msg.Param4);
}

bool FRecordingMessageHandler::OnControllerButtonPressed(FGamepadKeyNames::Type KeyName, FPlatformUserId PlatformUserId, FInputDeviceId InputDeviceId, bool IsRepeat)
{
	if (IsRecording())
	{
		FourParamMsg<FString, int32, int32, bool> Msg(KeyName.ToString(), PlatformUserId.GetInternalId(), InputDeviceId.GetId(), IsRepeat);
		RecordMessage(TEXT("OnControllerButtonPressedWithPlatformUser"), Msg.AsData());
	}

	if (bConsumeInput)
	{
		return true;
	}

	return FProxyMessageHandler::OnControllerButtonPressed(KeyName, PlatformUserId, InputDeviceId, IsRepeat);
}

void FRecordingMessageHandler::PlayOnControllerButtonPressedWithPlatformUser(FArchive& Ar)
{
	FourParamMsg<FString, int32, int32, bool> Msg(Ar);
	OnControllerButtonPressed(FName(*Msg.Param1), FPlatformUserId::CreateFromInternalId(Msg.Param2), FInputDeviceId::CreateFromInternalId(Msg.Param3), Msg.Param4);
}

bool FRecordingMessageHandler::OnControllerButtonReleased(FGamepadKeyNames::Type KeyName, FPlatformUserId PlatformUserId, FInputDeviceId InputDeviceId, bool IsRepeat)
{
	if (IsRecording())
	{
		FourParamMsg<FString, int32, int32, bool> Msg(KeyName.ToString(), PlatformUserId.GetInternalId(), InputDeviceId.GetId(), IsRepeat);
		RecordMessage(TEXT("OnControllerButtonReleasedWithPlatformUser"), Msg.AsData());
	}

	if (bConsumeInput)
	{
		return true;
	}

	return FProxyMessageHandler::OnControllerButtonReleased(KeyName, PlatformUserId, InputDeviceId, IsRepeat);
}

void FRecordingMessageHandler::PlayOnControllerButtonReleasedWithPlatformUser(FArchive& Ar)
{
	FourParamMsg<FString, int32, int32, bool> Msg(Ar);
	OnControllerButtonReleased(FName(*Msg.Param1), FPlatformUserId::CreateFromInternalId(Msg.Param2), FInputDeviceId::CreateFromInternalId(Msg.Param3), Msg.Param4);
}

FWidgetPath FRecordingMessageHandler::FindRoutingMessageWidget(const FVector2D& Location) const
{
	if (TSharedPtr<SWindow> PlaybackWindowPinned = PlaybackWindow.Pin())
	{
		if (PlaybackWindowPinned->AcceptsInput())
		{
			bool bIgnoreEnabledStatus = false;
			TArray<FWidgetAndPointer> WidgetsAndCursors = PlaybackWindowPinned->GetHittestGrid().GetBubblePath(Location, FSlateApplication::Get().GetCursorRadius(), bIgnoreEnabledStatus);
			return FWidgetPath(MoveTemp(WidgetsAndCursors));
		}
	}
	return FWidgetPath();
}<|MERGE_RESOLUTION|>--- conflicted
+++ resolved
@@ -640,12 +640,7 @@
 
 void FRecordingMessageHandler::PlayOnMotionDetected(FArchive& Ar)
 {
-<<<<<<< HEAD
-	// LWC FVector2D are now doubles, but the OSC clients will sent floats. So we deserialize as floats
-	// then create LWC versions below
-=======
 	// LWC FVector3D are now doubles, but the OSC clients will sent floats. So we deserialize as floats then create LWC versions below.
->>>>>>> 4af6daef
 	FiveParamMsg<FVector3f, FVector3f, FVector3f, FVector3f, int32 > Msg(Ar);
 	OnMotionDetected(
 		FVector(Msg.Param1.X, Msg.Param1.Y, Msg.Param1.Z), 
