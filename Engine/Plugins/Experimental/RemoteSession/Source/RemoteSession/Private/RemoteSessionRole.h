--- conflicted
+++ resolved
@@ -6,10 +6,6 @@
 #include "BackChannel/Protocol/OSC/BackChannelOSCConnection.h"
 #include "HAL/CriticalSection.h"
 
-<<<<<<< HEAD
-
-=======
->>>>>>> 3aae9151
 class FBackChannelOSCConnection;
 enum class ERemoteSessionChannelMode;
 
@@ -167,13 +163,7 @@
 
 	FString					RemoteVersion;
 
-	FString					RemoteVersion;
-
 	FString					ErrorMessage;
-<<<<<<< HEAD
-	
-	TArray<TSharedPtr<IRemoteSessionChannel>> Channels;	
-=======
 
 	TSharedPtr<struct FRemoteSessionRoleCancellationToken>  CancelCloseToken;
 
@@ -191,7 +181,6 @@
 		FDelegateHandle ChangeChannel;
 	};
 	FRouteDelegates			RouteDelegates;
->>>>>>> 3aae9151
 
 	ConnectionState			CurrentState = ConnectionState::Disconnected;
 
