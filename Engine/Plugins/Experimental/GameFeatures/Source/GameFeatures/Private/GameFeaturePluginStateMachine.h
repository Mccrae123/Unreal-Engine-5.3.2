// Copyright Epic Games, Inc. All Rights Reserved.

#pragma once

#include "CoreMinimal.h"
#include "Misc/EnumRange.h"
#include "Containers/Union.h"
#include "Containers/Ticker.h"
#include "UObject/ObjectMacros.h"
#include "UObject/Object.h"
#include "GameFeaturesSubsystem.h"
#include "GameFeaturePluginOperationResult.h"
#include "GameFeatureTypes.h"
#include "GameFeaturePluginStateMachine.generated.h"

class UGameFeatureData;
class UGameFrameworkComponentManager;
class UGameFeaturePluginStateMachine;
struct FComponentRequestHandle;
enum class EInstallBundleResult : int;
enum class EInstallBundleReleaseResult;

/*
*************** GameFeaturePlugin state machine graph ***************
Descriptions for each state are below in EGameFeaturePluginState.
Destination states have a *. These are the only states that external sources can ask to transition to via SetDestinationState().
Error states have !. These states become destinations if an error occurs during a transition.
Transition states are expected to transition the machine to another state after doing some work.

                         +--------------+
                         |              |
                         |Uninitialized |
                         |              |
                         +------+-------+
     +------------+             |
     |     *      |             |
     |  Terminal  <-------------~-----------------------------------------------
     |            |             |                                              |
     +--^------^--+             ----------------------------                   |
        |      |                                           |                   |
        |      |                                    +------v--------+          |
        |      |                                    |      *        |          |
        |      -------------------------------------+ UnknownStatus |          |
        |           ^                      ^        |               |          |
        |           |                      |        +-------+-------+          |
        |           |                      |                |                  |
        |    +------+-------+    *---------+---------+      |                  |
        |    |              |    |         !         |      |                  |
        |    | Uninstalling <----> ErrorUninstalling |      |                  |
        |    |              |    |                   |      |                  |
        |    +---^----------+    +---------+---------+      |                  |
        |        |                         |                |                  |
        |        |    ----------------------                |                  |
        |        |    |                                     |                  |
        |        |    |                     -----------------                  |
        |        |    |                     |                                  |
        |        |    |         +-----------v---+     +--------------------+   |
        |        |    |         |               |     |         !          |   |
        |        |    |         |CheckingStatus <-----> ErrorCheckingStatus+-->|
        |        |    |         |               |     |                    |   |
        |        |    |         +------+------^-+     +--------------------+   |
        |        |    |                |      |                                |
        |        |    |                |      |       +--------------------+   |
        ---------~    |                |      |       |         !          |   |
                 |    |<----------------      --------> ErrorUnavailable   +----
                 |    |                               |                    |
                 |    |                               +--------------------+
                 |    |
            +----+----v----+                            
            |      *       |
         ---> StatusKnown  +----------------------------------------------
         |  |              |                                 |           |
         |  +----------^---+                                 |           |
         |                                                   |           |
         |                                                   |           |
         |                                                   |           |
         |                                                   |           |
         |                                                   |           |
      +--+---------+      +-------------------+       +------v-------+   |
      |            |      |         !         |       |              |   |
      | Releasing  <------> ErrorManagingData <-------> Downloading  |   |
      |            |      |                   |       |              |   |  
      +--^---------+      +-------------------+       +-------+------+   |  
         |                                                   |           | 
         |                                                   |           | 
         |     +-------------+                               |           |   
         |     |      *      |                               v           |    
         ------+ Installed   <--------------------------------------------
               |             |
               +-^---------+-+
                 |         |
		   ------~---------~--------------------------------
           |     |         |                               |
        +--v-----+--+    +-v---------+               +-----v--------------+
        |           |    |           |				 |         !          |
        |Unmounting |    | Mounting  <---------------> ErrorMounting      |
        |           |    |           |				 |                    |
        +--^-----^--+    +--+--------+				 +--------------------+
           |     |          |
           ------~----------~-------------------------------
                 |          |                              |
                 |       +--v------------------- +   +-----v-----------------------+
                 |       |                       |	 |         !                   |
                 |       |WaitingForDependencies <---> ErrorWaitingForDependencies |
                 |       |                       |	 |                             |
                 |       +--+------------------- +	 +-----------------------------+
                 |          |
           ------~----------~-------------------------------
           |     |          |                              |
        +--v-----+----+  +--v-------- +              +-----v--------------+
        |             |  |            |				 |         !          |
        |Unregistering|  |Registering <--------------> ErrorRegistering   |
        |             |  |            |				 |                    |
        +--------^----+  ++---------- +				 +--------------------+
                 |        |
               +-+--------v-+
               |      *     |
               | Registered |
               |            |
               +-^--------+-+
                 |        |
        +--------+--+  +--v--------+
        |           |  |           |
        | Unloading |  |  Loading  |
        |           |  |           |
        +--------^--+  +--+--------+
                 |        |
               +-+--------v-+
               |      *     |
               |   Loaded   |
               |            |
               +-^--------+-+
                 |        |
        +--------+---+  +-v---------+
        |            |  |           |
        |Deactivating|  |Activating |
        |            |  |           |
        +--------^---+  +-+---------+
                 |        |
               +-+--------v-+
               |      *     |
               |   Active   |
               |            |
               +------------+
*/

namespace UE::GameFeatures
{
<<<<<<< HEAD
	Uninitialized,				// Unset. Not yet been set up.
	Terminal,					// Final State before removal of the state machine
	UnknownStatus,				// Initialized, but the only thing known is the URL to query status.
	CheckingStatus,				// Transition state UnknownStatus -> StatusKnown. The status is in the process of being queried.
	ErrorCheckingStatus,		// Error state for UnknownStatus -> StatusKnown transition.
	ErrorUnavailable,			// Error state for UnknownStatus -> StatusKnown transition.
	StatusKnown,				// The plugin's information is known, but no action has taken place yet.
	ErrorInstalling,			// Error state for Installed -> StatusKnown and StatusKnown -> Installed transitions.
	Uninstalling,				// Transition state Installed -> StatusKnown. In the process of removing from local storage.
	Downloading,				// Transition state StatusKnown -> Installed. In the process of adding to local storage.
	Installed,					// The plugin is in local storage (i.e. it is on the hard drive)
	ErrorMounting,				// Error state for Installed -> Registered and Registered -> Installed transitions.
	ErrorWaitingForDependencies,// Error state for Installed -> Registered and Registered -> Installed transitions.
	ErrorRegistering,			// Error state for Installed -> Registered and Registered -> Installed transitions.
	WaitingForDependencies,		// Transition state Installed -> Registered. In the process of loading code/content for all dependencies into memory.
	Unmounting,					// Transition state Registered -> Installed. The content file(s) (i.e. pak file) for the plugin is unmounting.
	Mounting,					// Transition state Installed -> Registered. The content files(s) (i.e. pak file) for the plugin is getting mounted.
	Unregistering,				// Transition state Registered -> Installed. Cleaning up data gathered in Registering.
	Registering,				// Transition state Installed -> Registered. Discovering assets in the plugin, but not loading them, except a few for discovery reasons.
	Registered,					// The assets in the plugin are known, but have not yet been loaded, except a few for discovery reasons.
	Unloading,					// Transition state Loaded -> Registered. In the process of removing code/content from memory. 
	Loading,					// Transition state Registered -> Loaded. In the process of loading code/content into memory.
	Loaded,						// The plugin is loaded into memory and registered with some game systems but not yet active.
	Deactivating,				// Transition state Active -> Loaded. Currently unregistering with game systems.
	Activating,					// Transition state Loaded -> Active. Currently registering plugin code/content with game systems.
	Active,						// Plugin is fully loaded and active. It is affecting the game.

	MAX
};
=======
	const TCHAR* GameFeaturePluginProtocolPrefix(EGameFeaturePluginProtocol Protocol);
}
>>>>>>> d731a049

struct FGameFeaturePluginStateRange
{
	EGameFeaturePluginState MinState = EGameFeaturePluginState::Uninitialized;
	EGameFeaturePluginState MaxState = EGameFeaturePluginState::Uninitialized;

	FGameFeaturePluginStateRange() = default;

	FGameFeaturePluginStateRange(EGameFeaturePluginState InMinState, EGameFeaturePluginState InMaxState)
		: MinState(InMinState), MaxState(InMaxState)
	{}

	explicit FGameFeaturePluginStateRange(EGameFeaturePluginState InState)
		: MinState(InState), MaxState(InState)
	{}

	bool IsValid() const { return MinState <= MaxState; }

	bool Contains(EGameFeaturePluginState InState) const
	{
		return InState >= MinState && InState <= MaxState;
	}

	bool Overlaps(const FGameFeaturePluginStateRange& Other) const
	{
		return Other.MinState <= MaxState && Other.MaxState >= MinState;
	}

	TOptional<FGameFeaturePluginStateRange> Intersect(const FGameFeaturePluginStateRange& Other) const
	{
		TOptional<FGameFeaturePluginStateRange> Intersection;

		if (Overlaps(Other))
		{
			Intersection.Emplace(FMath::Max(Other.MinState, MinState), FMath::Min(Other.MaxState, MaxState));
		}

		return Intersection;
	}

	bool operator==(const FGameFeaturePluginStateRange& Other) const { return MinState == Other.MinState && MaxState == Other.MaxState; }
	bool operator<(const FGameFeaturePluginStateRange& Other) const { return MaxState < Other.MinState; }
	bool operator>(const FGameFeaturePluginStateRange& Other) const { return MinState < Other.MaxState; }
};

inline bool operator<(EGameFeaturePluginState State, const FGameFeaturePluginStateRange& StateRange)
{
	return State < StateRange.MinState;
}

inline bool operator<(const FGameFeaturePluginStateRange& StateRange, EGameFeaturePluginState State)
{
	return StateRange.MaxState < State;
}

inline bool operator>(EGameFeaturePluginState State, const FGameFeaturePluginStateRange& StateRange)
{
	return State > StateRange.MaxState;
}

inline bool operator>(const FGameFeaturePluginStateRange& StateRange, EGameFeaturePluginState State)
{
	return StateRange.MinState > State;
}

/** Notification that a state transition is complete */
DECLARE_DELEGATE_TwoParams(FGameFeatureStateTransitionComplete, UGameFeaturePluginStateMachine* /*Machine*/, const UE::GameFeatures::FResult& /*Result*/);

/** Notification that a state transition is canceled */
DECLARE_DELEGATE_OneParam(FGameFeatureStateTransitionCanceled, UGameFeaturePluginStateMachine* /*Machine*/);

/** A request for other state machine dependencies */
DECLARE_DELEGATE_RetVal_TwoParams(bool, FGameFeaturePluginRequestStateMachineDependencies, const FString& /*DependencyPluginURL*/, TArray<UGameFeaturePluginStateMachine*>& /*OutDependencyMachines*/);

/** A request to update the state machine and process states */
DECLARE_DELEGATE(FGameFeaturePluginRequestUpdateStateMachine);

/** A request to update progress for the current state */
DECLARE_DELEGATE_OneParam(FGameFeatureStateProgressUpdate, float Progress);

/** The common properties that can be accessed by the states of the state machine */
USTRUCT()
struct FGameFeaturePluginStateMachineProperties
{
	GENERATED_BODY()

	/** 
	* The Identifier used to find this Plugin. Parsed from the supplied PluginURL at creation.
	* Every protocol will have its own style of identifier URL that will get parsed to generate this.
	* For example, if the file is simply on disk, you can use file:../../../YourGameModule/Plugins/MyPlugin/MyPlugin.uplugin
	**/
	FGameFeaturePluginIdentifier PluginIdentifier;

	/** Filename on disk of the .uplugin file. */
	FString PluginInstalledFilename;
	
	/** Name of the plugin. */
	FString PluginName;

	/** Meta data parsed from the URL for a specific protocol. */
	TUnion<FInstallBundlePluginProtocolMetaData> ProtocolMetadata;

	TArray<FName> AddedPrimaryAssetTypes;

	/** Tracks whether or not this state machine added the plugin to the plugin manager. */
	bool bAddedPluginToManager = false;

	/** Whether this state machine should attempt to cancel the current transition */
	bool bTryCancel = false;

	/** The desired state during a transition. */
	FGameFeaturePluginStateRange Destination;

	/** The data asset describing this game feature */
	UPROPERTY(Transient)
	TObjectPtr<UGameFeatureData> GameFeatureData = nullptr;

	/** Callbacks for when the current state transition is cancelled */
	DECLARE_MULTICAST_DELEGATE_OneParam(FOnTransitionCanceled, UGameFeaturePluginStateMachine* /*Machine*/);
	FOnTransitionCanceled OnTransitionCanceled;

	/** Delegate to request the state machine be updated. */
	FGameFeaturePluginRequestUpdateStateMachine OnRequestUpdateStateMachine;

	/** Delegate for when a feature state needs to update progress. */
	FGameFeatureStateProgressUpdate OnFeatureStateProgressUpdate;

	FGameFeaturePluginStateMachineProperties() = default;
	FGameFeaturePluginStateMachineProperties(
		const FString& InPluginURL,
		const FGameFeaturePluginStateRange& DesiredDestination,
		const FGameFeaturePluginRequestUpdateStateMachine& RequestUpdateStateMachineDelegate,
		const FGameFeatureStateProgressUpdate& FeatureStateProgressUpdateDelegate);

	EGameFeaturePluginProtocol GetPluginProtocol() const;

	bool ParseURL();

	/** Checks to see if any invalid data was changed during a URL update. True if data updated was all values expected to be changed. */
	bool ValidateURLUpdate(const FGameFeaturePluginStateMachineProperties& OldProperties) const;
};

/** Input and output information for a state's UpdateState */
struct FGameFeaturePluginStateStatus
{
private:
	/** The state to transition to after UpdateState is complete. */
	EGameFeaturePluginState TransitionToState = EGameFeaturePluginState::Uninitialized;

	/** Holds the current error for any state transition. */
	UE::GameFeatures::FResult TransitionResult = MakeValue();

	friend class UGameFeaturePluginStateMachine;

public:
	void SetTransition(EGameFeaturePluginState InTransitionToState);
	void SetTransitionError(EGameFeaturePluginState TransitionToErrorState, UE::GameFeatures::FResult TransitionResult);
};

enum class EGameFeaturePluginStateType : uint8
{
	Transition,
	Destination,
	Error
};

struct FDestinationGameFeaturePluginState;
struct FErrorGameFeaturePluginState;

/** Base class for all game feature plugin states */
struct FGameFeaturePluginState
{
	FGameFeaturePluginState(FGameFeaturePluginStateMachineProperties& InStateProperties) : StateProperties(InStateProperties) {}
	virtual ~FGameFeaturePluginState();

	/** Called when this state becomes the active state */
	virtual void BeginState() {}

	/** Process the state's logic to decide if there should be a state transition. */
	virtual void UpdateState(FGameFeaturePluginStateStatus& StateStatus) {}

	/** Attempt to cancel any pending state transition. */
	virtual void TryCancelState() {}

	/** Called if we have updated the URL for this FGameFeaturePluginState.
		This can be done whenever URL data is updated that isn't tied to our 
		FGameFeaturePluginIdentifier information. EX: MetaData options information
		that is parsed from the URL 
		Returns false if no update occured or the update failed. True on successful update. */
	virtual bool TryUpdateURLData(const FString& NewPluginURL);
	
	/** Called when this state is no longer the active state */
	virtual void EndState() {}

	/** Returns the type of state this is */
	virtual EGameFeaturePluginStateType GetStateType() const { return EGameFeaturePluginStateType::Transition; }

	FDestinationGameFeaturePluginState* AsDestinationState();
	FErrorGameFeaturePluginState* AsErrorState();

	/** The common properties that can be accessed by the states of the state machine */
	FGameFeaturePluginStateMachineProperties& StateProperties;

	void UpdateStateMachineDeferred(float Delay = 0.0f) const;
	void GarbageCollectAndUpdateStateMachineDeferred() const;
	void UpdateStateMachineImmediate() const;

	void UpdateProgress(float Progress) const;

protected:
	/** Builds an end FResult with some minimal error information with overrides for common types we 
		need to generate errors from */
	UE::GameFeatures::FResult GetErrorResult(const FString& ErrorCode, const FText OptionalErrorText = FText()) const;
	UE::GameFeatures::FResult GetErrorResult(const FString& ErrorNamespaceAddition, const FString& ErrorCode, const FText OptionalErrorText = FText()) const;
	UE::GameFeatures::FResult GetErrorResult(const FString& ErrorNamespaceAddition, const EInstallBundleResult ErrorResult) const;
	UE::GameFeatures::FResult GetErrorResult(const FString& ErrorNamespaceAddition, const EInstallBundleReleaseResult ErrorResult) const;

	/** Returns true if this state should transition to the Uninstalled state. 
	    returns False if it should just go directly to the Terminal state instead. */
	bool ShouldVisitUninstallStateBeforeTerminal() const;

private:
	void CleanupDeferredUpdateCallbacks() const;

	mutable FTSTicker::FDelegateHandle TickHandle;
};

/** Base class for destination game feature plugin states */
struct FDestinationGameFeaturePluginState : public FGameFeaturePluginState
{
	FDestinationGameFeaturePluginState(FGameFeaturePluginStateMachineProperties& InStateProperties) : FGameFeaturePluginState(InStateProperties) {}

	/** Returns the type of state this is */
	virtual EGameFeaturePluginStateType GetStateType() const override { return EGameFeaturePluginStateType::Destination; }

	DECLARE_MULTICAST_DELEGATE_TwoParams(FOnDestinationStateReached, UGameFeaturePluginStateMachine* /*Machine*/, const UE::GameFeatures::FResult& /*Result*/);
	FOnDestinationStateReached OnDestinationStateReached;
};

/** Base class for error game feature plugin states */
struct FErrorGameFeaturePluginState : public FDestinationGameFeaturePluginState
{
	FErrorGameFeaturePluginState(FGameFeaturePluginStateMachineProperties& InStateProperties) : FDestinationGameFeaturePluginState(InStateProperties) {}

	/** Returns the type of state this is */
	virtual EGameFeaturePluginStateType GetStateType() const override { return EGameFeaturePluginStateType::Error; }
};

/** Information about a given plugin state, used to expose information to external code */
struct FGameFeaturePluginStateInfo
{
	/** The state this info represents */
	EGameFeaturePluginState State = EGameFeaturePluginState::Uninitialized;

	/** The progress of this state. Relevant only for transition states. */
	float Progress = 0.0f;

	FGameFeaturePluginStateInfo() = default;
	explicit FGameFeaturePluginStateInfo(EGameFeaturePluginState InState) : State(InState) {}
};

/** A state machine to manage transitioning a game feature plugin from just a URL into a fully loaded and active plugin, including registering its contents with other game systems */
UCLASS()
class UGameFeaturePluginStateMachine : public UObject
{
	GENERATED_BODY()

public:
	UGameFeaturePluginStateMachine(const FObjectInitializer& ObjectInitializer);

	/** Initializes the state machine and assigns the URL for the plugin it manages. This sets the machine to the 'UnknownStatus' state. */
	void InitStateMachine(const FString& InPluginURL);

	/** Asynchronously transitions the state machine to the destination state range and reports when it is done. 
	  * DestinationState must be of type EGameFeaturePluginStateType::Destination.
	  * If returns true and OnFeatureStateTransitionComplete is not called immediately, OutCallbackHandle will be set
	  * Returns false and does not callback if a transition is already in progress and the destination range is not compatible with the current range. */
	bool SetDestination(FGameFeaturePluginStateRange InDestination, FGameFeatureStateTransitionComplete OnFeatureStateTransitionComplete, FDelegateHandle* OutCallbackHandle = nullptr);

	/** Cancel the current transition if possible */
	bool TryCancel(FGameFeatureStateTransitionCanceled OnFeatureStateTransitionCanceled, FDelegateHandle* OutCallbackHandle = nullptr);

	/** Update the current PluginURL data for this plugin if possible. Returns false if this update fails or
		if the supplied InPluginURL matches the existing URL data for this plugin.**/
	bool TryUpdatePluginURLData(const FString& InPluginURL);

	/** Remove any pending callback from SetDestination */
	void RemovePendingTransitionCallback(FDelegateHandle InHandle);

	/** Remove any pending callback from SetDestination */
	void RemovePendingTransitionCallback(void* DelegateObject);

	/** Remove any pending callback from TryCancel */
	void RemovePendingCancelCallback(FDelegateHandle InHandle);

	/** Remove any pending callback from TryCancel */
	void RemovePendingCancelCallback(void* DelegateObject);

	/** Returns the name of the game feature. Before StatusKnown, this returns the URL. */
	const FString& GetGameFeatureName() const;

	/** Returns the URL */
	const FString& GetPluginURL() const;

	/** Returns the plugin name if known (plugin must have been registered to know the name). */
	const FString& GetPluginName() const;

	/** Returns the uplugin filename of the game feature. Before StatusKnown, this returns false. */
	bool GetPluginFilename(FString& OutPluginFilename) const;

	/** Returns the enum state for this machine */
	EGameFeaturePluginState GetCurrentState() const;

	/** Returns the state range this machine is trying to move to */
	FGameFeaturePluginStateRange GetDestination() const;

	/** Returns information about the current state */
	const FGameFeaturePluginStateInfo& GetCurrentStateInfo() const;

	/** Returns true if attempting to reach a new destination state */
	bool IsRunning() const;

	/** Returns true if the state is at least StatusKnown so we can query info about the game feature plugin */
	bool IsStatusKnown() const;

	/** Returns true if the plugin is available to download/load. Only call if IsStatusKnown is true */
	bool IsAvailable() const;

	/** If the plugin is activated already, we will retrieve its game feature data */
	UGameFeatureData* GetGameFeatureDataForActivePlugin();

	/** If the plugin is registered already, we will retrieve its game feature data */
	UGameFeatureData* GetGameFeatureDataForRegisteredPlugin(bool bCheckForRegistering = false);

private:
	/** Returns true if the specified state is not a transition state */
	bool IsValidTransitionState(EGameFeaturePluginState InState) const;

	/** Returns true if the specified state is a destination state */
	bool IsValidDestinationState(EGameFeaturePluginState InDestinationState) const;

	/** Returns true if the specified state is a error state */
	bool IsValidErrorState(EGameFeaturePluginState InDestinationState) const;

	/** Processes the current state and looks for state transitions */
	void UpdateStateMachine();

	/** Update Progress for current state */
	void UpdateCurrentStateProgress(float Progress);

	/** Information about the current state */
	FGameFeaturePluginStateInfo CurrentStateInfo;

	/** The common properties that can be accessed by the states of the state machine */
	UPROPERTY(transient)
	FGameFeaturePluginStateMachineProperties StateProperties;

	/** All state machine state objects */
	TUniquePtr<FGameFeaturePluginState> AllStates[EGameFeaturePluginState::MAX];

	/** True when we are currently executing UpdateStateMachine, to avoid reentry */
	bool bInUpdateStateMachine;
};<|MERGE_RESOLUTION|>--- conflicted
+++ resolved
@@ -146,40 +146,8 @@
 
 namespace UE::GameFeatures
 {
-<<<<<<< HEAD
-	Uninitialized,				// Unset. Not yet been set up.
-	Terminal,					// Final State before removal of the state machine
-	UnknownStatus,				// Initialized, but the only thing known is the URL to query status.
-	CheckingStatus,				// Transition state UnknownStatus -> StatusKnown. The status is in the process of being queried.
-	ErrorCheckingStatus,		// Error state for UnknownStatus -> StatusKnown transition.
-	ErrorUnavailable,			// Error state for UnknownStatus -> StatusKnown transition.
-	StatusKnown,				// The plugin's information is known, but no action has taken place yet.
-	ErrorInstalling,			// Error state for Installed -> StatusKnown and StatusKnown -> Installed transitions.
-	Uninstalling,				// Transition state Installed -> StatusKnown. In the process of removing from local storage.
-	Downloading,				// Transition state StatusKnown -> Installed. In the process of adding to local storage.
-	Installed,					// The plugin is in local storage (i.e. it is on the hard drive)
-	ErrorMounting,				// Error state for Installed -> Registered and Registered -> Installed transitions.
-	ErrorWaitingForDependencies,// Error state for Installed -> Registered and Registered -> Installed transitions.
-	ErrorRegistering,			// Error state for Installed -> Registered and Registered -> Installed transitions.
-	WaitingForDependencies,		// Transition state Installed -> Registered. In the process of loading code/content for all dependencies into memory.
-	Unmounting,					// Transition state Registered -> Installed. The content file(s) (i.e. pak file) for the plugin is unmounting.
-	Mounting,					// Transition state Installed -> Registered. The content files(s) (i.e. pak file) for the plugin is getting mounted.
-	Unregistering,				// Transition state Registered -> Installed. Cleaning up data gathered in Registering.
-	Registering,				// Transition state Installed -> Registered. Discovering assets in the plugin, but not loading them, except a few for discovery reasons.
-	Registered,					// The assets in the plugin are known, but have not yet been loaded, except a few for discovery reasons.
-	Unloading,					// Transition state Loaded -> Registered. In the process of removing code/content from memory. 
-	Loading,					// Transition state Registered -> Loaded. In the process of loading code/content into memory.
-	Loaded,						// The plugin is loaded into memory and registered with some game systems but not yet active.
-	Deactivating,				// Transition state Active -> Loaded. Currently unregistering with game systems.
-	Activating,					// Transition state Loaded -> Active. Currently registering plugin code/content with game systems.
-	Active,						// Plugin is fully loaded and active. It is affecting the game.
-
-	MAX
-};
-=======
 	const TCHAR* GameFeaturePluginProtocolPrefix(EGameFeaturePluginProtocol Protocol);
 }
->>>>>>> d731a049
 
 struct FGameFeaturePluginStateRange
 {
