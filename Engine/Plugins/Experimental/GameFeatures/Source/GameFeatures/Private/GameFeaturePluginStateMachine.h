--- conflicted
+++ resolved
@@ -39,15 +39,12 @@
         |           ^                      ^        |               |          |
         |           |                      |        +-------+-------+          |
         |           |                      |                |                  |
-<<<<<<< HEAD
-=======
         |    +------+-------+              |                |                  |
         |    |      *       |              |                |                  |
         |    | Uninstalled  +--------------~--------------->|                  |
         |    |              |              |                |                  |
         |    +------^-------+              |                |                  |
         |           |                      |                |                  |
->>>>>>> 4af6daef
         |    +------+-------+    *---------+---------+      |                  |
         |    |              |    |         !         |      |                  |
         |    | Uninstalling <----> ErrorUninstalling |      |                  |
@@ -194,18 +191,13 @@
 
 	bool operator==(const FGameFeaturePluginStateRange& Other) const { return MinState == Other.MinState && MaxState == Other.MaxState; }
 	bool operator<(const FGameFeaturePluginStateRange& Other) const { return MaxState < Other.MinState; }
-<<<<<<< HEAD
-	bool operator>(const FGameFeaturePluginStateRange& Other) const { return MinState < Other.MaxState; }
-=======
 	bool operator>(const FGameFeaturePluginStateRange& Other) const { return MinState > Other.MaxState; }
->>>>>>> 4af6daef
 };
 
 inline bool operator<(EGameFeaturePluginState State, const FGameFeaturePluginStateRange& StateRange)
 {
 	return State < StateRange.MinState;
 }
-<<<<<<< HEAD
 
 inline bool operator<(const FGameFeaturePluginStateRange& StateRange, EGameFeaturePluginState State)
 {
@@ -219,21 +211,6 @@
 
 inline bool operator>(const FGameFeaturePluginStateRange& StateRange, EGameFeaturePluginState State)
 {
-=======
-
-inline bool operator<(const FGameFeaturePluginStateRange& StateRange, EGameFeaturePluginState State)
-{
-	return StateRange.MaxState < State;
-}
-
-inline bool operator>(EGameFeaturePluginState State, const FGameFeaturePluginStateRange& StateRange)
-{
-	return State > StateRange.MaxState;
-}
-
-inline bool operator>(const FGameFeaturePluginStateRange& StateRange, EGameFeaturePluginState State)
-{
->>>>>>> 4af6daef
 	return StateRange.MinState > State;
 }
 
@@ -381,12 +358,9 @@
 
 	void UpdateProgress(float Progress) const;
 
-<<<<<<< HEAD
-=======
 
 	void MarkPluginAsGarbage(bool bMarkGameFeatureDataAsGarbage);
 
->>>>>>> 4af6daef
 protected:
 	/** Builds an end FResult with some minimal error information with overrides for common types we 
 		need to generate errors from */
@@ -399,11 +373,8 @@
 	    returns False if it should just go directly to the Terminal state instead. */
 	bool ShouldVisitUninstallStateBeforeTerminal() const;
 
-<<<<<<< HEAD
-=======
 	bool AllowIniLoading() const;
 
->>>>>>> 4af6daef
 private:
 	void CleanupDeferredUpdateCallbacks() const;
 
