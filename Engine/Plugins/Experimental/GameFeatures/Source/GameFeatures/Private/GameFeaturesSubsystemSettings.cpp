--- conflicted
+++ resolved
@@ -3,8 +3,6 @@
 #include "GameFeaturesSubsystemSettings.h"
 #include "Misc/Paths.h"
 #include "Misc/PathViews.h"
-
-#include UE_INLINE_GENERATED_CPP_BY_NAME(GameFeaturesSubsystemSettings)
 
 #include UE_INLINE_GENERATED_CPP_BY_NAME(GameFeaturesSubsystemSettings)
 
@@ -43,11 +41,7 @@
 	// Check to see if the filename is rooted in a game feature plugin folder
 	for (const FString& BuiltInFolder : BuiltInGameFeaturePluginsFolders)
 	{
-<<<<<<< HEAD
-		if (PluginDescriptorFilename.StartsWith(BuiltInFolder))
-=======
 		if (FPathViews::IsParentPathOf(BuiltInFolder, PluginDescriptorFilename))
->>>>>>> 4af6daef
 		{
 			return true;
 		}
