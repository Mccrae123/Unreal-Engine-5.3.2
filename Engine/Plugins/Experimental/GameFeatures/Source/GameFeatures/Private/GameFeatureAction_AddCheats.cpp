--- conflicted
+++ resolved
@@ -3,13 +3,10 @@
 #include "GameFeatureAction_AddCheats.h"
 #include "GameFramework/CheatManager.h"
 
-<<<<<<< HEAD
-=======
 #if WITH_EDITOR
 #include "Misc/DataValidation.h"
 #endif
 
->>>>>>> 4af6daef
 #include UE_INLINE_GENERATED_CPP_BY_NAME(GameFeatureAction_AddCheats)
 
 #define LOCTEXT_NAMESPACE "GameFeatures"
@@ -76,21 +73,12 @@
 		{
 			TSubclassOf<UCheatManagerExtension> CheatManagerClass = CheatManagerClassPtr.Get();
 			if (CheatManagerClass != nullptr)
-<<<<<<< HEAD
 			{
 				// The class is in memory. Spawn now.
 				SpawnCheatManagerExtension(CheatManager, CheatManagerClass);
 			}
 			else if (bLoadCheatManagersAsync)
 			{
-=======
-			{
-				// The class is in memory. Spawn now.
-				SpawnCheatManagerExtension(CheatManager, CheatManagerClass);
-			}
-			else if (bLoadCheatManagersAsync)
-			{
->>>>>>> 4af6daef
 				// The class is not in memory and we want to load async. Start async load now.
 				TWeakObjectPtr<UGameFeatureAction_AddCheats> WeakThis(this);
 				TWeakObjectPtr<UCheatManager> WeakCheatManager(CheatManager);
