--- conflicted
+++ resolved
@@ -27,15 +27,10 @@
 
 const uint32 FInstallBundlePluginProtocolMetaData::FDefaultValues::CurrentVersionNum = 1;
 //Missing InstallBundles on purpose as the default is just an empty TArray and should always be encoded
-<<<<<<< HEAD
-const bool FInstallBundlePluginProtocolMetaData::FDefaultValues::Default_bUninstallBeforeTerminate = true;
-const bool FInstallBundlePluginProtocolMetaData::FDefaultValues::Default_bUserPauseDownload = false;
-=======
 const bool FInstallBundlePluginProtocolMetaData::FDefaultValues::Default_bUninstallBeforeTerminate = false;
 const bool FInstallBundlePluginProtocolMetaData::FDefaultValues::Default_bUserPauseDownload = false;
 const bool FInstallBundlePluginProtocolMetaData::FDefaultValues::Default_bAllowIniLoading = false;
 const bool FInstallBundlePluginProtocolMetaData::FDefaultValues::Default_bDoNotDownload = false;
->>>>>>> 4af6daef
 const EInstallBundleRequestFlags FInstallBundlePluginProtocolMetaData::FDefaultValues::Default_InstallBundleFlags = EInstallBundleRequestFlags::Defaults;
 const EInstallBundleReleaseRequestFlags FInstallBundlePluginProtocolMetaData::FDefaultValues::Default_ReleaseInstallBundleFlags = EInstallBundleReleaseRequestFlags::None;
 
@@ -47,25 +42,11 @@
 	{
 		const TCHAR* OptionAssignOperator = TEXT("=");
 		const TCHAR* OptionSeperator = TEXT("?");
-<<<<<<< HEAD
-=======
 		const TCHAR* OptionListSeperator = TEXT(",");
->>>>>>> 4af6daef
 	}
 
 	namespace CommonErrorCodes
 	{
-<<<<<<< HEAD
-		const FString PluginNotAllowed = TEXT("Plugin_Denied_By_GameSpecificPolicy");
-		const FString DependencyFailedRegister = TEXT("Failed_Dependency_Register");
-		const FString BadURL = TEXT("Bad_URL");
-		const FString UnreachableState = TEXT("State_Currently_Unreachable");
-		const FString NoURLUpdateNeeded = TEXT("URL_Not_Updated");
-
-		const FString CancelAddonCode = TEXT("_Cancel");
-
-		const FText GenericError = NSLOCTEXT("GameFeatures", "CommonErrors.Generic", "An error has occurred. Please try again later.");
-=======
 		const TCHAR* PluginNotAllowed = TEXT("Plugin_Denied_By_GameSpecificPolicy");
 		const TCHAR* PluginFiltered = TEXT("Plugin_Filtered_By_GameSpecificPolicy");
 		const TCHAR* PluginDetailsNotFound = TEXT("Plugin_Details_Not_Found");
@@ -74,7 +55,6 @@
 		const TCHAR* UnreachableState = TEXT("State_Currently_Unreachable");
 
 		const TCHAR* CancelAddonCode = TEXT("_Cancel");
->>>>>>> 4af6daef
 	}
 
 	static bool GCachePluginDetails = true;
@@ -111,11 +91,7 @@
 #define GAME_FEATURE_PLUGIN_STATE_LEX_TO_STRING(inEnum, inText)  \
     case(EGameFeaturePluginState::inEnum):                       \
     {                                                            \
-<<<<<<< HEAD
-        return TEXT("#inEnum");                                  \
-=======
         return TEXT(#inEnum);                                    \
->>>>>>> 4af6daef
     }                                                            
 
 namespace GameFeaturePluginStatePrivate
@@ -186,8 +162,6 @@
 	FromPluginURL(MoveTemp(PluginURL));
 }
 
-<<<<<<< HEAD
-=======
 FGameFeaturePluginIdentifier::FGameFeaturePluginIdentifier(FGameFeaturePluginIdentifier&& Other)
 	: FGameFeaturePluginIdentifier(MoveTemp(Other.PluginURL))
 {
@@ -203,7 +177,6 @@
 	return *this;
 }
 
->>>>>>> 4af6daef
 void FGameFeaturePluginIdentifier::FromPluginURL(FString PluginURLIn)
 {
 	//Make sure we have no stale data
@@ -278,8 +251,6 @@
 
 	return false;
 }
-<<<<<<< HEAD
-=======
 
 FSimpleDelegate FGameFeatureDeactivatingContext::PauseDeactivationUntilComplete(FString InPauserTag)
 {
@@ -290,7 +261,6 @@
 		[CompletionCallback=CompletionCallback, PauserTag=MoveTemp(InPauserTag)]() { CompletionCallback(PauserTag); }
 	);
 }
->>>>>>> 4af6daef
 
 void UGameFeaturesSubsystem::Initialize(FSubsystemCollectionBase& Collection)
 {
@@ -519,7 +489,8 @@
 	FString PluginRootPath = TEXT("/") + PluginName + TEXT("/");
 	UAssetManager& LocalAssetManager = UAssetManager::Get();
 	IAssetRegistry& LocalAssetRegistry = LocalAssetManager.GetAssetRegistry();
-<<<<<<< HEAD
+
+	LocalAssetManager.PushBulkScanning();
 
 	// Add the GameFeatureData itself to the primary asset list
 #if WITH_EDITOR
@@ -530,28 +501,6 @@
 	LocalAssetManager.RegisterSpecificPrimaryAsset(GameFeatureToAdd->GetPrimaryAssetId(), LocalAssetRegistry.GetAssetByObjectPath(FSoftObjectPath(GameFeatureToAdd), true));
 #endif // WITH_EDITOR
 
-	// @TODO: HACK - There is no guarantee that the plugin mount point was added before inte initial asset scan.
-	// If not, ScanPathsForPrimaryAssets will fail to find primary assets without a syncronous scan.
-	// A proper fix for this would be to handle all the primary asset discovery internally ins the asset manager 
-	// instead of doing it here.
-	// We just mounted the folder that contains these primary assets and the editor background scan may not
-	// not be finished by the time this is called, but a rescan will happen later in OnAssetRegistryFilesLoaded 
-	// as long as LocalAssetRegistry.IsLoadingAssets() is true.
-	const bool bForceSynchronousScan = !LocalAssetRegistry.IsLoadingAssets();
-=======
->>>>>>> 4af6daef
-
-	LocalAssetManager.PushBulkScanning();
-
-	// Add the GameFeatureData itself to the primary asset list
-#if WITH_EDITOR
-	// In the editor, we may not have scanned the FAssetData yet if during startup, but that is fine because we can gather bundles from the object itself, so just create the FAssetData from the object
-	LocalAssetManager.RegisterSpecificPrimaryAsset(GameFeatureToAdd->GetPrimaryAssetId(), FAssetData(GameFeatureToAdd));
-#else
-	// In non-editor, the asset bundle data is compiled out, so it must be gathered from the asset registry instead
-	LocalAssetManager.RegisterSpecificPrimaryAsset(GameFeatureToAdd->GetPrimaryAssetId(), LocalAssetRegistry.GetAssetByObjectPath(FSoftObjectPath(GameFeatureToAdd), true));
-#endif // WITH_EDITOR
-
 	// @TODO: HACK - There is no guarantee that the plugin mount point was added before the initial asset scan.
 	// If not, ScanPathsForPrimaryAssets will fail to find primary assets without a syncronous scan.
 	// A proper fix for this would be to handle all the primary asset discovery internally ins the asset manager 
@@ -603,10 +552,7 @@
 void UGameFeaturesSubsystem::RemoveGameFeatureFromAssetManager(const UGameFeatureData* GameFeatureToRemove, const FString& PluginName, const TArray<FName>& AddedPrimaryAssetTypes)
 {
 	check(GameFeatureToRemove);
-<<<<<<< HEAD
-=======
 	FString PluginRootPath = TEXT("/") + PluginName + TEXT("/");
->>>>>>> 4af6daef
 	UAssetManager& LocalAssetManager = UAssetManager::Get();
 
 	for (FPrimaryAssetTypeInfo TypeInfo : GameFeatureToRemove->GetPrimaryAssetTypesToScan())
@@ -619,11 +565,7 @@
 
 		for (FDirectoryPath& Path : TypeInfo.Directories)
 		{
-<<<<<<< HEAD
-			Path.Path = TEXT("/") + PluginName + TEXT("/") + Path.Path;
-=======
 			FixPluginPackagePath(Path.Path, PluginRootPath, false);
->>>>>>> 4af6daef
 		}
 
 		// This function also fills out runtime data on the copy
@@ -925,15 +867,9 @@
 	// Make sure we have coverage on all values of EGameFeatureTargetState
 	static_assert(std::underlying_type<EGameFeatureTargetState>::type(EGameFeatureTargetState::Count) == 4, "");
 	check(TargetPluginState != EGameFeaturePluginState::MAX);
-<<<<<<< HEAD
 
 	const bool bIsPluginAllowed = GameSpecificPolicies->IsPluginAllowed(PluginURL);
 
-=======
-
-	const bool bIsPluginAllowed = GameSpecificPolicies->IsPluginAllowed(PluginURL);
-
->>>>>>> 4af6daef
 	UGameFeaturePluginStateMachine* StateMachine = nullptr;
 	if (!bIsPluginAllowed)
 	{
@@ -967,7 +903,6 @@
 	if (TargetState == EGameFeatureTargetState::Active &&
 		!StateMachine->IsRunning() && 
 		StateMachine->GetCurrentState() == TargetPluginState)
-<<<<<<< HEAD
 	{
 		// TODO: Resolve the activated case here, this is needed because in a PIE environment the plugins
 		// are not sandboxed, and we need to do simulate a successful activate call in order run GFP systems 
@@ -1018,26 +953,9 @@
 
 		*PluginURL = NewPluginURL;
 		CompleteDelegate.ExecuteIfBound(MakeValue());
-=======
-	{
-		// TODO: Resolve the activated case here, this is needed because in a PIE environment the plugins
-		// are not sandboxed, and we need to do simulate a successful activate call in order run GFP systems 
-		// on whichever Role runs second between client and server.
-
-		// Refire the observer for Activated and do nothing else.
-		CallbackObservers(EObserverCallback::Activating, PluginURL, &StateMachine->GetPluginName(), StateMachine->GetGameFeatureDataForActivePlugin());
->>>>>>> 4af6daef
-	}
-	
-	if (ShouldUpdatePluginURLData(PluginURL))
-	{
-		UpdateGameFeaturePluginURL(PluginURL, FGameFeaturePluginUpdateURLComplete());
-	}
-
-	ChangeGameFeatureDestination(StateMachine, FGameFeaturePluginStateRange(TargetPluginState), CompleteDelegate);
-}
-
-<<<<<<< HEAD
+	}
+}
+
 bool UGameFeaturesSubsystem::ShouldUpdatePluginURLData(const FString& NewPluginURL)
 {
 	UGameFeaturePluginStateMachine* StateMachine = nullptr;
@@ -1054,67 +972,6 @@
 	if (TerminalGameFeaturePluginStateMachines.Contains(StateMachine) || (StateMachine->GetCurrentState() == EGameFeaturePluginState::Terminal))
 	{
 		return false;
-=======
-void UGameFeaturesSubsystem::UpdateGameFeaturePluginURL(const FString& NewPluginURL)
-{
-	UpdateGameFeaturePluginURL(NewPluginURL, FGameFeaturePluginUpdateURLComplete());
-};
-
-void UGameFeaturesSubsystem::UpdateGameFeaturePluginURL(const FString& NewPluginURL, const FGameFeaturePluginUpdateURLComplete& CompleteDelegate)
-{
-	UGameFeaturePluginStateMachine* StateMachine = nullptr;
-	StateMachine = FindGameFeaturePluginStateMachine(NewPluginURL);
-	if (!StateMachine)
-	{
-		CompleteDelegate.ExecuteIfBound(MakeError(TEXT("GameFeaturePlugin.BadURL")));
-		return;
-	}
-
-	check(StateMachine);
-
-	const bool bUpdated = StateMachine->TryUpdatePluginURLData(NewPluginURL);
-	if (!bUpdated)
-	{
-		CompleteDelegate.ExecuteIfBound(MakeError(TEXT("GameFeaturePlugin.No_URL_Update_Needed")));
->>>>>>> 4af6daef
-	}
-
-	if (StateMachine->GetPluginURL().Equals(NewPluginURL, ESearchCase::IgnoreCase))
-	{
-<<<<<<< HEAD
-		return false;
-=======
-		FString* PluginURL = GameFeaturePluginNameToPathMap.Find(StateMachine->GetPluginName());
-		if (!ensureAlwaysMsgf(PluginURL, TEXT("Attempt to UpdateGameFeaturePluginURL before GameFeaturePlugin has been added to the GameFeaturePluginNameToPathMap! URL:%s"), *NewPluginURL))
-		{
-			CompleteDelegate.ExecuteIfBound(MakeError(TEXT("GameFeaturePlugin.UpdateTooEarly")));
-			return;
-		}
-
-		*PluginURL = NewPluginURL;
-		CompleteDelegate.ExecuteIfBound(MakeValue());
->>>>>>> 4af6daef
-	}
-
-	return true;
-}
-
-bool UGameFeaturesSubsystem::ShouldUpdatePluginURLData(const FString& NewPluginURL)
-{
-	UGameFeaturePluginStateMachine* StateMachine = nullptr;
-	StateMachine = FindGameFeaturePluginStateMachine(NewPluginURL);
-	if (!StateMachine || !StateMachine->IsStatusKnown())
-	{
-		return false;
-	}
-
-	//Should always be valid at this point
-	check(StateMachine);
-	
-	//Make sure our StateMachine isn't in terminal, don't want to update Terminal plugins
-	if (TerminalGameFeaturePluginStateMachines.Contains(StateMachine) || (StateMachine->GetCurrentState() == EGameFeaturePluginState::Terminal))
-	{
-		return false;
 	}
 
 	if (StateMachine->GetPluginURL().Equals(NewPluginURL, ESearchCase::IgnoreCase))
@@ -1176,8 +1033,6 @@
 	else
 	{
 		CompleteDelegate.ExecuteIfBound(UE::GameFeatures::FResult(MakeError(UE::GameFeatures::SubsystemErrorNamespace + UE::GameFeatures::CommonErrorCodes::BadURL)));
-<<<<<<< HEAD
-=======
 	}
 }
 
@@ -1258,7 +1113,6 @@
 
 			PluginURLForTerminate = GetPluginURL_InstallBundleProtocol(PluginFilename, ProtocolMetadata);
 		}
->>>>>>> 4af6daef
 	}
 
 	//Weird flow here because we need to do a few tasks asynchronously
@@ -1310,19 +1164,6 @@
 	TerminateGameFeaturePlugin(PluginURL, FGameFeaturePluginTerminateComplete());
 }
 
-<<<<<<< HEAD
-void UGameFeaturesSubsystem::UnloadGameFeaturePlugin(const FString& PluginURL, bool bKeepRegistered /*= false*/)
-{
-	UnloadGameFeaturePlugin(PluginURL, FGameFeaturePluginUnloadComplete(), bKeepRegistered);
-}
-
-void UGameFeaturesSubsystem::UnloadGameFeaturePlugin(const FString& PluginURL, const FGameFeaturePluginUnloadComplete& CompleteDelegate, bool bKeepRegistered /*= false*/)
-{
-	if (UGameFeaturePluginStateMachine* StateMachine = FindGameFeaturePluginStateMachine(PluginURL))
-	{
-		EGameFeaturePluginState TargetPluginState = bKeepRegistered ? EGameFeaturePluginState::Registered : EGameFeaturePluginState::Installed;
-		ChangeGameFeatureDestination(StateMachine, FGameFeaturePluginStateRange(EGameFeaturePluginState::Terminal, TargetPluginState), CompleteDelegate);
-=======
 void UGameFeaturesSubsystem::TerminateGameFeaturePlugin(const FString& PluginURL, const FGameFeaturePluginTerminateComplete& CompleteDelegate)
 {
 	if (UGameFeaturePluginStateMachine* StateMachine = FindGameFeaturePluginStateMachine(PluginURL))
@@ -1346,7 +1187,6 @@
 		{
 			StartTerminateLambda.Execute(MakeValue());
 		}
->>>>>>> 4af6daef
 	}
 	else
 	{
@@ -1354,88 +1194,6 @@
 	}
 }
 
-<<<<<<< HEAD
-void UGameFeaturesSubsystem::ReleaseGameFeaturePlugin(const FString& PluginURL)
-{
-	ReleaseGameFeaturePlugin(PluginURL, FGameFeaturePluginReleaseComplete());
-}
-
-void UGameFeaturesSubsystem::ReleaseGameFeaturePlugin(const FString& PluginURL, const FGameFeaturePluginReleaseComplete& CompleteDelegate)
-{
-	if (UGameFeaturePluginStateMachine* StateMachine = FindGameFeaturePluginStateMachine(PluginURL))
-	{
-		ChangeGameFeatureDestination(StateMachine, FGameFeaturePluginStateRange(EGameFeaturePluginState::Terminal, EGameFeaturePluginState::StatusKnown), CompleteDelegate);
-	}
-	else
-	{
-		CompleteDelegate.ExecuteIfBound(UE::GameFeatures::FResult(MakeError(UE::GameFeatures::SubsystemErrorNamespace + UE::GameFeatures::CommonErrorCodes::BadURL)));
-	}
-}
-
-void UGameFeaturesSubsystem::UninstallGameFeaturePlugin(const FString& PluginURL, const FGameFeaturePluginUninstallComplete& CompleteDelegate)
-{
-	UGameFeaturePluginStateMachine* StateMachine = FindOrCreateGameFeaturePluginStateMachine(PluginURL);
-	check(StateMachine);
-
-	//Define a lambda wrapper to return the FResult of the Terminate for our FGameFeaturePluginUninstallComplete Delegate
-	const FGameFeaturePluginTerminateComplete ReportTerminateResultLambda = FGameFeaturePluginTerminateComplete::CreateLambda([=](const UE::GameFeatures::FResult& Result)
-		{
-			CompleteDelegate.Execute(Result);
-		});
-
-	//We may need to update our PluginURL to force certain metadata changes to facilitate this uninstall
-	//This tracks what URL we actually will pass in to the terminate as we can rely on the fact that Terminate
-	//will update any important Metadata from this new URL before beginning it's terminate
-	FString PluginURLForTerminate = PluginURL;
-
-	//InstallBundle Protocol GameFeatures may need to change their metadata to force this uninstall
-	if (UGameFeaturesSubsystem::IsPluginURLProtocol(PluginURL, EGameFeaturePluginProtocol::InstallBundle))
-	{
-		// Parse a duplicate version of our current Metadata from the URL
-		FInstallBundlePluginProtocolMetaData ProtocolMetadata;
-		if (!FInstallBundlePluginProtocolMetaData::FromString(PluginURL, ProtocolMetadata))
-		{
-			CompleteDelegate.ExecuteIfBound(UE::GameFeatures::FResult(MakeError(UE::GameFeatures::SubsystemErrorNamespace + UE::GameFeatures::CommonErrorCodes::BadURL)));
-		}
-
-		// Need to force on bUninstallBeforeTerminate if it wasn't already set to on in our Metadata
-		if (!ProtocolMetadata.bUninstallBeforeTerminate)
-		{
-			ProtocolMetadata.bUninstallBeforeTerminate = true;
-			PluginURLForTerminate = GetPluginURL_InstallBundleProtocol(StateMachine->GetPluginName(), ProtocolMetadata);
-		}
-	}
-
-	TerminateGameFeaturePlugin(PluginURLForTerminate, ReportTerminateResultLambda);
-}
-
-void UGameFeaturesSubsystem::TerminateGameFeaturePlugin(const FString& PluginURL)
-{
-	TerminateGameFeaturePlugin(PluginURL, FGameFeaturePluginTerminateComplete());
-}
-
-void UGameFeaturesSubsystem::TerminateGameFeaturePlugin(const FString& PluginURL, const FGameFeaturePluginTerminateComplete& CompleteDelegate)
-{
-	if (UGameFeaturePluginStateMachine* StateMachine = FindGameFeaturePluginStateMachine(PluginURL))
-	{
-		//Define a lambda that will kick off the actual Terminate
-		const FGameFeaturePluginUpdateURLComplete StartTerminateLambda = FGameFeaturePluginUpdateURLComplete::CreateLambda([=](const UE::GameFeatures::FResult& Result)
-			{
-				UGameFeaturePluginStateMachine* StateMachine = FindGameFeaturePluginStateMachine(PluginURL);
-				check(StateMachine);
-				ChangeGameFeatureDestination(StateMachine, FGameFeaturePluginStateRange(EGameFeaturePluginState::Terminal), CompleteDelegate);
-			});
-
-		//If we need to update our URLData, try to do that first before starting the Terminate. This allows us to update
-		//URL Metadata flags that might be important on the way to Terminal if they are changed. EX: FInstallBundlePluginProtocolMetaData::bUninstallBeforeTerminate
-		if (ShouldUpdatePluginURLData(PluginURL))
-		{
-			UpdateGameFeaturePluginURL(PluginURL, StartTerminateLambda);
-		}
-		else
-		{
-			StartTerminateLambda.Execute(MakeValue());
-=======
 void UGameFeaturesSubsystem::CancelGameFeatureStateChange(const FString& PluginURL)
 {
 	CancelGameFeatureStateChange(PluginURL, FGameFeaturePluginChangeStateComplete());
@@ -1453,7 +1211,6 @@
 		if (!bCancelPending)
 		{
 			CompleteDelegate.ExecuteIfBound(UE::GameFeatures::FResult(MakeValue()));
->>>>>>> 4af6daef
 		}
 	}
 	else
@@ -1462,25 +1219,6 @@
 	}
 }
 
-<<<<<<< HEAD
-void UGameFeaturesSubsystem::CancelGameFeatureStateChange(const FString& PluginURL)
-{
-	CancelGameFeatureStateChange(PluginURL, FGameFeaturePluginChangeStateComplete());
-}
-
-void UGameFeaturesSubsystem::CancelGameFeatureStateChange(const FString& PluginURL, const FGameFeaturePluginChangeStateComplete& CompleteDelegate)
-{
-	if (UGameFeaturePluginStateMachine* StateMachine = FindGameFeaturePluginStateMachine(PluginURL))
-	{
-		const bool bCancelPending = StateMachine->TryCancel(FGameFeatureStateTransitionCanceled::CreateWeakLambda(this, [CompleteDelegate](UGameFeaturePluginStateMachine* Machine)
-		{
-			CompleteDelegate.ExecuteIfBound(UE::GameFeatures::FResult(MakeValue()));
-		}));
-
-		if (!bCancelPending)
-		{
-			CompleteDelegate.ExecuteIfBound(UE::GameFeatures::FResult(MakeValue()));
-=======
 void UGameFeaturesSubsystem::LoadBuiltInGameFeaturePlugin(const TSharedRef<IPlugin>& Plugin, FBuiltInPluginAdditionalFilters AdditionalFilter, const FGameFeaturePluginLoadComplete& CompleteDelegate /*= FGameFeaturePluginLoadComplete()*/)
 {
 	UE_SCOPED_ENGINE_ACTIVITY(TEXT("Loading GameFeaturePlugin %s"), *Plugin->GetName());
@@ -1520,16 +1258,11 @@
 		else
 		{
 			CompleteDelegate.ExecuteIfBound(UE::GameFeatures::FResult(MakeError(UE::GameFeatures::SubsystemErrorNamespace + UE::GameFeatures::CommonErrorCodes::PluginNotAllowed)));
->>>>>>> 4af6daef
 		}
 	}
 	else
 	{
-<<<<<<< HEAD
-		CompleteDelegate.ExecuteIfBound(UE::GameFeatures::FResult(MakeError(UE::GameFeatures::SubsystemErrorNamespace + UE::GameFeatures::CommonErrorCodes::BadURL)));
-=======
 		CompleteDelegate.ExecuteIfBound(UE::GameFeatures::FResult(MakeError(UE::GameFeatures::SubsystemErrorNamespace + UE::GameFeatures::CommonErrorCodes::PluginDetailsNotFound)));
->>>>>>> 4af6daef
 	}
 
 	UAssetManager::Get().PopBulkScanning();
@@ -1539,29 +1272,6 @@
 class FBuiltInPluginLoadTimeTracker {};
 class FBuiltInPluginLoadTimeTrackerScope
 {
-<<<<<<< HEAD
-	UE_SCOPED_ENGINE_ACTIVITY(TEXT("Loading GameFeaturePlugin %s"), *Plugin->GetName());
-
-	UAssetManager::Get().PushBulkScanning();
-
-	const FString& PluginDescriptorFilename = Plugin->GetDescriptorFileName();
-
-	// Make sure you are in a game feature plugins folder. All GameFeaturePlugins are rooted in a GameFeatures folder.
-	if (!PluginDescriptorFilename.IsEmpty() && GetDefault<UGameFeaturesSubsystemSettings>()->IsValidGameFeaturePlugin(FPaths::ConvertRelativePathToFull(PluginDescriptorFilename)) && FPaths::FileExists(PluginDescriptorFilename))
-	{
-		FString PluginURL;
-		bool bIsFileProtocol = true;
-		if (GetPluginURLByName(Plugin->GetName(), PluginURL))
-		{
-			bIsFileProtocol = UGameFeaturesSubsystem::IsPluginURLProtocol(PluginURL, EGameFeaturePluginProtocol::File);
-		}
-		else
-		{
-			PluginURL = GetPluginURL_FileProtocol(PluginDescriptorFilename);
-		}
-
-		if (bIsFileProtocol && GameSpecificPolicies->IsPluginAllowed(PluginURL))
-=======
 public:
 	FORCEINLINE FBuiltInPluginLoadTimeTrackerScope(FBuiltInPluginLoadTimeTracker& InTracker, const TSharedRef<IPlugin>& Plugin) {};
 };
@@ -1572,7 +1282,6 @@
 	~FBuiltInPluginLoadTimeTracker()
 	{
 		if (PluginLoadTimes.Num() > 0)
->>>>>>> 4af6daef
 		{
 			UE_LOG(LogGameFeatures, Display, TEXT("There were %d built in plugins that took longer than %.4fs to load. Listing worst offenders."), PluginLoadTimes.Num(), UE::GameFeatures::GBuiltInPluginLoadTimeReportThreshold);
 			const int32 NumToReport = FMath::Min(PluginLoadTimes.Num(), UE::GameFeatures::GBuiltInPluginLoadTimeMaxReportCount);
@@ -1599,59 +1308,6 @@
 		PluginLoadTimes.Emplace(PluginName, LoadTime);
 	}
 
-<<<<<<< HEAD
-					// If we're already at the destination or beyond, don't transition back
-					FGameFeaturePluginStateRange Destination(DestinationState, EGameFeaturePluginState::Active);
-					ChangeGameFeatureDestination(StateMachine, Destination, 
-						FGameFeaturePluginChangeStateComplete::CreateUObject(this, &ThisClass::LoadBuiltInGameFeaturePluginComplete, StateMachine, Destination));
-				}
-			}
-		}
-	}
-
-	UAssetManager::Get().PopBulkScanning();
-}
-
-#if UE_BUILD_SHIPPING
-class FBuiltInPluginLoadTimeTracker {};
-class FBuiltInPluginLoadTimeTrackerScope
-{
-public:
-	FORCEINLINE FBuiltInPluginLoadTimeTrackerScope(FBuiltInPluginLoadTimeTracker& InTracker, const TSharedRef<IPlugin>& Plugin) {};
-};
-#else // !UE_BUILD_SHIPPING
-class FBuiltInPluginLoadTimeTracker
-{
-public:
-	~FBuiltInPluginLoadTimeTracker()
-	{
-		if (PluginLoadTimes.Num() > 0)
-		{
-			UE_LOG(LogGameFeatures, Display, TEXT("There were %d built in plugins that took longer than %.4fs to load. Listing worst offenders."), PluginLoadTimes.Num(), UE::GameFeatures::GBuiltInPluginLoadTimeReportThreshold);
-			const int32 NumToReport = FMath::Min(PluginLoadTimes.Num(), UE::GameFeatures::GBuiltInPluginLoadTimeMaxReportCount);
-			Algo::Sort(PluginLoadTimes, [](const TPair<FString, double>& A, TPair<FString, double>& B) { return A.Value > B.Value; });
-			for (int32 PluginIdx = 0; PluginIdx < NumToReport; ++PluginIdx)
-			{
-				const TPair<FString, double>& Plugin = PluginLoadTimes[PluginIdx];
-				double LoadTime = Plugin.Value;
-				if (LoadTime >= UE::GameFeatures::GBuiltInPluginLoadTimeErrorThreshold)
-				{
-					UE_LOG(LogGameFeatures, Error, TEXT("%s took %.4f seconds to load. Something was done to significantly increase the load time of this plugin and it is now well outside what is acceptable. Reduce the load time to much less than %.4f seconds. Ideally, reduce the load time to less than %.4f seconds."),
-						*Plugin.Key, Plugin.Value, UE::GameFeatures::GBuiltInPluginLoadTimeErrorThreshold, UE::GameFeatures::GBuiltInPluginLoadTimeReportThreshold);
-				}
-				else
-				{
-					UE_LOG(LogGameFeatures, Display, TEXT("  %.4fs\t%s"), Plugin.Value, *Plugin.Key);
-				}
-			}
-		}
-	}
-
-	void ReportPlugin(const FString& PluginName, double LoadTime)
-	{
-		PluginLoadTimes.Emplace(PluginName, LoadTime);
-	}
-
 private:
 	TArray<TPair<FString, double>> PluginLoadTimes;
 	
@@ -1673,29 +1329,6 @@
 		}
 	}
 
-=======
-private:
-	TArray<TPair<FString, double>> PluginLoadTimes;
-	
-};
-
-class FBuiltInPluginLoadTimeTrackerScope
-{
-public:
-	FBuiltInPluginLoadTimeTrackerScope(FBuiltInPluginLoadTimeTracker& InTracker, const TSharedRef<IPlugin>& Plugin)
-		: Tracker(InTracker), PluginName(Plugin->GetName()), StartTime(FPlatformTime::Seconds())
-	{}
-
-	~FBuiltInPluginLoadTimeTrackerScope()
-	{
-		double LoadTime = FPlatformTime::Seconds() - StartTime;
-		if (LoadTime >= UE::GameFeatures::GBuiltInPluginLoadTimeReportThreshold)
-		{
-			Tracker.ReportPlugin(PluginName, LoadTime);
-		}
-	}
-
->>>>>>> 4af6daef
 private:
 	FBuiltInPluginLoadTimeTracker& Tracker;
 	FString PluginName;
@@ -1704,11 +1337,6 @@
 
 #endif // !UE_BUILD_SHIPPING
 
-<<<<<<< HEAD
-void UGameFeaturesSubsystem::LoadBuiltInGameFeaturePlugins(FBuiltInPluginAdditionalFilters AdditionalFilter)
-{
-	SCOPE_LOG_TIME_IN_SECONDS(TEXT("BuiltInGameFeaturePlugins loaded."), nullptr);
-=======
 // @TODO: Need to make sure all code paths wait for this properly
 // For example, after login, UFortGlobalUIContext::SetSubGame can call ChangeBundleStateForPrimaryAssets which may cancel pending loads
 void UGameFeaturesSubsystem::LoadBuiltInGameFeaturePlugins(FBuiltInPluginAdditionalFilters AdditionalFilter, const FBuiltInGameFeaturePluginsLoaded& InCompleteDelegate /*= FBuiltInGameFeaturePluginsLoaded()*/)
@@ -1733,7 +1361,6 @@
 	TSharedRef LoadContext = MakeShared<FLoadContext>();
 	LoadContext->CompleteDelegate = InCompleteDelegate;
 
->>>>>>> 4af6daef
 	UAssetManager::Get().PushBulkScanning();
 	UGameplayTagsManager::Get().PushDeferOnGameplayTagTreeChangedBroadcast();
 
@@ -1743,14 +1370,6 @@
 	LoadContext->Results.Reserve(EnabledPlugins.Num());
 	for (const TSharedRef<IPlugin>& Plugin : EnabledPlugins)
 	{
-<<<<<<< HEAD
-		FBuiltInPluginLoadTimeTrackerScope TrackerScope(PluginLoadTimeTracker, Plugin);
-		LoadBuiltInGameFeaturePlugin(Plugin, AdditionalFilter);
-	}
-
-	UGameplayTagsManager::Get().PopDeferOnGameplayTagTreeChangedBroadcast();
-	UAssetManager::Get().PopBulkScanning();
-=======
 		LoadContext->Results.Add(Plugin->GetName(), MakeError("Pending"));
 	}
 
@@ -1767,7 +1386,6 @@
 			UE_LOG(LogGameFeatures, VeryVerbose, TEXT("Finished Loading %i builtins"), LoadContext->NumPluginsLoaded);
 		}));
 	}
->>>>>>> 4af6daef
 }
 
 bool UGameFeaturesSubsystem::GetPluginURLByName(const FString& PluginName, FString& OutPluginURL) const
@@ -1849,34 +1467,6 @@
 
 bool UGameFeaturesSubsystem::GetGameFeaturePluginDetails(const TSharedRef<IPlugin>& Plugin, FString& OutPluginURL, FGameFeaturePluginDetails& OutPluginDetails) const
 {
-<<<<<<< HEAD
-	TRACE_CPUPROFILER_EVENT_SCOPE(GFP_GetPluginDetails);
-
-	// GFPs are implemented with a plugin so FPluginReferenceDescriptor doesn't know anything about them.
-	// Need a better way of storing GFP specific plugin data...
-
-	FDateTime FileTimeStamp;
-	if (UE::GameFeatures::GCachePluginDetails)
-	{
-		FileTimeStamp = IFileManager::Get().GetTimeStamp(*PluginDescriptorFilename);
-		if (FCachedGameFeaturePluginDetails* ExistingDetails = CachedPluginDetailsByFilename.Find(PluginDescriptorFilename))
-		{
-			if (ExistingDetails->TimeStamp == FileTimeStamp)
-			{
-				OutPluginDetails = ExistingDetails->Details;
-				return true;
-			}
-			else
-			{
-				CachedPluginDetailsByFilename.Remove(PluginDescriptorFilename);
-			}
-		}
-	}
-
-	// Read the file to a string
-	FString FileContents;
-	if (!FFileHelper::LoadFileToString(FileContents, *PluginDescriptorFilename))
-=======
 	// @TODO: this problematic because it assumes file protocol.
 	// Ideally this would work with any protocol, but for current uses cases the exact protocol doesn't seem to matter.
 
@@ -1884,7 +1474,6 @@
 
 	// Make sure you are in a game feature plugins folder. All GameFeaturePlugins are rooted in a GameFeatures folder.
 	if (!PluginDescriptorFilename.IsEmpty() && GetDefault<UGameFeaturesSubsystemSettings>()->IsValidGameFeaturePlugin(FPaths::ConvertRelativePathToFull(PluginDescriptorFilename)) && FPaths::FileExists(PluginDescriptorFilename))
->>>>>>> 4af6daef
 	{
 		bool bIsFileProtocol = true;
 		if (GetPluginURLByName(Plugin->GetName(), OutPluginURL))
@@ -2005,39 +1594,14 @@
 						ElementObject->TryGetStringField(NameField, DependencyName);
 						if (!DependencyName.IsEmpty())
 						{
-<<<<<<< HEAD
-							TSharedPtr<IPlugin> DependencyPlugin = IPluginManager::Get().FindPlugin(DependencyName);
-							if (DependencyPlugin.IsValid())
-							{
-								FString DependencyURL;
-								if (!GetPluginURLByName(DependencyPlugin->GetName(), DependencyURL))
-								{
-									if (!DependencyPlugin->GetDescriptorFileName().IsEmpty() &&
-										GetDefault<UGameFeaturesSubsystemSettings>()->IsValidGameFeaturePlugin(FPaths::ConvertRelativePathToFull(DependencyPlugin->GetDescriptorFileName())) &&
-										FPaths::FileExists(DependencyPlugin->GetDescriptorFileName()))
-									{
-										DependencyURL = GetPluginURL_FileProtocol(DependencyPlugin->GetDescriptorFileName());
-									}
-								}
-
-								if (!DependencyURL.IsEmpty())
-								{
-									OutPluginDetails.PluginDependencies.Add(DependencyURL);
-								}
-=======
 							TValueOrError<FString, FString> ResolvedDepResult = GameSpecificPolicies->ReslovePluginDependency(PluginURL, DependencyName);
 							if (ResolvedDepResult.HasError())
 							{
 								UE_LOG(LogGameFeatures, Error, TEXT("Game feature plugin '%s' has unknown dependency '%s' [%s]."), *PluginDescriptorFilename, *DependencyName, *ResolvedDepResult.GetError());
->>>>>>> 4af6daef
 							}
 							else if (ResolvedDepResult.HasValue() && !ResolvedDepResult.GetValue().IsEmpty()) // Dependency may not be a GFP
 							{
-<<<<<<< HEAD
-								UE_LOG(LogGameFeatures, Display, TEXT("Game feature plugin '%s' has unknown dependency '%s'."), *PluginDescriptorFilename, *DependencyName);
-=======
 								OutPluginDetails.PluginDependencies.Add(ResolvedDepResult.StealValue());
->>>>>>> 4af6daef
 							}
 						}
 					}
@@ -2080,16 +1644,10 @@
 	return FindGameFeaturePluginStateMachine(FindPluginIdentifier);
 }
 
-<<<<<<< HEAD
-UGameFeaturePluginStateMachine* UGameFeaturesSubsystem::FindGameFeaturePluginStateMachine(FGameFeaturePluginIdentifier PluginIdentifier) const
-{
-	TObjectPtr<UGameFeaturePluginStateMachine> const* ExistingStateMachine = GameFeaturePluginStateMachines.Find(PluginIdentifier);
-=======
 UGameFeaturePluginStateMachine* UGameFeaturesSubsystem::FindGameFeaturePluginStateMachine(const FGameFeaturePluginIdentifier& PluginIdentifier) const
 {
 	TObjectPtr<UGameFeaturePluginStateMachine> const* ExistingStateMachine = 
 		GameFeaturePluginStateMachines.FindByHash(GetTypeHash(PluginIdentifier.GetIdentifyingString()), PluginIdentifier.GetIdentifyingString());
->>>>>>> 4af6daef
 	if (ExistingStateMachine)
 	{
 		UE_LOG(LogGameFeatures, VeryVerbose, TEXT("FOUND GameFeaturePlugin using PluginIdentifier:%.*s for PluginURL:%s"), PluginIdentifier.GetIdentifyingString().Len(), PluginIdentifier.GetIdentifyingString().GetData(), *PluginIdentifier.GetFullPluginURL());
@@ -2113,11 +1671,7 @@
 	UE_LOG(LogGameFeatures, Display, TEXT("Creating GameFeaturePlugin StateMachine using Identifier:%.*s from PluginURL:%s"), PluginIdentifier.GetIdentifyingString().Len(), PluginIdentifier.GetIdentifyingString().GetData(), *PluginURL);
 
 	UGameFeaturePluginStateMachine* NewStateMachine = NewObject<UGameFeaturePluginStateMachine>(this);
-<<<<<<< HEAD
-	GameFeaturePluginStateMachines.Add(PluginIdentifier, NewStateMachine);
-=======
 	GameFeaturePluginStateMachines.Add(FString(PluginIdentifier.GetIdentifyingString()), NewStateMachine);
->>>>>>> 4af6daef
 	NewStateMachine->InitStateMachine(MoveTemp(PluginIdentifier));
 
 	return NewStateMachine;
@@ -2216,16 +1770,11 @@
 {
 	check(IsValid(Machine));
 	check(Machine->GetCurrentState() == EGameFeaturePluginState::Terminal);
-<<<<<<< HEAD
-	UE_LOG(LogGameFeatures, Verbose, TEXT("BeginTermination of GameFeaturePlugin. Identifier:%.*s URL:%s"), Machine->GetPluginIdentifier().GetIdentifyingString().Len(), Machine->GetPluginIdentifier().GetIdentifyingString().GetData(), *(Machine->GetPluginURL()));
-	GameFeaturePluginStateMachines.Remove(Machine->GetPluginIdentifier());
-=======
 
 	FStringView Identifer = Machine->GetPluginIdentifier().GetIdentifyingString();
 
 	UE_LOG(LogGameFeatures, Verbose, TEXT("BeginTermination of GameFeaturePlugin. Identifier:%.*s URL:%s"), Identifer.Len(), Identifer.GetData(), *(Machine->GetPluginURL()));
 	GameFeaturePluginStateMachines.RemoveByHash(GetTypeHash(Identifer), Identifer);
->>>>>>> 4af6daef
 	TerminalGameFeaturePluginStateMachines.Add(Machine);
 }
 
@@ -2235,11 +1784,7 @@
 	TerminalGameFeaturePluginStateMachines.RemoveSwap(Machine);
 }
 
-<<<<<<< HEAD
-bool UGameFeaturesSubsystem::FindOrCreatePluginDependencyStateMachines(const FString& PluginFilename, TArray<UGameFeaturePluginStateMachine*>& OutDependencyMachines)
-=======
 bool UGameFeaturesSubsystem::FindOrCreatePluginDependencyStateMachines(const FString& PluginURL, const FString& PluginFilename, TArray<UGameFeaturePluginStateMachine*>& OutDependencyMachines)
->>>>>>> 4af6daef
 {
 	FGameFeaturePluginDetails Details;
 	if (GetGameFeaturePluginDetails(PluginURL, PluginFilename, Details))
@@ -2409,11 +1954,7 @@
 {
 	TSet<FString> ActivePluginNames;
 
-<<<<<<< HEAD
-	for (const TPair<FGameFeaturePluginIdentifier, TObjectPtr<UGameFeaturePluginStateMachine>>& Pair : GameFeaturePluginStateMachines)
-=======
 	for (const TPair<FString, TObjectPtr<UGameFeaturePluginStateMachine>>& Pair : GameFeaturePluginStateMachines)
->>>>>>> 4af6daef
 	{
 		UGameFeaturePluginStateMachine* StateMachine = Pair.Value;
 		if (StateMachine->GetCurrentState() == EGameFeaturePluginState::Active &&
