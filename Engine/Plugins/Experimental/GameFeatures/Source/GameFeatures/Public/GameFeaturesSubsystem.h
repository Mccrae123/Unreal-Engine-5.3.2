// Copyright Epic Games, Inc. All Rights Reserved.

#pragma once

#include "Engine/Engine.h"
#include "GameFeatureTypesFwd.h"

#include "GameFeaturesSubsystem.generated.h"

namespace UE::GameFeatures { struct FResult; }

class UGameFeaturePluginStateMachine;
class IGameFeatureStateChangeObserver;
struct FStreamableHandle;
struct FAssetIdentifier;
class UGameFeatureData;
class UGameFeaturesProjectPolicies;
class IPlugin;
class FJsonObject;
struct FWorldContext;
struct FGameFeaturePluginStateRange;
enum class EInstallBundleRequestFlags : uint32;
enum class EInstallBundleReleaseRequestFlags : uint32;

/** Holds static global information about how our PluginURLs are structured */
namespace UE::GameFeatures
{
	namespace PluginURLStructureInfo
	{
<<<<<<< HEAD
		extern const TCHAR* OptionAssignOperator;
		extern const TCHAR* OptionSeperator;
	};

	namespace CommonErrorCodes
	{
		extern const FString PluginNotAllowed;
		extern const FString DependencyFailedRegister;
		extern const FString BadURL;
		extern const FString UnreachableState;
		extern const FString NoURLUpdateNeeded;
		
		extern const FString CancelAddonCode;
	};

	namespace CommonErrorText
	{
		extern const FText GenericError;
	};
};

/** 
 * Struct that determines if game feature action state changes should be applied for cases where there are multiple worlds or contexts.
 * The default value means to apply to all possible objects. This can be safely copied and used for later querying.
 */
struct GAMEFEATURES_API FGameFeatureStateChangeContext
{
public:

	/** Sets a specific world context handle to limit changes to */
	void SetRequiredWorldContextHandle(FName Handle);

	/** Sees if the specific world context matches the application rules */
	bool ShouldApplyToWorldContext(const FWorldContext& WorldContext) const;

	/** True if events bound using this context should apply when using other context */
	bool ShouldApplyUsingOtherContext(const FGameFeatureStateChangeContext& OtherContext) const;

	/** Check if this has the exact same state change application rules */
	FORCEINLINE bool operator==(const FGameFeatureStateChangeContext& OtherContext) const
	{
		if (OtherContext.WorldContextHandle == WorldContextHandle)
		{
			return true;
		}

		return false;
	}

	/** Allow this to be used as a map key */
	FORCEINLINE friend uint32 GetTypeHash(const FGameFeatureStateChangeContext& OtherContext)
	{
		return GetTypeHash(OtherContext.WorldContextHandle);
	}

private:
	/** Specific world context to limit changes to, if none then it will apply to all */
	FName WorldContextHandle;
};

/** Context that provides extra information for activating a game feature */
struct FGameFeatureActivatingContext : public FGameFeatureStateChangeContext
{
public:
	//@TODO: Add rules specific to activation when required

private:

	friend struct FGameFeaturePluginState_Activating;
};

/** Context that provides extra information for deactivating a game feature, will use the same change context rules as the activating context */
struct FGameFeatureDeactivatingContext : public FGameFeatureStateChangeContext
=======
		/** Character used to denote what value is being assigned to the option before it */
		extern const TCHAR* OptionAssignOperator;

		/** Character used to separate options on the URL. Used between each assigned value and the next Option name. */
		extern const TCHAR* OptionSeperator;

		/** Character used to separate lists of values for a single option. Used between each entry in the list. */
		extern const TCHAR* OptionListSeperator;
	};

	namespace CommonErrorCodes
	{
		extern const TCHAR* DependencyFailedRegister;
	};
};

/** 
 * Struct that determines if game feature action state changes should be applied for cases where there are multiple worlds or contexts.
 * The default value means to apply to all possible objects. This can be safely copied and used for later querying.
 */
struct GAMEFEATURES_API FGameFeatureStateChangeContext
>>>>>>> 4af6daef
{
public:

	/** Sets a specific world context handle to limit changes to */
	void SetRequiredWorldContextHandle(FName Handle);

	/** Sees if the specific world context matches the application rules */
	bool ShouldApplyToWorldContext(const FWorldContext& WorldContext) const;

	/** True if events bound using this context should apply when using other context */
	bool ShouldApplyUsingOtherContext(const FGameFeatureStateChangeContext& OtherContext) const;

	/** Check if this has the exact same state change application rules */
	FORCEINLINE bool operator==(const FGameFeatureStateChangeContext& OtherContext) const
	{
		if (OtherContext.WorldContextHandle == WorldContextHandle)
		{
			return true;
		}

		return false;
	}

	/** Allow this to be used as a map key */
	FORCEINLINE friend uint32 GetTypeHash(const FGameFeatureStateChangeContext& OtherContext)
	{
		return GetTypeHash(OtherContext.WorldContextHandle);
	}

<<<<<<< HEAD
=======
private:
	/** Specific world context to limit changes to, if none then it will apply to all */
	FName WorldContextHandle;
};

/** Context that provides extra information for activating a game feature */
struct FGameFeatureActivatingContext : public FGameFeatureStateChangeContext
{
public:
	//@TODO: Add rules specific to activation when required

private:

	friend struct FGameFeaturePluginState_Activating;
};

/** Context that provides extra information for deactivating a game feature, will use the same change context rules as the activating context */
struct FGameFeatureDeactivatingContext : public FGameFeatureStateChangeContext
{
public:
	UE_DEPRECATED(5.2, "Use tagged version instead")
	FSimpleDelegate PauseDeactivationUntilComplete()
	{
		return PauseDeactivationUntilComplete(TEXT("Unknown(Deprecated)"));
	}

	// Call this if your observer has an asynchronous action to complete as part of shutdown, and invoke the returned delegate when you are done (on the game thread!)
	GAMEFEATURES_API FSimpleDelegate PauseDeactivationUntilComplete(FString InPauserTag);

	UE_DEPRECATED(5.2, "Use tagged version instead")
>>>>>>> 4af6daef
	FGameFeatureDeactivatingContext(FSimpleDelegate&& InCompletionDelegate)
		: PluginName(TEXTVIEW("Unknown(Deprecated)"))
		, CompletionCallback([CompletionDelegate = MoveTemp(InCompletionDelegate)](FStringView) { CompletionDelegate.ExecuteIfBound(); })
	{
	}

<<<<<<< HEAD
	int32 GetNumPausers() const { return NumPausers; }
private:
	FSimpleDelegate CompletionDelegate;
=======
	FGameFeatureDeactivatingContext(FStringView InPluginName, TFunction<void(FStringView InPauserTag)>&& InCompletionCallback)
		: PluginName(InPluginName)
		, CompletionCallback(MoveTemp(InCompletionCallback))
	{
	}

	int32 GetNumPausers() const { return NumPausers; }
private:
	FStringView PluginName;
	TFunction<void(FStringView InPauserTag)> CompletionCallback;
>>>>>>> 4af6daef
	int32 NumPausers = 0;

	friend struct FGameFeaturePluginState_Deactivating;
};

/** Context that provides extra information for a game feature changing its pause state */
struct FGameFeaturePauseStateChangeContext : public FGameFeatureStateChangeContext
{
public:
	FGameFeaturePauseStateChangeContext(FString PauseStateNameIn, FString PauseReasonIn, bool bIsPausedIn)
		: PauseStateName(MoveTemp(PauseStateNameIn))
		, PauseReason(MoveTemp(PauseReasonIn))
		, bIsPaused(bIsPausedIn)
	{
	}

	/** Returns true if the State has paused or false if it is resuming */
	bool IsPaused() const { return bIsPaused; }

	/** Returns an FString description of why the state has paused work. */
	const FString& GetPauseReason() const { return PauseReason; }

	/** Returns an FString description of what state has issued the pause change */
	const FString& GetPausingStateName() const { return PauseStateName; }
<<<<<<< HEAD

private:
	FString PauseStateName;
	FString PauseReason;
	bool bIsPaused = false;
};

GAMEFEATURES_API DECLARE_LOG_CATEGORY_EXTERN(LogGameFeatures, Log, All);
/** Notification that a game feature plugin install/register/load/unload has finished */
DECLARE_DELEGATE_OneParam(FGameFeaturePluginChangeStateComplete, const UE::GameFeatures::FResult& /*Result*/);

using FGameFeaturePluginLoadComplete = FGameFeaturePluginChangeStateComplete;
using FGameFeaturePluginDeactivateComplete = FGameFeaturePluginChangeStateComplete;
using FGameFeaturePluginUnloadComplete = FGameFeaturePluginChangeStateComplete;
using FGameFeaturePluginReleaseComplete = FGameFeaturePluginChangeStateComplete;
using FGameFeaturePluginUninstallComplete = FGameFeaturePluginChangeStateComplete;
using FGameFeaturePluginTerminateComplete = FGameFeaturePluginChangeStateComplete;
using FGameFeaturePluginUpdateURLComplete = FGameFeaturePluginChangeStateComplete;

/** Notification delegate to be called by certain states that want to notify when they pause/resume work without leaving their current state.
EX: Downloading can be paused due to cellular or internet connection outages without failing the download,
but bubbling that pause information up to the user can be beneficial for messaging */
DECLARE_DELEGATE_TwoParams(FGameFeaturePluginOnStatePausedChange, bool /*bIsPaused*/, const FString& /*PauseReason*/);
=======

private:
	FString PauseStateName;
	FString PauseReason;
	bool bIsPaused = false;
};
>>>>>>> 4af6daef

GAMEFEATURES_API DECLARE_LOG_CATEGORY_EXTERN(LogGameFeatures, Log, All);
/** Notification that a game feature plugin install/register/load/unload has finished */
DECLARE_DELEGATE_OneParam(FGameFeaturePluginChangeStateComplete, const UE::GameFeatures::FResult& /*Result*/);

using FGameFeaturePluginLoadComplete = FGameFeaturePluginChangeStateComplete;
using FGameFeaturePluginDeactivateComplete = FGameFeaturePluginChangeStateComplete;
using FGameFeaturePluginUnloadComplete = FGameFeaturePluginChangeStateComplete;
using FGameFeaturePluginReleaseComplete = FGameFeaturePluginChangeStateComplete;
using FGameFeaturePluginUninstallComplete = FGameFeaturePluginChangeStateComplete;
using FGameFeaturePluginTerminateComplete = FGameFeaturePluginChangeStateComplete;
using FGameFeaturePluginUpdateURLComplete = FGameFeaturePluginChangeStateComplete;

DECLARE_DELEGATE_OneParam(FBuiltInGameFeaturePluginsLoaded, PREPROCESSOR_COMMA_SEPARATED(const TMap<FString, UE::GameFeatures::FResult>& /*Results*/));

enum class EBuiltInAutoState : uint8
{
	Invalid,
	Installed,
	Registered,
	Loaded,
	Active
};

UENUM(BlueprintType)
enum class EGameFeatureTargetState : uint8
{
	Installed,
	Registered,
	Loaded,
	Active,
	Count	UMETA(Hidden)
};
const FString GAMEFEATURES_API LexToString(const EGameFeatureTargetState GameFeatureTargetState);
void GAMEFEATURES_API LexFromString(EGameFeatureTargetState& Value, const TCHAR* StringIn);

struct FGameFeaturePluginDetails
{
	TArray<FString> PluginDependencies;
	TMap<FString, FString> AdditionalMetadata;
	bool bHotfixable;
	EBuiltInAutoState BuiltInAutoState;

	FGameFeaturePluginDetails()
		: bHotfixable(false)
		, BuiltInAutoState(EBuiltInAutoState::Installed)
	{}
};

struct FBuiltInGameFeaturePluginBehaviorOptions
{
	EBuiltInAutoState AutoStateOverride = EBuiltInAutoState::Invalid;
};

/** Struct used to transform a GameFeaturePlugin URL into something that can uniquely identify the GameFeaturePlugin
    without including any transient data being passed in through the URL */
USTRUCT()
struct FGameFeaturePluginIdentifier
{
	GENERATED_BODY()

	FGameFeaturePluginIdentifier() = default;
<<<<<<< HEAD
	FGameFeaturePluginIdentifier(FString PluginURL);

	/** Used to determine if 2 FGameFeaturePluginIdentifiers are referencing the same GameFeaturePlugin.
		Only matching on Identifying information instead of all the optional bundle information */
	bool operator==(const FGameFeaturePluginIdentifier& Other) const;

	/** Function that fills out IdentifyingURLSubset from the given PluginURL */
	void FromPluginURL(FString PluginURL);

	/** Returns true if this FGameFeaturePluginIdentifier exactly matches the given PluginURL.
		To match exactly all information in the PluginURL has to match and not just the IdentifyingURLSubset */
	bool ExactMatchesURL(const FString& PluginURL) const;

	const EGameFeaturePluginProtocol GetPluginProtocol() const { return PluginProtocol; }

	/** Returns the Identifying information used for this Plugin. It is a subset of the URL used to create it.*/
	const FStringView GetIdentifyingString() const { return IdentifyingURLSubset; }
=======
	explicit FGameFeaturePluginIdentifier(FString PluginURL);

	FGameFeaturePluginIdentifier(const FGameFeaturePluginIdentifier& Other)
		: FGameFeaturePluginIdentifier(Other.PluginURL)
	{}

	FGameFeaturePluginIdentifier(FGameFeaturePluginIdentifier&& Other);

	FGameFeaturePluginIdentifier& operator=(const FGameFeaturePluginIdentifier& Other)
	{
		FromPluginURL(Other.PluginURL);
		return *this;
	}

	FGameFeaturePluginIdentifier& operator=(FGameFeaturePluginIdentifier&& Other);

	/** Used to determine if 2 FGameFeaturePluginIdentifiers are referencing the same GameFeaturePlugin.
		Only matching on Identifying information instead of all the optional bundle information */
	bool operator==(const FGameFeaturePluginIdentifier& Other) const;

	/** Function that fills out IdentifyingURLSubset from the given PluginURL */
	void FromPluginURL(FString PluginURL);

	/** Returns true if this FGameFeaturePluginIdentifier exactly matches the given PluginURL.
		To match exactly all information in the PluginURL has to match and not just the IdentifyingURLSubset */
	bool ExactMatchesURL(const FString& PluginURL) const;

	EGameFeaturePluginProtocol GetPluginProtocol() const { return PluginProtocol; }

	/** Returns the Identifying information used for this Plugin. It is a subset of the URL used to create it.*/
	FStringView GetIdentifyingString() const { return IdentifyingURLSubset; }
>>>>>>> 4af6daef

	/** Get the Full PluginURL used to originally construct this identifier */
	const FString& GetFullPluginURL() const { return PluginURL; }

	friend FORCEINLINE uint32 GetTypeHash(const FGameFeaturePluginIdentifier& PluginIdentifier)
	{
		return GetTypeHash(PluginIdentifier.IdentifyingURLSubset);
	}

private:
<<<<<<< HEAD
	/** The protocol used in the URL for this GameFeaturePlugin URL */
	EGameFeaturePluginProtocol PluginProtocol;
=======
	/** Full PluginURL used to originally construct this identifier */
	FString PluginURL;
>>>>>>> 4af6daef

	/** The part of the URL that can be used to uniquely identify this plugin without any transient data */
	FStringView IdentifyingURLSubset;

<<<<<<< HEAD
	/** Full PluginURL used to originally construct this identifier */
	FString PluginURL;
=======
	/** The protocol used in the URL for this GameFeaturePlugin URL */
	EGameFeaturePluginProtocol PluginProtocol;
>>>>>>> 4af6daef

	//Friend class so that it can access parsed URL data from under the hood
	friend struct FGameFeaturePluginStateMachineProperties;
};

USTRUCT()
struct GAMEFEATURES_API FInstallBundlePluginProtocolMetaData
{
	GENERATED_BODY()

	TArray<FName> InstallBundles;

	/** Set to whatever the FDefaultValues::CurrentVersionNum was when this URL was generated.
		Allows us to ensure if we try and load URLs generated from a previous version **/
	uint8 VersionNum;

	/** If we want to attempt to uninstall InstallBundle information installed by this plugin before terminating */
	bool bUninstallBeforeTerminate;

	/** EInstallBundleRequestFlags utilized during the download/install by InstallBundleManager */
	EInstallBundleRequestFlags InstallBundleFlags;

	/** EInstallBundleReleaseRequestFlags utilized during our release and uninstall states */
	EInstallBundleReleaseRequestFlags ReleaseInstallBundleFlags;

	/** If we want to set the Downloading state to pause because of user interaction */
	bool bUserPauseDownload;

<<<<<<< HEAD
=======
	/** Allow the GFP to load INI files, should only be allowed for trusted content */
	bool bAllowIniLoading;

>>>>>>> 4af6daef
	/** Functions to convert to/from the URL FString representation of this metadata **/
	FString ToString() const;
	static bool FromString(const FString& URLString, FInstallBundlePluginProtocolMetaData& OutMetadata);

	/** Resets all our Metadata values to the default values */
	void ResetToDefaults();

<<<<<<< HEAD
=======
	/** disallows downloading using the bundle manager **/
	bool bDoNotDownload;

>>>>>>> 4af6daef
	FInstallBundlePluginProtocolMetaData();

private:
	/** Holds default values for the above settings as they are only encoded into a string if they differ from these values */
	struct FDefaultValues
	{
		static const uint32 CurrentVersionNum;
		//Missing InstallBundles on purpose as the default is just an empty TArray and should always be encoded
		static const bool Default_bUninstallBeforeTerminate;
		static const bool Default_bUserPauseDownload;
<<<<<<< HEAD
=======
		static const bool Default_bAllowIniLoading;
		static const bool Default_bDoNotDownload;
>>>>>>> 4af6daef
		static const EInstallBundleRequestFlags Default_InstallBundleFlags;
		static const EInstallBundleReleaseRequestFlags Default_ReleaseInstallBundleFlags;
	};
};

/** The manager subsystem for game features */
UCLASS()
class GAMEFEATURES_API UGameFeaturesSubsystem : public UEngineSubsystem
{
	GENERATED_BODY()

public:
	//~UEngineSubsystem interface
	virtual void Initialize(FSubsystemCollectionBase& Collection) override;
	virtual void Deinitialize() override;
	//~End of UEngineSubsystem interface

	static UGameFeaturesSubsystem& Get() { return *GEngine->GetEngineSubsystem<UGameFeaturesSubsystem>(); }

public:
	/** Loads the specified game feature data and its bundles */
	static TSharedPtr<FStreamableHandle> LoadGameFeatureData(const FString& GameFeatureToLoad);
	static void UnloadGameFeatureData(const UGameFeatureData* GameFeatureToUnload);

	void AddObserver(UObject* Observer);
	void RemoveObserver(UObject* Observer);

	/**
	 * Calls the compile-time lambda on each active game feature data of the specified type
	 * @param GameFeatureDataType       The kind of data required
	 */
	template<class GameFeatureDataType, typename Func>
	void ForEachActiveGameFeature(Func InFunc) const
	{
		for (auto StateMachineIt = GameFeaturePluginStateMachines.CreateConstIterator(); StateMachineIt; ++StateMachineIt)
		{
			if (UGameFeaturePluginStateMachine* GFSM = StateMachineIt.Value())
			{
				if (const GameFeatureDataType* GameFeatureData = Cast<const GameFeatureDataType>(GetDataForStateMachine(GFSM)))
				{
					InFunc(GameFeatureData);
				}
			}
		}
	}

	/**
	 * Calls the compile-time lambda on each registered game feature data of the specified type
	 * @param GameFeatureDataType       The kind of data required
	 */
	template<class GameFeatureDataType, typename Func>
	void ForEachRegisteredGameFeature(Func InFunc) const
	{
		for (auto StateMachineIt = GameFeaturePluginStateMachines.CreateConstIterator(); StateMachineIt; ++StateMachineIt)
		{
			if (UGameFeaturePluginStateMachine* GFSM = StateMachineIt.Value())
			{
				if (const GameFeatureDataType* GameFeatureData = Cast<const GameFeatureDataType>(GetRegisteredDataForStateMachine(GFSM)))
				{
					InFunc(GameFeatureData);
				}
			}
		}
	}

public:
	/** Construct a 'file:' Plugin URL using from the PluginDescriptorPath */
	static FString GetPluginURL_FileProtocol(const FString& PluginDescriptorPath);

	/** Construct a 'installbundle:' Plugin URL using from the PluginName and required install bundles */
	static FString GetPluginURL_InstallBundleProtocol(const FString& PluginName, TArrayView<const FString> BundleNames);
	static FString GetPluginURL_InstallBundleProtocol(const FString& PluginName, const FString& BundleName);
	static FString GetPluginURL_InstallBundleProtocol(const FString& PluginName, TArrayView<const FName> BundleNames);
	static FString GetPluginURL_InstallBundleProtocol(const FString& PluginName, FName BundleName);
	static FString GetPluginURL_InstallBundleProtocol(const FString& PluginName, const FInstallBundlePluginProtocolMetaData& ProtocolMetadata);

	/** Returns the plugin protocol for the specified URL */
	static EGameFeaturePluginProtocol GetPluginURLProtocol(FStringView PluginURL);

	/** Tests whether the plugin URL is the specified protocol */
	static bool IsPluginURLProtocol(FStringView PluginURL, EGameFeaturePluginProtocol PluginProtocol);

public:
	/** Returns all the active plugins GameFeatureDatas */
	void GetGameFeatureDataForActivePlugins(TArray<const UGameFeatureData*>& OutActivePluginFeatureDatas);

	/** Returns the game feature data for an active plugin specified by PluginURL */
	const UGameFeatureData* GetGameFeatureDataForActivePluginByURL(const FString& PluginURL);

	/** Returns the game feature data for a registered plugin specified by PluginURL */
	const UGameFeatureData* GetGameFeatureDataForRegisteredPluginByURL(const FString& PluginURL, bool bCheckForRegistering = false);

	/** Determines if a plugin is in the Installed state (or beyond) */
	bool IsGameFeaturePluginInstalled(const FString& PluginURL) const;

	/** Determines if a plugin is in the Registered state (or beyond) */
	bool IsGameFeaturePluginRegistered(const FString& PluginURL, bool bCheckForRegistering = false) const;

	/** Determines if a plugin is in the Loaded state (or beyond) */
	bool IsGameFeaturePluginLoaded(const FString& PluginURL) const;

	/** Loads a single game feature plugin. */
	void LoadGameFeaturePlugin(const FString& PluginURL, const FGameFeaturePluginLoadComplete& CompleteDelegate);

	/** Loads a single game feature plugin and activates it. */
	void LoadAndActivateGameFeaturePlugin(const FString& PluginURL, const FGameFeaturePluginLoadComplete& CompleteDelegate);

	/** Changes the target state of a game feature plugin */
	void ChangeGameFeatureTargetState(const FString& PluginURL, EGameFeatureTargetState TargetState, const FGameFeaturePluginChangeStateComplete& CompleteDelegate);

	/** Changes the URL data of a game feature plugin. Useful to change any options data that is parsed from the URL such as settings flags */
	void UpdateGameFeaturePluginURL(const FString& NewPluginURL);
	void UpdateGameFeaturePluginURL(const FString& NewPluginURL, const FGameFeaturePluginUpdateURLComplete& CompleteDelegate);

	/** Gets the Install_Percent for single game feature plugin if it is active. */
	bool GetGameFeaturePluginInstallPercent(const FString& PluginURL, float& Install_Percent) const;

	/** Determines if a plugin is in the Active state.*/
	bool IsGameFeaturePluginActive(const FString& PluginURL, bool bCheckForActivating = false) const;

	/** Deactivates the specified plugin */
	void DeactivateGameFeaturePlugin(const FString& PluginURL);
	void DeactivateGameFeaturePlugin(const FString& PluginURL, const FGameFeaturePluginDeactivateComplete& CompleteDelegate);

	/** Unloads the specified game feature plugin. */
	void UnloadGameFeaturePlugin(const FString& PluginURL, bool bKeepRegistered = false);
	void UnloadGameFeaturePlugin(const FString& PluginURL, const FGameFeaturePluginUnloadComplete& CompleteDelegate, bool bKeepRegistered = false);

	/** Releases any game data stored for this GameFeaturePlugin. Does not uninstall data and it will remain on disk. */
	void ReleaseGameFeaturePlugin(const FString& PluginURL);
	void ReleaseGameFeaturePlugin(const FString& PluginURL, const FGameFeaturePluginReleaseComplete& CompleteDelegate);

	/** Uninstalls any game data stored for this GameFeaturePlugin and terminates the GameFeaturePlugin.
		If the given PluginURL is not found this will create a GameFeaturePlugin first and attempt to run it through the uninstall flow.
		This allows for the uninstalling of data that was installed on previous runs of the application where we haven't yet requested the
		GameFeaturePlugin that we would like to uninstall data for on this run. */
	void UninstallGameFeaturePlugin(const FString& PluginURL);
	void UninstallGameFeaturePlugin(const FString& PluginURL, const FGameFeaturePluginUninstallComplete& CompleteDelegate);

	/** Terminate the GameFeaturePlugin and remove all associated plugin tracking data. */
	void TerminateGameFeaturePlugin(const FString& PluginURL);
	void TerminateGameFeaturePlugin(const FString& PluginURL, const FGameFeaturePluginTerminateComplete& CompleteDelegate);
	
	/** Attempt to cancel any state change. Calls back when cancelation is complete. Any other pending callbacks will be called with a canceled error. */
	void CancelGameFeatureStateChange(const FString& PluginURL);
	void CancelGameFeatureStateChange(const FString& PluginURL, const FGameFeaturePluginChangeStateComplete& CompleteDelegate);

	/**
	 * If the specified plugin is known by the game feature system, returns the URL used to identify it
	 * @return true if the plugin exists, false if it was not found
	 */
	bool GetPluginURLByName(const FString& PluginName, FString& OutPluginURL) const;

	/** If the specified plugin is a built-in plugin, return the URL used to identify it. Returns true if the plugin exists, false if it was not found */
	UE_DEPRECATED(5.1, "Use GetPluginURLByName instead")
	bool GetPluginURLForBuiltInPluginByName(const FString& PluginName, FString& OutPluginURL) const;

	/** Get the plugin path from the plugin URL */
	FString GetPluginFilenameFromPluginURL(const FString& PluginURL) const;

	/** Fixes a package path/directory to either be relative to plugin root or not. Paths relative to different roots will not be modified */
	static void FixPluginPackagePath(FString& PathToFix, const FString& PluginRootPath, bool bMakeRelativeToPluginRoot);

	/** Returns the game-specific policy for managing game feature plugins */
	template <typename T = UGameFeaturesProjectPolicies>
	T& GetPolicy() const
	{
		return *CastChecked<T>(GameSpecificPolicies, ECastCheckedType::NullChecked);
	}

	typedef TFunctionRef<bool(const FString& PluginFilename, const FGameFeaturePluginDetails& Details, FBuiltInGameFeaturePluginBehaviorOptions& OutOptions)> FBuiltInPluginAdditionalFilters;

	/** Loads a built-in game feature plugin if it passes the specified filter */
	void LoadBuiltInGameFeaturePlugin(const TSharedRef<IPlugin>& Plugin, FBuiltInPluginAdditionalFilters AdditionalFilter, const FGameFeaturePluginLoadComplete& CompleteDelegate = FGameFeaturePluginLoadComplete());

	/** Loads all built-in game feature plugins that pass the specified filters */
	void LoadBuiltInGameFeaturePlugins(FBuiltInPluginAdditionalFilters AdditionalFilter, const FBuiltInGameFeaturePluginsLoaded& CompleteDelegate = FBuiltInGameFeaturePluginsLoaded());

	/** Returns the list of plugin filenames that have progressed beyond installed. Used in cooking to determine which will be cooked. */
	//@TODO: GameFeaturePluginEnginePush: Might not be general enough for engine level, TBD
	void GetLoadedGameFeaturePluginFilenamesForCooking(TArray<FString>& OutLoadedPluginFilenames) const;

	/** Removes assets that are in plugins we know to be inactive.  Order is not maintained. */
	void FilterInactivePluginAssets(TArray<FAssetIdentifier>& AssetsToFilter) const;

	/** Removes assets that are in plugins we know to be inactive.  Order is not maintained. */
	void FilterInactivePluginAssets(TArray<FAssetData>& AssetsToFilter) const;

	/** Returns the current state of the state machine for the specified plugin URL */
	EGameFeaturePluginState GetPluginState(const FString& PluginURL) const;

	/** Returns the current state of the state machine for the specified plugin PluginIdentifier */
	EGameFeaturePluginState GetPluginState(FGameFeaturePluginIdentifier PluginIdentifier) const;

<<<<<<< HEAD
=======
	/** Gets relevant properties out of a uplugin file */
	bool GetGameFeaturePluginDetails(const TSharedRef<IPlugin>& Plugin, FString& OutPluginURL, struct FGameFeaturePluginDetails& OutPluginDetails) const;
>>>>>>> 4af6daef

	/** Determine the initial feature state for a built-in plugin */
	static EBuiltInAutoState DetermineBuiltInInitialFeatureState(TSharedPtr<FJsonObject> Descriptor, const FString& ErrorContext);

	static EGameFeaturePluginState ConvertInitialFeatureStateToTargetState(EBuiltInAutoState InitialState);

private:
	TSet<FString> GetActivePluginNames() const;

	void OnGameFeatureTerminating(const FString& PluginName, const FString& PluginURL);
	friend struct FGameFeaturePluginState_Terminal;

	void OnGameFeatureCheckingStatus(const FString& PluginURL);
	friend struct FGameFeaturePluginState_UnknownStatus;

	void OnGameFeatureStatusKnown(const FString& PluginName, const FString& PluginURL);
	friend struct FGameFeaturePluginState_CheckingStatus;

	void OnGameFeatureRegistering(const UGameFeatureData* GameFeatureData, const FString& PluginName, const FString& PluginURL);
	friend struct FGameFeaturePluginState_Registering;

	void OnGameFeatureUnregistering(const UGameFeatureData* GameFeatureData, const FString& PluginName, const FString& PluginURL);
	friend struct FGameFeaturePluginState_Unregistering;

	void OnGameFeatureActivating(const UGameFeatureData* GameFeatureData, const FString& PluginName, FGameFeatureActivatingContext& Context, const FString& PluginURL);
	friend struct FGameFeaturePluginState_Activating;

	void OnGameFeatureDeactivating(const UGameFeatureData* GameFeatureData, const FString& PluginName, FGameFeatureDeactivatingContext& Context, const FString& PluginURL);
	friend struct FGameFeaturePluginState_Deactivating;

	void OnGameFeatureLoading(const UGameFeatureData* GameFeatureData, const FString& PluginURL);
	friend struct FGameFeaturePluginState_Loading;

	void OnGameFeaturePauseChange(const FString& PluginURL, const FString& PluginName, FGameFeaturePauseStateChangeContext& Context);
	friend struct FGameFeaturePluginState_Downloading;
	friend struct FGameFeaturePluginState_Deactivating;

	void OnAssetManagerCreated();

	/** Scans for assets specified in the game feature data */
	static void AddGameFeatureToAssetManager(const UGameFeatureData* GameFeatureToAdd, const FString& PluginName, TArray<FName>& OutNewPrimaryAssetTypes);

	static void RemoveGameFeatureFromAssetManager(const UGameFeatureData* GameFeatureToRemove, const FString& PluginName, const TArray<FName>& AddedPrimaryAssetTypes);

private:
	bool ShouldUpdatePluginURLData(const FString& NewPluginURL);

	const UGameFeatureData* GetDataForStateMachine(UGameFeaturePluginStateMachine* GFSM) const;
	const UGameFeatureData* GetRegisteredDataForStateMachine(UGameFeaturePluginStateMachine* GFSM) const;

	/** Gets relevant properties out of a uplugin file */
	bool GetGameFeaturePluginDetails(const FString& PluginURL, const FString& PluginDescriptorFilename, struct FGameFeaturePluginDetails& OutPluginDetails) const;

	/** Prunes any cached GFP details */
	void PruneCachedGameFeaturePluginDetails(const FString& PluginURL, const FString& PluginDescriptorFilename) const;
	friend struct FGameFeaturePluginState_Unmounting;

	/** Gets the state machine associated with the specified plugin name */
	UGameFeaturePluginStateMachine* FindGameFeaturePluginStateMachineByPluginName(const FString& PluginName) const;

	/** Gets the state machine associated with the specified URL */
	UGameFeaturePluginStateMachine* FindGameFeaturePluginStateMachine(const FString& PluginURL) const;

	/** Gets the state machine associated with the specified PluginIdentifier */
<<<<<<< HEAD
	UGameFeaturePluginStateMachine* FindGameFeaturePluginStateMachine(FGameFeaturePluginIdentifier PluginIdentifier) const;
=======
	UGameFeaturePluginStateMachine* FindGameFeaturePluginStateMachine(const FGameFeaturePluginIdentifier& PluginIdentifier) const;
>>>>>>> 4af6daef

	/** Gets the state machine associated with the specified URL, creates it if it doesnt exist */
	UGameFeaturePluginStateMachine* FindOrCreateGameFeaturePluginStateMachine(const FString& PluginURL);

	/** Notification that a game feature has finished loading, and whether it was successful */
	void LoadBuiltInGameFeaturePluginComplete(const UE::GameFeatures::FResult& Result, UGameFeaturePluginStateMachine* Machine, FGameFeaturePluginStateRange RequestedDestination);
<<<<<<< HEAD

	/** Sets a new destination state. Will attempt to cancel the current transition if the new destination is incompatible with the current destination */
	void ChangeGameFeatureDestination(UGameFeaturePluginStateMachine* Machine, const FGameFeaturePluginStateRange& StateRange, FGameFeaturePluginChangeStateComplete CompleteDelegate);

	/** Generic notification that calls the Complete delegate without broadcasting anything else.*/
	void ChangeGameFeatureTargetStateComplete(UGameFeaturePluginStateMachine* Machine, const UE::GameFeatures::FResult& Result, FGameFeaturePluginChangeStateComplete CompleteDelegate);

=======

	/** Sets a new destination state. Will attempt to cancel the current transition if the new destination is incompatible with the current destination */
	void ChangeGameFeatureDestination(UGameFeaturePluginStateMachine* Machine, const FGameFeaturePluginStateRange& StateRange, FGameFeaturePluginChangeStateComplete CompleteDelegate);

	/** Generic notification that calls the Complete delegate without broadcasting anything else.*/
	void ChangeGameFeatureTargetStateComplete(UGameFeaturePluginStateMachine* Machine, const UE::GameFeatures::FResult& Result, FGameFeaturePluginChangeStateComplete CompleteDelegate);

>>>>>>> 4af6daef
	void BeginTermination(UGameFeaturePluginStateMachine* Machine);
	void FinishTermination(UGameFeaturePluginStateMachine* Machine);
	friend class UGameFeaturePluginStateMachine;

	/** Handler for when a state machine requests its dependencies. Returns false if the dependencies could not be read */
<<<<<<< HEAD
	bool FindOrCreatePluginDependencyStateMachines(const FString& PluginFilename, TArray<UGameFeaturePluginStateMachine*>& OutDependencyMachines);
=======
	bool FindOrCreatePluginDependencyStateMachines(const FString& PluginURL, const FString& PluginFilename, TArray<UGameFeaturePluginStateMachine*>& OutDependencyMachines);
>>>>>>> 4af6daef
	friend struct FGameFeaturePluginState_WaitingForDependencies;

	/** Handle 'ListGameFeaturePlugins' console command */
	void ListGameFeaturePlugins(const TArray<FString>& Args, UWorld* InWorld, FOutputDevice& Ar);

	enum class EObserverCallback
	{
		CheckingStatus,
		Terminating,
		Registering,
		Unregistering,
		Loading,
		Activating,
		Deactivating,
		PauseChanged,
		Count
	};

	void CallbackObservers(EObserverCallback CallbackType, const FString& PluginURL, 
		const FString* PluginName = nullptr, 
		const UGameFeatureData* GameFeatureData = nullptr, 
		FGameFeatureStateChangeContext* StateChangeContext = nullptr);

private:
	/** The list of all game feature plugin state machine objects */
	UPROPERTY(Transient)
<<<<<<< HEAD
	TMap<FGameFeaturePluginIdentifier, TObjectPtr<UGameFeaturePluginStateMachine>> GameFeaturePluginStateMachines;
=======
	TMap<FString, TObjectPtr<UGameFeaturePluginStateMachine>> GameFeaturePluginStateMachines;
>>>>>>> 4af6daef

	/** Game feature plugin state machine objects that are being terminated. Used to prevent GC until termination is complete. */
	UPROPERTY(Transient)
	TArray<TObjectPtr<UGameFeaturePluginStateMachine>> TerminalGameFeaturePluginStateMachines;

	TMap<FString, FString> GameFeaturePluginNameToPathMap;

	struct FCachedGameFeaturePluginDetails
	{
		FGameFeaturePluginDetails Details;
		FDateTime TimeStamp;
		FCachedGameFeaturePluginDetails() {}
		FCachedGameFeaturePluginDetails(const FGameFeaturePluginDetails& InDetails, const FDateTime& InTimeStamp) : Details(InDetails), TimeStamp(InTimeStamp) {}
	};
	mutable TMap<FString, FCachedGameFeaturePluginDetails> CachedPluginDetailsByFilename;

	UPROPERTY()
	TArray<TObjectPtr<UObject>> Observers;

	UPROPERTY(Transient)
	TObjectPtr<UGameFeaturesProjectPolicies> GameSpecificPolicies;

	bool bInitializedPolicyManager = false;
};

#if UE_ENABLE_INCLUDE_ORDER_DEPRECATED_IN_5_2
#include "CoreMinimal.h"
#include "GameFeaturePluginOperationResult.h"
#endif<|MERGE_RESOLUTION|>--- conflicted
+++ resolved
@@ -27,25 +27,19 @@
 {
 	namespace PluginURLStructureInfo
 	{
-<<<<<<< HEAD
+		/** Character used to denote what value is being assigned to the option before it */
 		extern const TCHAR* OptionAssignOperator;
+
+		/** Character used to separate options on the URL. Used between each assigned value and the next Option name. */
 		extern const TCHAR* OptionSeperator;
+
+		/** Character used to separate lists of values for a single option. Used between each entry in the list. */
+		extern const TCHAR* OptionListSeperator;
 	};
 
 	namespace CommonErrorCodes
 	{
-		extern const FString PluginNotAllowed;
-		extern const FString DependencyFailedRegister;
-		extern const FString BadURL;
-		extern const FString UnreachableState;
-		extern const FString NoURLUpdateNeeded;
-		
-		extern const FString CancelAddonCode;
-	};
-
-	namespace CommonErrorText
-	{
-		extern const FText GenericError;
+		extern const TCHAR* DependencyFailedRegister;
 	};
 };
 
@@ -101,78 +95,6 @@
 
 /** Context that provides extra information for deactivating a game feature, will use the same change context rules as the activating context */
 struct FGameFeatureDeactivatingContext : public FGameFeatureStateChangeContext
-=======
-		/** Character used to denote what value is being assigned to the option before it */
-		extern const TCHAR* OptionAssignOperator;
-
-		/** Character used to separate options on the URL. Used between each assigned value and the next Option name. */
-		extern const TCHAR* OptionSeperator;
-
-		/** Character used to separate lists of values for a single option. Used between each entry in the list. */
-		extern const TCHAR* OptionListSeperator;
-	};
-
-	namespace CommonErrorCodes
-	{
-		extern const TCHAR* DependencyFailedRegister;
-	};
-};
-
-/** 
- * Struct that determines if game feature action state changes should be applied for cases where there are multiple worlds or contexts.
- * The default value means to apply to all possible objects. This can be safely copied and used for later querying.
- */
-struct GAMEFEATURES_API FGameFeatureStateChangeContext
->>>>>>> 4af6daef
-{
-public:
-
-	/** Sets a specific world context handle to limit changes to */
-	void SetRequiredWorldContextHandle(FName Handle);
-
-	/** Sees if the specific world context matches the application rules */
-	bool ShouldApplyToWorldContext(const FWorldContext& WorldContext) const;
-
-	/** True if events bound using this context should apply when using other context */
-	bool ShouldApplyUsingOtherContext(const FGameFeatureStateChangeContext& OtherContext) const;
-
-	/** Check if this has the exact same state change application rules */
-	FORCEINLINE bool operator==(const FGameFeatureStateChangeContext& OtherContext) const
-	{
-		if (OtherContext.WorldContextHandle == WorldContextHandle)
-		{
-			return true;
-		}
-
-		return false;
-	}
-
-	/** Allow this to be used as a map key */
-	FORCEINLINE friend uint32 GetTypeHash(const FGameFeatureStateChangeContext& OtherContext)
-	{
-		return GetTypeHash(OtherContext.WorldContextHandle);
-	}
-
-<<<<<<< HEAD
-=======
-private:
-	/** Specific world context to limit changes to, if none then it will apply to all */
-	FName WorldContextHandle;
-};
-
-/** Context that provides extra information for activating a game feature */
-struct FGameFeatureActivatingContext : public FGameFeatureStateChangeContext
-{
-public:
-	//@TODO: Add rules specific to activation when required
-
-private:
-
-	friend struct FGameFeaturePluginState_Activating;
-};
-
-/** Context that provides extra information for deactivating a game feature, will use the same change context rules as the activating context */
-struct FGameFeatureDeactivatingContext : public FGameFeatureStateChangeContext
 {
 public:
 	UE_DEPRECATED(5.2, "Use tagged version instead")
@@ -185,18 +107,12 @@
 	GAMEFEATURES_API FSimpleDelegate PauseDeactivationUntilComplete(FString InPauserTag);
 
 	UE_DEPRECATED(5.2, "Use tagged version instead")
->>>>>>> 4af6daef
 	FGameFeatureDeactivatingContext(FSimpleDelegate&& InCompletionDelegate)
 		: PluginName(TEXTVIEW("Unknown(Deprecated)"))
 		, CompletionCallback([CompletionDelegate = MoveTemp(InCompletionDelegate)](FStringView) { CompletionDelegate.ExecuteIfBound(); })
 	{
 	}
 
-<<<<<<< HEAD
-	int32 GetNumPausers() const { return NumPausers; }
-private:
-	FSimpleDelegate CompletionDelegate;
-=======
 	FGameFeatureDeactivatingContext(FStringView InPluginName, TFunction<void(FStringView InPauserTag)>&& InCompletionCallback)
 		: PluginName(InPluginName)
 		, CompletionCallback(MoveTemp(InCompletionCallback))
@@ -207,7 +123,6 @@
 private:
 	FStringView PluginName;
 	TFunction<void(FStringView InPauserTag)> CompletionCallback;
->>>>>>> 4af6daef
 	int32 NumPausers = 0;
 
 	friend struct FGameFeaturePluginState_Deactivating;
@@ -232,7 +147,6 @@
 
 	/** Returns an FString description of what state has issued the pause change */
 	const FString& GetPausingStateName() const { return PauseStateName; }
-<<<<<<< HEAD
 
 private:
 	FString PauseStateName;
@@ -252,31 +166,6 @@
 using FGameFeaturePluginTerminateComplete = FGameFeaturePluginChangeStateComplete;
 using FGameFeaturePluginUpdateURLComplete = FGameFeaturePluginChangeStateComplete;
 
-/** Notification delegate to be called by certain states that want to notify when they pause/resume work without leaving their current state.
-EX: Downloading can be paused due to cellular or internet connection outages without failing the download,
-but bubbling that pause information up to the user can be beneficial for messaging */
-DECLARE_DELEGATE_TwoParams(FGameFeaturePluginOnStatePausedChange, bool /*bIsPaused*/, const FString& /*PauseReason*/);
-=======
-
-private:
-	FString PauseStateName;
-	FString PauseReason;
-	bool bIsPaused = false;
-};
->>>>>>> 4af6daef
-
-GAMEFEATURES_API DECLARE_LOG_CATEGORY_EXTERN(LogGameFeatures, Log, All);
-/** Notification that a game feature plugin install/register/load/unload has finished */
-DECLARE_DELEGATE_OneParam(FGameFeaturePluginChangeStateComplete, const UE::GameFeatures::FResult& /*Result*/);
-
-using FGameFeaturePluginLoadComplete = FGameFeaturePluginChangeStateComplete;
-using FGameFeaturePluginDeactivateComplete = FGameFeaturePluginChangeStateComplete;
-using FGameFeaturePluginUnloadComplete = FGameFeaturePluginChangeStateComplete;
-using FGameFeaturePluginReleaseComplete = FGameFeaturePluginChangeStateComplete;
-using FGameFeaturePluginUninstallComplete = FGameFeaturePluginChangeStateComplete;
-using FGameFeaturePluginTerminateComplete = FGameFeaturePluginChangeStateComplete;
-using FGameFeaturePluginUpdateURLComplete = FGameFeaturePluginChangeStateComplete;
-
 DECLARE_DELEGATE_OneParam(FBuiltInGameFeaturePluginsLoaded, PREPROCESSOR_COMMA_SEPARATED(const TMap<FString, UE::GameFeatures::FResult>& /*Results*/));
 
 enum class EBuiltInAutoState : uint8
@@ -326,8 +215,21 @@
 	GENERATED_BODY()
 
 	FGameFeaturePluginIdentifier() = default;
-<<<<<<< HEAD
-	FGameFeaturePluginIdentifier(FString PluginURL);
+	explicit FGameFeaturePluginIdentifier(FString PluginURL);
+
+	FGameFeaturePluginIdentifier(const FGameFeaturePluginIdentifier& Other)
+		: FGameFeaturePluginIdentifier(Other.PluginURL)
+	{}
+
+	FGameFeaturePluginIdentifier(FGameFeaturePluginIdentifier&& Other);
+
+	FGameFeaturePluginIdentifier& operator=(const FGameFeaturePluginIdentifier& Other)
+	{
+		FromPluginURL(Other.PluginURL);
+		return *this;
+	}
+
+	FGameFeaturePluginIdentifier& operator=(FGameFeaturePluginIdentifier&& Other);
 
 	/** Used to determine if 2 FGameFeaturePluginIdentifiers are referencing the same GameFeaturePlugin.
 		Only matching on Identifying information instead of all the optional bundle information */
@@ -340,43 +242,10 @@
 		To match exactly all information in the PluginURL has to match and not just the IdentifyingURLSubset */
 	bool ExactMatchesURL(const FString& PluginURL) const;
 
-	const EGameFeaturePluginProtocol GetPluginProtocol() const { return PluginProtocol; }
-
-	/** Returns the Identifying information used for this Plugin. It is a subset of the URL used to create it.*/
-	const FStringView GetIdentifyingString() const { return IdentifyingURLSubset; }
-=======
-	explicit FGameFeaturePluginIdentifier(FString PluginURL);
-
-	FGameFeaturePluginIdentifier(const FGameFeaturePluginIdentifier& Other)
-		: FGameFeaturePluginIdentifier(Other.PluginURL)
-	{}
-
-	FGameFeaturePluginIdentifier(FGameFeaturePluginIdentifier&& Other);
-
-	FGameFeaturePluginIdentifier& operator=(const FGameFeaturePluginIdentifier& Other)
-	{
-		FromPluginURL(Other.PluginURL);
-		return *this;
-	}
-
-	FGameFeaturePluginIdentifier& operator=(FGameFeaturePluginIdentifier&& Other);
-
-	/** Used to determine if 2 FGameFeaturePluginIdentifiers are referencing the same GameFeaturePlugin.
-		Only matching on Identifying information instead of all the optional bundle information */
-	bool operator==(const FGameFeaturePluginIdentifier& Other) const;
-
-	/** Function that fills out IdentifyingURLSubset from the given PluginURL */
-	void FromPluginURL(FString PluginURL);
-
-	/** Returns true if this FGameFeaturePluginIdentifier exactly matches the given PluginURL.
-		To match exactly all information in the PluginURL has to match and not just the IdentifyingURLSubset */
-	bool ExactMatchesURL(const FString& PluginURL) const;
-
 	EGameFeaturePluginProtocol GetPluginProtocol() const { return PluginProtocol; }
 
 	/** Returns the Identifying information used for this Plugin. It is a subset of the URL used to create it.*/
 	FStringView GetIdentifyingString() const { return IdentifyingURLSubset; }
->>>>>>> 4af6daef
 
 	/** Get the Full PluginURL used to originally construct this identifier */
 	const FString& GetFullPluginURL() const { return PluginURL; }
@@ -387,24 +256,14 @@
 	}
 
 private:
-<<<<<<< HEAD
+	/** Full PluginURL used to originally construct this identifier */
+	FString PluginURL;
+
+	/** The part of the URL that can be used to uniquely identify this plugin without any transient data */
+	FStringView IdentifyingURLSubset;
+
 	/** The protocol used in the URL for this GameFeaturePlugin URL */
 	EGameFeaturePluginProtocol PluginProtocol;
-=======
-	/** Full PluginURL used to originally construct this identifier */
-	FString PluginURL;
->>>>>>> 4af6daef
-
-	/** The part of the URL that can be used to uniquely identify this plugin without any transient data */
-	FStringView IdentifyingURLSubset;
-
-<<<<<<< HEAD
-	/** Full PluginURL used to originally construct this identifier */
-	FString PluginURL;
-=======
-	/** The protocol used in the URL for this GameFeaturePlugin URL */
-	EGameFeaturePluginProtocol PluginProtocol;
->>>>>>> 4af6daef
 
 	//Friend class so that it can access parsed URL data from under the hood
 	friend struct FGameFeaturePluginStateMachineProperties;
@@ -433,12 +292,9 @@
 	/** If we want to set the Downloading state to pause because of user interaction */
 	bool bUserPauseDownload;
 
-<<<<<<< HEAD
-=======
 	/** Allow the GFP to load INI files, should only be allowed for trusted content */
 	bool bAllowIniLoading;
 
->>>>>>> 4af6daef
 	/** Functions to convert to/from the URL FString representation of this metadata **/
 	FString ToString() const;
 	static bool FromString(const FString& URLString, FInstallBundlePluginProtocolMetaData& OutMetadata);
@@ -446,12 +302,9 @@
 	/** Resets all our Metadata values to the default values */
 	void ResetToDefaults();
 
-<<<<<<< HEAD
-=======
 	/** disallows downloading using the bundle manager **/
 	bool bDoNotDownload;
 
->>>>>>> 4af6daef
 	FInstallBundlePluginProtocolMetaData();
 
 private:
@@ -462,11 +315,8 @@
 		//Missing InstallBundles on purpose as the default is just an empty TArray and should always be encoded
 		static const bool Default_bUninstallBeforeTerminate;
 		static const bool Default_bUserPauseDownload;
-<<<<<<< HEAD
-=======
 		static const bool Default_bAllowIniLoading;
 		static const bool Default_bDoNotDownload;
->>>>>>> 4af6daef
 		static const EInstallBundleRequestFlags Default_InstallBundleFlags;
 		static const EInstallBundleReleaseRequestFlags Default_ReleaseInstallBundleFlags;
 	};
@@ -661,11 +511,8 @@
 	/** Returns the current state of the state machine for the specified plugin PluginIdentifier */
 	EGameFeaturePluginState GetPluginState(FGameFeaturePluginIdentifier PluginIdentifier) const;
 
-<<<<<<< HEAD
-=======
 	/** Gets relevant properties out of a uplugin file */
 	bool GetGameFeaturePluginDetails(const TSharedRef<IPlugin>& Plugin, FString& OutPluginURL, struct FGameFeaturePluginDetails& OutPluginDetails) const;
->>>>>>> 4af6daef
 
 	/** Determine the initial feature state for a built-in plugin */
 	static EBuiltInAutoState DetermineBuiltInInitialFeatureState(TSharedPtr<FJsonObject> Descriptor, const FString& ErrorContext);
@@ -730,18 +577,13 @@
 	UGameFeaturePluginStateMachine* FindGameFeaturePluginStateMachine(const FString& PluginURL) const;
 
 	/** Gets the state machine associated with the specified PluginIdentifier */
-<<<<<<< HEAD
-	UGameFeaturePluginStateMachine* FindGameFeaturePluginStateMachine(FGameFeaturePluginIdentifier PluginIdentifier) const;
-=======
 	UGameFeaturePluginStateMachine* FindGameFeaturePluginStateMachine(const FGameFeaturePluginIdentifier& PluginIdentifier) const;
->>>>>>> 4af6daef
 
 	/** Gets the state machine associated with the specified URL, creates it if it doesnt exist */
 	UGameFeaturePluginStateMachine* FindOrCreateGameFeaturePluginStateMachine(const FString& PluginURL);
 
 	/** Notification that a game feature has finished loading, and whether it was successful */
 	void LoadBuiltInGameFeaturePluginComplete(const UE::GameFeatures::FResult& Result, UGameFeaturePluginStateMachine* Machine, FGameFeaturePluginStateRange RequestedDestination);
-<<<<<<< HEAD
 
 	/** Sets a new destination state. Will attempt to cancel the current transition if the new destination is incompatible with the current destination */
 	void ChangeGameFeatureDestination(UGameFeaturePluginStateMachine* Machine, const FGameFeaturePluginStateRange& StateRange, FGameFeaturePluginChangeStateComplete CompleteDelegate);
@@ -749,25 +591,12 @@
 	/** Generic notification that calls the Complete delegate without broadcasting anything else.*/
 	void ChangeGameFeatureTargetStateComplete(UGameFeaturePluginStateMachine* Machine, const UE::GameFeatures::FResult& Result, FGameFeaturePluginChangeStateComplete CompleteDelegate);
 
-=======
-
-	/** Sets a new destination state. Will attempt to cancel the current transition if the new destination is incompatible with the current destination */
-	void ChangeGameFeatureDestination(UGameFeaturePluginStateMachine* Machine, const FGameFeaturePluginStateRange& StateRange, FGameFeaturePluginChangeStateComplete CompleteDelegate);
-
-	/** Generic notification that calls the Complete delegate without broadcasting anything else.*/
-	void ChangeGameFeatureTargetStateComplete(UGameFeaturePluginStateMachine* Machine, const UE::GameFeatures::FResult& Result, FGameFeaturePluginChangeStateComplete CompleteDelegate);
-
->>>>>>> 4af6daef
 	void BeginTermination(UGameFeaturePluginStateMachine* Machine);
 	void FinishTermination(UGameFeaturePluginStateMachine* Machine);
 	friend class UGameFeaturePluginStateMachine;
 
 	/** Handler for when a state machine requests its dependencies. Returns false if the dependencies could not be read */
-<<<<<<< HEAD
-	bool FindOrCreatePluginDependencyStateMachines(const FString& PluginFilename, TArray<UGameFeaturePluginStateMachine*>& OutDependencyMachines);
-=======
 	bool FindOrCreatePluginDependencyStateMachines(const FString& PluginURL, const FString& PluginFilename, TArray<UGameFeaturePluginStateMachine*>& OutDependencyMachines);
->>>>>>> 4af6daef
 	friend struct FGameFeaturePluginState_WaitingForDependencies;
 
 	/** Handle 'ListGameFeaturePlugins' console command */
@@ -794,11 +623,7 @@
 private:
 	/** The list of all game feature plugin state machine objects */
 	UPROPERTY(Transient)
-<<<<<<< HEAD
-	TMap<FGameFeaturePluginIdentifier, TObjectPtr<UGameFeaturePluginStateMachine>> GameFeaturePluginStateMachines;
-=======
 	TMap<FString, TObjectPtr<UGameFeaturePluginStateMachine>> GameFeaturePluginStateMachines;
->>>>>>> 4af6daef
 
 	/** Game feature plugin state machine objects that are being terminated. Used to prevent GC until termination is complete. */
 	UPROPERTY(Transient)
