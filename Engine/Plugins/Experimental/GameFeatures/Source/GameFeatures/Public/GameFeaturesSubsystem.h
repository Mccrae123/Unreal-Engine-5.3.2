--- conflicted
+++ resolved
@@ -19,9 +19,6 @@
 class IPlugin;
 class FJsonObject;
 struct FWorldContext;
-<<<<<<< HEAD
-
-=======
 struct FGameFeaturePluginStateRange;
 enum class EInstallBundleRequestFlags : uint32;
 enum class EInstallBundleReleaseRequestFlags : uint32;
@@ -52,7 +49,6 @@
 	};
 };
 
->>>>>>> d731a049
 /** 
  * Struct that determines if game feature action state changes should be applied for cases where there are multiple worlds or contexts.
  * The default value means to apply to all possible objects. This can be safely copied and used for later querying.
@@ -511,11 +507,7 @@
 	void OnGameFeatureUnregistering(const UGameFeatureData* GameFeatureData, const FString& PluginName, const FString& PluginURL);
 	friend struct FGameFeaturePluginState_Unregistering;
 
-<<<<<<< HEAD
-	void OnGameFeatureActivating(const UGameFeatureData* GameFeatureData, const FString& PluginName, FGameFeatureActivatingContext& Context);
-=======
 	void OnGameFeatureActivating(const UGameFeatureData* GameFeatureData, const FString& PluginName, FGameFeatureActivatingContext& Context, const FString& PluginURL);
->>>>>>> d731a049
 	friend struct FGameFeaturePluginState_Activating;
 
 	void OnGameFeatureDeactivating(const UGameFeatureData* GameFeatureData, const FString& PluginName, FGameFeatureDeactivatingContext& Context, const FString& PluginURL);
