--- conflicted
+++ resolved
@@ -20,10 +20,7 @@
 
 		PrivateDependencyModuleNames.AddRange(
 			new string[] {
-<<<<<<< HEAD
-=======
 				"EditorFramework",
->>>>>>> 6bbb88c8
 				"GeometryCacheStreamer",
 				"PropertyEditor",
 				"Slate",
