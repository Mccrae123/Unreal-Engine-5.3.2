// Copyright Epic Games, Inc. All Rights Reserved. 

#include "GroomComponent.h"
#include "Materials/Material.h"
#include "MaterialShared.h"
#include "Engine/CollisionProfile.h"
#include "Engine/Engine.h"
#include "PrimitiveSceneProxy.h"
#include "HairStrandsRendering.h"
#include "RayTracingInstanceUtils.h"
#include "HairStrandsInterface.h"
#include "UObject/UObjectIterator.h"
#include "GlobalShader.h"
#include "Components/SkeletalMeshComponent.h"
#include "Rendering/SkeletalMeshRenderData.h"
#include "Engine/RendererSettings.h"
#include "Animation/AnimationSettings.h"
#include "Logging/MessageLog.h"
#include "Misc/UObjectToken.h"
#include "Misc/MapErrors.h"
#include "NiagaraComponent.h"
<<<<<<< HEAD
=======
#include "UObject/ConstructorHelpers.h"
>>>>>>> 90fae962

static float GHairClipLength = -1;
static FAutoConsoleVariableRef CVarHairClipLength(TEXT("r.HairStrands.DebugClipLength"), GHairClipLength, TEXT("Clip hair strands which have a lenth larger than this value. (default is -1, no effect)"));
float GetHairClipLength() { return GHairClipLength > 0 ? GHairClipLength : 100000;  }

#define LOCTEXT_NAMESPACE "GroomComponent"

#define LOCTEXT_NAMESPACE "GroomComponent"

static float GetGroupMaxHairRadius(const FHairGroupDesc& GroupDesc, const FHairGroupData& GroupData)
{
	return GroupDesc.HairWidth > 0 ? GroupDesc.HairWidth * 0.5f : GroupData.HairRenderData.StrandsCurves.MaxRadius;
}

static float GetGroupHairShadowDensity(const FHairGroupDesc& GroupDesc, const FHairGroupData& GroupData)
{
	return GroupDesc.HairShadowDensity > 0 ? GroupDesc.HairShadowDensity : GroupData.HairRenderData.HairDensity;
}

static float GetGroupHairRaytracingRadiusScale(const FHairGroupDesc& GroupDesc, const FHairGroupData& GroupData)
{
	return GroupDesc.HairRaytracingRadiusScale;
}

/**
 * An material render proxy which overrides the debug mode parameter.
 */
class FHairDebugModeMaterialRenderProxy : public FMaterialRenderProxy
{
public:
	const FMaterialRenderProxy* const Parent;
	const float DebugMode;
	const float HairMinRadius;
	const float HairMaxRadius;
	const float HairClipLength;

	FName DebugModeParamName;
	FName MinHairRadiusParamName;
	FName MaxHairRadiusParamName;
	FName HairClipLengthParamName;

	/** Initialization constructor. */
	FHairDebugModeMaterialRenderProxy(const FMaterialRenderProxy* InParent, float InMode, float InMinRadius, float InMaxRadius, float InHairClipLength) :
		Parent(InParent),
		DebugMode(InMode),
		HairMinRadius(InMinRadius),
		HairMaxRadius(InMaxRadius),
		HairClipLength(InHairClipLength),
		DebugModeParamName(NAME_FloatProperty),
		MinHairRadiusParamName(NAME_ByteProperty),
		MaxHairRadiusParamName(NAME_IntProperty),
		HairClipLengthParamName(NAME_BoolProperty)
	{}

	virtual const FMaterial& GetMaterialWithFallback(ERHIFeatureLevel::Type InFeatureLevel, const FMaterialRenderProxy*& OutFallbackMaterialRenderProxy) const override
	{
		return Parent->GetMaterialWithFallback(InFeatureLevel, OutFallbackMaterialRenderProxy);
	}

	virtual bool GetVectorValue(const FHashedMaterialParameterInfo& ParameterInfo, FLinearColor* OutValue, const FMaterialRenderContext& Context) const override
	{
		return Parent->GetVectorValue(ParameterInfo, OutValue, Context);
	}

	virtual bool GetScalarValue(const FHashedMaterialParameterInfo& ParameterInfo, float* OutValue, const FMaterialRenderContext& Context) const override
	{
		if (ParameterInfo.Name == DebugModeParamName)
		{
			*OutValue = DebugMode;
			return true;
		}
		else if (ParameterInfo.Name == MinHairRadiusParamName)
		{
			*OutValue = HairMinRadius;
			return true;
		}
		else if (ParameterInfo.Name == MaxHairRadiusParamName)
		{
			*OutValue = HairMaxRadius;
			return true;
		}
		else if (ParameterInfo.Name == HairClipLengthParamName)
		{
			*OutValue = HairClipLength;
			return true;
		}
		else
		{
			return Parent->GetScalarValue(ParameterInfo, OutValue, Context);
		}
	}

	virtual bool GetTextureValue(const FHashedMaterialParameterInfo& ParameterInfo, const URuntimeVirtualTexture** OutValue, const FMaterialRenderContext& Context) const override
	{
		return Parent->GetTextureValue(ParameterInfo, OutValue, Context);
	}

	virtual bool GetTextureValue(const FHashedMaterialParameterInfo& ParameterInfo, const UTexture** OutValue, const FMaterialRenderContext& Context) const override
	{
		return Parent->GetTextureValue(ParameterInfo, OutValue, Context);
	}
};

enum class EHairMaterialCompatibility : uint8
{
	Valid,
	Invalid_UsedWithHairStrands,
	Invalid_ShadingModel,
	Invalid_BlendMode,
	Invalid_IsNull
};

static EHairMaterialCompatibility IsHairMaterialCompatible(UMaterialInterface* Material, ERHIFeatureLevel::Type FeatureLevel)
{
	if (Material)
	{
		FMaterialResource* MaterialResources = Material->GetMaterialResource(FeatureLevel);
		if (!MaterialResources)
		{
			return EHairMaterialCompatibility::Invalid_IsNull;
		}
		if (!MaterialResources->IsUsedWithHairStrands())
		{
			return EHairMaterialCompatibility::Invalid_UsedWithHairStrands;
		}
		if (!MaterialResources->GetShadingModels().HasShadingModel(MSM_Hair))
		{
			return EHairMaterialCompatibility::Invalid_ShadingModel;
		}
		if (MaterialResources->GetBlendMode() != BLEND_Opaque)
		{
			return EHairMaterialCompatibility::Invalid_BlendMode;
		}
	}
	else
	{
		return EHairMaterialCompatibility::Invalid_IsNull;
	}

	return EHairMaterialCompatibility::Valid;
}

/////////////////////////////////////////////////////////////////////////////////////////
/////////////////////////////////////////////////////////////////////////////////////////
//  FStrandHairSceneProxy
/////////////////////////////////////////////////////////////////////////////////////////
/////////////////////////////////////////////////////////////////////////////////////////

class FHairStrandsSceneProxy final : public FPrimitiveSceneProxy
{
public:
	SIZE_T GetTypeHash() const override
	{
		static size_t UniquePointer;
		return reinterpret_cast<size_t>(&UniquePointer);
	}

	FHairStrandsSceneProxy(UGroomComponent* Component)
		: FPrimitiveSceneProxy(Component)
		, VertexFactory(GetScene().GetFeatureLevel(), "FStrandHairSceneProxy")
		, MaterialRelevance(Component->GetMaterialRelevance(GetScene().GetFeatureLevel()))	
	{
		check(Component);
		check(Component->GroomAsset);
		check(Component->GroomAsset->GetNumHairGroups() > 0);
		check(Component->InterpolationOutput);
		ComponentId = Component->ComponentId.PrimIDValue;
		HairDebugMaterial = Component->HairDebugMaterial;

		FHairStrandsVertexFactory::FDataType VFData;
		VFData.InterpolationOutput = Component->InterpolationOutput;

		check(Component->HairGroupResources);
		check(Component->HairGroupResources->HairGroups.Num());

		const uint32 GroupCount = Component->GroomAsset->GetNumHairGroups();
		check(Component->GroomAsset->HairGroupsData.Num() == Component->HairGroupResources->HairGroups.Num());
		for (uint32 GroupIt=0;GroupIt<GroupCount; GroupIt++)
		{		
			const FHairGroupData& InGroupData = Component->GroomAsset->HairGroupsData[GroupIt];
			const FHairGroupDesc& InGroupDesc = Component->GroomGroupsDesc[GroupIt];

			const UGroomComponent::FHairGroupResource& GroupResources = Component->HairGroupResources->HairGroups[GroupIt];

			UMaterialInterface* Material = Component->GetMaterial(GroupIt);
			if (Material == nullptr || !Material->GetMaterialResource(GetScene().GetFeatureLevel())->IsUsedWithHairStrands())
			{
				Material =  UMaterial::GetDefaultMaterial(MD_Surface);
			}

<<<<<<< HEAD
			FHairStrandsVertexFactory::FDataType::HairGroup& VFGroupData = VFData.HairGroups.AddDefaulted_GetRef();
			VFGroupData.MinStrandRadius		= 0;
			VFGroupData.MaxStrandRadius		= GetGroupMaxHairRadius(InGroupDesc, InGroupData);
			VFGroupData.MaxStrandLength		= InGroupData.HairRenderData.StrandsCurves.MaxLength;
			VFGroupData.HairDensity			= GetGroupHairShadowDensity(InGroupDesc, InGroupData);
			VFGroupData.HairWorldOffset		= InGroupData.HairRenderData.BoundingBox.GetCenter();

=======
>>>>>>> 90fae962
			#if RHI_RAYTRACING
			FRayTracingGeometry* RayTracingGeometry = nullptr;
			if (IsHairRayTracingEnabled() && GroupResources.RaytracingResources)
			{
				RayTracingGeometry = &GroupResources.RaytracingResources->RayTracingGeometry;
			}
			#endif

			HairGroup& OutGroupData = HairGroups.Add_GetRef(
			{
				Material
				#if RHI_RAYTRACING
				, RayTracingGeometry
				#endif
				, GroupResources.HairGroupPublicDatas
			});

		}

		FHairStrandsVertexFactory* LocalVertexFactory = &VertexFactory;
		ENQUEUE_RENDER_COMMAND(InitHairStrandsVertexFactory)(
			[LocalVertexFactory, VFData](FRHICommandListImmediate& RHICmdList)
		{
			LocalVertexFactory->SetData(VFData);
			LocalVertexFactory->InitResource();
		});
	}

	virtual ~FHairStrandsSceneProxy()
	{
		VertexFactory.ReleaseResource();
	}
	
#if RHI_RAYTRACING
	virtual bool IsRayTracingRelevant() const { return true; }
	virtual bool IsRayTracingStaticRelevant() const { return false; }

	virtual void GetDynamicRayTracingInstances(FRayTracingMaterialGatheringContext & Context, TArray<struct FRayTracingInstance>& OutRayTracingInstances) override
	{
		if (!IsHairRayTracingEnabled() || HairGroups.Num() == 0)
			return;

		for (const HairGroup& GroupData : HairGroups)
		{
			if (GroupData.RayTracingGeometry && GroupData.RayTracingGeometry->RayTracingGeometryRHI.IsValid())
			{
				for (const FRayTracingGeometrySegment& Segment : GroupData.RayTracingGeometry->Initializer.Segments)
				{
					check(Segment.VertexBuffer.IsValid());
				}
				AddOpaqueRaytracingInstance(GetLocalToWorld(), GroupData.RayTracingGeometry, RaytracingInstanceMask_ThinShadow, OutRayTracingInstances);
			}
		}
	}
#endif

	virtual void GetDynamicMeshElements(const TArray<const FSceneView*>& Views, const FSceneViewFamily& ViewFamily, uint32 VisibilityMap, FMeshElementCollector& Collector) const override
	{
		if (!VertexFactory.GetData().InterpolationOutput)
		{
			return;
		}

		bool bHasOneElementValid = false;
		for (FHairStrandsInterpolationOutput::HairGroup& HairGroup : VertexFactory.GetData().InterpolationOutput->HairGroups)
		{
			if (HairGroup.VFInput.VertexCount > 0)
			{
				bHasOneElementValid = true;
				break;
			}
		}
		if (!bHasOneElementValid)
		{
			return;
		}

		const uint32 GroupCount = VertexFactory.GetData().InterpolationOutput->HairGroups.Num();

		QUICK_SCOPE_CYCLE_COUNTER(STAT_HairStrandsSceneProxy_GetDynamicMeshElements);


		FMaterialRenderProxy* MaterialProxy = nullptr;
		const EHairStrandsDebugMode DebugMode = GetHairStrandsDebugStrandsMode();
		if (DebugMode != EHairStrandsDebugMode::None)
		{
			float DebugModeScalar = 0;
			switch(DebugMode)
			{
			case EHairStrandsDebugMode::None						: DebugModeScalar =99.f; break;
			case EHairStrandsDebugMode::SimHairStrands				: DebugModeScalar = 0.f; break;
			case EHairStrandsDebugMode::RenderHairStrands			: DebugModeScalar = 0.f; break;
			case EHairStrandsDebugMode::RenderHairRootUV			: DebugModeScalar = 1.f; break;
			case EHairStrandsDebugMode::RenderHairUV				: DebugModeScalar = 2.f; break;
			case EHairStrandsDebugMode::RenderHairSeed				: DebugModeScalar = 3.f; break;
			case EHairStrandsDebugMode::RenderHairDimension			: DebugModeScalar = 4.f; break;
			case EHairStrandsDebugMode::RenderHairRadiusVariation	: DebugModeScalar = 5.f; break;
			case EHairStrandsDebugMode::RenderHairRootUDIM			: DebugModeScalar = 6.f; break;
			case EHairStrandsDebugMode::RenderHairBaseColor			: DebugModeScalar = 7.f; break;
			case EHairStrandsDebugMode::RenderHairRoughness			: DebugModeScalar = 8.f; break;
<<<<<<< HEAD
=======
			case EHairStrandsDebugMode::RenderVisCluster			: DebugModeScalar = 0.f; break;
>>>>>>> 90fae962
			};


			float HairMaxRadius = 0;
			for (FHairStrandsInterpolationOutput::HairGroup& HairGroup : VertexFactory.GetData().InterpolationOutput->HairGroups)
			{
				HairMaxRadius = FMath::Max(HairMaxRadius, HairGroup.VFInput.HairRadius);
			}

			const float HairClipLength = GetHairClipLength();
			auto DebugMaterial = new FHairDebugModeMaterialRenderProxy(HairDebugMaterial ? HairDebugMaterial->GetRenderProxy() : nullptr, DebugModeScalar, 0, HairMaxRadius, HairClipLength);
			Collector.RegisterOneFrameMaterialProxy(DebugMaterial);
			MaterialProxy = DebugMaterial;
		}
		
		for (int32 ViewIndex = 0; ViewIndex < Views.Num(); ViewIndex++)
		{
			const FSceneView* View = Views[ViewIndex];
			if (View->bIsReflectionCapture || View->bIsPlanarReflection)
			{
				continue;
			}

			if (IsShown(View) && (VisibilityMap & (1 << ViewIndex)))
			{
				for (uint32 GroupIt = 0; GroupIt < GroupCount; ++GroupIt)
				{
					const HairGroup& GroupData = HairGroups[GroupIt];
					const uint32 HairVertexCount = VertexFactory.GetData().InterpolationOutput->HairGroups[GroupIt].VFInput.VertexCount;

					FMaterialRenderProxy* MaterialRenderProxy = MaterialProxy == nullptr ? GroupData.Material->GetRenderProxy() : MaterialProxy;
					if (MaterialRenderProxy == nullptr)
					{
						continue;
					}

					// Draw the mesh.
					FMeshBatch& Mesh = Collector.AllocateMesh();
					FMeshBatchElement& BatchElement = Mesh.Elements[0];
					BatchElement.IndexBuffer = nullptr;
					Mesh.bWireframe = false;
					Mesh.VertexFactory = &VertexFactory;
					Mesh.MaterialRenderProxy = MaterialRenderProxy;
					bool bHasPrecomputedVolumetricLightmap;
					FMatrix PreviousLocalToWorld;
					int32 SingleCaptureIndex;
					bool bOutputVelocity = false;
					bool bDrawVelocity = false; // Velocity vector is done in a custom fashion
					GetScene().GetPrimitiveUniformShaderParameters_RenderThread(GetPrimitiveSceneInfo(), bHasPrecomputedVolumetricLightmap, PreviousLocalToWorld, SingleCaptureIndex, bOutputVelocity);
					bOutputVelocity = false;
					FDynamicPrimitiveUniformBuffer& DynamicPrimitiveUniformBuffer = Collector.AllocateOneFrameResource<FDynamicPrimitiveUniformBuffer>();
					DynamicPrimitiveUniformBuffer.Set(GetLocalToWorld(), PreviousLocalToWorld, GetBounds(), GetLocalBounds(), true, false, bDrawVelocity, bOutputVelocity);
					BatchElement.PrimitiveUniformBufferResource = &DynamicPrimitiveUniformBuffer.UniformBuffer;

					BatchElement.FirstIndex = 0;
					BatchElement.NumInstances = 1;
					BatchElement.NumPrimitives = 0;
					BatchElement.IndirectArgsBuffer = GroupData.PublicData->GetDrawIndirectBuffer().Buffer.GetReference();
					BatchElement.IndirectArgsOffset = 0;
					
					// Setup our vertex factor custom data
					BatchElement.VertexFactoryUserData = const_cast<void*>(reinterpret_cast<const void*>(GroupData.PublicData));

					BatchElement.MinVertexIndex = 0;
					BatchElement.MaxVertexIndex = HairVertexCount * 6;
					BatchElement.UserData = reinterpret_cast<void*>(uint64(ComponentId));
					Mesh.ReverseCulling = IsLocalToWorldDeterminantNegative();
					Mesh.Type = PT_TriangleList;
					Mesh.DepthPriorityGroup = SDPG_World;
					Mesh.bCanApplyViewModeOverrides = false;
					Collector.AddMesh(ViewIndex, Mesh);

				#if !(UE_BUILD_SHIPPING || UE_BUILD_TEST)
					// Render bounds
					RenderBounds(Collector.GetPDI(ViewIndex), ViewFamily.EngineShowFlags, GetBounds(), IsSelected());
				#endif
				}
			}
		}
	}

	virtual FPrimitiveViewRelevance GetViewRelevance(const FSceneView* View) const override
	{		
		const bool bIsViewModeValid = View->Family->ViewMode == VMI_Lit;

		const EHairStrandsDebugMode DebugMode = GetHairStrandsDebugStrandsMode();
		if (DebugMode != EHairStrandsDebugMode::None)
		{
			FPrimitiveViewRelevance Result;
			Result.bShadowRelevance = IsShadowCast(View);
			Result.bDynamicRelevance = true;
			MaterialRelevance.SetPrimitiveViewRelevance(Result);
			return Result;
		}

		FPrimitiveViewRelevance Result;
<<<<<<< HEAD
		Result.bHairStrandsRelevance = bIsViewModeValid;
=======
		Result.bHairStrands = bIsViewModeValid && IsShown(View);
>>>>>>> 90fae962

		// Special pass for hair strands geometry (not part of the base pass, and shadowing is handlded in a custom fashion)
		Result.bDrawRelevance = false;		
		Result.bShadowRelevance = false;
		Result.bRenderInMainPass = false;
		Result.bDynamicRelevance = true;

		// Selection only
		#if WITH_EDITOR
		{
			const bool bIsSelected = (IsSelected() || IsHovered()) && bIsViewModeValid;
			Result.bEditorStaticSelectionRelevance = bIsSelected;
			Result.bDrawRelevance = bIsSelected;
		}
		#endif
		MaterialRelevance.SetPrimitiveViewRelevance(Result);
		return Result;
	}

	virtual uint32 GetMemoryFootprint(void) const override { return(sizeof(*this) + GetAllocatedSize()); }

	uint32 GetAllocatedSize(void) const { return(FPrimitiveSceneProxy::GetAllocatedSize()); }
private:

	uint32 ComponentId = 0;
	FHairStrandsVertexFactory VertexFactory;
	FMaterialRelevance MaterialRelevance;
	UMaterialInterface* HairDebugMaterial = nullptr;
	struct HairGroup
	{
		UMaterialInterface* Material = nullptr;
	#if RHI_RAYTRACING
		FRayTracingGeometry* RayTracingGeometry = nullptr;
	#endif
		FHairGroupPublicData* PublicData = nullptr;
	};
	TArray<HairGroup> HairGroups;
};

/////////////////////////////////////////////////////////////////////////////////////////
/////////////////////////////////////////////////////////////////////////////////////////
// UComponent
//////////////////////////////////////////////////////////////////////////
//////////////////////////////////////////////////////////////////////////

UGroomComponent::UGroomComponent(const FObjectInitializer& ObjectInitializer)
	: Super(ObjectInitializer)
{
	PrimaryComponentTick.bCanEverTick = true;
	bTickInEditor = true;
	bAutoActivate = true;
	bSelectable = true;
	RegisteredSkeletalMeshComponent = nullptr;
	SkeletalPreviousPositionOffset = FVector::ZeroVector;
	bBindGroomToSkeletalMesh = false;
	InitializedResources = nullptr;
	Mobility = EComponentMobility::Movable;
	bIsGroomAssetCallbackRegistered = false;
	bIsGroomBindingAssetCallbackRegistered = false;
	SourceSkeletalMesh = nullptr; 
	NiagaraComponents.Empty();

	SetCollisionProfileName(UCollisionProfile::PhysicsActor_ProfileName);

	static ConstructorHelpers::FObjectFinder<UMaterialInterface> HairDebugMaterialRef(TEXT("/HairStrands/Materials/HairDebugMaterial.HairDebugMaterial"));
	static ConstructorHelpers::FObjectFinder<UMaterialInterface> HairDefaultMaterialRef(TEXT("/HairStrands/Materials/HairDefaultMaterial.HairDefaultMaterial"));

	HairDebugMaterial = HairDebugMaterialRef.Object;
	HairDefaultMaterial = HairDefaultMaterialRef.Object;
}

void UGroomComponent::UpdateHairGroupsDesc()
{
	if (!GroomAsset)
	{
		GroomGroupsDesc.Empty();
		return;
	}

	check(GroomAsset->HairGroupsInfo.Num() == GroomAsset->HairGroupsData.Num());

	const uint32 GroupCount = GroomAsset->HairGroupsInfo.Num();
	const bool bReinitOverride = GroupCount != GroomGroupsDesc.Num();
	if (bReinitOverride)
	{
		GroomGroupsDesc.SetNum(GroupCount);
	}

	for (uint32 GroupIt = 0; GroupIt < GroupCount; ++GroupIt)
	{
		const FHairGroupInfo& GroupInfo = GroomAsset->HairGroupsInfo[GroupIt];
		const FHairGroupData& GroupData = GroomAsset->HairGroupsData[GroupIt];

		FHairGroupDesc& Desc = GroomGroupsDesc[GroupIt];
<<<<<<< HEAD
		Desc.GuideCount	= GroupInfo.NumGuides;
		Desc.HairCount	= GroupInfo.NumCurves;
=======
		if (bReinitOverride)
		{
			Desc.ReInit();
		}
		Desc.GuideCount = GroupInfo.NumGuides;
		Desc.HairCount  = GroupInfo.NumCurves;
		Desc.HairLength = GroupData.HairRenderData.StrandsCurves.MaxLength;

>>>>>>> 90fae962
		if (bReinitOverride || Desc.HairWidth == 0)
		{
			Desc.HairWidth = GroupData.HairRenderData.StrandsCurves.MaxRadius * 2.0f;
		}
		if (bReinitOverride || Desc.HairShadowDensity == 0)
		{
			Desc.HairShadowDensity = GroupData.HairRenderData.HairDensity;
		}
		if (bReinitOverride || Desc.HairShadowDensity == 0)
		{
			Desc.HairShadowDensity = GroupData.HairRenderData.HairDensity;
		}

		if (bReinitOverride)
		{
			Desc.HairRaytracingRadiusScale = 1;
		}
	}
}

void UGroomComponent::ReleaseHairSimulation()
{
	for (int32 i = 0; i < NiagaraComponents.Num(); ++i)
	{
		if (NiagaraComponents[i] && !NiagaraComponents[i]->IsBeingDestroyed())
		{
			if (GetWorld())
			{
				NiagaraComponents[i]->DetachFromComponent(FDetachmentTransformRules::KeepRelativeTransform);
				NiagaraComponents[i]->UnregisterComponent();
			}
			NiagaraComponents[i]->DestroyComponent();
			NiagaraComponents[i] = nullptr;
		}
	}
	NiagaraComponents.Empty();
}

void UGroomComponent::UpdateHairSimulation()
{
<<<<<<< HEAD
	PrimaryComponentTick.bCanEverTick = true;
	bTickInEditor = true;
	bAutoActivate = true;
	bSelectable = true;
	RegisteredSkeletalMeshComponent = nullptr;
	SkeletalPreviousPositionOffset = FVector::ZeroVector;
	bBindGroomToSkeletalMesh = false;
	InitializedResources = nullptr;
	Mobility = EComponentMobility::Movable;
	MeshProjectionTickDelay = 0;
	MeshProjectionLODIndex = -1;
	MeshProjectionState = EMeshProjectionState::Invalid;
	bIsGroomAssetCallbackRegistered = false;
=======
	static UNiagaraSystem* CosseratRodsSystem = LoadObject<UNiagaraSystem>(nullptr, TEXT("/HairStrands/Emitters/GroomRodsSystem.GroomRodsSystem"));
	static UNiagaraSystem* AngularSpringsSystem = LoadObject<UNiagaraSystem>(nullptr, TEXT("/HairStrands/Emitters/GroomSpringsSystem.GroomSpringsSystem"));

	const int32 NumGroups = GroomAsset ? GroomAsset->HairGroupsPhysics.Num() : 0;
	const int32 NumComponents = FMath::Max(NumGroups, NiagaraComponents.Num());

	TArray<bool> ValidComponents;
	ValidComponents.Init(false, NumComponents);

	if (GroomAsset)
	{
		for (int32 i = 0; i < NumGroups; ++i)
		{
			ValidComponents[i] = GroomAsset->HairGroupsPhysics[i].SolverSettings.EnableSimulation;
		}
	}
	NiagaraComponents.SetNumZeroed(NumComponents);
	for (int32 i = 0; i < NumComponents; ++i)
	{
		UNiagaraComponent*& NiagaraComponent = NiagaraComponents[i];
		if (ValidComponents[i])
		{
			if (!NiagaraComponent)
			{
				NiagaraComponent = NewObject<UNiagaraComponent>(this, NAME_None, RF_Transient);
				if (GetWorld())
				{
					NiagaraComponent->AttachToComponent(this, FAttachmentTransformRules::KeepRelativeTransform);
					NiagaraComponent->RegisterComponent();
				}
				else
				{
					NiagaraComponent->SetupAttachment(this);
				}
				NiagaraComponent->SetVisibleFlag(false);
			}
			if (GroomAsset->HairGroupsPhysics[i].SolverSettings.NiagaraSolver == EGroomNiagaraSolvers::AngularSprings)
			{
				NiagaraComponent->SetAsset(AngularSpringsSystem);
			}
			else if (GroomAsset->HairGroupsPhysics[i].SolverSettings.NiagaraSolver == EGroomNiagaraSolvers::CosseratRods)
			{
				NiagaraComponent->SetAsset(CosseratRodsSystem);
			}
			else 
			{
				NiagaraComponent->SetAsset(GroomAsset->HairGroupsPhysics[i].SolverSettings.CustomSystem.LoadSynchronous());
			}
			NiagaraComponent->Activate(true);
			if (NiagaraComponent->GetSystemInstance())
			{
				NiagaraComponent->GetSystemInstance()->Reset(FNiagaraSystemInstance::EResetMode::ReInit);
				NiagaraComponent->GetSystemInstance()->Reset(FNiagaraSystemInstance::EResetMode::ResetAll);
			}
		}
		else if (NiagaraComponent && !NiagaraComponent->IsBeingDestroyed())
		{
			if (GetWorld())
			{
				NiagaraComponent->DetachFromComponent(FDetachmentTransformRules::KeepRelativeTransform);
				NiagaraComponent->UnregisterComponent();
			}
			NiagaraComponent->DestroyComponent();
			NiagaraComponent = nullptr;
		}
	}
	NiagaraComponents.SetNum(NumGroups);
	UpdateSimulatedGroups();
}
>>>>>>> 90fae962

void UGroomComponent::SetGroomAsset(UGroomAsset* Asset)
{
	ReleaseResources();
	if (Asset && Asset->IsValid())
	{
		GroomAsset = Asset;
	}
	else
	{
		GroomAsset = nullptr;
	}

	if (!UGroomBindingAsset::IsBindingAssetValid(BindingAsset) || !UGroomBindingAsset::IsCompatible(GroomAsset, BindingAsset))
	{
		BindingAsset = nullptr;
	}

	UpdateHairGroupsDesc();
	UpdateHairSimulation();
	if (!GroomAsset)
		return;
	InitResources();
}

void UGroomComponent::SetGroomAsset(UGroomAsset* Asset, UGroomBindingAsset* InBinding)
{
	ReleaseResources();
	if (Asset && Asset->IsValid())
	{
		GroomAsset = Asset;
	}
	else
	{
		GroomAsset = nullptr;
	}
	BindingAsset = InBinding;
	if (!UGroomBindingAsset::IsBindingAssetValid(BindingAsset) || !UGroomBindingAsset::IsCompatible(GroomAsset, BindingAsset))
	{
		BindingAsset = nullptr;
	}

	if (BindingAsset)
	{
		bBindGroomToSkeletalMesh = true;
	}

	UpdateHairGroupsDesc();
	UpdateHairSimulation();
	if (!GroomAsset)
		return;
	InitResources();
}

void UGroomComponent::SetStableRasterization(bool bEnable)
{
	for (FHairGroupDesc& HairDesc : GroomGroupsDesc)
	{
		HairDesc.bUseStableRasterization = bEnable;
	}
	UpdateHairGroupsDescAndInvalidateRenderState();
}

void UGroomComponent::SetHairLengthScale(float Scale) 
{ 
	Scale = FMath::Clamp(Scale, 0.f, 1.f);
	for (FHairGroupDesc& HairDesc : GroomGroupsDesc)
	{
		HairDesc.HairClipLength = Scale;
	}
	UpdateHairGroupsDescAndInvalidateRenderState();
}

void UGroomComponent::SetHairRootScale(float Scale)
{
	Scale = FMath::Clamp(Scale, 0.f, 10.f);
	for (FHairGroupDesc& HairDesc : GroomGroupsDesc)
	{
		HairDesc.HairRootScale = Scale;
	}
	UpdateHairGroupsDescAndInvalidateRenderState();
}

void UGroomComponent::SetHairWidth(float HairWidth)
{
	for (FHairGroupDesc& HairDesc : GroomGroupsDesc)
	{
		HairDesc.HairWidth = HairWidth;
	}
	UpdateHairGroupsDescAndInvalidateRenderState();
}

void UGroomComponent::SetScatterSceneLighting(bool Enable)
{
	for (FHairGroupDesc& HairDesc : GroomGroupsDesc)
	{
		HairDesc.bScatterSceneLighting = Enable;
	}
	UpdateHairGroupsDescAndInvalidateRenderState();
}

void UGroomComponent::SetBinding(bool bBind)
{
	if (bBind != bBindGroomToSkeletalMesh)
	{
		bBindGroomToSkeletalMesh = bBind;
		InitResources();
	}
}

void UGroomComponent::SetBinding(UGroomBindingAsset* InBinding)
{
	if (BindingAsset != InBinding)
	{
		const bool bIsValid = InBinding != nullptr ? UGroomBindingAsset::IsBindingAssetValid(BindingAsset) : true;
		if (bIsValid && UGroomBindingAsset::IsCompatible(GroomAsset, InBinding))
		{
			BindingAsset = InBinding;
			bBindGroomToSkeletalMesh = InBinding != nullptr;
			InitResources();
		}
	}
}

void UGroomComponent::UpdateHairGroupsDescAndInvalidateRenderState()
{
	UpdateHairGroupsDesc();

	if (InterpolationInput)
	{
		const int32 GroupCount = InterpolationInput->HairGroups.Num();
		for (int32 GroupIt = 0; GroupIt < GroupCount; ++GroupIt)
		{
			InterpolationInput->HairGroups[GroupIt].GroupDesc = GroomGroupsDesc[GroupIt];
		}
	}
	MarkRenderStateDirty();
}

FPrimitiveSceneProxy* UGroomComponent::CreateSceneProxy()
{
	if (!GroomAsset || GroomAsset->GetNumHairGroups() == 0 || GroomAsset->HairGroupsData[0].HairRenderData.GetNumCurves() == 0 || !InterpolationOutput || !InterpolationInput)
		return nullptr;

	return new FHairStrandsSceneProxy(this);
}


FBoxSphereBounds UGroomComponent::CalcBounds(const FTransform& InLocalToWorld) const
{
	if (GroomAsset && GroomAsset->GetNumHairGroups() > 0)
	{
		if (RegisteredSkeletalMeshComponent)
		{
			const FBox WorldSkeletalBound = RegisteredSkeletalMeshComponent->CalcBounds(InLocalToWorld).GetBox();
			return FBoxSphereBounds(WorldSkeletalBound);
		}
		else
		{
			FBox LocalBounds(EForceInit::ForceInitToZero);
			for (const FHairGroupData& GroupData : GroomAsset->HairGroupsData)
			{
				LocalBounds += GroupData.HairRenderData.BoundingBox;
			}
			return FBoxSphereBounds(LocalBounds.TransformBy(InLocalToWorld));
		}
	}
	else
	{
		return FBoxSphereBounds(EForceInit::ForceInitToZero);
	}
}

int32 UGroomComponent::GetNumMaterials() const
{
	if (GroomAsset)
	{
		return FMath::Max(GroomAsset->GetNumHairGroups(), 1);
	}
	return 1;
}

UMaterialInterface* UGroomComponent::GetMaterial(int32 ElementIndex) const
{
	UMaterialInterface* OverrideMaterial = Super::GetMaterial(ElementIndex);
	
	bool bUseHairDefaultMaterial = false;

	const ERHIFeatureLevel::Type FeatureLevel = GetScene() ? GetScene()->GetFeatureLevel() : ERHIFeatureLevel::Num;
	if (!OverrideMaterial && GroomAsset && ElementIndex < GroomAsset->GetNumHairGroups() && FeatureLevel != ERHIFeatureLevel::Num)
	{
		if (UMaterialInterface* Material = GroomAsset->HairGroupsInfo[ElementIndex].Material)
		{
			OverrideMaterial = Material;
		}
		else
		{
			bUseHairDefaultMaterial = true;
		}
	}

	if (IsHairMaterialCompatible(OverrideMaterial, FeatureLevel) != EHairMaterialCompatibility::Valid)
	{
		bUseHairDefaultMaterial = true;
	}

	if (bUseHairDefaultMaterial)
	{
<<<<<<< HEAD
		FHairStrandsProjectionHairData::LODData& LODData = Out.LODDatas.AddDefaulted_GetRef();
		LODData.LODIndex = MeshLODData.LODIndex;
		LODData.RootTriangleIndexBuffer = &MeshLODData.RootTriangleIndexBuffer;
		LODData.RootTriangleBarycentricBuffer = &MeshLODData.RootTriangleBarycentricBuffer;
		
		LODData.RestPositionOffset					= MeshLODData.RestRootOffset;
		LODData.RestRootTrianglePosition0Buffer = &MeshLODData.RestRootTrianglePosition0Buffer;
		LODData.RestRootTrianglePosition1Buffer = &MeshLODData.RestRootTrianglePosition1Buffer;
		LODData.RestRootTrianglePosition2Buffer = &MeshLODData.RestRootTrianglePosition2Buffer;

		LODData.DeformedPositionOffset					= MeshLODData.DeformedRootOffset;
		LODData.DeformedRootTrianglePosition0Buffer = &MeshLODData.DeformedRootTrianglePosition0Buffer;
		LODData.DeformedRootTrianglePosition1Buffer = &MeshLODData.DeformedRootTrianglePosition1Buffer;
		LODData.DeformedRootTrianglePosition2Buffer = &MeshLODData.DeformedRootTrianglePosition2Buffer;
		LODData.bIsValid = MeshLODData.Status == FHairStrandsRootResource::FMeshProjectionLOD::EStatus::Completed;
=======
		OverrideMaterial = HairDefaultMaterial;
>>>>>>> 90fae962
	}

	return OverrideMaterial;
}

FHairStrandsDatas* UGroomComponent::GetGuideStrandsDatas(uint32 GroupIndex)
{
	if (!GroomAsset || GroupIndex >= uint32(GroomAsset->GetNumHairGroups()))
	{
		return nullptr;
	}

	return &GroomAsset->HairGroupsData[GroupIndex].HairSimulationData;
}

FHairStrandsRestResource* UGroomComponent::GetGuideStrandsRestResource(uint32 GroupIndex)
{
	if (!GroomAsset || GroupIndex >= uint32(GroomAsset->GetNumHairGroups()))
	{
		return nullptr;
	}

	return GroomAsset->HairGroupsData[GroupIndex].HairSimulationRestResource;
}

FHairStrandsDeformedResource* UGroomComponent::GetGuideStrandsDeformedResource(uint32 GroupIndex)
{
	if (!HairGroupResources || GroupIndex >= uint32(HairGroupResources->HairGroups.Num()))
	{
		return nullptr;
	}

	return HairGroupResources->HairGroups[GroupIndex].SimDeformedResources;
}

FHairStrandsRestRootResource* UGroomComponent::GetGuideStrandsRestRootResource(uint32 GroupIndex)
{
	if (!HairGroupResources || GroupIndex >= uint32(HairGroupResources->HairGroups.Num()))
	{
		return nullptr;
	}

	return HairGroupResources->HairGroups[GroupIndex].SimRestRootResources;
}

FHairStrandsDeformedRootResource* UGroomComponent::GetGuideStrandsDeformedRootResource(uint32 GroupIndex)
{
	if (!HairGroupResources || GroupIndex >= uint32(HairGroupResources->HairGroups.Num()))
	{
		return nullptr;
	}

	return HairGroupResources->HairGroups[GroupIndex].SimDeformedRootResources;
}

FHairStrandsRootResource* UGroomComponent::GetGuideStrandsRootResource(uint32 GroupIndex)
{
	if (GroupIndex >= uint32(HairGroupResources.Num()))
	{
		return nullptr;
	}

	return HairGroupResources[GroupIndex].SimRootResources;
}

template<typename T> void SafeDelete(T*& Data) 
{ 
	if (Data)
	{
		T* LocalData = Data;
		ENQUEUE_RENDER_COMMAND(FHairStrandsBuffers)(
			[LocalData](FRHICommandListImmediate& RHICmdList)
		{
			delete LocalData;
		});
		Data = nullptr;
	}

}
template<typename T> void SafeRelease(T*& Data) 
{ 
	if (Data)
	{
		T* LocalData = Data;
		ENQUEUE_RENDER_COMMAND(FHairStrandsBuffers)(
			[LocalData](FRHICommandListImmediate& RHICmdList)
		{
			LocalData->ReleaseResource();
			delete LocalData;
		});
		Data = nullptr;
	}
}

EWorldType::Type UGroomComponent::GetWorldType() const
{
	EWorldType::Type WorldType = GetWorld() ? EWorldType::Type(GetWorld()->WorldType) : EWorldType::None;
	return WorldType == EWorldType::Inactive ? EWorldType::Editor : WorldType;
}

void UGroomComponent::UpdateSimulatedGroups()
{
	if (InterpolationInput)
	{
		const uint32 Id = ComponentId.PrimIDValue;
		const EWorldType::Type WorldType = GetWorldType();

		FHairStrandsInterpolationInput* LocalInterpolationInput = InterpolationInput;
		UGroomAsset* LocalGroomAsset = GroomAsset;
		UGroomBindingAsset* LocalBindingAsset = BindingAsset;
		ENQUEUE_RENDER_COMMAND(FHairStrandsTick_UEnableSimulatedGroups)(
			[LocalInterpolationInput, LocalGroomAsset, LocalBindingAsset, Id, WorldType](FRHICommandListImmediate& RHICmdList)
		{
			int32 GroupIt = 0;
			for (FHairStrandsInterpolationInput::FHairGroup& HairGroup : LocalInterpolationInput->HairGroups)
			{
				const bool bIsSimulationEnable = (LocalGroomAsset && GroupIt < LocalGroomAsset->HairGroupsPhysics.Num()) ? 
					LocalGroomAsset->HairGroupsPhysics[GroupIt].SolverSettings.EnableSimulation : false;
				const bool bHasGlobalInterpolation = (LocalBindingAsset && LocalGroomAsset && LocalGroomAsset->EnableGlobalInterpolation);
				HairGroup.HairInterpolationType =
					(LocalGroomAsset && LocalGroomAsset->HairInterpolationType == EGroomInterpolationType::RigidTransform) ? 0 :
					(LocalGroomAsset && LocalGroomAsset->HairInterpolationType == EGroomInterpolationType::OffsetTransform) ? 1 :
					(LocalGroomAsset && LocalGroomAsset->HairInterpolationType == EGroomInterpolationType::SmoothTransform) ? 2 : 0;
				HairGroup.bIsSimulationEnable = bIsSimulationEnable;
				HairGroup.bHasGlobalInterpolation = bHasGlobalInterpolation;
				UpdateHairStrandsDebugInfo(Id, WorldType, GroupIt, bIsSimulationEnable);
				++GroupIt;
			}
		});
	}
}

void UGroomComponent::OnChildDetached(USceneComponent* ChildComponent)
{}

void UGroomComponent::OnChildAttached(USceneComponent* ChildComponent)
{

}

<<<<<<< HEAD
static bool IsSimulationEnabled(const USceneComponent* Component)
{
	check(Component);

	// If the groom component has an Niagara component attached, we assume it has simulation capabilities
	bool bHasNiagaraSimulationComponent = false;
	for (int32 ChildIt = 0, ChildCount = Component->GetNumChildrenComponents(); ChildIt < ChildCount; ++ChildIt)
	{
		const USceneComponent* ChildComponent = Component->GetChildComponent(ChildIt);
		const UNiagaraComponent* NiagaraComponent = Cast<UNiagaraComponent>(ChildComponent);
		if (NiagaraComponent != nullptr)
		{
			bHasNiagaraSimulationComponent = true;
			break;
		}
	}

	return bHasNiagaraSimulationComponent;
}

void UGroomComponent::OnChildAttached(USceneComponent* ChildComponent)
{
	const UNiagaraComponent* NiagaraComponent = Cast<UNiagaraComponent>(ChildComponent);
	if (NiagaraComponent && InterpolationInput)
	{
		FHairStrandsInterpolationInput* LocalInterpolationInput = InterpolationInput;
		ENQUEUE_RENDER_COMMAND(FHairStrandsTick_UpdateSimulationEnable)(
			[LocalInterpolationInput](FRHICommandListImmediate& RHICmdList)
		{
			for (FHairStrandsInterpolationInput::FHairGroup& HairGroup : LocalInterpolationInput->HairGroups)
			{
				HairGroup.bIsSimulationEnable = true;
			}
		});
	}
}

void UGroomComponent::OnChildDetached(USceneComponent* ChildComponent)
{
	const UNiagaraComponent* NiagaraComponent = Cast<UNiagaraComponent>(ChildComponent);
	if (NiagaraComponent && InterpolationInput)
	{
		FHairStrandsInterpolationInput* LocalInterpolationInput = InterpolationInput;
		ENQUEUE_RENDER_COMMAND(FHairStrandsTick_UpdateSimulationDisable)(
			[LocalInterpolationInput](FRHICommandListImmediate& RHICmdList)
		{
			for (FHairStrandsInterpolationInput::FHairGroup& HairGroup : LocalInterpolationInput->HairGroups)
			{
				HairGroup.bIsSimulationEnable = false;
			}
		});
	}
}

void UGroomComponent::ResetSimulation()
{
	bResetSimulation = false;
	//UE_LOG(LogHairStrands, Warning, TEXT("Groom Reset = %d"), bResetSimulation);
}

void UGroomComponent::InitResources()
{
	ReleaseResources();
	bResetSimulation = true;
	//UE_LOG(LogHairStrands, Warning, TEXT("Groom Init = %d"), bResetSimulation);
=======
void UGroomComponent::InitResources(bool bIsBindingReloading)
{
	ReleaseResources();
	bInitSimulation = true;
	bResetSimulation = true;

	UpdateHairGroupsDesc();
>>>>>>> 90fae962

	if (!GroomAsset || GroomAsset->GetNumHairGroups() == 0)
		return;

	InitializedResources = GroomAsset;

	const FPrimitiveComponentId LocalComponentId = ComponentId;
	const EWorldType::Type WorldType = GetWorldType();

	// Insure the ticking of the Groom component always happens after the skeletalMeshComponent.
	USkeletalMeshComponent* SkeletalMeshComponent = bBindGroomToSkeletalMesh && GetAttachParent() ? Cast<USkeletalMeshComponent>(GetAttachParent()) : nullptr;
	const bool bHasValidSketalMesh = SkeletalMeshComponent && SkeletalMeshComponent->GetSkeletalMeshRenderData();

	uint32 SkeletalComponentId = ~0;
	if (bHasValidSketalMesh)
	{
		RegisteredSkeletalMeshComponent = SkeletalMeshComponent;
		SkeletalComponentId = SkeletalMeshComponent->ComponentId.PrimIDValue;
		AddTickPrerequisiteComponent(SkeletalMeshComponent);
<<<<<<< HEAD

		FSkeletalMeshObjectCallbackData CallbackData;
		CallbackData.Run = CallbackMeshObjectCallback;
		CallbackData.UserData = (uint64(LocalComponentId.PrimIDValue) & 0xFFFFFFFF) | (uint64(WorldType) << 32);
		SkeletalMeshComponent->MeshObjectCallbackData = CallbackData;


		{
			SkeletalMeshComponent->OnBoneTransformsFinalized.AddDynamic(this, &UGroomComponent::ResetSimulation);
		}
	}

	const bool bIsSimulationEnable = IsSimulationEnabled(this);
=======
	}

	const bool bIsBindingCompatible = 
		UGroomBindingAsset::IsCompatible(SkeletalMeshComponent ? SkeletalMeshComponent->SkeletalMesh : nullptr, BindingAsset) &&
		UGroomBindingAsset::IsCompatible(GroomAsset, BindingAsset) && 
		UGroomBindingAsset::IsBindingAssetValid(BindingAsset, bIsBindingReloading);
>>>>>>> 90fae962

	FTransform HairLocalToWorld = GetComponentTransform();
	FTransform SkinLocalToWorld = bBindGroomToSkeletalMesh && SkeletalMeshComponent ? SkeletalMeshComponent->GetComponentTransform() : FTransform::Identity;
	
	check(HairGroupResources == nullptr);
	HairGroupResources = new FHairGroupResources();
	InterpolationOutput = new FHairStrandsInterpolationOutput();
	InterpolationInput = new FHairStrandsInterpolationInput();

	FHairStrandsDebugInfo DebugGroupInfo;
	int32 GroupIt = 0;
	for (FHairGroupData& GroupData : GroomAsset->HairGroupsData)
	{
		if (!GroupData.HairStrandsRestResource)
			return;

		FHairStrandsDebugInfo::HairGroup& DebugHairGroup = DebugGroupInfo.HairGroups.AddDefaulted_GetRef();
		{
			DebugHairGroup.MaxLength	= GroupData.HairRenderData.StrandsCurves.MaxLength;
			DebugHairGroup.MaxRadius	= GroupData.HairRenderData.StrandsCurves.MaxRadius;
			DebugHairGroup.VertexCount	= GroupData.HairRenderData.GetNumPoints();
			DebugHairGroup.CurveCount	= GroupData.HairRenderData.GetNumCurves();
		}

		FHairGroupResource& Res = HairGroupResources->HairGroups.AddDefaulted_GetRef();
		Res.InterpolationResource = GroupData.HairInterpolationResource;

		#if RHI_RAYTRACING
		if (IsHairRayTracingEnabled())
		{
			Res.RaytracingResources = new FHairStrandsRaytracingResource(GroupData.HairRenderData);
			BeginInitResource(Res.RaytracingResources);
		}
		#endif

		if (bHasValidSketalMesh)
		{
			if (BindingAsset && bIsBindingCompatible)
			{
				check(GroupIt < BindingAsset->HairGroupResources.Num());
				check(SkeletalMeshComponent->GetNumLODs() == BindingAsset->HairGroupResources[GroupIt].RenRootResources->RootData.MeshProjectionLODs.Num());
				check(SkeletalMeshComponent->GetNumLODs() == BindingAsset->HairGroupResources[GroupIt].SimRootResources->RootData.MeshProjectionLODs.Num());

				Res.bOwnRootResourceAllocation = false;
				Res.RenRestRootResources = BindingAsset->HairGroupResources[GroupIt].RenRootResources;
				Res.SimRestRootResources = BindingAsset->HairGroupResources[GroupIt].SimRootResources;

				DebugHairGroup.bHasBinding = true;
			}
			else
			{
				const uint32 LODCount = SkeletalMeshComponent->GetNumLODs();
				if (LODCount > 0)
				{
					Res.bOwnRootResourceAllocation = true;
					TArray<uint32> NumSamples; NumSamples.Init(0, LODCount);
					Res.RenRestRootResources = new FHairStrandsRestRootResource(&GroupData.HairRenderData, LODCount, NumSamples);
					Res.SimRestRootResources = new FHairStrandsRestRootResource(&GroupData.HairSimulationData, LODCount, NumSamples);
					BeginInitResource(Res.RenRestRootResources);
					BeginInitResource(Res.SimRestRootResources);
				}
			}

			Res.RenDeformedRootResources = new FHairStrandsDeformedRootResource(Res.RenRestRootResources);
			Res.SimDeformedRootResources = new FHairStrandsDeformedRootResource(Res.SimRestRootResources);

			BeginInitResource(Res.RenDeformedRootResources);
			BeginInitResource(Res.SimDeformedRootResources);
		}
		
		Res.RenderRestResources = GroupData.HairStrandsRestResource;
		Res.SimRestResources = GroupData.HairSimulationRestResource;

		Res.RenderDeformedResources = new FHairStrandsDeformedResource(GroupData.HairRenderData.RenderData, false);
		Res.SimDeformedResources = new FHairStrandsDeformedResource(GroupData.HairSimulationData.RenderData, true);
<<<<<<< HEAD
=======
		Res.ClusterCullingResources = GroupData.ClusterCullingResource;

		const uint32 HairVertexCount = GroupData.HairRenderData.GetNumPoints();
		const uint32 GroupInstanceVertexCount = HairVertexCount * 6; // 6 vertex per point for a quad
		Res.HairGroupPublicDatas = new FHairGroupPublicData(GroupIt, GroupInstanceVertexCount, Res.ClusterCullingResources->ClusterCount, HairVertexCount);
>>>>>>> 90fae962

		BeginInitResource(Res.RenderDeformedResources);
		BeginInitResource(Res.SimDeformedResources);
		BeginInitResource(Res.HairGroupPublicDatas);

		const FVector RenderRestHairPositionOffset = Res.RenderRestResources->PositionOffset;
		const FVector SimRestHairPositionOffset = Res.SimRestResources->PositionOffset;

<<<<<<< HEAD
		const FVector RenderRestHairPositionOffset = Res.RenderRestResources->PositionOffset;
		const FVector SimRestHairPositionOffset = Res.SimRestResources->PositionOffset;

=======
>>>>>>> 90fae962
		Res.RenderDeformedResources->PositionOffset = RenderRestHairPositionOffset;
		Res.RenderRestResources->PositionOffset = RenderRestHairPositionOffset;
		Res.SimDeformedResources->PositionOffset = SimRestHairPositionOffset;
		Res.SimRestResources->PositionOffset = SimRestHairPositionOffset;

		FHairStrandsInterpolationOutput::HairGroup& InterpolationOutputGroup = InterpolationOutput->HairGroups.AddDefaulted_GetRef();
		FHairStrandsInterpolationInput::FHairGroup& InterpolationInputGroup = InterpolationInput->HairGroups.AddDefaulted_GetRef();

		check(GroupIt < GroomGroupsDesc.Num());
<<<<<<< HEAD
		const FHairGroupDesc& InGroupDesc = GroomGroupsDesc[GroupIt];
		InterpolationInputGroup.HairRadius = GetGroupMaxHairRadius(InGroupDesc, GroupData);
		InterpolationInputGroup.HairRaytracingRadiusScale = GetGroupHairRaytracingRadiusScale(InGroupDesc, GroupData);
		InterpolationInputGroup.InRenderHairPositionOffset = RenderRestHairPositionOffset;
		InterpolationInputGroup.InSimHairPositionOffset = SimRestHairPositionOffset;

=======
		InterpolationInputGroup.GroupDesc = GroomGroupsDesc[GroupIt];

		InterpolationOutputGroup.HairGroupPublicData = Res.HairGroupPublicDatas;

		// Rest post offset
		InterpolationInputGroup.InRenderHairPositionOffset = RenderRestHairPositionOffset;
		InterpolationInputGroup.InSimHairPositionOffset = SimRestHairPositionOffset;

		const bool bIsSimulationEnable = (GroomAsset && GroupIt < GroomAsset->HairGroupsPhysics.Num()) ?
			GroomAsset->HairGroupsPhysics[GroupIt].SolverSettings.EnableSimulation : false;

		const bool bHasGlobalInterpolation = (BindingAsset && GroomAsset && GroomAsset->EnableGlobalInterpolation);

		InterpolationInputGroup.HairInterpolationType =
			(GroomAsset && GroomAsset->HairInterpolationType == EGroomInterpolationType::RigidTransform) ? 0 :
			(GroomAsset && GroomAsset->HairInterpolationType == EGroomInterpolationType::OffsetTransform) ? 1 :
			(GroomAsset && GroomAsset->HairInterpolationType == EGroomInterpolationType::SmoothTransform) ? 2 : 0;

>>>>>>> 90fae962
		// For skinned groom, these value will be updated during TickComponent() call
		// Deformed sim & render are expressed within the referential (unlike rest pose)
		InterpolationInputGroup.OutHairPositionOffset = RenderRestHairPositionOffset;
		InterpolationInputGroup.OutHairPreviousPositionOffset = RenderRestHairPositionOffset;
		InterpolationInputGroup.bIsSimulationEnable = bIsSimulationEnable;
<<<<<<< HEAD
=======
		InterpolationInputGroup.bHasGlobalInterpolation = bHasGlobalInterpolation;
		DebugHairGroup.bHasSimulation = InterpolationInputGroup.bIsSimulationEnable;
>>>>>>> 90fae962

		GroupIt++;
	}

	FHairStrandsInterpolationData Interpolation;
	Interpolation.Input  = InterpolationInput;
	Interpolation.Output = InterpolationOutput;
	Interpolation.Function = ComputeHairStrandsInterpolation;
	Interpolation.ResetFunction = ResetHairStrandsInterpolation;

	// Does not run projection code when running with null RHI as this is not needed, and will crash as the skeletal GPU resources are not created
	if (GUsingNullRHI)
	{
		return;
	}

	UGroomAsset* LocalGroomAsset = GroomAsset;
	USkeletalMesh* InSourceSkeletalMesh = SourceSkeletalMesh;
	const bool bRunMeshProjection = bHasValidSketalMesh && (!BindingAsset || !bIsBindingCompatible);
	FHairGroupResources* LocalResources = HairGroupResources;
	const uint32 Id = LocalComponentId.PrimIDValue;
	ENQUEUE_RENDER_COMMAND(FHairStrandsBuffers)(
		[
			Id,
			SkeletalComponentId,
			Interpolation,
			LocalResources,
			HairLocalToWorld, SkinLocalToWorld,
			WorldType,
			DebugGroupInfo,
			bRunMeshProjection,
			SkeletalMeshComponent,
			InSourceSkeletalMesh,
			LocalGroomAsset
		]
		(FRHICommandListImmediate& RHICmdList)
	{
		FHairStrandsProjectionHairData RenProjectionDatas;
		FHairStrandsProjectionHairData SimProjectionDatas;
		FHairStrandsPrimitiveResources PrimitiveResources;
		const uint32 GroupCount = LocalResources->HairGroups.Num();
		for (uint32 GroupIt=0;GroupIt<GroupCount; ++GroupIt)
		{
			FHairGroupResource& Res = LocalResources->HairGroups[GroupIt];

			FHairStrandsInterpolationInput::FHairGroup& InputGroup 	= Interpolation.Input->HairGroups[GroupIt];
			FHairStrandsInterpolationOutput::HairGroup& OutputGroup	= Interpolation.Output->HairGroups[GroupIt];

			InputGroup.RenderRestPosePositionBuffer	= &Res.RenderRestResources->RestPositionBuffer;
			InputGroup.RenderAttributeBuffer		= &Res.RenderRestResources->AttributeBuffer;
			InputGroup.RenderVertexCount			=  Res.RenderRestResources->RenderData.RenderingPositions.Num() / FHairStrandsPositionFormat::ComponentCount;

			InputGroup.SimRestPosePositionBuffer	= &Res.SimRestResources->RestPositionBuffer;
			InputGroup.SimAttributeBuffer			= &Res.SimRestResources->AttributeBuffer;
			InputGroup.SimVertexCount				=  Res.SimRestResources->RenderData.RenderingPositions.Num() / FHairStrandsPositionFormat::ComponentCount;
			InputGroup.SimRootPointIndexBuffer		= &Res.InterpolationResource->SimRootPointIndexBuffer;

			InputGroup.Interpolation0Buffer			= &Res.InterpolationResource->Interpolation0Buffer;
			InputGroup.Interpolation1Buffer			= &Res.InterpolationResource->Interpolation1Buffer;
			
			InputGroup.ClusterCount					= Res.ClusterCullingResources->ClusterCount;
			InputGroup.ClusterVertexCount			= Res.ClusterCullingResources->VertexCount;
			InputGroup.VertexToClusterIdBuffer		= &Res.ClusterCullingResources->VertexToClusterIdBuffer;
			InputGroup.ClusterVertexIdBuffer		= &Res.ClusterCullingResources->ClusterVertexIdBuffer;
			InputGroup.ClusterIndexRadiusScaleInfoBuffer= &Res.ClusterCullingResources->ClusterIndexRadiusScaleInfoBuffer;

			#if RHI_RAYTRACING
			if (IsHairRayTracingEnabled())
			{
				InputGroup.RaytracingGeometry		= &Res.RaytracingResources->RayTracingGeometry;
				InputGroup.RaytracingPositionBuffer	= &Res.RaytracingResources->PositionBuffer;
				InputGroup.RaytracingVertexCount	=  Res.RaytracingResources->VertexCount;
			}
			#endif

			OutputGroup.SimDeformedPositionBuffer[0]	= &Res.SimDeformedResources->DeformedPositionBuffer[0];
			OutputGroup.SimDeformedPositionBuffer[1]	= &Res.SimDeformedResources->DeformedPositionBuffer[1];
			OutputGroup.RenderDeformedPositionBuffer[0] = &Res.RenderDeformedResources->DeformedPositionBuffer[0];
			OutputGroup.RenderDeformedPositionBuffer[1] = &Res.RenderDeformedResources->DeformedPositionBuffer[1];
			OutputGroup.RenderAttributeBuffer			= &Res.RenderRestResources->AttributeBuffer;
			OutputGroup.RenderMaterialBuffer			= &Res.RenderRestResources->MaterialBuffer;
			OutputGroup.RenderTangentBuffer				= &Res.RenderDeformedResources->TangentBuffer;
			OutputGroup.SimTangentBuffer				= &Res.SimDeformedResources->TangentBuffer;
			OutputGroup.CurrentIndex					= &Res.SimDeformedResources->CurrentIndex;
			
			OutputGroup.RenderClusterAABBBuffer			= &Res.HairGroupPublicDatas->GetClusterAABBBuffer();
			OutputGroup.RenderGroupAABBBuffer			= &Res.HairGroupPublicDatas->GetGroupAABBBuffer();
			OutputGroup.ClusterInfoBuffer				= &Res.ClusterCullingResources->ClusterInfoBuffer;

			RenProjectionDatas.HairGroups.Add(ToProjectionHairData(Res.RenRestRootResources, Res.RenDeformedRootResources));
			SimProjectionDatas.HairGroups.Add(ToProjectionHairData(Res.SimRestRootResources, Res.SimDeformedRootResources));

			FHairStrandsPrimitiveResources::FHairGroup& Group = PrimitiveResources.Groups.AddDefaulted_GetRef();
			Group.ClusterAABBBuffer = &Res.HairGroupPublicDatas->GetClusterAABBBuffer();
			Group.GroupAABBBuffer	= &Res.HairGroupPublicDatas->GetGroupAABBBuffer();
			Group.ClusterCount		= Res.ClusterCullingResources->ClusterCount;
		}

		FHairStrandsProjectionDebugInfo HairProjectionDebugInfo;
		#if WITH_EDITOR
		HairProjectionDebugInfo.GroomAssetName = LocalGroomAsset->GetName();
		if (SkeletalMeshComponent)
		{
			HairProjectionDebugInfo.SkeletalComponentName = SkeletalMeshComponent->GetPathName();
		}
		#endif

		if (bRunMeshProjection)
		{				
			FSkeletalMeshRenderData* TargetRenderData = SkeletalMeshComponent ? SkeletalMeshComponent->GetSkeletalMeshRenderData() : nullptr;
			FHairStrandsProjectionMeshData TargetMeshData = ExtractMeshData(TargetRenderData);

			// Create mapping between the source & target using their UV
			// The lifetime of 'TransferredPositions' needs to encompass RunProjection
			TArray<FRWBuffer> TransferredPositions;
			
			if (FSkeletalMeshRenderData* SourceRenderData = InSourceSkeletalMesh ? InSourceSkeletalMesh->GetResourceForRendering() : nullptr)
			{
				FHairStrandsProjectionMeshData SourceMeshData = ExtractMeshData(SourceRenderData);
				RunMeshTransfer(
					RHICmdList,
					SourceMeshData,
					TargetMeshData,
					TransferredPositions);

				const uint32 LODCount = TargetMeshData.LODs.Num();
				for (uint32 LODIndex = 0; LODIndex < LODCount; ++LODIndex)
				{
					for (FHairStrandsProjectionMeshData::Section& Section : TargetMeshData.LODs[LODIndex].Sections)
					{
						Section.PositionBuffer = TransferredPositions[LODIndex].SRV;
					}
				}
			#if WITH_EDITOR
				HairProjectionDebugInfo.SourceMeshData = SourceMeshData;
				HairProjectionDebugInfo.TargetMeshData = TargetMeshData;
				HairProjectionDebugInfo.TransferredPositions = TransferredPositions;
			#endif
			}

			// The offset is based on the center of the skeletal mesh (which is computed based on the physics capsules/boxes/...)
			RunProjection(
				RHICmdList,
				HairLocalToWorld,
				TargetMeshData,
				RenProjectionDatas,
				SimProjectionDatas);

		}

		RegisterHairStrands(
			Id,
			SkeletalComponentId,
			WorldType,
			Interpolation,
			RenProjectionDatas,
			SimProjectionDatas,
			PrimitiveResources,
			DebugGroupInfo,
			HairProjectionDebugInfo);
	});
}

void UGroomComponent::DeleteHairGroupResources(FHairGroupResources*& InHairGroupResources)
{
	if (!InHairGroupResources)
	{
		return;
	}

	FHairGroupResources* Local = InHairGroupResources;
	ENQUEUE_RENDER_COMMAND(StaticMeshVertexBuffersLegacyInit)(
		[Local](FRHICommandListImmediate& RHICmdList)
	{
		for (FHairGroupResource& Res : Local->HairGroups)
		{
			// Release the root resources only if they have been created internally (vs. being created by external asset)
			if (Res.bOwnRootResourceAllocation)
			{
				SafeRelease(Res.RenRestRootResources);
				SafeRelease(Res.SimRestRootResources);
			}
			SafeRelease(Res.RenDeformedRootResources);
			SafeRelease(Res.SimDeformedRootResources);

			SafeRelease(Res.RenderDeformedResources);
			SafeRelease(Res.HairGroupPublicDatas);
			SafeRelease(Res.SimDeformedResources);
			#if RHI_RAYTRACING
			SafeRelease(Res.RaytracingResources);
			#endif
		}
		delete Local;
	});

	InHairGroupResources = nullptr;
}

void UGroomComponent::ReleaseResources()
{
	// Unregister component interpolation resources
	const FPrimitiveComponentId LocalComponentId = ComponentId;
	const uint32 Id = LocalComponentId.PrimIDValue;
	ENQUEUE_RENDER_COMMAND(StaticMeshVertexBuffersLegacyInit)(
		[Id](FRHICommandListImmediate& RHICmdList)
	{
		UnregisterHairStrands(Id);
	});

	DeleteHairGroupResources(HairGroupResources);

	// Delay destruction as resources reference by the interpolation 
	// structs are used on the rendering thread, 
	FHairStrandsInterpolationInput* Input = InterpolationInput;
	FHairStrandsInterpolationOutput* Output = InterpolationOutput;
	ENQUEUE_RENDER_COMMAND(FHairStrandsBuffers)(
		[Input, Output](FRHICommandListImmediate& RHICmdList)
	{
		delete Input;
		delete Output;
	});
	InterpolationInput = nullptr;
	InterpolationOutput = nullptr;
	InitializedResources = nullptr;

	// Insure the ticking of the Groom component always happens after the skeletalMeshComponent.
	if (RegisteredSkeletalMeshComponent)
	{
		RemoveTickPrerequisiteComponent(RegisteredSkeletalMeshComponent);
	}
	SkeletalPreviousPositionOffset = FVector::ZeroVector;
	RegisteredSkeletalMeshComponent = nullptr;

<<<<<<< HEAD
	USkeletalMeshComponent* SkeletalMeshComponent = GetAttachParent() ? Cast<USkeletalMeshComponent>(GetAttachParent()) : nullptr;
	if (SkeletalMeshComponent)
	{
		SkeletalMeshComponent->OnBoneTransformsFinalized.RemoveDynamic(this, &UGroomComponent::ResetSimulation);
		bResetSimulation = true;
	}

=======
>>>>>>> 90fae962
	MarkRenderStateDirty();
}

void UGroomComponent::PostLoad()
{
	Super::PostLoad();

	if (GroomAsset)
	{
		// Make sure that the asset initialized its resources first since the component needs them to initialize its own resources
		GroomAsset->ConditionalPostLoad();
	}

<<<<<<< HEAD
	UpdateHairGroupsDesc(GroomAsset, GroomGroupsDesc);
	InitResources();

#if WITH_EDITOR
	if (GroomAsset && !bIsGroomAssetCallbackRegistered)
	{
		GroomAsset->GetOnGroomAssetChanged().AddUObject(this, &UGroomComponent::Invalidate);
		bIsGroomAssetCallbackRegistered = true;
=======
	if (GroomAsset && !GroomAsset->IsValid())
	{
		GroomAsset = nullptr;
>>>>>>> 90fae962
	}
	ValidateMaterials(false);
#endif
}

<<<<<<< HEAD
#if WITH_EDITOR
void UGroomComponent::Invalidate()
{
	MarkRenderStateDirty();
	ValidateMaterials(false);
=======
	if (BindingAsset)
	{
		// Make sure that the asset initialized its resources first since the component needs them to initialize its own resources
		BindingAsset->ConditionalPostLoad();
	}
	InitResources();

#if WITH_EDITOR
	if (GroomAsset && !bIsGroomAssetCallbackRegistered)
	{
		GroomAsset->GetOnGroomAssetChanged().AddUObject(this, &UGroomComponent::Invalidate);
		bIsGroomAssetCallbackRegistered = true;
	}

	if (BindingAsset && !bIsGroomBindingAssetCallbackRegistered)
	{
		BindingAsset->GetOnGroomBindingAssetChanged().AddUObject(this, &UGroomComponent::InvalidateAndRecreate);
		bIsGroomBindingAssetCallbackRegistered = true;
	}
	ValidateMaterials(false);
#endif
>>>>>>> 90fae962
}
#endif

#if WITH_EDITOR
void UGroomComponent::Invalidate()
{
	UpdateHairSimulation();
	MarkRenderStateDirty();
	ValidateMaterials(false);
}

void UGroomComponent::InvalidateAndRecreate()
{
	InitResources(true);
	MarkRenderStateDirty();
}
#endif

void UGroomComponent::OnRegister()
{
	

	UpdateHairSimulation();
	Super::OnRegister();

	if (!InitializedResources)
	{
<<<<<<< HEAD
		UpdateHairGroupsDesc(GroomAsset, GroomGroupsDesc);
		InitResources();
	}

	// Insure the ticking of the Groom component always happens after the skeletalMeshComponent.
	USkeletalMeshComponent* SkeletalMeshComponent = GetAttachParent() ? Cast<USkeletalMeshComponent>(GetAttachParent()) : nullptr;
	/*if (SkeletalMeshComponent)
	{
		SkeletalMeshComponent->OnBoneTransformsFinalized.AddDynamic(this, &UGroomComponent::ResetSimulation);
	}*/

	const EWorldType::Type WorldType = GetWorld() ? EWorldType::Type(GetWorld()->WorldType) : EWorldType::None;
	const uint64 Id = ComponentId.PrimIDValue;
=======
		InitResources();
	}
	else
	{
		UpdateHairGroupsDescAndInvalidateRenderState();
	}

	// Insure the ticking of the Groom component always happens after the skeletalMeshComponent.
	USkeletalMeshComponent* SkeletalMeshComponent = GetAttachParent() ? Cast<USkeletalMeshComponent>(GetAttachParent()) : nullptr;

	const EWorldType::Type WorldType = GetWorldType();
	const uint32 Id = ComponentId.PrimIDValue;
>>>>>>> 90fae962

	ENQUEUE_RENDER_COMMAND(FHairStrandsRegister)(
		[Id, WorldType](FRHICommandListImmediate& RHICmdList)
	{
		UpdateHairStrands(Id, WorldType);
	});
}

void UGroomComponent::OnUnregister()
{
	Super::OnUnregister();
	ReleaseHairSimulation();
}

void UGroomComponent::OnComponentDestroyed(bool bDestroyingHierarchy)
{
	ReleaseResources();

#if WITH_EDITOR
<<<<<<< HEAD
	if (bIsGroomAssetCallbackRegistered)
=======
	if (bIsGroomAssetCallbackRegistered && GroomAsset)
>>>>>>> 90fae962
	{
		GroomAsset->GetOnGroomAssetChanged().RemoveAll(this);
		bIsGroomAssetCallbackRegistered = false;
	}
<<<<<<< HEAD
=======
	if (bIsGroomBindingAssetCallbackRegistered && BindingAsset)
	{
		BindingAsset->GetOnGroomBindingAssetChanged().RemoveAll(this);
		bIsGroomBindingAssetCallbackRegistered = false;
	}
>>>>>>> 90fae962
#endif

	Super::OnComponentDestroyed(bDestroyingHierarchy);
}

void UGroomComponent::OnAttachmentChanged()
{
	Super::OnAttachmentChanged();
	if (GroomAsset && !IsBeingDestroyed() && HasBeenCreated())
	{
		FlushRenderingCommands();
		InitResources();
	}
}

void UGroomComponent::TickComponent(float DeltaTime, enum ELevelTick TickType, FActorComponentTickFunction *ThisTickFunction)
{
	Super::TickComponent(DeltaTime, TickType, ThisTickFunction);	
	
	const EWorldType::Type WorldType = GetWorldType();
	const uint32 Id = ComponentId.PrimIDValue;
	const ERHIFeatureLevel::Type FeatureLevel = GetWorld() ? ERHIFeatureLevel::Type(GetWorld()->FeatureLevel) : ERHIFeatureLevel::Num;

	FVector MeshPositionOffset = FVector::ZeroVector;
	USkeletalMeshComponent* SkeletalMeshComponent = RegisteredSkeletalMeshComponent;

	bResetSimulation = bInitSimulation;
	if (!bInitSimulation)
	{
		if (USkeletalMeshComponent* ParentComp = Cast<USkeletalMeshComponent>(GetAttachParent()))
		{
			if (ParentComp->GetNumBones() > 0)
			{
				const int32 BoneIndex = FMath::Min(1, ParentComp->GetNumBones() - 1);
				const FMatrix NextBoneMatrix = ParentComp->GetBoneMatrix(BoneIndex);

				const float BoneDistance = FVector::DistSquared(PrevBoneMatrix.GetOrigin(), NextBoneMatrix.GetOrigin());
				if (ParentComp->GetTeleportDistanceThreshold() > 0.0 && BoneDistance >
					ParentComp->GetTeleportDistanceThreshold() * ParentComp->GetTeleportDistanceThreshold())
				{
<<<<<<< HEAD
					SimProjectionDatas.HairGroups.Add(ToProjectionHairData(Res));
				}

				UpdateHairStrands(Id, WorldType, HairLocalToWorld, RenProjectionDatas, SimProjectionDatas);
			});
		}

		// State machine for binding/projecting hair onto skinned mesh. The state machine operates as follow:
		// * For each mesh LOD
		//   * Force the skeletal mesh in rest pose
		//   * Wait for the skeletal mesh to tick/update the animation
		//   * Issue a binding/projection query to the hair strands system
		//   * Wait for the query to be completed
		// * Put the skeletal mesh into its original pose
		//
		// In editor, the animation is not ticked, so we manually issue a re-initialization of the animation 
		// to force the animation in rest pose or original pose
		if (MeshProjectionState != EMeshProjectionState::Completed)
		{
			const uint32 TickDelay = FMath::Max(0, GHairStrandsMeshProjectionTickDelay);

			if (MeshProjectionTickDelay == 0)
			{
				if (MeshProjectionState == EMeshProjectionState::Invalid)
				{
					MeshProjectionLODIndex = 0;
					MeshProjectionState = EMeshProjectionState::InProgressBinding;
				}

				if (MeshProjectionLODIndex == SkeletalMeshComponent->GetNumLODs())
				{
					SkeletalMeshComponent->SetForceRefPose(false);
					SkeletalMeshComponent->SetForcedLOD(0);
					if (WorldType == EWorldType::Editor)
					{
						SkeletalMeshComponent->InitAnim(true);
					}
					MeshProjectionState = EMeshProjectionState::Completed;

					FHairGroupResources* LocalResources = &HairGroupResources;
					ENQUEUE_RENDER_COMMAND(FHairStrandsTick_UpdateProjectionStatus)(
						[LocalResources](FRHICommandListImmediate& RHICmdList)
					{
						for (FHairGroupResource& Res : *LocalResources)
						{
							for (FHairStrandsRootResource::FMeshProjectionLOD& MeshLODData : Res.RenRootResources->MeshProjectionLODs)
							{
								MeshLODData.Status = FHairStrandsRootResource::FMeshProjectionLOD::EStatus::Completed;
							}

							for (FHairStrandsRootResource::FMeshProjectionLOD& MeshLODData : Res.SimRootResources->MeshProjectionLODs)
							{
								MeshLODData.Status = FHairStrandsRootResource::FMeshProjectionLOD::EStatus::Completed;
							}
						}
					});
				}

				if (MeshProjectionLODIndex < SkeletalMeshComponent->GetNumLODs())
				{
					if (MeshProjectionState == EMeshProjectionState::InProgressBinding)
					{
						SkeletalMeshComponent->SetForceRefPose(true);
						SkeletalMeshComponent->SetForcedLOD(MeshProjectionLODIndex + 1);
						if (WorldType == EWorldType::Editor)
						{
							SkeletalMeshComponent->InitAnim(true);
						}
						MeshProjectionState = EMeshProjectionState::WaitForRestPose;
						MeshProjectionTickDelay += TickDelay;
					}

					if (MeshProjectionState == EMeshProjectionState::WaitForRestPose && MeshProjectionTickDelay == 0)
					{
						FHairGroupResources* LocalResources = &HairGroupResources;

						const FVector RestPositionOffset = MeshPositionOffset;
						const uint32 LODIndex = MeshProjectionLODIndex;
						ENQUEUE_RENDER_COMMAND(FHairStrandsTick_Projection)(
							[Id, WorldType, FeatureLevel, LODIndex, RestPositionOffset, LocalResources](FRHICommandListImmediate& RHICmdList)
						{
							AddHairStrandsProjectionQuery(RHICmdList, Id, WorldType, LODIndex, RestPositionOffset);

							// Update rest (sim/render) position offsets. This is used by Niagara.
							for (FHairGroupResource& Res : *LocalResources)
							{
								if (Res.RenRootResources)
								{
									for (FHairStrandsRootResource::FMeshProjectionLOD& MeshProjectionLOD : Res.RenRootResources->MeshProjectionLODs)
									{
										MeshProjectionLOD.RestRootOffset = RestPositionOffset;
									}
								}

								if (Res.SimRootResources)
								{
									for (FHairStrandsRootResource::FMeshProjectionLOD& MeshProjectionLOD : Res.SimRootResources->MeshProjectionLODs)
									{
										MeshProjectionLOD.RestRootOffset = RestPositionOffset;
									}
								}
							}
						});

						MeshProjectionState = EMeshProjectionState::InProgressBinding;
						MeshProjectionTickDelay += TickDelay;
						++MeshProjectionLODIndex;
					}
=======
					bResetSimulation = true;
>>>>>>> 90fae962
				}
				PrevBoneMatrix = NextBoneMatrix;
			}
		}
	}
	bInitSimulation = false;

	if (!HairGroupResources)
	{
		return;
	}

	if (SkeletalMeshComponent)
	{
		// The offset is based on the center of the skeletal mesh (which is computed based on the physics capsules/boxes/...)
		// For skinned mesh update the relative center of hair positions after deformation
		MeshPositionOffset = SkeletalMeshComponent->CalcBounds(FTransform::Identity).GetBox().GetCenter();
		{
			FHairGroupResources* LocalResources = HairGroupResources;

			const FVector OutHairPositionOffset = MeshPositionOffset;
			const FVector OutHairPreviousPositionOffset = SkeletalPreviousPositionOffset;
			FHairStrandsInterpolationInput* LocalInterpolationInput = InterpolationInput;
			ENQUEUE_RENDER_COMMAND(FHairStrandsTick_OutHairPositionOffsetUpdate)(
				[OutHairPositionOffset, OutHairPreviousPositionOffset, LocalInterpolationInput, LocalResources](FRHICommandListImmediate& RHICmdList)
			{
				for (FHairStrandsInterpolationInput::FHairGroup& HairGroup : LocalInterpolationInput->HairGroups)
				{
					HairGroup.OutHairPositionOffset = OutHairPositionOffset;
					HairGroup.OutHairPreviousPositionOffset = OutHairPreviousPositionOffset;
				}

				// Update deformed (sim/render) hair position offsets. This is used by Niagara.
				for (FHairGroupResource& Res : LocalResources->HairGroups)
				{
					if (Res.RenderDeformedResources)
						Res.RenderDeformedResources->PositionOffset = OutHairPositionOffset;

					if (Res.SimDeformedResources)
						Res.SimDeformedResources->PositionOffset = OutHairPositionOffset;
				}
			});

			// First frame will be wrong ... 
			SkeletalPreviousPositionOffset = OutHairPositionOffset;
		}

		// When a skeletal object with projection is enabled, activate the refresh of the bounding box to 
		// insure the component/proxy bounding box always lies onto the actual skinned mesh
		MarkRenderTransformDirty();
	}

	FHairGroupResources* LocalResources = HairGroupResources;
	const FTransform SkinLocalToWorld = SkeletalMeshComponent ? SkeletalMeshComponent->GetComponentTransform() : FTransform();
	const FTransform HairLocalToWorld = GetComponentTransform();
	ENQUEUE_RENDER_COMMAND(FHairStrandsTick_TransformUpdate)(
		[Id, WorldType, HairLocalToWorld, SkinLocalToWorld, FeatureLevel, LocalResources](FRHICommandListImmediate& RHICmdList)
	{		
		if (ERHIFeatureLevel::Num == FeatureLevel)
			return;

<<<<<<< HEAD
		UpdateHairStrands(Id, WorldType, HairLocalToWorld, SkinLocalToWorld, DeformedPositionCenter);

		// Update deformed (sim/render) triangles position offsets. This is used by Niagara.
		for (FHairGroupResource& Res : *LocalResources)
		{
			if (Res.RenRootResources)
			{
				for (FHairStrandsRootResource::FMeshProjectionLOD& MeshProjectionLOD : Res.RenRootResources->MeshProjectionLODs)
				{
					MeshProjectionLOD.DeformedRootOffset = DeformedPositionCenter;
				}
			}
			if (Res.SimRootResources)
			{
				for (FHairStrandsRootResource::FMeshProjectionLOD& MeshProjectionLOD : Res.SimRootResources->MeshProjectionLODs)
				{
					MeshProjectionLOD.DeformedRootOffset = DeformedPositionCenter;
				}
			}
		}
=======
		UpdateHairStrands(Id, WorldType, HairLocalToWorld, SkinLocalToWorld);
>>>>>>> 90fae962
	});
}

void UGroomComponent::SendRenderTransform_Concurrent()
{
	if (RegisteredSkeletalMeshComponent)
	{
		if (ShouldComponentAddToScene() && ShouldRender())
		{
			GetWorld()->Scene->UpdatePrimitiveTransform(this);
		}
	}

	Super::SendRenderTransform_Concurrent();
}

void UGroomComponent::GetUsedMaterials(TArray<UMaterialInterface*>& OutMaterials, bool bGetDebugMaterials) const
{
#if WITH_EDITOR
	UMeshComponent::GetUsedMaterials(OutMaterials, bGetDebugMaterials);
	if (bGetDebugMaterials)
	{
		OutMaterials.Add(HairDebugMaterial);
	}

	const ERHIFeatureLevel::Type FeatureLevel = GetScene() ? GetScene()->GetFeatureLevel() : ERHIFeatureLevel::Num;
	bool bRegisterDefaultMaterial = false;
	for (UMaterialInterface* Material : OutMaterials)
	{
		if (IsHairMaterialCompatible(Material, FeatureLevel) != EHairMaterialCompatibility::Valid)
		{
			bRegisterDefaultMaterial = true;
			break;
		}
	}

	if (bRegisterDefaultMaterial)
	{
		OutMaterials.Add(HairDefaultMaterial);		
	}
#endif
}

#if WITH_EDITOR
<<<<<<< HEAD
void UGroomComponent::PreEditChange(UProperty* PropertyAboutToChange)
{
	Super::PreEditChange(PropertyAboutToChange);

	const FName PropertyName = PropertyAboutToChange ? PropertyAboutToChange->GetFName() : NAME_None;
	const bool bAssetAboutToChanged = PropertyName == GET_MEMBER_NAME_CHECKED(UGroomComponent, GroomAsset);
	if (bAssetAboutToChanged)
	{
		// Remove the callback on the GroomAsset about to be replaced
		if (bIsGroomAssetCallbackRegistered && GroomAsset)
		{
			GroomAsset->GetOnGroomAssetChanged().RemoveAll(this);
		}
		bIsGroomAssetCallbackRegistered = false;
=======
void UGroomComponent::PreEditChange(FProperty* PropertyAboutToChange)
{
	Super::PreEditChange(PropertyAboutToChange);

	const FName PropertyName = PropertyAboutToChange ? PropertyAboutToChange->GetFName() : NAME_None;
	if (PropertyName == GET_MEMBER_NAME_CHECKED(UGroomComponent, GroomAsset))
	{
		// Remove the callback on the GroomAsset about to be replaced
		if (bIsGroomAssetCallbackRegistered && GroomAsset)
		{
			GroomAsset->GetOnGroomAssetChanged().RemoveAll(this);
		}
		bIsGroomAssetCallbackRegistered = false;
	}

	if (PropertyName == GET_MEMBER_NAME_CHECKED(UGroomComponent, BindingAsset))
	{
		// Remove the callback on the GroomAsset about to be replaced
		if (bIsGroomBindingAssetCallbackRegistered && BindingAsset)
		{
			BindingAsset->GetOnGroomBindingAssetChanged().RemoveAll(this);
		}
		bIsGroomBindingAssetCallbackRegistered = false;
>>>>>>> 90fae962
	}
}

void UGroomComponent::PostEditChangeProperty(FPropertyChangedEvent& PropertyChangedEvent) 
{
<<<<<<< HEAD
	UProperty* PropertyThatChanged = PropertyChangedEvent.Property;
=======
	FProperty* PropertyThatChanged = PropertyChangedEvent.Property;
>>>>>>> 90fae962
	const FName PropertyName = PropertyThatChanged ? PropertyThatChanged->GetFName() : NAME_None;

	//  Init/release resources when setting the GroomAsset (or undoing)
	const bool bAssetChanged = PropertyName == GET_MEMBER_NAME_CHECKED(UGroomComponent, GroomAsset);
<<<<<<< HEAD
	if (bAssetChanged)
=======
	const bool bSourceSkeletalMeshChanged = PropertyName == GET_MEMBER_NAME_CHECKED(UGroomComponent, SourceSkeletalMesh);
	const bool bBindingAssetChanged = PropertyName == GET_MEMBER_NAME_CHECKED(UGroomComponent, BindingAsset);
	const bool bBindToSkeletalChanged = PropertyName == GET_MEMBER_NAME_CHECKED(UGroomComponent, bBindGroomToSkeletalMesh);
	const bool bIsBindingCompatible = UGroomBindingAsset::IsCompatible(GroomAsset, BindingAsset);
	if (!bIsBindingCompatible || !UGroomBindingAsset::IsBindingAssetValid(BindingAsset))
	{
		BindingAsset = nullptr;
	}
	if (BindingAsset)
	{
		bBindGroomToSkeletalMesh = true;
	}

	if (GroomAsset && !GroomAsset->IsValid())
	{
		GroomAsset = nullptr;
	}

	bool bIsEventProcess = false;

	const bool bRecreateResources = bAssetChanged || bBindingAssetChanged || PropertyThatChanged == nullptr || bBindToSkeletalChanged || bSourceSkeletalMeshChanged;
	if (bRecreateResources)
>>>>>>> 90fae962
	{
		// Release the resources before Super::PostEditChangeProperty so that they get
		// re-initialized in OnRegister
		ReleaseResources();
<<<<<<< HEAD
	}

	Super::PostEditChangeProperty(PropertyChangedEvent);

	const bool bRecreateResources =
		(PropertyName == GET_MEMBER_NAME_CHECKED(UGroomComponent, GroomAsset) || PropertyThatChanged == nullptr) ||
		PropertyName == GET_MEMBER_NAME_CHECKED(UGroomComponent, bBindGroomToSkeletalMesh);
=======
		bIsEventProcess = true;
	}
>>>>>>> 90fae962

	const bool bSupportSkinProjection = GetDefault<URendererSettings>()->bSupportSkinCacheShaders;
	if (!bSupportSkinProjection)
	{
		bBindGroomToSkeletalMesh = false;
	}

#if WITH_EDITOR
	if (bAssetChanged)
<<<<<<< HEAD
	{
		if (GroomAsset)
		{
			// Set the callback on the new GroomAsset being assigned
			GroomAsset->GetOnGroomAssetChanged().AddUObject(this, &UGroomComponent::Invalidate);
			bIsGroomAssetCallbackRegistered = true;
		}
	}
#endif

	if (bRecreateResources)
	{
		//if (GroomAsset != InitializedResources)
		{
			if (GroomAsset)
			{
				UpdateHairGroupsDesc(GroomAsset, GroomGroupsDesc);
				InitResources();
			}
			else
			{
				ReleaseResources();
			}
		}
	}

	if (PropertyName == GET_MEMBER_NAME_CHECKED(FHairGroupDesc, HairRaytracingRadiusScale) && InterpolationInput && InterpolationInput->HairGroups.Num() == GroomGroupsDesc.Num())
	{
		const int32 GroupCount = InterpolationInput->HairGroups.Num();
		for (int32 GroupIt = 0; GroupIt < GroupCount; ++GroupIt)
		{
			InterpolationInput->HairGroups[GroupIt].HairRaytracingRadiusScale = GroomGroupsDesc[GroupIt].HairRaytracingRadiusScale;
=======
	{
		if (GroomAsset)
		{
			// Set the callback on the new GroomAsset being assigned
			GroomAsset->GetOnGroomAssetChanged().AddUObject(this, &UGroomComponent::Invalidate);
			bIsGroomAssetCallbackRegistered = true;
		}
	}

	if (bBindingAssetChanged)
	{
		if (BindingAsset)
		{
			// Set the callback on the new GroomAsset being assigned
			BindingAsset->GetOnGroomBindingAssetChanged().AddUObject(this, &UGroomComponent::InvalidateAndRecreate);
			bIsGroomBindingAssetCallbackRegistered = true;
>>>>>>> 90fae962
		}
	}
#endif

	if (PropertyName == GET_MEMBER_NAME_CHECKED(FHairGroupDesc, HairWidth) || 
<<<<<<< HEAD
		PropertyName == GET_MEMBER_NAME_CHECKED(FHairGroupDesc, HairShadowDensity))
	{	
		UpdateHairGroupsDesc(GroomAsset, GroomGroupsDesc);
		MarkRenderStateDirty();
=======
		PropertyName == GET_MEMBER_NAME_CHECKED(FHairGroupDesc, HairLength) ||
		PropertyName == GET_MEMBER_NAME_CHECKED(FHairGroupDesc, HairRootScale) ||
		PropertyName == GET_MEMBER_NAME_CHECKED(FHairGroupDesc, HairTipScale) ||
		PropertyName == GET_MEMBER_NAME_CHECKED(FHairGroupDesc, HairClipLength) ||
		PropertyName == GET_MEMBER_NAME_CHECKED(FHairGroupDesc, HairShadowDensity) ||
		PropertyName == GET_MEMBER_NAME_CHECKED(FHairGroupDesc, HairRaytracingRadiusScale) ||
		PropertyName == GET_MEMBER_NAME_CHECKED(FHairGroupDesc, LodBias) ||
		PropertyName == GET_MEMBER_NAME_CHECKED(FHairGroupDesc, LodAverageVertexPerPixel) ||
		PropertyName == GET_MEMBER_NAME_CHECKED(FHairGroupDesc, bUseStableRasterization) ||
		PropertyName == GET_MEMBER_NAME_CHECKED(FHairGroupDesc, bScatterSceneLighting))
	{	
		UpdateHairGroupsDescAndInvalidateRenderState();
		bIsEventProcess = true;
	}

	// Always call parent PostEditChangeProperty as parent expect such a call (would crash in certain case otherwise)
	//if (!bIsEventProcess)
	{
		Super::PostEditChangeProperty(PropertyChangedEvent);
>>>>>>> 90fae962
	}

#if WITH_EDITOR
	ValidateMaterials(false);
#endif
}

bool UGroomComponent::CanEditChange(const FProperty* InProperty) const
{
	if (InProperty)
	{
		FString PropertyName = InProperty->GetName();

		if (FCString::Strcmp(*PropertyName, TEXT("HairRaytracingRadiusScale")) == 0)
		{
			bool bIsEditable = false;
			#if RHI_RAYTRACING
			if (IsHairRayTracingEnabled())
			{
				bIsEditable = true;
			}
			#endif
			return bIsEditable;
		}

		if (FCString::Strcmp(*PropertyName, TEXT("bBindGroomToSkeletalMesh")) == 0)
		{
			return GetDefault<URendererSettings>()->bSupportSkinCacheShaders;
		}
	}

	return Super::CanEditChange(InProperty);
}
#endif

#if WITH_EDITOR
<<<<<<< HEAD
=======

>>>>>>> 90fae962
void UGroomComponent::ValidateMaterials(bool bMapCheck) const
{
	if (!GroomAsset)
		return;
	
	FString Name = "";
	if (GetOwner())
	{
		Name += GetOwner()->GetName() + "/";
	}
	Name += GetName() + "/" + GroomAsset->GetName();
	
	const ERHIFeatureLevel::Type FeatureLevel = GetScene() ? GetScene()->GetFeatureLevel() : ERHIFeatureLevel::Num;
	for (uint32 MaterialIt = 0, MaterialCount = GetNumMaterials(); MaterialIt < MaterialCount; ++MaterialIt)
	{
		UMaterialInterface* OverrideMaterial = Super::GetMaterial(MaterialIt);
<<<<<<< HEAD

		FMaterialResource* Material = nullptr;

		if (OverrideMaterial)
		{
			Material = OverrideMaterial->GetMaterialResource(FeatureLevel);
		}
		else if (MaterialIt < uint32(GroomAsset->HairGroupsInfo.Num()) && GroomAsset->HairGroupsInfo[MaterialIt].Material)
		{
			Material = GroomAsset->HairGroupsInfo[MaterialIt].Material->GetMaterialResource(FeatureLevel);
		}

		if (Material)
		{
			if (!Material->IsUsedWithHairStrands())
=======
		if (!OverrideMaterial && MaterialIt < uint32(GroomAsset->HairGroupsInfo.Num()) && GroomAsset->HairGroupsInfo[MaterialIt].Material)
		{
			OverrideMaterial = GroomAsset->HairGroupsInfo[MaterialIt].Material;
		}

		const EHairMaterialCompatibility Result = IsHairMaterialCompatible(OverrideMaterial, FeatureLevel);
		switch (Result)
		{
			case EHairMaterialCompatibility::Invalid_UsedWithHairStrands:
>>>>>>> 90fae962
			{
				if (bMapCheck)
				{
					FMessageLog("MapCheck").Warning()
						->AddToken(FUObjectToken::Create(GroomAsset))
<<<<<<< HEAD
						->AddToken(FTextToken::Create(LOCTEXT("MapCheck_Message_HairStrandsMissingUseHairStrands", "Groom's material needs to enable the UseHairStrands option. Groom's material will be replaced with default hair strands shader.")))
=======
						->AddToken(FTextToken::Create(LOCTEXT("MapCheck_Message_HairStrandsMissingUseHairStrands", "Groom's material needs to enable the UseHairStrands option. Groom's material will be replaced with default hair strands shader in editor.")))
>>>>>>> 90fae962
						->AddToken(FMapErrorToken::Create(FMapErrors::InvalidHairStrandsMaterial));
				}
				else
				{
<<<<<<< HEAD
					UE_LOG(LogHairStrands, Warning, TEXT("[Groom] %s - Groom's material needs to enable the UseHairStrands option. Groom's material will be replaced with default hair strands shader."), *Name);
				}
			}
			if (!Material->GetShadingModels().HasShadingModel(MSM_Hair))
=======
					UE_LOG(LogHairStrands, Warning, TEXT("[Groom] %s - Groom's material needs to enable the UseHairStrands option. Groom's material will be replaced with default hair strands shader in editor."), *Name);
				}
			} break;
			case EHairMaterialCompatibility::Invalid_ShadingModel:
>>>>>>> 90fae962
			{
				if (bMapCheck)
				{
					FMessageLog("MapCheck").Warning()
						->AddToken(FUObjectToken::Create(GroomAsset))
<<<<<<< HEAD
						->AddToken(FTextToken::Create(LOCTEXT("MapCheck_Message_HairStrandsInvalidShadingModel", "Groom's material needs to have Hair shading model. Groom's material will be replaced with default hair strands shader.")))
=======
						->AddToken(FTextToken::Create(LOCTEXT("MapCheck_Message_HairStrandsInvalidShadingModel", "Groom's material needs to have Hair shading model. Groom's material will be replaced with default hair strands shader in editor.")))
>>>>>>> 90fae962
						->AddToken(FMapErrorToken::Create(FMapErrors::InvalidHairStrandsMaterial));
				}
				else
				{
<<<<<<< HEAD
					UE_LOG(LogHairStrands, Warning, TEXT("[Groom] %s - Groom's material needs to have Hair shading model. Groom's material will be replaced with default hair strands shader."), *Name);
				}
			}
			if (Material->GetBlendMode() != BLEND_Opaque)
=======
					UE_LOG(LogHairStrands, Warning, TEXT("[Groom] %s - Groom's material needs to have Hair shading model. Groom's material will be replaced with default hair strands shader in editor."), *Name);
				}
			}break;
			case EHairMaterialCompatibility::Invalid_BlendMode:
>>>>>>> 90fae962
			{
				if (bMapCheck)
				{
					FMessageLog("MapCheck").Warning()
						->AddToken(FUObjectToken::Create(GroomAsset))
<<<<<<< HEAD
						->AddToken(FTextToken::Create(LOCTEXT("MapCheck_Message_HairStrandsInvalidBlendMode", "Groom's material needs to have Opaque blend mode. Groom's material will be replaced with default hair strands shader.")))
=======
						->AddToken(FTextToken::Create(LOCTEXT("MapCheck_Message_HairStrandsInvalidBlendMode", "Groom's material needs to have Opaque blend mode. Groom's material will be replaced with default hair strands shader in editor.")))
>>>>>>> 90fae962
						->AddToken(FMapErrorToken::Create(FMapErrors::InvalidHairStrandsMaterial));
				}
				else
				{
<<<<<<< HEAD
					UE_LOG(LogHairStrands, Warning, TEXT("[Groom] %s - Groom's material needs to have Opaque blend mode. Groom's material will be replaced with default hair strands shader."), *Name);
				}
			}
		}
		else
		{
			if (bMapCheck)
			{
				FMessageLog("MapCheck").Info()
					->AddToken(FUObjectToken::Create(GroomAsset))
					->AddToken(FTextToken::Create(LOCTEXT("MapCheck_Message_HairStrandsMissingMaterial", "Groom's material is not set and will fallback on default hair strands shader.")))
					->AddToken(FMapErrorToken::Create(FMapErrors::InvalidHairStrandsMaterial));
			}
			else
			{
				UE_LOG(LogHairStrands, Warning, TEXT("[Groom] %s - Groom's material is not set and will fallback on default hair strands shader."), *Name);
			}
=======
					UE_LOG(LogHairStrands, Warning, TEXT("[Groom] %s - Groom's material needs to have Opaque blend mode. Groom's material will be replaced with default hair strands shader in editor."), *Name);
				}
			}break;
			case EHairMaterialCompatibility::Invalid_IsNull:
			{
				if (bMapCheck)
				{
					FMessageLog("MapCheck").Info()
						->AddToken(FUObjectToken::Create(GroomAsset))
						->AddToken(FTextToken::Create(LOCTEXT("MapCheck_Message_HairStrandsMissingMaterial", "Groom's material is not set and will fallback on default hair strands shader in editor.")))
						->AddToken(FMapErrorToken::Create(FMapErrors::InvalidHairStrandsMaterial));
				}
				else
				{
					UE_LOG(LogHairStrands, Warning, TEXT("[Groom] %s - Groom's material is not set and will fallback on default hair strands shader in editor."), *Name);
				}
			}break;
>>>>>>> 90fae962
		}
	}
}

void UGroomComponent::CheckForErrors()
{
	Super::CheckForErrors();

	const FCoreTexts& CoreTexts = FCoreTexts::Get();

	// Get the mesh owner's name.
	AActor* Owner = GetOwner();
	FString OwnerName(*(CoreTexts.None.ToString()));
	if (Owner)
	{
		OwnerName = Owner->GetName();
	}

	ValidateMaterials(true);
}
#endif


FGroomComponentRecreateRenderStateContext::FGroomComponentRecreateRenderStateContext(UGroomAsset* GroomAsset)
{
	if (!GroomAsset)
	{
		return;
	}

	for (TObjectIterator<UGroomComponent> HairStrandsComponentIt; HairStrandsComponentIt; ++HairStrandsComponentIt)
	{
		if (HairStrandsComponentIt->GroomAsset == GroomAsset)
		{
			if (HairStrandsComponentIt->IsRenderStateCreated())
			{
				HairStrandsComponentIt->DestroyRenderState_Concurrent();
				GroomComponents.Add(*HairStrandsComponentIt);
			}
		}
	}

	// Flush the rendering commands generated by the detachments.
	FlushRenderingCommands();
}

FGroomComponentRecreateRenderStateContext::~FGroomComponentRecreateRenderStateContext()
{
	const int32 ComponentCount = GroomComponents.Num();
	for (int32 ComponentIndex = 0; ComponentIndex < ComponentCount; ++ComponentIndex)
	{
		UGroomComponent* GroomComponent = GroomComponents[ComponentIndex];

		if (GroomComponent->IsRegistered() && !GroomComponent->IsRenderStateCreated())
		{
			GroomComponent->InitResources();
			GroomComponent->CreateRenderState_Concurrent(nullptr);
		}
	}
}

#undef LOCTEXT_NAMESPACE<|MERGE_RESOLUTION|>--- conflicted
+++ resolved
@@ -19,33 +19,13 @@
 #include "Misc/UObjectToken.h"
 #include "Misc/MapErrors.h"
 #include "NiagaraComponent.h"
-<<<<<<< HEAD
-=======
 #include "UObject/ConstructorHelpers.h"
->>>>>>> 90fae962
 
 static float GHairClipLength = -1;
 static FAutoConsoleVariableRef CVarHairClipLength(TEXT("r.HairStrands.DebugClipLength"), GHairClipLength, TEXT("Clip hair strands which have a lenth larger than this value. (default is -1, no effect)"));
 float GetHairClipLength() { return GHairClipLength > 0 ? GHairClipLength : 100000;  }
 
 #define LOCTEXT_NAMESPACE "GroomComponent"
-
-#define LOCTEXT_NAMESPACE "GroomComponent"
-
-static float GetGroupMaxHairRadius(const FHairGroupDesc& GroupDesc, const FHairGroupData& GroupData)
-{
-	return GroupDesc.HairWidth > 0 ? GroupDesc.HairWidth * 0.5f : GroupData.HairRenderData.StrandsCurves.MaxRadius;
-}
-
-static float GetGroupHairShadowDensity(const FHairGroupDesc& GroupDesc, const FHairGroupData& GroupData)
-{
-	return GroupDesc.HairShadowDensity > 0 ? GroupDesc.HairShadowDensity : GroupData.HairRenderData.HairDensity;
-}
-
-static float GetGroupHairRaytracingRadiusScale(const FHairGroupDesc& GroupDesc, const FHairGroupData& GroupData)
-{
-	return GroupDesc.HairRaytracingRadiusScale;
-}
 
 /**
  * An material render proxy which overrides the debug mode parameter.
@@ -213,16 +193,6 @@
 				Material =  UMaterial::GetDefaultMaterial(MD_Surface);
 			}
 
-<<<<<<< HEAD
-			FHairStrandsVertexFactory::FDataType::HairGroup& VFGroupData = VFData.HairGroups.AddDefaulted_GetRef();
-			VFGroupData.MinStrandRadius		= 0;
-			VFGroupData.MaxStrandRadius		= GetGroupMaxHairRadius(InGroupDesc, InGroupData);
-			VFGroupData.MaxStrandLength		= InGroupData.HairRenderData.StrandsCurves.MaxLength;
-			VFGroupData.HairDensity			= GetGroupHairShadowDensity(InGroupDesc, InGroupData);
-			VFGroupData.HairWorldOffset		= InGroupData.HairRenderData.BoundingBox.GetCenter();
-
-=======
->>>>>>> 90fae962
 			#if RHI_RAYTRACING
 			FRayTracingGeometry* RayTracingGeometry = nullptr;
 			if (IsHairRayTracingEnabled() && GroupResources.RaytracingResources)
@@ -323,10 +293,7 @@
 			case EHairStrandsDebugMode::RenderHairRootUDIM			: DebugModeScalar = 6.f; break;
 			case EHairStrandsDebugMode::RenderHairBaseColor			: DebugModeScalar = 7.f; break;
 			case EHairStrandsDebugMode::RenderHairRoughness			: DebugModeScalar = 8.f; break;
-<<<<<<< HEAD
-=======
 			case EHairStrandsDebugMode::RenderVisCluster			: DebugModeScalar = 0.f; break;
->>>>>>> 90fae962
 			};
 
 
@@ -423,11 +390,7 @@
 		}
 
 		FPrimitiveViewRelevance Result;
-<<<<<<< HEAD
-		Result.bHairStrandsRelevance = bIsViewModeValid;
-=======
 		Result.bHairStrands = bIsViewModeValid && IsShown(View);
->>>>>>> 90fae962
 
 		// Special pass for hair strands geometry (not part of the base pass, and shadowing is handlded in a custom fashion)
 		Result.bDrawRelevance = false;		
@@ -438,7 +401,7 @@
 		// Selection only
 		#if WITH_EDITOR
 		{
-			const bool bIsSelected = (IsSelected() || IsHovered()) && bIsViewModeValid;
+			const bool bIsSelected = (IsSelected() || IsHovered());
 			Result.bEditorStaticSelectionRelevance = bIsSelected;
 			Result.bDrawRelevance = bIsSelected;
 		}
@@ -522,10 +485,6 @@
 		const FHairGroupData& GroupData = GroomAsset->HairGroupsData[GroupIt];
 
 		FHairGroupDesc& Desc = GroomGroupsDesc[GroupIt];
-<<<<<<< HEAD
-		Desc.GuideCount	= GroupInfo.NumGuides;
-		Desc.HairCount	= GroupInfo.NumCurves;
-=======
 		if (bReinitOverride)
 		{
 			Desc.ReInit();
@@ -534,7 +493,6 @@
 		Desc.HairCount  = GroupInfo.NumCurves;
 		Desc.HairLength = GroupData.HairRenderData.StrandsCurves.MaxLength;
 
->>>>>>> 90fae962
 		if (bReinitOverride || Desc.HairWidth == 0)
 		{
 			Desc.HairWidth = GroupData.HairRenderData.StrandsCurves.MaxRadius * 2.0f;
@@ -542,15 +500,6 @@
 		if (bReinitOverride || Desc.HairShadowDensity == 0)
 		{
 			Desc.HairShadowDensity = GroupData.HairRenderData.HairDensity;
-		}
-		if (bReinitOverride || Desc.HairShadowDensity == 0)
-		{
-			Desc.HairShadowDensity = GroupData.HairRenderData.HairDensity;
-		}
-
-		if (bReinitOverride)
-		{
-			Desc.HairRaytracingRadiusScale = 1;
 		}
 	}
 }
@@ -575,21 +524,6 @@
 
 void UGroomComponent::UpdateHairSimulation()
 {
-<<<<<<< HEAD
-	PrimaryComponentTick.bCanEverTick = true;
-	bTickInEditor = true;
-	bAutoActivate = true;
-	bSelectable = true;
-	RegisteredSkeletalMeshComponent = nullptr;
-	SkeletalPreviousPositionOffset = FVector::ZeroVector;
-	bBindGroomToSkeletalMesh = false;
-	InitializedResources = nullptr;
-	Mobility = EComponentMobility::Movable;
-	MeshProjectionTickDelay = 0;
-	MeshProjectionLODIndex = -1;
-	MeshProjectionState = EMeshProjectionState::Invalid;
-	bIsGroomAssetCallbackRegistered = false;
-=======
 	static UNiagaraSystem* CosseratRodsSystem = LoadObject<UNiagaraSystem>(nullptr, TEXT("/HairStrands/Emitters/GroomRodsSystem.GroomRodsSystem"));
 	static UNiagaraSystem* AngularSpringsSystem = LoadObject<UNiagaraSystem>(nullptr, TEXT("/HairStrands/Emitters/GroomSpringsSystem.GroomSpringsSystem"));
 
@@ -659,7 +593,6 @@
 	NiagaraComponents.SetNum(NumGroups);
 	UpdateSimulatedGroups();
 }
->>>>>>> 90fae962
 
 void UGroomComponent::SetGroomAsset(UGroomAsset* Asset)
 {
@@ -868,25 +801,7 @@
 
 	if (bUseHairDefaultMaterial)
 	{
-<<<<<<< HEAD
-		FHairStrandsProjectionHairData::LODData& LODData = Out.LODDatas.AddDefaulted_GetRef();
-		LODData.LODIndex = MeshLODData.LODIndex;
-		LODData.RootTriangleIndexBuffer = &MeshLODData.RootTriangleIndexBuffer;
-		LODData.RootTriangleBarycentricBuffer = &MeshLODData.RootTriangleBarycentricBuffer;
-		
-		LODData.RestPositionOffset					= MeshLODData.RestRootOffset;
-		LODData.RestRootTrianglePosition0Buffer = &MeshLODData.RestRootTrianglePosition0Buffer;
-		LODData.RestRootTrianglePosition1Buffer = &MeshLODData.RestRootTrianglePosition1Buffer;
-		LODData.RestRootTrianglePosition2Buffer = &MeshLODData.RestRootTrianglePosition2Buffer;
-
-		LODData.DeformedPositionOffset					= MeshLODData.DeformedRootOffset;
-		LODData.DeformedRootTrianglePosition0Buffer = &MeshLODData.DeformedRootTrianglePosition0Buffer;
-		LODData.DeformedRootTrianglePosition1Buffer = &MeshLODData.DeformedRootTrianglePosition1Buffer;
-		LODData.DeformedRootTrianglePosition2Buffer = &MeshLODData.DeformedRootTrianglePosition2Buffer;
-		LODData.bIsValid = MeshLODData.Status == FHairStrandsRootResource::FMeshProjectionLOD::EStatus::Completed;
-=======
 		OverrideMaterial = HairDefaultMaterial;
->>>>>>> 90fae962
 	}
 
 	return OverrideMaterial;
@@ -940,16 +855,6 @@
 	}
 
 	return HairGroupResources->HairGroups[GroupIndex].SimDeformedRootResources;
-}
-
-FHairStrandsRootResource* UGroomComponent::GetGuideStrandsRootResource(uint32 GroupIndex)
-{
-	if (GroupIndex >= uint32(HairGroupResources.Num()))
-	{
-		return nullptr;
-	}
-
-	return HairGroupResources[GroupIndex].SimRootResources;
 }
 
 template<typename T> void SafeDelete(T*& Data) 
@@ -1027,73 +932,6 @@
 
 }
 
-<<<<<<< HEAD
-static bool IsSimulationEnabled(const USceneComponent* Component)
-{
-	check(Component);
-
-	// If the groom component has an Niagara component attached, we assume it has simulation capabilities
-	bool bHasNiagaraSimulationComponent = false;
-	for (int32 ChildIt = 0, ChildCount = Component->GetNumChildrenComponents(); ChildIt < ChildCount; ++ChildIt)
-	{
-		const USceneComponent* ChildComponent = Component->GetChildComponent(ChildIt);
-		const UNiagaraComponent* NiagaraComponent = Cast<UNiagaraComponent>(ChildComponent);
-		if (NiagaraComponent != nullptr)
-		{
-			bHasNiagaraSimulationComponent = true;
-			break;
-		}
-	}
-
-	return bHasNiagaraSimulationComponent;
-}
-
-void UGroomComponent::OnChildAttached(USceneComponent* ChildComponent)
-{
-	const UNiagaraComponent* NiagaraComponent = Cast<UNiagaraComponent>(ChildComponent);
-	if (NiagaraComponent && InterpolationInput)
-	{
-		FHairStrandsInterpolationInput* LocalInterpolationInput = InterpolationInput;
-		ENQUEUE_RENDER_COMMAND(FHairStrandsTick_UpdateSimulationEnable)(
-			[LocalInterpolationInput](FRHICommandListImmediate& RHICmdList)
-		{
-			for (FHairStrandsInterpolationInput::FHairGroup& HairGroup : LocalInterpolationInput->HairGroups)
-			{
-				HairGroup.bIsSimulationEnable = true;
-			}
-		});
-	}
-}
-
-void UGroomComponent::OnChildDetached(USceneComponent* ChildComponent)
-{
-	const UNiagaraComponent* NiagaraComponent = Cast<UNiagaraComponent>(ChildComponent);
-	if (NiagaraComponent && InterpolationInput)
-	{
-		FHairStrandsInterpolationInput* LocalInterpolationInput = InterpolationInput;
-		ENQUEUE_RENDER_COMMAND(FHairStrandsTick_UpdateSimulationDisable)(
-			[LocalInterpolationInput](FRHICommandListImmediate& RHICmdList)
-		{
-			for (FHairStrandsInterpolationInput::FHairGroup& HairGroup : LocalInterpolationInput->HairGroups)
-			{
-				HairGroup.bIsSimulationEnable = false;
-			}
-		});
-	}
-}
-
-void UGroomComponent::ResetSimulation()
-{
-	bResetSimulation = false;
-	//UE_LOG(LogHairStrands, Warning, TEXT("Groom Reset = %d"), bResetSimulation);
-}
-
-void UGroomComponent::InitResources()
-{
-	ReleaseResources();
-	bResetSimulation = true;
-	//UE_LOG(LogHairStrands, Warning, TEXT("Groom Init = %d"), bResetSimulation);
-=======
 void UGroomComponent::InitResources(bool bIsBindingReloading)
 {
 	ReleaseResources();
@@ -1101,7 +939,6 @@
 	bResetSimulation = true;
 
 	UpdateHairGroupsDesc();
->>>>>>> 90fae962
 
 	if (!GroomAsset || GroomAsset->GetNumHairGroups() == 0)
 		return;
@@ -1121,28 +958,12 @@
 		RegisteredSkeletalMeshComponent = SkeletalMeshComponent;
 		SkeletalComponentId = SkeletalMeshComponent->ComponentId.PrimIDValue;
 		AddTickPrerequisiteComponent(SkeletalMeshComponent);
-<<<<<<< HEAD
-
-		FSkeletalMeshObjectCallbackData CallbackData;
-		CallbackData.Run = CallbackMeshObjectCallback;
-		CallbackData.UserData = (uint64(LocalComponentId.PrimIDValue) & 0xFFFFFFFF) | (uint64(WorldType) << 32);
-		SkeletalMeshComponent->MeshObjectCallbackData = CallbackData;
-
-
-		{
-			SkeletalMeshComponent->OnBoneTransformsFinalized.AddDynamic(this, &UGroomComponent::ResetSimulation);
-		}
-	}
-
-	const bool bIsSimulationEnable = IsSimulationEnabled(this);
-=======
 	}
 
 	const bool bIsBindingCompatible = 
 		UGroomBindingAsset::IsCompatible(SkeletalMeshComponent ? SkeletalMeshComponent->SkeletalMesh : nullptr, BindingAsset) &&
 		UGroomBindingAsset::IsCompatible(GroomAsset, BindingAsset) && 
 		UGroomBindingAsset::IsBindingAssetValid(BindingAsset, bIsBindingReloading);
->>>>>>> 90fae962
 
 	FTransform HairLocalToWorld = GetComponentTransform();
 	FTransform SkinLocalToWorld = bBindGroomToSkeletalMesh && SkeletalMeshComponent ? SkeletalMeshComponent->GetComponentTransform() : FTransform::Identity;
@@ -1218,14 +1039,11 @@
 
 		Res.RenderDeformedResources = new FHairStrandsDeformedResource(GroupData.HairRenderData.RenderData, false);
 		Res.SimDeformedResources = new FHairStrandsDeformedResource(GroupData.HairSimulationData.RenderData, true);
-<<<<<<< HEAD
-=======
 		Res.ClusterCullingResources = GroupData.ClusterCullingResource;
 
 		const uint32 HairVertexCount = GroupData.HairRenderData.GetNumPoints();
 		const uint32 GroupInstanceVertexCount = HairVertexCount * 6; // 6 vertex per point for a quad
 		Res.HairGroupPublicDatas = new FHairGroupPublicData(GroupIt, GroupInstanceVertexCount, Res.ClusterCullingResources->ClusterCount, HairVertexCount);
->>>>>>> 90fae962
 
 		BeginInitResource(Res.RenderDeformedResources);
 		BeginInitResource(Res.SimDeformedResources);
@@ -1234,12 +1052,6 @@
 		const FVector RenderRestHairPositionOffset = Res.RenderRestResources->PositionOffset;
 		const FVector SimRestHairPositionOffset = Res.SimRestResources->PositionOffset;
 
-<<<<<<< HEAD
-		const FVector RenderRestHairPositionOffset = Res.RenderRestResources->PositionOffset;
-		const FVector SimRestHairPositionOffset = Res.SimRestResources->PositionOffset;
-
-=======
->>>>>>> 90fae962
 		Res.RenderDeformedResources->PositionOffset = RenderRestHairPositionOffset;
 		Res.RenderRestResources->PositionOffset = RenderRestHairPositionOffset;
 		Res.SimDeformedResources->PositionOffset = SimRestHairPositionOffset;
@@ -1249,14 +1061,6 @@
 		FHairStrandsInterpolationInput::FHairGroup& InterpolationInputGroup = InterpolationInput->HairGroups.AddDefaulted_GetRef();
 
 		check(GroupIt < GroomGroupsDesc.Num());
-<<<<<<< HEAD
-		const FHairGroupDesc& InGroupDesc = GroomGroupsDesc[GroupIt];
-		InterpolationInputGroup.HairRadius = GetGroupMaxHairRadius(InGroupDesc, GroupData);
-		InterpolationInputGroup.HairRaytracingRadiusScale = GetGroupHairRaytracingRadiusScale(InGroupDesc, GroupData);
-		InterpolationInputGroup.InRenderHairPositionOffset = RenderRestHairPositionOffset;
-		InterpolationInputGroup.InSimHairPositionOffset = SimRestHairPositionOffset;
-
-=======
 		InterpolationInputGroup.GroupDesc = GroomGroupsDesc[GroupIt];
 
 		InterpolationOutputGroup.HairGroupPublicData = Res.HairGroupPublicDatas;
@@ -1275,17 +1079,13 @@
 			(GroomAsset && GroomAsset->HairInterpolationType == EGroomInterpolationType::OffsetTransform) ? 1 :
 			(GroomAsset && GroomAsset->HairInterpolationType == EGroomInterpolationType::SmoothTransform) ? 2 : 0;
 
->>>>>>> 90fae962
 		// For skinned groom, these value will be updated during TickComponent() call
 		// Deformed sim & render are expressed within the referential (unlike rest pose)
 		InterpolationInputGroup.OutHairPositionOffset = RenderRestHairPositionOffset;
 		InterpolationInputGroup.OutHairPreviousPositionOffset = RenderRestHairPositionOffset;
 		InterpolationInputGroup.bIsSimulationEnable = bIsSimulationEnable;
-<<<<<<< HEAD
-=======
 		InterpolationInputGroup.bHasGlobalInterpolation = bHasGlobalInterpolation;
 		DebugHairGroup.bHasSimulation = InterpolationInputGroup.bIsSimulationEnable;
->>>>>>> 90fae962
 
 		GroupIt++;
 	}
@@ -1519,16 +1319,6 @@
 	SkeletalPreviousPositionOffset = FVector::ZeroVector;
 	RegisteredSkeletalMeshComponent = nullptr;
 
-<<<<<<< HEAD
-	USkeletalMeshComponent* SkeletalMeshComponent = GetAttachParent() ? Cast<USkeletalMeshComponent>(GetAttachParent()) : nullptr;
-	if (SkeletalMeshComponent)
-	{
-		SkeletalMeshComponent->OnBoneTransformsFinalized.RemoveDynamic(this, &UGroomComponent::ResetSimulation);
-		bResetSimulation = true;
-	}
-
-=======
->>>>>>> 90fae962
 	MarkRenderStateDirty();
 }
 
@@ -1542,8 +1332,16 @@
 		GroomAsset->ConditionalPostLoad();
 	}
 
-<<<<<<< HEAD
-	UpdateHairGroupsDesc(GroomAsset, GroomGroupsDesc);
+	if (GroomAsset && !GroomAsset->IsValid())
+	{
+		GroomAsset = nullptr;
+	}
+
+	if (BindingAsset)
+	{
+		// Make sure that the asset initialized its resources first since the component needs them to initialize its own resources
+		BindingAsset->ConditionalPostLoad();
+	}
 	InitResources();
 
 #if WITH_EDITOR
@@ -1551,47 +1349,16 @@
 	{
 		GroomAsset->GetOnGroomAssetChanged().AddUObject(this, &UGroomComponent::Invalidate);
 		bIsGroomAssetCallbackRegistered = true;
-=======
-	if (GroomAsset && !GroomAsset->IsValid())
-	{
-		GroomAsset = nullptr;
->>>>>>> 90fae962
+	}
+
+	if (BindingAsset && !bIsGroomBindingAssetCallbackRegistered)
+	{
+		BindingAsset->GetOnGroomBindingAssetChanged().AddUObject(this, &UGroomComponent::InvalidateAndRecreate);
+		bIsGroomBindingAssetCallbackRegistered = true;
 	}
 	ValidateMaterials(false);
 #endif
 }
-
-<<<<<<< HEAD
-#if WITH_EDITOR
-void UGroomComponent::Invalidate()
-{
-	MarkRenderStateDirty();
-	ValidateMaterials(false);
-=======
-	if (BindingAsset)
-	{
-		// Make sure that the asset initialized its resources first since the component needs them to initialize its own resources
-		BindingAsset->ConditionalPostLoad();
-	}
-	InitResources();
-
-#if WITH_EDITOR
-	if (GroomAsset && !bIsGroomAssetCallbackRegistered)
-	{
-		GroomAsset->GetOnGroomAssetChanged().AddUObject(this, &UGroomComponent::Invalidate);
-		bIsGroomAssetCallbackRegistered = true;
-	}
-
-	if (BindingAsset && !bIsGroomBindingAssetCallbackRegistered)
-	{
-		BindingAsset->GetOnGroomBindingAssetChanged().AddUObject(this, &UGroomComponent::InvalidateAndRecreate);
-		bIsGroomBindingAssetCallbackRegistered = true;
-	}
-	ValidateMaterials(false);
-#endif
->>>>>>> 90fae962
-}
-#endif
 
 #if WITH_EDITOR
 void UGroomComponent::Invalidate()
@@ -1617,34 +1384,18 @@
 
 	if (!InitializedResources)
 	{
-<<<<<<< HEAD
-		UpdateHairGroupsDesc(GroomAsset, GroomGroupsDesc);
 		InitResources();
+	}
+	else
+	{
+		UpdateHairGroupsDescAndInvalidateRenderState();
 	}
 
 	// Insure the ticking of the Groom component always happens after the skeletalMeshComponent.
 	USkeletalMeshComponent* SkeletalMeshComponent = GetAttachParent() ? Cast<USkeletalMeshComponent>(GetAttachParent()) : nullptr;
-	/*if (SkeletalMeshComponent)
-	{
-		SkeletalMeshComponent->OnBoneTransformsFinalized.AddDynamic(this, &UGroomComponent::ResetSimulation);
-	}*/
-
-	const EWorldType::Type WorldType = GetWorld() ? EWorldType::Type(GetWorld()->WorldType) : EWorldType::None;
-	const uint64 Id = ComponentId.PrimIDValue;
-=======
-		InitResources();
-	}
-	else
-	{
-		UpdateHairGroupsDescAndInvalidateRenderState();
-	}
-
-	// Insure the ticking of the Groom component always happens after the skeletalMeshComponent.
-	USkeletalMeshComponent* SkeletalMeshComponent = GetAttachParent() ? Cast<USkeletalMeshComponent>(GetAttachParent()) : nullptr;
 
 	const EWorldType::Type WorldType = GetWorldType();
 	const uint32 Id = ComponentId.PrimIDValue;
->>>>>>> 90fae962
 
 	ENQUEUE_RENDER_COMMAND(FHairStrandsRegister)(
 		[Id, WorldType](FRHICommandListImmediate& RHICmdList)
@@ -1664,23 +1415,16 @@
 	ReleaseResources();
 
 #if WITH_EDITOR
-<<<<<<< HEAD
-	if (bIsGroomAssetCallbackRegistered)
-=======
 	if (bIsGroomAssetCallbackRegistered && GroomAsset)
->>>>>>> 90fae962
 	{
 		GroomAsset->GetOnGroomAssetChanged().RemoveAll(this);
 		bIsGroomAssetCallbackRegistered = false;
 	}
-<<<<<<< HEAD
-=======
 	if (bIsGroomBindingAssetCallbackRegistered && BindingAsset)
 	{
 		BindingAsset->GetOnGroomBindingAssetChanged().RemoveAll(this);
 		bIsGroomBindingAssetCallbackRegistered = false;
 	}
->>>>>>> 90fae962
 #endif
 
 	Super::OnComponentDestroyed(bDestroyingHierarchy);
@@ -1721,118 +1465,7 @@
 				if (ParentComp->GetTeleportDistanceThreshold() > 0.0 && BoneDistance >
 					ParentComp->GetTeleportDistanceThreshold() * ParentComp->GetTeleportDistanceThreshold())
 				{
-<<<<<<< HEAD
-					SimProjectionDatas.HairGroups.Add(ToProjectionHairData(Res));
-				}
-
-				UpdateHairStrands(Id, WorldType, HairLocalToWorld, RenProjectionDatas, SimProjectionDatas);
-			});
-		}
-
-		// State machine for binding/projecting hair onto skinned mesh. The state machine operates as follow:
-		// * For each mesh LOD
-		//   * Force the skeletal mesh in rest pose
-		//   * Wait for the skeletal mesh to tick/update the animation
-		//   * Issue a binding/projection query to the hair strands system
-		//   * Wait for the query to be completed
-		// * Put the skeletal mesh into its original pose
-		//
-		// In editor, the animation is not ticked, so we manually issue a re-initialization of the animation 
-		// to force the animation in rest pose or original pose
-		if (MeshProjectionState != EMeshProjectionState::Completed)
-		{
-			const uint32 TickDelay = FMath::Max(0, GHairStrandsMeshProjectionTickDelay);
-
-			if (MeshProjectionTickDelay == 0)
-			{
-				if (MeshProjectionState == EMeshProjectionState::Invalid)
-				{
-					MeshProjectionLODIndex = 0;
-					MeshProjectionState = EMeshProjectionState::InProgressBinding;
-				}
-
-				if (MeshProjectionLODIndex == SkeletalMeshComponent->GetNumLODs())
-				{
-					SkeletalMeshComponent->SetForceRefPose(false);
-					SkeletalMeshComponent->SetForcedLOD(0);
-					if (WorldType == EWorldType::Editor)
-					{
-						SkeletalMeshComponent->InitAnim(true);
-					}
-					MeshProjectionState = EMeshProjectionState::Completed;
-
-					FHairGroupResources* LocalResources = &HairGroupResources;
-					ENQUEUE_RENDER_COMMAND(FHairStrandsTick_UpdateProjectionStatus)(
-						[LocalResources](FRHICommandListImmediate& RHICmdList)
-					{
-						for (FHairGroupResource& Res : *LocalResources)
-						{
-							for (FHairStrandsRootResource::FMeshProjectionLOD& MeshLODData : Res.RenRootResources->MeshProjectionLODs)
-							{
-								MeshLODData.Status = FHairStrandsRootResource::FMeshProjectionLOD::EStatus::Completed;
-							}
-
-							for (FHairStrandsRootResource::FMeshProjectionLOD& MeshLODData : Res.SimRootResources->MeshProjectionLODs)
-							{
-								MeshLODData.Status = FHairStrandsRootResource::FMeshProjectionLOD::EStatus::Completed;
-							}
-						}
-					});
-				}
-
-				if (MeshProjectionLODIndex < SkeletalMeshComponent->GetNumLODs())
-				{
-					if (MeshProjectionState == EMeshProjectionState::InProgressBinding)
-					{
-						SkeletalMeshComponent->SetForceRefPose(true);
-						SkeletalMeshComponent->SetForcedLOD(MeshProjectionLODIndex + 1);
-						if (WorldType == EWorldType::Editor)
-						{
-							SkeletalMeshComponent->InitAnim(true);
-						}
-						MeshProjectionState = EMeshProjectionState::WaitForRestPose;
-						MeshProjectionTickDelay += TickDelay;
-					}
-
-					if (MeshProjectionState == EMeshProjectionState::WaitForRestPose && MeshProjectionTickDelay == 0)
-					{
-						FHairGroupResources* LocalResources = &HairGroupResources;
-
-						const FVector RestPositionOffset = MeshPositionOffset;
-						const uint32 LODIndex = MeshProjectionLODIndex;
-						ENQUEUE_RENDER_COMMAND(FHairStrandsTick_Projection)(
-							[Id, WorldType, FeatureLevel, LODIndex, RestPositionOffset, LocalResources](FRHICommandListImmediate& RHICmdList)
-						{
-							AddHairStrandsProjectionQuery(RHICmdList, Id, WorldType, LODIndex, RestPositionOffset);
-
-							// Update rest (sim/render) position offsets. This is used by Niagara.
-							for (FHairGroupResource& Res : *LocalResources)
-							{
-								if (Res.RenRootResources)
-								{
-									for (FHairStrandsRootResource::FMeshProjectionLOD& MeshProjectionLOD : Res.RenRootResources->MeshProjectionLODs)
-									{
-										MeshProjectionLOD.RestRootOffset = RestPositionOffset;
-									}
-								}
-
-								if (Res.SimRootResources)
-								{
-									for (FHairStrandsRootResource::FMeshProjectionLOD& MeshProjectionLOD : Res.SimRootResources->MeshProjectionLODs)
-									{
-										MeshProjectionLOD.RestRootOffset = RestPositionOffset;
-									}
-								}
-							}
-						});
-
-						MeshProjectionState = EMeshProjectionState::InProgressBinding;
-						MeshProjectionTickDelay += TickDelay;
-						++MeshProjectionLODIndex;
-					}
-=======
 					bResetSimulation = true;
->>>>>>> 90fae962
 				}
 				PrevBoneMatrix = NextBoneMatrix;
 			}
@@ -1894,30 +1527,7 @@
 		if (ERHIFeatureLevel::Num == FeatureLevel)
 			return;
 
-<<<<<<< HEAD
-		UpdateHairStrands(Id, WorldType, HairLocalToWorld, SkinLocalToWorld, DeformedPositionCenter);
-
-		// Update deformed (sim/render) triangles position offsets. This is used by Niagara.
-		for (FHairGroupResource& Res : *LocalResources)
-		{
-			if (Res.RenRootResources)
-			{
-				for (FHairStrandsRootResource::FMeshProjectionLOD& MeshProjectionLOD : Res.RenRootResources->MeshProjectionLODs)
-				{
-					MeshProjectionLOD.DeformedRootOffset = DeformedPositionCenter;
-				}
-			}
-			if (Res.SimRootResources)
-			{
-				for (FHairStrandsRootResource::FMeshProjectionLOD& MeshProjectionLOD : Res.SimRootResources->MeshProjectionLODs)
-				{
-					MeshProjectionLOD.DeformedRootOffset = DeformedPositionCenter;
-				}
-			}
-		}
-=======
 		UpdateHairStrands(Id, WorldType, HairLocalToWorld, SkinLocalToWorld);
->>>>>>> 90fae962
 	});
 }
 
@@ -1962,14 +1572,12 @@
 }
 
 #if WITH_EDITOR
-<<<<<<< HEAD
-void UGroomComponent::PreEditChange(UProperty* PropertyAboutToChange)
+void UGroomComponent::PreEditChange(FProperty* PropertyAboutToChange)
 {
 	Super::PreEditChange(PropertyAboutToChange);
 
 	const FName PropertyName = PropertyAboutToChange ? PropertyAboutToChange->GetFName() : NAME_None;
-	const bool bAssetAboutToChanged = PropertyName == GET_MEMBER_NAME_CHECKED(UGroomComponent, GroomAsset);
-	if (bAssetAboutToChanged)
+	if (PropertyName == GET_MEMBER_NAME_CHECKED(UGroomComponent, GroomAsset))
 	{
 		// Remove the callback on the GroomAsset about to be replaced
 		if (bIsGroomAssetCallbackRegistered && GroomAsset)
@@ -1977,20 +1585,6 @@
 			GroomAsset->GetOnGroomAssetChanged().RemoveAll(this);
 		}
 		bIsGroomAssetCallbackRegistered = false;
-=======
-void UGroomComponent::PreEditChange(FProperty* PropertyAboutToChange)
-{
-	Super::PreEditChange(PropertyAboutToChange);
-
-	const FName PropertyName = PropertyAboutToChange ? PropertyAboutToChange->GetFName() : NAME_None;
-	if (PropertyName == GET_MEMBER_NAME_CHECKED(UGroomComponent, GroomAsset))
-	{
-		// Remove the callback on the GroomAsset about to be replaced
-		if (bIsGroomAssetCallbackRegistered && GroomAsset)
-		{
-			GroomAsset->GetOnGroomAssetChanged().RemoveAll(this);
-		}
-		bIsGroomAssetCallbackRegistered = false;
 	}
 
 	if (PropertyName == GET_MEMBER_NAME_CHECKED(UGroomComponent, BindingAsset))
@@ -2001,24 +1595,16 @@
 			BindingAsset->GetOnGroomBindingAssetChanged().RemoveAll(this);
 		}
 		bIsGroomBindingAssetCallbackRegistered = false;
->>>>>>> 90fae962
 	}
 }
 
 void UGroomComponent::PostEditChangeProperty(FPropertyChangedEvent& PropertyChangedEvent) 
 {
-<<<<<<< HEAD
-	UProperty* PropertyThatChanged = PropertyChangedEvent.Property;
-=======
 	FProperty* PropertyThatChanged = PropertyChangedEvent.Property;
->>>>>>> 90fae962
 	const FName PropertyName = PropertyThatChanged ? PropertyThatChanged->GetFName() : NAME_None;
 
 	//  Init/release resources when setting the GroomAsset (or undoing)
 	const bool bAssetChanged = PropertyName == GET_MEMBER_NAME_CHECKED(UGroomComponent, GroomAsset);
-<<<<<<< HEAD
-	if (bAssetChanged)
-=======
 	const bool bSourceSkeletalMeshChanged = PropertyName == GET_MEMBER_NAME_CHECKED(UGroomComponent, SourceSkeletalMesh);
 	const bool bBindingAssetChanged = PropertyName == GET_MEMBER_NAME_CHECKED(UGroomComponent, BindingAsset);
 	const bool bBindToSkeletalChanged = PropertyName == GET_MEMBER_NAME_CHECKED(UGroomComponent, bBindGroomToSkeletalMesh);
@@ -2041,23 +1627,12 @@
 
 	const bool bRecreateResources = bAssetChanged || bBindingAssetChanged || PropertyThatChanged == nullptr || bBindToSkeletalChanged || bSourceSkeletalMeshChanged;
 	if (bRecreateResources)
->>>>>>> 90fae962
 	{
 		// Release the resources before Super::PostEditChangeProperty so that they get
 		// re-initialized in OnRegister
 		ReleaseResources();
-<<<<<<< HEAD
-	}
-
-	Super::PostEditChangeProperty(PropertyChangedEvent);
-
-	const bool bRecreateResources =
-		(PropertyName == GET_MEMBER_NAME_CHECKED(UGroomComponent, GroomAsset) || PropertyThatChanged == nullptr) ||
-		PropertyName == GET_MEMBER_NAME_CHECKED(UGroomComponent, bBindGroomToSkeletalMesh);
-=======
 		bIsEventProcess = true;
 	}
->>>>>>> 90fae962
 
 	const bool bSupportSkinProjection = GetDefault<URendererSettings>()->bSupportSkinCacheShaders;
 	if (!bSupportSkinProjection)
@@ -2067,7 +1642,6 @@
 
 #if WITH_EDITOR
 	if (bAssetChanged)
-<<<<<<< HEAD
 	{
 		if (GroomAsset)
 		{
@@ -2076,39 +1650,6 @@
 			bIsGroomAssetCallbackRegistered = true;
 		}
 	}
-#endif
-
-	if (bRecreateResources)
-	{
-		//if (GroomAsset != InitializedResources)
-		{
-			if (GroomAsset)
-			{
-				UpdateHairGroupsDesc(GroomAsset, GroomGroupsDesc);
-				InitResources();
-			}
-			else
-			{
-				ReleaseResources();
-			}
-		}
-	}
-
-	if (PropertyName == GET_MEMBER_NAME_CHECKED(FHairGroupDesc, HairRaytracingRadiusScale) && InterpolationInput && InterpolationInput->HairGroups.Num() == GroomGroupsDesc.Num())
-	{
-		const int32 GroupCount = InterpolationInput->HairGroups.Num();
-		for (int32 GroupIt = 0; GroupIt < GroupCount; ++GroupIt)
-		{
-			InterpolationInput->HairGroups[GroupIt].HairRaytracingRadiusScale = GroomGroupsDesc[GroupIt].HairRaytracingRadiusScale;
-=======
-	{
-		if (GroomAsset)
-		{
-			// Set the callback on the new GroomAsset being assigned
-			GroomAsset->GetOnGroomAssetChanged().AddUObject(this, &UGroomComponent::Invalidate);
-			bIsGroomAssetCallbackRegistered = true;
-		}
-	}
 
 	if (bBindingAssetChanged)
 	{
@@ -2117,18 +1658,11 @@
 			// Set the callback on the new GroomAsset being assigned
 			BindingAsset->GetOnGroomBindingAssetChanged().AddUObject(this, &UGroomComponent::InvalidateAndRecreate);
 			bIsGroomBindingAssetCallbackRegistered = true;
->>>>>>> 90fae962
 		}
 	}
 #endif
 
 	if (PropertyName == GET_MEMBER_NAME_CHECKED(FHairGroupDesc, HairWidth) || 
-<<<<<<< HEAD
-		PropertyName == GET_MEMBER_NAME_CHECKED(FHairGroupDesc, HairShadowDensity))
-	{	
-		UpdateHairGroupsDesc(GroomAsset, GroomGroupsDesc);
-		MarkRenderStateDirty();
-=======
 		PropertyName == GET_MEMBER_NAME_CHECKED(FHairGroupDesc, HairLength) ||
 		PropertyName == GET_MEMBER_NAME_CHECKED(FHairGroupDesc, HairRootScale) ||
 		PropertyName == GET_MEMBER_NAME_CHECKED(FHairGroupDesc, HairTipScale) ||
@@ -2148,7 +1682,6 @@
 	//if (!bIsEventProcess)
 	{
 		Super::PostEditChangeProperty(PropertyChangedEvent);
->>>>>>> 90fae962
 	}
 
 #if WITH_EDITOR
@@ -2185,10 +1718,7 @@
 #endif
 
 #if WITH_EDITOR
-<<<<<<< HEAD
-=======
-
->>>>>>> 90fae962
+
 void UGroomComponent::ValidateMaterials(bool bMapCheck) const
 {
 	if (!GroomAsset)
@@ -2205,23 +1735,6 @@
 	for (uint32 MaterialIt = 0, MaterialCount = GetNumMaterials(); MaterialIt < MaterialCount; ++MaterialIt)
 	{
 		UMaterialInterface* OverrideMaterial = Super::GetMaterial(MaterialIt);
-<<<<<<< HEAD
-
-		FMaterialResource* Material = nullptr;
-
-		if (OverrideMaterial)
-		{
-			Material = OverrideMaterial->GetMaterialResource(FeatureLevel);
-		}
-		else if (MaterialIt < uint32(GroomAsset->HairGroupsInfo.Num()) && GroomAsset->HairGroupsInfo[MaterialIt].Material)
-		{
-			Material = GroomAsset->HairGroupsInfo[MaterialIt].Material->GetMaterialResource(FeatureLevel);
-		}
-
-		if (Material)
-		{
-			if (!Material->IsUsedWithHairStrands())
-=======
 		if (!OverrideMaterial && MaterialIt < uint32(GroomAsset->HairGroupsInfo.Num()) && GroomAsset->HairGroupsInfo[MaterialIt].Material)
 		{
 			OverrideMaterial = GroomAsset->HairGroupsInfo[MaterialIt].Material;
@@ -2231,90 +1744,44 @@
 		switch (Result)
 		{
 			case EHairMaterialCompatibility::Invalid_UsedWithHairStrands:
->>>>>>> 90fae962
 			{
 				if (bMapCheck)
 				{
 					FMessageLog("MapCheck").Warning()
 						->AddToken(FUObjectToken::Create(GroomAsset))
-<<<<<<< HEAD
-						->AddToken(FTextToken::Create(LOCTEXT("MapCheck_Message_HairStrandsMissingUseHairStrands", "Groom's material needs to enable the UseHairStrands option. Groom's material will be replaced with default hair strands shader.")))
-=======
 						->AddToken(FTextToken::Create(LOCTEXT("MapCheck_Message_HairStrandsMissingUseHairStrands", "Groom's material needs to enable the UseHairStrands option. Groom's material will be replaced with default hair strands shader in editor.")))
->>>>>>> 90fae962
 						->AddToken(FMapErrorToken::Create(FMapErrors::InvalidHairStrandsMaterial));
 				}
 				else
 				{
-<<<<<<< HEAD
-					UE_LOG(LogHairStrands, Warning, TEXT("[Groom] %s - Groom's material needs to enable the UseHairStrands option. Groom's material will be replaced with default hair strands shader."), *Name);
-				}
-			}
-			if (!Material->GetShadingModels().HasShadingModel(MSM_Hair))
-=======
 					UE_LOG(LogHairStrands, Warning, TEXT("[Groom] %s - Groom's material needs to enable the UseHairStrands option. Groom's material will be replaced with default hair strands shader in editor."), *Name);
 				}
 			} break;
 			case EHairMaterialCompatibility::Invalid_ShadingModel:
->>>>>>> 90fae962
 			{
 				if (bMapCheck)
 				{
 					FMessageLog("MapCheck").Warning()
 						->AddToken(FUObjectToken::Create(GroomAsset))
-<<<<<<< HEAD
-						->AddToken(FTextToken::Create(LOCTEXT("MapCheck_Message_HairStrandsInvalidShadingModel", "Groom's material needs to have Hair shading model. Groom's material will be replaced with default hair strands shader.")))
-=======
 						->AddToken(FTextToken::Create(LOCTEXT("MapCheck_Message_HairStrandsInvalidShadingModel", "Groom's material needs to have Hair shading model. Groom's material will be replaced with default hair strands shader in editor.")))
->>>>>>> 90fae962
 						->AddToken(FMapErrorToken::Create(FMapErrors::InvalidHairStrandsMaterial));
 				}
 				else
 				{
-<<<<<<< HEAD
-					UE_LOG(LogHairStrands, Warning, TEXT("[Groom] %s - Groom's material needs to have Hair shading model. Groom's material will be replaced with default hair strands shader."), *Name);
-				}
-			}
-			if (Material->GetBlendMode() != BLEND_Opaque)
-=======
 					UE_LOG(LogHairStrands, Warning, TEXT("[Groom] %s - Groom's material needs to have Hair shading model. Groom's material will be replaced with default hair strands shader in editor."), *Name);
 				}
 			}break;
 			case EHairMaterialCompatibility::Invalid_BlendMode:
->>>>>>> 90fae962
 			{
 				if (bMapCheck)
 				{
 					FMessageLog("MapCheck").Warning()
 						->AddToken(FUObjectToken::Create(GroomAsset))
-<<<<<<< HEAD
-						->AddToken(FTextToken::Create(LOCTEXT("MapCheck_Message_HairStrandsInvalidBlendMode", "Groom's material needs to have Opaque blend mode. Groom's material will be replaced with default hair strands shader.")))
-=======
 						->AddToken(FTextToken::Create(LOCTEXT("MapCheck_Message_HairStrandsInvalidBlendMode", "Groom's material needs to have Opaque blend mode. Groom's material will be replaced with default hair strands shader in editor.")))
->>>>>>> 90fae962
 						->AddToken(FMapErrorToken::Create(FMapErrors::InvalidHairStrandsMaterial));
 				}
 				else
 				{
-<<<<<<< HEAD
-					UE_LOG(LogHairStrands, Warning, TEXT("[Groom] %s - Groom's material needs to have Opaque blend mode. Groom's material will be replaced with default hair strands shader."), *Name);
-				}
-			}
-		}
-		else
-		{
-			if (bMapCheck)
-			{
-				FMessageLog("MapCheck").Info()
-					->AddToken(FUObjectToken::Create(GroomAsset))
-					->AddToken(FTextToken::Create(LOCTEXT("MapCheck_Message_HairStrandsMissingMaterial", "Groom's material is not set and will fallback on default hair strands shader.")))
-					->AddToken(FMapErrorToken::Create(FMapErrors::InvalidHairStrandsMaterial));
-			}
-			else
-			{
-				UE_LOG(LogHairStrands, Warning, TEXT("[Groom] %s - Groom's material is not set and will fallback on default hair strands shader."), *Name);
-			}
-=======
 					UE_LOG(LogHairStrands, Warning, TEXT("[Groom] %s - Groom's material needs to have Opaque blend mode. Groom's material will be replaced with default hair strands shader in editor."), *Name);
 				}
 			}break;
@@ -2332,7 +1799,6 @@
 					UE_LOG(LogHairStrands, Warning, TEXT("[Groom] %s - Groom's material is not set and will fallback on default hair strands shader in editor."), *Name);
 				}
 			}break;
->>>>>>> 90fae962
 		}
 	}
 }
