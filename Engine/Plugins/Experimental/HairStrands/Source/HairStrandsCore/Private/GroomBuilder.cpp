<<<<<<< HEAD
// Copyright 1998-2019 Epic Games, Inc. All Rights Reserved.
=======
// Copyright Epic Games, Inc. All Rights Reserved.
>>>>>>> 90fae962

#include "GroomBuilder.h"
#include "GroomAsset.h"
#include "GroomComponent.h"
#include "GroomSettings.h"
#include "HairDescription.h"
#include "GroomSettings.h"

#include "Async/ParallelFor.h"
#include "HAL/IConsoleManager.h"
#include "Math/UnrealMathUtility.h"
#include "Misc/ScopedSlowTask.h"

DEFINE_LOG_CATEGORY_STATIC(LogGroomBuilder, Log, All);

#define LOCTEXT_NAMESPACE "GroomBuilder"

// For debug purpose
static float GHairInterpolationMetric_Distance = 1;
static float GHairInterpolationMetric_Angle = 0;
static float GHairInterpolationMetric_Length = 0;
static float GHairInterpolationMetric_AngleAttenuation = 5;
static FAutoConsoleVariableRef CVarHairInterpolationMetric_Distance(TEXT("r.HairStrands.InterpolationMetric.Distance"), GHairInterpolationMetric_Distance, TEXT("Hair strands interpolation metric weights for distance"));
static FAutoConsoleVariableRef CVarHairInterpolationMetric_Angle(TEXT("r.HairStrands.InterpolationMetric.Angle"), GHairInterpolationMetric_Angle, TEXT("Hair strands interpolation metric weights for angle"));
static FAutoConsoleVariableRef CVarHairInterpolationMetric_Length(TEXT("r.HairStrands.InterpolationMetric.Length"), GHairInterpolationMetric_Length, TEXT("Hair strands interpolation metric weights for length"));
static FAutoConsoleVariableRef CVarHairInterpolationMetric_AngleAttenuation(TEXT("r.HairStrands.InterpolationMetric.AngleAttenuation"), GHairInterpolationMetric_AngleAttenuation, TEXT("Hair strands interpolation angle attenuation"));

namespace HairStrandsBuilder
{
	FVector2D SignNotZero(const FVector2D& v)
	{
		return FVector2D((v.X >= 0.0) ? +1.0 : -1.0, (v.Y >= 0.0) ? +1.0 : -1.0);
	}

	// A Survey of Efficient Representations for Independent Unit Vectors
	// Reference: http://jcgt.org/published/0003/02/01/paper.pdf
	// Assume normalized input. Output is on [-1, 1] for each component.
	FVector2D SphericalToOctahedron(const FVector& v)
	{
		// Project the sphere onto the octahedron, and then onto the xy plane
		FVector2D p = FVector2D(v.X, v.Y) * (1.0 / (abs(v.X) + abs(v.Y) + abs(v.Z)));
		// Reflect the folds of the lower hemisphere over the diagonals
		return (v.Z <= 0.0) ? ((FVector2D(1, 1) - FVector2D(abs(p.Y), abs(p.X))) * SignNotZero(p)) : p;
	}

	// Auto-generate Root UV data if not loaded
	void ComputeRootUV(FHairStrandsCurves& Curves, FHairStrandsPoints& Points)
	{
		TRACE_CPUPROFILER_EVENT_SCOPE(HairStrandsBuilder::ComputeRootUV);

		TArray<FVector> RootPoints;
		const uint32 CurveCount = Curves.Num();
		RootPoints.Reserve(Curves.Num());
		FVector MinAABB(MAX_FLT, MAX_FLT, MAX_FLT);
		FVector MaxAABB(-MAX_FLT, -MAX_FLT, -MAX_FLT);
		FMatrix Rotation = FRotationMatrix::Make(FRotator(0, 0, -90));
		for (uint32 CurveIndex=0; CurveIndex< CurveCount; ++CurveIndex)
		{
			const uint32 Offset = Curves.CurvesOffset[CurveIndex];
			check(Offset < uint32(Points.PointsPosition.Num()));
			const FVector P = Rotation.TransformPosition(Points.PointsPosition[Offset]);

			RootPoints.Add(P);
			MinAABB.X = FMath::Min(P.X, MinAABB.X);
			MinAABB.Y = FMath::Min(P.Y, MinAABB.Y);
			MinAABB.Z = FMath::Min(P.Z, MinAABB.Z);

			MaxAABB.X = FMath::Max(P.X, MaxAABB.X);
			MaxAABB.Y = FMath::Max(P.Y, MaxAABB.Y);
			MaxAABB.Z = FMath::Max(P.Z, MaxAABB.Z);
		}

		// Compute sphere bound
		const FVector Extent = MaxAABB - MinAABB;
		FSphere SBound;
		SBound.Center = (MaxAABB + MinAABB) * 0.5f;
		SBound.W = FMath::Max(Extent.X, FMath::Max(Extent.Y, Extent.Z));

		// Project root point onto the bounding sphere and map it onto 
		// an octahedron, which is unfold onto the unit space [0,1]^2
		TArray<FVector2D> RootUVs;
		RootUVs.Reserve(Curves.Num());
		FVector2D MinUV(MAX_FLT, MAX_FLT);
		FVector2D MaxUV(-MAX_FLT, -MAX_FLT);
		for (const FVector& RootP : RootPoints)
		{
			FVector D = RootP - SBound.Center;
			D.Normalize();
			FVector2D UV = SphericalToOctahedron(D);
			UV += FVector2D(1, 1);
			UV *= 0.5f;
			RootUVs.Add(UV);

			MinUV.X = FMath::Min(UV.X, MinUV.X);
			MinUV.Y = FMath::Min(UV.Y, MinUV.Y);

			MaxUV.X = FMath::Max(UV.X, MaxUV.X);
			MaxUV.Y = FMath::Max(UV.Y, MaxUV.Y);
		}

		// Find the minimal UV space cover by root point, and 
		// offsets/scales it to maximize UV space
		const FVector2D UVScale(1 / (MaxUV.X - MinUV.X), 1 / (MaxUV.Y - MinUV.Y));
		const FVector2D UVOffset(-MinUV.X, -MinUV.Y);
		uint32 Index = 0;
		for (FVector2D& RootUV : Curves.CurvesRootUV)
		{
			RootUV = (RootUVs[Index++] + UVOffset) * UVScale;
		}
	}

	/** Build the internal points and curves data */
	void BuildInternalData(FHairStrandsDatas& HairStrands, bool bComputeRootUV)
	{
		TRACE_CPUPROFILER_EVENT_SCOPE(HairStrandsBuilder::BuildInternalData);

		FHairStrandsCurves& Curves = HairStrands.StrandsCurves;
		FHairStrandsPoints& Points = HairStrands.StrandsPoints;

		HairStrands.BoundingBox.Min = {  FLT_MAX,  FLT_MAX ,  FLT_MAX };
		HairStrands.BoundingBox.Max = { -FLT_MAX, -FLT_MAX , -FLT_MAX };

		if (HairStrands.GetNumCurves() > 0 && HairStrands.GetNumPoints() > 0)
		{
			TArray<FVector>::TIterator PositionIterator = Points.PointsPosition.CreateIterator();
			TArray<float>::TIterator RadiusIterator = Points.PointsRadius.CreateIterator();
			TArray<float>::TIterator CoordUIterator = Points.PointsCoordU.CreateIterator();

			TArray<uint16>::TIterator CountIterator = Curves.CurvesCount.CreateIterator();
			TArray<uint32>::TIterator OffsetIterator = Curves.CurvesOffset.CreateIterator();
			TArray<float>::TIterator LengthIterator = Curves.CurvesLength.CreateIterator();

			Curves.MaxRadius = 0.0;
			Curves.MaxLength = 0.0;

			uint32 StrandOffset = 0;
			*OffsetIterator = StrandOffset; ++OffsetIterator;

			for (uint32 CurveIndex = 0; CurveIndex < HairStrands.GetNumCurves(); ++CurveIndex, ++OffsetIterator, ++LengthIterator, ++CountIterator)
			{
				const uint16& StrandCount = *CountIterator;

				StrandOffset += StrandCount;
				*OffsetIterator = StrandOffset;

				float StrandLength = 0.0;
				FVector PreviousPosition(0.0, 0.0, 0.0);
				for (uint32 PointIndex = 0; PointIndex < StrandCount; ++PointIndex, ++PositionIterator, ++RadiusIterator, ++CoordUIterator)
				{
					HairStrands.BoundingBox += *PositionIterator;

					if (PointIndex > 0)
					{
						StrandLength += (*PositionIterator - PreviousPosition).Size();
					}
					*CoordUIterator = StrandLength;
					PreviousPosition = *PositionIterator;

					Curves.MaxRadius = FMath::Max(Curves.MaxRadius, *RadiusIterator);
				}
				*LengthIterator = StrandLength;
				Curves.MaxLength = FMath::Max(Curves.MaxLength, StrandLength);
			}

			CountIterator.Reset();
			LengthIterator.Reset();
			RadiusIterator.Reset();
			CoordUIterator.Reset();

			for (uint32 CurveIndex = 0; CurveIndex < HairStrands.GetNumCurves(); ++CurveIndex, ++LengthIterator, ++CountIterator)
			{
				const uint16& StrandCount = *CountIterator;

				for (uint32 PointIndex = 0; PointIndex < StrandCount; ++PointIndex, ++RadiusIterator, ++CoordUIterator)
				{
					*CoordUIterator /= *LengthIterator;
					*RadiusIterator /= Curves.MaxRadius;
				}
				*LengthIterator /= Curves.MaxLength;
			}

			if (bComputeRootUV)
			{
				ComputeRootUV(Curves, Points);
			}
		}
	}

	inline void CopyVectorToPosition(const FVector& InVector, FHairStrandsPositionFormat::Type& OutPosition)
	{
		OutPosition.X = InVector.X;
		OutPosition.Y = InVector.Y;
		OutPosition.Z = InVector.Z;
	}

	/** Build the packed datas for gpu rendering/simulation */
	void BuildRenderData(FHairStrandsDatas& HairStrands, const TArray<uint8>& RandomSeeds)
	{
		TRACE_CPUPROFILER_EVENT_SCOPE(HairStrandsBuilder::BuildRenderData);

		uint32 NumCurves = HairStrands.GetNumCurves();
		uint32 NumPoints = HairStrands.GetNumPoints();
		if (!(NumCurves > 0 && NumPoints > 0))
			return;

		TArray<FHairStrandsPositionFormat::Type>& OutPackedPositions = HairStrands.RenderData.RenderingPositions;
		TArray<FHairStrandsAttributeFormat::Type>& OutPackedAttributes = HairStrands.RenderData.RenderingAttributes;
		TArray<FHairStrandsMaterialFormat::Type>& OutPackedMaterials = HairStrands.RenderData.RenderingMaterials;

		OutPackedPositions.SetNum(NumPoints * FHairStrandsPositionFormat::ComponentCount);
		OutPackedAttributes.SetNum(NumPoints * FHairStrandsAttributeFormat::ComponentCount);
		OutPackedMaterials.SetNum(NumPoints * FHairStrandsMaterialFormat::ComponentCount);

		const FVector HairBoxCenter = HairStrands.BoundingBox.GetCenter();

		FHairStrandsCurves& Curves = HairStrands.StrandsCurves;
		FHairStrandsPoints& Points = HairStrands.StrandsPoints;

		for (uint32 CurveIndex = 0; CurveIndex < NumCurves; ++CurveIndex)
		{
			const uint8 CurveSeed = RandomSeeds[CurveIndex];
			const int32 IndexOffset = Curves.CurvesOffset[CurveIndex];
			const uint16& PointCount = Curves.CurvesCount[CurveIndex];
			for (int32 PointIndex = 0; PointIndex < PointCount; ++PointIndex)
			{
				const uint32 PrevIndex = FMath::Max(0, PointIndex - 1);
				const uint32 NextIndex = FMath::Min(PointCount + 1, PointCount - 1);
				const FVector& PointPosition = Points.PointsPosition[PointIndex + IndexOffset];

				const float CoordU = Points.PointsCoordU[PointIndex + IndexOffset];
				const float NormalizedRadius = Points.PointsRadius[PointIndex + IndexOffset];
				const float NormalizedLength = CoordU * Curves.CurvesLength[CurveIndex];

				FHairStrandsPositionFormat::Type& PackedPosition = OutPackedPositions[PointIndex + IndexOffset];
				CopyVectorToPosition(PointPosition - HairBoxCenter, PackedPosition);
				PackedPosition.ControlPointType = (PointIndex == 0) ? 1u : (PointIndex == (PointCount - 1) ? 2u : 0u);
				PackedPosition.NormalizedRadius = uint8(FMath::Clamp(NormalizedRadius * 63.f, 0.f, 63.f));
				PackedPosition.NormalizedLength = uint8(FMath::Clamp(NormalizedLength *255.f, 0.f, 255.f));

				const FVector2D RootUV = Curves.CurvesRootUV[CurveIndex];
				FHairStrandsAttributeFormat::Type& PackedAttributes = OutPackedAttributes[PointIndex + IndexOffset];
				PackedAttributes.Unused0 = 0;
				PackedAttributes.Unused1 = 0;
				PackedAttributes.UCoord = FMath::Clamp(CoordU * 255.f, 0.f, 255.f);
				PackedAttributes.Seed = CurveSeed;

				// Root UV support UDIM texture coordinate but limit the spans of the UDIM to be in 256x256 instead of 9999x9999.
				// The internal UV coords are also limited to 8bits, which means if sampling need to be super precise, this is no enough.
				const FVector2D TextureRootUV(FMath::Fractional(RootUV.X), FMath::Fractional(RootUV.Y));
				const FVector2D TextureIndexUV = RootUV - TextureRootUV;
				PackedAttributes.RootU  = uint32(FMath::Clamp(TextureRootUV.X*255.f, 0.f, 255.f));
				PackedAttributes.RootV  = uint32(FMath::Clamp(TextureRootUV.Y*255.f, 0.f, 255.f));
				PackedAttributes.IndexU = uint32(FMath::Clamp(TextureIndexUV.X, 0.f, 255.f));
				PackedAttributes.IndexV = uint32(FMath::Clamp(TextureIndexUV.Y, 0.f, 255.f));

				FHairStrandsMaterialFormat::Type& Material = OutPackedMaterials[PointIndex + IndexOffset];
				// Cheap sRGB encoding instead of PointsBaseColor.ToFColor(true), as this makes the decompression 
				// cheaper on GPU (since R8G8B8A8 sRGB format used/exposed not exposed)
				Material.BaseColorR = FMath::Clamp(uint32(FMath::Sqrt(Points.PointsBaseColor[PointIndex + IndexOffset].R) * 0xFF), 0u, 0xFFu);
				Material.BaseColorG = FMath::Clamp(uint32(FMath::Sqrt(Points.PointsBaseColor[PointIndex + IndexOffset].G) * 0xFF), 0u, 0xFFu);
				Material.BaseColorB = FMath::Clamp(uint32(FMath::Sqrt(Points.PointsBaseColor[PointIndex + IndexOffset].B) * 0xFF), 0u, 0xFFu);
				Material.Roughness  = FMath::Clamp(uint32(Points.PointsRoughness[PointIndex + IndexOffset] * 0xFF), 0u, 0xFFu);
			}
		}
	}
}

namespace HairInterpolationBuilder
{
	struct FHairRoot
	{
		FVector Position;
		uint32  VertexCount;
		FVector Normal;
		uint32  Index;
		float   Length;
	};

	struct FHairInterpolationMetric
	{	
		// Total/combined metrics
		float Metric;

		// Debug info
		float DistanceMetric;
		float AngularMetric;
		float LengthMetric;

		float CosAngle;
		float Distance;
		float GuideLength;
		float RenderLength;

	};

	inline FHairInterpolationMetric ComputeInterpolationMetric(const FHairRoot& RenderRoot, const FHairRoot& GuideRoot)
	{
		FHairInterpolationMetric Out;
		Out.Distance = FVector::Dist(RenderRoot.Position, GuideRoot.Position);
		Out.CosAngle = FVector::DotProduct(RenderRoot.Normal, GuideRoot.Normal);
		Out.GuideLength = GuideRoot.Length;
		Out.RenderLength = RenderRoot.Length;

		// Metric takes into account the following properties to find guides which are close, share similar orientation, and 
		// have similar length for better interpolation
		// * distance
		// * orientation 
		// * length 
		const float AngularAttenuation = GHairInterpolationMetric_AngleAttenuation > 1 ? GHairInterpolationMetric_AngleAttenuation : 0;
		Out.DistanceMetric	= Out.Distance * GHairInterpolationMetric_Distance;
		Out.AngularMetric	= AngularAttenuation == 0 ? 0 : (FMath::Clamp((1 - FMath::Pow(Out.CosAngle, AngularAttenuation)), 0.f, 1.f) * GHairInterpolationMetric_Angle);
		Out.LengthMetric	= FMath::Abs(FMath::Max(Out.GuideLength / float(Out.RenderLength), Out.RenderLength / float(Out.GuideLength)) - 1) * GHairInterpolationMetric_Length; // Ratio
		Out.Metric			= Out.DistanceMetric + Out.AngularMetric + Out.LengthMetric;

		return Out;
	}

	template<uint32 NumSamples>
	inline FVector GetCurvePosition(const FHairStrandsDatas& CurvesDatas, const uint32 CurveIndex, const uint32 SampleIndex)
	{
		const float PointCount = CurvesDatas.StrandsCurves.CurvesCount[CurveIndex]-1.0;
		const uint32 PointOffset = CurvesDatas.StrandsCurves.CurvesOffset[CurveIndex];

		const float CurvePoint = static_cast<float>(SampleIndex) * PointCount / (static_cast<float>(NumSamples)-1.0f);
		const uint32 PointPrev = (SampleIndex == 0) ? 0 : (SampleIndex == (NumSamples-1)) ? PointCount - 1 : floor(CurvePoint);
		const uint32 PointNext = PointPrev + 1;

		const float PointAlpha = CurvePoint - static_cast<float>(PointPrev);
		return CurvesDatas.StrandsPoints.PointsPosition[PointOffset+PointPrev]*(1.0f-PointAlpha) + 
			CurvesDatas.StrandsPoints.PointsPosition[PointOffset+PointNext]*PointAlpha;
	}

	template<uint32 NumSamples>
	inline float ComputeCurvesMetric(const FHairStrandsDatas& RenderCurvesDatas, const uint32 RenderCurveIndex, 
		const FHairStrandsDatas& GuideCurvesDatas, const uint32 GuideCurveIndex, const float RootImportance, 
		const float ShapeImportance, const float ProximityImportance)
	{
		const float AverageLength = FMath::Max(0.5f * (RenderCurvesDatas.StrandsCurves.CurvesLength[RenderCurveIndex] * RenderCurvesDatas.StrandsCurves.MaxLength +
			GuideCurvesDatas.StrandsCurves.CurvesLength[GuideCurveIndex] * GuideCurvesDatas.StrandsCurves.MaxLength), SMALL_NUMBER);

		static const float DeltaCoord = 1.0f / static_cast<float>(NumSamples-1);

		const FVector& RenderRoot = RenderCurvesDatas.StrandsPoints.PointsPosition[RenderCurvesDatas.StrandsCurves.CurvesOffset[RenderCurveIndex]];
		const FVector& GuideRoot = GuideCurvesDatas.StrandsPoints.PointsPosition[GuideCurvesDatas.StrandsCurves.CurvesOffset[GuideCurveIndex]];

		float CurveProximityMetric = 0.0;
		float CurveShapeMetric = 0.0;
		for (uint32 SampleIndex = 0; SampleIndex < NumSamples; ++SampleIndex)
		{
			const FVector GuidePosition = GetCurvePosition<NumSamples>(GuideCurvesDatas, GuideCurveIndex, SampleIndex);
			const FVector RenderPosition = GetCurvePosition<NumSamples>(RenderCurvesDatas, RenderCurveIndex, SampleIndex);
			const float RootWeight = FMath::Exp(-RootImportance*SampleIndex*DeltaCoord);

			CurveProximityMetric += (GuidePosition - RenderPosition).Size() * RootWeight;
			CurveShapeMetric += (GuidePosition - GuideRoot - RenderPosition + RenderRoot).Size() * RootWeight;
		}
		CurveShapeMetric *= DeltaCoord / AverageLength;
		CurveProximityMetric *= DeltaCoord / AverageLength;

		return FMath::Exp(-ShapeImportance*CurveShapeMetric) * FMath::Exp(-ProximityImportance * CurveProximityMetric);
	}

	inline void PrintInterpolationMetric(const FHairInterpolationMetric& In)
	{
		UE_LOG(LogGroomBuilder, Log, TEXT("------------------------------------------------------------------------------------------"));
		UE_LOG(LogGroomBuilder, Log, TEXT("Total Metric = %f"), In.Metric);
		UE_LOG(LogGroomBuilder, Log, TEXT("Distance     = %f (%f)"), In.Distance, In.DistanceMetric);
		UE_LOG(LogGroomBuilder, Log, TEXT("Angle        = %f (%f)"), FMath::RadiansToDegrees(FMath::Acos(In.CosAngle)), In.AngularMetric);
		UE_LOG(LogGroomBuilder, Log, TEXT("Length       = %f/%f (%f)"), In.RenderLength, In.GuideLength, In.LengthMetric);
	}

	template<typename T>
	void SwapValue(T& A, T& B)
	{
		T Temp = A;
		A = B;
		B = Temp;
	}

	struct FMetrics
<<<<<<< HEAD
	{
		static const uint32 Count = 3;
		float KMinMetrics[Count];
		int32 KClosestGuideIndices[Count];
	};

	struct FClosestGuides
	{
		static const uint32 Count = 3;
		int32 Indices[Count];
	};

	// Randomize influence guide to break interpolation coherence, and create a more random/natural pattern
	static void SelectFinalGuides(
		FClosestGuides& ClosestGuides, 
		FRandomStream& Random, 
		const FMetrics& InMetric, 
		const bool bRandomizeInterpolation, 
		const bool bUseUniqueGuide)
	{
		FMetrics Metric = InMetric;
		check(Metric.KClosestGuideIndices[0] >= 0);

		// If some indices are invalid (for instance, found a valid single guide, fill in the rest with the valid ones)
		if (Metric.KClosestGuideIndices[1] < 0)
		{
			Metric.KClosestGuideIndices[1] = Metric.KClosestGuideIndices[0];
			Metric.KMinMetrics[1] = Metric.KMinMetrics[0];
		}
		if (Metric.KClosestGuideIndices[2] < 0)
		{
			Metric.KClosestGuideIndices[2] = Metric.KClosestGuideIndices[1];
			Metric.KMinMetrics[2] = Metric.KMinMetrics[1];
		}

		uint32 RandIndex0 = 0;
		uint32 RandIndex1 = 1;
		uint32 RandIndex2 = 2;
		if (bRandomizeInterpolation)
		{
			// This randomization makes certain strands being affected by 1, 2, or 3 guides
			RandIndex0 = Random.RandRange(0, FMetrics::Count - 1);
			RandIndex1 = Random.RandRange(0, FMetrics::Count - 1);
			RandIndex2 = Random.RandRange(0, FMetrics::Count - 1);
		}

		ClosestGuides.Indices[0] = Metric.KClosestGuideIndices[RandIndex0];
		ClosestGuides.Indices[1] = Metric.KClosestGuideIndices[RandIndex1];
		ClosestGuides.Indices[2] = Metric.KClosestGuideIndices[RandIndex2];

		if (bUseUniqueGuide)
		{
			ClosestGuides.Indices[1] = Metric.KClosestGuideIndices[RandIndex0];
			ClosestGuides.Indices[2] = Metric.KClosestGuideIndices[RandIndex0];
			RandIndex1 = RandIndex0;
			RandIndex2 = RandIndex0;
		}


		float MinMetrics[FMetrics::Count];
		MinMetrics[0] = Metric.KMinMetrics[RandIndex0];
		MinMetrics[1] = Metric.KMinMetrics[RandIndex1];
		MinMetrics[2] = Metric.KMinMetrics[RandIndex2];


		while (!(MinMetrics[0] <= MinMetrics[1] && MinMetrics[1] <= MinMetrics[2]))
		{
			if (MinMetrics[0] > MinMetrics[1])
			{
				SwapValue(MinMetrics[0], MinMetrics[1]);
				SwapValue(ClosestGuides.Indices[0], ClosestGuides.Indices[1]);
			}

			if (MinMetrics[1] > MinMetrics[2])
			{
				SwapValue(MinMetrics[1], MinMetrics[2]);
				SwapValue(ClosestGuides.Indices[1], ClosestGuides.Indices[2]);
			}
		}

		// If there less than 3 valid guides, fill the rest with existing valid guides
		// This can happen due to the normal-orientation based rejection above
		if (ClosestGuides.Indices[1] < 0)
		{
			ClosestGuides.Indices[1] = ClosestGuides.Indices[0];
			MinMetrics[1] = MinMetrics[0];
		}
		if (ClosestGuides.Indices[2] < 0)
		{
			ClosestGuides.Indices[2] = ClosestGuides.Indices[1];
			MinMetrics[2] = MinMetrics[1];
		}

		check(MinMetrics[0] <= MinMetrics[1]);
		check(MinMetrics[1] <= MinMetrics[2]);
	}

	// Simple closest distance metric
	static void ComputeSimpleMetric(
		FMetrics& Metrics1, 
		const FHairRoot& RenRoot, 
		const FHairRoot& GuideRoot, 
		const int32 RenCurveIndex,
		const int32 SimCurveIndex)
	{
		const float Metric = FVector::Dist(GuideRoot.Position, RenRoot.Position);
		if (Metric < Metrics1.KMinMetrics[FMetrics::Count - 1])
		{
			int32 LastGuideIndex = SimCurveIndex;
			float LastMetric = Metric;
			for (uint32 Index = 0; Index < FMetrics::Count; ++Index)
			{
				if (Metric < Metrics1.KMinMetrics[Index])
				{
					SwapValue(Metrics1.KClosestGuideIndices[Index], LastGuideIndex);
					SwapValue(Metrics1.KMinMetrics[Index], LastMetric);
				}
			}
		}
	}

	// Complex pairing metric
	static void ComputeAdvandedMetric(FMetrics& Metrics0,
		const FHairStrandsDatas& RenStrandsData,
		const FHairStrandsDatas& SimStrandsData,
		const int32 RenCurveIndex,
		const int32 SimCurveIndex)
	{
		const float Metric = 1.0 - ComputeCurvesMetric<16>(RenStrandsData, RenCurveIndex, SimStrandsData, SimCurveIndex, 0.0f, 1.0f, 1.0f);
		if (Metric < Metrics0.KMinMetrics[FMetrics::Count - 1])
		{
			int32 LastGuideIndex = SimCurveIndex;
			float LastMetric = Metric;
			for (uint32 Index = 0; Index < FMetrics::Count; ++Index)
			{
				if (Metric < Metrics0.KMinMetrics[Index])
				{
					SwapValue(Metrics0.KClosestGuideIndices[Index], LastGuideIndex);
					SwapValue(Metrics0.KMinMetrics[Index], LastMetric);
				}
			}
		}
	}

	struct FRootsGrid
	{
		FVector MinBound = FVector::ZeroVector;
		FVector MaxBound = FVector::ZeroVector;
		
		const uint32 MaxLookupDistance = 31;
		const FIntVector GridResolution = FIntVector(32, 32, 32);

		TArray<int32> GridIndirection;
		TArray<TArray<int32>> RootIndices;
		
		FORCEINLINE bool IsValid(const FIntVector& P) const
		{
			return	0 <= P.X && P.X < GridResolution.X &&
					0 <= P.Y && P.Y < GridResolution.Y &&
					0 <= P.Z && P.Z < GridResolution.Z;
		}

		FORCEINLINE FIntVector ClampToVolume(const FIntVector& CellCoord, bool& bIsValid) const
		{
			bIsValid = IsValid(CellCoord);
			return FIntVector(
				FMath::Clamp(CellCoord.X, 0, GridResolution.X - 1),
				FMath::Clamp(CellCoord.Y, 0, GridResolution.Y - 1),
				FMath::Clamp(CellCoord.Z, 0, GridResolution.Z - 1));
		}

		FORCEINLINE FIntVector ToCellCoord(const FVector& P) const
		{
			bool bIsValid = false;
			const FVector F = ((P - MinBound) / (MaxBound - MinBound));
			const FIntVector CellCoord = FIntVector(FMath::FloorToInt(F.X * GridResolution.X), FMath::FloorToInt(F.Y * GridResolution.Y), FMath::FloorToInt(F.Z * GridResolution.Z));			
			return ClampToVolume(CellCoord, bIsValid);
		}

		uint32 ToIndex(const FIntVector& CellCoord) const
		{
			uint32 CellIndex = CellCoord.X + CellCoord.Y * GridResolution.X + CellCoord.Z * GridResolution.X * GridResolution.Y;
			check(CellIndex < uint32(GridIndirection.Num()));
			return CellIndex;
		}

		void InsertRoots(TArray<FHairRoot>& Roots, const FVector& InMinBound, const FVector& InMaxBound)
		{
			MinBound = InMinBound;
			MaxBound = InMaxBound;
			GridIndirection.SetNumZeroed(GridResolution.X*GridResolution.Y*GridResolution.Z);
			RootIndices.Empty();
			RootIndices.AddDefaulted(); // Add a default empty list for the null element

			const uint32 RootCount = Roots.Num();
			for (uint32 RootIt = 0; RootIt < RootCount; ++RootIt)
			{
				const FHairRoot& Root = Roots[RootIt];
				const FIntVector CellCoord = ToCellCoord(Root.Position);
				const uint32 Index = ToIndex(CellCoord);
				if (GridIndirection[Index] == 0)
				{
					GridIndirection[Index] = RootIndices.Num();
					RootIndices.AddDefaulted();
				}
				
				TArray<int32>& CellGuideIndices = RootIndices[GridIndirection[Index]];
				CellGuideIndices.Add(RootIt);
			}
		}

		FORCEINLINE void SearchCell(
			const FIntVector& CellCoord,
			const uint32 RenCurveIndex,
			const FHairRoot& RenRoot,
			const TArray<FHairRoot>& SimRoots,
			FMetrics& Metrics) const 
		{
			const uint32 CellIndex = ToIndex(CellCoord);

			if (GridIndirection[CellIndex] == 0)
				return;

			const TArray<int32>& Elements = RootIndices[GridIndirection[CellIndex]];

			for (int32 SimCurveIndex : Elements)
			{
				const FHairRoot& GuideRoot = SimRoots[SimCurveIndex];
				{
					ComputeSimpleMetric(Metrics, RenRoot, GuideRoot, RenCurveIndex, SimCurveIndex);
				}
			}
		}

		FClosestGuides FindClosestRoots(
			const uint32 RenCurveIndex,
			const TArray<FHairRoot>& RenRoots,
			const TArray<FHairRoot>& SimRoots,
			const FHairStrandsDatas& RenStrandsData,
			const FHairStrandsDatas& SimStrandsData,
			const bool bRandomized,
			const bool bUnique,
			FRandomStream& Random) const
		{
			const FHairRoot& RenRoot = RenRoots[RenCurveIndex];
			const FIntVector PointCoord = ToCellCoord(RenRoot.Position);

			FMetrics Metrics;
			for (uint32 ClearIt = 0; ClearIt < FMetrics::Count; ++ClearIt)
			{
				Metrics.KMinMetrics[ClearIt] = FLT_MAX;
				Metrics.KClosestGuideIndices[ClearIt] = -1;
			}

			for (int32 Offset = 1; Offset <= int32(MaxLookupDistance); ++Offset)
			{
				// Center
				{
					bool bIsValid = false;
					const FIntVector CellCoord = ClampToVolume(PointCoord, bIsValid);
					if (bIsValid) SearchCell(PointCoord, RenCurveIndex, RenRoot, SimRoots, Metrics);
=======
	{
		static const uint32 Count = 3;
		float KMinMetrics[Count];
		int32 KClosestGuideIndices[Count];
	};

	struct FClosestGuides
	{
		static const uint32 Count = 3;
		int32 Indices[Count];
	};

	// Randomize influence guide to break interpolation coherence, and create a more random/natural pattern
	static void SelectFinalGuides(
		FClosestGuides& ClosestGuides, 
		const FIntVector& RandomIndices,
		const FMetrics& InMetric, 
		const bool bRandomizeInterpolation, 
		const bool bUseUniqueGuide)
	{
		FMetrics Metric = InMetric;
		check(Metric.KClosestGuideIndices[0] >= 0);

		// If some indices are invalid (for instance, found a valid single guide, fill in the rest with the valid ones)
		if (Metric.KClosestGuideIndices[1] < 0)
		{
			Metric.KClosestGuideIndices[1] = Metric.KClosestGuideIndices[0];
			Metric.KMinMetrics[1] = Metric.KMinMetrics[0];
		}
		if (Metric.KClosestGuideIndices[2] < 0)
		{
			Metric.KClosestGuideIndices[2] = Metric.KClosestGuideIndices[1];
			Metric.KMinMetrics[2] = Metric.KMinMetrics[1];
		}

		uint32 RandIndex0 = 0;
		uint32 RandIndex1 = 1;
		uint32 RandIndex2 = 2;
		if (bRandomizeInterpolation)
		{
			// This randomization makes certain strands being affected by 1, 2, or 3 guides
			RandIndex0 = RandomIndices[0];
			RandIndex1 = RandomIndices[1];
			RandIndex2 = RandomIndices[2];
		}

		ClosestGuides.Indices[0] = Metric.KClosestGuideIndices[RandIndex0];
		ClosestGuides.Indices[1] = Metric.KClosestGuideIndices[RandIndex1];
		ClosestGuides.Indices[2] = Metric.KClosestGuideIndices[RandIndex2];

		if (bUseUniqueGuide)
		{
			ClosestGuides.Indices[1] = Metric.KClosestGuideIndices[RandIndex0];
			ClosestGuides.Indices[2] = Metric.KClosestGuideIndices[RandIndex0];
			RandIndex1 = RandIndex0;
			RandIndex2 = RandIndex0;
		}


		float MinMetrics[FMetrics::Count];
		MinMetrics[0] = Metric.KMinMetrics[RandIndex0];
		MinMetrics[1] = Metric.KMinMetrics[RandIndex1];
		MinMetrics[2] = Metric.KMinMetrics[RandIndex2];


		while (!(MinMetrics[0] <= MinMetrics[1] && MinMetrics[1] <= MinMetrics[2]))
		{
			if (MinMetrics[0] > MinMetrics[1])
			{
				SwapValue(MinMetrics[0], MinMetrics[1]);
				SwapValue(ClosestGuides.Indices[0], ClosestGuides.Indices[1]);
			}

			if (MinMetrics[1] > MinMetrics[2])
			{
				SwapValue(MinMetrics[1], MinMetrics[2]);
				SwapValue(ClosestGuides.Indices[1], ClosestGuides.Indices[2]);
			}
		}

		// If there less than 3 valid guides, fill the rest with existing valid guides
		// This can happen due to the normal-orientation based rejection above
		if (ClosestGuides.Indices[1] < 0)
		{
			ClosestGuides.Indices[1] = ClosestGuides.Indices[0];
			MinMetrics[1] = MinMetrics[0];
		}
		if (ClosestGuides.Indices[2] < 0)
		{
			ClosestGuides.Indices[2] = ClosestGuides.Indices[1];
			MinMetrics[2] = MinMetrics[1];
		}

		check(MinMetrics[0] <= MinMetrics[1]);
		check(MinMetrics[1] <= MinMetrics[2]);
	}

	// Simple closest distance metric
	static void ComputeSimpleMetric(
		FMetrics& Metrics1, 
		const FHairRoot& RenRoot, 
		const FHairRoot& GuideRoot, 
		const int32 RenCurveIndex,
		const int32 SimCurveIndex)
	{
		const float Metric = FVector::Dist(GuideRoot.Position, RenRoot.Position);
		if (Metric < Metrics1.KMinMetrics[FMetrics::Count - 1])
		{
			int32 LastGuideIndex = SimCurveIndex;
			float LastMetric = Metric;
			for (uint32 Index = 0; Index < FMetrics::Count; ++Index)
			{
				if (Metric < Metrics1.KMinMetrics[Index])
				{
					SwapValue(Metrics1.KClosestGuideIndices[Index], LastGuideIndex);
					SwapValue(Metrics1.KMinMetrics[Index], LastMetric);
				}
			}
		}
	}

	// Complex pairing metric
	static void ComputeAdvandedMetric(FMetrics& Metrics0,
		const FHairStrandsDatas& RenStrandsData,
		const FHairStrandsDatas& SimStrandsData,
		const int32 RenCurveIndex,
		const int32 SimCurveIndex)
	{
		const float Metric = 1.0 - ComputeCurvesMetric<16>(RenStrandsData, RenCurveIndex, SimStrandsData, SimCurveIndex, 0.0f, 1.0f, 1.0f);
		if (Metric < Metrics0.KMinMetrics[FMetrics::Count - 1])
		{
			int32 LastGuideIndex = SimCurveIndex;
			float LastMetric = Metric;
			for (uint32 Index = 0; Index < FMetrics::Count; ++Index)
			{
				if (Metric < Metrics0.KMinMetrics[Index])
				{
					SwapValue(Metrics0.KClosestGuideIndices[Index], LastGuideIndex);
					SwapValue(Metrics0.KMinMetrics[Index], LastMetric);
				}
			}
		}
	}

	struct FRootsGrid
	{
		FVector MinBound = FVector::ZeroVector;
		FVector MaxBound = FVector::ZeroVector;
		
		const uint32 MaxLookupDistance = 31;
		const FIntVector GridResolution = FIntVector(32, 32, 32);

		TArray<int32> GridIndirection;
		TArray<TArray<int32>> RootIndices;
		
		FORCEINLINE bool IsValid(const FIntVector& P) const
		{
			return	0 <= P.X && P.X < GridResolution.X &&
					0 <= P.Y && P.Y < GridResolution.Y &&
					0 <= P.Z && P.Z < GridResolution.Z;
		}

		FORCEINLINE FIntVector ClampToVolume(const FIntVector& CellCoord, bool& bIsValid) const
		{
			bIsValid = IsValid(CellCoord);
			return FIntVector(
				FMath::Clamp(CellCoord.X, 0, GridResolution.X - 1),
				FMath::Clamp(CellCoord.Y, 0, GridResolution.Y - 1),
				FMath::Clamp(CellCoord.Z, 0, GridResolution.Z - 1));
		}

		FORCEINLINE FIntVector ToCellCoord(const FVector& P) const
		{
			bool bIsValid = false;
			const FVector F = ((P - MinBound) / (MaxBound - MinBound));
			const FIntVector CellCoord = FIntVector(FMath::FloorToInt(F.X * GridResolution.X), FMath::FloorToInt(F.Y * GridResolution.Y), FMath::FloorToInt(F.Z * GridResolution.Z));			
			return ClampToVolume(CellCoord, bIsValid);
		}

		uint32 ToIndex(const FIntVector& CellCoord) const
		{
			uint32 CellIndex = CellCoord.X + CellCoord.Y * GridResolution.X + CellCoord.Z * GridResolution.X * GridResolution.Y;
			check(CellIndex < uint32(GridIndirection.Num()));
			return CellIndex;
		}

		void InsertRoots(TArray<FHairRoot>& Roots, const FVector& InMinBound, const FVector& InMaxBound)
		{
			MinBound = InMinBound;
			MaxBound = InMaxBound;
			GridIndirection.SetNumZeroed(GridResolution.X*GridResolution.Y*GridResolution.Z);
			RootIndices.Empty();
			RootIndices.AddDefaulted(); // Add a default empty list for the null element

			const uint32 RootCount = Roots.Num();
			for (uint32 RootIt = 0; RootIt < RootCount; ++RootIt)
			{
				const FHairRoot& Root = Roots[RootIt];
				const FIntVector CellCoord = ToCellCoord(Root.Position);
				const uint32 Index = ToIndex(CellCoord);
				if (GridIndirection[Index] == 0)
				{
					GridIndirection[Index] = RootIndices.Num();
					RootIndices.AddDefaulted();
>>>>>>> 90fae962
				}
				
				TArray<int32>& CellGuideIndices = RootIndices[GridIndirection[Index]];
				CellGuideIndices.Add(RootIt);
			}
		}

		FORCEINLINE void SearchCell(
			const FIntVector& CellCoord,
			const uint32 RenCurveIndex,
			const FHairRoot& RenRoot,
			const TArray<FHairRoot>& SimRoots,
			FMetrics& Metrics) const 
		{
			const uint32 CellIndex = ToIndex(CellCoord);

<<<<<<< HEAD
				// Top & Bottom
				for (int32 X = -Offset; X <= Offset; ++X)
				for (int32 Y = -Offset; Y <= Offset; ++Y)
				{
					bool bIsValid0 = false, bIsValid1 = false;
					const FIntVector CellCoord0 = ClampToVolume(PointCoord + FIntVector(X, Y, Offset), bIsValid0);
					const FIntVector CellCoord1 = ClampToVolume(PointCoord + FIntVector(X, Y,-Offset), bIsValid1);
					if (bIsValid0) SearchCell(CellCoord0, RenCurveIndex, RenRoot, SimRoots, Metrics);
					if (bIsValid1) SearchCell(CellCoord1, RenCurveIndex, RenRoot, SimRoots, Metrics);
				}

				const int32 OffsetMinusOne = Offset - 1;
				// Front & Back
				for (int32 X = -Offset; X <= Offset; ++X)
				for (int32 Z = -OffsetMinusOne; Z <= OffsetMinusOne; ++Z)
				{
					bool bIsValid0 = false, bIsValid1 = false;
					const FIntVector CellCoord0 = ClampToVolume(PointCoord + FIntVector(X,  Offset, Z), bIsValid0);
					const FIntVector CellCoord1 = ClampToVolume(PointCoord + FIntVector(X, -Offset, Z), bIsValid1);
					if (bIsValid0) SearchCell(CellCoord0, RenCurveIndex, RenRoot, SimRoots, Metrics);
					if (bIsValid1) SearchCell(CellCoord1, RenCurveIndex, RenRoot, SimRoots, Metrics);
				}
				
				// Left & Right
				for (int32 Y = -OffsetMinusOne; Y <= OffsetMinusOne; ++Y)
				for (int32 Z = -OffsetMinusOne; Z <= OffsetMinusOne; ++Z)
				{
					bool bIsValid0 = false, bIsValid1 = false;
					const FIntVector CellCoord0 = ClampToVolume(PointCoord + FIntVector( Offset, Y, Z), bIsValid0);
					const FIntVector CellCoord1 = ClampToVolume(PointCoord + FIntVector(-Offset, Y, Z), bIsValid1);
=======
			if (GridIndirection[CellIndex] == 0)
				return;

			const TArray<int32>& Elements = RootIndices[GridIndirection[CellIndex]];

			for (int32 SimCurveIndex : Elements)
			{
				const FHairRoot& GuideRoot = SimRoots[SimCurveIndex];
				{
					ComputeSimpleMetric(Metrics, RenRoot, GuideRoot, RenCurveIndex, SimCurveIndex);
				}
			}
		}

		FClosestGuides FindClosestRoots(
			const uint32 RenCurveIndex,
			const TArray<FHairRoot>& RenRoots,
			const TArray<FHairRoot>& SimRoots,
			const FHairStrandsDatas& RenStrandsData,
			const FHairStrandsDatas& SimStrandsData,
			const bool bRandomized,
			const bool bUnique,
			const FIntVector& RandomIndices) const
		{
			const FHairRoot& RenRoot = RenRoots[RenCurveIndex];
			const FIntVector PointCoord = ToCellCoord(RenRoot.Position);

			FMetrics Metrics;
			for (uint32 ClearIt = 0; ClearIt < FMetrics::Count; ++ClearIt)
			{
				Metrics.KMinMetrics[ClearIt] = FLT_MAX;
				Metrics.KClosestGuideIndices[ClearIt] = -1;
			}

			for (int32 Offset = 1; Offset <= int32(MaxLookupDistance); ++Offset)
			{
				// Center
				{
					bool bIsValid = false;
					const FIntVector CellCoord = ClampToVolume(PointCoord, bIsValid);
					if (bIsValid) SearchCell(PointCoord, RenCurveIndex, RenRoot, SimRoots, Metrics);
				}

				// Top & Bottom
				for (int32 X = -Offset; X <= Offset; ++X)
				for (int32 Y = -Offset; Y <= Offset; ++Y)
				{
					bool bIsValid0 = false, bIsValid1 = false;
					const FIntVector CellCoord0 = ClampToVolume(PointCoord + FIntVector(X, Y, Offset), bIsValid0);
					const FIntVector CellCoord1 = ClampToVolume(PointCoord + FIntVector(X, Y,-Offset), bIsValid1);
>>>>>>> 90fae962
					if (bIsValid0) SearchCell(CellCoord0, RenCurveIndex, RenRoot, SimRoots, Metrics);
					if (bIsValid1) SearchCell(CellCoord1, RenCurveIndex, RenRoot, SimRoots, Metrics);
				}

<<<<<<< HEAD
				// Early out if we have found all closest guide during a ring/layer step.
				// This early out is not conservative, as the complex metric might find better guides one or multiple step further.
				if (Metrics.KClosestGuideIndices[FMetrics::Count-1] != -1 && Offset >= 2)
				{
					break;
				}
			}

			// If no valid guide have been found, switch to a simpler metric
			FClosestGuides ClosestGuides;
			SelectFinalGuides(ClosestGuides, Random, Metrics, bRandomized, bUnique);

			check(ClosestGuides.Indices[0] >= 0);
			check(ClosestGuides.Indices[1] >= 0);
			check(ClosestGuides.Indices[2] >= 0);

			return ClosestGuides;
		}

=======
				const int32 OffsetMinusOne = Offset - 1;
				// Front & Back
				for (int32 X = -Offset; X <= Offset; ++X)
				for (int32 Z = -OffsetMinusOne; Z <= OffsetMinusOne; ++Z)
				{
					bool bIsValid0 = false, bIsValid1 = false;
					const FIntVector CellCoord0 = ClampToVolume(PointCoord + FIntVector(X,  Offset, Z), bIsValid0);
					const FIntVector CellCoord1 = ClampToVolume(PointCoord + FIntVector(X, -Offset, Z), bIsValid1);
					if (bIsValid0) SearchCell(CellCoord0, RenCurveIndex, RenRoot, SimRoots, Metrics);
					if (bIsValid1) SearchCell(CellCoord1, RenCurveIndex, RenRoot, SimRoots, Metrics);
				}
				
				// Left & Right
				for (int32 Y = -OffsetMinusOne; Y <= OffsetMinusOne; ++Y)
				for (int32 Z = -OffsetMinusOne; Z <= OffsetMinusOne; ++Z)
				{
					bool bIsValid0 = false, bIsValid1 = false;
					const FIntVector CellCoord0 = ClampToVolume(PointCoord + FIntVector( Offset, Y, Z), bIsValid0);
					const FIntVector CellCoord1 = ClampToVolume(PointCoord + FIntVector(-Offset, Y, Z), bIsValid1);
					if (bIsValid0) SearchCell(CellCoord0, RenCurveIndex, RenRoot, SimRoots, Metrics);
					if (bIsValid1) SearchCell(CellCoord1, RenCurveIndex, RenRoot, SimRoots, Metrics);
				}

				// Early out if we have found all closest guide during a ring/layer step.
				// This early out is not conservative, as the complex metric might find better guides one or multiple step further.
				if (Metrics.KClosestGuideIndices[FMetrics::Count-1] != -1 && Offset >= 2)
				{
					break;
				}
			}

			// If no valid guide have been found, switch to a simpler metric
			FClosestGuides ClosestGuides;
			SelectFinalGuides(ClosestGuides, RandomIndices, Metrics, bRandomized, bUnique);

			check(ClosestGuides.Indices[0] >= 0);
			check(ClosestGuides.Indices[1] >= 0);
			check(ClosestGuides.Indices[2] >= 0);

			return ClosestGuides;
		}

>>>>>>> 90fae962

		FORCEINLINE void SearchCell(
			const FIntVector& CellCoord,
			const uint32 RenCurveIndex,
			const FHairRoot& RenRoot,
			const TArray<FHairRoot>& SimRoots,
			const FHairStrandsDatas& RenStrandsData,
			const FHairStrandsDatas& SimStrandsData,
			FMetrics& Metrics0,
			FMetrics& Metrics1) const
		{
			const uint32 CellIndex = ToIndex(CellCoord);

			if (GridIndirection[CellIndex] == 0)
				return;

			const TArray<int32>& Elements = RootIndices[GridIndirection[CellIndex]];

			for (int32 SimCurveIndex : Elements)
			{
				const FHairRoot& GuideRoot = SimRoots[SimCurveIndex];
				{
					ComputeSimpleMetric(Metrics1, RenRoot, GuideRoot, RenCurveIndex, SimCurveIndex);
					ComputeAdvandedMetric(Metrics0, RenStrandsData, SimStrandsData, RenCurveIndex, SimCurveIndex);
				}
			}
		}

		FClosestGuides FindBestClosestRoots(
			const uint32 RenCurveIndex,
			const TArray<FHairRoot>& RenRoots,
			const TArray<FHairRoot>& SimRoots,
			const FHairStrandsDatas& RenStrandsData,
			const FHairStrandsDatas& SimStrandsData,
			const bool bRandomized,
			const bool bUnique,
<<<<<<< HEAD
			FRandomStream& Random) const 
=======
			const FIntVector& RandomIndices) const
>>>>>>> 90fae962
		{
			const FHairRoot& RenRoot = RenRoots[RenCurveIndex];
			const FIntVector PointCoord = ToCellCoord(RenRoot.Position);

			FMetrics Metrics0;
			FMetrics Metrics1;
			for (uint32 ClearIt = 0; ClearIt < FMetrics::Count; ++ClearIt)
			{
				Metrics0.KMinMetrics[ClearIt] = FLT_MAX;
				Metrics0.KClosestGuideIndices[ClearIt] = -1;
				Metrics1.KMinMetrics[ClearIt] = FLT_MAX;
				Metrics1.KClosestGuideIndices[ClearIt] = -1;
			}

			for (int32 Offset = 1; Offset <= int32(MaxLookupDistance); ++Offset)
			{
				// Center
				{
					bool bIsValid = false;
					const FIntVector CellCoord = ClampToVolume(PointCoord, bIsValid);
					if (bIsValid) SearchCell(CellCoord, RenCurveIndex, RenRoot, SimRoots, RenStrandsData, SimStrandsData, Metrics0, Metrics1);
				}

				// Top & Bottom
				for (int32 X = -Offset; X <= Offset; ++X)
				for (int32 Y = -Offset; Y <= Offset; ++Y)
				{
					bool bIsValid0 = false, bIsValid1 = false;
					const FIntVector CellCoord0 = ClampToVolume(PointCoord + FIntVector(X, Y, Offset), bIsValid0);
					const FIntVector CellCoord1 = ClampToVolume(PointCoord + FIntVector(X, Y,-Offset), bIsValid1);
					if (bIsValid0) SearchCell(CellCoord0, RenCurveIndex, RenRoot, SimRoots, RenStrandsData, SimStrandsData, Metrics0, Metrics1);
					if (bIsValid1) SearchCell(CellCoord1, RenCurveIndex, RenRoot, SimRoots, RenStrandsData, SimStrandsData, Metrics0, Metrics1);
				}

				const int32 OffsetMinusOne = Offset - 1;
				// Front & Back
				for (int32 X = -Offset; X <= Offset; ++X)
				for (int32 Z = -OffsetMinusOne; Z <= OffsetMinusOne; ++Z)
				{
					bool bIsValid0 = false, bIsValid1 = false;
					const FIntVector CellCoord0 = ClampToVolume(PointCoord + FIntVector(X, Offset, Z), bIsValid0);
					const FIntVector CellCoord1 = ClampToVolume(PointCoord + FIntVector(X, -Offset, Z), bIsValid1);
					if (bIsValid0) SearchCell(CellCoord0, RenCurveIndex, RenRoot, SimRoots, RenStrandsData, SimStrandsData, Metrics0, Metrics1);
					if (bIsValid1) SearchCell(CellCoord1, RenCurveIndex, RenRoot, SimRoots, RenStrandsData, SimStrandsData, Metrics0, Metrics1);
				}
				
				// Left & Right
				for (int32 Y = -OffsetMinusOne; Y <= OffsetMinusOne; ++Y)
				for (int32 Z = -OffsetMinusOne; Z <= OffsetMinusOne; ++Z)
				{
					bool bIsValid0 = false, bIsValid1 = false;
					const FIntVector CellCoord0 = ClampToVolume(PointCoord + FIntVector( Offset, Y, Z), bIsValid0);
					const FIntVector CellCoord1 = ClampToVolume(PointCoord + FIntVector(-Offset, Y, Z), bIsValid1);
					if (bIsValid0) SearchCell(CellCoord0, RenCurveIndex, RenRoot, SimRoots, RenStrandsData, SimStrandsData, Metrics0, Metrics1);
					if (bIsValid1) SearchCell(CellCoord1, RenCurveIndex, RenRoot, SimRoots, RenStrandsData, SimStrandsData, Metrics0, Metrics1);
				}

				// Early out if we have found all closest guide during a ring/layer step.
				// This early out is not conservative, as the complex metric might find better guides one or multiple step further.
				if ((Metrics0.KClosestGuideIndices[FMetrics::Count-1] != -1 || Metrics1.KClosestGuideIndices[FMetrics::Count - 1] != -1) && Offset >= 2)
				{
					break;
				}
			}

			// If no valid guide have been found, switch to a simpler metric
			FClosestGuides ClosestGuides;
			if (Metrics0.KClosestGuideIndices[0] != -1)
			{
<<<<<<< HEAD
				SelectFinalGuides(ClosestGuides, Random, Metrics0, bRandomized, bUnique);
			}
			else
			{
				SelectFinalGuides(ClosestGuides, Random, Metrics1, bRandomized, bUnique);
=======
				SelectFinalGuides(ClosestGuides, RandomIndices, Metrics0, bRandomized, bUnique);
			}
			else
			{
				SelectFinalGuides(ClosestGuides, RandomIndices, Metrics1, bRandomized, bUnique);
>>>>>>> 90fae962
			}

			check(ClosestGuides.Indices[0] >= 0);
			check(ClosestGuides.Indices[1] >= 0);
			check(ClosestGuides.Indices[2] >= 0);

			return ClosestGuides;
		}
	};

	static FClosestGuides FindBestRoots(
		const uint32 RenCurveIndex,
		const TArray<FHairRoot>& RenRoots,
		const TArray<FHairRoot>& SimRoots,
		const FHairStrandsDatas& RenStrandsData,
		const FHairStrandsDatas& SimStrandsData,
		const bool bRandomized,
		const bool bUnique,
<<<<<<< HEAD
		FRandomStream& Random)
=======
		const FIntVector& RandomIndices)
>>>>>>> 90fae962
	{
		FMetrics Metrics;
		for (uint32 ClearIt = 0; ClearIt < FMetrics::Count; ++ClearIt)
		{
			Metrics.KMinMetrics[ClearIt] = FLT_MAX;
			Metrics.KClosestGuideIndices[ClearIt] = -1;
		}

		const uint32 SimRootsCount = SimRoots.Num();
		for (uint32 SimCurveIndex =0; SimCurveIndex<SimRootsCount; ++SimCurveIndex)
		{
			ComputeAdvandedMetric(Metrics, RenStrandsData, SimStrandsData, RenCurveIndex, SimCurveIndex);
		}
			
		FClosestGuides ClosestGuides;
<<<<<<< HEAD
		SelectFinalGuides(ClosestGuides, Random, Metrics, bRandomized, bUnique);
=======
		SelectFinalGuides(ClosestGuides, RandomIndices, Metrics, bRandomized, bUnique);
>>>>>>> 90fae962

		check(ClosestGuides.Indices[0] >= 0);
		check(ClosestGuides.Indices[1] >= 0);
		check(ClosestGuides.Indices[2] >= 0);

		return ClosestGuides;
	}

	// Extract strand roots
	static void ExtractRoots(const FHairStrandsDatas& InData, TArray<FHairRoot>& OutRoots, FVector& MinBound, FVector& MaxBound)
	{
		MinBound = FVector(FLT_MAX, FLT_MAX, FLT_MAX);
		MaxBound = FVector(-FLT_MAX, -FLT_MAX, -FLT_MAX);
		const uint32 CurveCount = InData.StrandsCurves.Num();
		OutRoots.Reserve(CurveCount);
		for (uint32 CurveIndex = 0; CurveIndex < CurveCount; ++CurveIndex)
		{
			const uint32 PointOffset = InData.StrandsCurves.CurvesOffset[CurveIndex];
			const uint32 PointCount = InData.StrandsCurves.CurvesCount[CurveIndex];
			const float  CurveLength = InData.StrandsCurves.CurvesLength[CurveIndex] * InData.StrandsCurves.MaxLength;
			check(PointCount > 1);
			const FVector& P0 = InData.StrandsPoints.PointsPosition[PointOffset];
			const FVector& P1 = InData.StrandsPoints.PointsPosition[PointOffset + 1];
			FVector N = (P1 - P0).GetSafeNormal();

			// Fallback in case the initial points are too close (this happens on certain assets)
			if (FVector::DotProduct(N, N) == 0)
			{
				N = FVector(0, 0, 1);
			}
			OutRoots.Add({ P0, PointCount, N, PointOffset, CurveLength });

			MinBound = MinBound.ComponentMin(P0);
			MaxBound = MaxBound.ComponentMax(P0);
		}
	}

	struct FVertexInterpolationDesc
	{
		uint32 Index0 = 0;
		uint32 Index1 = 0;
		float T = 0;
	};

	// Find the vertex along a sim curve 'SimCurveIndex', which has the same parametric distance than the render distance 'RenPointDistance'
	static FVertexInterpolationDesc FindMatchingVertex(const float RenPointDistance, const FHairStrandsDatas& SimStrandsData, const uint32 SimCurveIndex)
	{
		const uint32 SimOffset = SimStrandsData.StrandsCurves.CurvesOffset[SimCurveIndex];

		const float CurveLength = SimStrandsData.StrandsCurves.CurvesLength[SimCurveIndex] * SimStrandsData.StrandsCurves.MaxLength;

		// Find with with vertex the vertex should be paired
		const uint32 SimPointCount = SimStrandsData.StrandsCurves.CurvesCount[SimCurveIndex];
		for (uint32 SimPointIndex = 0; SimPointIndex < SimPointCount-1; ++SimPointIndex)
		{
			const float SimPointDistance0 = SimStrandsData.StrandsPoints.PointsCoordU[SimPointIndex + SimOffset] * CurveLength;
			const float SimPointDistance1 = SimStrandsData.StrandsPoints.PointsCoordU[SimPointIndex + SimOffset + 1] * CurveLength;
			if (SimPointDistance0 <= RenPointDistance && RenPointDistance <= SimPointDistance1)
			{
				const float SegmentLength = SimPointDistance1 - SimPointDistance0;
				FVertexInterpolationDesc Out;
				Out.Index0 = SimPointIndex;
				Out.Index1 = SimPointIndex+1;
				Out.T = (RenPointDistance - SimPointDistance0) / (SegmentLength>0? SegmentLength : 1);
				Out.T = FMath::Clamp(Out.T, 0.f, 1.f);
				return Out;
			}
		}
		FVertexInterpolationDesc Desc;
		Desc.Index0 = SimPointCount-2;
		Desc.Index1 = SimPointCount-1;
		Desc.T = 1;
		return Desc;
	}

<<<<<<< HEAD
	enum class EHairInterpolationWeightMethod : uint8
	{
		ParametricDistance,
		RootDistance,
		VertexIndex
	};

	enum class EHairInterpolationDataQuality : uint8
	{
		Low,
		Medium,
		High
	};

	struct FHairInterpolationSettings
	{
		EHairInterpolationDataQuality Quality		= EHairInterpolationDataQuality::High;
		EHairInterpolationWeightMethod WeightMethod = EHairInterpolationWeightMethod::ParametricDistance;
		bool bRandomizedGuides						= false;
		bool bUseUniqueGuide						= false;
	};

=======
>>>>>>> 90fae962
	static void BuildInterpolationData(
		FHairStrandsInterpolationDatas& InterpolationData,
		const FHairStrandsDatas& SimStrandsData,
		const FHairStrandsDatas& RenStrandsData,
<<<<<<< HEAD
		const FHairInterpolationSettings& Settings)
=======
		const FGroomBuildSettings& Settings,
		const TArray<FIntVector>& RandomGuideIndices)
>>>>>>> 90fae962
	{
		TRACE_CPUPROFILER_EVENT_SCOPE(HairInterpolationBuilder::BuildInterpolationData);

		InterpolationData.SetNum(RenStrandsData.GetNumPoints());

		typedef TArray<FHairRoot> FRoots;

		// Build acceleration structure for fast nearest-neighbors lookup.
		// This is used only for low quality interpolation as high quality 
		// interpolation require broader search
		FRoots RenRoots, SimRoots;
		FRootsGrid RootsGrid;
		{
			FVector RenMinBound, RenMaxBound;
			FVector SimMinBound, SimMaxBound;
			ExtractRoots(RenStrandsData, RenRoots, RenMinBound, RenMaxBound);
			ExtractRoots(SimStrandsData, SimRoots, SimMinBound, SimMaxBound);

<<<<<<< HEAD
			if (Settings.Quality == EHairInterpolationDataQuality::Low || Settings.Quality == EHairInterpolationDataQuality::Medium)
=======
			if (Settings.InterpolationQuality == EGroomInterpolationQuality::Low || Settings.InterpolationQuality == EGroomInterpolationQuality::Medium)
>>>>>>> 90fae962
			{
				// Build a conservative bound, to insure all queries will fall 
				// into the grid volume.
				const FVector MinBound = RenMinBound.ComponentMin(SimMinBound);
				const FVector MaxBound = RenMaxBound.ComponentMax(SimMaxBound);
				RootsGrid.InsertRoots(SimRoots, MinBound, MaxBound);
			}
		}

		// Find k-closest guide:
		uint32 TotalInvalidInterpolationCount = 0;
		const static float MinWeightDistance = 0.0001f;

<<<<<<< HEAD
		FRandomStream Random;
=======
>>>>>>> 90fae962
		const uint32 RenCurveCount = RenStrandsData.GetNumCurves();
		const uint32 SimCurveCount = SimStrandsData.GetNumCurves();

		TAtomic<uint32> CompletedTasks(0);
		FScopedSlowTask SlowTask(RenCurveCount, LOCTEXT("BuildInterpolationData", "Building groom simulation data"));
		SlowTask.MakeDialog();

<<<<<<< HEAD
		ParallelFor(RenCurveCount, 
		[
=======
		const FDateTime StartTime = FDateTime::UtcNow();
		ParallelFor(RenCurveCount, 
		[
			StartTime,
>>>>>>> 90fae962
			Settings,
			RenCurveCount, &RenRoots, &RenStrandsData,
			SimCurveCount, &SimRoots, &SimStrandsData, 
			&RootsGrid,
			&TotalInvalidInterpolationCount,  
			&InterpolationData, 
<<<<<<< HEAD
			&Random,
=======
			&RandomGuideIndices,
>>>>>>> 90fae962
			&CompletedTasks,
			&SlowTask
		] (uint32 RenCurveIndex) 
		//for (uint32 RenCurveIndex = 0; RenCurveIndex < RenCurveCount; ++RenCurveIndex)
		{
			TRACE_CPUPROFILER_EVENT_SCOPE(HairInterpolationBuilder::ComputingClosestGuidesAndWeights);

			++CompletedTasks;

			if (IsInGameThread())
			{
<<<<<<< HEAD
				uint32 CurrentCompletedTasks = CompletedTasks.Exchange(0);
				SlowTask.EnterProgressFrame(CurrentCompletedTasks, LOCTEXT("ComputeGuidesAndWeights", "Computing closest guides and weights"));
=======
				const uint32 CurrentCompletedTasks = CompletedTasks.Exchange(0);
				const float RemainingTasks = FMath::Clamp(SlowTask.TotalAmountOfWork - SlowTask.CompletedWork, 1.f, SlowTask.TotalAmountOfWork);
				const FTimespan ElaspedTime = FDateTime::UtcNow() - StartTime;
				const double RemainingTimeInSeconds = RemainingTasks * double(ElaspedTime.GetSeconds() / SlowTask.CompletedWork);

				FTextBuilder TextBuilder;
				TextBuilder.AppendLineFormat(LOCTEXT("ComputeGuidesAndWeights", "Computing closest guides and weights ({0})"), FText::AsTimespan(FTimespan::FromSeconds(RemainingTimeInSeconds)));
				SlowTask.EnterProgressFrame(CurrentCompletedTasks, TextBuilder.ToText());
>>>>>>> 90fae962
			}

			const FHairRoot& StrandRoot = RenRoots[RenCurveIndex];

			FClosestGuides ClosestGuides;
<<<<<<< HEAD
			if (Settings.Quality == EHairInterpolationDataQuality::Low)
			{
				ClosestGuides = RootsGrid.FindClosestRoots(RenCurveIndex, RenRoots, SimRoots, RenStrandsData, SimStrandsData, Settings.bRandomizedGuides, Settings.bUseUniqueGuide, Random);
			}
			else if (Settings.Quality == EHairInterpolationDataQuality::Medium)
			{
				ClosestGuides = RootsGrid.FindBestClosestRoots(RenCurveIndex, RenRoots, SimRoots, RenStrandsData, SimStrandsData, Settings.bRandomizedGuides, Settings.bUseUniqueGuide, Random);
			}
			else // (Settings.Quality == EHairInterpolationDataQuality::High)
			{
				ClosestGuides = FindBestRoots(RenCurveIndex, RenRoots, SimRoots, RenStrandsData, SimStrandsData, Settings.bRandomizedGuides, Settings.bUseUniqueGuide, Random);
=======
			if (Settings.InterpolationQuality == EGroomInterpolationQuality::Low)
			{
				ClosestGuides = RootsGrid.FindClosestRoots(RenCurveIndex, RenRoots, SimRoots, RenStrandsData, SimStrandsData, Settings.bRandomizeGuide, Settings.bUseUniqueGuide, RandomGuideIndices[RenCurveIndex]);
			}
			else if (Settings.InterpolationQuality == EGroomInterpolationQuality::Medium)
			{
				ClosestGuides = RootsGrid.FindBestClosestRoots(RenCurveIndex, RenRoots, SimRoots, RenStrandsData, SimStrandsData, Settings.bRandomizeGuide, Settings.bUseUniqueGuide, RandomGuideIndices[RenCurveIndex]);
			}
			else // (Settings.Quality == EGroomInterpolationQuality::High)
			{
				ClosestGuides = FindBestRoots(RenCurveIndex, RenRoots, SimRoots, RenStrandsData, SimStrandsData, Settings.bRandomizeGuide, Settings.bUseUniqueGuide, RandomGuideIndices[RenCurveIndex]);
>>>>>>> 90fae962
			}

			const uint32 RendPointCount	= RenStrandsData.StrandsCurves.CurvesCount[RenCurveIndex];
			const uint32 RenOffset		= RenStrandsData.StrandsCurves.CurvesOffset[RenCurveIndex];
			const FVector& RenPointPositionRoot = RenStrandsData.StrandsPoints.PointsPosition[RenOffset];
			for (uint32 RenPointIndex = 0; RenPointIndex < RendPointCount; ++RenPointIndex)
			{
				const uint32 PointGlobalIndex = RenPointIndex + RenOffset;
				const FVector& RenPointPosition = RenStrandsData.StrandsPoints.PointsPosition[PointGlobalIndex];
				const float RenPointDistance = RenStrandsData.StrandsPoints.PointsCoordU[PointGlobalIndex] * RenStrandsData.StrandsCurves.CurvesLength[RenCurveIndex] * RenStrandsData.StrandsCurves.MaxLength;

				float TotalWeight = 0;
				for (uint32 KIndex = 0; KIndex < FClosestGuides::Count; ++KIndex)
				{
					// Find the closest vertex on the guide which matches the strand vertex distance along its curve
<<<<<<< HEAD
					if (Settings.WeightMethod == EHairInterpolationWeightMethod::ParametricDistance)
=======
					if (Settings.InterpolationDistance == EGroomInterpolationWeight::Parametric)
>>>>>>> 90fae962
					{
						const uint32 SimCurveIndex = ClosestGuides.Indices[KIndex];
						const uint32 SimOffset = SimStrandsData.StrandsCurves.CurvesOffset[SimCurveIndex];
						const FVertexInterpolationDesc Desc = FindMatchingVertex(RenPointDistance, SimStrandsData, SimCurveIndex);
						const FVector& SimPointPosition0 = SimStrandsData.StrandsPoints.PointsPosition[Desc.Index0 + SimOffset];
						const FVector& SimPointPosition1 = SimStrandsData.StrandsPoints.PointsPosition[Desc.Index1 + SimOffset];
						const float Weight = 1.0f / FMath::Max(MinWeightDistance, FVector::Distance(RenPointPosition, FMath::Lerp(SimPointPosition0, SimPointPosition1, Desc.T)));

						InterpolationData.PointsSimCurvesIndex[PointGlobalIndex][KIndex] = SimCurveIndex;
						InterpolationData.PointsSimCurvesVertexIndex[PointGlobalIndex][KIndex] = Desc.Index0 + SimOffset;
						InterpolationData.PointsSimCurvesVertexLerp[PointGlobalIndex][KIndex] = Desc.T;
						InterpolationData.PointsSimCurvesVertexWeights[PointGlobalIndex][KIndex] = Weight;
					}

					// Use only the root as a *constant* weight for deformation along each vertex
					// Still compute the closest vertex (in parametric distance) to know on which vertex the offset/delta should be computed
<<<<<<< HEAD
					if (Settings.WeightMethod == EHairInterpolationWeightMethod::RootDistance)
=======
					if (Settings.InterpolationDistance == EGroomInterpolationWeight::Root)
>>>>>>> 90fae962
					{
						const uint32 SimCurveIndex = ClosestGuides.Indices[KIndex];
						const uint32 SimOffset = SimStrandsData.StrandsCurves.CurvesOffset[SimCurveIndex];
						const FVector& SimRootPointPosition = SimStrandsData.StrandsPoints.PointsPosition[SimOffset];
						const FVector& RenRootPointPosition = RenStrandsData.StrandsPoints.PointsPosition[RenOffset];
						const float Weight = 1.0f / FMath::Max(MinWeightDistance, FVector::Distance(RenRootPointPosition, SimRootPointPosition));
						const FVertexInterpolationDesc Desc = FindMatchingVertex(RenPointDistance, SimStrandsData, SimCurveIndex);

						InterpolationData.PointsSimCurvesIndex[PointGlobalIndex][KIndex] = SimCurveIndex;
						InterpolationData.PointsSimCurvesVertexIndex[PointGlobalIndex][KIndex] = Desc.Index0 + SimOffset;
						InterpolationData.PointsSimCurvesVertexLerp[PointGlobalIndex][KIndex] = Desc.T;
						InterpolationData.PointsSimCurvesVertexWeights[PointGlobalIndex][KIndex] = Weight;
					}

					// Use the *same vertex index* to match guide vertex with strand vertex
<<<<<<< HEAD
					if (Settings.WeightMethod == EHairInterpolationWeightMethod::VertexIndex)
=======
					if (Settings.InterpolationDistance == EGroomInterpolationWeight::Index)
>>>>>>> 90fae962
					{
						const uint32 SimCurveIndex = ClosestGuides.Indices[KIndex];
						const uint32 SimOffset = SimStrandsData.StrandsCurves.CurvesOffset[SimCurveIndex];
						const uint32 SimPointCount = SimStrandsData.StrandsCurves.CurvesCount[SimCurveIndex];
						const uint32 SimPointIndex = FMath::Clamp(RenPointIndex, 0u, SimPointCount - 1);
						const FVector& SimPointPosition = SimStrandsData.StrandsPoints.PointsPosition[SimPointIndex + SimOffset];
						const float Weight = 1.0f / FMath::Max(MinWeightDistance, FVector::Distance(RenPointPosition, SimPointPosition));

						InterpolationData.PointsSimCurvesIndex[PointGlobalIndex][KIndex] = SimCurveIndex;
						InterpolationData.PointsSimCurvesVertexIndex[PointGlobalIndex][KIndex] = SimPointIndex + SimOffset;
						InterpolationData.PointsSimCurvesVertexLerp[PointGlobalIndex][KIndex] = 1;
						InterpolationData.PointsSimCurvesVertexWeights[PointGlobalIndex][KIndex] = Weight;
					}

					TotalWeight += InterpolationData.PointsSimCurvesVertexWeights[PointGlobalIndex][KIndex];
				}

				for (int32 KIndex = 0; KIndex < FClosestGuides::Count; ++KIndex)
				{
					InterpolationData.PointsSimCurvesVertexWeights[PointGlobalIndex][KIndex] /= TotalWeight;
				}
			}
		});
	}

	/** Build data for interpolation between simulation and rendering */
	void BuildRenderData(FHairStrandsInterpolationDatas& HairInterpolation)
	{
		TRACE_CPUPROFILER_EVENT_SCOPE(HairInterpolationBuilder::BuildRenderData);

		const uint32 PointCount = HairInterpolation.Num();
		if (PointCount == 0)
			return;

		auto LowerPart = [](uint32 Index) { return uint16(Index & 0xFFFF); };
		auto UpperPart = [](uint32 Index) { return uint8((Index >> 16) & 0xFF); };

		TArray<FHairStrandsInterpolation0Format::Type>& OutPointsInterpolation0 = HairInterpolation.RenderData.Interpolation0;
		TArray<FHairStrandsInterpolation1Format::Type>& OutPointsInterpolation1 = HairInterpolation.RenderData.Interpolation1;

		OutPointsInterpolation0.SetNum(PointCount * FHairStrandsInterpolation0Format::ComponentCount);
		OutPointsInterpolation1.SetNum(PointCount * FHairStrandsInterpolation1Format::ComponentCount);

		for (uint32 PointIndex = 0; PointIndex < PointCount; ++PointIndex)
		{
			const FIntVector& Indices = HairInterpolation.PointsSimCurvesVertexIndex[PointIndex];
			const FVector& Weights = HairInterpolation.PointsSimCurvesVertexWeights[PointIndex];
			const FVector& S = HairInterpolation.PointsSimCurvesVertexLerp[PointIndex];

			FHairStrandsInterpolation0Format::Type& OutInterp0 = OutPointsInterpolation0[PointIndex];
			OutInterp0.Index0 = LowerPart(Indices[0]);
			OutInterp0.Index1 = LowerPart(Indices[1]);
			OutInterp0.Index2 = LowerPart(Indices[2]);
			OutInterp0.VertexWeight0 = Weights[0] * 255.f;
			OutInterp0.VertexWeight1 = Weights[1] * 255.f;

			FHairStrandsInterpolation1Format::Type& OutInterp1 = OutPointsInterpolation1[PointIndex];
			OutInterp1.VertexIndex0 = UpperPart(Indices[0]);
			OutInterp1.VertexIndex1 = UpperPart(Indices[1]);
			OutInterp1.VertexIndex2 = UpperPart(Indices[2]);
			OutInterp1.VertexLerp0  = S[0] * 255.f;
			OutInterp1.VertexLerp1  = S[1] * 255.f;
			OutInterp1.VertexLerp2  = S[2] * 255.f;
			OutInterp1.Pad0			= 0;
			OutInterp1.Pad1			= 0;
		}	
	}

	/** Fill the GroomAsset with the interpolation data that exists in the HairDescription */
	void FillInterpolationData(UGroomAsset* GroomAsset, const FHairDescription& HairDescription)
	{
		TRACE_CPUPROFILER_EVENT_SCOPE(HairInterpolationBuilder::FillInterpolationData);

		TStrandAttributesConstRef<FVector> ClosestGuides = HairDescription.StrandAttributes().GetAttributesRef<FVector>(HairAttribute::Strand::ClosestGuides);
		TStrandAttributesConstRef<FVector> GuideWeights = HairDescription.StrandAttributes().GetAttributesRef<FVector>(HairAttribute::Strand::GuideWeights);

		if (!GroomAsset || !ClosestGuides.IsValid() || !GuideWeights.IsValid())
		{
			return;
		}

		const int32 NumGroups = GroomAsset->HairGroupsData.Num();
		for (int32 GroupID = 0; GroupID < NumGroups; ++GroupID)
		{
			FHairGroupData& GroupData = GroomAsset->HairGroupsData[GroupID];

			const FHairStrandsDatas& RenderData = GroupData.HairRenderData;
			const FHairStrandsDatas& SimulationData = GroupData.HairSimulationData;
			FHairStrandsInterpolationDatas& InterpolationData = GroupData.HairInterpolationData;

			// Group must include imported guides data for imported interpolation data to be meaningful
			// Otherwise, interpolation data will be built from generated guide data
			if (SimulationData.GetNumCurves() == 0)
			{
				continue;
			}

			InterpolationData.SetNum(RenderData.GetNumPoints());
			for (uint32 CurveIndex = 0; CurveIndex < RenderData.GetNumCurves(); ++CurveIndex)
			{
				const uint32 CurveOffset = RenderData.StrandsCurves.CurvesOffset[CurveIndex];
				const uint16 CurveNumVertices = RenderData.StrandsCurves.CurvesCount[CurveIndex];

				const FStrandID StrandID(RenderData.StrandsCurves.StrandIDs[CurveIndex]);
				const FVector StrandClosestGuides = ClosestGuides[StrandID];
				const FVector StrandGuideWeights = GuideWeights[StrandID];
				for (uint16 VertexIndex = 0; VertexIndex < CurveNumVertices; ++VertexIndex)
				{
					const uint32 PointGlobalIndex = VertexIndex + CurveOffset;
					const FVector& RenPointPosition = RenderData.StrandsPoints.PointsPosition[PointGlobalIndex];
					const float RenPointDistance = RenderData.StrandsPoints.PointsCoordU[PointGlobalIndex] * RenderData.StrandsCurves.CurvesLength[CurveIndex] * RenderData.StrandsCurves.MaxLength;

					float TotalWeight = 0;
					for (uint32 GuideIndex = 0; GuideIndex < FClosestGuides::Count; ++GuideIndex)
					{
						int32 ImportedGroomID = StrandClosestGuides[GuideIndex];
						const int* SimCurveIndex = SimulationData.StrandsCurves.GroomIDToIndex.Find(ImportedGroomID);

						if (SimCurveIndex && *SimCurveIndex >= 0)
						{
							// Fill the interpolation data using the ParametricDistance algorithm with a constant weight for all vertices along the strand
							const uint32 SimOffset = SimulationData.StrandsCurves.CurvesOffset[*SimCurveIndex];
							const FVertexInterpolationDesc Desc = FindMatchingVertex(RenPointDistance, SimulationData, *SimCurveIndex);

							InterpolationData.PointsSimCurvesIndex[PointGlobalIndex][GuideIndex] = *SimCurveIndex;
							InterpolationData.PointsSimCurvesVertexIndex[PointGlobalIndex][GuideIndex] = Desc.Index0 + SimOffset;
							InterpolationData.PointsSimCurvesVertexLerp[PointGlobalIndex][GuideIndex] = Desc.T;
							InterpolationData.PointsSimCurvesVertexWeights[PointGlobalIndex][GuideIndex] = StrandGuideWeights[GuideIndex];
							TotalWeight += InterpolationData.PointsSimCurvesVertexWeights[PointGlobalIndex][GuideIndex];
						}
					}

					// Normalize the weights
					if (TotalWeight > 0.f)
					{
						for (int32 GuideIndex = 0; GuideIndex < FClosestGuides::Count; ++GuideIndex)
						{
							InterpolationData.PointsSimCurvesVertexWeights[PointGlobalIndex][GuideIndex] /= TotalWeight;
						}
					}
				}
			}
		}

		// Deallocate the memory used for indices mapping since it's not needed anymore
		for (int32 GroupID = 0; GroupID < NumGroups; ++GroupID)
		{
			FHairGroupData& GroupData = GroomAsset->HairGroupsData[GroupID];

			FHairStrandsDatas& RenderData = GroupData.HairRenderData;
			RenderData.StrandsCurves.GroomIDToIndex.Empty();
			RenderData.StrandsCurves.StrandIDs.Empty();

			FHairStrandsDatas& SimulationData = GroupData.HairSimulationData;
			SimulationData.StrandsCurves.GroomIDToIndex.Empty();
			SimulationData.StrandsCurves.StrandIDs.Empty();
		}
	}
}

class FGroomDataRandomizer
{
public:
	FGroomDataRandomizer(int Seed, int NumRenderCurves, int NumSimCurves)
	{
		Random.Initialize(Seed);

		RenderCurveSeeds.SetNumUninitialized(NumRenderCurves);
		for (int Index = 0; Index < NumRenderCurves; ++Index)
		{
			RenderCurveSeeds[Index] = Random.RandHelper(255);
		}

		SimCurveSeeds.SetNumUninitialized(NumSimCurves);
		for (int Index = 0; Index < NumSimCurves; ++Index)
		{
			SimCurveSeeds[Index] = Random.RandHelper(255);
		}

		// This randomization makes certain strands being affected by 1, 2, or 3 guides
		GuideIndices.SetNumUninitialized(NumRenderCurves);
		for (int Index = 0; Index < NumRenderCurves; ++Index)
		{
			FIntVector& RandomIndices = GuideIndices[Index];
			for (int GuideIndex = 0; GuideIndex < HairInterpolationBuilder::FMetrics::Count; ++GuideIndex)
			{
				RandomIndices[GuideIndex] = Random.RandRange(0, HairInterpolationBuilder::FMetrics::Count - 1);
			}
		}
	}

<<<<<<< HEAD
=======
	const TArray<uint8>& GetRenderCurveSeeds() const { return RenderCurveSeeds; }
	const TArray<uint8>& GetSimCurveSeeds() const { return SimCurveSeeds; }
	const TArray<FIntVector>& GetRandomGuideIndices() const { return GuideIndices; }

private:
	FRandomStream Random;
	TArray<uint8> RenderCurveSeeds;
	TArray<uint8> SimCurveSeeds;
	TArray<FIntVector> GuideIndices;
};

bool FGroomBuilder::ProcessHairDescription(const FHairDescription& HairDescription, const FGroomBuildSettings& BuildSettings, FProcessedHairDescription& Out)
{
>>>>>>> 90fae962
	TRACE_CPUPROFILER_EVENT_SCOPE(FGroomBuilder::BuildGroom);

	// Convert HairDescription to HairStrandsDatas
	// For now, just convert HairDescription to HairStrandsDatas
	int32 NumCurves = HairDescription.GetNumStrands();
	int32 NumVertices = HairDescription.GetNumVertices();

	// Check for required attributes
	TGroomAttributesConstRef<int> MajorVersion = HairDescription.GroomAttributes().GetAttributesRef<int>(HairAttribute::Groom::MajorVersion);
	TGroomAttributesConstRef<int> MinorVersion = HairDescription.GroomAttributes().GetAttributesRef<int>(HairAttribute::Groom::MinorVersion);

	if (!MajorVersion.IsValid() || !MinorVersion.IsValid())
	{
		UE_LOG(LogGroomBuilder, Warning, TEXT("No version number attributes found. The groom may be missing attributes even if it imports."));
	}

	FGroomID GroomID(0);

	TGroomAttributesConstRef<float> GroomHairWidthAttribute = HairDescription.GroomAttributes().GetAttributesRef<float>(HairAttribute::Groom::Width);
	TOptional<float> GroomHairWidth;
	if (GroomHairWidthAttribute.IsValid())
	{
		GroomHairWidth = GroomHairWidthAttribute[GroomID];
	}

	TGroomAttributesConstRef<FVector> GroomHairColorAttribute = HairDescription.GroomAttributes().GetAttributesRef<FVector>(HairAttribute::Groom::Color);
	TOptional<FVector> GroomHairColor;
	if (GroomHairColorAttribute.IsValid())
	{
		GroomHairColor = GroomHairColorAttribute[GroomID];
	}

	TVertexAttributesConstRef<FVector> VertexPositions	= HairDescription.VertexAttributes().GetAttributesRef<FVector>(HairAttribute::Vertex::Position);
	TVertexAttributesConstRef<FVector> VertexBaseColor	= HairDescription.VertexAttributes().GetAttributesRef<FVector>(HairAttribute::Vertex::Color);
	TStrandAttributesConstRef<int> StrandNumVertices	= HairDescription.StrandAttributes().GetAttributesRef<int>(HairAttribute::Strand::VertexCount);

	if (!VertexPositions.IsValid() || !StrandNumVertices.IsValid())
	{
		UE_LOG(LogGroomBuilder, Warning, TEXT("Failed to import hair: No vertices or curves data found."));
		return false;
	}

	const bool bHasBaseColorAttribute = VertexBaseColor.IsValid();

	TVertexAttributesConstRef<float> VertexWidths = HairDescription.VertexAttributes().GetAttributesRef<float>(HairAttribute::Vertex::Width);
	TStrandAttributesConstRef<float> StrandWidths = HairDescription.StrandAttributes().GetAttributesRef<float>(HairAttribute::Strand::Width);

	TStrandAttributesConstRef<FVector2D> StrandRootUV = HairDescription.StrandAttributes().GetAttributesRef<FVector2D>(HairAttribute::Strand::RootUV);
	Out.bHasUVData = StrandRootUV.IsValid();

	TStrandAttributesConstRef<int> StrandGuides = HairDescription.StrandAttributes().GetAttributesRef<int>(HairAttribute::Strand::Guide);
	TStrandAttributesConstRef<int> GroupIDs = HairDescription.StrandAttributes().GetAttributesRef<int>(HairAttribute::Strand::GroupID);
	TStrandAttributesConstRef<int> StrandIDs = HairDescription.StrandAttributes().GetAttributesRef<int>(HairAttribute::Strand::ID);

	bool bImportGuides = !BuildSettings.bOverrideGuides;

	TStrandAttributesConstRef<FVector> ClosestGuides = HairDescription.StrandAttributes().GetAttributesRef<FVector>(HairAttribute::Strand::ClosestGuides);
	TStrandAttributesConstRef<FVector> GuideWeights = HairDescription.StrandAttributes().GetAttributesRef<FVector>(HairAttribute::Strand::GuideWeights);

	// To use ClosestGuides and GuideWeights attributes, guides must be imported from HairDescription and
	// must include StrandID attribute since ClosestGuides references those IDs
	Out.bCanUseClosestGuidesAndWeights = bImportGuides && StrandIDs.IsValid() && ClosestGuides.IsValid() && GuideWeights.IsValid();

	int32 GlobalVertexIndex = 0;
	int32 NumHairPoints = 0;
	int32 NumGuidePoints = 0;
	for (int32 CurveIndex = 0; CurveIndex < NumCurves; ++CurveIndex)
	{
		FStrandID StrandID(CurveIndex);

		bool bIsGuide = false;
		if (StrandGuides.IsValid())
		{
			// Version 0.1 defines 1 as being guide
			bIsGuide = StrandGuides[StrandID] == 1;
		}

		int32 CurveNumVertices = StrandNumVertices[StrandID];

		int32 GroupID = 0;
		if (GroupIDs.IsValid())
		{
			GroupID = GroupIDs[StrandID];
		}

		FHairStrandsDatas* CurrentHairStrandsDatas = nullptr;
		FProcessedHairDescription::FHairGroup& Group = Out.HairGroups.FindOrAdd(GroupID);
		FHairGroupInfo& GroupInfo = Group.Key;
		FHairGroupData& GroupData = Group.Value;
		GroupInfo.GroupID = GroupID;
		if (!bIsGuide)
		{
			NumHairPoints += CurveNumVertices;
			CurrentHairStrandsDatas = &GroupData.HairRenderData;

			++GroupInfo.NumCurves;
		}
		else if (bImportGuides)
		{
			NumGuidePoints += CurveNumVertices;
			CurrentHairStrandsDatas = &GroupData.HairSimulationData;

			++GroupInfo.NumGuides;
		}
		else
		{
			// A guide but don't want to import it, so skip it
			GlobalVertexIndex += CurveNumVertices;
			continue;
		}

		if (!CurrentHairStrandsDatas)
			continue;

		CurrentHairStrandsDatas->StrandsCurves.CurvesCount.Add(CurveNumVertices);

		if (Out.bCanUseClosestGuidesAndWeights)
		{
			// ClosesGuides needs mapping of StrandID (the strand index in the HairDescription)
			CurrentHairStrandsDatas->StrandsCurves.StrandIDs.Add(CurveIndex);

			// and ImportedGroomID (the imported ID associated with a strand) to index in StrandCurves
			const int ImportedGroomID = StrandIDs[StrandID];
			const int StrandCurveIndex = CurrentHairStrandsDatas->StrandsCurves.CurvesCount.Num() - 1;
			CurrentHairStrandsDatas->StrandsCurves.GroomIDToIndex.Add(ImportedGroomID, StrandCurveIndex);
		}

		if (Out.bHasUVData)
		{
			CurrentHairStrandsDatas->StrandsCurves.CurvesRootUV.Add(StrandRootUV[StrandID]);
		}

		float StrandWidth = GroomHairWidth ? GroomHairWidth.GetValue() : 0.01f;
		if (StrandWidths.IsValid())
		{
			StrandWidth = StrandWidths[StrandID];
		}

		for (int32 VertexIndex = 0; VertexIndex < CurveNumVertices; ++VertexIndex, ++GlobalVertexIndex)
		{
			FVertexID VertexID(GlobalVertexIndex);

			CurrentHairStrandsDatas->StrandsPoints.PointsPosition.Add(VertexPositions[VertexID]);
			CurrentHairStrandsDatas->StrandsPoints.PointsBaseColor.Add(bHasBaseColorAttribute ? VertexBaseColor[VertexID] : FLinearColor::Black);
			CurrentHairStrandsDatas->StrandsPoints.PointsRoughness.Add(0); // @hair_todo: add attribute read on the alembic for reading roughness per groom/strands/vertex

			float VertexWidth = 0.f;
			if (VertexWidths.IsValid())
			{
				VertexWidth = VertexWidths[VertexID];
			}

			// Fall back to strand width if there was no vertex width
			if (VertexWidth == 0.f && StrandWidth != 0.f)
			{
				VertexWidth = StrandWidth;
			}

			CurrentHairStrandsDatas->StrandsPoints.PointsRadius.Add(VertexWidth * 0.5f);
		}
	}

	return true;
}

bool FGroomBuilder::BuildGroom(const FHairDescription& HairDescription, const FGroomBuildSettings& BuildSettings, UGroomAsset* GroomAsset)
{
	if (!GroomAsset)
	{
		return false;
	}

	TRACE_CPUPROFILER_EVENT_SCOPE(FGroomBuilder::BuildGroom);

	FProcessedHairDescription ProcessedHairDescription;
	if (!ProcessHairDescription(HairDescription, BuildSettings, ProcessedHairDescription))
	{
		return false;
	}

	FGroomComponentRecreateRenderStateContext RecreateRenderContext(GroomAsset);

	for (TPair<int32, FProcessedHairDescription::FHairGroup>& HairGroupIt : ProcessedHairDescription.HairGroups)
	{
		int32 GroupID = HairGroupIt.Key;
		FProcessedHairDescription::FHairGroup& Group = HairGroupIt.Value;
		FHairGroupInfo& GroupInfo = Group.Key;
		FHairGroupData& GroupData = Group.Value;

		GroupInfo.ImportSettings = BuildSettings;

		// Rendering data
		{
			FHairStrandsDatas& RenData = GroupData.HairRenderData;

			const int32 RenGroupNumCurves = RenData.StrandsCurves.Num();
			RenData.StrandsCurves.SetNum(RenGroupNumCurves);
			GroupInfo.NumCurves = RenGroupNumCurves;

			const int32 RenGroupNumPoints = RenData.StrandsPoints.Num();
			RenData.StrandsPoints.SetNum(RenGroupNumPoints);

			HairStrandsBuilder::BuildInternalData(RenData, !ProcessedHairDescription.bHasUVData);
		}

		// Simulation data
		{
			FHairStrandsDatas& SimData = GroupData.HairSimulationData;
			const int32 SimGroupNumGuides = SimData.StrandsCurves.Num();

			if (SimGroupNumGuides > 0)
			{
				GroupInfo.NumGuides = SimGroupNumGuides;
				SimData.StrandsCurves.SetNum(SimGroupNumGuides);

				const int32 GroupNumPoints = SimData.StrandsPoints.Num();
				SimData.StrandsPoints.SetNum(GroupNumPoints);

				HairStrandsBuilder::BuildInternalData(SimData, true); // Imported guides don't currently have root UVs so force computing them
			}
			else
			{
				GroomAsset->HairToGuideDensity = FMath::Clamp(BuildSettings.HairToGuideDensity, 0.f, 1.f);
			}
		}
	}

	GroomAsset->HairGroupsInfo.Reset();
	GroomAsset->HairGroupsData.Reset();

	if (GroomAsset->HairGroupsPhysics.Num() != ProcessedHairDescription.HairGroups.Num())
	{
		GroomAsset->HairGroupsPhysics.Init(FHairGroupsPhysics(), ProcessedHairDescription.HairGroups.Num());
	}

	for (TPair<int32, FProcessedHairDescription::FHairGroup> HairGroupIt : ProcessedHairDescription.HairGroups)
	{
		FProcessedHairDescription::FHairGroup& Group = HairGroupIt.Value;
		FHairGroupInfo& GroupInfo = Group.Key;
		FHairGroupData& GroupData = Group.Value;

		GroomAsset->HairGroupsInfo.Add(MoveTemp(GroupInfo));
		GroomAsset->HairGroupsData.Add(MoveTemp(GroupData));
	}

<<<<<<< HEAD
	BuildData(GroomAsset, uint8(BuildSettings.InterpolationQuality), uint8(BuildSettings.InterpolationDistance), BuildSettings.bRandomizeGuide, BuildSettings.bUseUniqueGuide);
=======
	// If there's usable closest guides and guide weights attributes, fill them into the asset
	// This step requires the HairSimulationData (guides) to be filled prior to this
	if (ProcessedHairDescription.bCanUseClosestGuidesAndWeights)
	{
		HairInterpolationBuilder::FillInterpolationData(GroomAsset, HairDescription);
	}

	BuildData(GroomAsset, BuildSettings);
>>>>>>> 90fae962

	GroomAsset->InitResource();

	return true;
}

<<<<<<< HEAD
void FGroomBuilder::BuildData(UGroomAsset* GroomAsset, uint8 QualityLevel, uint8 WeightMethod, bool bRandomize, bool bUnique)
=======
void FGroomBuilder::BuildData(UGroomAsset* GroomAsset, const FGroomBuildSettings& BuildSettings)
>>>>>>> 90fae962
{
	if (!GroomAsset)
	{
		return;
	}

	TRACE_CPUPROFILER_EVENT_SCOPE(FGroomBuilder::BuildData);

	for (int32 Index = 0; Index < GroomAsset->GetNumHairGroups(); ++Index)
	{
		FHairGroupData& GroupData = GroomAsset->HairGroupsData[Index];

		FHairStrandsDatas& HairRenderData = GroupData.HairRenderData;
		FHairStrandsDatas& HairSimulationData = GroupData.HairSimulationData;

		FHairGroupInfo& GroupInfo = GroomAsset->HairGroupsInfo[Index];
		GroupInfo.ImportSettings = BuildSettings;

		if (HairSimulationData.GetNumCurves() == 0)
		{

			const float GuideDensity = FMath::Clamp(GroomAsset->HairToGuideDensity, 0.f, 1.f);
			GenerateGuides(HairRenderData, GuideDensity, HairSimulationData);
			GroupInfo.NumGuides = HairSimulationData.GetNumCurves();
		}

		// Precompute the random values used to build the data
		// In particular, BuildInterpolationData needs this because it parallelizes its computation
		FGroomDataRandomizer Random(Index, HairRenderData.GetNumCurves(), HairSimulationData.GetNumCurves());

		// Build RenderData for HairStrandsDatas
<<<<<<< HEAD
		HairStrandsBuilder::BuildRenderData(HairRenderData);

		HairStrandsBuilder::BuildRenderData(HairSimulationData);
=======
		HairStrandsBuilder::BuildRenderData(HairRenderData, Random.GetRenderCurveSeeds());

		HairStrandsBuilder::BuildRenderData(HairSimulationData, Random.GetSimCurveSeeds());
>>>>>>> 90fae962

		FHairStrandsInterpolationDatas& HairInterpolationData = GroupData.HairInterpolationData;

		// Build InterpolationData from render and simulation HairStrandsDatas
<<<<<<< HEAD
		HairInterpolationBuilder::FHairInterpolationSettings Settings;
		Settings.bRandomizedGuides = bRandomize;
		Settings.bUseUniqueGuide = bUnique;
		switch (WeightMethod)
		{
			case 0: Settings.WeightMethod = HairInterpolationBuilder::EHairInterpolationWeightMethod::ParametricDistance; break;
			case 1: Settings.WeightMethod = HairInterpolationBuilder::EHairInterpolationWeightMethod::RootDistance; break;
			case 2: Settings.WeightMethod = HairInterpolationBuilder::EHairInterpolationWeightMethod::VertexIndex; break;
		}
		switch (QualityLevel)
		{
			case 0: Settings.Quality = HairInterpolationBuilder::EHairInterpolationDataQuality::Low; break;
			case 1: Settings.Quality = HairInterpolationBuilder::EHairInterpolationDataQuality::Medium; break;
			case 2: Settings.Quality = HairInterpolationBuilder::EHairInterpolationDataQuality::High; break;
		}
		HairInterpolationBuilder::BuildInterpolationData(HairInterpolationData, HairSimulationData, HairRenderData, Settings);
=======
		// Skip building if interpolation data was provided by the source file
		if (HairInterpolationData.Num() == 0)
		{
			HairInterpolationBuilder::BuildInterpolationData(HairInterpolationData, HairSimulationData, HairRenderData, BuildSettings, Random.GetRandomGuideIndices());
		}
>>>>>>> 90fae962

		// Build Rendering data for InterpolationData
		HairInterpolationBuilder::BuildRenderData(HairInterpolationData);
	}
}

void FGroomBuilder::GenerateGuides(const FHairStrandsDatas& InData, float DecimationPercentage, FHairStrandsDatas& OutData)
{
	// Pick randomly strand as guide 
	// Divide strands in buckets and pick randomly one stand per bucket
	const uint32 CurveCount = InData.StrandsCurves.Num();
	const uint32 OutCurveCount = FMath::Clamp(uint32(CurveCount * DecimationPercentage), 1u, CurveCount);

	const uint32 BucketSize = CurveCount / OutCurveCount;

	TArray<uint32> CurveIndices;
	CurveIndices.SetNum(OutCurveCount);

	uint32 OutTotalPointCount = 0;
	FRandomStream Random;
	for (uint32 BucketIndex = 0; BucketIndex < OutCurveCount; BucketIndex++)
	{
		const uint32 CurveIndex = BucketIndex * BucketSize;// +BucketSize * Random.FRand();
		CurveIndices[BucketIndex] = CurveIndex;
		OutTotalPointCount += InData.StrandsCurves.CurvesCount[CurveIndex];
	}

	OutData.StrandsCurves.SetNum(OutCurveCount);
	OutData.StrandsPoints.SetNum(OutTotalPointCount);
	OutData.HairDensity = InData.HairDensity;

	uint32 OutPointOffset = 0; 
	for (uint32 OutCurveIndex = 0; OutCurveIndex < OutCurveCount; ++OutCurveIndex)
	{
		const uint32 InCurveIndex	= CurveIndices[OutCurveIndex];
		const uint32 InPointOffset	= InData.StrandsCurves.CurvesOffset[InCurveIndex];
		const uint32 PointCount		= InData.StrandsCurves.CurvesCount[InCurveIndex];
		OutData.StrandsCurves.CurvesCount[OutCurveIndex]  = PointCount;
		OutData.StrandsCurves.CurvesRootUV[OutCurveIndex] = InData.StrandsCurves.CurvesRootUV[InCurveIndex];
		OutData.StrandsCurves.CurvesOffset[OutCurveIndex] = OutPointOffset;
		OutData.StrandsCurves.CurvesLength[OutCurveIndex] = InData.StrandsCurves.CurvesLength[InCurveIndex];
		OutData.StrandsCurves.MaxLength = InData.StrandsCurves.MaxLength;
		OutData.StrandsCurves.MaxRadius = InData.StrandsCurves.MaxRadius;

		for (uint32 PointIndex = 0; PointIndex < PointCount; ++PointIndex)
		{
			OutData.StrandsPoints.PointsPosition [PointIndex + OutPointOffset] = InData.StrandsPoints.PointsPosition	[PointIndex + InPointOffset];
			OutData.StrandsPoints.PointsCoordU	 [PointIndex + OutPointOffset] = InData.StrandsPoints.PointsCoordU		[PointIndex + InPointOffset];
			OutData.StrandsPoints.PointsRadius	 [PointIndex + OutPointOffset] = InData.StrandsPoints.PointsRadius		[PointIndex + InPointOffset];
			OutData.StrandsPoints.PointsBaseColor[PointIndex + OutPointOffset] = FLinearColor::Black;
			OutData.StrandsPoints.PointsRoughness[PointIndex + OutPointOffset] = 0;
		}
		OutPointOffset += PointCount;
	}

	HairStrandsBuilder::BuildInternalData(OutData, false);
}

#undef LOCTEXT_NAMESPACE<|MERGE_RESOLUTION|>--- conflicted
+++ resolved
@@ -1,8 +1,4 @@
-<<<<<<< HEAD
-// Copyright 1998-2019 Epic Games, Inc. All Rights Reserved.
-=======
 // Copyright Epic Games, Inc. All Rights Reserved.
->>>>>>> 90fae962
 
 #include "GroomBuilder.h"
 #include "GroomAsset.h"
@@ -383,7 +379,6 @@
 	}
 
 	struct FMetrics
-<<<<<<< HEAD
 	{
 		static const uint32 Count = 3;
 		float KMinMetrics[Count];
@@ -399,7 +394,7 @@
 	// Randomize influence guide to break interpolation coherence, and create a more random/natural pattern
 	static void SelectFinalGuides(
 		FClosestGuides& ClosestGuides, 
-		FRandomStream& Random, 
+		const FIntVector& RandomIndices,
 		const FMetrics& InMetric, 
 		const bool bRandomizeInterpolation, 
 		const bool bUseUniqueGuide)
@@ -425,9 +420,9 @@
 		if (bRandomizeInterpolation)
 		{
 			// This randomization makes certain strands being affected by 1, 2, or 3 guides
-			RandIndex0 = Random.RandRange(0, FMetrics::Count - 1);
-			RandIndex1 = Random.RandRange(0, FMetrics::Count - 1);
-			RandIndex2 = Random.RandRange(0, FMetrics::Count - 1);
+			RandIndex0 = RandomIndices[0];
+			RandIndex1 = RandomIndices[1];
+			RandIndex2 = RandomIndices[2];
 		}
 
 		ClosestGuides.Indices[0] = Metric.KClosestGuideIndices[RandIndex0];
@@ -604,301 +599,6 @@
 		{
 			const uint32 CellIndex = ToIndex(CellCoord);
 
-			if (GridIndirection[CellIndex] == 0)
-				return;
-
-			const TArray<int32>& Elements = RootIndices[GridIndirection[CellIndex]];
-
-			for (int32 SimCurveIndex : Elements)
-			{
-				const FHairRoot& GuideRoot = SimRoots[SimCurveIndex];
-				{
-					ComputeSimpleMetric(Metrics, RenRoot, GuideRoot, RenCurveIndex, SimCurveIndex);
-				}
-			}
-		}
-
-		FClosestGuides FindClosestRoots(
-			const uint32 RenCurveIndex,
-			const TArray<FHairRoot>& RenRoots,
-			const TArray<FHairRoot>& SimRoots,
-			const FHairStrandsDatas& RenStrandsData,
-			const FHairStrandsDatas& SimStrandsData,
-			const bool bRandomized,
-			const bool bUnique,
-			FRandomStream& Random) const
-		{
-			const FHairRoot& RenRoot = RenRoots[RenCurveIndex];
-			const FIntVector PointCoord = ToCellCoord(RenRoot.Position);
-
-			FMetrics Metrics;
-			for (uint32 ClearIt = 0; ClearIt < FMetrics::Count; ++ClearIt)
-			{
-				Metrics.KMinMetrics[ClearIt] = FLT_MAX;
-				Metrics.KClosestGuideIndices[ClearIt] = -1;
-			}
-
-			for (int32 Offset = 1; Offset <= int32(MaxLookupDistance); ++Offset)
-			{
-				// Center
-				{
-					bool bIsValid = false;
-					const FIntVector CellCoord = ClampToVolume(PointCoord, bIsValid);
-					if (bIsValid) SearchCell(PointCoord, RenCurveIndex, RenRoot, SimRoots, Metrics);
-=======
-	{
-		static const uint32 Count = 3;
-		float KMinMetrics[Count];
-		int32 KClosestGuideIndices[Count];
-	};
-
-	struct FClosestGuides
-	{
-		static const uint32 Count = 3;
-		int32 Indices[Count];
-	};
-
-	// Randomize influence guide to break interpolation coherence, and create a more random/natural pattern
-	static void SelectFinalGuides(
-		FClosestGuides& ClosestGuides, 
-		const FIntVector& RandomIndices,
-		const FMetrics& InMetric, 
-		const bool bRandomizeInterpolation, 
-		const bool bUseUniqueGuide)
-	{
-		FMetrics Metric = InMetric;
-		check(Metric.KClosestGuideIndices[0] >= 0);
-
-		// If some indices are invalid (for instance, found a valid single guide, fill in the rest with the valid ones)
-		if (Metric.KClosestGuideIndices[1] < 0)
-		{
-			Metric.KClosestGuideIndices[1] = Metric.KClosestGuideIndices[0];
-			Metric.KMinMetrics[1] = Metric.KMinMetrics[0];
-		}
-		if (Metric.KClosestGuideIndices[2] < 0)
-		{
-			Metric.KClosestGuideIndices[2] = Metric.KClosestGuideIndices[1];
-			Metric.KMinMetrics[2] = Metric.KMinMetrics[1];
-		}
-
-		uint32 RandIndex0 = 0;
-		uint32 RandIndex1 = 1;
-		uint32 RandIndex2 = 2;
-		if (bRandomizeInterpolation)
-		{
-			// This randomization makes certain strands being affected by 1, 2, or 3 guides
-			RandIndex0 = RandomIndices[0];
-			RandIndex1 = RandomIndices[1];
-			RandIndex2 = RandomIndices[2];
-		}
-
-		ClosestGuides.Indices[0] = Metric.KClosestGuideIndices[RandIndex0];
-		ClosestGuides.Indices[1] = Metric.KClosestGuideIndices[RandIndex1];
-		ClosestGuides.Indices[2] = Metric.KClosestGuideIndices[RandIndex2];
-
-		if (bUseUniqueGuide)
-		{
-			ClosestGuides.Indices[1] = Metric.KClosestGuideIndices[RandIndex0];
-			ClosestGuides.Indices[2] = Metric.KClosestGuideIndices[RandIndex0];
-			RandIndex1 = RandIndex0;
-			RandIndex2 = RandIndex0;
-		}
-
-
-		float MinMetrics[FMetrics::Count];
-		MinMetrics[0] = Metric.KMinMetrics[RandIndex0];
-		MinMetrics[1] = Metric.KMinMetrics[RandIndex1];
-		MinMetrics[2] = Metric.KMinMetrics[RandIndex2];
-
-
-		while (!(MinMetrics[0] <= MinMetrics[1] && MinMetrics[1] <= MinMetrics[2]))
-		{
-			if (MinMetrics[0] > MinMetrics[1])
-			{
-				SwapValue(MinMetrics[0], MinMetrics[1]);
-				SwapValue(ClosestGuides.Indices[0], ClosestGuides.Indices[1]);
-			}
-
-			if (MinMetrics[1] > MinMetrics[2])
-			{
-				SwapValue(MinMetrics[1], MinMetrics[2]);
-				SwapValue(ClosestGuides.Indices[1], ClosestGuides.Indices[2]);
-			}
-		}
-
-		// If there less than 3 valid guides, fill the rest with existing valid guides
-		// This can happen due to the normal-orientation based rejection above
-		if (ClosestGuides.Indices[1] < 0)
-		{
-			ClosestGuides.Indices[1] = ClosestGuides.Indices[0];
-			MinMetrics[1] = MinMetrics[0];
-		}
-		if (ClosestGuides.Indices[2] < 0)
-		{
-			ClosestGuides.Indices[2] = ClosestGuides.Indices[1];
-			MinMetrics[2] = MinMetrics[1];
-		}
-
-		check(MinMetrics[0] <= MinMetrics[1]);
-		check(MinMetrics[1] <= MinMetrics[2]);
-	}
-
-	// Simple closest distance metric
-	static void ComputeSimpleMetric(
-		FMetrics& Metrics1, 
-		const FHairRoot& RenRoot, 
-		const FHairRoot& GuideRoot, 
-		const int32 RenCurveIndex,
-		const int32 SimCurveIndex)
-	{
-		const float Metric = FVector::Dist(GuideRoot.Position, RenRoot.Position);
-		if (Metric < Metrics1.KMinMetrics[FMetrics::Count - 1])
-		{
-			int32 LastGuideIndex = SimCurveIndex;
-			float LastMetric = Metric;
-			for (uint32 Index = 0; Index < FMetrics::Count; ++Index)
-			{
-				if (Metric < Metrics1.KMinMetrics[Index])
-				{
-					SwapValue(Metrics1.KClosestGuideIndices[Index], LastGuideIndex);
-					SwapValue(Metrics1.KMinMetrics[Index], LastMetric);
-				}
-			}
-		}
-	}
-
-	// Complex pairing metric
-	static void ComputeAdvandedMetric(FMetrics& Metrics0,
-		const FHairStrandsDatas& RenStrandsData,
-		const FHairStrandsDatas& SimStrandsData,
-		const int32 RenCurveIndex,
-		const int32 SimCurveIndex)
-	{
-		const float Metric = 1.0 - ComputeCurvesMetric<16>(RenStrandsData, RenCurveIndex, SimStrandsData, SimCurveIndex, 0.0f, 1.0f, 1.0f);
-		if (Metric < Metrics0.KMinMetrics[FMetrics::Count - 1])
-		{
-			int32 LastGuideIndex = SimCurveIndex;
-			float LastMetric = Metric;
-			for (uint32 Index = 0; Index < FMetrics::Count; ++Index)
-			{
-				if (Metric < Metrics0.KMinMetrics[Index])
-				{
-					SwapValue(Metrics0.KClosestGuideIndices[Index], LastGuideIndex);
-					SwapValue(Metrics0.KMinMetrics[Index], LastMetric);
-				}
-			}
-		}
-	}
-
-	struct FRootsGrid
-	{
-		FVector MinBound = FVector::ZeroVector;
-		FVector MaxBound = FVector::ZeroVector;
-		
-		const uint32 MaxLookupDistance = 31;
-		const FIntVector GridResolution = FIntVector(32, 32, 32);
-
-		TArray<int32> GridIndirection;
-		TArray<TArray<int32>> RootIndices;
-		
-		FORCEINLINE bool IsValid(const FIntVector& P) const
-		{
-			return	0 <= P.X && P.X < GridResolution.X &&
-					0 <= P.Y && P.Y < GridResolution.Y &&
-					0 <= P.Z && P.Z < GridResolution.Z;
-		}
-
-		FORCEINLINE FIntVector ClampToVolume(const FIntVector& CellCoord, bool& bIsValid) const
-		{
-			bIsValid = IsValid(CellCoord);
-			return FIntVector(
-				FMath::Clamp(CellCoord.X, 0, GridResolution.X - 1),
-				FMath::Clamp(CellCoord.Y, 0, GridResolution.Y - 1),
-				FMath::Clamp(CellCoord.Z, 0, GridResolution.Z - 1));
-		}
-
-		FORCEINLINE FIntVector ToCellCoord(const FVector& P) const
-		{
-			bool bIsValid = false;
-			const FVector F = ((P - MinBound) / (MaxBound - MinBound));
-			const FIntVector CellCoord = FIntVector(FMath::FloorToInt(F.X * GridResolution.X), FMath::FloorToInt(F.Y * GridResolution.Y), FMath::FloorToInt(F.Z * GridResolution.Z));			
-			return ClampToVolume(CellCoord, bIsValid);
-		}
-
-		uint32 ToIndex(const FIntVector& CellCoord) const
-		{
-			uint32 CellIndex = CellCoord.X + CellCoord.Y * GridResolution.X + CellCoord.Z * GridResolution.X * GridResolution.Y;
-			check(CellIndex < uint32(GridIndirection.Num()));
-			return CellIndex;
-		}
-
-		void InsertRoots(TArray<FHairRoot>& Roots, const FVector& InMinBound, const FVector& InMaxBound)
-		{
-			MinBound = InMinBound;
-			MaxBound = InMaxBound;
-			GridIndirection.SetNumZeroed(GridResolution.X*GridResolution.Y*GridResolution.Z);
-			RootIndices.Empty();
-			RootIndices.AddDefaulted(); // Add a default empty list for the null element
-
-			const uint32 RootCount = Roots.Num();
-			for (uint32 RootIt = 0; RootIt < RootCount; ++RootIt)
-			{
-				const FHairRoot& Root = Roots[RootIt];
-				const FIntVector CellCoord = ToCellCoord(Root.Position);
-				const uint32 Index = ToIndex(CellCoord);
-				if (GridIndirection[Index] == 0)
-				{
-					GridIndirection[Index] = RootIndices.Num();
-					RootIndices.AddDefaulted();
->>>>>>> 90fae962
-				}
-				
-				TArray<int32>& CellGuideIndices = RootIndices[GridIndirection[Index]];
-				CellGuideIndices.Add(RootIt);
-			}
-		}
-
-		FORCEINLINE void SearchCell(
-			const FIntVector& CellCoord,
-			const uint32 RenCurveIndex,
-			const FHairRoot& RenRoot,
-			const TArray<FHairRoot>& SimRoots,
-			FMetrics& Metrics) const 
-		{
-			const uint32 CellIndex = ToIndex(CellCoord);
-
-<<<<<<< HEAD
-				// Top & Bottom
-				for (int32 X = -Offset; X <= Offset; ++X)
-				for (int32 Y = -Offset; Y <= Offset; ++Y)
-				{
-					bool bIsValid0 = false, bIsValid1 = false;
-					const FIntVector CellCoord0 = ClampToVolume(PointCoord + FIntVector(X, Y, Offset), bIsValid0);
-					const FIntVector CellCoord1 = ClampToVolume(PointCoord + FIntVector(X, Y,-Offset), bIsValid1);
-					if (bIsValid0) SearchCell(CellCoord0, RenCurveIndex, RenRoot, SimRoots, Metrics);
-					if (bIsValid1) SearchCell(CellCoord1, RenCurveIndex, RenRoot, SimRoots, Metrics);
-				}
-
-				const int32 OffsetMinusOne = Offset - 1;
-				// Front & Back
-				for (int32 X = -Offset; X <= Offset; ++X)
-				for (int32 Z = -OffsetMinusOne; Z <= OffsetMinusOne; ++Z)
-				{
-					bool bIsValid0 = false, bIsValid1 = false;
-					const FIntVector CellCoord0 = ClampToVolume(PointCoord + FIntVector(X,  Offset, Z), bIsValid0);
-					const FIntVector CellCoord1 = ClampToVolume(PointCoord + FIntVector(X, -Offset, Z), bIsValid1);
-					if (bIsValid0) SearchCell(CellCoord0, RenCurveIndex, RenRoot, SimRoots, Metrics);
-					if (bIsValid1) SearchCell(CellCoord1, RenCurveIndex, RenRoot, SimRoots, Metrics);
-				}
-				
-				// Left & Right
-				for (int32 Y = -OffsetMinusOne; Y <= OffsetMinusOne; ++Y)
-				for (int32 Z = -OffsetMinusOne; Z <= OffsetMinusOne; ++Z)
-				{
-					bool bIsValid0 = false, bIsValid1 = false;
-					const FIntVector CellCoord0 = ClampToVolume(PointCoord + FIntVector( Offset, Y, Z), bIsValid0);
-					const FIntVector CellCoord1 = ClampToVolume(PointCoord + FIntVector(-Offset, Y, Z), bIsValid1);
-=======
 			if (GridIndirection[CellIndex] == 0)
 				return;
 
@@ -949,32 +649,10 @@
 					bool bIsValid0 = false, bIsValid1 = false;
 					const FIntVector CellCoord0 = ClampToVolume(PointCoord + FIntVector(X, Y, Offset), bIsValid0);
 					const FIntVector CellCoord1 = ClampToVolume(PointCoord + FIntVector(X, Y,-Offset), bIsValid1);
->>>>>>> 90fae962
 					if (bIsValid0) SearchCell(CellCoord0, RenCurveIndex, RenRoot, SimRoots, Metrics);
 					if (bIsValid1) SearchCell(CellCoord1, RenCurveIndex, RenRoot, SimRoots, Metrics);
 				}
 
-<<<<<<< HEAD
-				// Early out if we have found all closest guide during a ring/layer step.
-				// This early out is not conservative, as the complex metric might find better guides one or multiple step further.
-				if (Metrics.KClosestGuideIndices[FMetrics::Count-1] != -1 && Offset >= 2)
-				{
-					break;
-				}
-			}
-
-			// If no valid guide have been found, switch to a simpler metric
-			FClosestGuides ClosestGuides;
-			SelectFinalGuides(ClosestGuides, Random, Metrics, bRandomized, bUnique);
-
-			check(ClosestGuides.Indices[0] >= 0);
-			check(ClosestGuides.Indices[1] >= 0);
-			check(ClosestGuides.Indices[2] >= 0);
-
-			return ClosestGuides;
-		}
-
-=======
 				const int32 OffsetMinusOne = Offset - 1;
 				// Front & Back
 				for (int32 X = -Offset; X <= Offset; ++X)
@@ -1017,7 +695,6 @@
 			return ClosestGuides;
 		}
 
->>>>>>> 90fae962
 
 		FORCEINLINE void SearchCell(
 			const FIntVector& CellCoord,
@@ -1054,11 +731,7 @@
 			const FHairStrandsDatas& SimStrandsData,
 			const bool bRandomized,
 			const bool bUnique,
-<<<<<<< HEAD
-			FRandomStream& Random) const 
-=======
 			const FIntVector& RandomIndices) const
->>>>>>> 90fae962
 		{
 			const FHairRoot& RenRoot = RenRoots[RenCurveIndex];
 			const FIntVector PointCoord = ToCellCoord(RenRoot.Position);
@@ -1128,19 +801,11 @@
 			FClosestGuides ClosestGuides;
 			if (Metrics0.KClosestGuideIndices[0] != -1)
 			{
-<<<<<<< HEAD
-				SelectFinalGuides(ClosestGuides, Random, Metrics0, bRandomized, bUnique);
+				SelectFinalGuides(ClosestGuides, RandomIndices, Metrics0, bRandomized, bUnique);
 			}
 			else
 			{
-				SelectFinalGuides(ClosestGuides, Random, Metrics1, bRandomized, bUnique);
-=======
-				SelectFinalGuides(ClosestGuides, RandomIndices, Metrics0, bRandomized, bUnique);
-			}
-			else
-			{
 				SelectFinalGuides(ClosestGuides, RandomIndices, Metrics1, bRandomized, bUnique);
->>>>>>> 90fae962
 			}
 
 			check(ClosestGuides.Indices[0] >= 0);
@@ -1159,11 +824,7 @@
 		const FHairStrandsDatas& SimStrandsData,
 		const bool bRandomized,
 		const bool bUnique,
-<<<<<<< HEAD
-		FRandomStream& Random)
-=======
 		const FIntVector& RandomIndices)
->>>>>>> 90fae962
 	{
 		FMetrics Metrics;
 		for (uint32 ClearIt = 0; ClearIt < FMetrics::Count; ++ClearIt)
@@ -1179,11 +840,7 @@
 		}
 			
 		FClosestGuides ClosestGuides;
-<<<<<<< HEAD
-		SelectFinalGuides(ClosestGuides, Random, Metrics, bRandomized, bUnique);
-=======
 		SelectFinalGuides(ClosestGuides, RandomIndices, Metrics, bRandomized, bUnique);
->>>>>>> 90fae962
 
 		check(ClosestGuides.Indices[0] >= 0);
 		check(ClosestGuides.Indices[1] >= 0);
@@ -1259,41 +916,12 @@
 		return Desc;
 	}
 
-<<<<<<< HEAD
-	enum class EHairInterpolationWeightMethod : uint8
-	{
-		ParametricDistance,
-		RootDistance,
-		VertexIndex
-	};
-
-	enum class EHairInterpolationDataQuality : uint8
-	{
-		Low,
-		Medium,
-		High
-	};
-
-	struct FHairInterpolationSettings
-	{
-		EHairInterpolationDataQuality Quality		= EHairInterpolationDataQuality::High;
-		EHairInterpolationWeightMethod WeightMethod = EHairInterpolationWeightMethod::ParametricDistance;
-		bool bRandomizedGuides						= false;
-		bool bUseUniqueGuide						= false;
-	};
-
-=======
->>>>>>> 90fae962
 	static void BuildInterpolationData(
 		FHairStrandsInterpolationDatas& InterpolationData,
 		const FHairStrandsDatas& SimStrandsData,
 		const FHairStrandsDatas& RenStrandsData,
-<<<<<<< HEAD
-		const FHairInterpolationSettings& Settings)
-=======
 		const FGroomBuildSettings& Settings,
 		const TArray<FIntVector>& RandomGuideIndices)
->>>>>>> 90fae962
 	{
 		TRACE_CPUPROFILER_EVENT_SCOPE(HairInterpolationBuilder::BuildInterpolationData);
 
@@ -1312,11 +940,7 @@
 			ExtractRoots(RenStrandsData, RenRoots, RenMinBound, RenMaxBound);
 			ExtractRoots(SimStrandsData, SimRoots, SimMinBound, SimMaxBound);
 
-<<<<<<< HEAD
-			if (Settings.Quality == EHairInterpolationDataQuality::Low || Settings.Quality == EHairInterpolationDataQuality::Medium)
-=======
 			if (Settings.InterpolationQuality == EGroomInterpolationQuality::Low || Settings.InterpolationQuality == EGroomInterpolationQuality::Medium)
->>>>>>> 90fae962
 			{
 				// Build a conservative bound, to insure all queries will fall 
 				// into the grid volume.
@@ -1330,10 +954,6 @@
 		uint32 TotalInvalidInterpolationCount = 0;
 		const static float MinWeightDistance = 0.0001f;
 
-<<<<<<< HEAD
-		FRandomStream Random;
-=======
->>>>>>> 90fae962
 		const uint32 RenCurveCount = RenStrandsData.GetNumCurves();
 		const uint32 SimCurveCount = SimStrandsData.GetNumCurves();
 
@@ -1341,26 +961,17 @@
 		FScopedSlowTask SlowTask(RenCurveCount, LOCTEXT("BuildInterpolationData", "Building groom simulation data"));
 		SlowTask.MakeDialog();
 
-<<<<<<< HEAD
-		ParallelFor(RenCurveCount, 
-		[
-=======
 		const FDateTime StartTime = FDateTime::UtcNow();
 		ParallelFor(RenCurveCount, 
 		[
 			StartTime,
->>>>>>> 90fae962
 			Settings,
 			RenCurveCount, &RenRoots, &RenStrandsData,
 			SimCurveCount, &SimRoots, &SimStrandsData, 
 			&RootsGrid,
 			&TotalInvalidInterpolationCount,  
 			&InterpolationData, 
-<<<<<<< HEAD
-			&Random,
-=======
 			&RandomGuideIndices,
->>>>>>> 90fae962
 			&CompletedTasks,
 			&SlowTask
 		] (uint32 RenCurveIndex) 
@@ -1372,10 +983,6 @@
 
 			if (IsInGameThread())
 			{
-<<<<<<< HEAD
-				uint32 CurrentCompletedTasks = CompletedTasks.Exchange(0);
-				SlowTask.EnterProgressFrame(CurrentCompletedTasks, LOCTEXT("ComputeGuidesAndWeights", "Computing closest guides and weights"));
-=======
 				const uint32 CurrentCompletedTasks = CompletedTasks.Exchange(0);
 				const float RemainingTasks = FMath::Clamp(SlowTask.TotalAmountOfWork - SlowTask.CompletedWork, 1.f, SlowTask.TotalAmountOfWork);
 				const FTimespan ElaspedTime = FDateTime::UtcNow() - StartTime;
@@ -1384,25 +991,11 @@
 				FTextBuilder TextBuilder;
 				TextBuilder.AppendLineFormat(LOCTEXT("ComputeGuidesAndWeights", "Computing closest guides and weights ({0})"), FText::AsTimespan(FTimespan::FromSeconds(RemainingTimeInSeconds)));
 				SlowTask.EnterProgressFrame(CurrentCompletedTasks, TextBuilder.ToText());
->>>>>>> 90fae962
 			}
 
 			const FHairRoot& StrandRoot = RenRoots[RenCurveIndex];
 
 			FClosestGuides ClosestGuides;
-<<<<<<< HEAD
-			if (Settings.Quality == EHairInterpolationDataQuality::Low)
-			{
-				ClosestGuides = RootsGrid.FindClosestRoots(RenCurveIndex, RenRoots, SimRoots, RenStrandsData, SimStrandsData, Settings.bRandomizedGuides, Settings.bUseUniqueGuide, Random);
-			}
-			else if (Settings.Quality == EHairInterpolationDataQuality::Medium)
-			{
-				ClosestGuides = RootsGrid.FindBestClosestRoots(RenCurveIndex, RenRoots, SimRoots, RenStrandsData, SimStrandsData, Settings.bRandomizedGuides, Settings.bUseUniqueGuide, Random);
-			}
-			else // (Settings.Quality == EHairInterpolationDataQuality::High)
-			{
-				ClosestGuides = FindBestRoots(RenCurveIndex, RenRoots, SimRoots, RenStrandsData, SimStrandsData, Settings.bRandomizedGuides, Settings.bUseUniqueGuide, Random);
-=======
 			if (Settings.InterpolationQuality == EGroomInterpolationQuality::Low)
 			{
 				ClosestGuides = RootsGrid.FindClosestRoots(RenCurveIndex, RenRoots, SimRoots, RenStrandsData, SimStrandsData, Settings.bRandomizeGuide, Settings.bUseUniqueGuide, RandomGuideIndices[RenCurveIndex]);
@@ -1414,7 +1007,6 @@
 			else // (Settings.Quality == EGroomInterpolationQuality::High)
 			{
 				ClosestGuides = FindBestRoots(RenCurveIndex, RenRoots, SimRoots, RenStrandsData, SimStrandsData, Settings.bRandomizeGuide, Settings.bUseUniqueGuide, RandomGuideIndices[RenCurveIndex]);
->>>>>>> 90fae962
 			}
 
 			const uint32 RendPointCount	= RenStrandsData.StrandsCurves.CurvesCount[RenCurveIndex];
@@ -1430,11 +1022,7 @@
 				for (uint32 KIndex = 0; KIndex < FClosestGuides::Count; ++KIndex)
 				{
 					// Find the closest vertex on the guide which matches the strand vertex distance along its curve
-<<<<<<< HEAD
-					if (Settings.WeightMethod == EHairInterpolationWeightMethod::ParametricDistance)
-=======
 					if (Settings.InterpolationDistance == EGroomInterpolationWeight::Parametric)
->>>>>>> 90fae962
 					{
 						const uint32 SimCurveIndex = ClosestGuides.Indices[KIndex];
 						const uint32 SimOffset = SimStrandsData.StrandsCurves.CurvesOffset[SimCurveIndex];
@@ -1451,11 +1039,7 @@
 
 					// Use only the root as a *constant* weight for deformation along each vertex
 					// Still compute the closest vertex (in parametric distance) to know on which vertex the offset/delta should be computed
-<<<<<<< HEAD
-					if (Settings.WeightMethod == EHairInterpolationWeightMethod::RootDistance)
-=======
 					if (Settings.InterpolationDistance == EGroomInterpolationWeight::Root)
->>>>>>> 90fae962
 					{
 						const uint32 SimCurveIndex = ClosestGuides.Indices[KIndex];
 						const uint32 SimOffset = SimStrandsData.StrandsCurves.CurvesOffset[SimCurveIndex];
@@ -1471,11 +1055,7 @@
 					}
 
 					// Use the *same vertex index* to match guide vertex with strand vertex
-<<<<<<< HEAD
-					if (Settings.WeightMethod == EHairInterpolationWeightMethod::VertexIndex)
-=======
 					if (Settings.InterpolationDistance == EGroomInterpolationWeight::Index)
->>>>>>> 90fae962
 					{
 						const uint32 SimCurveIndex = ClosestGuides.Indices[KIndex];
 						const uint32 SimOffset = SimStrandsData.StrandsCurves.CurvesOffset[SimCurveIndex];
@@ -1667,8 +1247,6 @@
 		}
 	}
 
-<<<<<<< HEAD
-=======
 	const TArray<uint8>& GetRenderCurveSeeds() const { return RenderCurveSeeds; }
 	const TArray<uint8>& GetSimCurveSeeds() const { return SimCurveSeeds; }
 	const TArray<FIntVector>& GetRandomGuideIndices() const { return GuideIndices; }
@@ -1682,7 +1260,6 @@
 
 bool FGroomBuilder::ProcessHairDescription(const FHairDescription& HairDescription, const FGroomBuildSettings& BuildSettings, FProcessedHairDescription& Out)
 {
->>>>>>> 90fae962
 	TRACE_CPUPROFILER_EVENT_SCOPE(FGroomBuilder::BuildGroom);
 
 	// Convert HairDescription to HairStrandsDatas
@@ -1928,9 +1505,6 @@
 		GroomAsset->HairGroupsData.Add(MoveTemp(GroupData));
 	}
 
-<<<<<<< HEAD
-	BuildData(GroomAsset, uint8(BuildSettings.InterpolationQuality), uint8(BuildSettings.InterpolationDistance), BuildSettings.bRandomizeGuide, BuildSettings.bUseUniqueGuide);
-=======
 	// If there's usable closest guides and guide weights attributes, fill them into the asset
 	// This step requires the HairSimulationData (guides) to be filled prior to this
 	if (ProcessedHairDescription.bCanUseClosestGuidesAndWeights)
@@ -1939,18 +1513,13 @@
 	}
 
 	BuildData(GroomAsset, BuildSettings);
->>>>>>> 90fae962
 
 	GroomAsset->InitResource();
 
 	return true;
 }
 
-<<<<<<< HEAD
-void FGroomBuilder::BuildData(UGroomAsset* GroomAsset, uint8 QualityLevel, uint8 WeightMethod, bool bRandomize, bool bUnique)
-=======
 void FGroomBuilder::BuildData(UGroomAsset* GroomAsset, const FGroomBuildSettings& BuildSettings)
->>>>>>> 90fae962
 {
 	if (!GroomAsset)
 	{
@@ -1982,43 +1551,18 @@
 		FGroomDataRandomizer Random(Index, HairRenderData.GetNumCurves(), HairSimulationData.GetNumCurves());
 
 		// Build RenderData for HairStrandsDatas
-<<<<<<< HEAD
-		HairStrandsBuilder::BuildRenderData(HairRenderData);
-
-		HairStrandsBuilder::BuildRenderData(HairSimulationData);
-=======
 		HairStrandsBuilder::BuildRenderData(HairRenderData, Random.GetRenderCurveSeeds());
 
 		HairStrandsBuilder::BuildRenderData(HairSimulationData, Random.GetSimCurveSeeds());
->>>>>>> 90fae962
 
 		FHairStrandsInterpolationDatas& HairInterpolationData = GroupData.HairInterpolationData;
 
 		// Build InterpolationData from render and simulation HairStrandsDatas
-<<<<<<< HEAD
-		HairInterpolationBuilder::FHairInterpolationSettings Settings;
-		Settings.bRandomizedGuides = bRandomize;
-		Settings.bUseUniqueGuide = bUnique;
-		switch (WeightMethod)
-		{
-			case 0: Settings.WeightMethod = HairInterpolationBuilder::EHairInterpolationWeightMethod::ParametricDistance; break;
-			case 1: Settings.WeightMethod = HairInterpolationBuilder::EHairInterpolationWeightMethod::RootDistance; break;
-			case 2: Settings.WeightMethod = HairInterpolationBuilder::EHairInterpolationWeightMethod::VertexIndex; break;
-		}
-		switch (QualityLevel)
-		{
-			case 0: Settings.Quality = HairInterpolationBuilder::EHairInterpolationDataQuality::Low; break;
-			case 1: Settings.Quality = HairInterpolationBuilder::EHairInterpolationDataQuality::Medium; break;
-			case 2: Settings.Quality = HairInterpolationBuilder::EHairInterpolationDataQuality::High; break;
-		}
-		HairInterpolationBuilder::BuildInterpolationData(HairInterpolationData, HairSimulationData, HairRenderData, Settings);
-=======
 		// Skip building if interpolation data was provided by the source file
 		if (HairInterpolationData.Num() == 0)
 		{
 			HairInterpolationBuilder::BuildInterpolationData(HairInterpolationData, HairSimulationData, HairRenderData, BuildSettings, Random.GetRandomGuideIndices());
 		}
->>>>>>> 90fae962
 
 		// Build Rendering data for InterpolationData
 		HairInterpolationBuilder::BuildRenderData(HairInterpolationData);
