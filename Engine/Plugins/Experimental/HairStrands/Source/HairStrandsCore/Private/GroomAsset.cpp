--- conflicted
+++ resolved
@@ -712,7 +712,6 @@
 	return Ar;
 }
 
-<<<<<<< HEAD
 void UGroomAsset::AddAssetUserData(UAssetUserData* InUserData)
 {
 	if (InUserData != nullptr)
@@ -756,7 +755,7 @@
 {
 	return &AssetUserData;
 }
-=======
+
 FArchive& operator<<(FArchive& Ar, FHairGroupInfo& GroupInfo)
 {
 	Ar.UsingCustomVersion(FPhysicsObjectVersion::GUID);
@@ -978,5 +977,4 @@
 
 #endif // WITH_EDITORONLY_DATA
 
-#undef LOCTEXT_NAMESPACE
->>>>>>> b31ce1a8
+#undef LOCTEXT_NAMESPACE