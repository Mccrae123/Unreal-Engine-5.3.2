// Copyright Epic Games, Inc. All Rights Reserved.


#pragma once

#include "UObject/Object.h"
#include "UObject/ObjectMacros.h"
#include "HairDescription.h"
#include "HairStrandsDatas.h"
#include "RenderResource.h"
<<<<<<< HEAD
#include "Interfaces/Interface_AssetUserData.h"

=======
#include "GroomSettings.h"
#include "HairStrandsInterface.h"
>>>>>>> b31ce1a8
#include "GroomAsset.generated.h"

class UMaterialInterface;
class UNiagaraSystem;
struct FHairGroupData;

/* Render buffers for root deformation for dynamic meshes */
struct FHairStrandsRootResource : public FRenderResource
{
	/** Build the hair strands resource */
	FHairStrandsRootResource(const FHairStrandsDatas* HairStrandsDatas, uint32 LODCount);

	/* Init the buffer */
	virtual void InitRHI() override;

	/* Release the buffer */
	virtual void ReleaseRHI() override;

	/* Get the resource name */
	virtual FString GetFriendlyName() const override { return TEXT("FHairStrandsRootResource"); }
	
	FRWBuffer RootPositionBuffer;
	FRWBuffer RootNormalBuffer;

	struct FMeshProjectionLOD
	{
		FHairStrandsProjectionHairData::LODData::EStatus Status = FHairStrandsProjectionHairData::LODData::EStatus::Invalid;
		int32 LODIndex = -1;

		/* Triangle on which a root is attached */
		FRWBuffer RootTriangleIndexBuffer;
		FRWBuffer RootTriangleBarycentricBuffer;
	
		/* Strand hair roots translation and rotation in rest position relative to the bound triangle. Positions are relative to the rest root center */
		FVector	  RestRootOffset = FVector::ZeroVector;
		FRWBuffer RestRootTrianglePosition0Buffer;
		FRWBuffer RestRootTrianglePosition1Buffer;
		FRWBuffer RestRootTrianglePosition2Buffer;

		/* Strand hair roots translation and rotation in triangle-deformed position relative to the bound triangle. Positions are relative the deformed root center*/
		FVector   DeformedRootOffset = FVector::ZeroVector;
		FRWBuffer DeformedRootTrianglePosition0Buffer;
		FRWBuffer DeformedRootTrianglePosition1Buffer;
		FRWBuffer DeformedRootTrianglePosition2Buffer;
	};

	/* Store the hair projection information for each mesh LOD */
	TArray<FMeshProjectionLOD> MeshProjectionLODs;

	/* Strand hair vertex to curve index */
	FRWBuffer VertexToCurveIndexBuffer;

	const uint32 RootCount;
	/* Curve index for every vertices */
	TArray<FHairStrandsIndexFormat::Type> CurveIndices;

	/* Curve root's positions */
	TArray<FHairStrandsRootPositionFormat::Type> RootPositions;

	/* Curve root's normal orientation */
	TArray<FHairStrandsRootNormalFormat::Type> RootNormals;
};

/* Render buffers that will be used for rendering */
struct FHairStrandsRestResource : public FRenderResource
{
	/** Build the hair strands resource */
	FHairStrandsRestResource(const FHairStrandsDatas::FRenderData& HairStrandRenderData, const FVector& PositionOffset);

	/* Init the buffer */
	virtual void InitRHI() override;

	/* Release the buffer */
	virtual void ReleaseRHI() override;

	/* Get the resource name */
	virtual FString GetFriendlyName() const override { return TEXT("FHairStrandsResource"); }

	/* Strand hair rest position buffer */
	FRWBuffer RestPositionBuffer;

	/* Strand hair attribute buffer */
	FRWBuffer AttributeBuffer;

	/* Strand hair material buffer */
	FRWBuffer MaterialBuffer;
	
	/* Position offset as the rest positions are expressed in relative coordinate (16bits) */
	FVector PositionOffset = FVector::ZeroVector;

	/* Reference to the hair strands render data */
	const FHairStrandsDatas::FRenderData& RenderData;
};

struct FHairStrandsDeformedResource : public FRenderResource
{
	/** Build the hair strands resource */
	FHairStrandsDeformedResource(const FHairStrandsDatas::FRenderData& HairStrandRenderData, bool bInitializeData);

	/* Init the buffer */
	virtual void InitRHI() override;

	/* Release the buffer */
	virtual void ReleaseRHI() override;

	/* Get the resource name */
	virtual FString GetFriendlyName() const override { return TEXT("FHairStrandsDeformedResource"); }

	/* Strand hair deformed position buffer (previous and current) */
	FRWBuffer DeformedPositionBuffer[2];

	/* Strand hair tangent buffer */
	FRWBuffer TangentBuffer;

	/* Position offset as the deformed positions are expressed in relative coordinate (16bits) */
	FVector PositionOffset = FVector::ZeroVector;

	/* Reference to the hair strands render data */
	const FHairStrandsDatas::FRenderData& RenderData;

	/* Whether the GPU data should be initialized with the asset data or not */
	const bool bInitializedData;
};

struct FHairStrandsClusterCullingResource : public FRenderResource
{
	FHairStrandsClusterCullingResource(const FHairGroupData& GroupData);

	/* Init the buffer */
	virtual void InitRHI() override;

	/* Release the buffer */
	virtual void ReleaseRHI() override;

	/* Get the resource name */
	virtual FString GetFriendlyName() const override { return TEXT("FHairStrandsClusterResource"); }


	struct FClusterInfo
	{
		uint32 FirstVertexId;
		uint32 VertexIdCountLodHigh;
		uint32 VertexIdCountLodLow;
		uint32 UnusedUint;
	};
	TArray<FClusterInfo> ClusterInfoArray;
	TArray<uint32> VertexToClusterIdArray;
	TArray<uint32> ClusterVertexIdArray;
	TArray<float> ClusterIndexRadiusScaleInfoArray;

	/* Cluster info buffer */
	FReadBuffer ClusterInfoBuffer;		// Contains: Start VertexId, VertexId Count (for VertexToClusterIdBuffer)

	/* VertexId => ClusterId to know which AABB to contribute to*/
	FReadBuffer VertexToClusterIdBuffer;

	/* Concatenated data for each cluster: list of VertexId pointed to by ClusterInfoBuffer */
	FReadBuffer ClusterVertexIdBuffer;

	/* Contains information to recove the radius scale to apply per cluster when decimating vertex count */
	FReadBuffer ClusterIndexRadiusScaleInfoBuffer;

	/* Number of cluster  */
	uint32 ClusterCount;
	/* Number of vertex  */
	uint32 VertexCount;
};

struct FHairStrandsInterpolationResource : public FRenderResource
{
	/** Build the hair strands resource */
	FHairStrandsInterpolationResource(const FHairStrandsInterpolationDatas::FRenderData& InterpolationRenderData, const FHairStrandsDatas& SimDatas);

	/* Init the buffer */
	virtual void InitRHI() override;

	/* Release the buffer */
	virtual void ReleaseRHI() override;

	/* Get the resource name */
	virtual FString GetFriendlyName() const override { return TEXT("FHairStrandsInterplationResource"); }

	FRWBuffer Interpolation0Buffer;
	FRWBuffer Interpolation1Buffer;

	// For debug purpose only (should be remove once all hair simulation is correctly handled)
	FRWBuffer SimRootPointIndexBuffer;
	TArray<FHairStrandsRootIndexFormat::Type> SimRootPointIndex;

	/* Reference to the hair strands interpolation render data */
	const FHairStrandsInterpolationDatas::FRenderData& RenderData;
};

#if RHI_RAYTRACING
struct FHairStrandsRaytracingResource : public FRenderResource
{
	/** Build the hair strands resource */
	FHairStrandsRaytracingResource(const FHairStrandsDatas& HairStrandsDatas);

	/* Init the buffer */
	virtual void InitRHI() override;

	/* Release the buffer */
	virtual void ReleaseRHI() override;

	/* Get the resource name */
	virtual FString GetFriendlyName() const override { return TEXT("FHairStrandsRaytracingResource"); }

	FRWBuffer PositionBuffer;
	FRayTracingGeometry RayTracingGeometry;
	uint32 VertexCount;
};
#endif

USTRUCT(BlueprintType)
struct HAIRSTRANDSCORE_API FHairGroupInfo
{
	GENERATED_BODY()

	UPROPERTY(VisibleAnywhere, Category = "Info")
	int32 GroupID = 0;

	UPROPERTY(VisibleAnywhere, Category = "Info", meta = (DisplayName = "Curve Count"))
	int32 NumCurves = 0;

	UPROPERTY(VisibleAnywhere, Category = "Info", meta = (DisplayName = "Guide Count"))
	int32 NumGuides = 0;

	UPROPERTY(VisibleAnywhere, Category = "Info", meta = (DisplayName = "Import options", ToolTip = "Show the options used at import time"))
	FGroomBuildSettings ImportSettings;

	UPROPERTY(EditAnywhere, Category="Rendering")
	UMaterialInterface* Material = nullptr;

	// Currently hide the Nigara simulation slot as it is not used, and could confuse users
	//UPROPERTY(EditAnywhere, Category="Simulation", meta = (DisplayName = "Niagara System Asset"))
	//UNiagaraSystem* NiagaraAsset = nullptr;

	friend FArchive& operator<<(FArchive& Ar, FHairGroupInfo& GroupInfo);
};

struct HAIRSTRANDSCORE_API FHairGroupData
{
	FHairStrandsDatas HairRenderData;
	FHairStrandsDatas HairSimulationData;
	FHairStrandsInterpolationDatas HairInterpolationData;

	/** Interpolated hair render resource to be allocated */
	FHairStrandsRestResource* HairStrandsRestResource = nullptr;

	/** Guide render resource to be allocated */
	FHairStrandsRestResource* HairSimulationRestResource = nullptr;

	friend FArchive& operator<<(FArchive& Ar, FHairGroupData& GroupData);
};

/**
 * Implements an asset that can be used to store hair strands
 */
UCLASS(BlueprintType, hidecategories = (Object))
class HAIRSTRANDSCORE_API UGroomAsset : public UObject, public IInterface_AssetUserData
{
	GENERATED_BODY()

#if WITH_EDITOR
	/** Notification when anything changed */
	DECLARE_MULTICAST_DELEGATE(FOnGroomAssetChanged);
#endif

public:

	UPROPERTY(EditAnywhere, EditFixedSize, BlueprintReadWrite, Category = "HairGroups", meta = (DisplayName = "Group"))
	TArray<FHairGroupInfo> HairGroupsInfo;

	TArray<FHairGroupData> HairGroupsData;

	//~ Begin UObject Interface.
	virtual void PostLoad() override;
	virtual void BeginDestroy() override;
	virtual void Serialize(FArchive& Ar) override;

	/** Density factor for converting hair into guide curve if no guides are provided. */
	UPROPERTY(VisibleAnywhere, BlueprintReadWrite, Category = "BuildSettings", meta = (ClampMin = "0.01", UIMin = "0.01", UIMax = "1.0"))
	float HairToGuideDensity = 0.1f;

#if WITH_EDITOR
	FOnGroomAssetChanged& GetOnGroomAssetChanged() { return OnGroomAssetChanged;  }

	/**  Part of Uobject interface  */
	virtual void PostEditChangeProperty(FPropertyChangedEvent& PropertyChangedEvent) override;

#endif // WITH_EDITOR

#if WITH_EDITORONLY_DATA

	/** Asset data to be used when re-importing */
	UPROPERTY(VisibleAnywhere, Instanced, Category = ImportSettings)
	class UAssetImportData* AssetImportData;

	/** Retrievde the asset tags*/
	virtual void GetAssetRegistryTags(TArray<FAssetRegistryTag>& OutTags) const override;

	/** Part of Uobject interface */
	virtual void PostInitProperties() override;

#endif // WITH_EDITORONLY_DATA

	/** Initialize resources. */
	void InitResource();

	/** Update resources. */
	void UpdateResource();

	/** Release the hair strands resource. */
	void ReleaseResource();

	/**
	 * Initializes an instance for use with this vector field.
	 */
	void InitInstance(class FVectorFieldInstance* Instance, bool bPreviewInstance);

	void Reset();

	int32 GetNumHairGroups() const;

<<<<<<< HEAD
=======
	/** Returns true if the asset has the HairDescription needed to recompute its groom data */
	bool CanRebuildFromDescription() const;

//private :
>>>>>>> b31ce1a8
#if WITH_EDITOR
	FOnGroomAssetChanged OnGroomAssetChanged;
#endif

<<<<<<< HEAD
	//~ Begin IInterface_AssetUserData Interface
	virtual void AddAssetUserData(UAssetUserData* InUserData) override;
	virtual void RemoveUserDataOfClass(TSubclassOf<UAssetUserData> InUserDataClass) override;
	virtual UAssetUserData* GetAssetUserDataOfClass(TSubclassOf<UAssetUserData> InUserDataClass) override;
	virtual const TArray<UAssetUserData*>* GetAssetUserDataArray() const override;
	//~ End IInterface_AssetUserData Interface

//private : 


	TUniquePtr<FHairDescription> HairDescription;

	/** Array of user data stored with the asset */
	UPROPERTY(EditAnywhere, AdvancedDisplay, Instanced, Category = HairLab)
	TArray<UAssetUserData*> AssetUserData;
=======
#if WITH_EDITORONLY_DATA
public:
	/** Commits a HairDescription to buffer for serialization */
	void CommitHairDescription(FHairDescription&& HairDescription);

	/** Caches the computed groom data with the given build settings from/to the Derived Data Cache, building it if needed */
	bool CacheDerivedData(const struct FGroomBuildSettings* BuildSettings = nullptr);

private:
	FString BuildDerivedDataKeySuffix(const struct FGroomBuildSettings& BuildSettings);

	TUniquePtr<FHairDescription> HairDescription;
	TUniquePtr<FHairDescriptionBulkData> HairDescriptionBulkData;

	UPROPERTY()
	bool bIsCacheable = true;
#endif
>>>>>>> b31ce1a8
};<|MERGE_RESOLUTION|>--- conflicted
+++ resolved
@@ -8,13 +8,10 @@
 #include "HairDescription.h"
 #include "HairStrandsDatas.h"
 #include "RenderResource.h"
-<<<<<<< HEAD
-#include "Interfaces/Interface_AssetUserData.h"
-
-=======
 #include "GroomSettings.h"
 #include "HairStrandsInterface.h"
->>>>>>> b31ce1a8
+#include "Interfaces/Interface_AssetUserData.h"
+
 #include "GroomAsset.generated.h"
 
 class UMaterialInterface;
@@ -340,18 +337,9 @@
 
 	int32 GetNumHairGroups() const;
 
-<<<<<<< HEAD
-=======
 	/** Returns true if the asset has the HairDescription needed to recompute its groom data */
 	bool CanRebuildFromDescription() const;
 
-//private :
->>>>>>> b31ce1a8
-#if WITH_EDITOR
-	FOnGroomAssetChanged OnGroomAssetChanged;
-#endif
-
-<<<<<<< HEAD
 	//~ Begin IInterface_AssetUserData Interface
 	virtual void AddAssetUserData(UAssetUserData* InUserData) override;
 	virtual void RemoveUserDataOfClass(TSubclassOf<UAssetUserData> InUserDataClass) override;
@@ -359,15 +347,11 @@
 	virtual const TArray<UAssetUserData*>* GetAssetUserDataArray() const override;
 	//~ End IInterface_AssetUserData Interface
 
-//private : 
-
-
-	TUniquePtr<FHairDescription> HairDescription;
-
-	/** Array of user data stored with the asset */
-	UPROPERTY(EditAnywhere, AdvancedDisplay, Instanced, Category = HairLab)
-	TArray<UAssetUserData*> AssetUserData;
-=======
+//private :
+#if WITH_EDITOR
+	FOnGroomAssetChanged OnGroomAssetChanged;
+#endif
+
 #if WITH_EDITORONLY_DATA
 public:
 	/** Commits a HairDescription to buffer for serialization */
@@ -382,8 +366,11 @@
 	TUniquePtr<FHairDescription> HairDescription;
 	TUniquePtr<FHairDescriptionBulkData> HairDescriptionBulkData;
 
+	/** Array of user data stored with the asset */
+	UPROPERTY(EditAnywhere, AdvancedDisplay, Instanced, Category = HairLab)
+	TArray<UAssetUserData*> AssetUserData;
+
 	UPROPERTY()
 	bool bIsCacheable = true;
 #endif
->>>>>>> b31ce1a8
 };