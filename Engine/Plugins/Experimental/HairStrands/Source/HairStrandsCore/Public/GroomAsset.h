// Copyright Epic Games, Inc. All Rights Reserved.


#pragma once

#include "UObject/Object.h"
#include "UObject/ObjectMacros.h"
#include "HairDescription.h"
#include "HairStrandsDatas.h"
#include "RenderResource.h"
#include "GroomSettings.h"
#include "Curves/CurveFloat.h"
#include "HairStrandsInterface.h"
#include "Interfaces/Interface_AssetUserData.h"
#include "Engine/SkeletalMesh.h"
#include "Interfaces/Interface_AssetUserData.h"

#include "GroomAsset.generated.h"

/** List of interpolation type */
UENUM(BlueprintType)
enum class EGroomInterpolationType : uint8
{
	None = 0 UMETA(Hidden),
	RigidTransform = 0x02 UMETA(DisplatName = "RigidTransform"),
	OffsetTransform = 0x04 UMETA(DisplatName = "OffsetTransform"),
	SmoothTransform = 0x08 UMETA(DisplatName = "SmoothTransform")
};

/** List of niagara solvers */
UENUM(BlueprintType)
enum class EGroomNiagaraSolvers : uint8
{
	None = 0 UMETA(Hidden),
	CosseratRods = 0x02 UMETA(DisplatName = "GroomRods"),
	AngularSprings = 0x04 UMETA(DisplatName = "GroomSprings"),
	CustomSolver = 0x08 UMETA(DisplatName = "CustomSolver")
};

/** Size of each strands*/
UENUM(BlueprintType)
enum class EGroomStrandsSize : uint8
{
	None = 0 UMETA(Hidden),
	Size2 = 0x02 UMETA(DisplatName = "2"),
	Size4 = 0x04 UMETA(DisplatName = "4"),
	Size8 = 0x08 UMETA(DisplatName = "8"),
	Size16 = 0x10 UMETA(DisplatName = "16"),
	Size32 = 0x20 UMETA(DisplatName = "32")
};

class UAssetUserData;
class UMaterialInterface;
class UNiagaraSystem;
struct FHairGroupData;

/* Source/CPU data for root resources (GPU resources are stored into FHairStrandsRootResources) */
struct FHairStrandsRootData
{
	/** Build the hair strands resource */
	FHairStrandsRootData();
	FHairStrandsRootData(const FHairStrandsDatas* HairStrandsDatas, uint32 LODCount, const TArray<uint32>& NumSamples);
	void Serialize(FArchive& Ar);
	void Reset();
	bool HasProjectionData() const;

	struct FMeshProjectionLOD
	{
		int32 LODIndex = -1;

		/* Triangle on which a root is attached */
		/* When the projection is done with source to target mesh transfer, the projection indices does not match.
		   In this case we need to separate index computation. The barycentric coords remain the same however. */
		TArray<FHairStrandsCurveTriangleIndexFormat::Type> RootTriangleIndexBuffer;
		TArray<FHairStrandsCurveTriangleBarycentricFormat::Type> RootTriangleBarycentricBuffer;

		/* Strand hair roots translation and rotation in rest position relative to the bound triangle. Positions are relative to the rest root center */
		TArray<FHairStrandsMeshTrianglePositionFormat::Type> RestRootTrianglePosition0Buffer;
		TArray<FHairStrandsMeshTrianglePositionFormat::Type> RestRootTrianglePosition1Buffer;
		TArray<FHairStrandsMeshTrianglePositionFormat::Type> RestRootTrianglePosition2Buffer;

		/* Number of samples used for the mesh interpolation */
		uint32 SampleCount = 0;

		/* Store the hair interpolation weights | Size = SamplesCount * SamplesCount */
		TArray<FHairStrandsWeightFormat::Type> MeshInterpolationWeightsBuffer;

		/* Store the samples vertex indices */
		TArray<FHairStrandsIndexFormat::Type> MeshSampleIndicesBuffer;

		/* Store the samples rest positions */
		TArray<FHairStrandsMeshTrianglePositionFormat::Type> RestSamplePositionsBuffer;
	};

	/* Number of roots */
	uint32 RootCount;

	/* Curve index for every vertices */
	TArray<FHairStrandsIndexFormat::Type> VertexToCurveIndexBuffer;

	/* Curve root's positions */
	TArray<FHairStrandsRootPositionFormat::Type> RootPositionBuffer;

	/* Curve root's normal orientation */
	TArray<FHairStrandsRootNormalFormat::Type> RootNormalBuffer;

	/* Store the hair projection information for each mesh LOD */
	TArray<FMeshProjectionLOD> MeshProjectionLODs;
};

/* Render buffers for root deformation for dynamic meshes */
struct FHairStrandsRestRootResource : public FRenderResource
{
	/** Build the hair strands resource */
	FHairStrandsRestRootResource();
	FHairStrandsRestRootResource(const FHairStrandsRootData& RootData);
	FHairStrandsRestRootResource(const FHairStrandsDatas* HairStrandsDatas, uint32 LODCount, const TArray<uint32>& NumSamples);

	/* Init the buffer */
	virtual void InitRHI() override;

	/* Release the buffer */
	virtual void ReleaseRHI() override;

	/* Get the resource name */
	virtual FString GetFriendlyName() const override { return TEXT("FHairStrandsRestRootResource"); }

	/* Populate GPU LOD data from RootData (this function doesn't initialize resources) */
	void PopulateFromRootData();

	FRWBuffer RootPositionBuffer;
	FRWBuffer RootNormalBuffer;
	FRWBuffer VertexToCurveIndexBuffer;

	struct FMeshProjectionLOD
	{
		const bool IsValid() const { return Status == FHairStrandsProjectionHairData::EStatus::Completed; }
		FHairStrandsProjectionHairData::EStatus Status = FHairStrandsProjectionHairData::EStatus::Invalid;
		int32 LODIndex = -1;

		/* Triangle on which a root is attached */
		/* When the projection is done with source to target mesh transfer, the projection indices does not match.
		   In this case we need to separate index computation. The barycentric coords remain the same however. */
		FRWBuffer RootTriangleIndexBuffer;
		FRWBuffer RootTriangleBarycentricBuffer;

		/* Strand hair roots translation and rotation in rest position relative to the bound triangle. Positions are relative to the rest root center */
<<<<<<< HEAD
		FVector	  RestRootOffset = FVector::ZeroVector;
=======
>>>>>>> 90fae962
		FRWBuffer RestRootTrianglePosition0Buffer;
		FRWBuffer RestRootTrianglePosition1Buffer;
		FRWBuffer RestRootTrianglePosition2Buffer;

<<<<<<< HEAD
		/* Strand hair roots translation and rotation in triangle-deformed position relative to the bound triangle. Positions are relative the deformed root center*/
		FVector   DeformedRootOffset = FVector::ZeroVector;
		FRWBuffer DeformedRootTrianglePosition0Buffer;
		FRWBuffer DeformedRootTrianglePosition1Buffer;
		FRWBuffer DeformedRootTrianglePosition2Buffer;
=======
		/* Strand hair mesh interpolation matrix and sample indices */
		uint32 SampleCount = 0;
		FRWBuffer MeshInterpolationWeightsBuffer;
		FRWBuffer MeshSampleIndicesBuffer;
		FRWBuffer RestSamplePositionsBuffer;
>>>>>>> 90fae962
	};

	/* Store the hair projection information for each mesh LOD */
	TArray<FMeshProjectionLOD> MeshProjectionLODs;

	/* Store CPU data for root info & root binding */
	FHairStrandsRootData RootData;
};


/* Render buffers for root deformation for dynamic meshes */
struct FHairStrandsDeformedRootResource : public FRenderResource
{
	/** Build the hair strands resource */
	FHairStrandsDeformedRootResource();
	FHairStrandsDeformedRootResource(const FHairStrandsRestRootResource* InRestResources);

	/* Init the buffer */
	virtual void InitRHI() override;

	/* Release the buffer */
	virtual void ReleaseRHI() override;

	/* Get the resource name */
	virtual FString GetFriendlyName() const override { return TEXT("FHairStrandsDeformedRootResource"); }

	struct FMeshProjectionLOD
	{
		const bool IsValid() const { return Status == FHairStrandsProjectionHairData::EStatus::Completed; }
		FHairStrandsProjectionHairData::EStatus Status = FHairStrandsProjectionHairData::EStatus::Invalid;
		int32 LODIndex = -1;

		/* Strand hair roots translation and rotation in triangle-deformed position relative to the bound triangle. Positions are relative the deformed root center*/
		FRWBuffer DeformedRootTrianglePosition0Buffer;
		FRWBuffer DeformedRootTrianglePosition1Buffer;
		FRWBuffer DeformedRootTrianglePosition2Buffer;

		/* Strand hair mesh interpolation matrix and sample indices */
		uint32 SampleCount = 0;
		FRWBuffer DeformedSamplePositionsBuffer;
		FRWBuffer MeshSampleWeightsBuffer;
	};

	/* Store the hair projection information for each mesh LOD */
	uint32 RootCount = 0;
	TArray<FMeshProjectionLOD> MeshProjectionLODs;
};

/* Render buffers that will be used for rendering */
struct FHairStrandsRestResource : public FRenderResource
{
	/** Build the hair strands resource */
	FHairStrandsRestResource(const FHairStrandsDatas::FRenderData& HairStrandRenderData, const FVector& PositionOffset);

	/* Init the buffer */
	virtual void InitRHI() override;

	/* Release the buffer */
	virtual void ReleaseRHI() override;

	/* Get the resource name */
	virtual FString GetFriendlyName() const override { return TEXT("FHairStrandsResource"); }

	/* Strand hair rest position buffer */
	FRWBuffer RestPositionBuffer;

	/* Strand hair attribute buffer */
	FRWBuffer AttributeBuffer;

	/* Strand hair material buffer */
	FRWBuffer MaterialBuffer;
	
	/* Position offset as the rest positions are expressed in relative coordinate (16bits) */
	FVector PositionOffset = FVector::ZeroVector;

	/* Reference to the hair strands render data */
	const FHairStrandsDatas::FRenderData& RenderData;
};

struct FHairStrandsDeformedResource : public FRenderResource
{
	/** Build the hair strands resource */
	FHairStrandsDeformedResource(const FHairStrandsDatas::FRenderData& HairStrandRenderData, bool bInitializeData);

	/* Init the buffer */
	virtual void InitRHI() override;

	/* Release the buffer */
	virtual void ReleaseRHI() override;

	/* Get the resource name */
	virtual FString GetFriendlyName() const override { return TEXT("FHairStrandsDeformedResource"); }

	/* Strand hair deformed position buffer (previous and current) */
	FRWBuffer DeformedPositionBuffer[2];

	/* Strand hair tangent buffer */
	FRWBuffer TangentBuffer;

	/* Position offset as the deformed positions are expressed in relative coordinate (16bits) */
	FVector PositionOffset = FVector::ZeroVector;

	/* Reference to the hair strands render data */
	const FHairStrandsDatas::FRenderData& RenderData;

	/* Whether the GPU data should be initialized with the asset data or not */
	const bool bInitializedData = false;

	/* Whether the GPU data should be initialized with the asset data or not */
	uint32 CurrentIndex = 0;
};

struct FHairStrandsClusterCullingResource : public FRenderResource
{
	FHairStrandsClusterCullingResource(const FHairStrandsDatas& RenStrandsData);

	/* Init the buffer */
	virtual void InitRHI() override;

	/* Release the buffer */
	virtual void ReleaseRHI() override;

	/* Get the resource name */
	virtual FString GetFriendlyName() const override { return TEXT("FHairStrandsClusterResource"); }


	struct FClusterInfo
	{
		uint32 FirstVertexId;
		uint32 VertexIdCountLodHigh;
		uint32 VertexIdCountLodLow;
		uint32 UnusedUint;
	};
	TArray<FClusterInfo> ClusterInfoArray;
	TArray<uint32> VertexToClusterIdArray;
	TArray<uint32> ClusterVertexIdArray;
	TArray<float> ClusterIndexRadiusScaleInfoArray;

	/* Cluster info buffer */
	FReadBuffer ClusterInfoBuffer;		// Contains: Start VertexId, VertexId Count (for VertexToClusterIdBuffer)

	/* VertexId => ClusterId to know which AABB to contribute to*/
	FReadBuffer VertexToClusterIdBuffer;

	/* Concatenated data for each cluster: list of VertexId pointed to by ClusterInfoBuffer */
	FReadBuffer ClusterVertexIdBuffer;

	/* Contains information to recove the radius scale to apply per cluster when decimating vertex count */
	FReadBuffer ClusterIndexRadiusScaleInfoBuffer;

	/* Number of cluster  */
	uint32 ClusterCount;
	/* Number of vertex  */
	uint32 VertexCount;
};

struct FHairStrandsInterpolationResource : public FRenderResource
{
	/** Build the hair strands resource */
	FHairStrandsInterpolationResource(const FHairStrandsInterpolationDatas::FRenderData& InterpolationRenderData, const FHairStrandsDatas& SimDatas);

	/* Init the buffer */
	virtual void InitRHI() override;

	/* Release the buffer */
	virtual void ReleaseRHI() override;

	/* Get the resource name */
	virtual FString GetFriendlyName() const override { return TEXT("FHairStrandsInterplationResource"); }

	FRWBuffer Interpolation0Buffer;
	FRWBuffer Interpolation1Buffer;

	// For debug purpose only (should be remove once all hair simulation is correctly handled)
	FRWBuffer SimRootPointIndexBuffer;
	TArray<FHairStrandsRootIndexFormat::Type> SimRootPointIndex;

	/* Reference to the hair strands interpolation render data */
	const FHairStrandsInterpolationDatas::FRenderData& RenderData;
};

#if RHI_RAYTRACING
struct FHairStrandsRaytracingResource : public FRenderResource
{
	/** Build the hair strands resource */
	FHairStrandsRaytracingResource(const FHairStrandsDatas& HairStrandsDatas);

	/* Init the buffer */
	virtual void InitRHI() override;

	/* Release the buffer */
	virtual void ReleaseRHI() override;

	/* Get the resource name */
	virtual FString GetFriendlyName() const override { return TEXT("FHairStrandsRaytracingResource"); }

	FRWBuffer PositionBuffer;
	FRayTracingGeometry RayTracingGeometry;
	uint32 VertexCount;
};
#endif


USTRUCT(BlueprintType)
struct HAIRSTRANDSCORE_API FHairSolverSettings
{
	GENERATED_BODY()

	FHairSolverSettings();

	/** Enable the simulation for the group */
	UPROPERTY(EditAnywhere, Category = "SolverSettings", meta = (ToolTip = "Enable the simulation on that group"))
	bool EnableSimulation;

	/** Niagara solver to be used for simulation */
	UPROPERTY(EditAnywhere, Category = "SolverSettings", meta = (ToolTip = "Niagara solver to be used for simulation"))
	EGroomNiagaraSolvers NiagaraSolver;

	/** Custom system to be used for simulation */
	UPROPERTY(EditAnywhere, Category = "SolverSettings", meta = (EditCondition = "NiagaraSolver == EGroomNiagaraSolvers::CustomSolver", ToolTip = "Custom niagara system to be used if custom solver is picked"))
	TSoftObjectPtr<UNiagaraSystem> CustomSystem;

	/** Number of substeps to be used */
	UPROPERTY(EditAnywhere, Category = "SolverSettings", meta = (ToolTip = "Number of sub steps to be done per frame. The actual solver calls are done at 24 fps"))
	int32 SubSteps;

	/** Number of iterations for the constraint solver  */
	UPROPERTY(EditAnywhere, Category = "SolverSettings", meta = (ToolTip = "Number of iterations to solve the constraints with the xpbd solver"))
	int32 IterationCount;
};

USTRUCT(BlueprintType)
struct HAIRSTRANDSCORE_API FHairExternalForces
{
	GENERATED_BODY()

	FHairExternalForces();

	/** Acceleration vector in cm/s2 to be used for the gravity*/
	UPROPERTY(EditAnywhere, Category = "ExternalForces", meta = (ToolTip = "Acceleration vector in cm/s2 to be used for the gravity"))
	FVector GravityVector;

	/** Coefficient between 0 and 1 to be used for the air drag */
	UPROPERTY(EditAnywhere, Category = "ExternalForces", meta = (ToolTip = "Coefficient between 0 and 1 to be used for the air drag"))
	float AirDrag;

	/** Velocity of the surrounding air in cm/s */
	UPROPERTY(EditAnywhere, Category = "ExternalForces", meta = (ToolTip = "Velocity of the surrounding air in cm/s"))
	FVector AirVelocity;
};

USTRUCT(BlueprintType)
struct HAIRSTRANDSCORE_API FHairBendConstraint
{
	GENERATED_BODY()

	FHairBendConstraint();

	/** Enable the solve of the bend constraint during the xpbd loop */
	UPROPERTY(EditAnywhere, Category = "BendConstraint", meta = (ToolTip = "Enable the solve of the bend constraint during the xpbd loop"))
	bool SolveBend;

	/** Enable the projection of the bend constraint after the xpbd loop */
	UPROPERTY(EditAnywhere, Category = "BendConstraint", meta = (ToolTip = "Enable ther projection of the bend constraint after the xpbd loop"))
	bool ProjectBend;

	/** Damping for the bend constraint between 0 and 1 */
	UPROPERTY(EditAnywhere, Category = "BendConstraint", meta = (ToolTip = "Damping for the bend constraint between 0 and 1"))
	float BendDamping;

	/** Stiffness for the bend constraint in GPa */
	UPROPERTY(EditAnywhere, Category = "BendConstraint", meta = (ToolTip = "Stiffness for the bend constraint in GPa"))
	float BendStiffness;

	/** Stiffness scale along the strand */
	UPROPERTY(EditAnywhere, Category = "BendConstraint", meta = (DisplayName = "Stiffness Scale", ViewMinInput = "0.0", ViewMaxInput = "1.0", ViewMinOutput = "0.0", ViewMaxOutput = "1.0", TimeLineLength = "1.0", XAxisName = "Strand Coordinate (0,1)", YAxisName = "Bend Scale", ToolTip = "This curve determines how much the bend stiffness will be scaled along each strand. \n The X axis range is [0,1], 0 mapping the root and 1 the tip"))
	FRuntimeFloatCurve BendScale;
};


USTRUCT(BlueprintType)
struct HAIRSTRANDSCORE_API FHairStretchConstraint
{
	GENERATED_BODY()

	FHairStretchConstraint();

	/** Enable the solve of the stretch constraint during the xpbd loop */
	UPROPERTY(EditAnywhere, Category = "StretchConstraint", meta = (ToolTip = "Enable the solve of the stretch constraint during the xpbd loop"))
	bool SolveStretch;

	/** Enable the projection of the stretch constraint after the xpbd loop */
	UPROPERTY(EditAnywhere, Category = "StretchConstraint", meta = (ToolTip = "Enable ther projection of the stretch constraint after the xpbd loop"))
	bool ProjectStretch;

	/** Damping for the stretch constraint between 0 and 1 */
	UPROPERTY(EditAnywhere, Category = "StretchConstraint", meta = (ToolTip = "Damping for the stretch constraint between 0 and 1"))
	float StretchDamping;

	/** Stiffness for the stretch constraint in GPa */
	UPROPERTY(EditAnywhere, Category = "StretchConstraint", meta = (ToolTip = "Stiffness for the stretch constraint in GPa"))
	float StretchStiffness;

	/** Stretch scale along the strand  */
	UPROPERTY(EditAnywhere, Category = "StretchConstraint", meta = (DisplayName = "Stiffness Scale", ViewMinInput = "0.0", ViewMaxInput = "1.0", ViewMinOutput = "0.0", ViewMaxOutput = "1.0", TimeLineLength = "1.0", XAxisName = "Strand Coordinate (0,1)", YAxisName = "Stretch Scale", ToolTip = "This curve determines how much the stretch stiffness will be scaled along each strand. \n The X axis range is [0,1], 0 mapping the root and 1 the tip"))
	FRuntimeFloatCurve StretchScale;
};

USTRUCT(BlueprintType)
struct HAIRSTRANDSCORE_API FHairCollisionConstraint
{
	GENERATED_BODY()

	FHairCollisionConstraint();

	/** Enable the solve of the collision constraint during the xpbd loop  */
	UPROPERTY(EditAnywhere, Category = "CollisionConstraint", meta = (ToolTip = "Enable the solve of the collision constraint during the xpbd loop"))
	bool SolveCollision;

	/** Enable ther projection of the collision constraint after the xpbd loop */
	UPROPERTY(EditAnywhere, Category = "CollisionConstraint", meta = (ToolTip = "Enable ther projection of the collision constraint after the xpbd loop"))
	bool ProjectCollision;

	/** Static friction used for collision against the physics asset */
	UPROPERTY(EditAnywhere, Category = "Collision Constraint", meta = (ToolTip = "Static friction used for collision against the physics asset"))
	float StaticFriction;

	/** Kinetic friction used for collision against the physics asset*/
	UPROPERTY(EditAnywhere, Category = "CollisionConstraint", meta = (ToolTip = "Kinetic friction used for collision against the physics asset"))
	float KineticFriction;

	/** Viscosity parameter between 0 and 1 that will be used for self collision */
	UPROPERTY(EditAnywhere, Category = "CollisionConstraint", meta = (ToolTip = "Viscosity parameter between 0 and 1 that will be used for self collision"))
	float StrandsViscosity;

	/** Dimension of the grid used to compute the viscosity force */
	UPROPERTY(EditAnywhere, Category = "CollisionConstraint", meta = (ToolTip = "Dimension of the grid used to compute the viscosity force"))
	FIntVector GridDimension;

	/** Radius that will be used for the collision detection against the physics asset */
	UPROPERTY(EditAnywhere, Category = "CollisionConstraint", meta = (ToolTip = "Radius that will be used for the collision detection against the physics asset"))
	float CollisionRadius;

	/** Radius scale along the strand */
	UPROPERTY(EditAnywhere, Category = "CollisionConstraint", meta = (ViewMinInput = "0.0", ViewMaxInput = "1.0", ViewMinOutput = "0.0", ViewMaxOutput = "1.0", TimeLineLength = "1.0", XAxisName = "Strand Coordinate (0,1)", YAxisName = "Collision Radius", ToolTip = "This curve determines how much the collision radius will be scaled along each strand. \n The X axis range is [0,1], 0 mapping the root and 1 the tip"))
	FRuntimeFloatCurve RadiusScale;
};


USTRUCT(BlueprintType)
struct HAIRSTRANDSCORE_API FHairMaterialConstraints
{
	GENERATED_BODY()

	FHairMaterialConstraints();

	/** Radius scale along the strand */
	UPROPERTY(EditAnywhere, Category = "MaterialConstraints", meta = (ToolTip = "Bend constraint settings to be applied to the hair strands"))
	FHairBendConstraint BendConstraint;

	/** Radius scale along the strand */
	UPROPERTY(EditAnywhere, Category = "MaterialConstraints", meta = (ToolTip = "Stretch constraint settings to be applied to the hair strands"))
	FHairStretchConstraint StretchConstraint;

	/** Radius scale along the strand */
	UPROPERTY(EditAnywhere, Category = "MaterialConstraints", meta = (ToolTip = "Collision constraint settings to be applied to the hair strands"))
	FHairCollisionConstraint CollisionConstraint;
};

USTRUCT(BlueprintType)
struct HAIRSTRANDSCORE_API FHairStrandsParameters
{
	GENERATED_BODY()

	FHairStrandsParameters();

	/** Number of particles per guide that will be used for simulation*/
	UPROPERTY(EditAnywhere, Category = "StrandsParameters", meta = (ToolTip = "Number of particles per guide that will be used for simulation"))
	EGroomStrandsSize StrandsSize;

	/** Density of the strands in g/cm3 */
	UPROPERTY(EditAnywhere, Category = "StrandsParameters", meta = (ToolTip = "Density of the strands in g/cm3"))
	float StrandsDensity;

	/** Smoothing between 0 and 1 of the incoming guides curves for better stability */
	UPROPERTY(EditAnywhere, Category = "StrandsParameters", meta = (ToolTip = "Smoothing between 0 and 1 of the incoming guides curves for better stability"))
	float StrandsSmoothing;

	/** Strands thickness in cm that will be used for mass and inertia computation */
	UPROPERTY(EditAnywhere, Category = "StrandsParameters", meta = (ToolTip = "Strands thickness in cm that will be used for mass and inertia computation"))
	float StrandsThickness;

	/** Thickness scale along the curve */
	UPROPERTY(EditAnywhere, Category = "StrandsParameters", meta = (ViewMinInput = "0.0", ViewMaxInput = "1.0", ViewMinOutput = "0.0", ViewMaxOutput = "1.0", TimeLineLength = "1.0", XAxisName = "Strand Coordinate (0,1)", YAxisName = "Strands Thickness", ToolTip = "This curve determines how much the strands thickness will be scaled along each strand. \n The X axis range is [0,1], 0 mapping the root and 1 the tip"))
	FRuntimeFloatCurve ThicknessScale;
};

USTRUCT(BlueprintType)
struct HAIRSTRANDSCORE_API FHairGroupsPhysics
{
	GENERATED_BODY()

	FHairGroupsPhysics();

	/** Enable the simulation for the group */
	UPROPERTY(EditAnywhere, Category = "GroupsPhysics", meta = (ToolTip = "Solver Settings for the hair physics"))
	FHairSolverSettings SolverSettings;

	/** Enable the simulation for the group */
	UPROPERTY(EditAnywhere, Category = "GroupsPhysics", meta = (ToolTip = "External Forces for the hair physics"))
	FHairExternalForces ExternalForces;

	/** Enable the simulation for the group */
	UPROPERTY(EditAnywhere, Category = "GroupsPhysics", meta = (ToolTip = "Material Constraints for the hair physics"))
	FHairMaterialConstraints MaterialConstraints;

	/** Enable the simulation for the group */
	UPROPERTY(EditAnywhere, Category = "GroupsPhysics", meta = (ToolTip = "Strands Parameters for the hair physics"))
	FHairStrandsParameters StrandsParameters;
};

USTRUCT(BlueprintType)
struct HAIRSTRANDSCORE_API FHairGroupInfo
{
	GENERATED_BODY()

	UPROPERTY(VisibleAnywhere, Category = "Info")
	int32 GroupID = 0;

	UPROPERTY(VisibleAnywhere, Category = "Info", meta = (DisplayName = "Curve Count"))
	int32 NumCurves = 0;

	UPROPERTY(VisibleAnywhere, Category = "Info", meta = (DisplayName = "Guide Count"))
	int32 NumGuides = 0;

	UPROPERTY(VisibleAnywhere, Category = "Info", meta = (DisplayName = "Import options", ToolTip = "Show the options used at import time"))
	FGroomBuildSettings ImportSettings;

	UPROPERTY(EditAnywhere, Category = "Rendering")
	UMaterialInterface* Material = nullptr;

<<<<<<< HEAD
	// Currently hide the Nigara simulation slot as it is not used, and could confuse users
	//UPROPERTY(EditAnywhere, Category="Simulation", meta = (DisplayName = "Niagara System Asset"))
	//UNiagaraSystem* NiagaraAsset = nullptr;
=======
	friend FArchive& operator<<(FArchive& Ar, FHairGroupInfo& GroupInfo);
>>>>>>> 90fae962
};

struct HAIRSTRANDSCORE_API FHairGroupData
{
	FHairStrandsDatas HairRenderData;
	FHairStrandsDatas HairSimulationData;
	FHairStrandsInterpolationDatas HairInterpolationData;

	/** Interpolated hair render resource to be allocated */
	FHairStrandsRestResource* HairStrandsRestResource = nullptr;

	/** Guide render resource to be allocated */
	FHairStrandsRestResource* HairSimulationRestResource = nullptr;

	/** Interpolation resource to be allocated */
	FHairStrandsInterpolationResource* HairInterpolationResource = nullptr;

	/** Cluster culling resource to be allocated */
	FHairStrandsClusterCullingResource* ClusterCullingResource = nullptr;

	friend FArchive& operator<<(FArchive& Ar, FHairGroupData& GroupData);
};

/**
 * Implements an asset that can be used to store hair strands
 */
UCLASS(BlueprintType, hidecategories = (Object))
class HAIRSTRANDSCORE_API UGroomAsset : public UObject, public IInterface_AssetUserData
{
	GENERATED_UCLASS_BODY()

#if WITH_EDITOR
	/** Notification when anything changed */
	DECLARE_MULTICAST_DELEGATE(FOnGroomAssetChanged);
#endif

#if WITH_EDITOR
	/** Notification when anything changed */
	DECLARE_MULTICAST_DELEGATE(FOnGroomAssetChanged);
#endif

public:

	UPROPERTY(EditAnywhere, EditFixedSize, BlueprintReadWrite, Category = "HairGroups", meta = (DisplayName = "Group"))
	TArray<FHairGroupInfo> HairGroupsInfo;

	UPROPERTY(EditAnywhere, EditFixedSize, BlueprintReadWrite, Category = "HairPhysics", meta = (DisplayName = "Group"))
	TArray<FHairGroupsPhysics> HairGroupsPhysics;

	/** Enable radial basis function interpolation to be used instead of the local skin rigid transform */
	UPROPERTY(EditAnywhere, EditFixedSize, BlueprintReadWrite, Category = "HairInterpolation", meta = (ToolTip = "Enable radial basis function interpolation to be used instead of the local skin rigid transform (WIP)"))
	bool EnableGlobalInterpolation = false;

	/** Type of interpolation used */
	UPROPERTY(EditAnywhere, EditFixedSize, BlueprintReadWrite, Category = "HairInterpolation", meta = (ToolTip = "Type of interpolation used (WIP)"))
	EGroomInterpolationType HairInterpolationType = EGroomInterpolationType::RigidTransform;

	TArray<FHairGroupData> HairGroupsData;

	//~ Begin UObject Interface.
	virtual void PostLoad() override;
	virtual void BeginDestroy() override;
	virtual void Serialize(FArchive& Ar) override;

	/** Density factor for converting hair into guide curve if no guides are provided. */
	UPROPERTY(BlueprintReadWrite, Category = "BuildSettings", meta = (ClampMin = "0.01", UIMin = "0.01", UIMax = "1.0"))
	float HairToGuideDensity = 0.1f; // To remove, as this is now stored into the import settings

#if WITH_EDITOR
	FOnGroomAssetChanged& GetOnGroomAssetChanged() { return OnGroomAssetChanged;  }

	/**  Part of Uobject interface  */
	virtual void PostEditChangeProperty(FPropertyChangedEvent& PropertyChangedEvent) override;

#endif // WITH_EDITOR

#if WITH_EDITORONLY_DATA

	/** Asset data to be used when re-importing */
	UPROPERTY(VisibleAnywhere, Instanced, Category = ImportSettings)
	class UAssetImportData* AssetImportData;

	/** Retrievde the asset tags*/
	virtual void GetAssetRegistryTags(TArray<FAssetRegistryTag>& OutTags) const override;

	/** Part of Uobject interface */
	virtual void PostInitProperties() override;

#endif // WITH_EDITORONLY_DATA

	bool IsValid() const { return bIsInitialized; }

	/** Initialize resources. */
	void InitResource();

	/** Update resources. */
	void UpdateResource();

	/** Release the hair strands resource. */
	void ReleaseResource();

	void Reset();

	int32 GetNumHairGroups() const;

<<<<<<< HEAD
=======
	/** Returns true if the asset has the HairDescription needed to recompute its groom data */
	bool CanRebuildFromDescription() const;

	//~ Begin IInterface_AssetUserData Interface
	virtual void AddAssetUserData(UAssetUserData* InUserData) override;
	virtual void RemoveUserDataOfClass(TSubclassOf<UAssetUserData> InUserDataClass) override;
	virtual UAssetUserData* GetAssetUserDataOfClass(TSubclassOf<UAssetUserData> InUserDataClass) override;
	virtual const TArray<UAssetUserData*>* GetAssetUserDataArray() const override;
	//~ End IInterface_AssetUserData Interface

>>>>>>> 90fae962
//private :
#if WITH_EDITOR
	FOnGroomAssetChanged OnGroomAssetChanged;
#endif
<<<<<<< HEAD
=======

	/** Array of user data stored with the asset */
	UPROPERTY(EditAnywhere, AdvancedDisplay, Instanced, Category = HairLab)
	TArray<UAssetUserData*> AssetUserData;

#if WITH_EDITORONLY_DATA
public:
	/** Commits a HairDescription to buffer for serialization */
	void CommitHairDescription(FHairDescription&& HairDescription);

	/** Caches the computed groom data with the given build settings from/to the Derived Data Cache, building it if needed */
	bool CacheDerivedData(const struct FGroomBuildSettings* BuildSettings = nullptr);

private:
	FString BuildDerivedDataKeySuffix(const struct FGroomBuildSettings& BuildSettings);

>>>>>>> 90fae962
	TUniquePtr<FHairDescription> HairDescription;
	TUniquePtr<FHairDescriptionBulkData> HairDescriptionBulkData;

	UPROPERTY()
	bool bIsCacheable = true;
#endif
	bool bIsInitialized;
};

USTRUCT(BlueprintType)
struct HAIRSTRANDSCORE_API FGoomBindingGroupInfo
{
	GENERATED_BODY()

	UPROPERTY(VisibleAnywhere, Category = "Info", meta = (DisplayName = "Curve Count"))
	int32 RenRootCount = 0;

	UPROPERTY(VisibleAnywhere, Category = "Info", meta = (DisplayName = "Curve LOD"))
	int32 RenLODCount = 0;

	UPROPERTY(VisibleAnywhere, Category = "Info", meta = (DisplayName = "Guide Count"))
	int32 SimRootCount = 0;

	UPROPERTY(VisibleAnywhere, Category = "Info", meta = (DisplayName = "Guide LOD"))
	int32 SimLODCount = 0;
};

/**
 * Implements an asset that can be used to store binding information between a groom and a skeletal mesh
 */
UCLASS(BlueprintType, hidecategories = (Object))
class HAIRSTRANDSCORE_API UGroomBindingAsset : public UObject
{
	GENERATED_BODY()

#if WITH_EDITOR
	/** Notification when anything changed */
	DECLARE_MULTICAST_DELEGATE(FOnGroomBindingAssetChanged);
#endif

public:

	/** Groom to bind. */
	UPROPERTY(VisibleAnywhere, BlueprintReadWrite, Category = "BuildSettings", meta = (ClampMin = "0.01", UIMin = "0.01", UIMax = "1.0"))
	UGroomAsset* Groom;

	/** Skeletal mesh on which the groom has been authored. This is optional, and used only if the hair
		binding is done a different mesh than the one which it has been authored */
	UPROPERTY(VisibleAnywhere, BlueprintReadWrite, Category = "BuildSettings", meta = (ClampMin = "0.01", UIMin = "0.01", UIMax = "1.0"))
	USkeletalMesh* SourceSkeletalMesh;

	/** Skeletal mesh on which the groom is attached to. */
	UPROPERTY(VisibleAnywhere, BlueprintReadWrite, Category = "BuildSettings", meta = (ClampMin = "0.01", UIMin = "0.01", UIMax = "1.0"))
	USkeletalMesh* TargetSkeletalMesh;

	/** Number of points to be used for radial basis function interpolation  */
	UPROPERTY(VisibleAnywhere, BlueprintReadWrite, Category = "HairInterpolation", meta = (ClampMax = "100", ClampMin = "0", ToolTip = "Number of points to be used for radial basis function interpolation (WIP)"))
	int32 NumInterpolationPoints = 100;

	UPROPERTY(EditAnywhere, EditFixedSize, BlueprintReadWrite, Category = "HairGroups", meta = (DisplayName = "Group"))
	TArray<FGoomBindingGroupInfo> GroupInfos;

	/** GPU and CPU binding data for both simulation and rendering. */
	struct FHairGroupResource
	{
		FHairStrandsRestRootResource* SimRootResources = nullptr;
		FHairStrandsRestRootResource* RenRootResources = nullptr;
	};
	typedef TArray<FHairGroupResource> FHairGroupResources;
	FHairGroupResources HairGroupResources;

	/** Queue of resources which needs to be deleted. This queue is needed for keeping valid pointer on the group resources 
	   when the binding asset is recomputed */
	TQueue<FHairGroupResource> HairGroupResourcesToDelete;

	struct FHairGroupData
	{
		FHairStrandsRootData SimRootData;
		FHairStrandsRootData RenRootData;
	};
	typedef TArray<FHairGroupData> FHairGroupDatas;
	FHairGroupDatas HairGroupDatas;

	//~ Begin UObject Interface.
	virtual void PostLoad() override;
	virtual void PreSave(const class ITargetPlatform* TargetPlatform) override;
	virtual void PostSaveRoot(bool bCleanupIsRequired) override;
	virtual void BeginDestroy() override;
	virtual void Serialize(FArchive& Ar) override;

	static bool IsCompatible(const USkeletalMesh* InSkeletalMesh, const UGroomBindingAsset* InBinding);
	static bool IsCompatible(const UGroomAsset* InGroom, const UGroomBindingAsset* InBinding);
	static bool IsBindingAssetValid(const UGroomBindingAsset* InBinding, bool bIsBindingReloading=false);

#if WITH_EDITOR
	FOnGroomBindingAssetChanged& GetOnGroomBindingAssetChanged() { return OnGroomBindingAssetChanged; }

	/**  Part of UObject interface  */
	virtual void PostEditChangeProperty(FPropertyChangedEvent& PropertyChangedEvent) override;
	
#endif // WITH_EDITOR

	enum class EQueryStatus
	{
		None,
		Submitted,
		Completed
	};
	volatile EQueryStatus QueryStatus = EQueryStatus::None;

	/** Initialize resources. */
	void InitResource();

	/** Update resources. */
	void UpdateResource();

	/** Release the hair strands resource. */
	void ReleaseResource();

	void Reset();

	//private :
#if WITH_EDITOR
	FOnGroomBindingAssetChanged OnGroomBindingAssetChanged;
#endif
};

struct FProcessedHairDescription
{
	typedef TPair<FHairGroupInfo, FHairGroupData> FHairGroup;
	typedef TMap<int32, FHairGroup> FHairGroups;
	FHairGroups HairGroups;
	bool bCanUseClosestGuidesAndWeights = false;
	bool bHasUVData = false;
	bool IsValid() const;
};<|MERGE_RESOLUTION|>--- conflicted
+++ resolved
@@ -145,27 +145,15 @@
 		FRWBuffer RootTriangleBarycentricBuffer;
 
 		/* Strand hair roots translation and rotation in rest position relative to the bound triangle. Positions are relative to the rest root center */
-<<<<<<< HEAD
-		FVector	  RestRootOffset = FVector::ZeroVector;
-=======
->>>>>>> 90fae962
 		FRWBuffer RestRootTrianglePosition0Buffer;
 		FRWBuffer RestRootTrianglePosition1Buffer;
 		FRWBuffer RestRootTrianglePosition2Buffer;
 
-<<<<<<< HEAD
-		/* Strand hair roots translation and rotation in triangle-deformed position relative to the bound triangle. Positions are relative the deformed root center*/
-		FVector   DeformedRootOffset = FVector::ZeroVector;
-		FRWBuffer DeformedRootTrianglePosition0Buffer;
-		FRWBuffer DeformedRootTrianglePosition1Buffer;
-		FRWBuffer DeformedRootTrianglePosition2Buffer;
-=======
 		/* Strand hair mesh interpolation matrix and sample indices */
 		uint32 SampleCount = 0;
 		FRWBuffer MeshInterpolationWeightsBuffer;
 		FRWBuffer MeshSampleIndicesBuffer;
 		FRWBuffer RestSamplePositionsBuffer;
->>>>>>> 90fae962
 	};
 
 	/* Store the hair projection information for each mesh LOD */
@@ -607,13 +595,7 @@
 	UPROPERTY(EditAnywhere, Category = "Rendering")
 	UMaterialInterface* Material = nullptr;
 
-<<<<<<< HEAD
-	// Currently hide the Nigara simulation slot as it is not used, and could confuse users
-	//UPROPERTY(EditAnywhere, Category="Simulation", meta = (DisplayName = "Niagara System Asset"))
-	//UNiagaraSystem* NiagaraAsset = nullptr;
-=======
 	friend FArchive& operator<<(FArchive& Ar, FHairGroupInfo& GroupInfo);
->>>>>>> 90fae962
 };
 
 struct HAIRSTRANDSCORE_API FHairGroupData
@@ -650,11 +632,6 @@
 	DECLARE_MULTICAST_DELEGATE(FOnGroomAssetChanged);
 #endif
 
-#if WITH_EDITOR
-	/** Notification when anything changed */
-	DECLARE_MULTICAST_DELEGATE(FOnGroomAssetChanged);
-#endif
-
 public:
 
 	UPROPERTY(EditAnywhere, EditFixedSize, BlueprintReadWrite, Category = "HairGroups", meta = (DisplayName = "Group"))
@@ -719,8 +696,6 @@
 
 	int32 GetNumHairGroups() const;
 
-<<<<<<< HEAD
-=======
 	/** Returns true if the asset has the HairDescription needed to recompute its groom data */
 	bool CanRebuildFromDescription() const;
 
@@ -731,13 +706,10 @@
 	virtual const TArray<UAssetUserData*>* GetAssetUserDataArray() const override;
 	//~ End IInterface_AssetUserData Interface
 
->>>>>>> 90fae962
 //private :
 #if WITH_EDITOR
 	FOnGroomAssetChanged OnGroomAssetChanged;
 #endif
-<<<<<<< HEAD
-=======
 
 	/** Array of user data stored with the asset */
 	UPROPERTY(EditAnywhere, AdvancedDisplay, Instanced, Category = HairLab)
@@ -754,7 +726,6 @@
 private:
 	FString BuildDerivedDataKeySuffix(const struct FGroomBuildSettings& BuildSettings);
 
->>>>>>> 90fae962
 	TUniquePtr<FHairDescription> HairDescription;
 	TUniquePtr<FHairDescriptionBulkData> HairDescriptionBulkData;
 
