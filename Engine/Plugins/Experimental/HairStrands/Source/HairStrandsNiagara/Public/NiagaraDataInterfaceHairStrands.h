--- conflicted
+++ resolved
@@ -23,17 +23,12 @@
 struct FNDIHairStrandsBuffer : public FRenderResource
 {
 	/** Set the asset that will be used to affect the buffer */
-<<<<<<< HEAD
-	void SetHairAsset(const FHairStrandsDatas*  HairStrandsDatas, const FHairStrandsRestResource*  HairStrandsRestResource, 
-		const FHairStrandsDeformedResource*  HairStrandsDeformedResource, const FHairStrandsRootResource* HairStrandsRootResource );
-=======
 	void Initialize(const FHairStrandsDatas*  HairStrandsDatas, 
 		const FHairStrandsRestResource*  HairStrandsRestResource, 
 		const FHairStrandsDeformedResource*  HairStrandsDeformedResource, 
 		const FHairStrandsRestRootResource* HairStrandsRestRootResource, 
 		const FHairStrandsDeformedRootResource* HairStrandsDeformedRootResource,
 		const FNDIHairStrandsData* NDIStrandsDatas);
->>>>>>> 90fae962
 
 	/** Init the buffer */
 	virtual void InitRHI() override;
@@ -44,43 +39,12 @@
 	/** Get the resource name */
 	virtual FString GetFriendlyName() const override { return TEXT("FNDIHairStrandsBuffer"); }
 
-	/** Clear the bounding box buffer */
-	void ClearBuffer(FRHICommandList& RHICmdList);
-
 	/** Strand curves point offset buffer */
 	FRWBuffer CurvesOffsetsBuffer;
 
 	/** Deformed position buffer in case no ressource are there */
 	FRWBuffer DeformedPositionBuffer;
 
-<<<<<<< HEAD
-	/**Rest triangle position of vertex A*/
-	FRWBuffer RestTrianglePositionABuffer;
-
-	/**Rest triangle position of vertex B*/
-	FRWBuffer RestTrianglePositionBBuffer;
-
-	/**Rest triangle position of vertex C*/
-	FRWBuffer RestTrianglePositionCBuffer;
-
-	/**Deformed triangle position of vertex A*/
-	FRWBuffer DeformedTrianglePositionABuffer;
-
-	/**Deformed triangle position of vertex B*/
-	FRWBuffer DeformedTrianglePositionBBuffer;
-
-	/**Deformed triangle position of vertex C*/
-	FRWBuffer DeformedTrianglePositionCBuffer;
-
-	/**Root barycentric coordinates */
-	FRWBuffer RootBarycentricCoordinatesBuffer;
-
-	/** Bounding Box Buffer*/
-	FRWBuffer BoundingBoxBuffer;
-
-	/** Node Bound Buffer*/
-	FRWBuffer NodeBoundBuffer;
-=======
 	/** Bounding Box Buffer A*/
 	FRWBuffer BoundingBoxBufferA;
 
@@ -89,7 +53,6 @@
 
 	/** Params scale buffer */
 	FRWBuffer ParamsScaleBuffer;
->>>>>>> 90fae962
 
 	/** The strand asset datas from which to sample */
 	const FHairStrandsDatas* SourceDatas;
@@ -101,9 +64,6 @@
 	const FHairStrandsDeformedResource* SourceDeformedResources;
 
 	/** The strand root resource to write into */
-<<<<<<< HEAD
-	const FHairStrandsRootResource* SourceRootResources;
-=======
 	const FHairStrandsRestRootResource* SourceRestRootResources;
 	
 	/** The strand root resource to write into */
@@ -111,7 +71,6 @@
 
 	/** Niagara datas interface datas */
 	const FNDIHairStrandsData* NDIDatas;
->>>>>>> 90fae962
 };
 
 /** Data stored per strand base instance*/
@@ -232,12 +191,9 @@
 
 	/** Cached World transform. */
 	FTransform WorldTransform;
-<<<<<<< HEAD
-=======
 
 	/** Global Interpolation */
 	bool GlobalInterpolation;
->>>>>>> 90fae962
 
 	/** Number of strands*/
 	int32 NumStrands;
@@ -251,26 +207,11 @@
 	/** Bounding box extent */
 	FVector BoxExtent;
 
-<<<<<<< HEAD
-	/** Bounding box center */
-	FVector BoxCenter;
-
-	/** Bounding box extent */
-	FVector BoxExtent;
-
-=======
->>>>>>> 90fae962
 	/** Tick Count*/
 	int32 TickCount;
 
 	/** Force reset simulation */
 	bool ForceReset;
-<<<<<<< HEAD
-
-	/** Reset Tick*/
-	int32 ResetTick;
-=======
->>>>>>> 90fae962
 
 	/** Strands Gpu buffer */
 	FNDIHairStrandsBuffer* HairStrandsBuffer;
@@ -368,10 +309,6 @@
 
 	/** The source component from which to sample */
 	TWeakObjectPtr<class UGroomComponent> SourceComponent;
-
-	/** Group Index to be used */
-	UPROPERTY(EditAnywhere, Category = "Source")
-	int32 GroupIndex;
 
 	/** UObject Interface */
 	virtual void PostInitProperties() override;
@@ -399,10 +336,6 @@
 	bool IsComponentValid() const;
 
 	/** Extract datas and resources */
-<<<<<<< HEAD
-	void ExtractDatasAndResources(FNiagaraSystemInstance* SystemInstance, FHairStrandsDatas*& OutStrandsDatas,
-		FHairStrandsRestResource*& OutStrandsRestResource, FHairStrandsDeformedResource*& OutStrandsDeformedResource, FHairStrandsRootResource*& OutStrandsRootResource);
-=======
 	void ExtractDatasAndResources(
 		FNiagaraSystemInstance* SystemInstance, 
 		FHairStrandsDatas*& OutStrandsDatas,
@@ -412,7 +345,6 @@
 		FHairStrandsDeformedRootResource*& OutStrandsDeformedRootResource,
 		UGroomAsset*& OutGroomAsset,
 		int32& OutGroupIndex);
->>>>>>> 90fae962
 
 	/** Get the number of strands */
 	void GetNumStrands(FVectorVMContext& Context);
@@ -609,24 +541,18 @@
 	/** Attach the node position and orientation to the transform or to the skin cache */
 	void AttachNodeState(FVectorVMContext& Context);
 
-<<<<<<< HEAD
+	/** Update the node position and orientation based on rbf transfer */
+	void UpdateNodeState(FVectorVMContext& Context);
+
 	/** Check if we need or not a simulation reset*/
 	void NeedSimulationReset(FVectorVMContext& Context);
 
-=======
-	/** Update the node position and orientation based on rbf transfer */
-	void UpdateNodeState(FVectorVMContext& Context);
-
-	/** Check if we need or not a simulation reset*/
-	void NeedSimulationReset(FVectorVMContext& Context);
-
 	/** Check if we have a global interpolation */
 	void HasGlobalInterpolation(FVectorVMContext& Context);
 
 	/** Eval the skinned position given a rest position*/
 	void EvalSkinnedPosition(FVectorVMContext& Context);
 
->>>>>>> 90fae962
 	/** Name of the world transform */
 	static const FString WorldTransformName;
 
@@ -649,17 +575,10 @@
 	static const FString CurvesOffsetsBufferName;
 
 	/** Name of bounding box buffer */
-<<<<<<< HEAD
-	static const FString BoundingBoxBufferName;
-
-	/** Name of node bound buffer */
-	static const FString NodeBoundBufferName;
-=======
 	static const FString BoundingBoxBufferAName;
 
 	/** Name of node bound buffer */
 	static const FString BoundingBoxBufferBName;
->>>>>>> 90fae962
 
 	/** Name of the nodes positions buffer */
 	static const FString RestPositionBufferName;
@@ -671,11 +590,7 @@
 	static const FString BoxExtentName;
 
 	/** Param to check if the roots have been attached to the skin */
-<<<<<<< HEAD
-	static const FString HasRootAttachedName;
-=======
 	static const FString InterpolationModeName;
->>>>>>> 90fae962
 
 	/** boolean to check if we need to rest the simulation*/
 	static const FString ResetSimulationName;
@@ -691,7 +606,6 @@
 
 	/** Rest position of the triangle vertex C */
 	static const FString RestTrianglePositionCName;
-<<<<<<< HEAD
 
 	/** Deformed center of all the roots */
 	static const FString DeformedRootOffsetName;
@@ -713,28 +627,6 @@
 
 	/** Deformed center of all the position */
 	static const FString DeformedPositionOffsetName;
-=======
-
-	/** Deformed center of all the roots */
-	static const FString DeformedRootOffsetName;
-
-	/** Deformed position of the triangle vertex A */
-	static const FString DeformedTrianglePositionAName;
-
-	/** Deformed position of the triangle vertex A */
-	static const FString DeformedTrianglePositionBName;
-
-	/** Deformed position of the triangle vertex A */
-	static const FString DeformedTrianglePositionCName;
-
-	/** Root barycentric coordinates */
-	static const FString RootBarycentricCoordinatesName;
-
-	/** Rest center of all the position */
-	static const FString RestPositionOffsetName;
-
-	/** Deformed center of all the position */
-	static const FString DeformedPositionOffsetName;
 
 	/** Number of samples for rbf interpolation */
 	static const FString SampleCountName;
@@ -747,7 +639,6 @@
 
 	/** Params scale buffer */
 	static const FString ParamsScaleBufferName;
->>>>>>> 90fae962
 
 protected:
 	/** Copy one niagara DI to this */
@@ -764,11 +655,7 @@
 	virtual void ConsumePerInstanceDataFromGameThread(void* PerInstanceData, const FNiagaraSystemInstanceID& Instance) override;
 
 	/** Initialize the Proxy data strands buffer */
-<<<<<<< HEAD
-	void InitializePerInstanceData(const FNiagaraSystemInstanceID& SystemInstance, FNDIHairStrandsBuffer* StrandsBuffer, const uint32 NumStrands, const uint8 StrandSize, const FVector& BoxCenter, const FVector& BoxExtent, const FTransform& WorldTransform);
-=======
 	void InitializePerInstanceData(const FNiagaraSystemInstanceID& SystemInstance);
->>>>>>> 90fae962
 
 	/** Destroy the proxy data if necessary */
 	void DestroyPerInstanceData(NiagaraEmitterInstanceBatcher* Batcher, const FNiagaraSystemInstanceID& SystemInstance);
