--- conflicted
+++ resolved
@@ -28,10 +28,7 @@
 static const FName GetElementPointName(TEXT("GetElementPoint"));
 static const FName GetElementDistanceName(TEXT("GetElementDistance"));
 static const FName GetClosestPointName(TEXT("GetClosestPoint"));
-<<<<<<< HEAD
-=======
 static const FName GetClosestDistanceName(TEXT("GetClosestDistance"));
->>>>>>> 90fae962
 static const FName GetTexturePointName(TEXT("GetTexturePoint"));
 static const FName GetProjectionPointName(TEXT("GetProjectionPoint"));
 
@@ -162,14 +159,6 @@
 					const uint32 NumTransforms = OutAssetArrays->ElementOffsets.NumElements * 3;
 					const uint32 NumExtents = OutAssetArrays->ElementOffsets.NumElements;
 
-<<<<<<< HEAD
-				OutAssetArrays->CurrentTransform.SetNum(NumTransforms);
-				OutAssetArrays->InverseTransform.SetNum(NumTransforms);
-				OutAssetArrays->RestInverse.SetNum(NumTransforms);
-				OutAssetArrays->RestTransform.SetNum(NumTransforms);
-				OutAssetArrays->PreviousTransform.SetNum(NumTransforms);
-				OutAssetArrays->ElementExtent.SetNum(NumExtents);
-=======
 					OutAssetArrays->CurrentTransform.SetNum(NumTransforms);
 					OutAssetArrays->InverseTransform.SetNum(NumTransforms);
 					OutAssetArrays->RestInverse.SetNum(NumTransforms);
@@ -177,47 +166,10 @@
 					OutAssetArrays->PreviousTransform.SetNum(NumTransforms);
 					OutAssetArrays->PreviousInverse.SetNum(NumTransforms);
 					OutAssetArrays->ElementExtent.SetNum(NumExtents);
->>>>>>> 90fae962
 
 					uint32 ElementCount = 0;
 					for (const UBodySetup* BodySetup : PhysicsAsset->SkeletalBodySetups)
 					{
-<<<<<<< HEAD
-						const FTransform RestTransform = RestTransforms[BoneIndex];
-						const FTransform BoneTransform = bHasMasterPoseComponent ? SkeletalMesh->GetBoneTransform(BoneIndex) : BoneTransforms[BoneIndex] * WorldTransform;
-
-						for (const FKBoxElem& BoxElem : BodySetup->AggGeom.BoxElems)
-						{
-							const FTransform RestElement = FTransform(BoxElem.Rotation, BoxElem.Center) * RestTransform;
-							FillCurrentTransforms(RestElement, ElementCount, OutAssetArrays->RestTransform, OutAssetArrays->RestInverse);
-							--ElementCount;
-
-							const FTransform ElementTransform = FTransform(BoxElem.Rotation, BoxElem.Center) * BoneTransform;
-							OutAssetArrays->ElementExtent[ElementCount] = FVector4(BoxElem.X, BoxElem.Y, BoxElem.Z, 0);
-							FillCurrentTransforms(ElementTransform, ElementCount, OutAssetArrays->CurrentTransform, OutAssetArrays->InverseTransform);
-						}
-
-						for (const FKSphereElem& SphereElem : BodySetup->AggGeom.SphereElems)
-						{
-							const FTransform RestElement = FTransform(SphereElem.Center) * RestTransform;
-							FillCurrentTransforms(RestElement, ElementCount, OutAssetArrays->RestTransform, OutAssetArrays->RestInverse);
-							--ElementCount;
-
-							const FTransform ElementTransform = FTransform(SphereElem.Center) * BoneTransform;
-							OutAssetArrays->ElementExtent[ElementCount] = FVector4(SphereElem.Radius, 0, 0, 0);
-							FillCurrentTransforms(ElementTransform, ElementCount, OutAssetArrays->CurrentTransform, OutAssetArrays->InverseTransform);
-						}
-
-						for (const FKSphylElem& CapsuleElem : BodySetup->AggGeom.SphylElems)
-						{
-							const FTransform RestElement = FTransform(CapsuleElem.Rotation, CapsuleElem.Center) * RestTransform;
-							FillCurrentTransforms(RestElement, ElementCount, OutAssetArrays->RestTransform, OutAssetArrays->RestInverse);
-							--ElementCount;
-
-							const FTransform ElementTransform = FTransform(CapsuleElem.Rotation, CapsuleElem.Center) * BoneTransform;
-							OutAssetArrays->ElementExtent[ElementCount] = FVector4(CapsuleElem.Radius, CapsuleElem.Length, 0, 0);
-							FillCurrentTransforms(ElementTransform, ElementCount, OutAssetArrays->CurrentTransform, OutAssetArrays->InverseTransform);
-=======
 						const FName BoneName = BodySetup->BoneName;
 						const int32 BoneIndex = RefSkeleton->FindBoneIndex(BoneName);
 						if (BoneIndex != INDEX_NONE && BoneIndex < BoneTransforms.Num())
@@ -257,7 +209,6 @@
 								OutAssetArrays->ElementExtent[ElementCount] = FVector4(CapsuleElem.Radius, CapsuleElem.Length, 0, 0);
 								FillCurrentTransforms(ElementTransform, ElementCount, OutAssetArrays->CurrentTransform, OutAssetArrays->InverseTransform);
 							}
->>>>>>> 90fae962
 						}
 					}
 					OutAssetArrays->PreviousTransform = OutAssetArrays->CurrentTransform;
@@ -468,14 +419,6 @@
 		{
 			UE_LOG(LogPhysicsAsset, Warning, TEXT("Binding failed for FNDIPhysicsAssetParametersCS %s. Was it optimized out?"), *ParamNames.InverseTransformBufferName)
 		}
-		if (!RestTransformBuffer.IsBound())
-		{
-			UE_LOG(LogPhysicsAsset, Warning, TEXT("Binding failed for FNDIPhysicsAssetParametersCS %s. Was it optimized out?"), *ParamNames.RestTransformBufferName)
-		}
-		if (!RestInverseBuffer.IsBound())
-		{
-			UE_LOG(LogPhysicsAsset, Warning, TEXT("Binding failed for FNDIPhysicsAssetParametersCS %s. Was it optimized out?"), *ParamNames.RestInverseBufferName)
-		}
 		if (!ElementExtentBuffer.IsBound())
 		{
 			UE_LOG(LogPhysicsAsset, Warning, TEXT("Binding failed for FNDIPhysicsAssetParametersCS %s. Was it optimized out?"), *ParamNames.ElementExtentBufferName)
@@ -490,24 +433,7 @@
 		}*/
 	}
 
-<<<<<<< HEAD
-	virtual void Serialize(FArchive& Ar) override
-	{
-		Ar << ElementOffsets;
-		Ar << CurrentTransformBuffer;
-		Ar << PreviousTransformBuffer;
-		Ar << InverseTransformBuffer;
-		Ar << RestTransformBuffer;
-		Ar << RestInverseBuffer;
-		Ar << ElementExtentBuffer;
-		Ar << BoxOrigin;
-		Ar << BoxExtent;
-	}
-
-	virtual void Set(FRHICommandList& RHICmdList, const FNiagaraDataInterfaceSetArgs& Context) const override
-=======
 	void Set(FRHICommandList& RHICmdList, const FNiagaraDataInterfaceSetArgs& Context) const
->>>>>>> 90fae962
 	{
 		check(IsInRenderingThread());
 
@@ -535,14 +461,6 @@
 		}
 		else
 		{
-<<<<<<< HEAD
-			SetSRVParameter(RHICmdList, ComputeShaderRHI, CurrentTransformBuffer, FNiagaraRenderer::GetDummyFloatBuffer().SRV);
-			SetSRVParameter(RHICmdList, ComputeShaderRHI, PreviousTransformBuffer, FNiagaraRenderer::GetDummyFloatBuffer().SRV);
-			SetSRVParameter(RHICmdList, ComputeShaderRHI, InverseTransformBuffer, FNiagaraRenderer::GetDummyFloatBuffer().SRV);
-			SetSRVParameter(RHICmdList, ComputeShaderRHI, RestTransformBuffer, FNiagaraRenderer::GetDummyFloatBuffer().SRV);
-			SetSRVParameter(RHICmdList, ComputeShaderRHI, RestInverseBuffer, FNiagaraRenderer::GetDummyFloatBuffer().SRV);
-			SetSRVParameter(RHICmdList, ComputeShaderRHI, ElementExtentBuffer, FNiagaraRenderer::GetDummyFloatBuffer().SRV);
-=======
 			SetSRVParameter(RHICmdList, ComputeShaderRHI, CurrentTransformBuffer, FNiagaraRenderer::GetDummyFloatBuffer());
 			SetSRVParameter(RHICmdList, ComputeShaderRHI, PreviousTransformBuffer, FNiagaraRenderer::GetDummyFloatBuffer());
 			SetSRVParameter(RHICmdList, ComputeShaderRHI, PreviousInverseBuffer, FNiagaraRenderer::GetDummyFloatBuffer());
@@ -550,7 +468,6 @@
 			SetSRVParameter(RHICmdList, ComputeShaderRHI, RestTransformBuffer, FNiagaraRenderer::GetDummyFloatBuffer());
 			SetSRVParameter(RHICmdList, ComputeShaderRHI, RestInverseBuffer, FNiagaraRenderer::GetDummyFloatBuffer());
 			SetSRVParameter(RHICmdList, ComputeShaderRHI, ElementExtentBuffer, FNiagaraRenderer::GetDummyFloatBuffer());
->>>>>>> 90fae962
 
 			static const FElementOffset DummyOffsets(0,0,0,0);
 			SetShaderValue(RHICmdList, ComputeShaderRHI, ElementOffsets, DummyOffsets);
@@ -575,20 +492,8 @@
 	LAYOUT_FIELD(FShaderResourceParameter, RestInverseBuffer);
 	LAYOUT_FIELD(FShaderResourceParameter, ElementExtentBuffer);
 
-<<<<<<< HEAD
-	FShaderResourceParameter CurrentTransformBuffer;
-	FShaderResourceParameter PreviousTransformBuffer;
-	FShaderResourceParameter InverseTransformBuffer;
-	FShaderResourceParameter RestTransformBuffer;
-	FShaderResourceParameter RestInverseBuffer;
-	FShaderResourceParameter ElementExtentBuffer;
-
-	FShaderParameter BoxOrigin;
-	FShaderParameter BoxExtent;
-=======
 	LAYOUT_FIELD(FShaderParameter, BoxOrigin);
 	LAYOUT_FIELD(FShaderParameter, BoxExtent);
->>>>>>> 90fae962
 };
 
 IMPLEMENT_TYPE_LAYOUT(FNDIPhysicsAssetParametersCS);
@@ -601,24 +506,6 @@
 void FNDIPhysicsAssetProxy::ConsumePerInstanceDataFromGameThread(void* PerInstanceData, const FNiagaraSystemInstanceID& Instance)
 {
 	FNDIPhysicsAssetData* SourceData = static_cast<FNDIPhysicsAssetData*>(PerInstanceData);
-<<<<<<< HEAD
-	FNDIPhysicsAssetData& TargetData = SystemInstancesToProxyData.FindOrAdd(Instance);
-
-	TargetData.AssetBuffer = SourceData->AssetBuffer;
-	TargetData.BoxOrigin = SourceData->BoxOrigin;
-	TargetData.BoxExtent = SourceData->BoxExtent;
-}
-
-void FNDIPhysicsAssetProxy::InitializePerInstanceData(const FNiagaraSystemInstanceID& SystemInstance, FNDIPhysicsAssetBuffer* AssetBuffer, const FVector& BoxOrigin , const FVector& BoxExtent)
-{
-	check(IsInRenderingThread());
-
-	FNDIPhysicsAssetData& TargetData = SystemInstancesToProxyData.FindOrAdd(SystemInstance);
-
-	TargetData.AssetBuffer = AssetBuffer;
-	TargetData.BoxOrigin = BoxOrigin;
-	TargetData.BoxExtent = BoxExtent;
-=======
 	FNDIPhysicsAssetData* TargetData = &(SystemInstancesToProxyData.FindOrAdd(Instance));
 
 	ensure(TargetData);
@@ -640,7 +527,6 @@
 
 	FNDIPhysicsAssetData* TargetData = SystemInstancesToProxyData.Find(SystemInstance);
 	TargetData = &SystemInstancesToProxyData.Add(SystemInstance);
->>>>>>> 90fae962
 }
 
 void FNDIPhysicsAssetProxy::DestroyPerInstanceData(NiagaraEmitterInstanceBatcher* Batcher, const FNiagaraSystemInstanceID& SystemInstance)
@@ -732,42 +618,6 @@
 	PhysicsAsset = (SourceComponent != nullptr) ? SourceComponent->GetPhysicsAsset() : (DefaultSource != nullptr) ? DefaultSource : nullptr;
 }
 
-<<<<<<< HEAD
-	PhysicsAsset = (SourceComponent != nullptr) ? SourceComponent->GetPhysicsAsset() : ( DefaultSource != nullptr ) ? DefaultSource : nullptr;
-
-	//if (PhysicsAsset == nullptr )
-	//{
-	//	UE_LOG(LogPhysicsAsset, Log, TEXT("Physics Asset data interface has no valid asset. Failed InitPerInstanceData - %s %d %d"), *GetFullName(), PhysicsAsset.Get(), DefaultSource);
-	//	return false;
-	//}
-	//else
-	{
-		const FTransform WorldTransform = (SourceComponent != nullptr) ? SourceComponent->GetComponentTransform() : SystemInstance->GetComponent()->GetComponentTransform();
-		FNDIPhysicsAssetBuffer* AssetBuffer = new FNDIPhysicsAssetBuffer;
-		AssetBuffer->SetupArrays(PhysicsAsset, SourceComponent, WorldTransform);
-
-		const bool HasPreviewMesh = PhysicsAsset != nullptr && PhysicsAsset->GetPreviewMesh() != nullptr;
-		const FVector BoxOrigin = HasPreviewMesh ? PhysicsAsset->GetPreviewMesh()->GetImportedBounds().Origin : FVector(0, 0, 0);
-		const FVector BoxExtent = HasPreviewMesh ? PhysicsAsset->GetPreviewMesh()->GetImportedBounds().BoxExtent : FVector(1, 1, 1);
-
-		// Push instance data to RT
-		{
-			InstanceData->AssetBuffer = AssetBuffer;
-			InstanceData->BoxOrigin = BoxOrigin;
-			InstanceData->BoxExtent = BoxExtent;
-
-			FNDIPhysicsAssetProxy* ThisProxy = GetProxyAs<FNDIPhysicsAssetProxy>();
-			ENQUEUE_RENDER_COMMAND(FNiagaraDIPushInitialInstanceDataToRT) (
-				[ThisProxy, InstanceID = SystemInstance->GetId(), AssetBuffer, BoxOrigin, BoxExtent](FRHICommandListImmediate& CmdList)
-			{
-				AssetBuffer->InitResource();
-				ThisProxy->InitializePerInstanceData(InstanceID, AssetBuffer, BoxOrigin, BoxExtent);
-			}
-			);
-		}
-	}
-	return true;
-=======
 bool UNiagaraDataInterfacePhysicsAsset::InitPerInstanceData(void* PerInstanceData, FNiagaraSystemInstance* SystemInstance)
 {
 	FNDIPhysicsAssetData* InstanceData = new (PerInstanceData) FNDIPhysicsAssetData();
@@ -783,7 +633,6 @@
 	);*/
 
 	return InstanceData->Init(this, SystemInstance);
->>>>>>> 90fae962
 }
 
 void UNiagaraDataInterfacePhysicsAsset::DestroyPerInstanceData(void* PerInstanceData, FNiagaraSystemInstance* SystemInstance)
@@ -797,22 +646,8 @@
 	ENQUEUE_RENDER_COMMAND(FNiagaraDIDestroyInstanceData) (
 		[ThisProxy, InstanceID = SystemInstance->GetId(), Batcher = SystemInstance->GetBatcher()](FRHICommandListImmediate& CmdList)
 	{
-<<<<<<< HEAD
-		FNDIPhysicsAssetProxy* ThisProxy = GetProxyAs<FNDIPhysicsAssetProxy>();
-		FNDIPhysicsAssetBuffer* InBuffer = InstanceData->AssetBuffer;
-		ENQUEUE_RENDER_COMMAND(FNiagaraDIDestroyInstanceData) (
-			[ThisProxy, InBuffer,  InstanceID = SystemInstance->GetId(), Batcher = SystemInstance->GetBatcher()](FRHICommandListImmediate& CmdList)
-		{
-			InBuffer->ReleaseResource();
-			ThisProxy->SystemInstancesToProxyData.Remove(InstanceID);
-			delete InBuffer;
-		}
-		);
-		InstanceData->AssetBuffer = nullptr;
-=======
 		ThisProxy->SystemInstancesToProxyData.Remove(InstanceID);
 		//ThisProxy->DestroyPerInstanceData(Batcher, InstanceID);
->>>>>>> 90fae962
 	}
 	);
 }
@@ -996,49 +831,16 @@
 
 		OutFunctions.Add(Sig);
 	}
-	{
-		FNiagaraFunctionSignature Sig;
-		Sig.Name = GetTexturePointName;
-		Sig.bMemberFunction = true;
-		Sig.bRequiresContext = false;
-		Sig.Inputs.Add(FNiagaraVariable(FNiagaraTypeDefinition(GetClass()), TEXT("Physics Asset")));
-		Sig.Inputs.Add(FNiagaraVariable(FNiagaraTypeDefinition::GetVec3Def(), TEXT("World Position")));
-		Sig.Outputs.Add(FNiagaraVariable(FNiagaraTypeDefinition::GetIntDef(), TEXT("Element Index")));
-		Sig.Outputs.Add(FNiagaraVariable(FNiagaraTypeDefinition::GetVec3Def(), TEXT("Texture Position")));
-
-		OutFunctions.Add(Sig);
-	}
-	{
-		FNiagaraFunctionSignature Sig;
-		Sig.Name = GetProjectionPointName;
-		Sig.bMemberFunction = true;
-		Sig.bRequiresContext = false;
-		Sig.Inputs.Add(FNiagaraVariable(FNiagaraTypeDefinition(GetClass()), TEXT("Physics Asset")));
-		Sig.Inputs.Add(FNiagaraVariable(FNiagaraTypeDefinition::GetVec3Def(), TEXT("World Position")));
-		Sig.Inputs.Add(FNiagaraVariable(FNiagaraTypeDefinition::GetFloatDef(), TEXT("Delta Time")));
-		Sig.Inputs.Add(FNiagaraVariable(FNiagaraTypeDefinition::GetIntDef(), TEXT("Element Index")));
-		Sig.Inputs.Add(FNiagaraVariable(FNiagaraTypeDefinition::GetFloatDef(), TEXT("Texture Value")));
-		Sig.Inputs.Add(FNiagaraVariable(FNiagaraTypeDefinition::GetVec3Def(), TEXT("Texture Gradient")));
-		Sig.Outputs.Add(FNiagaraVariable(FNiagaraTypeDefinition::GetVec3Def(), TEXT("Closest Position")));
-		Sig.Outputs.Add(FNiagaraVariable(FNiagaraTypeDefinition::GetVec3Def(), TEXT("Closest Normal")));
-		Sig.Outputs.Add(FNiagaraVariable(FNiagaraTypeDefinition::GetVec3Def(), TEXT("Closest Velocity")));
-		Sig.Outputs.Add(FNiagaraVariable(FNiagaraTypeDefinition::GetFloatDef(), TEXT("Closest Distance")));
-
-		OutFunctions.Add(Sig);
-	}
 }
 
 DEFINE_NDI_DIRECT_FUNC_BINDER(UNiagaraDataInterfacePhysicsAsset, GetNumBoxes);
 DEFINE_NDI_DIRECT_FUNC_BINDER(UNiagaraDataInterfacePhysicsAsset, GetNumSpheres);
 DEFINE_NDI_DIRECT_FUNC_BINDER(UNiagaraDataInterfacePhysicsAsset, GetNumCapsules);
 DEFINE_NDI_DIRECT_FUNC_BINDER(UNiagaraDataInterfacePhysicsAsset, GetClosestPoint);
-<<<<<<< HEAD
-=======
 DEFINE_NDI_DIRECT_FUNC_BINDER(UNiagaraDataInterfacePhysicsAsset, GetClosestElement);
 DEFINE_NDI_DIRECT_FUNC_BINDER(UNiagaraDataInterfacePhysicsAsset, GetElementPoint);
 DEFINE_NDI_DIRECT_FUNC_BINDER(UNiagaraDataInterfacePhysicsAsset, GetElementDistance);
 DEFINE_NDI_DIRECT_FUNC_BINDER(UNiagaraDataInterfacePhysicsAsset, GetClosestDistance);
->>>>>>> 90fae962
 DEFINE_NDI_DIRECT_FUNC_BINDER(UNiagaraDataInterfacePhysicsAsset, GetTexturePoint);
 DEFINE_NDI_DIRECT_FUNC_BINDER(UNiagaraDataInterfacePhysicsAsset, GetProjectionPoint);
 
@@ -1064,8 +866,6 @@
 		check(BindingInfo.GetNumInputs() == 6 && BindingInfo.GetNumOutputs() == 9);
 		NDI_FUNC_BINDER(UNiagaraDataInterfacePhysicsAsset, GetClosestPoint)::Bind(this, OutFunc);
 	}
-<<<<<<< HEAD
-=======
 	else if (BindingInfo.Name == GetClosestElementName)
 	{
 		check(BindingInfo.GetNumInputs() == 5 && BindingInfo.GetNumOutputs() == 1);
@@ -1086,7 +886,6 @@
 		check(BindingInfo.GetNumInputs() == 5 && BindingInfo.GetNumOutputs() == 1);
 		NDI_FUNC_BINDER(UNiagaraDataInterfacePhysicsAsset, GetClosestDistance)::Bind(this, OutFunc);
 	}
->>>>>>> 90fae962
 	else if (BindingInfo.Name == GetTexturePointName)
 	{
 		check(BindingInfo.GetNumInputs() == 4 && BindingInfo.GetNumOutputs() == 4);
@@ -1115,8 +914,6 @@
 {
 }
 
-<<<<<<< HEAD
-=======
 void UNiagaraDataInterfacePhysicsAsset::GetClosestElement(FVectorVMContext& Context)
 {
 }
@@ -1133,7 +930,6 @@
 {
 }
 
->>>>>>> 90fae962
 void UNiagaraDataInterfacePhysicsAsset::GetTexturePoint(FVectorVMContext& Context)
 {
 }
@@ -1142,11 +938,7 @@
 {
 }
 
-<<<<<<< HEAD
-bool UNiagaraDataInterfacePhysicsAsset::GetFunctionHLSL(const FName& DefinitionFunctionName, FString InstanceFunctionName, FNiagaraDataInterfaceGPUParamInfo& ParamInfo, FString& OutHLSL)
-=======
 bool UNiagaraDataInterfacePhysicsAsset::GetFunctionHLSL(const FNiagaraDataInterfaceGPUParamInfo& ParamInfo, const FNiagaraDataInterfaceGeneratedFunction& FunctionInfo, int FunctionInstanceIndex, FString& OutHLSL)
->>>>>>> 90fae962
 {
 	FNDIPhysicsAssetParametersName ParamNames(ParamInfo.DataInterfaceHLSLSymbol);
 
@@ -1282,30 +1074,6 @@
 		OutHLSL += FString::Format(FormatSample, ArgsSample);
 		return true;
 	}
-	else if (DefinitionFunctionName == GetTexturePointName)
-	{
-		static const TCHAR *FormatSample = TEXT(R"(
-		void {InstanceFunctionName}(in float3 WorldPosition, out int OutElementIndex, out float3 OutTexturePosition)
-		{
-			{PhysicsAssetContextName} DIPhysicsAsset_GetTexturePoint(DIContext,WorldPosition,OutElementIndex,OutTexturePosition);
-		}
-		)");
-		OutHLSL += FString::Format(FormatSample, ArgsSample);
-		return true;
-	}
-	else if (DefinitionFunctionName == GetProjectionPointName)
-	{
-		static const TCHAR *FormatSample = TEXT(R"(
-		void {InstanceFunctionName}(in float3 WorldPosition, in float DeltaTime, in int ElementIndex, in float TextureValue, in float3 TextureGradient, out float3 OutClosestPosition, 
-							out float3 OutClosestNormal, out float3 OutClosestVelocity, out float OutClosestDistance)
-		{
-			{PhysicsAssetContextName} DIPhysicsAsset_GetProjectionPoint(DIContext,WorldPosition,DeltaTime,ElementIndex,TextureValue,TextureGradient,
-				OutClosestPosition,OutClosestNormal,OutClosestVelocity,OutClosestDistance);
-		}
-		)");
-		OutHLSL += FString::Format(FormatSample, ArgsSample);
-		return true;
-	}
 
 	OutHLSL += TEXT("\n");
 	return false;
@@ -1328,11 +1096,7 @@
 
 	if (GameThreadData != nullptr && RenderThreadData != nullptr)
 	{
-<<<<<<< HEAD
-		RenderThreadData->AssetBuffer = GameThreadData->AssetBuffer;
-=======
 		RenderThreadData->PhysicsAssetBuffer = GameThreadData->PhysicsAssetBuffer;
->>>>>>> 90fae962
 		RenderThreadData->BoxOrigin = GameThreadData->BoxOrigin;
 		RenderThreadData->BoxExtent = GameThreadData->BoxExtent;
 	}
