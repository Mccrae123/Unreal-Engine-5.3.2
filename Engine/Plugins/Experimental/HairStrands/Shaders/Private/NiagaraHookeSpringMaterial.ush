--- conflicted
+++ resolved
@@ -90,23 +90,10 @@
 	}
 } 
 
-<<<<<<< HEAD
-void ProjectStretchSpringMaterial(in int StrandsSize, in float YoungModulus, in float RodThickness, in float RestLength, in float NodeMass, in float DeltaTime, in float3 NodePosition, out float3 OutNodePosition)
-{
-	const int LocalIndex = (GGroupThreadId.x % StrandsSize);
-
-	SharedNodePosition[GGroupThreadId.x] = NodePosition;
-	SharedPreviousPosition[GGroupThreadId.x] = NodePosition;
-	SharedInverseMass[GGroupThreadId.x] = (LocalIndex > 1 && NodeMass != 0.0) ? 1.0 / NodeMass : 0.0;
-	GroupMemoryBarrier();
-
-	if(DeltaTime != 0.0)
-=======
 void ProjectStretchSpringMaterial(in bool EnableConstraint, in int StrandsSize, in float YoungModulus, in float RodThickness, in float RestLength, in float DeltaTime, out float3 OutNodePosition)
 {
 	const int LocalIndex = (GGroupThreadId.x % StrandsSize);
 	if(DeltaTime != 0.0 && EnableConstraint)
->>>>>>> 90fae962
 	{
 		float MaterialCompliance = 0.0;
 		float MaterialWeight = 0.0;
@@ -175,23 +162,10 @@
 	}
 } 
 
-<<<<<<< HEAD
-void ProjectBendSpringMaterial(in int StrandsSize, in float YoungModulus, in float RodThickness, in float RestLength, in float NodeMass, in float DeltaTime, in float3 NodePosition, out float3 OutNodePosition)
-{
-	const int LocalIndex = (GGroupThreadId.x % StrandsSize);
-
-	SharedNodePosition[GGroupThreadId.x] = NodePosition;
-	SharedPreviousPosition[GGroupThreadId.x] = NodePosition;
-	SharedInverseMass[GGroupThreadId.x] = (LocalIndex > 1 && NodeMass != 0.0) ? 1.0 / NodeMass : 0.0;
-	GroupMemoryBarrier();
-
-	if(DeltaTime != 0.0)
-=======
 void ProjectBendSpringMaterial(in bool EnableConstraint, in int StrandsSize, in float YoungModulus, in float RodThickness, in float RestLength, in float DeltaTime, out float3 OutNodePosition)
 {
 	const int LocalIndex = (GGroupThreadId.x % StrandsSize);
 	if(DeltaTime != 0.0 && EnableConstraint)
->>>>>>> 90fae962
 	{
 		float MaterialCompliance = 0.0;
 		float MaterialWeight = 0.0;
@@ -237,36 +211,33 @@
 			in float MaterialCompliance, in float MaterialWeight, in float MaterialMultiplier, out float OutMaterialMultiplier)
 {
 	OutMaterialMultiplier = MaterialMultiplier;
-<<<<<<< HEAD
-	const int LocalIndex = (GGroupThreadId.x % StrandsSize);
-	if( LocalIndex > 2)
-	{
-		const int IsRed = ((GGroupThreadId.x/3) % 2) == 0;
-		// Process all the red rods
-		if (IsRed)
-		{	
-			UpdateStretchSpringMultiplier(RestLength,DeltaTime,false,MaterialDamping,MaterialCompliance,MaterialWeight,OutMaterialMultiplier,2);
-		}
-		// Process all the black rods
-		GroupMemoryBarrier(); 
-		if (!IsRed)
-		{
-			UpdateStretchSpringMultiplier(RestLength,DeltaTime,false,MaterialDamping,MaterialCompliance,MaterialWeight,OutMaterialMultiplier,2);
-		}
-		GroupMemoryBarrier(); 
+	if(EnableConstraint)
+	{
+		const int LocalIndex = (GGroupThreadId.x % StrandsSize);
+		if( LocalIndex > 2)
+		{
+			const int IsRed = ((GGroupThreadId.x/3) % 2) == 0;
+			// Process all the red rods
+			if (IsRed)
+			{	
+				UpdateStretchSpringMultiplier(RestLength,DeltaTime,false,MaterialDamping,MaterialCompliance,MaterialWeight,OutMaterialMultiplier,2);
+			}
+			// Process all the black rods
+			GroupMemoryBarrier(); 
+			if (!IsRed)
+			{
+				UpdateStretchSpringMultiplier(RestLength,DeltaTime,false,MaterialDamping,MaterialCompliance,MaterialWeight,OutMaterialMultiplier,2);
+			}
+			GroupMemoryBarrier(); 
+		}
 	}
 } 
 
-void ProjectTwistSpringMaterial(in int StrandsSize, in float YoungModulus, in float RodThickness, in float RestLength, in float NodeMass, in float DeltaTime, in float3 NodePosition, out float3 OutNodePosition)
-{
-	const int LocalIndex = (GGroupThreadId.x % StrandsSize);
-
-	SharedNodePosition[GGroupThreadId.x] = NodePosition;
-	SharedPreviousPosition[GGroupThreadId.x] = NodePosition;
-	SharedInverseMass[GGroupThreadId.x] = (LocalIndex > 1 && NodeMass != 0.0) ? 1.0 / NodeMass : 0.0;
-	GroupMemoryBarrier();
-
-	if(DeltaTime != 0.0)
+void ProjectTwistSpringMaterial(in bool EnableConstraint, in int StrandsSize, in float YoungModulus, in float RodThickness, in float RestLength, in float DeltaTime, out float3 OutNodePosition)
+{
+	const int LocalIndex = (GGroupThreadId.x % StrandsSize);
+
+	if(DeltaTime != 0.0 && EnableConstraint)
 	{
 		float MaterialCompliance = 0.0;
 		float MaterialWeight = 0.0;
@@ -283,321 +254,9 @@
 					UpdateStretchSpringMultiplier(RestLength,DeltaTime,true,0.0,MaterialCompliance,MaterialWeight,MaterialMultiplier,2);
 				}
 				GroupMemoryBarrier(); 
-=======
-	if(EnableConstraint)
-	{
-		const int LocalIndex = (GGroupThreadId.x % StrandsSize);
-		if( LocalIndex > 2)
-		{
-			const int IsRed = ((GGroupThreadId.x/3) % 2) == 0;
-			// Process all the red rods
-			if (IsRed)
-			{	
-				UpdateStretchSpringMultiplier(RestLength,DeltaTime,false,MaterialDamping,MaterialCompliance,MaterialWeight,OutMaterialMultiplier,2);
-			}
-			// Process all the black rods
-			GroupMemoryBarrier(); 
-			if (!IsRed)
-			{
-				UpdateStretchSpringMultiplier(RestLength,DeltaTime,false,MaterialDamping,MaterialCompliance,MaterialWeight,OutMaterialMultiplier,2);
->>>>>>> 90fae962
-			}
-		}
-	}
-<<<<<<< HEAD
+			}
+		}
+	}
 	GroupMemoryBarrier();
 	OutNodePosition = SharedNodePosition[GGroupThreadId.x];
-}
-
-/* -----------------------------------------------------------------
- * Compute Bishop frame
- * -----------------------------------------------------------------
- */
-=======
-} 
->>>>>>> 90fae962
-
-void ProjectTwistSpringMaterial(in bool EnableConstraint, in int StrandsSize, in float YoungModulus, in float RodThickness, in float RestLength, in float DeltaTime, out float3 OutNodePosition)
-{
-	const int LocalIndex = (GGroupThreadId.x % StrandsSize);
-
-<<<<<<< HEAD
-		for (int EdgeIndex = 1, EdgeEnd = StrandsSize-1; EdgeIndex < EdgeEnd; ++EdgeIndex)
-		{
-			TangentPrev = TangentNext;
-			TangentNext = normalize(SharedNodePosition[GGroupThreadId.x+EdgeIndex+1] - SharedNodePosition[GGroupThreadId.x+EdgeIndex]);
-
-			NodeQuaternion = NormalizeQuat( MultiplyQuat( FindQuatBetweenNormals(TangentPrev,TangentNext), NodeQuaternion ) );
-			SharedNodeOrientation[GGroupThreadId.x+EdgeIndex] = NodeQuaternion;
-			GroupMemoryBarrier();
-		}
-		GroupMemoryBarrier();
-	}
-	GroupMemoryBarrier();
-}
-
-void UpdateMaterialFrame(in int StrandsSize)
-{
-	const int LocalIndex = (GGroupThreadId.x % StrandsSize);
-	if( LocalIndex == 0 )
-	{
-		float4 NodeQuaternion = SharedPreviousOrientation[GGroupThreadId.x];
-		float3 TangentPrev = normalize(SharedPreviousPosition[GGroupThreadId.x+1] - SharedPreviousPosition[GGroupThreadId.x]);
-		float3 TangentNext = TangentPrev;
-
-		for (int EdgeIndex = 1, EdgeEnd = StrandsSize-1; EdgeIndex < EdgeEnd; ++EdgeIndex)
-		{
-			TangentPrev = TangentNext;
-			TangentNext = normalize(SharedPreviousPosition[GGroupThreadId.x+EdgeIndex+1] - SharedPreviousPosition[GGroupThreadId.x+EdgeIndex]);
-
-			NodeQuaternion = NormalizeQuat( MultiplyQuat( FindQuatBetweenNormals(TangentPrev,TangentNext), NodeQuaternion ) );
-			SharedNodeOrientation[GGroupThreadId.x+EdgeIndex] = NodeQuaternion;
-			GroupMemoryBarrier();
-		}
-		GroupMemoryBarrier();
-	}
-	GroupMemoryBarrier();
-}
-
-
-/*void UpdateMaterialFrame(in int StrandsSize)
-{
-	const int LocalIndex = (GGroupThreadId.x % StrandsSize);
-	if( (LocalIndex > 0) && (LocalIndex < StrandsSize-1) )
-	{
-		float4 NodeQuaternion = SharedPreviousOrientation[GGroupThreadId.x];
-		//float3 TangentPrev = RotateVectorByQuat( float3(0,0,1), NodeQuaternion);
-		//float3 TangentNext = normalize(SharedPreviousPosition[GGroupThreadId.x+1] - SharedPreviousPosition[GGroupThreadId.x]);
-
-		float3 TangentPrev = normalize(SharedPreviousPosition[GGroupThreadId.x+1] - SharedPreviousPosition[GGroupThreadId.x]);
-		float3 TangentNext = normalize(SharedNodePosition[GGroupThreadId.x+1] - SharedNodePosition[GGroupThreadId.x]);
-
-		SharedNodeOrientation[GGroupThreadId.x] = NormalizeQuat( MultiplyQuat( FindQuatBetweenNormals(TangentPrev,TangentNext), NodeQuaternion) );
-	}
-	GroupMemoryBarrier();
-}*/
-
-/* -----------------------------------------------------------------
- * Bend spring material
- * -----------------------------------------------------------------
- */
-
- void SetupAngularSpringMaterial(in int StrandsSize, in float YoungModulus, in float RodThickness, 
-	in float RestLength, in float DeltaTime, in bool ProjectConstraint, in float MaterialDamping, out float OutMaterialCompliance, out float OutMaterialWeight, out float3 OutMaterialMultiplier)
-{
-	OutMaterialCompliance = 0.0;
-	OutMaterialWeight = 0.0;
-	OutMaterialMultiplier = float3(0,0,0);
-
-	float MaterialMultiplier = 0;
-	SetupStretchSpringMaterial(StrandsSize,YoungModulus,RodThickness,RestLength,DeltaTime,ProjectConstraint,MaterialDamping,OutMaterialCompliance,OutMaterialWeight,MaterialMultiplier);
-}
-
-void UpdateAngularSpringMultiplier( in float RestLength, in float3 RestDirection, in float DeltaTime, in bool ProjectConstraint, in float MaterialDamping, in float InMaterialCompliance, in float InMaterialWeight, inout float3 OutMaterialMultiplier)
-{
-	const float3 EdgeDirection = SharedNodePosition[GGroupThreadId.x] - SharedNodePosition[GGroupThreadId.x-1];
-	const float3 DeltaVelocity = (EdgeDirection - ( SharedPreviousPosition[GGroupThreadId.x] - SharedPreviousPosition[GGroupThreadId.x-1] ) ) / DeltaTime; 
-
-	const float4 ParentFrame = SlerpQuat(SharedNodeOrientation[GGroupThreadId.x-2],SharedNodeOrientation[GGroupThreadId.x-2],0.5);
-	const float3 TargetDirection = RotateVectorByQuat(RestDirection,ParentFrame);
-
-	// XPBD lagrange multiplier update : dL = -(C+compliance*L) / (dC * invM * dCt + alpha)
-	const float3 DeltaLambda = -((EdgeDirection - TargetDirection)/RestLength + 
-					OutMaterialMultiplier * InMaterialCompliance  + MaterialDamping * DeltaVelocity /RestLength) * InMaterialWeight;
-
-	// L += dL
-	OutMaterialMultiplier += DeltaLambda;
-
-	// XPBD position update : dX = dL * dCt * invM
-	const float3 PositionDelta  = DeltaLambda/RestLength;
-
-	// dX += dX
-	SharedNodePosition[GGroupThreadId.x] += PositionDelta * SharedInverseMass[GGroupThreadId.x];
-	if(!ProjectConstraint)
-	{
-		SharedNodePosition[GGroupThreadId.x-1] -= PositionDelta * SharedInverseMass[GGroupThreadId.x-1];
-	}
-}
-
-void SolveAngularSpringMaterial(in int StrandsSize, in float RestLength, in float3 RestDirection, in float DeltaTime, in float MaterialDamping,
-			in float MaterialCompliance, in float MaterialWeight, in float3 MaterialMultiplier, out float3 OutMaterialMultiplier)
-{
-	
-	OutMaterialMultiplier = MaterialMultiplier;
-	const int LocalIndex = (GGroupThreadId.x % StrandsSize);
-	if( LocalIndex > 1)
-	{
-		const int IsRed = (GGroupThreadId.x % 2) == 0;
-		// Process all the red rods
-		if (!IsRed)
-		{	
-			UpdateAngularSpringMultiplier(RestLength,RestDirection,DeltaTime,false,MaterialDamping,MaterialCompliance,MaterialWeight,OutMaterialMultiplier);
-		}
-		GroupMemoryBarrier(); 
-
-		if (IsRed)
-		{
-			UpdateAngularSpringMultiplier(RestLength,RestDirection,DeltaTime,false,MaterialDamping,MaterialCompliance,MaterialWeight,OutMaterialMultiplier);
-		}
-		GroupMemoryBarrier(); 
-	}
-}
-/*
-groupshared float4 SharedRestDatas[THREADGROUP_SIZE];
-void SolveAngularSpringMaterial(in int StrandsSize, in float RestLength, in float3 RestDirection, in float DeltaTime, in float MaterialDamping,
-			in float MaterialCompliance, in float MaterialWeight, in float3 MaterialMultiplier, out float3 OutMaterialMultiplier)
-{
-	SharedRestDatas[GGroupThreadId.x] = float4(RestDirection,RestLength);
-	GroupMemoryBarrier(); 
-
-	OutMaterialMultiplier = MaterialMultiplier;
-	const int LocalIndex = (GGroupThreadId.x % StrandsSize);
-	if( LocalIndex == 0)
-	{
-		for(int i = GGroupThreadId.x+2; i < GGroupThreadId.x+StrandsSize; ++i)
-		{
-			const float3 EdgeDirection = SharedNodePosition[i] - SharedNodePosition[i-1];
-
-			const float4 ParentFrame = SharedNodeOrientation[i-2];
-			const float3 TargetDirection = RotateVectorByQuat(SharedRestDatas[i].xyz,ParentFrame);
-
-			// XPBD lagrange multiplier update : dL = -(C+compliance*L) / (dC * invM * dCt + alpha)
-			const float3 DeltaLambda = -(EdgeDirection - TargetDirection) / (SharedInverseMass[i]+SharedInverseMass[i-1]);
-
-			// XPBD position update : dX = dL * dCt * invM
-			const float3 PositionDelta  = DeltaLambda;
-
-			SharedDeltaPosition[i] = PositionDelta;
-			GroupMemoryBarrier();
-
-			// dX += dX
-			SharedNodePosition[i] += PositionDelta * SharedInverseMass[i];
-			GroupMemoryBarrier();
-			SharedNodePosition[i-1] -= PositionDelta * SharedInverseMass[i-1];
-			GroupMemoryBarrier();
-
-			if( i > GGroupThreadId.x+2 )
-			{
-				const float3 TangentInit = normalize(SharedNodePosition[i-2] - SharedNodePosition[i-3]);
-				const float3 TangentPrev = normalize(SharedNodePosition[i-1] - SharedNodePosition[i-2]);
-				const float3 TangentNext = normalize(SharedNodePosition[i] - SharedNodePosition[i-1]);
-
-				SharedNodeOrientation[i-2] = NormalizeQuat( MultiplyQuat( FindQuatBetweenNormals(TangentInit,TangentPrev), SharedNodeOrientation[i-3] ) );
-				GroupMemoryBarrier();
-				SharedNodeOrientation[i-1] = NormalizeQuat( MultiplyQuat( FindQuatBetweenNormals(TangentPrev,TangentNext), SharedNodeOrientation[i-2] ) );
-				GroupMemoryBarrier();
-			}
-			else
-			{
-				const float3 TangentPrev = normalize(SharedNodePosition[i-1] - SharedNodePosition[i-2]);
-				const float3 TangentNext = normalize(SharedNodePosition[i] - SharedNodePosition[i-1]);
-
-				SharedNodeOrientation[i-1] = NormalizeQuat( MultiplyQuat( FindQuatBetweenNormals(TangentPrev,TangentNext), SharedNodeOrientation[i-2] ) );
-				GroupMemoryBarrier();
-			}
-			GroupMemoryBarrier();
-		}
-		GroupMemoryBarrier();
-		for(int i = GGroupThreadId.x+2; i < GGroupThreadId.x+StrandsSize; ++i)
-		{
-			SharedNodePosition[i] += SharedDeltaPosition[i] * SharedInverseMass[i];
-			SharedNodePosition[i-1] -= SharedDeltaPosition[i] * SharedInverseMass[i-1];
-			GroupMemoryBarrier();
-		}
-		GroupMemoryBarrier();
-		for(int i = GGroupThreadId.x+2; i < GGroupThreadId.x+StrandsSize; ++i)
-		{
-			const float3 TangentPrev = normalize(SharedNodePosition[i-1] - SharedNodePosition[i-2]);
-			const float3 TangentNext = normalize(SharedNodePosition[i] - SharedNodePosition[i-1]);
-
-			SharedNodeOrientation[i-1] = NormalizeQuat( MultiplyQuat( FindQuatBetweenNormals(TangentPrev,TangentNext), SharedNodeOrientation[i-2] ) );
-			GroupMemoryBarrier();
-		}
-		GroupMemoryBarrier();
-	} 
-}*/
-
-void ProjectAngularSpringMaterial(in int StrandsSize, in float YoungModulus, in float RodThickness, in float RestLength, in float3 RestDirection, in float NodeMass, in float DeltaTime,
-			 in float3 NodePosition, out float3 OutNodePosition)
-{
-	const int LocalIndex = (GGroupThreadId.x % StrandsSize);
-
-	SharedNodePosition[GGroupThreadId.x] = NodePosition;
-	SharedPreviousPosition[GGroupThreadId.x] = NodePosition;
-	SharedInverseMass[GGroupThreadId.x] = (LocalIndex > 1 && NodeMass != 0.0) ? 1.0 / NodeMass : 0.0;
-	GroupMemoryBarrier();
-
-	if(DeltaTime != 0.0)
-	{
-
-		float MaterialCompliance = 0.0;
-		float MaterialWeight = 0.0;
-		float3 MaterialMultiplier = float3(0,0,0);
-
-		//ComputeMaterialFrame(StrandsSize);
-		SetupAngularSpringMaterial(StrandsSize, YoungModulus, RodThickness, RestLength, DeltaTime, true, 0.0, MaterialCompliance, MaterialWeight, MaterialMultiplier);
-
-		//if( LocalIndex > 1 )
-		{
-			for(int i = 2; i < StrandsSize; ++i)
-			{
-				ComputeMaterialFrame(StrandsSize);
-				if( LocalIndex == i )
-				{
-					UpdateAngularSpringMultiplier(RestLength,RestDirection,DeltaTime,true,0.0,MaterialCompliance,MaterialWeight,MaterialMultiplier);
-=======
-	if(DeltaTime != 0.0 && EnableConstraint)
-	{
-		float MaterialCompliance = 0.0;
-		float MaterialWeight = 0.0;
-		float MaterialMultiplier = 0.0;
-
-		if( LocalIndex > 2 )
-		{
-			ResetStretchSpringMaterial(StrandsSize,YoungModulus,RodThickness,RestLength,DeltaTime,true,0.0,MaterialCompliance,MaterialWeight,MaterialMultiplier,2);
-
-			for(int i = 3; i < StrandsSize; ++i)
-			{
-				if( LocalIndex == i )
-				{
-					UpdateStretchSpringMultiplier(RestLength,DeltaTime,true,0.0,MaterialCompliance,MaterialWeight,MaterialMultiplier,2);
->>>>>>> 90fae962
-				}
-				GroupMemoryBarrier(); 
-			}
-		}
-	}
-<<<<<<< HEAD
-
-	GroupMemoryBarrier();
-	OutNodePosition = SharedNodePosition[GGroupThreadId.x];
-}
-
-/* -----------------------------------------------------------------
- * Compute Rest Direction and length
- * -----------------------------------------------------------------
- */
-
-void ComputeRestDirection(in int StrandsSize, in float3 NodePosition, in float4 NodeOrientation, out float3 OutRestDirection)
-{
-	SharedNodePosition[GGroupThreadId.x] = NodePosition;
-	SharedNodeOrientation[GGroupThreadId.x] = NodeOrientation;
-	GroupMemoryBarrier(); 
-
-	ComputeMaterialFrame(StrandsSize);
-
-	OutRestDirection = float3(0,0,0);
-	const int LocalIndex = (GGroupThreadId.x % StrandsSize);
-	if( LocalIndex > 1 )
-	{
-		const float3 EdgeDirection = SharedNodePosition[GGroupThreadId.x] - SharedNodePosition[GGroupThreadId.x-1];
-
-		const float4 ParentFrame = SlerpQuat(SharedNodeOrientation[GGroupThreadId.x-2],SharedNodeOrientation[GGroupThreadId.x-2],0.5);
-		OutRestDirection = UnrotateVectorByQuat(EdgeDirection,ParentFrame);
-	}
-	GroupMemoryBarrier(); 
-=======
-	GroupMemoryBarrier();
-	OutNodePosition = SharedNodePosition[GGroupThreadId.x];
->>>>>>> 90fae962
 }