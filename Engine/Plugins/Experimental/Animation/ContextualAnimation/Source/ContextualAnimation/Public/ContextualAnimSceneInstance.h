// Copyright Epic Games, Inc. All Rights Reserved.

#pragma once

#include "ContextualAnimTypes.h"
#include "ContextualAnimSceneInstance.generated.h"

struct FBranchingPointNotifyPayload;

struct FAnimMontageInstance;
struct FContextualAnimTrack;
class UContextualAnimSceneInstance;
class UContextualAnimSceneActorComponent;
class UContextualAnimSceneAsset;
class UAnimInstance;
class USkeletalMeshComponent;
class UAnimMontage;
class UWorld;

/** Delegate to notify external objects when this is scene is completed */
DECLARE_DYNAMIC_MULTICAST_DELEGATE_OneParam(FOnContextualAnimSceneEnded, class UContextualAnimSceneInstance*, SceneInstance);

/** Delegate to notify external objects when an actor join this scene */
DECLARE_DYNAMIC_MULTICAST_DELEGATE_TwoParams(FOnContextualAnimSceneActorJoined, class UContextualAnimSceneInstance*, SceneInstance, AActor*, Actor);

/** Delegate to notify external objects when an actor left this scene */
DECLARE_DYNAMIC_MULTICAST_DELEGATE_TwoParams(FOnContextualAnimSceneActorLeft, class UContextualAnimSceneInstance*, SceneInstance, AActor*, Actor);

/** Delegate to notify external objects about anim notify events */
DECLARE_DYNAMIC_MULTICAST_DELEGATE_ThreeParams(FOnContextualAnimSceneNotify, class UContextualAnimSceneInstance*, SceneInstance, AActor*, Actor, FName, NotifyName);

/** Instance of a contextual animation scene */
UCLASS(BlueprintType, Blueprintable)
class CONTEXTUALANIMATION_API UContextualAnimSceneInstance : public UObject
{
	GENERATED_BODY()

public:

	friend class UContextualAnimManager;
	friend class FContextualAnimViewModel;

	/**
	 * Delegate to notify once the scene play time reaches the duration defined by the longest played montage of the selected section.
	 * This delegate should be used if one or more montages have 'bEnableAutoBlendOut' set to 'false'.
	 */
	UPROPERTY(BlueprintAssignable)
	FOnContextualAnimSceneEnded OnSectionEndTimeReached;

	/**
	 * Delegate to notify external objects when this is scene is completed after all montages played by the scene section blended out.
	 * Will not be broadcasted if one or more montages have 'bEnableAutoBlendOut' set to 'false'.
	 */
	UPROPERTY(BlueprintAssignable)
	FOnContextualAnimSceneEnded OnSceneEnded;

	/** Delegate to notify external objects when an actor join */
	UPROPERTY(BlueprintAssignable)
	FOnContextualAnimSceneActorJoined OnActorJoined;

	/** Delegate to notify external objects when an actor leave */
	UPROPERTY(BlueprintAssignable)
	FOnContextualAnimSceneActorLeft OnActorLeft;

	/** Delegate to notify external objects when an animation hits a 'PlayMontageNotify' or 'PlayMontageNotifyWindow' begin */
	UPROPERTY(BlueprintAssignable)
	FOnContextualAnimSceneNotify OnNotifyBegin;

	/** Delegate to notify external objects when an animation hits a 'PlayMontageNotify' or 'PlayMontageNotifyWindow' end */
	UPROPERTY(BlueprintAssignable)
	FOnContextualAnimSceneNotify OnNotifyEnd;

	UContextualAnimSceneInstance(const FObjectInitializer& ObjectInitializer);

	virtual UWorld* GetWorld() const override;

	void Tick(float DeltaTime);

	/** Resolve initial alignment and start playing animation for all actors */
	void Start();

	/**
	 * Tells current scene instance to transition to a different section.
	 * @note The method assumes that selection criteria were applied through bindings creation before calling.
	 * @return True if scene was able to transition all bindings to the new section, false otherwise.
	 */
<<<<<<< HEAD
	bool ForceTransitionToSection(const int32 SectionIdx, const int32 AnimSetIdx, const TArray<FContextualAnimSetPivot>& Pivots);
=======
	bool ForceTransitionToSection(const int32 SectionIdx, const int32 AnimSetIdx, const TArray<FContextualAnimWarpPoint>& InWarpPoints);
>>>>>>> 4af6daef
		
	/** Force all the actors to leave the scene */
	void Stop();

	bool IsDonePlaying() const;

	/** Whether the supplied actor is part of this scene */
	bool IsActorInThisScene(const AActor* Actor) const;

	const UContextualAnimSceneAsset& GetSceneAsset() const { return *SceneAsset; }
	const FContextualAnimSceneBindings& GetBindings() const { return Bindings; }
	FContextualAnimSceneBindings& GetBindings() { return Bindings; }
	const FContextualAnimSceneBinding* FindBindingByActor(const AActor* Actor) const { return Bindings.FindBindingByActor(Actor); }
	const FContextualAnimSceneBinding* FindBindingByRole(const FName& Role) const { return Bindings.FindBindingByRole(Role); }

	UFUNCTION(BlueprintCallable, Category = "Contextual Anim|Scene Instance")
	AActor* GetActorByRole(FName Role) const;

protected:

	/**
	 * Tells the scene actor to join the scene (play animation)
	 * @return Duration of the playing animation, or MIN_flt if not playing one.
	 */
	float Join(FContextualAnimSceneBinding& Binding);

	/** Tells the scene actor to leave the scene (stop animation) */
	void Leave(FContextualAnimSceneBinding& Binding);

	float TransitionTo(FContextualAnimSceneBinding& Binding, const FContextualAnimTrack& AnimTrack);

<<<<<<< HEAD
	TArray<FContextualAnimSetPivot>& GetMutablePivots() { return AlignmentSectionToScenePivotList; }
	void SetPivots(const TArray<FContextualAnimSetPivot>& Pivots) { AlignmentSectionToScenePivotList = Pivots; }
=======
	TArray<FContextualAnimWarpPoint>& GetMutableWarpPoints() { return WarpPoints; }
	void SetWarpPoints(const TArray<FContextualAnimWarpPoint>& InWarpPoints) { WarpPoints = InWarpPoints; }
>>>>>>> 4af6daef

	/** Helper function to set ignore collision between the supplied actor and all the other actors in this scene */
	void SetIgnoreCollisionWithOtherActors(AActor* Actor, bool bValue) const;

	UFUNCTION()
	void OnMontageBlendingOut(UAnimMontage* Montage, bool bInterrupted);

	UFUNCTION()
	void OnNotifyBeginReceived(FName NotifyName, const FBranchingPointNotifyPayload& BranchingPointNotifyPayload);

	UFUNCTION()
	void OnNotifyEndReceived(FName NotifyName, const FBranchingPointNotifyPayload& BranchingPointNotifyPayload);

private:

	/** Scene asset this instance was created from */
	UPROPERTY()
	TObjectPtr<const UContextualAnimSceneAsset> SceneAsset;

	UPROPERTY()
	FContextualAnimSceneBindings Bindings;

<<<<<<< HEAD
	TArray<FContextualAnimSetPivot> AlignmentSectionToScenePivotList;
=======
	TArray<FContextualAnimWarpPoint> WarpPoints;
>>>>>>> 4af6daef

	/**
	 * Remaining scene section duration initially computed based on the longest animation duration from all actors that joined the scene.
	 * Delegate 'OnSectionEndTimeReached' is broadcasted once value reaches 0.
	 */
	float RemainingDuration;

	/** Helper to play an AnimSequenceBase as montage. If Animation is not a montage it plays it as dynamic montage  */
	UAnimMontage* PlayAnimation(UAnimInstance& AnimInstance, UAnimSequenceBase& Animation);
};

#if UE_ENABLE_INCLUDE_ORDER_DEPRECATED_IN_5_2
#include "Animation/AnimNotifies/AnimNotify.h"
#include "CoreMinimal.h"
#endif<|MERGE_RESOLUTION|>--- conflicted
+++ resolved
@@ -84,11 +84,7 @@
 	 * @note The method assumes that selection criteria were applied through bindings creation before calling.
 	 * @return True if scene was able to transition all bindings to the new section, false otherwise.
 	 */
-<<<<<<< HEAD
-	bool ForceTransitionToSection(const int32 SectionIdx, const int32 AnimSetIdx, const TArray<FContextualAnimSetPivot>& Pivots);
-=======
 	bool ForceTransitionToSection(const int32 SectionIdx, const int32 AnimSetIdx, const TArray<FContextualAnimWarpPoint>& InWarpPoints);
->>>>>>> 4af6daef
 		
 	/** Force all the actors to leave the scene */
 	void Stop();
@@ -120,13 +116,8 @@
 
 	float TransitionTo(FContextualAnimSceneBinding& Binding, const FContextualAnimTrack& AnimTrack);
 
-<<<<<<< HEAD
-	TArray<FContextualAnimSetPivot>& GetMutablePivots() { return AlignmentSectionToScenePivotList; }
-	void SetPivots(const TArray<FContextualAnimSetPivot>& Pivots) { AlignmentSectionToScenePivotList = Pivots; }
-=======
 	TArray<FContextualAnimWarpPoint>& GetMutableWarpPoints() { return WarpPoints; }
 	void SetWarpPoints(const TArray<FContextualAnimWarpPoint>& InWarpPoints) { WarpPoints = InWarpPoints; }
->>>>>>> 4af6daef
 
 	/** Helper function to set ignore collision between the supplied actor and all the other actors in this scene */
 	void SetIgnoreCollisionWithOtherActors(AActor* Actor, bool bValue) const;
@@ -149,11 +140,7 @@
 	UPROPERTY()
 	FContextualAnimSceneBindings Bindings;
 
-<<<<<<< HEAD
-	TArray<FContextualAnimSetPivot> AlignmentSectionToScenePivotList;
-=======
 	TArray<FContextualAnimWarpPoint> WarpPoints;
->>>>>>> 4af6daef
 
 	/**
 	 * Remaining scene section duration initially computed based on the longest animation duration from all actors that joined the scene.
