// Copyright Epic Games, Inc. All Rights Reserved.

#pragma once

#include "Engine/DataAsset.h"
#include "ContextualAnimTypes.h"
#include "ContextualAnimSceneAsset.generated.h"

class UContextualAnimSceneInstance;
class UContextualAnimSceneAsset;

UCLASS(Blueprintable)
class CONTEXTUALANIMATION_API UContextualAnimRolesAsset : public UDataAsset
{
	GENERATED_BODY()

public:
<<<<<<< HEAD

	UPROPERTY(EditAnywhere, BlueprintReadWrite, Category = "Defaults")
	TArray<FContextualAnimRoleDefinition> Roles;

	UContextualAnimRolesAsset(const FObjectInitializer& ObjectInitializer) : Super(ObjectInitializer) {};

	const FContextualAnimRoleDefinition* FindRoleDefinitionByName(const FName& Name) const
	{
		return Roles.FindByPredicate([Name](const FContextualAnimRoleDefinition& RoleDef) { return RoleDef.Name == Name; });
	}

=======

	UPROPERTY(EditAnywhere, BlueprintReadWrite, Category = "Defaults")
	TArray<FContextualAnimRoleDefinition> Roles;

	UContextualAnimRolesAsset(const FObjectInitializer& ObjectInitializer) : Super(ObjectInitializer) {};

	const FContextualAnimRoleDefinition* FindRoleDefinitionByName(const FName& Name) const
	{
		return Roles.FindByPredicate([Name](const FContextualAnimRoleDefinition& RoleDef) { return RoleDef.Name == Name; });
	}

>>>>>>> 4af6daef
	FORCEINLINE int32 GetNumRoles() const { return Roles.Num(); }
};

/**
 * Contains AnimTracks for each role in the interaction.
 * Example: An specific set for a interaction with a car would have two tracks, one with the animation for the character and another one with the animation for the car.
 * It is common to have variations of the same action with different animations. We could have one AnimSet with the animations for getting into the car from the driver side and another for getting into the car from the passenger side.
*/
USTRUCT(BlueprintType)
struct CONTEXTUALANIMATION_API FContextualAnimSet
{
	GENERATED_BODY()

	/** List of tracks with animation (and relevant data specific to that animation) for each role */
	UPROPERTY(EditAnywhere, Category = "Defaults")
	TArray<FContextualAnimTrack> Tracks;

<<<<<<< HEAD
	/** Scene pivots for this set. Generated off line based on the AnimSetPivotDefinitions for the section this Set belongs to */
	UPROPERTY(EditAnywhere, Category = "Defaults")
	TArray<FTransform> ScenePivots;
=======
	/** Map of WarpTargetNames and Transforms for this set. Generated off line based on warp points defined in the asset */
	UPROPERTY(EditAnywhere, Category = "Defaults")
	TMap<FName, FTransform> WarpPoints;
>>>>>>> 4af6daef

	/** Used by the selection mechanism to 'break the tie' when multiple Sets can be selected */
	UPROPERTY(EditAnywhere, Category = "Defaults", meta = (ClampMin = "0", UIMin = "0", ClampMax = "1", UIMax = "1"))
	float RandomWeight = 1.f;

	int32 GetNumMandatoryRoles() const;
};

/** Named container with one or more ContextualAnimSet */
USTRUCT(BlueprintType)
struct CONTEXTUALANIMATION_API FContextualAnimSceneSection
{
	GENERATED_BODY()

public:

	const FContextualAnimSet* GetAnimSet(int32 AnimSetIdx) const; 

	const FContextualAnimTrack* GetAnimTrack(int32 AnimSetIdx, const FName& Role) const;

	const FContextualAnimTrack* GetAnimTrack(int32 AnimSetIdx, int32 AnimTrackIdx) const;

<<<<<<< HEAD
	FTransform GetAlignmentTransformForRoleRelativeToPivot(int32 AnimSetIdx, FName Role, float Time) const;

	FTransform GetAlignmentTransformForRoleRelativeToOtherRole(int32 AnimSetIdx, FName Role, FName OtherRole, float Time) const;

=======
>>>>>>> 4af6daef
	FTransform GetIKTargetTransformForRoleAtTime(int32 AnimSetIdx, FName Role, FName TrackName, float Time) const;

	const FContextualAnimIKTargetDefContainer& GetIKTargetDefsForRole(const FName& Role) const;

	const FContextualAnimTrack* FindFirstAnimTrackForRoleThatPassesSelectionCriteria(const FName& Role, const FContextualAnimSceneBindingContext& Primary, const FContextualAnimSceneBindingContext& Querier) const;

<<<<<<< HEAD
	const FContextualAnimTrack* FindAnimTrackForRoleWithClosestEntryLocation(const FName& Role, const FContextualAnimSceneBindingContext& Primary, const FVector& TestLocation) const;

	FORCEINLINE FName GetName() const { return Name; }
	FORCEINLINE const TArray<FContextualAnimSetPivotDefinition>& GetAnimSetPivotDefinitions() const { return AnimSetPivotDefinitions; }
=======
	FORCEINLINE FName GetName() const { return Name; }
	FORCEINLINE const TArray<FContextualAnimWarpPointDefinition>& GetWarpPointDefinitions() const { return WarpPointDefinitions; }
>>>>>>> 4af6daef
	FORCEINLINE int32 GetNumAnimSets() const { return AnimSets.Num(); }

protected:

	UPROPERTY(EditAnywhere, Category = "Defaults")
	FName Name;

	UPROPERTY(EditAnywhere, Category = "Defaults")
	TArray<FContextualAnimSet> AnimSets;

	UPROPERTY(EditAnywhere, Category = "Defaults")
	TMap<FName, FContextualAnimIKTargetDefContainer> RoleToIKTargetDefsMap;
<<<<<<< HEAD

	UPROPERTY(EditAnywhere, Category = "Defaults")
	TArray<FContextualAnimSetPivotDefinition> AnimSetPivotDefinitions;

	void GenerateAlignmentTracks(UContextualAnimSceneAsset& SceneAsset);
	void GenerateIKTargetTracks(UContextualAnimSceneAsset& SceneAsset);

 	friend class UContextualAnimSceneAsset;
 	friend class FContextualAnimViewModel;
};

USTRUCT(BlueprintType)
struct FContextualAnimPoint
{
	GENERATED_BODY()

	UPROPERTY(EditAnywhere, BlueprintReadWrite, Category = "Default")
	FName Role = NAME_None;

	UPROPERTY(EditAnywhere, BlueprintReadWrite, Category = "Default")
	FTransform Transform;

	UPROPERTY(EditAnywhere, BlueprintReadWrite, Category = "Default")
	float Speed = 0.f;

	UPROPERTY(EditAnywhere, BlueprintReadWrite, Category = "Default")
	int32 SectionIdx = INDEX_NONE;

	UPROPERTY(EditAnywhere, BlueprintReadWrite, Category = "Default")
	int32 AnimSetIdx = INDEX_NONE;

	UPROPERTY(EditAnywhere, BlueprintReadWrite, Category = "Default")
	int32 AnimTrackIdx = INDEX_NONE;

	FContextualAnimPoint(){}
	FContextualAnimPoint(const FName& InRole, const FTransform& InTransform, float InSpeed, int32 InSectionIdx, int32 InAnimSetIdx, int32 InAnimTrackIdx)
		: Role(InRole), Transform(InTransform), Speed(InSpeed), SectionIdx(InSectionIdx), AnimSetIdx(InAnimSetIdx), AnimTrackIdx(InAnimTrackIdx)
	{}
};

UENUM(BlueprintType)
enum class EContextualAnimPointType : uint8
{
	FirstFrame,
	SyncFrame,
	LastFrame
};

UENUM(BlueprintType)
enum class EContextualAnimCriterionToConsider : uint8
{
	All,
	Spatial,
	Other
};

UENUM(BlueprintType)
enum class EContextualAnimActorPreviewType : uint8
{
	SkeletalMesh,
	StaticMesh,
	Actor,
	None
};

USTRUCT(BlueprintType)
struct FContextualAnimActorPreviewData
{
	GENERATED_BODY()

	UPROPERTY(EditAnywhere, Category = "Defaults", meta = (GetOptions = "GetRoles"))
	FName Role;

	UPROPERTY(EditAnywhere, Category = "Defaults", meta = (GetOptions = "GetRoles"))
	EContextualAnimActorPreviewType Type = EContextualAnimActorPreviewType::StaticMesh;

	UPROPERTY(EditAnywhere, Category = "Defaults", meta = (EditCondition = "Type==EContextualAnimActorPreviewType::SkeletalMesh", EditConditionHides))
	TSoftObjectPtr<class USkeletalMesh> PreviewSkeletalMesh;

	UPROPERTY(EditAnywhere, Category = "Defaults", meta = (EditCondition = "Type==EContextualAnimActorPreviewType::SkeletalMesh", EditConditionHides))
	TSoftClassPtr<class UAnimInstance> PreviewAnimInstance;

	UPROPERTY(EditAnywhere, Category = "Defaults", meta = (EditCondition = "Type==EContextualAnimActorPreviewType::StaticMesh", EditConditionHides))
	TSoftObjectPtr<class UStaticMesh> PreviewStaticMesh;

	UPROPERTY(EditAnywhere, Category = "Defaults", meta = (EditCondition = "Type==EContextualAnimActorPreviewType::Actor", EditConditionHides))
	TSoftClassPtr<class AActor> PreviewActorClass;
};

UCLASS(Blueprintable)
class CONTEXTUALANIMATION_API UContextualAnimSceneAsset : public UDataAsset
{
	GENERATED_BODY()

public:

=======

	UPROPERTY(EditAnywhere, Category = "Defaults", meta = (TitleProperty = "WarpTargetName"))
	TArray<FContextualAnimWarpPointDefinition> WarpPointDefinitions;

	void GenerateAlignmentTracks(UContextualAnimSceneAsset& SceneAsset);
	void GenerateIKTargetTracks(UContextualAnimSceneAsset& SceneAsset);

 	friend class UContextualAnimSceneAsset;
 	friend class FContextualAnimViewModel;
};

USTRUCT(BlueprintType)
struct FContextualAnimPoint
{
	GENERATED_BODY()

	UPROPERTY(EditAnywhere, BlueprintReadWrite, Category = "Default")
	FName Role = NAME_None;

	UPROPERTY(EditAnywhere, BlueprintReadWrite, Category = "Default")
	FTransform Transform;

	UPROPERTY(EditAnywhere, BlueprintReadWrite, Category = "Default")
	float Speed = 0.f;

	UPROPERTY(EditAnywhere, BlueprintReadWrite, Category = "Default")
	int32 SectionIdx = INDEX_NONE;

	UPROPERTY(EditAnywhere, BlueprintReadWrite, Category = "Default")
	int32 AnimSetIdx = INDEX_NONE;

	UPROPERTY(EditAnywhere, BlueprintReadWrite, Category = "Default")
	int32 AnimTrackIdx = INDEX_NONE;

	FContextualAnimPoint(){}
	FContextualAnimPoint(const FName& InRole, const FTransform& InTransform, float InSpeed, int32 InSectionIdx, int32 InAnimSetIdx, int32 InAnimTrackIdx)
		: Role(InRole), Transform(InTransform), Speed(InSpeed), SectionIdx(InSectionIdx), AnimSetIdx(InAnimSetIdx), AnimTrackIdx(InAnimTrackIdx)
	{}
};

UENUM(BlueprintType)
enum class EContextualAnimPointType : uint8
{
	FirstFrame,
	SyncFrame,
	LastFrame
};

UENUM(BlueprintType)
enum class EContextualAnimCriterionToConsider : uint8
{
	All,
	Spatial,
	Other
};

UENUM(BlueprintType)
enum class EContextualAnimActorPreviewType : uint8
{
	SkeletalMesh,
	StaticMesh,
	Actor,
	None
};

USTRUCT(BlueprintType)
struct FContextualAnimActorPreviewData
{
	GENERATED_BODY()

	UPROPERTY(EditAnywhere, Category = "Defaults", meta = (GetOptions = "GetRoles"))
	FName Role;

	UPROPERTY(EditAnywhere, Category = "Defaults", meta = (GetOptions = "GetRoles"))
	EContextualAnimActorPreviewType Type = EContextualAnimActorPreviewType::StaticMesh;

	UPROPERTY(EditAnywhere, Category = "Defaults", meta = (EditCondition = "Type==EContextualAnimActorPreviewType::SkeletalMesh", EditConditionHides))
	TSoftObjectPtr<class USkeletalMesh> PreviewSkeletalMesh;

	UPROPERTY(EditAnywhere, Category = "Defaults", meta = (EditCondition = "Type==EContextualAnimActorPreviewType::SkeletalMesh", EditConditionHides))
	TSoftClassPtr<class UAnimInstance> PreviewAnimInstance;

	UPROPERTY(EditAnywhere, Category = "Defaults", meta = (EditCondition = "Type==EContextualAnimActorPreviewType::StaticMesh", EditConditionHides))
	TSoftObjectPtr<class UStaticMesh> PreviewStaticMesh;

	UPROPERTY(EditAnywhere, Category = "Defaults", meta = (EditCondition = "Type==EContextualAnimActorPreviewType::Actor", EditConditionHides))
	TSoftClassPtr<class AActor> PreviewActorClass;
};

UCLASS(Blueprintable)
class CONTEXTUALANIMATION_API UContextualAnimSceneAsset : public UDataAsset
{
	GENERATED_BODY()

public:

>>>>>>> 4af6daef
	typedef TFunctionRef<UE::ContextualAnim::EForEachResult(const FContextualAnimTrack& AnimTrack)> FForEachAnimTrackFunction;

	UContextualAnimSceneAsset(const FObjectInitializer& ObjectInitializer);

	virtual void PreSave(FObjectPreSaveContext ObjectSaveContext) override;

	void PrecomputeData();
	
	void ForEachAnimTrack(FForEachAnimTrackFunction Function) const;

	FORCEINLINE const FName& GetPrimaryRole() const { return PrimaryRole; }
	
	FORCEINLINE bool GetDisableCollisionBetweenActors() const { return bDisableCollisionBetweenActors; }
	FORCEINLINE const TSubclassOf<UContextualAnimSceneInstance>& GetSceneInstanceClass() const { return SceneInstanceClass; }
	FORCEINLINE int32 GetSampleRate() const { return SampleRate; }
	FORCEINLINE float GetRadius() const { return Radius; }
<<<<<<< HEAD

	bool HasValidData() const { return RolesAsset != nullptr && Sections.Num() > 0 && Sections[0].AnimSets.Num() > 0; }

=======
	FORCEINLINE bool ShouldPrecomputeAlignmentTracks() const { return bPrecomputeAlignmentTracks; }

	bool HasValidData() const { return RolesAsset != nullptr && Sections.Num() > 0 && Sections[0].AnimSets.Num() > 0; }

>>>>>>> 4af6daef
	const UContextualAnimRolesAsset* GetRolesAsset() const { return RolesAsset; }

	UFUNCTION()
	TArray<FName> GetRoles() const;

	int32 GetNumRoles() const { return RolesAsset ? RolesAsset->GetNumRoles() : 0; }

	int32 GetNumMandatoryRoles(int32 SectionIdx, int32 AnimSetIdx) const;

	const FTransform& GetMeshToComponentForRole(const FName& Role) const;

	TArray<FName> GetSectionNames() const;

	int32 GetNumSections() const;

	int32 GetNumAnimSetsInSection(int32 SectionIdx) const;

	const FContextualAnimSceneSection* GetSection(int32 SectionIdx) const;

	const FContextualAnimSceneSection* GetSection(const FName& SectionName) const;

	const FContextualAnimSet* GetAnimSet(int32 SectionIdx, int32 AnimSetIdx) const;

	int32 GetSectionIndex(const FName& SectionName) const;
	
 	const FContextualAnimTrack* GetAnimTrack(int32 SectionIdx, int32 AnimSetIdx, const FName& Role) const;
 
 	const FContextualAnimTrack* GetAnimTrack(int32 SectionIdx, int32 AnimSetIdx, int32 AnimTrackIdx) const;

	FTransform GetIKTargetTransform(int32 SectionIdx, int32 AnimSetIdx, int32 AnimTrackIdx, const FName& TrackName, float Time) const;
<<<<<<< HEAD

	FTransform GetAlignmentTransform(int32 SectionIdx, int32 AnimSetIdx, int32 AnimTrackIdx, const FName& TrackName, float Time) const;

	const FContextualAnimTrack* FindAnimTrackByAnimation(const UAnimSequenceBase* Animation) const;

	const TArray<FContextualAnimSetPivotDefinition>& GetAnimSetPivotDefinitionsInSection(int32 SectionIdx) const;

	FTransform GetAlignmentTransformForRoleRelativeToOtherRoleInSection(int32 SectionIdx, int32 AnimSetIdx, const FName& Role, const FName& OtherRole, float Time) const;

	const FContextualAnimIKTargetDefContainer& GetIKTargetDefsForRoleInSection(int32 SectionIdx, const FName& Role) const;

	UFUNCTION(BlueprintCallable, Category = "Contextual Anim|Scene Asset")
	void GetAlignmentPointsForSecondaryRole(EContextualAnimPointType Type, int32 SectionIdx, const FContextualAnimSceneBindingContext& Primary, TArray<FContextualAnimPoint>& OutResult) const;

	UFUNCTION(BlueprintCallable, Category = "Contextual Anim|Scene Asset")
	void GetAlignmentPointsForSecondaryRoleConsideringSelectionCriteria(EContextualAnimPointType Type, int32 SectionIdx, const FContextualAnimSceneBindingContext& Primary, const FContextualAnimSceneBindingContext& Querier, EContextualAnimCriterionToConsider CriterionToConsider, TArray<FContextualAnimPoint>& OutResult) const;

public:

	// Blueprint Interface
	//------------------------------------------------------------------------------------------

	UFUNCTION(BlueprintCallable, Category = "Contextual Anim|Scene Asset", meta = (DisplayName = "Find Animation For Role"))
	UAnimSequenceBase* BP_FindAnimationForRole(int32 SectionIdx, int32 AnimSetIdx, FName Role) const;

	UFUNCTION(BlueprintCallable, Category = "Contextual Anim|Scene Asset", meta = (DisplayName = "Find AnimSet Index By Animation"))
	int32 BP_FindAnimSetIndexByAnimation(int32 SectionIdx, const UAnimSequenceBase* Animation) const;

	UFUNCTION(BlueprintCallable, Category = "Contextual Anim|Scene Asset", meta = (DisplayName = "Get Alignment Transform For Role Relative To Pivot"))
	FTransform BP_GetAlignmentTransformForRoleRelativeToPivot(int32 SectionIdx, int32 AnimSetIdx, FName Role, float Time) const;

	UFUNCTION(BlueprintCallable, Category = "Contextual Anim|Scene Asset", meta = (DisplayName = "Get IK Target Transform For Role At Time"))
	FTransform BP_GetIKTargetTransformForRoleAtTime(int32 SectionIdx, int32 AnimSetIdx, FName Role, FName TrackName, float Time) const;

	UFUNCTION(BlueprintCallable, Category = "Contextual Anim|Scene Asset", meta = (DisplayName = "Get Start and End Time For Warp Section"))
	void BP_GetStartAndEndTimeForWarpSection(int32 SectionIdx, int32 AnimSetIdx, FName Role, FName WarpSectionName, float& OutStartTime, float& OutEndTime) const;

	//@TODO: Kept around only to do not break existing content. It will go away in the future.
	UFUNCTION(BlueprintCallable, Category = "Contextual Anim|Scene Asset")
	bool Query(FName Role, FContextualAnimQueryResult& OutResult, const FContextualAnimQueryParams& QueryParams, const FTransform& ToWorldTransform) const;

protected:

	UPROPERTY(EditAnywhere, Category = "Settings")
	TObjectPtr<UContextualAnimRolesAsset> RolesAsset;

	UPROPERTY(EditAnywhere, Category = "Settings", meta = (GetOptions = "GetRoles"))
	FName PrimaryRole = NAME_None;

=======

	FTransform GetAlignmentTransform(int32 SectionIdx, int32 AnimSetIdx, int32 AnimTrackIdx, int32 WarpPointIdx, float Time) const;
	FTransform GetAlignmentTransform(int32 SectionIdx, int32 AnimSetIdx, int32 AnimTrackIdx, const FName& WarpPointName, float Time) const;
	FTransform GetAlignmentTransform(const FContextualAnimTrack& AnimTrack, int32 WarpPointIdx, float Time) const;
	FTransform GetAlignmentTransform(const FContextualAnimTrack& AnimTrack, const FName& WarpPointName, float Time) const;
	FTransform GetAlignmentTransformForRoleRelativeToOtherRole(int32 SectionIdx, int32 AnimSetIdx, FName Role, FName OtherRole, float Time) const;

	const FContextualAnimTrack* FindAnimTrackForRoleWithClosestEntryLocation(int32 SectionIdx, const FName& Role, const FContextualAnimSceneBindingContext& Primary, const FVector& TestLocation) const;

	const FContextualAnimTrack* FindAnimTrackByAnimation(const UAnimSequenceBase* Animation) const;

	const FContextualAnimIKTargetDefContainer& GetIKTargetDefsForRoleInSection(int32 SectionIdx, const FName& Role) const;

	UFUNCTION(BlueprintCallable, Category = "Contextual Anim|Scene Asset")
	void GetAlignmentPointsForSecondaryRole(EContextualAnimPointType Type, int32 SectionIdx, const FContextualAnimSceneBindingContext& Primary, TArray<FContextualAnimPoint>& OutResult) const;

	UFUNCTION(BlueprintCallable, Category = "Contextual Anim|Scene Asset")
	void GetAlignmentPointsForSecondaryRoleConsideringSelectionCriteria(EContextualAnimPointType Type, int32 SectionIdx, const FContextualAnimSceneBindingContext& Primary, const FContextualAnimSceneBindingContext& Querier, EContextualAnimCriterionToConsider CriterionToConsider, TArray<FContextualAnimPoint>& OutResult) const;

public:

	// Blueprint Interface
	//------------------------------------------------------------------------------------------

	UFUNCTION(BlueprintCallable, Category = "Contextual Anim|Scene Asset", meta = (DisplayName = "Find Animation For Role"))
	UAnimSequenceBase* BP_FindAnimationForRole(int32 SectionIdx, int32 AnimSetIdx, FName Role) const;

	UFUNCTION(BlueprintCallable, Category = "Contextual Anim|Scene Asset", meta = (DisplayName = "Find AnimSet Index By Animation"))
	int32 BP_FindAnimSetIndexByAnimation(int32 SectionIdx, const UAnimSequenceBase* Animation) const;

	UFUNCTION(BlueprintCallable, Category = "Contextual Anim|Scene Asset", meta = (DisplayName = "Get Alignment Transform For Role Relative To WarpPoint"))
	FTransform BP_GetAlignmentTransformForRoleRelativeToWarpPoint(int32 SectionIdx, int32 AnimSetIdx, FName Role, float Time) const;

	UFUNCTION(BlueprintCallable, Category = "Contextual Anim|Scene Asset", meta = (DisplayName = "Get IK Target Transform For Role At Time"))
	FTransform BP_GetIKTargetTransformForRoleAtTime(int32 SectionIdx, int32 AnimSetIdx, FName Role, FName TrackName, float Time) const;

	UFUNCTION(BlueprintCallable, Category = "Contextual Anim|Scene Asset", meta = (DisplayName = "Get Start and End Time For Warp Section"))
	void BP_GetStartAndEndTimeForWarpSection(int32 SectionIdx, int32 AnimSetIdx, FName Role, FName WarpSectionName, float& OutStartTime, float& OutEndTime) const;

	//@TODO: Kept around only to do not break existing content. It will go away in the future.
	UFUNCTION(BlueprintCallable, Category = "Contextual Anim|Scene Asset")
	bool Query(FName Role, FContextualAnimQueryResult& OutResult, const FContextualAnimQueryParams& QueryParams, const FTransform& ToWorldTransform) const;
	float FindBestAnimStartTime(const FContextualAnimTrack& AnimTrack, const FVector& LocalLocation) const;

protected:

	UPROPERTY(EditAnywhere, Category = "Settings")
	TObjectPtr<UContextualAnimRolesAsset> RolesAsset;

	UPROPERTY(EditAnywhere, Category = "Settings", meta = (GetOptions = "GetRoles"))
	FName PrimaryRole = NAME_None;

>>>>>>> 4af6daef
	UPROPERTY(EditAnywhere, Category = "Settings", meta = (TitleProperty = "Role"))
	TArray<FContextualAnimActorPreviewData> OverridePreviewData;

	UPROPERTY(EditAnywhere, Category = "Defaults")
	TArray<FContextualAnimSceneSection> Sections;

	UPROPERTY(EditAnywhere, Category = "Settings")
	float Radius = 0.f;

	UPROPERTY(EditAnywhere, Category = "Settings")
	TSubclassOf<UContextualAnimSceneInstance> SceneInstanceClass;

	UPROPERTY(EditAnywhere, Category = "Settings")
	bool bDisableCollisionBetweenActors = true;

<<<<<<< HEAD
=======
	/** Whether we should extract and cache alignment tracks off line. */
	UPROPERTY(EditAnywhere, Category = "Settings", AdvancedDisplay)
	bool bPrecomputeAlignmentTracks = false;

>>>>>>> 4af6daef
	/** Sample rate (frames per second) used when sampling the animations to generate alignment and IK tracks */
	UPROPERTY(EditAnywhere, Category = "Settings", meta = (ClampMin = "1", ClampMax = "60"), AdvancedDisplay)
	int32 SampleRate = 15;

 	friend class FContextualAnimViewModel;
};<|MERGE_RESOLUTION|>--- conflicted
+++ resolved
@@ -15,7 +15,6 @@
 	GENERATED_BODY()
 
 public:
-<<<<<<< HEAD
 
 	UPROPERTY(EditAnywhere, BlueprintReadWrite, Category = "Defaults")
 	TArray<FContextualAnimRoleDefinition> Roles;
@@ -27,19 +26,6 @@
 		return Roles.FindByPredicate([Name](const FContextualAnimRoleDefinition& RoleDef) { return RoleDef.Name == Name; });
 	}
 
-=======
-
-	UPROPERTY(EditAnywhere, BlueprintReadWrite, Category = "Defaults")
-	TArray<FContextualAnimRoleDefinition> Roles;
-
-	UContextualAnimRolesAsset(const FObjectInitializer& ObjectInitializer) : Super(ObjectInitializer) {};
-
-	const FContextualAnimRoleDefinition* FindRoleDefinitionByName(const FName& Name) const
-	{
-		return Roles.FindByPredicate([Name](const FContextualAnimRoleDefinition& RoleDef) { return RoleDef.Name == Name; });
-	}
-
->>>>>>> 4af6daef
 	FORCEINLINE int32 GetNumRoles() const { return Roles.Num(); }
 };
 
@@ -57,15 +43,9 @@
 	UPROPERTY(EditAnywhere, Category = "Defaults")
 	TArray<FContextualAnimTrack> Tracks;
 
-<<<<<<< HEAD
-	/** Scene pivots for this set. Generated off line based on the AnimSetPivotDefinitions for the section this Set belongs to */
-	UPROPERTY(EditAnywhere, Category = "Defaults")
-	TArray<FTransform> ScenePivots;
-=======
 	/** Map of WarpTargetNames and Transforms for this set. Generated off line based on warp points defined in the asset */
 	UPROPERTY(EditAnywhere, Category = "Defaults")
 	TMap<FName, FTransform> WarpPoints;
->>>>>>> 4af6daef
 
 	/** Used by the selection mechanism to 'break the tie' when multiple Sets can be selected */
 	UPROPERTY(EditAnywhere, Category = "Defaults", meta = (ClampMin = "0", UIMin = "0", ClampMax = "1", UIMax = "1"))
@@ -88,28 +68,14 @@
 
 	const FContextualAnimTrack* GetAnimTrack(int32 AnimSetIdx, int32 AnimTrackIdx) const;
 
-<<<<<<< HEAD
-	FTransform GetAlignmentTransformForRoleRelativeToPivot(int32 AnimSetIdx, FName Role, float Time) const;
-
-	FTransform GetAlignmentTransformForRoleRelativeToOtherRole(int32 AnimSetIdx, FName Role, FName OtherRole, float Time) const;
-
-=======
->>>>>>> 4af6daef
 	FTransform GetIKTargetTransformForRoleAtTime(int32 AnimSetIdx, FName Role, FName TrackName, float Time) const;
 
 	const FContextualAnimIKTargetDefContainer& GetIKTargetDefsForRole(const FName& Role) const;
 
 	const FContextualAnimTrack* FindFirstAnimTrackForRoleThatPassesSelectionCriteria(const FName& Role, const FContextualAnimSceneBindingContext& Primary, const FContextualAnimSceneBindingContext& Querier) const;
 
-<<<<<<< HEAD
-	const FContextualAnimTrack* FindAnimTrackForRoleWithClosestEntryLocation(const FName& Role, const FContextualAnimSceneBindingContext& Primary, const FVector& TestLocation) const;
-
-	FORCEINLINE FName GetName() const { return Name; }
-	FORCEINLINE const TArray<FContextualAnimSetPivotDefinition>& GetAnimSetPivotDefinitions() const { return AnimSetPivotDefinitions; }
-=======
 	FORCEINLINE FName GetName() const { return Name; }
 	FORCEINLINE const TArray<FContextualAnimWarpPointDefinition>& GetWarpPointDefinitions() const { return WarpPointDefinitions; }
->>>>>>> 4af6daef
 	FORCEINLINE int32 GetNumAnimSets() const { return AnimSets.Num(); }
 
 protected:
@@ -122,10 +88,9 @@
 
 	UPROPERTY(EditAnywhere, Category = "Defaults")
 	TMap<FName, FContextualAnimIKTargetDefContainer> RoleToIKTargetDefsMap;
-<<<<<<< HEAD
-
-	UPROPERTY(EditAnywhere, Category = "Defaults")
-	TArray<FContextualAnimSetPivotDefinition> AnimSetPivotDefinitions;
+
+	UPROPERTY(EditAnywhere, Category = "Defaults", meta = (TitleProperty = "WarpTargetName"))
+	TArray<FContextualAnimWarpPointDefinition> WarpPointDefinitions;
 
 	void GenerateAlignmentTracks(UContextualAnimSceneAsset& SceneAsset);
 	void GenerateIKTargetTracks(UContextualAnimSceneAsset& SceneAsset);
@@ -219,104 +184,6 @@
 
 public:
 
-=======
-
-	UPROPERTY(EditAnywhere, Category = "Defaults", meta = (TitleProperty = "WarpTargetName"))
-	TArray<FContextualAnimWarpPointDefinition> WarpPointDefinitions;
-
-	void GenerateAlignmentTracks(UContextualAnimSceneAsset& SceneAsset);
-	void GenerateIKTargetTracks(UContextualAnimSceneAsset& SceneAsset);
-
- 	friend class UContextualAnimSceneAsset;
- 	friend class FContextualAnimViewModel;
-};
-
-USTRUCT(BlueprintType)
-struct FContextualAnimPoint
-{
-	GENERATED_BODY()
-
-	UPROPERTY(EditAnywhere, BlueprintReadWrite, Category = "Default")
-	FName Role = NAME_None;
-
-	UPROPERTY(EditAnywhere, BlueprintReadWrite, Category = "Default")
-	FTransform Transform;
-
-	UPROPERTY(EditAnywhere, BlueprintReadWrite, Category = "Default")
-	float Speed = 0.f;
-
-	UPROPERTY(EditAnywhere, BlueprintReadWrite, Category = "Default")
-	int32 SectionIdx = INDEX_NONE;
-
-	UPROPERTY(EditAnywhere, BlueprintReadWrite, Category = "Default")
-	int32 AnimSetIdx = INDEX_NONE;
-
-	UPROPERTY(EditAnywhere, BlueprintReadWrite, Category = "Default")
-	int32 AnimTrackIdx = INDEX_NONE;
-
-	FContextualAnimPoint(){}
-	FContextualAnimPoint(const FName& InRole, const FTransform& InTransform, float InSpeed, int32 InSectionIdx, int32 InAnimSetIdx, int32 InAnimTrackIdx)
-		: Role(InRole), Transform(InTransform), Speed(InSpeed), SectionIdx(InSectionIdx), AnimSetIdx(InAnimSetIdx), AnimTrackIdx(InAnimTrackIdx)
-	{}
-};
-
-UENUM(BlueprintType)
-enum class EContextualAnimPointType : uint8
-{
-	FirstFrame,
-	SyncFrame,
-	LastFrame
-};
-
-UENUM(BlueprintType)
-enum class EContextualAnimCriterionToConsider : uint8
-{
-	All,
-	Spatial,
-	Other
-};
-
-UENUM(BlueprintType)
-enum class EContextualAnimActorPreviewType : uint8
-{
-	SkeletalMesh,
-	StaticMesh,
-	Actor,
-	None
-};
-
-USTRUCT(BlueprintType)
-struct FContextualAnimActorPreviewData
-{
-	GENERATED_BODY()
-
-	UPROPERTY(EditAnywhere, Category = "Defaults", meta = (GetOptions = "GetRoles"))
-	FName Role;
-
-	UPROPERTY(EditAnywhere, Category = "Defaults", meta = (GetOptions = "GetRoles"))
-	EContextualAnimActorPreviewType Type = EContextualAnimActorPreviewType::StaticMesh;
-
-	UPROPERTY(EditAnywhere, Category = "Defaults", meta = (EditCondition = "Type==EContextualAnimActorPreviewType::SkeletalMesh", EditConditionHides))
-	TSoftObjectPtr<class USkeletalMesh> PreviewSkeletalMesh;
-
-	UPROPERTY(EditAnywhere, Category = "Defaults", meta = (EditCondition = "Type==EContextualAnimActorPreviewType::SkeletalMesh", EditConditionHides))
-	TSoftClassPtr<class UAnimInstance> PreviewAnimInstance;
-
-	UPROPERTY(EditAnywhere, Category = "Defaults", meta = (EditCondition = "Type==EContextualAnimActorPreviewType::StaticMesh", EditConditionHides))
-	TSoftObjectPtr<class UStaticMesh> PreviewStaticMesh;
-
-	UPROPERTY(EditAnywhere, Category = "Defaults", meta = (EditCondition = "Type==EContextualAnimActorPreviewType::Actor", EditConditionHides))
-	TSoftClassPtr<class AActor> PreviewActorClass;
-};
-
-UCLASS(Blueprintable)
-class CONTEXTUALANIMATION_API UContextualAnimSceneAsset : public UDataAsset
-{
-	GENERATED_BODY()
-
-public:
-
->>>>>>> 4af6daef
 	typedef TFunctionRef<UE::ContextualAnim::EForEachResult(const FContextualAnimTrack& AnimTrack)> FForEachAnimTrackFunction;
 
 	UContextualAnimSceneAsset(const FObjectInitializer& ObjectInitializer);
@@ -333,16 +200,10 @@
 	FORCEINLINE const TSubclassOf<UContextualAnimSceneInstance>& GetSceneInstanceClass() const { return SceneInstanceClass; }
 	FORCEINLINE int32 GetSampleRate() const { return SampleRate; }
 	FORCEINLINE float GetRadius() const { return Radius; }
-<<<<<<< HEAD
+	FORCEINLINE bool ShouldPrecomputeAlignmentTracks() const { return bPrecomputeAlignmentTracks; }
 
 	bool HasValidData() const { return RolesAsset != nullptr && Sections.Num() > 0 && Sections[0].AnimSets.Num() > 0; }
 
-=======
-	FORCEINLINE bool ShouldPrecomputeAlignmentTracks() const { return bPrecomputeAlignmentTracks; }
-
-	bool HasValidData() const { return RolesAsset != nullptr && Sections.Num() > 0 && Sections[0].AnimSets.Num() > 0; }
-
->>>>>>> 4af6daef
 	const UContextualAnimRolesAsset* GetRolesAsset() const { return RolesAsset; }
 
 	UFUNCTION()
@@ -373,57 +234,6 @@
  	const FContextualAnimTrack* GetAnimTrack(int32 SectionIdx, int32 AnimSetIdx, int32 AnimTrackIdx) const;
 
 	FTransform GetIKTargetTransform(int32 SectionIdx, int32 AnimSetIdx, int32 AnimTrackIdx, const FName& TrackName, float Time) const;
-<<<<<<< HEAD
-
-	FTransform GetAlignmentTransform(int32 SectionIdx, int32 AnimSetIdx, int32 AnimTrackIdx, const FName& TrackName, float Time) const;
-
-	const FContextualAnimTrack* FindAnimTrackByAnimation(const UAnimSequenceBase* Animation) const;
-
-	const TArray<FContextualAnimSetPivotDefinition>& GetAnimSetPivotDefinitionsInSection(int32 SectionIdx) const;
-
-	FTransform GetAlignmentTransformForRoleRelativeToOtherRoleInSection(int32 SectionIdx, int32 AnimSetIdx, const FName& Role, const FName& OtherRole, float Time) const;
-
-	const FContextualAnimIKTargetDefContainer& GetIKTargetDefsForRoleInSection(int32 SectionIdx, const FName& Role) const;
-
-	UFUNCTION(BlueprintCallable, Category = "Contextual Anim|Scene Asset")
-	void GetAlignmentPointsForSecondaryRole(EContextualAnimPointType Type, int32 SectionIdx, const FContextualAnimSceneBindingContext& Primary, TArray<FContextualAnimPoint>& OutResult) const;
-
-	UFUNCTION(BlueprintCallable, Category = "Contextual Anim|Scene Asset")
-	void GetAlignmentPointsForSecondaryRoleConsideringSelectionCriteria(EContextualAnimPointType Type, int32 SectionIdx, const FContextualAnimSceneBindingContext& Primary, const FContextualAnimSceneBindingContext& Querier, EContextualAnimCriterionToConsider CriterionToConsider, TArray<FContextualAnimPoint>& OutResult) const;
-
-public:
-
-	// Blueprint Interface
-	//------------------------------------------------------------------------------------------
-
-	UFUNCTION(BlueprintCallable, Category = "Contextual Anim|Scene Asset", meta = (DisplayName = "Find Animation For Role"))
-	UAnimSequenceBase* BP_FindAnimationForRole(int32 SectionIdx, int32 AnimSetIdx, FName Role) const;
-
-	UFUNCTION(BlueprintCallable, Category = "Contextual Anim|Scene Asset", meta = (DisplayName = "Find AnimSet Index By Animation"))
-	int32 BP_FindAnimSetIndexByAnimation(int32 SectionIdx, const UAnimSequenceBase* Animation) const;
-
-	UFUNCTION(BlueprintCallable, Category = "Contextual Anim|Scene Asset", meta = (DisplayName = "Get Alignment Transform For Role Relative To Pivot"))
-	FTransform BP_GetAlignmentTransformForRoleRelativeToPivot(int32 SectionIdx, int32 AnimSetIdx, FName Role, float Time) const;
-
-	UFUNCTION(BlueprintCallable, Category = "Contextual Anim|Scene Asset", meta = (DisplayName = "Get IK Target Transform For Role At Time"))
-	FTransform BP_GetIKTargetTransformForRoleAtTime(int32 SectionIdx, int32 AnimSetIdx, FName Role, FName TrackName, float Time) const;
-
-	UFUNCTION(BlueprintCallable, Category = "Contextual Anim|Scene Asset", meta = (DisplayName = "Get Start and End Time For Warp Section"))
-	void BP_GetStartAndEndTimeForWarpSection(int32 SectionIdx, int32 AnimSetIdx, FName Role, FName WarpSectionName, float& OutStartTime, float& OutEndTime) const;
-
-	//@TODO: Kept around only to do not break existing content. It will go away in the future.
-	UFUNCTION(BlueprintCallable, Category = "Contextual Anim|Scene Asset")
-	bool Query(FName Role, FContextualAnimQueryResult& OutResult, const FContextualAnimQueryParams& QueryParams, const FTransform& ToWorldTransform) const;
-
-protected:
-
-	UPROPERTY(EditAnywhere, Category = "Settings")
-	TObjectPtr<UContextualAnimRolesAsset> RolesAsset;
-
-	UPROPERTY(EditAnywhere, Category = "Settings", meta = (GetOptions = "GetRoles"))
-	FName PrimaryRole = NAME_None;
-
-=======
 
 	FTransform GetAlignmentTransform(int32 SectionIdx, int32 AnimSetIdx, int32 AnimTrackIdx, int32 WarpPointIdx, float Time) const;
 	FTransform GetAlignmentTransform(int32 SectionIdx, int32 AnimSetIdx, int32 AnimTrackIdx, const FName& WarpPointName, float Time) const;
@@ -476,7 +286,6 @@
 	UPROPERTY(EditAnywhere, Category = "Settings", meta = (GetOptions = "GetRoles"))
 	FName PrimaryRole = NAME_None;
 
->>>>>>> 4af6daef
 	UPROPERTY(EditAnywhere, Category = "Settings", meta = (TitleProperty = "Role"))
 	TArray<FContextualAnimActorPreviewData> OverridePreviewData;
 
@@ -492,13 +301,10 @@
 	UPROPERTY(EditAnywhere, Category = "Settings")
 	bool bDisableCollisionBetweenActors = true;
 
-<<<<<<< HEAD
-=======
 	/** Whether we should extract and cache alignment tracks off line. */
 	UPROPERTY(EditAnywhere, Category = "Settings", AdvancedDisplay)
 	bool bPrecomputeAlignmentTracks = false;
 
->>>>>>> 4af6daef
 	/** Sample rate (frames per second) used when sampling the animations to generate alignment and IK tracks */
 	UPROPERTY(EditAnywhere, Category = "Settings", meta = (ClampMin = "1", ClampMax = "60"), AdvancedDisplay)
 	int32 SampleRate = 15;
