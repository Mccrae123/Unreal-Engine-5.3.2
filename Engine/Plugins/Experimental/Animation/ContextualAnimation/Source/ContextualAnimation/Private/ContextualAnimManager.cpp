--- conflicted
+++ resolved
@@ -144,26 +144,14 @@
 	const UClass* Class = SceneAsset.GetSceneInstanceClass();
 	UContextualAnimSceneInstance* NewInstance = Class ? NewObject<UContextualAnimSceneInstance>(this, Class) : NewObject<UContextualAnimSceneInstance>(this);
 	NewInstance->SceneAsset = &SceneAsset;
-<<<<<<< HEAD
-	Bindings.SceneInstancePtr = NewInstance;
-
-	if (Params.Pivots.IsEmpty())
-	{
-		Bindings.CalculateAnimSetPivots(NewInstance->GetMutablePivots());
+
+	if (Params.WarpPoints.IsEmpty())
+	{
+		Bindings.CalculateWarpPoints(NewInstance->GetMutableWarpPoints());
 	}
 	else
 	{
-		NewInstance->SetPivots(Params.Pivots);
-=======
-
-	if (Params.WarpPoints.IsEmpty())
-	{
-		Bindings.CalculateWarpPoints(NewInstance->GetMutableWarpPoints());
-	}
-	else
-	{
 		NewInstance->SetWarpPoints(Params.WarpPoints);
->>>>>>> 4af6daef
 	}
 
 	NewInstance->Bindings = MoveTemp(Bindings);
@@ -214,26 +202,14 @@
 		const UClass* Class = SceneAsset.GetSceneInstanceClass();
 		UContextualAnimSceneInstance* NewInstance = Class ? NewObject<UContextualAnimSceneInstance>(this, Class) : NewObject<UContextualAnimSceneInstance>(this);
 		NewInstance->SceneAsset = &SceneAsset;
-<<<<<<< HEAD
-		Bindings.SceneInstancePtr = NewInstance;
-
-		if (Params.Pivots.IsEmpty())
-		{
-			Bindings.CalculateAnimSetPivots(NewInstance->GetMutablePivots());
+
+		if (Params.WarpPoints.IsEmpty())
+		{
+			Bindings.CalculateWarpPoints(NewInstance->GetMutableWarpPoints());
 		}
 		else
 		{
-			NewInstance->SetPivots(Params.Pivots);
-=======
-
-		if (Params.WarpPoints.IsEmpty())
-		{
-			Bindings.CalculateWarpPoints(NewInstance->GetMutableWarpPoints());
-		}
-		else
-		{
 			NewInstance->SetWarpPoints(Params.WarpPoints);
->>>>>>> 4af6daef
 		}
 
 		NewInstance->Bindings = MoveTemp(Bindings);
