﻿// Copyright Epic Games, Inc. All Rights Reserved.

#include "PoseSearchDebugger.h"
#include "IAnimationProvider.h"
#include "IGameplayProvider.h"
#include "PoseSearch/PoseSearch.h"
#include "Animation/AnimationPoseData.h"
#include "Animation/AnimSequence.h"
#include "Animation/BlendSpace.h"
#include "Animation/MirrorDataTable.h"
#include "Animation/AnimRootMotionProvider.h"
#include "Preferences/PersonaOptions.h"
#include "RewindDebuggerInterface/Public/IRewindDebugger.h"
#include "ObjectTrace.h"
#include "TraceServices/Model/AnalysisSession.h"
#include "Trace/PoseSearchTraceProvider.h"
#include "Widgets/Layout/SScrollBox.h"
#include "Widgets/Layout/SWidgetSwitcher.h"
#include "Widgets/SBoxPanel.h"
#include "Widgets/Input/SButton.h"
#include "Widgets/Input/SHyperlink.h"
#include "Widgets/Input/SNumericEntryBox.h"
#include "Widgets/Input/SSearchBox.h"
#include "Widgets/Images/SImage.h"
#include "Styling/SlateIconFinder.h"
#include "TraceServices/Model/Frames.h"
#include "Subsystems/AssetEditorSubsystem.h"
#include "Editor.h"
#include "Algo/AllOf.h"
#include "Styling/AppStyle.h"

#define LOCTEXT_NAMESPACE "PoseSearchDebugger"

namespace UE::PoseSearch
{

inline static FLinearColor LinearColorBlend(FLinearColor LinearColorA, FLinearColor LinearColorB, float BlendParam)
{
	return LinearColorA + (LinearColorB - LinearColorA) * BlendParam;
}

inline static void LinearColorBlend(FLinearColor LinearColorA, FLinearColor LinearColorB, TConstArrayView<float> BlendParam, TArray<FLinearColor>& BlendedColors)
{
	const int32 Num = BlendParam.Num();
	BlendedColors.SetNumUninitialized(Num);
	for (int i = 0; i < Num; ++i)
	{
		BlendedColors[i] = LinearColorBlend(LinearColorA, LinearColorB, BlendParam[i]);
	}
}

static void ArrayMinMax(TConstArrayView<float> View, TArrayView<float> Min, TArrayView<float> Max, float InvalidValue)
{
	const int32 Num = View.Num();
	check(Num == Min.Num() && Num == Max.Num());
	for (int i = 0; i < Num; ++i)
	{
		const float Value = View[i];
		if (Value != InvalidValue)
		{
			Min[i] = FMath::Min(Min[i], Value);
			Max[i] = FMath::Max(Max[i], Value);
		}
	}
}

static void ArraySafeNormalize(TConstArrayView<float> View, TConstArrayView<float> Min, TConstArrayView<float> Max, TArrayView<float> NormalizedView)
{
	const int32 Num = View.Num();
	check(Num == Min.Num() && Num == Max.Num() && Num == NormalizedView.Num());
	for (int i = 0; i < Num; ++i)
	{
		const float Delta = Max[i] - Min[i];
		if (FMath::IsNearlyZero(Delta, UE_KINDA_SMALL_NUMBER))
		{
			NormalizedView[i] = 0.f;
		}
		else
		{
			NormalizedView[i] = (View[i] - Min[i]) / Delta;
		}
	}
}

} // namespace UE::PoseSearch

void UPoseSearchMeshComponent::Initialize(const FTransform& InComponentToWorld)
{
	SetComponentToWorld(InComponentToWorld);
	const FReferenceSkeleton& SkeletalMeshRefSkeleton = GetSkinnedAsset()->GetRefSkeleton();

	// set up bone visibility states as this gets skipped since we allocate the component array before registration
	for (int32 BaseIndex = 0; BaseIndex < 2; ++BaseIndex)
	{
		BoneVisibilityStates[BaseIndex].SetNum(SkeletalMeshRefSkeleton.GetNum());
		for (int32 BoneIndex = 0; BoneIndex < SkeletalMeshRefSkeleton.GetNum(); BoneIndex++)
		{
			BoneVisibilityStates[BaseIndex][BoneIndex] = BVS_ExplicitlyHidden;
		}
	}

	StartingTransform = InComponentToWorld;
	Refresh();
}

void UPoseSearchMeshComponent::Refresh()
{
	// Flip buffers once to copy the directly-written component space transforms
	bNeedToFlipSpaceBaseBuffers = true;
	bHasValidBoneTransform = false;
	FlipEditableSpaceBases();
	bHasValidBoneTransform = true;

	InvalidateCachedBounds();
	UpdateBounds();
	MarkRenderTransformDirty();
	MarkRenderDynamicDataDirty();
	MarkRenderStateDirty();
}

void UPoseSearchMeshComponent::ResetToStart()
{
	SetComponentToWorld(StartingTransform);
	Refresh();
}

void UPoseSearchMeshComponent::UpdatePose(const FUpdateContext& UpdateContext)
{
	FMemMark Mark(FMemStack::Get());

	FCompactPose CompactPose;
	CompactPose.SetBoneContainer(&RequiredBones);
	FBlendedCurve Curve;
	Curve.InitFrom(RequiredBones);
	UE::Anim::FStackAttributeContainer Attributes;
	FAnimationPoseData PoseData(CompactPose, Curve, Attributes);

	if (UpdateContext.Type == ESearchIndexAssetType::Sequence)
	{
		float AdvancedTime = UpdateContext.StartTime;

		FAnimationRuntime::AdvanceTime(
			UpdateContext.bLoop,
			UpdateContext.Time - UpdateContext.StartTime,
			AdvancedTime,
			UpdateContext.Sequence->GetPlayLength());

		FAnimExtractContext ExtractionCtx;
		ExtractionCtx.CurrentTime = AdvancedTime;

		UpdateContext.Sequence->GetAnimationPose(PoseData, ExtractionCtx);
	}
	else if (UpdateContext.Type == ESearchIndexAssetType::BlendSpace)
	{
		TArray<FBlendSampleData> BlendSamples;
		int32 TriangulationIndex = 0;
		UpdateContext.BlendSpace->GetSamplesFromBlendInput(UpdateContext.BlendParameters, BlendSamples, TriangulationIndex, true);
		
		float PlayLength = UpdateContext.BlendSpace->GetAnimationLengthFromSampleData(BlendSamples);
		
		float PreviousTime = UpdateContext.StartTime * PlayLength;
		float CurrentTime = UpdateContext.Time * PlayLength;

		float AdvancedTime = PreviousTime;
		FAnimationRuntime::AdvanceTime(
			UpdateContext.bLoop,
			CurrentTime - PreviousTime,
			CurrentTime,
			PlayLength);
		
		FDeltaTimeRecord DeltaTimeRecord;
		DeltaTimeRecord.Set(PreviousTime, AdvancedTime - PreviousTime);
		FAnimExtractContext ExtractionCtx(AdvancedTime, true, DeltaTimeRecord, UpdateContext.bLoop);

		for (int32 BlendSampleIdex = 0; BlendSampleIdex < BlendSamples.Num(); BlendSampleIdex++)
		{
			float Scale = BlendSamples[BlendSampleIdex].Animation->GetPlayLength() / PlayLength;

			FDeltaTimeRecord BlendSampleDeltaTimeRecord;
			BlendSampleDeltaTimeRecord.Set(DeltaTimeRecord.GetPrevious() * Scale, DeltaTimeRecord.Delta * Scale);

			BlendSamples[BlendSampleIdex].DeltaTimeRecord = BlendSampleDeltaTimeRecord;
			BlendSamples[BlendSampleIdex].PreviousTime = PreviousTime * Scale;
			BlendSamples[BlendSampleIdex].Time = AdvancedTime * Scale;
		}

		UpdateContext.BlendSpace->GetAnimationPose(BlendSamples, ExtractionCtx, PoseData);
	}
	else
	{
		checkNoEntry();
	}

	LastRootMotionDelta = FTransform::Identity;

	const UE::Anim::IAnimRootMotionProvider* RootMotionProvider = UE::Anim::IAnimRootMotionProvider::Get();

	if (ensureMsgf(RootMotionProvider, TEXT("Could not get Root Motion Provider.")))
	{
		if (ensureMsgf(RootMotionProvider->HasRootMotion(Attributes), TEXT("Blend Space had no Root Motion Attribute.")))
		{
			RootMotionProvider->ExtractRootMotion(Attributes, LastRootMotionDelta);
		}
	}

	if (UpdateContext.bMirrored)
	{
		FAnimationRuntime::MirrorPose(
			CompactPose, 
			UpdateContext.MirrorDataTable->MirrorAxis, 
			*UpdateContext.CompactPoseMirrorBones, 
			*UpdateContext.ComponentSpaceRefRotations);
	}

	FCSPose<FCompactPose> ComponentSpacePose;
	ComponentSpacePose.InitPose(CompactPose);

	for (const FBoneIndexType BoneIndex : RequiredBones.GetBoneIndicesArray())
	{
		const FTransform BoneTransform = 
			ComponentSpacePose.GetComponentSpaceTransform(FCompactPoseBoneIndex(BoneIndex));

		FSkeletonPoseBoneIndex SkeletonBoneIndex =
			RequiredBones.GetSkeletonPoseIndexFromCompactPoseIndex(FCompactPoseBoneIndex(BoneIndex));
		FName BoneName = 
			RequiredBones.GetSkeletonAsset()->GetReferenceSkeleton().GetBoneName(SkeletonBoneIndex.GetInt());
		SetBoneTransformByName(BoneName, BoneTransform, EBoneSpaces::ComponentSpace);
	}

	if (UpdateContext.bMirrored)
	{
		const EAxis::Type MirrorAxis = UpdateContext.MirrorDataTable->MirrorAxis;
		FVector T = LastRootMotionDelta.GetTranslation();
		T = FAnimationRuntime::MirrorVector(T, MirrorAxis);
		const FQuat ReferenceRotation = (*UpdateContext.ComponentSpaceRefRotations)[FCompactPoseBoneIndex(0)];
		FQuat Q = LastRootMotionDelta.GetRotation();
		Q = FAnimationRuntime::MirrorQuat(Q, MirrorAxis);
		Q *= FAnimationRuntime::MirrorQuat(ReferenceRotation, MirrorAxis).Inverse() * ReferenceRotation;
		LastRootMotionDelta = FTransform(Q, T, LastRootMotionDelta.GetScale3D());
	}

	const FTransform ComponentTransform = LastRootMotionDelta * StartingTransform;

	SetComponentToWorld(ComponentTransform);
	FillComponentSpaceTransforms();
	Refresh();
}


namespace UE::PoseSearch
{

class FDebuggerDatabaseRowData : public TSharedFromThis<FDebuggerDatabaseRowData>
{
public:
	FDebuggerDatabaseRowData() = default;
	
	ESearchIndexAssetType AssetType = ESearchIndexAssetType::Invalid;
	int32 PoseIdx = 0;
	TWeakObjectPtr<const UPoseSearchDatabase> SourceDatabase = nullptr;
	EPoseCandidateFlags PoseCandidateFlags = EPoseCandidateFlags::None;
	FString DatabaseName = "";
	FString DatabasePath = "";
	FString AssetName = "";
	FString AssetPath = "";
	int32 DbAssetIdx = 0;
	int32 AnimFrame = 0;
	float AnimPercentage = 0.0f;
	float AssetTime = 0.0f;
	bool bMirrored = false;
	bool bLooping = false;
	FVector BlendParameters = FVector::Zero();
	FPoseSearchCost PoseCost;
	FLinearColor CostColor = FLinearColor::White;
	TArray<float> CostBreakdowns;
	TArray<FLinearColor> CostBreakdownsColors;
	TArray<float> CostVector;
};

namespace DebuggerDatabaseColumns
{
	/** Column struct to represent each column in the debugger database */
	struct IColumn : TSharedFromThis<IColumn>
	{
		explicit IColumn(int32 InSortIndex, bool InEnabled = true)
			: SortIndex(InSortIndex)
			, bEnabled(InEnabled)
		{
			ColumnId = FName(FString::Printf(TEXT("Column %d"), SortIndex));
		}

		virtual ~IColumn() = default;

		FName ColumnId;

		/** Sorted left to right based on this index */
		int32 SortIndex = 0;
		/** Current width, starts at 1 to be evenly spaced between all columns */
		float Width = 1.0f;
		/** Disabled selectively with view options */
		bool bEnabled = false;

		virtual FText GetLabel() const = 0;

		using FRowDataRef = TSharedRef<FDebuggerDatabaseRowData>;
		using FSortPredicate = TFunction<bool(const FRowDataRef&, const FRowDataRef&)>;

		virtual FSortPredicate GetSortPredicate() const = 0;

		virtual TSharedRef<SWidget> GenerateWidget(const FRowDataRef& RowData) const = 0;
	};

	/** Column struct to represent each column in the debugger database */
	struct ITextColumn : IColumn
	{
		explicit ITextColumn(int32 InSortIndex, bool InEnabled = true)
			: IColumn(InSortIndex, InEnabled)
		{
		}

		virtual ~ITextColumn() = default;
		
		virtual TSharedRef<SWidget> GenerateWidget(const FRowDataRef& RowData) const override
		{
			static FSlateFontInfo RowFont = FAppStyle::Get().GetFontStyle("DetailsView.CategoryTextStyle");
			
			return SNew(STextBlock)
            	.Font(RowFont)
				.Text_Lambda([this, RowData]() -> FText { return GetRowText(RowData); })
            	.Justification(ETextJustify::Center)
				.ColorAndOpacity_Lambda([this, RowData] { return GetColorAndOpacity(RowData); });
		}

	protected:
		virtual FText GetRowText(const FRowDataRef& Row) const = 0;
		virtual FSlateColor GetColorAndOpacity(const FRowDataRef& Row) const
		{
			return FSlateColor(FLinearColor::White);
		}
	};

	struct FPoseIdx : ITextColumn
	{
		using ITextColumn::ITextColumn;

		virtual FText GetLabel() const override { return LOCTEXT("ColumnLabelPoseIndex", "Index"); }

		virtual FSortPredicate GetSortPredicate() const override
		{
			return [](const FRowDataRef& Row0, const FRowDataRef& Row1) -> bool { return Row0->PoseIdx < Row1->PoseIdx; };
		}

		virtual FText GetRowText(const FRowDataRef& Row) const override
		{
			return FText::AsNumber(Row->PoseIdx, &FNumberFormattingOptions::DefaultNoGrouping());
		}
	};

	struct FDatabaseName : IColumn
	{
		using IColumn::IColumn;

		virtual FText GetLabel() const override { return LOCTEXT("ColumnLabelDatabaseName", "Database"); }

		virtual FSortPredicate GetSortPredicate() const override
		{
			return [](const FRowDataRef& Row0, const FRowDataRef& Row1) -> bool { return Row0->DatabaseName < Row1->DatabaseName; };
		}

		virtual TSharedRef<SWidget> GenerateWidget(const FRowDataRef& RowData) const override
		{
			return SNew(SHyperlink)
				.Text_Lambda([RowData]() -> FText { return FText::FromString(RowData->DatabaseName); })
				.TextStyle(&FCoreStyle::Get().GetWidgetStyle<FTextBlockStyle>("SmallText"))
				.ToolTipText_Lambda([RowData]() -> FText
					{
						return FText::Format(
							LOCTEXT("DatabaseHyperlinkTooltipFormat", "Open database '{0}'"),
							FText::FromString(RowData->DatabasePath));
					})
				.OnNavigate_Lambda([RowData]()
					{
						GEditor->GetEditorSubsystem<UAssetEditorSubsystem>()->OpenEditorForAsset(RowData->DatabasePath);
					});
		}
	};

	struct FAssetName : IColumn
	{
		using IColumn::IColumn;

		virtual FText GetLabel() const override { return LOCTEXT("ColumnLabelAssetName", "Asset"); }
		
		virtual FSortPredicate GetSortPredicate() const override
		{
			return [](const FRowDataRef& Row0, const FRowDataRef& Row1) -> bool { return Row0->AssetName < Row1->AssetName; };
		}

		virtual TSharedRef<SWidget> GenerateWidget(const FRowDataRef& RowData) const override
		{
			return SNew(SHyperlink)
				.Text_Lambda([RowData]() -> FText { return FText::FromString(RowData->AssetName); })
				.TextStyle(&FCoreStyle::Get().GetWidgetStyle<FTextBlockStyle>("SmallText"))
				.ToolTipText_Lambda([RowData]() -> FText 
					{ 
						return FText::Format(
							LOCTEXT("AssetHyperlinkTooltipFormat", "Open asset '{0}'"), 
							FText::FromString(RowData->AssetPath)); 
					})
				.OnNavigate_Lambda([RowData]()
					{
						GEditor->GetEditorSubsystem<UAssetEditorSubsystem>()->OpenEditorForAsset(RowData->AssetPath);
					});
		}
	};

	struct FFrame : ITextColumn
	{
		using ITextColumn::ITextColumn;

		virtual FText GetLabel() const override { return LOCTEXT("ColumnLabelFrame", "Frame"); }
		
		virtual FSortPredicate GetSortPredicate() const override
		{
			return [](const FRowDataRef& Row0, const FRowDataRef& Row1) -> bool { return Row0->AssetTime < Row1->AssetTime; };
		}

		virtual FText GetRowText(const FRowDataRef& Row) const override
		{
			FNumberFormattingOptions TimeFormattingOptions = FNumberFormattingOptions()
				.SetUseGrouping(false)
				.SetMaximumFractionalDigits(2);

			FNumberFormattingOptions PercentageFormattingOptions = FNumberFormattingOptions()
				.SetMaximumFractionalDigits(2);

			if (Row->AssetType == ESearchIndexAssetType::Sequence)
			{
				if (GetDefault<UPersonaOptions>()->bTimelineDisplayPercentage)
				{
					return FText::Format(
						FText::FromString("{0} ({1}) ({2})"),
						FText::AsNumber(Row->AnimFrame, &FNumberFormattingOptions::DefaultNoGrouping()),
						FText::AsNumber(Row->AssetTime, &TimeFormattingOptions),
						FText::AsPercent(Row->AnimPercentage, &PercentageFormattingOptions));
				}
				else
				{
					return FText::Format(
						FText::FromString("{0} ({1})"),
						FText::AsNumber(Row->AnimFrame, &FNumberFormattingOptions::DefaultNoGrouping()),
						FText::AsNumber(Row->AssetTime, &TimeFormattingOptions));
				}
			}
			else if (Row->AssetType == ESearchIndexAssetType::BlendSpace)
			{
				// There is no frame index associated with a blendspace
				return FText::Format(
					FText::FromString("({0})"),
					FText::AsNumber(Row->AssetTime, &TimeFormattingOptions));
			}
			else
			{
				return FText::FromString(TEXT("-"));
			}
		}
	};

	struct FCost : ITextColumn
	{
		using ITextColumn::ITextColumn;

		virtual FText GetLabel() const override { return LOCTEXT("ColumnLabelCost", "Cost"); }
		
		virtual FSortPredicate GetSortPredicate() const override
		{
			return [](const FRowDataRef& Row0, const FRowDataRef& Row1) -> bool { return Row0->PoseCost < Row1->PoseCost; };
		}
		
		virtual FText GetRowText(const FRowDataRef& Row) const override
		{
			if (Row->PoseCost.IsValid())
			{
				return FText::AsNumber(Row->PoseCost.GetTotalCost());
			}
			else
			{
				return FText::FromString(TEXT("-"));
			}
        }

		virtual FSlateColor GetColorAndOpacity(const FRowDataRef& Row) const override
		{
			return Row->CostColor;
		}
	};

	struct FChannelBreakdownCostColumn : ITextColumn
	{
		FChannelBreakdownCostColumn(int32 SortIndex, int32 InBreakdownCostIndex, const FText& InLabel)
			: ITextColumn(SortIndex)
			, Label(InLabel)
			, BreakdownCostIndex(InBreakdownCostIndex)
		{
		}

		virtual FText GetLabel() const override { return Label; }

		virtual FSortPredicate GetSortPredicate() const override
		{
			return [this](const FRowDataRef& Row0, const FRowDataRef& Row1) -> bool
			{
				return Row0->CostBreakdowns[BreakdownCostIndex] < Row1->CostBreakdowns[BreakdownCostIndex];
			};
		}

		virtual FText GetRowText(const FRowDataRef& Row) const override
		{
			const float LabelCost = Row->CostBreakdowns[BreakdownCostIndex];
			if (LabelCost != UE_MAX_FLT)
			{
				return FText::AsNumber(LabelCost);
			}
			return FText::FromString(TEXT("-"));
		}

		virtual FSlateColor GetColorAndOpacity(const FRowDataRef& Row) const override
		{
			return Row->CostBreakdownsColors[BreakdownCostIndex];
		}

		FText Label;
		int32 BreakdownCostIndex = -1;
	};

#if WITH_EDITORONLY_DATA
	struct FCostModifier : ITextColumn
	{
		using ITextColumn::ITextColumn;

		virtual FText GetLabel() const override { return LOCTEXT("ColumnLabelCostModifier", "Bias"); }

		virtual FSortPredicate GetSortPredicate() const override
		{
			return [](const FRowDataRef& Row0, const FRowDataRef& Row1) -> bool { return Row0->PoseCost.GetCostAddend() < Row1->PoseCost.GetCostAddend(); };
		}

		virtual FText GetRowText(const FRowDataRef& Row) const override
		{
			return FText::AsNumber(Row->PoseCost.GetCostAddend());
		}
	};
#endif // WITH_EDITORONLY_DATA

	struct FMirrored : ITextColumn
	{
		using ITextColumn::ITextColumn;

		virtual FText GetLabel() const override { return LOCTEXT("ColumnLabelMirrored", "Mirror"); }

		virtual FSortPredicate GetSortPredicate() const override
		{
			return [](const FRowDataRef& Row0, const FRowDataRef& Row1) -> bool { return Row0->bMirrored < Row1->bMirrored; };
		}

		virtual FText GetRowText(const FRowDataRef& Row) const override
		{
			return FText::Format(LOCTEXT("Mirrored", "{0}"), { Row->bMirrored } );
		}
	};

	struct FLooping : ITextColumn
	{
		using ITextColumn::ITextColumn;

		virtual FText GetLabel() const override { return LOCTEXT("ColumnLabelLooping", "Loop"); }

		virtual FSortPredicate GetSortPredicate() const override
		{
			return [](const FRowDataRef& Row0, const FRowDataRef& Row1) -> bool { return Row0->bLooping < Row1->bLooping; };
		}

		virtual FText GetRowText(const FRowDataRef& Row) const override
		{
			return FText::Format(LOCTEXT("Looping", "{0}"), { Row->bLooping });
		}
	};

	struct FBlendParameters : ITextColumn
	{
		using ITextColumn::ITextColumn;

		virtual FText GetLabel() const override { return LOCTEXT("ColumnLabelBlendParams", "Blend Params"); }

		virtual FSortPredicate GetSortPredicate() const override
		{
			return [](const FRowDataRef& Row0, const FRowDataRef& Row1) -> bool
			{
				return (
					Row0->BlendParameters[0] < Row1->BlendParameters[0] ||
					Row0->BlendParameters[1] < Row1->BlendParameters[1]);
			};
		}

		virtual FText GetRowText(const FRowDataRef& Row) const override
		{
			if (Row->AssetType == ESearchIndexAssetType::BlendSpace)
			{
				return FText::Format(
					LOCTEXT("Blend Parameters", "({0}, {1})"),
					FText::AsNumber(Row->BlendParameters[0]),
					FText::AsNumber(Row->BlendParameters[1]));
			}
			else
			{
				return FText::FromString(TEXT("-"));
			}
		}
	};

	struct FPoseCandidateFlags : ITextColumn
	{
		using ITextColumn::ITextColumn;

		virtual FText GetLabel() const override { return LOCTEXT("ColumnLabelPoseCandidateFlags", "Flags"); }

		virtual FSortPredicate GetSortPredicate() const override
		{
			return [](const FRowDataRef& Row0, const FRowDataRef& Row1) -> bool { return Row0->PoseCandidateFlags < Row1->PoseCandidateFlags; };
		}

		virtual FText GetRowText(const FRowDataRef& Row) const override
		{
			if (EnumHasAnyFlags(Row->PoseCandidateFlags, EPoseCandidateFlags::AnyDiscardedMask))
			{
				auto AddDelimiter = [](FTextBuilder& TextBuilder, bool& bNeedDelimiter)
				{
					if (bNeedDelimiter)
					{
						TextBuilder.AppendLine(LOCTEXT("DiscardedBy_Delimiter", " | "));
					}
					bNeedDelimiter = true;
				};

				bool bNeedDelimiter = false;

				FTextBuilder TextBuilder;
				if (EnumHasAnyFlags(Row->PoseCandidateFlags, EPoseCandidateFlags::DiscardedBy_PoseJumpThresholdTime))
				{
					AddDelimiter(TextBuilder, bNeedDelimiter);
					TextBuilder.AppendLine(LOCTEXT("DiscardedBy_PoseJumpThresholdTime", "PoseJumpThresholdTime"));
				}
				
				if (EnumHasAnyFlags(Row->PoseCandidateFlags, EPoseCandidateFlags::DiscardedBy_PoseReselectHistory))
				{
					AddDelimiter(TextBuilder, bNeedDelimiter);
					TextBuilder.AppendLine(LOCTEXT("DiscardedBy_PoseReselectHistory", "PoseReselectHistory"));
				}

				if (EnumHasAnyFlags(Row->PoseCandidateFlags, EPoseCandidateFlags::DiscardedBy_BlockTransition))
				{
					AddDelimiter(TextBuilder, bNeedDelimiter);
					TextBuilder.AppendLine(LOCTEXT("DiscardedBy_BlockTransition", "BlockTransition"));
				}

				return TextBuilder.ToText();
			}

			return FText::GetEmpty();
		}
	};
}


/**
 * Widget representing a single row of the database view
 */
class SDebuggerDatabaseRow : public SMultiColumnTableRow<TSharedRef<FDebuggerDatabaseRowData>>
{
	SLATE_BEGIN_ARGS(SDebuggerDatabaseRow) {}
		SLATE_ATTRIBUTE(const SDebuggerDatabaseView::FColumnMap*, ColumnMap)
	SLATE_END_ARGS()

	void Construct(
		const FArguments& InArgs,
		const TSharedRef<STableViewBase>& InOwnerTable,
		TSharedRef<FDebuggerDatabaseRowData> InRow,
		const FTableRowStyle& InRowStyle,
		const FSlateBrush* InRowBrush,
		FMargin InPaddingMargin
	)
	{
		ColumnMap = InArgs._ColumnMap;
		check(ColumnMap.IsBound());
		
		Row = InRow;
		
		RowBrush = InRowBrush;
		check(RowBrush);

		SMultiColumnTableRow<TSharedRef<FDebuggerDatabaseRowData>>::Construct(
			FSuperRowType::FArguments()
			.Padding(InPaddingMargin)
			.Style(&InRowStyle),
			InOwnerTable
		);
	}

	virtual TSharedRef<SWidget> GenerateWidgetForColumn(const FName& InColumnName) override
	{
		// Get column
		const TSharedRef<DebuggerDatabaseColumns::IColumn>& Column = (*ColumnMap.Get())[InColumnName];
		
		static FSlateFontInfo NormalFont = FAppStyle::Get().GetFontStyle("DetailsView.CategoryTextStyle");
		const TSharedRef<SWidget> Widget = Column->GenerateWidget(Row.ToSharedRef());
		
		return
			SNew(SBorder)
			.HAlign(HAlign_Center)
			.VAlign(VAlign_Center)
			.BorderImage(RowBrush)
			[
				SNew(SHorizontalBox)
				+ SHorizontalBox::Slot()
				.VAlign(VAlign_Center)
				.HAlign(HAlign_Center)
				.Padding(0.0f, 3.0f)
				[
					Widget
				]
			];
	}

	/** Row data associated with this widget */
	TSharedPtr<FDebuggerDatabaseRowData> Row;

	/** Used for cell styles (active vs database row) */
	const FSlateBrush* RowBrush = nullptr;

	/** Used to grab the column struct given a column name */
	TAttribute<const SDebuggerDatabaseView::FColumnMap*> ColumnMap;
};

class SDebuggerMessageBox : public SCompoundWidget
{
	SLATE_BEGIN_ARGS(SDebuggerMessageBox) {}
	SLATE_END_ARGS()

	void Construct(const FArguments& InArgs, const FString& Message)
	{
		ChildSlot
		[
			SNew(SVerticalBox)
			+ SVerticalBox::Slot()
			.HAlign(HAlign_Center)
			.VAlign(VAlign_Center)
			[
				SNew(STextBlock)
				.Text(FText::FromString(Message))
				.Font(FAppStyle::Get().GetFontStyle("DetailsView.CategoryFontStyle"))
			]
		];
	}
};

class SCostBreakDownData : public ICostBreakDownData
{
public:
	SCostBreakDownData(TArray<TSharedRef<FDebuggerDatabaseRowData>>& UnfilteredDatabaseRows_, bool bIsVerbose_)
	: UnfilteredDatabaseRows(UnfilteredDatabaseRows_)
	, bIsVerbose(bIsVerbose_)
	{
	}

	// begin ICostBreakDownData
	virtual ~SCostBreakDownData()
	{
		check(CurrentLabeIndex == -1);
	}

	virtual int32 Num() const override
	{
		return UnfilteredDatabaseRows.Num();
	}

	virtual bool IsCostVectorFromSchema(int32 Index, const UPoseSearchSchema* Schema) const override
	{
		return UnfilteredDatabaseRows[Index]->SourceDatabase->Schema == Schema;
	}

	virtual TConstArrayView<float> GetCostVector(int32 Index, const UPoseSearchSchema* Schema) const override
	{
		check(UnfilteredDatabaseRows[Index]->SourceDatabase->Schema == Schema);
		return UnfilteredDatabaseRows[Index]->CostVector;
	}

	virtual void BeginBreakDownSection(const FText& Label) override
	{
		check(CurrentLabeIndex == -1);
		CurrentLabeIndex = GetOrAddLabelIndex(Label);
	}

	virtual void SetCostBreakDown(float CostBreakDown, int32 Index, const UPoseSearchSchema* Schema) override
	{
		FDebuggerDatabaseRowData& UnfilteredDatabaseRow = UnfilteredDatabaseRows[Index].Get();
		check(UnfilteredDatabaseRow.SourceDatabase->Schema == Schema);
		TArray<float>& CostBreakdowns = UnfilteredDatabaseRow.CostBreakdowns;
		CostBreakdowns.SetNumZeroed(CurrentLabeIndex + 1, false);
		CostBreakdowns[CurrentLabeIndex] = CostBreakDown;
	}

	virtual void EndBreakDownSection(const FText& Label) override
	{
		check(CurrentLabeIndex == GetOrAddLabelIndex(Label));
		CurrentLabeIndex = -1;
	}

	virtual bool IsVerbose() const override
	{
		return bIsVerbose;
	}
	// end ICostBreakDownData

	int32 GetOrAddLabelIndex(const FText& Label)
	{
		for (int32 i = 0; i < Labels.Num(); ++i)
		{
			if (Labels[i].EqualTo(Label))
			{
				return i;
			}
		}
		Labels.Add(Label);
		return Labels.Num() - 1;
	}

	bool AreLabelsEqualTo(TArray<FText> OtherLabels)
	{
		if (Labels.Num() != OtherLabels.Num())
		{
			return false;
		}

		for (int32 i = 0; i < Labels.Num(); ++i)
		{
			if (!Labels[i].EqualTo(OtherLabels[i]))
			{
				return false;
			}
		}

		return true;
	}

	const TArray<FText>& GetLabels() const
	{
		return Labels;
	}

private:
	TArray<TSharedRef<FDebuggerDatabaseRowData>>& UnfilteredDatabaseRows;

	TArray<FText> Labels;

	int32 CurrentLabeIndex = -1;

	bool bIsVerbose = true;
};

void SDebuggerDatabaseView::Update(const FTraceMotionMatchingStateMessage& State)
{
	// row cost color palette
	static const FLinearColor DiscardedRowColor(0.314f, 0.314f, 0.314f); // darker gray
	static const FLinearColor BestScoreRowColor = FLinearColor::Green;
	static const FLinearColor WorstScoreRowColor = FLinearColor::Red;

	using namespace DebuggerDatabaseColumns;

	bool bIsVerbose = false;
	auto DebuggerView = ParentDebuggerViewPtr.Pin();
	if (DebuggerView.IsValid())
	{
		bIsVerbose = DebuggerView->GetViewModel()->IsVerbose();
	}

	UnfilteredDatabaseRows.Reset();
	for (const FTraceMotionMatchingStateDatabaseEntry& DbEntry : State.DatabaseEntries)
	{
		const UPoseSearchDatabase* Database = FTraceMotionMatchingState::GetObjectFromId<UPoseSearchDatabase>(DbEntry.DatabaseId);
		if (Database)
		{
			const FPoseSearchIndex* SearchIndex = Database->GetSearchIndex();
			if (SearchIndex && SearchIndex->IsValid())
			{
				for (const FTraceMotionMatchingStatePoseEntry& PoseEntry : DbEntry.PoseEntries)
				{
					const FPoseSearchIndexAsset* SearchIndexAsset = SearchIndex->FindAssetForPose(PoseEntry.DbPoseIdx);
					if (SearchIndexAsset)
					{
						TSharedRef<FDebuggerDatabaseRowData>& Row = UnfilteredDatabaseRows.Add_GetRef(MakeShared<FDebuggerDatabaseRowData>());

						const float Time = SearchIndex->GetAssetTime(PoseEntry.DbPoseIdx, SearchIndexAsset);

						Row->PoseIdx = PoseEntry.DbPoseIdx;
						Row->SourceDatabase = Database;
						Row->DatabaseName = Database->GetName();
						Row->DatabasePath = Database->GetPathName();
						Row->PoseCandidateFlags = PoseEntry.PoseCandidateFlags;
						Row->DbAssetIdx = SearchIndexAsset->SourceAssetIdx;
						Row->AssetTime = Time;
						Row->bMirrored = SearchIndexAsset->bMirrored;
						Row->PoseCost = PoseEntry.Cost;

						Row->CostVector.SetNum(Database->Schema->SchemaCardinality);
						TConstArrayView<float> PoseValues = SearchIndex->GetPoseValues(PoseEntry.DbPoseIdx);

						// in case we modify the schema while PIE is paused and displaying the Pose Search Editor, we could end up with a stale State with a DbEntry.QueryVector saved with the previous schema
						// so the cardinality of DbEntry.QueryVector and PoseValues don't match. In that case we just use PoseValues as query to have all costs set to zero
						const bool bIsQueryVectorValid = DbEntry.QueryVector.Num() == PoseValues.Num();
						CompareFeatureVectors(PoseValues, bIsQueryVectorValid ? DbEntry.QueryVector : PoseValues, SearchIndex->WeightsSqrt, Row->CostVector);

						if (SearchIndexAsset->Type == ESearchIndexAssetType::Sequence)
						{
							const FPoseSearchDatabaseSequence& DbSequence = Database->GetSequenceSourceAsset(SearchIndexAsset);
							Row->AssetType = ESearchIndexAssetType::Sequence;
							Row->AssetName = DbSequence.Sequence->GetName();
							Row->AssetPath = DbSequence.Sequence->GetPathName();
							Row->AnimFrame = DbSequence.Sequence->GetFrameAtTime(Time);
							Row->AnimPercentage = Time / DbSequence.Sequence->GetPlayLength();
							Row->bLooping = DbSequence.Sequence->bLoop;
							Row->BlendParameters = FVector::Zero();
						}
						else if (SearchIndexAsset->Type == ESearchIndexAssetType::BlendSpace)
						{
							const FPoseSearchDatabaseBlendSpace& DbBlendSpace = Database->GetBlendSpaceSourceAsset(SearchIndexAsset);
							Row->AssetType = ESearchIndexAssetType::BlendSpace;
							Row->AssetName = DbBlendSpace.BlendSpace->GetName();
							Row->AssetPath = DbBlendSpace.BlendSpace->GetPathName();
							Row->AnimFrame = 0; // There is no frame index associated with a blendspace
							Row->AnimPercentage = 0.0f;
							Row->bLooping = DbBlendSpace.BlendSpace->bLoop;
							Row->BlendParameters = SearchIndexAsset->BlendParameters;
						}
						else
						{
							checkNoEntry();
						}
					}
				}
			}
		}
	}

	SCostBreakDownData CostBreakDownData(UnfilteredDatabaseRows, bIsVerbose);
	if (!UnfilteredDatabaseRows.IsEmpty())
	{
		for (const FTraceMotionMatchingStateDatabaseEntry& DbEntry : State.DatabaseEntries)
		{
			const UPoseSearchDatabase* Database = FTraceMotionMatchingState::GetObjectFromId<UPoseSearchDatabase>(DbEntry.DatabaseId);
			if (Database)
			{
				const FPoseSearchIndex* SearchIndex = Database->GetSearchIndex();
				if (SearchIndex && SearchIndex->IsValid())
				{
					Database->Schema->ComputeCostBreakdowns(CostBreakDownData);
				}
			}
		}

		// calculating breakdowns min max and colors
		TArray<float> MinCostBreakdowns;
		TArray<float> MaxCostBreakdowns;

		const int32 CostBreakdownsCardinality = UnfilteredDatabaseRows[0]->CostBreakdowns.Num();
		MinCostBreakdowns.Init(UE_MAX_FLT, CostBreakdownsCardinality);
		MaxCostBreakdowns.Init(-UE_MAX_FLT, CostBreakdownsCardinality);

		for (auto& UnfilteredRow : UnfilteredDatabaseRows)
		{
			ArrayMinMax(UnfilteredRow->CostBreakdowns, MinCostBreakdowns, MaxCostBreakdowns, UE_MAX_FLT);
		}
		
		TArray<float> CostBreakdownsColorBlend;
		CostBreakdownsColorBlend.Init(0, CostBreakdownsCardinality);
		for (auto& UnfilteredRow : UnfilteredDatabaseRows)
		{
			if (EnumHasAnyFlags(UnfilteredRow->PoseCandidateFlags, EPoseCandidateFlags::AnyValidMask))
			{
				ArraySafeNormalize(UnfilteredRow->CostBreakdowns, MinCostBreakdowns, MaxCostBreakdowns, CostBreakdownsColorBlend);
				LinearColorBlend(BestScoreRowColor, WorstScoreRowColor, CostBreakdownsColorBlend, UnfilteredRow->CostBreakdownsColors);
			}
			else
			{
				UnfilteredRow->CostBreakdownsColors.Init(DiscardedRowColor, CostBreakdownsCardinality);
			}
		}

		float MinCost = UE_MAX_FLT;
		float MaxCost = -UE_MAX_FLT;
		for (auto& UnfilteredRow : UnfilteredDatabaseRows)
		{
			const float Cost = UnfilteredRow->PoseCost.GetTotalCost();
			MinCost = FMath::Min(MinCost, Cost);
			MaxCost = FMath::Max(MaxCost, Cost);
		}

		const float DeltaCost = MaxCost - MinCost;
		for (auto& UnfilteredRow : UnfilteredDatabaseRows)
		{
			if (EnumHasAnyFlags(UnfilteredRow->PoseCandidateFlags, EPoseCandidateFlags::AnyValidMask))
			{
				const float CostColorBlend = DeltaCost > UE_KINDA_SMALL_NUMBER ? (UnfilteredRow->PoseCost.GetTotalCost() - MinCost) / DeltaCost : 0.f;
				UnfilteredRow->CostColor = UE::PoseSearch::LinearColorBlend(BestScoreRowColor, WorstScoreRowColor, CostColorBlend);
			}
			else
			{
				UnfilteredRow->CostColor = DiscardedRowColor;
			}
		}
	}

	if (!CostBreakDownData.AreLabelsEqualTo(OldLabels))
	{
		OldLabels = CostBreakDownData.GetLabels();

		// recreating and binding the columns

		Columns.Reset();

		// @TODO: Support runtime reordering of these indices
		// Construct all column types
		int32 ColumnIdx = 0;
		AddColumn(MakeShared<FDatabaseName>(ColumnIdx++));
		AddColumn(MakeShared<FAssetName>(ColumnIdx++));

		auto CostColumn = MakeShared<FCost>(ColumnIdx++);
		AddColumn(CostColumn);

		int32 LabelIdx = 0;
		for (const FText& Label : CostBreakDownData.GetLabels())
		{
			AddColumn(MakeShared<FChannelBreakdownCostColumn>(ColumnIdx++, LabelIdx++, Label));
		}

#if WITH_EDITORONLY_DATA
		AddColumn(MakeShared<FCostModifier>(ColumnIdx++));
#endif // WITH_EDITORONLY_DATA
		AddColumn(MakeShared<FFrame>(ColumnIdx++));
		AddColumn(MakeShared<FMirrored>(ColumnIdx++));
		AddColumn(MakeShared<FLooping>(ColumnIdx++));
		AddColumn(MakeShared<FPoseIdx>(ColumnIdx++));
		AddColumn(MakeShared<FBlendParameters>(ColumnIdx++));
		AddColumn(MakeShared<FPoseCandidateFlags>(ColumnIdx++));

		SortColumn = CostColumn->ColumnId;

		// Active and Continuing Pose view scroll bars only for indenting the columns to align w/ database
		ActiveView.ScrollBar->SetVisibility(EVisibility::Hidden);
		ContinuingPoseView.ScrollBar->SetVisibility(EVisibility::Hidden);

		// Refresh Columns
		ActiveView.HeaderRow->ClearColumns();
		ContinuingPoseView.HeaderRow->ClearColumns();
		FilteredDatabaseView.HeaderRow->ClearColumns();

		// Sort columns by index
		Columns.ValueSort([](const TSharedRef<IColumn> Column0, const TSharedRef<IColumn> Column1)
		{
			return Column0->SortIndex < Column1->SortIndex;
		});

		// Add columns from map to header row
		for (TPair<FName, TSharedRef<IColumn>>& ColumnPair : Columns)
		{
			IColumn& Column = ColumnPair.Value.Get();
			if (ColumnPair.Value->bEnabled)
			{
				SHeaderRow::FColumn::FArguments ColumnArgs = SHeaderRow::FColumn::FArguments()
					.ColumnId(Column.ColumnId)
					.DefaultLabel(Column.GetLabel())
					.SortMode(this, &SDebuggerDatabaseView::GetColumnSortMode, Column.ColumnId)
					.OnSort(this, &SDebuggerDatabaseView::OnColumnSortModeChanged)
					.FillWidth(this, &SDebuggerDatabaseView::GetColumnWidth, Column.ColumnId)
					.VAlignCell(VAlign_Center)
					.VAlignHeader(VAlign_Center)
					.HAlignHeader(HAlign_Center)
					.HAlignCell(HAlign_Fill);

				FilteredDatabaseView.HeaderRow->AddColumn(ColumnArgs);

				// Every time the active column is changed, update the database column
				ActiveView.HeaderRow->AddColumn(ColumnArgs.OnWidthChanged(this, &SDebuggerDatabaseView::OnColumnWidthChanged, Column.ColumnId));

				ContinuingPoseView.HeaderRow->AddColumn(ColumnArgs.OnWidthChanged(this, &SDebuggerDatabaseView::OnColumnWidthChanged, Column.ColumnId));
			}
		}
	}

	SortDatabaseRows();
	PopulateViewRows();
}

void SDebuggerDatabaseView::AddColumn(TSharedRef<DebuggerDatabaseColumns::IColumn>&& Column)
{
	Columns.Add(Column->ColumnId, Column);
}

EColumnSortMode::Type SDebuggerDatabaseView::GetColumnSortMode(const FName ColumnId) const
{
	if (ColumnId == SortColumn)
	{
		return SortMode;
	}
	
	return EColumnSortMode::None;
}

float SDebuggerDatabaseView::GetColumnWidth(const FName ColumnId) const
{
	check(Columns.Find(ColumnId));

	return Columns[ColumnId]->Width;
}


void SDebuggerDatabaseView::OnColumnSortModeChanged(const EColumnSortPriority::Type SortPriority, const FName & ColumnId, const EColumnSortMode::Type InSortMode)
{
	check(Columns.Find(ColumnId));
	SortColumn = ColumnId;
	SortMode = InSortMode;
	SortDatabaseRows();
	PopulateViewRows();
}

void SDebuggerDatabaseView::OnColumnWidthChanged(const float NewWidth, FName ColumnId) const
{
	check(Columns.Find(ColumnId));
	
	Columns[ColumnId]->Width = NewWidth;
}

void SDebuggerDatabaseView::OnFilterTextChanged(const FText& SearchText)
{
	FilterText = SearchText;
	PopulateViewRows();
}

void SDebuggerDatabaseView::OnDatabaseRowSelectionChanged(
	TSharedPtr<FDebuggerDatabaseRowData> Row, 
	ESelectInfo::Type SelectInfo)
{
	if (Row.IsValid())
	{
		OnPoseSelectionChanged.ExecuteIfBound(Row->SourceDatabase.Get(), Row->PoseIdx, Row->AssetTime);
	}
}

void SDebuggerDatabaseView::SortDatabaseRows()
{
	if (SortMode == EColumnSortMode::Ascending)
	{
		UnfilteredDatabaseRows.Sort(Columns[SortColumn]->GetSortPredicate());
	}
	else if (SortMode == EColumnSortMode::Descending)
	{
		auto DescendingPredicate = [this](const auto& Lhs, const auto& Rhs) -> bool
		{
			return !Columns[SortColumn]->GetSortPredicate()(Lhs, Rhs);
		};

		UnfilteredDatabaseRows.Sort(DescendingPredicate);
	}
}

void SDebuggerDatabaseView::PopulateViewRows()
{
	ActiveView.Rows.Reset();
	ContinuingPoseView.Rows.Reset();
	FilteredDatabaseView.Rows.Empty();

	FString FilterString = FilterText.ToString();
	TArray<FString> Tokens;
	FilterString.ParseIntoArrayWS(Tokens);
	const bool bHasNameFilter = !Tokens.IsEmpty();

	for (const auto& UnfilteredRow : UnfilteredDatabaseRows)
	{
		bool bTryAddToFilteredDatabaseViewRows = true;
		if (EnumHasAnyFlags(UnfilteredRow->PoseCandidateFlags, EPoseCandidateFlags::Valid_ContinuingPose))
		{
			ContinuingPoseView.Rows.Add(UnfilteredRow);
			bTryAddToFilteredDatabaseViewRows = false;
		}

		if (EnumHasAnyFlags(UnfilteredRow->PoseCandidateFlags, EPoseCandidateFlags::Valid_CurrentPose))
		{
			ActiveView.Rows.Add(UnfilteredRow);
			bTryAddToFilteredDatabaseViewRows = false;
		}

		if (bTryAddToFilteredDatabaseViewRows)
		{
			bool bPassesNameFilter = true;
			if (bHasNameFilter)
			{
				bPassesNameFilter = Algo::AllOf(Tokens, [&](FString Token)
				{
					return UnfilteredRow->AssetName.Contains(Token);
				});
			}

			if (bPassesNameFilter)
			{
				FilteredDatabaseView.Rows.Add(UnfilteredRow);
			}
		}
	}

	ActiveView.ListView->RequestListRefresh();
	ContinuingPoseView.ListView->RequestListRefresh();
	FilteredDatabaseView.ListView->RequestListRefresh();
}

TSharedRef<ITableRow> SDebuggerDatabaseView::HandleGenerateDatabaseRow(TSharedRef<FDebuggerDatabaseRowData> Item, const TSharedRef<STableViewBase>& OwnerTable) const
{
	return SNew(SDebuggerDatabaseRow, OwnerTable, Item, FilteredDatabaseView.RowStyle, &FilteredDatabaseView.RowBrush, FMargin(0.0f, 2.0f, 6.0f, 2.0f))
		.ColumnMap(this, &SDebuggerDatabaseView::GetColumnMap);	
}

TSharedRef<ITableRow> SDebuggerDatabaseView::HandleGenerateActiveRow(TSharedRef<FDebuggerDatabaseRowData> Item, const TSharedRef<STableViewBase>& OwnerTable) const
{
	return SNew(SDebuggerDatabaseRow, OwnerTable, Item, ActiveView.RowStyle, &ActiveView.RowBrush, FMargin(0.0f, 2.0f, 6.0f, 4.0f))
		.ColumnMap(this, &SDebuggerDatabaseView::GetColumnMap);
}

TSharedRef<ITableRow> SDebuggerDatabaseView::HandleGenerateContinuingPoseRow(TSharedRef<FDebuggerDatabaseRowData> Item, const TSharedRef<STableViewBase>& OwnerTable) const
{
	return SNew(SDebuggerDatabaseRow, OwnerTable, Item, ContinuingPoseView.RowStyle, &ContinuingPoseView.RowBrush, FMargin(0.0f, 2.0f, 6.0f, 4.0f))
		.ColumnMap(this, &SDebuggerDatabaseView::GetColumnMap);
}

void SDebuggerDatabaseView::Construct(const FArguments& InArgs)
{
	ParentDebuggerViewPtr = InArgs._Parent;
	OnPoseSelectionChanged = InArgs._OnPoseSelectionChanged;
	check(OnPoseSelectionChanged.IsBound());

	// Active Row
	ActiveView.HeaderRow = SNew(SHeaderRow);

	// Used for spacing
	ActiveView.ScrollBar = SNew(SScrollBar)
		.Orientation(Orient_Vertical)
		.HideWhenNotInUse(false)
		.AlwaysShowScrollbar(true)
		.AlwaysShowScrollbarTrack(true);

	ActiveView.ListView = SNew(SListView<TSharedRef<FDebuggerDatabaseRowData>>)
		.ListItemsSource(&ActiveView.Rows)
		.HeaderRow(ActiveView.HeaderRow.ToSharedRef())
		.OnGenerateRow(this, &SDebuggerDatabaseView::HandleGenerateActiveRow)
		.ExternalScrollbar(ActiveView.ScrollBar)
		.SelectionMode(ESelectionMode::SingleToggle)
		.ConsumeMouseWheel(EConsumeMouseWheel::Never);

	ActiveView.RowStyle = FAppStyle::GetWidgetStyle<FTableRowStyle>("TableView.Row");
	ActiveView.RowBrush = *FAppStyle::GetBrush("DetailsView.CategoryTop");

	// ContinuingPose Row
	ContinuingPoseView.HeaderRow = SNew(SHeaderRow).Visibility(EVisibility::Collapsed);

	// Used for spacing
	ContinuingPoseView.ScrollBar = SNew(SScrollBar)
		.Orientation(Orient_Vertical)
		.HideWhenNotInUse(false)
		.AlwaysShowScrollbar(true)
		.AlwaysShowScrollbarTrack(true);

	ContinuingPoseView.ListView = SNew(SListView<TSharedRef<FDebuggerDatabaseRowData>>)
		.ListItemsSource(&ContinuingPoseView.Rows)
		.HeaderRow(ContinuingPoseView.HeaderRow.ToSharedRef())
		.OnGenerateRow(this, &SDebuggerDatabaseView::HandleGenerateContinuingPoseRow)
		.ExternalScrollbar(ContinuingPoseView.ScrollBar)
		.SelectionMode(ESelectionMode::SingleToggle)
		.ConsumeMouseWheel(EConsumeMouseWheel::Never);

	ContinuingPoseView.RowStyle = FAppStyle::GetWidgetStyle<FTableRowStyle>("TableView.Row");
	ContinuingPoseView.RowBrush = *FAppStyle::GetBrush("DetailsView.CategoryTop");

	// Filtered Database
	FilteredDatabaseView.ScrollBar =
		SNew(SScrollBar)
		.Orientation(Orient_Vertical)
		.HideWhenNotInUse(false)
		.AlwaysShowScrollbar(true)
		.AlwaysShowScrollbarTrack(true);
	FilteredDatabaseView.HeaderRow = SNew(SHeaderRow).Visibility(EVisibility::Collapsed);

	FilteredDatabaseView.ListView = SNew(SListView<TSharedRef<FDebuggerDatabaseRowData>>)
		.ListItemsSource(&FilteredDatabaseView.Rows)
		.HeaderRow(FilteredDatabaseView.HeaderRow.ToSharedRef())
		.OnGenerateRow(this, &SDebuggerDatabaseView::HandleGenerateDatabaseRow)
		.ExternalScrollbar(FilteredDatabaseView.ScrollBar)
		.SelectionMode(ESelectionMode::Multi)
		.ConsumeMouseWheel(EConsumeMouseWheel::WhenScrollingPossible)
		.OnSelectionChanged(this, &SDebuggerDatabaseView::OnDatabaseRowSelectionChanged);

	FilteredDatabaseView.RowStyle = FAppStyle::GetWidgetStyle<FTableRowStyle>("TableView.Row");
	// Set selected color to white to retain visibility when multi-selecting
	FilteredDatabaseView.RowStyle.SetSelectedTextColor(FLinearColor(FVector3f(0.8f)));
	FilteredDatabaseView.RowBrush = *FAppStyle::GetBrush("ToolPanel.GroupBorder");

	ChildSlot
	[
		SNew(SVerticalBox)
		+ SVerticalBox::Slot()
		// Side and top margins, ignore bottom handled by the color border below
		.Padding(0.0f, 5.0f, 0.0f, 0.0f)
		.AutoHeight()
		[
			// Active Row text tab
			SNew(SVerticalBox)
			+ SVerticalBox::Slot()
			.AutoHeight()
			.Padding(0.0f)
			[
				SNew(SHorizontalBox)
				+ SHorizontalBox::Slot()
				.HAlign(HAlign_Center)
				.VAlign(VAlign_Fill)
				.Padding(0.0f)
				.AutoWidth()
				[
					SNew(SBorder)
					.BorderImage(FAppStyle::GetBrush("DetailsView.CategoryTop"))
					.Padding(FMargin(30.0f, 3.0f, 30.0f, 0.0f))
					.HAlign(HAlign_Center)
					.VAlign(VAlign_Fill)
					[
						SNew(STextBlock)
						.Text(FText::FromString("Active Pose"))	
					]
				]
			]

			// Active row list view with scroll bar
			+ SVerticalBox::Slot()
			
			.AutoHeight()
			[
				SNew(SHorizontalBox)
				
				+ SHorizontalBox::Slot()
				.HAlign(HAlign_Fill)
				.VAlign(VAlign_Fill)
				.Padding(0.0f)
				[
					SNew(SBorder)
					
					.BorderImage(FAppStyle::GetBrush("NoBorder"))
					.Padding(0.0f)
					[
						ActiveView.ListView.ToSharedRef()
					]
				]

				+ SHorizontalBox::Slot()
				.AutoWidth()
				[
					ActiveView.ScrollBar.ToSharedRef()
				]
			]	
		]

		+ SVerticalBox::Slot()
		// Side and top margins, ignore bottom handled by the color border below
		.Padding(0.0f, 5.0f, 0.0f, 0.0f)
		.AutoHeight()
		[
			// ContinuingPose Row text tab
			SNew(SVerticalBox)
			+ SVerticalBox::Slot()
			.AutoHeight()
			.Padding(0.0f)
			[
				SNew(SHorizontalBox)
				+ SHorizontalBox::Slot()
				.HAlign(HAlign_Center)
				.VAlign(VAlign_Fill)
				.Padding(0.0f)
				.AutoWidth()
				[
					SNew(SBorder)
					.BorderImage(FAppStyle::GetBrush("DetailsView.CategoryTop"))
					.Padding(FMargin(30.0f, 3.0f, 30.0f, 0.0f))
					.HAlign(HAlign_Center)
					.VAlign(VAlign_Fill)
					[
						SNew(STextBlock)
						.Text(FText::FromString("Continuing Pose"))	
					]
				]
			]

			// ContinuingPose row list view with scroll bar
			+ SVerticalBox::Slot()
			
			.AutoHeight()
			[
				SNew(SHorizontalBox)
				
				+ SHorizontalBox::Slot()
				.HAlign(HAlign_Fill)
				.VAlign(VAlign_Fill)
				.Padding(0.0f)
				[
					SNew(SBorder)
					
					.BorderImage(FAppStyle::GetBrush("NoBorder"))
					.Padding(0.0f)
					[
						ContinuingPoseView.ListView.ToSharedRef()
					]
				]

				+ SHorizontalBox::Slot()
				.AutoWidth()
				[
					ContinuingPoseView.ScrollBar.ToSharedRef()
				]
			]	
		]
		
		+ SVerticalBox::Slot()
		.Padding(0.0f, 0.0f, 0.0f, 5.0f)
		[
			// Database view text tab
			SNew(SVerticalBox)
			+ SVerticalBox::Slot()
			[
				SNew(SHorizontalBox)
				+ SHorizontalBox::Slot()
				.HAlign(HAlign_Center)
				.VAlign(VAlign_Fill)
				.Padding(0.0f)
				[
					SNew(SBorder)
					.BorderImage(FAppStyle::GetBrush("DetailsView.CategoryTop"))
					.Padding(FMargin(30.0f, 3.0f, 30.0f, 0.0f))
					.HAlign(HAlign_Center)
					.VAlign(VAlign_Fill)
					[
						SNew(STextBlock)
						.Text(FText::FromString("Pose Candidates"))
					]
				]
				.AutoWidth()
				
				+ SHorizontalBox::Slot()
				.HAlign(HAlign_Fill)
				[
					SNew(SBorder)
					.BorderImage(&FilteredDatabaseView.RowStyle.EvenRowBackgroundBrush)
				]
			]
			.AutoHeight()

			// Gray line below the tab 
			+ SVerticalBox::Slot()
			.AutoHeight()
			.Padding(0.0f)
			[
				SNew(SBorder)
				.BorderImage(FAppStyle::GetBrush("DetailsView.CategoryTop"))
				.Padding(FMargin(0.0f, 3.0f, 0.0f, 3.0f))
				.HAlign(HAlign_Fill)
				.VAlign(VAlign_Fill)
			]

			+ SVerticalBox::Slot()
			.Padding(0.0f, 0.0f, 0.0f, 5.0f)
			.AutoHeight()
			[
				SNew(SHorizontalBox)
				+ SHorizontalBox::Slot()
				.Padding(10, 5, 10, 5)
				[
					SAssignNew(FilterBox, SSearchBox)
					.OnTextChanged(this, &SDebuggerDatabaseView::OnFilterTextChanged)
				]
			]
		
			+ SVerticalBox::Slot()
			[
				SNew(SHorizontalBox)
				+ SHorizontalBox::Slot()
				.Padding(0.0f)
				[
					SNew(SBorder)
					.BorderImage(FAppStyle::GetBrush("NoBorder"))
					.Padding(0.0f)
					[
						FilteredDatabaseView.ListView.ToSharedRef()
					]
				]
				
				+ SHorizontalBox::Slot()
				.AutoWidth()
				[
					FilteredDatabaseView.ScrollBar.ToSharedRef()
				]
			]
		]
	];

	SortMode = EColumnSortMode::Ascending;
	OldLabels.Reset();
	Columns.Reset();
}

void SDebuggerDetailsView::Construct(const FArguments& InArgs)
{
	ParentDebuggerViewPtr = InArgs._Parent;

	// Add property editor (detail view) UObject to world root so that it persists when PIE is stopped
	Reflection = NewObject<UPoseSearchDebuggerReflection>();
	Reflection->AddToRoot();
	check(IsValid(Reflection));

	// @TODO: Convert this to a custom builder instead of of a standard details view
	// Load property module and create details view with our reflection UObject
	FPropertyEditorModule& PropPlugin = FModuleManager::LoadModuleChecked<FPropertyEditorModule>("PropertyEditor");
	FDetailsViewArgs DetailsViewArgs;
    DetailsViewArgs.NameAreaSettings = FDetailsViewArgs::HideNameArea;
	DetailsViewArgs.DefaultsOnlyVisibility = EEditDefaultsOnlyNodeVisibility::Hide;

	Details = PropPlugin.CreateDetailView(DetailsViewArgs);
	Details->SetObject(Reflection);
	
	ChildSlot
	[
		Details.ToSharedRef()
	];
}

void SDebuggerDetailsView::Update(const FTraceMotionMatchingStateMessage& State) const
{
	UpdateReflection(State);
}

SDebuggerDetailsView::~SDebuggerDetailsView()
{
	// Our previously instantiated object attached to root may be cleaned up at this point
	if (UObjectInitialized())
	{
		Reflection->RemoveFromRoot();
	}
}

void SDebuggerDetailsView::UpdateReflection(const FTraceMotionMatchingStateMessage& State) const
{
	check(Reflection);

	const UPoseSearchDatabase* CurrentDatabase = State.GetCurrentDatabase();
	const FPoseSearchIndex* CurrentSearchIndex = CurrentDatabase ? CurrentDatabase->GetSearchIndex() : nullptr;
	int32 CurrentDbPoseIdx = State.GetCurrentDatabasePoseIndex();

	Reflection->CurrentDatabaseName = CurrentDatabase ? CurrentDatabase->GetName() : "None";
	Reflection->ElapsedPoseJumpTime = State.ElapsedPoseJumpTime;
	Reflection->bFollowUpAnimation = EnumHasAnyFlags(State.Flags, FTraceMotionMatchingState::EFlags::FollowupAnimation);

	Reflection->AssetPlayerAssetName = "None";
	if (CurrentSearchIndex)
	{
		if (const FPoseSearchIndexAsset* IndexAsset = CurrentSearchIndex->FindAssetForPose(CurrentDbPoseIdx))
		{
			Reflection->AssetPlayerAssetName = CurrentDatabase->GetSourceAssetName(IndexAsset);
		}
	}

	Reflection->AssetPlayerTime = State.AssetPlayerTime;
	Reflection->LastDeltaTime = State.DeltaTime;
	Reflection->SimLinearVelocity = State.SimLinearVelocity;
	Reflection->SimAngularVelocity = State.SimAngularVelocity;
	Reflection->AnimLinearVelocity = State.AnimLinearVelocity;
	Reflection->AnimAngularVelocity = State.AnimAngularVelocity;
	 
	// Query pose
	Reflection->QueryPoseVector.Reset();
	for (const FTraceMotionMatchingStateDatabaseEntry& DbEntry : State.DatabaseEntries)
	{
		const UPoseSearchDatabase* Database = FTraceMotionMatchingState::GetObjectFromId<UPoseSearchDatabase>(DbEntry.DatabaseId);
		if (Database && Database == CurrentDatabase)
		{
			const FPoseSearchIndex* SearchIndex = Database->GetSearchIndex();
			if (SearchIndex && SearchIndex->IsValid())
			{
				Reflection->QueryPoseVector = DbEntry.QueryVector;
				break;
			}
		}
	}

	// Active pose
	if (CurrentSearchIndex)
	{
		Reflection->ActivePoseVector = CurrentSearchIndex->GetPoseValues(CurrentDbPoseIdx);
	}

	auto DebuggerView = ParentDebuggerViewPtr.Pin();
	if (DebuggerView.IsValid())
	{
		TArray<TSharedRef<FDebuggerDatabaseRowData>> SelectedRows = DebuggerView->GetSelectedDatabaseRows();
		if (!SelectedRows.IsEmpty())
		{
			const TSharedRef<FDebuggerDatabaseRowData>& Selected = SelectedRows[0];
			if (Selected->SourceDatabase.IsValid())
			{
				const FPoseSearchIndex* SelectedSearchIndex = Selected->SourceDatabase->GetSearchIndex();
				if (SelectedSearchIndex)
				{
					Reflection->SelectedPoseVector = SelectedSearchIndex->GetPoseValues(Selected->PoseIdx);
				}
			}

			Reflection->CostVector = Selected->CostVector;
		}
	}
}

void SDebuggerView::Construct(const FArguments& InArgs, uint64 InAnimInstanceId)
{
	ViewModel = InArgs._ViewModel;
	OnViewClosed = InArgs._OnViewClosed;
	
	// Validate the existence of the passed getters
	check(ViewModel.IsBound())
	check(OnViewClosed.IsBound());
	
	AnimInstanceId = InAnimInstanceId;
	SelectedNodeId = -1;

	ChildSlot
	[
		SAssignNew(DebuggerView, SVerticalBox)
		+ SVerticalBox::Slot()
		.FillHeight(1.0f)
		.VAlign(VAlign_Center)
		.HAlign(HAlign_Fill)
		[
			SAssignNew(Switcher, SWidgetSwitcher)
			.WidgetIndex(this, &SDebuggerView::SelectView)

			// [0] Selection view before node selection is made
			+ SWidgetSwitcher::Slot()
			.Padding(40.0f)
			.HAlign(HAlign_Fill)
            .VAlign(VAlign_Center)
			[
				SAssignNew(SelectionView, SVerticalBox)
			]

			// [1] Node selected; node debugger view
			+ SWidgetSwitcher::Slot()
			[
				GenerateNodeDebuggerView()
			]

			// [2] Occluding message box when stopped (no recording)
			+ SWidgetSwitcher::Slot()
			[
				SNew(SDebuggerMessageBox, "Record gameplay to begin debugging")
			]

			// [3] Occluding message box when recording
			+ SWidgetSwitcher::Slot()
			[
				SNew(SDebuggerMessageBox, "Recording...")
			]
			
			// [4] Occluding message box when there is no data for the selected MM node
			+ SWidgetSwitcher::Slot()
			[
				GenerateNoDataMessageView()
			]
		]
	];
}

void SDebuggerView::SetTimeMarker(double InTimeMarker)
{
	if (FDebugger::IsPIESimulating())
	{
		return;
	}

	TimeMarker = InTimeMarker;
}

void SDebuggerView::Tick(const FGeometry& AllottedGeometry, const double InCurrentTime, const float InDeltaTime)
{
	if (FDebugger::IsPIESimulating())
	{
		return;
	}

	const UWorld* DebuggerWorld = FDebugger::GetWorld();
    check(DebuggerWorld);
	
	// @TODO: Handle editor world when those features are enabled for the Rewind Debugger
	// Currently prevents debug draw remnants from stopped world
	if (DebuggerWorld->WorldType != EWorldType::PIE)
	{
		return;
	}
	
	const bool bSameTime = FMath::Abs(TimeMarker - PreviousTimeMarker) < DOUBLE_SMALL_NUMBER;
	PreviousTimeMarker = TimeMarker;

	TSharedPtr<FDebuggerViewModel> Model = ViewModel.Get();

	bool bNeedUpdate = Model->HasSearchableAssetChanged();

	// We haven't reached the update point yet
	if (CurrentConsecutiveFrames < ConsecutiveFramesUpdateThreshold)
	{
		// If we're on the same time marker, it is consecutive
		if (bSameTime)
		{
			++CurrentConsecutiveFrames;
		}
	}
	else
	{
		// New frame after having updated, reset consecutive frames count and start counting again
		if (!bSameTime)
		{
			CurrentConsecutiveFrames = 0;
			bUpdated = false;
		}
		// Haven't updated since passing through frame gate, update once
		else if (!bUpdated)
		{
			bNeedUpdate = true;
		}
	}

	if (bNeedUpdate)
	{
		Model->OnUpdate();
		if (UpdateNodeSelection())
		{
			Model->OnUpdateNodeSelection(SelectedNodeId);
			UpdateViews();
		}
		bUpdated = true;
	}

	Model->UpdateAsset();
	
	// Draw visualization every tick
	DrawVisualization();
}

bool SDebuggerView::UpdateNodeSelection()
{
	TSharedPtr<FDebuggerViewModel> Model = ViewModel.Get();

	// Update selection view if no node selected
	bool bNodeSelected = SelectedNodeId != INDEX_NONE;
	if (!bNodeSelected)
	{
		const TArray<int32>& NodeIds = *Model->GetNodeIds();
		// Only one node active, bypass selection view
		if (NodeIds.Num() == 1)
		{
			SelectedNodeId = *NodeIds.begin();
			bNodeSelected = true;
		}
		// Create selection view with buttons for each node, displaying the database name
		else
		{
			SelectionView->ClearChildren();
			for (int32 NodeId : NodeIds)
			{
				Model->OnUpdateNodeSelection(NodeId);
				SelectionView->AddSlot()
				.HAlign(HAlign_Fill)
				.VAlign(VAlign_Center)
				.Padding(10.0f)
				[
					SNew(SButton)
					.Text(FText::FromString(Model->GetSearchableAsset()->GetName()))
					.HAlign(HAlign_Center)
					.VAlign(VAlign_Center)
					.ContentPadding(10.0f)
					.OnClicked(this, &SDebuggerView::OnUpdateNodeSelection, NodeId)
				];
			}
		}
	}

	return bNodeSelected;
}

void SDebuggerView::UpdateViews() const
{
	const FTraceMotionMatchingStateMessage* State = ViewModel.Get()->GetMotionMatchingState();
	if (State)
	{
		DatabaseView->Update(*State);
		DetailsView->Update(*State);
	}
}

void SDebuggerView::DrawVisualization() const
{
	const UWorld* DebuggerWorld = FDebugger::GetWorld();
	check(DebuggerWorld);

	const FTraceMotionMatchingStateMessage* State = ViewModel.Get()->GetMotionMatchingState();
	const FTransform* Transform = ViewModel.Get()->GetRootTransform();
	if (State && Transform)
	{
		DrawFeatures(*DebuggerWorld, *State, *Transform, ViewModel.Get()->GetMeshComponent());
	}
}

TArray<TSharedRef<FDebuggerDatabaseRowData>> SDebuggerView::GetSelectedDatabaseRows() const
{
	return DatabaseView->GetDatabaseRows()->GetSelectedItems();
}

void SDebuggerView::DrawFeatures(
	const UWorld& DebuggerWorld,
	const FTraceMotionMatchingStateMessage& State,
	const FTransform& Transform,
	const USkinnedMeshComponent* Mesh
) const
{
	auto SetDrawFlags = [](FDebugDrawParams& InDrawParams, const FPoseSearchDebuggerFeatureDrawOptions& Options)
	{
		InDrawParams.Flags = EDebugDrawFlags::None;
		if (!Options.bDisable)
		{
			if (Options.bDrawBoneNames)
			{
				EnumAddFlags(InDrawParams.Flags, EDebugDrawFlags::DrawBoneNames);
			}
			
			if (Options.bDrawSampleLabels)
			{
				EnumAddFlags(InDrawParams.Flags, EDebugDrawFlags::DrawSampleLabels);
			}
		}
	};

	const TObjectPtr<UPoseSearchDebuggerReflection> Reflection = DetailsView->GetReflection();

	// Draw query vector
	{
		const UPoseSearchDatabase* CurrentDatabase = ViewModel.Get()->GetCurrentDatabase();
		if (CurrentDatabase)
		{
			for (const FTraceMotionMatchingStateDatabaseEntry& DbEntry : State.DatabaseEntries)
			{
				const UPoseSearchDatabase* Database = FTraceMotionMatchingState::GetObjectFromId<UPoseSearchDatabase>(DbEntry.DatabaseId);
				if (Database && Database == CurrentDatabase)
				{
					const FPoseSearchIndex* SearchIndex = Database->GetSearchIndex();
					if (SearchIndex && SearchIndex->IsValid() && DbEntry.QueryVector.Num() == Database->Schema->SchemaCardinality)
					{
						// Set shared state
						FDebugDrawParams DrawParams;
						DrawParams.World = &DebuggerWorld;
						DrawParams.RootTransform = Transform;
						DrawParams.DefaultLifeTime = 0.0f; // Single frame render
						DrawParams.Mesh = Mesh;
						DrawParams.Database = CurrentDatabase;
						SetDrawFlags(DrawParams, Reflection ? Reflection->QueryDrawOptions : FPoseSearchDebuggerFeatureDrawOptions());
						EnumAddFlags(DrawParams.Flags, EDebugDrawFlags::DrawQuery);
						DrawFeatureVector(DrawParams, DbEntry.QueryVector);
						EnumRemoveFlags(DrawParams.Flags, EDebugDrawFlags::DrawQuery);
						break;
					}
				}
			}
		}
	}

	// Draw selected poses
	{
		const TSharedPtr<SListView<TSharedRef<FDebuggerDatabaseRowData>>>& DatabaseRows = DatabaseView->GetDatabaseRows();
		TArray<TSharedRef<FDebuggerDatabaseRowData>> SelectedRows = DatabaseRows->GetSelectedItems();
	
		// Red for non-active database view
		FDebugDrawParams DrawParams;
		DrawParams.World = &DebuggerWorld;
		DrawParams.RootTransform = Transform;
		DrawParams.DefaultLifeTime = 0.0f; // Single frame render
		DrawParams.Mesh = Mesh;
		SetDrawFlags(DrawParams, Reflection ? Reflection->SelectedPoseDrawOptions : FPoseSearchDebuggerFeatureDrawOptions());

		// Draw any selected database vectors
		for (const TSharedRef<FDebuggerDatabaseRowData>& Row : SelectedRows)
		{
			DrawParams.Database = Row->SourceDatabase.Get();
			DrawFeatureVector(DrawParams, Row->PoseIdx);
		}
	}


	// Draw active pose
	{
		TArray<TSharedRef<FDebuggerDatabaseRowData>> ActiveRows = DatabaseView->GetActiveRow()->GetSelectedItems();

		// Active row should only have 0 or 1
		check(ActiveRows.Num() < 2);

		if (!ActiveRows.IsEmpty())
		{		
			// Use the motion-matching state's pose idx, as the active row may be update-throttled at this point
			FDebugDrawParams DrawParams;
			DrawParams.World = &DebuggerWorld;
			DrawParams.RootTransform = Transform;
			DrawParams.DefaultLifeTime = 0.0f; // Single frame render
			DrawParams.Mesh = Mesh;
			DrawParams.Database = ActiveRows[0]->SourceDatabase.Get();
			DrawFeatureVector(DrawParams, ActiveRows[0]->PoseIdx);
		}
	}


	// Draw continuing pose
	{
		TArray<TSharedRef<FDebuggerDatabaseRowData>> ContinuingRows = DatabaseView->GetContinuingPoseRow()->GetSelectedItems();

		// ContinuingPose row should only have 0 or 1
		check(ContinuingRows.Num() < 2);

		if (!ContinuingRows.IsEmpty())
		{
			FDebugDrawParams DrawParams;
			DrawParams.World = &DebuggerWorld;
			DrawParams.RootTransform = Transform;
			DrawParams.DefaultLifeTime = 0.0f; // Single frame render
			DrawParams.Mesh = Mesh;
			DrawParams.Database = ContinuingRows[0]->SourceDatabase.Get();
			DrawFeatureVector(DrawParams, ContinuingRows[0]->PoseIdx);
		}
	}


	// Draw skeleton
	{
		FSkeletonDrawParams SkeletonDrawParams;
		if (Reflection && Reflection->bDrawSelectedSkeleton)
		{
			SkeletonDrawParams.Flags |= ESkeletonDrawFlags::SelectedPose;
		}
		if (Reflection && Reflection->bDrawActiveSkeleton)
		{
			SkeletonDrawParams.Flags |= ESkeletonDrawFlags::ActivePose;
		}

		SkeletonDrawParams.Flags |= ESkeletonDrawFlags::Asset;

		ViewModel.Get()->OnDraw(SkeletonDrawParams);
	}
}

int32 SDebuggerView::SelectView() const
{
	// Currently recording
	if (FDebugger::IsPIESimulating() && FDebugger::IsRecording())
	{
		return RecordingMsg;
	}

	// Data has not been recorded yet
	if (FDebugger::GetRecordingDuration() < DOUBLE_SMALL_NUMBER)
	{
		return StoppedMsg;
	}

	const TSharedPtr<FDebuggerViewModel> Model = ViewModel.Get();

	const bool bNoActiveNodes = Model->GetNodesNum() == 0;
	const bool bNodeSelectedWithoutData = SelectedNodeId != INDEX_NONE && Model->GetMotionMatchingState() == nullptr;

	// No active nodes, or node selected has no data
	if (bNoActiveNodes || bNodeSelectedWithoutData)
    {
    	return NoDataMsg;
    }

	// Node not selected yet, showcase selection view
	if (SelectedNodeId == INDEX_NONE)
	{
		return Selection;
	}

	// Standard debugger view
	return Debugger;
}

void SDebuggerView::OnPoseSelectionChanged(const UPoseSearchDatabase* Database, int32 DbPoseIdx, float Time)
{
	const TSharedPtr<FDebuggerViewModel> Model = ViewModel.Get();
	const FTraceMotionMatchingStateMessage* State = Model->GetMotionMatchingState();

	if (State)
	{
		DetailsView->Update(*State);
	}
	
	if (DbPoseIdx == INDEX_NONE)
	{
		Model->ClearSelectedSkeleton();
	}
	else
	{
		Model->ShowSelectedSkeleton(Database, DbPoseIdx, Time);

		// Stop asset player when switching selections
		Model->StopSelection();
	}
}

FReply SDebuggerView::OnUpdateNodeSelection(int32 InSelectedNodeId)
{
	// -1 will backtrack to selection view
	SelectedNodeId = InSelectedNodeId;
	bUpdated = false;
	return FReply::Handled();
}

FReply SDebuggerView::TogglePlaySelectedAssets() const
{
	const TSharedPtr<SListView<TSharedRef<FDebuggerDatabaseRowData>>>& DatabaseRows = DatabaseView->GetDatabaseRows();
	TArray<TSharedRef<FDebuggerDatabaseRowData>> Selected = DatabaseRows->GetSelectedItems();
	const bool bPlaying = ViewModel.Get()->IsPlayingSelections();
	if (!bPlaying)
	{
		if (!Selected.IsEmpty())
		{
			// @TODO: Make functional with multiple poses being selected
			ViewModel.Get()->PlaySelection(Selected[0]->PoseIdx, Selected[0]->AssetTime);
		}
	}
	else
	{
		ViewModel.Get()->StopSelection();
	}

	return FReply::Handled();
}

TSharedRef<SWidget> SDebuggerView::GenerateNoDataMessageView()
{
	TSharedRef<SWidget> ReturnButtonView = GenerateReturnButtonView();
	ReturnButtonView->SetVisibility(TAttribute<EVisibility>::CreateLambda([this]() -> EVisibility
	{
		// Hide the return button for the no data message if we have no nodes at all
		return ViewModel.Get()->GetNodesNum() > 0 ? EVisibility::Visible : EVisibility::Hidden;
	}));
	
	return 
		SNew(SVerticalBox)

		+ SVerticalBox::Slot()
		[
			SNew(SDebuggerMessageBox, "No recorded data available for the selected frame")
		]

		+ SVerticalBox::Slot()
		.AutoHeight()
		.Padding(20.0f)
		.HAlign(HAlign_Center)
		.VAlign(VAlign_Center)
		[
			ReturnButtonView
		];
}

TSharedRef<SHorizontalBox> SDebuggerView::GenerateReturnButtonView()
{
	return
		SNew(SHorizontalBox)

		+ SHorizontalBox::Slot()
		.Padding(10, 5, 0, 0)
		.AutoWidth()
		[
			SNew(SButton)
			.VAlign(VAlign_Center)
			.Visibility_Lambda([this] { return ViewModel.Get()->GetNodesNum() > 1 ? EVisibility::Visible : EVisibility::Hidden; })
			.ButtonStyle(FAppStyle::Get(), "SimpleButton")
			.ContentPadding( FMargin(1, 0) )
			.OnClicked(this, &SDebuggerView::OnUpdateNodeSelection, static_cast<int32>(INDEX_NONE))
			// Contents of button, icon then text
			[
				SNew(SHorizontalBox)

				+ SHorizontalBox::Slot()
				.VAlign(VAlign_Center)
				[
					SNew(SImage)
					.Image(FAppStyle::Get().GetBrush("Icons.CircleArrowLeft"))
					.ColorAndOpacity(FSlateColor::UseForeground())
				]

				+ SHorizontalBox::Slot()
				.AutoWidth()
				.Padding(FMargin(8.0f, 0.0f, 0.0f, 0.0f))
				.VAlign(VAlign_Center)
				[
					SNew(STextBlock)
					.Text(FText::FromString("Return to Database Selection"))
					.Justification(ETextJustify::Center)
				]
			]
		];
}

TSharedRef<SWidget> SDebuggerView::GenerateNodeDebuggerView()
{
	TSharedRef<SHorizontalBox> ReturnButtonView = GenerateReturnButtonView();
	ReturnButtonView->AddSlot()
	.VAlign(VAlign_Center)
	.HAlign(HAlign_Fill)
	.Padding(32, 5, 0, 0)
	.AutoWidth()
	[
		SNew(SButton)
		.VAlign(VAlign_Center)
		.HAlign(HAlign_Fill)
		.ButtonStyle(FAppStyle::Get(), "Button")
		.ContentPadding( FMargin(5, 0) )
		.OnClicked(this, &SDebuggerView::TogglePlaySelectedAssets)
		[
			SNew(SHorizontalBox)
			// Icon
			+ SHorizontalBox::Slot()
			.AutoWidth()
			[
				SNew(SImage)
				.Image_Lambda([this]
				{
					const bool bPlayingSelections = ViewModel.Get()->IsPlayingSelections();
					return FSlateIcon("FAppStyle", bPlayingSelections ? "PlayWorld.StopPlaySession.Small" : "PlayWorld.PlayInViewport.Small").GetSmallIcon();
				})
			]
			// Text
			+ SHorizontalBox::Slot()
			.Padding(FMargin(8, 0, 0, 0))
			.AutoWidth()
			[
				SNew(STextBlock)
				.Text_Lambda([this] { return ViewModel.Get()->IsPlayingSelections() ? FText::FromString("Stop Selected Asset") : FText::FromString("Play Selected Asset"); })
				.Justification(ETextJustify::Center)
			]
		]
	];
	
	ReturnButtonView->AddSlot()
	.VAlign(VAlign_Center)
	.HAlign(HAlign_Left)
	.Padding(64, 5, 0, 0)
	.AutoWidth()
	[
		SNew(SHorizontalBox)
		
		+ SHorizontalBox::Slot()
		.AutoWidth()
		.Padding(0, 5, 0, 0)
		[
			SNew(STextBlock)
			.Text(FText::FromString("Asset Play Rate: "))
		]
		+ SHorizontalBox::Slot()
		.AutoWidth()
		.Padding(8, 0, 0, 0)
		[
			SNew(SNumericEntryBox<float>)
			.MinValue(0.0f)
			.MaxValue(5.0f)
			.MinSliderValue(0.0f)
			.MaxSliderValue(5.0f)
			.Delta(0.01f)
			.AllowSpin(true)
			// Lambda to accomodate the TOptional this requires (for now)
			.Value_Lambda([this] { return ViewModel.Get()->GetPlayRate(); })
			.OnValueChanged(ViewModel.Get().ToSharedRef(), &FDebuggerViewModel::ChangePlayRate)	
		]
	];

	ReturnButtonView->AddSlot()
	.VAlign(VAlign_Center)
	.HAlign(HAlign_Left)
	.Padding(64, 5, 0, 0)
	.AutoWidth()
	[
		SNew(SHorizontalBox)

		+ SHorizontalBox::Slot()
		.AutoWidth()
		.Padding(0, 5, 0, 0)
		[
			SNew(SCheckBox)
			.IsChecked_Lambda([this]
			{
				return ViewModel.Get()->IsVerbose() ? ECheckBoxState::Checked : ECheckBoxState::Unchecked; 
			})
			.OnCheckStateChanged_Lambda([this](ECheckBoxState State)
			{
				ViewModel.Get()->SetVerbose(State == ECheckBoxState::Checked);
				UpdateViews();
			})
			[
				SNew(STextBlock)
				.Text(LOCTEXT("PoseSearchDebuggerShowVerbose", "Channels Breakdown"))
			]
		]
	];

	return 
		SNew(SSplitter)
		.Orientation(Orient_Horizontal)
		.ResizeMode(ESplitterResizeMode::Fill)
	
		// Database view
		+ SSplitter::Slot()
		.Value(0.65f)
		[
			SNew(SVerticalBox)
			
			+ SVerticalBox::Slot()
			.AutoHeight()
			[
				ReturnButtonView
			]
			
			+ SVerticalBox::Slot()
			[
				SAssignNew(DatabaseView, SDebuggerDatabaseView)
				.Parent(SharedThis(this))
				.OnPoseSelectionChanged(this, &SDebuggerView::OnPoseSelectionChanged)
			]
		]

		// Details panel view
		+ SSplitter::Slot()
		.Value(0.35f)
		[
			SAssignNew(DetailsView, SDebuggerDetailsView)
			.Parent(SharedThis(this))
		];
}

FName SDebuggerView::GetName() const
{
	static const FName DebuggerName("PoseSearchDebugger");
	return DebuggerName;
}

uint64 SDebuggerView::GetObjectId() const
{
	return AnimInstanceId;
}

SDebuggerView::~SDebuggerView()
{
	OnViewClosed.Execute(AnimInstanceId);
}

FDebuggerViewModel::FDebuggerViewModel(uint64 InAnimInstanceId)
	: AnimInstanceId(InAnimInstanceId)
{
	Skeletons.AddDefaulted(ESkeletonIndex::Num);
}

FDebuggerViewModel::~FDebuggerViewModel()
{
	for (FSkeleton& Skeleton : Skeletons)
	{
		if (Skeleton.Actor.IsValid())
		{
			Skeleton.Actor->Destroy();
		}
	}

	Skeletons.Empty();
}

const FTraceMotionMatchingStateMessage* FDebuggerViewModel::GetMotionMatchingState() const
{
	return ActiveMotionMatchingState;
}

const UPoseSearchDatabase* FDebuggerViewModel::GetCurrentDatabase() const
{
	return ActiveMotionMatchingState ? ActiveMotionMatchingState->GetCurrentDatabase() : nullptr;
}

const UPoseSearchSearchableAsset* FDebuggerViewModel::GetSearchableAsset() const
{
	if (ActiveMotionMatchingState)
	{
		return FTraceMotionMatchingState::GetObjectFromId<UPoseSearchSearchableAsset>(ActiveMotionMatchingState->SearchableAssetId);
	}

	return nullptr;
}

void FDebuggerViewModel::ShowSelectedSkeleton(const UPoseSearchDatabase* Database, int32 DbPoseIdx, float Time)
{
	if (!Database)
	{
		return;
	}

	UPoseSearchMeshComponent* Component = Skeletons[SelectedPose].Component.Get();
	if (!Component)
	{
		return;
	}

	const FPoseSearchIndex* SearchIndex = Database->GetSearchIndex();
	const FPoseSearchIndexAsset* IndexAsset = SearchIndex ? SearchIndex->FindAssetForPose(DbPoseIdx) : nullptr;
	if (!IndexAsset)
	{
		return;
	}

	Component->ResetToStart(); 
	bSelecting = true;
	
	Skeletons[SelectedPose].Type = IndexAsset->Type;
	Skeletons[SelectedPose].Time = Time;
	Skeletons[SelectedPose].bMirrored = IndexAsset->bMirrored;
	Skeletons[SelectedPose].SourceDatabase = Database;
	Skeletons[SelectedPose].AssetIdx = IndexAsset->SourceAssetIdx;
	Skeletons[SelectedPose].BlendParameters = IndexAsset->BlendParameters;
}

void FDebuggerViewModel::ClearSelectedSkeleton()
{
	bSelecting = false;
}

const TArray<int32>* FDebuggerViewModel::GetNodeIds() const
{
	return &NodeIds;
}

int32 FDebuggerViewModel::GetNodesNum() const
{
	return MotionMatchingStates.Num();
}

const FTransform* FDebuggerViewModel::GetRootTransform() const
{
	return RootTransform;
}

bool FDebuggerViewModel::HasSearchableAssetChanged() const
{
	uint64 NewSearchableAssetId = ActiveMotionMatchingState ? ActiveMotionMatchingState->SearchableAssetId : 0;
	return NewSearchableAssetId != SearchableAssetId;
}

void FDebuggerViewModel::OnUpdate()
{
	if (!bSkeletonsInitialized)
	{
		UWorld* World = RewindDebugger.Get()->GetWorldToVisualize();
		for (FSkeleton& Skeleton : Skeletons)
		{
			FActorSpawnParameters ActorSpawnParameters;
			ActorSpawnParameters.bHideFromSceneOutliner = false;
			ActorSpawnParameters.ObjectFlags |= RF_Transient;
			Skeleton.Actor = World->SpawnActor<AActor>(ActorSpawnParameters);
			Skeleton.Actor->SetActorLabel(TEXT("PoseSearch"));
			Skeleton.Component = NewObject<UPoseSearchMeshComponent>(Skeleton.Actor.Get());
			Skeleton.Actor->AddInstanceComponent(Skeleton.Component.Get());
			Skeleton.Component->RegisterComponentWithWorld(World);
		}
		FWorldDelegates::OnWorldCleanup.AddRaw(this, &FDebuggerViewModel::OnWorldCleanup);
		bSkeletonsInitialized = true;
	}

	UpdateFromTimeline();
}

void FDebuggerViewModel::OnUpdateNodeSelection(int32 InNodeId)
{
	if (InNodeId == INDEX_NONE)
	{
		return;
	}

	ActiveMotionMatchingState = nullptr;

	// Find node in all motion matching states this frame
	const int32 NodesNum = NodeIds.Num();
	for (int i = 0; i < NodesNum; ++i)
	{
		if (NodeIds[i] == InNodeId)
		{
			ActiveMotionMatchingState = MotionMatchingStates[i];
			break;
		}
	}

	if (ActiveMotionMatchingState)
	{
		const UPoseSearchDatabase* CurrentDatabase = ActiveMotionMatchingState->GetCurrentDatabase();
		const FPoseSearchIndex* CurrentSearchIndex = CurrentDatabase ? CurrentDatabase->GetSearchIndex() : nullptr;
		int32 CurrentPoseIdx = ActiveMotionMatchingState->GetCurrentDatabasePoseIndex();

		const FPoseSearchIndexAsset* IndexAsset = CurrentSearchIndex ? CurrentSearchIndex->FindAssetForPose(CurrentPoseIdx) : nullptr;

		if (IndexAsset)
		{
			Skeletons[Asset].Type = IndexAsset->Type;
			Skeletons[Asset].bMirrored = IndexAsset->bMirrored;
			Skeletons[Asset].SourceDatabase = CurrentDatabase;
			Skeletons[Asset].AssetIdx = IndexAsset->SourceAssetIdx;
			Skeletons[Asset].BlendParameters = IndexAsset->BlendParameters;
		}
	}

	uint64 NewSearchableAssetId = ActiveMotionMatchingState ? ActiveMotionMatchingState->SearchableAssetId : 0;
	if (NewSearchableAssetId != SearchableAssetId)
	{
		ClearSelectedSkeleton();
		SearchableAssetId = NewSearchableAssetId;
	}
}

void FDebuggerViewModel::OnDraw(FSkeletonDrawParams& DrawParams)
{
	const UPoseSearchDatabase* CurrentDatabase = GetCurrentDatabase();
	if (!CurrentDatabase)
		return;

	// Returns if it is to be drawn this frame
	auto SetDrawSkeleton = [this](UPoseSearchMeshComponent* InComponent, bool bDraw)
	{
		if (InComponent && InComponent->RequiredBones.IsValid())
		{
			const bool bIsDrawingSkeleton = InComponent->ShouldDrawDebugSkeleton();
			if (bIsDrawingSkeleton != bDraw)
			{
				InComponent->SetDrawDebugSkeleton(bDraw);
			}
			InComponent->MarkRenderStateDirty();
		}
	};
	const bool bDrawActivePose = EnumHasAnyFlags(DrawParams.Flags, ESkeletonDrawFlags::ActivePose);
	SetDrawSkeleton(Skeletons[ActivePose].Component.Get(), bDrawActivePose);
	// If flag is set and we are currently in a valid drawing state
	const bool bDrawSelectedPose = EnumHasAnyFlags(DrawParams.Flags, ESkeletonDrawFlags::SelectedPose) && bSelecting;
	SetDrawSkeleton(Skeletons[SelectedPose].Component.Get(), bDrawSelectedPose);

	FillCompactPoseAndComponentRefRotations();

	UPoseSearchMeshComponent::FUpdateContext UpdateContext;

	UpdateContext.MirrorDataTable = CurrentDatabase->Schema->MirrorDataTable;
	UpdateContext.CompactPoseMirrorBones = &CompactPoseMirrorBones;
	UpdateContext.ComponentSpaceRefRotations = &ComponentSpaceRefRotations;

	if (bDrawSelectedPose)
	{
		UPoseSearchMeshComponent* Component = Skeletons[SelectedPose].Component.Get();
		if (Component && Component->RequiredBones.IsValid())
		{
			if (Skeletons[SelectedPose].Type == ESearchIndexAssetType::Sequence)
			{
				const FPoseSearchDatabaseSequence* DatabaseSequence = Skeletons[SelectedPose].GetAnimSequence();
				if (DatabaseSequence)
				{
					UpdateContext.Type = ESearchIndexAssetType::Sequence;
					UpdateContext.Sequence = DatabaseSequence->Sequence;
					UpdateContext.StartTime = Skeletons[SelectedPose].Time;
					UpdateContext.Time = Skeletons[SelectedPose].Time;
					UpdateContext.bMirrored = Skeletons[SelectedPose].bMirrored;
					UpdateContext.bLoop = DatabaseSequence->Sequence->bLoop;
				}
			}
			else if (Skeletons[SelectedPose].Type == ESearchIndexAssetType::BlendSpace)
			{
				const FPoseSearchDatabaseBlendSpace* DatabaseBlendSpace = Skeletons[SelectedPose].GetBlendSpace();
				if (DatabaseBlendSpace)
				{
					UpdateContext.Type = ESearchIndexAssetType::BlendSpace;
					UpdateContext.BlendSpace = DatabaseBlendSpace->BlendSpace;
					UpdateContext.StartTime = Skeletons[SelectedPose].Time;
					UpdateContext.Time = Skeletons[SelectedPose].Time;
					UpdateContext.bMirrored = Skeletons[SelectedPose].bMirrored;
					UpdateContext.bLoop = DatabaseBlendSpace->BlendSpace->bLoop;
					UpdateContext.BlendParameters = Skeletons[SelectedPose].BlendParameters;
				}
			}
			else
			{
				checkNoEntry();
			}

			if (UpdateContext.Type != ESearchIndexAssetType::Invalid)
			{
				Component->UpdatePose(UpdateContext);
			}
		}
	}

	const bool bDrawAsset = EnumHasAnyFlags(DrawParams.Flags, ESkeletonDrawFlags::Asset);
	if (bDrawAsset && AssetData.bActive)
	{
		UPoseSearchMeshComponent* Component = Skeletons[Asset].Component.Get();
		if (Component && Component->RequiredBones.IsValid())
		{
			SetDrawSkeleton(Component, true);

			if (Skeletons[SelectedPose].Type == ESearchIndexAssetType::Sequence)
			{
				const FPoseSearchDatabaseSequence* DatabaseSequence = Skeletons[Asset].GetAnimSequence();
				if (DatabaseSequence)
				{
					UpdateContext.Type = ESearchIndexAssetType::Sequence;
					UpdateContext.Sequence = DatabaseSequence->Sequence;
					UpdateContext.StartTime = Skeletons[Asset].Time;
					UpdateContext.Time = Skeletons[Asset].Time;
					UpdateContext.bMirrored = Skeletons[Asset].bMirrored;
					UpdateContext.bLoop = DatabaseSequence->Sequence->bLoop;
				}
			}
			else if (Skeletons[SelectedPose].Type == ESearchIndexAssetType::BlendSpace)
			{
				const FPoseSearchDatabaseBlendSpace* DatabaseBlendSpace = Skeletons[Asset].GetBlendSpace();
				if (DatabaseBlendSpace)
				{
					UpdateContext.Type = ESearchIndexAssetType::BlendSpace;
					UpdateContext.BlendSpace = DatabaseBlendSpace->BlendSpace;
					UpdateContext.StartTime = Skeletons[Asset].Time;
					UpdateContext.Time = Skeletons[Asset].Time;
					UpdateContext.bMirrored = Skeletons[Asset].bMirrored;
					UpdateContext.bLoop = DatabaseBlendSpace->BlendSpace->bLoop;
					UpdateContext.BlendParameters = Skeletons[Asset].BlendParameters;
				}
			}
			else
			{
				checkNoEntry();
			}

			if (UpdateContext.Type != ESearchIndexAssetType::Invalid)
			{
				Component->UpdatePose(UpdateContext);
			}
		}
	}
}

void FDebuggerViewModel::UpdateFromTimeline()
{
	NodeIds.Empty();
	MotionMatchingStates.Empty();
	SkeletalMeshComponentId = 0;

	// Get provider and validate
	const TraceServices::IAnalysisSession* Session = RewindDebugger.Get()->GetAnalysisSession();
	TraceServices::FAnalysisSessionReadScope SessionReadScope(*Session);

	const FTraceProvider* PoseSearchProvider = Session->ReadProvider<FTraceProvider>(FTraceProvider::ProviderName);
	const IAnimationProvider* AnimationProvider = Session->ReadProvider<IAnimationProvider>("AnimationProvider");
	const IGameplayProvider* GameplayProvider = Session->ReadProvider<IGameplayProvider>("GameplayProvider");
	if (!(PoseSearchProvider && AnimationProvider && GameplayProvider))
	{
		return;
	}
	const double TraceTime = RewindDebugger.Get()->CurrentTraceTime();
	TraceServices::FFrame Frame;
	ReadFrameProvider(*Session).GetFrameFromTime(TraceFrameType_Game, TraceTime, Frame);
	PoseSearchProvider->EnumerateMotionMatchingStateTimelines(AnimInstanceId, [&](const FTraceProvider::FMotionMatchingStateTimeline& InTimeline)
	{
		const FTraceMotionMatchingStateMessage* Message = nullptr;

		InTimeline.EnumerateEvents(Frame.StartTime, Frame.EndTime, [&Message](double InStartTime, double InEndTime, const FTraceMotionMatchingStateMessage& InMessage)
		{
			Message = &InMessage;
			return TraceServices::EEventEnumerate::Stop;
		});
		if (Message)
		{
			NodeIds.Add(Message->NodeId);
			MotionMatchingStates.Add(Message);
			SkeletalMeshComponentId = Message->SkeletalMeshComponentId;
		}
	});
	/** No active motion matching state as no messages were read */
	if (SkeletalMeshComponentId == 0)
	{
		return;
	}
	AnimationProvider->ReadSkeletalMeshPoseTimeline(SkeletalMeshComponentId, [&](const IAnimationProvider::SkeletalMeshPoseTimeline& TimelineData, bool bHasCurves)
	{
		TimelineData.EnumerateEvents(Frame.StartTime, Frame.EndTime, [&](double InStartTime, double InEndTime, uint32 InDepth, const FSkeletalMeshPoseMessage& PoseMessage) -> TraceServices::EEventEnumerate
		{
			// Update root transform
			RootTransform = &PoseMessage.ComponentToWorld;
			const FSkeletalMeshInfo* SkeletalMeshInfo = AnimationProvider->FindSkeletalMeshInfo(PoseMessage.MeshId);
			const FObjectInfo* SkeletalMeshObjectInfo = GameplayProvider->FindObjectInfo(PoseMessage.MeshId);
			if (!SkeletalMeshInfo || !SkeletalMeshObjectInfo)
			{

				return TraceServices::EEventEnumerate::Stop;
			}
			UPoseSearchMeshComponent* ActiveComponent = Skeletons[ActivePose].Component.Get();
			UPoseSearchMeshComponent* SelectedComponent = Skeletons[SelectedPose].Component.Get();
			UPoseSearchMeshComponent* AssetComponent = Skeletons[Asset].Component.Get();
			USkeletalMesh* SkeletalMesh = TSoftObjectPtr<USkeletalMesh>(FSoftObjectPath(SkeletalMeshObjectInfo->PathName)).LoadSynchronous();
			if (SkeletalMesh)
			{
				ActiveComponent->SetSkinnedAssetAndUpdate(SkeletalMesh, true);
				SelectedComponent->SetSkinnedAssetAndUpdate(SkeletalMesh, true);
				AssetComponent->SetSkinnedAssetAndUpdate(SkeletalMesh, true);
			}
			FTransform ComponentWorldTransform;
			// Active skeleton is simply the traced bone transforms
			AnimationProvider->GetSkeletalMeshComponentSpacePose(PoseMessage, *SkeletalMeshInfo, ComponentWorldTransform, ActiveComponent->GetEditableComponentSpaceTransforms());
			ActiveComponent->Initialize(ComponentWorldTransform);
			ActiveComponent->SetDebugDrawColor(FLinearColor::Green);
			SelectedComponent->SetDebugDrawColor(FLinearColor::Blue);
			SelectedComponent->Initialize(ComponentWorldTransform);
			AssetComponent->SetDebugDrawColor(FLinearColor::Red);
			AssetComponent->Initialize(ComponentWorldTransform);

			return TraceServices::EEventEnumerate::Stop;
		});
	});
}

void FDebuggerViewModel::UpdateAsset()
{
	// @todo: expose those parameters
	static float MAX_DISTANCE_RANGE = 200.f;
	static float MAX_TIME_RANGE = 2.f;

	const UPoseSearchDatabase* Database = GetCurrentDatabase();
	if (!Database || !IsPlayingSelections())
	{
		return;
	}

	FSkeleton& AssetSkeleton = Skeletons[Asset];
	UPoseSearchMeshComponent* Component = AssetSkeleton.Component.Get();

	auto RestartAsset = [&]()
	{
		Component->ResetToStart();
		AssetData.AccumulatedTime = 0.0;
		AssetSkeleton.Time = AssetData.StartTime;
	};

	UAnimationAsset* AnimAsset = nullptr;
	bool bAssetLooping = false;

	if (AssetSkeleton.Type == ESearchIndexAssetType::Sequence)
	{
		const FPoseSearchDatabaseSequence* DatabaseSequence = AssetSkeleton.GetAnimSequence();
		AnimAsset = DatabaseSequence->Sequence;
		bAssetLooping = DatabaseSequence->Sequence->bLoop;
	}
	else if (AssetSkeleton.Type == ESearchIndexAssetType::BlendSpace)
	{
		const FPoseSearchDatabaseBlendSpace* DatabaseBlendSpace = AssetSkeleton.GetBlendSpace();
		AnimAsset = DatabaseBlendSpace->BlendSpace;
		bAssetLooping = DatabaseBlendSpace->BlendSpace->bLoop;
	}
	else
	{
		checkNoEntry();
	}

	if (AnimAsset)
	{
		const float DT = static_cast<float>(FApp::GetDeltaTime()) * AssetPlayRate;
		const float PlayLength = AnimAsset->GetPlayLength();
		const bool bExceededDistanceHorizon = Component->LastRootMotionDelta.GetTranslation().Size() > MAX_DISTANCE_RANGE;
		const bool bExceededTimeHorizon = (AssetSkeleton.Time - AssetData.StartTime) > MAX_TIME_RANGE;
		const bool bExceededHorizon = bExceededDistanceHorizon && bExceededTimeHorizon;
		if (bAssetLooping)
		{
			if (bExceededHorizon)
			{
				// Delay before restarting the asset to give the user some idea of where it would land
				if (AssetData.AccumulatedTime > AssetData.StopDuration)
				{
					RestartAsset();
				}
				else
				{
					AssetData.AccumulatedTime += DT;
				}
				return;
			}

			AssetSkeleton.Time += DT;
			AssetData.AccumulatedTime += DT;
		}
		else
		{
			// Used to cap the asset, but avoid modding when updating the pose
			static constexpr float LengthOffset = 0.001f;
			const bool bFinishedAsset = AssetSkeleton.Time >= PlayLength - LengthOffset;

			// Asset player reached end of clip or reached distance horizon of trajectory vector
			if (bFinishedAsset || bExceededHorizon)
			{
				// Delay before restarting the asset to give the user some idea of where it would land
				if (AssetData.AccumulatedTime > AssetData.StopDuration)
				{
					RestartAsset();
				}
				else
				{
					AssetData.AccumulatedTime += DT;
				}
			}
			else
			{
				// If we haven't finished, update the play time capped by the anim asset (not looping)
				AssetSkeleton.Time += DT;
			}
		}
	}
}

const USkinnedMeshComponent* FDebuggerViewModel::GetMeshComponent() const
{
	if (Skeletons.Num() > FDebuggerViewModel::Asset)
	{
		return Skeletons[FDebuggerViewModel::Asset].Component.Get();
	}
	return nullptr;
}

void FDebuggerViewModel::FillCompactPoseAndComponentRefRotations()
{
	const UPoseSearchDatabase* Database = GetCurrentDatabase();
	if (Database)
	{
		UMirrorDataTable* MirrorDataTable = Database->Schema->MirrorDataTable;
		if (MirrorDataTable != nullptr)
		{
			if (CompactPoseMirrorBones.Num() == 0 || ComponentSpaceRefRotations.Num() == 0)
			{
				MirrorDataTable->FillCompactPoseAndComponentRefRotations(
					Skeletons[ActivePose].Component->RequiredBones,
					CompactPoseMirrorBones,
					ComponentSpaceRefRotations);
			}

			return;
		}
	}

	CompactPoseMirrorBones.Reset();
	ComponentSpaceRefRotations.Reset();
}

void FDebuggerViewModel::PlaySelection(int32 PoseIdx, float Time)
{
	const UPoseSearchDatabase* Database = GetCurrentDatabase();
	if (!Database)
	{
		return;
	}
	UPoseSearchMeshComponent* Component = Skeletons[Asset].Component.Get();
	if (!Component)
	{
		return;
	}
	const FPoseSearchIndexAsset* IndexAsset = Database->GetSearchIndex()->FindAssetForPose(PoseIdx);
	if (!IndexAsset)
	{
		return;
	}

	Component->ResetToStart();
	
	Skeletons[Asset].Type = IndexAsset->Type;
	Skeletons[Asset].AssetIdx = IndexAsset->SourceAssetIdx;
	Skeletons[Asset].Time = Time;
	Skeletons[Asset].bMirrored = IndexAsset->bMirrored;
	Skeletons[Asset].BlendParameters = IndexAsset->BlendParameters;

	AssetData.StartTime = Time;
	AssetData.AccumulatedTime = 0.0f;
	AssetData.bActive = true;
}
void FDebuggerViewModel::StopSelection()
{
	UPoseSearchMeshComponent* Component = Skeletons[Asset].Component.Get();
	if (!Component)
	{
		return;
	}

	AssetData = {};
	// @TODO: Make more functionality rely on checking if it should draw the asset
	Component->SetDrawDebugSkeleton(false);
}
void FDebuggerViewModel::OnWorldCleanup(UWorld* InWorld, bool bSessionEnded, bool bCleanupResources)
{
	bSkeletonsInitialized = false;
}

const FPoseSearchDatabaseSequence* FDebuggerViewModel::FSkeleton::GetAnimSequence() const
{
	if ((Type == ESearchIndexAssetType::Sequence) && SourceDatabase.IsValid() && SourceDatabase->Sequences.IsValidIndex(AssetIdx))
	{
		return &SourceDatabase->Sequences[AssetIdx];
	}
	return nullptr;
}

const FPoseSearchDatabaseBlendSpace* FDebuggerViewModel::FSkeleton::GetBlendSpace() const
{
	if ((Type == ESearchIndexAssetType::BlendSpace) && SourceDatabase.IsValid() && SourceDatabase->BlendSpaces.IsValidIndex(AssetIdx))
	{
		return &SourceDatabase->BlendSpaces[AssetIdx];
	}
	return nullptr;
}

FDebugger* FDebugger::Debugger;
void FDebugger::Initialize()
{
	Debugger = new FDebugger;
	IModularFeatures::Get().RegisterModularFeature(IRewindDebuggerExtension::ModularFeatureName, Debugger);
}

void FDebugger::Shutdown()
{
	IModularFeatures::Get().UnregisterModularFeature(IRewindDebuggerExtension::ModularFeatureName, Debugger);
	delete Debugger;
}

void FDebugger::RecordingStarted(IRewindDebugger*)
{
	UE::Trace::ToggleChannel(TEXT("PoseSearch"), true);
}

void FDebugger::RecordingStopped(IRewindDebugger*)
{
	UE::Trace::ToggleChannel(TEXT("PoseSearch"), false);
}

bool FDebugger::IsPIESimulating()
{
	return Debugger->RewindDebugger->IsPIESimulating();
}

bool FDebugger::IsRecording()
{
	return Debugger->RewindDebugger->IsRecording();

}

double FDebugger::GetRecordingDuration()
{
	return Debugger->RewindDebugger->GetRecordingDuration();
}

UWorld* FDebugger::GetWorld()
{
	return Debugger->RewindDebugger->GetWorldToVisualize();
}

const IRewindDebugger* FDebugger::GetRewindDebugger()
{
	return Debugger->RewindDebugger;
}

void FDebugger::Update(float DeltaTime, IRewindDebugger* InRewindDebugger)
{
	// Update active rewind debugger in use
	RewindDebugger = InRewindDebugger;
}

void FDebugger::OnViewClosed(uint64 InAnimInstanceId)
{
	TArray<TSharedRef<FDebuggerViewModel>>& Models = Debugger->ViewModels;
	for (int i = 0; i < Models.Num(); ++i)
	{
		if (Models[i]->AnimInstanceId == InAnimInstanceId)
		{
			Models.RemoveAtSwap(i);
			return;
		}
	}
	// Should always be a valid remove
	checkNoEntry();
}

TSharedPtr<FDebuggerViewModel> FDebugger::GetViewModel(uint64 InAnimInstanceId)
{
	TArray<TSharedRef<FDebuggerViewModel>>& Models = Debugger->ViewModels;
	for (int i = 0; i < Models.Num(); ++i)
	{
		if (Models[i]->AnimInstanceId == InAnimInstanceId)
		{
			return Models[i];
		}
	}
	return nullptr;
}

TSharedPtr<SDebuggerView> FDebugger::GenerateInstance(uint64 InAnimInstanceId)
{
	ViewModels.Add_GetRef(MakeShared<FDebuggerViewModel>(InAnimInstanceId))->RewindDebugger.BindStatic(&FDebugger::GetRewindDebugger);

	TSharedPtr<SDebuggerView> DebuggerView;

	SAssignNew(DebuggerView, SDebuggerView, InAnimInstanceId)
		.ViewModel_Static(&FDebugger::GetViewModel, InAnimInstanceId)
		.OnViewClosed_Static(&FDebugger::OnViewClosed);

	return DebuggerView;
}


FText FDebuggerViewCreator::GetTitle() const
{
	return LOCTEXT("PoseSearchDebuggerTabTitle", "Pose Search");
}

FSlateIcon FDebuggerViewCreator::GetIcon() const
{
#if WITH_EDITOR
	return FSlateIconFinder::FindIconForClass(UAnimInstance::StaticClass());
#else
	return FSlateIcon();
#endif
}

FName FDebuggerViewCreator::GetTargetTypeName() const
{
	static FName TargetTypeName = "AnimInstance";
	return TargetTypeName;
}

TSharedPtr<IRewindDebuggerView> FDebuggerViewCreator::CreateDebugView(uint64 ObjectId, double CurrentTime, const TraceServices::IAnalysisSession& InAnalysisSession) const
{
	return FDebugger::Get()->GenerateInstance(ObjectId);
}

bool FDebuggerViewCreator::HasDebugInfo(uint64 AnimInstanceId) const
{
	// Get provider and validate
	const TraceServices::IAnalysisSession* Session = IRewindDebugger::Instance()->GetAnalysisSession();
	TraceServices::FAnalysisSessionReadScope SessionReadScope(*Session);

	const FTraceProvider* PoseSearchProvider = Session->ReadProvider<FTraceProvider>(FTraceProvider::ProviderName);
	const IAnimationProvider* AnimationProvider = Session->ReadProvider<IAnimationProvider>("AnimationProvider");
	const IGameplayProvider* GameplayProvider = Session->ReadProvider<IGameplayProvider>("GameplayProvider");
	if (!(PoseSearchProvider && AnimationProvider && GameplayProvider))
	{
		return false;
	}
	
	bool bHasData = false;
	
	PoseSearchProvider->EnumerateMotionMatchingStateTimelines(AnimInstanceId, [&bHasData](const FTraceProvider::FMotionMatchingStateTimeline& InTimeline)
	{
		bHasData = true;
	});
	
	return bHasData;
}

FName FDebuggerViewCreator::GetName() const
{
	static const FName Name("PoseSearchDebugger");
	return Name;
}

<<<<<<< HEAD
}} // namespace UE::PoseSearch
=======
} // namespace UE::PoseSearch
>>>>>>> d731a049

#undef LOCTEXT_NAMESPACE<|MERGE_RESOLUTION|>--- conflicted
+++ resolved
@@ -2989,10 +2989,6 @@
 	return Name;
 }
 
-<<<<<<< HEAD
-}} // namespace UE::PoseSearch
-=======
 } // namespace UE::PoseSearch
->>>>>>> d731a049
 
 #undef LOCTEXT_NAMESPACE