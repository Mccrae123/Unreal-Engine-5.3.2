--- conflicted
+++ resolved
@@ -19,10 +19,6 @@
 				"CoreUObject",
 				"Engine",
 				"PoseSearch",
-<<<<<<< HEAD
-				"GameplayTags",
-=======
->>>>>>> 4af6daef
 				"StructUtils",
 				
 				// Trace-related dependencies
@@ -48,12 +44,6 @@
 				"AnimationEditor",
 				"AssetDefinition",
 				"BlueprintGraph",
-<<<<<<< HEAD
-				"PropertyEditor",
-				"SlateCore",
-				"Slate",
-=======
->>>>>>> 4af6daef
 				"EditorStyle",
 				"DetailCustomizations",
 				"AdvancedPreviewScene",
