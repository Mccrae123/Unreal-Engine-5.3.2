// Copyright Epic Games, Inc. All Rights Reserved.

#include "PoseSearch/AnimNode_MotionMatching.h"

#include "Animation/AnimInstanceProxy.h"
#include "Animation/AnimNode_Inertialization.h"
#include "Animation/AnimRootMotionProvider.h"
#include "Animation/AnimSequence.h"
<<<<<<< HEAD
#include "Animation/BlendSpace.h"
#include "Animation/MotionTrajectoryTypes.h"
#include "Components/SkeletalMeshComponent.h"
#include "DrawDebugHelpers.h"
=======
#include "Animation/AnimStats.h"
#include "Animation/BlendSpace.h"
#include "Components/SkeletalMeshComponent.h"
>>>>>>> 4af6daef
#include "PoseSearch/AnimNode_PoseSearchHistoryCollector.h"
#include "PoseSearch/PoseSearchDatabase.h"
#include "PoseSearch/PoseSearchDerivedData.h"
#include "PoseSearch/PoseSearchSchema.h"
#include "Trace/PoseSearchTraceLogger.h"
<<<<<<< HEAD
=======

#include UE_INLINE_GENERATED_CPP_BY_NAME(AnimNode_MotionMatching)
>>>>>>> 4af6daef

#include UE_INLINE_GENERATED_CPP_BY_NAME(AnimNode_MotionMatching)

<<<<<<< HEAD
#define LOCTEXT_NAMESPACE "AnimNode_MotionMatching"
=======
#if ENABLE_ANIM_DEBUG
static TAutoConsoleVariable<int32> CVarAnimNodeMotionMatchingDrawQuery(TEXT("a.AnimNode.MotionMatching.DebugDrawQuery"), 0, TEXT("Draw input query"));
static TAutoConsoleVariable<int32> CVarAnimNodeMotionMatchingDrawCurResult(TEXT("a.AnimNode.MotionMatching.DebugDrawCurResult"), 0, TEXT("Draw current result"));
static TAutoConsoleVariable<int32> CVarAnimNodeMotionMatchingDrawInfo(TEXT("a.AnimNode.MotionMatching.DebugDrawInfo"), 0, TEXT("Draw info like current databases to search"));
static TAutoConsoleVariable<float> CVarAnimNodeMotionMatchingDrawInfoHeight(TEXT("a.AnimNode.MotionMatching.DebugDrawInfoHeight"), 50.f, TEXT("Vertical offset for DebugDrawInfo"));
#endif
>>>>>>> 4af6daef

/////////////////////////////////////////////////////
// FAnimNode_MotionMatching

void FAnimNode_MotionMatching::Initialize_AnyThread(const FAnimationInitializeContext& Context)
{
	DECLARE_SCOPE_HIERARCHICAL_COUNTER_ANIMNODE(Initialize_AnyThread);

	GetEvaluateGraphExposedInputs().Execute(Context);

	BlendStackNode.Initialize_AnyThread(Context);

	Source.SetLinkNode(&BlendStackNode);
	Source.Initialize(Context);

	MotionMatchingState.UpdateRootBoneControl(Context.AnimInstanceProxy, 0.f);
}

void FAnimNode_MotionMatching::Evaluate_AnyThread(FPoseContext& Output)
{
	DECLARE_SCOPE_HIERARCHICAL_COUNTER_ANIMNODE(Evaluate_AnyThread);
	ANIM_MT_SCOPE_CYCLE_COUNTER_VERBOSE(MotionMatching, !IsInGameThread());

	Source.Evaluate(Output);
<<<<<<< HEAD

#if WITH_EDITORONLY_DATA
	bWasEvaluated = true;
#endif

#if UE_POSE_SEARCH_TRACE_ENABLED
	MotionMatchingState.RootMotionTransformDelta = FTransform::Identity;

	const UE::Anim::IAnimRootMotionProvider* RootMotionProvider = UE::Anim::IAnimRootMotionProvider::Get();

	if (ensureMsgf(RootMotionProvider, TEXT("Could not get Root Motion Provider.")))
	{
		if (RootMotionProvider->HasRootMotion(Output.CustomAttributes))
		{
			RootMotionProvider->ExtractRootMotion(Output.CustomAttributes, MotionMatchingState.RootMotionTransformDelta);
		}
	}
#endif
}

void FAnimNode_MotionMatching::UpdateAssetPlayer(const FAnimationUpdateContext& Context)
{
	DECLARE_SCOPE_HIERARCHICAL_COUNTER_ANIMNODE(UpdateAssetPlayer);

	using namespace UE::PoseSearch;

	GetEvaluateGraphExposedInputs().Execute(Context);

	bool bNeedsReset =
		bResetOnBecomingRelevant &&
		UpdateCounter.HasEverBeenUpdated() &&
		!UpdateCounter.WasSynchronizedCounter(Context.AnimInstanceProxy->GetUpdateCounter());

	// If we just became relevant and haven't been initialized yet, then reset motion matching state, otherwise update the asset time using the player node.
	if (bNeedsReset)
	{
		MotionMatchingState.Reset();
	}
	else
	{
#if WITH_EDITOR
		// in case we're still indexing MotionMatchingState.CurrentSearchResult.Database we Reset the MotionMatchingState
		if (!FAsyncPoseSearchDatabasesManagement::RequestAsyncBuildIndex(MotionMatchingState.CurrentSearchResult.Database.Get(), ERequestAsyncBuildFlag::ContinueRequest))
		{
			MotionMatchingState.Reset();
=======

	const UE::Anim::IAnimRootMotionProvider* RootMotionProvider = UE::Anim::IAnimRootMotionProvider::Get();
	FTransform RootMotionTransformDelta;
	if (RootMotionProvider && RootMotionProvider->HasRootMotion(Output.CustomAttributes))
	{
		RootMotionProvider->ExtractRootMotion(Output.CustomAttributes, RootMotionTransformDelta);
	}
	else
	{
		RootMotionTransformDelta = FTransform::Identity;
		RootMotionProvider = nullptr;
	}

	// applying MotionMatchingState.ComponentDeltaYaw (considered as root bone delta yaw) to the root bone and the root motion delta transform
	if (!FMath::IsNearlyZero(MotionMatchingState.ComponentDeltaYaw))
	{
		const FQuat RootBoneDelta(FRotator(0.f, MotionMatchingState.ComponentDeltaYaw, 0.f));
		FCompactPoseBoneIndex RootBoneIndex(RootBoneIndexType);
		Output.Pose[RootBoneIndex].SetRotation(Output.Pose[RootBoneIndex].GetRotation() * RootBoneDelta);
		Output.Pose[RootBoneIndex].NormalizeRotation();

		RootMotionTransformDelta.SetTranslation(RootBoneDelta.RotateVector(RootMotionTransformDelta.GetTranslation()));

		if (RootMotionProvider)
		{
			RootMotionProvider->OverrideRootMotion(RootMotionTransformDelta, Output.CustomAttributes);
		}
	}

	MotionMatchingState.AnimationDeltaYaw = FRotator(RootMotionTransformDelta.GetRotation()).Yaw;

#if UE_POSE_SEARCH_TRACE_ENABLED
	MotionMatchingState.RootMotionTransformDelta = RootMotionTransformDelta;
#endif //UE_POSE_SEARCH_TRACE_ENABLED
}

void FAnimNode_MotionMatching::UpdateAssetPlayer(const FAnimationUpdateContext& Context)
{
	DECLARE_SCOPE_HIERARCHICAL_COUNTER_ANIMNODE(UpdateAssetPlayer);

	QUICK_SCOPE_CYCLE_COUNTER(STAT_PoseSearch_UpdateAssetPlayer);

	using namespace UE::PoseSearch;

	GetEvaluateGraphExposedInputs().Execute(Context);

	bool bNeedsReset =
		bResetOnBecomingRelevant &&
		UpdateCounter.HasEverBeenUpdated() &&
		!UpdateCounter.WasSynchronizedCounter(Context.AnimInstanceProxy->GetUpdateCounter());

#if WITH_EDITOR
	if (!FAsyncPoseSearchDatabasesManagement::RequestAsyncBuildIndex(MotionMatchingState.CurrentSearchResult.Database.Get(), ERequestAsyncBuildFlag::ContinueRequest))
	{
		bNeedsReset = true;
	}
#endif // WITH_EDITOR

	// If we just became relevant and haven't been initialized yet, then reset motion matching state, otherwise update the asset time using the player node.
	if (bNeedsReset)
	{
		MotionMatchingState.Reset(Context.AnimInstanceProxy->GetComponentTransform());
	}
	else
	{
		// We adjust the motion matching state asset time to the current player node's asset time. This is done 
		// because the player node may have ticked more or less time than we expected due to variable dt or the 
		// dynamic playback rate adjustment and as such the motion matching state does not update by itself
		MotionMatchingState.AdjustAssetTime(BlendStackNode.GetAccumulatedTime());
	}
	UpdateCounter.SynchronizeWith(Context.AnimInstanceProxy->GetUpdateCounter());

	// If the Database property hasn't been overridden, set it as the only database to search.
	if (!bOverrideDatabaseInput && Database)
	{
		DatabasesToSearch.Reset(1);
		DatabasesToSearch.Add(Database);
	}

#if ENABLE_ANIM_DEBUG
	if (CVarAnimNodeMotionMatchingDrawInfo.GetValueOnAnyThread() > 0)
	{
		FString DebugInfo = FString::Printf(TEXT("bForceInterruptNextUpdate(%d)\n"), bForceInterruptNextUpdate);
		DebugInfo += FString::Printf(TEXT("Current Database(%s)\n"), *GetNameSafe(MotionMatchingState.CurrentSearchResult.Database.Get()));
		DebugInfo += FString::Printf(TEXT("Databases to search:\n"));
		for (const UPoseSearchDatabase* DatabaseToSearch : DatabasesToSearch)
		{
			DebugInfo += FString::Printf(TEXT("  %s\n"), *GetNameSafe(DatabaseToSearch));
		}
		Context.AnimInstanceProxy->AnimDrawDebugInWorldMessage(DebugInfo, FVector::UpVector * CVarAnimNodeMotionMatchingDrawInfoHeight.GetValueOnAnyThread(), FColor::Yellow, 1.f /*TextScale*/);
	}
#endif // ENABLE_ANIM_DEBUG

	// Execute core motion matching algorithm
	UPoseSearchLibrary::UpdateMotionMatchingState(
		Context,
		DatabasesToSearch,
		Trajectory,
		TrajectorySpeedMultiplier,
		BlendTime,
		MaxActiveBlends,
		PoseJumpThresholdTime,
		PoseReselectHistory,
		SearchThrottleTime,
		PlayRate,
		MotionMatchingState,
		YawFromAnimationBlendRate,
		YawFromAnimationTrajectoryBlendTime,
		bForceInterruptNextUpdate,
		bShouldSearch
		#if ENABLE_ANIM_DEBUG
		, CVarAnimNodeMotionMatchingDrawQuery.GetValueOnAnyThread() > 0
		, CVarAnimNodeMotionMatchingDrawCurResult.GetValueOnAnyThread() > 0
		#endif // ENABLE_ANIM_DEBUG
	);

	// If a new pose is requested, blend into the new asset via BlendStackNode
	if (MotionMatchingState.bJumpedToPose)
	{
		const FSearchIndexAsset* SearchIndexAsset = MotionMatchingState.CurrentSearchResult.GetSearchIndexAsset();
		const UPoseSearchDatabase* CurrentResultDatabase = MotionMatchingState.CurrentSearchResult.Database.Get();
		if (SearchIndexAsset && CurrentResultDatabase && CurrentResultDatabase->Schema)
		{
			if (const FPoseSearchDatabaseAnimationAssetBase* DatabaseAsset = CurrentResultDatabase->GetAnimationAssetBase(*SearchIndexAsset))
			{
				// root bone blending needs to be immediate if MM node controls the offset between mesh component and root bone
				const float RootBoneBlendTime = YawFromAnimationBlendRate < 0.f ? BlendTime : 0.f;
				BlendStackNode.BlendTo(DatabaseAsset->GetAnimationAsset(), MotionMatchingState.CurrentSearchResult.AssetTime,
					DatabaseAsset->IsLooping(), SearchIndexAsset->bMirrored, CurrentResultDatabase->Schema->MirrorDataTable.Get(),
					MaxActiveBlends, BlendTime, RootBoneBlendTime, BlendProfile, BlendOption, SearchIndexAsset->BlendParameters, MotionMatchingState.WantedPlayRate);
			}
		}
	}
	BlendStackNode.UpdatePlayRate(MotionMatchingState.WantedPlayRate);

	Source.Update(Context);

	bForceInterruptNextUpdate = false;
}

void FAnimNode_MotionMatching::GatherDebugData(FNodeDebugData& DebugData)
{
	Source.GatherDebugData(DebugData);
}

void FAnimNode_MotionMatching::SetDatabaseToSearch(UPoseSearchDatabase* InDatabase, bool bForceInterruptIfNew)
{
	if (DatabasesToSearch.Num() == 1 && DatabasesToSearch[0] == InDatabase)
	{
		UE_LOG(LogPoseSearch, Verbose, TEXT("FAnimNode_MotionMatching::SetDatabaseToSearch - Database(%s) is already set."), *GetNameSafe(InDatabase));
	}
	else
	{
		DatabasesToSearch.Reset();
		bOverrideDatabaseInput = false;
		if (InDatabase)
		{
			DatabasesToSearch.Add(InDatabase);
			bOverrideDatabaseInput = true;
>>>>>>> 4af6daef
		}
#endif // WITH_EDITOR

<<<<<<< HEAD
		// We adjust the motion matching state asset time to the current player node's asset time. This is done 
		// because the player node may have ticked more or less time than we expected due to variable dt or the 
		// dynamic playback rate adjustment and as such the motion matching state does not update by itself
		MotionMatchingState.AdjustAssetTime(BlendStackNode.GetAccumulatedTime());
	}
	UpdateCounter.SynchronizeWith(Context.AnimInstanceProxy->GetUpdateCounter());

	// Execute core motion matching algorithm
	UpdateMotionMatchingState(
		Context,
		Searchable,
		&ActiveTagsContainer,
		Trajectory,
		Settings,
		MotionMatchingState,
		bForceInterrupt
	);

	// If a new pose is requested, blend into the new asset via BlendStackNode
	const FPoseSearchIndexAsset* SearchIndexAsset = MotionMatchingState.CurrentSearchResult.GetSearchIndexAsset();
	if (SearchIndexAsset)
	{
		const UPoseSearchDatabase* Database = MotionMatchingState.CurrentSearchResult.Database.Get();
		if (Database && Database->Schema && EnumHasAnyFlags(MotionMatchingState.Flags, EMotionMatchingFlags::JumpedToPose))
		{
			if (const FPoseSearchDatabaseAnimationAssetBase* DatabaseAsset = Database->GetAnimationAssetBase(*SearchIndexAsset))
			{
				BlendStackNode.BlendTo(SearchIndexAsset->Type, DatabaseAsset->GetAnimationAsset(), MotionMatchingState.CurrentSearchResult.AssetTime,
					DatabaseAsset->IsLooping(), SearchIndexAsset->bMirrored, Database->Schema->MirrorDataTable.Get(),
					Settings.MaxActiveBlends, Settings.BlendTime, Settings.BlendProfile, Settings.BlendOption, SearchIndexAsset->BlendParameters, MotionMatchingState.WantedPlayRate);
			}

		}
	}
	BlendStackNode.UpdatePlayRate(MotionMatchingState.WantedPlayRate);
=======
		bForceInterruptNextUpdate |= bForceInterruptIfNew;

		UE_LOG(LogPoseSearch, Verbose, TEXT("FAnimNode_MotionMatching::SetDatabaseToSearch - Setting to Database(%s), bForceInterruptIfNew(%d)."), *GetNameSafe(InDatabase), bForceInterruptIfNew);
	}
}

void FAnimNode_MotionMatching::SetDatabasesToSearch(const TArray<UPoseSearchDatabase*>& InDatabases, bool bForceInterruptIfNew)
{
	// Check if InDatabases and DatabasesToSearch are the same.
	bool bDatabasesAlreadySet = true;
	if (DatabasesToSearch.Num() != InDatabases.Num())
	{
		bDatabasesAlreadySet = false;
	}
	else
	{
		for (int32 Index = 0; Index < InDatabases.Num(); ++Index)
		{
			if (DatabasesToSearch[Index] != InDatabases[Index])
			{
				bDatabasesAlreadySet = false;
				break;
			}
		}
	}

	if (bDatabasesAlreadySet)
	{
		UE_LOG(LogPoseSearch, Verbose, TEXT("FAnimNode_MotionMatching::SetDatabasesToSearch - Databases(#%d) already set."), InDatabases.Num());
	}
	else
	{
		DatabasesToSearch.Reset();
		bOverrideDatabaseInput = false;
		if (!InDatabases.IsEmpty())
		{
			DatabasesToSearch.Append(InDatabases);
			bOverrideDatabaseInput = true;
		}
>>>>>>> 4af6daef

		bForceInterruptNextUpdate |= bForceInterruptIfNew;

		UE_LOG(LogPoseSearch, Verbose, TEXT("FAnimNode_MotionMatching::SetDatabaseToSearch - Setting to Databases(#%d), bForceInterruptIfNew(%d)."), InDatabases.Num(), bForceInterruptIfNew);
	}
}

void FAnimNode_MotionMatching::ResetDatabasesToSearch(bool bInForceInterrupt)
{
	DatabasesToSearch.Reset();
	bOverrideDatabaseInput = false;
	bForceInterruptNextUpdate = bInForceInterrupt;

	UE_LOG(LogPoseSearch, Verbose, TEXT("FAnimNode_MotionMatching::ResetDatabasesToSearch - Resetting databases, bInForceInterrupt(%d)."), bInForceInterrupt);
}

void FAnimNode_MotionMatching::ForceInterruptNextUpdate()
{
<<<<<<< HEAD
#if WITH_EDITORONLY_DATA
	using namespace UE::PoseSearch;

	if (bWasEvaluated && bDebugDraw)
	{
		USkeletalMeshComponent* SkeletalMeshComponent = InAnimInstance->GetSkelMeshComponent();
		check(SkeletalMeshComponent);

		const UE::PoseSearch::FSearchResult& CurResult = MotionMatchingState.CurrentSearchResult;

#if WITH_EDITOR
		// in case we're still indexing MotionMatchingState.CurrentSearchResult.Database we Reset the MotionMatchingState
		if (!FAsyncPoseSearchDatabasesManagement::RequestAsyncBuildIndex(CurResult.Database.Get(), ERequestAsyncBuildFlag::ContinueRequest))
		{
		}
		else
#endif // WITH_EDITOR
		{
			UE::PoseSearch::FDebugDrawParams DrawParams;
			DrawParams.RootTransform = SkeletalMeshComponent->GetComponentTransform();
			DrawParams.Database = CurResult.Database.Get();
			DrawParams.World = SkeletalMeshComponent->GetWorld();
			DrawParams.DefaultLifeTime = 0.0f;

			if (DrawParams.CanDraw())
			{
				if (bDebugDrawMatch)
				{
					DrawFeatureVector(DrawParams, CurResult.PoseIdx);
				}

				if (bDebugDrawQuery)
				{
					EnumAddFlags(DrawParams.Flags, EDebugDrawFlags::DrawQuery);
					DrawFeatureVector(DrawParams, CurResult.ComposedQuery.GetValues());
				}

				if (DrawParams.Database->PoseSearchMode == EPoseSearchMode::PCAKDTree_Compare)
				{
					FDebugFloatHistory& C = MotionMatchingState.SearchCostHistoryContinuing;
					FDebugFloatHistory& B = MotionMatchingState.SearchCostHistoryBruteForce;
					FDebugFloatHistory& K = MotionMatchingState.SearchCostHistoryKDTree;

					C.AddSample(CurResult.ContinuingPoseCost.IsValid() ? CurResult.ContinuingPoseCost.GetTotalCost() : C.MaxValue);
					B.AddSample(CurResult.BruteForcePoseCost.IsValid() ? CurResult.BruteForcePoseCost.GetTotalCost() : B.MaxValue);
					K.AddSample(CurResult.PoseCost.IsValid() ? CurResult.PoseCost.GetTotalCost() : K.MaxValue);

					// making SearchCostHistoryKDTree and SearchCostHistoryBruteForce min max consistent
					const float MinValue = FMath::Min(C.MinValue, FMath::Min(B.MinValue, K.MinValue));
					const float MaxValue = FMath::Max(C.MaxValue, FMath::Max(B.MaxValue, K.MaxValue));

					C.MinValue = MinValue;
					C.MaxValue = MaxValue;

					B.MinValue = MinValue;
					B.MaxValue = MaxValue;

					K.MinValue = MinValue;
					K.MaxValue = MaxValue;

					const FVector2D DrawSize(150.f, 100.f);
					const FTransform OffsetTransform(FRotator(0.f, 0.f, 0.f), FVector(-50.f, -75.f, 100.f));
					const FTransform DrawTransform = OffsetTransform * DrawParams.RootTransform;

					DrawDebugFloatHistory(*DrawParams.World, K, OffsetTransform * DrawParams.RootTransform, DrawSize, FColor(255, 192, 203, 160)); // pink
					DrawDebugFloatHistory(*DrawParams.World, B, OffsetTransform * DrawParams.RootTransform, DrawSize, FColor(0, 0, 255, 160)); // blue
					DrawDebugFloatHistory(*DrawParams.World, C, OffsetTransform * DrawParams.RootTransform, DrawSize, FColor(160, 160, 160, 160)); // gray
				}
			}
		}
	}

	bWasEvaluated = false;
#endif
=======
	bForceInterruptNextUpdate = true;

	UE_LOG(LogPoseSearch, Verbose, TEXT("FAnimNode_MotionMatching::ForceInterruptNextUpdate - Forcing interrupt."));
}

// FAnimNode_AssetPlayerBase interface
float FAnimNode_MotionMatching::GetAccumulatedTime() const
{
	return BlendStackNode.GetAccumulatedTime();
>>>>>>> 4af6daef
}

UAnimationAsset* FAnimNode_MotionMatching::GetAnimAsset() const
{
	return BlendStackNode.GetAnimAsset();
}

<<<<<<< HEAD
// FAnimNode_AssetPlayerBase interface
float FAnimNode_MotionMatching::GetAccumulatedTime() const
{
	return BlendStackNode.GetAccumulatedTime();
}

UAnimationAsset* FAnimNode_MotionMatching::GetAnimAsset() const
{
	return BlendStackNode.GetAnimAsset();
}

float FAnimNode_MotionMatching::GetCurrentAssetLength() const
{
	return BlendStackNode.GetCurrentAssetLength();
}

float FAnimNode_MotionMatching::GetCurrentAssetTime() const
{
	return BlendStackNode.GetCurrentAssetLength();
}

=======
float FAnimNode_MotionMatching::GetCurrentAssetLength() const
{
	return BlendStackNode.GetCurrentAssetLength();
}

float FAnimNode_MotionMatching::GetCurrentAssetTime() const
{
	return BlendStackNode.GetCurrentAssetLength();
}

>>>>>>> 4af6daef
float FAnimNode_MotionMatching::GetCurrentAssetTimePlayRateAdjusted() const
{
	return BlendStackNode.GetCurrentAssetTimePlayRateAdjusted();
}

bool FAnimNode_MotionMatching::GetIgnoreForRelevancyTest() const
{
	return GET_ANIM_NODE_DATA(bool, bIgnoreForRelevancyTest);
}

bool FAnimNode_MotionMatching::SetIgnoreForRelevancyTest(bool bInIgnoreForRelevancyTest)
{
#if WITH_EDITORONLY_DATA
	bIgnoreForRelevancyTest = bInIgnoreForRelevancyTest;
#endif

	if(bool* bIgnoreForRelevancyTestPtr = GET_INSTANCE_ANIM_NODE_DATA_PTR(bool, bIgnoreForRelevancyTest))
	{
		*bIgnoreForRelevancyTestPtr = bInIgnoreForRelevancyTest;
		return true;
	}

	return false;
}

#undef LOCTEXT_NAMESPACE<|MERGE_RESOLUTION|>--- conflicted
+++ resolved
@@ -6,39 +6,25 @@
 #include "Animation/AnimNode_Inertialization.h"
 #include "Animation/AnimRootMotionProvider.h"
 #include "Animation/AnimSequence.h"
-<<<<<<< HEAD
-#include "Animation/BlendSpace.h"
-#include "Animation/MotionTrajectoryTypes.h"
-#include "Components/SkeletalMeshComponent.h"
-#include "DrawDebugHelpers.h"
-=======
 #include "Animation/AnimStats.h"
 #include "Animation/BlendSpace.h"
 #include "Components/SkeletalMeshComponent.h"
->>>>>>> 4af6daef
 #include "PoseSearch/AnimNode_PoseSearchHistoryCollector.h"
 #include "PoseSearch/PoseSearchDatabase.h"
 #include "PoseSearch/PoseSearchDerivedData.h"
 #include "PoseSearch/PoseSearchSchema.h"
 #include "Trace/PoseSearchTraceLogger.h"
-<<<<<<< HEAD
-=======
 
 #include UE_INLINE_GENERATED_CPP_BY_NAME(AnimNode_MotionMatching)
->>>>>>> 4af6daef
-
-#include UE_INLINE_GENERATED_CPP_BY_NAME(AnimNode_MotionMatching)
-
-<<<<<<< HEAD
+
 #define LOCTEXT_NAMESPACE "AnimNode_MotionMatching"
-=======
+
 #if ENABLE_ANIM_DEBUG
 static TAutoConsoleVariable<int32> CVarAnimNodeMotionMatchingDrawQuery(TEXT("a.AnimNode.MotionMatching.DebugDrawQuery"), 0, TEXT("Draw input query"));
 static TAutoConsoleVariable<int32> CVarAnimNodeMotionMatchingDrawCurResult(TEXT("a.AnimNode.MotionMatching.DebugDrawCurResult"), 0, TEXT("Draw current result"));
 static TAutoConsoleVariable<int32> CVarAnimNodeMotionMatchingDrawInfo(TEXT("a.AnimNode.MotionMatching.DebugDrawInfo"), 0, TEXT("Draw info like current databases to search"));
 static TAutoConsoleVariable<float> CVarAnimNodeMotionMatchingDrawInfoHeight(TEXT("a.AnimNode.MotionMatching.DebugDrawInfoHeight"), 50.f, TEXT("Vertical offset for DebugDrawInfo"));
 #endif
->>>>>>> 4af6daef
 
 /////////////////////////////////////////////////////
 // FAnimNode_MotionMatching
@@ -63,53 +49,6 @@
 	ANIM_MT_SCOPE_CYCLE_COUNTER_VERBOSE(MotionMatching, !IsInGameThread());
 
 	Source.Evaluate(Output);
-<<<<<<< HEAD
-
-#if WITH_EDITORONLY_DATA
-	bWasEvaluated = true;
-#endif
-
-#if UE_POSE_SEARCH_TRACE_ENABLED
-	MotionMatchingState.RootMotionTransformDelta = FTransform::Identity;
-
-	const UE::Anim::IAnimRootMotionProvider* RootMotionProvider = UE::Anim::IAnimRootMotionProvider::Get();
-
-	if (ensureMsgf(RootMotionProvider, TEXT("Could not get Root Motion Provider.")))
-	{
-		if (RootMotionProvider->HasRootMotion(Output.CustomAttributes))
-		{
-			RootMotionProvider->ExtractRootMotion(Output.CustomAttributes, MotionMatchingState.RootMotionTransformDelta);
-		}
-	}
-#endif
-}
-
-void FAnimNode_MotionMatching::UpdateAssetPlayer(const FAnimationUpdateContext& Context)
-{
-	DECLARE_SCOPE_HIERARCHICAL_COUNTER_ANIMNODE(UpdateAssetPlayer);
-
-	using namespace UE::PoseSearch;
-
-	GetEvaluateGraphExposedInputs().Execute(Context);
-
-	bool bNeedsReset =
-		bResetOnBecomingRelevant &&
-		UpdateCounter.HasEverBeenUpdated() &&
-		!UpdateCounter.WasSynchronizedCounter(Context.AnimInstanceProxy->GetUpdateCounter());
-
-	// If we just became relevant and haven't been initialized yet, then reset motion matching state, otherwise update the asset time using the player node.
-	if (bNeedsReset)
-	{
-		MotionMatchingState.Reset();
-	}
-	else
-	{
-#if WITH_EDITOR
-		// in case we're still indexing MotionMatchingState.CurrentSearchResult.Database we Reset the MotionMatchingState
-		if (!FAsyncPoseSearchDatabasesManagement::RequestAsyncBuildIndex(MotionMatchingState.CurrentSearchResult.Database.Get(), ERequestAsyncBuildFlag::ContinueRequest))
-		{
-			MotionMatchingState.Reset();
-=======
 
 	const UE::Anim::IAnimRootMotionProvider* RootMotionProvider = UE::Anim::IAnimRootMotionProvider::Get();
 	FTransform RootMotionTransformDelta;
@@ -269,47 +208,8 @@
 		{
 			DatabasesToSearch.Add(InDatabase);
 			bOverrideDatabaseInput = true;
->>>>>>> 4af6daef
-		}
-#endif // WITH_EDITOR
-
-<<<<<<< HEAD
-		// We adjust the motion matching state asset time to the current player node's asset time. This is done 
-		// because the player node may have ticked more or less time than we expected due to variable dt or the 
-		// dynamic playback rate adjustment and as such the motion matching state does not update by itself
-		MotionMatchingState.AdjustAssetTime(BlendStackNode.GetAccumulatedTime());
-	}
-	UpdateCounter.SynchronizeWith(Context.AnimInstanceProxy->GetUpdateCounter());
-
-	// Execute core motion matching algorithm
-	UpdateMotionMatchingState(
-		Context,
-		Searchable,
-		&ActiveTagsContainer,
-		Trajectory,
-		Settings,
-		MotionMatchingState,
-		bForceInterrupt
-	);
-
-	// If a new pose is requested, blend into the new asset via BlendStackNode
-	const FPoseSearchIndexAsset* SearchIndexAsset = MotionMatchingState.CurrentSearchResult.GetSearchIndexAsset();
-	if (SearchIndexAsset)
-	{
-		const UPoseSearchDatabase* Database = MotionMatchingState.CurrentSearchResult.Database.Get();
-		if (Database && Database->Schema && EnumHasAnyFlags(MotionMatchingState.Flags, EMotionMatchingFlags::JumpedToPose))
-		{
-			if (const FPoseSearchDatabaseAnimationAssetBase* DatabaseAsset = Database->GetAnimationAssetBase(*SearchIndexAsset))
-			{
-				BlendStackNode.BlendTo(SearchIndexAsset->Type, DatabaseAsset->GetAnimationAsset(), MotionMatchingState.CurrentSearchResult.AssetTime,
-					DatabaseAsset->IsLooping(), SearchIndexAsset->bMirrored, Database->Schema->MirrorDataTable.Get(),
-					Settings.MaxActiveBlends, Settings.BlendTime, Settings.BlendProfile, Settings.BlendOption, SearchIndexAsset->BlendParameters, MotionMatchingState.WantedPlayRate);
-			}
-
-		}
-	}
-	BlendStackNode.UpdatePlayRate(MotionMatchingState.WantedPlayRate);
-=======
+		}
+
 		bForceInterruptNextUpdate |= bForceInterruptIfNew;
 
 		UE_LOG(LogPoseSearch, Verbose, TEXT("FAnimNode_MotionMatching::SetDatabaseToSearch - Setting to Database(%s), bForceInterruptIfNew(%d)."), *GetNameSafe(InDatabase), bForceInterruptIfNew);
@@ -349,7 +249,6 @@
 			DatabasesToSearch.Append(InDatabases);
 			bOverrideDatabaseInput = true;
 		}
->>>>>>> 4af6daef
 
 		bForceInterruptNextUpdate |= bForceInterruptIfNew;
 
@@ -368,82 +267,6 @@
 
 void FAnimNode_MotionMatching::ForceInterruptNextUpdate()
 {
-<<<<<<< HEAD
-#if WITH_EDITORONLY_DATA
-	using namespace UE::PoseSearch;
-
-	if (bWasEvaluated && bDebugDraw)
-	{
-		USkeletalMeshComponent* SkeletalMeshComponent = InAnimInstance->GetSkelMeshComponent();
-		check(SkeletalMeshComponent);
-
-		const UE::PoseSearch::FSearchResult& CurResult = MotionMatchingState.CurrentSearchResult;
-
-#if WITH_EDITOR
-		// in case we're still indexing MotionMatchingState.CurrentSearchResult.Database we Reset the MotionMatchingState
-		if (!FAsyncPoseSearchDatabasesManagement::RequestAsyncBuildIndex(CurResult.Database.Get(), ERequestAsyncBuildFlag::ContinueRequest))
-		{
-		}
-		else
-#endif // WITH_EDITOR
-		{
-			UE::PoseSearch::FDebugDrawParams DrawParams;
-			DrawParams.RootTransform = SkeletalMeshComponent->GetComponentTransform();
-			DrawParams.Database = CurResult.Database.Get();
-			DrawParams.World = SkeletalMeshComponent->GetWorld();
-			DrawParams.DefaultLifeTime = 0.0f;
-
-			if (DrawParams.CanDraw())
-			{
-				if (bDebugDrawMatch)
-				{
-					DrawFeatureVector(DrawParams, CurResult.PoseIdx);
-				}
-
-				if (bDebugDrawQuery)
-				{
-					EnumAddFlags(DrawParams.Flags, EDebugDrawFlags::DrawQuery);
-					DrawFeatureVector(DrawParams, CurResult.ComposedQuery.GetValues());
-				}
-
-				if (DrawParams.Database->PoseSearchMode == EPoseSearchMode::PCAKDTree_Compare)
-				{
-					FDebugFloatHistory& C = MotionMatchingState.SearchCostHistoryContinuing;
-					FDebugFloatHistory& B = MotionMatchingState.SearchCostHistoryBruteForce;
-					FDebugFloatHistory& K = MotionMatchingState.SearchCostHistoryKDTree;
-
-					C.AddSample(CurResult.ContinuingPoseCost.IsValid() ? CurResult.ContinuingPoseCost.GetTotalCost() : C.MaxValue);
-					B.AddSample(CurResult.BruteForcePoseCost.IsValid() ? CurResult.BruteForcePoseCost.GetTotalCost() : B.MaxValue);
-					K.AddSample(CurResult.PoseCost.IsValid() ? CurResult.PoseCost.GetTotalCost() : K.MaxValue);
-
-					// making SearchCostHistoryKDTree and SearchCostHistoryBruteForce min max consistent
-					const float MinValue = FMath::Min(C.MinValue, FMath::Min(B.MinValue, K.MinValue));
-					const float MaxValue = FMath::Max(C.MaxValue, FMath::Max(B.MaxValue, K.MaxValue));
-
-					C.MinValue = MinValue;
-					C.MaxValue = MaxValue;
-
-					B.MinValue = MinValue;
-					B.MaxValue = MaxValue;
-
-					K.MinValue = MinValue;
-					K.MaxValue = MaxValue;
-
-					const FVector2D DrawSize(150.f, 100.f);
-					const FTransform OffsetTransform(FRotator(0.f, 0.f, 0.f), FVector(-50.f, -75.f, 100.f));
-					const FTransform DrawTransform = OffsetTransform * DrawParams.RootTransform;
-
-					DrawDebugFloatHistory(*DrawParams.World, K, OffsetTransform * DrawParams.RootTransform, DrawSize, FColor(255, 192, 203, 160)); // pink
-					DrawDebugFloatHistory(*DrawParams.World, B, OffsetTransform * DrawParams.RootTransform, DrawSize, FColor(0, 0, 255, 160)); // blue
-					DrawDebugFloatHistory(*DrawParams.World, C, OffsetTransform * DrawParams.RootTransform, DrawSize, FColor(160, 160, 160, 160)); // gray
-				}
-			}
-		}
-	}
-
-	bWasEvaluated = false;
-#endif
-=======
 	bForceInterruptNextUpdate = true;
 
 	UE_LOG(LogPoseSearch, Verbose, TEXT("FAnimNode_MotionMatching::ForceInterruptNextUpdate - Forcing interrupt."));
@@ -453,7 +276,6 @@
 float FAnimNode_MotionMatching::GetAccumulatedTime() const
 {
 	return BlendStackNode.GetAccumulatedTime();
->>>>>>> 4af6daef
 }
 
 UAnimationAsset* FAnimNode_MotionMatching::GetAnimAsset() const
@@ -461,18 +283,6 @@
 	return BlendStackNode.GetAnimAsset();
 }
 
-<<<<<<< HEAD
-// FAnimNode_AssetPlayerBase interface
-float FAnimNode_MotionMatching::GetAccumulatedTime() const
-{
-	return BlendStackNode.GetAccumulatedTime();
-}
-
-UAnimationAsset* FAnimNode_MotionMatching::GetAnimAsset() const
-{
-	return BlendStackNode.GetAnimAsset();
-}
-
 float FAnimNode_MotionMatching::GetCurrentAssetLength() const
 {
 	return BlendStackNode.GetCurrentAssetLength();
@@ -483,18 +293,6 @@
 	return BlendStackNode.GetCurrentAssetLength();
 }
 
-=======
-float FAnimNode_MotionMatching::GetCurrentAssetLength() const
-{
-	return BlendStackNode.GetCurrentAssetLength();
-}
-
-float FAnimNode_MotionMatching::GetCurrentAssetTime() const
-{
-	return BlendStackNode.GetCurrentAssetLength();
-}
-
->>>>>>> 4af6daef
 float FAnimNode_MotionMatching::GetCurrentAssetTimePlayRateAdjusted() const
 {
 	return BlendStackNode.GetCurrentAssetTimePlayRateAdjusted();
