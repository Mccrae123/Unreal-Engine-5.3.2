// Copyright Epic Games, Inc. All Rights Reserved.

using UnrealBuildTool;

public class PoseSearch : ModuleRules
{
	public PoseSearch(ReadOnlyTargetRules Target) : base(Target)
	{
		PCHUsage = ModuleRules.PCHUsageMode.UseExplicitOrSharedPCHs;

		AddEngineThirdPartyPrivateStaticDependencies(Target,
			"Eigen",
			"nanoflann"
		);

		PublicDependencyModuleNames.AddRange(
			new string[]
			{
				"Core",
				"CoreUObject",
				"Engine",
				"AnimationCore",
				"TraceLog",
				"AnimGraphRuntime",
<<<<<<< HEAD
				"GameplayTags",
=======
>>>>>>> 4af6daef
				"StructUtils"
			}
		);

<<<<<<< HEAD
		PrivateDependencyModuleNames.AddRange(
			new string[]
            {
				"Core",
				"CoreUObject",
				"Engine"
			}
		);

=======
>>>>>>> 4af6daef
		if (Target.bCompileAgainstEditor)
		{
			PrivateDependencyModuleNames.AddRange(
				new string[] {
					"DerivedDataCache",
					"UnrealEd"
				}
			);
		}
	}
}<|MERGE_RESOLUTION|>--- conflicted
+++ resolved
@@ -22,26 +22,10 @@
 				"AnimationCore",
 				"TraceLog",
 				"AnimGraphRuntime",
-<<<<<<< HEAD
-				"GameplayTags",
-=======
->>>>>>> 4af6daef
 				"StructUtils"
 			}
 		);
 
-<<<<<<< HEAD
-		PrivateDependencyModuleNames.AddRange(
-			new string[]
-            {
-				"Core",
-				"CoreUObject",
-				"Engine"
-			}
-		);
-
-=======
->>>>>>> 4af6daef
 		if (Target.bCompileAgainstEditor)
 		{
 			PrivateDependencyModuleNames.AddRange(
