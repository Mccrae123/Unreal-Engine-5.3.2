// Copyright Epic Games, Inc. All Rights Reserved.

#include "Chaos/CacheManagerActor.h"

#include "Chaos/Adapters/CacheAdapter.h"
#include "Chaos/CacheCollection.h"
#include "Chaos/CacheEvents.h"
#include "Chaos/ChaosCache.h"
#include "ChaosSolversModule.h"
#include "Components/BillboardComponent.h"
#include "GeometryCollection/GeometryCollectionComponent.h"
#include "Engine/Texture2D.h"
#include "PBDRigidsSolver.h"
#include "Features/IModularFeatures.h"
#include "Algo/Find.h"

#include UE_INLINE_GENERATED_CPP_BY_NAME(CacheManagerActor)

#if WITH_EDITOR
#include "Editor.h"
#include "Framework/Notifications/NotificationManager.h"
#include "UObject/ConstructorHelpers.h"
#include "Widgets/Notifications/SNotificationList.h"
#else
#include "Engine/World.h"
#endif

#define LOCTEXT_NAMESPACE "ChaosCacheManager"

FName GetComponentCacheName(UPrimitiveComponent* InComponent)
{
	return FName(InComponent->GetPathName(InComponent->GetWorld()));
}

void FObservedComponent::ResetRuntimeData(const EStartMode ManagerStartMode)
{
	bTriggered       = ManagerStartMode == EStartMode::Timed;
	AbsoluteTime     = 0;
	TimeSinceTrigger = 0;
	Cache            = nullptr;

	TickRecord.Reset();
}

bool FObservedComponent::IsEnabled(ECacheMode CacheMode) const
{
	return (CacheMode == ECacheMode::Record) || bPlaybackEnabled;
}

void FObservedComponent::PostSerialize(const FArchive& Ar)
{
	PRAGMA_DISABLE_DEPRECATION_WARNINGS
	if (Ar.IsLoading() && ComponentRef.OtherActor.IsValid())
	{
		SoftComponentRef.OtherActor = ComponentRef.OtherActor.Get();
		SoftComponentRef.ComponentProperty = ComponentRef.ComponentProperty;
		SoftComponentRef.OverrideComponent = ComponentRef.OverrideComponent;
		SoftComponentRef.PathToComponent = ComponentRef.PathToComponent; 
	}
	PRAGMA_ENABLE_DEPRECATION_WARNINGS
}
<<<<<<< HEAD
UPrimitiveComponent* FObservedComponent::GetComponent()
{
	return Cast<UPrimitiveComponent>(SoftComponentRef.GetComponent(nullptr));
=======
UPrimitiveComponent* FObservedComponent::GetComponent(AActor* OwningActor)
{
	return Cast<UPrimitiveComponent>(SoftComponentRef.GetComponent(OwningActor));
>>>>>>> 4af6daef
}

UPrimitiveComponent* FObservedComponent::GetComponent(AActor* OwningActor) const
{
<<<<<<< HEAD
	return Cast<UPrimitiveComponent>(SoftComponentRef.GetComponent(nullptr));
=======
	return Cast<UPrimitiveComponent>(SoftComponentRef.GetComponent(OwningActor));
>>>>>>> 4af6daef
}

AChaosCacheManager::AChaosCacheManager(const FObjectInitializer& ObjectInitializer /*= FObjectInitializer::Get()*/)
	: Super(ObjectInitializer)
	, CacheMode(ECacheMode::Record)
	, StartMode(EStartMode::Timed)
	, bCanRecord(true)
	, bIsSimulating(false)
<<<<<<< HEAD
=======
	, StartTimeAtBeginPlay(0)
>>>>>>> 4af6daef
{
	// This actor will tick, just not normally. There needs to be a tick-like event both before physics simulation
	// and after physics simulation, we bind to some physics scene events in BeginPlay to handle this.
	PrimaryActorTick.bCanEverTick = true;

	// Add a scene component as our root
	RootComponent = ObjectInitializer.CreateDefaultSubobject<USceneComponent>(this, TEXT("Root"));
	RootComponent->SetMobility(EComponentMobility::Static);

	// Add a sprite when in the editor
#if WITH_EDITOR
	if (!IsRunningCommandlet())
	{
		struct FConstructorStatics
		{
			ConstructorHelpers::FObjectFinderOptional<UTexture2D> SpriteTextureObject;
			FName                                                 ID_CacheManager;
			FText                                                 NAME_CacheManager;

			FConstructorStatics()
				: SpriteTextureObject(TEXT("/Engine/EditorResources/S_Actor"))
				, ID_CacheManager(TEXT("Cache Manager"))
				, NAME_CacheManager(NSLOCTEXT("SpriteCategory", "CacheManager", "Chaos Cache Manager"))
			{
			}
		};
		static FConstructorStatics ConstructorStatics;

		UBillboardComponent* SpriteComp = ObjectInitializer.CreateEditorOnlyDefaultSubobject<UBillboardComponent>(this, TEXT("Editor Icon"));

		if (SpriteComp)
		{
			SpriteComp->Sprite = ConstructorStatics.SpriteTextureObject.Get();
			SpriteComp->SpriteInfo.Category = ConstructorStatics.ID_CacheManager;
			SpriteComp->SpriteInfo.DisplayName = ConstructorStatics.NAME_CacheManager;
			SpriteComp->Mobility = EComponentMobility::Static;
			SpriteComp->AttachToComponent(RootComponent, FAttachmentTransformRules::KeepRelativeTransform);
		}
	}
#endif
}

void AChaosCacheManager::TickActor(float DeltaTime, enum ELevelTick TickType, FActorTickFunction& ThisTickFunction)
{
	Super::TickActor(DeltaTime, TickType, ThisTickFunction);

	if(CacheCollection)
	{
		CacheCollection->FlushAllCacheWrites();
	}
}

#if WITH_EDITOR
void AChaosCacheManager::PostEditChangeProperty(FPropertyChangedEvent& PropertyChangedEvent)
{
	Super::PostEditChangeProperty(PropertyChangedEvent);

	FName PropertyName = (PropertyChangedEvent.Property != NULL) ? PropertyChangedEvent.Property->GetFName() : NAME_None;

	if (PropertyName == GET_MEMBER_NAME_CHECKED(AChaosCacheManager, CacheMode))
	{
		if ((CacheMode == ECacheMode::Record) && !CanRecord())
		{
			// If we're not allowed to record but have somehow been set to record mode, revert to default
			CacheMode = ECacheMode::None;
		}

		SetObservedComponentProperties(CacheMode);
		
		if (CacheMode != ECacheMode::Record)
		{
			OnStartFrameChanged(StartTime);
		}
		else
		{
			OnStartFrameChanged(0.0);
		}
	}
	else if (PropertyName == GET_MEMBER_NAME_CHECKED(AChaosCacheManager, StartTime)) 
	{
		if (CacheMode != ECacheMode::Record)
		{
			OnStartFrameChanged(StartTime);
		}
	}
}
#endif

void AChaosCacheManager::Serialize(FArchive& Ar)
{
	Super::Serialize(Ar);

<<<<<<< HEAD
	for(FObservedComponent& ObervedComponent : ObservedComponents)
	{
		ObervedComponent.PostSerialize(Ar);
=======
	for(FObservedComponent& ObservedComponent : ObservedComponents)
	{
		ObservedComponent.PostSerialize(Ar);
		if (Ar.IsLoading() && ObservedComponent.SoftComponentRef.OtherActor == this)
		{
			// Clear OtherActor in order to use OwningActor(this) in when using GetComponent.
			// This is relevant when this CacheManager is spawnable by sequencer so the
			// SoftComponentedRef will point to the actual spawned CacheManager instance and not the spawnable template.
			ObservedComponent.SoftComponentRef.OtherActor = nullptr;
		}
>>>>>>> 4af6daef
	}
}

void AChaosCacheManager::SetStartTime(float InStartTime)
{
	StartTime = InStartTime;
	OnStartFrameChanged(InStartTime);
}

void AChaosCacheManager::ResetAllComponentTransforms()
{
	if(!CacheCollection)
	{
		return;
	}

	for(FObservedComponent& Observed : ObservedComponents)
	{
		if(UPrimitiveComponent* Comp = Observed.GetComponent(this))
		{
			if(UChaosCache* Cache = CacheCollection->FindCache(Observed.CacheName))
			{
				Comp->SetWorldTransform(Cache->Spawnable.InitialTransform);
			}
		}
	}
}

void AChaosCacheManager::ResetSingleTransform(int32 InIndex)
{
	if(!ObservedComponents.IsValidIndex(InIndex))
	{
		return;
	}

	FObservedComponent& Observed = ObservedComponents[InIndex];

	if(UPrimitiveComponent* Comp = Observed.GetComponent(this))
	{
		if(UChaosCache* Cache = CacheCollection->FindCache(Observed.CacheName))
		{
			Comp->SetWorldTransform(Cache->Spawnable.InitialTransform);
		}
	}
}

#if WITH_EDITOR
void AChaosCacheManager::SelectComponent(int32 InIndex)
{
	if(!ObservedComponents.IsValidIndex(InIndex))
	{
		return;
	}

	FObservedComponent& Observed = ObservedComponents[InIndex];

	if(UPrimitiveComponent* Comp = Observed.GetComponent(this))
	{
		GEditor->SelectNone(true, true);
		GEditor->SelectActor(Comp->GetOwner(), true, true);
		GEditor->SelectComponent(Comp, true, true);
	}
}
#endif


void AChaosCacheManager::BeginPlay()
{
	using namespace Chaos;

	Super::BeginPlay();

<<<<<<< HEAD
=======
	StartTimeAtBeginPlay = StartTime;
>>>>>>> 4af6daef
	BeginEvaluate();
}

void AChaosCacheManager::BeginEvaluate()
{
<<<<<<< HEAD
=======
	EndEvaluate();

>>>>>>> 4af6daef
	using namespace Chaos;
	bIsSimulating = !(CacheMode == ECacheMode::None);
	
	if(!CacheCollection)
	{
		UE_LOG(LogChaosCache, Warning, TEXT("%s has no valid cache asset. Components will revert to dynamic simulation."), *GetName());
		
		// without a collection the cache manager can't do anything, no reason to initialise the observed array
		SetActorTickEnabled(false);
		return;
	}
	else
	{
		SetActorTickEnabled(true);
	}

	// Build list of adapters for our observed components
	IModularFeatures&               ModularFeatures = IModularFeatures::Get();
	TArray<FComponentCacheAdapter*> Adapters        = ModularFeatures.GetModularFeatureImplementations<FComponentCacheAdapter>(FComponentCacheAdapter::FeatureName);

	for (FComponentCacheAdapter* Adapter : Adapters)
	{
		Adapter->Initialize();
	}
<<<<<<< HEAD
	ActiveAdapters.Reset();
=======
	check(ActiveAdapters.IsEmpty()); // Should be empty from calling EndEvaluate
>>>>>>> 4af6daef

	int32       NumFailedPlaybackEntries = 0;
	const int32 NumComponents            = ObservedComponents.Num();
	for(int32 Index = 0; Index < NumComponents; ++Index)
	{
		FObservedComponent& Observed = ObservedComponents[Index];

		auto ByPriority = [](const FComponentCacheAdapter* A, const FComponentCacheAdapter* B) {
			return A->GetPriority() < B->GetPriority();
		};
<<<<<<< HEAD
		UPrimitiveComponent* Comp = Observed.GetComponent();
=======
		UPrimitiveComponent* Comp = Observed.GetComponent(this);
>>>>>>> 4af6daef
		
		if(!Comp)
		{
			UE_LOG(LogChaosCache, Warning, TEXT("%s has invalid observed component reference."), *GetName());
			ActiveAdapters.Add(nullptr);
			continue;
		}
		
		UClass* ActualClass = Comp->GetClass();
    
		TArray<FComponentCacheAdapter*> DirectAdapters = Adapters.FilterByPredicate([ActualClass](const FComponentCacheAdapter* InTest) {
			return InTest && InTest->SupportsComponentClass(ActualClass) == Chaos::FComponentCacheAdapter::SupportType::Direct;
		});

		TArray<FComponentCacheAdapter*> DerivedAdapters = Adapters.FilterByPredicate([ActualClass](const FComponentCacheAdapter* InTest) {
			return InTest && InTest->SupportsComponentClass(ActualClass) == Chaos::FComponentCacheAdapter::SupportType::Derived;
		});

		Algo::Sort(DirectAdapters, ByPriority);
		Algo::Sort(DerivedAdapters, ByPriority);

		if(DirectAdapters.Num() == 0 && DerivedAdapters.Num() == 0)
		{	
			UE_LOG(LogChaosCache, Warning, TEXT("%s observing component with no appropriate adapter."), *GetName());

			// No actual adapter for this class type, log and push nullptr for this observed object
			ActiveAdapters.Add(nullptr);
		}
		else
		{
			if(DirectAdapters.Num() > 0)
			{
				ActiveAdapters.Add(DirectAdapters[0]);
			}
			else
			{
				ActiveAdapters.Add(DerivedAdapters[0]);
			}
		}

		// Reset timers and last cache
		Observed.ResetRuntimeData(StartMode);

		// we need to create the adapters regardless of it being enabled for playback and we can bail if necessary after that 
		if (!Observed.IsEnabled(CacheMode))
		{
			continue;
		}

		bool                    bRequiresRecord = false;
		FComponentCacheAdapter* CurrAdapter     = ActiveAdapters[Index];
		check(CurrAdapter);    // should definitely have added one above

		// We only need to register callbacks if in play/record mode
		if(CacheMode != ECacheMode::None)
		{
			if(Chaos::FPhysicsSolverEvents* Solver = CurrAdapter->BuildEventsSolver(Comp))
			{
				FPerSolverData* SolverData = PerSolverData.Find(Solver);

				if(!SolverData)
				{
					SolverData                  = &PerSolverData.Add(Solver);
					SolverData->PreSolveHandle  = Solver->AddPreAdvanceCallback(FSolverPreAdvance::FDelegate::CreateUObject(this, &AChaosCacheManager::HandlePreSolve, Solver));
					SolverData->PreBufferHandle = Solver->AddPreBufferCallback(FSolverPreAdvance::FDelegate::CreateUObject(this, &AChaosCacheManager::HandlePreBuffer, Solver));
					SolverData->PostSolveHandle = Solver->AddPostAdvanceCallback(FSolverPostAdvance::FDelegate::CreateUObject(this, &AChaosCacheManager::HandlePostSolve, Solver));
					SolverData->TeardownHandle  = Solver->AddTeardownCallback(FSolverTeardown::FDelegate::CreateUObject(this, &AChaosCacheManager::HandleTeardown, Solver));
				}

				if (CacheMode == ECacheMode::Play || !CanRecord())
				{ 
					if(UChaosCache*    PlayCache = CacheCollection->FindCache(Observed.CacheName))
					{
						FCacheUserToken Token = PlayCache->BeginPlayback();
						if(Token.IsOpen() && CurrAdapter->ValidForPlayback(Comp, PlayCache))
						{
							if (CacheMode == ECacheMode::Play)
							{
								SolverData->PlaybackIndices.Add(Index);
								SolverData->PlaybackTickRecords.AddDefaulted();
								SolverData->PlaybackTickRecords.Last().SetSpaceTransform(GetTransform());
								Observed.Cache = PlayCache;
								Observed.TickRecord.SetSpaceTransform(GetTransform());
								Observed.TickRecord.SetLastTime(StartTime);
								OpenPlaybackCaches.Add(TTuple<FCacheUserToken, UChaosCache*>(MoveTemp(Token), Observed.Cache));
								CurrAdapter->InitializeForPlayback(Comp, Observed.Cache, StartTime);
							}
						}
						else
						{
							if(Token.IsOpen())
							{
								UE_LOG(LogChaosCache,
										Warning,
										TEXT("Failed playback for component %s, Selected cache adapter unable to handle the cache (the cache is incompatible)"),
										*Comp->GetPathName());

								// The cache session was valid so make sure to end it
								PlayCache->EndPlayback(Token);
							}
							else    // Already open for record somewhere
								{
								UE_LOG(LogChaosCache,
										Warning,
										TEXT("Failed playback for component %s using cache %s, cache already open for record"),
										*Comp->GetName(),
										*PlayCache->GetPathName());
								}

							++NumFailedPlaybackEntries;
						}
					}
					else
					{
						UE_LOG(LogChaosCache, Log, TEXT("Skipping playback for component %s, no available cache."), *Comp->GetName());
					}
				}
				else // CacheMode == ECacheMode::Record
				{
					FName CacheName = (Observed.CacheName == NAME_None) ? MakeUniqueObjectName(CacheCollection, UChaosCache::StaticClass(), "Cache") : Observed.CacheName;

					UChaosCache*    RecordCache = CacheCollection->FindOrAddCache(CacheName);
					FCacheUserToken Token       = RecordCache->BeginRecord(Comp, CurrAdapter->GetGuid(), GetTransform());

					if(Token.IsOpen())
					{
						SolverData->RecordIndices.Add(Index);

						Observed.Cache = CacheCollection->FindOrAddCache(CacheName);
				
						// We'll record the observed component in Cache Manager's local space.
						Observed.TickRecord.SetSpaceTransform(GetTransform());
						OpenRecordCaches.Add(TTuple<FCacheUserToken, UChaosCache*>(MoveTemp(Token), Observed.Cache));
						CurrAdapter->InitializeForRecord(Comp, Observed.Cache);

						// Ensure we enable the actor tick to flush out the pending record writes
						bRequiresRecord =  true;
					}
				}
			}
		}

		// If we're recording then the physics thread(s) will be filling queues on each cache of pending writes
		// which we consume on the game thread in the manager tick.
		SetActorTickEnabled(bRequiresRecord);
	}

	if(NumFailedPlaybackEntries > 0)
	{
		UE_LOG(LogChaosCache, Warning, TEXT("Failed playback for %d components"), NumFailedPlaybackEntries);

#if WITH_EDITOR
		FNotificationInfo Info(FText::Format(LOCTEXT("FailedPlaybackToast", "Failed Chaos cache playback for {0} components."), FText::AsNumber(NumFailedPlaybackEntries)));
		Info.ExpireDuration = 5.0f;
		Info.bFireAndForget = true;
		Info.Image          = FCoreStyle::Get().GetBrush(TEXT("MessageLog.Warning"));
		FSlateNotificationManager::Get().AddNotification(Info);
#endif
	}
	else
	{
		if (CacheMode != ECacheMode::Record)
		{
			OnStartFrameChanged(StartTime);
		}
	}
}

void AChaosCacheManager::EndPlay(const EEndPlayReason::Type EndPlayReason)
{
	Super::EndPlay(EndPlayReason);

	EndEvaluate();
<<<<<<< HEAD
=======

	if (StartTimeAtBeginPlay != StartTime)
	{
		SetStartTime(StartTimeAtBeginPlay);
	}
>>>>>>> 4af6daef
}

void AChaosCacheManager::EndEvaluate()
{
	bIsSimulating = false;
	
	FChaosSolversModule* Module = FChaosSolversModule::GetModule();
	check(Module);

<<<<<<< HEAD
=======
	WaitForObservedComponentSolverTasks();

>>>>>>> 4af6daef
	for(TPair<Chaos::FPhysicsSolverEvents*, FPerSolverData> PerSolver : PerSolverData)
	{
		Chaos::FPhysicsSolverEvents* CurrSolver = PerSolver.Key;
		FPerSolverData&        CurrData   = PerSolver.Value;
		if(ensure(CurrSolver))
		{
			ensure(CurrSolver->RemovePostAdvanceCallback(CurrData.PostSolveHandle));
			ensure(CurrSolver->RemovePreBufferCallback(CurrData.PreBufferHandle));
			ensure(CurrSolver->RemovePreAdvanceCallback(CurrData.PreSolveHandle));
			ensure(CurrSolver->RemoveTeardownCallback(CurrData.TeardownHandle));

			CurrData.PostSolveHandle.Reset();
			CurrData.PreSolveHandle.Reset();
			CurrData.PreBufferHandle.Reset();
			CurrData.TeardownHandle.Reset();
		}
	}
	PerSolverData.Reset();
	ActiveAdapters.Reset();

	// Close any open caches as the session is complete. this will flush pending writes and post-process the cache
	for(TTuple<FCacheUserToken, UChaosCache*>& OpenCache : OpenRecordCaches)
	{
		OpenCache.Get<1>()->EndRecord(OpenCache.Get<0>());
	}
	OpenRecordCaches.Reset();

	for(TTuple<FCacheUserToken, UChaosCache*>& OpenCache : OpenPlaybackCaches)
	{
		OpenCache.Get<1>()->EndPlayback(OpenCache.Get<0>());
	}
	OpenPlaybackCaches.Reset();
}

void AChaosCacheManager::HandlePreSolve(Chaos::FReal InDt, Chaos::FPhysicsSolverEvents* InSolver)
{
	if(!CacheCollection)
	{
		return;
	}

	FPerSolverData* Data = PerSolverData.Find(InSolver);

	if(!Data)
	{
		ensureMsgf(false, TEXT("AChaosCacheManager::HandlePreSolve couldn't find a solver entry - a solver binding has leaked."));
		return;
	}

	TickObservedComponents(Data->PlaybackIndices, InDt, [this, Data](UChaosCache* InCache, FObservedComponent& Observed, Chaos::FComponentCacheAdapter* InAdapter) {
		UPrimitiveComponent* Comp = Observed.GetComponent(this);
		if(ensure(Comp))
		{
			InAdapter->Playback_PreSolve(Comp, InCache, Observed.TimeSinceTrigger, Observed.TickRecord, Data->PendingKinematicUpdates);
		}
	});
}

void AChaosCacheManager::HandlePreBuffer(Chaos::FReal InDt, Chaos::FPhysicsSolverEvents* InSolver)
{
	if(!CacheCollection)
	{
		return;
	}

	FPerSolverData* Data = PerSolverData.Find(InSolver);

	if(!Data)
	{
		ensureMsgf(false, TEXT("AChaosCacheManager::HandlePreBuffer couldn't find a solver entry - a solver binding has leaked."));
		return;
	}
	if(Data->PendingKinematicUpdates.Num() > 0)
	{
		// If the pending rigid kinematic particles are not empty we are dealing with a rigid solver
		Chaos::FPhysicsSolver* PhysicsSolver = StaticCast<Chaos::FPhysicsSolver*>(InSolver);
		for(Chaos::TPBDRigidParticleHandle<Chaos::FReal, 3>* PendingKinematic : Data->PendingKinematicUpdates)
		{
			PhysicsSolver->GetParticles().MarkTransientDirtyParticle(PendingKinematic);
		}
		Data->PendingKinematicUpdates.Reset();
	}
}

void AChaosCacheManager::HandlePostSolve(Chaos::FReal InDt, Chaos::FPhysicsSolverEvents* InSolver)
{
	if(!CacheCollection)
	{
		return;
	}

	FPerSolverData* Data = PerSolverData.Find(InSolver);

	if(!Data)
	{
		ensureMsgf(false, TEXT("AChaosCacheManager::HandlePostSolve couldn't find a solver entry - a solver binding has leaked."));
		return;
	}

<<<<<<< HEAD
	TickObservedComponents(Data->RecordIndices, InDt, [](UChaosCache* InCache, FObservedComponent& Observed, Chaos::FComponentCacheAdapter* InAdapter) {
		UPrimitiveComponent* Comp = Observed.GetComponent();
=======
	TickObservedComponents(Data->RecordIndices, InDt, [this](UChaosCache* InCache, FObservedComponent& Observed, Chaos::FComponentCacheAdapter* InAdapter) {
		UPrimitiveComponent* Comp = Observed.GetComponent(this);
>>>>>>> 4af6daef
		if (ensure(Comp && InCache))
		{
			
			// If we haven't advanced since the last record, don't push another frame
			if (Observed.TimeSinceTrigger > InCache->GetDuration())
			{
				FPendingFrameWrite NewFrame;
				NewFrame.Time = Observed.TimeSinceTrigger;
				InAdapter->Record_PostSolve(Comp, Observed.TickRecord.GetSpaceTransform(), NewFrame, Observed.TimeSinceTrigger);

				InCache->AddFrame_Concurrent(MoveTemp(NewFrame));
			}
		}
	});
}

void AChaosCacheManager::HandleTeardown(Chaos::FPhysicsSolverEvents* InSolver)
{
	// Solver has been deleted, we remove all reference to it to avoid dereferencing a dangling pointer.
	PerSolverData.Remove(InSolver);
}

void AChaosCacheManager::OnStartFrameChanged(Chaos::FReal InTime)
{
	if (bIsSimulating)
	{
		return;
	}
	
	if (!CacheCollection)
	{
		return;
	}
	for (int32 ObservedIdx = 0; ObservedIdx < ObservedComponents.Num(); ++ObservedIdx)
	{
		FObservedComponent& Observed = ObservedComponents[ObservedIdx];
<<<<<<< HEAD
		if (UPrimitiveComponent* Comp = Observed.GetComponent())
=======
		if (UPrimitiveComponent* Comp = Observed.GetComponent(this))
>>>>>>> 4af6daef
		{
			if (!Observed.BestFitAdapter)
			{
				// Cache the best fit adapater so that we don't need to look it up each time we evaluate a start time.
				Observed.BestFitAdapter = Chaos::FAdapterUtil::GetBestAdapterForClass(Comp->GetClass(), false);
			}

			if (!Observed.Cache)
			{
				Observed.Cache = CacheCollection->FindCache(Observed.CacheName);
			}

			if (!Observed.Cache || !Observed.BestFitAdapter || Observed.Cache->GetDuration()==0.0 || !Observed.IsEnabled(CacheMode))
			{
				continue;
			}

			FCacheUserToken Token = Observed.Cache->BeginPlayback();
			if (Token.IsOpen())
			{
				if (Observed.BestFitAdapter->ValidForPlayback(Comp, Observed.Cache))
				{
					Observed.BestFitAdapter->SetRestState(Comp, Observed.Cache, GetTransform(), InTime);
				}
				Observed.Cache->EndPlayback(Token);
			}
		}
	}
}

<<<<<<< HEAD
=======
void AChaosCacheManager::SetCacheCollection(UChaosCacheCollection* InCacheCollection)
{
	// check if we have any observed component already triggered
	for (FObservedComponent& Observed : ObservedComponents)
	{
		if (Observed.bTriggered)
		{
			UE_LOG(LogChaosCache, Warning, TEXT("Trying to change the cache collection while some observed component are already been triggered ( %s )"), *GetName());
			return;
		}
	}

	CacheCollection = InCacheCollection;
}

>>>>>>> 4af6daef
void AChaosCacheManager::TriggerComponent(UPrimitiveComponent* InComponent)
{
	// #BGTODO Maybe not totally thread-safe, probably safer with an atomic or condition var rather than the bTriggered flag
	FObservedComponent* Found = Algo::FindByPredicate(ObservedComponents, [this, InComponent](const FObservedComponent& Test) {
<<<<<<< HEAD
		return Test.GetComponent() == InComponent && Test.IsEnabled(CacheMode);
=======
		return Test.GetComponent(this) == InComponent && Test.IsEnabled(CacheMode);
>>>>>>> 4af6daef
	});

	if (Found && StartMode == EStartMode::Triggered)
	{
		Found->bTriggered = true;
	}
}

void AChaosCacheManager::TriggerComponentByCache(FName InCacheName)
{
	FObservedComponent* Found = Algo::FindByPredicate(ObservedComponents, [this, InCacheName](const FObservedComponent& Test) {
<<<<<<< HEAD
		return Test.CacheName == InCacheName && Test.GetComponent() && Test.IsEnabled(CacheMode);
=======
		return Test.CacheName == InCacheName && Test.GetComponent(this) && Test.IsEnabled(CacheMode);
>>>>>>> 4af6daef
	});

	if (Found && StartMode == EStartMode::Triggered)
	{
		Found->bTriggered = true;
	}
}

void AChaosCacheManager::TriggerAll()
{
	for(FObservedComponent& Observed : ObservedComponents)
	{
<<<<<<< HEAD
		if (StartMode == EStartMode::Triggered && Observed.GetComponent() && Observed.IsEnabled(CacheMode))
=======
		if (StartMode == EStartMode::Triggered && Observed.GetComponent(this) && Observed.IsEnabled(CacheMode))
>>>>>>> 4af6daef
		{
			Observed.bTriggered = true;
		}
	}
}

void AChaosCacheManager::EnablePlaybackByCache(FName InCacheName, bool bEnable)
{
	FObservedComponent* Found = Algo::FindByPredicate(ObservedComponents, [this, InCacheName](const FObservedComponent& Test) {
		return Test.CacheName == InCacheName;
		});

	if (Found)
	{
		Found->bPlaybackEnabled = bEnable;
	}
}


void AChaosCacheManager::EnablePlayback(int32 Index, bool bEnable)
{
	if (ObservedComponents.IsValidIndex(Index))
	{
		ObservedComponents[Index].bPlaybackEnabled = bEnable;
	}
}

FObservedComponent* AChaosCacheManager::FindObservedComponent(UPrimitiveComponent* InComponent)
{
	return Algo::FindByPredicate(ObservedComponents, [this, ToTest = InComponent](const FObservedComponent& Item) {
		return Item.GetComponent(this) == ToTest;
	});
}

FObservedComponent& AChaosCacheManager::AddNewObservedComponent(UPrimitiveComponent* InComponent)
{
	check(InComponent->CreationMethod != EComponentCreationMethod::UserConstructionScript);
	ObservedComponents.AddDefaulted();
	FObservedComponent& NewEntry = ObservedComponents.Last();

<<<<<<< HEAD
	NewEntry.SoftComponentRef.PathToComponent = InComponent->GetPathName(InComponent->GetOwner());
	NewEntry.SoftComponentRef.OtherActor      = InComponent->GetOwner();
=======
	AActor* const ComponentOwner = InComponent->GetOwner();
	NewEntry.SoftComponentRef.PathToComponent = InComponent->GetPathName(ComponentOwner);
	NewEntry.SoftComponentRef.OtherActor      = ComponentOwner == this ? nullptr : ComponentOwner;
>>>>>>> 4af6daef

	FName CacheName = NAME_None;
#if WITH_EDITOR
	CacheName = FName(InComponent->GetOwner()->GetActorLabel());
#endif

	NewEntry.CacheName = MakeUniqueObjectName(CacheCollection, UChaosCache::StaticClass(), CacheName);

	// make sure we keep track of the various flag that may be changed by the cahe to function
	NewEntry.bIsSimulating = InComponent->IsSimulatingPhysics();
	NewEntry.bHasNotifyBreaks = false;
	if (UGeometryCollectionComponent* GeomComponent = Cast<UGeometryCollectionComponent>(InComponent))
	{
		NewEntry.bHasNotifyBreaks = GeomComponent->bNotifyBreaks;
	}

	return NewEntry;
}

FObservedComponent& AChaosCacheManager::FindOrAddObservedComponent(UPrimitiveComponent* InComponent)
{
	FObservedComponent* Found = FindObservedComponent(InComponent);
	return Found ? *Found : AddNewObservedComponent(InComponent);
}

void AChaosCacheManager::ClearObservedComponents()
{
	for (FObservedComponent& ObservedComponent : ObservedComponents)
	{
		UPrimitiveComponent* Comp = ObservedComponent.GetComponent(this);
		Comp->DestroyComponent();
	}
	ObservedComponents.Empty();
}

void AChaosCacheManager::TickObservedComponents(const TArray<int32>& InIndices, Chaos::FReal InDt, FTickObservedFunction InCallable)
{
	for(int32 Index : InIndices)
	{
		check(ObservedComponents.IsValidIndex(Index) && ObservedComponents.Num() == ActiveAdapters.Num());

		FObservedComponent&            Observed = ObservedComponents[Index];
		Chaos::FComponentCacheAdapter* Adapter  = ActiveAdapters[Index];

		if(!Observed.Cache || !Observed.IsEnabled(CacheMode))
		{
			// Skip if no available cache - this can happen if a component was deleted while being observed - the other components
			// can play fine, we just omit any that we cannot find.
			continue;
		}

		Observed.AbsoluteTime += InDt;

		// Adapters can be null if there isn't support available for a selected component
		// (happens if a plugin implemented it but is no longer loaded)
		if(Observed.bTriggered && Adapter)
		{
			if (CacheMode == ECacheMode::Play)
			{
				Observed.TickRecord.SetDt(InDt);
			}

			Observed.TimeSinceTrigger += InDt;
			InCallable(Observed.Cache, Observed, Adapter);
		}
	}
}

<<<<<<< HEAD
=======
void AChaosCacheManager::WaitForObservedComponentSolverTasks()
{
	check(ActiveAdapters.IsEmpty() || ObservedComponents.Num() == ActiveAdapters.Num());

	for (int32 CompIndex = 0; CompIndex < ActiveAdapters.Num(); ++CompIndex)
	{
		if(const Chaos::FComponentCacheAdapter* Adapter = ActiveAdapters[CompIndex])
		{
			FObservedComponent& Observed = ObservedComponents[CompIndex];
			Adapter->WaitForSolverTasks(Observed.GetComponent(this));
		}
	}
}

>>>>>>> 4af6daef
#if WITH_EDITOR
void AChaosCacheManager::SetObservedComponentProperties(const ECacheMode& NewCacheMode)
{
	for (FObservedComponent& ObservedComponent : ObservedComponents)
	{
<<<<<<< HEAD
		if (UPrimitiveComponent* PrimComp = ObservedComponent.GetComponent())
=======
		if (UPrimitiveComponent* PrimComp = ObservedComponent.GetComponent(this))
>>>>>>> 4af6daef
		{
			if (NewCacheMode == ECacheMode::Record)
			{
				PrimComp->BodyInstance.bSimulatePhysics = ObservedComponent.bIsSimulating;
				if (UGeometryCollectionComponent* GeomComponent = Cast<UGeometryCollectionComponent>(PrimComp))
				{
					// in record mode we need to have notify break on on the proxy 
					GeomComponent->SetNotifyBreaks(true);
				}
			}
			else
			{
				PrimComp->BodyInstance.bSimulatePhysics = false;
				if (UGeometryCollectionComponent* GeomComponent = Cast<UGeometryCollectionComponent>(PrimComp))
				{
					// in playback modes we can restore the state of the notification 
					GeomComponent->SetNotifyBreaks(ObservedComponent.bHasNotifyBreaks);
				}
			}
		}
	}
}
#endif

AChaosCachePlayer::AChaosCachePlayer(const FObjectInitializer& ObjectInitializer /*= FObjectInitializer::Get()*/)
	: Super(ObjectInitializer)
{
	bCanRecord = false;
}

#undef LOCTEXT_NAMESPACE
<|MERGE_RESOLUTION|>--- conflicted
+++ resolved
@@ -59,24 +59,14 @@
 	}
 	PRAGMA_ENABLE_DEPRECATION_WARNINGS
 }
-<<<<<<< HEAD
-UPrimitiveComponent* FObservedComponent::GetComponent()
-{
-	return Cast<UPrimitiveComponent>(SoftComponentRef.GetComponent(nullptr));
-=======
 UPrimitiveComponent* FObservedComponent::GetComponent(AActor* OwningActor)
 {
 	return Cast<UPrimitiveComponent>(SoftComponentRef.GetComponent(OwningActor));
->>>>>>> 4af6daef
 }
 
 UPrimitiveComponent* FObservedComponent::GetComponent(AActor* OwningActor) const
 {
-<<<<<<< HEAD
-	return Cast<UPrimitiveComponent>(SoftComponentRef.GetComponent(nullptr));
-=======
 	return Cast<UPrimitiveComponent>(SoftComponentRef.GetComponent(OwningActor));
->>>>>>> 4af6daef
 }
 
 AChaosCacheManager::AChaosCacheManager(const FObjectInitializer& ObjectInitializer /*= FObjectInitializer::Get()*/)
@@ -85,10 +75,7 @@
 	, StartMode(EStartMode::Timed)
 	, bCanRecord(true)
 	, bIsSimulating(false)
-<<<<<<< HEAD
-=======
 	, StartTimeAtBeginPlay(0)
->>>>>>> 4af6daef
 {
 	// This actor will tick, just not normally. There needs to be a tick-like event both before physics simulation
 	// and after physics simulation, we bind to some physics scene events in BeginPlay to handle this.
@@ -181,11 +168,6 @@
 {
 	Super::Serialize(Ar);
 
-<<<<<<< HEAD
-	for(FObservedComponent& ObervedComponent : ObservedComponents)
-	{
-		ObervedComponent.PostSerialize(Ar);
-=======
 	for(FObservedComponent& ObservedComponent : ObservedComponents)
 	{
 		ObservedComponent.PostSerialize(Ar);
@@ -196,7 +178,6 @@
 			// SoftComponentedRef will point to the actual spawned CacheManager instance and not the spawnable template.
 			ObservedComponent.SoftComponentRef.OtherActor = nullptr;
 		}
->>>>>>> 4af6daef
 	}
 }
 
@@ -269,20 +250,14 @@
 
 	Super::BeginPlay();
 
-<<<<<<< HEAD
-=======
 	StartTimeAtBeginPlay = StartTime;
->>>>>>> 4af6daef
 	BeginEvaluate();
 }
 
 void AChaosCacheManager::BeginEvaluate()
 {
-<<<<<<< HEAD
-=======
 	EndEvaluate();
 
->>>>>>> 4af6daef
 	using namespace Chaos;
 	bIsSimulating = !(CacheMode == ECacheMode::None);
 	
@@ -307,11 +282,7 @@
 	{
 		Adapter->Initialize();
 	}
-<<<<<<< HEAD
-	ActiveAdapters.Reset();
-=======
 	check(ActiveAdapters.IsEmpty()); // Should be empty from calling EndEvaluate
->>>>>>> 4af6daef
 
 	int32       NumFailedPlaybackEntries = 0;
 	const int32 NumComponents            = ObservedComponents.Num();
@@ -322,11 +293,7 @@
 		auto ByPriority = [](const FComponentCacheAdapter* A, const FComponentCacheAdapter* B) {
 			return A->GetPriority() < B->GetPriority();
 		};
-<<<<<<< HEAD
-		UPrimitiveComponent* Comp = Observed.GetComponent();
-=======
 		UPrimitiveComponent* Comp = Observed.GetComponent(this);
->>>>>>> 4af6daef
 		
 		if(!Comp)
 		{
@@ -500,14 +467,11 @@
 	Super::EndPlay(EndPlayReason);
 
 	EndEvaluate();
-<<<<<<< HEAD
-=======
 
 	if (StartTimeAtBeginPlay != StartTime)
 	{
 		SetStartTime(StartTimeAtBeginPlay);
 	}
->>>>>>> 4af6daef
 }
 
 void AChaosCacheManager::EndEvaluate()
@@ -517,11 +481,8 @@
 	FChaosSolversModule* Module = FChaosSolversModule::GetModule();
 	check(Module);
 
-<<<<<<< HEAD
-=======
 	WaitForObservedComponentSolverTasks();
 
->>>>>>> 4af6daef
 	for(TPair<Chaos::FPhysicsSolverEvents*, FPerSolverData> PerSolver : PerSolverData)
 	{
 		Chaos::FPhysicsSolverEvents* CurrSolver = PerSolver.Key;
@@ -621,13 +582,8 @@
 		return;
 	}
 
-<<<<<<< HEAD
-	TickObservedComponents(Data->RecordIndices, InDt, [](UChaosCache* InCache, FObservedComponent& Observed, Chaos::FComponentCacheAdapter* InAdapter) {
-		UPrimitiveComponent* Comp = Observed.GetComponent();
-=======
 	TickObservedComponents(Data->RecordIndices, InDt, [this](UChaosCache* InCache, FObservedComponent& Observed, Chaos::FComponentCacheAdapter* InAdapter) {
 		UPrimitiveComponent* Comp = Observed.GetComponent(this);
->>>>>>> 4af6daef
 		if (ensure(Comp && InCache))
 		{
 			
@@ -664,11 +620,7 @@
 	for (int32 ObservedIdx = 0; ObservedIdx < ObservedComponents.Num(); ++ObservedIdx)
 	{
 		FObservedComponent& Observed = ObservedComponents[ObservedIdx];
-<<<<<<< HEAD
-		if (UPrimitiveComponent* Comp = Observed.GetComponent())
-=======
 		if (UPrimitiveComponent* Comp = Observed.GetComponent(this))
->>>>>>> 4af6daef
 		{
 			if (!Observed.BestFitAdapter)
 			{
@@ -699,8 +651,6 @@
 	}
 }
 
-<<<<<<< HEAD
-=======
 void AChaosCacheManager::SetCacheCollection(UChaosCacheCollection* InCacheCollection)
 {
 	// check if we have any observed component already triggered
@@ -716,16 +666,11 @@
 	CacheCollection = InCacheCollection;
 }
 
->>>>>>> 4af6daef
 void AChaosCacheManager::TriggerComponent(UPrimitiveComponent* InComponent)
 {
 	// #BGTODO Maybe not totally thread-safe, probably safer with an atomic or condition var rather than the bTriggered flag
 	FObservedComponent* Found = Algo::FindByPredicate(ObservedComponents, [this, InComponent](const FObservedComponent& Test) {
-<<<<<<< HEAD
-		return Test.GetComponent() == InComponent && Test.IsEnabled(CacheMode);
-=======
 		return Test.GetComponent(this) == InComponent && Test.IsEnabled(CacheMode);
->>>>>>> 4af6daef
 	});
 
 	if (Found && StartMode == EStartMode::Triggered)
@@ -737,11 +682,7 @@
 void AChaosCacheManager::TriggerComponentByCache(FName InCacheName)
 {
 	FObservedComponent* Found = Algo::FindByPredicate(ObservedComponents, [this, InCacheName](const FObservedComponent& Test) {
-<<<<<<< HEAD
-		return Test.CacheName == InCacheName && Test.GetComponent() && Test.IsEnabled(CacheMode);
-=======
 		return Test.CacheName == InCacheName && Test.GetComponent(this) && Test.IsEnabled(CacheMode);
->>>>>>> 4af6daef
 	});
 
 	if (Found && StartMode == EStartMode::Triggered)
@@ -754,11 +695,7 @@
 {
 	for(FObservedComponent& Observed : ObservedComponents)
 	{
-<<<<<<< HEAD
-		if (StartMode == EStartMode::Triggered && Observed.GetComponent() && Observed.IsEnabled(CacheMode))
-=======
 		if (StartMode == EStartMode::Triggered && Observed.GetComponent(this) && Observed.IsEnabled(CacheMode))
->>>>>>> 4af6daef
 		{
 			Observed.bTriggered = true;
 		}
@@ -799,14 +736,9 @@
 	ObservedComponents.AddDefaulted();
 	FObservedComponent& NewEntry = ObservedComponents.Last();
 
-<<<<<<< HEAD
-	NewEntry.SoftComponentRef.PathToComponent = InComponent->GetPathName(InComponent->GetOwner());
-	NewEntry.SoftComponentRef.OtherActor      = InComponent->GetOwner();
-=======
 	AActor* const ComponentOwner = InComponent->GetOwner();
 	NewEntry.SoftComponentRef.PathToComponent = InComponent->GetPathName(ComponentOwner);
 	NewEntry.SoftComponentRef.OtherActor      = ComponentOwner == this ? nullptr : ComponentOwner;
->>>>>>> 4af6daef
 
 	FName CacheName = NAME_None;
 #if WITH_EDITOR
@@ -875,8 +807,6 @@
 	}
 }
 
-<<<<<<< HEAD
-=======
 void AChaosCacheManager::WaitForObservedComponentSolverTasks()
 {
 	check(ActiveAdapters.IsEmpty() || ObservedComponents.Num() == ActiveAdapters.Num());
@@ -891,17 +821,12 @@
 	}
 }
 
->>>>>>> 4af6daef
 #if WITH_EDITOR
 void AChaosCacheManager::SetObservedComponentProperties(const ECacheMode& NewCacheMode)
 {
 	for (FObservedComponent& ObservedComponent : ObservedComponents)
 	{
-<<<<<<< HEAD
-		if (UPrimitiveComponent* PrimComp = ObservedComponent.GetComponent())
-=======
 		if (UPrimitiveComponent* PrimComp = ObservedComponent.GetComponent(this))
->>>>>>> 4af6daef
 		{
 			if (NewCacheMode == ECacheMode::Record)
 			{
