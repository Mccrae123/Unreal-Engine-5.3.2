--- conflicted
+++ resolved
@@ -60,31 +60,7 @@
 
 		FSingleParticlePhysicsProxy* PhysProxy = MeshComp->BodyInstance.ActorHandle;
 
-<<<<<<< HEAD
-		switch(PhysProxy->GetType())
-		{
-		case EPhysicsProxyType::SingleRigidParticleType:
-		{
-			FRigidParticlePhysicsProxy* Proxy = static_cast<FRigidParticlePhysicsProxy*>(PhysProxy);
-			RecordToCacheInternal(Proxy, InRootTransform, OutFrame, InTime);
-			break;
-		}
-		case EPhysicsProxyType::SingleKinematicParticleType:
-		{
-			FKinematicGeometryParticlePhysicsProxy* Proxy = static_cast<FKinematicGeometryParticlePhysicsProxy*>(PhysProxy);
-			RecordToCacheInternal(Proxy, InRootTransform, OutFrame, InTime);
-			break;
-		}
-		case EPhysicsProxyType::SingleGeometryParticleType:
-		{
-			FGeometryParticlePhysicsProxy* Proxy = static_cast<FGeometryParticlePhysicsProxy*>(PhysProxy);
-			RecordToCacheInternal(Proxy, InRootTransform, OutFrame, InTime);
-			break;
-		}
-		}
-=======
 		RecordToCacheInternal(PhysProxy, InRootTransform, OutFrame, InTime);
->>>>>>> 3aae9151
 #endif // WITH_CHAOS
 	}
 
@@ -128,31 +104,7 @@
 
 		FSingleParticlePhysicsProxy* PhysProxy = MeshComp->BodyInstance.ActorHandle;
 
-<<<<<<< HEAD
-		switch(PhysProxy->GetType())
-		{
-		case EPhysicsProxyType::SingleRigidParticleType:
-		{
-			FRigidParticlePhysicsProxy* Proxy = static_cast<FRigidParticlePhysicsProxy*>(PhysProxy);
-			PlayFromCacheInternal(Proxy, InCache, TickRecord, OutUpdatedRigids);
-			break;
-		}
-		case EPhysicsProxyType::SingleKinematicParticleType:
-		{
-			FKinematicGeometryParticlePhysicsProxy* Proxy = static_cast<FKinematicGeometryParticlePhysicsProxy*>(PhysProxy);
-			PlayFromCacheInternal(Proxy, InCache, TickRecord, OutUpdatedRigids);
-			break;
-		}
-		case EPhysicsProxyType::SingleGeometryParticleType:
-		{
-			FGeometryParticlePhysicsProxy* Proxy = static_cast<FGeometryParticlePhysicsProxy*>(PhysProxy);
-			PlayFromCacheInternal(Proxy, InCache, TickRecord, OutUpdatedRigids);
-			break;
-		}
-		}
-=======
 		PlayFromCacheInternal(PhysProxy, InCache, TickRecord, OutUpdatedRigids);
->>>>>>> 3aae9151
 #endif // WITH_CHAOS
 	}
 
