--- conflicted
+++ resolved
@@ -20,7 +20,6 @@
 	: CurrentRecordCount(0)
 	, CurrentPlaybackCount(0)
 	, bStripMassToLocal(false)
-<<<<<<< HEAD
 {
 	// Default Version. If a Version was archived, this will be overwritten during Serialize() 
 	Version = 0;
@@ -32,19 +31,6 @@
 
 	Super::Serialize(Ar);
 
-=======
-{
-	// Default Version. If a Version was archived, this will be overwritten during Serialize() 
-	Version = 0;
-}
-
-void UChaosCache::Serialize(FArchive& Ar)
-{
-	Ar.UsingCustomVersion(FUE5MainStreamObjectVersion::GUID);
-
-	Super::Serialize(Ar);
-
->>>>>>> 4af6daef
 	if (Ar.IsLoading())
 	{ 
 		// Older versions of GeometryCollection caches had MassToLocal transform baked into the stored transforms. This unfortunately means
@@ -55,7 +41,6 @@
 			bStripMassToLocal = true;
 		}
 	}	
-<<<<<<< HEAD
 }
 
 void UChaosCache::PostLoad()
@@ -118,71 +103,6 @@
 	// Up-to-date now
 	Version = CurrentVersion;
 
-	Super::PostLoad();
-=======
->>>>>>> 4af6daef
-}
-
-void UChaosCache::PostLoad()
-{
-	if (bStripMassToLocal)
-	{ 
-		// Am I a GeometryCollection cache?
-		UObject* DuplicatedTemplate = Spawnable.DuplicatedTemplate;
-		if (UGeometryCollectionComponent* GeometryCollectionComponent = Cast<UGeometryCollectionComponent>(DuplicatedTemplate))
-		{
-			// Get the referenced RestCollection
-			if (const UGeometryCollection* RestCollection = GeometryCollectionComponent->GetRestCollection())
-			{
-				const TSharedPtr<FGeometryCollection, ESPMode::ThreadSafe> GeometryCollection = RestCollection->GetGeometryCollection();
-
-				// Get the MassToLocal transforms
-				if (GeometryCollection->HasAttribute(TEXT("MassToLocal"), FTransformCollection::TransformGroup))
-				{
-					const TManagedArray<FTransform>& CollectionMassToLocal = GeometryCollection->GetAttribute<FTransform>(TEXT("MassToLocal"), FTransformCollection::TransformGroup);
-				
-					// Strip out the MassToLocal transforms from all cached transforms
-					int32 NumTracks = TrackToParticle.Num();
-					int32 NumParticles = CollectionMassToLocal.Num();
-					for (int32 TrackIdx = 0; TrackIdx < NumTracks; ++TrackIdx)
-					{
-						int32 ParticleIdx = TrackToParticle[TrackIdx];
-						if (ParticleIdx < NumParticles)
-						{ 
-							const FTransform& MassToLocal = CollectionMassToLocal[ParticleIdx];
-							FTransform MassToLocalInverse = MassToLocal.Inverse();
-							FTransform3f MassToLocalInversef(FQuat4f(MassToLocalInverse.GetRotation()), FVector3f(MassToLocalInverse.GetTranslation()), FVector3f(MassToLocalInverse.GetScale3D()));
-
-							FParticleTransformTrack& TransformData = ParticleTracks[TrackIdx].TransformData;
-							FRawAnimSequenceTrack& AnimTrack = TransformData.RawTransformTrack;
-
-							if (ensure((AnimTrack.PosKeys.Num() == AnimTrack.RotKeys.Num()) && (AnimTrack.RotKeys.Num() == AnimTrack.ScaleKeys.Num())))
-							{ 
-								int32 NumKeys = AnimTrack.PosKeys.Num();
-								for (int32 KeyIdx = 0; KeyIdx < NumKeys; ++KeyIdx)
-								{
-									FTransform3f MassTransform(AnimTrack.RotKeys[KeyIdx], AnimTrack.PosKeys[KeyIdx], AnimTrack.ScaleKeys[KeyIdx]);
-									FTransform3f LocalTransform = MassToLocalInversef * MassTransform;
-									const FQuat4f& LocalRotation = LocalTransform.GetRotation();
-									const FVector3f& LocalTranslation = LocalTransform.GetTranslation();
-
-									AnimTrack.RotKeys[KeyIdx] = LocalRotation;
-									AnimTrack.PosKeys[KeyIdx] = LocalTranslation;
-								}
-							}
-						}
-					}
-				
-					bStripMassToLocal = false;
-										
-				}
-			}
-		}
-	}
-
-	// Up-to-date now
-	Version = CurrentVersion;
-
 	// Build ParticleToChannelCurve 
 	ParticleToChannelCurve.Reserve(ChannelCurveToParticle.Num());
 	for (int32 ChannelCurveIndex = 0; ChannelCurveIndex < ChannelCurveToParticle.Num(); ++ChannelCurveIndex)
@@ -294,46 +214,22 @@
 
 	while (InPendingWrites.Dequeue(NewData))
 	{
-<<<<<<< HEAD
-		QUICK_SCOPE_CYCLE_COUNTER(QSTAT_CacheFlushSingleFrame);
-
-		{
-			const int32 NumParticles = NewData.PendingChannelsIndices.Num();
-			bWroteParticleData |= NumParticles > 0;
-
-			for(auto& ChannelData : NewData.PendingChannelsData)
-=======
 		QUICK_SCOPE_CYCLE_COUNTER(QSTAT_CacheFlushSingleFramePass2);
 		{
 			const bool bContainsParticleData = NewData.PendingParticleData.Num() > 0;
 			const int32 NumParticles = bContainsParticleData ? NewData.PendingParticleData.Num() : NewData.PendingChannelsIndices.Num();
 			bWroteParticleData |= NumParticles > 0;
 			for (auto& ChannelData : NewData.PendingChannelsData)
->>>>>>> 4af6daef
 			{
 				// TArray<FRichCurve>& TargetCurve = ChannelsTracks.FindOrAdd(ChannelData.Key).RichCurves;
 				// TargetCurve.SetNum(NumParticles);
 
 				FRichCurves* TargetCurve = ChannelsTracks.Find(ChannelData.Key);
-<<<<<<< HEAD
-				if(TargetCurve == nullptr)
-=======
 				if (TargetCurve == nullptr)
->>>>>>> 4af6daef
 				{
 					TargetCurve = &ChannelsTracks.Add(ChannelData.Key);
 					TargetCurve->RichCurves.SetNum(NumParticles);
 				}
-<<<<<<< HEAD
-				int32 ParticleIndex = 0;
-				for(auto& ChannelValue : ChannelData.Value)
-				{
-					TargetCurve->RichCurves[ParticleIndex++].AddKey(NewData.Time, ChannelValue);
-				}
-			}
-		}
-		
-=======
 
 				// If there is no particle data, use ChannelCurveToParticle instead.				
 				check(ChannelData.Value.Num() <= NumParticles);
@@ -377,7 +273,6 @@
 			}
 		}
 
->>>>>>> 4af6daef
 		const int32 ParticleCount = NewData.PendingParticleData.Num();
 
 		bWroteParticleData |= ParticleCount > 0;
@@ -397,39 +292,9 @@
 			FPerParticleCacheData& TargetCacheData = ParticleTracks[TrackIndex];
 			FParticleTransformTrack& PTrack = TargetCacheData.TransformData;
 
-<<<<<<< HEAD
-			if(PTrack.GetNumKeys() == 0)
-			{
-				// Initial write to this particle
-				PTrack.BeginOffset = NewData.Time;
-
-				// Particle will hold at end of recording.
-				PTrack.bDeactivateOnEnd = false; 
-			}
-
-			if (ParticleData.bPendingDeactivate)
-			{
-				// Signals that this is the final keyframe and that the particle then deactivates.
-				PTrack.bDeactivateOnEnd = true;
-			}
-
-			// Make sure we're actually appending to the track - shouldn't be adding data from the past
-			if(ensure(PTrack.GetNumKeys() == 0 || NewData.Time > PTrack.KeyTimestamps.Last()))
-			{
-				PTrack.KeyTimestamps.Add(NewData.Time);
-
-				// Append the transform (ignoring scale)
-				FRawAnimSequenceTrack& RawTrack = PTrack.RawTransformTrack;
-				RawTrack.ScaleKeys.Add(FVector3f(1.0f));
-				RawTrack.PosKeys.Add(FVector3f(ParticleData.PendingTransform.GetTranslation()));
-				RawTrack.RotKeys.Add(FQuat4f(ParticleData.PendingTransform.GetRotation()));
-
-				for(TPair<FName, float> CurveKeyPair : ParticleData.PendingCurveData)
-=======
 			if (WriteDataToTransformTrack(PTrack, NewData.Time, ParticleData.bPendingDeactivate, ParticleData.PendingTransform))
 			{
 				for (TPair<FName, float> CurveKeyPair : ParticleData.PendingCurveData)
->>>>>>> 4af6daef
 				{
 					FRichCurve& TargetCurve = TargetCacheData.CurveData.FindOrAdd(CurveKeyPair.Key);
 					TargetCurve.AddKey(NewData.Time, CurveKeyPair.Value);
@@ -662,11 +527,7 @@
 
 	Result.EvaluatedTime = InContext.TickRecord.GetTime();
 
-<<<<<<< HEAD
-	if(!InContext.bEvaluateTransform && !InContext.bEvaluateCurves && !InContext.bEvaluateEvents && !InContext.bEvaluateChannels)
-=======
 	if(!InContext.bEvaluateTransform && !InContext.bEvaluateCurves && !InContext.bEvaluateEvents && !InContext.bEvaluateChannels && !InContext.bEvaluateNamedTransforms)
->>>>>>> 4af6daef
 	{
 		// no evaluation requested
 		return Result;
@@ -699,8 +560,6 @@
 					ResultData[CacheIndex] = ChannelData.Value.RichCurves[CacheIndex].Eval(InContext.TickRecord.GetTime(),0.0);
 				}
 			}
-<<<<<<< HEAD
-=======
 			for(const TPair<FName, FCompressedRichCurves>& CompressedChannelData : CompressedChannelsTracks)
 			{
 				TArray<float>& ResultData = Result.Channels.FindOrAdd(CompressedChannelData.Key);
@@ -716,7 +575,6 @@
 				ensure(ParticleTracks.Num() == 0);
 				Result.ParticleIndices = ChannelCurveToParticle;
 			}
->>>>>>> 4af6daef
 		}
 
 		for(int32 EvalIndex = 0; EvalIndex < NumProvidedIndices; ++EvalIndex)
@@ -764,14 +622,6 @@
 		}
 		if(InContext.bEvaluateChannels)
 		{
-<<<<<<< HEAD
-			for(auto& ChannelData : ChannelsTracks)
-			{
-				TArray<float>& ResultData = Result.Channels.FindOrAdd(ChannelData.Key);
-				ResultData.Init(0.0, NumParticles);
-				
-				for(int32 EvalIndex = 0; EvalIndex < NumParticles; ++EvalIndex)
-=======
 			const int32 NumCurves = NumParticles > 0 ? NumParticles : ChannelCurveToParticle.Num();
 			for(auto& ChannelData : ChannelsTracks)
 			{
@@ -779,14 +629,10 @@
 				ResultData.Init(0.0, NumCurves);
 				
 				for(int32 EvalIndex = 0; EvalIndex < NumCurves; ++EvalIndex)
->>>>>>> 4af6daef
 				{
 					ResultData[EvalIndex] = ChannelData.Value.RichCurves[EvalIndex].Eval(InContext.TickRecord.GetTime(),0.0);
 				}
 			}
-<<<<<<< HEAD
-		}
-=======
 			for(const TPair<FName, FCompressedRichCurves>& CompressedChannelData : CompressedChannelsTracks)
 			{
 				TArray<float>& ResultData = Result.Channels.FindOrAdd(CompressedChannelData.Key);
@@ -805,7 +651,6 @@
 			}
 		}
 
->>>>>>> 4af6daef
 		for(int32 Index = 0; Index < NumParticles; ++Index)
 		{
 			if(ParticleTracks[Index].TransformData.BeginOffset > InContext.TickRecord.GetTime())
@@ -956,8 +801,6 @@
 	}
 }
 
-<<<<<<< HEAD
-=======
 void UChaosCache::CompressChannelsData(float ErrorThreshold, float SampleRate)
 {
 	for(TPair<FName, FRichCurves>& ChannelData : ChannelsTracks)
@@ -973,7 +816,6 @@
 	ChannelsTracks.Reset();
 }
 
->>>>>>> 4af6daef
 FTransform FParticleTransformTrack::Evaluate(float InCacheTime, const FTransform* MassToLocal) const
 {
 	QUICK_SCOPE_CYCLE_COUNTER(QSTAT_EvalParticleTransformTrack);
