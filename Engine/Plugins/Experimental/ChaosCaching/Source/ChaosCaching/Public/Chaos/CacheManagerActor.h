// Copyright Epic Games, Inc. All Rights Reserved.

#pragma once

#include "Chaos/ParticleHandleFwd.h"
#include "Chaos/PBDRigidsEvolutionFwd.h"
#include "ChaosCache.h"
#include "GameFramework/Actor.h"

#include "CacheManagerActor.generated.h"

namespace Chaos { class FPhysicsSolverEvents; }

class UChaosCacheCollection;
class UPrimitiveComponent;

namespace Chaos
{
class FComponentCacheAdapter;
}

UENUM()
enum class ECacheMode : uint8
{
	None		UMETA(DisplayName = "Static Pose"),
	Play,		
	Record
};

UENUM()
enum class EStartMode : uint8
{
	Timed,
	Triggered,
};

namespace Chaos
{
	using FPhysicsSolver = FPBDRigidsSolver;
}

USTRUCT(BlueprintType)
<<<<<<< HEAD
struct CHAOSCACHING_API FObservedComponent
=======
struct FObservedComponent
>>>>>>> 4af6daef
{
	GENERATED_BODY()

	FObservedComponent()
		: CacheName(NAME_None)
		, bIsSimulating(true)
<<<<<<< HEAD
		, bHasNotifyBreaks(false)
		, bPlaybackEnabled(true)
=======
		, bPlaybackEnabled(true)
		, bHasNotifyBreaks(false)
>>>>>>> 4af6daef
		, Cache(nullptr)
		, BestFitAdapter(nullptr)
	{
	}

	FObservedComponent(const FObservedComponent& OtherComponent)
	{
		CacheName = OtherComponent.CacheName;
		bIsSimulating = OtherComponent.bIsSimulating;
		bHasNotifyBreaks = OtherComponent.bHasNotifyBreaks;
		bPlaybackEnabled = OtherComponent.bPlaybackEnabled;
		bTriggered = OtherComponent.bTriggered;
		AbsoluteTime = OtherComponent.AbsoluteTime;
		TimeSinceTrigger = OtherComponent.TimeSinceTrigger;
		Cache = OtherComponent.Cache;
		TickRecord = OtherComponent.TickRecord;
		BestFitAdapter = OtherComponent.BestFitAdapter;
		SoftComponentRef = OtherComponent.SoftComponentRef;
	}

	FObservedComponent& operator=(const FObservedComponent& OtherComponent)
	{
		CacheName = OtherComponent.CacheName;
		bIsSimulating = OtherComponent.bIsSimulating;
		bHasNotifyBreaks = OtherComponent.bHasNotifyBreaks;
		bPlaybackEnabled = OtherComponent.bPlaybackEnabled;
		bTriggered = OtherComponent.bTriggered;
		AbsoluteTime = OtherComponent.AbsoluteTime;
		TimeSinceTrigger = OtherComponent.TimeSinceTrigger;
		Cache = OtherComponent.Cache;
		TickRecord = OtherComponent.TickRecord;
		BestFitAdapter = OtherComponent.BestFitAdapter;
		SoftComponentRef = OtherComponent.SoftComponentRef;
		
		return *this;
	}

	/** Unique name for the cache, used as a key into the cache collection */
	UPROPERTY(EditAnywhere, BlueprintReadWrite, Category = "Caching")
	FName CacheName;

	/** Deprecated hard object reference. Not working with sequencer and take recorder since
	 all the pointers from any other packages are cleared out. Use TSoftObjectPtr instead. */
	UE_DEPRECATED(5.1, "This property is going to be deleted. Use the SoftComponentRef instead")
	UPROPERTY()
	FComponentReference ComponentRef;

	/** The component observed by this object for either playback or recording */
	UPROPERTY(EditAnywhere, Category = "Caching", meta = (UseComponentPicker, AllowAnyActor))
	FSoftComponentReference SoftComponentRef;

	/** Capture of the initial state of the component before cache manager takes control. */
	UPROPERTY(EditAnywhere, BlueprintReadOnly, Category = "Caching")
	bool bIsSimulating;

<<<<<<< HEAD
	/** 
	* Capture the state of bNotifyBreaks of the component before cache manager takes control. 
	* this is because when recording the cache needs the component to have bNotifyBreaks set on the component 
	* to be able to properly record when clusters are breaking into smaller pieces
	*/
	bool bHasNotifyBreaks;

	/** Post serialize function to transfer datas from the deprecated TObjectPtr -> TSoftObjectPtr */
	void PostSerialize(const FArchive& Ar);

	/** Prepare runtime tick data for a new run */
	void ResetRuntimeData(const EStartMode ManagerStartMode);

	/** Check if the Observed component is enabled for a specific cache mode */
	bool IsEnabled(ECacheMode CacheMode) const;
=======
	/** Whether this component is enabled for playback, this allow a cache to hold many component but only replay some of them. */
	UPROPERTY(EditAnywhere, BlueprintReadWrite, Category = "Caching")
	bool bPlaybackEnabled;

	/** 
	* Capture the state of bNotifyBreaks of the component before cache manager takes control. 
	* this is because when recording the cache needs the component to have bNotifyBreaks set on the component 
	* to be able to properly record when clusters are breaking into smaller pieces
	*/
	bool bHasNotifyBreaks;

	/** Post serialize function to transfer datas from the deprecated TObjectPtr -> TSoftObjectPtr */
	CHAOSCACHING_API void PostSerialize(const FArchive& Ar);

	/** Prepare runtime tick data for a new run */
	CHAOSCACHING_API void ResetRuntimeData(const EStartMode ManagerStartMode);

	/** Check if the Observed component is enabled for a specific cache mode */
	CHAOSCACHING_API bool IsEnabled(ECacheMode CacheMode) const;
>>>>>>> 4af6daef

	/** Gets the component from the internal component ref */
	CHAOSCACHING_API UPrimitiveComponent* GetComponent(AActor* OwningActor);
	CHAOSCACHING_API UPrimitiveComponent* GetComponent(AActor* OwningActor) const;
	UE_DEPRECATED(5.3, "Use GetComponent(OwningActor) instead.")
	UPrimitiveComponent* GetComponent() { return GetComponent(nullptr); }
	UE_DEPRECATED(5.3, "Use GetComponent(OwningActor) instead.")
	UPrimitiveComponent* GetComponent() const { return GetComponent(nullptr); }

private:
	/** Whether this component is enabled for playback, this allow a cache to hold many component but only replay some of them. */
	UPROPERTY(EditAnywhere, Category = "Caching")
	bool bPlaybackEnabled;

private:
	friend class AChaosCacheManager;

	bool         bTriggered;          // Whether the observed component is active
	Chaos::FReal AbsoluteTime;        // Time since BeginPlay
	Chaos::FReal TimeSinceTrigger;    // Time since our trigger happened
	UChaosCache* Cache;               // Cache to play - picked up in BeginPlay on the manager.
	FPlaybackTickRecord TickRecord;   // Tick record to track where we are in playback

	Chaos::FComponentCacheAdapter* BestFitAdapter; // Cache a pointer to the best adapter, required for cache random access handling.
};

struct FPerSolverData
{
	/* Handles to solver events to push/pull cache data */
	FDelegateHandle PreSolveHandle;
	FDelegateHandle PreBufferHandle;
	FDelegateHandle PostSolveHandle;
	FDelegateHandle TeardownHandle;

	/** List of the tick records for each playback index, tracks where the last tick was */
	TArray<FPlaybackTickRecord> PlaybackTickRecords;
	/** List of indices for components tagged for playback - avoids iterating non playback components */
	TArray<int32> PlaybackIndices;
	/** List of indices for components tagged for record - avoids iterating non record components */
	TArray<int32> RecordIndices;
	/** List of particles in the solver that are pending a kinematic update to be pushed back to their owner */
	TArray<Chaos::TPBDRigidParticleHandle<Chaos::FReal, 3>*> PendingKinematicUpdates;
};

UCLASS(Experimental, MinimalAPI)
class AChaosCacheManager : public AActor
{
	GENERATED_BODY()

public:
	CHAOSCACHING_API AChaosCacheManager(const FObjectInitializer& ObjectInitializer = FObjectInitializer::Get());

	/**
	 * The Cache Collection asset to use for this observer. This can be used for playback and record simultaneously
	 * across multiple components depending on the settings for that component.
	 */
	UPROPERTY(EditInstanceOnly, Category = "Caching")
	TObjectPtr<UChaosCacheCollection> CacheCollection;

	/** How to use the cache - playback or record */
	UPROPERTY(EditAnywhere, Category = "Caching")
	ECacheMode CacheMode;

	/**
	* How to trigger the cache record or playback, timed will start counting at BeginPlay, Triggered will begin
	* counting from when the owning cache manager is requested to trigger the cache action
	* @see AChaosCacheManager::TriggerObservedComponent
	*/
	UPROPERTY(EditAnywhere, Category = "Caching")
	EStartMode StartMode;

	/**
	* Defines the (random access) time that represents the rest pose of the components managed by this cache.
	* When in Play mode, the components are set to the state provided by the caches at this evaluated time.
	*/
	UPROPERTY(EditAnywhere, Interp, BlueprintReadWrite, Category = "Caching", meta=(SequencerTrackClass="MovieSceneFloatTrack"))
	float StartTime;

	/** AActor interface */
	CHAOSCACHING_API void TickActor(float DeltaTime, enum ELevelTick TickType, FActorTickFunction& ThisTickFunction) override;
	/** end AActor interface */

	/** UObject interface */
<<<<<<< HEAD
	virtual void Serialize(FArchive& Ar) override;
=======
	CHAOSCACHING_API virtual void Serialize(FArchive& Ar) override;
>>>>>>> 4af6daef
#if WITH_EDITOR
	friend class IChaosCachingEditorPlugin;
#endif

#if WITH_EDITOR
<<<<<<< HEAD
	virtual void PostEditChangeProperty(FPropertyChangedEvent& PropertyChangedEvent) override;
=======
	CHAOSCACHING_API virtual void PostEditChangeProperty(FPropertyChangedEvent& PropertyChangedEvent) override;
>>>>>>> 4af6daef
#endif
	/** end UObject interface */

	/** Expose StartTime property to Sequencer. GetStartTime will be called on keys. */
	UFUNCTION(CallInEditor)
<<<<<<< HEAD
	void SetStartTime(float InStartTime);
=======
	CHAOSCACHING_API void SetStartTime(float InStartTime);
>>>>>>> 4af6daef

	/** 
	 * Resets all components back to the world space transform they had when the cache for them was originally recorded
	 * if one is available
	 */
	UFUNCTION(BlueprintCallable, Category = "Caching")
	CHAOSCACHING_API void ResetAllComponentTransforms();

	/**
	 * Resets the component at the specified index in the observed list back to the world space transform it had when the 
	 * cache for it was originally recorded if one is available
	 * @param InIndex Index of the component to reset
	 */
	UFUNCTION(BlueprintCallable, Category = "Caching")
	CHAOSCACHING_API void ResetSingleTransform(int32 InIndex);

#if WITH_EDITOR
	/**
	 * Set the component at the specified index in the observed array to be the selected component in the outliner.
	 * This will also make that component's owner the selected actor in the outliner.
	 */
	CHAOSCACHING_API void SelectComponent(int32 InIndex);
#endif

	/** Returns true if this cache manager is allowed to record caches. */
	bool CanRecord() const { return bCanRecord; }

	/** Initialize the cache adapters before playing/recording the cache. */
<<<<<<< HEAD
	void BeginEvaluate();
	
	/** Clean the cache adapters after playing/recording the cache.  */
	void EndEvaluate();
=======
	CHAOSCACHING_API void BeginEvaluate();
	
	/** Clean the cache adapters after playing/recording the cache.  */
	CHAOSCACHING_API void EndEvaluate();
>>>>>>> 4af6daef

	/** Accessor to the manager observed components (read only) */
	const TArray<FObservedComponent>& GetObservedComponents() const {return ObservedComponents;}

	/** Accessor to the manager observed components (read/write) */
	TArray<FObservedComponent>& GetObservedComponents() {return ObservedComponents;}

protected:

	/** AActor interface */
	CHAOSCACHING_API void BeginPlay() override;
	CHAOSCACHING_API void EndPlay(const EEndPlayReason::Type EndPlayReason) override;
	/** End AActor interface */
	
	/**	Handles physics thread pre-solve (push kinematic data for components under playback) */
<<<<<<< HEAD
    void HandlePreSolve(Chaos::FReal InDt, Chaos::FPhysicsSolverEvents* InSolver);
   
    /** Handles physics thread pre-buffer (mark dirty kinematic particles) */
    void HandlePreBuffer(Chaos::FReal InDt, Chaos::FPhysicsSolverEvents* InSolver);
   
    /** Handles physics thread post-solve (record data for components under record) */
    void HandlePostSolve(Chaos::FReal InDt, Chaos::FPhysicsSolverEvents* InSolver);
   
    /** Handles solver teardown due to solver destruction / stream-out */
    void HandleTeardown(Chaos::FPhysicsSolverEvents* InSolver);
	
	/** Evaluates and sets state for all observed components at the specified time. */
	void OnStartFrameChanged(Chaos::FReal InT);
=======
    CHAOSCACHING_API void HandlePreSolve(Chaos::FReal InDt, Chaos::FPhysicsSolverEvents* InSolver);
   
    /** Handles physics thread pre-buffer (mark dirty kinematic particles) */
    CHAOSCACHING_API void HandlePreBuffer(Chaos::FReal InDt, Chaos::FPhysicsSolverEvents* InSolver);
   
    /** Handles physics thread post-solve (record data for components under record) */
    CHAOSCACHING_API void HandlePostSolve(Chaos::FReal InDt, Chaos::FPhysicsSolverEvents* InSolver);
   
    /** Handles solver teardown due to solver destruction / stream-out */
    CHAOSCACHING_API void HandleTeardown(Chaos::FPhysicsSolverEvents* InSolver);
	
	/** Evaluates and sets state for all observed components at the specified time. */
	CHAOSCACHING_API void OnStartFrameChanged(Chaos::FReal InT);

	/**
	* change the cache collection for this player 
	* if the cache is playing or recording this will have no effect
	*/
	UFUNCTION(BlueprintCallable, Category = "Caching")
	CHAOSCACHING_API void SetCacheCollection(UChaosCacheCollection* InCacheCollection);
>>>>>>> 4af6daef

	/**
	 * Triggers a component to play or record.
	 * If the cache manager has an observed component entry for InComponent and it is a triggered entry
	 * this will begin the playback or record for that component, otherwise no action is taken.
	 * @param InComponent Component to trigger
	 */
	UFUNCTION(BlueprintCallable, Category = "Caching")
	CHAOSCACHING_API void TriggerComponent(UPrimitiveComponent* InComponent);

	/**
	 * Triggers a component to play or record.
	 * Searches the observed component list for an entry matching InCacheName and triggers the
	 * playback or recording of the linked observed component
	 * @param InCacheName Cache name to trigger
	 */
	UFUNCTION(BlueprintCallable, Category = "Caching")
	CHAOSCACHING_API void TriggerComponentByCache(FName InCacheName);

	/** Triggers the recording or playback of all observed components */
	UFUNCTION(BlueprintCallable, Category = "Caching")
	CHAOSCACHING_API void TriggerAll();

	/** Enable playback for a specific component using its cache name */
	UFUNCTION(BlueprintCallable, Category = "Caching")
	CHAOSCACHING_API void EnablePlaybackByCache(FName InCacheName, bool bEnable);

	/** Enable playback for a specific component using its index in the list of observed component */
	UFUNCTION(BlueprintCallable, Category = "Caching")
	CHAOSCACHING_API void EnablePlayback(int32 Index, bool bEnable);

	CHAOSCACHING_API FObservedComponent* FindObservedComponent(UPrimitiveComponent* InComponent);
	CHAOSCACHING_API FObservedComponent& AddNewObservedComponent(UPrimitiveComponent* InComponent);
	CHAOSCACHING_API FObservedComponent& FindOrAddObservedComponent(UPrimitiveComponent* InComponent);
	CHAOSCACHING_API void ClearObservedComponents();

	// Determines if the actor is allowed to record a cache.
	bool bCanRecord;

	// true if observed components are actively simulating, dynamically or kinematically.
	bool bIsSimulating;

	// Determines if the actor is allowed to record a cache.
	bool bCanRecord;

	// true if observed components are actively simulating, dynamically or kinematically.
	bool bIsSimulating;

private:
#if WITH_EDITOR
<<<<<<< HEAD
	void SetObservedComponentProperties(const ECacheMode& NewCacheMode);
=======
	CHAOSCACHING_API void SetObservedComponentProperties(const ECacheMode& NewCacheMode);
>>>>>>> 4af6daef
#endif
	
	friend class UActorFactoryCacheManager; // Allows the actor factory to set up the observed list. See UActorFactoryCacheManager::PostSpawnActor

	using FTickObservedFunction = TUniqueFunction<void(UChaosCache*, FObservedComponent&, Chaos::FComponentCacheAdapter*)>;

	/**
	 * Helper function to apply a callable to observed components if they've been triggered, all of the Dt/time
	 * bookkeeping is handled in one place
	 * @param InIndices Index list of the observed components to update
	 * @param InDt Delta for the tick
	 * @param InCallable Callable to fire if the observed component is active
	 */
	CHAOSCACHING_API void TickObservedComponents(const TArray<int32>& InIndices, Chaos::FReal InDt, FTickObservedFunction InCallable);

	/**
	* Stall on any in flight solver tasks that might call callbacks. Necessary before editing callbacks.
	*/
	CHAOSCACHING_API void WaitForObservedComponentSolverTasks();

	/** List of observed objects and their caches */
	UPROPERTY(EditAnywhere, Category = "Caching")
	TArray<FObservedComponent> ObservedComponents;

	/** 1-1 list of adapters for the observed components, populated on BeginEvaluate */
	TArray<Chaos::FComponentCacheAdapter*> ActiveAdapters;

	/** List of particles returned by the adapter as requiring a kinematic update */
	TMap<Chaos::FPhysicsSolverEvents*, FPerSolverData> PerSolverData;

	/** Lists of currently open caches that need to be closed when complete */
	TArray<TTuple<FCacheUserToken, UChaosCache*>> OpenRecordCaches;
	TArray<TTuple<FCacheUserToken, UChaosCache*>> OpenPlaybackCaches;
<<<<<<< HEAD
};

UCLASS(Experimental)
class CHAOSCACHING_API AChaosCachePlayer : public AChaosCacheManager
=======

	// since the object persists
	float StartTimeAtBeginPlay;
};

UCLASS(Experimental, MinimalAPI)
class AChaosCachePlayer : public AChaosCacheManager
>>>>>>> 4af6daef
{
	GENERATED_BODY()

public:
<<<<<<< HEAD
	AChaosCachePlayer(const FObjectInitializer& ObjectInitializer = FObjectInitializer::Get());
=======
	CHAOSCACHING_API AChaosCachePlayer(const FObjectInitializer& ObjectInitializer = FObjectInitializer::Get());
>>>>>>> 4af6daef

};

#if UE_ENABLE_INCLUDE_ORDER_DEPRECATED_IN_5_2
#include "Adapters/CacheAdapter.h"
#include "Chaos/Core.h"
#endif<|MERGE_RESOLUTION|>--- conflicted
+++ resolved
@@ -40,24 +40,15 @@
 }
 
 USTRUCT(BlueprintType)
-<<<<<<< HEAD
-struct CHAOSCACHING_API FObservedComponent
-=======
 struct FObservedComponent
->>>>>>> 4af6daef
 {
 	GENERATED_BODY()
 
 	FObservedComponent()
 		: CacheName(NAME_None)
 		, bIsSimulating(true)
-<<<<<<< HEAD
-		, bHasNotifyBreaks(false)
-		, bPlaybackEnabled(true)
-=======
 		, bPlaybackEnabled(true)
 		, bHasNotifyBreaks(false)
->>>>>>> 4af6daef
 		, Cache(nullptr)
 		, BestFitAdapter(nullptr)
 	{
@@ -113,7 +104,10 @@
 	UPROPERTY(EditAnywhere, BlueprintReadOnly, Category = "Caching")
 	bool bIsSimulating;
 
-<<<<<<< HEAD
+	/** Whether this component is enabled for playback, this allow a cache to hold many component but only replay some of them. */
+	UPROPERTY(EditAnywhere, BlueprintReadWrite, Category = "Caching")
+	bool bPlaybackEnabled;
+
 	/** 
 	* Capture the state of bNotifyBreaks of the component before cache manager takes control. 
 	* this is because when recording the cache needs the component to have bNotifyBreaks set on the component 
@@ -122,26 +116,6 @@
 	bool bHasNotifyBreaks;
 
 	/** Post serialize function to transfer datas from the deprecated TObjectPtr -> TSoftObjectPtr */
-	void PostSerialize(const FArchive& Ar);
-
-	/** Prepare runtime tick data for a new run */
-	void ResetRuntimeData(const EStartMode ManagerStartMode);
-
-	/** Check if the Observed component is enabled for a specific cache mode */
-	bool IsEnabled(ECacheMode CacheMode) const;
-=======
-	/** Whether this component is enabled for playback, this allow a cache to hold many component but only replay some of them. */
-	UPROPERTY(EditAnywhere, BlueprintReadWrite, Category = "Caching")
-	bool bPlaybackEnabled;
-
-	/** 
-	* Capture the state of bNotifyBreaks of the component before cache manager takes control. 
-	* this is because when recording the cache needs the component to have bNotifyBreaks set on the component 
-	* to be able to properly record when clusters are breaking into smaller pieces
-	*/
-	bool bHasNotifyBreaks;
-
-	/** Post serialize function to transfer datas from the deprecated TObjectPtr -> TSoftObjectPtr */
 	CHAOSCACHING_API void PostSerialize(const FArchive& Ar);
 
 	/** Prepare runtime tick data for a new run */
@@ -149,7 +123,6 @@
 
 	/** Check if the Observed component is enabled for a specific cache mode */
 	CHAOSCACHING_API bool IsEnabled(ECacheMode CacheMode) const;
->>>>>>> 4af6daef
 
 	/** Gets the component from the internal component ref */
 	CHAOSCACHING_API UPrimitiveComponent* GetComponent(AActor* OwningActor);
@@ -158,11 +131,6 @@
 	UPrimitiveComponent* GetComponent() { return GetComponent(nullptr); }
 	UE_DEPRECATED(5.3, "Use GetComponent(OwningActor) instead.")
 	UPrimitiveComponent* GetComponent() const { return GetComponent(nullptr); }
-
-private:
-	/** Whether this component is enabled for playback, this allow a cache to hold many component but only replay some of them. */
-	UPROPERTY(EditAnywhere, Category = "Caching")
-	bool bPlaybackEnabled;
 
 private:
 	friend class AChaosCacheManager;
@@ -233,31 +201,19 @@
 	/** end AActor interface */
 
 	/** UObject interface */
-<<<<<<< HEAD
-	virtual void Serialize(FArchive& Ar) override;
-=======
 	CHAOSCACHING_API virtual void Serialize(FArchive& Ar) override;
->>>>>>> 4af6daef
 #if WITH_EDITOR
 	friend class IChaosCachingEditorPlugin;
 #endif
 
 #if WITH_EDITOR
-<<<<<<< HEAD
-	virtual void PostEditChangeProperty(FPropertyChangedEvent& PropertyChangedEvent) override;
-=======
 	CHAOSCACHING_API virtual void PostEditChangeProperty(FPropertyChangedEvent& PropertyChangedEvent) override;
->>>>>>> 4af6daef
 #endif
 	/** end UObject interface */
 
 	/** Expose StartTime property to Sequencer. GetStartTime will be called on keys. */
 	UFUNCTION(CallInEditor)
-<<<<<<< HEAD
-	void SetStartTime(float InStartTime);
-=======
 	CHAOSCACHING_API void SetStartTime(float InStartTime);
->>>>>>> 4af6daef
 
 	/** 
 	 * Resets all components back to the world space transform they had when the cache for them was originally recorded
@@ -286,17 +242,10 @@
 	bool CanRecord() const { return bCanRecord; }
 
 	/** Initialize the cache adapters before playing/recording the cache. */
-<<<<<<< HEAD
-	void BeginEvaluate();
-	
-	/** Clean the cache adapters after playing/recording the cache.  */
-	void EndEvaluate();
-=======
 	CHAOSCACHING_API void BeginEvaluate();
 	
 	/** Clean the cache adapters after playing/recording the cache.  */
 	CHAOSCACHING_API void EndEvaluate();
->>>>>>> 4af6daef
 
 	/** Accessor to the manager observed components (read only) */
 	const TArray<FObservedComponent>& GetObservedComponents() const {return ObservedComponents;}
@@ -312,21 +261,6 @@
 	/** End AActor interface */
 	
 	/**	Handles physics thread pre-solve (push kinematic data for components under playback) */
-<<<<<<< HEAD
-    void HandlePreSolve(Chaos::FReal InDt, Chaos::FPhysicsSolverEvents* InSolver);
-   
-    /** Handles physics thread pre-buffer (mark dirty kinematic particles) */
-    void HandlePreBuffer(Chaos::FReal InDt, Chaos::FPhysicsSolverEvents* InSolver);
-   
-    /** Handles physics thread post-solve (record data for components under record) */
-    void HandlePostSolve(Chaos::FReal InDt, Chaos::FPhysicsSolverEvents* InSolver);
-   
-    /** Handles solver teardown due to solver destruction / stream-out */
-    void HandleTeardown(Chaos::FPhysicsSolverEvents* InSolver);
-	
-	/** Evaluates and sets state for all observed components at the specified time. */
-	void OnStartFrameChanged(Chaos::FReal InT);
-=======
     CHAOSCACHING_API void HandlePreSolve(Chaos::FReal InDt, Chaos::FPhysicsSolverEvents* InSolver);
    
     /** Handles physics thread pre-buffer (mark dirty kinematic particles) */
@@ -347,7 +281,6 @@
 	*/
 	UFUNCTION(BlueprintCallable, Category = "Caching")
 	CHAOSCACHING_API void SetCacheCollection(UChaosCacheCollection* InCacheCollection);
->>>>>>> 4af6daef
 
 	/**
 	 * Triggers a component to play or record.
@@ -390,19 +323,9 @@
 	// true if observed components are actively simulating, dynamically or kinematically.
 	bool bIsSimulating;
 
-	// Determines if the actor is allowed to record a cache.
-	bool bCanRecord;
-
-	// true if observed components are actively simulating, dynamically or kinematically.
-	bool bIsSimulating;
-
 private:
 #if WITH_EDITOR
-<<<<<<< HEAD
-	void SetObservedComponentProperties(const ECacheMode& NewCacheMode);
-=======
 	CHAOSCACHING_API void SetObservedComponentProperties(const ECacheMode& NewCacheMode);
->>>>>>> 4af6daef
 #endif
 	
 	friend class UActorFactoryCacheManager; // Allows the actor factory to set up the observed list. See UActorFactoryCacheManager::PostSpawnActor
@@ -436,12 +359,6 @@
 	/** Lists of currently open caches that need to be closed when complete */
 	TArray<TTuple<FCacheUserToken, UChaosCache*>> OpenRecordCaches;
 	TArray<TTuple<FCacheUserToken, UChaosCache*>> OpenPlaybackCaches;
-<<<<<<< HEAD
-};
-
-UCLASS(Experimental)
-class CHAOSCACHING_API AChaosCachePlayer : public AChaosCacheManager
-=======
 
 	// since the object persists
 	float StartTimeAtBeginPlay;
@@ -449,16 +366,11 @@
 
 UCLASS(Experimental, MinimalAPI)
 class AChaosCachePlayer : public AChaosCacheManager
->>>>>>> 4af6daef
 {
 	GENERATED_BODY()
 
 public:
-<<<<<<< HEAD
-	AChaosCachePlayer(const FObjectInitializer& ObjectInitializer = FObjectInitializer::Get());
-=======
 	CHAOSCACHING_API AChaosCachePlayer(const FObjectInitializer& ObjectInitializer = FObjectInitializer::Get());
->>>>>>> 4af6daef
 
 };
 
