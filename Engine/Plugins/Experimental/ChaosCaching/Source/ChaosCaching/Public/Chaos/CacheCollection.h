--- conflicted
+++ resolved
@@ -13,30 +13,18 @@
 public:
 
 	//~ Begin UObject Interface
-<<<<<<< HEAD
-	virtual void GetAssetRegistryTags(TArray<FAssetRegistryTag>& OutTags) const override;
-	//~ End UObject Interface
-	
-	UChaosCache* FindCache(const FName& CacheName) const;
-	UChaosCache* FindOrAddCache(const FName& CacheName);
-=======
 	CHAOSCACHING_API virtual void GetAssetRegistryTags(TArray<FAssetRegistryTag>& OutTags) const override;
 	//~ End UObject Interface
 	
 	CHAOSCACHING_API UChaosCache* FindCache(const FName& CacheName) const;
 	CHAOSCACHING_API UChaosCache* FindOrAddCache(const FName& CacheName);
->>>>>>> 4af6daef
 
 	CHAOSCACHING_API void FlushAllCacheWrites();
 
 	const TArray<UChaosCache*>& GetCaches() const {return Caches;}
 
 	/** Return the max duration of all the caches stored in the collection */
-<<<<<<< HEAD
-	float GetMaxDuration() const;
-=======
 	CHAOSCACHING_API float GetMaxDuration() const;
->>>>>>> 4af6daef
 
 	UPROPERTY(EditAnywhere, Instanced, Category="Caching", meta=(EditFixedOrder))
 	TArray<TObjectPtr<UChaosCache>> Caches;
