--- conflicted
+++ resolved
@@ -22,9 +22,6 @@
 					"PhysicsCore",
 					"ChaosCaching",
 					"GeometryCollectionEngine",
-<<<<<<< HEAD
-					"LevelEditor"
-=======
 					"LevelEditor",
 					"LevelSequence",
                     "MovieScene",
@@ -37,7 +34,6 @@
 					"TakeRecorder",
 					"SceneOutliner",
 					"TakeTrackRecorders",
->>>>>>> d731a049
 				});
 
 			SetupModulePhysicsSupport(Target);
