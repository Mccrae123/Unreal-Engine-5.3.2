--- conflicted
+++ resolved
@@ -57,11 +57,7 @@
     if ((GetStaticMesh() == nullptr) ||
 		(GetStaticMesh()->GetRenderData() == nullptr) ||
 		(GetStaticMesh()->GetRenderData()->LODResources.Num() == 0) ||
-<<<<<<< HEAD
-		(GetStaticMesh()->GetRenderData()->LODResources[GetStaticMesh()->GetMinLOD().GetValue()].VertexBuffers.PositionVertexBuffer.GetNumVertices() == 0))
-=======
 		(GetStaticMesh()->GetRenderData()->LODResources[GetStaticMesh()->GetMinLODIdx()].VertexBuffers.PositionVertexBuffer.GetNumVertices() == 0))
->>>>>>> 6bbb88c8
     {
         return nullptr;
     }
