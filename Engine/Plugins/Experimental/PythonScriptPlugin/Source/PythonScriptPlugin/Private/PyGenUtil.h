// Copyright Epic Games, Inc. All Rights Reserved.

#pragma once

#include "IncludePython.h"
#include "PyPtr.h"
#include "PyConstant.h"
#include "PyMethodWithClosure.h"
#include "CoreMinimal.h"
#include "UObject/ObjectMacros.h"
#include "UObject/WeakObjectPtr.h"
#include "UObject/WeakObjectPtrTemplates.h"
#include "UObject/PropertyAccessUtil.h"
#include "UObject/WeakFieldPtr.h"

#if WITH_PYTHON

struct FOutParmRec;
struct FPyWrapperBaseMetaData;

struct FReportPythonGenerationIssue_Private
{
	static FORCEINLINE void ConditionalBreak(const ELogVerbosity::Type InVerbosity)
	{
		if (InVerbosity <= ELogVerbosity::Error && FPlatformMisc::IsDebuggerPresent())
		{
			UE_DEBUG_BREAK();
		}
	}
};

#define REPORT_PYTHON_GENERATION_ISSUE(Verbosity, Format, ...)	\
	UE_LOG(LogPython, Verbosity, Format, ##__VA_ARGS__);		\
	FReportPythonGenerationIssue_Private::ConditionalBreak(ELogVerbosity::Verbosity);

namespace PyGenUtil
{
	extern const FName ScriptNameMetaDataKey;
	extern const FName ScriptNoExportMetaDataKey;
	extern const FName ScriptMethodMetaDataKey;
	extern const FName ScriptMethodSelfReturnMetaDataKey;
	extern const FName ScriptOperatorMetaDataKey;
	extern const FName ScriptConstantMetaDataKey;
	extern const FName ScriptConstantHostMetaDataKey;
	extern const FName BlueprintTypeMetaDataKey;
	extern const FName NotBlueprintTypeMetaDataKey;
	extern const FName BlueprintSpawnableComponentMetaDataKey;
	extern const FName BlueprintGetterMetaDataKey;
	extern const FName BlueprintSetterMetaDataKey;
	extern const FName BlueprintInternalUseOnlyMetaDataKey;
	extern const FName CustomThunkMetaDataKey;
	extern const FName HasNativeMakeMetaDataKey;
	extern const FName HasNativeBreakMetaDataKey;
	extern const FName NativeBreakFuncMetaDataKey;
	extern const FName NativeMakeFuncMetaDataKey;
	extern const FName DeprecatedPropertyMetaDataKey;
	extern const FName DeprecatedFunctionMetaDataKey;
	extern const FName DeprecationMessageMetaDataKey;

	/** Name used by the Python equivalent of PostInitProperties */
	static const char* PostInitFuncName = "_post_init";

	/** Buffer for storing the UTF-8 strings used by Python types */
	typedef TArray<char> FUTF8Buffer;

	/** Case sensitive hashing function for TMap */
	template <typename ValueType>
	struct FCaseSensitiveStringMapFuncs : BaseKeyFuncs<ValueType, FString, /*bInAllowDuplicateKeys*/false>
	{
		static FORCEINLINE const FString& GetSetKey(const TPair<FString, ValueType>& Element)
		{
			return Element.Key;
		}
		static FORCEINLINE bool Matches(const FString& A, const FString& B)
		{
			return A.Equals(B, ESearchCase::CaseSensitive);
		}
		static FORCEINLINE uint32 GetKeyHash(const FString& Key)
		{
			return FCrc::StrCrc32<TCHAR>(*Key);
		}
	};

	/** Stores the information about a native Python module */
	struct FNativePythonModule
	{
		FNativePythonModule()
			: PyModule(nullptr)
			, PyModuleMethods(nullptr)
			, PyModuleTypes()
		{
		}

		FNativePythonModule(FNativePythonModule&&) = default;
		FNativePythonModule(const FNativePythonModule&) = default;
		FNativePythonModule& operator=(FNativePythonModule&&) = default;
		FNativePythonModule& operator=(const FNativePythonModule&) = default;

		/** Add the given type to this module (the type must have had PyType_Ready called on it) */
		void AddType(PyTypeObject* InType);

		/** Pointer to the native Python module */
		PyObject* PyModule;

		/** Pointer to a null-terminated array of methods exposed in this module (if any) */
		PyMethodDef* PyModuleMethods;

		/** Array of types exposed in this module (if any) */
		TArray<PyTypeObject*> PyModuleTypes;
	};

	/** Stores the data needed by a runtime generated Python parameter */
	struct FGeneratedWrappedMethodParameter
	{
		FGeneratedWrappedMethodParameter()
			: ParamProp(nullptr)
		{
		}

		FGeneratedWrappedMethodParameter(FGeneratedWrappedMethodParameter&&) = default;
		FGeneratedWrappedMethodParameter(const FGeneratedWrappedMethodParameter&) = default;
		FGeneratedWrappedMethodParameter& operator=(FGeneratedWrappedMethodParameter&&) = default;
		FGeneratedWrappedMethodParameter& operator=(const FGeneratedWrappedMethodParameter&) = default;

		/** The name of the parameter */
		FUTF8Buffer ParamName;

		/** The Unreal property for this parameter */
		const FProperty* ParamProp;

		/** The default Unreal ExportText value of this parameter; parameters with this set are considered optional */
		TOptional<FString> ParamDefaultValue;
	};

	/** Stores the data needed to call an Unreal function via Python */
	struct FGeneratedWrappedFunction
	{
		enum ESetFunctionFlags
		{
			SFF_None = 0,
			SFF_CalculateDeprecationState = 1<<0,
			SFF_ExtractParameters = 1<<1,
			SFF_All = SFF_CalculateDeprecationState | SFF_ExtractParameters,
		};

		FGeneratedWrappedFunction()
			: Func(nullptr)
		{
		}

		FGeneratedWrappedFunction(FGeneratedWrappedFunction&&) = default;
		FGeneratedWrappedFunction(const FGeneratedWrappedFunction&) = default;
		FGeneratedWrappedFunction& operator=(FGeneratedWrappedFunction&&) = default;
		FGeneratedWrappedFunction& operator=(const FGeneratedWrappedFunction&) = default;

		/** Set the function, optionally also calculating some data about it */
		void SetFunction(const UFunction* InFunc, const uint32 InSetFuncFlags = SFF_All);

		/** The Unreal function to call (static dispatch) */
		const UFunction* Func;

		/** Array of input parameters associated with the function */
		TArray<FGeneratedWrappedMethodParameter> InputParams;

		/** Array of output (including return) parameters associated with the function */
		TArray<FGeneratedWrappedMethodParameter> OutputParams;

		/** Set if this function is deprecated and using it should emit a deprecation warning */
		TOptional<FString> DeprecationMessage;
	};

	/** Stores the data needed by a runtime generated Python method */
	struct FGeneratedWrappedMethod
	{
		FGeneratedWrappedMethod()
			: MethodCallback(nullptr)
			, MethodFlags(0)
		{
		}

		FGeneratedWrappedMethod(FGeneratedWrappedMethod&&) = default;
		FGeneratedWrappedMethod(const FGeneratedWrappedMethod&) = default;
		FGeneratedWrappedMethod& operator=(FGeneratedWrappedMethod&&) = default;
		FGeneratedWrappedMethod& operator=(const FGeneratedWrappedMethod&) = default;

		/** Convert this wrapper type to its Python type */
		void ToPython(FPyMethodWithClosureDef& OutPyMethod) const;

		/** The name of the method */
		FUTF8Buffer MethodName;

		/** The doc string of the method */
		FUTF8Buffer MethodDoc;

		/** The Unreal function for this method */
		FGeneratedWrappedFunction MethodFunc;

		/* The C function this method should call */
		PyCFunctionWithClosure MethodCallback;

		/* The METH_ flags for this method */
		int MethodFlags;
	};

	/** Stores the data needed for a set of runtime generated Python methods */
	struct FGeneratedWrappedMethods
	{
		FGeneratedWrappedMethods() = default;
		FGeneratedWrappedMethods(FGeneratedWrappedMethods&&) = default;
		FGeneratedWrappedMethods(const FGeneratedWrappedMethods&) = delete;
		FGeneratedWrappedMethods& operator=(FGeneratedWrappedMethods&&) = default;
		FGeneratedWrappedMethods& operator=(const FGeneratedWrappedMethods&) = delete;

		/** Called to ready the generated methods with Python */
		void Finalize();

		/** Array of methods associated from the wrapped type */
		TArray<FGeneratedWrappedMethod> TypeMethods;

		/** The Python methods that were generated from TypeMethods (in Finalize) */
		TArray<FPyMethodWithClosureDef> PyMethods;
	};

	/** Stores the data needed by a runtime generated Python method that is dynamically created and registered post-finalize of its owner type (for hoisting util functions onto structs) */
	struct FGeneratedWrappedDynamicMethod : public FGeneratedWrappedMethod
	{
		FGeneratedWrappedDynamicMethod() = default;
		FGeneratedWrappedDynamicMethod(FGeneratedWrappedDynamicMethod&&) = default;
		FGeneratedWrappedDynamicMethod(const FGeneratedWrappedDynamicMethod&) = default;
		FGeneratedWrappedDynamicMethod& operator=(FGeneratedWrappedDynamicMethod&&) = default;
		FGeneratedWrappedDynamicMethod& operator=(const FGeneratedWrappedDynamicMethod&) = default;

		/** The 'self' parameter information (this parameter is set to the instance that calls the method) */
		FGeneratedWrappedMethodParameter SelfParam;

		/** The 'self' return information (this value overwrites the instance that calls the method) */
		FGeneratedWrappedMethodParameter SelfReturn;
	};

	/** Stores the data needed by a runtime generated Python method that is dynamically created and registered post-finalize of its owner struct type (for hoisting util functions onto other types) */
	struct FGeneratedWrappedDynamicMethodWithClosure : public FGeneratedWrappedDynamicMethod
	{
		FGeneratedWrappedDynamicMethodWithClosure() = default;
		FGeneratedWrappedDynamicMethodWithClosure(FGeneratedWrappedDynamicMethodWithClosure&&) = default;
		FGeneratedWrappedDynamicMethodWithClosure(const FGeneratedWrappedDynamicMethodWithClosure&) = delete;
		FGeneratedWrappedDynamicMethodWithClosure& operator=(FGeneratedWrappedDynamicMethodWithClosure&&) = default;
		FGeneratedWrappedDynamicMethodWithClosure& operator=(const FGeneratedWrappedDynamicMethodWithClosure&) = delete;

		/** Called to ready the generated method for Python */
		void Finalize();

		/** Python method that was generated from this method */
		FPyMethodWithClosureDef PyMethod;
	};

	/** Mixin used to add dynamic method support to a type (base for common non-templated functionality) */
	struct FGeneratedWrappedDynamicMethodsMixinBase
	{
		FGeneratedWrappedDynamicMethodsMixinBase() = default;
		FGeneratedWrappedDynamicMethodsMixinBase(FGeneratedWrappedDynamicMethodsMixinBase&&) = default;
		FGeneratedWrappedDynamicMethodsMixinBase(const FGeneratedWrappedDynamicMethodsMixinBase&) = delete;
		FGeneratedWrappedDynamicMethodsMixinBase& operator=(FGeneratedWrappedDynamicMethodsMixinBase&&) = default;
		FGeneratedWrappedDynamicMethodsMixinBase& operator=(const FGeneratedWrappedDynamicMethodsMixinBase&) = delete;

		/** Called to add a dynamic method to the Python type (this should only be called post-finalize) */
		void AddDynamicMethodImpl(FGeneratedWrappedDynamicMethod&& InDynamicMethod, PyTypeObject* InPyType);

		/** Array of dynamic methods associated with this type (call AddDynamicMethod to add methods) */
		TArray<TSharedRef<FGeneratedWrappedDynamicMethodWithClosure>> DynamicMethods;
	};

	/** Mixin used to add dynamic method support to a type */
	template <typename MixedIntoType>
	struct TGeneratedWrappedDynamicMethodsMixin : public FGeneratedWrappedDynamicMethodsMixinBase
	{
		TGeneratedWrappedDynamicMethodsMixin() = default;
		TGeneratedWrappedDynamicMethodsMixin(TGeneratedWrappedDynamicMethodsMixin&&) = default;
		TGeneratedWrappedDynamicMethodsMixin(const TGeneratedWrappedDynamicMethodsMixin&) = delete;
		TGeneratedWrappedDynamicMethodsMixin& operator=(TGeneratedWrappedDynamicMethodsMixin&&) = default;
		TGeneratedWrappedDynamicMethodsMixin& operator=(const TGeneratedWrappedDynamicMethodsMixin&) = delete;

		/** Called to add a dynamic method to the Python type (this should only be called post-finalize) */
		void AddDynamicMethod(FGeneratedWrappedDynamicMethod&& InDynamicMethod)
		{
			AddDynamicMethodImpl(MoveTemp(InDynamicMethod), &static_cast<MixedIntoType*>(this)->PyType);
		}
	};

	/** Operator types supported by Python */
	enum class EGeneratedWrappedOperatorType : uint8
	{
		Bool = 0,			// bool
		Equal,				// ==
		NotEqual,			// !=
		Less,				// <
		LessEqual,			// <=
		Greater,			// >
		GreaterEqual,		// >=
		Add,				// +
		InlineAdd,			// +=
		Subtract,			// -
		InlineSubtract,		// -=
		Multiply,			// *
		InlineMultiply,		// *=
		Divide,				// /
		InlineDivide,		// /=
		Modulus,			// %
		InlineModulus,		// %=
		And,				// &
		InlineAnd,			// &=
		Or,					// |
		InlineOr,			// |=
		Xor,				// ^
		InlineXor,			// ^=
		RightShift,			// >>
		InlineRightShift,	// >>=
		LeftShift,			// <<
		InlineLeftShift,	// <<=
		Negated,			// -obj prefix operator
		Num,
	};

	/** Stores the signature definition of a runtime generated Python operator stack function */
	struct FGeneratedWrappedOperatorSignature
	{
		enum class EType
		{
			/** This operator type should be void */
			None,
			/** This operator type can be anything */
			Any,
			/** This operator type should be a struct (of the same type as 'self') */
			Struct,
			/** This operator type should be a bool */
			Bool
		};

		FGeneratedWrappedOperatorSignature()
			: OpType(EGeneratedWrappedOperatorType::Num)
			, OpTypeStr(TEXT(""))
			, PyFuncName(TEXT(""))
			, ReturnType(EType::None)
			, OtherType(EType::None)
		{
		}

		FGeneratedWrappedOperatorSignature(const EGeneratedWrappedOperatorType InOpType, const TCHAR* InOpTypeStr, const TCHAR* InPyFuncName, const EType InReturnType, const EType InOtherType)
			: OpType(InOpType)
			, OpTypeStr(InOpTypeStr)
			, PyFuncName(InPyFuncName)
			, ReturnType(InReturnType)
			, OtherType(InOtherType)
		{
		}

		/**
		 * Given an operator type, return its signature
		 */
		static const FGeneratedWrappedOperatorSignature& OpTypeToSignature(const EGeneratedWrappedOperatorType InOpType);

		/**
		 * Given a potential operator string, try and convert it to a known operator signature
		 * @return true if the conversion was a success, false otherwise
		 */
		static bool StringToSignature(const TCHAR* InStr, FGeneratedWrappedOperatorSignature& OutSignature);

		/**
		 * Validate that the given parameter is compatible with the expected type.
		 */
		static bool ValidateParam(const FGeneratedWrappedMethodParameter& InParam, const EType InType, const UScriptStruct* InStructType, FString* OutError = nullptr);

		/**
		 * Get the number of input parameter that are expected by this operator.
		 */
		int32 GetInputParamCount() const;

		/**
		 * Get the number of output parameter that are expected by this operator.
		 */
		int32 GetOutputParamCount() const;

		/** The operator enum value */
		EGeneratedWrappedOperatorType OpType;

		/** The string representation of this operator (see the comments on EGeneratedWrappedOperatorType) */
		const TCHAR* OpTypeStr;

		/** The name of the function used in Python for this operator) */
		const TCHAR* PyFuncName;

		/** The type that is required by the return value of this operator (a struct return implies a 'self' return) */
		EType ReturnType;

		/** The type that is required by the other value of this operator (for binary operators) */
		EType OtherType;
	};

	/** Stores the data needed by a runtime generated Python operator stack function */
	struct FGeneratedWrappedOperatorFunction
	{
		FGeneratedWrappedOperatorFunction() = default;
		FGeneratedWrappedOperatorFunction(FGeneratedWrappedOperatorFunction&&) = default;
		FGeneratedWrappedOperatorFunction(const FGeneratedWrappedOperatorFunction&) = default;
		FGeneratedWrappedOperatorFunction& operator=(FGeneratedWrappedOperatorFunction&&) = default;
		FGeneratedWrappedOperatorFunction& operator=(const FGeneratedWrappedOperatorFunction&) = default;

		/** Set the function, validating that it's compatible with the given signature */
		bool SetFunction(const UFunction* InFunc, const FGeneratedWrappedOperatorSignature& InSignature, FString* OutError = nullptr);
		bool SetFunction(const FGeneratedWrappedFunction& InFuncDef, const FGeneratedWrappedOperatorSignature& InSignature, FString* OutError = nullptr);

		/** The Unreal function to call (static dispatch) */
		const UFunction* Func;

		/** The 'self' parameter information (this parameter is set to the instance that calls the function) */
		FGeneratedWrappedMethodParameter SelfParam;

		/** The 'self' return information (this value overwrites the instance that calls the function) */
		FGeneratedWrappedMethodParameter SelfReturn;

		/** The 'other' parameter information (for binary operators) */
		FGeneratedWrappedMethodParameter OtherParam;

		/** The return parameter information */
		FGeneratedWrappedMethodParameter ReturnParam;

		/** Array of additional defaulted input parameters */
		TArray<FGeneratedWrappedMethodParameter> AdditionalParams;
	};

	/** Stores the data needed by a runtime generated Python operator stack that is dynamically created and registered post-finalize of its owner type (for hoisting operators onto other types) */
	struct FGeneratedWrappedOperatorStack
	{
		FGeneratedWrappedOperatorStack() = default;
		FGeneratedWrappedOperatorStack(FGeneratedWrappedOperatorStack&&) = default;
		FGeneratedWrappedOperatorStack(const FGeneratedWrappedOperatorStack&) = default;
		FGeneratedWrappedOperatorStack& operator=(FGeneratedWrappedOperatorStack&&) = default;
		FGeneratedWrappedOperatorStack& operator=(const FGeneratedWrappedOperatorStack&) = default;

		/** Array of operator functions associated with this operator stack */
		TArray<FGeneratedWrappedOperatorFunction> Funcs;
	};

	/** Stores the data needed to access an Unreal property via Python */
	struct FGeneratedWrappedProperty
	{
		enum ESetPropertyFlags
		{
			SPF_None = 0,
			SPF_CalculateDeprecationState = 1<<0,
			SPF_All = SPF_CalculateDeprecationState,
		};

		FGeneratedWrappedProperty()
			: Prop(nullptr)
		{
		}

		FGeneratedWrappedProperty(FGeneratedWrappedProperty&&) = default;
		FGeneratedWrappedProperty(const FGeneratedWrappedProperty&) = default;
		FGeneratedWrappedProperty& operator=(FGeneratedWrappedProperty&&) = default;
		FGeneratedWrappedProperty& operator=(const FGeneratedWrappedProperty&) = default;

		/** Set the property, optionally also calculating some data about it */
		void SetProperty(const FProperty* InProp, const uint32 InSetPropFlags = SPF_All);

		/** The Unreal property to access */
		const FProperty* Prop;

		/** Set if this property is deprecated and using it should emit a deprecation warning */
		TOptional<FString> DeprecationMessage;
	};

	/** Stores the data needed by a runtime generated Python get/set */
	struct FGeneratedWrappedGetSet
	{
		FGeneratedWrappedGetSet()
			: GetCallback(nullptr)
			, SetCallback(nullptr)
		{
		}

		FGeneratedWrappedGetSet(FGeneratedWrappedGetSet&&) = default;
		FGeneratedWrappedGetSet(const FGeneratedWrappedGetSet&) = default;
		FGeneratedWrappedGetSet& operator=(FGeneratedWrappedGetSet&&) = default;
		FGeneratedWrappedGetSet& operator=(const FGeneratedWrappedGetSet&) = default;

		/** Convert this wrapper type to its Python type */
		void ToPython(PyGetSetDef& OutPyGetSet) const;

		/** The name of the get/set */
		FUTF8Buffer GetSetName;

		/** The doc string of the get/set */
		FUTF8Buffer GetSetDoc;

		/** The Unreal property for this get/set */
		FGeneratedWrappedProperty Prop;

		/** The Unreal function for the get (if any) */
		FGeneratedWrappedFunction GetFunc;

		/** The Unreal function for the set (if any) */
		FGeneratedWrappedFunction SetFunc;

		/* The C function that should be called for get */
		getter GetCallback;

		/* The C function that should be called for set */
		setter SetCallback;
	};

	/** Stores the data needed for a set of runtime generated Python get/sets */
	struct FGeneratedWrappedGetSets
	{
		FGeneratedWrappedGetSets() = default;
		FGeneratedWrappedGetSets(FGeneratedWrappedGetSets&&) = default;
		FGeneratedWrappedGetSets(const FGeneratedWrappedGetSets&) = delete;
		FGeneratedWrappedGetSets& operator=(FGeneratedWrappedGetSets&&) = default;
		FGeneratedWrappedGetSets& operator=(const FGeneratedWrappedGetSets&) = delete;

		/** Called to ready the generated get/sets with Python */
		void Finalize();

		/** Array of get/sets from the wrapped type */
		TArray<FGeneratedWrappedGetSet> TypeGetSets;

		/** The Python get/sets that were generated from TypeGetSets (in Finalize) */
		TArray<PyGetSetDef> PyGetSets;
	};

	/** Stores the data needed by a runtime generated Python constant */
	struct FGeneratedWrappedConstant
	{
		FGeneratedWrappedConstant() = default;
		FGeneratedWrappedConstant(FGeneratedWrappedConstant&&) = default;
		FGeneratedWrappedConstant(const FGeneratedWrappedConstant&) = default;
		FGeneratedWrappedConstant& operator=(FGeneratedWrappedConstant&&) = default;
		FGeneratedWrappedConstant& operator=(const FGeneratedWrappedConstant&) = default;

		/** Convert this wrapper type to its Python type */
		void ToPython(FPyConstantDef& OutPyConstant) const;

		/** The name of the constant */
		FUTF8Buffer ConstantName;

		/** The doc string of the constant */
		FUTF8Buffer ConstantDoc;

		/** The Unreal function for getting the constant data */
		FGeneratedWrappedFunction ConstantFunc;
	};

	/** Stores the data needed for a set of runtime generated Python constants */
	struct FGeneratedWrappedConstants
	{
		FGeneratedWrappedConstants() = default;
		FGeneratedWrappedConstants(FGeneratedWrappedConstants&&) = default;
		FGeneratedWrappedConstants(const FGeneratedWrappedConstants&) = delete;
		FGeneratedWrappedConstants& operator=(FGeneratedWrappedConstants&&) = default;
		FGeneratedWrappedConstants& operator=(const FGeneratedWrappedConstants&) = delete;

		/** Called to ready the generated constants with Python */
		void Finalize();

		/** Array of constants from the wrapped type */
		TArray<FGeneratedWrappedConstant> TypeConstants;

		/** The Python constants that were generated from TypeConstants (in Finalize) */
		TArray<FPyConstantDef> PyConstants;
	};

	/** Stores the data needed by a runtime generated Python constant that is dynamically created and registered post-finalize of its owner type (for hoisting constant functions onto other types) */
	struct FGeneratedWrappedDynamicConstantWithClosure : public FGeneratedWrappedConstant
	{
		FGeneratedWrappedDynamicConstantWithClosure() = default;
		FGeneratedWrappedDynamicConstantWithClosure(FGeneratedWrappedDynamicConstantWithClosure&&) = default;
		FGeneratedWrappedDynamicConstantWithClosure(const FGeneratedWrappedDynamicConstantWithClosure&) = delete;
		FGeneratedWrappedDynamicConstantWithClosure& operator=(FGeneratedWrappedDynamicConstantWithClosure&&) = default;
		FGeneratedWrappedDynamicConstantWithClosure& operator=(const FGeneratedWrappedDynamicConstantWithClosure&) = delete;

		/** Called to ready the generated constant for Python */
		void Finalize();

		/** Python constant that was generated from this data */
		FPyConstantDef PyConstant;
	};

	/** Mixin used to add dynamic constant support to a type (base for common non-templated functionality) */
	struct FGeneratedWrappedDynamicConstantsMixinBase
	{
		FGeneratedWrappedDynamicConstantsMixinBase() = default;
		FGeneratedWrappedDynamicConstantsMixinBase(FGeneratedWrappedDynamicConstantsMixinBase&&) = default;
		FGeneratedWrappedDynamicConstantsMixinBase(const FGeneratedWrappedDynamicConstantsMixinBase&) = delete;
		FGeneratedWrappedDynamicConstantsMixinBase& operator=(FGeneratedWrappedDynamicConstantsMixinBase&&) = default;
		FGeneratedWrappedDynamicConstantsMixinBase& operator=(const FGeneratedWrappedDynamicConstantsMixinBase&) = delete;

		/** Called to add a dynamic constant to the Python type (this should only be called post-finalize) */
		void AddDynamicConstantImpl(FGeneratedWrappedConstant&& InDynamicConstant, PyTypeObject* InPyType);

		/** Array of dynamic constants associated with this type (call AddDynamicConstant to add constants) */
		TArray<TSharedRef<FGeneratedWrappedDynamicConstantWithClosure>> DynamicConstants;
	};

	/** Mixin used to add dynamic constant support to a type */
	template <typename MixedIntoType>
	struct TGeneratedWrappedDynamicConstantsMixin : public FGeneratedWrappedDynamicConstantsMixinBase
	{
		TGeneratedWrappedDynamicConstantsMixin() = default;
		TGeneratedWrappedDynamicConstantsMixin(TGeneratedWrappedDynamicConstantsMixin&&) = default;
		TGeneratedWrappedDynamicConstantsMixin(const TGeneratedWrappedDynamicConstantsMixin&) = delete;
		TGeneratedWrappedDynamicConstantsMixin& operator=(TGeneratedWrappedDynamicConstantsMixin&&) = default;
		TGeneratedWrappedDynamicConstantsMixin& operator=(const TGeneratedWrappedDynamicConstantsMixin&) = delete;

		/** Called to add a dynamic constant to the Python type (this should only be called post-finalize) */
		void AddDynamicConstant(FGeneratedWrappedConstant&& InDynamicConstant)
		{
			AddDynamicConstantImpl(MoveTemp(InDynamicConstant), &static_cast<MixedIntoType*>(this)->PyType);
		}
	};

	/** Stores the data needed to generate a Python doc string for editor exposed properties */
	struct FGeneratedWrappedPropertyDoc
	{
		explicit FGeneratedWrappedPropertyDoc(const FProperty* InProp);

		FGeneratedWrappedPropertyDoc(FGeneratedWrappedPropertyDoc&&) = default;
		FGeneratedWrappedPropertyDoc(const FGeneratedWrappedPropertyDoc&) = default;
		FGeneratedWrappedPropertyDoc& operator=(FGeneratedWrappedPropertyDoc&&) = default;
		FGeneratedWrappedPropertyDoc& operator=(const FGeneratedWrappedPropertyDoc&) = default;

		/** Util function to sort an array of doc structs based on the Pythonized property name */
		static bool SortPredicate(const FGeneratedWrappedPropertyDoc& InOne, const FGeneratedWrappedPropertyDoc& InTwo);

		/** Util function to convert an array of doc structs into a combined doc string (the array should have been sorted before calling this) */
		static FString BuildDocString(const TArray<FGeneratedWrappedPropertyDoc>& InDocs);

		/** Util function to convert an array of doc structs into a combined doc string (the array should have been sorted before calling this) */
		static void AppendDocString(const TArray<FGeneratedWrappedPropertyDoc>& InDocs, FString& OutStr);

		/** Pythonized name of the property */
		FString PythonPropName;

		/** Pythonized doc string of the property */
		FString DocString;

		/** Pythonized editor doc string of the property */
		FString EditorDocString;
	};

	/** Utility for tracking and logging field conflicts when exported to Python */
	struct FGeneratedWrappedFieldTracker
	{
		FGeneratedWrappedFieldTracker() = default;
		FGeneratedWrappedFieldTracker(FGeneratedWrappedFieldTracker&&) = default;
		FGeneratedWrappedFieldTracker(const FGeneratedWrappedFieldTracker&) = default;
		FGeneratedWrappedFieldTracker& operator=(FGeneratedWrappedFieldTracker&&) = default;
		FGeneratedWrappedFieldTracker& operator=(const FGeneratedWrappedFieldTracker&) = default;

		/** Register a Python field name, and detect if a name conflict has occurred */
		void RegisterPythonFieldName(const FString& InPythonFieldName, const FFieldVariant& InUnrealField);

		/** Map from the Python wrapped field name to the Unreal field it was generated from (for conflict detection) */
		typedef TMap<FString, TWeakObjectPtr<const UField>, FDefaultSetAllocator, FCaseSensitiveStringMapFuncs<TWeakObjectPtr<const UField>>> FCaseSensitiveStringToFieldMap;
		typedef TMap<FString, TWeakFieldPtr<const FField>, FDefaultSetAllocator, FCaseSensitiveStringMapFuncs<TWeakFieldPtr<const FField>>> FCaseSensitiveStringToFFieldMap;
		FCaseSensitiveStringToFieldMap PythonWrappedFieldNameToUnrealField;
		FCaseSensitiveStringToFFieldMap PythonWrappedFieldNameToFField;
	};

	/** Stores the minimal data needed by a runtime generated Python type */
	struct FGeneratedWrappedType
	{
		enum class EFinalizedState : uint8
		{
			Initial,
			Reset,
			Finalized,
		};

		FGeneratedWrappedType()
		{
			PyType = { PyVarObject_HEAD_INIT(nullptr, 0) };
		}

		virtual ~FGeneratedWrappedType() = default;

		FGeneratedWrappedType(FGeneratedWrappedType&&) = default;
		FGeneratedWrappedType(const FGeneratedWrappedType&) = delete;
		FGeneratedWrappedType& operator=(FGeneratedWrappedType&&) = default;
		FGeneratedWrappedType& operator=(const FGeneratedWrappedType&) = delete;

		/** Called to ready the generated type with Python */
		bool Finalize();

		/** Called to reset this type back to its clean state */
		void Reset();

		/** Internal version of Finalize, called before readying the type with Python */
		virtual void Finalize_PreReady();

		/** Internal version of Finalize, called after readying the type with Python */
		virtual void Finalize_PostReady();

		/** Internal version of Reset, called to remove data added to the Python type */
		virtual void Reset_CleansePyType();

		/** Internal version of Reset, called to reset the data on this type */
		virtual void Reset_CleanseSelf();

		/** The name of the type */
		FUTF8Buffer TypeName;

		/** The doc string of the type */
		FUTF8Buffer TypeDoc;

		/** The meta-data associated with this type */
		TSharedPtr<FPyWrapperBaseMetaData> MetaData;

		/* The Python type that was generated */
		PyTypeObject PyType;

		/** What is the current finalization state of this generated type? */
		EFinalizedState FinalizedState = EFinalizedState::Initial;
	};

	/** Stores the data needed by a runtime generated Python struct type */
	struct FGeneratedWrappedStructType : public FGeneratedWrappedType, public TGeneratedWrappedDynamicMethodsMixin<FGeneratedWrappedStructType>, public TGeneratedWrappedDynamicConstantsMixin<FGeneratedWrappedStructType>
	{
		FGeneratedWrappedStructType() = default;
		FGeneratedWrappedStructType(FGeneratedWrappedStructType&&) = default;
		FGeneratedWrappedStructType(const FGeneratedWrappedStructType&) = delete;
		FGeneratedWrappedStructType& operator=(FGeneratedWrappedStructType&&) = default;
		FGeneratedWrappedStructType& operator=(const FGeneratedWrappedStructType&) = delete;

		/** Internal version of Finalize, called before readying the type with Python */
		virtual void Finalize_PreReady() override;

		/** Get/sets associated with this type */
		FGeneratedWrappedGetSets GetSets;

		/** The doc string data for the properties associated with this type */
		TArray<FGeneratedWrappedPropertyDoc> PropertyDocs;

		/** Tracks and logs field conflicts on this type */
		FGeneratedWrappedFieldTracker FieldTracker;
	};

	/** Stores the data needed by a runtime generated Python class type */
	struct FGeneratedWrappedClassType : public FGeneratedWrappedType, public TGeneratedWrappedDynamicMethodsMixin<FGeneratedWrappedStructType>, public TGeneratedWrappedDynamicConstantsMixin<FGeneratedWrappedStructType>
	{
		FGeneratedWrappedClassType() = default;
		FGeneratedWrappedClassType(FGeneratedWrappedClassType&&) = default;
		FGeneratedWrappedClassType(const FGeneratedWrappedClassType&) = delete;
		FGeneratedWrappedClassType& operator=(FGeneratedWrappedClassType&&) = default;
		FGeneratedWrappedClassType& operator=(const FGeneratedWrappedClassType&) = delete;

		/** Internal version of Finalize, called before readying the type with Python */
		virtual void Finalize_PreReady() override;

		/** Internal version of Finalize, called after readying the type with Python */
		virtual void Finalize_PostReady() override;

		/** Methods associated with this type */
		FGeneratedWrappedMethods Methods;

		/** Get/sets associated with this type */
		FGeneratedWrappedGetSets GetSets;

		/** Constants associated with this type */
		FGeneratedWrappedConstants Constants;

		/** The doc string data for the properties associated with this type */
		TArray<FGeneratedWrappedPropertyDoc> PropertyDocs;

		/** Tracks and logs field conflicts on this type */
		FGeneratedWrappedFieldTracker FieldTracker;
	};

	/** Stores the data needed by a runtime generated Python enum entry */
	struct FGeneratedWrappedEnumEntry
	{
		FGeneratedWrappedEnumEntry() = default;
		FGeneratedWrappedEnumEntry(FGeneratedWrappedEnumEntry&&) = default;
		FGeneratedWrappedEnumEntry(const FGeneratedWrappedEnumEntry&) = default;
		FGeneratedWrappedEnumEntry& operator=(FGeneratedWrappedEnumEntry&&) = default;
		FGeneratedWrappedEnumEntry& operator=(const FGeneratedWrappedEnumEntry&) = default;

		/** The name of the entry */
		FUTF8Buffer EntryName;

		/** The doc string of the entry */
		FUTF8Buffer EntryDoc;

		/** The value of the entry */
		int64 EntryValue = 0;
	};

	/** Stores the data needed by a runtime generated Python enum type */
	struct FGeneratedWrappedEnumType : public FGeneratedWrappedType
	{
		FGeneratedWrappedEnumType() = default;
		FGeneratedWrappedEnumType(FGeneratedWrappedEnumType&&) = default;
		FGeneratedWrappedEnumType(const FGeneratedWrappedEnumType&) = delete;
		FGeneratedWrappedEnumType& operator=(FGeneratedWrappedEnumType&&) = default;
		FGeneratedWrappedEnumType& operator=(const FGeneratedWrappedEnumType&) = delete;

		/** Internal version of Finalize, called after readying the type with Python */
		virtual void Finalize_PostReady() override;

		/** Internal version of Reset, called to remove data added to the Python type */
		virtual void Reset_CleansePyType() override;

		/** Internal version of Reset, called to reset the data on this type */
		virtual void Reset_CleanseSelf() override;

		/** Called to extract the enum entries array from the given enum */
		void ExtractEnumEntries(const UEnum* InEnum);

		/** Array of entries associated with this enum */
		TArray<FGeneratedWrappedEnumEntry> EnumEntries;
	};

	/** Definition data for an Unreal property generated from a Python type */
	struct FPropertyDef
	{
		FPropertyDef() = default;
		FPropertyDef(FPropertyDef&&) = default;
		FPropertyDef(const FPropertyDef&) = delete;
		FPropertyDef& operator=(FPropertyDef&&) = default;
		FPropertyDef& operator=(const FPropertyDef&) = delete;

		/** Data needed to re-wrap this property for Python */
		FGeneratedWrappedGetSet GeneratedWrappedGetSet;

		/** Definition of the re-wrapped property for Python */
		PyGetSetDef PyGetSet;
	};

	/** Definition data for an Unreal function generated from a Python type */
	struct FFunctionDef
	{
		FFunctionDef() = default;
		FFunctionDef(FFunctionDef&&) = default;
		FFunctionDef(const FFunctionDef&) = delete;
		FFunctionDef& operator=(FFunctionDef&&) = default;
		FFunctionDef& operator=(const FFunctionDef&) = delete;

		/** Data needed to re-wrap this function for Python */
		FGeneratedWrappedMethod GeneratedWrappedMethod;

		/** Definition of the re-wrapped function for Python */
		FPyMethodWithClosureDef PyMethod;

		/** Python function to call when invoking this re-wrapped function */
		FPyObjectPtr PyFunction;

		/** Is this a function hidden from Python? (eg, internal getter/setter function) */
		bool bIsHidden = false;
	};

	/** How should PythonizeName adjust the final name? */
	enum EPythonizeNameCase : uint8
	{
		/** lower_snake_case */
		Lower,
		/** UPPER_SNAKE_CASE */
		Upper,
	};

	/** Flags controlling the behavior of PythonizeValue */
	namespace EPythonizeValueFlags
	{
		enum EFlags
		{
			None = 0,
			IncludeUnrealNamespace = 1<<0,
			UseStrictTyping = 1<<1,
			DefaultConstructStructs = 1<<2,
			DefaultConstructDateTime = 1<<3,
		};
	};

	/** Context information passed to PythonizeTooltip */
	struct FPythonizeTooltipContext
	{
		FPythonizeTooltipContext()
			: Prop(nullptr)
			, Func(nullptr)
			, ReadOnlyFlags(PropertyAccessUtil::RuntimeReadOnlyFlags)
		{
		}

		explicit FPythonizeTooltipContext(const FProperty* InProp, const uint64 InReadOnlyFlags = PropertyAccessUtil::RuntimeReadOnlyFlags);

		explicit FPythonizeTooltipContext(const UFunction* InFunc, const TSet<FName>& InParamsToIgnore = TSet<FName>());

		/** Optional property that should be used when converting property tooltips */
		const FProperty* Prop;

		/** Optional function that should be used when converting function tooltips */
		const UFunction* Func;

		/** Flags that dictate whether the property should be considered read-only */
		uint64 ReadOnlyFlags;

		/** Optional deprecation message for the property or function */
		FString DeprecationMessage;

		/** Optional set of parameters that we should ignore when generating function tooltips */
		TSet<FName> ParamsToIgnore;
	};

	/** Convert a TCHAR to a UTF-8 buffer */
	FUTF8Buffer TCHARToUTF8Buffer(const TCHAR* InStr);

	/** Get the PostInit function from this Python type */
	PyObject* GetPostInitFunc(PyTypeObject* InPyType);

	/** Add a struct init parameter to the given array of method parameters */
	void AddStructInitParam(const FProperty* InUnrealProp, const TCHAR* InPythonAttrName, TArray<FGeneratedWrappedMethodParameter>& OutInitParams);

	/** Given a function, extract all of its parameter information (input and output) */
	void ExtractFunctionParams(const UFunction* InFunc, TArray<FGeneratedWrappedMethodParameter>& OutInputParams, TArray<FGeneratedWrappedMethodParameter>& OutOutputParams);

	/** Apply default values to function arguments */
	void ApplyParamDefaults(void* InBaseParamsAddr, const TArray<FGeneratedWrappedMethodParameter>& InParamDef);

	/** Parse an array Python objects from the args and keywords based on the generated method parameter data */
	bool ParseMethodParameters(PyObject* InArgs, PyObject* InKwds, const TArray<FGeneratedWrappedMethodParameter>& InParamDef, const char* InPyMethodName, TArray<PyObject*>& OutPyParams);

	/** Given a set of return values and the struct data associated with them, pack them appropriately for returning to Python */
	PyObject* PackReturnValues(const void* InBaseParamsAddr, const TArray<FGeneratedWrappedMethodParameter>& InOutputParams, const TCHAR* InErrorCtxt, const TCHAR* InCallingCtxt);

	/** Given a Python return value, unpack the values into the struct data associated with them */
	bool UnpackReturnValues(PyObject* InRetVals, const FOutParmRec* InOutputParms, const TCHAR* InErrorCtxt, const TCHAR* InCallingCtxt);

	/** Invoke a Python callable from an Unreal function thunk (ie, DEFINE_FUNCTION), ensuring that the calling convention is correct for both native and script function callers */
	bool InvokePythonCallableFromUnrealFunctionThunk(FPyObjectPtr InSelf, PyObject* InCallable, const UFunction* InFunc, UObject* Context, FFrame& Stack, RESULT_DECL);

	/** Get the current value of the given property from the given struct */
	PyObject* GetPropertyValue(const UStruct* InStruct, const void* InStructData, const FGeneratedWrappedProperty& InPropDef, const char *InAttributeName, PyObject* InOwnerPyObject, const TCHAR* InErrorCtxt);

	/** Set the current value of the given property from the given struct */
	int SetPropertyValue(const UStruct* InStruct, void* InStructData, PyObject* InValue, const FGeneratedWrappedProperty& InPropDef, const char *InAttributeName, const FPropertyAccessChangeNotify* InChangeNotify, const uint64 InReadOnlyFlags, const bool InOwnerIsTemplate, const TCHAR* InErrorCtxt);

	/** Build a Python doc string for the given function and arguments list */
	FString BuildFunctionDocString(const UFunction* InFunc, const FString& InFuncPythonName, const TArray<FGeneratedWrappedMethodParameter>& InInputParams, const TArray<FGeneratedWrappedMethodParameter>& InOutputParams, const bool* InStaticOverride = nullptr);

	/** Is the given class generated by Blueprints? */
	bool IsBlueprintGeneratedClass(const UClass* InClass);

	/** Is the given struct generated by Blueprints? */
	bool IsBlueprintGeneratedStruct(const UScriptStruct* InStruct);

	/** Is the given enum generated by Blueprints? */
	bool IsBlueprintGeneratedEnum(const UEnum* InEnum);

	/** Is the given class marked as deprecated? */
	bool IsDeprecatedClass(const UClass* InClass, FString* OutDeprecationMessage = nullptr);

	/** Is the given property marked as deprecated? */
	bool IsDeprecatedProperty(const FProperty* InProp, FString* OutDeprecationMessage = nullptr);

	/** Is the given function marked as deprecated? */
	bool IsDeprecatedFunction(const UFunction* InFunc, FString* OutDeprecationMessage = nullptr);

	/** Should the given class be exported to Python? */
	bool ShouldExportClass(const UClass* InClass);

	/** Should the given struct be exported to Python? */
	bool ShouldExportStruct(const UScriptStruct* InStruct);

	/** Should the given enum be exported to Python? */
	bool ShouldExportEnum(const UEnum* InEnum);

	/** Should the given enum entry be exported to Python? */
	bool ShouldExportEnumEntry(const UEnum* InEnum, int32 InEnumEntryIndex);

	/** Should the given property be exported to Python? */
	bool ShouldExportProperty(const FProperty* InProp);

	/** Should the given property be exported to Python as editor-only data? */
	bool ShouldExportEditorOnlyProperty(const FProperty* InProp);

	/** Should the given function be exported to Python? */
	bool ShouldExportFunction(const UFunction* InFunc);

	/** Check that the given name will be valid for Python () */
	bool IsValidName(const FString& InName, FText* OutError = nullptr);

	/** Given a CamelCase name, convert it to snake_case */
	FString PythonizeName(const FString& InName, const EPythonizeNameCase InNameCase);

	/** Given a CamelCase property name, convert it to snake_case (may remove some superfluous parts of the property name) */
	FString PythonizePropertyName(const FString& InName, const EPythonizeNameCase InNameCase);

	/** Given a property tooltip, convert it to a doc string */
	FString PythonizePropertyTooltip(const FString& InTooltip, const FProperty* InProp, const uint64 InReadOnlyFlags = PropertyAccessUtil::RuntimeReadOnlyFlags);

	/** Given a function tooltip, convert it to a doc string */
	FString PythonizeFunctionTooltip(const FString& InTooltip, const UFunction* InFunc, const TSet<FName>& ParamsToIgnore = TSet<FName>());

	/** Given a tooltip, convert it to a doc string */
	FString PythonizeTooltip(const FString& InTooltip, const FPythonizeTooltipContext& InContext = FPythonizeTooltipContext());

	/** Given a property and its value, convert it into something that could be used in a Python script */
	FString PythonizeValue(const FProperty* InProp, const void* InPropValue, const uint32 InFlags = EPythonizeValueFlags::None);

	/** Given a property and its default value, convert it into something that could be used in a Python script */
	FString PythonizeDefaultValue(const FProperty* InProp, const FString& InDefaultValue, const uint32 InFlags = EPythonizeValueFlags::None);
<<<<<<< HEAD

	/** Get the type that should be used with the Python type registry (eg, a Blueprint asset should use its generated class) */
	const UObject* GetTypeRegistryType(const UObject* InObj);

	/** Get the name that should be used by the given class when registered with the Python type registry */
	FName GetTypeRegistryName(const UClass* InClass);

	/** Get the name that should be used by the given struct when registered with the Python type registry */
	FName GetTypeRegistryName(const UScriptStruct* InStruct);

	/** Get the name that should be used by the given enum when registered with the Python type registry */
	FName GetTypeRegistryName(const UEnum* InEnum);

	/** Get the name that should be used by the given delegate when registered with the Python type registry */
	FName GetTypeRegistryName(const UFunction* InDelegateSignature);
=======
>>>>>>> fa8a8d0d

	/** Get the native module the given field belongs to */
	FString GetFieldModule(const UField* InField);

	/** Get the plugin module the given field belongs to (if any) */
	FString GetFieldPlugin(const UField* InField);

	/** Given a native module name, get the Python module we should use */
	FString GetModulePythonName(const FName InModuleName, const bool bIncludePrefix = true);

	/** Get the Python name of the given class */
	FString GetClassPythonName(const UClass* InClass);

	/** Get the deprecated Python names of the given class */
	TArray<FString> GetDeprecatedClassPythonNames(const UClass* InClass);

	/** Get the Python name of the given struct */
	FString GetStructPythonName(const UScriptStruct* InStruct);

	/** Get the deprecated Python names of the given struct */
	TArray<FString> GetDeprecatedStructPythonNames(const UScriptStruct* InStruct);

	/** Get the Python name of the given enum */
	FString GetEnumPythonName(const UEnum* InEnum);

	/** Get the deprecated Python names of the given enum */
	TArray<FString> GetDeprecatedEnumPythonNames(const UEnum* InEnum);

	/** Get the Python name of the given enum entry */
	FString GetEnumEntryPythonName(const UEnum* InEnum, const int32 InEntryIndex);

	/** Get the Python name of the given delegate signature */
	FString GetDelegatePythonName(const UFunction* InDelegateSignature);

	/** Get the Python name of the given function */
	FString GetFunctionPythonName(const UFunction* InFunc);

	/** Get the deprecated Python names of the given function */
	TArray<FString> GetDeprecatedFunctionPythonNames(const UFunction* InFunc);

	/** Get the Python name of the given function when it's hoisted as a script method */
	FString GetScriptMethodPythonName(const UFunction* InFunc);

	/** Get the deprecated Python names of the given function it's hoisted as a script method */
	TArray<FString> GetDeprecatedScriptMethodPythonNames(const UFunction* InFunc);

	/** Get the Python name of the given function when it's hoisted as a script constant */
	FString GetScriptConstantPythonName(const UFunction* InFunc);

	/** Get the deprecated Python names of the given function it's hoisted as a script constant */
	TArray<FString> GetDeprecatedScriptConstantPythonNames(const UFunction* InFunc);

	/** Get the Python name of the given property */
	FString GetPropertyPythonName(const FProperty* InProp);

	/** Get the deprecated Python names of the given property */
	TArray<FString> GetDeprecatedPropertyPythonNames(const FProperty* InProp);

	/** Get the Python name of the given property */
	FString GetPropertyTypePythonName(const FProperty* InProp, const bool InIncludeUnrealNamespace = false, const bool InIsForDocString = true);

	/** Get the Python type of the given property */
	FString GetPropertyPythonType(const FProperty* InProp);

	/** Append the Python type of the given property to the given string */
	void AppendPropertyPythonType(const FProperty* InProp, FString& OutStr);

	/** Append the given Python property read /write state to the given string */
	void AppendPropertyPythonReadWriteState(const FProperty* InProp, FString& OutStr, const uint64 InReadOnlyFlags = PropertyAccessUtil::RuntimeReadOnlyFlags);

	/** Get the tooltip for the given field */
	FString GetFieldTooltip(const UField* InField);
	FString GetFieldTooltip(const FField* InField);

	/** Get the tooltip for the given enum entry */
	FString GetEnumEntryTooltip(const UEnum* InEnum, const int64 InEntryIndex);

	/** Get the doc string for the C++ or asset source information of the given type */
	FString BuildSourceInformationDocString(const UField* InOwnerType);

	/** Append the doc string for the C++ or asset source information of the given type to the given string */
	void AppendSourceInformationDocString(const UField* InOwnerType, FString& OutStr);

	/** Save a generated text file to disk as UTF-8 (only writes the file if the contents differs, unless forced) */
	bool SaveGeneratedTextFile(const TCHAR* InFilename, const FString& InFileContents, const bool InForceWrite = false);
}

#endif	// WITH_PYTHON<|MERGE_RESOLUTION|>--- conflicted
+++ resolved
@@ -1007,7 +1007,6 @@
 
 	/** Given a property and its default value, convert it into something that could be used in a Python script */
 	FString PythonizeDefaultValue(const FProperty* InProp, const FString& InDefaultValue, const uint32 InFlags = EPythonizeValueFlags::None);
-<<<<<<< HEAD
 
 	/** Get the type that should be used with the Python type registry (eg, a Blueprint asset should use its generated class) */
 	const UObject* GetTypeRegistryType(const UObject* InObj);
@@ -1023,8 +1022,6 @@
 
 	/** Get the name that should be used by the given delegate when registered with the Python type registry */
 	FName GetTypeRegistryName(const UFunction* InDelegateSignature);
-=======
->>>>>>> fa8a8d0d
 
 	/** Get the native module the given field belongs to */
 	FString GetFieldModule(const UField* InField);
