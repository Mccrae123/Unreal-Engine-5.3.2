--- conflicted
+++ resolved
@@ -1390,21 +1390,6 @@
 
 	// NOTE: _ElemType = typing.TypeVar('_ElemType') and Type/Optional/Iterable/Callable are defines by the Python typing module.
 	static PyMethodDef PyMethods[] = {
-<<<<<<< HEAD
-		{ "cast", PyCFunctionCast(&FMethods::Cast), METH_VARARGS | METH_KEYWORDS | METH_CLASS, "X.cast(type, obj) -> Array -- cast the given object to this Unreal array type" },
-		{ "__copy__", PyCFunctionCast(&FMethods::Copy), METH_NOARGS, "x.__copy__() -> Array -- copy this Unreal array" },
-		{ "copy", PyCFunctionCast(&FMethods::Copy), METH_NOARGS, "x.copy() -> Array -- copy this Unreal array" },
-		{ "append", PyCFunctionCast(&FMethods::Append), METH_VARARGS, "x.append(value) -> None -- append the given value to the end of this Unreal array (equivalent to TArray::Add in C++)" },
-		{ "count", PyCFunctionCast(&FMethods::Count), METH_VARARGS, "x.count(value) -> integer -- return the number of times that value appears in this this Unreal array" },
-		{ "extend", PyCFunctionCast(&FMethods::Extend), METH_VARARGS, "x.extend(iterable) -> None -- extend this Unreal array by appending elements from the given iterable (equivalent to TArray::Append in C++)" },
-		{ "index", PyCFunctionCast(&FMethods::Index), METH_VARARGS | METH_KEYWORDS, "x.index(value, start=0, stop=len) -> integer -- get the index of the first matching value in this Unreal array, or raise ValueError if missing (equivalent to TArray::IndexOfByKey in C++)" },
-		{ "insert", PyCFunctionCast(&FMethods::Insert), METH_VARARGS | METH_KEYWORDS, "x.insert(index, value) -> None -- insert the given value at the given index in this Unreal array" },
-		{ "pop", PyCFunctionCast(&FMethods::Pop), METH_VARARGS, "x.pop(index=len-1) -> value -- remove and return the value at the given index in this Unreal array, or raise IndexError if the index is out-of-bounds" },
-		{ "remove", PyCFunctionCast(&FMethods::Remove), METH_VARARGS, "x.remove(value) -> None -- remove the first matching value in this Unreal array, or raise ValueError if missing" },
-		{ "reverse", PyCFunctionCast(&FMethods::Reverse), METH_NOARGS, "x.reverse() -> None -- reverse this Unreal array in-place" },
-		{ "sort", PyCFunctionCast(&FMethods::Sort), METH_VARARGS | METH_KEYWORDS, "x.sort(key=None, reverse=False) -> None -- stable sort this Unreal array in-place" },
-		{ "resize", PyCFunctionCast(&FMethods::Resize), METH_VARARGS, "x.resize(len) -> None -- resize this Unreal array to hold the given number of elements" },
-=======
 		{ "cast", PyCFunctionCast(&FMethods::Cast), METH_VARARGS | METH_KEYWORDS | METH_CLASS, "cast(cls, type: Type[_ElemType], obj: object) -> Array[_ElemType] -- cast the given object to this Unreal array type" },
 		{ "__copy__", PyCFunctionCast(&FMethods::Copy), METH_NOARGS, "__copy__(self) -> Array[_ElemType] -- copy this Unreal array" },
 		{ "copy", PyCFunctionCast(&FMethods::Copy), METH_NOARGS, "copy(self) -> Array[_ElemType] -- copy this Unreal array" },
@@ -1418,7 +1403,6 @@
 		{ "reverse", PyCFunctionCast(&FMethods::Reverse), METH_NOARGS, "reverse(self) -> None -- reverse this Unreal array in-place" },
 		{ "sort", PyCFunctionCast(&FMethods::Sort), METH_VARARGS | METH_KEYWORDS, "sort(self, key: Optional[Callable[[_ElemType], object]]=None, reverse: bool=False) -> None -- stable sort this Unreal array in-place" },
 		{ "resize", PyCFunctionCast(&FMethods::Resize), METH_VARARGS, "resize(self, len: int) -> None -- resize this Unreal array to hold the given number of elements" },
->>>>>>> d731a049
 		{ nullptr, nullptr, 0, nullptr }
 	};
 
