--- conflicted
+++ resolved
@@ -11,16 +11,11 @@
 #include "Misc/Paths.h"
 #include "Misc/FileHelper.h"
 #include "UObject/Class.h"
-#include "UObject/EnumProperty.h"
 #include "UObject/Package.h"
-<<<<<<< HEAD
-#include "UObject/TextProperty.h"
-=======
 #include "UObject/EnumProperty.h"
 #include "UObject/TextProperty.h"
 #include "UObject/CoreRedirects.h"
 #include "UObject/PropertyPortFlags.h"
->>>>>>> a23640a2
 #include "UObject/UnrealType.h"
 #include "Engine/BlueprintGeneratedClass.h"
 #include "Engine/UserDefinedStruct.h"
@@ -62,8 +57,6 @@
 const FName BlueprintSpawnableComponentMetaDataKey = TEXT("BlueprintSpawnableComponent");
 const FName BlueprintGetterMetaDataKey = TEXT("BlueprintGetter");
 const FName BlueprintSetterMetaDataKey = TEXT("BlueprintSetter");
-<<<<<<< HEAD
-=======
 const FName DeprecatedPropertyMetaDataKey = TEXT("DeprecatedProperty");
 const FName DeprecatedFunctionMetaDataKey = TEXT("DeprecatedFunction");
 const FName DeprecationMessageMetaDataKey = TEXT("DeprecationMessage");
@@ -73,7 +66,6 @@
 const FName NativeBreakFuncMetaDataKey = TEXT("NativeBreakFunc");
 const FName NativeMakeFuncMetaDataKey = TEXT("NativeMakeFunc");
 const FName ReturnValueKey = TEXT("ReturnValue");
->>>>>>> a23640a2
 const TCHAR* HiddenMetaDataKey = TEXT("Hidden");
 
 
@@ -2417,89 +2409,7 @@
 	return GetFunctionPythonName(InFunc);
 }
 
-<<<<<<< HEAD
-FString GetPropertyTypePythonName(const UProperty* InProp)
-{
-#define GET_PROPERTY_TYPE(TYPE, VALUE)				\
-		if (Cast<const TYPE>(InProp) != nullptr)	\
-		{											\
-			return VALUE;							\
-		}
-
-	GET_PROPERTY_TYPE(UBoolProperty, TEXT("bool"))
-	GET_PROPERTY_TYPE(UInt8Property, TEXT("int8"))
-	GET_PROPERTY_TYPE(UInt16Property, TEXT("int16"))
-	GET_PROPERTY_TYPE(UUInt16Property, TEXT("uint16"))
-	GET_PROPERTY_TYPE(UIntProperty, TEXT("int32"))
-	GET_PROPERTY_TYPE(UUInt32Property, TEXT("uint32"))
-	GET_PROPERTY_TYPE(UInt64Property, TEXT("int64"))
-	GET_PROPERTY_TYPE(UUInt64Property, TEXT("uint64"))
-	GET_PROPERTY_TYPE(UFloatProperty, TEXT("float"))
-	GET_PROPERTY_TYPE(UDoubleProperty, TEXT("double"))
-	GET_PROPERTY_TYPE(UStrProperty, TEXT("String"))
-	GET_PROPERTY_TYPE(UNameProperty, TEXT("Name"))
-	GET_PROPERTY_TYPE(UTextProperty, TEXT("Text"))
-	if (const UByteProperty* ByteProp = Cast<const UByteProperty>(InProp))
-	{
-		if (ByteProp->Enum)
-		{
-			return GetEnumPythonName(ByteProp->Enum);
-		}
-		else
-		{
-			return TEXT("uint8");
-		}
-	}
-	if (const UEnumProperty* EnumProp = Cast<const UEnumProperty>(InProp))
-	{
-		return GetEnumPythonName(EnumProp->GetEnum());
-	}
-	if (const UClassProperty* ClassProp = Cast<const UClassProperty>(InProp))
-	{
-		return FString::Printf(TEXT("type(%s)"), *GetClassPythonName(ClassProp->PropertyClass));
-	}
-	if (const UObjectPropertyBase* ObjProp = Cast<const UObjectPropertyBase>(InProp))
-	{
-		return GetClassPythonName(ObjProp->PropertyClass);
-	}
-	if (const UInterfaceProperty* InterfaceProp = Cast<const UInterfaceProperty>(InProp))
-	{
-		return GetClassPythonName(InterfaceProp->InterfaceClass);
-	}
-	if (const UStructProperty* StructProp = Cast<const UStructProperty>(InProp))
-	{
-		return GetStructPythonName(StructProp->Struct);
-	}
-	if (const UDelegateProperty* DelegateProp = Cast<const UDelegateProperty>(InProp))
-	{
-		return GetDelegatePythonName(DelegateProp->SignatureFunction);
-	}
-	if (const UMulticastDelegateProperty* MulticastDelegateProp = Cast<const UMulticastDelegateProperty>(InProp))
-	{
-		return GetDelegatePythonName(MulticastDelegateProp->SignatureFunction);
-	}
-	if (const UArrayProperty* ArrayProperty = Cast<const UArrayProperty>(InProp))
-	{
-		return FString::Printf(TEXT("Array(%s)"), *GetPropertyTypePythonName(ArrayProperty->Inner));
-	}
-	if (const USetProperty* SetProperty = Cast<const USetProperty>(InProp))
-	{
-		return FString::Printf(TEXT("Set(%s)"), *GetPropertyTypePythonName(SetProperty->ElementProp));
-	}
-	if (const UMapProperty* MapProperty = Cast<const UMapProperty>(InProp))
-	{
-		return FString::Printf(TEXT("Map(%s, %s)"), *GetPropertyTypePythonName(MapProperty->KeyProp), *GetPropertyTypePythonName(MapProperty->ValueProp));
-	}
-
-	return TEXT("'undefined'");
-
-#undef GET_PROPERTY_TYPE
-}
-
-FString GetPropertyPythonType(const UProperty* InProp, const bool bIncludeReadWriteState, const uint64 InReadOnlyFlags)
-=======
 TArray<FString> GetDeprecatedScriptMethodPythonNames(const UFunction* InFunc)
->>>>>>> a23640a2
 {
 	TArray<FString> ScriptMethodNames;
 	if (GetDeprecatedFieldPythonNamesFromMetaDataImpl(InFunc, ScriptMethodMetaDataKey, ScriptMethodNames))
@@ -2545,9 +2455,6 @@
 
 TArray<FString> GetDeprecatedPropertyPythonNames(const UProperty* InProp)
 {
-<<<<<<< HEAD
-	OutStr += GetPropertyTypePythonName(InProp);
-=======
 	const UStruct* PropOwner = InProp->GetOwnerStruct();
 	check(PropOwner);
 
@@ -2577,7 +2484,6 @@
 		{											\
 			return (VALUE);							\
 		}
->>>>>>> a23640a2
 
 	const TCHAR* UnrealNamespace = InIncludeUnrealNamespace ? TEXT("unreal.") : TEXT("");
 
