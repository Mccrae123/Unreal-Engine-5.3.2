--- conflicted
+++ resolved
@@ -2036,7 +2036,6 @@
 			{
 				// Can no longer process this as a simple token - copy what we've parsed so far and reset...
 				if (TokenStartIndex != INDEX_NONE)
-<<<<<<< HEAD
 				{
 					OutToken.ComplexValue = SourceTooltip.Mid(TokenStartIndex, SourceTooltipParseIndex - TokenStartIndex);
 					TokenStartIndex = INDEX_NONE;
@@ -2048,26 +2047,10 @@
 				}
 
 				while (SourceTooltipParseIndex < SourceTooltip.Len() && FChar::IsWhitespace(SourceTooltip[SourceTooltipParseIndex]))
-=======
-				{
-					OutToken.ComplexValue = SourceTooltip.Mid(TokenStartIndex, SourceTooltipParseIndex - TokenStartIndex);
-					TokenStartIndex = INDEX_NONE;
-				}
-
-				while (SourceTooltipParseIndex < SourceTooltip.Len() && FChar::IsLinebreak(SourceTooltip[SourceTooltipParseIndex]))
->>>>>>> 6bbb88c8
 				{
 					++SourceTooltipParseIndex;
 				}
 
-<<<<<<< HEAD
-=======
-				while (SourceTooltipParseIndex < SourceTooltip.Len() && FChar::IsWhitespace(SourceTooltip[SourceTooltipParseIndex]))
-				{
-					++SourceTooltipParseIndex;
-				}
-
->>>>>>> 6bbb88c8
 				OutToken.ComplexValue += TEXT(' ');
 			}
 
